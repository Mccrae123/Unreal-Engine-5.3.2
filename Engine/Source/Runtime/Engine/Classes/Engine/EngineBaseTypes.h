// Copyright 1998-2016 Epic Games, Inc. All Rights Reserved.

#pragma once

/**
 *	This file is for shared structs and enums that need to be declared before the rest of Engine.
 *  The typical use case is for structs used in the renderer and also in script code.
 */

#include "TaskGraphInterfaces.h"
#include "EngineBaseTypes.generated.h"

//
//	EInputEvent
//
UENUM()
enum EInputEvent
{
	IE_Pressed              =0,
	IE_Released             =1,
	IE_Repeat               =2,
	IE_DoubleClick          =3,
	IE_Axis                 =4,
	IE_MAX                  =5,
};

/** Type of tick we wish to perform on the level */
enum ELevelTick
{
	/** Update the level time only. */
	LEVELTICK_TimeOnly = 0,
	/** Update time and viewports. */
	LEVELTICK_ViewportsOnly = 1,
	/** Update all. */
	LEVELTICK_All = 2,
	/** Delta time is zero, we are paused. Components don't tick. */
	LEVELTICK_PauseTick = 3,
};

/** Determines which ticking group a tick function belongs to. */
UENUM(BlueprintType)
enum ETickingGroup
{
	/** Any item that needs to be executed before physics simulation starts. */
	TG_PrePhysics UMETA(DisplayName="Pre Physics"),

	/** Special tick group that starts physics simulation. */							
	TG_StartPhysics UMETA(Hidden, DisplayName="Start Physics"),

	/** Any item that can be run in parallel with our physics simulation work. */
	TG_DuringPhysics UMETA(DisplayName="During Physics"),

	/** Special tick group that ends physics simulation. */
	TG_EndPhysics UMETA(Hidden, DisplayName="End Physics"),
<<<<<<< HEAD

	/** Any item that needs physics to be complete before being executed. */
	TG_PreCloth UMETA(Hidden, DisplayName="Pre Cloth"),

	/** Any item that needs to be updated after rigid body simulation is done, but before cloth is simulation is done. */
	TG_StartCloth UMETA(Hidden, DisplayName = "Start Cloth"),
=======
>>>>>>> 73f66985

	/** Any item that needs rigid body and cloth simulation to be complete before being executed. */
	TG_PostPhysics UMETA(DisplayName="Post Physics"),

	/** Any item that needs the update work to be done before being ticked. */
	TG_PostUpdateWork UMETA(DisplayName="Post Update Work"),

<<<<<<< HEAD
	/** Special tick group that ends cloth simulation. */
	TG_EndCloth UMETA(Hidden, DisplayName="End Cloth"),
=======
	/** Catchall for anything demoted to the end. */
	TG_LastDemotable UMETA(Hidden, DisplayName = "Last Demotable"),
>>>>>>> 73f66985

	/** Special tick group that is not actually a tick group. After every tick group this is repeatedly re-run until there are no more newly spawned items to run. */
	TG_NewlySpawned UMETA(Hidden, DisplayName="Newly Spawned"),

	TG_MAX,
};

/**
 * This is small structure to hold prerequisite tick functions
 */
USTRUCT()
struct FTickPrerequisite
{
	GENERATED_USTRUCT_BODY()

	/** Tick functions live inside of UObjects, so we need a separate weak pointer to the UObject solely for the purpose of determining if PrerequisiteTickFunction is still valid. */
	TWeakObjectPtr<class UObject> PrerequisiteObject;

	/** Pointer to the actual tick function and must be completed prior to our tick running. */
	struct FTickFunction*		PrerequisiteTickFunction;

	/** Noop constructor. */
	FTickPrerequisite()
	: PrerequisiteTickFunction(nullptr)
	{
	}
	/** 
		* Constructor
		* @param TargetObject - UObject containing this tick function. Only used to verify that the other pointer is still usable
		* @param TargetTickFunction - Actual tick function to use as a prerequisite
	**/
	FTickPrerequisite(UObject* TargetObject, struct FTickFunction& TargetTickFunction)
	: PrerequisiteObject(TargetObject)
	, PrerequisiteTickFunction(&TargetTickFunction)
	{
		check(PrerequisiteTickFunction);
	}
	/** Equality operator, used to prevent duplicates and allow removal by value. */
	bool operator==(const FTickPrerequisite& Other) const
	{
		return PrerequisiteObject == Other.PrerequisiteObject &&
			PrerequisiteTickFunction == Other.PrerequisiteTickFunction;
	}
	/** Return the tick function, if it is still valid. Can be null if the tick function was null or the containing UObject has been garbage collected. */
	struct FTickFunction* Get()
	{
		if (PrerequisiteObject.IsValid(true))
		{
			return PrerequisiteTickFunction;
		}
		return nullptr;
	}
	
	const struct FTickFunction* Get() const
	{
		if (PrerequisiteObject.IsValid(true))
		{
			return PrerequisiteTickFunction;
		}
		return nullptr;
	}
};

/** 
* Abstract Base class for all tick functions.
**/
USTRUCT()
struct ENGINE_API FTickFunction
{
	GENERATED_USTRUCT_BODY()

public:
	// The following UPROPERTYs are for configuration and inherited from the CDO/archetype/blueprint etc

	/**
	 * Defines the minimum tick group for this tick function. These groups determine the relative order of when objects tick during a frame update.
	 * Given prerequisites, the tick may be delayed.
	 *
	 * @see ETickingGroup 
	 * @see FTickFunction::AddPrerequisite()
	 */
	UPROPERTY(EditDefaultsOnly, Category="Tick", AdvancedDisplay)
	TEnumAsByte<enum ETickingGroup> TickGroup;

	/**
	 * Defines the tick group that this tick function must finish in. These groups determine the relative order of when objects tick during a frame update.
	 *
	 * @see ETickingGroup 
	 */
	UPROPERTY(EditDefaultsOnly, Category="Tick", AdvancedDisplay)
	TEnumAsByte<enum ETickingGroup> EndTickGroup;

protected:
	/** Internal data that indicates the tick group we actually started in (it may have been delayed due to prerequisites) **/
	TEnumAsByte<enum ETickingGroup> ActualStartTickGroup;

	/** Internal data that indicates the tick group we actually started in (it may have been delayed due to prerequisites) **/
	TEnumAsByte<enum ETickingGroup> ActualEndTickGroup;

public:
	/** Bool indicating that this function should execute even if the game is paused. Pause ticks are very limited in capabilities. **/
	UPROPERTY(EditDefaultsOnly, Category="Tick", AdvancedDisplay)
	uint8 bTickEvenWhenPaused:1;

	/** If false, this tick function will never be registered and will never tick. Only settable in defaults. */
	UPROPERTY()
	uint8 bCanEverTick:1;

	/** If true, this tick function will start enabled, but can be disabled later on. */
	UPROPERTY(EditDefaultsOnly, Category="Tick")
	uint8 bStartWithTickEnabled:1;

	/** If we allow this tick to run on a dedicated server */
	UPROPERTY(EditDefaultsOnly, Category="Tick", AdvancedDisplay)
	uint8 bAllowTickOnDedicatedServer:1;

	/** Run this tick first within the tick group, presumably to start async tasks that must be completed with this tick group, hiding the latency. */
	uint8 bHighPriority:1;

	/** If false, this tick will run on the game thread, otherwise it will run on any thread in parallel with the game thread and in parallel with other "async ticks" **/
	uint8 bRunOnAnyThread:1;

private:
	/** If true, means that this tick function is in the master array of tick functions **/
	uint8 bRegistered:1;

	enum class ETickState : uint8
	{
		Disabled,
		Enabled,
		CoolingDown
	};

	/** 
	 * If Disabled, this tick will not fire
	 * If CoolingDown, this tick has an interval frequency that is being adhered to currently
	 * CAUTION: Do not set this directly
	 **/
	ETickState TickState;

	/** Internal data to track if we have started visiting this tick function yet this frame **/
	int32 TickVisitedGFrameCounter;

	/** Internal data to track if we have finshed visiting this tick function yet this frame **/
	int32 TickQueuedGFrameCounter;

	/** Pointer to the task, only used during setup. This is often stale. **/
	void *TaskPointer;

	/** Prerequisites for this tick function **/
	TArray<struct FTickPrerequisite> Prerequisites;

	/** The next function in the cooling down list for ticks with an interval*/
	FTickFunction* Next;

	/** 
	  * If TickFrequency is greater than 0 and tick state is CoolingDown, this is the time, 
	  * relative to the element ahead of it in the cooling down list, remaining until the next time this function will tick 
	  */
	float RelativeTickCooldown;
public:

	/** The frequency in seconds at which this tick function will be executed.  If less than or equal to 0 then it will tick every frame */
	UPROPERTY(EditDefaultsOnly, Category="Tick", meta=(DisplayName="Tick Interval (secs)"))
	float TickInterval;

	/** Back pointer to the FTickTaskLevel containing this tick function if it is registered **/
	class FTickTaskLevel*						TickTaskLevel;

	/** Default constructor, intitalizes to reasonable defaults **/
	FTickFunction();
	/** Destructor, unregisters the tick function **/
	virtual ~FTickFunction();

	/** 
	 * Adds the tick function to the master list of tick functions. 
	 * @param Level - level to place this tick function in
	 **/
	void RegisterTickFunction(class ULevel* Level);
	/** Removes the tick function from the master list of tick functions. **/
	void UnRegisterTickFunction();
	/** See if the tick function is currently registered */
	bool IsTickFunctionRegistered() const { return bRegistered; }

	/** Enables or disables this tick function. **/
	void SetTickFunctionEnable(bool bInEnabled);
	/** Returns whether the tick function is currently enabled */
	bool IsTickFunctionEnabled() const { return TickState != ETickState::Disabled; }
	/** Returns whether it is valid to access this tick function's completion handle */
	bool IsCompletionHandleValid() const { return TaskPointer != nullptr; }
	/**
	* Gets the current completion handle of this tick function, so it can be delayed until a later point when some additional
	* tasks have been completed.  Only valid after TG_PreAsyncWork has started and then only until the TickFunction finishes
	* execution
	**/
	FGraphEventRef GetCompletionHandle() const;

	/** 
	* Gets the action tick group that this function will be elligible to start in.
	* Only valid after TG_PreAsyncWork has started through the end of the frame.
	**/
	TEnumAsByte<enum ETickingGroup> GetActualTickGroup() const
	{
		return ActualStartTickGroup;
	}

	/** 
	* Gets the action tick group that this function will be required to end in.
	* Only valid after TG_PreAsyncWork has started through the end of the frame.
	**/
	TEnumAsByte<enum ETickingGroup> GetActualEndTickGroup() const
	{
		return ActualEndTickGroup;
	}


	/** 
	 * Adds a tick function to the list of prerequisites...in other words, adds the requirement that TargetTickFunction is called before this tick function is 
	 * @param TargetObject - UObject containing this tick function. Only used to verify that the other pointer is still usable
	 * @param TargetTickFunction - Actual tick function to use as a prerequisite
	 **/
	void AddPrerequisite(UObject* TargetObject, struct FTickFunction& TargetTickFunction);
	/** 
	 * Removes a prerequisite that was previously added.
	 * @param TargetObject - UObject containing this tick function. Only used to verify that the other pointer is still usable
	 * @param TargetTickFunction - Actual tick function to use as a prerequisite
	 **/
	void RemovePrerequisite(UObject* TargetObject, struct FTickFunction& TargetTickFunction);
	/** 
	 * Sets this function to hipri and all prerequisites recursively
	 * @param bInHighPriority - priority to set
	 **/
	void SetPriorityIncludingPrerequisites(bool bInHighPriority);

	/**
	 * @return a reference to prerequisites for this tick function.
	 */
	TArray<struct FTickPrerequisite>& GetPrerequisites()
	{
		return Prerequisites;
	}

	/**
	 * @return a reference to prerequisites for this tick function (const).
	 */
	const TArray<struct FTickPrerequisite>& GetPrerequisites() const
	{
		return Prerequisites;
	}

private:
	/**
	 * Queues a tick function for execution from the game thread
	 * @param TickContext - context to tick in
	 */
	void QueueTickFunction(class FTickTaskSequencer& TTS, const struct FTickContext& TickContext);

	/**
	 * Queues a tick function for execution from the game thread
	 * @param TickContext - context to tick in
	 * @param StackForCycleDetection - Stack For Cycle Detection
	 * @param bWasInterval - true if this was an interval tick
	 */
	void QueueTickFunctionParallel(const struct FTickContext& TickContext, TArray<FTickFunction*, TInlineAllocator<8> >& StackForCycleDetection, bool bWasInterval);

	/** 
	 * Logs the prerequisites
	 */
	void ShowPrerequistes(int32 Indent = 1);

	/** 
	 * Abstract function actually execute the tick. 
	 * @param DeltaTime - frame time to advance, in seconds
	 * @param TickType - kind of tick for this frame
	 * @param CurrentThread - thread we are executing on, useful to pass along as new tasks are created
	 * @param MyCompletionGraphEvent - completion event for this task. Useful for holding the completetion of this task until certain child tasks are complete.
	 **/
	virtual void ExecuteTick(float DeltaTime, ELevelTick TickType, ENamedThreads::Type CurrentThread, const FGraphEventRef& MyCompletionGraphEvent)
	{
		check(0); // you cannot make this pure virtual in script because it wants to create constructors.
	}
	/** Abstract function to describe this tick. Used to print messages about illegal cycles in the dependency graph **/
	virtual FString DiagnosticMessage()
	{
		check(0); // you cannot make this pure virtual in script because it wants to create constructors.
		return FString(TEXT("invalid"));
	}
	
	friend class FTickTaskSequencer;
	friend class FTickTaskManager;
	friend class FTickTaskLevel;
	friend class FTickFunctionTask;
};

template<>
struct TStructOpsTypeTraits<FTickFunction> : public TStructOpsTypeTraitsBase
{
	enum
	{
		WithCopy = false
	};
};

/** 
* Tick function that calls AActor::TickActor
**/
USTRUCT()
struct FActorTickFunction : public FTickFunction
{
	GENERATED_USTRUCT_BODY()

	/**  AActor  that is the target of this tick **/
	class AActor*	Target;

	/** 
		* Abstract function actually execute the tick. 
		* @param DeltaTime - frame time to advance, in seconds
		* @param TickType - kind of tick for this frame
		* @param CurrentThread - thread we are executing on, useful to pass along as new tasks are created
		* @param MyCompletionGraphEvent - completion event for this task. Useful for holding the completetion of this task until certain child tasks are complete.
	**/
	ENGINE_API virtual void ExecuteTick(float DeltaTime, ELevelTick TickType, ENamedThreads::Type CurrentThread, const FGraphEventRef& MyCompletionGraphEvent) override;
	/** Abstract function to describe this tick. Used to print messages about illegal cycles in the dependency graph **/
	ENGINE_API virtual FString DiagnosticMessage() override;
};

template<>
struct TStructOpsTypeTraits<FActorTickFunction> : public TStructOpsTypeTraitsBase
{
	enum
	{
		WithCopy = false
	};
};

/** 
* Tick function that calls UActorComponent::ConditionalTick
**/
USTRUCT()
struct FActorComponentTickFunction : public FTickFunction
{
	GENERATED_USTRUCT_BODY()

	/**  AActor  component that is the target of this tick **/
	class UActorComponent*	Target;

	/** 
		* Abstract function actually execute the tick. 
		* @param DeltaTime - frame time to advance, in seconds
		* @param TickType - kind of tick for this frame
		* @param CurrentThread - thread we are executing on, useful to pass along as new tasks are created
		* @param MyCompletionGraphEvent - completion event for this task. Useful for holding the completetion of this task until certain child tasks are complete.
	**/
	ENGINE_API virtual void ExecuteTick(float DeltaTime, ELevelTick TickType, ENamedThreads::Type CurrentThread, const FGraphEventRef& MyCompletionGraphEvent) override;
	/** Abstract function to describe this tick. Used to print messages about illegal cycles in the dependency graph **/
	ENGINE_API virtual FString DiagnosticMessage() override;


	/**
	 * Conditionally calls ExecuteTickFunc if bRegistered == true and a bunch of other criteria are met
	 * @param DeltaTime - The time since the last tick.
	 * @param TickType - Type of tick that we are running
	 * @param ExecuteTickFunc - the lambda that ultimately calls tick on the actor component
	 */

	//NOTE: This already creates a UObject stat so don't double count in your own functions

	template <typename ExecuteTickLambda>
	static void ExecuteTickHelper(UActorComponent* Target, float DeltaTime, ELevelTick TickType, const ExecuteTickLambda& ExecuteTickFunc);	
};


template<>
struct TStructOpsTypeTraits<FActorComponentTickFunction> : public TStructOpsTypeTraitsBase
{
	enum
	{
		WithCopy = false
	};
};
/** 
* Tick function that calls UPrimitiveComponent::PostPhysicsTick
**/

//DEPRECATED: This struct has been deprecated. Please use your own tick functions if you need something other than the primary tick function
USTRUCT()
struct FPrimitiveComponentPostPhysicsTickFunction : public FTickFunction
{
	GENERATED_USTRUCT_BODY()

	/** PrimitiveComponent component that is the target of this tick **/
	class UPrimitiveComponent*	Target;

	/** 
		* Abstract function actually execute the tick. 
		* @param DeltaTime - frame time to advance, in seconds
		* @param TickType - kind of tick for this frame
		* @param CurrentThread - thread we are executing on, useful to pass along as new tasks are created
		* @param MyCompletionGraphEvent - completion event for this task. Useful for holding the completetion of this task until certain child tasks are complete.
	**/
	virtual void ExecuteTick(float DeltaTime, ELevelTick TickType, ENamedThreads::Type CurrentThread, const FGraphEventRef& MyCompletionGraphEvent) override;
	/** Abstract function to describe this tick. Used to print messages about illegal cycles in the dependency graph **/
	virtual FString DiagnosticMessage() override;
};

template<>
struct TStructOpsTypeTraits<FPrimitiveComponentPostPhysicsTickFunction> : public TStructOpsTypeTraitsBase
{
	enum
	{
		WithCopy = false
	};
};

/** Types of network failures broadcast from the engine */
UENUM(BlueprintType)
namespace ENetworkFailure
{
	enum Type
	{
		/** A relevant net driver has already been created for this service */
		NetDriverAlreadyExists,
		/** The net driver creation failed */
		NetDriverCreateFailure,
		/** The net driver failed its Listen() call */
		NetDriverListenFailure,
		/** A connection to the net driver has been lost */
		ConnectionLost,
		/** A connection to the net driver has timed out */
		ConnectionTimeout,
		/** The net driver received an NMT_Failure message */
		FailureReceived,
		/** The client needs to upgrade their game */
		OutdatedClient,
		/** The server needs to upgrade their game */
		OutdatedServer,
		/** There was an error during connection to the game */
		PendingConnectionFailure
	};
}


namespace ENetworkFailure
{
	inline const TCHAR* ToString(ENetworkFailure::Type FailureType)
	{
		switch (FailureType)
		{
		case NetDriverAlreadyExists:
			return TEXT("NetDriverAlreadyExists");
		case NetDriverCreateFailure:
			return TEXT("NetDriverCreateFailure");
		case NetDriverListenFailure:
			return TEXT("NetDriverListenFailure");
		case ConnectionLost:
			return TEXT("ConnectionLost");
		case ConnectionTimeout:
			return TEXT("ConnectionTimeout");
		case FailureReceived:
			return TEXT("FailureReceived");
		case OutdatedClient:
			return TEXT("OutdatedClient");
		case OutdatedServer:
			return TEXT("OutdatedServer");
		case PendingConnectionFailure:
			return TEXT("PendingConnectionFailure");
		}
		return TEXT("Unknown ENetworkFailure error occurred.");
	}
}

/** Types of server travel failures broadcast by the engine */
UENUM(BlueprintType)
namespace ETravelFailure
{
	enum Type
	{
		/** No level found in the loaded package */
		NoLevel,
		/** LoadMap failed on travel (about to Browse to default map) */
		LoadMapFailure,
		/** Invalid URL specified */
		InvalidURL,
		/** A package is missing on the client */
		PackageMissing,
		/** A package version mismatch has occurred between client and server */
		PackageVersion,
		/** A package is missing and the client is unable to download the file */
		NoDownload,
		/** General travel failure */
		TravelFailure,
		/** Cheat commands have been used disabling travel */
		CheatCommands,
		/** Failed to create the pending net game for travel */
		PendingNetGameCreateFailure,
		/** Failed to save before travel */
		CloudSaveFailure,
		/** There was an error during a server travel to a new map */
		ServerTravelFailure,
		/** There was an error during a client travel to a new map */
		ClientTravelFailure,
	};
}

namespace ETravelFailure
{
	inline const TCHAR* ToString(ETravelFailure::Type FailureType)
	{
		switch (FailureType)
		{
		case NoLevel:
			return TEXT("NoLevel");
		case LoadMapFailure:
			return TEXT("LoadMapFailure");
		case InvalidURL:
			return TEXT("InvalidURL");
		case PackageMissing:
			return TEXT("PackageMissing");
		case PackageVersion:
			return TEXT("PackageVersion");
		case NoDownload:
			return TEXT("NoDownload");
		case TravelFailure:
			return TEXT("TravelFailure");
		case CheatCommands:
			return TEXT("CheatCommands");
		case PendingNetGameCreateFailure:
			return TEXT("PendingNetGameCreateFailure");
		case ServerTravelFailure:
			return TEXT("ServerTravelFailure");
		case ClientTravelFailure:
			return TEXT("ClientTravelFailure");
		case CloudSaveFailure:
			return TEXT("CloudSaveFailure");
		}
		return TEXT("Unknown ETravelFailure error occurred.");
	}
}

// Traveling from server to server.
UENUM()
enum ETravelType
{
	/** Absolute URL. */
	TRAVEL_Absolute,
	/** Partial (carry name, reset server). */
	TRAVEL_Partial,
	/** Relative URL. */
	TRAVEL_Relative,
	TRAVEL_MAX,
};

/** Types of demo play failures broadcast from the engine */
UENUM(BlueprintType)
namespace EDemoPlayFailure
{
	enum Type
	{
		/** A Generic failure. */
		Generic,
		/** Demo was not found. */
		DemoNotFound,
		/** Demo is corrupt. */
		Corrupt,
		/** Invalid version. */
		InvalidVersion,
	};
}

namespace EDemoPlayFailure
{
	inline const TCHAR* ToString(EDemoPlayFailure::Type FailureType)
	{
		switch (FailureType)
		{
		case Generic:
			return TEXT("Gneric");
		case DemoNotFound:
			return TEXT("DemoNotFound");
		case Corrupt:
			return TEXT("Corrupt");
		case InvalidVersion:
			return TEXT("InvalidVersion");
		}

		return TEXT("Unknown EDemoPlayFailure error occurred.");
	}
}

//URL structure.
USTRUCT()
struct ENGINE_API FURL
{
	GENERATED_USTRUCT_BODY()

	// Protocol, i.e. "unreal" or "http".
	UPROPERTY()
	FString Protocol;

	// Optional hostname, i.e. "204.157.115.40" or "unreal.epicgames.com", blank if local.
	UPROPERTY()
	FString Host;

	// Optional host port.
	UPROPERTY()
	int32 Port;

	// Map name, i.e. "SkyCity", default is "Entry".
	UPROPERTY()
	FString Map;

	// Optional place to download Map if client does not possess it
	UPROPERTY()
	FString RedirectURL;

	// Options.
	UPROPERTY()
	TArray<FString> Op;

	// Portal to enter through, default is "".
	UPROPERTY()
	FString Portal;

	UPROPERTY()
	int32 Valid;

	// Statics.
	static FUrlConfig UrlConfig;
	static bool bDefaultsInitialized;

	/**
	 * Prevent default from being generated.
	 */
	explicit FURL( ENoInit ) { }

	/**
	 * Construct a purely default, local URL from an optional filename.
	 */
	FURL( const TCHAR* Filename=nullptr );

	/**
	 * Construct a URL from text and an optional relative base.
	 */
	FURL( FURL* Base, const TCHAR* TextURL, ETravelType Type );

	static void StaticInit();
	static void StaticExit();

	/**
	 * Static: Removes any special URL characters from the specified string
	 *
	 * @param Str String to be filtered
	 */
	static void FilterURLString( FString& Str );

	/**
	 * Returns whether this URL corresponds to an internal object, i.e. an Unreal
	 * level which this app can try to connect to locally or on the net. If this
	 * is false, the URL refers to an object that a remote application like Internet
	 * Explorer can execute.
	 */
	bool IsInternal() const;

	/**
	 * Returns whether this URL corresponds to an internal object on this local 
	 * process. In this case, no Internet use is necessary.
	 */
	bool IsLocalInternal() const;

	/**
	 * Tests if the URL contains an option string.
	 */
	bool HasOption( const TCHAR* Test ) const;

	/**
	 * Returns the value associated with an option.
	 *
	 * @param Match The name of the option to get.
	 * @param Default The value to return if the option wasn't found.
	 *
	 * @return The value of the named option, or Default if the option wasn't found.
	 */
	const TCHAR* GetOption( const TCHAR* Match, const TCHAR* Default ) const;

	/**
	 * Load URL from config.
	 */
	void LoadURLConfig( const TCHAR* Section, const FString& Filename=GGameIni );

	/**
	 * Save URL to config.
	 */
	void SaveURLConfig( const TCHAR* Section, const TCHAR* Item, const FString& Filename=GGameIni ) const;

	/**
	 * Add a unique option to the URL, replacing any existing one.
	 */
	void AddOption( const TCHAR* Str );

	/**
	 * Remove an option from the URL
	 */
	void RemoveOption( const TCHAR* Key, const TCHAR* Section = nullptr, const FString& Filename = GGameIni);

	/**
	 * Convert this URL to text.
	 */
	FString ToString( bool FullyQualified=0 ) const;

	/**
	 * Serializes a FURL to or from an archive.
	 */
	ENGINE_API friend FArchive& operator<<( FArchive& Ar, FURL& U );

	/**
	 * Compare two URLs to see if they refer to the same exact thing.
	 */
	bool operator==( const FURL& Other ) const;
};

/**
 * The network mode the game is currently running.
 * @see https://docs.unrealengine.com/latest/INT/Gameplay/Networking/Replication/
 */
enum ENetMode
{
	/** Standalone: a game without networking, with one or more local players. Still considered a server because it has all server functionality. */
	NM_Standalone,

	/** Dedicated server: server with no local players. */
	NM_DedicatedServer,

	/** Listen server: a server that also has a local player who is hosting the game, available to other players on the network. */
	NM_ListenServer,

	/**
	 * Network client: client connected to a remote server.
	 * Note that every mode less than this value is a kind of server, so checking NetMode < NM_Client is always some variety of server.
	 */
	NM_Client,

	NM_MAX,
};

/**
 * Define view modes to get specific show flag settings (some on, some off and some are not altered)
 * Don't change the order, the ID is serialized with the editor
 */
UENUM()
enum EViewModeIndex 
{
	/** Wireframe w/ brushes. */
	VMI_BrushWireframe = 0,
	/** Wireframe w/ BSP. */
	VMI_Wireframe = 1,
	/** Unlit. */
	VMI_Unlit = 2,
	/** Lit. */
	VMI_Lit = 3,
	VMI_Lit_DetailLighting = 4,
	/** Lit wo/ materials. */
	VMI_LightingOnly = 5,
	/** Colored according to light count. */
	VMI_LightComplexity = 6,
	/** Colored according to shader complexity. */
	VMI_ShaderComplexity = 8,
	/** Colored according to world-space LightMap texture density. */
	VMI_LightmapDensity = 9,
	/** Colored according to light count - showing lightmap texel density on texture mapped objects. */
	VMI_LitLightmapDensity = 10,
	VMI_ReflectionOverride = 11,
	VMI_VisualizeBuffer = 12,
	//	VMI_VoxelLighting = 13,

	/** Colored according to stationary light overlap. */
	VMI_StationaryLightOverlap = 14,

	VMI_CollisionPawn = 15, 
	VMI_CollisionVisibility = 16, 
<<<<<<< HEAD
	/** Colored according to the current LOD index. */
	VMI_LODColoration = 18,
=======
	VMI_VertexDensities = 17,
	/** Colored according to the current LOD index. */
	VMI_LODColoration = 18,
	/** Colored according to the quad coverage. */
	VMI_QuadComplexity = 19,

>>>>>>> 73f66985
	VMI_Max UMETA(Hidden),

	VMI_Unknown = 255 UMETA(Hidden),
};


/** Settings to allow designers to override the automatic expose */
USTRUCT()
struct FExposureSettings
{
	GENERATED_USTRUCT_BODY()

	FExposureSettings()
		: LogOffset(0), bFixed(false)
	{
	}

	FString ToString() const
	{
		return FString::Printf(TEXT("%d,%d"), LogOffset, bFixed ? 1 : 0);
	}

	void SetFromString(const TCHAR *In)
	{
		// set to default
		*this = FExposureSettings();

		const TCHAR* Comma = FCString::Strchr(In, TEXT(','));
		check(Comma);

		const int32 BUFFER_SIZE = 128;
		TCHAR Buffer[BUFFER_SIZE];
		check((Comma-In)+1 < BUFFER_SIZE);
		
		FCString::Strncpy(Buffer, In, (Comma-In)+1);
		LogOffset = FCString::Atoi(Buffer);
		bFixed = !!FCString::Atoi(Comma+1);
	}

	// usually -4:/16 darker .. +4:16x brighter
	UPROPERTY()
	int32 LogOffset;
	// true: fixed exposure using the LogOffset value, false: automatic eye adaptation
	UPROPERTY()
	bool bFixed;
};


UCLASS(abstract, config=Engine)
class UEngineBaseTypes : public UObject
{
	GENERATED_UCLASS_BODY()

};
<|MERGE_RESOLUTION|>--- conflicted
+++ resolved
@@ -52,15 +52,6 @@
 
 	/** Special tick group that ends physics simulation. */
 	TG_EndPhysics UMETA(Hidden, DisplayName="End Physics"),
-<<<<<<< HEAD
-
-	/** Any item that needs physics to be complete before being executed. */
-	TG_PreCloth UMETA(Hidden, DisplayName="Pre Cloth"),
-
-	/** Any item that needs to be updated after rigid body simulation is done, but before cloth is simulation is done. */
-	TG_StartCloth UMETA(Hidden, DisplayName = "Start Cloth"),
-=======
->>>>>>> 73f66985
 
 	/** Any item that needs rigid body and cloth simulation to be complete before being executed. */
 	TG_PostPhysics UMETA(DisplayName="Post Physics"),
@@ -68,13 +59,8 @@
 	/** Any item that needs the update work to be done before being ticked. */
 	TG_PostUpdateWork UMETA(DisplayName="Post Update Work"),
 
-<<<<<<< HEAD
-	/** Special tick group that ends cloth simulation. */
-	TG_EndCloth UMETA(Hidden, DisplayName="End Cloth"),
-=======
 	/** Catchall for anything demoted to the end. */
 	TG_LastDemotable UMETA(Hidden, DisplayName = "Last Demotable"),
->>>>>>> 73f66985
 
 	/** Special tick group that is not actually a tick group. After every tick group this is repeatedly re-run until there are no more newly spawned items to run. */
 	TG_NewlySpawned UMETA(Hidden, DisplayName="Newly Spawned"),
@@ -854,17 +840,12 @@
 
 	VMI_CollisionPawn = 15, 
 	VMI_CollisionVisibility = 16, 
-<<<<<<< HEAD
-	/** Colored according to the current LOD index. */
-	VMI_LODColoration = 18,
-=======
 	VMI_VertexDensities = 17,
 	/** Colored according to the current LOD index. */
 	VMI_LODColoration = 18,
 	/** Colored according to the quad coverage. */
 	VMI_QuadComplexity = 19,
 
->>>>>>> 73f66985
 	VMI_Max UMETA(Hidden),
 
 	VMI_Unknown = 255 UMETA(Hidden),
