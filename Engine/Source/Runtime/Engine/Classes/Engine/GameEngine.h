--- conflicted
+++ resolved
@@ -76,13 +76,6 @@
 	 */
 	static ENGINE_API void EnableGameWindowSettingsOverride(bool bEnabled);
 
-	/** 
-	 * Enables/disables game window resolution setting overrides specified on the command line (true by default) 
-	 * @note Does not trigger a refresh of the game window based on the newly effective settings
-	 * @note Not thread-safe; must be called from the main thread
-	 */
-	static void EnableGameWindowSettingsOverride(bool bEnabled);
-
 	/**
 	 * Modifies the game window resolution settings if any overrides have been specified on the command line
 	 * and overrides are enabled (see EnableGameWindowSettingsOverride)
@@ -137,17 +130,6 @@
 
 	// UEngine interface
 
-<<<<<<< HEAD
-	virtual void Init(class IEngineLoop* InEngineLoop) override;
-	virtual void Start() override;
-	virtual void PreExit() override;
-	virtual void Tick( float DeltaSeconds, bool bIdleMode ) override;
-	virtual float GetMaxTickRate( float DeltaTime, bool bAllowFrameRateSmoothing = true ) const override;
-	virtual void ProcessToggleFreezeCommand( UWorld* InWorld ) override;
-	virtual void ProcessToggleFreezeStreamingCommand( UWorld* InWorld ) override;
-	virtual bool NetworkRemapPath(UNetConnection* Connection, FString& Str, bool bReading = true) override;
-	virtual bool ShouldDoAsyncEndOfFrameTasks() const override;
-=======
 	ENGINE_API virtual void Init(class IEngineLoop* InEngineLoop) override;
 	ENGINE_API virtual void Start() override;
 	ENGINE_API virtual void PreExit() override;
@@ -157,7 +139,6 @@
 	ENGINE_API virtual void ProcessToggleFreezeStreamingCommand( UWorld* InWorld ) override;
 	ENGINE_API virtual bool NetworkRemapPath(UNetConnection* Connection, FString& Str, bool bReading = true) override;
 	ENGINE_API virtual bool ShouldDoAsyncEndOfFrameTasks() const override;
->>>>>>> 4af6daef
 
 public:
 
