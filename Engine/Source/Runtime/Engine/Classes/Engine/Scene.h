--- conflicted
+++ resolved
@@ -940,6 +940,9 @@
 	UPROPERTY(EditAnywhere, BlueprintReadWrite, Category=Overrides, meta=(PinHiddenByDefault, InlineEditConditionToggle))
 	uint8 bOverride_VignetteIntensity:1;
 
+	UPROPERTY(EditAnywhere, BlueprintReadWrite, Category=Overrides, meta=(PinHiddenByDefault, InlineEditConditionToggle))
+	uint8 bOverride_Sharpen:1;
+
 	UPROPERTY()
 	uint8 bOverride_GrainIntensity_DEPRECATED:1;
 
@@ -947,7 +950,6 @@
 	uint8 bOverride_GrainJitter_DEPRECATED:1;
 	
 	UPROPERTY(EditAnywhere, BlueprintReadWrite, Category=Overrides, meta=(PinHiddenByDefault, InlineEditConditionToggle))
-<<<<<<< HEAD
 	uint8 bOverride_FilmGrainIntensity:1;
 
 	UPROPERTY(EditAnywhere, BlueprintReadWrite, Category = Overrides, meta = (PinHiddenByDefault, InlineEditConditionToggle))
@@ -967,41 +969,8 @@
 
 	UPROPERTY(EditAnywhere, BlueprintReadWrite, Category = Overrides, meta = (PinHiddenByDefault, InlineEditConditionToggle))
 	uint8 bOverride_FilmGrainHighlightsMax : 1;
-=======
-	uint8 bOverride_Sharpen:1;
-
-	UPROPERTY()
-	uint8 bOverride_GrainIntensity_DEPRECATED:1;
->>>>>>> 4af6daef
-
-	UPROPERTY()
-	uint8 bOverride_GrainJitter_DEPRECATED:1;
-	
-	UPROPERTY(EditAnywhere, BlueprintReadWrite, Category=Overrides, meta=(PinHiddenByDefault, InlineEditConditionToggle))
-<<<<<<< HEAD
-=======
-	uint8 bOverride_FilmGrainIntensity:1;
-
-	UPROPERTY(EditAnywhere, BlueprintReadWrite, Category = Overrides, meta = (PinHiddenByDefault, InlineEditConditionToggle))
-	uint8 bOverride_FilmGrainIntensityShadows : 1;
-
-	UPROPERTY(EditAnywhere, BlueprintReadWrite, Category = Overrides, meta = (PinHiddenByDefault, InlineEditConditionToggle))
-	uint8 bOverride_FilmGrainIntensityMidtones : 1;
-
-	UPROPERTY(EditAnywhere, BlueprintReadWrite, Category = Overrides, meta = (PinHiddenByDefault, InlineEditConditionToggle))
-	uint8 bOverride_FilmGrainIntensityHighlights : 1;
-
-	UPROPERTY(EditAnywhere, BlueprintReadWrite, Category = Overrides, meta = (PinHiddenByDefault, InlineEditConditionToggle))
-	uint8 bOverride_FilmGrainShadowsMax : 1;
-
-	UPROPERTY(EditAnywhere, BlueprintReadWrite, Category = Overrides, meta = (PinHiddenByDefault, InlineEditConditionToggle))
-	uint8 bOverride_FilmGrainHighlightsMin : 1;
-
-	UPROPERTY(EditAnywhere, BlueprintReadWrite, Category = Overrides, meta = (PinHiddenByDefault, InlineEditConditionToggle))
-	uint8 bOverride_FilmGrainHighlightsMax : 1;
-
-	UPROPERTY(EditAnywhere, BlueprintReadWrite, Category=Overrides, meta=(PinHiddenByDefault, InlineEditConditionToggle))
->>>>>>> 4af6daef
+
+	UPROPERTY(EditAnywhere, BlueprintReadWrite, Category=Overrides, meta=(PinHiddenByDefault, InlineEditConditionToggle))
 	uint8 bOverride_FilmGrainTexelSize:1;
 
 	UPROPERTY(EditAnywhere, BlueprintReadWrite, Category = Overrides, meta = (PinHiddenByDefault, InlineEditConditionToggle))
@@ -1285,12 +1254,9 @@
 	uint8 bOverride_LumenFrontLayerTranslucencyReflections:1;
 
 	UPROPERTY(EditAnywhere, BlueprintReadWrite, Category = Overrides, meta = (PinHiddenByDefault, InlineEditConditionToggle))
-<<<<<<< HEAD
-=======
 	uint32 bOverride_LumenMaxReflectionBounces : 1;
 
 	UPROPERTY(EditAnywhere, BlueprintReadWrite, Category = Overrides, meta = (PinHiddenByDefault, InlineEditConditionToggle))
->>>>>>> 4af6daef
 	uint8 bOverride_LumenSurfaceCacheResolution : 1;
 
 	UPROPERTY(EditAnywhere, BlueprintReadWrite, Category = Overrides, meta = (PinHiddenByDefault, InlineEditConditionToggle))
@@ -1312,18 +1278,9 @@
 	uint32 bOverride_PathTracingMaxPathExposure : 1;
 
 	UPROPERTY(EditAnywhere, BlueprintReadWrite, Category = Overrides, meta = (PinHiddenByDefault, InlineEditConditionToggle))
-<<<<<<< HEAD
-	uint32 bOverride_PathTracingMaxPathExposure : 1;
-
-	UPROPERTY(EditAnywhere, BlueprintReadWrite, Category = Overrides, meta = (PinHiddenByDefault, InlineEditConditionToggle))
 	uint32 bOverride_PathTracingEnableReferenceDOF : 1;
 
 	UPROPERTY(EditAnywhere, BlueprintReadWrite, Category = Overrides, meta = (PinHiddenByDefault, InlineEditConditionToggle))
-=======
-	uint32 bOverride_PathTracingEnableReferenceDOF : 1;
-
-	UPROPERTY(EditAnywhere, BlueprintReadWrite, Category = Overrides, meta = (PinHiddenByDefault, InlineEditConditionToggle))
->>>>>>> 4af6daef
 	uint32 bOverride_PathTracingEnableReferenceAtmosphere : 1;
 
 	UPROPERTY(EditAnywhere, BlueprintReadWrite, Category = Overrides, meta = (PinHiddenByDefault, InlineEditConditionToggle))
@@ -1692,13 +1649,10 @@
 	UPROPERTY(interp, EditAnywhere, BlueprintReadWrite, Category = "Reflections|Lumen Reflections", meta = (ClampMin = ".25", UIMax = "2", editcondition = "bOverride_LumenFrontLayerTranslucencyReflections", DisplayName = "High Quality Translucency Reflections"))
 	uint8 LumenFrontLayerTranslucencyReflections : 1;
 
-<<<<<<< HEAD
-=======
 	/** Sets the maximum number of recursive reflection bounces. 1 means a single reflection ray (no secondary reflections in mirrors). Currently only supported by Hardware Ray Tracing with Hit Lighting. */
 	UPROPERTY(interp, EditAnywhere, BlueprintReadWrite, Category = "Reflections|Lumen Reflections", meta = (ClampMin = "1", ClampMax = "8", editcondition = "bOverride_LumenMaxReflectionBounces", DisplayName = "Max Reflection Bounces"))
 	int32 LumenMaxReflectionBounces;
 
->>>>>>> 4af6daef
 	/** Enable/Fade/disable the Screen Space Reflection feature, in percent, avoid numbers between 0 and 1 fo consistency */
 	UPROPERTY(interp, BlueprintReadWrite, Category="Reflections|Screen Space Reflections", meta=(ClampMin = "0.0", ClampMax = "100.0", editcondition = "bOverride_ScreenSpaceReflectionIntensity", DisplayName = "Intensity"))
 	float ScreenSpaceReflectionIntensity;
@@ -1947,13 +1901,10 @@
 	UPROPERTY(interp, BlueprintReadWrite, Category="Lens|Image Effects", meta=(UIMin = "0.0", UIMax = "1.0", editcondition = "bOverride_VignetteIntensity"))
 	float VignetteIntensity;
 
-<<<<<<< HEAD
-=======
 	/** Controls the strength of image sharpening applied during tonemapping. */
 	UPROPERTY(interp, BlueprintReadWrite, Category = "Lens|Image Effects", meta = (ClampMin = "0.0", ClampMax = "10.0", UIMin = "0.0", UIMax = "2.0", editcondition = "bOverride_Sharpen"))
 	float Sharpen;
 
->>>>>>> 4af6daef
 	UPROPERTY()
 	float GrainJitter_DEPRECATED;
 
@@ -1982,19 +1933,11 @@
 	/** Should be set larger than HighlightsMin. Default is 1.0, for backwards compatibility */
 	UPROPERTY(interp, BlueprintReadWrite, Category = "Film Grain", meta = (UIMin = "1.0", UIMax = "10.0", editcondition = "bOverride_FilmGrainHighlightsMax"))
 	float FilmGrainHighlightsMax;
-<<<<<<< HEAD
 
 	/** Size of texel of FilmGrainTexture on screen. */
 	UPROPERTY(interp, BlueprintReadWrite, Category = "Film Grain", meta = (UIMin = "0.0", UIMax = "4.0", editcondition = "bOverride_FilmGrainTexelSize"))
 	float FilmGrainTexelSize;
 
-=======
-
-	/** Size of texel of FilmGrainTexture on screen. */
-	UPROPERTY(interp, BlueprintReadWrite, Category = "Film Grain", meta = (UIMin = "0.0", UIMax = "4.0", editcondition = "bOverride_FilmGrainTexelSize"))
-	float FilmGrainTexelSize;
-
->>>>>>> 4af6daef
 	/** Defines film grain texture to use. */
 	UPROPERTY(EditAnywhere, BlueprintReadWrite, Category = "Film Grain", meta = (editcondition = "bOverride_FilmGrainTexture"))
 	TObjectPtr<class UTexture2D> FilmGrainTexture;
@@ -2229,11 +2172,6 @@
 	UPROPERTY(EditAnywhere, BlueprintReadWrite, Category = "Path Tracing", meta = (ClampMin = "1", UIMax = "65536", editcondition = "bOverride_PathTracingSamplesPerPixel", DisplayName = "Samples Per Pixel"))
 	int32 PathTracingSamplesPerPixel;
 
-<<<<<<< HEAD
-	/** Sets anti-aliasing filter width for the path tracer. Lower values are sharper (and more aliased), larger values are softer (and blurrier). */
-	UPROPERTY(interp, EditAnywhere, BlueprintReadWrite, Category = "Path Tracing", meta = (ClampMin = "1.0", ClampMax = "6.0", editcondition = "bOverride_PathTracingFilterWidth", DisplayName = "Filter Width"))
-	float PathTracingFilterWidth;
-
 	/** Sets the maximum exposure allowed in the path tracer to reduce fireflies. This should be set a few stops higher than the scene exposure. */
 	UPROPERTY(interp, EditAnywhere, BlueprintReadWrite, Category = "Path Tracing", meta = (ClampMin = "-10.0", ClampMax = "30.0", editcondition = "bOverride_PathTracingMaxPathExposure", DisplayName = "Max Path Exposure"))
 	float PathTracingMaxPathExposure;
@@ -2258,32 +2196,6 @@
 	UPROPERTY(EditAnywhere, BlueprintReadWrite, Category = "Path Tracing|Lighting Components", meta = (editcondition = "bOverride_PathTracingIncludeIndirectEmissive", DisplayName = "Indirect Emissive"))
 	uint32 PathTracingIncludeIndirectEmissive : 1;
 
-=======
-	/** Sets the maximum exposure allowed in the path tracer to reduce fireflies. This should be set a few stops higher than the scene exposure. */
-	UPROPERTY(interp, EditAnywhere, BlueprintReadWrite, Category = "Path Tracing", meta = (ClampMin = "-10.0", ClampMax = "30.0", editcondition = "bOverride_PathTracingMaxPathExposure", DisplayName = "Max Path Exposure"))
-	float PathTracingMaxPathExposure;
-
-	/** Enables a reference quality depth-of-field which replaces the post-process effect. */
-	UPROPERTY(EditAnywhere, BlueprintReadWrite, Category = "Path Tracing", meta = (editcondition = "bOverride_PathTracingEnableReferenceDOF", DisplayName = "Reference Depth Of Field"))
-	uint32 PathTracingEnableReferenceDOF : 1;
-
-	/** Enables path tracing in the atmosphere instead of baking the sky atmosphere contribution into a skylight. Any skylight present in the scene will be automatically ignored when this is enabled. */
-	UPROPERTY(EditAnywhere, BlueprintReadWrite, Category = "Path Tracing", meta = (editcondition = "bOverride_PathTracingEnableReferenceAtmosphere", DisplayName = "Reference Atmosphere"))
-	uint32 PathTracingEnableReferenceAtmosphere : 1;
-
-	/** Run the currently loaded denoiser plugin on the last sample to remove noise from the output. Has no effect if a plug-in is not loaded. */
-	UPROPERTY(EditAnywhere, BlueprintReadWrite, Category = "Path Tracing", meta = (editcondition = "bOverride_PathTracingEnableDenoiser", DisplayName = "Denoiser"))
-	uint32 PathTracingEnableDenoiser : 1;
-
-	/** Should the render include directly visible emissive elements? */
-	UPROPERTY(EditAnywhere, BlueprintReadWrite, Category = "Path Tracing|Lighting Components", meta = (editcondition = "bOverride_PathTracingIncludeEmissive", DisplayName = "Emissive"))
-	uint32 PathTracingIncludeEmissive : 1;
-
-	/** Should the render include indirectly visible emissive elements? */
-	UPROPERTY(EditAnywhere, BlueprintReadWrite, Category = "Path Tracing|Lighting Components", meta = (editcondition = "bOverride_PathTracingIncludeIndirectEmissive", DisplayName = "Indirect Emissive"))
-	uint32 PathTracingIncludeIndirectEmissive : 1;
-
->>>>>>> 4af6daef
 	/** Should the render include diffuse lighting contributions? */
 	UPROPERTY(EditAnywhere, BlueprintReadWrite, Category = "Path Tracing|Lighting Components", meta = (editcondition = "bOverride_PathTracingIncludeDiffuse", DisplayName = "Diffuse"))
 	uint32 PathTracingIncludeDiffuse : 1;
