--- conflicted
+++ resolved
@@ -13,10 +13,7 @@
 #include "Engine/BlendableInterface.h"
 #include "RHIDefinitions.h"
 #include "SceneUtils.h"
-<<<<<<< HEAD
-=======
 #include "Engine/EngineTypes.h"
->>>>>>> 6bbb88c8
 #include "Scene.generated.h"
 
 
@@ -760,45 +757,6 @@
 	uint8 bOverride_ExpandGamut : 1;
 	UPROPERTY(EditAnywhere, BlueprintReadWrite, Category = Overrides, meta = (PinHiddenByDefault, InlineEditConditionToggle))
 	uint8 bOverride_ToneCurveAmount : 1;
-<<<<<<< HEAD
-
-	UPROPERTY(EditAnywhere, BlueprintReadWrite, Category=Overrides, meta=(PinHiddenByDefault, InlineEditConditionToggle))
-	uint8 bOverride_FilmWhitePoint:1;
-
-	UPROPERTY(EditAnywhere, BlueprintReadWrite, Category=Overrides, meta=(PinHiddenByDefault, InlineEditConditionToggle))
-	uint8 bOverride_FilmSaturation:1;
-
-	UPROPERTY(EditAnywhere, BlueprintReadWrite, Category=Overrides, meta=(PinHiddenByDefault, InlineEditConditionToggle))
-	uint8 bOverride_FilmChannelMixerRed:1;
-
-	UPROPERTY(EditAnywhere, BlueprintReadWrite, Category=Overrides, meta=(PinHiddenByDefault, InlineEditConditionToggle))
-	uint8 bOverride_FilmChannelMixerGreen:1;
-
-	UPROPERTY(EditAnywhere, BlueprintReadWrite, Category=Overrides, meta=(PinHiddenByDefault, InlineEditConditionToggle))
-	uint8 bOverride_FilmChannelMixerBlue:1;
-
-	UPROPERTY(EditAnywhere, BlueprintReadWrite, Category=Overrides, meta=(PinHiddenByDefault, InlineEditConditionToggle))
-	uint8 bOverride_FilmContrast:1;
-
-	UPROPERTY(EditAnywhere, BlueprintReadWrite, Category=Overrides, meta=(PinHiddenByDefault, InlineEditConditionToggle))
-	uint8 bOverride_FilmDynamicRange:1;
-
-	UPROPERTY(EditAnywhere, BlueprintReadWrite, Category=Overrides, meta=(PinHiddenByDefault, InlineEditConditionToggle))
-	uint8 bOverride_FilmHealAmount:1;
-
-	UPROPERTY(EditAnywhere, BlueprintReadWrite, Category=Overrides, meta=(PinHiddenByDefault, InlineEditConditionToggle))
-	uint8 bOverride_FilmToeAmount:1;
-
-	UPROPERTY(EditAnywhere, BlueprintReadWrite, Category=Overrides, meta=(PinHiddenByDefault, InlineEditConditionToggle))
-	uint8 bOverride_FilmShadowTint:1;
-
-	UPROPERTY(EditAnywhere, BlueprintReadWrite, Category=Overrides, meta=(PinHiddenByDefault, InlineEditConditionToggle))
-	uint8 bOverride_FilmShadowTintBlend:1;
-
-	UPROPERTY(EditAnywhere, BlueprintReadWrite, Category=Overrides, meta=(PinHiddenByDefault, InlineEditConditionToggle))
-	uint8 bOverride_FilmShadowTintAmount:1;
-=======
->>>>>>> 6bbb88c8
 
 	UPROPERTY(EditAnywhere, BlueprintReadWrite, Category=Overrides, meta=(PinHiddenByDefault, InlineEditConditionToggle))
 	uint8 bOverride_FilmSlope:1;
@@ -1076,15 +1034,6 @@
 
 	UPROPERTY(EditAnywhere, BlueprintReadWrite, Category = Overrides, meta = (PinHiddenByDefault, InlineEditConditionToggle))
 	uint32 bOverride_RayTracingAOIntensity : 1;
-<<<<<<< HEAD
-
-	UPROPERTY(EditAnywhere, BlueprintReadWrite, Category = Overrides, meta = (PinHiddenByDefault, InlineEditConditionToggle))
-	uint32 bOverride_RayTracingAORadius : 1;
-
-	UPROPERTY(EditAnywhere, BlueprintReadWrite, Category=Overrides, meta=(PinHiddenByDefault, InlineEditConditionToggle))
-	uint8 bOverride_LPVIntensity:1;
-=======
->>>>>>> 6bbb88c8
 
 	UPROPERTY(EditAnywhere, BlueprintReadWrite, Category = Overrides, meta = (PinHiddenByDefault, InlineEditConditionToggle))
 	uint32 bOverride_RayTracingAORadius : 1;
@@ -1322,12 +1271,9 @@
 	uint32 bOverride_PathTracingMaxPathExposure : 1;
 
 	UPROPERTY(EditAnywhere, BlueprintReadWrite, Category = Overrides, meta = (PinHiddenByDefault, InlineEditConditionToggle))
-<<<<<<< HEAD
-=======
 	uint32 bOverride_PathTracingEnableReferenceDOF : 1;
 
 	UPROPERTY(EditAnywhere, BlueprintReadWrite, Category = Overrides, meta = (PinHiddenByDefault, InlineEditConditionToggle))
->>>>>>> 6bbb88c8
 	uint32 bOverride_PathTracingEnableDenoiser : 1;
 
 	// -----------------------------------------------------------------------
@@ -1983,42 +1929,10 @@
 	/** Scalar factor on the ray-tracing ambient occlusion score. */
 	UPROPERTY(interp, EditAnywhere, BlueprintReadWrite, Category = "Rendering Features|Ray Tracing Ambient Occlusion", meta = (ClampMin = "0.0", ClampMax = "1.0", editcondition = "bOverride_RayTracingAOIntensity", DisplayName = "Intensity"))
 	float RayTracingAOIntensity;
-<<<<<<< HEAD
 
 	/** Defines the world-space search radius for occlusion rays. */
 	UPROPERTY(interp, EditAnywhere, BlueprintReadWrite, Category = "Rendering Features|Ray Tracing Ambient Occlusion", meta = (ClampMin = "0.0", ClampMax = "10000.0", editcondition = "bOverride_RayTracingAORadius", DisplayName = "Radius"))
 	float RayTracingAORadius;
-
-	/** Adjusts indirect lighting color. (1,1,1) is default. (0,0,0) to disable GI. The show flag 'Global Illumination' must be enabled to use this property. */
-	UPROPERTY(interp, BlueprintReadWrite, Category="Rendering Features|Global Illumination", meta=(editcondition = "bOverride_IndirectLightingColor", DisplayName = "Indirect Lighting Color", HideAlphaChannel))
-	FLinearColor IndirectLightingColor;
-
-	/** Scales the indirect lighting contribution. A value of 0 disables GI. Default is 1. The show flag 'Global Illumination' must be enabled to use this property. */
-	UPROPERTY(interp, BlueprintReadWrite, Category="Rendering Features|Global Illumination", meta=(ClampMin = "0", UIMax = "4.0", editcondition = "bOverride_IndirectLightingIntensity", DisplayName = "Indirect Lighting Intensity"))
-	float IndirectLightingIntensity;
-
-#if WITH_EDITORONLY_DATA
-	UPROPERTY()
-	uint32 RayTracingGI_DEPRECATED : 1;
-#endif
-
-	/** Sets the ray tracing global illumination type. */
-	UPROPERTY(interp, EditAnywhere, BlueprintReadWrite, Category = "Rendering Features|Ray Tracing Global Illumination", meta = (editcondition = "bOverride_RayTracingGI", DisplayName = "Type"))
-	ERayTracingGlobalIlluminationType RayTracingGIType;
-
-	/** Sets the ray tracing global illumination maximum bounces. */
-	UPROPERTY(interp, EditAnywhere, BlueprintReadWrite, Category = "Rendering Features|Ray Tracing Global Illumination", meta = (ClampMin = "0", ClampMax = "50", editcondition = "bOverride_RayTracingGIMaxBounces", DisplayName = "Max. Bounces"))
-	int32 RayTracingGIMaxBounces;
-
-	/** Sets the samples per pixel for ray tracing global illumination. */
-	UPROPERTY(interp, EditAnywhere, BlueprintReadWrite, Category = "Rendering Features|Ray Tracing Global Illumination", meta = (ClampMin = "1", ClampMax = "64", editcondition = "bOverride_RayTracingGISamplesPerPixel", DisplayName = "Samples Per Pixel"))
-	int32 RayTracingGISamplesPerPixel;
-=======
-
-	/** Defines the world-space search radius for occlusion rays. */
-	UPROPERTY(interp, EditAnywhere, BlueprintReadWrite, Category = "Rendering Features|Ray Tracing Ambient Occlusion", meta = (ClampMin = "0.0", ClampMax = "10000.0", editcondition = "bOverride_RayTracingAORadius", DisplayName = "Radius"))
-	float RayTracingAORadius;
->>>>>>> 6bbb88c8
 
 	/** Color grading lookup table intensity. 0 = no intensity, 1=full intensity */
 	UPROPERTY(interp, BlueprintReadWrite, Category="Color Grading|Misc", meta=(ClampMin = "0", ClampMax = "1.0", editcondition = "bOverride_ColorGradingIntensity", DisplayName = "Color Grading LUT Intensity"))
@@ -2110,14 +2024,8 @@
 	UPROPERTY()
 	float LPVSize_DEPRECATED;
 
-<<<<<<< HEAD
-	/** Sets the reflections type */
-	UPROPERTY(interp, EditAnywhere, BlueprintReadWrite, Category = "Rendering Features|Reflections", meta = (editcondition = "bOverride_ReflectionsType", DisplayName = "Type"))
-	EReflectionsType ReflectionsType;
-=======
 	UPROPERTY()
 	float LPVSecondaryOcclusionIntensity_DEPRECATED;
->>>>>>> 6bbb88c8
 
 	UPROPERTY()
 	float LPVSecondaryBounceIntensity_DEPRECATED;
@@ -2131,23 +2039,6 @@
 	UPROPERTY()
 	float LPVDirectionalOcclusionIntensity_DEPRECATED;
 
-<<<<<<< HEAD
-	/** Sets the maximum number of ray tracing reflection bounces. */
-	UPROPERTY(interp, EditAnywhere, BlueprintReadWrite, Category = "Rendering Features|Ray Tracing Reflections", meta = (ClampMin = "0", ClampMax = "50", editcondition = "bOverride_RayTracingReflectionsMaxBounces", DisplayName = "Max. Bounces"))
-	int32 RayTracingReflectionsMaxBounces;
-
-	/** Sets the samples per pixel for ray traced reflections. */
-	UPROPERTY(interp, EditAnywhere, BlueprintReadWrite, Category = "Rendering Features|Ray Tracing Reflections", meta = (ClampMin = "1", ClampMax = "64", editcondition = "bOverride_RayTracingReflectionsSamplesPerPixel", DisplayName = "Samples Per Pixel"))
-	int32 RayTracingReflectionsSamplesPerPixel;
-
-	/** Sets the reflected shadows type. */
-	UPROPERTY(interp, EditAnywhere, BlueprintReadWrite, Category = "Rendering Features|Ray Tracing Reflections", meta = (editcondition = "bOverride_RayTracingReflectionsShadows", DisplayName = "Shadows"))
-	EReflectedAndRefractedRayTracedShadows RayTracingReflectionsShadows;
-
-	/** Enables ray tracing translucency in reflections. */
-	UPROPERTY(interp, EditAnywhere, BlueprintReadWrite, Category = "Rendering Features|Ray Tracing Reflections", meta = (editcondition = "bOverride_RayTracingReflectionsTranslucency", DisplayName = "Include Translucent Objects"))
-	uint8 RayTracingReflectionsTranslucency : 1;
-=======
 	UPROPERTY()
 	float LPVDirectionalOcclusionRadius_DEPRECATED;
 
@@ -2159,7 +2050,6 @@
 
 	UPROPERTY()
 	float LPVDiffuseOcclusionIntensity_DEPRECATED;
->>>>>>> 6bbb88c8
 
 	UPROPERTY()
 	float LPVSpecularOcclusionIntensity_DEPRECATED;
@@ -2201,21 +2091,6 @@
 	/** Sets anti-aliasing filter width for the path tracer. Lower values are sharper (and more aliased), larger values are softer (and blurrier). */
 	UPROPERTY(interp, EditAnywhere, BlueprintReadWrite, Category = "Rendering Features|PathTracing", meta = (ClampMin = "1.0", ClampMax = "6.0", editcondition = "bOverride_PathTracingFilterWidth", DisplayName = "Filter Width"))
 	float PathTracingFilterWidth;
-<<<<<<< HEAD
-
-	/** Enables emissive materials for the path tracer. This can prevent double-counting of illumination from surfaces that are also represented by light sources, and noise from small emitters. */
-	UPROPERTY(EditAnywhere, BlueprintReadWrite, Category = "Rendering Features|PathTracing", meta = (editcondition = "bOverride_PathTracingEnableEmissive", DisplayName = "Emissive Materials"))
-	uint32 PathTracingEnableEmissive : 1;
-
-	/** Sets the maximum exposure allowed in the path tracer to reduce fireflies. This should be set a few steps higher than the scene exposure. */
-	UPROPERTY(interp, EditAnywhere, BlueprintReadWrite, Category = "Rendering Features|PathTracing", meta = (ClampMin = "-10.0", ClampMax = "30.0", editcondition = "bOverride_PathTracingMaxPathExposure", DisplayName = "Max Path Exposure"))
-	float PathTracingMaxPathExposure;
-
-	/** Run the currently loaded denoiser plugin on the last sample to remove noise from the output. Has no effect if a plug-in is not loaded. */
-	UPROPERTY(EditAnywhere, BlueprintReadWrite, Category = "Rendering Features|PathTracing", meta = (editcondition = "bOverride_PathTracingEnableDenoiser", DisplayName = "Denoiser"))
-	uint32 PathTracingEnableDenoiser : 1;
-=======
->>>>>>> 6bbb88c8
 
 	/** Enables emissive materials for the path tracer. This can prevent double-counting of illumination from surfaces that are also represented by light sources, and noise from small emitters. */
 	UPROPERTY(EditAnywhere, BlueprintReadWrite, Category = "Rendering Features|PathTracing", meta = (editcondition = "bOverride_PathTracingEnableEmissive", DisplayName = "Emissive Materials"))
