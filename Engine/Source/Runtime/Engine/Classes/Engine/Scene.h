// Copyright 1998-2019 Epic Games, Inc. All Rights Reserved.

//===============================s==============================================
// Scene - script exposed scene enums
//=============================================================================

#pragma once

#include "CoreMinimal.h"
#include "UObject/ObjectMacros.h"
#include "UObject/Object.h"
#include "UObject/ScriptInterface.h"
#include "Engine/BlendableInterface.h"
#include "Scene.generated.h"


struct FPostProcessSettings;


/** Used by FPostProcessSettings Depth of Fields */
UENUM()
enum EDepthOfFieldMethod
{
	DOFM_BokehDOF UMETA(DisplayName="BokehDOF"),
	DOFM_Gaussian UMETA(DisplayName="GaussianDOF"),
	DOFM_CircleDOF UMETA(DisplayName="CircleDOF"),
	DOFM_MAX,
};

/** Used by rendering project settings. */
UENUM()
enum EAntiAliasingMethod
{
	AAM_None UMETA(DisplayName="None"),
	AAM_FXAA UMETA(DisplayName="FXAA"),
	AAM_TemporalAA UMETA(DisplayName="TemporalAA"),
	/** Only supported with forward shading.  MSAA sample count is controlled by r.MSAACount. */
	AAM_MSAA UMETA(DisplayName="MSAA"),
	AAM_MAX,
};

/** Used by FPostProcessSettings Auto Exposure */
UENUM()
enum EAutoExposureMethod
{
	/** Not supported on mobile, requires compute shader to construct 64 bin histogram */
	AEM_Histogram  UMETA(DisplayName = "Auto Exposure Histogram"),
	/** Not supported on mobile, faster method that computes single value by downsampling */
	AEM_Basic      UMETA(DisplayName = "Auto Exposure Basic"),
	/** Uses camera settings. */
	AEM_Manual   UMETA(DisplayName = "Manual"),
	AEM_MAX,
};

UENUM()
enum EBloomMethod
{
	/** Sum of Gaussian formulation */
	BM_SOG  UMETA(DisplayName = "Standard"),
	/** Fast Fourier Transform Image based convolution, intended for cinematics (too expensive for games)  */
	BM_FFT  UMETA(DisplayName = "Convolution"),
	BM_MAX,
};

UENUM() 
enum class ELightUnits : uint8
{
	Unitless,
	Candelas,
	Lumens,
};

UENUM()
enum class EReflectionsType : uint8
{
	ScreenSpace	UMETA(DisplayName = "Screen Space"),
	RayTracing	UMETA(DisplayName = "Ray Tracing"),
};

UENUM()
enum class ETranslucencyType : uint8
{
	Raster		UMETA(DisplayName = "Raster"),
	RayTracing	UMETA(DisplayName = "Ray Tracing"),
};

UENUM()
enum class EReflectedAndRefractedRayTracedShadows : uint8
{
	Disabled		UMETA(DisplayName = "Disabled"),
	Hard_shadows	UMETA(DisplayName = "Hard Shadows"),
	Area_shadows	UMETA(DisplayName = "Area Shadows"),
};


USTRUCT(BlueprintType)
struct FColorGradePerRangeSettings
{
	GENERATED_USTRUCT_BODY()


	UPROPERTY(Interp, BlueprintReadWrite, Category = "Color Grading", meta = (UIMin = "0.0", UIMax = "2.0", Delta = "0.01", ColorGradingMode = "saturation", ShiftMouseMovePixelPerDelta = "10", SupportDynamicSliderMaxValue = "true", DisplayName = "Saturation"))
	FVector4 Saturation;

	UPROPERTY(Interp, BlueprintReadWrite, Category = "Color Grading", meta = (UIMin = "0.0", UIMax = "2.0", Delta = "0.01", ColorGradingMode = "contrast", ShiftMouseMovePixelPerDelta = "10", SupportDynamicSliderMaxValue = "true", DisplayName = "Contrast"))
	FVector4 Contrast;

	UPROPERTY(Interp, BlueprintReadWrite, Category = "Color Grading", meta = (UIMin = "0.0", UIMax = "2.0", Delta = "0.01", ColorGradingMode = "gamma", ShiftMouseMovePixelPerDelta = "10", SupportDynamicSliderMaxValue = "true", DisplayName = "Gamma"))
	FVector4 Gamma;

	UPROPERTY(Interp, BlueprintReadWrite, Category = "Color Grading", meta = (UIMin = "0.0", UIMax = "2.0", Delta = "0.01", ColorGradingMode = "gain", ShiftMouseMovePixelPerDelta = "10", SupportDynamicSliderMaxValue = "true", DisplayName = "Gain"))
	FVector4 Gain;

	UPROPERTY(Interp, BlueprintReadWrite, Category = "Color Grading", meta = (UIMin = "-1.0", UIMax = "1.0", Delta = "0.001", ColorGradingMode = "offset", ShiftMouseMovePixelPerDelta = "20", SupportDynamicSliderMaxValue = "true", SupportDynamicSliderMinValue = "true", DisplayName = "Offset"))
	FVector4 Offset;


	FColorGradePerRangeSettings()
	{
		Saturation = FVector4(1.0f, 1.0f, 1.0f, 1.0f);
		Contrast = FVector4(1.0f, 1.0f, 1.0f, 1.0f);
		Gamma = FVector4(1.0f, 1.0f, 1.0f, 1.0f);
		Gain = FVector4(1.0f, 1.0f, 1.0f, 1.0f);
		Offset = FVector4(0.0f, 0.0f, 0.0f, 0.0f);
	}
};

USTRUCT(BlueprintType)
struct FColorGradingSettings
{
	GENERATED_USTRUCT_BODY()


	UPROPERTY(Interp,BlueprintReadWrite, Category = "Color Grading")
	FColorGradePerRangeSettings Global;

	UPROPERTY(Interp, BlueprintReadWrite, Category = "Color Grading")
	FColorGradePerRangeSettings Shadows;

	UPROPERTY(Interp, BlueprintReadWrite, Category = "Color Grading")
	FColorGradePerRangeSettings Midtones;

	UPROPERTY(Interp, BlueprintReadWrite, Category = "Color Grading")
	FColorGradePerRangeSettings Highlights;

	UPROPERTY(Interp, BlueprintReadWrite, Category = "Color Grading", meta = (UIMin = "-1.0", UIMax = "1.0", DisplayName = "ShadowsMax"))
	float ShadowsMax;

	UPROPERTY(Interp, BlueprintReadWrite, Category = "Color Grading", meta = (UIMin = "-1.0", UIMax = "1.0", DisplayName = "HighlightsMin"))
	float HighlightsMin;


	FColorGradingSettings()
	{
		ShadowsMax = 0.09f;
		HighlightsMin = 0.5f;
	}

	/* Exports to post process settings with overrides. */
	ENGINE_API void ExportToPostProcessSettings(FPostProcessSettings* OutPostProcessSettings) const;
};

USTRUCT(BlueprintType)
struct FFilmStockSettings
{
	GENERATED_USTRUCT_BODY()


	UPROPERTY(Interp, BlueprintReadWrite, Category = "Film Stock", meta = (UIMin = "0.0", UIMax = "1.0", DisplayName = "Slope"))
	float Slope;

	UPROPERTY(Interp, BlueprintReadWrite, Category = "Film Stock", meta = (UIMin = "0.0", UIMax = "1.0", DisplayName = "Toe"))
	float Toe;

	UPROPERTY(Interp, BlueprintReadWrite, Category = "Film Stock", meta = (UIMin = "0.0", UIMax = "1.0", DisplayName = "Shoulder"))
	float Shoulder;

	UPROPERTY(Interp, BlueprintReadWrite, Category = "Film Stock", meta = (UIMin = "0.0", UIMax = "1.0", DisplayName = "Black clip"))
	float BlackClip;

	UPROPERTY(Interp, BlueprintReadWrite, Category = "Film Stock", meta = (UIMin = "0.0", UIMax = "1.0", DisplayName = "White clip"))
	float WhiteClip;


	FFilmStockSettings()
	{
		Slope = 0.88f;
		Toe = 0.55f;
		Shoulder = 0.26f;
		BlackClip = 0.0f;
		WhiteClip = 0.04f;
	}

	/* Exports to post process settings with overrides. */
	ENGINE_API void ExportToPostProcessSettings(FPostProcessSettings* OutPostProcessSettings) const;
};

USTRUCT(BlueprintType)
struct FGaussianSumBloomSettings
{
	GENERATED_USTRUCT_BODY()


	/** Multiplier for all bloom contributions >=0: off, 1(default), >1 brighter */
	UPROPERTY(Interp, BlueprintReadWrite, Category="Lens|Bloom", meta=(ClampMin = "0.0", UIMax = "8.0", DisplayName = "Intensity"))
	float Intensity;

	/**
	 * minimum brightness the bloom starts having effect
	 * -1:all pixels affect bloom equally (physically correct, faster as a threshold pass is omitted), 0:all pixels affect bloom brights more, 1(default), >1 brighter
	 */
	UPROPERTY(interp, BlueprintReadWrite, Category="Lens|Bloom", meta=(ClampMin = "-1.0", UIMax = "8.0", DisplayName = "Threshold"))
	float Threshold;

	/**
	 * Scale for all bloom sizes
	 */
	UPROPERTY(Interp, BlueprintReadWrite, Category="Lens|Bloom", AdvancedDisplay, meta=(ClampMin = "0.0", UIMax = "64.0", DisplayName = "Size scale"))
	float SizeScale;

	/**
	 * Diameter size for the Bloom1 in percent of the screen width
	 * (is done in 1/2 resolution, larger values cost more performance, good for high frequency details)
	 * >=0: can be clamped because of shader limitations
	 */
	UPROPERTY(Interp, BlueprintReadWrite, Category="Lens|Bloom", AdvancedDisplay, meta=(ClampMin = "0.0", UIMax = "4.0", DisplayName = "#1 Size"))
	float Filter1Size;

	/**
	 * Diameter size for Bloom2 in percent of the screen width
	 * (is done in 1/4 resolution, larger values cost more performance)
	 * >=0: can be clamped because of shader limitations
	 */
	UPROPERTY(Interp, BlueprintReadWrite, Category="Lens|Bloom", AdvancedDisplay, meta=(ClampMin = "0.0", UIMax = "8.0", DisplayName = "#2 Size"))
	float Filter2Size;

	/**
	 * Diameter size for Bloom3 in percent of the screen width
	 * (is done in 1/8 resolution, larger values cost more performance)
	 * >=0: can be clamped because of shader limitations
	 */
	UPROPERTY(Interp, BlueprintReadWrite, Category="Lens|Bloom", AdvancedDisplay, meta=(ClampMin = "0.0", UIMax = "16.0", DisplayName = "#3 Size"))
	float Filter3Size;

	/**
	 * Diameter size for Bloom4 in percent of the screen width
	 * (is done in 1/16 resolution, larger values cost more performance, best for wide contributions)
	 * >=0: can be clamped because of shader limitations
	 */
	UPROPERTY(Interp, BlueprintReadWrite, Category="Lens|Bloom", AdvancedDisplay, meta=(ClampMin = "0.0", UIMax = "32.0", DisplayName = "#4 Size"))
	float Filter4Size;

	/**
	 * Diameter size for Bloom5 in percent of the screen width
	 * (is done in 1/32 resolution, larger values cost more performance, best for wide contributions)
	 * >=0: can be clamped because of shader limitations
	 */
	UPROPERTY(Interp, BlueprintReadWrite, Category="Lens|Bloom", AdvancedDisplay, meta=(ClampMin = "0.0", UIMax = "64.0", DisplayName = "#5 Size"))
	float Filter5Size;

	/**
	 * Diameter size for Bloom6 in percent of the screen width
	 * (is done in 1/64 resolution, larger values cost more performance, best for wide contributions)
	 * >=0: can be clamped because of shader limitations
	 */
	UPROPERTY(Interp, BlueprintReadWrite, Category="Lens|Bloom", AdvancedDisplay, meta=(ClampMin = "0.0", UIMax = "128.0", DisplayName = "#6 Size"))
	float Filter6Size;

	/** Bloom1 tint color */
	UPROPERTY(Interp, BlueprintReadWrite, Category="Lens|Bloom", AdvancedDisplay, meta=(DisplayName = "#1 Tint", HideAlphaChannel))
	FLinearColor Filter1Tint;

	/** Bloom2 tint color */
	UPROPERTY(Interp, BlueprintReadWrite, Category="Lens|Bloom", AdvancedDisplay, meta=(DisplayName = "#2 Tint", HideAlphaChannel))
	FLinearColor Filter2Tint;

	/** Bloom3 tint color */
	UPROPERTY(Interp, BlueprintReadWrite, Category="Lens|Bloom", AdvancedDisplay, meta=(DisplayName = "#3 Tint", HideAlphaChannel))
	FLinearColor Filter3Tint;

	/** Bloom4 tint color */
	UPROPERTY(Interp, BlueprintReadWrite, Category="Lens|Bloom", AdvancedDisplay, meta=(DisplayName = "#4 Tint", HideAlphaChannel))
	FLinearColor Filter4Tint;

	/** Bloom5 tint color */
	UPROPERTY(Interp, BlueprintReadWrite, Category="Lens|Bloom", AdvancedDisplay, meta=(DisplayName = "#5 Tint", HideAlphaChannel))
	FLinearColor Filter5Tint;

	/** Bloom6 tint color */
	UPROPERTY(Interp, BlueprintReadWrite, Category="Lens|Bloom", AdvancedDisplay, meta=(DisplayName = "#6 Tint", HideAlphaChannel))
	FLinearColor Filter6Tint;


	FGaussianSumBloomSettings()
	{
		Intensity = 0.675f;
		Threshold = -1.0f;
		// default is 4 to maintain old settings after fixing something that caused a factor of 4
		SizeScale = 4.0;
		Filter1Tint = FLinearColor(0.3465f, 0.3465f, 0.3465f);
		Filter1Size = 0.3f;
		Filter2Tint = FLinearColor(0.138f, 0.138f, 0.138f);
		Filter2Size = 1.0f;
		Filter3Tint = FLinearColor(0.1176f, 0.1176f, 0.1176f);
		Filter3Size = 2.0f;
		Filter4Tint = FLinearColor(0.066f, 0.066f, 0.066f);
		Filter4Size = 10.0f;
		Filter5Tint = FLinearColor(0.066f, 0.066f, 0.066f);
		Filter5Size = 30.0f;
		Filter6Tint = FLinearColor(0.061f, 0.061f, 0.061f);
		Filter6Size = 64.0f;
	}

	/* Exports to post process settings with overrides. */
	ENGINE_API void ExportToPostProcessSettings(FPostProcessSettings* OutPostProcessSettings) const;
};

USTRUCT(BlueprintType)
struct FConvolutionBloomSettings
{
	GENERATED_USTRUCT_BODY()


	/** Texture to replace default convolution bloom kernel */
	UPROPERTY(EditAnywhere, BlueprintReadWrite, Category = "Lens|Bloom", meta = (DisplayName = "Convolution Kernel"))
	class UTexture2D* Texture;

	/** Relative size of the convolution kernel image compared to the minor axis of the viewport  */
	UPROPERTY(Interp, BlueprintReadWrite, Category = "Lens|Bloom", AdvancedDisplay, meta = (ClampMin = "0.0", UIMax = "1.0", DisplayName = "Convolution Scale"))
	float Size;

	/** The UV location of the center of the kernel.  Should be very close to (.5,.5) */
	UPROPERTY(Interp, BlueprintReadWrite, Category = "Lens|Bloom", AdvancedDisplay, meta = (DisplayName = "Convolution Center"))
	FVector2D CenterUV;

	/** Boost intensity of select pixels  prior to computing bloom convolution (Min, Max, Multiplier).  Max < Min disables */
	UPROPERTY(Interp, BlueprintReadWrite, Category = "Lens|Bloom", AdvancedDisplay, meta = (DisplayName = "Convolution Boost Min"))
	float PreFilterMin;

	/** Boost intensity of select pixels  prior to computing bloom convolution (Min, Max, Multiplier).  Max < Min disables */
	UPROPERTY(Interp, BlueprintReadWrite, Category = "Lens|Bloom", AdvancedDisplay, meta = (DisplayName = "Convolution Boost Max"))
	float PreFilterMax;

	/** Boost intensity of select pixels  prior to computing bloom convolution (Min, Max, Multiplier).  Max < Min disables */
	UPROPERTY(Interp, BlueprintReadWrite, Category = "Lens|Bloom", AdvancedDisplay, meta = (DisplayName = "Convolution Boost Mult"))
	float PreFilterMult;

	/** Implicit buffer region as a fraction of the screen size to insure the bloom does not wrap across the screen.  Larger sizes have perf impact.*/
	UPROPERTY(Interp, BlueprintReadWrite, Category = "Lens|Bloom", AdvancedDisplay, meta = (ClampMin = "0.0", UIMax = "1.0", DisplayName = "Convolution Buffer"))
	float BufferScale;


	FConvolutionBloomSettings()
	{
		Texture = nullptr;
		Size = 1.f;
		CenterUV = FVector2D(0.5f, 0.5f);
		PreFilterMin = 7.f;
		PreFilterMax = 15000.f;
		PreFilterMult = 15.f;
		BufferScale = 0.133f;
	}

	/* Exports to post process settings with overrides. */
	ENGINE_API void ExportToPostProcessSettings(FPostProcessSettings* OutPostProcessSettings) const;
};

USTRUCT(BlueprintType)
struct FLensBloomSettings
{
	GENERATED_USTRUCT_BODY()

	/** Bloom gaussian sum method specific settings. */
	UPROPERTY(Interp, BlueprintReadWrite, Category = "Gaussian Sum Method")
	FGaussianSumBloomSettings GaussianSum;

	/** Bloom convolution method specific settings. */
	UPROPERTY(Interp, BlueprintReadWrite, Category = "Convolution Method")
	FConvolutionBloomSettings Convolution;

	/** Bloom algorithm */
	UPROPERTY(EditAnywhere, BlueprintReadWrite, Category = "Lens|Bloom")
	TEnumAsByte<enum EBloomMethod> Method;


	FLensBloomSettings()
	{
		Method = BM_SOG;
	}

	/* Exports to post process settings with overrides. */
	ENGINE_API void ExportToPostProcessSettings(FPostProcessSettings* OutPostProcessSettings) const;
};

USTRUCT(BlueprintType)
struct FLensImperfectionSettings
{
	GENERATED_USTRUCT_BODY()
	
	/**
	 * Texture that defines the dirt on the camera lens where the light of very bright objects is scattered.
	 */
	UPROPERTY(EditAnywhere, BlueprintReadWrite, Category="Lens|Dirt Mask", meta=(DisplayName = "Dirt Mask Texture"))
	class UTexture* DirtMask;	
	
	/** BloomDirtMask intensity */
	UPROPERTY(Interp, BlueprintReadWrite, Category="Lens|Dirt Mask", meta=(ClampMin = "0.0", UIMax = "8.0", DisplayName = "Dirt Mask Intensity"))
	float DirtMaskIntensity;

	/** BloomDirtMask tint color */
	UPROPERTY(Interp, BlueprintReadWrite, Category="Lens|Dirt Mask", meta=(DisplayName = "Dirt Mask Tint", HideAlphaChannel))
	FLinearColor DirtMaskTint;


	FLensImperfectionSettings()
	{
		DirtMask = nullptr;
		DirtMaskIntensity = 0.0f;
		DirtMaskTint = FLinearColor(0.5f, 0.5f, 0.5f);
	}

	/* Exports to post process settings with overrides. */
	ENGINE_API void ExportToPostProcessSettings(FPostProcessSettings* OutPostProcessSettings) const;
};

USTRUCT(BlueprintType)
struct FLensSettings
{
	GENERATED_USTRUCT_BODY()


	UPROPERTY(Interp, BlueprintReadWrite, Category = "Lens")
	FLensBloomSettings Bloom;

	UPROPERTY(Interp, BlueprintReadWrite, Category = "Lens")
	FLensImperfectionSettings Imperfections;

	/** in percent, Scene chromatic aberration / color fringe (camera imperfection) to simulate an artifact that happens in real-world lens, mostly visible in the image corners. */
	UPROPERTY(Interp, BlueprintReadWrite, Category = "Lens", meta = (UIMin = "0.0", UIMax = "5.0"))
	float ChromaticAberration;


	FLensSettings()
	{
		ChromaticAberration = 0.0f;
	}

	/* Exports to post process settings with overrides. */
	ENGINE_API void ExportToPostProcessSettings(FPostProcessSettings* OutPostProcessSettings) const;
};

USTRUCT(BlueprintType)
struct FCameraExposureSettings
{
	GENERATED_USTRUCT_BODY()
		
	/** Luminance computation method */
	UPROPERTY(EditAnywhere, BlueprintReadWrite, Category="Exposure", meta=(DisplayName = "Method"))
    TEnumAsByte<enum EAutoExposureMethod> Method;

	/**
	 * The eye adaptation will adapt to a value extracted from the luminance histogram of the scene color.
	 * The value is defined as having x percent below this brightness. Higher values give bright spots on the screen more priority
	 * but can lead to less stable results. Lower values give the medium and darker values more priority but might cause burn out of
	 * bright spots.
	 * >0, <100, good values are in the range 70 .. 80
	 */
	UPROPERTY(Interp, BlueprintReadWrite, Category="Exposure", AdvancedDisplay, meta=(ClampMin = "0.0", ClampMax = "100.0", DisplayName = "Low Percent"))
	float LowPercent;

	/**
	 * The eye adaptation will adapt to a value extracted from the luminance histogram of the scene color.
	 * The value is defined as having x percent below this brightness. Higher values give bright spots on the screen more priority
	 * but can lead to less stable results. Lower values give the medium and darker values more priority but might cause burn out of
	 * bright spots.
	 * >0, <100, good values are in the range 80 .. 95
	 */
	UPROPERTY(Interp, BlueprintReadWrite, Category="Exposure", AdvancedDisplay, meta=(ClampMin = "0.0", ClampMax = "100.0", DisplayName = "High Percent"))
	float HighPercent;

	/**
	 * A good value should be positive near 0. This is the minimum brightness the auto exposure can adapt to.
	 * It should be tweaked in a dark lighting situation (too small: image appears too bright, too large: image appears too dark).
	 * Note: Tweaking emissive materials and lights or tweaking auto exposure can look the same. Tweaking auto exposure has global
	 * effect and defined the HDR range - you don't want to change that late in the project development.
	 * Eye Adaptation is disabled if MinBrightness = MaxBrightness
	 */
	UPROPERTY(Interp, BlueprintReadWrite, Category="Exposure", meta=(ClampMin = "0.0", UIMax = "10.0", DisplayName = "Min Brightness"))
	float MinBrightness;

	/**
	 * A good value should be positive (2 is a good value). This is the maximum brightness the auto exposure can adapt to.
	 * It should be tweaked in a bright lighting situation (too small: image appears too bright, too large: image appears too dark).
	 * Note: Tweaking emissive materials and lights or tweaking auto exposure can look the same. Tweaking auto exposure has global
	 * effect and defined the HDR range - you don't want to change that late in the project development.
	 * Eye Adaptation is disabled if MinBrightness = MaxBrightness
	 */
	UPROPERTY(Interp, BlueprintReadWrite, Category="Exposure", meta=(ClampMin = "0.0", UIMax = "10.0", DisplayName = "Max Brightness"))
	float MaxBrightness;

	/** >0 */
	UPROPERTY(Interp, BlueprintReadWrite, Category="Exposure", meta=(ClampMin = "0.02", UIMax = "20.0", DisplayName = "Speed Up"))
	float SpeedUp;

	/** >0 */
	UPROPERTY(Interp, BlueprintReadWrite, Category="Exposure", meta=(ClampMin = "0.02", UIMax = "20.0", DisplayName = "Speed Down"))
	float SpeedDown;

	/**
	 * Logarithmic adjustment for the exposure. Only used if a tonemapper is specified.
	 * 0: no adjustment, -1:2x darker, -2:4x darker, 1:2x brighter, 2:4x brighter, ...
	 */
	UPROPERTY(Interp, BlueprintReadWrite, Category = "Exposure", meta = (UIMin = "-8.0", UIMax = "8.0", DisplayName = "Exposure Bias"))
	float Bias;

	/**
	 * Exposure compensation based on the scene EV100.
	 * Used to calibrate the final exposure differently depending on the average scene luminance.
	 * 0: no adjustment, -1:2x darker, -2:4x darker, 1:2x brighter, 2:4x brighter, ...
	 */
	UPROPERTY(EditAnywhere, BlueprintReadWrite, Category = "Exposure", meta = (DisplayName = "Exposure Bias Curve"))
	class UCurveFloat* BiasCurve = nullptr;

	/** temporary exposed until we found good values, -8: 1/256, -10: 1/1024 */
	UPROPERTY(Interp, BlueprintReadWrite, Category="Exposure", AdvancedDisplay, meta=(UIMin = "-16", UIMax = "0.0"))
	float HistogramLogMin;

	/** temporary exposed until we found good values 4: 16, 8: 256 */
	UPROPERTY(Interp, BlueprintReadWrite, Category="Exposure", AdvancedDisplay, meta=(UIMin = "0.0", UIMax = "16.0"))
	float HistogramLogMax;

	/** Calibration constant for 18% albedo. */
	UPROPERTY(Interp, BlueprintReadWrite, Category = "Exposure", AdvancedDisplay, meta=(UIMin = "0", UIMax = "100.0", DisplayName = "Calibration Constant"))
	float CalibrationConstant;

	ENGINE_API FCameraExposureSettings();

	/* Exports to post process settings with overrides. */
	ENGINE_API void ExportToPostProcessSettings(FPostProcessSettings* OutPostProcessSettings) const;
};

USTRUCT(BlueprintType)
struct FWeightedBlendable
{
	GENERATED_USTRUCT_BODY()

	/** 0:no effect .. 1:full effect */
	UPROPERTY(interp, BlueprintReadWrite, Category=FWeightedBlendable, meta=(ClampMin = "0.0", ClampMax = "1.0", Delta = "0.01"))
	float Weight;

	/** should be of the IBlendableInterface* type but UProperties cannot express that */
	UPROPERTY(EditAnywhere, BlueprintReadWrite, Category=FWeightedBlendable, meta=( AllowedClasses="BlendableInterface", Keywords="PostProcess" ))
	UObject* Object;

	// default constructor
	FWeightedBlendable()
		: Weight(-1)
		, Object(0)
	{
	}

	// constructor
	// @param InWeight -1 is used to hide the weight and show the "Choose" UI, 0:no effect .. 1:full effect
	FWeightedBlendable(float InWeight, UObject* InObject)
		: Weight(InWeight)
		, Object(InObject)
	{
	}
};

// for easier detail customization, needed?
USTRUCT(BlueprintType)
struct FWeightedBlendables
{
	GENERATED_USTRUCT_BODY()

	UPROPERTY(EditAnywhere, BlueprintReadWrite, Category="PostProcessSettings", meta=( Keywords="PostProcess" ))
	TArray<FWeightedBlendable> Array;
};


/** To be able to use struct PostProcessSettings. */
// Each property consists of a bool to enable it (by default off),
// the variable declaration and further down the default value for it.
// The comment should include the meaning and usable range.
PRAGMA_DISABLE_DEPRECATION_WARNINGS
USTRUCT(BlueprintType, meta=(HiddenByDefault))
struct FPostProcessSettings
{
	PRAGMA_ENABLE_DEPRECATION_WARNINGS
	GENERATED_USTRUCT_BODY()

	// first all bOverride_... as they get grouped together into bitfields

	UPROPERTY(EditAnywhere, BlueprintReadWrite, Category=Overrides, meta=(PinHiddenByDefault, InlineEditConditionToggle))
	uint8 bOverride_WhiteTemp:1;
	UPROPERTY(EditAnywhere, BlueprintReadWrite, Category=Overrides, meta=(PinHiddenByDefault, InlineEditConditionToggle))
	uint8 bOverride_WhiteTint:1;

	// Color Correction controls
	UPROPERTY(EditAnywhere, BlueprintReadWrite, Category=Overrides, meta=(PinHiddenByDefault, InlineEditConditionToggle))
	uint8 bOverride_ColorSaturation:1;
	UPROPERTY(EditAnywhere, BlueprintReadWrite, Category=Overrides, meta=(PinHiddenByDefault, InlineEditConditionToggle))
	uint8 bOverride_ColorContrast:1;
	UPROPERTY(EditAnywhere, BlueprintReadWrite, Category=Overrides, meta=(PinHiddenByDefault, InlineEditConditionToggle))
	uint8 bOverride_ColorGamma:1;
	UPROPERTY(EditAnywhere, BlueprintReadWrite, Category=Overrides, meta=(PinHiddenByDefault, InlineEditConditionToggle))
	uint8 bOverride_ColorGain:1;
	UPROPERTY(EditAnywhere, BlueprintReadWrite, Category=Overrides, meta=(PinHiddenByDefault, InlineEditConditionToggle))
	uint8 bOverride_ColorOffset:1;

	UPROPERTY(EditAnywhere, BlueprintReadWrite, Category = Overrides, meta = (PinHiddenByDefault, InlineEditConditionToggle))
	uint8 bOverride_ColorSaturationShadows : 1;
	UPROPERTY(EditAnywhere, BlueprintReadWrite, Category = Overrides, meta = (PinHiddenByDefault, InlineEditConditionToggle))
	uint8 bOverride_ColorContrastShadows : 1;
	UPROPERTY(EditAnywhere, BlueprintReadWrite, Category = Overrides, meta = (PinHiddenByDefault, InlineEditConditionToggle))
	uint8 bOverride_ColorGammaShadows : 1;
	UPROPERTY(EditAnywhere, BlueprintReadWrite, Category = Overrides, meta = (PinHiddenByDefault, InlineEditConditionToggle))
	uint8 bOverride_ColorGainShadows : 1;
	UPROPERTY(EditAnywhere, BlueprintReadWrite, Category = Overrides, meta = (PinHiddenByDefault, InlineEditConditionToggle))
	uint8 bOverride_ColorOffsetShadows : 1;

	UPROPERTY(EditAnywhere, BlueprintReadWrite, Category = Overrides, meta = (PinHiddenByDefault, InlineEditConditionToggle))
	uint8 bOverride_ColorSaturationMidtones : 1;
	UPROPERTY(EditAnywhere, BlueprintReadWrite, Category = Overrides, meta = (PinHiddenByDefault, InlineEditConditionToggle))
	uint8 bOverride_ColorContrastMidtones : 1;
	UPROPERTY(EditAnywhere, BlueprintReadWrite, Category = Overrides, meta = (PinHiddenByDefault, InlineEditConditionToggle))
	uint8 bOverride_ColorGammaMidtones : 1;
	UPROPERTY(EditAnywhere, BlueprintReadWrite, Category = Overrides, meta = (PinHiddenByDefault, InlineEditConditionToggle))
	uint8 bOverride_ColorGainMidtones : 1;
	UPROPERTY(EditAnywhere, BlueprintReadWrite, Category = Overrides, meta = (PinHiddenByDefault, InlineEditConditionToggle))
	uint8 bOverride_ColorOffsetMidtones : 1;

	UPROPERTY(EditAnywhere, BlueprintReadWrite, Category = Overrides, meta = (PinHiddenByDefault, InlineEditConditionToggle))
	uint8 bOverride_ColorSaturationHighlights : 1;
	UPROPERTY(EditAnywhere, BlueprintReadWrite, Category = Overrides, meta = (PinHiddenByDefault, InlineEditConditionToggle))
	uint8 bOverride_ColorContrastHighlights : 1;
	UPROPERTY(EditAnywhere, BlueprintReadWrite, Category = Overrides, meta = (PinHiddenByDefault, InlineEditConditionToggle))
	uint8 bOverride_ColorGammaHighlights : 1;
	UPROPERTY(EditAnywhere, BlueprintReadWrite, Category = Overrides, meta = (PinHiddenByDefault, InlineEditConditionToggle))
	uint8 bOverride_ColorGainHighlights : 1;
	UPROPERTY(EditAnywhere, BlueprintReadWrite, Category = Overrides, meta = (PinHiddenByDefault, InlineEditConditionToggle))
	uint8 bOverride_ColorOffsetHighlights : 1;

	UPROPERTY(EditAnywhere, BlueprintReadWrite, Category = Overrides, meta = (PinHiddenByDefault, InlineEditConditionToggle))
	uint8 bOverride_ColorCorrectionShadowsMax : 1;
	UPROPERTY(EditAnywhere, BlueprintReadWrite, Category = Overrides, meta = (PinHiddenByDefault, InlineEditConditionToggle))
	uint8 bOverride_ColorCorrectionHighlightsMin : 1;

	UPROPERTY(EditAnywhere, BlueprintReadWrite, Category = Overrides, meta = (PinHiddenByDefault, InlineEditConditionToggle))
	uint8 bOverride_BlueCorrection : 1;
	UPROPERTY(EditAnywhere, BlueprintReadWrite, Category = Overrides, meta = (PinHiddenByDefault, InlineEditConditionToggle))
	uint8 bOverride_ExpandGamut : 1;

	UPROPERTY(EditAnywhere, BlueprintReadWrite, Category=Overrides, meta=(PinHiddenByDefault, InlineEditConditionToggle))
	uint8 bOverride_FilmWhitePoint:1;

	UPROPERTY(EditAnywhere, BlueprintReadWrite, Category=Overrides, meta=(PinHiddenByDefault, InlineEditConditionToggle))
	uint8 bOverride_FilmSaturation:1;

	UPROPERTY(EditAnywhere, BlueprintReadWrite, Category=Overrides, meta=(PinHiddenByDefault, InlineEditConditionToggle))
	uint8 bOverride_FilmChannelMixerRed:1;

	UPROPERTY(EditAnywhere, BlueprintReadWrite, Category=Overrides, meta=(PinHiddenByDefault, InlineEditConditionToggle))
	uint8 bOverride_FilmChannelMixerGreen:1;

	UPROPERTY(EditAnywhere, BlueprintReadWrite, Category=Overrides, meta=(PinHiddenByDefault, InlineEditConditionToggle))
	uint8 bOverride_FilmChannelMixerBlue:1;

	UPROPERTY(EditAnywhere, BlueprintReadWrite, Category=Overrides, meta=(PinHiddenByDefault, InlineEditConditionToggle))
	uint8 bOverride_FilmContrast:1;

	UPROPERTY(EditAnywhere, BlueprintReadWrite, Category=Overrides, meta=(PinHiddenByDefault, InlineEditConditionToggle))
	uint8 bOverride_FilmDynamicRange:1;

	UPROPERTY(EditAnywhere, BlueprintReadWrite, Category=Overrides, meta=(PinHiddenByDefault, InlineEditConditionToggle))
	uint8 bOverride_FilmHealAmount:1;

	UPROPERTY(EditAnywhere, BlueprintReadWrite, Category=Overrides, meta=(PinHiddenByDefault, InlineEditConditionToggle))
	uint8 bOverride_FilmToeAmount:1;

	UPROPERTY(EditAnywhere, BlueprintReadWrite, Category=Overrides, meta=(PinHiddenByDefault, InlineEditConditionToggle))
	uint8 bOverride_FilmShadowTint:1;

	UPROPERTY(EditAnywhere, BlueprintReadWrite, Category=Overrides, meta=(PinHiddenByDefault, InlineEditConditionToggle))
	uint8 bOverride_FilmShadowTintBlend:1;

	UPROPERTY(EditAnywhere, BlueprintReadWrite, Category=Overrides, meta=(PinHiddenByDefault, InlineEditConditionToggle))
	uint8 bOverride_FilmShadowTintAmount:1;

	UPROPERTY(EditAnywhere, BlueprintReadWrite, Category=Overrides, meta=(PinHiddenByDefault, InlineEditConditionToggle))
	uint8 bOverride_FilmSlope:1;
	UPROPERTY(EditAnywhere, BlueprintReadWrite, Category=Overrides, meta=(PinHiddenByDefault, InlineEditConditionToggle))
	uint8 bOverride_FilmToe:1;
	UPROPERTY(EditAnywhere, BlueprintReadWrite, Category=Overrides, meta=(PinHiddenByDefault, InlineEditConditionToggle))
	uint8 bOverride_FilmShoulder:1;
	UPROPERTY(EditAnywhere, BlueprintReadWrite, Category=Overrides, meta=(PinHiddenByDefault, InlineEditConditionToggle))
	uint8 bOverride_FilmBlackClip:1;
	UPROPERTY(EditAnywhere, BlueprintReadWrite, Category=Overrides, meta=(PinHiddenByDefault, InlineEditConditionToggle))
	uint8 bOverride_FilmWhiteClip:1;

	UPROPERTY(EditAnywhere, BlueprintReadWrite, Category=Overrides, meta=(PinHiddenByDefault, InlineEditConditionToggle))
	uint8 bOverride_SceneColorTint:1;

	UPROPERTY(EditAnywhere, BlueprintReadWrite, Category=Overrides, meta=(PinHiddenByDefault, InlineEditConditionToggle))
	uint8 bOverride_SceneFringeIntensity:1;
	UPROPERTY(EditAnywhere, BlueprintReadWrite, Category=Overrides, meta=(PinHiddenByDefault, InlineEditConditionToggle))
	uint8 bOverride_ChromaticAberrationStartOffset:1;

	UPROPERTY(EditAnywhere, BlueprintReadWrite, Category=Overrides, meta=(PinHiddenByDefault, InlineEditConditionToggle))
	uint8 bOverride_AmbientCubemapTint:1;

	UPROPERTY(EditAnywhere, BlueprintReadWrite, Category=Overrides, meta=(PinHiddenByDefault, InlineEditConditionToggle))
	uint8 bOverride_AmbientCubemapIntensity:1;

	UPROPERTY(EditAnywhere, BlueprintReadWrite, Category=Overrides, meta=(PinHiddenByDefault, InlineEditConditionToggle))
	uint8 bOverride_BloomMethod : 1;

	UPROPERTY(EditAnywhere, BlueprintReadWrite, Category=Overrides, meta=(PinHiddenByDefault, InlineEditConditionToggle))
	uint8 bOverride_BloomIntensity:1;

	UPROPERTY(EditAnywhere, BlueprintReadWrite, Category=Overrides, meta=(PinHiddenByDefault, InlineEditConditionToggle))
	uint8 bOverride_BloomThreshold:1;

	UPROPERTY(EditAnywhere, BlueprintReadWrite, Category=Overrides, meta=(PinHiddenByDefault, InlineEditConditionToggle))
	uint8 bOverride_Bloom1Tint:1;

	UPROPERTY(EditAnywhere, BlueprintReadWrite, Category=Overrides, meta=(PinHiddenByDefault, InlineEditConditionToggle))
	uint8 bOverride_Bloom1Size:1;

	UPROPERTY(EditAnywhere, BlueprintReadWrite, Category=Overrides, meta=(PinHiddenByDefault, InlineEditConditionToggle))
	uint8 bOverride_Bloom2Size:1;

	UPROPERTY(EditAnywhere, BlueprintReadWrite, Category=Overrides, meta=(PinHiddenByDefault, InlineEditConditionToggle))
	uint8 bOverride_Bloom2Tint:1;

	UPROPERTY(EditAnywhere, BlueprintReadWrite, Category=Overrides, meta=(PinHiddenByDefault, InlineEditConditionToggle))
	uint8 bOverride_Bloom3Tint:1;

	UPROPERTY(EditAnywhere, BlueprintReadWrite, Category=Overrides, meta=(PinHiddenByDefault, InlineEditConditionToggle))
	uint8 bOverride_Bloom3Size:1;

	UPROPERTY(EditAnywhere, BlueprintReadWrite, Category=Overrides, meta=(PinHiddenByDefault, InlineEditConditionToggle))
	uint8 bOverride_Bloom4Tint:1;

	UPROPERTY(EditAnywhere, BlueprintReadWrite, Category=Overrides, meta=(PinHiddenByDefault, InlineEditConditionToggle))
	uint8 bOverride_Bloom4Size:1;

	UPROPERTY(EditAnywhere, BlueprintReadWrite, Category=Overrides, meta=(PinHiddenByDefault, InlineEditConditionToggle))
	uint8 bOverride_Bloom5Tint:1;

	UPROPERTY(EditAnywhere, BlueprintReadWrite, Category=Overrides, meta=(PinHiddenByDefault, InlineEditConditionToggle))
	uint8 bOverride_Bloom5Size:1;

	UPROPERTY(EditAnywhere, BlueprintReadWrite, Category=Overrides, meta=(PinHiddenByDefault, InlineEditConditionToggle))
	uint8 bOverride_Bloom6Tint:1;

	UPROPERTY(EditAnywhere, BlueprintReadWrite, Category=Overrides, meta=(PinHiddenByDefault, InlineEditConditionToggle))
	uint8 bOverride_Bloom6Size:1;

	UPROPERTY(EditAnywhere, BlueprintReadWrite, Category=Overrides, meta=(PinHiddenByDefault, InlineEditConditionToggle))
	uint8 bOverride_BloomSizeScale:1;

	UPROPERTY(EditAnywhere, BlueprintReadWrite, Category=Overrides, meta=(PinHiddenByDefault, InlineEditConditionToggle))
	uint8 bOverride_BloomConvolutionTexture : 1;

	UPROPERTY(EditAnywhere, BlueprintReadWrite, Category = Overrides, meta = (PinHiddenByDefault, InlineEditConditionToggle))
	uint8 bOverride_BloomConvolutionSize : 1;

	UPROPERTY(EditAnywhere, BlueprintReadWrite, Category = Overrides, meta = (PinHiddenByDefault, InlineEditConditionToggle))
	uint8 bOverride_BloomConvolutionCenterUV : 1;

	UPROPERTY()
	uint8 bOverride_BloomConvolutionPreFilter_DEPRECATED : 1;

	UPROPERTY(EditAnywhere, BlueprintReadWrite, Category = Overrides, meta = (PinHiddenByDefault, InlineEditConditionToggle))
	uint8 bOverride_BloomConvolutionPreFilterMin : 1;
	
	UPROPERTY(EditAnywhere, BlueprintReadWrite, Category = Overrides, meta = (PinHiddenByDefault, InlineEditConditionToggle))
	uint8 bOverride_BloomConvolutionPreFilterMax : 1;
	
	UPROPERTY(EditAnywhere, BlueprintReadWrite, Category = Overrides, meta = (PinHiddenByDefault, InlineEditConditionToggle))
	uint8 bOverride_BloomConvolutionPreFilterMult : 1;

	UPROPERTY(EditAnywhere, BlueprintReadWrite, Category = Overrides, meta = (PinHiddenByDefault, InlineEditConditionToggle))
	uint8 bOverride_BloomConvolutionBufferScale : 1;

	UPROPERTY(EditAnywhere, BlueprintReadWrite, Category=Overrides, meta=(PinHiddenByDefault, InlineEditConditionToggle))
	uint8 bOverride_BloomDirtMaskIntensity:1;

	UPROPERTY(EditAnywhere, BlueprintReadWrite, Category=Overrides, meta=(PinHiddenByDefault, InlineEditConditionToggle))
	uint8 bOverride_BloomDirtMaskTint:1;

	UPROPERTY(EditAnywhere, BlueprintReadWrite, Category=Overrides, meta=(PinHiddenByDefault, InlineEditConditionToggle))
	uint8 bOverride_BloomDirtMask:1;

	UPROPERTY(EditAnywhere, BlueprintReadWrite, Category=Overrides, meta=(PinHiddenByDefault, InlineEditConditionToggle))
    uint8 bOverride_CameraShutterSpeed:1;

	UPROPERTY(EditAnywhere, BlueprintReadWrite, Category=Overrides, meta=(PinHiddenByDefault, InlineEditConditionToggle))
    uint8 bOverride_CameraISO:1;

	UPROPERTY(EditAnywhere, BlueprintReadWrite, Category=Overrides, meta=(PinHiddenByDefault, InlineEditConditionToggle))
    uint8 bOverride_AutoExposureMethod:1;

	UPROPERTY(EditAnywhere, BlueprintReadWrite, Category=Overrides, meta=(PinHiddenByDefault, InlineEditConditionToggle))
	uint8 bOverride_AutoExposureLowPercent:1;

	UPROPERTY(EditAnywhere, BlueprintReadWrite, Category=Overrides, meta=(PinHiddenByDefault, InlineEditConditionToggle))
	uint8 bOverride_AutoExposureHighPercent:1;

	UPROPERTY(EditAnywhere, BlueprintReadWrite, Category=Overrides, meta=(PinHiddenByDefault, InlineEditConditionToggle))
	uint8 bOverride_AutoExposureMinBrightness:1;

	UPROPERTY(EditAnywhere, BlueprintReadWrite, Category=Overrides, meta=(PinHiddenByDefault, InlineEditConditionToggle))
	uint8 bOverride_AutoExposureMaxBrightness:1;

	UPROPERTY(EditAnywhere, BlueprintReadWrite, Category=Overrides, meta=(PinHiddenByDefault, InlineEditConditionToggle))
	uint8 bOverride_AutoExposureCalibrationConstant:1;

	UPROPERTY(EditAnywhere, BlueprintReadWrite, Category=Overrides, meta=(PinHiddenByDefault, InlineEditConditionToggle))
	uint8 bOverride_AutoExposureSpeedUp:1;

	UPROPERTY(EditAnywhere, BlueprintReadWrite, Category=Overrides, meta=(PinHiddenByDefault, InlineEditConditionToggle))
	uint8 bOverride_AutoExposureSpeedDown:1;

	UPROPERTY(EditAnywhere, BlueprintReadWrite, Category=Overrides, meta=(PinHiddenByDefault, InlineEditConditionToggle))
	uint8 bOverride_AutoExposureBias:1;

	UPROPERTY(EditAnywhere, BlueprintReadWrite, Category=Overrides, meta=(PinHiddenByDefault, InlineEditConditionToggle))
	uint8 bOverride_AutoExposureBiasCurve:1;

	UPROPERTY(EditAnywhere, BlueprintReadWrite, Category=Overrides, meta=(PinHiddenByDefault, InlineEditConditionToggle))
	uint8 bOverride_HistogramLogMin:1;

	UPROPERTY(EditAnywhere, BlueprintReadWrite, Category=Overrides, meta=(PinHiddenByDefault, InlineEditConditionToggle))
	uint8 bOverride_HistogramLogMax:1;

	UPROPERTY(EditAnywhere, BlueprintReadWrite, Category=Overrides, meta=(PinHiddenByDefault, InlineEditConditionToggle))
	uint8 bOverride_LensFlareIntensity:1;

	UPROPERTY(EditAnywhere, BlueprintReadWrite, Category=Overrides, meta=(PinHiddenByDefault, InlineEditConditionToggle))
	uint8 bOverride_LensFlareTint:1;

	UPROPERTY(EditAnywhere, BlueprintReadWrite, Category=Overrides, meta=(PinHiddenByDefault, InlineEditConditionToggle))
	uint8 bOverride_LensFlareTints:1;

	UPROPERTY(EditAnywhere, BlueprintReadWrite, Category=Overrides, meta=(PinHiddenByDefault, InlineEditConditionToggle))
	uint8 bOverride_LensFlareBokehSize:1;

	UPROPERTY(EditAnywhere, BlueprintReadWrite, Category=Overrides, meta=(PinHiddenByDefault, InlineEditConditionToggle))
	uint8 bOverride_LensFlareBokehShape:1;

	UPROPERTY(EditAnywhere, BlueprintReadWrite, Category=Overrides, meta=(PinHiddenByDefault, InlineEditConditionToggle))
	uint8 bOverride_LensFlareThreshold:1;

	UPROPERTY(EditAnywhere, BlueprintReadWrite, Category=Overrides, meta=(PinHiddenByDefault, InlineEditConditionToggle))
	uint8 bOverride_VignetteIntensity:1;

	UPROPERTY(EditAnywhere, BlueprintReadWrite, Category=Overrides, meta=(PinHiddenByDefault, InlineEditConditionToggle))
	uint8 bOverride_GrainIntensity:1;

	UPROPERTY(EditAnywhere, BlueprintReadWrite, Category=Overrides, meta=(PinHiddenByDefault, InlineEditConditionToggle))
	uint8 bOverride_GrainJitter:1;

	UPROPERTY(EditAnywhere, BlueprintReadWrite, Category=Overrides, meta=(PinHiddenByDefault, InlineEditConditionToggle))
	uint8 bOverride_AmbientOcclusionIntensity:1;

	UPROPERTY(EditAnywhere, BlueprintReadWrite, Category=Overrides, meta=(PinHiddenByDefault, InlineEditConditionToggle))
	uint8 bOverride_AmbientOcclusionStaticFraction:1;

	UPROPERTY(EditAnywhere, BlueprintReadWrite, Category=Overrides, meta=(PinHiddenByDefault, InlineEditConditionToggle))
	uint8 bOverride_AmbientOcclusionRadius:1;

	UPROPERTY(EditAnywhere, BlueprintReadWrite, Category=Overrides, meta=(PinHiddenByDefault, InlineEditConditionToggle))
	uint8 bOverride_AmbientOcclusionFadeDistance:1;

	UPROPERTY(EditAnywhere, BlueprintReadWrite, Category=Overrides, meta=(PinHiddenByDefault, InlineEditConditionToggle))
	uint8 bOverride_AmbientOcclusionFadeRadius:1;

	UPROPERTY()
	uint8 bOverride_AmbientOcclusionDistance_DEPRECATED:1;

	UPROPERTY(EditAnywhere, BlueprintReadWrite, Category=Overrides, meta=(PinHiddenByDefault, InlineEditConditionToggle))
	uint8 bOverride_AmbientOcclusionRadiusInWS:1;

	UPROPERTY(EditAnywhere, BlueprintReadWrite, Category=Overrides, meta=(PinHiddenByDefault, InlineEditConditionToggle))
	uint8 bOverride_AmbientOcclusionPower:1;

	UPROPERTY(EditAnywhere, BlueprintReadWrite, Category=Overrides, meta=(PinHiddenByDefault, InlineEditConditionToggle))
	uint8 bOverride_AmbientOcclusionBias:1;

	UPROPERTY(EditAnywhere, BlueprintReadWrite, Category=Overrides, meta=(PinHiddenByDefault, InlineEditConditionToggle))
	uint8 bOverride_AmbientOcclusionQuality:1;

	UPROPERTY(EditAnywhere, BlueprintReadWrite, Category=Overrides, meta=(PinHiddenByDefault, InlineEditConditionToggle))
	uint8 bOverride_AmbientOcclusionMipBlend:1;

	UPROPERTY(EditAnywhere, BlueprintReadWrite, Category=Overrides, meta=(PinHiddenByDefault, InlineEditConditionToggle))
	uint8 bOverride_AmbientOcclusionMipScale:1;

	UPROPERTY(EditAnywhere, BlueprintReadWrite, Category=Overrides, meta=(PinHiddenByDefault, InlineEditConditionToggle))
	uint8 bOverride_AmbientOcclusionMipThreshold:1;

	UPROPERTY(BlueprintReadWrite, Category = Overrides, meta = (PinHiddenByDefault, InlineEditConditionToggle))
	uint32 bOverride_RayTracingAOSamplesPerPixel : 1;

	UPROPERTY(EditAnywhere, BlueprintReadWrite, Category=Overrides, meta=(PinHiddenByDefault, InlineEditConditionToggle))
	uint8 bOverride_LPVIntensity:1;

	UPROPERTY(EditAnywhere, Category=Overrides, meta=(InlineEditConditionToggle))
	uint8 bOverride_LPVDirectionalOcclusionIntensity:1;

	UPROPERTY(EditAnywhere, Category=Overrides, meta=(InlineEditConditionToggle))
	uint8 bOverride_LPVDirectionalOcclusionRadius:1;

	UPROPERTY(EditAnywhere, Category=Overrides, meta=(InlineEditConditionToggle))
	uint8 bOverride_LPVDiffuseOcclusionExponent:1;

	UPROPERTY(EditAnywhere, Category=Overrides, meta=(InlineEditConditionToggle))
	uint8 bOverride_LPVSpecularOcclusionExponent:1;

	UPROPERTY(EditAnywhere, Category=Overrides, meta=(InlineEditConditionToggle))
	uint8 bOverride_LPVDiffuseOcclusionIntensity:1;

	UPROPERTY(EditAnywhere, Category=Overrides, meta=(InlineEditConditionToggle))
	uint8 bOverride_LPVSpecularOcclusionIntensity:1;

	UPROPERTY(EditAnywhere, BlueprintReadWrite, Category=Overrides, meta=(PinHiddenByDefault, InlineEditConditionToggle))
	uint8 bOverride_LPVSize:1;

	UPROPERTY(EditAnywhere, BlueprintReadWrite, Category=Overrides, meta=(PinHiddenByDefault, InlineEditConditionToggle))
	uint8 bOverride_LPVSecondaryOcclusionIntensity:1;

	UPROPERTY(EditAnywhere, BlueprintReadWrite, Category=Overrides, meta=(PinHiddenByDefault, InlineEditConditionToggle))
	uint8 bOverride_LPVSecondaryBounceIntensity:1;

	UPROPERTY(EditAnywhere, BlueprintReadWrite, Category=Overrides, meta=(PinHiddenByDefault, InlineEditConditionToggle))
	uint8 bOverride_LPVGeometryVolumeBias:1;

	UPROPERTY(EditAnywhere, BlueprintReadWrite, Category=Overrides, meta=(PinHiddenByDefault, InlineEditConditionToggle))
	uint8 bOverride_LPVVplInjectionBias:1;

	UPROPERTY(EditAnywhere, BlueprintReadWrite, Category=Overrides, meta=(PinHiddenByDefault, InlineEditConditionToggle))
	uint8 bOverride_LPVEmissiveInjectionIntensity:1;

	UPROPERTY(EditAnywhere, BlueprintReadWrite, Category=Overrides, meta=(PinHiddenByDefault, InlineEditConditionToggle))
	uint8 bOverride_LPVFadeRange : 1;

	UPROPERTY(EditAnywhere, BlueprintReadWrite, Category=Overrides, meta = (PinHiddenByDefault, InlineEditConditionToggle))
	uint8 bOverride_LPVDirectionalOcclusionFadeRange : 1;

	UPROPERTY(EditAnywhere, BlueprintReadWrite, Category=Overrides, meta=(PinHiddenByDefault, InlineEditConditionToggle))
	uint8 bOverride_IndirectLightingColor:1;

	UPROPERTY(EditAnywhere, BlueprintReadWrite, Category=Overrides, meta=(PinHiddenByDefault, InlineEditConditionToggle))
	uint8 bOverride_IndirectLightingIntensity:1;

	UPROPERTY(EditAnywhere, BlueprintReadWrite, Category=Overrides, meta=(PinHiddenByDefault, InlineEditConditionToggle))
	uint8 bOverride_ColorGradingIntensity:1;

	UPROPERTY(EditAnywhere, BlueprintReadWrite, Category=Overrides, meta=(PinHiddenByDefault, InlineEditConditionToggle))
	uint8 bOverride_ColorGradingLUT:1;

	UPROPERTY(EditAnywhere, BlueprintReadWrite, Category=Overrides, meta=(PinHiddenByDefault, InlineEditConditionToggle))
	uint8 bOverride_DepthOfFieldFocalDistance:1;

	UPROPERTY(EditAnywhere, BlueprintReadWrite, Category=Overrides, meta=(PinHiddenByDefault, InlineEditConditionToggle))
	uint8 bOverride_DepthOfFieldFstop:1;

	UPROPERTY(EditAnywhere, BlueprintReadWrite, Category = Overrides, meta = (PinHiddenByDefault, InlineEditConditionToggle))
	uint8 bOverride_DepthOfFieldMinFstop : 1;

	UPROPERTY(EditAnywhere, BlueprintReadWrite, Category = Overrides, meta = (PinHiddenByDefault, InlineEditConditionToggle))
	uint8 bOverride_DepthOfFieldBladeCount : 1;

	UPROPERTY(EditAnywhere, BlueprintReadWrite, Category=Overrides, meta=(PinHiddenByDefault, InlineEditConditionToggle))
	uint8 bOverride_DepthOfFieldSensorWidth:1;

	UPROPERTY(EditAnywhere, BlueprintReadWrite, Category=Overrides, meta=(PinHiddenByDefault, InlineEditConditionToggle))
	uint8 bOverride_DepthOfFieldDepthBlurRadius:1;

	UPROPERTY(EditAnywhere, BlueprintReadWrite, Category=Overrides, meta=(PinHiddenByDefault, InlineEditConditionToggle))
	uint8 bOverride_DepthOfFieldDepthBlurAmount:1;

	UPROPERTY(EditAnywhere, BlueprintReadWrite, Category=Overrides, meta=(PinHiddenByDefault, InlineEditConditionToggle))
	uint8 bOverride_DepthOfFieldFocalRegion:1;

	UPROPERTY(EditAnywhere, BlueprintReadWrite, Category=Overrides, meta=(PinHiddenByDefault, InlineEditConditionToggle))
	uint8 bOverride_DepthOfFieldNearTransitionRegion:1;

	UPROPERTY(EditAnywhere, BlueprintReadWrite, Category=Overrides, meta=(PinHiddenByDefault, InlineEditConditionToggle))
	uint8 bOverride_DepthOfFieldFarTransitionRegion:1;

	UPROPERTY(EditAnywhere, BlueprintReadWrite, Category=Overrides, meta=(PinHiddenByDefault, InlineEditConditionToggle))
	uint8 bOverride_DepthOfFieldScale:1;

<<<<<<< HEAD
	DEPRECATED(4.21, "This property is now deprecated, please use circle DOF method for deferred shading renderer.")
=======
	UE_DEPRECATED(4.21, "This property is now deprecated, please use circle DOF method for deferred shading renderer.")
>>>>>>> 5edfa17c
	UPROPERTY(EditAnywhere, BlueprintReadWrite, Category=Overrides, meta=(PinHiddenByDefault, InlineEditConditionToggle))
	uint8 bOverride_DepthOfFieldMaxBokehSize:1;

	UPROPERTY(EditAnywhere, BlueprintReadWrite, Category=Overrides, meta=(PinHiddenByDefault, InlineEditConditionToggle))
	uint8 bOverride_DepthOfFieldNearBlurSize:1;

	UPROPERTY(EditAnywhere, BlueprintReadWrite, Category=Overrides, meta=(PinHiddenByDefault, InlineEditConditionToggle))
	uint8 bOverride_DepthOfFieldFarBlurSize:1;

<<<<<<< HEAD
	DEPRECATED(4.21, "This property is now deprecated, please use circle DOF method for deferred shading renderer. Mobile renderer still support Gaussian method.")
=======
	UE_DEPRECATED(4.21, "This property is now deprecated, please use circle DOF method for deferred shading renderer. Mobile renderer still support Gaussian method.")
>>>>>>> 5edfa17c
	UPROPERTY(EditAnywhere, BlueprintReadWrite, Category=Overrides, meta=(PinHiddenByDefault, InlineEditConditionToggle))
	uint8 bOverride_DepthOfFieldMethod:1;

	UPROPERTY(EditAnywhere, BlueprintReadWrite, Category=Overrides, meta=(PinHiddenByDefault, InlineEditConditionToggle))
	uint8 bOverride_MobileHQGaussian:1;

<<<<<<< HEAD
	DEPRECATED(4.21, "This property is now deprecated, please use circle DOF method for deferred shading renderer.")
=======
	UE_DEPRECATED(4.21, "This property is now deprecated, please use circle DOF method for deferred shading renderer.")
>>>>>>> 5edfa17c
	UPROPERTY(EditAnywhere, BlueprintReadWrite, Category=Overrides, meta=(PinHiddenByDefault, InlineEditConditionToggle))
	uint8 bOverride_DepthOfFieldBokehShape:1;

	UPROPERTY(EditAnywhere, BlueprintReadWrite, Category=Overrides, meta=(PinHiddenByDefault, InlineEditConditionToggle))
	uint8 bOverride_DepthOfFieldOcclusion:1;

<<<<<<< HEAD
	DEPRECATED(4.21, "This property is now deprecated, please use circle DOF method for deferred shading renderer.")
	UPROPERTY(EditAnywhere, BlueprintReadWrite, Category = Overrides, meta = (PinHiddenByDefault, InlineEditConditionToggle))
	uint8 bOverride_DepthOfFieldColorThreshold:1;

	DEPRECATED(4.21, "This property is now deprecated, please use circle DOF method for deferred shading renderer.")
=======
	UE_DEPRECATED(4.21, "This property is now deprecated, please use circle DOF method for deferred shading renderer.")
	UPROPERTY(EditAnywhere, BlueprintReadWrite, Category = Overrides, meta = (PinHiddenByDefault, InlineEditConditionToggle))
	uint8 bOverride_DepthOfFieldColorThreshold:1;

	UE_DEPRECATED(4.21, "This property is now deprecated, please use circle DOF method for deferred shading renderer.")
>>>>>>> 5edfa17c
	UPROPERTY(EditAnywhere, BlueprintReadWrite, Category = Overrides, meta = (PinHiddenByDefault, InlineEditConditionToggle))
	uint8 bOverride_DepthOfFieldSizeThreshold:1;

	UPROPERTY(EditAnywhere, BlueprintReadWrite, Category=Overrides, meta=(PinHiddenByDefault, InlineEditConditionToggle))
	uint8 bOverride_DepthOfFieldSkyFocusDistance:1;

	UPROPERTY(EditAnywhere, BlueprintReadWrite, Category=Overrides, meta=(PinHiddenByDefault, InlineEditConditionToggle))
	uint8 bOverride_DepthOfFieldVignetteSize:1;

	UPROPERTY(EditAnywhere, BlueprintReadWrite, Category=Overrides, meta=(PinHiddenByDefault, InlineEditConditionToggle))
	uint8 bOverride_MotionBlurAmount:1;

	UPROPERTY(EditAnywhere, BlueprintReadWrite, Category=Overrides, meta=(PinHiddenByDefault, InlineEditConditionToggle))
	uint8 bOverride_MotionBlurMax:1;

	UPROPERTY(EditAnywhere, BlueprintReadWrite, Category=Overrides, meta=(PinHiddenByDefault, InlineEditConditionToggle))
	uint8 bOverride_MotionBlurPerObjectSize:1;

	UPROPERTY(EditAnywhere, BlueprintReadWrite, Category=Overrides, meta=(PinHiddenByDefault, InlineEditConditionToggle))
	uint8 bOverride_ScreenPercentage:1;

	UPROPERTY(EditAnywhere, BlueprintReadWrite, Category=Overrides, meta=(PinHiddenByDefault, InlineEditConditionToggle))
	uint8 bOverride_ScreenSpaceReflectionIntensity:1;

	UPROPERTY(EditAnywhere, BlueprintReadWrite, Category=Overrides, meta=(PinHiddenByDefault, InlineEditConditionToggle))
	uint8 bOverride_ScreenSpaceReflectionQuality:1;

	UPROPERTY(EditAnywhere, BlueprintReadWrite, Category=Overrides, meta=(PinHiddenByDefault, InlineEditConditionToggle))
	uint8 bOverride_ScreenSpaceReflectionMaxRoughness:1;

	UPROPERTY(EditAnywhere, BlueprintReadWrite, Category=Overrides, meta=(PinHiddenByDefault, InlineEditConditionToggle))
	uint8 bOverride_ScreenSpaceReflectionRoughnessScale:1; // TODO: look useless...
<<<<<<< HEAD
=======

	// -----------------------------------------------------------------------

	// Ray Tracing
	
	UPROPERTY(BlueprintReadWrite, Category = Overrides, meta = (PinHiddenByDefault, InlineEditConditionToggle))
	uint32 bOverride_ReflectionsType : 1;

	UPROPERTY(BlueprintReadWrite, Category = Overrides, meta = (PinHiddenByDefault, InlineEditConditionToggle))
	uint32 bOverride_RayTracingReflectionsMaxRoughness : 1;

	UPROPERTY(BlueprintReadWrite, Category = Overrides, meta = (PinHiddenByDefault, InlineEditConditionToggle))
	uint32 bOverride_RayTracingReflectionsMaxBounces : 1;

	UPROPERTY(BlueprintReadWrite, Category = Overrides, meta = (PinHiddenByDefault, InlineEditConditionToggle))
	uint32 bOverride_RayTracingReflectionsSamplesPerPixel : 1;

	UPROPERTY(BlueprintReadWrite, Category = Overrides, meta = (PinHiddenByDefault, InlineEditConditionToggle))
	uint32 bOverride_RayTracingReflectionsShadows : 1;

	UPROPERTY(BlueprintReadWrite, Category = Overrides, meta = (PinHiddenByDefault, InlineEditConditionToggle))
	uint32 bOverride_TranslucencyType : 1;

	UPROPERTY(BlueprintReadWrite, Category = Overrides, meta = (PinHiddenByDefault, InlineEditConditionToggle))
	uint32 bOverride_RayTracingTranslucencyMaxRoughness : 1;

	UPROPERTY(BlueprintReadWrite, Category = Overrides, meta = (PinHiddenByDefault, InlineEditConditionToggle))
	uint32 bOverride_RayTracingTranslucencyRefractionRays : 1;

	UPROPERTY(BlueprintReadWrite, Category = Overrides, meta = (PinHiddenByDefault, InlineEditConditionToggle))
	uint32 bOverride_RayTracingTranslucencySamplesPerPixel : 1;

	UPROPERTY(BlueprintReadWrite, Category = Overrides, meta = (PinHiddenByDefault, InlineEditConditionToggle))
	uint32 bOverride_RayTracingTranslucencyShadows : 1;

	UPROPERTY(BlueprintReadWrite, Category = Overrides, meta = (PinHiddenByDefault, InlineEditConditionToggle))
	uint32 bOverride_RayTracingTranslucencyRefraction : 1;

	UPROPERTY(BlueprintReadWrite, Category = Overrides, meta = (PinHiddenByDefault, InlineEditConditionToggle))
	uint32 bOverride_RayTracingGI : 1;

	UPROPERTY(BlueprintReadWrite, Category = Overrides, meta = (PinHiddenByDefault, InlineEditConditionToggle))
	uint32 bOverride_RayTracingGIMaxBounces : 1;

	UPROPERTY(BlueprintReadWrite, Category = Overrides, meta = (PinHiddenByDefault, InlineEditConditionToggle))
	uint32 bOverride_RayTracingGISamplesPerPixel : 1;

	UPROPERTY(BlueprintReadWrite, Category = Overrides, meta = (PinHiddenByDefault, InlineEditConditionToggle))
	uint32 bOverride_PathTracingMaxBounces : 1;

	UPROPERTY(BlueprintReadWrite, Category = Overrides, meta = (PinHiddenByDefault, InlineEditConditionToggle))
	uint32 bOverride_PathTracingSamplesPerPixel : 1;
>>>>>>> 5edfa17c

	// -----------------------------------------------------------------------

	/** Enable HQ Gaussian on high end mobile platforms. (ES3_1) */
	UPROPERTY(EditAnywhere, BlueprintReadWrite, Category = "Lens|Depth of Field", meta = (editcondition = "bOverride_MobileHQGaussian", DisplayName = "High Quality Gaussian DoF on Mobile"))
	uint8 bMobileHQGaussian:1;

	/** Bloom algorithm */
	UPROPERTY(EditAnywhere, BlueprintReadWrite, Category = "Lens|Bloom", meta = (editcondition = "bOverride_BloomMethod", DisplayName = "Method"))
	TEnumAsByte<enum EBloomMethod> BloomMethod;

	/** Luminance computation method */
	UPROPERTY(EditAnywhere, BlueprintReadWrite, Category="Lens|Exposure", meta=(editcondition = "bOverride_AutoExposureMethod", DisplayName = "Metering Mode"))
    TEnumAsByte<enum EAutoExposureMethod> AutoExposureMethod;

	/** DEPRECATED: BokehDOF, Simple gaussian, ... Mobile supports Gaussian only. Deferred shading renderer will only support CircleDOF. */
<<<<<<< HEAD
	DEPRECATED(4.21, "This property is now deprecated, please use circle DOF method for deferred shading renderer. Mobile renderer still support Gaussian method.")
=======
	UE_DEPRECATED(4.21, "This property is now deprecated, please use circle DOF method for deferred shading renderer. Mobile renderer still support Gaussian method.")
>>>>>>> 5edfa17c
	UPROPERTY(EditAnywhere, BlueprintReadWrite, Category="Lens|Depth of Field", meta=(editcondition = "bOverride_DepthOfFieldMethod", DisplayName = "Method"))
	TEnumAsByte<enum EDepthOfFieldMethod> DepthOfFieldMethod;

	UPROPERTY(interp, BlueprintReadWrite, Category="Color Grading|WhiteBalance", meta=(UIMin = "1500.0", UIMax = "15000.0", editcondition = "bOverride_WhiteTemp", DisplayName = "Temp"))
	float WhiteTemp;
	UPROPERTY(interp, BlueprintReadWrite, Category="Color Grading|WhiteBalance", meta=(UIMin = "-1.0", UIMax = "1.0", editcondition = "bOverride_WhiteTint", DisplayName = "Tint"))
	float WhiteTint;

	// Color Correction controls
	UPROPERTY(interp, BlueprintReadWrite, Category = "Color Grading|Global", meta = (UIMin = "0.0", UIMax = "2.0", Delta = "0.01", ColorGradingMode = "saturation", ShiftMouseMovePixelPerDelta = "10", SupportDynamicSliderMaxValue = "true", editcondition = "bOverride_ColorSaturation", DisplayName = "Saturation"))
	FVector4 ColorSaturation;
	UPROPERTY(interp, BlueprintReadWrite, Category = "Color Grading|Global", meta = (UIMin = "0.0", UIMax = "2.0", Delta = "0.01", ColorGradingMode = "contrast", ShiftMouseMovePixelPerDelta = "10", SupportDynamicSliderMaxValue = "true", editcondition = "bOverride_ColorContrast", DisplayName = "Contrast"))
	FVector4 ColorContrast;
	UPROPERTY(interp, BlueprintReadWrite, Category = "Color Grading|Global", meta = (UIMin = "0.0", UIMax = "2.0", Delta = "0.01", ColorGradingMode = "gamma", ShiftMouseMovePixelPerDelta = "10", SupportDynamicSliderMaxValue = "true", editcondition = "bOverride_ColorGamma", DisplayName = "Gamma"))
	FVector4 ColorGamma;
	UPROPERTY(interp, BlueprintReadWrite, Category = "Color Grading|Global", meta = (UIMin = "0.0", UIMax = "2.0", Delta = "0.01", ColorGradingMode = "gain", ShiftMouseMovePixelPerDelta = "10", SupportDynamicSliderMaxValue = "true", editcondition = "bOverride_ColorGain", DisplayName = "Gain"))
	FVector4 ColorGain;
	UPROPERTY(interp, BlueprintReadWrite, Category = "Color Grading|Global", meta = (UIMin = "-1.0", UIMax = "1.0", Delta = "0.001", ColorGradingMode = "offset", ShiftMouseMovePixelPerDelta = "20", SupportDynamicSliderMaxValue = "true", SupportDynamicSliderMinValue = "true", editcondition = "bOverride_ColorOffset", DisplayName = "Offset"))
	FVector4 ColorOffset;

	UPROPERTY(interp, BlueprintReadWrite, Category = "Color Grading|Shadows", meta = (UIMin = "0.0", UIMax = "2.0", Delta = "0.01", ColorGradingMode = "saturation", ShiftMouseMovePixelPerDelta = "10", SupportDynamicSliderMaxValue = "true", editcondition = "bOverride_ColorSaturationShadows", DisplayName = "Saturation"))
	FVector4 ColorSaturationShadows;
	UPROPERTY(interp, BlueprintReadWrite, Category = "Color Grading|Shadows", meta = (UIMin = "0.0", UIMax = "2.0", Delta = "0.01", ColorGradingMode = "contrast", ShiftMouseMovePixelPerDelta = "10", SupportDynamicSliderMaxValue = "true", editcondition = "bOverride_ColorContrastShadows", DisplayName = "Contrast"))
	FVector4 ColorContrastShadows;
	UPROPERTY(interp, BlueprintReadWrite, Category = "Color Grading|Shadows", meta = (UIMin = "0.0", UIMax = "2.0", Delta = "0.01", ColorGradingMode = "gamma", ShiftMouseMovePixelPerDelta = "10", SupportDynamicSliderMaxValue = "true", editcondition = "bOverride_ColorGammaShadows", DisplayName = "Gamma"))
	FVector4 ColorGammaShadows;
	UPROPERTY(interp, BlueprintReadWrite, Category = "Color Grading|Shadows", meta = (UIMin = "0.0", UIMax = "2.0", Delta = "0.01", ColorGradingMode = "gain", ShiftMouseMovePixelPerDelta = "10", SupportDynamicSliderMaxValue = "true", editcondition = "bOverride_ColorGainShadows", DisplayName = "Gain"))
	FVector4 ColorGainShadows;
	UPROPERTY(interp, BlueprintReadWrite, Category = "Color Grading|Shadows", meta = (UIMin = "-1.0", UIMax = "1.0", Delta = "0.001", ColorGradingMode = "offset", ShiftMouseMovePixelPerDelta = "20", SupportDynamicSliderMaxValue = "true", SupportDynamicSliderMinValue = "true", editcondition = "bOverride_ColorOffsetShadows", DisplayName = "Offset"))
	FVector4 ColorOffsetShadows;

	UPROPERTY(interp, BlueprintReadWrite, Category = "Color Grading|Midtones", meta = (UIMin = "0.0", UIMax = "2.0", Delta = "0.01", ColorGradingMode = "saturation", ShiftMouseMovePixelPerDelta = "10", SupportDynamicSliderMaxValue = "true", editcondition = "bOverride_ColorSaturationMidtones", DisplayName = "Saturation"))
	FVector4 ColorSaturationMidtones;
	UPROPERTY(interp, BlueprintReadWrite, Category = "Color Grading|Midtones", meta = (UIMin = "0.0", UIMax = "2.0", Delta = "0.01", ColorGradingMode = "contrast", ShiftMouseMovePixelPerDelta = "10", SupportDynamicSliderMaxValue = "true", editcondition = "bOverride_ColorContrastMidtones", DisplayName = "Contrast"))
	FVector4 ColorContrastMidtones;
	UPROPERTY(interp, BlueprintReadWrite, Category = "Color Grading|Midtones", meta = (UIMin = "0.0", UIMax = "2.0", Delta = "0.01", ColorGradingMode = "gamma", ShiftMouseMovePixelPerDelta = "10", SupportDynamicSliderMaxValue = "true", editcondition = "bOverride_ColorGammaMidtones", DisplayName = "Gamma"))
	FVector4 ColorGammaMidtones;
	UPROPERTY(interp, BlueprintReadWrite, Category = "Color Grading|Midtones", meta = (UIMin = "0.0", UIMax = "2.0", Delta = "0.01", ColorGradingMode = "gain", ShiftMouseMovePixelPerDelta = "10", SupportDynamicSliderMaxValue = "true", editcondition = "bOverride_ColorGainMidtones", DisplayName = "Gain"))
	FVector4 ColorGainMidtones;
	UPROPERTY(interp, BlueprintReadWrite, Category = "Color Grading|Midtones", meta = (UIMin = "-1.0", UIMax = "1.0", Delta = "0.001", ColorGradingMode = "offset", ShiftMouseMovePixelPerDelta = "20", SupportDynamicSliderMaxValue = "true", SupportDynamicSliderMinValue = "true", editcondition = "bOverride_ColorOffsetMidtones", DisplayName = "Offset"))
	FVector4 ColorOffsetMidtones;

	UPROPERTY(interp, BlueprintReadWrite, Category = "Color Grading|Highlights", meta = (UIMin = "0.0", UIMax = "2.0", Delta = "0.01", ColorGradingMode = "saturation", ShiftMouseMovePixelPerDelta = "10", SupportDynamicSliderMaxValue = "true", editcondition = "bOverride_ColorSaturationHighlights", DisplayName = "Saturation"))
	FVector4 ColorSaturationHighlights;
	UPROPERTY(interp, BlueprintReadWrite, Category = "Color Grading|Highlights", meta = (UIMin = "0.0", UIMax = "2.0", Delta = "0.01", ColorGradingMode = "contrast", ShiftMouseMovePixelPerDelta = "10", SupportDynamicSliderMaxValue = "true", editcondition = "bOverride_ColorContrastHighlights", DisplayName = "Contrast"))
	FVector4 ColorContrastHighlights;
	UPROPERTY(interp, BlueprintReadWrite, Category = "Color Grading|Highlights", meta = (UIMin = "0.0", UIMax = "2.0", Delta = "0.01", ColorGradingMode = "gamma", ShiftMouseMovePixelPerDelta = "10", SupportDynamicSliderMaxValue = "true", editcondition = "bOverride_ColorGammaHighlights", DisplayName = "Gamma"))
	FVector4 ColorGammaHighlights;
	UPROPERTY(interp, BlueprintReadWrite, Category = "Color Grading|Highlights", meta = (UIMin = "0.0", UIMax = "2.0", Delta = "0.01", ColorGradingMode = "gain", ShiftMouseMovePixelPerDelta = "10", SupportDynamicSliderMaxValue = "true", editcondition = "bOverride_ColorGainHighlights", DisplayName = "Gain"))
	FVector4 ColorGainHighlights;
	UPROPERTY(interp, BlueprintReadWrite, Category = "Color Grading|Highlights", meta = (UIMin = "-1.0", UIMax = "1.0", Delta = "0.001", ColorGradingMode = "offset", ShiftMouseMovePixelPerDelta = "20", SupportDynamicSliderMaxValue = "true", SupportDynamicSliderMinValue = "true", editcondition = "bOverride_ColorOffsetHighlights", DisplayName = "Offset"))
	FVector4 ColorOffsetHighlights;
	UPROPERTY(interp, BlueprintReadWrite, Category = "Color Grading|Highlights", meta = (UIMin = "-1.0", UIMax = "1.0", editcondition = "bOverride_ColorCorrectionHighlightsMin", DisplayName = "HighlightsMin"))
	float ColorCorrectionHighlightsMin;

	UPROPERTY(interp, BlueprintReadWrite, Category = "Color Grading|Shadows", meta = (UIMin = "-1.0", UIMax = "1.0", editcondition = "bOverride_ColorCorrectionShadowsMax", DisplayName = "ShadowsMax"))
	float ColorCorrectionShadowsMax;

	/** Correct for artifacts with "electric" blues due to the ACEScg color space. Bright blue desaturates instead of going to violet. */
	UPROPERTY(interp, BlueprintReadWrite, Category = "Color Grading|Misc", meta = (ClampMin = "0.0", ClampMax = "1.0", editcondition = "bOverride_BlueCorrection"))
	float BlueCorrection;
	/** Expand bright saturated colors outside the sRGB gamut to fake wide gamut rendering. */
	UPROPERTY(interp, BlueprintReadWrite, Category = "Color Grading|Misc", meta = (ClampMin = "0.0", UIMax = "1.0", editcondition = "bOverride_ExpandGamut"))
	float ExpandGamut;

	UPROPERTY(interp, BlueprintReadWrite, Category="Film", meta=(UIMin = "0.0", UIMax = "1.0", editcondition = "bOverride_FilmSlope", DisplayName = "Slope"))
	float FilmSlope;
	UPROPERTY(interp, BlueprintReadWrite, Category="Film", meta=(UIMin = "0.0", UIMax = "1.0", editcondition = "bOverride_FilmToe", DisplayName = "Toe"))
	float FilmToe;
	UPROPERTY(interp, BlueprintReadWrite, Category="Film", meta=(UIMin = "0.0", UIMax = "1.0", editcondition = "bOverride_FilmShoulder", DisplayName = "Shoulder"))
	float FilmShoulder;
	UPROPERTY(interp, BlueprintReadWrite, Category="Film", meta=(UIMin = "0.0", UIMax = "1.0", editcondition = "bOverride_FilmBlackClip", DisplayName = "Black clip"))
	float FilmBlackClip;
	UPROPERTY(interp, BlueprintReadWrite, Category="Film", meta=(UIMin = "0.0", UIMax = "1.0", editcondition = "bOverride_FilmWhiteClip", DisplayName = "White clip"))
	float FilmWhiteClip;

	UPROPERTY(interp, BlueprintReadWrite, Category="Film", meta=(editcondition = "bOverride_FilmWhitePoint", DisplayName = "Tint", HideAlphaChannel, LegacyTonemapper))
	FLinearColor FilmWhitePoint;
	UPROPERTY(interp, BlueprintReadWrite, Category="Film", AdvancedDisplay, meta=(editcondition = "bOverride_FilmShadowTint", DisplayName = "Tint Shadow", HideAlphaChannel, LegacyTonemapper))
	FLinearColor FilmShadowTint;
	UPROPERTY(interp, BlueprintReadWrite, Category="Film", AdvancedDisplay, meta=(UIMin = "0.0", UIMax = "1.0", editcondition = "bOverride_FilmShadowTintBlend", DisplayName = "Tint Shadow Blend", LegacyTonemapper))
	float FilmShadowTintBlend;
	UPROPERTY(interp, BlueprintReadWrite, Category="Film", AdvancedDisplay, meta=(UIMin = "0.0", UIMax = "1.0", editcondition = "bOverride_FilmShadowTintAmount", DisplayName = "Tint Shadow Amount", LegacyTonemapper))
	float FilmShadowTintAmount;

	UPROPERTY(interp, BlueprintReadWrite, Category="Film", meta=(UIMin = "0.0", UIMax = "2.0", editcondition = "bOverride_FilmSaturation", DisplayName = "Saturation", LegacyTonemapper))
	float FilmSaturation;
	UPROPERTY(interp, BlueprintReadWrite, Category="Film", AdvancedDisplay, meta=(editcondition = "bOverride_FilmChannelMixerRed", DisplayName = "Channel Mixer Red", HideAlphaChannel, LegacyTonemapper))
	FLinearColor FilmChannelMixerRed;
	UPROPERTY(interp, BlueprintReadWrite, Category="Film", AdvancedDisplay, meta=(editcondition = "bOverride_FilmChannelMixerGreen", DisplayName = "Channel Mixer Green", HideAlphaChannel, LegacyTonemapper))
	FLinearColor FilmChannelMixerGreen;
	UPROPERTY(interp, BlueprintReadWrite, Category="Film", AdvancedDisplay, meta=(editcondition = "bOverride_FilmChannelMixerBlue", DisplayName = " Channel Mixer Blue", HideAlphaChannel, LegacyTonemapper))
	FLinearColor FilmChannelMixerBlue;

	UPROPERTY(interp, BlueprintReadWrite, Category="Film", meta=(UIMin = "0.0", UIMax = "1.0", editcondition = "bOverride_FilmContrast", DisplayName = "Contrast", LegacyTonemapper))
	float FilmContrast;
	UPROPERTY(interp, BlueprintReadWrite, Category="Film", AdvancedDisplay, meta=(UIMin = "0.0", UIMax = "1.0", editcondition = "bOverride_FilmToeAmount", DisplayName = "Crush Shadows", LegacyTonemapper))
	float FilmToeAmount;
	UPROPERTY(interp, BlueprintReadWrite, Category="Film", AdvancedDisplay, meta=(UIMin = "0.0", UIMax = "1.0", editcondition = "bOverride_FilmHealAmount", DisplayName = "Crush Highlights", LegacyTonemapper))
	float FilmHealAmount;
	UPROPERTY(interp, BlueprintReadWrite, Category="Film", AdvancedDisplay, meta=(UIMin = "1.0", UIMax = "4.0", editcondition = "bOverride_FilmDynamicRange", DisplayName = "Dynamic Range", LegacyTonemapper))
	float FilmDynamicRange;

	/** Scene tint color */
	UPROPERTY(interp, BlueprintReadWrite, Category="Color Grading|Misc", meta=(editcondition = "bOverride_SceneColorTint", HideAlphaChannel))
	FLinearColor SceneColorTint;
	
	/** in percent, Scene chromatic aberration / color fringe (camera imperfection) to simulate an artifact that happens in real-world lens, mostly visible in the image corners. */
	UPROPERTY(interp, BlueprintReadWrite, Category = "Lens|Chromatic Aberration", meta = (UIMin = "0.0", UIMax = "5.0", editcondition = "bOverride_SceneFringeIntensity", DisplayName = "Intensity"))
	float SceneFringeIntensity;

	/** A normalized distance to the center of the framebuffer where the effect takes place. */
	UPROPERTY(interp, BlueprintReadWrite, Category = "Lens|Chromatic Aberration", meta = (UIMin = "0.0", UIMax = "1.0", editcondition = "bOverride_ChromaticAberrationStartOffset", DisplayName = "Start Offset"))
	float ChromaticAberrationStartOffset;

	/** Multiplier for all bloom contributions >=0: off, 1(default), >1 brighter */
	UPROPERTY(interp, BlueprintReadWrite, Category="Lens|Bloom", meta=(ClampMin = "0.0", UIMax = "8.0", editcondition = "bOverride_BloomIntensity", DisplayName = "Intensity"))
	float BloomIntensity;

	/**
	 * minimum brightness the bloom starts having effect
	 * -1:all pixels affect bloom equally (physically correct, faster as a threshold pass is omitted), 0:all pixels affect bloom brights more, 1(default), >1 brighter
	 */
	UPROPERTY(interp, BlueprintReadWrite, Category="Lens|Bloom", meta=(ClampMin = "-1.0", UIMax = "8.0", editcondition = "bOverride_BloomThreshold", DisplayName = "Threshold"))
	float BloomThreshold;

	/**
	 * Scale for all bloom sizes
	 */
	UPROPERTY(interp, BlueprintReadWrite, Category="Lens|Bloom", AdvancedDisplay, meta=(ClampMin = "0.0", UIMax = "64.0", editcondition = "bOverride_BloomSizeScale", DisplayName = "Size scale"))
	float BloomSizeScale;

	/**
	 * Diameter size for the Bloom1 in percent of the screen width
	 * (is done in 1/2 resolution, larger values cost more performance, good for high frequency details)
	 * >=0: can be clamped because of shader limitations
	 */
	UPROPERTY(interp, BlueprintReadWrite, Category="Lens|Bloom", AdvancedDisplay, meta=(ClampMin = "0.0", UIMax = "4.0", editcondition = "bOverride_Bloom1Size", DisplayName = "#1 Size"))
	float Bloom1Size;
	/**
	 * Diameter size for Bloom2 in percent of the screen width
	 * (is done in 1/4 resolution, larger values cost more performance)
	 * >=0: can be clamped because of shader limitations
	 */
	UPROPERTY(interp, BlueprintReadWrite, Category="Lens|Bloom", AdvancedDisplay, meta=(ClampMin = "0.0", UIMax = "8.0", editcondition = "bOverride_Bloom2Size", DisplayName = "#2 Size"))
	float Bloom2Size;
	/**
	 * Diameter size for Bloom3 in percent of the screen width
	 * (is done in 1/8 resolution, larger values cost more performance)
	 * >=0: can be clamped because of shader limitations
	 */
	UPROPERTY(interp, BlueprintReadWrite, Category="Lens|Bloom", AdvancedDisplay, meta=(ClampMin = "0.0", UIMax = "16.0", editcondition = "bOverride_Bloom3Size", DisplayName = "#3 Size"))
	float Bloom3Size;
	/**
	 * Diameter size for Bloom4 in percent of the screen width
	 * (is done in 1/16 resolution, larger values cost more performance, best for wide contributions)
	 * >=0: can be clamped because of shader limitations
	 */
	UPROPERTY(interp, BlueprintReadWrite, Category="Lens|Bloom", AdvancedDisplay, meta=(ClampMin = "0.0", UIMax = "32.0", editcondition = "bOverride_Bloom4Size", DisplayName = "#4 Size"))
	float Bloom4Size;
	/**
	 * Diameter size for Bloom5 in percent of the screen width
	 * (is done in 1/32 resolution, larger values cost more performance, best for wide contributions)
	 * >=0: can be clamped because of shader limitations
	 */
	UPROPERTY(interp, BlueprintReadWrite, Category="Lens|Bloom", AdvancedDisplay, meta=(ClampMin = "0.0", UIMax = "64.0", editcondition = "bOverride_Bloom5Size", DisplayName = "#5 Size"))
	float Bloom5Size;
	/**
	 * Diameter size for Bloom6 in percent of the screen width
	 * (is done in 1/64 resolution, larger values cost more performance, best for wide contributions)
	 * >=0: can be clamped because of shader limitations
	 */
	UPROPERTY(interp, BlueprintReadWrite, Category="Lens|Bloom", AdvancedDisplay, meta=(ClampMin = "0.0", UIMax = "128.0", editcondition = "bOverride_Bloom6Size", DisplayName = "#6 Size"))
	float Bloom6Size;

	/** Bloom1 tint color */
	UPROPERTY(interp, BlueprintReadWrite, Category="Lens|Bloom", AdvancedDisplay, meta=(editcondition = "bOverride_Bloom1Tint", DisplayName = "#1 Tint", HideAlphaChannel))
	FLinearColor Bloom1Tint;
	/** Bloom2 tint color */
	UPROPERTY(interp, BlueprintReadWrite, Category="Lens|Bloom", AdvancedDisplay, meta=(editcondition = "bOverride_Bloom2Tint", DisplayName = "#2 Tint", HideAlphaChannel))
	FLinearColor Bloom2Tint;
	/** Bloom3 tint color */
	UPROPERTY(interp, BlueprintReadWrite, Category="Lens|Bloom", AdvancedDisplay, meta=(editcondition = "bOverride_Bloom3Tint", DisplayName = "#3 Tint", HideAlphaChannel))
	FLinearColor Bloom3Tint;
	/** Bloom4 tint color */
	UPROPERTY(interp, BlueprintReadWrite, Category="Lens|Bloom", AdvancedDisplay, meta=(editcondition = "bOverride_Bloom4Tint", DisplayName = "#4 Tint", HideAlphaChannel))
	FLinearColor Bloom4Tint;
	/** Bloom5 tint color */
	UPROPERTY(interp, BlueprintReadWrite, Category="Lens|Bloom", AdvancedDisplay, meta=(editcondition = "bOverride_Bloom5Tint", DisplayName = "#5 Tint", HideAlphaChannel))
	FLinearColor Bloom5Tint;
	/** Bloom6 tint color */
	UPROPERTY(interp, BlueprintReadWrite, Category="Lens|Bloom", AdvancedDisplay, meta=(editcondition = "bOverride_Bloom6Tint", DisplayName = "#6 Tint", HideAlphaChannel))
	FLinearColor Bloom6Tint;

	/** Relative size of the convolution kernel image compared to the minor axis of the viewport  */
	UPROPERTY(interp, BlueprintReadWrite, Category = "Lens|Bloom", AdvancedDisplay, meta = (ClampMin = "0.0", UIMax = "1.0", editcondition = "bOverride_BloomConvolutionSize", DisplayName = "Convolution Scale"))
	float BloomConvolutionSize;

	/** Texture to replace default convolution bloom kernel */
	UPROPERTY(EditAnywhere, BlueprintReadWrite, Category = "Lens|Bloom", meta = (editcondition = "bOverride_BloomConvolutionTexture", DisplayName = "Convolution Kernel"))
	class UTexture2D* BloomConvolutionTexture;

	/** The UV location of the center of the kernel.  Should be very close to (.5,.5) */
	UPROPERTY(interp, BlueprintReadWrite, Category = "Lens|Bloom", AdvancedDisplay, meta = (editcondition = "bOverride_BloomConvolutionCenterUV", DisplayName = "Convolution Center"))
	FVector2D BloomConvolutionCenterUV;

#if WITH_EDITORONLY_DATA
	UPROPERTY()
	FVector BloomConvolutionPreFilter_DEPRECATED;
#endif
	
	/** Boost intensity of select pixels  prior to computing bloom convolution (Min, Max, Multiplier).  Max < Min disables */
	UPROPERTY(interp, BlueprintReadWrite, Category = "Lens|Bloom", AdvancedDisplay, meta = (editcondition = "bOverride_BloomConvolutionPreFilterMin", DisplayName = "Convolution Boost Min"))
	float BloomConvolutionPreFilterMin;

	/** Boost intensity of select pixels  prior to computing bloom convolution (Min, Max, Multiplier).  Max < Min disables */
	UPROPERTY(interp, BlueprintReadWrite, Category = "Lens|Bloom", AdvancedDisplay, meta = (editcondition = "bOverride_BloomConvolutionPreFilterMax", DisplayName = "Convolution Boost Max"))
	float BloomConvolutionPreFilterMax;

	/** Boost intensity of select pixels  prior to computing bloom convolution (Min, Max, Multiplier).  Max < Min disables */
	UPROPERTY(interp, BlueprintReadWrite, Category = "Lens|Bloom", AdvancedDisplay, meta = (editcondition = "bOverride_BloomConvolutionPreFilterMult", DisplayName = "Convolution Boost Mult"))
	float BloomConvolutionPreFilterMult;

	/** Implicit buffer region as a fraction of the screen size to insure the bloom does not wrap across the screen.  Larger sizes have perf impact.*/
	UPROPERTY(interp, BlueprintReadWrite, Category = "Lens|Bloom", AdvancedDisplay, meta = (ClampMin = "0.0", UIMax = "1.0", editcondition = "bOverride_BloomConvolutionBufferScale", DisplayName = "Convolution Buffer"))
	float BloomConvolutionBufferScale;
	
	/**
	 * Texture that defines the dirt on the camera lens where the light of very bright objects is scattered.
	 */
	UPROPERTY(EditAnywhere, BlueprintReadWrite, Category="Lens|Dirt Mask", meta=(editcondition = "bOverride_BloomDirtMask", DisplayName = "Dirt Mask Texture"))
	class UTexture* BloomDirtMask;	
	
	/** BloomDirtMask intensity */
	UPROPERTY(interp, BlueprintReadWrite, Category="Lens|Dirt Mask", meta=(ClampMin = "0.0", UIMax = "8.0", editcondition = "bOverride_BloomDirtMaskIntensity", DisplayName = "Dirt Mask Intensity"))
	float BloomDirtMaskIntensity;

	/** BloomDirtMask tint color */
	UPROPERTY(interp, BlueprintReadWrite, Category="Lens|Dirt Mask", meta=(editcondition = "bOverride_BloomDirtMaskTint", DisplayName = "Dirt Mask Tint", HideAlphaChannel))
	FLinearColor BloomDirtMaskTint;

	/** AmbientCubemap tint color */
	UPROPERTY(interp, BlueprintReadWrite, Category="Rendering Features|Ambient Cubemap", meta=(editcondition = "bOverride_AmbientCubemapTint", DisplayName = "Tint", HideAlphaChannel))
	FLinearColor AmbientCubemapTint;

	/**
	 * To scale the Ambient cubemap brightness
	 * >=0: off, 1(default), >1 brighter
	 */
	UPROPERTY(interp, BlueprintReadWrite, Category="Rendering Features|Ambient Cubemap", meta=(ClampMin = "0.0", UIMax = "4.0", editcondition = "bOverride_AmbientCubemapIntensity", DisplayName = "Intensity"))
	float AmbientCubemapIntensity;

	/** The Ambient cubemap (Affects diffuse and specular shading), blends additively which if different from all other settings here */
	UPROPERTY(EditAnywhere, BlueprintReadWrite, Category="Rendering Features|Ambient Cubemap", meta=(DisplayName = "Cubemap Texture"))
	class UTextureCube* AmbientCubemap;

	/** The camera shutter in seconds.*/
	UPROPERTY(EditAnywhere, BlueprintReadWrite, Category="Lens|Camera", meta=(ClampMin = "1.0", ClampMax = "2000.0", editcondition = "bOverride_CameraShutterSpeed", DisplayName = "Shutter Speed (1/s)"))
    float CameraShutterSpeed;

	/** The camera sensor sensitivity in ISO.*/
	UPROPERTY(EditAnywhere, BlueprintReadWrite, Category="Lens|Camera", meta=(ClampMin = "1.0", tooltip = "The camera sensor sensitivity", editcondition = "bOverride_CameraISO", DisplayName = "ISO"))
    float CameraISO;

	/** Defines the opening of the camera lens, Aperture is 1/fstop, typical lens go down to f/1.2 (large opening), larger numbers reduce the DOF effect */
	UPROPERTY(interp, BlueprintReadWrite, Category="Lens|Camera", meta=(ClampMin = "1.0", ClampMax = "32.0", editcondition = "bOverride_DepthOfFieldFstop", DisplayName = "Aperture (F-stop)"))
	float DepthOfFieldFstop;

	/** Defines the maximum opening of the camera lens to control the curvature of blades of the diaphragm. Set it to 0 to get straight blades. */
	UPROPERTY(interp, BlueprintReadWrite, Category="Lens|Camera", meta=(ClampMin = "0.0", ClampMax = "32.0", editcondition = "bOverride_DepthOfFieldMinFstop", DisplayName = "Maximum Aperture (min F-stop)"))
	float DepthOfFieldMinFstop;

	/** Defines the number of blades of the diaphragm within the lens (between 4 and 16). */
	UPROPERTY(interp, BlueprintReadWrite, Category="Lens|Camera", meta=(ClampMin = "4", ClampMax = "16", editcondition = "bOverride_DepthOfFieldBladeCount", DisplayName = "Number of diaphragm blades"))
	int32 DepthOfFieldBladeCount;

	/**
	 * Logarithmic adjustment for the exposure. Only used if a tonemapper is specified.
	 * 0: no adjustment, -1:2x darker, -2:4x darker, 1:2x brighter, 2:4x brighter, ...
	 */
	UPROPERTY(interp, BlueprintReadWrite, Category = "Lens|Exposure", meta = (UIMin = "-8.0", UIMax = "8.0", editcondition = "bOverride_AutoExposureBias", DisplayName = "Exposure Compensation "))
	float AutoExposureBias;

	/**
	 * Exposure compensation based on the scene EV100.
	 * Used to calibrate the final exposure differently depending on the average scene luminance.
	 * 0: no adjustment, -1:2x darker, -2:4x darker, 1:2x brighter, 2:4x brighter, ...
	 */
	UPROPERTY(EditAnywhere, BlueprintReadWrite, Category = "Lens|Exposure", meta = (editcondition = "bOverride_AutoExposureBiasCurve", DisplayName = "Exposure Compensation Curve"))
	class UCurveFloat* AutoExposureBiasCurve = nullptr;

	/**
	 * The eye adaptation will adapt to a value extracted from the luminance histogram of the scene color.
	 * The value is defined as having x percent below this brightness. Higher values give bright spots on the screen more priority
	 * but can lead to less stable results. Lower values give the medium and darker values more priority but might cause burn out of
	 * bright spots.
	 * >0, <100, good values are in the range 70 .. 80
	 */
	UPROPERTY(interp, BlueprintReadWrite, Category="Lens|Exposure", AdvancedDisplay, meta=(ClampMin = "0.0", ClampMax = "100.0", editcondition = "bOverride_AutoExposureLowPercent", DisplayName = "Low Percent"))
	float AutoExposureLowPercent;

	/**
	 * The eye adaptation will adapt to a value extracted from the luminance histogram of the scene color.
	 * The value is defined as having x percent below this brightness. Higher values give bright spots on the screen more priority
	 * but can lead to less stable results. Lower values give the medium and darker values more priority but might cause burn out of
	 * bright spots.
	 * >0, <100, good values are in the range 80 .. 95
	 */
	UPROPERTY(interp, BlueprintReadWrite, Category="Lens|Exposure", AdvancedDisplay, meta=(ClampMin = "0.0", ClampMax = "100.0", editcondition = "bOverride_AutoExposureHighPercent", DisplayName = "High Percent"))
	float AutoExposureHighPercent;


	/**
	 * Auto-Exposure minimum adaptation. Eye Adaptation is disabled if Min = Max. 
	 * Auto-exposure is implemented by choosing an exposure value for which the average luminance generates a pixel brightness equal to the Constant Calibration value.
	 * The Min/Max are expressed in pixel luminance (cd/m2) or in EV100 when using ExtendDefaultLuminanceRange (see project settings).
	 */
	UPROPERTY(interp, BlueprintReadWrite, Category="Lens|Exposure", meta=(ClampMin = "-10.0", UIMax = "20.0", editcondition = "bOverride_AutoExposureMinBrightness", DisplayName = "Min Brightness"))
	float AutoExposureMinBrightness;

	/**
	 * Auto-Exposure maximum adaptation. Eye Adaptation is disabled if Min = Max. 
	 * Auto-exposure is implemented by choosing an exposure value for which the average luminance generates a pixel brightness equal to the Constant Calibration value.
	 * The Min/Max are expressed in pixel luminance (cd/m2) or in EV100 when using ExtendDefaultLuminanceRange (see project settings).
	 */
	UPROPERTY(interp, BlueprintReadWrite, Category="Lens|Exposure", meta=(ClampMin = "-10.0", UIMax = "20.0", editcondition = "bOverride_AutoExposureMaxBrightness", DisplayName = "Max Brightness"))
	float AutoExposureMaxBrightness;

	/** >0 */
	UPROPERTY(interp, BlueprintReadWrite, Category="Lens|Exposure", meta=(ClampMin = "0.02", UIMax = "20.0", editcondition = "bOverride_AutoExposureSpeedUp", DisplayName = "Speed Up"))
	float AutoExposureSpeedUp;

	/** >0 */
	UPROPERTY(interp, BlueprintReadWrite, Category="Lens|Exposure", meta=(ClampMin = "0.02", UIMax = "20.0", editcondition = "bOverride_AutoExposureSpeedDown", DisplayName = "Speed Down"))
	float AutoExposureSpeedDown;

	/** Histogram Min value. Expressed in Log2(Luminance) or in EV100 when using ExtendDefaultLuminanceRange (see project settings) */
	UPROPERTY(interp, BlueprintReadWrite, Category="Lens|Exposure", AdvancedDisplay, meta=(UIMin = "-16", UIMax = "0.0", editcondition = "bOverride_HistogramLogMin"))
	float HistogramLogMin;

	/** Histogram Max value. Expressed in Log2(Luminance) or in EV100 when using ExtendDefaultLuminanceRange (see project settings) */
	UPROPERTY(interp, BlueprintReadWrite, Category="Lens|Exposure", AdvancedDisplay, meta=(UIMin = "0.0", UIMax = "16.0", editcondition = "bOverride_HistogramLogMax"))
	float HistogramLogMax;

	/** Calibration constant for 18% albedo. */
	UPROPERTY(interp, BlueprintReadWrite, Category = "Lens|Exposure", AdvancedDisplay, meta=(UIMin = "0", UIMax = "100.0", editcondition = "bOverride_AutoExposureCalibrationConstant", DisplayName = "Calibration Constant"))
	float AutoExposureCalibrationConstant;

	/** Brightness scale of the image cased lens flares (linear) */
	UPROPERTY(interp, BlueprintReadWrite, Category="Lens|Lens Flares", meta=(UIMin = "0.0", UIMax = "16.0", editcondition = "bOverride_LensFlareIntensity", DisplayName = "Intensity"))
	float LensFlareIntensity;

	/** Tint color for the image based lens flares. */
	UPROPERTY(interp, BlueprintReadWrite, Category="Lens|Lens Flares", meta=(editcondition = "bOverride_LensFlareTint", DisplayName = "Tint", HideAlphaChannel))
	FLinearColor LensFlareTint;

	/** Size of the Lens Blur (in percent of the view width) that is done with the Bokeh texture (note: performance cost is radius*radius) */
	UPROPERTY(interp, BlueprintReadWrite, Category="Lens|Lens Flares", meta=(UIMin = "0.0", UIMax = "32.0", editcondition = "bOverride_LensFlareBokehSize", DisplayName = "BokehSize"))
	float LensFlareBokehSize;

	/** Minimum brightness the lens flare starts having effect (this should be as high as possible to avoid the performance cost of blurring content that is too dark too see) */
	UPROPERTY(interp, BlueprintReadWrite, Category="Lens|Lens Flares", meta=(UIMin = "0.1", UIMax = "32.0", editcondition = "bOverride_LensFlareThreshold", DisplayName = "Threshold"))
	float LensFlareThreshold;

	/** Defines the shape of the Bokeh when the image base lens flares are blurred, cannot be blended */
	UPROPERTY(EditAnywhere, BlueprintReadWrite, Category="Lens|Lens Flares", meta=(editcondition = "bOverride_LensFlareBokehShape", DisplayName = "BokehShape"))
	class UTexture* LensFlareBokehShape;

	/** RGB defines the lens flare color, A it's position. This is a temporary solution. */
	UPROPERTY(EditAnywhere, Category="Lens|Lens Flares", meta=(editcondition = "bOverride_LensFlareTints", DisplayName = "Tints"))
	FLinearColor LensFlareTints[8];

	/** 0..1 0=off/no vignette .. 1=strong vignette */
	UPROPERTY(interp, BlueprintReadWrite, Category="Lens|Image Effects", meta=(UIMin = "0.0", UIMax = "1.0", editcondition = "bOverride_VignetteIntensity"))
	float VignetteIntensity;

	/** 0..1 grain jitter */
	UPROPERTY(interp, BlueprintReadWrite, Category = "Lens|Image Effects", meta=(UIMin = "0.0", UIMax = "1.0", editcondition = "bOverride_GrainJitter"))
	float GrainJitter;

	/** 0..1 grain intensity */
	UPROPERTY(interp, BlueprintReadWrite, Category="Lens|Image Effects", meta=(UIMin = "0.0", UIMax = "1.0", editcondition = "bOverride_GrainIntensity"))
	float GrainIntensity;

	/** 0..1 0=off/no ambient occlusion .. 1=strong ambient occlusion, defines how much it affects the non direct lighting after base pass */
	UPROPERTY(interp, BlueprintReadWrite, Category="Rendering Features|Ambient Occlusion", meta=(ClampMin = "0.0", ClampMax = "1.0", editcondition = "bOverride_AmbientOcclusionIntensity", DisplayName = "Intensity"))
	float AmbientOcclusionIntensity;

	/** 0..1 0=no effect on static lighting .. 1=AO affects the stat lighting, 0 is free meaning no extra rendering pass */
	UPROPERTY(interp, BlueprintReadWrite, Category="Rendering Features|Ambient Occlusion", AdvancedDisplay, meta=(ClampMin = "0.0", ClampMax = "1.0", editcondition = "bOverride_AmbientOcclusionStaticFraction", DisplayName = "Static Fraction"))
	float AmbientOcclusionStaticFraction;

	/** >0, in unreal units, bigger values means even distant surfaces affect the ambient occlusion */
	UPROPERTY(interp, BlueprintReadWrite, Category="Rendering Features|Ambient Occlusion", meta=(ClampMin = "0.1", UIMax = "500.0", editcondition = "bOverride_AmbientOcclusionRadius", DisplayName = "Radius"))
	float AmbientOcclusionRadius;

	/** true: AO radius is in world space units, false: AO radius is locked the view space in 400 units */
	UPROPERTY(EditAnywhere, BlueprintReadWrite, Category="Rendering Features|Ambient Occlusion", AdvancedDisplay, meta=(editcondition = "bOverride_AmbientOcclusionRadiusInWS", DisplayName = "Radius in WorldSpace"))
	uint32 AmbientOcclusionRadiusInWS:1;

	/** >0, in unreal units, at what distance the AO effect disppears in the distance (avoding artifacts and AO effects on huge object) */
	UPROPERTY(interp, BlueprintReadWrite, Category="Rendering Features|Ambient Occlusion", AdvancedDisplay, meta=(ClampMin = "0.0", UIMax = "20000.0", editcondition = "bOverride_AmbientOcclusionFadeDistance", DisplayName = "Fade Out Distance"))
	float AmbientOcclusionFadeDistance;
	
	/** >0, in unreal units, how many units before AmbientOcclusionFadeOutDistance it starts fading out */
	UPROPERTY(interp, BlueprintReadWrite, Category="Rendering Features|Ambient Occlusion", AdvancedDisplay, meta=(ClampMin = "0.0", UIMax = "20000.0", editcondition = "bOverride_AmbientOcclusionFadeRadius", DisplayName = "Fade Out Radius"))
	float AmbientOcclusionFadeRadius;

	/** >0, in unreal units, how wide the ambient occlusion effect should affect the geometry (in depth), will be removed - only used for non normal method which is not exposed */
	UPROPERTY()
	float AmbientOcclusionDistance_DEPRECATED;

	/** >0, in unreal units, bigger values means even distant surfaces affect the ambient occlusion */
	UPROPERTY(interp, BlueprintReadWrite, Category="Rendering Features|Ambient Occlusion", AdvancedDisplay, meta=(ClampMin = "0.1", UIMax = "8.0", editcondition = "bOverride_AmbientOcclusionPower", DisplayName = "Power"))
	float AmbientOcclusionPower;

	/** >0, in unreal units, default (3.0) works well for flat surfaces but can reduce details */
	UPROPERTY(interp, BlueprintReadWrite, Category="Rendering Features|Ambient Occlusion", AdvancedDisplay, meta=(ClampMin = "0.0", UIMax = "10.0", editcondition = "bOverride_AmbientOcclusionBias", DisplayName = "Bias"))
	float AmbientOcclusionBias;

	/** 0=lowest quality..100=maximum quality, only a few quality levels are implemented, no soft transition */
	UPROPERTY(interp, BlueprintReadWrite, Category="Rendering Features|Ambient Occlusion", AdvancedDisplay, meta=(ClampMin = "0.0", UIMax = "100.0", editcondition = "bOverride_AmbientOcclusionQuality", DisplayName = "Quality"))
	float AmbientOcclusionQuality;

	/** Affects the blend over the multiple mips (lower resolution versions) , 0:fully use full resolution, 1::fully use low resolution, around 0.6 seems to be a good value */
	UPROPERTY(interp, BlueprintReadWrite, Category="Rendering Features|Ambient Occlusion", AdvancedDisplay, meta=(ClampMin = "0.1", UIMax = "1.0", editcondition = "bOverride_AmbientOcclusionMipBlend", DisplayName = "Mip Blend"))
	float AmbientOcclusionMipBlend;

	/** Affects the radius AO radius scale over the multiple mips (lower resolution versions) */
	UPROPERTY(interp, BlueprintReadWrite, Category="Rendering Features|Ambient Occlusion", AdvancedDisplay, meta=(ClampMin = "0.5", UIMax = "4.0", editcondition = "bOverride_AmbientOcclusionMipScale", DisplayName = "Mip Scale"))
	float AmbientOcclusionMipScale;

	/** to tweak the bilateral upsampling when using multiple mips (lower resolution versions) */
	UPROPERTY(interp, BlueprintReadWrite, Category="Rendering Features|Ambient Occlusion", AdvancedDisplay, meta=(ClampMin = "0.0", UIMax = "0.1", editcondition = "bOverride_AmbientOcclusionMipThreshold", DisplayName = "Mip Threshold"))
	float AmbientOcclusionMipThreshold;

	/** Sets the samples per pixel for ray tracing global illumination. */
	UPROPERTY(EditAnywhere, BlueprintReadWrite, Category = "Rendering Features|Ray Tracing Ambient Occlusion", meta = (ClampMin = "1", ClampMax = "64", editcondition = "bOverride_RayTracingAOSamplesPerPixel", DisplayName = "Samples Per Pixel"))
	int32 RayTracingAOSamplesPerPixel;

	/** Adjusts indirect lighting color. (1,1,1) is default. (0,0,0) to disable GI. The show flag 'Global Illumination' must be enabled to use this property. */
	UPROPERTY(interp, BlueprintReadWrite, Category="Rendering Features|Global Illumination", meta=(editcondition = "bOverride_IndirectLightingColor", DisplayName = "Indirect Lighting Color", HideAlphaChannel))
	FLinearColor IndirectLightingColor;

	/** Scales the indirect lighting contribution. A value of 0 disables GI. Default is 1. The show flag 'Global Illumination' must be enabled to use this property. */
	UPROPERTY(interp, BlueprintReadWrite, Category="Rendering Features|Global Illumination", meta=(ClampMin = "0", UIMax = "4.0", editcondition = "bOverride_IndirectLightingIntensity", DisplayName = "Indirect Lighting Intensity"))
	float IndirectLightingIntensity;

	/** Enables ray tracing global illumination. */
	UPROPERTY(EditAnywhere, BlueprintReadWrite, Category = "Rendering Features|Ray Tracing Global Illumination", meta = (editcondition = "bOverride_RayTracingGI", DisplayName = "Enabled"))
	uint32 RayTracingGI : 1;

	/** Sets the ray tracing global illumination maximum bounces. */
	UPROPERTY(EditAnywhere, BlueprintReadWrite, Category = "Rendering Features|Ray Tracing Global Illumination", meta = (ClampMin = "0", ClampMax = "50", editcondition = "bOverride_RayTracingGIMaxBounces", DisplayName = "Max. Bounces"))
	int32 RayTracingGIMaxBounces;

	/** Sets the samples per pixel for ray tracing global illumination. */
	UPROPERTY(EditAnywhere, BlueprintReadWrite, Category = "Rendering Features|Ray Tracing Global Illumination", meta = (ClampMin = "1", ClampMax = "64", editcondition = "bOverride_RayTracingGISamplesPerPixel", DisplayName = "Samples Per Pixel"))
	int32 RayTracingGISamplesPerPixel;

	/** Color grading lookup table intensity. 0 = no intensity, 1=full intensity */
	UPROPERTY(interp, BlueprintReadWrite, Category="Color Grading|Misc", meta=(ClampMin = "0", ClampMax = "1.0", editcondition = "bOverride_ColorGradingIntensity", DisplayName = "Color Grading LUT Intensity"))
	float ColorGradingIntensity;

	/** Look up table texture to use or none of not used*/
	UPROPERTY(EditAnywhere, BlueprintReadWrite, Category="Color Grading|Misc", meta=(editcondition = "bOverride_ColorGradingLUT", DisplayName = "Color Grading LUT"))
	class UTexture* ColorGradingLUT;

	/** Width of the camera sensor to assume, in mm. */
	UPROPERTY(BlueprintReadWrite, Category="Lens|Depth of Field", meta=(ForceUnits=mm, ClampMin = "0.1", UIMin="0.1", UIMax= "1000.0", editcondition = "bOverride_DepthOfFieldSensorWidth", DisplayName = "Sensor Width (mm)"))
	float DepthOfFieldSensorWidth;

	/** Distance in which the Depth of Field effect should be sharp, in unreal units (cm) */
	UPROPERTY(interp, BlueprintReadWrite, Category="Lens|Depth of Field", meta=(ClampMin = "0.0", UIMin = "1.0", UIMax = "10000.0", editcondition = "bOverride_DepthOfFieldFocalDistance", DisplayName = "Focal Distance"))
	float DepthOfFieldFocalDistance;

	/** CircleDOF only: Depth blur km for 50% */
	UPROPERTY(interp, BlueprintReadWrite, Category="Lens|Depth of Field", meta=(ClampMin = "0.000001", ClampMax = "100.0", editcondition = "bOverride_DepthOfFieldDepthBlurAmount", DisplayName = "Depth Blur km for 50%"))
	float DepthOfFieldDepthBlurAmount;

	/** CircleDOF only: Depth blur radius in pixels at 1920x */
	UPROPERTY(interp, BlueprintReadWrite, Category="Lens|Depth of Field", meta=(ClampMin = "0.0", UIMax = "4.0", editcondition = "bOverride_DepthOfFieldDepthBlurRadius", DisplayName = "Depth Blur Radius"))
	float DepthOfFieldDepthBlurRadius;

	/** Artificial region where all content is in focus, starting after DepthOfFieldFocalDistance, in unreal units  (cm) */
	UPROPERTY(interp, BlueprintReadWrite, Category="Lens|Depth of Field", meta=(UIMin = "0.0", UIMax = "10000.0", editcondition = "bOverride_DepthOfFieldFocalRegion", DisplayName = "Focal Region"))
	float DepthOfFieldFocalRegion;

	/** To define the width of the transition region next to the focal region on the near side (cm) */
	UPROPERTY(interp, BlueprintReadWrite, Category="Lens|Depth of Field", meta=(UIMin = "0.0", UIMax = "10000.0", editcondition = "bOverride_DepthOfFieldNearTransitionRegion", DisplayName = "Near Transition Region"))
	float DepthOfFieldNearTransitionRegion;

	/** To define the width of the transition region next to the focal region on the near side (cm) */
	UPROPERTY(interp, BlueprintReadWrite, Category="Lens|Depth of Field", meta=(UIMin = "0.0", UIMax = "10000.0", editcondition = "bOverride_DepthOfFieldFarTransitionRegion", DisplayName = "Far Transition Region"))
	float DepthOfFieldFarTransitionRegion;

	/** SM5: BokehDOF only: To amplify the depth of field effect (like aperture)  0=off 
	    ES2: Used to blend DoF. 0=off
	*/
	UPROPERTY(interp, BlueprintReadWrite, Category="Lens|Depth of Field", meta=(ClampMin = "0.0", ClampMax = "2.0", editcondition = "bOverride_DepthOfFieldScale", DisplayName = "Scale"))
	float DepthOfFieldScale;

	/** DEPRECATED: BokehDOF only: Maximum size of the Depth of Field blur (in percent of the view width) (note: performance cost scales with size*size) */
<<<<<<< HEAD
	DEPRECATED(4.21, "This property is now deprecated, please use circle DOF method for deferred shading renderer.")
=======
	UE_DEPRECATED(4.21, "This property is now deprecated, please use circle DOF method for deferred shading renderer.")
>>>>>>> 5edfa17c
	UPROPERTY(interp, BlueprintReadWrite, Category="Lens|Depth of Field", meta=(UIMin = "0.0", UIMax = "32.0", editcondition = "bOverride_DepthOfFieldMaxBokehSize", DisplayName = "Max Bokeh Size"))
	float DepthOfFieldMaxBokehSize;

	/** Gaussian only: Maximum size of the Depth of Field blur (in percent of the view width) (note: performance cost scales with size) */
	UPROPERTY(interp, BlueprintReadWrite, Category="Lens|Depth of Field", meta=(UIMin = "0.0", UIMax = "32.0", editcondition = "bOverride_DepthOfFieldNearBlurSize", DisplayName = "Near Blur Size"))
	float DepthOfFieldNearBlurSize;

	/** Gaussian only: Maximum size of the Depth of Field blur (in percent of the view width) (note: performance cost scales with size) */
	UPROPERTY(interp, BlueprintReadWrite, Category="Lens|Depth of Field", meta=(UIMin = "0.0", UIMax = "32.0", editcondition = "bOverride_DepthOfFieldFarBlurSize", DisplayName = "Far Blur Size"))
	float DepthOfFieldFarBlurSize;

	/** Occlusion tweak factor 1 (0.18 to get natural occlusion, 0.4 to solve layer color leaking issues) */
	UPROPERTY(interp, BlueprintReadWrite, Category="Lens|Depth of Field", AdvancedDisplay, meta=(ClampMin = "0.0", ClampMax = "1.0", editcondition = "bOverride_DepthOfFieldOcclusion", DisplayName = "Occlusion"))
	float DepthOfFieldOcclusion;

	/** DEPRECATED: Defines the shape of the Bokeh when object get out of focus, cannot be blended */
<<<<<<< HEAD
	DEPRECATED(4.21, "This property is now deprecated, please use circle DOF method for deferred shading renderer.")
=======
	UE_DEPRECATED(4.21, "This property is now deprecated, please use circle DOF method for deferred shading renderer.")
>>>>>>> 5edfa17c
	UPROPERTY(EditAnywhere, BlueprintReadWrite, AdvancedDisplay, Category="Lens|Depth of Field", meta=(editcondition = "bOverride_DepthOfFieldBokehShape", DisplayName = "Shape"))
	class UTexture* DepthOfFieldBokehShape;

	/** DEPRECATED: Color threshold to do full quality DOF (BokehDOF only) */
<<<<<<< HEAD
	DEPRECATED(4.21, "This property is now deprecated, please use circle DOF method for deferred shading renderer.")
=======
	UE_DEPRECATED(4.21, "This property is now deprecated, please use circle DOF method for deferred shading renderer.")
>>>>>>> 5edfa17c
	UPROPERTY(interp, BlueprintReadWrite, Category="Lens|Depth of Field", AdvancedDisplay, meta=(ClampMin = "0.0", ClampMax = "10.0", editcondition = "bOverride_DepthOfFieldColorThreshold", DisplayName = "Color Threshold"))
	float DepthOfFieldColorThreshold;

	/** DEPRECATED: Size threshold to do full quality DOF (BokehDOF only) */
<<<<<<< HEAD
	DEPRECATED(4.21, "This property is now deprecated, please use circle DOF method for deferred shading renderer.")
=======
	UE_DEPRECATED(4.21, "This property is now deprecated, please use circle DOF method for deferred shading renderer.")
>>>>>>> 5edfa17c
	UPROPERTY(interp, BlueprintReadWrite, Category="Lens|Depth of Field", AdvancedDisplay, meta=(ClampMin = "0.0", ClampMax = "1.0", editcondition = "bOverride_DepthOfFieldSizeThreshold", DisplayName = "Size Threshold"))
	float DepthOfFieldSizeThreshold;
	
	/** Artificial distance to allow the skybox to be in focus (e.g. 200000), <=0 to switch the feature off, only for GaussianDOF, can cost performance */
	UPROPERTY(interp, BlueprintReadWrite, Category="Lens|Depth of Field", AdvancedDisplay, meta=(ClampMin = "0.0", ClampMax = "200000.0", editcondition = "bOverride_DepthOfFieldSkyFocusDistance", DisplayName = "Sky Distance"))
	float DepthOfFieldSkyFocusDistance;

	/** Artificial circular mask to (near) blur content outside the radius, only for GaussianDOF, diameter in percent of screen width, costs performance if the mask is used, keep Feather can Radius on default to keep it off */
	UPROPERTY(interp, BlueprintReadWrite, Category="Lens|Depth of Field", AdvancedDisplay, meta=(UIMin = "0.0", UIMax = "100.0", editcondition = "bOverride_DepthOfFieldVignetteSize", DisplayName = "Vignette Size"))
	float DepthOfFieldVignetteSize;

	/** Strength of motion blur, 0:off, should be renamed to intensity */
	UPROPERTY(interp, BlueprintReadWrite, Category="Rendering Features|Motion Blur", meta=(ClampMin = "0.0", ClampMax = "1.0", editcondition = "bOverride_MotionBlurAmount", DisplayName = "Amount"))
	float MotionBlurAmount;
	/** max distortion caused by motion blur, in percent of the screen width, 0:off */
	UPROPERTY(interp, BlueprintReadWrite, Category="Rendering Features|Motion Blur", meta=(ClampMin = "0.0", ClampMax = "100.0", editcondition = "bOverride_MotionBlurMax", DisplayName = "Max"))
	float MotionBlurMax;
	/** The minimum projected screen radius for a primitive to be drawn in the velocity pass, percentage of screen width. smaller numbers cause more draw calls, default: 4% */
	UPROPERTY(interp, BlueprintReadWrite, Category="Rendering Features|Motion Blur", meta=(ClampMin = "0.0", UIMax = "100.0", editcondition = "bOverride_MotionBlurPerObjectSize", DisplayName = "Per Object Size"))
	float MotionBlurPerObjectSize;

	/** How strong the dynamic GI from the LPV should be. 0.0 is off, 1.0 is the "normal" value, but higher values can be used to boost the effect*/
	UPROPERTY(interp, BlueprintReadWrite, Category="Rendering Features|Light Propagation Volume", meta=(editcondition = "bOverride_LPVIntensity", UIMin = "0", UIMax = "20", DisplayName = "Intensity"))
	float LPVIntensity;

	/** Bias applied to light injected into the LPV in cell units. Increase to reduce bleeding through thin walls*/
	UPROPERTY(interp, BlueprintReadWrite, Category="Rendering Features|Light Propagation Volume", AdvancedDisplay, meta=(editcondition = "bOverride_LPVVplInjectionBias", UIMin = "0", UIMax = "2", DisplayName = "Light Injection Bias"))
	float LPVVplInjectionBias;

	/** The size of the LPV volume, in Unreal units*/
	UPROPERTY(EditAnywhere, BlueprintReadWrite, Category="Rendering Features|Light Propagation Volume", meta=(editcondition = "bOverride_LPVSize", UIMin = "100", UIMax = "20000", DisplayName = "Size"))
	float LPVSize;

	/** Secondary occlusion strength (bounce light shadows). Set to 0 to disable*/
	UPROPERTY(interp, BlueprintReadWrite, Category="Rendering Features|Light Propagation Volume", meta=(editcondition = "bOverride_LPVSecondaryOcclusionIntensity", UIMin = "0", UIMax = "1", DisplayName = "Secondary Occlusion Intensity"))
	float LPVSecondaryOcclusionIntensity;

	/** Secondary bounce light strength (bounce light shadows). Set to 0 to disable*/
	UPROPERTY(interp, BlueprintReadWrite, Category="Rendering Features|Light Propagation Volume", AdvancedDisplay, meta=(editcondition = "bOverride_LPVSecondaryBounceIntensity", UIMin = "0", UIMax = "1", DisplayName = "Secondary Bounce Intensity"))
	float LPVSecondaryBounceIntensity;

	/** Bias applied to the geometry volume in cell units. Increase to reduce darkening due to secondary occlusion */
	UPROPERTY(interp, BlueprintReadWrite, Category="Rendering Features|Light Propagation Volume", AdvancedDisplay, meta=(editcondition = "bOverride_LPVGeometryVolumeBias", UIMin = "0", UIMax = "2", DisplayName = "Geometry Volume Bias"))
	float LPVGeometryVolumeBias;

	UPROPERTY(interp, BlueprintReadWrite, Category="Rendering Features|Light Propagation Volume", AdvancedDisplay, meta=(editcondition = "bOverride_LPVEmissiveInjectionIntensity", UIMin = "0", UIMax = "20", DisplayName = "Emissive Injection Intensity"))
	float LPVEmissiveInjectionIntensity;

	/** Controls the amount of directional occlusion. Requires LPV. Values very close to 1.0 are recommended */
	UPROPERTY(interp, BlueprintReadWrite, Category="Rendering Features|Light Propagation Volume", meta=(editcondition = "bOverride_LPVDirectionalOcclusionIntensity", UIMin = "0", UIMax = "1", DisplayName = "Occlusion Intensity"))
	float LPVDirectionalOcclusionIntensity;

	/** Occlusion Radius - 16 is recommended for most scenes */
	UPROPERTY(interp, BlueprintReadWrite, Category="Rendering Features|Light Propagation Volume", AdvancedDisplay, meta=(editcondition = "bOverride_LPVDirectionalOcclusionRadius", UIMin = "1", UIMax = "16", DisplayName = "Occlusion Radius"))
	float LPVDirectionalOcclusionRadius;

	/** Diffuse occlusion exponent - increase for more contrast. 1 to 2 is recommended */
	UPROPERTY(interp, BlueprintReadWrite, Category="Rendering Features|Light Propagation Volume", meta=(editcondition = "bOverride_LPVDiffuseOcclusionExponent", UIMin = "0.5", UIMax = "5", DisplayName = "Diffuse occlusion exponent"))
	float LPVDiffuseOcclusionExponent;

	/** Specular occlusion exponent - increase for more contrast. 6 to 9 is recommended */
	UPROPERTY(interp, BlueprintReadWrite, Category="Rendering Features|Light Propagation Volume", meta=(editcondition = "bOverride_LPVSpecularOcclusionExponent", UIMin = "1", UIMax = "16", DisplayName = "Specular occlusion exponent"))
	float LPVSpecularOcclusionExponent;

	/** Diffuse occlusion intensity - higher values provide increased diffuse occlusion.*/
	UPROPERTY(interp, BlueprintReadWrite, Category="Rendering Features|Light Propagation Volume", AdvancedDisplay, meta=(editcondition = "bOverride_LPVDiffuseOcclusionIntensity", UIMin = "0", UIMax = "4", DisplayName = "Diffuse occlusion intensity"))
	float LPVDiffuseOcclusionIntensity;

	/** Specular occlusion intensity - higher values provide increased specular occlusion.*/
	UPROPERTY(interp, BlueprintReadWrite, Category="Rendering Features|Light Propagation Volume", AdvancedDisplay, meta=(editcondition = "bOverride_LPVSpecularOcclusionIntensity", UIMin = "0", UIMax = "4", DisplayName = "Specular occlusion intensity"))
	float LPVSpecularOcclusionIntensity;

	/** Sets the reflections type */
	UPROPERTY(EditAnywhere, BlueprintReadWrite, Category = "Rendering Features|Reflections", meta = (editcondition = "bOverride_ReflectionsType", DisplayName = "Type"))
	EReflectionsType ReflectionsType;

	/** Enable/Fade/disable the Screen Space Reflection feature, in percent, avoid numbers between 0 and 1 fo consistency */
	UPROPERTY(interp, BlueprintReadWrite, Category="Rendering Features|Screen Space Reflections", meta=(ClampMin = "0.0", ClampMax = "100.0", editcondition = "bOverride_ScreenSpaceReflectionIntensity", DisplayName = "Intensity"))
	float ScreenSpaceReflectionIntensity;

	/** 0=lowest quality..100=maximum quality, only a few quality levels are implemented, no soft transition, 50 is the default for better performance. */
	UPROPERTY(interp, BlueprintReadWrite, Category="Rendering Features|Screen Space Reflections", meta=(ClampMin = "0.0", UIMax = "100.0", editcondition = "bOverride_ScreenSpaceReflectionQuality", DisplayName = "Quality"))
	float ScreenSpaceReflectionQuality;

	/** Until what roughness we fade the screen space reflections, 0.8 works well, smaller can run faster */
	UPROPERTY(interp, BlueprintReadWrite, Category="Rendering Features|Screen Space Reflections", meta=(ClampMin = "0.01", ClampMax = "1.0", editcondition = "bOverride_ScreenSpaceReflectionMaxRoughness", DisplayName = "Max Roughness"))
	float ScreenSpaceReflectionMaxRoughness;

	/** Sets the maximum roughness until which ray tracing reflections will be visible (lower value is faster). Reflection contribution is smoothly faded when close to roughness threshold. This parameter behaves similarly to ScreenSpaceReflectionMaxRoughness. */
	UPROPERTY(interp, BlueprintReadWrite, Category = "Rendering Features|Ray Tracing Reflections", meta = (ClampMin = "0.01", ClampMax = "1.0", editcondition = "bOverride_RayTracingReflectionsMaxRoughness", DisplayName = "Max Roughness"))
	float RayTracingReflectionsMaxRoughness;

	/** Sets the maximum number of ray tracing reflection bounces. */
	UPROPERTY(EditAnywhere, BlueprintReadWrite, Category = "Rendering Features|Ray Tracing Reflections", meta = (ClampMin = "0", ClampMax = "50", editcondition = "bOverride_RayTracingReflectionsMaxBounces", DisplayName = "Max. Bounces"))
	int32 RayTracingReflectionsMaxBounces;

	/** Sets the samples per pixel for ray traced reflections. */
	UPROPERTY(EditAnywhere, BlueprintReadWrite, Category = "Rendering Features|Ray Tracing Reflections", meta = (ClampMin = "1", ClampMax = "64", editcondition = "bOverride_RayTracingReflectionsSamplesPerPixel", DisplayName = "Samples Per Pixel"))
	int32 RayTracingReflectionsSamplesPerPixel;

	/** Sets the reflected shadows type. */
	UPROPERTY(EditAnywhere, BlueprintReadWrite, Category = "Rendering Features|Ray Tracing Reflections", meta = (editcondition = "bOverride_RayTracingReflectionsShadows", DisplayName = "Shadows"))
	EReflectedAndRefractedRayTracedShadows RayTracingReflectionsShadows;


	/** Sets the translucency type */
	UPROPERTY(EditAnywhere, BlueprintReadWrite, Category = "Rendering Features|Translucency", meta = (editcondition = "bOverride_TranslucencyType", DisplayName = "Type"))
	ETranslucencyType TranslucencyType;

	/** Sets the maximum roughness until which ray tracing translucency will be visible (lower value is faster). Translucency contribution is smoothly faded when close to roughness threshold. This parameter behaves similarly to ScreenSpaceReflectionMaxRoughness. */
	UPROPERTY(interp, BlueprintReadWrite, Category = "Rendering Features|Ray Tracing Translucency", meta = (ClampMin = "0.01", ClampMax = "1.0", editcondition = "bOverride_RayTracingTranslucencyMaxRoughness", DisplayName = "Max Roughness"))
	float RayTracingTranslucencyMaxRoughness;

	/** Sets the maximum number of ray tracing refraction rays. */
	UPROPERTY(EditAnywhere, BlueprintReadWrite, Category = "Rendering Features|Ray Tracing Translucency", meta = (ClampMin = "0", ClampMax = "50", editcondition = "bOverride_RayTracingTranslucencyRefractionRays", DisplayName = "Max. Refraction Rays"))
	int32 RayTracingTranslucencyRefractionRays;

	/** Sets the samples per pixel for ray traced translucency. */
	UPROPERTY(EditAnywhere, BlueprintReadWrite, Category = "Rendering Features|Ray Tracing Translucency", meta = (ClampMin = "1", ClampMax = "64", editcondition = "bOverride_RayTracingTranslucencySamplesPerPixel", DisplayName = "Samples Per Pixel"))
	int32 RayTracingTranslucencySamplesPerPixel;

	/** Sets the translucency shadows type. */
	UPROPERTY(EditAnywhere, BlueprintReadWrite, Category = "Rendering Features|Ray Tracing Translucency", meta = (editcondition = "bOverride_RayTracingTranslucencyShadows", DisplayName = "Shadows"))
	EReflectedAndRefractedRayTracedShadows RayTracingTranslucencyShadows;

	/** Sets whether refraction should be enabled or not (if not rays will not scatter and only travel in the same direction as before the intersection event). */
	UPROPERTY(EditAnywhere, BlueprintReadWrite, Category = "Rendering Features|Ray Tracing Translucency", meta = (editcondition = "bOverride_RayTracingTranslucencyRefraction", DisplayName = "Refraction"))
	uint8 RayTracingTranslucencyRefraction : 1;


	// Path Tracing
	/** Sets the path tracing maximum bounces */
	UPROPERTY(EditAnywhere, BlueprintReadWrite, Category = "Rendering Features|PathTracing", meta = (ClampMin = "0", ClampMax = "50", editcondition = "bOverride_PathTracingMaxBounces", DisplayName = "Max. Bounces"))
	int32 PathTracingMaxBounces;

	/** Sets the samples per pixel for the path tracer. */
	UPROPERTY(EditAnywhere, BlueprintReadWrite, Category = "Rendering Features|PathTracing", meta = (ClampMin = "1", ClampMax = "64", editcondition = "bOverride_PathTracingSamplesPerPixel", DisplayName = "Samples Per Pixel"))
	int32 PathTracingSamplesPerPixel;



	/** LPV Fade range - increase to fade more gradually towards the LPV edges.*/
	UPROPERTY(interp, BlueprintReadWrite, Category = "Rendering Features|Light Propagation Volume", AdvancedDisplay, meta = (editcondition = "bOverride_LPVFadeRange", UIMin = "0", UIMax = "9", DisplayName = "Fade range"))
	float LPVFadeRange;

	/** LPV Directional Occlusion Fade range - increase to fade more gradually towards the LPV edges.*/
	UPROPERTY(interp, BlueprintReadWrite, Category = "Rendering Features|Light Propagation Volume", AdvancedDisplay, meta = (editcondition = "bOverride_LPVDirectionalOcclusionFadeRange", UIMin = "0", UIMax = "9", DisplayName = "DO Fade range"))
	float LPVDirectionalOcclusionFadeRange;

	/**
	* To render with lower or high resolution than it is presented,
	* controlled by console variable,
	* 100:off, needs to be <99 to get upsampling and lower to get performance,
	* >100 for super sampling (slower but higher quality),
	* only applied in game
	*/
	UPROPERTY(interp, BlueprintReadWrite, Category="Rendering Features|Misc", meta=(ClampMin = "0.0", ClampMax = "400.0", editcondition = "bOverride_ScreenPercentage"))
	float ScreenPercentage;



	// Note: Adding properties before this line require also changes to the OverridePostProcessSettings() function and 
	// FPostProcessSettings constructor and possibly the SetBaseValues() method.
	// -----------------------------------------------------------------------
	
	/**
	 * Allows custom post process materials to be defined, using a MaterialInstance with the same Material as its parent to allow blending.
	 * For materials this needs to be the "PostProcess" domain type. This can be used for any UObject object implementing the IBlendableInterface (e.g. could be used to fade weather settings).
	 */
	UPROPERTY(EditAnywhere, BlueprintReadWrite, Category="Rendering Features", meta=( Keywords="PostProcess", DisplayName = "Post Process Materials" ))
	FWeightedBlendables WeightedBlendables;

#if WITH_EDITORONLY_DATA
	// for backwards compatibility
	UPROPERTY()
	TArray<UObject*> Blendables_DEPRECATED;

	// for backwards compatibility
	void OnAfterLoad()
	{
		for(int32 i = 0, count = Blendables_DEPRECATED.Num(); i < count; ++i)
		{
			if(Blendables_DEPRECATED[i])
			{
				FWeightedBlendable Element(1.0f, Blendables_DEPRECATED[i]);
				WeightedBlendables.Array.Add(Element);
			}
		}
		Blendables_DEPRECATED.Empty();

		if (bOverride_BloomConvolutionPreFilter_DEPRECATED)
		{
			bOverride_BloomConvolutionPreFilterMin  = bOverride_BloomConvolutionPreFilter_DEPRECATED;
			bOverride_BloomConvolutionPreFilterMax  = bOverride_BloomConvolutionPreFilter_DEPRECATED;
			bOverride_BloomConvolutionPreFilterMult = bOverride_BloomConvolutionPreFilter_DEPRECATED;
		}
		if (BloomConvolutionPreFilter_DEPRECATED.X > -1.f)
		{
			BloomConvolutionPreFilterMin = BloomConvolutionPreFilter_DEPRECATED.X;
			BloomConvolutionPreFilterMax = BloomConvolutionPreFilter_DEPRECATED.Y;
			BloomConvolutionPreFilterMult = BloomConvolutionPreFilter_DEPRECATED.Z;
		}

		/** Actually delete settings related to BokehDOF, and mark the DepthOfFieldMethod to _DEPRECATED. To keep backward compatibility,
		 * need to have depth of field disabled by default, which means for deferred shading renderer having redicously high aperture.
		 *
		 * The plan here is to change the default of DepthOfFieldFstop in FPostProcessSettings's constructor to this MyMagicHightFstopValue.
		 * And here in this OnAfterLoad() method do:
		 *
		 * if (DepthOfFieldFstop == MyMagicHightFstopValue && DepthOfFieldMethod_DEPRECATED == DOFM_CircleDOF)
		 * {
		 *		DepthOfFieldFstop = 4.0f;
		 * }
		 */
	}
#endif

	// Adds an Blendable (implements IBlendableInterface) to the array of Blendables (if it doesn't exist) and update the weight
	// @param InBlendableObject silently ignores if no object is referenced
	// @param 0..1 InWeight, values outside of the range get clampled later in the pipeline
	void AddBlendable(TScriptInterface<IBlendableInterface> InBlendableObject, float InWeight)
	{
		// update weight, if the Blendable is already in the array
		if(UObject* Object = InBlendableObject.GetObject())
		{
			for (int32 i = 0, count = WeightedBlendables.Array.Num(); i < count; ++i)
			{
				if (WeightedBlendables.Array[i].Object == Object)
				{
					WeightedBlendables.Array[i].Weight = InWeight;
					// We assumes we only have one
					return;
				}
			}

			// add in the end
			WeightedBlendables.Array.Add(FWeightedBlendable(InWeight, Object));
		}
	}

	// removes one or multiple blendables from the array
	void RemoveBlendable(TScriptInterface<IBlendableInterface> InBlendableObject)
	{
		if(UObject* Object = InBlendableObject.GetObject())
		{
			for (int32 i = 0, count = WeightedBlendables.Array.Num(); i < count; ++i)
			{
				if (WeightedBlendables.Array[i].Object == Object)
				{
					// this might remove multiple
					WeightedBlendables.Array.RemoveAt(i);
					--i;
					--count;
				}
			}
		}
	}

	// good start values for a new volume, by default no value is overriding
	ENGINE_API FPostProcessSettings();

	ENGINE_API FPostProcessSettings(const FPostProcessSettings&);

	/**
		* Used to define the values before any override happens.
		* Should be as neutral as possible.
		*/		
	void SetBaseValues()
	{
		*this = FPostProcessSettings();

		AmbientCubemapIntensity = 0.0f;
		ColorGradingIntensity = 0.0f;
	}


	// Default number of blade of the diaphragm to simulate in depth of field.
	static constexpr int32 kDefaultDepthOfFieldBladeCount = 5;

	PRAGMA_DISABLE_DEPRECATION_WARNINGS
};
PRAGMA_ENABLE_DEPRECATION_WARNINGS

UCLASS()
class UScene : public UObject
{
	GENERATED_UCLASS_BODY()


	/** bits needed to store DPG value */
	#define SDPG_NumBits	3
};<|MERGE_RESOLUTION|>--- conflicted
+++ resolved
@@ -995,11 +995,7 @@
 	UPROPERTY(EditAnywhere, BlueprintReadWrite, Category=Overrides, meta=(PinHiddenByDefault, InlineEditConditionToggle))
 	uint8 bOverride_DepthOfFieldScale:1;
 
-<<<<<<< HEAD
-	DEPRECATED(4.21, "This property is now deprecated, please use circle DOF method for deferred shading renderer.")
-=======
 	UE_DEPRECATED(4.21, "This property is now deprecated, please use circle DOF method for deferred shading renderer.")
->>>>>>> 5edfa17c
 	UPROPERTY(EditAnywhere, BlueprintReadWrite, Category=Overrides, meta=(PinHiddenByDefault, InlineEditConditionToggle))
 	uint8 bOverride_DepthOfFieldMaxBokehSize:1;
 
@@ -1009,42 +1005,26 @@
 	UPROPERTY(EditAnywhere, BlueprintReadWrite, Category=Overrides, meta=(PinHiddenByDefault, InlineEditConditionToggle))
 	uint8 bOverride_DepthOfFieldFarBlurSize:1;
 
-<<<<<<< HEAD
-	DEPRECATED(4.21, "This property is now deprecated, please use circle DOF method for deferred shading renderer. Mobile renderer still support Gaussian method.")
-=======
 	UE_DEPRECATED(4.21, "This property is now deprecated, please use circle DOF method for deferred shading renderer. Mobile renderer still support Gaussian method.")
->>>>>>> 5edfa17c
 	UPROPERTY(EditAnywhere, BlueprintReadWrite, Category=Overrides, meta=(PinHiddenByDefault, InlineEditConditionToggle))
 	uint8 bOverride_DepthOfFieldMethod:1;
 
 	UPROPERTY(EditAnywhere, BlueprintReadWrite, Category=Overrides, meta=(PinHiddenByDefault, InlineEditConditionToggle))
 	uint8 bOverride_MobileHQGaussian:1;
 
-<<<<<<< HEAD
-	DEPRECATED(4.21, "This property is now deprecated, please use circle DOF method for deferred shading renderer.")
-=======
 	UE_DEPRECATED(4.21, "This property is now deprecated, please use circle DOF method for deferred shading renderer.")
->>>>>>> 5edfa17c
 	UPROPERTY(EditAnywhere, BlueprintReadWrite, Category=Overrides, meta=(PinHiddenByDefault, InlineEditConditionToggle))
 	uint8 bOverride_DepthOfFieldBokehShape:1;
 
 	UPROPERTY(EditAnywhere, BlueprintReadWrite, Category=Overrides, meta=(PinHiddenByDefault, InlineEditConditionToggle))
 	uint8 bOverride_DepthOfFieldOcclusion:1;
 
-<<<<<<< HEAD
-	DEPRECATED(4.21, "This property is now deprecated, please use circle DOF method for deferred shading renderer.")
+	UE_DEPRECATED(4.21, "This property is now deprecated, please use circle DOF method for deferred shading renderer.")
 	UPROPERTY(EditAnywhere, BlueprintReadWrite, Category = Overrides, meta = (PinHiddenByDefault, InlineEditConditionToggle))
 	uint8 bOverride_DepthOfFieldColorThreshold:1;
 
-	DEPRECATED(4.21, "This property is now deprecated, please use circle DOF method for deferred shading renderer.")
-=======
 	UE_DEPRECATED(4.21, "This property is now deprecated, please use circle DOF method for deferred shading renderer.")
 	UPROPERTY(EditAnywhere, BlueprintReadWrite, Category = Overrides, meta = (PinHiddenByDefault, InlineEditConditionToggle))
-	uint8 bOverride_DepthOfFieldColorThreshold:1;
-
-	UE_DEPRECATED(4.21, "This property is now deprecated, please use circle DOF method for deferred shading renderer.")
->>>>>>> 5edfa17c
-	UPROPERTY(EditAnywhere, BlueprintReadWrite, Category = Overrides, meta = (PinHiddenByDefault, InlineEditConditionToggle))
 	uint8 bOverride_DepthOfFieldSizeThreshold:1;
 
 	UPROPERTY(EditAnywhere, BlueprintReadWrite, Category=Overrides, meta=(PinHiddenByDefault, InlineEditConditionToggle))
@@ -1076,8 +1056,6 @@
 
 	UPROPERTY(EditAnywhere, BlueprintReadWrite, Category=Overrides, meta=(PinHiddenByDefault, InlineEditConditionToggle))
 	uint8 bOverride_ScreenSpaceReflectionRoughnessScale:1; // TODO: look useless...
-<<<<<<< HEAD
-=======
 
 	// -----------------------------------------------------------------------
 
@@ -1130,7 +1108,6 @@
 
 	UPROPERTY(BlueprintReadWrite, Category = Overrides, meta = (PinHiddenByDefault, InlineEditConditionToggle))
 	uint32 bOverride_PathTracingSamplesPerPixel : 1;
->>>>>>> 5edfa17c
 
 	// -----------------------------------------------------------------------
 
@@ -1147,11 +1124,7 @@
     TEnumAsByte<enum EAutoExposureMethod> AutoExposureMethod;
 
 	/** DEPRECATED: BokehDOF, Simple gaussian, ... Mobile supports Gaussian only. Deferred shading renderer will only support CircleDOF. */
-<<<<<<< HEAD
-	DEPRECATED(4.21, "This property is now deprecated, please use circle DOF method for deferred shading renderer. Mobile renderer still support Gaussian method.")
-=======
 	UE_DEPRECATED(4.21, "This property is now deprecated, please use circle DOF method for deferred shading renderer. Mobile renderer still support Gaussian method.")
->>>>>>> 5edfa17c
 	UPROPERTY(EditAnywhere, BlueprintReadWrite, Category="Lens|Depth of Field", meta=(editcondition = "bOverride_DepthOfFieldMethod", DisplayName = "Method"))
 	TEnumAsByte<enum EDepthOfFieldMethod> DepthOfFieldMethod;
 
@@ -1655,11 +1628,7 @@
 	float DepthOfFieldScale;
 
 	/** DEPRECATED: BokehDOF only: Maximum size of the Depth of Field blur (in percent of the view width) (note: performance cost scales with size*size) */
-<<<<<<< HEAD
-	DEPRECATED(4.21, "This property is now deprecated, please use circle DOF method for deferred shading renderer.")
-=======
 	UE_DEPRECATED(4.21, "This property is now deprecated, please use circle DOF method for deferred shading renderer.")
->>>>>>> 5edfa17c
 	UPROPERTY(interp, BlueprintReadWrite, Category="Lens|Depth of Field", meta=(UIMin = "0.0", UIMax = "32.0", editcondition = "bOverride_DepthOfFieldMaxBokehSize", DisplayName = "Max Bokeh Size"))
 	float DepthOfFieldMaxBokehSize;
 
@@ -1676,29 +1645,17 @@
 	float DepthOfFieldOcclusion;
 
 	/** DEPRECATED: Defines the shape of the Bokeh when object get out of focus, cannot be blended */
-<<<<<<< HEAD
-	DEPRECATED(4.21, "This property is now deprecated, please use circle DOF method for deferred shading renderer.")
-=======
 	UE_DEPRECATED(4.21, "This property is now deprecated, please use circle DOF method for deferred shading renderer.")
->>>>>>> 5edfa17c
 	UPROPERTY(EditAnywhere, BlueprintReadWrite, AdvancedDisplay, Category="Lens|Depth of Field", meta=(editcondition = "bOverride_DepthOfFieldBokehShape", DisplayName = "Shape"))
 	class UTexture* DepthOfFieldBokehShape;
 
 	/** DEPRECATED: Color threshold to do full quality DOF (BokehDOF only) */
-<<<<<<< HEAD
-	DEPRECATED(4.21, "This property is now deprecated, please use circle DOF method for deferred shading renderer.")
-=======
 	UE_DEPRECATED(4.21, "This property is now deprecated, please use circle DOF method for deferred shading renderer.")
->>>>>>> 5edfa17c
 	UPROPERTY(interp, BlueprintReadWrite, Category="Lens|Depth of Field", AdvancedDisplay, meta=(ClampMin = "0.0", ClampMax = "10.0", editcondition = "bOverride_DepthOfFieldColorThreshold", DisplayName = "Color Threshold"))
 	float DepthOfFieldColorThreshold;
 
 	/** DEPRECATED: Size threshold to do full quality DOF (BokehDOF only) */
-<<<<<<< HEAD
-	DEPRECATED(4.21, "This property is now deprecated, please use circle DOF method for deferred shading renderer.")
-=======
 	UE_DEPRECATED(4.21, "This property is now deprecated, please use circle DOF method for deferred shading renderer.")
->>>>>>> 5edfa17c
 	UPROPERTY(interp, BlueprintReadWrite, Category="Lens|Depth of Field", AdvancedDisplay, meta=(ClampMin = "0.0", ClampMax = "1.0", editcondition = "bOverride_DepthOfFieldSizeThreshold", DisplayName = "Size Threshold"))
 	float DepthOfFieldSizeThreshold;
 	
