--- conflicted
+++ resolved
@@ -919,14 +919,10 @@
 	uint8 bOverride_LocalExposureContrastScale_DEPRECATED:1;
 
 	UPROPERTY(EditAnywhere, BlueprintReadWrite, Category=Overrides, meta=(PinHiddenByDefault, InlineEditConditionToggle))
-<<<<<<< HEAD
-	uint8 bOverride_LocalExposureContrastScale:1;
-=======
 	uint8 bOverride_LocalExposureHighlightContrastScale:1;
 
 	UPROPERTY(EditAnywhere, BlueprintReadWrite, Category=Overrides, meta=(PinHiddenByDefault, InlineEditConditionToggle))
 	uint8 bOverride_LocalExposureShadowContrastScale:1;
->>>>>>> d731a049
 
 	UPROPERTY(EditAnywhere, BlueprintReadWrite, Category=Overrides, meta=(PinHiddenByDefault, InlineEditConditionToggle))
 	uint8 bOverride_LocalExposureDetailStrength:1;
@@ -1256,30 +1252,24 @@
 	UPROPERTY(EditAnywhere, BlueprintReadWrite, Category = Overrides, meta = (PinHiddenByDefault, InlineEditConditionToggle))
 	uint32 bOverride_LumenMaxTraceDistance : 1;
 
-<<<<<<< HEAD
+	UPROPERTY(EditAnywhere, BlueprintReadWrite, Category = Overrides, meta = (PinHiddenByDefault, InlineEditConditionToggle))
+	uint32 bOverride_LumenDiffuseColorBoost : 1;
+
+	UPROPERTY(EditAnywhere, BlueprintReadWrite, Category = Overrides, meta = (PinHiddenByDefault, InlineEditConditionToggle))
+	uint32 bOverride_LumenSkylightLeaking : 1;
+
+	UPROPERTY(EditAnywhere, BlueprintReadWrite, Category = Overrides, meta = (PinHiddenByDefault, InlineEditConditionToggle))
+	uint32 bOverride_LumenFullSkylightLeakingDistance : 1;
+
 	UPROPERTY(EditAnywhere, BlueprintReadWrite, Category=Overrides, meta=(PinHiddenByDefault, InlineEditConditionToggle))
 	uint8 bOverride_LumenRayLightingMode:1;
 
-=======
-	UPROPERTY(EditAnywhere, BlueprintReadWrite, Category = Overrides, meta = (PinHiddenByDefault, InlineEditConditionToggle))
-	uint32 bOverride_LumenDiffuseColorBoost : 1;
-
-	UPROPERTY(EditAnywhere, BlueprintReadWrite, Category = Overrides, meta = (PinHiddenByDefault, InlineEditConditionToggle))
-	uint32 bOverride_LumenSkylightLeaking : 1;
-
-	UPROPERTY(EditAnywhere, BlueprintReadWrite, Category = Overrides, meta = (PinHiddenByDefault, InlineEditConditionToggle))
-	uint32 bOverride_LumenFullSkylightLeakingDistance : 1;
-
-	UPROPERTY(EditAnywhere, BlueprintReadWrite, Category=Overrides, meta=(PinHiddenByDefault, InlineEditConditionToggle))
-	uint8 bOverride_LumenRayLightingMode:1;
-
 	UPROPERTY(EditAnywhere, BlueprintReadWrite, Category=Overrides, meta=(PinHiddenByDefault, InlineEditConditionToggle))
 	uint8 bOverride_LumenFrontLayerTranslucencyReflections:1;
 
 	UPROPERTY(EditAnywhere, BlueprintReadWrite, Category = Overrides, meta = (PinHiddenByDefault, InlineEditConditionToggle))
 	uint8 bOverride_LumenSurfaceCacheResolution : 1;
 
->>>>>>> d731a049
 	UPROPERTY(EditAnywhere, BlueprintReadWrite, Category = Overrides, meta = (PinHiddenByDefault, InlineEditConditionToggle))
 	uint32 bOverride_RayTracingGI : 1;
 
@@ -1308,12 +1298,9 @@
 	uint32 bOverride_PathTracingEnableReferenceDOF : 1;
 
 	UPROPERTY(EditAnywhere, BlueprintReadWrite, Category = Overrides, meta = (PinHiddenByDefault, InlineEditConditionToggle))
-<<<<<<< HEAD
-=======
 	uint32 bOverride_PathTracingEnableReferenceAtmosphere : 1;
 
 	UPROPERTY(EditAnywhere, BlueprintReadWrite, Category = Overrides, meta = (PinHiddenByDefault, InlineEditConditionToggle))
->>>>>>> d731a049
 	uint32 bOverride_PathTracingEnableDenoiser : 1;
 
 	// -----------------------------------------------------------------------
@@ -1608,8 +1595,6 @@
 	UPROPERTY(interp, EditAnywhere, BlueprintReadWrite, Category = "Global Illumination|Lumen Global Illumination", meta = (ClampMin = "1", UIMax = "2097152", editcondition = "bOverride_LumenMaxTraceDistance", DisplayName = "Max Trace Distance"))
 	float LumenMaxTraceDistance;
 
-<<<<<<< HEAD
-=======
 	/** Allows brightening indirect lighting by calculating material diffuse color for indirect lighting as pow(DiffuseColor, 1 / DiffuseColorBoost). Values above 1 (original diffuse color) aren't physically correct, but they can be useful as an art direction knob to increase the amount of bounced light in the scene. Best to keep below 2 as it also causes reflections to be brighter than the scene. */
 	UPROPERTY(interp, EditAnywhere, BlueprintReadWrite, Category = "Global Illumination|Lumen Global Illumination", AdvancedDisplay, meta = (ClampMin = "1.0", UIMax = ".01", ClampMax = "4", editcondition = "bOverride_LumenDiffuseColorBoost", DisplayName = "Diffuse Color Boost"))
 	float LumenDiffuseColorBoost;
@@ -1626,7 +1611,6 @@
 	UPROPERTY(EditAnywhere, BlueprintReadWrite, Category = "Global Illumination|Lumen Global Illumination", meta = (ClampMin = ".5", ClampMax = "1", editcondition = "bOverride_LumenSurfaceCacheResolution", DisplayName = "Scene Capture Cache Resolution Scale"))
 	float LumenSurfaceCacheResolution;
 
->>>>>>> d731a049
 	/** Sets the ray tracing global illumination type. */
 	UPROPERTY(interp, EditAnywhere, BlueprintReadWrite, Category = "Global Illumination|Ray Tracing Global Illumination", meta = (editcondition = "bOverride_RayTracingGI", DisplayName = "Type"))
 	ERayTracingGlobalIlluminationType RayTracingGIType;
@@ -1654,13 +1638,10 @@
 	UPROPERTY(interp, EditAnywhere, BlueprintReadWrite, Category = "Reflections|Lumen Reflections", meta = (editcondition = "bOverride_LumenRayLightingMode", DisplayName = "Ray Lighting Mode"))
 	ELumenRayLightingModeOverride LumenRayLightingMode;
 
-<<<<<<< HEAD
-=======
 	/** Whether to use high quality mirror reflections on the front layer of translucent surfaces.  Other layers will use the lower quality Radiance Cache method that can only produce glossy reflections.  Increases GPU cost when enabled. */
 	UPROPERTY(interp, EditAnywhere, BlueprintReadWrite, Category = "Reflections|Lumen Reflections", meta = (ClampMin = ".25", UIMax = "2", editcondition = "bOverride_LumenFrontLayerTranslucencyReflections", DisplayName = "High Quality Translucency Reflections"))
 	uint8 LumenFrontLayerTranslucencyReflections : 1;
 
->>>>>>> d731a049
 	/** Enable/Fade/disable the Screen Space Reflection feature, in percent, avoid numbers between 0 and 1 fo consistency */
 	UPROPERTY(interp, BlueprintReadWrite, Category="Reflections|Screen Space Reflections", meta=(ClampMin = "0.0", ClampMax = "100.0", editcondition = "bOverride_ScreenSpaceReflectionIntensity", DisplayName = "Intensity"))
 	float ScreenSpaceReflectionIntensity;
@@ -1830,10 +1811,6 @@
 	 * Value less than 1 will enable local exposure.
 	 * Good values are usually in the range 0.6 .. 1.0.
 	*/
-<<<<<<< HEAD
-	UPROPERTY(interp, BlueprintReadWrite, Category="Lens|Local Exposure", meta=(UIMin = "0.0", UIMax = "1.0", editcondition = "bOverride_LocalExposureContrastScale", DisplayName = "Contrast Scale"))
-	float LocalExposureContrastScale;
-=======
 	UPROPERTY()
 	float LocalExposureContrastScale_DEPRECATED;
 
@@ -1854,7 +1831,6 @@
 	*/
 	UPROPERTY(interp, BlueprintReadWrite, Category="Lens|Local Exposure", meta=(UIMin = "0.0", UIMax = "1.0", editcondition = "bOverride_LocalExposureShadowContrastScale", DisplayName = "Shadow Contrast Scale"))
 	float LocalExposureShadowContrastScale;
->>>>>>> d731a049
 
 	/**
 	 * Local Exposure decomposes luminance of the frame into a base layer and a detail layer.
@@ -2197,14 +2173,11 @@
 	UPROPERTY(EditAnywhere, BlueprintReadWrite, Category = "Rendering Features|PathTracing", meta = (editcondition = "bOverride_PathTracingEnableReferenceDOF", DisplayName = "Reference Depth Of Field"))
 	uint32 PathTracingEnableReferenceDOF : 1;
 
-<<<<<<< HEAD
-=======
 	/** Enables path tracing in the atmosphere instead of baking the sky atmosphere contribution into a skylight. Any skylight present in the scene will be automatically ignored when this is enabled. */
 	UPROPERTY(EditAnywhere, BlueprintReadWrite, Category = "Rendering Features|PathTracing", meta = (editcondition = "bOverride_PathTracingEnableReferenceAtmosphere", DisplayName = "Reference Atmosphere"))
 	uint32 PathTracingEnableReferenceAtmosphere : 1;
 
 
->>>>>>> d731a049
 	/** Run the currently loaded denoiser plugin on the last sample to remove noise from the output. Has no effect if a plug-in is not loaded. */
 	UPROPERTY(EditAnywhere, BlueprintReadWrite, Category = "Rendering Features|PathTracing", meta = (editcondition = "bOverride_PathTracingEnableDenoiser", DisplayName = "Denoiser"))
 	uint32 PathTracingEnableDenoiser : 1;
