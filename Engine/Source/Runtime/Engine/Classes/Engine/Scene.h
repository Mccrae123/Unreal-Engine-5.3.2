// Copyright Epic Games, Inc. All Rights Reserved.

//===============================s==============================================
// Scene - script exposed scene enums
//=============================================================================

#pragma once

#include "CoreMinimal.h"
#include "UObject/ObjectMacros.h"
#include "UObject/Object.h"
#include "UObject/ScriptInterface.h"
#include "Engine/BlendableInterface.h"
#include "RHIDefinitions.h"
#include "SceneUtils.h"
#include "Scene.generated.h"


struct FPostProcessSettings;


/** Used by FPostProcessSettings Depth of Fields */
UENUM()
enum EDepthOfFieldMethod
{
	DOFM_BokehDOF UMETA(DisplayName="BokehDOF"),
	DOFM_Gaussian UMETA(DisplayName="GaussianDOF"),
	DOFM_CircleDOF UMETA(DisplayName="CircleDOF"),
	DOFM_MAX,
};

/** Used by rendering project settings. */
UENUM()
enum EAntiAliasingMethod
{
	AAM_None UMETA(DisplayName="None"),
	AAM_FXAA UMETA(DisplayName="FXAA"),
	AAM_TemporalAA UMETA(DisplayName="TemporalAA"),
	/** Only supported with forward shading.  MSAA sample count is controlled by r.MSAACount. */
	AAM_MSAA UMETA(DisplayName="MSAA"),
	AAM_MAX,
};

/** Used by FPostProcessSettings Auto Exposure */
UENUM()
enum EAutoExposureMethod
{
	/** requires compute shader to construct 64 bin histogram */
	AEM_Histogram  UMETA(DisplayName = "Auto Exposure Histogram"),
	/** faster method that computes single value by downsampling */
	AEM_Basic      UMETA(DisplayName = "Auto Exposure Basic"),
	/** Uses camera settings. */
	AEM_Manual   UMETA(DisplayName = "Manual"),
	AEM_MAX,
};

UENUM()
enum EBloomMethod
{
	/** Sum of Gaussian formulation */
	BM_SOG  UMETA(DisplayName = "Standard"),
	/** Fast Fourier Transform Image based convolution, intended for cinematics (too expensive for games)  */
	BM_FFT  UMETA(DisplayName = "Convolution"),
	BM_MAX,
};

/** Used by FPostProcessSettings to determine Temperature calculation method. */
UENUM()
enum ETemperatureMethod
{
	TEMP_WhiteBalance UMETA(DisplayName = "White Balance"),
	TEMP_ColorTemperature UMETA(DisplayName = "Color Temperature"),
	TEMP_MAX,
};


UENUM() 
enum class ELightUnits : uint8
{
	Unitless,
	Candelas,
	Lumens,
};

UENUM()
enum class EReflectionsType : uint8
{
	ScreenSpace	UMETA(DisplayName = "Screen Space"),
	RayTracing	UMETA(DisplayName = "Ray Tracing"),
};

UENUM()
enum class ETranslucencyType : uint8
{
	Raster		UMETA(DisplayName = "Raster"),
	RayTracing	UMETA(DisplayName = "Ray Tracing"),
};


UENUM()
enum class ERayTracingGlobalIlluminationType : uint8
{
	Disabled    UMETA(DisplayName = "Disabled"),
	BruteForce  UMETA(DisplayName = "Brute Force"),
	FinalGather UMETA(DisplayName = "Final Gather")
};

UENUM()
enum class EReflectedAndRefractedRayTracedShadows : uint8
{
	Disabled		UMETA(DisplayName = "Disabled"),
	Hard_shadows	UMETA(DisplayName = "Hard Shadows"),
	Area_shadows	UMETA(DisplayName = "Area Shadows"),
};

UENUM()
namespace EMobilePlanarReflectionMode
{
	enum Type
	{
		Usual = 0 UMETA(DisplayName = "Usual", ToolTip = "The PlanarReflection actor works as usual on all platforms."),
		MobilePPRExclusive = 1 UMETA(DisplayName = "MobilePPR Exclusive", ToolTip = "The PlanarReflection actor is only used for mobile pixel projection reflection, it will not affect PC/Console. MobileMSAA will be disabled as a side effect."),
		MobilePPR = 2 UMETA(DisplayName = "MobilePPR", ToolTip = "The PlanarReflection actor still works as usual on PC/Console platform and is used for mobile pixel projected reflection on mobile platform. MobileMSAA will be disabled as a side effect."),
	};
}

UENUM()
namespace EMobilePixelProjectedReflectionQuality
{
	enum Type
	{
		Disabled = 0 UMETA(DisplayName = "Disabled", ToolTip = "Disabled."),
		BestPerformance = 1 UMETA(DisplayName = "Best Performance", ToolTip = "Best performance but may have some artifacts in some view angles."),
		BetterQuality = 2 UMETA(DisplayName = "Better Quality", ToolTip = "Better quality and reasonable performance and could fix some artifacts, but the PlanarReflection mesh has to render twice."),
		BestQuality = 3 UMETA(DisplayName = "Best Quality", ToolTip = "Best quality but will be much heavier."),
	};
}

FORCEINLINE int32 GetMobilePlanarReflectionMode()
{
	static const auto MobilePlanarReflectionModeCVar = IConsoleManager::Get().FindTConsoleVariableDataInt(TEXT("r.Mobile.PlanarReflectionMode"));

	return MobilePlanarReflectionModeCVar->GetValueOnAnyThread();
}

FORCEINLINE int32 GetMobilePixelProjectedReflectionQuality()
{
	static const auto MobilePixelProjectedReflectionQualityCVar = IConsoleManager::Get().FindTConsoleVariableDataInt(TEXT("r.Mobile.PixelProjectedReflectionQuality"));

	return MobilePixelProjectedReflectionQualityCVar->GetValueOnAnyThread();
}

FORCEINLINE bool IsMobilePixelProjectedReflectionEnabled(EShaderPlatform ShaderPlatform)
{
	return IsMobilePlatform(ShaderPlatform) && IsMobileHDR() && (GetMobilePlanarReflectionMode() == EMobilePlanarReflectionMode::MobilePPRExclusive || GetMobilePlanarReflectionMode() == EMobilePlanarReflectionMode::MobilePPR);
}

FORCEINLINE bool IsUsingMobilePixelProjectedReflection(EShaderPlatform ShaderPlatform)
{
	return IsMobilePixelProjectedReflectionEnabled(ShaderPlatform) && GetMobilePixelProjectedReflectionQuality() > EMobilePixelProjectedReflectionQuality::Disabled;
}

USTRUCT(BlueprintType)
struct FColorGradePerRangeSettings
{
	GENERATED_USTRUCT_BODY()


	UPROPERTY(Interp, BlueprintReadWrite, Category = "Color Grading", meta = (UIMin = "0.0", UIMax = "2.0", Delta = "0.01", ColorGradingMode = "saturation", ShiftMouseMovePixelPerDelta = "10", SupportDynamicSliderMaxValue = "true", DisplayName = "Saturation"))
	FVector4 Saturation;

	UPROPERTY(Interp, BlueprintReadWrite, Category = "Color Grading", meta = (UIMin = "0.0", UIMax = "2.0", Delta = "0.01", ColorGradingMode = "contrast", ShiftMouseMovePixelPerDelta = "10", SupportDynamicSliderMaxValue = "true", DisplayName = "Contrast"))
	FVector4 Contrast;

	UPROPERTY(Interp, BlueprintReadWrite, Category = "Color Grading", meta = (UIMin = "0.0", UIMax = "2.0", Delta = "0.01", ColorGradingMode = "gamma", ShiftMouseMovePixelPerDelta = "10", SupportDynamicSliderMaxValue = "true", DisplayName = "Gamma"))
	FVector4 Gamma;

	UPROPERTY(Interp, BlueprintReadWrite, Category = "Color Grading", meta = (UIMin = "0.0", UIMax = "2.0", Delta = "0.01", ColorGradingMode = "gain", ShiftMouseMovePixelPerDelta = "10", SupportDynamicSliderMaxValue = "true", DisplayName = "Gain"))
	FVector4 Gain;

	UPROPERTY(Interp, BlueprintReadWrite, Category = "Color Grading", meta = (UIMin = "-1.0", UIMax = "1.0", Delta = "0.001", ColorGradingMode = "offset", ShiftMouseMovePixelPerDelta = "20", SupportDynamicSliderMaxValue = "true", SupportDynamicSliderMinValue = "true", DisplayName = "Offset"))
	FVector4 Offset;


	FColorGradePerRangeSettings()
	{
		Saturation = FVector4(1.0f, 1.0f, 1.0f, 1.0f);
		Contrast = FVector4(1.0f, 1.0f, 1.0f, 1.0f);
		Gamma = FVector4(1.0f, 1.0f, 1.0f, 1.0f);
		Gain = FVector4(1.0f, 1.0f, 1.0f, 1.0f);
		Offset = FVector4(0.0f, 0.0f, 0.0f, 0.0f);
	}
};

USTRUCT(BlueprintType)
struct FColorGradingSettings
{
	GENERATED_USTRUCT_BODY()


	UPROPERTY(Interp,BlueprintReadWrite, Category = "Color Grading")
	FColorGradePerRangeSettings Global;

	UPROPERTY(Interp, BlueprintReadWrite, Category = "Color Grading")
	FColorGradePerRangeSettings Shadows;

	UPROPERTY(Interp, BlueprintReadWrite, Category = "Color Grading")
	FColorGradePerRangeSettings Midtones;

	UPROPERTY(Interp, BlueprintReadWrite, Category = "Color Grading")
	FColorGradePerRangeSettings Highlights;

	UPROPERTY(Interp, BlueprintReadWrite, Category = "Color Grading", meta = (UIMin = "-1.0", UIMax = "1.0", DisplayName = "ShadowsMax"))
	float ShadowsMax;

	UPROPERTY(Interp, BlueprintReadWrite, Category = "Color Grading", meta = (UIMin = "-1.0", UIMax = "1.0", DisplayName = "HighlightsMin"))
	float HighlightsMin;


	FColorGradingSettings()
	{
		ShadowsMax = 0.09f;
		HighlightsMin = 0.5f;
	}

	/* Exports to post process settings with overrides. */
	ENGINE_API void ExportToPostProcessSettings(FPostProcessSettings* OutPostProcessSettings) const;
};

USTRUCT(BlueprintType)
struct FFilmStockSettings
{
	GENERATED_USTRUCT_BODY()


	UPROPERTY(Interp, BlueprintReadWrite, Category = "Film Stock", meta = (UIMin = "0.0", UIMax = "1.0", DisplayName = "Slope"))
	float Slope;

	UPROPERTY(Interp, BlueprintReadWrite, Category = "Film Stock", meta = (UIMin = "0.0", UIMax = "1.0", DisplayName = "Toe"))
	float Toe;

	UPROPERTY(Interp, BlueprintReadWrite, Category = "Film Stock", meta = (UIMin = "0.0", UIMax = "1.0", DisplayName = "Shoulder"))
	float Shoulder;

	UPROPERTY(Interp, BlueprintReadWrite, Category = "Film Stock", meta = (UIMin = "0.0", UIMax = "1.0", DisplayName = "Black clip"))
	float BlackClip;

	UPROPERTY(Interp, BlueprintReadWrite, Category = "Film Stock", meta = (UIMin = "0.0", UIMax = "1.0", DisplayName = "White clip"))
	float WhiteClip;


	FFilmStockSettings()
	{
		Slope = 0.88f;
		Toe = 0.55f;
		Shoulder = 0.26f;
		BlackClip = 0.0f;
		WhiteClip = 0.04f;
	}

	/* Exports to post process settings with overrides. */
	ENGINE_API void ExportToPostProcessSettings(FPostProcessSettings* OutPostProcessSettings) const;
};

USTRUCT(BlueprintType)
struct FGaussianSumBloomSettings
{
	GENERATED_USTRUCT_BODY()


	/** Multiplier for all bloom contributions >=0: off, 1(default), >1 brighter */
	UPROPERTY(Interp, BlueprintReadWrite, Category="Lens|Bloom", meta=(ClampMin = "0.0", UIMax = "8.0", DisplayName = "Intensity"))
	float Intensity;

	/**
	 * minimum brightness the bloom starts having effect
	 * -1:all pixels affect bloom equally (physically correct, faster as a threshold pass is omitted), 0:all pixels affect bloom brights more, 1(default), >1 brighter
	 */
	UPROPERTY(interp, BlueprintReadWrite, Category="Lens|Bloom", meta=(ClampMin = "-1.0", UIMax = "8.0", DisplayName = "Threshold"))
	float Threshold;

	/**
	 * Scale for all bloom sizes
	 */
	UPROPERTY(Interp, BlueprintReadWrite, Category="Lens|Bloom", AdvancedDisplay, meta=(ClampMin = "0.0", UIMax = "64.0", DisplayName = "Size scale"))
	float SizeScale;

	/**
	 * Diameter size for the Bloom1 in percent of the screen width
	 * (is done in 1/2 resolution, larger values cost more performance, good for high frequency details)
	 * >=0: can be clamped because of shader limitations
	 */
	UPROPERTY(Interp, BlueprintReadWrite, Category="Lens|Bloom", AdvancedDisplay, meta=(ClampMin = "0.0", UIMax = "4.0", DisplayName = "#1 Size"))
	float Filter1Size;

	/**
	 * Diameter size for Bloom2 in percent of the screen width
	 * (is done in 1/4 resolution, larger values cost more performance)
	 * >=0: can be clamped because of shader limitations
	 */
	UPROPERTY(Interp, BlueprintReadWrite, Category="Lens|Bloom", AdvancedDisplay, meta=(ClampMin = "0.0", UIMax = "8.0", DisplayName = "#2 Size"))
	float Filter2Size;

	/**
	 * Diameter size for Bloom3 in percent of the screen width
	 * (is done in 1/8 resolution, larger values cost more performance)
	 * >=0: can be clamped because of shader limitations
	 */
	UPROPERTY(Interp, BlueprintReadWrite, Category="Lens|Bloom", AdvancedDisplay, meta=(ClampMin = "0.0", UIMax = "16.0", DisplayName = "#3 Size"))
	float Filter3Size;

	/**
	 * Diameter size for Bloom4 in percent of the screen width
	 * (is done in 1/16 resolution, larger values cost more performance, best for wide contributions)
	 * >=0: can be clamped because of shader limitations
	 */
	UPROPERTY(Interp, BlueprintReadWrite, Category="Lens|Bloom", AdvancedDisplay, meta=(ClampMin = "0.0", UIMax = "32.0", DisplayName = "#4 Size"))
	float Filter4Size;

	/**
	 * Diameter size for Bloom5 in percent of the screen width
	 * (is done in 1/32 resolution, larger values cost more performance, best for wide contributions)
	 * >=0: can be clamped because of shader limitations
	 */
	UPROPERTY(Interp, BlueprintReadWrite, Category="Lens|Bloom", AdvancedDisplay, meta=(ClampMin = "0.0", UIMax = "64.0", DisplayName = "#5 Size"))
	float Filter5Size;

	/**
	 * Diameter size for Bloom6 in percent of the screen width
	 * (is done in 1/64 resolution, larger values cost more performance, best for wide contributions)
	 * >=0: can be clamped because of shader limitations
	 */
	UPROPERTY(Interp, BlueprintReadWrite, Category="Lens|Bloom", AdvancedDisplay, meta=(ClampMin = "0.0", UIMax = "128.0", DisplayName = "#6 Size"))
	float Filter6Size;

	/** Bloom1 tint color */
	UPROPERTY(Interp, BlueprintReadWrite, Category="Lens|Bloom", AdvancedDisplay, meta=(DisplayName = "#1 Tint", HideAlphaChannel))
	FLinearColor Filter1Tint;

	/** Bloom2 tint color */
	UPROPERTY(Interp, BlueprintReadWrite, Category="Lens|Bloom", AdvancedDisplay, meta=(DisplayName = "#2 Tint", HideAlphaChannel))
	FLinearColor Filter2Tint;

	/** Bloom3 tint color */
	UPROPERTY(Interp, BlueprintReadWrite, Category="Lens|Bloom", AdvancedDisplay, meta=(DisplayName = "#3 Tint", HideAlphaChannel))
	FLinearColor Filter3Tint;

	/** Bloom4 tint color */
	UPROPERTY(Interp, BlueprintReadWrite, Category="Lens|Bloom", AdvancedDisplay, meta=(DisplayName = "#4 Tint", HideAlphaChannel))
	FLinearColor Filter4Tint;

	/** Bloom5 tint color */
	UPROPERTY(Interp, BlueprintReadWrite, Category="Lens|Bloom", AdvancedDisplay, meta=(DisplayName = "#5 Tint", HideAlphaChannel))
	FLinearColor Filter5Tint;

	/** Bloom6 tint color */
	UPROPERTY(Interp, BlueprintReadWrite, Category="Lens|Bloom", AdvancedDisplay, meta=(DisplayName = "#6 Tint", HideAlphaChannel))
	FLinearColor Filter6Tint;


	FGaussianSumBloomSettings()
	{
		Intensity = 0.675f;
		Threshold = -1.0f;
		// default is 4 to maintain old settings after fixing something that caused a factor of 4
		SizeScale = 4.0;
		Filter1Tint = FLinearColor(0.3465f, 0.3465f, 0.3465f);
		Filter1Size = 0.3f;
		Filter2Tint = FLinearColor(0.138f, 0.138f, 0.138f);
		Filter2Size = 1.0f;
		Filter3Tint = FLinearColor(0.1176f, 0.1176f, 0.1176f);
		Filter3Size = 2.0f;
		Filter4Tint = FLinearColor(0.066f, 0.066f, 0.066f);
		Filter4Size = 10.0f;
		Filter5Tint = FLinearColor(0.066f, 0.066f, 0.066f);
		Filter5Size = 30.0f;
		Filter6Tint = FLinearColor(0.061f, 0.061f, 0.061f);
		Filter6Size = 64.0f;
	}

	/* Exports to post process settings with overrides. */
	ENGINE_API void ExportToPostProcessSettings(FPostProcessSettings* OutPostProcessSettings) const;
};

USTRUCT(BlueprintType)
struct FConvolutionBloomSettings
{
	GENERATED_USTRUCT_BODY()


	/** Texture to replace default convolution bloom kernel */
	UPROPERTY(EditAnywhere, BlueprintReadWrite, Category = "Lens|Bloom", meta = (DisplayName = "Convolution Kernel"))
	class UTexture2D* Texture;

	/** Relative size of the convolution kernel image compared to the minor axis of the viewport  */
	UPROPERTY(Interp, BlueprintReadWrite, Category = "Lens|Bloom", AdvancedDisplay, meta = (ClampMin = "0.0", UIMax = "1.0", DisplayName = "Convolution Scale"))
	float Size;

	/** The UV location of the center of the kernel.  Should be very close to (.5,.5) */
	UPROPERTY(Interp, BlueprintReadWrite, Category = "Lens|Bloom", AdvancedDisplay, meta = (DisplayName = "Convolution Center"))
	FVector2D CenterUV;

	/** Boost intensity of select pixels  prior to computing bloom convolution (Min, Max, Multiplier).  Max < Min disables */
	UPROPERTY(Interp, BlueprintReadWrite, Category = "Lens|Bloom", AdvancedDisplay, meta = (DisplayName = "Convolution Boost Min"))
	float PreFilterMin;

	/** Boost intensity of select pixels  prior to computing bloom convolution (Min, Max, Multiplier).  Max < Min disables */
	UPROPERTY(Interp, BlueprintReadWrite, Category = "Lens|Bloom", AdvancedDisplay, meta = (DisplayName = "Convolution Boost Max"))
	float PreFilterMax;

	/** Boost intensity of select pixels  prior to computing bloom convolution (Min, Max, Multiplier).  Max < Min disables */
	UPROPERTY(Interp, BlueprintReadWrite, Category = "Lens|Bloom", AdvancedDisplay, meta = (DisplayName = "Convolution Boost Mult"))
	float PreFilterMult;

	/** Implicit buffer region as a fraction of the screen size to insure the bloom does not wrap across the screen.  Larger sizes have perf impact.*/
	UPROPERTY(Interp, BlueprintReadWrite, Category = "Lens|Bloom", AdvancedDisplay, meta = (ClampMin = "0.0", UIMax = "1.0", DisplayName = "Convolution Buffer"))
	float BufferScale;


	FConvolutionBloomSettings()
	{
		Texture = nullptr;
		Size = 1.f;
		CenterUV = FVector2D(0.5f, 0.5f);
		PreFilterMin = 7.f;
		PreFilterMax = 15000.f;
		PreFilterMult = 15.f;
		BufferScale = 0.133f;
	}

	/* Exports to post process settings with overrides. */
	ENGINE_API void ExportToPostProcessSettings(FPostProcessSettings* OutPostProcessSettings) const;
};

USTRUCT(BlueprintType)
struct FLensBloomSettings
{
	GENERATED_USTRUCT_BODY()

	/** Bloom gaussian sum method specific settings. */
	UPROPERTY(Interp, BlueprintReadWrite, Category = "Gaussian Sum Method")
	FGaussianSumBloomSettings GaussianSum;

	/** Bloom convolution method specific settings. */
	UPROPERTY(Interp, BlueprintReadWrite, Category = "Convolution Method")
	FConvolutionBloomSettings Convolution;

	/** Bloom algorithm */
	UPROPERTY(EditAnywhere, BlueprintReadWrite, Category = "Lens|Bloom")
	TEnumAsByte<enum EBloomMethod> Method;


	FLensBloomSettings()
	{
		Method = BM_SOG;
	}

	/* Exports to post process settings with overrides. */
	ENGINE_API void ExportToPostProcessSettings(FPostProcessSettings* OutPostProcessSettings) const;
};

USTRUCT(BlueprintType)
struct FLensImperfectionSettings
{
	GENERATED_USTRUCT_BODY()
	
	/**
	 * Texture that defines the dirt on the camera lens where the light of very bright objects is scattered.
	 */
	UPROPERTY(EditAnywhere, BlueprintReadWrite, Category="Lens|Dirt Mask", meta=(DisplayName = "Dirt Mask Texture"))
	class UTexture* DirtMask;	
	
	/** BloomDirtMask intensity */
	UPROPERTY(Interp, BlueprintReadWrite, Category="Lens|Dirt Mask", meta=(ClampMin = "0.0", UIMax = "8.0", DisplayName = "Dirt Mask Intensity"))
	float DirtMaskIntensity;

	/** BloomDirtMask tint color */
	UPROPERTY(Interp, BlueprintReadWrite, Category="Lens|Dirt Mask", meta=(DisplayName = "Dirt Mask Tint", HideAlphaChannel))
	FLinearColor DirtMaskTint;


	FLensImperfectionSettings()
	{
		DirtMask = nullptr;
		DirtMaskIntensity = 0.0f;
		DirtMaskTint = FLinearColor(0.5f, 0.5f, 0.5f);
	}

	/* Exports to post process settings with overrides. */
	ENGINE_API void ExportToPostProcessSettings(FPostProcessSettings* OutPostProcessSettings) const;
};

USTRUCT(BlueprintType)
struct FLensSettings
{
	GENERATED_USTRUCT_BODY()


	UPROPERTY(Interp, BlueprintReadWrite, Category = "Lens")
	FLensBloomSettings Bloom;

	UPROPERTY(Interp, BlueprintReadWrite, Category = "Lens")
	FLensImperfectionSettings Imperfections;

	/** in percent, Scene chromatic aberration / color fringe (camera imperfection) to simulate an artifact that happens in real-world lens, mostly visible in the image corners. */
	UPROPERTY(Interp, BlueprintReadWrite, Category = "Lens", meta = (UIMin = "0.0", UIMax = "5.0"))
	float ChromaticAberration;


	FLensSettings()
	{
		ChromaticAberration = 0.0f;
	}

	/* Exports to post process settings with overrides. */
	ENGINE_API void ExportToPostProcessSettings(FPostProcessSettings* OutPostProcessSettings) const;
};

USTRUCT(BlueprintType)
struct FCameraExposureSettings
{
	GENERATED_USTRUCT_BODY()
		
	/** Luminance computation method */
	UPROPERTY(EditAnywhere, BlueprintReadWrite, Category="Exposure", meta=(DisplayName = "Method"))
    TEnumAsByte<enum EAutoExposureMethod> Method;

	/**
	 * The eye adaptation will adapt to a value extracted from the luminance histogram of the scene color.
	 * The value is defined as having x percent below this brightness. Higher values give bright spots on the screen more priority
	 * but can lead to less stable results. Lower values give the medium and darker values more priority but might cause burn out of
	 * bright spots.
	 * >0, <100, good values are in the range 70 .. 80
	 */
	UPROPERTY(Interp, BlueprintReadWrite, Category="Exposure", AdvancedDisplay, meta=(ClampMin = "0.0", ClampMax = "100.0", DisplayName = "Low Percent"))
	float LowPercent;

	/**
	 * The eye adaptation will adapt to a value extracted from the luminance histogram of the scene color.
	 * The value is defined as having x percent below this brightness. Higher values give bright spots on the screen more priority
	 * but can lead to less stable results. Lower values give the medium and darker values more priority but might cause burn out of
	 * bright spots.
	 * >0, <100, good values are in the range 80 .. 95
	 */
	UPROPERTY(Interp, BlueprintReadWrite, Category="Exposure", AdvancedDisplay, meta=(ClampMin = "0.0", ClampMax = "100.0", DisplayName = "High Percent"))
	float HighPercent;

	/**
	 * A good value should be positive near 0. This is the minimum brightness the auto exposure can adapt to.
	 * It should be tweaked in a dark lighting situation (too small: image appears too bright, too large: image appears too dark).
	 * Note: Tweaking emissive materials and lights or tweaking auto exposure can look the same. Tweaking auto exposure has global
	 * effect and defined the HDR range - you don't want to change that late in the project development.
	 * Eye Adaptation is disabled if MinBrightness = MaxBrightness
	 */
	UPROPERTY(Interp, BlueprintReadWrite, Category="Exposure", meta=(ClampMin = "0.0", UIMax = "10.0", DisplayName = "Min Brightness"))
	float MinBrightness;

	/**
	 * A good value should be positive (2 is a good value). This is the maximum brightness the auto exposure can adapt to.
	 * It should be tweaked in a bright lighting situation (too small: image appears too bright, too large: image appears too dark).
	 * Note: Tweaking emissive materials and lights or tweaking auto exposure can look the same. Tweaking auto exposure has global
	 * effect and defined the HDR range - you don't want to change that late in the project development.
	 * Eye Adaptation is disabled if MinBrightness = MaxBrightness
	 */
	UPROPERTY(Interp, BlueprintReadWrite, Category="Exposure", meta=(ClampMin = "0.0", UIMax = "10.0", DisplayName = "Max Brightness"))
	float MaxBrightness;

	/** >0 */
	UPROPERTY(Interp, BlueprintReadWrite, Category="Exposure", meta=(ClampMin = "0.02", UIMax = "20.0", DisplayName = "Speed Up", tooltip = "In F-stops per second, should be >0"))
	float SpeedUp;

	/** >0 */
	UPROPERTY(Interp, BlueprintReadWrite, Category="Exposure", meta=(ClampMin = "0.02", UIMax = "20.0", DisplayName = "Speed Down", tooltip = "In F-stops per second, should be >0"))
	float SpeedDown;

	/**
	 * Logarithmic adjustment for the exposure. Only used if a tonemapper is specified.
	 * 0: no adjustment, -1:2x darker, -2:4x darker, 1:2x brighter, 2:4x brighter, ...
	 */
	UPROPERTY(Interp, BlueprintReadWrite, Category = "Exposure", meta = (UIMin = "-8.0", UIMax = "8.0", DisplayName = "Exposure Bias"))
	float Bias;

	/**
	 * Exposure compensation based on the scene EV100.
	 * Used to calibrate the final exposure differently depending on the average scene luminance.
	 * 0: no adjustment, -1:2x darker, -2:4x darker, 1:2x brighter, 2:4x brighter, ...
	 */
	UPROPERTY(EditAnywhere, BlueprintReadWrite, Category = "Exposure", meta = (DisplayName = "Exposure Bias Curve"))
	class UCurveFloat* BiasCurve = nullptr;

	/**
	 * Exposure metering mask. Bright spots on the mask will have high influence on auto-exposure metering
	 * and dark spots will have low influence.
	 */
	UPROPERTY(EditAnywhere, BlueprintReadWrite, Category="Exposure", meta=(DisplayName = "Exposure Metering Mask"))
	class UTexture* MeterMask = nullptr;	

	/** temporary exposed until we found good values, -8: 1/256, -10: 1/1024 */
	UPROPERTY(Interp, BlueprintReadWrite, Category="Exposure", AdvancedDisplay, meta=(UIMin = "-16", UIMax = "0.0"))
	float HistogramLogMin;

	/** temporary exposed until we found good values 4: 16, 8: 256 */
	UPROPERTY(Interp, BlueprintReadWrite, Category="Exposure", AdvancedDisplay, meta=(UIMin = "0.0", UIMax = "16.0"))
	float HistogramLogMax;

	/** Calibration constant for 18% albedo. */
	UPROPERTY(Interp, BlueprintReadWrite, Category = "Exposure", AdvancedDisplay, meta=(UIMin = "0", UIMax = "100.0", DisplayName = "Calibration Constant"))
	float CalibrationConstant;

	/** Enables physical camera exposure using ShutterSpeed/ISO/Aperture. */
	UPROPERTY(EditAnywhere, BlueprintReadWrite, Category = "Exposure", meta = (DisplayName = "Apply Physical Camera Exposure"))
	uint32 ApplyPhysicalCameraExposure : 1;

	ENGINE_API FCameraExposureSettings();

	/* Exports to post process settings with overrides. */
	ENGINE_API void ExportToPostProcessSettings(FPostProcessSettings* OutPostProcessSettings) const;
};

USTRUCT(BlueprintType)
struct FWeightedBlendable
{
	GENERATED_USTRUCT_BODY()

	/** 0:no effect .. 1:full effect */
	UPROPERTY(interp, BlueprintReadWrite, Category=FWeightedBlendable, meta=(ClampMin = "0.0", ClampMax = "1.0", Delta = "0.01"))
	float Weight;

	/** should be of the IBlendableInterface* type but UProperties cannot express that */
	UPROPERTY(EditAnywhere, BlueprintReadWrite, Category=FWeightedBlendable, meta=( AllowedClasses="BlendableInterface", Keywords="PostProcess" ))
	UObject* Object;

	// default constructor
	FWeightedBlendable()
		: Weight(-1)
		, Object(0)
	{
	}

	// constructor
	// @param InWeight -1 is used to hide the weight and show the "Choose" UI, 0:no effect .. 1:full effect
	FWeightedBlendable(float InWeight, UObject* InObject)
		: Weight(InWeight)
		, Object(InObject)
	{
	}
};

// for easier detail customization, needed?
USTRUCT(BlueprintType)
struct FWeightedBlendables
{
	GENERATED_BODY()

public:

	FWeightedBlendables() { }
	FWeightedBlendables(const TArray<FWeightedBlendable>& InArray) : Array(InArray) { }

	UPROPERTY(EditAnywhere, BlueprintReadWrite, Category="PostProcessSettings", meta=( Keywords="PostProcess" ))
	TArray<FWeightedBlendable> Array;
};


/** To be able to use struct PostProcessSettings. */
// Each property consists of a bool to enable it (by default off),
// the variable declaration and further down the default value for it.
// The comment should include the meaning and usable range.
PRAGMA_DISABLE_DEPRECATION_WARNINGS
USTRUCT(BlueprintType, meta=(HiddenByDefault))
struct FPostProcessSettings
{
	PRAGMA_ENABLE_DEPRECATION_WARNINGS
	GENERATED_USTRUCT_BODY()

	// first all bOverride_... as they get grouped together into bitfields

	UPROPERTY(EditAnywhere, BlueprintReadWrite, Category=Overrides, meta=(PinHiddenByDefault, InlineEditConditionToggle))
	uint8 bOverride_TemperatureType:1;
	UPROPERTY(EditAnywhere, BlueprintReadWrite, Category=Overrides, meta=(PinHiddenByDefault, InlineEditConditionToggle))
	uint8 bOverride_WhiteTemp:1;
	UPROPERTY(EditAnywhere, BlueprintReadWrite, Category=Overrides, meta=(PinHiddenByDefault, InlineEditConditionToggle))
	uint8 bOverride_WhiteTint:1;

	// Color Correction controls
	UPROPERTY(EditAnywhere, BlueprintReadWrite, Category=Overrides, meta=(PinHiddenByDefault, InlineEditConditionToggle))
	uint8 bOverride_ColorSaturation:1;
	UPROPERTY(EditAnywhere, BlueprintReadWrite, Category=Overrides, meta=(PinHiddenByDefault, InlineEditConditionToggle))
	uint8 bOverride_ColorContrast:1;
	UPROPERTY(EditAnywhere, BlueprintReadWrite, Category=Overrides, meta=(PinHiddenByDefault, InlineEditConditionToggle))
	uint8 bOverride_ColorGamma:1;
	UPROPERTY(EditAnywhere, BlueprintReadWrite, Category=Overrides, meta=(PinHiddenByDefault, InlineEditConditionToggle))
	uint8 bOverride_ColorGain:1;
	UPROPERTY(EditAnywhere, BlueprintReadWrite, Category=Overrides, meta=(PinHiddenByDefault, InlineEditConditionToggle))
	uint8 bOverride_ColorOffset:1;

	UPROPERTY(EditAnywhere, BlueprintReadWrite, Category = Overrides, meta = (PinHiddenByDefault, InlineEditConditionToggle))
	uint8 bOverride_ColorSaturationShadows : 1;
	UPROPERTY(EditAnywhere, BlueprintReadWrite, Category = Overrides, meta = (PinHiddenByDefault, InlineEditConditionToggle))
	uint8 bOverride_ColorContrastShadows : 1;
	UPROPERTY(EditAnywhere, BlueprintReadWrite, Category = Overrides, meta = (PinHiddenByDefault, InlineEditConditionToggle))
	uint8 bOverride_ColorGammaShadows : 1;
	UPROPERTY(EditAnywhere, BlueprintReadWrite, Category = Overrides, meta = (PinHiddenByDefault, InlineEditConditionToggle))
	uint8 bOverride_ColorGainShadows : 1;
	UPROPERTY(EditAnywhere, BlueprintReadWrite, Category = Overrides, meta = (PinHiddenByDefault, InlineEditConditionToggle))
	uint8 bOverride_ColorOffsetShadows : 1;

	UPROPERTY(EditAnywhere, BlueprintReadWrite, Category = Overrides, meta = (PinHiddenByDefault, InlineEditConditionToggle))
	uint8 bOverride_ColorSaturationMidtones : 1;
	UPROPERTY(EditAnywhere, BlueprintReadWrite, Category = Overrides, meta = (PinHiddenByDefault, InlineEditConditionToggle))
	uint8 bOverride_ColorContrastMidtones : 1;
	UPROPERTY(EditAnywhere, BlueprintReadWrite, Category = Overrides, meta = (PinHiddenByDefault, InlineEditConditionToggle))
	uint8 bOverride_ColorGammaMidtones : 1;
	UPROPERTY(EditAnywhere, BlueprintReadWrite, Category = Overrides, meta = (PinHiddenByDefault, InlineEditConditionToggle))
	uint8 bOverride_ColorGainMidtones : 1;
	UPROPERTY(EditAnywhere, BlueprintReadWrite, Category = Overrides, meta = (PinHiddenByDefault, InlineEditConditionToggle))
	uint8 bOverride_ColorOffsetMidtones : 1;

	UPROPERTY(EditAnywhere, BlueprintReadWrite, Category = Overrides, meta = (PinHiddenByDefault, InlineEditConditionToggle))
	uint8 bOverride_ColorSaturationHighlights : 1;
	UPROPERTY(EditAnywhere, BlueprintReadWrite, Category = Overrides, meta = (PinHiddenByDefault, InlineEditConditionToggle))
	uint8 bOverride_ColorContrastHighlights : 1;
	UPROPERTY(EditAnywhere, BlueprintReadWrite, Category = Overrides, meta = (PinHiddenByDefault, InlineEditConditionToggle))
	uint8 bOverride_ColorGammaHighlights : 1;
	UPROPERTY(EditAnywhere, BlueprintReadWrite, Category = Overrides, meta = (PinHiddenByDefault, InlineEditConditionToggle))
	uint8 bOverride_ColorGainHighlights : 1;
	UPROPERTY(EditAnywhere, BlueprintReadWrite, Category = Overrides, meta = (PinHiddenByDefault, InlineEditConditionToggle))
	uint8 bOverride_ColorOffsetHighlights : 1;

	UPROPERTY(EditAnywhere, BlueprintReadWrite, Category = Overrides, meta = (PinHiddenByDefault, InlineEditConditionToggle))
	uint8 bOverride_ColorCorrectionShadowsMax : 1;
	UPROPERTY(EditAnywhere, BlueprintReadWrite, Category = Overrides, meta = (PinHiddenByDefault, InlineEditConditionToggle))
	uint8 bOverride_ColorCorrectionHighlightsMin : 1;

	UPROPERTY(EditAnywhere, BlueprintReadWrite, Category = Overrides, meta = (PinHiddenByDefault, InlineEditConditionToggle))
	uint8 bOverride_BlueCorrection : 1;
	UPROPERTY(EditAnywhere, BlueprintReadWrite, Category = Overrides, meta = (PinHiddenByDefault, InlineEditConditionToggle))
	uint8 bOverride_ExpandGamut : 1;
	UPROPERTY(EditAnywhere, BlueprintReadWrite, Category = Overrides, meta = (PinHiddenByDefault, InlineEditConditionToggle))
	uint8 bOverride_ToneCurveAmount : 1;

	UPROPERTY(EditAnywhere, BlueprintReadWrite, Category=Overrides, meta=(PinHiddenByDefault, InlineEditConditionToggle))
	uint8 bOverride_FilmWhitePoint:1;

	UPROPERTY(EditAnywhere, BlueprintReadWrite, Category=Overrides, meta=(PinHiddenByDefault, InlineEditConditionToggle))
	uint8 bOverride_FilmSaturation:1;

	UPROPERTY(EditAnywhere, BlueprintReadWrite, Category=Overrides, meta=(PinHiddenByDefault, InlineEditConditionToggle))
	uint8 bOverride_FilmChannelMixerRed:1;

	UPROPERTY(EditAnywhere, BlueprintReadWrite, Category=Overrides, meta=(PinHiddenByDefault, InlineEditConditionToggle))
	uint8 bOverride_FilmChannelMixerGreen:1;

	UPROPERTY(EditAnywhere, BlueprintReadWrite, Category=Overrides, meta=(PinHiddenByDefault, InlineEditConditionToggle))
	uint8 bOverride_FilmChannelMixerBlue:1;

	UPROPERTY(EditAnywhere, BlueprintReadWrite, Category=Overrides, meta=(PinHiddenByDefault, InlineEditConditionToggle))
	uint8 bOverride_FilmContrast:1;

	UPROPERTY(EditAnywhere, BlueprintReadWrite, Category=Overrides, meta=(PinHiddenByDefault, InlineEditConditionToggle))
	uint8 bOverride_FilmDynamicRange:1;

	UPROPERTY(EditAnywhere, BlueprintReadWrite, Category=Overrides, meta=(PinHiddenByDefault, InlineEditConditionToggle))
	uint8 bOverride_FilmHealAmount:1;

	UPROPERTY(EditAnywhere, BlueprintReadWrite, Category=Overrides, meta=(PinHiddenByDefault, InlineEditConditionToggle))
	uint8 bOverride_FilmToeAmount:1;

	UPROPERTY(EditAnywhere, BlueprintReadWrite, Category=Overrides, meta=(PinHiddenByDefault, InlineEditConditionToggle))
	uint8 bOverride_FilmShadowTint:1;

	UPROPERTY(EditAnywhere, BlueprintReadWrite, Category=Overrides, meta=(PinHiddenByDefault, InlineEditConditionToggle))
	uint8 bOverride_FilmShadowTintBlend:1;

	UPROPERTY(EditAnywhere, BlueprintReadWrite, Category=Overrides, meta=(PinHiddenByDefault, InlineEditConditionToggle))
	uint8 bOverride_FilmShadowTintAmount:1;

	UPROPERTY(EditAnywhere, BlueprintReadWrite, Category=Overrides, meta=(PinHiddenByDefault, InlineEditConditionToggle))
	uint8 bOverride_FilmSlope:1;
	UPROPERTY(EditAnywhere, BlueprintReadWrite, Category=Overrides, meta=(PinHiddenByDefault, InlineEditConditionToggle))
	uint8 bOverride_FilmToe:1;
	UPROPERTY(EditAnywhere, BlueprintReadWrite, Category=Overrides, meta=(PinHiddenByDefault, InlineEditConditionToggle))
	uint8 bOverride_FilmShoulder:1;
	UPROPERTY(EditAnywhere, BlueprintReadWrite, Category=Overrides, meta=(PinHiddenByDefault, InlineEditConditionToggle))
	uint8 bOverride_FilmBlackClip:1;
	UPROPERTY(EditAnywhere, BlueprintReadWrite, Category=Overrides, meta=(PinHiddenByDefault, InlineEditConditionToggle))
	uint8 bOverride_FilmWhiteClip:1;

	UPROPERTY(EditAnywhere, BlueprintReadWrite, Category=Overrides, meta=(PinHiddenByDefault, InlineEditConditionToggle))
	uint8 bOverride_SceneColorTint:1;

	UPROPERTY(EditAnywhere, BlueprintReadWrite, Category=Overrides, meta=(PinHiddenByDefault, InlineEditConditionToggle))
	uint8 bOverride_SceneFringeIntensity:1;
	UPROPERTY(EditAnywhere, BlueprintReadWrite, Category=Overrides, meta=(PinHiddenByDefault, InlineEditConditionToggle))
	uint8 bOverride_ChromaticAberrationStartOffset:1;

	UPROPERTY(EditAnywhere, BlueprintReadWrite, Category=Overrides, meta=(PinHiddenByDefault, InlineEditConditionToggle))
	uint8 bOverride_AmbientCubemapTint:1;

	UPROPERTY(EditAnywhere, BlueprintReadWrite, Category=Overrides, meta=(PinHiddenByDefault, InlineEditConditionToggle))
	uint8 bOverride_AmbientCubemapIntensity:1;

	UPROPERTY(EditAnywhere, BlueprintReadWrite, Category=Overrides, meta=(PinHiddenByDefault, InlineEditConditionToggle))
	uint8 bOverride_BloomMethod : 1;

	UPROPERTY(EditAnywhere, BlueprintReadWrite, Category=Overrides, meta=(PinHiddenByDefault, InlineEditConditionToggle))
	uint8 bOverride_BloomIntensity:1;

	UPROPERTY(EditAnywhere, BlueprintReadWrite, Category=Overrides, meta=(PinHiddenByDefault, InlineEditConditionToggle))
	uint8 bOverride_BloomThreshold:1;

	UPROPERTY(EditAnywhere, BlueprintReadWrite, Category=Overrides, meta=(PinHiddenByDefault, InlineEditConditionToggle))
	uint8 bOverride_Bloom1Tint:1;

	UPROPERTY(EditAnywhere, BlueprintReadWrite, Category=Overrides, meta=(PinHiddenByDefault, InlineEditConditionToggle))
	uint8 bOverride_Bloom1Size:1;

	UPROPERTY(EditAnywhere, BlueprintReadWrite, Category=Overrides, meta=(PinHiddenByDefault, InlineEditConditionToggle))
	uint8 bOverride_Bloom2Size:1;

	UPROPERTY(EditAnywhere, BlueprintReadWrite, Category=Overrides, meta=(PinHiddenByDefault, InlineEditConditionToggle))
	uint8 bOverride_Bloom2Tint:1;

	UPROPERTY(EditAnywhere, BlueprintReadWrite, Category=Overrides, meta=(PinHiddenByDefault, InlineEditConditionToggle))
	uint8 bOverride_Bloom3Tint:1;

	UPROPERTY(EditAnywhere, BlueprintReadWrite, Category=Overrides, meta=(PinHiddenByDefault, InlineEditConditionToggle))
	uint8 bOverride_Bloom3Size:1;

	UPROPERTY(EditAnywhere, BlueprintReadWrite, Category=Overrides, meta=(PinHiddenByDefault, InlineEditConditionToggle))
	uint8 bOverride_Bloom4Tint:1;

	UPROPERTY(EditAnywhere, BlueprintReadWrite, Category=Overrides, meta=(PinHiddenByDefault, InlineEditConditionToggle))
	uint8 bOverride_Bloom4Size:1;

	UPROPERTY(EditAnywhere, BlueprintReadWrite, Category=Overrides, meta=(PinHiddenByDefault, InlineEditConditionToggle))
	uint8 bOverride_Bloom5Tint:1;

	UPROPERTY(EditAnywhere, BlueprintReadWrite, Category=Overrides, meta=(PinHiddenByDefault, InlineEditConditionToggle))
	uint8 bOverride_Bloom5Size:1;

	UPROPERTY(EditAnywhere, BlueprintReadWrite, Category=Overrides, meta=(PinHiddenByDefault, InlineEditConditionToggle))
	uint8 bOverride_Bloom6Tint:1;

	UPROPERTY(EditAnywhere, BlueprintReadWrite, Category=Overrides, meta=(PinHiddenByDefault, InlineEditConditionToggle))
	uint8 bOverride_Bloom6Size:1;

	UPROPERTY(EditAnywhere, BlueprintReadWrite, Category=Overrides, meta=(PinHiddenByDefault, InlineEditConditionToggle))
	uint8 bOverride_BloomSizeScale:1;

	UPROPERTY(EditAnywhere, BlueprintReadWrite, Category=Overrides, meta=(PinHiddenByDefault, InlineEditConditionToggle))
	uint8 bOverride_BloomConvolutionTexture : 1;

	UPROPERTY(EditAnywhere, BlueprintReadWrite, Category = Overrides, meta = (PinHiddenByDefault, InlineEditConditionToggle))
	uint8 bOverride_BloomConvolutionSize : 1;

	UPROPERTY(EditAnywhere, BlueprintReadWrite, Category = Overrides, meta = (PinHiddenByDefault, InlineEditConditionToggle))
	uint8 bOverride_BloomConvolutionCenterUV : 1;

	UPROPERTY()
	uint8 bOverride_BloomConvolutionPreFilter_DEPRECATED : 1;

	UPROPERTY(EditAnywhere, BlueprintReadWrite, Category = Overrides, meta = (PinHiddenByDefault, InlineEditConditionToggle))
	uint8 bOverride_BloomConvolutionPreFilterMin : 1;
	
	UPROPERTY(EditAnywhere, BlueprintReadWrite, Category = Overrides, meta = (PinHiddenByDefault, InlineEditConditionToggle))
	uint8 bOverride_BloomConvolutionPreFilterMax : 1;
	
	UPROPERTY(EditAnywhere, BlueprintReadWrite, Category = Overrides, meta = (PinHiddenByDefault, InlineEditConditionToggle))
	uint8 bOverride_BloomConvolutionPreFilterMult : 1;

	UPROPERTY(EditAnywhere, BlueprintReadWrite, Category = Overrides, meta = (PinHiddenByDefault, InlineEditConditionToggle))
	uint8 bOverride_BloomConvolutionBufferScale : 1;

	UPROPERTY(EditAnywhere, BlueprintReadWrite, Category=Overrides, meta=(PinHiddenByDefault, InlineEditConditionToggle))
	uint8 bOverride_BloomDirtMaskIntensity:1;

	UPROPERTY(EditAnywhere, BlueprintReadWrite, Category=Overrides, meta=(PinHiddenByDefault, InlineEditConditionToggle))
	uint8 bOverride_BloomDirtMaskTint:1;

	UPROPERTY(EditAnywhere, BlueprintReadWrite, Category=Overrides, meta=(PinHiddenByDefault, InlineEditConditionToggle))
	uint8 bOverride_BloomDirtMask:1;

	UPROPERTY(EditAnywhere, BlueprintReadWrite, Category=Overrides, meta=(PinHiddenByDefault, InlineEditConditionToggle))
    uint8 bOverride_CameraShutterSpeed:1;

	UPROPERTY(EditAnywhere, BlueprintReadWrite, Category=Overrides, meta=(PinHiddenByDefault, InlineEditConditionToggle))
    uint8 bOverride_CameraISO:1;

	UPROPERTY(EditAnywhere, BlueprintReadWrite, Category=Overrides, meta=(PinHiddenByDefault, InlineEditConditionToggle))
    uint8 bOverride_AutoExposureMethod:1;

	UPROPERTY(EditAnywhere, BlueprintReadWrite, Category=Overrides, meta=(PinHiddenByDefault, InlineEditConditionToggle))
	uint8 bOverride_AutoExposureLowPercent:1;

	UPROPERTY(EditAnywhere, BlueprintReadWrite, Category=Overrides, meta=(PinHiddenByDefault, InlineEditConditionToggle))
	uint8 bOverride_AutoExposureHighPercent:1;

	UPROPERTY(EditAnywhere, BlueprintReadWrite, Category=Overrides, meta=(PinHiddenByDefault, InlineEditConditionToggle))
	uint8 bOverride_AutoExposureMinBrightness:1;

	UPROPERTY(EditAnywhere, BlueprintReadWrite, Category=Overrides, meta=(PinHiddenByDefault, InlineEditConditionToggle))
	uint8 bOverride_AutoExposureMaxBrightness:1;

	UPROPERTY()
	uint8 bOverride_AutoExposureCalibrationConstant_DEPRECATED:1;

	UPROPERTY(EditAnywhere, BlueprintReadWrite, Category=Overrides, meta=(PinHiddenByDefault, InlineEditConditionToggle))
	uint8 bOverride_AutoExposureSpeedUp:1;

	UPROPERTY(EditAnywhere, BlueprintReadWrite, Category=Overrides, meta=(PinHiddenByDefault, InlineEditConditionToggle))
	uint8 bOverride_AutoExposureSpeedDown:1;

	UPROPERTY(EditAnywhere, BlueprintReadWrite, Category=Overrides, meta=(PinHiddenByDefault, InlineEditConditionToggle))
	uint8 bOverride_AutoExposureBias:1;

	UPROPERTY(EditAnywhere, BlueprintReadWrite, Category=Overrides, meta=(PinHiddenByDefault, InlineEditConditionToggle))
	uint8 bOverride_AutoExposureBiasCurve:1;

	UPROPERTY(EditAnywhere, BlueprintReadWrite, Category=Overrides, meta=(PinHiddenByDefault, InlineEditConditionToggle))
	uint8 bOverride_AutoExposureMeterMask:1;

	UPROPERTY(EditAnywhere, BlueprintReadWrite, Category=Overrides, meta=(PinHiddenByDefault, InlineEditConditionToggle))
	uint8 bOverride_AutoExposureApplyPhysicalCameraExposure:1;

	UPROPERTY(EditAnywhere, BlueprintReadWrite, Category=Overrides, meta=(PinHiddenByDefault, InlineEditConditionToggle))
	uint8 bOverride_HistogramLogMin:1;

	UPROPERTY(EditAnywhere, BlueprintReadWrite, Category=Overrides, meta=(PinHiddenByDefault, InlineEditConditionToggle))
	uint8 bOverride_HistogramLogMax:1;

	UPROPERTY(EditAnywhere, BlueprintReadWrite, Category=Overrides, meta=(PinHiddenByDefault, InlineEditConditionToggle))
	uint8 bOverride_LensFlareIntensity:1;

	UPROPERTY(EditAnywhere, BlueprintReadWrite, Category=Overrides, meta=(PinHiddenByDefault, InlineEditConditionToggle))
	uint8 bOverride_LensFlareTint:1;

	UPROPERTY(EditAnywhere, BlueprintReadWrite, Category=Overrides, meta=(PinHiddenByDefault, InlineEditConditionToggle))
	uint8 bOverride_LensFlareTints:1;

	UPROPERTY(EditAnywhere, BlueprintReadWrite, Category=Overrides, meta=(PinHiddenByDefault, InlineEditConditionToggle))
	uint8 bOverride_LensFlareBokehSize:1;

	UPROPERTY(EditAnywhere, BlueprintReadWrite, Category=Overrides, meta=(PinHiddenByDefault, InlineEditConditionToggle))
	uint8 bOverride_LensFlareBokehShape:1;

	UPROPERTY(EditAnywhere, BlueprintReadWrite, Category=Overrides, meta=(PinHiddenByDefault, InlineEditConditionToggle))
	uint8 bOverride_LensFlareThreshold:1;

	UPROPERTY(EditAnywhere, BlueprintReadWrite, Category=Overrides, meta=(PinHiddenByDefault, InlineEditConditionToggle))
	uint8 bOverride_VignetteIntensity:1;

	UPROPERTY(EditAnywhere, BlueprintReadWrite, Category=Overrides, meta=(PinHiddenByDefault, InlineEditConditionToggle))
	uint8 bOverride_GrainIntensity:1;

	UPROPERTY(EditAnywhere, BlueprintReadWrite, Category=Overrides, meta=(PinHiddenByDefault, InlineEditConditionToggle))
	uint8 bOverride_GrainJitter:1;

	UPROPERTY(EditAnywhere, BlueprintReadWrite, Category=Overrides, meta=(PinHiddenByDefault, InlineEditConditionToggle))
	uint8 bOverride_AmbientOcclusionIntensity:1;

	UPROPERTY(EditAnywhere, BlueprintReadWrite, Category=Overrides, meta=(PinHiddenByDefault, InlineEditConditionToggle))
	uint8 bOverride_AmbientOcclusionStaticFraction:1;

	UPROPERTY(EditAnywhere, BlueprintReadWrite, Category=Overrides, meta=(PinHiddenByDefault, InlineEditConditionToggle))
	uint8 bOverride_AmbientOcclusionRadius:1;

	UPROPERTY(EditAnywhere, BlueprintReadWrite, Category=Overrides, meta=(PinHiddenByDefault, InlineEditConditionToggle))
	uint8 bOverride_AmbientOcclusionFadeDistance:1;

	UPROPERTY(EditAnywhere, BlueprintReadWrite, Category=Overrides, meta=(PinHiddenByDefault, InlineEditConditionToggle))
	uint8 bOverride_AmbientOcclusionFadeRadius:1;

	UPROPERTY()
	uint8 bOverride_AmbientOcclusionDistance_DEPRECATED:1;

	UPROPERTY(EditAnywhere, BlueprintReadWrite, Category=Overrides, meta=(PinHiddenByDefault, InlineEditConditionToggle))
	uint8 bOverride_AmbientOcclusionRadiusInWS:1;

	UPROPERTY(EditAnywhere, BlueprintReadWrite, Category=Overrides, meta=(PinHiddenByDefault, InlineEditConditionToggle))
	uint8 bOverride_AmbientOcclusionPower:1;

	UPROPERTY(EditAnywhere, BlueprintReadWrite, Category=Overrides, meta=(PinHiddenByDefault, InlineEditConditionToggle))
	uint8 bOverride_AmbientOcclusionBias:1;

	UPROPERTY(EditAnywhere, BlueprintReadWrite, Category=Overrides, meta=(PinHiddenByDefault, InlineEditConditionToggle))
	uint8 bOverride_AmbientOcclusionQuality:1;

	UPROPERTY(EditAnywhere, BlueprintReadWrite, Category=Overrides, meta=(PinHiddenByDefault, InlineEditConditionToggle))
	uint8 bOverride_AmbientOcclusionMipBlend:1;

	UPROPERTY(EditAnywhere, BlueprintReadWrite, Category=Overrides, meta=(PinHiddenByDefault, InlineEditConditionToggle))
	uint8 bOverride_AmbientOcclusionMipScale:1;

	UPROPERTY(EditAnywhere, BlueprintReadWrite, Category=Overrides, meta=(PinHiddenByDefault, InlineEditConditionToggle))
	uint8 bOverride_AmbientOcclusionMipThreshold:1;

	UPROPERTY(EditAnywhere, BlueprintReadWrite, Category = Overrides, meta = (PinHiddenByDefault, InlineEditConditionToggle))
	uint8 bOverride_AmbientOcclusionTemporalBlendWeight : 1;

	UPROPERTY(EditAnywhere, BlueprintReadWrite, Category = Overrides, meta = (PinHiddenByDefault, InlineEditConditionToggle))
	uint32 bOverride_RayTracingAO : 1;

	UPROPERTY(EditAnywhere, BlueprintReadWrite, Category = Overrides, meta = (PinHiddenByDefault, InlineEditConditionToggle))
	uint32 bOverride_RayTracingAOSamplesPerPixel : 1;

	UPROPERTY(EditAnywhere, BlueprintReadWrite, Category = Overrides, meta = (PinHiddenByDefault, InlineEditConditionToggle))
	uint32 bOverride_RayTracingAOIntensity : 1;

	UPROPERTY(EditAnywhere, BlueprintReadWrite, Category = Overrides, meta = (PinHiddenByDefault, InlineEditConditionToggle))
	uint32 bOverride_RayTracingAORadius : 1;

	UPROPERTY(EditAnywhere, BlueprintReadWrite, Category=Overrides, meta=(PinHiddenByDefault, InlineEditConditionToggle))
	uint8 bOverride_LPVIntensity:1;

	UPROPERTY(EditAnywhere, Category=Overrides, meta=(InlineEditConditionToggle))
	uint8 bOverride_LPVDirectionalOcclusionIntensity:1;

	UPROPERTY(EditAnywhere, Category=Overrides, meta=(InlineEditConditionToggle))
	uint8 bOverride_LPVDirectionalOcclusionRadius:1;

	UPROPERTY(EditAnywhere, Category=Overrides, meta=(InlineEditConditionToggle))
	uint8 bOverride_LPVDiffuseOcclusionExponent:1;

	UPROPERTY(EditAnywhere, Category=Overrides, meta=(InlineEditConditionToggle))
	uint8 bOverride_LPVSpecularOcclusionExponent:1;

	UPROPERTY(EditAnywhere, Category=Overrides, meta=(InlineEditConditionToggle))
	uint8 bOverride_LPVDiffuseOcclusionIntensity:1;

	UPROPERTY(EditAnywhere, Category=Overrides, meta=(InlineEditConditionToggle))
	uint8 bOverride_LPVSpecularOcclusionIntensity:1;

	UPROPERTY(EditAnywhere, BlueprintReadWrite, Category=Overrides, meta=(PinHiddenByDefault, InlineEditConditionToggle))
	uint8 bOverride_LPVSize:1;

	UPROPERTY(EditAnywhere, BlueprintReadWrite, Category=Overrides, meta=(PinHiddenByDefault, InlineEditConditionToggle))
	uint8 bOverride_LPVSecondaryOcclusionIntensity:1;

	UPROPERTY(EditAnywhere, BlueprintReadWrite, Category=Overrides, meta=(PinHiddenByDefault, InlineEditConditionToggle))
	uint8 bOverride_LPVSecondaryBounceIntensity:1;

	UPROPERTY(EditAnywhere, BlueprintReadWrite, Category=Overrides, meta=(PinHiddenByDefault, InlineEditConditionToggle))
	uint8 bOverride_LPVGeometryVolumeBias:1;

	UPROPERTY(EditAnywhere, BlueprintReadWrite, Category=Overrides, meta=(PinHiddenByDefault, InlineEditConditionToggle))
	uint8 bOverride_LPVVplInjectionBias:1;

	UPROPERTY(EditAnywhere, BlueprintReadWrite, Category=Overrides, meta=(PinHiddenByDefault, InlineEditConditionToggle))
	uint8 bOverride_LPVEmissiveInjectionIntensity:1;

	UPROPERTY(EditAnywhere, BlueprintReadWrite, Category=Overrides, meta=(PinHiddenByDefault, InlineEditConditionToggle))
	uint8 bOverride_LPVFadeRange : 1;

	UPROPERTY(EditAnywhere, BlueprintReadWrite, Category=Overrides, meta = (PinHiddenByDefault, InlineEditConditionToggle))
	uint8 bOverride_LPVDirectionalOcclusionFadeRange : 1;

	UPROPERTY(EditAnywhere, BlueprintReadWrite, Category=Overrides, meta=(PinHiddenByDefault, InlineEditConditionToggle))
	uint8 bOverride_IndirectLightingColor:1;

	UPROPERTY(EditAnywhere, BlueprintReadWrite, Category=Overrides, meta=(PinHiddenByDefault, InlineEditConditionToggle))
	uint8 bOverride_IndirectLightingIntensity:1;

	UPROPERTY(EditAnywhere, BlueprintReadWrite, Category=Overrides, meta=(PinHiddenByDefault, InlineEditConditionToggle))
	uint8 bOverride_ColorGradingIntensity:1;

	UPROPERTY(EditAnywhere, BlueprintReadWrite, Category=Overrides, meta=(PinHiddenByDefault, InlineEditConditionToggle))
	uint8 bOverride_ColorGradingLUT:1;

	UPROPERTY(EditAnywhere, BlueprintReadWrite, Category=Overrides, meta=(PinHiddenByDefault, InlineEditConditionToggle))
	uint8 bOverride_DepthOfFieldFocalDistance:1;

	UPROPERTY(EditAnywhere, BlueprintReadWrite, Category=Overrides, meta=(PinHiddenByDefault, InlineEditConditionToggle))
	uint8 bOverride_DepthOfFieldFstop:1;

	UPROPERTY(EditAnywhere, BlueprintReadWrite, Category = Overrides, meta = (PinHiddenByDefault, InlineEditConditionToggle))
	uint8 bOverride_DepthOfFieldMinFstop : 1;

	UPROPERTY(EditAnywhere, BlueprintReadWrite, Category = Overrides, meta = (PinHiddenByDefault, InlineEditConditionToggle))
	uint8 bOverride_DepthOfFieldBladeCount : 1;

	UPROPERTY(EditAnywhere, BlueprintReadWrite, Category=Overrides, meta=(PinHiddenByDefault, InlineEditConditionToggle))
	uint8 bOverride_DepthOfFieldSensorWidth:1;

	UPROPERTY(EditAnywhere, BlueprintReadWrite, Category=Overrides, meta=(PinHiddenByDefault, InlineEditConditionToggle))
	uint8 bOverride_DepthOfFieldDepthBlurRadius:1;

	UPROPERTY(EditAnywhere, BlueprintReadWrite, Category=Overrides, meta=(PinHiddenByDefault, InlineEditConditionToggle))
	uint8 bOverride_DepthOfFieldDepthBlurAmount:1;

	UPROPERTY(EditAnywhere, BlueprintReadWrite, Category=Overrides, meta=(PinHiddenByDefault, InlineEditConditionToggle))
	uint8 bOverride_DepthOfFieldFocalRegion:1;

	UPROPERTY(EditAnywhere, BlueprintReadWrite, Category=Overrides, meta=(PinHiddenByDefault, InlineEditConditionToggle))
	uint8 bOverride_DepthOfFieldNearTransitionRegion:1;

	UPROPERTY(EditAnywhere, BlueprintReadWrite, Category=Overrides, meta=(PinHiddenByDefault, InlineEditConditionToggle))
	uint8 bOverride_DepthOfFieldFarTransitionRegion:1;

	UPROPERTY(EditAnywhere, BlueprintReadWrite, Category=Overrides, meta=(PinHiddenByDefault, InlineEditConditionToggle))
	uint8 bOverride_DepthOfFieldScale:1;

	UPROPERTY(EditAnywhere, BlueprintReadWrite, Category=Overrides, meta=(PinHiddenByDefault, InlineEditConditionToggle))
	uint8 bOverride_DepthOfFieldNearBlurSize:1;

	UPROPERTY(EditAnywhere, BlueprintReadWrite, Category=Overrides, meta=(PinHiddenByDefault, InlineEditConditionToggle))
	uint8 bOverride_DepthOfFieldFarBlurSize:1;

	UPROPERTY(EditAnywhere, BlueprintReadWrite, Category=Overrides, meta=(PinHiddenByDefault, InlineEditConditionToggle))
	uint8 bOverride_MobileHQGaussian:1;

	UPROPERTY(EditAnywhere, BlueprintReadWrite, Category=Overrides, meta=(PinHiddenByDefault, InlineEditConditionToggle))
	uint8 bOverride_DepthOfFieldOcclusion:1;

	UPROPERTY(EditAnywhere, BlueprintReadWrite, Category=Overrides, meta=(PinHiddenByDefault, InlineEditConditionToggle))
	uint8 bOverride_DepthOfFieldSkyFocusDistance:1;

	UPROPERTY(EditAnywhere, BlueprintReadWrite, Category=Overrides, meta=(PinHiddenByDefault, InlineEditConditionToggle))
	uint8 bOverride_DepthOfFieldVignetteSize:1;

	UPROPERTY(EditAnywhere, BlueprintReadWrite, Category=Overrides, meta=(PinHiddenByDefault, InlineEditConditionToggle))
	uint8 bOverride_MotionBlurAmount:1;

	UPROPERTY(EditAnywhere, BlueprintReadWrite, Category=Overrides, meta=(PinHiddenByDefault, InlineEditConditionToggle))
	uint8 bOverride_MotionBlurMax:1;

	UPROPERTY(EditAnywhere, BlueprintReadWrite, Category=Overrides, meta=(PinHiddenByDefault, InlineEditConditionToggle))
	uint8 bOverride_MotionBlurTargetFPS : 1;

	UPROPERTY(EditAnywhere, BlueprintReadWrite, Category=Overrides, meta=(PinHiddenByDefault, InlineEditConditionToggle))
	uint8 bOverride_MotionBlurPerObjectSize:1;

	UPROPERTY(EditAnywhere, BlueprintReadWrite, Category=Overrides, meta=(PinHiddenByDefault, InlineEditConditionToggle))
	uint8 bOverride_ScreenPercentage:1;

	UPROPERTY(EditAnywhere, BlueprintReadWrite, Category=Overrides, meta=(PinHiddenByDefault, InlineEditConditionToggle))
	uint8 bOverride_ScreenSpaceReflectionIntensity:1;

	UPROPERTY(EditAnywhere, BlueprintReadWrite, Category=Overrides, meta=(PinHiddenByDefault, InlineEditConditionToggle))
	uint8 bOverride_ScreenSpaceReflectionQuality:1;

	UPROPERTY(EditAnywhere, BlueprintReadWrite, Category=Overrides, meta=(PinHiddenByDefault, InlineEditConditionToggle))
	uint8 bOverride_ScreenSpaceReflectionMaxRoughness:1;

	UPROPERTY(EditAnywhere, BlueprintReadWrite, Category=Overrides, meta=(PinHiddenByDefault, InlineEditConditionToggle))
	uint8 bOverride_ScreenSpaceReflectionRoughnessScale:1; // TODO: look useless...

	// -----------------------------------------------------------------------

	// Ray Tracing
	
	UPROPERTY(EditAnywhere, BlueprintReadWrite, Category = Overrides, meta = (PinHiddenByDefault, InlineEditConditionToggle))
	uint32 bOverride_ReflectionsType : 1;

	UPROPERTY(EditAnywhere, BlueprintReadWrite, Category = Overrides, meta = (PinHiddenByDefault, InlineEditConditionToggle))
	uint32 bOverride_RayTracingReflectionsMaxRoughness : 1;

	UPROPERTY(EditAnywhere, BlueprintReadWrite, Category = Overrides, meta = (PinHiddenByDefault, InlineEditConditionToggle))
	uint32 bOverride_RayTracingReflectionsMaxBounces : 1;

	UPROPERTY(EditAnywhere, BlueprintReadWrite, Category = Overrides, meta = (PinHiddenByDefault, InlineEditConditionToggle))
	uint32 bOverride_RayTracingReflectionsSamplesPerPixel : 1;

	UPROPERTY(EditAnywhere, BlueprintReadWrite, Category = Overrides, meta = (PinHiddenByDefault, InlineEditConditionToggle))
	uint32 bOverride_RayTracingReflectionsShadows : 1;

	UPROPERTY(EditAnywhere, BlueprintReadWrite, Category = Overrides, meta = (PinHiddenByDefault, InlineEditConditionToggle))
	uint32 bOverride_RayTracingReflectionsTranslucency : 1;

	UPROPERTY(EditAnywhere, BlueprintReadWrite, Category = Overrides, meta = (PinHiddenByDefault, InlineEditConditionToggle))
	uint32 bOverride_TranslucencyType : 1;

	UPROPERTY(EditAnywhere, BlueprintReadWrite, Category = Overrides, meta = (PinHiddenByDefault, InlineEditConditionToggle))
	uint32 bOverride_RayTracingTranslucencyMaxRoughness : 1;

	UPROPERTY(EditAnywhere, BlueprintReadWrite, Category = Overrides, meta = (PinHiddenByDefault, InlineEditConditionToggle))
	uint32 bOverride_RayTracingTranslucencyRefractionRays : 1;

	UPROPERTY(EditAnywhere, BlueprintReadWrite, Category = Overrides, meta = (PinHiddenByDefault, InlineEditConditionToggle))
	uint32 bOverride_RayTracingTranslucencySamplesPerPixel : 1;

	UPROPERTY(EditAnywhere, BlueprintReadWrite, Category = Overrides, meta = (PinHiddenByDefault, InlineEditConditionToggle))
	uint32 bOverride_RayTracingTranslucencyShadows : 1;

	UPROPERTY(EditAnywhere, BlueprintReadWrite, Category = Overrides, meta = (PinHiddenByDefault, InlineEditConditionToggle))
	uint32 bOverride_RayTracingTranslucencyRefraction : 1;

	UPROPERTY(EditAnywhere, BlueprintReadWrite, Category = Overrides, meta = (PinHiddenByDefault, InlineEditConditionToggle))
	uint32 bOverride_RayTracingGI : 1;

	UPROPERTY(EditAnywhere, BlueprintReadWrite, Category = Overrides, meta = (PinHiddenByDefault, InlineEditConditionToggle))
	uint32 bOverride_RayTracingGIMaxBounces : 1;

	UPROPERTY(EditAnywhere, BlueprintReadWrite, Category = Overrides, meta = (PinHiddenByDefault, InlineEditConditionToggle))
	uint32 bOverride_RayTracingGISamplesPerPixel : 1;

	UPROPERTY(EditAnywhere, BlueprintReadWrite, Category = Overrides, meta = (PinHiddenByDefault, InlineEditConditionToggle))
	uint32 bOverride_PathTracingMaxBounces : 1;

	UPROPERTY(EditAnywhere, BlueprintReadWrite, Category = Overrides, meta = (PinHiddenByDefault, InlineEditConditionToggle))
	uint32 bOverride_PathTracingSamplesPerPixel : 1;

	UPROPERTY(EditAnywhere, BlueprintReadWrite, Category = Overrides, meta = (PinHiddenByDefault, InlineEditConditionToggle))
	uint32 bOverride_PathTracingFilterWidth : 1;

	UPROPERTY(EditAnywhere, BlueprintReadWrite, Category = Overrides, meta = (PinHiddenByDefault, InlineEditConditionToggle))
	uint32 bOverride_PathTracingEnableEmissive : 1;

	UPROPERTY(EditAnywhere, BlueprintReadWrite, Category = Overrides, meta = (PinHiddenByDefault, InlineEditConditionToggle))
	uint32 bOverride_PathTracingMaxPathExposure : 1;

	UPROPERTY(EditAnywhere, BlueprintReadWrite, Category = Overrides, meta = (PinHiddenByDefault, InlineEditConditionToggle))
	uint32 bOverride_PathTracingEnableDenoiser : 1;

	// -----------------------------------------------------------------------

	/** Enable HQ Gaussian on high end mobile platforms. (ES3_1) */
	UPROPERTY(EditAnywhere, BlueprintReadWrite, Category = "Lens|Mobile Depth of Field", meta = (editcondition = "bOverride_MobileHQGaussian", DisplayName = "High Quality Gaussian DoF on Mobile"))
	uint8 bMobileHQGaussian:1;

	/** Bloom algorithm */
	UPROPERTY(EditAnywhere, BlueprintReadWrite, Category = "Lens|Bloom", meta = (editcondition = "bOverride_BloomMethod", DisplayName = "Method"))
	TEnumAsByte<enum EBloomMethod> BloomMethod;

	/** Luminance computation method */
	UPROPERTY(EditAnywhere, BlueprintReadWrite, Category="Lens|Exposure", meta=(editcondition = "bOverride_AutoExposureMethod", DisplayName = "Metering Mode"))
    TEnumAsByte<enum EAutoExposureMethod> AutoExposureMethod;
	
#if WITH_EDITORONLY_DATA
	UPROPERTY()
	TEnumAsByte<enum EDepthOfFieldMethod> DepthOfFieldMethod_DEPRECATED;
#endif

	/**
	* Selects the type of temperature calculation.
	* White Balance uses the Temperature value to control the virtual camera's White Balance. This is the default selection.
	* Color Temperature uses the Temperature value to adjust the color temperature of the scene, which is the inverse of the White Balance operation.
	*/
	UPROPERTY(interp, BlueprintReadWrite, Category = "Color Grading|Temperature", meta = (DisplayName = "Temperature Type", editcondition = "bOverride_TemperatureType" ))
	TEnumAsByte<enum ETemperatureMethod> TemperatureType;
	UPROPERTY(interp, BlueprintReadWrite, Category="Color Grading|Temperature", meta=(UIMin = "1500.0", UIMax = "15000.0", editcondition = "bOverride_WhiteTemp", DisplayName = "Temp"))
	float WhiteTemp;
	UPROPERTY(interp, BlueprintReadWrite, Category="Color Grading|Temperature", meta=(UIMin = "-1.0", UIMax = "1.0", editcondition = "bOverride_WhiteTint", DisplayName = "Tint"))
	float WhiteTint;

	// Color Correction controls
	UPROPERTY(interp, BlueprintReadWrite, Category = "Color Grading|Global", meta = (UIMin = "0.0", UIMax = "2.0", Delta = "0.01", ColorGradingMode = "saturation", ShiftMouseMovePixelPerDelta = "10", SupportDynamicSliderMaxValue = "true", editcondition = "bOverride_ColorSaturation", DisplayName = "Saturation"))
	FVector4 ColorSaturation;
	UPROPERTY(interp, BlueprintReadWrite, Category = "Color Grading|Global", meta = (UIMin = "0.0", UIMax = "2.0", Delta = "0.01", ColorGradingMode = "contrast", ShiftMouseMovePixelPerDelta = "10", SupportDynamicSliderMaxValue = "true", editcondition = "bOverride_ColorContrast", DisplayName = "Contrast"))
	FVector4 ColorContrast;
	UPROPERTY(interp, BlueprintReadWrite, Category = "Color Grading|Global", meta = (UIMin = "0.0", UIMax = "2.0", Delta = "0.01", ColorGradingMode = "gamma", ShiftMouseMovePixelPerDelta = "10", SupportDynamicSliderMaxValue = "true", editcondition = "bOverride_ColorGamma", DisplayName = "Gamma"))
	FVector4 ColorGamma;
	UPROPERTY(interp, BlueprintReadWrite, Category = "Color Grading|Global", meta = (UIMin = "0.0", UIMax = "2.0", Delta = "0.01", ColorGradingMode = "gain", ShiftMouseMovePixelPerDelta = "10", SupportDynamicSliderMaxValue = "true", editcondition = "bOverride_ColorGain", DisplayName = "Gain"))
	FVector4 ColorGain;
	UPROPERTY(interp, BlueprintReadWrite, Category = "Color Grading|Global", meta = (UIMin = "-1.0", UIMax = "1.0", Delta = "0.001", ColorGradingMode = "offset", ShiftMouseMovePixelPerDelta = "20", SupportDynamicSliderMaxValue = "true", SupportDynamicSliderMinValue = "true", editcondition = "bOverride_ColorOffset", DisplayName = "Offset"))
	FVector4 ColorOffset;

	UPROPERTY(interp, BlueprintReadWrite, Category = "Color Grading|Shadows", meta = (UIMin = "0.0", UIMax = "2.0", Delta = "0.01", ColorGradingMode = "saturation", ShiftMouseMovePixelPerDelta = "10", SupportDynamicSliderMaxValue = "true", editcondition = "bOverride_ColorSaturationShadows", DisplayName = "Saturation"))
	FVector4 ColorSaturationShadows;
	UPROPERTY(interp, BlueprintReadWrite, Category = "Color Grading|Shadows", meta = (UIMin = "0.0", UIMax = "2.0", Delta = "0.01", ColorGradingMode = "contrast", ShiftMouseMovePixelPerDelta = "10", SupportDynamicSliderMaxValue = "true", editcondition = "bOverride_ColorContrastShadows", DisplayName = "Contrast"))
	FVector4 ColorContrastShadows;
	UPROPERTY(interp, BlueprintReadWrite, Category = "Color Grading|Shadows", meta = (UIMin = "0.0", UIMax = "2.0", Delta = "0.01", ColorGradingMode = "gamma", ShiftMouseMovePixelPerDelta = "10", SupportDynamicSliderMaxValue = "true", editcondition = "bOverride_ColorGammaShadows", DisplayName = "Gamma"))
	FVector4 ColorGammaShadows;
	UPROPERTY(interp, BlueprintReadWrite, Category = "Color Grading|Shadows", meta = (UIMin = "0.0", UIMax = "2.0", Delta = "0.01", ColorGradingMode = "gain", ShiftMouseMovePixelPerDelta = "10", SupportDynamicSliderMaxValue = "true", editcondition = "bOverride_ColorGainShadows", DisplayName = "Gain"))
	FVector4 ColorGainShadows;
	UPROPERTY(interp, BlueprintReadWrite, Category = "Color Grading|Shadows", meta = (UIMin = "-1.0", UIMax = "1.0", Delta = "0.001", ColorGradingMode = "offset", ShiftMouseMovePixelPerDelta = "20", SupportDynamicSliderMaxValue = "true", SupportDynamicSliderMinValue = "true", editcondition = "bOverride_ColorOffsetShadows", DisplayName = "Offset"))
	FVector4 ColorOffsetShadows;

	UPROPERTY(interp, BlueprintReadWrite, Category = "Color Grading|Midtones", meta = (UIMin = "0.0", UIMax = "2.0", Delta = "0.01", ColorGradingMode = "saturation", ShiftMouseMovePixelPerDelta = "10", SupportDynamicSliderMaxValue = "true", editcondition = "bOverride_ColorSaturationMidtones", DisplayName = "Saturation"))
	FVector4 ColorSaturationMidtones;
	UPROPERTY(interp, BlueprintReadWrite, Category = "Color Grading|Midtones", meta = (UIMin = "0.0", UIMax = "2.0", Delta = "0.01", ColorGradingMode = "contrast", ShiftMouseMovePixelPerDelta = "10", SupportDynamicSliderMaxValue = "true", editcondition = "bOverride_ColorContrastMidtones", DisplayName = "Contrast"))
	FVector4 ColorContrastMidtones;
	UPROPERTY(interp, BlueprintReadWrite, Category = "Color Grading|Midtones", meta = (UIMin = "0.0", UIMax = "2.0", Delta = "0.01", ColorGradingMode = "gamma", ShiftMouseMovePixelPerDelta = "10", SupportDynamicSliderMaxValue = "true", editcondition = "bOverride_ColorGammaMidtones", DisplayName = "Gamma"))
	FVector4 ColorGammaMidtones;
	UPROPERTY(interp, BlueprintReadWrite, Category = "Color Grading|Midtones", meta = (UIMin = "0.0", UIMax = "2.0", Delta = "0.01", ColorGradingMode = "gain", ShiftMouseMovePixelPerDelta = "10", SupportDynamicSliderMaxValue = "true", editcondition = "bOverride_ColorGainMidtones", DisplayName = "Gain"))
	FVector4 ColorGainMidtones;
	UPROPERTY(interp, BlueprintReadWrite, Category = "Color Grading|Midtones", meta = (UIMin = "-1.0", UIMax = "1.0", Delta = "0.001", ColorGradingMode = "offset", ShiftMouseMovePixelPerDelta = "20", SupportDynamicSliderMaxValue = "true", SupportDynamicSliderMinValue = "true", editcondition = "bOverride_ColorOffsetMidtones", DisplayName = "Offset"))
	FVector4 ColorOffsetMidtones;

	UPROPERTY(interp, BlueprintReadWrite, Category = "Color Grading|Highlights", meta = (UIMin = "0.0", UIMax = "2.0", Delta = "0.01", ColorGradingMode = "saturation", ShiftMouseMovePixelPerDelta = "10", SupportDynamicSliderMaxValue = "true", editcondition = "bOverride_ColorSaturationHighlights", DisplayName = "Saturation"))
	FVector4 ColorSaturationHighlights;
	UPROPERTY(interp, BlueprintReadWrite, Category = "Color Grading|Highlights", meta = (UIMin = "0.0", UIMax = "2.0", Delta = "0.01", ColorGradingMode = "contrast", ShiftMouseMovePixelPerDelta = "10", SupportDynamicSliderMaxValue = "true", editcondition = "bOverride_ColorContrastHighlights", DisplayName = "Contrast"))
	FVector4 ColorContrastHighlights;
	UPROPERTY(interp, BlueprintReadWrite, Category = "Color Grading|Highlights", meta = (UIMin = "0.0", UIMax = "2.0", Delta = "0.01", ColorGradingMode = "gamma", ShiftMouseMovePixelPerDelta = "10", SupportDynamicSliderMaxValue = "true", editcondition = "bOverride_ColorGammaHighlights", DisplayName = "Gamma"))
	FVector4 ColorGammaHighlights;
	UPROPERTY(interp, BlueprintReadWrite, Category = "Color Grading|Highlights", meta = (UIMin = "0.0", UIMax = "2.0", Delta = "0.01", ColorGradingMode = "gain", ShiftMouseMovePixelPerDelta = "10", SupportDynamicSliderMaxValue = "true", editcondition = "bOverride_ColorGainHighlights", DisplayName = "Gain"))
	FVector4 ColorGainHighlights;
	UPROPERTY(interp, BlueprintReadWrite, Category = "Color Grading|Highlights", meta = (UIMin = "-1.0", UIMax = "1.0", Delta = "0.001", ColorGradingMode = "offset", ShiftMouseMovePixelPerDelta = "20", SupportDynamicSliderMaxValue = "true", SupportDynamicSliderMinValue = "true", editcondition = "bOverride_ColorOffsetHighlights", DisplayName = "Offset"))
	FVector4 ColorOffsetHighlights;
	UPROPERTY(interp, BlueprintReadWrite, Category = "Color Grading|Highlights", meta = (UIMin = "-1.0", UIMax = "1.0", editcondition = "bOverride_ColorCorrectionHighlightsMin", DisplayName = "HighlightsMin"))
	float ColorCorrectionHighlightsMin;

	UPROPERTY(interp, BlueprintReadWrite, Category = "Color Grading|Shadows", meta = (UIMin = "-1.0", UIMax = "1.0", editcondition = "bOverride_ColorCorrectionShadowsMax", DisplayName = "ShadowsMax"))
	float ColorCorrectionShadowsMax;

	/** Correct for artifacts with "electric" blues due to the ACEScg color space. Bright blue desaturates instead of going to violet. */
	UPROPERTY(interp, BlueprintReadWrite, Category = "Color Grading|Misc", meta = (ClampMin = "0.0", ClampMax = "1.0", editcondition = "bOverride_BlueCorrection"))
	float BlueCorrection;
	/** Expand bright saturated colors outside the sRGB gamut to fake wide gamut rendering. */
	UPROPERTY(interp, BlueprintReadWrite, Category = "Color Grading|Misc", meta = (ClampMin = "0.0", UIMax = "1.0", editcondition = "bOverride_ExpandGamut"))
	float ExpandGamut;
	/** Allow effect of Tone Curve to be reduced (Set ToneCurveAmount and ExpandGamut to 0.0 to fully disable tone curve) */
	UPROPERTY(interp, BlueprintReadWrite, Category = "Color Grading|Misc", meta = (ClampMin = "0.0", UIMax = "1.0", editcondition = "bOverride_ToneCurveAmount"))
	float ToneCurveAmount;

	UPROPERTY(interp, BlueprintReadWrite, Category="Film", meta=(UIMin = "0.0", UIMax = "1.0", editcondition = "bOverride_FilmSlope", DisplayName = "Slope"))
	float FilmSlope;
	UPROPERTY(interp, BlueprintReadWrite, Category="Film", meta=(UIMin = "0.0", UIMax = "1.0", editcondition = "bOverride_FilmToe", DisplayName = "Toe"))
	float FilmToe;
	UPROPERTY(interp, BlueprintReadWrite, Category="Film", meta=(UIMin = "0.0", UIMax = "1.0", editcondition = "bOverride_FilmShoulder", DisplayName = "Shoulder"))
	float FilmShoulder;
	UPROPERTY(interp, BlueprintReadWrite, Category="Film", meta=(UIMin = "0.0", UIMax = "1.0", editcondition = "bOverride_FilmBlackClip", DisplayName = "Black clip"))
	float FilmBlackClip;
	UPROPERTY(interp, BlueprintReadWrite, Category="Film", meta=(UIMin = "0.0", UIMax = "1.0", editcondition = "bOverride_FilmWhiteClip", DisplayName = "White clip"))
	float FilmWhiteClip;

	UPROPERTY(interp, BlueprintReadWrite, Category="Film", meta=(editcondition = "bOverride_FilmWhitePoint", DisplayName = "Tint", HideAlphaChannel, LegacyTonemapper))
	FLinearColor FilmWhitePoint;
	UPROPERTY(interp, BlueprintReadWrite, Category="Film", AdvancedDisplay, meta=(editcondition = "bOverride_FilmShadowTint", DisplayName = "Tint Shadow", HideAlphaChannel, LegacyTonemapper))
	FLinearColor FilmShadowTint;
	UPROPERTY(interp, BlueprintReadWrite, Category="Film", AdvancedDisplay, meta=(UIMin = "0.0", UIMax = "1.0", editcondition = "bOverride_FilmShadowTintBlend", DisplayName = "Tint Shadow Blend", LegacyTonemapper))
	float FilmShadowTintBlend;
	UPROPERTY(interp, BlueprintReadWrite, Category="Film", AdvancedDisplay, meta=(UIMin = "0.0", UIMax = "1.0", editcondition = "bOverride_FilmShadowTintAmount", DisplayName = "Tint Shadow Amount", LegacyTonemapper))
	float FilmShadowTintAmount;

	UPROPERTY(interp, BlueprintReadWrite, Category="Film", meta=(UIMin = "0.0", UIMax = "2.0", editcondition = "bOverride_FilmSaturation", DisplayName = "Saturation", LegacyTonemapper))
	float FilmSaturation;
	UPROPERTY(interp, BlueprintReadWrite, Category="Film", AdvancedDisplay, meta=(editcondition = "bOverride_FilmChannelMixerRed", DisplayName = "Channel Mixer Red", HideAlphaChannel, LegacyTonemapper))
	FLinearColor FilmChannelMixerRed;
	UPROPERTY(interp, BlueprintReadWrite, Category="Film", AdvancedDisplay, meta=(editcondition = "bOverride_FilmChannelMixerGreen", DisplayName = "Channel Mixer Green", HideAlphaChannel, LegacyTonemapper))
	FLinearColor FilmChannelMixerGreen;
	UPROPERTY(interp, BlueprintReadWrite, Category="Film", AdvancedDisplay, meta=(editcondition = "bOverride_FilmChannelMixerBlue", DisplayName = " Channel Mixer Blue", HideAlphaChannel, LegacyTonemapper))
	FLinearColor FilmChannelMixerBlue;

	UPROPERTY(interp, BlueprintReadWrite, Category="Film", meta=(UIMin = "0.0", UIMax = "1.0", editcondition = "bOverride_FilmContrast", DisplayName = "Contrast", LegacyTonemapper))
	float FilmContrast;
	UPROPERTY(interp, BlueprintReadWrite, Category="Film", AdvancedDisplay, meta=(UIMin = "0.0", UIMax = "1.0", editcondition = "bOverride_FilmToeAmount", DisplayName = "Crush Shadows", LegacyTonemapper))
	float FilmToeAmount;
	UPROPERTY(interp, BlueprintReadWrite, Category="Film", AdvancedDisplay, meta=(UIMin = "0.0", UIMax = "1.0", editcondition = "bOverride_FilmHealAmount", DisplayName = "Crush Highlights", LegacyTonemapper))
	float FilmHealAmount;
	UPROPERTY(interp, BlueprintReadWrite, Category="Film", AdvancedDisplay, meta=(UIMin = "1.0", UIMax = "4.0", editcondition = "bOverride_FilmDynamicRange", DisplayName = "Dynamic Range", LegacyTonemapper))
	float FilmDynamicRange;

	/** Scene tint color */
	UPROPERTY(interp, BlueprintReadWrite, Category="Color Grading|Misc", meta=(editcondition = "bOverride_SceneColorTint", HideAlphaChannel))
	FLinearColor SceneColorTint;
	
	/** in percent, Scene chromatic aberration / color fringe (camera imperfection) to simulate an artifact that happens in real-world lens, mostly visible in the image corners. */
	UPROPERTY(interp, BlueprintReadWrite, Category = "Lens|Chromatic Aberration", meta = (UIMin = "0.0", UIMax = "5.0", editcondition = "bOverride_SceneFringeIntensity", DisplayName = "Intensity"))
	float SceneFringeIntensity;

	/** A normalized distance to the center of the framebuffer where the effect takes place. */
	UPROPERTY(interp, BlueprintReadWrite, Category = "Lens|Chromatic Aberration", meta = (UIMin = "0.0", UIMax = "1.0", editcondition = "bOverride_ChromaticAberrationStartOffset", DisplayName = "Start Offset"))
	float ChromaticAberrationStartOffset;

	/** Multiplier for all bloom contributions >=0: off, 1(default), >1 brighter */
	UPROPERTY(interp, BlueprintReadWrite, Category="Lens|Bloom", meta=(ClampMin = "0.0", UIMax = "8.0", editcondition = "bOverride_BloomIntensity", DisplayName = "Intensity"))
	float BloomIntensity;

	/**
	 * minimum brightness the bloom starts having effect
	 * -1:all pixels affect bloom equally (physically correct, faster as a threshold pass is omitted), 0:all pixels affect bloom brights more, 1(default), >1 brighter
	 */
	UPROPERTY(interp, BlueprintReadWrite, Category="Lens|Bloom", meta=(ClampMin = "-1.0", UIMax = "8.0", editcondition = "bOverride_BloomThreshold", DisplayName = "Threshold"))
	float BloomThreshold;

	/**
	 * Scale for all bloom sizes
	 */
	UPROPERTY(interp, BlueprintReadWrite, Category="Lens|Bloom", AdvancedDisplay, meta=(ClampMin = "0.0", UIMax = "64.0", editcondition = "bOverride_BloomSizeScale", DisplayName = "Size scale"))
	float BloomSizeScale;

	/**
	 * Diameter size for the Bloom1 in percent of the screen width
	 * (is done in 1/2 resolution, larger values cost more performance, good for high frequency details)
	 * >=0: can be clamped because of shader limitations
	 */
	UPROPERTY(interp, BlueprintReadWrite, Category="Lens|Bloom", AdvancedDisplay, meta=(ClampMin = "0.0", UIMax = "4.0", editcondition = "bOverride_Bloom1Size", DisplayName = "#1 Size"))
	float Bloom1Size;
	/**
	 * Diameter size for Bloom2 in percent of the screen width
	 * (is done in 1/4 resolution, larger values cost more performance)
	 * >=0: can be clamped because of shader limitations
	 */
	UPROPERTY(interp, BlueprintReadWrite, Category="Lens|Bloom", AdvancedDisplay, meta=(ClampMin = "0.0", UIMax = "8.0", editcondition = "bOverride_Bloom2Size", DisplayName = "#2 Size"))
	float Bloom2Size;
	/**
	 * Diameter size for Bloom3 in percent of the screen width
	 * (is done in 1/8 resolution, larger values cost more performance)
	 * >=0: can be clamped because of shader limitations
	 */
	UPROPERTY(interp, BlueprintReadWrite, Category="Lens|Bloom", AdvancedDisplay, meta=(ClampMin = "0.0", UIMax = "16.0", editcondition = "bOverride_Bloom3Size", DisplayName = "#3 Size"))
	float Bloom3Size;
	/**
	 * Diameter size for Bloom4 in percent of the screen width
	 * (is done in 1/16 resolution, larger values cost more performance, best for wide contributions)
	 * >=0: can be clamped because of shader limitations
	 */
	UPROPERTY(interp, BlueprintReadWrite, Category="Lens|Bloom", AdvancedDisplay, meta=(ClampMin = "0.0", UIMax = "32.0", editcondition = "bOverride_Bloom4Size", DisplayName = "#4 Size"))
	float Bloom4Size;
	/**
	 * Diameter size for Bloom5 in percent of the screen width
	 * (is done in 1/32 resolution, larger values cost more performance, best for wide contributions)
	 * >=0: can be clamped because of shader limitations
	 */
	UPROPERTY(interp, BlueprintReadWrite, Category="Lens|Bloom", AdvancedDisplay, meta=(ClampMin = "0.0", UIMax = "64.0", editcondition = "bOverride_Bloom5Size", DisplayName = "#5 Size"))
	float Bloom5Size;
	/**
	 * Diameter size for Bloom6 in percent of the screen width
	 * (is done in 1/64 resolution, larger values cost more performance, best for wide contributions)
	 * >=0: can be clamped because of shader limitations
	 */
	UPROPERTY(interp, BlueprintReadWrite, Category="Lens|Bloom", AdvancedDisplay, meta=(ClampMin = "0.0", UIMax = "128.0", editcondition = "bOverride_Bloom6Size", DisplayName = "#6 Size"))
	float Bloom6Size;

	/** Bloom1 tint color */
	UPROPERTY(interp, BlueprintReadWrite, Category="Lens|Bloom", AdvancedDisplay, meta=(editcondition = "bOverride_Bloom1Tint", DisplayName = "#1 Tint", HideAlphaChannel))
	FLinearColor Bloom1Tint;
	/** Bloom2 tint color */
	UPROPERTY(interp, BlueprintReadWrite, Category="Lens|Bloom", AdvancedDisplay, meta=(editcondition = "bOverride_Bloom2Tint", DisplayName = "#2 Tint", HideAlphaChannel))
	FLinearColor Bloom2Tint;
	/** Bloom3 tint color */
	UPROPERTY(interp, BlueprintReadWrite, Category="Lens|Bloom", AdvancedDisplay, meta=(editcondition = "bOverride_Bloom3Tint", DisplayName = "#3 Tint", HideAlphaChannel))
	FLinearColor Bloom3Tint;
	/** Bloom4 tint color */
	UPROPERTY(interp, BlueprintReadWrite, Category="Lens|Bloom", AdvancedDisplay, meta=(editcondition = "bOverride_Bloom4Tint", DisplayName = "#4 Tint", HideAlphaChannel))
	FLinearColor Bloom4Tint;
	/** Bloom5 tint color */
	UPROPERTY(interp, BlueprintReadWrite, Category="Lens|Bloom", AdvancedDisplay, meta=(editcondition = "bOverride_Bloom5Tint", DisplayName = "#5 Tint", HideAlphaChannel))
	FLinearColor Bloom5Tint;
	/** Bloom6 tint color */
	UPROPERTY(interp, BlueprintReadWrite, Category="Lens|Bloom", AdvancedDisplay, meta=(editcondition = "bOverride_Bloom6Tint", DisplayName = "#6 Tint", HideAlphaChannel))
	FLinearColor Bloom6Tint;

	/** Relative size of the convolution kernel image compared to the minor axis of the viewport  */
	UPROPERTY(interp, BlueprintReadWrite, Category = "Lens|Bloom", AdvancedDisplay, meta = (ClampMin = "0.0", UIMax = "1.0", editcondition = "bOverride_BloomConvolutionSize", DisplayName = "Convolution Scale"))
	float BloomConvolutionSize;

	/** Texture to replace default convolution bloom kernel */
	UPROPERTY(EditAnywhere, BlueprintReadWrite, Category = "Lens|Bloom", meta = (editcondition = "bOverride_BloomConvolutionTexture", DisplayName = "Convolution Kernel"))
	class UTexture2D* BloomConvolutionTexture;

	/** The UV location of the center of the kernel.  Should be very close to (.5,.5) */
	UPROPERTY(interp, BlueprintReadWrite, Category = "Lens|Bloom", AdvancedDisplay, meta = (editcondition = "bOverride_BloomConvolutionCenterUV", DisplayName = "Convolution Center"))
	FVector2D BloomConvolutionCenterUV;

#if WITH_EDITORONLY_DATA
	UPROPERTY()
	FVector BloomConvolutionPreFilter_DEPRECATED;
#endif
	
	/** Boost intensity of select pixels  prior to computing bloom convolution (Min, Max, Multiplier).  Max < Min disables */
	UPROPERTY(interp, BlueprintReadWrite, Category = "Lens|Bloom", AdvancedDisplay, meta = (editcondition = "bOverride_BloomConvolutionPreFilterMin", DisplayName = "Convolution Boost Min"))
	float BloomConvolutionPreFilterMin;

	/** Boost intensity of select pixels  prior to computing bloom convolution (Min, Max, Multiplier).  Max < Min disables */
	UPROPERTY(interp, BlueprintReadWrite, Category = "Lens|Bloom", AdvancedDisplay, meta = (editcondition = "bOverride_BloomConvolutionPreFilterMax", DisplayName = "Convolution Boost Max"))
	float BloomConvolutionPreFilterMax;

	/** Boost intensity of select pixels  prior to computing bloom convolution (Min, Max, Multiplier).  Max < Min disables */
	UPROPERTY(interp, BlueprintReadWrite, Category = "Lens|Bloom", AdvancedDisplay, meta = (editcondition = "bOverride_BloomConvolutionPreFilterMult", DisplayName = "Convolution Boost Mult"))
	float BloomConvolutionPreFilterMult;

	/** Implicit buffer region as a fraction of the screen size to insure the bloom does not wrap across the screen.  Larger sizes have perf impact.*/
	UPROPERTY(interp, BlueprintReadWrite, Category = "Lens|Bloom", AdvancedDisplay, meta = (ClampMin = "0.0", UIMax = "1.0", editcondition = "bOverride_BloomConvolutionBufferScale", DisplayName = "Convolution Buffer"))
	float BloomConvolutionBufferScale;
	
	/**
	 * Texture that defines the dirt on the camera lens where the light of very bright objects is scattered.
	 */
	UPROPERTY(EditAnywhere, BlueprintReadWrite, Category="Lens|Dirt Mask", meta=(editcondition = "bOverride_BloomDirtMask", DisplayName = "Dirt Mask Texture"))
	class UTexture* BloomDirtMask;	
	
	/** BloomDirtMask intensity */
	UPROPERTY(interp, BlueprintReadWrite, Category="Lens|Dirt Mask", meta=(ClampMin = "0.0", UIMax = "8.0", editcondition = "bOverride_BloomDirtMaskIntensity", DisplayName = "Dirt Mask Intensity"))
	float BloomDirtMaskIntensity;

	/** BloomDirtMask tint color */
	UPROPERTY(interp, BlueprintReadWrite, Category="Lens|Dirt Mask", meta=(editcondition = "bOverride_BloomDirtMaskTint", DisplayName = "Dirt Mask Tint", HideAlphaChannel))
	FLinearColor BloomDirtMaskTint;

	/** AmbientCubemap tint color */
	UPROPERTY(interp, BlueprintReadWrite, Category="Rendering Features|Ambient Cubemap", meta=(editcondition = "bOverride_AmbientCubemapTint", DisplayName = "Tint", HideAlphaChannel))
	FLinearColor AmbientCubemapTint;

	/**
	 * To scale the Ambient cubemap brightness
	 * >=0: off, 1(default), >1 brighter
	 */
	UPROPERTY(interp, BlueprintReadWrite, Category="Rendering Features|Ambient Cubemap", meta=(ClampMin = "0.0", UIMax = "4.0", editcondition = "bOverride_AmbientCubemapIntensity", DisplayName = "Intensity"))
	float AmbientCubemapIntensity;

	/** The Ambient cubemap (Affects diffuse and specular shading), blends additively which if different from all other settings here */
	UPROPERTY(EditAnywhere, BlueprintReadWrite, Category="Rendering Features|Ambient Cubemap", meta=(DisplayName = "Cubemap Texture"))
	class UTextureCube* AmbientCubemap;

	/** The camera shutter in seconds.*/
	UPROPERTY(EditAnywhere, BlueprintReadWrite, Category="Lens|Camera", meta=(ClampMin = "1.0", ClampMax = "2000.0", editcondition = "bOverride_CameraShutterSpeed", DisplayName = "Shutter Speed (1/s)"))
    float CameraShutterSpeed;

	/** The camera sensor sensitivity in ISO.*/
	UPROPERTY(EditAnywhere, BlueprintReadWrite, Category="Lens|Camera", meta=(ClampMin = "1.0", tooltip = "The camera sensor sensitivity", editcondition = "bOverride_CameraISO", DisplayName = "ISO"))
    float CameraISO;

	/** Defines the opening of the camera lens, Aperture is 1/fstop, typical lens go down to f/1.2 (large opening), larger numbers reduce the DOF effect */
	UPROPERTY(interp, BlueprintReadWrite, Category="Lens|Camera", meta=(ClampMin = "1.0", ClampMax = "32.0", editcondition = "bOverride_DepthOfFieldFstop", DisplayName = "Aperture (F-stop)"))
	float DepthOfFieldFstop;

	/** Defines the maximum opening of the camera lens to control the curvature of blades of the diaphragm. Set it to 0 to get straight blades. */
	UPROPERTY(interp, BlueprintReadWrite, Category="Lens|Camera", meta=(ClampMin = "0.0", ClampMax = "32.0", editcondition = "bOverride_DepthOfFieldMinFstop", DisplayName = "Maximum Aperture (min F-stop)"))
	float DepthOfFieldMinFstop;

	/** Defines the number of blades of the diaphragm within the lens (between 4 and 16). */
	UPROPERTY(interp, BlueprintReadWrite, Category="Lens|Camera", meta=(ClampMin = "4", ClampMax = "16", editcondition = "bOverride_DepthOfFieldBladeCount", DisplayName = "Number of diaphragm blades"))
	int32 DepthOfFieldBladeCount;

	/**
	 * Logarithmic adjustment for the exposure. Only used if a tonemapper is specified.
	 * 0: no adjustment, -1:2x darker, -2:4x darker, 1:2x brighter, 2:4x brighter, ...
	 */
	UPROPERTY(interp, BlueprintReadWrite, Category = "Lens|Exposure", meta = (UIMin = "-15.0", UIMax = "15.0", editcondition = "bOverride_AutoExposureBias", DisplayName = "Exposure Compensation "))
	float AutoExposureBias;

	/**
	 * With the auto exposure changes, we are changing the AutoExposureBias inside the serialization code. We are 
	 * storing that value before conversion here as a backup. Hopefully it will not be needed, and removed in the next engine revision.
	 */
	UPROPERTY()
	float AutoExposureBiasBackup;

	/**
	 * With the auto exposure changes, we are also changing the auto exposure override value, so we are storing 
	 * that backup as well.
	 */
	UPROPERTY()
	uint8 bOverride_AutoExposureBiasBackup : 1;

	/** Enables physical camera exposure using ShutterSpeed/ISO/Aperture. */
	UPROPERTY(EditAnywhere, BlueprintReadWrite, Category = "Lens|Exposure", meta = (editcondition = "bOverride_AutoExposureApplyPhysicalCameraExposure", DisplayName = "Apply Physical Camera Exposure", tooltip = "Only affects Manual exposure mode."))
	uint32 AutoExposureApplyPhysicalCameraExposure : 1;

	/**
	 * Exposure compensation based on the scene EV100.
	 * Used to calibrate the final exposure differently depending on the average scene luminance.
	 * 0: no adjustment, -1:2x darker, -2:4x darker, 1:2x brighter, 2:4x brighter, ...
	 */
	UPROPERTY(EditAnywhere, BlueprintReadWrite, Category = "Lens|Exposure", meta = (editcondition = "bOverride_AutoExposureBiasCurve", DisplayName = "Exposure Compensation Curve"))
	class UCurveFloat* AutoExposureBiasCurve = nullptr;

	/**
	 * Exposure metering mask. Bright spots on the mask will have high influence on auto-exposure metering
	 * and dark spots will have low influence.
	 */
	UPROPERTY(EditAnywhere, BlueprintReadWrite, Category="Lens|Exposure", meta=(editcondition = "bOverride_AutoExposureMeterMask", DisplayName = "Exposure Metering Mask"))
	class UTexture* AutoExposureMeterMask = nullptr;	

	/**
	 * The eye adaptation will adapt to a value extracted from the luminance histogram of the scene color.
	 * The value is defined as having x percent below this brightness. Higher values give bright spots on the screen more priority
	 * but can lead to less stable results. Lower values give the medium and darker values more priority but might cause burn out of
	 * bright spots.
	 * >0, <100, good values are in the range 70 .. 80
	 */
	UPROPERTY(interp, BlueprintReadWrite, Category="Lens|Exposure", AdvancedDisplay, meta=(ClampMin = "0.0", ClampMax = "100.0", editcondition = "bOverride_AutoExposureLowPercent", DisplayName = "Low Percent"))
	float AutoExposureLowPercent;

	/**
	 * The eye adaptation will adapt to a value extracted from the luminance histogram of the scene color.
	 * The value is defined as having x percent below this brightness. Higher values give bright spots on the screen more priority
	 * but can lead to less stable results. Lower values give the medium and darker values more priority but might cause burn out of
	 * bright spots.
	 * >0, <100, good values are in the range 80 .. 95
	 */
	UPROPERTY(interp, BlueprintReadWrite, Category="Lens|Exposure", AdvancedDisplay, meta=(ClampMin = "0.0", ClampMax = "100.0", editcondition = "bOverride_AutoExposureHighPercent", DisplayName = "High Percent"))
	float AutoExposureHighPercent;

	/**
	 * Auto-Exposure minimum adaptation. Eye Adaptation is disabled if Min = Max. 
	 * Auto-exposure is implemented by choosing an exposure value for which the average luminance generates a pixel brightness equal to the Constant Calibration value.
	 * The Min/Max are expressed in pixel luminance (cd/m2) or in EV100 when using ExtendDefaultLuminanceRange (see project settings).
	 */
	UPROPERTY(interp, BlueprintReadWrite, Category="Lens|Exposure", meta=(ClampMin = "-10.0", UIMax = "20.0", editcondition = "bOverride_AutoExposureMinBrightness", DisplayName = "Min Brightness"))
	float AutoExposureMinBrightness;

	/**
	 * Auto-Exposure maximum adaptation. Eye Adaptation is disabled if Min = Max. 
	 * Auto-exposure is implemented by choosing an exposure value for which the average luminance generates a pixel brightness equal to the Constant Calibration value.
	 * The Min/Max are expressed in pixel luminance (cd/m2) or in EV100 when using ExtendDefaultLuminanceRange (see project settings).
	 */
	UPROPERTY(interp, BlueprintReadWrite, Category="Lens|Exposure", meta=(ClampMin = "-10.0", UIMax = "20.0", editcondition = "bOverride_AutoExposureMaxBrightness", DisplayName = "Max Brightness"))
	float AutoExposureMaxBrightness;

	/** >0 */
	UPROPERTY(interp, BlueprintReadWrite, Category="Lens|Exposure", meta=(ClampMin = "0.02", UIMax = "20.0", editcondition = "bOverride_AutoExposureSpeedUp", DisplayName = "Speed Up", tooltip = "In F-stops per second, should be >0"))
	float AutoExposureSpeedUp;

	/** >0 */
	UPROPERTY(interp, BlueprintReadWrite, Category="Lens|Exposure", meta=(ClampMin = "0.02", UIMax = "20.0", editcondition = "bOverride_AutoExposureSpeedDown", DisplayName = "Speed Down", tooltip = "In F-stops per second, should be >0"))
	float AutoExposureSpeedDown;

	/** Histogram Min value. Expressed in Log2(Luminance) or in EV100 when using ExtendDefaultLuminanceRange (see project settings) */
	UPROPERTY(interp, BlueprintReadWrite, Category="Lens|Exposure", AdvancedDisplay, meta=(UIMin = "-16", UIMax = "0.0", editcondition = "bOverride_HistogramLogMin"))
	float HistogramLogMin;

	/** Histogram Max value. Expressed in Log2(Luminance) or in EV100 when using ExtendDefaultLuminanceRange (see project settings) */
	UPROPERTY(interp, BlueprintReadWrite, Category="Lens|Exposure", AdvancedDisplay, meta=(UIMin = "0.0", UIMax = "16.0", editcondition = "bOverride_HistogramLogMax"))
	float HistogramLogMax;

	/** Calibration constant for 18% albedo, deprecating this value. */
	UPROPERTY()
	float AutoExposureCalibrationConstant_DEPRECATED;

	/** Brightness scale of the image cased lens flares (linear) */
	UPROPERTY(interp, BlueprintReadWrite, Category="Lens|Lens Flares", meta=(UIMin = "0.0", UIMax = "16.0", editcondition = "bOverride_LensFlareIntensity", DisplayName = "Intensity"))
	float LensFlareIntensity;

	/** Tint color for the image based lens flares. */
	UPROPERTY(interp, BlueprintReadWrite, Category="Lens|Lens Flares", meta=(editcondition = "bOverride_LensFlareTint", DisplayName = "Tint", HideAlphaChannel))
	FLinearColor LensFlareTint;

	/** Size of the Lens Blur (in percent of the view width) that is done with the Bokeh texture (note: performance cost is radius*radius) */
	UPROPERTY(interp, BlueprintReadWrite, Category="Lens|Lens Flares", meta=(UIMin = "0.0", UIMax = "32.0", editcondition = "bOverride_LensFlareBokehSize", DisplayName = "BokehSize"))
	float LensFlareBokehSize;

	/** Minimum brightness the lens flare starts having effect (this should be as high as possible to avoid the performance cost of blurring content that is too dark too see) */
	UPROPERTY(interp, BlueprintReadWrite, Category="Lens|Lens Flares", meta=(UIMin = "0.1", UIMax = "32.0", editcondition = "bOverride_LensFlareThreshold", DisplayName = "Threshold"))
	float LensFlareThreshold;

	/** Defines the shape of the Bokeh when the image base lens flares are blurred, cannot be blended */
	UPROPERTY(EditAnywhere, BlueprintReadWrite, Category="Lens|Lens Flares", meta=(editcondition = "bOverride_LensFlareBokehShape", DisplayName = "BokehShape"))
	class UTexture* LensFlareBokehShape;

	/** RGB defines the lens flare color, A it's position. This is a temporary solution. */
	UPROPERTY(EditAnywhere, Category="Lens|Lens Flares", meta=(editcondition = "bOverride_LensFlareTints", DisplayName = "Tints"))
	FLinearColor LensFlareTints[8];

	/** 0..1 0=off/no vignette .. 1=strong vignette */
	UPROPERTY(interp, BlueprintReadWrite, Category="Lens|Image Effects", meta=(UIMin = "0.0", UIMax = "1.0", editcondition = "bOverride_VignetteIntensity"))
	float VignetteIntensity;

	/** 0..1 grain jitter */
	UPROPERTY(interp, BlueprintReadWrite, Category = "Lens|Image Effects", meta=(UIMin = "0.0", UIMax = "1.0", editcondition = "bOverride_GrainJitter"))
	float GrainJitter;

	/** 0..1 grain intensity */
	UPROPERTY(interp, BlueprintReadWrite, Category="Lens|Image Effects", meta=(UIMin = "0.0", UIMax = "1.0", editcondition = "bOverride_GrainIntensity"))
	float GrainIntensity;

	/** 0..1 0=off/no ambient occlusion .. 1=strong ambient occlusion, defines how much it affects the non direct lighting after base pass */
	UPROPERTY(interp, BlueprintReadWrite, Category="Rendering Features|Ambient Occlusion", meta=(ClampMin = "0.0", ClampMax = "1.0", editcondition = "bOverride_AmbientOcclusionIntensity", DisplayName = "Intensity"))
	float AmbientOcclusionIntensity;

	/** 0..1 0=no effect on static lighting .. 1=AO affects the stat lighting, 0 is free meaning no extra rendering pass */
	UPROPERTY(interp, BlueprintReadWrite, Category="Rendering Features|Ambient Occlusion", AdvancedDisplay, meta=(ClampMin = "0.0", ClampMax = "1.0", editcondition = "bOverride_AmbientOcclusionStaticFraction", DisplayName = "Static Fraction"))
	float AmbientOcclusionStaticFraction;

	/** >0, in unreal units, bigger values means even distant surfaces affect the ambient occlusion */
	UPROPERTY(interp, BlueprintReadWrite, Category="Rendering Features|Ambient Occlusion", meta=(ClampMin = "0.1", UIMax = "500.0", editcondition = "bOverride_AmbientOcclusionRadius", DisplayName = "Radius"))
	float AmbientOcclusionRadius;

	/** true: AO radius is in world space units, false: AO radius is locked the view space in 400 units */
	UPROPERTY(EditAnywhere, BlueprintReadWrite, Category="Rendering Features|Ambient Occlusion", AdvancedDisplay, meta=(editcondition = "bOverride_AmbientOcclusionRadiusInWS", DisplayName = "Radius in WorldSpace"))
	uint32 AmbientOcclusionRadiusInWS:1;

	/** >0, in unreal units, at what distance the AO effect disppears in the distance (avoding artifacts and AO effects on huge object) */
	UPROPERTY(interp, BlueprintReadWrite, Category="Rendering Features|Ambient Occlusion", AdvancedDisplay, meta=(ClampMin = "0.0", UIMax = "20000.0", editcondition = "bOverride_AmbientOcclusionFadeDistance", DisplayName = "Fade Out Distance"))
	float AmbientOcclusionFadeDistance;
	
	/** >0, in unreal units, how many units before AmbientOcclusionFadeOutDistance it starts fading out */
	UPROPERTY(interp, BlueprintReadWrite, Category="Rendering Features|Ambient Occlusion", AdvancedDisplay, meta=(ClampMin = "0.0", UIMax = "20000.0", editcondition = "bOverride_AmbientOcclusionFadeRadius", DisplayName = "Fade Out Radius"))
	float AmbientOcclusionFadeRadius;

	/** >0, in unreal units, how wide the ambient occlusion effect should affect the geometry (in depth), will be removed - only used for non normal method which is not exposed */
	UPROPERTY()
	float AmbientOcclusionDistance_DEPRECATED;

	/** >0, in unreal units, bigger values means even distant surfaces affect the ambient occlusion */
	UPROPERTY(interp, BlueprintReadWrite, Category="Rendering Features|Ambient Occlusion", AdvancedDisplay, meta=(ClampMin = "0.1", UIMax = "8.0", editcondition = "bOverride_AmbientOcclusionPower", DisplayName = "Power"))
	float AmbientOcclusionPower;

	/** >0, in unreal units, default (3.0) works well for flat surfaces but can reduce details */
	UPROPERTY(interp, BlueprintReadWrite, Category="Rendering Features|Ambient Occlusion", AdvancedDisplay, meta=(ClampMin = "0.0", UIMax = "10.0", editcondition = "bOverride_AmbientOcclusionBias", DisplayName = "Bias"))
	float AmbientOcclusionBias;

	/** 0=lowest quality..100=maximum quality, only a few quality levels are implemented, no soft transition */
	UPROPERTY(interp, BlueprintReadWrite, Category="Rendering Features|Ambient Occlusion", AdvancedDisplay, meta=(ClampMin = "0.0", UIMax = "100.0", editcondition = "bOverride_AmbientOcclusionQuality", DisplayName = "Quality"))
	float AmbientOcclusionQuality;

	/** Affects the blend over the multiple mips (lower resolution versions) , 0:fully use full resolution, 1::fully use low resolution, around 0.6 seems to be a good value */
	UPROPERTY(interp, BlueprintReadWrite, Category="Rendering Features|Ambient Occlusion", AdvancedDisplay, meta=(ClampMin = "0.1", UIMax = "1.0", editcondition = "bOverride_AmbientOcclusionMipBlend", DisplayName = "Mip Blend"))
	float AmbientOcclusionMipBlend;

	/** Affects the radius AO radius scale over the multiple mips (lower resolution versions) */
	UPROPERTY(interp, BlueprintReadWrite, Category="Rendering Features|Ambient Occlusion", AdvancedDisplay, meta=(ClampMin = "0.5", UIMax = "4.0", editcondition = "bOverride_AmbientOcclusionMipScale", DisplayName = "Mip Scale"))
	float AmbientOcclusionMipScale;

	/** to tweak the bilateral upsampling when using multiple mips (lower resolution versions) */
	UPROPERTY(interp, BlueprintReadWrite, Category="Rendering Features|Ambient Occlusion", AdvancedDisplay, meta=(ClampMin = "0.0", UIMax = "0.1", editcondition = "bOverride_AmbientOcclusionMipThreshold", DisplayName = "Mip Threshold"))
	float AmbientOcclusionMipThreshold;

	/** How much to blend the current frame with previous frames when using GTAO with temporal accumulation */
	UPROPERTY(interp, BlueprintReadWrite, Category = "Rendering Features|Ambient Occlusion", AdvancedDisplay, meta = (ClampMin = "0.0", UIMax = "0.5", editcondition = "bOverride_AmbientOcclusionTemporalBlendWeight", DisplayName = "Temporal Blend Weight"))
	float AmbientOcclusionTemporalBlendWeight;

	/** Enables ray tracing ambient occlusion. */
	UPROPERTY(interp, EditAnywhere, BlueprintReadWrite, Category = "Rendering Features|Ray Tracing Ambient Occlusion", meta = (editcondition = "bOverride_RayTracingAO", DisplayName = "Enabled"))
	uint32 RayTracingAO : 1;

	/** Sets the samples per pixel for ray tracing ambient occlusion. */
	UPROPERTY(interp, EditAnywhere, BlueprintReadWrite, Category = "Rendering Features|Ray Tracing Ambient Occlusion", meta = (ClampMin = "1", ClampMax = "64", editcondition = "bOverride_RayTracingAOSamplesPerPixel", DisplayName = "Samples Per Pixel"))
	int32 RayTracingAOSamplesPerPixel;

	/** Scalar factor on the ray-tracing ambient occlusion score. */
	UPROPERTY(interp, EditAnywhere, BlueprintReadWrite, Category = "Rendering Features|Ray Tracing Ambient Occlusion", meta = (ClampMin = "0.0", ClampMax = "1.0", editcondition = "bOverride_RayTracingAOIntensity", DisplayName = "Intensity"))
	float RayTracingAOIntensity;

	/** Defines the world-space search radius for occlusion rays. */
	UPROPERTY(interp, EditAnywhere, BlueprintReadWrite, Category = "Rendering Features|Ray Tracing Ambient Occlusion", meta = (ClampMin = "0.0", ClampMax = "10000.0", editcondition = "bOverride_RayTracingAORadius", DisplayName = "Radius"))
	float RayTracingAORadius;

	/** Adjusts indirect lighting color. (1,1,1) is default. (0,0,0) to disable GI. The show flag 'Global Illumination' must be enabled to use this property. */
	UPROPERTY(interp, BlueprintReadWrite, Category="Rendering Features|Global Illumination", meta=(editcondition = "bOverride_IndirectLightingColor", DisplayName = "Indirect Lighting Color", HideAlphaChannel))
	FLinearColor IndirectLightingColor;

	/** Scales the indirect lighting contribution. A value of 0 disables GI. Default is 1. The show flag 'Global Illumination' must be enabled to use this property. */
	UPROPERTY(interp, BlueprintReadWrite, Category="Rendering Features|Global Illumination", meta=(ClampMin = "0", UIMax = "4.0", editcondition = "bOverride_IndirectLightingIntensity", DisplayName = "Indirect Lighting Intensity"))
	float IndirectLightingIntensity;

#if WITH_EDITORONLY_DATA
	UPROPERTY()
	uint32 RayTracingGI_DEPRECATED : 1;
#endif

	/** Sets the ray tracing global illumination type. */
	UPROPERTY(interp, EditAnywhere, BlueprintReadWrite, Category = "Rendering Features|Ray Tracing Global Illumination", meta = (editcondition = "bOverride_RayTracingGI", DisplayName = "Type"))
	ERayTracingGlobalIlluminationType RayTracingGIType;

	/** Sets the ray tracing global illumination maximum bounces. */
	UPROPERTY(interp, EditAnywhere, BlueprintReadWrite, Category = "Rendering Features|Ray Tracing Global Illumination", meta = (ClampMin = "0", ClampMax = "50", editcondition = "bOverride_RayTracingGIMaxBounces", DisplayName = "Max. Bounces"))
	int32 RayTracingGIMaxBounces;

	/** Sets the samples per pixel for ray tracing global illumination. */
	UPROPERTY(interp, EditAnywhere, BlueprintReadWrite, Category = "Rendering Features|Ray Tracing Global Illumination", meta = (ClampMin = "1", ClampMax = "64", editcondition = "bOverride_RayTracingGISamplesPerPixel", DisplayName = "Samples Per Pixel"))
	int32 RayTracingGISamplesPerPixel;

	/** Color grading lookup table intensity. 0 = no intensity, 1=full intensity */
	UPROPERTY(interp, BlueprintReadWrite, Category="Color Grading|Misc", meta=(ClampMin = "0", ClampMax = "1.0", editcondition = "bOverride_ColorGradingIntensity", DisplayName = "Color Grading LUT Intensity"))
	float ColorGradingIntensity;

	/** Look up table texture to use or none of not used*/
	UPROPERTY(EditAnywhere, BlueprintReadWrite, Category="Color Grading|Misc", meta=(editcondition = "bOverride_ColorGradingLUT", DisplayName = "Color Grading LUT"))
	class UTexture* ColorGradingLUT;

	/** Width of the camera sensor to assume, in mm. */
	UPROPERTY(BlueprintReadWrite, Category="Lens|Depth of Field", meta=(ForceUnits=mm, ClampMin = "0.1", UIMin="0.1", UIMax= "1000.0", editcondition = "bOverride_DepthOfFieldSensorWidth", DisplayName = "Sensor Width (mm)"))
	float DepthOfFieldSensorWidth;

	/** Distance in which the Depth of Field effect should be sharp, in unreal units (cm) */
	UPROPERTY(interp, BlueprintReadWrite, Category="Lens|Depth of Field", meta=(ClampMin = "0.0", UIMin = "1.0", UIMax = "10000.0", editcondition = "bOverride_DepthOfFieldFocalDistance", DisplayName = "Focal Distance"))
	float DepthOfFieldFocalDistance;

	/** CircleDOF only: Depth blur km for 50% */
	UPROPERTY(interp, BlueprintReadWrite, Category="Lens|Depth of Field", meta=(ClampMin = "0.000001", ClampMax = "100.0", editcondition = "bOverride_DepthOfFieldDepthBlurAmount", DisplayName = "Depth Blur km for 50%"))
	float DepthOfFieldDepthBlurAmount;

	/** CircleDOF only: Depth blur radius in pixels at 1920x */
	UPROPERTY(interp, BlueprintReadWrite, Category="Lens|Depth of Field", meta=(ClampMin = "0.0", UIMax = "4.0", editcondition = "bOverride_DepthOfFieldDepthBlurRadius", DisplayName = "Depth Blur Radius"))
	float DepthOfFieldDepthBlurRadius;

	/** Artificial region where all content is in focus, starting after DepthOfFieldFocalDistance, in unreal units  (cm) */
	UPROPERTY(interp, BlueprintReadWrite, Category="Lens|Mobile Depth of Field", meta=(UIMin = "0.0", UIMax = "10000.0", editcondition = "bOverride_DepthOfFieldFocalRegion", DisplayName = "Focal Region"))
	float DepthOfFieldFocalRegion;

	/** To define the width of the transition region next to the focal region on the near side (cm) */
	UPROPERTY(interp, BlueprintReadWrite, Category="Lens|Mobile Depth of Field", meta=(UIMin = "0.0", UIMax = "10000.0", editcondition = "bOverride_DepthOfFieldNearTransitionRegion", DisplayName = "Near Transition Region"))
	float DepthOfFieldNearTransitionRegion;

	/** To define the width of the transition region next to the focal region on the near side (cm) */
	UPROPERTY(interp, BlueprintReadWrite, Category="Lens|Mobile Depth of Field", meta=(UIMin = "0.0", UIMax = "10000.0", editcondition = "bOverride_DepthOfFieldFarTransitionRegion", DisplayName = "Far Transition Region"))
	float DepthOfFieldFarTransitionRegion;

	/** SM5: BokehDOF only: To amplify the depth of field effect (like aperture)  0=off 
	    ES3_1: Used to blend DoF. 0=off
	*/
	UPROPERTY(interp, BlueprintReadWrite, Category="Lens|Mobile Depth of Field", meta=(ClampMin = "0.0", ClampMax = "2.0", editcondition = "bOverride_DepthOfFieldScale", DisplayName = "Scale"))
	float DepthOfFieldScale;

	/** Gaussian only: Maximum size of the Depth of Field blur (in percent of the view width) (note: performance cost scales with size) */
	UPROPERTY(interp, BlueprintReadWrite, Category="Lens|Mobile Depth of Field", meta=(UIMin = "0.0", UIMax = "32.0", editcondition = "bOverride_DepthOfFieldNearBlurSize", DisplayName = "Near Blur Size"))
	float DepthOfFieldNearBlurSize;

	/** Gaussian only: Maximum size of the Depth of Field blur (in percent of the view width) (note: performance cost scales with size) */
	UPROPERTY(interp, BlueprintReadWrite, Category="Lens|Mobile Depth of Field", meta=(UIMin = "0.0", UIMax = "32.0", editcondition = "bOverride_DepthOfFieldFarBlurSize", DisplayName = "Far Blur Size"))
	float DepthOfFieldFarBlurSize;

	/** Occlusion tweak factor 1 (0.18 to get natural occlusion, 0.4 to solve layer color leaking issues) */
	UPROPERTY(interp, BlueprintReadWrite, Category="Lens|Mobile Depth of Field", AdvancedDisplay, meta=(ClampMin = "0.0", ClampMax = "1.0", editcondition = "bOverride_DepthOfFieldOcclusion", DisplayName = "Occlusion"))
	float DepthOfFieldOcclusion;

	/** Artificial distance to allow the skybox to be in focus (e.g. 200000), <=0 to switch the feature off, only for GaussianDOF, can cost performance */
	UPROPERTY(interp, BlueprintReadWrite, Category="Lens|Mobile Depth of Field", AdvancedDisplay, meta=(ClampMin = "0.0", ClampMax = "200000.0", editcondition = "bOverride_DepthOfFieldSkyFocusDistance", DisplayName = "Sky Distance"))
	float DepthOfFieldSkyFocusDistance;

	/** Artificial circular mask to (near) blur content outside the radius, only for GaussianDOF, diameter in percent of screen width, costs performance if the mask is used, keep Feather can Radius on default to keep it off */
	UPROPERTY(interp, BlueprintReadWrite, Category="Lens|Mobile Depth of Field", AdvancedDisplay, meta=(UIMin = "0.0", UIMax = "100.0", editcondition = "bOverride_DepthOfFieldVignetteSize", DisplayName = "Vignette Size"))
	float DepthOfFieldVignetteSize;

	/** Strength of motion blur, 0:off, should be renamed to intensity */
	UPROPERTY(interp, BlueprintReadWrite, Category="Rendering Features|Motion Blur", meta=(ClampMin = "0.0", ClampMax = "1.0", editcondition = "bOverride_MotionBlurAmount", DisplayName = "Amount"))
	float MotionBlurAmount;
	/** max distortion caused by motion blur, in percent of the screen width, 0:off */
	UPROPERTY(interp, BlueprintReadWrite, Category="Rendering Features|Motion Blur", meta=(ClampMin = "0.0", ClampMax = "100.0", editcondition = "bOverride_MotionBlurMax", DisplayName = "Max"))
	float MotionBlurMax;
	/**
	 * Defines the target FPS for motion blur. Makes motion blur independent of actual frame rate and relative
	 * to the specified target FPS instead. Higher target FPS results in shorter frames, which means shorter
	 * shutter times and less motion blur. Lower FPS means more motion blur. A value of zero makes the motion
	 * blur dependent on the actual frame rate.
	 */
	UPROPERTY(EditAnywhere, BlueprintReadWrite, Category = "Rendering Features|Motion Blur", meta=(ClampMin = "0", ClampMax = "120", editcondition = "bOverride_MotionBlurTargetFPS", DisplayName = "Target FPS"))
	int32 MotionBlurTargetFPS;

	/** The minimum projected screen radius for a primitive to be drawn in the velocity pass, percentage of screen width. smaller numbers cause more draw calls, default: 4% */
	UPROPERTY(interp, BlueprintReadWrite, Category="Rendering Features|Motion Blur", meta=(ClampMin = "0.0", UIMax = "100.0", editcondition = "bOverride_MotionBlurPerObjectSize", DisplayName = "Per Object Size"))
	float MotionBlurPerObjectSize;

	/** How strong the dynamic GI from the LPV should be. 0.0 is off, 1.0 is the "normal" value, but higher values can be used to boost the effect*/
	UPROPERTY(interp, BlueprintReadWrite, Category="Rendering Features|Light Propagation Volume", meta=(editcondition = "bOverride_LPVIntensity", UIMin = "0", UIMax = "20", DisplayName = "Intensity"))
	float LPVIntensity;

	/** Bias applied to light injected into the LPV in cell units. Increase to reduce bleeding through thin walls*/
	UPROPERTY(interp, BlueprintReadWrite, Category="Rendering Features|Light Propagation Volume", AdvancedDisplay, meta=(editcondition = "bOverride_LPVVplInjectionBias", UIMin = "0", UIMax = "2", DisplayName = "Light Injection Bias"))
	float LPVVplInjectionBias;

	/** The size of the LPV volume, in Unreal units*/
	UPROPERTY(EditAnywhere, BlueprintReadWrite, Category="Rendering Features|Light Propagation Volume", meta=(editcondition = "bOverride_LPVSize", UIMin = "100", UIMax = "20000", DisplayName = "Size"))
	float LPVSize;

	/** Secondary occlusion strength (bounce light shadows). Set to 0 to disable*/
	UPROPERTY(interp, BlueprintReadWrite, Category="Rendering Features|Light Propagation Volume", meta=(editcondition = "bOverride_LPVSecondaryOcclusionIntensity", UIMin = "0", UIMax = "1", DisplayName = "Secondary Occlusion Intensity"))
	float LPVSecondaryOcclusionIntensity;

	/** Secondary bounce light strength (bounce light shadows). Set to 0 to disable*/
	UPROPERTY(interp, BlueprintReadWrite, Category="Rendering Features|Light Propagation Volume", AdvancedDisplay, meta=(editcondition = "bOverride_LPVSecondaryBounceIntensity", UIMin = "0", UIMax = "1", DisplayName = "Secondary Bounce Intensity"))
	float LPVSecondaryBounceIntensity;

	/** Bias applied to the geometry volume in cell units. Increase to reduce darkening due to secondary occlusion */
	UPROPERTY(interp, BlueprintReadWrite, Category="Rendering Features|Light Propagation Volume", AdvancedDisplay, meta=(editcondition = "bOverride_LPVGeometryVolumeBias", UIMin = "0", UIMax = "2", DisplayName = "Geometry Volume Bias"))
	float LPVGeometryVolumeBias;

	UPROPERTY(interp, BlueprintReadWrite, Category="Rendering Features|Light Propagation Volume", AdvancedDisplay, meta=(editcondition = "bOverride_LPVEmissiveInjectionIntensity", UIMin = "0", UIMax = "20", DisplayName = "Emissive Injection Intensity"))
	float LPVEmissiveInjectionIntensity;

	/** Controls the amount of directional occlusion. Requires LPV. Values very close to 1.0 are recommended */
	UPROPERTY(interp, BlueprintReadWrite, Category="Rendering Features|Light Propagation Volume", meta=(editcondition = "bOverride_LPVDirectionalOcclusionIntensity", UIMin = "0", UIMax = "1", DisplayName = "Occlusion Intensity"))
	float LPVDirectionalOcclusionIntensity;

	/** Occlusion Radius - 16 is recommended for most scenes */
	UPROPERTY(interp, BlueprintReadWrite, Category="Rendering Features|Light Propagation Volume", AdvancedDisplay, meta=(editcondition = "bOverride_LPVDirectionalOcclusionRadius", UIMin = "1", UIMax = "16", DisplayName = "Occlusion Radius"))
	float LPVDirectionalOcclusionRadius;

	/** Diffuse occlusion exponent - increase for more contrast. 1 to 2 is recommended */
	UPROPERTY(interp, BlueprintReadWrite, Category="Rendering Features|Light Propagation Volume", meta=(editcondition = "bOverride_LPVDiffuseOcclusionExponent", UIMin = "0.5", UIMax = "5", DisplayName = "Diffuse occlusion exponent"))
	float LPVDiffuseOcclusionExponent;

	/** Specular occlusion exponent - increase for more contrast. 6 to 9 is recommended */
	UPROPERTY(interp, BlueprintReadWrite, Category="Rendering Features|Light Propagation Volume", meta=(editcondition = "bOverride_LPVSpecularOcclusionExponent", UIMin = "1", UIMax = "16", DisplayName = "Specular occlusion exponent"))
	float LPVSpecularOcclusionExponent;

	/** Diffuse occlusion intensity - higher values provide increased diffuse occlusion.*/
	UPROPERTY(interp, BlueprintReadWrite, Category="Rendering Features|Light Propagation Volume", AdvancedDisplay, meta=(editcondition = "bOverride_LPVDiffuseOcclusionIntensity", UIMin = "0", UIMax = "4", DisplayName = "Diffuse occlusion intensity"))
	float LPVDiffuseOcclusionIntensity;

	/** Specular occlusion intensity - higher values provide increased specular occlusion.*/
	UPROPERTY(interp, BlueprintReadWrite, Category="Rendering Features|Light Propagation Volume", AdvancedDisplay, meta=(editcondition = "bOverride_LPVSpecularOcclusionIntensity", UIMin = "0", UIMax = "4", DisplayName = "Specular occlusion intensity"))
	float LPVSpecularOcclusionIntensity;

	/** Sets the reflections type */
	UPROPERTY(interp, EditAnywhere, BlueprintReadWrite, Category = "Rendering Features|Reflections", meta = (editcondition = "bOverride_ReflectionsType", DisplayName = "Type"))
	EReflectionsType ReflectionsType;

	/** Enable/Fade/disable the Screen Space Reflection feature, in percent, avoid numbers between 0 and 1 fo consistency */
	UPROPERTY(interp, BlueprintReadWrite, Category="Rendering Features|Screen Space Reflections", meta=(ClampMin = "0.0", ClampMax = "100.0", editcondition = "bOverride_ScreenSpaceReflectionIntensity", DisplayName = "Intensity"))
	float ScreenSpaceReflectionIntensity;

	/** 0=lowest quality..100=maximum quality, only a few quality levels are implemented, no soft transition, 50 is the default for better performance. */
	UPROPERTY(interp, BlueprintReadWrite, Category="Rendering Features|Screen Space Reflections", meta=(ClampMin = "0.0", UIMax = "100.0", editcondition = "bOverride_ScreenSpaceReflectionQuality", DisplayName = "Quality"))
	float ScreenSpaceReflectionQuality;

	/** Until what roughness we fade the screen space reflections, 0.8 works well, smaller can run faster */
	UPROPERTY(interp, BlueprintReadWrite, Category="Rendering Features|Screen Space Reflections", meta=(ClampMin = "0.01", ClampMax = "1.0", editcondition = "bOverride_ScreenSpaceReflectionMaxRoughness", DisplayName = "Max Roughness"))
	float ScreenSpaceReflectionMaxRoughness;

	/** Sets the maximum roughness until which ray tracing reflections will be visible (lower value is faster). Reflection contribution is smoothly faded when close to roughness threshold. This parameter behaves similarly to ScreenSpaceReflectionMaxRoughness. */
	UPROPERTY(interp, BlueprintReadWrite, Category = "Rendering Features|Ray Tracing Reflections", meta = (ClampMin = "0.01", ClampMax = "1.0", editcondition = "bOverride_RayTracingReflectionsMaxRoughness", DisplayName = "Max Roughness"))
	float RayTracingReflectionsMaxRoughness;

	/** Sets the maximum number of ray tracing reflection bounces. */
	UPROPERTY(interp, EditAnywhere, BlueprintReadWrite, Category = "Rendering Features|Ray Tracing Reflections", meta = (ClampMin = "0", ClampMax = "50", editcondition = "bOverride_RayTracingReflectionsMaxBounces", DisplayName = "Max. Bounces"))
	int32 RayTracingReflectionsMaxBounces;

	/** Sets the samples per pixel for ray traced reflections. */
	UPROPERTY(interp, EditAnywhere, BlueprintReadWrite, Category = "Rendering Features|Ray Tracing Reflections", meta = (ClampMin = "1", ClampMax = "64", editcondition = "bOverride_RayTracingReflectionsSamplesPerPixel", DisplayName = "Samples Per Pixel"))
	int32 RayTracingReflectionsSamplesPerPixel;

	/** Sets the reflected shadows type. */
	UPROPERTY(interp, EditAnywhere, BlueprintReadWrite, Category = "Rendering Features|Ray Tracing Reflections", meta = (editcondition = "bOverride_RayTracingReflectionsShadows", DisplayName = "Shadows"))
	EReflectedAndRefractedRayTracedShadows RayTracingReflectionsShadows;

	/** Enables ray tracing translucency in reflections. */
	UPROPERTY(interp, EditAnywhere, BlueprintReadWrite, Category = "Rendering Features|Ray Tracing Reflections", meta = (editcondition = "bOverride_RayTracingReflectionsTranslucency", DisplayName = "Include Translucent Objects"))
	uint8 RayTracingReflectionsTranslucency : 1;


	/** Sets the translucency type */
	UPROPERTY(interp, EditAnywhere, BlueprintReadWrite, Category = "Rendering Features|Translucency", meta = (editcondition = "bOverride_TranslucencyType", DisplayName = "Type"))
	ETranslucencyType TranslucencyType;

	/** Sets the maximum roughness until which ray tracing translucency will be visible (lower value is faster). Translucency contribution is smoothly faded when close to roughness threshold. This parameter behaves similarly to ScreenSpaceReflectionMaxRoughness. */
	UPROPERTY(interp, BlueprintReadWrite, Category = "Rendering Features|Ray Tracing Translucency", meta = (ClampMin = "0.01", ClampMax = "1.0", editcondition = "bOverride_RayTracingTranslucencyMaxRoughness", DisplayName = "Max Roughness"))
	float RayTracingTranslucencyMaxRoughness;

	/** Sets the maximum number of ray tracing refraction rays. */
	UPROPERTY(interp, EditAnywhere, BlueprintReadWrite, Category = "Rendering Features|Ray Tracing Translucency", meta = (ClampMin = "0", ClampMax = "50", editcondition = "bOverride_RayTracingTranslucencyRefractionRays", DisplayName = "Max. Refraction Rays"))
	int32 RayTracingTranslucencyRefractionRays;

	/** Sets the samples per pixel for ray traced translucency. */
	UPROPERTY(interp, EditAnywhere, BlueprintReadWrite, Category = "Rendering Features|Ray Tracing Translucency", meta = (ClampMin = "1", ClampMax = "64", editcondition = "bOverride_RayTracingTranslucencySamplesPerPixel", DisplayName = "Samples Per Pixel"))
	int32 RayTracingTranslucencySamplesPerPixel;

	/** Sets the translucency shadows type. */
	UPROPERTY(interp, EditAnywhere, BlueprintReadWrite, Category = "Rendering Features|Ray Tracing Translucency", meta = (editcondition = "bOverride_RayTracingTranslucencyShadows", DisplayName = "Shadows"))
	EReflectedAndRefractedRayTracedShadows RayTracingTranslucencyShadows;

	/** Sets whether refraction should be enabled or not (if not rays will not scatter and only travel in the same direction as before the intersection event). */
	UPROPERTY(interp, EditAnywhere, BlueprintReadWrite, Category = "Rendering Features|Ray Tracing Translucency", meta = (editcondition = "bOverride_RayTracingTranslucencyRefraction", DisplayName = "Refraction"))
	uint8 RayTracingTranslucencyRefraction : 1;


	// Path Tracing
	/** Sets the path tracing maximum bounces */
<<<<<<< HEAD
	UPROPERTY(interp, EditAnywhere, BlueprintReadWrite, Category = "Rendering Features|PathTracing", meta = (ClampMin = "0", ClampMax = "50", editcondition = "bOverride_PathTracingMaxBounces", DisplayName = "Max. Bounces"))
	int32 PathTracingMaxBounces;

	/** Sets the samples per pixel for the path tracer. */
	UPROPERTY(interp, EditAnywhere, BlueprintReadWrite, Category = "Rendering Features|PathTracing", meta = (ClampMin = "1", ClampMax = "64", editcondition = "bOverride_PathTracingSamplesPerPixel", DisplayName = "Samples Per Pixel"))
=======
	UPROPERTY(interp, EditAnywhere, BlueprintReadWrite, Category = "Rendering Features|PathTracing", meta = (ClampMin = "0", ClampMax = "100", editcondition = "bOverride_PathTracingMaxBounces", DisplayName = "Max. Bounces"))
	int32 PathTracingMaxBounces;

	/** Sets the samples per pixel for the path tracer. */
	UPROPERTY(interp, EditAnywhere, BlueprintReadWrite, Category = "Rendering Features|PathTracing", meta = (ClampMin = "1", UIMax = "65536", editcondition = "bOverride_PathTracingSamplesPerPixel", DisplayName = "Samples Per Pixel"))
>>>>>>> 3aae9151
	int32 PathTracingSamplesPerPixel;

	/** Sets anti-aliasing filter width for the path tracer. Lower values are sharper (and more aliased), larger values are softer (and blurrier). */
	UPROPERTY(interp, EditAnywhere, BlueprintReadWrite, Category = "Rendering Features|PathTracing", meta = (ClampMin = "1.0", ClampMax = "6.0", editcondition = "bOverride_PathTracingFilterWidth", DisplayName = "Filter Width"))
	float PathTracingFilterWidth;

	/** Enables emissive materials for the path tracer. This can prevent double-counting of illumination from surfaces that are also represented by light sources, and noise from small emitters. */
	UPROPERTY(EditAnywhere, BlueprintReadWrite, Category = "Rendering Features|PathTracing", meta = (editcondition = "bOverride_PathTracingEnableEmissive", DisplayName = "Emissive Materials"))
	uint32 PathTracingEnableEmissive : 1;

	/** Sets the maximum exposure allowed in the path tracer to reduce fireflies. This should be set a few steps higher than the scene exposure. */
	UPROPERTY(interp, EditAnywhere, BlueprintReadWrite, Category = "Rendering Features|PathTracing", meta = (ClampMin = "-10.0", ClampMax = "30.0", editcondition = "bOverride_PathTracingMaxPathExposure", DisplayName = "Max Path Exposure"))
	float PathTracingMaxPathExposure;

	/** Run the currently loaded denoiser plugin on the last sample to remove noise from the output. Has no effect if a plug-in is not loaded. */
	UPROPERTY(EditAnywhere, BlueprintReadWrite, Category = "Rendering Features|PathTracing", meta = (editcondition = "bOverride_PathTracingEnableDenoiser", DisplayName = "Denoiser"))
	uint32 PathTracingEnableDenoiser : 1;


	/** LPV Fade range - increase to fade more gradually towards the LPV edges.*/
	UPROPERTY(interp, BlueprintReadWrite, Category = "Rendering Features|Light Propagation Volume", AdvancedDisplay, meta = (editcondition = "bOverride_LPVFadeRange", UIMin = "0", UIMax = "9", DisplayName = "Fade range"))
	float LPVFadeRange;

	/** LPV Directional Occlusion Fade range - increase to fade more gradually towards the LPV edges.*/
	UPROPERTY(interp, BlueprintReadWrite, Category = "Rendering Features|Light Propagation Volume", AdvancedDisplay, meta = (editcondition = "bOverride_LPVDirectionalOcclusionFadeRange", UIMin = "0", UIMax = "9", DisplayName = "DO Fade range"))
	float LPVDirectionalOcclusionFadeRange;

	/**
	* To render with lower or high resolution than it is presented,
	* controlled by console variable,
	* 100:off, needs to be <99 to get upsampling and lower to get performance,
	* >100 for super sampling (slower but higher quality),
	* only applied in game
	*/
	UPROPERTY(interp, BlueprintReadWrite, Category="Rendering Features|Misc", meta=(ClampMin = "0.0", ClampMax = "400.0", editcondition = "bOverride_ScreenPercentage"))
	float ScreenPercentage;



	// Note: Adding properties before this line require also changes to the OverridePostProcessSettings() function and 
	// FPostProcessSettings constructor and possibly the SetBaseValues() method.
	// -----------------------------------------------------------------------
	
	/**
	 * Allows custom post process materials to be defined, using a MaterialInstance with the same Material as its parent to allow blending.
	 * For materials this needs to be the "PostProcess" domain type. This can be used for any UObject object implementing the IBlendableInterface (e.g. could be used to fade weather settings).
	 */
	UPROPERTY(EditAnywhere, BlueprintReadWrite, Category="Rendering Features", meta=( Keywords="PostProcess", DisplayName = "Post Process Materials" ))
	FWeightedBlendables WeightedBlendables;

#if WITH_EDITORONLY_DATA
	// for backwards compatibility
	UPROPERTY()
	TArray<UObject*> Blendables_DEPRECATED;

	// for backwards compatibility
	void OnAfterLoad()
	{
		for(int32 i = 0, count = Blendables_DEPRECATED.Num(); i < count; ++i)
		{
			if(Blendables_DEPRECATED[i])
			{
				FWeightedBlendable Element(1.0f, Blendables_DEPRECATED[i]);
				WeightedBlendables.Array.Add(Element);
			}
		}
		Blendables_DEPRECATED.Empty();

		if (bOverride_BloomConvolutionPreFilter_DEPRECATED)
		{
			bOverride_BloomConvolutionPreFilterMin  = bOverride_BloomConvolutionPreFilter_DEPRECATED;
			bOverride_BloomConvolutionPreFilterMax  = bOverride_BloomConvolutionPreFilter_DEPRECATED;
			bOverride_BloomConvolutionPreFilterMult = bOverride_BloomConvolutionPreFilter_DEPRECATED;
		}
		if (BloomConvolutionPreFilter_DEPRECATED.X > -1.f)
		{
			BloomConvolutionPreFilterMin = BloomConvolutionPreFilter_DEPRECATED.X;
			BloomConvolutionPreFilterMax = BloomConvolutionPreFilter_DEPRECATED.Y;
			BloomConvolutionPreFilterMult = BloomConvolutionPreFilter_DEPRECATED.Z;
		}
		if (RayTracingGI_DEPRECATED)
		{
			RayTracingGIType = (ERayTracingGlobalIlluminationType)(RayTracingGI_DEPRECATED == 1);
		}
	}
#endif

	// Adds an Blendable (implements IBlendableInterface) to the array of Blendables (if it doesn't exist) and update the weight
	// @param InBlendableObject silently ignores if no object is referenced
	// @param 0..1 InWeight, values outside of the range get clampled later in the pipeline
	void AddBlendable(TScriptInterface<IBlendableInterface> InBlendableObject, float InWeight)
	{
		// update weight, if the Blendable is already in the array
		if(UObject* Object = InBlendableObject.GetObject())
		{
			for (int32 i = 0, count = WeightedBlendables.Array.Num(); i < count; ++i)
			{
				if (WeightedBlendables.Array[i].Object == Object)
				{
					WeightedBlendables.Array[i].Weight = InWeight;
					// We assumes we only have one
					return;
				}
			}

			// add in the end
			WeightedBlendables.Array.Add(FWeightedBlendable(InWeight, Object));
		}
	}

	// removes one or multiple blendables from the array
	void RemoveBlendable(TScriptInterface<IBlendableInterface> InBlendableObject)
	{
		if(UObject* Object = InBlendableObject.GetObject())
		{
			for (int32 i = 0, count = WeightedBlendables.Array.Num(); i < count; ++i)
			{
				if (WeightedBlendables.Array[i].Object == Object)
				{
					// this might remove multiple
					WeightedBlendables.Array.RemoveAt(i);
					--i;
					--count;
				}
			}
		}
	}

	// good start values for a new volume, by default no value is overriding
	ENGINE_API FPostProcessSettings();

	ENGINE_API FPostProcessSettings(const FPostProcessSettings&);

	/**
		* Used to define the values before any override happens.
		* Should be as neutral as possible.
		*/		
	void SetBaseValues()
	{
		*this = FPostProcessSettings();

		AmbientCubemapIntensity = 0.0f;
		ColorGradingIntensity = 0.0f;
	}


	// Default number of blade of the diaphragm to simulate in depth of field.
	static constexpr int32 kDefaultDepthOfFieldBladeCount = 5;
	
#if WITH_EDITORONLY_DATA
	bool Serialize(FArchive& Ar);
	void PostSerialize(const FArchive& Ar);
#endif

	PRAGMA_DISABLE_DEPRECATION_WARNINGS
}; // struct FPostProcessSettings
PRAGMA_ENABLE_DEPRECATION_WARNINGS

#if WITH_EDITORONLY_DATA
template<>
struct TStructOpsTypeTraits<FPostProcessSettings>
	: public TStructOpsTypeTraitsBase2<FPostProcessSettings>
{
	enum
	{
		WithSerializer = true,
		WithPostSerialize = true,
	};
};
#endif

UCLASS()
class UScene : public UObject
{
	GENERATED_UCLASS_BODY()


	/** bits needed to store DPG value */
	#define SDPG_NumBits	3
};<|MERGE_RESOLUTION|>--- conflicted
+++ resolved
@@ -1939,19 +1939,11 @@
 
 	// Path Tracing
 	/** Sets the path tracing maximum bounces */
-<<<<<<< HEAD
-	UPROPERTY(interp, EditAnywhere, BlueprintReadWrite, Category = "Rendering Features|PathTracing", meta = (ClampMin = "0", ClampMax = "50", editcondition = "bOverride_PathTracingMaxBounces", DisplayName = "Max. Bounces"))
-	int32 PathTracingMaxBounces;
-
-	/** Sets the samples per pixel for the path tracer. */
-	UPROPERTY(interp, EditAnywhere, BlueprintReadWrite, Category = "Rendering Features|PathTracing", meta = (ClampMin = "1", ClampMax = "64", editcondition = "bOverride_PathTracingSamplesPerPixel", DisplayName = "Samples Per Pixel"))
-=======
 	UPROPERTY(interp, EditAnywhere, BlueprintReadWrite, Category = "Rendering Features|PathTracing", meta = (ClampMin = "0", ClampMax = "100", editcondition = "bOverride_PathTracingMaxBounces", DisplayName = "Max. Bounces"))
 	int32 PathTracingMaxBounces;
 
 	/** Sets the samples per pixel for the path tracer. */
 	UPROPERTY(interp, EditAnywhere, BlueprintReadWrite, Category = "Rendering Features|PathTracing", meta = (ClampMin = "1", UIMax = "65536", editcondition = "bOverride_PathTracingSamplesPerPixel", DisplayName = "Samples Per Pixel"))
->>>>>>> 3aae9151
 	int32 PathTracingSamplesPerPixel;
 
 	/** Sets anti-aliasing filter width for the path tracer. Lower values are sharper (and more aliased), larger values are softer (and blurrier). */
