--- conflicted
+++ resolved
@@ -59,11 +59,6 @@
 	/** virtual function to allow custom GameInstances an opportunity to set up what it needs */
 	virtual void Init();
 
-<<<<<<< HEAD
-	/** virtual function to allow custom GameInstances an opportunity to do cleanup when shutting down */
-	virtual void Shutdown();
-
-=======
 	/** Opportunity for blueprints to handle the game instance being initialized. */
 	UFUNCTION(BlueprintImplementableEvent, meta=(FriendlyName = "Init"))
 	virtual void ReceiveInit();
@@ -85,7 +80,6 @@
 
 	/* Called to initialize the game instance for standalone instances of the game */
 	void InitializeStandalone();
->>>>>>> 972e0610
 #if WITH_EDITOR
 	/* Called to initialize the game instance for PIE instances of the game */
 	bool InitializePIE(bool bAnyBlueprintErrors, int32 PIEInstance);
