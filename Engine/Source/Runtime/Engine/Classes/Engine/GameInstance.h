// Copyright Epic Games, Inc. All Rights Reserved.

#pragma once

#include "CoreMinimal.h"
#include "Online/CoreOnlineFwd.h"
#include "UObject/ObjectMacros.h"
#include "UObject/ScriptMacros.h"
#include "UObject/Object.h"
#include "Templates/SubclassOf.h"
#include "Engine/EngineBaseTypes.h"
#include "Engine/NetworkDelegates.h"
#if UE_ENABLE_INCLUDE_ORDER_DEPRECATED_IN_5_2
#include "RHIDefinitions.h"
#endif
#include "Subsystems/GameInstanceSubsystem.h"
#include "Subsystems/SubsystemCollection.h"
#include "GameFramework/OnlineReplStructs.h"
#include "ReplayTypes.h"

#if UE_ENABLE_INCLUDE_ORDER_DEPRECATED_IN_5_2
#if WITH_EDITOR
#include "Settings/LevelEditorPlaySettings.h"
#endif 
#endif

#include "GameInstance.generated.h"

class AGameModeBase;
class APlayerController;
class FOnlineSessionSearchResult;
class FTimerManager;
class UGameViewportClient;
class ULocalPlayer;
class UOnlineSession;
enum EPlayNetMode : int;
struct FLatentActionManager;
class ULevelEditorPlaySettings;
class IAnalyticsProvider;
namespace ERHIFeatureLevel { enum Type : int; }

// 
// 	EWelcomeScreen, 	//initial screen.  Used for platforms where we may not have a signed in user yet.
// 	EMessageScreen, 	//message screen.  Used to display a message - EG unable to connect to game.
// 	EMainMenu,		//Main frontend state of the game.  No gameplay, just user/session management and UI.	
// 	EPlaying,		//Game should be playable, or loading into a playable state.
// 	EShutdown,		//Game is shutting down.
// 	EUnknown,		//unknown state. mostly for some initializing game-logic objects.

/** Possible state of the current match, where a match is all the gameplay that happens on a single map */
namespace GameInstanceState
{
	extern ENGINE_API const FName Playing;			// We are playing the game
}

class FOnlineSessionSearchResult;

/**
 * Notification that the client is about to travel to a new URL
 *
 * @param PendingURL the travel URL
 * @param TravelType type of travel that will occur (absolute, relative, etc)
 * @param bIsSeamlessTravel is traveling seamlessly
 */
DECLARE_MULTICAST_DELEGATE_ThreeParams(FOnPreClientTravel, const FString& /*PendingURL*/, ETravelType /*TravelType*/, bool /*bIsSeamlessTravel*/);
typedef FOnPreClientTravel::FDelegate FOnPreClientTravelDelegate;
DECLARE_DYNAMIC_MULTICAST_DELEGATE_TwoParams(FOnPawnControllerChanged, APawn*, Pawn, AController*, Controller);

DECLARE_DYNAMIC_MULTICAST_DELEGATE_ThreeParams(FOnUserInputDeviceConnectionChange, EInputDeviceConnectionState, NewConnectionState, FPlatformUserId, PlatformUserId, FInputDeviceId, InputDeviceId);
DECLARE_DYNAMIC_MULTICAST_DELEGATE_ThreeParams(FOnUserInputDevicePairingChange, FInputDeviceId, InputDeviceId, FPlatformUserId, NewUserPlatformId, FPlatformUserId, OldUserPlatformId);


#if WITH_EDITOR

// The result of a UGameInstance PIE operation
struct FGameInstancePIEResult
{
public:
	// If not, what was the failure reason
	FText FailureReason;

	// Did the PIE operation succeed?
	bool bSuccess;

public:
	static FGameInstancePIEResult Success()
	{
		return FGameInstancePIEResult(true, FText::GetEmpty());
	}

	static FGameInstancePIEResult Failure(const FText& InReason)
	{
		return FGameInstancePIEResult(false, InReason);
	}

	bool IsSuccess() const
	{
		return bSuccess;
	}
private:
	FGameInstancePIEResult(bool bWasSuccess, const FText& InReason)
		: FailureReason(InReason)
		, bSuccess(bWasSuccess)
	{
	}
};

// Parameters used to initialize / start a PIE game instance
//@TODO: Some of these are really mutually exclusive and should be refactored (put into a struct to make this easier in the future)
struct FGameInstancePIEParameters
{
	ENGINE_API FGameInstancePIEParameters();

	// Are we doing SIE instead of PIE?
	bool bSimulateInEditor;

	// Were there any BP compile errors?
	bool bAnyBlueprintErrors;

	// Should we start in spectator mode?
	bool bStartInSpectatorMode;

	// Is this a dedicated server instance for PIE?
	bool bRunAsDedicated;

	// Is this the primary PIE client?
	bool bIsPrimaryPIEClient;

	// What time did we start PIE in the editor?
	double PIEStartTime = 0;

	// The feature level that PIE world should use
	ERHIFeatureLevel::Type WorldFeatureLevel;

	// Kept alive externally.
	ULevelEditorPlaySettings* EditorPlaySettings;

	// Which net mode should this PIE instance start in? Affects which maps are loaded.
	EPlayNetMode NetMode;

	// The map we should force the game to load instead of the one currently running in the editor. Blank for no override
	FString OverrideMapURL;
};

#endif

enum class EInputDeviceConnectionState : uint8;

DECLARE_EVENT_OneParam(UGameInstance, FOnLocalPlayerEvent, ULocalPlayer*);

/**
 * GameInstance: high-level manager object for an instance of the running game.
 * Spawned at game creation and not destroyed until game instance is shut down.
 * Running as a standalone game, there will be one of these.
 * Running in PIE (play-in-editor) will generate one of these per PIE instance.
 */

UCLASS(config=Game, transient, BlueprintType, Blueprintable, MinimalAPI)
class UGameInstance : public UObject, public FExec
{
	GENERATED_UCLASS_BODY()

protected:
	struct FWorldContext* WorldContext;

	// @todo jcf list of logged-in players?

	ENGINE_API virtual bool HandleOpenCommand(const TCHAR* Cmd, FOutputDevice& Ar, UWorld* InWorld);
	ENGINE_API virtual bool HandleDisconnectCommand(const TCHAR* Cmd, FOutputDevice& Ar, UWorld* InWorld);
	ENGINE_API virtual bool HandleReconnectCommand(const TCHAR* Cmd, FOutputDevice& Ar, UWorld* InWorld);
	ENGINE_API virtual bool HandleTravelCommand(const TCHAR* Cmd, FOutputDevice& Ar, UWorld* InWorld);

	/** Delegate for handling PS4 play together system events */
	ENGINE_API void OnPlayTogetherEventReceived(int32 UserIndex, const TArray<const FUniqueNetId&>& UserList);

	/** Delegate for handling external console commands */
	ENGINE_API void OnConsoleInput(const FString& Command);

	/** List of locally participating players in this game instance */
	UPROPERTY()
	TArray<TObjectPtr<ULocalPlayer>> LocalPlayers;
	
	/** Class to manage online services */
	UPROPERTY()
	TObjectPtr<class UOnlineSession> OnlineSession;

	/** List of objects that are being kept alive by this game instance. Stored as array for fast iteration, should not be modified every frame */
	UPROPERTY()
	TArray<TObjectPtr<UObject>> ReferencedObjects;

	/** Listeners to PreClientTravel call */
	FOnPreClientTravel NotifyPreClientTravelDelegates;

	/** gets triggered shortly after a pawn's controller is set. Most of the time 
	 *	it signals that the Controller has changed but in edge cases (like during 
	 *	replication) it might end up broadcasting the same pawn-controller pair 
	 *	more than once */
	UPROPERTY(BlueprintAssignable, DisplayName=OnPawnControllerChanged)
	FOnPawnControllerChanged OnPawnControllerChangedDelegates;

	/** Handle for delegate for handling PS4 play together system events */
	FDelegateHandle OnPlayTogetherEventReceivedDelegateHandle;

public:

	FString PIEMapName;
#if WITH_EDITOR
	double PIEStartTime = 0;
	bool bReportedPIEStartupTime = false;
#endif

	//~ Begin FExec Interface
#if UE_ALLOW_EXEC_COMMANDS
	ENGINE_API virtual bool Exec(UWorld* InWorld, const TCHAR* Cmd, FOutputDevice& Out = *GLog) override;
#endif
	//~ End FExec Interface

	//~ Begin UObject Interface
<<<<<<< HEAD
	virtual class UWorld* GetWorld() const final;
	virtual void FinishDestroy() override;
	static void AddReferencedObjects(UObject* InThis, FReferenceCollector& Collector);
=======
	ENGINE_API virtual class UWorld* GetWorld() const final;
	ENGINE_API virtual void FinishDestroy() override;
	static ENGINE_API void AddReferencedObjects(UObject* InThis, FReferenceCollector& Collector);
>>>>>>> 4af6daef
	//~ End UObject Interface

	/** virtual function to allow custom GameInstances an opportunity to set up what it needs */
	ENGINE_API virtual void Init();

	/** Opportunity for blueprints to handle the game instance being initialized. */
	UFUNCTION(BlueprintImplementableEvent, meta=(DisplayName = "Init"))
	ENGINE_API void ReceiveInit();

	/** virtual function to allow custom GameInstances an opportunity to do cleanup when shutting down */
	ENGINE_API virtual void Shutdown();

	/** Opportunity for blueprints to handle the game instance being shutdown. */
	UFUNCTION(BlueprintImplementableEvent, meta=(DisplayName = "Shutdown"))
	ENGINE_API void ReceiveShutdown();

	/**
	 * Callback for handling an Input Device's connection state change.
	 *
	 * @param NewConnectionState	The new connection state of this device
	 * @param FPlatformUserId		The User ID whose input device has changed
	 * @param FInputDeviceId		The Input Device ID that has changed connection
	 * @see IPlatformInputDeviceMapper
	 */
	ENGINE_API virtual void HandleInputDeviceConnectionChange(EInputDeviceConnectionState NewConnectionState, FPlatformUserId PlatformUserId, FInputDeviceId InputDeviceId);

	/** 
	 * Callback for when an input device connection state has changed (a new gamepad was connected or disconnected)
	 */
	UPROPERTY(BlueprintAssignable, DisplayName=OnInputDeviceConnectionChange)
	FOnUserInputDeviceConnectionChange OnInputDeviceConnectionChange;
	
	/**
	 * Callback for handling an Input Device pairing change.
	 * 
	 * @param FInputDeviceId	Input device ID
	 * @param FPlatformUserId	The NewUserPlatformId
	 * @param FPlatformUserId	The OldUserPlatformId
	 * @see IPlatformInputDeviceMapper
	 */
	ENGINE_API virtual void HandleInputDevicePairingChange(FInputDeviceId InputDeviceId, FPlatformUserId NewUserPlatformId, FPlatformUserId OldUserPlatformId);

	/**
<<<<<<< HEAD
	 * Callback for handling an Input Device's connection state change.
	 *
	 * @param NewConnectionState	The new connection state of this device
	 * @param FPlatformUserId		The User ID whose input device has changed
	 * @param FInputDeviceId		The Input Device ID that has changed connection
	 * @see IPlatformInputDeviceMapper
	 */
	virtual void HandleInputDeviceConnectionChange(EInputDeviceConnectionState NewConnectionState, FPlatformUserId PlatformUserId, FInputDeviceId InputDeviceId);

	/** 
	 * Callback for when an input device connection state has changed (a new gamepad was connected or disconnected)
	 */
	UPROPERTY(BlueprintAssignable, DisplayName=OnInputDeviceConnectionChange)
	FOnUserInputDeviceConnectionChange OnInputDeviceConnectionChange;
	
	/**
	 * Callback for handling an Input Device pairing change.
	 * 
	 * @param FInputDeviceId	Input device ID
	 * @param FPlatformUserId	The NewUserPlatformId
	 * @param FPlatformUserId	The OldUserPlatformId
	 * @see IPlatformInputDeviceMapper
	 */
	virtual void HandleInputDevicePairingChange(FInputDeviceId InputDeviceId, FPlatformUserId NewUserPlatformId, FPlatformUserId OldUserPlatformId);

	/**
=======
>>>>>>> 4af6daef
	 * Callback when an input device has changed pairings (the owning platform user has changed for that device)
	 */
	UPROPERTY(BlueprintAssignable, DisplayName=OnUserInputDevicePairingChange)
	FOnUserInputDevicePairingChange OnUserInputDevicePairingChange;
	
	/** Opportunity for blueprints to handle network errors. */
	UFUNCTION(BlueprintImplementableEvent, meta=(DisplayName = "NetworkError"))
	ENGINE_API void HandleNetworkError(ENetworkFailure::Type FailureType, bool bIsServer);

	/** Opportunity for blueprints to handle travel errors. */
	UFUNCTION(BlueprintImplementableEvent, meta=(DisplayName = "TravelError"))
	ENGINE_API void HandleTravelError(ETravelFailure::Type FailureType);

	/* Called to initialize the game instance for standalone instances of the game */
	ENGINE_API void InitializeStandalone(const FName InWorldName = NAME_None, UPackage* InWorldPackage = nullptr);

	/* Called to initialize the game instance with a minimal world suitable for basic network RPC */
	ENGINE_API void InitializeForMinimalNetRPC(const FName InPackageName);

	/** Static util function used by InitializeForMinimalNetRPC and LoadMap to create the minimal world suitable for basic network RPC */
	static ENGINE_API void CreateMinimalNetRPCWorld(const FName InPackageName, UPackage*& OutWorldPackage, UWorld*& OutWorld);

#if WITH_EDITOR
	/* Called to initialize the game instance for PIE instances of the game */
	ENGINE_API virtual FGameInstancePIEResult InitializeForPlayInEditor(int32 PIEInstanceIndex, const FGameInstancePIEParameters& Params);

	/* Called to actually start the game when doing Play/Simulate In Editor */
	ENGINE_API virtual FGameInstancePIEResult StartPlayInEditorGameInstance(ULocalPlayer* LocalPlayer, const FGameInstancePIEParameters& Params);

	/** Called as soon as the game mode is spawned, to allow additional PIE setting validation prior to creating the local players / etc... (called on pure clients too, in which case the game mode is nullptr) */
<<<<<<< HEAD
	virtual FGameInstancePIEResult PostCreateGameModeForPIE(const FGameInstancePIEParameters& Params, AGameModeBase* GameMode);

	void ReportPIEStartupTime();
=======
	ENGINE_API virtual FGameInstancePIEResult PostCreateGameModeForPIE(const FGameInstancePIEParameters& Params, AGameModeBase* GameMode);

	ENGINE_API void ReportPIEStartupTime();
>>>>>>> 4af6daef
#endif

	ENGINE_API class UEngine* GetEngine() const;

	struct FWorldContext* GetWorldContext() const { return WorldContext; };
	ENGINE_API class UGameViewportClient* GetGameViewportClient() const;

	/** Callback from the world context when the world changes */
	virtual void OnWorldChanged(UWorld* OldWorld, UWorld* NewWorld) {}

	/** Starts the GameInstance state machine running */
	ENGINE_API virtual void StartGameInstance();
	virtual bool JoinSession(ULocalPlayer* LocalPlayer, int32 SessionIndexInSearchResults) { return false; }
	virtual bool JoinSession(ULocalPlayer* LocalPlayer, const FOnlineSessionSearchResult& SearchResult) { return false; }

	virtual void LoadComplete(const float LoadTime, const FString& MapName) {}

	/** Local player access */

	FOnLocalPlayerEvent OnLocalPlayerAddedEvent;
	FOnLocalPlayerEvent OnLocalPlayerRemovedEvent;

	/**
	 * Debug console command to create a player.
	 * @param ControllerId - The controller ID the player should accept input from.
	 */
	UFUNCTION(exec)
	ENGINE_API virtual void			DebugCreatePlayer(int32 ControllerId);

	/**
	 * Debug console command to remove the player with a given controller ID.
	 * @param ControllerId - The controller ID to search for.
	 */
	UFUNCTION(exec)
	ENGINE_API virtual void			DebugRemovePlayer(int32 ControllerId);

	ENGINE_API virtual ULocalPlayer*	CreateInitialPlayer(FString& OutError);

	/**
	 * Adds a new player.
	 * @param ControllerId - The controller ID the player should accept input from.
	 * @param OutError - If no player is returned, OutError will contain a string describing the reason.
	 * @param bSpawnPlayerController - True if a player controller should be spawned immediately for the new player.
	 * @return The player which was created.
	 */
	ENGINE_API ULocalPlayer*			CreateLocalPlayer(int32 ControllerId, FString& OutError, bool bSpawnPlayerController);

	/**
	 * Adds a new player.
	 * @param UserId - The platform user id the player should accept input from
	 * @param OutError - If no player is returned, OutError will contain a string describing the reason.
	 * @param bSpawnPlayerController - True if a player controller should be spawned immediately for the new player.
	 * @return The player which was created.
	 */
	ENGINE_API ULocalPlayer* CreateLocalPlayer(FPlatformUserId UserId, FString& OutError, bool bSpawnPlayerController);

	/**
	 * Adds a new player.
	 * @param UserId - The platform user id the player should accept input from
	 * @param OutError - If no player is returned, OutError will contain a string describing the reason.
	 * @param bSpawnPlayerController - True if a player controller should be spawned immediately for the new player.
	 * @return The player which was created.
	 */
	ULocalPlayer* CreateLocalPlayer(FPlatformUserId UserId, FString& OutError, bool bSpawnPlayerController);

	/**
	 * Adds a LocalPlayer to the local and global list of Players.
	 *
	 * @param	NewPlayer	the player to add
	 * @param	ControllerId id of the controller associated with the player
	 */
	UE_DEPRECATED(5.1, "This version of AddLocalPlayer has been deprecated, pleasse use the version that takes a FPlatformUserId instead.")
<<<<<<< HEAD
	virtual int32			AddLocalPlayer(ULocalPlayer* NewPlayer, int32 ControllerId);
=======
	ENGINE_API virtual int32			AddLocalPlayer(ULocalPlayer* NewPlayer, int32 ControllerId);

	/**
	 * Adds a LocalPlayer to the local and global list of Players.
	 *
	 * @param	NewPlayer	The player to add
	 * @param	UserId		Id of the platform user associated with the player
	 */
	ENGINE_API virtual int32 AddLocalPlayer(ULocalPlayer* NewPlayer, FPlatformUserId UserId);
>>>>>>> 4af6daef

	/**
	 * Adds a LocalPlayer to the local and global list of Players.
	 *
	 * @param	NewPlayer	The player to add
	 * @param	UserId		Id of the platform user associated with the player
	 */
	virtual int32 AddLocalPlayer(ULocalPlayer* NewPlayer, FPlatformUserId UserId);

	/**
	 * Removes a player.
	 * @param Player - The player to remove.
	 * @return whether the player was successfully removed. Removal is not allowed while connected to a server.
	 */
<<<<<<< HEAD
	virtual bool			RemoveLocalPlayer(ULocalPlayer * ExistingPlayer);
	
	/** Returns number of fully registered local players */
	int32					GetNumLocalPlayers() const;

	/** Returns the local player at a certain index, or null if not found */
	ULocalPlayer*			GetLocalPlayerByIndex(const int32 Index) const;

	/** Returns the first local player, will not be null during normal gameplay */
	ULocalPlayer*			GetFirstGamePlayer() const;

	/** Returns the player controller assigned to the first local player. If World is specified it will search within that specific world */
	APlayerController*		GetFirstLocalPlayerController(const UWorld* World = nullptr) const;

	/** Returns the local player assigned to a physical Controller Id, or null if not found */
	ULocalPlayer*			FindLocalPlayerFromControllerId(const int32 ControllerId) const;
	
	/** Returns the local player assigned to this platform user id, or null if not found */
	ULocalPlayer* FindLocalPlayerFromPlatformUserId(const FPlatformUserId UserId) const;

	/** Returns the local player that has been assigned the specific unique net id */
	ULocalPlayer*			FindLocalPlayerFromUniqueNetId(FUniqueNetIdPtr UniqueNetId) const;
	ULocalPlayer*			FindLocalPlayerFromUniqueNetId(const FUniqueNetId& UniqueNetId) const;
	ULocalPlayer*			FindLocalPlayerFromUniqueNetId(const FUniqueNetIdRepl& UniqueNetId) const;

	/** Returns const iterator for searching list of local players */
	TArray<ULocalPlayer*>::TConstIterator	GetLocalPlayerIterator() const;

	/** Returns reference to entire local player list */
	const TArray<ULocalPlayer*> &			GetLocalPlayers() const;
=======
	ENGINE_API virtual bool			RemoveLocalPlayer(ULocalPlayer * ExistingPlayer);
	
	/** Returns number of fully registered local players */
	ENGINE_API int32					GetNumLocalPlayers() const;

	/** Returns the local player at a certain index, or null if not found */
	ENGINE_API ULocalPlayer*			GetLocalPlayerByIndex(const int32 Index) const;

	/** Returns the first local player, will not be null during normal gameplay */
	ENGINE_API ULocalPlayer*			GetFirstGamePlayer() const;

	/** Returns the player controller assigned to the first local player. If World is specified it will search within that specific world */
	ENGINE_API APlayerController*		GetFirstLocalPlayerController(const UWorld* World = nullptr) const;

	/** Returns the local player assigned to a physical Controller Id, or null if not found */
	ENGINE_API ULocalPlayer*			FindLocalPlayerFromControllerId(const int32 ControllerId) const;
	
	/** Returns the local player assigned to this platform user id, or null if not found */
	ENGINE_API ULocalPlayer* FindLocalPlayerFromPlatformUserId(const FPlatformUserId UserId) const;

	/** Returns the local player that has been assigned the specific unique net id */
	ENGINE_API ULocalPlayer*			FindLocalPlayerFromUniqueNetId(FUniqueNetIdPtr UniqueNetId) const;
	ENGINE_API ULocalPlayer*			FindLocalPlayerFromUniqueNetId(const FUniqueNetId& UniqueNetId) const;
	ENGINE_API ULocalPlayer*			FindLocalPlayerFromUniqueNetId(const FUniqueNetIdRepl& UniqueNetId) const;

	/** Returns const iterator for searching list of local players */
	ENGINE_API TArray<ULocalPlayer*>::TConstIterator	GetLocalPlayerIterator() const;

	/** Returns reference to entire local player list */
	ENGINE_API const TArray<ULocalPlayer*> &			GetLocalPlayers() const;
>>>>>>> 4af6daef

	/**
	 * Get the primary player controller on this machine (others are splitscreen children)
	 * (must have valid player state)
	 * @param bRequiresValidUniqueId - Whether the controller must also have a valid unique id (default true in order to maintain historical behaviour)
	 * @return the primary controller on this machine
	 */
	ENGINE_API APlayerController* GetPrimaryPlayerController(bool bRequiresValidUniqueId = true) const;

	/**
	 * Get the unique id for the primary player on this machine (others are splitscreen children)
	 *
	 * @return the unique id of the primary player on this machine
	 */
	UE_DEPRECATED(5.0, "Use GetPrimaryPlayerUniqueIdRepl.")
<<<<<<< HEAD
	FUniqueNetIdPtr GetPrimaryPlayerUniqueId() const;
=======
	ENGINE_API FUniqueNetIdPtr GetPrimaryPlayerUniqueId() const;
>>>>>>> 4af6daef

	/**
	 * Get the unique id for the primary player on this machine (others are splitscreen children)
	 *
	 * @return the unique id of the primary player on this machine
	 */
<<<<<<< HEAD
	FUniqueNetIdRepl GetPrimaryPlayerUniqueIdRepl() const;

	void CleanupGameViewport();

=======
	ENGINE_API FUniqueNetIdRepl GetPrimaryPlayerUniqueIdRepl() const;

	ENGINE_API void CleanupGameViewport();

>>>>>>> 4af6daef
	PRAGMA_DISABLE_DEPRECATION_WARNINGS
	/** Called when demo playback fails for any reason */
	UE_DEPRECATED(5.1, "Now takes a EReplayResult instead.")
	virtual void HandleDemoPlaybackFailure(EDemoPlayFailure::Type FailureType, const FString& ErrorString = TEXT("")) { }
	PRAGMA_ENABLE_DEPRECATION_WARNINGS

	virtual void HandleDemoPlaybackFailure(const UE::Net::TNetResult<EReplayResult>& Result) { }

	/** Called when demo recording fails for any reason */
	virtual void HandleDemoRecordFailure(const UE::Net::TNetResult<EReplayResult>& Result) { }

	/** This gets called when the player scrubs in a replay to a different level */
	virtual void OnSeamlessTravelDuringReplay() { }

	inline FTimerManager& GetTimerManager() const { return *TimerManager; }

	inline FLatentActionManager& GetLatentActionManager() const { return *LatentActionManager;  }

	/**
	 * Get a Subsystem of specified type
	 */
	UGameInstanceSubsystem* GetSubsystemBase(TSubclassOf<UGameInstanceSubsystem> SubsystemClass) const
	{
		return SubsystemCollection.GetSubsystem<UGameInstanceSubsystem>(SubsystemClass);
	}

	/**
	 * Get a Subsystem of specified type
	 */
	template <typename TSubsystemClass>
	TSubsystemClass* GetSubsystem() const
	{
		return SubsystemCollection.GetSubsystem<TSubsystemClass>(TSubsystemClass::StaticClass());
	}

	/**
	 * Get a Subsystem of specified type from the provided GameInstance
	 * returns nullptr if the Subsystem cannot be found or the GameInstance is null
	 */
	template <typename TSubsystemClass>
	static FORCEINLINE TSubsystemClass* GetSubsystem(const UGameInstance* GameInstance)
	{
		if (GameInstance)
		{
			return GameInstance->GetSubsystem<TSubsystemClass>();
		}
		return nullptr;
	}

	/**
	 * Get all Subsystem of specified type, this is only necessary for interfaces that can have multiple implementations instanced at a time.
	 *
	 * Do not hold onto this Array reference unless you are sure the lifetime is less than that of UGameInstance
	 */
	template <typename TSubsystemClass>
	const TArray<TSubsystemClass*>& GetSubsystemArray() const
	{
		return SubsystemCollection.GetSubsystemArray<TSubsystemClass>(TSubsystemClass::StaticClass());
	}

	/**
	 * Start recording a replay with the given custom name and friendly name.
	 *
	 * @param InName If not empty, the unique name to use as an identifier for the replay. If empty, a name will be automatically generated by the replay streamer implementation.
	 * @param FriendlyName An optional (may be empty) descriptive name for the replay. Does not have to be unique.
	 * @param AdditionalOptions Additional URL options to append to the URL that will be processed by the replay net driver. Will usually remain empty.
	 * @param AnalyticsProvider Optional pointer to an analytics provider which will also be passed to the replay streamer if set
	 */
	ENGINE_API virtual void StartRecordingReplay(const FString& InName, const FString& FriendlyName, const TArray<FString>& AdditionalOptions = TArray<FString>(), TSharedPtr<IAnalyticsProvider> AnalyticsProvider = nullptr);

	/** Stop recording a replay if one is currently in progress */
	ENGINE_API virtual void StopRecordingReplay();

	/**
	 * Start playing back a previously recorded replay.
	 *
	 * @param InName				Name of the replay file.
	 * @param WorldOverride			World in which the replay will be played. Passing null will cause the current world to be used.
	 * @param AdditionalOptions		Additional options that can be read by derived game instances, or the Demo Net Driver.
	 *
	 * @return True if the replay began successfully.
	 */
	ENGINE_API virtual bool PlayReplay(const FString& InName, UWorld* WorldOverride = nullptr, const TArray<FString>& AdditionalOptions = TArray<FString>());

	/**
	 * Start playing back a playlist of previously recorded replays.
	 *
	 * Using "ExitAfterReplay" on the command line will cause the system to exit *after* the last
	 * replay has been played.
	 *
	 * Using the "Demo.Loop" CVar will cause the entire replay playlist to loop.
	 *
	 * @return True if the first replay began successfully.
	 */
	ENGINE_API bool PlayReplayPlaylist(const struct FReplayPlaylistParams& PlaylistParams);

	/**
	 * Adds a join-in-progress user to the set of users associated with the currently recording replay (if any)
	 *
	 * @param UserString a string that uniquely identifies the user, usually their FUniqueNetId
	 */
	ENGINE_API virtual void AddUserToReplay(const FString& UserString);

	/** 
	 * Turns on/off listen server capability for a game instance
	 * By default this will set up the persistent URL state so it persists across server travels and spawn the appropriate network listener
	 *
	 * @param bEnable turn on or off the listen server
	 * @param PortOverride will use this specific port, or if 0 will use the URL default port
	 * @return true if desired settings were applied, games can override to deny changes in certain states
	 */
	ENGINE_API virtual bool EnableListenServer(bool bEnable, int32 PortOverride = 0);

	/** 
	 * Turns on/off listen server capability for a game instance
	 * By default this will set up the persistent URL state so it persists across server travels and spawn the appropriate network listener
	 *
	 * @param bEnable turn on or off the listen server
	 * @param PortOverride will use this specific port, or if 0 will use the URL default port
	 * @return true if desired settings were applied, games can override to deny changes in certain states
	 */
	virtual bool EnableListenServer(bool bEnable, int32 PortOverride = 0);

	/** handle a game specific net control message (NMT_GameSpecific)
	 * this allows games to insert their own logic into the control channel
	 * the meaning of both data parameters is game-specific
	 */
	virtual void HandleGameNetControlMessage(class UNetConnection* Connection, uint8 MessageByte, const FString& MessageStr)
	{}
	
	/** Handle setting up encryption keys. Games that override this MUST call the delegate when their own (possibly async) processing is complete. */
	ENGINE_API virtual void ReceivedNetworkEncryptionToken(const FString& EncryptionToken, const FOnEncryptionKeyResponse& Delegate);

	/** Called when a client receives the EncryptionAck control message from the server, will generally enable encryption. */
	ENGINE_API virtual void ReceivedNetworkEncryptionAck(const FOnEncryptionKeyResponse& Delegate);

	/** Called when a connecting client fails to setup encryption */
	ENGINE_API virtual EEncryptionFailureAction ReceivedNetworkEncryptionFailure(UNetConnection* Connection);

	/** Called when a connecting client fails to setup encryption */
	virtual EEncryptionFailureAction ReceivedNetworkEncryptionFailure(UNetConnection* Connection);

	/** Call to preload any content before loading a map URL, used during seamless travel as well as map loading */
	ENGINE_API virtual void PreloadContentForURL(FURL InURL);

	/** Call to create the game mode for a given map URL */
	ENGINE_API virtual class AGameModeBase* CreateGameModeForURL(FURL InURL, UWorld* InWorld);

	/** Call to modify the saved url that will be used as a base for future map travels */
	ENGINE_API virtual void SetPersistentTravelURL(FURL InURL);

	/** Call to modify the saved url that will be used as a base for future map travels */
	virtual void SetPersistentTravelURL(FURL InURL);

	/** Return the game mode subclass to use for a given map, options, and portal. By default return passed in one */
	ENGINE_API virtual TSubclassOf<AGameModeBase> OverrideGameModeClass(TSubclassOf<AGameModeBase> GameModeClass, const FString& MapName, const FString& Options, const FString& Portal) const;


	/**
	 * Game instance has an opportunity to modify the level name before the client starts travel
	 */
	virtual void ModifyClientTravelLevelURL(FString& LevelName)
	{
	}


	/**
	 * Game instance has an opportunity to modify the level name before the client starts travel
	 */
	virtual void ModifyClientTravelLevelURL(FString& LevelName)
	{
	}

	/** return true to delay an otherwise ready-to-join PendingNetGame performing LoadMap() and finishing up
	 * useful to wait for content downloads, etc
	 */
	virtual bool DelayPendingNetGameTravel()
	{
		return false;
	}

	/**
	 * return true to delay player controller spawn (sending NMT_Join)
	 */
	virtual bool DelayCompletionOfPendingNetGameTravel()
	{
		return false;
	}

	FTimerManager* TimerManager;
	FLatentActionManager* LatentActionManager;

	/** @return online session management object associated with this game instance */
	class UOnlineSession* GetOnlineSession() const { return OnlineSession; }

	/** @return OnlineSession class to use for this game instance  */
	ENGINE_API virtual TSubclassOf<UOnlineSession> GetOnlineSessionClass();

	/** Returns true if this instance is for a dedicated server world */
	ENGINE_API bool IsDedicatedServerInstance() const;

	/**
	 * Retrieves the name of the online subsystem for the platform used by this instance.
	 * This will be used as the value of the PlayerOnlinePlatformName parameter in
	 * the NMT_Login message when this client connects to a server.
	 * Normally this will be the same as the DefaultPlatformService config value,
	 * but games may override it if they need non-default behavior (for example,
	 * if they are using multiple online subsystems at the same time).
	 */
	ENGINE_API virtual FName GetOnlinePlatformName() const;

	/**
	 * Helper function for traveling to a session that has already been joined via the online platform
	 * Grabs the URL from the session info and travels
	 *
	 * @param ControllerId controller initiating the request
	 * @param InSessionName name of session to travel to
	 *
	 * @return true if able or attempting to travel, false otherwise
	 */
	ENGINE_API virtual bool ClientTravelToSession(int32 ControllerId, FName InSessionName);

	/** Broadcast a notification that travel is occurring */
	ENGINE_API void NotifyPreClientTravel(const FString& PendingURL, ETravelType TravelType, bool bIsSeamlessTravel);
	/** @return delegate fired when client travel occurs */
	FOnPreClientTravel& OnNotifyPreClientTravel() { return NotifyPreClientTravelDelegates; }

	/** @return delegate broadcasted shortly after pawn's controller is set */
	FOnPawnControllerChanged& GetOnPawnControllerChanged() { return OnPawnControllerChangedDelegates; }

	/**
	 * Calls HandleDisconnect on either the OnlineSession if it exists or the engine, to cause a travel back to the default map. The instance must have a world.
	 */
	ENGINE_API virtual void ReturnToMainMenu();

	/** Registers an object to keep alive as long as this game instance is alive */
	ENGINE_API virtual void RegisterReferencedObject(UObject* ObjectToReference);

	/** Remove a referenced object, this will allow it to GC out */
	ENGINE_API virtual void UnregisterReferencedObject(UObject* ObjectToReference);

protected:
	/** Non-virtual dispatch for OnStart, also calls the associated global OnStartGameInstance. */
	ENGINE_API void BroadcastOnStart();

	/** Called when the game instance is started either normally or through PIE. */
	ENGINE_API virtual void OnStart();

	/** Find a map override argument on the command-line string (the first argument without a leading '-' or -map=..., whichever comes first). */
	static ENGINE_API bool GetMapOverrideName(const TCHAR* CmdLine, FString& OverrideMapName);

	/** Find a map override argument on the command-line string (the first argument without a leading '-' or -map=..., whichever comes first). */
	static bool GetMapOverrideName(const TCHAR* CmdLine, FString& OverrideMapName);

private:

	FObjectSubsystemCollection<UGameInstanceSubsystem> SubsystemCollection;
};<|MERGE_RESOLUTION|>--- conflicted
+++ resolved
@@ -216,15 +216,9 @@
 	//~ End FExec Interface
 
 	//~ Begin UObject Interface
-<<<<<<< HEAD
-	virtual class UWorld* GetWorld() const final;
-	virtual void FinishDestroy() override;
-	static void AddReferencedObjects(UObject* InThis, FReferenceCollector& Collector);
-=======
 	ENGINE_API virtual class UWorld* GetWorld() const final;
 	ENGINE_API virtual void FinishDestroy() override;
 	static ENGINE_API void AddReferencedObjects(UObject* InThis, FReferenceCollector& Collector);
->>>>>>> 4af6daef
 	//~ End UObject Interface
 
 	/** virtual function to allow custom GameInstances an opportunity to set up what it needs */
@@ -268,35 +262,6 @@
 	ENGINE_API virtual void HandleInputDevicePairingChange(FInputDeviceId InputDeviceId, FPlatformUserId NewUserPlatformId, FPlatformUserId OldUserPlatformId);
 
 	/**
-<<<<<<< HEAD
-	 * Callback for handling an Input Device's connection state change.
-	 *
-	 * @param NewConnectionState	The new connection state of this device
-	 * @param FPlatformUserId		The User ID whose input device has changed
-	 * @param FInputDeviceId		The Input Device ID that has changed connection
-	 * @see IPlatformInputDeviceMapper
-	 */
-	virtual void HandleInputDeviceConnectionChange(EInputDeviceConnectionState NewConnectionState, FPlatformUserId PlatformUserId, FInputDeviceId InputDeviceId);
-
-	/** 
-	 * Callback for when an input device connection state has changed (a new gamepad was connected or disconnected)
-	 */
-	UPROPERTY(BlueprintAssignable, DisplayName=OnInputDeviceConnectionChange)
-	FOnUserInputDeviceConnectionChange OnInputDeviceConnectionChange;
-	
-	/**
-	 * Callback for handling an Input Device pairing change.
-	 * 
-	 * @param FInputDeviceId	Input device ID
-	 * @param FPlatformUserId	The NewUserPlatformId
-	 * @param FPlatformUserId	The OldUserPlatformId
-	 * @see IPlatformInputDeviceMapper
-	 */
-	virtual void HandleInputDevicePairingChange(FInputDeviceId InputDeviceId, FPlatformUserId NewUserPlatformId, FPlatformUserId OldUserPlatformId);
-
-	/**
-=======
->>>>>>> 4af6daef
 	 * Callback when an input device has changed pairings (the owning platform user has changed for that device)
 	 */
 	UPROPERTY(BlueprintAssignable, DisplayName=OnUserInputDevicePairingChange)
@@ -327,15 +292,9 @@
 	ENGINE_API virtual FGameInstancePIEResult StartPlayInEditorGameInstance(ULocalPlayer* LocalPlayer, const FGameInstancePIEParameters& Params);
 
 	/** Called as soon as the game mode is spawned, to allow additional PIE setting validation prior to creating the local players / etc... (called on pure clients too, in which case the game mode is nullptr) */
-<<<<<<< HEAD
-	virtual FGameInstancePIEResult PostCreateGameModeForPIE(const FGameInstancePIEParameters& Params, AGameModeBase* GameMode);
-
-	void ReportPIEStartupTime();
-=======
 	ENGINE_API virtual FGameInstancePIEResult PostCreateGameModeForPIE(const FGameInstancePIEParameters& Params, AGameModeBase* GameMode);
 
 	ENGINE_API void ReportPIEStartupTime();
->>>>>>> 4af6daef
 #endif
 
 	ENGINE_API class UEngine* GetEngine() const;
@@ -393,24 +352,12 @@
 	ENGINE_API ULocalPlayer* CreateLocalPlayer(FPlatformUserId UserId, FString& OutError, bool bSpawnPlayerController);
 
 	/**
-	 * Adds a new player.
-	 * @param UserId - The platform user id the player should accept input from
-	 * @param OutError - If no player is returned, OutError will contain a string describing the reason.
-	 * @param bSpawnPlayerController - True if a player controller should be spawned immediately for the new player.
-	 * @return The player which was created.
-	 */
-	ULocalPlayer* CreateLocalPlayer(FPlatformUserId UserId, FString& OutError, bool bSpawnPlayerController);
-
-	/**
 	 * Adds a LocalPlayer to the local and global list of Players.
 	 *
 	 * @param	NewPlayer	the player to add
 	 * @param	ControllerId id of the controller associated with the player
 	 */
 	UE_DEPRECATED(5.1, "This version of AddLocalPlayer has been deprecated, pleasse use the version that takes a FPlatformUserId instead.")
-<<<<<<< HEAD
-	virtual int32			AddLocalPlayer(ULocalPlayer* NewPlayer, int32 ControllerId);
-=======
 	ENGINE_API virtual int32			AddLocalPlayer(ULocalPlayer* NewPlayer, int32 ControllerId);
 
 	/**
@@ -420,53 +367,12 @@
 	 * @param	UserId		Id of the platform user associated with the player
 	 */
 	ENGINE_API virtual int32 AddLocalPlayer(ULocalPlayer* NewPlayer, FPlatformUserId UserId);
->>>>>>> 4af6daef
-
-	/**
-	 * Adds a LocalPlayer to the local and global list of Players.
-	 *
-	 * @param	NewPlayer	The player to add
-	 * @param	UserId		Id of the platform user associated with the player
-	 */
-	virtual int32 AddLocalPlayer(ULocalPlayer* NewPlayer, FPlatformUserId UserId);
 
 	/**
 	 * Removes a player.
 	 * @param Player - The player to remove.
 	 * @return whether the player was successfully removed. Removal is not allowed while connected to a server.
 	 */
-<<<<<<< HEAD
-	virtual bool			RemoveLocalPlayer(ULocalPlayer * ExistingPlayer);
-	
-	/** Returns number of fully registered local players */
-	int32					GetNumLocalPlayers() const;
-
-	/** Returns the local player at a certain index, or null if not found */
-	ULocalPlayer*			GetLocalPlayerByIndex(const int32 Index) const;
-
-	/** Returns the first local player, will not be null during normal gameplay */
-	ULocalPlayer*			GetFirstGamePlayer() const;
-
-	/** Returns the player controller assigned to the first local player. If World is specified it will search within that specific world */
-	APlayerController*		GetFirstLocalPlayerController(const UWorld* World = nullptr) const;
-
-	/** Returns the local player assigned to a physical Controller Id, or null if not found */
-	ULocalPlayer*			FindLocalPlayerFromControllerId(const int32 ControllerId) const;
-	
-	/** Returns the local player assigned to this platform user id, or null if not found */
-	ULocalPlayer* FindLocalPlayerFromPlatformUserId(const FPlatformUserId UserId) const;
-
-	/** Returns the local player that has been assigned the specific unique net id */
-	ULocalPlayer*			FindLocalPlayerFromUniqueNetId(FUniqueNetIdPtr UniqueNetId) const;
-	ULocalPlayer*			FindLocalPlayerFromUniqueNetId(const FUniqueNetId& UniqueNetId) const;
-	ULocalPlayer*			FindLocalPlayerFromUniqueNetId(const FUniqueNetIdRepl& UniqueNetId) const;
-
-	/** Returns const iterator for searching list of local players */
-	TArray<ULocalPlayer*>::TConstIterator	GetLocalPlayerIterator() const;
-
-	/** Returns reference to entire local player list */
-	const TArray<ULocalPlayer*> &			GetLocalPlayers() const;
-=======
 	ENGINE_API virtual bool			RemoveLocalPlayer(ULocalPlayer * ExistingPlayer);
 	
 	/** Returns number of fully registered local players */
@@ -497,7 +403,6 @@
 
 	/** Returns reference to entire local player list */
 	ENGINE_API const TArray<ULocalPlayer*> &			GetLocalPlayers() const;
->>>>>>> 4af6daef
 
 	/**
 	 * Get the primary player controller on this machine (others are splitscreen children)
@@ -513,28 +418,17 @@
 	 * @return the unique id of the primary player on this machine
 	 */
 	UE_DEPRECATED(5.0, "Use GetPrimaryPlayerUniqueIdRepl.")
-<<<<<<< HEAD
-	FUniqueNetIdPtr GetPrimaryPlayerUniqueId() const;
-=======
 	ENGINE_API FUniqueNetIdPtr GetPrimaryPlayerUniqueId() const;
->>>>>>> 4af6daef
 
 	/**
 	 * Get the unique id for the primary player on this machine (others are splitscreen children)
 	 *
 	 * @return the unique id of the primary player on this machine
 	 */
-<<<<<<< HEAD
-	FUniqueNetIdRepl GetPrimaryPlayerUniqueIdRepl() const;
-
-	void CleanupGameViewport();
-
-=======
 	ENGINE_API FUniqueNetIdRepl GetPrimaryPlayerUniqueIdRepl() const;
 
 	ENGINE_API void CleanupGameViewport();
 
->>>>>>> 4af6daef
 	PRAGMA_DISABLE_DEPRECATION_WARNINGS
 	/** Called when demo playback fails for any reason */
 	UE_DEPRECATED(5.1, "Now takes a EReplayResult instead.")
@@ -648,16 +542,6 @@
 	 */
 	ENGINE_API virtual bool EnableListenServer(bool bEnable, int32 PortOverride = 0);
 
-	/** 
-	 * Turns on/off listen server capability for a game instance
-	 * By default this will set up the persistent URL state so it persists across server travels and spawn the appropriate network listener
-	 *
-	 * @param bEnable turn on or off the listen server
-	 * @param PortOverride will use this specific port, or if 0 will use the URL default port
-	 * @return true if desired settings were applied, games can override to deny changes in certain states
-	 */
-	virtual bool EnableListenServer(bool bEnable, int32 PortOverride = 0);
-
 	/** handle a game specific net control message (NMT_GameSpecific)
 	 * this allows games to insert their own logic into the control channel
 	 * the meaning of both data parameters is game-specific
@@ -674,9 +558,6 @@
 	/** Called when a connecting client fails to setup encryption */
 	ENGINE_API virtual EEncryptionFailureAction ReceivedNetworkEncryptionFailure(UNetConnection* Connection);
 
-	/** Called when a connecting client fails to setup encryption */
-	virtual EEncryptionFailureAction ReceivedNetworkEncryptionFailure(UNetConnection* Connection);
-
 	/** Call to preload any content before loading a map URL, used during seamless travel as well as map loading */
 	ENGINE_API virtual void PreloadContentForURL(FURL InURL);
 
@@ -686,19 +567,8 @@
 	/** Call to modify the saved url that will be used as a base for future map travels */
 	ENGINE_API virtual void SetPersistentTravelURL(FURL InURL);
 
-	/** Call to modify the saved url that will be used as a base for future map travels */
-	virtual void SetPersistentTravelURL(FURL InURL);
-
 	/** Return the game mode subclass to use for a given map, options, and portal. By default return passed in one */
 	ENGINE_API virtual TSubclassOf<AGameModeBase> OverrideGameModeClass(TSubclassOf<AGameModeBase> GameModeClass, const FString& MapName, const FString& Options, const FString& Portal) const;
-
-
-	/**
-	 * Game instance has an opportunity to modify the level name before the client starts travel
-	 */
-	virtual void ModifyClientTravelLevelURL(FString& LevelName)
-	{
-	}
 
 
 	/**
@@ -786,9 +656,6 @@
 	/** Find a map override argument on the command-line string (the first argument without a leading '-' or -map=..., whichever comes first). */
 	static ENGINE_API bool GetMapOverrideName(const TCHAR* CmdLine, FString& OverrideMapName);
 
-	/** Find a map override argument on the command-line string (the first argument without a leading '-' or -map=..., whichever comes first). */
-	static bool GetMapOverrideName(const TCHAR* CmdLine, FString& OverrideMapName);
-
 private:
 
 	FObjectSubsystemCollection<UGameInstanceSubsystem> SubsystemCollection;
