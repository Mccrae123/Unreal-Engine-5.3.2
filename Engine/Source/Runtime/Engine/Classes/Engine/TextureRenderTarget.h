// Copyright Epic Games, Inc. All Rights Reserved.

/**
 * TextureRenderTarget
 *
 * Base for all render target texture resources
 *
 */

#pragma once

#include "CoreMinimal.h"
#include "UObject/ObjectMacros.h"
#include "Engine/Texture.h"
#include "TextureRenderTarget.generated.h"

UCLASS(abstract, MinimalAPI)
class UTextureRenderTarget : public UTexture
{
	GENERATED_UCLASS_BODY()	

	/** Will override FTextureRenderTarget2DResource::GetDisplayGamma if > 0. */
	UPROPERTY(EditAnywhere, BlueprintReadWrite, Category=TextureRenderTarget)
	float TargetGamma;

	/** If true, there will be two copies in memory - one for the texture and one for the render target. If false, they will share memory if possible. This is useful for scene capture textures that are used in the scene. */
	uint32 bNeedsTwoCopies:1;

	/** If true, it will be possible to create a FUnorderedAccessViewRHIRef using RHICreateUnorderedAccessView and the internal FTexture2DRHIRef. */
	uint32 bCanCreateUAV : 1;

	/**
	 * Render thread: Access the render target resource for this texture target object
	 * @return pointer to resource or NULL if not initialized
	 */
	ENGINE_API class FTextureRenderTargetResource* GetRenderTargetResource();

	/**
	 * Returns a pointer to the (game thread managed) render target resource.  Note that you're not allowed
	 * to deferenced this pointer on the game thread, you can only pass the pointer around and check for NULLness
	 * @return pointer to resource
	 */
	ENGINE_API class FTextureRenderTargetResource* GameThread_GetRenderTargetResource();


	//~ Begin UTexture Interface
<<<<<<< HEAD
	ENGINE_API virtual ETextureClass GetTextureClass() const { return ETextureClass::RenderTarget; }
=======
	virtual ETextureClass GetTextureClass() const { return ETextureClass::RenderTarget; }
>>>>>>> 4af6daef
	ENGINE_API virtual class FTextureResource* CreateResource() override;
	ENGINE_API virtual EMaterialValueType GetMaterialType() const override;
	//~ End UTexture Interface
};


<|MERGE_RESOLUTION|>--- conflicted
+++ resolved
@@ -44,11 +44,7 @@
 
 
 	//~ Begin UTexture Interface
-<<<<<<< HEAD
-	ENGINE_API virtual ETextureClass GetTextureClass() const { return ETextureClass::RenderTarget; }
-=======
 	virtual ETextureClass GetTextureClass() const { return ETextureClass::RenderTarget; }
->>>>>>> 4af6daef
 	ENGINE_API virtual class FTextureResource* CreateResource() override;
 	ENGINE_API virtual EMaterialValueType GetMaterialType() const override;
 	//~ End UTexture Interface
