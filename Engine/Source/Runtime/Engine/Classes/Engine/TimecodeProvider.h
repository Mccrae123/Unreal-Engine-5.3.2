// Copyright Epic Games, Inc. All Rights Reserved.

#pragma once

#include "CoreMinimal.h"
#include "UObject/Object.h"
#include "UObject/ObjectMacros.h"

#include "Misc/FrameRate.h"
#include "Misc/Timecode.h"
#include "Misc/QualifiedFrameTime.h"

#include "TimecodeProvider.generated.h"

/**
 * Possible states of TimecodeProvider.
 */
UENUM()
enum class ETimecodeProviderSynchronizationState
{
	/** TimecodeProvider has not been initialized or has been shutdown. */
	Closed,

	/** Unrecoverable error occurred during Synchronization. */
	Error,

	/** TimecodeProvider is currently synchronized with the source. */
	Synchronized,

	/** TimecodeProvider is initialized and being prepared for synchronization. */
	Synchronizing,
};

/**
 * A class responsible of fetching a timecode from a source.
 * Note, FApp::GetTimecode and FApp::GetTimecodeFramerate should be used to retrieve
 * the current system Timecode and Framerate.
 */
UCLASS(abstract, MinimalAPI)
class UTimecodeProvider : public UObject
{
	GENERATED_BODY()

public:
	/**
	 * Number of frames to subtract from the qualified frame time when GetDelayedQualifiedFrameTime or GetDelayedTimecode is called.
	 * @see GetDelayedQualifiedFrameTime, GetDelayedTimecode
	 */
	UPROPERTY(EditAnywhere, AdvancedDisplay, Category = "Settings")
	float FrameDelay = 0.f;

	/**
	 * Fetch current timecode from its source. e.g. From hardware/network/file/etc.
	 * It is recommended to cache the fetched timecode.
	*/
	UFUNCTION(BlueprintCallable, Category = "Provider")
	virtual bool FetchTimecode(FQualifiedFrameTime& OutFrameTime) { return false; };

	/**
	 * Update the state of the provider. Call it to ensure timecode and state are updated.
	 * It is suggested to fetch timecode from its source and cache it for the getters.
	*/
	UFUNCTION(BlueprintCallable, Category = "Provider")
	virtual void FetchAndUpdate() {}

	/**
	 * Return current frame time. 
	 * Since it may be called several times per frame, it is suggested to return a cached value.
	*/
	UFUNCTION(BlueprintCallable, Category = "Provider")
	ENGINE_API virtual FQualifiedFrameTime GetQualifiedFrameTime() const PURE_VIRTUAL(UTimecodeProvider::GetQualifiedFrameTime, return FQualifiedFrameTime(););

	/**
	 * Return current frame time with FrameDelay applied.
	 * Only assume valid when GetSynchronizationState() returns Synchronized.
	*/
	UFUNCTION(BlueprintCallable, Category = "Provider")
	ENGINE_API FQualifiedFrameTime GetDelayedQualifiedFrameTime() const;

	/** Return the frame time converted into a timecode value. */
	UFUNCTION(BlueprintCallable, Category = "Provider")
	ENGINE_API FTimecode GetTimecode() const;

	/** Return the delayed frame time converted into a timecode value. */
	UFUNCTION(BlueprintCallable, Category = "Provider")
	ENGINE_API FTimecode GetDelayedTimecode() const;
	
	/** Return the frame rate of the frame time. */
	UFUNCTION(BlueprintCallable, Category = "Provider")
	FFrameRate GetFrameRate() const { return GetQualifiedFrameTime().Rate; }

	/** The state of the TimecodeProvider and if it's currently synchronized and the Timecode and FrameRate getters are valid. */
	UFUNCTION(BlueprintCallable, Category = "Provider")
	ENGINE_API virtual ETimecodeProviderSynchronizationState GetSynchronizationState() const PURE_VIRTUAL(UTimecodeProvider::IsSynchronized, return ETimecodeProviderSynchronizationState::Closed;);

public:
	/** This Provider became the Engine's Provider. */
	ENGINE_API virtual bool Initialize(class UEngine* InEngine) PURE_VIRTUAL(UTimecodeProvider::Initialize, return false;);

	/** This Provider stopped being the Engine's Provider. */
<<<<<<< HEAD
	virtual void Shutdown(class UEngine* InEngine) PURE_VIRTUAL(UTimecodeProvider::Shutdown, );
=======
	ENGINE_API virtual void Shutdown(class UEngine* InEngine) PURE_VIRTUAL(UTimecodeProvider::Shutdown, );
>>>>>>> 4af6daef

	/** Whether this provider supports format autodetection. */
	virtual bool SupportsAutoDetected() const
	{
		return false;
	}
	
	/** Set the autodetected flag on this provider. */
	virtual void SetIsAutoDetected(bool bInIsAutoDetected)
	{
	}
	
	/** Get whether this provider is currently using autodetection. */
	virtual bool IsAutoDetected() const
	{
		return false;
	}
};<|MERGE_RESOLUTION|>--- conflicted
+++ resolved
@@ -98,11 +98,7 @@
 	ENGINE_API virtual bool Initialize(class UEngine* InEngine) PURE_VIRTUAL(UTimecodeProvider::Initialize, return false;);
 
 	/** This Provider stopped being the Engine's Provider. */
-<<<<<<< HEAD
-	virtual void Shutdown(class UEngine* InEngine) PURE_VIRTUAL(UTimecodeProvider::Shutdown, );
-=======
 	ENGINE_API virtual void Shutdown(class UEngine* InEngine) PURE_VIRTUAL(UTimecodeProvider::Shutdown, );
->>>>>>> 4af6daef
 
 	/** Whether this provider supports format autodetection. */
 	virtual bool SupportsAutoDetected() const
