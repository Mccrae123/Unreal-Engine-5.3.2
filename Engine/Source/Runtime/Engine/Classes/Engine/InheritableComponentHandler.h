// Copyright Epic Games, Inc. All Rights Reserved.


#pragma once

#include "CoreMinimal.h"
#include "UObject/ObjectMacros.h"
#include "UObject/Object.h"
#include "Misc/Guid.h"
#include "Engine/BlueprintGeneratedClass.h"
#include "InheritableComponentHandler.generated.h"

class UActorComponent;
class UBlueprint;
class USCS_Node;
struct FUCSComponentId;

USTRUCT()
struct FComponentKey
{
	GENERATED_USTRUCT_BODY()

	FComponentKey()
		: OwnerClass(nullptr)
	{}

	ENGINE_API FComponentKey(const USCS_Node* SCSNode);
#if WITH_EDITOR
	ENGINE_API FComponentKey(UBlueprint* Blueprint, const FUCSComponentId& UCSComponentID);
#endif 

	ENGINE_API bool Match(const FComponentKey& OtherKey) const;

	bool IsSCSKey() const
	{
		return (SCSVariableName != NAME_None) && AssociatedGuid.IsValid();
	}

	bool IsUCSKey() const
	{
		return AssociatedGuid.IsValid() && (SCSVariableName == NAME_None);
	}

	bool IsValid() const
	{
		return OwnerClass && AssociatedGuid.IsValid() && (!IsSCSKey() || (SCSVariableName != NAME_None));
	}

	ENGINE_API USCS_Node* FindSCSNode() const;
	ENGINE_API UActorComponent* GetOriginalTemplate(const FName& TemplateName = NAME_None) const;
	ENGINE_API bool RefreshVariableName();

	UClass* GetComponentOwner()  const { return OwnerClass; }
	FName   GetSCSVariableName() const { return SCSVariableName; }
	FGuid   GetAssociatedGuid()  const { return AssociatedGuid; }

private: 
	UPROPERTY()
	TObjectPtr<UClass> OwnerClass;

	UPROPERTY()
	FName SCSVariableName;

	UPROPERTY()
	FGuid AssociatedGuid;
};

USTRUCT()
struct FComponentOverrideRecord
{
	GENERATED_USTRUCT_BODY()

	UPROPERTY()
	TObjectPtr<UClass> ComponentClass;

	UPROPERTY()
	TObjectPtr<UActorComponent> ComponentTemplate;

	UPROPERTY()
	FComponentKey ComponentKey;

	UPROPERTY()
	FBlueprintCookedComponentInstancingData CookedComponentInstancingData;

	FComponentOverrideRecord()
		: ComponentClass(nullptr)
		, ComponentTemplate(nullptr)
	{}
};

UCLASS(MinimalAPI)
class UInheritableComponentHandler : public UObject
{
	GENERATED_BODY()

private:

	/* Template name prefix for SCS DefaultSceneRootNode overrides */
	static ENGINE_API const FString SCSDefaultSceneRootOverrideNamePrefix;

#if WITH_EDITOR

	ENGINE_API bool IsRecordValid(const FComponentOverrideRecord& Record) const;
	ENGINE_API bool IsRecordNecessary(const FComponentOverrideRecord& Record) const;

public:

	ENGINE_API UActorComponent* CreateOverridenComponentTemplate(const FComponentKey& Key);
	ENGINE_API void RemoveOverridenComponentTemplate(const FComponentKey& Key);
	ENGINE_API void UpdateOwnerClass(UBlueprintGeneratedClass* OwnerClass);
	ENGINE_API void ValidateTemplates();
	ENGINE_API bool IsValid() const;
	ENGINE_API UActorComponent* FindBestArchetype(const FComponentKey& Key, const FName& TemplateName = NAME_None) const;

	bool IsEmpty() const
	{
		return 0 == Records.Num();
	}

	ENGINE_API bool RefreshTemplateName(const FComponentKey& OldKey);

	ENGINE_API FComponentKey FindKey(UActorComponent* ComponentTemplate) const;
#endif

public:

	//~ Begin UObject Interface
<<<<<<< HEAD
	virtual void Serialize(FArchive& Ar) override;
	virtual void PostLoad() override;
#if WITH_EDITOR
	virtual EDataValidationResult IsDataValid(TArray<FText>& ValidationErrors) override;
=======
	ENGINE_API virtual void Serialize(FArchive& Ar) override;
	ENGINE_API virtual void PostLoad() override;
#if WITH_EDITOR
	ENGINE_API virtual EDataValidationResult IsDataValid(class FDataValidationContext& Context) const override;
>>>>>>> 4af6daef
#endif	// WITH_EDITOR
	//~ End UObject Interface

	ENGINE_API void PreloadAllTemplates();
	ENGINE_API void PreloadAll();

	ENGINE_API FComponentKey FindKey(const FName VariableName) const;

	ENGINE_API UActorComponent* GetOverridenComponentTemplate(const FComponentKey& Key) const;
	ENGINE_API const FBlueprintCookedComponentInstancingData* GetOverridenComponentTemplateData(const FComponentKey& Key) const;

	TArray<FComponentOverrideRecord>::TIterator CreateRecordIterator()
	{
		return Records.CreateIterator();
	}

	void GetAllTemplates(TArray<UActorComponent*>& OutArray, bool bIncludeTransientTemplates = false) const
	{
		OutArray.Reserve(OutArray.Num() + Records.Num() + (bIncludeTransientTemplates ? UnnecessaryComponents.Num() : 0));
		for (const FComponentOverrideRecord& Record : Records)
		{
			OutArray.Add(Record.ComponentTemplate);
		}

		if (bIncludeTransientTemplates)
		{
			OutArray.Append(UnnecessaryComponents);
		}
	}

private:
	ENGINE_API const FComponentOverrideRecord* FindRecord(const FComponentKey& Key) const;

	/** Helper method used to assist with fixing up component template names at load time. */
	ENGINE_API void FixComponentTemplateName(UActorComponent* ComponentTemplate, FName NewName);
	
	/** All component records */
	UPROPERTY()
	TArray<FComponentOverrideRecord> Records;

	/** List of components that were marked unnecessary, need to keep these around so it doesn't regenerate them when a child asks for one */
	UPROPERTY(Transient)
	TArray<TObjectPtr<UActorComponent>> UnnecessaryComponents;
};<|MERGE_RESOLUTION|>--- conflicted
+++ resolved
@@ -125,17 +125,10 @@
 public:
 
 	//~ Begin UObject Interface
-<<<<<<< HEAD
-	virtual void Serialize(FArchive& Ar) override;
-	virtual void PostLoad() override;
-#if WITH_EDITOR
-	virtual EDataValidationResult IsDataValid(TArray<FText>& ValidationErrors) override;
-=======
 	ENGINE_API virtual void Serialize(FArchive& Ar) override;
 	ENGINE_API virtual void PostLoad() override;
 #if WITH_EDITOR
 	ENGINE_API virtual EDataValidationResult IsDataValid(class FDataValidationContext& Context) const override;
->>>>>>> 4af6daef
 #endif	// WITH_EDITOR
 	//~ End UObject Interface
 
