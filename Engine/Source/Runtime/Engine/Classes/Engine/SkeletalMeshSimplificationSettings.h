// Copyright Epic Games, Inc. All Rights Reserved.

#pragma once

#include "CoreMinimal.h"
#include "UObject/ObjectMacros.h"
#include "Engine/DeveloperSettings.h"
#include "SkeletalMeshSimplificationSettings.generated.h"

/**
* Controls the selection of the system used to simplify skeletal meshes.
*/
<<<<<<< HEAD
UCLASS(config = Engine, defaultconfig, meta = (DisplayName = "Skeletal Mesh Simplification"))
class ENGINE_API USkeletalMeshSimplificationSettings : public UDeveloperSettings
=======
UCLASS(config = Engine, defaultconfig, meta = (DisplayName = "Skeletal Mesh Simplification"), MinimalAPI)
class USkeletalMeshSimplificationSettings : public UDeveloperSettings
>>>>>>> 4af6daef
{
	GENERATED_UCLASS_BODY()

public:
<<<<<<< HEAD
	virtual FName GetContainerName() const override;
	virtual FName GetCategoryName() const override;

	void SetSkeletalMeshReductionModuleName(FName InSkeletalMeshReductionModuleName);
=======
	ENGINE_API virtual FName GetContainerName() const override;
	ENGINE_API virtual FName GetCategoryName() const override;

	ENGINE_API void SetSkeletalMeshReductionModuleName(FName InSkeletalMeshReductionModuleName);
>>>>>>> 4af6daef

public:
	/** Mesh reduction plugin to use when simplifying skeletal meshes */
	UPROPERTY(config, EditAnywhere, Category = General, meta = (ConsoleVariable = "r.SkeletalMeshReductionModule", DisplayName = "Skeletal Mesh Reduction Plugin", ConfigRestartRequired = true))
	FName SkeletalMeshReductionModuleName;

	ENGINE_API virtual void PostInitProperties() override;
#if WITH_EDITOR
	ENGINE_API virtual void PostEditChangeProperty(struct FPropertyChangedEvent& PropertyChangedEvent) override;
#endif

};<|MERGE_RESOLUTION|>--- conflicted
+++ resolved
@@ -10,28 +10,16 @@
 /**
 * Controls the selection of the system used to simplify skeletal meshes.
 */
-<<<<<<< HEAD
-UCLASS(config = Engine, defaultconfig, meta = (DisplayName = "Skeletal Mesh Simplification"))
-class ENGINE_API USkeletalMeshSimplificationSettings : public UDeveloperSettings
-=======
 UCLASS(config = Engine, defaultconfig, meta = (DisplayName = "Skeletal Mesh Simplification"), MinimalAPI)
 class USkeletalMeshSimplificationSettings : public UDeveloperSettings
->>>>>>> 4af6daef
 {
 	GENERATED_UCLASS_BODY()
 
 public:
-<<<<<<< HEAD
-	virtual FName GetContainerName() const override;
-	virtual FName GetCategoryName() const override;
-
-	void SetSkeletalMeshReductionModuleName(FName InSkeletalMeshReductionModuleName);
-=======
 	ENGINE_API virtual FName GetContainerName() const override;
 	ENGINE_API virtual FName GetCategoryName() const override;
 
 	ENGINE_API void SetSkeletalMeshReductionModuleName(FName InSkeletalMeshReductionModuleName);
->>>>>>> 4af6daef
 
 public:
 	/** Mesh reduction plugin to use when simplifying skeletal meshes */
