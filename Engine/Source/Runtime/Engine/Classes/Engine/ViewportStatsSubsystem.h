// Copyright Epic Games, Inc. All Rights Reserved.

#pragma once

#include "Subsystems/WorldSubsystem.h"
#include "Tickable.h"
#include "Stats/Stats.h"
#include "Engine/EngineTypes.h"

#include "ViewportStatsSubsystem.generated.h"

class UWorld;
class FViewport;
class UCanvas;
class FCanvas;

DECLARE_DYNAMIC_DELEGATE_RetVal_TwoParams(bool, FViewportDisplayCallback, FText&, OutText, FLinearColor&, OutColor);

typedef TFunction<bool(FText& OutTest, FLinearColor& OutColor)> FShouldDisplayFunc;

/** Wrapper to allow multiple delegate types to be held in one container for the subsystem */
struct FViewportDisplayDelegate
{
	FViewportDisplayDelegate() = default;

	FViewportDisplayDelegate(FViewportDisplayCallback const& D) 
		: FuncDynDelegate(D)
	{};

	FViewportDisplayDelegate(FShouldDisplayFunc&& Callback)
		: FuncCallback(MoveTemp(Callback))
	{};

	FViewportDisplayCallback FuncDynDelegate;
	FShouldDisplayFunc FuncCallback;

	bool Execute(FText& OutText, FLinearColor& OutColor);

	inline bool IsBound() const { return FuncDynDelegate.IsBound() || FuncCallback; }

	void Unbind();

	// Movable only
	FViewportDisplayDelegate(FViewportDisplayDelegate&&) = default;
	FViewportDisplayDelegate(const FViewportDisplayDelegate&) = delete;
	FViewportDisplayDelegate& operator=(FViewportDisplayDelegate&&) = default;
	FViewportDisplayDelegate& operator=(const FViewportDisplayDelegate&) = delete;
};

/**
* The Viewport Stats Subsystem offers the ability to add messages to the current 
* viewport such as "LIGHTING NEEDS TO BE REBUILT" and "BLUEPRINT COMPILE ERROR".
* 
* Example usage:
*
*	if (UViewportStatsSubsystem* ViewportSubsystem = GetWorld()->GetSubsystem<UViewportStatsSubsystem>())
*	{
*		// Bind a member function delegate to the subsystem...
*		FViewportDisplayCallback Callback;
*		Callback.BindDynamic(this, &UCustomClass::DisplayViewportMessage);
*		ViewportSubsystem->AddDisplayDelegate(Callback);
*		
*		// ... or use inline lambda functions
*		ViewportSubsystem->AddDisplayDelegate([](FText& OutText, FLinearColor& OutColor)
*		{
*			// Some kind of state management
*			OutText = NSLOCTEXT("FooNamespace", "Blarg", "Display message here");
*			OutColor = FLinearColor::Red;
*			return bShouldDisplay;
*		});
*	}
*/
UCLASS(Category = "Viewport Stats Subsystem", MinimalAPI)
class UViewportStatsSubsystem : public UWorldSubsystem
{
	GENERATED_BODY()

public:

	/**
	* Draw the messages in this subsystem to the given viewport
	*/
	ENGINE_API void Draw(FViewport* Viewport, FCanvas* Canvas, UCanvas* CanvasObject, float MessageStartY);

	/**
	* Add a message to be displayed on the viewport of this world
	* 
	* @param Text		The text to be displayed
	* @param Color		Color of the text to be displayed
	* @param Duration	How long the text will be on screen, if 0 then it will stay indefinitely
	* @param DisplayOffset	A position offset that the message should use when displayed. 
	*/
	UFUNCTION(BlueprintCallable, Category = "Viewport Stats Subsystem", meta = (AutoCreateRefTerm = "DisplayOffset"))
<<<<<<< HEAD
	void AddTimedDisplay(FText Text, FLinearColor Color = FLinearColor::White, float Duration = 0.0f, const FVector2D& DisplayOffset = FVector2D::ZeroVector);
=======
	ENGINE_API void AddTimedDisplay(FText Text, FLinearColor Color = FLinearColor::White, float Duration = 0.0f, const FVector2D& DisplayOffset = FVector2D::ZeroVector);
>>>>>>> 4af6daef

	/**
	* Add a dynamic delegate to the display subsystem.
	*
	* @param Callback	The callback the subsystem will use to determine if a message should be displayed or not
	*					Signature of callbacks should be: bool(FText& OutTest, FLinearColor& OutColor)
	*/
	UFUNCTION(BlueprintCallable, Category = "Viewport Stats Subsystem")
	ENGINE_API int32 AddDisplayDelegate(FViewportDisplayCallback const& Delegate);

	/**
	* Add a callback function to the display subsystem.
	*
	* @param Callback	The callback the subsystem will use to determine if a message should be displayed or not
	*					Signature of callbacks should be: bool(FText& OutTest, FLinearColor& OutColor)
	*/
	ENGINE_API int32 AddDisplayDelegate(FShouldDisplayFunc&& Callback);

	/**
	* Remove a callback function from the display subsystem
	*
	* @param IndexToRemove	The index in the DisplayDelegates array to remove. 
	*						This is the value returned from AddDisplayDelegate.
	*/
	UFUNCTION(BlueprintCallable, Category = "Viewport Stats Subsystem")
	ENGINE_API void RemoveDisplayDelegate(const int32 IndexToRemove);
	
protected:

	//~USubsystem interface
	ENGINE_API void Deinitialize() override;
	//~End of USubsystem interface

	struct FUniqueDisplayData
	{
		FUniqueDisplayData() = default;

		FUniqueDisplayData(const FText& Text, const FLinearColor& Col, const FVector2D& Offset = FVector2D::ZeroVector)
		: DisplayText(Text)
		, DisplayColor(Col)
		, DisplayOffset(Offset)
		{};

		FText DisplayText = FText::GetEmpty();
		FLinearColor DisplayColor = FLinearColor::White;
		FVector2D DisplayOffset = FVector2D::ZeroVector;
	};

	/** Array of delegates that will be displayed if they return true when evaluated */
	TArray<FViewportDisplayDelegate> DisplayDelegates;

	/** Array of unique one-off timed messages to display each frame no matter what */
	TArray<TSharedPtr<FUniqueDisplayData>> UniqueDisplayMessages;
};<|MERGE_RESOLUTION|>--- conflicted
+++ resolved
@@ -91,11 +91,7 @@
 	* @param DisplayOffset	A position offset that the message should use when displayed. 
 	*/
 	UFUNCTION(BlueprintCallable, Category = "Viewport Stats Subsystem", meta = (AutoCreateRefTerm = "DisplayOffset"))
-<<<<<<< HEAD
-	void AddTimedDisplay(FText Text, FLinearColor Color = FLinearColor::White, float Duration = 0.0f, const FVector2D& DisplayOffset = FVector2D::ZeroVector);
-=======
 	ENGINE_API void AddTimedDisplay(FText Text, FLinearColor Color = FLinearColor::White, float Duration = 0.0f, const FVector2D& DisplayOffset = FVector2D::ZeroVector);
->>>>>>> 4af6daef
 
 	/**
 	* Add a dynamic delegate to the display subsystem.
