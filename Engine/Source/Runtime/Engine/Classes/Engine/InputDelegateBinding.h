--- conflicted
+++ resolved
@@ -48,11 +48,7 @@
 	virtual void BindToInputComponent(UInputComponent* InputComponent, UObject* ObjectToBindTo) const { };
 
 	/** Returns true if the given class supports input binding delegates (i.e. it is a BP generated class) */
-<<<<<<< HEAD
-	static bool SupportsInputDelegate(const UClass* InClass);
-=======
 	static ENGINE_API bool SupportsInputDelegate(const UClass* InClass);
->>>>>>> 4af6daef
 
 	/**
 	 * Calls BindToInputComponent for each dynamic binding object on the given Class if it supports input delegates.
@@ -61,21 +57,13 @@
 	 * @param InputComponent		The InputComponent to Bind a delegate to
 	 * @param ObjectToBindTo		The UObject that the binding should use. If this is null, the Owner of the input componet will be used.
 	 */
-<<<<<<< HEAD
-	static void BindInputDelegates(const UClass* InClass, UInputComponent* InputComponent, UObject* ObjectToBindTo = nullptr);
-=======
 	static ENGINE_API void BindInputDelegates(const UClass* InClass, UInputComponent* InputComponent, UObject* ObjectToBindTo = nullptr);
->>>>>>> 4af6daef
 	
 	/**
 	 * Will bind input delegates for the given Actor and traverse it's subobjects attempting to bind
 	 * each of them
 	 */
-<<<<<<< HEAD
-	static void BindInputDelegatesWithSubojects(AActor* InActor, UInputComponent* InputComponent);
-=======
 	static ENGINE_API void BindInputDelegatesWithSubojects(AActor* InActor, UInputComponent* InputComponent);
->>>>>>> 4af6daef
 
 protected:
 	static ENGINE_API TSet<UClass*> InputBindingClasses;
