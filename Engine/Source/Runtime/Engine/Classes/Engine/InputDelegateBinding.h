--- conflicted
+++ resolved
@@ -49,9 +49,6 @@
 
 	/** Returns true if the given class supports input binding delegates (i.e. it is a BP generated class) */
 	static bool SupportsInputDelegate(const UClass* InClass);
-<<<<<<< HEAD
-	static void BindInputDelegates(const UClass* InClass, UInputComponent* InputComponent);
-=======
 
 	/**
 	 * Calls BindToInputComponent for each dynamic binding object on the given Class if it supports input delegates.
@@ -67,7 +64,6 @@
 	 * each of them
 	 */
 	static void BindInputDelegatesWithSubojects(AActor* InActor, UInputComponent* InputComponent);
->>>>>>> 6bbb88c8
 
 protected:
 	static TSet<UClass*> InputBindingClasses;
