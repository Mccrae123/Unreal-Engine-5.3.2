// Copyright Epic Games, Inc. All Rights Reserved.

#pragma once

#include "CoreMinimal.h"
#include "UObject/ObjectMacros.h"
#include "Serialization/BitReader.h"
#include "Misc/NetworkGuid.h"
#include "Engine/EngineBaseTypes.h"
#include "GameFramework/Actor.h"
#include "Misc/EngineVersion.h"
#include "GameFramework/PlayerController.h"
#include "Engine/NetDriver.h"
#include "Engine/PackageMapClient.h"
#include "Misc/NetworkVersion.h"
#include "NetworkReplayStreaming.h"
#include "Engine/DemoNetConnection.h"
#include "Net/RepLayout.h"
#include "Net/Core/Connection/NetResult.h"
#include "Net/ReplayResult.h"
#include "Templates/Atomic.h"
#include "Net/UnrealNetwork.h"
#include "ReplayHelper.h"

#include "DemoNetDriver.generated.h"

class FNetworkNotify;
class FRepState;
class UDemoNetDriver;

DECLARE_MULTICAST_DELEGATE(FOnGotoTimeMCDelegate);
DECLARE_DELEGATE_OneParam(FOnGotoTimeDelegate, const bool /* bWasSuccessful */);

DECLARE_MULTICAST_DELEGATE_OneParam(FOnDemoStartedDelegate, UDemoNetDriver* /* DemoNetDriver */);

PRAGMA_DISABLE_DEPRECATION_WARNINGS
UE_DEPRECATED(5.1, "No longer used")
DECLARE_MULTICAST_DELEGATE_TwoParams(FOnDemoFailedToStartDelegate, UDemoNetDriver* /* DemoNetDriver */, EDemoPlayFailure::Type /* FailureType*/);
PRAGMA_ENABLE_DEPRECATION_WARNINGS

DECLARE_MULTICAST_DELEGATE(FOnDemoFinishPlaybackDelegate);
DECLARE_MULTICAST_DELEGATE(FOnDemoFinishRecordingDelegate);

DECLARE_MULTICAST_DELEGATE_OneParam(FOnPauseChannelsDelegate, const bool /* bPaused */);

class FQueuedReplayTask : public TSharedFromThis<FQueuedReplayTask>
{
public:
	FQueuedReplayTask(UDemoNetDriver* InDriver) : Driver(InDriver)
	{
	}

	virtual ~FQueuedReplayTask()
	{
	}

	virtual void StartTask() = 0;
	virtual bool Tick() = 0;
	virtual FName GetName() const = 0;
	virtual bool ShouldPausePlayback() const { return true; }

	TWeakObjectPtr<UDemoNetDriver> Driver;
};

/** Information about net startup actors that need to be rolled back by being destroyed and re-created */
USTRUCT()
struct FRollbackNetStartupActorInfo
{
	GENERATED_BODY()

	FName		Name;
	UPROPERTY()
	TObjectPtr<UObject>	Archetype = nullptr;
	FVector		Location;
	FRotator	Rotation;
	FVector		Scale3D;
	FName		LevelName;

	TSharedPtr<FRepState> RepState;
	TMap<FString, TSharedPtr<FRepState>> SubObjRepState;

	UPROPERTY()
	TArray<TObjectPtr<UObject>> ObjReferences;

	void CountBytes(FArchive& Ar) const
	{
		if (FRepState const * const LocalRepState = RepState.Get())
		{
			Ar.CountBytes(sizeof(FRepState), sizeof(FRepState));
			LocalRepState->CountBytes(Ar);
		}

		SubObjRepState.CountBytes(Ar);
		for (const auto& SubObjRepStatePair : SubObjRepState)
		{
			SubObjRepStatePair.Key.CountBytes(Ar);
			
			if (FRepState const * const LocalRepState = SubObjRepStatePair.Value.Get())
			{
				const SIZE_T SizeOfRepState = sizeof(FRepState);
				Ar.CountBytes(SizeOfRepState, SizeOfRepState);
				LocalRepState->CountBytes(Ar);
			}
		}

		ObjReferences.CountBytes(Ar);
	}
};

struct FDemoSavedRepObjectState
{
	ENGINE_API FDemoSavedRepObjectState(
		const TWeakObjectPtr<const UObject>& InObject,
		const TSharedRef<const FRepLayout>& InRepLayout,
		FRepStateStaticBuffer&& InPropertyData);

	ENGINE_API ~FDemoSavedRepObjectState();

	TWeakObjectPtr<const UObject> Object;
	TSharedPtr<const FRepLayout> RepLayout;
	FRepStateStaticBuffer PropertyData;

	void CountBytes(FArchive& Ar) const
	{
		// The RepLayout for this object should still be stored by the UDemoNetDriver,
		// so we don't need to count it here.

		PropertyData.CountBytes(Ar);
	}
};

typedef TArray<struct FDemoSavedRepObjectState> FDemoSavedPropertyState;

USTRUCT()
struct FMulticastRecordOptions
{
	GENERATED_BODY()

	UPROPERTY()
	FString FuncPathName;

	UPROPERTY()
	bool bServerSkip = false;

	UPROPERTY()
	bool bClientSkip = false;
};

/**
 * Simulated network driver for recording and playing back game sessions.
 */
UCLASS(transient, config=Engine, MinimalAPI)
class UDemoNetDriver : public UNetDriver
{
	GENERATED_BODY()

public:
	ENGINE_API UDemoNetDriver(const FObjectInitializer& ObjectInitializer);
	ENGINE_API UDemoNetDriver(FVTableHelper& Helper);
	ENGINE_API ~UDemoNetDriver();

	ENGINE_API virtual void SetWorld(class UWorld* InWorld) override;

	/** Current record/playback frame number */
	int32 GetDemoFrameNum() const { return ReplayHelper.DemoFrameNum; }

	bool GetChannelsArePaused() const { return bChannelsArePaused; }

	double GetCurrentLevelIndex() const { return ReplayHelper.CurrentLevelIndex; }

	void SetCurrentLevelIndex(int32 Index)
	{
		ReplayHelper.CurrentLevelIndex = Index;
	}

	APlayerController* GetSpectatorController() const { return SpectatorController; }

private:

	/** This is the main spectator controller that is used to view the demo world from */
	APlayerController* SpectatorController;

	/** Our network replay streamer */
	TSharedPtr<class INetworkReplayStreamer> ReplayStreamer;

public:
	TSharedPtr<class INetworkReplayStreamer> GetReplayStreamer() const { return ReplayStreamer; }

	uint32 GetDemoCurrentTimeInMS() const { return (uint32)((double)GetDemoCurrentTime() * 1000); }

	/** Internal debug timing/tracking */
	double AccumulatedRecordTime;
	double LastRecordAvgFlush;
	double MaxRecordTime;
	int32 RecordCountSinceFlush;

private:
	/** 
	 * Net startup actors that need to be rolled back during scrubbing by being destroyed and re-spawned 
	 * NOTE - DeletedNetStartupActors will take precedence here, and destroy the actor instead
	 */
	UPROPERTY(transient)
	TMap<FString, FRollbackNetStartupActorInfo> RollbackNetStartupActors;

public:
	double GetLastCheckpointTime() const { return ReplayHelper.LastCheckpointTime; }

	void SetLastCheckpointTime(double CheckpointTime)
	{
		ReplayHelper.LastCheckpointTime = CheckpointTime;
	}

<<<<<<< HEAD
	void RespawnNecessaryNetStartupActors(TArray<AActor*>& SpawnedActors, ULevel* Level = nullptr);

private:
	void RestoreComponentState(UActorComponent* ActorComp, FRollbackNetStartupActorInfo& RollbackActor);
=======
	ENGINE_API void RespawnNecessaryNetStartupActors(TArray<AActor*>& SpawnedActors, ULevel* Level = nullptr);

private:
	ENGINE_API void RestoreComponentState(UActorComponent* ActorComp, FRollbackNetStartupActorInfo& RollbackActor);
>>>>>>> 4af6daef

	ENGINE_API void InitDefaults();

	ENGINE_API bool LoadCheckpoint(const FGotoResult& GotoResult);
	
	TArray<TUniquePtr<FDeltaCheckpointData>> PlaybackDeltaCheckpointData;
	
	TSharedPtr<struct FReplayPlaylistTracker> PlaylistTracker;

public:

	void SetPlayingPlaylist(TSharedPtr<struct FReplayPlaylistTracker> InPlaylistTracker)
	{
		PlaylistTracker = InPlaylistTracker;
	}

	ENGINE_API virtual void Serialize(FArchive& Ar) override;

	/** Returns true if we're in the process of saving a checkpoint. */
<<<<<<< HEAD
	bool IsSavingCheckpoint() const;
=======
	ENGINE_API bool IsSavingCheckpoint() const;
>>>>>>> 4af6daef
	bool IsLoadingCheckpoint() const { return ReplayHelper.bIsLoadingCheckpoint; }
	
	ENGINE_API bool IsPlayingClientReplay() const;

	/** PlaybackPackets are used to buffer packets up when we read a demo frame, which we can then process when the time is right */
	TArray<FPlaybackPacket> PlaybackPackets;

	bool IsRecordingMapChanges() const { return ReplayHelper.bRecordMapChanges; }

<<<<<<< HEAD
	void RequestCheckpoint();
=======
	ENGINE_API void RequestCheckpoint();
>>>>>>> 4af6daef

private:
	struct FDemoActorPriority
	{
		FActorPriority ActorPriority;
		UObject*	Level;
	};

	bool bIsFastForwarding;
	bool bIsFinalizingFastForward;
	bool bIsRestoringStartupActors;
<<<<<<< HEAD

	/** True if as have paused all of the channels */
	uint8 bChannelsArePaused : 1;
	uint8 bIsFastForwardingForCheckpoint : 1;
	uint8 bWasStartStreamingSuccessful : 1;

	/** If true, recording will prioritize replicating actors based on the value that AActor::GetReplayPriority returns. */
	uint8 bPrioritizeActors : 1;

protected:
	uint8 bIsWaitingForHeaderDownload : 1;
	uint8 bIsWaitingForStream : 1;

=======

	/** True if as have paused all of the channels */
	uint8 bChannelsArePaused : 1;
	uint8 bIsFastForwardingForCheckpoint : 1;
	uint8 bWasStartStreamingSuccessful : 1;

	/** If true, recording will prioritize replicating actors based on the value that AActor::GetReplayPriority returns. */
	uint8 bPrioritizeActors : 1;

protected:
	uint8 bIsWaitingForHeaderDownload : 1;
	uint8 bIsWaitingForStream : 1;

>>>>>>> 4af6daef
	TOptional<UE::Net::TNetResult<EReplayResult>> PendingRecordFailure;

private:
	TArray<FNetworkGUID> NonQueuedGUIDsForScrubbing;

	// Replay tasks
	TArray<TSharedRef<FQueuedReplayTask>>		QueuedReplayTasks;
	TSharedPtr<FQueuedReplayTask>				ActiveReplayTask;
	TSharedPtr<FQueuedReplayTask>				ActiveScrubReplayTask;

	/** Set via GotoTimeInSeconds, only fired once (at most). Called for successful or failed scrub. */
	FOnGotoTimeDelegate OnGotoTimeDelegate_Transient;
	
	/** Saved server time after loading a checkpoint, so that we can set the server time as accurately as possible after the fast-forward */
	double SavedReplicatedWorldTimeSeconds;

	/** Saved fast-forward time, used for correcting world time after the fast-forward is complete */
	float SavedSecondsToSkip;

	/** The unique identifier for the lifetime of this object. */
	FString DemoSessionID;

	/** Optional time quota for actor replication during recording. Going over this limit effectively lowers the net update frequency of the remaining actors. Negative values are considered unlimited. */
	float MaxDesiredRecordTimeMS;

	/**
	 * Maximum time allowed each frame to spend on saving a checkpoint. If 0, it will save the checkpoint in a single frame, regardless of how long it takes.
	 * See also demo.CheckpointSaveMaxMSPerFrameOverride.
	 */
	UPROPERTY(Config)
	float CheckpointSaveMaxMSPerFrame;

	/** A player controller that this driver should consider its viewpoint for actor prioritization purposes. */
	TWeakObjectPtr<APlayerController> ViewerOverride;

	/** Array of prioritized actors, used in TickDemoRecord. Stored as a member so that its storage doesn't have to be re-allocated each frame. */
	TArray<FDemoActorPriority> PrioritizedActors;

	/** Does the actual work of TickFlush, either on the main thread or in a task thread in parallel with Slate. */
<<<<<<< HEAD
	void TickFlushInternal(float DeltaSeconds);
=======
	ENGINE_API void TickFlushInternal(float DeltaSeconds);
>>>>>>> 4af6daef

	/** Returns the last checkpoint time in integer milliseconds. */
	uint32 GetLastCheckpointTimeInMS() const { return ReplayHelper.GetLastCheckpointTimeInMS(); }

	/** Called during a normal demoFrame*/
	ENGINE_API void TickDemoRecordFrame(float DeltaSeconds);

	/** Config data for multicast RPCs we might want to skip recording. */
	UPROPERTY(config)
	TArray<FMulticastRecordOptions> MulticastRecordOptions;

public:

	// UNetDriver interface.

<<<<<<< HEAD
	virtual bool InitBase(bool bInitAsClient, FNetworkNotify* InNotify, const FURL& URL, bool bReuseAddressAndPort, FString& Error) override;
	virtual void FinishDestroy() override;
	virtual FString LowLevelGetNetworkNumber() override;
	virtual bool InitConnect(FNetworkNotify* InNotify, const FURL& ConnectURL, FString& Error) override;
	virtual bool InitListen(FNetworkNotify* InNotify, FURL& ListenURL, bool bReuseAddressAndPort, FString& Error) override;
	virtual void TickFlush(float DeltaSeconds) override;
	virtual void PostTickFlush() override;
	virtual void TickDispatch(float DeltaSeconds) override;
	virtual void ProcessRemoteFunction(class AActor* Actor, class UFunction* Function, void* Parameters, struct FOutParmRec* OutParms, struct FFrame* Stack, class UObject* SubObject = nullptr) override;
	virtual bool IsAvailable() const override { return true; }
	void SkipTime(const float InTimeToSkip);
	void SkipTimeInternal(const float SecondsToSkip, const bool InFastForward, const bool InIsForCheckpoint);
	bool InitConnectInternal(FString& Error);
	virtual bool ShouldClientDestroyTearOffActors() const override;
	virtual bool ShouldSkipRepNotifies() const override;
	virtual bool ShouldQueueBunchesForActorGUID(FNetworkGUID InGUID) const override;
	virtual bool ShouldIgnoreRPCs() const override;
	virtual FNetworkGUID GetGUIDForActor(const AActor* InActor) const override;
	virtual AActor* GetActorForGUID(FNetworkGUID InGUID) const override;
	virtual bool ShouldReceiveRepNotifiesForObject(UObject* Object) const override;
	virtual void ForceNetUpdate(AActor* Actor) override;
	virtual bool IsServer() const override;
	virtual bool ShouldReplicateFunction(AActor* Actor, UFunction* Function) const override;
	virtual bool ShouldReplicateActor(AActor* Actor) const override;
	virtual bool ShouldForwardFunction(AActor* Actor, UFunction* Function, void* Parms) const override;
	virtual void NotifyActorChannelOpen(UActorChannel* Channel, AActor* Actor) override;
	virtual void NotifyActorChannelCleanedUp(UActorChannel* Channel, EChannelCloseReason CloseReason) override;
	virtual void NotifyActorClientDormancyChanged(AActor* Actor, ENetDormancy OldDormancyState) override;
	virtual void NotifyActorTornOff(AActor* Actor) override;
=======
	ENGINE_API virtual bool InitBase(bool bInitAsClient, FNetworkNotify* InNotify, const FURL& URL, bool bReuseAddressAndPort, FString& Error) override;
	ENGINE_API virtual void FinishDestroy() override;
	ENGINE_API virtual FString LowLevelGetNetworkNumber() override;
	ENGINE_API virtual bool InitConnect(FNetworkNotify* InNotify, const FURL& ConnectURL, FString& Error) override;
	ENGINE_API virtual bool InitListen(FNetworkNotify* InNotify, FURL& ListenURL, bool bReuseAddressAndPort, FString& Error) override;
	ENGINE_API virtual void TickFlush(float DeltaSeconds) override;
	ENGINE_API virtual void PostTickFlush() override;
	ENGINE_API virtual void TickDispatch(float DeltaSeconds) override;
	ENGINE_API virtual void ProcessRemoteFunction(class AActor* Actor, class UFunction* Function, void* Parameters, struct FOutParmRec* OutParms, struct FFrame* Stack, class UObject* SubObject = nullptr) override;
	virtual bool IsAvailable() const override { return true; }
	ENGINE_API void SkipTime(const float InTimeToSkip);
	
	UE_DEPRECATED(5.3, "Internal call will be made private in the future.")
	ENGINE_API void SkipTimeInternal(const float SecondsToSkip, const bool InFastForward, const bool InIsForCheckpoint);
	UE_DEPRECATED(5.3, "Internal call will be made private in the future.")
	ENGINE_API bool InitConnectInternal(FString& Error);

	ENGINE_API virtual bool ShouldClientDestroyTearOffActors() const override;
	ENGINE_API virtual bool ShouldSkipRepNotifies() const override;
	ENGINE_API virtual bool ShouldQueueBunchesForActorGUID(FNetworkGUID InGUID) const override;
	ENGINE_API virtual bool ShouldIgnoreRPCs() const override;
	ENGINE_API virtual FNetworkGUID GetGUIDForActor(const AActor* InActor) const override;
	ENGINE_API virtual AActor* GetActorForGUID(FNetworkGUID InGUID) const override;
	ENGINE_API virtual bool ShouldReceiveRepNotifiesForObject(UObject* Object) const override;
	ENGINE_API virtual void ForceNetUpdate(AActor* Actor) override;
	ENGINE_API virtual bool IsServer() const override;
	ENGINE_API virtual bool ShouldReplicateFunction(AActor* Actor, UFunction* Function) const override;
	ENGINE_API virtual bool ShouldReplicateActor(AActor* Actor) const override;
	ENGINE_API virtual bool ShouldForwardFunction(AActor* Actor, UFunction* Function, void* Parms) const override;
	ENGINE_API virtual void NotifyActorChannelOpen(UActorChannel* Channel, AActor* Actor) override;
	ENGINE_API virtual void NotifyActorChannelCleanedUp(UActorChannel* Channel, EChannelCloseReason CloseReason) override;
	ENGINE_API virtual void NotifyActorClientDormancyChanged(AActor* Actor, ENetDormancy OldDormancyState) override;
	ENGINE_API virtual void NotifyActorTornOff(AActor* Actor) override;
>>>>>>> 4af6daef

	virtual void ProcessLocalServerPackets() override {}
	virtual void ProcessLocalClientPackets() override {}

	ENGINE_API virtual void InitDestroyedStartupActors() override;

	ENGINE_API virtual void SetAnalyticsProvider(TSharedPtr<IAnalyticsProvider> InProvider) override;

	virtual void LowLevelSend(TSharedPtr<const FInternetAddr> Address, void* Data, int32 CountBits, FOutPacketTraits& Traits) override {}
	virtual class ISocketSubsystem* GetSocketSubsystem() override { return nullptr; }

	virtual bool DoesSupportEncryption() const override { return false; }

protected:
	ENGINE_API virtual UChannel* InternalCreateChannelByName(const FName& ChName) override;

public:
	/** Called when we are already recording but have traveled to a new map to start recording again */
	ENGINE_API bool ContinueListen(FURL& ListenURL);

	/** 
	 * Scrubs playback to the given time. 
	 * 
	 * @param TimeInSeconds
	 * @param InOnGotoTimeDelegate		Delegate to call when finished. Will be called only once at most.
	*/
	ENGINE_API void GotoTimeInSeconds(const float TimeInSeconds, const FOnGotoTimeDelegate& InOnGotoTimeDelegate = FOnGotoTimeDelegate());

	ENGINE_API bool IsRecording() const;
	ENGINE_API bool IsPlaying() const;

	/** Total time of demo in seconds */
	float GetDemoTotalTime() const { return ReplayHelper.DemoTotalTime; }

	void SetDemoTotalTime(float TotalTime)
	{
		ReplayHelper.DemoTotalTime = TotalTime;
	}

	/** Current record/playback position in seconds */
	float GetDemoCurrentTime() const { return ReplayHelper.DemoCurrentTime; }

	void SetDemoCurrentTime(float CurrentTime)
	{
		ReplayHelper.DemoCurrentTime = CurrentTime;
	}

	FString GetDemoURL() const { return ReplayHelper.DemoURL.ToString(); }

	/** Sets the desired maximum recording time in milliseconds. */
	void SetMaxDesiredRecordTimeMS(const float InMaxDesiredRecordTimeMS) { MaxDesiredRecordTimeMS = InMaxDesiredRecordTimeMS; }

	float GetMaxDesiredRecordTimeMS() const { return MaxDesiredRecordTimeMS; }

	/** Sets the controller to use as the viewpoint for recording prioritization purposes. */
	void SetViewerOverride(APlayerController* const InViewerOverride ) { ViewerOverride = InViewerOverride; }

	/** Enable or disable prioritization of actors for recording. */
	void SetActorPrioritizationEnabled(const bool bInPrioritizeActors) { bPrioritizeActors = bInPrioritizeActors; }

	bool IsActorPrioritizationEnabled() const { return bPrioritizeActors; }

	/** Sets CheckpointSaveMaxMSPerFrame. */
	void SetCheckpointSaveMaxMSPerFrame(const float InCheckpointSaveMaxMSPerFrame)
	{ 
		CheckpointSaveMaxMSPerFrame = InCheckpointSaveMaxMSPerFrame; 
		ReplayHelper.CheckpointSaveMaxMSPerFrame = InCheckpointSaveMaxMSPerFrame;
	}

	/** Called by a task thread if the engine is doing async end of frame tasks in parallel with Slate. */
	ENGINE_API void TickFlushAsyncEndOfFrame(float DeltaSeconds);

	ENGINE_API const TArray<FLevelNameAndTime>& GetLevelNameAndTimeList();

	/** Returns the replicated state of every object on a current actor channel. Use the result to compare in DiffReplicatedProperties. */
	ENGINE_API FDemoSavedPropertyState SavePropertyState() const;

	/** Compares the values of replicated properties stored in State with the current values of the object replicators. Logs and returns true if there were any differences. */
	ENGINE_API bool ComparePropertyState(const FDemoSavedPropertyState& State) const;

public:
	/** @return true if the net resource is valid or false if it should not be used */
	virtual bool IsNetResourceValid(void) override { return true; }

	ENGINE_API void TickDemoRecord(float DeltaSeconds);
	ENGINE_API void PauseChannels(const bool bPause);
	ENGINE_API void PauseRecording(const bool bInPauseRecording);
	ENGINE_API bool IsRecordingPaused() const;

	ENGINE_API bool ConditionallyProcessPlaybackPackets();
	ENGINE_API void ProcessAllPlaybackPackets();

	ENGINE_API bool ConditionallyReadDemoFrameIntoPlaybackPackets(FArchive& Ar);

	ENGINE_API bool ProcessPacket(const uint8* Data, int32 Count);
	bool ProcessPacket(const FPlaybackPacket& PlaybackPacket)
	{
		return ShouldSkipPlaybackPacket(PlaybackPacket) ||
				ProcessPacket(PlaybackPacket.Data.GetData(), PlaybackPacket.Data.Num());
	}
	
	ENGINE_API void WriteDemoFrameFromQueuedDemoPackets(FArchive& Ar, TArray<FQueuedDemoPacket>& QueuedPackets, float FrameTime, EWriteDemoFrameFlags Flags);

<<<<<<< HEAD
	void WritePacket(FArchive& Ar, uint8* Data, int32 Count);

	void TickDemoPlayback(float DeltaSeconds);
=======
	ENGINE_API void WritePacket(FArchive& Ar, uint8* Data, int32 Count);

	ENGINE_API void TickDemoPlayback(float DeltaSeconds);
>>>>>>> 4af6daef
	
	ENGINE_API void FinalizeFastForward(const double StartTime);
	
	ENGINE_API void SpawnDemoRecSpectator( UNetConnection* Connection, const FURL& ListenURL);

	/**
	 * Restores the given player controller so that it properly points to the given NetConnection
	 * after scrubbing when viewing a replay.
	 *
	 * @param PC			The PlayerController to set up the given NetConnection for
	 * @param NetConnection	The NetConnection to be assigned to the player controller.
	 */
	ENGINE_API void RestoreConnectionPostScrub(APlayerController* PC, UNetConnection* NetConnection);

	/**
	 * Sets the main spectator controller to be used and adds them to the spectator control array
	 *
	 * @param PC			The PlayerController to set the main controller param to.
	 */
	ENGINE_API void SetSpectatorController(APlayerController* PC);
	
	// Splitscreen demo handling

	/**
	 * Creates a new splitscreen replay viewer.
	 *
	 * @param NewPlayer		The LocalPlayer in control of this new viewer
	 * @param InWorld		The world to spawn the new viewer in.
	 *
	 * @return If the viewer was able to be created or not.
	 */
	ENGINE_API bool SpawnSplitscreenViewer(ULocalPlayer* NewPlayer, UWorld* InWorld);

	/**
	 * Removes a splitscreen demo viewer and cleans up its connection.
	 *
	 * @param RemovePlayer		The PlayerController to remove from the replay system
	 * @param bMarkOwnerForDeletion		If this function should handle deleting the given player as well.
	 *
	 * @return If the player was successfully removed from the replay.
	 */
	ENGINE_API bool RemoveSplitscreenViewer(APlayerController* RemovePlayer, bool bMarkOwnerForDeletion=false);

private:
	// Internal splitscreen management

	/** An array of all the spectator controllers (the main one and all splitscreen ones) that currently exist */
	UPROPERTY(transient)
	TArray<TObjectPtr<APlayerController>> SpectatorControllers;

	/**
	 * Removes all child connections for splitscreen viewers.
	 * This should be done before the ClientConnections or ServerConnection
	 * variables change or during most travel scenarios.
	 *
	 * @param bDeleteOwner	If the connections should delete the owning actor to the connection
	 *
	 * @return The number of splitscreen connections cleaned up.
	 */
	ENGINE_API int32 CleanUpSplitscreenConnections(bool bDeleteOwner);

public:

	ENGINE_API void ResetDemoState();
	ENGINE_API void JumpToEndOfLiveReplay();
	ENGINE_API void AddEvent(const FString& Group, const FString& Meta, const TArray<uint8>& Data);
	ENGINE_API void AddOrUpdateEvent(const FString& EventName, const FString& Group, const FString& Meta, const TArray<uint8>& Data);

	ENGINE_API void EnumerateEvents(const FString& Group, const FEnumerateEventsCallback& Delegate);

	// In most cases, this is desirable over EnumerateEvents because it will explicitly use ActiveReplayName
	// instead of letting the streamer decide.
	ENGINE_API void EnumerateEventsForActiveReplay(const FString& Group, const FEnumerateEventsCallback& Delegate);
	ENGINE_API void EnumerateEventsForActiveReplay(const FString& Group, const int32 UserIndex, const FEnumerateEventsCallback& Delegate);

	ENGINE_API void RequestEventData(const FString& EventID, const FRequestEventDataCallback& Delegate);

	// In most cases, this is desirable over RequestEventData because it will explicitly use ActiveReplayName
	// instead of letting the streamer decide.
	ENGINE_API void RequestEventDataForActiveReplay(const FString& EventID, const FRequestEventDataCallback& Delegate);
	ENGINE_API void RequestEventDataForActiveReplay(const FString& EventID, const int32 UserIndex, const FRequestEventDataCallback& Delegate);

	/** Retrieve data for all events matching the requested group, and call the passed in delegate on completion. */
	ENGINE_API void RequestEventGroupDataForActiveReplay(const FString& Group, const FRequestEventGroupDataCallback& Delegate);
	ENGINE_API void RequestEventGroupDataForActiveReplay(const FString& Group, const int32 UserIndex, const FRequestEventGroupDataCallback& Delegate);

	bool IsFastForwarding() const { return bIsFastForwarding; }
	bool IsFinalizingFastForward() const { return bIsFinalizingFastForward; }
	bool IsRestoringStartupActors() const { return bIsRestoringStartupActors; }
<<<<<<< HEAD
=======

	ENGINE_API FReplayExternalDataArray* GetExternalDataArrayForObject(UObject* Object);
>>>>>>> 4af6daef

	ENGINE_API bool SetExternalDataForObject(UObject* OwningObject, const uint8* Src, const int32 NumBits);

<<<<<<< HEAD
	bool SetExternalDataForObject(UObject* OwningObject, const uint8* Src, const int32 NumBits);

	bool ReadDemoFrameIntoPlaybackPackets(FArchive& Ar, TArray<FPlaybackPacket>& Packets, const bool bForLevelFastForward, float* OutTime);
=======
	ENGINE_API bool ReadDemoFrameIntoPlaybackPackets(FArchive& Ar, TArray<FPlaybackPacket>& Packets, const bool bForLevelFastForward, float* OutTime);
>>>>>>> 4af6daef
	bool ReadDemoFrameIntoPlaybackPackets(FArchive& Ar) { return ReadDemoFrameIntoPlaybackPackets(Ar, PlaybackPackets, false, nullptr); }

	/**
	 * Adds a join-in-progress user to the set of users associated with the currently recording replay (if any)
	 *
	 * @param UserString a string that uniquely identifies the user, usually their FUniqueNetId
	 */
	ENGINE_API void AddUserToReplay(const FString& UserString);

	ENGINE_API void StopDemo();

	ENGINE_API void ReplayStreamingReady(const FStartStreamingResult& Result);

	ENGINE_API void AddReplayTask(FQueuedReplayTask* NewTask);
	ENGINE_API bool IsAnyTaskPending() const;
	ENGINE_API void ClearReplayTasks();
	ENGINE_API bool ProcessReplayTasks();
	ENGINE_API bool IsNamedTaskInQueue(const FName& Name) const;
	ENGINE_API FName GetNextQueuedTaskName() const;

	/** If a channel is associated with Actor, adds the channel's GUID to the list of GUIDs excluded from queuing bunches during scrubbing. */
	ENGINE_API void AddNonQueuedActorForScrubbing(AActor const* Actor);
	/** Adds the channel's GUID to the list of GUIDs excluded from queuing bunches during scrubbing. */
	ENGINE_API void AddNonQueuedGUIDForScrubbing(FNetworkGUID InGUID);

	ENGINE_API virtual bool IsLevelInitializedForActor(const AActor* InActor, const UNetConnection* InConnection) const override;

	/** Called when a "go to time" operation is completed. */
	ENGINE_API void NotifyGotoTimeFinished(bool bWasSuccessful);

<<<<<<< HEAD
	virtual void NotifyActorDestroyed(AActor* ThisActor, bool IsSeamlessTravel=false) override;
	virtual void NotifyActorLevelUnloaded(AActor* Actor) override;
	virtual void NotifyStreamingLevelUnload(ULevel* InLevel) override;
=======
	ENGINE_API virtual void NotifyActorDestroyed(AActor* ThisActor, bool IsSeamlessTravel=false) override;
	ENGINE_API virtual void NotifyActorLevelUnloaded(AActor* Actor) override;
	ENGINE_API virtual void NotifyStreamingLevelUnload(ULevel* InLevel) override;
>>>>>>> 4af6daef

	/** Call this function during playback to track net startup actors that need a hard reset when scrubbing, which is done by destroying and then re-spawning */
	ENGINE_API virtual void QueueNetStartupActorForRollbackViaDeletion(AActor* Actor);

	/** Called when seamless travel begins when recording a replay. */
	ENGINE_API void OnSeamlessTravelStartDuringRecording(const FString& LevelName);

	/** @return the unique identifier for the lifetime of this object. */
	const FString& GetDemoSessionID() const { return DemoSessionID; }

	/** Returns true if TickFlush can be called in parallel with the Slate tick. */
	ENGINE_API bool ShouldTickFlushAsyncEndOfFrame() const;

	/** Returns whether or not this replay was recorded / is playing with Level Streaming fixes. */
	bool HasLevelStreamingFixes() const
	{
		return ReplayHelper.HasLevelStreamingFixes();
	}

	/** Returns whether or not this replay was recorded / is playing with delta checkpoints. */
	bool HasDeltaCheckpoints() const 
	{
		return ReplayHelper.HasDeltaCheckpoints();
	}

	/** Returns whether or not this replay was recorded / is playing with the game specific per frame data feature. */
	bool HasGameSpecificFrameData() const
	{
		return ReplayHelper.HasGameSpecificFrameData();
	}

	/**
	 * Gets the actively recording or playback replay (stream) name.
	 * Note, this will be empty when not recording or playing back.
	 */
	const FString& GetActiveReplayName() const
	{
		return ReplayHelper.ActiveReplayName;
	}

	uint32 GetPlaybackDemoChangelist() const { return ReplayHelper.PlaybackDemoHeader.EngineVersion.GetChangelist(); }

	UE_DEPRECATED(5.2, "Will be removed in favor of custom versions, use GetPlaybackReplayVersion instead")
	uint32 GetPlaybackDemoVersion() const 
	{ 
		PRAGMA_DISABLE_DEPRECATION_WARNINGS
		return ReplayHelper.PlaybackDemoHeader.Version; 
		PRAGMA_ENABLE_DEPRECATION_WARNINGS
	}

	FReplayCustomVersion::Type GetPlaybackReplayVersion() const { return ReplayHelper.GetPlaybackReplayVersion(); }
<<<<<<< HEAD

	uint32 GetPlaybackEngineNetworkProtocolVersion() const { return ReplayHelper.PlaybackDemoHeader.GetCustomVersion(FEngineNetworkCustomVersion::Guid); }
	uint32 GetPlaybackGameNetworkProtocolVersion() const { return ReplayHelper.PlaybackDemoHeader.GetCustomVersion(FGameNetworkCustomVersion::Guid); }

	uint32 GetPlaybackCustomVersionVersion(const FGuid& VersionGuid) const { return ReplayHelper.PlaybackDemoHeader.GetCustomVersion(VersionGuid); }
=======
>>>>>>> 4af6daef

	uint32 GetPlaybackEngineNetworkProtocolVersion() const { return ReplayHelper.PlaybackDemoHeader.GetCustomVersion(FEngineNetworkCustomVersion::Guid); }
	uint32 GetPlaybackGameNetworkProtocolVersion() const { return ReplayHelper.PlaybackDemoHeader.GetCustomVersion(FGameNetworkCustomVersion::Guid); }

	uint32 GetPlaybackCustomVersionVersion(const FGuid& VersionGuid) const { return ReplayHelper.PlaybackDemoHeader.GetCustomVersion(VersionGuid); }

	ENGINE_API FString GetDemoPath() const;

private:

	struct FLevelnterval
	{
		int32 Priority;
		int32 StartIndex;
		int32 Count;
		int32 LevelIndex;
	};

	TArray<FLevelnterval> LevelIntervals;

	ENGINE_API void BuildSortedLevelPriorityOnLevels(const TArray<FDemoActorPriority>& PrioritizedActorList, TArray<FLevelnterval>& OutLevelIntervals);

	/** Called when the downloading header request from the replay streamer completes. */
	ENGINE_API void OnRefreshHeaderCompletePrivate(const FDownloadHeaderResult& Result, int32 LevelIndex);

	ENGINE_API void CleanupOutstandingRewindActors();

	// Tracks actors that will need to be rewound during scrubbing.
	// This list should always be empty outside of scrubbing.
	TSet<FNetworkGUID> TrackedRewindActorsByGUID;

	// Time of the last packet we've processed (in seconds).
	float LastProcessedPacketTime;

	// Index into PlaybackPackets array. Used so we can process many packets in one frame and avoid removing them individually.
	int32 PlaybackPacketIndex;

	// Determines whether or not a packet should be skipped, based on it's level association.
	ENGINE_API bool ShouldSkipPlaybackPacket(const FPlaybackPacket& Packet);

	/**
	 * Replicates the given prioritized actors, so their packets can be captured for recording.
	 * This should be used for normal frame recording.
	 * @see ReplicateCheckpointActor for recording during checkpoints.
	 *
	 * @param ToReplicate	The actors to replicate.
	 * @param Params		Implementation specific params necessary to replicate the actor.
	 *
	 * @return True if there is time remaining to replicate more actors. False otherwise.
	 */
<<<<<<< HEAD
	bool ReplicatePrioritizedActors(const FDemoActorPriority* ActorsToReplicate, uint32 Count, class FRepActorsParams& Params);
	bool ReplicatePrioritizedActor(const FActorPriority& ActorPriority, class FRepActorsParams& Params);
=======
	ENGINE_API bool ReplicatePrioritizedActors(const FDemoActorPriority* ActorsToReplicate, uint32 Count, class FRepActorsParams& Params);
	ENGINE_API bool ReplicatePrioritizedActor(const FActorPriority& ActorPriority, class FRepActorsParams& Params);
>>>>>>> 4af6daef

	friend class FPendingTaskHelper;

	// Manages basic setup of newly visible levels, and queuing a FastForward task if necessary.
	ENGINE_API void PrepFastForwardLevels();

	// Performs the logic for actually fast-forwarding a level.
	ENGINE_API bool FastForwardLevels(const FGotoResult& GotoResult);

	ENGINE_API void OnPostLoadMapWithWorld(UWorld* World);

	// Diff Actor plus it's Components and Subobjects from given ActorChannel
	ENGINE_API void DiffActorProperties(UActorChannel* const ActorChannel);

	// Callback sent just before an actor has destroy called on itself.
	ENGINE_API void OnActorPreDestroy(AActor* DestroyedActor);

	FDelegateHandle DelegateHandleActorPreDestroy;

	// Diff Actor plus it's Components and Subobjects from given ActorChannel
	void DiffActorProperties(UActorChannel* const ActorChannel);

	// Callback sent just before an actor has destroy called on itself.
	void OnActorPreDestroy(AActor* DestroyedActor);

	FDelegateHandle DelegateHandleActorPreDestroy;

protected:

	ENGINE_API void ProcessSeamlessTravel(int32 LevelIndex);

	ENGINE_API bool DemoReplicateActor(AActor* Actor, UNetConnection* Connection, bool bMustReplicate);

	PRAGMA_DISABLE_DEPRECATION_WARNINGS
	UE_DEPRECATED(5.1, "Please use NotifyDemoPlaybackError instead")
<<<<<<< HEAD
	void NotifyDemoPlaybackFailure(EDemoPlayFailure::Type FailureType);
	PRAGMA_ENABLE_DEPRECATION_WARNINGS
	
	void NotifyDemoPlaybackError(const UE::Net::TNetResult<EReplayResult>& Result);
	void NotifyDemoRecordFailure(const UE::Net::TNetResult<EReplayResult>& Result);
=======
	ENGINE_API void NotifyDemoPlaybackFailure(EDemoPlayFailure::Type FailureType);
	ENGINE_API PRAGMA_ENABLE_DEPRECATION_WARNINGS
	
	void NotifyDemoPlaybackError(const UE::Net::TNetResult<EReplayResult>& Result);
	ENGINE_API void NotifyDemoRecordFailure(const UE::Net::TNetResult<EReplayResult>& Result);
>>>>>>> 4af6daef

	TArray<FQueuedDemoPacket> QueuedPacketsBeforeTravel;

	int64 MaxArchiveReadPos;

private:

	// Max percent of time to spend building consider lists / prioritizing actors
	// for demo recording. Only used if MaxDesiredRecordTimeMS > 0.
	float RecordBuildConsiderAndPrioritizeTimeSlice;

	// Max percent of time to spend replicating prioritized destruction infos. Only used if MaxDesiredRecordTimeMS > 0.
	float RecordDestructionInfoReplicationTimeSlice;
<<<<<<< HEAD

	void AdjustConsiderTime(const float ReplicatedPercent);
=======
>>>>>>> 4af6daef

	ENGINE_API void AdjustConsiderTime(const float ReplicatedPercent);

	ENGINE_API bool ProcessFastForwardPackets(TArrayView<FPlaybackPacket> Packets, const TSet<int32>& LevelIndices);
	ENGINE_API void ProcessPlaybackPackets(TArrayView<FPlaybackPacket> Packets);

	virtual ECreateReplicationChangelistMgrFlags GetCreateReplicationChangelistMgrFlags() const override
	{
		return ECreateReplicationChangelistMgrFlags::SkipDeltaCustomState;
	}

	TUniquePtr<struct FDemoBudgetLogHelper> BudgetLogHelper;

//////////////////////////////////////////////////////////////////////////
// Replay frame fidelity
public:
	// Simplified rating of replay frame fidelity as percentage of actors that were replicated.
	// [0..1] where 0 means nothing was recorded this frame and 1 means full fidelity.
	// This treats all actors equally. Assuming more important actors are prioritized higher, in general actual "fidelity"
	// is expected to be higher than reported, which should be fine for detecting low-fidelity frame/intervals in replay file.
	float GetLastReplayFrameFidelity() const
	{
		return LastReplayFrameFidelity;
	}

private:
	TAtomic<float> LastReplayFrameFidelity{ 0 };

	FReplayHelper ReplayHelper;

	/** Enabled via -skipreplayrollback and causes rollback data to not be generated, with the assumption that there will be no scrubbing. */
	bool bSkipStartupActorRollback = false;

	friend class UDemoNetConnection;
	friend class FQueuedReplayTask;
};<|MERGE_RESOLUTION|>--- conflicted
+++ resolved
@@ -210,17 +210,10 @@
 		ReplayHelper.LastCheckpointTime = CheckpointTime;
 	}
 
-<<<<<<< HEAD
-	void RespawnNecessaryNetStartupActors(TArray<AActor*>& SpawnedActors, ULevel* Level = nullptr);
-
-private:
-	void RestoreComponentState(UActorComponent* ActorComp, FRollbackNetStartupActorInfo& RollbackActor);
-=======
 	ENGINE_API void RespawnNecessaryNetStartupActors(TArray<AActor*>& SpawnedActors, ULevel* Level = nullptr);
 
 private:
 	ENGINE_API void RestoreComponentState(UActorComponent* ActorComp, FRollbackNetStartupActorInfo& RollbackActor);
->>>>>>> 4af6daef
 
 	ENGINE_API void InitDefaults();
 
@@ -240,11 +233,7 @@
 	ENGINE_API virtual void Serialize(FArchive& Ar) override;
 
 	/** Returns true if we're in the process of saving a checkpoint. */
-<<<<<<< HEAD
-	bool IsSavingCheckpoint() const;
-=======
 	ENGINE_API bool IsSavingCheckpoint() const;
->>>>>>> 4af6daef
 	bool IsLoadingCheckpoint() const { return ReplayHelper.bIsLoadingCheckpoint; }
 	
 	ENGINE_API bool IsPlayingClientReplay() const;
@@ -254,11 +243,7 @@
 
 	bool IsRecordingMapChanges() const { return ReplayHelper.bRecordMapChanges; }
 
-<<<<<<< HEAD
-	void RequestCheckpoint();
-=======
 	ENGINE_API void RequestCheckpoint();
->>>>>>> 4af6daef
 
 private:
 	struct FDemoActorPriority
@@ -270,7 +255,6 @@
 	bool bIsFastForwarding;
 	bool bIsFinalizingFastForward;
 	bool bIsRestoringStartupActors;
-<<<<<<< HEAD
 
 	/** True if as have paused all of the channels */
 	uint8 bChannelsArePaused : 1;
@@ -284,21 +268,6 @@
 	uint8 bIsWaitingForHeaderDownload : 1;
 	uint8 bIsWaitingForStream : 1;
 
-=======
-
-	/** True if as have paused all of the channels */
-	uint8 bChannelsArePaused : 1;
-	uint8 bIsFastForwardingForCheckpoint : 1;
-	uint8 bWasStartStreamingSuccessful : 1;
-
-	/** If true, recording will prioritize replicating actors based on the value that AActor::GetReplayPriority returns. */
-	uint8 bPrioritizeActors : 1;
-
-protected:
-	uint8 bIsWaitingForHeaderDownload : 1;
-	uint8 bIsWaitingForStream : 1;
-
->>>>>>> 4af6daef
 	TOptional<UE::Net::TNetResult<EReplayResult>> PendingRecordFailure;
 
 private:
@@ -338,11 +307,7 @@
 	TArray<FDemoActorPriority> PrioritizedActors;
 
 	/** Does the actual work of TickFlush, either on the main thread or in a task thread in parallel with Slate. */
-<<<<<<< HEAD
-	void TickFlushInternal(float DeltaSeconds);
-=======
 	ENGINE_API void TickFlushInternal(float DeltaSeconds);
->>>>>>> 4af6daef
 
 	/** Returns the last checkpoint time in integer milliseconds. */
 	uint32 GetLastCheckpointTimeInMS() const { return ReplayHelper.GetLastCheckpointTimeInMS(); }
@@ -358,37 +323,6 @@
 
 	// UNetDriver interface.
 
-<<<<<<< HEAD
-	virtual bool InitBase(bool bInitAsClient, FNetworkNotify* InNotify, const FURL& URL, bool bReuseAddressAndPort, FString& Error) override;
-	virtual void FinishDestroy() override;
-	virtual FString LowLevelGetNetworkNumber() override;
-	virtual bool InitConnect(FNetworkNotify* InNotify, const FURL& ConnectURL, FString& Error) override;
-	virtual bool InitListen(FNetworkNotify* InNotify, FURL& ListenURL, bool bReuseAddressAndPort, FString& Error) override;
-	virtual void TickFlush(float DeltaSeconds) override;
-	virtual void PostTickFlush() override;
-	virtual void TickDispatch(float DeltaSeconds) override;
-	virtual void ProcessRemoteFunction(class AActor* Actor, class UFunction* Function, void* Parameters, struct FOutParmRec* OutParms, struct FFrame* Stack, class UObject* SubObject = nullptr) override;
-	virtual bool IsAvailable() const override { return true; }
-	void SkipTime(const float InTimeToSkip);
-	void SkipTimeInternal(const float SecondsToSkip, const bool InFastForward, const bool InIsForCheckpoint);
-	bool InitConnectInternal(FString& Error);
-	virtual bool ShouldClientDestroyTearOffActors() const override;
-	virtual bool ShouldSkipRepNotifies() const override;
-	virtual bool ShouldQueueBunchesForActorGUID(FNetworkGUID InGUID) const override;
-	virtual bool ShouldIgnoreRPCs() const override;
-	virtual FNetworkGUID GetGUIDForActor(const AActor* InActor) const override;
-	virtual AActor* GetActorForGUID(FNetworkGUID InGUID) const override;
-	virtual bool ShouldReceiveRepNotifiesForObject(UObject* Object) const override;
-	virtual void ForceNetUpdate(AActor* Actor) override;
-	virtual bool IsServer() const override;
-	virtual bool ShouldReplicateFunction(AActor* Actor, UFunction* Function) const override;
-	virtual bool ShouldReplicateActor(AActor* Actor) const override;
-	virtual bool ShouldForwardFunction(AActor* Actor, UFunction* Function, void* Parms) const override;
-	virtual void NotifyActorChannelOpen(UActorChannel* Channel, AActor* Actor) override;
-	virtual void NotifyActorChannelCleanedUp(UActorChannel* Channel, EChannelCloseReason CloseReason) override;
-	virtual void NotifyActorClientDormancyChanged(AActor* Actor, ENetDormancy OldDormancyState) override;
-	virtual void NotifyActorTornOff(AActor* Actor) override;
-=======
 	ENGINE_API virtual bool InitBase(bool bInitAsClient, FNetworkNotify* InNotify, const FURL& URL, bool bReuseAddressAndPort, FString& Error) override;
 	ENGINE_API virtual void FinishDestroy() override;
 	ENGINE_API virtual FString LowLevelGetNetworkNumber() override;
@@ -422,7 +356,6 @@
 	ENGINE_API virtual void NotifyActorChannelCleanedUp(UActorChannel* Channel, EChannelCloseReason CloseReason) override;
 	ENGINE_API virtual void NotifyActorClientDormancyChanged(AActor* Actor, ENetDormancy OldDormancyState) override;
 	ENGINE_API virtual void NotifyActorTornOff(AActor* Actor) override;
->>>>>>> 4af6daef
 
 	virtual void ProcessLocalServerPackets() override {}
 	virtual void ProcessLocalClientPackets() override {}
@@ -526,15 +459,9 @@
 	
 	ENGINE_API void WriteDemoFrameFromQueuedDemoPackets(FArchive& Ar, TArray<FQueuedDemoPacket>& QueuedPackets, float FrameTime, EWriteDemoFrameFlags Flags);
 
-<<<<<<< HEAD
-	void WritePacket(FArchive& Ar, uint8* Data, int32 Count);
-
-	void TickDemoPlayback(float DeltaSeconds);
-=======
 	ENGINE_API void WritePacket(FArchive& Ar, uint8* Data, int32 Count);
 
 	ENGINE_API void TickDemoPlayback(float DeltaSeconds);
->>>>>>> 4af6daef
 	
 	ENGINE_API void FinalizeFastForward(const double StartTime);
 	
@@ -624,21 +551,12 @@
 	bool IsFastForwarding() const { return bIsFastForwarding; }
 	bool IsFinalizingFastForward() const { return bIsFinalizingFastForward; }
 	bool IsRestoringStartupActors() const { return bIsRestoringStartupActors; }
-<<<<<<< HEAD
-=======
 
 	ENGINE_API FReplayExternalDataArray* GetExternalDataArrayForObject(UObject* Object);
->>>>>>> 4af6daef
 
 	ENGINE_API bool SetExternalDataForObject(UObject* OwningObject, const uint8* Src, const int32 NumBits);
 
-<<<<<<< HEAD
-	bool SetExternalDataForObject(UObject* OwningObject, const uint8* Src, const int32 NumBits);
-
-	bool ReadDemoFrameIntoPlaybackPackets(FArchive& Ar, TArray<FPlaybackPacket>& Packets, const bool bForLevelFastForward, float* OutTime);
-=======
 	ENGINE_API bool ReadDemoFrameIntoPlaybackPackets(FArchive& Ar, TArray<FPlaybackPacket>& Packets, const bool bForLevelFastForward, float* OutTime);
->>>>>>> 4af6daef
 	bool ReadDemoFrameIntoPlaybackPackets(FArchive& Ar) { return ReadDemoFrameIntoPlaybackPackets(Ar, PlaybackPackets, false, nullptr); }
 
 	/**
@@ -669,15 +587,9 @@
 	/** Called when a "go to time" operation is completed. */
 	ENGINE_API void NotifyGotoTimeFinished(bool bWasSuccessful);
 
-<<<<<<< HEAD
-	virtual void NotifyActorDestroyed(AActor* ThisActor, bool IsSeamlessTravel=false) override;
-	virtual void NotifyActorLevelUnloaded(AActor* Actor) override;
-	virtual void NotifyStreamingLevelUnload(ULevel* InLevel) override;
-=======
 	ENGINE_API virtual void NotifyActorDestroyed(AActor* ThisActor, bool IsSeamlessTravel=false) override;
 	ENGINE_API virtual void NotifyActorLevelUnloaded(AActor* Actor) override;
 	ENGINE_API virtual void NotifyStreamingLevelUnload(ULevel* InLevel) override;
->>>>>>> 4af6daef
 
 	/** Call this function during playback to track net startup actors that need a hard reset when scrubbing, which is done by destroying and then re-spawning */
 	ENGINE_API virtual void QueueNetStartupActorForRollbackViaDeletion(AActor* Actor);
@@ -729,14 +641,6 @@
 	}
 
 	FReplayCustomVersion::Type GetPlaybackReplayVersion() const { return ReplayHelper.GetPlaybackReplayVersion(); }
-<<<<<<< HEAD
-
-	uint32 GetPlaybackEngineNetworkProtocolVersion() const { return ReplayHelper.PlaybackDemoHeader.GetCustomVersion(FEngineNetworkCustomVersion::Guid); }
-	uint32 GetPlaybackGameNetworkProtocolVersion() const { return ReplayHelper.PlaybackDemoHeader.GetCustomVersion(FGameNetworkCustomVersion::Guid); }
-
-	uint32 GetPlaybackCustomVersionVersion(const FGuid& VersionGuid) const { return ReplayHelper.PlaybackDemoHeader.GetCustomVersion(VersionGuid); }
-=======
->>>>>>> 4af6daef
 
 	uint32 GetPlaybackEngineNetworkProtocolVersion() const { return ReplayHelper.PlaybackDemoHeader.GetCustomVersion(FEngineNetworkCustomVersion::Guid); }
 	uint32 GetPlaybackGameNetworkProtocolVersion() const { return ReplayHelper.PlaybackDemoHeader.GetCustomVersion(FGameNetworkCustomVersion::Guid); }
@@ -787,13 +691,8 @@
 	 *
 	 * @return True if there is time remaining to replicate more actors. False otherwise.
 	 */
-<<<<<<< HEAD
-	bool ReplicatePrioritizedActors(const FDemoActorPriority* ActorsToReplicate, uint32 Count, class FRepActorsParams& Params);
-	bool ReplicatePrioritizedActor(const FActorPriority& ActorPriority, class FRepActorsParams& Params);
-=======
 	ENGINE_API bool ReplicatePrioritizedActors(const FDemoActorPriority* ActorsToReplicate, uint32 Count, class FRepActorsParams& Params);
 	ENGINE_API bool ReplicatePrioritizedActor(const FActorPriority& ActorPriority, class FRepActorsParams& Params);
->>>>>>> 4af6daef
 
 	friend class FPendingTaskHelper;
 
@@ -813,14 +712,6 @@
 
 	FDelegateHandle DelegateHandleActorPreDestroy;
 
-	// Diff Actor plus it's Components and Subobjects from given ActorChannel
-	void DiffActorProperties(UActorChannel* const ActorChannel);
-
-	// Callback sent just before an actor has destroy called on itself.
-	void OnActorPreDestroy(AActor* DestroyedActor);
-
-	FDelegateHandle DelegateHandleActorPreDestroy;
-
 protected:
 
 	ENGINE_API void ProcessSeamlessTravel(int32 LevelIndex);
@@ -829,19 +720,11 @@
 
 	PRAGMA_DISABLE_DEPRECATION_WARNINGS
 	UE_DEPRECATED(5.1, "Please use NotifyDemoPlaybackError instead")
-<<<<<<< HEAD
-	void NotifyDemoPlaybackFailure(EDemoPlayFailure::Type FailureType);
-	PRAGMA_ENABLE_DEPRECATION_WARNINGS
-	
-	void NotifyDemoPlaybackError(const UE::Net::TNetResult<EReplayResult>& Result);
-	void NotifyDemoRecordFailure(const UE::Net::TNetResult<EReplayResult>& Result);
-=======
 	ENGINE_API void NotifyDemoPlaybackFailure(EDemoPlayFailure::Type FailureType);
 	ENGINE_API PRAGMA_ENABLE_DEPRECATION_WARNINGS
 	
 	void NotifyDemoPlaybackError(const UE::Net::TNetResult<EReplayResult>& Result);
 	ENGINE_API void NotifyDemoRecordFailure(const UE::Net::TNetResult<EReplayResult>& Result);
->>>>>>> 4af6daef
 
 	TArray<FQueuedDemoPacket> QueuedPacketsBeforeTravel;
 
@@ -855,11 +738,6 @@
 
 	// Max percent of time to spend replicating prioritized destruction infos. Only used if MaxDesiredRecordTimeMS > 0.
 	float RecordDestructionInfoReplicationTimeSlice;
-<<<<<<< HEAD
-
-	void AdjustConsiderTime(const float ReplicatedPercent);
-=======
->>>>>>> 4af6daef
 
 	ENGINE_API void AdjustConsiderTime(const float ReplicatedPercent);
 
