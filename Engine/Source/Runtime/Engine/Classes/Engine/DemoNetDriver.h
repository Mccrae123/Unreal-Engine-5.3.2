// Copyright Epic Games, Inc. All Rights Reserved.

#pragma once

#include "CoreMinimal.h"
#include "UObject/ObjectMacros.h"
#include "Serialization/BitReader.h"
#include "Misc/NetworkGuid.h"
#include "Engine/EngineBaseTypes.h"
#include "GameFramework/Actor.h"
#include "Misc/EngineVersion.h"
#include "GameFramework/PlayerController.h"
#include "Engine/NetDriver.h"
#include "Engine/PackageMapClient.h"
#include "Misc/NetworkVersion.h"
#include "NetworkReplayStreaming.h"
#include "Engine/DemoNetConnection.h"
#include "Net/RepLayout.h"
#include "Templates/Atomic.h"
#include "Net/UnrealNetwork.h"
#include "ReplayHelper.h"

#include "DemoNetDriver.generated.h"

class FNetworkNotify;
class FRepState;
class UDemoNetDriver;

DECLARE_MULTICAST_DELEGATE(FOnGotoTimeMCDelegate);
DECLARE_DELEGATE_OneParam(FOnGotoTimeDelegate, const bool /* bWasSuccessful */);

DECLARE_MULTICAST_DELEGATE_OneParam(FOnDemoStartedDelegate, UDemoNetDriver* /* DemoNetDriver */);
DECLARE_MULTICAST_DELEGATE_TwoParams(FOnDemoFailedToStartDelegate, UDemoNetDriver* /* DemoNetDriver */, EDemoPlayFailure::Type /* FailureType*/);

DECLARE_MULTICAST_DELEGATE(FOnDemoFinishPlaybackDelegate);
DECLARE_MULTICAST_DELEGATE(FOnDemoFinishRecordingDelegate);

DECLARE_MULTICAST_DELEGATE_OneParam(FOnPauseChannelsDelegate, const bool /* bPaused */);

class FQueuedReplayTask : public TSharedFromThis<FQueuedReplayTask>
{
public:
	FQueuedReplayTask(UDemoNetDriver* InDriver) : Driver(InDriver)
	{
	}

	virtual ~FQueuedReplayTask()
	{
	}

	virtual void StartTask() = 0;
	virtual bool Tick() = 0;
	virtual FName GetName() const = 0;
	virtual bool ShouldPausePlayback() const { return true; }

	TWeakObjectPtr<UDemoNetDriver> Driver;
};

/** Information about net startup actors that need to be rolled back by being destroyed and re-created */
USTRUCT()
struct FRollbackNetStartupActorInfo
{
	GENERATED_BODY()

	FName		Name;
	UPROPERTY()
<<<<<<< HEAD
	UObject*	Archetype = nullptr;
=======
	TObjectPtr<UObject>	Archetype = nullptr;
>>>>>>> 6bbb88c8
	FVector		Location;
	FRotator	Rotation;
	FVector		Scale3D;
	UPROPERTY()
<<<<<<< HEAD
	ULevel*		Level = nullptr;
=======
	TObjectPtr<ULevel>		Level = nullptr;
>>>>>>> 6bbb88c8

	TSharedPtr<FRepState> RepState;
	TMap<FString, TSharedPtr<FRepState>> SubObjRepState;

	UPROPERTY()
	TArray<TObjectPtr<UObject>> ObjReferences;

	void CountBytes(FArchive& Ar) const
	{
		if (FRepState const * const LocalRepState = RepState.Get())
		{
			Ar.CountBytes(sizeof(FRepState), sizeof(FRepState));
			LocalRepState->CountBytes(Ar);
		}

		SubObjRepState.CountBytes(Ar);
		for (const auto& SubObjRepStatePair : SubObjRepState)
		{
			SubObjRepStatePair.Key.CountBytes(Ar);
			
			if (FRepState const * const LocalRepState = SubObjRepStatePair.Value.Get())
			{
				const SIZE_T SizeOfRepState = sizeof(FRepState);
				Ar.CountBytes(SizeOfRepState, SizeOfRepState);
				LocalRepState->CountBytes(Ar);
			}
		}

		ObjReferences.CountBytes(Ar);
	}
};

struct ENGINE_API FDemoSavedRepObjectState
{
	FDemoSavedRepObjectState(
		const TWeakObjectPtr<const UObject>& InObject,
		const TSharedRef<const FRepLayout>& InRepLayout,
		FRepStateStaticBuffer&& InPropertyData);

	~FDemoSavedRepObjectState();

	TWeakObjectPtr<const UObject> Object;
	TSharedPtr<const FRepLayout> RepLayout;
	FRepStateStaticBuffer PropertyData;

	void CountBytes(FArchive& Ar) const
	{
		// The RepLayout for this object should still be stored by the UDemoNetDriver,
		// so we don't need to count it here.

		PropertyData.CountBytes(Ar);
	}
};

typedef TArray<struct FDemoSavedRepObjectState> FDemoSavedPropertyState;

USTRUCT()
struct FMulticastRecordOptions
{
	GENERATED_BODY()

	UPROPERTY()
	FString FuncPathName;

	UPROPERTY()
	bool bServerSkip = false;

	UPROPERTY()
	bool bClientSkip = false;
};

/**
 * Simulated network driver for recording and playing back game sessions.
 */
UCLASS(transient, config=Engine)
class ENGINE_API UDemoNetDriver : public UNetDriver
{
	GENERATED_BODY()

public:
	UDemoNetDriver(const FObjectInitializer& ObjectInitializer);
	UDemoNetDriver(FVTableHelper& Helper);
	~UDemoNetDriver();

	virtual void SetWorld(class UWorld* InWorld) override;

	/** Current record/playback frame number */
<<<<<<< HEAD
	UE_DEPRECATED(4.26, "Please use GetDemoFrameNum instead.")
	int32 DemoFrameNum;

	PRAGMA_DISABLE_DEPRECATION_WARNINGS
	int32 GetDemoFrameNum() const { return ReplayHelper.DemoFrameNum; }
	PRAGMA_ENABLE_DEPRECATION_WARNINGS

	/** Total time of demo in seconds */
	UE_DEPRECATED(4.26, "Please use GetDemoTotalTime/SetDemoTotalTime instead.")
	float DemoTotalTime;

	/** Current record/playback position in seconds */
	UE_DEPRECATED(4.26, "Please use GetDemoCurrentTime/SetDemoCurrentTime instead.")
	float DemoCurrentTime;

	/** Old current record/playback position in seconds (so we can restore on checkpoint failure) */
	UE_DEPRECATED(4.26, "No longer used.")
	float OldDemoCurrentTime;

	/** Total number of frames in the demo */
	UE_DEPRECATED(4.26, "No longer used.")
	int32 DemoTotalFrames;
=======
	int32 GetDemoFrameNum() const { return ReplayHelper.DemoFrameNum; }

	bool GetChannelsArePaused() const { return bChannelsArePaused; }

	double GetCurrentLevelIndex() const { return ReplayHelper.CurrentLevelIndex; }

	void SetCurrentLevelIndex(int32 Index)
	{
		ReplayHelper.CurrentLevelIndex = Index;
	}

	APlayerController* GetSpectatorController() const { return SpectatorController; }
>>>>>>> 6bbb88c8

private:
	/** True if as have paused all of the channels */
	UE_DEPRECATED(4.26, "Please use GetChannelsArePaused instead.")
	bool bChannelsArePaused;

<<<<<<< HEAD
	PRAGMA_DISABLE_DEPRECATION_WARNINGS
	bool GetChannelsArePaused() const { return bChannelsArePaused; }
	PRAGMA_ENABLE_DEPRECATION_WARNINGS

	/** Index of LevelNames that is currently loaded */
	UE_DEPRECATED(4.26, "Please use GetCurrentLevelIndex/SetCurrentLevelIndex instead.")
	int32 CurrentLevelIndex;

	PRAGMA_DISABLE_DEPRECATION_WARNINGS
	double GetCurrentLevelIndex() const { return ReplayHelper.CurrentLevelIndex; }

	void SetCurrentLevelIndex(int32 Index)
	{
		ReplayHelper.CurrentLevelIndex = Index;
		CurrentLevelIndex = Index;
	}
	PRAGMA_ENABLE_DEPRECATION_WARNINGS

=======
>>>>>>> 6bbb88c8
	/** This is the main spectator controller that is used to view the demo world from */
	UE_DEPRECATED(4.26, "Please use GetSpectatorController() instead.")
	APlayerController* SpectatorController;

	PRAGMA_DISABLE_DEPRECATION_WARNINGS
	APlayerController* GetSpectatorController() const { return SpectatorController; }
	PRAGMA_ENABLE_DEPRECATION_WARNINGS

	/** Our network replay streamer */
	UE_DEPRECATED(4.26, "Please use GetReplayStreamer() instead.")
	TSharedPtr<class INetworkReplayStreamer> ReplayStreamer;

<<<<<<< HEAD
	PRAGMA_DISABLE_DEPRECATION_WARNINGS
	TSharedPtr<class INetworkReplayStreamer> GetReplayStreamer() const { return ReplayStreamer; }
	PRAGMA_ENABLE_DEPRECATION_WARNINGS
=======
public:
	TSharedPtr<class INetworkReplayStreamer> GetReplayStreamer() const { return ReplayStreamer; }
>>>>>>> 6bbb88c8

	uint32 GetDemoCurrentTimeInMS() const { return (uint32)((double)GetDemoCurrentTime() * 1000); }

	/** Internal debug timing/tracking */
	double AccumulatedRecordTime;
	double LastRecordAvgFlush;
	double MaxRecordTime;
	int32 RecordCountSinceFlush;

<<<<<<< HEAD
	/** Net startup actors that need to be destroyed after checkpoints are loaded */
	UE_DEPRECATED(4.26, "Moved into FReplayHelper")
	TSet<FString> DeletedNetStartupActors;

	/** Keeps track of NetGUIDs that were deleted, so we can skip them when saving checkpoints. Only used while recording. */
	UE_DEPRECATED(4.26, "Moved into FReplayHelper")
	TSet<FNetworkGUID> DeletedNetStartupActorGUIDs;

=======
private:
>>>>>>> 6bbb88c8
	/** 
	 * Net startup actors that need to be rolled back during scrubbing by being destroyed and re-spawned 
	 * NOTE - DeletedNetStartupActors will take precedence here, and destroy the actor instead
	 */
	UE_DEPRECATED(4.26, "Will be made private in a future release.")
	UPROPERTY(transient)
	TMap<FString, FRollbackNetStartupActorInfo> RollbackNetStartupActors;

<<<<<<< HEAD
	UE_DEPRECATED(4.26, "Please use GetLastCheckpointTime/SetLastCheckpointTime instead.")
	double LastCheckpointTime;					// Last time a checkpoint was saved

	PRAGMA_DISABLE_DEPRECATION_WARNINGS
	double GetLastCheckpointTime() const { return ReplayHelper.LastCheckpointTime; }

	void SetLastCheckpointTime(double CheckpointTime)
	{
		ReplayHelper.LastCheckpointTime = CheckpointTime;
		LastCheckpointTime = CheckpointTime;
	}
	PRAGMA_ENABLE_DEPRECATION_WARNINGS

	void RespawnNecessaryNetStartupActors(TArray<AActor*>& SpawnedActors, ULevel* Level = nullptr);

	UE_DEPRECATED(4.26, "Will be removed in a future release.")
	virtual bool ShouldSaveCheckpoint() const;

	UE_DEPRECATED(4.26, "Will be removed in a future release.")
	void SaveCheckpoint();
	
	UE_DEPRECATED(4.26, "Will be removed in a future release.")
	void TickCheckpoint();
=======
public:
	double GetLastCheckpointTime() const { return ReplayHelper.LastCheckpointTime; }

	void SetLastCheckpointTime(double CheckpointTime)
	{
		ReplayHelper.LastCheckpointTime = CheckpointTime;
	}

	void RespawnNecessaryNetStartupActors(TArray<AActor*>& SpawnedActors, ULevel* Level = nullptr);
>>>>>>> 6bbb88c8

private:

	void InitDefaults();

	bool LoadCheckpoint(const FGotoResult& GotoResult);
	
	TArray<TUniquePtr<FDeltaCheckpointData>> PlaybackDeltaCheckpointData;
	
	TSharedPtr<struct FReplayPlaylistTracker> PlaylistTracker;

public:

	void SetPlayingPlaylist(TSharedPtr<struct FReplayPlaylistTracker> InPlaylistTracker)
	{
		PlaylistTracker = InPlaylistTracker;
	}

	virtual void Serialize(FArchive& Ar) override;

	/** Returns true if we're in the process of saving a checkpoint. */
	bool IsSavingCheckpoint() const;
<<<<<<< HEAD

	UE_DEPRECATED(4.26, "Will be removed in a future release.")
	void SaveExternalData(FArchive& Ar);
	
	UE_DEPRECATED(4.26, "Will be removed in a future release.")
	void LoadExternalData(FArchive& Ar, const float TimeSeconds);

	/** Public delegate for external systems to be notified when a replay begins. UDemoNetDriver is passed as a param */
	UE_DEPRECATED(4.26, "Moving to FNetworkReplayDelegates.")
	static FOnDemoStartedDelegate OnDemoStarted;

	/** Public delegate to be notified when a replay failed to start. UDemoNetDriver and FailureType are passed as params */
	UE_DEPRECATED(4.26, "Moving to FNetworkReplayDelegates.")
	static FOnDemoFailedToStartDelegate OnDemoFailedToStart;

	/** Public delegate for external systems to be notified when scrubbing is complete. Only called for successful scrub. */
	UE_DEPRECATED(4.26, "Moving to FNetworkReplayDelegates.")
	FOnGotoTimeMCDelegate OnGotoTimeDelegate;

	/** Delegate for external systems to be notified when demo playback ends */
	UE_DEPRECATED(4.26, "Moving to FNetworkReplayDelegates.")
	FOnDemoFinishPlaybackDelegate OnDemoFinishPlaybackDelegate;

	/** Public Delegate for external systems to be notified when replay recording is about to finish. */
	UE_DEPRECATED(4.26, "Moving to FNetworkReplayDelegates.")
	FOnDemoFinishRecordingDelegate OnDemoFinishRecordingDelegate;

	/** Delegate for external systems to be notified when channels are paused during playback, usually waiting for data to be available. */
	UE_DEPRECATED(4.26, "Moving to FNetworkReplayDelegates.")
	FOnPauseChannelsDelegate OnPauseChannelsDelegate;

=======
>>>>>>> 6bbb88c8
	bool IsLoadingCheckpoint() const { return ReplayHelper.bIsLoadingCheckpoint; }
	
	bool IsPlayingClientReplay() const;

<<<<<<< HEAD
	/** ExternalDataToObjectMap is used to map a FNetworkGUID to the proper FReplayExternalDataArray */
	UE_DEPRECATED(4.26, "Moved to FReplayHelper.")
	TMap<FNetworkGUID, FReplayExternalDataArray> ExternalDataToObjectMap;
		
	/** PlaybackPackets are used to buffer packets up when we read a demo frame, which we can then process when the time is right */
	TArray<FPlaybackPacket> PlaybackPackets;

	UE_DEPRECATED(4.26, "Please use IsRecordingMapChanges() instead.")
	bool bRecordMapChanges;
=======
	/** PlaybackPackets are used to buffer packets up when we read a demo frame, which we can then process when the time is right */
	TArray<FPlaybackPacket> PlaybackPackets;

	bool IsRecordingMapChanges() const { return ReplayHelper.bRecordMapChanges; }

	void RequestCheckpoint();
>>>>>>> 6bbb88c8

	PRAGMA_DISABLE_DEPRECATION_WARNINGS
	bool IsRecordingMapChanges() const { return ReplayHelper.bRecordMapChanges; }
	PRAGMA_ENABLE_DEPRECATION_WARNINGS

private:
	struct FDemoActorPriority
	{
		FActorPriority ActorPriority;
		UObject*	Level;
	};

	bool bIsFastForwarding;
	bool bIsFastForwardingForCheckpoint;
	bool bWasStartStreamingSuccessful;
	bool bIsFinalizingFastForward;
	bool bIsRestoringStartupActors;

	TArray<FNetworkGUID> NonQueuedGUIDsForScrubbing;

	// Replay tasks
	TArray<TSharedRef<FQueuedReplayTask>>		QueuedReplayTasks;
	TSharedPtr<FQueuedReplayTask>				ActiveReplayTask;
	TSharedPtr<FQueuedReplayTask>				ActiveScrubReplayTask;

	/** Set via GotoTimeInSeconds, only fired once (at most). Called for successful or failed scrub. */
	FOnGotoTimeDelegate OnGotoTimeDelegate_Transient;
	
	/** Saved server time after loading a checkpoint, so that we can set the server time as accurately as possible after the fast-forward */
	float SavedReplicatedWorldTimeSeconds;

	/** Saved fast-forward time, used for correcting world time after the fast-forward is complete */
	float SavedSecondsToSkip;

	/** The unique identifier for the lifetime of this object. */
	FString DemoSessionID;

	/** Optional time quota for actor replication during recording. Going over this limit effectively lowers the net update frequency of the remaining actors. Negative values are considered unlimited. */
	float MaxDesiredRecordTimeMS;

	/**
	 * Maximum time allowed each frame to spend on saving a checkpoint. If 0, it will save the checkpoint in a single frame, regardless of how long it takes.
	 * See also demo.CheckpointSaveMaxMSPerFrameOverride.
	 */
	UPROPERTY(Config)
	float CheckpointSaveMaxMSPerFrame;

	/** A player controller that this driver should consider its viewpoint for actor prioritization purposes. */
	TWeakObjectPtr<APlayerController> ViewerOverride;

	/** Array of prioritized actors, used in TickDemoRecord. Stored as a member so that its storage doesn't have to be re-allocated each frame. */
	TArray<FDemoActorPriority> PrioritizedActors;

	/** If true, recording will prioritize replicating actors based on the value that AActor::GetReplayPriority returns. */
	bool bPrioritizeActors;

	/** Does the actual work of TickFlush, either on the main thread or in a task thread in parallel with Slate. */
	void TickFlushInternal(float DeltaSeconds);

	/** Returns either CheckpointSaveMaxMSPerFrame or the value of demo.CheckpointSaveMaxMSPerFrameOverride if it's >= 0. */
	float GetCheckpointSaveMaxMSPerFrame() const;

	/** Returns the last checkpoint time in integer milliseconds. */
	uint32 GetLastCheckpointTimeInMS() const { return ReplayHelper.GetLastCheckpointTimeInMS(); }

	/** Called during a normal demoFrame*/
	void TickDemoRecordFrame(float DeltaSeconds);

	/** Config data for multicast RPCs we might want to skip recording. */
	UPROPERTY(config)
	TArray<FMulticastRecordOptions> MulticastRecordOptions;

public:

	// UNetDriver interface.

	virtual bool InitBase(bool bInitAsClient, FNetworkNotify* InNotify, const FURL& URL, bool bReuseAddressAndPort, FString& Error) override;
	virtual void FinishDestroy() override;
	virtual FString LowLevelGetNetworkNumber() override;
	virtual bool InitConnect(FNetworkNotify* InNotify, const FURL& ConnectURL, FString& Error) override;
	virtual bool InitListen(FNetworkNotify* InNotify, FURL& ListenURL, bool bReuseAddressAndPort, FString& Error) override;
	virtual void TickFlush(float DeltaSeconds) override;
	virtual void TickDispatch(float DeltaSeconds) override;
	virtual void ProcessRemoteFunction(class AActor* Actor, class UFunction* Function, void* Parameters, struct FOutParmRec* OutParms, struct FFrame* Stack, class UObject* SubObject = nullptr) override;
	virtual bool IsAvailable() const override { return true; }
	void SkipTime(const float InTimeToSkip);
	void SkipTimeInternal(const float SecondsToSkip, const bool InFastForward, const bool InIsForCheckpoint);
	bool InitConnectInternal(FString& Error);
	virtual bool ShouldClientDestroyTearOffActors() const override;
	virtual bool ShouldSkipRepNotifies() const override;
	virtual bool ShouldQueueBunchesForActorGUID(FNetworkGUID InGUID) const override;
	virtual bool ShouldIgnoreRPCs() const override;
	virtual FNetworkGUID GetGUIDForActor(const AActor* InActor) const override;
	virtual AActor* GetActorForGUID(FNetworkGUID InGUID) const override;
	virtual bool ShouldReceiveRepNotifiesForObject(UObject* Object) const override;
	virtual void ForceNetUpdate(AActor* Actor) override;
	virtual bool IsServer() const override;
	virtual bool ShouldReplicateFunction(AActor* Actor, UFunction* Function) const override;
	virtual bool ShouldReplicateActor(AActor* Actor) const override;
	virtual bool ShouldForwardFunction(AActor* Actor, UFunction* Function, void* Parms) const override;
	virtual void NotifyActorChannelOpen(UActorChannel* Channel, AActor* Actor) override;
	virtual void NotifyActorChannelCleanedUp(UActorChannel* Channel, EChannelCloseReason CloseReason) override;
	virtual void NotifyActorClientDormancyChanged(AActor* Actor, ENetDormancy OldDormancyState) override;

	virtual void ProcessLocalServerPackets() override {}
	virtual void ProcessLocalClientPackets() override {}

	virtual void InitDestroyedStartupActors() override;

	virtual void SetAnalyticsProvider(TSharedPtr<IAnalyticsProvider> InProvider) override;

	virtual void LowLevelSend(TSharedPtr<const FInternetAddr> Address, void* Data, int32 CountBits, FOutPacketTraits& Traits) override {}
	virtual class ISocketSubsystem* GetSocketSubsystem() override { return nullptr; }

protected:
	virtual UChannel* InternalCreateChannelByName(const FName& ChName) override;

public:
	/** Called when we are already recording but have traveled to a new map to start recording again */
	bool ContinueListen(FURL& ListenURL);

	/** 
	 * Scrubs playback to the given time. 
	 * 
	 * @param TimeInSeconds
	 * @param InOnGotoTimeDelegate		Delegate to call when finished. Will be called only once at most.
	*/
	void GotoTimeInSeconds(const float TimeInSeconds, const FOnGotoTimeDelegate& InOnGotoTimeDelegate = FOnGotoTimeDelegate());

	bool IsRecording() const;
	bool IsPlaying() const;

	PRAGMA_DISABLE_DEPRECATION_WARNINGS
	/** Total time of demo in seconds */
	float GetDemoTotalTime() const { return ReplayHelper.DemoTotalTime; }

	void SetDemoTotalTime(float TotalTime)
	{
		ReplayHelper.DemoTotalTime = TotalTime;
	}

	void SetDemoTotalTime(float TotalTime)
	{
		DemoTotalTime = TotalTime;
		ReplayHelper.DemoTotalTime = TotalTime;
	}

	/** Current record/playback position in seconds */
	float GetDemoCurrentTime() const { return ReplayHelper.DemoCurrentTime; }
<<<<<<< HEAD

	void SetDemoCurrentTime(float CurrentTime)
	{
		DemoCurrentTime = CurrentTime;
		ReplayHelper.DemoCurrentTime = CurrentTime;
	}
	PRAGMA_ENABLE_DEPRECATION_WARNINGS

=======

	void SetDemoCurrentTime(float CurrentTime)
	{
		ReplayHelper.DemoCurrentTime = CurrentTime;
	}

>>>>>>> 6bbb88c8
	FString GetDemoURL() const { return ReplayHelper.DemoURL.ToString(); }

	/** Sets the desired maximum recording time in milliseconds. */
	void SetMaxDesiredRecordTimeMS(const float InMaxDesiredRecordTimeMS) { MaxDesiredRecordTimeMS = InMaxDesiredRecordTimeMS; }

	/** Sets the controller to use as the viewpoint for recording prioritization purposes. */
	void SetViewerOverride(APlayerController* const InViewerOverride ) { ViewerOverride = InViewerOverride; }

	/** Enable or disable prioritization of actors for recording. */
	void SetActorPrioritizationEnabled(const bool bInPrioritizeActors) { bPrioritizeActors = bInPrioritizeActors; }

	/** Sets CheckpointSaveMaxMSPerFrame. */
	void SetCheckpointSaveMaxMSPerFrame(const float InCheckpointSaveMaxMSPerFrame)
	{ 
		CheckpointSaveMaxMSPerFrame = InCheckpointSaveMaxMSPerFrame; 
		ReplayHelper.CheckpointSaveMaxMSPerFrame = InCheckpointSaveMaxMSPerFrame;
	}

	/** Called by a task thread if the engine is doing async end of frame tasks in parallel with Slate. */
	void TickFlushAsyncEndOfFrame(float DeltaSeconds);

	const TArray<FLevelNameAndTime>& GetLevelNameAndTimeList();

	/** Returns the replicated state of every object on a current actor channel. Use the result to compare in DiffReplicatedProperties. */
	FDemoSavedPropertyState SavePropertyState() const;

	/** Compares the values of replicated properties stored in State with the current values of the object replicators. Logs and returns true if there were any differences. */
	bool ComparePropertyState(const FDemoSavedPropertyState& State) const;

public:
<<<<<<< HEAD

	UE_DEPRECATED(4.26, "No longer used")
	UPROPERTY()
	bool bIsLocalReplay;

=======
>>>>>>> 6bbb88c8
	/** @return true if the net resource is valid or false if it should not be used */
	virtual bool IsNetResourceValid(void) override { return true; }

	void TickDemoRecord(float DeltaSeconds);
	void PauseChannels(const bool bPause);
	void PauseRecording(const bool bInPauseRecording);
	bool IsRecordingPaused() const;

	bool ConditionallyProcessPlaybackPackets();
	void ProcessAllPlaybackPackets();

	bool ConditionallyReadDemoFrameIntoPlaybackPackets(FArchive& Ar);

	bool ProcessPacket(const uint8* Data, int32 Count);
	bool ProcessPacket(const FPlaybackPacket& PlaybackPacket)
	{
		return ShouldSkipPlaybackPacket(PlaybackPacket) ||
				ProcessPacket(PlaybackPacket.Data.GetData(), PlaybackPacket.Data.Num());
	}
	
	void WriteDemoFrameFromQueuedDemoPackets(FArchive& Ar, TArray<FQueuedDemoPacket>& QueuedPackets, float FrameTime, EWriteDemoFrameFlags Flags);

	void WritePacket(FArchive& Ar, uint8* Data, int32 Count);

	void TickDemoPlayback(float DeltaSeconds);
	
	void FinalizeFastForward(const double StartTime);
	
	void SpawnDemoRecSpectator( UNetConnection* Connection, const FURL& ListenURL);

	/**
	 * Restores the given player controller so that it properly points to the given NetConnection
	 * after scrubbing when viewing a replay.
	 *
	 * @param PC			The PlayerController to set up the given NetConnection for
	 * @param NetConnection	The NetConnection to be assigned to the player controller.
	 */
	void RestoreConnectionPostScrub(APlayerController* PC, UNetConnection* NetConnection);

	/**
	 * Sets the main spectator controller to be used and adds them to the spectator control array
	 *
	 * @param PC			The PlayerController to set the main controller param to.
	 */
	void SetSpectatorController(APlayerController* PC);
	
	// Splitscreen demo handling

	/**
	 * Creates a new splitscreen replay viewer.
	 *
	 * @param NewPlayer		The LocalPlayer in control of this new viewer
	 * @param InWorld		The world to spawn the new viewer in.
	 *
	 * @return If the viewer was able to be created or not.
	 */
	bool SpawnSplitscreenViewer(ULocalPlayer* NewPlayer, UWorld* InWorld);

	/**
	 * Removes a splitscreen demo viewer and cleans up its connection.
	 *
	 * @param RemovePlayer		The PlayerController to remove from the replay system
	 * @param bMarkOwnerForDeletion		If this function should handle deleting the given player as well.
	 *
	 * @return If the player was successfully removed from the replay.
	 */
	bool RemoveSplitscreenViewer(APlayerController* RemovePlayer, bool bMarkOwnerForDeletion=false);

private:
	// Internal splitscreen management

	/** An array of all the spectator controllers (the main one and all splitscreen ones) that currently exist */
	UPROPERTY(transient)
	TArray<TObjectPtr<APlayerController>> SpectatorControllers;

	/**
	 * Removes all child connections for splitscreen viewers.
	 * This should be done before the ClientConnections or ServerConnection
	 * variables change or during most travel scenarios.
	 *
	 * @param bDeleteOwner	If the connections should delete the owning actor to the connection
	 *
	 * @return The number of splitscreen connections cleaned up.
	 */
	int32 CleanUpSplitscreenConnections(bool bDeleteOwner);

public:

	void ResetDemoState();
	void JumpToEndOfLiveReplay();
	void AddEvent(const FString& Group, const FString& Meta, const TArray<uint8>& Data);
	void AddOrUpdateEvent(const FString& EventName, const FString& Group, const FString& Meta, const TArray<uint8>& Data);

	void EnumerateEvents(const FString& Group, const FEnumerateEventsCallback& Delegate);

	// In most cases, this is desirable over EnumerateEvents because it will explicitly use ActiveReplayName
	// instead of letting the streamer decide.
	void EnumerateEventsForActiveReplay(const FString& Group, const FEnumerateEventsCallback& Delegate);
	void EnumerateEventsForActiveReplay(const FString& Group, const int32 UserIndex, const FEnumerateEventsCallback& Delegate);

	void RequestEventData(const FString& EventID, const FRequestEventDataCallback& Delegate);

	// In most cases, this is desirable over RequestEventData because it will explicitly use ActiveReplayName
	// instead of letting the streamer decide.
	void RequestEventDataForActiveReplay(const FString& EventID, const FRequestEventDataCallback& Delegate);
	void RequestEventDataForActiveReplay(const FString& EventID, const int32 UserIndex, const FRequestEventDataCallback& Delegate);

	/** Retrieve data for all events matching the requested group, and call the passed in delegate on completion. */
	void RequestEventGroupDataForActiveReplay(const FString& Group, const FRequestEventGroupDataCallback& Delegate);
	void RequestEventGroupDataForActiveReplay(const FString& Group, const int32 UserIndex, const FRequestEventGroupDataCallback& Delegate);

	bool IsFastForwarding() const { return bIsFastForwarding; }
	bool IsFinalizingFastForward() const { return bIsFinalizingFastForward; }
	bool IsRestoringStartupActors() const { return bIsRestoringStartupActors; }

	FReplayExternalDataArray* GetExternalDataArrayForObject(UObject* Object);

	bool SetExternalDataForObject(UObject* OwningObject, const uint8* Src, const int32 NumBits);

	bool ReadDemoFrameIntoPlaybackPackets(FArchive& Ar, TArray<FPlaybackPacket>& Packets, const bool bForLevelFastForward, float* OutTime);
	bool ReadDemoFrameIntoPlaybackPackets(FArchive& Ar) { return ReadDemoFrameIntoPlaybackPackets(Ar, PlaybackPackets, false, nullptr); }

	/**
	 * Adds a join-in-progress user to the set of users associated with the currently recording replay (if any)
	 *
	 * @param UserString a string that uniquely identifies the user, usually his or her FUniqueNetId
	 */
	void AddUserToReplay(const FString& UserString);

	void StopDemo();

	void ReplayStreamingReady(const FStartStreamingResult& Result);

	void AddReplayTask(FQueuedReplayTask* NewTask);
	bool IsAnyTaskPending() const;
	void ClearReplayTasks();
	bool ProcessReplayTasks();
	bool IsNamedTaskInQueue(const FName& Name) const;
	FName GetNextQueuedTaskName() const;

	/** If a channel is associated with Actor, adds the channel's GUID to the list of GUIDs excluded from queuing bunches during scrubbing. */
	void AddNonQueuedActorForScrubbing(AActor const* Actor);
	/** Adds the channel's GUID to the list of GUIDs excluded from queuing bunches during scrubbing. */
	void AddNonQueuedGUIDForScrubbing(FNetworkGUID InGUID);

	virtual bool IsLevelInitializedForActor(const AActor* InActor, const UNetConnection* InConnection) const override;

	/** Called when a "go to time" operation is completed. */
	void NotifyGotoTimeFinished(bool bWasSuccessful);

<<<<<<< HEAD
	/** Read the streaming level information from the metadata after the level is loaded */
	UE_DEPRECATED(4.26, "No longer used.")
	void PendingNetGameLoadMapCompleted();
	
=======
>>>>>>> 6bbb88c8
	virtual void NotifyActorDestroyed(AActor* ThisActor, bool IsSeamlessTravel=false) override;
	virtual void NotifyActorLevelUnloaded(AActor* Actor) override;
	virtual void NotifyStreamingLevelUnload(ULevel* InLevel) override;

	/** Call this function during playback to track net startup actors that need a hard reset when scrubbing, which is done by destroying and then re-spawning */
	virtual void QueueNetStartupActorForRollbackViaDeletion(AActor* Actor);

	/** Called when seamless travel begins when recording a replay. */
	void OnSeamlessTravelStartDuringRecording(const FString& LevelName);

	/** @return the unique identifier for the lifetime of this object. */
	const FString& GetDemoSessionID() const { return DemoSessionID; }

	/** Returns true if TickFlush can be called in parallel with the Slate tick. */
	bool ShouldTickFlushAsyncEndOfFrame() const;

	/** Returns whether or not this replay was recorded / is playing with Level Streaming fixes. */
	bool HasLevelStreamingFixes() const
	{
		return ReplayHelper.HasLevelStreamingFixes();
	}

	/** Returns whether or not this replay was recorded / is playing with delta checkpoints. */
	bool HasDeltaCheckpoints() const 
	{
		return ReplayHelper.HasDeltaCheckpoints();
	}

	/** Returns whether or not this replay was recorded / is playing with the game specific per frame data feature. */
	bool HasGameSpecificFrameData() const
	{
		return ReplayHelper.HasGameSpecificFrameData();
	}

	/**
	 * Gets the actively recording or playback replay (stream) name.
	 * Note, this will be empty when not recording or playing back.
	 */
	const FString& GetActiveReplayName() const
	{
		return ReplayHelper.ActiveReplayName;
	}

	uint32 GetPlaybackDemoVersion() const { return ReplayHelper.PlaybackDemoHeader.Version; }

	FString GetDemoPath() const;

private:

	struct FLevelnterval
	{
		int32 Priority;
		int32 StartIndex;
		int32 Count;
		int32 LevelIndex;
	};

	TArray<FLevelnterval> LevelIntervals;

	void BuildSortedLevelPriorityOnLevels(const TArray<FDemoActorPriority>& PrioritizedActorList, TArray<FLevelnterval>& OutLevelIntervals);

	/** Called when the downloading header request from the replay streamer completes. */
	void OnRefreshHeaderCompletePrivate(const FDownloadHeaderResult& Result, int32 LevelIndex);

	void CleanupOutstandingRewindActors();

	// Tracks actors that will need to be rewound during scrubbing.
	// This list should always be empty outside of scrubbing.
	TSet<FNetworkGUID> TrackedRewindActorsByGUID;

	// Time of the last packet we've processed (in seconds).
	float LastProcessedPacketTime;

	// Index into PlaybackPackets array. Used so we can process many packets in one frame and avoid removing them individually.
	int32 PlaybackPacketIndex;

	// Determines whether or not a packet should be skipped, based on it's level association.
	bool ShouldSkipPlaybackPacket(const FPlaybackPacket& Packet);

	/**
	 * Replicates the given prioritized actors, so their packets can be captured for recording.
	 * This should be used for normal frame recording.
	 * @see ReplicateCheckpointActor for recording during checkpoints.
	 *
	 * @param ToReplicate	The actors to replicate.
	 * @param Params		Implementation specific params necessary to replicate the actor.
	 *
	 * @return True if there is time remaining to replicate more actors. False otherwise.
	 */
	bool ReplicatePrioritizedActors(const FDemoActorPriority* ActorsToReplicate, uint32 Count, class FRepActorsParams& Params);
	bool ReplicatePrioritizedActor(const FActorPriority& ActorPriority, const class FRepActorsParams& Params);

	friend class FPendingTaskHelper;

	// Manages basic setup of newly visible levels, and queuing a FastForward task if necessary.
	void PrepFastForwardLevels();

	// Performs the logic for actually fast-forwarding a level.
	bool FastForwardLevels(const FGotoResult& GotoResult);

	void OnPostLoadMapWithWorld(UWorld* World);

protected:

	void ProcessSeamlessTravel(int32 LevelIndex);

	bool DemoReplicateActor(AActor* Actor, UNetConnection* Connection, bool bMustReplicate);

	void NotifyDemoPlaybackFailure(EDemoPlayFailure::Type FailureType);

	TArray<FQueuedDemoPacket> QueuedPacketsBeforeTravel;

	bool bIsWaitingForHeaderDownload;
	bool bIsWaitingForStream;

	int64 MaxArchiveReadPos;

private:

	// Max percent of time to spend building consider lists / prioritizing actors
	// for demo recording. Only used if MaxDesiredRecordTimeMS > 0.
	float RecordBuildConsiderAndPrioritizeTimeSlice;

	void AdjustConsiderTime(const float ReplicatedPercent);

	bool ProcessFastForwardPackets(TArrayView<FPlaybackPacket> Packets, const TSet<int32>& LevelIndices);
	void ProcessPlaybackPackets(TArrayView<FPlaybackPacket> Packets);

	virtual ECreateReplicationChangelistMgrFlags GetCreateReplicationChangelistMgrFlags() const override
	{
		return ECreateReplicationChangelistMgrFlags::SkipDeltaCustomState;
	}

	TUniquePtr<struct FDemoBudgetLogHelper> BudgetLogHelper;

//////////////////////////////////////////////////////////////////////////
// Replay frame fidelity
public:
	// Simplified rating of replay frame fidelity as percentage of actors that were replicated.
	// [0..1] where 0 means nothing was recorded this frame and 1 means full fidelity.
	// This treats all actors equally. Assuming more important actors are prioritized higher, in general actual "fidelity"
	// is expected to be higher than reported, which should be fine for detecting low-fidelity frame/intervals in replay file.
	float GetLastReplayFrameFidelity() const
	{
		return LastReplayFrameFidelity;
	}

private:
	TAtomic<float> LastReplayFrameFidelity{ 0 };

	FReplayHelper ReplayHelper;

	friend class UDemoNetConnection;
};<|MERGE_RESOLUTION|>--- conflicted
+++ resolved
@@ -64,20 +64,12 @@
 
 	FName		Name;
 	UPROPERTY()
-<<<<<<< HEAD
-	UObject*	Archetype = nullptr;
-=======
 	TObjectPtr<UObject>	Archetype = nullptr;
->>>>>>> 6bbb88c8
 	FVector		Location;
 	FRotator	Rotation;
 	FVector		Scale3D;
 	UPROPERTY()
-<<<<<<< HEAD
-	ULevel*		Level = nullptr;
-=======
 	TObjectPtr<ULevel>		Level = nullptr;
->>>>>>> 6bbb88c8
 
 	TSharedPtr<FRepState> RepState;
 	TMap<FString, TSharedPtr<FRepState>> SubObjRepState;
@@ -165,31 +157,7 @@
 	virtual void SetWorld(class UWorld* InWorld) override;
 
 	/** Current record/playback frame number */
-<<<<<<< HEAD
-	UE_DEPRECATED(4.26, "Please use GetDemoFrameNum instead.")
-	int32 DemoFrameNum;
-
-	PRAGMA_DISABLE_DEPRECATION_WARNINGS
 	int32 GetDemoFrameNum() const { return ReplayHelper.DemoFrameNum; }
-	PRAGMA_ENABLE_DEPRECATION_WARNINGS
-
-	/** Total time of demo in seconds */
-	UE_DEPRECATED(4.26, "Please use GetDemoTotalTime/SetDemoTotalTime instead.")
-	float DemoTotalTime;
-
-	/** Current record/playback position in seconds */
-	UE_DEPRECATED(4.26, "Please use GetDemoCurrentTime/SetDemoCurrentTime instead.")
-	float DemoCurrentTime;
-
-	/** Old current record/playback position in seconds (so we can restore on checkpoint failure) */
-	UE_DEPRECATED(4.26, "No longer used.")
-	float OldDemoCurrentTime;
-
-	/** Total number of frames in the demo */
-	UE_DEPRECATED(4.26, "No longer used.")
-	int32 DemoTotalFrames;
-=======
-	int32 GetDemoFrameNum() const { return ReplayHelper.DemoFrameNum; }
 
 	bool GetChannelsArePaused() const { return bChannelsArePaused; }
 
@@ -201,54 +169,19 @@
 	}
 
 	APlayerController* GetSpectatorController() const { return SpectatorController; }
->>>>>>> 6bbb88c8
 
 private:
 	/** True if as have paused all of the channels */
-	UE_DEPRECATED(4.26, "Please use GetChannelsArePaused instead.")
 	bool bChannelsArePaused;
 
-<<<<<<< HEAD
-	PRAGMA_DISABLE_DEPRECATION_WARNINGS
-	bool GetChannelsArePaused() const { return bChannelsArePaused; }
-	PRAGMA_ENABLE_DEPRECATION_WARNINGS
-
-	/** Index of LevelNames that is currently loaded */
-	UE_DEPRECATED(4.26, "Please use GetCurrentLevelIndex/SetCurrentLevelIndex instead.")
-	int32 CurrentLevelIndex;
-
-	PRAGMA_DISABLE_DEPRECATION_WARNINGS
-	double GetCurrentLevelIndex() const { return ReplayHelper.CurrentLevelIndex; }
-
-	void SetCurrentLevelIndex(int32 Index)
-	{
-		ReplayHelper.CurrentLevelIndex = Index;
-		CurrentLevelIndex = Index;
-	}
-	PRAGMA_ENABLE_DEPRECATION_WARNINGS
-
-=======
->>>>>>> 6bbb88c8
 	/** This is the main spectator controller that is used to view the demo world from */
-	UE_DEPRECATED(4.26, "Please use GetSpectatorController() instead.")
 	APlayerController* SpectatorController;
 
-	PRAGMA_DISABLE_DEPRECATION_WARNINGS
-	APlayerController* GetSpectatorController() const { return SpectatorController; }
-	PRAGMA_ENABLE_DEPRECATION_WARNINGS
-
 	/** Our network replay streamer */
-	UE_DEPRECATED(4.26, "Please use GetReplayStreamer() instead.")
 	TSharedPtr<class INetworkReplayStreamer> ReplayStreamer;
 
-<<<<<<< HEAD
-	PRAGMA_DISABLE_DEPRECATION_WARNINGS
+public:
 	TSharedPtr<class INetworkReplayStreamer> GetReplayStreamer() const { return ReplayStreamer; }
-	PRAGMA_ENABLE_DEPRECATION_WARNINGS
-=======
-public:
-	TSharedPtr<class INetworkReplayStreamer> GetReplayStreamer() const { return ReplayStreamer; }
->>>>>>> 6bbb88c8
 
 	uint32 GetDemoCurrentTimeInMS() const { return (uint32)((double)GetDemoCurrentTime() * 1000); }
 
@@ -258,61 +191,23 @@
 	double MaxRecordTime;
 	int32 RecordCountSinceFlush;
 
-<<<<<<< HEAD
-	/** Net startup actors that need to be destroyed after checkpoints are loaded */
-	UE_DEPRECATED(4.26, "Moved into FReplayHelper")
-	TSet<FString> DeletedNetStartupActors;
-
-	/** Keeps track of NetGUIDs that were deleted, so we can skip them when saving checkpoints. Only used while recording. */
-	UE_DEPRECATED(4.26, "Moved into FReplayHelper")
-	TSet<FNetworkGUID> DeletedNetStartupActorGUIDs;
-
-=======
 private:
->>>>>>> 6bbb88c8
 	/** 
 	 * Net startup actors that need to be rolled back during scrubbing by being destroyed and re-spawned 
 	 * NOTE - DeletedNetStartupActors will take precedence here, and destroy the actor instead
 	 */
-	UE_DEPRECATED(4.26, "Will be made private in a future release.")
 	UPROPERTY(transient)
 	TMap<FString, FRollbackNetStartupActorInfo> RollbackNetStartupActors;
 
-<<<<<<< HEAD
-	UE_DEPRECATED(4.26, "Please use GetLastCheckpointTime/SetLastCheckpointTime instead.")
-	double LastCheckpointTime;					// Last time a checkpoint was saved
-
-	PRAGMA_DISABLE_DEPRECATION_WARNINGS
+public:
 	double GetLastCheckpointTime() const { return ReplayHelper.LastCheckpointTime; }
 
 	void SetLastCheckpointTime(double CheckpointTime)
 	{
 		ReplayHelper.LastCheckpointTime = CheckpointTime;
-		LastCheckpointTime = CheckpointTime;
-	}
-	PRAGMA_ENABLE_DEPRECATION_WARNINGS
+	}
 
 	void RespawnNecessaryNetStartupActors(TArray<AActor*>& SpawnedActors, ULevel* Level = nullptr);
-
-	UE_DEPRECATED(4.26, "Will be removed in a future release.")
-	virtual bool ShouldSaveCheckpoint() const;
-
-	UE_DEPRECATED(4.26, "Will be removed in a future release.")
-	void SaveCheckpoint();
-	
-	UE_DEPRECATED(4.26, "Will be removed in a future release.")
-	void TickCheckpoint();
-=======
-public:
-	double GetLastCheckpointTime() const { return ReplayHelper.LastCheckpointTime; }
-
-	void SetLastCheckpointTime(double CheckpointTime)
-	{
-		ReplayHelper.LastCheckpointTime = CheckpointTime;
-	}
-
-	void RespawnNecessaryNetStartupActors(TArray<AActor*>& SpawnedActors, ULevel* Level = nullptr);
->>>>>>> 6bbb88c8
 
 private:
 
@@ -335,66 +230,16 @@
 
 	/** Returns true if we're in the process of saving a checkpoint. */
 	bool IsSavingCheckpoint() const;
-<<<<<<< HEAD
-
-	UE_DEPRECATED(4.26, "Will be removed in a future release.")
-	void SaveExternalData(FArchive& Ar);
-	
-	UE_DEPRECATED(4.26, "Will be removed in a future release.")
-	void LoadExternalData(FArchive& Ar, const float TimeSeconds);
-
-	/** Public delegate for external systems to be notified when a replay begins. UDemoNetDriver is passed as a param */
-	UE_DEPRECATED(4.26, "Moving to FNetworkReplayDelegates.")
-	static FOnDemoStartedDelegate OnDemoStarted;
-
-	/** Public delegate to be notified when a replay failed to start. UDemoNetDriver and FailureType are passed as params */
-	UE_DEPRECATED(4.26, "Moving to FNetworkReplayDelegates.")
-	static FOnDemoFailedToStartDelegate OnDemoFailedToStart;
-
-	/** Public delegate for external systems to be notified when scrubbing is complete. Only called for successful scrub. */
-	UE_DEPRECATED(4.26, "Moving to FNetworkReplayDelegates.")
-	FOnGotoTimeMCDelegate OnGotoTimeDelegate;
-
-	/** Delegate for external systems to be notified when demo playback ends */
-	UE_DEPRECATED(4.26, "Moving to FNetworkReplayDelegates.")
-	FOnDemoFinishPlaybackDelegate OnDemoFinishPlaybackDelegate;
-
-	/** Public Delegate for external systems to be notified when replay recording is about to finish. */
-	UE_DEPRECATED(4.26, "Moving to FNetworkReplayDelegates.")
-	FOnDemoFinishRecordingDelegate OnDemoFinishRecordingDelegate;
-
-	/** Delegate for external systems to be notified when channels are paused during playback, usually waiting for data to be available. */
-	UE_DEPRECATED(4.26, "Moving to FNetworkReplayDelegates.")
-	FOnPauseChannelsDelegate OnPauseChannelsDelegate;
-
-=======
->>>>>>> 6bbb88c8
 	bool IsLoadingCheckpoint() const { return ReplayHelper.bIsLoadingCheckpoint; }
 	
 	bool IsPlayingClientReplay() const;
 
-<<<<<<< HEAD
-	/** ExternalDataToObjectMap is used to map a FNetworkGUID to the proper FReplayExternalDataArray */
-	UE_DEPRECATED(4.26, "Moved to FReplayHelper.")
-	TMap<FNetworkGUID, FReplayExternalDataArray> ExternalDataToObjectMap;
-		
 	/** PlaybackPackets are used to buffer packets up when we read a demo frame, which we can then process when the time is right */
 	TArray<FPlaybackPacket> PlaybackPackets;
 
-	UE_DEPRECATED(4.26, "Please use IsRecordingMapChanges() instead.")
-	bool bRecordMapChanges;
-=======
-	/** PlaybackPackets are used to buffer packets up when we read a demo frame, which we can then process when the time is right */
-	TArray<FPlaybackPacket> PlaybackPackets;
-
 	bool IsRecordingMapChanges() const { return ReplayHelper.bRecordMapChanges; }
 
 	void RequestCheckpoint();
->>>>>>> 6bbb88c8
-
-	PRAGMA_DISABLE_DEPRECATION_WARNINGS
-	bool IsRecordingMapChanges() const { return ReplayHelper.bRecordMapChanges; }
-	PRAGMA_ENABLE_DEPRECATION_WARNINGS
 
 private:
 	struct FDemoActorPriority
@@ -523,7 +368,6 @@
 	bool IsRecording() const;
 	bool IsPlaying() const;
 
-	PRAGMA_DISABLE_DEPRECATION_WARNINGS
 	/** Total time of demo in seconds */
 	float GetDemoTotalTime() const { return ReplayHelper.DemoTotalTime; }
 
@@ -532,31 +376,14 @@
 		ReplayHelper.DemoTotalTime = TotalTime;
 	}
 
-	void SetDemoTotalTime(float TotalTime)
-	{
-		DemoTotalTime = TotalTime;
-		ReplayHelper.DemoTotalTime = TotalTime;
-	}
-
 	/** Current record/playback position in seconds */
 	float GetDemoCurrentTime() const { return ReplayHelper.DemoCurrentTime; }
-<<<<<<< HEAD
 
 	void SetDemoCurrentTime(float CurrentTime)
 	{
-		DemoCurrentTime = CurrentTime;
 		ReplayHelper.DemoCurrentTime = CurrentTime;
 	}
-	PRAGMA_ENABLE_DEPRECATION_WARNINGS
-
-=======
-
-	void SetDemoCurrentTime(float CurrentTime)
-	{
-		ReplayHelper.DemoCurrentTime = CurrentTime;
-	}
-
->>>>>>> 6bbb88c8
+
 	FString GetDemoURL() const { return ReplayHelper.DemoURL.ToString(); }
 
 	/** Sets the desired maximum recording time in milliseconds. */
@@ -587,14 +414,6 @@
 	bool ComparePropertyState(const FDemoSavedPropertyState& State) const;
 
 public:
-<<<<<<< HEAD
-
-	UE_DEPRECATED(4.26, "No longer used")
-	UPROPERTY()
-	bool bIsLocalReplay;
-
-=======
->>>>>>> 6bbb88c8
 	/** @return true if the net resource is valid or false if it should not be used */
 	virtual bool IsNetResourceValid(void) override { return true; }
 
@@ -745,13 +564,6 @@
 	/** Called when a "go to time" operation is completed. */
 	void NotifyGotoTimeFinished(bool bWasSuccessful);
 
-<<<<<<< HEAD
-	/** Read the streaming level information from the metadata after the level is loaded */
-	UE_DEPRECATED(4.26, "No longer used.")
-	void PendingNetGameLoadMapCompleted();
-	
-=======
->>>>>>> 6bbb88c8
 	virtual void NotifyActorDestroyed(AActor* ThisActor, bool IsSeamlessTravel=false) override;
 	virtual void NotifyActorLevelUnloaded(AActor* Actor) override;
 	virtual void NotifyStreamingLevelUnload(ULevel* InLevel) override;
