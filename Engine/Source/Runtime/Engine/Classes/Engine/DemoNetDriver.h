--- conflicted
+++ resolved
@@ -176,11 +176,6 @@
 	APlayerController* GetSpectatorController() const { return SpectatorController; }
 
 private:
-<<<<<<< HEAD
-	/** True if as have paused all of the channels */
-	bool bChannelsArePaused;
-=======
->>>>>>> d731a049
 
 	/** This is the main spectator controller that is used to view the demo world from */
 	APlayerController* SpectatorController;
