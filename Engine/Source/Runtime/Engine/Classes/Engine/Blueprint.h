// Copyright Epic Games, Inc. All Rights Reserved.

#pragma once

#include "CoreMinimal.h"
#include "UObject/ObjectMacros.h"
#include "UObject/Object.h"
#include "Misc/Guid.h"
#include "UObject/Class.h"
#include "Templates/SubclassOf.h"
#include "Engine/EngineTypes.h"
#include "EdGraph/EdGraphPin.h"
#include "Engine/BlueprintCore.h"
#include "Engine/BlueprintGeneratedClass.h"
#include "UObject/SoftObjectPath.h"
#include "Blueprint/BlueprintSupport.h"
#include "Blueprint.generated.h"

class FCompilerResultsLog;
class ITargetPlatform;
class UActorComponent;
class UEdGraph;
class FKismetCompilerContext;
class UInheritableComponentHandler;
class UBlueprintExtension;
class FBlueprintActionDatabaseRegistrar;
struct FDiffResults;

/**
 * Enumerates states a blueprint can be in.
 */
UENUM()
enum EBlueprintStatus
{
	/** Blueprint is in an unknown state. */
	BS_Unknown,
	/** Blueprint has been modified but not recompiled. */
	BS_Dirty,
	/** Blueprint tried but failed to be compiled. */
	BS_Error,
	/** Blueprint has been compiled since it was last modified. */
	BS_UpToDate,
	/** Blueprint is in the process of being created for the first time. */
	BS_BeingCreated,
	/** Blueprint has been compiled since it was last modified. There are warnings. */
	BS_UpToDateWithWarnings,
	BS_MAX,
};


/** Enumerates types of blueprints. */
UENUM()
enum EBlueprintType
{
	/** Normal blueprint. */
	BPTYPE_Normal				UMETA(DisplayName="Blueprint Class"),
	/** Blueprint that is const during execution (no state graph and methods cannot modify member variables). */
	BPTYPE_Const				UMETA(DisplayName="Const Blueprint Class"),
	/** Blueprint that serves as a container for macros to be used in other blueprints. */
	BPTYPE_MacroLibrary			UMETA(DisplayName="Blueprint Macro Library"),
	/** Blueprint that serves as an interface to be implemented by other blueprints. */
	BPTYPE_Interface			UMETA(DisplayName="Blueprint Interface"),
	/** Blueprint that handles level scripting. */
	BPTYPE_LevelScript			UMETA(DisplayName="Level Blueprint"),
	/** Blueprint that serves as a container for functions to be used in other blueprints. */
	BPTYPE_FunctionLibrary		UMETA(DisplayName="Blueprint Function Library"),

	BPTYPE_MAX,
};


/** Type of compilation. */
namespace EKismetCompileType
{
	enum Type
	{
		SkeletonOnly,
		Full,
		StubAfterFailure, 
		BytecodeOnly,
		// @todo: BP2CPP_remove
		Cpp UE_DEPRECATED(5.0, "Cpp is no longer a supported compile type and will be removed."),
	};
};

/** Breakpoints have been moved to Engine/Source/Editor/UnrealEd/Public/Kismet2/Breakpoint.h,
*   renamed to FBlueprintBreakpoint, and are now UStructs */
UCLASS(deprecated)
class UDEPRECATED_Breakpoint : public UObject
{
	GENERATED_BODY()
};

/** Compile modes. */
UENUM()
enum class EBlueprintCompileMode : uint8
{
	Default UMETA(DisplayName="Use Default", ToolTip="Use the default setting."),
	Development UMETA(ToolTip="Always compile in development mode (even when cooking)."),
	FinalRelease UMETA(ToolTip="Always compile in final release mode.")
};

// @todo: BP2CPP_remove
USTRUCT()
struct UE_DEPRECATED(5.0, "This type is no longer in use and will be removed.") FCompilerNativizationOptions
{
	GENERATED_USTRUCT_BODY()

	UPROPERTY()
	FName PlatformName;

	UPROPERTY()
	bool ServerOnlyPlatform;

	UPROPERTY()
	bool ClientOnlyPlatform;

	UPROPERTY()
	bool bExcludeMonolithicHeaders;

	UPROPERTY()
	TArray<FName> ExcludedModules;

	// Individually excluded assets
	UPROPERTY()
	TSet<FSoftObjectPath> ExcludedAssets;

	// Excluded folders. It excludes only BPGCs, enums and structures are still converted.
	UPROPERTY()
	TArray<FString> ExcludedFolderPaths;

	FCompilerNativizationOptions()
		: ServerOnlyPlatform(false)
		, ClientOnlyPlatform(false)
		, bExcludeMonolithicHeaders(false)
	{}
};

/** Cached 'cosmetic' information about a macro graph (this is transient and is computed at load) */
USTRUCT()
struct FBlueprintMacroCosmeticInfo
{
	GENERATED_BODY()

	// Does this macro contain one or more latent nodes?
	bool bContainsLatentNodes;

	FBlueprintMacroCosmeticInfo()
		: bContainsLatentNodes(false)
	{
	}
};

// @todo: BP2CPP_remove - remove disable/enable deprecation warning once NativizationOptions is removed
PRAGMA_DISABLE_DEPRECATION_WARNINGS
struct FKismetCompilerOptions
{
public:
	/** The compile type to perform (full compile, skeleton pass only, etc) */
	EKismetCompileType::Type	CompileType;

	/** Whether or not to save intermediate build products (temporary graphs and expanded macros) for debugging */
	bool bSaveIntermediateProducts;

	/** Whether to regenerate the skeleton first, when compiling on load we don't need to regenerate the skeleton. */
	bool bRegenerateSkelton;

	/** Whether or not this compile is for a duplicated blueprint */
	bool bIsDuplicationInstigated;

	/** Whether or not to reinstance and stub if the blueprint fails to compile */
	bool bReinstanceAndStubOnFailure;

	/** Whether or not to skip class default object validation */
	bool bSkipDefaultObjectValidation;

	/** Whether or not to update Find-in-Blueprint search metadata */
	bool bSkipFiBSearchMetaUpdate;

	/** Whether or not to use Delta Serialization when copying unrelated objects */
	bool bUseDeltaSerializationDuringReinstancing;

<<<<<<< HEAD
=======
	/** Whether or not to skip new variable defaults detection */
	bool bSkipNewVariableDefaultsDetection;

>>>>>>> 6bbb88c8
	TSharedPtr<FString> OutHeaderSourceCode;
	TSharedPtr<FString> OutCppSourceCode;

	// @todo: BP2CPP_remove
	UE_DEPRECATED(5.0, "This member is no longer in use and will be removed.")
	FCompilerNativizationOptions NativizationOptions;

	// @todo: BP2CPP_remove
	UE_DEPRECATED(5.0, "This API is no longer in use and will be removed.")
	bool DoesRequireCppCodeGeneration() const
	{
		return false;
	}

	bool DoesRequireBytecodeGeneration() const
	{
		return (CompileType == EKismetCompileType::Full) 
			|| (CompileType == EKismetCompileType::BytecodeOnly);
	}

	FKismetCompilerOptions()
		: CompileType(EKismetCompileType::Full)
		, bSaveIntermediateProducts(false)
		, bRegenerateSkelton(true)
		, bIsDuplicationInstigated(false)
		, bReinstanceAndStubOnFailure(true)
		, bSkipDefaultObjectValidation(false)
		, bSkipFiBSearchMetaUpdate(false)
	{
	};
};
PRAGMA_ENABLE_DEPRECATION_WARNINGS

/** One metadata entry for a variable */
USTRUCT()
struct FBPVariableMetaDataEntry
{
	GENERATED_USTRUCT_BODY()

	/** Name of metadata key */
	UPROPERTY(EditAnywhere, Category=BPVariableMetaDataEntry)
	FName DataKey;

	/** Name of metadata value */
	UPROPERTY(EditAnywhere, Category=BPVariableMetaDataEntry)
	FString DataValue;

	FBPVariableMetaDataEntry() {}
	FBPVariableMetaDataEntry(const FName InKey, FString InValue)
		: DataKey(InKey)
		, DataValue(MoveTemp(InValue))
	{}
};


/** Struct indicating a variable in the generated class */
USTRUCT()
struct FBPVariableDescription
{
	GENERATED_USTRUCT_BODY()

	/** Name of the variable */
	UPROPERTY(EditAnywhere, Category=BPVariableDescription)
	FName VarName;

	/** A Guid that will remain constant even if the VarName changes */
	UPROPERTY()
	FGuid VarGuid;

	/** Type of the variable */
	UPROPERTY(EditAnywhere, Category=BPVariableDescription)
	struct FEdGraphPinType VarType;

	/** Friendly name of the variable */
	UPROPERTY(EditAnywhere, Category=BPVariableDescription)
	FString FriendlyName;

	/** Category this variable should be in */
	UPROPERTY(EditAnywhere, Category=BPVariableDescription)
	FText Category;

	/** Property flags for this variable - Changed from int32 to uint64*/
	UPROPERTY(EditAnywhere, Category=BPVariableDescription)
	uint64 PropertyFlags;

	UPROPERTY(EditAnywhere, Category=BPVariableRepNotify)
	FName RepNotifyFunc;

	UPROPERTY(EditAnywhere, Category=BPVariableDescription)
	TEnumAsByte<ELifetimeCondition> ReplicationCondition;

	/** Metadata information for this variable */
	UPROPERTY(EditAnywhere, Category=BPVariableDescription)
	TArray<struct FBPVariableMetaDataEntry> MetaDataArray;

	/** Optional new default value stored as string*/
	UPROPERTY(EditAnywhere, Category=BPVariableDescription)
	FString DefaultValue;

	FBPVariableDescription()
		: PropertyFlags(CPF_Edit)
		, ReplicationCondition(ELifetimeCondition::COND_None)
	{
	}

	/** Set a metadata value on the variable */
	ENGINE_API void SetMetaData(FName Key, FString Value);
	/** Gets a metadata value on the variable; asserts if the value isn't present.  Check for validiy using FindMetaDataEntryIndexForKey. */
	ENGINE_API const FString& GetMetaData(FName Key) const;
	/** Clear metadata value on the variable */
	ENGINE_API void RemoveMetaData(FName Key);
	/** Find the index in the array of a metadata entry */
	ENGINE_API int32 FindMetaDataEntryIndexForKey(FName Key) const;
	/** Checks if there is metadata for a key */
	ENGINE_API bool HasMetaData(FName Key) const;
	
};


/** Struct containing information about what interfaces are implemented in this blueprint */
USTRUCT()
struct FBPInterfaceDescription
{
	GENERATED_USTRUCT_BODY()

	/** Reference to the interface class we're adding to this blueprint */
	UPROPERTY()
	TSubclassOf<class UInterface>  Interface;

	/** References to the graphs associated with the required functions for this interface */
	UPROPERTY()
	TArray<TObjectPtr<UEdGraph>> Graphs;


	FBPInterfaceDescription()
		: Interface(nullptr)
	{ }
};


USTRUCT()
struct FEditedDocumentInfo
{
	GENERATED_USTRUCT_BODY()

	/** Edited object */
	UPROPERTY()
	FSoftObjectPath EditedObjectPath;

	/** Saved view position */
	UPROPERTY()
	FVector2D SavedViewOffset;

	/** Saved zoom amount */
	UPROPERTY()
	float SavedZoomAmount;

	FEditedDocumentInfo()
		: SavedViewOffset(0.0f, 0.0f)
		, SavedZoomAmount(-1.0f)
		, EditedObject_DEPRECATED(nullptr)
	{ }

	FEditedDocumentInfo(UObject* InEditedObject)
		: EditedObjectPath(InEditedObject)
		, SavedViewOffset(0.0f, 0.0f)
		, SavedZoomAmount(-1.0f)
		, EditedObject_DEPRECATED(nullptr)
	{ }

	FEditedDocumentInfo(UObject* InEditedObject, FVector2D& InSavedViewOffset, float InSavedZoomAmount)
		: EditedObjectPath(InEditedObject)
		, SavedViewOffset(InSavedViewOffset)
		, SavedZoomAmount(InSavedZoomAmount)
		, EditedObject_DEPRECATED(nullptr)
	{ }

	void PostSerialize(const FArchive& Ar)
	{
		if (Ar.IsLoading() && EditedObject_DEPRECATED)
		{
			// Convert hard to soft reference.
			EditedObjectPath = EditedObject_DEPRECATED;
			EditedObject_DEPRECATED = nullptr;
		}
	}

	friend bool operator==(const FEditedDocumentInfo& LHS, const FEditedDocumentInfo& RHS)
	{
		return LHS.EditedObjectPath == RHS.EditedObjectPath && LHS.SavedViewOffset == RHS.SavedViewOffset && LHS.SavedZoomAmount == RHS.SavedZoomAmount;
	}

private:
	// Legacy hard reference is now serialized as a soft reference (see above).
	UPROPERTY()
	TObjectPtr<UObject> EditedObject_DEPRECATED;
};

template<>
struct TStructOpsTypeTraits<FEditedDocumentInfo> : public TStructOpsTypeTraitsBase2<FEditedDocumentInfo>
{
	enum
	{
		WithPostSerialize = true
	};
};

/** Bookmark node info */
USTRUCT()
struct FBPEditorBookmarkNode
{
	GENERATED_USTRUCT_BODY()

	/** Node ID */
	UPROPERTY()
	FGuid NodeGuid;

	/** Parent ID */
	UPROPERTY()
	FGuid ParentGuid;

	/** Display name */
	UPROPERTY()
	FText DisplayName;

	friend bool operator==(const FBPEditorBookmarkNode& LHS, const FBPEditorBookmarkNode& RHS)
	{
		return LHS.NodeGuid == RHS.NodeGuid;
	}
};

UENUM()
enum class UE_DEPRECATED(5.0, "Blueprint Nativization has been removed as a supported feature. This type will eventually be removed.") EBlueprintNativizationFlag : uint8
{
	Disabled,
	Dependency, // conditionally enabled (set from sub-class as a dependency)
	ExplicitlyEnabled
};

#if WITH_EDITOR
/** Control flags for current object/world accessor methods */
enum class EGetObjectOrWorldBeingDebuggedFlags
{
	/** Use normal weak ptr semantics when accessing the referenced object. */
	None = 0,
	/** Return a valid ptr even if the PendingKill flag is set on the referenced object. */
	IgnorePendingKill = 1 << 0
};

ENUM_CLASS_FLAGS(EGetObjectOrWorldBeingDebuggedFlags);
#endif


/**
 * Blueprints are special assets that provide an intuitive, node-based interface that can be used to create new types of Actors
 * and script level events; giving designers and gameplay programmers the tools to quickly create and iterate gameplay from
 * within Unreal Editor without ever needing to write a line of code.
 */
UCLASS(config=Engine)
class ENGINE_API UBlueprint : public UBlueprintCore
{
	GENERATED_UCLASS_BODY()

	/** 
	 * Pointer to the parent class that the generated class should derive from. This *can* be null under rare circumstances, 
	 * one such case can be created by creating a blueprint (A) based on another blueprint (B), shutting down the editor, and
	 * deleting the parent blueprint. Exported as Alphabetical in GetAssetRegistryTags
	 */
	UPROPERTY()
	TSubclassOf<UObject> ParentClass;

	/** The type of this blueprint */
	UPROPERTY(AssetRegistrySearchable)
	TEnumAsByte<enum EBlueprintType> BlueprintType;

	/** Whether or not this blueprint should recompile itself on load */
	UPROPERTY(config)
	uint8 bRecompileOnLoad:1;

	/** When the class generated by this blueprint is loaded, it will be recompiled the first time.  After that initial recompile, subsequent loads will skip the regeneration step */
	UPROPERTY(transient)
	uint8 bHasBeenRegenerated:1;

	/** State flag to indicate whether or not the Blueprint is currently being regenerated on load */
	UPROPERTY(transient)
	uint8 bIsRegeneratingOnLoad:1;

#if WITH_EDITORONLY_DATA

	/** The blueprint is currently compiled */
	UPROPERTY(transient)
	uint8 bBeingCompiled:1;

	/** Whether or not this blueprint is newly created, and hasn't been opened in an editor yet */
	UPROPERTY(transient)
	uint8 bIsNewlyCreated : 1;

	/** Whether to force opening the full (non data-only) editor for this blueprint. */
	UPROPERTY(transient)
	uint8 bForceFullEditor : 1;

	UPROPERTY(transient)
	uint8 bQueuedForCompilation : 1 ;

	/**whether or not you want to continuously rerun the construction script for an actor as you drag it in the editor, or only when the drag operation is complete*/
	UPROPERTY(EditAnywhere, Category=BlueprintOptions)
	uint8 bRunConstructionScriptOnDrag : 1;

	/**whether or not you want to continuously rerun the construction script for an actor in sequencer*/
	UPROPERTY(EditAnywhere, Category=BlueprintOptions)
	uint8 bRunConstructionScriptInSequencer : 1;

	/** Whether or not this blueprint's class is a const class or not.  Should set CLASS_Const in the KismetCompiler. */
	UPROPERTY(EditAnywhere, Category=ClassOptions, AdvancedDisplay)
	uint8 bGenerateConstClass : 1;

	/** Whether or not this blueprint's class is a abstract class or not.  Should set CLASS_Abstract in the KismetCompiler. */
	UPROPERTY(EditAnywhere, Category = ClassOptions, AdvancedDisplay)
	uint8 bGenerateAbstractClass : 1;

	/** TRUE to show a warning when attempting to start in PIE and there is a compiler error on this Blueprint */
	UPROPERTY(transient)
	uint8 bDisplayCompilePIEWarning:1;

	/** Deprecates the Blueprint, marking the generated class with the CLASS_Deprecated flag */
	UPROPERTY(EditAnywhere, Category=ClassOptions, AdvancedDisplay)
	uint8 bDeprecate:1;

	/** 
	 * Flag indicating that a read only duplicate of this blueprint is being created, used to disable logic in ::PostDuplicate,
	 *
	 * This flag needs to be copied on duplication (because it's the duplicated object that we're disabling on PostDuplicate),
	 * but we don't *need* to serialize it for permanent objects.
	 *
	 * Without setting this flag a blueprint will be marked dirty when it is duplicated and if saved while in this dirty
	 * state you will not be able to open the blueprint. More specifically, UClass::Rename (called by DestroyGeneratedClass)
	 * sets a dirty flag on the package. Once saved the package will fail to open because some unnamed objects are present in
	 * the pacakge.
	 *
	 * This flag can be used to avoid the package being marked as dirty in the first place. Ideally PostDuplicateObject
	 * would not rename classes that are still in use by the original object.
	 */
	UPROPERTY()
	mutable uint8 bDuplicatingReadOnly:1;

public:
	/** When exclusive nativization is enabled, then this asset will be nativized. All super classes must be also nativized. */
	UE_DEPRECATED(5.0, "Blueprint Nativization has been removed as a supported feature. This property will eventually be removed.")
PRAGMA_DISABLE_DEPRECATION_WARNINGS
	UPROPERTY(transient)
	EBlueprintNativizationFlag NativizationFlag;
PRAGMA_ENABLE_DEPRECATION_WARNINGS

	/** The mode that will be used when compiling this class. */
	UPROPERTY(EditAnywhere, Category=ClassOptions, AdvancedDisplay)
	EBlueprintCompileMode CompileMode;

	/** The current status of this blueprint */
	UPROPERTY(transient)
	TEnumAsByte<enum EBlueprintStatus> Status;

	/** Overrides the BP's display name in the editor UI */
	UPROPERTY(EditAnywhere, Category=BlueprintOptions, DuplicateTransient)
	FString BlueprintDisplayName;

	/** Shows up in the content browser tooltip when the blueprint is hovered */
	UPROPERTY(EditAnywhere, Category=BlueprintOptions, meta=(MultiLine=true), DuplicateTransient)
	FString BlueprintDescription;

	/** The namespace of this blueprint (if set, the Blueprint will be treated differently for the context menu) */
	UPROPERTY(EditAnywhere, Category = BlueprintOptions, AssetRegistrySearchable)
	FString BlueprintNamespace;

	/** The category of the Blueprint, used to organize this Blueprint class when displayed in palette windows */
	UPROPERTY(EditAnywhere, Category=BlueprintOptions)
	FString BlueprintCategory;

	/** Additional HideCategories. These are added to HideCategories from parent. */
	UPROPERTY(EditAnywhere, Category=BlueprintOptions)
	TArray<FString> HideCategories;

#endif //WITH_EDITORONLY_DATA

	/** The version of the blueprint system that was used to  create this blueprint */
	UPROPERTY()
	int32 BlueprintSystemVersion;

	/** 'Simple' construction script - graph of components to instance */
	UPROPERTY()
	TObjectPtr<class USimpleConstructionScript> SimpleConstructionScript;

#if WITH_EDITORONLY_DATA
	/** Set of pages that combine into a single uber-graph */
	UPROPERTY()
	TArray<TObjectPtr<UEdGraph>> UbergraphPages;

	/** Set of functions implemented for this class graphically */
	UPROPERTY()
	TArray<TObjectPtr<UEdGraph>> FunctionGraphs;

	/** Graphs of signatures for delegates */
	UPROPERTY()
	TArray<TObjectPtr<UEdGraph>> DelegateSignatureGraphs;

	/** Set of macros implemented for this class */
	UPROPERTY()
	TArray<TObjectPtr<UEdGraph>> MacroGraphs;

	/** Set of functions actually compiled for this class */
	UPROPERTY(transient, duplicatetransient)
	TArray<TObjectPtr<UEdGraph>> IntermediateGeneratedGraphs;

	/** Set of functions actually compiled for this class */
	UPROPERTY(transient, duplicatetransient)
	TArray<TObjectPtr<UEdGraph>> EventGraphs;

	/** Cached cosmetic information about macro graphs, use GetCosmeticInfoForMacro() to access */
	UPROPERTY(Transient)
	TMap<TObjectPtr<UEdGraph>, FBlueprintMacroCosmeticInfo> PRIVATE_CachedMacroInfo;
#endif // WITH_EDITORONLY_DATA

	/** Array of component template objects, used by AddComponent function */
	UPROPERTY()
	TArray<TObjectPtr<class UActorComponent>> ComponentTemplates;

	/** Array of templates for timelines that should be created */
	UPROPERTY()
	TArray<TObjectPtr<class UTimelineTemplate>> Timelines;

	/** Array of blueprint overrides of component classes in parent classes */
	UPROPERTY()
	TArray<FBPComponentClassOverride> ComponentClassOverrides;

	/** Stores data to override (in children classes) components (created by SCS) from parent classes */
	UPROPERTY()
	TObjectPtr<class UInheritableComponentHandler> InheritableComponentHandler;

#if WITH_EDITORONLY_DATA
	/** Array of new variables to be added to generated class */
	UPROPERTY()
	TArray<struct FBPVariableDescription> NewVariables;

	/** Array of user sorted categories */
	UPROPERTY()
	TArray<FName> CategorySorting;

	/** Namespaces imported by this blueprint */
	UPROPERTY(AssetRegistrySearchable)
	TSet<FString> ImportedNamespaces;

	/** Array of info about the interfaces we implement in this blueprint */
	UPROPERTY(AssetRegistrySearchable)
	TArray<struct FBPInterfaceDescription> ImplementedInterfaces;
	
	/** Set of documents that were being edited in this blueprint, so we can open them right away */
	UPROPERTY()
	TArray<struct FEditedDocumentInfo> LastEditedDocuments;

	/** Bookmark data */
	UPROPERTY()
	TMap<FGuid, struct FEditedDocumentInfo> Bookmarks;

	/** Bookmark nodes (for display) */
	UPROPERTY()
	TArray<FBPEditorBookmarkNode> BookmarkNodes;

	// moved to FPerBlueprintSettings
	UPROPERTY()
	TArray<TObjectPtr<class UDEPRECATED_Breakpoint>> Breakpoints_DEPRECATED;

	// moved to FPerBlueprintSettings
	UPROPERTY()
	TArray<FEdGraphPinReference> WatchedPins_DEPRECATED;

	UPROPERTY()
	TArray<TObjectPtr<class UEdGraphPin_Deprecated>> DeprecatedPinWatches;

	/** Index map for component template names */
	UPROPERTY()
	TMap<FName, int32> ComponentTemplateNameIndex;

	/** Maps old to new component template names */
	UPROPERTY(transient)
	TMap<FName, FName> OldToNewComponentTemplateNames;

	/** Array of extensions for this blueprint */
	UPROPERTY()
	TArray<TObjectPtr<UBlueprintExtension>> Extensions;

#endif // WITH_EDITORONLY_DATA

public:

#if WITH_EDITOR
	/** Broadcasts a notification whenever the blueprint has changed. */
	DECLARE_EVENT_OneParam( UBlueprint, FChangedEvent, class UBlueprint* );
	FChangedEvent& OnChanged() { return ChangedEvent; }

	/**	This should NOT be public */
	void BroadcastChanged() { ChangedEvent.Broadcast(this); }

	/** Broadcasts a notification whenever the blueprint has changed. */
	DECLARE_EVENT_OneParam(UBlueprint, FCompiledEvent, class UBlueprint*);
	FCompiledEvent& OnCompiled() { return CompiledEvent; }
	void BroadcastCompiled() { CompiledEvent.Broadcast(this); }
#endif

	/** Whether or not this blueprint can be considered for a bytecode only compile */
	virtual bool IsValidForBytecodeOnlyRecompile() const { return true; }

#if WITH_EDITORONLY_DATA
	/** Delegate called when the debug object is set */
	DECLARE_EVENT_OneParam(UBlueprint, FOnSetObjectBeingDebugged, UObject* /*InDebugObj*/);
	FOnSetObjectBeingDebugged& OnSetObjectBeingDebugged() { return OnSetObjectBeingDebuggedDelegate; }

protected:
	/** Current object being debugged for this blueprint */
	TWeakObjectPtr< UObject > CurrentObjectBeingDebugged;

	/** Raw path of object to be debugged, this might have been spawned inside a specific PIE level so is not stored as an object path type */
	FString ObjectPathToDebug;

	/** Current world being debugged for this blueprint */
	TWeakObjectPtr< class UWorld > CurrentWorldBeingDebugged;

	/** Delegate called when the debug object is set */
	FOnSetObjectBeingDebugged OnSetObjectBeingDebuggedDelegate;

public:

	/** Information for thumbnail rendering */
	UPROPERTY(VisibleAnywhere, Instanced, Category=Thumbnail)
	TObjectPtr<class UThumbnailInfo> ThumbnailInfo;

	/** CRC for CDO calculated right after the latest compilation used by Reinstancer to check if default values were changed */
	UPROPERTY(transient, duplicatetransient)
	uint32 CrcLastCompiledCDO;

	UPROPERTY(transient, duplicatetransient)
	uint32 CrcLastCompiledSignature;

	/**
	 * Transient flag that indicates whether or not the internal dependency
	 * cache needs to be updated. This is not carried forward by duplication so
	 * that the post-duplicate compile path is forced to reinitialize the cache.
	 */
	UPROPERTY(transient, duplicatetransient)
	bool bCachedDependenciesUpToDate;

	/**
	 * Set of blueprints that we reference - i.e. blueprints that we have
	 * some kind of reference to (variable of that blueprints type or function
	 * call
	 *
	 * We need this to be serializable so that its references can be collected.
	 *
	 * This is intentionally marked 'duplicatetransient' so that it won't carry
	 * over to a duplicated Blueprint object. The post-duplicate compile path
	 * will instead regenerate this set to be relative to the duplicated object.
	 */
	UPROPERTY(transient, duplicatetransient)
	TSet<TWeakObjectPtr<UBlueprint>> CachedDependencies;

	/**
	 * Transient cache of dependent blueprints - i.e. blueprints that call
	 * functions declared in this blueprint. Used to speed up compilation checks
	 *
	 * This is intentionally marked 'duplicatetransient' so that it won't carry
	 * over to a duplicated Blueprint object. However, the post-duplicate compile
	 * path will not regenerate this set, since it is populated by each dependent
	 * Blueprint's compile. In this case, a duplicated Blueprint equates to a
	 * new Blueprint, so it won't initially have any dependents to include here.
	 */
	UPROPERTY(transient, duplicatetransient)
	TSet<TWeakObjectPtr<UBlueprint>> CachedDependents;

	/**
	 * User Defined Structures the blueprint depends on
	 *
	 * This is intentionally marked 'duplicatetransient' so that it won't carry
	 * over to a duplicated Blueprint object. The post-duplicate compile path
	 * will instead regenerate this set to be relative to the duplicated object.
	 */
	UPROPERTY(transient, duplicatetransient)
	TSet<TWeakObjectPtr<UStruct>> CachedUDSDependencies;

	enum class EIsBPNonReducible : uint8
	{
		Unkown,
		Yes,
		No,
	};

	// Cached information if the BP contains any non-reducible functions (that can benefit from nativization).
	EIsBPNonReducible bHasAnyNonReducibleFunction;

	// If this BP is just a duplicate created for a specific compilation, the reference to original GeneratedClass is needed
	UPROPERTY(transient, duplicatetransient)
	TObjectPtr<UClass> OriginalClass;

	bool IsUpToDate() const
	{
		return BS_UpToDate == Status || BS_UpToDateWithWarnings == Status;
	}

	bool IsPossiblyDirty() const
	{
		return (BS_Dirty == Status) || (BS_Unknown == Status);
	}
#endif // WITH_EDITORONLY_DATA

#if WITH_EDITOR
	static bool ForceLoad(UObject* Obj);

	static void ForceLoadMembers(UObject* InObject);

	static void ForceLoadMetaData(UObject* InObject);

	static bool ValidateGeneratedClass(const UClass* InClass);

	/** Find the object in the TemplateObjects array with the supplied name */
	UActorComponent* FindTemplateByName(const FName& TemplateName) const;

	/** Find a timeline by name */
	class UTimelineTemplate* FindTimelineTemplateByVariableName(const FName& TimelineName);	

	/** Find a timeline by name */
	const class UTimelineTemplate* FindTimelineTemplateByVariableName(const FName& TimelineName) const;	

	void GetBlueprintClassNames(FName& GeneratedClassName, FName& SkeletonClassName, FName NameOverride = NAME_None) const
	{
		FName NameToUse = (NameOverride != NAME_None) ? NameOverride : GetFName();

		const FString GeneratedClassNameString = FString::Printf(TEXT("%s_C"), *NameToUse.ToString());
		GeneratedClassName = FName(*GeneratedClassNameString);

		const FString SkeletonClassNameString = FString::Printf(TEXT("SKEL_%s_C"), *NameToUse.ToString());
		SkeletonClassName = FName(*SkeletonClassNameString);
	}
	
	void GetBlueprintCDONames(FName& GeneratedClassName, FName& SkeletonClassName, FName NameOverride = NAME_None) const
	{
		FName NameToUse = (NameOverride != NAME_None) ? NameOverride : GetFName();

		const FString GeneratedClassNameString = FString::Printf(TEXT("Default__%s_C"), *NameToUse.ToString());
		GeneratedClassName = FName(*GeneratedClassNameString);

		const FString SkeletonClassNameString = FString::Printf(TEXT("Default__SKEL_%s_C"), *NameToUse.ToString());
		SkeletonClassName = FName(*SkeletonClassNameString);
	}

	/** Gets the class generated when this blueprint is compiled. */
	virtual UClass* GetBlueprintClass() const;

	// Should the generic blueprint factory work for this blueprint?
	virtual bool SupportedByDefaultBlueprintFactory() const
	{
		return true;
	}

	/** Sets the current object being debugged */
	virtual void SetObjectBeingDebugged(UObject* NewObject);

	/** Clears the current object being debugged because it is gone, but do not reset the saved information */
	virtual void UnregisterObjectBeingDebugged();

	virtual void SetWorldBeingDebugged(UWorld* NewWorld);

	virtual void GetReparentingRules(TSet< const UClass* >& AllowedChildrenOfClasses, TSet< const UClass* >& DisallowedChildrenOfClasses) const;

	/**
	* Allows derived blueprints to require compilation on load, otherwise they may get treated as data only and not compiled on load.
	*/
	virtual bool AlwaysCompileOnLoad() const { return false; }

	/**
	 * Some Blueprints (and classes) can recompile while we are debugging a live session (play in editor).
	 * This function controls whether this can always occur.
	 * There are also editor preferences and project settings that can be used to opt-in other classes even
	 * when this returns false
	 */
	virtual bool CanAlwaysRecompileWhilePlayingInEditor() const;

	UE_DEPRECATED(5.0, "CanRecompileWhilePlayingInEditor was renamed to CanAlwaysRecompileWhilePlayingInEditor to better explain usage.")
	bool CanRecompileWhilePlayingInEditor() const
	{
		return CanAlwaysRecompileWhilePlayingInEditor();
	}

	/**
	 * Check whether this blueprint can be nativized or not
	 */
	UE_DEPRECATED(5.0, "Blueprint Nativization has been removed as a supported feature. This API will eventually be removed.")
	virtual bool SupportsNativization(FText* OutReason = nullptr) const { return false; }

private:

	/** Sets the current object being debugged */
	void DebuggingWorldRegistrationHelper(UObject* ObjectProvidingWorld, UObject* ValueToRegister);
	
public:

	/** @return the current object being debugged, which can be nullptr */
	UObject* GetObjectBeingDebugged(EGetObjectOrWorldBeingDebuggedFlags InFlags = EGetObjectOrWorldBeingDebuggedFlags::None) const
	{
		const bool bEvenIfPendingKill = EnumHasAnyFlags(InFlags, EGetObjectOrWorldBeingDebuggedFlags::IgnorePendingKill);
		return CurrentObjectBeingDebugged.Get(bEvenIfPendingKill);
	}

	/** @return path to object that should be debugged next, may be inside a nonexistent world */
	const FString& GetObjectPathToDebug() const
	{
		return ObjectPathToDebug;
	}

	/** @return the current world being debugged, which can be nullptr */
	class UWorld* GetWorldBeingDebugged(EGetObjectOrWorldBeingDebuggedFlags InFlags = EGetObjectOrWorldBeingDebuggedFlags::None) const
	{
		const bool bEvenIfPendingKill = EnumHasAnyFlags(InFlags, EGetObjectOrWorldBeingDebuggedFlags::IgnorePendingKill);
		return CurrentWorldBeingDebugged.Get(bEvenIfPendingKill);
	}

	/** Renames only the generated classes. Should only be used internally or when testing for rename. */
	virtual bool RenameGeneratedClasses(const TCHAR* NewName = nullptr, UObject* NewOuter = nullptr, ERenameFlags Flags = REN_None);

	//~ Begin UObject Interface (WITH_EDITOR)
	virtual void PostDuplicate(bool bDuplicateForPIE) override;
	virtual bool Rename(const TCHAR* NewName = nullptr, UObject* NewOuter = nullptr, ERenameFlags Flags = REN_None) override;
	virtual UClass* RegenerateClass(UClass* ClassToRegenerate, UObject* PreviousCDO) override;
	virtual void PostLoad() override;
	virtual bool Modify(bool bAlwaysMarkDirty = true) override;
	virtual void GetAssetRegistryTags(TArray<FAssetRegistryTag>& OutTags) const override;
	virtual FPrimaryAssetId GetPrimaryAssetId() const override;
	virtual void BeginCacheForCookedPlatformData(const ITargetPlatform *TargetPlatform) override;
	virtual bool IsCachedCookedPlatformDataLoaded(const ITargetPlatform* TargetPlatform) override;
	virtual void ClearAllCachedCookedPlatformData() override;
	virtual void BeginDestroy() override;
	//~ End UObject Interface

	/** Removes any child redirectors from the root set and marks them as transient */
	void RemoveChildRedirectors();

	/** Consigns the GeneratedClass and the SkeletonGeneratedClass to oblivion, and nulls their references */
	void RemoveGeneratedClasses();

	/** @return the user-friendly name of the blueprint */
	virtual FString GetFriendlyName() const;

	/** @return true if the blueprint supports event binding for multicast delegates */
	virtual bool AllowsDynamicBinding() const;

	/** @return true if the blueprint supports event binding for input events */
	virtual bool SupportsInputEvents() const;

	bool ChangeOwnerOfTemplates();

	UInheritableComponentHandler* GetInheritableComponentHandler(bool bCreateIfNecessary);

	/** Collect blueprints that depend on this blueprint. */
	virtual void GatherDependencies(TSet<TWeakObjectPtr<UBlueprint>>& InDependencies) const;

	/** Checks all nodes in all graphs to see if they should be replaced by other nodes */
	virtual void ReplaceDeprecatedNodes();

	/** Clears out any editor data regarding a blueprint class, this can be called when you want to unload a blueprint */
	virtual void ClearEditorReferences();

	/** Returns Valid if this object has data validation rules set up for it and the data for this object is valid. Returns Invalid if it does not pass the rules. Returns NotValidated if no rules are set for this object. */
	virtual EDataValidationResult IsDataValid(TArray<FText>& ValidationErrors) override;

	/** 
	 * Fills in a list of differences between this blueprint and another blueprint.
	 * Default blueprints are handled by SBlueprintDiff, this should be overridden for specific blueprint types.
	 *
	 * @param OtherBlueprint	Other blueprint to compare this to, should be the same type
	 * @param Results			List of diff results to fill in with type-specific differences
	 * @return					True if these blueprints were checked for specific differences, false if they are not comparable
	 */
	virtual bool FindDiffs(const UBlueprint* OtherBlueprint, FDiffResults& Results) const;

	void ConformNativeComponents();
#endif	//#if WITH_EDITOR

	//~ Begin UObject Interface
#if WITH_EDITORONLY_DATA
	PRAGMA_DISABLE_DEPRECATION_WARNINGS // Suppress compiler warning on override of deprecated function
	UE_DEPRECATED(5.0, "Use version that takes FObjectPreSaveContext instead.")
	virtual void PreSave(const class ITargetPlatform* TargetPlatform) override;
	PRAGMA_ENABLE_DEPRECATION_WARNINGS
	virtual void PreSave(FObjectPreSaveContext ObjectSaveContext) override;
	virtual void GetPreloadDependencies(TArray<UObject*>& OutDeps) override;
#endif // WITH_EDITORONLY_DATA
	virtual void Serialize(FArchive& Ar) override;
	virtual FString GetDesc(void) override;
	virtual void TagSubobjects(EObjectFlags NewFlags) override;
	virtual bool NeedsLoadForClient() const override;
	virtual bool NeedsLoadForServer() const override;
	virtual bool NeedsLoadForEditorGame() const override;
	//~ End UObject Interface

#if WITH_EDITORONLY_DATA
	/** Get the Blueprint object that generated the supplied class */
	static UBlueprint* GetBlueprintFromClass(const UClass* InClass);

	/** 
	 * Gets an array of all blueprints used to generate this class and its parents.  0th elements is the BP used to generate InClass
	 *
	 * @param InClass				The class to get the blueprint lineage for
	 * @param OutBlueprintParents	Array with the blueprints used to generate this class and its parents.  0th = this, Nth = least derived BP-based parent
	 * @return						true if there were no status errors in any of the parent blueprints, otherwise false
	 */
	static bool GetBlueprintHierarchyFromClass(const UClass* InClass, TArray<UBlueprint*>& OutBlueprintParents);
<<<<<<< HEAD
=======
#endif
>>>>>>> 6bbb88c8

	/**
	 * Gets an array of all BPGCs used to generate this class and its parents.  0th elements is the BPGC used to generate InClass
	 *
	 * @param InClass				The class to get the blueprint lineage for
	 * @param OutBlueprintParents	Array of BPGCs used to generate this class and its parents.  0th = this, Nth = least derived BP-based parent
	 * @return						true if there were no status errors in any of the parent blueprints, otherwise false
	 */
	static bool GetBlueprintHierarchyFromClass(const UClass* InClass, TArray<UBlueprintGeneratedClass*>& OutBlueprintParents);
	
#if WITH_EDITOR
	/** returns true if the class hierarchy is error free */
	static bool IsBlueprintHierarchyErrorFree(const UClass* InClass);
#endif

#if WITH_EDITOR
	template<class TFieldType>
	static FName GetFieldNameFromClassByGuid(const UClass* InClass, const FGuid VarGuid)
	{
		FProperty* AssertPropertyType = (TFieldType*)0;

		TArray<UBlueprint*> Blueprints;
		UBlueprint::GetBlueprintHierarchyFromClass(InClass, Blueprints);

		for (int32 BPIndex = 0; BPIndex < Blueprints.Num(); ++BPIndex)
		{
			UBlueprint* Blueprint = Blueprints[BPIndex];
			for (int32 VarIndex = 0; VarIndex < Blueprint->NewVariables.Num(); ++VarIndex)
			{
				const FBPVariableDescription& BPVarDesc = Blueprint->NewVariables[VarIndex];
				if (BPVarDesc.VarGuid == VarGuid)
				{
					return BPVarDesc.VarName;
				}
			}
		}

		return NAME_None;
	}

	template<class TFieldType>
	static bool GetGuidFromClassByFieldName(const UClass* InClass, const FName VarName, FGuid& VarGuid)
	{
		FProperty* AssertPropertyType = (TFieldType*)0;

		TArray<UBlueprint*> Blueprints;
		UBlueprint::GetBlueprintHierarchyFromClass(InClass, Blueprints);

		for (int32 BPIndex = 0; BPIndex < Blueprints.Num(); ++BPIndex)
		{
			UBlueprint* Blueprint = Blueprints[BPIndex];
			for (int32 VarIndex = 0; VarIndex < Blueprint->NewVariables.Num(); ++VarIndex)
			{
				const FBPVariableDescription& BPVarDesc = Blueprint->NewVariables[VarIndex];
				if (BPVarDesc.VarName == VarName)
				{
					VarGuid = BPVarDesc.VarGuid;
					return true;
				}
			}
		}

		return false;
	}

	static FName GetFunctionNameFromClassByGuid(const UClass* InClass, const FGuid FunctionGuid);
	static bool GetFunctionGuidFromClassByFieldName(const UClass* InClass, const FName FunctionName, FGuid& FunctionGuid);

	/**
	 * Gets the last edited uber graph.  If no graph was found in the last edited document set, the first
	 * ubergraph is returned.  If there are no ubergraphs nullptr is returned.
	 */
	UEdGraph* GetLastEditedUberGraph() const;

	/* Notify the blueprint when a graph is renamed to allow for additional fixups. */
	virtual void NotifyGraphRenamed(class UEdGraph* Graph, FName OldName, FName NewName) { }
#endif

	/** Find a function given its name and optionally an object property name within this Blueprint */
	ETimelineSigType GetTimelineSignatureForFunctionByName(const FName& FunctionName, const FName& ObjectPropertyName);

	/** Gets the current blueprint system version. Note- incrementing this version will invalidate ALL existing blueprints! */
	static int32 GetCurrentBlueprintSystemVersion()
	{
		return 2;
	}

	/** Get all graphs in this blueprint */
	void GetAllGraphs(TArray<UEdGraph*>& Graphs) const;

	/**
	* Allow each blueprint type (AnimBlueprint or ControlRigBlueprint) to add specific
	* UBlueprintNodeSpawners pertaining to the sub-class type. Serves as an
	* extensible way for new nodes, and game module nodes to add themselves to
	* context menus.
	*
	* @param  ActionRegistrar	BlueprintActionDataBaseRetistrar 
	*/
	virtual void GetTypeActions(FBlueprintActionDatabaseRegistrar& ActionRegistrar) const {}

	/**
	* Allow each blueprint instance to add specific 
	* UBlueprintNodeSpawners pertaining to the sub-class type. Serves as an
	* extensible way for new nodes, and game module nodes to add themselves to
	* context menus.
	*
	* @param  ActionRegistrar	BlueprintActionDataBaseRetistrar
	*/
	virtual void GetInstanceActions(FBlueprintActionDatabaseRegistrar& ActionRegistrar) const {}

	/**
	 * Returns true if this blueprint should be marked dirty upon a transaction
	 */
	virtual bool ShouldBeMarkedDirtyUponTransaction() const { return true; }

#if WITH_EDITOR
private:

	/** Broadcasts a notification whenever the blueprint has changed. */
	FChangedEvent ChangedEvent;

	/** Broadcasts a notification whenever the blueprint is compiled. */
	FCompiledEvent CompiledEvent;

public:
	/** If this blueprint is currently being compiled, the CurrentMessageLog will be the log currently being used to send logs to. */
	class FCompilerResultsLog* CurrentMessageLog;

	/** Message log for storing upgrade notes that were generated within the Blueprint, will be displayed to the compiler results each compiler and will remain until saving */
	TSharedPtr<class FCompilerResultsLog> UpgradeNotesLog;

	/** Message log for storing pre-compile errors/notes/warnings that will only last until the next Blueprint compile */
	TSharedPtr<class FCompilerResultsLog> PreCompileLog;

	/** 
	 * Sends a message to the CurrentMessageLog, if there is one available.  Otherwise, defaults to logging to the normal channels.
	 * Should use this for node and blueprint actions that happen during compilation!
	 */
	void Message_Note(const FString& MessageToLog);
	void Message_Warn(const FString& MessageToLog);
	void Message_Error(const FString& MessageToLog);
#endif
	
#if WITH_EDITORONLY_DATA
protected:
	/** 
	 * Blueprint can choose to load specific modules for compilation. Children are expected to call base implementation.
	 */
	virtual void LoadModulesRequiredForCompilation();
#endif

#if WITH_EDITOR

public:
	/**
	 * Returns true if this blueprint supports global variables
	 */
	virtual bool SupportsGlobalVariables() const { return true; }

	/**
	 * Returns true if this blueprint supports global variables
	 */
	virtual bool SupportsLocalVariables() const { return true; }

	/**
	 * Returns true if this blueprint supports functions
	 */
	virtual bool SupportsFunctions() const { return true; }

	/**
	 * Returns true if this blueprint supports macros
	 */
	virtual bool SupportsMacros() const { return true; }

	/**
	 * Returns true if this blueprint supports delegates
	 */
	virtual bool SupportsDelegates() const { return true; }

	/**
	 * Returns true if this blueprint supports event graphs
	 */
	virtual bool SupportsEventGraphs() const { return true; }

	/**
	 * Returns true if this blueprint supports animation layers
	 */
	virtual bool SupportsAnimLayers() const { return true; }

	/**
	 * Copies a given graph into a text buffer. Returns true if successful.
	 */
	virtual bool ExportGraphToText(UEdGraph* InEdGraph, FString& OutText) { return false; }

	/**
	 * Returns true if the blueprint can import a given InClipboardText.
	 * If this return false the default BP functionality will be used.
	 */
	virtual bool CanImportGraphFromText(const FString& InClipboardText) { return false; }

	/**
	 * Returns a new ed graph if the blueprint's specialization imported a graph based on 
	 * a clipboard text content an nullptr if that's not successful.
	 */
	virtual bool TryImportGraphFromText(const FString& InClipboardText, UEdGraph** OutGraphPtr = nullptr) { return false; }

#endif
};


#if WITH_EDITOR
template<>
inline FName UBlueprint::GetFieldNameFromClassByGuid<UFunction>(const UClass* InClass, const FGuid FunctionGuid)
{
	return GetFunctionNameFromClassByGuid(InClass, FunctionGuid);
}

template<>
inline bool UBlueprint::GetGuidFromClassByFieldName<UFunction>(const UClass* InClass, const FName FunctionName, FGuid& FunctionGuid)
{
	return GetFunctionGuidFromClassByFieldName(InClass, FunctionName, FunctionGuid);
}

#endif // #if WITH_EDITOR<|MERGE_RESOLUTION|>--- conflicted
+++ resolved
@@ -180,12 +180,9 @@
 	/** Whether or not to use Delta Serialization when copying unrelated objects */
 	bool bUseDeltaSerializationDuringReinstancing;
 
-<<<<<<< HEAD
-=======
 	/** Whether or not to skip new variable defaults detection */
 	bool bSkipNewVariableDefaultsDetection;
 
->>>>>>> 6bbb88c8
 	TSharedPtr<FString> OutHeaderSourceCode;
 	TSharedPtr<FString> OutCppSourceCode;
 
@@ -998,10 +995,7 @@
 	 * @return						true if there were no status errors in any of the parent blueprints, otherwise false
 	 */
 	static bool GetBlueprintHierarchyFromClass(const UClass* InClass, TArray<UBlueprint*>& OutBlueprintParents);
-<<<<<<< HEAD
-=======
 #endif
->>>>>>> 6bbb88c8
 
 	/**
 	 * Gets an array of all BPGCs used to generate this class and its parents.  0th elements is the BPGC used to generate InClass
