// Copyright Epic Games, Inc. All Rights Reserved.

#pragma once

#include "CoreMinimal.h"
#include "UObject/ObjectMacros.h"
#include "UObject/Object.h"
#include "Misc/Guid.h"
#include "UObject/Class.h"
#include "Templates/SubclassOf.h"
#include "Engine/EngineTypes.h"
#include "EdGraph/EdGraphPin.h"
#include "Engine/BlueprintCore.h"
#include "Blueprint/BlueprintPropertyGuidProvider.h"
#if UE_ENABLE_INCLUDE_ORDER_DEPRECATED_IN_5_2
#include "Engine/BlueprintGeneratedClass.h"
#endif
#include "UObject/SoftObjectPath.h"
#include "Blueprint/BlueprintSupport.h"

#if WITH_EDITOR
#include "EngineLogs.h"
#include "Kismet2/CompilerResultsLog.h"
#endif

#include "Blueprint.generated.h"

class ITargetPlatform;
class UActorComponent;
class UEdGraph;
class FKismetCompilerContext;
class UInheritableComponentHandler;
class UBlueprintExtension;
class UBlueprintGeneratedClass;
class FBlueprintActionDatabaseRegistrar;
struct FBPComponentClassOverride;
struct FDiffResults;

/**
 * Enumerates states a blueprint can be in.
 */
UENUM()
enum EBlueprintStatus : int
{
	/** Blueprint is in an unknown state. */
	BS_Unknown,
	/** Blueprint has been modified but not recompiled. */
	BS_Dirty,
	/** Blueprint tried but failed to be compiled. */
	BS_Error,
	/** Blueprint has been compiled since it was last modified. */
	BS_UpToDate,
	/** Blueprint is in the process of being created for the first time. */
	BS_BeingCreated,
	/** Blueprint has been compiled since it was last modified. There are warnings. */
	BS_UpToDateWithWarnings,
	BS_MAX,
};


/** Enumerates types of blueprints. */
UENUM()
enum EBlueprintType : int
{
	/** Normal blueprint. */
	BPTYPE_Normal				UMETA(DisplayName="Blueprint Class"),
	/** Blueprint that is const during execution (no state graph and methods cannot modify member variables). */
	BPTYPE_Const				UMETA(DisplayName="Const Blueprint Class"),
	/** Blueprint that serves as a container for macros to be used in other blueprints. */
	BPTYPE_MacroLibrary			UMETA(DisplayName="Blueprint Macro Library"),
	/** Blueprint that serves as an interface to be implemented by other blueprints. */
	BPTYPE_Interface			UMETA(DisplayName="Blueprint Interface"),
	/** Blueprint that handles level scripting. */
	BPTYPE_LevelScript			UMETA(DisplayName="Level Blueprint"),
	/** Blueprint that serves as a container for functions to be used in other blueprints. */
	BPTYPE_FunctionLibrary		UMETA(DisplayName="Blueprint Function Library"),

	BPTYPE_MAX,
};


/** Type of compilation. */
namespace EKismetCompileType
{
	enum Type
	{
		SkeletonOnly,
		Full,
		StubAfterFailure, 
		BytecodeOnly,
		// @todo: BP2CPP_remove
		Cpp UE_DEPRECATED(5.0, "Cpp is no longer a supported compile type and will be removed."),
	};
};

/** Breakpoints have been moved to Engine/Source/Editor/UnrealEd/Public/Kismet2/Breakpoint.h,
*   renamed to FBlueprintBreakpoint, and are now UStructs */
UCLASS(deprecated)
class UDEPRECATED_Breakpoint : public UObject
{
	GENERATED_BODY()
};

/** Compile modes. */
UENUM()
enum class EBlueprintCompileMode : uint8
{
	Default UMETA(DisplayName="Use Default", ToolTip="Use the default setting."),
	Development UMETA(ToolTip="Always compile in development mode (even when cooking)."),
	FinalRelease UMETA(ToolTip="Always compile in final release mode.")
};

// @todo: BP2CPP_remove
USTRUCT()
struct UE_DEPRECATED(5.0, "This type is no longer in use and will be removed.") FCompilerNativizationOptions
{
	GENERATED_USTRUCT_BODY()

	UPROPERTY()
	FName PlatformName;

	UPROPERTY()
	bool ServerOnlyPlatform;

	UPROPERTY()
	bool ClientOnlyPlatform;

	UPROPERTY()
	bool bExcludeMonolithicHeaders;

	UPROPERTY()
	TArray<FName> ExcludedModules;

	// Individually excluded assets
	UPROPERTY()
	TSet<FSoftObjectPath> ExcludedAssets;

	// Excluded folders. It excludes only BPGCs, enums and structures are still converted.
	UPROPERTY()
	TArray<FString> ExcludedFolderPaths;

	FCompilerNativizationOptions()
		: ServerOnlyPlatform(false)
		, ClientOnlyPlatform(false)
		, bExcludeMonolithicHeaders(false)
	{}
};

/** Cached 'cosmetic' information about a macro graph (this is transient and is computed at load) */
USTRUCT()
struct FBlueprintMacroCosmeticInfo
{
	GENERATED_BODY()

	// Does this macro contain one or more latent nodes?
	bool bContainsLatentNodes;

	FBlueprintMacroCosmeticInfo()
		: bContainsLatentNodes(false)
	{
	}
};

// @todo: BP2CPP_remove - remove disable/enable deprecation warning once NativizationOptions is removed
PRAGMA_DISABLE_DEPRECATION_WARNINGS
struct FKismetCompilerOptions
{
public:
	/** The compile type to perform (full compile, skeleton pass only, etc) */
	EKismetCompileType::Type	CompileType;

	/** Whether or not to save intermediate build products (temporary graphs and expanded macros) for debugging */
	bool bSaveIntermediateProducts;

	/** Whether to regenerate the skeleton first, when compiling on load we don't need to regenerate the skeleton. */
	bool bRegenerateSkelton;

	/** Whether or not this compile is for a duplicated blueprint */
	bool bIsDuplicationInstigated;

	/** Whether or not to reinstance and stub if the blueprint fails to compile */
	bool bReinstanceAndStubOnFailure;

	/** Whether or not to skip class default object validation */
	bool bSkipDefaultObjectValidation;

	/** Whether or not to update Find-in-Blueprint search metadata */
	bool bSkipFiBSearchMetaUpdate;

	/** Whether or not to use Delta Serialization when copying unrelated objects */
	bool bUseDeltaSerializationDuringReinstancing;

	/** Whether or not to skip new variable defaults detection */
	bool bSkipNewVariableDefaultsDetection;

	TSharedPtr<FString> OutHeaderSourceCode;
	TSharedPtr<FString> OutCppSourceCode;

	// @todo: BP2CPP_remove
	UE_DEPRECATED(5.0, "This member is no longer in use and will be removed.")
	FCompilerNativizationOptions NativizationOptions;

	// @todo: BP2CPP_remove
	UE_DEPRECATED(5.0, "This API is no longer in use and will be removed.")
	bool DoesRequireCppCodeGeneration() const
	{
		return false;
	}

	bool DoesRequireBytecodeGeneration() const
	{
		return (CompileType == EKismetCompileType::Full) 
			|| (CompileType == EKismetCompileType::BytecodeOnly);
	}

	FKismetCompilerOptions()
		: CompileType(EKismetCompileType::Full)
		, bSaveIntermediateProducts(false)
		, bRegenerateSkelton(true)
		, bIsDuplicationInstigated(false)
		, bReinstanceAndStubOnFailure(true)
		, bSkipDefaultObjectValidation(false)
		, bSkipFiBSearchMetaUpdate(false)
	{
	};
};
PRAGMA_ENABLE_DEPRECATION_WARNINGS

/** One metadata entry for a variable */
USTRUCT()
struct FBPVariableMetaDataEntry
{
	GENERATED_USTRUCT_BODY()

	/** Name of metadata key */
	UPROPERTY(EditAnywhere, Category=BPVariableMetaDataEntry)
	FName DataKey;

	/** Name of metadata value */
	UPROPERTY(EditAnywhere, Category=BPVariableMetaDataEntry)
	FString DataValue;

	FBPVariableMetaDataEntry() {}
	FBPVariableMetaDataEntry(const FName InKey, FString InValue)
		: DataKey(InKey)
		, DataValue(MoveTemp(InValue))
	{}
};


/** Struct indicating a variable in the generated class */
USTRUCT()
struct FBPVariableDescription
{
	GENERATED_USTRUCT_BODY()

	/** Name of the variable */
	UPROPERTY(EditAnywhere, Category=BPVariableDescription)
	FName VarName;

	/** A Guid that will remain constant even if the VarName changes */
	UPROPERTY()
	FGuid VarGuid;

	/** Type of the variable */
	UPROPERTY(EditAnywhere, Category=BPVariableDescription)
	struct FEdGraphPinType VarType;

	/** Friendly name of the variable */
	UPROPERTY(EditAnywhere, Category=BPVariableDescription)
	FString FriendlyName;

	/** Category this variable should be in */
	UPROPERTY(EditAnywhere, Category=BPVariableDescription)
	FText Category;

	/** Property flags for this variable - Changed from int32 to uint64*/
	UPROPERTY(EditAnywhere, Category=BPVariableDescription)
	uint64 PropertyFlags;

	UPROPERTY(EditAnywhere, Category=BPVariableRepNotify)
	FName RepNotifyFunc;

	UPROPERTY(EditAnywhere, Category=BPVariableDescription)
	TEnumAsByte<ELifetimeCondition> ReplicationCondition;

	/** Metadata information for this variable */
	UPROPERTY(EditAnywhere, Category=BPVariableDescription)
	TArray<struct FBPVariableMetaDataEntry> MetaDataArray;

	/** Optional new default value stored as string*/
	UPROPERTY(EditAnywhere, Category=BPVariableDescription)
	FString DefaultValue;

	ENGINE_API FBPVariableDescription();

	/** Set a metadata value on the variable */
	ENGINE_API void SetMetaData(FName Key, FString Value);
	/** Gets a metadata value on the variable; asserts if the value isn't present.  Check for validiy using FindMetaDataEntryIndexForKey. */
	ENGINE_API const FString& GetMetaData(FName Key) const;
	/** Clear metadata value on the variable */
	ENGINE_API void RemoveMetaData(FName Key);
	/** Find the index in the array of a metadata entry */
	ENGINE_API int32 FindMetaDataEntryIndexForKey(FName Key) const;
	/** Checks if there is metadata for a key */
	ENGINE_API bool HasMetaData(FName Key) const;
	
};


/** Struct containing information about what interfaces are implemented in this blueprint */
USTRUCT()
struct FBPInterfaceDescription
{
	GENERATED_USTRUCT_BODY()

	/** Reference to the interface class we're adding to this blueprint */
	UPROPERTY()
	TSubclassOf<class UInterface>  Interface;

	/** References to the graphs associated with the required functions for this interface */
	UPROPERTY()
	TArray<TObjectPtr<UEdGraph>> Graphs;


	FBPInterfaceDescription()
		: Interface(nullptr)
	{ }
};


USTRUCT()
struct FEditedDocumentInfo
{
	GENERATED_USTRUCT_BODY()

	/** Edited object */
	UPROPERTY()
	FSoftObjectPath EditedObjectPath;

	/** Saved view position */
	UPROPERTY()
	FVector2D SavedViewOffset;

	/** Saved zoom amount */
	UPROPERTY()
	float SavedZoomAmount;

	FEditedDocumentInfo()
		: SavedViewOffset(0.0f, 0.0f)
		, SavedZoomAmount(-1.0f)
		, EditedObject_DEPRECATED(nullptr)
	{ }

	FEditedDocumentInfo(UObject* InEditedObject)
		: EditedObjectPath(InEditedObject)
		, SavedViewOffset(0.0f, 0.0f)
		, SavedZoomAmount(-1.0f)
		, EditedObject_DEPRECATED(nullptr)
	{ }

	FEditedDocumentInfo(UObject* InEditedObject, FVector2D& InSavedViewOffset, float InSavedZoomAmount)
		: EditedObjectPath(InEditedObject)
		, SavedViewOffset(InSavedViewOffset)
		, SavedZoomAmount(InSavedZoomAmount)
		, EditedObject_DEPRECATED(nullptr)
	{ }

	void PostSerialize(const FArchive& Ar)
	{
		if (Ar.IsLoading() && EditedObject_DEPRECATED)
		{
			// Convert hard to soft reference.
			EditedObjectPath = EditedObject_DEPRECATED;
			EditedObject_DEPRECATED = nullptr;
		}
	}

	friend bool operator==(const FEditedDocumentInfo& LHS, const FEditedDocumentInfo& RHS)
	{
		return LHS.EditedObjectPath == RHS.EditedObjectPath && LHS.SavedViewOffset == RHS.SavedViewOffset && LHS.SavedZoomAmount == RHS.SavedZoomAmount;
	}

private:
	// Legacy hard reference is now serialized as a soft reference (see above).
	UPROPERTY()
	TObjectPtr<UObject> EditedObject_DEPRECATED;
};

template<>
struct TStructOpsTypeTraits<FEditedDocumentInfo> : public TStructOpsTypeTraitsBase2<FEditedDocumentInfo>
{
	enum
	{
		WithPostSerialize = true
	};
};

/** Bookmark node info */
USTRUCT()
struct FBPEditorBookmarkNode
{
	GENERATED_USTRUCT_BODY()

	/** Node ID */
	UPROPERTY()
	FGuid NodeGuid;

	/** Parent ID */
	UPROPERTY()
	FGuid ParentGuid;

	/** Display name */
	UPROPERTY()
	FText DisplayName;

	friend bool operator==(const FBPEditorBookmarkNode& LHS, const FBPEditorBookmarkNode& RHS)
	{
		return LHS.NodeGuid == RHS.NodeGuid;
	}
};

UENUM()
enum class UE_DEPRECATED(5.0, "Blueprint Nativization has been removed as a supported feature. This type will eventually be removed.") EBlueprintNativizationFlag : uint8
{
	Disabled,
	Dependency, // conditionally enabled (set from sub-class as a dependency)
	ExplicitlyEnabled
};

UENUM()
enum class EShouldCookBlueprintPropertyGuids
{
	/** Don't cook the property GUIDs for this Blueprint */
	No,
	/** Cook the property GUIDs for this Blueprint (see UCookerSettings::BlueprintPropertyGuidsCookingMethod) */
	Yes,
	/** Inherit whether to cook the property GUIDs for this Blueprint from the parent Blueprint (behaves like 'No' if there is no parent Blueprint) */
	Inherit,
};

#if WITH_EDITOR
/** Control flags for current object/world accessor methods */
enum class EGetObjectOrWorldBeingDebuggedFlags
{
	/** Use normal weak ptr semantics when accessing the referenced object. */
	None = 0,
	/** Return a valid ptr even if the PendingKill flag is set on the referenced object. */
	IgnorePendingKill = 1 << 0
};

ENUM_CLASS_FLAGS(EGetObjectOrWorldBeingDebuggedFlags);
#endif


/**
 * Blueprints are special assets that provide an intuitive, node-based interface that can be used to create new types of Actors
 * and script level events; giving designers and gameplay programmers the tools to quickly create and iterate gameplay from
 * within Unreal Editor without ever needing to write a line of code.
 */
<<<<<<< HEAD
UCLASS(config=Engine)
class ENGINE_API UBlueprint : public UBlueprintCore, public IBlueprintPropertyGuidProvider
=======
UCLASS(config=Engine, MinimalAPI)
class UBlueprint : public UBlueprintCore, public IBlueprintPropertyGuidProvider
>>>>>>> 4af6daef
{
	GENERATED_UCLASS_BODY()

	/** 
	 * Pointer to the parent class that the generated class should derive from. This *can* be null under rare circumstances, 
	 * one such case can be created by creating a blueprint (A) based on another blueprint (B), shutting down the editor, and
	 * deleting the parent blueprint. Exported as Alphabetical in GetAssetRegistryTags
	 */
	UPROPERTY(meta=(NoResetToDefault))
	TSubclassOf<UObject> ParentClass;

	/** The type of this blueprint */
	UPROPERTY(AssetRegistrySearchable)
	TEnumAsByte<enum EBlueprintType> BlueprintType;

	/** Whether or not this blueprint should recompile itself on load */
	UPROPERTY(config)
	uint8 bRecompileOnLoad:1;

	/** When the class generated by this blueprint is loaded, it will be recompiled the first time.  After that initial recompile, subsequent loads will skip the regeneration step */
	UPROPERTY(transient)
	uint8 bHasBeenRegenerated:1;

	/** State flag to indicate whether or not the Blueprint is currently being regenerated on load */
	UPROPERTY(transient)
	uint8 bIsRegeneratingOnLoad:1;

#if WITH_EDITORONLY_DATA

	/** The blueprint is currently compiled */
	UPROPERTY(transient)
	uint8 bBeingCompiled:1;

	/** Whether or not this blueprint is newly created, and hasn't been opened in an editor yet */
	UPROPERTY(transient)
	uint8 bIsNewlyCreated : 1;

	/** Whether to force opening the full (non data-only) editor for this blueprint. */
	UPROPERTY(transient)
	uint8 bForceFullEditor : 1;

	UPROPERTY(transient)
	uint8 bQueuedForCompilation : 1 ;

	/**whether or not you want to continuously rerun the construction script for an actor as you drag it in the editor, or only when the drag operation is complete*/
	UPROPERTY(EditAnywhere, Category=BlueprintOptions)
	uint8 bRunConstructionScriptOnDrag : 1;

	/**whether or not you want to continuously rerun the construction script for an actor in sequencer*/
	UPROPERTY(EditAnywhere, Category=BlueprintOptions)
	uint8 bRunConstructionScriptInSequencer : 1;

	/** Whether or not this blueprint's class is a const class or not.  Should set CLASS_Const in the KismetCompiler. */
	UPROPERTY(EditAnywhere, Category=ClassOptions, AdvancedDisplay)
	uint8 bGenerateConstClass : 1;

	/** Whether or not this blueprint's class is a abstract class or not.  Should set CLASS_Abstract in the KismetCompiler. */
	UPROPERTY(EditAnywhere, Category = ClassOptions, AdvancedDisplay)
	uint8 bGenerateAbstractClass : 1;

	/** TRUE to show a warning when attempting to start in PIE and there is a compiler error on this Blueprint */
	UPROPERTY(transient)
	uint8 bDisplayCompilePIEWarning:1;

	/** Deprecates the Blueprint, marking the generated class with the CLASS_Deprecated flag */
	UPROPERTY(EditAnywhere, Category=ClassOptions, AdvancedDisplay)
	uint8 bDeprecate:1;

	/** 
	 * Flag indicating that a read only duplicate of this blueprint is being created, used to disable logic in ::PostDuplicate,
	 *
	 * This flag needs to be copied on duplication (because it's the duplicated object that we're disabling on PostDuplicate),
	 * but we don't *need* to serialize it for permanent objects.
	 *
	 * Without setting this flag a blueprint will be marked dirty when it is duplicated and if saved while in this dirty
	 * state you will not be able to open the blueprint. More specifically, UClass::Rename (called by DestroyGeneratedClass)
	 * sets a dirty flag on the package. Once saved the package will fail to open because some unnamed objects are present in
	 * the pacakge.
	 *
	 * This flag can be used to avoid the package being marked as dirty in the first place. Ideally PostDuplicateObject
	 * would not rename classes that are still in use by the original object.
	 */
	UPROPERTY()
	mutable uint8 bDuplicatingReadOnly:1;

	/**
	 * Whether to include the property GUIDs for the generated class in a cooked build.
	 * @note This option may slightly increase memory usage in a cooked build, but can avoid needing to add CoreRedirect data for Blueprint classes stored within SaveGame archives.
	 */
	UPROPERTY(EditAnywhere, Category=ClassOptions, AdvancedDisplay, meta=(DisplayName="Should Cook Property Guids?"))
	EShouldCookBlueprintPropertyGuids ShouldCookPropertyGuidsValue = EShouldCookBlueprintPropertyGuids::Inherit;

<<<<<<< HEAD
	bool ShouldCookPropertyGuids() const;
=======
	ENGINE_API bool ShouldCookPropertyGuids() const;
>>>>>>> 4af6daef

public:
	/** When exclusive nativization is enabled, then this asset will be nativized. All super classes must be also nativized. */
	UE_DEPRECATED(5.0, "Blueprint Nativization has been removed as a supported feature. This property will eventually be removed.")
PRAGMA_DISABLE_DEPRECATION_WARNINGS
	UPROPERTY(transient)
	EBlueprintNativizationFlag NativizationFlag;
PRAGMA_ENABLE_DEPRECATION_WARNINGS

	/** The mode that will be used when compiling this class. */
	UPROPERTY(EditAnywhere, Category=ClassOptions, AdvancedDisplay)
	EBlueprintCompileMode CompileMode;

	/** The current status of this blueprint */
	UPROPERTY(transient)
	TEnumAsByte<enum EBlueprintStatus> Status;

	/** Overrides the BP's display name in the editor UI */
	UPROPERTY(EditAnywhere, Category=BlueprintOptions, DuplicateTransient)
	FString BlueprintDisplayName;

	/** Shows up in the content browser tooltip when the blueprint is hovered */
	UPROPERTY(EditAnywhere, Category=BlueprintOptions, meta=(MultiLine=true), DuplicateTransient)
	FString BlueprintDescription;

	/** The namespace of this blueprint (if set, the Blueprint will be treated differently for the context menu) */
	UPROPERTY(EditAnywhere, Category = BlueprintOptions, AssetRegistrySearchable)
	FString BlueprintNamespace;

	/** The category of the Blueprint, used to organize this Blueprint class when displayed in palette windows */
	UPROPERTY(EditAnywhere, Category=BlueprintOptions)
	FString BlueprintCategory;

	/** Additional HideCategories. These are added to HideCategories from parent. */
	UPROPERTY(EditAnywhere, Category=BlueprintOptions)
	TArray<FString> HideCategories;

#endif //WITH_EDITORONLY_DATA

	/** The version of the blueprint system that was used to  create this blueprint */
	UPROPERTY()
	int32 BlueprintSystemVersion;

	/** 'Simple' construction script - graph of components to instance */
	UPROPERTY()
	TObjectPtr<class USimpleConstructionScript> SimpleConstructionScript;

#if WITH_EDITORONLY_DATA
	/** Set of pages that combine into a single uber-graph */
	UPROPERTY()
	TArray<TObjectPtr<UEdGraph>> UbergraphPages;

	/** Set of functions implemented for this class graphically */
	UPROPERTY()
	TArray<TObjectPtr<UEdGraph>> FunctionGraphs;

	/** Graphs of signatures for delegates */
	UPROPERTY()
	TArray<TObjectPtr<UEdGraph>> DelegateSignatureGraphs;

	/** Set of macros implemented for this class */
	UPROPERTY()
	TArray<TObjectPtr<UEdGraph>> MacroGraphs;

	/** Set of functions actually compiled for this class */
	UPROPERTY(transient, duplicatetransient)
	TArray<TObjectPtr<UEdGraph>> IntermediateGeneratedGraphs;

	/** Set of functions actually compiled for this class */
	UPROPERTY(transient, duplicatetransient)
	TArray<TObjectPtr<UEdGraph>> EventGraphs;

	/** Cached cosmetic information about macro graphs, use GetCosmeticInfoForMacro() to access */
	UPROPERTY(Transient)
	TMap<TObjectPtr<UEdGraph>, FBlueprintMacroCosmeticInfo> PRIVATE_CachedMacroInfo;
#endif // WITH_EDITORONLY_DATA

	/** Array of component template objects, used by AddComponent function */
	UPROPERTY()
	TArray<TObjectPtr<class UActorComponent>> ComponentTemplates;

	/** Array of templates for timelines that should be created */
	UPROPERTY()
	TArray<TObjectPtr<class UTimelineTemplate>> Timelines;

	/** Array of blueprint overrides of component classes in parent classes */
	UPROPERTY()
	TArray<FBPComponentClassOverride> ComponentClassOverrides;

	/** Stores data to override (in children classes) components (created by SCS) from parent classes */
	UPROPERTY()
	TObjectPtr<class UInheritableComponentHandler> InheritableComponentHandler;

#if WITH_EDITORONLY_DATA
	DECLARE_MULTICAST_DELEGATE_OneParam(FOnExtensionAdded, UBlueprintExtension*);
	DECLARE_MULTICAST_DELEGATE_OneParam(FOnExtensionRemoved, UBlueprintExtension*);

	/** Array of new variables to be added to generated class */
	UPROPERTY()
	TArray<struct FBPVariableDescription> NewVariables;

	/** Array of user sorted categories */
	UPROPERTY()
	TArray<FName> CategorySorting;

	/** Namespaces imported by this blueprint */
	UPROPERTY(AssetRegistrySearchable)
	TSet<FString> ImportedNamespaces;

	/** Array of info about the interfaces we implement in this blueprint */
	UPROPERTY(AssetRegistrySearchable)
	TArray<struct FBPInterfaceDescription> ImplementedInterfaces;
	
	/** Set of documents that were being edited in this blueprint, so we can open them right away */
	UPROPERTY()
	TArray<struct FEditedDocumentInfo> LastEditedDocuments;

	/** Bookmark data */
	UPROPERTY()
	TMap<FGuid, struct FEditedDocumentInfo> Bookmarks;

	/** Bookmark nodes (for display) */
	UPROPERTY()
	TArray<FBPEditorBookmarkNode> BookmarkNodes;

	// moved to FPerBlueprintSettings
	UPROPERTY()
	TArray<TObjectPtr<class UDEPRECATED_Breakpoint>> Breakpoints_DEPRECATED;

	// moved to FPerBlueprintSettings
	UPROPERTY()
	TArray<FEdGraphPinReference> WatchedPins_DEPRECATED;

	UPROPERTY()
	TArray<TObjectPtr<class UEdGraphPin_Deprecated>> DeprecatedPinWatches;

	/** Index map for component template names */
	UPROPERTY()
	TMap<FName, int32> ComponentTemplateNameIndex;

	/** Maps old to new component template names */
	UPROPERTY(transient)
	TMap<FName, FName> OldToNewComponentTemplateNames;

	/** Array of extensions for this blueprint */
	UE_DEPRECATED(5.1, "Please do not access this member directly; Instead use: UBlueprint::GetExtensions / UBlueprint::AddExtension / UBlueprint::RemoveExtension[At].")
	UPROPERTY()
	TArray<TObjectPtr<UBlueprintExtension>> Extensions;

	/** Fires whenever BP extension added */
	FOnExtensionAdded OnExtensionAdded;

	/** Fires whenever BP extension removed */
	FOnExtensionRemoved OnExtensionRemoved;
#endif // WITH_EDITORONLY_DATA

public:

#if WITH_EDITOR
	/** Broadcasts a notification whenever the blueprint has changed. */
	DECLARE_EVENT_OneParam( UBlueprint, FChangedEvent, class UBlueprint* );
	FChangedEvent& OnChanged() { return ChangedEvent; }

	/**	This should NOT be public */
	void BroadcastChanged() { ChangedEvent.Broadcast(this); }

	/** Broadcasts a notification whenever the blueprint has changed. */
	DECLARE_EVENT_OneParam(UBlueprint, FCompiledEvent, class UBlueprint*);
	FCompiledEvent& OnCompiled() { return CompiledEvent; }
	void BroadcastCompiled() { CompiledEvent.Broadcast(this); }

	/** Gives const access to extensions. */
<<<<<<< HEAD
	TArrayView<const TObjectPtr<UBlueprintExtension>> GetExtensions() const;

	/** Adds given extension, broadcasting on add. */
	int32 AddExtension(const TObjectPtr<UBlueprintExtension>& InExtension);

	/** Removes given extension, broadcasting on remove. */
	int32 RemoveExtension(const TObjectPtr<UBlueprintExtension>& InExtension);
=======
	ENGINE_API TArrayView<const TObjectPtr<UBlueprintExtension>> GetExtensions() const;

	/** Adds given extension, broadcasting on add. */
	ENGINE_API int32 AddExtension(const TObjectPtr<UBlueprintExtension>& InExtension);

	/** Removes given extension, broadcasting on remove. */
	ENGINE_API int32 RemoveExtension(const TObjectPtr<UBlueprintExtension>& InExtension);
>>>>>>> 4af6daef

PRAGMA_DISABLE_DEPRECATION_WARNINGS
	/** Removes all extensions matching the predicate, broadcasting on remove if one exists. */
	template <class PREDICATE_CLASS>
	int32 RemoveAllExtension(const PREDICATE_CLASS& Predicate)
	{
		auto BroadcastRemovePredicate = [&Predicate, this](UBlueprintExtension* InExtension)
		{
			bool NotMatch = !::Invoke(Predicate, InExtension); // use a ! to guarantee it can't be anything other than zero or one

			if (!NotMatch)
			{
				OnExtensionRemoved.Broadcast(InExtension);
			}

			return !NotMatch;
		};

		return Extensions.RemoveAll(BroadcastRemovePredicate);
	}
PRAGMA_ENABLE_DEPRECATION_WARNINGS

#endif // WITH_EDITOR

	/** Whether or not this blueprint can be considered for a bytecode only compile */
	virtual bool IsValidForBytecodeOnlyRecompile() const { return true; }

#if WITH_EDITORONLY_DATA
	/** Delegate called when the debug object is set */
	DECLARE_EVENT_OneParam(UBlueprint, FOnSetObjectBeingDebugged, UObject* /*InDebugObj*/);
	FOnSetObjectBeingDebugged& OnSetObjectBeingDebugged() { return OnSetObjectBeingDebuggedDelegate; }

protected:
	/** Current object being debugged for this blueprint */
	TWeakObjectPtr< UObject > CurrentObjectBeingDebugged;

	/** Raw path of object to be debugged, this might have been spawned inside a specific PIE level so is not stored as an object path type */
	FString ObjectPathToDebug;

	/** Current world being debugged for this blueprint */
	TWeakObjectPtr< class UWorld > CurrentWorldBeingDebugged;

	/** Delegate called when the debug object is set */
	FOnSetObjectBeingDebugged OnSetObjectBeingDebuggedDelegate;

public:

	/** Information for thumbnail rendering */
	UPROPERTY(VisibleAnywhere, Instanced, Category=Thumbnail)
	TObjectPtr<class UThumbnailInfo> ThumbnailInfo;

	/** CRC for CDO calculated right after the latest compilation used by Reinstancer to check if default values were changed */
	UPROPERTY(transient, duplicatetransient)
	uint32 CrcLastCompiledCDO;

	UPROPERTY(transient, duplicatetransient)
	uint32 CrcLastCompiledSignature;

	/**
	 * Transient flag that indicates whether or not the internal dependency
	 * cache needs to be updated. This is not carried forward by duplication so
	 * that the post-duplicate compile path is forced to reinitialize the cache.
	 */
	UPROPERTY(transient, duplicatetransient)
	bool bCachedDependenciesUpToDate;

	/**
	 * Set of blueprints that we reference - i.e. blueprints that we have
	 * some kind of reference to (variable of that blueprints type or function
	 * call
	 *
	 * We need this to be serializable so that its references can be collected.
	 *
	 * This is intentionally marked 'duplicatetransient' so that it won't carry
	 * over to a duplicated Blueprint object. The post-duplicate compile path
	 * will instead regenerate this set to be relative to the duplicated object.
	 */
	UPROPERTY(transient, duplicatetransient)
	TSet<TWeakObjectPtr<UBlueprint>> CachedDependencies;

	/**
	 * Transient cache of dependent blueprints - i.e. blueprints that call
	 * functions declared in this blueprint. Used to speed up compilation checks
	 *
	 * This is intentionally marked 'duplicatetransient' so that it won't carry
	 * over to a duplicated Blueprint object. However, the post-duplicate compile
	 * path will not regenerate this set, since it is populated by each dependent
	 * Blueprint's compile. In this case, a duplicated Blueprint equates to a
	 * new Blueprint, so it won't initially have any dependents to include here.
	 */
	UPROPERTY(transient, duplicatetransient)
	TSet<TWeakObjectPtr<UBlueprint>> CachedDependents;

	/**
	 * User Defined Structures the blueprint depends on
	 *
	 * This is intentionally marked 'duplicatetransient' so that it won't carry
	 * over to a duplicated Blueprint object. The post-duplicate compile path
	 * will instead regenerate this set to be relative to the duplicated object.
	 */
	UPROPERTY(transient, duplicatetransient)
	TSet<TWeakObjectPtr<UStruct>> CachedUDSDependencies;

	// @todo: BP2CPP_remove
	enum class UE_DEPRECATED(5.1, "Blueprint Nativization has been removed as a supported feature. This type will eventually be removed.") EIsBPNonReducible : uint8
	{
		Unkown,
		Yes,
		No,
	};

	// @todo: BP2CPP_remove
	// Cached information if the BP contains any non-reducible functions (that can benefit from nativization).
	UE_DEPRECATED(5.1, "Blueprint Nativization has been removed as a supported feature. This member will eventually be removed.")
	PRAGMA_DISABLE_DEPRECATION_WARNINGS
	EIsBPNonReducible bHasAnyNonReducibleFunction;
	PRAGMA_ENABLE_DEPRECATION_WARNINGS

	// If this BP is just a duplicate created for a specific compilation, the reference to original GeneratedClass is needed
	UPROPERTY(transient, duplicatetransient)
	TObjectPtr<UClass> OriginalClass;

	bool IsUpToDate() const
	{
		return BS_UpToDate == Status || BS_UpToDateWithWarnings == Status;
	}

	bool IsPossiblyDirty() const
	{
		return (BS_Dirty == Status) || (BS_Unknown == Status);
	}
#endif // WITH_EDITORONLY_DATA

#if WITH_EDITOR
	virtual bool RequiresForceLoadMembers(UObject* InObject) const { return true; }

	static ENGINE_API bool ForceLoad(UObject* Obj);

	static ENGINE_API void ForceLoadMembers(UObject* InObject);

	static ENGINE_API void ForceLoadMembers(UObject* InObject, const UBlueprint* InBlueprint);

	static ENGINE_API void ForceLoadMetaData(UObject* InObject);

	static ENGINE_API bool ValidateGeneratedClass(const UClass* InClass);

	/** Find the object in the TemplateObjects array with the supplied name */
	ENGINE_API UActorComponent* FindTemplateByName(const FName& TemplateName) const;

	/** Find a timeline by name */
	ENGINE_API class UTimelineTemplate* FindTimelineTemplateByVariableName(const FName& TimelineName);	

	/** Find a timeline by name */
	ENGINE_API const class UTimelineTemplate* FindTimelineTemplateByVariableName(const FName& TimelineName) const;	

	void GetBlueprintClassNames(FName& GeneratedClassName, FName& SkeletonClassName, FName NameOverride = NAME_None) const
	{
		FName NameToUse = (NameOverride != NAME_None) ? NameOverride : GetFName();

		const FString GeneratedClassNameString = FString::Printf(TEXT("%s_C"), *NameToUse.ToString());
		GeneratedClassName = FName(*GeneratedClassNameString);

		const FString SkeletonClassNameString = FString::Printf(TEXT("SKEL_%s_C"), *NameToUse.ToString());
		SkeletonClassName = FName(*SkeletonClassNameString);
	}
	
	void GetBlueprintCDONames(FName& GeneratedClassName, FName& SkeletonClassName, FName NameOverride = NAME_None) const
	{
		FName NameToUse = (NameOverride != NAME_None) ? NameOverride : GetFName();

		const FString GeneratedClassNameString = FString::Printf(TEXT("Default__%s_C"), *NameToUse.ToString());
		GeneratedClassName = FName(*GeneratedClassNameString);

		const FString SkeletonClassNameString = FString::Printf(TEXT("Default__SKEL_%s_C"), *NameToUse.ToString());
		SkeletonClassName = FName(*SkeletonClassNameString);
	}

	/** Gets the class generated when this blueprint is compiled. */
	ENGINE_API virtual UClass* GetBlueprintClass() const;

	// Should the generic blueprint factory work for this blueprint?
	virtual bool SupportedByDefaultBlueprintFactory() const
	{
		return true;
	}

	/** Sets the current object being debugged */
	ENGINE_API virtual void SetObjectBeingDebugged(UObject* NewObject);

	/** Clears the current object being debugged because it is gone, but do not reset the saved information */
	ENGINE_API virtual void UnregisterObjectBeingDebugged();

	ENGINE_API virtual void SetWorldBeingDebugged(UWorld* NewWorld);

	ENGINE_API virtual void GetReparentingRules(TSet< const UClass* >& AllowedChildrenOfClasses, TSet< const UClass* >& DisallowedChildrenOfClasses) const;

	/**
	* Allows derived blueprints to require compilation on load, otherwise they may get treated as data only and not compiled on load.
	*/
	virtual bool AlwaysCompileOnLoad() const { return false; }

	/**
	 * Some Blueprints (and classes) can recompile while we are debugging a live session (play in editor).
	 * This function controls whether this can always occur.
	 * There are also editor preferences and project settings that can be used to opt-in other classes even
	 * when this returns false
	 */
<<<<<<< HEAD
	virtual bool CanAlwaysRecompileWhilePlayingInEditor() const;
=======
	ENGINE_API virtual bool CanAlwaysRecompileWhilePlayingInEditor() const;
>>>>>>> 4af6daef

	UE_DEPRECATED(5.0, "CanRecompileWhilePlayingInEditor was renamed to CanAlwaysRecompileWhilePlayingInEditor to better explain usage.")
	bool CanRecompileWhilePlayingInEditor() const
	{
		return CanAlwaysRecompileWhilePlayingInEditor();
	}

	/**
	 * Check whether this blueprint can be nativized or not
	 */
	UE_DEPRECATED(5.0, "Blueprint Nativization has been removed as a supported feature. This API will eventually be removed.")
	virtual bool SupportsNativization(FText* OutReason = nullptr) const { return false; }

private:

	/** Sets the current object being debugged */
	ENGINE_API void DebuggingWorldRegistrationHelper(UObject* ObjectProvidingWorld, UObject* ValueToRegister);
	
public:

	/** @return the current object being debugged, which can be nullptr */
	UObject* GetObjectBeingDebugged(EGetObjectOrWorldBeingDebuggedFlags InFlags = EGetObjectOrWorldBeingDebuggedFlags::None) const
	{
		const bool bEvenIfPendingKill = EnumHasAnyFlags(InFlags, EGetObjectOrWorldBeingDebuggedFlags::IgnorePendingKill);
		return CurrentObjectBeingDebugged.Get(bEvenIfPendingKill);
	}

	/** @return path to object that should be debugged next, may be inside a nonexistent world */
	const FString& GetObjectPathToDebug() const
	{
		return ObjectPathToDebug;
	}

	/** @return the current world being debugged, which can be nullptr */
	class UWorld* GetWorldBeingDebugged(EGetObjectOrWorldBeingDebuggedFlags InFlags = EGetObjectOrWorldBeingDebuggedFlags::None) const
	{
		const bool bEvenIfPendingKill = EnumHasAnyFlags(InFlags, EGetObjectOrWorldBeingDebuggedFlags::IgnorePendingKill);
		return CurrentWorldBeingDebugged.Get(bEvenIfPendingKill);
	}

	/** Renames only the generated classes. Should only be used internally or when testing for rename. */
	ENGINE_API virtual bool RenameGeneratedClasses(const TCHAR* NewName = nullptr, UObject* NewOuter = nullptr, ERenameFlags Flags = REN_None);

	//~ Begin UObject Interface (WITH_EDITOR)
<<<<<<< HEAD
	virtual void PostDuplicate(bool bDuplicateForPIE) override;
	virtual bool Rename(const TCHAR* NewName = nullptr, UObject* NewOuter = nullptr, ERenameFlags Flags = REN_None) override;
	virtual UClass* RegenerateClass(UClass* ClassToRegenerate, UObject* PreviousCDO) override;
	virtual void PostLoad() override;
#if WITH_EDITORONLY_DATA
	static void DeclareConstructClasses(TArray<FTopLevelAssetPath>& OutConstructClasses, const UClass* SpecificSubclass);
#endif
	virtual bool Modify(bool bAlwaysMarkDirty = true) override;
	virtual void GetAssetRegistryTags(TArray<FAssetRegistryTag>& OutTags) const override;
#if WITH_EDITOR
	virtual void GetExtendedAssetRegistryTagsForSave(const ITargetPlatform* TargetPlatform, TArray<FAssetRegistryTag>& OutTags) const override;
#endif
	virtual void PostLoadAssetRegistryTags(const FAssetData& InAssetData, TArray<FAssetRegistryTag>& OutTagsAndValuesToUpdate) const;
	static void PostLoadBlueprintAssetRegistryTags(const FAssetData& InAssetData, TArray<FAssetRegistryTag>& OutTagsAndValuesToUpdate);
	virtual FPrimaryAssetId GetPrimaryAssetId() const override;
	virtual void BeginCacheForCookedPlatformData(const ITargetPlatform *TargetPlatform) override;
	virtual bool IsCachedCookedPlatformDataLoaded(const ITargetPlatform* TargetPlatform) override;
	virtual void ClearAllCachedCookedPlatformData() override;
	virtual void BeginDestroy() override;
=======
	ENGINE_API virtual void PostDuplicate(bool bDuplicateForPIE) override;
	ENGINE_API virtual bool Rename(const TCHAR* NewName = nullptr, UObject* NewOuter = nullptr, ERenameFlags Flags = REN_None) override;
	ENGINE_API virtual UClass* RegenerateClass(UClass* ClassToRegenerate, UObject* PreviousCDO) override;
	ENGINE_API virtual void PostLoad() override;
#if WITH_EDITORONLY_DATA
	static ENGINE_API void DeclareConstructClasses(TArray<FTopLevelAssetPath>& OutConstructClasses, const UClass* SpecificSubclass);
#endif
	ENGINE_API virtual bool Modify(bool bAlwaysMarkDirty = true) override;
	ENGINE_API virtual void GetAssetRegistryTags(TArray<FAssetRegistryTag>& OutTags) const override;
#if WITH_EDITOR
	ENGINE_API virtual void GetExtendedAssetRegistryTagsForSave(const ITargetPlatform* TargetPlatform, TArray<FAssetRegistryTag>& OutTags) const override;
#endif
	ENGINE_API virtual void PostLoadAssetRegistryTags(const FAssetData& InAssetData, TArray<FAssetRegistryTag>& OutTagsAndValuesToUpdate) const;
	static ENGINE_API void PostLoadBlueprintAssetRegistryTags(const FAssetData& InAssetData, TArray<FAssetRegistryTag>& OutTagsAndValuesToUpdate);
	ENGINE_API virtual FPrimaryAssetId GetPrimaryAssetId() const override;
	ENGINE_API virtual void BeginCacheForCookedPlatformData(const ITargetPlatform *TargetPlatform) override;
	ENGINE_API virtual bool IsCachedCookedPlatformDataLoaded(const ITargetPlatform* TargetPlatform) override;
	ENGINE_API virtual void ClearAllCachedCookedPlatformData() override;
	ENGINE_API virtual void BeginDestroy() override;
>>>>>>> 4af6daef
	//~ End UObject Interface

	/** Removes any child redirectors from the root set and marks them as transient */
	ENGINE_API void RemoveChildRedirectors();

	/** Consigns the GeneratedClass and the SkeletonGeneratedClass to oblivion, and nulls their references */
	ENGINE_API void RemoveGeneratedClasses();

	/** @return the user-friendly name of the blueprint */
	ENGINE_API virtual FString GetFriendlyName() const;

	/** @return true if the blueprint supports event binding for multicast delegates */
	ENGINE_API virtual bool AllowsDynamicBinding() const;

	/** @return true if the blueprint supports event binding for input events */
	ENGINE_API virtual bool SupportsInputEvents() const;

	ENGINE_API bool ChangeOwnerOfTemplates();

	ENGINE_API UInheritableComponentHandler* GetInheritableComponentHandler(bool bCreateIfNecessary);

	/** Collect blueprints that depend on this blueprint. */
	ENGINE_API virtual void GatherDependencies(TSet<TWeakObjectPtr<UBlueprint>>& InDependencies) const;

	/** Checks all nodes in all graphs to see if they should be replaced by other nodes */
	ENGINE_API virtual void ReplaceDeprecatedNodes();

	/** Clears out any editor data regarding a blueprint class, this can be called when you want to unload a blueprint */
	ENGINE_API virtual void ClearEditorReferences();

	/** Returns Valid if this object has data validation rules set up for it and the data for this object is valid. Returns Invalid if it does not pass the rules. Returns NotValidated if no rules are set for this object. */
	ENGINE_API virtual EDataValidationResult IsDataValid(class FDataValidationContext& Context) const override;

	/** 
	 * Fills in a list of differences between this blueprint and another blueprint.
	 * Default blueprints are handled by SBlueprintDiff, this should be overridden for specific blueprint types.
	 *
	 * @param OtherBlueprint	Other blueprint to compare this to, should be the same type
	 * @param Results			List of diff results to fill in with type-specific differences
	 * @return					True if these blueprints were checked for specific differences, false if they are not comparable
	 */
	ENGINE_API virtual bool FindDiffs(const UBlueprint* OtherBlueprint, FDiffResults& Results) const;

	ENGINE_API void ConformNativeComponents();
#endif	//#if WITH_EDITOR

	//~ Begin IBlueprintPropertyGuidProvider interface
<<<<<<< HEAD
	virtual FName FindBlueprintPropertyNameFromGuid(const FGuid& PropertyGuid) const override final;
	virtual FGuid FindBlueprintPropertyGuidFromName(const FName PropertyName) const override final;
=======
	ENGINE_API virtual FName FindBlueprintPropertyNameFromGuid(const FGuid& PropertyGuid) const override final;
	ENGINE_API virtual FGuid FindBlueprintPropertyGuidFromName(const FName PropertyName) const override final;
>>>>>>> 4af6daef
	//~ End IBlueprintPropertyGuidProvider interface

	//~ Begin UObject Interface
#if WITH_EDITORONLY_DATA
	PRAGMA_DISABLE_DEPRECATION_WARNINGS // Suppress compiler warning on override of deprecated function
	UE_DEPRECATED(5.0, "Use version that takes FObjectPreSaveContext instead.")
	ENGINE_API virtual void PreSave(const class ITargetPlatform* TargetPlatform) override;
	ENGINE_API PRAGMA_ENABLE_DEPRECATION_WARNINGS
	virtual void PreSave(FObjectPreSaveContext ObjectSaveContext) override;
<<<<<<< HEAD
	virtual void GetPreloadDependencies(TArray<UObject*>& OutDeps) override;
#endif // WITH_EDITORONLY_DATA
	virtual void Serialize(FArchive& Ar) override;
	virtual FString GetDesc(void) override;
	virtual void TagSubobjects(EObjectFlags NewFlags) override;
	virtual bool NeedsLoadForClient() const override;
	virtual bool NeedsLoadForServer() const override;
	virtual bool NeedsLoadForEditorGame() const override;
=======
	ENGINE_API virtual void GetPreloadDependencies(TArray<UObject*>& OutDeps) override;
#endif // WITH_EDITORONLY_DATA
	ENGINE_API virtual void Serialize(FArchive& Ar) override;
	ENGINE_API virtual FString GetDesc(void) override;
	ENGINE_API virtual void TagSubobjects(EObjectFlags NewFlags) override;
	ENGINE_API virtual bool NeedsLoadForClient() const override;
	ENGINE_API virtual bool NeedsLoadForServer() const override;
	ENGINE_API virtual bool NeedsLoadForEditorGame() const override;
	ENGINE_API virtual bool HasNonEditorOnlyReferences() const override;
>>>>>>> 4af6daef
	//~ End UObject Interface

#if WITH_EDITORONLY_DATA
	/** Get the Blueprint object that generated the supplied class */
	static ENGINE_API UBlueprint* GetBlueprintFromClass(const UClass* InClass);

	/** 
	 * Gets an array of all blueprints used to generate this class and its parents.  0th elements is the BP used to generate InClass
	 *
	 * @param InClass				The class to get the blueprint lineage for
	 * @param OutBlueprintParents	Array with the blueprints used to generate this class and its parents.  0th = this, Nth = least derived BP-based parent
	 * @return						true if there were no status errors in any of the parent blueprints, otherwise false
	 */
<<<<<<< HEAD
	static bool GetBlueprintHierarchyFromClass(const UClass* InClass, TArray<UBlueprint*>& OutBlueprintParents);
=======
	static ENGINE_API bool GetBlueprintHierarchyFromClass(const UClass* InClass, TArray<UBlueprint*>& OutBlueprintParents);
>>>>>>> 4af6daef
#endif

	/**
	 * Gets an array of all BPGCs used to generate this class and its parents.  0th elements is the BPGC used to generate InClass
	 *
	 * @param InClass				The class to get the blueprint lineage for
	 * @param OutBlueprintParents	Array of BPGCs used to generate this class and its parents.  0th = this, Nth = least derived BP-based parent
	 * @return						true if there were no status errors in any of the parent blueprints, otherwise false
	 */
<<<<<<< HEAD
	static bool GetBlueprintHierarchyFromClass(const UClass* InClass, TArray<UBlueprintGeneratedClass*>& OutBlueprintParents);
=======
	static ENGINE_API bool GetBlueprintHierarchyFromClass(const UClass* InClass, TArray<UBlueprintGeneratedClass*>& OutBlueprintParents);
>>>>>>> 4af6daef

private:
	/**
	 * Gets an array of all IBlueprintPropertyGuidProviders for this class and its parents.  0th elements is the IBlueprintPropertyGuidProvider for InClass
	 *
	 * @param InClass				The class to get the blueprint lineage for
	 * @param OutBlueprintParents	Array of IBlueprintPropertyGuidProviders for this class and its parents.  0th = this, Nth = least derived BP-based parent
	 * @return						true if there were no status errors in any of the parent blueprints, otherwise false
	 */
<<<<<<< HEAD
	static bool GetBlueprintHierarchyFromClass(const UClass* InClass, TArray<IBlueprintPropertyGuidProvider*>& OutBlueprintParents);
=======
	static ENGINE_API bool GetBlueprintHierarchyFromClass(const UClass* InClass, TArray<IBlueprintPropertyGuidProvider*>& OutBlueprintParents);
>>>>>>> 4af6daef

public:
#if WITH_EDITOR
	/** returns true if the class hierarchy is error free */
	static ENGINE_API bool IsBlueprintHierarchyErrorFree(const UClass* InClass);
#endif

	template<class TFieldType>
	static FName GetFieldNameFromClassByGuid(const UClass* InClass, const FGuid VarGuid)
	{
		FProperty* AssertPropertyType = (TFieldType*)0;

		TArray<IBlueprintPropertyGuidProvider*> BlueprintPropertyGuidProviders;
		UBlueprint::GetBlueprintHierarchyFromClass(InClass, BlueprintPropertyGuidProviders);

		for (IBlueprintPropertyGuidProvider* BlueprintPropertyGuidProvider : BlueprintPropertyGuidProviders)
		{
			const FName FoundPropertyName = BlueprintPropertyGuidProvider->FindBlueprintPropertyNameFromGuid(VarGuid);
			if (FoundPropertyName != NAME_None)
			{
				return FoundPropertyName;
			}
		}

		return NAME_None;
	}

	template<class TFieldType>
	static bool GetGuidFromClassByFieldName(const UClass* InClass, const FName VarName, FGuid& VarGuid)
	{
		FProperty* AssertPropertyType = (TFieldType*)0;

		TArray<IBlueprintPropertyGuidProvider*> BlueprintPropertyGuidProviders;
		UBlueprint::GetBlueprintHierarchyFromClass(InClass, BlueprintPropertyGuidProviders);

		for (IBlueprintPropertyGuidProvider* BlueprintPropertyGuidProvider : BlueprintPropertyGuidProviders)
		{
			const FGuid FoundPropertyGuid = BlueprintPropertyGuidProvider->FindBlueprintPropertyGuidFromName(VarName);
			if (FoundPropertyGuid.IsValid())
			{
				VarGuid = FoundPropertyGuid;
				return true;
			}
		}

		return false;
	}
	
#if WITH_EDITOR
<<<<<<< HEAD
	static FName GetFunctionNameFromClassByGuid(const UClass* InClass, const FGuid FunctionGuid);
	static bool GetFunctionGuidFromClassByFieldName(const UClass* InClass, const FName FunctionName, FGuid& FunctionGuid);
=======
	static ENGINE_API FName GetFunctionNameFromClassByGuid(const UClass* InClass, const FGuid FunctionGuid);
	static ENGINE_API bool GetFunctionGuidFromClassByFieldName(const UClass* InClass, const FName FunctionName, FGuid& FunctionGuid);
>>>>>>> 4af6daef

	/**
	 * Gets the last edited uber graph.  If no graph was found in the last edited document set, the first
	 * ubergraph is returned.  If there are no ubergraphs nullptr is returned.
	 */
	ENGINE_API UEdGraph* GetLastEditedUberGraph() const;

	/* Notify the blueprint when a graph is renamed to allow for additional fixups. */
	virtual void NotifyGraphRenamed(class UEdGraph* Graph, FName OldName, FName NewName) { }
#endif

#if WITH_EDITOR
<<<<<<< HEAD
	static UClass* GetBlueprintParentClassFromAssetTags(const FAssetData& BlueprintAsset);
=======
	static ENGINE_API UClass* GetBlueprintParentClassFromAssetTags(const FAssetData& BlueprintAsset);
>>>>>>> 4af6daef
#endif

	/** Find a function given its name and optionally an object property name within this Blueprint */
	ENGINE_API ETimelineSigType GetTimelineSignatureForFunctionByName(const FName& FunctionName, const FName& ObjectPropertyName);

	/** Gets the current blueprint system version. Note- incrementing this version will invalidate ALL existing blueprints! */
	static int32 GetCurrentBlueprintSystemVersion()
	{
		return 2;
	}

	/** Get all graphs in this blueprint */
	ENGINE_API void GetAllGraphs(TArray<UEdGraph*>& Graphs) const;

	/**
	* Allow each blueprint type (AnimBlueprint or ControlRigBlueprint) to add specific
	* UBlueprintNodeSpawners pertaining to the sub-class type. Serves as an
	* extensible way for new nodes, and game module nodes to add themselves to
	* context menus.
	*
	* @param  ActionRegistrar	BlueprintActionDataBaseRetistrar 
	*/
	virtual void GetTypeActions(FBlueprintActionDatabaseRegistrar& ActionRegistrar) const {}

	/**
	* Allow each blueprint instance to add specific 
	* UBlueprintNodeSpawners pertaining to the sub-class type. Serves as an
	* extensible way for new nodes, and game module nodes to add themselves to
	* context menus.
	*
	* @param  ActionRegistrar	BlueprintActionDataBaseRetistrar
	*/
	virtual void GetInstanceActions(FBlueprintActionDatabaseRegistrar& ActionRegistrar) const {}

	/**
	 * Returns true if this blueprint should be marked dirty upon a transaction
	 */
	virtual bool ShouldBeMarkedDirtyUponTransaction() const { return true; }

#if WITH_EDITOR
private:

	/** Broadcasts a notification whenever the blueprint has changed. */
	FChangedEvent ChangedEvent;

	/** Broadcasts a notification whenever the blueprint is compiled. */
	FCompiledEvent CompiledEvent;

public:
	/** If this blueprint is currently being compiled, the CurrentMessageLog will be the log currently being used to send logs to. */
	FCompilerResultsLog* CurrentMessageLog;

	/** Message log for storing upgrade notes that were generated within the Blueprint, will be displayed to the compiler results each compiler and will remain until saving */
	TSharedPtr<FCompilerResultsLog> UpgradeNotesLog;

	/** Message log for storing pre-compile errors/notes/warnings that will only last until the next Blueprint compile */
	TSharedPtr<FCompilerResultsLog> PreCompileLog;

	/** 
	 * Sends a message to the CurrentMessageLog, if there is one available.  Otherwise, defaults to logging to the normal channels.
	 * Should use this for node and blueprint actions that happen during compilation!
	 */
	template<typename... ArgTypes>
	void Message_Note(const FString& MessageToLog, ArgTypes... Args)
	{
		if (CurrentMessageLog)
		{
			CurrentMessageLog->Note(*MessageToLog, Forward<ArgTypes>(Args)...);
		}
		else
		{
			UE_LOG(LogBlueprint, Log, TEXT("[%s] %s"), *GetName(), *MessageToLog);
		}
	}

	template<typename... ArgTypes>
	void Message_Warn(const FString& MessageToLog, ArgTypes... Args)
	{
		if (CurrentMessageLog)
		{
			CurrentMessageLog->Warning(*MessageToLog, Forward<ArgTypes>(Args)...);
		}
		else
		{
			UE_LOG(LogBlueprint, Warning, TEXT("[%s] %s"), *GetName(), *MessageToLog);
		}
	}

	template<typename... ArgTypes>
	void Message_Error(const FString& MessageToLog, ArgTypes... Args)
	{
		if (CurrentMessageLog)
		{
			CurrentMessageLog->Error(*MessageToLog, Forward<ArgTypes>(Args)...);
		}
		else
		{
			UE_LOG(LogBlueprint, Error, TEXT("[%s] %s"), *GetName(), *MessageToLog);
		}
	}
#endif
	
#if WITH_EDITORONLY_DATA
protected:
	/** 
	 * Blueprint can choose to load specific modules for compilation. Children are expected to call base implementation.
	 */
	ENGINE_API virtual void LoadModulesRequiredForCompilation();
#endif

#if WITH_EDITOR

public:
	/**
	 * Returns true if this blueprint supports global variables
	 */
	virtual bool SupportsGlobalVariables() const { return true; }

	/**
	 * Returns true if this blueprint supports global variables
	 */
	virtual bool SupportsLocalVariables() const { return true; }

	/**
	 * Returns true if this blueprint supports functions
	 */
	virtual bool SupportsFunctions() const { return true; }

	/**
	 * Returns true if this blueprints allows the given function to be overridden
	 */
	virtual bool AllowFunctionOverride(const UFunction* const InFunction) const { return true; }
		
	/**
	 * Returns true if this blueprint supports macros
	 */
	virtual bool SupportsMacros() const { return true; }

	/**
	 * Returns true if this blueprint supports delegates
	 */
	virtual bool SupportsDelegates() const { return true; }

	/**
	 * Returns true if this blueprint supports event graphs
	 */
	virtual bool SupportsEventGraphs() const { return true; }

	/**
	 * Returns true if this blueprint supports animation layers
	 */
	virtual bool SupportsAnimLayers() const { return false; }

	/**
	 * Copies a given graph into a text buffer. Returns true if successful.
	 */
	virtual bool ExportGraphToText(UEdGraph* InEdGraph, FString& OutText) { return false; }

	/**
	 * Returns true if the blueprint can import a given InClipboardText.
	 * If this return false the default BP functionality will be used.
	 */
	virtual bool CanImportGraphFromText(const FString& InClipboardText) { return false; }

	/**
	 * Returns a new ed graph if the blueprint's specialization imported a graph based on 
	 * a clipboard text content an nullptr if that's not successful.
	 */
	virtual bool TryImportGraphFromText(const FString& InClipboardText, UEdGraph** OutGraphPtr = nullptr) { return false; }

#endif
};


template<>
inline FName UBlueprint::GetFieldNameFromClassByGuid<UFunction>(const UClass* InClass, const FGuid FunctionGuid)
{
#if WITH_EDITOR
	return GetFunctionNameFromClassByGuid(InClass, FunctionGuid);
#else	// WITH_EDITOR
	return NAME_None;
#endif	// WITH_EDITOR
}

template<>
inline bool UBlueprint::GetGuidFromClassByFieldName<UFunction>(const UClass* InClass, const FName FunctionName, FGuid& FunctionGuid)
{
#if WITH_EDITOR
	return GetFunctionGuidFromClassByFieldName(InClass, FunctionName, FunctionGuid);
#else	// WITH_EDITOR
	return false;
#endif	// WITH_EDITOR
}<|MERGE_RESOLUTION|>--- conflicted
+++ resolved
@@ -458,13 +458,8 @@
  * and script level events; giving designers and gameplay programmers the tools to quickly create and iterate gameplay from
  * within Unreal Editor without ever needing to write a line of code.
  */
-<<<<<<< HEAD
-UCLASS(config=Engine)
-class ENGINE_API UBlueprint : public UBlueprintCore, public IBlueprintPropertyGuidProvider
-=======
 UCLASS(config=Engine, MinimalAPI)
 class UBlueprint : public UBlueprintCore, public IBlueprintPropertyGuidProvider
->>>>>>> 4af6daef
 {
 	GENERATED_UCLASS_BODY()
 
@@ -557,11 +552,7 @@
 	UPROPERTY(EditAnywhere, Category=ClassOptions, AdvancedDisplay, meta=(DisplayName="Should Cook Property Guids?"))
 	EShouldCookBlueprintPropertyGuids ShouldCookPropertyGuidsValue = EShouldCookBlueprintPropertyGuids::Inherit;
 
-<<<<<<< HEAD
-	bool ShouldCookPropertyGuids() const;
-=======
 	ENGINE_API bool ShouldCookPropertyGuids() const;
->>>>>>> 4af6daef
 
 public:
 	/** When exclusive nativization is enabled, then this asset will be nativized. All super classes must be also nativized. */
@@ -734,15 +725,6 @@
 	void BroadcastCompiled() { CompiledEvent.Broadcast(this); }
 
 	/** Gives const access to extensions. */
-<<<<<<< HEAD
-	TArrayView<const TObjectPtr<UBlueprintExtension>> GetExtensions() const;
-
-	/** Adds given extension, broadcasting on add. */
-	int32 AddExtension(const TObjectPtr<UBlueprintExtension>& InExtension);
-
-	/** Removes given extension, broadcasting on remove. */
-	int32 RemoveExtension(const TObjectPtr<UBlueprintExtension>& InExtension);
-=======
 	ENGINE_API TArrayView<const TObjectPtr<UBlueprintExtension>> GetExtensions() const;
 
 	/** Adds given extension, broadcasting on add. */
@@ -750,7 +732,6 @@
 
 	/** Removes given extension, broadcasting on remove. */
 	ENGINE_API int32 RemoveExtension(const TObjectPtr<UBlueprintExtension>& InExtension);
->>>>>>> 4af6daef
 
 PRAGMA_DISABLE_DEPRECATION_WARNINGS
 	/** Removes all extensions matching the predicate, broadcasting on remove if one exists. */
@@ -958,11 +939,7 @@
 	 * There are also editor preferences and project settings that can be used to opt-in other classes even
 	 * when this returns false
 	 */
-<<<<<<< HEAD
-	virtual bool CanAlwaysRecompileWhilePlayingInEditor() const;
-=======
 	ENGINE_API virtual bool CanAlwaysRecompileWhilePlayingInEditor() const;
->>>>>>> 4af6daef
 
 	UE_DEPRECATED(5.0, "CanRecompileWhilePlayingInEditor was renamed to CanAlwaysRecompileWhilePlayingInEditor to better explain usage.")
 	bool CanRecompileWhilePlayingInEditor() const
@@ -1007,27 +984,6 @@
 	ENGINE_API virtual bool RenameGeneratedClasses(const TCHAR* NewName = nullptr, UObject* NewOuter = nullptr, ERenameFlags Flags = REN_None);
 
 	//~ Begin UObject Interface (WITH_EDITOR)
-<<<<<<< HEAD
-	virtual void PostDuplicate(bool bDuplicateForPIE) override;
-	virtual bool Rename(const TCHAR* NewName = nullptr, UObject* NewOuter = nullptr, ERenameFlags Flags = REN_None) override;
-	virtual UClass* RegenerateClass(UClass* ClassToRegenerate, UObject* PreviousCDO) override;
-	virtual void PostLoad() override;
-#if WITH_EDITORONLY_DATA
-	static void DeclareConstructClasses(TArray<FTopLevelAssetPath>& OutConstructClasses, const UClass* SpecificSubclass);
-#endif
-	virtual bool Modify(bool bAlwaysMarkDirty = true) override;
-	virtual void GetAssetRegistryTags(TArray<FAssetRegistryTag>& OutTags) const override;
-#if WITH_EDITOR
-	virtual void GetExtendedAssetRegistryTagsForSave(const ITargetPlatform* TargetPlatform, TArray<FAssetRegistryTag>& OutTags) const override;
-#endif
-	virtual void PostLoadAssetRegistryTags(const FAssetData& InAssetData, TArray<FAssetRegistryTag>& OutTagsAndValuesToUpdate) const;
-	static void PostLoadBlueprintAssetRegistryTags(const FAssetData& InAssetData, TArray<FAssetRegistryTag>& OutTagsAndValuesToUpdate);
-	virtual FPrimaryAssetId GetPrimaryAssetId() const override;
-	virtual void BeginCacheForCookedPlatformData(const ITargetPlatform *TargetPlatform) override;
-	virtual bool IsCachedCookedPlatformDataLoaded(const ITargetPlatform* TargetPlatform) override;
-	virtual void ClearAllCachedCookedPlatformData() override;
-	virtual void BeginDestroy() override;
-=======
 	ENGINE_API virtual void PostDuplicate(bool bDuplicateForPIE) override;
 	ENGINE_API virtual bool Rename(const TCHAR* NewName = nullptr, UObject* NewOuter = nullptr, ERenameFlags Flags = REN_None) override;
 	ENGINE_API virtual UClass* RegenerateClass(UClass* ClassToRegenerate, UObject* PreviousCDO) override;
@@ -1047,7 +1003,6 @@
 	ENGINE_API virtual bool IsCachedCookedPlatformDataLoaded(const ITargetPlatform* TargetPlatform) override;
 	ENGINE_API virtual void ClearAllCachedCookedPlatformData() override;
 	ENGINE_API virtual void BeginDestroy() override;
->>>>>>> 4af6daef
 	//~ End UObject Interface
 
 	/** Removes any child redirectors from the root set and marks them as transient */
@@ -1095,13 +1050,8 @@
 #endif	//#if WITH_EDITOR
 
 	//~ Begin IBlueprintPropertyGuidProvider interface
-<<<<<<< HEAD
-	virtual FName FindBlueprintPropertyNameFromGuid(const FGuid& PropertyGuid) const override final;
-	virtual FGuid FindBlueprintPropertyGuidFromName(const FName PropertyName) const override final;
-=======
 	ENGINE_API virtual FName FindBlueprintPropertyNameFromGuid(const FGuid& PropertyGuid) const override final;
 	ENGINE_API virtual FGuid FindBlueprintPropertyGuidFromName(const FName PropertyName) const override final;
->>>>>>> 4af6daef
 	//~ End IBlueprintPropertyGuidProvider interface
 
 	//~ Begin UObject Interface
@@ -1111,16 +1061,6 @@
 	ENGINE_API virtual void PreSave(const class ITargetPlatform* TargetPlatform) override;
 	ENGINE_API PRAGMA_ENABLE_DEPRECATION_WARNINGS
 	virtual void PreSave(FObjectPreSaveContext ObjectSaveContext) override;
-<<<<<<< HEAD
-	virtual void GetPreloadDependencies(TArray<UObject*>& OutDeps) override;
-#endif // WITH_EDITORONLY_DATA
-	virtual void Serialize(FArchive& Ar) override;
-	virtual FString GetDesc(void) override;
-	virtual void TagSubobjects(EObjectFlags NewFlags) override;
-	virtual bool NeedsLoadForClient() const override;
-	virtual bool NeedsLoadForServer() const override;
-	virtual bool NeedsLoadForEditorGame() const override;
-=======
 	ENGINE_API virtual void GetPreloadDependencies(TArray<UObject*>& OutDeps) override;
 #endif // WITH_EDITORONLY_DATA
 	ENGINE_API virtual void Serialize(FArchive& Ar) override;
@@ -1130,7 +1070,6 @@
 	ENGINE_API virtual bool NeedsLoadForServer() const override;
 	ENGINE_API virtual bool NeedsLoadForEditorGame() const override;
 	ENGINE_API virtual bool HasNonEditorOnlyReferences() const override;
->>>>>>> 4af6daef
 	//~ End UObject Interface
 
 #if WITH_EDITORONLY_DATA
@@ -1144,11 +1083,7 @@
 	 * @param OutBlueprintParents	Array with the blueprints used to generate this class and its parents.  0th = this, Nth = least derived BP-based parent
 	 * @return						true if there were no status errors in any of the parent blueprints, otherwise false
 	 */
-<<<<<<< HEAD
-	static bool GetBlueprintHierarchyFromClass(const UClass* InClass, TArray<UBlueprint*>& OutBlueprintParents);
-=======
 	static ENGINE_API bool GetBlueprintHierarchyFromClass(const UClass* InClass, TArray<UBlueprint*>& OutBlueprintParents);
->>>>>>> 4af6daef
 #endif
 
 	/**
@@ -1158,11 +1093,7 @@
 	 * @param OutBlueprintParents	Array of BPGCs used to generate this class and its parents.  0th = this, Nth = least derived BP-based parent
 	 * @return						true if there were no status errors in any of the parent blueprints, otherwise false
 	 */
-<<<<<<< HEAD
-	static bool GetBlueprintHierarchyFromClass(const UClass* InClass, TArray<UBlueprintGeneratedClass*>& OutBlueprintParents);
-=======
 	static ENGINE_API bool GetBlueprintHierarchyFromClass(const UClass* InClass, TArray<UBlueprintGeneratedClass*>& OutBlueprintParents);
->>>>>>> 4af6daef
 
 private:
 	/**
@@ -1172,11 +1103,7 @@
 	 * @param OutBlueprintParents	Array of IBlueprintPropertyGuidProviders for this class and its parents.  0th = this, Nth = least derived BP-based parent
 	 * @return						true if there were no status errors in any of the parent blueprints, otherwise false
 	 */
-<<<<<<< HEAD
-	static bool GetBlueprintHierarchyFromClass(const UClass* InClass, TArray<IBlueprintPropertyGuidProvider*>& OutBlueprintParents);
-=======
 	static ENGINE_API bool GetBlueprintHierarchyFromClass(const UClass* InClass, TArray<IBlueprintPropertyGuidProvider*>& OutBlueprintParents);
->>>>>>> 4af6daef
 
 public:
 #if WITH_EDITOR
@@ -1226,13 +1153,8 @@
 	}
 	
 #if WITH_EDITOR
-<<<<<<< HEAD
-	static FName GetFunctionNameFromClassByGuid(const UClass* InClass, const FGuid FunctionGuid);
-	static bool GetFunctionGuidFromClassByFieldName(const UClass* InClass, const FName FunctionName, FGuid& FunctionGuid);
-=======
 	static ENGINE_API FName GetFunctionNameFromClassByGuid(const UClass* InClass, const FGuid FunctionGuid);
 	static ENGINE_API bool GetFunctionGuidFromClassByFieldName(const UClass* InClass, const FName FunctionName, FGuid& FunctionGuid);
->>>>>>> 4af6daef
 
 	/**
 	 * Gets the last edited uber graph.  If no graph was found in the last edited document set, the first
@@ -1245,11 +1167,7 @@
 #endif
 
 #if WITH_EDITOR
-<<<<<<< HEAD
-	static UClass* GetBlueprintParentClassFromAssetTags(const FAssetData& BlueprintAsset);
-=======
 	static ENGINE_API UClass* GetBlueprintParentClassFromAssetTags(const FAssetData& BlueprintAsset);
->>>>>>> 4af6daef
 #endif
 
 	/** Find a function given its name and optionally an object property name within this Blueprint */
