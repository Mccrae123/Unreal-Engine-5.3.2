--- conflicted
+++ resolved
@@ -206,11 +206,7 @@
 	 * @return	True to consume the character, false to pass it on.
 	 */
 	UE_DEPRECATED(5.1, "This version of InputChar_Typing is deprecated. Please use the version that takes a DeviceId instead.")
-<<<<<<< HEAD
-	virtual bool InputChar_Typing( int32 ControllerId, const FString& Unicode );
-=======
 	ENGINE_API virtual bool InputChar_Typing( int32 ControllerId, const FString& Unicode );
->>>>>>> 4af6daef
 
 	/**
 	 * Process a character input event (typing) routed through unrealscript from another object. This method is assigned as the value for the
@@ -221,11 +217,7 @@
 	 *
 	 * @return	True to consume the character, false to pass it on.
 	 */
-<<<<<<< HEAD
-	virtual bool InputChar_Typing(FInputDeviceId DeviceId, const FString& Unicode);
-=======
 	ENGINE_API virtual bool InputChar_Typing(FInputDeviceId DeviceId, const FString& Unicode);
->>>>>>> 4af6daef
 	
 	/**
 	 * perform rendering of the console on the canvas
@@ -242,20 +234,12 @@
 	 * This state is used when the console is open.
 	 */
 	UE_DEPRECATED(5.1, "This version of InputChar_Open has been deprecated. Please use the version that takes a DeviceId instead.")
-<<<<<<< HEAD
-	virtual bool InputChar_Open( int32 ControllerId, const FString& Unicode );
-=======
 	ENGINE_API virtual bool InputChar_Open( int32 ControllerId, const FString& Unicode );
->>>>>>> 4af6daef
 
 	/**
 	 * This state is used when the console is open.
 	 */
-<<<<<<< HEAD
-	virtual bool InputChar_Open( FInputDeviceId DeviceId, const FString& Unicode );
-=======
 	ENGINE_API virtual bool InputChar_Open( FInputDeviceId DeviceId, const FString& Unicode );
->>>>>>> 4af6daef
 	
 	/**
 	 * Process an input key event routed through unrealscript from another object. This method is assigned as the value for the
@@ -269,11 +253,7 @@
 	 * @return	true to consume the key event, false to pass it on.
 	 */
 	UE_DEPRECATED(5.1, "This version of InputKey_Open has been deprecated. Please use the version that takes a DeviceId instead.")
-<<<<<<< HEAD
-	virtual bool InputKey_Open( int32 ControllerId, FKey Key, EInputEvent Event, float AmountDepressed = 1.f, bool bGamepad = false );
-=======
 	ENGINE_API virtual bool InputKey_Open( int32 ControllerId, FKey Key, EInputEvent Event, float AmountDepressed = 1.f, bool bGamepad = false );
->>>>>>> 4af6daef
 
 	/**
 	 * Process an input key event routed through unrealscript from another object. This method is assigned as the value for the
@@ -286,11 +266,7 @@
 	 *
 	 * @return	true to consume the key event, false to pass it on.
 	 */
-<<<<<<< HEAD
-	virtual bool InputKey_Open(FInputDeviceId DeviceId, FKey Key, EInputEvent Event, float AmountDepressed = 1.f, bool bGamepad = false);
-=======
 	ENGINE_API virtual bool InputKey_Open(FInputDeviceId DeviceId, FKey Key, EInputEvent Event, float AmountDepressed = 1.f, bool bGamepad = false);
->>>>>>> 4af6daef
 	
 	/** 
 	 * perform rendering of the console on the canvas
@@ -304,21 +280,12 @@
 	ENGINE_API virtual void EndState_Open(FName NextStateName);
 
 	UE_DEPRECATED(5.1, "This version of InputChar has been deprecated. Please use the version that takes an FInputDeviceId instead")
-<<<<<<< HEAD
-	virtual bool InputChar(int32 ControllerId, const FString& Unicode);
-	virtual bool InputChar(FInputDeviceId DeviceId, const FString& Unicode);
-	
-	UE_DEPRECATED(5.1, "This version of InputKey has been deprecated. Please use the version that takes an FInputDeviceId instead")
-	virtual bool InputKey(int32 ControllerId, FKey Key, EInputEvent Event, float AmountDepressed=1.f, bool bGamepad=false);
-	virtual bool InputKey(FInputDeviceId DeviceId, FKey Key, EInputEvent Event, float AmountDepressed=1.f, bool bGamepad=false);
-=======
 	ENGINE_API virtual bool InputChar(int32 ControllerId, const FString& Unicode);
 	ENGINE_API virtual bool InputChar(FInputDeviceId DeviceId, const FString& Unicode);
 	
 	UE_DEPRECATED(5.1, "This version of InputKey has been deprecated. Please use the version that takes an FInputDeviceId instead")
 	ENGINE_API virtual bool InputKey(int32 ControllerId, FKey Key, EInputEvent Event, float AmountDepressed=1.f, bool bGamepad=false);
 	ENGINE_API virtual bool InputKey(FInputDeviceId DeviceId, FKey Key, EInputEvent Event, float AmountDepressed=1.f, bool bGamepad=false);
->>>>>>> 4af6daef
 
 	UE_DEPRECATED(5.1, "This version of InputAxis has been deprecated. Please use the version that takes an FInputDeviceId instead")
 	virtual bool InputAxis(int32 ControllerId, FKey Key, float Delta, float DeltaTime, int32 NumSamples=1, bool bGamepad=false) { return false; };
@@ -348,11 +315,7 @@
 
 private:
 
-<<<<<<< HEAD
-	bool InputKey_InputLine(FInputDeviceId DeviceId, FKey Key, EInputEvent Event, float AmountDepressed = 1.f, bool bGamepad = false);
-=======
 	ENGINE_API bool InputKey_InputLine(FInputDeviceId DeviceId, FKey Key, EInputEvent Event, float AmountDepressed = 1.f, bool bGamepad = false);
->>>>>>> 4af6daef
 
 	// interface FOutputDevice
 	ENGINE_API virtual void Serialize( const TCHAR* V, ELogVerbosity::Type Verbosity, const class FName& Category ) override;
