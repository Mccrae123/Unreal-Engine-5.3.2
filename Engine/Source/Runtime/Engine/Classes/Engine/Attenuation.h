--- conflicted
+++ resolved
@@ -98,20 +98,7 @@
 	UPROPERTY(EditAnywhere, BlueprintReadWrite, Category= AttenuationDistance)
 	FRuntimeFloatCurve CustomAttenuationCurve;
 
-<<<<<<< HEAD
-	FBaseAttenuationSettings()
-		: DistanceAlgorithm(EAttenuationDistanceModel::Linear)
-		, AttenuationShape(EAttenuationShape::Sphere)
-		, dBAttenuationAtMax(-60.f)
-		, FalloffMode(ENaturalSoundFalloffMode::Continues)
-		, AttenuationShapeExtents(400.f, 0.f, 0.f)
-		, ConeOffset(0.f)
-		, FalloffDistance(3600.f)
-	{
-	}
-=======
 	FBaseAttenuationSettings();
->>>>>>> cf4d342e
 
 	struct AttenuationShapeDetails
 	{
