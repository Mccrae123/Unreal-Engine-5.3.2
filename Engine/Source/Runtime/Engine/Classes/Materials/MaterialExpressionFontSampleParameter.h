--- conflicted
+++ resolved
@@ -53,10 +53,7 @@
 		OutMeta.ExpressionGuid = ExpressionGUID;
 		OutMeta.Group = Group;
 		OutMeta.SortPriority = SortPriority;
-<<<<<<< HEAD
-=======
 		OutMeta.AssetPath = GetAssetPathName();
->>>>>>> d731a049
 		return true;
 	}
 	virtual bool SetParameterValue(const FName& Name, const FMaterialParameterMetadata& Meta, EMaterialExpressionSetParameterValueFlags Flags) override
