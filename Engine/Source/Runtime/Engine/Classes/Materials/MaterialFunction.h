--- conflicted
+++ resolved
@@ -51,13 +51,10 @@
 	UPROPERTY(EditAnywhere, Category=MaterialFunction, AssetRegistrySearchable)
 	FString Description;
 
-<<<<<<< HEAD
-=======
 	/** Name of the function to be displayed on the node within the material editor instead of the asset name. */
 	UPROPERTY(EditAnywhere, Category=MaterialFunction, AssetRegistrySearchable)
 	FString UserExposedCaption;
 
->>>>>>> 4af6daef
 	/** Whether to list this function in the material function library, which is a window in the material editor that lists categorized functions. */
 	UPROPERTY(EditAnywhere, Category=MaterialFunction, AssetRegistrySearchable)
 	uint8 bExposeToLibrary:1;
