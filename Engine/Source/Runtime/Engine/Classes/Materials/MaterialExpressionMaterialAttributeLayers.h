// Copyright Epic Games, Inc. All Rights Reserved.

#pragma once

#include "CoreMinimal.h"
#include "UObject/ObjectMacros.h"
#include "MaterialExpressionIO.h"
#include "Materials/MaterialExpression.h"
#include "Materials/MaterialLayersFunctions.h"
#include "MaterialExpressionMaterialAttributeLayers.generated.h"

class FMaterialCompiler;
class UMaterialFunctionInterface;
class UMaterialExpressionMaterialFunctionCall;
struct FMaterialParameterInfo;

UCLASS(hidecategories=Object, MinimalAPI)
class UMaterialExpressionMaterialAttributeLayers : public UMaterialExpression
{
	GENERATED_UCLASS_BODY()

	UPROPERTY()
	FMaterialAttributesInput Input;

	UPROPERTY(EditAnywhere, Category=Layers)
	FMaterialLayersFunctions DefaultLayers;

	const TArray<UMaterialFunctionInterface*>& GetLayers() const
	{
		return ParamLayers ? ParamLayers->Layers : DefaultLayers.Layers;
	}

	const TArray<UMaterialFunctionInterface*>& GetBlends() const
	{
		return ParamLayers ? ParamLayers->Blends : DefaultLayers.Blends;
	}

#if WITH_EDITOR
	const TArray<FText>& GetLayerNames() const
	{
		return ParamLayers ? ParamLayers->LayerNames : DefaultLayers.LayerNames;
	}

	const TArray<bool>& GetShouldFilterLayers() const
	{
		return ParamLayers ? ParamLayers->RestrictToLayerRelatives : DefaultLayers.RestrictToLayerRelatives;
	}

	const TArray<bool>& GetShouldFilterBlends() const
	{
		return ParamLayers ? ParamLayers->RestrictToBlendRelatives : DefaultLayers.RestrictToBlendRelatives;
	}

	const TArray<FGuid>& GetLayerGuids() const
	{
		return ParamLayers ? ParamLayers->LayerGuids : DefaultLayers.LayerGuids;
	}
<<<<<<< HEAD
#endif // WITH_EDITOR
=======
>>>>>>> 6bbb88c8

	const TArray<bool>& GetLayerStates() const
	{
		return ParamLayers ? ParamLayers->LayerStates : DefaultLayers.LayerStates;
	}
#endif // WITH_EDITOR

	UPROPERTY(Transient)
	TArray<TObjectPtr<UMaterialExpressionMaterialFunctionCall>> LayerCallers;

	UPROPERTY(Transient)
	int32 NumActiveLayerCallers;

	UPROPERTY(Transient)
	TArray<TObjectPtr<UMaterialExpressionMaterialFunctionCall>> BlendCallers;

	UPROPERTY(Transient)
	int32 NumActiveBlendCallers;

	UPROPERTY(Transient)
	bool bIsLayerGraphBuilt;

	//~ Begin UObject Interface
	virtual void PostLoad() override;
#if WITH_EDITOR
	virtual void PostEditChangeProperty(FPropertyChangedEvent& PropertyChangedEvent) override;
#endif
	//~ Begin UObject Interface

#if WITH_EDITOR
	ENGINE_API void RebuildLayerGraph(bool bReportErrors);
	ENGINE_API void OverrideLayerGraph(const FMaterialLayersFunctions* OverrideLayers);
#endif // WITH_EDITOR

#if WITH_EDITOR
	bool ValidateLayerConfiguration(FMaterialCompiler* Compiler, bool bReportErrors);
#endif // WITH_EDITOR

#if WITH_EDITORONLY_DATA
	bool IterateDependentFunctions(TFunctionRef<bool(UMaterialFunctionInterface*)> Predicate) const;
	void GetDependentFunctions(TArray<UMaterialFunctionInterface*>& DependentFunctions) const;
#endif

	UMaterialFunctionInterface* GetParameterAssociatedFunction(const FHashedMaterialParameterInfo& ParameterInfo) const;

	//~ Begin UMaterialExpression Interface
#if WITH_EDITOR
	virtual int32 Compile(FMaterialCompiler* Compiler, int32 OutputIndex) override;
	virtual void GetCaption(TArray<FString>& OutCaptions) const override;
	virtual void GetExpressionToolTip(TArray<FString>& OutToolTip) override;
	virtual const TArray<FExpressionInput*> GetInputs()override;
	virtual FExpressionInput* GetInput(int32 InputIndex)override;
	virtual FName GetInputName(int32 InputIndex) const override;
	virtual bool IsInputConnectionRequired(int32 InputIndex) const override {return false;}
	virtual uint32 GetInputType(int32 InputIndex) override;
	virtual bool IsResultMaterialAttributes(int32 OutputIndex) override {return true;}
#endif
	//~ End UMaterialExpression Interface

private:
	/** Internal pointer to parameter-driven layer graph */
	const FMaterialLayersFunctions* ParamLayers;
};<|MERGE_RESOLUTION|>--- conflicted
+++ resolved
@@ -55,10 +55,6 @@
 	{
 		return ParamLayers ? ParamLayers->LayerGuids : DefaultLayers.LayerGuids;
 	}
-<<<<<<< HEAD
-#endif // WITH_EDITOR
-=======
->>>>>>> 6bbb88c8
 
 	const TArray<bool>& GetLayerStates() const
 	{
