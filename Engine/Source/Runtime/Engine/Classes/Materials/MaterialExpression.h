--- conflicted
+++ resolved
@@ -32,7 +32,7 @@
 }
 }
 
-//@warning: FExpressionInput is mirrored in MaterialExpressionIO.h and manually "subclassed" in Material.h (FMaterialInput)
+//@warning: FExpressionInput is mirrored in MaterialShared.h and manually "subclassed" in Material.h (FMaterialInput)
 #if !CPP      //noexport struct
 USTRUCT(noexport)
 struct FExpressionInput
@@ -55,10 +55,7 @@
 	FName InputName;
 
 #if WITH_EDITORONLY_DATA
-<<<<<<< HEAD
-=======
-
->>>>>>> 6bbb88c8
+
 	UPROPERTY()
 	int32 Mask;
 
@@ -543,12 +540,6 @@
 	 */
 	virtual void PostCopyNode(const TArray<UMaterialExpression*>& CopiedExpressions) {}
 
-	/**
-	 * Called after a node copy, once the Material and Function properties are set correctly and that all new expressions are added to Material->Expressions
-	 * @param	CopiedExpressions	The expressions copied in this copy
-	 */
-	virtual void PostCopyNode(const TArray<UMaterialExpression*>& CopiedExpressions) {}
-
 	virtual bool HasConnectedOutputs() const;
 
 	/** Checks whether any inputs to this expression create a loop */
