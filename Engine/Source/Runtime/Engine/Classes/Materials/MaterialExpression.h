// Copyright 1998-2018 Epic Games, Inc. All Rights Reserved.

#pragma once

#include "CoreMinimal.h"
#include "UObject/ObjectMacros.h"
#include "UObject/Object.h"
#include "Misc/Guid.h"
#include "MaterialShared.h"
#include "MaterialExpressionIO.h"

#include "MaterialExpression.generated.h"

class UEdGraphNode;
class UMaterial;
class UTexture;
struct FPropertyChangedEvent;

//@warning: FExpressionInput is mirrored in MaterialShared.h and manually "subclassed" in Material.h (FMaterialInput)
#if !CPP      //noexport struct
USTRUCT(noexport)
struct FExpressionInput
{
#if WITH_EDITORONLY_DATA
	/** UMaterial expression that this input is connected to, or NULL if not connected. */
	UPROPERTY()
	class UMaterialExpression* Expression;
#endif

	/** Index into Expression's outputs array that this input is connected to. */
	UPROPERTY()
	int32 OutputIndex;

	/** 
	 * optional FName of the input.  
	 * Note that this is the only member which is not derived from the output currently connected. 
	 */
	UPROPERTY()
	FName InputName;

	UPROPERTY()
	int32 Mask;

	UPROPERTY()
	int32 MaskR;

	UPROPERTY()
	int32 MaskG;

	UPROPERTY()
	int32 MaskB;

	UPROPERTY()
	int32 MaskA;

	/** Material expression name that this input is connected to, or None if not connected. Used only in cooked builds */
	UPROPERTY()
	FName ExpressionName;
};

USTRUCT(noexport)
struct FMaterialAttributesInput : public FExpressionInput
{
	UPROPERTY(transient)
	int32 PropertyConnectedBitmask;
};

#endif

#if !CPP      //noexport struct
/** Struct that represents an expression's output. */
USTRUCT(noexport)
struct FExpressionOutput
{
	UPROPERTY()
	FName OutputName;

	UPROPERTY()
	int32 Mask;

	UPROPERTY()
	int32 MaskR;

	UPROPERTY()
	int32 MaskG;

	UPROPERTY()
	int32 MaskB;

	UPROPERTY()
	int32 MaskA;

};
#endif

UCLASS(abstract, BlueprintType, hidecategories=Object)
class ENGINE_API UMaterialExpression : public UObject
{
	GENERATED_UCLASS_BODY()

#if WITH_EDITORONLY_DATA
	UPROPERTY()
	int32 MaterialExpressionEditorX;

	UPROPERTY()
	int32 MaterialExpressionEditorY;

	/** Expression's Graph representation */
	UPROPERTY(transient)
	UEdGraphNode*	GraphNode;

	/** Text of last error for this expression */
	FString LastErrorText;

	/** GUID to uniquely identify this node, to help the tutorials out */
	UPROPERTY()
	FGuid MaterialExpressionGuid;

#endif // WITH_EDITORONLY_DATA
	/** 
	 * The material that this expression is currently being compiled in.  
	 * This is not necessarily the object which owns this expression, for example a preview material compiling a material function's expressions.
	 */
	UPROPERTY()
	class UMaterial* Material;

	/** 
	 * The material function that this expression is being used with, if any.
	 * This will be NULL if the expression belongs to a function that is currently being edited, 
	 */
	UPROPERTY()
	class UMaterialFunction* Function;

#if WITH_EDITORONLY_DATA
	/** A description that level designers can add (shows in the material editor UI). */
	UPROPERTY(EditAnywhere, Category=MaterialExpression, meta=(MultiLine=true))
	FString Desc;

	/** Set to true by RecursiveUpdateRealtimePreview() if the expression's preview needs to be updated in realtime in the material editor. */
	UPROPERTY()
	uint32 bRealtimePreview:1;

	/** If true, we should update the preview next render. This is set when changing bRealtimePreview. */
	UPROPERTY(transient)
	uint32 bNeedToUpdatePreview:1;
#endif // WITH_EDITORONLY_DATA

	/** Indicates that this is a 'parameter' type of expression and should always be loaded (ie not cooked away) because we might want the default parameter. */
	UPROPERTY()
	uint32 bIsParameterExpression:1;

#if WITH_EDITORONLY_DATA
	/** If true, the comment bubble will be visible in the graph editor */
	UPROPERTY()
	uint32 bCommentBubbleVisible:1;

	/** If true, use the output name as the label for the pin */
	UPROPERTY()
	uint32 bShowOutputNameOnPin:1;

	/** If true, changes the pin color to match the output mask */
	UPROPERTY()
	uint32 bShowMaskColorsOnPin:1;

	/** If true, do not render the preview window for the expression */
	UPROPERTY()
	uint32 bHidePreviewWindow:1;

	/** If true, show a collapsed version of the node */
	UPROPERTY()
	uint32 bCollapsed:1;

	/** Whether the node represents an input to the shader or not.  Used to color the node's background. */
	UPROPERTY()
	uint32 bShaderInputData:1;

	/** Whether to draw the expression's inputs. */
	UPROPERTY()
	uint32 bShowInputs:1;

	/** Whether to draw the expression's outputs. */
	UPROPERTY()
	uint32 bShowOutputs:1;

	/** Localized categories to sort this expression into... */
	UPROPERTY()
	TArray<FText> MenuCategories;

	/** The expression's outputs, which are set in default properties by derived classes. */
	UPROPERTY()
	TArray<FExpressionOutput> Outputs;
#endif // WITH_EDITORONLY_DATA

	//~ Begin UObject Interface.
	virtual void PostInitProperties() override;
	virtual void PostLoad() override;
	virtual void PostDuplicate(bool bDuplicateForPIE) override;
#if WITH_EDITOR
	virtual void PostEditChangeProperty(FPropertyChangedEvent& PropertyChangedEvent) override;
	virtual void PostEditImport() override;
	virtual bool CanEditChange( const UProperty* InProperty ) const override;
	
	virtual bool Modify( bool bAlwaysMarkDirty=true ) override;
#endif // WITH_EDITOR
	virtual void Serialize( FArchive& Ar ) override;
	virtual bool NeedsLoadForClient() const override;
	virtual bool NeedsLoadForEditorGame() const override
	{
		return true;
	}
	//~ End UObject Interface.

#if WITH_EDITOR
	/**
	 * Create the new shader code chunk needed for the Abs expression
	 *
	 * @param	Compiler - UMaterial compiler that knows how to handle this expression.
	 * @return	Index to the new FMaterialCompiler::CodeChunk entry for this expression
	 */	
	virtual int32 Compile(class FMaterialCompiler* Compiler, int32 OutputIndex) { return INDEX_NONE; }
	virtual int32 CompilePreview(class FMaterialCompiler* Compiler, int32 OutputIndex) { return Compile(Compiler, OutputIndex); }
#endif

	/**
	* Fill the array with all textures dependence that should trig a recompile of the material.
	*/
	virtual void GetTexturesForceMaterialRecompile(TArray<UTexture *> &Textures) const { }

	/** 
	 * Callback to get any texture reference this expression emits.
	 * This is used to link the compiled uniform expressions with their default texture values. 
	 * Any UMaterialExpression whose compilation creates a texture uniform expression (eg Compiler->Texture, Compiler->TextureParameter) must implement this.
	 */
	virtual UTexture* GetReferencedTexture() 
	{
		return NULL;
	}

	virtual bool CanReferenceTexture() const { return false; }

#if WITH_EDITOR
	/**
	 *	Get the outputs supported by this expression.
	 *
	 *	@param	Outputs		The TArray of outputs to fill in.
	 */
	virtual TArray<FExpressionOutput>& GetOutputs();
	virtual const TArray<FExpressionInput*> GetInputs();
	virtual FExpressionInput* GetInput(int32 InputIndex);
	virtual FName GetInputName(int32 InputIndex) const;
	virtual bool IsInputConnectionRequired(int32 InputIndex) const;
<<<<<<< HEAD
#if WITH_EDITOR
=======
>>>>>>> a23640a2
	virtual bool CanUserDeleteExpression() const
	{
		return true;
	};

	virtual uint32 GetInputType(int32 InputIndex);
	virtual uint32 GetOutputType(int32 OutputIndex);

	virtual FText GetCreationDescription() const;
	virtual FText GetCreationName() const;

	/**
	 *	Get the width required by this expression (in the material editor).
	 *
	 *	@return	int32			The width in pixels.
	 */
	virtual int32 GetWidth() const;
	virtual int32 GetHeight() const;
	virtual bool UsesLeftGutter() const;
	virtual bool UsesRightGutter() const;

	/**
	 *	Returns the text to display on the material expression (in the material editor).
	 *
	 *	@return	FString		The text to display.
	 */
	virtual void GetCaption(TArray<FString>& OutCaptions) const;
	/** Get a single line description of the material expression (used for lists) */
	virtual FString GetDescription() const;
	/** Get a tooltip for the specified connector. */
	virtual void GetConnectorToolTip(int32 InputIndex, int32 OutputIndex, TArray<FString>& OutToolTip);

	/** Get a tooltip for the expression itself. */
	virtual void GetExpressionToolTip(TArray<FString>& OutToolTip) {}
	/**
	 *	Returns the amount of padding to use for the label.
	 *
	 *	@return int32			The padding (in pixels).
	 */
	virtual int GetLabelPadding() { return 0; }
	virtual int32 CompilerError(class FMaterialCompiler* Compiler, const TCHAR* pcMessage);
#endif // WITH_EDITOR

	/**
	 * @return whether the expression preview needs realtime update
	 */
#if WITH_EDITOR
	virtual bool NeedsRealtimePreview() { return false; }

	/**
	 * MatchesSearchQuery: Check this expression to see if it matches the search query
	 * @param SearchQuery - User's search query (never blank)
	 * @return true if the expression matches the search query
	 */
	virtual bool MatchesSearchQuery( const TCHAR* SearchQuery );

	/**
	 * Copy the SrcExpressions into the specified material, preserving internal references.
	 * New material expressions are created within the specified material.
	 */
	static void CopyMaterialExpressions(const TArray<class UMaterialExpression*>& SrcExpressions, const TArray<class UMaterialExpressionComment*>& SrcExpressionComments, 
		class UMaterial* Material, class UMaterialFunction* Function, TArray<class UMaterialExpression*>& OutNewExpressions, TArray<class UMaterialExpression*>& OutNewComments);

	/**
	 * Marks certain expression types as outputting material attributes. Allows the material editor preview material to know if it should use its material attributes pin.
	 */
	virtual bool IsResultMaterialAttributes(int32 OutputIndex) { return false; }

	/**
	 * If true, discards the output index when caching this expression which allows more cases to re-use the output instead of adding a separate instruction
	 */
	virtual bool CanIgnoreOutputIndex() { return false; }

	/**
	 * Connects the specified output to the passed material for previewing. 
	 */
	void ConnectToPreviewMaterial(UMaterial* InMaterial, int32 OutputIndex);
#endif // WITH_EDITOR

#if WITH_EDITOR
	/**
	 * Connects the specified input expression to the specified output of this expression.
	 */
	void ConnectExpression(FExpressionInput* Input, int32 OutputIndex);
#endif // WITH_EDITOR

	/** 
	* Generates a GUID for the parameter expression if one doesn't already exist and we are one.
	*
	* @param bForceGeneration	Whether we should generate a GUID even if it is already valid.
	*/
	void UpdateParameterGuid(bool bForceGeneration, bool bAllowMarkingPackageDirty);

	/** Callback to access derived classes' parameter expression id. */
	virtual FGuid& GetParameterExpressionId()
	{
		checkf(!bIsParameterExpression, TEXT("Expressions with bIsParameterExpression==true must implement their own GetParameterExpressionId!"));
		static FGuid Dummy;
		return Dummy;
	}

	/**
	* Generates a GUID for this expression if one doesn't already exist.
	*
	* @param bForceGeneration	Whether we should generate a GUID even if it is already valid.
	*/
	void UpdateMaterialExpressionGuid(bool bForceGeneration, bool bAllowMarkingPackageDirty);
	
	/** Return the material expression guid. */
	virtual FGuid& GetMaterialExpressionId()
	{		
#if WITH_EDITORONLY_DATA
		return MaterialExpressionGuid;
#else
		static FGuid Dummy;
		return Dummy;
#endif
	}

	/** Asserts if the expression is not contained by its Material or Function's expressions array. */
	void ValidateState();

#if WITH_EDITOR
	/** Returns the keywords that should be used when searching for this expression */
	virtual FText GetKeywords() const {return FText::GetEmpty();}

	/**
	 * Recursively gets a list of all expressions that are connected to this
	 * Checks for repeats so that it can't end up in an infinite loop
	 *
	 * @param InputExpressions Array to contain/pass on expressions
	 *
	 * @return Whether a repeat was found while getting expressions
	 */
	bool GetAllInputExpressions(TArray<UMaterialExpression*>& InputExpressions);

	/**
	 * Can this node be renamed?
	 */
	virtual bool CanRenameNode() const;

	/**
	 * Returns the current 'name' of the node (typically a parameter name).
	 * Only valid to call on a node that previously returned CanRenameNode() = true.
	 */
	virtual FString GetEditableName() const;

	/**
	 * Sets the current 'name' of the node (typically a parameter name)
	 * Only valid to call on a node that previously returned CanRenameNode() = true.
	 */
	virtual void SetEditableName(const FString& NewName);

	/** 
	* Parameter Name functions, this is requires as multiple class have ParameterName
	* but are not UMaterialExpressionParameter due to class hierarchy. */
	virtual bool HasAParameterName() const { return false; }
	virtual void ValidateParameterName();

	virtual FName GetParameterName() const { return NAME_None; }
	virtual void SetParameterName(const FName& Name) {}

#endif // WITH_EDITOR

	/** Checks whether any inputs to this expression create a loop */
	bool ContainsInputLoop(const bool bStopOnFunctionCall = true);

protected:
	/**
	 * Checks whether any inputs to this expression create a loop by recursively
	 * calling itself and keeping a list of inputs as expression keys.
	 *
	 * @param ExpressionStack    List of expression keys that have been checked already in the current stack
	 * @param VisitedExpressions List of all expression keys that have been visited
	 */
	bool ContainsInputLoopInternal(TArray<class FMaterialExpressionKey>& ExpressionStack, TSet<class FMaterialExpressionKey>& VisitedExpressions, const bool bStopOnFunctionCall);
};


<|MERGE_RESOLUTION|>--- conflicted
+++ resolved
@@ -249,10 +249,6 @@
 	virtual FExpressionInput* GetInput(int32 InputIndex);
 	virtual FName GetInputName(int32 InputIndex) const;
 	virtual bool IsInputConnectionRequired(int32 InputIndex) const;
-<<<<<<< HEAD
-#if WITH_EDITOR
-=======
->>>>>>> a23640a2
 	virtual bool CanUserDeleteExpression() const
 	{
 		return true;
