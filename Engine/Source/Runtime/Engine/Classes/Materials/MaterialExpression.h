--- conflicted
+++ resolved
@@ -410,11 +410,8 @@
 	* but are not UMaterialExpressionParameter due to class hierarchy. */
 	virtual bool HasAParameterName() const { return false; }
 	virtual void ValidateParameterName(const bool bAllowDuplicateName = true);
-<<<<<<< HEAD
-=======
 	virtual bool HasClassAndNameCollision(UMaterialExpression* OtherExpression) const;
 	virtual void SetValueToMatchingExpression(UMaterialExpression* OtherExpression) {};
->>>>>>> 5edfa17c
 
 	virtual FName GetParameterName() const { return NAME_None; }
 	virtual void SetParameterName(const FName& Name) {}
