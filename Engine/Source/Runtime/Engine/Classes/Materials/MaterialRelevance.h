// Copyright Epic Games, Inc. All Rights Reserved.


#pragma once

#include "CoreMinimal.h"

struct FPrimitiveViewRelevance;

// the class is only storing bits, initialized to 0 and has an |= operator
// to provide a combined set of multiple materials (component / mesh)
struct FMaterialRelevance
{
	// bits that express which EMaterialShadingModel are used
	union
	{
		struct
		{
			uint16 ShadingModelMask;
			uint8 StrataUintPerPixel;
			uint8 StrataBSDFCountMask;
<<<<<<< HEAD
=======
			uint8 bUsesComplexSpecialRenderPath : 1;
>>>>>>> 4af6daef
			uint8 bOpaque : 1;
			uint8 bMasked : 1;
			uint8 bDistortion : 1;
			uint8 bHairStrands : 1;
			uint8 bTwoSided : 1;
			uint8 bSeparateTranslucency : 1; // Translucency After DOF
			uint8 bTranslucencyModulate : 1;
			uint8 bPostMotionBlurTranslucency : 1;
			uint8 bNormalTranslucency : 1;
			uint8 bUsesSceneColorCopy : 1;
			uint8 bOutputsTranslucentVelocity : 1;
			uint8 bUsesGlobalDistanceField : 1;
			uint8 bUsesWorldPositionOffset : 1;
<<<<<<< HEAD
=======
			uint8 bUsesDisplacement : 1;
>>>>>>> 4af6daef
			uint8 bUsesPixelDepthOffset : 1;
			uint8 bDecal : 1;
			uint8 bTranslucentSurfaceLighting : 1;
			uint8 bUsesSceneDepth : 1;
			uint8 bUsesSkyMaterial : 1;
			uint8 bUsesSingleLayerWaterMaterial : 1;
			uint8 bHasVolumeMaterialDomain : 1;
			uint8 CustomDepthStencilUsageMask : 2;
			uint8 bUsesDistanceCullFade : 1;
			uint8 bDisableDepthTest : 1;
			uint8 bUsesAnisotropy : 1;
		};
		uint64 Raw;
	};

	/** Default constructor */
	FMaterialRelevance()
		: Raw(0)
	{
	}

	/** Bitwise OR operator.  Sets any relevance bits which are present in either. */
	FMaterialRelevance& operator|=(const FMaterialRelevance& B)
	{
		const uint8 LocalStrataUintPerPixel = StrataUintPerPixel;
		Raw |= B.Raw;
		StrataUintPerPixel = FMath::Max(LocalStrataUintPerPixel, B.StrataUintPerPixel);
		return *this;
	}

	/** Copies the material's relevance flags to a primitive's view relevance flags. */
	ENGINE_API void SetPrimitiveViewRelevance(FPrimitiveViewRelevance& OutViewRelevance) const;
};

static_assert(sizeof(FMaterialRelevance) == sizeof(FMaterialRelevance::Raw), "Union Raw type is too small");<|MERGE_RESOLUTION|>--- conflicted
+++ resolved
@@ -19,10 +19,7 @@
 			uint16 ShadingModelMask;
 			uint8 StrataUintPerPixel;
 			uint8 StrataBSDFCountMask;
-<<<<<<< HEAD
-=======
 			uint8 bUsesComplexSpecialRenderPath : 1;
->>>>>>> 4af6daef
 			uint8 bOpaque : 1;
 			uint8 bMasked : 1;
 			uint8 bDistortion : 1;
@@ -36,10 +33,7 @@
 			uint8 bOutputsTranslucentVelocity : 1;
 			uint8 bUsesGlobalDistanceField : 1;
 			uint8 bUsesWorldPositionOffset : 1;
-<<<<<<< HEAD
-=======
 			uint8 bUsesDisplacement : 1;
->>>>>>> 4af6daef
 			uint8 bUsesPixelDepthOffset : 1;
 			uint8 bDecal : 1;
 			uint8 bTranslucentSurfaceLighting : 1;
