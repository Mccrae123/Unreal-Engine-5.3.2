// Copyright Epic Games, Inc. All Rights Reserved.

#pragma once

#include "CoreMinimal.h"
#include "UObject/ObjectMacros.h"
#include "Misc/Guid.h"
#include "Engine/EngineTypes.h"
#include "HAL/ThreadSafeBool.h"
#include "RenderCommandFence.h"
#include "Materials/MaterialInterface.h"
#include "MaterialShared.h"
#include "MaterialExpressionIO.h"
#include "Materials/MaterialExpressionMaterialFunctionCall.h"
#include "Materials/MaterialExpressionMaterialAttributeLayers.h"
#include "Materials/MaterialFunction.h"
#include "Materials/MaterialLayersFunctions.h"
#include "Materials/MaterialOverrideNanite.h"
#include "Templates/UniquePtr.h"
#include "Shader/ShaderTypes.h"
#include "Physics/PhysicsInterfaceCore.h"
#include "Material.generated.h"

class ITargetPlatform;
class UMaterialExpressionComment;
class UPhysicalMaterial;
class UPhysicalMaterialMask;
class USubsurfaceProfile;
class UTexture;
struct FODSCRequestPayload;

#if WITH_EDITOR

/** struct used for annotations when a materials 'used with' flags have changed and need saving */
struct FMaterialsWithDirtyUsageFlags
{
	/** store the flags that have been changed since last save, each bit represents a flag */
	uint32 MaterialFlagsThatHaveChanged;

	FMaterialsWithDirtyUsageFlags():
	MaterialFlagsThatHaveChanged(0)
	{
	}

	/**
	 * Determine if this annotation is the default
	 * @return true is this is a default annotation
	 */
	FORCEINLINE bool IsDefault()
	{
		return MaterialFlagsThatHaveChanged == DefaultAnnotation.MaterialFlagsThatHaveChanged;
	}

	/** Mark the specificed flag as changed in this annotation */
	void MarkUsageFlagDirty(EMaterialUsage UsageFlag);

	/** Query the annotation to see if the specified flag has been changed */	
	bool IsUsageFlagDirty(EMaterialUsage UsageFlag);

	/** Default state for annotations (no flags changed)*/
	static const FMaterialsWithDirtyUsageFlags DefaultAnnotation;
};
#endif

/** Defines how the GBuffer channels are getting manipulated by a decal material pass. Actual index is used to control shader parameters so don't change order. */
UENUM()
enum EDecalBlendMode
{
	/** Blend full material, updating the GBuffer, does not work for baked lighting. */
	DBM_Translucent UMETA(DisplayName="Translucent"),
	/** Modulate BaseColor, blend rest, updating the GBuffer, does not work for baked lighting. Does not work in DBuffer mode (approximated as Translucent). */
	DBM_Stain UMETA(DisplayName="Stain"),
	/** Only blend normal, updating the GBuffer, does not work for baked lighting. */
	DBM_Normal UMETA(DisplayName="Normal"),
	/** Additive emissive only. */
	DBM_Emissive UMETA(DisplayName="Emissive"),
	/** Put into DBuffer to work for baked lighting as well (becomes DBM_TranslucentNormal if normal is not hooked up). */
	DBM_DBuffer_ColorNormalRoughness UMETA(DisplayName="DBuffer Translucent Color,Normal,Roughness"),
	/** Put into DBuffer to work for baked lighting as well. */
	DBM_DBuffer_Color UMETA(DisplayName="DBuffer Translucent Color"),
	/** Put into DBuffer to work for baked lighting as well (becomes DBM_DBuffer_Color if normal is not hooked up). */
	DBM_DBuffer_ColorNormal UMETA(DisplayName="DBuffer Translucent Color,Normal"),
	/** Put into DBuffer to work for baked lighting as well. */
	DBM_DBuffer_ColorRoughness UMETA(DisplayName="DBuffer Translucent Color,Roughness"),
	/** Put into DBuffer to work for baked lighting as well. */
	DBM_DBuffer_Normal UMETA(DisplayName="DBuffer Translucent Normal"),
	/** Put into DBuffer to work for baked lighting as well (becomes DBM_DBuffer_Roughness if normal is not hooked up). */
	DBM_DBuffer_NormalRoughness UMETA(DisplayName="DBuffer Translucent Normal,Roughness"),
	/** Put into DBuffer to work for baked lighting as well. */
	DBM_DBuffer_Roughness UMETA(DisplayName="DBuffer Translucent Roughness"),

	/** Internal DBffer decal blend modes used for auto-converted decals */
	DBM_DBuffer_Emissive UMETA(DisplayName = "DBuffer Emissive", Hidden),
	DBM_DBuffer_AlphaComposite UMETA(DisplayName = "DBuffer AlphaComposite (Premultiplied Alpha)", Hidden),
	DBM_DBuffer_EmissiveAlphaComposite UMETA(DisplayName = "DBuffer Emissive AlphaComposite (Premultiplied Alpha)", Hidden),

	/** Output signed distance in Opacity depending on LightVector. Note: Can be costly, no shadow casting but receiving, no per pixel normal yet, no quality settings yet */
	DBM_Volumetric_DistanceFunction UMETA(DisplayName="Volumetric Distance Function (experimental)"),
	
	/** Blend with existing scene color. Decal color is already pre-multiplied by alpha. */
	DBM_AlphaComposite UMETA(DisplayName ="AlphaComposite (Premultiplied Alpha)"),

	/** Ambient occlusion. */
	DBM_AmbientOcclusion UMETA(DisplayName = "Ambient Occlusion"),

	DBM_MAX,
};

/** Defines how the material reacts on DBuffer decals, later we can expose more variants between None and Default. */
UENUM()
enum EMaterialDecalResponse
{
	/** Do not receive decals (Later we still can read the DBuffer channels to customize the effect, this frees up some interpolators). */
	MDR_None UMETA(DisplayName="None"),

	/** Receive Decals, applies all DBuffer channels. */
	MDR_ColorNormalRoughness UMETA(DisplayName="Color Normal Roughness"),
	/** Receive Decals, applies color DBuffer channels. */
	MDR_Color UMETA(DisplayName="Color"),
	/** Receive Decals, applies color and normal DBuffer channels. */
	MDR_ColorNormal UMETA(DisplayName="Color Normal"),
	/** Receive Decals, applies color, roughness, specular and metallic DBuffer channels. */
	MDR_ColorRoughness UMETA(DisplayName="Color Roughness"),
	/** Receive Decals, applies normal DBuffer channels. */
	MDR_Normal UMETA(DisplayName="Normal"),
	/** Receive Decals, applies normal, roughness, specular and metallic DBuffer channels. */
	MDR_NormalRoughness UMETA(DisplayName="Normal Roughness"),
	/** Receive Decals, applies roughness, specular and metallic DBuffer channels. */
	MDR_Roughness UMETA(DisplayName="Roughness"),
	MDR_MAX
};

/** Specifies which separate translucency pass to render in. */
UENUM()
enum EMaterialTranslucencyPass
{
	/** Render after depth of field. */
	MTP_BeforeDOF UMETA(DisplayName="Before DOF"),
	/** Render after depth of field. */
	MTP_AfterDOF UMETA(DisplayName="After DOF"),
	/** Render after motion blur. */
	MTP_AfterMotionBlur UMETA(DisplayName="After Motion Blur"),
	MTP_MAX
};

// Material input structs.
//@warning: manually mirrored in MaterialShared.h
#if !CPP      //noexport struct
USTRUCT(noexport)
struct FMaterialInput
{
	/** Material expression that this input is connected to, or NULL if not connected. */
	UPROPERTY()
	TObjectPtr<class UMaterialExpression> Expression;

	/** Index into Expression's outputs array that this input is connected to. */
	UPROPERTY()
	int32 OutputIndex;

	/** 
	 * Optional name of the input.  
	 * Note that this is the only member which is not derived from the output currently connected. 
	 */
	UPROPERTY()
	FName InputName;

	UPROPERTY()
	int32 Mask;

	UPROPERTY()
	int32 MaskR;

	UPROPERTY()
	int32 MaskG;

	UPROPERTY()
	int32 MaskB;

	UPROPERTY()
	int32 MaskA;
};
#endif

#if !CPP      //noexport struct
USTRUCT(noexport)
struct FColorMaterialInput : public FMaterialInput
{
	UPROPERTY()
	uint32 UseConstant : 1;

	UPROPERTY()
	FColor Constant;

	FColorMaterialInput() :
		UseConstant(0) {}
};
#endif

#if !CPP      //noexport struct
USTRUCT(noexport)
struct FScalarMaterialInput : public FMaterialInput
{
	UPROPERTY()
	uint32 UseConstant : 1;

	UPROPERTY()
	float Constant;

	FScalarMaterialInput() :
		UseConstant(0) {}
};
#endif

#if !CPP      //noexport struct
USTRUCT(noexport)
struct FShadingModelMaterialInput : public FMaterialInput
{
	// No support for constant
};
#endif

#if !CPP      //noexport struct
USTRUCT(noexport)
struct FStrataMaterialInput : public FMaterialInput
{
	// No support for constant
};
#endif

#if !CPP      //noexport struct
USTRUCT(noexport)
struct FVectorMaterialInput : public FMaterialInput
{
	UPROPERTY()
	uint32 UseConstant : 1;

	UPROPERTY()
	FVector3f Constant;

	FVectorMaterialInput:
		UseConstant(0) {}
};
#endif

#if !CPP      //noexport struct
USTRUCT(noexport)
struct FVector2MaterialInput : public FMaterialInput
{
	UPROPERTY()
	uint32 UseConstant : 1;

	UPROPERTY()
	float ConstantX=0.0f;

	UPROPERTY()
	float ConstantY=0.0f;

	FVector2MaterialInput:
		UseConstant(0) {}
};
#endif

struct FMaterialInputDescription
{
	FExpressionInput* Input = nullptr;
	UE::Shader::EValueType Type = UE::Shader::EValueType::Void;
	UE::Shader::FValue ConstantValue;
	bool bUseConstant = false;
	bool bHidden = false;
};

USTRUCT()
struct FParameterGroupData
{
	GENERATED_USTRUCT_BODY()

	UPROPERTY(VisibleAnywhere, Category = "Group Sorting")
	FString GroupName;

	UPROPERTY(EditAnywhere, Category = "Group Sorting")
	int32 GroupSortPriority;

	FParameterGroupData()
	{
		GroupName = FString(TEXT(""));
		GroupSortPriority = 0;
	}

	FParameterGroupData(const FString& InString, int32 InSortPriority)
	:	GroupName(InString),
		GroupSortPriority(InSortPriority)
	{
	}
};

UCLASS(MinimalAPI, Optional)
class UMaterialEditorOnlyData : public UMaterialInterfaceEditorOnlyData
{
	GENERATED_BODY()
public:
	UMaterialEditorOnlyData();

	// Reflection
	UPROPERTY()
	FColorMaterialInput BaseColor;

	UPROPERTY()
	FScalarMaterialInput Metallic;

	UPROPERTY()
	FScalarMaterialInput Specular;

	UPROPERTY()
	FScalarMaterialInput Roughness;

	UPROPERTY()
	FScalarMaterialInput Anisotropy;

	UPROPERTY()
	FVectorMaterialInput Normal;

	UPROPERTY()
	FVectorMaterialInput Tangent;

	UPROPERTY()
	FColorMaterialInput EmissiveColor;

	// Transmission.
	UPROPERTY()
	FScalarMaterialInput Opacity;

	UPROPERTY()
	FScalarMaterialInput OpacityMask;

	/** Adds to world position in the vertex shader. */
	UPROPERTY()
	FVectorMaterialInput WorldPositionOffset;

	/** Inner material color, only used for ShadingModel=Subsurface */
	UPROPERTY()
	FColorMaterialInput SubsurfaceColor;

	/**  */
	UPROPERTY()
	FScalarMaterialInput ClearCoat;

	/**  */
	UPROPERTY()
	FScalarMaterialInput ClearCoatRoughness;

	/** output ambient occlusion to the GBuffer */
	UPROPERTY()
	FScalarMaterialInput AmbientOcclusion;

	/**
	 * output refraction index for translucent rendering
	 * Air:1.0 Water:1.333 Ice:1.3 Glass:~1.6 Diamond:2.42
	 */
	UPROPERTY()
	FScalarMaterialInput Refraction;

	/**
	 * These inputs are evaluated in the vertex shader and allow artists to do arbitrary vertex shader operations and access them in the pixel shader.
	 * When unconnected or hidden they default to passing through the vertex UVs.
	 */
	UPROPERTY()
	FVector2MaterialInput CustomizedUVs[8];

	UPROPERTY()
	FMaterialAttributesInput MaterialAttributes;

	UPROPERTY()
	FScalarMaterialInput PixelDepthOffset;

	UPROPERTY()
	FShadingModelMaterialInput ShadingModelFromMaterialExpression;

	UPROPERTY()
	FStrataMaterialInput FrontMaterial;

	UPROPERTY()
	FMaterialExpressionCollection ExpressionCollection;

	/** Controls where this parameter group is displayed in a material instance parameter list.  The lower the number the higher up in the parameter list. */
	UPROPERTY(EditAnywhere, EditFixedSize, Category = "Group Sorting")
	TArray<FParameterGroupData> ParameterGroupData;
};

/**
 * A Material is an asset which can be applied to a mesh to control the visual look of the scene. 
 * When light from the scene hits the surface, the shading model of the material is used to calculate how that light interacts with the surface. 
 *
 * Warning: Creating new materials directly increases shader compile times!  Consider creating a Material Instance off of an existing material instead.
 */
UCLASS(hidecategories=Object, MinimalAPI, BlueprintType)
class UMaterial : public UMaterialInterface
{
	GENERATED_UCLASS_BODY()

#if WITH_EDITORONLY_DATA
	ENGINE_API virtual const UClass* GetEditorOnlyDataClass() const override { return UMaterialEditorOnlyData::StaticClass(); }

	virtual UMaterialEditorOnlyData* GetEditorOnlyData() override { return CastChecked<UMaterialEditorOnlyData>(Super::GetEditorOnlyData(), ECastCheckedType::NullAllowed); }
	virtual const UMaterialEditorOnlyData* GetEditorOnlyData() const override { return CastChecked<UMaterialEditorOnlyData>(Super::GetEditorOnlyData(), ECastCheckedType::NullAllowed); }
#endif // WITH_EDITORONLY_DATA

	// Physics.
	
	/** Physical material to use for this graphics material. Used for sounds, effects etc.*/
	UPROPERTY(EditAnywhere, Category=PhysicalMaterial)
	TObjectPtr<class UPhysicalMaterial> PhysMaterial;

	/** Physical material mask to use for this graphics material. Used for sounds, effects etc.*/
	UPROPERTY(EditAnywhere, Category = PhysicalMaterial)
	TObjectPtr<class UPhysicalMaterialMask> PhysMaterialMask;

	/** Physical material mask map to use for this graphics material. Used for sounds, effects etc.*/
	UPROPERTY(EditAnywhere, Category = PhysicalMaterialMask)
	TObjectPtr<class UPhysicalMaterial> PhysicalMaterialMap[EPhysicalMaterialMaskColor::MAX];
	

	UPROPERTY()
	TArray<TObjectPtr<class UPhysicalMaterial>> RenderTracePhysicalMaterialOutputs;

	/** 
	 * The domain that the material's attributes will be evaluated in. 
	 * Certain pieces of material functionality are only valid in certain domains, for example vertex normal is only valid on a surface.
	 */
	UPROPERTY(EditAnywhere, BlueprintReadOnly, Category=Material, AssetRegistrySearchable)
	TEnumAsByte<enum EMaterialDomain> MaterialDomain;

	/** Determines how the material's color is blended with background colors. */
	UPROPERTY(BlueprintReadOnly, EditAnywhere, Category=Material, AssetRegistrySearchable)
	TEnumAsByte<enum EBlendMode> BlendMode;

	/** Determines how the material's color is blended with background colors. */
	UPROPERTY(BlueprintReadOnly, EditAnywhere, Category = Material, AssetRegistrySearchable)
	TEnumAsByte<enum EStrataBlendMode> StrataBlendMode;

	UPROPERTY(meta = (DeprecatedProperty, DeprecationMessage = "No longer used."))
	TEnumAsByte<enum EDecalBlendMode> DecalBlendMode;

	/** 
	 * Defines how the material reacts on DBuffer decals (Affects look, performance and texture/sample usage).
	 * Non DBuffer Decals can be disabled on the primitive (e.g. static mesh)
	 */
	UPROPERTY(EditAnywhere, BlueprintReadOnly, Category=Material, AdvancedDisplay, meta=(DisplayName = "Decal Response (DBuffer)"), AssetRegistrySearchable)
	TEnumAsByte<enum EMaterialDecalResponse> MaterialDecalResponse;

	/** An override material which will be used instead of this one when rendering with nanite. */
	UPROPERTY(EditAnywhere, BlueprintReadOnly, Category=Nanite, meta = (EditInline, ShowOnlyInnerProperties))
	FMaterialOverrideNanite NaniteOverrideMaterial;

	/**
	 * Cached connected inputs
	 */
	UPROPERTY()
	uint32 CachedConnectedInputs;

private:
	/** Determines how inputs are combined to create the material's final color. */
	UPROPERTY(EditAnywhere, Category=Material, AssetRegistrySearchable)
	TEnumAsByte<enum EMaterialShadingModel> ShadingModel; 

public:
	/** Whether the material should cast shadows as masked even though it has a translucent blend mode. */
	UPROPERTY(EditAnywhere, Category = Material, AdvancedDisplay)
	uint8 bCastDynamicShadowAsMasked : 1;

private:
	UPROPERTY(AssetRegistrySearchable)
	FMaterialShadingModelField ShadingModels;

#if WITH_EDITORONLY_DATA
	/** These are the shading models present in this material. Note that all these shading models might not be used in all feature levels and quality levels. */
	UPROPERTY(VisibleAnywhere, Transient, Category=Material)
	FString UsedShadingModels;
#endif

public:

	/**
	 * If BlendMode is BLEND_Masked, the surface is not rendered where OpacityMask < OpacityMaskClipValue.
	 * If BlendMode is BLEND_Translucent, BLEND_Additive, or BLEND_Modulate, and "Output Velocity" is enabled,
	 * the object velocity is not rendered where Opacity < OpacityMaskClipValue.
	 */
	UPROPERTY(EditAnywhere, Category = Material, AdvancedDisplay)
	float OpacityMaskClipValue;

private:
	/** Deprecated. Use TranslucencyPass instead. */
	UPROPERTY()
	uint8 bEnableSeparateTranslucency_DEPRECATED : 1;

public:
	/**
	 * Indicates that the material should be rendered using responsive anti-aliasing. Improves sharpness of small moving particles such as sparks.
	 * Only use for small moving features because it will cause aliasing of the background.
	 */
	UPROPERTY(EditAnywhere, Category=Translucency, meta=(DisplayName = "Responsive AA"), AdvancedDisplay)
	uint8 bEnableResponsiveAA : 1;

	/** SSR on translucency */
	UPROPERTY(EditAnywhere, Category=Translucency, meta=(DisplayName = "Screen Space Reflections"))
	uint8 bScreenSpaceReflections : 1;

	/** Contact shadows on translucency */
	UPROPERTY(EditAnywhere, Category = Translucency, meta = (DisplayName = "Contact Shadows"))
	uint8 bContactShadows : 1;

	/** Indicates that the material should be rendered without backface culling and the normal should be flipped for backfaces. */
	UPROPERTY(EditAnywhere, Category=Material)
	uint8 TwoSided : 1;

	/** Whether meshes rendered with the material should support dithered LOD transitions. */
	UPROPERTY(EditAnywhere, Category = Material, AdvancedDisplay, meta = (DisplayName = "Dithered LOD Transition"))
	uint8 DitheredLODTransition : 1;

	/** Dither opacity mask. When combined with Temporal AA this can be used as a form of limited translucency which supports all lighting features. */
	UPROPERTY(EditAnywhere, Category=Material, AdvancedDisplay)
	uint8 DitherOpacityMask : 1;

	/** Whether the material should allow outputting negative emissive color values.  Only allowed on unlit materials. */
	UPROPERTY(EditAnywhere, Category=Material, AdvancedDisplay)
	uint8 bAllowNegativeEmissiveColor : 1;

	/**
	 * Specifies the separate pass in which to render translucency.
	 * This can be used to avoid artifacts caused by certain post processing effects.
	 */
	UPROPERTY(EditAnywhere, AdvancedDisplay, Category=Translucency)
	TEnumAsByte<enum EMaterialTranslucencyPass> TranslucencyPass;

	/** Sets the lighting mode that will be used on this material if it is translucent. */
	UPROPERTY(EditAnywhere, AssetRegistrySearchable, Category=Translucency, meta=(DisplayName = "Lighting Mode"))
	TEnumAsByte<enum ETranslucencyLightingMode> TranslucencyLightingMode;

	/** Indicates that the translucent material should not be affected by bloom or DOF. (Note: Depth testing is not available) */
	UPROPERTY(EditAnywhere, Category = Translucency, meta = (DisplayName = "Mobile Separate Translucency"), AdvancedDisplay)
	uint8 bEnableMobileSeparateTranslucency : 1;

	/** Number of customized UV inputs to display.  Unconnected customized UV inputs will just pass through the vertex UVs. */
	UPROPERTY(EditAnywhere, Category = Material, AdvancedDisplay, meta = (ClampMin = 0))
	int32 NumCustomizedUVs;

	/** 
	 * Useful for artificially increasing the influence of the normal on the lighting result for translucency.
	 * A value larger than 1 increases the influence of the normal, a value smaller than 1 makes the lighting more ambient.
	 */
	UPROPERTY(EditAnywhere, Category=Translucency, meta=(DisplayName = "Directional Lighting Intensity"))
	float TranslucencyDirectionalLightingIntensity;

	/** Scale used to make translucent shadows more or less opaque than the material's actual opacity. */
	UPROPERTY(EditAnywhere, Category=TranslucencySelfShadowing, meta=(DisplayName = "Shadow Density Scale"))
	float TranslucentShadowDensityScale;

	/** 
	 * Scale used to make translucent self-shadowing more or less opaque than the material's shadow on other objects. 
	 * This is only used when the object is casting a volumetric translucent shadow.
	 */
	UPROPERTY(EditAnywhere, Category=TranslucencySelfShadowing, meta=(DisplayName = "Self Shadow Density Scale"))
	float TranslucentSelfShadowDensityScale;

	/** Used to make a second self shadow gradient, to add interesting shading in the shadow of the first. */
	UPROPERTY(EditAnywhere, Category=TranslucencySelfShadowing, meta=(DisplayName = "Second Density Scale"))
	float TranslucentSelfShadowSecondDensityScale;

	/** Controls the strength of the second self shadow gradient. */
	UPROPERTY(EditAnywhere, Category=TranslucencySelfShadowing, meta=(DisplayName = "Second Opacity"))
	float TranslucentSelfShadowSecondOpacity;

	/** 
	 * Controls how diffuse the material's backscattering is when using the MSM_Subsurface shading model.
	 * Larger exponents give a less diffuse look (smaller, brighter backscattering highlight).
	 * This is only used when the object is casting a volumetric translucent shadow from a directional light.
	 */
	UPROPERTY(EditAnywhere, Category=TranslucencySelfShadowing, meta=(DisplayName = "Backscattering Exponent"))
	float TranslucentBackscatteringExponent;

	/** 
	 * Colored extinction factor used to approximate multiple scattering in dense volumes. 
	 * This is only used when the object is casting a volumetric translucent shadow.
	 */
	UPROPERTY(EditAnywhere, Category=TranslucencySelfShadowing, meta=(DisplayName = "Multiple Scattering Extinction"))
	FLinearColor TranslucentMultipleScatteringExtinction;

	/** Local space distance to bias the translucent shadow.  Positive values move the shadow away from the light. */
	UPROPERTY(EditAnywhere, Category=TranslucencySelfShadowing, meta=(DisplayName = "Start Offset"))
	float TranslucentShadowStartOffset;

	/** Whether to draw on top of opaque pixels even if behind them. This only has meaning for translucency. */
	UPROPERTY(EditAnywhere, Category=Translucency, AdvancedDisplay)
	uint8 bDisableDepthTest : 1;

	/** Whether the transluency pass should write its alpha, and only the alpha, into the framebuffer */
	UPROPERTY(EditAnywhere, Category = Translucency, AdvancedDisplay)
	uint8 bWriteOnlyAlpha : 1;

	/** Whether to generate spherical normals for particles that use this material. */
	UPROPERTY(EditAnywhere, Category=Material, AdvancedDisplay)
	uint8 bGenerateSphericalParticleNormals : 1;

	/**
	 * Whether the material takes a tangent space normal or a world space normal as input.
	 * (TangentSpace requires extra instructions but is often more convenient).
	 */
	UPROPERTY(EditAnywhere, Category=Material, AdvancedDisplay)
	uint8 bTangentSpaceNormal : 1;

	/**
	 * If enabled, the material's emissive colour is injected into the LightPropagationVolume
	 */
	UPROPERTY(EditAnywhere, BlueprintReadWrite, Category=Material, meta=(DisplayName = "Emissive (Dynamic Area Light)"), AdvancedDisplay)
	uint8 bUseEmissiveForDynamicAreaLighting : 1;

	/** 
	 * This is a special usage flag that allows a material to be assignable to any primitive type.
	 * This is useful for materials used by code to implement certain viewmodes, for example the default material or lighting only material.
	 * The cost is that nearly 20x more shaders will be compiled for the material than the average material, which will greatly increase shader compile time and memory usage.
	 * This flag should only be enabled when absolutely necessary, and is purposefully not exposed to the UI to prevent abuse.
	 */
	UPROPERTY(duplicatetransient)
	uint8 bUsedAsSpecialEngineMaterial : 1;

	/** 
	 * Indicates that the material and its instances can be used with skeletal meshes.  
	 * This will result in the shaders required to support skeletal meshes being compiled which will increase shader compile time and memory usage.
	 */
	UPROPERTY(EditAnywhere, BlueprintReadOnly, Category=Usage)
	uint8 bUsedWithSkeletalMesh : 1;

	/** 
	 * Indicates that the material and its instances can be used with editor compositing  
	 * This will result in the shaders required to support editor compositing being compiled which will increase shader compile time and memory usage.
	 */
	UPROPERTY(EditAnywhere, BlueprintReadOnly, Category=Usage)
	uint8 bUsedWithEditorCompositing : 1;

	/** 
	 * Indicates that the material and its instances can be used with particle sprites 
	 * This will result in the shaders required to support particle sprites being compiled which will increase shader compile time and memory usage.
	 */
	UPROPERTY(EditAnywhere, BlueprintReadOnly, Category=Usage)
	uint8 bUsedWithParticleSprites : 1;

	/** 
	 * Indicates that the material and its instances can be used with beam trails
	 * This will result in the shaders required to support beam trails being compiled which will increase shader compile time and memory usage.
	 */
	UPROPERTY(EditAnywhere, BlueprintReadOnly, Category=Usage)
	uint8 bUsedWithBeamTrails : 1;

	/** 
	 * Indicates that the material and its instances can be used with mesh particles
	 * This will result in the shaders required to support mesh particles being compiled which will increase shader compile time and memory usage.
	 */
	UPROPERTY(EditAnywhere, BlueprintReadOnly, Category=Usage)
	uint8 bUsedWithMeshParticles : 1;


	/**
	* Indicates that the material and its instances can be used with Niagara sprites (meshes and ribbons, respectively)
	* This will result in the shaders required to support Niagara sprites being compiled which will increase shader compile time and memory usage.
	*/
	UPROPERTY(EditAnywhere, BlueprintReadOnly, Category = Usage)
	uint8 bUsedWithNiagaraSprites : 1;

	UPROPERTY(EditAnywhere, BlueprintReadOnly, Category = Usage)
	uint8 bUsedWithNiagaraRibbons : 1;

	UPROPERTY(EditAnywhere, BlueprintReadOnly, Category = Usage)
	uint8 bUsedWithNiagaraMeshParticles : 1;

	UPROPERTY(EditAnywhere, BlueprintReadOnly, Category = Usage)
	uint8 bUsedWithGeometryCache : 1;

	/** 
	 * Indicates that the material and its instances can be used with static lighting
	 * This will result in the shaders required to support static lighting being compiled which will increase shader compile time and memory usage.
	 */
	UPROPERTY(EditAnywhere, BlueprintReadOnly, Category=Usage)
	uint8 bUsedWithStaticLighting : 1;

	/** 
	 * Indicates that the material and its instances can be used with morph targets
	 * This will result in the shaders required to support morph targets being compiled which will increase shader compile time and memory usage.
	 */
	UPROPERTY(EditAnywhere, BlueprintReadOnly, Category=Usage)
	uint8 bUsedWithMorphTargets : 1;

	/** 
	 * Indicates that the material and its instances can be used with spline meshes
	 * This will result in the shaders required to support spline meshes being compiled which will increase shader compile time and memory usage.
	 */
	UPROPERTY(EditAnywhere, BlueprintReadOnly, Category=Usage)
	uint8 bUsedWithSplineMeshes : 1;

	/** 
	 * Indicates that the material and its instances can be used with instanced static meshes
	 * This will result in the shaders required to support instanced static meshes being compiled which will increase shader compile time and memory usage.
	 */
	UPROPERTY(EditAnywhere, BlueprintReadOnly, Category=Usage)
	uint8 bUsedWithInstancedStaticMeshes : 1;

	/**
	 * Indicates that the material and its instances can be use with geometry collections
	 * This will result in the shaders required to support geometry collections being compiled which will increase shader compile time and memory usage.
	 */
	UPROPERTY(EditAnywhere, BlueprintReadOnly, Category = Usage)
	uint8 bUsedWithGeometryCollections : 1;

	/** 
	 * Indicates that the material and its instances can be used with distortion
	 * This will result in the shaders required to support distortion being compiled which will increase shader compile time and memory usage.
	 */
	UPROPERTY()
	uint8 bUsesDistortion : 1;

	/** 
	 * Indicates that the material and its instances can be used with clothing
	 * This will result in the shaders required to support clothing being compiled which will increase shader compile time and memory usage.
	 */
	UPROPERTY(EditAnywhere, BlueprintReadOnly, Category=Usage)
	uint8 bUsedWithClothing : 1;

	/**
	 * Indicates that the material and its instances can be use with water
	 * This will result in the shaders required to support water meshes being compiled which will increase shader compile time and memory usage.
	 */
	UPROPERTY(EditAnywhere, BlueprintReadOnly, Category = Usage)
	uint32 bUsedWithWater : 1;

	/**
	 * Indicates that the material and its instances can be use with hair strands
	 * This will result in the shaders required to support hair strands geometries being compiled which will increase shader compile time and memory usage.
	 */
	UPROPERTY(EditAnywhere, BlueprintReadOnly, Category = Usage)
	uint32 bUsedWithHairStrands : 1;

	/**
	 * Indicates that the material and its instances can be use with LiDAR Point Clouds
	 * This will result in the shaders required to support LiDAR Point Cloud geometries being compiled which will increase shader compile time and memory usage.
	 */
	UPROPERTY(EditAnywhere, BlueprintReadOnly, Category = Usage)
	uint32 bUsedWithLidarPointCloud : 1;

	/**
	 * Indicates that the material and its instances can be used with Virtual Heightfield Mesh.
	 * This will result in the shaders required to support Virtual Heightfield Mesh geometries being compiled which will increase shader compile time and memory usage.
	 */
	UPROPERTY(EditAnywhere, BlueprintReadOnly, Category = Usage)
	uint32 bUsedWithVirtualHeightfieldMesh : 1;
	
	/**
	 * Indicates that the material and its instances can be used with Nanite meshes.
	 * This will result in the shaders required to support Nanite geometries being compiled which will increase shader compile time and memory usage.
	 */
	UPROPERTY(EditAnywhere, BlueprintReadOnly, Category = Usage)
	uint32 bUsedWithNanite : 1;

	/** 
	 * Indicates that the material and its instances can be used with Slate UI and UMG
	 * This will result in the shaders required to support UI materials being compiled which will increase shader compile time and memory usage.
	 */
	UPROPERTY()
	uint8 bUsedWithUI_DEPRECATED : 1;

	/** 
	 * Whether to automatically set usage flags based on what the material is applied to in the editor.
	 * It can be useful to disable this on a base material with many instances, where adding another usage flag accidentally (eg bUsedWithSkeletalMeshes) can add a lot of shader permutations.
	 */
	UPROPERTY(EditAnywhere, BlueprintReadOnly, Category=Usage, AdvancedDisplay)
	uint8 bAutomaticallySetUsageInEditor : 1;

	/* Forces the material to be completely rough. Saves a number of instructions and one sampler. */
	UPROPERTY(EditAnywhere, BlueprintReadOnly, Category=Material, AdvancedDisplay)
	uint8 bFullyRough : 1;

	/**
	 *	Deprecated. Use FloatPrecisionMode instead.
	 *  Forces this material to use full (highp) precision in the pixel shader.
	 *	This is slower than the default (mediump) but can be used to work around precision-related rendering errors.
	 *	This setting has no effect on older mobile devices that do not support high precision.
	 */
	UPROPERTY()
	uint8 bUseFullPrecision_DEPRECATED : 1;

	/**
	 *	How to use full (highp) precision in the pixel shader.
	 *	highp is slower than the default (mediump) but can be used to work around precision-related rendering errors.
	 *  Use 'Full-precision for MaterialExpressions only' if you still want to keep the precision of the halfs in .ush/.usf
	 *	This setting has no effect on older mobile devices that do not support high precision.
	 */
	UPROPERTY(EditAnywhere, BlueprintReadOnly, Category = Mobile)
	TEnumAsByte<enum EMaterialFloatPrecisionMode> FloatPrecisionMode;

	/* Use lightmap directionality and per pixel normals. If disabled, lighting from lightmaps will be flat but cheaper. */
	UPROPERTY(EditAnywhere, BlueprintReadOnly, Category=Mobile)
	uint8 bUseLightmapDirectionality : 1;

	/* Use the high quality brdf functions on mobile to get better visual effects but adds GPU cost. */
	UPROPERTY(EditAnywhere, BlueprintReadOnly, Category=Mobile, meta = (DisplayName = "Mobile High Quality BRDF"))
	uint8 bMobileEnableHighQualityBRDF : 1;

	/* Use alpha to coverage for masked material on mobile, make sure MSAA is enabled as well. */
	UPROPERTY(EditAnywhere, BlueprintReadOnly, Category=Mobile, AdvancedDisplay, meta = (EditCondition = "BlendMode != EBlendMode::BLEND_Opaque"))
	uint8 bUseAlphaToCoverage : 1;

	/* Forward (including mobile) renderer: use preintegrated GF lut for simple IBL, but will use one more sampler. */
	UPROPERTY(EditAnywhere, BlueprintReadOnly, Category = ForwardShading, meta = (DisplayName = "PreintegratedGF For Simple IBL"))
	uint32 bForwardRenderUsePreintegratedGFForSimpleIBL : 1;

	/* 
	 * Forward renderer: enables multiple parallax-corrected reflection captures that blend together.
	 */
	UPROPERTY(EditAnywhere, BlueprintReadOnly, Category = ForwardShading, meta = (DisplayName = "High Quality Reflections"))
	uint8 bUseHQForwardReflections : 1;

	/* 
	 * Enables blending of sky light cubemap textures. When disabled, the secondary cubemap is only visible when the blend factor is 1.
	 */
	UPROPERTY(EditAnywhere, BlueprintReadOnly, Category = ForwardShading, meta = (DisplayName = "Blend Sky Light Cubemaps"))
	uint8 bForwardBlendsSkyLightCubemaps : 1;

	/* Enables planar reflection when using the forward renderer or mobile. Enabling this setting reduces the number of samplers available to the material as one more sampler will be used for the planar reflection. */
	UPROPERTY(EditAnywhere, BlueprintReadOnly, Category = ForwardShading, meta = (DisplayName = "Planar Reflections"))
	uint8 bUsePlanarForwardReflections : 1;

	/* Reduce roughness based on screen space normal changes. */
	UPROPERTY(EditAnywhere, BlueprintReadOnly, Category=Material, AdvancedDisplay)
	uint8 bNormalCurvatureToRoughness : 1;

	/** Allows a translucent material to be used with custom depth writing by compiling additional shaders. */
	UPROPERTY(EditAnywhere, Category = Translucency, AdvancedDisplay, meta = (DisplayName = "Allow Custom Depth Writes"))
	uint8 AllowTranslucentCustomDepthWrites : 1;

	/** Enables a wireframe view of the mesh the material is applied to.  */
	UPROPERTY(EditAnywhere, Category=Material, AdvancedDisplay)
	uint8 Wireframe : 1;

	/**
	 * Select what shading rate to apply, on platforms that support variable rate shading.
	 * Non-1x1 rates will reduce the rasterization fidelity for the material; they will not super-sample the material.
	 * This can save GPU performance on materials where reduced fidelity is acceptable.
	 */
	UPROPERTY(EditAnywhere, Category = Material, AdvancedDisplay)
	TEnumAsByte<EMaterialShadingRate> ShadingRate;

#if WITH_EDITORONLY_DATA
	UPROPERTY()
	int32 EditorX;

	UPROPERTY()
	int32 EditorY;

	UPROPERTY()
	int32 EditorPitch;

	UPROPERTY()
	int32 EditorYaw;
#endif // WITH_EDITORONLY_DATA

	/** true if this Material can be assumed Opaque when set to masked. */
	UPROPERTY()
	uint8 bCanMaskedBeAssumedOpaque : 1;

	/** true if Material is masked and uses custom opacity */
	UPROPERTY()
	uint8 bIsMasked_DEPRECATED : 1;

	/** true if Material is the preview material used in the material editor. */
	UPROPERTY(transient, duplicatetransient)
	uint8 bIsPreviewMaterial : 1;

	/** true if Material is the function preview material used in the material instance editor. */
	UPROPERTY(transient, duplicatetransient)
	uint8 bIsFunctionPreviewMaterial : 1;

	/** when true, the material attributes pin is used instead of the regular pins. */
	UPROPERTY(EditAnywhere, Category=Material)
	uint8 bUseMaterialAttributes : 1;

	UPROPERTY(EditAnywhere, Category = Material)
	uint8 bEnableExecWire : 1;

	UPROPERTY(EditAnywhere, Category = Material)
	uint8 bEnableNewHLSLGenerator : 1;

	/** when true, the material casts ray tracing shadows. */
	UPROPERTY(EditAnywhere, Category = Material)
	uint8 bCastRayTracedShadows : 1;

	/** When true, translucent materials are fogged. Defaults to true. */
	UPROPERTY(EditAnywhere, Category=Translucency, meta=(DisplayName = "Apply Fogging"))
	uint8 bUseTranslucencyVertexFog : 1;

	/** When true, translucent materials receive cloud contribution as part of the fog evaluation, per vertex or per pixel according to the other selected options. This is a rough approximation but can help in some cases. Defaults to false. Fog is applied on clouds, so Apply Fogging must be true to use this feature. */
	UPROPERTY(EditAnywhere, Category=Translucency, meta=(DisplayName = "Apply Cloud Fogging"))
	uint8 bApplyCloudFogging : 1;

	/** Unlit and Opaque materials can be used as sky material on a sky dome mesh. When IsSky is true, these meshes will not receive any contribution from the aerial perspective. Height and Volumetric fog effects will still be applied. */
	UPROPERTY(EditAnywhere, Category=Material, AdvancedDisplay)
	uint8 bIsSky : 1;

	/** When true, translucent materials have fog computed for every pixel, which costs more but fixes artifacts due to low tessellation. */
	UPROPERTY(EditAnywhere, Category=Translucency)
	uint8 bComputeFogPerPixel : 1;

	/** When true, translucent materials will output motion vectors and write to depth buffer in velocity pass. */
	UPROPERTY(EditAnywhere, Category = Translucency, meta = (DisplayName = "Output Velocity"))
	uint8 bOutputTranslucentVelocity : 1;

	/** If true the compilation environment will be changed to remove the global COMPILE_SHADERS_FOR_DEVELOPMENT flag. */
	UPROPERTY(transient, duplicatetransient)
	uint8 bAllowDevelopmentShaderCompile : 1;

	/** true if this is a special material used for stats by the material editor. */
	UPROPERTY(transient, duplicatetransient)
	uint8 bIsMaterialEditorStatsMaterial : 1;
	
	/** Where the node is inserted in the (post processing) graph, only used if domain is PostProcess */
	UPROPERTY(EditAnywhere, BlueprintReadWrite, Category=PostProcessMaterial, meta=(DisplayName = "Blendable Location"))
	TEnumAsByte<enum EBlendableLocation> BlendableLocation;

	/** If this is enabled, the blendable will output alpha */
	UPROPERTY(EditAnywhere, BlueprintReadWrite, Category = PostProcessMaterial, meta = (DisplayName = "Output Alpha"))
	uint8 BlendableOutputAlpha : 1;

	/** 
	 * Selectively execute post process material only for pixels that pass the stencil test against the Custom Depth/Stencil buffer. 
	 * Pixels that fail the stencil test are filled with the previous post process material output or scene color.
	 */
	UPROPERTY(EditAnywhere, Category = PostProcessMaterial, AdvancedDisplay)
	uint8 bEnableStencilTest : 1;

	UPROPERTY(EditAnywhere, Category = PostProcessMaterial, AdvancedDisplay, meta = (EditCondition = "bEnableStencilTest"))
	TEnumAsByte<EMaterialStencilCompare> StencilCompare;

	UPROPERTY(EditAnywhere, Category = PostProcessMaterial, AdvancedDisplay, meta = (EditCondition = "bEnableStencilTest"))
	uint8 StencilRefValue = 0;

	/** Controls how the Refraction input is interpreted and how the refraction offset into scene color is computed for this material. */
	UPROPERTY(EditAnywhere, Category=Refraction)
	TEnumAsByte<enum ERefractionMode> RefractionMode;

	/** If multiple nodes with the same  type are inserted at the same point, this defined order and if they get combined, only used if domain is PostProcess */
	UPROPERTY(EditAnywhere, BlueprintReadWrite, Category = PostProcessMaterial, meta = (DisplayName = "Blendable Priority"))
	int32 BlendablePriority;

	/** Allows blendability to be turned off, only used if domain is PostProcess */
	UPROPERTY(EditAnywhere, BlueprintReadWrite, Category = PostProcessMaterial, meta = (DisplayName = "Is Blendable"))
	uint8 bIsBlendable : 1;

	/** true if we have printed a warning about material usage for a given usage flag. */
	UPROPERTY(transient, duplicatetransient)
	uint32 UsageFlagWarnings;

	/** This is the refraction depth bias, larger values offset distortion to prevent closer objects from rendering into the distorted surface at acute viewing angles but increases the disconnect between surface and where the refraction starts. */
	UPROPERTY(EditAnywhere, Category=Refraction)
	float RefractionDepthBias;

	/** 
	 * Guid that uniquely identifies this material. 
	 * Any changes to the state of the material that do not appear separately in the shadermap DDC keys must cause this guid to be regenerated!
	 * For example, a modification to the Expressions array.
	 * Code changes that cause the guid to be regenerated on load should be avoided, as that requires a resave of the content to stop recompiling every load.
	 */
	UPROPERTY()
	FGuid StateId;

#if STORE_ONLY_ACTIVE_SHADERMAPS
	// Relative offset to the beginning of the package containing this
	uint32 OffsetToFirstResource;
#endif

	/** 
	 * FMaterialRenderProxy derivative that represent this material to the renderer, when the renderer needs to fetch parameter values.
	 */
	class FDefaultMaterialInstance* DefaultMaterialInstance;

#if WITH_EDITORONLY_DATA
	/** Used to detect duplicate parameters.  Does not contain parameters in referenced functions! */
	TMap<FName, TArray<UMaterialExpression*> > EditorParameters;

	/** EdGraph based representation of the Material */
	class UMaterialGraph*	MaterialGraph;
#endif //WITH_EDITORONLY_DATA

private:
	/** Inline material resources serialized from disk. To be processed on game thread in PostLoad. */
	TArray<FMaterialResource> LoadedMaterialResources;

	/** 
	 * Material resources used for rendering this material.
	 * There need to be as many entries in this array as can be used simultaneously for rendering.  
	 * For example the material needs to support being rendered at different quality levels and feature levels within the same process.
	 * These are always valid and non-null, but only the entries affected by CacheResourceShadersForRendering are actually valid for rendering.
	 */
	TArray<FMaterialResource*> MaterialResources;
#if WITH_EDITOR
	/** Material resources being cached for cooking. */
	TMap<const class ITargetPlatform*, TArray<FMaterialResource*>> CachedMaterialResourcesForCooking;
#endif
	/** Flag used to guarantee that the RT is finished using various resources in this UMaterial before cleanup. */
	FThreadSafeBool ReleasedByRT;

#if WITH_EDITORONLY_DATA
	UPROPERTY()
	bool bSavedCachedExpressionData_DEPRECATED;
#endif

#if WITH_EDITORONLY_DATA
	UPROPERTY()
	TArray<FGuid> ReferencedTextureGuids;

#endif // WITH_EDITORONLY_DATA
public:

	//~ Begin UMaterialInterface Interface.
	ENGINE_API virtual UMaterial* GetMaterial() override;
	ENGINE_API virtual const UMaterial* GetMaterial() const override;
	ENGINE_API virtual const UMaterial* GetMaterial_Concurrent(TMicRecursionGuard RecursionGuard = TMicRecursionGuard()) const override;
	ENGINE_API virtual void GetMaterialInheritanceChain(FMaterialInheritanceChain& OutChain) const override;
	ENGINE_API virtual bool GetParameterValue(EMaterialParameterType Type, const FMemoryImageMaterialParameterInfo& ParameterInfo, FMaterialParameterMetadata& OutValue, EMaterialGetParameterValueFlags Flags = EMaterialGetParameterValueFlags::Default) const override;

	ENGINE_API virtual bool GetRefractionSettings(float& OutBiasValue) const override;
	ENGINE_API virtual void GetDependencies(TSet<UMaterialInterface*>& Dependencies) override;
	ENGINE_API virtual FMaterialRenderProxy* GetRenderProxy() const override;
	ENGINE_API virtual UPhysicalMaterial* GetPhysicalMaterial() const override;
	ENGINE_API virtual UPhysicalMaterialMask* GetPhysicalMaterialMask() const override;
	ENGINE_API virtual UPhysicalMaterial* GetPhysicalMaterialFromMap(int32 Index) const override;
	ENGINE_API virtual UMaterialInterface* GetNaniteOverride(TMicRecursionGuard RecursionGuard = TMicRecursionGuard()) override;
	ENGINE_API virtual void GetUsedTextures(TArray<UTexture*>& OutTextures, EMaterialQualityLevel::Type QualityLevel, bool bAllQualityLevels, ERHIFeatureLevel::Type FeatureLevel, bool bAllFeatureLevels) const override;
	ENGINE_API virtual void GetUsedTexturesAndIndices(TArray<UTexture*>& OutTextures, TArray< TArray<int32> >& OutIndices, EMaterialQualityLevel::Type QualityLevel, ERHIFeatureLevel::Type FeatureLevel) const override;
	ENGINE_API virtual void OverrideTexture(const UTexture* InTextureToOverride, UTexture* OverrideTexture, ERHIFeatureLevel::Type InFeatureLevel) override;
	ENGINE_API virtual void OverrideNumericParameterDefault(EMaterialParameterType Type, const FHashedMaterialParameterInfo& ParameterInfo, const UE::Shader::FValue& Value, bool bOverride, ERHIFeatureLevel::Type FeatureLevel) override;
	ENGINE_API virtual bool CheckMaterialUsage(const EMaterialUsage Usage) override;
	ENGINE_API virtual bool CheckMaterialUsage_Concurrent(const EMaterialUsage Usage) const override;
	ENGINE_API virtual FMaterialResource* AllocateResource();
	ENGINE_API virtual FMaterialResource* GetMaterialResource(ERHIFeatureLevel::Type InFeatureLevel, EMaterialQualityLevel::Type QualityLevel = EMaterialQualityLevel::Num) override;
	ENGINE_API virtual const FMaterialResource* GetMaterialResource(ERHIFeatureLevel::Type InFeatureLevel, EMaterialQualityLevel::Type QualityLevel = EMaterialQualityLevel::Num) const override;
	ENGINE_API virtual bool GetMaterialLayers(FMaterialLayersFunctions& OutLayers, TMicRecursionGuard RecursionGuard = TMicRecursionGuard()) const override;
	ENGINE_API virtual bool UpdateLightmassTextureTracking() override;
#if WITH_EDITOR
	ENGINE_API virtual bool GetGroupSortPriority(const FString& InGroupName, int32& OutSortPriority) const override;
	ENGINE_API virtual bool GetTexturesInPropertyChain(EMaterialProperty InProperty, TArray<UTexture*>& OutTextures, 
		TArray<FName>* OutTextureParamNames, struct FStaticParameterSet* InStaticParameterSet,
		ERHIFeatureLevel::Type InFeatureLevel, EMaterialQualityLevel::Type InQuality) override;
#endif
	ENGINE_API virtual void RecacheUniformExpressions(bool bRecreateUniformBuffer) const override;
	
	ENGINE_API virtual float GetOpacityMaskClipValue() const override;
	ENGINE_API virtual bool GetCastDynamicShadowAsMasked() const override;
	ENGINE_API virtual EBlendMode GetBlendMode() const override;
	ENGINE_API virtual EStrataBlendMode GetStrataBlendMode() const override;
	ENGINE_API virtual FMaterialShadingModelField GetShadingModels() const override;
	ENGINE_API virtual bool IsShadingModelFromMaterialExpression() const override;
	ENGINE_API virtual bool IsTwoSided() const override;
	ENGINE_API virtual bool IsDitheredLODTransition() const override;
	ENGINE_API virtual bool IsTranslucencyWritingCustomDepth() const override;
	ENGINE_API virtual bool IsTranslucencyWritingVelocity() const override;
	ENGINE_API virtual bool IsMasked() const override;
	ENGINE_API virtual bool IsDeferredDecal() const override { return MaterialDomain == MD_DeferredDecal; }
	ENGINE_API virtual bool IsUIMaterial() const { return MaterialDomain == MD_UI; }
	ENGINE_API virtual bool IsPostProcessMaterial() const { return MaterialDomain == MD_PostProcess; }
	ENGINE_API virtual USubsurfaceProfile* GetSubsurfaceProfile_Internal() const override;
	ENGINE_API virtual bool CastsRayTracedShadows() const override;

	ENGINE_API virtual FGraphEventArray PrecachePSOs(const TConstArrayView<const FVertexFactoryType*>& VertexFactoryTypes, const FPSOPrecacheParams& PreCacheParams) override;

	ENGINE_API void SetShadingModel(EMaterialShadingModel NewModel) { ensure(ShadingModel < MSM_NUM); ShadingModel = NewModel; ShadingModels = FMaterialShadingModelField(ShadingModel); }

	/** Checks to see if an input property should be active, based on the state of the material */
	ENGINE_API virtual bool IsPropertyActive(EMaterialProperty InProperty) const override;

#if WITH_EDITOR
	/** 
	* Like IsPropertyActive(), but should be used in context of editor.
	* For example, there is an optimization that transforms masked materials into opaque materials in certain situations.  If this optimization is active,
	* the opacity mask input will no longer be active normally (since blend mode will be reported as opaque),
	* but we still want to be able to connect this input from within the material editor.
	*/
	ENGINE_API bool IsPropertyActiveInEditor(EMaterialProperty InProperty) const;
#endif

	/** Like IsPropertyActive(), but considers any state overriden by DerivedMaterial */
	ENGINE_API bool IsPropertyActiveInDerived(EMaterialProperty InProperty, const UMaterialInterface* DerivedMaterial) const;

#if WITH_EDITOR
	/** Allows material properties to be compiled with the option of being overridden by the material attributes input. */
	ENGINE_API virtual int32 CompilePropertyEx( class FMaterialCompiler* Compiler, const FGuid& AttributeID ) override;
	ENGINE_API virtual bool ShouldForcePlanePreview() override;
	ENGINE_API virtual void ForceRecompileForRendering() override;
#endif // WITH_EDITOR
	//~ End UMaterialInterface Interface.

	//~ Begin UObject Interface
	PRAGMA_DISABLE_DEPRECATION_WARNINGS // Suppress compiler warning on override of deprecated function
	UE_DEPRECATED(5.0, "Use version that takes FObjectPreSaveContext instead.")
	ENGINE_API virtual void PreSave(const class ITargetPlatform* TargetPlatform) override;
	PRAGMA_ENABLE_DEPRECATION_WARNINGS
	ENGINE_API virtual void PreSave(FObjectPreSaveContext ObjectSaveContext) override;
	ENGINE_API virtual void PostInitProperties() override;
	ENGINE_API virtual void Serialize(FArchive& Ar) override;
	ENGINE_API virtual void PostDuplicate(bool bDuplicateForPIE) override;
	ENGINE_API virtual void PostLoad() override;
#if WITH_EDITORONLY_DATA
	ENGINE_API static void DeclareConstructClasses(TArray<FTopLevelAssetPath>& OutConstructClasses, const UClass* SpecificSubclass);
#endif
#if WITH_EDITOR
	ENGINE_API virtual void BeginCacheForCookedPlatformData( const ITargetPlatform *TargetPlatform ) override;
	ENGINE_API virtual bool IsCachedCookedPlatformDataLoaded( const ITargetPlatform* TargetPlatform ) override;
	ENGINE_API virtual void ClearCachedCookedPlatformData( const ITargetPlatform *TargetPlatform ) override;
	ENGINE_API virtual void ClearAllCachedCookedPlatformData() override;
#endif
#if WITH_EDITOR
	ENGINE_API virtual void PreEditChange(FProperty* PropertyAboutToChange) override;
	ENGINE_API virtual void PostEditChangeProperty(FPropertyChangedEvent& PropertyChangedEvent) override;
	ENGINE_API virtual bool CanEditChange(const FProperty* InProperty) const override;
	ENGINE_API virtual bool Modify(bool bAlwaysMarkDirty = true) override;
#endif // WITH_EDITOR
	ENGINE_API virtual void BeginDestroy() override;
	ENGINE_API virtual bool IsReadyForFinishDestroy() override;
	ENGINE_API virtual void FinishDestroy() override;
	ENGINE_API virtual void GetResourceSizeEx(FResourceSizeEx& CumulativeResourceSize) override;
	ENGINE_API static void AddReferencedObjects(UObject* InThis, FReferenceCollector& Collector);
	ENGINE_API virtual bool CanBeClusterRoot() const override;
	ENGINE_API virtual void GetAssetRegistryTags(TArray<FAssetRegistryTag>& OutTags) const override;
	//~ End UObject Interface

	enum class EPostEditChangeEffectOnShaders
	{
		Default,
		DoesNotInvalidate
	};

	ENGINE_API void PostEditChangePropertyInternal(FPropertyChangedEvent& PropertyChangedEvent, const EPostEditChangeEffectOnShaders EffectOnShaders);

#if WITH_EDITOR
	/** Cancels any currently outstanding compilation jobs for this material. Useful in the material editor when some edits superceds existing, in flight compilation jobs.*/
	ENGINE_API virtual void CancelOutstandingCompilation();
#endif // WITH_EDITOR

	/**
	 * Return the default material, loading it if necessary
	 */
	ENGINE_API static UMaterial* GetDefaultMaterial(EMaterialDomain Domain);

	/**
	 * Returns true if the material is one of the default materials.
	 */
	ENGINE_API bool IsDefaultMaterial() const;

	/** 
	 * Releases rendering resources used by this material. 
	 * This should only be called directly if the material will not be deleted through the GC system afterward.
	 * FlushRenderingCommands() must have been called before this.
	 */
	ENGINE_API void ReleaseResources();

	/** Checks to see if the Usage flag has an annotation marking it as needing to be saved */
	ENGINE_API bool IsUsageFlagDirty(EMaterialUsage Usage);
	
	/** Useful to customize rendering if that case (e.g. hide the object) */
	ENGINE_API bool IsCompilingOrHadCompileError(ERHIFeatureLevel::Type InFeatureLevel);

#if WITH_EDITOR
	ENGINE_API TConstArrayView<TObjectPtr<UMaterialExpression>> GetExpressions() const;
	ENGINE_API TConstArrayView<TObjectPtr<UMaterialExpressionComment>> GetEditorComments() const;
	ENGINE_API UMaterialExpressionExecBegin* GetExpressionExecBegin() const;
	ENGINE_API UMaterialExpressionExecEnd* GetExpressionExecEnd() const;
	ENGINE_API const FMaterialExpressionCollection& GetExpressionCollection() const;
	ENGINE_API FMaterialExpressionCollection& GetExpressionCollection();
	ENGINE_API void AssignExpressionCollection(const FMaterialExpressionCollection& InCollection);

	ENGINE_API bool SetParameterValueEditorOnly(const FName& ParameterName, const FMaterialParameterMetadata& Meta);
	ENGINE_API bool SetVectorParameterValueEditorOnly(FName ParameterName, FLinearColor InValue);
	ENGINE_API bool SetScalarParameterValueEditorOnly(FName ParameterName, float InValue);
	ENGINE_API bool SetTextureParameterValueEditorOnly(FName ParameterName, class UTexture* InValue);
	ENGINE_API bool SetRuntimeVirtualTextureParameterValueEditorOnly(FName ParameterName, class URuntimeVirtualTexture* InValue);
	ENGINE_API bool SetFontParameterValueEditorOnly(FName ParameterName, class UFont* InFontValue, int32 InFontPage);
	ENGINE_API bool SetStaticComponentMaskParameterValueEditorOnly(FName ParameterName, bool R, bool G, bool B, bool A, FGuid OutExpressionGuid);
	ENGINE_API bool SetStaticSwitchParameterValueEditorOnly(FName ParameterName, bool OutValue, FGuid OutExpressionGuid);
#endif // WITH_EDITOR


#if !(UE_BUILD_SHIPPING || UE_BUILD_TEST)
	/**
	 * Output to the log which materials and textures are used by this material.
	 * @param Indent	Number of tabs to put before the log.
	 */
	ENGINE_API virtual void LogMaterialsAndTextures(FOutputDevice& Ar, int32 Indent) const override;
#endif

	/**
	 *	Returns all the Guids related to this material. For material instances, this includes the parent hierarchy.
	 *  Used for versioning as parent changes don't update the child instance Guids.
	 *
	 *	@param	bIncludeTextures	Whether to include the referenced texture Guids.
	 *	@param	OutGuids			The list of all resource guids affecting the precomputed lighting system and texture streamer.
	 */
	ENGINE_API virtual void GetLightingGuidChain(bool bIncludeTextures, TArray<FGuid>& OutGuids) const override;

private:
	void BackwardsCompatibilityInputConversion();
	void BackwardsCompatibilityVirtualTextureOutputConversion();
	void BackwardsCompatibilityDecalConversion();
	void ConvertMaterialToStrataMaterial();

	/** Handles setting up an annotation for this object if a flag has changed value */
	void MarkUsageFlagDirty(EMaterialUsage Usage, bool CurrentValue, bool NewValue);

	/** Sets the value associated with the given usage flag. */
	void SetUsageByFlag(const EMaterialUsage Usage, const bool NewValue);

	/** to share code for PostLoad() and PostEditChangeProperty(), and UMaterialInstance::InitResources(), needs to be refactored */
	void PropagateDataToMaterialProxy();

#if WITH_EDITOR
	/** Marks the material's package dirty in order to make a material usage change set during map load persistent. 
	  * This couldn't be done during map load as loading cannot mark packages dirty. Invoked manually by the user 
	  * from the Map Check message log.
	  */
	void FixupMaterialUsageAfterLoad();

	void CreateExecutionFlowExpressions();
#endif

public:

	/** @return the name of the given usage flag. */
	FString GetUsageName(const EMaterialUsage Usage) const;

	/** @return the value associated with the given usage flag. */
	ENGINE_API bool GetUsageByFlag(const EMaterialUsage Usage) const;


	/**
	 * Set the given usage flag.
	 * @param bNeedsRecompile - true if the material was recompiled for the usage change
	 * @param Usage - The usage flag to set
	 * @return bool - true if the material can be used for rendering with the given type.
	 */
	ENGINE_API bool SetMaterialUsage(bool &bNeedsRecompile, const EMaterialUsage Usage);

	/**
	 * Tests to see if this material needs a usage flag update
	 * @param Usage - The usage flag to set
	 * @param bOutHasUsage - if we don't need to call SMU, then this is what SMU would have returned
	 * @return bool - true if we need to call SetMaterialUsage
	 */
	ENGINE_API bool NeedsSetMaterialUsage_Concurrent(bool &bOutHasUsage, const EMaterialUsage Usage) const;

	ENGINE_API virtual void CacheShaders(EMaterialShaderPrecompileMode CompileMode) override;
#if WITH_EDITOR
	ENGINE_API virtual void CacheGivenTypesForCooking(EShaderPlatform ShaderPlatform, ERHIFeatureLevel::Type FeatureLevel, EMaterialQualityLevel::Type QualityLevel, const TArray<const FVertexFactoryType*>& VFTypes, const TArray<const FShaderPipelineType*> PipelineTypes, const TArray<const FShaderType*>& ShaderTypes) override;
#endif
	ENGINE_API virtual bool IsComplete() const override;

#if WITH_EDITORONLY_DATA
	/**
	 * @param	OutParameterNames		Storage array for the parameter names.
	 * @param	OutParameterIds			Storage array for the parameter id's.
	 *
	 * @return	Returns a array of parameter names used in this material for the specified expression type.
	 */
	template<typename ExpressionType>
	UE_DEPRECATED(5.0, "Use GetAllParameterInfoOfType or GetAllParametersOfType")
	void GetAllParameterInfo(TArray<FMaterialParameterInfo>& OutParameterInfo, TArray<FGuid>& OutParameterIds) const
	{
		for (const TObjectPtr<UMaterialExpression>& Expression : GetExpressions())
		{
			FMaterialParameterInfo BaseParameterInfo;
			BaseParameterInfo.Association = EMaterialParameterAssociation::GlobalParameter;
			BaseParameterInfo.Index = INDEX_NONE;

			// Note: Intentionally checking the requested type first as this catches MaterialLayers
			// which are a top-level only parameter without having to deal with the below recursion
			if (const ExpressionType* ParameterExpression = Cast<const ExpressionType>(Expression))
			{
				PRAGMA_DISABLE_DEPRECATION_WARNINGS
				ParameterExpression->GetAllParameterInfo(OutParameterInfo, OutParameterIds, BaseParameterInfo);
				PRAGMA_ENABLE_DEPRECATION_WARNINGS
			}
			else if (const UMaterialExpressionMaterialFunctionCall* FunctionExpression = Cast<const UMaterialExpressionMaterialFunctionCall>(Expression))
			{
				if (FunctionExpression->MaterialFunction)
				{
					PRAGMA_DISABLE_DEPRECATION_WARNINGS
					FunctionExpression->MaterialFunction->GetAllParameterInfo<ExpressionType>(OutParameterInfo, OutParameterIds, BaseParameterInfo);
					PRAGMA_ENABLE_DEPRECATION_WARNINGS
				}
			}
			else if (const UMaterialExpressionMaterialAttributeLayers* LayersExpression = Cast<const UMaterialExpressionMaterialAttributeLayers>(Expression))
			{
				const TArray<UMaterialFunctionInterface*>* Layers = &LayersExpression->GetLayers();
				const TArray<UMaterialFunctionInterface*>* Blends = &LayersExpression->GetBlends();

				for (int32 LayerIndex = 0; LayerIndex < Layers->Num(); ++LayerIndex)
				{
					if (const UMaterialFunctionInterface* Layer = (*Layers)[LayerIndex])
					{
						BaseParameterInfo.Association = EMaterialParameterAssociation::LayerParameter;
						BaseParameterInfo.Index = LayerIndex;
						PRAGMA_DISABLE_DEPRECATION_WARNINGS
						Layer->GetAllParameterInfo<ExpressionType>(OutParameterInfo, OutParameterIds, BaseParameterInfo);
						PRAGMA_ENABLE_DEPRECATION_WARNINGS
					}
				}

				for (int32 BlendIndex = 0; BlendIndex < Blends->Num(); ++BlendIndex)
				{
					if (const UMaterialFunctionInterface* Blend = (*Blends)[BlendIndex])
					{
						BaseParameterInfo.Association = EMaterialParameterAssociation::BlendParameter;
						BaseParameterInfo.Index = BlendIndex;
						PRAGMA_DISABLE_DEPRECATION_WARNINGS
						Blend->GetAllParameterInfo<ExpressionType>(OutParameterInfo, OutParameterIds, BaseParameterInfo);
						PRAGMA_ENABLE_DEPRECATION_WARNINGS
					}
				}
			}

			check(OutParameterInfo.Num() == OutParameterIds.Num());
		}
	}
#endif // WITH_EDITORONLY_DATA

#if WITH_EDITORONLY_DATA
	ENGINE_API virtual bool IterateDependentFunctions(TFunctionRef<bool(UMaterialFunctionInterface*)> Predicate) const override;
	ENGINE_API virtual void GetDependentFunctions(TArray<class UMaterialFunctionInterface*>& DependentFunctions) const override;
#endif // WITH_EDITORONLY_DATA

	UE_DEPRECATED(5.0, "No longer used.")
	uint32 GetDecalBlendMode() const { return DecalBlendMode; }

	/** Returns the material's decal response mode */
	uint32 GetMaterialDecalResponse() const { return MaterialDecalResponse; }

#if WITH_EDITORONLY_DATA
	/**
	 * Attempt to find a expression by its GUID.
	 */
	template<typename ExpressionType>
	ExpressionType* FindExpressionByGUID(const FGuid &InGUID)
	{
		if (InGUID.IsValid())
		{
			return FindExpressionByGUIDRecursive<ExpressionType>(InGUID, GetExpressions());
		}
		return nullptr;
	}

	/* Get all expressions of the requested type */
	template<typename ExpressionType>
	void GetAllExpressionsOfType(TArray<const ExpressionType*>& OutExpressions) const
	{
		for (UMaterialExpression* Expression : GetExpressions())
		{
			ExpressionType* ExpressionPtr = Cast<ExpressionType>(Expression);
			if (ExpressionPtr)
			{
				OutExpressions.Add(ExpressionPtr);
			}
		}
	}

	/** Get all expressions of the requested type, recursing through any function expressions in the material */
	template<typename ExpressionType>
	void GetAllExpressionsInMaterialAndFunctionsOfType(TArray<ExpressionType*>& OutExpressions) const
	{
		for (UMaterialExpression* Expression : GetExpressions())
		{
			ExpressionType* ExpressionOfType = Cast<ExpressionType>(Expression);
			if (ExpressionOfType)
			{
				OutExpressions.Add(ExpressionOfType);
			}

			UMaterialExpressionMaterialFunctionCall* ExpressionFunctionCall = Cast<UMaterialExpressionMaterialFunctionCall>(Expression);
			UMaterialExpressionMaterialAttributeLayers* LayersExpression = Cast<UMaterialExpressionMaterialAttributeLayers>(Expression);

			if (ExpressionFunctionCall && ExpressionFunctionCall->MaterialFunction)
			{
				ExpressionFunctionCall->MaterialFunction->GetAllExpressionsOfType<ExpressionType>(OutExpressions);
			}
			else if (LayersExpression)
			{
				const TArray<UMaterialFunctionInterface*>& Layers = LayersExpression->GetLayers();
				const TArray<UMaterialFunctionInterface*>& Blends = LayersExpression->GetBlends();

				for (auto* Layer : Layers)
				{
					if (Layer)
					{
						Layer->GetAllExpressionsOfType<ExpressionType>(OutExpressions);
					}
				}

				for (auto* Blend : Blends)
				{
					if (Blend)
					{
						Blend->GetAllExpressionsOfType<ExpressionType>(OutExpressions);
					}
				}
			}
		}
	}

	/** Checks if the material contains an expression of the requested type, recursing through any function expressions in the material */
	template<typename ExpressionType>
	bool HasAnyExpressionsInMaterialAndFunctionsOfType() const
	{
		for (UMaterialExpression* Expression : GetExpressions())
		{
			ExpressionType* ExpressionOfType = Cast<ExpressionType>(Expression);
			if (ExpressionOfType)
			{
				return true;
			}

			UMaterialExpressionMaterialFunctionCall* ExpressionFunctionCall = Cast<UMaterialExpressionMaterialFunctionCall>(Expression);
			UMaterialExpressionMaterialAttributeLayers* LayersExpression = Cast<UMaterialExpressionMaterialAttributeLayers>(Expression);

			if (ExpressionFunctionCall)
			{
				if (ExpressionFunctionCall->MaterialFunction && ExpressionFunctionCall->MaterialFunction->HasAnyExpressionsOfType<ExpressionType>())
				{
					return true;
				}
			}
			else if (LayersExpression)
			{
				const TArray<UMaterialFunctionInterface*>& Layers = LayersExpression->GetLayers();
				const TArray<UMaterialFunctionInterface*>& Blends = LayersExpression->GetBlends();

				for (auto* Layer : Layers)
				{
					if (Layer && Layer->HasAnyExpressionsOfType<ExpressionType>())
					{
						return true;
					}
				}

				for (auto* Blend : Blends)
				{
					if (Blend && Blend->HasAnyExpressionsOfType<ExpressionType>())
					{
						return true;
					}
				}
			}
		}

		return false;
	}

<<<<<<< HEAD
=======
	ENGINE_API void UpdateTransientExpressionData();
#endif // WITH_EDITORONLY_DATA

>>>>>>> d731a049
#if WITH_EDITOR
	ENGINE_API void UpdateCachedExpressionData();
#endif

	/** Attempts to add a new group name to the Group Data struct. True if new name was added. */
	ENGINE_API bool AttemptInsertNewGroupName(const FString& InNewName);

private:
	/**
	 * Flush existing resource shader maps and combines the material resource's Ids with another unique guid that represent the transformation applied so we can stay deterministic.
	 * If the guid given is non-valid (default value) we generate an entirely new guid for the resource.
	 * @param	TransformationId	If valid, combine this guid with the current material resource's Ids yielding a new but deterministic Ids.
	 */
	ENGINE_API virtual void ReleaseResourcesAndMutateDDCKey(const FGuid& TransformationId = FGuid());
	
	/** 
	 * Cache resource shaders for rendering. 
	 * If a matching shader map is not found in memory or the DDC, a new one will be compiled.
	 * The results will be applied to this FMaterial in the renderer when they are finished compiling.
	 * Note: This modifies material variables used for rendering and is assumed to be called within a FMaterialUpdateContext!
	 */
	void CacheResourceShadersForRendering(bool bRegenerateId, EMaterialShaderPrecompileMode PrecompileMode = EMaterialShaderPrecompileMode::Default);

	/**
	 * Cache resource shaders for cooking on the given shader platform.
	 * If a matching shader map is not found in memory or the DDC, a new one will be compiled.
	 * This does not apply completed results to the renderer scenes.
	 * Caller is responsible for deleting OutCachedMaterialResources.
	 * Note: This modifies material variables used for rendering and is assumed to be called within a FMaterialUpdateContext!
	 */
	void CacheResourceShadersForCooking(EShaderPlatform Platform, TArray<FMaterialResource*>& OutCachedMaterialResources, const ITargetPlatform* TargetPlatform = nullptr);

	void GetNewResources(EShaderPlatform ShaderPlatform, TArray<FMaterialResource*>& NewResourcesToCache);

	/** Caches shader maps for an array of material resources. */
	void CacheShadersForResources(EShaderPlatform ShaderPlatform, const TArray<FMaterialResource*>& ResourcesToCache, EMaterialShaderPrecompileMode PrecompileMode = EMaterialShaderPrecompileMode::Default, const ITargetPlatform* TargetPlatform = nullptr);

#if WITH_EDITOR

	/** Begins caching shader maps for an array of material resources. */
	void BeginCacheShadersForResources(EShaderPlatform ShaderPlatform, const TArray<FMaterialResource*>& ResourcesToCache, EMaterialShaderPrecompileMode PrecompileMode = EMaterialShaderPrecompileMode::Default, const ITargetPlatform* TargetPlatform = nullptr);

	/**
	 * If there is some texture reference used by a TextureProperty node in any expressions, this function
	 * will extract the current hash of TextureReferencesHash into a string  then append the texture guid used by the node
	 * and recompute a new hash.
	 */
	void GetForceRecompileTextureIdsHash(FSHAHash &TextureReferencesHash);
#endif // WITH_EDITOR

public:
#if WITH_EDITOR
	ENGINE_API bool IsTextureForceRecompileCacheRessource(UTexture *Texture);

	/* Recompute the ddc cache key and reload the material in case the key is not the same.
	 * It will also make sure lightmass texture reference are up to date
	 */
	ENGINE_API void UpdateMaterialShaderCacheAndTextureReferences();
#endif

	/**
	 * Go through every material, flush the specified types and re-initialize the material's shader maps.
	 */
	ENGINE_API static void UpdateMaterialShaders(TArray<const FShaderType*>& ShaderTypesToFlush, TArray<const FShaderPipelineType*>& ShaderPipelineTypesToFlush, TArray<const FVertexFactoryType*>& VFTypesToFlush, EShaderPlatform ShaderPlatform);

	/** 
	 * Backs up all material shaders to memory through serialization, organized by FMaterialShaderMap. 
	 * This will also clear all FMaterialShaderMap references to FShaders.
	 */
	ENGINE_API static void BackupMaterialShadersToMemory(TMap<class FMaterialShaderMap*, TUniquePtr<TArray<uint8> > >& ShaderMapToSerializedShaderData);

	/** 
	 * Recreates FShaders for FMaterialShaderMap's from the serialized data.  Shader maps may not be complete after this due to changes in the shader keys.
	 */
	ENGINE_API static void RestoreMaterialShadersFromMemory(const TMap<class FMaterialShaderMap*, TUniquePtr<TArray<uint8> > >& ShaderMapToSerializedShaderData);

#if WITH_EDITOR
	/** Builds a map from UMaterialInterface name to the shader maps that are needed for rendering on the given platform. */
	ENGINE_API static void CompileMaterialsForRemoteRecompile(
		const TArray<UMaterialInterface*>& MaterialsToCompile,
		EShaderPlatform ShaderPlatform,
		class ITargetPlatform* TargetPlatform,
		TMap<FString, TArray<TRefCountPtr<class FMaterialShaderMap> > >& OutShaderMaps);

	ENGINE_API static void CompileODSCMaterialsForRemoteRecompile(TArray<FODSCRequestPayload> ShadersToRecompile, TMap<FString, TArray<TRefCountPtr<class FMaterialShaderMap>>>& OutShaderMaps);

	/**
	 * Add an expression node that represents a parameter to the list of material parameters.
	 * @param	Expression	Pointer to the node that is going to be inserted if it's a parameter type.
	 */
	ENGINE_API virtual bool AddExpressionParameter(UMaterialExpression* Expression, TMap<FName, TArray<UMaterialExpression*> >& ParameterTypeMap);

	/**
	 * Removes an expression node that represents a parameter from the list of material parameters.
	 * @param	Expression	Pointer to the node that is going to be removed if it's a parameter type.
	 */
	ENGINE_API virtual bool RemoveExpressionParameter(UMaterialExpression* Expression);

	/**
	 * A parameter with duplicates has to update its peers so that they all have the same value. If this step isn't performed then
	 * the expression nodes will not accurately display the final compiled material.
	 * @param	Parameter	Pointer to the expression node whose state needs to be propagated.
	 */
	ENGINE_API virtual void PropagateExpressionParameterChanges(const UMaterialExpression* Parameter);

	/**
	 * A parameter with duplicates has to update its peers so that they all have the same value. If this step isn't performed then
	 * the expression nodes will not accurately display the final compiled material.
	 * @param	ParameterName	Name of the parameter to update
	 * @param	Meta			New value of the parameter
	 */
	ENGINE_API virtual void PropagateExpressionParameterChanges(const FName& ParameterName, const FMaterialParameterMetadata& Meta);

	/**
	 * Remove the expression from the editor parameters list (if it exists) and then re-adds it.
	 * @param	Expression	The expression node that represents a parameter that needs updating.
	 */
	ENGINE_API virtual void UpdateExpressionParameterName(UMaterialExpression* Expression);

	/**
	 * Iterate through all of the expression nodes in the material and finds any parameters to put in EditorParameters.
	 */
	ENGINE_API virtual void BuildEditorParameterList();

	/**
	 * Return whether the provided expression parameter has duplicates.
	 * @param	Expression	The expression parameter to check for duplicates.
	 */
	ENGINE_API virtual bool HasDuplicateParameters(const UMaterialExpression* Expression);

	/**
	 * Return whether the provided expression dynamic parameter has duplicates.
	 * @param	Expression	The expression dynamic parameter to check for duplicates.
	 */
	ENGINE_API virtual bool HasDuplicateDynamicParameters(const UMaterialExpression* Expression);

	/**
	 * Iterate through all of the expression nodes and fix up changed properties on
	 * matching dynamic parameters when a change occurs.
	 *
	 * @param	Expression	The expression dynamic parameter.
	 */
	ENGINE_API virtual void UpdateExpressionDynamicParameters(const UMaterialExpression* Expression);

	/** Collect all material expressions fomr this material and all its functions and figure out which possible shading models exist in this material */
	ENGINE_API void RebuildShadingModelField();

	/**
	 * Get the name of a parameter.
	 * @param	Expression	The expression to retrieve the name from.
	 * @param	OutName		The variable that will hold the parameter name.
	 * @return	true if the expression is a parameter with a name.
	 */
	static bool GetExpressionParameterName(const UMaterialExpression* Expression, FName& OutName);

	/**
	 * Return whether the provided expression node is a parameter.
	 *
	 * @param	Expression	The expression node to inspect.
	 */
	ENGINE_API static bool IsParameter(const UMaterialExpression* Expression);

	/**
	 * Return whether the provided expression node is a dynamic parameter.
	 *
	 * @param	Expression	The expression node to inspect.
	 */
	ENGINE_API static bool IsDynamicParameter(const UMaterialExpression* Expression);
#endif // WITH_EDITOR

	/* Helper functions for text output of properties. */
	static const TCHAR* GetMaterialShadingModelString(EMaterialShadingModel InMaterialShadingModel);
	static EMaterialShadingModel GetMaterialShadingModelFromString(const TCHAR* InMaterialShadingModelStr);
	static const TCHAR* GetBlendModeString(EBlendMode InBlendMode);
	static EBlendMode GetBlendModeFromString(const TCHAR* InBlendModeStr);

#if WITH_EDITOR
	/**
	*	Get the expression input for the given property
	*
	*	@param	InProperty				The material property chain to inspect, such as MP_BaseColor.
	*
	*	@return	FExpressionInput*		A pointer to the expression input of the property specified, 
	*									or NULL if an invalid property was requested (some properties have been removed from UI, those return NULL).
	*/
	ENGINE_API FExpressionInput* GetExpressionInputForProperty(EMaterialProperty InProperty);

	ENGINE_API bool GetExpressionInputDescription(EMaterialProperty InProperty, FMaterialInputDescription& OutDescription);
#endif

#if WITH_EDITORONLY_DATA
	/* Returns any UMaterialExpressionFunctionOutput expressions */
	ENGINE_API void GetAllFunctionOutputExpressions(TArray<class UMaterialExpressionFunctionOutput*>& OutFunctionOutputs) const;
	/* Returns any UMaterialExpressionCustomOutput expressions */
	ENGINE_API void GetAllCustomOutputExpressions(TArray<class UMaterialExpressionCustomOutput*>& OutCustomOutputs) const;
	ENGINE_API void GetAllExpressionsForCustomInterpolators(TArray<class UMaterialExpression*>& OutExpressions) const;
#endif // WITH_EDITORONLY_DATA

#if WITH_EDITOR
	/**
	 *	Get all referenced expressions (returns the chains for all properties).
	 *
	 *	@param	OutExpressions			The array to fill in all of the expressions.
	 *	@param	InStaticParameterSet	Optional static parameter set - if supplied only walk the StaticSwitch branches according to it.
	 *	@Param	InFeatureLevel			Optional feature level - if supplied, only walk FeatureLevelSwitch branches according to it.
	 *	@Param	InQuality				Optional quality switch - if supplied, only walk QualitySwitch branches according to it.
	 *	@Param	InShadingPath			Optional shading path switch - if supplied, only walk ShadingPathSwitch branches according to it.
	 *
	 *	@return	bool					true if successful, false if not.
	 */
	ENGINE_API virtual bool GetAllReferencedExpressions(TArray<UMaterialExpression*>& OutExpressions, struct FStaticParameterSet* InStaticParameterSet,
		ERHIFeatureLevel::Type InFeatureLevel = ERHIFeatureLevel::Num, EMaterialQualityLevel::Type InQuality = EMaterialQualityLevel::Num, ERHIShadingPath::Type InShadingPath = ERHIShadingPath::Num);


	/**
	 *	Get the expression chain for the given property (ie fill in the given array with all expressions in the chain).
	 *
	 *	@param	InProperty				The material property chain to inspect, such as MP_BaseColor.
	 *	@param	OutExpressions			The array to fill in all of the expressions.
	 *	@param	InStaticParameterSet	Optional static parameter set - if supplied only walk the StaticSwitch branches according to it.
	 *	@Param	InFeatureLevel			Optional feature level - if supplied, only walk FeatureLevelSwitch branches according to it.
	 *	@Param	InQuality				Optional quality switch - if supplied, only walk QualitySwitch branches according to it.
	 *	@Param	InShadingPath			Optional shading path switch - if supplied, only walk ShadingPathSwitch branches according to it.
	 *
	 *	@return	bool					true if successful, false if not.
	 */
	ENGINE_API virtual bool GetExpressionsInPropertyChain(EMaterialProperty InProperty, 
		TArray<UMaterialExpression*>& OutExpressions, struct FStaticParameterSet* InStaticParameterSet,
		ERHIFeatureLevel::Type InFeatureLevel = ERHIFeatureLevel::Num, EMaterialQualityLevel::Type InQuality = EMaterialQualityLevel::Num, ERHIShadingPath::Type InShadingPath = ERHIShadingPath::Num);

#endif // WITH_EDITOR

protected:

#if WITH_EDITOR
	/**
	 *	Recursively retrieve the expressions contained in the chain of the given expression.
	 *
	 *	@param	InExpression			The expression to start at.
	 *	@param	InOutProcessedInputs	An array of processed expression inputs. (To avoid circular loops causing infinite recursion)
	 *	@param	OutExpressions			The array to fill in all of the expressions.
	 *	@param	InStaticParameterSet	Optional static parameter set - if supplied only walk the StaticSwitch branches according to it.
	 *	@Param	InFeatureLevel			Optional feature level - if supplied, only walk FeatureLevelSwitch branches according to it.
	 *	@Param	InQuality				Optional quality switch - if supplied, only walk QualitySwitch branches according to it.
	 *	@Param	InShadingPath			Optional shading path switch - if supplied, only walk ShadingPathSwitch branches according to it.
	 *	@Param	InShaderFrequency		Optional shader frequency - if supplied, only walk ShaderFrequencySwitch branches according to it.
	 *
	 *	@return	bool					true if successful, false if not.
	 */
	ENGINE_API virtual bool RecursiveGetExpressionChain(UMaterialExpression* InExpression, TArray<FExpressionInput*>& InOutProcessedInputs, 
		TArray<UMaterialExpression*>& OutExpressions, struct FStaticParameterSet* InStaticParameterSet,
		ERHIFeatureLevel::Type InFeatureLevel = ERHIFeatureLevel::Num,
		EMaterialQualityLevel::Type InQuality = EMaterialQualityLevel::Num,
		ERHIShadingPath::Type InShadingPath = ERHIShadingPath::Num,
		EShaderFrequency InShaderFrequency = SF_NumFrequencies, 
		EMaterialProperty InProperty = MP_MAX);

	/**
	*	Recursively update the bRealtimePreview for each expression based on whether it is connected to something that is time-varying.
	*	This is determined based on the result of UMaterialExpression::NeedsRealtimePreview();
	*
	*	@param	InExpression				The expression to start at.
	*	@param	InOutExpressionsToProcess	Array of expressions we still need to process.
	*
	*/
	void RecursiveUpdateRealtimePreview(UMaterialExpression* InExpression, TArray<UMaterialExpression*>& InOutExpressionsToProcess);
#endif

public:
	ENGINE_API virtual void DumpDebugInfo(FOutputDevice& OutputDevice) const override;
	void SaveShaderStableKeys(const class ITargetPlatform* TP);
	ENGINE_API virtual void SaveShaderStableKeysInner(const class ITargetPlatform* TP, const struct FStableShaderKeyAndValue& SaveKeyVal) override;

#if WITH_EDITOR
	ENGINE_API virtual void GetShaderTypes(EShaderPlatform Platform, const ITargetPlatform* TargetPlatform, TArray<FDebugShaderTypeInfo>& OutShaderInfo) override;
#endif // WITH_EDITOR

	ENGINE_API bool IsPropertyConnected(EMaterialProperty Property) const;
	ENGINE_API bool HasBaseColorConnected() const;
	ENGINE_API bool HasRoughnessConnected() const;
	ENGINE_API bool HasAmbientOcclusionConnected() const;
	ENGINE_API bool HasNormalConnected() const;
	ENGINE_API bool HasSpecularConnected() const;
	ENGINE_API bool HasMetallicConnected() const;
	ENGINE_API bool HasEmissiveColorConnected() const;
	ENGINE_API bool HasAnisotropyConnected() const;
	ENGINE_API bool HasStrataFrontMaterialConnected() const;
	ENGINE_API bool HasVertexPositionOffsetConnected() const;
	ENGINE_API bool HasPixelDepthOffsetConnected() const;

	// Return true if the property is supported
	ENGINE_API bool IsPropertySupported(EMaterialProperty InProperty) const;

#if WITH_EDITOR
	static void NotifyCompilationFinished(UMaterialInterface* Material);

	DECLARE_EVENT_OneParam( UMaterial, FMaterialCompilationFinished, UMaterialInterface* );
	ENGINE_API static FMaterialCompilationFinished& OnMaterialCompilationFinished();
#endif // WITH_EDITOR

	// For all materials, UMaterial::CacheResourceShadersForRendering
	ENGINE_API static void AllMaterialsCacheResourceShadersForRendering(bool bUpdateProgressDialog = false, bool bCacheAllRemainingShaders = true);

#if WITH_EDITORONLY_DATA
	/**
	 * Flip the X coordinates of a material's expressions and space them out more
	 *
	 * @param	Expressions		Array of material expressions
	 * @param	Comments		Array of material expression comments
	 * @param	bScaleCoords	Whether to scale the coordinates to space out nodes
	 * @param	Material		The Material to flip its home coords (optional)
	 */
	static void FlipExpressionPositions(TConstArrayView<TObjectPtr<UMaterialExpression>> Expressions, TConstArrayView<TObjectPtr<UMaterialExpressionComment>> Comments, bool bScaleCoords, UMaterial* Material = NULL);

	/**
	 * Shifts the positions of comments so that they are aligned correctly with other expressions
	 *
	 * @param	Comments	Array of comments to fix
	 */
	static void FixCommentPositions(TConstArrayView<TObjectPtr<UMaterialExpressionComment>> Comments);

	/**
	 * Checks whether a Material is arranged in the old style, with inputs flowing from right to left
	 */
	bool HasFlippedCoordinates();

	/** Fixup feature level nodes that haven't set the SM6 pin. Returns true if a fixup was needed. */
	static bool FixFeatureLevelNodesForSM6(TArray<UMaterialExpression*> const& InExpressions);

#endif //WITH_EDITORONLY_DATA
	/**
	 * Return the array of physical materials associated with the RenderTrace material outputs.
	 * @return The physical material array.
	 */
	ENGINE_API TArrayView<const TObjectPtr<UPhysicalMaterial>> GetRenderTracePhysicalMaterialOutputs() const;

	/**
	 * Set the array of physical materials associated with the RenderTrace material outputs.
	 */
	ENGINE_API void SetRenderTracePhysicalMaterialOutputs(TArrayView<TObjectPtr<UPhysicalMaterial>> PhysicalMaterials);

private:
#if WITH_EDITOR
	static FMaterialCompilationFinished MaterialCompilationFinishedEvent;
#endif // WITH_EDITOR

	friend class FLightmassMaterialProxy;
	/** Class that knows how to update Materials */
	friend class FMaterialUpdateContext;
	friend class FMaterialResource;
	friend class FMaterialEditor;
	friend class FMaterialDetailCustomization;

	// DO NOT CALL outside of FMaterialEditor!
	ENGINE_API static void ForceNoCompilationInPostLoad(bool bForceNoCompilation);

#if WITH_EDITORONLY_DATA
	/* Helper function to help finding expression GUID taking into account UMaterialExpressionMaterialFunctionCall */
	template<typename ExpressionType>
	ExpressionType* FindExpressionByGUIDRecursive(const FGuid& InGUID, TConstArrayView<TObjectPtr<UMaterialExpression>> InMaterialExpression)
	{
		for (int32 ExpressionIndex = 0; ExpressionIndex < InMaterialExpression.Num(); ExpressionIndex++)
		{
			UMaterialExpression* ExpressionPtr = InMaterialExpression[ExpressionIndex];
			UMaterialExpressionMaterialFunctionCall* MaterialFunctionCall = Cast<UMaterialExpressionMaterialFunctionCall>(ExpressionPtr);
			UMaterialExpressionMaterialAttributeLayers* MaterialLayers = Cast<UMaterialExpressionMaterialAttributeLayers>(ExpressionPtr);

			if (ExpressionPtr && ExpressionPtr->GetParameterExpressionId() == InGUID)
			{
				check(ExpressionPtr->bIsParameterExpression);
				return Cast<ExpressionType>(ExpressionPtr);
			}
			else if (MaterialFunctionCall && MaterialFunctionCall->MaterialFunction)
			{
				if (ExpressionType* Expression = FindExpressionByGUIDRecursive<ExpressionType>(InGUID, MaterialFunctionCall->MaterialFunction->GetExpressions()))
				{
					return Expression;
				}
			}
			else if (MaterialLayers)
			{
				const TArray<UMaterialFunctionInterface*>& Layers = MaterialLayers->GetLayers();
				const TArray<UMaterialFunctionInterface*>& Blends = MaterialLayers->GetBlends();

				for (const auto* Layer : Layers)
				{
					if (Layer)
					{
						if (ExpressionType* Expression = FindExpressionByGUIDRecursive<ExpressionType>(InGUID, Layer->GetExpressions()))
						{
							return Expression;
						}
					}
				}

				for (const auto* Blend : Blends)
				{
					if (Blend)
					{
						if (ExpressionType* Expression = FindExpressionByGUIDRecursive<ExpressionType>(InGUID, Blend->GetExpressions()))
						{
							return Expression;
						}
					}
				}
			}
		}

		return nullptr;
	}
#endif // WITH_EDITORONLY_DATA

#if WITH_EDITORONLY_DATA
	UPROPERTY()
	TArray<TObjectPtr<class UMaterialExpressionComment>> EditorComments_DEPRECATED;

	UPROPERTY()
	TObjectPtr<class UMaterialExpressionExecBegin> ExpressionExecBegin_DEPRECATED;

	UPROPERTY()
	TObjectPtr<class UMaterialExpressionExecEnd> ExpressionExecEnd_DEPRECATED;

	UPROPERTY()
	TArray<TObjectPtr<class UMaterialExpression>> Expressions_DEPRECATED;

	UPROPERTY(meta = (DeprecatedProperty, DeprecationMessage = "GetEditorOnlyData().ParameterGroupData"))
	TArray<FParameterGroupData> ParameterGroupData_DEPRECATED;

	UPROPERTY()
	FColorMaterialInput DiffuseColor_DEPRECATED;

	UPROPERTY()
	FColorMaterialInput SpecularColor_DEPRECATED;

	UPROPERTY()
	FColorMaterialInput BaseColor_DEPRECATED;

	UPROPERTY()
	FScalarMaterialInput Metallic_DEPRECATED;

	UPROPERTY()
	FScalarMaterialInput Specular_DEPRECATED;

	UPROPERTY()
	FScalarMaterialInput Roughness_DEPRECATED;

	UPROPERTY()
	FScalarMaterialInput Anisotropy_DEPRECATED;

	UPROPERTY()
	FVectorMaterialInput Normal_DEPRECATED;

	UPROPERTY()
	FVectorMaterialInput Tangent_DEPRECATED;

	UPROPERTY()
	FColorMaterialInput EmissiveColor_DEPRECATED;

	UPROPERTY()
	FScalarMaterialInput Opacity_DEPRECATED;

	UPROPERTY()
	FScalarMaterialInput OpacityMask_DEPRECATED;

	UPROPERTY()
	FVectorMaterialInput WorldPositionOffset_DEPRECATED;

	UPROPERTY()
	FColorMaterialInput SubsurfaceColor_DEPRECATED;

	UPROPERTY()
	FScalarMaterialInput ClearCoat_DEPRECATED;

	UPROPERTY()
	FScalarMaterialInput ClearCoatRoughness_DEPRECATED;

	UPROPERTY()
	FScalarMaterialInput AmbientOcclusion_DEPRECATED;

	UPROPERTY()
	FScalarMaterialInput Refraction_DEPRECATED;

	UPROPERTY()
	FVector2MaterialInput CustomizedUVs_DEPRECATED[8];

	UPROPERTY()
	FMaterialAttributesInput MaterialAttributes_DEPRECATED;

	UPROPERTY()
	FScalarMaterialInput PixelDepthOffset_DEPRECATED;

	UPROPERTY()
	FShadingModelMaterialInput ShadingModelFromMaterialExpression_DEPRECATED;

	UPROPERTY()
	FStrataMaterialInput FrontMaterial_DEPRECATED;
#endif // WITH_EDITORONLY_DATA
};


<|MERGE_RESOLUTION|>--- conflicted
+++ resolved
@@ -1456,12 +1456,9 @@
 		return false;
 	}
 
-<<<<<<< HEAD
-=======
 	ENGINE_API void UpdateTransientExpressionData();
 #endif // WITH_EDITORONLY_DATA
 
->>>>>>> d731a049
 #if WITH_EDITOR
 	ENGINE_API void UpdateCachedExpressionData();
 #endif
