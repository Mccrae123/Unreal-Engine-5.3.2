--- conflicted
+++ resolved
@@ -344,11 +344,13 @@
 
 	UPROPERTY()
 	FScalarMaterialInput OpacityMask;
-<<<<<<< HEAD
 
 	/** Adds to world position in the vertex shader. */
 	UPROPERTY()
 	FVectorMaterialInput WorldPositionOffset;
+
+	UPROPERTY()
+	FScalarMaterialInput Displacement;
 
 	/** Inner material color, only used for ShadingModel=Subsurface */
 	UPROPERTY()
@@ -415,7 +417,7 @@
 	GENERATED_UCLASS_BODY()
 
 #if WITH_EDITORONLY_DATA
-	ENGINE_API virtual const UClass* GetEditorOnlyDataClass() const override { return UMaterialEditorOnlyData::StaticClass(); }
+	virtual const UClass* GetEditorOnlyDataClass() const override { return UMaterialEditorOnlyData::StaticClass(); }
 
 	virtual UMaterialEditorOnlyData* GetEditorOnlyData() override { return CastChecked<UMaterialEditorOnlyData>(Super::GetEditorOnlyData(), ECastCheckedType::NullAllowed); }
 	virtual const UMaterialEditorOnlyData* GetEditorOnlyData() const override { return CastChecked<UMaterialEditorOnlyData>(Super::GetEditorOnlyData(), ECastCheckedType::NullAllowed); }
@@ -460,15 +462,12 @@
 	UPROPERTY(EditAnywhere, BlueprintReadOnly, Category=Material, AdvancedDisplay, meta=(DisplayName = "Decal Response (DBuffer)"), AssetRegistrySearchable)
 	TEnumAsByte<EMaterialDecalResponse> MaterialDecalResponse;
 
-	/** An override material which will be used instead of this one when rendering with nanite. */
-	UPROPERTY(EditAnywhere, BlueprintReadOnly, Category=Nanite, meta = (EditInline, ShowOnlyInnerProperties))
+	/** An override material which will be used instead of this one when rendering with Nanite. */
+	UPROPERTY(EditAnywhere, Category=Nanite, meta = (EditInline, ShowOnlyInnerProperties))
 	FMaterialOverrideNanite NaniteOverrideMaterial;
 
-	/**
-	 * Cached connected inputs
-	 */
-	UPROPERTY()
-	uint32 CachedConnectedInputs;
+	UPROPERTY(EditAnywhere, BlueprintReadWrite, Category = Nanite, meta = (DisplayName = "Displacement"))
+	FDisplacementScaling DisplacementScaling;
 
 private:
 	/** Determines how inputs are combined to create the material's final color. */
@@ -494,169 +493,12 @@
 
 	/**
 	 * If BlendMode is BLEND_Masked, the surface is not rendered where OpacityMask < OpacityMaskClipValue.
-	 * If BlendMode is BLEND_Translucent, BLEND_Additive, or BLEND_Modulate, and "Output Velocity" is enabled,
+	 * If BlendMode is BLEND_Translucent, BLEND_Additive, or BLEND_Modulate, and "Output Depth and Velocity" is enabled,
 	 * the object velocity is not rendered where Opacity < OpacityMaskClipValue.
 	 */
 	UPROPERTY(EditAnywhere, Category = Material, AdvancedDisplay)
 	float OpacityMaskClipValue;
 
-=======
-
-	/** Adds to world position in the vertex shader. */
-	UPROPERTY()
-	FVectorMaterialInput WorldPositionOffset;
-
-	UPROPERTY()
-	FScalarMaterialInput Displacement;
-
-	/** Inner material color, only used for ShadingModel=Subsurface */
-	UPROPERTY()
-	FColorMaterialInput SubsurfaceColor;
-
-	/**  */
-	UPROPERTY()
-	FScalarMaterialInput ClearCoat;
-
-	/**  */
-	UPROPERTY()
-	FScalarMaterialInput ClearCoatRoughness;
-
-	/** output ambient occlusion to the GBuffer */
-	UPROPERTY()
-	FScalarMaterialInput AmbientOcclusion;
-
-	/**
-	 * output refraction index for translucent rendering
-	 * Air:1.0 Water:1.333 Ice:1.3 Glass:~1.6 Diamond:2.42
-	 */
-	UPROPERTY()
-	FScalarMaterialInput Refraction;
-
-	/**
-	 * These inputs are evaluated in the vertex shader and allow artists to do arbitrary vertex shader operations and access them in the pixel shader.
-	 * When unconnected or hidden they default to passing through the vertex UVs.
-	 */
-	UPROPERTY()
-	FVector2MaterialInput CustomizedUVs[8];
-
-	UPROPERTY()
-	FMaterialAttributesInput MaterialAttributes;
-
-	UPROPERTY()
-	FScalarMaterialInput PixelDepthOffset;
-
-	UPROPERTY()
-	FShadingModelMaterialInput ShadingModelFromMaterialExpression;
-
-	UPROPERTY()
-	FScalarMaterialInput SurfaceThickness;
-
-	UPROPERTY()
-	FStrataMaterialInput FrontMaterial;
-
-	UPROPERTY()
-	FMaterialExpressionCollection ExpressionCollection;
-
-	/** Controls where this parameter group is displayed in a material instance parameter list.  The lower the number the higher up in the parameter list. */
-	UPROPERTY(EditAnywhere, EditFixedSize, Category = "Group Sorting")
-	TArray<FParameterGroupData> ParameterGroupData;
-};
-
-/**
- * A Material is an asset which can be applied to a mesh to control the visual look of the scene. 
- * When light from the scene hits the surface, the shading model of the material is used to calculate how that light interacts with the surface. 
- *
- * Warning: Creating new materials directly increases shader compile times!  Consider creating a Material Instance off of an existing material instead.
- */
-UCLASS(hidecategories=Object, MinimalAPI, BlueprintType)
-class UMaterial : public UMaterialInterface
-{
-	GENERATED_UCLASS_BODY()
-
-#if WITH_EDITORONLY_DATA
-	virtual const UClass* GetEditorOnlyDataClass() const override { return UMaterialEditorOnlyData::StaticClass(); }
-
-	virtual UMaterialEditorOnlyData* GetEditorOnlyData() override { return CastChecked<UMaterialEditorOnlyData>(Super::GetEditorOnlyData(), ECastCheckedType::NullAllowed); }
-	virtual const UMaterialEditorOnlyData* GetEditorOnlyData() const override { return CastChecked<UMaterialEditorOnlyData>(Super::GetEditorOnlyData(), ECastCheckedType::NullAllowed); }
-#endif // WITH_EDITORONLY_DATA
-
-	// Physics.
-	
-	/** Physical material to use for this graphics material. Used for sounds, effects etc.*/
-	UPROPERTY(EditAnywhere, Category=PhysicalMaterial)
-	TObjectPtr<class UPhysicalMaterial> PhysMaterial;
-
-	/** Physical material mask to use for this graphics material. Used for sounds, effects etc.*/
-	UPROPERTY(EditAnywhere, Category = PhysicalMaterial)
-	TObjectPtr<class UPhysicalMaterialMask> PhysMaterialMask;
-
-	/** Physical material mask map to use for this graphics material. Used for sounds, effects etc.*/
-	UPROPERTY(EditAnywhere, Category = PhysicalMaterialMask)
-	TObjectPtr<class UPhysicalMaterial> PhysicalMaterialMap[EPhysicalMaterialMaskColor::MAX];
-	
-
-	UPROPERTY()
-	TArray<TObjectPtr<class UPhysicalMaterial>> RenderTracePhysicalMaterialOutputs;
-
-	/** 
-	 * The domain that the material's attributes will be evaluated in. 
-	 * Certain pieces of material functionality are only valid in certain domains, for example vertex normal is only valid on a surface.
-	 */
-	UPROPERTY(EditAnywhere, BlueprintReadOnly, Category=Material, AssetRegistrySearchable)
-	TEnumAsByte<EMaterialDomain> MaterialDomain;
-
-	/** Determines how the material's color is blended with background colors. */
-	UPROPERTY(BlueprintReadOnly, EditAnywhere, Category=Material, AssetRegistrySearchable)
-	TEnumAsByte<EBlendMode> BlendMode;
-
-	UPROPERTY(meta = (DeprecatedProperty, DeprecationMessage = "No longer used."))
-	TEnumAsByte<EDecalBlendMode> DecalBlendMode;
-
-	/** 
-	 * Defines how the material reacts on DBuffer decals (Affects look, performance and texture/sample usage).
-	 * Non DBuffer Decals can be disabled on the primitive (e.g. static mesh)
-	 */
-	UPROPERTY(EditAnywhere, BlueprintReadOnly, Category=Material, AdvancedDisplay, meta=(DisplayName = "Decal Response (DBuffer)"), AssetRegistrySearchable)
-	TEnumAsByte<EMaterialDecalResponse> MaterialDecalResponse;
-
-	/** An override material which will be used instead of this one when rendering with Nanite. */
-	UPROPERTY(EditAnywhere, Category=Nanite, meta = (EditInline, ShowOnlyInnerProperties))
-	FMaterialOverrideNanite NaniteOverrideMaterial;
-
-	UPROPERTY(EditAnywhere, BlueprintReadWrite, Category = Nanite, meta = (DisplayName = "Displacement"))
-	FDisplacementScaling DisplacementScaling;
-
-private:
-	/** Determines how inputs are combined to create the material's final color. */
-	UPROPERTY(EditAnywhere, Category=Material, AssetRegistrySearchable)
-	TEnumAsByte<EMaterialShadingModel> ShadingModel; 
-
-public:
-	/** Whether the material should cast shadows as masked even though it has a translucent blend mode. */
-	UPROPERTY(EditAnywhere, Category = Material, AdvancedDisplay)
-	uint8 bCastDynamicShadowAsMasked : 1;
-
-private:
-	UPROPERTY(AssetRegistrySearchable)
-	FMaterialShadingModelField ShadingModels;
-
-#if WITH_EDITORONLY_DATA
-	/** These are the shading models present in this material. Note that all these shading models might not be used in all feature levels and quality levels. */
-	UPROPERTY(VisibleAnywhere, Transient, Category=Material)
-	FString UsedShadingModels;
-#endif
-
-public:
-
-	/**
-	 * If BlendMode is BLEND_Masked, the surface is not rendered where OpacityMask < OpacityMaskClipValue.
-	 * If BlendMode is BLEND_Translucent, BLEND_Additive, or BLEND_Modulate, and "Output Depth and Velocity" is enabled,
-	 * the object velocity is not rendered where Opacity < OpacityMaskClipValue.
-	 */
-	UPROPERTY(EditAnywhere, Category = Material, AdvancedDisplay)
-	float OpacityMaskClipValue;
-
->>>>>>> 4af6daef
 private:
 	/** Deprecated. Use TranslucencyPass instead. */
 	UPROPERTY()
@@ -682,11 +524,7 @@
 	UPROPERTY(EditAnywhere, Category=Material)
 	uint8 TwoSided : 1;
 
-<<<<<<< HEAD
-	/** Indicates that the material should be rendered as a thin surface (i.e., without inner volume). Only used by Substrate materials. */
-=======
 	/** Indicates that the material should be rendered as a thin surface (i.e., without inner volume). Only used by Substrate materials. Enabling ThinSurface will disable subsurface profiles. */
->>>>>>> 4af6daef
 	UPROPERTY(EditAnywhere, Category = Material)
 	uint8 bIsThinSurface : 1;
 
@@ -942,18 +780,12 @@
 	UPROPERTY(EditAnywhere, BlueprintReadOnly, Category = Usage)
 	uint32 bUsedWithNanite : 1;
 
-<<<<<<< HEAD
-	/**
-=======
-	/** 
->>>>>>> 4af6daef
+	/** 
 	 * Indicates that the material and its instances with volumetric cloud. Without that flag, it can only be used on volumetric fog.
 	 * This will result in the shaders required to support Volumetric Cloud rendering being compiled which will increase shader compile time and memory usage.
 	 */
 	UPROPERTY(EditAnywhere, BlueprintReadOnly, Category = Usage)
 	uint32 bUsedWithVolumetricCloud : 1;
-<<<<<<< HEAD
-=======
 
 	/**
 	 * Indicates that the material and its instances with heterogeneous volumes. Without that flag, it can only be used on volumetric fog.
@@ -961,7 +793,6 @@
 	 */
 	UPROPERTY(EditAnywhere, BlueprintReadOnly, Category = Usage)
 	uint32 bUsedWithHeterogeneousVolumes : 1;
->>>>>>> 4af6daef
 
 	/** 
 	 * Indicates that the material and its instances can be used with Slate UI and UMG
@@ -1116,11 +947,7 @@
 	uint8 bComputeFogPerPixel : 1;
 
 	/** When true, translucent materials will output motion vectors and write to depth buffer in velocity pass. */
-<<<<<<< HEAD
-	UPROPERTY(EditAnywhere, Category = Translucency, meta = (DisplayName = "Output Velocity"))
-=======
 	UPROPERTY(EditAnywhere, Category = Translucency, meta = (DisplayName = "Output Depth and Velocity"))
->>>>>>> 4af6daef
 	uint8 bOutputTranslucentVelocity : 1;
 
 	/** If true the compilation environment will be changed to remove the global COMPILE_SHADERS_FOR_DEVELOPMENT flag. */
@@ -1158,13 +985,10 @@
 	/** Controls how the Refraction input is interpreted and how the refraction offset into scene color is computed for this material. */
 	UPROPERTY(EditAnywhere, Category=Refraction)
 	TEnumAsByte<ERefractionMode> RefractionMethod;
-<<<<<<< HEAD
-=======
 
 	/** Controls whether refraction takes into account the material surface coverage, or not. */
 	UPROPERTY(EditAnywhere, Category=Refraction)
 	TEnumAsByte<ERefractionCoverageMode> RefractionCoverageMode;
->>>>>>> 4af6daef
 
 	/** If multiple nodes with the same  type are inserted at the same point, this defined order and if they get combined, only used if domain is PostProcess */
 	UPROPERTY(EditAnywhere, BlueprintReadWrite, Category = PostProcessMaterial, meta = (DisplayName = "Blendable Priority"))
@@ -1183,17 +1007,6 @@
 	/** This is the refraction depth bias, larger values offset distortion to prevent closer objects from rendering into the distorted surface at acute viewing angles but increases the disconnect between surface and where the refraction starts. */
 	UPROPERTY(EditAnywhere, Category=Refraction)
 	float RefractionDepthBias;
-
-	/**
-	 * Specifies the max world position offset of the material. Use this value to resolve issues with culling and self-occlusion caused by
-	 * World Position Offset, and/or to restrict how much offset is permitted (i.e. values are clamped on each axis).
-	 * NOTE: A value of 0.0 effectively means "no maximum", and will not clamp the offsets, however it will also not extend culling bounds.
-	 */
-	UPROPERTY(EditAnywhere, BlueprintReadWrite, Category = WorldPositionOffset, meta = (ClampMin = 0.0f))
-	float MaxWorldPositionOffsetDisplacement;
-
-	/** Not a UPROPERTY, used to propagate editor only strata material simplification options for preview. */
-	FStrataCompilationConfig StrataCompilationConfig;
 
 	/** 
 	 * Specifies the max world position offset of the material. Use this value to resolve issues with culling and self-occlusion caused by
@@ -1283,11 +1096,7 @@
 	ENGINE_API virtual UPhysicalMaterial* GetPhysicalMaterial() const override;
 	ENGINE_API virtual UPhysicalMaterialMask* GetPhysicalMaterialMask() const override;
 	ENGINE_API virtual UPhysicalMaterial* GetPhysicalMaterialFromMap(int32 Index) const override;
-<<<<<<< HEAD
-	ENGINE_API virtual UMaterialInterface* GetNaniteOverride(TMicRecursionGuard RecursionGuard = TMicRecursionGuard()) override;
-=======
 	ENGINE_API virtual UMaterialInterface* GetNaniteOverride(TMicRecursionGuard RecursionGuard = TMicRecursionGuard()) const override;
->>>>>>> 4af6daef
 	ENGINE_API virtual void GetUsedTextures(TArray<UTexture*>& OutTextures, EMaterialQualityLevel::Type QualityLevel, bool bAllQualityLevels, ERHIFeatureLevel::Type FeatureLevel, bool bAllFeatureLevels) const override;
 	ENGINE_API virtual void GetUsedTexturesAndIndices(TArray<UTexture*>& OutTextures, TArray< TArray<int32> >& OutIndices, EMaterialQualityLevel::Type QualityLevel, ERHIFeatureLevel::Type FeatureLevel) const override;
 	ENGINE_API virtual void OverrideTexture(const UTexture* InTextureToOverride, UTexture* OverrideTexture, ERHIFeatureLevel::Type InFeatureLevel) override;
@@ -1326,14 +1135,10 @@
 	ENGINE_API virtual uint32 NumSpecularProfile_Internal() const override;
 	ENGINE_API virtual USpecularProfile* GetSpecularProfile_Internal(uint32 Index) const override;
 	ENGINE_API virtual bool CastsRayTracedShadows() const override;
-<<<<<<< HEAD
-	ENGINE_API virtual float GetMaxWorldPositionOffsetDisplacement() const override;
-=======
 	ENGINE_API virtual FDisplacementScaling GetDisplacementScaling() const override;
 	ENGINE_API virtual float GetMaxWorldPositionOffsetDisplacement() const override;
 	ENGINE_API virtual bool ShouldAlwaysEvaluateWorldPositionOffset() const override;
 	ENGINE_API virtual bool WritesToRuntimeVirtualTexture() const override;
->>>>>>> 4af6daef
 
 	ENGINE_API virtual FGraphEventArray PrecachePSOs(const FPSOPrecacheVertexFactoryDataList& VertexFactoryDataList, const FPSOPrecacheParams& PreCacheParams, EPSOPrecachePriority Priority, TArray<FMaterialPSOPrecacheRequestID>& OutMaterialPSORequestIDs) override;
 
@@ -1438,10 +1243,6 @@
 #endif // WITH_EDITORONLY_DATA
 
 #if WITH_EDITOR
-<<<<<<< HEAD
-	ENGINE_API TConstArrayView<TObjectPtr<UMaterialExpression>> GetExpressions() const;
-=======
->>>>>>> 4af6daef
 	ENGINE_API TConstArrayView<TObjectPtr<UMaterialExpressionComment>> GetEditorComments() const;
 	ENGINE_API UMaterialExpressionExecBegin* GetExpressionExecBegin() const;
 	ENGINE_API UMaterialExpressionExecEnd* GetExpressionExecEnd() const;
@@ -1478,8 +1279,6 @@
 	 */
 	ENGINE_API virtual void GetLightingGuidChain(bool bIncludeTextures, TArray<FGuid>& OutGuids) const override;
 
-<<<<<<< HEAD
-=======
 #if WITH_EDITOR
 	/**
 	 *	Returns a CRC of all the Guids related to this material's shader.
@@ -1491,7 +1290,6 @@
 	ENGINE_API virtual uint32 ComputeAllStateCRC() const override;
 #endif // WITH_EDITOR
 
->>>>>>> 4af6daef
 	/**
 	 * Checks that no pre-compilation errors have been detected and if so it reports them using specified compiler.
 	 * @return whether no errors occurred.
@@ -1716,8 +1514,6 @@
 
 	void GetNewResources(EShaderPlatform ShaderPlatform, TArray<FMaterialResource*>& NewResourcesToCache);
 
-	void GetNewResources(EShaderPlatform ShaderPlatform, TArray<FMaterialResource*>& NewResourcesToCache);
-
 	/** Caches shader maps for an array of material resources. */
 	void CacheShadersForResources(EShaderPlatform ShaderPlatform, const TArray<FMaterialResource*>& ResourcesToCache, EMaterialShaderPrecompileMode PrecompileMode = EMaterialShaderPrecompileMode::Default, const ITargetPlatform* TargetPlatform = nullptr);
 
@@ -1977,10 +1773,7 @@
 	ENGINE_API bool HasSurfaceThicknessConnected() const;
 	ENGINE_API bool HasStrataFrontMaterialConnected() const;
 	ENGINE_API bool HasVertexPositionOffsetConnected() const;
-<<<<<<< HEAD
-=======
 	ENGINE_API bool HasDisplacementConnected() const;
->>>>>>> 4af6daef
 	ENGINE_API bool HasPixelDepthOffsetConnected() const;
 
 	// Return true if the property is supported
@@ -2138,7 +1931,6 @@
 
 	UPROPERTY()
 	FScalarMaterialInput Roughness_DEPRECATED;
-<<<<<<< HEAD
 
 	UPROPERTY()
 	FScalarMaterialInput Anisotropy_DEPRECATED;
@@ -2153,22 +1945,6 @@
 	FColorMaterialInput EmissiveColor_DEPRECATED;
 
 	UPROPERTY()
-=======
-
-	UPROPERTY()
-	FScalarMaterialInput Anisotropy_DEPRECATED;
-
-	UPROPERTY()
-	FVectorMaterialInput Normal_DEPRECATED;
-
-	UPROPERTY()
-	FVectorMaterialInput Tangent_DEPRECATED;
-
-	UPROPERTY()
-	FColorMaterialInput EmissiveColor_DEPRECATED;
-
-	UPROPERTY()
->>>>>>> 4af6daef
 	FScalarMaterialInput Opacity_DEPRECATED;
 
 	UPROPERTY()
