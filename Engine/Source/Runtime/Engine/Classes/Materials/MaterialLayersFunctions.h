--- conflicted
+++ resolved
@@ -108,12 +108,8 @@
 		LayerLinkStates.Empty();
 	}
 
-<<<<<<< HEAD
-	bool RemapLayerIndex(TArrayView<const int32> IndexRemap, FMaterialParameterInfo& OutResult) const;
-=======
 	void LinkAllLayersToParent();
 #endif // WITH_EDITOR
->>>>>>> d731a049
 };
 
 USTRUCT()
@@ -142,33 +138,7 @@
 		return *this;
 	}
 
-<<<<<<< HEAD
-	bool RemapLayerIndex(TArrayView<const int32> IndexRemap, FMemoryImageMaterialParameterInfo& OutResult) const;
-
-	LAYOUT_FIELD(FScriptName, Name);
-	LAYOUT_FIELD(int32, Index);
-	LAYOUT_FIELD(TEnumAsByte<EMaterialParameterAssociation>, Association);
-};
-
-FORCEINLINE FMaterialParameterInfo::FMaterialParameterInfo(const struct FMemoryImageMaterialParameterInfo& Rhs)
-	: Name(ScriptNameToName(Rhs.Name))
-	, Association(Rhs.Association)
-	, Index(Rhs.Index)
-{
-}
-
-FORCEINLINE bool operator==(const FMaterialParameterInfo& Lhs, const FMaterialParameterInfo& Rhs)
-{
-	return Lhs.Name.IsEqual(Rhs.Name) && Lhs.Association == Rhs.Association && Lhs.Index == Rhs.Index;
-}
-
-FORCEINLINE bool operator!=(const FMaterialParameterInfo& Lhs, const FMaterialParameterInfo& Rhs)
-{
-	return !operator==(Lhs, Rhs);
-}
-=======
 	FMaterialLayersFunctionsRuntimeData& operator=(const FMaterialLayersFunctions& Rhs) = delete;
->>>>>>> d731a049
 
 	ENGINE_API ~FMaterialLayersFunctionsRuntimeData();
 
@@ -219,17 +189,6 @@
 	GENERATED_USTRUCT_BODY()
 
 #if WITH_EDITOR
-<<<<<<< HEAD
-	/** Serializable ID structure for FMaterialLayersFunctions which allows us to deterministically recompile shaders*/
-	struct ID
-	{
-		TArray<FGuid> LayerIDs;
-		TArray<FGuid> BlendIDs;
-		TArray<bool> LayerStates;
-
-		bool operator==(const ID& Reference) const;
-		inline bool operator!=(const ID& Reference) const { return !operator==(Reference); }
-=======
 	using ID = FMaterialLayersFunctionsID;
 #endif // WITH_EDITOR
 
@@ -238,98 +197,10 @@
 	FMaterialLayersFunctions() = default;
 	FMaterialLayersFunctions(const FMaterialLayersFunctions& Rhs) = default;
 	FMaterialLayersFunctions(const FMaterialLayersFunctionsRuntimeData&) = delete;
->>>>>>> d731a049
 
 	FMaterialLayersFunctionsRuntimeData& GetRuntime() { return *this; }
 	const FMaterialLayersFunctionsRuntimeData& GetRuntime() const { return *this; }
 
-<<<<<<< HEAD
-		friend ID& operator<<(FArchive& Ar, ID& Ref)
-		{
-			Ref.SerializeForDDC(Ar);
-			return Ref;
-		}
-
-		void UpdateHash(FSHA1& HashState) const;
-
-		//TODO: Investigate whether this is really required given it is only used by FMaterialShaderMapId AND that one also uses UpdateHash
-		void AppendKeyString(FString& KeyString) const;
-	};
-#endif // WITH_EDITOR
-
-	static const FGuid BackgroundGuid;
-		
-	FMaterialLayersFunctions() = default;
-
-	void Empty()
-	{
-		Layers.Empty();
-		Blends.Empty();
-#if WITH_EDITOR
-		LayerStates.Empty();
-		LayerNames.Empty();
-		RestrictToLayerRelatives.Empty();
-		RestrictToBlendRelatives.Empty();
-		LayerGuids.Empty();
-		LayerLinkStates.Empty();
-#endif
-	}
-
-	UPROPERTY(EditAnywhere, Category=MaterialLayers)
-	TArray<TObjectPtr<class UMaterialFunctionInterface>> Layers;
-
-	UPROPERTY(EditAnywhere, Category=MaterialLayers)
-	TArray<TObjectPtr<class UMaterialFunctionInterface>> Blends;
-
-#if WITH_EDITORONLY_DATA
-	UPROPERTY(EditAnywhere, Category = MaterialLayers)
-	TArray<bool> LayerStates;
-
-	UPROPERTY(EditAnywhere, Category = MaterialLayers)
-	TArray<FText> LayerNames;
-
-	UPROPERTY(EditAnywhere, Category = MaterialLayers)
-	TArray<bool> RestrictToLayerRelatives;
-
-	UPROPERTY(EditAnywhere, Category = MaterialLayers)
-	TArray<bool> RestrictToBlendRelatives;
-
-	/** Guid that identifies each layer in this stack */
-	UPROPERTY(EditAnywhere, Category = MaterialLayers)
-	TArray<FGuid> LayerGuids;
-
-	/**
-	 * State of each layer's link to parent material
-	 */
-	UPROPERTY(EditAnywhere, Category = MaterialLayers)
-	TArray<EMaterialLayerLinkState> LayerLinkStates;
-
-	/**
-	 * List of Guids that exist in the parent material that have been explicitly deleted
-	 * This is needed to distinguish these layers from newly added layers in the parent material
-	 */
-	UPROPERTY(EditAnywhere, Category = MaterialLayers)
-	TArray<FGuid> DeletedParentLayerGuids;
-#endif // WITH_EDITORONLY_DATA
-
-	inline bool IsEmpty() const { return Layers.Num() == 0; }
-
-	void AddDefaultBackgroundLayer()
-	{
-		// Default to a non-blended "background" layer
-		Layers.AddDefaulted();
-#if WITH_EDITORONLY_DATA
-		LayerStates.Add(true);
-		FText LayerName = FText(LOCTEXT("Background", "Background"));
-		LayerNames.Add(LayerName);
-		RestrictToLayerRelatives.Add(false);
-		// Use a consistent Guid for the background layer
-		// Default constructor assigning different guids will break FStructUtils::AttemptToFindUninitializedScriptStructMembers
-		LayerGuids.Add(BackgroundGuid);
-		LayerLinkStates.Add(EMaterialLayerLinkState::NotFromParent);
-#endif // WITH_EDITORONLY_DATA
-	}
-=======
 	UPROPERTY(EditAnywhere, Category = MaterialLayers)
 	FMaterialLayersFunctionsEditorOnlyData EditorOnly;
 
@@ -365,7 +236,6 @@
 		int32 SourceLayerIndex,
 		bool bVisible,
 		EMaterialLayerLinkState LinkState);
->>>>>>> d731a049
 
 	int32 AddLayerCopy(const FMaterialLayersFunctions& Source,
 		int32 SourceLayerIndex,
@@ -375,15 +245,11 @@
 		return AddLayerCopy(Source, Source.EditorOnly, SourceLayerIndex, bVisible, LinkState);
 	}
 
-<<<<<<< HEAD
-	int32 AddLayerCopy(const FMaterialLayersFunctions& Source, int32 SourceLayerIndex, bool bVisible, EMaterialLayerLinkState LinkState);
-=======
 	void InsertLayerCopy(const FMaterialLayersFunctionsRuntimeData& Source,
 		const FMaterialLayersFunctionsEditorOnlyData& SourceEditorOnly,
 		int32 SourceLayerIndex,
 		EMaterialLayerLinkState LinkState,
 		int32 LayerIndex);
->>>>>>> d731a049
 
 	void InsertLayerCopy(const FMaterialLayersFunctions& Source,
 		int32 SourceLayerIndex,
@@ -397,12 +263,7 @@
 
 	void MoveBlendedLayer(int32 SrcLayerIndex, int32 DstLayerIndex);
 
-<<<<<<< HEAD
-#if WITH_EDITOR
-	const ID GetID() const;
-=======
 	const ID GetID() const { return FMaterialLayersFunctionsRuntimeData::GetID(EditorOnly); }
->>>>>>> d731a049
 
 	/** Gets a string representation of the ID */
 	FString GetStaticPermutationString() const;
@@ -440,24 +301,16 @@
 		return LayerName;
 	}
 
-<<<<<<< HEAD
-	bool MatchesParent(const FMaterialLayersFunctions& Parent) const;
-
-	void LinkAllLayersToParent();
-=======
 	void LinkAllLayersToParent()
 	{
 		EditorOnly.LinkAllLayersToParent();
 	}
->>>>>>> d731a049
 
 	static bool MatchesParent(const FMaterialLayersFunctionsRuntimeData& Runtime,
 		const FMaterialLayersFunctionsEditorOnlyData& EditorOnly,
 		const FMaterialLayersFunctionsRuntimeData& ParentRuntime,
 		const FMaterialLayersFunctionsEditorOnlyData& ParentEditorOnly);
 
-<<<<<<< HEAD
-=======
 	bool MatchesParent(const FMaterialLayersFunctions& Parent) const
 	{
 		return MatchesParent(GetRuntime(), EditorOnly, Parent.GetRuntime(), Parent.EditorOnly);
@@ -481,7 +334,6 @@
 		Validate(GetRuntime(), EditorOnly);
 	}
 
->>>>>>> d731a049
 	void SerializeLegacy(FArchive& Ar);
 #endif // WITH_EDITOR
 
@@ -489,20 +341,12 @@
 
 	FORCEINLINE bool operator==(const FMaterialLayersFunctions& Other) const
 	{
-<<<<<<< HEAD
-		if (Layers != Other.Layers || Blends != Other.Blends)
-=======
 		if (!FMaterialLayersFunctionsRuntimeData::operator==(Other))
->>>>>>> d731a049
 		{
 			return false;
 		}
 #if WITH_EDITORONLY_DATA
-<<<<<<< HEAD
-		if (LayerStates != Other.LayerStates || LayerLinkStates != Other.LayerLinkStates || DeletedParentLayerGuids != Other.DeletedParentLayerGuids)
-=======
 		if (EditorOnly != Other.EditorOnly)
->>>>>>> d731a049
 		{
 			return false;
 		}
