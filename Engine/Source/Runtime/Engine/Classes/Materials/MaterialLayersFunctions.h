// Copyright Epic Games, Inc. All Rights Reserved.

#pragma once

#include "CoreMinimal.h"
#include "AssetData.h"
#include "MaterialLayersFunctions.generated.h"

#define LOCTEXT_NAMESPACE "MaterialLayersFunctions"

class FArchive;


UENUM()
enum EMaterialParameterAssociation
{
	LayerParameter,
	BlendParameter,
	GlobalParameter,
};

USTRUCT(BlueprintType)
struct ENGINE_API FMaterialParameterInfo
{
	GENERATED_USTRUCT_BODY()

	UPROPERTY(EditAnywhere, BlueprintReadWrite, Category=ParameterInfo)
	FName Name;

	/** Whether this is a global parameter, or part of a layer or blend */
	UPROPERTY(EditAnywhere, BlueprintReadWrite, Category=ParameterInfo)
	TEnumAsByte<EMaterialParameterAssociation> Association;

	/** Layer or blend index this parameter is part of. INDEX_NONE for global parameters. */
	UPROPERTY(EditAnywhere, BlueprintReadWrite, Category=ParameterInfo)
	int32 Index;

	FMaterialParameterInfo(const TCHAR* InName, EMaterialParameterAssociation InAssociation = EMaterialParameterAssociation::GlobalParameter, int32 InIndex = INDEX_NONE)
		: Name(InName)
		, Association(InAssociation)
		, Index(InIndex)
	{
	}
	FMaterialParameterInfo(FName InName = FName(), EMaterialParameterAssociation InAssociation = EMaterialParameterAssociation::GlobalParameter, int32 InIndex = INDEX_NONE)
	: Name(InName)
	, Association(InAssociation)
	, Index(InIndex)
	{
	}

	explicit FMaterialParameterInfo(const struct FMemoryImageMaterialParameterInfo& Rhs);

	FString ToString() const
	{
		return *Name.ToString() + FString::FromInt(Association) + FString::FromInt(Index);
	}

	friend FArchive& operator<<(FArchive& Ar, FMaterialParameterInfo& Ref)
	{
		Ar << Ref.Name << Ref.Association << Ref.Index;
		return Ar;
	}

	bool RemapLayerIndex(TArrayView<const int32> IndexRemap, FMaterialParameterInfo& OutResult) const;
};

struct FMemoryImageMaterialParameterInfo
{
	DECLARE_TYPE_LAYOUT(FMemoryImageMaterialParameterInfo, NonVirtual);
public:
	FMemoryImageMaterialParameterInfo(const TCHAR* InName, EMaterialParameterAssociation InAssociation = EMaterialParameterAssociation::GlobalParameter, int32 InIndex = INDEX_NONE)
		: Name(NameToScriptName(FName(InName)))
		, Index(InIndex)
		, Association(InAssociation)
	{}

	FMemoryImageMaterialParameterInfo(const FName& InName, EMaterialParameterAssociation InAssociation = EMaterialParameterAssociation::GlobalParameter, int32 InIndex = INDEX_NONE)
		: Name(NameToScriptName(InName))
		, Index(InIndex)
		, Association(InAssociation)
	{}

	FMemoryImageMaterialParameterInfo(const FScriptName& InName = FScriptName(), EMaterialParameterAssociation InAssociation = EMaterialParameterAssociation::GlobalParameter, int32 InIndex = INDEX_NONE)
		: Name(InName)
		, Index(InIndex)
		, Association(InAssociation)
	{}

	FMemoryImageMaterialParameterInfo(const FMaterialParameterInfo& Rhs)
		: Name(NameToScriptName(Rhs.Name))
		, Index(Rhs.Index)
		, Association(Rhs.Association)
	{}

	FMemoryImageMaterialParameterInfo(const FMemoryImageMaterialParameterInfo& Rhs) = default;
<<<<<<< HEAD

	FORCEINLINE FName GetName() const { return ScriptNameToName(Name); }

=======

	FORCEINLINE FName GetName() const { return ScriptNameToName(Name); }

>>>>>>> 6bbb88c8
	friend FArchive& operator<<(FArchive& Ar, FMemoryImageMaterialParameterInfo& Ref)
	{
		FName RefName = ScriptNameToName(Ref.Name);
		Ar << RefName << Ref.Association << Ref.Index;
		Ref.Name = NameToScriptName(RefName);
		return Ar;
	}

<<<<<<< HEAD
=======
	bool RemapLayerIndex(TArrayView<const int32> IndexRemap, FMemoryImageMaterialParameterInfo& OutResult) const;

>>>>>>> 6bbb88c8
	LAYOUT_FIELD(FScriptName, Name);
	LAYOUT_FIELD(int32, Index);
	LAYOUT_FIELD(TEnumAsByte<EMaterialParameterAssociation>, Association);
};

FORCEINLINE FMaterialParameterInfo::FMaterialParameterInfo(const struct FMemoryImageMaterialParameterInfo& Rhs)
	: Name(ScriptNameToName(Rhs.Name))
	, Association(Rhs.Association)
	, Index(Rhs.Index)
{
}

FORCEINLINE bool operator==(const FMaterialParameterInfo& Lhs, const FMaterialParameterInfo& Rhs)
{
	return Lhs.Name.IsEqual(Rhs.Name) && Lhs.Association == Rhs.Association && Lhs.Index == Rhs.Index;
}

FORCEINLINE bool operator!=(const FMaterialParameterInfo& Lhs, const FMaterialParameterInfo& Rhs)
{
	return !operator==(Lhs, Rhs);
}

FORCEINLINE bool operator==(const FMemoryImageMaterialParameterInfo& Lhs, const FMemoryImageMaterialParameterInfo& Rhs)
{
	return Lhs.Name == Rhs.Name && Lhs.Association == Rhs.Association && Lhs.Index == Rhs.Index;
}

FORCEINLINE bool operator!=(const FMemoryImageMaterialParameterInfo& Lhs, const FMemoryImageMaterialParameterInfo& Rhs)
{
	return !operator==(Lhs, Rhs);
}

FORCEINLINE bool operator==(const FMaterialParameterInfo& Lhs, const FMemoryImageMaterialParameterInfo& Rhs)
{
	return Lhs.Name == Rhs.Name && Lhs.Index == Rhs.Index && Lhs.Association == Rhs.Association;
}

FORCEINLINE bool operator!=(const FMaterialParameterInfo& Lhs, const FMemoryImageMaterialParameterInfo& Rhs)
{
	return !operator==(Lhs, Rhs);
}

FORCEINLINE bool operator==(const FMemoryImageMaterialParameterInfo& Lhs, const FMaterialParameterInfo& Rhs)
{
	return Lhs.Name == Rhs.Name && Lhs.Index == Rhs.Index && Lhs.Association == Rhs.Association;
}

FORCEINLINE bool operator!=(const FMemoryImageMaterialParameterInfo& Lhs, const FMaterialParameterInfo& Rhs)
{
	return !operator==(Lhs, Rhs);
}

FORCEINLINE uint32 GetTypeHash(const FMemoryImageMaterialParameterInfo& Value)
{
	return HashCombine(HashCombine(GetTypeHash(Value.Name), Value.Index), (uint32)Value.Association);
}

// Backwards compat
using FHashedMaterialParameterInfo = FMemoryImageMaterialParameterInfo;

UENUM()
enum class EMaterialLayerLinkState : uint8
{
	Uninitialized = 0u, // Saved with previous engine version
	LinkedToParent, // Layer should mirror changes from parent material
	UnlinkedFromParent, // Layer is based on parent material, but should not mirror changes
	NotFromParent, // Layer was created locally in this material, not in parent
};

USTRUCT()
struct ENGINE_API FMaterialLayersFunctions
{
	GENERATED_USTRUCT_BODY()

#if WITH_EDITOR
	/** Serializable ID structure for FMaterialLayersFunctions which allows us to deterministically recompile shaders*/
	struct ID
	{
		TArray<FGuid> LayerIDs;
		TArray<FGuid> BlendIDs;
		TArray<bool> LayerStates;

		bool operator==(const ID& Reference) const;
		inline bool operator!=(const ID& Reference) const { return !operator==(Reference); }

		void SerializeForDDC(FArchive& Ar);

		friend ID& operator<<(FArchive& Ar, ID& Ref)
		{
			Ref.SerializeForDDC(Ar);
			return Ref;
		}

		void UpdateHash(FSHA1& HashState) const;

		//TODO: Investigate whether this is really required given it is only used by FMaterialShaderMapId AND that one also uses UpdateHash
		void AppendKeyString(FString& KeyString) const;
	};
#endif // WITH_EDITOR

	static const FGuid BackgroundGuid;
		
<<<<<<< HEAD
	FMaterialLayersFunctions()
	{
		// Default to a non-blended "background" layer
		Layers.AddDefaulted();
		LayerStates.Add(true);
#if WITH_EDITOR
		FText LayerName = FText(LOCTEXT("Background", "Background"));
		LayerNames.Add(LayerName);
		RestrictToLayerRelatives.Add(false);
		// Use a consistent Guid for the background layer
		// Default constructor assigning different guids will break FStructUtils::AttemptToFindUninitializedScriptStructMembers
		LayerGuids.Add(BackgroundGuid);
		LayerLinkStates.Add(EMaterialLayerLinkState::NotFromParent);
#endif
	}
=======
	FMaterialLayersFunctions() = default;
>>>>>>> 6bbb88c8

	void Empty()
	{
		Layers.Empty();
		Blends.Empty();
#if WITH_EDITOR
		LayerStates.Empty();
		LayerNames.Empty();
		RestrictToLayerRelatives.Empty();
		RestrictToBlendRelatives.Empty();
		LayerGuids.Empty();
		LayerLinkStates.Empty();
#endif
	}

	UPROPERTY(EditAnywhere, Category=MaterialLayers)
	TArray<TObjectPtr<class UMaterialFunctionInterface>> Layers;

	UPROPERTY(EditAnywhere, Category=MaterialLayers)
	TArray<TObjectPtr<class UMaterialFunctionInterface>> Blends;

#if WITH_EDITORONLY_DATA
	UPROPERTY(EditAnywhere, Category = MaterialLayers)
	TArray<bool> LayerStates;

	UPROPERTY(EditAnywhere, Category = MaterialLayers)
	TArray<FText> LayerNames;

	UPROPERTY(EditAnywhere, Category = MaterialLayers)
	TArray<bool> RestrictToLayerRelatives;

	UPROPERTY(EditAnywhere, Category = MaterialLayers)
	TArray<bool> RestrictToBlendRelatives;

	/** Guid that identifies each layer in this stack */
	UPROPERTY(EditAnywhere, Category = MaterialLayers)
	TArray<FGuid> LayerGuids;

	/**
	 * State of each layer's link to parent material
	 */
	UPROPERTY(EditAnywhere, Category = MaterialLayers)
	TArray<EMaterialLayerLinkState> LayerLinkStates;

	/**
	 * List of Guids that exist in the parent material that have been explicitly deleted
	 * This is needed to distinguish these layers from newly added layers in the parent material
	 */
	UPROPERTY(EditAnywhere, Category = MaterialLayers)
	TArray<FGuid> DeletedParentLayerGuids;
#endif // WITH_EDITORONLY_DATA

	inline bool IsEmpty() const { return Layers.Num() == 0; }

<<<<<<< HEAD
	int32 AppendBlendedLayer();

	int32 AddLayerCopy(const FMaterialLayersFunctions& Source, int32 SourceLayerIndex, EMaterialLayerLinkState LinkState);

=======
	void AddDefaultBackgroundLayer()
	{
		// Default to a non-blended "background" layer
		Layers.AddDefaulted();
#if WITH_EDITORONLY_DATA
		LayerStates.Add(true);
		FText LayerName = FText(LOCTEXT("Background", "Background"));
		LayerNames.Add(LayerName);
		RestrictToLayerRelatives.Add(false);
		// Use a consistent Guid for the background layer
		// Default constructor assigning different guids will break FStructUtils::AttemptToFindUninitializedScriptStructMembers
		LayerGuids.Add(BackgroundGuid);
		LayerLinkStates.Add(EMaterialLayerLinkState::NotFromParent);
#endif // WITH_EDITORONLY_DATA
	}

	int32 AppendBlendedLayer();

	int32 AddLayerCopy(const FMaterialLayersFunctions& Source, int32 SourceLayerIndex, bool bVisible, EMaterialLayerLinkState LinkState);

>>>>>>> 6bbb88c8
	void InsertLayerCopy(const FMaterialLayersFunctions& Source, int32 SourceLayerIndex, EMaterialLayerLinkState LinkState, int32 LayerIndex);

	void RemoveBlendedLayerAt(int32 Index);

	void MoveBlendedLayer(int32 SrcLayerIndex, int32 DstLayerIndex);

#if WITH_EDITOR
	const ID GetID() const;

	/** Gets a string representation of the ID */
	FString GetStaticPermutationString() const;

	void UnlinkLayerFromParent(int32 Index);
	bool IsLayerLinkedToParent(int32 Index) const;
	void RelinkLayersToParent();
	bool HasAnyUnlinkedLayers() const;

	void ToggleBlendedLayerVisibility(int32 Index)
	{
		check(LayerStates.IsValidIndex(Index));
		LayerStates[Index] = !LayerStates[Index];
	}

	void SetBlendedLayerVisibility(int32 Index, bool InNewVisibility)
	{
		check(LayerStates.IsValidIndex(Index));
		LayerStates[Index] = InNewVisibility;
	}

	bool GetLayerVisibility(int32 Index) const
	{
		check(LayerStates.IsValidIndex(Index));
		return LayerStates[Index];
	}

	FText GetLayerName(int32 Counter) const
	{
		FText LayerName = FText::Format(LOCTEXT("LayerPrefix", "Layer {0}"), Counter);
		if (LayerNames.IsValidIndex(Counter))
		{
			LayerName = LayerNames[Counter];
		}
		return LayerName;
	}

<<<<<<< HEAD
	void LinkAllLayersToParent();
=======
	bool MatchesParent(const FMaterialLayersFunctions& Parent) const;
>>>>>>> 6bbb88c8

	void LinkAllLayersToParent();

	bool ResolveParent(const FMaterialLayersFunctions& Parent, TArray<int32>& OutRemapLayerIndices);

	void SerializeLegacy(FArchive& Ar);
#endif // WITH_EDITOR

	void PostSerialize(const FArchive& Ar);

	FORCEINLINE bool operator==(const FMaterialLayersFunctions& Other) const
	{
		if (Layers != Other.Layers || Blends != Other.Blends)
		{
			return false;
		}
#if WITH_EDITORONLY_DATA
<<<<<<< HEAD
		if (LayerLinkStates != Other.LayerLinkStates || DeletedParentLayerGuids != Other.DeletedParentLayerGuids)
=======
		if (LayerStates != Other.LayerStates || LayerLinkStates != Other.LayerLinkStates || DeletedParentLayerGuids != Other.DeletedParentLayerGuids)
>>>>>>> 6bbb88c8
		{
			return false;
		}
#endif // WITH_EDITORONLY_DATA
		return true;
	}

	FORCEINLINE bool operator!=(const FMaterialLayersFunctions& Other) const
	{
		return !operator==(Other);
	}
};

template<>
struct TStructOpsTypeTraits<FMaterialLayersFunctions> : TStructOpsTypeTraitsBase2<FMaterialLayersFunctions>
{
	enum { WithPostSerialize = true };
};

#undef LOCTEXT_NAMESPACE<|MERGE_RESOLUTION|>--- conflicted
+++ resolved
@@ -93,15 +93,9 @@
 	{}
 
 	FMemoryImageMaterialParameterInfo(const FMemoryImageMaterialParameterInfo& Rhs) = default;
-<<<<<<< HEAD
 
 	FORCEINLINE FName GetName() const { return ScriptNameToName(Name); }
 
-=======
-
-	FORCEINLINE FName GetName() const { return ScriptNameToName(Name); }
-
->>>>>>> 6bbb88c8
 	friend FArchive& operator<<(FArchive& Ar, FMemoryImageMaterialParameterInfo& Ref)
 	{
 		FName RefName = ScriptNameToName(Ref.Name);
@@ -110,11 +104,8 @@
 		return Ar;
 	}
 
-<<<<<<< HEAD
-=======
 	bool RemapLayerIndex(TArrayView<const int32> IndexRemap, FMemoryImageMaterialParameterInfo& OutResult) const;
 
->>>>>>> 6bbb88c8
 	LAYOUT_FIELD(FScriptName, Name);
 	LAYOUT_FIELD(int32, Index);
 	LAYOUT_FIELD(TEnumAsByte<EMaterialParameterAssociation>, Association);
@@ -217,25 +208,7 @@
 
 	static const FGuid BackgroundGuid;
 		
-<<<<<<< HEAD
-	FMaterialLayersFunctions()
-	{
-		// Default to a non-blended "background" layer
-		Layers.AddDefaulted();
-		LayerStates.Add(true);
-#if WITH_EDITOR
-		FText LayerName = FText(LOCTEXT("Background", "Background"));
-		LayerNames.Add(LayerName);
-		RestrictToLayerRelatives.Add(false);
-		// Use a consistent Guid for the background layer
-		// Default constructor assigning different guids will break FStructUtils::AttemptToFindUninitializedScriptStructMembers
-		LayerGuids.Add(BackgroundGuid);
-		LayerLinkStates.Add(EMaterialLayerLinkState::NotFromParent);
-#endif
-	}
-=======
 	FMaterialLayersFunctions() = default;
->>>>>>> 6bbb88c8
 
 	void Empty()
 	{
@@ -290,12 +263,6 @@
 
 	inline bool IsEmpty() const { return Layers.Num() == 0; }
 
-<<<<<<< HEAD
-	int32 AppendBlendedLayer();
-
-	int32 AddLayerCopy(const FMaterialLayersFunctions& Source, int32 SourceLayerIndex, EMaterialLayerLinkState LinkState);
-
-=======
 	void AddDefaultBackgroundLayer()
 	{
 		// Default to a non-blended "background" layer
@@ -316,7 +283,6 @@
 
 	int32 AddLayerCopy(const FMaterialLayersFunctions& Source, int32 SourceLayerIndex, bool bVisible, EMaterialLayerLinkState LinkState);
 
->>>>>>> 6bbb88c8
 	void InsertLayerCopy(const FMaterialLayersFunctions& Source, int32 SourceLayerIndex, EMaterialLayerLinkState LinkState, int32 LayerIndex);
 
 	void RemoveBlendedLayerAt(int32 Index);
@@ -362,11 +328,7 @@
 		return LayerName;
 	}
 
-<<<<<<< HEAD
-	void LinkAllLayersToParent();
-=======
 	bool MatchesParent(const FMaterialLayersFunctions& Parent) const;
->>>>>>> 6bbb88c8
 
 	void LinkAllLayersToParent();
 
@@ -384,11 +346,7 @@
 			return false;
 		}
 #if WITH_EDITORONLY_DATA
-<<<<<<< HEAD
-		if (LayerLinkStates != Other.LayerLinkStates || DeletedParentLayerGuids != Other.DeletedParentLayerGuids)
-=======
 		if (LayerStates != Other.LayerStates || LayerLinkStates != Other.LayerLinkStates || DeletedParentLayerGuids != Other.DeletedParentLayerGuids)
->>>>>>> 6bbb88c8
 		{
 			return false;
 		}
