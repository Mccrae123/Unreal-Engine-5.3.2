--- conflicted
+++ resolved
@@ -85,11 +85,7 @@
 	UPROPERTY(EditAnywhere, Category = MaterialLayers)
 	TArray<FGuid> DeletedParentLayerGuids;
 
-<<<<<<< HEAD
-#if WITH_EDITOR
-=======
 #if WITH_EDITORONLY_DATA
->>>>>>> 4af6daef
 	FORCEINLINE bool operator==(const FMaterialLayersFunctionsEditorOnlyData& Other) const
 	{
 		if (LayerStates != Other.LayerStates ||
@@ -107,10 +103,7 @@
 	}
 #endif // WITH_EDITORONLY_DATA
 
-<<<<<<< HEAD
-=======
 #if WITH_EDITOR
->>>>>>> 4af6daef
 	void Empty()
 	{
 		LayerStates.Empty();
@@ -152,15 +145,9 @@
 	}
 
 	FMaterialLayersFunctionsRuntimeData& operator=(const FMaterialLayersFunctions& Rhs) = delete;
-<<<<<<< HEAD
 
 	ENGINE_API ~FMaterialLayersFunctionsRuntimeData();
 
-=======
-
-	ENGINE_API ~FMaterialLayersFunctionsRuntimeData();
-
->>>>>>> 4af6daef
 	void Empty()
 	{
 		Layers.Empty();
@@ -203,23 +190,17 @@
 };
 
 USTRUCT()
-<<<<<<< HEAD
-struct ENGINE_API FMaterialLayersFunctions : public FMaterialLayersFunctionsRuntimeData
-=======
 struct FMaterialLayersFunctions : public FMaterialLayersFunctionsRuntimeData
->>>>>>> 4af6daef
 {
 	GENERATED_USTRUCT_BODY()
 
 #if WITH_EDITOR
 	using ID = FMaterialLayersFunctionsID;
 #endif // WITH_EDITOR
-<<<<<<< HEAD
-
-	static const FGuid BackgroundGuid;
-		
+
+	static ENGINE_API const FGuid BackgroundGuid;
+
 	FMaterialLayersFunctions() = default;
-	FMaterialLayersFunctions(const FMaterialLayersFunctions& Rhs) = default;
 	FMaterialLayersFunctions(const FMaterialLayersFunctionsRuntimeData&) = delete;
 
 	FMaterialLayersFunctionsRuntimeData& GetRuntime() { return *this; }
@@ -253,73 +234,6 @@
 		EditorOnly.LayerLinkStates.Add(EMaterialLayerLinkState::NotFromParent);
 	}
 
-	int32 AppendBlendedLayer();
-
-	int32 AddLayerCopy(const FMaterialLayersFunctionsRuntimeData& Source,
-		const FMaterialLayersFunctionsEditorOnlyData& SourceEditorOnly,
-		int32 SourceLayerIndex,
-		bool bVisible,
-		EMaterialLayerLinkState LinkState);
-
-	int32 AddLayerCopy(const FMaterialLayersFunctions& Source,
-		int32 SourceLayerIndex,
-		bool bVisible,
-		EMaterialLayerLinkState LinkState)
-	{
-		return AddLayerCopy(Source, Source.EditorOnly, SourceLayerIndex, bVisible, LinkState);
-	}
-
-	void InsertLayerCopy(const FMaterialLayersFunctionsRuntimeData& Source,
-		const FMaterialLayersFunctionsEditorOnlyData& SourceEditorOnly,
-		int32 SourceLayerIndex,
-		EMaterialLayerLinkState LinkState,
-		int32 LayerIndex);
-
-	void InsertLayerCopy(const FMaterialLayersFunctions& Source,
-		int32 SourceLayerIndex,
-		EMaterialLayerLinkState LinkState,
-		int32 LayerIndex)
-	{
-		return InsertLayerCopy(Source, Source.EditorOnly, SourceLayerIndex, LinkState, LayerIndex);
-	}
-=======
-
-	static ENGINE_API const FGuid BackgroundGuid;
-
-	FMaterialLayersFunctions() = default;
-	FMaterialLayersFunctions(const FMaterialLayersFunctionsRuntimeData&) = delete;
-
-	FMaterialLayersFunctionsRuntimeData& GetRuntime() { return *this; }
-	const FMaterialLayersFunctionsRuntimeData& GetRuntime() const { return *this; }
-
-	UPROPERTY(EditAnywhere, Category = MaterialLayers)
-	FMaterialLayersFunctionsEditorOnlyData EditorOnly;
-
-	void Empty()
-	{
-		FMaterialLayersFunctionsRuntimeData::Empty();
-#if WITH_EDITOR
-		EditorOnly.Empty();
-#endif
-	}
-
-	inline bool IsEmpty() const { return Layers.Num() == 0; }
-
-#if WITH_EDITOR
-	void AddDefaultBackgroundLayer()
-	{
-		// Default to a non-blended "background" layer
-		Layers.AddDefaulted();
-		EditorOnly.LayerStates.Add(true);
-		FText LayerName = FText(LOCTEXT("Background", "Background"));
-		EditorOnly.LayerNames.Add(LayerName);
-		EditorOnly.RestrictToLayerRelatives.Add(false);
-		// Use a consistent Guid for the background layer
-		// Default constructor assigning different guids will break FStructUtils::AttemptToFindUninitializedScriptStructMembers
-		EditorOnly.LayerGuids.Add(BackgroundGuid);
-		EditorOnly.LayerLinkStates.Add(EMaterialLayerLinkState::NotFromParent);
-	}
-
 	ENGINE_API int32 AppendBlendedLayer();
 
 	ENGINE_API int32 AddLayerCopy(const FMaterialLayersFunctionsRuntimeData& Source,
@@ -353,29 +267,16 @@
 	ENGINE_API void RemoveBlendedLayerAt(int32 Index);
 
 	ENGINE_API void MoveBlendedLayer(int32 SrcLayerIndex, int32 DstLayerIndex);
->>>>>>> 4af6daef
 
 	const ID GetID() const { return FMaterialLayersFunctionsRuntimeData::GetID(EditorOnly); }
 
 	/** Gets a string representation of the ID */
 	ENGINE_API FString GetStaticPermutationString() const;
 
-<<<<<<< HEAD
-	const ID GetID() const { return FMaterialLayersFunctionsRuntimeData::GetID(EditorOnly); }
-
-	/** Gets a string representation of the ID */
-	FString GetStaticPermutationString() const;
-
-	void UnlinkLayerFromParent(int32 Index);
-	bool IsLayerLinkedToParent(int32 Index) const;
-	void RelinkLayersToParent();
-	bool HasAnyUnlinkedLayers() const;
-=======
 	ENGINE_API void UnlinkLayerFromParent(int32 Index);
 	ENGINE_API bool IsLayerLinkedToParent(int32 Index) const;
 	ENGINE_API void RelinkLayersToParent();
 	ENGINE_API bool HasAnyUnlinkedLayers() const;
->>>>>>> 4af6daef
 
 	void ToggleBlendedLayerVisibility(int32 Index)
 	{
@@ -410,11 +311,7 @@
 		EditorOnly.LinkAllLayersToParent();
 	}
 
-<<<<<<< HEAD
-	static bool MatchesParent(const FMaterialLayersFunctionsRuntimeData& Runtime,
-=======
 	static ENGINE_API bool MatchesParent(const FMaterialLayersFunctionsRuntimeData& Runtime,
->>>>>>> 4af6daef
 		const FMaterialLayersFunctionsEditorOnlyData& EditorOnly,
 		const FMaterialLayersFunctionsRuntimeData& ParentRuntime,
 		const FMaterialLayersFunctionsEditorOnlyData& ParentEditorOnly);
@@ -424,11 +321,7 @@
 		return MatchesParent(GetRuntime(), EditorOnly, Parent.GetRuntime(), Parent.EditorOnly);
 	}
 
-<<<<<<< HEAD
-	static bool ResolveParent(const FMaterialLayersFunctionsRuntimeData& ParentRuntime,
-=======
 	static ENGINE_API bool ResolveParent(const FMaterialLayersFunctionsRuntimeData& ParentRuntime,
->>>>>>> 4af6daef
 		const FMaterialLayersFunctionsEditorOnlyData& ParentEditorOnly,
 		FMaterialLayersFunctionsRuntimeData& Runtime,
 		FMaterialLayersFunctionsEditorOnlyData& EditorOnly,
@@ -439,19 +332,7 @@
 		return FMaterialLayersFunctions::ResolveParent(Parent.GetRuntime(), Parent.EditorOnly, GetRuntime(), EditorOnly, OutRemapLayerIndices);
 	}
 
-<<<<<<< HEAD
-	static void Validate(const FMaterialLayersFunctionsRuntimeData& Runtime, const FMaterialLayersFunctionsEditorOnlyData& EditorOnly);
-
-	void Validate()
-	{
-		Validate(GetRuntime(), EditorOnly);
-	}
-
-	void SerializeLegacy(FArchive& Ar);
-#endif // WITH_EDITOR
-=======
 	static ENGINE_API void Validate(const FMaterialLayersFunctionsRuntimeData& Runtime, const FMaterialLayersFunctionsEditorOnlyData& EditorOnly);
->>>>>>> 4af6daef
 
 	void Validate()
 	{
