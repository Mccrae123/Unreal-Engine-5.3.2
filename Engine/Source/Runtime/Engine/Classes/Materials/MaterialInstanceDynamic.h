// Copyright Epic Games, Inc. All Rights Reserved.


#pragma once

#include "CoreMinimal.h"
#include "UObject/ObjectMacros.h"
#include "Materials/MaterialInstance.h"
#include "MaterialInstanceDynamic.generated.h"

UCLASS(hidecategories=Object, collapsecategories, BlueprintType, MinimalAPI)
class UMaterialInstanceDynamic : public UMaterialInstance
{
	GENERATED_UCLASS_BODY()

#if WITH_EDITOR
<<<<<<< HEAD
	virtual void UpdateCachedData() override;
=======
	ENGINE_API virtual void UpdateCachedData() override;
>>>>>>> 4af6daef
#endif

	/** Set a MID scalar (float) parameter value */
	UFUNCTION(BlueprintCallable, meta=(Keywords = "SetFloatParameterValue"), Category="Rendering|Material")
	ENGINE_API void SetScalarParameterValue(FName ParameterName, float Value);

	/** Set a MID scalar (float) parameter value using MPI (to allow access to layer parameters) */
	UFUNCTION(BlueprintCallable, meta = (Keywords = "SetFloatParameterValue"), Category = "Rendering|Material")
<<<<<<< HEAD
	void SetScalarParameterValueByInfo(const FMaterialParameterInfo& ParameterInfo, float Value);
=======
	ENGINE_API void SetScalarParameterValueByInfo(const FMaterialParameterInfo& ParameterInfo, float Value);
>>>>>>> 4af6daef

	//~ NOTE: These Index-related functions should be used VERY carefully, and only in cases where optimization is
	//~ critical.  Generally that's only if you're using an unusually high number of parameters in a material AND
	//~ setting a huge number of parameters in the same frame.
<<<<<<< HEAD

	// Use this function to set an initial value and fetch the index for use in SetScalarParameterByIndex.  This
	// function should only be called once for a particular name, and then use SetScalarParameterByIndex for subsequent
	// calls.  However, beware using this except in cases where optimization is critical, which is generally only if
	// you're using an unusually high number of parameters in a material and setting a large number of parameters in the
	// same frame.  Also, if the material is changed in any way that can change the parameter list, the index can be
	// invalidated.
	UFUNCTION(BlueprintCallable, meta = (Keywords = "SetFloatParameterValue"), Category = "Rendering|Material")
	bool InitializeScalarParameterAndGetIndex(const FName& ParameterName, float Value, int32& OutParameterIndex);

=======

	// Use this function to set an initial value and fetch the index for use in SetScalarParameterByIndex.  This
	// function should only be called once for a particular name, and then use SetScalarParameterByIndex for subsequent
	// calls.  However, beware using this except in cases where optimization is critical, which is generally only if
	// you're using an unusually high number of parameters in a material and setting a large number of parameters in the
	// same frame.  Also, if the material is changed in any way that can change the parameter list, the index can be
	// invalidated.
	UFUNCTION(BlueprintCallable, meta = (Keywords = "SetFloatParameterValue"), Category = "Rendering|Material")
	ENGINE_API bool InitializeScalarParameterAndGetIndex(const FName& ParameterName, float Value, int32& OutParameterIndex);

>>>>>>> 4af6daef
	// Use the cached value of OutParameterIndex from InitializeScalarParameterAndGetIndex to set the scalar parameter
	// ONLY on the exact same MID.  Do NOT presume the index can be used from one instance on another.  Only use this
	// pair of functions when optimization is critical; otherwise use either SetScalarParameterValueByInfo or
	// SetScalarParameterValue.
	UFUNCTION(BlueprintCallable, meta = (Keywords = "SetFloatParameterValue"), Category = "Rendering|Material")
<<<<<<< HEAD
	bool SetScalarParameterByIndex(int32 ParameterIndex, float Value);
=======
	ENGINE_API bool SetScalarParameterByIndex(int32 ParameterIndex, float Value);
>>>>>>> 4af6daef

	// Use this function to set an initial value and fetch the index for use in the following function.
	ENGINE_API bool InitializeVectorParameterAndGetIndex(const FName& ParameterName, const FLinearColor& Value, int32& OutParameterIndex);
	// Use the cached value of OutParameterIndex above to set the vector parameter ONLY on the exact same MID
	ENGINE_API bool SetVectorParameterByIndex(int32 ParameterIndex, const FLinearColor& Value);

	/** Get the current scalar (float) parameter value from an MID */
	UFUNCTION(BlueprintCallable, meta=(DisplayName = "Get Scalar Parameter Value", ScriptName = "GetScalarParameterValue", Keywords = "GetFloatParameterValue"), Category="Rendering|Material")
	ENGINE_API float K2_GetScalarParameterValue(FName ParameterName);

	/** Get the current scalar (float) parameter value from an MID, using MPI (to allow access to layer parameters) */
	UFUNCTION(BlueprintCallable, meta = (DisplayName = "Get Scalar Parameter Value By Info", ScriptName = "GetScalarParameterValueByInfo", Keywords = "GetFloatParameterValue"), Category = "Rendering|Material")
	ENGINE_API float K2_GetScalarParameterValueByInfo(const FMaterialParameterInfo& ParameterInfo);

	/** Set an MID texture parameter value */
	UFUNCTION(BlueprintCallable, Category="Rendering|Material")
	ENGINE_API void SetTextureParameterValue(FName ParameterName, class UTexture* Value);

	/** Set an MID texture parameter value using MPI (to allow access to layer parameters) */
	UFUNCTION(BlueprintCallable, Category = "Rendering|Material")
	ENGINE_API void SetTextureParameterValueByInfo(const FMaterialParameterInfo& ParameterInfo, class UTexture* Value);

	/** Set an MID texture parameter value */
	UFUNCTION(BlueprintCallable, Category = "Rendering|Material")
	ENGINE_API void SetRuntimeVirtualTextureParameterValue(FName ParameterName, class URuntimeVirtualTexture* Value);

	/** Set an MID texture parameter value using MPI (to allow access to layer parameters) */
	UFUNCTION(BlueprintCallable, Category = "Rendering|Material")
	ENGINE_API void SetRuntimeVirtualTextureParameterValueByInfo(const FMaterialParameterInfo& ParameterInfo, class URuntimeVirtualTexture* Value);

	/** Set an MID texture parameter value */
	UFUNCTION(BlueprintCallable, Category = "Rendering|Material")
	ENGINE_API void SetSparseVolumeTextureParameterValue(FName ParameterName, class USparseVolumeTexture* Value);

	/** Set an MID texture parameter value */
	UFUNCTION(BlueprintCallable, Category = "Rendering|Material")
	void SetRuntimeVirtualTextureParameterValue(FName ParameterName, class URuntimeVirtualTexture* Value);

	/** Set an MID texture parameter value using MPI (to allow access to layer parameters) */
	UFUNCTION(BlueprintCallable, Category = "Rendering|Material")
	void SetRuntimeVirtualTextureParameterValueByInfo(const FMaterialParameterInfo& ParameterInfo, class URuntimeVirtualTexture* Value);

	/** Set an MID texture parameter value */
	UFUNCTION(BlueprintCallable, Category = "Rendering|Material")
	void SetSparseVolumeTextureParameterValue(FName ParameterName, class USparseVolumeTexture* Value);

	/** Get the current MID texture parameter value */
	UFUNCTION(BlueprintCallable, meta=(DisplayName = "Get Texture Parameter Value", ScriptName = "GetTextureParameterValue"), Category="Rendering|Material")
	ENGINE_API class UTexture* K2_GetTextureParameterValue(FName ParameterName);

	/** Get the current MID texture parameter value, using MPI (to allow access to layer parameters) */
	UFUNCTION(BlueprintCallable, meta = (DisplayName = "Get Texture Parameter Value By Info", ScriptName = "GetTextureParameterValueByInfo"), Category = "Rendering|Material")
	ENGINE_API class UTexture* K2_GetTextureParameterValueByInfo(const FMaterialParameterInfo& ParameterInfo);

	/** Set an MID vector parameter value */
	UFUNCTION(BlueprintCallable, meta=(Keywords = "SetColorParameterValue"), Category="Rendering|Material")
	ENGINE_API void SetVectorParameterValue(FName ParameterName, FLinearColor Value);

	// Conveniences to keep general FLinearColor constructors explicit without adding extra burden to existing users of this function (where the conversion is straightforward).
	inline void SetVectorParameterValue(FName ParameterName, const FVector& Value) { SetVectorParameterValue(ParameterName, FLinearColor(Value)); }
	inline void SetVectorParameterValue(FName ParameterName, const FVector4& Value) { SetVectorParameterValue(ParameterName, FLinearColor(Value)); }

	/** Set an MID vector parameter value */
	UFUNCTION(BlueprintCallable, meta = (Keywords = "SetVectorParameterValue"), Category = "Rendering|Material")
	ENGINE_API void SetDoubleVectorParameterValue(FName ParameterName, FVector4 Value);

	// Conveniences to keep general FLinearColor constructors explicit without adding extra burden to existing users of this function (where the conversion is straightforward).
	inline void SetVectorParameterValue(FName ParameterName, const FVector& Value) { SetVectorParameterValue(ParameterName, FLinearColor(Value)); }
	inline void SetVectorParameterValue(FName ParameterName, const FVector4& Value) { SetVectorParameterValue(ParameterName, FLinearColor(Value)); }

	/** Set an MID vector parameter value */
	UFUNCTION(BlueprintCallable, meta = (Keywords = "SetVectorParameterValue"), Category = "Rendering|Material")
	void SetDoubleVectorParameterValue(FName ParameterName, FVector4 Value);

	/** Set an MID vector parameter value, using MPI (to allow access to layer parameters) */
	UFUNCTION(BlueprintCallable, meta = (Keywords = "SetColorParameterValue"), Category = "Rendering|Material")
	ENGINE_API void SetVectorParameterValueByInfo(const FMaterialParameterInfo& ParameterInfo, FLinearColor Value);

	inline void SetVectorParameterValueByInfo(const FMaterialParameterInfo& ParameterInfo, const FVector& Value) { SetVectorParameterValueByInfo(ParameterInfo, FLinearColor(Value)); }
	inline void SetVectorParameterValueByInfo(const FMaterialParameterInfo& ParameterInfo, const FVector4& Value) { SetVectorParameterValueByInfo(ParameterInfo, FLinearColor(Value)); }

	inline void SetVectorParameterValueByInfo(const FMaterialParameterInfo& ParameterInfo, const FVector& Value) { SetVectorParameterValueByInfo(ParameterInfo, FLinearColor(Value)); }
	inline void SetVectorParameterValueByInfo(const FMaterialParameterInfo& ParameterInfo, const FVector4& Value) { SetVectorParameterValueByInfo(ParameterInfo, FLinearColor(Value)); }

	/** Get the current MID vector parameter value */
	UFUNCTION(BlueprintCallable, meta=(DisplayName = "Get Vector Parameter Value", ScriptName = "GetVectorParameterValue", Keywords = "GetColorParameterValue"), Category="Rendering|Material")
	ENGINE_API FLinearColor K2_GetVectorParameterValue(FName ParameterName);

	/** Get the current MID vector parameter value, using MPI (to allow access to layer parameters) */
	UFUNCTION(BlueprintCallable, meta = (DisplayName = "Get VectorParameter Value By Info", ScriptName = "GetVectorParameterValueByInfo", Keywords = "GetColorParameterValue"), Category = "Rendering|Material")
	ENGINE_API FLinearColor K2_GetVectorParameterValueByInfo(const FMaterialParameterInfo& ParameterInfo);
	
	/**
	 * Interpolates the scalar and vector parameters of this material instance based on two other material instances, and an alpha blending factor
	 * The output is the object itself (this).
	 * Supports the case SourceA==this || SourceB==this
	 * Both material have to be from the same base material
	 * @param SourceA value that is used for Alpha=0, silently ignores the case if 0
	 * @param SourceB value that is used for Alpha=1, silently ignores the case if 0
	 * @param Alpha usually in the range 0..1, values outside the range extrapolate
	 */
	UFUNCTION(BlueprintCallable, meta=(DisplayName = "Interpolate Material Instance Parameters", ScriptName = "InterpolateMaterialInstanceParameters"), Category="Rendering|Material")
	ENGINE_API void K2_InterpolateMaterialInstanceParams(UMaterialInstance* SourceA, UMaterialInstance* SourceB, float Alpha);

	/**
	 * Copies over parameters given a material interface (copy each instance following the hierarchy)
	 * Very slow implementation, avoid using at runtime. Hopefully we can replace it later with something like CopyInterpParameters()
	 * The output is the object itself (this). Copying 'quick parameters only' will result in a much
	 * faster copy process but will only copy dynamic scalar, vector and texture parameters on clients.
	 * @param bQuickParametersOnly Copy scalar, vector and texture parameters only. Much faster but may not include required data
	 */
	UFUNCTION(BlueprintCallable, meta=(DisplayName = "Copy Material Instance Parameters", ScriptName = "CopyMaterialInstanceParameters"), Category="Rendering|Material")
	ENGINE_API void K2_CopyMaterialInstanceParameters(UMaterialInterface* Source, bool bQuickParametersOnly = false);

	/**
	* Copies the uniform parameters (scalar, vector and texture) from a material or instance hierarchy.
	* This will typically be faster than parsing all expressions but still slow as it must walk the full
	* material hierarchy as each parameter may be overridden at any level in the chain.
	* Note: This will not copy static or font parameters
	*/
	ENGINE_API void CopyMaterialUniformParameters(UMaterialInterface* Source);

	/**
	 * Copies over parameters given a material instance (only copy from the instance, not following the hierarchy)
	 * much faster than K2_CopyMaterialInstanceParameters(), 
	 * The output is the object itself (this).
	 * @param Source ignores the call if 0
	 */
	UFUNCTION(meta=(DisplayName = "Copy Interp Parameters"), Category="Rendering|Material")
	ENGINE_API void CopyInterpParameters(UMaterialInstance* Source);

	/**
	 * Create a material instance dynamic parented to the specified material.
	 */
	static ENGINE_API UMaterialInstanceDynamic* Create(class UMaterialInterface* ParentMaterial, class UObject* InOuter);

	/**
	* Create a material instance dynamic parented to the specified material with the specified name.
	*/
	static ENGINE_API UMaterialInstanceDynamic* Create( class UMaterialInterface* ParentMaterial, class UObject* InOuter, FName Name );

	/**
	 * Set the value of the given font parameter.  
	 * @param ParameterName - The name of the font parameter
	 * @param OutFontValue - New font value to set for this MIC
	 * @param OutFontPage - New font page value to set for this MIC
	 */
	ENGINE_API void SetFontParameterValue(const FMaterialParameterInfo& ParameterInfo, class UFont* FontValue, int32 FontPage);

	/** Remove all parameter values */
	ENGINE_API void ClearParameterValues();

	/**
	 * Copy parameter values from another material instance. This will copy only
	 * parameters explicitly overridden in that material instance!!
	 */
	UFUNCTION(BlueprintCallable, meta=(DisplayName = "Copy Parameter Overrides"), Category="Rendering|Material")
	ENGINE_API void CopyParameterOverrides(UMaterialInstance* MaterialInstance);
		
	/**
	 * Copy all interpolatable (scalar/vector) parameters from *SourceMaterialToCopyFrom to *this, using the current QualityLevel and given FeatureLevel
	 * For runtime use. More specialized and efficient than CopyMaterialInstanceParameters().
	 */
	ENGINE_API void CopyScalarAndVectorParameters(const UMaterialInterface& SourceMaterialToCopyFrom, ERHIFeatureLevel::Type FeatureLevel);

	ENGINE_API void SetNaniteOverride(UMaterialInterface* InMaterial);

	void SetNaniteOverride(UMaterialInterface* InMaterial);

	virtual bool HasOverridenBaseProperties()const override{ return false; }

	//Material base property overrides. MIDs cannot override these so they just grab from their parent.
<<<<<<< HEAD
	virtual float GetOpacityMaskClipValue() const override;
	virtual bool GetCastDynamicShadowAsMasked() const override;
	virtual FMaterialShadingModelField GetShadingModels() const override;
	virtual bool IsShadingModelFromMaterialExpression() const override;
	virtual EBlendMode GetBlendMode() const override;
	virtual bool IsTwoSided() const override;
	virtual bool IsThinSurface() const override;
	virtual bool IsTranslucencyWritingVelocity() const override;
	virtual bool IsDitheredLODTransition() const override;
	virtual bool IsMasked() const override;
	virtual float GetMaxWorldPositionOffsetDisplacement() const override;
=======
	ENGINE_API virtual float GetOpacityMaskClipValue() const override;
	ENGINE_API virtual bool GetCastDynamicShadowAsMasked() const override;
	ENGINE_API virtual FMaterialShadingModelField GetShadingModels() const override;
	ENGINE_API virtual bool IsShadingModelFromMaterialExpression() const override;
	ENGINE_API virtual EBlendMode GetBlendMode() const override;
	ENGINE_API virtual bool IsTwoSided() const override;
	ENGINE_API virtual bool IsThinSurface() const override;
	ENGINE_API virtual bool IsTranslucencyWritingVelocity() const override;
	ENGINE_API virtual bool IsDitheredLODTransition() const override;
	ENGINE_API virtual bool IsMasked() const override;
	ENGINE_API virtual FDisplacementScaling GetDisplacementScaling() const override;
	ENGINE_API virtual float GetMaxWorldPositionOffsetDisplacement() const override;
>>>>>>> 4af6daef

	/**
	 * In order to remap to the correct texture streaming data, we must keep track of each texture renamed.
	 * The following map converts from a texture from the dynamic material to the texture from the static material.
	 * The following map converts from a texture from the dynamic material to the texture from the static material.
	 */
	TMap<FName, TArray<FName> > RenamedTextures;
	
	// This overrides does the remapping before looking at the parent data.
	ENGINE_API virtual float GetTextureDensity(FName TextureName, const struct FMeshUVChannelInfo& UVChannelData) const override;

private:
<<<<<<< HEAD
	void InitializeMID(class UMaterialInterface* ParentMaterial);
	void UpdateCachedDataDynamic();
=======
	ENGINE_API void InitializeMID(class UMaterialInterface* ParentMaterial);
	ENGINE_API void UpdateCachedDataDynamic();
>>>>>>> 4af6daef
};
<|MERGE_RESOLUTION|>--- conflicted
+++ resolved
@@ -14,11 +14,7 @@
 	GENERATED_UCLASS_BODY()
 
 #if WITH_EDITOR
-<<<<<<< HEAD
-	virtual void UpdateCachedData() override;
-=======
 	ENGINE_API virtual void UpdateCachedData() override;
->>>>>>> 4af6daef
 #endif
 
 	/** Set a MID scalar (float) parameter value */
@@ -27,27 +23,11 @@
 
 	/** Set a MID scalar (float) parameter value using MPI (to allow access to layer parameters) */
 	UFUNCTION(BlueprintCallable, meta = (Keywords = "SetFloatParameterValue"), Category = "Rendering|Material")
-<<<<<<< HEAD
-	void SetScalarParameterValueByInfo(const FMaterialParameterInfo& ParameterInfo, float Value);
-=======
 	ENGINE_API void SetScalarParameterValueByInfo(const FMaterialParameterInfo& ParameterInfo, float Value);
->>>>>>> 4af6daef
 
 	//~ NOTE: These Index-related functions should be used VERY carefully, and only in cases where optimization is
 	//~ critical.  Generally that's only if you're using an unusually high number of parameters in a material AND
 	//~ setting a huge number of parameters in the same frame.
-<<<<<<< HEAD
-
-	// Use this function to set an initial value and fetch the index for use in SetScalarParameterByIndex.  This
-	// function should only be called once for a particular name, and then use SetScalarParameterByIndex for subsequent
-	// calls.  However, beware using this except in cases where optimization is critical, which is generally only if
-	// you're using an unusually high number of parameters in a material and setting a large number of parameters in the
-	// same frame.  Also, if the material is changed in any way that can change the parameter list, the index can be
-	// invalidated.
-	UFUNCTION(BlueprintCallable, meta = (Keywords = "SetFloatParameterValue"), Category = "Rendering|Material")
-	bool InitializeScalarParameterAndGetIndex(const FName& ParameterName, float Value, int32& OutParameterIndex);
-
-=======
 
 	// Use this function to set an initial value and fetch the index for use in SetScalarParameterByIndex.  This
 	// function should only be called once for a particular name, and then use SetScalarParameterByIndex for subsequent
@@ -58,17 +38,12 @@
 	UFUNCTION(BlueprintCallable, meta = (Keywords = "SetFloatParameterValue"), Category = "Rendering|Material")
 	ENGINE_API bool InitializeScalarParameterAndGetIndex(const FName& ParameterName, float Value, int32& OutParameterIndex);
 
->>>>>>> 4af6daef
 	// Use the cached value of OutParameterIndex from InitializeScalarParameterAndGetIndex to set the scalar parameter
 	// ONLY on the exact same MID.  Do NOT presume the index can be used from one instance on another.  Only use this
 	// pair of functions when optimization is critical; otherwise use either SetScalarParameterValueByInfo or
 	// SetScalarParameterValue.
 	UFUNCTION(BlueprintCallable, meta = (Keywords = "SetFloatParameterValue"), Category = "Rendering|Material")
-<<<<<<< HEAD
-	bool SetScalarParameterByIndex(int32 ParameterIndex, float Value);
-=======
 	ENGINE_API bool SetScalarParameterByIndex(int32 ParameterIndex, float Value);
->>>>>>> 4af6daef
 
 	// Use this function to set an initial value and fetch the index for use in the following function.
 	ENGINE_API bool InitializeVectorParameterAndGetIndex(const FName& ParameterName, const FLinearColor& Value, int32& OutParameterIndex);
@@ -103,18 +78,6 @@
 	UFUNCTION(BlueprintCallable, Category = "Rendering|Material")
 	ENGINE_API void SetSparseVolumeTextureParameterValue(FName ParameterName, class USparseVolumeTexture* Value);
 
-	/** Set an MID texture parameter value */
-	UFUNCTION(BlueprintCallable, Category = "Rendering|Material")
-	void SetRuntimeVirtualTextureParameterValue(FName ParameterName, class URuntimeVirtualTexture* Value);
-
-	/** Set an MID texture parameter value using MPI (to allow access to layer parameters) */
-	UFUNCTION(BlueprintCallable, Category = "Rendering|Material")
-	void SetRuntimeVirtualTextureParameterValueByInfo(const FMaterialParameterInfo& ParameterInfo, class URuntimeVirtualTexture* Value);
-
-	/** Set an MID texture parameter value */
-	UFUNCTION(BlueprintCallable, Category = "Rendering|Material")
-	void SetSparseVolumeTextureParameterValue(FName ParameterName, class USparseVolumeTexture* Value);
-
 	/** Get the current MID texture parameter value */
 	UFUNCTION(BlueprintCallable, meta=(DisplayName = "Get Texture Parameter Value", ScriptName = "GetTextureParameterValue"), Category="Rendering|Material")
 	ENGINE_API class UTexture* K2_GetTextureParameterValue(FName ParameterName);
@@ -135,20 +98,9 @@
 	UFUNCTION(BlueprintCallable, meta = (Keywords = "SetVectorParameterValue"), Category = "Rendering|Material")
 	ENGINE_API void SetDoubleVectorParameterValue(FName ParameterName, FVector4 Value);
 
-	// Conveniences to keep general FLinearColor constructors explicit without adding extra burden to existing users of this function (where the conversion is straightforward).
-	inline void SetVectorParameterValue(FName ParameterName, const FVector& Value) { SetVectorParameterValue(ParameterName, FLinearColor(Value)); }
-	inline void SetVectorParameterValue(FName ParameterName, const FVector4& Value) { SetVectorParameterValue(ParameterName, FLinearColor(Value)); }
-
-	/** Set an MID vector parameter value */
-	UFUNCTION(BlueprintCallable, meta = (Keywords = "SetVectorParameterValue"), Category = "Rendering|Material")
-	void SetDoubleVectorParameterValue(FName ParameterName, FVector4 Value);
-
 	/** Set an MID vector parameter value, using MPI (to allow access to layer parameters) */
 	UFUNCTION(BlueprintCallable, meta = (Keywords = "SetColorParameterValue"), Category = "Rendering|Material")
 	ENGINE_API void SetVectorParameterValueByInfo(const FMaterialParameterInfo& ParameterInfo, FLinearColor Value);
-
-	inline void SetVectorParameterValueByInfo(const FMaterialParameterInfo& ParameterInfo, const FVector& Value) { SetVectorParameterValueByInfo(ParameterInfo, FLinearColor(Value)); }
-	inline void SetVectorParameterValueByInfo(const FMaterialParameterInfo& ParameterInfo, const FVector4& Value) { SetVectorParameterValueByInfo(ParameterInfo, FLinearColor(Value)); }
 
 	inline void SetVectorParameterValueByInfo(const FMaterialParameterInfo& ParameterInfo, const FVector& Value) { SetVectorParameterValueByInfo(ParameterInfo, FLinearColor(Value)); }
 	inline void SetVectorParameterValueByInfo(const FMaterialParameterInfo& ParameterInfo, const FVector4& Value) { SetVectorParameterValueByInfo(ParameterInfo, FLinearColor(Value)); }
@@ -236,24 +188,9 @@
 
 	ENGINE_API void SetNaniteOverride(UMaterialInterface* InMaterial);
 
-	void SetNaniteOverride(UMaterialInterface* InMaterial);
-
 	virtual bool HasOverridenBaseProperties()const override{ return false; }
 
 	//Material base property overrides. MIDs cannot override these so they just grab from their parent.
-<<<<<<< HEAD
-	virtual float GetOpacityMaskClipValue() const override;
-	virtual bool GetCastDynamicShadowAsMasked() const override;
-	virtual FMaterialShadingModelField GetShadingModels() const override;
-	virtual bool IsShadingModelFromMaterialExpression() const override;
-	virtual EBlendMode GetBlendMode() const override;
-	virtual bool IsTwoSided() const override;
-	virtual bool IsThinSurface() const override;
-	virtual bool IsTranslucencyWritingVelocity() const override;
-	virtual bool IsDitheredLODTransition() const override;
-	virtual bool IsMasked() const override;
-	virtual float GetMaxWorldPositionOffsetDisplacement() const override;
-=======
 	ENGINE_API virtual float GetOpacityMaskClipValue() const override;
 	ENGINE_API virtual bool GetCastDynamicShadowAsMasked() const override;
 	ENGINE_API virtual FMaterialShadingModelField GetShadingModels() const override;
@@ -266,7 +203,6 @@
 	ENGINE_API virtual bool IsMasked() const override;
 	ENGINE_API virtual FDisplacementScaling GetDisplacementScaling() const override;
 	ENGINE_API virtual float GetMaxWorldPositionOffsetDisplacement() const override;
->>>>>>> 4af6daef
 
 	/**
 	 * In order to remap to the correct texture streaming data, we must keep track of each texture renamed.
@@ -279,11 +215,6 @@
 	ENGINE_API virtual float GetTextureDensity(FName TextureName, const struct FMeshUVChannelInfo& UVChannelData) const override;
 
 private:
-<<<<<<< HEAD
-	void InitializeMID(class UMaterialInterface* ParentMaterial);
-	void UpdateCachedDataDynamic();
-=======
 	ENGINE_API void InitializeMID(class UMaterialInterface* ParentMaterial);
 	ENGINE_API void UpdateCachedDataDynamic();
->>>>>>> 4af6daef
 };
