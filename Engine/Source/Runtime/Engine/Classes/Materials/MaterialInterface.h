--- conflicted
+++ resolved
@@ -438,11 +438,7 @@
 	* @param	OutValue		Will contain the value of the parameter if successful
 	* @return					True if successful
 	*/
-<<<<<<< HEAD
-	virtual bool GetStaticSwitchParameterValue(const FHashedMaterialParameterInfo& ParameterInfo,bool &OutValue,FGuid &OutExpressionGuid, bool bOveriddenOnly = false, bool bCheckParent = true) const;
-=======
 	virtual ENGINE_API bool GetStaticSwitchParameterValue(const FHashedMaterialParameterInfo& ParameterInfo,bool &OutValue,FGuid &OutExpressionGuid, bool bOveriddenOnly = false, bool bCheckParent = true) const;
->>>>>>> d6ff785c
 
 	/**
 	* Get the value of the given static component mask parameter
@@ -451,11 +447,7 @@
 	* @param	R, G, B, A		Will contain the values of the parameter if successful
 	* @return					True if successful
 	*/
-<<<<<<< HEAD
-	virtual bool GetStaticComponentMaskParameterValue(const FHashedMaterialParameterInfo& ParameterInfo, bool& R, bool& G, bool& B, bool& A, FGuid& OutExpressionGuid, bool bOveriddenOnly = false, bool bCheckParent = true) const;
-=======
 	virtual ENGINE_API bool GetStaticComponentMaskParameterValue(const FHashedMaterialParameterInfo& ParameterInfo, bool& R, bool& G, bool& B, bool& A, FGuid& OutExpressionGuid, bool bOveriddenOnly = false, bool bCheckParent = true) const;
->>>>>>> d6ff785c
 
 	/**
 	* Get the value of the given static material layers parameter
