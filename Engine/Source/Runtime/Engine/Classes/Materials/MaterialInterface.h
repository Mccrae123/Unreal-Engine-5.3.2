// Copyright Epic Games, Inc. All Rights Reserved.


#pragma once

#include "Async/TaskGraphInterfaces.h"
#include "CoreMinimal.h"
#include "MaterialTypes.h"
#include "Containers/ArrayView.h"
#include "UObject/ObjectMacros.h"
#include "UObject/Object.h"
#include "Misc/Guid.h"
#include "Templates/UniquePtr.h"
#include "Templates/SharedPointer.h"
#include "Engine/EngineTypes.h"
#include "UObject/SoftObjectPath.h"
#include "UObject/ScriptMacros.h"
#include "RenderCommandFence.h"
#include "SceneTypes.h"
#if UE_ENABLE_INCLUDE_ORDER_DEPRECATED_IN_5_2
#include "RHIDefinitions.h"
#endif
#include "Engine/BlendableInterface.h"
#include "Materials/MaterialLayersFunctions.h"
#include "Interfaces/Interface_AssetUserData.h"
#include "MaterialSceneTextureId.h"
#include "Materials/MaterialRelevance.h"
#include "MaterialRecursionGuard.h"
#include "MaterialShaderPrecompileMode.h"
#include "RHIFeatureLevel.h"
#include "PSOPrecache.h"
#include "StaticParameterSet.h"

#if UE_ENABLE_INCLUDE_ORDER_DEPRECATED_IN_5_2
#include "RHI.h"
#include "Physics/PhysicsInterfaceCore.h"
#include "MaterialShared.h"
#endif

#include "MaterialInterface.generated.h"

class FMaterialCompiler;
class FMaterialRenderProxy;
class FMaterialResource;
class FShaderPipelineType;
class FShaderType;
class FVertexFactoryType;
class UMaterial;
class UPhysicalMaterial;
class UPhysicalMaterialMask;
class USubsurfaceProfile;
class USpecularProfile;
class UTexture;
class UMaterialInstance;
struct FDebugShaderTypeInfo;
struct FMaterialParameterInfo;
struct FMaterialResourceLocOnDisk;
class FMaterialCachedData;
struct FMaterialCachedExpressionData;
struct FMaterialCachedExpressionEditorOnlyData;
#if WITH_EDITOR
class FMaterialCachedHLSLTree;
#endif
#if WITH_EDITORONLY_DATA
struct FParameterChannelNames;
#endif
enum EShaderPlatform : uint16;
struct FStrataCompilationConfig;
class UMaterialExpressionCustomOutput;

typedef TArray<FMaterialResource*> FMaterialResourceDeferredDeletionArray;

UENUM(BlueprintType)
enum EMaterialUsage : int
{
	MATUSAGE_SkeletalMesh,
	MATUSAGE_ParticleSprites,
	MATUSAGE_BeamTrails,
	MATUSAGE_MeshParticles,
	MATUSAGE_StaticLighting,
	MATUSAGE_MorphTargets,
	MATUSAGE_SplineMesh,
	MATUSAGE_InstancedStaticMeshes,
	MATUSAGE_GeometryCollections,
	MATUSAGE_Clothing,
	MATUSAGE_NiagaraSprites,
	MATUSAGE_NiagaraRibbons,
	MATUSAGE_NiagaraMeshParticles,
	MATUSAGE_GeometryCache,
	MATUSAGE_Water,
	MATUSAGE_HairStrands,
	MATUSAGE_LidarPointCloud,
	MATUSAGE_VirtualHeightfieldMesh,
	MATUSAGE_Nanite,
	MATUSAGE_VolumetricCloud,
<<<<<<< HEAD
=======
	MATUSAGE_HeterogeneousVolumes,
>>>>>>> 4af6daef

	MATUSAGE_MAX,
};

/** 
 *	UMaterial interface settings for Lightmass
 */
USTRUCT()
struct FLightmassMaterialInterfaceSettings
{
	GENERATED_USTRUCT_BODY()

	/** Scales the emissive contribution of this material to static lighting. */
	UPROPERTY()
	float EmissiveBoost;

	/** Scales the diffuse contribution of this material to static lighting. */
	UPROPERTY(EditAnywhere, Category=Material)
	float DiffuseBoost;

	/** 
	 * Scales the resolution that this material's attributes were exported at. 
	 * This is useful for increasing material resolution when details are needed.
	 */
	UPROPERTY(EditAnywhere, Category=Material)
	float ExportResolutionScale;

	/** If true, forces translucency to cast static shadows as if the material were masked. */
	UPROPERTY(EditAnywhere, Category = Material)
	uint8 bCastShadowAsMasked : 1;

	/** Boolean override flags - only used in MaterialInstance* cases. */
	/** If true, override the bCastShadowAsMasked setting of the parent material. */
	UPROPERTY()
	uint8 bOverrideCastShadowAsMasked:1;

	/** If true, override the emissive boost setting of the parent material. */
	UPROPERTY()
	uint8 bOverrideEmissiveBoost:1;

	/** If true, override the diffuse boost setting of the parent material. */
	UPROPERTY()
	uint8 bOverrideDiffuseBoost:1;

	/** If true, override the export resolution scale setting of the parent material. */
	UPROPERTY()
	uint8 bOverrideExportResolutionScale:1;

	FLightmassMaterialInterfaceSettings()
		: EmissiveBoost(1.0f)
		, DiffuseBoost(1.0f)
		, ExportResolutionScale(1.0f)
		, bCastShadowAsMasked(false)
		, bOverrideCastShadowAsMasked(false)
		, bOverrideEmissiveBoost(false)
		, bOverrideDiffuseBoost(false)
		, bOverrideExportResolutionScale(false)
	{}
};

/** 
 * This struct holds data about how a texture is sampled within a material.
 */
USTRUCT()
struct FMaterialTextureInfo
{
	GENERATED_USTRUCT_BODY()

	FMaterialTextureInfo() : SamplingScale(0), UVChannelIndex(INDEX_NONE)
	{
#if WITH_EDITORONLY_DATA
		TextureIndex = INDEX_NONE;
#endif
	}

	FMaterialTextureInfo(ENoInit) {}

	/** The scale used when sampling the texture */
	UPROPERTY()
	float SamplingScale;

	/** The coordinate index used when sampling the texture */
	UPROPERTY()
	int32 UVChannelIndex;

	/** The texture name. Used for debugging and also to for quick matching of the entries. */
	UPROPERTY()
	FName TextureName;

#if WITH_EDITORONLY_DATA
	/** The reference to the texture, used to keep the TextureName valid even if it gets renamed. */
	UPROPERTY()
	FSoftObjectPath TextureReference;

	/** 
	  * The texture index in the material resource the data was built from.
	  * This must be transient as it depends on which shader map was used for the build.  
	  */
	UPROPERTY(transient)
	int32 TextureIndex;
#endif

	/** Return whether the data is valid to be used */
	ENGINE_API bool IsValid(bool bCheckTextureIndex = false) const; 
};

using TMicRecursionGuard = TMaterialRecursionGuard<class UMaterialInterface>;

/** Holds information about a hierarchy of materials */
struct FMaterialInheritanceChain
{
	/** Base material at the root of the hierarchy */
	const UMaterial* BaseMaterial = nullptr;
	/** Cached expression data to use */
	const FMaterialCachedExpressionData* CachedExpressionData = nullptr;
	/** All the instances in the chain, starting with the current instance, and ending with the instance closest to the root material */
	TArray<const class UMaterialInstance*, TInlineAllocator<16>> MaterialInstances;

	inline const UMaterial* GetBaseMaterial() const { checkSlow(BaseMaterial); return BaseMaterial; }
	inline const FMaterialCachedExpressionData& GetCachedExpressionData() const { checkSlow(CachedExpressionData); return *CachedExpressionData; }
};

/**
 * Holds data about what is used in the shader graph of a specific material property or custom output
 */
struct FMaterialAnalysisResult
{
	/** The texture coordinates used */
	TBitArray<> TextureCoordinates;

	/** The shading models used (only relevant when analyzing property MP_ShadingModel) */
	FMaterialShadingModelField ShadingModels;

	/** Whether any vertex data is used */
	bool bRequiresVertexData = false;
};

UCLASS(Optional)
class UMaterialInterfaceEditorOnlyData : public UObject
{
	GENERATED_BODY()
public:
	UMaterialInterfaceEditorOnlyData();
	UMaterialInterfaceEditorOnlyData(FVTableHelper& Helper);
	ENGINE_API virtual ~UMaterialInterfaceEditorOnlyData();

	//~ Begin UObject Interface.
	ENGINE_API virtual void Serialize(FArchive& Ar) override;
	//~ End UObject Interface.

	TSharedPtr<FMaterialCachedExpressionEditorOnlyData> CachedExpressionData;

	/** Set if CachedExpressionData was loaded from disk, should typically be true when running with cooked data, and false in the editor */
	bool bLoadedCachedExpressionData = false;
};

UCLASS(abstract, BlueprintType, MinimalAPI, HideCategories = (Thumbnail))
class UMaterialInterface : public UObject, public IBlendableInterface, public IInterface_AssetUserData
{
	GENERATED_UCLASS_BODY()

#if WITH_EDITORONLY_DATA
protected:
	friend class UMaterialInterfaceEditorOnlyData;

	UPROPERTY()
	TObjectPtr<UMaterialInterfaceEditorOnlyData> EditorOnlyData;

	ENGINE_API virtual const UClass* GetEditorOnlyDataClass() const;
	ENGINE_API UMaterialInterfaceEditorOnlyData* CreateEditorOnlyData();

public:
	virtual UMaterialInterfaceEditorOnlyData* GetEditorOnlyData() { return EditorOnlyData; }
	virtual const UMaterialInterfaceEditorOnlyData* GetEditorOnlyData() const { return EditorOnlyData; }
	bool IsEditorOnlyDataValid() const { return EditorOnlyData != nullptr; }
#endif // WITH_EDITORONLY_DATA

public:
<<<<<<< HEAD
	/** SubsurfaceProfile, for Screen Space Subsurface Scattering */
=======
	/** SubsurfaceProfile, for Screen Space Subsurface Scattering.. */
>>>>>>> 4af6daef
	UPROPERTY(EditAnywhere, BlueprintReadOnly, Category = Material, meta = (DisplayName = "Subsurface Profile"))
	TObjectPtr<class USubsurfaceProfile> SubsurfaceProfile;

	/** Specular Profile. For internal usage, not editable/visible */
	UPROPERTY()
	TArray<TObjectPtr<class USpecularProfile>> SpecularProfiles;

	/** Whether this material interface is included in the base game (and not in a DLC) */
	UPROPERTY()
	uint8 bIncludedInBaseGame : 1;

	/* -------------------------- */

	/** A fence to track when the primitive is no longer used as a parent */
	FRenderCommandFence ParentRefFence;

protected:
	/** The Lightmass settings for this object. */
	UPROPERTY(EditAnywhere, Category=Lightmass)
	struct FLightmassMaterialInterfaceSettings LightmassSettings;

protected:
#if WITH_EDITORONLY_DATA
	/** Because of redirector, the texture names need to be resorted at each load in case they changed. */
	UPROPERTY(transient)
	bool bTextureStreamingDataSorted;
	UPROPERTY()
	int32 TextureStreamingDataVersion;
#endif

	/** Data used by the texture streaming to know how each texture is sampled by the material. Sorted by names for quick access. */
	UPROPERTY()
	TArray<FMaterialTextureInfo> TextureStreamingData;

	/** Array of user data stored with the asset */
	UPROPERTY(EditAnywhere, AdvancedDisplay, Instanced, Category = Material)
	TArray<TObjectPtr<UAssetUserData>> AssetUserData;

private:
	/** Feature levels to force to compile. */
	uint32 FeatureLevelsToForceCompile;

public:

	ENGINE_API UMaterialInterface();
	ENGINE_API UMaterialInterface(FVTableHelper& Helper);
	ENGINE_API virtual ~UMaterialInterface();

	//~ Begin IInterface_AssetUserData Interface
	ENGINE_API virtual void AddAssetUserData(UAssetUserData* InUserData) override;
	ENGINE_API virtual void RemoveUserDataOfClass(TSubclassOf<UAssetUserData> InUserDataClass) override;
	ENGINE_API virtual UAssetUserData* GetAssetUserDataOfClass(TSubclassOf<UAssetUserData> InUserDataClass) override;
	//~ End IInterface_AssetUserData Interface

#if WITH_EDITORONLY_DATA
	/** List of all used but missing texture indices in TextureStreamingData. Used for visualization / debugging only. */
	UPROPERTY(transient)
	TArray<FMaterialTextureInfo> TextureStreamingDataMissingEntries;

	/** The mesh used by the material editor to preview the material.*/
	UPROPERTY(EditAnywhere, Category=Previewing, meta=(AllowedClasses="/Script/Engine.StaticMesh,/Script/Engine.SkeletalMesh", ExactClass="true"))
	FSoftObjectPath PreviewMesh;

	/** Information for thumbnail rendering */
	UPROPERTY(VisibleAnywhere, Instanced, Category = Thumbnail)
	TObjectPtr<class UThumbnailInfo> ThumbnailInfo;

	UPROPERTY()
	TMap<FString, bool> LayerParameterExpansion;

	UPROPERTY()
	TMap<FString, bool> ParameterOverviewExpansion;

	/** Importing data and options used for this material */
	UPROPERTY(EditAnywhere, Instanced, Category = ImportSettings)
	TObjectPtr<class UAssetImportData> AssetImportData;
	
private:
	/** Unique ID for this material, used for caching during distributed lighting */
	UPROPERTY()
	FGuid LightingGuid;

#endif // WITH_EDITORONLY_DATA

private:
	/** Feature level bitfield to compile for all materials */
	ENGINE_API static uint32 FeatureLevelsForAllMaterials;
public:
	/** Set which feature levels this material instance should compile. GMaxRHIFeatureLevel is always compiled! */
	ENGINE_API void SetFeatureLevelToCompile(ERHIFeatureLevel::Type FeatureLevel, bool bShouldCompile);

	/** Set which feature levels _all_ materials should compile to. GMaxRHIFeatureLevel is always compiled. */
	ENGINE_API static void SetGlobalRequiredFeatureLevel(ERHIFeatureLevel::Type FeatureLevel, bool bShouldCompile);

	//~ Begin UObject Interface.
	ENGINE_API virtual void BeginDestroy() override;
	ENGINE_API virtual void FinishDestroy() override;
	ENGINE_API virtual bool IsReadyForFinishDestroy() override;
	ENGINE_API virtual void PostInitProperties() override;
	ENGINE_API virtual void Serialize(FArchive& Ar) override;
	ENGINE_API virtual void PostLoad() override;
#if WITH_EDITORONLY_DATA
	ENGINE_API static void DeclareConstructClasses(TArray<FTopLevelAssetPath>& OutConstructClasses, const UClass* SpecificSubclass);
#endif

	ENGINE_API virtual void PostDuplicate(bool bDuplicateForPIE) override;
	ENGINE_API virtual void PostCDOContruct() override;
	ENGINE_API virtual bool Rename(const TCHAR* NewName = nullptr, UObject* NewOuter = nullptr, ERenameFlags Flags = REN_None) override;
	ENGINE_API static void AddReferencedObjects(UObject* InThis, FReferenceCollector& Collector);

#if WITH_EDITOR
	ENGINE_API virtual void PostEditChangeProperty(FPropertyChangedEvent& PropertyChangedEvent) override;
	ENGINE_API virtual void GetAssetRegistryTags(TArray<FAssetRegistryTag>& OutTags) const override;
#endif // WITH_EDITOR
	//~ End UObject Interface.

	//~ Begin Begin Interface IBlendableInterface
	ENGINE_API virtual void OverrideBlendableSettings(class FSceneView& View, float Weight) const override;
	//~ Begin End Interface IBlendableInterface

	/** Walks up parent chain and finds the base Material that this is an instance of. Just calls the virtual GetMaterial() */
	UFUNCTION(BlueprintCallable, Category="Rendering|Material")
	ENGINE_API UMaterial* GetBaseMaterial();

	/**
	 * Get the material which we are instancing.
	 * Walks up parent chain and finds the base Material that this is an instance of. 
	 */
	virtual class UMaterial* GetMaterial() PURE_VIRTUAL(UMaterialInterface::GetMaterial,return NULL;);
	/**
	 * Get the material which we are instancing.
	 * Walks up parent chain and finds the base Material that this is an instance of. 
	 */
	virtual const class UMaterial* GetMaterial() const PURE_VIRTUAL(UMaterialInterface::GetMaterial,return NULL;);

	/**
	 * Same as above, but can be called concurrently
	 */
	virtual const class UMaterial* GetMaterial_Concurrent(TMicRecursionGuard RecursionGuard = TMicRecursionGuard()) const PURE_VIRTUAL(UMaterialInterface::GetMaterial_Concurrent,return NULL;);

	virtual void GetMaterialInheritanceChain(FMaterialInheritanceChain& OutChain) const PURE_VIRTUAL(UMaterialInterface::GetMaterialInheritanceChain, return;);

	ENGINE_API virtual const FMaterialCachedExpressionData& GetCachedExpressionData(TMicRecursionGuard RecursionGuard = TMicRecursionGuard()) const;

#if WITH_EDITOR
	ENGINE_API virtual const FMaterialCachedHLSLTree& GetCachedHLSLTree(TMicRecursionGuard RecursionGuard = TMicRecursionGuard()) const;
#endif

	ENGINE_API bool IsUsingNewHLSLGenerator() const;
	ENGINE_API bool IsUsingControlFlow() const;

	ENGINE_API const FStrataCompilationConfig& GetStrataCompilationConfig() const;
	ENGINE_API void SetStrataCompilationConfig(FStrataCompilationConfig& StrataCompilationConfig);

	/**
	* Test this material for dependency on a given material.
	* @param	TestDependency - The material to test for dependency upon.
	* @return	True if the material is dependent on TestDependency.
	*/
	virtual bool IsDependent(UMaterialInterface* TestDependency) { return TestDependency == this; }

	/**
	 * Same as above, but can be called concurrently
	 */
	virtual bool IsDependent_Concurrent(UMaterialInterface* TestDependency, TMicRecursionGuard RecursionGuard = TMicRecursionGuard()) { return TestDependency == this; }

	/**
	* Get this material dependencies.
	* @param	Dependencies - List of materials this interface depends on.
	*/
	virtual void GetDependencies(TSet<UMaterialInterface*>& Dependencies) PURE_VIRTUAL(UMaterialInterface::GetDependencies, return;);

	/**
	* Return a pointer to the FMaterialRenderProxy used for rendering.
	* @param	Selected	specify true to return an alternate material used for rendering this material when part of a selection
	*						@note: only valid in the editor!
	* @return	The resource to use for rendering this material instance.
	*/
	virtual class FMaterialRenderProxy* GetRenderProxy() const PURE_VIRTUAL(UMaterialInterface::GetRenderProxy,return NULL;);

	/**
	* Return a pointer to the physical material used by this material instance.
	* @return The physical material.
	*/
	UFUNCTION(BlueprintCallable, Category = "Physics|Material")
	virtual UPhysicalMaterial* GetPhysicalMaterial() const PURE_VIRTUAL(UMaterialInterface::GetPhysicalMaterial,return NULL;);

	/**
	 * Return a pointer to the physical material mask used by this material instance.
	 * @return The physical material.
	 */
	UFUNCTION(BlueprintCallable, Category = "Physics|Material")
	virtual UPhysicalMaterialMask* GetPhysicalMaterialMask() const PURE_VIRTUAL(UMaterialInterface::GetPhysicalMaterialMask, return nullptr;);

	/**
	 * Return a pointer to the physical material from mask map at given index.
	 * @return The physical material.
	 */
	UFUNCTION(BlueprintCallable, Category = "Physics|Material")
	virtual UPhysicalMaterial* GetPhysicalMaterialFromMap(int32 Index) const PURE_VIRTUAL(UMaterialInterface::GetPhysicalMaterialFromMap, return nullptr;);

	/** Determines whether each quality level has different nodes by inspecting the material's expressions.
	* Or is required by the material quality setting overrides.
	* @param	QualityLevelsUsed	output array of used quality levels.
	* @param	ShaderPlatform	The shader platform to use for the quality settings.
	* @param	bCooking		During cooking, certain quality levels may be discarded
	*/
	void GetQualityLevelUsage(TArray<bool, TInlineAllocator<EMaterialQualityLevel::Num> >& QualityLevelsUsed, EShaderPlatform ShaderPlatform, bool bCooking = false);

	inline void GetQualityLevelUsageForCooking(TArray<bool, TInlineAllocator<EMaterialQualityLevel::Num> >& QualityLevelsUsed, EShaderPlatform ShaderPlatform)
	{
		GetQualityLevelUsage(QualityLevelsUsed, ShaderPlatform, true);
	}

	/** Return the textures used to render this material. */
	virtual void GetUsedTextures(TArray<UTexture*>& OutTextures, EMaterialQualityLevel::Type QualityLevel, bool bAllQualityLevels, ERHIFeatureLevel::Type FeatureLevel, bool bAllFeatureLevels) const
		PURE_VIRTUAL(UMaterialInterface::GetUsedTextures,);

	/** 
	* Return the textures used to render this material and the material indices bound to each. 
	* Because material indices can change for each shader, this is limited to a single platform and quality level.
	* An empty array in OutIndices means the index is undefined.
	*/
	ENGINE_API virtual void GetUsedTexturesAndIndices(TArray<UTexture*>& OutTextures, TArray< TArray<int32> >& OutIndices, EMaterialQualityLevel::Type QualityLevel, ERHIFeatureLevel::Type FeatureLevel) const;

	/**
	 * Override a specific texture (transient)
	 *
	 * @param InTextureToOverride The texture to override
	 * @param OverrideTexture The new texture to use
	 */
	virtual void OverrideTexture(const UTexture* InTextureToOverride, UTexture* OverrideTexture, ERHIFeatureLevel::Type InFeatureLevel) PURE_VIRTUAL(UMaterialInterface::OverrideTexture, return;);

	/** 
	 * Overrides the default value of the given parameter (transient).  
	 * This is used to implement realtime previewing of parameter defaults. 
	 * Handles updating dependent MI's and cached uniform expressions.
	 */
	virtual void OverrideNumericParameterDefault(EMaterialParameterType Type, const FHashedMaterialParameterInfo& ParameterInfo, const UE::Shader::FValue& Value, bool bOverride, ERHIFeatureLevel::Type FeatureLevel) PURE_VIRTUAL(UMaterialInterface::OverrideNumericParameterDefault, return;);
	/**
	 * DEPRECATED: Returns default value of the given parameter
	 */
	UE_DEPRECATED(4.19, "This function is deprecated. Use GetScalarParameterDefaultValue instead.")
	virtual float GetScalarParameterDefault(const FHashedMaterialParameterInfo& ParameterInfo, ERHIFeatureLevel::Type FeatureLevel)
	{
		float Value;
		GetScalarParameterDefaultValue(ParameterInfo, Value);
		return Value;
	};
	/**
	 * Checks if the material can be used with the given usage flag.  
	 * If the flag isn't set in the editor, it will be set and the material will be recompiled with it.
	 * @param Usage - The usage flag to check
	 * @return bool - true if the material can be used for rendering with the given type.
	 */
	virtual bool CheckMaterialUsage(const EMaterialUsage Usage) PURE_VIRTUAL(UMaterialInterface::CheckMaterialUsage,return false;);
	/**
	 * Same as above but is valid to call from any thread. In the editor, this might spin and stall for a shader compile
	 */
	virtual bool CheckMaterialUsage_Concurrent(const EMaterialUsage Usage) const PURE_VIRTUAL(UMaterialInterface::CheckMaterialUsage,return false;);

	/**
	 * Get the static permutation resource if the instance has one
	 * @return - the appropriate FMaterialResource if one exists, otherwise NULL
	 */
	virtual FMaterialResource* GetMaterialResource(ERHIFeatureLevel::Type InFeatureLevel, EMaterialQualityLevel::Type QualityLevel = EMaterialQualityLevel::Num) { return NULL; }

	/**
	 * Get the static permutation resource if the instance has one
	 * @return - the appropriate FMaterialResource if one exists, otherwise NULL
	 */
	virtual const FMaterialResource* GetMaterialResource(ERHIFeatureLevel::Type InFeatureLevel, EMaterialQualityLevel::Type QualityLevel = EMaterialQualityLevel::Num) const { return NULL; }

	/**
	 * Get the material layers stack
	 * @return - material layers stack, or nullptr if material has no layers
	 */
	virtual bool GetMaterialLayers(FMaterialLayersFunctions& OutLayers, TMicRecursionGuard RecursionGuard = TMicRecursionGuard()) const PURE_VIRTUAL(UMaterialInterface::GetMaterialLayers, return false;);

	/**
	 * Get the associated nanite override material
<<<<<<< HEAD
	 * @return - nanite override, will be this material if none was set
	 */
	virtual UMaterialInterface* GetNaniteOverride(TMicRecursionGuard RecursionGuard = TMicRecursionGuard()) PURE_VIRTUAL(UMaterialInterface::GetNaniteOverride, return nullptr;);
=======
	 * @return - nanite override, if none was set returns null as a signal to use this material instead
	 */
	virtual UMaterialInterface* GetNaniteOverride(TMicRecursionGuard RecursionGuard = TMicRecursionGuard()) const PURE_VIRTUAL(UMaterialInterface::GetNaniteOverride, return nullptr;);

	/** Get the associated nanite override material. */
	UFUNCTION(BlueprintCallable, Category = "Rendering|Material")
	UMaterialInterface* GetNaniteOverideMaterial() const { return GetNaniteOverride(); }
>>>>>>> 4af6daef

	/**
	 * Precache PSOs which can be used for this material for the given vertex factory type and material paramaters
	 */
	FGraphEventArray PrecachePSOs(const FVertexFactoryType* VertexFactoryType, const struct FPSOPrecacheParams& PreCacheParams)
	{
		return PrecachePSOs(MakeArrayView(&VertexFactoryType, 1), PreCacheParams);
	}
	FGraphEventArray PrecachePSOs(const TConstArrayView<const FVertexFactoryType*>& VertexFactoryTypes, const struct FPSOPrecacheParams& PreCacheParams)
	{
		TArray<FMaterialPSOPrecacheRequestID> MaterialPSOPrecacheRequestIDs;
		return PrecachePSOs(VertexFactoryTypes, PreCacheParams, MaterialPSOPrecacheRequestIDs);
	}

	FGraphEventArray PrecachePSOs(const TConstArrayView<const FVertexFactoryType*>& VertexFactoryTypes, const struct FPSOPrecacheParams& PreCacheParams, TArray<FMaterialPSOPrecacheRequestID>& OutMaterialPSORequestIDs)
	{
		return PrecachePSOs(VertexFactoryTypes, PreCacheParams, EPSOPrecachePriority::Medium, OutMaterialPSORequestIDs);
	}

	FGraphEventArray PrecachePSOs(const TConstArrayView<const FVertexFactoryType*>& VertexFactoryTypes, const struct FPSOPrecacheParams& PreCacheParams, EPSOPrecachePriority PSOPrecachePriority, TArray<FMaterialPSOPrecacheRequestID>& OutMaterialPSORequestIDs)
	{ 
		FPSOPrecacheVertexFactoryDataList VertexFactoryDataList;
		VertexFactoryDataList.SetNum(VertexFactoryTypes.Num());
		for (int i = 0; i < VertexFactoryTypes.Num(); ++i)
		{
			VertexFactoryDataList[i].VertexFactoryType = VertexFactoryTypes[i];
		}
		return PrecachePSOs(VertexFactoryDataList, PreCacheParams, PSOPrecachePriority, OutMaterialPSORequestIDs);
	}
	virtual FGraphEventArray PrecachePSOs(const FPSOPrecacheVertexFactoryDataList& VertexFactoryDataList, const struct FPSOPrecacheParams& PreCacheParams, EPSOPrecachePriority Priority, TArray<FMaterialPSOPrecacheRequestID>& OutMaterialPSORequestIDs) { return FGraphEventArray(); }

#if WITH_EDITORONLY_DATA
	/**
	* Builds a composited set of static parameters, including inherited and overridden values
	*/
	ENGINE_API void GetStaticParameterValues(FStaticParameterSet& OutStaticParameters);

	/**
	* Get the value of the given static switch parameter
	*
	* @param	ParameterName	The name of the static switch parameter
	* @param	OutValue		Will contain the value of the parameter if successful
	* @return					True if successful
	*/
	ENGINE_API bool GetStaticSwitchParameterValue(const FHashedMaterialParameterInfo& ParameterInfo,bool &OutValue,FGuid &OutExpressionGuid, bool bOveriddenOnly = false) const;

	/**
	* Get the value of the given static component mask parameter
	*
	* @param	ParameterName	The name of the parameter
	* @param	R, G, B, A		Will contain the values of the parameter if successful
	* @return					True if successful
	*/
	ENGINE_API bool GetStaticComponentMaskParameterValue(const FHashedMaterialParameterInfo& ParameterInfo, bool& R, bool& G, bool& B, bool& A, FGuid& OutExpressionGuid, bool bOveriddenOnly = false) const;
#endif // WITH_EDITORONLY_DATA

#if WITH_EDITOR
	/**
	* Get the sort priority index of the given parameter
	*
	* @param	ParameterName	The name of the parameter
	* @param	OutSortPriority	Will contain the sort priority of the parameter if successful
	* @return					True if successful
	*/
	ENGINE_API bool GetParameterSortPriority(const FHashedMaterialParameterInfo& ParameterInfo, int32& OutSortPriority) const;

	/**
	* Get the sort priority index of the given parameter group
	*
	* @param	InGroupName	The name of the parameter group
	* @param	OutSortPriority	Will contain the sort priority of the parameter group if successful
	* @return					True if successful
	*/
	ENGINE_API virtual bool GetGroupSortPriority(const FString& InGroupName, int32& OutSortPriority) const
		PURE_VIRTUAL(UMaterialInterface::GetGroupSortPriority, return false;);
#endif // WITH_EDITOR

	ENGINE_API virtual void GetAllParameterInfoOfType(EMaterialParameterType Type, TArray<FMaterialParameterInfo>& OutParameterInfo, TArray<FGuid>& OutParameterIds) const;
	ENGINE_API virtual void GetAllParametersOfType(EMaterialParameterType Type, TMap<FMaterialParameterInfo, FMaterialParameterMetadata>& OutParameters) const;
	ENGINE_API void GetAllScalarParameterInfo(TArray<FMaterialParameterInfo>& OutParameterInfo, TArray<FGuid>& OutParameterIds) const;
	ENGINE_API void GetAllVectorParameterInfo(TArray<FMaterialParameterInfo>& OutParameterInfo, TArray<FGuid>& OutParameterIds) const;
	ENGINE_API void GetAllDoubleVectorParameterInfo(TArray<FMaterialParameterInfo>& OutParameterInfo, TArray<FGuid>& OutParameterIds) const;
	ENGINE_API void GetAllTextureParameterInfo(TArray<FMaterialParameterInfo>& OutParameterInfo, TArray<FGuid>& OutParameterIds) const;
	ENGINE_API void GetAllRuntimeVirtualTextureParameterInfo(TArray<FMaterialParameterInfo>& OutParameterInfo, TArray<FGuid>& OutParameterIds) const;
	ENGINE_API void GetAllSparseVolumeTextureParameterInfo(TArray<FMaterialParameterInfo>& OutParameterInfo, TArray<FGuid>& OutParameterIds) const;
	ENGINE_API void GetAllFontParameterInfo(TArray<FMaterialParameterInfo>& OutParameterInfo, TArray<FGuid>& OutParameterIds) const;

#if WITH_EDITORONLY_DATA
	ENGINE_API void GetAllStaticSwitchParameterInfo(TArray<FMaterialParameterInfo>& OutParameterInfo, TArray<FGuid>& OutParameterIds) const;
	ENGINE_API void GetAllStaticComponentMaskParameterInfo(TArray<FMaterialParameterInfo>& OutParameterInfo, TArray<FGuid>& OutParameterIds) const;

	virtual bool IterateDependentFunctions(TFunctionRef<bool(UMaterialFunctionInterface*)> Predicate) const
		PURE_VIRTUAL(UMaterialInterface::IterateDependentFunctions,return false;);
	virtual void GetDependentFunctions(TArray<class UMaterialFunctionInterface*>& DependentFunctions) const
		PURE_VIRTUAL(UMaterialInterface::GetDependentFunctions,return;);
#endif // WITH_EDITORONLY_DATA

	ENGINE_API bool GetParameterDefaultValue(EMaterialParameterType Type, const FMemoryImageMaterialParameterInfo& ParameterInfo, FMaterialParameterMetadata& OutValue) const;
	ENGINE_API bool GetScalarParameterDefaultValue(const FHashedMaterialParameterInfo& ParameterInfo, float& OutValue) const;
	ENGINE_API bool GetVectorParameterDefaultValue(const FHashedMaterialParameterInfo& ParameterInfo, FLinearColor& OutValue) const;
	ENGINE_API bool GetDoubleVectorParameterDefaultValue(const FHashedMaterialParameterInfo& ParameterInfo, FVector4d& OutValue) const;
	ENGINE_API bool GetTextureParameterDefaultValue(const FHashedMaterialParameterInfo& ParameterInfo, class UTexture*& OutValue) const;
	ENGINE_API bool GetRuntimeVirtualTextureParameterDefaultValue(const FHashedMaterialParameterInfo& ParameterInfo, class URuntimeVirtualTexture*& OutValue) const;
	ENGINE_API bool GetSparseVolumeTextureParameterDefaultValue(const FHashedMaterialParameterInfo& ParameterInfo, class USparseVolumeTexture*& OutValue) const;
	ENGINE_API bool GetFontParameterDefaultValue(const FHashedMaterialParameterInfo& ParameterInfo, class UFont*& OutFontValue, int32& OutFontPage) const;
	
#if WITH_EDITOR
	ENGINE_API bool GetStaticSwitchParameterDefaultValue(const FHashedMaterialParameterInfo& ParameterInfo, bool& OutValue, FGuid& OutExpressionGuid) const;
	ENGINE_API bool GetStaticComponentMaskParameterDefaultValue(const FHashedMaterialParameterInfo& ParameterInfo, bool& OutR, bool& OutG, bool& OutB, bool& OutA, FGuid& OutExpressionGuid) const;

	/** Add to the set any texture referenced by expressions, including nested functions, as well as any overrides from parameters. */
	ENGINE_API virtual void GetReferencedTexturesAndOverrides(TSet<const UTexture*>& InOutTextures) const;
#endif // WITH_EDITOR

	/** Get textures referenced by expressions, including nested functions. */
	ENGINE_API TArrayView<const TObjectPtr<UObject>> GetReferencedTextures() const;

	virtual void SaveShaderStableKeysInner(const class ITargetPlatform* TP, const struct FStableShaderKeyAndValue& SaveKeyVal)
		PURE_VIRTUAL(UMaterialInterface::SaveShaderStableKeysInner, );

	UFUNCTION(BlueprintCallable, Category = "Rendering|Material")
	ENGINE_API FMaterialParameterInfo GetParameterInfo(EMaterialParameterAssociation Association, FName ParameterName, UMaterialFunctionInterface* LayerFunction) const;

	/** @return The material's relevance. */
	ENGINE_API FMaterialRelevance GetRelevance(ERHIFeatureLevel::Type InFeatureLevel) const;
	/** @return The material's relevance, from concurrent render thread updates. */
	ENGINE_API FMaterialRelevance GetRelevance_Concurrent(ERHIFeatureLevel::Type InFeatureLevel) const;

#if !(UE_BUILD_SHIPPING || UE_BUILD_TEST)
	/**
	 * Output to the log which materials and textures are used by this material.
	 * @param Indent	Number of tabs to put before the log.
	 */
	virtual void LogMaterialsAndTextures(FOutputDevice& Ar, int32 Indent) const {}
#endif

<<<<<<< HEAD
	ENGINE_API virtual void DumpDebugInfo(FOutputDevice& OutputDevice) const {}
=======
	virtual void DumpDebugInfo(FOutputDevice& OutputDevice) const {}
>>>>>>> 4af6daef

private:
	// might get called from game or render thread
	FMaterialRelevance GetRelevance_Internal(const UMaterial* Material, ERHIFeatureLevel::Type InFeatureLevel) const;
public:

	int32 GetWidth() const;
	int32 GetHeight() const;

	const FGuid& GetLightingGuid() const
	{
#if WITH_EDITORONLY_DATA
		return LightingGuid;
#else
		static const FGuid NullGuid( 0, 0, 0, 0 );
		return NullGuid; 
#endif // WITH_EDITORONLY_DATA
	}

	void SetLightingGuid()
	{
#if WITH_EDITORONLY_DATA
		LightingGuid = FGuid::NewGuid();
#endif // WITH_EDITORONLY_DATA
	}

	/**
	 *	Returns all the Guids related to this material. For material instances, this includes the parent hierarchy.
	 *  Used for versioning as parent changes don't update the child instance Guids.
	 *
	 *	@param	bIncludeTextures	Whether to include the referenced texture Guids.
	 *	@param	OutGuids			The list of all resource guids affecting the precomputed lighting system and texture streamer.
	 */
	ENGINE_API virtual void GetLightingGuidChain(bool bIncludeTextures, TArray<FGuid>& OutGuids) const;

#if WITH_EDITOR
	ENGINE_API virtual uint32 ComputeAllStateCRC() const;
#endif // WITH_EDITOR

	/**
	 *	Check if the textures have changed since the last time the material was
	 *	serialized for Lightmass... Update the lists while in here.
	 *	NOTE: This will mark the package dirty if they have changed.
	 *
	 *	@return	bool	true if the textures have changed.
	 *					false if they have not.
	 */
	virtual bool UpdateLightmassTextureTracking() 
	{ 
		return false; 
	}
	
	/** @return The override bOverrideCastShadowAsMasked setting of the material. */
	inline bool GetOverrideCastShadowAsMasked() const
	{
		return LightmassSettings.bOverrideCastShadowAsMasked;
	}

	/** @return The override emissive boost setting of the material. */
	inline bool GetOverrideEmissiveBoost() const
	{
		return LightmassSettings.bOverrideEmissiveBoost;
	}

	/** @return The override diffuse boost setting of the material. */
	inline bool GetOverrideDiffuseBoost() const
	{
		return LightmassSettings.bOverrideDiffuseBoost;
	}

	/** @return The override export resolution scale setting of the material. */
	inline bool GetOverrideExportResolutionScale() const
	{
		return LightmassSettings.bOverrideExportResolutionScale;
	}

	/** @return	The bCastShadowAsMasked value for this material. */
	virtual bool GetCastShadowAsMasked() const
	{
		return LightmassSettings.bCastShadowAsMasked;
	}

	/** @return	The Emissive boost value for this material. */
	virtual float GetEmissiveBoost() const
	{
		return 
		LightmassSettings.EmissiveBoost;
	}

	/** @return	The Diffuse boost value for this material. */
	virtual float GetDiffuseBoost() const
	{
		return LightmassSettings.DiffuseBoost;
	}

	/** @return	The ExportResolutionScale value for this material. */
	virtual float GetExportResolutionScale() const
	{
		return FMath::Clamp(LightmassSettings.ExportResolutionScale, .1f, 10.0f);
	}

	/** @param	bInOverrideCastShadowAsMasked	The override CastShadowAsMasked setting to set. */
	inline void SetOverrideCastShadowAsMasked(bool bInOverrideCastShadowAsMasked)
	{
		LightmassSettings.bOverrideCastShadowAsMasked = bInOverrideCastShadowAsMasked;
	}

	/** @param	bInOverrideEmissiveBoost	The override emissive boost setting to set. */
	inline void SetOverrideEmissiveBoost(bool bInOverrideEmissiveBoost)
	{
		LightmassSettings.bOverrideEmissiveBoost = bInOverrideEmissiveBoost;
	}

	/** @param bInOverrideDiffuseBoost		The override diffuse boost setting of the parent material. */
	inline void SetOverrideDiffuseBoost(bool bInOverrideDiffuseBoost)
	{
		LightmassSettings.bOverrideDiffuseBoost = bInOverrideDiffuseBoost;
	}

	/** @param bInOverrideExportResolutionScale	The override export resolution scale setting of the parent material. */
	inline void SetOverrideExportResolutionScale(bool bInOverrideExportResolutionScale)
	{
		LightmassSettings.bOverrideExportResolutionScale = bInOverrideExportResolutionScale;
	}

	/** @param	InCastShadowAsMasked	The CastShadowAsMasked value for this material. */
	inline void SetCastShadowAsMasked(bool InCastShadowAsMasked)
	{
		LightmassSettings.bCastShadowAsMasked = InCastShadowAsMasked;
	}

	/** @param	InEmissiveBoost		The Emissive boost value for this material. */
	inline void SetEmissiveBoost(float InEmissiveBoost)
	{
		LightmassSettings.EmissiveBoost = InEmissiveBoost;
	}

	/** @param	InDiffuseBoost		The Diffuse boost value for this material. */
	inline void SetDiffuseBoost(float InDiffuseBoost)
	{
		LightmassSettings.DiffuseBoost = InDiffuseBoost;
	}

	/** @param	InExportResolutionScale		The ExportResolutionScale value for this material. */
	inline void SetExportResolutionScale(float InExportResolutionScale)
	{
		LightmassSettings.ExportResolutionScale = InExportResolutionScale;
	}

#if WITH_EDITOR
	/**
	 *	Get all of the textures in the expression chain for the given property (ie fill in the given array with all textures in the chain).
	 *
	 *	@param	InProperty				The material property chain to inspect, such as MP_BaseColor.
	 *	@param	OutTextures				The array to fill in all of the textures.
	 *	@param	OutTextureParamNames	Optional array to fill in with texture parameter names.
	 *	@param	InStaticParameterSet	Optional static parameter set - if specified only follow StaticSwitches according to its settings
	 *
	 *	@return	bool			true if successful, false if not.
	 */
	virtual bool GetTexturesInPropertyChain(EMaterialProperty InProperty, TArray<UTexture*>& OutTextures,  TArray<FName>* OutTextureParamNames, struct FStaticParameterSet* InStaticParameterSet,
		ERHIFeatureLevel::Type InFeatureLevel = ERHIFeatureLevel::Num, EMaterialQualityLevel::Type InQuality = EMaterialQualityLevel::Num)
		PURE_VIRTUAL(UMaterialInterface::GetTexturesInPropertyChain,return false;);

	ENGINE_API bool GetGroupName(const FHashedMaterialParameterInfo& ParameterInfo, FName& GroupName) const;
	ENGINE_API bool GetParameterDesc(const FHashedMaterialParameterInfo& ParameterInfo, FString& OutDesc) const;
	ENGINE_API bool GetScalarParameterSliderMinMax(const FHashedMaterialParameterInfo& ParameterInfo, float& OutSliderMin, float& OutSliderMax) const;
#endif // WITH_EDITOR

	ENGINE_API virtual bool GetParameterValue(EMaterialParameterType Type, const FMemoryImageMaterialParameterInfo& ParameterInfo, FMaterialParameterMetadata& OutValue, EMaterialGetParameterValueFlags Flags = EMaterialGetParameterValueFlags::Default) const;

	ENGINE_API bool GetScalarParameterValue(const FHashedMaterialParameterInfo& ParameterInfo, float& OutValue, bool bOveriddenOnly = false) const;
#if WITH_EDITOR
	ENGINE_API bool IsScalarParameterUsedAsAtlasPosition(const FHashedMaterialParameterInfo& ParameterInfo, bool& OutValue, TSoftObjectPtr<class UCurveLinearColor>& Curve, TSoftObjectPtr<class UCurveLinearColorAtlas>&  Atlas) const;
#endif // WITH_EDITOR
	ENGINE_API bool GetVectorParameterValue(const FHashedMaterialParameterInfo& ParameterInfo, FLinearColor& OutValue, bool bOveriddenOnly = false) const;
#if WITH_EDITOR
	ENGINE_API bool IsVectorParameterUsedAsChannelMask(const FHashedMaterialParameterInfo& ParameterInfo, bool& OutValue) const;
	ENGINE_API bool GetVectorParameterChannelNames(const FHashedMaterialParameterInfo& ParameterInfo, FParameterChannelNames& OutValue) const;
#endif
	ENGINE_API bool GetDoubleVectorParameterValue(const FHashedMaterialParameterInfo& ParameterInfo, FVector4d& OutValue, bool bOveriddenOnly = false) const;
#if WITH_EDITOR
	ENGINE_API bool IsDoubleVectorParameterUsedAsChannelMask(const FHashedMaterialParameterInfo& ParameterInfo, bool& OutValue) const;
	ENGINE_API bool GetDoubleVectorParameterChannelNames(const FHashedMaterialParameterInfo& ParameterInfo, FParameterChannelNames& OutValue) const;
#endif // WITH_EDITOR
<<<<<<< HEAD
	ENGINE_API bool GetTextureParameterValue(const FHashedMaterialParameterInfo& ParameterInfo, class UTexture*& OutValue, bool bOveriddenOnly = false) const;
=======
	ENGINE_API virtual bool GetTextureParameterValue(const FHashedMaterialParameterInfo& ParameterInfo, class UTexture*& OutValue, bool bOveriddenOnly = false) const;
>>>>>>> 4af6daef
	ENGINE_API bool GetRuntimeVirtualTextureParameterValue(const FHashedMaterialParameterInfo& ParameterInfo, class URuntimeVirtualTexture*& OutValue, bool bOveriddenOnly = false) const;
	ENGINE_API bool GetSparseVolumeTextureParameterValue(const FHashedMaterialParameterInfo& ParameterInfo, class USparseVolumeTexture*& OutValue, bool bOveriddenOnly = false) const;
#if WITH_EDITOR
	ENGINE_API bool GetTextureParameterChannelNames(const FHashedMaterialParameterInfo& ParameterInfo, FParameterChannelNames& OutValue) const;
#endif
	ENGINE_API bool GetFontParameterValue(const FHashedMaterialParameterInfo& ParameterInfo,class UFont*& OutFontValue, int32& OutFontPage, bool bOveriddenOnly = false) const;
	ENGINE_API virtual bool GetRefractionSettings(float& OutBiasValue) const;

	/**
		Access to overridable properties of the base material.
	*/
	ENGINE_API virtual float GetOpacityMaskClipValue() const;
	ENGINE_API virtual bool GetCastDynamicShadowAsMasked() const;
	UFUNCTION(BlueprintCallable, Category = "Rendering|Material")
	ENGINE_API virtual EBlendMode GetBlendMode() const;
	ENGINE_API virtual FMaterialShadingModelField GetShadingModels() const;
	ENGINE_API virtual bool IsShadingModelFromMaterialExpression() const;
	ENGINE_API virtual bool IsTwoSided() const;
	ENGINE_API virtual bool IsThinSurface() const;
	ENGINE_API virtual bool IsDitheredLODTransition() const;
	ENGINE_API virtual bool IsTranslucencyWritingCustomDepth() const;
	ENGINE_API virtual bool IsTranslucencyWritingVelocity() const;
	ENGINE_API virtual bool IsTranslucencyWritingFrontLayerTransparency() const;
	ENGINE_API virtual bool IsMasked() const;
	ENGINE_API virtual bool IsDeferredDecal() const;
<<<<<<< HEAD
	ENGINE_API virtual float GetMaxWorldPositionOffsetDisplacement() const;

=======
	ENGINE_API virtual bool WritesToRuntimeVirtualTexture() const;
	ENGINE_API virtual FDisplacementScaling GetDisplacementScaling() const;
	ENGINE_API virtual float GetMaxWorldPositionOffsetDisplacement() const;
	ENGINE_API virtual bool ShouldAlwaysEvaluateWorldPositionOffset() const;
>>>>>>> 4af6daef
	ENGINE_API virtual USubsurfaceProfile* GetSubsurfaceProfile_Internal() const;
	ENGINE_API virtual uint32 NumSpecularProfile_Internal() const;
	ENGINE_API virtual USpecularProfile* GetSpecularProfile_Internal(uint32 Index) const;
	ENGINE_API virtual bool CastsRayTracedShadows() const;

	/**
	 * Force the streaming system to disregard the normal logic for the specified duration and
	 * instead always load all mip-levels for all textures used by this material.
	 *
	 * @param OverrideForceMiplevelsToBeResident	- Whether to use (true) or ignore (false) the bForceMiplevelsToBeResidentValue parameter.
	 * @param bForceMiplevelsToBeResidentValue		- true forces all mips to stream in. false lets other factors decide what to do with the mips.
	 * @param ForceDuration							- Number of seconds to keep all mip-levels in memory, disregarding the normal priority logic. Negative value turns it off.
	 * @param CinematicTextureGroups				- Bitfield indicating texture groups that should use extra high-resolution mips
	 * @param bFastResponse							- USE WITH EXTREME CAUTION! Fast response textures incur sizable GT overhead and disturb streaming metric calculation. Avoid whenever possible.
	 */
	UFUNCTION(BlueprintCallable, Category = "Rendering|Material")
	ENGINE_API virtual void SetForceMipLevelsToBeResident( bool OverrideForceMiplevelsToBeResident, bool bForceMiplevelsToBeResidentValue, float ForceDuration, int32 CinematicTextureGroups = 0, bool bFastResponse = false );

	/**
	 * Re-caches uniform expressions for all material interfaces
	 * Set bRecreateUniformBuffer to true if uniform buffer layout will change (e.g. FMaterial is being recompiled).
	 * In that case calling needs to use FMaterialUpdateContext to recreate the rendering state of primitives using this material.
	 * 
	 * @param bRecreateUniformBuffer - true forces uniform buffer recreation.
	 */
	ENGINE_API static void RecacheAllMaterialUniformExpressions(bool bRecreateUniformBuffer);

	/**
	 * @brief Submits shaders to be compiled for all the materials in the world.
	 *
	 * This function will submit any remaining shaders to be compiled for all the materials in the passed in world.  By default
	 * these shader compilation jobs will be compiled in the background so if you need the results immediately you can call
	 * FinishAllCompilation() to block on the results.
	 *
	 * If the world is nullptr this will submit remaining shaders to be compiled for all the loaded materials.
	 *
	 * @code
	 * GShaderCompilingManager->SubmitRemainingJobsForWorld(World);
	 * GShaderCompilingManager->FinishAllCompilation();
	 * @endcode
	 *
	 * @param World Only compile shaders for materials that are used on primitives in this world.
	 * @param CompileMode Controls whether or not we block on the shader compile results.
	 *
	 * @note This will only submit shader compile jobs for missing shaders on each material.  Calling this multiple times on the same world
	 * will result in a no-op.
	 */
	ENGINE_API static void SubmitRemainingJobsForWorld(UWorld* World, EMaterialShaderPrecompileMode CompileMode = EMaterialShaderPrecompileMode::Default);

	/**
	 * Re-caches uniform expressions for this material interface                   
	 * Set bRecreateUniformBuffer to true if uniform buffer layout will change (e.g. FMaterial is being recompiled).
	 * In that case calling needs to use FMaterialUpdateContext to recreate the rendering state of primitives using this material.
	 *
	 * @param bRecreateUniformBuffer - true forces uniform buffer recreation.
	 */
	virtual void RecacheUniformExpressions(bool bRecreateUniformBuffer) const {}

	/** @brief Submits remaining shaders for recompilation.
	*
	* This function will submit any remaining shaders to be compiled for the given material.  By default
	* these shader compilation jobs will be compiled in the background.
	*
	* @param CompileMode Controls whether or not we block on the shader compile results.
	*/
<<<<<<< HEAD
	ENGINE_API virtual void CacheShaders(EMaterialShaderPrecompileMode CompileMode = EMaterialShaderPrecompileMode::Default) {}

#if WITH_EDITOR
	ENGINE_API virtual void CacheGivenTypesForCooking(EShaderPlatform Platform, ERHIFeatureLevel::Type FeatureLevel, EMaterialQualityLevel::Type QualityLevel, const TArray<const FVertexFactoryType*>& VFTypes, const TArray<const FShaderPipelineType*> PipelineTypes, const TArray<const FShaderType*>& ShaderTypes) {}
=======
	virtual void CacheShaders(EMaterialShaderPrecompileMode CompileMode = EMaterialShaderPrecompileMode::Default) {}

#if WITH_EDITOR
	virtual void CacheGivenTypesForCooking(EShaderPlatform Platform, ERHIFeatureLevel::Type FeatureLevel, EMaterialQualityLevel::Type QualityLevel, const TArray<const FVertexFactoryType*>& VFTypes, const TArray<const FShaderPipelineType*> PipelineTypes, const TArray<const FShaderType*>& ShaderTypes) {}
>>>>>>> 4af6daef
#endif

	/** @brief Checks to see if this material has all its shaders cached.
	*
	* Materials are not guaranteed to have all their shaders compiled after loading.  It can be useful to
	* check for completeness in order to cache remaining shaders.
	* 
	* @return Whether or not all shaders for this material exist.
	*
	* @see CacheShaders
	* @note This function will return true if the resources are not cache for this material yet.
	*/
<<<<<<< HEAD
	ENGINE_API virtual bool IsComplete() const { return true; }
=======
	virtual bool IsComplete() const { return true; }
>>>>>>> 4af6daef

	/** @brief Checks to see if this material has all its shaders cached and if not, will perform a synchronous compilation of those.
	*
	* Materials are not guaranteed to have all their shaders compiled after loading and using this function before a draw will ensure that the material will not render until it's 
	* ready to (and use a fallback material instead). This needs to be avoided in the common render path but can be useful in critical tools (e.g. landscape) that rely on the 
	* material and cannot afford a fallback material. 
	* In the editor, it will display a toast when waiting for the shaders to compile.
	*
	* @see CacheShaders
	*/
	ENGINE_API void EnsureIsComplete();

#if WITH_EDITOR
	/** Clears the shader cache and recompiles the shader for rendering. */
	virtual void ForceRecompileForRendering() {}
#endif // WITH_EDITOR

	/**
	 * Asserts if any default material does not exist.
	 */
	ENGINE_API static void AssertDefaultMaterialsExist();

	/**
	 * Asserts if any default material has not been post-loaded.
	 */
	ENGINE_API static void AssertDefaultMaterialsPostLoaded();

	/**
	 * Initializes all default materials.
	 */
	ENGINE_API static void InitDefaultMaterials();

	/** Checks to see if an input property should be active, based on the state of the material */
	ENGINE_API virtual bool IsPropertyActive(EMaterialProperty InProperty) const;

#if WITH_EDITOR
	/** Compiles a material property. */
	ENGINE_API int32 CompileProperty(FMaterialCompiler* Compiler, EMaterialProperty Property, uint32 ForceCastFlags = 0);

	/** Allows material properties to be compiled with the option of being overridden by the material attributes input. */
	ENGINE_API virtual int32 CompilePropertyEx( class FMaterialCompiler* Compiler, const FGuid& AttributeID );

	/** True if this Material Interface should force a plane preview */
	virtual bool ShouldForcePlanePreview()
	{
		return bShouldForcePlanePreview;
	}
	
	/** Set whether or not this Material Interface should force a plane preview */
	void SetShouldForcePlanePreview(const bool bInShouldForcePlanePreview)
	{
		bShouldForcePlanePreview = bInShouldForcePlanePreview;
	};
#endif // WITH_EDITOR

	/** Get bitfield indicating which feature levels should be compiled by default */
	ENGINE_API static uint32 GetFeatureLevelsToCompileForAllMaterials();

	/** Return number of used texture coordinates and whether or not the Vertex data is used in the shader graph */
	ENGINE_API void AnalyzeMaterialProperty(EMaterialProperty InProperty, int32& OutNumTextureCoordinates, bool& bOutRequiresVertexData);

	/** Return insight on what (e.g. texture coordinates, vertex data, etc) is used in the shader graph of a material property */
	ENGINE_API void AnalyzeMaterialPropertyEx(EMaterialProperty InProperty, FMaterialAnalysisResult& OutResult);

	/** Return insight on what (e.g. texture coordinates, vertex data, etc) is used in the shader graph of a material custom output */
	ENGINE_API void AnalyzeMaterialCustomOutput(UMaterialExpressionCustomOutput* InCustomOutput, int32 InOutputIndex, FMaterialAnalysisResult& OutResult);

	/** Return insight on what (e.g. texture coordinates, vertex data, etc) is used in the shader graph compiled by a callback */
	ENGINE_API void AnalyzeMaterialCompilationInCallback(TFunctionRef<void (FMaterialCompiler*)> InCompilationCallback, FMaterialAnalysisResult& OutResult);

#if WITH_EDITOR
	/** Checks to see if the given property references the texture */
	ENGINE_API bool IsTextureReferencedByProperty(EMaterialProperty InProperty, const UTexture* InTexture);
#endif // WITH_EDITOR

	/** Iterate over all feature levels currently marked as active */
	template <typename FunctionType>
	static void IterateOverActiveFeatureLevels(FunctionType InHandler) 
	{  
		uint32 FeatureLevels = GetFeatureLevelsToCompileForAllMaterials();
		while (FeatureLevels != 0)
		{
			InHandler((ERHIFeatureLevel::Type)FBitSet::GetAndClearNextBit(FeatureLevels));
		}
	}

	/** Access the cached uenum type information for material sampler type */
	static UEnum* GetSamplerTypeEnum() 
	{ 
		check(SamplerTypeEnum); 
		return SamplerTypeEnum; 
	}

	/** Return whether this material refer to any streaming textures. */
	ENGINE_API bool UseAnyStreamingTexture() const;
	/** Returns whether there is any streaming data in the component. */
	FORCEINLINE bool HasTextureStreamingData() const { return TextureStreamingData.Num() != 0; }
	/** Accessor to the data. */
	FORCEINLINE const TArray<FMaterialTextureInfo>& GetTextureStreamingData() const { return TextureStreamingData; }
	FORCEINLINE TArray<FMaterialTextureInfo>& GetTextureStreamingData() { return TextureStreamingData; }
	/** Find entries within TextureStreamingData that match the given name. */
	ENGINE_API bool FindTextureStreamingDataIndexRange(FName TextureName, int32& LowerIndex, int32& HigherIndex) const;

	/** Set new texture streaming data. */
	ENGINE_API void SetTextureStreamingData(const TArray<FMaterialTextureInfo>& InTextureStreamingData);

	/**
	* Returns the density of a texture in (LocalSpace Unit / Texture). Used for texture streaming metrics.
	*
	* @param TextureName			The name of the texture to get the data for.
	* @param UVChannelData			The mesh UV density in (LocalSpace Unit / UV Unit).
	* @return						The density, or zero if no data is available for this texture.
	*/
	ENGINE_API virtual float GetTextureDensity(FName TextureName, const struct FMeshUVChannelInfo& UVChannelData) const;

	PRAGMA_DISABLE_DEPRECATION_WARNINGS // Suppress compiler warning on override of deprecated function
	UE_DEPRECATED(5.0, "Use version that takes FObjectPreSaveContext instead.")
	ENGINE_API virtual void PreSave(const class ITargetPlatform* TargetPlatform) override;
	PRAGMA_ENABLE_DEPRECATION_WARNINGS
	ENGINE_API virtual void PreSave(FObjectPreSaveContext ObjectSaveContext) override;

	/**
	* Sort the texture streaming data by names to accelerate search. Only sorts if required.
	*
	* @param bForceSort			If true, force the operation even though the data might be already sorted.
	* @param bFinalSort			If true, the means there won't be any other sort after. This allows to remove null entries (platform dependent).
	*/
	ENGINE_API void SortTextureStreamingData(bool bForceSort, bool bFinalSort);

#if WITH_EDITOR
	/**
	*	Gathers a list of shader types sorted by vertex factory types that should be cached for this material.  Avoids doing expensive material
	*	and shader compilation to acquire this information.
	*
	*	@param	Platform		The shader platform to get info for.
	*   @param  TargetPlatform	The target platform to get info for (e.g. WindowsClient). Various target platforms can share the same ShaderPlatform.
	*	@param	OutShaderInfo	Array of results sorted by vertex factory type, and shader type.
	*
	*/
<<<<<<< HEAD
	ENGINE_API virtual void GetShaderTypes(EShaderPlatform Platform, const ITargetPlatform* TargetPlatform, TArray<FDebugShaderTypeInfo>& OutShaderInfo) {};
=======
	virtual void GetShaderTypes(EShaderPlatform Platform, const ITargetPlatform* TargetPlatform, TArray<FDebugShaderTypeInfo>& OutShaderInfo) {};
>>>>>>> 4af6daef
#endif // WITH_EDITOR

protected:

	/** Returns a bitfield indicating which feature levels should be compiled for rendering. GMaxRHIFeatureLevel is always present */
	ENGINE_API uint32 GetFeatureLevelsToCompileForRendering() const;

	void UpdateMaterialRenderProxy(FMaterialRenderProxy& Proxy);

	/** Filter out ShadingModels field to a shader platform settings */
	static void FilterOutPlatformShadingModels(EShaderPlatform Platform, FMaterialShadingModelField& ShadingModels);

	/**
	 * Cached data generated from the material's expressions, may be nullptr
	 * UMaterials should always have cached data
	 * UMaterialInstances will have cached data if they have overriden material layers (possibly for other reasons in the future)
	 */
	TUniquePtr<FMaterialCachedExpressionData> CachedExpressionData;

	/** Set if CachedExpressionData was loaded from disk, should typically be true when running with cooked data, and false in the editor */
	bool bLoadedCachedExpressionData = false;

#if WITH_EDITOR
	TUniquePtr<FMaterialCachedHLSLTree> CachedHLSLTree;
#endif // WITH_EDITOR
private:
	/**
	 * Post loads all default materials.
	 */
	static void PostLoadDefaultMaterials();

	/**
	* Cached type information for the sampler type enumeration. 
	*/
	static UEnum* SamplerTypeEnum;

#if WITH_EDITOR
protected:
	mutable TOptional<FStaticParameterSet> CachedStaticParameterValues;
	mutable uint8 AllowCachingStaticParameterValuesCounter = 0;

private:
	/**
	* Whether or not this material interface should force the preview to be a plane mesh.
	*/
	bool bShouldForcePlanePreview;
#endif
};

/** Helper function to serialize inline shader maps for the given material resources. */
extern void SerializeInlineShaderMaps(
	const TMap<const class ITargetPlatform*, TArray<FMaterialResource*>>* PlatformMaterialResourcesToSave,
	FArchive& Ar,
	TArray<FMaterialResource>& OutLoadedResources,
	uint32* OutOffsetToFirstResource = nullptr);
/** Helper function to process (register) serialized inline shader maps for the given material resources. */
extern void ProcessSerializedInlineShaderMaps(UMaterialInterface* Owner, TArray<FMaterialResource>& LoadedResources, TArray<FMaterialResource*>& OutMaterialResourcesLoaded);

extern FMaterialResource* FindMaterialResource(const TArray<FMaterialResource*>& MaterialResources, ERHIFeatureLevel::Type InFeatureLevel, EMaterialQualityLevel::Type QualityLevel, bool bAllowDefaultQuality);
extern FMaterialResource* FindMaterialResource(TArray<FMaterialResource*>& MaterialResources, ERHIFeatureLevel::Type InFeatureLevel, EMaterialQualityLevel::Type QualityLevel, bool bAllowDefaultQuality);

ENGINE_API FMaterialResource* FindOrCreateMaterialResource(TArray<FMaterialResource*>& MaterialResources,
	UMaterial* OwnerMaterial,
	UMaterialInstance* OwnerMaterialInstance,
	ERHIFeatureLevel::Type InFeatureLevel,
	EMaterialQualityLevel::Type QualityLevel);<|MERGE_RESOLUTION|>--- conflicted
+++ resolved
@@ -93,10 +93,7 @@
 	MATUSAGE_VirtualHeightfieldMesh,
 	MATUSAGE_Nanite,
 	MATUSAGE_VolumetricCloud,
-<<<<<<< HEAD
-=======
 	MATUSAGE_HeterogeneousVolumes,
->>>>>>> 4af6daef
 
 	MATUSAGE_MAX,
 };
@@ -275,11 +272,7 @@
 #endif // WITH_EDITORONLY_DATA
 
 public:
-<<<<<<< HEAD
-	/** SubsurfaceProfile, for Screen Space Subsurface Scattering */
-=======
 	/** SubsurfaceProfile, for Screen Space Subsurface Scattering.. */
->>>>>>> 4af6daef
 	UPROPERTY(EditAnywhere, BlueprintReadOnly, Category = Material, meta = (DisplayName = "Subsurface Profile"))
 	TObjectPtr<class USubsurfaceProfile> SubsurfaceProfile;
 
@@ -561,11 +554,6 @@
 
 	/**
 	 * Get the associated nanite override material
-<<<<<<< HEAD
-	 * @return - nanite override, will be this material if none was set
-	 */
-	virtual UMaterialInterface* GetNaniteOverride(TMicRecursionGuard RecursionGuard = TMicRecursionGuard()) PURE_VIRTUAL(UMaterialInterface::GetNaniteOverride, return nullptr;);
-=======
 	 * @return - nanite override, if none was set returns null as a signal to use this material instead
 	 */
 	virtual UMaterialInterface* GetNaniteOverride(TMicRecursionGuard RecursionGuard = TMicRecursionGuard()) const PURE_VIRTUAL(UMaterialInterface::GetNaniteOverride, return nullptr;);
@@ -573,7 +561,6 @@
 	/** Get the associated nanite override material. */
 	UFUNCTION(BlueprintCallable, Category = "Rendering|Material")
 	UMaterialInterface* GetNaniteOverideMaterial() const { return GetNaniteOverride(); }
->>>>>>> 4af6daef
 
 	/**
 	 * Precache PSOs which can be used for this material for the given vertex factory type and material paramaters
@@ -710,11 +697,7 @@
 	virtual void LogMaterialsAndTextures(FOutputDevice& Ar, int32 Indent) const {}
 #endif
 
-<<<<<<< HEAD
-	ENGINE_API virtual void DumpDebugInfo(FOutputDevice& OutputDevice) const {}
-=======
 	virtual void DumpDebugInfo(FOutputDevice& OutputDevice) const {}
->>>>>>> 4af6daef
 
 private:
 	// might get called from game or render thread
@@ -900,11 +883,7 @@
 	ENGINE_API bool IsDoubleVectorParameterUsedAsChannelMask(const FHashedMaterialParameterInfo& ParameterInfo, bool& OutValue) const;
 	ENGINE_API bool GetDoubleVectorParameterChannelNames(const FHashedMaterialParameterInfo& ParameterInfo, FParameterChannelNames& OutValue) const;
 #endif // WITH_EDITOR
-<<<<<<< HEAD
-	ENGINE_API bool GetTextureParameterValue(const FHashedMaterialParameterInfo& ParameterInfo, class UTexture*& OutValue, bool bOveriddenOnly = false) const;
-=======
 	ENGINE_API virtual bool GetTextureParameterValue(const FHashedMaterialParameterInfo& ParameterInfo, class UTexture*& OutValue, bool bOveriddenOnly = false) const;
->>>>>>> 4af6daef
 	ENGINE_API bool GetRuntimeVirtualTextureParameterValue(const FHashedMaterialParameterInfo& ParameterInfo, class URuntimeVirtualTexture*& OutValue, bool bOveriddenOnly = false) const;
 	ENGINE_API bool GetSparseVolumeTextureParameterValue(const FHashedMaterialParameterInfo& ParameterInfo, class USparseVolumeTexture*& OutValue, bool bOveriddenOnly = false) const;
 #if WITH_EDITOR
@@ -930,15 +909,10 @@
 	ENGINE_API virtual bool IsTranslucencyWritingFrontLayerTransparency() const;
 	ENGINE_API virtual bool IsMasked() const;
 	ENGINE_API virtual bool IsDeferredDecal() const;
-<<<<<<< HEAD
-	ENGINE_API virtual float GetMaxWorldPositionOffsetDisplacement() const;
-
-=======
 	ENGINE_API virtual bool WritesToRuntimeVirtualTexture() const;
 	ENGINE_API virtual FDisplacementScaling GetDisplacementScaling() const;
 	ENGINE_API virtual float GetMaxWorldPositionOffsetDisplacement() const;
 	ENGINE_API virtual bool ShouldAlwaysEvaluateWorldPositionOffset() const;
->>>>>>> 4af6daef
 	ENGINE_API virtual USubsurfaceProfile* GetSubsurfaceProfile_Internal() const;
 	ENGINE_API virtual uint32 NumSpecularProfile_Internal() const;
 	ENGINE_API virtual USpecularProfile* GetSpecularProfile_Internal(uint32 Index) const;
@@ -1004,17 +978,10 @@
 	*
 	* @param CompileMode Controls whether or not we block on the shader compile results.
 	*/
-<<<<<<< HEAD
-	ENGINE_API virtual void CacheShaders(EMaterialShaderPrecompileMode CompileMode = EMaterialShaderPrecompileMode::Default) {}
-
-#if WITH_EDITOR
-	ENGINE_API virtual void CacheGivenTypesForCooking(EShaderPlatform Platform, ERHIFeatureLevel::Type FeatureLevel, EMaterialQualityLevel::Type QualityLevel, const TArray<const FVertexFactoryType*>& VFTypes, const TArray<const FShaderPipelineType*> PipelineTypes, const TArray<const FShaderType*>& ShaderTypes) {}
-=======
 	virtual void CacheShaders(EMaterialShaderPrecompileMode CompileMode = EMaterialShaderPrecompileMode::Default) {}
 
 #if WITH_EDITOR
 	virtual void CacheGivenTypesForCooking(EShaderPlatform Platform, ERHIFeatureLevel::Type FeatureLevel, EMaterialQualityLevel::Type QualityLevel, const TArray<const FVertexFactoryType*>& VFTypes, const TArray<const FShaderPipelineType*> PipelineTypes, const TArray<const FShaderType*>& ShaderTypes) {}
->>>>>>> 4af6daef
 #endif
 
 	/** @brief Checks to see if this material has all its shaders cached.
@@ -1027,11 +994,7 @@
 	* @see CacheShaders
 	* @note This function will return true if the resources are not cache for this material yet.
 	*/
-<<<<<<< HEAD
-	ENGINE_API virtual bool IsComplete() const { return true; }
-=======
 	virtual bool IsComplete() const { return true; }
->>>>>>> 4af6daef
 
 	/** @brief Checks to see if this material has all its shaders cached and if not, will perform a synchronous compilation of those.
 	*
@@ -1171,11 +1134,7 @@
 	*	@param	OutShaderInfo	Array of results sorted by vertex factory type, and shader type.
 	*
 	*/
-<<<<<<< HEAD
-	ENGINE_API virtual void GetShaderTypes(EShaderPlatform Platform, const ITargetPlatform* TargetPlatform, TArray<FDebugShaderTypeInfo>& OutShaderInfo) {};
-=======
 	virtual void GetShaderTypes(EShaderPlatform Platform, const ITargetPlatform* TargetPlatform, TArray<FDebugShaderTypeInfo>& OutShaderInfo) {};
->>>>>>> 4af6daef
 #endif // WITH_EDITOR
 
 protected:
