// Copyright Epic Games, Inc. All Rights Reserved.

#pragma once

#include "CoreMinimal.h"
#include "UObject/ObjectMacros.h"
#include "UObject/Object.h"
#include "Misc/Guid.h"
#include "Templates/Casts.h"
#include "Materials/MaterialExpressionMaterialFunctionCall.h"
#include "Materials/MaterialExpressionFontSampleParameter.h"
#include "Materials/MaterialExpressionParameter.h"
#include "Materials/MaterialExpressionTextureSampleParameter.h"
#include "StaticParameterSet.h"
#include "MaterialFunctionInterface.generated.h"

class UMaterial;
class UMaterialFunction;
class UTexture;
struct FPropertyChangedEvent;
class FMaterialHLSLGenerator;

/** Usage set on a material function determines feature compatibility and validation. */
UENUM()
enum class EMaterialFunctionUsage : uint8
{
	Default,
	MaterialLayer,
	MaterialLayerBlend
};

using FMFRecursionGuard = TMaterialRecursionGuard<class UMaterialFunctionInterface>;

<<<<<<< HEAD
=======
UCLASS(Optional)
class UMaterialFunctionInterfaceEditorOnlyData : public UObject
{
	GENERATED_BODY()
public:
	
};

>>>>>>> d731a049
/**
 * A Material Function is a collection of material expressions that can be reused in different materials
 */
UCLASS(abstract, hidecategories=object, MinimalAPI)
class UMaterialFunctionInterface : public UObject
{
	GENERATED_UCLASS_BODY()

#if WITH_EDITORONLY_DATA
protected:
	UPROPERTY()
	TObjectPtr<UMaterialFunctionInterfaceEditorOnlyData> EditorOnlyData;

	ENGINE_API virtual const UClass* GetEditorOnlyDataClass() const;
	ENGINE_API virtual UMaterialFunctionInterfaceEditorOnlyData* CreateEditorOnlyData();

public:
	UMaterialFunctionInterfaceEditorOnlyData* GetEditorOnlyData() { return EditorOnlyData; }
	const UMaterialFunctionInterfaceEditorOnlyData* GetEditorOnlyData() const { return EditorOnlyData; }
#endif // WITH_EDITORONLY_DATA

	//~ Begin UObject Interface.
	virtual void PostInitProperties() override;
	virtual void PostLoad() override;
#if WITH_EDITORONLY_DATA
	ENGINE_API static void DeclareConstructClasses(TArray<FTopLevelAssetPath>& OutConstructClasses, const UClass* SpecificSubclass);
#endif

	virtual void GetAssetRegistryTags(TArray<FAssetRegistryTag>& OutTags) const override;
#if WITH_EDITOR
	virtual void PostEditChangeProperty(FPropertyChangedEvent& PropertyChangedEvent) override;
#endif
	virtual bool Rename(const TCHAR* NewName = nullptr, UObject* NewOuter = nullptr, ERenameFlags Flags = REN_None) override;
	//~ End UObject Interface.

	/** Used by materials using this function to know when to recompile. */
	UPROPERTY(duplicatetransient)
	FGuid StateId;

protected:
	/** The intended usage of this function, required for material layers. */
	UPROPERTY(AssetRegistrySearchable)
	EMaterialFunctionUsage MaterialFunctionUsage;

public:
	virtual EMaterialFunctionUsage GetMaterialFunctionUsage()
		PURE_VIRTUAL(UMaterialFunctionInterface::GetMaterialFunctionUsage,return EMaterialFunctionUsage::Default;);

#if WITH_EDITOR
	virtual void UpdateFromFunctionResource()
		PURE_VIRTUAL(UMaterialFunctionInterface::UpdateFromFunctionResource,);

	virtual void GetInputsAndOutputs(TArray<struct FFunctionExpressionInput>& OutInputs, TArray<struct FFunctionExpressionOutput>& OutOutputs) const
		PURE_VIRTUAL(UMaterialFunctionInterface::GetInputsAndOutputs,);

	virtual void ForceRecompileForRendering(FMaterialUpdateContext& UpdateContext, UMaterial* InPreviewMaterial);
#endif

	virtual bool ValidateFunctionUsage(class FMaterialCompiler* Compiler, const FFunctionExpressionOutput& Output)
		PURE_VIRTUAL(UMaterialFunctionInterface::ValidateFunctionUsage,return false;);

#if WITH_EDITOR
	virtual int32 Compile(class FMaterialCompiler* Compiler, const struct FFunctionExpressionOutput& Output)
		PURE_VIRTUAL(UMaterialFunctionInterface::Compile,return INDEX_NONE;);

	virtual void LinkIntoCaller(const TArray<FFunctionExpressionInput>& CallerInputs)
		PURE_VIRTUAL(UMaterialFunctionInterface::LinkIntoCaller,);

	virtual void UnlinkFromCaller()
		PURE_VIRTUAL(UMaterialFunctionInterface::UnlinkFromCaller,);
#endif

#if WITH_EDITORONLY_DATA
	/** @return true if this function is dependent on the passed in function, directly or indirectly. */
	ENGINE_API virtual bool IsDependent(UMaterialFunctionInterface* OtherFunction)
		PURE_VIRTUAL(UMaterialFunctionInterface::IsDependent,return false;);

	/**
	 * Iterates all functions that this function is dependent on, directly or indrectly.
	 *
	 * @param Predicate a visitor predicate returning true to continue iteration, false to break
	 *
	 * @return true if all dependent functions were visited, false if the Predicate did break iteration
	 */
	ENGINE_API virtual bool IterateDependentFunctions(TFunctionRef<bool(UMaterialFunctionInterface*)> Predicate) const
		PURE_VIRTUAL(UMaterialFunctionInterface::IterateDependentFunctions,return false;);

	/** Returns an array of the functions that this function is dependent on, directly or indirectly. */
	ENGINE_API virtual void GetDependentFunctions(TArray<UMaterialFunctionInterface*>& DependentFunctions) const
		PURE_VIRTUAL(UMaterialFunctionInterface::GetDependentFunctions,);
#endif // WITH_EDITORONLY_DATA

#if WITH_EDITOR
	ENGINE_API virtual UMaterialInterface* GetPreviewMaterial()
		PURE_VIRTUAL(UMaterialFunctionInterface::GetPreviewMaterial,return nullptr;);

	virtual void UpdateInputOutputTypes()
		PURE_VIRTUAL(UMaterialFunctionInterface::UpdateInputOutputTypes,);

	/** Checks whether a Material Function is arranged in the old style, with inputs flowing from right to left */
	virtual bool HasFlippedCoordinates() const
		PURE_VIRTUAL(UMaterialFunctionInterface::HasFlippedCoordinates,return false;);
#endif

#if WITH_EDITORONLY_DATA
	UPROPERTY(AssetRegistrySearchable)
	uint32 CombinedInputTypes;

	UPROPERTY(AssetRegistrySearchable)
	uint32 CombinedOutputTypes;

	/** Information for thumbnail rendering */
	UPROPERTY(VisibleAnywhere, Instanced, Category = Thumbnail)
	TObjectPtr<class UThumbnailInfo> ThumbnailInfo;
#endif
	
	virtual UMaterialFunction* GetBaseFunction(FMFRecursionGuard RecursionGuard = FMFRecursionGuard())
		PURE_VIRTUAL(UMaterialFunction::GetBaseFunction,return nullptr;);

	virtual const UMaterialFunction* GetBaseFunction(FMFRecursionGuard RecursionGuard = FMFRecursionGuard()) const
		PURE_VIRTUAL(UMaterialFunction::GetBaseFunction,return nullptr;);

	/** Returns GetBaseFunction() as a UMaterialFunctionInterface, useful if MaterialFunction.h hasn't been included yet, and implicit conversion to UMaterialInterface isn't availiable */
	ENGINE_API UMaterialFunctionInterface* GetBaseFunctionInterface();
	ENGINE_API const UMaterialFunctionInterface* GetBaseFunctionInterface() const;

#if WITH_EDITOR
	ENGINE_API TConstArrayView<TObjectPtr<UMaterialExpression>> GetExpressions() const;

	UE_DEPRECATED(5.1, "Use GetExpressions()")
	inline TConstArrayView<TObjectPtr<UMaterialExpression>> GetFunctionExpressions() const { return GetExpressions(); }

	ENGINE_API const FString& GetDescription() const;
	ENGINE_API bool GetReentrantFlag() const;
	ENGINE_API void SetReentrantFlag(bool bIsReentrant);
#endif // WITH_EDITOR

public:
#if WITH_EDITORONLY_DATA
	/** Finds the names of all matching type parameters */
	template<typename ExpressionType>
	UE_DEPRECATED(5.0, "Use GetAllParameterInfoOfType or GetAllParametersOfType")
	void GetAllParameterInfo(TArray<FMaterialParameterInfo>& OutParameterInfo, TArray<FGuid>& OutParameterIds, const FMaterialParameterInfo& InBaseParameterInfo) const
	{
		if (const UMaterialFunctionInterface* ParameterFunction = GetBaseFunctionInterface())
		{
			const UClass* TargetClass = UMaterialExpressionMaterialFunctionCall::StaticClass();
			for (const TObjectPtr<UMaterialExpression>& Expression : ParameterFunction->GetExpressions())
			{
				if (const UMaterialExpressionMaterialFunctionCall* FunctionExpression = (Expression && Expression.IsA(TargetClass)) ? (const UMaterialExpressionMaterialFunctionCall*)Expression.Get() : nullptr)
				{
					if (FunctionExpression->MaterialFunction)
					{
						PRAGMA_DISABLE_DEPRECATION_WARNINGS
						FunctionExpression->MaterialFunction->GetAllParameterInfo<const ExpressionType>(OutParameterInfo, OutParameterIds, InBaseParameterInfo);
						PRAGMA_ENABLE_DEPRECATION_WARNINGS
					}
				}
				else if (const ExpressionType* ParameterExpression = Cast<const ExpressionType>(Expression))
				{
					PRAGMA_DISABLE_DEPRECATION_WARNINGS
					ParameterExpression->GetAllParameterInfo(OutParameterInfo, OutParameterIds, InBaseParameterInfo);
					PRAGMA_ENABLE_DEPRECATION_WARNINGS
				}
			}

			check(OutParameterInfo.Num() == OutParameterIds.Num());
		}
	}
#endif // WITH_EDITORONLY_DATA

#if WITH_EDITOR
	/** Finds the first matching parameter by name and type */
	template<typename ExpressionType>
	bool GetNamedParameterOfType(const FHashedMaterialParameterInfo& ParameterInfo, ExpressionType*& Parameter, UMaterialFunctionInterface** OwningFunction = nullptr)
	{
		Parameter = nullptr;

		if (UMaterialFunctionInterface* ParameterFunction = GetBaseFunctionInterface())
		{
			const UClass* TargetClass = ExpressionType::StaticClass();

			auto GetExpressionParameterByNamePredicate = 
				[&ParameterInfo, &Parameter, &OwningFunction, TargetClass](UMaterialFunctionInterface* Function) -> bool
			{
				for (UMaterialExpression* FunctionExpression : Function->GetExpressions())
				{
					if (ExpressionType* ExpressionParameter = (FunctionExpression && FunctionExpression->IsA(TargetClass)) ? (ExpressionType *)FunctionExpression : nullptr)
					{
						if (ExpressionParameter->ParameterName == ParameterInfo.Name)
						{
							Parameter = ExpressionParameter;

							if (OwningFunction)
							{
								(*OwningFunction) = Function;
							}

							return false; // found, stop iterating
						}
					}
				}

				return true; // not found, continue iterating
			};
			
			if (!ParameterFunction->IterateDependentFunctions(GetExpressionParameterByNamePredicate))
			{
				return true;
			}
			return !GetExpressionParameterByNamePredicate(ParameterFunction);
		}

		return false;
	}

	/** Returns if any of the matching parameters have changed */
	template <typename ParameterType, typename ExpressionType>
	bool UpdateParameterSet(ParameterType& Parameter)
	{
		bool bChanged = false;

		if (UMaterialFunctionInterface* ParameterFunction = GetBaseFunctionInterface())
		{
			TArray<UMaterialFunctionInterface*> Functions;
			ParameterFunction->GetDependentFunctions(Functions);
			Functions.AddUnique(ParameterFunction);

			for (UMaterialFunctionInterface* Function : Functions)
			{
				for (TObjectPtr<UMaterialExpression> FunctionExpression : Function->GetExpressions())
				{
					if (ExpressionType* ParameterExpression = Cast<ExpressionType>(FunctionExpression))
					{
						if (ParameterExpression->ParameterName == Parameter.ParameterInfo.Name)
						{
							Parameter.ExpressionGUID = ParameterExpression->ExpressionGUID;
							bChanged = true;
							break;
						}
					}
				}
			}
		}

		return bChanged;
	}
#endif // WITH_EDITOR

#if WITH_EDITORONLY_DATA
	/** Get all expressions of the requested type, recursing through any function expressions in the function */
	template<typename ExpressionType>
	bool HasAnyExpressionsOfType()
	{
		if (UMaterialFunctionInterface* ParameterFunction = GetBaseFunctionInterface())
		{
			TArray<UMaterialFunctionInterface*> Functions;
			ParameterFunction->GetDependentFunctions(Functions);
			Functions.AddUnique(ParameterFunction);

			for (UMaterialFunctionInterface* Function : Functions)
			{
				for (UMaterialExpression* FunctionExpression : Function->GetExpressions())
				{
					if (ExpressionType* FunctionExpressionOfType = Cast<ExpressionType>(FunctionExpression))
					{
						return true;
					}
				}
			}
		}

		return false;
	}

	/** Get all expressions of the requested type, recursing through any function expressions in the function */
	template<typename ExpressionType>
	void GetAllExpressionsOfType(TArray<ExpressionType*>& OutExpressions, const bool bRecursive = true)
	{
		if (UMaterialFunctionInterface* ParameterFunction = GetBaseFunctionInterface())
		{
			TArray<UMaterialFunctionInterface*> Functions;
			if (bRecursive)
			{
				ParameterFunction->GetDependentFunctions(Functions);
			}
			Functions.AddUnique(ParameterFunction);

			for (UMaterialFunctionInterface* Function : Functions)
			{
				for (UMaterialExpression* FunctionExpression : Function->GetExpressions())
				{
					if (ExpressionType* FunctionExpressionOfType = Cast<ExpressionType>(FunctionExpression))
					{
						OutExpressions.Add(FunctionExpressionOfType);
					}
				}
			}
		}
	}
#endif // WITH_EDITORONLY_DATA

#if WITH_EDITOR
	virtual bool GetParameterOverrideValue(EMaterialParameterType Type, const FName& ParameterName, FMaterialParameterMetadata& OutValue, FMFRecursionGuard RecursionGuard = FMFRecursionGuard()) const;

	ENGINE_API bool OverrideNamedScalarParameter(const FHashedMaterialParameterInfo& ParameterInfo, float& OutValue);
	ENGINE_API bool OverrideNamedVectorParameter(const FHashedMaterialParameterInfo& ParameterInfo, FLinearColor& OutValue);
	ENGINE_API bool OverrideNamedTextureParameter(const FHashedMaterialParameterInfo& ParameterInfo, class UTexture*& OutValue);
	ENGINE_API bool OverrideNamedRuntimeVirtualTextureParameter(const FHashedMaterialParameterInfo& ParameterInfo, class URuntimeVirtualTexture*& OutValue);
	ENGINE_API bool OverrideNamedFontParameter(const FHashedMaterialParameterInfo& ParameterInfo, class UFont*& OutFontValue, int32& OutFontPage);
	ENGINE_API bool OverrideNamedStaticSwitchParameter(const FHashedMaterialParameterInfo& ParameterInfo, bool& OutValue, FGuid& OutExpressionGuid);
	ENGINE_API bool OverrideNamedStaticComponentMaskParameter(const FHashedMaterialParameterInfo& ParameterInfo, bool& OutR, bool& OutG, bool& OutB, bool& OutA, FGuid& OutExpressionGuid);
<<<<<<< HEAD
=======

	virtual bool IsUsingControlFlow() const { return false; }
	virtual bool IsUsingNewHLSLGenerator() const { return false; }
>>>>>>> d731a049
#endif // WITH_EDITOR
};<|MERGE_RESOLUTION|>--- conflicted
+++ resolved
@@ -31,8 +31,6 @@
 
 using FMFRecursionGuard = TMaterialRecursionGuard<class UMaterialFunctionInterface>;
 
-<<<<<<< HEAD
-=======
 UCLASS(Optional)
 class UMaterialFunctionInterfaceEditorOnlyData : public UObject
 {
@@ -41,7 +39,6 @@
 	
 };
 
->>>>>>> d731a049
 /**
  * A Material Function is a collection of material expressions that can be reused in different materials
  */
@@ -354,11 +351,8 @@
 	ENGINE_API bool OverrideNamedFontParameter(const FHashedMaterialParameterInfo& ParameterInfo, class UFont*& OutFontValue, int32& OutFontPage);
 	ENGINE_API bool OverrideNamedStaticSwitchParameter(const FHashedMaterialParameterInfo& ParameterInfo, bool& OutValue, FGuid& OutExpressionGuid);
 	ENGINE_API bool OverrideNamedStaticComponentMaskParameter(const FHashedMaterialParameterInfo& ParameterInfo, bool& OutR, bool& OutG, bool& OutB, bool& OutA, FGuid& OutExpressionGuid);
-<<<<<<< HEAD
-=======
 
 	virtual bool IsUsingControlFlow() const { return false; }
 	virtual bool IsUsingNewHLSLGenerator() const { return false; }
->>>>>>> d731a049
 #endif // WITH_EDITOR
 };