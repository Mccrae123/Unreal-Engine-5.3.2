// Copyright Epic Games, Inc. All Rights Reserved.

#pragma once

#include "CoreMinimal.h"
#include "Materials/MaterialExpression.h"
#include "UObject/ObjectMacros.h"
#include "VT/RuntimeVirtualTexture.h"
#include "MaterialExpressionRuntimeVirtualTextureSample.generated.h"

/**
 * Set how Mip levels are calculated.
 * Internally we will convert to ETextureMipValueMode which is used by internal APIs.
 */
UENUM()
enum ERuntimeVirtualTextureMipValueMode : int
{
	/* 
	 * Use default computed mip level. Takes into account UV scaling from using the WorldPosition pin.
	 */
	RVTMVM_None UMETA(DisplayName = "Default"),

	/* 
	 * Use an absolute mip level from the MipValue pin. 
	 * 0 is full resolution.
	 */
	RVTMVM_MipLevel UMETA(DisplayName = "Mip Level"),

	/* 
	 * Bias the default computed mip level using the MipValue pin. 
	 * Negative values increase resolution.
	 */
	RVTMVM_MipBias UMETA(DisplayName = "Mip Bias"),

	/* 
	 * This is like 'Default' but it ignores the WorldPosition pin when computing the mip level.
	 * It uses the actual pixel WorldPosition instead.
	 * This can prevent sampling mip 0 if the WorldPosition pin gives a constant value.
	 */
	RVTMVM_RecalculateDerivatives UMETA(DisplayName = "Ignore Input WorldPosition "),

	RVTMVM_MAX,
};

/**
 * Defines texture addressing behavior.
 */
UENUM()
enum ERuntimeVirtualTextureTextureAddressMode : int
{
	/* Clamp mode. */
	RVTTA_Clamp UMETA(DisplayName = "Clamp"),
	/* Wrap mode. */
	RVTTA_Wrap UMETA(DisplayName = "Wrap"),

	RVTTA_MAX,
};

/** Material expression for sampling from a runtime virtual texture. */
UCLASS(collapsecategories, hidecategories=Object, MinimalAPI)
class UMaterialExpressionRuntimeVirtualTextureSample : public UMaterialExpression
{
	GENERATED_UCLASS_BODY()

	/** Optional UV coordinates input if we want to override standard world position based coordinates. */
	UPROPERTY(meta = (RequiredInput = "false"))
	FExpressionInput Coordinates;

	/** Optional world position input to override the default world position. */
	UPROPERTY(meta = (RequiredInput = "false"))
	FExpressionInput WorldPosition;

	/** Meaning depends on MipValueMode. A single unit is one mip level.  */
	UPROPERTY(meta = (RequiredInput = "false"))
	FExpressionInput MipValue;

	/** The virtual texture object to sample. */
	UPROPERTY(EditAnywhere, Category = VirtualTexture)
	TObjectPtr<class URuntimeVirtualTexture> VirtualTexture;

	/** How to interpret the virtual texture contents. Note that the bound Virtual Texture should have the same setting for sampling to work correctly. */
	UPROPERTY(EditAnywhere, Category = VirtualTexture, meta = (DisplayName = "Virtual texture content"))
	ERuntimeVirtualTextureMaterialType MaterialType = ERuntimeVirtualTextureMaterialType::BaseColor;

	/** Enable page table channel packing. Note that the bound Virtual Texture should have the same setting for sampling to work correctly. */
	UPROPERTY(EditAnywhere, Category = VirtualTexture, meta = (DisplayName = "Enable packed page table"))
	bool bSinglePhysicalSpace = true;

	/** Enable sparse adaptive page tables. Note that the bound Virtual Texture should have valid adaptive virtual texture settings for sampling to work correctly. */
	UPROPERTY(EditAnywhere, Category = VirtualTexture, meta = (DisplayName = "Enable adaptive page table"))
	bool bAdaptive = false;

	/** 
	 * Enable virtual texture feedback. 
	 * Disabling this can result in the virtual texture not reaching the correct mip level. 
	 * It should only be used in cases where we don't care about the correct mip level being resident, or some other process is maintaining the correct level.
	 */
	UPROPERTY(EditAnywhere, Category = VirtualTexture)
	bool bEnableFeedback = true;

	/** Defines how the mip level is calculated for the virtual texture lookup. */
	UPROPERTY(EditAnywhere, Category = TextureSample)
	TEnumAsByte<enum ERuntimeVirtualTextureMipValueMode> MipValueMode = RVTMVM_None;

	/** Defines the texture addressing mode. */
	UPROPERTY(EditAnywhere, Category = TextureSample)
	TEnumAsByte<enum ERuntimeVirtualTextureTextureAddressMode> TextureAddressMode = RVTTA_Clamp;

	/** Init settings that affect shader compilation and need to match the current VirtualTexture */
	ENGINE_API bool InitVirtualTextureDependentSettings();

protected:
	/** Initialize the output pins. */
	ENGINE_API void InitOutputs();

	//~ Begin UMaterialExpression Interface
	ENGINE_API virtual UObject* GetReferencedTexture() const override;
	virtual bool CanReferenceTexture() const { return true; }

#if WITH_EDITOR
<<<<<<< HEAD
	virtual void PostLoad() override;
	virtual int32 Compile(class FMaterialCompiler* Compiler, int32 OutputIndex) override;
	virtual void GetCaption(TArray<FString>& OutCaptions) const override;
	virtual bool CanEditChange(const FProperty* InProperty) const override;
=======
	ENGINE_API virtual void PostLoad() override;
	ENGINE_API virtual int32 Compile(class FMaterialCompiler* Compiler, int32 OutputIndex) override;
	ENGINE_API virtual void GetCaption(TArray<FString>& OutCaptions) const override;
	ENGINE_API virtual bool CanEditChange(const FProperty* InProperty) const override;
>>>>>>> 4af6daef
public:
	ENGINE_API virtual void PostEditChangeProperty(FPropertyChangedEvent& PropertyChangedEvent) override;
#endif
	//~ End UMaterialExpression Interface
};<|MERGE_RESOLUTION|>--- conflicted
+++ resolved
@@ -118,17 +118,10 @@
 	virtual bool CanReferenceTexture() const { return true; }
 
 #if WITH_EDITOR
-<<<<<<< HEAD
-	virtual void PostLoad() override;
-	virtual int32 Compile(class FMaterialCompiler* Compiler, int32 OutputIndex) override;
-	virtual void GetCaption(TArray<FString>& OutCaptions) const override;
-	virtual bool CanEditChange(const FProperty* InProperty) const override;
-=======
 	ENGINE_API virtual void PostLoad() override;
 	ENGINE_API virtual int32 Compile(class FMaterialCompiler* Compiler, int32 OutputIndex) override;
 	ENGINE_API virtual void GetCaption(TArray<FString>& OutCaptions) const override;
 	ENGINE_API virtual bool CanEditChange(const FProperty* InProperty) const override;
->>>>>>> 4af6daef
 public:
 	ENGINE_API virtual void PostEditChangeProperty(FPropertyChangedEvent& PropertyChangedEvent) override;
 #endif
