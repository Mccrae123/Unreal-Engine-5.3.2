--- conflicted
+++ resolved
@@ -36,15 +36,9 @@
 	 * Should be called by overriding functions.
 	 * @param bSessionEnded whether to notify the viewport that the game session has ended
 	 */
-<<<<<<< HEAD
-	virtual void CleanupWorld(bool bSessionEnded = true, bool bCleanupResources = true);
-	UE_DEPRECATED(5.1, "NewWorld was unused and not always calculated correctly and we expect it is not needed; let us know on UDN if it is necessary.")
-	virtual void CleanupWorld(bool bSessionEnded, bool bCleanupResources, UWorld* NewWorld);
-=======
 	ENGINE_API virtual void CleanupWorld(bool bSessionEnded = true, bool bCleanupResources = true);
 	UE_DEPRECATED(5.1, "NewWorld was unused and not always calculated correctly and we expect it is not needed; let us know on UDN if it is necessary.")
 	ENGINE_API virtual void CleanupWorld(bool bSessionEnded, bool bCleanupResources, UWorld* NewWorld);
->>>>>>> 4af6daef
 	
 	/** 
 	 * Called by UWorld::BeginPlay to indicate the gameplay has started.
