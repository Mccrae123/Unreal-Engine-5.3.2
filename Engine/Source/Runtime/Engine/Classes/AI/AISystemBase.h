--- conflicted
+++ resolved
@@ -52,19 +52,11 @@
 
 private:
 	/** List of specific AI system class to create, can be game-specific */
-<<<<<<< HEAD
-	UPROPERTY(globalconfig, noclear, meta = (MetaClass = "AISystem", DisplayName = "AISystem Class"))
-	FSoftClassPath AISystemClassName;
-
-	/** Name of a module used to spawn the AI system. If not empty, this module has to implement IAISystemModule */
-	UPROPERTY(globalconfig, noclear, meta = (MetaClass = "AISystem", DisplayName = "AISystem Module"))
-=======
 	UPROPERTY(globalconfig, EditAnywhere, Category = "AISystem", noclear, meta = (MetaClass = "AISystem", DisplayName = "AISystem Class"))
 	FSoftClassPath AISystemClassName;
 
 	/** Name of a module used to spawn the AI system. If not empty, this module has to implement IAISystemModule */
 	UPROPERTY(globalconfig, EditAnywhere, Category = "AISystem", noclear, meta = (MetaClass = "AISystem", DisplayName = "AISystem Module"))
->>>>>>> 6bbb88c8
 	FName AISystemModuleName;
 
 	FDelegateHandle OnMatchStateSetHandle;
