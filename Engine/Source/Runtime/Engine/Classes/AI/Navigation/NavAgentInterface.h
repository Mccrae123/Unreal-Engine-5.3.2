// Copyright 1998-2015 Epic Games, Inc. All Rights Reserved.

#pragma once

#include "AI/Navigation/NavigationTypes.h"
#include "NavAgentInterface.generated.h"

class AActor;
struct FNavAgentProperties;

UINTERFACE(MinimalAPI, meta=(CannotImplementInterfaceInBlueprint))
class UNavAgentInterface : public UInterface
{
	GENERATED_UINTERFACE_BODY()
};

class INavAgentInterface
{
	GENERATED_IINTERFACE_BODY()

	/**
	 *	Retrieves FNavAgentProperties expressing navigation props and caps of represented agent
	 *	@NOTE the function will be renamed to GetNavAgentProperties in 4.8. Current name was introduced
	 *		to help with deprecating old GetNavAgentProperties function
	 */
	virtual const FNavAgentProperties& GetNavAgentPropertiesRef() const { return FNavAgentProperties::DefaultProperties; }

	/**
	 *	Retrieves Agent's location
	 */
	virtual FVector GetNavAgentLocation() const PURE_VIRTUAL(INavAgentInterface::GetNavAgentLocation,return FVector::ZeroVector;);
	
	/** Allow actor to specify additional offset (relative to NavLocation) when it's used as move goal */
	virtual FVector GetMoveGoalOffset(AActor* MovingActor) const { return FVector::ZeroVector; }
	
	/** Get cylinder for testing if actor has been reached
	 * @param MoveOffset - destination (relative to actor's nav location)
	 * @param GoalOffset - cylinder center (relative to actor's nav location)
	 * @param GoalRadius - cylinder radius
	 * @param GoalHalfHeight - cylinder half height
	 */
	virtual void GetMoveGoalReachTest(AActor* MovingActor, const FVector& MoveOffset, FVector& GoalOffset, float& GoalRadius, float& GoalHalfHeight) const {}

	/** Allows delaying repath requests */
	virtual bool ShouldPostponePathUpdates() const { return false; }

<<<<<<< HEAD
=======
	/** Checks if the agent is actively following a navigation path */
	virtual bool IsFollowingAPath() const { return false; }

>>>>>>> cce8678d
	//----------------------------------------------------------------------//
	// DEPRECATED
	//----------------------------------------------------------------------//
	DEPRECATED(4.7, "This version is deprecated. Please use GetNavAgentPropertiesRef instead.")
	virtual const FNavAgentProperties* GetNavAgentProperties() const { return &FNavAgentProperties::DefaultProperties; }
};<|MERGE_RESOLUTION|>--- conflicted
+++ resolved
@@ -44,12 +44,9 @@
 	/** Allows delaying repath requests */
 	virtual bool ShouldPostponePathUpdates() const { return false; }
 
-<<<<<<< HEAD
-=======
 	/** Checks if the agent is actively following a navigation path */
 	virtual bool IsFollowingAPath() const { return false; }
 
->>>>>>> cce8678d
 	//----------------------------------------------------------------------//
 	// DEPRECATED
 	//----------------------------------------------------------------------//
