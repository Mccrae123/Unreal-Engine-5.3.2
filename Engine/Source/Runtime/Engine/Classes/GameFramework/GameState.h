// Copyright Epic Games, Inc. All Rights Reserved.

#pragma once

#include "CoreMinimal.h"
#include "UObject/ObjectMacros.h"
#include "Engine/EngineTypes.h"
#include "GameFramework/GameStateBase.h"
#include "GameState.generated.h"

/**
 * GameState is a subclass of GameStateBase that behaves like a multiplayer match-based game.
 * It is tied to functionality in GameMode.
 */
UCLASS(MinimalAPI)
class AGameState : public AGameStateBase
{
	GENERATED_UCLASS_BODY()

	// Code to deal with the match state machine

	/** Returns the current match state, this is an accessor to protect the state machine flow */
	FName GetMatchState() const { return MatchState; }

	/** Returns true if we're in progress */
	ENGINE_API virtual bool IsMatchInProgress() const;

	/** Updates the match state and calls the appropriate transition functions, only valid on server */
	ENGINE_API void SetMatchState(FName NewState);

protected:

	/** What match state we are currently in */
	UPROPERTY(ReplicatedUsing=OnRep_MatchState, BlueprintReadOnly, VisibleInstanceOnly, Category = GameState)
	FName MatchState;

	/** Previous map state, used to handle if multiple transitions happen per frame */
	UPROPERTY(BlueprintReadOnly, VisibleInstanceOnly, Category = GameState)
	FName PreviousMatchState;

	/** Called when the state transitions to WaitingToStart */
	ENGINE_API virtual void HandleMatchIsWaitingToStart();

	/** Called when the state transitions to InProgress */
	ENGINE_API virtual void HandleMatchHasStarted();

	/** Called when the map transitions to WaitingPostMatch */
	ENGINE_API virtual void HandleMatchHasEnded();

	/** Called when the match transitions to LeavingMap */
	ENGINE_API virtual void HandleLeavingMap();

public:

	/** Elapsed game time since match has started. */
	UPROPERTY(replicatedUsing=OnRep_ElapsedTime, BlueprintReadOnly, Category = GameState)
	int32 ElapsedTime;

	/** Match state has changed */
	UFUNCTION()
	ENGINE_API virtual void OnRep_MatchState();

	/** Gives clients the chance to do something when time gets updates */
	UFUNCTION()
	ENGINE_API virtual void OnRep_ElapsedTime();

	/** Called periodically, overridden by subclasses */
<<<<<<< HEAD
	virtual void DefaultTimer();
=======
	ENGINE_API virtual void DefaultTimer();
>>>>>>> 4af6daef

	//~ Begin AActor Interface
	ENGINE_API virtual void PostInitializeComponents() override;
	//~ End AActor Interface

	//~ Begin AGameStateBase Interface
	ENGINE_API virtual void ReceivedGameModeClass() override;
	ENGINE_API virtual bool HasMatchStarted() const override;
	/** Returns true if match is WaitingPostMatch or later */
	ENGINE_API virtual bool HasMatchEnded() const override;
	ENGINE_API virtual void HandleBeginPlay() override;
	ENGINE_API virtual float GetPlayerStartTime(class AController* Controller) const override;
	ENGINE_API virtual float GetPlayerRespawnDelay(class AController* Controller) const override;
	//~ End AGameStateBase Interface

protected:

	/** Handle for efficient management of DefaultTimer timer */
	FTimerHandle TimerHandle_DefaultTimer;

};


<|MERGE_RESOLUTION|>--- conflicted
+++ resolved
@@ -65,11 +65,7 @@
 	ENGINE_API virtual void OnRep_ElapsedTime();
 
 	/** Called periodically, overridden by subclasses */
-<<<<<<< HEAD
-	virtual void DefaultTimer();
-=======
 	ENGINE_API virtual void DefaultTimer();
->>>>>>> 4af6daef
 
 	//~ Begin AActor Interface
 	ENGINE_API virtual void PostInitializeComponents() override;
