--- conflicted
+++ resolved
@@ -322,11 +322,7 @@
 	ENGINE_API virtual void PostLogin(APlayerController* NewPlayer);
 
 	/** Called as part of the PostLogin process.  This is the last step before we spawn a new player. */
-<<<<<<< HEAD
-	void DispatchPostLogin(AController* NewPlayer);
-=======
 	ENGINE_API void DispatchPostLogin(AController* NewPlayer);
->>>>>>> 4af6daef
 
 protected:
 	/** Called as part of DispatchPostLogin */
@@ -481,11 +477,7 @@
 	// Engine hooks
 
 	/** Return true if player should be allowed to use cheats by default */
-<<<<<<< HEAD
-	virtual bool AllowCheats(APlayerController* P);
-=======
 	ENGINE_API virtual bool AllowCheats(APlayerController* P);
->>>>>>> 4af6daef
 
 	/** Returns true if replays will start/stop during gameplay starting/stopping */
 	ENGINE_API virtual bool IsHandlingReplays();
@@ -505,11 +497,7 @@
 	 *	@param	OutErrorMessage		Any error messages.
 	 *	@return	bool	true if we updated the start spot, otherwise false.
 	 */
-<<<<<<< HEAD
-	virtual bool UpdatePlayerStartSpot(AController* Player, const FString& Portal, FString& OutErrorMessage);
-=======
 	ENGINE_API virtual bool UpdatePlayerStartSpot(AController* Player, const FString& Portal, FString& OutErrorMessage);
->>>>>>> 4af6daef
 
 	/**
 	 *	Check to see if we should start in cinematic mode 
@@ -568,29 +556,13 @@
 	ENGINE_API virtual void FailedToRestartPlayer(AController* NewPlayer);
 
 	/**
-	 * Called in the event that we fail to spawn a controller's pawn, which maybe it didn't have one or maybe it tried
-	 * to spawn and was destroyed due to collision.
-	 */
-	virtual void FailedToRestartPlayer(AController* NewPlayer);
-
-	/**
 	 * Notifies all clients to travel to the specified URL.
 	 *
 	 * @param	URL				a string containing the mapname (or IP address) to travel to, along with option key/value pairs
 	 * @param	bSeamless		indicates whether the travel should use seamless travel or not.
 	 * @param	bAbsolute		indicates which type of travel the server will perform (i.e. TRAVEL_Relative or TRAVEL_Absolute)
 	 */
-<<<<<<< HEAD
-	virtual APlayerController* ProcessClientTravel(FString& URL, bool bSeamless, bool bAbsolute);
-
-	UE_DEPRECATED(4.27, "UPackage::Guid has not been used by the engine for a long time. Please use ProcessClientTravel without a NextMapGuid.")
-	virtual APlayerController* ProcessClientTravel(FString& URL, FGuid NextMapGuid, bool bSeamless, bool bAbsolute)
-	{
-		return ProcessClientTravel(URL, bSeamless, bAbsolute);
-	}
-=======
 	ENGINE_API virtual APlayerController* ProcessClientTravel(FString& URL, bool bSeamless, bool bAbsolute);
->>>>>>> 4af6daef
 
 	/** Handles initializing a seamless travel player, handles logic similar to InitNewPlayer */
 	ENGINE_API virtual void InitSeamlessTravelPlayer(AController* NewController);
