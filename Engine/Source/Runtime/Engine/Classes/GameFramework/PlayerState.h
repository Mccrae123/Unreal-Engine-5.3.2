--- conflicted
+++ resolved
@@ -279,15 +279,6 @@
 	virtual void SetOldPlayerName(const FString& S);
 
 	/** 
-<<<<<<< HEAD
-	 * Associate an online unique id with this player
-	 * @param InUniqueId the unique id associated with this player
-	 */
-	virtual void SetUniqueId(const FUniqueNetIdPtr& InUniqueId);
-
-	/** 
-=======
->>>>>>> 6bbb88c8
 	 * Register a player with the online subsystem
 	 * @param bWasFromInvite was this player invited directly
 	 */
