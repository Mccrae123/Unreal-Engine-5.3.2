--- conflicted
+++ resolved
@@ -724,7 +724,6 @@
 	/** Returns this actor's current Guid. Actor Guids are only available in development builds. */
 	inline const FGuid& GetActorGuid() const { return ActorGuid; }
 #endif // WITH_EDITOR
-<<<<<<< HEAD
 
 public:
 	/**
@@ -736,19 +735,6 @@
 		return HasAnyFlags(RF_HasExternalPackage);
 	}
 
-=======
-
-public:
-	/**
-	 * Get the actor packaging mode.
-	 * @return true if the actor is packaged in an external package different than its level package
-	 */
-	bool IsPackageExternal() const
-	{
-		return HasAnyFlags(RF_HasExternalPackage);
-	}
-
->>>>>>> 3ecbc206
 #if WITH_EDITORONLY_DATA
 private:
 	/**
