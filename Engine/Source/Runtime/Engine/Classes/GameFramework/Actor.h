// Copyright 1998-2015 Epic Games, Inc. All Rights Reserved.

#pragma once
#include "ComponentInstanceDataCache.h"
#include "Components/SceneComponent.h"
#include "EngineDefines.h"
#include "Engine/EngineBaseTypes.h"
#include "Engine/EngineTypes.h"
#include "InputCoreTypes.h"
#include "RenderCommandFence.h"
#include "TimerManager.h"

struct FHitResult;
class AActor;
class FTimerManager; 

#include "Actor.generated.h"

ENGINE_API DECLARE_LOG_CATEGORY_EXTERN(LogActor, Log, Warning);
 

// Delegate signatures
DECLARE_DYNAMIC_MULTICAST_DELEGATE_FourParams( FTakeAnyDamageSignature, float, Damage, const class UDamageType*, DamageType, class AController*, InstigatedBy, AActor*, DamageCauser );
DECLARE_DYNAMIC_MULTICAST_DELEGATE_EightParams( FTakePointDamageSignature, float, Damage, class AController*, InstigatedBy, FVector, HitLocation, class UPrimitiveComponent*, FHitComponent, FName, BoneName, FVector, ShotFromDirection, const class UDamageType*, DamageType, AActor*, DamageCauser );
DECLARE_DYNAMIC_MULTICAST_DELEGATE_OneParam( FActorBeginOverlapSignature, AActor*, OtherActor );
DECLARE_DYNAMIC_MULTICAST_DELEGATE_OneParam( FActorEndOverlapSignature, AActor*, OtherActor );
DECLARE_DYNAMIC_MULTICAST_DELEGATE_FourParams( FActorHitSignature, AActor*, SelfActor, AActor*, OtherActor, FVector, NormalImpulse, const FHitResult&, Hit );

DECLARE_DYNAMIC_MULTICAST_DELEGATE( FActorBeginCursorOverSignature );
DECLARE_DYNAMIC_MULTICAST_DELEGATE( FActorEndCursorOverSignature );
DECLARE_DYNAMIC_MULTICAST_DELEGATE( FActorOnClickedSignature );
DECLARE_DYNAMIC_MULTICAST_DELEGATE( FActorOnReleasedSignature );
DECLARE_DYNAMIC_MULTICAST_DELEGATE_OneParam( FActorOnInputTouchBeginSignature, ETouchIndex::Type, FingerIndex );
DECLARE_DYNAMIC_MULTICAST_DELEGATE_OneParam( FActorOnInputTouchEndSignature, ETouchIndex::Type, FingerIndex );
DECLARE_DYNAMIC_MULTICAST_DELEGATE_OneParam( FActorBeginTouchOverSignature, ETouchIndex::Type, FingerIndex );
DECLARE_DYNAMIC_MULTICAST_DELEGATE_OneParam( FActorEndTouchOverSignature, ETouchIndex::Type, FingerIndex );

DECLARE_DYNAMIC_MULTICAST_DELEGATE(FActorDestroyedSignature);
DECLARE_DYNAMIC_MULTICAST_DELEGATE_OneParam(FActorEndPlaySignature, EEndPlayReason::Type, EndPlayReason);

DECLARE_DELEGATE_FourParams(FMakeNoiseDelegate, AActor*, float, class APawn*, const FVector&);

#if !UE_BUILD_SHIPPING
DECLARE_DELEGATE_RetVal_ThreeParams(bool, FOnProcessEvent, AActor*, UFunction*, void*);
#endif

DECLARE_CYCLE_STAT_EXTERN(TEXT("GetComponentsTime"),STAT_GetComponentsTime,STATGROUP_Engine,ENGINE_API);

/**
 * Actor is the base class for an Object that can be placed or spawned in a level.
 * Actors may contain a collection of ActorComponents, which can be used to control how actors move, how they are rendered, etc.
 * The other main function of an Actor is the replication of properties and function calls across the network during play.
 * 
 * @see https://docs.unrealengine.com/latest/INT/Programming/UnrealArchitecture/Actors/
 * @see UActorComponent
 */
UCLASS(BlueprintType, Blueprintable, config=Engine, meta=(ShortTooltip="An Actor is an object that can be placed or spawned in the world."))
class ENGINE_API AActor : public UObject
{
	/**
	* The functions of interest to initialization order for an Actor is roughly as follows:
	* PostLoad/PostActorCreated - Do any setup of the actor required for construction. PostLoad for serialized actors, PostActorCreated for spawned.  
	* AActor::OnConstruction - The construction of the actor, this is where Blueprint actors have their components created and blueprint variables are initialized
	* AActor::PreInitializeComponents - Called before InitializeComponent is called on the actor's components
	* UActorComponent::InitializeComponent - Each component in the actor's components array gets an initialize call (if bWantsInitializeComponent is true for that component)
	* AActor::PostInitializeComponents - Called after the actor's components have been initialized
	* AActor::BeginPlay - Called when the level is started
	*/

	GENERATED_BODY()
public:

	/**
	 * Default constructor for AActor
	 */
	AActor();

	/**
	 * Constructor for AActor that takes an ObjectInitializer
	 */
	AActor(const FObjectInitializer& ObjectInitializer);

private:
	/** Called from the constructor to initialize the class to its default settings */
	void InitializeDefaults();

public:
	void GetLifetimeReplicatedProps(TArray<FLifetimeProperty>& OutLifetimeProps) const override;

	/**
	 * Primary Actor tick function, which calls TickActor().
	 * Tick functions can be configured to control whether ticking is enabled, at what time during a frame the update occurs, and to set up tick dependencies.
	 * @see https://docs.unrealengine.com/latest/INT/API/Runtime/Engine/Engine/FTickFunction/
	 * @see AddTickPrerequisiteActor(), AddTickPrerequisiteComponent()
	 */
	UPROPERTY(EditDefaultsOnly, Category="Tick")
	struct FActorTickFunction PrimaryActorTick;

	/** Allow each actor to run at a different time speed. The DeltaTime for a frame is multiplied by the global TimeDilation (in WorldSettings) and this CustomTimeDilation for this actor's tick.  */
	UPROPERTY(BlueprintReadWrite, AdvancedDisplay, Category="Misc")
	float CustomTimeDilation;	

public:
	/**
	 * Allows us to only see this Actor in the Editor, and not in the actual game.
	 * @see SetActorHiddenInGame()
	 */
	UPROPERTY(EditAnywhere, Category=Rendering, BlueprintReadOnly, replicated, meta=(DisplayName = "Actor Hidden In Game"))
	uint32 bHidden:1;

	/** If true, when the actor is spawned it will be sent to the client but receive no further replication updates from the server afterwards. */
	UPROPERTY()
	uint32 bNetTemporary:1;

	/** If true, this actor was loaded directly from the map, and for networking purposes can be addressed by its full path name */
	UPROPERTY()
	uint32 bNetStartup:1;

	/** If ture, this actor is only relevant to its owner. If this flag is changed during play, all non-owner channels would need to be explicitly closed. */
	UPROPERTY(Category=Replication, EditDefaultsOnly, BlueprintReadOnly)
	uint32 bOnlyRelevantToOwner:1;

	/** Always relevant for network (overrides bOnlyRelevantToOwner). */
	UPROPERTY(Category=Replication, EditDefaultsOnly, BlueprintReadWrite)
	uint32 bAlwaysRelevant:1;    

	/**
	 * If true, replicate movement/location related properties.
	 * Actor must also be set to replicate.
	 * @see SetReplicates()
	 * @see https://docs.unrealengine.com/latest/INT/Gameplay/Networking/Replication/
	 */
	UPROPERTY(Replicated, Category=Replication, EditDefaultsOnly)
	uint32 bReplicateMovement:1;    

	/**
	 * If true, this actor is no longer replicated to new clients, and is "torn off" (becomes a ROLE_Authority) on clients to which it was being replicated.
	 * @see TornOff()
	 */
	UPROPERTY(replicated)
	uint32 bTearOff:1;    

	/**
	 * Whether we have already exchanged Role/RemoteRole on the client, as when removing then re-adding a streaming level.
	 * Causes all initialization to be performed again even though the actor may not have actually been reloaded.
	 */
	UPROPERTY(transient)
	uint32 bExchangedRoles:1;

	/** Is this actor still pending a full net update due to clients that weren't able to replicate the actor at the time of LastNetUpdateTime */
	UPROPERTY(transient)
	uint32 bPendingNetUpdate:1;

	/** This actor will be loaded on network clients during map load */
	UPROPERTY(Category=Replication, EditDefaultsOnly)
	uint32 bNetLoadOnClient:1;

	/** If actor has valid Owner, call Owner's IsNetRelevantFor and GetNetPriority */
	UPROPERTY(Category=Replication, EditDefaultsOnly, BlueprintReadWrite)
	uint32 bNetUseOwnerRelevancy:1;

	/** If true, all input on the stack below this actor will not be considered */
	UPROPERTY(EditDefaultsOnly, Category=Input)
	uint32 bBlockInput:1;

	/** True if this actor is currently running user construction script (used to defer component registration) */
	uint32 bRunningUserConstructionScript:1;

private:
	/** Whether FinishSpawning has been called for this Actor.  If it has not, the Actor is in a mal-formed state */
	uint32 bHasFinishedSpawning:1;

	/**
	 * Enables any collision on this actor.
	 * @see SetActorEnableCollision(), GetActorEnableCollision()
	 */
	UPROPERTY()
	uint32 bActorEnableCollision:1;

protected:
	/**
	 * If true, this actor will replicate to remote machines
	 * @see SetReplicates()
	 */
	UPROPERTY(Category = Replication, EditDefaultsOnly, BlueprintReadOnly)
	uint32 bReplicates:1;

	/** This function should only be used in the constructor of classes that need to set the RemoteRole for backwards compatibility purposes */
	void SetRemoteRoleForBackwardsCompat(const ENetRole InRemoteRole) { RemoteRole = InRemoteRole; }

	/**
	 * Does this actor have an owner responsible for replication? (APlayerController typically)
	 *
	 * @return true if this actor can call RPCs or false if no such owner chain exists
	 */
	virtual bool HasNetOwner() const;

private:
	/**
	 * Describes how much control the remote machine has over the actor.
	 */
	UPROPERTY(Replicated, transient)
	TEnumAsByte<enum ENetRole> RemoteRole;

	/**
	 * Owner of this Actor, used primarily for replication (bNetUseOwnerRelevancy & bOnlyRelevantToOwner) and visibility (PrimitiveComponent bOwnerNoSee and bOnlyOwnerSee)
	 * @see SetOwner(), GetOwner()
	 */
	UPROPERTY(replicated)
	AActor* Owner;

public:

	/**
	 * Set whether this actor replicates to network clients. When this actor is spawned on the server it will be sent to clients as well.
	 * Properties flagged for replication will update on clients if they change on the server.
	 * Internally changes the RemoteRole property and handles the cases where the actor needs to be added to the network actor list.
	 * @param bInReplicates Whether this Actor replicates to network clients.
	 * @see https://docs.unrealengine.com/latest/INT/Gameplay/Networking/Replication/
	 */
	UFUNCTION(BlueprintCallable, Category = "Replication")
	void SetReplicates(bool bInReplicates);

	/** Sets whether or not this Actor is an autonomous proxy, which is an actor on a network client that is controlled by a user on that client. */
	void SetAutonomousProxy(bool bInAutonomousProxy);
	
	/** Copies RemoteRole from another Actor and adds this actor to the list of network actors if necessary. */
	void CopyRemoteRoleFrom(const AActor* CopyFromActor);

	/** Returns how much control the remote machine has over this actor. */
	ENetRole GetRemoteRole() const;

	/** Used for replication of our RootComponent's position and velocity */
	UPROPERTY(Transient, ReplicatedUsing=OnRep_ReplicatedMovement)
	struct FRepMovement ReplicatedMovement;

	/** Used for replicating attachment of this actor's RootComponent to another actor. */
	UPROPERTY(Transient, replicatedUsing=OnRep_AttachmentReplication)
	struct FRepAttachment AttachmentReplication;

	/** Called on client when updated AttachmentReplication value is received for this actor. */
	UFUNCTION()
	virtual void OnRep_AttachmentReplication();

	/** Describes how much control the local machine has over the actor. */
	UPROPERTY(Replicated)
	TEnumAsByte<enum ENetRole> Role;

	/** Dormancy setting for actor to take itself off of the replication list without being destroyed on clients. */
	TEnumAsByte<enum ENetDormancy> NetDormancy;

	/** Automatically registers this actor to receive input from a player. */
	UPROPERTY(EditAnywhere, Category=Input)
	TEnumAsByte<EAutoReceiveInput::Type> AutoReceiveInput;

	/** The priority of this input component when pushed in to the stack. */
	UPROPERTY(EditAnywhere, Category=Input)
	int32 InputPriority;

	/** Component that handles input for this actor, if input is enabled. */
	UPROPERTY()
	class UInputComponent* InputComponent;

	UPROPERTY()
	TEnumAsByte<enum EInputConsumeOptions> InputConsumeOption_DEPRECATED;

	/** Square of the max distance from the client's viewpoint that this actor is relevant and will be replicated. */
	UPROPERTY(BlueprintReadOnly, EditDefaultsOnly, Category=Replication)
	float NetCullDistanceSquared;   

	/** Internal - used by UWorld::ServerTickClients() */
	UPROPERTY(transient)
	int32 NetTag;

	/** Next time this actor will be considered for replication, set by SetNetUpdateTime() */
	UPROPERTY()
	float NetUpdateTime;

	/** How often (per second) this actor will be considered for replication, used to determine NetUpdateTime */
	UPROPERTY(Category=Replication, EditDefaultsOnly, BlueprintReadWrite)
	float NetUpdateFrequency;

	/** Priority for this actor when checking for replication in a low bandwidth or saturated situation, higher priority means it is more likely to replicate */
	UPROPERTY(Category=Replication, EditDefaultsOnly, BlueprintReadWrite)
	float NetPriority;

	/** Last time this actor was updated for replication via NetUpdateTime
	 * @warning: internal net driver time, not related to WorldSettings.TimeSeconds */
	UPROPERTY(transient)
	float LastNetUpdateTime;

	/** Used to specify the net driver to replicate on (NAME_None || NAME_GameNetDriver is the default net driver) */
	UPROPERTY()
	FName NetDriverName;

	/** Method that allows an actor to replicate subobjects on its actor channel */
	virtual bool ReplicateSubobjects(class UActorChannel *Channel, class FOutBunch *Bunch, FReplicationFlags *RepFlags);

	/** Called on the actor when a new subobject is dynamically created via replication */
	virtual void OnSubobjectCreatedFromReplication(UObject *NewSubobject);

	/** Called on the actor when a subobject is dynamically destroyed via replication */
	virtual void OnSubobjectDestroyFromReplication(UObject *Subobject);

	/** Called on the actor right before replication occurs */
	virtual void PreReplication( IRepChangedPropertyTracker & ChangedPropertyTracker );

	/** If true then destroy self when "finished", meaning all relevant components report that they are done and no timelines or timers are in flight. */
	UPROPERTY(BlueprintReadWrite, Category=Actor)
	uint32 bAutoDestroyWhenFinished:1;

	/**
	 * Whether this actor can take damage. Must be true for damage events (e.g. ReceiveDamage()) to be called.
	 * @see https://www.unrealengine.com/blog/damage-in-ue4
	 * @see TakeDamage(), ReceiveDamage()
	 */
	UPROPERTY(EditAnywhere, BlueprintReadWrite, SaveGame, Replicated, Category=Actor)
	uint32 bCanBeDamaged:1;

	/**
	 * Set when actor is about to be deleted.
	 * @see IsPendingKillPending()
	 */
	UPROPERTY(Transient, DuplicateTransient)
	uint32 bPendingKillPending:1;    

	/** This actor collides with the world when placing in the editor or when spawned, even if RootComponent collision is disabled */
	UPROPERTY()
	uint32 bCollideWhenPlacing:1;    

	/** If true, this actor should search for an owned camera component to view through when used as a view target. */
	UPROPERTY(EditAnywhere, BlueprintReadWrite, Category=Actor, AdvancedDisplay)
	uint32 bFindCameraComponentWhenViewTarget:1;
	
	/** If true, this actor will be replicated to network replys (default is true) */
	UPROPERTY()
	uint32 bRelevantForNetworkReplays:1;

	/** The time this actor was created, relative to World->GetTimeSeconds().
	* @see UWorld::GetTimeSeconds()
	*/
	float CreationTime;

	/** Pawn responsible for damage caused by this actor. */
	UPROPERTY(BlueprintReadWrite, replicatedUsing=OnRep_Instigator, meta=(ExposeOnSpawn=true), Category=Actor)
	class APawn* Instigator;

	/** Called on clients when Instigatolr is replicated. */
	UFUNCTION()
	virtual void OnRep_Instigator();

	/** Array of Actors whose Owner is this actor */
	UPROPERTY(transient)
	TArray<AActor*> Children;

protected:
	/**
	 * Collision primitive that defines the transform (location, rotation, scale) of this Actor.
	 */
	UPROPERTY()
	class USceneComponent* RootComponent;

	/** The matinee actors that control this actor. */
	UPROPERTY(transient)
	TArray<class AMatineeActor*> ControllingMatineeActors;

	/** How long this Actor lives before dying, 0=forever. Note this is the INITIAL value and should not be modified once play has begun. */
	UPROPERTY(EditAnywhere, BlueprintReadOnly, Category=Actor)
	float InitialLifeSpan;

	/** Handle for efficient management of LifeSpanExpired timer */
	FTimerHandle TimerHandle_LifeSpanExpired;

protected:

	/**
	 * If false, the Blueprint ReceiveTick() event will be disabled on dedicated servers.
	 * @see AllowReceiveTickEventOnDedicatedServer()
	 */
	UPROPERTY()
	uint32 bAllowReceiveTickEventOnDedicatedServer:1;

public:

	/** Return the value of bAllowReceiveTickEventOnDedicatedServer, indicating whether the Blueprint ReceiveTick() event will occur on dedicated servers. */
	FORCEINLINE bool AllowReceiveTickEventOnDedicatedServer() const { return bAllowReceiveTickEventOnDedicatedServer; }

	/** Layer's the actor belongs to.  This is outside of the editoronly data to allow hiding of LD-specified layers at runtime for profiling. */
	UPROPERTY()
	TArray< FName > Layers;

#if WITH_EDITORONLY_DATA
protected:

	UPROPERTY()
	uint32 bActorLabelEditable:1;    // Is the actor label editable by the user?

private:
	/**
	 * The friendly name for this actor, displayed in the editor.  You should always use AActor::GetActorLabel() to access the actual label to display,
	 * and call AActor::SetActorLabel() or FActorLabelUtilities::SetActorLabelUnique() to change the label.  Never set the label directly.
	 */
	UPROPERTY()
	FString ActorLabel;

	/** The folder path of this actor in the world (empty=root, / separated)*/
	UPROPERTY()
	FName FolderPath;

public:
	/** Whether this actor is hidden within the editor viewport. */
	UPROPERTY()
	uint32 bHiddenEd:1;

protected:
	/** Whether the actor can be manipulated by editor operations. */
	UPROPERTY()
	uint32 bEditable:1;

	/** Whether this actor should be listed in the scene outliner. */
	UPROPERTY()
	uint32 bListedInSceneOutliner:1;

public:
	/** Whether this actor is hidden by the layer browser. */
	UPROPERTY()
	uint32 bHiddenEdLayer:1;

private:
	/** Whether this actor is temporarily hidden within the editor; used for show/hide/etc functionality w/o dirtying the actor. */
	UPROPERTY(transient)
	uint32 bHiddenEdTemporary:1;

public:

	/** Whether this actor is hidden by the level browser. */
	UPROPERTY(transient)
	uint32 bHiddenEdLevel:1;

	/** If true, prevents the actor from being moved in the editor viewport. */
	UPROPERTY()
	uint32 bLockLocation:1;

	/** The group this actor is a part of. */
	UPROPERTY(transient)
	AActor* GroupActor;

	/** The scale to apply to any billboard components in editor builds (happens in any WITH_EDITOR build, including non-cooked games). */
	UPROPERTY(EditAnywhere, BlueprintReadWrite, Category=Rendering, meta=(DisplayName="Editor Billboard Scale"))
	float SpriteScale;

	/** Returns how many lights are uncached for this actor. */
	int32 GetNumUncachedLights();
#endif // WITH_EDITORONLY_DATA

	/** The Actor that owns the UChildActorComponent that owns this Actor. */
	UPROPERTY()
	TWeakObjectPtr<AActor> ParentComponentActor;	

private:

	/** 
	 *	Indicates that PreInitializeComponents/PostInitializeComponents have been called on this Actor 
	 *	Prevents re-initializing of actors spawned during level startup
	 */
	uint32 bActorInitialized:1;
	
	/** 
	 *	Indicates that BeginPlay has been called for this Actor.
	 *  Set back to false once EndPlay has been called.
	 */
	uint32 bActorHasBegunPlay:1;

public:
	/** Indicates the actor was pulled through a seamless travel.  */
	UPROPERTY()
	uint32 bActorSeamlessTraveled:1;

	/** Whether this actor should no be affected by world origin shifting. */
	UPROPERTY(EditAnywhere, AdvancedDisplay, Category=Actor)
	uint32 bIgnoresOriginShifting:1;
	
	/** If true, and if World setting has bEnableHigerarhicalLOD is true, then it will generate LODActor from groups of clustered Actor */
	UPROPERTY(EditAnywhere, AdvancedDisplay, Category=Actor)
	uint32 bEnableAutoLODGeneration:1;

	/** Array of tags that can be used for grouping and categorizing. */
	UPROPERTY(EditAnywhere, BlueprintReadWrite, AdvancedDisplay, Category=Actor)
	TArray<FName> Tags;

	/** Bitflag to represent which views this actor is hidden in, via per-view layer visibility. */
	UPROPERTY(transient)
	uint64 HiddenEditorViews;

	//==============================================================================================
	// Delegates
	
	/** Called when the actor is damaged in any way. */
	UPROPERTY(BlueprintAssignable, Category="Game|Damage")
	FTakeAnyDamageSignature OnTakeAnyDamage;

	/** Called when the actor is damaged by point damage. */
	UPROPERTY(BlueprintAssignable, Category="Game|Damage")
	FTakePointDamageSignature OnTakePointDamage;
	
	/** 
	 *	Called when another actor begins to overlap this actor, for example a player walking into a trigger.
	 *	For events when objects have a blocking collision, for example a player hitting a wall, see 'Hit' events.
	 *	@note Components on both this and the other Actor must have bGenerateOverlapEvents set to true to generate overlap events.
	 */
	UPROPERTY(BlueprintAssignable, Category="Collision")
	FActorBeginOverlapSignature OnActorBeginOverlap;

	/** 
	 *	Called when another actor steps overlapping this actor. 
	 *	@note Components on both this and the other Actor must have bGenerateOverlapEvents set to true to generate overlap events.
	 */
	UPROPERTY(BlueprintAssignable, Category="Collision")
	FActorEndOverlapSignature OnActorEndOverlap;

	/** Called when the mouse cursor is moved over this actor if mouse over events are enabled in the player controller. */
	UPROPERTY(BlueprintAssignable, Category="Input|Mouse Input")
	FActorBeginCursorOverSignature OnBeginCursorOver;

	/** Called when the mouse cursor is moved off this actor if mouse over events are enabled in the player controller. */
	UPROPERTY(BlueprintAssignable, Category="Input|Mouse Input")
	FActorEndCursorOverSignature OnEndCursorOver;

	/** Called when the left mouse button is clicked while the mouse is over this actor and click events are enabled in the player controller. */
	UPROPERTY(BlueprintAssignable, Category="Input|Mouse Input")
	FActorOnClickedSignature OnClicked;

	/** Called when the left mouse button is released while the mouse is over this actor and click events are enabled in the player controller. */
	UPROPERTY(BlueprintAssignable, Category="Input|Mouse Input")
	FActorOnReleasedSignature OnReleased;

	/** Called when a touch input is received over this actor when touch events are enabled in the player controller. */
	UPROPERTY(BlueprintAssignable, Category="Input|Touch Input")
	FActorOnInputTouchBeginSignature OnInputTouchBegin;
		
	/** Called when a touch input is received over this component when touch events are enabled in the player controller. */
	UPROPERTY(BlueprintAssignable, Category="Input|Touch Input")
	FActorOnInputTouchEndSignature OnInputTouchEnd;

	/** Called when a finger is moved over this actor when touch over events are enabled in the player controller. */
	UPROPERTY(BlueprintAssignable, Category="Input|Touch Input")
	FActorBeginTouchOverSignature OnInputTouchEnter;

	/** Called when a finger is moved off this actor when touch over events are enabled in the player controller. */
	UPROPERTY(BlueprintAssignable, Category="Input|Touch Input")
	FActorEndTouchOverSignature OnInputTouchLeave;

	/** 
	 *	Called when this Actor hits (or is hit by) something solid. This could happen due to things like Character movement, using Set Location with 'sweep' enabled, or physics simulation.
	 *	For events when objects overlap (e.g. walking into a trigger) see the 'Overlap' event.
	 *	@note For collisions during physics simulation to generate hit events, 'Simulation Generates Hit Events' must be enabled.
	 */
	UPROPERTY(BlueprintAssignable, Category="Collision")
	FActorHitSignature OnActorHit;

	/** 
	 * Pushes this actor on to the stack of input being handled by a PlayerController.
	 * @param PlayerController The PlayerController whose input events we want to receive.
	 */
	UFUNCTION(BlueprintCallable, Category="Input")
	virtual void EnableInput(class APlayerController* PlayerController);

	/** 
	 * Removes this actor from the stack of input being handled by a PlayerController.
	 * @param PlayerController The PlayerController whose input events we no longer want to receive. If null, this actor will stop receiving input from all PlayerControllers.
	 */
	UFUNCTION(BlueprintCallable, Category="Input")
	virtual void DisableInput(class APlayerController* PlayerController);

	/** Gets the value of the input axis if input is enabled for this actor. */
	UFUNCTION(BlueprintCallable, meta=(BlueprintInternalUseOnly="true", BlueprintProtected = "true", HidePin="InputAxisName"))
	float GetInputAxisValue(const FName InputAxisName) const;

	/** Gets the value of the input axis key if input is enabled for this actor. */
	UFUNCTION(BlueprintCallable, meta=(BlueprintInternalUseOnly="true", BlueprintProtected = "true", HidePin="InputAxisKey"))
	float GetInputAxisKeyValue(const FKey InputAxisKey) const;

	/** Gets the value of the input axis key if input is enabled for this actor. */
	UFUNCTION(BlueprintCallable, meta=(BlueprintInternalUseOnly="true", BlueprintProtected = "true", HidePin="InputAxisKey"))
	FVector GetInputVectorAxisValue(const FKey InputAxisKey) const;

	/** Returns the instigator for this actor, or NULL if there is none. */
	UFUNCTION(BlueprintCallable, meta=(BlueprintProtected = "true"), Category="Game")
	APawn* GetInstigator() const;

	/**
	 * Get the instigator, cast as a specific class.
	 * @return The instigator for this weapon if it is the specified type, NULL otherwise.
	 */
	template <class T>
	T* GetInstigator() const { return Cast<T>(Instigator); };

	/** Returns the instigator's controller for this actor, or NULL if there is none. */
	UFUNCTION(BlueprintCallable, meta=(BlueprintProtected = "true"), Category="Game")
	AController* GetInstigatorController() const;


	//=============================================================================
	// General functions.

	/**
	 * Get the actor-to-world transform.
	 * @return The transform that transforms from actor space to world space.
	 */
	UFUNCTION(BlueprintCallable, meta=(DisplayName = "GetActorTransform"), Category="Utilities|Transformation")
	FTransform GetTransform() const;

	/** Get the local-to-world transform of the RootComponent. Identical to GetTransform(). */
	FTransform ActorToWorld() const;

	/** Returns the location of the RootComponent of this Actor */
	UFUNCTION(BlueprintCallable, meta=(DisplayName = "GetActorLocation", Keywords="position"), Category="Utilities|Transformation")
	FVector K2_GetActorLocation() const;

	/** 
	 *	Move the Actor to the specified location.
	 *	@param NewLocation	The new location to move the Actor to.
	 *	@param bSweep		Should we sweep to the destination location, stopping short of the target if blocked by something. Note:If the root component has no collision this will have no effect.
	 *  @param SweepHitResult	The hit result from the move if swept.
	 *	@return	Whether the location was successfully set (if not swept), or whether movement occurred at all (if swept).
	 */
	UFUNCTION(BlueprintCallable, meta=(DisplayName = "SetActorLocation", Keywords="position"), Category="Utilities|Transformation")
	bool K2_SetActorLocation(FVector NewLocation, bool bSweep, FHitResult& SweepHitResult);

	/** Returns rotation of the RootComponent of this Actor. */
	UFUNCTION(BlueprintCallable, meta=(DisplayName = "GetActorRotation"), Category="Utilities|Transformation")
	FRotator K2_GetActorRotation() const;

	/** Get the forward (X) vector (length 1.0) from this Actor, in world space.  */
	UFUNCTION(BlueprintCallable, Category = "Utilities|Transformation")
	FVector GetActorForwardVector() const;

	/** Get the up (Z) vector (length 1.0) from this Actor, in world space.  */
	UFUNCTION(BlueprintCallable, Category = "Utilities|Transformation")
	FVector GetActorUpVector() const;

	/** Get the right (Y) vector (length 1.0) from this Actor, in world space.  */
	UFUNCTION(BlueprintCallable, Category = "Utilities|Transformation")
	FVector GetActorRightVector() const;

	/**
	 * Returns the bounding box of all components that make up this Actor.
	 * @param	bOnlyCollidingComponents	If true, will only return the bounding box for components with collision enabled.
	 */
	UFUNCTION(BlueprintCallable, Category="Collision", meta=(DisplayName = "GetActorBounds"))
	void GetActorBounds(bool bOnlyCollidingComponents, FVector& Origin, FVector& BoxExtent) const;

	/** Returns the RootComponent of this Actor */
	UFUNCTION(BlueprintCallable, meta=(DisplayName = "GetRootComponent"), Category="Utilities|Transformation")
	class USceneComponent* K2_GetRootComponent() const;

	/** Returns velocity (in cm/s (Unreal Units/second) of the rootcomponent if it is either using physics or has an associated MovementComponent */
	UFUNCTION(BlueprintCallable, Category="Utilities|Transformation")
	virtual FVector GetVelocity() const;

	/** 
	 * Move the actor instantly to the specified location. 
	 * 
	 * @param NewLocation		The new location to teleport the Actor to.
	 * @param bSweep			Whether to sweep to the destination location, triggering overlaps along the way and stopping at the first blocking hit.
	 * @param OutSweepHitResult The hit result from the move if swept.
	 * @return	Whether the location was successfully set if not swept, or whether movement occurred if swept.
	 */
	bool SetActorLocation(const FVector& NewLocation, bool bSweep=false, FHitResult* OutSweepHitResult=nullptr);

	/** 
	 * Set the Actor's rotation instantly to the specified rotation.
	 * 
	 * @param	NewRotation	The new rotation for the Actor.
	 * @return	Whether the rotation was successfully set.
	 */
	UFUNCTION(BlueprintCallable, Category="Utilities|Transformation")
	bool SetActorRotation(FRotator NewRotation);
	bool SetActorRotation(const FQuat& NewRotation);

	/** 
	 * Move the actor instantly to the specified location and rotation.
	 * 
	 * @param NewLocation			The new location to teleport the Actor to.
	 * @param NewRotation			The new rotation for the Actor.
	 * @param bSweep				Whether to sweep to the destination location, triggering overlaps along the way and stopping at the first blocking hit.
	 * @param SweepHitResult		The hit result from the move if swept.
	 * @return	Whether the rotation was successfully set.
	 */
	UFUNCTION(BlueprintCallable, Category="Utilities|Transformation", meta=(DisplayName="SetActorLocationAndRotation"))
	bool K2_SetActorLocationAndRotation(FVector NewLocation, FRotator NewRotation, bool bSweep, FHitResult& SweepHitResult);
	
	/** 
	 * Move the actor instantly to the specified location and rotation.
	 * 
	 * @param NewLocation			The new location to teleport the Actor to.
	 * @param NewRotation			The new rotation for the Actor.
	 * @param bSweep				Whether to sweep to the destination location, triggering overlaps along the way and stopping at the first blocking hit.
	 * @param OutSweepHitResult	The hit result from the move if swept.
	 * @return	Whether the rotation was successfully set.
	 */
	bool SetActorLocationAndRotation(FVector NewLocation, FRotator NewRotation, bool bSweep=false, FHitResult* OutSweepHitResult=nullptr);
	bool SetActorLocationAndRotation(FVector NewLocation, const FQuat& NewRotation, bool bSweep=false, FHitResult* OutSweepHitResult=nullptr);

	/** Set the Actor's world-space scale. */
	UFUNCTION(BlueprintCallable, Category="Utilities|Transformation")
	void SetActorScale3D(FVector NewScale3D);

	/** Returns the Actor's world-space scale. */
	UFUNCTION(BlueprintCallable, Category="Utilities|Orientation")
	FVector GetActorScale3D() const;

	/** Returns the distance from this Actor to OtherActor. */
	UFUNCTION(BlueprintCallable, Category = "Utilities|Transformation")
	float GetDistanceTo(const AActor* OtherActor) const;

	/** Returns the distance from this Actor to OtherActor, ignoring Z. */
	UFUNCTION(BlueprintCallable, Category = "Utilities|Transformation")
	float GetHorizontalDistanceTo(const AActor* OtherActor) const;

	/** Returns the distance from this Actor to OtherActor, ignoring XY. */
	UFUNCTION(BlueprintCallable, Category = "Utilities|Transformation")
	float GetVerticalDistanceTo(const AActor* OtherActor) const;

	/** Returns the dot product from this Actor to OtherActor. Returns -2.0 on failure. Returns 0.0 for coincidental actors. */
	UFUNCTION(BlueprintCallable, Category = "Utilities|Transformation")
	float GetDotProductTo(const AActor* OtherActor) const;

	/** Returns the dot product from this Actor to OtherActor, ignoring Z. Returns -2.0 on failure. Returns 0.0 for coincidental actors. */
	UFUNCTION(BlueprintCallable, Category = "Utilities|Transformation")
	float GetHorizontalDotProductTo(const AActor* OtherActor) const;

	/**
	 * Adds a delta to the location of this actor in world space.
	 * 
	 * @param  DeltaLocation		The change in location.
	 * @param  bSweep				Whether to sweep to the destination location, triggering overlaps along the way and stopping at the first blocking hit.
	 * @param  SweepHitResult		The hit result from the move if swept.
	 */
	UFUNCTION(BlueprintCallable, Category="Utilities|Transformation", meta=(DisplayName="AddActorWorldOffset", Keywords="location position"))
	void K2_AddActorWorldOffset(FVector DeltaLocation, bool bSweep, FHitResult& SweepHitResult);

	/**
	 * Adds a delta to the location of this actor in world space.
	 * 
	 * @param  DeltaLocation		The change in location.
	 * @param  bSweep				Whether to sweep to the destination location, triggering overlaps along the way and stopping at the first blocking hit.
	 * @param  SweepHitResult		The hit result from the move if swept.
	 */
	void AddActorWorldOffset(FVector DeltaLocation, bool bSweep=false, FHitResult* OutSweepHitResult=nullptr);


	/**
	 * Adds a delta to the rotation of this actor in world space.
	 * 
	 * @param  DeltaRotation		The change in rotation.
	 * @param  bSweep				Whether to sweep to the target rotation (not currently supported).
	 * @param  SweepHitResult		The hit result from the move if swept.
	 */
	UFUNCTION(BlueprintCallable, Category="Utilities|Transformation", meta=(DisplayName="AddActorWorldRotation", AdvancedDisplay="bSweep,SweepHitResult"))
	void K2_AddActorWorldRotation(FRotator DeltaRotation, bool bSweep, FHitResult& SweepHitResult);
	void AddActorWorldRotation(FRotator DeltaRotation, bool bSweep=false, FHitResult* OutSweepHitResult=nullptr);
	void AddActorWorldRotation(const FQuat& DeltaRotation, bool bSweep=false, FHitResult* OutSweepHitResult=nullptr);


	/** Adds a delta to the transform of this actor in world space. Scale is unchanged. */
	UFUNCTION(BlueprintCallable, Category="Utilities|Transformation", meta=(DisplayName="AddActorWorldTransform"))
	void K2_AddActorWorldTransform(const FTransform& DeltaTransform, bool bSweep, FHitResult& SweepHitResult);
	void AddActorWorldTransform(const FTransform& DeltaTransform, bool bSweep=false, FHitResult* OutSweepHitResult=nullptr);


	/** 
	 * Set the Actors transform to the specified one.
	 * @param bSweep		Whether to sweep to the destination location, stopping short of the target if blocked by something.
	 */
	UFUNCTION(BlueprintCallable, Category="Utilities|Transformation", meta=(DisplayName="SetActorTransform"))
	bool K2_SetActorTransform(const FTransform& NewTransform, bool bSweep, FHitResult& SweepHitResult);
	bool SetActorTransform(const FTransform& NewTransform, bool bSweep=false, FHitResult* OutSweepHitResult=nullptr);


	/** Adds a delta to the location of this component in its local reference frame */
	UFUNCTION(BlueprintCallable, Category="Utilities|Transformation", meta=(DisplayName="AddActorLocalOffset", Keywords="location position"))
	void K2_AddActorLocalOffset(FVector DeltaLocation, bool bSweep, FHitResult& SweepHitResult);
	void AddActorLocalOffset(FVector DeltaLocation, bool bSweep=false, FHitResult* OutSweepHitResult=nullptr);


	/** Adds a delta to the rotation of this component in its local reference frame */
	UFUNCTION(BlueprintCallable, Category="Utilities|Transformation", meta=(DisplayName="AddActorLocalRotation", AdvancedDisplay="bSweep,SweepHitResult"))
	void K2_AddActorLocalRotation(FRotator DeltaRotation, bool bSweep, FHitResult& SweepHitResult);
	void AddActorLocalRotation(FRotator DeltaRotation, bool bSweep=false, FHitResult* OutSweepHitResult=nullptr);
	void AddActorLocalRotation(const FQuat& DeltaRotation, bool bSweep=false, FHitResult* OutSweepHitResult=nullptr);


	/** Adds a delta to the transform of this component in its local reference frame */
	UFUNCTION(BlueprintCallable, Category="Utilities|Transformation", meta=(DisplayName="AddActorLocalTransform"))
	void K2_AddActorLocalTransform(const FTransform& NewTransform, bool bSweep, FHitResult& SweepHitResult);
	void AddActorLocalTransform(const FTransform& NewTransform, bool bSweep=false, FHitResult* OutSweepHitResult=nullptr);


	/**
	 * Set the actor's RootComponent to the specified relative location
	 * @param NewRelativeLocation	New relative location to set the actor's RootComponent to
	 * @param bSweep				Should we sweep to the destination location. If true, will stop short of the target if blocked by something
	 */
	UFUNCTION(BlueprintCallable, Category="Utilities|Transformation", meta=(DisplayName="SetActorRelativeLocation"))
	void K2_SetActorRelativeLocation(FVector NewRelativeLocation, bool bSweep, FHitResult& SweepHitResult);
	void SetActorRelativeLocation(FVector NewRelativeLocation, bool bSweep=false, FHitResult* OutSweepHitResult=nullptr);

	/**
	 * Set the actor's RootComponent to the specified relative rotation
	 * @param NewRelativeRotation		New relative rotation to set the actor's RootComponent to
	 * @param bSweep					Should we sweep to the destination rotation. If true, will stop short of the target if blocked by something
	 */
	UFUNCTION(BlueprintCallable, Category="Utilities|Transformation", meta=(DisplayName="SetActorRelativeRotation", AdvancedDisplay="bSweep,SweepHitResult"))
	void K2_SetActorRelativeRotation(FRotator NewRelativeRotation, bool bSweep, FHitResult& SweepHitResult);
	void SetActorRelativeRotation(FRotator NewRelativeRotation, bool bSweep=false, FHitResult* OutSweepHitResult=nullptr);
	void SetActorRelativeRotation(const FQuat& NewRelativeRotation, bool bSweep=false, FHitResult* OutSweepHitResult=nullptr);

	/**
	 * Set the actor's RootComponent to the specified relative transform
	 * @param NewRelativeTransform		New relative transform to set the actor's RootComponent to
	 * @param bSweep					Should we sweep to the destination transform. If true, will stop short of the target if blocked by something
	 */
	UFUNCTION(BlueprintCallable, Category="Utilities|Transformation", meta=(DisplayName="SetActorRelativeTransform"))
	void K2_SetActorRelativeTransform(const FTransform& NewRelativeTransform, bool bSweep, FHitResult& SweepHitResult);
	void SetActorRelativeTransform(const FTransform& NewRelativeTransform, bool bSweep=false, FHitResult* OutSweepHitResult=nullptr);

	/**
	 * Set the actor's RootComponent to the specified relative scale 3d
	 * @param NewRelativeScale	New scale to set the actor's RootComponent to
	 */
	UFUNCTION(BlueprintCallable, Category="Utilities|Transformation")
	void SetActorRelativeScale3D(FVector NewRelativeScale);

	/**
	 * Return the actor's relative scale 3d
	 */
	UFUNCTION(BlueprintCallable, Category="Utilities|Orientation")
	FVector GetActorRelativeScale3D() const;

	/**
	 *	Sets the actor to be hidden in the game
	 *	@param	bNewHidden	Whether or not to hide the actor and all its components
	 */
	UFUNCTION(BlueprintCallable, Category="Rendering", meta=( DisplayName = "Set Actor Hidden In Game", Keywords = "Visible Hidden Show Hide" ))
	virtual void SetActorHiddenInGame(bool bNewHidden);

	/** Allows enabling/disabling collision for the whole actor */
	UFUNCTION(BlueprintCallable, Category="Collision")
	void SetActorEnableCollision(bool bNewActorEnableCollision);

	/** Get current state of collision for the whole actor */
	UFUNCTION(BlueprintPure, Category="Collision")
	bool GetActorEnableCollision();

	/** Destroy the actor */
	UFUNCTION(BlueprintCallable, Category="Utilities", meta=(Keywords = "Delete", DisplayName = "DestroyActor"))
	virtual void K2_DestroyActor();

	/** Returns whether this actor has network authority */
	UFUNCTION(BlueprintCallable, Category="Networking")
	bool HasAuthority() const;

	/** 
	 * Creates a new component and assigns ownership to the Actor this is 
	 * called for. Automatic attachment causes the first component created to 
	 * become the root, and all subsequent components to be attached under that 
	 * root. When bManualAttachment is set, automatic attachment is 
	 * skipped and it is up to the user to attach the resulting component (or 
	 * set it up as the root) themselves.
	 *
	 * @see UK2Node_AddComponent	DO NOT CALL MANUALLY - BLUEPRINT INTERNAL USE ONLY (for Add Component nodes)
	 *
	 * @param TemplateName					The name of the Component Template to use.
	 * @param bManualAttachment				Whether manual or automatic attachment is to be used
	 * @param RelativeTransform				The relative transform between the new component and its attach parent (automatic only)
	 * @param ComponentTemplateContext		Optional UBlueprintGeneratedClass reference to use to find the template in. If null (or not a BPGC), component is sought in this Actor's class
	 */
	UFUNCTION(BlueprintCallable, meta=(BlueprintInternalUseOnly = "true", DefaultToSelf="ComponentTemplateContext", HidePin="ComponentTemplateContext"))
	class UActorComponent* AddComponent(FName TemplateName, bool bManualAttachment, const FTransform& RelativeTransform, const UObject* ComponentTemplateContext);

	/** DEPRECATED - Use Component::DestroyComponent */
	UFUNCTION(BlueprintCallable, meta=(DeprecatedFunction, DeprecationMessage = "Use Component.DestroyComponent instead", BlueprintProtected = "true", DisplayName = "DestroyComponent"))
	void K2_DestroyComponent(UActorComponent* Component);

	/** 
	 *  Attaches the RootComponent of this Actor to the supplied component, optionally at a named socket. It is not valid to call this on components that are not Registered. 
	 *   @param AttachLocationType	Type of attachment, AbsoluteWorld to keep its world position, RelativeOffset to keep the object's relative offset and SnapTo to snap to the new parent.
	 */
	void AttachRootComponentTo(class USceneComponent* InParent, FName InSocketName = NAME_None, EAttachLocation::Type AttachLocationType = EAttachLocation::KeepRelativeOffset, bool bWeldSimulatedBodies = false);

	/**
	*  Attaches the RootComponent of this Actor to the supplied component, optionally at a named socket. It is not valid to call this on components that are not Registered.
	*   @param AttachLocationType	Type of attachment, AbsoluteWorld to keep its world position, RelativeOffset to keep the object's relative offset and SnapTo to snap to the new parent.
	*/

	UFUNCTION(BlueprintCallable, meta = (DisplayName = "AttachActorToComponent", AttachLocationType = "KeepRelativeOffset"), Category = "Utilities|Transformation")
	void K2_AttachRootComponentTo(class USceneComponent* InParent, FName InSocketName = NAME_None, EAttachLocation::Type AttachLocationType = EAttachLocation::KeepRelativeOffset, bool bWeldSimulatedBodies = true);

	/**
	 * Attaches the RootComponent of this Actor to the RootComponent of the supplied actor, optionally at a named socket.
	 * @param InParentActor				Actor to attach this actor's RootComponent to
	 * @param InSocketName				Socket name to attach to, if any
	 * @param AttachLocationType	Type of attachment, AbsoluteWorld to keep its world position, RelativeOffset to keep the object's relative offset and SnapTo to snap to the new parent.
	 */
	void AttachRootComponentToActor(AActor* InParentActor, FName InSocketName = NAME_None, EAttachLocation::Type AttachLocationType = EAttachLocation::KeepRelativeOffset, bool bWeldSimulatedBodies = false);

	/**
	*  Attaches the RootComponent of this Actor to the supplied component, optionally at a named socket. It is not valid to call this on components that are not Registered.
	*   @param AttachLocationType	Type of attachment, AbsoluteWorld to keep its world position, RelativeOffset to keep the object's relative offset and SnapTo to snap to the new parent.
	*/

	UFUNCTION(BlueprintCallable, meta = (DisplayName = "AttachActorToActor", AttachLocationType = "KeepRelativeOffset"), Category = "Utilities|Transformation")
	void K2_AttachRootComponentToActor(AActor* InParentActor, FName InSocketName = NAME_None, EAttachLocation::Type AttachLocationType = EAttachLocation::KeepRelativeOffset, bool bWeldSimulatedBodies = true);

	/** 
	 *  Snap the RootComponent of this Actor to the supplied Actor's root component, optionally at a named socket. It is not valid to call this on components that are not Registered. 
	 *  If InSocketName == NAME_None, it will attach to origin of the InParentActor. 
	 */
	UFUNCTION(BlueprintCallable, meta=(DeprecatedFunction, DeprecationMessage = "Use AttachRootComponentTo with EAttachLocation::SnapToTarget option instead", DisplayName = "SnapActorTo"), Category="Utilities|Transformation")
	void SnapRootComponentTo(AActor* InParentActor, FName InSocketName = NAME_None);

	/** 
	 *  Detaches the RootComponent of this Actor from any SceneComponent it is currently attached to. 
	 *   @param bMaintainWorldTransform	If true, update the relative location/rotation of this component to keep its world position the same
	 */
	UFUNCTION(BlueprintCallable, meta=(DisplayName = "DetachActorFromActor"), Category="Utilities|Transformation")
	void DetachRootComponentFromParent(bool bMaintainWorldPosition = true);

	/** 
	 *	Detaches all SceneComponents in this Actor from the supplied parent SceneComponent. 
	 *	@param InParentComponent		SceneComponent to detach this actor's components from
	 *	@param bMaintainWorldTransform	If true, update the relative location/rotation of this component to keep its world position the same
	 */
	void DetachSceneComponentsFromParent(class USceneComponent* InParentComponent, bool bMaintainWorldPosition = true);

	//==============================================================================
	// Tags

	/** See if this actor contains the supplied tag */
	UFUNCTION(BlueprintCallable, Category="Utilities")
	bool ActorHasTag(FName Tag) const;


	//==============================================================================
	// Misc Blueprint support

	/** 
	 * Get CustomTimeDilation - this can be used for input control or speed control for slomo.
	 * We don't want to scale input globally because input can be used for UI, which do not care for TimeDilation.
	 */
	UFUNCTION(BlueprintCallable, Category="Utilities|Time")
	float GetActorTimeDilation() const;

	DEPRECATED(4.5, "Actor::SetTickPrerequisite() will be removed, use AddTickPrerequisiteActor().")
	void SetTickPrerequisite(AActor* PrerequisiteActor);

	/** Make this actor tick after PrerequisiteActor. This only applies to this actor's tick function; dependencies for owned components must be set up separately if desired. */
	UFUNCTION(BlueprintCallable, Category="Utilities", meta=(Keywords = "dependency"))
	virtual void AddTickPrerequisiteActor(AActor* PrerequisiteActor);

	/** Make this actor tick after PrerequisiteComponent. This only applies to this actor's tick function; dependencies for owned components must be set up separately if desired. */
	UFUNCTION(BlueprintCallable, Category="Utilities", meta=(Keywords = "dependency"))
	virtual void AddTickPrerequisiteComponent(UActorComponent* PrerequisiteComponent);

	/** Remove tick dependency on PrerequisiteActor. */
	UFUNCTION(BlueprintCallable, Category="Utilities", meta=(Keywords = "dependency"))
	virtual void RemoveTickPrerequisiteActor(AActor* PrerequisiteActor);

	/** Remove tick dependency on PrerequisiteComponent. */
	UFUNCTION(BlueprintCallable, Category="Utilities", meta=(Keywords = "dependency"))
	virtual void RemoveTickPrerequisiteComponent(UActorComponent* PrerequisiteComponent);
	
	/** Gets whether this actor can tick when paused. */
	UFUNCTION(BlueprintCallable, Category="Utilities")
	bool GetTickableWhenPaused();

	/** Sets whether this actor can tick when paused. */
	UFUNCTION(BlueprintCallable, Category="Utilities")
	void SetTickableWhenPaused(bool bTickableWhenPaused);

	/** Allocate a MID for a given parent material. */
	UFUNCTION(BlueprintCallable, meta=(DeprecatedFunction, DeprecationMessage="Use PrimitiveComponent.CreateAndSetMaterialInstanceDynamic instead.", BlueprintProtected = "true"), Category="Rendering|Material")
	class UMaterialInstanceDynamic* MakeMIDForMaterial(class UMaterialInterface* Parent);

	//=============================================================================
	// Sound functions.
	
	DEPRECATED(4.0, "Actor::PlaySoundOnActor will be removed. Use UGameplayStatics::PlaySoundAttached instead.")
	void PlaySoundOnActor(class USoundCue* InSoundCue, float VolumeMultiplier=1.f, float PitchMultiplier=1.f);

	DEPRECATED(4.0, "Actor::PlaySoundOnActor will be removed. Use UGameplayStatics::PlaySoundAtLocation instead.")
	void PlaySoundAtLocation(class USoundCue* InSoundCue, FVector SoundLocation, float VolumeMultiplier=1.f, float PitchMultiplier=1.f);

	//=============================================================================
	// AI functions.
	
	/**
	 * Trigger a noise caused by a given Pawn, at a given location.
	 * Note that the NoiseInstigator Pawn MUST have a PawnNoiseEmitterComponent for the noise to be detected by a PawnSensingComponent.
	 * Senders of MakeNoise should have an Instigator if they are not pawns, or pass a NoiseInstigator.
	 *
	 * @param Loudness - is the relative loudness of this noise (range 0.0 to 1.0).  Directly affects the hearing range specified by the SensingComponent's HearingThreshold.
	 * @param NoiseInstigator - Pawn responsible for this noise.  Uses the actor's Instigator if NoiseInstigator=NULL
	 * @param NoiseLocation - Position of noise source.  If zero vector, use the actor's location.
	*/
	UFUNCTION(BlueprintCallable, BlueprintAuthorityOnly, Category="AI", meta=(BlueprintProtected = "true"))
	void MakeNoise(float Loudness=1.f, APawn* NoiseInstigator=NULL, FVector NoiseLocation=FVector::ZeroVector);

	//=============================================================================
	// Blueprint
	
	/** Event when play begins for this actor. */
	UFUNCTION(BlueprintImplementableEvent, meta=(DisplayName = "BeginPlay"))
	void ReceiveBeginPlay();

	/** Event when play begins for this actor. */
	virtual void BeginPlay();

	/** Returns whether an actor has been initialized */
	bool IsActorInitialized() const { return bActorInitialized; }

	/** Returns whether an actor has had BeginPlay called on it (and not subsequently had EndPlay called) */
	bool HasActorBegunPlay() const { return bActorHasBegunPlay; }

	/** Event when this actor takes ANY damage */
	UFUNCTION(BlueprintImplementableEvent, BlueprintAuthorityOnly, meta=(DisplayName = "AnyDamage"), Category="Game|Damage")
	void ReceiveAnyDamage(float Damage, const class UDamageType* DamageType, class AController* InstigatedBy, AActor* DamageCauser);
	
	/** 
	 * Event when this actor takes RADIAL damage 
	 * @todo Pass it the full array of hits instead of just one?
	 */
	UFUNCTION(BlueprintImplementableEvent, BlueprintAuthorityOnly, meta=(DisplayName = "RadialDamage"), Category="Game|Damage")
	void ReceiveRadialDamage(float DamageReceived, const class UDamageType* DamageType, FVector Origin, const struct FHitResult& HitInfo, class AController* InstigatedBy, AActor* DamageCauser);

	/** Event when this actor takes POINT damage */
	UFUNCTION(BlueprintImplementableEvent, BlueprintAuthorityOnly, meta=(DisplayName = "PointDamage"), Category="Game|Damage")
	void ReceivePointDamage(float Damage, const class UDamageType* DamageType, FVector HitLocation, FVector HitNormal, class UPrimitiveComponent* HitComponent, FName BoneName, FVector ShotFromDirection, class AController* InstigatedBy, AActor* DamageCauser);

	/** Event called every frame */
	UFUNCTION(BlueprintImplementableEvent, meta=(DisplayName = "Tick"))
	void ReceiveTick(float DeltaSeconds);

	/** 
	 *	Event when this actor overlaps another actor, for example a player walking into a trigger.
	 *	For events when objects have a blocking collision, for example a player hitting a wall, see 'Hit' events.
	 *	@note Components on both this and the other Actor must have bGenerateOverlapEvents set to true to generate overlap events.
	 */
<<<<<<< HEAD
	UFUNCTION(BlueprintImplementableEvent, meta=(FriendlyName = "ActorBeginOverlap"), Category="Collision")
	virtual void ReceiveActorBeginOverlap(AActor* OtherActor);
=======
	virtual void NotifyActorBeginOverlap(AActor* OtherActor);
	/** 
	 *	Event when this actor overlaps another actor, for example a player walking into a trigger.
	 *	For events when objects have a blocking collision, for example a player hitting a wall, see 'Hit' events.
	 *	@note Components on both this and the other Actor must have bGenerateOverlapEvents set to true to generate overlap events.
	 */
	UFUNCTION(BlueprintImplementableEvent, meta=(DisplayName = "ActorBeginOverlap"), Category="Collision")
	void ReceiveActorBeginOverlap(AActor* OtherActor);
>>>>>>> cce8678d

	/** 
	 *	Event when an actor no longer overlaps another actor, and they have separated. 
	 *	@note Components on both this and the other Actor must have bGenerateOverlapEvents set to true to generate overlap events.
	 */
<<<<<<< HEAD
	UFUNCTION(BlueprintImplementableEvent, meta=(FriendlyName = "ActorEndOverlap"), Category="Collision")
	virtual void ReceiveActorEndOverlap(AActor* OtherActor);
=======
	virtual void NotifyActorEndOverlap(AActor* OtherActor);
	/** 
	 *	Event when an actor no longer overlaps another actor, and they have separated. 
	 *	@note Components on both this and the other Actor must have bGenerateOverlapEvents set to true to generate overlap events.
	 */
	UFUNCTION(BlueprintImplementableEvent, meta=(DisplayName = "ActorEndOverlap"), Category="Collision")
	void ReceiveActorEndOverlap(AActor* OtherActor);
>>>>>>> cce8678d

	/** Event when this actor has the mouse moved over it with the clickable interface. */
	virtual void NotifyActorBeginCursorOver();
	/** Event when this actor has the mouse moved over it with the clickable interface. */
	UFUNCTION(BlueprintImplementableEvent, meta=(DisplayName = "ActorBeginCursorOver"), Category="Mouse Input")
	void ReceiveActorBeginCursorOver();

	/** Event when this actor has the mouse moved off of it with the clickable interface. */
	virtual void NotifyActorEndCursorOver();
	/** Event when this actor has the mouse moved off of it with the clickable interface. */
	UFUNCTION(BlueprintImplementableEvent, meta=(DisplayName = "ActorEndCursorOver"), Category="Mouse Input")
	void ReceiveActorEndCursorOver();

	/** Event when this actor is clicked by the mouse when using the clickable interface. */
	virtual void NotifyActorOnClicked();
	/** Event when this actor is clicked by the mouse when using the clickable interface. */
	UFUNCTION(BlueprintImplementableEvent, meta=(DisplayName = "ActorOnClicked"), Category="Mouse Input")
	void ReceiveActorOnClicked();

	/** Event when this actor is under the mouse when left mouse button is released while using the clickable interface. */
	virtual void NotifyActorOnReleased();
	/** Event when this actor is under the mouse when left mouse button is released while using the clickable interface. */
	UFUNCTION(BlueprintImplementableEvent, meta=(DisplayName = "ActorOnReleased"), Category="Mouse Input")
	void ReceiveActorOnReleased();

	/** Event when this actor is touched when click events are enabled. */
	virtual void NotifyActorOnInputTouchBegin(const ETouchIndex::Type FingerIndex);
	/** Event when this actor is touched when click events are enabled. */
	UFUNCTION(BlueprintImplementableEvent, meta=(DisplayName = "BeginInputTouch"), Category="Touch Input")
	void ReceiveActorOnInputTouchBegin(const ETouchIndex::Type FingerIndex);

	/** Event when this actor is under the finger when untouched when click events are enabled. */
	virtual void NotifyActorOnInputTouchEnd(const ETouchIndex::Type FingerIndex);
	/** Event when this actor is under the finger when untouched when click events are enabled. */
	UFUNCTION(BlueprintImplementableEvent, meta=(DisplayName = "EndInputTouch"), Category="Touch Input")
	void ReceiveActorOnInputTouchEnd(const ETouchIndex::Type FingerIndex);

	/** Event when this actor has a finger moved over it with the clickable interface. */
	virtual void NotifyActorOnInputTouchEnter(const ETouchIndex::Type FingerIndex);
	/** Event when this actor has a finger moved over it with the clickable interface. */
	UFUNCTION(BlueprintImplementableEvent, meta=(DisplayName = "TouchEnter"), Category="Touch Input")
	void ReceiveActorOnInputTouchEnter(const ETouchIndex::Type FingerIndex);

	/** Event when this actor has a finger moved off of it with the clickable interface. */
	virtual void NotifyActorOnInputTouchLeave(const ETouchIndex::Type FingerIndex);
	/** Event when this actor has a finger moved off of it with the clickable interface. */
	UFUNCTION(BlueprintImplementableEvent, meta=(DisplayName = "TouchLeave"), Category="Touch Input")
	void ReceiveActorOnInputTouchLeave(const ETouchIndex::Type FingerIndex);

	/** 
	 * Returns list of actors this actor is overlapping (any component overlapping any component). Does not return itself.
	 * @param OverlappingActors		[out] Returned list of overlapping actors
	 * @param ClassFilter			[optional] If set, only returns actors of this class or subclasses
	 */
	UFUNCTION(BlueprintCallable, Category="Collision", meta=(UnsafeDuringActorConstruction="true"))
	void GetOverlappingActors(TArray<AActor*>& OverlappingActors, UClass* ClassFilter=NULL) const;

	/** Returns list of components this actor is overlapping. */
	UFUNCTION(BlueprintCallable, Category="Collision", meta=(UnsafeDuringActorConstruction="true"))
	void GetOverlappingComponents(TArray<UPrimitiveComponent*>& OverlappingComponents) const;

	/** 
<<<<<<< HEAD
	 *	Event when this actor bumps into a blocking object, or blocks another actor that bumps into it. This could happen due to things like Character movement, using Set Location with 'sweep' enabled, or physics simulation.
	 *	For events when objects overlap (e.g. walking into a trigger) see the 'Overlap' event.
	 *	@note For collisions during physics simulation to generate hit events, 'Simulation Generates Hit Events' must be enabled.
	 */
	UFUNCTION(BlueprintImplementableEvent, meta=(FriendlyName = "Hit"), Category="Collision")
	virtual void ReceiveHit(class UPrimitiveComponent* MyComp, AActor* Other, class UPrimitiveComponent* OtherComp, bool bSelfMoved, FVector HitLocation, FVector HitNormal, FVector NormalImpulse, const FHitResult& Hit);
=======
	 * Event when this actor bumps into a blocking object, or blocks another actor that bumps into it.
	 * This could happen due to things like Character movement, using Set Location with 'sweep' enabled, or physics simulation.
	 * For events when objects overlap (e.g. walking into a trigger) see the 'Overlap' event.
	 *
	 * @note For collisions during physics simulation to generate hit events, 'Simulation Generates Hit Events' must be enabled.
	 * @note When receiving a hit from another object's movement (bSelfMoved is false), the directions of 'Hit.Normal' and 'Hit.ImpactNormal'
	 * will be adjusted to indicate force from the other object against this object.
	 */
	virtual void NotifyHit(class UPrimitiveComponent* MyComp, AActor* Other, class UPrimitiveComponent* OtherComp, bool bSelfMoved, FVector HitLocation, FVector HitNormal, FVector NormalImpulse, const FHitResult& Hit);
	/** 
	 * Event when this actor bumps into a blocking object, or blocks another actor that bumps into it.
	 * This could happen due to things like Character movement, using Set Location with 'sweep' enabled, or physics simulation.
	 * For events when objects overlap (e.g. walking into a trigger) see the 'Overlap' event.
	 *
	 * @note For collisions during physics simulation to generate hit events, 'Simulation Generates Hit Events' must be enabled.
	 * @note When receiving a hit from another object's movement (bSelfMoved is false), the directions of 'Hit.Normal' and 'Hit.ImpactNormal'
	 * will be adjusted to indicate force from the other object against this object.
	 */
	UFUNCTION(BlueprintImplementableEvent, meta=(DisplayName = "Hit"), Category="Collision")
	void ReceiveHit(class UPrimitiveComponent* MyComp, AActor* Other, class UPrimitiveComponent* OtherComp, bool bSelfMoved, FVector HitLocation, FVector HitNormal, FVector NormalImpulse, const FHitResult& Hit);

>>>>>>> cce8678d

	/** Set the lifespan of this actor. When it expires the object will be destroyed. If requested lifespan is 0, the timer is cleared and the actor will not be destroyed. */
	UFUNCTION(BlueprintCallable, Category="Utilities", meta=(Keywords = "delete destroy"))
	virtual void SetLifeSpan( float InLifespan );

	/** Get the remaining lifespan of this actor. If zero is returned the actor lives forever. */
	UFUNCTION(BlueprintCallable, Category="Utilities", meta=(Keywords = "delete destroy"))
	virtual float GetLifeSpan() const;

	/**
	 * Construction script, the place to spawn components and do other setup.
	 * @note Name used in CreateBlueprint function
	 * @param	Location	The location.
	 * @param	Rotation	The rotation.
	 */
	UFUNCTION(BlueprintImplementableEvent, meta=(BlueprintInternalUseOnly = "true", DisplayName = "Construction Script"))
	void UserConstructionScript();

	/**
	 * Destroy this actor. Returns true the actor is destroyed or already marked for destruction, false if indestructible.
	 * Destruction is latent. It occurs at the end of the tick.
	 * @param	bNetForce				[opt] Ignored unless called during play.  Default is false.
	 * @param	bShouldModifyLevel		[opt] If true, Modify() the level before removing the actor.  Default is true.	
	 * returns	true if destroyed or already marked for destruction, false if indestructible.
	 */
	bool Destroy(bool bNetForce = false, bool bShouldModifyLevel = true );

	UFUNCTION(BlueprintImplementableEvent, meta = (Keywords = "delete", DisplayName = "Destroyed"))
	void ReceiveDestroyed();

	/** Event triggered when the actor is destroyed. */
	UPROPERTY(BlueprintAssignable, Category="Game")
	FActorDestroyedSignature OnDestroyed;


	/** Event to notify blueprints this actor is about to be deleted. */
	UFUNCTION(BlueprintImplementableEvent, meta=(Keywords = "delete", DisplayName = "End Play"))
	void ReceiveEndPlay(EEndPlayReason::Type EndPlayReason);

	/** Event triggered when the actor is being removed from a level. */
	UPROPERTY(BlueprintAssignable, Category="Game")
	FActorEndPlaySignature OnEndPlay;
	
	// Begin UObject Interface
	virtual bool CheckDefaultSubobjectsInternal() override;
	virtual void PostInitProperties() override;
	virtual bool Modify( bool bAlwaysMarkDirty=true ) override;
	virtual void ProcessEvent( UFunction* Function, void* Parameters ) override;
	virtual int32 GetFunctionCallspace( UFunction* Function, void* Parameters, FFrame* Stack ) override;
	virtual bool CallRemoteFunction( UFunction* Function, void* Parameters, FOutParmRec* OutParms, FFrame* Stack ) override;
	virtual void PostLoad() override;
	virtual void PostLoadSubobjects( FObjectInstancingGraph* OuterInstanceGraph ) override;
	virtual void BeginDestroy() override;
	virtual bool IsReadyForFinishDestroy() override;
	virtual bool Rename( const TCHAR* NewName=NULL, UObject* NewOuter=NULL, ERenameFlags Flags=REN_None ) override;
	static void AddReferencedObjects(UObject* InThis, FReferenceCollector& Collector);
#if WITH_EDITOR
	virtual void PreEditChange(UProperty* PropertyThatWillChange) override;
	virtual void PostEditChangeProperty(FPropertyChangedEvent& PropertyChangedEvent) override;
	virtual void PreEditUndo() override;
	virtual void PostEditUndo() override;
	virtual void PostEditImport() override;

	struct FActorRootComponentReconstructionData
	{
		// Struct to store info about attached actors
		struct FAttachedActorInfo
		{
			TWeakObjectPtr<AActor> Actor;
			TWeakObjectPtr<USceneComponent> AttachParent;
			FName AttachParentName;
			FName SocketName;
			FTransform RelativeTransform;
		};

		// The RootComponent's transform
		FTransform Transform;

		// The Actor the RootComponent is attached to
		FAttachedActorInfo AttachedParentInfo;

		// Actors that are attached to this RootComponent
		TArray<FAttachedActorInfo> AttachedToInfo;
	};

	class FActorTransactionAnnotation : public ITransactionObjectAnnotation
	{
	public:
		FActorTransactionAnnotation(const AActor* Actor);

		virtual void AddReferencedObjects(FReferenceCollector& Collector) override;

		bool HasInstanceData() const;

		FComponentInstanceDataCache ComponentInstanceData;

		// Root component reconstruction data
		bool bRootComponentDataCached;
		FActorRootComponentReconstructionData RootComponentData;
	};

	/* Cached pointer to the transaction annotation data from PostEditUndo to be used in the next RerunConstructionScript */
	TSharedPtr<FActorTransactionAnnotation> CurrentTransactionAnnotation;

	virtual TSharedPtr<ITransactionObjectAnnotation> GetTransactionAnnotation() const override;
	virtual void PostEditUndo(TSharedPtr<ITransactionObjectAnnotation> TransactionAnnotation) override;

	/** @return true if the component is allowed to re-register its components when modified.  False for CDOs or PIE instances. */
	bool ReregisterComponentsWhenModified() const;
#endif // WITH_EDITOR
	// End UObject Interface

#if WITH_EDITOR
	virtual void PostEditMove(bool bFinished);
#endif // WITH_EDITOR

	//-----------------------------------------------------------------------------------------------
	// PROPERTY REPLICATION

	/** fills ReplicatedMovement property */
	virtual void GatherCurrentMovement();

	/**
	 * See if this actor is owned by TestOwner.
	 */
	inline bool IsOwnedBy( const AActor* TestOwner ) const
	{
		for( const AActor* Arg=this; Arg; Arg=Arg->Owner )
		{
			if( Arg == TestOwner )
				return true;
		}
		return false;
	}

	/**
	 * Returns location of the RootComponent 
	 * this is a template for no other reason than to delay compilation until USceneComponent is defined
	 */ 
	template<class T>
	static FORCEINLINE FVector GetActorLocation(const T* RootComponent)
	{
		return (RootComponent != nullptr) ? RootComponent->GetComponentLocation() : FVector(0.f,0.f,0.f);
	}

	/**
	 * Returns rotation of the RootComponent 
	 * this is a template for no other reason than to delay compilation until USceneComponent is defined
	 */ 
	template<class T>
	static FORCEINLINE FRotator GetActorRotation(T* RootComponent)
	{
		return (RootComponent != nullptr) ? RootComponent->GetComponentRotation() : FRotator(0.f,0.f,0.f);
	}

	/**
	 * Returns scale of the RootComponent 
	 * this is a template for no other reason than to delay compilation until USceneComponent is defined
	 */ 
	template<class T>
	static FORCEINLINE FVector GetActorScale(T* RootComponent)
	{
		return (RootComponent != nullptr) ? RootComponent->GetComponentScale() : FVector(1.f,1.f,1.f);
	}

	/**
	 * Returns quaternion of the RootComponent
	 * this is a template for no other reason than to delay compilation until USceneComponent is defined
	 */ 
	template<class T>
	static FORCEINLINE FQuat GetActorQuat(T* RootComponent)
	{
		return (RootComponent != nullptr) ? RootComponent->GetComponentQuat() : FQuat(ForceInit);
	}

	/** Returns this actor's root component. */
	FORCEINLINE class USceneComponent* GetRootComponent() const { return RootComponent; }

	/** Returns this actor's root component cast to a primitive component */
	DEPRECATED(4.5, "Use GetRootComponent() and cast manually if needed")
	class UPrimitiveComponent* GetRootPrimitiveComponent() const;

	/**
	 * Sets root component to be the specified component.  NewRootComponent's owner should be this actor.
	 * @return true if successful
	 */
	bool SetRootComponent(class USceneComponent* NewRootComponent);

	/** Returns the location of the RootComponent of this Actor*/ 
	FORCEINLINE FVector GetActorLocation() const
	{
		return GetActorLocation(RootComponent);
	}

	/** Returns the rotation of the RootComponent of this Actor */
	FORCEINLINE FRotator GetActorRotation() const
	{
		return GetActorRotation(RootComponent);
	}

	/** Returns the scale of the RootComponent of this Actor */
	FORCEINLINE FVector GetActorScale() const
	{
		return GetActorScale(RootComponent);
	}

	/** Returns the quaternion of the RootComponent of this Actor */
	FORCEINLINE FQuat GetActorQuat() const
	{
		return GetActorQuat(RootComponent);
	}

/*-----------------------------------------------------------------------------
	Relations.
-----------------------------------------------------------------------------*/

	/** 
	 * Called by owning level to shift an actor location and all relevant data structures by specified delta
	 *  
	 * @param InWorldOffset	 Offset vector to shift actor location
	 * @param bWorldShift	 Whether this call is part of whole world shifting
	 */
	virtual void ApplyWorldOffset(const FVector& InOffset, bool bWorldShift);

	/** 
	 * Indicates whether this actor should participate in level bounds calculations
	 */
	virtual bool IsLevelBoundsRelevant() const { return true; }

#if WITH_EDITOR
	// Editor specific

	/** @todo: Remove this flag once it is decided that additive interactive scaling is what we want */
	static bool bUsePercentageBasedScaling;

	/**
	 * Called by ApplyDeltaToActor to perform an actor class-specific operation based on widget manipulation.
	 * The default implementation is simply to translate the actor's location.
	 */
	virtual void EditorApplyTranslation(const FVector& DeltaTranslation, bool bAltDown, bool bShiftDown, bool bCtrlDown);

	/**
	 * Called by ApplyDeltaToActor to perform an actor class-specific operation based on widget manipulation.
	 * The default implementation is simply to modify the actor's rotation.
	 */
	virtual void EditorApplyRotation(const FRotator& DeltaRotation, bool bAltDown, bool bShiftDown, bool bCtrlDown);

	/**
	 * Called by ApplyDeltaToActor to perform an actor class-specific operation based on widget manipulation.
	 * The default implementation is simply to modify the actor's draw scale.
	 */
	virtual void EditorApplyScale(const FVector& DeltaScale, const FVector* PivotLocation, bool bAltDown, bool bShiftDown, bool bCtrlDown);

	/** Called by MirrorActors to perform a mirroring operation on the actor */
	virtual void EditorApplyMirror(const FVector& MirrorScale, const FVector& PivotLocation);

	/** Set LOD Parent Primitive*/
	void SetLODParent(class UPrimitiveComponent* InLODParent, float InParentDrawDistance);

	/**
	 * Simple accessor to check if the actor is hidden upon editor startup
	 * @return	true if the actor is hidden upon editor startup; false if it is not
	 */
	bool IsHiddenEdAtStartup() const
	{
		return bHiddenEd;
	}

	// Returns true if this actor is hidden in the editor viewports.
	bool IsHiddenEd() const;

	/**
	 * Sets whether or not this actor is hidden in the editor for the duration of the current editor session
	 *
	 * @param bIsHidden	True if the actor is hidden
	 */
	virtual void SetIsTemporarilyHiddenInEditor( bool bIsHidden );

	/**
	 * @return Whether or not this actor is hidden in the editor for the duration of the current editor session
	 */
	bool IsTemporarilyHiddenInEditor() const { return bHiddenEdTemporary; }

	/** @return	Returns true if this actor is allowed to be displayed, selected and manipulated by the editor. */
	bool IsEditable() const;

	/** @return	Returns true if this actor should be shown in the scene outliner */
	bool IsListedInSceneOutliner() const;

	/** @return	Returns true if this actor is allowed to be attached to the given actor */
	virtual bool EditorCanAttachTo(const AActor* InParent, FText& OutReason) const;

	// Called before editor copy, true allow export
	virtual bool ShouldExport() { return true; }

	// Called before editor paste, true allow import
	virtual bool ShouldImport(FString* ActorPropString, bool IsMovingLevel) { return true; }

	/** Called by InputKey when an unhandled key is pressed with a selected actor */
	virtual void EditorKeyPressed(FKey Key, EInputEvent Event) {}

	/** Called by ReplaceSelectedActors to allow a new actor to copy properties from an old actor when it is replaced */
	virtual void EditorReplacedActor(AActor* OldActor) {}

	/**
	 * Function that gets called from within Map_Check to allow this actor to check itself
	 * for any potential errors and register them with map check dialog.
	 */
	virtual void CheckForErrors();

	/**
	 * Function that gets called from within Map_Check to allow this actor to check itself
	 * for any potential errors and register them with map check dialog.
	 */
	virtual void CheckForDeprecated();

	/**
	 * Returns this actor's current label.  Actor labels are only available in development builds.
	 * @return	The label text
	 */
	const FString& GetActorLabel() const;

	/**
	 * Assigns a new label to this actor.  Actor labels are only available in development builds.
	 * @param	NewActorLabel	The new label string to assign to the actor.  If empty, the actor will have a default label.
	 */
	void SetActorLabel( const FString& NewActorLabel );

	/** Advanced - clear the actor label. */
	void ClearActorLabel();

	/**
	 * Returns if this actor's current label is editable.  Actor labels are only available in development builds.
	 * @return	The editable status of the actor's label
	 */
	bool IsActorLabelEditable() const;

	/**
	 * Returns this actor's folder path. Actor folder paths are only available in development builds.
	 * @return	The folder path
	 */
	const FName& GetFolderPath() const;

	/**
	 * Assigns a new folder to this actor. Actor folder paths are only available in development builds.
	 * @param	NewFolderPath	   The new folder to assign to the actor.
	 * @param   bDetachFromParent  whether to detach this actor from its parent when setting the folder path
	 */
	void SetFolderPath(const FName& NewFolderPath, bool bDetachFromParent = true);

	/**
	 * Used by the "Sync to Content Browser" right-click menu option in the editor.
	 * @param	Objects	Array to add content object references to.
	 * @return	Whether the object references content (all overrides of this function should return true)
	 */
	virtual bool GetReferencedContentObjects( TArray<UObject*>& Objects ) const;

	/** Returns NumUncachedStaticLightingInteractions for this actor */
	const int32 GetNumUncachedStaticLightingInteractions() const;

#endif		// WITH_EDITOR

	/**
	 * @param ViewPos		Position of the viewer
	 * @param ViewDir		Vector direction of viewer
	 * @param Viewer		"net object" owned by the client for whom net priority is being determined (typically player controller)
	 * @param ViewTarget	The actor that is currently being viewed/controlled by Viewer, usually a pawn
	 * @param InChannel		Channel on which this actor is being replicated.
	 * @param Time			Time since actor was last replicated
	 * @param bLowBandwidth True if low bandwidth of viewer
	 * @return				Priority of this actor for replication
	 */
	virtual float GetNetPriority(const FVector& ViewPos, const FVector& ViewDir, class AActor* Viewer, AActor* ViewTarget, UActorChannel* InChannel, float Time, bool bLowBandwidth);

	DEPRECATED(4.8, "GetNetPriority now takes a ViewTarget, please override that version.")
	virtual float GetNetPriority(const FVector& ViewPos, const FVector& ViewDir, class APlayerController* Viewer, UActorChannel* InChannel, float Time, bool bLowBandwidth);

	/** Returns true if the actor should be dormant for a specific net connection. Only checked for DORM_DormantPartial */
	virtual bool GetNetDormancy(const FVector& ViewPos, const FVector& ViewDir, class AActor* Viewer, AActor* ViewTarget, UActorChannel* InChannel, float Time, bool bLowBandwidth);

	DEPRECATED(4.8, "GetNetDormancy changed from PlayerController parameter to Actor parameter, please override that version.")
	virtual bool GetNetDormancy(const FVector& ViewPos, const FVector& ViewDir, class APlayerController* Viewer, AActor* ViewTarget, UActorChannel* InChannel, float Time, bool bLowBandwidth);

	/** 
	 * Allows for a specific response from the actor when the actor channel is opened (client side)
	 * @param InBunch Bunch received at time of open
	 * @param Connection the connection associated with this actor
	 */
	virtual void OnActorChannelOpen(class FInBunch& InBunch, class UNetConnection* Connection) {};

	/**
	 * SerializeNewActor has just been called on the actor before network replication (server side)
	 * @param OutBunch Bunch containing serialized contents of actor prior to replication
	 */
	virtual void OnSerializeNewActor(class FOutBunch& OutBunch) {};

	/** 
	 * Handles cleaning up the associated Actor when killing the connection 
	 * @param Connection the connection associated with this actor
	 */
	virtual void OnNetCleanup(class UNetConnection* Connection) {};

	/** Swaps Role and RemoteRole if client */
	void ExchangeNetRoles(bool bRemoteOwner);

	/**
	 * When called, will call the virtual call chain to register all of the tick functions for both the actor and optionally all components
	 * Do not override this function or make it virtual
	 * @param bRegister - true to register, false, to unregister
	 * @param bDoComponents - true to also apply the change to all components
	 */
	void RegisterAllActorTickFunctions(bool bRegister, bool bDoComponents);

	/** 
	 * Set this actor's tick functions to be enabled or disabled. Only has an effect if the function is registered
	 * This only modifies the tick function on actor itself
	 * @param	bEnabled - Rather it should be enabled or not
	 */
	UFUNCTION(BlueprintCallable, Category="Utilities")
	void SetActorTickEnabled(bool bEnabled);

	/**  Returns whether this actor has tick enabled or not	 */
	UFUNCTION(BlueprintCallable, Category="Utilities")
	bool IsActorTickEnabled() const;

	/**
	 *	ticks the actor
	 *	@param	DeltaTime			The time slice of this tick
	 *	@param	TickType			The type of tick that is happening
	 *	@param	ThisTickFunction	The tick function that is firing, useful for getting the completion handle
	 */
	virtual void TickActor( float DeltaTime, enum ELevelTick TickType, FActorTickFunction& ThisTickFunction );

	/**
	 * Called when an actor is done spawning into the world (from UWorld::SpawnActor).
	 * For actors with a root component, the location and rotation will have already been set.
	 * Takes place after any construction scripts have been called
	 */
	virtual void PostActorCreated();

	/** Called when the lifespan of an actor expires (if he has one). */
	virtual void LifeSpanExpired();

	// Always called immediately before properties are received from the remote.
	virtual void PreNetReceive() override;
	
	// Always called immediately after properties are received from the remote.
	virtual void PostNetReceive() override;

	/** IsNameStableForNetworking means an object can be referred to its path name (relative to outer) over the network */
	virtual bool IsNameStableForNetworking() const override;

	/** IsSupportedForNetworking means an object can be referenced over the network */
	virtual bool IsSupportedForNetworking() const override;

	/** Returns a list of sub-objects that have stable names for networking */
	virtual void GetSubobjectsWithStableNamesForNetworking(TArray<UObject*> &ObjList) override;

	// Always called immediately after spawning and reading in replicated properties
	virtual void PostNetInit();

	/** ReplicatedMovement struct replication event */
	UFUNCTION()
	virtual void OnRep_ReplicatedMovement();

	/** Update and smooth location, not called for simulated physics! */
	DEPRECATED(4.4, "PostNetReceiveLocation() has been replaced by PostNetReceiveLocationAndRotation().")
	virtual void PostNetReceiveLocation() {}

	/** Update location and rotation from ReplicatedMovement. Not called for simulated physics! */
	virtual void PostNetReceiveLocationAndRotation();

	/** Update velocity - typically from ReplicatedMovement, not called for simulated physics! */
	virtual void PostNetReceiveVelocity(const FVector& NewVelocity);

	/** Update and smooth simulated physic state, replaces PostNetReceiveLocation() and PostNetReceiveVelocity() */
	virtual void PostNetReceivePhysicState();

	/** 
	 * Set the owner of this Actor, used primarily for network replication. 
	 * @param NewOwner	The Actor whom takes over ownership of this Actor
	 */
	UFUNCTION(BlueprintCallable, Category=Actor)
	void SetOwner( AActor* NewOwner );

	/**
	 * Get the owner of this Actor, used primarily for network replication.
	 * @return Actor that owns this Actor
	 */
	UFUNCTION(BlueprintCallable, Category=Actor)
	AActor* GetOwner() const;

	/**
	 * This will check to see if the Actor is still in the world.  It will check things like
	 * the KillZ, outside world bounds, etc. and handle the situation.
	 */
	virtual bool CheckStillInWorld();

	//--------------------------------------------------------------------------------------
	// Actor overlap tracking
	
	/**
	 * Dispatch all EndOverlap for all of the Actor's PrimitiveComponents. 
	 * Generally used when removing the Actor from the world.
	 */
	void ClearComponentOverlaps();

	/** 
	 * Queries world and updates overlap detection state for this actor.
	 * @param bDoNotifies		True to dispatch being/end overlap notifications when these events occur.
	 */
	void UpdateOverlaps(bool bDoNotifies=true);
	
	/** 
	 * Check whether any component of this Actor is overlapping any component of another Actor.
	 * @param Other The other Actor to test against
	 * @return Whether any component of this Actor is overlapping any component of another Actor.
	 */
	UFUNCTION(BlueprintCallable, Category="Collision", meta=(UnsafeDuringActorConstruction="true"))
	bool IsOverlappingActor(const AActor* Other) const;

	/** Returns whether a MatineeActor is currently controlling this Actor */
	bool IsMatineeControlled() const;

	/** See if the root component has ModifyFrequency of MF_Static */
	bool IsRootComponentStatic() const;

	/** See if the root component has Mobility of EComponentMobility::Stationary */
	bool IsRootComponentStationary() const;

	/** See if the root component has Mobility of EComponentMobility::Movable */
	bool IsRootComponentMovable() const;

	//--------------------------------------------------------------------------------------
	// Actor ticking

	/** accessor for the value of bCanEverTick */
	FORCEINLINE bool CanEverTick() const { return PrimaryActorTick.bCanEverTick; }

	/** 
	 *	Function called every frame on this Actor. Override this function to implement custom logic to be executed every frame.
	 *	Note that Tick is disabled by default, and you will need to check PrimaryActorTick.bCanEverTick is set to true to enable it.
	 *
	 *	@param	DeltaSeconds	Game time elapsed since last call to Tick
	 */
	virtual void Tick( float DeltaSeconds );

	/** If true, actor is ticked even if TickType==LEVELTICK_ViewportsOnly	 */
	virtual bool ShouldTickIfViewportsOnly() const;

	//--------------------------------------------------------------------------------------
	// Actor relevancy determination

	/** 
	  * @param RealViewer - is the "controlling net object" associated with the client for which network relevancy is being checked (typically player controller)
	  * @param ViewTarget - is the Actor being used as the point of view for the RealViewer
	  * @param SrcLocation - is the viewing location
	  *
	  * @return bool - true if this actor is network relevant to the client associated with RealViewer 
	  */
	virtual bool IsNetRelevantFor(const AActor* RealViewer, const AActor* ViewTarget, const FVector& SrcLocation) const;

	DEPRECATED(4.8, "IsNetRelevantFor changed from PlayerController parameter to Actor parameter, please override that version.")
	virtual bool IsNetRelevantFor(const APlayerController* RealViewer, const AActor* ViewTarget, const FVector& SrcLocation) const;

	/**
	 * Check if this actor is the owner when doing relevancy checks for actors marked bOnlyRelevantToOwner
	 *
	 * @param ReplicatedActor - the actor we're doing a relevancy test on
	 * @param ActorOwner - the owner of ReplicatedActor
	 * @param ConnectionActor - the controller of the connection that we're doing relevancy checks for
	 *
	 * @return bool - true if this actor should be considered the owner
	 */
	virtual bool IsRelevancyOwnerFor(const AActor* ReplicatedActor, const AActor* ActorOwner, const AActor* ConnectionActor) const;

	/** Called after the actor is spawned in the world.  Responsible for setting up actor for play. */
	void PostSpawnInitialize(FVector const& SpawnLocation, FRotator const& SpawnRotation, AActor* InOwner, APawn* InInstigator, bool bRemoteOwned, bool bNoFail, bool bDeferConstruction);

	/** Called to finish the spawning process, generally in the case of deferred spawning */
	void FinishSpawning(const FTransform& Transform, bool bIsDefaultTransform = false);

private:
	/** Called after the actor has run its construction. Responsible for finishing the actor spawn process. */
	void PostActorConstruction();

public:
	/** Called immediately before gameplay begins. */
	virtual void PreInitializeComponents();

	// Allow actors to initialize themselves on the C++ side
	virtual void PostInitializeComponents();

	/**
	 * Adds a controlling matinee actor for use during matinee playback
	 * @param InMatineeActor	The matinee actor which controls this actor
	 * @todo UE4 would be nice to move this out of Actor to MatineeInterface, but it needs variable, and I can't declare variable in interface
	 *	do we still need this?
	 */
	void AddControllingMatineeActor( AMatineeActor& InMatineeActor );

	/**
	 * Removes a controlling matinee actor
	 * @param InMatineeActor	The matinee actor which currently controls this actor
	 */
	void RemoveControllingMatineeActor( AMatineeActor& InMatineeActor );

	/** Dispatches ReceiveHit virtual and OnComponentHit delegate */
	void DispatchPhysicsCollisionHit(const struct FRigidBodyCollisionInfo& MyInfo, const struct FRigidBodyCollisionInfo& OtherInfo, const FCollisionImpactData& RigidCollisionData);
	
	/** @return the actor responsible for replication, if any.  Typically the player controller */
	virtual const AActor* GetNetOwner() const;

	/** @return the owning UPlayer (if any) of this actor. This will be a local player, a net connection, or NULL. */
	virtual class UPlayer* GetNetOwningPlayer();

	/**
	 * Get the owning connection used for communicating between client/server 
	 * @return NetConnection to the client or server for this actor
	 */
	virtual class UNetConnection* GetNetConnection() const;

	/**
	 * Gets the net mode for this actor, indicating whether it is a client or server (including standalone/not networked).
	 */
	ENetMode GetNetMode() const;

	class UNetDriver * GetNetDriver() const;

	/** Puts actor in dormant networking state */
	void SetNetDormancy(ENetDormancy NewDormancy);

	/** Forces dormant actor to replicate but doesn't change NetDormancy state (i.e., they will go dormant again if left dormant) */
	UFUNCTION(BlueprintAuthorityOnly, BlueprintCallable, Category="Networking")
	void FlushNetDormancy();

	/** Ensure that all the components in the Components array are registered */
	virtual void RegisterAllComponents();

	/** Called after all the components in the Components array are registered */
	virtual void PostRegisterAllComponents();

	/** Returns true if Actor has a registered root component */
	bool HasValidRootComponent();

	/** Unregister all currently registered components */
	virtual void UnregisterAllComponents();

	/** Called after all currently registered components are cleared */
	virtual void PostUnregisterAllComponents() {}

	/** Will reregister all components on this actor. Does a lot of work - should only really be used in editor, generally use UpdateComponentTransforms or MarkComponentsRenderStateDirty. */
	virtual void ReregisterAllComponents();

	/**
	 * Incrementally registers components associated with this actor
	 *
	 * @param NumComponentsToRegister  Number of components to register in this run, 0 for all
	 * @return true when all components were registered for this actor
	 */
	bool IncrementalRegisterComponents(int32 NumComponentsToRegister);

	/** Flags all component's render state as dirty	 */
	void MarkComponentsRenderStateDirty();

	/** Update all components transforms */
	void UpdateComponentTransforms();

	/** Iterate over components array and call InitializeComponent */
	void InitializeComponents();

	/** Iterate over components array and call UninitializeComponent */
	void UninitializeComponents();

	/** Debug rendering to visualize the component tree for this actor. */
	void DrawDebugComponents(FColor const& BaseColor=FColor::White) const;

	virtual void MarkComponentsAsPendingKill();

	/** Returns true if this actor has begun the destruction process.
	 *  This is set to true in UWorld::DestroyActor, after the network connection has been closed but before any other shutdown has been performed.
	 *	@return true if this actor has begun destruction, or if this actor has been destroyed already.
	 **/
	inline bool IsPendingKillPending() const
	{
		return bPendingKillPending || IsPendingKill();
	}

	/** Invalidate lighting cache with default options. */
	void InvalidateLightingCache()
	{
		InvalidateLightingCacheDetailed(false);
	}

	/** Invalidates anything produced by the last lighting build. */
	virtual void InvalidateLightingCacheDetailed(bool bTranslationOnly);

	/**
	  * Used for adding actors to levels or teleporting them to a new location.
	  * The result of this function is independent of the actor's current location and rotation.
	  * If the actor doesn't fit exactly at the location specified, tries to slightly move it out of walls and such if bNoCheck is false.
	  *
	  * @param DestLocation The target destination point
	  * @param DestRotation The target rotation at the destination
	  * @param bIsATest is true if this is a test movement, which shouldn't cause any notifications (used by AI pathfinding, for example)
	  * @param bNoCheck is true if we should skip checking for encroachment in the world or other actors
	  * @return true if the actor has been successfully moved, or false if it couldn't fit.
	  */
	virtual bool TeleportTo( const FVector& DestLocation, const FRotator& DestRotation, bool bIsATest=false, bool bNoCheck=false );

	/**
	 * Teleport this actor to a new location. If the actor doesn't fit exactly at the location specified, tries to slightly move it out of walls and such.
	 *
	 * @param DestLocation The target destination point
	 * @param DestRotation The target rotation at the destination
	 * @return true if the actor has been successfully moved, or false if it couldn't fit.
	 */
	UFUNCTION(BlueprintCallable, meta=( DisplayName="Teleport", Keywords = "Move Position" ), Category="Utilities|Transformation")
	bool K2_TeleportTo( FVector DestLocation, FRotator DestRotation );

	/** Called from TeleportTo() when teleport succeeds */
	virtual void TeleportSucceeded(bool bIsATest) {}

	/**
	 *  Trace a ray against the Components of this Actor and return the first blocking hit
	 *  @param  OutHit          First blocking hit found
	 *  @param  Start           Start location of the ray
	 *  @param  End             End location of the ray
	 *  @param  TraceChannel    The 'channel' that this ray is in, used to determine which components to hit
	 *  @param  Params          Additional parameters used for the trace
	 *  @return TRUE if a blocking hit is found
	 */
	bool ActorLineTraceSingle(struct FHitResult& OutHit, const FVector& Start, const FVector& End, ECollisionChannel TraceChannel, const struct FCollisionQueryParams& Params);

	/** 
	 * returns Distance to closest Body Instance surface. 
	 * Checks against all components of this Actor having valid collision and blocking TraceChannel.
	 *
	 * @param Point						World 3D vector
	 * @param TraceChannel				The 'channel' used to determine which components to consider.
	 * @param ClosestPointOnCollision	Point on the surface of collision closest to Point
	 * @param OutPrimitiveComponent		PrimitiveComponent ClosestPointOnCollision is on.
	 * 
	 * @return		Success if returns > 0.f, if returns 0.f, it is either not convex or inside of the point
	 *				If returns < 0.f, this Actor does not have any primitive with collision
	 */
	float ActorGetDistanceToCollision(const FVector& Point, ECollisionChannel TraceChannel, FVector& ClosestPointOnCollision, UPrimitiveComponent** OutPrimitiveComponent = NULL) const;

	/**
	 * Returns true if this actor is contained by TestLevel.
	 * @todo seamless: update once Actor->Outer != Level
	 */
	bool IsInLevel(const class ULevel *TestLevel) const;

	/** Return the ULevel that this Actor is part of. */
	ULevel* GetLevel() const;

	/**	Do anything needed to clear out cross level references; Called from ULevel::PreSave	 */
	virtual void ClearCrossLevelReferences();
	
	/** Non-virtual function to evaluate which portions of the EndPlay process should be dispatched for each actor */
	void RouteEndPlay(const EEndPlayReason::Type EndPlayReason);

	/** Overridable function called whenever this actor is being removed from a level */
	virtual void EndPlay(const EEndPlayReason::Type EndPlayReason);

	/** iterates up the Base chain to see whether or not this Actor is based on the given Actor
	 * @param Other the Actor to test for
	 * @return true if this Actor is based on Other Actor
	 */
	virtual bool IsBasedOnActor(const AActor* Other) const;
	

	/** iterates up the Base chain to see whether or not this Actor is attached to the given Actor
	* @param Other the Actor to test for
	* @return true if this Actor is attached on Other Actor
	*/
	virtual bool IsAttachedTo( const AActor* Other ) const;

	/** Get the extent used when placing this actor in the editor, used for 'pulling back' hit. */
	FVector GetPlacementExtent() const;

	// Blueprint 

#if WITH_EDITOR
	/** Find all FRandomStream structs in this ACtor and generate new random seeds for them. */
	void SeedAllRandomStreams();
#endif // WITH_EDITOR

	/** Reset private properties to defaults, and all FRandomStream structs in this Actor, so they will start their sequence of random numbers again. */
	void ResetPropertiesForConstruction();

	/** Rerun construction scripts, destroying all autogenerated components; will attempt to preserve the root component location. */
	virtual void RerunConstructionScripts();

	/** 
	 * Debug helper to show the component hierarchy of this actor.
	 * @param Info	Optional String to display at top of info
	 */
	void DebugShowComponentHierarchy( const TCHAR* Info, bool bShowPosition  = true);
	
	/** 
	 * Debug helper for showing the component hierarchy of one component
	 * @param Info	Optional String to display at top of info
	 */
	void DebugShowOneComponentHierarchy( USceneComponent* SceneComp, int32& NestLevel, bool bShowPosition );

	/**
	 * Run any construction script for this Actor. Will call OnConstruction.
	 * @param	Transform			The transform to construct the actor at.
	 * @param	InstanceDataCache	Optional cache of state to apply to newly created components (e.g. precomputed lighting)
	 * @param	bIsDefaultTransform	Whether or not the given transform is a "default" transform, in which case it can be overridden by template defaults
	 */
	void ExecuteConstruction(const FTransform& Transform, const class FComponentInstanceDataCache* InstanceDataCache, bool bIsDefaultTransform = false);

	/**
	 * Called when an instance of this class is placed (in editor) or spawned.
	 * @param	Transform			The transform the actor was constructed at.
	 */
	virtual void OnConstruction(const FTransform& Transform) {}

	/**
	 * Helper function to register the specified component, and add it to the serialized components array
	 * @param	Component	Component to be finalized
	 */
	void FinishAndRegisterComponent(UActorComponent* Component);

	/**  Util to create a component based on a template	 */
	UActorComponent* CreateComponentFromTemplate(UActorComponent* Template, const FString& InName = FString() );

	/** Destroys the constructed components. */
	void DestroyConstructedComponents();

#if !(UE_BUILD_SHIPPING || UE_BUILD_TEST)
	private:
	// this is the old name of the tick function. We just want to avoid mistakes with an attempt to override this
	virtual void Tick( float DeltaTime, enum ELevelTick TickType ) final
	{
		check(0);
	}
#endif

protected:
	/**
	 * Virtual call chain to register all tick functions for the actor class hierarchy
	 * @param bRegister - true to register, false, to unregister
	 */
	virtual void RegisterActorTickFunctions(bool bRegister);

	/** Runs UserConstructionScript, delays component registration until it's complete. */
	void ProcessUserConstructionScript();

	/**
	* Checks components for validity, implemented in AActor
	*/
	bool CheckActorComponents();

public:

	/** Walk up the attachment chain from RootComponent until we encounter a different actor, and return it. If we are not attached to a component in a different actor, returns NULL */
	virtual AActor* GetAttachParentActor() const;

	/** Walk up the attachment chain from RootComponent until we encounter a different actor, and return the socket name in the component. If we are not attached to a component in a different actor, returns NAME_None */
	virtual FName GetAttachParentSocketName() const;

	/** Find all Actors which are attached directly to a component in this actor */
	virtual void GetAttachedActors(TArray<AActor*>& OutActors) const;

	/**
	 * Sets the ticking group for this actor.
	 * @param NewTickGroup the new value to assign
	 */
	void SetTickGroup(ETickingGroup NewTickGroup);

	/** Called once this actor has been deleted */
	virtual void Destroyed();

	/** Call ReceiveHit, as well as delegates on Actor and Component */
	void DispatchBlockingHit(UPrimitiveComponent* MyComp, UPrimitiveComponent* OtherComp, bool bSelfMoved, FHitResult const& Hit);

	/** called when the actor falls out of the world 'safely' (below KillZ and such) */
	virtual void FellOutOfWorld(const class UDamageType& dmgType);

	/** called when the Actor is outside the hard limit on world bounds */
	virtual void OutsideWorldBounds();

	/** 
	 *	Returns the bounding box of all components in this Actor.
	 *	@param bNonColliding Indicates that you want to include non-colliding components in the bounding box
	 */
	virtual FBox GetComponentsBoundingBox(bool bNonColliding = false) const;

	/* Get half-height/radius of a big axis-aligned cylinder around this actors registered colliding components, or all registered components if bNonColliding is false. */
	virtual void GetComponentsBoundingCylinder(float& CollisionRadius, float& CollisionHalfHeight, bool bNonColliding = false) const;

	/**
	 * Get axis-aligned cylinder around this actor, used for simple collision checks (ie Pawns reaching a destination).
	 * If IsRootComponentCollisionRegistered() returns true, just returns its bounding cylinder, otherwise falls back to GetComponentsBoundingCylinder.
	 */
	virtual void GetSimpleCollisionCylinder(float& CollisionRadius, float& CollisionHalfHeight) const;

	/** @returns the radius of the collision cylinder from GetSimpleCollisionCylinder(). */
	float GetSimpleCollisionRadius() const;

	/** @returns the half height of the collision cylinder from GetSimpleCollisionCylinder(). */
	float GetSimpleCollisionHalfHeight() const;

	/** @returns collision extents vector for this Actor, based on GetSimpleCollisionCylinder(). */
	FVector GetSimpleCollisionCylinderExtent() const;

	/** @returns true if the root component is registered and has collision enabled.  */
	virtual bool IsRootComponentCollisionRegistered() const;

	/**
	 * Networking - called on client when actor is torn off (bTearOff==true), meaning it's no longer replicated to clients.
	 * @see bTearOff
	 */
	virtual void TornOff();

	//=============================================================================
	// Collision functions.
 
	/** 
	 * Get Collision Response to the Channel that entered for all components
	 * It returns Max of state - i.e. if Component A overlaps, but if Component B blocks, it will return block as response
	 * if Component A ignores, but if Component B overlaps, it will return overlap
	 *
	 * @param Channel - The channel to change the response of
	 */
	virtual ECollisionResponse GetComponentsCollisionResponseToChannel(ECollisionChannel Channel) const;

	//=============================================================================
	// Physics

	/** Stop all simulation from all components in this actor */
	void DisableComponentsSimulatePhysics();

public:
	/** @return WorldSettings for the World the actor is in
	 - if you'd like to know UWorld this placed actor (not dynamic spawned actor) belong to, use GetTypedOuter<UWorld>() **/
	class AWorldSettings* GetWorldSettings() const;

	/**
	 * Return true if the given Pawn can be "based" on this actor (ie walk on it).
	 * @param Pawn - The pawn that wants to be based on this actor
	 */
	virtual bool CanBeBaseForCharacter(class APawn* Pawn) const;

	/** Apply damage to this actor.
	 * @see https://www.unrealengine.com/blog/damage-in-ue4
	 * @param DamageAmount		How much damage to apply
	 * @param DamageEvent		Data package that fully describes the damage received.
	 * @param EventInstigator	The Controller responsible for the damage.
	 * @param DamageCauser		The Actor that directly caused the damage (e.g. the projectile that exploded, the rock that landed on you)
	 * @return					The amount of damage actually applied.
	 */
	virtual float TakeDamage(float DamageAmount, struct FDamageEvent const& DamageEvent, class AController* EventInstigator, AActor* DamageCauser);

protected:
	virtual float InternalTakeRadialDamage(float Damage, struct FRadialDamageEvent const& RadialDamageEvent, class AController* EventInstigator, AActor* DamageCauser);
	virtual float InternalTakePointDamage(float Damage, struct FPointDamageEvent const& RadialDamageEvent, class AController* EventInstigator, AActor* DamageCauser);
public:

	/* Called when this actor becomes the given PlayerController's ViewTarget. Triggers the Blueprint event K2_OnBecomeViewTarget. */
	virtual void BecomeViewTarget( class APlayerController* PC );

	/* Called when this actor is no longer the given PlayerController's ViewTarget. Also triggers the Blueprint event K2_OnEndViewTarget. */
	virtual void EndViewTarget( class APlayerController* PC );

	/** Event called when this Actor becomes the view target for the given PlayerController. */
	UFUNCTION(BlueprintImplementableEvent, meta=(DisplayName="OnBecomeViewTarget", Keywords="Activate Camera"), Category=Actor)
	void K2_OnBecomeViewTarget( class APlayerController* PC );

	/** Event called when this Actor is no longer the view target for the given PlayerController. */
	UFUNCTION(BlueprintImplementableEvent, meta=(DisplayName="OnEndViewTarget", Keywords="Deactivate Camera"), Category=Actor)
	void K2_OnEndViewTarget( class APlayerController* PC );

	/**
	 *	Calculate camera view point, when viewing this actor.
	 *
	 * @param	DeltaTime	Delta time seconds since last update
	 * @param	OutResult	Camera configuration
	 */
	virtual void CalcCamera(float DeltaTime, struct FMinimalViewInfo& OutResult);

	// Returns the human readable string representation of an object.
	virtual FString GetHumanReadableName() const;

	/** Reset actor to initial state - used when restarting level without reloading. */
	virtual void Reset();

	/** Event called when this Actor is reset to its initial state - used when restarting level without reloading. */
	UFUNCTION(BlueprintImplementableEvent, Category=Actor, meta=(DisplayName="OnReset"))
	void K2_OnReset();

	/** Returns the most recent time any of this actor's components were rendered */
	virtual float GetLastRenderTime() const;

	/** Forces this actor to be net relevant if it is not already by default	 */
	virtual void ForceNetRelevant();

	/** Updates NetUpdateTime to the new value for future net relevancy checks */
	void SetNetUpdateTime(float NewUpdateTime);

	/** Force actor to be updated to clients */
	UFUNCTION(BlueprintAuthorityOnly, BlueprintCallable, Category="Networking")
	virtual void ForceNetUpdate();

	/**
	 *	Calls PrestreamTextures() for all the actor's meshcomponents.
	 *	@param Seconds - Number of seconds to force all mip-levels to be resident
	 *	@param bEnableStreaming	- Whether to start (true) or stop (false) streaming
	 *	@param CinematicTextureGroups - Bitfield indicating which texture groups that use extra high-resolution mips
	 */
	virtual void PrestreamTextures( float Seconds, bool bEnableStreaming, int32 CinematicTextureGroups = 0 );

	/**
	 * Returns the point of view of the actor.
	 * Note that this doesn't mean the camera, but the 'eyes' of the actor.
	 * For example, for a Pawn, this would define the eye height location,
	 * and view rotation (which is different from the pawn rotation which has a zeroed pitch component).
	 * A camera first person view will typically use this view point. Most traces (weapon, AI) will be done from this view point.
	 *
	 * @param	OutLocation - location of view point
	 * @param	OutRotation - view rotation of actor.
	 */
	UFUNCTION(BlueprintCallable, Category = Actor)
	virtual void GetActorEyesViewPoint( FVector& OutLocation, FRotator& OutRotation ) const;

	/**
	 * @param RequestedBy - the Actor requesting the target location
	 * @return the optimal location to fire weapons at this actor
	 */
	virtual FVector GetTargetLocation(AActor* RequestedBy = NULL) const;

	/** 
	  * Hook to allow actors to render HUD overlays for themselves.  Called from AHUD::DrawActorOverlays(). 
	  * @param PC is the PlayerController on whose view this overlay is rendered
	  * @param Canvas is the Canvas on which to draw the overlay
	  * @param CameraPosition Position of Camera
	  * @param CameraDir direction camera is pointing in.
	  */
	virtual void PostRenderFor(class APlayerController* PC, class UCanvas* Canvas, FVector CameraPosition, FVector CameraDir);

	/** whether this Actor is in the persistent level, i.e. not a sublevel */
	bool IsInPersistentLevel(bool bIncludeLevelStreamingPersistent = false) const;

	/** Getter for the cached world pointer */
	virtual UWorld* GetWorld() const override;

	/** Get the timer instance from the actors world */
	class FTimerManager& GetWorldTimerManager() const;

	/** Gets the GameInstance that ultimately contains this actor. */
	class UGameInstance* GetGameInstance() const;

	/** Returns true if this is a replicated actor that was placed in the map */
	bool IsNetStartupActor() const;

	/** Searches components array and returns first encountered component of the specified class. */
	virtual UActorComponent* FindComponentByClass(const TSubclassOf<UActorComponent> ComponentClass) const;
	
	/** Script exposed version of FindComponentByClass */
	UFUNCTION()
	virtual UActorComponent* GetComponentByClass(TSubclassOf<UActorComponent> ComponentClass);

	/* Gets all the components that inherit from the given class.
		Currently returns an array of UActorComponent which must be cast to the correct type. */
	UFUNCTION(BlueprintCallable, Category = "Actor", meta = (ComponentClass = "ActorComponent"), meta=(DeterminesOutputType="ComponentClass"))
	TArray<UActorComponent*> GetComponentsByClass(TSubclassOf<UActorComponent> ComponentClass) const;

	/* Gets all the components that inherit from the given class with a given tag. */
	UFUNCTION(BlueprintCallable, Category = "Actor", meta = (ComponentClass = "ActorComponent"), meta = (DeterminesOutputType = "ComponentClass"))
	TArray<UActorComponent*> GetComponentsByTag(TSubclassOf<UActorComponent> ComponentClass, FName Tag) const;

	/** Templatized version for syntactic nicety. */
	template<class T>
	T* FindComponentByClass() const
	{
		static_assert(TPointerIsConvertibleFromTo<T, const UActorComponent>::Value, "'T' template parameter to FindComponentByClass must be derived from UActorComponent");

		return (T*)FindComponentByClass(T::StaticClass());
	}

	/**
	 * Get all components derived from class 'T' and fill in the OutComponents array with the result.
	 * It's recommended to use TArrays with a TInlineAllocator to potentially avoid memory allocation costs.
	 * TInlineComponentArray is defined to make this easier, for example:
	 * {
<<<<<<< HEAD
	 * 	   TInlineComponentArray<UPrimitiveComponent*> PrimComponents;
	 *     Actor->GetComponents(PrimComponents);
=======
	 * 	   TInlineComponentArray<UPrimitiveComponent*> PrimComponents(Actor);
>>>>>>> cce8678d
	 * }
	 */
	template<class T, class AllocatorType>
	void GetComponents(TArray<T*, AllocatorType>& OutComponents) const
	{
		static_assert(TPointerIsConvertibleFromTo<T, const UActorComponent>::Value, "'T' template parameter to GetComponents must be derived from UActorComponent");
		SCOPE_CYCLE_COUNTER(STAT_GetComponentsTime);

		OutComponents.Reset(OwnedComponents.Num());

		for (UActorComponent* OwnedComponent : OwnedComponents)
		{
			T* Component = Cast<T>(OwnedComponent);
			if (Component)
			{
				OutComponents.Add(Component);
			}
		}
	}

<<<<<<< HEAD
	/** UActorComponent specialization of GetComponents() to avoid unnecessary casts. */
=======
	/**
	 * UActorComponent specialization of GetComponents() to avoid unnecessary casts.
	 * It's recommended to use TArrays with a TInlineAllocator to potentially avoid memory allocation costs.
	 * TInlineComponentArray is defined to make this easier, for example:
	 * {
	 * 	   TInlineComponentArray<UPrimitiveComponent*> PrimComponents;
	 *     Actor->GetComponents(PrimComponents);
	 * }
	 */
>>>>>>> cce8678d
	template<class AllocatorType>
	void GetComponents(TArray<UActorComponent*, AllocatorType>& OutComponents) const
	{
		SCOPE_CYCLE_COUNTER(STAT_GetComponentsTime);

		OutComponents.Reset(OwnedComponents.Num());

		for (UActorComponent* Component : OwnedComponents)
		{
			if (Component)
			{
				OutComponents.Add(Component);
			}
		}
	}

<<<<<<< HEAD
	// Get a direct reference to the Components array rather than a copy
	// with the null pointers removed
=======
	/**
	 * Get a direct reference to the Components array rather than a copy with the null pointers removed.
	 * WARNING: anything that could cause the component to change ownership or be destroyed will invalidate
	 * this array, so use caution when iterating this list!
	 */
>>>>>>> cce8678d
	const TArray<UActorComponent*>& GetComponents() const
	{
		return OwnedComponents;
	}

	/** Puts a component in to the OwnedComponents array of the Actor.
	 *  The Component must be owned by the Actor or else it will assert
	 *  In general this should not need to be called directly by anything other than UActorComponent functions
	 */
	void AddOwnedComponent(UActorComponent* Component);

	/** Removes a component from the OwnedComponents array of the Actor.
	 *  In general this should not need to be called directly by anything other than UActorComponent functions
	 */
	void RemoveOwnedComponent(UActorComponent* Component);

#if DO_CHECK
	// Utility function for validating that a component is correctly in its Owner's OwnedComponents array
	bool OwnsComponent(UActorComponent* Component) const;
#endif

	/** Force the Actor to clear and rebuild its OwnedComponents array by evaluating all children (recursively) and locating components
	 *  In general this should not need to be called directly, but can sometimes be necessary as part of undo/redo code paths.
	 */
	void ResetOwnedComponents();

	/** Called when the replicated state of a component changes to update the Actor's cached ReplicatedComponents array
	 */
	void UpdateReplicatedComponent(UActorComponent* Component);

	/** Completely synchronizes the replicated components array so that it contains exactly the number of replicated components currently owned
	 */
	void UpdateAllReplicatedComponents();

	/** Returns a constant reference to the replicated components array
	 */
	const TArray<UActorComponent*>& GetReplicatedComponents() const;

private:
	/**
	 * All ActorComponents owned by this Actor.
	 * @see GetComponents()
	 */
	TArray<UActorComponent*> OwnedComponents;

	/** List of replicated components. */
	TArray<UActorComponent*> ReplicatedComponents;

public:

	/** Array of ActorComponents that are created by blueprints and serialized per-instance. */
	UPROPERTY(TextExportTransient, NonTransactional)
	TArray<UActorComponent*> BlueprintCreatedComponents;

private:
	/** Array of ActorComponents that have been added by the user on a per-instance basis. */
	UPROPERTY(Instanced)
	TArray<UActorComponent*> InstanceComponents;

public:

	/** Adds a component to the instance components array */
	void AddInstanceComponent(UActorComponent* Component);

	/** Removes a component from the instance components array */
	void RemoveInstanceComponent(UActorComponent* Component);

	/** Clears the instance components array */
	void ClearInstanceComponents(bool bDestroyComponents);

	/** Returns the instance components array */
	const TArray<UActorComponent*>& GetInstanceComponents() const;

public:
	//=============================================================================
	// Navigation related functions
	// 

	/** Check if owned component should be relevant for navigation
	 *  Allows implementing master switch to disable e.g. collision export in projectiles
	 */
	virtual bool IsComponentRelevantForNavigation(UActorComponent* Component) const { return true; }

	//=============================================================================
	// Debugging functions
public:
	/**
	 * Draw important Actor variables on canvas.  HUD will call DisplayDebug() on the current ViewTarget when the ShowDebug exec is used
	 *
	 * @param Canvas			Canvas to draw on
	 *
	 * @param DebugDisplay		Contains information about what debug data to display
	 *
	 * @param YL				[in]	Height of the previously drawn line.
	 *							[out]	Height of the last line drawn by this function.
	 *
	 * @param YPos				[in]	Y position on Canvas for the previously drawn line. YPos += YL, gives position to draw text for next debug line.
	 *							[out]	Y position on Canvas for the last line drawn by this function.
	 */
	virtual void DisplayDebug(class UCanvas* Canvas, const class FDebugDisplayInfo& DebugDisplay, float& YL, float& YPos);

	/** Retrieves actor's name used for logging, or string "NULL" if Actor == NULL */
	static FString GetDebugName(const AActor* Actor) { return Actor ? Actor->GetName() : TEXT("NULL"); }

#if ENABLE_VISUAL_LOG
	/** 
	 *	Hook for Actors to supply visual logger with additional data.
	 *	It's guaranteed that Snapshot != NULL
	 */
	virtual void GrabDebugSnapshot(struct FVisualLogEntry* Snapshot) const {}

private:
	friend class FVisualLog;
#endif // ENABLE_VISUAL_LOG

	//* Sets the friendly actor label and name */
	void SetActorLabelInternal( const FString& NewActorLabelDirty, bool bMakeGloballyUniqueFName );

	static FMakeNoiseDelegate MakeNoiseDelegate;

public:
#if !UE_BUILD_SHIPPING
	/** Delegate for globally hooking ProccessEvent calls - used by a non-public testing plugin */
	static FOnProcessEvent ProcessEventDelegate;
#endif

	static void MakeNoiseImpl(AActor* NoiseMaker, float Loudness, APawn* NoiseInstigator, const FVector& NoiseLocation);
	static void SetMakeNoiseDelegate(const FMakeNoiseDelegate& NewDelegate);

	/** A fence to track when the primitive is detached from the scene in the rendering thread. */
	FRenderCommandFence DetachFence;

// DEPRECATED FUNCTIONS

	/** Get the class of this Actor. */
	DEPRECATED(4.8, "Use GetClass() instead of GetActorClass()")
	class UClass* GetActorClass() const;

private:

	// Helper that already assumes the Hit info is reversed, and avoids creating a temp FHitResult if possible.
	void InternalDispatchBlockingHit(UPrimitiveComponent* MyComp, UPrimitiveComponent* OtherComp, bool bSelfMoved, FHitResult const& Hit);
};

/**
 * TInlineComponentArray is simply a TArray that reserves a fixed amount of space on the stack
 * to try to avoid heap allocation when there are fewer than a specified number of elements expected in the result.
 */
template<class T, uint32 NumElements = NumInlinedActorComponents>
class TInlineComponentArray : public TArray<T, TInlineAllocator<NumElements>>
{
	typedef TArray<T, TInlineAllocator<NumElements>> Super;

public:
	TInlineComponentArray() : Super() { }
	TInlineComponentArray(class AActor* Actor) : Super()
	{
		if (Actor)
		{
			Actor->GetComponents(*this);
		}
	};
};


//////////////////////////////////////////////////////////////////////////
// Inlines

FORCEINLINE float AActor::GetSimpleCollisionRadius() const
{
	float Radius, HalfHeight;
	GetSimpleCollisionCylinder(Radius, HalfHeight);
	return Radius;
}

FORCEINLINE float AActor::GetSimpleCollisionHalfHeight() const
{
	float Radius, HalfHeight;
	GetSimpleCollisionCylinder(Radius, HalfHeight);
	return HalfHeight;
}

FORCEINLINE FVector AActor::GetSimpleCollisionCylinderExtent() const
{
	float Radius, HalfHeight;
	GetSimpleCollisionCylinder(Radius, HalfHeight);
	return FVector(Radius, Radius, HalfHeight);
}

//////////////////////////////////////////////////////////////////////////
// Macro to hide common Transform functions in native code for classes where they don't make sense.
// Note that this doesn't prevent access through function calls from parent classes (ie an AActor*), but
// does prevent use in the class that hides them and any derived child classes.

#define HIDE_ACTOR_TRANSFORM_FUNCTIONS() private: \
	FTransform GetTransform() const { return Super::GetTransform(); } \
	FVector GetActorLocation() const { return Super::GetActorLocation(); } \
	FRotator GetActorRotation() const { return Super::GetActorRotation(); } \
	FQuat GetActorQuat() const { return Super::GetActorQuat(); } \
	FVector GetActorScale() const { return Super::GetActorScale(); } \
	bool SetActorLocation(const FVector& NewLocation, bool bSweep=false, FHitResult* OutSweepHitResult=nullptr) { return Super::SetActorLocation(NewLocation, bSweep, OutSweepHitResult); } \
	bool SetActorRotation(FRotator NewRotation) { return Super::SetActorRotation(NewRotation); } \
	bool SetActorRotation(const FQuat& NewRotation) { return Super::SetActorRotation(NewRotation); } \
	bool SetActorLocationAndRotation(FVector NewLocation, FRotator NewRotation, bool bSweep=false, FHitResult* OutSweepHitResult=nullptr) { return Super::SetActorLocationAndRotation(NewLocation, NewRotation, bSweep, OutSweepHitResult); } \
	bool SetActorLocationAndRotation(FVector NewLocation, const FQuat& NewRotation, bool bSweep=false, FHitResult* OutSweepHitResult=nullptr) { return Super::SetActorLocationAndRotation(NewLocation, NewRotation, bSweep, OutSweepHitResult); } \
	virtual bool TeleportTo( const FVector& DestLocation, const FRotator& DestRotation, bool bIsATest, bool bNoCheck ) override { return Super::TeleportTo(DestLocation, DestRotation, bIsATest, bNoCheck); } \
	virtual FVector GetVelocity() const override { return Super::GetVelocity(); } \
	float GetHorizontalDistanceTo(AActor* OtherActor)  { return Super::GetHorizontalDistanceTo(OtherActor); } \
	float GetVerticalDistanceTo(AActor* OtherActor)  { return Super::GetVerticalDistanceTo(OtherActor); } \
	float GetDotProductTo(AActor* OtherActor) { return Super::GetDotProductTo(OtherActor); } \
	float GetHorizontalDotProductTo(AActor* OtherActor) { return Super::GetHorizontalDotProductTo(OtherActor); } \
	float GetDistanceTo(AActor* OtherActor) { return Super::GetDistanceTo(OtherActor); }



<|MERGE_RESOLUTION|>--- conflicted
+++ resolved
@@ -1047,10 +1047,6 @@
 	 *	For events when objects have a blocking collision, for example a player hitting a wall, see 'Hit' events.
 	 *	@note Components on both this and the other Actor must have bGenerateOverlapEvents set to true to generate overlap events.
 	 */
-<<<<<<< HEAD
-	UFUNCTION(BlueprintImplementableEvent, meta=(FriendlyName = "ActorBeginOverlap"), Category="Collision")
-	virtual void ReceiveActorBeginOverlap(AActor* OtherActor);
-=======
 	virtual void NotifyActorBeginOverlap(AActor* OtherActor);
 	/** 
 	 *	Event when this actor overlaps another actor, for example a player walking into a trigger.
@@ -1059,16 +1055,11 @@
 	 */
 	UFUNCTION(BlueprintImplementableEvent, meta=(DisplayName = "ActorBeginOverlap"), Category="Collision")
 	void ReceiveActorBeginOverlap(AActor* OtherActor);
->>>>>>> cce8678d
 
 	/** 
 	 *	Event when an actor no longer overlaps another actor, and they have separated. 
 	 *	@note Components on both this and the other Actor must have bGenerateOverlapEvents set to true to generate overlap events.
 	 */
-<<<<<<< HEAD
-	UFUNCTION(BlueprintImplementableEvent, meta=(FriendlyName = "ActorEndOverlap"), Category="Collision")
-	virtual void ReceiveActorEndOverlap(AActor* OtherActor);
-=======
 	virtual void NotifyActorEndOverlap(AActor* OtherActor);
 	/** 
 	 *	Event when an actor no longer overlaps another actor, and they have separated. 
@@ -1076,7 +1067,6 @@
 	 */
 	UFUNCTION(BlueprintImplementableEvent, meta=(DisplayName = "ActorEndOverlap"), Category="Collision")
 	void ReceiveActorEndOverlap(AActor* OtherActor);
->>>>>>> cce8678d
 
 	/** Event when this actor has the mouse moved over it with the clickable interface. */
 	virtual void NotifyActorBeginCursorOver();
@@ -1139,14 +1129,6 @@
 	void GetOverlappingComponents(TArray<UPrimitiveComponent*>& OverlappingComponents) const;
 
 	/** 
-<<<<<<< HEAD
-	 *	Event when this actor bumps into a blocking object, or blocks another actor that bumps into it. This could happen due to things like Character movement, using Set Location with 'sweep' enabled, or physics simulation.
-	 *	For events when objects overlap (e.g. walking into a trigger) see the 'Overlap' event.
-	 *	@note For collisions during physics simulation to generate hit events, 'Simulation Generates Hit Events' must be enabled.
-	 */
-	UFUNCTION(BlueprintImplementableEvent, meta=(FriendlyName = "Hit"), Category="Collision")
-	virtual void ReceiveHit(class UPrimitiveComponent* MyComp, AActor* Other, class UPrimitiveComponent* OtherComp, bool bSelfMoved, FVector HitLocation, FVector HitNormal, FVector NormalImpulse, const FHitResult& Hit);
-=======
 	 * Event when this actor bumps into a blocking object, or blocks another actor that bumps into it.
 	 * This could happen due to things like Character movement, using Set Location with 'sweep' enabled, or physics simulation.
 	 * For events when objects overlap (e.g. walking into a trigger) see the 'Overlap' event.
@@ -1168,7 +1150,6 @@
 	UFUNCTION(BlueprintImplementableEvent, meta=(DisplayName = "Hit"), Category="Collision")
 	void ReceiveHit(class UPrimitiveComponent* MyComp, AActor* Other, class UPrimitiveComponent* OtherComp, bool bSelfMoved, FVector HitLocation, FVector HitNormal, FVector NormalImpulse, const FHitResult& Hit);
 
->>>>>>> cce8678d
 
 	/** Set the lifespan of this actor. When it expires the object will be destroyed. If requested lifespan is 0, the timer is cleared and the actor will not be destroyed. */
 	UFUNCTION(BlueprintCallable, Category="Utilities", meta=(Keywords = "delete destroy"))
@@ -2258,12 +2239,7 @@
 	 * It's recommended to use TArrays with a TInlineAllocator to potentially avoid memory allocation costs.
 	 * TInlineComponentArray is defined to make this easier, for example:
 	 * {
-<<<<<<< HEAD
-	 * 	   TInlineComponentArray<UPrimitiveComponent*> PrimComponents;
-	 *     Actor->GetComponents(PrimComponents);
-=======
 	 * 	   TInlineComponentArray<UPrimitiveComponent*> PrimComponents(Actor);
->>>>>>> cce8678d
 	 * }
 	 */
 	template<class T, class AllocatorType>
@@ -2284,9 +2260,6 @@
 		}
 	}
 
-<<<<<<< HEAD
-	/** UActorComponent specialization of GetComponents() to avoid unnecessary casts. */
-=======
 	/**
 	 * UActorComponent specialization of GetComponents() to avoid unnecessary casts.
 	 * It's recommended to use TArrays with a TInlineAllocator to potentially avoid memory allocation costs.
@@ -2296,7 +2269,6 @@
 	 *     Actor->GetComponents(PrimComponents);
 	 * }
 	 */
->>>>>>> cce8678d
 	template<class AllocatorType>
 	void GetComponents(TArray<UActorComponent*, AllocatorType>& OutComponents) const
 	{
@@ -2313,16 +2285,11 @@
 		}
 	}
 
-<<<<<<< HEAD
-	// Get a direct reference to the Components array rather than a copy
-	// with the null pointers removed
-=======
 	/**
 	 * Get a direct reference to the Components array rather than a copy with the null pointers removed.
 	 * WARNING: anything that could cause the component to change ownership or be destroyed will invalidate
 	 * this array, so use caution when iterating this list!
 	 */
->>>>>>> cce8678d
 	const TArray<UActorComponent*>& GetComponents() const
 	{
 		return OwnedComponents;
