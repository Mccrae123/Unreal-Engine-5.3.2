// Copyright Epic Games, Inc. All Rights Reserved.

#pragma once

#include "CoreMinimal.h"
#include "Stats/Stats.h"
#include "UObject/ObjectMacros.h"
#include "UObject/UObjectBaseUtility.h"
#include "UObject/Object.h"
#include "InputCoreTypes.h"
#include "Templates/SubclassOf.h"
#include "UObject/CoreNet.h"
#include "Engine/EngineTypes.h"
#include "Engine/EngineBaseTypes.h"
#include "ComponentInstanceDataCache.h"
#include "Components/ChildActorComponent.h"
#include "RenderCommandFence.h"
#include "Misc/ITransaction.h"
#include "Engine/Level.h"

#include "Actor.generated.h"

class AActor;
class AController;
class AMatineeActor;
class APawn;
class APlayerController;
class UActorChannel;
class UChildActorComponent;
class UNetDriver;
class UPrimitiveComponent;
struct FAttachedActorInfo;
struct FNetViewer;
struct FNetworkObjectInfo;

/** Chooses a method for actors to update overlap state (objects it is touching) on initialization, currently only used during level streaming. */
UENUM(BlueprintType)
enum class EActorUpdateOverlapsMethod : uint8
{
	UseConfigDefault,	// Use the default value specified by the native class or config value.
	AlwaysUpdate,		// Always update overlap state on initialization.
	OnlyUpdateMovable,	// Only update if root component has Movable mobility.
	NeverUpdate			// Never update overlap state on initialization.
};

ENGINE_API DECLARE_LOG_CATEGORY_EXTERN(LogActor, Log, Warning);

// Delegate signatures
DECLARE_DYNAMIC_MULTICAST_SPARSE_DELEGATE_FiveParams( FTakeAnyDamageSignature, AActor, OnTakeAnyDamage, AActor*, DamagedActor, float, Damage, const class UDamageType*, DamageType, class AController*, InstigatedBy, AActor*, DamageCauser );
DECLARE_DYNAMIC_MULTICAST_SPARSE_DELEGATE_NineParams( FTakePointDamageSignature, AActor, OnTakePointDamage, AActor*, DamagedActor, float, Damage, class AController*, InstigatedBy, FVector, HitLocation, class UPrimitiveComponent*, FHitComponent, FName, BoneName, FVector, ShotFromDirection, const class UDamageType*, DamageType, AActor*, DamageCauser );
DECLARE_DYNAMIC_MULTICAST_SPARSE_DELEGATE_SevenParams( FTakeRadialDamageSignature, AActor, OnTakeRadialDamage, AActor*, DamagedActor, float, Damage, const class UDamageType*, DamageType, FVector, Origin, FHitResult, HitInfo, class AController*, InstigatedBy, AActor*, DamageCauser );
DECLARE_DYNAMIC_MULTICAST_SPARSE_DELEGATE_TwoParams( FActorBeginOverlapSignature, AActor, OnActorBeginOverlap, AActor*, OverlappedActor, AActor*, OtherActor );
DECLARE_DYNAMIC_MULTICAST_SPARSE_DELEGATE_TwoParams( FActorEndOverlapSignature, AActor, OnActorEndOverlap, AActor*, OverlappedActor, AActor*, OtherActor );
DECLARE_DYNAMIC_MULTICAST_SPARSE_DELEGATE_FourParams( FActorHitSignature, AActor, OnActorHit, AActor*, SelfActor, AActor*, OtherActor, FVector, NormalImpulse, const FHitResult&, Hit );

DECLARE_DYNAMIC_MULTICAST_SPARSE_DELEGATE_OneParam( FActorBeginCursorOverSignature, AActor, OnBeginCursorOver, AActor*, TouchedActor );
DECLARE_DYNAMIC_MULTICAST_SPARSE_DELEGATE_OneParam( FActorEndCursorOverSignature, AActor, OnEndCursorOver, AActor*, TouchedActor );
DECLARE_DYNAMIC_MULTICAST_SPARSE_DELEGATE_TwoParams( FActorOnClickedSignature, AActor, OnClicked, AActor*, TouchedActor , FKey, ButtonPressed );
DECLARE_DYNAMIC_MULTICAST_SPARSE_DELEGATE_TwoParams( FActorOnReleasedSignature, AActor, OnReleased, AActor*, TouchedActor , FKey, ButtonReleased );
DECLARE_DYNAMIC_MULTICAST_SPARSE_DELEGATE_TwoParams( FActorOnInputTouchBeginSignature, AActor, OnInputTouchBegin, ETouchIndex::Type, FingerIndex, AActor*, TouchedActor );
DECLARE_DYNAMIC_MULTICAST_SPARSE_DELEGATE_TwoParams( FActorOnInputTouchEndSignature, AActor, OnInputTouchEnd, ETouchIndex::Type, FingerIndex, AActor*, TouchedActor );
DECLARE_DYNAMIC_MULTICAST_SPARSE_DELEGATE_TwoParams( FActorBeginTouchOverSignature, AActor, OnInputTouchEnter, ETouchIndex::Type, FingerIndex, AActor*, TouchedActor );
DECLARE_DYNAMIC_MULTICAST_SPARSE_DELEGATE_TwoParams( FActorEndTouchOverSignature, AActor, OnInputTouchLeave, ETouchIndex::Type, FingerIndex, AActor*, TouchedActor );

DECLARE_DYNAMIC_MULTICAST_SPARSE_DELEGATE_OneParam(FActorDestroyedSignature, AActor, OnDestroyed, AActor*, DestroyedActor );
DECLARE_DYNAMIC_MULTICAST_SPARSE_DELEGATE_TwoParams(FActorEndPlaySignature, AActor, OnEndPlay, AActor*, Actor , EEndPlayReason::Type, EndPlayReason);

DECLARE_DELEGATE_SixParams(FMakeNoiseDelegate, AActor*, float /*Loudness*/, class APawn*, const FVector&, float /*MaxRange*/, FName /*Tag*/);

#if !UE_BUILD_SHIPPING
DECLARE_DELEGATE_RetVal_ThreeParams(bool, FOnProcessEvent, AActor*, UFunction*, void*);
#endif

DECLARE_CYCLE_STAT_EXTERN(TEXT("GetComponentsTime"),STAT_GetComponentsTime,STATGROUP_Engine,ENGINE_API);

#if WITH_EDITOR
/** Annotation for actor selection.  This must be in engine instead of editor for ::IsSelected to work */
extern ENGINE_API FUObjectAnnotationSparseBool GSelectedActorAnnotation;
#endif

/**
 * TInlineComponentArray is simply a TArray that reserves a fixed amount of space on the stack
 * to try to avoid heap allocation when there are fewer than a specified number of elements expected in the result.
 */
template<class T, uint32 NumElements = NumInlinedActorComponents>
class TInlineComponentArray : public TArray<T, TInlineAllocator<NumElements>>
{
	typedef TArray<T, TInlineAllocator<NumElements>> Super;

public:
	TInlineComponentArray() : Super() { }
	TInlineComponentArray(const AActor* Actor, bool bIncludeFromChildActors = false);
};

/**
 * Actor is the base class for an Object that can be placed or spawned in a level.
 * Actors may contain a collection of ActorComponents, which can be used to control how actors move, how they are rendered, etc.
 * The other main function of an Actor is the replication of properties and function calls across the network during play.
 * 
 * 
 * Actor initialization has multiple steps, here's the order of important virtual functions that get called:
 * - UObject::PostLoad: For actors statically placed in a level, the normal UObject PostLoad gets called both in the editor and during gameplay.
 *                      This is not called for newly spawned actors.
 * - UActorComponent::OnComponentCreated: When an actor is spawned in the editor or during gameplay, this gets called for any native components.
 *                                        For blueprint-created components, this gets called during construction for that component.
 *                                        This is not called for components loaded from a level.
 * - AActor::PreRegisterAllComponents: For statically placed actors and spawned actors that have native root components, this gets called now.
 *                                     For blueprint actors without a native root component, these registration functions get called later during construction.
 * - UActorComponent::RegisterComponent: All components are registered in editor and at runtime, this creates their physical/visual representation.
 *                                       These calls may be distributed over multiple frames, but are always after PreRegisterAllComponents.
 *                                       This may also get called later on after an UnregisterComponent call removes it from the world.
 * - AActor::PostRegisterAllComponents: Called for all actors both in the editor and in gameplay, this is the last function that is called in all cases.
 * - AActor::PostActorCreated: When an actor is created in the editor or during gameplay, this gets called right before construction.
 *                             This is not called for components loaded from a level.
 * - AActor::UserConstructionScript: Called for blueprints that implement a construction script.
 * - AActor::OnConstruction: Called at the end of ExecuteConstruction, which calls the blueprint construction script.
 *                           This is called after all blueprint-created components are fully created and registered.
 *                           This is only called during gameplay for spawned actors, and may get rerun in the editor when changing blueprints.
 * - AActor::PreInitializeComponents: Called before InitializeComponent is called on the actor's components.
 *                                    This is only called during gameplay and in certain editor preview windows.
 * - UActorComponent::Activate: This will be called only if the component has bAutoActivate set.
 *                              It will also got called later on if a component is manually activated.
 * - UActorComponent::InitializeComponent: This will be called only if the component has bWantsInitializeComponentSet.
 *                                         This only happens once per gameplay session.
 * - AActor::PostInitializeComponents: Called after the actor's components have been initialized, only during gameplay and some editor previews.
 * - AActor::BeginPlay: Called when the level starts ticking, only during actual gameplay.
 *                      This normally happens right after PostInitializeComponents but can be delayed for networked or child actors.
 *
 * @see https://docs.unrealengine.com/latest/INT/Programming/UnrealArchitecture/Actors/
 * @see https://docs.unrealengine.com/en-us/Programming/UnrealArchitecture/Actors/ActorLifecycle
 * @see UActorComponent
 */
UCLASS(BlueprintType, Blueprintable, config=Engine, meta=(ShortTooltip="An Actor is an object that can be placed or spawned in the world."))
class ENGINE_API AActor : public UObject
{
	GENERATED_BODY()

public:
	/** Default constructor for AActor */
	AActor();

	/** Constructor for AActor that takes an ObjectInitializer for backward compatibility */
	AActor(const FObjectInitializer& ObjectInitializer);

private:
	/** Called from the constructor to initialize the class to its default settings */
	void InitializeDefaults();

public:
	/** Returns the properties used for network replication, this needs to be overridden by all actor classes with native replicated properties */
	void GetLifetimeReplicatedProps(TArray<FLifetimeProperty>& OutLifetimeProps) const override;

	/**
	 * Primary Actor tick function, which calls TickActor().
	 * Tick functions can be configured to control whether ticking is enabled, at what time during a frame the update occurs, and to set up tick dependencies.
	 * @see https://docs.unrealengine.com/latest/INT/API/Runtime/Engine/Engine/FTickFunction/
	 * @see AddTickPrerequisiteActor(), AddTickPrerequisiteComponent()
	 */
	UPROPERTY(EditDefaultsOnly, Category=Tick)
	struct FActorTickFunction PrimaryActorTick;

<<<<<<< HEAD
	/**
	 * Allows us to only see this Actor in the Editor, and not in the actual game.
	 * @see SetActorHiddenInGame()
	 */
	UE_DEPRECATED(4.24, "This member will be made private. Please use IsHidden or SetHidden.")
	UPROPERTY(Interp, EditAnywhere, Category=Rendering, BlueprintReadOnly, Replicated, meta=(DisplayName="Actor Hidden In Game", SequencerTrackClass="MovieSceneVisibilityTrack"))
	uint8 bHidden:1;

=======
>>>>>>> 90fae962
	/** If true, when the actor is spawned it will be sent to the client but receive no further replication updates from the server afterwards. */
	UPROPERTY()
	uint8 bNetTemporary:1;

	/** If true, this actor was loaded directly from the map, and for networking purposes can be addressed by its full path name */
	UPROPERTY()
	uint8 bNetStartup:1;

	/** If true, this actor is only relevant to its owner. If this flag is changed during play, all non-owner channels would need to be explicitly closed. */
	UPROPERTY(Category=Replication, EditDefaultsOnly, BlueprintReadOnly)
	uint8 bOnlyRelevantToOwner:1;

	/** Always relevant for network (overrides bOnlyRelevantToOwner). */
	UPROPERTY(Category=Replication, EditDefaultsOnly, BlueprintReadWrite)
	uint8 bAlwaysRelevant:1;    

	/** Called on client when updated bReplicateMovement value is received for this actor. */
	UFUNCTION()
	virtual void OnRep_ReplicateMovement();

private:
	/**
	 * If true, replicate movement/location related properties.
	 * Actor must also be set to replicate.
	 * @see SetReplicates()
	 * @see https://docs.unrealengine.com/latest/INT/Gameplay/Networking/Replication/
	 */
	UE_DEPRECATED(4.24, "This member will be made private. Please use IsReplicatingMovement or SetReplicatingMovement.")
	UPROPERTY(ReplicatedUsing=OnRep_ReplicateMovement, Category=Replication, EditDefaultsOnly)
	uint8 bReplicateMovement:1;    

	/**
	 * Allows us to only see this Actor in the Editor, and not in the actual game.
	 * @see SetActorHiddenInGame()
	 */
	UPROPERTY(Interp, EditAnywhere, Category=Rendering, BlueprintReadOnly, Replicated, meta=(AllowPrivateAccess="true", DisplayName="Actor Hidden In Game", SequencerTrackClass="MovieSceneVisibilityTrack"))
	uint8 bHidden:1;

	UPROPERTY(Replicated)
	uint8 bTearOff:1; 

public:

	/** If true, this actor is no longer replicated to new clients, and is "torn off" (becomes a ROLE_Authority) on clients to which it was being replicated. */
	bool GetTearOff() const
	{
		return bTearOff;
	}

	/** Networking - Server - TearOff this actor to stop replication to clients. Will set bTearOff to true. */
	UFUNCTION(BlueprintCallable, Category=Replication)
	virtual void TearOff();

	/**
	 * Whether we have already exchanged Role/RemoteRole on the client, as when removing then re-adding a streaming level.
	 * Causes all initialization to be performed again even though the actor may not have actually been reloaded.
	 */
	UPROPERTY(Transient)
	uint8 bExchangedRoles:1;

	/** This actor will be loaded on network clients during map load */
	UPROPERTY(Category=Replication, EditAnywhere)
	uint8 bNetLoadOnClient:1;

	/** If actor has valid Owner, call Owner's IsNetRelevantFor and GetNetPriority */
	UPROPERTY(Category=Replication, EditDefaultsOnly, BlueprintReadWrite)
	uint8 bNetUseOwnerRelevancy:1;

	/** If true, this actor will be replicated to network replays (default is true) */
	UPROPERTY()
	uint8 bRelevantForNetworkReplays:1;

	/** 
	 * If true, this actor's component's bounds will be included in the level's
	 * bounding box unless the Actor's class has overridden IsLevelBoundsRelevant 
	 */
	UPROPERTY(EditAnywhere, Category=Collision, AdvancedDisplay)
	uint8 bRelevantForLevelBounds:1;

	/**
	 * If true, this actor will only be destroyed during scrubbing if the replay is set to a time before the actor existed.
	 * Otherwise, RewindForReplay will be called if we detect the actor needs to be reset.
	 * Note, this Actor must not be destroyed by gamecode, and RollbackViaDeletion may not be used. 
	 */
	UPROPERTY(Category=Replication, EditDefaultsOnly)
	uint8 bReplayRewindable:1;

	/**
	 * Whether we allow this Actor to tick before it receives the BeginPlay event.
	 * Normally we don't tick actors until after BeginPlay; this setting allows this behavior to be overridden.
	 * This Actor must be able to tick for this setting to be relevant.
	 */
	UPROPERTY(EditDefaultsOnly, Category=Tick)
	uint8 bAllowTickBeforeBeginPlay:1;

private:
	/** If true then destroy self when "finished", meaning all relevant components report that they are done and no timelines or timers are in flight. */
	UPROPERTY(BlueprintSetter=SetAutoDestroyWhenFinished, Category=Actor)
	uint8 bAutoDestroyWhenFinished:1;

	/**
	 * Whether this actor can take damage. Must be true for damage events (e.g. ReceiveDamage()) to be called.
	 * @see https://www.unrealengine.com/blog/damage-in-ue4
	 * @see TakeDamage(), ReceiveDamage()
	 */
<<<<<<< HEAD
	UE_DEPRECATED(4.24, "This member will be made private. Please use CanBeDamaged or SetCanBeDamaged.")
	UPROPERTY(EditAnywhere, BlueprintReadWrite, SaveGame, Replicated, Category=Actor)
=======
	UPROPERTY(EditAnywhere, BlueprintReadWrite, SaveGame, Replicated, Category=Actor, meta=(AllowPrivateAccess="true"))
>>>>>>> 90fae962
	uint8 bCanBeDamaged:1;

public:
	/** If true, all input on the stack below this actor will not be considered */
	UPROPERTY(EditDefaultsOnly, Category=Input)
	uint8 bBlockInput:1;

	/** This actor collides with the world when placing in the editor, even if RootComponent collision is disabled. Does not affect spawning, @see SpawnCollisionHandlingMethod */
	UPROPERTY()
	uint8 bCollideWhenPlacing:1;

	/** If true, this actor should search for an owned camera component to view through when used as a view target. */
	UPROPERTY(EditAnywhere, BlueprintReadWrite, Category=Actor, AdvancedDisplay)
	uint8 bFindCameraComponentWhenViewTarget:1;
	
    /**
	 * If true, this actor will generate overlap Begin/End events when spawned as part of level streaming, which includes initial level load.
	 * You might enable this is in the case where a streaming level loads around an actor and you want Begin/End overlap events to trigger.
	 * @see UpdateOverlapsMethodDuringLevelStreaming
	 */
	UPROPERTY(EditAnywhere, BlueprintReadWrite, Category=Collision)
	uint8 bGenerateOverlapEventsDuringLevelStreaming:1;

	/** Whether this actor should not be affected by world origin shifting. */
	UPROPERTY(EditAnywhere, AdvancedDisplay, Category=Actor)
	uint8 bIgnoresOriginShifting:1;

	/** If true, and if World setting has bEnableHierarchicalLOD equal to true, then it will generate LODActor from groups of clustered Actor */
	UPROPERTY(EditAnywhere, AdvancedDisplay, BlueprintReadWrite, Category=LOD, meta=(DisplayName="Include Actor for HLOD Mesh generation"))
	uint8 bEnableAutoLODGeneration:1;

	/** Whether this actor is editor-only. Use with care, as if this actor is referenced by anything else that reference will be NULL in cooked builds */
	UPROPERTY(EditAnywhere, AdvancedDisplay, Category=Cooking)
	uint8 bIsEditorOnlyActor:1;

	/** Indicates the actor was pulled through a seamless travel.  */
	UPROPERTY()
	uint8 bActorSeamlessTraveled:1;

	/**
	 * Does this actor have an owner responsible for replication? (APlayerController typically)
	 *
	 * @return true if this actor can call RPCs or false if no such owner chain exists
	 */
	virtual bool HasNetOwner() const;

	/**
	 * Does this actor have a locally controlled owner responsible for replication? (APlayerController typically)
	 *
	 * @return true if this actor can call RPCs or false if no such owner chain exists
	 */
	virtual bool HasLocalNetOwner() const;

	bool GetAutoDestroyWhenFinished() const { return bAutoDestroyWhenFinished; }

	UFUNCTION(BlueprintSetter)
	void SetAutoDestroyWhenFinished(bool bVal);

protected:
	/**
	 * If true, this actor will replicate to remote machines
	 * @see SetReplicates()
	 */
	UPROPERTY(EditDefaultsOnly, BlueprintReadOnly, Category=Replication)
	uint8 bReplicates:1;

	/** This function should only be used in the constructor of classes that need to set the RemoteRole for backwards compatibility purposes */
	void SetRemoteRoleForBackwardsCompat(const ENetRole InRemoteRole) { RemoteRole = InRemoteRole; }

	/** Called when owner changes, does nothing by default but can be overridden */
	UFUNCTION()
	virtual void OnRep_Owner();

	/** If true, this actor can be put inside of a GC Cluster to improve Garbage Collection performance */
	UPROPERTY(Category=Actor, EditAnywhere, AdvancedDisplay)
	uint8 bCanBeInCluster:1;

	/**
	 * If false, the Blueprint ReceiveTick() event will be disabled on dedicated servers.
	 * @see AllowReceiveTickEventOnDedicatedServer()
	 */
	UPROPERTY()
	uint8 bAllowReceiveTickEventOnDedicatedServer:1;

	/** Flag indicating we have checked initial simulating physics state to sync networked proxies to the server. */
	uint8 bNetCheckedInitialPhysicsState : 1;

private:
	/** Whether FinishSpawning has been called for this Actor.  If it has not, the Actor is in a malformed state */
	uint8 bHasFinishedSpawning:1;

	/** 
	 *	Indicates that PreInitializeComponents/PostInitializeComponents have been called on this Actor 
	 *	Prevents re-initializing of actors spawned during level startup
	 */
	uint8 bActorInitialized:1;

	/** Set when DispatchBeginPlay() triggers from level streaming, and cleared afterwards. @see IsActorBeginningPlayFromLevelStreaming(). */
	uint8 bActorBeginningPlayFromLevelStreaming:1;

	/** Whether we've tried to register tick functions. Reset when they are unregistered. */
	uint8 bTickFunctionsRegistered:1;

	/** Whether we've deferred the RegisterAllComponents() call at spawn time. Reset when RegisterAllComponents() is called. */
	uint8 bHasDeferredComponentRegistration:1;

	/** True if this actor is currently running user construction script (used to defer component registration) */
	uint8 bRunningUserConstructionScript:1;

	/**
	 * Enables any collision on this actor.
	 * @see SetActorEnableCollision(), GetActorEnableCollision()
	 */
	UPROPERTY()
	uint8 bActorEnableCollision:1;

	/** Set when actor is about to be deleted. Needs to be a FProperty so it is included in transactions. */
	UPROPERTY(Transient, DuplicateTransient)
	uint8 bActorIsBeingDestroyed:1;

	/** Set if an Actor tries to be destroyed while it is beginning play so that once BeginPlay ends we can issue the destroy call. */
	uint8 bActorWantsDestroyDuringBeginPlay : 1;

	/** Enum defining if BeginPlay has started or finished */
	enum class EActorBeginPlayState : uint8
	{
		HasNotBegunPlay,
		BeginningPlay,
		HasBegunPlay,
	};

	/** 
	 *	Indicates that BeginPlay has been called for this Actor.
	 *  Set back to HasNotBegunPlay once EndPlay has been called.
	 */
	EActorBeginPlayState ActorHasBegunPlay:2;

	static uint32 BeginPlayCallDepth;

protected:

	/**
	 * Condition for calling UpdateOverlaps() to initialize overlap state when loaded in during level streaming.
	 * If set to 'UseConfigDefault', the default specified in ini (displayed in 'DefaultUpdateOverlapsMethodDuringLevelStreaming') will be used.
	 * If overlaps are not initialized, this actor and attached components will not have an initial state of what objects are touching it,
	 * and overlap events may only come in once one of those objects update overlaps themselves (for example when moving).
	 * However if an object touching it *does* initialize state, both objects will know about their touching state with each other.
	 * This can be a potentially large performance savings during level loading and streaming, and is safe if the object and others initially
	 * overlapping it do not need the overlap state because they will not trigger overlap notifications.
	 * 
	 * Note that if 'bGenerateOverlapEventsDuringLevelStreaming' is true, overlaps are always updated in this case, but that flag
	 * determines whether the Begin/End overlap events are triggered.
	 * 
	 * @see bGenerateOverlapEventsDuringLevelStreaming, DefaultUpdateOverlapsMethodDuringLevelStreaming, GetUpdateOverlapsMethodDuringLevelStreaming()
	 */
	UPROPERTY(Category=Collision, EditAnywhere)
	EActorUpdateOverlapsMethod UpdateOverlapsMethodDuringLevelStreaming;

public:

	/** Get the method used to UpdateOverlaps() when loaded via level streaming. Resolves the 'UseConfigDefault' option to the class default specified in config. */
	EActorUpdateOverlapsMethod GetUpdateOverlapsMethodDuringLevelStreaming() const;

private:

	/**
	 * Default value taken from config file for this class when 'UseConfigDefault' is chosen for
	 * 'UpdateOverlapsMethodDuringLevelStreaming'. This allows a default to be chosen per class in the matching config.
	 * For example, for Actor it could be specified in DefaultEngine.ini as:
	 * 
	 * [/Script/Engine.Actor]
	 * DefaultUpdateOverlapsMethodDuringLevelStreaming = OnlyUpdateMovable
	 *
	 * Another subclass could set their default to something different, such as:
	 *
	 * [/Script/Engine.BlockingVolume]
	 * DefaultUpdateOverlapsMethodDuringLevelStreaming = NeverUpdate
	 * 
	 * @see UpdateOverlapsMethodDuringLevelStreaming
	 */
	UPROPERTY(Config, Category = Collision, VisibleAnywhere)
	EActorUpdateOverlapsMethod DefaultUpdateOverlapsMethodDuringLevelStreaming;

	/** Internal helper to update Overlaps during Actor initialization/BeginPlay correctly based on the UpdateOverlapsMethodDuringLevelStreaming and bGenerateOverlapEventsDuringLevelStreaming settings. */
	void UpdateInitialOverlaps(bool bFromLevelStreaming);

	/** Describes how much control the remote machine has over the actor. */
	UPROPERTY(Replicated, Transient)
	TEnumAsByte<enum ENetRole> RemoteRole;	


public:
	/**
	 * Set whether this actor replicates to network clients. When this actor is spawned on the server it will be sent to clients as well.
	 * Properties flagged for replication will update on clients if they change on the server.
	 * Internally changes the RemoteRole property and handles the cases where the actor needs to be added to the network actor list.
	 * @param bInReplicates Whether this Actor replicates to network clients.
	 * @see https://docs.unrealengine.com/latest/INT/Gameplay/Networking/Replication/
	 */
	UFUNCTION(BlueprintCallable, BlueprintAuthorityOnly, Category=Replication)
	void SetReplicates(bool bInReplicates);

	/**
	 * Set whether this actor's movement replicates to network clients.
	 * @param bInReplicateMovement Whether this Actor's movement replicates to clients.
	 */
	UFUNCTION(BlueprintCallable, Category=Replication)
	virtual void SetReplicateMovement(bool bInReplicateMovement);

	/** Sets whether or not this Actor is an autonomous proxy, which is an actor on a network client that is controlled by a user on that client. */
	void SetAutonomousProxy(const bool bInAutonomousProxy, const bool bAllowForcePropertyCompare=true);
	
	/** Copies RemoteRole from another Actor and adds this actor to the list of network actors if necessary. */
	void CopyRemoteRoleFrom(const AActor* CopyFromActor);

	/** Returns how much control the local machine has over this actor. */
	UFUNCTION(BlueprintCallable, Category=Replication)
	ENetRole GetLocalRole() const { return Role; }

	/** Returns how much control the remote machine has over this actor. */
	UFUNCTION(BlueprintCallable, Category=Replication)
	ENetRole GetRemoteRole() const;

private:
	/** Used for replication of our RootComponent's position and velocity */
	UE_DEPRECATED(4.24, "This member will be made private. Please use GetReplicatedMovement or SetReplicatedMovement.")
	UPROPERTY(EditDefaultsOnly, ReplicatedUsing=OnRep_ReplicatedMovement, Category=Replication, AdvancedDisplay)
	struct FRepMovement ReplicatedMovement;

public:
	/** How long this Actor lives before dying, 0=forever. Note this is the INITIAL value and should not be modified once play has begun. */
	UPROPERTY(EditAnywhere, BlueprintReadOnly, Category=Actor)
	float InitialLifeSpan;

	/** Allow each actor to run at a different time speed. The DeltaTime for a frame is multiplied by the global TimeDilation (in WorldSettings) and this CustomTimeDilation for this actor's tick.  */
	UPROPERTY(BlueprintReadWrite, AdvancedDisplay, Category=Actor)
	float CustomTimeDilation;

	/**
	 * The time this actor was created, relative to World->GetTimeSeconds().
	 * @see UWorld::GetTimeSeconds()
	 */
	float CreationTime;

private:
	/**
	 * Used for replicating attachment of this actor's RootComponent to another actor.
	 * This is filled in via GatherCurrentMovement() when the RootComponent has an AttachParent.
	 */
	UPROPERTY(Transient, ReplicatedUsing=OnRep_AttachmentReplication)
	struct FRepAttachment AttachmentReplication;

	/**
	 * Owner of this Actor, used primarily for replication (bNetUseOwnerRelevancy & bOnlyRelevantToOwner) and visibility (PrimitiveComponent bOwnerNoSee and bOnlyOwnerSee)
	 * @see SetOwner(), GetOwner()
	 */
	UPROPERTY(ReplicatedUsing=OnRep_Owner)
	AActor* Owner;

protected:
	/** Used to specify the net driver to replicate on (NAME_None || NAME_GameNetDriver is the default net driver) */
	UPROPERTY()
	FName NetDriverName;

public:
	/** Get read-only access to current AttachmentReplication. */
	const struct FRepAttachment& GetAttachmentReplication() const { return AttachmentReplication; }

	/** Called on client when updated AttachmentReplication value is received for this actor. */
	UFUNCTION()
	virtual void OnRep_AttachmentReplication();

private:
	/** Describes how much control the local machine has over the actor. */
	UE_DEPRECATED(4.24, "This member will be made private. Please use GetLocalRole or SetRole.")
	UPROPERTY(Replicated)
	TEnumAsByte<enum ENetRole> Role;

public:
	/** Dormancy setting for actor to take itself off of the replication list without being destroyed on clients. */
	UPROPERTY(BlueprintReadOnly, EditDefaultsOnly, Category=Replication)
	TEnumAsByte<enum ENetDormancy> NetDormancy;

	/** Gives the actor a chance to pause replication to a player represented by the passed in actor - only called on server */
	virtual bool IsReplicationPausedForConnection(const FNetViewer& ConnectionOwnerNetViewer);

	/** Called on the client when the replication paused value is changed */
	virtual void OnReplicationPausedChanged(bool bIsReplicationPaused);

	/** Controls how to handle spawning this actor in a situation where it's colliding with something else. "Default" means AlwaysSpawn here. */
	UPROPERTY(EditAnywhere, BlueprintReadWrite, Category=Actor)
	ESpawnActorCollisionHandlingMethod SpawnCollisionHandlingMethod;

	/** Automatically registers this actor to receive input from a player. */
	UPROPERTY(EditAnywhere, Category=Input)
	TEnumAsByte<EAutoReceiveInput::Type> AutoReceiveInput;

	/** The priority of this input component when pushed in to the stack. */
	UPROPERTY(EditAnywhere, Category=Input)
	int32 InputPriority;

	/** Component that handles input for this actor, if input is enabled. */
	UPROPERTY(DuplicateTransient)
	class UInputComponent* InputComponent;

	/** Square of the max distance from the client's viewpoint that this actor is relevant and will be replicated. */
	UPROPERTY(BlueprintReadOnly, EditDefaultsOnly, Category=Replication)
	float NetCullDistanceSquared;   

	/** Internal - used by UNetDriver */
	UPROPERTY(Transient)
	int32 NetTag;

	/** How often (per second) this actor will be considered for replication, used to determine NetUpdateTime */
	UPROPERTY(Category=Replication, EditDefaultsOnly, BlueprintReadWrite)
	float NetUpdateFrequency;

	/** Used to determine what rate to throttle down to when replicated properties are changing infrequently */
	UPROPERTY(Category=Replication, EditDefaultsOnly, BlueprintReadWrite)
	float MinNetUpdateFrequency;

	/** Priority for this actor when checking for replication in a low bandwidth or saturated situation, higher priority means it is more likely to replicate */
	UPROPERTY(Category=Replication, EditDefaultsOnly, BlueprintReadWrite)
	float NetPriority;

private:
	/**
	 * The value of WorldSettings->TimeSeconds for the frame when one of this actor's components was last rendered.  This is written
	 * from the render thread, which is up to a frame behind the game thread, so you should allow this time to
	 * be at least a frame behind the game thread's world time before you consider the actor non-visible.
	 */
	float LastRenderTime;

	friend struct FActorLastRenderTime;

public:
	/**
	 * Set the name of the net driver associated with this actor.  Will move the actor out of the list of network actors from the old net driver and add it to the new list
	 * @param NewNetDriverName name of the new net driver association
	 */
	void SetNetDriverName(FName NewNetDriverName);

	/** Returns name of the net driver associated with this actor (all RPCs will go out via this connection) */
	FName GetNetDriverName() const { return NetDriverName; }

	/** Method that allows an actor to replicate subobjects on its actor channel */
	virtual bool ReplicateSubobjects(class UActorChannel *Channel, class FOutBunch *Bunch, FReplicationFlags *RepFlags);

	/** Called on the actor when a new subobject is dynamically created via replication */
	virtual void OnSubobjectCreatedFromReplication(UObject *NewSubobject);

	/** Called on the actor when a subobject is dynamically destroyed via replication */
	virtual void OnSubobjectDestroyFromReplication(UObject *Subobject);

	/**
	 * Called on the actor right before replication occurs. 
	 * Only called on Server, and for autonomous proxies if recording a Client Replay.
	 */
	virtual void PreReplication(IRepChangedPropertyTracker & ChangedPropertyTracker);

	/**
	 * Called on the actor right before replication occurs.
	 * Called for everyone when recording a Client Replay, including Simulated Proxies.
	 */
	virtual void PreReplicationForReplay(IRepChangedPropertyTracker & ChangedPropertyTracker);

	/**
	 * Called on the actor before checkpoint data is applied during a replay.
	 * Only called if bReplayRewindable is set.
	 */
	virtual void RewindForReplay();

	/** Called by the networking system to call PreReplication on this actor and its components using the given NetDriver to find or create RepChangedPropertyTrackers. */
	void CallPreReplication(UNetDriver* NetDriver);	

private:
	/** Pawn responsible for damage and other gameplay events caused by this actor. */
<<<<<<< HEAD
	UE_DEPRECATED(4.24, "This member will be made private. Please use GetInstigator or SetInstigator.")
	UPROPERTY(BlueprintReadWrite, ReplicatedUsing=OnRep_Instigator, meta=(ExposeOnSpawn=true), Category=Actor)
=======
	UPROPERTY(BlueprintReadWrite, ReplicatedUsing=OnRep_Instigator, meta=(ExposeOnSpawn=true, AllowPrivateAccess=true), Category=Actor)
>>>>>>> 90fae962
	class APawn* Instigator;

public:
	/** Called on clients when Instigator is replicated. */
	UFUNCTION()
	virtual void OnRep_Instigator();

	/** Array of all Actors whose Owner is this actor, these are not necessarily spawned by UChildActorComponent */
	UPROPERTY(Transient)
	TArray<AActor*> Children;

protected:
	/** The component that defines the transform (location, rotation, scale) of this Actor in the world, all other components must be attached to this one somehow */
	UPROPERTY(BlueprintGetter=K2_GetRootComponent, Category="Utilities|Transformation")
	USceneComponent* RootComponent;

#if WITH_EDITORONLY_DATA
	/** Local space pivot offset for the actor, only used in the editor */
	UPROPERTY(EditAnywhere, BlueprintReadOnly, AdvancedDisplay, Category=Actor)
	FVector PivotOffset;
#endif

	/** The matinee actors that control this actor. */
	UPROPERTY(Transient)
	TArray<class AMatineeActor*> ControllingMatineeActors;

	/** Handle for efficient management of LifeSpanExpired timer */
	FTimerHandle TimerHandle_LifeSpanExpired;

public:
	/** Return the value of bAllowReceiveTickEventOnDedicatedServer, indicating whether the Blueprint ReceiveTick() event will occur on dedicated servers. */
	FORCEINLINE bool AllowReceiveTickEventOnDedicatedServer() const { return bAllowReceiveTickEventOnDedicatedServer; }

	/** Returns if this actor is currently running the User Construction Script */
	FORCEINLINE bool IsRunningUserConstructionScript() const { return bRunningUserConstructionScript; }

	/** Layers the actor belongs to.  This is outside of the editoronly data to allow hiding of LD-specified layers at runtime for profiling. */
	UPROPERTY()
	TArray< FName > Layers;

private:
#if WITH_EDITORONLY_DATA
	/** @deprecated Use ParentComponent instead */
	UPROPERTY()
	TWeakObjectPtr<AActor> ParentComponentActor_DEPRECATED;	
#endif

	/** The UChildActorComponent that owns this Actor. */
	UPROPERTY()
	TWeakObjectPtr<UChildActorComponent> ParentComponent;	

#if WITH_EDITORONLY_DATA
public:
	/** The editor-only group this actor is a part of. */
	UPROPERTY(Transient)
	AActor* GroupActor;

	/** The scale to apply to any billboard components in editor builds (happens in any WITH_EDITOR build, including non-cooked games). */
	UPROPERTY(EditAnywhere, BlueprintReadWrite, Category=Rendering, meta=(DisplayName="Editor Billboard Scale"))
	float SpriteScale;

	/** Bitflag to represent which views this actor is hidden in, via per-view layer visibility. */
	UPROPERTY(Transient)
	uint64 HiddenEditorViews;

private:
	/**
	 * The friendly name for this actor, displayed in the editor.  You should always use AActor::GetActorLabel() to access the actual label to display,
	 * and call AActor::SetActorLabel() or FActorLabelUtilities::SetActorLabelUnique() to change the label.  Never set the label directly.
	 */
	UPROPERTY()
	FString ActorLabel;

	/** The folder path of this actor in the world (empty=root, / separated)*/
	UPROPERTY()
	FName FolderPath;

public:
	/** Whether this actor is hidden within the editor viewport. */
	UPROPERTY()
	uint8 bHiddenEd:1;

	/** True if this actor is the preview actor dragged out of the content browser */
	UPROPERTY(Transient)
	uint8 bIsEditorPreviewActor:1;

	/** Whether this actor is hidden by the layer browser. */
	UPROPERTY(Transient)
	uint8 bHiddenEdLayer:1;

	/** Whether this actor is hidden by the level browser. */
	UPROPERTY(Transient)
	uint8 bHiddenEdLevel:1;

	/** If true, prevents the actor from being moved in the editor viewport. */
	UPROPERTY()
	uint8 bLockLocation:1;

	/** If true during PostEditMove the construction script will be run every time. If false it will only run when the drag finishes. */
	uint8 bRunConstructionScriptOnDrag:1;

protected:
	/** Is the actor label editable by the user? */
	UPROPERTY()
	uint8 bActorLabelEditable:1; 

	/** Whether the actor can be manipulated by editor operations. */
	UPROPERTY()
	uint8 bEditable:1;

	/** Whether this actor should be listed in the scene outliner. */
	UPROPERTY()
	uint8 bListedInSceneOutliner:1;
	
	/** Whether to cook additional data to speed up spawn events at runtime for any Blueprint classes based on this Actor. This option may slightly increase memory usage in a cooked build. */
	UPROPERTY(EditDefaultsOnly, AdvancedDisplay, Category=Cooking, meta=(DisplayName="Generate Optimized Blueprint Component Data"))
	uint8 bOptimizeBPComponentData:1;

private:
	/** Whether this actor is temporarily hidden within the editor; used for show/hide/etc functionality w/o dirtying the actor. */
	UPROPERTY(Transient)
	uint8 bHiddenEdTemporary:1;
#endif // WITH_EDITORONLY_DATA

	/** Set while actor is being constructed. Used to ensure that construction is not re-entrant. */
	uint8 bActorIsBeingConstructed : 1;

public:
	/** Array of tags that can be used for grouping and categorizing. */
	UPROPERTY(EditAnywhere, BlueprintReadWrite, AdvancedDisplay, Category=Actor)
	TArray<FName> Tags;


	//~==============================================================================================
	// Delegates
	
	/** Called when the actor is damaged in any way. */
	UPROPERTY(BlueprintAssignable, Category="Game|Damage")
	FTakeAnyDamageSignature OnTakeAnyDamage;

	/** Called when the actor is damaged by point damage. */
	UPROPERTY(BlueprintAssignable, Category="Game|Damage")
	FTakePointDamageSignature OnTakePointDamage;

	/** Called when the actor is damaged by radial damage. */
	UPROPERTY(BlueprintAssignable, Category="Game|Damage")
	FTakeRadialDamageSignature OnTakeRadialDamage;
	
	/** 
	 * Called when another actor begins to overlap this actor, for example a player walking into a trigger.
	 * For events when objects have a blocking collision, for example a player hitting a wall, see 'Hit' events.
	 * @note Components on both this and the other Actor must have bGenerateOverlapEvents set to true to generate overlap events.
	 */
	UPROPERTY(BlueprintAssignable, Category="Collision")
	FActorBeginOverlapSignature OnActorBeginOverlap;

	/** 
	 * Called when another actor stops overlapping this actor. 
	 * @note Components on both this and the other Actor must have bGenerateOverlapEvents set to true to generate overlap events.
	 */
	UPROPERTY(BlueprintAssignable, Category="Collision")
	FActorEndOverlapSignature OnActorEndOverlap;

	/** Called when the mouse cursor is moved over this actor if mouse over events are enabled in the player controller. */
	UPROPERTY(BlueprintAssignable, Category="Input|Mouse Input")
	FActorBeginCursorOverSignature OnBeginCursorOver;

	/** Called when the mouse cursor is moved off this actor if mouse over events are enabled in the player controller. */
	UPROPERTY(BlueprintAssignable, Category="Input|Mouse Input")
	FActorEndCursorOverSignature OnEndCursorOver;

	/** Called when the left mouse button is clicked while the mouse is over this actor and click events are enabled in the player controller. */
	UPROPERTY(BlueprintAssignable, Category="Input|Mouse Input")
	FActorOnClickedSignature OnClicked;

	/** Called when the left mouse button is released while the mouse is over this actor and click events are enabled in the player controller. */
	UPROPERTY(BlueprintAssignable, Category="Input|Mouse Input")
	FActorOnReleasedSignature OnReleased;

	/** Called when a touch input is received over this actor when touch events are enabled in the player controller. */
	UPROPERTY(BlueprintAssignable, Category="Input|Touch Input")
	FActorOnInputTouchBeginSignature OnInputTouchBegin;
		
	/** Called when a touch input is received over this component when touch events are enabled in the player controller. */
	UPROPERTY(BlueprintAssignable, Category="Input|Touch Input")
	FActorOnInputTouchEndSignature OnInputTouchEnd;

	/** Called when a finger is moved over this actor when touch over events are enabled in the player controller. */
	UPROPERTY(BlueprintAssignable, Category="Input|Touch Input")
	FActorBeginTouchOverSignature OnInputTouchEnter;

	/** Called when a finger is moved off this actor when touch over events are enabled in the player controller. */
	UPROPERTY(BlueprintAssignable, Category="Input|Touch Input")
	FActorEndTouchOverSignature OnInputTouchLeave;

	/** 
	 *	Called when this Actor hits (or is hit by) something solid. This could happen due to things like Character movement, using Set Location with 'sweep' enabled, or physics simulation.
	 *	For events when objects overlap (e.g. walking into a trigger) see the 'Overlap' event.
	 *	@note For collisions during physics simulation to generate hit events, 'Simulation Generates Hit Events' must be enabled.
	 */
	UPROPERTY(BlueprintAssignable, Category="Collision")
	FActorHitSignature OnActorHit;

	/** 
	 * Pushes this actor on to the stack of input being handled by a PlayerController.
	 * @param PlayerController The PlayerController whose input events we want to receive.
	 */
	UFUNCTION(BlueprintCallable, Category="Input")
	virtual void EnableInput(class APlayerController* PlayerController);

	/** 
	 * Removes this actor from the stack of input being handled by a PlayerController.
	 * @param PlayerController The PlayerController whose input events we no longer want to receive. If null, this actor will stop receiving input from all PlayerControllers.
	 */
	UFUNCTION(BlueprintCallable, Category="Input")
	virtual void DisableInput(class APlayerController* PlayerController);

	/** Gets the value of the input axis if input is enabled for this actor. */
	UFUNCTION(BlueprintCallable, meta=(BlueprintInternalUseOnly="true", HideSelfPin="true", HidePin="InputAxisName"))
	float GetInputAxisValue(const FName InputAxisName) const;

	/** Gets the value of the input axis key if input is enabled for this actor. */
	UFUNCTION(BlueprintCallable, meta=(BlueprintInternalUseOnly="true", HideSelfPin="true", HidePin="InputAxisKey"))
	float GetInputAxisKeyValue(const FKey InputAxisKey) const;

	/** Gets the value of the input axis key if input is enabled for this actor. */
	UFUNCTION(BlueprintCallable, meta=(BlueprintInternalUseOnly="true", HideSelfPin="true", HidePin="InputAxisKey"))
	FVector GetInputVectorAxisValue(const FKey InputAxisKey) const;

	/** Returns the instigator for this actor, or nullptr if there is none. */
	UFUNCTION(BlueprintCallable, meta=(BlueprintProtected = "true"), Category="Game")
	APawn* GetInstigator() const;

	/**
	 * Get the instigator, cast as a specific class.
	 * @return The instigator for this actor if it is the specified type, nullptr otherwise.
	 */
	template <class T>
	T* GetInstigator() const
	{
		return Cast<T>(GetInstigator());
	}

	/** Returns the instigator's controller for this actor, or nullptr if there is none. */
	UFUNCTION(BlueprintCallable, meta=(BlueprintProtected = "true"), Category="Game")
	AController* GetInstigatorController() const;

	/** 
	 * Returns the instigator's controller, cast as a specific class.
	 * @return The instigator's controller for this actor if it is the specified type, nullptr otherwise.
	 * */
	template<class T>
	T* GetInstigatorController() const
	{
		return Cast<T>(GetInstigatorController());
	}


	//~=============================================================================
	// General functions.

	/**
	 * Get the actor-to-world transform.
	 * @return The transform that transforms from actor space to world space.
	 */
	UFUNCTION(BlueprintCallable, meta=(DisplayName = "GetActorTransform", ScriptName = "GetActorTransform"), Category="Utilities|Transformation")
	const FTransform& GetTransform() const
	{
		return ActorToWorld();
	}

	/** Get the local-to-world transform of the RootComponent. Identical to GetTransform(). */
	FORCEINLINE const FTransform& ActorToWorld() const
	{
		return (RootComponent ? RootComponent->GetComponentTransform() : FTransform::Identity);
	}

	/** Returns the location of the RootComponent of this Actor */
	UFUNCTION(BlueprintCallable, meta=(DisplayName = "GetActorLocation", ScriptName = "GetActorLocation", Keywords="position"), Category="Utilities|Transformation")
	FVector K2_GetActorLocation() const;

	/** 
	 * Move the Actor to the specified location.
	 * @param NewLocation	The new location to move the Actor to.
	 * @param bSweep		Whether we sweep to the destination location, triggering overlaps along the way and stopping short of the target if blocked by something.
	 *						Only the root component is swept and checked for blocking collision, child components move without sweeping. If collision is off, this has no effect.
	 * @param bTeleport		Whether we teleport the physics state (if physics collision is enabled for this object).
	 *						If true, physics velocity for this object is unchanged (so ragdoll parts are not affected by change in location).
	 *						If false, physics velocity is updated based on the change in position (affecting ragdoll parts).
	 *						If CCD is on and not teleporting, this will affect objects along the entire swept volume.
	 * @param SweepHitResult	The hit result from the move if swept.
	 * @return	Whether the location was successfully set (if not swept), or whether movement occurred at all (if swept).
	 */
	UFUNCTION(BlueprintCallable, meta=(DisplayName = "SetActorLocation", ScriptName = "SetActorLocation", Keywords="position"), Category="Utilities|Transformation")
	bool K2_SetActorLocation(FVector NewLocation, bool bSweep, FHitResult& SweepHitResult, bool bTeleport);

	/** Returns rotation of the RootComponent of this Actor. */
	UFUNCTION(BlueprintCallable, meta=(DisplayName = "GetActorRotation", ScriptName = "GetActorRotation"), Category="Utilities|Transformation")
	FRotator K2_GetActorRotation() const;

	/** Get the forward (X) vector (length 1.0) from this Actor, in world space.  */
	UFUNCTION(BlueprintCallable, Category = "Utilities|Transformation")
	FVector GetActorForwardVector() const;

	/** Get the up (Z) vector (length 1.0) from this Actor, in world space.  */
	UFUNCTION(BlueprintCallable, Category = "Utilities|Transformation")
	FVector GetActorUpVector() const;

	/** Get the right (Y) vector (length 1.0) from this Actor, in world space.  */
	UFUNCTION(BlueprintCallable, Category = "Utilities|Transformation")
	FVector GetActorRightVector() const;

	/**
	 * Returns the bounding box of all components that make up this Actor (excluding ChildActorComponents).
	 * @param	bOnlyCollidingComponents	If true, will only return the bounding box for components with collision enabled.
	 * @param	Origin						Set to the center of the actor in world space
	 * @param	BoxExtent					Set to half the actor's size in 3d space
	 * @param	bIncludeFromChildActors		If true then recurse in to ChildActor components 
	 */
	UFUNCTION(BlueprintCallable, Category="Collision", meta=(DisplayName = "GetActorBounds"))
	void GetActorBounds(bool bOnlyCollidingComponents, FVector& Origin, FVector& BoxExtent, bool bIncludeFromChildActors = false) const;

	/** Returns the RootComponent of this Actor */
	UFUNCTION(BlueprintGetter)
	USceneComponent* K2_GetRootComponent() const;

	/** Returns velocity (in cm/s (Unreal Units/second) of the rootcomponent if it is either using physics or has an associated MovementComponent */
	UFUNCTION(BlueprintCallable, Category="Utilities|Transformation")
	virtual FVector GetVelocity() const;

	/** 
	 * Move the actor instantly to the specified location. 
	 * 
	 * @param NewLocation	The new location to teleport the Actor to.
	 * @param bSweep		Whether we sweep to the destination location, triggering overlaps along the way and stopping short of the target if blocked by something.
	 *						Only the root component is swept and checked for blocking collision, child components move without sweeping. If collision is off, this has no effect.
	 * @param Teleport		How we teleport the physics state (if physics collision is enabled for this object).
	 *						If equal to ETeleportType::TeleportPhysics, physics velocity for this object is unchanged (so ragdoll parts are not affected by change in location).
	 *						If equal to ETeleportType::None, physics velocity is updated based on the change in position (affecting ragdoll parts).
	 *						If CCD is on and not teleporting, this will affect objects along the entire swept volume.
	 * @param OutSweepHitResult The hit result from the move if swept.
	 * @return	Whether the location was successfully set if not swept, or whether movement occurred if swept.
	 */
	bool SetActorLocation(const FVector& NewLocation, bool bSweep=false, FHitResult* OutSweepHitResult=nullptr, ETeleportType Teleport = ETeleportType::None);

	/** 
	 * Set the Actor's rotation instantly to the specified rotation.
	 * 
	 * @param	NewRotation	The new rotation for the Actor.
	 * @param	bTeleportPhysics Whether we teleport the physics state (if physics collision is enabled for this object).
	 *			If true, physics velocity for this object is unchanged (so ragdoll parts are not affected by change in location).
	 *			If false, physics velocity is updated based on the change in position (affecting ragdoll parts).
	 * @return	Whether the rotation was successfully set.
	 */
	UFUNCTION(BlueprintCallable, meta=(DisplayName = "SetActorRotation", ScriptName = "SetActorRotation"), Category="Utilities|Transformation")
	bool K2_SetActorRotation(FRotator NewRotation, bool bTeleportPhysics);
	
	/**
	 * Set the Actor's rotation instantly to the specified rotation.
	 *
	 * @param	NewRotation	The new rotation for the Actor.
	 * @param	Teleport	How we teleport the physics state (if physics collision is enabled for this object).
	 *						If equal to ETeleportType::TeleportPhysics, physics velocity for this object is unchanged (so ragdoll parts are not affected by change in location).
	 *						If equal to ETeleportType::None, physics velocity is updated based on the change in position (affecting ragdoll parts).
	 * @return	Whether the rotation was successfully set.
	 */
	bool SetActorRotation(FRotator NewRotation, ETeleportType Teleport = ETeleportType::None);
	bool SetActorRotation(const FQuat& NewRotation, ETeleportType Teleport = ETeleportType::None);

	/** 
	 * Move the actor instantly to the specified location and rotation.
	 * 
	 * @param NewLocation		The new location to teleport the Actor to.
	 * @param NewRotation		The new rotation for the Actor.
	 * @param bSweep			Whether we sweep to the destination location, triggering overlaps along the way and stopping short of the target if blocked by something.
	 *							Only the root component is swept and checked for blocking collision, child components move without sweeping. If collision is off, this has no effect.
	 * @param bTeleport			Whether we teleport the physics state (if physics collision is enabled for this object).
	 *							If true, physics velocity for this object is unchanged (so ragdoll parts are not affected by change in location).
	 *							If false, physics velocity is updated based on the change in position (affecting ragdoll parts).
	 *							If CCD is on and not teleporting, this will affect objects along the entire swept volume.
	 * @param SweepHitResult	The hit result from the move if swept.
	 * @return	Whether the rotation was successfully set.
	 */
	UFUNCTION(BlueprintCallable, Category="Utilities|Transformation", meta=(DisplayName="SetActorLocationAndRotation", ScriptName="SetActorLocationAndRotation"))
	bool K2_SetActorLocationAndRotation(FVector NewLocation, FRotator NewRotation, bool bSweep, FHitResult& SweepHitResult, bool bTeleport);
	
	/** 
	 * Move the actor instantly to the specified location and rotation.
	 * 
	 * @param NewLocation		The new location to teleport the Actor to.
	 * @param NewRotation		The new rotation for the Actor.
	 * @param bSweep			Whether we sweep to the destination location, triggering overlaps along the way and stopping short of the target if blocked by something.
	 *							Only the root component is swept and checked for blocking collision, child components move without sweeping. If collision is off, this has no effect.
	 * @param Teleport			How we teleport the physics state (if physics collision is enabled for this object).
	 *							If equal to ETeleportType::TeleportPhysics, physics velocity for this object is unchanged (so ragdoll parts are not affected by change in location).
	 *							If equal to ETeleportType::None, physics velocity is updated based on the change in position (affecting ragdoll parts).
	 *							If CCD is on and not teleporting, this will affect objects along the entire swept volume.
	 * @param OutSweepHitResult	The hit result from the move if swept.
	 * @return	Whether the rotation was successfully set.
	 */
	bool SetActorLocationAndRotation(FVector NewLocation, FRotator NewRotation, bool bSweep=false, FHitResult* OutSweepHitResult=nullptr, ETeleportType Teleport = ETeleportType::None);
	bool SetActorLocationAndRotation(FVector NewLocation, const FQuat& NewRotation, bool bSweep=false, FHitResult* OutSweepHitResult=nullptr, ETeleportType Teleport = ETeleportType::None);

	/** Set the Actor's world-space scale. */
	UFUNCTION(BlueprintCallable, Category="Utilities|Transformation")
	void SetActorScale3D(FVector NewScale3D);

	/** Returns the Actor's world-space scale. */
	UFUNCTION(BlueprintCallable, Category="Utilities|Orientation")
	FVector GetActorScale3D() const;

	/** Returns the distance from this Actor to OtherActor. */
	UFUNCTION(BlueprintCallable, Category = "Utilities|Transformation")
	float GetDistanceTo(const AActor* OtherActor) const;

	/** Returns the squared distance from this Actor to OtherActor. */
	UFUNCTION(BlueprintCallable, Category = "Utilities|Transformation")
	float GetSquaredDistanceTo(const AActor* OtherActor) const;

	/** Returns the distance from this Actor to OtherActor, ignoring Z. */
	UFUNCTION(BlueprintCallable, Category = "Utilities|Transformation")
	float GetHorizontalDistanceTo(const AActor* OtherActor) const;

	/** Returns the distance from this Actor to OtherActor, ignoring XY. */
	UFUNCTION(BlueprintCallable, Category = "Utilities|Transformation")
	float GetVerticalDistanceTo(const AActor* OtherActor) const;

	/** Returns the dot product from this Actor to OtherActor. Returns -2.0 on failure. Returns 0.0 for coincidental actors. */
	UFUNCTION(BlueprintCallable, Category = "Utilities|Transformation")
	float GetDotProductTo(const AActor* OtherActor) const;

	/** Returns the dot product from this Actor to OtherActor, ignoring Z. Returns -2.0 on failure. Returns 0.0 for coincidental actors. */
	UFUNCTION(BlueprintCallable, Category = "Utilities|Transformation")
	float GetHorizontalDotProductTo(const AActor* OtherActor) const;

	/**
	 * Adds a delta to the location of this actor in world space.
	 * 
	 * @param DeltaLocation		The change in location.
	 * @param bSweep			Whether we sweep to the destination location, triggering overlaps along the way and stopping short of the target if blocked by something.
	 *							Only the root component is swept and checked for blocking collision, child components move without sweeping. If collision is off, this has no effect.
	 * @param bTeleport			Whether we teleport the physics state (if physics collision is enabled for this object).
	 *							If true, physics velocity for this object is unchanged (so ragdoll parts are not affected by change in location).
	 *							If false, physics velocity is updated based on the change in position (affecting ragdoll parts).
	 *							If CCD is on and not teleporting, this will affect objects along the entire swept volume.
	 * @param SweepHitResult	The hit result from the move if swept.
	 */
	UFUNCTION(BlueprintCallable, Category="Utilities|Transformation", meta=(DisplayName="AddActorWorldOffset", ScriptName="AddActorWorldOffset", Keywords="location position"))
	void K2_AddActorWorldOffset(FVector DeltaLocation, bool bSweep, FHitResult& SweepHitResult, bool bTeleport);
	void AddActorWorldOffset(FVector DeltaLocation, bool bSweep=false, FHitResult* OutSweepHitResult=nullptr, ETeleportType Teleport = ETeleportType::None);

	/**
	 * Adds a delta to the rotation of this actor in world space.
	 * 
	 * @param DeltaRotation		The change in rotation.
	 * @param bSweep			Whether to sweep to the target rotation (not currently supported for rotation).
	 * @param bTeleport			Whether we teleport the physics state (if physics collision is enabled for this object).
	 *							If true, physics velocity for this object is unchanged (so ragdoll parts are not affected by change in location).
	 *							If false, physics velocity is updated based on the change in position (affecting ragdoll parts).
	 *							If CCD is on and not teleporting, this will affect objects along the entire swept volume.
	 * @param SweepHitResult	The hit result from the move if swept.
	 */
	UFUNCTION(BlueprintCallable, Category="Utilities|Transformation", meta=(DisplayName="AddActorWorldRotation", ScriptName="AddActorWorldRotation", AdvancedDisplay="bSweep,SweepHitResult,bTeleport"))
	void K2_AddActorWorldRotation(FRotator DeltaRotation, bool bSweep, FHitResult& SweepHitResult, bool bTeleport);
	void AddActorWorldRotation(FRotator DeltaRotation, bool bSweep=false, FHitResult* OutSweepHitResult=nullptr, ETeleportType Teleport = ETeleportType::None);
	void AddActorWorldRotation(const FQuat& DeltaRotation, bool bSweep=false, FHitResult* OutSweepHitResult=nullptr, ETeleportType Teleport = ETeleportType::None);

	/** Adds a delta to the transform of this actor in world space. Scale is unchanged. */
	UFUNCTION(BlueprintCallable, Category="Utilities|Transformation", meta=(DisplayName="AddActorWorldTransform", ScriptName="AddActorWorldTransform"))
	void K2_AddActorWorldTransform(const FTransform& DeltaTransform, bool bSweep, FHitResult& SweepHitResult, bool bTeleport);
	void AddActorWorldTransform(const FTransform& DeltaTransform, bool bSweep=false, FHitResult* OutSweepHitResult=nullptr, ETeleportType Teleport = ETeleportType::None);

	/** 
	 * Set the Actors transform to the specified one.
	 * @param NewTransform		The new transform.
	 * @param bSweep			Whether we sweep to the destination location, triggering overlaps along the way and stopping short of the target if blocked by something.
	 *							Only the root component is swept and checked for blocking collision, child components move without sweeping. If collision is off, this has no effect.
	 * @param bTeleport			Whether we teleport the physics state (if physics collision is enabled for this object).
	 *							If true, physics velocity for this object is unchanged (so ragdoll parts are not affected by change in location).
	 *							If false, physics velocity is updated based on the change in position (affecting ragdoll parts).
	 *							If CCD is on and not teleporting, this will affect objects along the entire swept volume.
	 */
	UFUNCTION(BlueprintCallable, Category="Utilities|Transformation", meta=(DisplayName="SetActorTransform", ScriptName="SetActorTransform"))
	bool K2_SetActorTransform(const FTransform& NewTransform, bool bSweep, FHitResult& SweepHitResult, bool bTeleport);
	bool SetActorTransform(const FTransform& NewTransform, bool bSweep=false, FHitResult* OutSweepHitResult=nullptr, ETeleportType Teleport = ETeleportType::None);

	/** 
	 * Adds a delta to the location of this component in its local reference frame.
	 * @param DelatLocation		The change in location in local space.
	 * @param bSweep			Whether we sweep to the destination location, triggering overlaps along the way and stopping short of the target if blocked by something.
	 *							Only the root component is swept and checked for blocking collision, child components move without sweeping. If collision is off, this has no effect.
	 * @param bTeleport			Whether we teleport the physics state (if physics collision is enabled for this object).
	 *							If true, physics velocity for this object is unchanged (so ragdoll parts are not affected by change in location).
	 *							If false, physics velocity is updated based on the change in position (affecting ragdoll parts).
	 *							If CCD is on and not teleporting, this will affect objects along the entire swept volume.
	 */
	UFUNCTION(BlueprintCallable, Category="Utilities|Transformation", meta=(DisplayName="AddActorLocalOffset", ScriptName="AddActorLocalOffset", Keywords="location position"))
	void K2_AddActorLocalOffset(FVector DeltaLocation, bool bSweep, FHitResult& SweepHitResult, bool bTeleport);
	void AddActorLocalOffset(FVector DeltaLocation, bool bSweep=false, FHitResult* OutSweepHitResult=nullptr, ETeleportType Teleport = ETeleportType::None);

	/**
	 * Adds a delta to the rotation of this component in its local reference frame
	 * @param DeltaRotation		The change in rotation in local space.
	 * @param bSweep			Whether we sweep to the destination location, triggering overlaps along the way and stopping short of the target if blocked by something.
	 *							Only the root component is swept and checked for blocking collision, child components move without sweeping. If collision is off, this has no effect.
	 * @param bTeleport			Whether we teleport the physics state (if physics collision is enabled for this object).
	 *							If true, physics velocity for this object is unchanged (so ragdoll parts are not affected by change in location).
	 *							If false, physics velocity is updated based on the change in position (affecting ragdoll parts).
	 *							If CCD is on and not teleporting, this will affect objects along the entire swept volume.
	 */
	UFUNCTION(BlueprintCallable, Category="Utilities|Transformation", meta=(DisplayName="AddActorLocalRotation", ScriptName="AddActorLocalRotation", AdvancedDisplay="bSweep,SweepHitResult,bTeleport"))
	void K2_AddActorLocalRotation(FRotator DeltaRotation, bool bSweep, FHitResult& SweepHitResult, bool bTeleport);
	void AddActorLocalRotation(FRotator DeltaRotation, bool bSweep=false, FHitResult* OutSweepHitResult=nullptr, ETeleportType Teleport = ETeleportType::None);
	void AddActorLocalRotation(const FQuat& DeltaRotation, bool bSweep=false, FHitResult* OutSweepHitResult=nullptr, ETeleportType Teleport = ETeleportType::None);

	/**
	 * Adds a delta to the transform of this component in its local reference frame
	 * @param NewTransform		The change in transform in local space.
	 * @param bSweep			Whether we sweep to the destination location, triggering overlaps along the way and stopping short of the target if blocked by something.
	 *							Only the root component is swept and checked for blocking collision, child components move without sweeping. If collision is off, this has no effect.
	 * @param bTeleport			Whether we teleport the physics state (if physics collision is enabled for this object).
	 *							If true, physics velocity for this object is unchanged (so ragdoll parts are not affected by change in location).
	 *							If false, physics velocity is updated based on the change in position (affecting ragdoll parts).
	 *							If CCD is on and not teleporting, this will affect objects along the entire swept volume.
	 */
	UFUNCTION(BlueprintCallable, Category="Utilities|Transformation", meta=(DisplayName="AddActorLocalTransform", ScriptName="AddActorLocalTransform"))
	void K2_AddActorLocalTransform(const FTransform& NewTransform, bool bSweep, FHitResult& SweepHitResult, bool bTeleport);
	void AddActorLocalTransform(const FTransform& NewTransform, bool bSweep=false, FHitResult* OutSweepHitResult=nullptr, ETeleportType Teleport = ETeleportType::None);

	/**
	 * Set the actor's RootComponent to the specified relative location.
	 * @param NewRelativeLocation	New relative location of the actor's root component
	 * @param bSweep				Whether we sweep to the destination location, triggering overlaps along the way and stopping short of the target if blocked by something.
	 *								Only the root component is swept and checked for blocking collision, child components move without sweeping. If collision is off, this has no effect.
	 * @param bTeleport				Whether we teleport the physics state (if physics collision is enabled for this object).
	 *								If true, physics velocity for this object is unchanged (so ragdoll parts are not affected by change in location).
	 *								If false, physics velocity is updated based on the change in position (affecting ragdoll parts).
	 *								If CCD is on and not teleporting, this will affect objects along the entire swept volume.
	 */
	UFUNCTION(BlueprintCallable, Category="Utilities|Transformation", meta=(DisplayName="SetActorRelativeLocation", ScriptName="SetActorRelativeLocation"))
	void K2_SetActorRelativeLocation(FVector NewRelativeLocation, bool bSweep, FHitResult& SweepHitResult, bool bTeleport);
	void SetActorRelativeLocation(FVector NewRelativeLocation, bool bSweep=false, FHitResult* OutSweepHitResult=nullptr, ETeleportType Teleport = ETeleportType::None);

	/**
	 * Set the actor's RootComponent to the specified relative rotation
	 * @param NewRelativeRotation	New relative rotation of the actor's root component
	 * @param bSweep				Whether we sweep to the destination location, triggering overlaps along the way and stopping short of the target if blocked by something.
	 *								Only the root component is swept and checked for blocking collision, child components move without sweeping. If collision is off, this has no effect.
	 * @param bTeleport				Whether we teleport the physics state (if physics collision is enabled for this object).
	 *								If true, physics velocity for this object is unchanged (so ragdoll parts are not affected by change in location).
	 *								If false, physics velocity is updated based on the change in position (affecting ragdoll parts).
	 *								If CCD is on and not teleporting, this will affect objects along the entire swept volume.
	 */
	UFUNCTION(BlueprintCallable, Category="Utilities|Transformation", meta=(DisplayName="SetActorRelativeRotation", ScriptName="SetActorRelativeRotation", AdvancedDisplay="bSweep,SweepHitResult,bTeleport"))
	void K2_SetActorRelativeRotation(FRotator NewRelativeRotation, bool bSweep, FHitResult& SweepHitResult, bool bTeleport);
	void SetActorRelativeRotation(FRotator NewRelativeRotation, bool bSweep=false, FHitResult* OutSweepHitResult=nullptr, ETeleportType Teleport = ETeleportType::None);
	void SetActorRelativeRotation(const FQuat& NewRelativeRotation, bool bSweep=false, FHitResult* OutSweepHitResult=nullptr, ETeleportType Teleport = ETeleportType::None);

	/**
	 * Set the actor's RootComponent to the specified relative transform
	 * @param NewRelativeTransform		New relative transform of the actor's root component
	 * @param bSweep			Whether we sweep to the destination location, triggering overlaps along the way and stopping short of the target if blocked by something.
	 *							Only the root component is swept and checked for blocking collision, child components move without sweeping. If collision is off, this has no effect.
	 * @param bTeleport			Whether we teleport the physics state (if physics collision is enabled for this object).
	 *							If true, physics velocity for this object is unchanged (so ragdoll parts are not affected by change in location).
	 *							If false, physics velocity is updated based on the change in position (affecting ragdoll parts).
	 *							If CCD is on and not teleporting, this will affect objects along the entire swept volume.
	 */
	UFUNCTION(BlueprintCallable, Category="Utilities|Transformation", meta=(DisplayName="SetActorRelativeTransform", ScriptName="SetActorRelativeTransform"))
	void K2_SetActorRelativeTransform(const FTransform& NewRelativeTransform, bool bSweep, FHitResult& SweepHitResult, bool bTeleport);
	void SetActorRelativeTransform(const FTransform& NewRelativeTransform, bool bSweep=false, FHitResult* OutSweepHitResult=nullptr, ETeleportType Teleport = ETeleportType::None);

	/**
	 * Set the actor's RootComponent to the specified relative scale 3d
	 * @param NewRelativeScale	New scale to set the actor's RootComponent to
	 */
	UFUNCTION(BlueprintCallable, Category="Utilities|Transformation")
	void SetActorRelativeScale3D(FVector NewRelativeScale);

	/** Return the actor's relative scale 3d */
	UFUNCTION(BlueprintCallable, Category="Utilities|Orientation")
	FVector GetActorRelativeScale3D() const;

	/**
	 *	Sets the actor to be hidden in the game
	 *	@param	bNewHidden	Whether or not to hide the actor and all its components
	 */
	UFUNCTION(BlueprintCallable, Category="Rendering", meta=( DisplayName = "Set Actor Hidden In Game", Keywords = "Visible Hidden Show Hide" ))
	virtual void SetActorHiddenInGame(bool bNewHidden);

	/** Allows enabling/disabling collision for the whole actor */
	UFUNCTION(BlueprintCallable, Category="Collision")
	void SetActorEnableCollision(bool bNewActorEnableCollision);

	/** Get current state of collision for the whole actor */
	UFUNCTION(BlueprintPure, Category="Collision")
	bool GetActorEnableCollision() const;

	/** Destroy the actor */
	UFUNCTION(BlueprintCallable, Category="Utilities", meta=(Keywords = "Delete", DisplayName = "DestroyActor", ScriptName = "DestroyActor"))
	virtual void K2_DestroyActor();

	/** Returns whether this actor has network authority */
	UFUNCTION(BlueprintCallable, Category="Networking")
	bool HasAuthority() const;

	/** 
	 * Creates a new component and assigns ownership to the Actor this is 
	 * called for. Automatic attachment causes the first component created to 
	 * become the root, and all subsequent components to be attached under that 
	 * root. When bManualAttachment is set, automatic attachment is 
	 * skipped and it is up to the user to attach the resulting component (or 
	 * set it up as the root) themselves.
	 *
	 * @see UK2Node_AddComponent	DO NOT CALL MANUALLY - BLUEPRINT INTERNAL USE ONLY (for Add Component nodes)
	 *
	 * @param TemplateName					The name of the Component Template to use.
	 * @param bManualAttachment				Whether manual or automatic attachment is to be used
	 * @param RelativeTransform				The relative transform between the new component and its attach parent (automatic only)
	 * @param ComponentTemplateContext		Optional UBlueprintGeneratedClass reference to use to find the template in. If null (or not a BPGC), component is sought in this Actor's class
	 */
	UFUNCTION(BlueprintCallable, meta=(ScriptNoExport, BlueprintInternalUseOnly = "true", DefaultToSelf="ComponentTemplateContext", InternalUseParam="ComponentTemplateContext"))
	class UActorComponent* AddComponent(FName TemplateName, bool bManualAttachment, const FTransform& RelativeTransform, const UObject* ComponentTemplateContext);

	UE_DEPRECATED(4.17, "Use UActorComponent::DestroyComponent() instead")
	UFUNCTION(BlueprintCallable, meta=(DeprecatedFunction, DeprecationMessage = "Use Component.DestroyComponent instead", BlueprintProtected = "true", DisplayName = "DestroyComponent", ScriptName = "DestroyComponent"))
	void K2_DestroyComponent(UActorComponent* Component);

	/** DEPRECATED - Use AttachToComponent() instead */
	UE_DEPRECATED(4.17, "Use AttachToComponent() instead.")
	UFUNCTION(BlueprintCallable, meta = (DisplayName = "AttachRootComponentTo (Deprecated)", ScriptNoExport, AttachLocationType = "KeepRelativeOffset"), Category = "Utilities|Transformation")
	void K2_AttachRootComponentTo(USceneComponent* InParent, FName InSocketName = NAME_None, EAttachLocation::Type AttachLocationType = EAttachLocation::KeepRelativeOffset, bool bWeldSimulatedBodies = true);

	/**
	 * Attaches the RootComponent of this Actor to the supplied component, optionally at a named socket. It is not valid to call this on components that are not Registered.
	 * @param Parent					Parent to attach to.
	 * @param SocketName				Optional socket to attach to on the parent.
	 * @param LocationRule				How to handle translation when attaching.
	 * @param RotationRule				How to handle rotation when attaching.
	 * @param ScaleRule					How to handle scale when attaching.
	 * @param bWeldSimulatedBodies		Whether to weld together simulated physics bodies.
	 */
	UFUNCTION(BlueprintCallable, meta = (DisplayName = "AttachActorToComponent", ScriptName = "AttachToComponent", bWeldSimulatedBodies = true), Category = "Utilities|Transformation")
	void K2_AttachToComponent(USceneComponent* Parent, FName SocketName, EAttachmentRule LocationRule, EAttachmentRule RotationRule, EAttachmentRule ScaleRule, bool bWeldSimulatedBodies);

	/**
	 * Attaches the RootComponent of this Actor to the supplied component, optionally at a named socket. It is not valid to call this on components that are not Registered.
	 * @param  Parent					Parent to attach to.
	 * @param  AttachmentRules			How to handle transforms and welding when attaching.
	 * @param  SocketName				Optional socket to attach to on the parent.
	 */
	void AttachToComponent(USceneComponent* Parent, const FAttachmentTransformRules& AttachmentRules, FName SocketName = NAME_None);

	/** DEPRECATED - Use AttachToActor() instead */
	UE_DEPRECATED(4.17, "Use AttachToActor() instead.")
	UFUNCTION(BlueprintCallable, meta = (DisplayName = "AttachRootComponentToActor (Deprecated)", ScriptNoExport, AttachLocationType = "KeepRelativeOffset"), Category = "Utilities|Transformation")
	void K2_AttachRootComponentToActor(AActor* InParentActor, FName InSocketName = NAME_None, EAttachLocation::Type AttachLocationType = EAttachLocation::KeepRelativeOffset, bool bWeldSimulatedBodies = true);

	/**
	 * Attaches the RootComponent of this Actor to the RootComponent of the supplied actor, optionally at a named socket.
	 * @param ParentActor				Actor to attach this actor's RootComponent to
	 * @param AttachmentRules			How to handle transforms and modification when attaching.
	 * @param SocketName				Socket name to attach to, if any
	 */
	void AttachToActor(AActor* ParentActor, const FAttachmentTransformRules& AttachmentRules, FName SocketName = NAME_None);

	/**
	 * Attaches the RootComponent of this Actor to the supplied actor, optionally at a named socket.
	 * @param ParentActor				Actor to attach this actor's RootComponent to
	 * @param SocketName				Socket name to attach to, if any
	 * @param LocationRule				How to handle translation when attaching.
	 * @param RotationRule				How to handle rotation when attaching.
	 * @param ScaleRule					How to handle scale when attaching.
	 * @param bWeldSimulatedBodies		Whether to weld together simulated physics bodies.
	 */
	UFUNCTION(BlueprintCallable, meta = (DisplayName = "AttachActorToActor", ScriptName = "AttachToActor", bWeldSimulatedBodies=true), Category = "Utilities|Transformation")
	void K2_AttachToActor(AActor* ParentActor, FName SocketName, EAttachmentRule LocationRule, EAttachmentRule RotationRule, EAttachmentRule ScaleRule, bool bWeldSimulatedBodies);

	UE_DEPRECATED(4.17, "Use AttachToComponent() with EAttachLocation::SnapToTarget option instead")
	UFUNCTION(BlueprintCallable, meta=(DeprecatedFunction, DeprecationMessage = "Use AttachRootComponentTo with EAttachLocation::SnapToTarget option instead", DisplayName = "SnapActorTo", ScriptNoExport), Category="Utilities|Transformation")
	void SnapRootComponentTo(AActor* InParentActor, FName InSocketName);

	/** DEPRECATED - Use DetachFromActor() instead */
	UE_DEPRECATED(4.17, "Use DetachFromActor() instead")
	UFUNCTION(BlueprintCallable, meta=(DisplayName = "DetachActorFromActor (Deprecated)", ScriptNoExport), Category="Utilities|Transformation")
	void DetachRootComponentFromParent(bool bMaintainWorldPosition = true);

	/** 
	 * Detaches the RootComponent of this Actor from any SceneComponent it is currently attached to. 
	 * @param  LocationRule				How to handle translation when detaching.
	 * @param  RotationRule				How to handle rotation when detaching.
	 * @param  ScaleRule				How to handle scale when detaching.
	 */
	UFUNCTION(BlueprintCallable, meta=(DisplayName = "DetachFromActor", ScriptName = "DetachFromActor"), Category="Utilities|Transformation")
	void K2_DetachFromActor(EDetachmentRule LocationRule = EDetachmentRule::KeepRelative, EDetachmentRule RotationRule = EDetachmentRule::KeepRelative, EDetachmentRule ScaleRule = EDetachmentRule::KeepRelative);

	/** 
	 * Detaches the RootComponent of this Actor from any SceneComponent it is currently attached to. 
	 * @param  DetachmentRules			How to handle transforms when detaching.
	 */
	void DetachFromActor(const FDetachmentTransformRules& DetachmentRules);

	/**
	 *	Detaches all SceneComponents in this Actor from the supplied parent SceneComponent.
	 *	@param InParentComponent		SceneComponent to detach this actor's components from
	 *	@param DetachmentRules			Rules to apply when detaching components
	 */
	void DetachAllSceneComponents(class USceneComponent* InParentComponent, const FDetachmentTransformRules& DetachmentRules);

	/** See if this actor's Tags array contains the supplied name tag */
	UFUNCTION(BlueprintCallable, Category="Utilities")
	bool ActorHasTag(FName Tag) const;


	//~==============================================================================
	// Misc Blueprint support

	/** 
	 * Get ActorTimeDilation - this can be used for input control or speed control for slomo.
	 * We don't want to scale input globally because input can be used for UI, which do not care for TimeDilation.
	 */
	UFUNCTION(BlueprintCallable, Category="Utilities|Time")
	float GetActorTimeDilation() const;

	/**
	 * More efficient version that takes the Actor's current world.
	 */
	float GetActorTimeDilation(const UWorld& ActorWorld) const;

	/** Make this actor tick after PrerequisiteActor. This only applies to this actor's tick function; dependencies for owned components must be set up separately if desired. */
	UFUNCTION(BlueprintCallable, Category="Utilities", meta=(Keywords = "dependency"))
	virtual void AddTickPrerequisiteActor(AActor* PrerequisiteActor);

	/** Make this actor tick after PrerequisiteComponent. This only applies to this actor's tick function; dependencies for owned components must be set up separately if desired. */
	UFUNCTION(BlueprintCallable, Category="Utilities", meta=(Keywords = "dependency"))
	virtual void AddTickPrerequisiteComponent(UActorComponent* PrerequisiteComponent);

	/** Remove tick dependency on PrerequisiteActor. */
	UFUNCTION(BlueprintCallable, Category="Utilities", meta=(Keywords = "dependency"))
	virtual void RemoveTickPrerequisiteActor(AActor* PrerequisiteActor);

	/** Remove tick dependency on PrerequisiteComponent. */
	UFUNCTION(BlueprintCallable, Category="Utilities", meta=(Keywords = "dependency"))
	virtual void RemoveTickPrerequisiteComponent(UActorComponent* PrerequisiteComponent);
	
	/** Gets whether this actor can tick when paused. */
	UFUNCTION(BlueprintCallable, Category="Utilities")
	bool GetTickableWhenPaused();

	/** Sets whether this actor can tick when paused. */
	UFUNCTION(BlueprintCallable, Category="Utilities")
	void SetTickableWhenPaused(bool bTickableWhenPaused);

	UE_DEPRECATED(4.17, "Use UPrimitiveComponent::CreateAndSetMaterialInstanceDynamic() instead.")
	UFUNCTION(BlueprintCallable, meta=(DeprecatedFunction, DeprecationMessage="Use PrimitiveComponent.CreateAndSetMaterialInstanceDynamic instead.", BlueprintProtected = "true"), Category="Rendering|Material")
	class UMaterialInstanceDynamic* MakeMIDForMaterial(class UMaterialInterface* Parent);

	/** The number of seconds (in game time) since this Actor was created, relative to Get Game Time In Seconds. */
	UFUNCTION(BlueprintPure, Category=Actor)
	float GetGameTimeSinceCreation() const;

protected:
	/** Event when play begins for this actor. */
	UFUNCTION(BlueprintImplementableEvent, meta=(DisplayName = "BeginPlay"))
	void ReceiveBeginPlay();

	/** Overridable native event for when play begins for this actor. */
	virtual void BeginPlay();

	/** Event to notify blueprints this actor is being deleted or removed from a level. */
	UFUNCTION(BlueprintImplementableEvent, meta=(Keywords = "delete", DisplayName = "End Play"))
	void ReceiveEndPlay(EEndPlayReason::Type EndPlayReason);

	/** Overridable function called whenever this actor is being removed from a level */
	virtual void EndPlay(const EEndPlayReason::Type EndPlayReason);

public:
	/** Initiate a begin play call on this Actor, will handle calling in the correct order. */
	void DispatchBeginPlay(bool bFromLevelStreaming = false);

	/** Returns whether an actor has been initialized for gameplay */
	bool IsActorInitialized() const { return bActorInitialized; }

	/** Returns whether an actor is in the process of beginning play */
	bool IsActorBeginningPlay() const { return ActorHasBegunPlay == EActorBeginPlayState::BeginningPlay; }

	/** Returns whether an actor has had BeginPlay called on it (and not subsequently had EndPlay called) */
	bool HasActorBegunPlay() const { return ActorHasBegunPlay == EActorBeginPlayState::HasBegunPlay; }

	/** Returns whether an actor is beginning play in DispatchBeginPlay() during level streaming (which includes initial level load). */
	bool IsActorBeginningPlayFromLevelStreaming() const { return bActorBeginningPlayFromLevelStreaming; }

	/** Returns true if this actor is currently being destroyed, some gameplay events may be unsafe */
	UFUNCTION(BlueprintCallable, Category="Game")
	bool IsActorBeingDestroyed() const 
	{
		return bActorIsBeingDestroyed;
	}

	/** Event when this actor takes ANY damage */
	UFUNCTION(BlueprintImplementableEvent, BlueprintAuthorityOnly, meta=(DisplayName = "AnyDamage"), Category="Game|Damage")
	void ReceiveAnyDamage(float Damage, const class UDamageType* DamageType, class AController* InstigatedBy, AActor* DamageCauser);
	
	/** Event when this actor takes RADIAL damage */
	UFUNCTION(BlueprintImplementableEvent, BlueprintAuthorityOnly, meta=(DisplayName = "RadialDamage"), Category="Game|Damage")
	void ReceiveRadialDamage(float DamageReceived, const class UDamageType* DamageType, FVector Origin, const struct FHitResult& HitInfo, class AController* InstigatedBy, AActor* DamageCauser);

	/** Event when this actor takes POINT damage */
	UFUNCTION(BlueprintImplementableEvent, BlueprintAuthorityOnly, meta=(DisplayName = "PointDamage"), Category="Game|Damage")
	void ReceivePointDamage(float Damage, const class UDamageType* DamageType, FVector HitLocation, FVector HitNormal, class UPrimitiveComponent* HitComponent, FName BoneName, FVector ShotFromDirection, class AController* InstigatedBy, AActor* DamageCauser, const FHitResult& HitInfo);

	/** Event called every frame, if ticking is enabled */
	UFUNCTION(BlueprintImplementableEvent, meta=(DisplayName = "Tick"))
	void ReceiveTick(float DeltaSeconds);

	/** 
	 *	Event when this actor overlaps another actor, for example a player walking into a trigger.
	 *	For events when objects have a blocking collision, for example a player hitting a wall, see 'Hit' events.
	 *	@note Components on both this and the other Actor must have bGenerateOverlapEvents set to true to generate overlap events.
	 */
	virtual void NotifyActorBeginOverlap(AActor* OtherActor);
	/** 
	 *	Event when this actor overlaps another actor, for example a player walking into a trigger.
	 *	For events when objects have a blocking collision, for example a player hitting a wall, see 'Hit' events.
	 *	@note Components on both this and the other Actor must have bGenerateOverlapEvents set to true to generate overlap events.
	 */
	UFUNCTION(BlueprintImplementableEvent, meta=(DisplayName = "ActorBeginOverlap"), Category="Collision")
	void ReceiveActorBeginOverlap(AActor* OtherActor);

	/** 
	 *	Event when an actor no longer overlaps another actor, and they have separated. 
	 *	@note Components on both this and the other Actor must have bGenerateOverlapEvents set to true to generate overlap events.
	 */
	virtual void NotifyActorEndOverlap(AActor* OtherActor);
	/** 
	 *	Event when an actor no longer overlaps another actor, and they have separated. 
	 *	@note Components on both this and the other Actor must have bGenerateOverlapEvents set to true to generate overlap events.
	 */
	UFUNCTION(BlueprintImplementableEvent, meta=(DisplayName = "ActorEndOverlap"), Category="Collision")
	void ReceiveActorEndOverlap(AActor* OtherActor);

	/** Event when this actor has the mouse moved over it with the clickable interface. */
	virtual void NotifyActorBeginCursorOver();
	/** Event when this actor has the mouse moved over it with the clickable interface. */
	UFUNCTION(BlueprintImplementableEvent, meta=(DisplayName = "ActorBeginCursorOver"), Category="Mouse Input")
	void ReceiveActorBeginCursorOver();

	/** Event when this actor has the mouse moved off of it with the clickable interface. */
	virtual void NotifyActorEndCursorOver();
	/** Event when this actor has the mouse moved off of it with the clickable interface. */
	UFUNCTION(BlueprintImplementableEvent, meta=(DisplayName = "ActorEndCursorOver"), Category="Mouse Input")
	void ReceiveActorEndCursorOver();

	/** Event when this actor is clicked by the mouse when using the clickable interface. */
	virtual void NotifyActorOnClicked(FKey ButtonPressed = EKeys::LeftMouseButton);
	/** Event when this actor is clicked by the mouse when using the clickable interface. */
	UFUNCTION(BlueprintImplementableEvent, meta=(DisplayName = "ActorOnClicked"), Category="Mouse Input")
	void ReceiveActorOnClicked(FKey ButtonPressed = EKeys::LeftMouseButton);

	/** Event when this actor is under the mouse when left mouse button is released while using the clickable interface. */
	virtual void NotifyActorOnReleased(FKey ButtonReleased = EKeys::LeftMouseButton);
	/** Event when this actor is under the mouse when left mouse button is released while using the clickable interface. */
	UFUNCTION(BlueprintImplementableEvent, meta=(DisplayName = "ActorOnReleased"), Category="Mouse Input")
	void ReceiveActorOnReleased(FKey ButtonReleased = EKeys::LeftMouseButton);

	/** Event when this actor is touched when click events are enabled. */
	virtual void NotifyActorOnInputTouchBegin(const ETouchIndex::Type FingerIndex);
	/** Event when this actor is touched when click events are enabled. */
	UFUNCTION(BlueprintImplementableEvent, meta=(DisplayName = "BeginInputTouch"), Category="Touch Input")
	void ReceiveActorOnInputTouchBegin(const ETouchIndex::Type FingerIndex);

	/** Event when this actor is under the finger when untouched when click events are enabled. */
	virtual void NotifyActorOnInputTouchEnd(const ETouchIndex::Type FingerIndex);
	/** Event when this actor is under the finger when untouched when click events are enabled. */
	UFUNCTION(BlueprintImplementableEvent, meta=(DisplayName = "EndInputTouch"), Category="Touch Input")
	void ReceiveActorOnInputTouchEnd(const ETouchIndex::Type FingerIndex);

	/** Event when this actor has a finger moved over it with the clickable interface. */
	virtual void NotifyActorOnInputTouchEnter(const ETouchIndex::Type FingerIndex);
	/** Event when this actor has a finger moved over it with the clickable interface. */
	UFUNCTION(BlueprintImplementableEvent, meta=(DisplayName = "TouchEnter"), Category="Touch Input")
	void ReceiveActorOnInputTouchEnter(const ETouchIndex::Type FingerIndex);

	/** Event when this actor has a finger moved off of it with the clickable interface. */
	virtual void NotifyActorOnInputTouchLeave(const ETouchIndex::Type FingerIndex);
	/** Event when this actor has a finger moved off of it with the clickable interface. */
	UFUNCTION(BlueprintImplementableEvent, meta=(DisplayName = "TouchLeave"), Category="Touch Input")
	void ReceiveActorOnInputTouchLeave(const ETouchIndex::Type FingerIndex);

	/** 
	 * Returns list of actors this actor is overlapping (any component overlapping any component). Does not return itself.
	 * @param OverlappingActors		[out] Returned list of overlapping actors
	 * @param ClassFilter			[optional] If set, only returns actors of this class or subclasses
	 */
	UFUNCTION(BlueprintCallable, Category="Collision", meta=(UnsafeDuringActorConstruction="true"))
	void GetOverlappingActors(TArray<AActor*>& OverlappingActors, TSubclassOf<AActor> ClassFilter=nullptr) const;

	/** 
	 * Returns set of actors this actor is overlapping (any component overlapping any component). Does not return itself.
	 * @param OverlappingActors		[out] Returned list of overlapping actors
	 * @param ClassFilter			[optional] If set, only returns actors of this class or subclasses
	 */
	void GetOverlappingActors(TSet<AActor*>& OverlappingActors, TSubclassOf<AActor> ClassFilter=nullptr) const;

	/** Returns list of components this actor is overlapping. */
	UFUNCTION(BlueprintCallable, Category="Collision", meta=(UnsafeDuringActorConstruction="true"))
	void GetOverlappingComponents(TArray<UPrimitiveComponent*>& OverlappingComponents) const;

	/** Returns set of components this actor is overlapping. */
	void GetOverlappingComponents(TSet<UPrimitiveComponent*>& OverlappingComponents) const;

	/** 
	 * Event when this actor bumps into a blocking object, or blocks another actor that bumps into it.
	 * This could happen due to things like Character movement, using Set Location with 'sweep' enabled, or physics simulation.
	 * For events when objects overlap (e.g. walking into a trigger) see the 'Overlap' event.
	 *
	 * @note For collisions during physics simulation to generate hit events, 'Simulation Generates Hit Events' must be enabled.
	 * @note When receiving a hit from another object's movement (bSelfMoved is false), the directions of 'Hit.Normal' and 'Hit.ImpactNormal'
	 * will be adjusted to indicate force from the other object against this object.
	 */
	virtual void NotifyHit(class UPrimitiveComponent* MyComp, AActor* Other, class UPrimitiveComponent* OtherComp, bool bSelfMoved, FVector HitLocation, FVector HitNormal, FVector NormalImpulse, const FHitResult& Hit);
	/** 
	 * Event when this actor bumps into a blocking object, or blocks another actor that bumps into it.
	 * This could happen due to things like Character movement, using Set Location with 'sweep' enabled, or physics simulation.
	 * For events when objects overlap (e.g. walking into a trigger) see the 'Overlap' event.
	 *
	 * @note For collisions during physics simulation to generate hit events, 'Simulation Generates Hit Events' must be enabled.
	 * @note When receiving a hit from another object's movement (bSelfMoved is false), the directions of 'Hit.Normal' and 'Hit.ImpactNormal'
	 * will be adjusted to indicate force from the other object against this object.
	 * @note NormalImpulse will be filled in for physics-simulating bodies, but will be zero for swept-component blocking collisions.
	 */
	UFUNCTION(BlueprintImplementableEvent, meta=(DisplayName = "Hit"), Category="Collision")
	void ReceiveHit(class UPrimitiveComponent* MyComp, AActor* Other, class UPrimitiveComponent* OtherComp, bool bSelfMoved, FVector HitLocation, FVector HitNormal, FVector NormalImpulse, const FHitResult& Hit);

	/** Set the lifespan of this actor. When it expires the object will be destroyed. If requested lifespan is 0, the timer is cleared and the actor will not be destroyed. */
	UFUNCTION(BlueprintCallable, Category="Utilities", meta=(Keywords = "delete destroy"))
	virtual void SetLifeSpan( float InLifespan );

	/** Get the remaining lifespan of this actor. If zero is returned the actor lives forever. */
	UFUNCTION(BlueprintCallable, Category="Utilities", meta=(Keywords = "delete destroy"))
	virtual float GetLifeSpan() const;

	/**
	 * Construction script, the place to spawn components and do other setup.
	 * @note Name used in CreateBlueprint function
	 */
	UFUNCTION(BlueprintImplementableEvent, meta=(BlueprintInternalUseOnly = "true", DisplayName = "Construction Script"))
	void UserConstructionScript();

	/**
	 * Destroy this actor. Returns true the actor is destroyed or already marked for destruction, false if indestructible.
	 * Destruction is latent. It occurs at the end of the tick.
	 * @param	bNetForce				[opt] Ignored unless called during play.  Default is false.
	 * @param	bShouldModifyLevel		[opt] If true, Modify() the level before removing the actor.  Default is true.	
	 * @returns	true if destroyed or already marked for destruction, false if indestructible.
	 */
	bool Destroy(bool bNetForce = false, bool bShouldModifyLevel = true );

	/** Called when the actor has been explicitly destroyed. */
	UFUNCTION(BlueprintImplementableEvent, meta = (Keywords = "delete", DisplayName = "Destroyed"))
	void ReceiveDestroyed();

	/** Event triggered when the actor has been explicitly destroyed. */
	UPROPERTY(BlueprintAssignable, Category="Game")
	FActorDestroyedSignature OnDestroyed;

	/** Event triggered when the actor is being deleted or removed from a level. */
	UPROPERTY(BlueprintAssignable, Category="Game")
	FActorEndPlaySignature OnEndPlay;
	
	//~ Begin UObject Interface
	virtual bool CheckDefaultSubobjectsInternal() const override;
	virtual void PostInitProperties() override;
	virtual void ProcessEvent( UFunction* Function, void* Parameters ) override;
	virtual int32 GetFunctionCallspace( UFunction* Function, FFrame* Stack ) override;
	virtual bool CallRemoteFunction( UFunction* Function, void* Parameters, FOutParmRec* OutParms, FFrame* Stack ) override;
	virtual void Serialize(FArchive& Ar) override;
	virtual void PostLoad() override;
	virtual void PostLoadSubobjects( FObjectInstancingGraph* OuterInstanceGraph ) override;
	virtual void BeginDestroy() override;
	virtual bool IsReadyForFinishDestroy() override;
	virtual bool Rename( const TCHAR* NewName=nullptr, UObject* NewOuter=nullptr, ERenameFlags Flags=REN_None ) override;
	virtual void PostRename( UObject* OldOuter, const FName OldName ) override;
	virtual bool CanBeInCluster() const override;
	static void AddReferencedObjects(UObject* InThis, FReferenceCollector& Collector);
	virtual bool IsEditorOnly() const override;
#if WITH_EDITOR
	virtual bool Modify(bool bAlwaysMarkDirty = true) override;
	virtual bool NeedsLoadForTargetPlatform(const ITargetPlatform* TargetPlatform) const;
	virtual void PreEditChange(FProperty* PropertyThatWillChange) override;
	virtual void PostEditChangeProperty(FPropertyChangedEvent& PropertyChangedEvent) override;
	virtual void PreEditUndo() override;
	virtual void PostEditUndo() override;
	virtual void PostEditImport() override;
	virtual void PostTransacted(const FTransactionObjectEvent& TransactionEvent) override;
	virtual bool IsSelectedInEditor() const override;

	/** When selected can this actor be deleted? */
	virtual bool CanDeleteSelectedActor(FText& OutReason) const { return true; }

	/** Internal struct used to store information about an actor's components during reconstruction */
	struct FActorRootComponentReconstructionData
	{
		/** Struct to store info about attached actors */
		struct FAttachedActorInfo
		{
			TWeakObjectPtr<AActor> Actor;
			TWeakObjectPtr<USceneComponent> AttachParent;
			FName AttachParentName;
			FName SocketName;
			FTransform RelativeTransform;

			friend FArchive& operator<<(FArchive& Ar, FAttachedActorInfo& ActorInfo);
		};

		/** The RootComponent's transform */
		FTransform Transform;

		/** The RootComponent's relative rotation cache (enforces using the same rotator) */
		FRotationConversionCache TransformRotationCache;

		/** The Actor the RootComponent is attached to */
		FAttachedActorInfo AttachedParentInfo;

		/** Actors that are attached to this RootComponent */
		TArray<FAttachedActorInfo> AttachedToInfo;

		friend FArchive& operator<<(FArchive& Ar, FActorRootComponentReconstructionData& RootComponentData);
	};

	/** Internal struct to track currently active transactions */
	class FActorTransactionAnnotation : public ITransactionObjectAnnotation
	{
	public:
		/** Create an empty instance */
		static TSharedRef<FActorTransactionAnnotation> Create();

		/** Create an instance from the given actor, optionally caching root component data */
		static TSharedRef<FActorTransactionAnnotation> Create(const AActor* InActor, const bool InCacheRootComponentData = true);

		/** Create an instance from the given actor if required (UActorTransactionAnnotation::HasInstanceData would return true), optionally caching root component data */
		static TSharedPtr<FActorTransactionAnnotation> CreateIfRequired(const AActor* InActor, const bool InCacheRootComponentData = true);

		//~ ITransactionObjectAnnotation interface
		virtual void AddReferencedObjects(FReferenceCollector& Collector) override;
		virtual void Serialize(FArchive& Ar) override;

		bool HasInstanceData() const;

		TWeakObjectPtr<const AActor> Actor;
		FComponentInstanceDataCache ComponentInstanceData;

		bool bRootComponentDataCached;
		FActorRootComponentReconstructionData RootComponentData;

	private:
		FActorTransactionAnnotation();
		FActorTransactionAnnotation(const AActor* InActor, FComponentInstanceDataCache&& InComponentInstanceData, const bool InCacheRootComponentData = true);
	};

	/** Cached pointer to the transaction annotation data from PostEditUndo to be used in the next RerunConstructionScript */
	TSharedPtr<FActorTransactionAnnotation> CurrentTransactionAnnotation;

	virtual TSharedPtr<ITransactionObjectAnnotation> FactoryTransactionAnnotation(const ETransactionAnnotationCreationMode InCreationMode) const override;
	virtual void PostEditUndo(TSharedPtr<ITransactionObjectAnnotation> TransactionAnnotation) override;

	/** Returns true if the component is allowed to re-register its components when modified. False for CDOs or PIE instances. */
	bool ReregisterComponentsWhenModified() const;

	/** Called after an actor has been moved in the editor */
	virtual void PostEditMove(bool bFinished);
#endif // WITH_EDITOR
	//~ End UObject Interface


	//~=============================================================================
	// Property Replication

	/** Fills ReplicatedMovement property */
	virtual void GatherCurrentMovement();

	/** See if this actor is owned by TestOwner. */
	inline bool IsOwnedBy( const AActor* TestOwner ) const
	{
		for( const AActor* Arg=this; Arg; Arg=Arg->Owner )
		{
			if( Arg == TestOwner )
				return true;
		}
		return false;
	}

	/** Returns this actor's root component. */
	FORCEINLINE USceneComponent* GetRootComponent() const { return RootComponent; }

	/**
	 * Returns this actor's default attachment component for attaching children to
	 * @return The scene component to be used as parent
	 */
	virtual USceneComponent* GetDefaultAttachComponent() const { return GetRootComponent(); }

	/**
	 * Sets root component to be the specified component.  NewRootComponent's owner should be this actor.
	 * @return true if successful
	 */
	bool SetRootComponent(USceneComponent* NewRootComponent);

	/** Returns the transform of the RootComponent of this Actor*/ 
	FORCEINLINE const FTransform& GetActorTransform() const
	{
		return TemplateGetActorTransform(RootComponent);
	}

	/** Returns the location of the RootComponent of this Actor*/ 
	FORCEINLINE FVector GetActorLocation() const
	{
		return TemplateGetActorLocation(RootComponent);
	}

	/** Returns the rotation of the RootComponent of this Actor */
	FORCEINLINE FRotator GetActorRotation() const
	{
		return TemplateGetActorRotation(RootComponent);
	}

	/** Returns the scale of the RootComponent of this Actor */
	FORCEINLINE FVector GetActorScale() const
	{
		return TemplateGetActorScale(RootComponent);
	}

	/** Returns the quaternion of the RootComponent of this Actor */
	FORCEINLINE FQuat GetActorQuat() const
	{
		return TemplateGetActorQuat(RootComponent);
	}

#if WITH_EDITOR
	/** Sets the local space offset added to the actor's pivot as used by the editor */
	FORCEINLINE void SetPivotOffset(const FVector& InPivotOffset)
	{
		PivotOffset = InPivotOffset;
	}

	/** Gets the local space offset added to the actor's pivot as used by the editor */
	FORCEINLINE FVector GetPivotOffset() const
	{
		return PivotOffset;
	}
#endif


	//~=============================================================================
	// Relations

	/** 
	 * Called by owning level to shift an actor location and all relevant data structures by specified delta
	 *  
	 * @param InOffset		Offset vector to shift actor location
	 * @param bWorldShift	Whether this call is part of whole world shifting
	 */
	virtual void ApplyWorldOffset(const FVector& InOffset, bool bWorldShift);

	/** Indicates whether this actor should participate in level bounds calculations */
	virtual bool IsLevelBoundsRelevant() const { return bRelevantForLevelBounds; }

	/** 
	 * Set LOD Parent component for all of our components, normally associated with an ALODActor. 
	 * @param InLODParent			This component used to compute visibility when hierarchical LOD is enabled. 
	 * @param InParentDrawDistance	Updates the MinDrawDistances of the LODParent
	 */
	void SetLODParent(class UPrimitiveComponent* InLODParent, float InParentDrawDistance);

#if WITH_EDITOR
	/** @todo: Remove this flag once it is decided that additive interactive scaling is what we want */
	static bool bUsePercentageBasedScaling;

	/**
	 * Called by ApplyDeltaToActor to perform an actor class-specific operation based on widget manipulation.
	 * The default implementation is simply to translate the actor's location.
	 */
	virtual void EditorApplyTranslation(const FVector& DeltaTranslation, bool bAltDown, bool bShiftDown, bool bCtrlDown);

	/**
	 * Called by ApplyDeltaToActor to perform an actor class-specific operation based on widget manipulation.
	 * The default implementation is simply to modify the actor's rotation.
	 */
	virtual void EditorApplyRotation(const FRotator& DeltaRotation, bool bAltDown, bool bShiftDown, bool bCtrlDown);

	/**
	 * Called by ApplyDeltaToActor to perform an actor class-specific operation based on widget manipulation.
	 * The default implementation is simply to modify the actor's draw scale.
	 */
	virtual void EditorApplyScale(const FVector& DeltaScale, const FVector* PivotLocation, bool bAltDown, bool bShiftDown, bool bCtrlDown);

	/** Called by MirrorActors to perform a mirroring operation on the actor */
	virtual void EditorApplyMirror(const FVector& MirrorScale, const FVector& PivotLocation);	

	/** Returns true if the actor is hidden upon editor startup/by default, false if it is not */
	UFUNCTION(BlueprintCallable, Category = "Editor Scripting | Actor Editing")
	bool IsHiddenEdAtStartup() const
	{
		return bHiddenEd;
	}

	/** Returns true if this actor is hidden in the editor viewports, also checking temporary flags. */
	UFUNCTION(BlueprintCallable, Category = "Editor Scripting | Actor Editing")
	bool IsHiddenEd() const;

	/**
	 * Explicitly sets whether or not this actor is hidden in the editor for the duration of the current editor session
	 * @param bIsHidden	True if the actor is hidden
	 */
	UFUNCTION(BlueprintCallable, Category="Editor Scripting | Actor Editing")
	virtual void SetIsTemporarilyHiddenInEditor( bool bIsHidden );

	/**
	 * Returns whether or not this actor was explicitly hidden in the editor for the duration of the current editor session
	 * @param bIncludeParent - Whether to recurse up child actor hierarchy or not
	 */
	UFUNCTION(BlueprintCallable, Category = "Editor Scripting | Actor Editing")
	bool IsTemporarilyHiddenInEditor(bool bIncludeParent = false) const;

	/** Returns true if this actor is allowed to be displayed, selected and manipulated by the editor. */
	UFUNCTION(BlueprintCallable, Category = "Editor Scripting | Actor Editing")
	bool IsEditable() const;

	/** Returns true if this actor can EVER be selected in a level in the editor.  Can be overridden by specific actors to make them unselectable. */
	UFUNCTION(BlueprintCallable, Category = "Editor Scripting | Actor Editing")
	virtual bool IsSelectable() const { return true; }

	/** Returns true if this actor should be shown in the scene outliner */
	virtual bool IsListedInSceneOutliner() const;

	/** Returns true if this actor is allowed to be attached to the given actor */
	virtual bool EditorCanAttachTo(const AActor* InParent, FText& OutReason) const;

	/** Called before editor copy, true allow export */
	virtual bool ShouldExport() { return true; }

	/** Called before editor paste, true allow import */
	virtual bool ShouldImport(FString* ActorPropString, bool IsMovingLevel) { return true; }

	/** Called by InputKey when an unhandled key is pressed with a selected actor */
	virtual void EditorKeyPressed(FKey Key, EInputEvent Event) {}

	/** Called by ReplaceSelectedActors to allow a new actor to copy properties from an old actor when it is replaced */
	virtual void EditorReplacedActor(AActor* OldActor) {}

	/**
	 * Function that gets called from within Map_Check to allow this actor to check itself
	 * for any potential errors and register them with map check dialog.
	 */
	virtual void CheckForErrors();

	/**
	 * Function that gets called from within Map_Check to allow this actor to check itself
	 * for any potential errors and register them with map check dialog.
	 */
	virtual void CheckForDeprecated();

	/** Returns this actor's current label.  Actor labels are only available in development builds. */
	UFUNCTION(BlueprintCallable, Category = "Editor Scripting | Actor Editing")
	const FString& GetActorLabel() const;

	/**
	 * Assigns a new label to this actor.  Actor labels are only available in development builds.
	 * @param	NewActorLabel	The new label string to assign to the actor.  If empty, the actor will have a default label.
	 * @param	bMarkDirty		If true the actor's package will be marked dirty for saving.  Otherwise it will not be.  You should pass false for this parameter if dirtying is not allowed (like during loads)
	 */
	UFUNCTION(BlueprintCallable, Category = "Editor Scripting | Actor Editing")
	void SetActorLabel( const FString& NewActorLabel, bool bMarkDirty = true );

	/** Advanced - clear the actor label. */
	void ClearActorLabel();

	/**
	 * Returns if this actor's current label is editable.  Actor labels are only available in development builds.
	 * @return	The editable status of the actor's label
	 */
	bool IsActorLabelEditable() const;

	/** Returns this actor's folder path. Actor folder paths are only available in development builds. */
	UFUNCTION(BlueprintCallable, Category = "Editor Scripting | Actor Editing")
	const FName& GetFolderPath() const;

	/**
	 * Assigns a new folder to this actor. Actor folder paths are only available in development builds.
	 * @param	NewFolderPath		The new folder to assign to the actor.
	 */
	UFUNCTION(BlueprintCallable, Category = "Editor Scripting | Actor Editing")
	void SetFolderPath(const FName& NewFolderPath);

	/**
	 * Assigns a new folder to this actor and any attached children. Actor folder paths are only available in development builds.
	 * @param	NewFolderPath		The new folder to assign to the actors.
	 */
	void SetFolderPath_Recursively(const FName& NewFolderPath);

	/**
	 * Used by the "Sync to Content Browser" right-click menu option in the editor.
	 * @param	Objects	Array to add content object references to.
	 * @return	Whether the object references content (all overrides of this function should return true)
	 */
	virtual bool GetReferencedContentObjects( TArray<UObject*>& Objects ) const;

	/** Returns NumUncachedStaticLightingInteractions for this actor */
	const int32 GetNumUncachedStaticLightingInteractions() const;

	/** Returns a custom brush icon name to use in place of the automatic class icon where actors are represented via 2d icons in the editor (e.g scene outliner and menus) */
	virtual FName GetCustomIconName() const { return NAME_None; }

	/** Returns whether or not to cook optimized Blueprint component data for this actor */
	FORCEINLINE bool ShouldCookOptimizedBPComponentData() const
	{
		return bOptimizeBPComponentData;
	}
#endif		// WITH_EDITOR

	/**
	 * Function used to prioritize actors when deciding which to replicate
	 * @param ViewPos		Position of the viewer
	 * @param ViewDir		Vector direction of viewer
	 * @param Viewer		"net object" owned by the client for whom net priority is being determined (typically player controller)
	 * @param ViewTarget	The actor that is currently being viewed/controlled by Viewer, usually a pawn
	 * @param InChannel		Channel on which this actor is being replicated.
	 * @param Time			Time since actor was last replicated
	 * @param bLowBandwidth True if low bandwidth of viewer
	 * @return				Priority of this actor for replication, higher is more important
	 */
	virtual float GetNetPriority(const FVector& ViewPos, const FVector& ViewDir, class AActor* Viewer, AActor* ViewTarget, UActorChannel* InChannel, float Time, bool bLowBandwidth);

	/**
	 * Similar to GetNetPriority, but will only be used for prioritizing actors while recording a replay.
	 * @param ViewPos		Position of the viewer
	 * @param ViewDir		Vector direction of viewer
	 * @param Viewer		"net object" owned by the client for whom net priority is being determined (typically player controller)
	 * @param ViewTarget	The actor that is currently being viewed/controlled by Viewer, usually a pawn
	 * @param InChannel		Channel on which this actor is being replicated.
	 * @param Time			Time since actor was last replicated
	 * @return				Priority of this actor for replays, higher is more important
	 */
	virtual float GetReplayPriority(const FVector& ViewPos, const FVector& ViewDir, class AActor* Viewer, AActor* ViewTarget, UActorChannel* const InChannel, float Time);

	/** Returns true if the actor should be dormant for a specific net connection. Only checked for DORM_DormantPartial */
	virtual bool GetNetDormancy(const FVector& ViewPos, const FVector& ViewDir, class AActor* Viewer, AActor* ViewTarget, UActorChannel* InChannel, float Time, bool bLowBandwidth);

	/** 
	 * Allows for a specific response from the actor when the actor channel is opened (client side)
	 * @param InBunch Bunch received at time of open
	 * @param Connection the connection associated with this actor
	 */
	virtual void OnActorChannelOpen(class FInBunch& InBunch, class UNetConnection* Connection) {};

	/**
	 * Used by the net connection to determine if a net owning actor should switch to using the shortened timeout value
	 * 
	 * @return true to switch from InitialConnectTimeout to ConnectionTimeout values on the net driver
	 */
	virtual bool UseShortConnectTimeout() const { return false; }

	/**
	 * SerializeNewActor has just been called on the actor before network replication (server side)
	 * @param OutBunch Bunch containing serialized contents of actor prior to replication
	 */
	virtual void OnSerializeNewActor(class FOutBunch& OutBunch) {};

	/** 
	 * Handles cleaning up the associated Actor when killing the connection 
	 * @param Connection the connection associated with this actor
	 */
	virtual void OnNetCleanup(class UNetConnection* Connection) {};

	/** Swaps Role and RemoteRole if client */
	void ExchangeNetRoles(bool bRemoteOwner);

	/** Calls this to swap the Role and RemoteRole.  Only call this if you know what you're doing! */
	void SwapRoles();

	/**
	 * When called, will call the virtual call chain to register all of the tick functions for both the actor and optionally all components
	 * Do not override this function or make it virtual
	 * @param bRegister - true to register, false, to unregister
	 * @param bDoComponents - true to also apply the change to all components
	 */
	void RegisterAllActorTickFunctions(bool bRegister, bool bDoComponents);

	/** 
	 * Set this actor's tick functions to be enabled or disabled. Only has an effect if the function is registered
	 * This only modifies the tick function on actor itself
	 * @param	bEnabled	Whether it should be enabled or not
	 */
	UFUNCTION(BlueprintCallable, Category="Utilities")
	void SetActorTickEnabled(bool bEnabled);

	/**  Returns whether this actor has tick enabled or not	 */
	UFUNCTION(BlueprintCallable, Category="Utilities")
	bool IsActorTickEnabled() const;

	/** 
	 * Sets the tick interval of this actor's primary tick function. Will not enable a disabled tick function. Takes effect on next tick. 
	 * @param TickInterval	The rate at which this actor should be ticking
	 */
	UFUNCTION(BlueprintCallable, Category="Utilities")
	void SetActorTickInterval(float TickInterval);

	/**  Returns the tick interval of this actor's primary tick function */
	UFUNCTION(BlueprintCallable, Category="Utilities")
	float GetActorTickInterval() const;

	/**
	 * Dispatches the once-per frame Tick() function for this actor
	 * @param	DeltaTime			The time slice of this tick
	 * @param	TickType			The type of tick that is happening
	 * @param	ThisTickFunction	The tick function that is firing, useful for getting the completion handle
	 */
	virtual void TickActor( float DeltaTime, enum ELevelTick TickType, FActorTickFunction& ThisTickFunction );

	/**
	 * Called when an actor is done spawning into the world (from UWorld::SpawnActor), both in the editor and during gameplay
	 * For actors with a root component, the location and rotation will have already been set.
	 * This is called before calling construction scripts, but after native components have been created
	 */
	virtual void PostActorCreated();

	/** Called when the lifespan of an actor expires (if he has one). */
	virtual void LifeSpanExpired();

	/** Always called immediately before properties are received from the remote. */
	virtual void PreNetReceive() override;
	
	/** Always called immediately after properties are received from the remote. */
	virtual void PostNetReceive() override;

	/** Always called immediately after a new Role is received from the remote. */
	virtual void PostNetReceiveRole();

	/** IsNameStableForNetworking means an object can be referred to its path name (relative to outer) over the network */
	virtual bool IsNameStableForNetworking() const override;

	/** IsSupportedForNetworking means an object can be referenced over the network */
	virtual bool IsSupportedForNetworking() const override;

	/** Returns a list of sub-objects that have stable names for networking */
	virtual void GetSubobjectsWithStableNamesForNetworking(TArray<UObject*> &ObjList) override;

	/** Always called immediately after spawning and reading in replicated properties */
	virtual void PostNetInit();

	/** ReplicatedMovement struct replication event */
	UFUNCTION()
	virtual void OnRep_ReplicatedMovement();

	/** Update location and rotation from ReplicatedMovement. Not called for simulated physics! */
	virtual void PostNetReceiveLocationAndRotation();

	/** Update velocity - typically from ReplicatedMovement, not called for simulated physics! */
	virtual void PostNetReceiveVelocity(const FVector& NewVelocity);

	/** Update and smooth simulated physic state, replaces PostNetReceiveLocation() and PostNetReceiveVelocity() */
	virtual void PostNetReceivePhysicState();

protected:
	/** Sync IsSimulatingPhysics() with ReplicatedMovement.bRepPhysics */
	void SyncReplicatedPhysicsSimulation();

public:
	/** 
	 * Set the owner of this Actor, used primarily for network replication. 
	 * @param NewOwner	The Actor who takes over ownership of this Actor
	 */
	UFUNCTION(BlueprintCallable, Category=Actor)
	virtual void SetOwner( AActor* NewOwner );

	/** Get the owner of this Actor, used primarily for network replication. */
	UFUNCTION(BlueprintCallable, Category=Actor)
	AActor* GetOwner() const;

	/**
	 * This will check to see if the Actor is still in the world.  It will check things like
	 * the KillZ, outside world bounds, etc. and handle the situation.
	 */
	virtual bool CheckStillInWorld();

#if WITH_EDITOR
	/** Returns Valid if this object has data validation rules set up for it and the data for this object is valid. Returns Invalid if it does not pass the rules. Returns NotValidated if no rules are set for this object. */
	virtual EDataValidationResult IsDataValid(TArray<FText>& ValidationErrors) override;
#endif // WITH_EDITOR


	//~=============================================================================
	// Actor overlap tracking
	
	/**
	 * Dispatch all EndOverlap for all of the Actor's PrimitiveComponents. 
	 * Generally used when removing the Actor from the world.
	 */
	void ClearComponentOverlaps();

	/** 
	 * Queries world and updates overlap detection state for this actor.
	 * @param bDoNotifies		True to dispatch being/end overlap notifications when these events occur.
	 */
	void UpdateOverlaps(bool bDoNotifies=true);
	
	/** 
	 * Check whether any component of this Actor is overlapping any component of another Actor.
	 * @param Other The other Actor to test against
	 * @return Whether any component of this Actor is overlapping any component of another Actor.
	 */
	UFUNCTION(BlueprintCallable, Category="Collision", meta=(UnsafeDuringActorConstruction="true"))
	bool IsOverlappingActor(const AActor* Other) const;

	/** Returns whether a MatineeActor is currently controlling this Actor */
	bool IsMatineeControlled() const;

	/** See if the root component has ModifyFrequency of MF_Static */
	bool IsRootComponentStatic() const;

	/** See if the root component has Mobility of EComponentMobility::Stationary */
	bool IsRootComponentStationary() const;

	/** See if the root component has Mobility of EComponentMobility::Movable */
	bool IsRootComponentMovable() const;


	//~=============================================================================
	// Actor ticking

	/** Accessor for the value of bCanEverTick */
	FORCEINLINE bool CanEverTick() const { return PrimaryActorTick.bCanEverTick; }

	/** 
	 *	Function called every frame on this Actor. Override this function to implement custom logic to be executed every frame.
	 *	Note that Tick is disabled by default, and you will need to check PrimaryActorTick.bCanEverTick is set to true to enable it.
	 *
	 *	@param	DeltaSeconds	Game time elapsed during last frame modified by the time dilation
	 */
	virtual void Tick( float DeltaSeconds );

	/** If true, actor is ticked even if TickType==LEVELTICK_ViewportsOnly	 */
	virtual bool ShouldTickIfViewportsOnly() const;


	//~=============================================================================
	// Actor relevancy determination

protected:
	/**
	 * Determines whether or not the distance between the given SrcLocation and the Actor's location
	 * is within the net relevancy distance. Actors outside relevancy distance may not be replicated.
	 *
	 * @param SrcLocation	Location to test against.
	 * @return True if the actor is within net relevancy distance, false otherwise.
	 */
	bool IsWithinNetRelevancyDistance(const FVector& SrcLocation) const;
	
public:	
	/** 
	 * Checks to see if this actor is relevant for a specific network connection
	 *
	 * @param RealViewer - is the "controlling net object" associated with the client for which network relevancy is being checked (typically player controller)
	 * @param ViewTarget - is the Actor being used as the point of view for the RealViewer
	 * @param SrcLocation - is the viewing location
	 *
	 * @return bool - true if this actor is network relevant to the client associated with RealViewer 
	 */
	virtual bool IsNetRelevantFor(const AActor* RealViewer, const AActor* ViewTarget, const FVector& SrcLocation) const;

	/**
	 * Checks to see if this actor is relevant for a recorded replay
	 *
	 * @param RealViewer - is the "controlling net object" associated with the client for which network relevancy is being checked (typically player controller)
	 * @param ViewTarget - is the Actor being used as the point of view for the RealViewer
	 * @param SrcLocation - is the viewing location
	 *
	 * @return bool - true if this actor is replay relevant to the client associated with RealViewer
	 */
	virtual bool IsReplayRelevantFor(const AActor* RealViewer, const AActor* ViewTarget, const FVector& SrcLocation, const float CullDistanceSquared) const;

	/**
	 * Check if this actor is the owner when doing relevancy checks for actors marked bOnlyRelevantToOwner
	 *
	 * @param ReplicatedActor - the actor we're doing a relevancy test on
	 * @param ActorOwner - the owner of ReplicatedActor
	 * @param ConnectionActor - the controller of the connection that we're doing relevancy checks for
	 *
	 * @return bool - true if this actor should be considered the owner
	 */
	virtual bool IsRelevancyOwnerFor(const AActor* ReplicatedActor, const AActor* ActorOwner, const AActor* ConnectionActor) const;

	/** Called after the actor is spawned in the world.  Responsible for setting up actor for play. */
	void PostSpawnInitialize(FTransform const& SpawnTransform, AActor* InOwner, APawn* InInstigator, bool bRemoteOwned, bool bNoFail, bool bDeferConstruction);

	/** Called to finish the spawning process, generally in the case of deferred spawning */
	void FinishSpawning(const FTransform& Transform, bool bIsDefaultTransform = false, const FComponentInstanceDataCache* InstanceDataCache = nullptr);

	/** Called after the actor has run its construction. Responsible for finishing the actor spawn process. */
	void PostActorConstruction();

public:
	/** Called right before components are initialized, only called during gameplay */
	virtual void PreInitializeComponents();

	/** Allow actors to initialize themselves on the C++ side after all of their components have been initialized, only called during gameplay */
	virtual void PostInitializeComponents();

	/**
	 * Adds a controlling matinee actor for use during matinee playback
	 * @param InMatineeActor	The matinee actor which controls this actor
	 */
	void AddControllingMatineeActor( AMatineeActor& InMatineeActor );

	/**
	 * Removes a controlling matinee actor
	 * @param InMatineeActor	The matinee actor which currently controls this actor
	 */
	void RemoveControllingMatineeActor( AMatineeActor& InMatineeActor );

	/** Dispatches ReceiveHit virtual and OnComponentHit delegate */
	virtual void DispatchPhysicsCollisionHit(const struct FRigidBodyCollisionInfo& MyInfo, const struct FRigidBodyCollisionInfo& OtherInfo, const FCollisionImpactData& RigidCollisionData);
	
	/** Return the actor responsible for replication, if any. Typically the player controller */
	virtual const AActor* GetNetOwner() const;

	/** Return the owning UPlayer (if any) of this actor. This will be a local player, a net connection, or nullptr. */
	virtual class UPlayer* GetNetOwningPlayer();

	/**
	 * Get the owning connection used for communicating between client/server 
	 * @return NetConnection to the client or server for this actor
	 */
	virtual class UNetConnection* GetNetConnection() const;

	/**
	 * Called by DestroyActor(), gives actors a chance to op out of actor destruction
	 * Used by network code to have the net connection timeout/cleanup first
	 *
	 * @return true if DestroyActor() should not continue with actor destruction, false otherwise
	 */
	virtual bool DestroyNetworkActorHandled();

	/**
	 * Get the network mode (dedicated server, client, standalone, etc) for this actor.
	 * @see IsNetMode()
	 */
	ENetMode GetNetMode() const;

	/**
	 * Test whether net mode is the given mode.
	 * In optimized non-editor builds this can be more efficient than GetNetMode()
	 * because it can check the static build flags without considering PIE.
	 */
	bool IsNetMode(ENetMode Mode) const;

	/** Returns the net driver that this actor is bound to, may be null */
	class UNetDriver* GetNetDriver() const;

	/** Puts actor in dormant networking state */
	UFUNCTION(BlueprintAuthorityOnly, BlueprintCallable, Category = "Networking")
	void SetNetDormancy(ENetDormancy NewDormancy);

	/** Forces dormant actor to replicate but doesn't change NetDormancy state (i.e., they will go dormant again if left dormant) */
	UFUNCTION(BlueprintAuthorityOnly, BlueprintCallable, Category="Networking")
	void FlushNetDormancy();

	/** Forces properties on this actor to do a compare for one frame (rather than share shadow state) */
	void ForcePropertyCompare();

	/** Returns whether this Actor was spawned by a child actor component */
	UFUNCTION(BlueprintCallable, Category="Actor")
	bool IsChildActor() const;

	/** 
	 * Returns a list of all actors spawned by our Child Actor Components, including children of children. 
	 * This does not return the contents of the Children array
	 */
	UFUNCTION(BlueprintCallable, Category="Actor")
	void GetAllChildActors(TArray<AActor*>& ChildActors, bool bIncludeDescendants = true) const;

	/** If this Actor was created by a Child Actor Component returns that Child Actor Component  */
	UFUNCTION(BlueprintCallable, Category="Actor")
	UChildActorComponent* GetParentComponent() const;

	/** If this Actor was created by a Child Actor Component returns the Actor that owns that Child Actor Component  */
	UFUNCTION(BlueprintCallable, Category="Actor")
	AActor* GetParentActor() const;

	/** Ensure that all the components in the Components array are registered */
	virtual void RegisterAllComponents();

	/** Called before all the components in the Components array are registered, called both in editor and during gameplay */
	virtual void PreRegisterAllComponents();

	/** Called after all the components in the Components array are registered, called both in editor and during gameplay */
	virtual void PostRegisterAllComponents();

	/** Returns true if Actor has deferred the RegisterAllComponents() call at spawn time (e.g. pending Blueprint SCS execution to set up a scene root component). */
	FORCEINLINE bool HasDeferredComponentRegistration() const { return bHasDeferredComponentRegistration; }

	/** Returns true if Actor has a registered root component */
	bool HasValidRootComponent();

	/** 
	 * Unregister all currently registered components
	 * @param bForReregister If true, RegisterAllComponents will be called immediately after this so some slow operations can be avoided
	 */
	virtual void UnregisterAllComponents(bool bForReregister = false);

	/** Called after all currently registered components are cleared */
	virtual void PostUnregisterAllComponents();

	/** Will reregister all components on this actor. Does a lot of work - should only really be used in editor, generally use UpdateComponentTransforms or MarkComponentsRenderStateDirty. */
	virtual void ReregisterAllComponents();

	/**
	 * Incrementally registers components associated with this actor, used during level streaming
	 *
	 * @param NumComponentsToRegister  Number of components to register in this run, 0 for all
	 * @return true when all components were registered for this actor
	 */
	bool IncrementalRegisterComponents(int32 NumComponentsToRegister, FRegisterComponentContext* Context = nullptr);

	/** Flags all component's render state as dirty	 */
	void MarkComponentsRenderStateDirty();

	/** Update all components transforms */
	void UpdateComponentTransforms();

	/** Iterate over components array and call InitializeComponent, which happens once per actor */
	void InitializeComponents();

	/** Iterate over components array and call UninitializeComponent, called when the actor is ending play */
	void UninitializeComponents();

	/** Debug rendering to visualize the component tree for this actor. */
	void DrawDebugComponents(FColor const& BaseColor=FColor::White) const;

	/** Called to mark all components as pending kill when the actor is being destroyed */
	virtual void MarkComponentsAsPendingKill();

	/**
	 * Returns true if this actor has begun the destruction process.
	 * This is set to true in UWorld::DestroyActor, after the network connection has been closed but before any other shutdown has been performed.
	 * @return true if this actor has begun destruction, or if this actor has been destroyed already.
	 */
	inline bool IsPendingKillPending() const
	{
		return bActorIsBeingDestroyed || IsPendingKill();
	}

	/** Invalidate lighting cache with default options. */
	void InvalidateLightingCache()
	{
		if (GIsEditor && !GIsDemoMode)
		{
			InvalidateLightingCacheDetailed(false);
		}
	}

	/** Invalidates anything produced by the last lighting build. */
	virtual void InvalidateLightingCacheDetailed(bool bTranslationOnly);

	/**
	 * Used for adding actors to levels or teleporting them to a new location.
	 * The result of this function is independent of the actor's current location and rotation.
	 * If the actor doesn't fit exactly at the location specified, tries to slightly move it out of walls and such if bNoCheck is false.
	 *
	 * @param DestLocation The target destination point
	 * @param DestRotation The target rotation at the destination
	 * @param bIsATest is true if this is a test movement, which shouldn't cause any notifications (used by AI pathfinding, for example)
	 * @param bNoCheck is true if we should skip checking for encroachment in the world or other actors
	 * @return true if the actor has been successfully moved, or false if it couldn't fit.
	 */
	virtual bool TeleportTo( const FVector& DestLocation, const FRotator& DestRotation, bool bIsATest=false, bool bNoCheck=false );

	/**
	 * Teleport this actor to a new location. If the actor doesn't fit exactly at the location specified, tries to slightly move it out of walls and such.
	 *
	 * @param DestLocation The target destination point
	 * @param DestRotation The target rotation at the destination
	 * @return true if the actor has been successfully moved, or false if it couldn't fit.
	 */
	UFUNCTION(BlueprintCallable, meta=( DisplayName="Teleport", ScriptName="Teleport", Keywords = "Move Position" ), Category="Utilities|Transformation")
	bool K2_TeleportTo( FVector DestLocation, FRotator DestRotation );

	/** Called from TeleportTo() when teleport succeeds */
	virtual void TeleportSucceeded(bool bIsATest) {}

	/**
	 * Trace a ray against the Components of this Actor and return the first blocking hit
	 * @param  OutHit          First blocking hit found
	 * @param  Start           Start location of the ray
	 * @param  End             End location of the ray
	 * @param  TraceChannel    The 'channel' that this ray is in, used to determine which components to hit
	 * @param  Params          Additional parameters used for the trace
	 * @return TRUE if a blocking hit is found
	 */
	bool ActorLineTraceSingle(struct FHitResult& OutHit, const FVector& Start, const FVector& End, ECollisionChannel TraceChannel, const struct FCollisionQueryParams& Params) const;

	/** 
	 * returns Distance to closest Body Instance surface. 
	 * Checks against all components of this Actor having valid collision and blocking TraceChannel.
	 *
	 * @param Point						World 3D vector
	 * @param TraceChannel				The 'channel' used to determine which components to consider.
	 * @param ClosestPointOnCollision	Point on the surface of collision closest to Point
	 * @param OutPrimitiveComponent		PrimitiveComponent ClosestPointOnCollision is on.
	 * 
	 * @return		Success if returns > 0.f, if returns 0.f, it is either not convex or inside of the point
	 *				If returns < 0.f, this Actor does not have any primitive with collision
	 */
	float ActorGetDistanceToCollision(const FVector& Point, ECollisionChannel TraceChannel, FVector& ClosestPointOnCollision, UPrimitiveComponent** OutPrimitiveComponent = nullptr) const;

	/** Returns true if this actor is contained by TestLevel. */
	bool IsInLevel(const class ULevel *TestLevel) const;

	/** Return the ULevel that this Actor is part of. */
	ULevel* GetLevel() const;

	/**	Do anything needed to clear out cross level references; Called from ULevel::PreSave	 */
	virtual void ClearCrossLevelReferences();
	
	/** Non-virtual function to evaluate which portions of the EndPlay process should be dispatched for each actor */
	void RouteEndPlay(const EEndPlayReason::Type EndPlayReason);

	/**
	 * Iterates up the movement base chain to see whether or not this Actor is based on the given Actor, defaults to checking attachment
	 * @param Other the Actor to test for
	 * @return true if this Actor is based on Other Actor
	 */
	virtual bool IsBasedOnActor(const AActor* Other) const;
	
	/**
	 * Iterates up the attachment chain to see whether or not this Actor is attached to the given Actor
	 * @param Other the Actor to test for
	 * @return true if this Actor is attached on Other Actor
	 */
	virtual bool IsAttachedTo( const AActor* Other ) const;

	/** Get the extent used when placing this actor in the editor, used for 'pulling back' hit. */
	FVector GetPlacementExtent() const;


	//~=============================================================================
	// Blueprint

#if WITH_EDITOR
	/** Find all FRandomStream structs in this Actor and generate new random seeds for them. */
	void SeedAllRandomStreams();
#endif // WITH_EDITOR

	/** Reset private properties to defaults, and all FRandomStream structs in this Actor, so they will start their sequence of random numbers again. */
	void ResetPropertiesForConstruction();

	/** Rerun construction scripts, destroying all autogenerated components; will attempt to preserve the root component location. */
	virtual void RerunConstructionScripts();

	/** 
	 * Debug helper to show the component hierarchy of this actor.
	 * @param Info			Optional String to display at top of info
	 * @param bShowPosition	If true, will display component's position in world space
	 */
	void DebugShowComponentHierarchy( const TCHAR* Info, bool bShowPosition  = true);
	
	/** Debug helper for showing the component hierarchy of one component */
	void DebugShowOneComponentHierarchy( USceneComponent* SceneComp, int32& NestLevel, bool bShowPosition );

	/**
	 * Run any construction script for this Actor. Will call OnConstruction.
	 * @param	Transform			The transform to construct the actor at.
	 * @param   TransformRotationCache Optional rotation cache to use when applying the transform.
	 * @param	InstanceDataCache	Optional cache of state to apply to newly created components (e.g. precomputed lighting)
	 * @param	bIsDefaultTransform	Whether or not the given transform is a "default" transform, in which case it can be overridden by template defaults
	 *
	 * @return Returns false if the hierarchy was not error free and we've put the Actor is disaster recovery mode
	 */
	bool ExecuteConstruction(const FTransform& Transform, const struct FRotationConversionCache* TransformRotationCache, const class FComponentInstanceDataCache* InstanceDataCache, bool bIsDefaultTransform = false);

	/**
	 * Called when an instance of this class is placed (in editor) or spawned.
	 * @param	Transform			The transform the actor was constructed at.
	 */
	virtual void OnConstruction(const FTransform& Transform) {}

	/**
	 * Helper function to register the specified component, and add it to the serialized components array
	 * @param	Component	Component to be finalized
	 */
	void FinishAndRegisterComponent(UActorComponent* Component);

	/**  Util to create a component based on a template	 */
	UActorComponent* CreateComponentFromTemplate(UActorComponent* Template, const FName InName = NAME_None );
	UActorComponent* CreateComponentFromTemplateData(const struct FBlueprintCookedComponentInstancingData* TemplateData, const FName InName = NAME_None);

	/** Destroys the constructed components. */
	void DestroyConstructedComponents();

protected:
	/**
	 * Virtual call chain to register all tick functions for the actor class hierarchy
	 * @param bRegister - true to register, false, to unregister
	 */
	virtual void RegisterActorTickFunctions(bool bRegister);

	/** Runs UserConstructionScript, delays component registration until it's complete. */
	void ProcessUserConstructionScript();

	/** Checks components for validity, implemented in AActor */
	bool CheckActorComponents() const;

	/** Called after instancing a new Blueprint Component from either a template or cooked data. */
	void PostCreateBlueprintComponent(UActorComponent* NewActorComp);

public:
	/** Checks for and resolve any name conflicts prior to instancing a new Blueprint Component. */
	void CheckComponentInstanceName(const FName InName);

	/** Walk up the attachment chain from RootComponent until we encounter a different actor, and return it. If we are not attached to a component in a different actor, returns nullptr */
	UFUNCTION(BlueprintPure, Category = "Utilities")
	AActor* GetAttachParentActor() const;

	/** Walk up the attachment chain from RootComponent until we encounter a different actor, and return the socket name in the component. If we are not attached to a component in a different actor, returns NAME_None */
	UFUNCTION(BlueprintPure, Category = "Utilities")
	FName GetAttachParentSocketName() const;

	/** Call a functor for Actors which are attached directly to a component in this actor. Functor should return true to carry on, false to abort. */
	void ForEachAttachedActors(TFunctionRef<bool(class AActor*)> Functor) const;
	
	/** Find all Actors which are attached directly to a component in this actor */
	UFUNCTION(BlueprintPure, Category = "Utilities")
	void GetAttachedActors(TArray<AActor*>& OutActors, bool bResetArray = true) const;

	/**
	 * Sets the ticking group for this actor.
	 * @param NewTickGroup the new value to assign
	 */
	UFUNCTION(BlueprintCallable, Category="Utilities", meta=(Keywords = "dependency"))
	void SetTickGroup(ETickingGroup NewTickGroup);

	/** Called when this actor is explicitly being destroyed during gameplay or in the editor, not called during level streaming or gameplay ending */
	virtual void Destroyed();

	/** Call ReceiveHit, as well as delegates on Actor and Component */
	void DispatchBlockingHit(UPrimitiveComponent* MyComp, UPrimitiveComponent* OtherComp, bool bSelfMoved, FHitResult const& Hit);

	/** Called when the actor falls out of the world 'safely' (below KillZ and such) */
	virtual void FellOutOfWorld(const class UDamageType& dmgType);

	/** Called when the Actor is outside the hard limit on world bounds */
	virtual void OutsideWorldBounds();

	/** 
	 * Returns the world space bounding box of all components in this Actor.
	 * @param bNonColliding Indicates that you want to include non-colliding components in the bounding box
	 * @param bIncludeFromChildActors If true then recurse in to ChildActor components and find components of the appropriate type in those Actors as well
	 */
	virtual FBox GetComponentsBoundingBox(bool bNonColliding = false, bool bIncludeFromChildActors = false) const;

	/** 
	 * Calculates the actor space bounding box of all components in this Actor.  This is slower than GetComponentsBoundingBox(), because the local bounds of the components are not cached -- they are recalculated every time this function is called.
	 * @param bNonColliding Indicates that you want to include non-colliding components in the bounding box
	 * @param bIncludeFromChildActors If true then recurse in to ChildActor components and find components of the appropriate type in those Actors as well
	 */
	virtual FBox CalculateComponentsBoundingBoxInLocalSpace(bool bNonColliding = false, bool bIncludeFromChildActors = false) const;

	/** 
	 * Get half-height/radius of a big axis-aligned cylinder around this actors registered colliding components, or all registered components if bNonColliding is false. 
	 * @param bNonColliding Indicates that you want to include non-colliding components in the bounding cylinder
	 * @param bIncludeFromChildActors If true then recurse in to ChildActor components and find components of the appropriate type in those Actors as well
	*/
	virtual void GetComponentsBoundingCylinder(float& CollisionRadius, float& CollisionHalfHeight, bool bNonColliding = false, bool bIncludeFromChildActors = false) const;

	/**
	 * Get axis-aligned cylinder around this actor, used for simple collision checks (ie Pawns reaching a destination).
	 * If IsRootComponentCollisionRegistered() returns true, just returns its bounding cylinder, otherwise falls back to GetComponentsBoundingCylinder.
	 */
	virtual void GetSimpleCollisionCylinder(float& CollisionRadius, float& CollisionHalfHeight) const;

	/** Returns the radius of the collision cylinder from GetSimpleCollisionCylinder(). */
	float GetSimpleCollisionRadius() const;

	/** Returns the half height of the collision cylinder from GetSimpleCollisionCylinder(). */
	float GetSimpleCollisionHalfHeight() const;

	/** Returns collision extents vector for this Actor, based on GetSimpleCollisionCylinder(). */
	FVector GetSimpleCollisionCylinderExtent() const;

	/** Returns true if the root component is registered and has collision enabled.  */
	virtual bool IsRootComponentCollisionRegistered() const;

	/**
	 * Networking - called on client when actor is torn off (bTearOff==true), meaning it's no longer replicated to clients.
	 * @see bTearOff
	 */
	virtual void TornOff();


	//~=============================================================================
	// Collision/Physics functions.
 
	/** 
	 * Get Collision Response to the passed in Channel for all components
	 * It returns Max of state - i.e. if Component A overlaps, but if Component B blocks, it will return block as response
	 * if Component A ignores, but if Component B overlaps, it will return overlap
	 */
	virtual ECollisionResponse GetComponentsCollisionResponseToChannel(ECollisionChannel Channel) const;

	/** Stop all simulation from all components in this actor */
	void DisableComponentsSimulatePhysics();

	/**
	 * Returns the WorldSettings for the World the actor is in
	 * If you'd like to know what UWorld this placed actor (not dynamic spawned actor) belong to, use GetTypedOuter<UWorld>()
	 */
	class AWorldSettings* GetWorldSettings() const;

	/**
	 * Return true if the given Pawn can be "based" on this actor (ie walk on it).
	 * @param Pawn - The pawn that wants to be based on this actor
	 */
	virtual bool CanBeBaseForCharacter(class APawn* Pawn) const;

	/**
	 * Apply damage to this actor.
	 * @see https://www.unrealengine.com/blog/damage-in-ue4
	 * @param DamageAmount		How much damage to apply
	 * @param DamageEvent		Data package that fully describes the damage received.
	 * @param EventInstigator	The Controller responsible for the damage.
	 * @param DamageCauser		The Actor that directly caused the damage (e.g. the projectile that exploded, the rock that landed on you)
	 * @return					The amount of damage actually applied.
	 */
	virtual float TakeDamage(float DamageAmount, struct FDamageEvent const& DamageEvent, class AController* EventInstigator, AActor* DamageCauser);

protected:
	virtual float InternalTakeRadialDamage(float Damage, struct FRadialDamageEvent const& RadialDamageEvent, class AController* EventInstigator, AActor* DamageCauser);
	virtual float InternalTakePointDamage(float Damage, struct FPointDamageEvent const& PointDamageEvent, class AController* EventInstigator, AActor* DamageCauser);

public:
	/** Called when this actor becomes the given PlayerController's ViewTarget. Triggers the Blueprint event K2_OnBecomeViewTarget. */
	virtual void BecomeViewTarget( class APlayerController* PC );

	/** Called when this actor is no longer the given PlayerController's ViewTarget. Also triggers the Blueprint event K2_OnEndViewTarget. */
	virtual void EndViewTarget( class APlayerController* PC );

	/** Event called when this Actor becomes the view target for the given PlayerController. */
	UFUNCTION(BlueprintImplementableEvent, meta=(DisplayName="OnBecomeViewTarget", ScriptName="OnBecomeViewTarget", Keywords="Activate Camera"), Category=Actor)
	void K2_OnBecomeViewTarget( class APlayerController* PC );

	/** Event called when this Actor is no longer the view target for the given PlayerController. */
	UFUNCTION(BlueprintImplementableEvent, meta=(DisplayName="OnEndViewTarget", ScriptName="OnEndViewTarget", Keywords="Deactivate Camera"), Category=Actor)
	void K2_OnEndViewTarget( class APlayerController* PC );

	/**
	 * Calculate camera view point, when viewing this actor.
	 *
	 * @param	DeltaTime	Delta time seconds since last update
	 * @param	OutResult	Camera configuration
	 */
	virtual void CalcCamera(float DeltaTime, struct FMinimalViewInfo& OutResult);

	/** Returns true if the actor contains an active camera component */
	virtual bool HasActiveCameraComponent() const;

	/** Returns true if the actor contains an active locked to HMD camera component */
	virtual bool HasActivePawnControlCameraComponent() const;

	/** Returns the human readable string representation of an object. */
	virtual FString GetHumanReadableName() const;

	/** Reset actor to initial state - used when restarting level without reloading. */
	virtual void Reset();

	/** Event called when this Actor is reset to its initial state - used when restarting level without reloading. */
	UFUNCTION(BlueprintImplementableEvent, Category=Actor, meta=(DisplayName="OnReset", ScriptName="OnReset"))
	void K2_OnReset();

	/**
	 * Returns true if this actor has been rendered "recently", with a tolerance in seconds to define what "recent" means. 
	 * e.g.: If a tolerance of 0.1 is used, this function will return true only if the actor was rendered in the last 0.1 seconds of game time. 
	 *
	 * @param Tolerance  How many seconds ago the actor last render time can be and still count as having been "recently" rendered.
	 * @return Whether this actor was recently rendered.
	 */
	UFUNCTION(Category="Rendering", BlueprintCallable, meta=(DisplayName="WasActorRecentlyRendered", Keywords="scene visible"))
	bool WasRecentlyRendered(float Tolerance = 0.2) const;

	/** Returns the most recent time any of this actor's components were rendered */
	virtual float GetLastRenderTime() const;

	/** Forces this actor to be net relevant if it is not already by default	 */
	virtual void ForceNetRelevant();

	/** Updates NetUpdateTime to the new value for future net relevancy checks */
	void SetNetUpdateTime(float NewUpdateTime);

	/**
	 *	Find the FNetworkObjectInfo struct associated with this actor (for the main NetDriver).
	 *	If no info is found, one will be created and added to the main NetDriver.
	 *
	 *	@return The FNetworkObejctInfo associated with this Actor, or nullptr if one couldn't be created.
	 */
	 FNetworkObjectInfo* FindOrAddNetworkObjectInfo();

	/**
	 *	Find the FNetworkObjectInfo struct associated with this actor (for the main NetDriver).
	 *
	 *	@return The FNetworkObejctInfo associated with this Actor, or nullptr if none was found.
	 */
	FNetworkObjectInfo* FindNetworkObjectInfo();
	const FNetworkObjectInfo* FindNetworkObjectInfo() const
	{
		return const_cast<AActor*>(this)->FindNetworkObjectInfo();
	}

	/** Force actor to be updated to clients/demo net drivers */
	UFUNCTION( BlueprintCallable, Category="Networking")
	virtual void ForceNetUpdate();

	/**
	 * Calls PrestreamTextures() for all the actor's meshcomponents.
	 * @param Seconds - Number of seconds to force all mip-levels to be resident
	 * @param bEnableStreaming	- Whether to start (true) or stop (false) streaming
	 * @param CinematicTextureGroups - Bitfield indicating which texture groups that use extra high-resolution mips
	 */
	UFUNCTION(BlueprintCallable, Category = "Rendering")
	virtual void PrestreamTextures( float Seconds, bool bEnableStreaming, int32 CinematicTextureGroups = 0 );

	/**
	 * Returns the point of view of the actor.
	 * Note that this doesn't mean the camera, but the 'eyes' of the actor.
	 * For example, for a Pawn, this would define the eye height location,
	 * and view rotation (which is different from the pawn rotation which has a zeroed pitch component).
	 * A camera first person view will typically use this view point. Most traces (weapon, AI) will be done from this view point.
	 *
	 * @param	OutLocation - location of view point
	 * @param	OutRotation - view rotation of actor.
	 */
	UFUNCTION(BlueprintCallable, Category = Actor)
	virtual void GetActorEyesViewPoint( FVector& OutLocation, FRotator& OutRotation ) const;

	/**
	 * Returns the optimal location to fire weapons at this actor
	 * @param RequestedBy - the Actor requesting the target location
	 */
	virtual FVector GetTargetLocation(AActor* RequestedBy = nullptr) const;

	/**
	 * Hook to allow actors to render HUD overlays for themselves.  Called from AHUD::DrawActorOverlays(). 
	 * @param PC is the PlayerController on whose view this overlay is rendered
	 * @param Canvas is the Canvas on which to draw the overlay
	 * @param CameraPosition Position of Camera
	 * @param CameraDir direction camera is pointing in.
	 */
	virtual void PostRenderFor(class APlayerController* PC, class UCanvas* Canvas, FVector CameraPosition, FVector CameraDir);

	/** Returns whether this Actor is in the persistent level, i.e. not a sublevel */
	bool IsInPersistentLevel(bool bIncludeLevelStreamingPersistent = false) const;

	/** Getter for the cached world pointer, will return null if the actor is not actually spawned in a level */
	virtual UWorld* GetWorld() const override;

	/** Get the timer instance from the actors world */
	class FTimerManager& GetWorldTimerManager() const;

	/** Gets the GameInstance that ultimately contains this actor. */
	class UGameInstance* GetGameInstance() const;
	
	/** 
	 * Gets the GameInstance that ultimately contains this actor cast to the template type.
	 * May return NULL if the cast fails. 
	 */
	template< class T >
	T* GetGameInstance() const 
	{ 
		return Cast<T>(GetGameInstance()); 
	}

	/** Returns true if this is a replicated actor that was placed in the map */
	bool IsNetStartupActor() const;

	/** Searches components array and returns first encountered component of the specified class, native version of GetComponentByClass */
	virtual UActorComponent* FindComponentByClass(const TSubclassOf<UActorComponent> ComponentClass) const;
	
	/** Searches components array and returns first encountered component of the specified class */
	UFUNCTION(BlueprintCallable, Category = "Actor", meta = (ComponentClass = "ActorComponent"), meta = (DeterminesOutputType = "ComponentClass"))
	UActorComponent* GetComponentByClass(TSubclassOf<UActorComponent> ComponentClass) const;

	/**
	 * Gets all the components that inherit from the given class.
	 * Currently returns an array of UActorComponent which must be cast to the correct type.
	 * This intended to only be used by blueprints. Use GetComponents() in C++.
	 */
	UFUNCTION(BlueprintCallable, Category = "Actor", meta = (ComponentClass = "ActorComponent", DisplayName = "GetComponentsByClass", ScriptName = "GetComponentsByClass", DeterminesOutputType = "ComponentClass"))
	TArray<UActorComponent*> K2_GetComponentsByClass(TSubclassOf<UActorComponent> ComponentClass) const;

	/** Gets all the components that inherit from the given class with a given tag. */
	UFUNCTION(BlueprintCallable, Category = "Actor", meta = (ComponentClass = "ActorComponent"), meta = (DeterminesOutputType = "ComponentClass"))
	TArray<UActorComponent*> GetComponentsByTag(TSubclassOf<UActorComponent> ComponentClass, FName Tag) const;

	/** Gets all the components that implements the given interface. */
	UFUNCTION(BlueprintCallable, Category = "Actor")
	TArray<UActorComponent*> GetComponentsByInterface(TSubclassOf<UInterface> Interface) const;

	/** Templatized version of FindComponentByClass that handles casting for you */
	template<class T>
	T* FindComponentByClass() const
	{
		static_assert(TPointerIsConvertibleFromTo<T, const UActorComponent>::Value, "'T' template parameter to FindComponentByClass must be derived from UActorComponent");

		return (T*)FindComponentByClass(T::StaticClass());
	}

private:
	/**
	 * Internal helper function to call a compile-time lambda on all components of a given type
	 * Use template parameter bClassIsActorComponent to avoid doing unnecessary IsA checks when the ComponentClass is exactly UActorComponent
	 * Use template parameter bIncludeFromChildActors to recurse in to ChildActor components and find components of the appropriate type in those actors as well
	 */
	template<class ComponentType, bool bClassIsActorComponent, bool bIncludeFromChildActors, typename Func>
	void ForEachComponent_Internal(TSubclassOf<UActorComponent> ComponentClass, Func InFunc) const
	{
		check(bClassIsActorComponent == false || ComponentClass == UActorComponent::StaticClass());
		check(ComponentClass->IsChildOf(ComponentType::StaticClass()));

		// static check, so that the most common case (bIncludeFromChildActors) doesn't need to allocate an additional array : 
		if (bIncludeFromChildActors)
		{
			TArray<AActor*, TInlineAllocator<NumInlinedActorComponents>> ChildActors;
			for (UActorComponent* OwnedComponent : OwnedComponents)
			{
				if (OwnedComponent)
				{
					if (bClassIsActorComponent || OwnedComponent->IsA(ComponentClass))
					{
						InFunc(static_cast<ComponentType*>(OwnedComponent));
					}
					if (UChildActorComponent* ChildActorComponent = Cast<UChildActorComponent>(OwnedComponent))
					{
						if (AActor* ChildActor = ChildActorComponent->GetChildActor())
						{
							ChildActors.Add(ChildActor);
						}
					}
				}
			}

			for (AActor* ChildActor : ChildActors)
			{
				ChildActor->ForEachComponent_Internal<ComponentType, bClassIsActorComponent, bIncludeFromChildActors>(ComponentClass, InFunc);
			}
		}
		else
		{
			for (UActorComponent* OwnedComponent : OwnedComponents)
			{
				if (OwnedComponent)
				{
					if (bClassIsActorComponent || OwnedComponent->IsA(ComponentClass))
					{
						InFunc(static_cast<ComponentType*>(OwnedComponent));
					}
				}
			}
		}
	}

	/**
	 * Internal helper function to call a compile-time lambda on all components of a given type
	 * Redirects the call to the proper template function specialization for bClassIsActorComponent and bIncludeFromChildActors :
	 */
	template<class ComponentType, typename Func>
	void ForEachComponent_Internal(TSubclassOf<UActorComponent> ComponentClass, bool bIncludeFromChildActors, Func InFunc) const
	{
		static_assert(TPointerIsConvertibleFromTo<ComponentType, const UActorComponent>::Value, "'ComponentType' template parameter to ForEachComponent must be derived from UActorComponent");
		if (ComponentClass == UActorComponent::StaticClass())
		{
			if (bIncludeFromChildActors)
			{
				ForEachComponent_Internal<ComponentType, true /*bClassIsActorComponent*/, true /*bIncludeFromChildActors*/>(ComponentClass, InFunc);
			}
			else
			{
				ForEachComponent_Internal<ComponentType, true /*bClassIsActorComponent*/, false /*bIncludeFromChildActors*/>(ComponentClass, InFunc);
			}
		}
		else
		{
			if (bIncludeFromChildActors)
			{
				ForEachComponent_Internal<ComponentType, false /*bClassIsActorComponent*/, true /*bIncludeFromChildActors*/>(ComponentClass, InFunc);
			}
			else
			{
				ForEachComponent_Internal<ComponentType, false /*bClassIsActorComponent*/, false /*bIncludeFromChildActors*/>(ComponentClass, InFunc);
			}
		}
	}

public:

	/**
	 * Calls the compile-time lambda on each component of the specified type
	 * @param ComponentType             The component class to find all components of a class derived from
	 * @param bIncludeFromChildActors   If true then recurse in to ChildActor components and find components of the appropriate type in those Actors as well
	 */
	template<class ComponentType, typename Func>
	void ForEachComponent(bool bIncludeFromChildActors, Func InFunc) const
	{		
		ForEachComponent_Internal<ComponentType>(ComponentType::StaticClass(), bIncludeFromChildActors, InFunc);
	}

	/**
	 * Calls the compile-time lambda on each valid component 
	 * @param bIncludeFromChildActors   If true then recurse in to ChildActor components and find components of the appropriate type in those Actors as well
	 */
	template<typename Func>
	void ForEachComponent(bool bIncludeFromChildActors, Func InFunc) const
	{
		ForEachComponent_Internal<UActorComponent>(UActorComponent::StaticClass(), bIncludeFromChildActors, InFunc);
	}

	UE_DEPRECATED(4.24, "Use one of the GetComponents implementations as appropriate")
	TArray<UActorComponent*> GetComponentsByClass(TSubclassOf<UActorComponent> ComponentClass) const
	{
		return K2_GetComponentsByClass(ComponentClass);
	}

	/**
	 * Get all components derived from specified ComponentClass and fill in the OutComponents array with the result.
	 * It's recommended to use TArrays with a TInlineAllocator to potentially avoid memory allocation costs.
	 * TInlineComponentArray is defined to make this easier, for example:
	 * {
	 * 	   TInlineComponentArray<UPrimitiveComponent*> PrimComponents(Actor);
	 * }
	 *
	 * @param ComponentClass            The component class to find all components of a class derived from
	 * @param bIncludeFromChildActors   If true then recurse in to ChildActor components and find components of the appropriate type in those Actors as well
	 */
	template<class AllocatorType>
	void GetComponents(TSubclassOf<UActorComponent> ComponentClass, TArray<UActorComponent*, AllocatorType>& OutComponents, bool bIncludeFromChildActors = false) const
	{
		SCOPE_CYCLE_COUNTER(STAT_GetComponentsTime);

		OutComponents.Reset();
		ForEachComponent_Internal<UActorComponent>(ComponentClass, bIncludeFromChildActors, [&](UActorComponent* InComp)
		{
			OutComponents.Add(InComp);
		});
	}

	/**
	 * Get all components derived from class 'T' and fill in the OutComponents array with the result.
	 * It's recommended to use TArrays with a TInlineAllocator to potentially avoid memory allocation costs.
	 * TInlineComponentArray is defined to make this easier, for example:
	 * {
	 * 	   TInlineComponentArray<UPrimitiveComponent*> PrimComponents(Actor);
	 * }
	 *
	 * @param bIncludeFromChildActors	If true then recurse in to ChildActor components and find components of the appropriate type in those Actors as well
	 */
	template<class T, class AllocatorType>
	void GetComponents(TArray<T*, AllocatorType>& OutComponents, bool bIncludeFromChildActors = false) const
	{
		SCOPE_CYCLE_COUNTER(STAT_GetComponentsTime);

		OutComponents.Reset();
		ForEachComponent_Internal<T>(T::StaticClass(), bIncludeFromChildActors, [&](T* InComp)
		{
			OutComponents.Add(InComp);
		});
	}

	/**
	 * UActorComponent specialization of GetComponents() to avoid unnecessary casts.
	 * It's recommended to use TArrays with a TInlineAllocator to potentially avoid memory allocation costs.
	 * TInlineComponentArray is defined to make this easier, for example:
	 * {
	 * 	   TInlineComponentArray<UActorComponent*> PrimComponents;
	 *     Actor->GetComponents(PrimComponents);
	 * }
	 *
	 * @param bIncludeFromChildActors	If true then recurse in to ChildActor components and find components of the appropriate type in those Actors as well
	 */
	template<class AllocatorType>
	void GetComponents(TArray<UActorComponent*, AllocatorType>& OutComponents, bool bIncludeFromChildActors = false) const
	{
		SCOPE_CYCLE_COUNTER(STAT_GetComponentsTime);

		OutComponents.Reset();
		ForEachComponent_Internal<UActorComponent>(UActorComponent::StaticClass(), bIncludeFromChildActors, [&](UActorComponent* InComp)
		{
			OutComponents.Add(InComp);
		});
	}

	/**
	 * Get a direct reference to the Components set rather than a copy with the null pointers removed.
	 * WARNING: anything that could cause the component to change ownership or be destroyed will invalidate
	 * this array, so use caution when iterating this set!
	 */
	const TSet<UActorComponent*>& GetComponents() const
	{
		return OwnedComponents;
	}

	/**
	 * Puts a component in to the OwnedComponents array of the Actor.
	 * The Component must be owned by the Actor or else it will assert
	 * In general this should not need to be called directly by anything other than UActorComponent functions
	 */
	void AddOwnedComponent(UActorComponent* Component);

	/**
	 * Removes a component from the OwnedComponents array of the Actor.
	 * In general this should not need to be called directly by anything other than UActorComponent functions
	 */
	void RemoveOwnedComponent(UActorComponent* Component);

#if DO_CHECK
	/** Utility function for validating that a component is correctly in its Owner's OwnedComponents array */
	bool OwnsComponent(UActorComponent* Component) const;
#endif

	/**
	 * Force the Actor to clear and rebuild its OwnedComponents array by evaluating all children (recursively) and locating components
	 * In general this should not need to be called directly, but can sometimes be necessary as part of undo/redo code paths.
	 */
	void ResetOwnedComponents();

	/** Called when the replicated state of a component changes to update the Actor's cached ReplicatedComponents array */
	void UpdateReplicatedComponent(UActorComponent* Component);

	/** Completely synchronizes the replicated components array so that it contains exactly the number of replicated components currently owned */
	void UpdateAllReplicatedComponents();

	/** Returns whether replication is enabled or not. */
	FORCEINLINE bool GetIsReplicated() const
	{
		return bReplicates;
	}

	/** Returns a constant reference to the replicated components set */
	const TArray<UActorComponent*>& GetReplicatedComponents() const
	{ 
		return ReplicatedComponents; 
	}

protected:
	/** Set of replicated components, stored as an array to save space as this is generally not very large */
	TArray<UActorComponent*> ReplicatedComponents;

private:
	/**
	 * All ActorComponents owned by this Actor. Stored as a Set as actors may have a large number of components
	 * @see GetComponents()
	 */
	TSet<UActorComponent*> OwnedComponents;

#if WITH_EDITOR
	/** Maps natively-constructed components to properties that reference them. */
	TMultiMap<FName, FObjectProperty*> NativeConstructedComponentToPropertyMap;
#endif

	/** Array of ActorComponents that have been added by the user on a per-instance basis. */
	UPROPERTY(Instanced)
	TArray<UActorComponent*> InstanceComponents;

public:
	/** Array of ActorComponents that are created by blueprints and serialized per-instance. */
	UPROPERTY(TextExportTransient, NonTransactional)
	TArray<UActorComponent*> BlueprintCreatedComponents;

	/** Adds a component to the instance components array */
	void AddInstanceComponent(UActorComponent* Component);

	/** Removes a component from the instance components array */
	void RemoveInstanceComponent(UActorComponent* Component);

	/** Clears the instance components array */
	void ClearInstanceComponents(bool bDestroyComponents);

	/** Returns the instance components array */
	const TArray<UActorComponent*>& GetInstanceComponents() const;


	//~=============================================================================
	// Navigation/AI related functions
	
	/**
	 * Trigger a noise caused by a given Pawn, at a given location.
	 * Note that the NoiseInstigator Pawn MUST have a PawnNoiseEmitterComponent for the noise to be detected by a PawnSensingComponent.
	 * Senders of MakeNoise should have an Instigator if they are not pawns, or pass a NoiseInstigator.
	 *
	 * @param Loudness The relative loudness of this noise. Usual range is 0 (no noise) to 1 (full volume). If MaxRange is used, this scales the max range, otherwise it affects the hearing range specified by the sensor.
	 * @param NoiseInstigator Pawn responsible for this noise.  Uses the actor's Instigator if NoiseInstigator is null
	 * @param NoiseLocation Position of noise source.  If zero vector, use the actor's location.
	 * @param MaxRange Max range at which the sound may be heard. A value of 0 indicates no max range (though perception may have its own range). Loudness scales the range. (Note: not supported for legacy PawnSensingComponent, only for AIPerception)
	 * @param Tag Identifier for the noise.
	 */
	UFUNCTION(BlueprintCallable, BlueprintAuthorityOnly, Category="AI", meta=(BlueprintProtected = "true"))
	void MakeNoise(float Loudness=1.f, APawn* NoiseInstigator=nullptr, FVector NoiseLocation=FVector::ZeroVector, float MaxRange = 0.f, FName Tag = NAME_None);

	/** Default Implementation of MakeNoise */
	static void MakeNoiseImpl(AActor* NoiseMaker, float Loudness, APawn* NoiseInstigator, const FVector& NoiseLocation, float MaxRange, FName Tag);

	/** Modifies the global delegate used for handling MakeNoise */
	static void SetMakeNoiseDelegate(const FMakeNoiseDelegate& NewDelegate);

	/**
	 * Check if owned component should be relevant for navigation
	 * Allows implementing master switch to disable e.g. collision export in projectiles
	 */
	virtual bool IsComponentRelevantForNavigation(UActorComponent* Component) const { return true; }

private:
	static FMakeNoiseDelegate MakeNoiseDelegate;


public:
	//~=============================================================================
	// Debugging functions

	/**
	 * Draw important Actor variables on canvas.  HUD will call DisplayDebug() on the current ViewTarget when the ShowDebug exec is used
	 *
	 * @param Canvas			Canvas to draw on
	 *
	 * @param DebugDisplay		Contains information about what debug data to display
	 *
	 * @param YL				[in]	Height of the previously drawn line.
	 *							[out]	Height of the last line drawn by this function.
	 *
	 * @param YPos				[in]	Y position on Canvas for the previously drawn line. YPos += YL, gives position to draw text for next debug line.
	 *							[out]	Y position on Canvas for the last line drawn by this function.
	 */
	virtual void DisplayDebug(class UCanvas* Canvas, const class FDebugDisplayInfo& DebugDisplay, float& YL, float& YPos);

	/** Retrieves actor's name used for logging, or string "NULL" if Actor is null */
	static FString GetDebugName(const AActor* Actor) { return Actor ? Actor->GetName() : TEXT("NULL"); }

#if !UE_BUILD_SHIPPING
	/** Delegate for globally hooking ProccessEvent calls - used by a non-public testing plugin */
	static FOnProcessEvent ProcessEventDelegate;
#endif

	/** A fence to track when the primitive is detached from the scene in the rendering thread. */
	FRenderCommandFence DetachFence;

private:
	/** Sets the friendly actor label and name */
	void SetActorLabelInternal(const FString& NewActorLabelDirty, bool bMakeGloballyUniqueFName, bool bMarkDirty);

	/** Helper that already assumes the Hit info is reversed, and avoids creating a temp FHitResult if possible. */
	void InternalDispatchBlockingHit(UPrimitiveComponent* MyComp, UPrimitiveComponent* OtherComp, bool bSelfMoved, FHitResult const& Hit);

	/** Private version without inlining that does *not* check Dedicated server build flags (which should already have been done). */
	ENetMode InternalGetNetMode() const;

	/** Unified implementation function to be called from the two implementations of PostEditUndo for the AActor specific elements that need to happen. */
	bool InternalPostEditUndo();

	friend struct FMarkActorIsBeingDestroyed;
	friend struct FActorParentComponentSetter;
	friend struct FSetActorWantsDestroyDuringBeginPlay;
#if WITH_EDITOR
	friend struct FSetActorHiddenInSceneOutliner;
#endif

	// Static helpers for accessing functions on SceneComponent.
	// These are templates for no other reason than to delay compilation until USceneComponent is defined.

	template<class T>
	static FORCEINLINE const FTransform& TemplateGetActorTransform(const T* RootComponent)
	{
		return (RootComponent != nullptr) ? RootComponent->GetComponentTransform() : FTransform::Identity;
	}

	template<class T>
	static FORCEINLINE FVector TemplateGetActorLocation(const T* RootComponent)
	{
		return (RootComponent != nullptr) ? RootComponent->GetComponentLocation() : FVector::ZeroVector;
	}

	template<class T>
	static FORCEINLINE FRotator TemplateGetActorRotation(const T* RootComponent)
	{
		return (RootComponent != nullptr) ? RootComponent->GetComponentRotation() : FRotator::ZeroRotator;
	}

	template<class T>
	static FORCEINLINE FVector TemplateGetActorScale(const T* RootComponent)
	{
		return (RootComponent != nullptr) ? RootComponent->GetComponentScale() : FVector(1.f,1.f,1.f);
	}

	template<class T>
	static FORCEINLINE FQuat TemplateGetActorQuat(const T* RootComponent)
	{
		return (RootComponent != nullptr) ? RootComponent->GetComponentQuat() : FQuat(ForceInit);
	}

	template<class T>
	static FORCEINLINE FVector TemplateGetActorForwardVector(const T* RootComponent)
	{
		return (RootComponent != nullptr) ? RootComponent->GetForwardVector() : FVector::ForwardVector;
	}

	template<class T>
	static FORCEINLINE FVector TemplateGetActorUpVector(const T* RootComponent)
	{
		return (RootComponent != nullptr) ? RootComponent->GetUpVector() : FVector::UpVector;
	}

	template<class T>
	static FORCEINLINE FVector TemplateGetActorRightVector(const T* RootComponent)
	{
		return (RootComponent != nullptr) ? RootComponent->GetRightVector() : FVector::RightVector;
	}
	
PRAGMA_DISABLE_DEPRECATION_WARNINGS

	//~ Begin Methods for Replicated Members.
public:

	/**
	 * Gets the property name for bHidden.
	 * This exists so subclasses don't need to have direct access to the bHidden property so it
	 * can be made private later.
	 */
	static const FName GetHiddenPropertyName()
	{
		return GET_MEMBER_NAME_CHECKED(AActor, bHidden);
	}

	/**
	 * Gets the literal value of bHidden.
	 *
	 * This exists so subclasses don't need to have direct access to the bHidden property so it
	 * can be made private later.
	 */
	bool IsHidden() const
	{
		return bHidden;
	}

	/**
	 * Sets the value of bHidden without causing other side effects to this instance.
	 *
	 * SetActorHiddenInGame is preferred preferred in most cases because it respects virtual behavior.
	 */
	void SetHidden(const bool bInHidden);

	/**
	 * Gets the property name for bReplicateMovement.
	 * This exists so subclasses don't need to have direct access to the bReplicateMovement property so it
	 * can be made private later.
	 */
	static const FName GetReplicateMovementPropertyName()
	{
		return GET_MEMBER_NAME_CHECKED(AActor, bReplicateMovement);
	}

	/**
	 * Gets the literal value of bReplicateMovement.
	 *
	 * This exists so subclasses don't need to have direct access to the bReplicateMovement property so it
	 * can be made private later.
	 */
	bool IsReplicatingMovement() const
	{
		return bReplicateMovement;
	}

	/** Sets the value of bReplicateMovement without causing other side effects to this instance. */
	void SetReplicatingMovement(bool bInReplicateMovement);

	/**
	 * Gets the property name for bCanBeDamaged.
	 * This exists so subclasses don't need to have direct access to the bCanBeDamaged property so it
	 * can be made private later.
	 */
	static const FName GetCanBeDamagedPropertyName()
	{
		return GET_MEMBER_NAME_CHECKED(AActor, bCanBeDamaged);
	}

	/**
	 * Gets the literal value of bCanBeDamaged.
	 *
	 * This exists so subclasses don't need to have direct access to the bCanBeDamaged property so it
	 * can be made private later.
	 */
	bool CanBeDamaged() const
	{
		return bCanBeDamaged;
	}

	/** Sets the value of bCanBeDamaged without causing other side effects to this instance. */
	void SetCanBeDamaged(bool bInCanBeDamaged);

	/**
	 * Gets the property name for Role.
	 * This exists so subclasses don't need to have direct access to the Role property so it
	 * can be made private later.
	 */
	static const FName GetRolePropertyName()
	{
		return GET_MEMBER_NAME_CHECKED(AActor, Role);
	}

	/**
	 * Sets the value of Role without causing other side effects to this instance.
	 */
	void SetRole(ENetRole InRole);
	
	/**
	 * Gets the literal value of ReplicatedMovement.
	 *
	 * This exists so subclasses don't need to have direct access to the Role property so it
	 * can be made private later.
	 */
	const FRepMovement& GetReplicatedMovement() const
	{
		return ReplicatedMovement;
	}

	/**
	 * Gets a reference to ReplicatedMovement with the expectation that it will be modified.
	 *
	 * This exists so subclasses don't need to have direct access to the ReplicatedMovement property
	 * so it can be made private later.
	 */
	FRepMovement& GetReplicatedMovement_Mutable();

	/** Sets the value of ReplicatedMovement without causing other side effects to this instance. */
	void SetReplicatedMovement(const FRepMovement& InReplicatedMovement);

	/**
	 * Gets the property name for Instigator.
	 * This exists so subclasses don't need to have direct access to the Instigator property so it
	 * can be made private later.
	 */
	static const FName GetInstigatorPropertyName()
	{
		return GET_MEMBER_NAME_CHECKED(AActor, Instigator);
	}

	/** Sets the value of Instigator without causing other side effects to this instance. */
	void SetInstigator(APawn* InInstigator);

	//~ End Methods for Replicated Members.
PRAGMA_ENABLE_DEPRECATION_WARNINGS
};

/** Internal struct used by level code to mark actors as destroyed */
struct FMarkActorIsBeingDestroyed
{
private:
	FMarkActorIsBeingDestroyed(AActor* InActor)
	{
		InActor->bActorIsBeingDestroyed = true;
	}

	friend UWorld;
};

/** This should only be used by UWorld::DestroyActor when the actor is in the process of beginning play so it can't be destroyed yet */
struct FSetActorWantsDestroyDuringBeginPlay
{
private:
	FSetActorWantsDestroyDuringBeginPlay(AActor* InActor)
	{
		ensure(InActor->IsActorBeginningPlay()); // Doesn't make sense to call this under any other circumstances
		InActor->bActorWantsDestroyDuringBeginPlay = true;
	}

	friend UWorld;
};

/** Helper struct that allows UPrimitiveComponent and FPrimitiveSceneInfo write to the Actor's LastRenderTime member */
struct FActorLastRenderTime
{
private:
	static void Set(AActor* InActor, float LastRenderTime)
	{
		InActor->LastRenderTime = LastRenderTime;
	}

	static float* GetPtr(AActor* InActor)
	{
		return (InActor ? &InActor->LastRenderTime : nullptr);
	}

	friend class UPrimitiveComponent;
	friend class FPrimitiveSceneInfo;
};

#if WITH_EDITOR
struct FSetActorHiddenInSceneOutliner
{
private:
	FSetActorHiddenInSceneOutliner(AActor* InActor, bool bHidden = true)
	{
		InActor->bListedInSceneOutliner = !bHidden;
	}

	friend UWorld;
	friend class FFoliageHelper;
};
#endif

/** Helper function for executing tick functions based on the normal conditions previous found in UActorComponent::ConditionalTick */
template <typename ExecuteTickLambda>
void FActorComponentTickFunction::ExecuteTickHelper(UActorComponent* Target, bool bTickInEditor, float DeltaTime, ELevelTick TickType, const ExecuteTickLambda& ExecuteTickFunc)
{
	if (Target && !Target->IsPendingKillOrUnreachable())
	{
		FScopeCycleCounterUObject ComponentScope(Target);
		FScopeCycleCounterUObject AdditionalScope(Target->AdditionalStatObject());

		if (Target->bRegistered)
		{
			AActor* MyOwner = Target->GetOwner();
			//@optimization, I imagine this is all unnecessary in a shipping game with no editor
			if (TickType != LEVELTICK_ViewportsOnly ||
				(bTickInEditor && TickType == LEVELTICK_ViewportsOnly) ||
				(MyOwner && MyOwner->ShouldTickIfViewportsOnly())
				)
			{
				const float TimeDilation = (MyOwner ? MyOwner->CustomTimeDilation : 1.f);
				ExecuteTickFunc(DeltaTime * TimeDilation);
			}
		}
	}
}

template<class T, uint32 NumElements>
TInlineComponentArray<T, NumElements>::TInlineComponentArray(const AActor* Actor, bool bIncludeFromChildActors) 
	: Super()
{
	if (Actor)
	{
		Actor->GetComponents(*this, bIncludeFromChildActors);
	}
};

//////////////////////////////////////////////////////////////////////////
// Inlines

FORCEINLINE_DEBUGGABLE FVector AActor::K2_GetActorLocation() const
{
	return GetActorLocation();
}

FORCEINLINE_DEBUGGABLE FRotator AActor::K2_GetActorRotation() const
{
	return GetActorRotation();
}

FORCEINLINE_DEBUGGABLE USceneComponent* AActor::K2_GetRootComponent() const
{
	return GetRootComponent();
}

FORCEINLINE_DEBUGGABLE FVector AActor::GetActorForwardVector() const
{
	return TemplateGetActorForwardVector(RootComponent);
}

FORCEINLINE_DEBUGGABLE FVector AActor::GetActorUpVector() const
{
	return TemplateGetActorUpVector(RootComponent);
}

FORCEINLINE_DEBUGGABLE FVector AActor::GetActorRightVector() const
{
	return TemplateGetActorRightVector(RootComponent);
}


FORCEINLINE float AActor::GetSimpleCollisionRadius() const
{
	float Radius, HalfHeight;
	GetSimpleCollisionCylinder(Radius, HalfHeight);
	return Radius;
}

FORCEINLINE float AActor::GetSimpleCollisionHalfHeight() const
{
	float Radius, HalfHeight;
	GetSimpleCollisionCylinder(Radius, HalfHeight);
	return HalfHeight;
}

FORCEINLINE FVector AActor::GetSimpleCollisionCylinderExtent() const
{
	float Radius, HalfHeight;
	GetSimpleCollisionCylinder(Radius, HalfHeight);
	return FVector(Radius, Radius, HalfHeight);
}

FORCEINLINE_DEBUGGABLE bool AActor::GetActorEnableCollision() const
{
	return bActorEnableCollision;
}

FORCEINLINE_DEBUGGABLE bool AActor::HasAuthority() const
{
	return (GetLocalRole() == ROLE_Authority);
}

FORCEINLINE_DEBUGGABLE AActor* AActor::GetOwner() const
{ 
	return Owner; 
}

FORCEINLINE_DEBUGGABLE const AActor* AActor::GetNetOwner() const
{
	// NetOwner is the Actor Owner unless otherwise overridden (see PlayerController/Pawn/Beacon)
	// Used in ServerReplicateActors
	return Owner;
}

<<<<<<< HEAD
PRAGMA_DISABLE_DEPRECATION_WARNINGS
FORCEINLINE_DEBUGGABLE ENetRole AActor::GetLocalRole() const
{
	return Role;
}
PRAGMA_ENABLE_DEPRECATION_WARNINGS


=======
>>>>>>> 90fae962
FORCEINLINE_DEBUGGABLE ENetRole AActor::GetRemoteRole() const
{
	return RemoteRole;
}

FORCEINLINE_DEBUGGABLE ENetMode AActor::GetNetMode() const
{
	// IsRunningDedicatedServer() is a compile-time check in optimized non-editor builds.
	if (IsRunningDedicatedServer() && (NetDriverName == NAME_None || NetDriverName == NAME_GameNetDriver))
	{
		// Only normal net driver actors can have this optimization
		return NM_DedicatedServer;
	}

	return InternalGetNetMode();
}

FORCEINLINE_DEBUGGABLE bool AActor::IsNetMode(ENetMode Mode) const
{
#if UE_EDITOR
	// Editor builds are special because of PIE, which can run a dedicated server without the app running with -server.
	return GetNetMode() == Mode;
#else
	// IsRunningDedicatedServer() is a compile-time check in optimized non-editor builds.
	if (Mode == NM_DedicatedServer)
	{
		return IsRunningDedicatedServer();
	}
	else if (NetDriverName == NAME_None || NetDriverName == NAME_GameNetDriver)
	{
		// Only normal net driver actors can have this optimization
		return !IsRunningDedicatedServer() && (InternalGetNetMode() == Mode);
	}
	else
	{
		return (InternalGetNetMode() == Mode);
	}
#endif
}

//////////////////////////////////////////////////////////////////////////
// Macro to hide common Transform functions in native code for classes where they don't make sense.
// Note that this doesn't prevent access through function calls from parent classes (ie an AActor*), but
// does prevent use in the class that hides them and any derived child classes.

#define HIDE_ACTOR_TRANSFORM_FUNCTIONS() private: \
	FTransform GetTransform() const { return Super::GetTransform(); } \
	FTransform GetActorTransform() const { return Super::GetActorTransform(); } \
	FVector GetActorLocation() const { return Super::GetActorLocation(); } \
	FRotator GetActorRotation() const { return Super::GetActorRotation(); } \
	FQuat GetActorQuat() const { return Super::GetActorQuat(); } \
	FVector GetActorScale() const { return Super::GetActorScale(); } \
	bool SetActorTransform(const FTransform& NewTransform, bool bSweep=false, FHitResult* OutSweepHitResult=nullptr, ETeleportType Teleport = ETeleportType::None) { return Super::SetActorTransform(NewTransform, bSweep, OutSweepHitResult, Teleport); } \
	bool SetActorLocation(const FVector& NewLocation, bool bSweep=false, FHitResult* OutSweepHitResult=nullptr, ETeleportType Teleport = ETeleportType::None) { return Super::SetActorLocation(NewLocation, bSweep, OutSweepHitResult, Teleport); } \
	bool SetActorRotation(FRotator NewRotation, ETeleportType Teleport = ETeleportType::None) { return Super::SetActorRotation(NewRotation, Teleport); } \
	bool SetActorRotation(const FQuat& NewRotation, ETeleportType Teleport = ETeleportType::None) { return Super::SetActorRotation(NewRotation, Teleport); } \
	bool SetActorLocationAndRotation(FVector NewLocation, FRotator NewRotation, bool bSweep=false, FHitResult* OutSweepHitResult=nullptr, ETeleportType Teleport = ETeleportType::None) { return Super::SetActorLocationAndRotation(NewLocation, NewRotation, bSweep, OutSweepHitResult, Teleport); } \
	bool SetActorLocationAndRotation(FVector NewLocation, const FQuat& NewRotation, bool bSweep=false, FHitResult* OutSweepHitResult=nullptr, ETeleportType Teleport = ETeleportType::None) { return Super::SetActorLocationAndRotation(NewLocation, NewRotation, bSweep, OutSweepHitResult, Teleport); } \
	virtual bool TeleportTo( const FVector& DestLocation, const FRotator& DestRotation, bool bIsATest, bool bNoCheck ) override { return Super::TeleportTo(DestLocation, DestRotation, bIsATest, bNoCheck); } \
	virtual FVector GetVelocity() const override { return Super::GetVelocity(); } \
	float GetHorizontalDistanceTo(AActor* OtherActor)  { return Super::GetHorizontalDistanceTo(OtherActor); } \
	float GetVerticalDistanceTo(AActor* OtherActor)  { return Super::GetVerticalDistanceTo(OtherActor); } \
	float GetDotProductTo(AActor* OtherActor) { return Super::GetDotProductTo(OtherActor); } \
	float GetHorizontalDotProductTo(AActor* OtherActor) { return Super::GetHorizontalDotProductTo(OtherActor); } \
	float GetDistanceTo(AActor* OtherActor) { return Super::GetDistanceTo(OtherActor); } \
	float GetSquaredDistanceTo(const AActor* OtherActor) { return Super::GetSquaredDistanceTo(OtherActor); } \
	FVector GetActorForwardVector() const { return Super::GetActorForwardVector(); } \
	FVector GetActorUpVector() const { return Super::GetActorUpVector(); } \
	FVector GetActorRightVector() const { return Super::GetActorRightVector(); } \
	void GetActorBounds(bool bOnlyCollidingComponents, FVector& Origin, FVector& BoxExtent, bool bIncludeFromChildActors = false) const { return Super::GetActorBounds(bOnlyCollidingComponents, Origin, BoxExtent, bIncludeFromChildActors); } \
	void SetActorScale3D(FVector NewScale3D) { Super::SetActorScale3D(NewScale3D); } \
	FVector GetActorScale3D() const { return Super::GetActorScale3D(); } \
	void SetActorRelativeScale3D(FVector NewRelativeScale) { Super::SetActorRelativeScale3D(NewRelativeScale); } \
	FVector GetActorRelativeScale3D() const { return Super::GetActorRelativeScale3D(); } \
	FTransform ActorToWorld() const { return Super::ActorToWorld(); } \
	void AddActorWorldOffset(FVector DeltaLocation, bool bSweep=false, FHitResult* OutSweepHitResult=nullptr, ETeleportType Teleport = ETeleportType::None) { Super::AddActorWorldOffset(DeltaLocation, bSweep, OutSweepHitResult, Teleport); } \
	void AddActorWorldRotation(FRotator DeltaRotation, bool bSweep=false, FHitResult* OutSweepHitResult=nullptr, ETeleportType Teleport = ETeleportType::None) { Super::AddActorWorldRotation(DeltaRotation, bSweep, OutSweepHitResult, Teleport); } \
	void AddActorWorldRotation(const FQuat& DeltaRotation, bool bSweep=false, FHitResult* OutSweepHitResult=nullptr, ETeleportType Teleport = ETeleportType::None) { Super::AddActorWorldRotation(DeltaRotation, bSweep, OutSweepHitResult, Teleport); } \
	void AddActorWorldTransform(const FTransform& DeltaTransform, bool bSweep=false, FHitResult* OutSweepHitResult=nullptr, ETeleportType Teleport = ETeleportType::None) { Super::AddActorWorldTransform(DeltaTransform, bSweep, OutSweepHitResult, Teleport); } \
	void AddActorLocalOffset(FVector DeltaLocation, bool bSweep=false, FHitResult* OutSweepHitResult=nullptr, ETeleportType Teleport = ETeleportType::None) { Super::AddActorLocalOffset(DeltaLocation, bSweep, OutSweepHitResult, Teleport); } \
	void AddActorLocalRotation(FRotator DeltaRotation, bool bSweep=false, FHitResult* OutSweepHitResult=nullptr, ETeleportType Teleport = ETeleportType::None) { Super::AddActorLocalRotation(DeltaRotation, bSweep, OutSweepHitResult, Teleport); } \
	void AddActorLocalRotation(const FQuat& DeltaRotation, bool bSweep=false, FHitResult* OutSweepHitResult=nullptr, ETeleportType Teleport = ETeleportType::None) { Super::AddActorLocalRotation(DeltaRotation, bSweep, OutSweepHitResult, Teleport); } \
	void AddActorLocalTransform(const FTransform& NewTransform, bool bSweep=false, FHitResult* OutSweepHitResult=nullptr, ETeleportType Teleport = ETeleportType::None) { Super::AddActorLocalTransform(NewTransform, bSweep, OutSweepHitResult, Teleport); } \
	void SetActorRelativeLocation(FVector NewRelativeLocation, bool bSweep=false, FHitResult* OutSweepHitResult=nullptr, ETeleportType Teleport = ETeleportType::None) { Super::SetActorRelativeLocation(NewRelativeLocation, bSweep, OutSweepHitResult, Teleport); } \
	void SetActorRelativeRotation(FRotator NewRelativeRotation, bool bSweep=false, FHitResult* OutSweepHitResult=nullptr, ETeleportType Teleport = ETeleportType::None) { Super::SetActorRelativeRotation(NewRelativeRotation, bSweep, OutSweepHitResult, Teleport); } \
	void SetActorRelativeRotation(const FQuat& NewRelativeRotation, bool bSweep=false, FHitResult* OutSweepHitResult=nullptr, ETeleportType Teleport = ETeleportType::None) { Super::SetActorRelativeRotation(NewRelativeRotation, bSweep, OutSweepHitResult, Teleport); } \
	void SetActorRelativeTransform(const FTransform& NewRelativeTransform, bool bSweep=false, FHitResult* OutSweepHitResult=nullptr, ETeleportType Teleport = ETeleportType::None) { Super::SetActorRelativeTransform(NewRelativeTransform, bSweep, OutSweepHitResult, Teleport); }<|MERGE_RESOLUTION|>--- conflicted
+++ resolved
@@ -159,17 +159,6 @@
 	UPROPERTY(EditDefaultsOnly, Category=Tick)
 	struct FActorTickFunction PrimaryActorTick;
 
-<<<<<<< HEAD
-	/**
-	 * Allows us to only see this Actor in the Editor, and not in the actual game.
-	 * @see SetActorHiddenInGame()
-	 */
-	UE_DEPRECATED(4.24, "This member will be made private. Please use IsHidden or SetHidden.")
-	UPROPERTY(Interp, EditAnywhere, Category=Rendering, BlueprintReadOnly, Replicated, meta=(DisplayName="Actor Hidden In Game", SequencerTrackClass="MovieSceneVisibilityTrack"))
-	uint8 bHidden:1;
-
-=======
->>>>>>> 90fae962
 	/** If true, when the actor is spawned it will be sent to the client but receive no further replication updates from the server afterwards. */
 	UPROPERTY()
 	uint8 bNetTemporary:1;
@@ -197,7 +186,6 @@
 	 * @see SetReplicates()
 	 * @see https://docs.unrealengine.com/latest/INT/Gameplay/Networking/Replication/
 	 */
-	UE_DEPRECATED(4.24, "This member will be made private. Please use IsReplicatingMovement or SetReplicatingMovement.")
 	UPROPERTY(ReplicatedUsing=OnRep_ReplicateMovement, Category=Replication, EditDefaultsOnly)
 	uint8 bReplicateMovement:1;    
 
@@ -275,12 +263,7 @@
 	 * @see https://www.unrealengine.com/blog/damage-in-ue4
 	 * @see TakeDamage(), ReceiveDamage()
 	 */
-<<<<<<< HEAD
-	UE_DEPRECATED(4.24, "This member will be made private. Please use CanBeDamaged or SetCanBeDamaged.")
-	UPROPERTY(EditAnywhere, BlueprintReadWrite, SaveGame, Replicated, Category=Actor)
-=======
 	UPROPERTY(EditAnywhere, BlueprintReadWrite, SaveGame, Replicated, Category=Actor, meta=(AllowPrivateAccess="true"))
->>>>>>> 90fae962
 	uint8 bCanBeDamaged:1;
 
 public:
@@ -506,7 +489,6 @@
 
 private:
 	/** Used for replication of our RootComponent's position and velocity */
-	UE_DEPRECATED(4.24, "This member will be made private. Please use GetReplicatedMovement or SetReplicatedMovement.")
 	UPROPERTY(EditDefaultsOnly, ReplicatedUsing=OnRep_ReplicatedMovement, Category=Replication, AdvancedDisplay)
 	struct FRepMovement ReplicatedMovement;
 
@@ -555,7 +537,6 @@
 
 private:
 	/** Describes how much control the local machine has over the actor. */
-	UE_DEPRECATED(4.24, "This member will be made private. Please use GetLocalRole or SetRole.")
 	UPROPERTY(Replicated)
 	TEnumAsByte<enum ENetRole> Role;
 
@@ -658,12 +639,7 @@
 
 private:
 	/** Pawn responsible for damage and other gameplay events caused by this actor. */
-<<<<<<< HEAD
-	UE_DEPRECATED(4.24, "This member will be made private. Please use GetInstigator or SetInstigator.")
-	UPROPERTY(BlueprintReadWrite, ReplicatedUsing=OnRep_Instigator, meta=(ExposeOnSpawn=true), Category=Actor)
-=======
 	UPROPERTY(BlueprintReadWrite, ReplicatedUsing=OnRep_Instigator, meta=(ExposeOnSpawn=true, AllowPrivateAccess=true), Category=Actor)
->>>>>>> 90fae962
 	class APawn* Instigator;
 
 public:
@@ -3284,8 +3260,6 @@
 		return (RootComponent != nullptr) ? RootComponent->GetRightVector() : FVector::RightVector;
 	}
 	
-PRAGMA_DISABLE_DEPRECATION_WARNINGS
-
 	//~ Begin Methods for Replicated Members.
 public:
 
@@ -3416,7 +3390,6 @@
 	void SetInstigator(APawn* InInstigator);
 
 	//~ End Methods for Replicated Members.
-PRAGMA_ENABLE_DEPRECATION_WARNINGS
 };
 
 /** Internal struct used by level code to mark actors as destroyed */
@@ -3588,17 +3561,6 @@
 	return Owner;
 }
 
-<<<<<<< HEAD
-PRAGMA_DISABLE_DEPRECATION_WARNINGS
-FORCEINLINE_DEBUGGABLE ENetRole AActor::GetLocalRole() const
-{
-	return Role;
-}
-PRAGMA_ENABLE_DEPRECATION_WARNINGS
-
-
-=======
->>>>>>> 90fae962
 FORCEINLINE_DEBUGGABLE ENetRole AActor::GetRemoteRole() const
 {
 	return RemoteRole;
