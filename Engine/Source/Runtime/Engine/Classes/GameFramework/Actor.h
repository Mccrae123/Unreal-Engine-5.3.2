// Copyright Epic Games, Inc. All Rights Reserved.

#pragma once

#include "CoreMinimal.h"
#include "Stats/Stats.h"
#include "UObject/ObjectMacros.h"
#include "UObject/UObjectBaseUtility.h"
#include "UObject/Object.h"
#include "InputCoreTypes.h"
#include "Templates/SubclassOf.h"
#include "UObject/CoreNet.h"
#include "Engine/EngineTypes.h"
#include "Engine/EngineBaseTypes.h"
#include "ComponentInstanceDataCache.h"
#include "Components/ChildActorComponent.h"
#include "RenderCommandFence.h"
#include "Misc/ITransaction.h"
#include "Engine/Level.h"

#if WITH_EDITOR
#include "WorldPartition/DataLayer/ActorDataLayer.h"
#include "Folder.h"
#endif

#include "WorldPartition/WorldPartitionActorDescType.h"

#include "Actor.generated.h"

class AActor;
class AController;
class APawn;
class APlayerController;
class UActorChannel;
class UChildActorComponent;
class UNetDriver;
class UPrimitiveComponent;
struct FAttachedActorInfo;
struct FNetViewer;
struct FNetworkObjectInfo;
class UDataLayer;
class AWorldDataLayers;
class UActorFolder;

// By default, debug and development builds (even cooked) will keep actor labels. Manually define this if you want to make a local build
// that keep actor labels for Test or Shipping builds.
#define ACTOR_HAS_LABELS (UE_BUILD_DEBUG || UE_BUILD_DEVELOPMENT || WITH_PROFILEGPU)

/** Chooses a method for actors to update overlap state (objects it is touching) on initialization, currently only used during level streaming. */
UENUM(BlueprintType)
enum class EActorUpdateOverlapsMethod : uint8
{
	// Use the default value specified by the native class or config value.
	UseConfigDefault,
	// Always update overlap state on initialization.
	AlwaysUpdate,
	// Only update if root component has Movable mobility.
	OnlyUpdateMovable,
	// Never update overlap state on initialization.
	NeverUpdate
};

#if WITH_EDITORONLY_DATA
/** Enum defining how actor will be placed in the partition */
UENUM()
enum class UE_DEPRECATED(5.0, "EActorGridPlacement is deprecated.") EActorGridPlacement : uint8
{
	// Actor uses its bounds to determine in which runtime cells it's going to be placed.
	Bounds,
	// Actor uses its location to determine in which runtime cells it's going to be placed.
	Location,
	// Actor is always loaded (not placed in the grid), also affects editor.
	AlwaysLoaded,
	None UMETA(Hidden)
};
#endif

ENGINE_API DECLARE_LOG_CATEGORY_EXTERN(LogActor, Log, Warning);

// Delegate signatures
DECLARE_DYNAMIC_MULTICAST_SPARSE_DELEGATE_FiveParams( FTakeAnyDamageSignature, AActor, OnTakeAnyDamage, AActor*, DamagedActor, float, Damage, const class UDamageType*, DamageType, class AController*, InstigatedBy, AActor*, DamageCauser );
DECLARE_DYNAMIC_MULTICAST_SPARSE_DELEGATE_NineParams( FTakePointDamageSignature, AActor, OnTakePointDamage, AActor*, DamagedActor, float, Damage, class AController*, InstigatedBy, FVector, HitLocation, class UPrimitiveComponent*, FHitComponent, FName, BoneName, FVector, ShotFromDirection, const class UDamageType*, DamageType, AActor*, DamageCauser );
DECLARE_DYNAMIC_MULTICAST_SPARSE_DELEGATE_SevenParams( FTakeRadialDamageSignature, AActor, OnTakeRadialDamage, AActor*, DamagedActor, float, Damage, const class UDamageType*, DamageType, FVector, Origin, FHitResult, HitInfo, class AController*, InstigatedBy, AActor*, DamageCauser );
DECLARE_DYNAMIC_MULTICAST_SPARSE_DELEGATE_TwoParams( FActorBeginOverlapSignature, AActor, OnActorBeginOverlap, AActor*, OverlappedActor, AActor*, OtherActor );
DECLARE_DYNAMIC_MULTICAST_SPARSE_DELEGATE_TwoParams( FActorEndOverlapSignature, AActor, OnActorEndOverlap, AActor*, OverlappedActor, AActor*, OtherActor );
DECLARE_DYNAMIC_MULTICAST_SPARSE_DELEGATE_FourParams( FActorHitSignature, AActor, OnActorHit, AActor*, SelfActor, AActor*, OtherActor, FVector, NormalImpulse, const FHitResult&, Hit );

DECLARE_DYNAMIC_MULTICAST_SPARSE_DELEGATE_OneParam( FActorBeginCursorOverSignature, AActor, OnBeginCursorOver, AActor*, TouchedActor );
DECLARE_DYNAMIC_MULTICAST_SPARSE_DELEGATE_OneParam( FActorEndCursorOverSignature, AActor, OnEndCursorOver, AActor*, TouchedActor );
DECLARE_DYNAMIC_MULTICAST_SPARSE_DELEGATE_TwoParams( FActorOnClickedSignature, AActor, OnClicked, AActor*, TouchedActor , FKey, ButtonPressed );
DECLARE_DYNAMIC_MULTICAST_SPARSE_DELEGATE_TwoParams( FActorOnReleasedSignature, AActor, OnReleased, AActor*, TouchedActor , FKey, ButtonReleased );
DECLARE_DYNAMIC_MULTICAST_SPARSE_DELEGATE_TwoParams( FActorOnInputTouchBeginSignature, AActor, OnInputTouchBegin, ETouchIndex::Type, FingerIndex, AActor*, TouchedActor );
DECLARE_DYNAMIC_MULTICAST_SPARSE_DELEGATE_TwoParams( FActorOnInputTouchEndSignature, AActor, OnInputTouchEnd, ETouchIndex::Type, FingerIndex, AActor*, TouchedActor );
DECLARE_DYNAMIC_MULTICAST_SPARSE_DELEGATE_TwoParams( FActorBeginTouchOverSignature, AActor, OnInputTouchEnter, ETouchIndex::Type, FingerIndex, AActor*, TouchedActor );
DECLARE_DYNAMIC_MULTICAST_SPARSE_DELEGATE_TwoParams( FActorEndTouchOverSignature, AActor, OnInputTouchLeave, ETouchIndex::Type, FingerIndex, AActor*, TouchedActor );

DECLARE_DYNAMIC_MULTICAST_SPARSE_DELEGATE_OneParam(FActorDestroyedSignature, AActor, OnDestroyed, AActor*, DestroyedActor );
DECLARE_DYNAMIC_MULTICAST_SPARSE_DELEGATE_TwoParams(FActorEndPlaySignature, AActor, OnEndPlay, AActor*, Actor , EEndPlayReason::Type, EndPlayReason);

DECLARE_DELEGATE_SixParams(FMakeNoiseDelegate, AActor*, float /*Loudness*/, class APawn*, const FVector&, float /*MaxRange*/, FName /*Tag*/);

#if WITH_EDITOR
DECLARE_EVENT_TwoParams(AActor, FActorOnPackagingModeChanged, AActor*, bool /* bExternal */);
#endif

<<<<<<< HEAD
#if WITH_EDITOR
/** Annotation for actor selection.  This must be in engine instead of editor for ::IsSelected to work */
extern ENGINE_API FUObjectAnnotationSparseBool GSelectedActorAnnotation;
=======
#if !UE_BUILD_SHIPPING
DECLARE_DELEGATE_RetVal_ThreeParams(bool, FOnProcessEvent, AActor*, UFunction*, void*);
>>>>>>> 6bbb88c8
#endif

/**
 * TInlineComponentArray is simply a TArray that reserves a fixed amount of space on the stack
 * to try to avoid heap allocation when there are fewer than a specified number of elements expected in the result.
 */
template<class T, uint32 NumElements = NumInlinedActorComponents>
class TInlineComponentArray : public TArray<T, TInlineAllocator<NumElements>>
{
	typedef TArray<T, TInlineAllocator<NumElements>> Super;

public:
	TInlineComponentArray() : Super() { }
	TInlineComponentArray(const AActor* Actor, bool bIncludeFromChildActors = false);
};

/**
 * Actor is the base class for an Object that can be placed or spawned in a level.
 * Actors may contain a collection of ActorComponents, which can be used to control how actors move, how they are rendered, etc.
 * The other main function of an Actor is the replication of properties and function calls across the network during play.
 * 
 * 
 * Actor initialization has multiple steps, here's the order of important virtual functions that get called:
 * - UObject::PostLoad: For actors statically placed in a level, the normal UObject PostLoad gets called both in the editor and during gameplay.
 *                      This is not called for newly spawned actors.
 * - UActorComponent::OnComponentCreated: When an actor is spawned in the editor or during gameplay, this gets called for any native components.
 *                                        For blueprint-created components, this gets called during construction for that component.
 *                                        This is not called for components loaded from a level.
 * - AActor::PreRegisterAllComponents: For statically placed actors and spawned actors that have native root components, this gets called now.
 *                                     For blueprint actors without a native root component, these registration functions get called later during construction.
 * - UActorComponent::RegisterComponent: All components are registered in editor and at runtime, this creates their physical/visual representation.
 *                                       These calls may be distributed over multiple frames, but are always after PreRegisterAllComponents.
 *                                       This may also get called later on after an UnregisterComponent call removes it from the world.
 * - AActor::PostRegisterAllComponents: Called for all actors both in the editor and in gameplay, this is the last function that is called in all cases.
 * - AActor::PostActorCreated: When an actor is created in the editor or during gameplay, this gets called right before construction.
 *                             This is not called for components loaded from a level.
 * - AActor::UserConstructionScript: Called for blueprints that implement a construction script.
 * - AActor::OnConstruction: Called at the end of ExecuteConstruction, which calls the blueprint construction script.
 *                           This is called after all blueprint-created components are fully created and registered.
 *                           This is only called during gameplay for spawned actors, and may get rerun in the editor when changing blueprints.
 * - AActor::PreInitializeComponents: Called before InitializeComponent is called on the actor's components.
 *                                    This is only called during gameplay and in certain editor preview windows.
 * - UActorComponent::Activate: This will be called only if the component has bAutoActivate set.
 *                              It will also got called later on if a component is manually activated.
 * - UActorComponent::InitializeComponent: This will be called only if the component has bWantsInitializeComponentSet.
 *                                         This only happens once per gameplay session.
 * - AActor::PostInitializeComponents: Called after the actor's components have been initialized, only during gameplay and some editor previews.
 * - AActor::BeginPlay: Called when the level starts ticking, only during actual gameplay.
 *                      This normally happens right after PostInitializeComponents but can be delayed for networked or child actors.
 *
 * @see https://docs.unrealengine.com/Programming/UnrealArchitecture/Actors
 * @see https://docs.unrealengine.com/Programming/UnrealArchitecture/Actors/ActorLifecycle
 * @see UActorComponent
 */
UCLASS(BlueprintType, Blueprintable, config=Engine, meta=(ShortTooltip="An Actor is an object that can be placed or spawned in the world."))
class ENGINE_API AActor : public UObject
{
	GENERATED_BODY()

public:
	/** Default constructor for AActor */
	AActor();

	/** Constructor for AActor that takes an ObjectInitializer for backward compatibility */
	AActor(const FObjectInitializer& ObjectInitializer);

private:
	/** Called from the constructor to initialize the class to its default settings */
	void InitializeDefaults();

public:
	/** Returns the properties used for network replication, this needs to be overridden by all actor classes with native replicated properties */
	void GetLifetimeReplicatedProps(TArray<FLifetimeProperty>& OutLifetimeProps) const override;

	/**
	 * Primary Actor tick function, which calls TickActor().
	 * Tick functions can be configured to control whether ticking is enabled, at what time during a frame the update occurs, and to set up tick dependencies.
	 * @see https://docs.unrealengine.com/API/Runtime/Engine/Engine/FTickFunction
	 * @see AddTickPrerequisiteActor(), AddTickPrerequisiteComponent()
	 */
	UPROPERTY(EditDefaultsOnly, Category=Tick)
	struct FActorTickFunction PrimaryActorTick;

	/** If true, when the actor is spawned it will be sent to the client but receive no further replication updates from the server afterwards. */
	UPROPERTY()
	uint8 bNetTemporary:1;

	/** If true, this actor was loaded directly from the map, and for networking purposes can be addressed by its full path name */
	UPROPERTY()
	uint8 bNetStartup:1;

	/** If true, this actor is only relevant to its owner. If this flag is changed during play, all non-owner channels would need to be explicitly closed. */
	UPROPERTY(Category=Replication, EditDefaultsOnly, BlueprintReadOnly)
	uint8 bOnlyRelevantToOwner:1;

	/** Always relevant for network (overrides bOnlyRelevantToOwner). */
	UPROPERTY(Category=Replication, EditDefaultsOnly, BlueprintReadWrite)
	uint8 bAlwaysRelevant:1;    

	/** Called on client when updated bReplicateMovement value is received for this actor. */
	UFUNCTION()
	virtual void OnRep_ReplicateMovement();

private:
	/**
	 * If true, replicate movement/location related properties.
	 * Actor must also be set to replicate.
	 * @see SetReplicates()
	 * @see https://docs.unrealengine.com/InteractiveExperiences/Networking/Actors
	 */
	UPROPERTY(ReplicatedUsing=OnRep_ReplicateMovement, Category=Replication, EditDefaultsOnly)
	uint8 bReplicateMovement:1;    

	UPROPERTY(EditDefaultsOnly, Category = Replication)
	uint8 bCallPreReplication:1;

	UPROPERTY(EditDefaultsOnly, Category = Replication)
	uint8 bCallPreReplicationForReplay:1;

	/**
	 * Allows us to only see this Actor in the Editor, and not in the actual game.
	 * @see SetActorHiddenInGame()
	 */
	UPROPERTY(Interp, EditAnywhere, Category=Rendering, BlueprintReadOnly, Replicated, meta=(AllowPrivateAccess="true", DisplayName="Actor Hidden In Game", SequencerTrackClass="MovieSceneVisibilityTrack"))
	uint8 bHidden:1;

	UPROPERTY(Replicated)
	uint8 bTearOff:1;

	/** When set, indicates that external guarantees ensure that this actor's name is deterministic between server and client, and as such can be addressed by its full path */
	UPROPERTY()
	uint8 bForceNetAddressable:1;
<<<<<<< HEAD
=======

#if WITH_EDITORONLY_DATA
	/**
	 * Whether this actor belongs to a level instance which is currently being edited.
	 */
	UPROPERTY(Transient)
	uint8 bIsInEditingLevelInstance:1;
#endif

	/** If true, PreReplication will be called on this actor before each potential replication. */
	bool ShouldCallPreReplication() const;

	/** If true, PreReplicationForReplay will be called on this actor before each potential replication. */
	bool ShouldCallPreReplicationForReplay() const;
>>>>>>> 6bbb88c8

public:
	/** Set whether or not we should make calls to PreReplication. */
	void SetCallPreReplication(bool bCall);

	/** Set whether or not we should make calls to PreReplicationForReplay. */
	void SetCallPreReplicationForReplay(bool bCall);

	/** If true, this actor is no longer replicated to new clients, and is "torn off" (becomes a ROLE_Authority) on clients to which it was being replicated. */
	bool GetTearOff() const
	{
		return bTearOff;
	}

#if WITH_EDITOR
	/** If true, the actor belongs to a level instance which is currently being edited. */
	virtual bool IsInEditingLevelInstance() const
	{
		return bIsInEditingLevelInstance;
	}
#endif

	/** Networking - Server - TearOff this actor to stop replication to clients. Will set bTearOff to true. */
	UFUNCTION(BlueprintCallable, Category=Networking)
	virtual void TearOff();

	/**
	 * Whether we have already exchanged Role/RemoteRole on the client, as when removing then re-adding a streaming level.
	 * Causes all initialization to be performed again even though the actor may not have actually been reloaded.
	 */
	UPROPERTY(Transient)
	uint8 bExchangedRoles:1;

	/** This actor will be loaded on network clients during map load */
	UPROPERTY(Category=Replication, EditAnywhere)
	uint8 bNetLoadOnClient:1;

	/** If actor has valid Owner, call Owner's IsNetRelevantFor and GetNetPriority */
	UPROPERTY(Category=Replication, EditDefaultsOnly, BlueprintReadWrite)
	uint8 bNetUseOwnerRelevancy:1;

	/** If true, this actor will be replicated to network replays (default is true) */
	UPROPERTY()
	uint8 bRelevantForNetworkReplays:1;

	/** 
	 * If true, this actor's component's bounds will be included in the level's
	 * bounding box unless the Actor's class has overridden IsLevelBoundsRelevant 
	 */
	UPROPERTY(EditAnywhere, Category=Collision, AdvancedDisplay)
	uint8 bRelevantForLevelBounds:1;

	/**
	 * If true, this actor will only be destroyed during scrubbing if the replay is set to a time before the actor existed.
	 * Otherwise, RewindForReplay will be called if we detect the actor needs to be reset.
	 * Note, this Actor must not be destroyed by gamecode, and RollbackViaDeletion may not be used. 
	 */
	UPROPERTY(Category=Replication, EditDefaultsOnly)
	uint8 bReplayRewindable:1;

	/**
	 * Whether we allow this Actor to tick before it receives the BeginPlay event.
	 * Normally we don't tick actors until after BeginPlay; this setting allows this behavior to be overridden.
	 * This Actor must be able to tick for this setting to be relevant.
	 */
	UPROPERTY(EditDefaultsOnly, Category=Tick)
	uint8 bAllowTickBeforeBeginPlay:1;

private:
	/** If true then destroy self when "finished", meaning all relevant components report that they are done and no timelines or timers are in flight. */
	UPROPERTY(BlueprintSetter=SetAutoDestroyWhenFinished, Category=Actor)
	uint8 bAutoDestroyWhenFinished:1;

	/**
	 * Whether this actor can take damage. Must be true for damage events (e.g. ReceiveDamage()) to be called.
	 * @see https://www.unrealengine.com/blog/damage-in-ue4
	 * @see TakeDamage(), ReceiveDamage()
	 */
	UPROPERTY(EditAnywhere, BlueprintReadWrite, SaveGame, Replicated, Category=Actor, meta=(AllowPrivateAccess="true"))
	uint8 bCanBeDamaged:1;

public:
	/** If true, all input on the stack below this actor will not be considered */
	UPROPERTY(EditDefaultsOnly, Category=Input)
	uint8 bBlockInput:1;

	/** This actor collides with the world when placing in the editor, even if RootComponent collision is disabled. Does not affect spawning, @see SpawnCollisionHandlingMethod */
	UPROPERTY()
	uint8 bCollideWhenPlacing:1;

	/** If true, this actor should search for an owned camera component to view through when used as a view target. */
	UPROPERTY(EditAnywhere, BlueprintReadWrite, Category=Actor, AdvancedDisplay)
	uint8 bFindCameraComponentWhenViewTarget:1;
	
    /**
	 * If true, this actor will generate overlap Begin/End events when spawned as part of level streaming, which includes initial level load.
	 * You might enable this is in the case where a streaming level loads around an actor and you want Begin/End overlap events to trigger.
	 * @see UpdateOverlapsMethodDuringLevelStreaming
	 */
	UPROPERTY(EditAnywhere, BlueprintReadWrite, Category=Collision)
	uint8 bGenerateOverlapEventsDuringLevelStreaming:1;

	/** Whether this actor should not be affected by world origin shifting. */
	UPROPERTY(EditAnywhere, AdvancedDisplay, Category=Actor)
	uint8 bIgnoresOriginShifting:1;

	/** Whether this actor should be considered or not during HLOD generation. */
	UPROPERTY(EditAnywhere, BlueprintReadWrite, Category=HLOD, meta=(DisplayName="Include Actor in HLOD"))
	uint8 bEnableAutoLODGeneration:1;

	/** Whether this actor is editor-only. Use with care, as if this actor is referenced by anything else that reference will be NULL in cooked builds */
	UPROPERTY(EditAnywhere, AdvancedDisplay, Category=Cooking)
	uint8 bIsEditorOnlyActor:1;

	/** Indicates the actor was pulled through a seamless travel.  */
	UPROPERTY()
	uint8 bActorSeamlessTraveled:1;

	/**
	 * Does this actor have an owner responsible for replication? (APlayerController typically)
	 *
	 * @return true if this actor can call RPCs or false if no such owner chain exists
	 */
	virtual bool HasNetOwner() const;

	/**
	 * Does this actor have a locally controlled owner responsible for replication? (APlayerController typically)
	 *
	 * @return true if this actor can call RPCs or false if no such owner chain exists
	 */
	virtual bool HasLocalNetOwner() const;

	bool GetAutoDestroyWhenFinished() const { return bAutoDestroyWhenFinished; }

	UFUNCTION(BlueprintSetter)
	void SetAutoDestroyWhenFinished(bool bVal);

protected:
	/**
	 * If true, this actor will replicate to remote machines
	 * @see SetReplicates()
	 */
	UPROPERTY(EditDefaultsOnly, BlueprintReadOnly, Category=Replication)
	uint8 bReplicates:1;

	/** This function should only be used in the constructor of classes that need to set the RemoteRole for backwards compatibility purposes */
	void SetRemoteRoleForBackwardsCompat(const ENetRole InRemoteRole) { RemoteRole = InRemoteRole; }

	/** Called when owner changes, does nothing by default but can be overridden */
	UFUNCTION()
	virtual void OnRep_Owner();

	/** If true, this actor can be put inside of a GC Cluster to improve Garbage Collection performance */
	UPROPERTY(Category=Actor, EditAnywhere, AdvancedDisplay)
	uint8 bCanBeInCluster:1;

	/**
	 * If false, the Blueprint ReceiveTick() event will be disabled on dedicated servers.
	 * @see AllowReceiveTickEventOnDedicatedServer()
	 */
	UPROPERTY()
	uint8 bAllowReceiveTickEventOnDedicatedServer:1;

	/** Flag indicating we have checked initial simulating physics state to sync networked proxies to the server. */
	uint8 bNetCheckedInitialPhysicsState : 1;

private:
	/** Whether FinishSpawning has been called for this Actor.  If it has not, the Actor is in a malformed state */
	uint8 bHasFinishedSpawning:1;

	/** 
	 *	Indicates that PreInitializeComponents/PostInitializeComponents have been called on this Actor 
	 *	Prevents re-initializing of actors spawned during level startup
	 */
	uint8 bActorInitialized:1;

	/** Set when DispatchBeginPlay() triggers from level streaming, and cleared afterwards. @see IsActorBeginningPlayFromLevelStreaming(). */
	uint8 bActorBeginningPlayFromLevelStreaming:1;

	/** Whether we've tried to register tick functions. Reset when they are unregistered. */
	uint8 bTickFunctionsRegistered:1;

	/** Whether we've deferred the RegisterAllComponents() call at spawn time. Reset when RegisterAllComponents() is called. */
	uint8 bHasDeferredComponentRegistration:1;

	/** True if this actor is currently running user construction script (used to defer component registration) */
	uint8 bRunningUserConstructionScript:1;

	/**
	 * Enables any collision on this actor.
	 * @see SetActorEnableCollision(), GetActorEnableCollision()
	 */
	UPROPERTY()
	uint8 bActorEnableCollision:1;

	/** Set when actor is about to be deleted. Needs to be a FProperty so it is included in transactions. */
	UPROPERTY(Transient, DuplicateTransient)
	uint8 bActorIsBeingDestroyed:1;

	/** Set if an Actor tries to be destroyed while it is beginning play so that once BeginPlay ends we can issue the destroy call. */
	uint8 bActorWantsDestroyDuringBeginPlay : 1;

	/** Enum defining if BeginPlay has started or finished */
	enum class EActorBeginPlayState : uint8
	{
		HasNotBegunPlay,
		BeginningPlay,
		HasBegunPlay,
	};

	/** 
	 *	Indicates that BeginPlay has been called for this Actor.
	 *  Set back to HasNotBegunPlay once EndPlay has been called.
	 */
	EActorBeginPlayState ActorHasBegunPlay:2;

	static uint32 BeginPlayCallDepth;

protected:

	/**
	 * Condition for calling UpdateOverlaps() to initialize overlap state when loaded in during level streaming.
	 * If set to 'UseConfigDefault', the default specified in ini (displayed in 'DefaultUpdateOverlapsMethodDuringLevelStreaming') will be used.
	 * If overlaps are not initialized, this actor and attached components will not have an initial state of what objects are touching it,
	 * and overlap events may only come in once one of those objects update overlaps themselves (for example when moving).
	 * However if an object touching it *does* initialize state, both objects will know about their touching state with each other.
	 * This can be a potentially large performance savings during level loading and streaming, and is safe if the object and others initially
	 * overlapping it do not need the overlap state because they will not trigger overlap notifications.
	 * 
	 * Note that if 'bGenerateOverlapEventsDuringLevelStreaming' is true, overlaps are always updated in this case, but that flag
	 * determines whether the Begin/End overlap events are triggered.
	 * 
	 * @see bGenerateOverlapEventsDuringLevelStreaming, DefaultUpdateOverlapsMethodDuringLevelStreaming, GetUpdateOverlapsMethodDuringLevelStreaming()
	 */
	UPROPERTY(Category=Collision, EditAnywhere)
	EActorUpdateOverlapsMethod UpdateOverlapsMethodDuringLevelStreaming;

public:

	/** Get the method used to UpdateOverlaps() when loaded via level streaming. Resolves the 'UseConfigDefault' option to the class default specified in config. */
	EActorUpdateOverlapsMethod GetUpdateOverlapsMethodDuringLevelStreaming() const;

private:

	/**
	 * Default value taken from config file for this class when 'UseConfigDefault' is chosen for
	 * 'UpdateOverlapsMethodDuringLevelStreaming'. This allows a default to be chosen per class in the matching config.
	 * For example, for Actor it could be specified in DefaultEngine.ini as:
	 * 
	 * [/Script/Engine.Actor]
	 * DefaultUpdateOverlapsMethodDuringLevelStreaming = OnlyUpdateMovable
	 *
	 * Another subclass could set their default to something different, such as:
	 *
	 * [/Script/Engine.BlockingVolume]
	 * DefaultUpdateOverlapsMethodDuringLevelStreaming = NeverUpdate
	 * 
	 * @see UpdateOverlapsMethodDuringLevelStreaming
	 */
	UPROPERTY(Config, Category = Collision, VisibleAnywhere)
	EActorUpdateOverlapsMethod DefaultUpdateOverlapsMethodDuringLevelStreaming;

	/** Internal helper to update Overlaps during Actor initialization/BeginPlay correctly based on the UpdateOverlapsMethodDuringLevelStreaming and bGenerateOverlapEventsDuringLevelStreaming settings. */
	void UpdateInitialOverlaps(bool bFromLevelStreaming);

	/** Describes how much control the remote machine has over the actor. */
	UPROPERTY(Replicated, Transient)
	TEnumAsByte<enum ENetRole> RemoteRole;	


public:
	/**
	 * Set whether this actor replicates to network clients. When this actor is spawned on the server it will be sent to clients as well.
	 * Properties flagged for replication will update on clients if they change on the server.
	 * Internally changes the RemoteRole property and handles the cases where the actor needs to be added to the network actor list.
	 * @param bInReplicates Whether this Actor replicates to network clients.
	 * @see https://docs.unrealengine.com/InteractiveExperiences/Networking/Actors
	 */
	UFUNCTION(BlueprintCallable, BlueprintAuthorityOnly, Category=Networking)
	void SetReplicates(bool bInReplicates);

	/**
	 * Set whether this actor's movement replicates to network clients.
	 * @param bInReplicateMovement Whether this Actor's movement replicates to clients.
	 */
	UFUNCTION(BlueprintCallable, Category=Networking)
	virtual void SetReplicateMovement(bool bInReplicateMovement);

	/** Sets whether or not this Actor is an autonomous proxy, which is an actor on a network client that is controlled by a user on that client. */
	void SetAutonomousProxy(const bool bInAutonomousProxy, const bool bAllowForcePropertyCompare=true);
	
	/** Copies RemoteRole from another Actor and adds this actor to the list of network actors if necessary. */
	void CopyRemoteRoleFrom(const AActor* CopyFromActor);

	/** Returns how much control the local machine has over this actor. */
	UFUNCTION(BlueprintCallable, Category=Networking)
	ENetRole GetLocalRole() const { return Role; }

	/** Returns how much control the remote machine has over this actor. */
	UFUNCTION(BlueprintCallable, Category=Networking)
	ENetRole GetRemoteRole() const;

	/**
	 * Allows this actor to be net-addressable by full path name, even if the actor was spawned after map load.
	 * @note: The caller is required to ensure that this actor's name is stable between server/client. Must be called before FinishSpawning
	 */
	void SetNetAddressable();

private:
	/** Used for replication of our RootComponent's position and velocity */
	UPROPERTY(EditDefaultsOnly, ReplicatedUsing=OnRep_ReplicatedMovement, Category=Replication, AdvancedDisplay)
	struct FRepMovement ReplicatedMovement;

public:
	/** How long this Actor lives before dying, 0=forever. Note this is the INITIAL value and should not be modified once play has begun. */
	UPROPERTY(EditAnywhere, BlueprintReadOnly, Category=Actor)
	float InitialLifeSpan;

	/** Allow each actor to run at a different time speed. The DeltaTime for a frame is multiplied by the global TimeDilation (in WorldSettings) and this CustomTimeDilation for this actor's tick.  */
	UPROPERTY(BlueprintReadWrite, AdvancedDisplay, Category=Actor)
	float CustomTimeDilation;

	/**
	 * The time this actor was created, relative to World->GetTimeSeconds().
	 * @see UWorld::GetTimeSeconds()
	 */
	float CreationTime;

protected:
#if WITH_EDITORONLY_DATA
	/** @deprecated Use bIsSpatiallyLoaded instead */
	PRAGMA_DISABLE_DEPRECATION_WARNINGS
	UPROPERTY()
	EActorGridPlacement GridPlacement_DEPRECATED;
	PRAGMA_ENABLE_DEPRECATION_WARNINGS

	/** 
	 * Determine in which partition grid this actor will be placed in the partition (if the world is partitioned).
	 * If None, the decision will be left to the partition.
	 */
	UPROPERTY(EditAnywhere, Category=WorldPartition)
	FName RuntimeGrid;
#endif

	/**
	 * Used for replicating attachment of this actor's RootComponent to another actor.
	 * This is filled in via GatherCurrentMovement() when the RootComponent has an AttachParent.
	 */
	UPROPERTY(Transient, ReplicatedUsing=OnRep_AttachmentReplication)
	struct FRepAttachment AttachmentReplication;

	/**
	 * Owner of this Actor, used primarily for replication (bNetUseOwnerRelevancy & bOnlyRelevantToOwner) and visibility (PrimitiveComponent bOwnerNoSee and bOnlyOwnerSee)
	 * @see SetOwner(), GetOwner()
	 */
	UPROPERTY(ReplicatedUsing=OnRep_Owner)
	TObjectPtr<AActor> Owner;

#if WITH_EDITOR
	/**
	 * Used to track changes to Owner during Undo events.
	 */
	TWeakObjectPtr<AActor> IntermediateOwner = nullptr;
#endif

#if WITH_EDITOR
	/**
	 * Used to track changes to Owner during Undo events.
	 */
	TWeakObjectPtr<AActor> IntermediateOwner = nullptr;
#endif

protected:
	/** Used to specify the net driver to replicate on (NAME_None || NAME_GameNetDriver is the default net driver) */
	UPROPERTY()
	FName NetDriverName;

public:
	/** Get read-only access to current AttachmentReplication. */
	const struct FRepAttachment& GetAttachmentReplication() const { return AttachmentReplication; }

	/** Called on client when updated AttachmentReplication value is received for this actor. */
	UFUNCTION()
	virtual void OnRep_AttachmentReplication();

private:
	/** Describes how much control the local machine has over the actor. */
	UPROPERTY(Replicated)
	TEnumAsByte<enum ENetRole> Role;

public:
	/** Dormancy setting for actor to take itself off of the replication list without being destroyed on clients. */
	UPROPERTY(BlueprintReadOnly, EditDefaultsOnly, Category=Replication)
	TEnumAsByte<enum ENetDormancy> NetDormancy;

	/** Gives the actor a chance to pause replication to a player represented by the passed in actor - only called on server */
	virtual bool IsReplicationPausedForConnection(const FNetViewer& ConnectionOwnerNetViewer);

	/** Called on the client when the replication paused value is changed */
	virtual void OnReplicationPausedChanged(bool bIsReplicationPaused);

	/** Controls how to handle spawning this actor in a situation where it's colliding with something else. "Default" means AlwaysSpawn here. */
	UPROPERTY(EditAnywhere, BlueprintReadWrite, Category=Actor)
	ESpawnActorCollisionHandlingMethod SpawnCollisionHandlingMethod;

	/** Automatically registers this actor to receive input from a player. */
	UPROPERTY(EditAnywhere, Category=Input)
	TEnumAsByte<EAutoReceiveInput::Type> AutoReceiveInput;

	/** The priority of this input component when pushed in to the stack. */
	UPROPERTY(EditAnywhere, Category=Input)
	int32 InputPriority;

	/** Component that handles input for this actor, if input is enabled. */
	UPROPERTY(DuplicateTransient)
	TObjectPtr<class UInputComponent> InputComponent;

	/** Square of the max distance from the client's viewpoint that this actor is relevant and will be replicated. */
	UPROPERTY(BlueprintReadOnly, EditDefaultsOnly, Category=Replication)
	float NetCullDistanceSquared;   

	/** Internal - used by UNetDriver */
	UPROPERTY(Transient)
	int32 NetTag;

	/** How often (per second) this actor will be considered for replication, used to determine NetUpdateTime */
	UPROPERTY(Category=Replication, EditDefaultsOnly, BlueprintReadWrite)
	float NetUpdateFrequency;

	/** Used to determine what rate to throttle down to when replicated properties are changing infrequently */
	UPROPERTY(Category=Replication, EditDefaultsOnly, BlueprintReadWrite)
	float MinNetUpdateFrequency;

	/** Priority for this actor when checking for replication in a low bandwidth or saturated situation, higher priority means it is more likely to replicate */
	UPROPERTY(Category=Replication, EditDefaultsOnly, BlueprintReadWrite)
	float NetPriority;

private:
	/**
	 * The value of WorldSettings->TimeSeconds for the frame when one of this actor's components was last rendered.  This is written
	 * from the render thread, which is up to a frame behind the game thread, so you should allow this time to
	 * be at least a frame behind the game thread's world time before you consider the actor non-visible.
	 */
	float LastRenderTime;

	friend struct FActorLastRenderTime;

public:
	/**
	 * Set the name of the net driver associated with this actor.  Will move the actor out of the list of network actors from the old net driver and add it to the new list
	 * @param NewNetDriverName name of the new net driver association
	 */
	void SetNetDriverName(FName NewNetDriverName);

	/** Returns name of the net driver associated with this actor (all RPCs will go out via this connection) */
	FName GetNetDriverName() const { return NetDriverName; }

	/** Method that allows an actor to replicate subobjects on its actor channel */
	virtual bool ReplicateSubobjects(class UActorChannel *Channel, class FOutBunch *Bunch, FReplicationFlags *RepFlags);

	/** Called on the actor when a new subobject is dynamically created via replication */
	virtual void OnSubobjectCreatedFromReplication(UObject *NewSubobject);

	/** Called on the actor when a subobject is dynamically destroyed via replication */
	virtual void OnSubobjectDestroyFromReplication(UObject *Subobject);

	/**
	 * Called on the actor right before replication occurs. 
	 * Only called on Server, and for autonomous proxies if recording a Client Replay.
	 */
	virtual void PreReplication(IRepChangedPropertyTracker & ChangedPropertyTracker);

	/**
	 * Called on the actor right before replication occurs.
	 * Called for everyone when recording a Client Replay, including Simulated Proxies.
	 */
	virtual void PreReplicationForReplay(IRepChangedPropertyTracker & ChangedPropertyTracker);

	/**
	 * Called on the actor before checkpoint data is applied during a replay.
	 * Only called if bReplayRewindable is set.
	 */
	virtual void RewindForReplay();

	/** Called by the networking system to call PreReplication on this actor and its components using the given NetDriver to find or create RepChangedPropertyTrackers. */
	void CallPreReplication(UNetDriver* NetDriver);	

private:
	/** Pawn responsible for damage and other gameplay events caused by this actor. */
	UPROPERTY(BlueprintReadWrite, ReplicatedUsing=OnRep_Instigator, meta=(ExposeOnSpawn=true, AllowPrivateAccess=true), Category=Actor)
	TObjectPtr<class APawn> Instigator;

public:
	/** Called on clients when Instigator is replicated. */
	UFUNCTION()
	virtual void OnRep_Instigator();

	/** Array of all Actors whose Owner is this actor, these are not necessarily spawned by UChildActorComponent */
	UPROPERTY(Transient)
	TArray<TObjectPtr<AActor>> Children;

protected:
	/** The component that defines the transform (location, rotation, scale) of this Actor in the world, all other components must be attached to this one somehow */
	UPROPERTY(BlueprintGetter=K2_GetRootComponent, Category="Transformation")
	TObjectPtr<USceneComponent> RootComponent;

#if WITH_EDITORONLY_DATA
	/** Local space pivot offset for the actor, only used in the editor */
	UPROPERTY(EditAnywhere, BlueprintReadOnly, AdvancedDisplay, Category=Actor)
	FVector PivotOffset;
#endif

	/** Handle for efficient management of LifeSpanExpired timer */
	FTimerHandle TimerHandle_LifeSpanExpired;

public:
#if WITH_EDITOR
	/** Return the HLOD layer that should include this actor. */
	class UHLODLayer* GetHLODLayer() const;

	/** Specify in which HLOD layer this actor should be included. */
	void SetHLODLayer(class UHLODLayer* InHLODLayer);

	/** Gets the property name for HLODLayer. */
	static const FName GetHLODLayerPropertyName() { return GET_MEMBER_NAME_CHECKED(AActor, HLODLayer); }
#endif

	/** Specify a RayTracingGroupId for this actors. Components with invalid RayTracingGroupId will inherit the actors. */
	UFUNCTION(BlueprintCallable, Category = RayTracing)
	void SetRayTracingGroupId(int32 InRaytracingGroupId);
	
	/** Return the RayTracingGroupId for this actor. */
	UFUNCTION(BlueprintCallable, Category = RayTracing)
	int32 GetRayTracingGroupId() const;

private:
#if WITH_EDITORONLY_DATA
	/** The UHLODLayer in which this actor should be included. */
	UPROPERTY(EditAnywhere, Category = HLOD, meta = (DisplayName = "HLOD Layer"))
	TObjectPtr<class UHLODLayer> HLODLayer;
#endif

	/** The RayTracingGroupId this actor and its components belong to. (For components that did not specify any) */
	UPROPERTY()
	int32 RayTracingGroupId;

public:
	/** Return the value of bAllowReceiveTickEventOnDedicatedServer, indicating whether the Blueprint ReceiveTick() event will occur on dedicated servers. */
	FORCEINLINE bool AllowReceiveTickEventOnDedicatedServer() const { return bAllowReceiveTickEventOnDedicatedServer; }

	/** Returns if this actor is currently running the User Construction Script */
	FORCEINLINE bool IsRunningUserConstructionScript() const { return bRunningUserConstructionScript; }

	/** Layers the actor belongs to.  This is outside of the editoronly data to allow hiding of LD-specified layers at runtime for profiling. */
	UPROPERTY(EditAnywhere, AdvancedDisplay, Category = Actor)
	TArray< FName > Layers;

private:
#if WITH_EDITORONLY_DATA
	/** @deprecated Use ParentComponent instead */
	UPROPERTY()
	TWeakObjectPtr<AActor> ParentComponentActor_DEPRECATED;	
#endif

	/** The UChildActorComponent that owns this Actor. */
	UPROPERTY()
	TWeakObjectPtr<UChildActorComponent> ParentComponent;	

#if WITH_EDITORONLY_DATA
protected:
	/**
	 * The GUID for this actor.
<<<<<<< HEAD
	 */
	UPROPERTY(VisibleAnywhere, AdvancedDisplay, Category=Actor, NonPIEDuplicateTransient, TextExportTransient, NonTransactional)
	FGuid ActorGuid;

=======
	 *
	 * Note: Don't use VisibleAnywhere here to avoid getting the CPF_Edit flag and get this property reset when resetting to defaults.
	 *       See FActorDetails::AddActorCategory and EditorUtilities::CopySingleProperty for details.
	 */
	UPROPERTY(BluePrintReadOnly, AdvancedDisplay, Category=Actor, NonPIEDuplicateTransient, TextExportTransient, NonTransactional)
	FGuid ActorGuid;

	/** DataLayers the actor belongs to.*/
	UPROPERTY(EditAnywhere, AdvancedDisplay, Category = DataLayers)
	TArray<FActorDataLayer> DataLayers;

	TArray<FActorDataLayer> PreEditChangeDataLayers;

>>>>>>> 6bbb88c8
public:
	/** The copy/paste id used to remap actors during copy operations */
	uint32 CopyPasteId;

	/** The editor-only group this actor is a part of. */
	UPROPERTY(Transient)
	TObjectPtr<AActor> GroupActor;

	/** The scale to apply to any billboard components in editor builds (happens in any WITH_EDITOR build, including non-cooked games). */
	UPROPERTY(EditAnywhere, BlueprintReadWrite, Category=Rendering, meta=(DisplayName="Editor Billboard Scale"))
	float SpriteScale;

	/** Bitflag to represent which views this actor is hidden in, via per-view layer visibility. */
	UPROPERTY(Transient)
	uint64 HiddenEditorViews;
#endif // WITH_EDITORONLY_DATA

#if WITH_EDITOR
	/**
	 * Set the actor packaging mode.
	 * @param bExternal will set the actor packaging mode to external if true, to internal otherwise
	 * @param bShouldDirty should dirty or not the level package
	 */
	void SetPackageExternal(bool bExternal, bool bShouldDirty = true);

<<<<<<< HEAD
	/** Returns this actor's current Guid. Actor Guids are only available in development builds. */
	inline const FGuid& GetActorGuid() const { return ActorGuid; }
#endif // WITH_EDITOR

public:
	/**
	 * Get the actor packaging mode.
	 * @return true if the actor is packaged in an external package different than its level package
	 */
	bool IsPackageExternal() const
	{
		return HasAnyFlags(RF_HasExternalPackage);
	}
=======
	/**
	 * Determine how this actor should be referenced by the level when external (saved in its own package).
	 / @return true if the level should keep a reference to the actor even if it's saved in its own package.
	 */
	virtual bool ShouldLevelKeepRefIfExternal() const { return false; }

	FActorOnPackagingModeChanged OnPackagingModeChanged;


	/** Returns this actor's current target runtime grid. */
	virtual FName GetRuntimeGrid() const { return RuntimeGrid; }

	/** Sets this actor's current target runtime grid. */
	void SetRuntimeGrid(FName InRuntimeGrid) { RuntimeGrid = InRuntimeGrid; }

	/** Gets the property name for RuntimeGrid. */
	static const FName GetRuntimeGridPropertyName()	{ return GET_MEMBER_NAME_CHECKED(AActor, RuntimeGrid); }

	/** Returns this actor's current Guid. Actor Guids are only available in development builds. */
	inline const FGuid& GetActorGuid() const { return ActorGuid; }

	/** Returns true if actor location should be locked. */
	virtual bool IsLockLocation() const { return bLockLocation; }

	/** Set the bLockLocation flag */
	void SetLockLocation(bool bInLockLocation) { bLockLocation = bInLockLocation; }

	/** Called on actor which initiated the PIE session */
	virtual void OnPlayFromHere();

	bool CanPlayFromHere() const { return bCanPlayFromHere; }

	/**
	 * Creates an uninitialized actor descriptor from this actor. Meant to be called on the class CDO.
	 */
	virtual TUniquePtr<class FWorldPartitionActorDesc> CreateClassActorDesc() const;

public:
	/**
	 * Creates an initialized actor descriptor from this actor.
	 */
	TUniquePtr<class FWorldPartitionActorDesc> CreateActorDesc() const;

	/**
	 * Creates an uninitialized actor descriptor from a specific class.
	 */
	static TUniquePtr<class FWorldPartitionActorDesc> StaticCreateClassActorDesc(const TSubclassOf<AActor>& ActorClass);
#endif // WITH_EDITOR
>>>>>>> 6bbb88c8

#if WITH_EDITORONLY_DATA
private:
#if WITH_EDITORONLY_DATA
	/**
	 * The friendly name for this actor, displayed in the editor.  You should always use AActor::GetActorLabel() to access the actual label to display,
	 * and call AActor::SetActorLabel() or FActorLabelUtilities::SetActorLabelUnique() to change the label.  Never set the label directly.
	 */
	UPROPERTY()
	mutable FString ActorLabel;
#endif

#if !WITH_EDITOR && ACTOR_HAS_LABELS
	FString ActorLabel;
#endif

public:
	const FString GetActorNameOrLabel() const
	{
#if WITH_EDITORONLY_DATA || (!WITH_EDITOR && ACTOR_HAS_LABELS)
		if (!ActorLabel.IsEmpty())
		{
			return ActorLabel;
		}
#endif
		return GetName();
	}

#if WITH_EDITORONLY_DATA
private:
	/** 
	 * The folder path of this actor in the world.
	 * If the actor's level uses the actor folder objects feature, the path is computed using FolderGuid.
	 * If not, it contains the actual path (empty=root, / separated).
	 */
	UPROPERTY()
	FName FolderPath;

	/** If the actor's level uses the actor folder objects feature, contains the actor folder unique identifier (invalid=root). */
	UPROPERTY()
	FGuid FolderGuid;

public:
	/** Whether this actor is hidden within the editor viewport. */
	UPROPERTY()
	uint8 bHiddenEd:1;

	/** True if this actor is the preview actor dragged out of the content browser */
	UPROPERTY(Transient)
	uint8 bIsEditorPreviewActor:1;

	/** Whether this actor is hidden by the layer browser. */
	UPROPERTY(Transient)
	uint8 bHiddenEdLayer:1;

	/** Whether this actor is hidden by the level browser. */
	UPROPERTY(Transient)
	uint8 bHiddenEdLevel:1;

	/** If true during PostEditMove the construction script will be run every time. If false it will only run when the drag finishes. */
	uint8 bRunConstructionScriptOnDrag:1;

	/** Default expansion state for this actor. Some actors have attached children that we may not want to automatically expand by default */
	uint8 bDefaultOutlinerExpansionState : 1;

protected:
	/** If true, prevents the actor from being moved in the editor viewport. */
	UPROPERTY()
	uint8 bLockLocation:1;

	/** Is the actor label editable by the user? */
	UPROPERTY()
	uint8 bActorLabelEditable:1; 

	/** Whether the actor can be manipulated by editor operations. */
	UPROPERTY()
	uint8 bEditable:1;

	/** Whether this actor should be listed in the scene outliner. */
	UPROPERTY()
	uint8 bListedInSceneOutliner:1;

	/** Whether to cook additional data to speed up spawn events at runtime for any Blueprint classes based on this Actor. This option may slightly increase memory usage in a cooked build. */
	UPROPERTY(EditDefaultsOnly, AdvancedDisplay, Category=Cooking, meta=(DisplayName="Generate Optimized Blueprint Component Data"))
	uint8 bOptimizeBPComponentData:1;

	/** Whether the actor can be used as a PlayFromHere origin (OnPlayFromHere() will be called on that actor) */
	UPROPERTY()
	uint8 bCanPlayFromHere : 1;

	/** 
	 * Determine if this actor is spatially loaded when placed in a partitioned world.
	 *	If true, this actor will be loaded when in the range of any streaming sources and if (1) in no data layers, or (2) one or more of its data layers are enabled.
	 *	If false, this actor will be loaded if (1) in no data layers, or (2) one or more of its data layers are enabled.
	 */
	UPROPERTY(EditAnywhere, Category=WorldPartition)
	uint8 bIsSpatiallyLoaded : 1;

private:
	/** Whether this actor is temporarily hidden within the editor; used for show/hide/etc functionality w/o dirtying the actor. */
	UPROPERTY(Transient)
	uint8 bHiddenEdTemporary:1;

	UPROPERTY(Transient)
	uint8 bForceExternalActorLevelReferenceForPIE : 1;
#endif // WITH_EDITORONLY_DATA

	/** Set while actor is being constructed. Used to ensure that construction is not re-entrant. */
	uint8 bActorIsBeingConstructed : 1;

public:
	/** Array of tags that can be used for grouping and categorizing. */
	UPROPERTY(EditAnywhere, BlueprintReadWrite, AdvancedDisplay, Category=Actor)
	TArray<FName> Tags;


	//~==============================================================================================
	// Delegates
	
	/** Called when the actor is damaged in any way. */
	UPROPERTY(BlueprintAssignable, Category="Game|Damage")
	FTakeAnyDamageSignature OnTakeAnyDamage;

	/** Called when the actor is damaged by point damage. */
	UPROPERTY(BlueprintAssignable, Category="Game|Damage")
	FTakePointDamageSignature OnTakePointDamage;

	/** Called when the actor is damaged by radial damage. */
	UPROPERTY(BlueprintAssignable, Category="Game|Damage")
	FTakeRadialDamageSignature OnTakeRadialDamage;
	
	/** 
	 * Called when another actor begins to overlap this actor, for example a player walking into a trigger.
	 * For events when objects have a blocking collision, for example a player hitting a wall, see 'Hit' events.
	 * @note Components on both this and the other Actor must have bGenerateOverlapEvents set to true to generate overlap events.
	 */
	UPROPERTY(BlueprintAssignable, Category="Collision")
	FActorBeginOverlapSignature OnActorBeginOverlap;

	/** 
	 * Called when another actor stops overlapping this actor. 
	 * @note Components on both this and the other Actor must have bGenerateOverlapEvents set to true to generate overlap events.
	 */
	UPROPERTY(BlueprintAssignable, Category="Collision")
	FActorEndOverlapSignature OnActorEndOverlap;

	/** Called when the mouse cursor is moved over this actor if mouse over events are enabled in the player controller. */
	UPROPERTY(BlueprintAssignable, Category="Input|Mouse Input")
	FActorBeginCursorOverSignature OnBeginCursorOver;

	/** Called when the mouse cursor is moved off this actor if mouse over events are enabled in the player controller. */
	UPROPERTY(BlueprintAssignable, Category="Input|Mouse Input")
	FActorEndCursorOverSignature OnEndCursorOver;

	/** Called when the left mouse button is clicked while the mouse is over this actor and click events are enabled in the player controller. */
	UPROPERTY(BlueprintAssignable, Category="Input|Mouse Input")
	FActorOnClickedSignature OnClicked;

	/** Called when the left mouse button is released while the mouse is over this actor and click events are enabled in the player controller. */
	UPROPERTY(BlueprintAssignable, Category="Input|Mouse Input")
	FActorOnReleasedSignature OnReleased;

	/** Called when a touch input is received over this actor when touch events are enabled in the player controller. */
	UPROPERTY(BlueprintAssignable, Category="Input|Touch Input")
	FActorOnInputTouchBeginSignature OnInputTouchBegin;
		
	/** Called when a touch input is received over this component when touch events are enabled in the player controller. */
	UPROPERTY(BlueprintAssignable, Category="Input|Touch Input")
	FActorOnInputTouchEndSignature OnInputTouchEnd;

	/** Called when a finger is moved over this actor when touch over events are enabled in the player controller. */
	UPROPERTY(BlueprintAssignable, Category="Input|Touch Input")
	FActorBeginTouchOverSignature OnInputTouchEnter;

	/** Called when a finger is moved off this actor when touch over events are enabled in the player controller. */
	UPROPERTY(BlueprintAssignable, Category="Input|Touch Input")
	FActorEndTouchOverSignature OnInputTouchLeave;

	/** 
	 *	Called when this Actor hits (or is hit by) something solid. This could happen due to things like Character movement, using Set Location with 'sweep' enabled, or physics simulation.
	 *	For events when objects overlap (e.g. walking into a trigger) see the 'Overlap' event.
	 *	@note For collisions during physics simulation to generate hit events, 'Simulation Generates Hit Events' must be enabled.
	 */
	UPROPERTY(BlueprintAssignable, Category="Collision")
	FActorHitSignature OnActorHit;

	/** 
	 * Pushes this actor on to the stack of input being handled by a PlayerController.
	 * @param PlayerController The PlayerController whose input events we want to receive.
	 */
	UFUNCTION(BlueprintCallable, Category="Input")
	virtual void EnableInput(class APlayerController* PlayerController);

	/** 
	 * Removes this actor from the stack of input being handled by a PlayerController.
	 * @param PlayerController The PlayerController whose input events we no longer want to receive. If null, this actor will stop receiving input from all PlayerControllers.
	 */
	UFUNCTION(BlueprintCallable, Category="Input")
	virtual void DisableInput(class APlayerController* PlayerController);

	/** Gets the value of the input axis if input is enabled for this actor. */
	UFUNCTION(BlueprintCallable, meta=(BlueprintInternalUseOnly="true", HideSelfPin="true", HidePin="InputAxisName"))
	float GetInputAxisValue(const FName InputAxisName) const;

	/** Gets the value of the input axis key if input is enabled for this actor. */
	UFUNCTION(BlueprintCallable, meta=(BlueprintInternalUseOnly="true", HideSelfPin="true", HidePin="InputAxisKey"))
	float GetInputAxisKeyValue(const FKey InputAxisKey) const;

	/** Gets the value of the input axis key if input is enabled for this actor. */
	UFUNCTION(BlueprintCallable, meta=(BlueprintInternalUseOnly="true", HideSelfPin="true", HidePin="InputAxisKey"))
	FVector GetInputVectorAxisValue(const FKey InputAxisKey) const;

	/** Returns the instigator for this actor, or nullptr if there is none. */
	UFUNCTION(BlueprintCallable, meta=(BlueprintProtected = "true"), Category="Game")
	APawn* GetInstigator() const;

	/**
	 * Get the instigator, cast as a specific class.
	 * @return The instigator for this actor if it is the specified type, nullptr otherwise.
	 */
	template <class T>
	T* GetInstigator() const
	{
		return Cast<T>(GetInstigator());
	}

	/** Returns the instigator's controller for this actor, or nullptr if there is none. */
	UFUNCTION(BlueprintCallable, meta=(BlueprintProtected = "true"), Category="Game")
	AController* GetInstigatorController() const;

	/** 
	 * Returns the instigator's controller, cast as a specific class.
	 * @return The instigator's controller for this actor if it is the specified type, nullptr otherwise.
	 * */
	template<class T>
	T* GetInstigatorController() const
	{
		return Cast<T>(GetInstigatorController());
	}

#if WITH_EDITOR
	//~=============================================================================
	// DataLayers functions.
	bool AddDataLayer(const UDataLayer* DataLayer);
	bool RemoveDataLayer(const UDataLayer* DataLayer);
	bool RemoveAllDataLayers();
	bool ContainsDataLayer(const UDataLayer* DataLayer) const;
	virtual bool SupportsDataLayer() const { return true; }
	bool HasDataLayers() const;
	bool HasValidDataLayers() const;
	bool HasAllDataLayers(const TArray<const UDataLayer*>& DataLayers) const;
	bool HasAnyOfDataLayers(const TArray<FName>& DataLayerNames) const;
	TArray<FName> GetDataLayerNames() const;
	TArray<const UDataLayer*> GetDataLayerObjects() const;
	TArray<const UDataLayer*> GetDataLayerObjects(const AWorldDataLayers* WorldDataLayers) const;
	bool IsPropertyChangedAffectingDataLayers(FPropertyChangedEvent& PropertyChangedEvent) const;
	bool IsValidForDataLayer() const;
	void FixupDataLayers(bool bRevertChangesOnLockedDataLayer = false);
	static const FName GetDataLayersPropertyName() { return GET_MEMBER_NAME_CHECKED(AActor, DataLayers); }
#endif

	//~=============================================================================
	// General functions.

	/**
	 * Get the actor-to-world transform.
	 * @return The transform that transforms from actor space to world space.
	 */
	UFUNCTION(BlueprintCallable, meta=(DisplayName = "Get Actor Transform", ScriptName = "GetActorTransform"), Category="Transformation")
	const FTransform& GetTransform() const
	{
		return ActorToWorld();
	}

	/** Get the local-to-world transform of the RootComponent. Identical to GetTransform(). */
	FORCEINLINE const FTransform& ActorToWorld() const
	{
		return (RootComponent ? RootComponent->GetComponentTransform() : FTransform::Identity);
	}

	/** Returns the location of the RootComponent of this Actor */
	UFUNCTION(BlueprintCallable, meta=(DisplayName = "Get Actor Location", ScriptName = "GetActorLocation", Keywords="position"), Category="Transformation")
	FVector K2_GetActorLocation() const;

	/** 
	 * Move the Actor to the specified location.
	 * @param NewLocation	The new location to move the Actor to.
	 * @param bSweep		Whether we sweep to the destination location, triggering overlaps along the way and stopping short of the target if blocked by something.
	 *						Only the root component is swept and checked for blocking collision, child components move without sweeping. If collision is off, this has no effect.
	 * @param bTeleport		Whether we teleport the physics state (if physics collision is enabled for this object).
	 *						If true, physics velocity for this object is unchanged (so ragdoll parts are not affected by change in location).
	 *						If false, physics velocity is updated based on the change in position (affecting ragdoll parts).
	 *						If CCD is on and not teleporting, this will affect objects along the entire swept volume.
	 * @param SweepHitResult	The hit result from the move if swept.
	 * @return	Whether the location was successfully set (if not swept), or whether movement occurred at all (if swept).
	 */
	UFUNCTION(BlueprintCallable, meta=(DisplayName = "Set Actor Location", ScriptName = "SetActorLocation", Keywords="position"), Category="Transformation")
	bool K2_SetActorLocation(FVector NewLocation, bool bSweep, FHitResult& SweepHitResult, bool bTeleport);

	/** Returns rotation of the RootComponent of this Actor. */
	UFUNCTION(BlueprintCallable, meta=(DisplayName = "Get Actor Rotation", ScriptName = "GetActorRotation"), Category="Transformation")
	FRotator K2_GetActorRotation() const;

	/** Get the forward (X) vector (length 1.0) from this Actor, in world space.  */
	UFUNCTION(BlueprintCallable, Category = "Transformation")
	FVector GetActorForwardVector() const;

	/** Get the up (Z) vector (length 1.0) from this Actor, in world space.  */
	UFUNCTION(BlueprintCallable, Category = "Transformation")
	FVector GetActorUpVector() const;

	/** Get the right (Y) vector (length 1.0) from this Actor, in world space.  */
	UFUNCTION(BlueprintCallable, Category = "Transformation")
	FVector GetActorRightVector() const;

	/**
	 * Returns the bounding box of all components that make up this Actor (excluding ChildActorComponents).
	 * @param	bOnlyCollidingComponents	If true, will only return the bounding box for components with collision enabled.
	 * @param	Origin						Set to the center of the actor in world space
	 * @param	BoxExtent					Set to half the actor's size in 3d space
	 * @param	bIncludeFromChildActors		If true then recurse in to ChildActor components 
	 */
	UFUNCTION(BlueprintCallable, Category="Collision", meta=(DisplayName = "Get Actor Bounds"))
	virtual void GetActorBounds(bool bOnlyCollidingComponents, FVector& Origin, FVector& BoxExtent, bool bIncludeFromChildActors = false) const;

	/** Returns the RootComponent of this Actor */
	UFUNCTION(BlueprintGetter)
	USceneComponent* K2_GetRootComponent() const;

	/** Returns velocity (in cm/s (Unreal Units/second) of the rootcomponent if it is either using physics or has an associated MovementComponent */
	UFUNCTION(BlueprintCallable, Category="Transformation")
	virtual FVector GetVelocity() const;

	/** 
	 * Move the actor instantly to the specified location. 
	 * 
	 * @param NewLocation	The new location to teleport the Actor to.
	 * @param bSweep		Whether we sweep to the destination location, triggering overlaps along the way and stopping short of the target if blocked by something.
	 *						Only the root component is swept and checked for blocking collision, child components move without sweeping. If collision is off, this has no effect.
	 * @param Teleport		How we teleport the physics state (if physics collision is enabled for this object).
	 *						If equal to ETeleportType::TeleportPhysics, physics velocity for this object is unchanged (so ragdoll parts are not affected by change in location).
	 *						If equal to ETeleportType::None, physics velocity is updated based on the change in position (affecting ragdoll parts).
	 *						If CCD is on and not teleporting, this will affect objects along the entire swept volume.
	 * @param OutSweepHitResult The hit result from the move if swept.
	 * @return	Whether the location was successfully set if not swept, or whether movement occurred if swept.
	 */
	bool SetActorLocation(const FVector& NewLocation, bool bSweep=false, FHitResult* OutSweepHitResult=nullptr, ETeleportType Teleport = ETeleportType::None);

	/** 
	 * Set the Actor's rotation instantly to the specified rotation.
	 * 
	 * @param	NewRotation	The new rotation for the Actor.
	 * @param	bTeleportPhysics Whether we teleport the physics state (if physics collision is enabled for this object).
	 *			If true, physics velocity for this object is unchanged (so ragdoll parts are not affected by change in location).
	 *			If false, physics velocity is updated based on the change in position (affecting ragdoll parts).
	 * @return	Whether the rotation was successfully set.
	 */
	UFUNCTION(BlueprintCallable, meta=(DisplayName = "Set Actor Rotation", ScriptName = "SetActorRotation"), Category="Transformation")
	bool K2_SetActorRotation(FRotator NewRotation, bool bTeleportPhysics);
	
	/**
	 * Set the Actor's rotation instantly to the specified rotation.
	 *
	 * @param	NewRotation	The new rotation for the Actor.
	 * @param	Teleport	How we teleport the physics state (if physics collision is enabled for this object).
	 *						If equal to ETeleportType::TeleportPhysics, physics velocity for this object is unchanged (so ragdoll parts are not affected by change in location).
	 *						If equal to ETeleportType::None, physics velocity is updated based on the change in position (affecting ragdoll parts).
	 * @return	Whether the rotation was successfully set.
	 */
	bool SetActorRotation(FRotator NewRotation, ETeleportType Teleport = ETeleportType::None);
	bool SetActorRotation(const FQuat& NewRotation, ETeleportType Teleport = ETeleportType::None);

	/** 
	 * Move the actor instantly to the specified location and rotation.
	 * 
	 * @param NewLocation		The new location to teleport the Actor to.
	 * @param NewRotation		The new rotation for the Actor.
	 * @param bSweep			Whether we sweep to the destination location, triggering overlaps along the way and stopping short of the target if blocked by something.
	 *							Only the root component is swept and checked for blocking collision, child components move without sweeping. If collision is off, this has no effect.
	 * @param bTeleport			Whether we teleport the physics state (if physics collision is enabled for this object).
	 *							If true, physics velocity for this object is unchanged (so ragdoll parts are not affected by change in location).
	 *							If false, physics velocity is updated based on the change in position (affecting ragdoll parts).
	 *							If CCD is on and not teleporting, this will affect objects along the entire swept volume.
	 * @param SweepHitResult	The hit result from the move if swept.
	 * @return	Whether the rotation was successfully set.
	 */
	UFUNCTION(BlueprintCallable, Category="Transformation", meta=(DisplayName="Set Actor Location And Rotation", ScriptName="SetActorLocationAndRotation"))
	bool K2_SetActorLocationAndRotation(FVector NewLocation, FRotator NewRotation, bool bSweep, FHitResult& SweepHitResult, bool bTeleport);
	
	/** 
	 * Move the actor instantly to the specified location and rotation.
	 * 
	 * @param NewLocation		The new location to teleport the Actor to.
	 * @param NewRotation		The new rotation for the Actor.
	 * @param bSweep			Whether we sweep to the destination location, triggering overlaps along the way and stopping short of the target if blocked by something.
	 *							Only the root component is swept and checked for blocking collision, child components move without sweeping. If collision is off, this has no effect.
	 * @param Teleport			How we teleport the physics state (if physics collision is enabled for this object).
	 *							If equal to ETeleportType::TeleportPhysics, physics velocity for this object is unchanged (so ragdoll parts are not affected by change in location).
	 *							If equal to ETeleportType::None, physics velocity is updated based on the change in position (affecting ragdoll parts).
	 *							If CCD is on and not teleporting, this will affect objects along the entire swept volume.
	 * @param OutSweepHitResult	The hit result from the move if swept.
	 * @return	Whether the rotation was successfully set.
	 */
	bool SetActorLocationAndRotation(FVector NewLocation, FRotator NewRotation, bool bSweep=false, FHitResult* OutSweepHitResult=nullptr, ETeleportType Teleport = ETeleportType::None);
	bool SetActorLocationAndRotation(FVector NewLocation, const FQuat& NewRotation, bool bSweep=false, FHitResult* OutSweepHitResult=nullptr, ETeleportType Teleport = ETeleportType::None);

	/** Set the Actor's world-space scale. */
	UFUNCTION(BlueprintCallable, Category="Transformation")
	void SetActorScale3D(FVector NewScale3D);

	/** Returns the Actor's world-space scale. */
	UFUNCTION(BlueprintCallable, Category="Transformation")
	FVector GetActorScale3D() const;

	/** Returns the distance from this Actor to OtherActor. */
	UFUNCTION(BlueprintCallable, Category = "Transformation")
	float GetDistanceTo(const AActor* OtherActor) const;

	/** Returns the squared distance from this Actor to OtherActor. */
	UFUNCTION(BlueprintCallable, Category = "Transformation")
	float GetSquaredDistanceTo(const AActor* OtherActor) const;

	/** Returns the distance from this Actor to OtherActor, ignoring Z. */
	UFUNCTION(BlueprintCallable, Category = "Transformation")
	float GetHorizontalDistanceTo(const AActor* OtherActor) const;

	/** Returns the squared distance from this Actor to OtherActor, ignoring Z. */
<<<<<<< HEAD
	UFUNCTION(BlueprintCallable, Category = "Utilities|Transformation")
=======
	UFUNCTION(BlueprintCallable, Category = "Transformation")
>>>>>>> 6bbb88c8
	float GetSquaredHorizontalDistanceTo(const AActor* OtherActor) const;

	/** Returns the distance from this Actor to OtherActor, ignoring XY. */
	UFUNCTION(BlueprintCallable, Category = "Transformation")
	float GetVerticalDistanceTo(const AActor* OtherActor) const;

	/** Returns the dot product from this Actor to OtherActor. Returns -2.0 on failure. Returns 0.0 for coincidental actors. */
	UFUNCTION(BlueprintCallable, Category = "Transformation")
	float GetDotProductTo(const AActor* OtherActor) const;

	/** Returns the dot product from this Actor to OtherActor, ignoring Z. Returns -2.0 on failure. Returns 0.0 for coincidental actors. */
	UFUNCTION(BlueprintCallable, Category = "Transformation")
	float GetHorizontalDotProductTo(const AActor* OtherActor) const;

	/**
	 * Adds a delta to the location of this actor in world space.
	 * 
	 * @param DeltaLocation		The change in location.
	 * @param bSweep			Whether we sweep to the destination location, triggering overlaps along the way and stopping short of the target if blocked by something.
	 *							Only the root component is swept and checked for blocking collision, child components move without sweeping. If collision is off, this has no effect.
	 * @param bTeleport			Whether we teleport the physics state (if physics collision is enabled for this object).
	 *							If true, physics velocity for this object is unchanged (so ragdoll parts are not affected by change in location).
	 *							If false, physics velocity is updated based on the change in position (affecting ragdoll parts).
	 *							If CCD is on and not teleporting, this will affect objects along the entire swept volume.
	 * @param SweepHitResult	The hit result from the move if swept.
	 */
	UFUNCTION(BlueprintCallable, Category="Transformation", meta=(DisplayName="Add Actor World Offset", ScriptName="AddActorWorldOffset", Keywords="location position"))
	void K2_AddActorWorldOffset(FVector DeltaLocation, bool bSweep, FHitResult& SweepHitResult, bool bTeleport);
	void AddActorWorldOffset(FVector DeltaLocation, bool bSweep=false, FHitResult* OutSweepHitResult=nullptr, ETeleportType Teleport = ETeleportType::None);

	/**
	 * Adds a delta to the rotation of this actor in world space.
	 * 
	 * @param DeltaRotation		The change in rotation.
	 * @param bSweep			Whether to sweep to the target rotation (not currently supported for rotation).
	 * @param bTeleport			Whether we teleport the physics state (if physics collision is enabled for this object).
	 *							If true, physics velocity for this object is unchanged (so ragdoll parts are not affected by change in location).
	 *							If false, physics velocity is updated based on the change in position (affecting ragdoll parts).
	 *							If CCD is on and not teleporting, this will affect objects along the entire swept volume.
	 * @param SweepHitResult	The hit result from the move if swept.
	 */
	UFUNCTION(BlueprintCallable, Category="Transformation", meta=(DisplayName="Add Actor World Rotation", ScriptName="AddActorWorldRotation", AdvancedDisplay="bSweep,SweepHitResult,bTeleport"))
	void K2_AddActorWorldRotation(FRotator DeltaRotation, bool bSweep, FHitResult& SweepHitResult, bool bTeleport);
	void AddActorWorldRotation(FRotator DeltaRotation, bool bSweep=false, FHitResult* OutSweepHitResult=nullptr, ETeleportType Teleport = ETeleportType::None);
	void AddActorWorldRotation(const FQuat& DeltaRotation, bool bSweep=false, FHitResult* OutSweepHitResult=nullptr, ETeleportType Teleport = ETeleportType::None);

	/** Adds a delta to the transform of this actor in world space. Ignores scale and sets it to (1,1,1). */
<<<<<<< HEAD
	UFUNCTION(BlueprintCallable, Category="Utilities|Transformation", meta=(DisplayName="AddActorWorldTransform", ScriptName="AddActorWorldTransform"))
=======
	UFUNCTION(BlueprintCallable, Category="Transformation", meta=(DisplayName="Add Actor World Transform", ScriptName="AddActorWorldTransform"))
>>>>>>> 6bbb88c8
	void K2_AddActorWorldTransform(const FTransform& DeltaTransform, bool bSweep, FHitResult& SweepHitResult, bool bTeleport);
	void AddActorWorldTransform(const FTransform& DeltaTransform, bool bSweep=false, FHitResult* OutSweepHitResult=nullptr, ETeleportType Teleport = ETeleportType::None);

	/** Adds a delta to the transform of this actor in world space. Scale is unchanged. */
<<<<<<< HEAD
	UFUNCTION(BlueprintCallable, Category = "Utilities|Transformation", meta = (DisplayName = "AddActorWorldTransformKeepScale", ScriptName = "AddActorWorldTransformKeepScale"))
=======
	UFUNCTION(BlueprintCallable, Category = "Transformation", meta = (DisplayName = "Add Actor World Transform Keep Scale", ScriptName = "AddActorWorldTransformKeepScale"))
>>>>>>> 6bbb88c8
	void K2_AddActorWorldTransformKeepScale(const FTransform& DeltaTransform, bool bSweep, FHitResult& SweepHitResult, bool bTeleport);
	void AddActorWorldTransformKeepScale(const FTransform& DeltaTransform, bool bSweep = false, FHitResult* OutSweepHitResult = nullptr, ETeleportType Teleport = ETeleportType::None);

	/** 
	 * Set the Actors transform to the specified one.
	 * @param NewTransform		The new transform.
	 * @param bSweep			Whether we sweep to the destination location, triggering overlaps along the way and stopping short of the target if blocked by something.
	 *							Only the root component is swept and checked for blocking collision, child components move without sweeping. If collision is off, this has no effect.
	 * @param bTeleport			Whether we teleport the physics state (if physics collision is enabled for this object).
	 *							If true, physics velocity for this object is unchanged (so ragdoll parts are not affected by change in location).
	 *							If false, physics velocity is updated based on the change in position (affecting ragdoll parts).
	 *							If CCD is on and not teleporting, this will affect objects along the entire swept volume.
	 */
	UFUNCTION(BlueprintCallable, Category="Transformation", meta=(DisplayName="Set Actor Transform", ScriptName="SetActorTransform"))
	bool K2_SetActorTransform(const FTransform& NewTransform, bool bSweep, FHitResult& SweepHitResult, bool bTeleport);
	bool SetActorTransform(const FTransform& NewTransform, bool bSweep=false, FHitResult* OutSweepHitResult=nullptr, ETeleportType Teleport = ETeleportType::None);

	/** 
	 * Adds a delta to the location of this component in its local reference frame.
	 * @param DelatLocation		The change in location in local space.
	 * @param bSweep			Whether we sweep to the destination location, triggering overlaps along the way and stopping short of the target if blocked by something.
	 *							Only the root component is swept and checked for blocking collision, child components move without sweeping. If collision is off, this has no effect.
	 * @param bTeleport			Whether we teleport the physics state (if physics collision is enabled for this object).
	 *							If true, physics velocity for this object is unchanged (so ragdoll parts are not affected by change in location).
	 *							If false, physics velocity is updated based on the change in position (affecting ragdoll parts).
	 *							If CCD is on and not teleporting, this will affect objects along the entire swept volume.
	 */
	UFUNCTION(BlueprintCallable, Category="Transformation", meta=(DisplayName="Add Actor Local Offset", ScriptName="AddActorLocalOffset", Keywords="location position"))
	void K2_AddActorLocalOffset(FVector DeltaLocation, bool bSweep, FHitResult& SweepHitResult, bool bTeleport);
	void AddActorLocalOffset(FVector DeltaLocation, bool bSweep=false, FHitResult* OutSweepHitResult=nullptr, ETeleportType Teleport = ETeleportType::None);

	/**
	 * Adds a delta to the rotation of this component in its local reference frame
	 * @param DeltaRotation		The change in rotation in local space.
	 * @param bSweep			Whether we sweep to the destination location, triggering overlaps along the way and stopping short of the target if blocked by something.
	 *							Only the root component is swept and checked for blocking collision, child components move without sweeping. If collision is off, this has no effect.
	 * @param bTeleport			Whether we teleport the physics state (if physics collision is enabled for this object).
	 *							If true, physics velocity for this object is unchanged (so ragdoll parts are not affected by change in location).
	 *							If false, physics velocity is updated based on the change in position (affecting ragdoll parts).
	 *							If CCD is on and not teleporting, this will affect objects along the entire swept volume.
	 */
	UFUNCTION(BlueprintCallable, Category="Transformation", meta=(DisplayName="Add Actor Local Rotation", ScriptName="AddActorLocalRotation", AdvancedDisplay="bSweep,SweepHitResult,bTeleport"))
	void K2_AddActorLocalRotation(FRotator DeltaRotation, bool bSweep, FHitResult& SweepHitResult, bool bTeleport);
	void AddActorLocalRotation(FRotator DeltaRotation, bool bSweep=false, FHitResult* OutSweepHitResult=nullptr, ETeleportType Teleport = ETeleportType::None);
	void AddActorLocalRotation(const FQuat& DeltaRotation, bool bSweep=false, FHitResult* OutSweepHitResult=nullptr, ETeleportType Teleport = ETeleportType::None);

	/**
	 * Adds a delta to the transform of this component in its local reference frame
	 * @param NewTransform		The change in transform in local space.
	 * @param bSweep			Whether we sweep to the destination location, triggering overlaps along the way and stopping short of the target if blocked by something.
	 *							Only the root component is swept and checked for blocking collision, child components move without sweeping. If collision is off, this has no effect.
	 * @param bTeleport			Whether we teleport the physics state (if physics collision is enabled for this object).
	 *							If true, physics velocity for this object is unchanged (so ragdoll parts are not affected by change in location).
	 *							If false, physics velocity is updated based on the change in position (affecting ragdoll parts).
	 *							If CCD is on and not teleporting, this will affect objects along the entire swept volume.
	 */
	UFUNCTION(BlueprintCallable, Category="Transformation", meta=(DisplayName="Add Actor Local Transform", ScriptName="AddActorLocalTransform"))
	void K2_AddActorLocalTransform(const FTransform& NewTransform, bool bSweep, FHitResult& SweepHitResult, bool bTeleport);
	void AddActorLocalTransform(const FTransform& NewTransform, bool bSweep=false, FHitResult* OutSweepHitResult=nullptr, ETeleportType Teleport = ETeleportType::None);

	/**
	 * Set the actor's RootComponent to the specified relative location.
	 * @param NewRelativeLocation	New relative location of the actor's root component
	 * @param bSweep				Whether we sweep to the destination location, triggering overlaps along the way and stopping short of the target if blocked by something.
	 *								Only the root component is swept and checked for blocking collision, child components move without sweeping. If collision is off, this has no effect.
	 * @param bTeleport				Whether we teleport the physics state (if physics collision is enabled for this object).
	 *								If true, physics velocity for this object is unchanged (so ragdoll parts are not affected by change in location).
	 *								If false, physics velocity is updated based on the change in position (affecting ragdoll parts).
	 *								If CCD is on and not teleporting, this will affect objects along the entire swept volume.
	 */
	UFUNCTION(BlueprintCallable, Category="Transformation", meta=(DisplayName="Set Actor Relative Location", ScriptName="SetActorRelativeLocation"))
	void K2_SetActorRelativeLocation(FVector NewRelativeLocation, bool bSweep, FHitResult& SweepHitResult, bool bTeleport);
	void SetActorRelativeLocation(FVector NewRelativeLocation, bool bSweep=false, FHitResult* OutSweepHitResult=nullptr, ETeleportType Teleport = ETeleportType::None);

	/**
	 * Set the actor's RootComponent to the specified relative rotation
	 * @param NewRelativeRotation	New relative rotation of the actor's root component
	 * @param bSweep				Whether we sweep to the destination location, triggering overlaps along the way and stopping short of the target if blocked by something.
	 *								Only the root component is swept and checked for blocking collision, child components move without sweeping. If collision is off, this has no effect.
	 * @param bTeleport				Whether we teleport the physics state (if physics collision is enabled for this object).
	 *								If true, physics velocity for this object is unchanged (so ragdoll parts are not affected by change in location).
	 *								If false, physics velocity is updated based on the change in position (affecting ragdoll parts).
	 *								If CCD is on and not teleporting, this will affect objects along the entire swept volume.
	 */
	UFUNCTION(BlueprintCallable, Category="Transformation", meta=(DisplayName="Set Actor Relative Rotation", ScriptName="SetActorRelativeRotation", AdvancedDisplay="bSweep,SweepHitResult,bTeleport"))
	void K2_SetActorRelativeRotation(FRotator NewRelativeRotation, bool bSweep, FHitResult& SweepHitResult, bool bTeleport);
	void SetActorRelativeRotation(FRotator NewRelativeRotation, bool bSweep=false, FHitResult* OutSweepHitResult=nullptr, ETeleportType Teleport = ETeleportType::None);
	void SetActorRelativeRotation(const FQuat& NewRelativeRotation, bool bSweep=false, FHitResult* OutSweepHitResult=nullptr, ETeleportType Teleport = ETeleportType::None);

	/**
	 * Set the actor's RootComponent to the specified relative transform
	 * @param NewRelativeTransform		New relative transform of the actor's root component
	 * @param bSweep			Whether we sweep to the destination location, triggering overlaps along the way and stopping short of the target if blocked by something.
	 *							Only the root component is swept and checked for blocking collision, child components move without sweeping. If collision is off, this has no effect.
	 * @param bTeleport			Whether we teleport the physics state (if physics collision is enabled for this object).
	 *							If true, physics velocity for this object is unchanged (so ragdoll parts are not affected by change in location).
	 *							If false, physics velocity is updated based on the change in position (affecting ragdoll parts).
	 *							If CCD is on and not teleporting, this will affect objects along the entire swept volume.
	 */
	UFUNCTION(BlueprintCallable, Category="Transformation", meta=(DisplayName="Set Actor Relative Transform", ScriptName="SetActorRelativeTransform"))
	void K2_SetActorRelativeTransform(const FTransform& NewRelativeTransform, bool bSweep, FHitResult& SweepHitResult, bool bTeleport);
	void SetActorRelativeTransform(const FTransform& NewRelativeTransform, bool bSweep=false, FHitResult* OutSweepHitResult=nullptr, ETeleportType Teleport = ETeleportType::None);

	/**
	 * Set the actor's RootComponent to the specified relative scale 3d
	 * @param NewRelativeScale	New scale to set the actor's RootComponent to
	 */
	UFUNCTION(BlueprintCallable, Category="Transformation")
	void SetActorRelativeScale3D(FVector NewRelativeScale);

	/** Return the actor's relative scale 3d */
	UFUNCTION(BlueprintCallable, Category="Transformation")
	FVector GetActorRelativeScale3D() const;

	/**
	 *	Sets the actor to be hidden in the game
	 *	@param	bNewHidden	Whether or not to hide the actor and all its components
	 */
	UFUNCTION(BlueprintCallable, Category="Rendering", meta=( DisplayName = "Set Actor Hidden In Game", Keywords = "Visible Hidden Show Hide" ))
	virtual void SetActorHiddenInGame(bool bNewHidden);

	/** Allows enabling/disabling collision for the whole actor */
	UFUNCTION(BlueprintCallable, Category="Collision")
	void SetActorEnableCollision(bool bNewActorEnableCollision);

	/** Get current state of collision for the whole actor */
	UFUNCTION(BlueprintPure, Category="Collision")
	bool GetActorEnableCollision() const;

	/** Destroy the actor */
	UFUNCTION(BlueprintCallable, Category="Actor", meta=(Keywords = "Delete", DisplayName = "Destroy Actor", ScriptName = "DestroyActor"))
	virtual void K2_DestroyActor();

	/** Returns whether this actor has network authority */
	UFUNCTION(BlueprintCallable, Category="Networking")
	bool HasAuthority() const;

	/** 
	 * Creates a new component and assigns ownership to the Actor this is 
	 * called for. Automatic attachment causes the first component created to 
	 * become the root, and all subsequent components to be attached under that 
	 * root. When bManualAttachment is set, automatic attachment is 
	 * skipped and it is up to the user to attach the resulting component (or 
	 * set it up as the root) themselves.
	 *
	 * @see UK2Node_AddComponent	DO NOT CALL MANUALLY - BLUEPRINT INTERNAL USE ONLY (for Add Component nodes)
	 *
	 * @param TemplateName					The name of the Component Template to use.
	 * @param bManualAttachment				Whether manual or automatic attachment is to be used
	 * @param RelativeTransform				The relative transform between the new component and its attach parent (automatic only)
	 * @param ComponentTemplateContext		Optional UBlueprintGeneratedClass reference to use to find the template in. If null (or not a BPGC), component is sought in this Actor's class
	 * @param bDeferredFinish				Whether or not to immediately complete the creation and registration process for this component. Will be false if there are expose on spawn properties being set
	 */
	UFUNCTION(BlueprintCallable, meta=(ScriptNoExport, BlueprintInternalUseOnly = "true", DefaultToSelf="ComponentTemplateContext", InternalUseParam="ComponentTemplateContext,bDeferredFinish"))
	UActorComponent* AddComponent(FName TemplateName, bool bManualAttachment, const FTransform& RelativeTransform, const UObject* ComponentTemplateContext, bool bDeferredFinish = false);

	/**
	 * Creates a new component and assigns ownership to the Actor this is
	 * called for. Automatic attachment causes the first component created to
	 * become the root, and all subsequent components to be attached under that
	 * root. When bManualAttachment is set, automatic attachment is
	 * skipped and it is up to the user to attach the resulting component (or
	 * set it up as the root) themselves.
	 *
	 * @see UK2Node_AddComponentByClass		DO NOT CALL MANUALLY - BLUEPRINT INTERNAL USE ONLY (for Add Component nodes)
	 *
	 * @param Class						The class of component to create
	 * @param bManualAttachment				Whether manual or automatic attachment is to be used
	 * @param RelativeTransform				The relative transform between the new component and its attach parent (automatic only)
	 * @param bDeferredFinish				Whether or not to immediately complete the creation and registration process for this component. Will be false if there are expose on spawn properties being set
	 */
	UFUNCTION(BlueprintCallable, meta=(ScriptNoExport, BlueprintInternalUseOnly = "true", InternalUseParam="bDeferredFinish"))
	UActorComponent* AddComponentByClass(UPARAM(meta = (AllowAbstract = "false")) TSubclassOf<UActorComponent> Class, bool bManualAttachment, const FTransform& RelativeTransform, bool bDeferredFinish);

	/** 
	 * Completes the creation of a new actor component. Called either from blueprint after
	 * expose on spawn properties are set, or directly from AddComponent
	 *
	 * @see UK2Node_AddComponent	DO NOT CALL MANUALLY - BLUEPRINT INTERNAL USE ONLY (for Add Component nodes)
	 *
	 * @param Component						The component created in AddComponent to finish creation of
	 * @param bManualAttachment				Whether manual or automatic attachment is to be used
	 * @param RelativeTransform				The relative transform between the new component and its attach parent (automatic only)
	 */
	UFUNCTION(BlueprintCallable, meta=(BlueprintInternalUseOnly="true"))
	void FinishAddComponent(UActorComponent* Component, bool bManualAttachment, const FTransform& RelativeTransform);

	/** DEPRECATED - Use AttachToComponent() instead */
	UE_DEPRECATED(4.17, "Use AttachToComponent() instead.")
	UFUNCTION(BlueprintCallable, meta = (DisplayName = "AttachRootComponentTo (Deprecated)", ScriptNoExport, AttachLocationType = "KeepRelativeOffset"), Category = "Transformation")
	void K2_AttachRootComponentTo(USceneComponent* InParent, FName InSocketName = NAME_None, EAttachLocation::Type AttachLocationType = EAttachLocation::KeepRelativeOffset, bool bWeldSimulatedBodies = true);

	/**
	 * Attaches the RootComponent of this Actor to the supplied component, optionally at a named socket. It is not valid to call this on components that are not Registered.
	 * @param Parent					Parent to attach to.
	 * @param SocketName				Optional socket to attach to on the parent.
	 * @param LocationRule				How to handle translation when attaching.
	 * @param RotationRule				How to handle rotation when attaching.
	 * @param ScaleRule					How to handle scale when attaching.
	 * @param bWeldSimulatedBodies		Whether to weld together simulated physics bodies.
	 */
	UFUNCTION(BlueprintCallable, meta = (DisplayName = "Attach Actor To Component", ScriptName = "AttachToComponent", bWeldSimulatedBodies = true), Category = "Transformation")
	void K2_AttachToComponent(USceneComponent* Parent, FName SocketName, EAttachmentRule LocationRule, EAttachmentRule RotationRule, EAttachmentRule ScaleRule, bool bWeldSimulatedBodies);

	/**
	 * Attaches the RootComponent of this Actor to the supplied component, optionally at a named socket. It is not valid to call this on components that are not Registered.
	 * @param  Parent					Parent to attach to.
	 * @param  AttachmentRules			How to handle transforms and welding when attaching.
	 * @param  SocketName				Optional socket to attach to on the parent.
	 */
	void AttachToComponent(USceneComponent* Parent, const FAttachmentTransformRules& AttachmentRules, FName SocketName = NAME_None);

	/** DEPRECATED - Use AttachToActor() instead */
	UE_DEPRECATED(4.17, "Use AttachToActor() instead.")
	UFUNCTION(BlueprintCallable, meta = (DisplayName = "AttachRootComponentToActor (Deprecated)", ScriptNoExport, AttachLocationType = "KeepRelativeOffset"), Category = "Transformation")
	void K2_AttachRootComponentToActor(AActor* InParentActor, FName InSocketName = NAME_None, EAttachLocation::Type AttachLocationType = EAttachLocation::KeepRelativeOffset, bool bWeldSimulatedBodies = true);

	/**
	 * Attaches the RootComponent of this Actor to the RootComponent of the supplied actor, optionally at a named socket.
	 * @param ParentActor				Actor to attach this actor's RootComponent to
	 * @param AttachmentRules			How to handle transforms and modification when attaching.
	 * @param SocketName				Socket name to attach to, if any
	 */
	void AttachToActor(AActor* ParentActor, const FAttachmentTransformRules& AttachmentRules, FName SocketName = NAME_None);

	/**
	 * Attaches the RootComponent of this Actor to the supplied actor, optionally at a named socket.
	 * @param ParentActor				Actor to attach this actor's RootComponent to
	 * @param SocketName				Socket name to attach to, if any
	 * @param LocationRule				How to handle translation when attaching.
	 * @param RotationRule				How to handle rotation when attaching.
	 * @param ScaleRule					How to handle scale when attaching.
	 * @param bWeldSimulatedBodies		Whether to weld together simulated physics bodies.
	 */
	UFUNCTION(BlueprintCallable, meta = (DisplayName = "Attach Actor To Actor", ScriptName = "AttachToActor", bWeldSimulatedBodies=true), Category = "Transformation")
	void K2_AttachToActor(AActor* ParentActor, FName SocketName, EAttachmentRule LocationRule, EAttachmentRule RotationRule, EAttachmentRule ScaleRule, bool bWeldSimulatedBodies);

	/** DEPRECATED - Use DetachFromActor() instead */
	UE_DEPRECATED(4.17, "Use DetachFromActor() instead")
	UFUNCTION(BlueprintCallable, meta=(DisplayName = "DetachActorFromActor (Deprecated)", ScriptNoExport), Category="Transformation")
	void DetachRootComponentFromParent(bool bMaintainWorldPosition = true);

	/** 
	 * Detaches the RootComponent of this Actor from any SceneComponent it is currently attached to. 
	 * @param  LocationRule				How to handle translation when detaching.
	 * @param  RotationRule				How to handle rotation when detaching.
	 * @param  ScaleRule				How to handle scale when detaching.
	 */
	UFUNCTION(BlueprintCallable, meta=(DisplayName = "Detach From Actor", ScriptName = "DetachFromActor"), Category="Transformation")
	void K2_DetachFromActor(EDetachmentRule LocationRule = EDetachmentRule::KeepRelative, EDetachmentRule RotationRule = EDetachmentRule::KeepRelative, EDetachmentRule ScaleRule = EDetachmentRule::KeepRelative);

	/** 
	 * Detaches the RootComponent of this Actor from any SceneComponent it is currently attached to. 
	 * @param  DetachmentRules			How to handle transforms when detaching.
	 */
	void DetachFromActor(const FDetachmentTransformRules& DetachmentRules);

	/**
	 *	Detaches all SceneComponents in this Actor from the supplied parent SceneComponent.
	 *	@param InParentComponent		SceneComponent to detach this actor's components from
	 *	@param DetachmentRules			Rules to apply when detaching components
	 */
	void DetachAllSceneComponents(class USceneComponent* InParentComponent, const FDetachmentTransformRules& DetachmentRules);

	/** See if this actor's Tags array contains the supplied name tag */
	UFUNCTION(BlueprintCallable, Category="Actor")
	bool ActorHasTag(FName Tag) const;


	//~==============================================================================
	// Misc Blueprint support

	/** 
	 * Get ActorTimeDilation - this can be used for input control or speed control for slomo.
	 * We don't want to scale input globally because input can be used for UI, which do not care for TimeDilation.
	 */
	UFUNCTION(BlueprintCallable, Category="Actor")
	float GetActorTimeDilation() const;

	/**
	 * More efficient version that takes the Actor's current world.
	 */
	float GetActorTimeDilation(const UWorld& ActorWorld) const;

	/** Make this actor tick after PrerequisiteActor. This only applies to this actor's tick function; dependencies for owned components must be set up separately if desired. */
	UFUNCTION(BlueprintCallable, Category="Actor|Tick", meta=(Keywords = "dependency"))
	virtual void AddTickPrerequisiteActor(AActor* PrerequisiteActor);

	/** Make this actor tick after PrerequisiteComponent. This only applies to this actor's tick function; dependencies for owned components must be set up separately if desired. */
	UFUNCTION(BlueprintCallable, Category="Actor|Tick", meta=(Keywords = "dependency"))
	virtual void AddTickPrerequisiteComponent(UActorComponent* PrerequisiteComponent);

	/** Remove tick dependency on PrerequisiteActor. */
	UFUNCTION(BlueprintCallable, Category="Actor|Tick", meta=(Keywords = "dependency"))
	virtual void RemoveTickPrerequisiteActor(AActor* PrerequisiteActor);

	/** Remove tick dependency on PrerequisiteComponent. */
	UFUNCTION(BlueprintCallable, Category="Actor|Tick", meta=(Keywords = "dependency"))
	virtual void RemoveTickPrerequisiteComponent(UActorComponent* PrerequisiteComponent);
	
	/** Gets whether this actor can tick when paused. */
	UFUNCTION(BlueprintCallable, Category="Actor|Tick")
	bool GetTickableWhenPaused();

	/** Sets whether this actor can tick when paused. */
	UFUNCTION(BlueprintCallable, Category="Actor|Tick")
	void SetTickableWhenPaused(bool bTickableWhenPaused);

	/** The number of seconds (in game time) since this Actor was created, relative to Get Game Time In Seconds. */
	UFUNCTION(BlueprintPure, Category=Actor)
	float GetGameTimeSinceCreation() const;

protected:
	/** Event when play begins for this actor. */
	UFUNCTION(BlueprintImplementableEvent, meta=(DisplayName = "BeginPlay"))
	void ReceiveBeginPlay();

	/** Overridable native event for when play begins for this actor. */
	virtual void BeginPlay();

	/** Event to notify blueprints this actor is being deleted or removed from a level. */
	UFUNCTION(BlueprintImplementableEvent, meta=(Keywords = "delete", DisplayName = "End Play"))
	void ReceiveEndPlay(EEndPlayReason::Type EndPlayReason);

	/** Overridable function called whenever this actor is being removed from a level */
	virtual void EndPlay(const EEndPlayReason::Type EndPlayReason);

public:
	/** Initiate a begin play call on this Actor, will handle calling in the correct order. */
	void DispatchBeginPlay(bool bFromLevelStreaming = false);

	/** Returns whether an actor has been initialized for gameplay */
	bool IsActorInitialized() const { return bActorInitialized; }

	/** Returns whether an actor is in the process of beginning play */
	bool IsActorBeginningPlay() const { return ActorHasBegunPlay == EActorBeginPlayState::BeginningPlay; }

	/** Returns whether an actor has had BeginPlay called on it (and not subsequently had EndPlay called) */
	bool HasActorBegunPlay() const { return ActorHasBegunPlay == EActorBeginPlayState::HasBegunPlay; }

	/** Returns whether an actor is beginning play in DispatchBeginPlay() during level streaming (which includes initial level load). */
	bool IsActorBeginningPlayFromLevelStreaming() const { return bActorBeginningPlayFromLevelStreaming; }

	/** Returns true if this actor is currently being destroyed, some gameplay events may be unsafe */
	UFUNCTION(BlueprintCallable, Category="Game")
	bool IsActorBeingDestroyed() const 
	{
		return bActorIsBeingDestroyed;
	}

	/** Event when this actor takes ANY damage */
	UFUNCTION(BlueprintImplementableEvent, BlueprintAuthorityOnly, meta=(DisplayName = "AnyDamage"), Category="Game|Damage")
	void ReceiveAnyDamage(float Damage, const class UDamageType* DamageType, class AController* InstigatedBy, AActor* DamageCauser);
	
	/** Event when this actor takes RADIAL damage */
	UFUNCTION(BlueprintImplementableEvent, BlueprintAuthorityOnly, meta=(DisplayName = "RadialDamage"), Category="Game|Damage")
	void ReceiveRadialDamage(float DamageReceived, const class UDamageType* DamageType, FVector Origin, const struct FHitResult& HitInfo, class AController* InstigatedBy, AActor* DamageCauser);

	/** Event when this actor takes POINT damage */
	UFUNCTION(BlueprintImplementableEvent, BlueprintAuthorityOnly, meta=(DisplayName = "PointDamage"), Category="Game|Damage")
	void ReceivePointDamage(float Damage, const class UDamageType* DamageType, FVector HitLocation, FVector HitNormal, class UPrimitiveComponent* HitComponent, FName BoneName, FVector ShotFromDirection, class AController* InstigatedBy, AActor* DamageCauser, const FHitResult& HitInfo);

	/** Event called every frame, if ticking is enabled */
	UFUNCTION(BlueprintImplementableEvent, meta=(DisplayName = "Tick"))
	void ReceiveTick(float DeltaSeconds);

	/** 
	 *	Event when this actor overlaps another actor, for example a player walking into a trigger.
	 *	For events when objects have a blocking collision, for example a player hitting a wall, see 'Hit' events.
	 *	@note Components on both this and the other Actor must have bGenerateOverlapEvents set to true to generate overlap events.
	 */
	virtual void NotifyActorBeginOverlap(AActor* OtherActor);
	/** 
	 *	Event when this actor overlaps another actor, for example a player walking into a trigger.
	 *	For events when objects have a blocking collision, for example a player hitting a wall, see 'Hit' events.
	 *	@note Components on both this and the other Actor must have bGenerateOverlapEvents set to true to generate overlap events.
	 */
	UFUNCTION(BlueprintImplementableEvent, meta=(DisplayName = "ActorBeginOverlap"), Category="Collision")
	void ReceiveActorBeginOverlap(AActor* OtherActor);

	/** 
	 *	Event when an actor no longer overlaps another actor, and they have separated. 
	 *	@note Components on both this and the other Actor must have bGenerateOverlapEvents set to true to generate overlap events.
	 */
	virtual void NotifyActorEndOverlap(AActor* OtherActor);
	/** 
	 *	Event when an actor no longer overlaps another actor, and they have separated. 
	 *	@note Components on both this and the other Actor must have bGenerateOverlapEvents set to true to generate overlap events.
	 */
	UFUNCTION(BlueprintImplementableEvent, meta=(DisplayName = "ActorEndOverlap"), Category="Collision")
	void ReceiveActorEndOverlap(AActor* OtherActor);

	/** Event when this actor has the mouse moved over it with the clickable interface. */
	virtual void NotifyActorBeginCursorOver();
	/** Event when this actor has the mouse moved over it with the clickable interface. */
	UFUNCTION(BlueprintImplementableEvent, meta=(DisplayName = "ActorBeginCursorOver"), Category="Mouse Input")
	void ReceiveActorBeginCursorOver();

	/** Event when this actor has the mouse moved off of it with the clickable interface. */
	virtual void NotifyActorEndCursorOver();
	/** Event when this actor has the mouse moved off of it with the clickable interface. */
	UFUNCTION(BlueprintImplementableEvent, meta=(DisplayName = "ActorEndCursorOver"), Category="Mouse Input")
	void ReceiveActorEndCursorOver();

	/** Event when this actor is clicked by the mouse when using the clickable interface. */
	virtual void NotifyActorOnClicked(FKey ButtonPressed = EKeys::LeftMouseButton);
	/** Event when this actor is clicked by the mouse when using the clickable interface. */
	UFUNCTION(BlueprintImplementableEvent, meta=(DisplayName = "ActorOnClicked"), Category="Mouse Input")
	void ReceiveActorOnClicked(FKey ButtonPressed = EKeys::LeftMouseButton);

	/** Event when this actor is under the mouse when left mouse button is released while using the clickable interface. */
	virtual void NotifyActorOnReleased(FKey ButtonReleased = EKeys::LeftMouseButton);
	/** Event when this actor is under the mouse when left mouse button is released while using the clickable interface. */
	UFUNCTION(BlueprintImplementableEvent, meta=(DisplayName = "ActorOnReleased"), Category="Mouse Input")
	void ReceiveActorOnReleased(FKey ButtonReleased = EKeys::LeftMouseButton);

	/** Event when this actor is touched when click events are enabled. */
	virtual void NotifyActorOnInputTouchBegin(const ETouchIndex::Type FingerIndex);
	/** Event when this actor is touched when click events are enabled. */
	UFUNCTION(BlueprintImplementableEvent, meta=(DisplayName = "BeginInputTouch"), Category="Touch Input")
	void ReceiveActorOnInputTouchBegin(const ETouchIndex::Type FingerIndex);

	/** Event when this actor is under the finger when untouched when click events are enabled. */
	virtual void NotifyActorOnInputTouchEnd(const ETouchIndex::Type FingerIndex);
	/** Event when this actor is under the finger when untouched when click events are enabled. */
	UFUNCTION(BlueprintImplementableEvent, meta=(DisplayName = "EndInputTouch"), Category="Touch Input")
	void ReceiveActorOnInputTouchEnd(const ETouchIndex::Type FingerIndex);

	/** Event when this actor has a finger moved over it with the clickable interface. */
	virtual void NotifyActorOnInputTouchEnter(const ETouchIndex::Type FingerIndex);
	/** Event when this actor has a finger moved over it with the clickable interface. */
	UFUNCTION(BlueprintImplementableEvent, meta=(DisplayName = "TouchEnter"), Category="Touch Input")
	void ReceiveActorOnInputTouchEnter(const ETouchIndex::Type FingerIndex);

	/** Event when this actor has a finger moved off of it with the clickable interface. */
	virtual void NotifyActorOnInputTouchLeave(const ETouchIndex::Type FingerIndex);
	/** Event when this actor has a finger moved off of it with the clickable interface. */
	UFUNCTION(BlueprintImplementableEvent, meta=(DisplayName = "TouchLeave"), Category="Touch Input")
	void ReceiveActorOnInputTouchLeave(const ETouchIndex::Type FingerIndex);

	/** 
	 * Returns list of actors this actor is overlapping (any component overlapping any component). Does not return itself.
	 * @param OverlappingActors		[out] Returned list of overlapping actors
	 * @param ClassFilter			[optional] If set, only returns actors of this class or subclasses
	 */
	UFUNCTION(BlueprintCallable, Category="Collision", meta=(UnsafeDuringActorConstruction="true"))
	void GetOverlappingActors(TArray<AActor*>& OverlappingActors, TSubclassOf<AActor> ClassFilter=nullptr) const;

	/** 
	 * Returns set of actors this actor is overlapping (any component overlapping any component). Does not return itself.
	 * @param OverlappingActors		[out] Returned list of overlapping actors
	 * @param ClassFilter			[optional] If set, only returns actors of this class or subclasses
	 */
	void GetOverlappingActors(TSet<AActor*>& OverlappingActors, TSubclassOf<AActor> ClassFilter=nullptr) const;

	/** Returns list of components this actor is overlapping. */
	UFUNCTION(BlueprintCallable, Category="Collision", meta=(UnsafeDuringActorConstruction="true"))
	void GetOverlappingComponents(TArray<UPrimitiveComponent*>& OverlappingComponents) const;

	/** Returns set of components this actor is overlapping. */
	void GetOverlappingComponents(TSet<UPrimitiveComponent*>& OverlappingComponents) const;

	/** 
	 * Event when this actor bumps into a blocking object, or blocks another actor that bumps into it.
	 * This could happen due to things like Character movement, using Set Location with 'sweep' enabled, or physics simulation.
	 * For events when objects overlap (e.g. walking into a trigger) see the 'Overlap' event.
	 *
	 * @note For collisions during physics simulation to generate hit events, 'Simulation Generates Hit Events' must be enabled.
	 * @note When receiving a hit from another object's movement (bSelfMoved is false), the directions of 'Hit.Normal' and 'Hit.ImpactNormal'
	 * will be adjusted to indicate force from the other object against this object.
	 */
	virtual void NotifyHit(class UPrimitiveComponent* MyComp, AActor* Other, class UPrimitiveComponent* OtherComp, bool bSelfMoved, FVector HitLocation, FVector HitNormal, FVector NormalImpulse, const FHitResult& Hit);
	/** 
	 * Event when this actor bumps into a blocking object, or blocks another actor that bumps into it.
	 * This could happen due to things like Character movement, using Set Location with 'sweep' enabled, or physics simulation.
	 * For events when objects overlap (e.g. walking into a trigger) see the 'Overlap' event.
	 *
	 * @note For collisions during physics simulation to generate hit events, 'Simulation Generates Hit Events' must be enabled.
	 * @note When receiving a hit from another object's movement (bSelfMoved is false), the directions of 'Hit.Normal' and 'Hit.ImpactNormal'
	 * will be adjusted to indicate force from the other object against this object.
	 * @note NormalImpulse will be filled in for physics-simulating bodies, but will be zero for swept-component blocking collisions.
	 */
	UFUNCTION(BlueprintImplementableEvent, meta=(DisplayName = "Hit"), Category="Collision")
	void ReceiveHit(class UPrimitiveComponent* MyComp, AActor* Other, class UPrimitiveComponent* OtherComp, bool bSelfMoved, FVector HitLocation, FVector HitNormal, FVector NormalImpulse, const FHitResult& Hit);

	/** Set the lifespan of this actor. When it expires the object will be destroyed. If requested lifespan is 0, the timer is cleared and the actor will not be destroyed. */
	UFUNCTION(BlueprintCallable, Category="Actor", meta=(Keywords = "delete destroy"))
	virtual void SetLifeSpan( float InLifespan );

	/** Get the remaining lifespan of this actor. If zero is returned the actor lives forever. */
	UFUNCTION(BlueprintCallable, Category="Actor", meta=(Keywords = "delete destroy"))
	virtual float GetLifeSpan() const;

	/**
	 * Construction script, the place to spawn components and do other setup.
	 * @note Name used in CreateBlueprint function
	 */
	UFUNCTION(BlueprintImplementableEvent, meta=(BlueprintInternalUseOnly = "true", DisplayName = "Construction Script"))
	void UserConstructionScript();

	/**
	 * Destroy this actor. Returns true the actor is destroyed or already marked for destruction, false if indestructible.
	 * Destruction is latent. It occurs at the end of the tick.
	 * @param	bNetForce				[opt] Ignored unless called during play.  Default is false.
	 * @param	bShouldModifyLevel		[opt] If true, Modify() the level before removing the actor.  Default is true.	
	 * @returns	true if destroyed or already marked for destruction, false if indestructible.
	 */
	bool Destroy(bool bNetForce = false, bool bShouldModifyLevel = true );

	/** Called when the actor has been explicitly destroyed. */
	UFUNCTION(BlueprintImplementableEvent, meta = (Keywords = "delete", DisplayName = "Destroyed"))
	void ReceiveDestroyed();

	/** Event triggered when the actor has been explicitly destroyed. */
	UPROPERTY(BlueprintAssignable, Category="Game")
	FActorDestroyedSignature OnDestroyed;

	/** Event triggered when the actor is being deleted or removed from a level. */
	UPROPERTY(BlueprintAssignable, Category="Game")
	FActorEndPlaySignature OnEndPlay;
	
	//~ Begin UObject Interface
	virtual bool CheckDefaultSubobjectsInternal() const override;
	virtual void PostInitProperties() override;
	virtual void ProcessEvent( UFunction* Function, void* Parameters ) override;
	virtual int32 GetFunctionCallspace( UFunction* Function, FFrame* Stack ) override;
	virtual bool CallRemoteFunction( UFunction* Function, void* Parameters, FOutParmRec* OutParms, FFrame* Stack ) override;
	virtual void Serialize(FArchive& Ar) override;
	virtual void PostLoad() override;
	virtual void PostLoadSubobjects( FObjectInstancingGraph* OuterInstanceGraph ) override;
	virtual void BeginDestroy() override;
	virtual bool IsReadyForFinishDestroy() override;
	virtual bool Rename( const TCHAR* NewName=nullptr, UObject* NewOuter=nullptr, ERenameFlags Flags=REN_None ) override;
	virtual void PostRename( UObject* OldOuter, const FName OldName ) override;
	virtual bool CanBeInCluster() const override;
	static void AddReferencedObjects(UObject* InThis, FReferenceCollector& Collector);
	virtual bool IsEditorOnly() const override;
	virtual bool IsAsset() const override;

<<<<<<< HEAD
	virtual bool PreSaveRoot(const TCHAR* InFilename) override;
	virtual void PostSaveRoot(bool bCleanupIsRequired) override;
=======
	PRAGMA_DISABLE_DEPRECATION_WARNINGS // Suppress compiler warning on override of deprecated function
	UE_DEPRECATED(5.0, "Use version that takes FObjectPreSaveRootContext instead.")
	virtual bool PreSaveRoot(const TCHAR* InFilename) override;
	UE_DEPRECATED(5.0, "Use version that takes FObjectPostSaveRootContext instead.")
	virtual void PostSaveRoot(bool bCleanupIsRequired) override;
	UE_DEPRECATED(5.0, "Use version that takes FObjectPreSaveContext instead.")
	virtual void PreSave(const ITargetPlatform* TargetPlatform) override;
	PRAGMA_ENABLE_DEPRECATION_WARNINGS
	virtual void PreSaveRoot(FObjectPreSaveRootContext ObjectSaveContext) override;
	virtual void PostSaveRoot(FObjectPostSaveRootContext ObjectSaveContext) override;
	virtual void PreSave(FObjectPreSaveContext ObjectSaveContext) override;

	/** Used to check if Actor is the main actor of a package (currently Child Actors are not) */
	bool IsMainPackageActor() const;

	static AActor* FindActorInPackage(UPackage* InPackage);
>>>>>>> 6bbb88c8

#if WITH_EDITOR
	virtual bool Modify(bool bAlwaysMarkDirty = true) override;
	virtual void GetAssetRegistryTags(TArray<FAssetRegistryTag>& OutTags) const override;
	virtual void GetExternalActorExtendedAssetRegistryTags(TArray<FAssetRegistryTag>& OutTags) const override;
	virtual bool NeedsLoadForTargetPlatform(const ITargetPlatform* TargetPlatform) const;
	virtual void PreEditChange(FProperty* PropertyThatWillChange) override;
	virtual bool CanEditChange(const FProperty* InProperty) const;
	virtual void PostEditChangeProperty(FPropertyChangedEvent& PropertyChangedEvent) override;
	virtual void PreEditUndo() override;
	virtual void PostEditUndo() override;
	virtual void PostEditImport() override;
	virtual void PostTransacted(const FTransactionObjectEvent& TransactionEvent) override;
	virtual bool IsSelectedInEditor() const override;

	/** Defines if preview should be shown when you select an actor, but none of its children */
	virtual bool IsDefaultPreviewEnabled() const
	{
		return true;
	}

	/** Used to know if actor supports some editor operations. (Delete, Replace) */
	virtual bool IsUserManaged() const { return true; }

	/** When selected can this actor be deleted? */
	virtual bool CanDeleteSelectedActor(FText& OutReason) const;

	/** Does this actor supports external packaging? */
	virtual bool SupportsExternalPackaging() const;
#endif

	/** Does this actor supports external packaging? */
	virtual bool SupportsExternalPackaging() const { return true; }

	/** Internal struct used to store information about an actor's components during reconstruction */
	struct FActorRootComponentReconstructionData
	{
		/** Struct to store info about attached actors */
		struct FAttachedActorInfo
		{
			TWeakObjectPtr<AActor> Actor;
			TWeakObjectPtr<USceneComponent> AttachParent;
			FName AttachParentName;
			FName SocketName;
			FTransform RelativeTransform;

			friend FArchive& operator<<(FArchive& Ar, FAttachedActorInfo& ActorInfo);
		};

		/** The RootComponent's transform */
		FTransform Transform;

		/** The RootComponent's relative rotation cache (enforces using the same rotator) */
		FRotationConversionCache TransformRotationCache;

		/** The Actor the RootComponent is attached to */
		FAttachedActorInfo AttachedParentInfo;

		/** Actors that are attached to this RootComponent */
		TArray<FAttachedActorInfo> AttachedToInfo;

		friend FArchive& operator<<(FArchive& Ar, FActorRootComponentReconstructionData& RootComponentData);
	};

	struct FActorTransactionAnnotationData
	{
		TWeakObjectPtr<const AActor> Actor;
		FComponentInstanceDataCache ComponentInstanceData;

		bool bRootComponentDataCached;
		FActorRootComponentReconstructionData RootComponentData;

		friend ENGINE_API FArchive& operator<<(FArchive& Ar, FActorTransactionAnnotationData& ActorTransactionAnnotationData);
	};

#if WITH_EDITOR
	/** Internal struct to track currently active transactions */
	class FActorTransactionAnnotation : public ITransactionObjectAnnotation
	{
	public:
		/** Create an empty instance */
		static TSharedRef<FActorTransactionAnnotation> Create();

		/** Create an instance from the given actor, optionally caching root component data */
		static TSharedRef<FActorTransactionAnnotation> Create(const AActor* InActor, const bool InCacheRootComponentData = true);

		/** Create an instance from the given actor if required (UActorTransactionAnnotation::HasInstanceData would return true), optionally caching root component data */
		static TSharedPtr<FActorTransactionAnnotation> CreateIfRequired(const AActor* InActor, const bool InCacheRootComponentData = true);

		//~ ITransactionObjectAnnotation interface
		virtual void AddReferencedObjects(FReferenceCollector& Collector) override;
		virtual void Serialize(FArchive& Ar) override;

		bool HasInstanceData() const;

		FActorTransactionAnnotationData ActorTransactionAnnotationData;

	private:
		FActorTransactionAnnotation();
		FActorTransactionAnnotation(const AActor* InActor, FComponentInstanceDataCache&& InComponentInstanceData, const bool InCacheRootComponentData = true);
	};

	/** Cached pointer to the transaction annotation data from PostEditUndo to be used in the next RerunConstructionScript */
	TSharedPtr<FActorTransactionAnnotation> CurrentTransactionAnnotation;

	virtual TSharedPtr<ITransactionObjectAnnotation> FactoryTransactionAnnotation(const ETransactionAnnotationCreationMode InCreationMode) const override;
	virtual void PostEditUndo(TSharedPtr<ITransactionObjectAnnotation> TransactionAnnotation) override;

	/** Returns true if the component is allowed to re-register its components when modified. False for CDOs or PIE instances. */
	bool ReregisterComponentsWhenModified() const;

	/** Called after an actor has been moved in the editor */
	virtual void PostEditMove(bool bFinished);
#endif // WITH_EDITOR
	//~ End UObject Interface

#if WITH_EDITOR
	virtual bool CanEditChangeComponent(const UActorComponent* Component, const FProperty* InProperty) const { return true; }
#endif

	//~=============================================================================
	// Property Replication

	/** Fills ReplicatedMovement property */
	virtual void GatherCurrentMovement();

	/** See if this actor is owned by TestOwner. */
	inline bool IsOwnedBy( const AActor* TestOwner ) const
	{
		for( const AActor* Arg=this; Arg; Arg=Arg->Owner )
		{
			if( Arg == TestOwner )
				return true;
		}
		return false;
	}

	/** Returns this actor's root component. */
	FORCEINLINE USceneComponent* GetRootComponent() const { return RootComponent; }

	/**
	 * Returns this actor's default attachment component for attaching children to
	 * @return The scene component to be used as parent
	 */
	virtual USceneComponent* GetDefaultAttachComponent() const { return GetRootComponent(); }

	/**
	 * Sets root component to be the specified component.  NewRootComponent's owner should be this actor.
	 * @return true if successful
	 */
	bool SetRootComponent(USceneComponent* NewRootComponent);

	/** Returns the transform of the RootComponent of this Actor*/ 
	FORCEINLINE const FTransform& GetActorTransform() const
	{
		return TemplateGetActorTransform(ToRawPtr(RootComponent));
	}

	/** Returns the location of the RootComponent of this Actor*/ 
	FORCEINLINE FVector GetActorLocation() const
	{
		return TemplateGetActorLocation(ToRawPtr(RootComponent));
	}

	/** Returns the rotation of the RootComponent of this Actor */
	FORCEINLINE FRotator GetActorRotation() const
	{
		return TemplateGetActorRotation(ToRawPtr(RootComponent));
	}

	/** Returns the scale of the RootComponent of this Actor */
	FORCEINLINE FVector GetActorScale() const
	{
		return TemplateGetActorScale(ToRawPtr(RootComponent));
	}

	/** Returns the quaternion of the RootComponent of this Actor */
	FORCEINLINE FQuat GetActorQuat() const
	{
		return TemplateGetActorQuat(ToRawPtr(RootComponent));
	}

#if WITH_EDITOR
	/** Sets the local space offset added to the actor's pivot as used by the editor */
	FORCEINLINE void SetPivotOffset(const FVector& InPivotOffset)
	{
		PivotOffset = InPivotOffset;
	}

	/** Gets the local space offset added to the actor's pivot as used by the editor */
	FORCEINLINE FVector GetPivotOffset() const
	{
		return PivotOffset;
	}

	/**
	 * Returns the location and the bounding box of all components that make up this Actor.
	 *
	 * This function differs from GetActorBounds because it will return a valid origin and an empty extent if this actor
	 * doesn't have primitive components.
	 *
	 * @see GetActorBounds()
	 */
	virtual FBox GetStreamingBounds() const;
#endif


	//~=============================================================================
	// Relations

	/** 
	 * Called by owning level to shift an actor location and all relevant data structures by specified delta
	 *  
	 * @param InOffset		Offset vector to shift actor location
	 * @param bWorldShift	Whether this call is part of whole world shifting
	 */
	virtual void ApplyWorldOffset(const FVector& InOffset, bool bWorldShift);

	/** Indicates whether this actor should participate in level bounds calculations */
	virtual bool IsLevelBoundsRelevant() const { return bRelevantForLevelBounds; }

	/** Indicates whether this actor contributes to the HLOD generation. */
	virtual bool IsHLODRelevant() const;

	/** 
	 * Set LOD Parent component for all of our components, normally associated with an ALODActor. 
	 * @param InLODParent			This component used to compute visibility when hierarchical LOD is enabled. 
	 * @param InParentDrawDistance	Updates the MinDrawDistances of the LODParent
	 */
	void SetLODParent(class UPrimitiveComponent* InLODParent, float InParentDrawDistance);

#if WITH_EDITOR
	/** @todo: Remove this flag once it is decided that additive interactive scaling is what we want */
	static bool bUsePercentageBasedScaling;

	/**
	 * Called by ApplyDeltaToActor to perform an actor class-specific operation based on widget manipulation.
	 * The default implementation is simply to translate the actor's location.
	 */
	virtual void EditorApplyTranslation(const FVector& DeltaTranslation, bool bAltDown, bool bShiftDown, bool bCtrlDown);

	/**
	 * Called by ApplyDeltaToActor to perform an actor class-specific operation based on widget manipulation.
	 * The default implementation is simply to modify the actor's rotation.
	 */
	virtual void EditorApplyRotation(const FRotator& DeltaRotation, bool bAltDown, bool bShiftDown, bool bCtrlDown);

	/**
	 * Called by ApplyDeltaToActor to perform an actor class-specific operation based on widget manipulation.
	 * The default implementation is simply to modify the actor's draw scale.
	 */
	virtual void EditorApplyScale(const FVector& DeltaScale, const FVector* PivotLocation, bool bAltDown, bool bShiftDown, bool bCtrlDown);

	/** Called by MirrorActors to perform a mirroring operation on the actor */
	virtual void EditorApplyMirror(const FVector& MirrorScale, const FVector& PivotLocation);	

	/** Get underlying actors */
	virtual void EditorGetUnderlyingActors(TSet<AActor*>& OutUnderlyingActors) const;

	/** Returns true if the actor is hidden upon editor startup/by default, false if it is not */
	UFUNCTION(BlueprintCallable, Category = "Editor Scripting | Actor Editing")
	bool IsHiddenEdAtStartup() const
	{
		return bHiddenEd;
	}

	/** Returns true if this actor is hidden in the editor viewports, also checking temporary flags. */
	UFUNCTION(BlueprintCallable, Category = "Editor Scripting | Actor Editing")
	virtual bool IsHiddenEd() const;

	/**
	 * Explicitly sets whether or not this actor is hidden in the editor for the duration of the current editor session
	 * @param bIsHidden	True if the actor is hidden
	 */
	UFUNCTION(BlueprintCallable, Category="Editor Scripting | Actor Editing")
	virtual void SetIsTemporarilyHiddenInEditor( bool bIsHidden );

	/** Changes bHiddenEdLayer flag and returns true if flag changed. */
	virtual bool SetIsHiddenEdLayer(bool bIsHiddenEdLayer);

	/** Returns true if the actor supports modifications to its Layers property */
	virtual bool SupportsLayers() const;

	/** Returns if level should keep a reference to the external actor for PIE (used for always loaded actors). */
	bool IsForceExternalActorLevelReferenceForPIE() const
	{
		return bForceExternalActorLevelReferenceForPIE;
	}

	void SetForceExternalActorLevelReferenceForPIE(bool bValue)
	{
		if (ensure(IsPackageExternal()))
		{
			bForceExternalActorLevelReferenceForPIE = bValue;
		}
	}

	/** Returns true if this actor is spatially loaded. */
	bool GetIsSpatiallyLoaded() const { return bIsSpatiallyLoaded; }
	
	/** Set if this actor should be spatially loaded or not. */
	void SetIsSpatiallyLoaded(bool bInIsSpatiallyLoaded)
	{
		if (bIsSpatiallyLoaded != bInIsSpatiallyLoaded)
		{
			check(CanChangeIsSpatiallyLoadedFlag());
			bIsSpatiallyLoaded = bInIsSpatiallyLoaded;
		}
	}

	/** Returns true if this actor allows changing the spatially loaded flag.  */
	virtual bool CanChangeIsSpatiallyLoadedFlag() const { return true; }

	/** Gets the property name for bIsSpatiallyLoaded. */
	static const FName GetIsSpatiallyLoadedPropertyName() { return GET_MEMBER_NAME_CHECKED(AActor, bIsSpatiallyLoaded); }

	/**
	 * Returns whether or not this actor was explicitly hidden in the editor for the duration of the current editor session
	 * @param bIncludeParent - Whether to recurse up child actor hierarchy or not
	 */
	UFUNCTION(BlueprintCallable, Category = "Editor Scripting | Actor Editing")
	bool IsTemporarilyHiddenInEditor(bool bIncludeParent = false) const;

	/** Returns true if this actor is allowed to be displayed, selected and manipulated by the editor. */
	UFUNCTION(BlueprintCallable, Category = "Editor Scripting | Actor Editing")
	bool IsEditable() const;

	/** Returns true if this actor can EVER be selected in a level in the editor.  Can be overridden by specific actors to make them unselectable. */
	UFUNCTION(BlueprintCallable, Category = "Editor Scripting | Actor Editing")
	virtual bool IsSelectable() const;

	/** Returns true if this actor should be shown in the scene outliner */
	virtual bool IsListedInSceneOutliner() const;

	/** Returns true if this actor is allowed to be attached to the given actor */
	virtual bool EditorCanAttachTo(const AActor* InParent, FText& OutReason) const;

	/** Returns the actor attachement parent that should be used in editor */
	virtual AActor* GetSceneOutlinerParent() const;

	/** Called before editor copy, true allow export */
	virtual bool ShouldExport() { return true; }

	/** Called before editor paste, true allow import */
	virtual bool ShouldImport(FString* ActorPropString, bool IsMovingLevel) { return true; }

	/** Called by InputKey when an unhandled key is pressed with a selected actor */
	virtual void EditorKeyPressed(FKey Key, EInputEvent Event) {}

	/** Called by ReplaceSelectedActors to allow a new actor to copy properties from an old actor when it is replaced */
	virtual void EditorReplacedActor(AActor* OldActor) {}

	/**
	 * Function that gets called from within Map_Check to allow this actor to check itself
	 * for any potential errors and register them with map check dialog.
	 */
	virtual void CheckForErrors();

	/**
	 * Function that gets called from within Map_Check to allow this actor to check itself
	 * for any potential errors and register them with map check dialog.
	 */
	virtual void CheckForDeprecated();

	/** Returns this actor's default label (does not include any numeric suffix).  Actor labels are only available in development builds. */
	UFUNCTION(BlueprintCallable, Category = "Editor Scripting | Actor Editing", meta = (KeyWords = "Display Name"))
	virtual FString GetDefaultActorLabel() const;

	/** Returns this actor's current label.  Actor labels are only available in development builds. */
	UFUNCTION(BlueprintCallable, Category = "Editor Scripting | Actor Editing", meta = (KeyWords = "Display Name"))
	const FString& GetActorLabel(bool bCreateIfNone = true) const;

	/**
	 * Assigns a new label to this actor.  Actor labels are only available in development builds.
	 * @param	NewActorLabel	The new label string to assign to the actor.  If empty, the actor will have a default label.
	 * @param	bMarkDirty		If true the actor's package will be marked dirty for saving.  Otherwise it will not be.  You should pass false for this parameter if dirtying is not allowed (like during loads)
	 */
	UFUNCTION(BlueprintCallable, Category = "Editor Scripting | Actor Editing", meta = (KeyWords = "Display Name"))
	void SetActorLabel( const FString& NewActorLabel, bool bMarkDirty = true );

	/** Advanced - clear the actor label. */
	void ClearActorLabel();

	/**
	 * Returns if this actor's current label is editable.  Actor labels are only available in development builds.
	 * @return	The editable status of the actor's label
	 */
	bool IsActorLabelEditable() const;

	/** Returns this actor's folder path. Actor folder paths are only available in development builds. */
	UFUNCTION(BlueprintCallable, Category = "Editor Scripting | Actor Editing")
	FName GetFolderPath() const;

	/** Returns actor folder guid. If level is not using actor folder objects, returns an invalid guid. */
	FGuid GetFolderGuid() const;

	/** Returns the actor's folder root object. Null, is interpreted as the actor's world. */
	FFolder::FRootObject GetFolderRootObject() const;
	
	/** Detects and fixes invalid actor folder */
	void FixupActorFolder();

	/** Creates or updates actor's folder object if necessary. Returns false if an error occured while creating folder. */
	bool CreateOrUpdateActorFolder();

	/** Returns a FFolder that contains the actor  folder path and its folder root object. */
	FFolder GetFolder() const;

	/**
	 * Assigns a new folder to this actor. Actor folder paths are only available in development builds.
	 * @param	NewFolderPath		The new folder to assign to the actor.
	 */
	UFUNCTION(BlueprintCallable, Category = "Editor Scripting | Actor Editing")
	void SetFolderPath(const FName& NewFolderPath);

	/**
	 * Assigns a new folder to this actor and any attached children. Actor folder paths are only available in development builds.
	 * @param	NewFolderPath		The new folder to assign to the actors.
	 */
	void SetFolderPath_Recursively(const FName& NewFolderPath);

	/**
	 * Used by the "Sync to Content Browser" right-click menu option in the editor.
	 * @param	Objects	Array to add content object references to.
	 * @return	Whether the object references content (all overrides of this function should return true)
	 */
	virtual bool GetReferencedContentObjects( TArray<UObject*>& Objects ) const;

	/** Returns NumUncachedStaticLightingInteractions for this actor */
	const int32 GetNumUncachedStaticLightingInteractions() const;

	/** Returns a custom brush icon name to use in place of the automatic class icon where actors are represented via 2d icons in the editor (e.g scene outliner and menus) */
	virtual FName GetCustomIconName() const { return NAME_None; }

	/** Returns whether or not to cook optimized Blueprint component data for this actor */
	FORCEINLINE bool ShouldCookOptimizedBPComponentData() const
	{
		return bOptimizeBPComponentData;
	}
#endif		// WITH_EDITOR

	/**
	 * Function used to prioritize actors when deciding which to replicate
	 * @param ViewPos		Position of the viewer
	 * @param ViewDir		Vector direction of viewer
	 * @param Viewer		"net object" owned by the client for whom net priority is being determined (typically player controller)
	 * @param ViewTarget	The actor that is currently being viewed/controlled by Viewer, usually a pawn
	 * @param InChannel		Channel on which this actor is being replicated.
	 * @param Time			Time since actor was last replicated
	 * @param bLowBandwidth True if low bandwidth of viewer
	 * @return				Priority of this actor for replication, higher is more important
	 */
	virtual float GetNetPriority(const FVector& ViewPos, const FVector& ViewDir, class AActor* Viewer, AActor* ViewTarget, UActorChannel* InChannel, float Time, bool bLowBandwidth);

	/**
	 * Similar to GetNetPriority, but will only be used for prioritizing actors while recording a replay.
	 * @param ViewPos		Position of the viewer
	 * @param ViewDir		Vector direction of viewer
	 * @param Viewer		"net object" owned by the client for whom net priority is being determined (typically player controller)
	 * @param ViewTarget	The actor that is currently being viewed/controlled by Viewer, usually a pawn
	 * @param InChannel		Channel on which this actor is being replicated.
	 * @param Time			Time since actor was last replicated
	 * @return				Priority of this actor for replays, higher is more important
	 */
	virtual float GetReplayPriority(const FVector& ViewPos, const FVector& ViewDir, class AActor* Viewer, AActor* ViewTarget, UActorChannel* const InChannel, float Time);

	/** Returns true if the actor should be dormant for a specific net connection. Only checked for DORM_DormantPartial */
	virtual bool GetNetDormancy(const FVector& ViewPos, const FVector& ViewDir, class AActor* Viewer, AActor* ViewTarget, UActorChannel* InChannel, float Time, bool bLowBandwidth);

	/** 
	 * Allows for a specific response from the actor when the actor channel is opened (client side)
	 * @param InBunch Bunch received at time of open
	 * @param Connection the connection associated with this actor
	 */
	virtual void OnActorChannelOpen(class FInBunch& InBunch, class UNetConnection* Connection) {};

	/**
	 * Used by the net connection to determine if a net owning actor should switch to using the shortened timeout value
	 * 
	 * @return true to switch from InitialConnectTimeout to ConnectionTimeout values on the net driver
	 */
	virtual bool UseShortConnectTimeout() const { return false; }

	/**
	 * SerializeNewActor has just been called on the actor before network replication (server side)
	 * @param OutBunch Bunch containing serialized contents of actor prior to replication
	 */
	virtual void OnSerializeNewActor(class FOutBunch& OutBunch) {};

	/** 
	 * Handles cleaning up the associated Actor when killing the connection 
	 * @param Connection the connection associated with this actor
	 */
	virtual void OnNetCleanup(class UNetConnection* Connection) {};

	/** Swaps Role and RemoteRole if client */
	void ExchangeNetRoles(bool bRemoteOwner);

	/** Calls this to swap the Role and RemoteRole.  Only call this if you know what you're doing! */
	void SwapRoles();

	/**
	 * When called, will call the virtual call chain to register all of the tick functions for both the actor and optionally all components
	 * Do not override this function or make it virtual
	 * @param bRegister - true to register, false, to unregister
	 * @param bDoComponents - true to also apply the change to all components
	 */
	void RegisterAllActorTickFunctions(bool bRegister, bool bDoComponents);

	/** 
	 * Set this actor's tick functions to be enabled or disabled. Only has an effect if the function is registered
	 * This only modifies the tick function on actor itself
	 * @param	bEnabled	Whether it should be enabled or not
	 */
	UFUNCTION(BlueprintCallable, Category="Actor|Tick")
	void SetActorTickEnabled(bool bEnabled);

	/**  Returns whether this actor has tick enabled or not	 */
	UFUNCTION(BlueprintCallable, Category="Actor|Tick")
	bool IsActorTickEnabled() const;

	/** 
	 * Sets the tick interval of this actor's primary tick function. Will not enable a disabled tick function. Takes effect on next tick. 
	 * @param TickInterval	The rate at which this actor should be ticking
	 */
	UFUNCTION(BlueprintCallable, Category="Actor|Tick")
	void SetActorTickInterval(float TickInterval);

	/**  Returns the tick interval of this actor's primary tick function */
	UFUNCTION(BlueprintCallable, Category="Actor|Tick")
	float GetActorTickInterval() const;

	/**
	 * Dispatches the once-per frame Tick() function for this actor
	 * @param	DeltaTime			The time slice of this tick
	 * @param	TickType			The type of tick that is happening
	 * @param	ThisTickFunction	The tick function that is firing, useful for getting the completion handle
	 */
	virtual void TickActor( float DeltaTime, enum ELevelTick TickType, FActorTickFunction& ThisTickFunction );

	/**
	 * Called when an actor is done spawning into the world (from UWorld::SpawnActor), both in the editor and during gameplay
	 * For actors with a root component, the location and rotation will have already been set.
	 * This is called before calling construction scripts, but after native components have been created
	 */
	virtual void PostActorCreated();

	/** Called when the lifespan of an actor expires (if he has one). */
	virtual void LifeSpanExpired();

	/** Always called immediately before properties are received from the remote. */
	virtual void PreNetReceive() override;
	
	/** Always called immediately after properties are received from the remote. */
	virtual void PostNetReceive() override;

	/** Always called immediately after a new Role is received from the remote. */
	virtual void PostNetReceiveRole();

	/** IsNameStableForNetworking means an object can be referred to its path name (relative to outer) over the network */
	virtual bool IsNameStableForNetworking() const override;

	/** IsSupportedForNetworking means an object can be referenced over the network */
	virtual bool IsSupportedForNetworking() const override;

	/** Returns a list of sub-objects that have stable names for networking */
	virtual void GetSubobjectsWithStableNamesForNetworking(TArray<UObject*> &ObjList) override;

	/** Always called immediately after spawning and reading in replicated properties */
	virtual void PostNetInit();

	/** ReplicatedMovement struct replication event */
	UFUNCTION()
	virtual void OnRep_ReplicatedMovement();

	/** Update location and rotation from ReplicatedMovement. Not called for simulated physics! */
	virtual void PostNetReceiveLocationAndRotation();

	/** Update velocity - typically from ReplicatedMovement, not called for simulated physics! */
	virtual void PostNetReceiveVelocity(const FVector& NewVelocity);

	/** Update and smooth simulated physic state, replaces PostNetReceiveLocation() and PostNetReceiveVelocity() */
	virtual void PostNetReceivePhysicState();

protected:
	/** Sync IsSimulatingPhysics() with ReplicatedMovement.bRepPhysics */
	void SyncReplicatedPhysicsSimulation();

public:
	/**
	 * Set the owner of this Actor, used primarily for network replication. 
	 * @param NewOwner	The Actor who takes over ownership of this Actor
	 */
	UFUNCTION(BlueprintCallable, Category=Actor)
	virtual void SetOwner( AActor* NewOwner );

	/** Get the owner of this Actor, used primarily for network replication. */
	UFUNCTION(BlueprintCallable, Category=Actor)
	AActor* GetOwner() const;

	/** Templated version of GetOwner(), will return nullptr if cast fails */
	template< class T >
	T* GetOwner() const
	{
		return Cast<T>(GetOwner());
	}

	/**
	 * This will check to see if the Actor is still in the world.  It will check things like
	 * the KillZ, outside world bounds, etc. and handle the situation.
	 */
	virtual bool CheckStillInWorld();

#if WITH_EDITOR
	/** Returns Valid if this object has data validation rules set up for it and the data for this object is valid. Returns Invalid if it does not pass the rules. Returns NotValidated if no rules are set for this object. */
	virtual EDataValidationResult IsDataValid(TArray<FText>& ValidationErrors) override;
#endif // WITH_EDITOR


	//~=============================================================================
	// Actor overlap tracking
	
	/**
	 * Dispatch all EndOverlap for all of the Actor's PrimitiveComponents. 
	 * Generally used when removing the Actor from the world.
	 */
	void ClearComponentOverlaps();

	/** 
	 * Queries world and updates overlap detection state for this actor.
	 * @param bDoNotifies		True to dispatch being/end overlap notifications when these events occur.
	 */
	void UpdateOverlaps(bool bDoNotifies=true);
	
	/** 
	 * Check whether any component of this Actor is overlapping any component of another Actor.
	 * @param Other The other Actor to test against
	 * @return Whether any component of this Actor is overlapping any component of another Actor.
	 */
	UFUNCTION(BlueprintCallable, Category="Collision", meta=(UnsafeDuringActorConstruction="true"))
	bool IsOverlappingActor(const AActor* Other) const;

	/** See if the root component has ModifyFrequency of MF_Static */
	bool IsRootComponentStatic() const;

	/** See if the root component has Mobility of EComponentMobility::Stationary */
	bool IsRootComponentStationary() const;

	/** See if the root component has Mobility of EComponentMobility::Movable */
	bool IsRootComponentMovable() const;

	/** Get the physics volume that is currently applied to this Actor (there can only ever be one) */
	virtual APhysicsVolume* GetPhysicsVolume() const;

	//~=============================================================================
	// Actor ticking

	/** Accessor for the value of bCanEverTick */
	FORCEINLINE bool CanEverTick() const { return PrimaryActorTick.bCanEverTick; }

	/** 
	 *	Function called every frame on this Actor. Override this function to implement custom logic to be executed every frame.
	 *	Note that Tick is disabled by default, and you will need to check PrimaryActorTick.bCanEverTick is set to true to enable it.
	 *
	 *	@param	DeltaSeconds	Game time elapsed during last frame modified by the time dilation
	 */
	virtual void Tick( float DeltaSeconds );

	/** If true, actor is ticked even if TickType==LEVELTICK_ViewportsOnly	 */
	virtual bool ShouldTickIfViewportsOnly() const;


	//~=============================================================================
	// Actor relevancy determination

protected:
	/**
	 * Determines whether or not the distance between the given SrcLocation and the Actor's location
	 * is within the net relevancy distance. Actors outside relevancy distance may not be replicated.
	 *
	 * @param SrcLocation	Location to test against.
	 * @return True if the actor is within net relevancy distance, false otherwise.
	 */
	bool IsWithinNetRelevancyDistance(const FVector& SrcLocation) const;
	
public:	
	/** 
	 * Checks to see if this actor is relevant for a specific network connection
	 *
	 * @param RealViewer - is the "controlling net object" associated with the client for which network relevancy is being checked (typically player controller)
	 * @param ViewTarget - is the Actor being used as the point of view for the RealViewer
	 * @param SrcLocation - is the viewing location
	 *
	 * @return bool - true if this actor is network relevant to the client associated with RealViewer 
	 */
	virtual bool IsNetRelevantFor(const AActor* RealViewer, const AActor* ViewTarget, const FVector& SrcLocation) const;

	/**
	 * Checks to see if this actor is relevant for a recorded replay
	 *
	 * @param RealViewer - is the "controlling net object" associated with the client for which network relevancy is being checked (typically player controller)
	 * @param ViewTarget - is the Actor being used as the point of view for the RealViewer
	 * @param SrcLocation - is the viewing location
	 *
	 * @return bool - true if this actor is replay relevant to the client associated with RealViewer
	 */
	virtual bool IsReplayRelevantFor(const AActor* RealViewer, const AActor* ViewTarget, const FVector& SrcLocation, const float CullDistanceSquared) const;

	/**
	 * Check if this actor is the owner when doing relevancy checks for actors marked bOnlyRelevantToOwner
	 *
	 * @param ReplicatedActor - the actor we're doing a relevancy test on
	 * @param ActorOwner - the owner of ReplicatedActor
	 * @param ConnectionActor - the controller of the connection that we're doing relevancy checks for
	 *
	 * @return bool - true if this actor should be considered the owner
	 */
	virtual bool IsRelevancyOwnerFor(const AActor* ReplicatedActor, const AActor* ActorOwner, const AActor* ConnectionActor) const;

	/** Called after the actor is spawned in the world.  Responsible for setting up actor for play. */
	void PostSpawnInitialize(FTransform const& SpawnTransform, AActor* InOwner, APawn* InInstigator, bool bRemoteOwned, bool bNoFail, bool bDeferConstruction);

	/** Called to finish the spawning process, generally in the case of deferred spawning */
	void FinishSpawning(const FTransform& Transform, bool bIsDefaultTransform = false, const FComponentInstanceDataCache* InstanceDataCache = nullptr);

	/** Called after the actor has run its construction. Responsible for finishing the actor spawn process. */
	void PostActorConstruction();

public:
	/** Called right before components are initialized, only called during gameplay */
	virtual void PreInitializeComponents();

	/** Allow actors to initialize themselves on the C++ side after all of their components have been initialized, only called during gameplay */
	virtual void PostInitializeComponents();


	/** Dispatches ReceiveHit virtual and OnComponentHit delegate */
	virtual void DispatchPhysicsCollisionHit(const struct FRigidBodyCollisionInfo& MyInfo, const struct FRigidBodyCollisionInfo& OtherInfo, const FCollisionImpactData& RigidCollisionData);
	
	/** Return the actor responsible for replication, if any. Typically the player controller */
	virtual const AActor* GetNetOwner() const;

	/** Return the owning UPlayer (if any) of this actor. This will be a local player, a net connection, or nullptr. */
	virtual class UPlayer* GetNetOwningPlayer();

	/**
	 * Get the owning connection used for communicating between client/server 
	 * @return NetConnection to the client or server for this actor
	 */
	virtual class UNetConnection* GetNetConnection() const;

	/**
	 * Called by DestroyActor(), gives actors a chance to op out of actor destruction
	 * Used by network code to have the net connection timeout/cleanup first
	 *
	 * @return true if DestroyActor() should not continue with actor destruction, false otherwise
	 */
	virtual bool DestroyNetworkActorHandled();

	/**
	 * Get the network mode (dedicated server, client, standalone, etc) for this actor.
	 * @see IsNetMode()
	 */
	ENetMode GetNetMode() const;

	/**
	 * Test whether net mode is the given mode.
	 * In optimized non-editor builds this can be more efficient than GetNetMode()
	 * because it can check the static build flags without considering PIE.
	 */
	bool IsNetMode(ENetMode Mode) const;

	/** Returns the net driver that this actor is bound to, may be null */
	class UNetDriver* GetNetDriver() const;

	/** Puts actor in dormant networking state */
	UFUNCTION(BlueprintAuthorityOnly, BlueprintCallable, Category = "Networking")
	void SetNetDormancy(ENetDormancy NewDormancy);

	/** Forces dormant actor to replicate but doesn't change NetDormancy state (i.e., they will go dormant again if left dormant) */
	UFUNCTION(BlueprintAuthorityOnly, BlueprintCallable, Category="Networking")
	void FlushNetDormancy();

	/** Forces properties on this actor to do a compare for one frame (rather than share shadow state) */
	void ForcePropertyCompare();

	/** Returns whether this Actor was spawned by a child actor component */
	UFUNCTION(BlueprintCallable, Category="Actor")
	bool IsChildActor() const;

	/** Returns whether this actor can select its attached actors */
	virtual bool IsSelectionParentOfAttachedActors() const;

	/** Returns whether this Actor is part of another's actor selection */
	virtual bool IsSelectionChild() const;

	/** Returns immediate selection parent */
	virtual AActor* GetSelectionParent() const;

	/** Returns top most selection parent */
	virtual AActor* GetRootSelectionParent() const;

	/** Returns if actor or selection parent is selected */
	bool IsActorOrSelectionParentSelected() const;

	/** Push Selection to actor */
	virtual void PushSelectionToProxies();

#if WITH_EDITOR
	/** Push Foundation Editing state to primitive scene proxy */
	virtual void PushLevelInstanceEditingStateToProxies(bool bInEditingState);
#endif

	/** 
	 * Returns a list of all actors spawned by our Child Actor Components, including children of children. 
	 * This does not return the contents of the Children array
	 */
	UFUNCTION(BlueprintCallable, Category="Actor")
	void GetAllChildActors(TArray<AActor*>& ChildActors, bool bIncludeDescendants = true) const;

	/** If this Actor was created by a Child Actor Component returns that Child Actor Component  */
	UFUNCTION(BlueprintCallable, Category="Actor")
	UChildActorComponent* GetParentComponent() const;

	/** If this Actor was created by a Child Actor Component returns the Actor that owns that Child Actor Component  */
	UFUNCTION(BlueprintCallable, Category="Actor")
	AActor* GetParentActor() const;

	/** Ensure that all the components in the Components array are registered */
	virtual void RegisterAllComponents();

	/** Called before all the components in the Components array are registered, called both in editor and during gameplay */
	virtual void PreRegisterAllComponents();

	/** Called after all the components in the Components array are registered, called both in editor and during gameplay */
	virtual void PostRegisterAllComponents();

	/** Returns true if Actor has deferred the RegisterAllComponents() call at spawn time (e.g. pending Blueprint SCS execution to set up a scene root component). */
	FORCEINLINE bool HasDeferredComponentRegistration() const { return bHasDeferredComponentRegistration; }

	/** Returns true if Actor has a registered root component */
	bool HasValidRootComponent();

	/** 
	 * Unregister all currently registered components
	 * @param bForReregister If true, RegisterAllComponents will be called immediately after this so some slow operations can be avoided
	 */
	virtual void UnregisterAllComponents(bool bForReregister = false);

	/** Called after all currently registered components are cleared */
	virtual void PostUnregisterAllComponents();

	/** Will reregister all components on this actor. Does a lot of work - should only really be used in editor, generally use UpdateComponentTransforms or MarkComponentsRenderStateDirty. */
	virtual void ReregisterAllComponents();

	/**
	 * Incrementally registers components associated with this actor, used during level streaming
	 *
	 * @param NumComponentsToRegister  Number of components to register in this run, 0 for all
	 * @return true when all components were registered for this actor
	 */
	bool IncrementalRegisterComponents(int32 NumComponentsToRegister, FRegisterComponentContext* Context = nullptr);

	/** Flags all component's render state as dirty	 */
	void MarkComponentsRenderStateDirty();

	/** Update all components transforms */
	void UpdateComponentTransforms();

	/** Iterate over components array and call InitializeComponent, which happens once per actor */
	void InitializeComponents();

	/** Iterate over components array and call UninitializeComponent, called when the actor is ending play */
	void UninitializeComponents();

	/** Debug rendering to visualize the component tree for this actor. */
	void DrawDebugComponents(FColor const& BaseColor=FColor::White) const;

	/** Called to mark all components as pending kill when the actor is being destroyed */
	virtual void MarkComponentsAsPendingKill();

	/**
	 * Returns true if this actor has begun the destruction process.
	 * This is set to true in UWorld::DestroyActor, after the network connection has been closed but before any other shutdown has been performed.
	 * @return true if this actor has begun destruction, or if this actor has been destroyed already.
	 */
	inline bool IsPendingKillPending() const
	{
		return bActorIsBeingDestroyed || !IsValidChecked(this);
	}

	/** Invalidate lighting cache with default options. */
	void InvalidateLightingCache()
	{
		if (GIsEditor && !GIsDemoMode)
		{
			InvalidateLightingCacheDetailed(false);
		}
	}

	/** Invalidates anything produced by the last lighting build. */
	virtual void InvalidateLightingCacheDetailed(bool bTranslationOnly);

	/**
	 * Used for adding actors to levels or teleporting them to a new location.
	 * The result of this function is independent of the actor's current location and rotation.
	 * If the actor doesn't fit exactly at the location specified, tries to slightly move it out of walls and such if bNoCheck is false.
	 *
	 * @param DestLocation The target destination point
	 * @param DestRotation The target rotation at the destination
	 * @param bIsATest is true if this is a test movement, which shouldn't cause any notifications (used by AI pathfinding, for example)
	 * @param bNoCheck is true if we should skip checking for encroachment in the world or other actors
	 * @return true if the actor has been successfully moved, or false if it couldn't fit.
	 */
	virtual bool TeleportTo( const FVector& DestLocation, const FRotator& DestRotation, bool bIsATest=false, bool bNoCheck=false );

	/**
	 * Teleport this actor to a new location. If the actor doesn't fit exactly at the location specified, tries to slightly move it out of walls and such.
	 *
	 * @param DestLocation The target destination point
	 * @param DestRotation The target rotation at the destination
	 * @return true if the actor has been successfully moved, or false if it couldn't fit.
	 */
	UFUNCTION(BlueprintCallable, meta=( DisplayName="Teleport", ScriptName="Teleport", Keywords = "Move Position" ), Category="Transformation")
	bool K2_TeleportTo( FVector DestLocation, FRotator DestRotation );

	/** Called from TeleportTo() when teleport succeeds */
	virtual void TeleportSucceeded(bool bIsATest) {}

	/**
	 * Trace a ray against the Components of this Actor and return the first blocking hit
	 * @param  OutHit          First blocking hit found
	 * @param  Start           Start location of the ray
	 * @param  End             End location of the ray
	 * @param  TraceChannel    The 'channel' that this ray is in, used to determine which components to hit
	 * @param  Params          Additional parameters used for the trace
	 * @return TRUE if a blocking hit is found
	 */
	bool ActorLineTraceSingle(struct FHitResult& OutHit, const FVector& Start, const FVector& End, ECollisionChannel TraceChannel, const struct FCollisionQueryParams& Params) const;

	/** 
	 * returns Distance to closest Body Instance surface. 
	 * Checks against all components of this Actor having valid collision and blocking TraceChannel.
	 *
	 * @param Point						World 3D vector
	 * @param TraceChannel				The 'channel' used to determine which components to consider.
	 * @param ClosestPointOnCollision	Point on the surface of collision closest to Point
	 * @param OutPrimitiveComponent		PrimitiveComponent ClosestPointOnCollision is on.
	 * 
	 * @return		Success if returns > 0.f, if returns 0.f, it is either not convex or inside of the point
	 *				If returns < 0.f, this Actor does not have any primitive with collision
	 */
	float ActorGetDistanceToCollision(const FVector& Point, ECollisionChannel TraceChannel, FVector& ClosestPointOnCollision, UPrimitiveComponent** OutPrimitiveComponent = nullptr) const;

	/** Returns true if this actor is contained by TestLevel. */
	bool IsInLevel(const class ULevel *TestLevel) const;

	/** Return the ULevel that this Actor is part of. */
	UFUNCTION(BlueprintCallable, Category=Level)
	ULevel* GetLevel() const;

	/** Return the FTransform of the level this actor is a part of. */
	UFUNCTION(BlueprintCallable, Category=Level)
	FTransform GetLevelTransform() const;

	/**	Do anything needed to clear out cross level references; Called from ULevel::PreSave	 */
	virtual void ClearCrossLevelReferences();
	
	/** Non-virtual function to evaluate which portions of the EndPlay process should be dispatched for each actor */
	void RouteEndPlay(const EEndPlayReason::Type EndPlayReason);

	/**
	 * Iterates up the movement base chain to see whether or not this Actor is based on the given Actor, defaults to checking attachment
	 * @param Other the Actor to test for
	 * @return true if this Actor is based on Other Actor
	 */
	virtual bool IsBasedOnActor(const AActor* Other) const;
	
	/**
	 * Iterates up the attachment chain to see whether or not this Actor is attached to the given Actor
	 * @param Other the Actor to test for
	 * @return true if this Actor is attached on Other Actor
	 */
	virtual bool IsAttachedTo( const AActor* Other ) const;

	/** Get the extent used when placing this actor in the editor, used for 'pulling back' hit. */
	FVector GetPlacementExtent() const;


	//~=============================================================================
	// Blueprint

#if WITH_EDITOR
	/** Find all FRandomStream structs in this Actor and generate new random seeds for them. */
	void SeedAllRandomStreams();
#endif // WITH_EDITOR

	/** Reset private properties to defaults, and all FRandomStream structs in this Actor, so they will start their sequence of random numbers again. */
	void ResetPropertiesForConstruction();

	/** Returns true if the actor's class has a non trivial user construction script. */
	bool HasNonTrivialUserConstructionScript() const;

	/** Rerun construction scripts, destroying all autogenerated components; will attempt to preserve the root component location. */
	virtual void RerunConstructionScripts();

	/** 
	 * Debug helper to show the component hierarchy of this actor.
	 * @param Info			Optional String to display at top of info
	 * @param bShowPosition	If true, will display component's position in world space
	 */
	void DebugShowComponentHierarchy( const TCHAR* Info, bool bShowPosition  = true);
	
	/** Debug helper for showing the component hierarchy of one component */
	void DebugShowOneComponentHierarchy( USceneComponent* SceneComp, int32& NestLevel, bool bShowPosition );

	/**
	 * Run any construction script for this Actor. Will call OnConstruction.
	 * @param	Transform			The transform to construct the actor at.
	 * @param   TransformRotationCache Optional rotation cache to use when applying the transform.
	 * @param	InstanceDataCache	Optional cache of state to apply to newly created components (e.g. precomputed lighting)
	 * @param	bIsDefaultTransform	Whether or not the given transform is a "default" transform, in which case it can be overridden by template defaults
	 *
	 * @return Returns false if the hierarchy was not error free and we've put the Actor is disaster recovery mode
	 */
	bool ExecuteConstruction(const FTransform& Transform, const struct FRotationConversionCache* TransformRotationCache, const class FComponentInstanceDataCache* InstanceDataCache, bool bIsDefaultTransform = false);

	/**
	 * Called when an instance of this class is placed (in editor) or spawned.
	 * @param	Transform			The transform the actor was constructed at.
	 */
	virtual void OnConstruction(const FTransform& Transform) {}

	/**
	 * Helper function to register the specified component, and add it to the serialized components array
	 * @param	Component	Component to be finalized
	 */
	void FinishAndRegisterComponent(UActorComponent* Component);

	/**  Util to create a component based on a template	 */
	UActorComponent* CreateComponentFromTemplate(UActorComponent* Template, const FName InName = NAME_None );
	UActorComponent* CreateComponentFromTemplateData(const struct FBlueprintCookedComponentInstancingData* TemplateData, const FName InName = NAME_None);

	/** Destroys the constructed components. */
	void DestroyConstructedComponents();

protected:
	/**
	 * Virtual call chain to register all tick functions for the actor class hierarchy
	 * @param bRegister - true to register, false, to unregister
	 */
	virtual void RegisterActorTickFunctions(bool bRegister);

	/** Runs UserConstructionScript, delays component registration until it's complete. */
	void ProcessUserConstructionScript();

	/** Checks components for validity, implemented in AActor */
	bool CheckActorComponents() const;

	/** Called after instancing a new Blueprint Component from either a template or cooked data. */
	void PostCreateBlueprintComponent(UActorComponent* NewActorComp);

public:
	/** Checks for and resolve any name conflicts prior to instancing a new Blueprint Component. */
	void CheckComponentInstanceName(const FName InName);

	/** Walk up the attachment chain from RootComponent until we encounter a different actor, and return it. If we are not attached to a component in a different actor, returns nullptr */
	UFUNCTION(BlueprintPure, Category = "Actor")
	AActor* GetAttachParentActor() const;

	/** Walk up the attachment chain from RootComponent until we encounter a different actor, and return the socket name in the component. If we are not attached to a component in a different actor, returns NAME_None */
	UFUNCTION(BlueprintPure, Category = "Actor")
	FName GetAttachParentSocketName() const;

	/** Call a functor for Actors which are attached directly to a component in this actor. Functor should return true to carry on, false to abort. */
	void ForEachAttachedActors(TFunctionRef<bool(class AActor*)> Functor) const;
	
	/** Find all Actors which are attached directly to a component in this actor */
	UFUNCTION(BlueprintPure, Category = "Actor")
	void GetAttachedActors(TArray<AActor*>& OutActors, bool bResetArray = true, bool bRecursivelyIncludeAttachedActors = false) const;

	/**
	 * Sets the ticking group for this actor.
	 * @param NewTickGroup the new value to assign
	 */
	UFUNCTION(BlueprintCallable, Category="Actor|Tick", meta=(Keywords = "dependency"))
	void SetTickGroup(ETickingGroup NewTickGroup);

	/** Called when this actor is explicitly being destroyed during gameplay or in the editor, not called during level streaming or gameplay ending */
	virtual void Destroyed();

	/** Call ReceiveHit, as well as delegates on Actor and Component */
	void DispatchBlockingHit(UPrimitiveComponent* MyComp, UPrimitiveComponent* OtherComp, bool bSelfMoved, FHitResult const& Hit);

	/** Called when the actor falls out of the world 'safely' (below KillZ and such) */
	virtual void FellOutOfWorld(const class UDamageType& dmgType);

	/** Called when the Actor is outside the hard limit on world bounds */
	virtual void OutsideWorldBounds();

	/** 
	 * Returns the world space bounding box of all components in this Actor.
	 * @param bNonColliding Indicates that you want to include non-colliding components in the bounding box
	 * @param bIncludeFromChildActors If true then recurse in to ChildActor components and find components of the appropriate type in those Actors as well
	 */
	virtual FBox GetComponentsBoundingBox(bool bNonColliding = false, bool bIncludeFromChildActors = false) const;

	/** 
	 * Calculates the actor space bounding box of all components in this Actor.  This is slower than GetComponentsBoundingBox(), because the local bounds of the components are not cached -- they are recalculated every time this function is called.
	 * @param bNonColliding Indicates that you want to include non-colliding components in the bounding box
	 * @param bIncludeFromChildActors If true then recurse in to ChildActor components and find components of the appropriate type in those Actors as well
	 */
	virtual FBox CalculateComponentsBoundingBoxInLocalSpace(bool bNonColliding = false, bool bIncludeFromChildActors = false) const;

	/** 
	 * Get half-height/radius of a big axis-aligned cylinder around this actors registered colliding components, or all registered components if bNonColliding is false. 
	 * @param bNonColliding Indicates that you want to include non-colliding components in the bounding cylinder
	 * @param bIncludeFromChildActors If true then recurse in to ChildActor components and find components of the appropriate type in those Actors as well
	*/
	virtual void GetComponentsBoundingCylinder(float& CollisionRadius, float& CollisionHalfHeight, bool bNonColliding = false, bool bIncludeFromChildActors = false) const;

	/**
	 * Get axis-aligned cylinder around this actor, used for simple collision checks (ie Pawns reaching a destination).
	 * If IsRootComponentCollisionRegistered() returns true, just returns its bounding cylinder, otherwise falls back to GetComponentsBoundingCylinder.
	 */
	virtual void GetSimpleCollisionCylinder(float& CollisionRadius, float& CollisionHalfHeight) const;

	/** Returns the radius of the collision cylinder from GetSimpleCollisionCylinder(). */
	float GetSimpleCollisionRadius() const;

	/** Returns the half height of the collision cylinder from GetSimpleCollisionCylinder(). */
	float GetSimpleCollisionHalfHeight() const;

	/** Returns collision extents vector for this Actor, based on GetSimpleCollisionCylinder(). */
	FVector GetSimpleCollisionCylinderExtent() const;

	/** Returns true if the root component is registered and has collision enabled.  */
	virtual bool IsRootComponentCollisionRegistered() const;

	/**
	 * Networking - called on client when actor is torn off (bTearOff==true), meaning it's no longer replicated to clients.
	 * @see bTearOff
	 */
	virtual void TornOff();


	//~=============================================================================
	// Collision/Physics functions.
 
	/** 
	 * Get Collision Response to the passed in Channel for all components
	 * It returns Max of state - i.e. if Component A overlaps, but if Component B blocks, it will return block as response
	 * if Component A ignores, but if Component B overlaps, it will return overlap
	 */
	virtual ECollisionResponse GetComponentsCollisionResponseToChannel(ECollisionChannel Channel) const;

	/** Stop all simulation from all components in this actor */
	void DisableComponentsSimulatePhysics();

	/**
	 * Returns the WorldSettings for the World the actor is in
	 * If you'd like to know what UWorld this placed actor (not dynamic spawned actor) belong to, use GetTypedOuter<UWorld>()
	 */
	class AWorldSettings* GetWorldSettings() const;

	/**
	 * Return true if the given Pawn can be "based" on this actor (ie walk on it).
	 * @param Pawn - The pawn that wants to be based on this actor
	 */
	virtual bool CanBeBaseForCharacter(class APawn* Pawn) const;

	/**
	 * Apply damage to this actor.
	 * @see https://www.unrealengine.com/blog/damage-in-ue4
	 * @param DamageAmount		How much damage to apply
	 * @param DamageEvent		Data package that fully describes the damage received.
	 * @param EventInstigator	The Controller responsible for the damage.
	 * @param DamageCauser		The Actor that directly caused the damage (e.g. the projectile that exploded, the rock that landed on you)
	 * @return					The amount of damage actually applied.
	 */
	virtual float TakeDamage(float DamageAmount, struct FDamageEvent const& DamageEvent, class AController* EventInstigator, AActor* DamageCauser);

protected:
	virtual float InternalTakeRadialDamage(float Damage, struct FRadialDamageEvent const& RadialDamageEvent, class AController* EventInstigator, AActor* DamageCauser);
	virtual float InternalTakePointDamage(float Damage, struct FPointDamageEvent const& PointDamageEvent, class AController* EventInstigator, AActor* DamageCauser);

public:
	/** Called when this actor becomes the given PlayerController's ViewTarget. Triggers the Blueprint event K2_OnBecomeViewTarget. */
	virtual void BecomeViewTarget( class APlayerController* PC );

	/** Called when this actor is no longer the given PlayerController's ViewTarget. Also triggers the Blueprint event K2_OnEndViewTarget. */
	virtual void EndViewTarget( class APlayerController* PC );

	/** Event called when this Actor becomes the view target for the given PlayerController. */
	UFUNCTION(BlueprintImplementableEvent, meta=(DisplayName="OnBecomeViewTarget", ScriptName="OnBecomeViewTarget", Keywords="Activate Camera"), Category=Actor)
	void K2_OnBecomeViewTarget( class APlayerController* PC );

	/** Event called when this Actor is no longer the view target for the given PlayerController. */
	UFUNCTION(BlueprintImplementableEvent, meta=(DisplayName="OnEndViewTarget", ScriptName="OnEndViewTarget", Keywords="Deactivate Camera"), Category=Actor)
	void K2_OnEndViewTarget( class APlayerController* PC );

	/**
	 * Calculate camera view point, when viewing this actor.
	 *
	 * @param	DeltaTime	Delta time seconds since last update
	 * @param	OutResult	Camera configuration
	 */
	virtual void CalcCamera(float DeltaTime, struct FMinimalViewInfo& OutResult);

	/** Returns true if the actor contains an active camera component */
	virtual bool HasActiveCameraComponent() const;

	/** Returns true if the actor contains an active locked to HMD camera component */
	virtual bool HasActivePawnControlCameraComponent() const;

	/** Returns the human readable string representation of an object. */
	virtual FString GetHumanReadableName() const;

	/** Reset actor to initial state - used when restarting level without reloading. */
	virtual void Reset();

	/** Event called when this Actor is reset to its initial state - used when restarting level without reloading. */
	UFUNCTION(BlueprintImplementableEvent, Category=Actor, meta=(DisplayName="OnReset", ScriptName="OnReset"))
	void K2_OnReset();

	/**
	 * Returns true if this actor has been rendered "recently", with a tolerance in seconds to define what "recent" means. 
	 * e.g.: If a tolerance of 0.1 is used, this function will return true only if the actor was rendered in the last 0.1 seconds of game time. 
	 *
	 * @param Tolerance  How many seconds ago the actor last render time can be and still count as having been "recently" rendered.
	 * @return Whether this actor was recently rendered.
	 */
	UFUNCTION(Category="Rendering", BlueprintCallable, meta=(DisplayName="Was Actor Recently Rendered", Keywords="scene visible"))
	bool WasRecentlyRendered(float Tolerance = 0.2) const;

	/** Returns the most recent time any of this actor's components were rendered */
	virtual float GetLastRenderTime() const;

	/** Forces this actor to be net relevant if it is not already by default	 */
	virtual void ForceNetRelevant();

	/** Updates NetUpdateTime to the new value for future net relevancy checks */
	UE_DEPRECATED(4.26, "No longer used.")
	void SetNetUpdateTime(float NewUpdateTime);

	/**
	 *	Find the FNetworkObjectInfo struct associated with this actor (for the main NetDriver).
	 *	If no info is found, one will be created and added to the main NetDriver.
	 *
	 *	@return The FNetworkObejctInfo associated with this Actor, or nullptr if one couldn't be created.
	 */
	UE_DEPRECATED(4.26, "Please use FindOrAddNetworkObjectInfo on the net driver instead.")
	FNetworkObjectInfo* FindOrAddNetworkObjectInfo();

	/**
	 *	Find the FNetworkObjectInfo struct associated with this actor (for the main NetDriver).
	 *
	 *	@return The FNetworkObejctInfo associated with this Actor, or nullptr if none was found.
	 */
	UE_DEPRECATED(4.26, "Please use FindNetworkObjectInfo on the net driver instead.")
	FNetworkObjectInfo* FindNetworkObjectInfo();
	
	UE_DEPRECATED(4.26, "Please use FindNetworkObjectInfo on the net driver instead..")
	const FNetworkObjectInfo* FindNetworkObjectInfo() const
	{
		PRAGMA_DISABLE_DEPRECATION_WARNINGS
		return const_cast<AActor*>(this)->FindNetworkObjectInfo();
		PRAGMA_ENABLE_DEPRECATION_WARNINGS
	}

	/** Force actor to be updated to clients/demo net drivers */
	UFUNCTION( BlueprintCallable, Category="Networking")
	virtual void ForceNetUpdate();

	/**
	 * Calls PrestreamTextures() for all the actor's meshcomponents.
	 * @param Seconds - Number of seconds to force all mip-levels to be resident
	 * @param bEnableStreaming	- Whether to start (true) or stop (false) streaming
	 * @param CinematicTextureGroups - Bitfield indicating which texture groups that use extra high-resolution mips
	 */
	UFUNCTION(BlueprintCallable, Category = "Rendering")
	virtual void PrestreamTextures( float Seconds, bool bEnableStreaming, int32 CinematicTextureGroups = 0 );

	/**
	 * Returns the point of view of the actor.
	 * Note that this doesn't mean the camera, but the 'eyes' of the actor.
	 * For example, for a Pawn, this would define the eye height location,
	 * and view rotation (which is different from the pawn rotation which has a zeroed pitch component).
	 * A camera first person view will typically use this view point. Most traces (weapon, AI) will be done from this view point.
	 *
	 * @param	OutLocation - location of view point
	 * @param	OutRotation - view rotation of actor.
	 */
	UFUNCTION(BlueprintCallable, Category = Actor)
	virtual void GetActorEyesViewPoint( FVector& OutLocation, FRotator& OutRotation ) const;

	/**
	 * Returns the optimal location to fire weapons at this actor
	 * @param RequestedBy - the Actor requesting the target location
	 */
	virtual FVector GetTargetLocation(AActor* RequestedBy = nullptr) const;

	/**
	 * Hook to allow actors to render HUD overlays for themselves.  Called from AHUD::DrawActorOverlays(). 
	 * @param PC is the PlayerController on whose view this overlay is rendered
	 * @param Canvas is the Canvas on which to draw the overlay
	 * @param CameraPosition Position of Camera
	 * @param CameraDir direction camera is pointing in.
	 */
	virtual void PostRenderFor(class APlayerController* PC, class UCanvas* Canvas, FVector CameraPosition, FVector CameraDir);

	/** Returns whether this Actor is in the persistent level, i.e. not a sublevel */
	bool IsInPersistentLevel(bool bIncludeLevelStreamingPersistent = false) const;

	/** Getter for the cached world pointer, will return null if the actor is not actually spawned in a level */
	virtual UWorld* GetWorld() const override final;

	/** Get the timer instance from the actors world */
	class FTimerManager& GetWorldTimerManager() const;

	/** Gets the GameInstance that ultimately contains this actor. */
	class UGameInstance* GetGameInstance() const;
	
	/** 
	 * Gets the GameInstance that ultimately contains this actor cast to the template type.
	 * May return NULL if the cast fails. 
	 */
	template< class T >
	T* GetGameInstance() const 
	{ 
		return Cast<T>(GetGameInstance()); 
	}

	/** Returns true if this is a replicated actor that was placed in the map */
	bool IsNetStartupActor() const;

	/** Searches components array and returns first encountered component of the specified class, native version of GetComponentByClass */
	virtual UActorComponent* FindComponentByClass(const TSubclassOf<UActorComponent> ComponentClass) const;
	
	/** Searches components array and returns first encountered component of the specified class */
	UFUNCTION(BlueprintCallable, Category = "Actor", meta = (ComponentClass = "ActorComponent"), meta = (DeterminesOutputType = "ComponentClass"))
	UActorComponent* GetComponentByClass(TSubclassOf<UActorComponent> ComponentClass) const;

	/**
	 * Gets all the components that inherit from the given class.
	 * Currently returns an array of UActorComponent which must be cast to the correct type.
	 * This intended to only be used by blueprints. Use GetComponents() in C++.
	 */
	UFUNCTION(BlueprintCallable, Category = "Actor", meta = (ComponentClass = "ActorComponent", DisplayName = "Get Components By Class", ScriptName = "GetComponentsByClass", DeterminesOutputType = "ComponentClass"))
	TArray<UActorComponent*> K2_GetComponentsByClass(TSubclassOf<UActorComponent> ComponentClass) const;

	/** Gets all the components that inherit from the given class with a given tag. */
	UFUNCTION(BlueprintCallable, Category = "Actor", meta = (ComponentClass = "ActorComponent"), meta = (DeterminesOutputType = "ComponentClass"))
	TArray<UActorComponent*> GetComponentsByTag(TSubclassOf<UActorComponent> ComponentClass, FName Tag) const;

	/** Gets all the components that implements the given interface. */
	UFUNCTION(BlueprintCallable, Category = "Actor")
	TArray<UActorComponent*> GetComponentsByInterface(TSubclassOf<UInterface> Interface) const;

	/** Templatized version of FindComponentByClass that handles casting for you */
	template<class T>
	T* FindComponentByClass() const
	{
		static_assert(TPointerIsConvertibleFromTo<T, const UActorComponent>::Value, "'T' template parameter to FindComponentByClass must be derived from UActorComponent");

		return (T*)FindComponentByClass(T::StaticClass());
	}

private:
	/**
	 * Internal helper function to call a compile-time lambda on all components of a given type
	 * Use template parameter bClassIsActorComponent to avoid doing unnecessary IsA checks when the ComponentClass is exactly UActorComponent
	 * Use template parameter bIncludeFromChildActors to recurse in to ChildActor components and find components of the appropriate type in those actors as well
	 */
	template<class ComponentType, bool bClassIsActorComponent, bool bIncludeFromChildActors, typename Func>
	void ForEachComponent_Internal(TSubclassOf<UActorComponent> ComponentClass, Func InFunc) const
	{
		check(bClassIsActorComponent == false || ComponentClass == UActorComponent::StaticClass());
		check(ComponentClass->IsChildOf(ComponentType::StaticClass()));

		// static check, so that the most common case (bIncludeFromChildActors) doesn't need to allocate an additional array : 
		if (bIncludeFromChildActors)
		{
			TArray<AActor*, TInlineAllocator<NumInlinedActorComponents>> ChildActors;
			for (UActorComponent* OwnedComponent : OwnedComponents)
			{
				if (OwnedComponent)
				{
					if (bClassIsActorComponent || OwnedComponent->IsA(ComponentClass))
					{
						InFunc(static_cast<ComponentType*>(OwnedComponent));
					}
					if (UChildActorComponent* ChildActorComponent = Cast<UChildActorComponent>(OwnedComponent))
					{
						if (AActor* ChildActor = ChildActorComponent->GetChildActor())
						{
							ChildActors.Add(ChildActor);
						}
					}
				}
			}

			for (AActor* ChildActor : ChildActors)
			{
				ChildActor->ForEachComponent_Internal<ComponentType, bClassIsActorComponent, bIncludeFromChildActors>(ComponentClass, InFunc);
			}
		}
		else
		{
			for (UActorComponent* OwnedComponent : OwnedComponents)
			{
				if (OwnedComponent)
				{
					if (bClassIsActorComponent || OwnedComponent->IsA(ComponentClass))
					{
						InFunc(static_cast<ComponentType*>(OwnedComponent));
					}
				}
			}
		}
	}

	/**
	 * Internal helper function to call a compile-time lambda on all components of a given type
	 * Redirects the call to the proper template function specialization for bClassIsActorComponent and bIncludeFromChildActors :
	 */
	template<class ComponentType, typename Func>
	void ForEachComponent_Internal(TSubclassOf<UActorComponent> ComponentClass, bool bIncludeFromChildActors, Func InFunc) const
	{
		static_assert(TPointerIsConvertibleFromTo<ComponentType, const UActorComponent>::Value, "'ComponentType' template parameter to ForEachComponent must be derived from UActorComponent");
		if (ComponentClass == UActorComponent::StaticClass())
		{
			if (bIncludeFromChildActors)
			{
				ForEachComponent_Internal<ComponentType, true /*bClassIsActorComponent*/, true /*bIncludeFromChildActors*/>(ComponentClass, InFunc);
			}
			else
			{
				ForEachComponent_Internal<ComponentType, true /*bClassIsActorComponent*/, false /*bIncludeFromChildActors*/>(ComponentClass, InFunc);
			}
		}
		else
		{
			if (bIncludeFromChildActors)
			{
				ForEachComponent_Internal<ComponentType, false /*bClassIsActorComponent*/, true /*bIncludeFromChildActors*/>(ComponentClass, InFunc);
			}
			else
			{
				ForEachComponent_Internal<ComponentType, false /*bClassIsActorComponent*/, false /*bIncludeFromChildActors*/>(ComponentClass, InFunc);
			}
		}
	}

public:

	/**
	 * Calls the compile-time lambda on each component of the specified type
	 * @param ComponentType             The component class to find all components of a class derived from
	 * @param bIncludeFromChildActors   If true then recurse in to ChildActor components and find components of the appropriate type in those Actors as well
	 */
	template<class ComponentType, typename Func>
	void ForEachComponent(bool bIncludeFromChildActors, Func InFunc) const
	{		
		ForEachComponent_Internal<ComponentType>(ComponentType::StaticClass(), bIncludeFromChildActors, InFunc);
	}

	/**
	 * Calls the compile-time lambda on each valid component 
	 * @param bIncludeFromChildActors   If true then recurse in to ChildActor components and find components of the appropriate type in those Actors as well
	 */
	template<typename Func>
	void ForEachComponent(bool bIncludeFromChildActors, Func InFunc) const
	{
		ForEachComponent_Internal<UActorComponent>(UActorComponent::StaticClass(), bIncludeFromChildActors, InFunc);
	}

	UE_DEPRECATED(4.24, "Use one of the GetComponents implementations as appropriate")
	TArray<UActorComponent*> GetComponentsByClass(TSubclassOf<UActorComponent> ComponentClass) const
	{
		return K2_GetComponentsByClass(ComponentClass);
	}

	/**
	 * Get all components derived from specified ComponentClass and fill in the OutComponents array with the result.
	 * It's recommended to use TArrays with a TInlineAllocator to potentially avoid memory allocation costs.
	 * TInlineComponentArray is defined to make this easier, for example:
	 * {
	 * 	   TInlineComponentArray<UPrimitiveComponent*> PrimComponents(Actor);
	 * }
	 *
	 * @param ComponentClass            The component class to find all components of a class derived from
	 * @param bIncludeFromChildActors   If true then recurse in to ChildActor components and find components of the appropriate type in those Actors as well
	 */
	template<class AllocatorType>
	void GetComponents(TSubclassOf<UActorComponent> ComponentClass, TArray<UActorComponent*, AllocatorType>& OutComponents, bool bIncludeFromChildActors = false) const
	{
		OutComponents.Reset();
		ForEachComponent_Internal<UActorComponent>(ComponentClass, bIncludeFromChildActors, [&](UActorComponent* InComp)
		{
			OutComponents.Add(InComp);
		});
	}

	/**
	 * Get all components derived from class 'T' and fill in the OutComponents array with the result.
	 * It's recommended to use TArrays with a TInlineAllocator to potentially avoid memory allocation costs.
	 * TInlineComponentArray is defined to make this easier, for example:
	 * {
	 * 	   TInlineComponentArray<UPrimitiveComponent*> PrimComponents(Actor);
	 * }
	 *
	 * @param bIncludeFromChildActors	If true then recurse in to ChildActor components and find components of the appropriate type in those Actors as well
	 */
	template<class T, class AllocatorType>
	void GetComponents(TArray<T*, AllocatorType>& OutComponents, bool bIncludeFromChildActors = false) const
	{
		OutComponents.Reset();
		ForEachComponent_Internal<T>(T::StaticClass(), bIncludeFromChildActors, [&](T* InComp)
		{
			OutComponents.Add(InComp);
		});
	}

	/**
	 * UActorComponent specialization of GetComponents() to avoid unnecessary casts.
	 * It's recommended to use TArrays with a TInlineAllocator to potentially avoid memory allocation costs.
	 * TInlineComponentArray is defined to make this easier, for example:
	 * {
	 * 	   TInlineComponentArray<UActorComponent*> PrimComponents;
	 *     Actor->GetComponents(PrimComponents);
	 * }
	 *
	 * @param bIncludeFromChildActors	If true then recurse in to ChildActor components and find components of the appropriate type in those Actors as well
	 */
	template<class AllocatorType>
	void GetComponents(TArray<UActorComponent*, AllocatorType>& OutComponents, bool bIncludeFromChildActors = false) const
	{
		OutComponents.Reset();
		ForEachComponent_Internal<UActorComponent>(UActorComponent::StaticClass(), bIncludeFromChildActors, [&](UActorComponent* InComp)
		{
			OutComponents.Add(InComp);
		});
	}

	/**
	 * Get a direct reference to the Components set rather than a copy with the null pointers removed.
	 * WARNING: anything that could cause the component to change ownership or be destroyed will invalidate
	 * this array, so use caution when iterating this set!
	 */
	const TSet<UActorComponent*>& GetComponents() const
	{
		return OwnedComponents;
	}

	/**
	 * Puts a component in to the OwnedComponents array of the Actor.
	 * The Component must be owned by the Actor or else it will assert
	 * In general this should not need to be called directly by anything other than UActorComponent functions
	 */
	void AddOwnedComponent(UActorComponent* Component);

	/**
	 * Removes a component from the OwnedComponents array of the Actor.
	 * In general this should not need to be called directly by anything other than UActorComponent functions
	 */
	void RemoveOwnedComponent(UActorComponent* Component);

#if DO_CHECK || USING_CODE_ANALYSIS
	/** Utility function for validating that a component is correctly in its Owner's OwnedComponents array */
	bool OwnsComponent(UActorComponent* Component) const;
#endif

	/**
	 * Force the Actor to clear and rebuild its OwnedComponents array by evaluating all children (recursively) and locating components
	 * In general this should not need to be called directly, but can sometimes be necessary as part of undo/redo code paths.
	 */
	void ResetOwnedComponents();

	/** Called when the replicated state of a component changes to update the Actor's cached ReplicatedComponents array */
	void UpdateReplicatedComponent(UActorComponent* Component);

	/** Completely synchronizes the replicated components array so that it contains exactly the number of replicated components currently owned */
	void UpdateAllReplicatedComponents();

	/** Returns whether replication is enabled or not. */
	FORCEINLINE bool GetIsReplicated() const
	{
		return bReplicates;
	}

	/** Returns a constant reference to the replicated components set */
	const TArray<UActorComponent*>& GetReplicatedComponents() const
	{ 
		return ReplicatedComponents; 
	}

protected:
	/** Set of replicated components, stored as an array to save space as this is generally not very large */
	TArray<UActorComponent*> ReplicatedComponents;

private:
	/**
	 * All ActorComponents owned by this Actor. Stored as a Set as actors may have a large number of components
	 * @see GetComponents()
	 */
	TSet<UActorComponent*> OwnedComponents;

#if WITH_EDITOR
	/** Maps natively-constructed components to properties that reference them. */
	TMultiMap<FName, FObjectProperty*> NativeConstructedComponentToPropertyMap;
#endif

	/** Array of ActorComponents that have been added by the user on a per-instance basis. */
	UPROPERTY(Instanced)
	TArray<TObjectPtr<UActorComponent>> InstanceComponents;

public:
	/** Array of ActorComponents that are created by blueprints and serialized per-instance. */
	UPROPERTY(TextExportTransient, NonTransactional)
	TArray<TObjectPtr<UActorComponent>> BlueprintCreatedComponents;

	/** Adds a component to the instance components array */
	void AddInstanceComponent(UActorComponent* Component);

	/** Removes a component from the instance components array */
	void RemoveInstanceComponent(UActorComponent* Component);

	/** Clears the instance components array */
	void ClearInstanceComponents(bool bDestroyComponents);

	/** Returns the instance components array */
	const TArray<UActorComponent*>& GetInstanceComponents() const;

	//~=============================================================================
	// Navigation/AI related functions
	
	/**
	 * Trigger a noise caused by a given Pawn, at a given location.
	 * Note that the NoiseInstigator Pawn MUST have a PawnNoiseEmitterComponent for the noise to be detected by a PawnSensingComponent.
	 * Senders of MakeNoise should have an Instigator if they are not pawns, or pass a NoiseInstigator.
	 *
	 * @param Loudness The relative loudness of this noise. Usual range is 0 (no noise) to 1 (full volume). If MaxRange is used, this scales the max range, otherwise it affects the hearing range specified by the sensor.
	 * @param NoiseInstigator Pawn responsible for this noise.  Uses the actor's Instigator if NoiseInstigator is null
	 * @param NoiseLocation Position of noise source.  If zero vector, use the actor's location.
	 * @param MaxRange Max range at which the sound may be heard. A value of 0 indicates no max range (though perception may have its own range). Loudness scales the range. (Note: not supported for legacy PawnSensingComponent, only for AIPerception)
	 * @param Tag Identifier for the noise.
	 */
	UFUNCTION(BlueprintCallable, BlueprintAuthorityOnly, Category="AI", meta=(BlueprintProtected = "true"))
	void MakeNoise(float Loudness=1.f, APawn* NoiseInstigator=nullptr, FVector NoiseLocation=FVector::ZeroVector, float MaxRange = 0.f, FName Tag = NAME_None);

	/** Default Implementation of MakeNoise */
	static void MakeNoiseImpl(AActor* NoiseMaker, float Loudness, APawn* NoiseInstigator, const FVector& NoiseLocation, float MaxRange, FName Tag);

	/** Modifies the global delegate used for handling MakeNoise */
	static void SetMakeNoiseDelegate(const FMakeNoiseDelegate& NewDelegate);

	/**
	 * Check if owned component should be relevant for navigation
	 * Allows implementing master switch to disable e.g. collision export in projectiles
	 */
	virtual bool IsComponentRelevantForNavigation(UActorComponent* Component) const { return true; }

private:
	static FMakeNoiseDelegate MakeNoiseDelegate;


public:
	//~=============================================================================
	// Debugging functions

	/**
	 * Draw important Actor variables on canvas.  HUD will call DisplayDebug() on the current ViewTarget when the ShowDebug exec is used
	 *
	 * @param Canvas			Canvas to draw on
	 *
	 * @param DebugDisplay		Contains information about what debug data to display
	 *
	 * @param YL				[in]	Height of the previously drawn line.
	 *							[out]	Height of the last line drawn by this function.
	 *
	 * @param YPos				[in]	Y position on Canvas for the previously drawn line. YPos += YL, gives position to draw text for next debug line.
	 *							[out]	Y position on Canvas for the last line drawn by this function.
	 */
	virtual void DisplayDebug(class UCanvas* Canvas, const class FDebugDisplayInfo& DebugDisplay, float& YL, float& YPos);

	/** Retrieves actor's name used for logging, or string "NULL" if Actor is null */
	static FString GetDebugName(const AActor* Actor) { return Actor ? Actor->GetName() : TEXT("NULL"); }

#if !UE_BUILD_SHIPPING
	/** Delegate for globally hooking ProccessEvent calls - used by a non-public testing plugin */
	static FOnProcessEvent ProcessEventDelegate;
#endif

	/** A fence to track when the primitive is detached from the scene in the rendering thread. */
	FRenderCommandFence DetachFence;

private:
	/** Helper that already assumes the Hit info is reversed, and avoids creating a temp FHitResult if possible. */
	void InternalDispatchBlockingHit(UPrimitiveComponent* MyComp, UPrimitiveComponent* OtherComp, bool bSelfMoved, FHitResult const& Hit);

	/** Private version without inlining that does *not* check Dedicated server build flags (which should already have been done). */
	ENetMode InternalGetNetMode() const;

	/** Unified implementation function to be called from the two implementations of PostEditUndo for the AActor specific elements that need to happen. */
	bool InternalPostEditUndo();

	friend struct FMarkActorIsBeingDestroyed;
	friend struct FActorParentComponentSetter;
	friend struct FSetActorWantsDestroyDuringBeginPlay;
#if WITH_EDITOR
	bool IsActorFolderValid() const;
	void SetFolderPathInternal(const FName& InNewFolderPath, bool bInBroadcastChange = true);
	void SetFolderGuidInternal(const FGuid& InFolderGuid, bool bInBroadcastChange = true);
	UActorFolder* GetActorFolder(bool bSkipDeleted = true) const;

	friend struct FSetActorHiddenInSceneOutliner;
	friend struct FSetActorGuid;
<<<<<<< HEAD
=======
	friend struct FSetActorSelectable;
>>>>>>> 6bbb88c8
#endif

	// Static helpers for accessing functions on SceneComponent.
	// These are templates for no other reason than to delay compilation until USceneComponent is defined.

	template<class T>
	static FORCEINLINE const FTransform& TemplateGetActorTransform(const T* RootComponent)
	{
		return (RootComponent != nullptr) ? RootComponent->GetComponentTransform() : FTransform::Identity;
	}

	template<class T>
	static FORCEINLINE FVector TemplateGetActorLocation(const T* RootComponent)
	{
		return (RootComponent != nullptr) ? RootComponent->GetComponentLocation() : FVector::ZeroVector;
	}

	template<class T>
	static FORCEINLINE FRotator TemplateGetActorRotation(const T* RootComponent)
	{
		return (RootComponent != nullptr) ? RootComponent->GetComponentRotation() : FRotator::ZeroRotator;
	}

	template<class T>
	static FORCEINLINE FVector TemplateGetActorScale(const T* RootComponent)
	{
		return (RootComponent != nullptr) ? RootComponent->GetComponentScale() : FVector(1.f,1.f,1.f);
	}

	template<class T>
	static FORCEINLINE FQuat TemplateGetActorQuat(const T* RootComponent)
	{
		return (RootComponent != nullptr) ? RootComponent->GetComponentQuat() : FQuat(ForceInit);
	}

	template<class T>
	static FORCEINLINE FVector TemplateGetActorForwardVector(const T* RootComponent)
	{
		return (RootComponent != nullptr) ? RootComponent->GetForwardVector() : FVector::ForwardVector;
	}

	template<class T>
	static FORCEINLINE FVector TemplateGetActorUpVector(const T* RootComponent)
	{
		return (RootComponent != nullptr) ? RootComponent->GetUpVector() : FVector::UpVector;
	}

	template<class T>
	static FORCEINLINE FVector TemplateGetActorRightVector(const T* RootComponent)
	{
		return (RootComponent != nullptr) ? RootComponent->GetRightVector() : FVector::RightVector;
	}
	
	//~ Begin Methods for Replicated Members.
public:

	/**
	 * Gets the property name for bHidden.
	 * This exists so subclasses don't need to have direct access to the bHidden property so it
	 * can be made private later.
	 */
	static const FName GetHiddenPropertyName()
	{
		return GET_MEMBER_NAME_CHECKED(AActor, bHidden);
	}

	/**
	 * Gets the literal value of bHidden.
	 *
	 * This exists so subclasses don't need to have direct access to the bHidden property so it
	 * can be made private later.
	 */
	bool IsHidden() const
	{
		return bHidden;
	}

	/**
	 * Sets the value of bHidden without causing other side effects to this instance.
	 *
	 * SetActorHiddenInGame is preferred preferred in most cases because it respects virtual behavior.
	 */
	void SetHidden(const bool bInHidden);

	/**
	 * Gets the property name for bReplicateMovement.
	 * This exists so subclasses don't need to have direct access to the bReplicateMovement property so it
	 * can be made private later.
	 */
	static const FName GetReplicateMovementPropertyName()
	{
		return GET_MEMBER_NAME_CHECKED(AActor, bReplicateMovement);
	}

	/**
	 * Gets the literal value of bReplicateMovement.
	 *
	 * This exists so subclasses don't need to have direct access to the bReplicateMovement property so it
	 * can be made private later.
	 */
	bool IsReplicatingMovement() const
	{
		return bReplicateMovement;
	}

	/** Sets the value of bReplicateMovement without causing other side effects to this instance. */
	void SetReplicatingMovement(bool bInReplicateMovement);

	/**
	 * Gets the property name for bCanBeDamaged.
	 * This exists so subclasses don't need to have direct access to the bCanBeDamaged property so it
	 * can be made private later.
	 */
	static const FName GetCanBeDamagedPropertyName()
	{
		return GET_MEMBER_NAME_CHECKED(AActor, bCanBeDamaged);
	}

	/**
	 * Gets the literal value of bCanBeDamaged.
	 *
	 * This exists so subclasses don't need to have direct access to the bCanBeDamaged property so it
	 * can be made private later.
	 */
	bool CanBeDamaged() const
	{
		return bCanBeDamaged;
	}

	/** Sets the value of bCanBeDamaged without causing other side effects to this instance. */
	void SetCanBeDamaged(bool bInCanBeDamaged);

	/**
	 * Gets the property name for Role.
	 * This exists so subclasses don't need to have direct access to the Role property so it
	 * can be made private later.
	 */
	static const FName GetRolePropertyName()
	{
		return GET_MEMBER_NAME_CHECKED(AActor, Role);
	}

	/**
	 * Sets the value of Role without causing other side effects to this instance.
	 */
	void SetRole(ENetRole InRole);
	
	/**
	 * Gets the literal value of ReplicatedMovement.
	 *
	 * This exists so subclasses don't need to have direct access to the Role property so it
	 * can be made private later.
	 */
	const FRepMovement& GetReplicatedMovement() const
	{
		return ReplicatedMovement;
	}

	/**
	 * Gets a reference to ReplicatedMovement with the expectation that it will be modified.
	 *
	 * This exists so subclasses don't need to have direct access to the ReplicatedMovement property
	 * so it can be made private later.
	 */
	FRepMovement& GetReplicatedMovement_Mutable();

	/** Sets the value of ReplicatedMovement without causing other side effects to this instance. */
	void SetReplicatedMovement(const FRepMovement& InReplicatedMovement);

	/**
	 * Gets the property name for Instigator.
	 * This exists so subclasses don't need to have direct access to the Instigator property so it
	 * can be made private later.
	 */
	static const FName GetInstigatorPropertyName()
	{
		return GET_MEMBER_NAME_CHECKED(AActor, Instigator);
	}

	/** Sets the value of Instigator without causing other side effects to this instance. */
	void SetInstigator(APawn* InInstigator);

	//~ End Methods for Replicated Members.
};

/** Internal struct used by level code to mark actors as destroyed */
struct FMarkActorIsBeingDestroyed
{
private:
	FMarkActorIsBeingDestroyed(AActor* InActor)
	{
		InActor->bActorIsBeingDestroyed = true;
	}

	friend UWorld;
};

/** This should only be used by UWorld::DestroyActor when the actor is in the process of beginning play so it can't be destroyed yet */
struct FSetActorWantsDestroyDuringBeginPlay
{
private:
	FSetActorWantsDestroyDuringBeginPlay(AActor* InActor)
	{
		ensure(InActor->IsActorBeginningPlay()); // Doesn't make sense to call this under any other circumstances
		InActor->bActorWantsDestroyDuringBeginPlay = true;
	}

	friend UWorld;
};

/** Helper struct that allows UPrimitiveComponent and FPrimitiveSceneInfo write to the Actor's LastRenderTime member */
struct FActorLastRenderTime
{
private:
	static void Set(AActor* InActor, float LastRenderTime)
	{
		InActor->LastRenderTime = LastRenderTime;
	}

	static float* GetPtr(AActor* InActor)
	{
		return (InActor ? &InActor->LastRenderTime : nullptr);
	}

	friend class UPrimitiveComponent;
	friend class FPrimitiveSceneInfo;
};

#if WITH_EDITOR
struct FSetActorHiddenInSceneOutliner
{
private:
	FSetActorHiddenInSceneOutliner(AActor* InActor, bool bHidden = true)
	{
		InActor->bListedInSceneOutliner = !bHidden;
	}

	friend UWorld;
	friend class FFoliageHelper;
	friend class ULevelInstanceSubsystem;
};

struct FSetActorGuid
{
private:
	FSetActorGuid(AActor* InActor, const FGuid& InActorGuid)
	{
		InActor->ActorGuid = InActorGuid;
	}
	friend class UWorld;
	friend class UEngine;
	friend class UExternalActorsCommandlet;
	friend class UWorldPartitionConvertCommandlet;
};

struct FSetActorGuid
{
private:
	FSetActorGuid(AActor* InActor, const FGuid& InActorGuid)
	{
		InActor->ActorGuid = InActorGuid;
	}
	friend class ULevelStreamingFoundationInstance;
	friend UWorld;
};
#endif

/** Helper function for executing tick functions based on the normal conditions previous found in UActorComponent::ConditionalTick */
template <typename ExecuteTickLambda>
void FActorComponentTickFunction::ExecuteTickHelper(UActorComponent* Target, bool bTickInEditor, float DeltaTime, ELevelTick TickType, const ExecuteTickLambda& ExecuteTickFunc)
{
	if (Target && IsValidChecked(Target) && !Target->IsUnreachable())
	{
		FScopeCycleCounterUObject ComponentScope(Target);
		FScopeCycleCounterUObject AdditionalScope(Target->AdditionalStatObject());

		if (Target->bRegistered)
		{
			AActor* MyOwner = Target->GetOwner();
			//@optimization, I imagine this is all unnecessary in a shipping game with no editor
			if (TickType != LEVELTICK_ViewportsOnly ||
				(bTickInEditor && TickType == LEVELTICK_ViewportsOnly) ||
				(MyOwner && MyOwner->ShouldTickIfViewportsOnly())
				)
			{
				const float TimeDilation = (MyOwner ? MyOwner->CustomTimeDilation : 1.f);
				ExecuteTickFunc(DeltaTime * TimeDilation);
			}
		}
	}
}

template<class T, uint32 NumElements>
TInlineComponentArray<T, NumElements>::TInlineComponentArray(const AActor* Actor, bool bIncludeFromChildActors) 
	: Super()
{
	if (Actor)
	{
		Actor->GetComponents(*this, bIncludeFromChildActors);
	}
};

//////////////////////////////////////////////////////////////////////////
// Inlines

FORCEINLINE_DEBUGGABLE FVector AActor::K2_GetActorLocation() const
{
	return GetActorLocation();
}

FORCEINLINE_DEBUGGABLE FRotator AActor::K2_GetActorRotation() const
{
	return GetActorRotation();
}

FORCEINLINE_DEBUGGABLE USceneComponent* AActor::K2_GetRootComponent() const
{
	return GetRootComponent();
}

FORCEINLINE_DEBUGGABLE FVector AActor::GetActorForwardVector() const
{
	return TemplateGetActorForwardVector(ToRawPtr(RootComponent));
}

FORCEINLINE_DEBUGGABLE FVector AActor::GetActorUpVector() const
{
	return TemplateGetActorUpVector(ToRawPtr(RootComponent));
}

FORCEINLINE_DEBUGGABLE FVector AActor::GetActorRightVector() const
{
	return TemplateGetActorRightVector(ToRawPtr(RootComponent));
}


FORCEINLINE float AActor::GetSimpleCollisionRadius() const
{
	float Radius, HalfHeight;
	GetSimpleCollisionCylinder(Radius, HalfHeight);
	return Radius;
}

FORCEINLINE float AActor::GetSimpleCollisionHalfHeight() const
{
	float Radius, HalfHeight;
	GetSimpleCollisionCylinder(Radius, HalfHeight);
	return HalfHeight;
}

FORCEINLINE FVector AActor::GetSimpleCollisionCylinderExtent() const
{
	float Radius, HalfHeight;
	GetSimpleCollisionCylinder(Radius, HalfHeight);
	return FVector(Radius, Radius, HalfHeight);
}

FORCEINLINE_DEBUGGABLE bool AActor::GetActorEnableCollision() const
{
	return bActorEnableCollision;
}

FORCEINLINE_DEBUGGABLE bool AActor::HasAuthority() const
{
	return (GetLocalRole() == ROLE_Authority);
}

FORCEINLINE_DEBUGGABLE AActor* AActor::GetOwner() const
{ 
	return Owner; 
}

FORCEINLINE_DEBUGGABLE const AActor* AActor::GetNetOwner() const
{
	// NetOwner is the Actor Owner unless otherwise overridden (see PlayerController/Pawn/Beacon)
	// Used in ServerReplicateActors
	return Owner;
}

FORCEINLINE_DEBUGGABLE ENetRole AActor::GetRemoteRole() const
{
	return RemoteRole;
}

FORCEINLINE_DEBUGGABLE ENetMode AActor::GetNetMode() const
{
	// IsRunningDedicatedServer() is a compile-time check in optimized non-editor builds.
	if (IsRunningDedicatedServer() && (NetDriverName == NAME_None || NetDriverName == NAME_GameNetDriver))
	{
		// Only normal net driver actors can have this optimization
		return NM_DedicatedServer;
	}

	return InternalGetNetMode();
}

FORCEINLINE_DEBUGGABLE bool AActor::IsNetMode(ENetMode Mode) const
{
#if UE_EDITOR
	// Editor builds are special because of PIE, which can run a dedicated server without the app running with -server.
	return GetNetMode() == Mode;
#else
	// IsRunningDedicatedServer() is a compile-time check in optimized non-editor builds.
	if (Mode == NM_DedicatedServer)
	{
		return IsRunningDedicatedServer();
	}
	else if (NetDriverName == NAME_None || NetDriverName == NAME_GameNetDriver)
	{
		// Only normal net driver actors can have this optimization
		return !IsRunningDedicatedServer() && (InternalGetNetMode() == Mode);
	}
	else
	{
		return (InternalGetNetMode() == Mode);
	}
#endif
}

#if WITH_EDITOR
/** Callback for editor actor selection. This must be in engine instead of editor for AActor::IsSelectedInEditor to work */
extern ENGINE_API TFunction<bool(const AActor*)> GIsActorSelectedInEditor;
#endif

DEFINE_ACTORDESC_TYPE(AActor, FWorldPartitionActorDesc);

//////////////////////////////////////////////////////////////////////////
// Macro to hide common Transform functions in native code for classes where they don't make sense.
// Note that this doesn't prevent access through function calls from parent classes (ie an AActor*), but
// does prevent use in the class that hides them and any derived child classes.

#define HIDE_ACTOR_TRANSFORM_FUNCTIONS() private: \
	FTransform GetTransform() const { return Super::GetTransform(); } \
	FTransform GetActorTransform() const { return Super::GetActorTransform(); } \
	FVector GetActorLocation() const { return Super::GetActorLocation(); } \
	FRotator GetActorRotation() const { return Super::GetActorRotation(); } \
	FQuat GetActorQuat() const { return Super::GetActorQuat(); } \
	FVector GetActorScale() const { return Super::GetActorScale(); } \
	bool SetActorTransform(const FTransform& NewTransform, bool bSweep=false, FHitResult* OutSweepHitResult=nullptr, ETeleportType Teleport = ETeleportType::None) { return Super::SetActorTransform(NewTransform, bSweep, OutSweepHitResult, Teleport); } \
	bool SetActorLocation(const FVector& NewLocation, bool bSweep=false, FHitResult* OutSweepHitResult=nullptr, ETeleportType Teleport = ETeleportType::None) { return Super::SetActorLocation(NewLocation, bSweep, OutSweepHitResult, Teleport); } \
	bool SetActorRotation(FRotator NewRotation, ETeleportType Teleport = ETeleportType::None) { return Super::SetActorRotation(NewRotation, Teleport); } \
	bool SetActorRotation(const FQuat& NewRotation, ETeleportType Teleport = ETeleportType::None) { return Super::SetActorRotation(NewRotation, Teleport); } \
	bool SetActorLocationAndRotation(FVector NewLocation, FRotator NewRotation, bool bSweep=false, FHitResult* OutSweepHitResult=nullptr, ETeleportType Teleport = ETeleportType::None) { return Super::SetActorLocationAndRotation(NewLocation, NewRotation, bSweep, OutSweepHitResult, Teleport); } \
	bool SetActorLocationAndRotation(FVector NewLocation, const FQuat& NewRotation, bool bSweep=false, FHitResult* OutSweepHitResult=nullptr, ETeleportType Teleport = ETeleportType::None) { return Super::SetActorLocationAndRotation(NewLocation, NewRotation, bSweep, OutSweepHitResult, Teleport); } \
	virtual bool TeleportTo( const FVector& DestLocation, const FRotator& DestRotation, bool bIsATest, bool bNoCheck ) override { return Super::TeleportTo(DestLocation, DestRotation, bIsATest, bNoCheck); } \
	virtual FVector GetVelocity() const override { return Super::GetVelocity(); } \
	float GetHorizontalDistanceTo(AActor* OtherActor)  { return Super::GetHorizontalDistanceTo(OtherActor); } \
	float GetVerticalDistanceTo(AActor* OtherActor)  { return Super::GetVerticalDistanceTo(OtherActor); } \
	float GetDotProductTo(AActor* OtherActor) { return Super::GetDotProductTo(OtherActor); } \
	float GetHorizontalDotProductTo(AActor* OtherActor) { return Super::GetHorizontalDotProductTo(OtherActor); } \
	float GetDistanceTo(AActor* OtherActor) { return Super::GetDistanceTo(OtherActor); } \
	float GetSquaredDistanceTo(const AActor* OtherActor) { return Super::GetSquaredDistanceTo(OtherActor); } \
	FVector GetActorForwardVector() const { return Super::GetActorForwardVector(); } \
	FVector GetActorUpVector() const { return Super::GetActorUpVector(); } \
	FVector GetActorRightVector() const { return Super::GetActorRightVector(); } \
	void GetActorBounds(bool bOnlyCollidingComponents, FVector& Origin, FVector& BoxExtent, bool bIncludeFromChildActors = false) const { return Super::GetActorBounds(bOnlyCollidingComponents, Origin, BoxExtent, bIncludeFromChildActors); } \
	void SetActorScale3D(FVector NewScale3D) { Super::SetActorScale3D(NewScale3D); } \
	FVector GetActorScale3D() const { return Super::GetActorScale3D(); } \
	void SetActorRelativeScale3D(FVector NewRelativeScale) { Super::SetActorRelativeScale3D(NewRelativeScale); } \
	FVector GetActorRelativeScale3D() const { return Super::GetActorRelativeScale3D(); } \
	FTransform ActorToWorld() const { return Super::ActorToWorld(); } \
	void AddActorWorldOffset(FVector DeltaLocation, bool bSweep=false, FHitResult* OutSweepHitResult=nullptr, ETeleportType Teleport = ETeleportType::None) { Super::AddActorWorldOffset(DeltaLocation, bSweep, OutSweepHitResult, Teleport); } \
	void AddActorWorldRotation(FRotator DeltaRotation, bool bSweep=false, FHitResult* OutSweepHitResult=nullptr, ETeleportType Teleport = ETeleportType::None) { Super::AddActorWorldRotation(DeltaRotation, bSweep, OutSweepHitResult, Teleport); } \
	void AddActorWorldRotation(const FQuat& DeltaRotation, bool bSweep=false, FHitResult* OutSweepHitResult=nullptr, ETeleportType Teleport = ETeleportType::None) { Super::AddActorWorldRotation(DeltaRotation, bSweep, OutSweepHitResult, Teleport); } \
	void AddActorWorldTransform(const FTransform& DeltaTransform, bool bSweep=false, FHitResult* OutSweepHitResult=nullptr, ETeleportType Teleport = ETeleportType::None) { Super::AddActorWorldTransform(DeltaTransform, bSweep, OutSweepHitResult, Teleport); } \
	void AddActorLocalOffset(FVector DeltaLocation, bool bSweep=false, FHitResult* OutSweepHitResult=nullptr, ETeleportType Teleport = ETeleportType::None) { Super::AddActorLocalOffset(DeltaLocation, bSweep, OutSweepHitResult, Teleport); } \
	void AddActorLocalRotation(FRotator DeltaRotation, bool bSweep=false, FHitResult* OutSweepHitResult=nullptr, ETeleportType Teleport = ETeleportType::None) { Super::AddActorLocalRotation(DeltaRotation, bSweep, OutSweepHitResult, Teleport); } \
	void AddActorLocalRotation(const FQuat& DeltaRotation, bool bSweep=false, FHitResult* OutSweepHitResult=nullptr, ETeleportType Teleport = ETeleportType::None) { Super::AddActorLocalRotation(DeltaRotation, bSweep, OutSweepHitResult, Teleport); } \
	void AddActorLocalTransform(const FTransform& NewTransform, bool bSweep=false, FHitResult* OutSweepHitResult=nullptr, ETeleportType Teleport = ETeleportType::None) { Super::AddActorLocalTransform(NewTransform, bSweep, OutSweepHitResult, Teleport); } \
	void SetActorRelativeLocation(FVector NewRelativeLocation, bool bSweep=false, FHitResult* OutSweepHitResult=nullptr, ETeleportType Teleport = ETeleportType::None) { Super::SetActorRelativeLocation(NewRelativeLocation, bSweep, OutSweepHitResult, Teleport); } \
	void SetActorRelativeRotation(FRotator NewRelativeRotation, bool bSweep=false, FHitResult* OutSweepHitResult=nullptr, ETeleportType Teleport = ETeleportType::None) { Super::SetActorRelativeRotation(NewRelativeRotation, bSweep, OutSweepHitResult, Teleport); } \
	void SetActorRelativeRotation(const FQuat& NewRelativeRotation, bool bSweep=false, FHitResult* OutSweepHitResult=nullptr, ETeleportType Teleport = ETeleportType::None) { Super::SetActorRelativeRotation(NewRelativeRotation, bSweep, OutSweepHitResult, Teleport); } \
	void SetActorRelativeTransform(const FTransform& NewRelativeTransform, bool bSweep=false, FHitResult* OutSweepHitResult=nullptr, ETeleportType Teleport = ETeleportType::None) { Super::SetActorRelativeTransform(NewRelativeTransform, bSweep, OutSweepHitResult, Teleport); }<|MERGE_RESOLUTION|>--- conflicted
+++ resolved
@@ -103,14 +103,8 @@
 DECLARE_EVENT_TwoParams(AActor, FActorOnPackagingModeChanged, AActor*, bool /* bExternal */);
 #endif
 
-<<<<<<< HEAD
-#if WITH_EDITOR
-/** Annotation for actor selection.  This must be in engine instead of editor for ::IsSelected to work */
-extern ENGINE_API FUObjectAnnotationSparseBool GSelectedActorAnnotation;
-=======
 #if !UE_BUILD_SHIPPING
 DECLARE_DELEGATE_RetVal_ThreeParams(bool, FOnProcessEvent, AActor*, UFunction*, void*);
->>>>>>> 6bbb88c8
 #endif
 
 /**
@@ -243,8 +237,6 @@
 	/** When set, indicates that external guarantees ensure that this actor's name is deterministic between server and client, and as such can be addressed by its full path */
 	UPROPERTY()
 	uint8 bForceNetAddressable:1;
-<<<<<<< HEAD
-=======
 
 #if WITH_EDITORONLY_DATA
 	/**
@@ -259,7 +251,6 @@
 
 	/** If true, PreReplicationForReplay will be called on this actor before each potential replication. */
 	bool ShouldCallPreReplicationForReplay() const;
->>>>>>> 6bbb88c8
 
 public:
 	/** Set whether or not we should make calls to PreReplication. */
@@ -625,13 +616,6 @@
 	TWeakObjectPtr<AActor> IntermediateOwner = nullptr;
 #endif
 
-#if WITH_EDITOR
-	/**
-	 * Used to track changes to Owner during Undo events.
-	 */
-	TWeakObjectPtr<AActor> IntermediateOwner = nullptr;
-#endif
-
 protected:
 	/** Used to specify the net driver to replicate on (NAME_None || NAME_GameNetDriver is the default net driver) */
 	UPROPERTY()
@@ -832,12 +816,6 @@
 protected:
 	/**
 	 * The GUID for this actor.
-<<<<<<< HEAD
-	 */
-	UPROPERTY(VisibleAnywhere, AdvancedDisplay, Category=Actor, NonPIEDuplicateTransient, TextExportTransient, NonTransactional)
-	FGuid ActorGuid;
-
-=======
 	 *
 	 * Note: Don't use VisibleAnywhere here to avoid getting the CPF_Edit flag and get this property reset when resetting to defaults.
 	 *       See FActorDetails::AddActorCategory and EditorUtilities::CopySingleProperty for details.
@@ -851,7 +829,6 @@
 
 	TArray<FActorDataLayer> PreEditChangeDataLayers;
 
->>>>>>> 6bbb88c8
 public:
 	/** The copy/paste id used to remap actors during copy operations */
 	uint32 CopyPasteId;
@@ -877,41 +854,26 @@
 	 */
 	void SetPackageExternal(bool bExternal, bool bShouldDirty = true);
 
-<<<<<<< HEAD
+	/**
+	 * Determine how this actor should be referenced by the level when external (saved in its own package).
+	 / @return true if the level should keep a reference to the actor even if it's saved in its own package.
+	 */
+	virtual bool ShouldLevelKeepRefIfExternal() const { return false; }
+
+	FActorOnPackagingModeChanged OnPackagingModeChanged;
+
+
+	/** Returns this actor's current target runtime grid. */
+	virtual FName GetRuntimeGrid() const { return RuntimeGrid; }
+
+	/** Sets this actor's current target runtime grid. */
+	void SetRuntimeGrid(FName InRuntimeGrid) { RuntimeGrid = InRuntimeGrid; }
+
+	/** Gets the property name for RuntimeGrid. */
+	static const FName GetRuntimeGridPropertyName()	{ return GET_MEMBER_NAME_CHECKED(AActor, RuntimeGrid); }
+
 	/** Returns this actor's current Guid. Actor Guids are only available in development builds. */
 	inline const FGuid& GetActorGuid() const { return ActorGuid; }
-#endif // WITH_EDITOR
-
-public:
-	/**
-	 * Get the actor packaging mode.
-	 * @return true if the actor is packaged in an external package different than its level package
-	 */
-	bool IsPackageExternal() const
-	{
-		return HasAnyFlags(RF_HasExternalPackage);
-	}
-=======
-	/**
-	 * Determine how this actor should be referenced by the level when external (saved in its own package).
-	 / @return true if the level should keep a reference to the actor even if it's saved in its own package.
-	 */
-	virtual bool ShouldLevelKeepRefIfExternal() const { return false; }
-
-	FActorOnPackagingModeChanged OnPackagingModeChanged;
-
-
-	/** Returns this actor's current target runtime grid. */
-	virtual FName GetRuntimeGrid() const { return RuntimeGrid; }
-
-	/** Sets this actor's current target runtime grid. */
-	void SetRuntimeGrid(FName InRuntimeGrid) { RuntimeGrid = InRuntimeGrid; }
-
-	/** Gets the property name for RuntimeGrid. */
-	static const FName GetRuntimeGridPropertyName()	{ return GET_MEMBER_NAME_CHECKED(AActor, RuntimeGrid); }
-
-	/** Returns this actor's current Guid. Actor Guids are only available in development builds. */
-	inline const FGuid& GetActorGuid() const { return ActorGuid; }
 
 	/** Returns true if actor location should be locked. */
 	virtual bool IsLockLocation() const { return bLockLocation; }
@@ -940,9 +902,7 @@
 	 */
 	static TUniquePtr<class FWorldPartitionActorDesc> StaticCreateClassActorDesc(const TSubclassOf<AActor>& ActorClass);
 #endif // WITH_EDITOR
->>>>>>> 6bbb88c8
-
-#if WITH_EDITORONLY_DATA
+
 private:
 #if WITH_EDITORONLY_DATA
 	/**
@@ -1368,11 +1328,7 @@
 	float GetHorizontalDistanceTo(const AActor* OtherActor) const;
 
 	/** Returns the squared distance from this Actor to OtherActor, ignoring Z. */
-<<<<<<< HEAD
-	UFUNCTION(BlueprintCallable, Category = "Utilities|Transformation")
-=======
 	UFUNCTION(BlueprintCallable, Category = "Transformation")
->>>>>>> 6bbb88c8
 	float GetSquaredHorizontalDistanceTo(const AActor* OtherActor) const;
 
 	/** Returns the distance from this Actor to OtherActor, ignoring XY. */
@@ -1420,20 +1376,12 @@
 	void AddActorWorldRotation(const FQuat& DeltaRotation, bool bSweep=false, FHitResult* OutSweepHitResult=nullptr, ETeleportType Teleport = ETeleportType::None);
 
 	/** Adds a delta to the transform of this actor in world space. Ignores scale and sets it to (1,1,1). */
-<<<<<<< HEAD
-	UFUNCTION(BlueprintCallable, Category="Utilities|Transformation", meta=(DisplayName="AddActorWorldTransform", ScriptName="AddActorWorldTransform"))
-=======
 	UFUNCTION(BlueprintCallable, Category="Transformation", meta=(DisplayName="Add Actor World Transform", ScriptName="AddActorWorldTransform"))
->>>>>>> 6bbb88c8
 	void K2_AddActorWorldTransform(const FTransform& DeltaTransform, bool bSweep, FHitResult& SweepHitResult, bool bTeleport);
 	void AddActorWorldTransform(const FTransform& DeltaTransform, bool bSweep=false, FHitResult* OutSweepHitResult=nullptr, ETeleportType Teleport = ETeleportType::None);
 
 	/** Adds a delta to the transform of this actor in world space. Scale is unchanged. */
-<<<<<<< HEAD
-	UFUNCTION(BlueprintCallable, Category = "Utilities|Transformation", meta = (DisplayName = "AddActorWorldTransformKeepScale", ScriptName = "AddActorWorldTransformKeepScale"))
-=======
 	UFUNCTION(BlueprintCallable, Category = "Transformation", meta = (DisplayName = "Add Actor World Transform Keep Scale", ScriptName = "AddActorWorldTransformKeepScale"))
->>>>>>> 6bbb88c8
 	void K2_AddActorWorldTransformKeepScale(const FTransform& DeltaTransform, bool bSweep, FHitResult& SweepHitResult, bool bTeleport);
 	void AddActorWorldTransformKeepScale(const FTransform& DeltaTransform, bool bSweep = false, FHitResult* OutSweepHitResult = nullptr, ETeleportType Teleport = ETeleportType::None);
 
@@ -1973,10 +1921,6 @@
 	virtual bool IsEditorOnly() const override;
 	virtual bool IsAsset() const override;
 
-<<<<<<< HEAD
-	virtual bool PreSaveRoot(const TCHAR* InFilename) override;
-	virtual void PostSaveRoot(bool bCleanupIsRequired) override;
-=======
 	PRAGMA_DISABLE_DEPRECATION_WARNINGS // Suppress compiler warning on override of deprecated function
 	UE_DEPRECATED(5.0, "Use version that takes FObjectPreSaveRootContext instead.")
 	virtual bool PreSaveRoot(const TCHAR* InFilename) override;
@@ -1993,7 +1937,6 @@
 	bool IsMainPackageActor() const;
 
 	static AActor* FindActorInPackage(UPackage* InPackage);
->>>>>>> 6bbb88c8
 
 #if WITH_EDITOR
 	virtual bool Modify(bool bAlwaysMarkDirty = true) override;
@@ -2025,9 +1968,6 @@
 	virtual bool SupportsExternalPackaging() const;
 #endif
 
-	/** Does this actor supports external packaging? */
-	virtual bool SupportsExternalPackaging() const { return true; }
-
 	/** Internal struct used to store information about an actor's components during reconstruction */
 	struct FActorRootComponentReconstructionData
 	{
@@ -2583,7 +2523,7 @@
 	void SyncReplicatedPhysicsSimulation();
 
 public:
-	/**
+	/** 
 	 * Set the owner of this Actor, used primarily for network replication. 
 	 * @param NewOwner	The Actor who takes over ownership of this Actor
 	 */
@@ -3712,10 +3652,7 @@
 
 	friend struct FSetActorHiddenInSceneOutliner;
 	friend struct FSetActorGuid;
-<<<<<<< HEAD
-=======
 	friend struct FSetActorSelectable;
->>>>>>> 6bbb88c8
 #endif
 
 	// Static helpers for accessing functions on SceneComponent.
@@ -3969,17 +3906,6 @@
 	friend class UEngine;
 	friend class UExternalActorsCommandlet;
 	friend class UWorldPartitionConvertCommandlet;
-};
-
-struct FSetActorGuid
-{
-private:
-	FSetActorGuid(AActor* InActor, const FGuid& InActorGuid)
-	{
-		InActor->ActorGuid = InActorGuid;
-	}
-	friend class ULevelStreamingFoundationInstance;
-	friend UWorld;
 };
 #endif
 
