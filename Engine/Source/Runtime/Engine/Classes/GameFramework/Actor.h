--- conflicted
+++ resolved
@@ -426,10 +426,7 @@
 	UPROPERTY(Replicated, Transient)
 	TEnumAsByte<enum ENetRole> RemoteRole;	
 
-<<<<<<< HEAD
-=======
-
->>>>>>> 33e6966e
+
 public:
 	/**
 	 * Set whether this actor replicates to network clients. When this actor is spawned on the server it will be sent to clients as well.
@@ -1381,12 +1378,9 @@
 	/** Returns whether an actor has had BeginPlay called on it (and not subsequently had EndPlay called) */
 	bool HasActorBegunPlay() const { return ActorHasBegunPlay == EActorBeginPlayState::HasBegunPlay; }
 
-<<<<<<< HEAD
-=======
 	/** Returns whether an actor has called BeginPlay(). */
 	bool IsActorBeginningPlayFromLevelStreaming() const { return bActorBeginningPlayFromLevelStreaming; }
 
->>>>>>> 33e6966e
 	/** Returns true if this actor is currently being destroyed, some gameplay events may be unsafe */
 	UFUNCTION(BlueprintCallable, Category="Game")
 	bool IsActorBeingDestroyed() const 
@@ -1561,13 +1555,6 @@
 	UPROPERTY(BlueprintAssignable, Category="Game")
 	FActorDestroyedSignature OnDestroyed;
 
-<<<<<<< HEAD
-	/** Event to notify blueprints this actor is being deleted or removed from a level. */
-	UFUNCTION(BlueprintImplementableEvent, meta=(Keywords = "delete", DisplayName = "End Play"))
-	void ReceiveEndPlay(EEndPlayReason::Type EndPlayReason);
-
-=======
->>>>>>> 33e6966e
 	/** Event triggered when the actor is being deleted or removed from a level. */
 	UPROPERTY(BlueprintAssignable, Category="Game")
 	FActorEndPlaySignature OnEndPlay;
