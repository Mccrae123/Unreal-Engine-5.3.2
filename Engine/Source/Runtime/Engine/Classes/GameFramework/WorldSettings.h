// Copyright Epic Games, Inc. All Rights Reserved.

#pragma once

#include "CoreMinimal.h"
#include "UObject/ObjectMacros.h"
#include "Templates/SubclassOf.h"
#include "Interfaces/Interface_AssetUserData.h"
#include "GameFramework/Actor.h"
#include "Engine/MeshMerging.h"
#include "GameFramework/DamageType.h"
#include "GameFramework/Info.h"
#include "Sound/AudioVolume.h"
#include "UObject/ConstructorHelpers.h"
#include "WorldPartition/WorldPartitionEditorPerProjectUserSettings.h"
#include "WorldSettings.generated.h"

class UWorldPartition;
class UAssetUserData;
class UNetConnection;
class UNavigationSystemConfig;
class UAISystemBase;

UENUM()
enum EVisibilityAggressiveness : int
{
	VIS_LeastAggressive UMETA(DisplayName = "Least Aggressive"),
	VIS_ModeratelyAggressive UMETA(DisplayName = "Moderately Aggressive"),
	VIS_MostAggressive UMETA(DisplayName = "Most Aggressive"),
	VIS_Max UMETA(Hidden),
};

UENUM()
enum EVolumeLightingMethod : int
{
	/** 
	 * Lighting samples are computed in an adaptive grid which covers the entire Lightmass Importance Volume.  Higher density grids are used near geometry.
	 * The Volumetric Lightmap is interpolated efficiently on the GPU per-pixel, allowing accurate indirect lighting for dynamic objects and volumetric fog.
	 * Positions outside of the Importance Volume reuse the border texels of the Volumetric Lightmap (clamp addressing).
	 * On mobile, interpolation is done on the CPU at the center of each object's bounds.
	 */
	VLM_VolumetricLightmap UMETA(DisplayName = "Volumetric Lightmap"),

	/** 
	 * Volume lighting samples are placed on top of static surfaces at medium density, and everywhere else in the Lightmass Importance Volume at low density.  Positions outside of the Importance Volume will have no indirect lighting.
	 * This method requires CPU interpolation so the Indirect Lighting Cache is used to interpolate results for each dynamic object, adding Rendering Thread overhead.  
	 * Volumetric Fog cannot be affected by precomputed lighting with this method.
	 */
	VLM_SparseVolumeLightingSamples UMETA(DisplayName = "Sparse Volume Lighting Samples"),
};

USTRUCT(BlueprintType)
struct FLightmassWorldInfoSettings
{
	GENERATED_USTRUCT_BODY()

	/** 
	 * Warning: Setting this to less than 1 will greatly increase build times!
	 * Scale of the level relative to real world scale (1 Unreal Unit = 1 cm). 
	 * All scale-dependent Lightmass setting defaults have been tweaked to work well with real world scale, 
	 * Any levels with a different scale should use this scale to compensate. 
	 * For large levels it can drastically reduce build times to set this to 2 or 4.
	 */
	UPROPERTY(BlueprintReadWrite, EditAnywhere, Category=LightmassGeneral, AdvancedDisplay, meta=(UIMin = "1.0", UIMax = "4.0"))
	float StaticLightingLevelScale;

	/** 
	 * Number of light bounces to simulate for point / spot / directional lights, starting from the light source. 
	 * 0 is direct lighting only, 1 is one bounce, etc. 
	 * Bounce 1 takes the most time to calculate and contributes the most to visual quality, followed by bounce 2.
	 * Successive bounces don't really affect build times, but have a much lower visual impact, unless the material diffuse colors are close to 1.
	 */
	UPROPERTY(BlueprintReadWrite, EditAnywhere, Category=LightmassGeneral, meta=(UIMin = "1.0", UIMax = "10.0"))
	int32 NumIndirectLightingBounces;

	/** 
	 * Number of skylight and emissive bounces to simulate.  
	 * Lightmass uses a non-distributable radiosity method for skylight bounces whose cost is proportional to the number of bounces.
	 */
	UPROPERTY(BlueprintReadWrite, EditAnywhere, Category=LightmassGeneral, meta=(UIMin = "1.0", UIMax = "10.0"))
	int32 NumSkyLightingBounces;

	/** 
	 * Warning: Setting this higher than 1 will greatly increase build times!
	 * Can be used to increase the GI solver sample counts in order to get higher quality for levels that need it.
	 * It can be useful to reduce IndirectLightingSmoothness somewhat (~.75) when increasing quality to get defined indirect shadows.
	 * Note that this can't affect compression artifacts, UV seams or other texture based artifacts.
	 */
	UPROPERTY(BlueprintReadWrite, EditAnywhere, Category=LightmassGeneral, AdvancedDisplay, meta=(UIMin = "1.0", UIMax = "4.0"))
	float IndirectLightingQuality;

	/** 
	 * Smoothness factor to apply to indirect lighting.  This is useful in some lighting conditions when Lightmass cannot resolve accurate indirect lighting.
	 * 1 is default smoothness tweaked for a variety of lighting situations.
	 * Higher values like 3 smooth out the indirect lighting more, but at the cost of indirect shadows losing detail.
	 */
	UPROPERTY(BlueprintReadWrite, EditAnywhere, Category=LightmassGeneral, AdvancedDisplay, meta=(UIMin = "0.5", UIMax = "6.0"))
	float IndirectLightingSmoothness;

	/** 
	 * Represents a constant color light surrounding the upper hemisphere of the level, like a sky.
	 * This light source currently does not get bounced as indirect lighting and causes reflection capture brightness to be incorrect.  Prefer using a Static Skylight instead.
	 */
	UPROPERTY(BlueprintReadWrite, EditAnywhere, Category=LightmassGeneral)
	FColor EnvironmentColor;

	/** Scales EnvironmentColor to allow independent color and brightness controls. */
	UPROPERTY(BlueprintReadWrite, EditAnywhere, Category=LightmassGeneral, meta=(UIMin = "0", UIMax = "10"))
	float EnvironmentIntensity;

	/** Scales the emissive contribution of all materials in the scene.  Currently disabled and should be removed with mesh area lights. */
	UPROPERTY()
	float EmissiveBoost;

	/** Scales the diffuse contribution of all materials in the scene. */
	UPROPERTY(BlueprintReadWrite, EditAnywhere, Category=LightmassGeneral, meta=(UIMin = "0.1", UIMax = "6.0"))
	float DiffuseBoost;

	/** Technique to use for providing precomputed lighting at all positions inside the Lightmass Importance Volume */
	UPROPERTY(BlueprintReadWrite, EditAnywhere, Category=LightmassVolumeLighting)
	TEnumAsByte<enum EVolumeLightingMethod> VolumeLightingMethod;

	/** If true, AmbientOcclusion will be enabled. */
	UPROPERTY(BlueprintReadWrite, EditAnywhere, Category=LightmassOcclusion)
	uint8 bUseAmbientOcclusion:1;

	/** 
	 * Whether to generate textures storing the AO computed by Lightmass.
	 * These can be accessed through the PrecomputedAOMask material node, 
	 * Which is useful for blending between material layers on environment assets.
	 * Be sure to set DirectIlluminationOcclusionFraction and IndirectIlluminationOcclusionFraction to 0 if you only want the PrecomputedAOMask!
	 */
	UPROPERTY(BlueprintReadWrite, EditAnywhere, Category=LightmassOcclusion)
	uint8 bGenerateAmbientOcclusionMaterialMask:1;

	/** If true, override normal direct and indirect lighting with just the exported diffuse term. */
	UPROPERTY(BlueprintReadWrite, EditAnywhere, Category=LightmassDebug, AdvancedDisplay)
	uint8 bVisualizeMaterialDiffuse:1;

	/** If true, override normal direct and indirect lighting with just the AO term. */
	UPROPERTY(BlueprintReadWrite, EditAnywhere, Category=LightmassDebug, AdvancedDisplay)
	uint8 bVisualizeAmbientOcclusion:1;

	/** 
	 * Whether to compress lightmap textures.  Disabling lightmap texture compression will reduce artifacts but increase memory and disk size by 4x.
	 * Use caution when disabling this.
	 */
	UPROPERTY(BlueprintReadWrite, EditAnywhere, Category=LightmassGeneral, AdvancedDisplay)
	uint8 bCompressLightmaps:1;

	/** 
	 * Size of an Volumetric Lightmap voxel at the highest density (used around geometry), in world space units. 
	 * This setting has a large impact on build times and memory, use with caution.  
	 * Halving the DetailCellSize can increase memory by up to a factor of 8x.
	 */
	UPROPERTY(BlueprintReadWrite, EditAnywhere, Category=LightmassVolumeLighting, meta=(UIMin = "50", UIMax = "1000"))
	float VolumetricLightmapDetailCellSize;

	/** 
	 * Maximum amount of memory to spend on Volumetric Lightmap Brick data.  High density bricks will be discarded until this limit is met, with bricks furthest from geometry discarded first.
	 */
	UPROPERTY(BlueprintReadWrite, EditAnywhere, Category=LightmassVolumeLighting, meta=(UIMin = "1", UIMax = "500"))
	float VolumetricLightmapMaximumBrickMemoryMb;

	/** 
	 * Controls how much smoothing should be done to Volumetric Lightmap samples during Spherical Harmonic de-ringing.  
	 * Whenever highly directional lighting is stored in a Spherical Harmonic, a ringing artifact occurs which manifests as unexpected black areas on the opposite side.
	 * Smoothing can reduce this artifact.  Smoothing is only applied when the ringing artifact is present.
	 * 0 = no smoothing, 1 = strong smooth (little directionality in lighting).
	 */
	UPROPERTY(BlueprintReadWrite, EditAnywhere, Category=LightmassVolumeLighting, meta=(UIMin = "0", UIMax = "1"))
	float VolumetricLightmapSphericalHarmonicSmoothing;

	/** 
	 * Scales the distances at which volume lighting samples are placed.  Volume lighting samples are computed by Lightmass and are used for GI on movable components.
	 * Using larger scales results in less sample memory usage and reduces Indirect Lighting Cache update times, but less accurate transitions between lighting areas.
	 */
	UPROPERTY(BlueprintReadWrite, EditAnywhere, Category=LightmassVolumeLighting, AdvancedDisplay, meta=(UIMin = "0.1", UIMax = "100.0"))
	float VolumeLightSamplePlacementScale;

	/** How much of the AO to apply to direct lighting. */
	UPROPERTY(BlueprintReadWrite, EditAnywhere, Category=LightmassOcclusion, meta=(UIMin = "0", UIMax = "1"))
	float DirectIlluminationOcclusionFraction;

	/** How much of the AO to apply to indirect lighting. */
	UPROPERTY(BlueprintReadWrite, EditAnywhere, Category=LightmassOcclusion, meta=(UIMin = "0", UIMax = "1"))
	float IndirectIlluminationOcclusionFraction;

	/** Higher exponents increase contrast. */
	UPROPERTY(BlueprintReadWrite, EditAnywhere, Category=LightmassOcclusion, meta=(UIMin = ".5", UIMax = "8"))
	float OcclusionExponent;

	/** Fraction of samples taken that must be occluded in order to reach full occlusion. */
	UPROPERTY(BlueprintReadWrite, EditAnywhere, Category=LightmassOcclusion, meta=(UIMin = "0", UIMax = "1"))
	float FullyOccludedSamplesFraction;

	/** Maximum distance for an object to cause occlusion on another object. */
	UPROPERTY(BlueprintReadWrite, EditAnywhere, Category=LightmassOcclusion)
	float MaxOcclusionDistance;

	FLightmassWorldInfoSettings()
		: StaticLightingLevelScale(1)
		, NumIndirectLightingBounces(3)
		, NumSkyLightingBounces(1)
		, IndirectLightingQuality(1)
		, IndirectLightingSmoothness(1)
		, EnvironmentColor(ForceInit)
		, EnvironmentIntensity(1.0f)
		, EmissiveBoost(1.0f)
		, DiffuseBoost(1.0f)
		, VolumeLightingMethod(VLM_VolumetricLightmap)
		, bUseAmbientOcclusion(false)
		, bGenerateAmbientOcclusionMaterialMask(false)
		, bVisualizeMaterialDiffuse(false)
		, bVisualizeAmbientOcclusion(false)
		, bCompressLightmaps(true)
		, VolumetricLightmapDetailCellSize(200)
		, VolumetricLightmapMaximumBrickMemoryMb(30)
		, VolumetricLightmapSphericalHarmonicSmoothing(.02f)
		, VolumeLightSamplePlacementScale(1)
		, DirectIlluminationOcclusionFraction(0.5f)
		, IndirectIlluminationOcclusionFraction(1.0f)
		, OcclusionExponent(1.0f)
		, FullyOccludedSamplesFraction(1.0f)
		, MaxOcclusionDistance(200.0f)
	{
	}
};

/** stores information on a viewer that actors need to be checked against for relevancy */
USTRUCT()
struct FNetViewer
{
	GENERATED_USTRUCT_BODY()

	UPROPERTY()
	TObjectPtr<UNetConnection> Connection;

	/** The "controlling net object" associated with this view (typically player controller) */
	UPROPERTY()
	TObjectPtr<class AActor> InViewer;

	/** The actor that is being directly viewed, usually a pawn.  Could also be the net actor of consequence */
	UPROPERTY()
	TObjectPtr<class AActor> ViewTarget;

	/** Where the viewer is looking from */
	UPROPERTY()
	FVector ViewLocation;

	/** Direction the viewer is looking */
	UPROPERTY()
	FVector ViewDir;

	FNetViewer()
		: Connection(nullptr)
		, InViewer(nullptr)
		, ViewTarget(nullptr)
		, ViewLocation(ForceInit)
		, ViewDir(ForceInit)
	{
	}

	ENGINE_API FNetViewer(UNetConnection* InConnection, float DeltaSeconds);

	/** For use by replication graph, connection likely null */
	ENGINE_API FNetViewer(AController* InController);
};

UENUM()
enum class EHierarchicalSimplificationMethod : uint8
{
	None = 0			UMETA(hidden),
	Merge = 1,
	Simplify = 2,
	Approximate = 3
};


USTRUCT()
struct FHierarchicalSimplification
{
	GENERATED_USTRUCT_BODY()

	/** The screen radius an mesh object should reach before swapping to the LOD actor, once one of parent displays, it won't draw any of children. */
	UPROPERTY(Category = FHierarchicalSimplification, EditAnywhere, meta = (UIMin = "0.00001", ClampMin = "0.000001", UIMax = "1.0", ClampMax = "1.0"))
	float TransitionScreenSize;

	UPROPERTY(Category = FHierarchicalSimplification, EditAnywhere, AdvancedDisplay, meta = (UIMin = "1.0", ClampMin = "1.0", UIMax = "50000.0", editcondition="bUseOverrideDrawDistance"))
	float OverrideDrawDistance;

	UPROPERTY(Category = FHierarchicalSimplification, EditAnywhere, AdvancedDisplay, meta = (InlineEditConditionToggle))
	uint8 bUseOverrideDrawDistance:1;

	UPROPERTY(Category = FHierarchicalSimplification, EditAnywhere, AdvancedDisplay)
	uint8 bAllowSpecificExclusion : 1;

	/** Only generate clusters for HLOD volumes */
	UPROPERTY(EditAnywhere, Category = FHierarchicalSimplification, AdvancedDisplay, meta = (editcondition = "!bReusePreviousLevelClusters", DisplayAfter="MinNumberOfActorsToBuild"))
	uint8 bOnlyGenerateClustersForVolumes:1;

	/** Will reuse the clusters generated for the previous (lower) HLOD level */
	UPROPERTY(EditAnywhere, Category = FHierarchicalSimplification, AdvancedDisplay, meta=(DisplayAfter="bOnlyGenerateClustersForVolumes"))
	uint8 bReusePreviousLevelClusters:1;

	UPROPERTY(Category = FHierarchicalSimplification, EditAnywhere)
	EHierarchicalSimplificationMethod SimplificationMethod;

	/** Simplification settings, used if SimplificationMethod is Simplify */
	UPROPERTY(Category = FHierarchicalSimplification, EditAnywhere, AdvancedDisplay)
	FMeshProxySettings ProxySetting;

	/** Merge settings, used if SimplificationMethod is Merge */
	UPROPERTY(Category = FHierarchicalSimplification, EditAnywhere, AdvancedDisplay)
	FMeshMergingSettings MergeSetting;

	/** Approximate settings, used if SimplificationMethod is Approximate */
	UPROPERTY(Category = FHierarchicalSimplification, EditAnywhere, AdvancedDisplay)
	FMeshApproximationSettings ApproximateSettings;

	/** Desired Bounding Radius for clustering - this is not guaranteed but used to calculate filling factor for auto clustering */
	UPROPERTY(EditAnywhere, Category=FHierarchicalSimplification, AdvancedDisplay, meta=(UIMin=10.f, ClampMin=10.f, editcondition = "!bReusePreviousLevelClusters"))
	float DesiredBoundRadius;

	/** Desired Filling Percentage for clustering - this is not guaranteed but used to calculate filling factor  for auto clustering */
	UPROPERTY(EditAnywhere, Category=FHierarchicalSimplification, AdvancedDisplay, meta=(ClampMin = "0", ClampMax = "100", UIMin = "0", UIMax = "100", editcondition = "!bReusePreviousLevelClusters"))
	float DesiredFillingPercentage;

	/** Min number of actors to build LODActor */
	UPROPERTY(EditAnywhere, Category=FHierarchicalSimplification, AdvancedDisplay, meta=(ClampMin = "1", UIMin = "1", editcondition = "!bReusePreviousLevelClusters"))
	int32 MinNumberOfActorsToBuild;

#if WITH_EDITORONLY_DATA
	UPROPERTY(meta = (DeprecatedProperty))
	uint8 bSimplifyMesh_DEPRECATED:1;
#endif

	FHierarchicalSimplification()
		: TransitionScreenSize(0.315f)
		, OverrideDrawDistance(10000)
		, bUseOverrideDrawDistance(false)
		, bAllowSpecificExclusion(false)
		, bOnlyGenerateClustersForVolumes(false)
		, bReusePreviousLevelClusters(false)
		, SimplificationMethod(EHierarchicalSimplificationMethod::Merge)
		, DesiredBoundRadius(2000)
		, DesiredFillingPercentage(50)
		, MinNumberOfActorsToBuild(2)
	{
		MergeSetting.bMergeMaterials = true;
		MergeSetting.bGenerateLightMapUV = true;
		ProxySetting.MaterialSettings.MaterialMergeType = EMaterialMergeType::MaterialMergeType_Simplygon;
		ProxySetting.bCreateCollision = false;
	}

#if WITH_EDITORONLY_DATA
<<<<<<< HEAD
	bool Serialize(FArchive& Ar);

	/** Handles deprecated properties */
	void PostSerialize(const FArchive& Ar);
#endif

	/** Retrieve the correct material proxy settings based on the simplification method. */
	FMaterialProxySettings* GetSimplificationMethodMaterialSettings();
};

template<>
struct TStructOpsTypeTraits<FHierarchicalSimplification> : public TStructOpsTypeTraitsBase2<FHierarchicalSimplification>
{
#if WITH_EDITORONLY_DATA
	enum
	{
		WithSerializer = true,
		WithPostSerialize = true,
	};
#endif
=======
	ENGINE_API bool Serialize(FArchive& Ar);

	/** Handles deprecated properties */
	ENGINE_API void PostSerialize(const FArchive& Ar);
#endif

	/** Retrieve the correct material proxy settings based on the simplification method. */
	ENGINE_API FMaterialProxySettings* GetSimplificationMethodMaterialSettings();
>>>>>>> 4af6daef
};

template<>
struct TStructOpsTypeTraits<FHierarchicalSimplification> : public TStructOpsTypeTraitsBase2<FHierarchicalSimplification>
{
#if WITH_EDITORONLY_DATA
	enum
	{
		WithSerializer = true,
		WithPostSerialize = true,
	};
#endif
};

UCLASS(Blueprintable, MinimalAPI)
class UHierarchicalLODSetup : public UObject
{
	GENERATED_BODY()
public:
	UHierarchicalLODSetup()
	{
		HierarchicalLODSetup.AddDefaulted();
		OverrideBaseMaterial = nullptr;
	}

	/** Hierarchical LOD Setup */
	UPROPERTY(EditAnywhere, Category = HLODSystem)
	TArray<struct FHierarchicalSimplification> HierarchicalLODSetup;

	UPROPERTY(EditAnywhere, Category = HLODSystem)
	TSoftObjectPtr<UMaterialInterface> OverrideBaseMaterial;

#if WITH_EDITOR
	ENGINE_API virtual void PostEditChangeProperty(struct FPropertyChangedEvent& PropertyChangedEvent) override;
#endif // WITH_EDITOR
};

USTRUCT()
struct FNaniteSettings
{
	GENERATED_BODY();

	FNaniteSettings()
	: bAllowMaskedMaterials(true)
	{
	}

	UPROPERTY(EditAnywhere, Category = Nanite)
	bool bAllowMaskedMaterials;
};

/** Settings pertaining to which PhysX broadphase to use, and settings for MBP if that is the chosen broadphase type */
USTRUCT()
struct FBroadphaseSettings
{
	GENERATED_BODY();

	FBroadphaseSettings()
		: bUseMBPOnClient(false)
		, bUseMBPOnServer(false)
		, bUseMBPOuterBounds(false)
		, MBPBounds(EForceInit::ForceInitToZero)
		, MBPOuterBounds(EForceInit::ForceInitToZero)
		, MBPNumSubdivs(2)
	{

	}

	/** Whether to use MBP (Multi Broadphase Pruning */
	UPROPERTY(EditAnywhere, Category = Broadphase)
	bool bUseMBPOnClient;

	UPROPERTY(EditAnywhere, Category = Broadphase)
	bool bUseMBPOnServer;

	/** Whether to have MBP grid over concentrated inner bounds with loose outer bounds */
	UPROPERTY(EditAnywhere, Category = Broadphase)
	bool bUseMBPOuterBounds;

	/** Total bounds for MBP, must cover the game world or collisions are disabled for out of bounds actors */
	UPROPERTY(EditAnywhere, Category = Broadphase, meta = (EditCondition = "bUseMBPOnClient || bUseMBPOnServer"))
	FBox MBPBounds;

	/** Total bounds for MBP, should cover absolute maximum bounds of the game world where physics is required */
	UPROPERTY(EditAnywhere, Category = Broadphase, meta = (EditCondition = "bUseMBPOnClient || bUseMBPOnServer"))
	FBox MBPOuterBounds;

	/** Number of times to subdivide the MBP bounds, final number of regions is MBPNumSubdivs^2 */
	UPROPERTY(EditAnywhere, Category = Broadphase, meta = (EditCondition = "bUseMBPOnClient || bUseMBPOnServer", ClampMin=1, ClampMax=16))
	uint32 MBPNumSubdivs;
};

/**
 * Actor containing all script accessible world properties.
 */
<<<<<<< HEAD
UCLASS(config=game, hidecategories=(Actor, Advanced, Display, Events, Object, Attachment, Info, Input, Blueprint, Layers, Tags, Replication), showcategories=(Rendering, WorldPartition, "Input|MouseInput", "Input|TouchInput"), notplaceable)
class ENGINE_API AWorldSettings : public AInfo, public IInterface_AssetUserData
=======
UCLASS(config=game, hidecategories=(Actor, Advanced, Display, Events, Object, Attachment, Info, Input, Blueprint, Layers, Tags, Replication), showcategories=(Rendering, WorldPartition, "Input|MouseInput", "Input|TouchInput"), notplaceable, MinimalAPI)
class AWorldSettings : public AInfo, public IInterface_AssetUserData
>>>>>>> 4af6daef
{
	GENERATED_UCLASS_BODY()

	ENGINE_API virtual void GetLifetimeReplicatedProps(TArray< FLifetimeProperty > & OutLifetimeProps) const override;

	/** PRECOMPUTED VISIBILITY SETTINGS **/

	/** 
	 * World space size of precomputed visibility cells in x and y.
	 * Smaller sizes produce more effective occlusion culling at the cost of increased runtime memory usage and lighting build times.
	 */
	UPROPERTY(EditAnywhere, Category=PrecomputedVisibility, AdvancedDisplay, meta=(DisplayAfter="bPlaceCellsOnlyAlongCameraTracks"))
	int32 VisibilityCellSize;

	/** 
	 * Determines how aggressive precomputed visibility should be.
	 * More aggressive settings cull more objects but also cause more visibility errors like popping.
	 */
	UPROPERTY(EditAnywhere, Category=PrecomputedVisibility, AdvancedDisplay, meta=(DisplayAfter="bPlaceCellsOnlyAlongCameraTracks"))
	TEnumAsByte<enum EVisibilityAggressiveness> VisibilityAggressiveness;

	/** 
	 * Whether to place visibility cells inside Precomputed Visibility Volumes and along camera tracks in this level. 
	 * Precomputing visibility reduces rendering thread time at the cost of some runtime memory and somewhat increased lighting build times.
	 */
	UPROPERTY(EditAnywhere, Category=PrecomputedVisibility)
	uint8 bPrecomputeVisibility:1;

	/** 
	 * Whether to place visibility cells only along camera tracks or only above shadow casting surfaces.
	 */
	UPROPERTY(EditAnywhere, Category=PrecomputedVisibility, AdvancedDisplay)
	uint8 bPlaceCellsOnlyAlongCameraTracks:1;

	/** DEFAULT BASIC PHYSICS SETTINGS **/

	/** If true, enables CheckStillInWorld checks */
	UPROPERTY(EditAnywhere, BlueprintReadOnly, Category=World, AdvancedDisplay)
	uint8 bEnableWorldBoundsChecks:1;

protected:
	/** if set to false navigation system will not get created (and all 
	 *	navigation functionality won't be accessible).
	 *	This flag is now deprecated. Use NavigationSystemConfig property to 
	 *	determine navigation system's properties or existence */
	UE_DEPRECATED(4.22, "This member will be removed. Please use NavigationSystemConfig instead.")
	UPROPERTY(BlueprintReadOnly, config, Category = World, meta=(DisplayName = "DEPRECATED_bEnableNavigationSystem"))
	uint8 bEnableNavigationSystem:1;

	/** if set to false AI system will not get created. Use it to disable all AI-related activity on a map */
	UPROPERTY(EditAnywhere, BlueprintReadOnly, config, Category=AI, AdvancedDisplay)
	uint8 bEnableAISystem:1;

public:
	/** 
	 * Enables tools for composing a tiled world. 
	 * Level has to be saved and all sub-levels removed before enabling this option.
	 */
	UPROPERTY(EditAnywhere, BlueprintReadOnly, Category=World, meta=(EditConditionHides, EditCondition="WorldPartition == nullptr"))
	uint8 bEnableWorldComposition:1;

	/**
	 * Enables client-side streaming volumes instead of server-side.
	 * Expected usage scenario: server has all streaming levels always loaded, clients independently stream levels in/out based on streaming volumes.
	 */
	UPROPERTY(EditAnywhere, BlueprintReadOnly, Category = World)
	uint8 bUseClientSideLevelStreamingVolumes:1;

	/** World origin will shift to a camera position when camera goes far away from current origin */
	UPROPERTY(EditAnywhere, BlueprintReadOnly, Category=World, AdvancedDisplay, meta=(EditConditionHides, EditCondition = "bEnableWorldComposition"))
	uint8 bEnableWorldOriginRebasing:1;
		
	/** if set to true, when we call GetGravityZ we assume WorldGravityZ has already been initialized and skip the lookup of DefaultGravityZ and GlobalGravityZ */
	UPROPERTY(transient)
	uint8 bWorldGravitySet:1;

	/** If set to true we will use GlobalGravityZ instead of project setting DefaultGravityZ */
	UPROPERTY(EditAnywhere, BlueprintReadOnly, meta=(DisplayName = "Override World Gravity"), Category = Physics)
	uint8 bGlobalGravitySet:1;

	/** 
	 * Causes the BSP build to generate as few sections as possible.
	 * This is useful when you need to reduce draw calls but can reduce texture streaming efficiency and effective lightmap resolution.
	 * Note - changes require a rebuild to propagate.  Also, be sure to select all surfaces and make sure they all have the same flags to minimize section count.
	 */
	UPROPERTY(EditAnywhere, Category=World, AdvancedDisplay)
	uint8 bMinimizeBSPSections:1;

	/** 
	 * Whether to force lightmaps and other precomputed lighting to not be created even when the engine thinks they are needed.
	 * This is useful for improving iteration in levels with fully dynamic lighting and shadowing.
	 * Note that any lighting and shadowing interactions that are usually precomputed will be lost if this is enabled.
	 */
	UPROPERTY(EditAnywhere, Category=Lightmass, AdvancedDisplay)
	uint8 bForceNoPrecomputedLighting:1;

	/** when this flag is set, more time is allocated to background loading (replicated) */
	UPROPERTY(replicated)
	uint8 bHighPriorityLoading:1;

	/** copy of bHighPriorityLoading that is not replicated, for clientside-only loading operations */
	UPROPERTY()
	uint8 bHighPriorityLoadingLocal:1;

	UPROPERTY(config, EditAnywhere, Category = Broadphase)
	uint8 bOverrideDefaultBroadphaseSettings:1;

	/** If set to true, all eligible actors in this level will be added to a single cluster representing the entire level (used for small sublevels) */
	UPROPERTY(EditAnywhere, config, Category = HLODSystem, AdvancedDisplay, meta=(EditConditionHides, EditCondition="WorldPartition == nullptr", DisplayAfter="HierarchicalLODSetup"))
	uint8 bGenerateSingleClusterForLevel : 1;

#if WITH_EDITORONLY_DATA
<<<<<<< HEAD
=======
	/** if set to true, this hide the streaming disabled warning available in the viewport */
	UPROPERTY(EditAnywhere, Category = WorldPartitionSetup, AdvancedDisplay, meta = (EditCondition = "WorldPartition != nullptr"))
	uint8 bHideEnableStreamingWarning : 1;
	
>>>>>>> 4af6daef
	/** 
	 * Whether Foliage actors of this world contain their grid size in their name. This should only be changed by UWorldPartitionFoliageBuilder or when creating new worlds so that older worlds are unaffected
	 * and is used by the UActorPartitionSubsystem to find existing foliage actors by name.
	 */
	UPROPERTY()
	uint8 bIncludeGridSizeInNameForFoliageActors : 1;

	/**
	 * Whether partitioned actors of this world contain their grid size in their name. This should only be changed when creating new worlds so that older worlds are unaffected
	 * and is used by the UActorPartitionSubsystem to find existing foliage actors by name.
	 */
	UPROPERTY()
	uint8 bIncludeGridSizeInNameForPartitionedActors : 1;
#endif

<<<<<<< HEAD
=======
	/**
	 * Whether to configure the listening socket to allow reuse of the address and port. If this is true, be sure no other
	 * servers can run on the same port, otherwise this can lead to undefined behavior since packets will go to two servers.
	 */
	UPROPERTY(EditAnywhere, Config, Category=Network)
	uint8 bReuseAddressAndPort : 1;

>>>>>>> 4af6daef
	UPROPERTY(EditAnywhere, BlueprintReadOnly, Category=AI, meta=(MetaClass="/Script/Engine.AISystemBase", editcondition="bEnableAISystem"), AdvancedDisplay)
	TSoftClassPtr<UAISystemBase> AISystemClass;

	/** Additional transform applied when applying LevelStreaming Transform to LevelInstance */
	UPROPERTY()
	FVector LevelInstancePivotOffset;

protected:
	/** Holds parameters for NavigationSystem's creation. Set to Null will result
	 *	in NavigationSystem instance not being created for this world. Note that
	 *	if set NavigationSystemConfigOverride will be used instead. */
	UPROPERTY(EditAnywhere, BlueprintReadOnly, Category=World, AdvancedDisplay, Instanced, NoClear, meta=(NoResetToDefault))
	TObjectPtr<UNavigationSystemConfig> NavigationSystemConfig;

	/** Overrides NavigationSystemConfig. */
	UPROPERTY(Transient)
	TObjectPtr<UNavigationSystemConfig> NavigationSystemConfigOverride;

	UPROPERTY(VisibleAnywhere, Category=WorldPartitionSetup, Instanced)
	TObjectPtr<UWorldPartition> WorldPartition;

public:
#if WITH_EDITORONLY_DATA
	/** Size of the grid for instanced foliage actors, only used for partitioned worlds */
	UPROPERTY(EditAnywhere, Category = Foliage)
	uint32 InstancedFoliageGridSize;

	UPROPERTY(EditAnywhere, Category = Landscape)
	uint32 LandscapeSplineMeshesGridSize;

	/** Size of the grid for navigation data chunk actors */
	UPROPERTY(EditAnywhere, Category = Navigation)
	uint32 NavigationDataChunkGridSize;
	
	/**
	 * Loading cell size used when building navigation data iteratively.
	 * The actual cell size used will be rounded using the NavigationDataChunkGridSize.
	 * It's recommended to use a value as high as the hardware memory allows to load. 
	 */
	UPROPERTY(EditAnywhere, Category = Navigation, meta = (ClampMin = "5000"))
	uint32 NavigationDataBuilderLoadingCellSize;
	
	/** Default size of the grid for placed elements from the editor */
	UPROPERTY()
	uint32 DefaultPlacementGridSize;
#endif

	/**
	 * A list of runtime data layers that should be included in the base navmesh.
	 * Editor data layers and actors outside data layers will be included.
	 */
	UPROPERTY(EditAnywhere, Category = Navigation)
	TArray<TObjectPtr<UDataLayerAsset>> BaseNavmeshDataLayers;
	
	/** scale of 1uu to 1m in real world measurements, for HMD and other physically tracked devices (e.g. 1uu = 1cm would be 100.0) */
	UPROPERTY(EditAnywhere, BlueprintReadOnly, Category=VR)
	float WorldToMeters;

	// any actor falling below this level gets destroyed
	UPROPERTY(config, EditAnywhere, BlueprintReadOnly, Category=World, meta=(editcondition = "bEnableWorldBoundsChecks"))
	float KillZ;

	// The type of damage inflicted when a actor falls below KillZ
	UPROPERTY(EditAnywhere, BlueprintReadOnly, Category=World, AdvancedDisplay, meta=(editcondition = "bEnableWorldBoundsChecks"))
	TSubclassOf<UDamageType> KillZDamageType;

	// current gravity actually being used
	UPROPERTY(transient, ReplicatedUsing=OnRep_WorldGravityZ)
	float WorldGravityZ;

	UFUNCTION()
	ENGINE_API virtual void OnRep_WorldGravityZ();

	// optional level specific gravity override set by level designer
	UPROPERTY(EditAnywhere, BlueprintReadOnly, Category=Physics, meta=(editcondition = "bGlobalGravitySet"))
	float GlobalGravityZ;

	// level specific default physics volume
	UPROPERTY(EditAnywhere, noclear, BlueprintReadOnly, Category=Physics, AdvancedDisplay)
	TSubclassOf<class ADefaultPhysicsVolume> DefaultPhysicsVolumeClass;

	// Method to get the Physics Collision Handler Class
	virtual TSubclassOf<class UPhysicsCollisionHandler> GetPhysicsCollisionHandlerClass() { return PhysicsCollisionHandlerClass; }

	// optional level specific collision handler
	UPROPERTY(EditAnywhere, BlueprintReadOnly, Category=Physics, AdvancedDisplay)
	TSubclassOf<class UPhysicsCollisionHandler>	PhysicsCollisionHandlerClass;

	/************************************/
	
	/** GAMEMODE SETTINGS **/
	
	/** The default GameMode to use when starting this map in the game. If this value is NULL, the INI setting for default game type is used. */
	UPROPERTY(EditAnywhere, BlueprintReadOnly, Category=GameMode, meta=(DisplayName="GameMode Override"))
	TSubclassOf<class AGameModeBase> DefaultGameMode;

	/** Class of GameNetworkManager to spawn for network games */
	UPROPERTY()
	TSubclassOf<class AGameNetworkManager> GameNetworkManagerClass;

	/************************************/
	
	/** RENDERING SETTINGS **/
	/** Maximum size of textures for packed light and shadow maps */
	UPROPERTY(EditAnywhere, Category=Lightmass, AdvancedDisplay)
	int32 PackedLightAndShadowMapTextureSize;

	/** Default color scale for the level */
	UPROPERTY(EditAnywhere, BlueprintReadOnly, Category=World, AdvancedDisplay)
	FVector DefaultColorScale;

	/** Max occlusion distance used by mesh distance fields, overridden if there is a movable skylight. */
	UPROPERTY(EditAnywhere, Category=Rendering, meta=(UIMin = "500", UIMax = "5000", DisplayName = "Default Max DistanceField Occlusion Distance"))
	float DefaultMaxDistanceFieldOcclusionDistance;

	/** Distance from the camera that the global distance field should cover. */
	UPROPERTY(EditAnywhere, Category=Rendering, meta=(UIMin = "10000", UIMax = "100000", DisplayName = "Global DistanceField View Distance"))
	float GlobalDistanceFieldViewDistance;

	/** 
	 * Controls the intensity of self-shadowing from capsule indirect shadows. 
	 * These types of shadows use approximate occluder representations, so reducing self-shadowing intensity can hide those artifacts.
	 */
	UPROPERTY(EditAnywhere, config, Category=Rendering, meta=(UIMin = "0", UIMax = "1"))
	float DynamicIndirectShadowsSelfShadowingIntensity;

#if WITH_EDITORONLY_DATA
	/************************************/
	
	/** LIGHTMASS RELATED SETTINGS **/
	
	UPROPERTY(BlueprintReadWrite, EditAnywhere, Category=Lightmass)
	struct FLightmassWorldInfoSettings LightmassSettings;
#endif

	/************************************/
	/** NANITE SETTINGS **/
	UPROPERTY(EditAnywhere, config, replicated, ReplicatedUsing = OnRep_NaniteSettings, Category = Nanite)
	FNaniteSettings NaniteSettings;

	UFUNCTION()
	ENGINE_API virtual void OnRep_NaniteSettings();

	ENGINE_API virtual void SetAllowMaskedMaterials(bool bState);

	/************************************/
	/** AUDIO SETTINGS **/
	/** Default reverb settings used by audio volumes.													*/
	UPROPERTY(EditAnywhere, config, Category=Audio)
	FReverbSettings DefaultReverbSettings;

	/** Default interior settings applied to sounds that have "apply ambient volumes" set to true on their SoundClass. */
	UPROPERTY(EditAnywhere, config, Category=Audio)
	FInteriorSettings DefaultAmbientZoneSettings;

	/** Default Base SoundMix.																			*/
	UPROPERTY(EditAnywhere, Category=Audio)
	TObjectPtr<class USoundMix> DefaultBaseSoundMix;

#if WITH_EDITORONLY_DATA
	/** If set overrides the level settings and global project settings */
	UPROPERTY(EditAnywhere, config, Category = HLODSystem, meta=(EditConditionHides, EditCondition = "WorldPartition == nullptr"))
	TSoftClassPtr<class UHierarchicalLODSetup> HLODSetupAsset;

	/** If set overrides the project-wide base material used for Proxy Materials */
	UPROPERTY(EditAnywhere, config, Category = HLODSystem, meta=(EditConditionHides, EditCondition = "WorldPartition == nullptr && HLODSetupAsset == nullptr"))
	TSoftObjectPtr<class UMaterialInterface> OverrideBaseMaterial;

protected:
	/** Hierarchical LOD Setup */
	UPROPERTY(EditAnywhere, Category = HLODSystem, config, meta=(EditConditionHides, EditCondition = "WorldPartition == nullptr && HLODSetupAsset == nullptr"))
	TArray<struct FHierarchicalSimplification> HierarchicalLODSetup;

public:
	UPROPERTY()
	int32 NumHLODLevels;

	/** Specify the transform to apply to the source meshes when building HLODs. */
	UPROPERTY(EditAnywhere, config, Category = HLODSystem, AdvancedDisplay, meta=(EditConditionHides, EditCondition = "WorldPartition == nullptr", DisplayName = "HLOD Baking Transform"))
	FTransform HLODBakingTransform;

	/************************************/
	/** EDITOR ONLY SETTINGS **/

	/** Level Bookmarks: 10 should be MAX_BOOKMARK_NUMBER @fixmeconst */
	UE_DEPRECATED(4.21, "This member will be removed. Please use the Bookmark accessor functions instead.")
	UPROPERTY()
	TObjectPtr<class UBookMark> BookMarks[10];
#endif

	/************************************/

	/** 
	 * Normally 1 - scales real time passage.
	 * Warning - most use cases should use GetEffectiveTimeDilation() instead of reading from this directly
	 */
	UPROPERTY(transient, replicated)
	float TimeDilation;

	// Additional time dilation used by Sequencer slomo track.  Transient because this is often 
	// temporarily modified by the editor when previewing slow motion effects, yet we don't want it saved or loaded from level packages.
	UPROPERTY(transient, replicated)
	float CinematicTimeDilation;

	// Additional TimeDilation used to control demo playback speed
	UPROPERTY(transient)
	float DemoPlayTimeDilation;

	/** Lowest acceptable global time dilation. */
	UPROPERTY(config, EditAnywhere, Category = Tick, AdvancedDisplay, meta = (UIMin = "0", ClampMin = "0"))
	float MinGlobalTimeDilation;
	
	/** Highest acceptable global time dilation. */
	UPROPERTY(config, EditAnywhere, Category = Tick, AdvancedDisplay, meta = (UIMin = "0", ClampMin = "0"))
	float MaxGlobalTimeDilation;

	/** Smallest possible frametime, not considering dilation. Equiv to 1/FastestFPS. */
	UPROPERTY(config, EditAnywhere, Category = Tick, AdvancedDisplay, meta = (UIMin = "0", ClampMin = "0"))
	float MinUndilatedFrameTime;

	/** Largest possible frametime, not considering dilation. Equiv to 1/SlowestFPS. */
	UPROPERTY(config, EditAnywhere, Category = Tick, AdvancedDisplay, meta = (UIMin = "0", ClampMin = "0"))
	float MaxUndilatedFrameTime;

	UPROPERTY(config, EditAnywhere, Category = Broadphase)
	FBroadphaseSettings BroadphaseSettings;

	/** valid only during replication - information about the player(s) being replicated to
	 * (there could be more than one in the case of a splitscreen client)
	 */
	UPROPERTY()
	TArray<struct FNetViewer> ReplicationViewers;

	// ************************************

protected:

	/** Array of user data stored with the asset */
	UPROPERTY()
	TArray<TObjectPtr<UAssetUserData>> AssetUserData;

	// If paused, PlayerState of person pausing the game.
	UPROPERTY(transient, replicated)
	TObjectPtr<class APlayerState> PauserPlayerState;

#if WITH_EDITORONLY_DATA
	UPROPERTY()
	FWorldPartitionPerWorldSettings DefaultWorldPartitionSettings;
#endif

public:
	//~ Begin UObject Interface.
<<<<<<< HEAD
	virtual void PostLoad() override;
#if WITH_EDITORONLY_DATA
	static void DeclareConstructClasses(TArray<FTopLevelAssetPath>& OutConstructClasses, const UClass* SpecificSubclass);
=======
	ENGINE_API virtual void PostLoad() override;
#if WITH_EDITORONLY_DATA
	static ENGINE_API void DeclareConstructClasses(TArray<FTopLevelAssetPath>& OutConstructClasses, const UClass* SpecificSubclass);
>>>>>>> 4af6daef
#endif

#if WITH_EDITOR
	ENGINE_API virtual bool CanEditChange(const FProperty* InProperty) const override;
	ENGINE_API virtual void PostEditChangeProperty(FPropertyChangedEvent& PropertyChangedEvent) override;
	ENGINE_API virtual void PostTransacted(const FTransactionObjectEvent& TransactionEvent) override;
#endif // WITH_EDITOR
	//~ End UObject Interface.


	//~ Begin AActor Interface.
#if WITH_EDITOR
	ENGINE_API virtual void CheckForErrors() override;
	virtual bool IsSelectable() const override { return false; }
	virtual bool SupportsExternalPackaging() const override { return false; }
#endif // WITH_EDITOR
	ENGINE_API virtual void PostInitProperties() override;
	ENGINE_API virtual void PreInitializeComponents() override;
	ENGINE_API virtual void PostRegisterAllComponents() override;
	//~ End AActor Interface.

<<<<<<< HEAD
	UWorldPartition* GetWorldPartition() const;
	bool IsPartitionedWorld() const { return GetWorldPartition() != nullptr; }
	void SetWorldPartition(UWorldPartition* InWorldPartition);
	void ApplyWorldPartitionForcedSettings();
=======
	ENGINE_API UWorldPartition* GetWorldPartition() const;
	bool IsPartitionedWorld() const { return GetWorldPartition() != nullptr; }
	ENGINE_API void SetWorldPartition(UWorldPartition* InWorldPartition);
	ENGINE_API void ApplyWorldPartitionForcedSettings();
>>>>>>> 4af6daef

	virtual bool SupportsWorldPartitionStreaming() const { return true; }

#if WITH_EDITOR
<<<<<<< HEAD
	void SupportsWorldPartitionStreamingChanged();
=======
	ENGINE_API void SupportsWorldPartitionStreamingChanged();
>>>>>>> 4af6daef
#endif

	/**
	 * Returns the Z component of the current world gravity and initializes it to the default
	 * gravity if called for the first time.
	 *
	 * @return Z component of current world gravity.
	 */
	ENGINE_API virtual float GetGravityZ() const;

	virtual float GetEffectiveTimeDilation() const
	{
		return TimeDilation * CinematicTimeDilation * DemoPlayTimeDilation;
	}

	/**
	 * Returns the delta time to be used by the tick. Can be overridden if game specific logic is needed.
	 */
	ENGINE_API virtual float FixupDeltaSeconds(float DeltaSeconds, float RealDeltaSeconds);

	/** Sets the global time dilation value (subject to clamping). Returns the final value that was set. */
	ENGINE_API virtual float SetTimeDilation(float NewTimeDilation);

	/** @return configuration for NavigationSystem's creation. Null means 
	 *	no navigation system will be created*/
	UNavigationSystemConfig* const GetNavigationSystemConfig() const { return NavigationSystemConfigOverride ? NavigationSystemConfigOverride : NavigationSystemConfig; }

	/** 
	 * Sets a configuration override for NavigationSystem's creation. 
	 * If set, GetNavigationSystemConfig will return this configuration instead NavigationSystemConfig. 
	 */
	ENGINE_API void SetNavigationSystemConfigOverride(UNavigationSystemConfig* NewConfig);

	/** @return current configuration override for NavigationSystem's creation, if any. */
	const UNavigationSystemConfig* GetNavigationSystemConfigOverride() const { return NavigationSystemConfigOverride; }

	/** @return whether given world is configured to host any NavigationSystem */
	ENGINE_API bool IsNavigationSystemEnabled() const;

	/** @return whether given world is configured to host an AISystem */
	bool IsAISystemEnabled() const { return bEnableAISystem; }

	/** @return whether given world is restricting actors to +-HALF_WORLD_MAX bounds, destroying actors that move below KillZ */
	bool AreWorldBoundsChecksEnabled() const { return bEnableWorldBoundsChecks; }
	
	/**
	 * Called from GameStateBase, calls BeginPlay on all actors
	 */
	ENGINE_API virtual void NotifyBeginPlay();

	/** 
	 * Called from GameStateBase, used to notify native classes of match startup (such as level scripting)
	 */	
	ENGINE_API virtual void NotifyMatchStarted();

	//~ Begin IInterface_AssetUserData Interface
<<<<<<< HEAD
	virtual void AddAssetUserData(UAssetUserData* InUserData) override;
	virtual void RemoveUserDataOfClass(TSubclassOf<UAssetUserData> InUserDataClass) override;
	virtual UAssetUserData* GetAssetUserDataOfClass(TSubclassOf<UAssetUserData> InUserDataClass) override;
	virtual const TArray<UAssetUserData*>* GetAssetUserDataArray() const override;
	//~ End IInterface_AssetUserData Interface

#if WITH_EDITOR
	const TArray<struct FHierarchicalSimplification>& GetHierarchicalLODSetup() const;
	TArray<struct FHierarchicalSimplification>& GetHierarchicalLODSetup();
	int32 GetNumHierarchicalLODLevels() const;
	UMaterialInterface* GetHierarchicalLODBaseMaterial() const;
	void ResetHierarchicalLODSetup();

	void SaveDefaultWorldPartitionSettings();
	void ResetDefaultWorldPartitionSettings();
	const FWorldPartitionPerWorldSettings* GetDefaultWorldPartitionSettings() const;
=======
	ENGINE_API virtual void AddAssetUserData(UAssetUserData* InUserData) override;
	ENGINE_API virtual void RemoveUserDataOfClass(TSubclassOf<UAssetUserData> InUserDataClass) override;
	ENGINE_API virtual UAssetUserData* GetAssetUserDataOfClass(TSubclassOf<UAssetUserData> InUserDataClass) override;
	ENGINE_API virtual const TArray<UAssetUserData*>* GetAssetUserDataArray() const override;
	//~ End IInterface_AssetUserData Interface

#if WITH_EDITOR
	ENGINE_API const TArray<struct FHierarchicalSimplification>& GetHierarchicalLODSetup() const;
	ENGINE_API TArray<struct FHierarchicalSimplification>& GetHierarchicalLODSetup();
	ENGINE_API int32 GetNumHierarchicalLODLevels() const;
	ENGINE_API UMaterialInterface* GetHierarchicalLODBaseMaterial() const;
	ENGINE_API void ResetHierarchicalLODSetup();

	ENGINE_API void SaveDefaultWorldPartitionSettings();
	ENGINE_API void ResetDefaultWorldPartitionSettings();
	ENGINE_API const FWorldPartitionPerWorldSettings* GetDefaultWorldPartitionSettings() const;
>>>>>>> 4af6daef
#endif // WITH EDITOR

	FORCEINLINE class APlayerState* GetPauserPlayerState() const { return PauserPlayerState; }
	FORCEINLINE virtual void SetPauserPlayerState(class APlayerState* PlayerState) { PauserPlayerState = PlayerState; }

	ENGINE_API virtual void RewindForReplay() override;

private:

	// Hidden functions that don't make sense to use on this class.
	HIDE_ACTOR_TRANSFORM_FUNCTIONS();

	ENGINE_API virtual void Serialize( FArchive& Ar ) override;

private:
	ENGINE_API void InternalPostPropertyChanged(FName PropertyName);

	ENGINE_API void AdjustNumberOfBookmarks();
	ENGINE_API void UpdateNumberOfBookmarks();

	ENGINE_API void SanitizeBookmarkClasses();
	ENGINE_API void UpdateBookmarkClass();

	/**
	 * Maximum number of bookmarks allowed.
	 * Changing this will change the allocation of the bookmarks array, and when shrinking
	 * may cause some bookmarks to become eligible for GC.
	 */
	UPROPERTY(Config, Meta=(ClampMin=0))
	int32 MaxNumberOfBookmarks;

	/**
	 * Class that will be used when creating new bookmarks.
	 * Old bookmarks may be recreated with the new class where possible.
	 */
	UPROPERTY(Config, Meta=(AllowAbstract="false", ExactClass="false", AllowedClasses="/Script/Engine.BookmarkBase"))
	TSubclassOf<class UBookmarkBase> DefaultBookmarkClass;

	UPROPERTY()
	TArray<TObjectPtr<class UBookmarkBase>> BookmarkArray;

	// Tracked so we can detect changes from Config
	UPROPERTY()
	TSubclassOf<class UBookmarkBase> LastBookmarkClass;

public:
	ENGINE_API virtual FSoftClassPath GetAISystemClassName() const;

	/**
	 * The number of bookmarks that will have mapped keyboard shortcuts by default.
	 */
	static const uint32 NumMappedBookmarks = 10;

#if WITH_EDITOR
	DECLARE_MULTICAST_DELEGATE_OneParam(FOnBookmarkClassChanged, AWorldSettings*);
	static ENGINE_API FOnBookmarkClassChanged OnBookmarkClassChanged;

	DECLARE_MULTICAST_DELEGATE_OneParam(FOnNumberOfBookmarksChanged, AWorldSettings*);
	static ENGINE_API FOnNumberOfBookmarksChanged OnNumberOfBoomarksChanged;
#endif

	DECLARE_MULTICAST_DELEGATE_OneParam(FOnNaniteSettingsChanged, AWorldSettings*);
	static ENGINE_API FOnNaniteSettingsChanged OnNaniteSettingsChanged;

	const int32 GetMaxNumberOfBookmarks() const
	{
		return MaxNumberOfBookmarks;
	}

	TSubclassOf<class UBookmarkBase> GetDefaultBookmarkClass() const
	{
		return DefaultBookmarkClass;
	}

	/**
	 * Gets the array of bookmarks.
	 * It's common for entries to be null as this is treated more like a sparse array.
	 */
	const TArray<class UBookmarkBase*>& GetBookmarks() const
	{
		return BookmarkArray;
	}

	/**
	 * Attempts to move bookmarks such that all bookmarks are adjacent in memory.
	 *
	 * Note, this will not rearrange any valid Bookmarks inside the mapped range, but
	 * may move bookmarks outside that range to fill up mapped bookmarks.
	 */
	ENGINE_API void CompactBookmarks();

	/**
	 * Gets the bookmark at the specified index, creating it if a bookmark doesn't exist.
	 *
	 * This will fail if the specified index is greater than MaxNumberOfBookmarks.
	 *
	 * For "plain" access that doesn't cause reallocation, use GetBookmarks
	 *
	 * @param bRecreateOnClassMismatch	Whether or not we should recreate an existing bookmark if it's class
	 *									doesn't match the default bookmark class.
	 */
	ENGINE_API class UBookmarkBase* GetOrAddBookmark(const uint32 BookmarkIndex, const bool bRecreateOnClassMismatch);

	/**
	 * Creates and adds a new bookmark of a different class.
	 *
	 * When the bookmark's class is not of the same class as the default bookmark class, the bookmark
	 * will be removed on the next update.
	 * This will fail if we've overrun MaxNumberOfBookmarks.
	 *
	 * @param	BookmarkClass	Class of the new bookmark.
	 * @param	bExpandIfNecessary	Will increase MaxNumberOfBookmarks if there's not enough add another.
	 *
	 * @return	The bookmark that was created.
	 *			Will be nullptr on failure.
	 */
	ENGINE_API class UBookmarkBase* AddBookmark(const TSubclassOf<UBookmarkBase> BookmarkClass, const bool bExpandIfNecessary);

	/**
	 * Clears the reference to the bookmark from the specified index.
	 */
	ENGINE_API void ClearBookmark(const uint32 BookmarkIndex);

	/**
	 * Clears all references to current bookmarks.
	 */
	ENGINE_API void ClearAllBookmarks();

#if WITH_EDITORONLY_DATA
private: //DEPRECATED
	UPROPERTY()
	bool bEnableHierarchicalLODSystem_DEPRECATED;

	UPROPERTY(meta=(DeprecatedProperty, DeprecationMessage="As of UE 5.1 all worlds are large. Set UE_USE_UE4_WORLD_MAX in EngineDefines.h to alter this."))
	uint8 bEnableLargeWorlds_DEPRECATED:1;
#endif
};
<|MERGE_RESOLUTION|>--- conflicted
+++ resolved
@@ -354,28 +354,6 @@
 	}
 
 #if WITH_EDITORONLY_DATA
-<<<<<<< HEAD
-	bool Serialize(FArchive& Ar);
-
-	/** Handles deprecated properties */
-	void PostSerialize(const FArchive& Ar);
-#endif
-
-	/** Retrieve the correct material proxy settings based on the simplification method. */
-	FMaterialProxySettings* GetSimplificationMethodMaterialSettings();
-};
-
-template<>
-struct TStructOpsTypeTraits<FHierarchicalSimplification> : public TStructOpsTypeTraitsBase2<FHierarchicalSimplification>
-{
-#if WITH_EDITORONLY_DATA
-	enum
-	{
-		WithSerializer = true,
-		WithPostSerialize = true,
-	};
-#endif
-=======
 	ENGINE_API bool Serialize(FArchive& Ar);
 
 	/** Handles deprecated properties */
@@ -384,7 +362,6 @@
 
 	/** Retrieve the correct material proxy settings based on the simplification method. */
 	ENGINE_API FMaterialProxySettings* GetSimplificationMethodMaterialSettings();
->>>>>>> 4af6daef
 };
 
 template<>
@@ -480,13 +457,8 @@
 /**
  * Actor containing all script accessible world properties.
  */
-<<<<<<< HEAD
-UCLASS(config=game, hidecategories=(Actor, Advanced, Display, Events, Object, Attachment, Info, Input, Blueprint, Layers, Tags, Replication), showcategories=(Rendering, WorldPartition, "Input|MouseInput", "Input|TouchInput"), notplaceable)
-class ENGINE_API AWorldSettings : public AInfo, public IInterface_AssetUserData
-=======
 UCLASS(config=game, hidecategories=(Actor, Advanced, Display, Events, Object, Attachment, Info, Input, Blueprint, Layers, Tags, Replication), showcategories=(Rendering, WorldPartition, "Input|MouseInput", "Input|TouchInput"), notplaceable, MinimalAPI)
 class AWorldSettings : public AInfo, public IInterface_AssetUserData
->>>>>>> 4af6daef
 {
 	GENERATED_UCLASS_BODY()
 
@@ -599,13 +571,10 @@
 	uint8 bGenerateSingleClusterForLevel : 1;
 
 #if WITH_EDITORONLY_DATA
-<<<<<<< HEAD
-=======
 	/** if set to true, this hide the streaming disabled warning available in the viewport */
 	UPROPERTY(EditAnywhere, Category = WorldPartitionSetup, AdvancedDisplay, meta = (EditCondition = "WorldPartition != nullptr"))
 	uint8 bHideEnableStreamingWarning : 1;
 	
->>>>>>> 4af6daef
 	/** 
 	 * Whether Foliage actors of this world contain their grid size in their name. This should only be changed by UWorldPartitionFoliageBuilder or when creating new worlds so that older worlds are unaffected
 	 * and is used by the UActorPartitionSubsystem to find existing foliage actors by name.
@@ -621,8 +590,6 @@
 	uint8 bIncludeGridSizeInNameForPartitionedActors : 1;
 #endif
 
-<<<<<<< HEAD
-=======
 	/**
 	 * Whether to configure the listening socket to allow reuse of the address and port. If this is true, be sure no other
 	 * servers can run on the same port, otherwise this can lead to undefined behavior since packets will go to two servers.
@@ -630,7 +597,6 @@
 	UPROPERTY(EditAnywhere, Config, Category=Network)
 	uint8 bReuseAddressAndPort : 1;
 
->>>>>>> 4af6daef
 	UPROPERTY(EditAnywhere, BlueprintReadOnly, Category=AI, meta=(MetaClass="/Script/Engine.AISystemBase", editcondition="bEnableAISystem"), AdvancedDisplay)
 	TSoftClassPtr<UAISystemBase> AISystemClass;
 
@@ -883,15 +849,9 @@
 
 public:
 	//~ Begin UObject Interface.
-<<<<<<< HEAD
-	virtual void PostLoad() override;
-#if WITH_EDITORONLY_DATA
-	static void DeclareConstructClasses(TArray<FTopLevelAssetPath>& OutConstructClasses, const UClass* SpecificSubclass);
-=======
 	ENGINE_API virtual void PostLoad() override;
 #if WITH_EDITORONLY_DATA
 	static ENGINE_API void DeclareConstructClasses(TArray<FTopLevelAssetPath>& OutConstructClasses, const UClass* SpecificSubclass);
->>>>>>> 4af6daef
 #endif
 
 #if WITH_EDITOR
@@ -913,26 +873,15 @@
 	ENGINE_API virtual void PostRegisterAllComponents() override;
 	//~ End AActor Interface.
 
-<<<<<<< HEAD
-	UWorldPartition* GetWorldPartition() const;
-	bool IsPartitionedWorld() const { return GetWorldPartition() != nullptr; }
-	void SetWorldPartition(UWorldPartition* InWorldPartition);
-	void ApplyWorldPartitionForcedSettings();
-=======
 	ENGINE_API UWorldPartition* GetWorldPartition() const;
 	bool IsPartitionedWorld() const { return GetWorldPartition() != nullptr; }
 	ENGINE_API void SetWorldPartition(UWorldPartition* InWorldPartition);
 	ENGINE_API void ApplyWorldPartitionForcedSettings();
->>>>>>> 4af6daef
 
 	virtual bool SupportsWorldPartitionStreaming() const { return true; }
 
 #if WITH_EDITOR
-<<<<<<< HEAD
-	void SupportsWorldPartitionStreamingChanged();
-=======
 	ENGINE_API void SupportsWorldPartitionStreamingChanged();
->>>>>>> 4af6daef
 #endif
 
 	/**
@@ -989,24 +938,6 @@
 	ENGINE_API virtual void NotifyMatchStarted();
 
 	//~ Begin IInterface_AssetUserData Interface
-<<<<<<< HEAD
-	virtual void AddAssetUserData(UAssetUserData* InUserData) override;
-	virtual void RemoveUserDataOfClass(TSubclassOf<UAssetUserData> InUserDataClass) override;
-	virtual UAssetUserData* GetAssetUserDataOfClass(TSubclassOf<UAssetUserData> InUserDataClass) override;
-	virtual const TArray<UAssetUserData*>* GetAssetUserDataArray() const override;
-	//~ End IInterface_AssetUserData Interface
-
-#if WITH_EDITOR
-	const TArray<struct FHierarchicalSimplification>& GetHierarchicalLODSetup() const;
-	TArray<struct FHierarchicalSimplification>& GetHierarchicalLODSetup();
-	int32 GetNumHierarchicalLODLevels() const;
-	UMaterialInterface* GetHierarchicalLODBaseMaterial() const;
-	void ResetHierarchicalLODSetup();
-
-	void SaveDefaultWorldPartitionSettings();
-	void ResetDefaultWorldPartitionSettings();
-	const FWorldPartitionPerWorldSettings* GetDefaultWorldPartitionSettings() const;
-=======
 	ENGINE_API virtual void AddAssetUserData(UAssetUserData* InUserData) override;
 	ENGINE_API virtual void RemoveUserDataOfClass(TSubclassOf<UAssetUserData> InUserDataClass) override;
 	ENGINE_API virtual UAssetUserData* GetAssetUserDataOfClass(TSubclassOf<UAssetUserData> InUserDataClass) override;
@@ -1023,7 +954,6 @@
 	ENGINE_API void SaveDefaultWorldPartitionSettings();
 	ENGINE_API void ResetDefaultWorldPartitionSettings();
 	ENGINE_API const FWorldPartitionPerWorldSettings* GetDefaultWorldPartitionSettings() const;
->>>>>>> 4af6daef
 #endif // WITH EDITOR
 
 	FORCEINLINE class APlayerState* GetPauserPlayerState() const { return PauserPlayerState; }
