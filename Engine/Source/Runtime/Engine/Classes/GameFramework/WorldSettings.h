--- conflicted
+++ resolved
@@ -796,11 +796,8 @@
 	FORCEINLINE class APlayerState* GetPauserPlayerState() const { return PauserPlayerState; }
 	FORCEINLINE virtual void SetPauserPlayerState(class APlayerState* PlayerState) { PauserPlayerState = PlayerState; }
 
-<<<<<<< HEAD
-=======
 	virtual void RewindForReplay() override;
 
->>>>>>> a1e6ec07
 private:
 
 	// Hidden functions that don't make sense to use on this class.
