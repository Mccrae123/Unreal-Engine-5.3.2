--- conflicted
+++ resolved
@@ -36,11 +36,7 @@
 	* Function that gets called from within Map_Check to allow this actor to check itself
 	* for any potential errors and register them with map check dialog.
 	*/
-<<<<<<< HEAD
-	virtual void CheckForErrors() override;
-=======
 	ENGINE_API virtual void CheckForErrors() override;
->>>>>>> 4af6daef
 	virtual bool ShouldCheckCollisionComponentForErrors() const { return true; }
 #endif // WITH_EDITOR
 	
