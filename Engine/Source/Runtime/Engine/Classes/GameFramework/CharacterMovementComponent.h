// Copyright Epic Games, Inc. All Rights Reserved.

#pragma once

#include "CoreMinimal.h"
#include "Math/RandomStream.h"
#include "UObject/ObjectMacros.h"
#include "UObject/UObjectGlobals.h"
#include "Engine/NetSerialization.h"
#include "Engine/EngineTypes.h"
#include "Engine/EngineBaseTypes.h"
#include "WorldCollision.h"
#include "AI/Navigation/NavigationTypes.h"
#include "Animation/AnimationAsset.h"
#include "Animation/AnimMontage.h"
#include "GameFramework/RootMotionSource.h"
#include "AI/Navigation/NavigationAvoidanceTypes.h"
#include "AI/RVOAvoidanceInterface.h"
#include "GameFramework/PawnMovementComponent.h"
#include "GameFramework/CharacterMovementReplication.h"
#include "Interfaces/NetworkPredictionInterface.h"
#include "CharacterMovementComponentAsync.h"
#include "CharacterMovementComponent.generated.h"

class ACharacter;
class FDebugDisplayInfo;
class FNetworkPredictionData_Server_Character;
class FSavedMove_Character;
class UPrimitiveComponent;
class INavigationData;
class UCharacterMovementComponent;

DECLARE_DELEGATE_RetVal_ThreeParams(FTransform, FOnProcessRootMotion, const FTransform&, UCharacterMovementComponent*, float)

namespace CharacterMovementConstants
{
	extern const float MAX_STEP_SIDE_Z;
	extern const float VERTICAL_SLOPE_NORMAL_Z;
}

namespace CharacterMovementCVars
{
	// Is Async Character Movement enabled?
	extern ENGINE_API int32 AsyncCharacterMovement;
	extern int32 ForceJumpPeakSubstep;
}

/** 
 * Tick function that calls UCharacterMovementComponent::PostPhysicsTickComponent
 **/
USTRUCT()
struct FCharacterMovementComponentPostPhysicsTickFunction : public FTickFunction
{
	GENERATED_USTRUCT_BODY()

	/** CharacterMovementComponent that is the target of this tick **/
	class UCharacterMovementComponent* Target;

	/** 
	 * Abstract function actually execute the tick. 
	 * @param DeltaTime - frame time to advance, in seconds
	 * @param TickType - kind of tick for this frame
	 * @param CurrentThread - thread we are executing on, useful to pass along as new tasks are created
	 * @param MyCompletionGraphEvent - completion event for this task. Useful for holding the completion of this task until certain child tasks are complete.
	 **/
	virtual void ExecuteTick(float DeltaTime, enum ELevelTick TickType, ENamedThreads::Type CurrentThread, const FGraphEventRef& MyCompletionGraphEvent) override;

	/** Abstract function to describe this tick. Used to print messages about illegal cycles in the dependency graph **/
	virtual FString DiagnosticMessage() override;
	/** Function used to describe this tick for active tick reporting. **/
	virtual FName DiagnosticContext(bool bDetailed) override;
};

template<>
struct TStructOpsTypeTraits<FCharacterMovementComponentPostPhysicsTickFunction> : public TStructOpsTypeTraitsBase2<FCharacterMovementComponentPostPhysicsTickFunction>
{
	enum
	{
		WithCopy = false
	};
};

USTRUCT()
struct FCharacterMovementComponentPrePhysicsTickFunction : public FTickFunction
{
	GENERATED_USTRUCT_BODY()

	/** CharacterMovementComponent that is the target of this tick **/
	class UCharacterMovementComponent* Target;

	/**
	 * Abstract function actually execute the tick.
	 * @param DeltaTime - frame time to advance, in seconds
	 * @param TickType - kind of tick for this frame
	 * @param CurrentThread - thread we are executing on, useful to pass along as new tasks are created
	 * @param MyCompletionGraphEvent - completion event for this task. Useful for holding the completion of this task until certain child tasks are complete.
	 **/
	virtual void ExecuteTick(float DeltaTime, enum ELevelTick TickType, ENamedThreads::Type CurrentThread, const FGraphEventRef& MyCompletionGraphEvent) override;

	/** Abstract function to describe this tick. Used to print messages about illegal cycles in the dependency graph **/
	virtual FString DiagnosticMessage() override;
	
	/** Function used to describe this tick for active tick reporting. **/
	virtual FName DiagnosticContext(bool bDetailed) override;
};

template<>
struct TStructOpsTypeTraits<FCharacterMovementComponentPrePhysicsTickFunction> : public TStructOpsTypeTraitsBase2<FCharacterMovementComponentPrePhysicsTickFunction>
{
	enum
	{
		WithCopy = false
	};
};

/** Shared pointer for easy memory management of FSavedMove_Character, for accumulating and replaying network moves. */
typedef TSharedPtr<class FSavedMove_Character> FSavedMovePtr;


//=============================================================================
/**
 * CharacterMovementComponent handles movement logic for the associated Character owner.
 * It supports various movement modes including: walking, falling, swimming, flying, custom.
 *
 * Movement is affected primarily by current Velocity and Acceleration. Acceleration is updated each frame
 * based on the input vector accumulated thus far (see UPawnMovementComponent::GetPendingInputVector()).
 *
 * Networking is fully implemented, with server-client correction and prediction included.
 *
 * @see ACharacter, UPawnMovementComponent
 * @see https://docs.unrealengine.com/latest/INT/Gameplay/Framework/Pawn/Character/
 */

UCLASS(MinimalAPI)
class UCharacterMovementComponent : public UPawnMovementComponent, public IRVOAvoidanceInterface, public INetworkPredictionInterface
{
	GENERATED_BODY()
public:

	/**
	 * Default UObject constructor.
	 */
	ENGINE_API UCharacterMovementComponent(const FObjectInitializer& ObjectInitializer = FObjectInitializer::Get());

protected:

	/** Character movement component belongs to */
	UPROPERTY(Transient, DuplicateTransient)
	TObjectPtr<ACharacter> CharacterOwner;

public:

	/** Custom gravity scale. Gravity is multiplied by this amount for the character. */
	UPROPERTY(Category="Character Movement (General Settings)", EditAnywhere, BlueprintReadWrite)
	float GravityScale;

	/** Maximum height character can step up */
	UPROPERTY(Category="Character Movement: Walking", EditAnywhere, BlueprintReadWrite, meta=(ClampMin="0", UIMin="0", ForceUnits="cm"))
	float MaxStepHeight;

	/** Initial velocity (instantaneous vertical acceleration) when jumping. */
	UPROPERTY(Category="Character Movement: Jumping / Falling", EditAnywhere, BlueprintReadWrite, meta=(DisplayName="Jump Z Velocity", ClampMin="0", UIMin="0", ForceUnits="cm/s"))
	float JumpZVelocity;

	/** Fraction of JumpZVelocity to use when automatically "jumping off" of a base actor that's not allowed to be a base for a character. (For example, if you're not allowed to stand on other players.) */
	UPROPERTY(Category="Character Movement: Jumping / Falling", EditAnywhere, BlueprintReadWrite, AdvancedDisplay, meta=(ClampMin="0", UIMin="0"))
	float JumpOffJumpZFactor;


private:
	FCharacterMovementComponentAsyncCallback* AsyncCallback;

protected:
	// This is the most recent async state from simulated. Only safe for access on physics thread.
	TSharedPtr<FCharacterMovementComponentAsyncOutput, ESPMode::ThreadSafe> AsyncSimState;
	bool bMovementModeDirty = false; // Gamethread changed movement mode, need to update sim.
private:

	/**
	 * Max angle in degrees of a walkable surface. Any greater than this and it is too steep to be walkable.
	 */
	UPROPERTY(Category="Character Movement: Walking", EditAnywhere, meta=(ClampMin="0.0", ClampMax="90.0", UIMin = "0.0", UIMax = "90.0", ForceUnits="degrees"))
	float WalkableFloorAngle;

	/**
	 * Minimum Z value for floor normal. If less, not a walkable surface. Computed from WalkableFloorAngle.
	 */
	UPROPERTY(Category="Character Movement: Walking", VisibleAnywhere)
	float WalkableFloorZ;

	/**
	 * A normalized vector representing the direction of gravity for gravity relative movement modes: walking, falling,
	 * and custom movement modes. Gravity direction remaps player input as being within the plane defined by the gravity
	 * direction. Movement simulation values like velocity and acceleration are maintained in their existing world coordinate
	 * space but are transformed internally as gravity relative (for instance moving forward up a vertical wall that gravity is
	 * defined to be perpendicular to and jump "up" from that wall). If ShouldRemainVertical() is true the character's capsule
	 * will be oriented to align with the gravity direction.
	 */
	UPROPERTY(Category="Character Movement: Gravity", VisibleAnywhere, BlueprintReadOnly, meta = (AllowPrivateAccess = true))
	FVector GravityDirection;

	/**
	 * A cached quaternion representing the rotation from world space to gravity relative space defined by GravityDirection.
	 */
	UPROPERTY(Category="Character Movement: Gravity", VisibleAnywhere, BlueprintReadOnly, meta = (AllowPrivateAccess = true))
	FQuat WorldToGravityTransform;

	/**
	 * A cached quaternion representing the inverse rotation from world space to gravity relative space defined by GravityDirection.
	 */
	UPROPERTY(Category="Character Movement: Gravity", VisibleAnywhere, BlueprintReadOnly, meta = (AllowPrivateAccess = true))
	FQuat GravityToWorldTransform;

	/** Whether the character has custom local gravity set. Cached in SetGravityDirection(). */
	bool bHasCustomGravity;
public:
	
	/**
	 * Actor's current movement mode (walking, falling, etc).
	 *    - walking:  Walking on a surface, under the effects of friction, and able to "step up" barriers. Vertical velocity is zero.
	 *    - falling:  Falling under the effects of gravity, after jumping or walking off the edge of a surface.
	 *    - flying:   Flying, ignoring the effects of gravity.
	 *    - swimming: Swimming through a fluid volume, under the effects of gravity and buoyancy.
	 *    - custom:   User-defined custom movement mode, including many possible sub-modes.
	 * This is automatically replicated through the Character owner and for client-server movement functions.
	 * @see SetMovementMode(), CustomMovementMode
	 */
	UPROPERTY(Category="Character Movement: MovementMode", BlueprintReadOnly)
	TEnumAsByte<enum EMovementMode> MovementMode;

	/**
	 * Current custom sub-mode if MovementMode is set to Custom.
	 * This is automatically replicated through the Character owner and for client-server movement functions.
	 * @see SetMovementMode()
	 */
	UPROPERTY(Category="Character Movement: MovementMode", BlueprintReadOnly)
	uint8 CustomMovementMode;

	/** The default direction that gravity points for movement simulation.  */
	static ENGINE_API const FVector DefaultGravityDirection;

	/** Smoothing mode for simulated proxies in network game. */
	UPROPERTY(Category="Character Movement (Networking)", EditAnywhere, BlueprintReadOnly)
	ENetworkSmoothingMode NetworkSmoothingMode;

	/**
	 * Setting that affects movement control. Higher values allow faster changes in direction.
	 * If bUseSeparateBrakingFriction is false, also affects the ability to stop more quickly when braking (whenever Acceleration is zero), where it is multiplied by BrakingFrictionFactor.
	 * When braking, this property allows you to control how much friction is applied when moving across the ground, applying an opposing force that scales with current velocity.
	 * This can be used to simulate slippery surfaces such as ice or oil by changing the value (possibly based on the material pawn is standing on).
	 * @see BrakingDecelerationWalking, BrakingFriction, bUseSeparateBrakingFriction, BrakingFrictionFactor
	 */
	UPROPERTY(Category="Character Movement: Walking", EditAnywhere, BlueprintReadWrite, meta=(ClampMin="0", UIMin="0"))
	float GroundFriction;

	/** Saved location of object we are standing on, for UpdateBasedMovement() to determine if base moved in the last frame, and therefore pawn needs an update. */
	FQuat OldBaseQuat;

	/** Saved location of object we are standing on, for UpdateBasedMovement() to determine if base moved in the last frame, and therefore pawn needs an update. */
	FVector OldBaseLocation;

	/** The maximum ground speed when walking. Also determines maximum lateral speed when falling. */
	UPROPERTY(Category="Character Movement: Walking", EditAnywhere, BlueprintReadWrite, meta=(ClampMin="0", UIMin="0", ForceUnits="cm/s"))
	float MaxWalkSpeed;

	/** The maximum ground speed when walking and crouched. */
	UPROPERTY(Category="Character Movement: Walking", EditAnywhere, BlueprintReadWrite, meta=(ClampMin="0", UIMin="0", ForceUnits="cm/s"))
	float MaxWalkSpeedCrouched;

	/** The maximum swimming speed. */
	UPROPERTY(Category="Character Movement: Swimming", EditAnywhere, BlueprintReadWrite, meta=(ClampMin="0", UIMin="0", ForceUnits="cm/s"))
	float MaxSwimSpeed;

	/** The maximum flying speed. */
	UPROPERTY(Category="Character Movement: Flying", EditAnywhere, BlueprintReadWrite, meta=(ClampMin="0", UIMin="0", ForceUnits="cm/s"))
	float MaxFlySpeed;

	/** The maximum speed when using Custom movement mode. */
	UPROPERTY(Category="Character Movement: Custom Movement", EditAnywhere, BlueprintReadWrite, meta=(ClampMin="0", UIMin="0", ForceUnits="cm/s"))
	float MaxCustomMovementSpeed;

	/** Max Acceleration (rate of change of velocity) */
	UPROPERTY(Category="Character Movement (General Settings)", EditAnywhere, BlueprintReadWrite, meta=(ClampMin="0", UIMin="0"))
	float MaxAcceleration;

	/** The ground speed that we should accelerate up to when walking at minimum analog stick tilt */
	UPROPERTY(Category = "Character Movement: Walking", EditAnywhere, BlueprintReadWrite, meta = (ClampMin = "0", UIMin = "0", ForceUnits="cm/s"))
	float MinAnalogWalkSpeed;

	/**
	 * Factor used to multiply actual value of friction used when braking.
	 * This applies to any friction value that is currently used, which may depend on bUseSeparateBrakingFriction.
	 * @note This is 2 by default for historical reasons, a value of 1 gives the true drag equation.
	 * @see bUseSeparateBrakingFriction, GroundFriction, BrakingFriction
	 */
	UPROPERTY(Category="Character Movement (General Settings)", EditAnywhere, BlueprintReadWrite, meta=(ClampMin="0", UIMin="0"))
	float BrakingFrictionFactor;

	/**
	 * Friction (drag) coefficient applied when braking (whenever Acceleration = 0, or if character is exceeding max speed); actual value used is this multiplied by BrakingFrictionFactor.
	 * When braking, this property allows you to control how much friction is applied when moving across the ground, applying an opposing force that scales with current velocity.
	 * Braking is composed of friction (velocity-dependent drag) and constant deceleration.
	 * This is the current value, used in all movement modes; if this is not desired, override it or bUseSeparateBrakingFriction when movement mode changes.
	 * @note Only used if bUseSeparateBrakingFriction setting is true, otherwise current friction such as GroundFriction is used.
	 * @see bUseSeparateBrakingFriction, BrakingFrictionFactor, GroundFriction, BrakingDecelerationWalking
	 */
	UPROPERTY(Category="Character Movement (General Settings)", EditAnywhere, BlueprintReadWrite, meta=(ClampMin="0", UIMin="0", EditCondition="bUseSeparateBrakingFriction"))
	float BrakingFriction;

	/**
	 * Time substepping when applying braking friction. Smaller time steps increase accuracy at the slight cost of performance, especially if there are large frame times.
	 */
	UPROPERTY(Category="Character Movement (General Settings)", EditAnywhere, BlueprintReadWrite, AdvancedDisplay, meta=(ClampMin="0.0166", ClampMax="0.05", UIMin="0.0166", UIMax="0.05"))
	float BrakingSubStepTime;

	/**
	 * Deceleration when walking and not applying acceleration. This is a constant opposing force that directly lowers velocity by a constant value.
	 * @see GroundFriction, MaxAcceleration
	 */
	UPROPERTY(Category="Character Movement: Walking", EditAnywhere, BlueprintReadWrite, meta=(ClampMin="0", UIMin="0"))
	float BrakingDecelerationWalking;

	/**
	 * Lateral deceleration when falling and not applying acceleration.
	 * @see MaxAcceleration
	 */
	UPROPERTY(Category="Character Movement: Jumping / Falling", EditAnywhere, BlueprintReadWrite, meta=(ClampMin="0", UIMin="0"))
	float BrakingDecelerationFalling;

	/**
	 * Deceleration when swimming and not applying acceleration.
	 * @see MaxAcceleration
	 */
	UPROPERTY(Category="Character Movement: Swimming", EditAnywhere, BlueprintReadWrite, meta=(ClampMin="0", UIMin="0"))
	float BrakingDecelerationSwimming;

	/**
	 * Deceleration when flying and not applying acceleration.
	 * @see MaxAcceleration
	 */
	UPROPERTY(Category="Character Movement: Flying", EditAnywhere, BlueprintReadWrite, meta=(ClampMin="0", UIMin="0"))
	float BrakingDecelerationFlying;

	/**
	 * When falling, amount of lateral movement control available to the character.
	 * 0 = no control, 1 = full control at max speed of MaxWalkSpeed.
	 */
	UPROPERTY(Category="Character Movement: Jumping / Falling", EditAnywhere, BlueprintReadWrite, meta=(ClampMin="0", UIMin="0"))
	float AirControl;

	/**
	 * When falling, multiplier applied to AirControl when lateral velocity is less than AirControlBoostVelocityThreshold.
	 * Setting this to zero will disable air control boosting. Final result is clamped at 1.
	 */
	UPROPERTY(Category="Character Movement: Jumping / Falling", EditAnywhere, BlueprintReadWrite, meta=(ClampMin="0", UIMin="0"))
	float AirControlBoostMultiplier;

	/**
	 * When falling, if lateral velocity magnitude is less than this value, AirControl is multiplied by AirControlBoostMultiplier.
	 * Setting this to zero will disable air control boosting.
	 */
	UPROPERTY(Category="Character Movement: Jumping / Falling", EditAnywhere, BlueprintReadWrite, meta=(ClampMin="0", UIMin="0"))
	float AirControlBoostVelocityThreshold;

	/**
	 * Friction to apply to lateral air movement when falling.
	 * If bUseSeparateBrakingFriction is false, also affects the ability to stop more quickly when braking (whenever Acceleration is zero).
	 * @see BrakingFriction, bUseSeparateBrakingFriction
	 */
	UPROPERTY(Category="Character Movement: Jumping / Falling", EditAnywhere, BlueprintReadWrite, meta=(ClampMin="0", UIMin="0"))
	float FallingLateralFriction;

	/** Collision half-height when crouching (component scale is applied separately) */
	UE_DEPRECATED_FORGAME(5.0, "Public access to this property is deprecated, and it will become private in a future release. Please use SetCrouchedHalfHeight and GetCrouchedHalfHeight instead.")
	UPROPERTY(Category="Character Movement (General Settings)", EditAnywhere, BlueprintReadWrite, BlueprintSetter=SetCrouchedHalfHeight, BlueprintGetter=GetCrouchedHalfHeight, meta=(ClampMin="0", UIMin="0", ForceUnits=cm))
	float CrouchedHalfHeight;

	/** Water buoyancy. A ratio (1.0 = neutral buoyancy, 0.0 = no buoyancy) */
	UPROPERTY(Category="Character Movement: Swimming", EditAnywhere, BlueprintReadWrite)
	float Buoyancy;

	/**
	 * Don't allow the character to perch on the edge of a surface if the contact is this close to the edge of the capsule.
	 * Note that characters will not fall off if they are within MaxStepHeight of a walkable surface below.
	 */
	UPROPERTY(Category="Character Movement: Walking", EditAnywhere, BlueprintReadWrite, AdvancedDisplay, meta=(ClampMin="0", UIMin="0", ForceUnits=cm))
	float PerchRadiusThreshold;

	/**
	 * When perching on a ledge, add this additional distance to MaxStepHeight when determining how high above a walkable floor we can perch.
	 * Note that we still enforce MaxStepHeight to start the step up; this just allows the character to hang off the edge or step slightly higher off the floor.
	 * (@see PerchRadiusThreshold)
	 */
	UPROPERTY(Category="Character Movement: Walking", EditAnywhere, BlueprintReadWrite, AdvancedDisplay, meta=(ClampMin="0", UIMin="0", ForceUnits=cm))
	float PerchAdditionalHeight;

	/** Change in rotation per second, used when UseControllerDesiredRotation or OrientRotationToMovement are true. Set a negative value for infinite rotation rate and instant turns. */
	UPROPERTY(Category="Character Movement (Rotation Settings)", EditAnywhere, BlueprintReadWrite)
	FRotator RotationRate;

	/**
	 * If true, BrakingFriction will be used to slow the character to a stop (when there is no Acceleration).
	 * If false, braking uses the same friction passed to CalcVelocity() (ie GroundFriction when walking), multiplied by BrakingFrictionFactor.
	 * This setting applies to all movement modes; if only desired in certain modes, consider toggling it when movement modes change.
	 * @see BrakingFriction
	 */
	UPROPERTY(Category="Character Movement (General Settings)", EditDefaultsOnly, BlueprintReadWrite)
	uint8 bUseSeparateBrakingFriction:1;

	/**
	 *	Apply gravity while the character is actively jumping (e.g. holding the jump key).
	 *	Helps remove frame-rate dependent jump height, but may alter base jump height.
	 */
	UPROPERTY(Category="Character Movement: Jumping / Falling", EditAnywhere, BlueprintReadWrite, AdvancedDisplay)
	uint8 bApplyGravityWhileJumping:1;
	/**
	 * If true, smoothly rotate the Character toward the Controller's desired rotation (typically Controller->ControlRotation), using RotationRate as the rate of rotation change. Overridden by OrientRotationToMovement.
	 * Normally you will want to make sure that other settings are cleared, such as bUseControllerRotationYaw on the Character.
	 */
	UPROPERTY(Category="Character Movement (Rotation Settings)", EditAnywhere, BlueprintReadWrite)
	uint8 bUseControllerDesiredRotation:1;

	/**
	 * If true, rotate the Character toward the direction of acceleration, using RotationRate as the rate of rotation change. Overrides UseControllerDesiredRotation.
	 * Normally you will want to make sure that other settings are cleared, such as bUseControllerRotationYaw on the Character.
	 */
	UPROPERTY(Category="Character Movement (Rotation Settings)", EditAnywhere, BlueprintReadWrite)
	uint8 bOrientRotationToMovement:1;

	/**
	 * Whether or not the character should sweep for collision geometry while walking.
	 * @see USceneComponent::MoveComponent.
	 */
	UPROPERTY(Category="Character Movement: Walking", EditAnywhere, BlueprintReadWrite)
	uint8 bSweepWhileNavWalking:1;

private:

	// Tracks whether or not we need to update the bSweepWhileNavWalking flag do to an upgrade.
	uint8 bNeedsSweepWhileWalkingUpdate:1;

protected:

	/**
	 * True during movement update.
	 * Used internally so that attempts to change CharacterOwner and UpdatedComponent are deferred until after an update.
	 * @see IsMovementInProgress()
	 */
	UPROPERTY()
	uint8 bMovementInProgress:1;

public:

	/**
	 * If true, high-level movement updates will be wrapped in a movement scope that accumulates updates and defers a bulk of the work until the end.
	 * When enabled, touch and hit events will not be triggered until the end of multiple moves within an update, which can improve performance.
	 *
	 * @see FScopedMovementUpdate
	 */
	UPROPERTY(Category="Character Movement (General Settings)", EditAnywhere, AdvancedDisplay)
	uint8 bEnableScopedMovementUpdates:1;

	/**
	 * Optional scoped movement update to combine moves for cheaper performance on the server when the client sends two moves in one packet.
	 * Be warned that since this wraps a larger scope than is normally done with bEnableScopedMovementUpdates, this can result in subtle changes in behavior
	 * in regards to when overlap events are handled, when attached components are moved, etc.
	 *
	 * @see bEnableScopedMovementUpdates
	 */
	UPROPERTY(Category="Character Movement (General Settings)", EditAnywhere, AdvancedDisplay)
	uint8 bEnableServerDualMoveScopedMovementUpdates : 1;

	/** Ignores size of acceleration component, and forces max acceleration to drive character at full velocity. */
	UPROPERTY()
	uint8 bForceMaxAccel:1;    

	/**
	 * If true, movement will be performed even if there is no Controller for the Character owner.
	 * Normally without a Controller, movement will be aborted and velocity and acceleration are zeroed if the character is walking.
	 * Characters that are spawned without a Controller but with this flag enabled will initialize the movement mode to DefaultLandMovementMode or DefaultWaterMovementMode appropriately.
	 * @see DefaultLandMovementMode, DefaultWaterMovementMode
	 */
	UPROPERTY(Category="Character Movement (General Settings)", EditAnywhere, BlueprintReadWrite, AdvancedDisplay)
	uint8 bRunPhysicsWithNoController:1;

	/**
	 * Force the Character in MOVE_Walking to do a check for a valid floor even if it hasn't moved. Cleared after next floor check.
	 * Normally if bAlwaysCheckFloor is false we try to avoid the floor check unless some conditions are met, but this can be used to force the next check to always run.
	 */
	UPROPERTY(Category="Character Movement: Walking", VisibleInstanceOnly, BlueprintReadWrite, AdvancedDisplay)
	uint8 bForceNextFloorCheck:1;

	/** If true, the capsule needs to be shrunk on this simulated proxy, to avoid replication rounding putting us in geometry.
	  * Whenever this is set to true, this will cause the capsule to be shrunk again on the next update, and then set to false. */
	UPROPERTY()
	uint8 bShrinkProxyCapsule:1;

	/** If true, Character can walk off a ledge. */
	UPROPERTY(Category="Character Movement: Walking", EditAnywhere, BlueprintReadWrite)
	uint8 bCanWalkOffLedges:1;

	/** If true, Character can walk off a ledge when crouching. */
	UPROPERTY(Category="Character Movement: Walking", EditAnywhere, BlueprintReadWrite)
	uint8 bCanWalkOffLedgesWhenCrouching:1;

	/**
	 * Signals that smoothed position/rotation has reached target, and no more smoothing is necessary until a future update.
	 * This is used as an optimization to skip calls to SmoothClientPosition() when true. SmoothCorrection() sets it false when a new network update is received.
	 * SmoothClientPosition_Interpolate() sets this to true when the interpolation reaches the target, before one last call to SmoothClientPosition_UpdateVisuals().
	 * If this is not desired, override SmoothClientPosition() to always set this to false to avoid this feature.
	 */
	uint8 bNetworkSmoothingComplete:1;

	/** Flag indicating the client correction was larger than NetworkLargeClientCorrectionThreshold. */
	uint8 bNetworkLargeClientCorrection:1;

	/**
	 * Whether we skip prediction on frames where a proxy receives a network update. This can avoid expensive prediction on those frames,
	 * with the side-effect of predicting with a frame of additional latency.
	 */
	UPROPERTY(Category="Character Movement (Networking)", EditDefaultsOnly)
	uint8 bNetworkSkipProxyPredictionOnNetUpdate:1;

	/**
	 * Flag used on the server to determine whether to always replicate ReplicatedServerLastTransformUpdateTimeStamp to clients.
	 * Normally this is only sent when the network smoothing mode on character movement is set to Linear smoothing (on the server), to save bandwidth.
	 * Setting this to true will force the timestamp to replicate regardless, in case the server doesn't know about the smoothing mode, or if the timestamp is used for another purpose.
	 */
	UPROPERTY(Category="Character Movement (Networking)", EditDefaultsOnly, AdvancedDisplay)
	uint8 bNetworkAlwaysReplicateTransformUpdateTimestamp:1;

public:

	/** true to update CharacterOwner and UpdatedComponent after movement ends */
	UPROPERTY()
	uint8 bDeferUpdateMoveComponent:1;

	/** If enabled, the player will interact with physics objects when walking into them. */
	UPROPERTY(Category="Character Movement: Physics Interaction", EditAnywhere, BlueprintReadWrite)
	uint8 bEnablePhysicsInteraction:1;

	/** If enabled, the TouchForceFactor is applied per kg mass of the affected object. */
	UPROPERTY(Category="Character Movement: Physics Interaction", EditAnywhere, BlueprintReadWrite, meta=(editcondition = "bEnablePhysicsInteraction"))
	uint8 bTouchForceScaledToMass:1;

	/** If enabled, the PushForceFactor is applied per kg mass of the affected object. */
	UPROPERTY(Category="Character Movement: Physics Interaction", EditAnywhere, BlueprintReadWrite, meta=(editcondition = "bEnablePhysicsInteraction"))
	uint8 bPushForceScaledToMass:1;

	/** If enabled, the PushForce location is moved using PushForcePointZOffsetFactor. Otherwise simply use the impact point. */
	UPROPERTY(Category = "Character Movement: Physics Interaction", EditAnywhere, BlueprintReadWrite, meta = (editcondition = "bEnablePhysicsInteraction"))
	uint8 bPushForceUsingZOffset:1;

	/** If enabled, the applied push force will try to get the physics object to the same velocity than the player, not faster. This will only
		scale the force down, it will never apply more force than defined by PushForceFactor. */
	UPROPERTY(Category="Character Movement: Physics Interaction", EditAnywhere, BlueprintReadWrite, meta=(editcondition = "bEnablePhysicsInteraction"))
	uint8 bScalePushForceToVelocity:1;

	/** What to update CharacterOwner and UpdatedComponent after movement ends */
	UPROPERTY()
	TObjectPtr<USceneComponent> DeferredUpdatedMoveComponent;

	/** Maximum step height for getting out of water */
	UPROPERTY(Category="Character Movement: Swimming", EditAnywhere, BlueprintReadWrite, AdvancedDisplay, meta=(ClampMin="0", UIMin="0", ForceUnits=cm))
	float MaxOutOfWaterStepHeight;

	/** Z velocity applied when pawn tries to get out of water */
	UPROPERTY(Category="Character Movement: Swimming", EditAnywhere, BlueprintReadWrite, AdvancedDisplay, meta=(ForceUnits="cm/s"))
	float OutofWaterZ;

	/** Mass of pawn (for when momentum is imparted to it). */
	UPROPERTY(Category="Character Movement (General Settings)", EditAnywhere, BlueprintReadWrite, meta=(ClampMin="0", UIMin="0"))
	float Mass;

	/** Force applied to objects we stand on (due to Mass and Gravity) is scaled by this amount. */
	UPROPERTY(Category="Character Movement: Physics Interaction", EditAnywhere, BlueprintReadWrite, meta=(editcondition = "bEnablePhysicsInteraction"))
	float StandingDownwardForceScale;

	/** Initial impulse force to apply when the player bounces into a blocking physics object. */
	UPROPERTY(Category="Character Movement: Physics Interaction", EditAnywhere, BlueprintReadWrite, meta=(editcondition = "bEnablePhysicsInteraction"))
	float InitialPushForceFactor;

	/** Force to apply when the player collides with a blocking physics object. */
	UPROPERTY(Category="Character Movement: Physics Interaction", EditAnywhere, BlueprintReadWrite, meta=(editcondition = "bEnablePhysicsInteraction"))
	float PushForceFactor;

	/** Z-Offset for the position the force is applied to. 0.0f is the center of the physics object, 1.0f is the top and -1.0f is the bottom of the object. */
	UPROPERTY(Category="Character Movement: Physics Interaction", EditAnywhere, BlueprintReadWrite, meta=(UIMin = "-1.0", UIMax = "1.0"), meta=(editcondition = "bEnablePhysicsInteraction"))
	float PushForcePointZOffsetFactor;

	/** Force to apply to physics objects that are touched by the player. */
	UPROPERTY(Category="Character Movement: Physics Interaction", EditAnywhere, BlueprintReadWrite, meta=(editcondition = "bEnablePhysicsInteraction"))
	float TouchForceFactor;

	/** Minimum Force applied to touched physics objects. If < 0.0f, there is no minimum. */
	UPROPERTY(Category="Character Movement: Physics Interaction", EditAnywhere, BlueprintReadWrite, meta=(editcondition = "bEnablePhysicsInteraction"))
	float MinTouchForce;

	/** Maximum force applied to touched physics objects. If < 0.0f, there is no maximum. */
	UPROPERTY(Category="Character Movement: Physics Interaction", EditAnywhere, BlueprintReadWrite, meta=(editcondition = "bEnablePhysicsInteraction"))
	float MaxTouchForce;

	/** Force per kg applied constantly to all overlapping components. */
	UPROPERTY(Category="Character Movement: Physics Interaction", EditAnywhere, BlueprintReadWrite, meta=(editcondition = "bEnablePhysicsInteraction"))
	float RepulsionForce;


public:
#if WITH_EDITORONLY_DATA
	// Deprecated properties
	UPROPERTY()
	uint32 bForceBraking_DEPRECATED:1;

	/** Multiplier to max ground speed to use when crouched */
	UPROPERTY()
	float CrouchedSpeedMultiplier_DEPRECATED;

	UPROPERTY()
	float UpperImpactNormalScale_DEPRECATED;
#endif

protected:

	/**
	 * Current acceleration vector (with magnitude).
	 * This is calculated each update based on the input vector and the constraints of MaxAcceleration and the current movement mode.
	 */
	UPROPERTY()
	FVector Acceleration;

	/**
	 * Rotation after last PerformMovement or SimulateMovement update.
	 */
	UPROPERTY()
	FQuat LastUpdateRotation;

	/**
	 * Location after last PerformMovement or SimulateMovement update. Used internally to detect changes in position from outside character movement to try to validate the current floor.
	 */
	UPROPERTY()
	FVector LastUpdateLocation;

	/**
	 * Velocity after last PerformMovement or SimulateMovement update. Used internally to detect changes in velocity from external sources.
	 */
	UPROPERTY()
	FVector LastUpdateVelocity;

	/** Timestamp when location or rotation last changed during an update. Only valid on the server. */
	UPROPERTY(Transient)
	float ServerLastTransformUpdateTimeStamp;

	/** Timestamp of last client adjustment sent. See NetworkMinTimeBetweenClientAdjustments. */
	UPROPERTY(Transient)
	float ServerLastClientGoodMoveAckTime;

	/** Timestamp of last client adjustment sent. See NetworkMinTimeBetweenClientAdjustments. */
	UPROPERTY(Transient)
	float ServerLastClientAdjustmentTime;

	/** Accumulated impulse to be added next tick. */
	UPROPERTY()
	FVector PendingImpulseToApply;

	/** Accumulated force to be added next tick. */
	UPROPERTY()
	FVector PendingForceToApply;

	/**
	 * Modifier to applied to values such as acceleration and max speed due to analog input.
	 */
	UPROPERTY()
	float AnalogInputModifier;

	/** Computes the analog input modifier based on current input vector and/or acceleration. */
	ENGINE_API virtual float ComputeAnalogInputModifier() const;

	/** Used for throttling "stuck in geometry" logging. */
	float LastStuckWarningTime;

	/** Used when throttling "stuck in geometry" logging, to output the number of events we skipped if throttling. */
	uint32 StuckWarningCountSinceNotify;

	/**
	 * Used to limit number of jump apex attempts per tick.
	 * @see MaxJumpApexAttemptsPerSimulation
	 */
	int32 NumJumpApexAttempts;

public:

	/** Returns the location at the end of the last tick. */
	UFUNCTION(BlueprintCallable, Category = "Pawn|Components|CharacterMovement")
	FVector GetLastUpdateLocation() const { return LastUpdateLocation; }

	/** Returns the rotation at the end of the last tick. */
	UFUNCTION(BlueprintCallable, Category = "Pawn|Components|CharacterMovement")
	FRotator GetLastUpdateRotation() const { return LastUpdateRotation.Rotator(); }

	/** Returns the rotation Quat at the end of the last tick. */
	FQuat GetLastUpdateQuat() const { return LastUpdateRotation; }

	/** Returns the velocity at the end of the last tick. */
	UFUNCTION(BlueprintCallable, Category = "Pawn|Components|CharacterMovement")
	FVector GetLastUpdateVelocity() const { return LastUpdateVelocity; }

	/** Get the value of ServerLastTransformUpdateTimeStamp. */
	FORCEINLINE float GetServerLastTransformUpdateTimeStamp() const { return ServerLastTransformUpdateTimeStamp;  }

	/**
	 * Compute remaining time step given remaining time and current iterations.
	 * The last iteration (limited by MaxSimulationIterations) always returns the remaining time, which may violate MaxSimulationTimeStep.
	 *
	 * @param RemainingTime		Remaining time in the tick.
	 * @param Iterations		Current iteration of the tick (starting at 1).
	 * @return The remaining time step to use for the next sub-step of iteration.
	 * @see MaxSimulationTimeStep, MaxSimulationIterations
	 */
	ENGINE_API float GetSimulationTimeStep(float RemainingTime, int32 Iterations) const;

	/**
	 * Max time delta for each discrete simulation step.
	 * Used primarily in the the more advanced movement modes that break up larger time steps (usually those applying gravity such as falling and walking).
	 * Lowering this value can address issues with fast-moving objects or complex collision scenarios, at the cost of performance.
	 *
	 * WARNING: if (MaxSimulationTimeStep * MaxSimulationIterations) is too low for the min framerate, the last simulation step may exceed MaxSimulationTimeStep to complete the simulation.
	 * @see MaxSimulationIterations
	 */
	UPROPERTY(Category="Character Movement (General Settings)", EditAnywhere, BlueprintReadWrite, AdvancedDisplay, meta=(ClampMin="0.0166", ClampMax="0.50", UIMin="0.0166", UIMax="0.50"))
	float MaxSimulationTimeStep;

	/**
	 * Max number of iterations used for each discrete simulation step.
	 * Used primarily in the the more advanced movement modes that break up larger time steps (usually those applying gravity such as falling and walking).
	 * Increasing this value can address issues with fast-moving objects or complex collision scenarios, at the cost of performance.
	 *
	 * WARNING: if (MaxSimulationTimeStep * MaxSimulationIterations) is too low for the min framerate, the last simulation step may exceed MaxSimulationTimeStep to complete the simulation.
	 * @see MaxSimulationTimeStep
	 */
	UPROPERTY(Category="Character Movement (General Settings)", EditAnywhere, BlueprintReadWrite, AdvancedDisplay, meta=(ClampMin="1", ClampMax="25", UIMin="1", UIMax="25"))
	int32 MaxSimulationIterations;

	/**
	 * Max number of attempts per simulation to attempt to exactly reach the jump apex when falling movement reaches the top of the arc.
	 * Limiting this prevents deep recursion when special cases cause collision or other conditions which reactivate the apex condition.
	 */
	UPROPERTY(Category="Character Movement (General Settings)", EditAnywhere, BlueprintReadWrite, AdvancedDisplay, meta=(ClampMin="1", ClampMax="4", UIMin="1", UIMax="4"))
	int32 MaxJumpApexAttemptsPerSimulation;

	/**
	* Max distance we allow simulated proxies to depenetrate when moving out of anything but Pawns.
	* This is generally more tolerant than with Pawns, because other geometry is either not moving, or is moving predictably with a bit of delay compared to on the server.
	* @see MaxDepenetrationWithGeometryAsProxy, MaxDepenetrationWithPawn, MaxDepenetrationWithPawnAsProxy
	*/
	UPROPERTY(Category="Character Movement (General Settings)", EditAnywhere, BlueprintReadWrite, AdvancedDisplay, meta=(ClampMin="0", UIMin="0", ForceUnits=cm))
	float MaxDepenetrationWithGeometry;

	/**
	* Max distance we allow simulated proxies to depenetrate when moving out of anything but Pawns.
	* This is generally more tolerant than with Pawns, because other geometry is either not moving, or is moving predictably with a bit of delay compared to on the server.
	* @see MaxDepenetrationWithGeometry, MaxDepenetrationWithPawn, MaxDepenetrationWithPawnAsProxy
	*/
	UPROPERTY(Category="Character Movement (General Settings)", EditAnywhere, BlueprintReadWrite, AdvancedDisplay, meta=(ClampMin="0", UIMin="0", ForceUnits=cm))
	float MaxDepenetrationWithGeometryAsProxy;

	/**
	* Max distance we are allowed to depenetrate when moving out of other Pawns.
	* @see MaxDepenetrationWithGeometry, MaxDepenetrationWithGeometryAsProxy, MaxDepenetrationWithPawnAsProxy
	*/
	UPROPERTY(Category="Character Movement (General Settings)", EditAnywhere, BlueprintReadWrite, AdvancedDisplay, meta=(ClampMin="0", UIMin="0", ForceUnits=cm))
	float MaxDepenetrationWithPawn;

	/**
	 * Max distance we allow simulated proxies to depenetrate when moving out of other Pawns.
	 * Typically we don't want a large value, because we receive a server authoritative position that we should not then ignore by pushing them out of the local player.
	 * @see MaxDepenetrationWithGeometry, MaxDepenetrationWithGeometryAsProxy, MaxDepenetrationWithPawn
	 */
	UPROPERTY(Category="Character Movement (General Settings)", EditAnywhere, BlueprintReadWrite, AdvancedDisplay, meta=(ClampMin="0", UIMin="0", ForceUnits=cm))
	float MaxDepenetrationWithPawnAsProxy;

	/**
	 * How long to take to smoothly interpolate from the old pawn position on the client to the corrected one sent by the server. Not used by Linear smoothing.
	 */
	UPROPERTY(Category="Character Movement (Networking)", EditDefaultsOnly, AdvancedDisplay, meta=(ClampMin="0.0", ClampMax="1.0", UIMin="0.0", UIMax="1.0", ForceUnits=s))
	float NetworkSimulatedSmoothLocationTime;

	/**
	 * How long to take to smoothly interpolate from the old pawn rotation on the client to the corrected one sent by the server. Not used by Linear smoothing.
	 */
	UPROPERTY(Category="Character Movement (Networking)", EditDefaultsOnly, AdvancedDisplay, meta=(ClampMin="0.0", ClampMax="1.0", UIMin="0.0", UIMax="1.0", ForceUnits=s))
	float NetworkSimulatedSmoothRotationTime;

	/**
	* Similar setting as NetworkSimulatedSmoothLocationTime but only used on Listen servers.
	*/
	UPROPERTY(Category="Character Movement (Networking)", EditDefaultsOnly, AdvancedDisplay, meta=(ClampMin="0.0", ClampMax="1.0", UIMin="0.0", UIMax="1.0", ForceUnits=s))
	float ListenServerNetworkSimulatedSmoothLocationTime;

	/**
	* Similar setting as NetworkSimulatedSmoothRotationTime but only used on Listen servers.
	*/
	UPROPERTY(Category="Character Movement (Networking)", EditDefaultsOnly, AdvancedDisplay, meta=(ClampMin="0.0", ClampMax="1.0", UIMin="0.0", UIMax="1.0", ForceUnits=s))
	float ListenServerNetworkSimulatedSmoothRotationTime;

	/**
	 * Shrink simulated proxy capsule radius by this amount, to account for network rounding that may cause encroachment. Changing during gameplay is not supported.
	 * @see AdjustProxyCapsuleSize()
	 */
	UPROPERTY(Category="Character Movement (Networking)", EditDefaultsOnly, AdvancedDisplay, meta=(ClampMin="0.0", UIMin="0.0", ForceUnits=cm))
	float NetProxyShrinkRadius;

	/**
	 * Shrink simulated proxy capsule half height by this amount, to account for network rounding that may cause encroachment. Changing during gameplay is not supported.
	 * @see AdjustProxyCapsuleSize()
	 */
	UPROPERTY(Category="Character Movement (Networking)", EditDefaultsOnly, AdvancedDisplay, meta=(ClampMin="0.0", UIMin="0.0", ForceUnits=cm))
	float NetProxyShrinkHalfHeight;

	/** Maximum distance character is allowed to lag behind server location when interpolating between updates. */
	UPROPERTY(Category="Character Movement (Networking)", EditDefaultsOnly, meta=(ClampMin="0.0", UIMin="0.0", ForceUnits=cm))
	float NetworkMaxSmoothUpdateDistance;

	/**
	 * Maximum distance beyond which character is teleported to the new server location without any smoothing.
	 */
	UPROPERTY(Category="Character Movement (Networking)", EditDefaultsOnly, meta=(ClampMin="0.0", UIMin="0.0", ForceUnits=cm))
	float NetworkNoSmoothUpdateDistance;

	/**
	 * Minimum time on the server between acknowledging good client moves. This can save on bandwidth. Set to 0 to disable throttling.
	 */
	UPROPERTY(Category="Character Movement (Networking)", EditDefaultsOnly, meta=(ClampMin="0.0", UIMin="0.0", ForceUnits=s))
	float NetworkMinTimeBetweenClientAckGoodMoves;

	/**
	 * Minimum time on the server between sending client adjustments when client has exceeded allowable position error.
	 * Should be >= NetworkMinTimeBetweenClientAdjustmentsLargeCorrection (the larger value is used regardless).
  	 * This can save on bandwidth. Set to 0 to disable throttling.
	 * @see ServerLastClientAdjustmentTime
	 */
	UPROPERTY(Category="Character Movement (Networking)", EditDefaultsOnly, meta=(ClampMin="0.0", UIMin="0.0", ForceUnits=s))
	float NetworkMinTimeBetweenClientAdjustments;

	/**
	* Minimum time on the server between sending client adjustments when client has exceeded allowable position error by a large amount (NetworkLargeClientCorrectionDistance).
	* Should be <= NetworkMinTimeBetweenClientAdjustments (the smaller value is used regardless).
	* @see NetworkMinTimeBetweenClientAdjustments
	*/
	UPROPERTY(Category="Character Movement (Networking)", EditDefaultsOnly, meta=(ClampMin="0.0", UIMin="0.0", ForceUnits=s))
	float NetworkMinTimeBetweenClientAdjustmentsLargeCorrection;

	/**
	* If client error is larger than this, sets bNetworkLargeClientCorrection to reduce delay between client adjustments.
	* @see NetworkMinTimeBetweenClientAdjustments, NetworkMinTimeBetweenClientAdjustmentsLargeCorrection
	*/
	UPROPERTY(Category="Character Movement (Networking)", EditDefaultsOnly, meta=(ClampMin="0.0", UIMin="0.0", ForceUnits=cm))
	float NetworkLargeClientCorrectionDistance;

	/** Used in determining if pawn is going off ledge.  If the ledge is "shorter" than this value then the pawn will be able to walk off it. **/
	UPROPERTY(Category="Character Movement: Walking", EditAnywhere, BlueprintReadWrite, AdvancedDisplay, meta=(ForceUnits=cm))
	float LedgeCheckThreshold;

	/** When exiting water, jump if control pitch angle is this high or above. */
	UPROPERTY(Category="Character Movement: Swimming", EditAnywhere, BlueprintReadWrite, AdvancedDisplay)
	float JumpOutOfWaterPitch;

	/** Information about the floor the Character is standing on (updated only during walking movement). */
	UPROPERTY(Category="Character Movement: Walking", VisibleInstanceOnly, BlueprintReadOnly)
	FFindFloorResult CurrentFloor;

	/**
	 * Default movement mode when not in water. Used at player startup or when teleported.
	 * @see DefaultWaterMovementMode
	 * @see bRunPhysicsWithNoController
	 */
	UPROPERTY(Category="Character Movement (General Settings)", EditAnywhere, BlueprintReadWrite)
	TEnumAsByte<enum EMovementMode> DefaultLandMovementMode;

	/**
	 * Default movement mode when in water. Used at player startup or when teleported.
	 * @see DefaultLandMovementMode
	 * @see bRunPhysicsWithNoController
	 */
	UPROPERTY(Category="Character Movement (General Settings)", EditAnywhere, BlueprintReadWrite)
	TEnumAsByte<enum EMovementMode> DefaultWaterMovementMode;

private:
	/**
	 * Ground movement mode to switch to after falling and resuming ground movement.
	 * Only allowed values are: MOVE_Walking, MOVE_NavWalking.
	 * @see SetGroundMovementMode(), GetGroundMovementMode()
	 */
	UPROPERTY(Transient)
	TEnumAsByte<enum EMovementMode> GroundMovementMode;

	/** Remember last server movement base so we can detect mounts/dismounts and respond accordingly. */
	TWeakObjectPtr<UPrimitiveComponent> LastServerMovementBase = nullptr;

public:
	/**
	 * If true, walking movement always maintains horizontal velocity when moving up ramps, which causes movement up ramps to be faster parallel to the ramp surface.
	 * If false, then walking movement maintains velocity magnitude parallel to the ramp surface.
	 */
	UPROPERTY(Category="Character Movement: Walking", EditAnywhere, BlueprintReadWrite)
	uint8 bMaintainHorizontalGroundVelocity:1;

	/** If true, impart the base actor's X velocity when falling off it (which includes jumping) */
	UPROPERTY(Category="Character Movement: Jumping / Falling", EditAnywhere, BlueprintReadWrite)
	uint8 bImpartBaseVelocityX:1;

	/** If true, impart the base actor's Y velocity when falling off it (which includes jumping) */
	UPROPERTY(Category="Character Movement: Jumping / Falling", EditAnywhere, BlueprintReadWrite)
	uint8 bImpartBaseVelocityY:1;

	/** If true, impart the base actor's Z velocity when falling off it (which includes jumping) */
	UPROPERTY(Category="Character Movement: Jumping / Falling", EditAnywhere, BlueprintReadWrite)
	uint8 bImpartBaseVelocityZ:1;

	/**
	 * If true, impart the base component's tangential components of angular velocity when jumping or falling off it.
	 * Only those components of the velocity allowed by the separate component settings (bImpartBaseVelocityX etc) will be applied.
	 * @see bImpartBaseVelocityX, bImpartBaseVelocityY, bImpartBaseVelocityZ
	 */
	UPROPERTY(Category="Character Movement: Jumping / Falling", EditAnywhere, BlueprintReadWrite)
	uint8 bImpartBaseAngularVelocity:1;

	/** Used by movement code to determine if a change in position is based on normal movement or a teleport. If not a teleport, velocity can be recomputed based on the change in position. */
	UPROPERTY(Category="Character Movement (General Settings)", Transient, VisibleInstanceOnly, BlueprintReadWrite)
	uint8 bJustTeleported:1;

	/** True when a network replication update is received for simulated proxies. */
	UPROPERTY(Transient)
	uint8 bNetworkUpdateReceived:1;

	/** True when the networked movement mode has been replicated. */
	UPROPERTY(Transient)
	uint8 bNetworkMovementModeChanged:1;

	/** True when the networked gravity direction has been replicated. */
	UPROPERTY(Transient)
	uint8 bNetworkGravityDirectionChanged:1;

	/** 
	 * If true, we should ignore server location difference checks for client error on this movement component.
	 * This can be useful when character is moving at extreme speeds for a duration and you need it to look
	 * smooth on clients without the server correcting the client. Make sure to disable when done, as this would
	 * break this character's server-client movement correction.
	 * @see bServerAcceptClientAuthoritativePosition, ServerCheckClientError()
	 */
	UPROPERTY(Transient, Category="Character Movement", EditAnywhere, BlueprintReadWrite)
	uint8 bIgnoreClientMovementErrorChecksAndCorrection:1;

	/**
	 * If true, and server does not detect client position error, server will copy the client movement location/velocity/etc after simulating the move.
	 * This can be useful for short bursts of movement that are difficult to sync over the network.
	 * Note that if bIgnoreClientMovementErrorChecksAndCorrection is used, this means the server will not detect an error.
	 * Also see GameNetworkManager->ClientAuthorativePosition which permanently enables this behavior.
	 * @see bIgnoreClientMovementErrorChecksAndCorrection, ServerShouldUseAuthoritativePosition()
	 */
	UPROPERTY(Transient, Category="Character Movement", EditAnywhere, BlueprintReadWrite)
	uint8 bServerAcceptClientAuthoritativePosition : 1;

	/**
	 * If true, event NotifyJumpApex() to CharacterOwner's controller when at apex of jump. Is cleared when event is triggered.
	 * By default this is off, and if you want the event to fire you typically set it to true when movement mode changes to "Falling" from another mode (see OnMovementModeChanged).
	 */
	UPROPERTY(Category="Character Movement: Jumping / Falling", VisibleAnywhere, BlueprintReadWrite)
	uint8 bNotifyApex:1;

	/** Instantly stop when in flying mode and no acceleration is being applied. */
	UPROPERTY()
	uint8 bCheatFlying:1;

	/** If true, try to crouch (or keep crouching) on next update. If false, try to stop crouching on next update. */
	UPROPERTY(Category="Character Movement (General Settings)", VisibleInstanceOnly, BlueprintReadOnly)
	uint8 bWantsToCrouch:1;

	/**
	 * If true, crouching should keep the base of the capsule in place by lowering the center of the shrunken capsule. If false, the base of the capsule moves up and the center stays in place.
	 * The same behavior applies when the character uncrouches: if true, the base is kept in the same location and the center moves up. If false, the capsule grows and only moves up if the base impacts something.
	 * By default this variable is set when the movement mode changes: set to true when walking and false otherwise. Feel free to override the behavior when the movement mode changes.
	 */
	UPROPERTY(Category="Character Movement (General Settings)", VisibleInstanceOnly, BlueprintReadWrite, AdvancedDisplay)
	uint8 bCrouchMaintainsBaseLocation:1;

	/**
	 * Whether the character ignores changes in rotation of the base it is standing on.
	 * If true, the character maintains current world rotation.
	 * If false, the character rotates with the moving base.
	 */
	UPROPERTY(Category="Character Movement: Walking", EditAnywhere, BlueprintReadWrite)
	uint8 bIgnoreBaseRotation:1;

	/** 
	 * Set this to true if riding on a moving base that you know is clear from non-moving world obstructions.
	 * Optimization to avoid sweeps during based movement, use with care.
	 */
	UPROPERTY()
	uint8 bFastAttachedMove:1;

	/**
	 * Whether we always force floor checks for stationary Characters while walking.
	 * Normally floor checks are avoided if possible when not moving, but this can be used to force them if there are use-cases where they are being skipped erroneously
	 * (such as objects moving up into the character from below).
	 */
	UPROPERTY(Category="Character Movement: Walking", EditAnywhere, BlueprintReadWrite, AdvancedDisplay)
	uint8 bAlwaysCheckFloor:1;

	/**
	 * Performs floor checks as if the character is using a shape with a flat base.
	 * This avoids the situation where characters slowly lower off the side of a ledge (as their capsule 'balances' on the edge).
	 */
	UPROPERTY(Category="Character Movement: Walking", EditAnywhere, BlueprintReadWrite, AdvancedDisplay)
	uint8 bUseFlatBaseForFloorChecks:1;

	/** Used to prevent reentry of JumpOff() */
	UPROPERTY()
	uint8 bPerformingJumpOff:1;

	/** Used to safely leave NavWalking movement mode */
	UPROPERTY()
	uint8 bWantsToLeaveNavWalking:1;

	/** If set, component will use RVO avoidance. This only runs on the server. */
	UPROPERTY(Category="Character Movement: Avoidance", EditAnywhere, BlueprintReadOnly)
	uint8 bUseRVOAvoidance:1;

	/**
	 * Should use acceleration for path following?
	 * If true, acceleration is applied when path following to reach the target velocity.
	 * If false, path following velocity is set directly, disregarding acceleration.
	 */
	UPROPERTY(Category="Character Movement (General Settings)", EditAnywhere, BlueprintReadWrite, AdvancedDisplay)
	uint8 bRequestedMoveUseAcceleration:1;

	/** Set on clients when server's movement mode is NavWalking */
	uint8 bIsNavWalkingOnServer : 1;

	/** True when SimulatedProxies are simulating RootMotion */
	UPROPERTY(Transient)
	uint8 bWasSimulatingRootMotion:1;

	UPROPERTY(Category = "RootMotion", EditAnywhere, BlueprintReadWrite)
	uint8 bAllowPhysicsRotationDuringAnimRootMotion : 1;

	/**
	 * When applying a root motion override while falling off a moving object, this controls how long it takes to lose half the former base's velocity (in seconds).
	 * Set to 0 to ignore former bases (default).
	 * Set to -1 for no decay.
	 * Any other positive value sets the half-life for exponential decay.
	 */
	UPROPERTY(Category = "RootMotion", EditAnywhere, BlueprintReadWrite)
	float FormerBaseVelocityDecayHalfLife = 0.f;

protected:

	// AI PATH FOLLOWING

	/** Was velocity requested by path following? */
	UPROPERTY(Transient)
	uint8 bHasRequestedVelocity:1;

	/** Was acceleration requested to be always max speed? */
	UPROPERTY(Transient)
	uint8 bRequestedMoveWithMaxSpeed:1;

	/** Was avoidance updated in this frame? */
	UPROPERTY(Transient)
	uint8 bWasAvoidanceUpdated : 1;

	/** if set, PostProcessAvoidanceVelocity will be called */
	uint8 bUseRVOPostProcess : 1;

	/** Flag set in pre-physics update to indicate that based movement should be updated post-physics */
	uint8 bDeferUpdateBasedMovement : 1;

	/** Whether to raycast to underlying geometry to better conform navmesh-walking characters */
	UPROPERTY(Category="Character Movement: NavMesh Movement", EditAnywhere, BlueprintReadOnly)
	uint8 bProjectNavMeshWalking : 1;

	/** Use both WorldStatic and WorldDynamic channels for NavWalking geometry conforming */
	UPROPERTY(Category = "Character Movement: NavMesh Movement", EditAnywhere, BlueprintReadOnly, AdvancedDisplay)
	uint8 bProjectNavMeshOnBothWorldChannels : 1;

	/** forced avoidance velocity, used when AvoidanceLockTimer is > 0 */
	FVector AvoidanceLockVelocity;

	/** remaining time of avoidance velocity lock */
	float AvoidanceLockTimer;

public:

	/** Returns if the character rotation should be corrected on clients when sending a server move response correction. */
	virtual bool ShouldCorrectRotation() const { return false; }

	UPROPERTY(Category="Character Movement: Avoidance", EditAnywhere, BlueprintReadOnly, meta=(ForceUnits=cm))
	float AvoidanceConsiderationRadius;

	/**
	 * Velocity requested by path following.
	 * @see RequestDirectMove()
	 */
	UPROPERTY(Transient)
	FVector RequestedVelocity;

	/**
	 * Velocity requested by path following during last Update
	 * Updated when we consume the value
	 */
	UPROPERTY(Transient)
	FVector LastUpdateRequestedVelocity;

	/** Returns velocity requested by path following */
	UFUNCTION(BlueprintCallable, Category="Pawn|Components|CharacterMovement", meta=(Keywords="Velocity RequestedVelocity"))
<<<<<<< HEAD
	FVector GetLastUpdateRequestedVelocity() const;
=======
	ENGINE_API FVector GetLastUpdateRequestedVelocity() const;
>>>>>>> 4af6daef

	/** No default value, for now it's assumed to be valid if GetAvoidanceManager() returns non-NULL. */
	UPROPERTY(Category="Character Movement: Avoidance", VisibleAnywhere, BlueprintReadOnly, AdvancedDisplay)
	int32 AvoidanceUID;

	/** Moving actor's group mask */
	UPROPERTY(Category="Character Movement: Avoidance", EditAnywhere, BlueprintReadOnly, AdvancedDisplay)
	FNavAvoidanceMask AvoidanceGroup;

	UFUNCTION(BlueprintCallable, Category="Pawn|Components|CharacterMovement", meta=(DeprecatedFunction, DeprecationMessage="Please use SetAvoidanceGroupMask function instead."))
	ENGINE_API void SetAvoidanceGroup(int32 GroupFlags);

	UFUNCTION(BlueprintCallable, Category = "Pawn|Components|CharacterMovement")
	ENGINE_API void SetAvoidanceGroupMask(const FNavAvoidanceMask& GroupMask);

	/** Will avoid other agents if they are in one of specified groups */
	UPROPERTY(Category="Character Movement: Avoidance", EditAnywhere, BlueprintReadOnly, AdvancedDisplay)
	FNavAvoidanceMask GroupsToAvoid;

	UFUNCTION(BlueprintCallable, Category="Pawn|Components|CharacterMovement", meta = (DeprecatedFunction, DeprecationMessage = "Please use SetGroupsToAvoidMask function instead."))
	ENGINE_API void SetGroupsToAvoid(int32 GroupFlags);

	UFUNCTION(BlueprintCallable, Category = "Pawn|Components|CharacterMovement")
	ENGINE_API void SetGroupsToAvoidMask(const FNavAvoidanceMask& GroupMask);

	/** Will NOT avoid other agents if they are in one of specified groups, higher priority than GroupsToAvoid */
	UPROPERTY(Category="Character Movement: Avoidance", EditAnywhere, BlueprintReadOnly, AdvancedDisplay)
	FNavAvoidanceMask GroupsToIgnore;

	UFUNCTION(BlueprintCallable, Category="Pawn|Components|CharacterMovement", meta = (DeprecatedFunction, DeprecationMessage = "Please use SetGroupsToIgnoreMask function instead."))
	ENGINE_API void SetGroupsToIgnore(int32 GroupFlags);

	UFUNCTION(BlueprintCallable, Category = "Pawn|Components|CharacterMovement")
	ENGINE_API void SetGroupsToIgnoreMask(const FNavAvoidanceMask& GroupMask);

	/** De facto default value 0.5 (due to that being the default in the avoidance registration function), indicates RVO behavior. */
	UPROPERTY(Category="Character Movement: Avoidance", EditAnywhere, BlueprintReadOnly)
	float AvoidanceWeight;

	/** Temporarily holds launch velocity when pawn is to be launched so it happens at end of movement. */
	UPROPERTY()
	FVector PendingLaunchVelocity;

	/** last known location projected on navmesh, used by NavWalking mode */
	FNavLocation CachedNavLocation;

	/** Last valid projected hit result from raycast to geometry from navmesh */
	FHitResult CachedProjectedNavMeshHitResult;

	/** Remember last server movement base bone so we can detect mounts/dismounts and respond accordingly. */
	FName LastServerMovementBaseBoneName = NAME_None;

	/** Remember if the client was previously falling so we can tell when they've just landed. */
	bool bLastClientIsFalling = false;

	/** Remember if the server was previously falling so we can tell when they've just landed. */
	bool bLastServerIsFalling = false;

	/** Whether we were just walking on something, used to help with transitions off moving objects. */
	bool bLastServerIsWalking = false;

	/** True if the UpdatedComponent was moved outside of this CharacterMovementComponent since the last move -- its starting location for this update doesn't match its ending position for the previous update. */
	bool bTeleportedSinceLastUpdate = false;

	/** Whether we're stepping off a moving platform (and should trust the client somewhat when landing). */
	bool bCanTrustClientOnLanding = false;

	/** How loosely the client can follow the server location during this fall. */
	float MaxServerClientErrorWhileFalling = 0.f;

	/** Left over velocity when leaving a moving base. Helps with airborne root motion. */
	FVector DecayingFormerBaseVelocity = FVector::ZeroVector;

	/** How often we should raycast to project from navmesh to underlying geometry */
	UPROPERTY(Category="Character Movement: NavMesh Movement", EditAnywhere, BlueprintReadWrite, meta=(editcondition = "bProjectNavMeshWalking"))
	float NavMeshProjectionInterval;

	UPROPERTY(Transient)
	float NavMeshProjectionTimer;

	/** Speed at which to interpolate agent navmesh offset between traces. 0: Instant (no interp) > 0: Interp speed") */
	UPROPERTY(Category="Character Movement: NavMesh Movement", EditAnywhere, BlueprintReadWrite, meta=(editcondition = "bProjectNavMeshWalking", ClampMin="0", UIMin="0"))
	float NavMeshProjectionInterpSpeed;

	/**
	 * Scale of the total capsule height to use for projection from navmesh to underlying geometry in the upward direction.
	 * In other words, start the trace at [CapsuleHeight * NavMeshProjectionHeightScaleUp] above nav mesh.
	 */
	UPROPERTY(Category="Character Movement: NavMesh Movement", EditAnywhere, BlueprintReadWrite, meta=(editcondition = "bProjectNavMeshWalking", ClampMin="0", UIMin="0"))
	float NavMeshProjectionHeightScaleUp;

	/**
	 * Scale of the total capsule height to use for projection from navmesh to underlying geometry in the downward direction.
	 * In other words, trace down to [CapsuleHeight * NavMeshProjectionHeightScaleDown] below nav mesh.
	 */
	UPROPERTY(Category="Character Movement: NavMesh Movement", EditAnywhere, BlueprintReadWrite, meta=(editcondition = "bProjectNavMeshWalking", ClampMin="0", UIMin="0"))
	float NavMeshProjectionHeightScaleDown;

	/** Ignore small differences in ground height between server and client data during NavWalking mode */
	UPROPERTY(Category="Character Movement: NavMesh Movement", EditAnywhere, BlueprintReadWrite)
	float NavWalkingFloorDistTolerance;

	/** Change avoidance state and registers in RVO manager if needed */
	UFUNCTION(BlueprintCallable, Category="Pawn|Components|CharacterMovement", meta = (UnsafeDuringActorConstruction = "true"))
	ENGINE_API void SetAvoidanceEnabled(bool bEnable);

	/** Get the Character that owns UpdatedComponent. */
	UFUNCTION(BlueprintCallable, Category="Pawn|Components|CharacterMovement")
	ENGINE_API ACharacter* GetCharacterOwner() const;

	/**
	 * Change movement mode.
	 *
	 * @param NewMovementMode	The new movement mode
	 * @param NewCustomMode		The new custom sub-mode, only applicable if NewMovementMode is Custom.
	 */
	UFUNCTION(BlueprintCallable, Category="Pawn|Components|CharacterMovement")
	ENGINE_API virtual void SetMovementMode(EMovementMode NewMovementMode, uint8 NewCustomMode = 0);

	/**
	 * Set movement mode to use when returning to walking movement (either MOVE_Walking or MOVE_NavWalking).
	 * If movement mode is currently one of Walking or NavWalking, this will also change the current movement mode (via SetMovementMode())
	 * if the new mode is not the current ground mode.
	 * 
	 * @param  NewGroundMovementMode New ground movement mode. Must be either MOVE_Walking or MOVE_NavWalking, other values are ignored.
	 * @see GroundMovementMode
	 */
	 ENGINE_API void SetGroundMovementMode(EMovementMode NewGroundMovementMode);

	/**
	 * Get current GroundMovementMode value.
	 * @return current GroundMovementMode
	 * @see GroundMovementMode, SetGroundMovementMode()
	 */
	 EMovementMode GetGroundMovementMode() const { return GroundMovementMode; }

protected:

	/** Called after MovementMode has changed. Base implementation does special handling for starting certain modes, then notifies the CharacterOwner. */
	ENGINE_API virtual void OnMovementModeChanged(EMovementMode PreviousMovementMode, uint8 PreviousCustomMode);

public:

	ENGINE_API virtual uint8 PackNetworkMovementMode() const;
	ENGINE_API virtual void UnpackNetworkMovementMode(const uint8 ReceivedMode, TEnumAsByte<EMovementMode>& OutMode, uint8& OutCustomMode, TEnumAsByte<EMovementMode>& OutGroundMode) const;
	ENGINE_API virtual void ApplyNetworkMovementMode(const uint8 ReceivedMode);

	// Begin UObject Interface
<<<<<<< HEAD
	virtual void Serialize(FArchive& Archive) override;
	static void AddReferencedObjects(UObject* InThis, FReferenceCollector& Collector);
=======
	ENGINE_API virtual void Serialize(FArchive& Archive) override;
	static ENGINE_API void AddReferencedObjects(UObject* InThis, FReferenceCollector& Collector);
>>>>>>> 4af6daef
	// End UObject Interface

	//Begin UActorComponent Interface
	ENGINE_API virtual void TickComponent(float DeltaTime, enum ELevelTick TickType, FActorComponentTickFunction *ThisTickFunction) override;
	ENGINE_API virtual void OnRegister() override;
	ENGINE_API virtual void BeginDestroy() override;
	ENGINE_API virtual void BeginPlay() override;
	ENGINE_API virtual void PostLoad() override;
	ENGINE_API virtual void Deactivate() override;
	ENGINE_API virtual void RegisterComponentTickFunctions(bool bRegister) override;
	ENGINE_API virtual void ApplyWorldOffset(const FVector& InOffset, bool bWorldShift) override;
	//End UActorComponent Interface

	//BEGIN UMovementComponent Interface
	ENGINE_API virtual float GetMaxSpeed() const override;
	ENGINE_API virtual void StopActiveMovement() override;
	ENGINE_API virtual bool IsCrouching() const override;
	ENGINE_API virtual bool IsFalling() const override;
	ENGINE_API virtual bool IsMovingOnGround() const override;
	ENGINE_API virtual bool IsSwimming() const override;
	ENGINE_API virtual bool IsFlying() const override;
	ENGINE_API virtual float GetGravityZ() const override;
	ENGINE_API virtual void AddRadialForce(const FVector& Origin, float Radius, float Strength, enum ERadialImpulseFalloff Falloff) override;
	ENGINE_API virtual void AddRadialImpulse(const FVector& Origin, float Radius, float Strength, enum ERadialImpulseFalloff Falloff, bool bVelChange) override;
	//END UMovementComponent Interface

	/** Returns true if the character is in the 'Walking' movement mode. */
	UFUNCTION(BlueprintCallable, Category="Pawn|Components|CharacterMovement")
	ENGINE_API bool IsWalking() const;

	/**
	 * Returns true if currently performing a movement update.
	 * @see bMovementInProgress
	 */
	bool IsMovementInProgress() const { return bMovementInProgress; }

	//BEGIN UNavMovementComponent Interface
	ENGINE_API virtual void RequestDirectMove(const FVector& MoveVelocity, bool bForceMaxSpeed) override;
	ENGINE_API virtual void RequestPathMove(const FVector& MoveInput) override;
	ENGINE_API virtual bool CanStartPathFollowing() const override;
	ENGINE_API virtual bool CanStopPathFollowing() const override;
	ENGINE_API virtual float GetPathFollowingBrakingDistance(float MaxSpeed) const override;
	//END UNaVMovementComponent Interface

	//Begin UPawnMovementComponent Interface
	ENGINE_API virtual void NotifyBumpedPawn(APawn* BumpedPawn) override;
	//End UPawnMovementComponent Interface

#if WITH_EDITOR
	ENGINE_API virtual void PostEditChangeProperty(FPropertyChangedEvent& PropertyChangedEvent) override;
#endif // WITH_EDITOR

	/** Make movement impossible (sets movement mode to MOVE_None). */
	UFUNCTION(BlueprintCallable, Category="Pawn|Components|CharacterMovement")
	ENGINE_API virtual void DisableMovement();

	/** Return true if we have a valid CharacterOwner and UpdatedComponent. */
	ENGINE_API virtual bool HasValidData() const;

	/**
	 * If ShouldPerformAirControlForPathFollowing() returns true, it will update Velocity and Acceleration to air control in the desired Direction for character using path following.
	 * @param Direction is the desired direction of movement
	 * @param ZDiff is the height difference between the destination and the Pawn's current position
	 * @see RequestDirectMove()
	*/
	ENGINE_API virtual void PerformAirControlForPathFollowing(FVector Direction, float ZDiff);

	/**
	 * Whether Character should perform air control via PerformAirControlForPathFollowing when falling and following a path at the same time
	 * Default implementation always returns true during MOVE_Falling.
	 */
	ENGINE_API virtual bool ShouldPerformAirControlForPathFollowing() const;

	/** Transition from walking to falling */
	ENGINE_API virtual void StartFalling(int32 Iterations, float remainingTime, float timeTick, const FVector& Delta, const FVector& subLoc);

	/**
	 * Whether Character should go into falling mode when walking and changing position, based on an old and new floor result (both of which are considered walkable).
	 * Default implementation always returns false.
	 * @return true if Character should start falling
	 */
	ENGINE_API virtual bool ShouldCatchAir(const FFindFloorResult& OldFloor, const FFindFloorResult& NewFloor);

	/**
	 * Trigger OnWalkingOffLedge event on CharacterOwner.
	 */
	ENGINE_API virtual void HandleWalkingOffLedge(const FVector& PreviousFloorImpactNormal, const FVector& PreviousFloorContactNormal, const FVector& PreviousLocation, float TimeDelta);

	/** Adjust distance from floor, trying to maintain a slight offset from the floor when walking (based on CurrentFloor). */
	ENGINE_API virtual void AdjustFloorHeight();

	/** Return PrimitiveComponent we are based on (standing and walking on). */
	UFUNCTION(BlueprintCallable, Category="Pawn|Components|CharacterMovement")
	ENGINE_API UPrimitiveComponent* GetMovementBase() const;

	/** Update or defer updating of position based on Base movement */
	ENGINE_API virtual void MaybeUpdateBasedMovement(float DeltaSeconds);

	/** Update position based on Base movement */
	ENGINE_API virtual void UpdateBasedMovement(float DeltaSeconds);

	/** Update controller's view rotation as pawn's base rotates */
	ENGINE_API virtual void UpdateBasedRotation(FRotator& FinalRotation, const FRotator& ReducedRotation);

	/** Call SaveBaseLocation() if not deferring updates (bDeferUpdateBasedMovement is false). */
	ENGINE_API virtual void MaybeSaveBaseLocation();

	/** Update OldBaseLocation and OldBaseQuat if there is a valid movement base, and store the relative location/rotation if necessary. Ignores bDeferUpdateBasedMovement and forces the update. */
	ENGINE_API virtual void SaveBaseLocation();

	/** changes physics based on MovementMode */
	ENGINE_API virtual void StartNewPhysics(float deltaTime, int32 Iterations);
	
	/**
	 * Perform jump. Called by Character when a jump has been detected because Character->bPressedJump was true. Checks Character->CanJump().
	 * Note that you should usually trigger a jump through Character::Jump() instead.
	 * @param	bReplayingMoves: true if this is being done as part of replaying moves on a locally controlled client after a server correction.
	 * @return	True if the jump was triggered successfully.
	 */
	ENGINE_API virtual bool DoJump(bool bReplayingMoves);

	/**
	 * Returns true if current movement state allows an attempt at jumping. Used by Character::CanJump().
	 */
	ENGINE_API virtual bool CanAttemptJump() const;

	/** Queue a pending launch with velocity LaunchVel. */
	ENGINE_API virtual void Launch(FVector const& LaunchVel);

	/** Handle a pending launch during an update. Returns true if the launch was triggered. */
	ENGINE_API virtual bool HandlePendingLaunch();

	/**
	 * If we have a movement base, get the velocity that should be imparted by that base, usually when jumping off of it.
	 * Only applies the components of the velocity enabled by bImpartBaseVelocityX, bImpartBaseVelocityY, bImpartBaseVelocityZ.
	 */
	UFUNCTION(BlueprintCallable, Category="Pawn|Components|CharacterMovement")
	ENGINE_API virtual FVector GetImpartedMovementBaseVelocity() const;

	/** Force this pawn to bounce off its current base, which isn't an acceptable base for it. */
	ENGINE_API virtual void JumpOff(AActor* MovementBaseActor);

	/** Can be overridden to choose to jump based on character velocity, base actor dimensions, etc. */
	ENGINE_API virtual FVector GetBestDirectionOffActor(AActor* BaseActor) const; // Calculates the best direction to go to "jump off" an actor.

	/** 
	 * Determine whether the Character should jump when exiting water.
	 * @param	JumpDir is the desired direction to jump out of water
	 * @return	true if Pawn should jump out of water
	 */
	ENGINE_API virtual bool ShouldJumpOutOfWater(FVector& JumpDir);

	/** Jump onto shore from water */
	ENGINE_API virtual void JumpOutOfWater(FVector WallNormal);

	/** Returns how far to rotate character during the time interval DeltaTime. */
	ENGINE_API virtual FRotator GetDeltaRotation(float DeltaTime) const;

	/**
	  * Compute a target rotation based on current movement. Used by PhysicsRotation() when bOrientRotationToMovement is true.
	  * Default implementation targets a rotation based on Acceleration.
	  *
	  * @param CurrentRotation	- Current rotation of the Character
	  * @param DeltaTime		- Time slice for this movement
	  * @param DeltaRotation	- Proposed rotation change based simply on DeltaTime * RotationRate
	  *
	  * @return The target rotation given current movement.
	  */
	ENGINE_API virtual FRotator ComputeOrientToMovementRotation(const FRotator& CurrentRotation, float DeltaTime, FRotator& DeltaRotation) const;

	/**
	 * Use velocity requested by path following to compute a requested acceleration and speed.
	 * This does not affect the Acceleration member variable, as that is used to indicate input acceleration.
	 * This may directly affect current Velocity.
	 *
	 * @param DeltaTime				Time slice for this operation
	 * @param MaxAccel				Max acceleration allowed in OutAcceleration result.
	 * @param MaxSpeed				Max speed allowed when computing OutRequestedSpeed.
	 * @param Friction				Current friction.
	 * @param BrakingDeceleration	Current braking deceleration.
	 * @param OutAcceleration		Acceleration computed based on requested velocity.
	 * @param OutRequestedSpeed		Speed of resulting velocity request, which can affect the max speed allowed by movement.
	 * @return Whether there is a requested velocity and acceleration, resulting in valid OutAcceleration and OutRequestedSpeed values.
	 */
	ENGINE_API virtual bool ApplyRequestedMove(float DeltaTime, float MaxAccel, float MaxSpeed, float Friction, float BrakingDeceleration, FVector& OutAcceleration, float& OutRequestedSpeed);

	/** Called if bNotifyApex is true and character has just passed the apex of its jump. */
	ENGINE_API virtual void NotifyJumpApex();

	/**
	 * Compute new falling velocity from given velocity and gravity. Applies the limits of the current Physics Volume's TerminalVelocity.
	 */
	ENGINE_API virtual FVector NewFallVelocity(const FVector& InitialVelocity, const FVector& Gravity, float DeltaTime) const;

	/* Determine how deep in water the character is immersed.
	 * @return float in range 0.0 = not in water, 1.0 = fully immersed
	 */
	ENGINE_API virtual float ImmersionDepth() const;

	/** 
	 * Updates Velocity and Acceleration based on the current state, applying the effects of friction and acceleration or deceleration. Does not apply gravity.
	 * This is used internally during movement updates. Normally you don't need to call this from outside code, but you might want to use it for custom movement modes.
	 *
	 * @param	DeltaTime						time elapsed since last frame.
	 * @param	Friction						coefficient of friction when not accelerating, or in the direction opposite acceleration.
	 * @param	bFluid							true if moving through a fluid, causing Friction to always be applied regardless of acceleration.
	 * @param	BrakingDeceleration				deceleration applied when not accelerating, or when exceeding max velocity.
	 */
	UFUNCTION(BlueprintCallable, Category="Pawn|Components|CharacterMovement")
	ENGINE_API virtual void CalcVelocity(float DeltaTime, float Friction, bool bFluid, float BrakingDeceleration);
	
	/**
	 *	Compute the max jump height based on the JumpZVelocity velocity and gravity.
	 *	This does not take into account the CharacterOwner's MaxJumpHoldTime.
	 */
	UFUNCTION(BlueprintCallable, Category="Pawn|Components|CharacterMovement")
	ENGINE_API virtual float GetMaxJumpHeight() const;

	/**
	 *	Compute the max jump height based on the JumpZVelocity velocity and gravity.
	 *	This does take into account the CharacterOwner's MaxJumpHoldTime.
	 */
	UFUNCTION(BlueprintCallable, Category="Pawn|Components|CharacterMovement")
	ENGINE_API virtual float GetMaxJumpHeightWithJumpTime() const;

	/** Returns maximum acceleration for the current state. */
	UFUNCTION(BlueprintCallable, Category = "Pawn|Components|CharacterMovement")
	ENGINE_API virtual float GetMinAnalogSpeed() const;
	
	/** Returns maximum acceleration for the current state. */
	UFUNCTION(BlueprintCallable, Category="Pawn|Components|CharacterMovement")
	ENGINE_API virtual float GetMaxAcceleration() const;

	/** Returns maximum deceleration for the current state when braking (ie when there is no acceleration). */
	UFUNCTION(BlueprintCallable, Category="Pawn|Components|CharacterMovement")
	ENGINE_API virtual float GetMaxBrakingDeceleration() const;

	/** Returns current acceleration, computed from input vector each update. */
	UFUNCTION(BlueprintCallable, Category="Pawn|Components|CharacterMovement", meta=(Keywords="Acceleration GetAcceleration"))
	ENGINE_API FVector GetCurrentAcceleration() const;

	/** Returns modifier [0..1] based on the magnitude of the last input vector, which is used to modify the acceleration and max speed during movement. */
	UFUNCTION(BlueprintCallable, Category="Pawn|Components|CharacterMovement")
	ENGINE_API float GetAnalogInputModifier() const;
	
	/** Returns true if we can step up on the actor in the given FHitResult. */
	ENGINE_API virtual bool CanStepUp(const FHitResult& Hit) const;

	/** 
	 * Move up steps or slope. Does nothing and returns false if CanStepUp(Hit) returns false.
	 *
	 * @param GravDir			Gravity vector direction (assumed normalized or zero)
	 * @param Delta				Requested move
	 * @param Hit				[In] The hit before the step up.
	 * @param OutStepDownResult	[Out] If non-null, a floor check will be performed if possible as part of the final step down, and it will be updated to reflect this result.
	 * @return true if the step up was successful.
	 */
	ENGINE_API virtual bool StepUp(const FVector& GravDir, const FVector& Delta, const FHitResult &Hit, FStepDownResult* OutStepDownResult = NULL);

	/** Update the base of the character, which is the PrimitiveComponent we are standing on. */
	ENGINE_API virtual void SetBase(UPrimitiveComponent* NewBase, const FName BoneName = NAME_None, bool bNotifyActor=true);

	/**
	 * Update the base of the character, using the given floor result if it is walkable, or null if not. Calls SetBase().
	 */
	ENGINE_API void SetBaseFromFloor(const FFindFloorResult& FloorResult);

	/**
	 * Applies downward force when walking on top of physics objects.
	 * @param DeltaSeconds Time elapsed since last frame.
	 */
	ENGINE_API virtual void ApplyDownwardForce(float DeltaSeconds);

	/** Applies repulsion force to all touched components. */
	ENGINE_API virtual void ApplyRepulsionForce(float DeltaSeconds);
	
	/** Applies momentum accumulated through AddImpulse() and AddForce(), then clears those forces. Does *not* use ClearAccumulatedForces() since that would clear pending launch velocity as well. */
	ENGINE_API virtual void ApplyAccumulatedForces(float DeltaSeconds);

	/** Clears forces accumulated through AddImpulse() and AddForce(), and also pending launch velocity. */
	UFUNCTION(BlueprintCallable, Category="Pawn|Components|CharacterMovement")
	ENGINE_API virtual void ClearAccumulatedForces();

	/** Update the character state in PerformMovement right before doing the actual position change */
	ENGINE_API virtual void UpdateCharacterStateBeforeMovement(float DeltaSeconds);

	/** Update the character state in PerformMovement after the position change. Some rotation updates happen after this. */
	ENGINE_API virtual void UpdateCharacterStateAfterMovement(float DeltaSeconds);

	/** 
	 * Handle start swimming functionality
	 * @param OldLocation - Location on last tick
	 * @param OldVelocity - velocity at last tick
	 * @param timeTick - time since at OldLocation
	 * @param remainingTime - DeltaTime to complete transition to swimming
	 * @param Iterations - physics iteration count
	 */
<<<<<<< HEAD
	virtual void StartSwimming(FVector OldLocation, FVector OldVelocity, float timeTick, float remainingTime, int32 Iterations);
=======
	ENGINE_API virtual void StartSwimming(FVector OldLocation, FVector OldVelocity, float timeTick, float remainingTime, int32 Iterations);
>>>>>>> 4af6daef

	/* Swimming uses gravity - but scaled by (1.f - buoyancy) */
	ENGINE_API float Swim(FVector Delta, FHitResult& Hit);

	/** Get as close to waterline as possible, staying on same side as currently. */
	ENGINE_API FVector FindWaterLine(FVector Start, FVector End);

	/** Handle falling movement. */
	ENGINE_API virtual void PhysFalling(float deltaTime, int32 Iterations);

	// Helpers for PhysFalling

	/**
	 * Get the lateral acceleration to use during falling movement. The Z component of the result is ignored.
	 * Default implementation returns current Acceleration value modified by GetAirControl(), with Z component removed,
	 * with magnitude clamped to GetMaxAcceleration().
	 * This function is used internally by PhysFalling().
	 *
	 * @param DeltaTime Time step for the current update.
	 * @return Acceleration to use during falling movement.
	 */
	ENGINE_API virtual FVector GetFallingLateralAcceleration(float DeltaTime);
	
	/**
	 * Returns true if falling movement should limit air control. Limiting air control prevents input acceleration during falling movement
	 * from allowing velocity to redirect forces upwards while falling, which could result in slower falling or even upward boosting.
	 *
	 * @see GetFallingLateralAcceleration(), BoostAirControl(), GetAirControl(), LimitAirControl()
	 */
	ENGINE_API virtual bool ShouldLimitAirControl(float DeltaTime, const FVector& FallAcceleration) const;

	/**
	 * Get the air control to use during falling movement.
	 * Given an initial air control (TickAirControl), applies the result of BoostAirControl().
	 * This function is used internally by GetFallingLateralAcceleration().
	 *
	 * @param DeltaTime			Time step for the current update.
	 * @param TickAirControl	Current air control value.
	 * @param FallAcceleration	Acceleration used during movement.
	 * @return Air control to use during falling movement.
	 * @see AirControl, BoostAirControl(), LimitAirControl(), GetFallingLateralAcceleration()
	 */
	ENGINE_API virtual FVector GetAirControl(float DeltaTime, float TickAirControl, const FVector& FallAcceleration);

	// Gravity Direction

	/**
	 * Set a custom, local gravity direction to use during movement simulation.
	 * The gravity direction must be synchronized by external systems between the autonomous
	 * and authority processes. The gravity direction will be corrected as part of movement
	 * corrections should the movement state diverge.
	 * SetGravityDirection is responsible for initializing cached values used to tranform to
	 * from gravity relative space.
	 * @param GravityDir		A non-zero vector representing the new gravity direction. The vector will be normalized.
	 */
	ENGINE_API virtual void SetGravityDirection(const FVector& GravityDir);

	/** Whether the gravity direction is different from UCharacterMovementComponent::DefaultGravityDirection. */
	bool HasCustomGravity() const { return bHasCustomGravity; }

	/** Returns the current gravity direction. */
	FVector GetGravityDirection() const { return GravityDirection; }

	/** Returns a quaternion transforming from world to gravity space. */
	FQuat GetWorldToGravityTransform() const { return WorldToGravityTransform; }

	/** Returns a quaternion transforming from gravity to world space. */
	FQuat GetGravityToWorldTransform() const { return GravityToWorldTransform; }

	/** Rotate a vector from world to gravity space. */
	FVector RotateGravityToWorld(const FVector& World) const { return WorldToGravityTransform.RotateVector(World); }

	/** Rotate a vector gravity to world space. */
	FVector RotateWorldToGravity(const FVector& Gravity) const { return GravityToWorldTransform.RotateVector(Gravity); }

protected:

	/**
	 * Increase air control if conditions of AirControlBoostMultiplier and AirControlBoostVelocityThreshold are met.
	 * This function is used internally by GetAirControl().
	 *
	 * @param DeltaTime			Time step for the current update.
	 * @param TickAirControl	Current air control value.
	 * @param FallAcceleration	Acceleration used during movement.
	 * @return Modified air control to use during falling movement
	 * @see GetAirControl()
	 */
	ENGINE_API virtual float BoostAirControl(float DeltaTime, float TickAirControl, const FVector& FallAcceleration);

	/**
	 * Limits the air control to use during falling movement, given an impact while falling.
	 * This function is used internally by PhysFalling().
	 *
	 * @param DeltaTime			Time step for the current update.
	 * @param FallAcceleration	Acceleration used during movement.
	 * @param HitResult			Result of impact.
	 * @param bCheckForValidLandingSpot If true, will use IsValidLandingSpot() to determine if HitResult is a walkable surface. If false, this check is skipped.
	 * @return Modified air control acceleration to use during falling movement.
	 * @see PhysFalling()
	 */
	ENGINE_API virtual FVector LimitAirControl(float DeltaTime, const FVector& FallAcceleration, const FHitResult& HitResult, bool bCheckForValidLandingSpot);
	

	/** Handle landing against Hit surface over remaingTime and iterations, calling SetPostLandedPhysics() and starting the new movement mode. */
	ENGINE_API virtual void ProcessLanded(const FHitResult& Hit, float remainingTime, int32 Iterations);

	/** Use new physics after landing. Defaults to swimming if in water, walking otherwise. */
	ENGINE_API virtual void SetPostLandedPhysics(const FHitResult& Hit);

	/** Updates acceleration and perform movement, called from the TickComponent on the authoritative side for controlled characters, 
	 *	or on the client for characters without a controller when either playing root motion or bRunPhysicsWithNoController is true.
	 */
	ENGINE_API virtual void ControlledCharacterMove(const FVector& InputVector, float DeltaSeconds);

	/** Switch collision settings for NavWalking mode (ignore world collisions) */
	ENGINE_API virtual void SetNavWalkingPhysics(bool bEnable);

	/** Get Navigation data for the Character. Returns null if there is no associated nav data. */
	ENGINE_API const class INavigationDataInterface* GetNavData() const;

	/** 
	 * Checks to see if the current location is not encroaching blocking geometry so the character can leave NavWalking.
	 * Restores collision settings and adjusts character location to avoid getting stuck in geometry.
	 * If it's not possible, MovementMode change will be delayed until character reach collision free spot.
	 * @return True if movement mode was successfully changed
	 */
	ENGINE_API virtual bool TryToLeaveNavWalking();

	/** 
	 * Attempts to better align navmesh walking characters with underlying geometry (sometimes 
	 * navmesh can differ quite significantly from geometry).
	 * Updates CachedProjectedNavMeshHitResult, access this for more info about hits.
	 */
	ENGINE_API virtual FVector ProjectLocationFromNavMesh(float DeltaSeconds, const FVector& CurrentFeetLocation, const FVector& TargetNavLocation, float UpOffset, float DownOffset);

	/** Performs trace for ProjectLocationFromNavMesh */
	ENGINE_API virtual void FindBestNavMeshLocation(const FVector& TraceStart, const FVector& TraceEnd, const FVector& CurrentFeetLocation, const FVector& TargetNavLocation, FHitResult& OutHitResult) const;

	/** 
	 * When a character requests a velocity (like when following a path), this method returns true if when we should compute the 
	 * acceleration toward requested velocity (including friction). If it returns false, it will snap instantly to requested velocity.
	 */
	ENGINE_API virtual bool ShouldComputeAccelerationToReachRequestedVelocity(const float RequestedSpeed) const;
public:

	/** Called by owning Character upon successful teleport from AActor::TeleportTo(). */
	ENGINE_API virtual void OnTeleported() override;

	/**
	 * Checks if new capsule size fits (no encroachment), and call CharacterOwner->OnStartCrouch() if successful.
	 * In general you should set bWantsToCrouch instead to have the crouch persist during movement, or just use the crouch functions on the owning Character.
	 * @param	bClientSimulation	true when called when bIsCrouched is replicated to non owned clients, to update collision cylinder and offset.
	 */
	ENGINE_API virtual void Crouch(bool bClientSimulation = false);
	
	/**
	 * Checks if default capsule size fits (no encroachment), and trigger OnEndCrouch() on the owner if successful.
	 * @param	bClientSimulation	true when called when bIsCrouched is replicated to non owned clients, to update collision cylinder and offset.
	 */
	ENGINE_API virtual void UnCrouch(bool bClientSimulation = false);

	/** Returns true if the character is allowed to crouch in the current state. By default it is allowed when walking or falling, if CanEverCrouch() is true. */
<<<<<<< HEAD
	virtual bool CanCrouchInCurrentState() const;

	/** Sets collision half-height when crouching and updates dependent computations */
	UFUNCTION(BlueprintSetter)
	void SetCrouchedHalfHeight(const float NewValue);

	/** Returns the collision half-height when crouching (component scale is applied separately) */
	UFUNCTION(BlueprintGetter)
	float GetCrouchedHalfHeight() const;
=======
	ENGINE_API virtual bool CanCrouchInCurrentState() const;

	/** Sets collision half-height when crouching and updates dependent computations */
	UFUNCTION(BlueprintSetter)
	ENGINE_API void SetCrouchedHalfHeight(const float NewValue);

	/** Returns the collision half-height when crouching (component scale is applied separately) */
	UFUNCTION(BlueprintGetter)
	ENGINE_API float GetCrouchedHalfHeight() const;
>>>>>>> 4af6daef

	/** Returns true if there is a suitable floor SideStep from current position. */
	ENGINE_API virtual bool CheckLedgeDirection(const FVector& OldLocation, const FVector& SideStep, const FVector& GravDir) const;

	/** 
	 * @param Delta is the current move delta (which ended up going over a ledge).
	 * @return new delta which moves along the ledge
	 */
	ENGINE_API virtual FVector GetLedgeMove(const FVector& OldLocation, const FVector& Delta, const FVector& GravDir) const;

	/** Check if pawn is falling */
	ENGINE_API virtual bool CheckFall(const FFindFloorResult& OldFloor, const FHitResult& Hit, const FVector& Delta, const FVector& OldLocation, float remainingTime, float timeTick, int32 Iterations, bool bMustJump);
	
	/** 
	 *  Revert to previous position OldLocation, return to being based on OldBase.
	 *  if bFailMove, stop movement and notify controller
	 */	
	ENGINE_API void RevertMove(const FVector& OldLocation, UPrimitiveComponent* OldBase, const FVector& InOldBaseLocation, const FFindFloorResult& OldFloor, bool bFailMove);

	/** Perform rotation over deltaTime */
	ENGINE_API virtual void PhysicsRotation(float DeltaTime);

	/** if true, DesiredRotation will be restricted to only Yaw component in PhysicsRotation() */
	ENGINE_API virtual bool ShouldRemainVertical() const;

	/** Delegate when PhysicsVolume of UpdatedComponent has been changed **/
	ENGINE_API virtual void PhysicsVolumeChanged(class APhysicsVolume* NewVolume) override;

	/** Set movement mode to the default based on the current physics volume. */
	ENGINE_API virtual void SetDefaultMovementMode();

	/**
	 * Moves along the given movement direction using simple movement rules based on the current movement mode (usually used by simulated proxies).
	 *
	 * @param InVelocity:			Velocity of movement
	 * @param DeltaSeconds:			Time over which movement occurs
	 * @param OutStepDownResult:	[Out] If non-null, and a floor check is performed, this will be updated to reflect that result.
	 */
	ENGINE_API virtual void MoveSmooth(const FVector& InVelocity, const float DeltaSeconds, FStepDownResult* OutStepDownResult = NULL );

	/**
	 * Used during SimulateMovement for proxies, this computes a new value for Acceleration before running proxy simulation.
	 * The base implementation simply derives a value from the normalized Velocity value, which may help animations that want some indication of the direction of movement.
	 * Proxies don't implement predictive acceleration by default so this value is not used for the actual simulation.
	 */
	ENGINE_API virtual void UpdateProxyAcceleration();
	
	ENGINE_API virtual void SetUpdatedComponent(USceneComponent* NewUpdatedComponent) override;
	
	/** Returns MovementMode string */
	ENGINE_API virtual FString GetMovementName() const;

	/** 
	 * Add impulse to character. Impulses are accumulated each tick and applied together
	 * so multiple calls to this function will accumulate.
	 * An impulse is an instantaneous force, usually applied once. If you want to continually apply
	 * forces each frame, use AddForce().
	 * Note that changing the momentum of characters like this can change the movement mode.
	 * 
	 * @param	Impulse				Impulse to apply.
	 * @param	bVelocityChange		Whether or not the impulse is relative to mass.
	 */
	UFUNCTION(BlueprintCallable, Category="Pawn|Components|CharacterMovement")
	ENGINE_API virtual void AddImpulse( FVector Impulse, bool bVelocityChange = false );

	/** 
	 * Add force to character. Forces are accumulated each tick and applied together
	 * so multiple calls to this function will accumulate.
	 * Forces are scaled depending on timestep, so they can be applied each frame. If you want an
	 * instantaneous force, use AddImpulse.
	 * Adding a force always takes the actor's mass into account.
	 * Note that changing the momentum of characters like this can change the movement mode.
	 * 
	 * @param	Force			Force to apply.
	 */
	UFUNCTION(BlueprintCallable, Category="Pawn|Components|CharacterMovement")
	ENGINE_API virtual void AddForce( FVector Force );

	/**
	 * Draw important variables on canvas.  Character will call DisplayDebug() on the current ViewTarget when the ShowDebug exec is used
	 *
	 * @param Canvas - Canvas to draw on
	 * @param DebugDisplay - Contains information about what debug data to display
	 * @param YL - Height of the current font
	 * @param YPos - Y position on Canvas. YPos += YL, gives position to draw text for next debug line.
	 */
	ENGINE_API virtual void DisplayDebug(class UCanvas* Canvas, const FDebugDisplayInfo& DebugDisplay, float& YL, float& YPos);

	/**
	 * Draw in-world debug information for character movement (called with p.VisualizeMovement > 0).
	 */
	ENGINE_API virtual float VisualizeMovement() const;

	/** Check if swimming pawn just ran into edge of the pool and should jump out. */
	ENGINE_API virtual bool CheckWaterJump(FVector CheckPoint, FVector& WallNormal);

	/** Returns whether this pawn is currently allowed to walk off ledges */
	ENGINE_API virtual bool CanWalkOffLedges() const;

	/** Returns The distance from the edge of the capsule within which we don't allow the character to perch on the edge of a surface. */
	UFUNCTION(BlueprintCallable, Category="Pawn|Components|CharacterMovement")
	ENGINE_API float GetPerchRadiusThreshold() const;

	/**
	 * Returns the radius within which we can stand on the edge of a surface without falling (if this is a walkable surface).
	 * Simply computed as the capsule radius minus the result of GetPerchRadiusThreshold().
	 */
	UFUNCTION(BlueprintCallable, Category="Pawn|Components|CharacterMovement")
	ENGINE_API float GetValidPerchRadius() const;

	/** Return true if the hit result should be considered a walkable surface for the character. */
	UFUNCTION(BlueprintCallable, Category="Pawn|Components|CharacterMovement")
	ENGINE_API virtual bool IsWalkable(const FHitResult& Hit) const;

	/** Get the max angle in degrees of a walkable surface for the character. */
	FORCEINLINE float GetWalkableFloorAngle() const { return WalkableFloorAngle; }

	/** Get the max angle in degrees of a walkable surface for the character. */
	UFUNCTION(BlueprintCallable, Category="Pawn|Components|CharacterMovement", meta=(DisplayName = "GetWalkableFloorAngle", ScriptName = "GetWalkableFloorAngle"))
	ENGINE_API float K2_GetWalkableFloorAngle() const;

	/** Set the max angle in degrees of a walkable surface for the character. Also computes WalkableFloorZ. */
	UFUNCTION(BlueprintCallable, Category="Pawn|Components|CharacterMovement")
	ENGINE_API void SetWalkableFloorAngle(float InWalkableFloorAngle);

	/** Get the Z component of the normal of the steepest walkable surface for the character. Any lower than this and it is not walkable. */
	FORCEINLINE float GetWalkableFloorZ() const { return WalkableFloorZ; }

	/** Get the Z component of the normal of the steepest walkable surface for the character. Any lower than this and it is not walkable. */
	UFUNCTION(BlueprintCallable, Category="Pawn|Components|CharacterMovement", meta=(DisplayName = "GetWalkableFloorZ", ScriptName = "GetWalkableFloorZ"))
	ENGINE_API float K2_GetWalkableFloorZ() const;

	/** Set the Z component of the normal of the steepest walkable surface for the character. Also computes WalkableFloorAngle. */
	UFUNCTION(BlueprintCallable, Category="Pawn|Components|CharacterMovement")
	ENGINE_API void SetWalkableFloorZ(float InWalkableFloorZ);
	
	/** Pre-physics tick function for this character */
	struct FCharacterMovementComponentPrePhysicsTickFunction PrePhysicsTickFunction;

	/** Tick function called before physics */
	ENGINE_API virtual void PrePhysicsTickComponent(float DeltaTime, FCharacterMovementComponentPrePhysicsTickFunction& ThisTickFunction);

	/** Post-physics tick function for this character */
	UPROPERTY()
	struct FCharacterMovementComponentPostPhysicsTickFunction PostPhysicsTickFunction;

	/** Tick function called after physics (sync scene) has finished simulation, before cloth */
	ENGINE_API virtual void PostPhysicsTickComponent(float DeltaTime, FCharacterMovementComponentPostPhysicsTickFunction& ThisTickFunction);

protected:
	/** @note Movement update functions should only be called through StartNewPhysics()*/
	ENGINE_API virtual void PhysWalking(float deltaTime, int32 Iterations);

	/** @note Movement update functions should only be called through StartNewPhysics()*/
	ENGINE_API virtual void PhysNavWalking(float deltaTime, int32 Iterations);

	/** @note Movement update functions should only be called through StartNewPhysics()*/
	ENGINE_API virtual void PhysFlying(float deltaTime, int32 Iterations);

	/** @note Movement update functions should only be called through StartNewPhysics()*/
	ENGINE_API virtual void PhysSwimming(float deltaTime, int32 Iterations);

	/** @note Movement update functions should only be called through StartNewPhysics()*/
	ENGINE_API virtual void PhysCustom(float deltaTime, int32 Iterations);

	/* Allow custom handling when character hits a wall while swimming. */
	ENGINE_API virtual void HandleSwimmingWallHit(const FHitResult& Hit, float DeltaTime);

	/**
	 * Compute a vector of movement, given a delta and a hit result of the surface we are on.
	 *
	 * @param Delta:				Attempted movement direction
	 * @param RampHit:				Hit result of sweep that found the ramp below the capsule
	 * @param bHitFromLineTrace:	Whether the floor trace came from a line trace
	 *
	 * @return If on a walkable surface, this returns a vector that moves parallel to the surface. The magnitude may be scaled if bMaintainHorizontalGroundVelocity is true.
	 * If a ramp vector can't be computed, this will just return Delta.
	 */
	ENGINE_API virtual FVector ComputeGroundMovementDelta(const FVector& Delta, const FHitResult& RampHit, const bool bHitFromLineTrace) const;

	/**
	 * Move along the floor, using CurrentFloor and ComputeGroundMovementDelta() to get a movement direction.
	 * If a second walkable surface is hit, it will also be moved along using the same approach.
	 *
	 * @param InVelocity:			Velocity of movement
	 * @param DeltaSeconds:			Time over which movement occurs
	 * @param OutStepDownResult:	[Out] If non-null, and a floor check is performed, this will be updated to reflect that result.
	 */
	ENGINE_API virtual void MoveAlongFloor(const FVector& InVelocity, float DeltaSeconds, FStepDownResult* OutStepDownResult = NULL);

	/** Notification that the character is stuck in geometry.  Only called during walking movement. */
	ENGINE_API virtual void OnCharacterStuckInGeometry(const FHitResult* Hit);

	/**
	 * Adjusts velocity when walking so that Z velocity is zero.
	 * When bMaintainHorizontalGroundVelocity is false, also rescales the velocity vector to maintain the original magnitude, but in the horizontal direction.
	 */
	ENGINE_API virtual void MaintainHorizontalGroundVelocity();

	/** Overridden to enforce max distances based on hit geometry. */
	ENGINE_API virtual FVector GetPenetrationAdjustment(const FHitResult& Hit) const override;

	/** Overridden to set bJustTeleported to true, so we don't make incorrect velocity calculations based on adjusted movement. */
	ENGINE_API virtual bool ResolvePenetrationImpl(const FVector& Adjustment, const FHitResult& Hit, const FQuat& NewRotation) override;

	/** Handle a blocking impact. Calls ApplyImpactPhysicsForces for the hit, if bEnablePhysicsInteraction is true. */
	ENGINE_API virtual void HandleImpact(const FHitResult& Hit, float TimeSlice=0.f, const FVector& MoveDelta = FVector::ZeroVector) override;

	/**
	 * Apply physics forces to the impacted component, if bEnablePhysicsInteraction is true.
	 * @param Impact				HitResult that resulted in the impact
	 * @param ImpactAcceleration	Acceleration of the character at the time of impact
	 * @param ImpactVelocity		Velocity of the character at the time of impact
	 */
	ENGINE_API virtual void ApplyImpactPhysicsForces(const FHitResult& Impact, const FVector& ImpactAcceleration, const FVector& ImpactVelocity);

	/** Custom version of SlideAlongSurface that handles different movement modes separately; namely during walking physics we might not want to slide up slopes. */
	ENGINE_API virtual float SlideAlongSurface(const FVector& Delta, float Time, const FVector& Normal, FHitResult& Hit, bool bHandleImpact) override;

	/** Custom version that allows upwards slides when walking if the surface is walkable. */
	ENGINE_API virtual void TwoWallAdjust(FVector& WorldSpaceDelta, const FHitResult& Hit, const FVector& OldHitNormal) const override;

	/**
	 * Calculate slide vector along a surface.
	 * Has special treatment when falling, to avoid boosting up slopes (calling HandleSlopeBoosting() in this case).
	 *
	 * @param Delta:	Attempted move.
	 * @param Time:		Amount of move to apply (between 0 and 1).
	 * @param Normal:	Normal opposed to movement. Not necessarily equal to Hit.Normal (but usually is).
	 * @param Hit:		HitResult of the move that resulted in the slide.
	 * @return			New deflected vector of movement.
	 */
	ENGINE_API virtual FVector ComputeSlideVector(const FVector& Delta, const float Time, const FVector& Normal, const FHitResult& Hit) const override;

	/** 
	 * Limit the slide vector when falling if the resulting slide might boost the character faster upwards.
	 * @param SlideResult:	Vector of movement for the slide (usually the result of ComputeSlideVector)
	 * @param Delta:		Original attempted move
	 * @param Time:			Amount of move to apply (between 0 and 1).
	 * @param Normal:		Normal opposed to movement. Not necessarily equal to Hit.Normal (but usually is).
	 * @param Hit:			HitResult of the move that resulted in the slide.
	 * @return:				New slide result.
	 */
	ENGINE_API virtual FVector HandleSlopeBoosting(const FVector& SlideResult, const FVector& Delta, const float Time, const FVector& Normal, const FHitResult& Hit) const;

	/** Slows towards stop. */
	ENGINE_API virtual void ApplyVelocityBraking(float DeltaTime, float Friction, float BrakingDeceleration);


public:

	/**
	 * Return true if the 2D distance to the impact point is inside the edge tolerance (CapsuleRadius minus a small rejection threshold).
	 * Useful for rejecting adjacent hits when finding a floor or landing spot.
	 */
	ENGINE_API virtual bool IsWithinEdgeTolerance(const FVector& CapsuleLocation, const FVector& TestImpactPoint, const float CapsuleRadius) const;

	/**
	 * Sweeps a vertical trace to find the floor for the capsule at the given location. Will attempt to perch if ShouldComputePerchResult() returns true for the downward sweep result.
	 * No floor will be found if collision is disabled on the capsule!
	 *
	 * @param CapsuleLocation		Location where the capsule sweep should originate
	 * @param OutFloorResult		[Out] Contains the result of the floor check. The HitResult will contain the valid sweep or line test upon success, or the result of the sweep upon failure.
	 * @param bCanUseCachedLocation If true, may use a cached value (can be used to avoid unnecessary floor tests, if for example the capsule was not moving since the last test).
	 * @param DownwardSweepResult	If non-null and it contains valid blocking hit info, this will be used as the result of a downward sweep test instead of doing it as part of the update.
	 */
	ENGINE_API virtual void FindFloor(const FVector& CapsuleLocation, FFindFloorResult& OutFloorResult, bool bCanUseCachedLocation, const FHitResult* DownwardSweepResult = NULL) const;

	/**
	* Sweeps a vertical trace to find the floor for the capsule at the given location. Will attempt to perch if ShouldComputePerchResult() returns true for the downward sweep result.
	* No floor will be found if collision is disabled on the capsule!
	*
	* @param CapsuleLocation		Location where the capsule sweep should originate
	* @param FloorResult			Result of the floor check
	*/
	UFUNCTION(BlueprintCallable, Category="Pawn|Components|CharacterMovement", meta=(DisplayName="FindFloor", ScriptName="FindFloor"))
	ENGINE_API virtual void K2_FindFloor(FVector CapsuleLocation, FFindFloorResult& FloorResult) const;

	/**
	 * Compute distance to the floor from bottom sphere of capsule and store the result in OutFloorResult.
	 * This distance is the swept distance of the capsule to the first point impacted by the lower hemisphere, or distance from the bottom of the capsule in the case of a line trace.
	 * This function does not care if collision is disabled on the capsule (unlike FindFloor).
	 * @see FindFloor
	 *
	 * @param CapsuleLocation:	Location of the capsule used for the query
	 * @param LineDistance:		If non-zero, max distance to test for a simple line check from the capsule base. Used only if the sweep test fails to find a walkable floor, and only returns a valid result if the impact normal is a walkable normal.
	 * @param SweepDistance:	If non-zero, max distance to use when sweeping a capsule downwards for the test. MUST be greater than or equal to the line distance.
	 * @param OutFloorResult:	Result of the floor check. The HitResult will contain the valid sweep or line test upon success, or the result of the sweep upon failure.
	 * @param SweepRadius:		The radius to use for sweep tests. Should be <= capsule radius.
	 * @param DownwardSweepResult:	If non-null and it contains valid blocking hit info, this will be used as the result of a downward sweep test instead of doing it as part of the update.
	 */
	ENGINE_API virtual void ComputeFloorDist(const FVector& CapsuleLocation, float LineDistance, float SweepDistance, FFindFloorResult& OutFloorResult, float SweepRadius, const FHitResult* DownwardSweepResult = NULL) const;

	/**
	* Compute distance to the floor from bottom sphere of capsule and store the result in FloorResult.
	* This distance is the swept distance of the capsule to the first point impacted by the lower hemisphere, or distance from the bottom of the capsule in the case of a line trace.
	* This function does not care if collision is disabled on the capsule (unlike FindFloor).
	*
	* @param CapsuleLocation		Location where the capsule sweep should originate
	* @param LineDistance			If non-zero, max distance to test for a simple line check from the capsule base. Used only if the sweep test fails to find a walkable floor, and only returns a valid result if the impact normal is a walkable normal.
	* @param SweepDistance			If non-zero, max distance to use when sweeping a capsule downwards for the test. MUST be greater than or equal to the line distance.
	* @param SweepRadius			The radius to use for sweep tests. Should be <= capsule radius.
	* @param FloorResult			Result of the floor check
	*/
	UFUNCTION(BlueprintCallable, Category="Pawn|Components|CharacterMovement", meta=(DisplayName="ComputeFloorDistance", ScriptName="ComputeFloorDistance"))
	ENGINE_API virtual void K2_ComputeFloorDist(FVector CapsuleLocation, float LineDistance, float SweepDistance, float SweepRadius, FFindFloorResult& FloorResult) const;

	/**
	 * Sweep against the world and return the first blocking hit.
	 * Intended for tests against the floor, because it may change the result of impacts on the lower area of the test (especially if bUseFlatBaseForFloorChecks is true).
	 *
	 * @param OutHit			First blocking hit found.
	 * @param Start				Start location of the capsule.
	 * @param End				End location of the capsule.
	 * @param TraceChannel		The 'channel' that this trace is in, used to determine which components to hit.
	 * @param CollisionShape	Capsule collision shape.
	 * @param Params			Additional parameters used for the trace.
	 * @param ResponseParam		ResponseContainer to be used for this trace.
	 * @return True if OutHit contains a blocking hit entry.
	 */
	ENGINE_API virtual bool FloorSweepTest(
		struct FHitResult& OutHit,
		const FVector& Start,
		const FVector& End,
		ECollisionChannel TraceChannel,
		const struct FCollisionShape& CollisionShape,
		const struct FCollisionQueryParams& Params,
		const struct FCollisionResponseParams& ResponseParam
		) const;

	/** Verify that the supplied hit result is a valid landing spot when falling. */
	ENGINE_API virtual bool IsValidLandingSpot(const FVector& CapsuleLocation, const FHitResult& Hit) const;

	/**
	 * Determine whether we should try to find a valid landing spot after an impact with an invalid one (based on the Hit result).
	 * For example, landing on the lower portion of the capsule on the edge of geometry may be a walkable surface, but could have reported an unwalkable impact normal.
	 */
	ENGINE_API virtual bool ShouldCheckForValidLandingSpot(float DeltaTime, const FVector& Delta, const FHitResult& Hit) const;

	/**
	 * Check if the result of a sweep test (passed in InHit) might be a valid location to perch, in which case we should use ComputePerchResult to validate the location.
	 * @see ComputePerchResult
	 * @param InHit:			Result of the last sweep test before this query.
	 * @param bCheckRadius:		If true, only allow the perch test if the impact point is outside the radius returned by GetValidPerchRadius().
	 * @return Whether perching may be possible, such that ComputePerchResult can return a valid result.
	 */
	ENGINE_API virtual bool ShouldComputePerchResult(const FHitResult& InHit, bool bCheckRadius = true) const;

	/**
	 * Compute the sweep result of the smaller capsule with radius specified by GetValidPerchRadius(),
	 * and return true if the sweep contacts a valid walkable normal within InMaxFloorDist of InHit.ImpactPoint.
	 * This may be used to determine if the capsule can or cannot stay at the current location if perched on the edge of a small ledge or unwalkable surface.
	 * Note: Only returns a valid result if ShouldComputePerchResult returned true for the supplied hit value.
	 *
	 * @param TestRadius:			Radius to use for the sweep, usually GetValidPerchRadius().
	 * @param InHit:				Result of the last sweep test before the query.
	 * @param InMaxFloorDist:		Max distance to floor allowed by perching, from the supplied contact point (InHit.ImpactPoint).
	 * @param OutPerchFloorResult:	Contains the result of the perch floor test.
	 * @return True if the current location is a valid spot at which to perch.
	 */
	ENGINE_API virtual bool ComputePerchResult(const float TestRadius, const FHitResult& InHit, const float InMaxFloorDist, FFindFloorResult& OutPerchFloorResult) const;


protected:

	/** Called when the collision capsule touches another primitive component */
	UFUNCTION()
	ENGINE_API virtual void CapsuleTouched(UPrimitiveComponent* OverlappedComp, AActor* Other, UPrimitiveComponent* OtherComp, int32 OtherBodyIndex, bool bFromSweep, const FHitResult& SweepResult);


	/** Get the capsule extent for the Pawn owner, possibly reduced in size depending on ShrinkMode.
	 * @param ShrinkMode			Controls the way the capsule is resized.
	 * @param CustomShrinkAmount	The amount to shrink the capsule, used only for ShrinkModes that specify custom.
	 * @return The capsule extent of the Pawn owner, possibly reduced in size depending on ShrinkMode.
	 */
	ENGINE_API FVector GetPawnCapsuleExtent(const EShrinkCapsuleExtent ShrinkMode, const float CustomShrinkAmount = 0.f) const;
	
	/** Get the collision shape for the Pawn owner, possibly reduced in size depending on ShrinkMode.
	 * @param ShrinkMode			Controls the way the capsule is resized.
	 * @param CustomShrinkAmount	The amount to shrink the capsule, used only for ShrinkModes that specify custom.
	 * @return The capsule extent of the Pawn owner, possibly reduced in size depending on ShrinkMode.
	 */
	ENGINE_API FCollisionShape GetPawnCapsuleCollisionShape(const EShrinkCapsuleExtent ShrinkMode, const float CustomShrinkAmount = 0.f) const;

	/** Adjust the size of the capsule on simulated proxies, to avoid overlaps due to replication rounding.
	  * Changes to the capsule size on the proxy should set bShrinkProxyCapsule=true and possibly call AdjustProxyCapsuleSize() immediately if applicable.
	  */
	ENGINE_API virtual void AdjustProxyCapsuleSize();

	/** Enforce constraints on input given current state. For instance, don't move upwards if walking and looking up. */
	ENGINE_API virtual FVector ConstrainInputAcceleration(const FVector& InputAcceleration) const;

	/** Scale input acceleration, based on movement acceleration rate. */
	ENGINE_API virtual FVector ScaleInputAcceleration(const FVector& InputAcceleration) const;

	/**
	 * Event triggered at the end of a movement update. If scoped movement updates are enabled (bEnableScopedMovementUpdates), this is within such a scope.
	 * If that is not desired, bind to the CharacterOwner's OnMovementUpdated event instead, as that is triggered after the scoped movement update.
	 */
	ENGINE_API virtual void OnMovementUpdated(float DeltaSeconds, const FVector& OldLocation, const FVector& OldVelocity);

	/** Internal function to call OnMovementUpdated delegate on CharacterOwner. */
	ENGINE_API virtual void CallMovementUpdateDelegate(float DeltaSeconds, const FVector& OldLocation, const FVector& OldVelocity);

	/**
	 * Event triggered when we are moving on a base but we are not able to move the full DeltaPosition because something has blocked us.
	 * Note: MoveComponentFlags includes the flag to ignore the movement base while this event is fired.
	 * @param DeltaPosition		How far we tried to move with the base.
	 * @param OldLocation		Location before we tried to move with the base.
	 * @param MoveOnBaseHit		Hit result for the object we hit when trying to move with the base.
	 */
	ENGINE_API virtual void OnUnableToFollowBaseMove(const FVector& DeltaPosition, const FVector& OldLocation, const FHitResult& MoveOnBaseHit);


protected:
	/* Prepare root motion to be passed on to physics thread */
<<<<<<< HEAD
	virtual void AccumulateRootMotionForAsync(float DeltaSeconds, FRootMotionAsyncData& RootMotion);
	/* Prepare inputs for asynchronous simulation on physics thread */ 
	virtual void FillAsyncInput(const FVector& InputVector, FCharacterMovementComponentAsyncInput& AsyncInput);
	virtual void BuildAsyncInput();
	virtual void PostBuildAsyncInput();
	/* Apply outputs from async sim. */
	virtual void ApplyAsyncOutput(FCharacterMovementComponentAsyncOutput& Output);
	virtual void ProcessAsyncOutput();
	
	/* Register async callback with physics system. */
	virtual void RegisterAsyncCallback();
	virtual bool IsAsyncCallbackRegistered() const;
=======
	ENGINE_API virtual void AccumulateRootMotionForAsync(float DeltaSeconds, FRootMotionAsyncData& RootMotion);
	/* Prepare inputs for asynchronous simulation on physics thread */ 
	ENGINE_API virtual void FillAsyncInput(const FVector& InputVector, FCharacterMovementComponentAsyncInput& AsyncInput);
	ENGINE_API virtual void BuildAsyncInput();
	ENGINE_API virtual void PostBuildAsyncInput();
	/* Apply outputs from async sim. */
	ENGINE_API virtual void ApplyAsyncOutput(FCharacterMovementComponentAsyncOutput& Output);
	ENGINE_API virtual void ProcessAsyncOutput();
	
	/* Register async callback with physics system. */
	ENGINE_API virtual void RegisterAsyncCallback();
	ENGINE_API virtual bool IsAsyncCallbackRegistered() const;
>>>>>>> 4af6daef
	
public:

	/**
	 * Project a location to navmesh to find adjusted height.
	 * @param TestLocation		Location to project
	 * @param NavFloorLocation	Location on navmesh
	 * @return True if projection was performed (successfully or not)
	 */
	ENGINE_API virtual bool FindNavFloor(const FVector& TestLocation, FNavLocation& NavFloorLocation) const;

protected:

	// Movement functions broken out based on owner's network Role.
	// TickComponent calls the correct version based on the Role.
	// These may be called during move playback and correction during network updates.
	//

	/** Perform movement on an autonomous client */
	ENGINE_API virtual void PerformMovement(float DeltaTime);

	/** Special Tick for Simulated Proxies */
	ENGINE_API virtual void SimulatedTick(float DeltaSeconds);

	/** Simulate movement on a non-owning client. Called by SimulatedTick(). */
	ENGINE_API virtual void SimulateMovement(float DeltaTime);

	/** Special Tick to allow custom server-side functionality on Autonomous Proxies. 
	 * Called for all remote APs, including APs controlled on Listen Servers such as the hosting player's Character.
	 * If full server-side control is desired, you may need to override ControlledCharacterMove as well.
	 */
	virtual void ServerAutonomousProxyTick(float DeltaSeconds) { }

	/** Special Tick to allow custom server-side functionality on Autonomous Proxies. 
	 * Called for all remote APs, including APs controlled on Listen Servers such as the hosting player's Character.
	 * If full server-side control is desired, you may need to override ControlledCharacterMove as well.
	 */
	virtual void ServerAutonomousProxyTick(float DeltaSeconds) { }

public:

	/** Force a client update by making it appear on the server that the client hasn't updated in a long time. */
	ENGINE_API virtual void ForceReplicationUpdate();

	/** Force a client adjustment. Resets ServerLastClientAdjustmentTime. */
	ENGINE_API void ForceClientAdjustment();
	
	/**
	 * Generate a random angle in degrees that is approximately equal between client and server.
	 * Note that in networked games this result changes with low frequency and has a low period,
	 * so should not be used for frequent randomization.
	 */
	ENGINE_API virtual float GetNetworkSafeRandomAngleDegrees() const;

	/** Round acceleration, for better consistency and lower bandwidth in networked games. */
	ENGINE_API virtual FVector RoundAcceleration(FVector InAccel) const;

	//--------------------------------
	// INetworkPredictionInterface implementation

	//--------------------------------
	// Server hook
	//--------------------------------
	ENGINE_API virtual void SendClientAdjustment() override;
	ENGINE_API virtual bool ForcePositionUpdate(float DeltaTime) override;

	//--------------------------------
	// Client hook
	//--------------------------------

	/**
	 * React to new transform from network update. Sets bNetworkSmoothingComplete to false to ensure future smoothing updates.
	 * IMPORTANT: It is expected that this function triggers any movement/transform updates to match the network update if desired.
	 */
	ENGINE_API virtual void SmoothCorrection(const FVector& OldLocation, const FQuat& OldRotation, const FVector& NewLocation, const FQuat& NewRotation) override;

	/** Get prediction data for a client game. Should not be used if not running as a client. Allocates the data on demand and can be overridden to allocate a custom override if desired. Result must be a FNetworkPredictionData_Client_Character. */
	ENGINE_API virtual class FNetworkPredictionData_Client* GetPredictionData_Client() const override;
	/** Get prediction data for a server game. Should not be used if not running as a server. Allocates the data on demand and can be overridden to allocate a custom override if desired. Result must be a FNetworkPredictionData_Server_Character. */
	ENGINE_API virtual class FNetworkPredictionData_Server* GetPredictionData_Server() const override;

	ENGINE_API class FNetworkPredictionData_Client_Character* GetPredictionData_Client_Character() const;
	ENGINE_API class FNetworkPredictionData_Server_Character* GetPredictionData_Server_Character() const;

	ENGINE_API virtual bool HasPredictionData_Client() const override;
	ENGINE_API virtual bool HasPredictionData_Server() const override;

	ENGINE_API virtual void ResetPredictionData_Client() override;
	ENGINE_API virtual void ResetPredictionData_Server() override;

	static ENGINE_API uint32 PackYawAndPitchTo32(const float Yaw, const float Pitch);

protected:
	class FNetworkPredictionData_Client_Character* ClientPredictionData;
	class FNetworkPredictionData_Server_Character* ServerPredictionData;

	FRandomStream RandomStream;

	/**
	 * Smooth mesh location for network interpolation, based on values set up by SmoothCorrection.
	 * Internally this simply calls SmoothClientPosition_Interpolate() then SmoothClientPosition_UpdateVisuals().
	 * This function is not called when bNetworkSmoothingComplete is true.
	 * @param DeltaSeconds Time since last update.
	 */
	ENGINE_API virtual void SmoothClientPosition(float DeltaSeconds);

	/**
	 * Update interpolation values for client smoothing. Does not change actual mesh location.
	 * Sets bNetworkSmoothingComplete to true when the interpolation reaches the target.
	 */
	ENGINE_API void SmoothClientPosition_Interpolate(float DeltaSeconds);

	/** Update mesh location based on interpolated values. */
	ENGINE_API void SmoothClientPosition_UpdateVisuals();

	/*
	========================================================================
	Here's how player movement prediction, replication and correction works in network games:
	
	Every tick, the TickComponent() function is called.  It figures out the acceleration and rotation change for the frame,
	and then calls PerformMovement() (for locally controlled Characters), or ReplicateMoveToServer() (if it's a network client).
	
	ReplicateMoveToServer() saves the move (in the PendingMove list), calls PerformMovement(), and then replicates the move
	to the server by calling the replicated function ServerMove() - passing the movement parameters, the client's
	resultant position, and a timestamp.
	
	ServerMove() is executed on the server.  It decodes the movement parameters and causes the appropriate movement
	to occur.  It then looks at the resulting position and if enough time has passed since the last response, or the
	position error is significant enough, the server calls ClientAdjustPosition(), a replicated function.
	
	ClientAdjustPosition() is executed on the client.  The client sets its position to the servers version of position,
	and sets the bUpdatePosition flag to true.
	
	When TickComponent() is called on the client again, if bUpdatePosition is true, the client will call
	ClientUpdatePosition() before calling PerformMovement().  ClientUpdatePosition() replays all the moves in the pending
	move list which occurred after the timestamp of the move the server was adjusting.
	*/

	/** Perform local movement and send the move to the server. */
	ENGINE_API virtual void ReplicateMoveToServer(float DeltaTime, const FVector& NewAcceleration);

	/** If bUpdatePosition is true, then replay any unacked moves. Returns whether any moves were actually replayed. */
	ENGINE_API virtual bool ClientUpdatePositionAfterServerUpdate();

	/** Call the appropriate replicated ServerMove() function to send a client player move to the server. */
	DEPRECATED_CHARACTER_MOVEMENT_RPC(CallServerMove, CallServerMovePacked)
	ENGINE_API virtual void CallServerMove(const FSavedMove_Character* NewMove, const FSavedMove_Character* OldMove);

	/**
	 * On the client, calls the ServerMovePacked_ClientSend() function with packed movement data.
	 * First the FCharacterNetworkMoveDataContainer from GetNetworkMoveDataContainer() is updated with ClientFillNetworkMoveData(), then serialized into a data stream to send client player moves to the server.
	 */
	ENGINE_API virtual void CallServerMovePacked(const FSavedMove_Character* NewMove, const FSavedMove_Character* PendingMove, const FSavedMove_Character* OldMove);

	/**
	 * Have the server check if the client is outside an error tolerance, and queue a client adjustment if so.
	 * If either GetPredictionData_Server_Character()->bForceClientUpdate or ServerCheckClientError() are true, the client adjustment will be sent.
	 * RelativeClientLocation will be a relative location if MovementBaseUtility::UseRelativePosition(ClientMovementBase) is true, or a world location if false.
	 * @see ServerCheckClientError()
	 */
	ENGINE_API virtual void ServerMoveHandleClientError(float ClientTimeStamp, float DeltaTime, const FVector& Accel, const FVector& RelativeClientLocation, UPrimitiveComponent* ClientMovementBase, FName ClientBaseBoneName, uint8 ClientMovementMode);

	/**
	 * Check for Server-Client disagreement in position or other movement state important enough to trigger a client correction.
	 * @see ServerMoveHandleClientError()
	 */
	ENGINE_API virtual bool ServerCheckClientError(float ClientTimeStamp, float DeltaTime, const FVector& Accel, const FVector& ClientWorldLocation, const FVector& RelativeClientLocation, UPrimitiveComponent* ClientMovementBase, FName ClientBaseBoneName, uint8 ClientMovementMode);

	/**
	 * Check position error within ServerCheckClientError(). Set bNetworkLargeClientCorrection to true if the correction should be prioritized (delayed less in SendClientAdjustment).
	 */
	ENGINE_API virtual bool ServerExceedsAllowablePositionError(float ClientTimeStamp, float DeltaTime, const FVector& Accel, const FVector& ClientWorldLocation, const FVector& RelativeClientLocation, UPrimitiveComponent* ClientMovementBase, FName ClientBaseBoneName, uint8 ClientMovementMode);

	/**
	 * If ServerCheckClientError() does not find an error, this determines if the server should also copy the client's movement params rather than keep the server sim result.
	 */
	ENGINE_API virtual bool ServerShouldUseAuthoritativePosition(float ClientTimeStamp, float DeltaTime, const FVector& Accel, const FVector& ClientWorldLocation, const FVector& RelativeClientLocation, UPrimitiveComponent* ClientMovementBase, FName ClientBaseBoneName, uint8 ClientMovementMode);

	/* Process a move at the given time stamp, given the compressed flags representing various events that occurred (ie jump). */
	ENGINE_API virtual void MoveAutonomous( float ClientTimeStamp, float DeltaTime, uint8 CompressedFlags, const FVector& NewAccel);

	/** Unpack compressed flags from a saved move and set state accordingly. See FSavedMove_Character. */
	ENGINE_API virtual void UpdateFromCompressedFlags(uint8 Flags);

	/** Return true if it is OK to delay sending this player movement to the server, in order to conserve bandwidth. */
	ENGINE_API virtual bool CanDelaySendingMove(const FSavedMovePtr& NewMove);

	/** Determine minimum delay between sending client updates to the server. If updates occur more frequently this than this time, moves may be combined delayed. */
	ENGINE_API virtual float GetClientNetSendDeltaTime(const APlayerController* PC, const FNetworkPredictionData_Client_Character* ClientData, const FSavedMovePtr& NewMove) const;

	/** Ticks the characters pose and accumulates root motion */
	ENGINE_API virtual void TickCharacterPose(float DeltaTime);

	/** On the server if we know we are having our replication rate throttled, this method checks if important replicated properties have changed that should cause us to return to the normal replication rate. */
	ENGINE_API virtual bool ShouldCancelAdaptiveReplication() const;

public:

	/** React to instantaneous change in position. Invalidates cached floor recomputes it if possible if there is a current movement base. */
	ENGINE_API virtual void UpdateFloorFromAdjustment();

	/** Minimum time between client TimeStamp resets.
	 !! This has to be large enough so that we don't confuse the server if the client can stall or timeout.
	 We do this as we use floats for TimeStamps, and server derives DeltaTime from two TimeStamps. 
	 As time goes on, accuracy decreases from those floating point numbers.
	 So we trigger a TimeStamp reset at regular intervals to maintain a high level of accuracy. */
	UPROPERTY()
	float MinTimeBetweenTimeStampResets;

	/** On the Server, verify that an incoming client TimeStamp is valid and has not yet expired.
		It will also handle TimeStamp resets if it detects a gap larger than MinTimeBetweenTimeStampResets / 2.f
		!! ServerData.CurrentClientTimeStamp can be reset !!
		@returns true if TimeStamp is valid, or false if it has expired. */
	ENGINE_API virtual bool VerifyClientTimeStamp(float TimeStamp, FNetworkPredictionData_Server_Character & ServerData);

protected:

	/** Clock time on the server of the last timestamp reset. */
	float LastTimeStampResetServerTime;

	/** Internal const check for client timestamp validity without side-effects. 
	  * @see VerifyClientTimeStamp */
	ENGINE_API bool IsClientTimeStampValid(float TimeStamp, const FNetworkPredictionData_Server_Character& ServerData, bool& bTimeStampResetDetected) const;

	/** Called by UCharacterMovementComponent::VerifyClientTimeStamp() when a client timestamp reset has been detected and is valid. */
	ENGINE_API virtual void OnClientTimeStampResetDetected();

	/** 
	 * Processes client timestamps from ServerMoves, detects and protects against time discrepancy between client-reported times and server time
	 * Called by UCharacterMovementComponent::VerifyClientTimeStamp() for valid timestamps.
	 */
	ENGINE_API virtual void ProcessClientTimeStampForTimeDiscrepancy(float ClientTimeStamp, FNetworkPredictionData_Server_Character& ServerData);

	/** 
	 * Called by UCharacterMovementComponent::ProcessClientTimeStampForTimeDiscrepancy() (on server) when the time from client moves 
	 * significantly differs from the server time, indicating potential time manipulation by clients (speed hacks, significant network 
	 * issues, client performance problems) 
	 * @param CurrentTimeDiscrepancy		Accumulated time difference between client ServerMove and server time - this is bounded
	 *										by MovementTimeDiscrepancy config variables in AGameNetworkManager, and is the value with which
	 *										we test against to trigger this function. This is reset when MovementTimeDiscrepancy resolution
	 *										is enabled
	 * @param LifetimeRawTimeDiscrepancy	Accumulated time difference between client ServerMove and server time - this is unbounded
	 *										and does NOT get affected by MovementTimeDiscrepancy resolution, and is useful as a longer-term
	 *										view of how the given client is performing. High magnitude unbounded error points to
	 *										intentional tampering by a client vs. occasional "naturally caused" spikes in error due to
	 *										burst packet loss/performance hitches
	 * @param Lifetime						Game time over which LifetimeRawTimeDiscrepancy has accrued (useful for determining severity
	 *										of LifetimeUnboundedError)
	 * @param CurrentMoveError				Time difference between client ServerMove and how much time has passed on the server for the
	 *										current move that has caused TimeDiscrepancy to accumulate enough to trigger detection.
	 */
	ENGINE_API virtual void OnTimeDiscrepancyDetected(float CurrentTimeDiscrepancy, float LifetimeRawTimeDiscrepancy, float Lifetime, float CurrentMoveError);

public:

	/**
	 * The actual network RPCs for character movement are passed to ACharacter, which wrap to the _Implementation call here, to avoid Component RPC overhead.
	 * For example:
	 *		Client: UCharacterMovementComponent::ServerMovePacked_ClientSend() => Calls CharacterOwner->ServerMove() triggering RPC on the server.
	 *		Server: ACharacter::ServerMovePacked_Implementation() from the RPC => Calls CharacterMovement->ServerMove_ServerReceive(), unpacked and sent to ServerMove_ServerHandleMoveData().
	 *
	 *	ServerMove_ClientSend() and ServerMove_ServerReceive() use a bitstream created from the current FCharacterNetworkMoveData data container that contains the client move.
	 *	See GetNetworkMoveDataContainer()/SetNetworkMoveDataContainer() for details on setting a custom container with custom unpacking through FCharacterNetworkMoveData::Serialize().
	 * 
	*/

	/**
	 * Wrapper to send packed move data to the server, through the Character.
	 * @see CallServerMovePacked()
	 */
	ENGINE_API void ServerMovePacked_ClientSend(const FCharacterServerMovePackedBits& PackedBits);

	/**
	 * On the server, receives packed move data from the Character RPC, unpacks them into the FCharacterNetworkMoveDataContainer returned from GetNetworkMoveDataContainer(),
	 * and passes the data container to ServerMove_HandleMoveData().
	 */
	ENGINE_API void ServerMovePacked_ServerReceive(const FCharacterServerMovePackedBits& PackedBits);

	/**
	 * Determines whether to use packed movement RPCs with variable length payloads, or legacy code which has multiple functions required for different situations.
	 * The default implementation checks the console variable "p.NetUsePackedMovementRPCs" and returns true if it is non-zero.
	 */
	ENGINE_API virtual bool ShouldUsePackedMovementRPCs() const;

	/* Sends a move response from the server to the client (through character to avoid component RPC overhead), eventually calling MoveResponsePacked_ClientReceive() on the client. */
	ENGINE_API void MoveResponsePacked_ServerSend(const FCharacterMoveResponsePackedBits& PackedBits);

	/* On the client, receives a packed move response from the server, unpacks it by serializing into the MoveResponseContainer from GetMoveResponseDataContainer(), and passes the data container to ClientHandleMoveResponse(). */
	ENGINE_API void MoveResponsePacked_ClientReceive(const FCharacterMoveResponsePackedBits& PackedBits);

	/* If no client adjustment is needed after processing received ServerMove(), ack the good move so client can remove it from SavedMoves */
	ENGINE_API virtual void ClientAckGoodMove_Implementation(float TimeStamp);

	/* Replicate position correction to client, associated with a timestamped servermove.  Client will replay subsequent moves after applying adjustment. */
<<<<<<< HEAD
	virtual void ClientAdjustPosition_Implementation(float TimeStamp, FVector NewLoc, FVector NewVel, UPrimitiveComponent* NewBase, FName NewBaseBoneName, bool bHasBase, bool bBaseRelativePosition, uint8 ServerMovementMode, TOptional<FRotator> OptionalRotation = TOptional<FRotator>());
=======
	ENGINE_API virtual void ClientAdjustPosition_Implementation(float TimeStamp, FVector NewLoc, FVector NewVel, UPrimitiveComponent* NewBase, FName NewBaseBoneName, bool bHasBase, bool bBaseRelativePosition, uint8 ServerMovementMode, TOptional<FRotator> OptionalRotation = TOptional<FRotator>());
>>>>>>> 4af6daef

	/* Bandwidth saving version, when velocity is zeroed */
	ENGINE_API virtual void ClientVeryShortAdjustPosition_Implementation(float TimeStamp, FVector NewLoc, UPrimitiveComponent* NewBase, FName NewBaseBoneName, bool bHasBase, bool bBaseRelativePosition, uint8 ServerMovementMode);

	/* Replicate position correction to client when using root motion for movement. (animation root motion specific) */
	ENGINE_API virtual void ClientAdjustRootMotionPosition_Implementation(float TimeStamp, float ServerMontageTrackPosition, FVector ServerLoc, FVector_NetQuantizeNormal ServerRotation, float ServerVelZ, UPrimitiveComponent* ServerBase, FName ServerBoneName, bool bHasBase, bool bBaseRelativePosition, uint8 ServerMovementMode);

	/* Replicate root motion source correction to client when using root motion for movement. */
	ENGINE_API virtual void ClientAdjustRootMotionSourcePosition_Implementation(float TimeStamp, FRootMotionSourceGroup ServerRootMotion, bool bHasAnimRootMotion, float ServerMontageTrackPosition, FVector ServerLoc, FVector_NetQuantizeNormal ServerRotation, float ServerVelZ, UPrimitiveComponent* ServerBase, FName ServerBoneName, bool bHasBase, bool bBaseRelativePosition, uint8 ServerMovementMode);

	/**
	 * Handle movement data after it's unpacked from the ServerMovePacked_ServerReceive() call.
	 * Default implementation passes through to ServerMove_PerformMovement(), which may be called twice in the case of a "dual move", and one additional time for an "old important move".
	 */
	ENGINE_API virtual void ServerMove_HandleMoveData(const FCharacterNetworkMoveDataContainer& MoveDataContainer);

	/**
	 * Check timestamps, generate a delta time, and pass through movement params to MoveAutonomous. Error checking is optionally done on the final location, compared to 'ClientLoc'.
	 * The FCharacterNetworkMoveData parameter to this function is also the same returned by GetCurrentNetworkMoveData(), to assist in migration of code that may want to access the data without changing function signatures.
	 * (Note: this is similar to "ServerMove_Implementation" in legacy versions).
	 */
	ENGINE_API virtual void ServerMove_PerformMovement(const FCharacterNetworkMoveData& MoveData);

	/**
	 * On the server, sends a packed move response to the client. First the FCharacterMoveResponseDataContainer from GetMoveResponseDataContainer() is filled in with ServerFillResponseData().
	 * Then this data is serialized to a bit stream that is sent to the client via MoveResponsePacked_ServerSend().
	 */
	ENGINE_API void ServerSendMoveResponse(const FClientAdjustment& PendingAdjustment);

	/**
	 * On the client, handles the move response from the server after it has been received and unpacked in MoveResponsePacked_ClientReceive.
	 * Based on the data in the response, dispatches a call to ClientAckGoodMove_Implementation if there was no error from the server.
	 * Otherwise dispatches a call to one of ClientAdjustRootMotionSourcePosition_Implementation, ClientAdjustRootMotionPosition_Implementation,
	 * or ClientAdjustPosition_Implementation depending on the payload.
	 */
	ENGINE_API virtual void ClientHandleMoveResponse(const FCharacterMoveResponseDataContainer& MoveResponse);


public:

	/////////////////////////////////////////////////////////////////////////////////////
	// BEGIN DEPRECATED movement RPCs. Use the Packed versions above instead. 
	/////////////////////////////////////////////////////////////////////////////////////

	/**
	 * Replicated function sent by client to server - contains client movement and view info.
	 * Calls either CharacterOwner->ServerMove() or CharacterOwner->ServerMoveNoBase() depending on whehter ClientMovementBase is null.
	 */
	DEPRECATED_CHARACTER_MOVEMENT_RPC(ServerMove, ServerMovePacked_ClientSend)
	ENGINE_API virtual void ServerMove(float TimeStamp, FVector_NetQuantize10 InAccel, FVector_NetQuantize100 ClientLoc, uint8 CompressedMoveFlags, uint8 ClientRoll, uint32 View, UPrimitiveComponent* ClientMovementBase, FName ClientBaseBoneName, uint8 ClientMovementMode);
	DEPRECATED_CHARACTER_MOVEMENT_RPC(ServerMove_Implementation, ServerMove_PerformMovement)
	ENGINE_API virtual void ServerMove_Implementation(float TimeStamp, FVector_NetQuantize10 InAccel, FVector_NetQuantize100 ClientLoc, uint8 CompressedMoveFlags, uint8 ClientRoll, uint32 View, UPrimitiveComponent* ClientMovementBase, FName ClientBaseBoneName, uint8 ClientMovementMode);
	ENGINE_API virtual bool ServerMove_Validate(float TimeStamp, FVector_NetQuantize10 InAccel, FVector_NetQuantize100 ClientLoc, uint8 CompressedMoveFlags, uint8 ClientRoll, uint32 View, UPrimitiveComponent* ClientMovementBase, FName ClientBaseBoneName, uint8 ClientMovementMode);

	/**
	 * Replicated function sent by client to server - contains client movement and view info for two moves.
	 * Calls either CharacterOwner->ServerMoveDual() or CharacterOwner->ServerMoveDualNoBase() depending on whehter ClientMovementBase is null.
	 */
	DEPRECATED_CHARACTER_MOVEMENT_RPC(ServerMoveDual, ServerMovePacked_ClientSend)
	ENGINE_API virtual void ServerMoveDual(float TimeStamp0, FVector_NetQuantize10 InAccel0, uint8 PendingFlags, uint32 View0, float TimeStamp, FVector_NetQuantize10 InAccel, FVector_NetQuantize100 ClientLoc, uint8 NewFlags, uint8 ClientRoll, uint32 View, UPrimitiveComponent* ClientMovementBase, FName ClientBaseBoneName, uint8 ClientMovementMode);
	DEPRECATED_CHARACTER_MOVEMENT_RPC(ServerMoveDual_Implementation, ServerMove_PerformMovement)
	ENGINE_API virtual void ServerMoveDual_Implementation(float TimeStamp0, FVector_NetQuantize10 InAccel0, uint8 PendingFlags, uint32 View0, float TimeStamp, FVector_NetQuantize10 InAccel, FVector_NetQuantize100 ClientLoc, uint8 NewFlags, uint8 ClientRoll, uint32 View, UPrimitiveComponent* ClientMovementBase, FName ClientBaseBoneName, uint8 ClientMovementMode);
	ENGINE_API virtual bool ServerMoveDual_Validate(float TimeStamp0, FVector_NetQuantize10 InAccel0, uint8 PendingFlags, uint32 View0, float TimeStamp, FVector_NetQuantize10 InAccel, FVector_NetQuantize100 ClientLoc, uint8 NewFlags, uint8 ClientRoll, uint32 View, UPrimitiveComponent* ClientMovementBase, FName ClientBaseBoneName, uint8 ClientMovementMode);

	/** Replicated function sent by client to server - contains client movement and view info for two moves. First move is non root motion, second is root motion. */
	DEPRECATED_CHARACTER_MOVEMENT_RPC(ServerMoveDualHybridRootMotion, ServerMovePacked_ClientSend)
	ENGINE_API virtual void ServerMoveDualHybridRootMotion(float TimeStamp0, FVector_NetQuantize10 InAccel0, uint8 PendingFlags, uint32 View0, float TimeStamp, FVector_NetQuantize10 InAccel, FVector_NetQuantize100 ClientLoc, uint8 NewFlags, uint8 ClientRoll, uint32 View, UPrimitiveComponent* ClientMovementBase, FName ClientBaseBoneName, uint8 ClientMovementMode);
	DEPRECATED_CHARACTER_MOVEMENT_RPC(ServerMoveDualHybridRootMotion_Implementation, ServerMove_PerformMovement)
	ENGINE_API virtual void ServerMoveDualHybridRootMotion_Implementation(float TimeStamp0, FVector_NetQuantize10 InAccel0, uint8 PendingFlags, uint32 View0, float TimeStamp, FVector_NetQuantize10 InAccel, FVector_NetQuantize100 ClientLoc, uint8 NewFlags, uint8 ClientRoll, uint32 View, UPrimitiveComponent* ClientMovementBase, FName ClientBaseBoneName, uint8 ClientMovementMode);
	ENGINE_API virtual bool ServerMoveDualHybridRootMotion_Validate(float TimeStamp0, FVector_NetQuantize10 InAccel0, uint8 PendingFlags, uint32 View0, float TimeStamp, FVector_NetQuantize10 InAccel, FVector_NetQuantize100 ClientLoc, uint8 NewFlags, uint8 ClientRoll, uint32 View, UPrimitiveComponent* ClientMovementBase, FName ClientBaseBoneName, uint8 ClientMovementMode);

	/* Resending an (important) old move. Process it if not already processed. */
	DEPRECATED_CHARACTER_MOVEMENT_RPC(ServerMoveOld, ServerMovePacked_ClientSend)
	ENGINE_API virtual void ServerMoveOld(float OldTimeStamp, FVector_NetQuantize10 OldAccel, uint8 OldMoveFlags);
	DEPRECATED_CHARACTER_MOVEMENT_RPC(ServerMoveOld_Implementation, ServerMove_PerformMovement)
	ENGINE_API virtual void ServerMoveOld_Implementation(float OldTimeStamp, FVector_NetQuantize10 OldAccel, uint8 OldMoveFlags);
	ENGINE_API virtual bool ServerMoveOld_Validate(float OldTimeStamp, FVector_NetQuantize10 OldAccel, uint8 OldMoveFlags);
	
	/** If no client adjustment is needed after processing received ServerMove(), ack the good move so client can remove it from SavedMoves */
	DEPRECATED_CHARACTER_MOVEMENT_RPC(ClientAckGoodMove, ClientHandleMoveResponse)
	ENGINE_API virtual void ClientAckGoodMove(float TimeStamp);

	/** Replicate position correction to client, associated with a timestamped servermove.  Client will replay subsequent moves after applying adjustment.  */
	DEPRECATED_CHARACTER_MOVEMENT_RPC(ClientAdjustPosition, ClientHandleMoveResponse)
	ENGINE_API virtual void ClientAdjustPosition(float TimeStamp, FVector NewLoc, FVector NewVel, UPrimitiveComponent* NewBase, FName NewBaseBoneName, bool bHasBase, bool bBaseRelativePosition, uint8 ServerMovementMode);

	/* Bandwidth saving version, when velocity is zeroed */
	DEPRECATED_CHARACTER_MOVEMENT_RPC(ClientVeryShortAdjustPosition, ClientHandleMoveResponse)
	ENGINE_API virtual void ClientVeryShortAdjustPosition(float TimeStamp, FVector NewLoc, UPrimitiveComponent* NewBase, FName NewBaseBoneName, bool bHasBase, bool bBaseRelativePosition, uint8 ServerMovementMode);
	
	/** Replicate position correction to client when using root motion for movement. (animation root motion specific) */
	DEPRECATED_CHARACTER_MOVEMENT_RPC(ClientAdjustRootMotionPosition, ClientHandleMoveResponse)
	ENGINE_API virtual void ClientAdjustRootMotionPosition(float TimeStamp, float ServerMontageTrackPosition, FVector ServerLoc, FVector_NetQuantizeNormal ServerRotation, float ServerVelZ, UPrimitiveComponent* ServerBase, FName ServerBoneName, bool bHasBase, bool bBaseRelativePosition, uint8 ServerMovementMode);

	/** Replicate root motion source correction to client when using root motion for movement. */
	DEPRECATED_CHARACTER_MOVEMENT_RPC(ClientAdjustRootMotionSourcePosition, ClientHandleMoveResponse)
	ENGINE_API virtual void ClientAdjustRootMotionSourcePosition(float TimeStamp, FRootMotionSourceGroup ServerRootMotion, bool bHasAnimRootMotion, float ServerMontageTrackPosition, FVector ServerLoc, FVector_NetQuantizeNormal ServerRotation, float ServerVelZ, UPrimitiveComponent* ServerBase, FName ServerBoneName, bool bHasBase, bool bBaseRelativePosition, uint8 ServerMovementMode);

	/////////////////////////////////////////////////////////////////////////////////////
	// END DEPRECATED movement RPCs
	/////////////////////////////////////////////////////////////////////////////////////

protected:

	/** Event notification when client receives correction data from the server, before applying the data. Base implementation logs relevant data and draws debug info if "p.NetShowCorrections" is not equal to 0. */
	ENGINE_API virtual void OnClientCorrectionReceived(class FNetworkPredictionData_Client_Character& ClientData, float TimeStamp, FVector NewLocation, FVector NewVelocity, UPrimitiveComponent* NewBase, FName NewBaseBoneName, bool bHasBase, bool bBaseRelativePosition, uint8 ServerMovementMode, FVector ServerGravityDirection);

	/**
	 * Set custom struct used for client to server move RPC serialization.
	 * This is typically set in the constructor for this component and should persist for the lifetime of the component.
	 * @see GetNetworkMoveDataContainer(), ServerMovePacked_ServerReceive(), ServerMove_HandleMoveData()
	 */
	void SetNetworkMoveDataContainer(FCharacterNetworkMoveDataContainer& PersistentDataStorage) { NetworkMoveDataContainerPtr = &PersistentDataStorage; }

	/**
	 * Get the struct used for client to server move RPC serialization.
	 * @see SetNetworkMoveDataContainer()
	 */
	FCharacterNetworkMoveDataContainer& GetNetworkMoveDataContainer() const { return *NetworkMoveDataContainerPtr; }

	/**
	 * Current move data being processed or handled.
	 * This is set before MoveAutonomous (for replayed moves and server moves), and cleared thereafter.
	 * Useful for being able to access custom movement data during internal movement functions such as MoveAutonomous() or UpdateFromCompressedFlags() to be able to maintain backwards API compatibility.
	 */
	FCharacterNetworkMoveData* GetCurrentNetworkMoveData() const { return CurrentNetworkMoveData; }

	/**
	 * Used internally to set the FCharacterNetworkMoveData currently being processed, either being serialized or replayed on the client, or being received and processed on the server.
	 * @see GetCurrentNetworkMoveData()
	 */
	void SetCurrentNetworkMoveData(FCharacterNetworkMoveData* CurrentData) { CurrentNetworkMoveData = CurrentData; }

	/**
	 * Set custom struct used for server response RPC serialization.
	 * This is typically set in the constructor for this component and should persist for the lifetime of the component.
	 * @see GetMoveResponseDataContainer()
	 */
	void SetMoveResponseDataContainer(FCharacterMoveResponseDataContainer& PersistentDataStorage) { MoveResponseDataContainerPtr = &PersistentDataStorage; }

	/**
	 * Get the struct used for server response RPC serialization.
	 * @see SetMoveResponseDataContainer(), ClientHandleMoveResponse(), ServerSendMoveResponse().
	 */
	FCharacterMoveResponseDataContainer& GetMoveResponseDataContainer() const { return *MoveResponseDataContainerPtr; }

	/**
	 * Used internally to save the SavedMove currently being replayed on the client so it is accessible to any functions that might need it.
	 * @see: ClientUpdatePositionAfterServerUpdate 
	 */
	void SetCurrentReplayedSavedMove(FSavedMove_Character* SavedMove) { CurrentReplayedSavedMove = SavedMove; }
	
public:

	/**
	 * Gets the SavedMove being replayed on the client after a correction is received.
	 * @see: ClientUpdatePositionAfterServerUpdate
	 */
	const FSavedMove_Character* GetCurrentReplayedSavedMove() const { return CurrentReplayedSavedMove; }

private:

	/** Current SavedMove being replayed on the client after a correction is received */
	FSavedMove_Character* CurrentReplayedSavedMove = nullptr;

	//////////////////////////////////////////////////////////////////////////
	// Server move data

	/** Default client to server move RPC data container. Can be bypassed via SetNetworkMoveDataContainer(). */
	FCharacterNetworkMoveDataContainer DefaultNetworkMoveDataContainer;

	/** Pointer to server move RPC data container. */
	FCharacterNetworkMoveDataContainer* NetworkMoveDataContainerPtr;

	/** Used for writing server move RPC bits. */
	FNetBitWriter ServerMoveBitWriter;

	/** Used for reading server move RPC bits. */
	FNetBitReader ServerMoveBitReader;

	/** Current network move data being processed or handled within the NetworkMoveDataContainer. */
	FCharacterNetworkMoveData* CurrentNetworkMoveData;

	//////////////////////////////////////////////////////////////////////////
	// Server response data

	/** Default server response RPC data container. Can be bypassed via SetMoveResponseDataContainer(). */
	FCharacterMoveResponseDataContainer DefaultMoveResponseDataContainer;

	/** Pointer to server response RPC data container. */
	FCharacterMoveResponseDataContainer* MoveResponseDataContainerPtr;

	/** Used for writing server response RPC bits. */
	FNetBitWriter MoveResponseBitWriter;

	/** Used for reading server response RPC bits. */
	FNetBitReader MoveResponseBitReader;

public:

	//////////////////////////////////////////////////////////////////////////
	// Root Motion

	/** Root Motion Group containing active root motion sources being applied to movement */
	UPROPERTY(Transient)
	FRootMotionSourceGroup CurrentRootMotion;

	UPROPERTY(Transient)
	FRootMotionSourceGroup ServerCorrectionRootMotion;

	FRootMotionAsyncData AsyncRootMotion;

	/** Returns true if we have Root Motion from any source to use in PerformMovement() physics. */
	ENGINE_API bool HasRootMotionSources() const;

	/** Apply a RootMotionSource to current root motion 
	 *  @return LocalID for this Root Motion Source */
	ENGINE_API uint16 ApplyRootMotionSource(TSharedPtr<FRootMotionSource> SourcePtr);

	/** Called during ApplyRootMotionSource call, useful for project-specific alerts for "something is about to be altering our movement" */
	ENGINE_API virtual void OnRootMotionSourceBeingApplied(const FRootMotionSource* Source);

	/** Get a RootMotionSource from current root motion by name */
	ENGINE_API TSharedPtr<FRootMotionSource> GetRootMotionSource(FName InstanceName);

	/** Get a RootMotionSource from current root motion by ID */
	ENGINE_API TSharedPtr<FRootMotionSource> GetRootMotionSourceByID(uint16 RootMotionSourceID);

	/** Remove a RootMotionSource from current root motion by name */
	ENGINE_API void RemoveRootMotionSource(FName InstanceName);

	/** Remove a RootMotionSource from current root motion by ID */
	ENGINE_API void RemoveRootMotionSourceByID(uint16 RootMotionSourceID);

	/** Converts received server IDs in a root motion group to local IDs  */
	ENGINE_API void ConvertRootMotionServerIDsToLocalIDs(const FRootMotionSourceGroup& LocalRootMotionToMatchWith, FRootMotionSourceGroup& InOutServerRootMotion, float TimeStamp);

	/** Collection of the most recent ID mappings */
	enum class ERootMotionMapping : uint32 { MapSize = 16 };
	TArray<FRootMotionServerToLocalIDMapping, TInlineAllocator<(uint32)ERootMotionMapping::MapSize> > RootMotionIDMappings;

protected:
	/** Restores Velocity to LastPreAdditiveVelocity during Root Motion Phys*() function calls */
	ENGINE_API void RestorePreAdditiveRootMotionVelocity();

	/** Applies root motion from root motion sources to velocity (override and additive) */
<<<<<<< HEAD
	virtual void ApplyRootMotionToVelocity(float deltaTime);

	/** Reduces former base velocity according to FormerBaseVelocityDecayHalfLife */
	void DecayFormerBaseVelocity(float deltaTime);
=======
	ENGINE_API virtual void ApplyRootMotionToVelocity(float deltaTime);

	/** Reduces former base velocity according to FormerBaseVelocityDecayHalfLife */
	ENGINE_API void DecayFormerBaseVelocity(float deltaTime);
>>>>>>> 4af6daef

public:

	/**
	*	Animation root motion (special case for now)
	*/

	/** Root Motion movement params. Holds result of anim montage root motion during PerformMovement(), and is overridden
	*   during autonomous move playback to force historical root motion for MoveAutonomous() calls */
	UPROPERTY(Transient)
	FRootMotionMovementParams RootMotionParams;

	/** Velocity extracted from RootMotionParams when there is anim root motion active. Invalid to use when HasAnimRootMotion() returns false. */
	UPROPERTY(Transient)
	FVector AnimRootMotionVelocity;

	/** Returns true if we have Root Motion from animation to use in PerformMovement() physics. 
		Not valid outside of the scope of that function. Since RootMotion is extracted and used in it. */
	bool HasAnimRootMotion() const
	{
		return RootMotionParams.bHasRootMotion;
	}

	// Takes component space root motion and converts it to world space
	ENGINE_API FTransform ConvertLocalRootMotionToWorld(const FTransform& InLocalRootMotion, float DeltaSeconds);

	// Delegate for modifying root motion pre conversion from component space to world space.
	FOnProcessRootMotion ProcessRootMotionPreConvertToWorld;
	
	// Delegate for modifying root motion post conversion from component space to world space.
	FOnProcessRootMotion ProcessRootMotionPostConvertToWorld;

	/** Simulate Root Motion physics on Simulated Proxies */
	ENGINE_API void SimulateRootMotion(float DeltaSeconds, const FTransform& LocalRootMotionTransform);

	/**
	 * Calculate velocity from anim root motion.
	 * @param RootMotionDeltaMove	Change in location from root motion.
	 * @param DeltaSeconds			Elapsed time
	 * @param CurrentVelocity		Non-root motion velocity at current time, used for components of result that may ignore root motion.
	 * @see ConstrainAnimRootMotionVelocity
	 */
	ENGINE_API virtual FVector CalcAnimRootMotionVelocity(const FVector& RootMotionDeltaMove, float DeltaSeconds, const FVector& CurrentVelocity) const;

	/**
	 * Constrain components of root motion velocity that may not be appropriate given the current movement mode (e.g. when falling Z may be ignored).
	 */
	ENGINE_API virtual FVector ConstrainAnimRootMotionVelocity(const FVector& RootMotionVelocity, const FVector& CurrentVelocity) const;

	// RVO Avoidance

	/** calculate RVO avoidance and apply it to current velocity */
	ENGINE_API virtual void CalcAvoidanceVelocity(float DeltaTime);

	/** allows modifing avoidance velocity, called when bUseRVOPostProcess is set */
	ENGINE_API virtual void PostProcessAvoidanceVelocity(FVector& NewVelocity);

	ENGINE_API virtual void FlushServerMoves();

	/** 
	 * When moving the character, we should inform physics as to whether we are teleporting.
	 * This allows physics to avoid injecting forces into simulations from client corrections (etc.)
	 */
	ENGINE_API ETeleportType GetTeleportType() const;

protected:

	/** called in Tick to update data in RVO avoidance manager */
	ENGINE_API void UpdateDefaultAvoidance();

public:
	/** lock avoidance velocity */
	ENGINE_API void SetAvoidanceVelocityLock(class UAvoidanceManager* Avoidance, float Duration);

	/** BEGIN IRVOAvoidanceInterface */
	ENGINE_API virtual void SetRVOAvoidanceUID(int32 UID) override;
	ENGINE_API virtual int32 GetRVOAvoidanceUID() override;
	ENGINE_API virtual void SetRVOAvoidanceWeight(float Weight) override;
	ENGINE_API virtual float GetRVOAvoidanceWeight() override;
	ENGINE_API virtual FVector GetRVOAvoidanceOrigin() override;
	ENGINE_API virtual float GetRVOAvoidanceRadius() override;
	ENGINE_API virtual float GetRVOAvoidanceHeight() override;
	ENGINE_API virtual float GetRVOAvoidanceConsiderationRadius() override;
	ENGINE_API virtual FVector GetVelocityForRVOConsideration() override;
	ENGINE_API virtual void SetAvoidanceGroupMask(int32 GroupFlags) override;
	ENGINE_API virtual int32 GetAvoidanceGroupMask() override;
	ENGINE_API virtual void SetGroupsToAvoidMask(int32 GroupFlags) override;
	ENGINE_API virtual int32 GetGroupsToAvoidMask() override;
	ENGINE_API virtual void SetGroupsToIgnoreMask(int32 GroupFlags) override;
	ENGINE_API virtual int32 GetGroupsToIgnoreMask() override;
	/** END IRVOAvoidanceInterface */

	/** a shortcut function to be called instead of GetRVOAvoidanceUID when
	*	callee knows it's dealing with a char movement comp */
	int32 GetRVOAvoidanceUIDFast() const { return AvoidanceUID; }

public:

	/** Minimum delta time considered when ticking. Delta times below this are not considered. This is a very small non-zero value to avoid potential divide-by-zero in simulation code. */
	static ENGINE_API const float MIN_TICK_TIME;

	/** Minimum acceptable distance for Character capsule to float above floor when walking. */
	static ENGINE_API const float MIN_FLOOR_DIST;

	/** Maximum acceptable distance for Character capsule to float above floor when walking. */
	static ENGINE_API const float MAX_FLOOR_DIST;

	/** Reject sweep impacts that are this close to the edge of the vertical portion of the capsule when performing vertical sweeps, and try again with a smaller capsule. */
	static ENGINE_API const float SWEEP_EDGE_REJECT_DISTANCE;

	/** Stop completely when braking and velocity magnitude is lower than this. */
	static ENGINE_API const float BRAKE_TO_STOP_VELOCITY;
};


FORCEINLINE ACharacter* UCharacterMovementComponent::GetCharacterOwner() const
{
	return CharacterOwner;
}

FORCEINLINE_DEBUGGABLE bool UCharacterMovementComponent::IsWalking() const
{
	return IsMovingOnGround();
}

FORCEINLINE uint32 UCharacterMovementComponent::PackYawAndPitchTo32(const float Yaw, const float Pitch)
{
	const uint32 YawShort = FRotator::CompressAxisToShort(Yaw);
	const uint32 PitchShort = FRotator::CompressAxisToShort(Pitch);
	const uint32 Rotation32 = (YawShort << 16) | PitchShort;
	return Rotation32;
}


/** FSavedMove_Character represents a saved move on the client that has been sent to the server and might need to be played back. */
class FSavedMove_Character
{
public:
	ENGINE_API FSavedMove_Character();
	ENGINE_API virtual ~FSavedMove_Character();

	// UE_DEPRECATED_FORGAME(4.20)
	ENGINE_API FSavedMove_Character(const FSavedMove_Character&);
	ENGINE_API FSavedMove_Character(FSavedMove_Character&&);
	ENGINE_API FSavedMove_Character& operator=(const FSavedMove_Character&);
	ENGINE_API FSavedMove_Character& operator=(FSavedMove_Character&&);

	ACharacter* CharacterOwner;

	uint32 bPressedJump:1;
	uint32 bWantsToCrouch:1;
	uint32 bForceMaxAccel:1;

	/** If true, can't combine this move with another move. */
	uint32 bForceNoCombine:1;

	/** If true this move is using an old TimeStamp, before a reset occurred. */
	uint32 bOldTimeStampBeforeReset:1;

	uint32 bWasJumping:1;

	float TimeStamp;    // Time of this move.
	float DeltaTime;    // amount of time for this move
	float CustomTimeDilation;
	float JumpKeyHoldTime;
	float JumpForceTimeRemaining;
	int32 JumpMaxCount;
	int32 JumpCurrentCount;
	
	UE_DEPRECATED_FORGAME(4.20, "This property is deprecated, use StartPackedMovementMode or EndPackedMovementMode instead.")
	uint8 MovementMode;

	// Information at the start of the move
	uint8 StartPackedMovementMode;
	FVector StartLocation;
	FVector StartRelativeLocation;
	FVector StartVelocity;
	FFindFloorResult StartFloor;
	FRotator StartRotation;
	FRotator StartControlRotation;
	FQuat StartBaseRotation;	// rotation of the base component (or bone), only saved if it can move.
	float StartCapsuleRadius;
	float StartCapsuleHalfHeight;
	TWeakObjectPtr<UPrimitiveComponent> StartBase;
	FName StartBoneName;
	uint32 StartActorOverlapCounter;
	uint32 StartComponentOverlapCounter;
	TWeakObjectPtr<USceneComponent> StartAttachParent;
	FName StartAttachSocketName;
	FVector StartAttachRelativeLocation;
	FRotator StartAttachRelativeRotation;

	// Information after the move has been performed
	uint8 EndPackedMovementMode;
	FVector SavedLocation;
	FRotator SavedRotation;
	FVector SavedVelocity;
	FVector SavedRelativeLocation;
	FVector SavedRelativeAcceleration;
	FRotator SavedControlRotation;
	TWeakObjectPtr<UPrimitiveComponent> EndBase;
	FName EndBoneName;
	uint32 EndActorOverlapCounter;
	uint32 EndComponentOverlapCounter;
	TWeakObjectPtr<USceneComponent> EndAttachParent;
	FName EndAttachSocketName;
	FVector EndAttachRelativeLocation;
	FRotator EndAttachRelativeRotation;

	FVector Acceleration;
	float MaxSpeed;

	// Cached to speed up iteration over IsImportantMove().
	FVector AccelNormal;
	float AccelMag;

	mutable TWeakObjectPtr<class UAnimMontage> RootMotionMontage;
	float RootMotionTrackPosition;
	float RootMotionPreviousTrackPosition;
	float RootMotionPlayRateWithScale;
	FRootMotionMovementParams RootMotionMovement;

	FRootMotionSourceGroup SavedRootMotion;

	/** Threshold for deciding this is an "important" move based on DP with last acked acceleration. */
	float AccelDotThreshold;    
	/** Threshold for deciding is this is an important move because acceleration magnitude has changed too much */
	float AccelMagThreshold;	
	/** Threshold for deciding if we can combine two moves, true if cosine of angle between them is <= this. */
	float AccelDotThresholdCombine;
	/** Client saved moves will not combine if the result of GetMaxSpeed() differs by this much between moves. */
	float MaxSpeedThresholdCombine;
	
	/** Clear saved move properties, so it can be re-used. */
	ENGINE_API virtual void Clear();

	/** Called to set up this saved move (when initially created) to make a predictive correction. */
	ENGINE_API virtual void SetMoveFor(ACharacter* C, float InDeltaTime, FVector const& NewAccel, class FNetworkPredictionData_Client_Character & ClientData);

	/** Set the properties describing the position, etc. of the moved pawn at the start of the move. */
	ENGINE_API virtual void SetInitialPosition(ACharacter* C);

	/** Returns true if this move is an "important" move that should be sent again if not acked by the server */
	ENGINE_API virtual bool IsImportantMove(const FSavedMovePtr& LastAckedMove) const;
	
	/** Returns starting position if we were to revert the move, either absolute StartLocation, or StartRelativeLocation offset from MovementBase's current location (since we want to try to move forward at this time). */
	ENGINE_API virtual FVector GetRevertedLocation() const;

	enum EPostUpdateMode
	{
		PostUpdate_Record,		// Record a move after having run the simulation
		PostUpdate_Replay,		// Update after replaying a move for a client correction
	};

	/** Set the properties describing the final position, etc. of the moved pawn. */
	ENGINE_API virtual void PostUpdate(ACharacter* C, EPostUpdateMode PostUpdateMode);
	
	/** Returns true if this move can be combined with NewMove for replication without changing any behavior */
	ENGINE_API virtual bool CanCombineWith(const FSavedMovePtr& NewMove, ACharacter* InCharacter, float MaxDelta) const;

	/** Combine this move with an older move and update relevant state. */
	ENGINE_API virtual void CombineWith(const FSavedMove_Character* OldMove, ACharacter* InCharacter, APlayerController* PC, const FVector& OldStartLocation);
	
	/** Called before ClientUpdatePosition uses this SavedMove to make a predictive correction	 */
	ENGINE_API virtual void PrepMoveFor(ACharacter* C);

	/** Returns a byte containing encoded special movement information (jumping, crouching, etc.)	 */
	ENGINE_API virtual uint8 GetCompressedFlags() const;

	/** Compare current control rotation with stored starting data */
	ENGINE_API virtual bool IsMatchingStartControlRotation(const APlayerController* PC) const;

	/** Packs control rotation for network transport */
	ENGINE_API virtual void GetPackedAngles(uint32& YawAndPitchPack, uint8& RollPack) const;

	/** Allows references to be considered during GC */
	ENGINE_API virtual void AddStructReferencedObjects(FReferenceCollector& Collector) const;

	/** Allows references to be considered during GC */
	virtual void AddStructReferencedObjects(FReferenceCollector& Collector) const;

	// Bit masks used by GetCompressedFlags() to encode movement information.
	enum CompressedFlags
	{
		FLAG_JumpPressed	= 0x01,	// Jump pressed
		FLAG_WantsToCrouch	= 0x02,	// Wants to crouch
		FLAG_Reserved_1		= 0x04,	// Reserved for future use
		FLAG_Reserved_2		= 0x08,	// Reserved for future use
		// Remaining bit masks are available for custom flags.
		FLAG_Custom_0		= 0x10,
		FLAG_Custom_1		= 0x20,
		FLAG_Custom_2		= 0x40,
		FLAG_Custom_3		= 0x80,
	};
};

//UE_DEPRECATED_FORGAME(4.20)
PRAGMA_DISABLE_DEPRECATION_WARNINGS
inline FSavedMove_Character::FSavedMove_Character(const FSavedMove_Character&) = default;
inline FSavedMove_Character::FSavedMove_Character(FSavedMove_Character&&) = default;
inline FSavedMove_Character& FSavedMove_Character::operator=(const FSavedMove_Character&) = default;
inline FSavedMove_Character& FSavedMove_Character::operator=(FSavedMove_Character&&) = default;
PRAGMA_ENABLE_DEPRECATION_WARNINGS


class FCharacterReplaySample
{
public:
	FCharacterReplaySample() : RemoteViewPitch( 0 ), Time( 0.0f )
	{
	}

	friend ENGINE_API FArchive& operator<<( FArchive& Ar, FCharacterReplaySample& V );

	FVector			Location;
	FRotator		Rotation;
	FVector			Velocity;
	FVector			Acceleration;
	uint8			RemoteViewPitch;
	float			Time;					// This represents time since replay started
};

class FNetworkPredictionData_Client_Character : public FNetworkPredictionData_Client, protected FNoncopyable
{
	using Super = FNetworkPredictionData_Client;

public:

	ENGINE_API FNetworkPredictionData_Client_Character(const UCharacterMovementComponent& ClientMovement);
	ENGINE_API virtual ~FNetworkPredictionData_Client_Character();

	/** Allows references to be considered during GC */
	ENGINE_API void AddStructReferencedObjects(FReferenceCollector& Collector) const override;

<<<<<<< HEAD
	/** Allows references to be considered during GC */
	void AddStructReferencedObjects(FReferenceCollector& Collector) const override;

	/** Client timestamp of last time it sent a servermove() to the server. This is an increasing timestamp from the owning UWorld. Used for holding off on sending movement updates to save bandwidth. */
	float ClientUpdateTime;
=======
	/** Timestamp of last time it sent a servermove() to the server. This is an increasing timestamp from the owning UWorld (undilated, real time seconds). Used for holding off on sending movement updates to save bandwidth. */
	float ClientUpdateRealTime;
>>>>>>> 4af6daef

	/** Current TimeStamp for sending new Moves to the Server. This time resets to zero at a frequency of MinTimeBetweenTimeStampResets and increases with this component's tick delta time. */
	float CurrentTimeStamp;

	/** Last World timestamp (undilated, real time) at which we received a server ack for a move. This could be either a good move or a correction from the server. */
	float LastReceivedAckRealTime;

	TArray<FSavedMovePtr> SavedMoves;		// Buffered moves pending position updates, orderd oldest to newest. Moves that have been acked by the server are removed.
	TArray<FSavedMovePtr> FreeMoves;		// freed moves, available for buffering
	FSavedMovePtr PendingMove;				// PendingMove already processed on client - waiting to combine with next movement to reduce client to server bandwidth
	FSavedMovePtr LastAckedMove;			// Last acknowledged sent move.

	int32 MaxFreeMoveCount;					// Limit on size of free list
	int32 MaxSavedMoveCount;				// Limit on the size of the saved move buffer

	uint32 bUpdatePosition:1; // when true, update the position (via ClientUpdatePosition)

	// Mesh smoothing variables (for network smoothing)
	//
	
	/** Used for position smoothing in net games */
	FVector OriginalMeshTranslationOffset;

	/** World space offset of the mesh. Target value is zero offset. Used for position smoothing in net games. */
	FVector MeshTranslationOffset;

	/** Used for rotation smoothing in net games (only used by linear smoothing). */
	FQuat OriginalMeshRotationOffset;

	/** Component space offset of the mesh. Used for rotation smoothing in net games. */
	FQuat MeshRotationOffset;

	/** Target for mesh rotation interpolation. */
	FQuat MeshRotationTarget;

	/** Used for remembering how much time has passed between server corrections */
	float LastCorrectionDelta;

	/** Used to track time of last correction */
	float LastCorrectionTime;

	/** Max time delta between server updates over which client smoothing is allowed to interpolate. */
	float MaxClientSmoothingDeltaTime;

	/** Used to track the timestamp of the last server move. */
	double SmoothingServerTimeStamp;

	/** Used to track the client time as we try to match the server.*/
	double SmoothingClientTimeStamp;

	/**
	 * Copied value from UCharacterMovementComponent::NetworkMaxSmoothUpdateDistance.
	 * @see UCharacterMovementComponent::NetworkMaxSmoothUpdateDistance
	 */
	float MaxSmoothNetUpdateDist;

	/**
	 * Copied value from UCharacterMovementComponent::NetworkNoSmoothUpdateDistance.
	 * @see UCharacterMovementComponent::NetworkNoSmoothUpdateDistance
	 */
	float NoSmoothNetUpdateDist;

	/** How long to take to smoothly interpolate from the old pawn position on the client to the corrected one sent by the server.  Must be >= 0. Not used for linear smoothing. */
	float SmoothNetUpdateTime;

	/** How long to take to smoothly interpolate from the old pawn rotation on the client to the corrected one sent by the server.  Must be >= 0. Not used for linear smoothing. */
	float SmoothNetUpdateRotationTime;
	
	/** 
	 * Max delta time for a given move, in real seconds
	 * Based off of AGameNetworkManager::MaxMoveDeltaTime config setting, but can be modified per actor
	 * if needed.
	 * This value is mirrored in FNetworkPredictionData_Server, which is what server logic runs off of.
	 * Client needs to know this in order to not send move deltas that are going to get clamped anyway (meaning
	 * they'll be rejected/corrected).
	 * Note: This was previously named MaxResponseTime, but has been renamed to reflect what it does more accurately
	 */
	float MaxMoveDeltaTime;

	/** Values used for visualization and debugging of simulated net corrections */
	FVector LastSmoothLocation;
	FVector LastServerLocation;
	float	SimulatedDebugDrawTime;

	/** Array of replay samples that we use to interpolate between to get smooth location/rotation/velocity/ect */
	TArray< FCharacterReplaySample > ReplaySamples;

	/** Finds SavedMove index for given TimeStamp. Returns INDEX_NONE if not found (move has been already Acked or cleared). */
	ENGINE_API int32 GetSavedMoveIndex(float TimeStamp) const;

	/** Ack a given move. This move will become LastAckedMove, SavedMoves will be adjusted to only contain unAcked moves. */
	ENGINE_API void AckMove(int32 AckedMoveIndex, UCharacterMovementComponent& CharacterMovementComponent);

	/** Allocate a new saved move. Subclasses should override this if they want to use a custom move class. */
	ENGINE_API virtual FSavedMovePtr AllocateNewMove();

	/** Return a move to the free move pool. Assumes that 'Move' will no longer be referenced by anything but possibly the FreeMoves list. Clears PendingMove if 'Move' is PendingMove. */
	ENGINE_API virtual void FreeMove(const FSavedMovePtr& Move);

	/** Tries to pull a pooled move off the free move list, otherwise allocates a new move. Returns NULL if the limit on saves moves is hit. */
	ENGINE_API virtual FSavedMovePtr CreateSavedMove();

	/** Update CurentTimeStamp from passed in DeltaTime.
		It will measure the accuracy between passed in DeltaTime and how Server will calculate its DeltaTime.
		If inaccuracy is too high, it will reset CurrentTimeStamp to maintain a high level of accuracy.
		@return DeltaTime to use for Client's physics simulation prior to replicate move to server. */
	ENGINE_API float UpdateTimeStampAndDeltaTime(float DeltaTime, ACharacter & CharacterOwner, class UCharacterMovementComponent & CharacterMovementComponent);

	/** Used for simulated packet loss in development builds. */
	float DebugForcedPacketLossTimerStart;
};


class FNetworkPredictionData_Server_Character : public FNetworkPredictionData_Server, protected FNoncopyable
{
public:

	ENGINE_API FNetworkPredictionData_Server_Character(const UCharacterMovementComponent& ServerMovement);
	ENGINE_API virtual ~FNetworkPredictionData_Server_Character();

	FClientAdjustment PendingAdjustment;

	/** Timestamp from the client of most recent ServerMove() processed for this player. Reset occasionally for timestamp resets (to maintain accuracy). */
	float CurrentClientTimeStamp;

	/** Timestamp from the client of most recent ServerMove() received for this player, including rejected requests. */
	float LastReceivedClientTimeStamp;

	/** Timestamp of total elapsed client time. Similar to CurrentClientTimestamp but this is accumulated with the calculated DeltaTime for each move on the server. */
	double ServerAccumulatedClientTimeStamp;

	/** Last time server updated client with a move correction */
	float LastUpdateTime;

	/** Server clock time when last server move was received from client (does NOT include forced moves on server) */
	float ServerTimeStampLastServerMove;
	
	/** 
	 * Max delta time for a given move, in real seconds
	 * Based off of AGameNetworkManager::MaxMoveDeltaTime config setting, but can be modified per actor
	 * if needed.
	 * Note: This was previously named MaxResponseTime, but has been renamed to reflect what it does more accurately
	 */
	float MaxMoveDeltaTime;

	/** Force client update on the next ServerMoveHandleClientError() call. */
	uint32 bForceClientUpdate:1;

	/** Accumulated timestamp difference between autonomous client and server for tracking long-term trends */
	float LifetimeRawTimeDiscrepancy;

	/** 
	 * Current time discrepancy between client-reported moves and time passed
	 * on the server. Time discrepancy resolution's goal is to keep this near zero.
	 */
	float TimeDiscrepancy;

	/** True if currently in the process of resolving time discrepancy */
	bool bResolvingTimeDiscrepancy;

	/** 
	 * When bResolvingTimeDiscrepancy is true, we are in time discrepancy resolution mode whose output is
	 * this value (to be used as the DeltaTime for current ServerMove)
	 */
	float TimeDiscrepancyResolutionMoveDeltaOverride;

	/** 
	 * When bResolvingTimeDiscrepancy is true, we are in time discrepancy resolution mode where we bound
	 * move deltas by Server Deltas. In cases where there are multiple ServerMove RPCs handled within one
	 * server frame tick, we need to accumulate the client deltas of the "no tick" Moves so that the next
	 * Move processed that the server server has ticked for takes into account those previous deltas. 
	 * If we did not use this, the higher the framerate of a client vs the server results in more 
	 * punishment/payback time.
	 */
	float TimeDiscrepancyAccumulatedClientDeltasSinceLastServerTick;

	/** Creation time of this prediction data, used to contextualize LifetimeRawTimeDiscrepancy */
	float WorldCreationTime;

	/** Returns time delta to use for the current ServerMove(). Takes into account time discrepancy resolution if active. */
	ENGINE_API float GetServerMoveDeltaTime(float ClientTimeStamp, float ActorTimeDilation) const;

	/** Returns base time delta to use for a ServerMove, default calculation (no time discrepancy resolution) */
	ENGINE_API float GetBaseServerMoveDeltaTime(float ClientTimeStamp, float ActorTimeDilation) const;

};
<|MERGE_RESOLUTION|>--- conflicted
+++ resolved
@@ -1112,11 +1112,7 @@
 
 	/** Returns velocity requested by path following */
 	UFUNCTION(BlueprintCallable, Category="Pawn|Components|CharacterMovement", meta=(Keywords="Velocity RequestedVelocity"))
-<<<<<<< HEAD
-	FVector GetLastUpdateRequestedVelocity() const;
-=======
 	ENGINE_API FVector GetLastUpdateRequestedVelocity() const;
->>>>>>> 4af6daef
 
 	/** No default value, for now it's assumed to be valid if GetAvoidanceManager() returns non-NULL. */
 	UPROPERTY(Category="Character Movement: Avoidance", VisibleAnywhere, BlueprintReadOnly, AdvancedDisplay)
@@ -1265,13 +1261,8 @@
 	ENGINE_API virtual void ApplyNetworkMovementMode(const uint8 ReceivedMode);
 
 	// Begin UObject Interface
-<<<<<<< HEAD
-	virtual void Serialize(FArchive& Archive) override;
-	static void AddReferencedObjects(UObject* InThis, FReferenceCollector& Collector);
-=======
 	ENGINE_API virtual void Serialize(FArchive& Archive) override;
 	static ENGINE_API void AddReferencedObjects(UObject* InThis, FReferenceCollector& Collector);
->>>>>>> 4af6daef
 	// End UObject Interface
 
 	//Begin UActorComponent Interface
@@ -1569,11 +1560,7 @@
 	 * @param remainingTime - DeltaTime to complete transition to swimming
 	 * @param Iterations - physics iteration count
 	 */
-<<<<<<< HEAD
-	virtual void StartSwimming(FVector OldLocation, FVector OldVelocity, float timeTick, float remainingTime, int32 Iterations);
-=======
 	ENGINE_API virtual void StartSwimming(FVector OldLocation, FVector OldVelocity, float timeTick, float remainingTime, int32 Iterations);
->>>>>>> 4af6daef
 
 	/* Swimming uses gravity - but scaled by (1.f - buoyancy) */
 	ENGINE_API float Swim(FVector Delta, FHitResult& Hit);
@@ -1736,17 +1723,6 @@
 	ENGINE_API virtual void UnCrouch(bool bClientSimulation = false);
 
 	/** Returns true if the character is allowed to crouch in the current state. By default it is allowed when walking or falling, if CanEverCrouch() is true. */
-<<<<<<< HEAD
-	virtual bool CanCrouchInCurrentState() const;
-
-	/** Sets collision half-height when crouching and updates dependent computations */
-	UFUNCTION(BlueprintSetter)
-	void SetCrouchedHalfHeight(const float NewValue);
-
-	/** Returns the collision half-height when crouching (component scale is applied separately) */
-	UFUNCTION(BlueprintGetter)
-	float GetCrouchedHalfHeight() const;
-=======
 	ENGINE_API virtual bool CanCrouchInCurrentState() const;
 
 	/** Sets collision half-height when crouching and updates dependent computations */
@@ -1756,7 +1732,6 @@
 	/** Returns the collision half-height when crouching (component scale is applied separately) */
 	UFUNCTION(BlueprintGetter)
 	ENGINE_API float GetCrouchedHalfHeight() const;
->>>>>>> 4af6daef
 
 	/** Returns true if there is a suitable floor SideStep from current position. */
 	ENGINE_API virtual bool CheckLedgeDirection(const FVector& OldLocation, const FVector& SideStep, const FVector& GravDir) const;
@@ -2173,20 +2148,6 @@
 
 protected:
 	/* Prepare root motion to be passed on to physics thread */
-<<<<<<< HEAD
-	virtual void AccumulateRootMotionForAsync(float DeltaSeconds, FRootMotionAsyncData& RootMotion);
-	/* Prepare inputs for asynchronous simulation on physics thread */ 
-	virtual void FillAsyncInput(const FVector& InputVector, FCharacterMovementComponentAsyncInput& AsyncInput);
-	virtual void BuildAsyncInput();
-	virtual void PostBuildAsyncInput();
-	/* Apply outputs from async sim. */
-	virtual void ApplyAsyncOutput(FCharacterMovementComponentAsyncOutput& Output);
-	virtual void ProcessAsyncOutput();
-	
-	/* Register async callback with physics system. */
-	virtual void RegisterAsyncCallback();
-	virtual bool IsAsyncCallbackRegistered() const;
-=======
 	ENGINE_API virtual void AccumulateRootMotionForAsync(float DeltaSeconds, FRootMotionAsyncData& RootMotion);
 	/* Prepare inputs for asynchronous simulation on physics thread */ 
 	ENGINE_API virtual void FillAsyncInput(const FVector& InputVector, FCharacterMovementComponentAsyncInput& AsyncInput);
@@ -2199,7 +2160,6 @@
 	/* Register async callback with physics system. */
 	ENGINE_API virtual void RegisterAsyncCallback();
 	ENGINE_API virtual bool IsAsyncCallbackRegistered() const;
->>>>>>> 4af6daef
 	
 public:
 
@@ -2226,12 +2186,6 @@
 
 	/** Simulate movement on a non-owning client. Called by SimulatedTick(). */
 	ENGINE_API virtual void SimulateMovement(float DeltaTime);
-
-	/** Special Tick to allow custom server-side functionality on Autonomous Proxies. 
-	 * Called for all remote APs, including APs controlled on Listen Servers such as the hosting player's Character.
-	 * If full server-side control is desired, you may need to override ControlledCharacterMove as well.
-	 */
-	virtual void ServerAutonomousProxyTick(float DeltaSeconds) { }
 
 	/** Special Tick to allow custom server-side functionality on Autonomous Proxies. 
 	 * Called for all remote APs, including APs controlled on Listen Servers such as the hosting player's Character.
@@ -2494,11 +2448,7 @@
 	ENGINE_API virtual void ClientAckGoodMove_Implementation(float TimeStamp);
 
 	/* Replicate position correction to client, associated with a timestamped servermove.  Client will replay subsequent moves after applying adjustment. */
-<<<<<<< HEAD
-	virtual void ClientAdjustPosition_Implementation(float TimeStamp, FVector NewLoc, FVector NewVel, UPrimitiveComponent* NewBase, FName NewBaseBoneName, bool bHasBase, bool bBaseRelativePosition, uint8 ServerMovementMode, TOptional<FRotator> OptionalRotation = TOptional<FRotator>());
-=======
 	ENGINE_API virtual void ClientAdjustPosition_Implementation(float TimeStamp, FVector NewLoc, FVector NewVel, UPrimitiveComponent* NewBase, FName NewBaseBoneName, bool bHasBase, bool bBaseRelativePosition, uint8 ServerMovementMode, TOptional<FRotator> OptionalRotation = TOptional<FRotator>());
->>>>>>> 4af6daef
 
 	/* Bandwidth saving version, when velocity is zeroed */
 	ENGINE_API virtual void ClientVeryShortAdjustPosition_Implementation(float TimeStamp, FVector NewLoc, UPrimitiveComponent* NewBase, FName NewBaseBoneName, bool bHasBase, bool bBaseRelativePosition, uint8 ServerMovementMode);
@@ -2745,17 +2695,10 @@
 	ENGINE_API void RestorePreAdditiveRootMotionVelocity();
 
 	/** Applies root motion from root motion sources to velocity (override and additive) */
-<<<<<<< HEAD
-	virtual void ApplyRootMotionToVelocity(float deltaTime);
-
-	/** Reduces former base velocity according to FormerBaseVelocityDecayHalfLife */
-	void DecayFormerBaseVelocity(float deltaTime);
-=======
 	ENGINE_API virtual void ApplyRootMotionToVelocity(float deltaTime);
 
 	/** Reduces former base velocity according to FormerBaseVelocityDecayHalfLife */
 	ENGINE_API void DecayFormerBaseVelocity(float deltaTime);
->>>>>>> 4af6daef
 
 public:
 
@@ -3034,9 +2977,6 @@
 	/** Allows references to be considered during GC */
 	ENGINE_API virtual void AddStructReferencedObjects(FReferenceCollector& Collector) const;
 
-	/** Allows references to be considered during GC */
-	virtual void AddStructReferencedObjects(FReferenceCollector& Collector) const;
-
 	// Bit masks used by GetCompressedFlags() to encode movement information.
 	enum CompressedFlags
 	{
@@ -3090,16 +3030,8 @@
 	/** Allows references to be considered during GC */
 	ENGINE_API void AddStructReferencedObjects(FReferenceCollector& Collector) const override;
 
-<<<<<<< HEAD
-	/** Allows references to be considered during GC */
-	void AddStructReferencedObjects(FReferenceCollector& Collector) const override;
-
-	/** Client timestamp of last time it sent a servermove() to the server. This is an increasing timestamp from the owning UWorld. Used for holding off on sending movement updates to save bandwidth. */
-	float ClientUpdateTime;
-=======
 	/** Timestamp of last time it sent a servermove() to the server. This is an increasing timestamp from the owning UWorld (undilated, real time seconds). Used for holding off on sending movement updates to save bandwidth. */
 	float ClientUpdateRealTime;
->>>>>>> 4af6daef
 
 	/** Current TimeStamp for sending new Moves to the Server. This time resets to zero at a frequency of MinTimeBetweenTimeStampResets and increases with this component's tick delta time. */
 	float CurrentTimeStamp;
