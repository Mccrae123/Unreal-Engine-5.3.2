// Copyright Epic Games, Inc. All Rights Reserved.

#pragma once

#include "CoreMinimal.h"
#include "Math/RandomStream.h"
#include "UObject/ObjectMacros.h"
#include "UObject/UObjectGlobals.h"
#include "Engine/NetSerialization.h"
#include "Engine/EngineTypes.h"
#include "Engine/EngineBaseTypes.h"
#include "WorldCollision.h"
#include "AI/Navigation/NavigationTypes.h"
#include "Animation/AnimationAsset.h"
#include "Animation/AnimMontage.h"
#include "GameFramework/RootMotionSource.h"
#include "AI/Navigation/NavigationAvoidanceTypes.h"
#include "AI/RVOAvoidanceInterface.h"
#include "GameFramework/PawnMovementComponent.h"
#include "GameFramework/CharacterMovementReplication.h"
#include "Interfaces/NetworkPredictionInterface.h"
#include "CharacterMovementComponent.generated.h"

class ACharacter;
class FDebugDisplayInfo;
class FNetworkPredictionData_Server_Character;
class FSavedMove_Character;
class UPrimitiveComponent;
class INavigationData;
class UCharacterMovementComponent;

DECLARE_DELEGATE_RetVal_TwoParams(FTransform, FOnProcessRootMotion, const FTransform&, UCharacterMovementComponent*)

/** Data about the floor for walking movement, used by CharacterMovementComponent. */
USTRUCT(BlueprintType)
struct ENGINE_API FFindFloorResult
{
	GENERATED_USTRUCT_BODY()

	/**
	* True if there was a blocking hit in the floor test that was NOT in initial penetration.
	* The HitResult can give more info about other circumstances.
	*/
	UPROPERTY(VisibleInstanceOnly, BlueprintReadOnly, Category=CharacterFloor)
	uint32 bBlockingHit:1;

	/** True if the hit found a valid walkable floor. */
	UPROPERTY(VisibleInstanceOnly, BlueprintReadOnly, Category=CharacterFloor)
	uint32 bWalkableFloor:1;

	/** True if the hit found a valid walkable floor using a line trace (rather than a sweep test, which happens when the sweep test fails to yield a walkable surface). */
	UPROPERTY(VisibleInstanceOnly, BlueprintReadOnly, Category=CharacterFloor)
	uint32 bLineTrace:1;

	/** The distance to the floor, computed from the swept capsule trace. */
	UPROPERTY(VisibleInstanceOnly, BlueprintReadOnly, Category=CharacterFloor)
	float FloorDist;
	
	/** The distance to the floor, computed from the trace. Only valid if bLineTrace is true. */
	UPROPERTY(VisibleInstanceOnly, BlueprintReadOnly, Category=CharacterFloor)
	float LineDist;

	/** Hit result of the test that found a floor. Includes more specific data about the point of impact and surface normal at that point. */
	UPROPERTY(VisibleInstanceOnly, BlueprintReadOnly, Category=CharacterFloor)
	FHitResult HitResult;

public:

	FFindFloorResult()
		: bBlockingHit(false)
		, bWalkableFloor(false)
		, bLineTrace(false)
		, FloorDist(0.f)
		, LineDist(0.f)
		, HitResult(1.f)
	{
	}

	/** Returns true if the floor result hit a walkable surface. */
	bool IsWalkableFloor() const
	{
		return bBlockingHit && bWalkableFloor;
	}

	void Clear()
	{
		bBlockingHit = false;
		bWalkableFloor = false;
		bLineTrace = false;
		FloorDist = 0.f;
		LineDist = 0.f;
		HitResult.Reset(1.f, false);
	}

	/** Gets the distance to floor, either LineDist or FloorDist. */
	float GetDistanceToFloor() const
	{
		// When the floor distance is set using SetFromSweep, the LineDist value will be reset.
		// However, when SetLineFromTrace is used, there's no guarantee that FloorDist is set.
		return bLineTrace ? LineDist : FloorDist;
	}

	void SetFromSweep(const FHitResult& InHit, const float InSweepFloorDist, const bool bIsWalkableFloor);
	void SetFromLineTrace(const FHitResult& InHit, const float InSweepFloorDist, const float InLineDist, const bool bIsWalkableFloor);
};

/** 
 * Tick function that calls UCharacterMovementComponent::PostPhysicsTickComponent
 **/
USTRUCT()
struct FCharacterMovementComponentPostPhysicsTickFunction : public FTickFunction
{
	GENERATED_USTRUCT_BODY()

	/** CharacterMovementComponent that is the target of this tick **/
	class UCharacterMovementComponent* Target;

	/** 
	 * Abstract function actually execute the tick. 
	 * @param DeltaTime - frame time to advance, in seconds
	 * @param TickType - kind of tick for this frame
	 * @param CurrentThread - thread we are executing on, useful to pass along as new tasks are created
	 * @param MyCompletionGraphEvent - completion event for this task. Useful for holding the completion of this task until certain child tasks are complete.
	 **/
	virtual void ExecuteTick(float DeltaTime, enum ELevelTick TickType, ENamedThreads::Type CurrentThread, const FGraphEventRef& MyCompletionGraphEvent) override;

	/** Abstract function to describe this tick. Used to print messages about illegal cycles in the dependency graph **/
	virtual FString DiagnosticMessage() override;
	/** Function used to describe this tick for active tick reporting. **/
	virtual FName DiagnosticContext(bool bDetailed) override;
};

template<>
struct TStructOpsTypeTraits<FCharacterMovementComponentPostPhysicsTickFunction> : public TStructOpsTypeTraitsBase2<FCharacterMovementComponentPostPhysicsTickFunction>
{
	enum
	{
		WithCopy = false
	};
};

/** Shared pointer for easy memory management of FSavedMove_Character, for accumulating and replaying network moves. */
typedef TSharedPtr<class FSavedMove_Character> FSavedMovePtr;


//=============================================================================
/**
 * CharacterMovementComponent handles movement logic for the associated Character owner.
 * It supports various movement modes including: walking, falling, swimming, flying, custom.
 *
 * Movement is affected primarily by current Velocity and Acceleration. Acceleration is updated each frame
 * based on the input vector accumulated thus far (see UPawnMovementComponent::GetPendingInputVector()).
 *
 * Networking is fully implemented, with server-client correction and prediction included.
 *
 * @see ACharacter, UPawnMovementComponent
 * @see https://docs.unrealengine.com/latest/INT/Gameplay/Framework/Pawn/Character/
 */

UCLASS()
class ENGINE_API UCharacterMovementComponent : public UPawnMovementComponent, public IRVOAvoidanceInterface, public INetworkPredictionInterface
{
	GENERATED_BODY()
public:

	/**
	 * Default UObject constructor.
	 */
	UCharacterMovementComponent(const FObjectInitializer& ObjectInitializer = FObjectInitializer::Get());

protected:

	/** Character movement component belongs to */
	UPROPERTY(Transient, DuplicateTransient)
	ACharacter* CharacterOwner;

public:

	/** Custom gravity scale. Gravity is multiplied by this amount for the character. */
	UPROPERTY(Category="Character Movement (General Settings)", EditAnywhere, BlueprintReadWrite)
	float GravityScale;

	/** Maximum height character can step up */
	UPROPERTY(Category="Character Movement: Walking", EditAnywhere, BlueprintReadWrite, meta=(ClampMin="0", UIMin="0"))
	float MaxStepHeight;

	/** Initial velocity (instantaneous vertical acceleration) when jumping. */
	UPROPERTY(Category="Character Movement: Jumping / Falling", EditAnywhere, BlueprintReadWrite, meta=(DisplayName="Jump Z Velocity", ClampMin="0", UIMin="0"))
	float JumpZVelocity;

	/** Fraction of JumpZVelocity to use when automatically "jumping off" of a base actor that's not allowed to be a base for a character. (For example, if you're not allowed to stand on other players.) */
	UPROPERTY(Category="Character Movement: Jumping / Falling", EditAnywhere, BlueprintReadWrite, AdvancedDisplay, meta=(ClampMin="0", UIMin="0"))
	float JumpOffJumpZFactor;

private:

	/**
	 * Max angle in degrees of a walkable surface. Any greater than this and it is too steep to be walkable.
	 */
	UPROPERTY(Category="Character Movement: Walking", EditAnywhere, meta=(ClampMin="0.0", ClampMax="90.0", UIMin = "0.0", UIMax = "90.0"))
	float WalkableFloorAngle;

	/**
	 * Minimum Z value for floor normal. If less, not a walkable surface. Computed from WalkableFloorAngle.
	 */
	UPROPERTY(Category="Character Movement: Walking", VisibleAnywhere)
	float WalkableFloorZ;

public:
	
	/**
	 * Actor's current movement mode (walking, falling, etc).
	 *    - walking:  Walking on a surface, under the effects of friction, and able to "step up" barriers. Vertical velocity is zero.
	 *    - falling:  Falling under the effects of gravity, after jumping or walking off the edge of a surface.
	 *    - flying:   Flying, ignoring the effects of gravity.
	 *    - swimming: Swimming through a fluid volume, under the effects of gravity and buoyancy.
	 *    - custom:   User-defined custom movement mode, including many possible sub-modes.
	 * This is automatically replicated through the Character owner and for client-server movement functions.
	 * @see SetMovementMode(), CustomMovementMode
	 */
	UPROPERTY(Category="Character Movement: MovementMode", BlueprintReadOnly)
	TEnumAsByte<enum EMovementMode> MovementMode;

	/**
	 * Current custom sub-mode if MovementMode is set to Custom.
	 * This is automatically replicated through the Character owner and for client-server movement functions.
	 * @see SetMovementMode()
	 */
	UPROPERTY(Category="Character Movement: MovementMode", BlueprintReadOnly)
	uint8 CustomMovementMode;

	/** Smoothing mode for simulated proxies in network game. */
	UPROPERTY(Category="Character Movement (Networking)", EditAnywhere, BlueprintReadOnly)
	ENetworkSmoothingMode NetworkSmoothingMode;

	/**
	 * Setting that affects movement control. Higher values allow faster changes in direction.
	 * If bUseSeparateBrakingFriction is false, also affects the ability to stop more quickly when braking (whenever Acceleration is zero), where it is multiplied by BrakingFrictionFactor.
	 * When braking, this property allows you to control how much friction is applied when moving across the ground, applying an opposing force that scales with current velocity.
	 * This can be used to simulate slippery surfaces such as ice or oil by changing the value (possibly based on the material pawn is standing on).
	 * @see BrakingDecelerationWalking, BrakingFriction, bUseSeparateBrakingFriction, BrakingFrictionFactor
	 */
	UPROPERTY(Category="Character Movement: Walking", EditAnywhere, BlueprintReadWrite, meta=(ClampMin="0", UIMin="0"))
	float GroundFriction;

	/** Saved location of object we are standing on, for UpdateBasedMovement() to determine if base moved in the last frame, and therefore pawn needs an update. */
	FQuat OldBaseQuat;

	/** Saved location of object we are standing on, for UpdateBasedMovement() to determine if base moved in the last frame, and therefore pawn needs an update. */
	FVector OldBaseLocation;

	/** The maximum ground speed when walking. Also determines maximum lateral speed when falling. */
	UPROPERTY(Category="Character Movement: Walking", EditAnywhere, BlueprintReadWrite, meta=(ClampMin="0", UIMin="0"))
	float MaxWalkSpeed;

	/** The maximum ground speed when walking and crouched. */
	UPROPERTY(Category="Character Movement: Walking", EditAnywhere, BlueprintReadWrite, meta=(ClampMin="0", UIMin="0"))
	float MaxWalkSpeedCrouched;

	/** The maximum swimming speed. */
	UPROPERTY(Category="Character Movement: Swimming", EditAnywhere, BlueprintReadWrite, meta=(ClampMin="0", UIMin="0"))
	float MaxSwimSpeed;

	/** The maximum flying speed. */
	UPROPERTY(Category="Character Movement: Flying", EditAnywhere, BlueprintReadWrite, meta=(ClampMin="0", UIMin="0"))
	float MaxFlySpeed;

	/** The maximum speed when using Custom movement mode. */
	UPROPERTY(Category="Character Movement: Custom Movement", EditAnywhere, BlueprintReadWrite, meta=(ClampMin="0", UIMin="0"))
	float MaxCustomMovementSpeed;

	/** Max Acceleration (rate of change of velocity) */
	UPROPERTY(Category="Character Movement (General Settings)", EditAnywhere, BlueprintReadWrite, meta=(ClampMin="0", UIMin="0"))
	float MaxAcceleration;

	/** The ground speed that we should accelerate up to when walking at minimum analog stick tilt */
	UPROPERTY(Category = "Character Movement: Walking", EditAnywhere, BlueprintReadWrite, meta = (ClampMin = "0", UIMin = "0"))
	float MinAnalogWalkSpeed;

	/**
	 * Factor used to multiply actual value of friction used when braking.
	 * This applies to any friction value that is currently used, which may depend on bUseSeparateBrakingFriction.
	 * @note This is 2 by default for historical reasons, a value of 1 gives the true drag equation.
	 * @see bUseSeparateBrakingFriction, GroundFriction, BrakingFriction
	 */
	UPROPERTY(Category="Character Movement (General Settings)", EditAnywhere, BlueprintReadWrite, meta=(ClampMin="0", UIMin="0"))
	float BrakingFrictionFactor;

	/**
	 * Friction (drag) coefficient applied when braking (whenever Acceleration = 0, or if character is exceeding max speed); actual value used is this multiplied by BrakingFrictionFactor.
	 * When braking, this property allows you to control how much friction is applied when moving across the ground, applying an opposing force that scales with current velocity.
	 * Braking is composed of friction (velocity-dependent drag) and constant deceleration.
	 * This is the current value, used in all movement modes; if this is not desired, override it or bUseSeparateBrakingFriction when movement mode changes.
	 * @note Only used if bUseSeparateBrakingFriction setting is true, otherwise current friction such as GroundFriction is used.
	 * @see bUseSeparateBrakingFriction, BrakingFrictionFactor, GroundFriction, BrakingDecelerationWalking
	 */
	UPROPERTY(Category="Character Movement (General Settings)", EditAnywhere, BlueprintReadWrite, meta=(ClampMin="0", UIMin="0", EditCondition="bUseSeparateBrakingFriction"))
	float BrakingFriction;

	/**
	 * Time substepping when applying braking friction. Smaller time steps increase accuracy at the slight cost of performance, especially if there are large frame times.
	 */
	UPROPERTY(Category="Character Movement (General Settings)", EditAnywhere, BlueprintReadWrite, AdvancedDisplay, meta=(ClampMin="0.0166", ClampMax="0.05", UIMin="0.0166", UIMax="0.05"))
	float BrakingSubStepTime;

	/**
	 * Deceleration when walking and not applying acceleration. This is a constant opposing force that directly lowers velocity by a constant value.
	 * @see GroundFriction, MaxAcceleration
	 */
	UPROPERTY(Category="Character Movement: Walking", EditAnywhere, BlueprintReadWrite, meta=(ClampMin="0", UIMin="0"))
	float BrakingDecelerationWalking;

	/**
	 * Lateral deceleration when falling and not applying acceleration.
	 * @see MaxAcceleration
	 */
	UPROPERTY(Category="Character Movement: Jumping / Falling", EditAnywhere, BlueprintReadWrite, meta=(ClampMin="0", UIMin="0"))
	float BrakingDecelerationFalling;

	/**
	 * Deceleration when swimming and not applying acceleration.
	 * @see MaxAcceleration
	 */
	UPROPERTY(Category="Character Movement: Swimming", EditAnywhere, BlueprintReadWrite, meta=(ClampMin="0", UIMin="0"))
	float BrakingDecelerationSwimming;

	/**
	 * Deceleration when flying and not applying acceleration.
	 * @see MaxAcceleration
	 */
	UPROPERTY(Category="Character Movement: Flying", EditAnywhere, BlueprintReadWrite, meta=(ClampMin="0", UIMin="0"))
	float BrakingDecelerationFlying;

	/**
	 * When falling, amount of lateral movement control available to the character.
	 * 0 = no control, 1 = full control at max speed of MaxWalkSpeed.
	 */
	UPROPERTY(Category="Character Movement: Jumping / Falling", EditAnywhere, BlueprintReadWrite, meta=(ClampMin="0", UIMin="0"))
	float AirControl;

	/**
	 * When falling, multiplier applied to AirControl when lateral velocity is less than AirControlBoostVelocityThreshold.
	 * Setting this to zero will disable air control boosting. Final result is clamped at 1.
	 */
	UPROPERTY(Category="Character Movement: Jumping / Falling", EditAnywhere, BlueprintReadWrite, meta=(ClampMin="0", UIMin="0"))
	float AirControlBoostMultiplier;

	/**
	 * When falling, if lateral velocity magnitude is less than this value, AirControl is multiplied by AirControlBoostMultiplier.
	 * Setting this to zero will disable air control boosting.
	 */
	UPROPERTY(Category="Character Movement: Jumping / Falling", EditAnywhere, BlueprintReadWrite, meta=(ClampMin="0", UIMin="0"))
	float AirControlBoostVelocityThreshold;

	/**
	 * Friction to apply to lateral air movement when falling.
	 * If bUseSeparateBrakingFriction is false, also affects the ability to stop more quickly when braking (whenever Acceleration is zero).
	 * @see BrakingFriction, bUseSeparateBrakingFriction
	 */
	UPROPERTY(Category="Character Movement: Jumping / Falling", EditAnywhere, BlueprintReadWrite, meta=(ClampMin="0", UIMin="0"))
	float FallingLateralFriction;

	/** Collision half-height when crouching (component scale is applied separately) */
	UPROPERTY(Category="Character Movement (General Settings)", EditAnywhere, BlueprintReadOnly, meta=(ClampMin="0", UIMin="0"))
	float CrouchedHalfHeight;

	/** Water buoyancy. A ratio (1.0 = neutral buoyancy, 0.0 = no buoyancy) */
	UPROPERTY(Category="Character Movement: Swimming", EditAnywhere, BlueprintReadWrite)
	float Buoyancy;

	/**
	 * Don't allow the character to perch on the edge of a surface if the contact is this close to the edge of the capsule.
	 * Note that characters will not fall off if they are within MaxStepHeight of a walkable surface below.
	 */
	UPROPERTY(Category="Character Movement: Walking", EditAnywhere, BlueprintReadWrite, AdvancedDisplay, meta=(ClampMin="0", UIMin="0"))
	float PerchRadiusThreshold;

	/**
	 * When perching on a ledge, add this additional distance to MaxStepHeight when determining how high above a walkable floor we can perch.
	 * Note that we still enforce MaxStepHeight to start the step up; this just allows the character to hang off the edge or step slightly higher off the floor.
	 * (@see PerchRadiusThreshold)
	 */
	UPROPERTY(Category="Character Movement: Walking", EditAnywhere, BlueprintReadWrite, AdvancedDisplay, meta=(ClampMin="0", UIMin="0"))
	float PerchAdditionalHeight;

	/** Change in rotation per second, used when UseControllerDesiredRotation or OrientRotationToMovement are true. Set a negative value for infinite rotation rate and instant turns. */
	UPROPERTY(Category="Character Movement (Rotation Settings)", EditAnywhere, BlueprintReadWrite)
	FRotator RotationRate;

	/**
	 * If true, BrakingFriction will be used to slow the character to a stop (when there is no Acceleration).
	 * If false, braking uses the same friction passed to CalcVelocity() (ie GroundFriction when walking), multiplied by BrakingFrictionFactor.
	 * This setting applies to all movement modes; if only desired in certain modes, consider toggling it when movement modes change.
	 * @see BrakingFriction
	 */
	UPROPERTY(Category="Character Movement (General Settings)", EditDefaultsOnly, BlueprintReadWrite)
	uint8 bUseSeparateBrakingFriction:1;

	/**
	 *	Apply gravity while the character is actively jumping (e.g. holding the jump key).
	 *	Helps remove frame-rate dependent jump height, but may alter base jump height.
	 */
	UPROPERTY(Category="Character Movement: Jumping / Falling", EditAnywhere, BlueprintReadWrite, AdvancedDisplay)
	uint8 bApplyGravityWhileJumping:1;
	/**
	 * If true, smoothly rotate the Character toward the Controller's desired rotation (typically Controller->ControlRotation), using RotationRate as the rate of rotation change. Overridden by OrientRotationToMovement.
	 * Normally you will want to make sure that other settings are cleared, such as bUseControllerRotationYaw on the Character.
	 */
	UPROPERTY(Category="Character Movement (Rotation Settings)", EditAnywhere, BlueprintReadWrite)
	uint8 bUseControllerDesiredRotation:1;

	/**
	 * If true, rotate the Character toward the direction of acceleration, using RotationRate as the rate of rotation change. Overrides UseControllerDesiredRotation.
	 * Normally you will want to make sure that other settings are cleared, such as bUseControllerRotationYaw on the Character.
	 */
	UPROPERTY(Category="Character Movement (Rotation Settings)", EditAnywhere, BlueprintReadWrite)
	uint8 bOrientRotationToMovement:1;

	/**
	 * Whether or not the character should sweep for collision geometry while walking.
	 * @see USceneComponent::MoveComponent.
	 */
	UPROPERTY(Category="Character Movement: Walking", EditAnywhere, BlueprintReadWrite)
	uint8 bSweepWhileNavWalking:1;

private:

	// Tracks whether or not we need to update the bSweepWhileNavWalking flag do to an upgrade.
	uint8 bNeedsSweepWhileWalkingUpdate:1;

protected:

	/**
	 * True during movement update.
	 * Used internally so that attempts to change CharacterOwner and UpdatedComponent are deferred until after an update.
	 * @see IsMovementInProgress()
	 */
	UPROPERTY()
	uint8 bMovementInProgress:1;

public:

	/**
	 * If true, high-level movement updates will be wrapped in a movement scope that accumulates updates and defers a bulk of the work until the end.
	 * When enabled, touch and hit events will not be triggered until the end of multiple moves within an update, which can improve performance.
	 *
	 * @see FScopedMovementUpdate
	 */
	UPROPERTY(Category="Character Movement (General Settings)", EditAnywhere, AdvancedDisplay)
	uint8 bEnableScopedMovementUpdates:1;

	/**
	 * Optional scoped movement update to combine moves for cheaper performance on the server when the client sends two moves in one packet.
	 * Be warned that since this wraps a larger scope than is normally done with bEnableScopedMovementUpdates, this can result in subtle changes in behavior
	 * in regards to when overlap events are handled, when attached components are moved, etc.
	 *
	 * @see bEnableScopedMovementUpdates
	 */
	UPROPERTY(Category="Character Movement (General Settings)", EditAnywhere, AdvancedDisplay)
	uint8 bEnableServerDualMoveScopedMovementUpdates : 1;

	/** Ignores size of acceleration component, and forces max acceleration to drive character at full velocity. */
	UPROPERTY()
	uint8 bForceMaxAccel:1;    

	/**
	 * If true, movement will be performed even if there is no Controller for the Character owner.
	 * Normally without a Controller, movement will be aborted and velocity and acceleration are zeroed if the character is walking.
	 * Characters that are spawned without a Controller but with this flag enabled will initialize the movement mode to DefaultLandMovementMode or DefaultWaterMovementMode appropriately.
	 * @see DefaultLandMovementMode, DefaultWaterMovementMode
	 */
	UPROPERTY(Category="Character Movement (General Settings)", EditAnywhere, BlueprintReadWrite, AdvancedDisplay)
	uint8 bRunPhysicsWithNoController:1;

	/**
	 * Force the Character in MOVE_Walking to do a check for a valid floor even if he hasn't moved. Cleared after next floor check.
	 * Normally if bAlwaysCheckFloor is false we try to avoid the floor check unless some conditions are met, but this can be used to force the next check to always run.
	 */
	UPROPERTY(Category="Character Movement: Walking", VisibleInstanceOnly, BlueprintReadWrite, AdvancedDisplay)
	uint8 bForceNextFloorCheck:1;

	/** If true, the capsule needs to be shrunk on this simulated proxy, to avoid replication rounding putting us in geometry.
	  * Whenever this is set to true, this will cause the capsule to be shrunk again on the next update, and then set to false. */
	UPROPERTY()
	uint8 bShrinkProxyCapsule:1;

	/** If true, Character can walk off a ledge. */
	UPROPERTY(Category="Character Movement: Walking", EditAnywhere, BlueprintReadWrite)
	uint8 bCanWalkOffLedges:1;

	/** If true, Character can walk off a ledge when crouching. */
	UPROPERTY(Category="Character Movement: Walking", EditAnywhere, BlueprintReadWrite)
	uint8 bCanWalkOffLedgesWhenCrouching:1;

	/**
	 * Signals that smoothed position/rotation has reached target, and no more smoothing is necessary until a future update.
	 * This is used as an optimization to skip calls to SmoothClientPosition() when true. SmoothCorrection() sets it false when a new network update is received.
	 * SmoothClientPosition_Interpolate() sets this to true when the interpolation reaches the target, before one last call to SmoothClientPosition_UpdateVisuals().
	 * If this is not desired, override SmoothClientPosition() to always set this to false to avoid this feature.
	 */
	uint8 bNetworkSmoothingComplete:1;

	/** Flag indicating the client correction was larger than NetworkLargeClientCorrectionThreshold. */
	uint8 bNetworkLargeClientCorrection:1;

	/**
	 * Whether we skip prediction on frames where a proxy receives a network update. This can avoid expensive prediction on those frames,
	 * with the side-effect of predicting with a frame of additional latency.
	 */
	UPROPERTY(Category="Character Movement (Networking)", EditDefaultsOnly)
	uint8 bNetworkSkipProxyPredictionOnNetUpdate:1;

	/**
	 * Flag used on the server to determine whether to always replicate ReplicatedServerLastTransformUpdateTimeStamp to clients.
	 * Normally this is only sent when the network smoothing mode on character movement is set to Linear smoothing (on the server), to save bandwidth.
	 * Setting this to true will force the timestamp to replicate regardless, in case the server doesn't know about the smoothing mode, or if the timestamp is used for another purpose.
	 */
	UPROPERTY(Category="Character Movement (Networking)", EditDefaultsOnly, AdvancedDisplay)
	uint8 bNetworkAlwaysReplicateTransformUpdateTimestamp:1;

public:

	/** true to update CharacterOwner and UpdatedComponent after movement ends */
	UPROPERTY()
	uint8 bDeferUpdateMoveComponent:1;

	/** If enabled, the player will interact with physics objects when walking into them. */
	UPROPERTY(Category="Character Movement: Physics Interaction", EditAnywhere, BlueprintReadWrite)
	uint8 bEnablePhysicsInteraction:1;

	/** If enabled, the TouchForceFactor is applied per kg mass of the affected object. */
	UPROPERTY(Category="Character Movement: Physics Interaction", EditAnywhere, BlueprintReadWrite, meta=(editcondition = "bEnablePhysicsInteraction"))
	uint8 bTouchForceScaledToMass:1;

	/** If enabled, the PushForceFactor is applied per kg mass of the affected object. */
	UPROPERTY(Category="Character Movement: Physics Interaction", EditAnywhere, BlueprintReadWrite, meta=(editcondition = "bEnablePhysicsInteraction"))
	uint8 bPushForceScaledToMass:1;

	/** If enabled, the PushForce location is moved using PushForcePointZOffsetFactor. Otherwise simply use the impact point. */
	UPROPERTY(Category = "Character Movement: Physics Interaction", EditAnywhere, BlueprintReadWrite, meta = (editcondition = "bEnablePhysicsInteraction"))
	uint8 bPushForceUsingZOffset:1;

	/** If enabled, the applied push force will try to get the physics object to the same velocity than the player, not faster. This will only
		scale the force down, it will never apply more force than defined by PushForceFactor. */
	UPROPERTY(Category="Character Movement: Physics Interaction", EditAnywhere, BlueprintReadWrite, meta=(editcondition = "bEnablePhysicsInteraction"))
	uint8 bScalePushForceToVelocity:1;

	/** What to update CharacterOwner and UpdatedComponent after movement ends */
	UPROPERTY()
	USceneComponent* DeferredUpdatedMoveComponent;

	/** Maximum step height for getting out of water */
	UPROPERTY(Category="Character Movement: Swimming", EditAnywhere, BlueprintReadWrite, AdvancedDisplay, meta=(ClampMin="0", UIMin="0"))
	float MaxOutOfWaterStepHeight;

	/** Z velocity applied when pawn tries to get out of water */
	UPROPERTY(Category="Character Movement: Swimming", EditAnywhere, BlueprintReadWrite, AdvancedDisplay)
	float OutofWaterZ;

	/** Mass of pawn (for when momentum is imparted to it). */
	UPROPERTY(Category="Character Movement (General Settings)", EditAnywhere, BlueprintReadWrite, meta=(ClampMin="0", UIMin="0"))
	float Mass;

	/** Force applied to objects we stand on (due to Mass and Gravity) is scaled by this amount. */
	UPROPERTY(Category="Character Movement: Physics Interaction", EditAnywhere, BlueprintReadWrite, meta=(editcondition = "bEnablePhysicsInteraction"))
	float StandingDownwardForceScale;

	/** Initial impulse force to apply when the player bounces into a blocking physics object. */
	UPROPERTY(Category="Character Movement: Physics Interaction", EditAnywhere, BlueprintReadWrite, meta=(editcondition = "bEnablePhysicsInteraction"))
	float InitialPushForceFactor;

	/** Force to apply when the player collides with a blocking physics object. */
	UPROPERTY(Category="Character Movement: Physics Interaction", EditAnywhere, BlueprintReadWrite, meta=(editcondition = "bEnablePhysicsInteraction"))
	float PushForceFactor;

	/** Z-Offset for the position the force is applied to. 0.0f is the center of the physics object, 1.0f is the top and -1.0f is the bottom of the object. */
	UPROPERTY(Category="Character Movement: Physics Interaction", EditAnywhere, BlueprintReadWrite, meta=(UIMin = "-1.0", UIMax = "1.0"), meta=(editcondition = "bEnablePhysicsInteraction"))
	float PushForcePointZOffsetFactor;

	/** Force to apply to physics objects that are touched by the player. */
	UPROPERTY(Category="Character Movement: Physics Interaction", EditAnywhere, BlueprintReadWrite, meta=(editcondition = "bEnablePhysicsInteraction"))
	float TouchForceFactor;

	/** Minimum Force applied to touched physics objects. If < 0.0f, there is no minimum. */
	UPROPERTY(Category="Character Movement: Physics Interaction", EditAnywhere, BlueprintReadWrite, meta=(editcondition = "bEnablePhysicsInteraction"))
	float MinTouchForce;

	/** Maximum force applied to touched physics objects. If < 0.0f, there is no maximum. */
	UPROPERTY(Category="Character Movement: Physics Interaction", EditAnywhere, BlueprintReadWrite, meta=(editcondition = "bEnablePhysicsInteraction"))
	float MaxTouchForce;

	/** Force per kg applied constantly to all overlapping components. */
	UPROPERTY(Category="Character Movement: Physics Interaction", EditAnywhere, BlueprintReadWrite, meta=(editcondition = "bEnablePhysicsInteraction"))
	float RepulsionForce;


public:
#if WITH_EDITORONLY_DATA
	// Deprecated properties
	UPROPERTY()
	uint32 bForceBraking_DEPRECATED:1;

	/** Multiplier to max ground speed to use when crouched */
	UPROPERTY()
	float CrouchedSpeedMultiplier_DEPRECATED;

	UPROPERTY()
	float UpperImpactNormalScale_DEPRECATED;
#endif

protected:

	/**
	 * Current acceleration vector (with magnitude).
	 * This is calculated each update based on the input vector and the constraints of MaxAcceleration and the current movement mode.
	 */
	UPROPERTY()
	FVector Acceleration;

	/**
	 * Rotation after last PerformMovement or SimulateMovement update.
	 */
	UPROPERTY()
	FQuat LastUpdateRotation;

	/**
	 * Location after last PerformMovement or SimulateMovement update. Used internally to detect changes in position from outside character movement to try to validate the current floor.
	 */
	UPROPERTY()
	FVector LastUpdateLocation;

	/**
	 * Velocity after last PerformMovement or SimulateMovement update. Used internally to detect changes in velocity from external sources.
	 */
	UPROPERTY()
	FVector LastUpdateVelocity;

	/** Timestamp when location or rotation last changed during an update. Only valid on the server. */
	UPROPERTY(Transient)
	float ServerLastTransformUpdateTimeStamp;

	/** Timestamp of last client adjustment sent. See NetworkMinTimeBetweenClientAdjustments. */
	UPROPERTY(Transient)
	float ServerLastClientGoodMoveAckTime;

	/** Timestamp of last client adjustment sent. See NetworkMinTimeBetweenClientAdjustments. */
	UPROPERTY(Transient)
	float ServerLastClientAdjustmentTime;

	/** Accumulated impulse to be added next tick. */
	UPROPERTY()
	FVector PendingImpulseToApply;

	/** Accumulated force to be added next tick. */
	UPROPERTY()
	FVector PendingForceToApply;

	/**
	 * Modifier to applied to values such as acceleration and max speed due to analog input.
	 */
	UPROPERTY()
	float AnalogInputModifier;

	/** Computes the analog input modifier based on current input vector and/or acceleration. */
	virtual float ComputeAnalogInputModifier() const;

	/** Used for throttling "stuck in geometry" logging. */
	float LastStuckWarningTime;

	/** Used when throttling "stuck in geometry" logging, to output the number of events we skipped if throttling. */
	uint32 StuckWarningCountSinceNotify;

	/**
	 * Used to limit number of jump apex attempts per tick.
	 * @see MaxJumpApexAttemptsPerSimulation
	 */
	int32 NumJumpApexAttempts;

public:

	/** Returns the location at the end of the last tick. */
	UFUNCTION(BlueprintCallable, Category = "Pawn|Components|CharacterMovement")
	FVector GetLastUpdateLocation() const { return LastUpdateLocation; }

	/** Returns the rotation at the end of the last tick. */
	UFUNCTION(BlueprintCallable, Category = "Pawn|Components|CharacterMovement")
	FRotator GetLastUpdateRotation() const { return LastUpdateRotation.Rotator(); }

	/** Returns the rotation Quat at the end of the last tick. */
	FQuat GetLastUpdateQuat() const { return LastUpdateRotation; }

	/** Returns the velocity at the end of the last tick. */
	UFUNCTION(BlueprintCallable, Category = "Pawn|Components|CharacterMovement")
	FVector GetLastUpdateVelocity() const { return LastUpdateVelocity; }

	/** Get the value of ServerLastTransformUpdateTimeStamp. */
	FORCEINLINE float GetServerLastTransformUpdateTimeStamp() const { return ServerLastTransformUpdateTimeStamp;  }

	/**
	 * Compute remaining time step given remaining time and current iterations.
	 * The last iteration (limited by MaxSimulationIterations) always returns the remaining time, which may violate MaxSimulationTimeStep.
	 *
	 * @param RemainingTime		Remaining time in the tick.
	 * @param Iterations		Current iteration of the tick (starting at 1).
	 * @return The remaining time step to use for the next sub-step of iteration.
	 * @see MaxSimulationTimeStep, MaxSimulationIterations
	 */
	float GetSimulationTimeStep(float RemainingTime, int32 Iterations) const;

	/**
	 * Max time delta for each discrete simulation step.
	 * Used primarily in the the more advanced movement modes that break up larger time steps (usually those applying gravity such as falling and walking).
	 * Lowering this value can address issues with fast-moving objects or complex collision scenarios, at the cost of performance.
	 *
	 * WARNING: if (MaxSimulationTimeStep * MaxSimulationIterations) is too low for the min framerate, the last simulation step may exceed MaxSimulationTimeStep to complete the simulation.
	 * @see MaxSimulationIterations
	 */
	UPROPERTY(Category="Character Movement (General Settings)", EditAnywhere, BlueprintReadWrite, AdvancedDisplay, meta=(ClampMin="0.0166", ClampMax="0.50", UIMin="0.0166", UIMax="0.50"))
	float MaxSimulationTimeStep;

	/**
	 * Max number of iterations used for each discrete simulation step.
	 * Used primarily in the the more advanced movement modes that break up larger time steps (usually those applying gravity such as falling and walking).
	 * Increasing this value can address issues with fast-moving objects or complex collision scenarios, at the cost of performance.
	 *
	 * WARNING: if (MaxSimulationTimeStep * MaxSimulationIterations) is too low for the min framerate, the last simulation step may exceed MaxSimulationTimeStep to complete the simulation.
	 * @see MaxSimulationTimeStep
	 */
	UPROPERTY(Category="Character Movement (General Settings)", EditAnywhere, BlueprintReadWrite, AdvancedDisplay, meta=(ClampMin="1", ClampMax="25", UIMin="1", UIMax="25"))
	int32 MaxSimulationIterations;

	/**
	 * Max number of attempts per simulation to attempt to exactly reach the jump apex when falling movement reaches the top of the arc.
	 * Limiting this prevents deep recursion when special cases cause collision or other conditions which reactivate the apex condition.
	 */
	UPROPERTY(Category="Character Movement (General Settings)", EditAnywhere, BlueprintReadWrite, AdvancedDisplay, meta=(ClampMin="1", ClampMax="4", UIMin="1", UIMax="4"))
	int32 MaxJumpApexAttemptsPerSimulation;

	/**
	* Max distance we allow simulated proxies to depenetrate when moving out of anything but Pawns.
	* This is generally more tolerant than with Pawns, because other geometry is either not moving, or is moving predictably with a bit of delay compared to on the server.
	* @see MaxDepenetrationWithGeometryAsProxy, MaxDepenetrationWithPawn, MaxDepenetrationWithPawnAsProxy
	*/
	UPROPERTY(Category="Character Movement (General Settings)", EditAnywhere, BlueprintReadWrite, AdvancedDisplay, meta=(ClampMin="0", UIMin="0"))
	float MaxDepenetrationWithGeometry;

	/**
	* Max distance we allow simulated proxies to depenetrate when moving out of anything but Pawns.
	* This is generally more tolerant than with Pawns, because other geometry is either not moving, or is moving predictably with a bit of delay compared to on the server.
	* @see MaxDepenetrationWithGeometry, MaxDepenetrationWithPawn, MaxDepenetrationWithPawnAsProxy
	*/
	UPROPERTY(Category="Character Movement (General Settings)", EditAnywhere, BlueprintReadWrite, AdvancedDisplay, meta=(ClampMin="0", UIMin="0"))
	float MaxDepenetrationWithGeometryAsProxy;

	/**
	* Max distance we are allowed to depenetrate when moving out of other Pawns.
	* @see MaxDepenetrationWithGeometry, MaxDepenetrationWithGeometryAsProxy, MaxDepenetrationWithPawnAsProxy
	*/
	UPROPERTY(Category="Character Movement (General Settings)", EditAnywhere, BlueprintReadWrite, AdvancedDisplay, meta=(ClampMin="0", UIMin="0"))
	float MaxDepenetrationWithPawn;

	/**
	 * Max distance we allow simulated proxies to depenetrate when moving out of other Pawns.
	 * Typically we don't want a large value, because we receive a server authoritative position that we should not then ignore by pushing them out of the local player.
	 * @see MaxDepenetrationWithGeometry, MaxDepenetrationWithGeometryAsProxy, MaxDepenetrationWithPawn
	 */
	UPROPERTY(Category="Character Movement (General Settings)", EditAnywhere, BlueprintReadWrite, AdvancedDisplay, meta=(ClampMin="0", UIMin="0"))
	float MaxDepenetrationWithPawnAsProxy;

	/**
	 * How long to take to smoothly interpolate from the old pawn position on the client to the corrected one sent by the server. Not used by Linear smoothing.
	 */
	UPROPERTY(Category="Character Movement (Networking)", EditDefaultsOnly, AdvancedDisplay, meta=(ClampMin="0.0", ClampMax="1.0", UIMin="0.0", UIMax="1.0"))
	float NetworkSimulatedSmoothLocationTime;

	/**
	 * How long to take to smoothly interpolate from the old pawn rotation on the client to the corrected one sent by the server. Not used by Linear smoothing.
	 */
	UPROPERTY(Category="Character Movement (Networking)", EditDefaultsOnly, AdvancedDisplay, meta=(ClampMin="0.0", ClampMax="1.0", UIMin="0.0", UIMax="1.0"))
	float NetworkSimulatedSmoothRotationTime;

	/**
	* Similar setting as NetworkSimulatedSmoothLocationTime but only used on Listen servers.
	*/
	UPROPERTY(Category="Character Movement (Networking)", EditDefaultsOnly, AdvancedDisplay, meta=(ClampMin="0.0", ClampMax="1.0", UIMin="0.0", UIMax="1.0"))
	float ListenServerNetworkSimulatedSmoothLocationTime;

	/**
	* Similar setting as NetworkSimulatedSmoothRotationTime but only used on Listen servers.
	*/
	UPROPERTY(Category="Character Movement (Networking)", EditDefaultsOnly, AdvancedDisplay, meta=(ClampMin="0.0", ClampMax="1.0", UIMin="0.0", UIMax="1.0"))
	float ListenServerNetworkSimulatedSmoothRotationTime;

	/**
	 * Shrink simulated proxy capsule radius by this amount, to account for network rounding that may cause encroachment. Changing during gameplay is not supported.
	 * @see AdjustProxyCapsuleSize()
	 */
	UPROPERTY(Category="Character Movement (Networking)", EditDefaultsOnly, AdvancedDisplay, meta=(ClampMin="0.0", UIMin="0.0"))
	float NetProxyShrinkRadius;

	/**
	 * Shrink simulated proxy capsule half height by this amount, to account for network rounding that may cause encroachment. Changing during gameplay is not supported.
	 * @see AdjustProxyCapsuleSize()
	 */
	UPROPERTY(Category="Character Movement (Networking)", EditDefaultsOnly, AdvancedDisplay, meta=(ClampMin="0.0", UIMin="0.0"))
	float NetProxyShrinkHalfHeight;

	/** Maximum distance character is allowed to lag behind server location when interpolating between updates. */
	UPROPERTY(Category="Character Movement (Networking)", EditDefaultsOnly, meta=(ClampMin="0.0", UIMin="0.0"))
	float NetworkMaxSmoothUpdateDistance;

	/**
	 * Maximum distance beyond which character is teleported to the new server location without any smoothing.
	 */
	UPROPERTY(Category="Character Movement (Networking)", EditDefaultsOnly, meta=(ClampMin="0.0", UIMin="0.0"))
	float NetworkNoSmoothUpdateDistance;

	/**
	 * Minimum time on the server between acknowledging good client moves. This can save on bandwidth. Set to 0 to disable throttling.
	 */
	UPROPERTY(Category="Character Movement (Networking)", EditDefaultsOnly, meta=(ClampMin="0.0", UIMin="0.0"))
	float NetworkMinTimeBetweenClientAckGoodMoves;

	/**
	 * Minimum time on the server between sending client adjustments when client has exceeded allowable position error.
	 * Should be >= NetworkMinTimeBetweenClientAdjustmentsLargeCorrection (the larger value is used regardless).
  	 * This can save on bandwidth. Set to 0 to disable throttling.
	 * @see ServerLastClientAdjustmentTime
	 */
	UPROPERTY(Category="Character Movement (Networking)", EditDefaultsOnly, meta=(ClampMin="0.0", UIMin="0.0"))
	float NetworkMinTimeBetweenClientAdjustments;

	/**
	* Minimum time on the server between sending client adjustments when client has exceeded allowable position error by a large amount (NetworkLargeClientCorrectionDistance).
	* Should be <= NetworkMinTimeBetweenClientAdjustments (the smaller value is used regardless).
	* @see NetworkMinTimeBetweenClientAdjustments
	*/
	UPROPERTY(Category="Character Movement (Networking)", EditDefaultsOnly, meta=(ClampMin="0.0", UIMin="0.0"))
	float NetworkMinTimeBetweenClientAdjustmentsLargeCorrection;

	/**
	* If client error is larger than this, sets bNetworkLargeClientCorrection to reduce delay between client adjustments.
	* @see NetworkMinTimeBetweenClientAdjustments, NetworkMinTimeBetweenClientAdjustmentsLargeCorrection
	*/
	UPROPERTY(Category="Character Movement (Networking)", EditDefaultsOnly, meta=(ClampMin="0.0", UIMin="0.0"))
	float NetworkLargeClientCorrectionDistance;

	/** Used in determining if pawn is going off ledge.  If the ledge is "shorter" than this value then the pawn will be able to walk off it. **/
	UPROPERTY(Category="Character Movement: Walking", EditAnywhere, BlueprintReadWrite, AdvancedDisplay)
	float LedgeCheckThreshold;

	/** When exiting water, jump if control pitch angle is this high or above. */
	UPROPERTY(Category="Character Movement: Swimming", EditAnywhere, BlueprintReadWrite, AdvancedDisplay)
	float JumpOutOfWaterPitch;

	/** Information about the floor the Character is standing on (updated only during walking movement). */
	UPROPERTY(Category="Character Movement: Walking", VisibleInstanceOnly, BlueprintReadOnly)
	FFindFloorResult CurrentFloor;

	/**
	 * Default movement mode when not in water. Used at player startup or when teleported.
	 * @see DefaultWaterMovementMode
	 * @see bRunPhysicsWithNoController
	 */
	UPROPERTY(Category="Character Movement (General Settings)", EditAnywhere, BlueprintReadWrite)
	TEnumAsByte<enum EMovementMode> DefaultLandMovementMode;

	/**
	 * Default movement mode when in water. Used at player startup or when teleported.
	 * @see DefaultLandMovementMode
	 * @see bRunPhysicsWithNoController
	 */
	UPROPERTY(Category="Character Movement (General Settings)", EditAnywhere, BlueprintReadWrite)
	TEnumAsByte<enum EMovementMode> DefaultWaterMovementMode;

private:
	/**
	 * Ground movement mode to switch to after falling and resuming ground movement.
	 * Only allowed values are: MOVE_Walking, MOVE_NavWalking.
	 * @see SetGroundMovementMode(), GetGroundMovementMode()
	 */
	UPROPERTY(Transient)
	TEnumAsByte<enum EMovementMode> GroundMovementMode;

public:
	/**
	 * If true, walking movement always maintains horizontal velocity when moving up ramps, which causes movement up ramps to be faster parallel to the ramp surface.
	 * If false, then walking movement maintains velocity magnitude parallel to the ramp surface.
	 */
	UPROPERTY(Category="Character Movement: Walking", EditAnywhere, BlueprintReadWrite)
	uint8 bMaintainHorizontalGroundVelocity:1;

	/** If true, impart the base actor's X velocity when falling off it (which includes jumping) */
	UPROPERTY(Category="Character Movement: Jumping / Falling", EditAnywhere, BlueprintReadWrite)
	uint8 bImpartBaseVelocityX:1;

	/** If true, impart the base actor's Y velocity when falling off it (which includes jumping) */
	UPROPERTY(Category="Character Movement: Jumping / Falling", EditAnywhere, BlueprintReadWrite)
	uint8 bImpartBaseVelocityY:1;

	/** If true, impart the base actor's Z velocity when falling off it (which includes jumping) */
	UPROPERTY(Category="Character Movement: Jumping / Falling", EditAnywhere, BlueprintReadWrite)
	uint8 bImpartBaseVelocityZ:1;

	/**
	 * If true, impart the base component's tangential components of angular velocity when jumping or falling off it.
	 * Only those components of the velocity allowed by the separate component settings (bImpartBaseVelocityX etc) will be applied.
	 * @see bImpartBaseVelocityX, bImpartBaseVelocityY, bImpartBaseVelocityZ
	 */
	UPROPERTY(Category="Character Movement: Jumping / Falling", EditAnywhere, BlueprintReadWrite)
	uint8 bImpartBaseAngularVelocity:1;

	/** Used by movement code to determine if a change in position is based on normal movement or a teleport. If not a teleport, velocity can be recomputed based on the change in position. */
	UPROPERTY(Category="Character Movement (General Settings)", Transient, VisibleInstanceOnly, BlueprintReadWrite)
	uint8 bJustTeleported:1;

	/** True when a network replication update is received for simulated proxies. */
	UPROPERTY(Transient)
	uint8 bNetworkUpdateReceived:1;

	/** True when the networked movement mode has been replicated. */
	UPROPERTY(Transient)
	uint8 bNetworkMovementModeChanged:1;

	/** 
	 * If true, we should ignore server location difference checks for client error on this movement component.
	 * This can be useful when character is moving at extreme speeds for a duration and you need it to look
	 * smooth on clients without the server correcting the client. Make sure to disable when done, as this would
	 * break this character's server-client movement correction.
	 * @see bServerAcceptClientAuthoritativePosition, ServerCheckClientError()
	 */
	UPROPERTY(Transient, Category="Character Movement", EditAnywhere, BlueprintReadWrite)
	uint8 bIgnoreClientMovementErrorChecksAndCorrection:1;

	/**
	 * If true, and server does not detect client position error, server will copy the client movement location/velocity/etc after simulating the move.
	 * This can be useful for short bursts of movement that are difficult to sync over the network.
	 * Note that if bIgnoreClientMovementErrorChecksAndCorrection is used, this means the server will not detect an error.
	 * Also see GameNetworkManager->ClientAuthorativePosition which permanently enables this behavior.
	 * @see bIgnoreClientMovementErrorChecksAndCorrection, ServerShouldUseAuthoritativePosition()
	 */
	UPROPERTY(Transient, Category="Character Movement", EditAnywhere, BlueprintReadWrite)
	uint8 bServerAcceptClientAuthoritativePosition : 1;

	/**
	 * If true, event NotifyJumpApex() to CharacterOwner's controller when at apex of jump. Is cleared when event is triggered.
	 * By default this is off, and if you want the event to fire you typically set it to true when movement mode changes to "Falling" from another mode (see OnMovementModeChanged).
	 */
	UPROPERTY(Category="Character Movement: Jumping / Falling", VisibleAnywhere, BlueprintReadWrite)
	uint8 bNotifyApex:1;

	/** Instantly stop when in flying mode and no acceleration is being applied. */
	UPROPERTY()
	uint8 bCheatFlying:1;

	/** If true, try to crouch (or keep crouching) on next update. If false, try to stop crouching on next update. */
	UPROPERTY(Category="Character Movement (General Settings)", VisibleInstanceOnly, BlueprintReadOnly)
	uint8 bWantsToCrouch:1;

	/**
	 * If true, crouching should keep the base of the capsule in place by lowering the center of the shrunken capsule. If false, the base of the capsule moves up and the center stays in place.
	 * The same behavior applies when the character uncrouches: if true, the base is kept in the same location and the center moves up. If false, the capsule grows and only moves up if the base impacts something.
	 * By default this variable is set when the movement mode changes: set to true when walking and false otherwise. Feel free to override the behavior when the movement mode changes.
	 */
	UPROPERTY(Category="Character Movement (General Settings)", VisibleInstanceOnly, BlueprintReadWrite, AdvancedDisplay)
	uint8 bCrouchMaintainsBaseLocation:1;

	/**
	 * Whether the character ignores changes in rotation of the base it is standing on.
	 * If true, the character maintains current world rotation.
	 * If false, the character rotates with the moving base.
	 */
	UPROPERTY(Category="Character Movement: Walking", EditAnywhere, BlueprintReadWrite)
	uint8 bIgnoreBaseRotation:1;

	/** 
	 * Set this to true if riding on a moving base that you know is clear from non-moving world obstructions.
	 * Optimization to avoid sweeps during based movement, use with care.
	 */
	UPROPERTY()
	uint8 bFastAttachedMove:1;

	/**
	 * Whether we always force floor checks for stationary Characters while walking.
	 * Normally floor checks are avoided if possible when not moving, but this can be used to force them if there are use-cases where they are being skipped erroneously
	 * (such as objects moving up into the character from below).
	 */
	UPROPERTY(Category="Character Movement: Walking", EditAnywhere, BlueprintReadWrite, AdvancedDisplay)
	uint8 bAlwaysCheckFloor:1;

	/**
	 * Performs floor checks as if the character is using a shape with a flat base.
	 * This avoids the situation where characters slowly lower off the side of a ledge (as their capsule 'balances' on the edge).
	 */
	UPROPERTY(Category="Character Movement: Walking", EditAnywhere, BlueprintReadWrite, AdvancedDisplay)
	uint8 bUseFlatBaseForFloorChecks:1;

	/** Used to prevent reentry of JumpOff() */
	UPROPERTY()
	uint8 bPerformingJumpOff:1;

	/** Used to safely leave NavWalking movement mode */
	UPROPERTY()
	uint8 bWantsToLeaveNavWalking:1;

	/** If set, component will use RVO avoidance. This only runs on the server. */
	UPROPERTY(Category="Character Movement: Avoidance", EditAnywhere, BlueprintReadOnly)
	uint8 bUseRVOAvoidance:1;

	/**
	 * Should use acceleration for path following?
	 * If true, acceleration is applied when path following to reach the target velocity.
	 * If false, path following velocity is set directly, disregarding acceleration.
	 */
	UPROPERTY(Category="Character Movement (General Settings)", EditAnywhere, BlueprintReadWrite, AdvancedDisplay)
	uint8 bRequestedMoveUseAcceleration:1;

	/** Set on clients when server's movement mode is NavWalking */
	uint8 bIsNavWalkingOnServer : 1;

	/** True when SimulatedProxies are simulating RootMotion */
	UPROPERTY(Transient)
	uint8 bWasSimulatingRootMotion:1;

	UPROPERTY(Category = "RootMotion", EditAnywhere, BlueprintReadWrite)
	uint8 bAllowPhysicsRotationDuringAnimRootMotion : 1;

protected:

	// AI PATH FOLLOWING

	/** Was velocity requested by path following? */
	UPROPERTY(Transient)
	uint8 bHasRequestedVelocity:1;

	/** Was acceleration requested to be always max speed? */
	UPROPERTY(Transient)
	uint8 bRequestedMoveWithMaxSpeed:1;

	/** Was avoidance updated in this frame? */
	UPROPERTY(Transient)
	uint8 bWasAvoidanceUpdated : 1;

	/** if set, PostProcessAvoidanceVelocity will be called */
	uint8 bUseRVOPostProcess : 1;

	/** Flag set in pre-physics update to indicate that based movement should be updated post-physics */
	uint8 bDeferUpdateBasedMovement : 1;

	/** Whether to raycast to underlying geometry to better conform navmesh-walking characters */
	UPROPERTY(Category="Character Movement: NavMesh Movement", EditAnywhere, BlueprintReadOnly)
	uint8 bProjectNavMeshWalking : 1;

	/** Use both WorldStatic and WorldDynamic channels for NavWalking geometry conforming */
	UPROPERTY(Category = "Character Movement: NavMesh Movement", EditAnywhere, BlueprintReadOnly, AdvancedDisplay)
	uint8 bProjectNavMeshOnBothWorldChannels : 1;

	/** forced avoidance velocity, used when AvoidanceLockTimer is > 0 */
	FVector AvoidanceLockVelocity;

	/** remaining time of avoidance velocity lock */
	float AvoidanceLockTimer;

public:

	UPROPERTY(Category="Character Movement: Avoidance", EditAnywhere, BlueprintReadOnly)
	float AvoidanceConsiderationRadius;

	/**
	 * Velocity requested by path following.
	 * @see RequestDirectMove()
	 */
	UPROPERTY(Transient)
	FVector RequestedVelocity;

	/** No default value, for now it's assumed to be valid if GetAvoidanceManager() returns non-NULL. */
	UPROPERTY(Category="Character Movement: Avoidance", VisibleAnywhere, BlueprintReadOnly, AdvancedDisplay)
	int32 AvoidanceUID;

	/** Moving actor's group mask */
	UPROPERTY(Category="Character Movement: Avoidance", EditAnywhere, BlueprintReadOnly, AdvancedDisplay)
	FNavAvoidanceMask AvoidanceGroup;

	UFUNCTION(BlueprintCallable, Category="Pawn|Components|CharacterMovement", meta=(DeprecatedFunction, DeprecationMessage="Please use SetAvoidanceGroupMask function instead."))
	void SetAvoidanceGroup(int32 GroupFlags);

	UFUNCTION(BlueprintCallable, Category = "Pawn|Components|CharacterMovement")
	void SetAvoidanceGroupMask(const FNavAvoidanceMask& GroupMask);

	/** Will avoid other agents if they are in one of specified groups */
	UPROPERTY(Category="Character Movement: Avoidance", EditAnywhere, BlueprintReadOnly, AdvancedDisplay)
	FNavAvoidanceMask GroupsToAvoid;

	UFUNCTION(BlueprintCallable, Category="Pawn|Components|CharacterMovement", meta = (DeprecatedFunction, DeprecationMessage = "Please use SetGroupsToAvoidMask function instead."))
	void SetGroupsToAvoid(int32 GroupFlags);

	UFUNCTION(BlueprintCallable, Category = "Pawn|Components|CharacterMovement")
	void SetGroupsToAvoidMask(const FNavAvoidanceMask& GroupMask);

	/** Will NOT avoid other agents if they are in one of specified groups, higher priority than GroupsToAvoid */
	UPROPERTY(Category="Character Movement: Avoidance", EditAnywhere, BlueprintReadOnly, AdvancedDisplay)
	FNavAvoidanceMask GroupsToIgnore;

	UFUNCTION(BlueprintCallable, Category="Pawn|Components|CharacterMovement", meta = (DeprecatedFunction, DeprecationMessage = "Please use SetGroupsToIgnoreMask function instead."))
	void SetGroupsToIgnore(int32 GroupFlags);

	UFUNCTION(BlueprintCallable, Category = "Pawn|Components|CharacterMovement")
	void SetGroupsToIgnoreMask(const FNavAvoidanceMask& GroupMask);

	/** De facto default value 0.5 (due to that being the default in the avoidance registration function), indicates RVO behavior. */
	UPROPERTY(Category="Character Movement: Avoidance", EditAnywhere, BlueprintReadOnly)
	float AvoidanceWeight;

	/** Temporarily holds launch velocity when pawn is to be launched so it happens at end of movement. */
	UPROPERTY()
	FVector PendingLaunchVelocity;

	/** last known location projected on navmesh, used by NavWalking mode */
	FNavLocation CachedNavLocation;

	/** Last valid projected hit result from raycast to geometry from navmesh */
	FHitResult CachedProjectedNavMeshHitResult;

	/** How often we should raycast to project from navmesh to underlying geometry */
	UPROPERTY(Category="Character Movement: NavMesh Movement", EditAnywhere, BlueprintReadWrite, meta=(editcondition = "bProjectNavMeshWalking"))
	float NavMeshProjectionInterval;

	UPROPERTY(Transient)
	float NavMeshProjectionTimer;

	/** Speed at which to interpolate agent navmesh offset between traces. 0: Instant (no interp) > 0: Interp speed") */
	UPROPERTY(Category="Character Movement: NavMesh Movement", EditAnywhere, BlueprintReadWrite, meta=(editcondition = "bProjectNavMeshWalking", ClampMin="0", UIMin="0"))
	float NavMeshProjectionInterpSpeed;

	/**
	 * Scale of the total capsule height to use for projection from navmesh to underlying geometry in the upward direction.
	 * In other words, start the trace at [CapsuleHeight * NavMeshProjectionHeightScaleUp] above nav mesh.
	 */
	UPROPERTY(Category="Character Movement: NavMesh Movement", EditAnywhere, BlueprintReadWrite, meta=(editcondition = "bProjectNavMeshWalking", ClampMin="0", UIMin="0"))
	float NavMeshProjectionHeightScaleUp;

	/**
	 * Scale of the total capsule height to use for projection from navmesh to underlying geometry in the downward direction.
	 * In other words, trace down to [CapsuleHeight * NavMeshProjectionHeightScaleDown] below nav mesh.
	 */
	UPROPERTY(Category="Character Movement: NavMesh Movement", EditAnywhere, BlueprintReadWrite, meta=(editcondition = "bProjectNavMeshWalking", ClampMin="0", UIMin="0"))
	float NavMeshProjectionHeightScaleDown;

	/** Ignore small differences in ground height between server and client data during NavWalking mode */
	UPROPERTY(Category="Character Movement: NavMesh Movement", EditAnywhere, BlueprintReadWrite)
	float NavWalkingFloorDistTolerance;

	/** Change avoidance state and registers in RVO manager if needed */
	UFUNCTION(BlueprintCallable, Category="Pawn|Components|CharacterMovement", meta = (UnsafeDuringActorConstruction = "true"))
	void SetAvoidanceEnabled(bool bEnable);

	/** Get the Character that owns UpdatedComponent. */
	UFUNCTION(BlueprintCallable, Category="Pawn|Components|CharacterMovement")
	ACharacter* GetCharacterOwner() const;

	/**
	 * Change movement mode.
	 *
	 * @param NewMovementMode	The new movement mode
	 * @param NewCustomMode		The new custom sub-mode, only applicable if NewMovementMode is Custom.
	 */
	UFUNCTION(BlueprintCallable, Category="Pawn|Components|CharacterMovement")
	virtual void SetMovementMode(EMovementMode NewMovementMode, uint8 NewCustomMode = 0);

	/**
	 * Set movement mode to use when returning to walking movement (either MOVE_Walking or MOVE_NavWalking).
	 * If movement mode is currently one of Walking or NavWalking, this will also change the current movement mode (via SetMovementMode())
	 * if the new mode is not the current ground mode.
	 * 
	 * @param  NewGroundMovementMode New ground movement mode. Must be either MOVE_Walking or MOVE_NavWalking, other values are ignored.
	 * @see GroundMovementMode
	 */
	 void SetGroundMovementMode(EMovementMode NewGroundMovementMode);

	/**
	 * Get current GroundMovementMode value.
	 * @return current GroundMovementMode
	 * @see GroundMovementMode, SetGroundMovementMode()
	 */
	 EMovementMode GetGroundMovementMode() const { return GroundMovementMode; }

protected:

	/** Called after MovementMode has changed. Base implementation does special handling for starting certain modes, then notifies the CharacterOwner. */
	virtual void OnMovementModeChanged(EMovementMode PreviousMovementMode, uint8 PreviousCustomMode);

public:

	virtual uint8 PackNetworkMovementMode() const;
	virtual void UnpackNetworkMovementMode(const uint8 ReceivedMode, TEnumAsByte<EMovementMode>& OutMode, uint8& OutCustomMode, TEnumAsByte<EMovementMode>& OutGroundMode) const;
	virtual void ApplyNetworkMovementMode(const uint8 ReceivedMode);

	// Begin UObject Interface
	virtual void Serialize(FArchive& Archive) override;
	// End UObject Interface

	//Begin UActorComponent Interface
	virtual void TickComponent(float DeltaTime, enum ELevelTick TickType, FActorComponentTickFunction *ThisTickFunction) override;
	virtual void OnRegister() override;
	virtual void BeginDestroy() override;
	virtual void PostLoad() override;
	virtual void Deactivate() override;
	virtual void RegisterComponentTickFunctions(bool bRegister) override;
	virtual void ApplyWorldOffset(const FVector& InOffset, bool bWorldShift) override;
	//End UActorComponent Interface

	//BEGIN UMovementComponent Interface
	virtual float GetMaxSpeed() const override;
	virtual void StopActiveMovement() override;
	virtual bool IsCrouching() const override;
	virtual bool IsFalling() const override;
	virtual bool IsMovingOnGround() const override;
	virtual bool IsSwimming() const override;
	virtual bool IsFlying() const override;
	virtual float GetGravityZ() const override;
	virtual void AddRadialForce(const FVector& Origin, float Radius, float Strength, enum ERadialImpulseFalloff Falloff) override;
	virtual void AddRadialImpulse(const FVector& Origin, float Radius, float Strength, enum ERadialImpulseFalloff Falloff, bool bVelChange) override;
	//END UMovementComponent Interface

	/** Returns true if the character is in the 'Walking' movement mode. */
	UFUNCTION(BlueprintCallable, Category="Pawn|Components|CharacterMovement")
	bool IsWalking() const;

	/**
	 * Returns true if currently performing a movement update.
	 * @see bMovementInProgress
	 */
	bool IsMovementInProgress() const { return bMovementInProgress; }

	//BEGIN UNavMovementComponent Interface
	virtual void RequestDirectMove(const FVector& MoveVelocity, bool bForceMaxSpeed) override;
	virtual void RequestPathMove(const FVector& MoveInput) override;
	virtual bool CanStartPathFollowing() const override;
	virtual bool CanStopPathFollowing() const override;
	virtual float GetPathFollowingBrakingDistance(float MaxSpeed) const override;
	//END UNaVMovementComponent Interface

	//Begin UPawnMovementComponent Interface
	virtual void NotifyBumpedPawn(APawn* BumpedPawn) override;
	//End UPawnMovementComponent Interface

#if WITH_EDITOR
	virtual void PostEditChangeProperty(FPropertyChangedEvent& PropertyChangedEvent) override;
#endif // WITH_EDITOR

	/** Make movement impossible (sets movement mode to MOVE_None). */
	UFUNCTION(BlueprintCallable, Category="Pawn|Components|CharacterMovement")
	virtual void DisableMovement();

	/** Return true if we have a valid CharacterOwner and UpdatedComponent. */
	virtual bool HasValidData() const;

	/**
	 * If ShouldPerformAirControlForPathFollowing() returns true, it will update Velocity and Acceleration to air control in the desired Direction for character using path following.
	 * @param Direction is the desired direction of movement
	 * @param ZDiff is the height difference between the destination and the Pawn's current position
	 * @see RequestDirectMove()
	*/
	virtual void PerformAirControlForPathFollowing(FVector Direction, float ZDiff);

	/**
	 * Whether Character should perform air control via PerformAirControlForPathFollowing when falling and following a path at the same time
	 * Default implementation always returns true during MOVE_Falling.
	 */
	virtual bool ShouldPerformAirControlForPathFollowing() const;

	/** Transition from walking to falling */
	virtual void StartFalling(int32 Iterations, float remainingTime, float timeTick, const FVector& Delta, const FVector& subLoc);

	/**
	 * Whether Character should go into falling mode when walking and changing position, based on an old and new floor result (both of which are considered walkable).
	 * Default implementation always returns false.
	 * @return true if Character should start falling
	 */
	virtual bool ShouldCatchAir(const FFindFloorResult& OldFloor, const FFindFloorResult& NewFloor);

	/**
	 * Trigger OnWalkingOffLedge event on CharacterOwner.
	 */
	virtual void HandleWalkingOffLedge(const FVector& PreviousFloorImpactNormal, const FVector& PreviousFloorContactNormal, const FVector& PreviousLocation, float TimeDelta);

	/** Adjust distance from floor, trying to maintain a slight offset from the floor when walking (based on CurrentFloor). */
	virtual void AdjustFloorHeight();

	/** Return PrimitiveComponent we are based on (standing and walking on). */
	UFUNCTION(BlueprintCallable, Category="Pawn|Components|CharacterMovement")
	UPrimitiveComponent* GetMovementBase() const;

	/** Update or defer updating of position based on Base movement */
	virtual void MaybeUpdateBasedMovement(float DeltaSeconds);

	/** Update position based on Base movement */
	virtual void UpdateBasedMovement(float DeltaSeconds);

	/** Update controller's view rotation as pawn's base rotates */
	virtual void UpdateBasedRotation(FRotator& FinalRotation, const FRotator& ReducedRotation);

	/** Call SaveBaseLocation() if not deferring updates (bDeferUpdateBasedMovement is false). */
	virtual void MaybeSaveBaseLocation();

	/** Update OldBaseLocation and OldBaseQuat if there is a valid movement base, and store the relative location/rotation if necessary. Ignores bDeferUpdateBasedMovement and forces the update. */
	virtual void SaveBaseLocation();

	/** changes physics based on MovementMode */
	virtual void StartNewPhysics(float deltaTime, int32 Iterations);
	
	/**
	 * Perform jump. Called by Character when a jump has been detected because Character->bPressedJump was true. Checks Character->CanJump().
	 * Note that you should usually trigger a jump through Character::Jump() instead.
	 * @param	bReplayingMoves: true if this is being done as part of replaying moves on a locally controlled client after a server correction.
	 * @return	True if the jump was triggered successfully.
	 */
	virtual bool DoJump(bool bReplayingMoves);

	/**
	 * Returns true if current movement state allows an attempt at jumping. Used by Character::CanJump().
	 */
	virtual bool CanAttemptJump() const;

	/** Queue a pending launch with velocity LaunchVel. */
	virtual void Launch(FVector const& LaunchVel);

	/** Handle a pending launch during an update. Returns true if the launch was triggered. */
	virtual bool HandlePendingLaunch();

	/**
	 * If we have a movement base, get the velocity that should be imparted by that base, usually when jumping off of it.
	 * Only applies the components of the velocity enabled by bImpartBaseVelocityX, bImpartBaseVelocityY, bImpartBaseVelocityZ.
	 */
	UFUNCTION(BlueprintCallable, Category="Pawn|Components|CharacterMovement")
	virtual FVector GetImpartedMovementBaseVelocity() const;

	/** Force this pawn to bounce off its current base, which isn't an acceptable base for it. */
	virtual void JumpOff(AActor* MovementBaseActor);

	/** Can be overridden to choose to jump based on character velocity, base actor dimensions, etc. */
	virtual FVector GetBestDirectionOffActor(AActor* BaseActor) const; // Calculates the best direction to go to "jump off" an actor.

	/** 
	 * Determine whether the Character should jump when exiting water.
	 * @param	JumpDir is the desired direction to jump out of water
	 * @return	true if Pawn should jump out of water
	 */
	virtual bool ShouldJumpOutOfWater(FVector& JumpDir);

	/** Jump onto shore from water */
	virtual void JumpOutOfWater(FVector WallNormal);

	/** Returns how far to rotate character during the time interval DeltaTime. */
	virtual FRotator GetDeltaRotation(float DeltaTime) const;

	/**
	  * Compute a target rotation based on current movement. Used by PhysicsRotation() when bOrientRotationToMovement is true.
	  * Default implementation targets a rotation based on Acceleration.
	  *
	  * @param CurrentRotation	- Current rotation of the Character
	  * @param DeltaTime		- Time slice for this movement
	  * @param DeltaRotation	- Proposed rotation change based simply on DeltaTime * RotationRate
	  *
	  * @return The target rotation given current movement.
	  */
	virtual FRotator ComputeOrientToMovementRotation(const FRotator& CurrentRotation, float DeltaTime, FRotator& DeltaRotation) const;

	/**
	 * Use velocity requested by path following to compute a requested acceleration and speed.
	 * This does not affect the Acceleration member variable, as that is used to indicate input acceleration.
	 * This may directly affect current Velocity.
	 *
	 * @param DeltaTime				Time slice for this operation
	 * @param MaxAccel				Max acceleration allowed in OutAcceleration result.
	 * @param MaxSpeed				Max speed allowed when computing OutRequestedSpeed.
	 * @param Friction				Current friction.
	 * @param BrakingDeceleration	Current braking deceleration.
	 * @param OutAcceleration		Acceleration computed based on requested velocity.
	 * @param OutRequestedSpeed		Speed of resulting velocity request, which can affect the max speed allowed by movement.
	 * @return Whether there is a requested velocity and acceleration, resulting in valid OutAcceleration and OutRequestedSpeed values.
	 */
	virtual bool ApplyRequestedMove(float DeltaTime, float MaxAccel, float MaxSpeed, float Friction, float BrakingDeceleration, FVector& OutAcceleration, float& OutRequestedSpeed);

	/** Called if bNotifyApex is true and character has just passed the apex of its jump. */
	virtual void NotifyJumpApex();

	/**
	 * Compute new falling velocity from given velocity and gravity. Applies the limits of the current Physics Volume's TerminalVelocity.
	 */
	virtual FVector NewFallVelocity(const FVector& InitialVelocity, const FVector& Gravity, float DeltaTime) const;

	/* Determine how deep in water the character is immersed.
	 * @return float in range 0.0 = not in water, 1.0 = fully immersed
	 */
	virtual float ImmersionDepth() const;

	/** 
	 * Updates Velocity and Acceleration based on the current state, applying the effects of friction and acceleration or deceleration. Does not apply gravity.
	 * This is used internally during movement updates. Normally you don't need to call this from outside code, but you might want to use it for custom movement modes.
	 *
	 * @param	DeltaTime						time elapsed since last frame.
	 * @param	Friction						coefficient of friction when not accelerating, or in the direction opposite acceleration.
	 * @param	bFluid							true if moving through a fluid, causing Friction to always be applied regardless of acceleration.
	 * @param	BrakingDeceleration				deceleration applied when not accelerating, or when exceeding max velocity.
	 */
	UFUNCTION(BlueprintCallable, Category="Pawn|Components|CharacterMovement")
	virtual void CalcVelocity(float DeltaTime, float Friction, bool bFluid, float BrakingDeceleration);
	
	/**
	 *	Compute the max jump height based on the JumpZVelocity velocity and gravity.
	 *	This does not take into account the CharacterOwner's MaxJumpHoldTime.
	 */
	UFUNCTION(BlueprintCallable, Category="Pawn|Components|CharacterMovement")
	virtual float GetMaxJumpHeight() const;

	/**
	 *	Compute the max jump height based on the JumpZVelocity velocity and gravity.
	 *	This does take into account the CharacterOwner's MaxJumpHoldTime.
	 */
	UFUNCTION(BlueprintCallable, Category="Pawn|Components|CharacterMovement")
	virtual float GetMaxJumpHeightWithJumpTime() const;

	/** Returns maximum acceleration for the current state. */
	UFUNCTION(BlueprintCallable, Category = "Pawn|Components|CharacterMovement")
	virtual float GetMinAnalogSpeed() const;
	
	UE_DEPRECATED(4.3, "GetModifiedMaxAcceleration() is deprecated, apply your own modifiers to GetMaxAcceleration() if desired.")
	virtual float GetModifiedMaxAcceleration() const;
	
	/** Returns maximum acceleration for the current state, based on MaxAcceleration and any additional modifiers. */
	UFUNCTION(BlueprintCallable, Category="Pawn|Components|CharacterMovement", meta=(DeprecatedFunction, DisplayName="GetModifiedMaxAcceleration", ScriptName="GetModifiedMaxAcceleration", DeprecationMessage="GetModifiedMaxAcceleration() is deprecated, apply your own modifiers to GetMaxAcceleration() if desired."))
	virtual float K2_GetModifiedMaxAcceleration() const;

	/** Returns maximum acceleration for the current state. */
	UFUNCTION(BlueprintCallable, Category="Pawn|Components|CharacterMovement")
	virtual float GetMaxAcceleration() const;

	/** Returns maximum deceleration for the current state when braking (ie when there is no acceleration). */
	UFUNCTION(BlueprintCallable, Category="Pawn|Components|CharacterMovement")
	virtual float GetMaxBrakingDeceleration() const;

	/** Returns current acceleration, computed from input vector each update. */
	UFUNCTION(BlueprintCallable, Category="Pawn|Components|CharacterMovement", meta=(Keywords="Acceleration GetAcceleration"))
	FVector GetCurrentAcceleration() const;

	/** Returns modifier [0..1] based on the magnitude of the last input vector, which is used to modify the acceleration and max speed during movement. */
	UFUNCTION(BlueprintCallable, Category="Pawn|Components|CharacterMovement")
	float GetAnalogInputModifier() const;
	
	/** Returns true if we can step up on the actor in the given FHitResult. */
	virtual bool CanStepUp(const FHitResult& Hit) const;

	/** Struct updated by StepUp() to return result of final step down, if applicable. */
	struct FStepDownResult
	{
		uint32 bComputedFloor:1;		// True if the floor was computed as a result of the step down.
		FFindFloorResult FloorResult;	// The result of the floor test if the floor was updated.

		FStepDownResult()
			: bComputedFloor(false)
		{
		}
	};

	/** 
	 * Move up steps or slope. Does nothing and returns false if CanStepUp(Hit) returns false.
	 *
	 * @param GravDir			Gravity vector direction (assumed normalized or zero)
	 * @param Delta				Requested move
	 * @param Hit				[In] The hit before the step up.
	 * @param OutStepDownResult	[Out] If non-null, a floor check will be performed if possible as part of the final step down, and it will be updated to reflect this result.
	 * @return true if the step up was successful.
	 */
	virtual bool StepUp(const FVector& GravDir, const FVector& Delta, const FHitResult &Hit, struct UCharacterMovementComponent::FStepDownResult* OutStepDownResult = NULL);

	/** Update the base of the character, which is the PrimitiveComponent we are standing on. */
	virtual void SetBase(UPrimitiveComponent* NewBase, const FName BoneName = NAME_None, bool bNotifyActor=true);

	/**
	 * Update the base of the character, using the given floor result if it is walkable, or null if not. Calls SetBase().
	 */
	void SetBaseFromFloor(const FFindFloorResult& FloorResult);

	/**
	 * Applies downward force when walking on top of physics objects.
	 * @param DeltaSeconds Time elapsed since last frame.
	 */
	virtual void ApplyDownwardForce(float DeltaSeconds);

	/** Applies repulsion force to all touched components. */
	virtual void ApplyRepulsionForce(float DeltaSeconds);
	
	/** Applies momentum accumulated through AddImpulse() and AddForce(), then clears those forces. Does *not* use ClearAccumulatedForces() since that would clear pending launch velocity as well. */
	virtual void ApplyAccumulatedForces(float DeltaSeconds);

	/** Clears forces accumulated through AddImpulse() and AddForce(), and also pending launch velocity. */
	UFUNCTION(BlueprintCallable, Category="Pawn|Components|CharacterMovement")
	virtual void ClearAccumulatedForces();

	/** Update the character state in PerformMovement right before doing the actual position change */
	virtual void UpdateCharacterStateBeforeMovement(float DeltaSeconds);

	/** Update the character state in PerformMovement after the position change. Some rotation updates happen after this. */
	virtual void UpdateCharacterStateAfterMovement(float DeltaSeconds);

	/** 
	 * Handle start swimming functionality
	 * @param OldLocation - Location on last tick
	 * @param OldVelocity - velocity at last tick
	 * @param timeTick - time since at OldLocation
	 * @param remainingTime - DeltaTime to complete transition to swimming
	 * @param Iterations - physics iteration count
	 */
	void StartSwimming(FVector OldLocation, FVector OldVelocity, float timeTick, float remainingTime, int32 Iterations);

	/* Swimming uses gravity - but scaled by (1.f - buoyancy) */
	float Swim(FVector Delta, FHitResult& Hit);

	/** Get as close to waterline as possible, staying on same side as currently. */
	FVector FindWaterLine(FVector Start, FVector End);

	/** Handle falling movement. */
	virtual void PhysFalling(float deltaTime, int32 Iterations);

	// Helpers for PhysFalling

	/**
	 * Get the lateral acceleration to use during falling movement. The Z component of the result is ignored.
	 * Default implementation returns current Acceleration value modified by GetAirControl(), with Z component removed,
	 * with magnitude clamped to GetMaxAcceleration().
	 * This function is used internally by PhysFalling().
	 *
	 * @param DeltaTime Time step for the current update.
	 * @return Acceleration to use during falling movement.
	 */
	virtual FVector GetFallingLateralAcceleration(float DeltaTime);
	
	/**
	 * Returns true if falling movement should limit air control. Limiting air control prevents input acceleration during falling movement
	 * from allowing velocity to redirect forces upwards while falling, which could result in slower falling or even upward boosting.
	 *
	 * @see GetFallingLateralAcceleration(), BoostAirControl(), GetAirControl(), LimitAirControl()
	 */
	virtual bool ShouldLimitAirControl(float DeltaTime, const FVector& FallAcceleration) const;

	/**
	 * Get the air control to use during falling movement.
	 * Given an initial air control (TickAirControl), applies the result of BoostAirControl().
	 * This function is used internally by GetFallingLateralAcceleration().
	 *
	 * @param DeltaTime			Time step for the current update.
	 * @param TickAirControl	Current air control value.
	 * @param FallAcceleration	Acceleration used during movement.
	 * @return Air control to use during falling movement.
	 * @see AirControl, BoostAirControl(), LimitAirControl(), GetFallingLateralAcceleration()
	 */
	virtual FVector GetAirControl(float DeltaTime, float TickAirControl, const FVector& FallAcceleration);

protected:

	/**
	 * Increase air control if conditions of AirControlBoostMultiplier and AirControlBoostVelocityThreshold are met.
	 * This function is used internally by GetAirControl().
	 *
	 * @param DeltaTime			Time step for the current update.
	 * @param TickAirControl	Current air control value.
	 * @param FallAcceleration	Acceleration used during movement.
	 * @return Modified air control to use during falling movement
	 * @see GetAirControl()
	 */
	virtual float BoostAirControl(float DeltaTime, float TickAirControl, const FVector& FallAcceleration);

	/**
	 * Limits the air control to use during falling movement, given an impact while falling.
	 * This function is used internally by PhysFalling().
	 *
	 * @param DeltaTime			Time step for the current update.
	 * @param FallAcceleration	Acceleration used during movement.
	 * @param HitResult			Result of impact.
	 * @param bCheckForValidLandingSpot If true, will use IsValidLandingSpot() to determine if HitResult is a walkable surface. If false, this check is skipped.
	 * @return Modified air control acceleration to use during falling movement.
	 * @see PhysFalling()
	 */
	virtual FVector LimitAirControl(float DeltaTime, const FVector& FallAcceleration, const FHitResult& HitResult, bool bCheckForValidLandingSpot);
	

	/** Handle landing against Hit surface over remaingTime and iterations, calling SetPostLandedPhysics() and starting the new movement mode. */
	virtual void ProcessLanded(const FHitResult& Hit, float remainingTime, int32 Iterations);

	/** Use new physics after landing. Defaults to swimming if in water, walking otherwise. */
	virtual void SetPostLandedPhysics(const FHitResult& Hit);

	/** Updates acceleration and perform movement, called from the TickComponent on the authoritative side for controlled characters, 
	 *	or on the client for characters without a controller when either playing root motion or bRunPhysicsWithNoController is true.
	 */
	virtual void ControlledCharacterMove(const FVector& InputVector, float DeltaSeconds);

	/** Switch collision settings for NavWalking mode (ignore world collisions) */
	virtual void SetNavWalkingPhysics(bool bEnable);

	/** Get Navigation data for the Character. Returns null if there is no associated nav data. */
	const class INavigationDataInterface* GetNavData() const;

	/** 
	 * Checks to see if the current location is not encroaching blocking geometry so the character can leave NavWalking.
	 * Restores collision settings and adjusts character location to avoid getting stuck in geometry.
	 * If it's not possible, MovementMode change will be delayed until character reach collision free spot.
	 * @return True if movement mode was successfully changed
	 */
	virtual bool TryToLeaveNavWalking();

	/** 
	 * Attempts to better align navmesh walking characters with underlying geometry (sometimes 
	 * navmesh can differ quite significantly from geometry).
	 * Updates CachedProjectedNavMeshHitResult, access this for more info about hits.
	 */
	virtual FVector ProjectLocationFromNavMesh(float DeltaSeconds, const FVector& CurrentFeetLocation, const FVector& TargetNavLocation, float UpOffset, float DownOffset);

	/** Performs trace for ProjectLocationFromNavMesh */
	virtual void FindBestNavMeshLocation(const FVector& TraceStart, const FVector& TraceEnd, const FVector& CurrentFeetLocation, const FVector& TargetNavLocation, FHitResult& OutHitResult) const;

	/** 
	 * When a character requests a velocity (like when following a path), this method returns true if when we should compute the 
	 * acceleration toward requested velocity (including friction). If it returns false, it will snap instantly to requested velocity.
	 */
	virtual bool ShouldComputeAccelerationToReachRequestedVelocity(const float RequestedSpeed) const;
public:

	/** Called by owning Character upon successful teleport from AActor::TeleportTo(). */
	virtual void OnTeleported() override;

	/**
	 * Checks if new capsule size fits (no encroachment), and call CharacterOwner->OnStartCrouch() if successful.
	 * In general you should set bWantsToCrouch instead to have the crouch persist during movement, or just use the crouch functions on the owning Character.
	 * @param	bClientSimulation	true when called when bIsCrouched is replicated to non owned clients, to update collision cylinder and offset.
	 */
	virtual void Crouch(bool bClientSimulation = false);
	
	/**
	 * Checks if default capsule size fits (no encroachment), and trigger OnEndCrouch() on the owner if successful.
	 * @param	bClientSimulation	true when called when bIsCrouched is replicated to non owned clients, to update collision cylinder and offset.
	 */
	virtual void UnCrouch(bool bClientSimulation = false);

	/** Returns true if the character is allowed to crouch in the current state. By default it is allowed when walking or falling, if CanEverCrouch() is true. */
	virtual bool CanCrouchInCurrentState() const;
	
	/** Returns true if there is a suitable floor SideStep from current position. */
	virtual bool CheckLedgeDirection(const FVector& OldLocation, const FVector& SideStep, const FVector& GravDir) const;

	/** 
	 * @param Delta is the current move delta (which ended up going over a ledge).
	 * @return new delta which moves along the ledge
	 */
	virtual FVector GetLedgeMove(const FVector& OldLocation, const FVector& Delta, const FVector& GravDir) const;

	/** Check if pawn is falling */
	virtual bool CheckFall(const FFindFloorResult& OldFloor, const FHitResult& Hit, const FVector& Delta, const FVector& OldLocation, float remainingTime, float timeTick, int32 Iterations, bool bMustJump);
	
	/** 
	 *  Revert to previous position OldLocation, return to being based on OldBase.
	 *  if bFailMove, stop movement and notify controller
	 */	
	void RevertMove(const FVector& OldLocation, UPrimitiveComponent* OldBase, const FVector& InOldBaseLocation, const FFindFloorResult& OldFloor, bool bFailMove);

	/** Perform rotation over deltaTime */
	virtual void PhysicsRotation(float DeltaTime);

	/** if true, DesiredRotation will be restricted to only Yaw component in PhysicsRotation() */
	virtual bool ShouldRemainVertical() const;

	/** Delegate when PhysicsVolume of UpdatedComponent has been changed **/
	virtual void PhysicsVolumeChanged(class APhysicsVolume* NewVolume) override;

	/** Set movement mode to the default based on the current physics volume. */
	virtual void SetDefaultMovementMode();

	/**
	 * Moves along the given movement direction using simple movement rules based on the current movement mode (usually used by simulated proxies).
	 *
	 * @param InVelocity:			Velocity of movement
	 * @param DeltaSeconds:			Time over which movement occurs
	 * @param OutStepDownResult:	[Out] If non-null, and a floor check is performed, this will be updated to reflect that result.
	 */
	virtual void MoveSmooth(const FVector& InVelocity, const float DeltaSeconds, FStepDownResult* OutStepDownResult = NULL );

	/**
	 * Used during SimulateMovement for proxies, this computes a new value for Acceleration before running proxy simulation.
	 * The base implementation simply derives a value from the normalized Velocity value, which may help animations that want some indication of the direction of movement.
	 * Proxies don't implement predictive acceleration by default so this value is not used for the actual simulation.
	 */
	virtual void UpdateProxyAcceleration();
	
	virtual void SetUpdatedComponent(USceneComponent* NewUpdatedComponent) override;
	
	/** Returns MovementMode string */
	virtual FString GetMovementName() const;

	/** 
	 * Add impulse to character. Impulses are accumulated each tick and applied together
	 * so multiple calls to this function will accumulate.
	 * An impulse is an instantaneous force, usually applied once. If you want to continually apply
	 * forces each frame, use AddForce().
	 * Note that changing the momentum of characters like this can change the movement mode.
	 * 
	 * @param	Impulse				Impulse to apply.
	 * @param	bVelocityChange		Whether or not the impulse is relative to mass.
	 */
	UFUNCTION(BlueprintCallable, Category="Pawn|Components|CharacterMovement")
	virtual void AddImpulse( FVector Impulse, bool bVelocityChange = false );

	/** 
	 * Add force to character. Forces are accumulated each tick and applied together
	 * so multiple calls to this function will accumulate.
	 * Forces are scaled depending on timestep, so they can be applied each frame. If you want an
	 * instantaneous force, use AddImpulse.
	 * Adding a force always takes the actor's mass into account.
	 * Note that changing the momentum of characters like this can change the movement mode.
	 * 
	 * @param	Force			Force to apply.
	 */
	UFUNCTION(BlueprintCallable, Category="Pawn|Components|CharacterMovement")
	virtual void AddForce( FVector Force );

	/**
	 * Draw important variables on canvas.  Character will call DisplayDebug() on the current ViewTarget when the ShowDebug exec is used
	 *
	 * @param Canvas - Canvas to draw on
	 * @param DebugDisplay - Contains information about what debug data to display
	 * @param YL - Height of the current font
	 * @param YPos - Y position on Canvas. YPos += YL, gives position to draw text for next debug line.
	 */
	virtual void DisplayDebug(class UCanvas* Canvas, const FDebugDisplayInfo& DebugDisplay, float& YL, float& YPos);

	/**
	 * Draw in-world debug information for character movement (called with p.VisualizeMovement > 0).
	 */
	virtual float VisualizeMovement() const;

	/** Check if swimming pawn just ran into edge of the pool and should jump out. */
	virtual bool CheckWaterJump(FVector CheckPoint, FVector& WallNormal);

	/** Returns whether this pawn is currently allowed to walk off ledges */
	virtual bool CanWalkOffLedges() const;

	/** Returns The distance from the edge of the capsule within which we don't allow the character to perch on the edge of a surface. */
	UFUNCTION(BlueprintCallable, Category="Pawn|Components|CharacterMovement")
	float GetPerchRadiusThreshold() const;

	/**
	 * Returns the radius within which we can stand on the edge of a surface without falling (if this is a walkable surface).
	 * Simply computed as the capsule radius minus the result of GetPerchRadiusThreshold().
	 */
	UFUNCTION(BlueprintCallable, Category="Pawn|Components|CharacterMovement")
	float GetValidPerchRadius() const;

	/** Return true if the hit result should be considered a walkable surface for the character. */
	UFUNCTION(BlueprintCallable, Category="Pawn|Components|CharacterMovement")
	virtual bool IsWalkable(const FHitResult& Hit) const;

	/** Get the max angle in degrees of a walkable surface for the character. */
	FORCEINLINE float GetWalkableFloorAngle() const { return WalkableFloorAngle; }

	/** Get the max angle in degrees of a walkable surface for the character. */
	UFUNCTION(BlueprintCallable, Category="Pawn|Components|CharacterMovement", meta=(DisplayName = "GetWalkableFloorAngle", ScriptName = "GetWalkableFloorAngle"))
	float K2_GetWalkableFloorAngle() const;

	/** Set the max angle in degrees of a walkable surface for the character. Also computes WalkableFloorZ. */
	UFUNCTION(BlueprintCallable, Category="Pawn|Components|CharacterMovement")
	void SetWalkableFloorAngle(float InWalkableFloorAngle);

	/** Get the Z component of the normal of the steepest walkable surface for the character. Any lower than this and it is not walkable. */
	FORCEINLINE float GetWalkableFloorZ() const { return WalkableFloorZ; }

	/** Get the Z component of the normal of the steepest walkable surface for the character. Any lower than this and it is not walkable. */
	UFUNCTION(BlueprintCallable, Category="Pawn|Components|CharacterMovement", meta=(DisplayName = "GetWalkableFloorZ", ScriptName = "GetWalkableFloorZ"))
	float K2_GetWalkableFloorZ() const;

	/** Set the Z component of the normal of the steepest walkable surface for the character. Also computes WalkableFloorAngle. */
	UFUNCTION(BlueprintCallable, Category="Pawn|Components|CharacterMovement")
	void SetWalkableFloorZ(float InWalkableFloorZ);

	/** Post-physics tick function for this character */
	UPROPERTY()
	struct FCharacterMovementComponentPostPhysicsTickFunction PostPhysicsTickFunction;

	/** Tick function called after physics (sync scene) has finished simulation, before cloth */
	virtual void PostPhysicsTickComponent(float DeltaTime, FCharacterMovementComponentPostPhysicsTickFunction& ThisTickFunction);

protected:
	/** @note Movement update functions should only be called through StartNewPhysics()*/
	virtual void PhysWalking(float deltaTime, int32 Iterations);

	/** @note Movement update functions should only be called through StartNewPhysics()*/
	virtual void PhysNavWalking(float deltaTime, int32 Iterations);

	/** @note Movement update functions should only be called through StartNewPhysics()*/
	virtual void PhysFlying(float deltaTime, int32 Iterations);

	/** @note Movement update functions should only be called through StartNewPhysics()*/
	virtual void PhysSwimming(float deltaTime, int32 Iterations);

	/** @note Movement update functions should only be called through StartNewPhysics()*/
	virtual void PhysCustom(float deltaTime, int32 Iterations);

	/* Allow custom handling when character hits a wall while swimming. */
	virtual void HandleSwimmingWallHit(const FHitResult& Hit, float DeltaTime);

	/**
	 * Compute a vector of movement, given a delta and a hit result of the surface we are on.
	 *
	 * @param Delta:				Attempted movement direction
	 * @param RampHit:				Hit result of sweep that found the ramp below the capsule
	 * @param bHitFromLineTrace:	Whether the floor trace came from a line trace
	 *
	 * @return If on a walkable surface, this returns a vector that moves parallel to the surface. The magnitude may be scaled if bMaintainHorizontalGroundVelocity is true.
	 * If a ramp vector can't be computed, this will just return Delta.
	 */
	virtual FVector ComputeGroundMovementDelta(const FVector& Delta, const FHitResult& RampHit, const bool bHitFromLineTrace) const;

	/**
	 * Move along the floor, using CurrentFloor and ComputeGroundMovementDelta() to get a movement direction.
	 * If a second walkable surface is hit, it will also be moved along using the same approach.
	 *
	 * @param InVelocity:			Velocity of movement
	 * @param DeltaSeconds:			Time over which movement occurs
	 * @param OutStepDownResult:	[Out] If non-null, and a floor check is performed, this will be updated to reflect that result.
	 */
	virtual void MoveAlongFloor(const FVector& InVelocity, float DeltaSeconds, FStepDownResult* OutStepDownResult = NULL);

	/** Notification that the character is stuck in geometry.  Only called during walking movement. */
	virtual void OnCharacterStuckInGeometry(const FHitResult* Hit);

	/**
	 * Adjusts velocity when walking so that Z velocity is zero.
	 * When bMaintainHorizontalGroundVelocity is false, also rescales the velocity vector to maintain the original magnitude, but in the horizontal direction.
	 */
	virtual void MaintainHorizontalGroundVelocity();

	/** Overridden to enforce max distances based on hit geometry. */
	virtual FVector GetPenetrationAdjustment(const FHitResult& Hit) const override;

	/** Overridden to set bJustTeleported to true, so we don't make incorrect velocity calculations based on adjusted movement. */
	virtual bool ResolvePenetrationImpl(const FVector& Adjustment, const FHitResult& Hit, const FQuat& NewRotation) override;

	/** Handle a blocking impact. Calls ApplyImpactPhysicsForces for the hit, if bEnablePhysicsInteraction is true. */
	virtual void HandleImpact(const FHitResult& Hit, float TimeSlice=0.f, const FVector& MoveDelta = FVector::ZeroVector) override;

	/**
	 * Apply physics forces to the impacted component, if bEnablePhysicsInteraction is true.
	 * @param Impact				HitResult that resulted in the impact
	 * @param ImpactAcceleration	Acceleration of the character at the time of impact
	 * @param ImpactVelocity		Velocity of the character at the time of impact
	 */
	virtual void ApplyImpactPhysicsForces(const FHitResult& Impact, const FVector& ImpactAcceleration, const FVector& ImpactVelocity);

	/** Custom version of SlideAlongSurface that handles different movement modes separately; namely during walking physics we might not want to slide up slopes. */
	virtual float SlideAlongSurface(const FVector& Delta, float Time, const FVector& Normal, FHitResult& Hit, bool bHandleImpact) override;

	/** Custom version that allows upwards slides when walking if the surface is walkable. */
	virtual void TwoWallAdjust(FVector& Delta, const FHitResult& Hit, const FVector& OldHitNormal) const override;

	/**
	 * Calculate slide vector along a surface.
	 * Has special treatment when falling, to avoid boosting up slopes (calling HandleSlopeBoosting() in this case).
	 *
	 * @param Delta:	Attempted move.
	 * @param Time:		Amount of move to apply (between 0 and 1).
	 * @param Normal:	Normal opposed to movement. Not necessarily equal to Hit.Normal (but usually is).
	 * @param Hit:		HitResult of the move that resulted in the slide.
	 * @return			New deflected vector of movement.
	 */
	virtual FVector ComputeSlideVector(const FVector& Delta, const float Time, const FVector& Normal, const FHitResult& Hit) const override;

	/** 
	 * Limit the slide vector when falling if the resulting slide might boost the character faster upwards.
	 * @param SlideResult:	Vector of movement for the slide (usually the result of ComputeSlideVector)
	 * @param Delta:		Original attempted move
	 * @param Time:			Amount of move to apply (between 0 and 1).
	 * @param Normal:		Normal opposed to movement. Not necessarily equal to Hit.Normal (but usually is).
	 * @param Hit:			HitResult of the move that resulted in the slide.
	 * @return:				New slide result.
	 */
	virtual FVector HandleSlopeBoosting(const FVector& SlideResult, const FVector& Delta, const float Time, const FVector& Normal, const FHitResult& Hit) const;

	/** Slows towards stop. */
	virtual void ApplyVelocityBraking(float DeltaTime, float Friction, float BrakingDeceleration);


public:

	/**
	 * Return true if the 2D distance to the impact point is inside the edge tolerance (CapsuleRadius minus a small rejection threshold).
	 * Useful for rejecting adjacent hits when finding a floor or landing spot.
	 */
	virtual bool IsWithinEdgeTolerance(const FVector& CapsuleLocation, const FVector& TestImpactPoint, const float CapsuleRadius) const;

	/**
	 * Sweeps a vertical trace to find the floor for the capsule at the given location. Will attempt to perch if ShouldComputePerchResult() returns true for the downward sweep result.
	 * No floor will be found if collision is disabled on the capsule!
	 *
	 * @param CapsuleLocation		Location where the capsule sweep should originate
	 * @param OutFloorResult		[Out] Contains the result of the floor check. The HitResult will contain the valid sweep or line test upon success, or the result of the sweep upon failure.
	 * @param bCanUseCachedLocation If true, may use a cached value (can be used to avoid unnecessary floor tests, if for example the capsule was not moving since the last test).
	 * @param DownwardSweepResult	If non-null and it contains valid blocking hit info, this will be used as the result of a downward sweep test instead of doing it as part of the update.
	 */
	virtual void FindFloor(const FVector& CapsuleLocation, FFindFloorResult& OutFloorResult, bool bCanUseCachedLocation, const FHitResult* DownwardSweepResult = NULL) const;

	/**
	* Sweeps a vertical trace to find the floor for the capsule at the given location. Will attempt to perch if ShouldComputePerchResult() returns true for the downward sweep result.
	* No floor will be found if collision is disabled on the capsule!
	*
	* @param CapsuleLocation		Location where the capsule sweep should originate
	* @param FloorResult			Result of the floor check
	*/
	UFUNCTION(BlueprintCallable, Category="Pawn|Components|CharacterMovement", meta=(DisplayName="FindFloor", ScriptName="FindFloor"))
	virtual void K2_FindFloor(FVector CapsuleLocation, FFindFloorResult& FloorResult) const;

	/**
	 * Compute distance to the floor from bottom sphere of capsule and store the result in OutFloorResult.
	 * This distance is the swept distance of the capsule to the first point impacted by the lower hemisphere, or distance from the bottom of the capsule in the case of a line trace.
	 * This function does not care if collision is disabled on the capsule (unlike FindFloor).
	 * @see FindFloor
	 *
	 * @param CapsuleLocation:	Location of the capsule used for the query
	 * @param LineDistance:		If non-zero, max distance to test for a simple line check from the capsule base. Used only if the sweep test fails to find a walkable floor, and only returns a valid result if the impact normal is a walkable normal.
	 * @param SweepDistance:	If non-zero, max distance to use when sweeping a capsule downwards for the test. MUST be greater than or equal to the line distance.
	 * @param OutFloorResult:	Result of the floor check. The HitResult will contain the valid sweep or line test upon success, or the result of the sweep upon failure.
	 * @param SweepRadius:		The radius to use for sweep tests. Should be <= capsule radius.
	 * @param DownwardSweepResult:	If non-null and it contains valid blocking hit info, this will be used as the result of a downward sweep test instead of doing it as part of the update.
	 */
	virtual void ComputeFloorDist(const FVector& CapsuleLocation, float LineDistance, float SweepDistance, FFindFloorResult& OutFloorResult, float SweepRadius, const FHitResult* DownwardSweepResult = NULL) const;

	/**
	* Compute distance to the floor from bottom sphere of capsule and store the result in FloorResult.
	* This distance is the swept distance of the capsule to the first point impacted by the lower hemisphere, or distance from the bottom of the capsule in the case of a line trace.
	* This function does not care if collision is disabled on the capsule (unlike FindFloor).
	*
	* @param CapsuleLocation		Location where the capsule sweep should originate
	* @param LineDistance			If non-zero, max distance to test for a simple line check from the capsule base. Used only if the sweep test fails to find a walkable floor, and only returns a valid result if the impact normal is a walkable normal.
	* @param SweepDistance			If non-zero, max distance to use when sweeping a capsule downwards for the test. MUST be greater than or equal to the line distance.
	* @param SweepRadius			The radius to use for sweep tests. Should be <= capsule radius.
	* @param FloorResult			Result of the floor check
	*/
	UFUNCTION(BlueprintCallable, Category="Pawn|Components|CharacterMovement", meta=(DisplayName="ComputeFloorDistance", ScriptName="ComputeFloorDistance"))
	virtual void K2_ComputeFloorDist(FVector CapsuleLocation, float LineDistance, float SweepDistance, float SweepRadius, FFindFloorResult& FloorResult) const;

	/**
	 * Sweep against the world and return the first blocking hit.
	 * Intended for tests against the floor, because it may change the result of impacts on the lower area of the test (especially if bUseFlatBaseForFloorChecks is true).
	 *
	 * @param OutHit			First blocking hit found.
	 * @param Start				Start location of the capsule.
	 * @param End				End location of the capsule.
	 * @param TraceChannel		The 'channel' that this trace is in, used to determine which components to hit.
	 * @param CollisionShape	Capsule collision shape.
	 * @param Params			Additional parameters used for the trace.
	 * @param ResponseParam		ResponseContainer to be used for this trace.
	 * @return True if OutHit contains a blocking hit entry.
	 */
	virtual bool FloorSweepTest(
		struct FHitResult& OutHit,
		const FVector& Start,
		const FVector& End,
		ECollisionChannel TraceChannel,
		const struct FCollisionShape& CollisionShape,
		const struct FCollisionQueryParams& Params,
		const struct FCollisionResponseParams& ResponseParam
		) const;

	/** Verify that the supplied hit result is a valid landing spot when falling. */
	virtual bool IsValidLandingSpot(const FVector& CapsuleLocation, const FHitResult& Hit) const;

	/**
	 * Determine whether we should try to find a valid landing spot after an impact with an invalid one (based on the Hit result).
	 * For example, landing on the lower portion of the capsule on the edge of geometry may be a walkable surface, but could have reported an unwalkable impact normal.
	 */
	virtual bool ShouldCheckForValidLandingSpot(float DeltaTime, const FVector& Delta, const FHitResult& Hit) const;

	/**
	 * Check if the result of a sweep test (passed in InHit) might be a valid location to perch, in which case we should use ComputePerchResult to validate the location.
	 * @see ComputePerchResult
	 * @param InHit:			Result of the last sweep test before this query.
	 * @param bCheckRadius:		If true, only allow the perch test if the impact point is outside the radius returned by GetValidPerchRadius().
	 * @return Whether perching may be possible, such that ComputePerchResult can return a valid result.
	 */
	virtual bool ShouldComputePerchResult(const FHitResult& InHit, bool bCheckRadius = true) const;

	/**
	 * Compute the sweep result of the smaller capsule with radius specified by GetValidPerchRadius(),
	 * and return true if the sweep contacts a valid walkable normal within InMaxFloorDist of InHit.ImpactPoint.
	 * This may be used to determine if the capsule can or cannot stay at the current location if perched on the edge of a small ledge or unwalkable surface.
	 * Note: Only returns a valid result if ShouldComputePerchResult returned true for the supplied hit value.
	 *
	 * @param TestRadius:			Radius to use for the sweep, usually GetValidPerchRadius().
	 * @param InHit:				Result of the last sweep test before the query.
	 * @param InMaxFloorDist:		Max distance to floor allowed by perching, from the supplied contact point (InHit.ImpactPoint).
	 * @param OutPerchFloorResult:	Contains the result of the perch floor test.
	 * @return True if the current location is a valid spot at which to perch.
	 */
	virtual bool ComputePerchResult(const float TestRadius, const FHitResult& InHit, const float InMaxFloorDist, FFindFloorResult& OutPerchFloorResult) const;


protected:

	/** Called when the collision capsule touches another primitive component */
	UFUNCTION()
	virtual void CapsuleTouched(UPrimitiveComponent* OverlappedComp, AActor* Other, UPrimitiveComponent* OtherComp, int32 OtherBodyIndex, bool bFromSweep, const FHitResult& SweepResult);

	// Enum used to control GetPawnCapsuleExtent behavior
	enum EShrinkCapsuleExtent
	{
		SHRINK_None,			// Don't change the size of the capsule
		SHRINK_RadiusCustom,	// Change only the radius, based on a supplied param
		SHRINK_HeightCustom,	// Change only the height, based on a supplied param
		SHRINK_AllCustom,		// Change both radius and height, based on a supplied param
	};

	/** Get the capsule extent for the Pawn owner, possibly reduced in size depending on ShrinkMode.
	 * @param ShrinkMode			Controls the way the capsule is resized.
	 * @param CustomShrinkAmount	The amount to shrink the capsule, used only for ShrinkModes that specify custom.
	 * @return The capsule extent of the Pawn owner, possibly reduced in size depending on ShrinkMode.
	 */
	FVector GetPawnCapsuleExtent(const EShrinkCapsuleExtent ShrinkMode, const float CustomShrinkAmount = 0.f) const;
	
	/** Get the collision shape for the Pawn owner, possibly reduced in size depending on ShrinkMode.
	 * @param ShrinkMode			Controls the way the capsule is resized.
	 * @param CustomShrinkAmount	The amount to shrink the capsule, used only for ShrinkModes that specify custom.
	 * @return The capsule extent of the Pawn owner, possibly reduced in size depending on ShrinkMode.
	 */
	FCollisionShape GetPawnCapsuleCollisionShape(const EShrinkCapsuleExtent ShrinkMode, const float CustomShrinkAmount = 0.f) const;

	/** Adjust the size of the capsule on simulated proxies, to avoid overlaps due to replication rounding.
	  * Changes to the capsule size on the proxy should set bShrinkProxyCapsule=true and possibly call AdjustProxyCapsuleSize() immediately if applicable.
	  */
	virtual void AdjustProxyCapsuleSize();

	/** Enforce constraints on input given current state. For instance, don't move upwards if walking and looking up. */
	virtual FVector ConstrainInputAcceleration(const FVector& InputAcceleration) const;

	/** Scale input acceleration, based on movement acceleration rate. */
	virtual FVector ScaleInputAcceleration(const FVector& InputAcceleration) const;

	/**
	 * Event triggered at the end of a movement update. If scoped movement updates are enabled (bEnableScopedMovementUpdates), this is within such a scope.
	 * If that is not desired, bind to the CharacterOwner's OnMovementUpdated event instead, as that is triggered after the scoped movement update.
	 */
	virtual void OnMovementUpdated(float DeltaSeconds, const FVector& OldLocation, const FVector& OldVelocity);

	/** Internal function to call OnMovementUpdated delegate on CharacterOwner. */
	virtual void CallMovementUpdateDelegate(float DeltaSeconds, const FVector& OldLocation, const FVector& OldVelocity);

	/**
	 * Event triggered when we are moving on a base but we are not able to move the full DeltaPosition because something has blocked us.
	 * Note: MoveComponentFlags includes the flag to ignore the movement base while this event is fired.
	 * @param DeltaPosition		How far we tried to move with the base.
	 * @param OldLocation		Location before we tried to move with the base.
	 * @param MoveOnBaseHit		Hit result for the object we hit when trying to move with the base.
	 */
	virtual void OnUnableToFollowBaseMove(const FVector& DeltaPosition, const FVector& OldLocation, const FHitResult& MoveOnBaseHit);

public:

	/**
	 * Project a location to navmesh to find adjusted height.
	 * @param TestLocation		Location to project
	 * @param NavFloorLocation	Location on navmesh
	 * @return True if projection was performed (successfully or not)
	 */
	virtual bool FindNavFloor(const FVector& TestLocation, FNavLocation& NavFloorLocation) const;

protected:

	// Movement functions broken out based on owner's network Role.
	// TickComponent calls the correct version based on the Role.
	// These may be called during move playback and correction during network updates.
	//

	/** Perform movement on an autonomous client */
	virtual void PerformMovement(float DeltaTime);

	/** Special Tick for Simulated Proxies */
	virtual void SimulatedTick(float DeltaSeconds);

	/** Simulate movement on a non-owning client. Called by SimulatedTick(). */
	virtual void SimulateMovement(float DeltaTime);

public:

	/** Force a client update by making it appear on the server that the client hasn't updated in a long time. */
	virtual void ForceReplicationUpdate();

	/** Force a client adjustment. Resets ServerLastClientAdjustmentTime. */
	void ForceClientAdjustment();
	
	/**
	 * Generate a random angle in degrees that is approximately equal between client and server.
	 * Note that in networked games this result changes with low frequency and has a low period,
	 * so should not be used for frequent randomization.
	 */
	virtual float GetNetworkSafeRandomAngleDegrees() const;

	/** Round acceleration, for better consistency and lower bandwidth in networked games. */
	virtual FVector RoundAcceleration(FVector InAccel) const;

	//--------------------------------
	// INetworkPredictionInterface implementation

	//--------------------------------
	// Server hook
	//--------------------------------
	virtual void SendClientAdjustment() override;
	virtual bool ForcePositionUpdate(float DeltaTime) override;

	//--------------------------------
	// Client hook
	//--------------------------------

	/**
	 * React to new transform from network update. Sets bNetworkSmoothingComplete to false to ensure future smoothing updates.
	 * IMPORTANT: It is expected that this function triggers any movement/transform updates to match the network update if desired.
	 */
	virtual void SmoothCorrection(const FVector& OldLocation, const FQuat& OldRotation, const FVector& NewLocation, const FQuat& NewRotation) override;

	/** Get prediction data for a client game. Should not be used if not running as a client. Allocates the data on demand and can be overridden to allocate a custom override if desired. Result must be a FNetworkPredictionData_Client_Character. */
	virtual class FNetworkPredictionData_Client* GetPredictionData_Client() const override;
	/** Get prediction data for a server game. Should not be used if not running as a server. Allocates the data on demand and can be overridden to allocate a custom override if desired. Result must be a FNetworkPredictionData_Server_Character. */
	virtual class FNetworkPredictionData_Server* GetPredictionData_Server() const override;

	class FNetworkPredictionData_Client_Character* GetPredictionData_Client_Character() const;
	class FNetworkPredictionData_Server_Character* GetPredictionData_Server_Character() const;

	virtual bool HasPredictionData_Client() const override;
	virtual bool HasPredictionData_Server() const override;

	virtual void ResetPredictionData_Client() override;
	virtual void ResetPredictionData_Server() override;

	static uint32 PackYawAndPitchTo32(const float Yaw, const float Pitch);

protected:
	class FNetworkPredictionData_Client_Character* ClientPredictionData;
	class FNetworkPredictionData_Server_Character* ServerPredictionData;

	FRandomStream RandomStream;

	/**
	 * Smooth mesh location for network interpolation, based on values set up by SmoothCorrection.
	 * Internally this simply calls SmoothClientPosition_Interpolate() then SmoothClientPosition_UpdateVisuals().
	 * This function is not called when bNetworkSmoothingComplete is true.
	 * @param DeltaSeconds Time since last update.
	 */
	virtual void SmoothClientPosition(float DeltaSeconds);

	/**
	 * Update interpolation values for client smoothing. Does not change actual mesh location.
	 * Sets bNetworkSmoothingComplete to true when the interpolation reaches the target.
	 */
	void SmoothClientPosition_Interpolate(float DeltaSeconds);

	/** Update mesh location based on interpolated values. */
	void SmoothClientPosition_UpdateVisuals();

	/*
	========================================================================
	Here's how player movement prediction, replication and correction works in network games:
	
	Every tick, the TickComponent() function is called.  It figures out the acceleration and rotation change for the frame,
	and then calls PerformMovement() (for locally controlled Characters), or ReplicateMoveToServer() (if it's a network client).
	
	ReplicateMoveToServer() saves the move (in the PendingMove list), calls PerformMovement(), and then replicates the move
	to the server by calling the replicated function ServerMove() - passing the movement parameters, the client's
	resultant position, and a timestamp.
	
	ServerMove() is executed on the server.  It decodes the movement parameters and causes the appropriate movement
	to occur.  It then looks at the resulting position and if enough time has passed since the last response, or the
	position error is significant enough, the server calls ClientAdjustPosition(), a replicated function.
	
	ClientAdjustPosition() is executed on the client.  The client sets its position to the servers version of position,
	and sets the bUpdatePosition flag to true.
	
	When TickComponent() is called on the client again, if bUpdatePosition is true, the client will call
	ClientUpdatePosition() before calling PerformMovement().  ClientUpdatePosition() replays all the moves in the pending
	move list which occurred after the timestamp of the move the server was adjusting.
	*/

	/** Perform local movement and send the move to the server. */
	virtual void ReplicateMoveToServer(float DeltaTime, const FVector& NewAcceleration);

	/** If bUpdatePosition is true, then replay any unacked moves. Returns whether any moves were actually replayed. */
	virtual bool ClientUpdatePositionAfterServerUpdate();

	/** Call the appropriate replicated ServerMove() function to send a client player move to the server. */
	DEPRECATED_CHARACTER_MOVEMENT_RPC(CallServerMove, CallServerMovePacked)
	virtual void CallServerMove(const FSavedMove_Character* NewMove, const FSavedMove_Character* OldMove);

	/**
	 * On the client, calls the ServerMovePacked_ClientSend() function with packed movement data.
	 * First the FCharacterNetworkMoveDataContainer from GetNetworkMoveDataContainer() is updated with ClientFillNetworkMoveData(), then serialized into a data stream to send client player moves to the server.
	 */
	virtual void CallServerMovePacked(const FSavedMove_Character* NewMove, const FSavedMove_Character* PendingMove, const FSavedMove_Character* OldMove);

	/**
	 * Have the server check if the client is outside an error tolerance, and queue a client adjustment if so.
	 * If either GetPredictionData_Server_Character()->bForceClientUpdate or ServerCheckClientError() are true, the client adjustment will be sent.
	 * RelativeClientLocation will be a relative location if MovementBaseUtility::UseRelativePosition(ClientMovementBase) is true, or a world location if false.
	 * @see ServerCheckClientError()
	 */
	virtual void ServerMoveHandleClientError(float ClientTimeStamp, float DeltaTime, const FVector& Accel, const FVector& RelativeClientLocation, UPrimitiveComponent* ClientMovementBase, FName ClientBaseBoneName, uint8 ClientMovementMode);

	/**
	 * Check for Server-Client disagreement in position or other movement state important enough to trigger a client correction.
	 * @see ServerMoveHandleClientError()
	 */
	virtual bool ServerCheckClientError(float ClientTimeStamp, float DeltaTime, const FVector& Accel, const FVector& ClientWorldLocation, const FVector& RelativeClientLocation, UPrimitiveComponent* ClientMovementBase, FName ClientBaseBoneName, uint8 ClientMovementMode);

	/**
	 * Check position error within ServerCheckClientError(). Set bNetworkLargeClientCorrection to true if the correction should be prioritized (delayed less in SendClientAdjustment).
	 */
	virtual bool ServerExceedsAllowablePositionError(float ClientTimeStamp, float DeltaTime, const FVector& Accel, const FVector& ClientWorldLocation, const FVector& RelativeClientLocation, UPrimitiveComponent* ClientMovementBase, FName ClientBaseBoneName, uint8 ClientMovementMode);

	/**
	 * If ServerCheckClientError() does not find an error, this determines if the server should also copy the client's movement params rather than keep the server sim result.
	 */
	virtual bool ServerShouldUseAuthoritativePosition(float ClientTimeStamp, float DeltaTime, const FVector& Accel, const FVector& ClientWorldLocation, const FVector& RelativeClientLocation, UPrimitiveComponent* ClientMovementBase, FName ClientBaseBoneName, uint8 ClientMovementMode);

	/* Process a move at the given time stamp, given the compressed flags representing various events that occurred (ie jump). */
	virtual void MoveAutonomous( float ClientTimeStamp, float DeltaTime, uint8 CompressedFlags, const FVector& NewAccel);

	/** Unpack compressed flags from a saved move and set state accordingly. See FSavedMove_Character. */
	virtual void UpdateFromCompressedFlags(uint8 Flags);

	/** Return true if it is OK to delay sending this player movement to the server, in order to conserve bandwidth. */
	virtual bool CanDelaySendingMove(const FSavedMovePtr& NewMove);

	/** Determine minimum delay between sending client updates to the server. If updates occur more frequently this than this time, moves may be combined delayed. */
	virtual float GetClientNetSendDeltaTime(const APlayerController* PC, const FNetworkPredictionData_Client_Character* ClientData, const FSavedMovePtr& NewMove) const;

	/** Ticks the characters pose and accumulates root motion */
	void TickCharacterPose(float DeltaTime);

	/** On the server if we know we are having our replication rate throttled, this method checks if important replicated properties have changed that should cause us to return to the normal replication rate. */
	virtual bool ShouldCancelAdaptiveReplication() const;

public:

	/** React to instantaneous change in position. Invalidates cached floor recomputes it if possible if there is a current movement base. */
	virtual void UpdateFloorFromAdjustment();

	/** Minimum time between client TimeStamp resets.
	 !! This has to be large enough so that we don't confuse the server if the client can stall or timeout.
	 We do this as we use floats for TimeStamps, and server derives DeltaTime from two TimeStamps. 
	 As time goes on, accuracy decreases from those floating point numbers.
	 So we trigger a TimeStamp reset at regular intervals to maintain a high level of accuracy. */
	UPROPERTY()
	float MinTimeBetweenTimeStampResets;

	/** On the Server, verify that an incoming client TimeStamp is valid and has not yet expired.
		It will also handle TimeStamp resets if it detects a gap larger than MinTimeBetweenTimeStampResets / 2.f
		!! ServerData.CurrentClientTimeStamp can be reset !!
		@returns true if TimeStamp is valid, or false if it has expired. */
	virtual bool VerifyClientTimeStamp(float TimeStamp, FNetworkPredictionData_Server_Character & ServerData);

protected:

	/** Clock time on the server of the last timestamp reset. */
	float LastTimeStampResetServerTime;

	/** Internal const check for client timestamp validity without side-effects. 
	  * @see VerifyClientTimeStamp */
	bool IsClientTimeStampValid(float TimeStamp, const FNetworkPredictionData_Server_Character& ServerData, bool& bTimeStampResetDetected) const;

	/** Called by UCharacterMovementComponent::VerifyClientTimeStamp() when a client timestamp reset has been detected and is valid. */
	virtual void OnClientTimeStampResetDetected();

	/** 
	 * Processes client timestamps from ServerMoves, detects and protects against time discrepancy between client-reported times and server time
	 * Called by UCharacterMovementComponent::VerifyClientTimeStamp() for valid timestamps.
	 */
	virtual void ProcessClientTimeStampForTimeDiscrepancy(float ClientTimeStamp, FNetworkPredictionData_Server_Character& ServerData);

	/** 
	 * Called by UCharacterMovementComponent::ProcessClientTimeStampForTimeDiscrepancy() (on server) when the time from client moves 
	 * significantly differs from the server time, indicating potential time manipulation by clients (speed hacks, significant network 
	 * issues, client performance problems) 
	 * @param CurrentTimeDiscrepancy		Accumulated time difference between client ServerMove and server time - this is bounded
	 *										by MovementTimeDiscrepancy config variables in AGameNetworkManager, and is the value with which
	 *										we test against to trigger this function. This is reset when MovementTimeDiscrepancy resolution
	 *										is enabled
	 * @param LifetimeRawTimeDiscrepancy	Accumulated time difference between client ServerMove and server time - this is unbounded
	 *										and does NOT get affected by MovementTimeDiscrepancy resolution, and is useful as a longer-term
	 *										view of how the given client is performing. High magnitude unbounded error points to
	 *										intentional tampering by a client vs. occasional "naturally caused" spikes in error due to
	 *										burst packet loss/performance hitches
	 * @param Lifetime						Game time over which LifetimeRawTimeDiscrepancy has accrued (useful for determining severity
	 *										of LifetimeUnboundedError)
	 * @param CurrentMoveError				Time difference between client ServerMove and how much time has passed on the server for the
	 *										current move that has caused TimeDiscrepancy to accumulate enough to trigger detection.
	 */
	virtual void OnTimeDiscrepancyDetected(float CurrentTimeDiscrepancy, float LifetimeRawTimeDiscrepancy, float Lifetime, float CurrentMoveError);

public:

	/**
	 * The actual network RPCs for character movement are passed to ACharacter, which wrap to the _Implementation call here, to avoid Component RPC overhead.
	 * For example:
	 *		Client: UCharacterMovementComponent::ServerMovePacked_ClientSend() => Calls CharacterOwner->ServerMove() triggering RPC on the server.
	 *		Server: ACharacter::ServerMovePacked_Implementation() from the RPC => Calls CharacterMovement->ServerMove_ServerReceive(), unpacked and sent to ServerMove_ServerHandleMoveData().
	 *
	 *	ServerMove_ClientSend() and ServerMove_ServerReceive() use a bitstream created from the current FCharacterNetworkMoveData data container that contains the client move.
	 *	See GetNetworkMoveDataContainer()/SetNetworkMoveDataContainer() for details on setting a custom container with custom unpacking through FCharacterNetworkMoveData::Serialize().
	 * 
	*/

	/**
	 * Wrapper to send packed move data to the server, through the Character.
	 * @see CallServerMovePacked()
	 */
	void ServerMovePacked_ClientSend(const FCharacterServerMovePackedBits& PackedBits);

	/**
	 * On the server, receives packed move data from the Character RPC, unpacks them into the FCharacterNetworkMoveDataContainer returned from GetNetworkMoveDataContainer(),
	 * and passes the data container to ServerMove_HandleMoveData().
	 */
	void ServerMovePacked_ServerReceive(const FCharacterServerMovePackedBits& PackedBits);

	/**
	 * Determines whether to use packed movement RPCs with variable length payloads, or legacy code which has multiple functions required for different situations.
	 * The default implementation checks the console variable "p.NetUsePackedMovementRPCs" and returns true if it is non-zero.
	 */
	virtual bool ShouldUsePackedMovementRPCs() const;

<<<<<<< HEAD
	/* Wrappers to/from RPCs (passed through character to avoid component RPC overhead) */
	void MoveResponsePacked_ServerSend(const FCharacterMoveResponsePackedBits& PackedBits);
	void MoveResponsePacked_ClientReceive(const FCharacterMoveResponsePackedBits& PackedBits);

	/** If no client adjustment is needed after processing received ServerMove(), ack the good move so client can remove it from SavedMoves */
	virtual void ClientAckGoodMove_Implementation(float TimeStamp);

	/** Replicate position correction to client, associated with a timestamped servermove.  Client will replay subsequent moves after applying adjustment.  */
=======
	/* Sends a move response from the server to the client (through character to avoid component RPC overhead), eventually calling MoveResponsePacked_ClientReceive() on the client. */
	void MoveResponsePacked_ServerSend(const FCharacterMoveResponsePackedBits& PackedBits);

	/* On the client, receives a packed move response from the server, unpacks it by serializing into the MoveResponseContainer from GetMoveResponseDataContainer(), and passes the data container to ClientHandleMoveResponse(). */
	void MoveResponsePacked_ClientReceive(const FCharacterMoveResponsePackedBits& PackedBits);

	/* If no client adjustment is needed after processing received ServerMove(), ack the good move so client can remove it from SavedMoves */
	virtual void ClientAckGoodMove_Implementation(float TimeStamp);

	/* Replicate position correction to client, associated with a timestamped servermove.  Client will replay subsequent moves after applying adjustment. */
>>>>>>> 7d5968f5
	virtual void ClientAdjustPosition_Implementation(float TimeStamp, FVector NewLoc, FVector NewVel, UPrimitiveComponent* NewBase, FName NewBaseBoneName, bool bHasBase, bool bBaseRelativePosition, uint8 ServerMovementMode);

	/* Bandwidth saving version, when velocity is zeroed */
	virtual void ClientVeryShortAdjustPosition_Implementation(float TimeStamp, FVector NewLoc, UPrimitiveComponent* NewBase, FName NewBaseBoneName, bool bHasBase, bool bBaseRelativePosition, uint8 ServerMovementMode);

<<<<<<< HEAD
	/** Replicate position correction to client when using root motion for movement. (animation root motion specific) */
	virtual void ClientAdjustRootMotionPosition_Implementation(float TimeStamp, float ServerMontageTrackPosition, FVector ServerLoc, FVector_NetQuantizeNormal ServerRotation, float ServerVelZ, UPrimitiveComponent* ServerBase, FName ServerBoneName, bool bHasBase, bool bBaseRelativePosition, uint8 ServerMovementMode);

	/** Replicate root motion source correction to client when using root motion for movement. */
=======
	/* Replicate position correction to client when using root motion for movement. (animation root motion specific) */
	virtual void ClientAdjustRootMotionPosition_Implementation(float TimeStamp, float ServerMontageTrackPosition, FVector ServerLoc, FVector_NetQuantizeNormal ServerRotation, float ServerVelZ, UPrimitiveComponent* ServerBase, FName ServerBoneName, bool bHasBase, bool bBaseRelativePosition, uint8 ServerMovementMode);

	/* Replicate root motion source correction to client when using root motion for movement. */
>>>>>>> 7d5968f5
	virtual void ClientAdjustRootMotionSourcePosition_Implementation(float TimeStamp, FRootMotionSourceGroup ServerRootMotion, bool bHasAnimRootMotion, float ServerMontageTrackPosition, FVector ServerLoc, FVector_NetQuantizeNormal ServerRotation, float ServerVelZ, UPrimitiveComponent* ServerBase, FName ServerBoneName, bool bHasBase, bool bBaseRelativePosition, uint8 ServerMovementMode);

	/**
	 * Handle movement data after it's unpacked from the ServerMovePacked_ServerReceive() call.
<<<<<<< HEAD
	 * Default implementation passes through to ServerMove_PerformMovement, which may be called twice in the case of a "dual move".
=======
	 * Default implementation passes through to ServerMove_PerformMovement(), which may be called twice in the case of a "dual move", and one additional time for an "old important move".
>>>>>>> 7d5968f5
	 */
	virtual void ServerMove_HandleMoveData(const FCharacterNetworkMoveDataContainer& MoveDataContainer);

	/**
	 * Check timestamps, generate a delta time, and pass through movement params to MoveAutonomous. Error checking is optionally done on the final location, compared to 'ClientLoc'.
<<<<<<< HEAD
=======
	 * The FCharacterNetworkMoveData parameter to this function is also the same returned by GetCurrentNetworkMoveData(), to assist in migration of code that may want to access the data without changing function signatures.
>>>>>>> 7d5968f5
	 * (Note: this is similar to "ServerMove_Implementation" in legacy versions).
	 */
	virtual void ServerMove_PerformMovement(const FCharacterNetworkMoveData& MoveData);

<<<<<<< HEAD
	virtual void ServerSendMoveResponse(const FClientAdjustment& PendingAdjustment);

=======
	/**
	 * On the server, sends a packed move response to the client. First the FCharacterMoveResponseDataContainer from GetMoveResponseDataContainer() is filled in with ServerFillResponseData().
	 * Then this data is serialized to a bit stream that is sent to the client via MoveResponsePacked_ServerSend().
	 */
	void ServerSendMoveResponse(const FClientAdjustment& PendingAdjustment);

	/**
	 * On the client, handles the move response from the server after it has been received and unpacked in MoveResponsePacked_ClientReceive.
	 * Based on the data in the response, dispatches a call to ClientAckGoodMove_Implementation if there was no error from the server.
	 * Otherwise dispatches a call to one of ClientAdjustRootMotionSourcePosition_Implementation, ClientAdjustRootMotionPosition_Implementation,
	 * or ClientAdjustPosition_Implementation depending on the payload.
	 */
>>>>>>> 7d5968f5
	virtual void ClientHandleMoveResponse(const FCharacterMoveResponseDataContainer& MoveResponse);


public:

	/////////////////////////////////////////////////////////////////////////////////////
	// BEGIN DEPRECATED movement RPCs. Use the Packed versions above instead. 
	/////////////////////////////////////////////////////////////////////////////////////

	/**
	 * Replicated function sent by client to server - contains client movement and view info.
	 * Calls either CharacterOwner->ServerMove() or CharacterOwner->ServerMoveNoBase() depending on whehter ClientMovementBase is null.
	 */
	DEPRECATED_CHARACTER_MOVEMENT_RPC(ServerMove, ServerMovePacked_ClientSend)
	virtual void ServerMove(float TimeStamp, FVector_NetQuantize10 InAccel, FVector_NetQuantize100 ClientLoc, uint8 CompressedMoveFlags, uint8 ClientRoll, uint32 View, UPrimitiveComponent* ClientMovementBase, FName ClientBaseBoneName, uint8 ClientMovementMode);
	DEPRECATED_CHARACTER_MOVEMENT_RPC(ServerMove_Implementation, ServerMove_PerformMovement)
	virtual void ServerMove_Implementation(float TimeStamp, FVector_NetQuantize10 InAccel, FVector_NetQuantize100 ClientLoc, uint8 CompressedMoveFlags, uint8 ClientRoll, uint32 View, UPrimitiveComponent* ClientMovementBase, FName ClientBaseBoneName, uint8 ClientMovementMode);
	virtual bool ServerMove_Validate(float TimeStamp, FVector_NetQuantize10 InAccel, FVector_NetQuantize100 ClientLoc, uint8 CompressedMoveFlags, uint8 ClientRoll, uint32 View, UPrimitiveComponent* ClientMovementBase, FName ClientBaseBoneName, uint8 ClientMovementMode);

	/**
	 * Replicated function sent by client to server - contains client movement and view info for two moves.
	 * Calls either CharacterOwner->ServerMoveDual() or CharacterOwner->ServerMoveDualNoBase() depending on whehter ClientMovementBase is null.
	 */
	DEPRECATED_CHARACTER_MOVEMENT_RPC(ServerMoveDual, ServerMovePacked_ClientSend)
	virtual void ServerMoveDual(float TimeStamp0, FVector_NetQuantize10 InAccel0, uint8 PendingFlags, uint32 View0, float TimeStamp, FVector_NetQuantize10 InAccel, FVector_NetQuantize100 ClientLoc, uint8 NewFlags, uint8 ClientRoll, uint32 View, UPrimitiveComponent* ClientMovementBase, FName ClientBaseBoneName, uint8 ClientMovementMode);
	DEPRECATED_CHARACTER_MOVEMENT_RPC(ServerMoveDual_Implementation, ServerMove_PerformMovement)
	virtual void ServerMoveDual_Implementation(float TimeStamp0, FVector_NetQuantize10 InAccel0, uint8 PendingFlags, uint32 View0, float TimeStamp, FVector_NetQuantize10 InAccel, FVector_NetQuantize100 ClientLoc, uint8 NewFlags, uint8 ClientRoll, uint32 View, UPrimitiveComponent* ClientMovementBase, FName ClientBaseBoneName, uint8 ClientMovementMode);
	virtual bool ServerMoveDual_Validate(float TimeStamp0, FVector_NetQuantize10 InAccel0, uint8 PendingFlags, uint32 View0, float TimeStamp, FVector_NetQuantize10 InAccel, FVector_NetQuantize100 ClientLoc, uint8 NewFlags, uint8 ClientRoll, uint32 View, UPrimitiveComponent* ClientMovementBase, FName ClientBaseBoneName, uint8 ClientMovementMode);

	/** Replicated function sent by client to server - contains client movement and view info for two moves. First move is non root motion, second is root motion. */
	DEPRECATED_CHARACTER_MOVEMENT_RPC(ServerMoveDualHybridRootMotion, ServerMovePacked_ClientSend)
	virtual void ServerMoveDualHybridRootMotion(float TimeStamp0, FVector_NetQuantize10 InAccel0, uint8 PendingFlags, uint32 View0, float TimeStamp, FVector_NetQuantize10 InAccel, FVector_NetQuantize100 ClientLoc, uint8 NewFlags, uint8 ClientRoll, uint32 View, UPrimitiveComponent* ClientMovementBase, FName ClientBaseBoneName, uint8 ClientMovementMode);
	DEPRECATED_CHARACTER_MOVEMENT_RPC(ServerMoveDualHybridRootMotion_Implementation, ServerMove_PerformMovement)
	virtual void ServerMoveDualHybridRootMotion_Implementation(float TimeStamp0, FVector_NetQuantize10 InAccel0, uint8 PendingFlags, uint32 View0, float TimeStamp, FVector_NetQuantize10 InAccel, FVector_NetQuantize100 ClientLoc, uint8 NewFlags, uint8 ClientRoll, uint32 View, UPrimitiveComponent* ClientMovementBase, FName ClientBaseBoneName, uint8 ClientMovementMode);
	virtual bool ServerMoveDualHybridRootMotion_Validate(float TimeStamp0, FVector_NetQuantize10 InAccel0, uint8 PendingFlags, uint32 View0, float TimeStamp, FVector_NetQuantize10 InAccel, FVector_NetQuantize100 ClientLoc, uint8 NewFlags, uint8 ClientRoll, uint32 View, UPrimitiveComponent* ClientMovementBase, FName ClientBaseBoneName, uint8 ClientMovementMode);

	/* Resending an (important) old move. Process it if not already processed. */
	DEPRECATED_CHARACTER_MOVEMENT_RPC(ServerMoveOld, ServerMovePacked_ClientSend)
	virtual void ServerMoveOld(float OldTimeStamp, FVector_NetQuantize10 OldAccel, uint8 OldMoveFlags);
	DEPRECATED_CHARACTER_MOVEMENT_RPC(ServerMoveOld_Implementation, ServerMove_PerformMovement)
	virtual void ServerMoveOld_Implementation(float OldTimeStamp, FVector_NetQuantize10 OldAccel, uint8 OldMoveFlags);
	virtual bool ServerMoveOld_Validate(float OldTimeStamp, FVector_NetQuantize10 OldAccel, uint8 OldMoveFlags);
	
	/** If no client adjustment is needed after processing received ServerMove(), ack the good move so client can remove it from SavedMoves */
	DEPRECATED_CHARACTER_MOVEMENT_RPC(ClientAckGoodMove, ClientHandleMoveResponse)
	virtual void ClientAckGoodMove(float TimeStamp);

	/** Replicate position correction to client, associated with a timestamped servermove.  Client will replay subsequent moves after applying adjustment.  */
	DEPRECATED_CHARACTER_MOVEMENT_RPC(ClientAdjustPosition, ClientHandleMoveResponse)
	virtual void ClientAdjustPosition(float TimeStamp, FVector NewLoc, FVector NewVel, UPrimitiveComponent* NewBase, FName NewBaseBoneName, bool bHasBase, bool bBaseRelativePosition, uint8 ServerMovementMode);

	/* Bandwidth saving version, when velocity is zeroed */
	DEPRECATED_CHARACTER_MOVEMENT_RPC(ClientVeryShortAdjustPosition, ClientHandleMoveResponse)
	virtual void ClientVeryShortAdjustPosition(float TimeStamp, FVector NewLoc, UPrimitiveComponent* NewBase, FName NewBaseBoneName, bool bHasBase, bool bBaseRelativePosition, uint8 ServerMovementMode);
	
	/** Replicate position correction to client when using root motion for movement. (animation root motion specific) */
	DEPRECATED_CHARACTER_MOVEMENT_RPC(ClientAdjustRootMotionPosition, ClientHandleMoveResponse)
	virtual void ClientAdjustRootMotionPosition(float TimeStamp, float ServerMontageTrackPosition, FVector ServerLoc, FVector_NetQuantizeNormal ServerRotation, float ServerVelZ, UPrimitiveComponent* ServerBase, FName ServerBoneName, bool bHasBase, bool bBaseRelativePosition, uint8 ServerMovementMode);

	/** Replicate root motion source correction to client when using root motion for movement. */
	DEPRECATED_CHARACTER_MOVEMENT_RPC(ClientAdjustRootMotionSourcePosition, ClientHandleMoveResponse)
	virtual void ClientAdjustRootMotionSourcePosition(float TimeStamp, FRootMotionSourceGroup ServerRootMotion, bool bHasAnimRootMotion, float ServerMontageTrackPosition, FVector ServerLoc, FVector_NetQuantizeNormal ServerRotation, float ServerVelZ, UPrimitiveComponent* ServerBase, FName ServerBoneName, bool bHasBase, bool bBaseRelativePosition, uint8 ServerMovementMode);
<<<<<<< HEAD

	/////////////////////////////////////////////////////////////////////////////////////
	// END DEPRECATED movement RPCs
	/////////////////////////////////////////////////////////////////////////////////////

protected:

	/** Event notification when client receives correction data from the server, before applying the data. Base implementation logs relevant data and draws debug info if "p.NetShowCorrections" is not equal to 0. */
	virtual void OnClientCorrectionReceived(class FNetworkPredictionData_Client_Character& ClientData, float TimeStamp, FVector NewLocation, FVector NewVelocity, UPrimitiveComponent* NewBase, FName NewBaseBoneName, bool bHasBase, bool bBaseRelativePosition, uint8 ServerMovementMode);

	/** Set custom struct used for client to server move RPC serialization. */
	void SetNetworkMoveDataContainer(FCharacterNetworkMoveDataContainer& PersistentDataStorage) { NetworkMoveDataContainerPtr = &PersistentDataStorage; }

	/** Get the struct used for client to server move RPC serialization. */
=======

	/////////////////////////////////////////////////////////////////////////////////////
	// END DEPRECATED movement RPCs
	/////////////////////////////////////////////////////////////////////////////////////

protected:

	/** Event notification when client receives correction data from the server, before applying the data. Base implementation logs relevant data and draws debug info if "p.NetShowCorrections" is not equal to 0. */
	virtual void OnClientCorrectionReceived(class FNetworkPredictionData_Client_Character& ClientData, float TimeStamp, FVector NewLocation, FVector NewVelocity, UPrimitiveComponent* NewBase, FName NewBaseBoneName, bool bHasBase, bool bBaseRelativePosition, uint8 ServerMovementMode);

	/**
	 * Set custom struct used for client to server move RPC serialization.
	 * This is typically set in the constructor for this component and should persist for the lifetime of the component.
	 * @see GetNetworkMoveDataContainer(), ServerMovePacked_ServerReceive(), ServerMove_HandleMoveData()
	 */
	void SetNetworkMoveDataContainer(FCharacterNetworkMoveDataContainer& PersistentDataStorage) { NetworkMoveDataContainerPtr = &PersistentDataStorage; }

	/**
	 * Get the struct used for client to server move RPC serialization.
	 * @see SetNetworkMoveDataContainer()
	 */
>>>>>>> 7d5968f5
	FCharacterNetworkMoveDataContainer& GetNetworkMoveDataContainer() const { return *NetworkMoveDataContainerPtr; }

	/**
	 * Current move data being processed or handled.
	 * This is set before MoveAutonomous (for replayed moves and server moves), and cleared thereafter.
	 * Useful for being able to access custom movement data during internal movement functions such as MoveAutonomous() or UpdateFromCompressedFlags() to be able to maintain backwards API compatibility.
	 */
	FCharacterNetworkMoveData* GetCurrentNetworkMoveData() const { return CurrentNetworkMoveData; }

	/**
	 * Used internally to set the FCharacterNetworkMoveData currently being processed, either being serialized or replayed on the client, or being received and processed on the server.
	 * @see GetCurrentNetworkMoveData()
	 */
	void SetCurrentNetworkMoveData(FCharacterNetworkMoveData* CurrentData) { CurrentNetworkMoveData = CurrentData; }

	/**
	 * Set custom struct used for server response RPC serialization.
	 * This is typically set in the constructor for this component and should persist for the lifetime of the component.
	 * @see GetMoveResponseDataContainer()
	 */
	void SetMoveResponseDataContainer(FCharacterMoveResponseDataContainer& PersistentDataStorage) { MoveResponseDataContainerPtr = &PersistentDataStorage; }

	/**
	 * Get the struct used for server response RPC serialization.
	 * @see SetMoveResponseDataContainer(), ClientHandleMoveResponse(), ServerSendMoveResponse().
	 */
	FCharacterMoveResponseDataContainer& GetMoveResponseDataContainer() const { return *MoveResponseDataContainerPtr; }

private:

	//////////////////////////////////////////////////////////////////////////
	// Server move data

	/** Default client to server move RPC data container. Can be bypassed via SetNetworkMoveDataContainer(). */
	FCharacterNetworkMoveDataContainer DefaultNetworkMoveDataContainer;

	/** Pointer to server move RPC data container. */
	FCharacterNetworkMoveDataContainer* NetworkMoveDataContainerPtr;

	/** Used for writing server move RPC bits. */
	FNetBitWriter ServerMoveBitWriter;

	/** Used for reading server move RPC bits. */
	FNetBitReader ServerMoveBitReader;

	/** Current network move data being processed or handled within the NetworkMoveDataContainer. */
	FCharacterNetworkMoveData* CurrentNetworkMoveData;

	//////////////////////////////////////////////////////////////////////////
	// Server response data

	/** Default server response RPC data container. Can be bypassed via SetMoveResponseDataContainer(). */
	FCharacterMoveResponseDataContainer DefaultMoveResponseDataContainer;

	/** Pointer to server response RPC data container. */
	FCharacterMoveResponseDataContainer* MoveResponseDataContainerPtr;

	/** Used for writing server response RPC bits. */
	FNetBitWriter MoveResponseBitWriter;

	/** Used for reading server response RPC bits. */
	FNetBitReader MoveResponseBitReader;

public:

	//////////////////////////////////////////////////////////////////////////
	// Root Motion

	/** Root Motion Group containing active root motion sources being applied to movement */
	UPROPERTY(Transient)
	FRootMotionSourceGroup CurrentRootMotion;

	UPROPERTY(Transient)
	FRootMotionSourceGroup ServerCorrectionRootMotion;

	/** Returns true if we have Root Motion from any source to use in PerformMovement() physics. */
	bool HasRootMotionSources() const;

	/** Apply a RootMotionSource to current root motion 
	 *  @return LocalID for this Root Motion Source */
	uint16 ApplyRootMotionSource(TSharedPtr<FRootMotionSource> SourcePtr);
	UE_DEPRECATED(4.26, "ApplyRootMotionSource no longer takes raw pointers. Pass in a TSharedPtr instead.")
	uint16 ApplyRootMotionSource(FRootMotionSource* SourcePtr);

	/** Called during ApplyRootMotionSource call, useful for project-specific alerts for "something is about to be altering our movement" */
	virtual void OnRootMotionSourceBeingApplied(const FRootMotionSource* Source);

	/** Get a RootMotionSource from current root motion by name */
	TSharedPtr<FRootMotionSource> GetRootMotionSource(FName InstanceName);

	/** Get a RootMotionSource from current root motion by ID */
	TSharedPtr<FRootMotionSource> GetRootMotionSourceByID(uint16 RootMotionSourceID);

	/** Remove a RootMotionSource from current root motion by name */
	void RemoveRootMotionSource(FName InstanceName);

	/** Remove a RootMotionSource from current root motion by ID */
	void RemoveRootMotionSourceByID(uint16 RootMotionSourceID);

	/** Converts received server IDs in a root motion group to local IDs  */
	void ConvertRootMotionServerIDsToLocalIDs(const FRootMotionSourceGroup& LocalRootMotionToMatchWith, FRootMotionSourceGroup& InOutServerRootMotion, float TimeStamp);

	/** Collection of the most recent ID mappings */
	enum class ERootMotionMapping : uint32 { MapSize = 16 };
	TArray<FRootMotionServerToLocalIDMapping, TInlineAllocator<(uint32)ERootMotionMapping::MapSize> > RootMotionIDMappings;

protected:
	/** Restores Velocity to LastPreAdditiveVelocity during Root Motion Phys*() function calls */
	void RestorePreAdditiveRootMotionVelocity();

	/** Applies root motion from root motion sources to velocity (override and additive) */
	void ApplyRootMotionToVelocity(float deltaTime);

public:

	/**
	*	Animation root motion (special case for now)
	*/

	/** Root Motion movement params. Holds result of anim montage root motion during PerformMovement(), and is overridden
	*   during autonomous move playback to force historical root motion for MoveAutonomous() calls */
	UPROPERTY(Transient)
	FRootMotionMovementParams RootMotionParams;

	/** Velocity extracted from RootMotionParams when there is anim root motion active. Invalid to use when HasAnimRootMotion() returns false. */
	UPROPERTY(Transient)
	FVector AnimRootMotionVelocity;

	/** Returns true if we have Root Motion from animation to use in PerformMovement() physics. 
		Not valid outside of the scope of that function. Since RootMotion is extracted and used in it. */
	bool HasAnimRootMotion() const
	{
		return RootMotionParams.bHasRootMotion;
	}

	// Takes component space root motion and converts it to world space
	FTransform ConvertLocalRootMotionToWorld(const FTransform& InLocalRootMotion);

	// Delegate for modifying root motion pre conversion from component space to world space.
	FOnProcessRootMotion ProcessRootMotionPreConvertToWorld;
	
	// Delegate for modifying root motion post conversion from component space to world space.
	FOnProcessRootMotion ProcessRootMotionPostConvertToWorld;

	/** Simulate Root Motion physics on Simulated Proxies */
	void SimulateRootMotion(float DeltaSeconds, const FTransform& LocalRootMotionTransform);

	/**
	 * Calculate velocity from anim root motion.
	 * @param RootMotionDeltaMove	Change in location from root motion.
	 * @param DeltaSeconds			Elapsed time
	 * @param CurrentVelocity		Non-root motion velocity at current time, used for components of result that may ignore root motion.
	 * @see ConstrainAnimRootMotionVelocity
	 */
	virtual FVector CalcAnimRootMotionVelocity(const FVector& RootMotionDeltaMove, float DeltaSeconds, const FVector& CurrentVelocity) const;

	UE_DEPRECATED(4.13, "CalcRootMotionVelocity() has been replaced by CalcAnimRootMotionVelocity() instead, and ConstrainAnimRootMotionVelocity() now handles restricting root motion velocity under different conditions.")
	virtual FVector CalcRootMotionVelocity(const FVector& RootMotionDeltaMove, float DeltaSeconds, const FVector& CurrentVelocity) const;

	/**
	 * Constrain components of root motion velocity that may not be appropriate given the current movement mode (e.g. when falling Z may be ignored).
	 */
	virtual FVector ConstrainAnimRootMotionVelocity(const FVector& RootMotionVelocity, const FVector& CurrentVelocity) const;

	// RVO Avoidance

	/** calculate RVO avoidance and apply it to current velocity */
	virtual void CalcAvoidanceVelocity(float DeltaTime);

	/** allows modifing avoidance velocity, called when bUseRVOPostProcess is set */
	virtual void PostProcessAvoidanceVelocity(FVector& NewVelocity);

	virtual void FlushServerMoves();

	/** 
	 * When moving the character, we should inform physics as to whether we are teleporting.
	 * This allows physics to avoid injecting forces into simulations from client corrections (etc.)
	 */
	ETeleportType GetTeleportType() const;

protected:

	/** called in Tick to update data in RVO avoidance manager */
	void UpdateDefaultAvoidance();

public:
	/** lock avoidance velocity */
	void SetAvoidanceVelocityLock(class UAvoidanceManager* Avoidance, float Duration);

	/** BEGIN IRVOAvoidanceInterface */
	virtual void SetRVOAvoidanceUID(int32 UID) override;
	virtual int32 GetRVOAvoidanceUID() override;
	virtual void SetRVOAvoidanceWeight(float Weight) override;
	virtual float GetRVOAvoidanceWeight() override;
	virtual FVector GetRVOAvoidanceOrigin() override;
	virtual float GetRVOAvoidanceRadius() override;
	virtual float GetRVOAvoidanceHeight() override;
	virtual float GetRVOAvoidanceConsiderationRadius() override;
	virtual FVector GetVelocityForRVOConsideration() override;
	virtual void SetAvoidanceGroupMask(int32 GroupFlags) override;
	virtual int32 GetAvoidanceGroupMask() override;
	virtual void SetGroupsToAvoidMask(int32 GroupFlags) override;
	virtual int32 GetGroupsToAvoidMask() override;
	virtual void SetGroupsToIgnoreMask(int32 GroupFlags) override;
	virtual int32 GetGroupsToIgnoreMask() override;
	/** END IRVOAvoidanceInterface */

	/** a shortcut function to be called instead of GetRVOAvoidanceUID when
	*	callee knows it's dealing with a char movement comp */
	int32 GetRVOAvoidanceUIDFast() const { return AvoidanceUID; }

public:

	/** Minimum delta time considered when ticking. Delta times below this are not considered. This is a very small non-zero value to avoid potential divide-by-zero in simulation code. */
	static const float MIN_TICK_TIME;

	/** Minimum acceptable distance for Character capsule to float above floor when walking. */
	static const float MIN_FLOOR_DIST;

	/** Maximum acceptable distance for Character capsule to float above floor when walking. */
	static const float MAX_FLOOR_DIST;

	/** Reject sweep impacts that are this close to the edge of the vertical portion of the capsule when performing vertical sweeps, and try again with a smaller capsule. */
	static const float SWEEP_EDGE_REJECT_DISTANCE;

	/** Stop completely when braking and velocity magnitude is lower than this. */
	static const float BRAKE_TO_STOP_VELOCITY;
};


FORCEINLINE ACharacter* UCharacterMovementComponent::GetCharacterOwner() const
{
	return CharacterOwner;
}

FORCEINLINE_DEBUGGABLE bool UCharacterMovementComponent::IsWalking() const
{
	return IsMovingOnGround();
}

FORCEINLINE uint32 UCharacterMovementComponent::PackYawAndPitchTo32(const float Yaw, const float Pitch)
{
	const uint32 YawShort = FRotator::CompressAxisToShort(Yaw);
	const uint32 PitchShort = FRotator::CompressAxisToShort(Pitch);
	const uint32 Rotation32 = (YawShort << 16) | PitchShort;
	return Rotation32;
}


/** FSavedMove_Character represents a saved move on the client that has been sent to the server and might need to be played back. */
class ENGINE_API FSavedMove_Character
{
public:
	FSavedMove_Character();
	virtual ~FSavedMove_Character();

	// UE_DEPRECATED_FORGAME(4.20)
	FSavedMove_Character(const FSavedMove_Character&);
	FSavedMove_Character(FSavedMove_Character&&);
	FSavedMove_Character& operator=(const FSavedMove_Character&);
	FSavedMove_Character& operator=(FSavedMove_Character&&);

	ACharacter* CharacterOwner;

	uint32 bPressedJump:1;
	uint32 bWantsToCrouch:1;
	uint32 bForceMaxAccel:1;

	/** If true, can't combine this move with another move. */
	uint32 bForceNoCombine:1;

	/** If true this move is using an old TimeStamp, before a reset occurred. */
	uint32 bOldTimeStampBeforeReset:1;

	uint32 bWasJumping:1;

	float TimeStamp;    // Time of this move.
	float DeltaTime;    // amount of time for this move
	float CustomTimeDilation;
	float JumpKeyHoldTime;
	float JumpForceTimeRemaining;
	int32 JumpMaxCount;
	int32 JumpCurrentCount;
	
	UE_DEPRECATED_FORGAME(4.20, "This property is deprecated, use StartPackedMovementMode or EndPackedMovementMode instead.")
	uint8 MovementMode;

	// Information at the start of the move
	uint8 StartPackedMovementMode;
	FVector StartLocation;
	FVector StartRelativeLocation;
	FVector StartVelocity;
	FFindFloorResult StartFloor;
	FRotator StartRotation;
	FRotator StartControlRotation;
	FQuat StartBaseRotation;	// rotation of the base component (or bone), only saved if it can move.
	float StartCapsuleRadius;
	float StartCapsuleHalfHeight;
	TWeakObjectPtr<UPrimitiveComponent> StartBase;
	FName StartBoneName;
	uint32 StartActorOverlapCounter;
	uint32 StartComponentOverlapCounter;
	TWeakObjectPtr<USceneComponent> StartAttachParent;
	FName StartAttachSocketName;
	FVector StartAttachRelativeLocation;
	FRotator StartAttachRelativeRotation;

	// Information after the move has been performed
	uint8 EndPackedMovementMode;
	FVector SavedLocation;
	FRotator SavedRotation;
	FVector SavedVelocity;
	FVector SavedRelativeLocation;
	FRotator SavedControlRotation;
	TWeakObjectPtr<UPrimitiveComponent> EndBase;
	FName EndBoneName;
	uint32 EndActorOverlapCounter;
	uint32 EndComponentOverlapCounter;
	TWeakObjectPtr<USceneComponent> EndAttachParent;
	FName EndAttachSocketName;
	FVector EndAttachRelativeLocation;
	FRotator EndAttachRelativeRotation;

	FVector Acceleration;
	float MaxSpeed;

	// Cached to speed up iteration over IsImportantMove().
	FVector AccelNormal;
	float AccelMag;

	TWeakObjectPtr<class UAnimMontage> RootMotionMontage;
	float RootMotionTrackPosition;
	FRootMotionMovementParams RootMotionMovement;

	FRootMotionSourceGroup SavedRootMotion;

	/** Threshold for deciding this is an "important" move based on DP with last acked acceleration. */
	float AccelDotThreshold;    
	/** Threshold for deciding is this is an important move because acceleration magnitude has changed too much */
	float AccelMagThreshold;	
	/** Threshold for deciding if we can combine two moves, true if cosine of angle between them is <= this. */
	float AccelDotThresholdCombine;
	/** Client saved moves will not combine if the result of GetMaxSpeed() differs by this much between moves. */
	float MaxSpeedThresholdCombine;
	
	/** Clear saved move properties, so it can be re-used. */
	virtual void Clear();

	/** Called to set up this saved move (when initially created) to make a predictive correction. */
	virtual void SetMoveFor(ACharacter* C, float InDeltaTime, FVector const& NewAccel, class FNetworkPredictionData_Client_Character & ClientData);

	/** Set the properties describing the position, etc. of the moved pawn at the start of the move. */
	virtual void SetInitialPosition(ACharacter* C);

	/** Returns true if this move is an "important" move that should be sent again if not acked by the server */
	virtual bool IsImportantMove(const FSavedMovePtr& LastAckedMove) const;
	
	/** Returns starting position if we were to revert the move, either absolute StartLocation, or StartRelativeLocation offset from MovementBase's current location (since we want to try to move forward at this time). */
	virtual FVector GetRevertedLocation() const;

	enum EPostUpdateMode
	{
		PostUpdate_Record,		// Record a move after having run the simulation
		PostUpdate_Replay,		// Update after replaying a move for a client correction
	};

	/** Set the properties describing the final position, etc. of the moved pawn. */
	virtual void PostUpdate(ACharacter* C, EPostUpdateMode PostUpdateMode);
	
	/** Returns true if this move can be combined with NewMove for replication without changing any behavior */
	virtual bool CanCombineWith(const FSavedMovePtr& NewMove, ACharacter* InCharacter, float MaxDelta) const;

	/** Combine this move with an older move and update relevant state. */
	virtual void CombineWith(const FSavedMove_Character* OldMove, ACharacter* InCharacter, APlayerController* PC, const FVector& OldStartLocation);
	
	/** Called before ClientUpdatePosition uses this SavedMove to make a predictive correction	 */
	virtual void PrepMoveFor(ACharacter* C);

	/** Returns a byte containing encoded special movement information (jumping, crouching, etc.)	 */
	virtual uint8 GetCompressedFlags() const;

	/** Compare current control rotation with stored starting data */
	virtual bool IsMatchingStartControlRotation(const APlayerController* PC) const;

	/** Packs control rotation for network transport */
	virtual void GetPackedAngles(uint32& YawAndPitchPack, uint8& RollPack) const;

	// Bit masks used by GetCompressedFlags() to encode movement information.
	enum CompressedFlags
	{
		FLAG_JumpPressed	= 0x01,	// Jump pressed
		FLAG_WantsToCrouch	= 0x02,	// Wants to crouch
		FLAG_Reserved_1		= 0x04,	// Reserved for future use
		FLAG_Reserved_2		= 0x08,	// Reserved for future use
		// Remaining bit masks are available for custom flags.
		FLAG_Custom_0		= 0x10,
		FLAG_Custom_1		= 0x20,
		FLAG_Custom_2		= 0x40,
		FLAG_Custom_3		= 0x80,
	};
};

//UE_DEPRECATED_FORGAME(4.20)
PRAGMA_DISABLE_DEPRECATION_WARNINGS
inline FSavedMove_Character::FSavedMove_Character(const FSavedMove_Character&) = default;
inline FSavedMove_Character::FSavedMove_Character(FSavedMove_Character&&) = default;
inline FSavedMove_Character& FSavedMove_Character::operator=(const FSavedMove_Character&) = default;
inline FSavedMove_Character& FSavedMove_Character::operator=(FSavedMove_Character&&) = default;
PRAGMA_ENABLE_DEPRECATION_WARNINGS


class FCharacterReplaySample
{
public:
	FCharacterReplaySample() : RemoteViewPitch( 0 ), Time( 0.0f )
	{
	}

	friend ENGINE_API FArchive& operator<<( FArchive& Ar, FCharacterReplaySample& V );

	FVector			Location;
	FRotator		Rotation;
	FVector			Velocity;
	FVector			Acceleration;
	uint8			RemoteViewPitch;
	float			Time;					// This represents time since replay started
};

class ENGINE_API FNetworkPredictionData_Client_Character : public FNetworkPredictionData_Client, protected FNoncopyable
{
public:

	FNetworkPredictionData_Client_Character(const UCharacterMovementComponent& ClientMovement);
	virtual ~FNetworkPredictionData_Client_Character();

	/** Client timestamp of last time it sent a servermove() to the server. This is an increasing timestamp from the owning UWorld. Used for holding off on sending movement updates to save bandwidth. */
	float ClientUpdateTime;

	/** Current TimeStamp for sending new Moves to the Server. This time resets to zero at a frequency of MinTimeBetweenTimeStampResets. */
	float CurrentTimeStamp;

	/** Last World timestamp (undilated, real time) at which we received a server ack for a move. This could be either a good move or a correction from the server. */
	float LastReceivedAckRealTime;

	TArray<FSavedMovePtr> SavedMoves;		// Buffered moves pending position updates, orderd oldest to newest. Moves that have been acked by the server are removed.
	TArray<FSavedMovePtr> FreeMoves;		// freed moves, available for buffering
	FSavedMovePtr PendingMove;				// PendingMove already processed on client - waiting to combine with next movement to reduce client to server bandwidth
	FSavedMovePtr LastAckedMove;			// Last acknowledged sent move.

	int32 MaxFreeMoveCount;					// Limit on size of free list
	int32 MaxSavedMoveCount;				// Limit on the size of the saved move buffer

	/** RootMotion saved while animation is updated, so we can store it and replay if needed in case of a position correction. */
	FRootMotionMovementParams RootMotionMovement;

	uint32 bUpdatePosition:1; // when true, update the position (via ClientUpdatePosition)

	// Mesh smoothing variables (for network smoothing)
	//
	/** Whether to smoothly interpolate pawn position corrections on clients based on received location updates */
	UE_DEPRECATED(4.11, "bSmoothNetUpdates will be removed, use UCharacterMovementComponent::NetworkSmoothingMode instead.")
	uint32 bSmoothNetUpdates:1;

	/** Used for position smoothing in net games */
	FVector OriginalMeshTranslationOffset;

	/** World space offset of the mesh. Target value is zero offset. Used for position smoothing in net games. */
	FVector MeshTranslationOffset;

	/** Used for rotation smoothing in net games (only used by linear smoothing). */
	FQuat OriginalMeshRotationOffset;

	/** Component space offset of the mesh. Used for rotation smoothing in net games. */
	FQuat MeshRotationOffset;

	/** Target for mesh rotation interpolation. */
	FQuat MeshRotationTarget;

	/** Used for remembering how much time has passed between server corrections */
	float LastCorrectionDelta;

	/** Used to track time of last correction */
	float LastCorrectionTime;

	/** Max time delta between server updates over which client smoothing is allowed to interpolate. */
	float MaxClientSmoothingDeltaTime;

	/** Used to track the timestamp of the last server move. */
	double SmoothingServerTimeStamp;

	/** Used to track the client time as we try to match the server.*/
	double SmoothingClientTimeStamp;

	/** Used to track how much time has elapsed since last correction. It can be computed as World->TimeSince(LastCorrectionTime). */
	UE_DEPRECATED(4.11, "CurrentSmoothTime will be removed, use LastCorrectionTime instead.")
	float CurrentSmoothTime;

	/** Used to signify that linear smoothing is desired */
	UE_DEPRECATED(4.11, "bUseLinearSmoothing will be removed, use UCharacterMovementComponent::NetworkSmoothingMode instead.")
	bool bUseLinearSmoothing;

	/**
	 * Copied value from UCharacterMovementComponent::NetworkMaxSmoothUpdateDistance.
	 * @see UCharacterMovementComponent::NetworkMaxSmoothUpdateDistance
	 */
	float MaxSmoothNetUpdateDist;

	/**
	 * Copied value from UCharacterMovementComponent::NetworkNoSmoothUpdateDistance.
	 * @see UCharacterMovementComponent::NetworkNoSmoothUpdateDistance
	 */
	float NoSmoothNetUpdateDist;

	/** How long to take to smoothly interpolate from the old pawn position on the client to the corrected one sent by the server.  Must be >= 0. Not used for linear smoothing. */
	float SmoothNetUpdateTime;

	/** How long to take to smoothly interpolate from the old pawn rotation on the client to the corrected one sent by the server.  Must be >= 0. Not used for linear smoothing. */
	float SmoothNetUpdateRotationTime;

	/** (DEPRECATED) How long server will wait for client move update before setting position */
	UE_DEPRECATED(4.12, "MaxResponseTime has been renamed to MaxMoveDeltaTime for clarity in what it does and will be removed, use MaxMoveDeltaTime instead.")
	float MaxResponseTime;
	
	/** 
	 * Max delta time for a given move, in real seconds
	 * Based off of AGameNetworkManager::MaxMoveDeltaTime config setting, but can be modified per actor
	 * if needed.
	 * This value is mirrored in FNetworkPredictionData_Server, which is what server logic runs off of.
	 * Client needs to know this in order to not send move deltas that are going to get clamped anyway (meaning
	 * they'll be rejected/corrected).
	 * Note: This was previously named MaxResponseTime, but has been renamed to reflect what it does more accurately
	 */
	float MaxMoveDeltaTime;

	/** Values used for visualization and debugging of simulated net corrections */
	FVector LastSmoothLocation;
	FVector LastServerLocation;
	float	SimulatedDebugDrawTime;

	/** Array of replay samples that we use to interpolate between to get smooth location/rotation/velocity/ect */
	TArray< FCharacterReplaySample > ReplaySamples;

	/** Finds SavedMove index for given TimeStamp. Returns INDEX_NONE if not found (move has been already Acked or cleared). */
	int32 GetSavedMoveIndex(float TimeStamp) const;

	/** Ack a given move. This move will become LastAckedMove, SavedMoves will be adjusted to only contain unAcked moves. */
	void AckMove(int32 AckedMoveIndex, UCharacterMovementComponent& CharacterMovementComponent);

	/** Allocate a new saved move. Subclasses should override this if they want to use a custom move class. */
	virtual FSavedMovePtr AllocateNewMove();

	/** Return a move to the free move pool. Assumes that 'Move' will no longer be referenced by anything but possibly the FreeMoves list. Clears PendingMove if 'Move' is PendingMove. */
	virtual void FreeMove(const FSavedMovePtr& Move);

	/** Tries to pull a pooled move off the free move list, otherwise allocates a new move. Returns NULL if the limit on saves moves is hit. */
	virtual FSavedMovePtr CreateSavedMove();

	/** Update CurentTimeStamp from passed in DeltaTime.
		It will measure the accuracy between passed in DeltaTime and how Server will calculate its DeltaTime.
		If inaccuracy is too high, it will reset CurrentTimeStamp to maintain a high level of accuracy.
		@return DeltaTime to use for Client's physics simulation prior to replicate move to server. */
	float UpdateTimeStampAndDeltaTime(float DeltaTime, ACharacter & CharacterOwner, class UCharacterMovementComponent & CharacterMovementComponent);

	/** Used for simulated packet loss in development builds. */
	float DebugForcedPacketLossTimerStart;
};


class ENGINE_API FNetworkPredictionData_Server_Character : public FNetworkPredictionData_Server, protected FNoncopyable
{
public:

	FNetworkPredictionData_Server_Character(const UCharacterMovementComponent& ServerMovement);
	virtual ~FNetworkPredictionData_Server_Character();

	FClientAdjustment PendingAdjustment;

	/** Timestamp from the client of most recent ServerMove() processed for this player. Reset occasionally for timestamp resets (to maintain accuracy). */
	float CurrentClientTimeStamp;

	/** Timestamp from the client of most recent ServerMove() received for this player, including rejected requests. */
	float LastReceivedClientTimeStamp;

	/** Timestamp of total elapsed client time. Similar to CurrentClientTimestamp but this is accumulated with the calculated DeltaTime for each move on the server. */
	double ServerAccumulatedClientTimeStamp;

	/** Last time server updated client with a move correction */
	float LastUpdateTime;

	/** Server clock time when last server move was received from client (does NOT include forced moves on server) */
	float ServerTimeStampLastServerMove;

	/** (DEPRECATED) How long server will wait for client move update before setting position */
	UE_DEPRECATED(4.12, "MaxResponseTime has been renamed to MaxMoveDeltaTime for clarity in what it does and will be removed, use MaxMoveDeltaTime instead.")
	float MaxResponseTime;
	
	/** 
	 * Max delta time for a given move, in real seconds
	 * Based off of AGameNetworkManager::MaxMoveDeltaTime config setting, but can be modified per actor
	 * if needed.
	 * Note: This was previously named MaxResponseTime, but has been renamed to reflect what it does more accurately
	 */
	float MaxMoveDeltaTime;

	/** Force client update on the next ServerMoveHandleClientError() call. */
	uint32 bForceClientUpdate:1;

	/** Accumulated timestamp difference between autonomous client and server for tracking long-term trends */
	float LifetimeRawTimeDiscrepancy;

	/** 
	 * Current time discrepancy between client-reported moves and time passed
	 * on the server. Time discrepancy resolution's goal is to keep this near zero.
	 */
	float TimeDiscrepancy;

	/** True if currently in the process of resolving time discrepancy */
	bool bResolvingTimeDiscrepancy;

	/** 
	 * When bResolvingTimeDiscrepancy is true, we are in time discrepancy resolution mode whose output is
	 * this value (to be used as the DeltaTime for current ServerMove)
	 */
	float TimeDiscrepancyResolutionMoveDeltaOverride;

	/** 
	 * When bResolvingTimeDiscrepancy is true, we are in time discrepancy resolution mode where we bound
	 * move deltas by Server Deltas. In cases where there are multiple ServerMove RPCs handled within one
	 * server frame tick, we need to accumulate the client deltas of the "no tick" Moves so that the next
	 * Move processed that the server server has ticked for takes into account those previous deltas. 
	 * If we did not use this, the higher the framerate of a client vs the server results in more 
	 * punishment/payback time.
	 */
	float TimeDiscrepancyAccumulatedClientDeltasSinceLastServerTick;

	/** Creation time of this prediction data, used to contextualize LifetimeRawTimeDiscrepancy */
	float WorldCreationTime;

	/** Returns time delta to use for the current ServerMove(). Takes into account time discrepancy resolution if active. */
	float GetServerMoveDeltaTime(float ClientTimeStamp, float ActorTimeDilation) const;

	/** Returns base time delta to use for a ServerMove, default calculation (no time discrepancy resolution) */
	float GetBaseServerMoveDeltaTime(float ClientTimeStamp, float ActorTimeDilation) const;

};
<|MERGE_RESOLUTION|>--- conflicted
+++ resolved
@@ -2331,16 +2331,6 @@
 	 */
 	virtual bool ShouldUsePackedMovementRPCs() const;
 
-<<<<<<< HEAD
-	/* Wrappers to/from RPCs (passed through character to avoid component RPC overhead) */
-	void MoveResponsePacked_ServerSend(const FCharacterMoveResponsePackedBits& PackedBits);
-	void MoveResponsePacked_ClientReceive(const FCharacterMoveResponsePackedBits& PackedBits);
-
-	/** If no client adjustment is needed after processing received ServerMove(), ack the good move so client can remove it from SavedMoves */
-	virtual void ClientAckGoodMove_Implementation(float TimeStamp);
-
-	/** Replicate position correction to client, associated with a timestamped servermove.  Client will replay subsequent moves after applying adjustment.  */
-=======
 	/* Sends a move response from the server to the client (through character to avoid component RPC overhead), eventually calling MoveResponsePacked_ClientReceive() on the client. */
 	void MoveResponsePacked_ServerSend(const FCharacterMoveResponsePackedBits& PackedBits);
 
@@ -2351,49 +2341,30 @@
 	virtual void ClientAckGoodMove_Implementation(float TimeStamp);
 
 	/* Replicate position correction to client, associated with a timestamped servermove.  Client will replay subsequent moves after applying adjustment. */
->>>>>>> 7d5968f5
 	virtual void ClientAdjustPosition_Implementation(float TimeStamp, FVector NewLoc, FVector NewVel, UPrimitiveComponent* NewBase, FName NewBaseBoneName, bool bHasBase, bool bBaseRelativePosition, uint8 ServerMovementMode);
 
 	/* Bandwidth saving version, when velocity is zeroed */
 	virtual void ClientVeryShortAdjustPosition_Implementation(float TimeStamp, FVector NewLoc, UPrimitiveComponent* NewBase, FName NewBaseBoneName, bool bHasBase, bool bBaseRelativePosition, uint8 ServerMovementMode);
 
-<<<<<<< HEAD
-	/** Replicate position correction to client when using root motion for movement. (animation root motion specific) */
-	virtual void ClientAdjustRootMotionPosition_Implementation(float TimeStamp, float ServerMontageTrackPosition, FVector ServerLoc, FVector_NetQuantizeNormal ServerRotation, float ServerVelZ, UPrimitiveComponent* ServerBase, FName ServerBoneName, bool bHasBase, bool bBaseRelativePosition, uint8 ServerMovementMode);
-
-	/** Replicate root motion source correction to client when using root motion for movement. */
-=======
 	/* Replicate position correction to client when using root motion for movement. (animation root motion specific) */
 	virtual void ClientAdjustRootMotionPosition_Implementation(float TimeStamp, float ServerMontageTrackPosition, FVector ServerLoc, FVector_NetQuantizeNormal ServerRotation, float ServerVelZ, UPrimitiveComponent* ServerBase, FName ServerBoneName, bool bHasBase, bool bBaseRelativePosition, uint8 ServerMovementMode);
 
 	/* Replicate root motion source correction to client when using root motion for movement. */
->>>>>>> 7d5968f5
 	virtual void ClientAdjustRootMotionSourcePosition_Implementation(float TimeStamp, FRootMotionSourceGroup ServerRootMotion, bool bHasAnimRootMotion, float ServerMontageTrackPosition, FVector ServerLoc, FVector_NetQuantizeNormal ServerRotation, float ServerVelZ, UPrimitiveComponent* ServerBase, FName ServerBoneName, bool bHasBase, bool bBaseRelativePosition, uint8 ServerMovementMode);
 
 	/**
 	 * Handle movement data after it's unpacked from the ServerMovePacked_ServerReceive() call.
-<<<<<<< HEAD
-	 * Default implementation passes through to ServerMove_PerformMovement, which may be called twice in the case of a "dual move".
-=======
 	 * Default implementation passes through to ServerMove_PerformMovement(), which may be called twice in the case of a "dual move", and one additional time for an "old important move".
->>>>>>> 7d5968f5
 	 */
 	virtual void ServerMove_HandleMoveData(const FCharacterNetworkMoveDataContainer& MoveDataContainer);
 
 	/**
 	 * Check timestamps, generate a delta time, and pass through movement params to MoveAutonomous. Error checking is optionally done on the final location, compared to 'ClientLoc'.
-<<<<<<< HEAD
-=======
 	 * The FCharacterNetworkMoveData parameter to this function is also the same returned by GetCurrentNetworkMoveData(), to assist in migration of code that may want to access the data without changing function signatures.
->>>>>>> 7d5968f5
 	 * (Note: this is similar to "ServerMove_Implementation" in legacy versions).
 	 */
 	virtual void ServerMove_PerformMovement(const FCharacterNetworkMoveData& MoveData);
 
-<<<<<<< HEAD
-	virtual void ServerSendMoveResponse(const FClientAdjustment& PendingAdjustment);
-
-=======
 	/**
 	 * On the server, sends a packed move response to the client. First the FCharacterMoveResponseDataContainer from GetMoveResponseDataContainer() is filled in with ServerFillResponseData().
 	 * Then this data is serialized to a bit stream that is sent to the client via MoveResponsePacked_ServerSend().
@@ -2406,7 +2377,6 @@
 	 * Otherwise dispatches a call to one of ClientAdjustRootMotionSourcePosition_Implementation, ClientAdjustRootMotionPosition_Implementation,
 	 * or ClientAdjustPosition_Implementation depending on the payload.
 	 */
->>>>>>> 7d5968f5
 	virtual void ClientHandleMoveResponse(const FCharacterMoveResponseDataContainer& MoveResponse);
 
 
@@ -2469,7 +2439,6 @@
 	/** Replicate root motion source correction to client when using root motion for movement. */
 	DEPRECATED_CHARACTER_MOVEMENT_RPC(ClientAdjustRootMotionSourcePosition, ClientHandleMoveResponse)
 	virtual void ClientAdjustRootMotionSourcePosition(float TimeStamp, FRootMotionSourceGroup ServerRootMotion, bool bHasAnimRootMotion, float ServerMontageTrackPosition, FVector ServerLoc, FVector_NetQuantizeNormal ServerRotation, float ServerVelZ, UPrimitiveComponent* ServerBase, FName ServerBoneName, bool bHasBase, bool bBaseRelativePosition, uint8 ServerMovementMode);
-<<<<<<< HEAD
 
 	/////////////////////////////////////////////////////////////////////////////////////
 	// END DEPRECATED movement RPCs
@@ -2480,21 +2449,6 @@
 	/** Event notification when client receives correction data from the server, before applying the data. Base implementation logs relevant data and draws debug info if "p.NetShowCorrections" is not equal to 0. */
 	virtual void OnClientCorrectionReceived(class FNetworkPredictionData_Client_Character& ClientData, float TimeStamp, FVector NewLocation, FVector NewVelocity, UPrimitiveComponent* NewBase, FName NewBaseBoneName, bool bHasBase, bool bBaseRelativePosition, uint8 ServerMovementMode);
 
-	/** Set custom struct used for client to server move RPC serialization. */
-	void SetNetworkMoveDataContainer(FCharacterNetworkMoveDataContainer& PersistentDataStorage) { NetworkMoveDataContainerPtr = &PersistentDataStorage; }
-
-	/** Get the struct used for client to server move RPC serialization. */
-=======
-
-	/////////////////////////////////////////////////////////////////////////////////////
-	// END DEPRECATED movement RPCs
-	/////////////////////////////////////////////////////////////////////////////////////
-
-protected:
-
-	/** Event notification when client receives correction data from the server, before applying the data. Base implementation logs relevant data and draws debug info if "p.NetShowCorrections" is not equal to 0. */
-	virtual void OnClientCorrectionReceived(class FNetworkPredictionData_Client_Character& ClientData, float TimeStamp, FVector NewLocation, FVector NewVelocity, UPrimitiveComponent* NewBase, FName NewBaseBoneName, bool bHasBase, bool bBaseRelativePosition, uint8 ServerMovementMode);
-
 	/**
 	 * Set custom struct used for client to server move RPC serialization.
 	 * This is typically set in the constructor for this component and should persist for the lifetime of the component.
@@ -2506,7 +2460,6 @@
 	 * Get the struct used for client to server move RPC serialization.
 	 * @see SetNetworkMoveDataContainer()
 	 */
->>>>>>> 7d5968f5
 	FCharacterNetworkMoveDataContainer& GetNetworkMoveDataContainer() const { return *NetworkMoveDataContainerPtr; }
 
 	/**
