// Copyright Epic Games, Inc. All Rights Reserved.

//=============================================================================
// CheatManager
// Object within playercontroller that manages development "cheat"
// commands only spawned in single player mode
// No cheat manager is created in shipping builds.
//=============================================================================

#pragma once

#include "CheatManagerDefines.h"
#include "CoreMinimal.h"
#include "UObject/ObjectMacros.h"
#include "UObject/Object.h"
#include "Templates/SubclassOf.h"
#include "Engine/EngineTypes.h"
#include "UObject/ScriptMacros.h"
#include "UObject/Interface.h"

#include "CheatManager.generated.h"

<<<<<<< HEAD
/** If set to 0, cheat manager functionality will be entirely disabled. If cheats are desired in shipping mode this can be overridden in the target definitions */
#ifndef UE_WITH_CHEAT_MANAGER
#define UE_WITH_CHEAT_MANAGER (1 && !UE_BUILD_SHIPPING)
#endif

=======
>>>>>>> d731a049
/** Debug Trace info for capturing **/
struct FDebugTraceInfo
{
	// Line Trace Start
	FVector LineTraceStart;

	// Line Trace End
	FVector LineTraceEnd;

	// Hit Normal Start
	FVector HitNormalStart;

	// Hit Normal End
	FVector HitNormalEnd;

	// Hit ImpactNormal End
	FVector HitImpactNormalEnd;

	// Hit Location
	FVector HitLocation;

	// Half collision capsule height
	float CapsuleHalfHeight;

	// Half collision capsule radius
	float CapsuleRadius;

	// this is when blocked and penetrating
	uint32 bInsideOfObject:1;

	FDebugTraceInfo()
		: LineTraceStart(ForceInit)
		, LineTraceEnd(ForceInit)
		, HitNormalStart(ForceInit)
		, HitNormalEnd(ForceInit)
		, HitLocation(ForceInit)
		, CapsuleHalfHeight(0)
		, CapsuleRadius(0)
		, bInsideOfObject(false)
	{
	}
};

DECLARE_MULTICAST_DELEGATE_OneParam(FOnCheatManagerCreated, UCheatManager*);


/** A cheat manager extension can extend the main cheat manager in a modular way, being enabled or disabled when the system associated with the cheats is enabled or disabled */
UCLASS(Blueprintable, Within=CheatManager)
class ENGINE_API UCheatManagerExtension : public UObject
{
	GENERATED_BODY()

public:
	/** Use the outer cheat manager to get a World. */
	virtual UWorld* GetWorld() const override;

	UFUNCTION(BlueprintPure, Category = "Cheat Manager")
	APlayerController* GetPlayerController() const;

	UFUNCTION(BlueprintImplementableEvent, meta=(DisplayName = "Added To Cheat Manager", Keywords="Begin Play"))
	void AddedToCheatManager();

	UFUNCTION(BlueprintImplementableEvent, meta = (DisplayName = "Removed From Cheat Manager", Keywords = "End Play"))
	void RemovedFromCheatManager();
};

/** 
	Cheat Manager is a central blueprint to implement test and debug code and actions that are not to ship with the game.
	As the Cheat Manager is not instanced in shipping builds, it is for debugging purposes only
*/
UCLASS(Blueprintable, Within=PlayerController)
class ENGINE_API UCheatManager : public UObject
{
	GENERATED_UCLASS_BODY()

	//~UObject interface
	virtual bool ProcessConsoleExec(const TCHAR* Cmd, FOutputDevice& Ar, UObject* Executor) override;
	//~End of UObject interface

	/** Debug camera - used to have independent camera without stopping gameplay */
	UPROPERTY()
	TObjectPtr<class ADebugCameraController> DebugCameraControllerRef;

	/** Debug camera - used to have independent camera without stopping gameplay */
	UPROPERTY(EditDefaultsOnly, BlueprintReadOnly, Category="Debug Camera")
	TSubclassOf<class ADebugCameraController>  DebugCameraControllerClass;

	// Trace/Sweep debug start
	/** If we should should perform a debug capsule trace and draw results. Toggled with DebugCapsuleSweep() */
	uint32 bDebugCapsuleSweep:1;

	/** If we should trace complex collision in debug capsule sweeps. Set with DebugCapsuleSweepComplex() */
	uint32 bDebugCapsuleTraceComplex:1;

	/** Holds information if we used ToggleAILogging cheat to activate AI logging */
	uint32 bToggleAILogging : 1;

	/** If we should should perform a debug capsule trace for pawns and draw results. Toggled with DebugCapsuleSweepPawn() */
	static bool bDebugCapsuleSweepPawn;

	/** Return true if debug sweeps are enabled for pawns. */ 
	static FORCEINLINE bool IsDebugCapsuleSweepPawnEnabled() { return bDebugCapsuleSweepPawn; }

	/** How far debug trace should go out from player viewpoint */
	float DebugTraceDistance;

	/** Half distance between debug capsule sphere ends. Total heigh of capsule is 2*(this + DebugCapsuleRadius). */
	float DebugCapsuleHalfHeight;

	/** Radius of debug capsule */
	float DebugCapsuleRadius;

	/** How long to draw the normal result */
	float DebugTraceDrawNormalLength;

	/** what channel are we tracing **/
	TEnumAsByte<enum ECollisionChannel> DebugTraceChannel;

	/** array of information for capturing **/
	TArray<struct FDebugTraceInfo> DebugTraceInfoList;

	/** array of information for capturing **/
	TArray<struct FDebugTraceInfo> DebugTracePawnInfoList;

	/** Index of the array for current trace to overwrite.  Whenever you capture, this index will be increased **/
	int32 CurrentTraceIndex;

	/** Index of the array for current trace to overwrite.  Whenever you capture, this index will be increased **/
	int32 CurrentTracePawnIndex;

	/** Pause the game for Delay seconds. */
	UFUNCTION(exec,BlueprintCallable,Category="Cheat Manager")
	virtual void FreezeFrame(float Delay);

	/* Teleport to surface player is looking at. */
	UFUNCTION(exec,BlueprintCallable,Category="Cheat Manager")
	virtual void Teleport();

	/* Scale the player's size to be F * default size. */
	UFUNCTION(exec,BlueprintCallable,Category="Cheat Manager")
	virtual void ChangeSize(float F);

	/** Pawn can fly. */
	UFUNCTION(exec,BlueprintCallable,Category="Cheat Manager")
	virtual void Fly();

	/** Return to walking movement mode from Fly or Ghost cheat. */
	UFUNCTION(exec,BlueprintCallable,Category="Cheat Manager")
	virtual void Walk();

	/** Pawn no longer collides with the world, and can fly */
	UFUNCTION(exec,BlueprintCallable,Category="Cheat Manager")
	virtual void Ghost();

	/** Invulnerability cheat. */
	UFUNCTION(exec,BlueprintCallable,Category="Cheat Manager")
	virtual void God();

	/** Modify time dilation to change apparent speed of passage of time. e.g. "Slomo 0.1" makes everything move very slowly, while "Slomo 10" makes everything move very fast. */
	UFUNCTION(exec,BlueprintCallable,Category="Cheat Manager")
	virtual void Slomo(float NewTimeDilation);

	/** Damage the actor you're looking at (sourced from the player). */
	UFUNCTION(exec,BlueprintCallable,Category="Cheat Manager")
	virtual void DamageTarget(float DamageAmount);

	/** Destroy the actor you're looking at. */
	UFUNCTION(exec,BlueprintCallable,Category="Cheat Manager")
	virtual void DestroyTarget();
	
	/** Destroy all actors of class aClass */
	UFUNCTION(exec)
	virtual void DestroyAll(TSubclassOf<class AActor>  aClass);

	/** Destroy all pawns except for the (pawn) target.  If no (pawn) target is found we don't destroy anything. */
	UFUNCTION(exec)
	virtual void DestroyAllPawnsExceptTarget();

	/** Destroys (by calling destroy directly) all non-player pawns of class aClass in the level */
	UFUNCTION(exec)
	virtual void DestroyPawns(TSubclassOf<class APawn> aClass);

	/** Load Classname and spawn an actor of that class */
	UFUNCTION(exec)
	virtual void Summon(const FString& ClassName);

	/** Freeze everything in the level except for players. */
	UFUNCTION(exec,BlueprintCallable,Category="Cheat Manager")
	virtual void PlayersOnly();

	/** Make controlled pawn the viewtarget again. */
	UFUNCTION(exec)
	virtual void ViewSelf();

	/** View from the point of view of player with PlayerName S. */
	UFUNCTION(exec)
	virtual void ViewPlayer(const FString& S);

	/** View from the point of view of AActor with Name ActorName. */
	UFUNCTION(exec)
	virtual void ViewActor(FName ActorName);

	/** View from the point of view of an AActor of class DesiredClass.  Each subsequent ViewClass cycles through the list of actors of that class. */
	UFUNCTION(exec)
	virtual void ViewClass(TSubclassOf<class AActor> DesiredClass);

	/** Stream in the given level. */
	UFUNCTION(exec)
	virtual void StreamLevelIn(FName PackageName);

	/** Load the given level. */
	UFUNCTION(exec)
	virtual void OnlyLoadLevel(FName PackageName);

	/** Stream out the given level. */
	UFUNCTION(exec)
	virtual void StreamLevelOut(FName PackageName);

	/** Toggle between debug camera/player camera without locking gameplay and with locking local player controller input. */
	UFUNCTION(exec)
	virtual void ToggleDebugCamera();

	/** toggles AI logging */
	UFUNCTION(exec)
	virtual void ToggleAILogging();

	UFUNCTION(reliable, server, WithValidation)
	virtual void ServerToggleAILogging();

	/** Toggle capsule trace debugging. Will trace a capsule from current view point and show where it hits the world */
	UFUNCTION(exec)
	virtual void DebugCapsuleSweep();

	/** Change Trace capsule size **/
	UFUNCTION(exec)
	virtual void DebugCapsuleSweepSize(float HalfHeight, float Radius);

	/** Change Trace Channel **/
	UFUNCTION(exec)
	virtual void DebugCapsuleSweepChannel(enum ECollisionChannel Channel);

	/** Change Trace Complex setting **/
	UFUNCTION(exec)
	virtual void DebugCapsuleSweepComplex(bool bTraceComplex);

	/** Capture current trace and add to persistent list **/
	UFUNCTION(exec)
	virtual void DebugCapsuleSweepCapture();

	/** Capture current local PC's pawn's location and add to persistent list **/
	UFUNCTION(exec)
	virtual void DebugCapsuleSweepPawn();

	/** Clear persistent list for trace capture **/
	UFUNCTION(exec)
	virtual void DebugCapsuleSweepClear();

	/** Test all volumes in the world to the player controller's view location**/
	UFUNCTION(exec)
	virtual void TestCollisionDistance();

	/** Dump online session information */
	UFUNCTION(exec)
	virtual void DumpOnlineSessionState();

	/** Dump known party information */
	UFUNCTION(exec)
	virtual void DumpPartyState();

	/** Dump known chat information */
	UFUNCTION(exec)
	virtual void DumpChatState();

	/** Dump current state of voice chat */
	UFUNCTION(exec)
	virtual void DumpVoiceMutingState();

	/**
	 * This will move the player and set their rotation to the passed in values.
	 * We have this version of the BugIt family as it is easier to type in just raw numbers in the console.
	 */
	UFUNCTION(exec)
	virtual void BugItGo(float X, float Y, float Z, float Pitch, float Yaw, float Roll);

	/**
	 * This will move the player and set their rotation to the passed in values.
	 * We have this version of the BugIt family strings can be passed in from the game ?options easily
	 */
	virtual void BugItGoString(const FString& TheLocation, const FString& TheRotation);

	/**
	* This function is used to print out the BugIt location.  It prints out copy and paste versions for both IMing someone to type in
	* and also a gameinfo ?options version so that you can append it to your launching url and be taken to the correct place.
	* Additionally, it will take a screen shot so reporting bugs is a one command action!
	*
	**/
	UFUNCTION(exec)
	virtual void BugIt(const FString& ScreenShotDescription = TEXT(""));

	/** This will create a BugItGo string for us.  Nice for calling form c++ where you just want the string and no Screenshots **/
	UFUNCTION(exec)
	virtual void BugItStringCreator(FVector ViewLocation, FRotator ViewRotation, FString& GoString, FString& LocString);

	/** This will force a flush of the output log to file*/
	UFUNCTION(exec)
	virtual void FlushLog();

	/** Logs the current location in bugit format without taking screenshot and further routing. */
	UFUNCTION(exec)
	virtual void LogLoc();

	/** Translate world origin to this player position */
	UFUNCTION(exec)
	void SetWorldOrigin();

	/** Exec function to return the mouse sensitivity to its default value */
	UFUNCTION(exec)
	virtual void SetMouseSensitivityToDefault();

	/** Backwards compatibility exec function for people used to it instead of using InvertAxisKey */
	UFUNCTION(exec)
	virtual void InvertMouse();

	/** Executes commands listed in CheatScript.ScriptName ini section of DefaultGame.ini */
	UFUNCTION(exec)
	void CheatScript(FString ScriptName);

	UFUNCTION(Exec)
	void SpawnServerStatReplicator();

	UFUNCTION(Exec)
	void DestroyServerStatReplicator();

	UFUNCTION(Exec)
	void ToggleServerStatReplicatorClientOverwrite();

	UFUNCTION(Exec)
	void ToggleServerStatReplicatorUpdateStatNet();

	UFUNCTION(exec)
	void UpdateSafeArea();

	UFUNCTION()
	void OnPlayerEndPlayed(AActor* Player, EEndPlayReason::Type EndPlayReason);

	/**
	 * This will move the player and set their rotation to the passed in values.
	 * This actually does the location / rotation setting.  Additionally it will set you as ghost as the level may have
	 * changed since the last time you were here.  And the bug may actually be inside of something.
	 */
	virtual void BugItWorker( FVector TheLocation, FRotator TheRotation );

	/** Bug it log to file */
	virtual void LogOutBugItGoToLogFile( const FString& InScreenShotDesc, const FString& InScreenShotPath, const FString& InGoString, const FString& InLocString );

#if !(UE_BUILD_SHIPPING || UE_BUILD_TEST)
	/** Do any trace debugging that is currently enabled */
	void TickCollisionDebug();

	/** Add Debug Trace info into current index - used when DebugCapsuleSweepPawn is on**/
	void AddCapsuleSweepDebugInfo(
		const FVector& LineTraceStart, 
		const FVector& LineTraceEnd, 
		const FVector& HitImpactLocation, 
		const FVector& HitNormal, 
		const FVector& HitImpactNormal, 
		const FVector& HitLocation, 
		float CapsuleHalfheight, 
		float CapsuleRadius, 
		bool bTracePawn, 
		bool bInsideOfObject );	

#endif // !(UE_BUILD_SHIPPING || UE_BUILD_TEST)

	/** streaming level debugging */
	virtual void SetLevelStreamingStatus(FName PackageName, bool bShouldBeLoaded, bool bShouldBeVisible);

	/** 
	* BP implementable event for when CheatManager is created to allow any needed initialization.  
	*/
	UFUNCTION(BlueprintImplementableEvent, meta=(DisplayName = "Init Cheat Manager", Keywords="Begin Play"))
	void ReceiveInitCheatManager();

	/** 
	 * Called when CheatManager is created to allow any needed initialization.  
	 */
	virtual void InitCheatManager();

	/**
	* This is the End Play event for the CheatManager
	*/
	UFUNCTION(BlueprintImplementableEvent, meta=(DisplayName = "Shutdown", keywords="endplay"))
	void ReceiveEndPlay();
	
	/**
	* Called before destroying the object.  This is called immediately upon deciding to destroy the object, to allow the object to begin an
	* asynchronous cleanup process.
	*/
	virtual void BeginDestroy() override;

	/** Use the Outer Player Controller to get a World.  */
	virtual UWorld* GetWorld() const override;

public:
	/** Registers a cheat manager extension with this cheat manager */
	void AddCheatManagerExtension(UCheatManagerExtension* CheatObject);

	/** Removes a cheat manager extension from this cheat manager */
	void RemoveCheatManagerExtension(UCheatManagerExtension* CheatObject);
	
	/** Finds a previously registered cheat manager extension of the specified class */
	UCheatManagerExtension* FindCheatManagerExtension(const UClass* InClass) const;

	/** Finds a previously registered cheat manager extension of the specified class */
	template<typename T>
	T* FindCheatManagerExtension() const
	{
		return CastChecked<T>(FindCheatManagerExtension(T::StaticClass()), ECastCheckedType::NullAllowed);
	}

	/** Finds a previously registered cheat manager extension that implements the specified interface */
	UCheatManagerExtension* FindCheatManagerExtensionInterface(const UClass* InClass) const;

	/** Finds a previously registered cheat manager extension that implements the specified interface */
	template<class T = UInterface>
	T* FindCheatManagerExtensionInterface() const
	{
		return CastChecked<T>(FindCheatManagerExtensionInterface(T::UClassType::StaticClass()), ECastCheckedType::NullAllowed);
	}

	/** Register a delegate to call whenever a cheat manager is spawned; it will also be called immediately for cheat managers that already exist at this point */
	static FDelegateHandle RegisterForOnCheatManagerCreated(FOnCheatManagerCreated::FDelegate&& Delegate);

	/** Unregister a delegate previously registered with CallOrRegister_OnCheatManagerCreated */
	static void UnregisterFromOnCheatManagerCreated(FDelegateHandle DelegateHandle);

protected:
	/** List of registered cheat manager extensions */
	UPROPERTY(Transient)
	TArray<TObjectPtr<UCheatManagerExtension>> CheatManagerExtensions;

	/** Delegate called when the asset manager singleton is created */
	static FOnCheatManagerCreated OnCheatManagerCreatedDelegate;

protected:
	/** Do game specific bugIt */
	virtual bool DoGameSpecificBugItLog(FOutputDevice& OutputFile) { return true; }

	/** Switch controller to debug camera without locking gameplay and with locking local player controller input */
	UFUNCTION(BlueprintCallable,Category="Cheat Manager")
	virtual void EnableDebugCamera();
	
	/** Switch controller from debug camera back to normal controller */
	UFUNCTION(BlueprintCallable,Category="Cheat Manager")
	virtual void DisableDebugCamera();
    
    /** Retrieve the given PlayerContoller's current "target" AActor. */
    virtual AActor* GetTarget(APlayerController* PlayerController, struct FHitResult& OutHit);

public:
	UFUNCTION(BlueprintPure, Category = "Cheat Manager")
	APlayerController* GetPlayerController() const;
};


<|MERGE_RESOLUTION|>--- conflicted
+++ resolved
@@ -20,14 +20,6 @@
 
 #include "CheatManager.generated.h"
 
-<<<<<<< HEAD
-/** If set to 0, cheat manager functionality will be entirely disabled. If cheats are desired in shipping mode this can be overridden in the target definitions */
-#ifndef UE_WITH_CHEAT_MANAGER
-#define UE_WITH_CHEAT_MANAGER (1 && !UE_BUILD_SHIPPING)
-#endif
-
-=======
->>>>>>> d731a049
 /** Debug Trace info for capturing **/
 struct FDebugTraceInfo
 {
