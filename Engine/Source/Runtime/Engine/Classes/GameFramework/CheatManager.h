// Copyright Epic Games, Inc. All Rights Reserved.

//=============================================================================
// CheatManager
// Object within playercontroller that manages development "cheat"
// commands only spawned in single player mode
// No cheat manager is created in shipping builds.
//=============================================================================

#pragma once

#include "CheatManagerDefines.h"
#include "CoreMinimal.h"
#include "UObject/ObjectMacros.h"
#include "UObject/Object.h"
#include "Templates/SubclassOf.h"
#include "Engine/EngineTypes.h"
#include "UObject/ScriptMacros.h"
#include "UObject/Interface.h"

#include "CheatManager.generated.h"

/** Debug Trace info for capturing **/
struct FDebugTraceInfo
{
	// Line Trace Start
	FVector LineTraceStart;

	// Line Trace End
	FVector LineTraceEnd;

	// Hit Normal Start
	FVector HitNormalStart;

	// Hit Normal End
	FVector HitNormalEnd;

	// Hit ImpactNormal End
	FVector HitImpactNormalEnd;

	// Hit Location
	FVector HitLocation;

	// Half collision capsule height
	float CapsuleHalfHeight;

	// Half collision capsule radius
	float CapsuleRadius;

	// this is when blocked and penetrating
	uint32 bInsideOfObject:1;

	FDebugTraceInfo()
		: LineTraceStart(ForceInit)
		, LineTraceEnd(ForceInit)
		, HitNormalStart(ForceInit)
		, HitNormalEnd(ForceInit)
		, HitLocation(ForceInit)
		, CapsuleHalfHeight(0)
		, CapsuleRadius(0)
		, bInsideOfObject(false)
	{
	}
};

DECLARE_MULTICAST_DELEGATE_OneParam(FOnCheatManagerCreated, UCheatManager*);


/** A cheat manager extension can extend the main cheat manager in a modular way, being enabled or disabled when the system associated with the cheats is enabled or disabled */
UCLASS(Blueprintable, Within=CheatManager, MinimalAPI)
class UCheatManagerExtension : public UObject
{
	GENERATED_BODY()

public:
	/** Use the outer cheat manager to get a World. */
<<<<<<< HEAD
	virtual UWorld* GetWorld() const override;

	UFUNCTION(BlueprintPure, Category = "Cheat Manager")
	APlayerController* GetPlayerController() const;

	UFUNCTION(BlueprintImplementableEvent, meta=(DisplayName = "Added To Cheat Manager", Keywords="Begin Play"))
	void AddedToCheatManager();

	UFUNCTION(BlueprintImplementableEvent, meta = (DisplayName = "Removed From Cheat Manager", Keywords = "End Play"))
	void RemovedFromCheatManager();
=======
	ENGINE_API virtual UWorld* GetWorld() const override;

	UFUNCTION(BlueprintPure, Category = "Cheat Manager")
	ENGINE_API APlayerController* GetPlayerController() const;

	UFUNCTION(BlueprintImplementableEvent, meta=(DisplayName = "Added To Cheat Manager", Keywords="Begin Play"))
	ENGINE_API void AddedToCheatManager();

	UFUNCTION(BlueprintImplementableEvent, meta = (DisplayName = "Removed From Cheat Manager", Keywords = "End Play"))
	ENGINE_API void RemovedFromCheatManager();

	ENGINE_API virtual void DoExtensionSpecificBugItLog(FOutputDevice& OutputFile);
>>>>>>> 4af6daef
};

/** 
	Cheat Manager is a central blueprint to implement test and debug code and actions that are not to ship with the game.
	As the Cheat Manager is not instanced in shipping builds, it is for debugging purposes only
*/
UCLASS(Blueprintable, Within=PlayerController, MinimalAPI)
class UCheatManager : public UObject
{
	GENERATED_UCLASS_BODY()

	//~UObject interface
	ENGINE_API virtual bool ProcessConsoleExec(const TCHAR* Cmd, FOutputDevice& Ar, UObject* Executor) override;
	//~End of UObject interface

	/** Debug camera - used to have independent camera without stopping gameplay */
	UPROPERTY()
	TObjectPtr<class ADebugCameraController> DebugCameraControllerRef;

	/** Debug camera - used to have independent camera without stopping gameplay */
	UPROPERTY(EditDefaultsOnly, BlueprintReadOnly, Category="Debug Camera")
	TSubclassOf<class ADebugCameraController>  DebugCameraControllerClass;

	// Trace/Sweep debug start
	/** If we should should perform a debug capsule trace and draw results. Toggled with DebugCapsuleSweep() */
	uint32 bDebugCapsuleSweep:1;

	/** If we should trace complex collision in debug capsule sweeps. Set with DebugCapsuleSweepComplex() */
	uint32 bDebugCapsuleTraceComplex:1;

	/** Holds information if we used ToggleAILogging cheat to activate AI logging */
	uint32 bToggleAILogging : 1;

	/** If we should should perform a debug capsule trace for pawns and draw results. Toggled with DebugCapsuleSweepPawn() */
	static ENGINE_API bool bDebugCapsuleSweepPawn;

	/** Return true if debug sweeps are enabled for pawns. */ 
	static FORCEINLINE bool IsDebugCapsuleSweepPawnEnabled() { return bDebugCapsuleSweepPawn; }

	/** How far debug trace should go out from player viewpoint */
	float DebugTraceDistance;

	/** Half distance between debug capsule sphere ends. Total heigh of capsule is 2*(this + DebugCapsuleRadius). */
	float DebugCapsuleHalfHeight;

	/** Radius of debug capsule */
	float DebugCapsuleRadius;

	/** How long to draw the normal result */
	float DebugTraceDrawNormalLength;

	/** what channel are we tracing **/
	TEnumAsByte<enum ECollisionChannel> DebugTraceChannel;

	/** array of information for capturing **/
	TArray<struct FDebugTraceInfo> DebugTraceInfoList;

	/** array of information for capturing **/
	TArray<struct FDebugTraceInfo> DebugTracePawnInfoList;

	/** Index of the array for current trace to overwrite.  Whenever you capture, this index will be increased **/
	int32 CurrentTraceIndex;

	/** Index of the array for current trace to overwrite.  Whenever you capture, this index will be increased **/
	int32 CurrentTracePawnIndex;

	/** Pause the game for Delay seconds. */
	UFUNCTION(exec,BlueprintCallable,Category="Cheat Manager")
	ENGINE_API virtual void FreezeFrame(float Delay);

	/* Teleport to surface player is looking at. */
	UFUNCTION(exec,BlueprintCallable,Category="Cheat Manager")
	ENGINE_API virtual void Teleport();

	/* Scale the player's size to be F * default size. */
	UFUNCTION(exec,BlueprintCallable,Category="Cheat Manager")
	ENGINE_API virtual void ChangeSize(float F);

	/** Pawn can fly. */
	UFUNCTION(exec,BlueprintCallable,Category="Cheat Manager")
	ENGINE_API virtual void Fly();

	/** Return to walking movement mode from Fly or Ghost cheat. */
	UFUNCTION(exec,BlueprintCallable,Category="Cheat Manager")
	ENGINE_API virtual void Walk();

	/** Pawn no longer collides with the world, and can fly */
	UFUNCTION(exec,BlueprintCallable,Category="Cheat Manager")
	ENGINE_API virtual void Ghost();

	/** Invulnerability cheat. */
	UFUNCTION(exec,BlueprintCallable,Category="Cheat Manager")
	ENGINE_API virtual void God();

	/** Modify time dilation to change apparent speed of passage of time. e.g. "Slomo 0.1" makes everything move very slowly, while "Slomo 10" makes everything move very fast. */
	UFUNCTION(exec,BlueprintCallable,Category="Cheat Manager")
	ENGINE_API virtual void Slomo(float NewTimeDilation);

	/** Damage the actor you're looking at (sourced from the player). */
	UFUNCTION(exec,BlueprintCallable,Category="Cheat Manager")
	ENGINE_API virtual void DamageTarget(float DamageAmount);

	/** Destroy the actor you're looking at. */
	UFUNCTION(exec,BlueprintCallable,Category="Cheat Manager")
	ENGINE_API virtual void DestroyTarget();
	
	/** Destroy all actors of class aClass */
	UFUNCTION(exec)
	ENGINE_API virtual void DestroyAll(TSubclassOf<class AActor>  aClass);

	/** Destroy all pawns except for the (pawn) target.  If no (pawn) target is found we don't destroy anything. */
	UFUNCTION(exec)
	ENGINE_API virtual void DestroyAllPawnsExceptTarget();

	/** Destroys (by calling destroy directly) all non-player pawns of class aClass in the level */
	UFUNCTION(exec)
	ENGINE_API virtual void DestroyPawns(TSubclassOf<class APawn> aClass);

	/** Load Classname and spawn an actor of that class */
	UFUNCTION(exec)
	ENGINE_API virtual void Summon(const FString& ClassName);

	/** Freeze everything in the level except for players. */
	UFUNCTION(exec,BlueprintCallable,Category="Cheat Manager")
	ENGINE_API virtual void PlayersOnly();

	/** Make controlled pawn the viewtarget again. */
	UFUNCTION(exec)
	ENGINE_API virtual void ViewSelf();

	/** View from the point of view of player with PlayerName S. */
	UFUNCTION(exec)
	ENGINE_API virtual void ViewPlayer(const FString& S);

	/** View from the point of view of AActor with Name ActorName. */
	UFUNCTION(exec)
	ENGINE_API virtual void ViewActor(FName ActorName);

	/** View from the point of view of an AActor of class DesiredClass.  Each subsequent ViewClass cycles through the list of actors of that class. */
	UFUNCTION(exec)
	ENGINE_API virtual void ViewClass(TSubclassOf<class AActor> DesiredClass);

	/** Stream in the given level. */
	UFUNCTION(exec)
	ENGINE_API virtual void StreamLevelIn(FName PackageName);

	/** Load the given level. */
	UFUNCTION(exec)
	ENGINE_API virtual void OnlyLoadLevel(FName PackageName);

	/** Stream out the given level. */
	UFUNCTION(exec)
	ENGINE_API virtual void StreamLevelOut(FName PackageName);

	/** Toggle between debug camera/player camera without locking gameplay and with locking local player controller input. */
	UFUNCTION(exec)
	ENGINE_API virtual void ToggleDebugCamera();

	/** toggles AI logging */
	UFUNCTION(exec)
	ENGINE_API virtual void ToggleAILogging();

	UFUNCTION(reliable, server, WithValidation)
	ENGINE_API virtual void ServerToggleAILogging();

	/** Toggle capsule trace debugging. Will trace a capsule from current view point and show where it hits the world */
	UFUNCTION(exec)
	ENGINE_API virtual void DebugCapsuleSweep();

	/** Change Trace capsule size **/
	UFUNCTION(exec)
	ENGINE_API virtual void DebugCapsuleSweepSize(float HalfHeight, float Radius);

	/** Change Trace Channel **/
	UFUNCTION(exec)
	ENGINE_API virtual void DebugCapsuleSweepChannel(enum ECollisionChannel Channel);

	/** Change Trace Complex setting **/
	UFUNCTION(exec)
	ENGINE_API virtual void DebugCapsuleSweepComplex(bool bTraceComplex);

	/** Capture current trace and add to persistent list **/
	UFUNCTION(exec)
	ENGINE_API virtual void DebugCapsuleSweepCapture();

	/** Capture current local PC's pawn's location and add to persistent list **/
	UFUNCTION(exec)
	ENGINE_API virtual void DebugCapsuleSweepPawn();

	/** Clear persistent list for trace capture **/
	UFUNCTION(exec)
	ENGINE_API virtual void DebugCapsuleSweepClear();

	/** Test all volumes in the world to the player controller's view location**/
	UFUNCTION(exec)
	ENGINE_API virtual void TestCollisionDistance();

	/** Dump online session information */
	UFUNCTION(exec)
	ENGINE_API virtual void DumpOnlineSessionState();

	/** Dump known party information */
	UFUNCTION(exec)
	ENGINE_API virtual void DumpPartyState();

	/** Dump known chat information */
	UFUNCTION(exec)
	ENGINE_API virtual void DumpChatState();

	/** Dump current state of voice chat */
	UFUNCTION(exec)
	ENGINE_API virtual void DumpVoiceMutingState();

	/**
	 * This will move the player and set their rotation to the passed in values.
	 * We have this version of the BugIt family as it is easier to type in just raw numbers in the console.
	 */
	UFUNCTION(exec)
	ENGINE_API virtual void BugItGo(float X, float Y, float Z, float Pitch, float Yaw, float Roll);

	/**
	 * This will move the player and set their rotation to the passed in values.
	 * We have this version of the BugIt family strings can be passed in from the game ?options easily
	 */
	ENGINE_API virtual void BugItGoString(const FString& TheLocation, const FString& TheRotation);

	/**
	* This function is used to print out the BugIt location.  It prints out copy and paste versions for both IMing someone to type in
	* and also a gameinfo ?options version so that you can append it to your launching url and be taken to the correct place.
	* Additionally, it will take a screen shot so reporting bugs is a one command action!
	*
	**/
	UFUNCTION(exec)
	ENGINE_API virtual void BugIt(const FString& ScreenShotDescription = TEXT(""));

	/** This will create a BugItGo string for us.  Nice for calling form c++ where you just want the string and no Screenshots **/
	UFUNCTION(exec)
	ENGINE_API virtual void BugItStringCreator(FVector ViewLocation, FRotator ViewRotation, FString& GoString, FString& LocString);

	/** This will force a flush of the output log to file*/
	UFUNCTION(exec)
	ENGINE_API virtual void FlushLog();

	/** Logs the current location in bugit format without taking screenshot and further routing. */
	UFUNCTION(exec)
	ENGINE_API virtual void LogLoc();

	/** Translate world origin to this player position */
	UFUNCTION(exec)
	ENGINE_API void SetWorldOrigin();

	/** Exec function to return the mouse sensitivity to its default value */
	UFUNCTION(exec)
	ENGINE_API virtual void SetMouseSensitivityToDefault();

	/** Backwards compatibility exec function for people used to it instead of using InvertAxisKey */
	UFUNCTION(exec)
	ENGINE_API virtual void InvertMouse();

	/** Executes commands listed in CheatScript.ScriptName ini section of DefaultGame.ini */
	UFUNCTION(exec)
	ENGINE_API void CheatScript(FString ScriptName);

	UFUNCTION(Exec)
	ENGINE_API void SpawnServerStatReplicator();

	UFUNCTION(Exec)
	ENGINE_API void DestroyServerStatReplicator();

	UFUNCTION(Exec)
	ENGINE_API void ToggleServerStatReplicatorClientOverwrite();

	UFUNCTION(Exec)
	ENGINE_API void ToggleServerStatReplicatorUpdateStatNet();

	UFUNCTION(exec)
	ENGINE_API void UpdateSafeArea();

	UFUNCTION()
	ENGINE_API void OnPlayerEndPlayed(AActor* Player, EEndPlayReason::Type EndPlayReason);

	UFUNCTION()
	void OnPlayerEndPlayed(AActor* Player, EEndPlayReason::Type EndPlayReason);

	/**
	 * This will move the player and set their rotation to the passed in values.
	 * This actually does the location / rotation setting.  Additionally it will set you as ghost as the level may have
	 * changed since the last time you were here.  And the bug may actually be inside of something.
	 */
	ENGINE_API virtual void BugItWorker( FVector TheLocation, FRotator TheRotation );

	/** Bug it log to file */
	ENGINE_API virtual void LogOutBugItGoToLogFile( const FString& InScreenShotDesc, const FString& InScreenShotPath, const FString& InGoString, const FString& InLocString );

#if !(UE_BUILD_SHIPPING || UE_BUILD_TEST)
	/** Do any trace debugging that is currently enabled */
	ENGINE_API void TickCollisionDebug();

	/** Add Debug Trace info into current index - used when DebugCapsuleSweepPawn is on**/
	ENGINE_API void AddCapsuleSweepDebugInfo(
		const FVector& LineTraceStart, 
		const FVector& LineTraceEnd, 
		const FVector& HitImpactLocation, 
		const FVector& HitNormal, 
		const FVector& HitImpactNormal, 
		const FVector& HitLocation, 
		float CapsuleHalfheight, 
		float CapsuleRadius, 
		bool bTracePawn, 
		bool bInsideOfObject );	

#endif // !(UE_BUILD_SHIPPING || UE_BUILD_TEST)

	/** streaming level debugging */
	ENGINE_API virtual void SetLevelStreamingStatus(FName PackageName, bool bShouldBeLoaded, bool bShouldBeVisible);

	/** 
	* BP implementable event for when CheatManager is created to allow any needed initialization.  
	*/
	UFUNCTION(BlueprintImplementableEvent, meta=(DisplayName = "Init Cheat Manager", Keywords="Begin Play"))
	ENGINE_API void ReceiveInitCheatManager();

	/** 
	 * Called when CheatManager is created to allow any needed initialization.  
	 */
	ENGINE_API virtual void InitCheatManager();

	/**
	* This is the End Play event for the CheatManager
	*/
	UFUNCTION(BlueprintImplementableEvent, meta=(DisplayName = "Shutdown", keywords="endplay"))
	ENGINE_API void ReceiveEndPlay();
	
	/**
	* Called before destroying the object.  This is called immediately upon deciding to destroy the object, to allow the object to begin an
	* asynchronous cleanup process.
	*/
	ENGINE_API virtual void BeginDestroy() override;

	/** Use the Outer Player Controller to get a World.  */
	ENGINE_API virtual UWorld* GetWorld() const override;

public:
	/** Registers a cheat manager extension with this cheat manager */
	ENGINE_API void AddCheatManagerExtension(UCheatManagerExtension* CheatObject);

	/** Removes a cheat manager extension from this cheat manager */
	ENGINE_API void RemoveCheatManagerExtension(UCheatManagerExtension* CheatObject);
	
	/** Finds a previously registered cheat manager extension of the specified class */
	ENGINE_API UCheatManagerExtension* FindCheatManagerExtension(const UClass* InClass) const;

	/** Finds a previously registered cheat manager extension of the specified class */
	template<typename T>
	T* FindCheatManagerExtension() const
	{
		return CastChecked<T>(FindCheatManagerExtension(T::StaticClass()), ECastCheckedType::NullAllowed);
	}

	/** Finds a previously registered cheat manager extension that implements the specified interface */
	ENGINE_API UCheatManagerExtension* FindCheatManagerExtensionInterface(const UClass* InClass) const;

	/** Finds a previously registered cheat manager extension that implements the specified interface */
	template<class T = UInterface>
	T* FindCheatManagerExtensionInterface() const
	{
		return CastChecked<T>(FindCheatManagerExtensionInterface(T::UClassType::StaticClass()), ECastCheckedType::NullAllowed);
	}

	/** Register a delegate to call whenever a cheat manager is spawned; it will also be called immediately for cheat managers that already exist at this point */
	static ENGINE_API FDelegateHandle RegisterForOnCheatManagerCreated(FOnCheatManagerCreated::FDelegate&& Delegate);

	/** Unregister a delegate previously registered with CallOrRegister_OnCheatManagerCreated */
	static ENGINE_API void UnregisterFromOnCheatManagerCreated(FDelegateHandle DelegateHandle);

protected:
	/** List of registered cheat manager extensions */
	UPROPERTY(Transient)
	TArray<TObjectPtr<UCheatManagerExtension>> CheatManagerExtensions;

	/** Delegate called when the asset manager singleton is created */
	static ENGINE_API FOnCheatManagerCreated OnCheatManagerCreatedDelegate;

protected:
	/** Do game specific bugIt */
	ENGINE_API virtual bool DoGameSpecificBugItLog(FOutputDevice& OutputFile);

	/** Switch controller to debug camera without locking gameplay and with locking local player controller input */
	UFUNCTION(BlueprintCallable,Category="Cheat Manager")
	ENGINE_API virtual void EnableDebugCamera();
	
	/** Switch controller from debug camera back to normal controller */
	UFUNCTION(BlueprintCallable,Category="Cheat Manager")
	ENGINE_API virtual void DisableDebugCamera();
    
    /** Retrieve the given PlayerContoller's current "target" AActor. */
<<<<<<< HEAD
    virtual AActor* GetTarget(APlayerController* PlayerController, struct FHitResult& OutHit);

public:
	UFUNCTION(BlueprintPure, Category = "Cheat Manager")
	APlayerController* GetPlayerController() const;
=======
    ENGINE_API virtual AActor* GetTarget(APlayerController* PlayerController, struct FHitResult& OutHit);

public:
	UFUNCTION(BlueprintPure, Category = "Cheat Manager")
	ENGINE_API APlayerController* GetPlayerController() const;
>>>>>>> 4af6daef
};


<|MERGE_RESOLUTION|>--- conflicted
+++ resolved
@@ -74,18 +74,6 @@
 
 public:
 	/** Use the outer cheat manager to get a World. */
-<<<<<<< HEAD
-	virtual UWorld* GetWorld() const override;
-
-	UFUNCTION(BlueprintPure, Category = "Cheat Manager")
-	APlayerController* GetPlayerController() const;
-
-	UFUNCTION(BlueprintImplementableEvent, meta=(DisplayName = "Added To Cheat Manager", Keywords="Begin Play"))
-	void AddedToCheatManager();
-
-	UFUNCTION(BlueprintImplementableEvent, meta = (DisplayName = "Removed From Cheat Manager", Keywords = "End Play"))
-	void RemovedFromCheatManager();
-=======
 	ENGINE_API virtual UWorld* GetWorld() const override;
 
 	UFUNCTION(BlueprintPure, Category = "Cheat Manager")
@@ -98,7 +86,6 @@
 	ENGINE_API void RemovedFromCheatManager();
 
 	ENGINE_API virtual void DoExtensionSpecificBugItLog(FOutputDevice& OutputFile);
->>>>>>> 4af6daef
 };
 
 /** 
@@ -379,9 +366,6 @@
 
 	UFUNCTION()
 	ENGINE_API void OnPlayerEndPlayed(AActor* Player, EEndPlayReason::Type EndPlayReason);
-
-	UFUNCTION()
-	void OnPlayerEndPlayed(AActor* Player, EEndPlayReason::Type EndPlayReason);
 
 	/**
 	 * This will move the player and set their rotation to the passed in values.
@@ -495,19 +479,11 @@
 	ENGINE_API virtual void DisableDebugCamera();
     
     /** Retrieve the given PlayerContoller's current "target" AActor. */
-<<<<<<< HEAD
-    virtual AActor* GetTarget(APlayerController* PlayerController, struct FHitResult& OutHit);
-
-public:
-	UFUNCTION(BlueprintPure, Category = "Cheat Manager")
-	APlayerController* GetPlayerController() const;
-=======
     ENGINE_API virtual AActor* GetTarget(APlayerController* PlayerController, struct FHitResult& OutHit);
 
 public:
 	UFUNCTION(BlueprintPure, Category = "Cheat Manager")
 	ENGINE_API APlayerController* GetPlayerController() const;
->>>>>>> 4af6daef
 };
 
 
