// Copyright Epic Games, Inc. All Rights Reserved.

#pragma once

#include "CoreMinimal.h"
#include "UObject/ObjectMacros.h"
#include "UObject/CoreNet.h"
#include "GameFramework/Actor.h"
#include "AI/Navigation/NavAgentInterface.h"
#include "Controller.generated.h"

class ACharacter;
class APawn;
class APlayerState;
class FDebugDisplayInfo;
class UDamageType;

UDELEGATE(BlueprintAuthorityOnly)
DECLARE_DYNAMIC_MULTICAST_DELEGATE_FourParams( FInstigatedAnyDamageSignature, float, Damage, const UDamageType*, DamageType, AActor*, DamagedActor, AActor*, DamageCauser );
DECLARE_MULTICAST_DELEGATE_OneParam(FPawnChangedSignature, APawn* /*NewPawn*/);
DECLARE_DYNAMIC_MULTICAST_DELEGATE_TwoParams(FOnPossessedPawnChanged, APawn*, OldPawn, APawn*, NewPawn);

/**
 * Controllers are non-physical actors that can possess a Pawn to control
 * its actions.  PlayerControllers are used by human players to control pawns, while
 * AIControllers implement the artificial intelligence for the pawns they control.
 * Controllers take control of a pawn using their Possess() method, and relinquish
 * control of the pawn by calling UnPossess().
 *
 * Controllers receive notifications for many of the events occurring for the Pawn they
 * are controlling.  This gives the controller the opportunity to implement the behavior
 * in response to this event, intercepting the event and superseding the Pawn's default
 * behavior.
 *
 * ControlRotation (accessed via GetControlRotation()), determines the viewing/aiming
 * direction of the controlled Pawn and is affected by input such as from a mouse or gamepad.
 * 
 * @see https://docs.unrealengine.com/latest/INT/Gameplay/Framework/Controller/
 */
UCLASS(abstract, notplaceable, NotBlueprintable, HideCategories=(Collision,Rendering,Transformation)) 
class ENGINE_API AController : public AActor, public INavAgentInterface
{
	GENERATED_BODY()

public:
	/** Default Constructor */
	AController(const FObjectInitializer& ObjectInitializer = FObjectInitializer::Get());

	/** PlayerState containing replicated information about the player using this controller (only exists for players, not NPCs). */
	UPROPERTY(replicatedUsing = OnRep_PlayerState, BlueprintReadOnly, Category=Controller)
	TObjectPtr<APlayerState> PlayerState;

	/** Actor marking where this controller spawned in. */
	TWeakObjectPtr<class AActor> StartSpot;

	/** Called when the controller has instigated damage in any way */
	UPROPERTY(BlueprintAssignable)
	FInstigatedAnyDamageSignature OnInstigatedAnyDamage;

	/** Called on both authorities and clients when the possessed pawn changes (either OldPawn or NewPawn might be nullptr) */
	UPROPERTY(BlueprintAssignable, Category=Pawn)
	FOnPossessedPawnChanged OnPossessedPawnChanged;

	/** Current gameplay state this controller is in */
	UPROPERTY()
	FName StateName;

private:
	/** Pawn currently being controlled by this controller.  Use Pawn.Possess() to take control of a pawn */
	UPROPERTY(replicatedUsing=OnRep_Pawn)
	TObjectPtr<APawn> Pawn;

	/**
	 * Used to track when pawn changes during OnRep_Pawn. 
	 * It's possible to use a OnRep parameter here, but I'm not sure what happens with pointers yet so playing it safe.
	 */
	TWeakObjectPtr< APawn > OldPawn;

	/** Character currently being controlled by this controller.  Value is same as Pawn if the controlled pawn is a character, otherwise nullptr */
	UPROPERTY()
	TObjectPtr<ACharacter> Character;

	/** Component to give controllers a transform and enable attachment if desired. */
	UPROPERTY()
	TObjectPtr<USceneComponent> TransformComponent;

protected:
<<<<<<< HEAD
	/** Delegate broadcasted when possessing a new pawn or unpossessing one */
=======
	/** Delegate broadcast on authorities when possessing a new pawn or unpossessing one */
>>>>>>> 6bbb88c8
	FPawnChangedSignature OnNewPawn;

	/** The control rotation of the Controller. See GetControlRotation. */
	UPROPERTY()
	FRotator ControlRotation;

	/** Return false if rotation contains NaN or extremely large values (usually resulting from uninitialized values). */
	bool IsValidControlRotation(FRotator CheckRotation) const;

	/**
	 * If true, the controller location will match the possessed Pawn's location. If false, it will not be updated. Rotation will match ControlRotation in either case.
	 * Since a Controller's location is normally inaccessible, this is intended mainly for purposes of being able to attach
	 * an Actor that follows the possessed Pawn location, but that still has the full aim rotation (since a Pawn might
	 * update only some components of the rotation).
	 */
	UPROPERTY(EditDefaultsOnly, Category="Controller|Transform")
	uint8 bAttachToPawn:1;

	/** Whether this controller is a PlayerController. */
	uint8 bIsPlayerController:1;

	/** Whether the controller must have authority to be able to call possess on a Pawn */
	uint8 bCanPossessWithoutAuthority:1;

	/** Ignores movement input. Stacked state storage, Use accessor function IgnoreMoveInput() */
	uint8 IgnoreMoveInput;

	/** Ignores look input. Stacked state storage, use accessor function IgnoreLookInput(). */
	uint8 IgnoreLookInput;

	/**
	 * Physically attach the Controller to the specified Pawn, so that our position reflects theirs.
	 * The attachment persists during possession of the pawn. The Controller's rotation continues to match the ControlRotation.
	 * Attempting to attach to a nullptr Pawn will call DetachFromPawn() instead.
	 */
	virtual void AttachToPawn(APawn* InPawn);

	/** Detach the RootComponent from its parent, but only if bAttachToPawn is true and it was attached to a Pawn.	 */
	virtual void DetachFromPawn();

	/** Add dependency that makes us tick before the given Pawn. This minimizes latency between input processing and Pawn movement.	 */
	virtual void AddPawnTickDependency(APawn* NewPawn);

	/** Remove dependency that makes us tick before the given Pawn.	 */
	virtual void RemovePawnTickDependency(APawn* InOldPawn);

	/** Returns TransformComponent subobject **/
	class USceneComponent* GetTransformComponent() const { return TransformComponent; }

public:

	/** Change the current state to named state */
	virtual void ChangeState(FName NewState);

	/** 
	 * States (uses FNames for replication, correlated to state flags) 
	 * @param StateName the name of the state to test against
	 * @return true if current state is StateName
	 */
	bool IsInState(FName InStateName) const;
	
	/** @return the name of the current state */
	FName GetStateName() const;

	/**
	 * Get the control rotation. This is the full aim rotation, which may be different than a camera orientation (for example in a third person view),
	 * and may differ from the rotation of the controlled Pawn (which may choose not to visually pitch or roll, for example).
	 */
	UFUNCTION(BlueprintCallable, Category=Pawn)
	virtual FRotator GetControlRotation() const;

	/** Set the control rotation. The RootComponent's rotation will also be updated to match it if RootComponent->bAbsoluteRotation is true. */
	UFUNCTION(BlueprintCallable, Category=Pawn, meta=(Tooltip="Set the control rotation."))
	virtual void SetControlRotation(const FRotator& NewRotation);

	/** Set the initial location and rotation of the controller, as well as the control rotation. Typically used when the controller is first created. */
	UFUNCTION(BlueprintCallable, Category=Pawn)
	virtual void SetInitialLocationAndRotation(const FVector& NewLocation, const FRotator& NewRotation);


	/**
	 * Checks line to center and top of other actor
	 * @param Other is the actor whose visibility is being checked.
	 * @param ViewPoint is eye position visibility is being checked from.  If vect(0,0,0) passed in, uses current viewtarget's eye position.
	 * @param bAlternateChecks used only in AIController implementation
	 * @return true if controller's pawn can see Other actor.
	 */
	UFUNCTION(BlueprintCallable, Category=Controller)
	virtual bool LineOfSightTo(const class AActor* Other, FVector ViewPoint = FVector(ForceInit), bool bAlternateChecks = false) const;

	/** Replication Notification Callbacks */
	UFUNCTION()
	virtual void OnRep_Pawn();

	UFUNCTION()
	virtual void OnRep_PlayerState();
	
	/**
	 * @return this controller's PlayerState cast to the template type, or NULL if there is not one.
	 * May return null if the cast fails.
	 */
	template < class T >
	T* GetPlayerState() const
	{
		return Cast<T>(PlayerState);
	}

	/** Replicated function to set the pawn location and rotation, allowing server to force (ex. teleports). */
	UFUNCTION(Reliable, Client, WithValidation)
	void ClientSetLocation(FVector NewLocation, FRotator NewRotation);

	/** Replicated function to set the pawn rotation, allowing the server to force. */
	UFUNCTION(Reliable, Client, WithValidation)
	void ClientSetRotation(FRotator NewRotation, bool bResetCamera = false);

	/** Return the Pawn that is currently 'controlled' by this PlayerController */
	UFUNCTION(BlueprintCallable, Category=Pawn, meta=(DisplayName="Get Controlled Pawn", ScriptName="GetControlledPawn"))
	APawn* K2_GetPawn() const;

	FPawnChangedSignature& GetOnNewPawnNotifier() { return OnNewPawn; }

public:

	virtual void GetLifetimeReplicatedProps(TArray<FLifetimeProperty>& OutLifetimeProps) const override;

	//~ Begin AActor Interface
	virtual void TickActor( float DeltaTime, enum ELevelTick TickType, FActorTickFunction& ThisTickFunction ) override;
	virtual void K2_DestroyActor() override;
	virtual void DisplayDebug(class UCanvas* Canvas, const FDebugDisplayInfo& DebugDisplay, float& YL, float& YPos) override;
	virtual void GetActorEyesViewPoint( FVector& out_Location, FRotator& out_Rotation ) const override;
	virtual FString GetHumanReadableName() const override;

	/** Overridden to create the player replication info and perform other mundane initialization tasks. */
	virtual void PostInitializeComponents() override;

	virtual void Reset() override;
	virtual void Destroyed() override;
	//~ End AActor Interface

	/** Getter for Pawn */
	FORCEINLINE APawn* GetPawn() const { return Pawn; }

	/** Templated version of GetPawn, will return nullptr if cast fails */
	template<class T>
	T* GetPawn() const
	{
		return Cast<T>(Pawn);
	}

	/** Getter for Character */
	FORCEINLINE ACharacter* GetCharacter() const { return Character; }

	/** Setter for Pawn. Normally should only be used internally when possessing/unpossessing a Pawn. */
	virtual void SetPawn(APawn* InPawn);

	/** Calls SetPawn and RepNotify locally */
	void SetPawnFromRep(APawn* InPawn);

	/** Get the actor the controller is looking at */
	UFUNCTION(BlueprintCallable, Category=Pawn)
	virtual AActor* GetViewTarget() const;

	/** Get the desired pawn target rotation */
	UFUNCTION(BlueprintCallable, Category=Pawn)
	virtual FRotator GetDesiredRotation() const;

	/** Returns whether this Controller is a PlayerController.  */
	UFUNCTION(BlueprintCallable, Category=Pawn)
	bool IsPlayerController() const;

	/** Returns whether this Controller is a locally controlled PlayerController.  */
	UFUNCTION(BlueprintCallable, Category=Pawn)
	bool IsLocalPlayerController() const;

	/** Returns whether this Controller is a local controller.	 */
	UFUNCTION(BlueprintCallable, Category=Pawn)
	virtual bool IsLocalController() const;

	/** Called from Destroyed().  Cleans up PlayerState. */
	virtual void CleanupPlayerState();

	/**
	 * Handles attaching this controller to the specified pawn.
	 * Only runs on the network authority (where HasAuthority() returns true).
	 * Derived native classes can override OnPossess to filter the specified pawn.
	 * When possessed pawn changed, blueprint class gets notified by ReceivePossess
	 * and OnNewPawn delegate is broadcasted.
	 * @param InPawn The Pawn to be possessed.
	 * @see HasAuthority, OnPossess, ReceivePossess
	 */
	UFUNCTION(BlueprintCallable, BlueprintAuthorityOnly, Category=Pawn, meta=(Keywords="set controller"))
	virtual void Possess(APawn* InPawn) final; // DEPRECATED(4.22, "Possess is marked virtual final as you should now be overriding OnPossess instead")

	/** Called to unpossess our pawn for any reason that is not the pawn being destroyed (destruction handled by PawnDestroyed()). */
	UFUNCTION(BlueprintCallable, Category=Pawn, meta=(Keywords="set controller"))
	virtual void UnPossess() final; // DEPRECATED(4.22, "Possess is marked virtual final as you should now be overriding OnUnPossess instead")

protected:
	/** Blueprint implementable event to react to the controller possessing a pawn */
	UFUNCTION(BlueprintImplementableEvent, meta = (DisplayName = "On Possess"))
	void ReceivePossess(APawn* PossessedPawn);

	/**
	 * Overridable native function for when this controller is asked to possess a pawn.
	 * @param InPawn The Pawn to be possessed
	 */
	virtual void OnPossess(APawn* InPawn);

	/** Blueprint implementable event to react to the controller unpossessing a pawn */
	UFUNCTION(BlueprintImplementableEvent, meta = (DisplayName = "On UnPossess"))
	void ReceiveUnPossess(APawn* UnpossessedPawn);

	/** Overridable native function for when this controller unpossesses its pawn. */
	virtual void OnUnPossess();

public:
	/**
	 * Called to unpossess our pawn because it is going to be destroyed.
	 * (other unpossession handled by UnPossess())
	 */
	virtual void PawnPendingDestroy(APawn* inPawn);

	/** Called when this controller instigates ANY damage */
	virtual void InstigatedAnyDamage(float Damage, const class UDamageType* DamageType, class AActor* DamagedActor, class AActor* DamageCauser);

	/** spawns and initializes the PlayerState for this Controller */
	virtual void InitPlayerState();

	/**
	 * Called from game mode upon end of the game, used to transition to proper state. 
	 * @param EndGameFocus Actor to set as the view target on end game
	 * @param bIsWinner true if this controller is on winning team
	 */
	virtual void GameHasEnded(class AActor* EndGameFocus = nullptr, bool bIsWinner = false);

	/**
	 * Returns Player's Point of View
	 * For the AI this means the Pawn's 'Eyes' ViewPoint
	 * For a Human player, this means the Camera's ViewPoint
	 *
	 * @output	out_Location, view location of player
	 * @output	out_rotation, view rotation of player
	 */
	UFUNCTION(BlueprintCallable, Category = Pawn)
	virtual void GetPlayerViewPoint( FVector& Location, FRotator& Rotation ) const;

	/** GameMode failed to spawn pawn for me. */
	virtual void FailedToSpawnPawn();

	//~ Begin INavAgentInterface Interface
	virtual const struct FNavAgentProperties& GetNavAgentPropertiesRef() const override;
	virtual FVector GetNavAgentLocation() const override;
	virtual void GetMoveGoalReachTest(const AActor* MovingActor, const FVector& MoveOffset, FVector& GoalOffset, float& GoalRadius, float& GoalHalfHeight) const override;
	virtual bool ShouldPostponePathUpdates() const override;
	virtual bool IsFollowingAPath() const override;
	virtual IPathFollowingAgentInterface* GetPathFollowingAgent() const override;
	//~ End INavAgentInterface Interface
	
	/** Aborts the move the controller is currently performing */
	UFUNCTION(BlueprintCallable, Category="AI|Navigation")
	virtual void StopMovement();

	/**
	 * Locks or unlocks movement input, consecutive calls stack up and require the same amount of calls to undo, or can all be undone using ResetIgnoreMoveInput.
	 * @param bNewMoveInput	If true, move input is ignored. If false, input is not ignored.
	 */
	UFUNCTION(BlueprintCallable, Category=Input)
	virtual void SetIgnoreMoveInput(bool bNewMoveInput);

	/** Stops ignoring move input by resetting the ignore move input state. */
	UFUNCTION(BlueprintCallable, Category=Input, meta=(Keywords = "ClearIgnoreMoveInput"))
	virtual void ResetIgnoreMoveInput();

	/** Returns true if movement input is ignored. */
	UFUNCTION(BlueprintCallable, Category=Input)
	virtual bool IsMoveInputIgnored() const;

	/**
	* Locks or unlocks look input, consecutive calls stack up and require the same amount of calls to undo, or can all be undone using ResetIgnoreLookInput.
	* @param bNewLookInput	If true, look input is ignored. If false, input is not ignored.
	*/
	UFUNCTION(BlueprintCallable, Category=Input)
	virtual void SetIgnoreLookInput(bool bNewLookInput);

	/** Stops ignoring look input by resetting the ignore look input state. */
	UFUNCTION(BlueprintCallable, Category=Input, meta=(Keywords="ClearIgnoreLookInput"))
	virtual void ResetIgnoreLookInput();

	/** Returns true if look input is ignored. */
	UFUNCTION(BlueprintCallable, Category=Input)
	virtual bool IsLookInputIgnored() const;

	/** Reset move and look input ignore flags. */
	UFUNCTION(BlueprintCallable, Category=Input)
	virtual void ResetIgnoreInputFlags();

	/** Called when the level this controller is in is unloaded via streaming. */
	virtual void CurrentLevelUnloaded();

protected:
	/** State entered when inactive (no possessed pawn, not spectating, etc). */
	virtual void BeginInactiveState();

	/** Called when leaving the inactive state */
	virtual void EndInactiveState();

	/** Event when this controller instigates ANY damage */
	UFUNCTION(BlueprintImplementableEvent, BlueprintAuthorityOnly)
	void ReceiveInstigatedAnyDamage(float Damage, const class UDamageType* DamageType, class AActor* DamagedActor, class AActor* DamageCauser);

private:
	// Hidden functions that don't make sense to use on this class.
	HIDE_ACTOR_TRANSFORM_FUNCTIONS();

public:

	/** prepares path following component */
	UE_DEPRECATED(4.20, "InitNavigationControl is depracated. The function lost its meaning due to better Engine-AIModule code separation")
	virtual void InitNavigationControl(UObject*& PathFollowingComp) {}

	/** If controller has any navigation-related components then this function
	 *	makes them update their cached data 
	 *	DEPRECATED: this functionality has been taken over by PathFollowingComponent 
	 *		by observing newly possessed pawns (via OnNewPawn)
	 */
	UE_DEPRECATED(4.20, "UpdateNavigationComponents is depracated. The function lost its meaning due to better Engine-AIModule code separation.")
	virtual void UpdateNavigationComponents() {}
};


// INLINES

FORCEINLINE_DEBUGGABLE bool AController::IsPlayerController() const
{
	return bIsPlayerController;
}

FORCEINLINE_DEBUGGABLE bool AController::IsLocalPlayerController() const
{
	return IsPlayerController() && IsLocalController();
}<|MERGE_RESOLUTION|>--- conflicted
+++ resolved
@@ -85,11 +85,7 @@
 	TObjectPtr<USceneComponent> TransformComponent;
 
 protected:
-<<<<<<< HEAD
-	/** Delegate broadcasted when possessing a new pawn or unpossessing one */
-=======
 	/** Delegate broadcast on authorities when possessing a new pawn or unpossessing one */
->>>>>>> 6bbb88c8
 	FPawnChangedSignature OnNewPawn;
 
 	/** The control rotation of the Controller. See GetControlRotation. */
