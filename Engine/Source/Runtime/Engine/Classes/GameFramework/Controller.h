// Copyright Epic Games, Inc. All Rights Reserved.

#pragma once

#include "UObject/ObjectMacros.h"
#include "UObject/CoreNet.h"
#include "GameFramework/Actor.h"
#include "AI/Navigation/NavAgentInterface.h"
#include "Controller.generated.h"

class ACharacter;
class APawn;
class APlayerState;
class FDebugDisplayInfo;
class UDamageType;

UDELEGATE(BlueprintAuthorityOnly)
DECLARE_DYNAMIC_MULTICAST_DELEGATE_FourParams( FInstigatedAnyDamageSignature, float, Damage, const UDamageType*, DamageType, AActor*, DamagedActor, AActor*, DamageCauser );
DECLARE_MULTICAST_DELEGATE_OneParam(FPawnChangedSignature, APawn* /*NewPawn*/);
DECLARE_DYNAMIC_MULTICAST_DELEGATE_TwoParams(FOnPossessedPawnChanged, APawn*, OldPawn, APawn*, NewPawn);

/**
 * Controllers are non-physical actors that can possess a Pawn to control
 * its actions.  PlayerControllers are used by human players to control pawns, while
 * AIControllers implement the artificial intelligence for the pawns they control.
 * Controllers take control of a pawn using their Possess() method, and relinquish
 * control of the pawn by calling UnPossess().
 *
 * Controllers receive notifications for many of the events occurring for the Pawn they
 * are controlling.  This gives the controller the opportunity to implement the behavior
 * in response to this event, intercepting the event and superseding the Pawn's default
 * behavior.
 *
 * ControlRotation (accessed via GetControlRotation()), determines the viewing/aiming
 * direction of the controlled Pawn and is affected by input such as from a mouse or gamepad.
 * 
 * @see https://docs.unrealengine.com/latest/INT/Gameplay/Framework/Controller/
 */
UCLASS(abstract, notplaceable, NotBlueprintable, HideCategories=(Collision,Rendering,Transformation), MinimalAPI) 
class AController : public AActor, public INavAgentInterface
{
	GENERATED_BODY()

public:
	/** Default Constructor */
	ENGINE_API AController(const FObjectInitializer& ObjectInitializer = FObjectInitializer::Get());

	/** PlayerState containing replicated information about the player using this controller (only exists for players, not NPCs). */
	UPROPERTY(replicatedUsing = OnRep_PlayerState, BlueprintReadOnly, Category=Controller)
	TObjectPtr<APlayerState> PlayerState;

	/** Actor marking where this controller spawned in. */
	TWeakObjectPtr<class AActor> StartSpot;

	/** Called when the controller has instigated damage in any way */
	UPROPERTY(BlueprintAssignable)
	FInstigatedAnyDamageSignature OnInstigatedAnyDamage;

	/** Called on both authorities and clients when the possessed pawn changes (either OldPawn or NewPawn might be nullptr) */
	UPROPERTY(BlueprintAssignable, Category=Pawn)
	FOnPossessedPawnChanged OnPossessedPawnChanged;

	/** Current gameplay state this controller is in */
	UPROPERTY()
	FName StateName;

private:
	/** Pawn currently being controlled by this controller.  Use Pawn.Possess() to take control of a pawn */
	UPROPERTY(replicatedUsing=OnRep_Pawn)
	TObjectPtr<APawn> Pawn;

	/**
	 * Used to track when pawn changes during OnRep_Pawn. 
	 * It's possible to use a OnRep parameter here, but I'm not sure what happens with pointers yet so playing it safe.
	 */
	TWeakObjectPtr< APawn > OldPawn;

	/** Character currently being controlled by this controller.  Value is same as Pawn if the controlled pawn is a character, otherwise nullptr */
	UPROPERTY()
	TObjectPtr<ACharacter> Character;

	/** Component to give controllers a transform and enable attachment if desired. */
	UPROPERTY()
	TObjectPtr<USceneComponent> TransformComponent;

protected:
	/** Delegate broadcast on authorities when possessing a new pawn or unpossessing one */
	FPawnChangedSignature OnNewPawn;

	/** The control rotation of the Controller. See GetControlRotation. */
	UPROPERTY()
	FRotator ControlRotation;

	/** Return false if rotation contains NaN or extremely large values (usually resulting from uninitialized values). */
	ENGINE_API bool IsValidControlRotation(FRotator CheckRotation) const;

	/**
	 * If true, the controller location will match the possessed Pawn's location. If false, it will not be updated. Rotation will match ControlRotation in either case.
	 * Since a Controller's location is normally inaccessible, this is intended mainly for purposes of being able to attach
	 * an Actor that follows the possessed Pawn location, but that still has the full aim rotation (since a Pawn might
	 * update only some components of the rotation).
	 */
	UPROPERTY(EditDefaultsOnly, Category="Controller|Transform")
	uint8 bAttachToPawn:1;

	/** Whether this controller is a PlayerController. */
	uint8 bIsPlayerController:1;

	/** Whether the controller must have authority to be able to call possess on a Pawn */
	uint8 bCanPossessWithoutAuthority:1;

	/** Ignores movement input. Stacked state storage, Use accessor function IgnoreMoveInput() */
	uint8 IgnoreMoveInput;

	/** Ignores look input. Stacked state storage, use accessor function IgnoreLookInput(). */
	uint8 IgnoreLookInput;

	/**
	 * Physically attach the Controller to the specified Pawn, so that our position reflects theirs.
	 * The attachment persists during possession of the pawn. The Controller's rotation continues to match the ControlRotation.
	 * Attempting to attach to a nullptr Pawn will call DetachFromPawn() instead.
	 */
	ENGINE_API virtual void AttachToPawn(APawn* InPawn);

	/** Detach the RootComponent from its parent, but only if bAttachToPawn is true and it was attached to a Pawn.	 */
	ENGINE_API virtual void DetachFromPawn();

	/** Add dependency that makes us tick before the given Pawn. This minimizes latency between input processing and Pawn movement.	 */
	ENGINE_API virtual void AddPawnTickDependency(APawn* NewPawn);

	/** Remove dependency that makes us tick before the given Pawn.	 */
	ENGINE_API virtual void RemovePawnTickDependency(APawn* InOldPawn);

	/** Returns TransformComponent subobject **/
	class USceneComponent* GetTransformComponent() const { return TransformComponent; }

public:

	/** Change the current state to named state */
	ENGINE_API virtual void ChangeState(FName NewState);

	/** 
	 * States (uses FNames for replication, correlated to state flags) 
	 * @param StateName the name of the state to test against
	 * @return true if current state is StateName
	 */
	ENGINE_API bool IsInState(FName InStateName) const;
	
	/** @return the name of the current state */
	ENGINE_API FName GetStateName() const;

	/**
	 * Get the control rotation. This is the full aim rotation, which may be different than a camera orientation (for example in a third person view),
	 * and may differ from the rotation of the controlled Pawn (which may choose not to visually pitch or roll, for example).
	 */
	UFUNCTION(BlueprintCallable, Category=Pawn)
	ENGINE_API virtual FRotator GetControlRotation() const;

	/** Set the control rotation. The RootComponent's rotation will also be updated to match it if RootComponent->bAbsoluteRotation is true. */
	UFUNCTION(BlueprintCallable, Category=Pawn, meta=(Tooltip="Set the control rotation."))
	ENGINE_API virtual void SetControlRotation(const FRotator& NewRotation);

	/** Set the initial location and rotation of the controller, as well as the control rotation. Typically used when the controller is first created. */
	UFUNCTION(BlueprintCallable, Category=Pawn)
	ENGINE_API virtual void SetInitialLocationAndRotation(const FVector& NewLocation, const FRotator& NewRotation);


	/**
	 * Checks line to center and top of other actor
	 * @param Other is the actor whose visibility is being checked.
	 * @param ViewPoint is eye position visibility is being checked from.  If vect(0,0,0) passed in, uses current viewtarget's eye position.
	 * @param bAlternateChecks used only in AIController implementation
	 * @return true if controller's pawn can see Other actor.
	 */
	UFUNCTION(BlueprintCallable, Category=Controller)
	ENGINE_API virtual bool LineOfSightTo(const class AActor* Other, FVector ViewPoint = FVector(ForceInit), bool bAlternateChecks = false) const;

	/** Replication Notification Callbacks */
	UFUNCTION()
	ENGINE_API virtual void OnRep_Pawn();

	UFUNCTION()
	ENGINE_API virtual void OnRep_PlayerState();
	
	/**
	 * @return this controller's PlayerState cast to the template type, or NULL if there is not one.
	 * May return null if the cast fails.
	 */
	template < class T >
	T* GetPlayerState() const
	{
		return Cast<T>(PlayerState);
	}

	/** Replicated function to set the pawn location and rotation, allowing server to force (ex. teleports). */
	UFUNCTION(Reliable, Client, WithValidation)
	ENGINE_API void ClientSetLocation(FVector NewLocation, FRotator NewRotation);

	/** Replicated function to set the pawn rotation, allowing the server to force. */
	UFUNCTION(Reliable, Client, WithValidation)
	ENGINE_API void ClientSetRotation(FRotator NewRotation, bool bResetCamera = false);

	/** Return the Pawn that is currently 'controlled' by this PlayerController */
	UFUNCTION(BlueprintCallable, Category=Pawn, meta=(DisplayName="Get Controlled Pawn", ScriptName="GetControlledPawn"))
	ENGINE_API APawn* K2_GetPawn() const;

	FPawnChangedSignature& GetOnNewPawnNotifier() { return OnNewPawn; }

public:

	ENGINE_API virtual void GetLifetimeReplicatedProps(TArray<FLifetimeProperty>& OutLifetimeProps) const override;

	//~ Begin AActor Interface
	ENGINE_API virtual void TickActor( float DeltaTime, enum ELevelTick TickType, FActorTickFunction& ThisTickFunction ) override;
	ENGINE_API virtual void K2_DestroyActor() override;
	ENGINE_API virtual void DisplayDebug(class UCanvas* Canvas, const FDebugDisplayInfo& DebugDisplay, float& YL, float& YPos) override;
	ENGINE_API virtual void GetActorEyesViewPoint( FVector& out_Location, FRotator& out_Rotation ) const override;
	ENGINE_API virtual FString GetHumanReadableName() const override;

	/** Overridden to create the player replication info and perform other mundane initialization tasks. */
	ENGINE_API virtual void PostInitializeComponents() override;

	ENGINE_API virtual void Reset() override;
	ENGINE_API virtual void Destroyed() override;
	//~ End AActor Interface

	/** Getter for Pawn */
	FORCEINLINE APawn* GetPawn() const { return Pawn; }

	/** Templated version of GetPawn, will return nullptr if cast fails */
	template<class T>
	T* GetPawn() const
	{
		return Cast<T>(Pawn);
	}

	/** Getter for Character */
	FORCEINLINE ACharacter* GetCharacter() const { return Character; }

	/** Setter for Pawn. Normally should only be used internally when possessing/unpossessing a Pawn. */
	ENGINE_API virtual void SetPawn(APawn* InPawn);

	/** Calls SetPawn and RepNotify locally */
	ENGINE_API void SetPawnFromRep(APawn* InPawn);

	/** Get the actor the controller is looking at */
	UFUNCTION(BlueprintCallable, Category=Pawn)
	ENGINE_API virtual AActor* GetViewTarget() const;

	/** Get the desired pawn target rotation */
	UFUNCTION(BlueprintCallable, Category=Pawn)
	ENGINE_API virtual FRotator GetDesiredRotation() const;

	/** Returns whether this Controller is a PlayerController.  */
	UFUNCTION(BlueprintCallable, Category=Pawn)
	ENGINE_API bool IsPlayerController() const;

	/** Returns whether this Controller is a locally controlled PlayerController.  */
	UFUNCTION(BlueprintCallable, Category=Pawn)
	ENGINE_API bool IsLocalPlayerController() const;

	/** Returns whether this Controller is a local controller.	 */
	UFUNCTION(BlueprintCallable, Category=Pawn)
	ENGINE_API virtual bool IsLocalController() const;

	/** Called from Destroyed().  Cleans up PlayerState. */
	ENGINE_API virtual void CleanupPlayerState();

	/**
	 * Handles attaching this controller to the specified pawn.
	 * Only runs on the network authority (where HasAuthority() returns true).
	 * Derived native classes can override OnPossess to filter the specified pawn.
	 * When possessed pawn changed, blueprint class gets notified by ReceivePossess
	 * and OnNewPawn delegate is broadcasted.
	 * @param InPawn The Pawn to be possessed.
	 * @see HasAuthority, OnPossess, ReceivePossess
	 */
	UFUNCTION(BlueprintCallable, BlueprintAuthorityOnly, Category=Pawn, meta=(Keywords="set controller"))
	ENGINE_API virtual void Possess(APawn* InPawn) final; // DEPRECATED(4.22, "Possess is marked virtual final as you should now be overriding OnPossess instead")

	/** Called to unpossess our pawn for any reason that is not the pawn being destroyed (destruction handled by PawnDestroyed()). */
	UFUNCTION(BlueprintCallable, Category=Pawn, meta=(Keywords="set controller"))
	ENGINE_API virtual void UnPossess() final; // DEPRECATED(4.22, "Possess is marked virtual final as you should now be overriding OnUnPossess instead")

protected:
	/** Blueprint implementable event to react to the controller possessing a pawn */
	UFUNCTION(BlueprintImplementableEvent, meta = (DisplayName = "On Possess"))
	ENGINE_API void ReceivePossess(APawn* PossessedPawn);

	/**
	 * Overridable native function for when this controller is asked to possess a pawn.
	 * @param InPawn The Pawn to be possessed
	 */
	ENGINE_API virtual void OnPossess(APawn* InPawn);

	/** Blueprint implementable event to react to the controller unpossessing a pawn */
	UFUNCTION(BlueprintImplementableEvent, meta = (DisplayName = "On UnPossess"))
	ENGINE_API void ReceiveUnPossess(APawn* UnpossessedPawn);

	/** Overridable native function for when this controller unpossesses its pawn. */
	ENGINE_API virtual void OnUnPossess();

public:
	/**
	 * Called to unpossess our pawn because it is going to be destroyed.
	 * (other unpossession handled by UnPossess())
	 */
	ENGINE_API virtual void PawnPendingDestroy(APawn* inPawn);

	/** Called when this controller instigates ANY damage */
	ENGINE_API virtual void InstigatedAnyDamage(float Damage, const class UDamageType* DamageType, class AActor* DamagedActor, class AActor* DamageCauser);

	/** spawns and initializes the PlayerState for this Controller */
	ENGINE_API virtual void InitPlayerState();

	/**
	 * Called from game mode upon end of the game, used to transition to proper state. 
	 * @param EndGameFocus Actor to set as the view target on end game
	 * @param bIsWinner true if this controller is on winning team
	 */
	ENGINE_API virtual void GameHasEnded(class AActor* EndGameFocus = nullptr, bool bIsWinner = false);

	/**
	 * Returns Player's Point of View
	 * For the AI this means the Pawn's 'Eyes' ViewPoint
	 * For a Human player, this means the Camera's ViewPoint
	 *
	 * @output	out_Location, view location of player
	 * @output	out_rotation, view rotation of player
	 */
	UFUNCTION(BlueprintCallable, Category = Pawn)
<<<<<<< HEAD
	virtual void GetPlayerViewPoint( FVector& Location, FRotator& Rotation ) const;
=======
	ENGINE_API virtual void GetPlayerViewPoint( FVector& Location, FRotator& Rotation ) const;
>>>>>>> 4af6daef

	/** GameMode failed to spawn pawn for me. */
	ENGINE_API virtual void FailedToSpawnPawn();

	//~ Begin INavAgentInterface Interface
	ENGINE_API virtual const struct FNavAgentProperties& GetNavAgentPropertiesRef() const override;
	ENGINE_API virtual FVector GetNavAgentLocation() const override;
	ENGINE_API virtual void GetMoveGoalReachTest(const AActor* MovingActor, const FVector& MoveOffset, FVector& GoalOffset, float& GoalRadius, float& GoalHalfHeight) const override;
	ENGINE_API virtual bool ShouldPostponePathUpdates() const override;
	ENGINE_API virtual bool IsFollowingAPath() const override;
	ENGINE_API virtual IPathFollowingAgentInterface* GetPathFollowingAgent() const override;
	//~ End INavAgentInterface Interface
	
	/** Aborts the move the controller is currently performing */
	UFUNCTION(BlueprintCallable, Category="AI|Navigation")
	ENGINE_API virtual void StopMovement();

	/**
	 * Locks or unlocks movement input, consecutive calls stack up and require the same amount of calls to undo, or can all be undone using ResetIgnoreMoveInput.
	 * @param bNewMoveInput	If true, move input is ignored. If false, input is not ignored.
	 */
	UFUNCTION(BlueprintCallable, Category=Input)
	ENGINE_API virtual void SetIgnoreMoveInput(bool bNewMoveInput);

	/** Stops ignoring move input by resetting the ignore move input state. */
	UFUNCTION(BlueprintCallable, Category=Input, meta=(Keywords = "ClearIgnoreMoveInput"))
	ENGINE_API virtual void ResetIgnoreMoveInput();

	/** Returns true if movement input is ignored. */
	UFUNCTION(BlueprintCallable, Category=Input)
	ENGINE_API virtual bool IsMoveInputIgnored() const;

	/**
	* Locks or unlocks look input, consecutive calls stack up and require the same amount of calls to undo, or can all be undone using ResetIgnoreLookInput.
	* @param bNewLookInput	If true, look input is ignored. If false, input is not ignored.
	*/
	UFUNCTION(BlueprintCallable, Category=Input)
	ENGINE_API virtual void SetIgnoreLookInput(bool bNewLookInput);

	/** Stops ignoring look input by resetting the ignore look input state. */
	UFUNCTION(BlueprintCallable, Category=Input, meta=(Keywords="ClearIgnoreLookInput"))
	ENGINE_API virtual void ResetIgnoreLookInput();

	/** Returns true if look input is ignored. */
	UFUNCTION(BlueprintCallable, Category=Input)
	ENGINE_API virtual bool IsLookInputIgnored() const;

	/** Reset move and look input ignore flags. */
	UFUNCTION(BlueprintCallable, Category=Input)
	ENGINE_API virtual void ResetIgnoreInputFlags();

	/** Called when the level this controller is in is unloaded via streaming. */
	ENGINE_API virtual void CurrentLevelUnloaded();

	/** Returns whether this controller should persist through seamless travel */
	ENGINE_API virtual bool ShouldParticipateInSeamlessTravel() const;

	/** Returns whether this controller should persist through seamless travel */
	virtual bool ShouldParticipateInSeamlessTravel() const;

protected:
	/** State entered when inactive (no possessed pawn, not spectating, etc). */
	ENGINE_API virtual void BeginInactiveState();

	/** Called when leaving the inactive state */
	ENGINE_API virtual void EndInactiveState();

	/** Event when this controller instigates ANY damage */
	UFUNCTION(BlueprintImplementableEvent, BlueprintAuthorityOnly)
	ENGINE_API void ReceiveInstigatedAnyDamage(float Damage, const class UDamageType* DamageType, class AActor* DamagedActor, class AActor* DamageCauser);

private:
	// Hidden functions that don't make sense to use on this class.
	HIDE_ACTOR_TRANSFORM_FUNCTIONS();

};


// INLINES

FORCEINLINE_DEBUGGABLE bool AController::IsPlayerController() const
{
	return bIsPlayerController;
}

FORCEINLINE_DEBUGGABLE bool AController::IsLocalPlayerController() const
{
	return IsPlayerController() && IsLocalController();
}

#if UE_ENABLE_INCLUDE_ORDER_DEPRECATED_IN_5_2
#include "CoreMinimal.h"
#endif<|MERGE_RESOLUTION|>--- conflicted
+++ resolved
@@ -329,11 +329,7 @@
 	 * @output	out_rotation, view rotation of player
 	 */
 	UFUNCTION(BlueprintCallable, Category = Pawn)
-<<<<<<< HEAD
-	virtual void GetPlayerViewPoint( FVector& Location, FRotator& Rotation ) const;
-=======
 	ENGINE_API virtual void GetPlayerViewPoint( FVector& Location, FRotator& Rotation ) const;
->>>>>>> 4af6daef
 
 	/** GameMode failed to spawn pawn for me. */
 	ENGINE_API virtual void FailedToSpawnPawn();
@@ -391,9 +387,6 @@
 	/** Returns whether this controller should persist through seamless travel */
 	ENGINE_API virtual bool ShouldParticipateInSeamlessTravel() const;
 
-	/** Returns whether this controller should persist through seamless travel */
-	virtual bool ShouldParticipateInSeamlessTravel() const;
-
 protected:
 	/** State entered when inactive (no possessed pawn, not spectating, etc). */
 	ENGINE_API virtual void BeginInactiveState();
