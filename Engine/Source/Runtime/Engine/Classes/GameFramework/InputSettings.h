// Copyright Epic Games, Inc. All Rights Reserved.

#pragma once

#include "CoreMinimal.h"
#include "UObject/ObjectMacros.h"
#include "UObject/Object.h"
#include "InputCoreTypes.h"
#include "UObject/SoftObjectPath.h"
#include "GameFramework/PlayerInput.h"
#include "Components/InputComponent.h"
#include "Engine/PlatformSettings.h"

#include "InputSettings.generated.h"

/**
 * Project wide settings for input handling
 * 
 * @see https://docs.unrealengine.com/latest/INT/Gameplay/Input/index.html
 */
UCLASS(config=Input, defaultconfig, MinimalAPI)
class UInputSettings
	: public UObject
{
	GENERATED_UCLASS_BODY()

	/** Properties of Axis controls */
	UPROPERTY(config, EditAnywhere, EditFixedSize, Category="Bindings", meta=(ToolTip="List of Axis Properties"), AdvancedDisplay)
	TArray<struct FInputAxisConfigEntry> AxisConfig;

	/**
	 * Platform specific settings for Input.
	 * @see UInputPlatformSettings
	 */
	UPROPERTY(EditAnywhere, Category = "Platforms")
	FPerPlatformSettings PlatformSettings;

	UPROPERTY(config, EditAnywhere, Category="Bindings", AdvancedDisplay)
	uint8 bAltEnterTogglesFullscreen:1;

	UPROPERTY(config, EditAnywhere, Category = "Bindings", AdvancedDisplay)
	uint8 bF11TogglesFullscreen : 1;

	// Allow mouse to be used for touch
	UPROPERTY(config, EditAnywhere, Category="MouseProperties", AdvancedDisplay)
	uint8 bUseMouseForTouch:1;

	// Mouse smoothing control
	UPROPERTY(config, EditAnywhere, Category="MouseProperties", AdvancedDisplay)
	uint8 bEnableMouseSmoothing:1;

	// Scale the mouse based on the player camera manager's field of view
	UPROPERTY(config, EditAnywhere, Category="MouseProperties", AdvancedDisplay)
	uint8 bEnableFOVScaling:1;

	/** Controls if the viewport will capture the mouse on Launch of the application */
	UPROPERTY(config, EditAnywhere, Category = "ViewportProperties")
	uint8 bCaptureMouseOnLaunch:1;

	/** Enable the use of legacy input scales on the player controller (InputYawScale, InputPitchScale, and InputRollScale) */
	UPROPERTY(config, EditAnywhere, Category = "Input")
	uint8 bEnableLegacyInputScales:1;
	
	/**
	 * If set to false, then the player controller's InputMotion function will never be called.
	 * This will effectively disable any motion input (tilt, rotation, acceleration, etc) on
	 * the GameViewportClient.
	 * 
	 * @see GameViewportClient::InputMotion
	 */
	UPROPERTY(config, EditAnywhere, Category = "Input")
	uint8 bEnableMotionControls:1;
<<<<<<< HEAD

	/**
	 * If true, then the PlayerController::InputKey function will only process an input event if it
	 * came from an input device that is owned by the PlayerController's Platform User.
	 */
	UPROPERTY(config, EditAnywhere, Category = "Input")
	uint8 bFilterInputByPlatformUser:1;

	/**
	 * If true, then the input device subsystem will be allowed to Initalize when the engine boots.
	 * NOTE: For this setting to take effect, and editor restart is required.
	 * 
	 * @see UInputDeviceSubsystem
	 */
	UPROPERTY(config, EditAnywhere, Category = "Input")
	uint8 bEnableInputDeviceSubsystem:1;

	/**
	 * If true, then the Player Controller will have it's Pressed Keys flushed when the input mode is changed
	 * to Game and UI mode or the game viewport loses focus. The default behavior is true.
	 * 
	 * @see UGameViewportClient::LostFocus
	 * @see APlayerController::ShouldFlushKeysWhenViewportFocusChanges
	 */
	UPROPERTY(config, EditAnywhere, Category = "Input")
	uint8 bShouldFlushPressedKeysOnViewportFocusLost:1;

	/**
=======

	/**
	 * If true, then the PlayerController::InputKey function will only process an input event if it
	 * came from an input device that is owned by the PlayerController's Platform User.
	 */
	UPROPERTY(config, EditAnywhere, Category = "Input")
	uint8 bFilterInputByPlatformUser:1;

	/**
	 * If true, then the input device subsystem will be allowed to Initalize when the engine boots.
	 * NOTE: For this setting to take effect, and editor restart is required.
	 * 
	 * @see UInputDeviceSubsystem
	 */
	UPROPERTY(config, EditAnywhere, Category = "Input")
	uint8 bEnableInputDeviceSubsystem:1;

	/**
	 * If true, then the Player Controller will have it's Pressed Keys flushed when the input mode is changed
	 * to Game and UI mode or the game viewport loses focus. The default behavior is true.
	 * 
	 * @see UGameViewportClient::LostFocus
	 * @see APlayerController::ShouldFlushKeysWhenViewportFocusChanges
	 */
	UPROPERTY(config, EditAnywhere, Category = "Input")
	uint8 bShouldFlushPressedKeysOnViewportFocusLost:1;

	/**
>>>>>>> 4af6daef
	 * Should components that are dynamically added via the 'AddComponent' function at runtime have input delegates bound to them?
	 * @see AActor::FinishAddComponent
	 */
	UPROPERTY(config, EditAnywhere, Category = "Input")
	uint8 bEnableDynamicComponentInputBinding:1;
	
	/** Should the touch input interface be shown always, or only when the platform has a touch screen? */
	UPROPERTY(config, EditAnywhere, Category="Mobile")
	uint8 bAlwaysShowTouchInterface:1;

	/** Whether or not to show the console on 4 finger tap, on mobile platforms */
	UPROPERTY(config, EditAnywhere, Category="Mobile")
	uint8 bShowConsoleOnFourFingerTap:1;

	/** Whether or not to use the gesture recognition system to convert touches in to gestures that can be bound and queried */
	UPROPERTY(config, EditAnywhere, Category = "Mobile")
	uint8 bEnableGestureRecognizer:1;

	/** If enabled, virtual keyboards will have autocorrect enabled. Currently only supported on mobile devices. */
	UPROPERTY(config, EditAnywhere, Category = "Virtual Keyboard (Mobile)")
	uint8 bUseAutocorrect:1;

	/** 
	 * Disables autocorrect for these operating systems, even if autocorrect is enabled. Use the format "[platform] [osversion]"
	 * (e.g., "iOS 11.2" or "Android 6"). More specific versions will disable autocorrect for fewer devices ("iOS 11" will disable
	 * autocorrect for all devices running iOS 11, but "iOS 11.2.2" will not disable autocorrect for devices running 11.2.1).
	 */
	UPROPERTY(config, EditAnywhere, AdvancedDisplay, Category = "Virtual Keyboard (Mobile)")
	TArray<FString> ExcludedAutocorrectOS;

	/** Disables autocorrect for these cultures, even if autocorrect is turned on. These should be ISO-compliant language and country codes, such as "en" or "en-US". */
	UPROPERTY(config, EditAnywhere, AdvancedDisplay, Category = "Virtual Keyboard (Mobile)")
	TArray<FString> ExcludedAutocorrectCultures;

	/** 
	 * Disables autocorrect for these device models, even if autocorrect is turned in. Model IDs listed here will match against the start of the device's
	 * model (e.g., "SM-" will match all device model IDs that start with "SM-"). This is currently only supported on Android devices.
	 */
	UPROPERTY(config, EditAnywhere, AdvancedDisplay, Category = "Virtual Keyboard (Mobile)")
	TArray<FString> ExcludedAutocorrectDeviceModels;

	/** The default mouse capture mode for the game viewport */
	UPROPERTY(config, EditAnywhere, Category = "ViewportProperties")
	EMouseCaptureMode DefaultViewportMouseCaptureMode;

	/** The default mouse lock state behavior when the viewport acquires capture */
	UPROPERTY(config, EditAnywhere, Category = "ViewportProperties")
	EMouseLockMode DefaultViewportMouseLockMode;

	// The scaling value to multiply the field of view by
	UPROPERTY(config, EditAnywhere, Category="MouseProperties", AdvancedDisplay, meta=(editcondition="bEnableFOVScaling"))
	float FOVScale;

	/** If a key is pressed twice in this amount of time it is considered a "double click" */
	UPROPERTY(config, EditAnywhere, Category="MouseProperties", AdvancedDisplay)
	float DoubleClickTime;

private:
	/** List of Action Mappings */
	UPROPERTY(config, EditAnywhere, Category="Bindings")
	TArray<struct FInputActionKeyMapping> ActionMappings;

	/** List of Axis Mappings */
	UPROPERTY(config, EditAnywhere, Category="Bindings")
	TArray<struct FInputAxisKeyMapping> AxisMappings;

	/** List of Speech Mappings */
	UPROPERTY(config, EditAnywhere, Category = "Bindings")
	TArray<struct FInputActionSpeechMapping> SpeechMappings;

	/** Default class type for player input object. May be overridden by player controller. */
	UPROPERTY(config, EditAnywhere, NoClear, Category = DefaultClasses)
	TSoftClassPtr<UPlayerInput> DefaultPlayerInputClass;

	/** Default class type for pawn input components. */
	UPROPERTY(config, EditAnywhere, NoClear, Category = DefaultClasses)
	TSoftClassPtr<UInputComponent> DefaultInputComponentClass;

public:
	/** The default on-screen touch input interface for the game (can be null to disable the onscreen interface) */
	UPROPERTY(config, EditAnywhere, Category="Mobile", meta=(AllowedClasses="/Script/Engine.TouchInterface"))
	FSoftObjectPath DefaultTouchInterface;

	/** The keys which open the console. */
	UPROPERTY(config, EditAnywhere, Category="Console")
	TArray<FKey> ConsoleKeys;

	// UObject interface
#if WITH_EDITOR
	ENGINE_API virtual void PostEditChangeChainProperty(struct FPropertyChangedChainEvent& PropertyChangedEvent) override;
#endif

	ENGINE_API virtual void PostReloadConfig(class FProperty* PropertyThatWasLoaded) override;

	ENGINE_API void RemoveInvalidKeys();

	ENGINE_API virtual void PostInitProperties() override;
	// End of UObject interface

	/** Returns the game local input settings (action mappings, axis mappings, etc...) */
	UFUNCTION(BlueprintPure, Category = Settings)
	static ENGINE_API UInputSettings* GetInputSettings();

	/** Programmatically add an action mapping to the project defaults */
	UFUNCTION(BlueprintCallable, Category = Settings)
	ENGINE_API void AddActionMapping(const FInputActionKeyMapping& KeyMapping, bool bForceRebuildKeymaps = true);

	UFUNCTION(BlueprintPure, Category = Settings)
	ENGINE_API void GetActionMappingByName(const FName InActionName, TArray<FInputActionKeyMapping>& OutMappings) const;

	/** Programmatically remove an action mapping to the project defaults */
	UFUNCTION(BlueprintCallable, Category = Settings)
	ENGINE_API void RemoveActionMapping(const FInputActionKeyMapping& KeyMapping, bool bForceRebuildKeymaps = true);

	/** Programmatically add an axis mapping to the project defaults */
	UFUNCTION(BlueprintCallable, Category = Settings)
	ENGINE_API void AddAxisMapping(const FInputAxisKeyMapping& KeyMapping, bool bForceRebuildKeymaps = true);

	/** Retrieve all axis mappings by a certain name. */
	UFUNCTION(BlueprintPure, Category = Settings)
	ENGINE_API void GetAxisMappingByName(const FName InAxisName, TArray<FInputAxisKeyMapping>& OutMappings) const;

	/** Programmatically remove an axis mapping to the project defaults */
	UFUNCTION(BlueprintCallable, Category = Settings)
	ENGINE_API void RemoveAxisMapping(const FInputAxisKeyMapping& KeyMapping, bool bForceRebuildKeymaps = true);

#if WITH_EDITOR	
	/**
	 * Returns all known legacy action and axis names that is useful for
	 * properties that you want a drop down selection of the available names
	 * on a UPROPERTY
	 * i.e.
	 *
	 * meta=(GetOptions="Engine.InputSettings.GetAllActionAndAxisNames")
	 */
	UFUNCTION()
	static ENGINE_API const TArray<FName>& GetAllActionAndAxisNames();
#endif// WITH_EDITOR

	/** Flush the current mapping values to the config file */
	UFUNCTION(BlueprintCallable, Category=Settings)
	ENGINE_API void SaveKeyMappings();

	/** Populate a list of all defined action names */
	UFUNCTION(BlueprintCallable, Category = Settings)
	ENGINE_API void GetActionNames(TArray<FName>& ActionNames) const;

	/** Populate a list of all defined axis names */
	UFUNCTION(BlueprintCallable, Category = Settings)
	ENGINE_API void GetAxisNames(TArray<FName>& AxisNames) const;

	/** When changes are made to the default mappings, push those changes out to PlayerInput key maps */
	UFUNCTION(BlueprintCallable, Category = Settings)
	ENGINE_API void ForceRebuildKeymaps();

	/** Finds unique action name based on existing action names */
	ENGINE_API FName GetUniqueActionName(const FName BaseActionMappingName);
	/** Finds unique axis name based on existing action names */
	ENGINE_API FName GetUniqueAxisName(const FName BaseAxisMappingName);

	/** Append new mapping to existing list */
	ENGINE_API void AddActionMapping(FInputActionKeyMapping& NewMapping);
	/** Append new mapping to existing list */
	ENGINE_API void AddAxisMapping(FInputAxisKeyMapping& NewMapping);

	/** Ask for all the action mappings */
	ENGINE_API const TArray <FInputActionKeyMapping>& GetActionMappings() const;
	/** Ask for all the axis mappings */
	ENGINE_API const TArray <FInputAxisKeyMapping>& GetAxisMappings() const;
	/** Ask for all the speech mappings */
	ENGINE_API const TArray <FInputActionSpeechMapping>& GetSpeechMappings() const;

	/** Finds unique action name based on existing action names */
	ENGINE_API bool DoesActionExist(const FName InActionName);
	/** Finds unique axis name based on existing action names */
	ENGINE_API bool DoesAxisExist(const FName InAxisName);
	/** Finds unique speech name based on existing speech names */
	ENGINE_API bool DoesSpeechExist(const FName InSpeechName);


	/** Get the member name for the details panel */
	static ENGINE_API const FName GetActionMappingsPropertyName();
	/** Get the member name for the details panel */
	static ENGINE_API const FName GetAxisMappingsPropertyName();

	// Class accessors
<<<<<<< HEAD
	static UClass* GetDefaultPlayerInputClass();
	static UClass* GetDefaultInputComponentClass();
=======
	static ENGINE_API UClass* GetDefaultPlayerInputClass();
	static ENGINE_API UClass* GetDefaultInputComponentClass();
>>>>>>> 4af6daef
	
	/**
	 * Set the default player input class.
	 *
	 * @param NewDefaultPlayerInputClass The new class to use.
	 */
<<<<<<< HEAD
	static void SetDefaultPlayerInputClass(TSubclassOf<UPlayerInput> NewDefaultPlayerInputClass);
=======
	static ENGINE_API void SetDefaultPlayerInputClass(TSubclassOf<UPlayerInput> NewDefaultPlayerInputClass);
>>>>>>> 4af6daef

	/**
	 * Set the default input component class.
	 *
	 * @param NewDefaultInputComponentClass The new class to use.
	 */
<<<<<<< HEAD
	static void SetDefaultInputComponentClass(TSubclassOf<UInputComponent> NewDefaultInputComponentClass);
	
private:
	void PopulateAxisConfigs();
=======
	static ENGINE_API void SetDefaultInputComponentClass(TSubclassOf<UInputComponent> NewDefaultInputComponentClass);
	
private:
	void PopulateAxisConfigs();
	void AddInternationalConsoleKey();
};


/**
 * A bitmask of supported features that a hardware device has. 
 */
UENUM(BlueprintType, Meta = (Bitflags, UseEnumValuesAsMaskValuesInEditor = "true"))
namespace EHardwareDeviceSupportedFeatures
{
	enum Type : int32
	{
		/** A device that has not specified the type  */
		Unspecified			= 0x00000000,

		/** This device can support basic key presses */
		Keypress			= 0x00000001,

		/** This device can handle basic pointer behavior, such as a mouse */
		Pointer				= 0x00000002,

		/** This device has basic gamepad support */
		Gamepad				= 0x00000004,

		/** This device supports touch in some capactiy (tablet, controller with a touch pad, etc) */
		Touch				= 0x00000008,

		/** Does this device have a camera on it that we can access? */
		Camera				= 0x00000010,

		/** Can this device track motion in a 3D space? (VR controllers, headset, etc) */
		MotionTracking		= 0x00000020,

		/** This hardware supports setting a light color (such as an LED light bar) */
		Lights				= 0x00000040,

		/** Does this device have trigger haptics available? */
		TriggerHaptics		= 0x00000080,

		/** Flagged true if this device supports force feedback */
		ForceFeedback		= 0x00000100,

		/** Does this device support vibrations sourced from an audio file? */
		AudioBasedVibrations= 0x00000200,

		/** This device can track acceleration in the users physical space */
		Acceleration		= 0x00000400,

		/** This is a virtual device simulating input, not a physical device */
		Virtual				= 0x00000800,

		/** This device has a microphone on it that you can get audio from */
		Microphone			= 0x00001000,

		/** This device can track the orientation in world space, such as a gyroscope */
		Orientation			= 0x00002000,

		/** Some custom flags that can be used in your game if you have custom hardware! */
		CustomA				= 0x01000000,
		CustomB				= 0x02000000,
		CustomC				= 0x04000000,
		CustomD				= 0x08000000,

		/** A flag for ALL supported device flags */
		All = 0x7FFFFFFF UMETA(Hidden),
	};
}

ENUM_CLASS_FLAGS(EHardwareDeviceSupportedFeatures::Type);

/**
 * What is the primary use of an input device type? 
 * Each hardware device can only be one primary type.
 */
UENUM(BlueprintType)
enum class EHardwareDevicePrimaryType : uint8
{
	Unspecified,
	KeyboardAndMouse,
	Gamepad,
	Touch,
	MotionTracking,
	RacingWheel,
	FlightStick,
	Camera,
	Instrument,

	// Some custom devices that can be used for your game specific hardware if desired
	CustomTypeA,
	CustomTypeB,
	CustomTypeC,
	CustomTypeD,
>>>>>>> 4af6daef
};

/**
* An identifier that can be used to determine what input devices are available based on the FInputDeviceScope.
* These mappings should match a FInputDeviceScope that is used by an IInputDevice
*/
USTRUCT(BlueprintType)
<<<<<<< HEAD
struct ENGINE_API FHardwareDeviceIdentifier
{
	GENERATED_BODY()

	FHardwareDeviceIdentifier();
	FHardwareDeviceIdentifier(const FName InClassName, const FName InHardwareDeviceIdentifier);
=======
struct FHardwareDeviceIdentifier
{
	GENERATED_BODY()

	ENGINE_API FHardwareDeviceIdentifier();
	
	ENGINE_API FHardwareDeviceIdentifier(
		const FName InClassName,
		const FName InHardwareDeviceIdentifier,
		EHardwareDevicePrimaryType InPrimaryType = EHardwareDevicePrimaryType::Unspecified,
		EHardwareDeviceSupportedFeatures::Type Flags = EHardwareDeviceSupportedFeatures::Unspecified);
>>>>>>> 4af6daef
	
	/** 
	* The name of the Input Class that uses this hardware device.
	* This should correspond with a FInputDeviceScope that is used by an IInputDevice
	*/
	UPROPERTY(EditDefaultsOnly, BlueprintReadOnly, Category = "Hardware")
	FName InputClassName;

	/**
	 * The name of this hardware device. 
	 * This should correspond with a FInputDeviceScope that is used by an IInputDevice
	 */
	UPROPERTY(EditDefaultsOnly, BlueprintReadOnly, Category = "Hardware")
	FName HardwareDeviceIdentifier;

<<<<<<< HEAD
	/** Returns true if this hardware device Identifier has valid names */
	bool IsValid() const;
	
	/** An Invalid Hardware Device Identifier. */
	static FHardwareDeviceIdentifier Invalid;

	/** Hardware device ID that represents a keyboard and mouse. This is what will be set when an Input Event's FKey is not a gamepad key. */
	static FHardwareDeviceIdentifier DefaultKeyboardAndMouse;

	bool operator==(const FHardwareDeviceIdentifier& Other) const
	{
		return Other.InputClassName == InputClassName && Other.HardwareDeviceIdentifier == HardwareDeviceIdentifier;
	}
};

/** Per-Platform input options */
UCLASS(config=Input, defaultconfig)
class ENGINE_API UInputPlatformSettings : public UPlatformSettings
=======
	/** The generic type that this hardware identifies as. This can be used to easily determine behaviors  */
	UPROPERTY(EditDefaultsOnly, BlueprintReadOnly, Category = "Hardware")
	EHardwareDevicePrimaryType PrimaryDeviceType;
	
	/** Flags that represent this hardware device's traits */
	UPROPERTY(EditDefaultsOnly, BlueprintReadOnly, Category = "Hardware", meta=(Bitmask, BitmaskEnum="/Script/Engine.EHardwareDeviceSupportedFeatures"))
	int32 SupportedFeaturesMask;

	/** Returns true if this hardware device has ANY of the given supported feature flags */
	ENGINE_API bool HasAnySupportedFeatures(const EHardwareDeviceSupportedFeatures::Type FlagsToCheck) const;

	/** Returns true if this hardware device has ALL of the given supported feature flags */
	ENGINE_API bool HasAllSupportedFeatures(const EHardwareDeviceSupportedFeatures::Type FlagsToCheck) const;

	/** Returns true if this hardware device Identifier has valid names */
	ENGINE_API bool IsValid() const;

	/**
	 * Returns a string containing the Input Class Name and HardwareDeviceIdentifier properties
	 * concatenated together.
	 */
	ENGINE_API FString ToString() const;
	
	/** An Invalid Hardware Device Identifier. */
	static ENGINE_API FHardwareDeviceIdentifier Invalid;

	/** Hardware device ID that represents a keyboard and mouse. This is what will be set when an Input Event's FKey is not a gamepad key. */
	static ENGINE_API FHardwareDeviceIdentifier DefaultKeyboardAndMouse;

	/** Hardware device ID that represents a default, generic, gamepad. */
	static ENGINE_API FHardwareDeviceIdentifier DefaultGamepad;

	/** Hardware device id that represents a default, generic, mobile touch input (tablet, phone, etc) */
	static ENGINE_API FHardwareDeviceIdentifier DefaultMobileTouch;

	ENGINE_API bool operator==(const FHardwareDeviceIdentifier& Other) const;
	ENGINE_API bool operator!=(const FHardwareDeviceIdentifier& Other) const;

	ENGINE_API friend uint32 GetTypeHash(const FHardwareDeviceIdentifier& InDevice);
	ENGINE_API friend FArchive& operator<<(FArchive& Ar, FHardwareDeviceIdentifier& InDevice);
};

/** Per-Platform input options */
UCLASS(config=Input, defaultconfig, MinimalAPI)
class UInputPlatformSettings : public UPlatformSettings
>>>>>>> 4af6daef
{
	GENERATED_BODY()

public:

<<<<<<< HEAD
	UInputPlatformSettings();
	
	static UInputPlatformSettings* Get();
=======
	ENGINE_API UInputPlatformSettings();
	
	static ENGINE_API UInputPlatformSettings* Get();
>>>>>>> 4af6daef

#if WITH_EDITOR
	/**
	* Returns an array of Hardware device names from every registered platform ini.
	* For use in the editor so that you can get a list of all known input devices and 
	* make device-specific options. For example, you can map any data type to a specific input 
	* device
	* 
	* UPROPERTY(EditAnywhere, BlueprintReadOnly, meta=(GetOptions="Engine.InputPlatformSettings.GetAllHardwareDeviceNames"))
	* TMap<FString, UFooData> DeviceSpecificMap;
	* 
	* and the editor will make a nice drop down for you with all the current options that are in the settings.
	*/
	UFUNCTION()
<<<<<<< HEAD
	static const TArray<FName>& GetAllHardwareDeviceNames();
#endif	// WITH_EDITOR

	/** Add the given hardware device identifier to this platform's settings. */
	void AddHardwareDeviceIdentifier(const FHardwareDeviceIdentifier& InHardwareDevice);

	/** Returns an array of all Hardware Device Identifiers known to this platform */
	const TArray<FHardwareDeviceIdentifier>& GetHardwareDevices() const;
=======
	static ENGINE_API const TArray<FName>& GetAllHardwareDeviceNames();
#endif	// WITH_EDITOR


	/** Returns the first matching FHardwareDeviceIdentifier that has the given HardwareDeviceIdentifier.  */
	ENGINE_API const FHardwareDeviceIdentifier* GetHardwareDeviceForClassName(const FName InHardwareDeviceIdentifier) const;
	
	/** Add the given hardware device identifier to this platform's settings. */
	ENGINE_API void AddHardwareDeviceIdentifier(const FHardwareDeviceIdentifier& InHardwareDevice);

	/** Returns an array of all Hardware Device Identifiers known to this platform */
	ENGINE_API const TArray<FHardwareDeviceIdentifier>& GetHardwareDevices() const;
>>>>>>> 4af6daef

	////////////////////////////////////////////////////
	// Trigger Feedback
	
	/**
	 * The maximum position that a trigger can be set to
	 * 
	 * @see UInputDeviceTriggerFeedbackProperty
	 */
	UPROPERTY(config, EditAnywhere, Category = "Device Properties|Trigger Feedback", meta = (UIMin = "0"))
	int32 MaxTriggerFeedbackPosition;

	/**
	 * The maximum strength that trigger feedback can be set to
	 * 
	 * @see UInputDeviceTriggerFeedbackProperty
	 */
	UPROPERTY(config, EditAnywhere, Category = "Device Properties|Trigger Feedback", meta = (UIMin = "0"))
	int32 MaxTriggerFeedbackStrength;

	////////////////////////////////////////////////////
	// Trigger Vibrations
	
	/**
	 * The max position that a vibration trigger effect can be set to.
	 * 
	 * @see UInputDeviceTriggerVibrationProperty::GetTriggerPositionValue
	 */
	UPROPERTY(config, EditAnywhere, Category = "Device Properties|Trigger Vibration", meta = (UIMin = "0"))
	int32 MaxTriggerVibrationTriggerPosition;

	/**
	 * The max frequency that a trigger vibration can occur
	 * 
	 * @see UInputDeviceTriggerVibrationProperty::GetVibrationFrequencyValue
	 */
	UPROPERTY(config, EditAnywhere, Category = "Device Properties|Trigger Vibration", meta = (UIMin = "0"))
	int32 MaxTriggerVibrationFrequency;

	/**
	 * The maximum amplitude that can be set on trigger vibrations
	 * 
	 * @see UInputDeviceTriggerVibrationProperty::GetVibrationAmplitudeValue
	 */
	UPROPERTY(config, EditAnywhere, Category = "Device Properties|Trigger Vibration", meta = (UIMin = "0"))
	int32 MaxTriggerVibrationAmplitude;
	
protected:

	/** A list of identifiable hardware devices available on this platform */
	UPROPERTY(config, EditAnywhere, Category = "Hardware")
	TArray<FHardwareDeviceIdentifier> HardwareDevices;
};<|MERGE_RESOLUTION|>--- conflicted
+++ resolved
@@ -70,7 +70,6 @@
 	 */
 	UPROPERTY(config, EditAnywhere, Category = "Input")
 	uint8 bEnableMotionControls:1;
-<<<<<<< HEAD
 
 	/**
 	 * If true, then the PlayerController::InputKey function will only process an input event if it
@@ -99,36 +98,6 @@
 	uint8 bShouldFlushPressedKeysOnViewportFocusLost:1;
 
 	/**
-=======
-
-	/**
-	 * If true, then the PlayerController::InputKey function will only process an input event if it
-	 * came from an input device that is owned by the PlayerController's Platform User.
-	 */
-	UPROPERTY(config, EditAnywhere, Category = "Input")
-	uint8 bFilterInputByPlatformUser:1;
-
-	/**
-	 * If true, then the input device subsystem will be allowed to Initalize when the engine boots.
-	 * NOTE: For this setting to take effect, and editor restart is required.
-	 * 
-	 * @see UInputDeviceSubsystem
-	 */
-	UPROPERTY(config, EditAnywhere, Category = "Input")
-	uint8 bEnableInputDeviceSubsystem:1;
-
-	/**
-	 * If true, then the Player Controller will have it's Pressed Keys flushed when the input mode is changed
-	 * to Game and UI mode or the game viewport loses focus. The default behavior is true.
-	 * 
-	 * @see UGameViewportClient::LostFocus
-	 * @see APlayerController::ShouldFlushKeysWhenViewportFocusChanges
-	 */
-	UPROPERTY(config, EditAnywhere, Category = "Input")
-	uint8 bShouldFlushPressedKeysOnViewportFocusLost:1;
-
-	/**
->>>>>>> 4af6daef
 	 * Should components that are dynamically added via the 'AddComponent' function at runtime have input delegates bound to them?
 	 * @see AActor::FinishAddComponent
 	 */
@@ -315,36 +284,21 @@
 	static ENGINE_API const FName GetAxisMappingsPropertyName();
 
 	// Class accessors
-<<<<<<< HEAD
-	static UClass* GetDefaultPlayerInputClass();
-	static UClass* GetDefaultInputComponentClass();
-=======
 	static ENGINE_API UClass* GetDefaultPlayerInputClass();
 	static ENGINE_API UClass* GetDefaultInputComponentClass();
->>>>>>> 4af6daef
 	
 	/**
 	 * Set the default player input class.
 	 *
 	 * @param NewDefaultPlayerInputClass The new class to use.
 	 */
-<<<<<<< HEAD
-	static void SetDefaultPlayerInputClass(TSubclassOf<UPlayerInput> NewDefaultPlayerInputClass);
-=======
 	static ENGINE_API void SetDefaultPlayerInputClass(TSubclassOf<UPlayerInput> NewDefaultPlayerInputClass);
->>>>>>> 4af6daef
 
 	/**
 	 * Set the default input component class.
 	 *
 	 * @param NewDefaultInputComponentClass The new class to use.
 	 */
-<<<<<<< HEAD
-	static void SetDefaultInputComponentClass(TSubclassOf<UInputComponent> NewDefaultInputComponentClass);
-	
-private:
-	void PopulateAxisConfigs();
-=======
 	static ENGINE_API void SetDefaultInputComponentClass(TSubclassOf<UInputComponent> NewDefaultInputComponentClass);
 	
 private:
@@ -441,7 +395,6 @@
 	CustomTypeB,
 	CustomTypeC,
 	CustomTypeD,
->>>>>>> 4af6daef
 };
 
 /**
@@ -449,14 +402,6 @@
 * These mappings should match a FInputDeviceScope that is used by an IInputDevice
 */
 USTRUCT(BlueprintType)
-<<<<<<< HEAD
-struct ENGINE_API FHardwareDeviceIdentifier
-{
-	GENERATED_BODY()
-
-	FHardwareDeviceIdentifier();
-	FHardwareDeviceIdentifier(const FName InClassName, const FName InHardwareDeviceIdentifier);
-=======
 struct FHardwareDeviceIdentifier
 {
 	GENERATED_BODY()
@@ -468,7 +413,6 @@
 		const FName InHardwareDeviceIdentifier,
 		EHardwareDevicePrimaryType InPrimaryType = EHardwareDevicePrimaryType::Unspecified,
 		EHardwareDeviceSupportedFeatures::Type Flags = EHardwareDeviceSupportedFeatures::Unspecified);
->>>>>>> 4af6daef
 	
 	/** 
 	* The name of the Input Class that uses this hardware device.
@@ -484,26 +428,6 @@
 	UPROPERTY(EditDefaultsOnly, BlueprintReadOnly, Category = "Hardware")
 	FName HardwareDeviceIdentifier;
 
-<<<<<<< HEAD
-	/** Returns true if this hardware device Identifier has valid names */
-	bool IsValid() const;
-	
-	/** An Invalid Hardware Device Identifier. */
-	static FHardwareDeviceIdentifier Invalid;
-
-	/** Hardware device ID that represents a keyboard and mouse. This is what will be set when an Input Event's FKey is not a gamepad key. */
-	static FHardwareDeviceIdentifier DefaultKeyboardAndMouse;
-
-	bool operator==(const FHardwareDeviceIdentifier& Other) const
-	{
-		return Other.InputClassName == InputClassName && Other.HardwareDeviceIdentifier == HardwareDeviceIdentifier;
-	}
-};
-
-/** Per-Platform input options */
-UCLASS(config=Input, defaultconfig)
-class ENGINE_API UInputPlatformSettings : public UPlatformSettings
-=======
 	/** The generic type that this hardware identifies as. This can be used to easily determine behaviors  */
 	UPROPERTY(EditDefaultsOnly, BlueprintReadOnly, Category = "Hardware")
 	EHardwareDevicePrimaryType PrimaryDeviceType;
@@ -549,21 +473,14 @@
 /** Per-Platform input options */
 UCLASS(config=Input, defaultconfig, MinimalAPI)
 class UInputPlatformSettings : public UPlatformSettings
->>>>>>> 4af6daef
 {
 	GENERATED_BODY()
 
 public:
 
-<<<<<<< HEAD
-	UInputPlatformSettings();
-	
-	static UInputPlatformSettings* Get();
-=======
 	ENGINE_API UInputPlatformSettings();
 	
 	static ENGINE_API UInputPlatformSettings* Get();
->>>>>>> 4af6daef
 
 #if WITH_EDITOR
 	/**
@@ -578,16 +495,6 @@
 	* and the editor will make a nice drop down for you with all the current options that are in the settings.
 	*/
 	UFUNCTION()
-<<<<<<< HEAD
-	static const TArray<FName>& GetAllHardwareDeviceNames();
-#endif	// WITH_EDITOR
-
-	/** Add the given hardware device identifier to this platform's settings. */
-	void AddHardwareDeviceIdentifier(const FHardwareDeviceIdentifier& InHardwareDevice);
-
-	/** Returns an array of all Hardware Device Identifiers known to this platform */
-	const TArray<FHardwareDeviceIdentifier>& GetHardwareDevices() const;
-=======
 	static ENGINE_API const TArray<FName>& GetAllHardwareDeviceNames();
 #endif	// WITH_EDITOR
 
@@ -600,7 +507,6 @@
 
 	/** Returns an array of all Hardware Device Identifiers known to this platform */
 	ENGINE_API const TArray<FHardwareDeviceIdentifier>& GetHardwareDevices() const;
->>>>>>> 4af6daef
 
 	////////////////////////////////////////////////////
 	// Trigger Feedback
