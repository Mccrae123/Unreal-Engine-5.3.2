--- conflicted
+++ resolved
@@ -69,11 +69,7 @@
 
 	/** Returns the simulated TimeSeconds on the server, will be synchronized on client and server */
 	UFUNCTION(BlueprintCallable, Category=GameState)
-<<<<<<< HEAD
-	virtual double GetServerWorldTimeSeconds() const;
-=======
 	ENGINE_API virtual double GetServerWorldTimeSeconds() const;
->>>>>>> 4af6daef
 
 	/** Returns true if the world has started play (called BeginPlay on actors) */
 	UFUNCTION(BlueprintCallable, Category=GameState)
@@ -144,28 +140,16 @@
 	bool bReplicatedHasBegunPlay;
 
 	/** Called periodically to update ReplicatedWorldTimeSecondsDouble */
-<<<<<<< HEAD
-	virtual void UpdateServerTimeSeconds();
-=======
 	ENGINE_API virtual void UpdateServerTimeSeconds();
->>>>>>> 4af6daef
 
 	/** Allows clients to calculate ServerWorldTimeSecondsDelta */
 	UE_DEPRECATED(5.2, "OnRep_ReplicatedWorldTimeSeconds() is deprecated. Use OnRep_ReplicatedWorldTimeSecondsDouble().")
 	UFUNCTION()
-<<<<<<< HEAD
-	virtual void OnRep_ReplicatedWorldTimeSeconds() final;
-
-	/** Allows clients to calculate ServerWorldTimeSecondsDelta */
-	UFUNCTION()
-	virtual void OnRep_ReplicatedWorldTimeSecondsDouble();
-=======
 	ENGINE_API virtual void OnRep_ReplicatedWorldTimeSeconds() final;
 
 	/** Allows clients to calculate ServerWorldTimeSecondsDelta */
 	UFUNCTION()
 	ENGINE_API virtual void OnRep_ReplicatedWorldTimeSecondsDouble();
->>>>>>> 4af6daef
 
 	/** Server TimeSeconds. Useful for syncing up animation and gameplay. */
 	UE_DEPRECATED(5.2, "ReplicatedWorldTimeSeconds is deprecated. Use ReplicatedWorldTimeSecondsDouble.")
