// Copyright Epic Games, Inc. All Rights Reserved.

#pragma once

#include "CoreMinimal.h"
#include "Engine/ActorInstanceHandle.h"
#include "UObject/ObjectMacros.h"
#include "UObject/UObjectBaseUtility.h"
#include "UObject/Object.h"
#include "Engine/EngineTypes.h"
#include "Engine/EngineBaseTypes.h"
#include "Templates/SharedPointer.h"

#include "Actor.h"

#include "LightWeightInstanceManager.generated.h"


struct FActorSpawnParameters;
//DECLARE_DYNAMIC_DELEGATE_RetVal_OneParam(FActorInstanceHandle, FOnActorReady, FActorInstanceHandle, InHandle);

// Used for initializing light weight instances.
struct FLWIData
{
	FTransform Transform;
};


// Base class for interfaces for each handle
UCLASS(Experimental, MinimalAPI)
class UActorInstanceHandleInterface : public UObject
{
	GENERATED_UCLASS_BODY()

	friend class ALightWeightInstanceManager;

	// Returns a pointer to the actor for this handle. This will create a new copy of the actor if it was being stored as a light weight instance.
	template<typename T>
	T* FetchActor();

protected:

	// Handle to the actor or instance that is associated with this interface
	FActorInstanceHandle Handle;

	// A cached pointer to the manager associated with Handle so we don't need to find it every time
	ALightWeightInstanceManager* Manager;
};



UCLASS(BlueprintType, Blueprintable, Experimental, MinimalAPI)
class ALightWeightInstanceManager : public AActor
{
	GENERATED_UCLASS_BODY()

	friend struct FLightWeightInstanceSubsystem;
	friend struct FActorInstanceHandle;
	friend class ULightWeightInstanceBlueprintFunctionLibrary;

public:
	ENGINE_API virtual ~ALightWeightInstanceManager();

	ENGINE_API virtual void Tick(float DeltaSeconds);

	// Returns the location of the instance specified by Handle
	ENGINE_API FVector GetLocation(const FActorInstanceHandle& Handle) const;

	// Returns the rotation of the instance specified by Handle
	ENGINE_API FRotator GetRotation(const FActorInstanceHandle& Handle) const;

	// Returns the transform of the instance specified by Handle
	ENGINE_API FTransform GetTransform(const FActorInstanceHandle& Handle) const;

	// Returns the name of the instance specified by Handle
	ENGINE_API FString GetName(const FActorInstanceHandle& Handle) const;

	// Returns true if this manager stores instances that can be turned into full weight objects of class OtherClass
	ENGINE_API bool DoesRepresentClass(const UClass* OtherClass) const;

	// Returns true if this manager is capable of representing objects of type OtherClass
	ENGINE_API bool DoesAcceptClass(const UClass* OtherClass) const;

	// Returns the specific class that this manages
	ENGINE_API UClass* GetRepresentedClass() const;

	// Returns the base class of types that this can manage
	ENGINE_API UClass* GetAcceptedClass() const;

	// Sets the specific class that this manages
	ENGINE_API virtual void SetRepresentedClass(UClass* ActorClass);

	// Returns the actor associated with Handle if one exists
	ENGINE_API AActor* FetchActorFromHandle(const FActorInstanceHandle& Handle);

	// Returns the index of the light weight instance associated with InActor if one exists; otherwise we return INDEX_NONE
	ENGINE_API int32 FindIndexForActor(const AActor* InActor) const;

	// Returns a handle to a light weight instance representing the same object as InActor and calls destroy on InActor if successful.
	ENGINE_API FActorInstanceHandle ConvertActorToLightWeightInstance(AActor* InActor);

	// Returns the index used internally by the light weight instance manager that is associated with the instance referred to by InIndex used by collision and rendering
<<<<<<< HEAD
	virtual int32 ConvertCollisionIndexToLightWeightIndex(int32 InIndex) const;
=======
	ENGINE_API virtual int32 ConvertCollisionIndexToLightWeightIndex(int32 InIndex) const;

	// Returns the index used by collision and rendering that is associated with the instance referred to by InIndex
	ENGINE_API virtual int32 ConvertLightWeightIndexToCollisionIndex(int32 InIndex) const;

	// LWI grid size to use for this manager.
	ENGINE_API virtual int32 GetGridSize() const;

	// Helper that converts a position (world space) into a coordinate for the LWI grid.
	ENGINE_API FInt32Vector3 ConvertPositionToCoord(const FVector& InPosition) const;

	// Helper that retrieve the world space bounds of the LWI grid cell encompassing the provided coordinate.
	ENGINE_API FBox ConvertPositionToGridBounds(const FVector& InPosition) const;
>>>>>>> 4af6daef

	// Returns the index used by collision and rendering that is associated with the instance referred to by InIndex
	virtual int32 ConvertLightWeightIndexToCollisionIndex(int32 InIndex) const;

	template<typename U>
	bool IsInterfaceSupported() const
	{
		const UClass* const InterfaceClass = GetInterfaceClass();
		return InterfaceClass && InterfaceClass->ImplementsInterface(U::StaticClass());
	}

	template<typename I>
	I* FetchInterfaceObject(const FActorInstanceHandle& Handle)
	{
		// if we have a valid actor, use it
		if (Handle.Actor.IsValid())
		{
			return Cast<I>(Handle.Actor.Get());
		}

		// TODO: once we have a better idea of how we're going to use this we should add some kind of caching so we don't always need to create a new uobject.
		// if we can support the interface using just the handle then do that
		if (I* InterfaceObj = Cast<I>(CreateInterfaceObject(Handle)))
		{
			return InterfaceObj;
		}

		// fallback to creating the actor
		return Cast<I>(FetchActorFromHandle(Handle));
	}

	ENGINE_API AActor* FindActorForInstanceIndex(const int32 InstanceIndex);

	ENGINE_API bool HasAnyValidInstancesOrManagedActors() const;

protected:
	// Creates an actor to replace the instance specified by Handle
<<<<<<< HEAD
	AActor* ConvertInstanceToActor(const FActorInstanceHandle& Handle);
=======
	ENGINE_API AActor* ConvertInstanceToActor(const FActorInstanceHandle& Handle);
>>>>>>> 4af6daef

	// Takes a polymorphic struct to set the initial data for a new instance
	ENGINE_API int32 AddNewInstance(FLWIData* InitData);

	// Adds a new instance at the specified index. This function should only be called by AddNewInstance.
	// Provided to allow subclasses to update their per instance data
	ENGINE_API virtual void AddNewInstanceAt(FLWIData* InitData, int32 Index);

	// Removes the instance
	ENGINE_API virtual void RemoveInstance(int32 Index);

	// Returns true if we have current information for an instance at Index
	ENGINE_API bool IsIndexValid(int32 Index) const;

	// Checks if we already have an actor for this handle. If an actor already exists we set the Actor variable on Handle and return true.
	ENGINE_API bool FindActorForHandle(const FActorInstanceHandle& Handle) const;

	// Sets the parameters for actor spawning.
	ENGINE_API virtual void SetSpawnParameters(FActorSpawnParameters& SpawnParams);

	// Returns the class to use when spawning a new actor
	ENGINE_API virtual UClass* GetActorClassToSpawn(const FActorInstanceHandle& Handle) const;

	// Called after actor construction but before other systems see this actor spawn
	ENGINE_API virtual void PreSpawnInitalization(const FActorInstanceHandle& Handle, AActor* SpawnedActor);

	// Returns the class to use when spawning a new actor
	virtual UClass* GetActorClassToSpawn(const FActorInstanceHandle& Handle) const;

	// Called after spawning a new actor from a light weight instance
	ENGINE_API virtual void PostActorSpawn(const FActorInstanceHandle& Handle);

	// Called after a spawned actor is destroyed
	ENGINE_API virtual void OnSpawnedActorDestroyed(AActor* DestroyedActor, const int32 DestroyedActorInstanceIndex);

	// Create an object that implements interfaces for the light weight instance specified by Handle
	UObject* CreateInterfaceObject(const FActorInstanceHandle& Handle)
	{
		UActorInstanceHandleInterface* InterfaceObj = NewObject<UActorInstanceHandleInterface>(this, GetInterfaceClass());
		InterfaceObj->Handle = Handle;
		InterfaceObj->Manager = this;
		return InterfaceObj;
	}

	// Gets the class that implements interfaces for light weight instances owned by this manager
	ENGINE_API virtual UClass* GetInterfaceClass() const;

	// Helper functions for converting between our internal storage indices and the indices used by external bookkeeping
	virtual int32 ConvertInternalIndexToHandleIndex(int32 InInternalIndex) const { return InInternalIndex; }
	virtual int32 ConvertHandleIndexToInternalIndex(int32 InHandleIndex) const { return InHandleIndex; }

	// Helper functions for converting between our internal storage indices and the indices used by external bookkeeping
	virtual int32 ConvertInternalIndexToHandleIndex(int32 InInternalIndex) const { return InInternalIndex; }
	virtual int32 ConvertHandleIndexToInternalIndex(int32 InHandleIndex) const { return InHandleIndex; }

	//
	// Data and replication functions
	//

public:

	ENGINE_API virtual void GetLifetimeReplicatedProps(TArray<FLifetimeProperty>& OutLifetimeProps) const override;

private:
	UFUNCTION()
	ENGINE_API void OnSpawnedActorDestroyed(AActor* DestroyedActor);

protected:

	FString BaseInstanceName;

	UPROPERTY(EditDefaultsOnly, Replicated, Category=LightWeightInstance)
	TSubclassOf<AActor> RepresentedClass;

	UPROPERTY()
	TSubclassOf<AActor> AcceptedClass;

	//
	// Per instance data
	// Stored in separate arrays to make ticking more efficient when we need to update everything
	// 

	// Current per instance transforms
	UPROPERTY(ReplicatedUsing=OnRep_Transforms, EditInstanceOnly, Category=LightWeightInstance)
	TArray<FTransform> InstanceTransforms;
	UFUNCTION()
	ENGINE_API virtual void OnRep_Transforms();

	//
	// Subclasses should override the following functions if they need to store any additional data 
	//

	// Increases the size of all of our data arrays to NewSize
	ENGINE_API virtual void GrowDataArrays();

	// Populates the data array entries at Index with the data stored in InData;
	ENGINE_API virtual void UpdateDataAtIndex(FLWIData* InData, int32 Index);

	// Allocates the appropriate subclass of FLWIData to initialize instances for this manager. The caller is responsible for freeing the memory when they are finished.
	ENGINE_API virtual FLWIData* AllocateInitData() const;

	// Gathers info from InActor and stores it in InData. Returns true if the relevant data was successfully copied.
	ENGINE_API virtual bool SetDataFromActor(FLWIData* InData, AActor* InActor) const;

	//
	// Bookkeeping info
	//

	// keep track of which instances are currently represented by an actor
	UPROPERTY(Transient)
	TMap<int32, TObjectPtr<AActor>> Actors;

	TArray<int32> DestroyedActorIndices;

	// list of indices that we are no longer using
	UPROPERTY(Replicated)
	TArray<int32> FreeIndices;

	// handy way to check indices quickly so we don't need to iterate through the free indices list
	UPROPERTY(Replicated)
	TArray<bool> ValidIndices;
#if WITH_EDITOR
	//
	// Editor functions
	//
protected:
<<<<<<< HEAD
	virtual void PostEditChangeProperty(struct FPropertyChangedEvent& PropertyChangedEvent) override;	
#endif // WITH_EDITOR
=======
	ENGINE_API virtual void PostEditChangeProperty(struct FPropertyChangedEvent& PropertyChangedEvent) override;	
#endif // WITH_EDITOR

#if !UE_BUILD_SHIPPING
	TArray<int32> InstanceToActorConversionsInProgress;
#endif //!UE_BUILD_SHIPPING
>>>>>>> 4af6daef
};<|MERGE_RESOLUTION|>--- conflicted
+++ resolved
@@ -100,9 +100,6 @@
 	ENGINE_API FActorInstanceHandle ConvertActorToLightWeightInstance(AActor* InActor);
 
 	// Returns the index used internally by the light weight instance manager that is associated with the instance referred to by InIndex used by collision and rendering
-<<<<<<< HEAD
-	virtual int32 ConvertCollisionIndexToLightWeightIndex(int32 InIndex) const;
-=======
 	ENGINE_API virtual int32 ConvertCollisionIndexToLightWeightIndex(int32 InIndex) const;
 
 	// Returns the index used by collision and rendering that is associated with the instance referred to by InIndex
@@ -116,10 +113,6 @@
 
 	// Helper that retrieve the world space bounds of the LWI grid cell encompassing the provided coordinate.
 	ENGINE_API FBox ConvertPositionToGridBounds(const FVector& InPosition) const;
->>>>>>> 4af6daef
-
-	// Returns the index used by collision and rendering that is associated with the instance referred to by InIndex
-	virtual int32 ConvertLightWeightIndexToCollisionIndex(int32 InIndex) const;
 
 	template<typename U>
 	bool IsInterfaceSupported() const
@@ -154,11 +147,7 @@
 
 protected:
 	// Creates an actor to replace the instance specified by Handle
-<<<<<<< HEAD
-	AActor* ConvertInstanceToActor(const FActorInstanceHandle& Handle);
-=======
 	ENGINE_API AActor* ConvertInstanceToActor(const FActorInstanceHandle& Handle);
->>>>>>> 4af6daef
 
 	// Takes a polymorphic struct to set the initial data for a new instance
 	ENGINE_API int32 AddNewInstance(FLWIData* InitData);
@@ -184,9 +173,6 @@
 
 	// Called after actor construction but before other systems see this actor spawn
 	ENGINE_API virtual void PreSpawnInitalization(const FActorInstanceHandle& Handle, AActor* SpawnedActor);
-
-	// Returns the class to use when spawning a new actor
-	virtual UClass* GetActorClassToSpawn(const FActorInstanceHandle& Handle) const;
 
 	// Called after spawning a new actor from a light weight instance
 	ENGINE_API virtual void PostActorSpawn(const FActorInstanceHandle& Handle);
@@ -210,10 +196,6 @@
 	virtual int32 ConvertInternalIndexToHandleIndex(int32 InInternalIndex) const { return InInternalIndex; }
 	virtual int32 ConvertHandleIndexToInternalIndex(int32 InHandleIndex) const { return InHandleIndex; }
 
-	// Helper functions for converting between our internal storage indices and the indices used by external bookkeeping
-	virtual int32 ConvertInternalIndexToHandleIndex(int32 InInternalIndex) const { return InInternalIndex; }
-	virtual int32 ConvertHandleIndexToInternalIndex(int32 InHandleIndex) const { return InHandleIndex; }
-
 	//
 	// Data and replication functions
 	//
@@ -285,15 +267,10 @@
 	// Editor functions
 	//
 protected:
-<<<<<<< HEAD
-	virtual void PostEditChangeProperty(struct FPropertyChangedEvent& PropertyChangedEvent) override;	
-#endif // WITH_EDITOR
-=======
 	ENGINE_API virtual void PostEditChangeProperty(struct FPropertyChangedEvent& PropertyChangedEvent) override;	
 #endif // WITH_EDITOR
 
 #if !UE_BUILD_SHIPPING
 	TArray<int32> InstanceToActorConversionsInProgress;
 #endif //!UE_BUILD_SHIPPING
->>>>>>> 4af6daef
 };