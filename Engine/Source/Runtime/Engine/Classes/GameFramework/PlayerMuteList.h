// Copyright Epic Games, Inc. All Rights Reserved.

#pragma once

#include "UObject/ObjectMacros.h"
#include "Online/CoreOnline.h"
#include "Misc/EnumRange.h"
#include "PlayerMuteList.generated.h"

struct FUniqueNetIdRepl;

UENUM(meta = (Bitflags))
enum class EVoiceBlockReasons : uint8
{
	None		= 0,		// Communication with this client has no filter reasons
	Muted		= 1 << 0,	// The owning player controller has explicitly muted the player
<<<<<<< HEAD
	MutedBy		= 1 << 1,	// The owning player controller was explicitly muted by the player
	Gameplay	= 1 << 2,	// The player was muted for gameplay reasons
	Blocked		= 1 << 3,	// The owning player controller has blocked the player
	BlockedBy	= 1 << 4,	// The owning player controller was blocked by the player
};
ENUM_CLASS_FLAGS(EVoiceBlockReasons);
ENUM_RANGE_BY_VALUES(EVoiceBlockReasons, EVoiceBlockReasons::Muted, EVoiceBlockReasons::MutedBy, EVoiceBlockReasons::Gameplay, EVoiceBlockReasons::Blocked, EVoiceBlockReasons::BlockedBy);
=======
	Gameplay	= 1 << 1,	// The player was muted for gameplay reasons
	Blocked		= 1 << 2,	// The owning player controller has blocked the player
	BlockedBy	= 1 << 3,	// The owning player controller was blocked by the player
};
ENUM_CLASS_FLAGS(EVoiceBlockReasons);
ENUM_RANGE_BY_VALUES(EVoiceBlockReasons, EVoiceBlockReasons::Muted, EVoiceBlockReasons::Gameplay, EVoiceBlockReasons::Blocked, EVoiceBlockReasons::BlockedBy);
>>>>>>> 4af6daef

/**
 * Container responsible for managing the mute state of a player controller
 * at the gameplay level (VoiceInterface handles actual muting)
 */
USTRUCT()
struct FPlayerMuteList
{
	GENERATED_USTRUCT_BODY()

public:

	FPlayerMuteList() :
		bHasVoiceHandshakeCompleted(false),
		VoiceChannelIdx(0)
	{
	}

	/** Map of player ids and a bitfield containing filter reasons. Non-zero entries imply communication is blocked for that player*/
	TUniqueNetIdMap<EVoiceBlockReasons> VoicePacketFilterMap;

	/** Has server and client handshake completed */
	UPROPERTY()
	bool bHasVoiceHandshakeCompleted;
	UPROPERTY()
	int32 VoiceChannelIdx;

public:

	/**
	 * Add a filter reason for an id to this player's mutelist
	 *
	 * @param OwningPC player id to add a filter reason
	 * @param VoiceBlockReason reason to add
	 * 
	 * @return true if it's the first reason to block voice from user
	 */
	bool AddVoiceBlockReason(const FUniqueNetIdPtr& PlayerId, EVoiceBlockReasons VoiceBlockReason);

	/**
	 * Remove a filter reason for an id from this player's mutelist
	 *
	 * @param UniqueIdToRemove player id to remove a filter reason
	 * @param VoiceBlockReason reason to remove
	 *
	 * @return true if it's the last reason blocking voice from user
	 */
	bool RemoveVoiceBlockReason(const FUniqueNetIdPtr& PlayerId, EVoiceBlockReasons VoiceBlockReason);

	/**
	 * Tell the server to mute a given player
	 *
	 * @param OwningPC player controller that would like to mute another player
	 * @param MuteId player id that should be muted
	 */
	void ServerMutePlayer(class APlayerController* OwningPC, const FUniqueNetIdRepl& MuteId);

	/**
	 * Tell the server to unmute a given player
	 *
	 * @param OwningPC player controller that would like to unmute another player
	 * @param UnmuteId player id that should be unmuted
	 */
	void ServerUnmutePlayer(class APlayerController* OwningPC, const FUniqueNetIdRepl& UnmuteId);

	/**
	 * Server muting based on gameplay rules
	 *
	 * @param OwningPC player controller that would like to mute another player
	 * @param MuteId player id that should be muted
	 */
	void GameplayMutePlayer(class APlayerController* OwningPC, const FUniqueNetIdRepl& MuteId);

	/**
	 * Server unmuting based on gameplay rules
	 *
	 * @param OwningPC player controller that would like to unmute another player
	 * @param UnmuteId player id that should be unmuted
	 */
	void GameplayUnmutePlayer(class APlayerController* OwningPC, const FUniqueNetIdRepl& UnmuteId);

	/**
	 * Server unmuting all players muted based on gameplay rules
	 *
	 * @param OwningPC player controller that would like to unmute all players
	 */
	void GameplayUnmuteAllPlayers(class APlayerController* OwningPC);

	/**
	 * Tell the server to block a given player
	 *
	 * @param OwningPC player controller that would like to block another player
	 * @param BlockerId player id that should be blocked
	 */
	void ServerBlockPlayer(class APlayerController* OwningPC, const FUniqueNetIdRepl& BlockId);

	/**
	 * Tell the server to unblock a given player
	 * @param UnblockedPC player controller that would like to unblock another player
	 * @param BlockerId player id that should be unblocked
	 */
	void ServerUnblockPlayer(class APlayerController* OwningPC, const FUniqueNetIdRepl& UnblockId);

	/**
	 * Is a given player currently muted
	 * 
	 * @param PlayerId player to query mute state
	 *
	 * @return true if the playerid is muted, false otherwise
	 */
	bool IsPlayerMuted(const class FUniqueNetId& PlayerId);
};

/** Dump out information about all player controller mute state */
ENGINE_API FString DumpMutelistState(UWorld* World);

#if UE_ENABLE_INCLUDE_ORDER_DEPRECATED_IN_5_2
#include "CoreMinimal.h"
#endif<|MERGE_RESOLUTION|>--- conflicted
+++ resolved
@@ -14,22 +14,12 @@
 {
 	None		= 0,		// Communication with this client has no filter reasons
 	Muted		= 1 << 0,	// The owning player controller has explicitly muted the player
-<<<<<<< HEAD
-	MutedBy		= 1 << 1,	// The owning player controller was explicitly muted by the player
-	Gameplay	= 1 << 2,	// The player was muted for gameplay reasons
-	Blocked		= 1 << 3,	// The owning player controller has blocked the player
-	BlockedBy	= 1 << 4,	// The owning player controller was blocked by the player
-};
-ENUM_CLASS_FLAGS(EVoiceBlockReasons);
-ENUM_RANGE_BY_VALUES(EVoiceBlockReasons, EVoiceBlockReasons::Muted, EVoiceBlockReasons::MutedBy, EVoiceBlockReasons::Gameplay, EVoiceBlockReasons::Blocked, EVoiceBlockReasons::BlockedBy);
-=======
 	Gameplay	= 1 << 1,	// The player was muted for gameplay reasons
 	Blocked		= 1 << 2,	// The owning player controller has blocked the player
 	BlockedBy	= 1 << 3,	// The owning player controller was blocked by the player
 };
 ENUM_CLASS_FLAGS(EVoiceBlockReasons);
 ENUM_RANGE_BY_VALUES(EVoiceBlockReasons, EVoiceBlockReasons::Muted, EVoiceBlockReasons::Gameplay, EVoiceBlockReasons::Blocked, EVoiceBlockReasons::BlockedBy);
->>>>>>> 4af6daef
 
 /**
  * Container responsible for managing the mute state of a player controller
