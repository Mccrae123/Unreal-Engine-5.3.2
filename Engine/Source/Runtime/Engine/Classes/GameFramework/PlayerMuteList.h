// Copyright Epic Games, Inc. All Rights Reserved.

#pragma once

#include "CoreMinimal.h"
#include "UObject/ObjectMacros.h"
#include "Online/CoreOnline.h"
#include "Misc/EnumRange.h"
#include "PlayerMuteList.generated.h"

struct FUniqueNetIdRepl;

UENUM(meta = (Bitflags))
enum class EVoiceBlockReasons : uint8
{
	None		= 0,		// Communication with this client has no filter reasons
	Muted		= 1 << 0,	// The owning player controller has explicitly muted the player
	MutedBy		= 1 << 1,	// The owning player controller was explicitly muted by the player
	Gameplay	= 1 << 2,	// The player was muted for gameplay reasons
	Blocked		= 1 << 3,	// The owning player controller has blocked the player
	BlockedBy	= 1 << 4,	// The owning player controller was blocked by the player
};
ENUM_CLASS_FLAGS(EVoiceBlockReasons);
ENUM_RANGE_BY_VALUES(EVoiceBlockReasons, EVoiceBlockReasons::Muted, EVoiceBlockReasons::MutedBy, EVoiceBlockReasons::Gameplay, EVoiceBlockReasons::Blocked, EVoiceBlockReasons::BlockedBy);

/**
 * Container responsible for managing the mute state of a player controller
 * at the gameplay level (VoiceInterface handles actual muting)
 */
USTRUCT()
struct FPlayerMuteList
{
	GENERATED_USTRUCT_BODY()

public:

	FPlayerMuteList() :
		bHasVoiceHandshakeCompleted(false),
		VoiceChannelIdx(0)
	{
	}

<<<<<<< HEAD
	/** List of player id's muted explicitly by the player */
	TArray< FUniqueNetIdRef > VoiceMuteList;
	/** List of player id's muted for gameplay reasons (teams, spectators, etc) */
	TArray< FUniqueNetIdRef > GameplayVoiceMuteList;
	/** Combined list of the above for efficient processing of voice packets */
	TArray< FUniqueNetIdRef > VoicePacketFilter;
=======
	/** Map of player ids and a bitfield containing filter reasons. Non-zero entries imply communication is blocked for that player*/
	TUniqueNetIdMap<EVoiceBlockReasons> VoicePacketFilterMap;

>>>>>>> 6bbb88c8
	/** Has server and client handshake completed */
	UPROPERTY()
	bool bHasVoiceHandshakeCompleted;
	UPROPERTY()
	int32 VoiceChannelIdx;

public:

	/**
	 * Add a filter reason for an id to this player's mutelist
	 *
	 * @param OwningPC player id to add a filter reason
	 * @param VoiceBlockReason reason to add
	 * 
	 * @return true if it's the first reason to block voice from user
	 */
	bool AddVoiceBlockReason(const FUniqueNetIdPtr& PlayerId, EVoiceBlockReasons VoiceBlockReason);

	/**
	 * Remove a filter reason for an id from this player's mutelist
	 *
	 * @param UniqueIdToRemove player id to remove a filter reason
	 * @param VoiceBlockReason reason to remove
	 *
	 * @return true if it's the last reason blocking voice from user
	 */
	bool RemoveVoiceBlockReason(const FUniqueNetIdPtr& PlayerId, EVoiceBlockReasons VoiceBlockReason);

	/**
	 * Tell the server to mute a given player
	 *
	 * @param OwningPC player controller that would like to mute another player
	 * @param MuteId player id that should be muted
	 */
	void ServerMutePlayer(class APlayerController* OwningPC, const FUniqueNetIdRepl& MuteId);

	/**
	 * Tell the server to unmute a given player
	 *
	 * @param OwningPC player controller that would like to unmute another player
	 * @param UnmuteId player id that should be unmuted
	 */
	void ServerUnmutePlayer(class APlayerController* OwningPC, const FUniqueNetIdRepl& UnmuteId);

	/**
	 * Server muting based on gameplay rules
	 *
	 * @param OwningPC player controller that would like to mute another player
	 * @param MuteId player id that should be muted
	 */
	void GameplayMutePlayer(class APlayerController* OwningPC, const FUniqueNetIdRepl& MuteId);

	/**
	 * Server unmuting based on gameplay rules
	 *
	 * @param OwningPC player controller that would like to unmute another player
	 * @param UnmuteId player id that should be unmuted
	 */
	void GameplayUnmutePlayer(class APlayerController* OwningPC, const FUniqueNetIdRepl& UnmuteId);

	/**
	 * Server unmuting all players muted based on gameplay rules
	 *
	 * @param OwningPC player controller that would like to unmute all players
	 */
	void GameplayUnmuteAllPlayers(class APlayerController* OwningPC);

	/**
	 * Tell the server to block a given player
	 *
	 * @param OwningPC player controller that would like to block another player
	 * @param BlockerId player id that should be blocked
	 */
	void ServerBlockPlayer(class APlayerController* OwningPC, const FUniqueNetIdRepl& BlockId);

	/**
	 * Tell the server to unblock a given player
	 * @param UnblockedPC player controller that would like to unblock another player
	 * @param BlockerId player id that should be unblocked
	 */
	void ServerUnblockPlayer(class APlayerController* OwningPC, const FUniqueNetIdRepl& UnblockId);

	/**
	 * Is a given player currently muted
	 * 
	 * @param PlayerId player to query mute state
	 *
	 * @return true if the playerid is muted, false otherwise
	 */
	bool IsPlayerMuted(const class FUniqueNetId& PlayerId);
};

/** Dump out information about all player controller mute state */
ENGINE_API FString DumpMutelistState(UWorld* World);<|MERGE_RESOLUTION|>--- conflicted
+++ resolved
@@ -40,18 +40,9 @@
 	{
 	}
 
-<<<<<<< HEAD
-	/** List of player id's muted explicitly by the player */
-	TArray< FUniqueNetIdRef > VoiceMuteList;
-	/** List of player id's muted for gameplay reasons (teams, spectators, etc) */
-	TArray< FUniqueNetIdRef > GameplayVoiceMuteList;
-	/** Combined list of the above for efficient processing of voice packets */
-	TArray< FUniqueNetIdRef > VoicePacketFilter;
-=======
 	/** Map of player ids and a bitfield containing filter reasons. Non-zero entries imply communication is blocked for that player*/
 	TUniqueNetIdMap<EVoiceBlockReasons> VoicePacketFilterMap;
 
->>>>>>> 6bbb88c8
 	/** Has server and client handshake completed */
 	UPROPERTY()
 	bool bHasVoiceHandshakeCompleted;
