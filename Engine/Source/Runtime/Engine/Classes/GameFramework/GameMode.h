--- conflicted
+++ resolved
@@ -190,11 +190,7 @@
 	ENGINE_API virtual void OverridePlayerState(APlayerController* PC, APlayerState* OldPlayerState);
 
 	/** SetViewTarget of player control on server change */
-<<<<<<< HEAD
-	virtual void SetSeamlessTravelViewTarget(APlayerController* PC);
-=======
 	ENGINE_API virtual void SetSeamlessTravelViewTarget(APlayerController* PC);
->>>>>>> 4af6daef
 
 	/**
 	 * Called from CommitMapChange before unloading previous level. Used for asynchronous level streaming
