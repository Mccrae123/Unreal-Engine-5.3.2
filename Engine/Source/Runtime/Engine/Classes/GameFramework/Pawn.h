--- conflicted
+++ resolved
@@ -136,40 +136,23 @@
 	 * @param NoiseMaker - Which actor is the source of the noise.  Not to be confused with the Noise Instigator, which is responsible for the noise (and is the pawn on which this function is called).  If not specified, the pawn instigating the noise will be used as the NoiseMaker
 	 */
 	UFUNCTION(BlueprintCallable, BlueprintAuthorityOnly, Category=AI)
-<<<<<<< HEAD
-	void PawnMakeNoise(float Loudness, FVector NoiseLocation, bool bUseNoiseMakerLocation = true, AActor* NoiseMaker = nullptr);
-	
-	/** Returns local Player Controller viewing this pawn, whether it is controlling or spectating */
-	UFUNCTION(BlueprintCallable, Category = "Pawn")
-	APlayerController* GetLocalViewingPlayerController() const;
-=======
 	ENGINE_API void PawnMakeNoise(float Loudness, FVector NoiseLocation, bool bUseNoiseMakerLocation = true, AActor* NoiseMaker = nullptr);
 	
 	/** Returns local Player Controller viewing this pawn, whether it is controlling or spectating */
 	UFUNCTION(BlueprintCallable, Category = "Pawn")
 	ENGINE_API APlayerController* GetLocalViewingPlayerController() const;
->>>>>>> 4af6daef
 
 	// Is this pawn the ViewTarget of a local PlayerController?  Helpful for determining whether the pawn is
 	// visible/critical for any VFX.  NOTE: Technically there may be some cases where locally controlled pawns return
 	// false for this, such as if you are using a remote camera view of some sort.  But generally it will be true for
 	// locally controlled pawns, and it will always be true for pawns that are being spectated in-game or in Replays.
 	UFUNCTION(BlueprintCallable, Category = "Pawn")
-<<<<<<< HEAD
-	bool IsLocallyViewed() const;
-
-	bool IsLocalPlayerControllerViewingAPawn() const;
-
-	/** a delegate that broadcasts a notification whenever BeginPlay() is called */
-	static FOnPawnBeginPlay OnPawnBeginPlay;
-=======
 	ENGINE_API bool IsLocallyViewed() const;
 
 	ENGINE_API bool IsLocalPlayerControllerViewingAPawn() const;
 
 	/** a delegate that broadcasts a notification whenever BeginPlay() is called */
 	static ENGINE_API FOnPawnBeginPlay OnPawnBeginPlay;
->>>>>>> 4af6daef
 
 private:
 	/** If Pawn is possessed by a player, points to its Player State.  Needed for network play as controllers are not replicated to clients. */
@@ -234,15 +217,7 @@
 	ENGINE_API virtual APhysicsVolume* GetPawnPhysicsVolume() const; 
 
 	/** Return Physics Volume for this Pawn */
-<<<<<<< HEAD
-	UE_DEPRECATED(5.0, "GetPawnPhysicsVolume is deprecated. Please use GetPhysicsVolume instead.")
-	virtual APhysicsVolume* GetPawnPhysicsVolume() const; 
-
-	/** Return Physics Volume for this Pawn */
-	virtual APhysicsVolume* GetPhysicsVolume() const override;
-=======
 	ENGINE_API virtual APhysicsVolume* GetPhysicsVolume() const override;
->>>>>>> 4af6daef
 
 	/** Gets the owning actor of the Movement Base Component on which the pawn is standing. */
 	UFUNCTION(BlueprintPure, Category=Pawn)
@@ -287,35 +262,6 @@
 	ENGINE_API virtual void OnRep_PlayerState();
 
 	//~ Begin AActor Interface.
-<<<<<<< HEAD
-	virtual FVector GetVelocity() const override;
-	virtual void Reset() override;
-	virtual FString GetHumanReadableName() const override;
-	virtual bool ShouldTickIfViewportsOnly() const override;
-	virtual bool IsNetRelevantFor(const AActor* RealViewer, const AActor* ViewTarget, const FVector& SrcLocation) const override;
-	virtual void PostNetReceiveLocationAndRotation() override;
-	virtual void PostNetReceiveVelocity(const FVector& NewVelocity) override;
-	virtual void DisplayDebug(UCanvas* Canvas, const FDebugDisplayInfo& DebugDisplay, float& YL, float& YPos) override;
-	virtual void GetActorEyesViewPoint( FVector& Location, FRotator& Rotation ) const override;
-	virtual void OutsideWorldBounds() override;
-	virtual void BeginPlay() override;
-	virtual void Destroyed() override;
-	virtual void EndPlay(const EEndPlayReason::Type EndPlayReason) override;
-	virtual void PreInitializeComponents() override;
-	virtual void PostInitializeComponents() override;
-	virtual const AActor* GetNetOwner() const override;
-	virtual UPlayer* GetNetOwningPlayer() override;
-	virtual class UNetConnection* GetNetConnection() const override;
-	virtual void PostLoad() override;
-	virtual void PostRegisterAllComponents() override;
-	virtual float TakeDamage(float Damage, struct FDamageEvent const& DamageEvent, AController* EventInstigator, AActor* DamageCauser) override;
-	virtual void BecomeViewTarget(APlayerController* PC) override;
-	virtual void EndViewTarget(APlayerController* PC) override;
-	virtual void EnableInput(APlayerController* PlayerController) override;
-	virtual void DisableInput(APlayerController* PlayerController) override;
-	virtual void TeleportSucceeded(bool bIsATest) override;
-	virtual bool IsBasedOnActor(const AActor* Other) const override;
-=======
 	ENGINE_API virtual FVector GetVelocity() const override;
 	ENGINE_API virtual void Reset() override;
 	ENGINE_API virtual FString GetHumanReadableName() const override;
@@ -343,7 +289,6 @@
 	ENGINE_API virtual void DisableInput(APlayerController* PlayerController) override;
 	ENGINE_API virtual void TeleportSucceeded(bool bIsATest) override;
 	ENGINE_API virtual bool IsBasedOnActor(const AActor* Other) const override;
->>>>>>> 4af6daef
 
 	/** Overridden to defer to the RootComponent's CanCharacterStepUpOn setting if it is explicitly Yes or No. If set to Owner, will return Super::CanBeBaseForCharacter(). */
 	ENGINE_API virtual bool CanBeBaseForCharacter(APawn* APawn) const override;
@@ -453,11 +398,7 @@
 
 	/** Returns true if controlled by a local (not network) Controller.	 */
 	UFUNCTION(BlueprintPure, Category=Pawn)
-<<<<<<< HEAD
-	virtual bool IsLocallyControlled() const;
-=======
 	ENGINE_API virtual bool IsLocallyControlled() const;
->>>>>>> 4af6daef
 
 	/**
 	 * Returns the Platform User ID of the PlayerController that is controlling this character.
@@ -465,11 +406,7 @@
 	 * Returns an invalid Platform User ID if this character is not controlled by a local player.
 	 */
 	UFUNCTION(BlueprintCallable, BlueprintPure, Category = Pawn)
-<<<<<<< HEAD
-	FPlatformUserId GetPlatformUserId() const;
-=======
 	ENGINE_API FPlatformUserId GetPlatformUserId() const;
->>>>>>> 4af6daef
   
 	/** Returns true if controlled by a human player (possessed by a PlayerController).	This returns true for players controlled by remote clients */
 	UFUNCTION(BlueprintPure, Category=Pawn)
@@ -601,9 +538,6 @@
 	UFUNCTION(BlueprintCallable, Category = "Pawn|Input")
 	ENGINE_API TSubclassOf<UInputComponent> GetOverrideInputComponentClass() const;
 
-	UFUNCTION(BlueprintCallable, Category = "Pawn|Input")
-	TSubclassOf<UInputComponent> GetOverrideInputComponentClass() const;
-
 protected:
 	/**
 	 * Accumulated control input vector, stored in world space. This is the pending input, which is cleared (zeroed) once consumed.
