--- conflicted
+++ resolved
@@ -14,14 +14,7 @@
 
 struct FLightWeightInstanceSubsystem
 {
-<<<<<<< HEAD
-	friend struct FActorInstanceHandle;
-	friend class ALightWeightInstanceManager;
-=======
 	static ENGINE_API FCriticalSection GetFunctionCS;
->>>>>>> 4af6daef
-
-	static FCriticalSection GetFunctionCS;
 
 	static FLightWeightInstanceSubsystem& Get()
 	{
@@ -36,13 +29,8 @@
 		return *LWISubsystem;
 	}
 
-<<<<<<< HEAD
-	FLightWeightInstanceSubsystem();
-	~FLightWeightInstanceSubsystem();
-=======
 	ENGINE_API FLightWeightInstanceSubsystem();
 	ENGINE_API ~FLightWeightInstanceSubsystem();
->>>>>>> 4af6daef
 
 	// Returns the instance manager that handles the given handle
 	ENGINE_API ALightWeightInstanceManager* FindLightWeightInstanceManager(const FActorInstanceHandle& Handle) const;
@@ -56,18 +44,10 @@
 	ENGINE_API ALightWeightInstanceManager* FindOrAddLightWeightInstanceManager(UClass* ActorClass, const UDataLayerInstance* DataLayer, UWorld* World);
 
 	// Returns the instance manager that handles actors of type ActorClass in level Level
-<<<<<<< HEAD
-	ALightWeightInstanceManager* FindLightWeightInstanceManager(UClass* ActorClass, const UDataLayerInstance* Layer) const;
-
-	// Returns the instance manager that handles instances of type Class that live in Level
-	UFUNCTION(Server, Unreliable)
-	ALightWeightInstanceManager* FindOrAddLightWeightInstanceManager(UClass* ActorClass, const UDataLayerInstance* Layer, UWorld* World);
-=======
 	ENGINE_API ALightWeightInstanceManager* FindLightWeightInstanceManager(UClass& ActorClass, UWorld& World, const FVector& InPos, const UDataLayerInstance* DataLayer = nullptr) const;
 
 	// Returns the instance manager that handles instances of type Class that live in Level
 	ENGINE_API ALightWeightInstanceManager* FindOrAddLightWeightInstanceManager(UClass& ActorClass, UWorld& World, const FVector& InPos, const UDataLayerInstance* DataLayer = nullptr);
->>>>>>> 4af6daef
 
 	// Returns the actor specified by Handle. This may require loading and creating the actor object.
 	ENGINE_API AActor* FetchActor(const FActorInstanceHandle& Handle);
@@ -88,17 +68,10 @@
 	ENGINE_API bool IsInLevel(const FActorInstanceHandle& Handle, const ULevel* InLevel);
 
 	// Returns a handle to a new light weight instance that represents an object of type ActorClass
-<<<<<<< HEAD
-	FActorInstanceHandle CreateNewLightWeightInstance(UClass* ActorClass, FLWIData* InitData, UDataLayerInstance* Layer, UWorld* World);
-
-	// deletes the instance identified by Handle
-	void DeleteInstance(const FActorInstanceHandle& Handle);
-=======
 	ENGINE_API FActorInstanceHandle CreateNewLightWeightInstance(UClass* ActorClass, FLWIData* InitData, UDataLayerInstance* Layer, UWorld* World);
 
 	// deletes the instance identified by Handle
 	ENGINE_API void DeleteInstance(const FActorInstanceHandle& Handle);
->>>>>>> 4af6daef
 
 	// Returns true if the handle can return an object that implements the interface U
 	template<typename U>
@@ -136,11 +109,7 @@
 
 protected:
 	// Returns the class of the instance manager best suited to support instances of type ActorClass
-<<<<<<< HEAD
-	UClass* FindBestInstanceManagerClass(const UClass* ActorClass);
-=======
 	ENGINE_API UClass* FindBestInstanceManagerClass(const UClass* ActorClass);
->>>>>>> 4af6daef
 
 	// Returns the index associated with Manager
 	ENGINE_API int32 GetManagerIndex(const ALightWeightInstanceManager* Manager) const;
@@ -150,21 +119,14 @@
 
 private:
 	/** Application singleton */
-<<<<<<< HEAD
-	static TSharedPtr<FLightWeightInstanceSubsystem, ESPMode::ThreadSafe> LWISubsystem;
-=======
 	static ENGINE_API TSharedPtr<FLightWeightInstanceSubsystem, ESPMode::ThreadSafe> LWISubsystem;
->>>>>>> 4af6daef
 
 	// TODO: preallocate the size of this based on a config variable
 	TArray<ALightWeightInstanceManager*> LWInstanceManagers;
 
-<<<<<<< HEAD
-=======
 	// Mutex to make sure we don't change the LWInstanceManagers array while reading/writing it.
 	mutable FRWLock LWIManagersRWLock;
 
->>>>>>> 4af6daef
 #ifdef WITH_EDITOR
 private:
 	FDelegateHandle OnLevelActorAddedHandle;
