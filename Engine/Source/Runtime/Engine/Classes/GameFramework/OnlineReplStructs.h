--- conflicted
+++ resolved
@@ -67,17 +67,10 @@
 		FUniqueNetIdWrapper::SetUniqueNetId(UniqueNetId);
 	}
 
-<<<<<<< HEAD
-	virtual void SetAccountId(const UE::Online::FOnlineAccountIdHandle& Handle) override
-	{
-		ReplicationBytes.Empty();
-		FUniqueNetIdWrapper::SetAccountId(Handle);
-=======
 	virtual void SetAccountId(const UE::Online::FAccountId& AccountId) override
 	{
 		ReplicationBytes.Empty();
 		FUniqueNetIdWrapper::SetAccountId(AccountId);
->>>>>>> d731a049
 	}
 
 	/** Export contents of this struct as a string */
