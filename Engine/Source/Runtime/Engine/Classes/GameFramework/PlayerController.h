--- conflicted
+++ resolved
@@ -1560,9 +1560,4 @@
 	UPROPERTY()
 	uint16		LastCompletedSeamlessTravelCount;
 
-<<<<<<< HEAD
-	/** FReply used to defer some slate operations. */
-	TSharedPtr<class FReply> SlateOperations;
-=======
->>>>>>> cce8678d
 };