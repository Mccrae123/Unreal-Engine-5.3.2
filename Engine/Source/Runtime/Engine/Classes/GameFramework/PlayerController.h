--- conflicted
+++ resolved
@@ -312,14 +312,9 @@
 	 * Object that manages "cheat" commands.
 	 *
 	 * By default:
-<<<<<<< HEAD
-	 *   - Debug and Development builds will force it to be instantiated (@see APlayerController::EnableCheats).
-	 *   - Test and Shipping builds will only instantiate it if the authoritative game mode allows cheats (@see AGameModeBase::AllowCheats).
-=======
 	 *	 - In Shipping configurations, the manager is always disabled because UE_WITH_CHEAT_MANAGER is 0
 	 *   - When playing in the editor, cheats are always enabled
 	 *   - In other cases, cheats are enabled by default in single player games but can be forced on with the EnableCheats console command
->>>>>>> 6bbb88c8
 	 * 
 	 * This behavior can be changed either by overriding APlayerController::EnableCheats or AGameModeBase::AllowCheats.
 	 */
