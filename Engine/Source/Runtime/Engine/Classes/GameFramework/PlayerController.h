--- conflicted
+++ resolved
@@ -24,10 +24,7 @@
 #include "GenericPlatform/IInputInterface.h"
 #include "Physics/AsyncPhysicsData.h"
 #include "WorldPartition/WorldPartitionStreamingSource.h"
-<<<<<<< HEAD
-=======
 #include "EngineDefines.h"		// For UE_ENABLE_DEBUG_DRAWING
->>>>>>> 4af6daef
 
 #if UE_ENABLE_INCLUDE_ORDER_DEPRECATED_IN_5_2
 #include "Widgets/SWidget.h"
@@ -242,24 +239,18 @@
 struct FAsyncPhysicsTimestamp
 {
 	GENERATED_BODY()
-<<<<<<< HEAD
-=======
 
 	/** Check if the server and local frames are valid */
 	bool IsValid() const
 	{
 		return ServerFrame != INDEX_NONE && LocalFrame != INDEX_NONE;
 	}
->>>>>>> 4af6daef
 	UPROPERTY()
 	int32 ServerFrame = INDEX_NONE;
 
 	UPROPERTY()
 	int32 LocalFrame = INDEX_NONE;
-<<<<<<< HEAD
-=======
-
->>>>>>> 4af6daef
+
 };
 
 /**
@@ -274,13 +265,8 @@
  *
  * @see https://docs.unrealengine.com/latest/INT/Gameplay/Framework/Controller/PlayerController/
  */
-<<<<<<< HEAD
-UCLASS(config=Game, BlueprintType, Blueprintable, meta=(ShortTooltip="A Player Controller is an actor responsible for controlling a Pawn used by the player."))
-class ENGINE_API APlayerController : public AController, public IWorldPartitionStreamingSourceProvider
-=======
 UCLASS(config=Game, BlueprintType, Blueprintable, meta=(ShortTooltip="A Player Controller is an actor responsible for controlling a Pawn used by the player."), MinimalAPI)
 class APlayerController : public AController, public IWorldPartitionStreamingSourceProvider
->>>>>>> 4af6daef
 {
 	GENERATED_BODY()
 
@@ -397,29 +383,6 @@
 
 protected:
 #if UE_WITH_IRIS
-<<<<<<< HEAD
-	virtual void BeginReplication() override;
-#endif // UE_WITH_IRIS
-	/** The type of async physics data object to use*/
-	UPROPERTY(EditDefaultsOnly, Category=PlayerController)
-	TSubclassOf<UAsyncPhysicsData> AsyncPhysicsDataClass;
-
-	/** Get the async physics data to write to. This data will make its way to the async physics tick on client and server. Should not be used during async tick */
-	UFUNCTION(BlueprintPure, Category = PlayerController)
-	UAsyncPhysicsData* GetAsyncPhysicsDataToWrite() const;
-
-	/** Get the async physics data to execute logic off of. This data should not be modified and will NOT make its way back. Must be used during async tick */
-	UFUNCTION(BlueprintPure, Category = PlayerController)
-	const UAsyncPhysicsData* GetAsyncPhysicsDataToConsume() const;
-
-private:
-
-	UPROPERTY(ReplicatedUsing=OnRep_AsyncPhysicsDataComponent)
-	TObjectPtr<UAsyncPhysicsInputComponent> AsyncPhysicsDataComponent;
-
-	UFUNCTION()
-	void OnRep_AsyncPhysicsDataComponent();
-=======
 	ENGINE_API virtual void BeginReplication() override;
 #endif // UE_WITH_IRIS
 	/** The type of async physics data object to use*/
@@ -444,7 +407,6 @@
 	UE_DEPRECATED(5.3, "OnRep_AsyncPhysicsDataComponent is deprecated, please see the new C++ NetworkPhysicsComponent")
 	UFUNCTION()
 	ENGINE_API void OnRep_AsyncPhysicsDataComponent();
->>>>>>> 4af6daef
 
 	struct FDynamicForceFeedbackAction
 	{
@@ -559,56 +521,32 @@
 	/** A getter for the deprecated InputYawScale property. This should only be used if UInputSettings::bEnableLegacyInputScales is turned on. */
 	UE_DEPRECATED(5.0, "GetDeprecatedInputYawScale is deprecated, please use the Enhanced Input plugin Scalar Modifier instead.")
 	UFUNCTION(BlueprintCallable, Category = PlayerController)
-<<<<<<< HEAD
-	float GetDeprecatedInputYawScale() const;
-=======
 	ENGINE_API float GetDeprecatedInputYawScale() const;
->>>>>>> 4af6daef
 	
 	/** A getter for the deprecated InputPitchScale property. This should only be used if UInputSettings::bEnableLegacyInputScales is turned on. */
 	UE_DEPRECATED(5.0, "GetDeprecatedInputPitchScale is deprecated, please use the Enhanced Input plugin Scalar Modifier instead.")
 	UFUNCTION(BlueprintCallable, Category = PlayerController)
-<<<<<<< HEAD
-	float GetDeprecatedInputPitchScale() const;
-=======
 	ENGINE_API float GetDeprecatedInputPitchScale() const;
->>>>>>> 4af6daef
 	
 	/** A getter for the deprecated InputRollScale property. This should only be used if UInputSettings::bEnableLegacyInputScales is turned on. */
 	UE_DEPRECATED(5.0, "GetDeprecatedInputRollScale is deprecated, please use the Enhanced Input plugin Scalar Modifier instead.)")
 	UFUNCTION(BlueprintCallable, Category = PlayerController)
-<<<<<<< HEAD
-	float GetDeprecatedInputRollScale() const;
-=======
 	ENGINE_API float GetDeprecatedInputRollScale() const;
->>>>>>> 4af6daef
 
 	/** A getter for the deprecated InputYawScale property. This should only be used if UInputSettings::bEnableLegacyInputScales is turned on. */
 	UE_DEPRECATED(5.0, "SetDeprecatedInputYawScale is deprecated, please use the Enhanced Input plugin Scalar Modifier instead.")
 	UFUNCTION(BlueprintCallable, Category = PlayerController)
-<<<<<<< HEAD
-	void SetDeprecatedInputYawScale(float NewValue);
-=======
 	ENGINE_API void SetDeprecatedInputYawScale(float NewValue);
->>>>>>> 4af6daef
 
 	/** A getter for the deprecated InputPitchScale property. This should only be used if UInputSettings::bEnableLegacyInputScales is turned on. */
 	UE_DEPRECATED(5.0, "SetDeprecatedInputPitchScale is deprecated, please use the Enhanced Input plugin Scalar Modifier instead.")
 	UFUNCTION(BlueprintCallable, Category = PlayerController)
-<<<<<<< HEAD
-	void SetDeprecatedInputPitchScale(float NewValue);
-=======
 	ENGINE_API void SetDeprecatedInputPitchScale(float NewValue);
->>>>>>> 4af6daef
 
 	/** A getter for the deprecated InputRollScale property. This should only be used if UInputSettings::bEnableLegacyInputScales is turned on. */
 	UE_DEPRECATED(5.0, "SetDeprecatedInputRollScale is deprecated, please use the Enhanced Input plugin Scalar Modifier instead.)")
 	UFUNCTION(BlueprintCallable, Category = PlayerController)
-<<<<<<< HEAD
-	void SetDeprecatedInputRollScale(float NewValue);
-=======
 	ENGINE_API void SetDeprecatedInputRollScale(float NewValue);
->>>>>>> 4af6daef
 
 	/** Whether the mouse cursor should be displayed. */
 	UPROPERTY(EditAnywhere, BlueprintReadWrite, Category=MouseInterface)
@@ -638,11 +576,7 @@
 	uint32 bEnableMotionControls:1;
 
 	UFUNCTION(BlueprintSetter)
-<<<<<<< HEAD
-	void SetMotionControlsEnabled(bool bEnabled);
-=======
 	ENGINE_API void SetMotionControlsEnabled(bool bEnabled);
->>>>>>> 4af6daef
 
 	/** Whether the PlayerController should be used as a World Partiton streaming source. */
 	UPROPERTY(EditAnywhere, BlueprintReadWrite, Category = WorldPartition)
@@ -908,67 +842,9 @@
 	 */
 	ENGINE_API virtual bool GetStreamingSources(TArray<FWorldPartitionStreamingSource>& OutStreamingSources) const final;
 
-	/**
-	* Whether the PlayerController should be used as a World Partiton streaming source. 
-	* Default implementation returns bEnableStreamingSource but can be overriden in child classes.
-	* @return true if it should.
-	*/
-	UFUNCTION(BlueprintCallable, Category = WorldPartition)
-	virtual bool IsStreamingSourceEnabled() const { return bEnableStreamingSource; }
-
-	/**
-	* Whether the PlayerController streaming source should activate cells after loading.
-	* Default implementation returns bStreamingSourceShouldActivate but can be overriden in child classes.
-	* @return true if it should.
-	*/
-	UFUNCTION(BlueprintCallable, Category = WorldPartition)
-	virtual bool StreamingSourceShouldActivate() const { return bEnableStreamingSource && bStreamingSourceShouldActivate; }
-
-	/**
-	* Whether the PlayerController streaming source should block on slow streaming.
-	* Default implementation returns bStreamingSourceShouldBlockOnSlowStreaming but can be overriden in child classes.
-	* @return true if it should.
-	*/
-	UFUNCTION(BlueprintCallable, Category = WorldPartition)
-	virtual bool StreamingSourceShouldBlockOnSlowStreaming() const { return bEnableStreamingSource && bStreamingSourceShouldBlockOnSlowStreaming; }
-
-	/**
-	* Gets the streaming source priority.
-	* Default implementation returns StreamingSourcePriority but can be overriden in child classes.
-	* @return the streaming source priority.
-	*/
-	UFUNCTION(BlueprintCallable, Category = WorldPartition)
-	virtual EStreamingSourcePriority GetStreamingSourcePriority() const { return StreamingSourcePriority; }
-
-	/**
-	* Gets the streaming source location and rotation.
-	* Default implementation returns APlayerController::GetPlayerViewPoint but can be overriden in child classes.
-	*/
-	UFUNCTION(BlueprintCallable, Category = WorldPartition)
-	virtual void GetStreamingSourceLocationAndRotation(FVector& OutLocation, FRotator& OutRotation) const;
-	
-	/**
-	* Gets the streaming source priority.
-	* Default implementation returns StreamingSourceShapes but can be overriden in child classes.
-	* @return the streaming source priority.
-	*/
-	UFUNCTION(BlueprintCallable, Category = WorldPartition)
-	virtual void GetStreamingSourceShapes(TArray<FStreamingSourceShape>& OutShapes) const;
-
-	/**
-	 * Gets the PlayerController's streaming sources
-	 * @return the streaming sources.
-	 */
-	virtual bool GetStreamingSources(TArray<FWorldPartitionStreamingSource>& OutStreamingSources) const final;
-
 protected:
-<<<<<<< HEAD
-	virtual bool GetStreamingSourcesInternal(TArray<FWorldPartitionStreamingSource>& OutStreamingSources) const;
-	virtual bool GetStreamingSource(FWorldPartitionStreamingSource& OutStreamingSource) const final;
-=======
 	ENGINE_API virtual bool GetStreamingSourcesInternal(TArray<FWorldPartitionStreamingSource>& OutStreamingSources) const;
 	ENGINE_API virtual bool GetStreamingSource(FWorldPartitionStreamingSource& OutStreamingSource) const final;
->>>>>>> 4af6daef
 	virtual const UObject* GetStreamingSourceOwner() const override final { return this; }
 	
 	/** Pawn has been possessed, so changing state to NAME_Playing. Start it walking and begin playing with it. */
@@ -986,13 +862,8 @@
 	ENGINE_API virtual void StartFire(uint8 FireModeNum = 0);
 
 	/** Notify player of change to level */
-<<<<<<< HEAD
-	void LevelStreamingStatusChanged(class ULevelStreaming* LevelObject, bool bNewShouldBeLoaded, bool bNewShouldBeVisible, bool bNewShouldBlockOnLoad, int32 LODIndex);
-	void LevelStreamingStatusChanged(class ULevelStreaming* LevelObject, bool bNewShouldBeLoaded, bool bNewShouldBeVisible, bool bNewShouldBlockOnLoad, bool bNewShouldBlockOnUnload, int32 LODIndex);
-=======
 	ENGINE_API void LevelStreamingStatusChanged(class ULevelStreaming* LevelObject, bool bNewShouldBeLoaded, bool bNewShouldBeVisible, bool bNewShouldBlockOnLoad, int32 LODIndex);
 	ENGINE_API void LevelStreamingStatusChanged(class ULevelStreaming* LevelObject, bool bNewShouldBeLoaded, bool bNewShouldBeVisible, bool bNewShouldBlockOnLoad, bool bNewShouldBlockOnUnload, int32 LODIndex);
->>>>>>> 4af6daef
 
 	/** Used to wait until a map change can be prepared when one was already in progress */
 	ENGINE_API virtual void DelayedPrepareMapChange();
@@ -1040,16 +911,6 @@
 	 */
 	ENGINE_API void OnRemovedFromPlayerControllerList();
 
-	/**
-	 * Called when player controller gets added to its owning world player controller list. 
-	 */
-	void OnAddedToPlayerControllerList();
-
-	/**
-	 * Called when player controller gets removed from its owning world player controller list.
-	 */
-	void OnRemovedFromPlayerControllerList();
-
 	/** 
 	 * Tell the client to enable or disable voice chat (not muting)
 	 * @param bEnable enable or disable voice chat
@@ -1064,14 +925,6 @@
 	 */
 	UFUNCTION(Reliable, Client)
 	ENGINE_API void ClientAckUpdateLevelVisibility(FName PackageName, FNetLevelVisibilityTransactionId TransactionId, bool bClientAckCanMakeVisible);
-
-	/** 
-	 * Acknowledge received LevelVisibilityTransactionId
-	 * @param PackageName - Identifying the level that we are acknowledging levelvisibility for
-	 * @param TransactionId - TransactionId being acknowledged
-	 */
-	UFUNCTION(Reliable, Client)
-	void ClientAckUpdateLevelVisibility(FName PackageName, FNetLevelVisibilityTransactionId TransactionId, bool bClientAckCanMakeVisible);
 
 	/** Enable voice chat transmission */
 	ENGINE_API void StartTalking();
@@ -1146,27 +999,6 @@
 	ENGINE_API virtual void ClientUnmutePlayers(const TArray<FUniqueNetIdRepl>& PlayerIds);
 
 	/**
-	 * Tell the client to block a player for this controller
-	 * @param PlayerId player id to block
-	 */
-	UFUNCTION(server, reliable, WithValidation)
-	virtual void ServerBlockPlayer(FUniqueNetIdRepl PlayerId);
-
-	/**
-	 * Tell the client to unblock a player for this controller
-	 * @param PlayerId player id to unblock
-	 */
-	UFUNCTION(server, reliable, WithValidation)
-	virtual void ServerUnblockPlayer(FUniqueNetIdRepl PlayerId);
-
-	/**
-	 * Tell the client to unmute an array of players for this controller
-	 * @param PlayerIds player ids to unmute
-	 */
-	UFUNCTION(Reliable, Client)
-	virtual void ClientUnmutePlayers(const TArray<FUniqueNetIdRepl>& PlayerIds);
-
-	/**
 	 * Mutes a remote player on the server and then tells the client to mute
 	 *
 	 * @param PlayerNetId the remote player to mute
@@ -1184,11 +1016,6 @@
 	 * Unmutes all remote players muted due to gameplay rules on the server and then tells the client to unmute
 	 */
 	ENGINE_API void GameplayUnmuteAllPlayers();
-
-	/**
-	 * Unmutes all remote players muted due to gameplay rules on the server and then tells the client to unmute
-	 */
-	void GameplayUnmuteAllPlayers();
 
 	/**
 	* Get a remote player controller on the server for muting
@@ -1273,11 +1100,7 @@
 	 * @param MsgLifeTime - Optional length of time to display 0 = default time
 	 */
 	UFUNCTION(Reliable, Client)
-<<<<<<< HEAD
-	void ClientMessage(const FString& S, FName Type = NAME_None, float MsgLifeTime = 0.f);
-=======
 	ENGINE_API void ClientMessage(const FString& S, FName Type = NAME_None, float MsgLifeTime = 0.f);
->>>>>>> 4af6daef
 
 	/** 
 	 * Play Camera Shake 
@@ -1428,11 +1251,7 @@
 
 	/** Removes all Camera Lens Effects. */
 	UFUNCTION(reliable, client, BlueprintCallable, Category="Game|Feedback")
-<<<<<<< HEAD
-	virtual void ClientClearCameraLensEffects();
-=======
 	ENGINE_API virtual void ClientClearCameraLensEffects();
->>>>>>> 4af6daef
 
 	/** Stop camera shake on client.  */
 	UFUNCTION(reliable, client, BlueprintCallable, Category="Game|Feedback")
@@ -1607,11 +1426,7 @@
 	 * @param bNewShouldBlockOnUnload - Optional parameter used to force a blocking unload or not
 	 */
 	UFUNCTION(Reliable, Client)
-<<<<<<< HEAD
-	void ClientUpdateLevelStreamingStatus(FName PackageName, bool bNewShouldBeLoaded, bool bNewShouldBeVisible, bool bNewShouldBlockOnLoad, int32 LODIndex, FNetLevelVisibilityTransactionId TransactionId = FNetLevelVisibilityTransactionId(), bool bNewShouldBlockOnUnload = false);
-=======
 	ENGINE_API void ClientUpdateLevelStreamingStatus(FName PackageName, bool bNewShouldBeLoaded, bool bNewShouldBeVisible, bool bNewShouldBlockOnLoad, int32 LODIndex, FNetLevelVisibilityTransactionId TransactionId = FNetLevelVisibilityTransactionId(), bool bNewShouldBlockOnUnload = false);
->>>>>>> 4af6daef
 
 	/**
 	 * Replicated Update streaming status.  This version allows for the streaming state of many levels to be sent in a single RPC.
@@ -1705,11 +1520,7 @@
 	 * @param LevelVisibility	Visibility state for the level whose state changed.
 	 */
 	UFUNCTION(reliable, server, WithValidation, SealedEvent)
-<<<<<<< HEAD
-	void ServerUpdateLevelVisibility(const FUpdateLevelVisibilityLevelInfo& LevelVisibility);
-=======
 	ENGINE_API void ServerUpdateLevelVisibility(const FUpdateLevelVisibilityLevelInfo& LevelVisibility);
->>>>>>> 4af6daef
 
 	/** 
 	 * Called when the client adds/removes a streamed level.  This version of the function allows you to pass the state of 
@@ -1787,13 +1598,8 @@
 
 	/** Retrieves the X and Y screen coordinates of the specified touch key. Returns false if the touch index is not down */
 	UFUNCTION(BlueprintCallable, Category="Game|Player")
-<<<<<<< HEAD
-	void GetInputTouchState(ETouchIndex::Type FingerIndex, float& LocationX, float& LocationY, bool& bIsCurrentlyPressed) const;
-	void GetInputTouchState(ETouchIndex::Type FingerIndex, double& LocationX, double& LocationY, bool& bIsCurrentlyPressed) const;	// LWC_TODO: Temp stand in for native calls with FVector2D components.
-=======
 	ENGINE_API void GetInputTouchState(ETouchIndex::Type FingerIndex, float& LocationX, float& LocationY, bool& bIsCurrentlyPressed) const;
 	ENGINE_API void GetInputTouchState(ETouchIndex::Type FingerIndex, double& LocationX, double& LocationY, bool& bIsCurrentlyPressed) const;	// LWC_TODO: Temp stand in for native calls with FVector2D components.
->>>>>>> 4af6daef
 
 	/** Retrieves the current motion state of the player's input device */
 	UFUNCTION(BlueprintCallable, Category="Game|Player")
@@ -1801,13 +1607,8 @@
 
 	/** Retrieves the X and Y screen coordinates of the mouse cursor. Returns false if there is no associated mouse device */
 	UFUNCTION(BlueprintCallable, Category="Game|Player")
-<<<<<<< HEAD
-	bool GetMousePosition(float& LocationX, float& LocationY) const;
-	bool GetMousePosition(double& LocationX, double& LocationY) const;	// LWC_TODO: Temp stand in for native calls with FVector2D components.
-=======
 	ENGINE_API bool GetMousePosition(float& LocationX, float& LocationY) const;
 	ENGINE_API bool GetMousePosition(double& LocationX, double& LocationY) const;	// LWC_TODO: Temp stand in for native calls with FVector2D components.
->>>>>>> 4af6daef
 
 	/** Returns how long the given key/button has been down.  Returns 0 if it's up or it just went down this frame. */
 	UFUNCTION(BlueprintCallable, Category="Game|Player")
@@ -1815,15 +1616,6 @@
 
 	/** Retrieves how far the mouse moved this frame. */
 	UFUNCTION(BlueprintCallable, Category="Game|Player")
-<<<<<<< HEAD
-	void GetInputMouseDelta(float& DeltaX, float& DeltaY) const;
-	void GetInputMouseDelta(double& DeltaX, double& DeltaY) const;	// LWC_TODO: Temp stand in for native calls with FVector2D components.
-	
-	/** Retrieves the X and Y displacement of the given analog stick. */
-	UFUNCTION(BlueprintCallable, Category="Game|Player")
-	void GetInputAnalogStickState(EControllerAnalogStick::Type WhichStick, float& StickX, float& StickY) const;
-	void GetInputAnalogStickState(EControllerAnalogStick::Type WhichStick, double& StickX, double& StickY) const;	// LWC_TODO: Temp stand in for native calls with FVector2D components.
-=======
 	ENGINE_API void GetInputMouseDelta(float& DeltaX, float& DeltaY) const;
 	ENGINE_API void GetInputMouseDelta(double& DeltaX, double& DeltaY) const;	// LWC_TODO: Temp stand in for native calls with FVector2D components.
 	
@@ -1831,7 +1623,6 @@
 	UFUNCTION(BlueprintCallable, Category="Game|Player")
 	ENGINE_API void GetInputAnalogStickState(EControllerAnalogStick::Type WhichStick, float& StickX, float& StickY) const;
 	ENGINE_API void GetInputAnalogStickState(EControllerAnalogStick::Type WhichStick, double& StickX, double& StickY) const;	// LWC_TODO: Temp stand in for native calls with FVector2D components.
->>>>>>> 4af6daef
 
 	/** Activates a new touch interface for this player controller */
 	UFUNCTION(BlueprintCallable, Category="Game|Player")
@@ -1885,29 +1676,6 @@
 	/** List of netcondition groups we are currently a member of. */
 	TArray<FName> NetConditionGroups;
 
-	/** 
-	* Make this player a member of a netcondition group. 
-	* Any subobject registered in the group may now be replicated to this player's connection.
-	*/
-	void IncludeInNetConditionGroup(FName NetGroup);
-
-	/** Remove this player from a netcondition group. */
-	void RemoveFromNetConditionGroup(FName NetGroup);
-
-	/** Returns true if the player controller is a member of the netcondition group */
-	bool IsMemberOfNetConditionGroup(FName NetGroup) const
-	{
-		return NetConditionGroups.Find(NetGroup) != INDEX_NONE;
-	}
-
-	/** Returns the list of netcondition groups we are part of. */
-	const TArray<FName>& GetNetConditionGroups() const { return NetConditionGroups; }
-
-private:
-	
-	/** List of netcondition groups we are currently a member of. */
-	TArray<FName> NetConditionGroups;
-
 protected:
 	/** Clickable object currently under the mouse cursor. */
 	TWeakObjectPtr<UPrimitiveComponent> CurrentClickablePrimitive;
@@ -1976,9 +1744,6 @@
 	/** Returns true if the given input component is in this PlayerController's CurrentInputStack */
 	ENGINE_API virtual bool IsInputComponentInStack(const UInputComponent* Input) const;
 
-	/** Returns true if the given input component is in this PlayerController's CurrentInputStack */
-	virtual bool IsInputComponentInStack(const UInputComponent* Input) const;
-
 	/** Flushes the current key state. */
 	ENGINE_API virtual void FlushPressedKeys();
 
@@ -1991,30 +1756,8 @@
 	UFUNCTION(BlueprintCallable, Category = Input)
 	ENGINE_API TSubclassOf<UPlayerInput> GetOverridePlayerInputClass() const;
 
-	/**
-	 * If true, then the GameViewportClient should call FlushPressedKeys on this controller when it loses focus.
-	 * The default behavior here is to return true if the PlayerController is in any input mode other than GameAndUI
-	 */
-	virtual bool ShouldFlushKeysWhenViewportFocusChanges() const { return bShouldFlushInputWhenViewportFocusChanges; }
-
-	UFUNCTION(BlueprintCallable, Category = Input)
-	TSubclassOf<UPlayerInput> GetOverridePlayerInputClass() const;
-
 	/** Handles a key press */
 	UE_DEPRECATED(5.0, "This version of InputKey has been deprecated, please use the version that takes FInputKeyParams instead")
-<<<<<<< HEAD
-	virtual bool InputKey(FKey Key, EInputEvent EventType, float AmountDepressed, bool bGamepad);
-
-	/** Handles a key press */
-	virtual bool InputKey(const FInputKeyParams& Params);
-
-	/** Handles a touch screen action */
-	virtual bool InputTouch(uint32 Handle, ETouchType::Type Type, const FVector2D& TouchLocation, float Force, FDateTime DeviceTimestamp, uint32 TouchpadIndex);
-
-	/** Handles a controller axis input */
-	UE_DEPRECATED(5.0, "InputAxis has been deprecated, please use InputKey instead.")
-	virtual bool InputAxis(FKey Key, float Delta, float DeltaTime, int32 NumSamples, bool bGamepad);
-=======
 	ENGINE_API virtual bool InputKey(FKey Key, EInputEvent EventType, float AmountDepressed, bool bGamepad);
 
 	/** Handles a key press */
@@ -2026,7 +1769,6 @@
 	/** Handles a controller axis input */
 	UE_DEPRECATED(5.0, "InputAxis has been deprecated, please use InputKey instead.")
 	ENGINE_API virtual bool InputAxis(FKey Key, float Delta, float DeltaTime, int32 NumSamples, bool bGamepad);
->>>>>>> 4af6daef
 	
 	/** Handles motion control */
 	ENGINE_API virtual bool InputMotion(const FVector& Tilt, const FVector& RotationRate, const FVector& Gravity, const FVector& Acceleration);
@@ -2043,13 +1785,6 @@
 	 */
 	UFUNCTION(BlueprintCallable, BlueprintPure, Category = "Game|Player")
 	ENGINE_API FPlatformUserId GetPlatformUserId() const;
-
-	/**
-	 * Returns the platform user that is assigned to this Player Controller's Local Player.
-	 * If there is no local player, then this will return PLATFORMUSERID_NONE
-	 */
-	UFUNCTION(BlueprintCallable, BlueprintPure, Category = "Game|Player")
-	FPlatformUserId GetPlatformUserId() const;
 
 	/**
 	 * Called client-side to smoothly interpolate received TargetViewRotation (result is in BlendedTargetViewRotation)
@@ -2143,11 +1878,7 @@
 	 * @param ViewLocation the view point to hide/unhide from
 	 * @param HiddenComponents this list will have all components that should be hidden added to it
 	 */
-<<<<<<< HEAD
-	void BuildHiddenComponentList(const FVector& ViewLocation, TSet<FPrimitiveComponentId>& HiddenComponentsOut);
-=======
 	ENGINE_API void BuildHiddenComponentList(const FVector& ViewLocation, TSet<FPrimitiveComponentId>& HiddenComponentsOut);
->>>>>>> 4af6daef
 
 	/** spawn cameras for servers and owning players */
 	ENGINE_API virtual void SpawnPlayerCameraManager();
@@ -2236,11 +1967,7 @@
 	ENGINE_API virtual void CleanUpAudioComponents();
 
 	/** Called to try and enable cheats for this player, happens during initialization or from AllowCheats command */
-<<<<<<< HEAD
-	virtual void AddCheats(bool bForce = false);
-=======
 	ENGINE_API virtual void AddCheats(bool bForce = false);
->>>>>>> 4af6daef
 
 	/** Spawn a HUD (make sure that PlayerController always has valid HUD, even if ClientSetHUD() hasn't been called */
 	ENGINE_API virtual void SpawnDefaultHUD();
@@ -2252,11 +1979,7 @@
 	ENGINE_API virtual void CleanupGameViewport();
 
 	/** Called on the client to do local pawn setup after possession, before calling ServerAcknowledgePossession */
-<<<<<<< HEAD
-	virtual void AcknowledgePossession(class APawn* P);
-=======
 	ENGINE_API virtual void AcknowledgePossession(class APawn* P);
->>>>>>> 4af6daef
 
 	/** Clean up when a Pawn's player is leaving a game. Base implementation destroys the pawn. */
 	ENGINE_API virtual void PawnLeavingGame();
@@ -2496,14 +2219,11 @@
 	 * Player controllers should always be included in seamless travel
 	 */
 	virtual bool ShouldParticipateInSeamlessTravel() const override { return true; }
-<<<<<<< HEAD
-=======
 	
 #if UE_ENABLE_DEBUG_DRAWING
 	/** Keep track of the current input mode debug string here. Set in APlayerController::SetInputMode */
 	ENGINE_API const FString& GetCurrentInputModeDebugString() const;
 #endif
->>>>>>> 4af6daef
 
 private:
 	/** If true, prevent any haptic effects from playing */
@@ -2517,14 +2237,11 @@
 	 */
 	bool bShouldFlushInputWhenViewportFocusChanges : 1;
 
-<<<<<<< HEAD
-=======
 #if UE_ENABLE_DEBUG_DRAWING
 	/** Keep track of the current input mode debug string here. Set in APlayerController::SetInputMode */
 	FString CurrentInputModeDebugString;
 #endif
 
->>>>>>> 4af6daef
 public: 
 
 	/**
@@ -2595,17 +2312,10 @@
 
 	// We call this in ::SendClientAdjustment to tell the client what the last processed input frame was for it and on what local frame number it was processed
 	UFUNCTION(Client, unreliable)
-<<<<<<< HEAD
-	void ClientRecvServerAckFrame(int32 LastProcessedInputFrame, int32 RecvServerFrameNumber, int8 TimeDilation);
-
-	UFUNCTION(Client, unreliable)
-	void ClientRecvServerAckFrameDebug(uint8 NumBuffered, float TargetNumBufferedCmds);
-=======
 	ENGINE_API void ClientRecvServerAckFrame(int32 LastProcessedInputFrame, int32 RecvServerFrameNumber, int8 TimeDilation);
 
 	UFUNCTION(Client, unreliable)
 	ENGINE_API void ClientRecvServerAckFrameDebug(uint8 NumBuffered, float TargetNumBufferedCmds);
->>>>>>> 4af6daef
 
 	FServerFrameInfo& GetServerFrameInfo() { return ServerFrameInfo; };
 private:
@@ -2617,13 +2327,10 @@
 	/** The estimated offset between the local async physics tick frame number and the server's
 	*	This is used to synchronize events that happen in the async physics tick */
 	int32 LocalToServerAsyncPhysicsTickOffset;
-<<<<<<< HEAD
-=======
 
 	/** The estimated offset between the server async physics tick frame number and the local's
 	*	This is used to synchronize events that happen in the async physics tick */
 	int32 ServerToLocalAsyncPhysicsTickOffset = INDEX_NONE;
->>>>>>> 4af6daef
 	
 	/** The latest server step we've received an offset correction for. This allows us to ignore out of order corrections that arrive late */
 	int32 ClientLatestCorrectedOffsetServerStep = INDEX_NONE;
@@ -2644,21 +2351,6 @@
 	TArray<FAsyncPhysicsTimestamp> ServerPendingTimestamps;
 
 	/** Update the tick ofsset in between the local client and the server */
-<<<<<<< HEAD
-	void UpdateServerAsyncPhysicsTickOffset();
-
-	UFUNCTION(Server, Unreliable)
-	void ServerSendLatestAsyncPhysicsTimestamp(FAsyncPhysicsTimestamp Timestamp);
-
-	UFUNCTION(Client, Unreliable)
-	void ClientCorrectionAsyncPhysicsTimestamp(FAsyncPhysicsTimestamp Timestamp);
-
-	UFUNCTION(Client, Unreliable)
-	void ClientAckTimeDilation(float TimeDilation, int32 ServerStep);
-
-	/** Update the tick offset in between the local client and the server */
-	virtual void AsyncPhysicsTickActor(float DeltaTime, float SimTime) override;
-=======
 	ENGINE_API void UpdateServerAsyncPhysicsTickOffset();
 
 	UFUNCTION(Server, Unreliable)
@@ -2672,7 +2364,6 @@
 
 	/** Update the tick offset in between the local client and the server */
 	ENGINE_API virtual void AsyncPhysicsTickActor(float DeltaTime, float SimTime) override;
->>>>>>> 4af6daef
 
 public:
 
@@ -2680,30 +2371,20 @@
 		These commands are all run on the game thread. If you want to run on the physics thread see FPhysicsSolverBase::RegisterSimOneShotCallback
 		If OwningObject is not null this command will only fire as long as the object is still alive. This allows a lambda to still use the owning object's data for read/write (assuming data is designed for async physics tick)
 	*/
-<<<<<<< HEAD
-	void ExecuteAsyncPhysicsCommand(const FAsyncPhysicsTimestamp& AsyncPhysicsTimestamp, UObject* OwningObject, const TFunction<void()>& Command);
-
-	/** Generates a timestamp for the upcoming physics step (plus any pending time). Useful for synchronizing client and server events on a specific physics step */
-	FAsyncPhysicsTimestamp GetAsyncPhysicsTimestamp(float DeltaSeconds = 0.f);
-=======
 	ENGINE_API void ExecuteAsyncPhysicsCommand(const FAsyncPhysicsTimestamp& AsyncPhysicsTimestamp, UObject* OwningObject, const TFunction<void()>& Command, const bool bEnableResim = true);
 
 	/** Generates a timestamp for the upcoming physics step (plus any pending time). Useful for synchronizing client and server events on a specific physics step */
 	ENGINE_API FAsyncPhysicsTimestamp GetAsyncPhysicsTimestamp(float DeltaSeconds = 0.f);
->>>>>>> 4af6daef
 
 	/** Returns the current estimated offset between the local async physics step and the server. This is useful for dealing with low level synchronization.
 		In general it's recommended to use GetAsyncPhysicsTimestamp which accounts for the offset automatically*/
 	int32 GetLocalToServerAsyncPhysicsTickOffset() const { return LocalToServerAsyncPhysicsTickOffset; }
-<<<<<<< HEAD
-=======
 
 	/** Returns the current estimated offset between the server async physics step and the local one. */
 	int32 GetServerToLocalAsyncPhysicsTickOffset() const { return (ServerToLocalAsyncPhysicsTickOffset != INDEX_NONE) ? ServerToLocalAsyncPhysicsTickOffset : LocalToServerAsyncPhysicsTickOffset; }
 
 	/** Set the offset between the server async physics step and the local one.*/
 	void SetServerToLocalAsyncPhysicsTickOffset( const int32 AsyncPhysicsTickOffset) { ServerToLocalAsyncPhysicsTickOffset = AsyncPhysicsTickOffset; }
->>>>>>> 4af6daef
 	
 };
 
