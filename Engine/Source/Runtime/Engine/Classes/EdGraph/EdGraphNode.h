// Copyright 1998-2017 Epic Games, Inc. All Rights Reserved.

#pragma once

#include "CoreMinimal.h"
#include "UObject/ObjectMacros.h"
#include "UObject/Object.h"
#include "Misc/Guid.h"
#include "UObject/WeakObjectPtr.h"
#include "EdGraphNode.generated.h"

class INameValidatorInterface;
class SGraphNode;
class SWidget;
class UBlueprint;
class UEdGraph;
class UEdGraphNode;
class UEdGraphPin;
class UEdGraphSchema;
struct FEdGraphPinType;
struct FPropertyChangedEvent;
struct FSlateIcon;
struct FDiffResults;
struct FDiffSingleResult;

/**
  * Struct used to define information for terminal types, e.g. types that can be contained
  * by a container. Currently can represent strong/weak references to a type (only UObjects), 
  * a structure, or a primitive. Support for "Container of Containers" is done by wrapping 
  * a structure, rather than implicitly defining names for containers.
  */
USTRUCT()
struct FEdGraphTerminalType
{
	GENERATED_USTRUCT_BODY()

	FEdGraphTerminalType()
		: TerminalCategory()
		, TerminalSubCategory()
		, TerminalSubCategoryObject(nullptr)
		, bTerminalIsConst(false)
		, bTerminalIsWeakPointer(false)
	{
	}

	/** Category */
	UPROPERTY()
	FString TerminalCategory;

	/** Sub-category */
	UPROPERTY()
	FString TerminalSubCategory;

	/** Sub-category object */
	UPROPERTY()
	TWeakObjectPtr<UObject> TerminalSubCategoryObject;

	/** Whether or not this pin is a immutable const value */
	UPROPERTY()
	bool bTerminalIsConst;

	/** Whether or not this is a weak reference */
	UPROPERTY()
	bool bTerminalIsWeakPointer;

	ENGINE_API friend FArchive& operator<<(FArchive& Ar, FEdGraphTerminalType& P);
};

/** Enum used to define which way data flows into or out of this pin. */
UENUM()
enum EEdGraphPinDirection
{
	EGPD_Input,
	EGPD_Output,
	EGPD_MAX,
};

/** Enum used to define what container type a pin represents. */
UENUM()
enum class EPinContainerType : uint8
{
	None,
	Array,
	Set,
	Map
};

/** Enum to indicate what sort of title we want. */
UENUM()
namespace ENodeTitleType
{
	enum Type
	{
		/** The full title, may be multiple lines. */
		FullTitle,
		/** More concise, single line title. */
		ListView,
		/** Returns the editable title (which might not be a title at all). */
		EditableTitle,
		/** Menu Title for context menus to be displayed in context menus referencing the node. */
		MenuTitle,

		MAX_TitleTypes,
	};
}

/** Enum to indicate if a node has advanced-display-pins, and whether they are shown. */
UENUM()
namespace ENodeAdvancedPins
{
	enum Type
	{
		/** No advanced pins. */
		NoPins,
		/** There are some advanced pins, and they are shown. */
		Shown,
		/** There are some advanced pins, and they are hidden. */
		Hidden
	};
}

/** Enum to indicate a node's enabled state. */
UENUM()
enum class ENodeEnabledState : uint8
{
	/** Node is enabled. */
	Enabled,
	/** Node is disabled. */
	Disabled,
	/** Node is enabled for development only. */
	DevelopmentOnly
};

/** Enum that defines what kind of orphaned pins should be retained. */
enum class ESaveOrphanPinMode : uint8
{
	SaveNone,
	SaveAll,
	SaveAllButExec
};

/** Holds metadata keys, so as to discourage text duplication throughout the engine. */
struct ENGINE_API FNodeMetadata
{
	/** Identifies nodes that are added to populate new graphs by default (helps determine if a graph has any user-placed nodes). */
	static const FName DefaultGraphNode;
private: 
	FNodeMetadata() {}
};

/** This is the context for a GetContextMenuActions call into a specific node. */
struct FGraphNodeContextMenuBuilder
{
	/** The blueprint associated with this context; may be NULL for non-Kismet related graphs. */
	const UBlueprint* Blueprint;
	/** The graph associated with this context. */
	const UEdGraph* Graph;
	/** The node associated with this context. */
	const UEdGraphNode* Node;
	/** The pin associated with this context; may be NULL when over a node. */
	const UEdGraphPin* Pin;
	/** The menu builder to append actions to. */
	class FMenuBuilder* MenuBuilder;
	/** Whether the graph editor is currently part of a debugging session (any non-debugging commands should be disabled). */
	bool bIsDebugging;

	FGraphNodeContextMenuBuilder(const UEdGraph* InGraph, const UEdGraphNode* InNode, const UEdGraphPin* InPin, class FMenuBuilder* InMenuBuilder, bool bInDebuggingMode);
};

UCLASS()
class ENGINE_API UEdGraphNode : public UObject
{
	GENERATED_UCLASS_BODY()

	TArray<UEdGraphPin*> Pins;

	/** List of connector pins */
	UPROPERTY()
	TArray<class UEdGraphPin_Deprecated*> DeprecatedPins;

	/** X position of node in the editor */
	UPROPERTY()
	int32 NodePosX;

	/** Y position of node in the editor */
	UPROPERTY()
	int32 NodePosY;

	/** Width of node in the editor; only used when the node can be resized */
	UPROPERTY()
	int32 NodeWidth;

	/** Height of node in the editor; only used when the node can be resized */
	UPROPERTY()
	int32 NodeHeight;

	/** Enum to indicate if a node has advanced-display-pins, and if they are shown */
	UPROPERTY()
	TEnumAsByte<ENodeAdvancedPins::Type> AdvancedPinDisplay;

	/** Indicates in what state the node is enabled, which may eliminate it from being compiled */
	UPROPERTY()
	ENodeEnabledState EnabledState;

	/** When reconstructing a node should the orphaned pins be retained and transfered to the new pin list. */
	ESaveOrphanPinMode OrphanedPinSaveMode;

	/** Indicates whether or not the user explicitly set the enabled state */
	UPROPERTY()
	uint8 bUserSetEnabledState:1;

protected:
	/** (DEPRECATED) Value used for AllowSplitPins(). Do not override. */
	uint8 bAllowSplitPins_DEPRECATED:1;

private:
	/** (DEPRECATED) FALSE if the node is a disabled, which eliminates it from being compiled */
	UPROPERTY()
	uint8 bIsNodeEnabled_DEPRECATED:1;

public:

#if WITH_EDITORONLY_DATA
	/** If true, this node can be resized and should be drawn with a resize handle */
	UPROPERTY()
	uint8 bCanResizeNode:1;

#endif // WITH_EDITORONLY_DATA

private:
	/** Whether the node was created as part of an expansion step */
	uint8 bIsIntermediateNode : 1;

public:
	/** Flag to check for compile error/warning */
	UPROPERTY()
	uint8 bHasCompilerMessage:1;

	/** Comment bubble pinned state */
	UPROPERTY()
	uint8 bCommentBubblePinned:1;

	/** Comment bubble visibility */
	UPROPERTY()
	uint8 bCommentBubbleVisible:1;

	/** Make comment bubble visible */
	UPROPERTY(Transient)
	uint8 bCommentBubbleMakeVisible:1;

#if WITH_EDITORONLY_DATA
	/** If true, this node can be renamed in the editor */
	UPROPERTY()
	uint8 bCanRenameNode:1;

	/** Note for a node that lingers until saved */
	UPROPERTY(Transient)
	FText NodeUpgradeMessage;
#endif // WITH_EDITORONLY_DATA

	/** Comment string that is drawn on the node */
	UPROPERTY()
	FString NodeComment;

	/** Flag to store node specific compile error/warning*/
	UPROPERTY()
	int32 ErrorType;
	
	/** Error/Warning description */
	UPROPERTY()
	FString ErrorMsg;
	
	/** GUID to uniquely identify this node, to facilitate diffing versions of this graph */
	UPROPERTY()
	FGuid NodeGuid;

public:
	/** Enables this node. */
	FORCEINLINE void EnableNode()
	{
		bUserSetEnabledState = false;
		EnabledState = ENodeEnabledState::Enabled;
	}

	/** Disables this node. */
	FORCEINLINE void DisableNode()
	{
		bUserSetEnabledState = false;
		EnabledState = ENodeEnabledState::Disabled;
	}

	/** Determines whether or not the node is enabled. */
	FORCEINLINE bool IsNodeEnabled() const
	{
		return (EnabledState == ENodeEnabledState::Enabled) || (EnabledState == ENodeEnabledState::DevelopmentOnly && IsInDevelopmentMode());
	}

	/** Determines whether or not the node will compile in development mode. */
	virtual bool IsInDevelopmentMode() const;

#if WITH_EDITOR

private:
	static TArray<UEdGraphPin*> PooledPins;

public:
	// UObject interface
	static void AddReferencedObjects(UObject* InThis, FReferenceCollector& Collector);
	virtual void Serialize(FArchive& Ar) override;
	virtual void PreSave(const class ITargetPlatform* TargetPlatform) override;
	virtual void PostLoad() override;
	virtual void PostEditChangeProperty(FPropertyChangedEvent& PropertyChangedEvent) override;
	virtual void PostEditUndo() override;
	virtual void ExportCustomProperties(FOutputDevice& Out, uint32 Indent) override;
	virtual void ImportCustomProperties(const TCHAR* SourceText, FFeedbackContext* Warn) override;
	virtual void BeginDestroy() override;
	// End of UObject interface

	/** widget representing this node if it exists; Note: This is not safe to use in general and will be removed in the future, as there is no guarantee that only one graph editor/panel is viewing a given graph */
	TWeakPtr<SGraphNode> DEPRECATED_NodeWidget;

	/** Get all pins this node owns */
	TArray<UEdGraphPin*> GetAllPins() { return Pins; }

	/** Create a new pin on this node using the supplied info, and return the new pin */
	UEdGraphPin* CreatePin(
		EEdGraphPinDirection Dir, 
		const FString& PinCategory, 
		const FString& PinSubCategory, 
		UObject* PinSubCategoryObject, 
		bool bIsArray, 
		bool bIsReference, 
		const FString& PinName, 
		bool bIsConst = false, 
		int32 Index = INDEX_NONE, 
		bool bIsSet = false, 
		bool bIsMap = false,
		const FEdGraphTerminalType& ValueTerminalType = FEdGraphTerminalType());

	/** Create a new pin on this node using the supplied info, and return the new pin */
	UEdGraphPin* CreatePin(
		EEdGraphPinDirection Dir, 
		const FString& PinCategory, 
		const FString& PinSubCategory, 
		UObject* PinSubCategoryObject, 
		const FString& PinName, 
		EPinContainerType PinContainerType = EPinContainerType::None,
		bool bIsReference = false, 
		bool bIsConst = false, 
		int32 Index = INDEX_NONE, 
		const FEdGraphTerminalType& ValueTerminalType = FEdGraphTerminalType());

	/** Create a new pin on this node using the supplied pin type, and return the new pin */
	UEdGraphPin* CreatePin(EEdGraphPinDirection Dir, const FEdGraphPinType& InPinType, const FString& PinName, int32 Index = INDEX_NONE);

	/** Destroys the specified pin, does not modify its owning pin's Pins list */
	static void DestroyPin(UEdGraphPin* Pin);

	/** Find a pin on this node with the supplied name and optional direction */
	UEdGraphPin* FindPin(const FString& PinName, const EEdGraphPinDirection Direction = EGPD_MAX) const;

	/** Find a pin on this node with the supplied name and optional direction and assert if it is not present */
	UEdGraphPin* FindPinChecked(const FString& PinName, const EEdGraphPinDirection Direction = EGPD_MAX) const;
	
	/** Find the pin on this node with the supplied guid */
	UEdGraphPin* FindPinById(const FGuid PinId) const;

	/** Find the pin on this node with the supplied guid and assert if it is not present */
	UEdGraphPin* FindPinByIdChecked(const FGuid PinId) const;

	/** Find a pin on this node with the supplied name and remove it, returns TRUE if successful */
	bool RemovePin(UEdGraphPin* Pin);

	/** Returns whether the node was created by UEdGraph::CreateIntermediateNode. */
	bool IsIntermediateNode() const { return bIsIntermediateNode; }

	/** Whether or not this node should be given the chance to override pin names.  If this returns true, then GetPinNameOverride() will be called for each pin, each frame */
	virtual bool ShouldOverridePinNames() const { return false; }

	/** Whether or not struct pins belonging to this node should be allowed to be split or not. */
	DEPRECATED(4.14, "Please call CanSplitPin and provide the specific Pin to split.")
	virtual bool AllowSplitPins() const { return bAllowSplitPins_DEPRECATED; }

	/** Whether or not struct pins belonging to this node should be allowed to be split or not. */
	virtual bool CanSplitPin(const UEdGraphPin* Pin) const 
	{
		PRAGMA_DISABLE_DEPRECATION_WARNINGS
		return AllowSplitPins();
		PRAGMA_ENABLE_DEPRECATION_WARNINGS
	}

	/** Gets the overridden name for the specified pin, if any */
	virtual FText GetPinNameOverride(const UEdGraphPin& Pin) const { return FText::GetEmpty(); }

	/** Gets the display name for a pin */
	virtual FText GetPinDisplayName(const UEdGraphPin* Pin) const;

	/**
	 * Fetch the hover text for a pin when the graph is being edited.
	 * 
	 * @param   Pin				The pin to fetch hover text for (should belong to this node)
	 * @param   HoverTextOut	This will get filled out with the requested text
	 */
	virtual void GetPinHoverText(const UEdGraphPin& Pin, FString& HoverTextOut) const;

	/** Gets the index for a pin */
	int32 GetPinIndex(UEdGraphPin* Pin) const;

	/** Gets the pin at a given index 
	* @param Index The zero-based index of the pin to access.
	* @return The pin found at this location or nullptr if invalid index.
	*/
	UEdGraphPin* GetPinAt(int32 Index) const;

	/** Break all links on this node */
	void BreakAllNodeLinks();

	/** Snap this node to a specified grid size */
	void SnapToGrid(float GridSnapSize);

	/** Clear error flag */
	void ClearCompilerMessage()
	{
		bHasCompilerMessage = false;
	}

	/** Generate a unique pin name, trying to stick close to a passed in name */
	virtual FString CreateUniquePinName(FString SourcePinName) const
	{
		FString PinName(SourcePinName);
		
		int32 Index = 1;
		while (FindPin(PinName) != NULL)
		{
			++Index;
			PinName = SourcePinName + FString::FromInt(Index);
		}

		return PinName;
	}

	/** Returns the graph that contains this node */
	class UEdGraph* GetGraph() const;

	/**
	 * Allocate default pins for a given node, based only the NodeType, which should already be filled in.
	 *
	 * @return	true if the pin creation succeeds, false if there was a problem (such a failure to find a function when the node is a function call).
	 */
	virtual void AllocateDefaultPins() {}

	/** Destroy the specified node */
	virtual void DestroyNode();

	/**
	 * Refresh the connectors on a node, preserving as many connections as it can.
	 */
	virtual void ReconstructNode() {}

	/**
	 * Removes the specified pin from the node, preserving remaining pin ordering.
	 */
	virtual void RemovePinAt(const int32 PinIndex, const EEdGraphPinDirection PinDirection);

	/**
	 * Perform any steps necessary prior to copying a node into the paste buffer
	 */
	virtual void PrepareForCopying() {}

	/**
	 * Determine if this node can live in the specified graph
	 */
	virtual bool CanPasteHere(const UEdGraph* TargetGraph) const { return IsCompatibleWithGraph(TargetGraph); }

	DEPRECATED(4.5, "The UEdGraphNode::CanPasteHere() that takes a UEdGraphSchema parameter is deprecated, instead use the CanPasteHere() that only takes a single UEdGraph param.")
	virtual bool CanPasteHere(const UEdGraph* TargetGraph, const UEdGraphSchema* Schema) const { return CanPasteHere(TargetGraph); }

	/**
	 * Determine if this node can be created under the specified schema
     */
	virtual bool CanCreateUnderSpecifiedSchema(const UEdGraphSchema* Schema) const { return true; }
	
	/**
	 * Determine if a node of this type can be created for the specified graph.
     */
	virtual bool IsCompatibleWithGraph(UEdGraph const* Graph) const;

	/**
	 * Perform any fixups (deep copies of associated data, etc...) necessary after a node has been pasted in the editor
	 */
	virtual void PostPasteNode() {}

	/** Gets the name of this node, shown in title bar */
	virtual FText GetNodeTitle(ENodeTitleType::Type TitleType) const;

	/** Gets the search string to find references to this node */
	virtual FString GetFindReferenceSearchString() const;

	/** 
	 * Gets the draw color of a node's title bar
	 */
	virtual FLinearColor GetNodeTitleColor() const;

	/**
	 * Get the draw color for a node's comment popup
	 */
	virtual FLinearColor GetNodeCommentColor() const;

	/**
	 * Gets the tooltip to display when over the node
	 */
	virtual FText GetTooltipText() const;

	DEPRECATED(4.5, "UEdGraphNode::GetTooltip() is deprecated, instead use GetTooltipText(), which returns localized text.")
	virtual FString GetTooltip() const { return GetTooltipText().ToString(); }

	/**
	 * Returns the keywords that should be used when searching for this node
	 *
	 * @TODO: Should search keywords be localized? Probably.
	 */
	virtual FText GetKeywords() const;
	 
	/**
	 * Returns the link used for external documentation for the graph node
	 */
	virtual FString GetDocumentationLink() const { return FString(); }

	/**
	 * Returns the name of the excerpt to display from the specified external documentation link for the graph node
	 * Default behavior is to return the class name (including prefix)
	 */
	virtual FString GetDocumentationExcerptName() const;

	/** @return Icon to use in menu or on node */
	DEPRECATED(4.13, "Please override 'virtual FSlateIcon GetIconAndTint(FLinearColor& OutColor) const;' instead.")
	virtual FName GetPaletteIcon(FLinearColor& OutColor) const { return NAME_None; }

	/** @return Icon to use in menu or on node */
	virtual FSlateIcon GetIconAndTint(FLinearColor& OutColor) const;

	/** Should we show the Palette Icon for this node on the node title */
	virtual bool ShowPaletteIconOnNode() const { return false; }

	/**
	 * Autowire a newly created node.
	 *
	 * @param	FromPin	The source pin that caused the new node to be created (typically a drag-release context menu creation).
	 */
	virtual void AutowireNewNode(UEdGraphPin* FromPin) {}

	// A chance to initialize a new node; called just once when a new node is created, before AutowireNewNode or AllocateDefaultPins is called.
	// This method is not called when a node is reconstructed, etc...
	virtual void PostPlacedNewNode() {}

	/** Called when the DefaultValue of one of the pins of this node is changed in the editor */
	virtual void PinDefaultValueChanged(UEdGraphPin* Pin) {}

	/** Called when the connection list of one of the pins of this node is changed in the editor */
	virtual void PinConnectionListChanged(UEdGraphPin* Pin) {}

	/** Called when one of the pins of this node has had its' pin type changed from an external source (like the SPinTypeSelector in the case of kismet) */
	virtual void PinTypeChanged(UEdGraphPin* Pin) {}

	/**
	 * Called when something external to this node has changed the connection list of any of the pins in the node
	 *   - Different from PinConnectionListChanged as this is called outside of any loops iterating over our pins allowing
	 *     us to do things like reconstruct the node safely without trashing pins we are already iterating on
	 *   - Typically called after a user induced action like making a pin connection or a pin break
	 */
	virtual void NodeConnectionListChanged() {}

	/** Shorthand way to access the schema of the graph that owns this node */
	const UEdGraphSchema* GetSchema() const;

	/** Whether or not this node can be safely duplicated (via copy/paste, etc...) in the graph */
	virtual bool CanDuplicateNode() const;

	/** Whether or not this node can be deleted by user action */
	virtual bool CanUserDeleteNode() const;

	/** Whether or not this node allows users to edit the advanced view flag of pins (actually edit the property, not the same as show/hide advanced pins). */
	virtual bool CanUserEditPinAdvancedViewFlag() const { return false; }

	/** Tries to come up with a descriptive name for the compiled output */
	virtual FString GetDescriptiveCompiledName() const;

	/** Update node size to new value */
	virtual void ResizeNode(const FVector2D& NewSize) {}

	// Returns true if this node is deprecated
	virtual bool IsDeprecated() const;

	// Returns true if this node should produce a compiler warning on deprecation
	virtual bool ShouldWarnOnDeprecation() const { return true; }

	// Returns the string to use when reporting the deprecation
	virtual FString GetDeprecationMessage() const;

	// Returns the object that should be focused when double-clicking on this node
	// (the object can be an actor, which selects it in the world, or a node/graph/pin)
	virtual UObject* GetJumpTargetForDoubleClick() const;

	/** Create a new unique Guid for this node */
	void CreateNewGuid();

	/** Gets a list of actions that can be done to this particular node */
	virtual void GetContextMenuActions(const FGraphNodeContextMenuBuilder& Context) const {}

	// Gives each visual node a chance to do final validation before it's node is harvested for use at runtime
	virtual void ValidateNodeDuringCompilation(class FCompilerResultsLog& MessageLog) const {}

	/** Gives the node the option to customize how diffs are discovered within it.  */
	virtual void FindDiffs(class UEdGraphNode* OtherNode, FDiffResults& Results);

	// This function gets menu items that can be created using this node given the specified context
	virtual void GetMenuEntries(struct FGraphContextMenuBuilder& ContextMenuBuilder) const {}

	// create a name validator for this node
	virtual TSharedPtr<class INameValidatorInterface> MakeNameValidator() const { return NULL; }

	// called when this node is being renamed after a successful name validation
	virtual void OnRenameNode(const FString& NewName) {}

	// called to replace this nodes comment text
	virtual void OnUpdateCommentText( const FString& NewComment );

	// called when the node's comment bubble is toggled
	virtual void OnCommentBubbleToggled( bool bInCommentBubbleVisible ) {}

	// called when a pin is removed
	virtual void OnPinRemoved( UEdGraphPin* InRemovedPin ) {}

	/** Return whether to draw this node as a comment node */
	virtual bool ShouldDrawNodeAsComment() const { return false; }

	/** 
	* Returns whether to draw this node as a control point only (knot/reroute node). Note that this means that the node should only have on input and output pin.
	* @param OutInputPinIndex The index in the pins array associated with the control point input pin.
	* @param OutOutputPinIndex The index in the pins array associated with the control point output pin.
	* @return Whether or not to draw this node as a control point.
	*/
	virtual bool ShouldDrawNodeAsControlPointOnly(int32& OutInputPinIndex, int32& OutOutputPinIndex) const;

	/**
	 * Add's node data to the search metadata, override to collect more data that may be desirable to search for
	 *
	 * @param OutTaggedMetaData		Built array of tagged meta data for the node
	 */
	virtual void AddSearchMetaDataInfo(TArray<struct FSearchTagDataPair>& OutTaggedMetaData) const;

	/** Return the requested metadata for the pin if there is any */
	virtual FString GetPinMetaData(FString InPinName, FName InKey) { return FString(); }

	/** Return false if the node and any expansion will isolate itself during compile */
	virtual bool IsCompilerRelevant() const { return true; }

	/** Return the matching "pass-through" pin for the given pin (if supported by this node) */
	virtual UEdGraphPin* GetPassThroughPin(const UEdGraphPin* FromPin) const { return nullptr; }

	/** If the node has a subgraph, should they be merged into the main graph? */
	virtual bool ShouldMergeChildGraphs() const { return true; }

	/** Create a visual widget to represent this node in a graph editor or graph panel.  If not implemented, the default node factory will be used. */
	virtual TSharedPtr<SGraphNode> CreateVisualWidget() { return TSharedPtr<SGraphNode>(); }

	/** Create the background image for the widget representing this node */
	virtual TSharedPtr<SWidget> CreateNodeImage() const { return TSharedPtr<SWidget>(); }

	/** Adds an upgrade note to this node */
	void AddNodeUpgradeNote(FText InUpgradeNote);

	/** If the comment bubble needs to be made visible immediately */
	bool ShouldMakeCommentBubbleVisible() const;

	/** Sets a flag if the comment bubble needs to be made visible immediately */
	void SetMakeCommentBubbleVisible(bool MakeVisible);
<<<<<<< HEAD

protected:
	/**
	 * Finds the difference in properties of node instance
	 *
	 * @param StructA The struct of the class we are looking at LHS
	 * @param StructB The struct of the class we are looking at RHS
	 * @param DataA The raw data for the UObject we are comparing LHS
	 * @param DataB The raw data for the UObject we are comparing RHS
	 * @param Results The Results where differences are stored
	 * @param Diff The single result with default parameters setup
	 */
	virtual void DiffProperties(UClass* StructA, UClass* StructB, UObject* DataA, UObject* DataB, FDiffResults& Results, FDiffSingleResult& Diff) const;

	// Returns a human-friendly description of the property in the form "PropertyName: Value"
	virtual FString GetPropertyNameAndValueForDiff(const UProperty* Prop, const uint8* PropertyAddr) const;

#endif // WITH_EDITOR
=======
>>>>>>> f30f9b45

protected:
	/**
	 * Finds the difference in properties of node instance
	 *
	 * @param StructA The struct of the class we are looking at LHS
	 * @param StructB The struct of the class we are looking at RHS
	 * @param DataA The raw data for the UObject we are comparing LHS
	 * @param DataB The raw data for the UObject we are comparing RHS
	 * @param Results The Results where differences are stored
	 * @param Diff The single result with default parameters setup
	 */
	virtual void DiffProperties(UClass* StructA, UClass* StructB, UObject* DataA, UObject* DataB, FDiffResults& Results, FDiffSingleResult& Diff) const;

	// Returns a human-friendly description of the property in the form "PropertyName: Value"
	virtual FString GetPropertyNameAndValueForDiff(const UProperty* Prop, const uint8* PropertyAddr) const;

#endif // WITH_EDITOR

	friend struct FSetAsIntermediateNode;
};

struct FSetAsIntermediateNode
{
	friend UEdGraph;

private:
	FSetAsIntermediateNode(UEdGraphNode* GraphNode)
	{
		GraphNode->bIsIntermediateNode = true;
	}
};

<|MERGE_RESOLUTION|>--- conflicted
+++ resolved
@@ -675,7 +675,6 @@
 
 	/** Sets a flag if the comment bubble needs to be made visible immediately */
 	void SetMakeCommentBubbleVisible(bool MakeVisible);
-<<<<<<< HEAD
 
 protected:
 	/**
@@ -694,26 +693,6 @@
 	virtual FString GetPropertyNameAndValueForDiff(const UProperty* Prop, const uint8* PropertyAddr) const;
 
 #endif // WITH_EDITOR
-=======
->>>>>>> f30f9b45
-
-protected:
-	/**
-	 * Finds the difference in properties of node instance
-	 *
-	 * @param StructA The struct of the class we are looking at LHS
-	 * @param StructB The struct of the class we are looking at RHS
-	 * @param DataA The raw data for the UObject we are comparing LHS
-	 * @param DataB The raw data for the UObject we are comparing RHS
-	 * @param Results The Results where differences are stored
-	 * @param Diff The single result with default parameters setup
-	 */
-	virtual void DiffProperties(UClass* StructA, UClass* StructB, UObject* DataA, UObject* DataB, FDiffResults& Results, FDiffSingleResult& Diff) const;
-
-	// Returns a human-friendly description of the property in the form "PropertyName: Value"
-	virtual FString GetPropertyNameAndValueForDiff(const UProperty* Prop, const uint8* PropertyAddr) const;
-
-#endif // WITH_EDITOR
 
 	friend struct FSetAsIntermediateNode;
 };
