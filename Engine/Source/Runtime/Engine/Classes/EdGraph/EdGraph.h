--- conflicted
+++ resolved
@@ -122,17 +122,10 @@
 
 	//~ Begin UObject interface
 #if WITH_EDITORONLY_DATA
-<<<<<<< HEAD
-	virtual void BuildSubobjectMapping(UObject* OtherObject, TMap<UObject*, UObject*>& ObjectMapping) const override;
-	virtual void Serialize(FStructuredArchiveRecord Record) override;
-	virtual void PostInitProperties() override;
-	virtual void PostLoad() override;
-=======
 	ENGINE_API virtual void BuildSubobjectMapping(UObject* OtherObject, TMap<UObject*, UObject*>& ObjectMapping) const override;
 	ENGINE_API virtual void Serialize(FStructuredArchiveRecord Record) override;
 	ENGINE_API virtual void PostInitProperties() override;
 	ENGINE_API virtual void PostLoad() override;
->>>>>>> 4af6daef
 	//~ End UObject Interface
 #endif
 
