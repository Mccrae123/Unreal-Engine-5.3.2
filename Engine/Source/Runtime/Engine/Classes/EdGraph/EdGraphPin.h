--- conflicted
+++ resolved
@@ -207,13 +207,9 @@
 
 	ENGINE_API bool Serialize(FArchive& Ar);
 	ENGINE_API void PostSerialize(const FArchive& Ar);
-<<<<<<< HEAD
-	ENGINE_API static void DeclareCustomVersions(FArchive& Ar);
-=======
 #if WITH_EDITORONLY_DATA
 	ENGINE_API static void DeclareCustomVersions(FArchive& Ar);
 #endif
->>>>>>> d731a049
 
 	static ENGINE_API FEdGraphPinType GetPinTypeForTerminalType( const FEdGraphTerminalType& TerminalType );
 	static ENGINE_API FEdGraphPinType GetTerminalTypeForContainer( const FEdGraphPinType& ContainerType );
@@ -537,13 +533,9 @@
 
 	/** Serializes an array of pins as the owner. Only the OwningNode should call this function. */
 	static void SerializeAsOwningNode(FArchive& Ar, TArray<UEdGraphPin*>& ArrayRef);
-<<<<<<< HEAD
-	static void DeclareCustomVersions(FArchive& Ar);
-=======
 #if WITH_EDITORONLY_DATA
 	static void DeclarePinCustomVersions(FArchive& Ar);
 #endif
->>>>>>> d731a049
 
 	/** Marks the owning node as modified. */
 	ENGINE_API bool Modify(bool bAlwaysMarkDirty = true);
