--- conflicted
+++ resolved
@@ -147,65 +147,6 @@
 		, bIsArray_DEPRECATED(false)
 		, bIsReference(false)
 		, bIsConst(false)
-<<<<<<< HEAD
-		, bIsWeakPointer(false)
-		, bIsUObjectWrapper(false)
-	{
-	}
-
-	//UE_DEPRECATED(4.19, "Remove this helper when removing deprecation as it will no longer be needed")
-	struct FNameParameterHelper
-	{
-		FNameParameterHelper(const FName InNameParameter) : NameParameter(InNameParameter) { }
-		FNameParameterHelper(const FString& InNameParameter) : NameParameter(*InNameParameter) { }
-		FNameParameterHelper(const TCHAR* InNameParameter) : NameParameter(InNameParameter) { }
-
-		FName operator*() const { return NameParameter; }
-
-	private:
-		FName NameParameter;
-	};
-
-	UE_DEPRECATED(4.17, "Use version that supplies PinCategory and SubCategory as FName, and takes PinContainerType instead of separate booleans for array, set, and map")
-	FEdGraphPinType(const FNameParameterHelper InPinCategory, const FNameParameterHelper InPinSubCategory, UObject* InPinSubCategoryObject, bool bInIsArray, bool bInIsReference, bool bInIsSet, bool bInIsMap, const FEdGraphTerminalType& InValueTerminalType )
-		: PinCategory(*InPinCategory)
-		, PinSubCategory(*InPinSubCategory)
-		, PinSubCategoryObject(InPinSubCategoryObject)
-		, PinValueType(InValueTerminalType)
-		, ContainerType(ToPinContainerType(bInIsArray, bInIsSet, bInIsMap))
-		, bIsArray_DEPRECATED(false)
-		, bIsReference(bInIsReference)
-		, bIsConst(false)
-		, bIsWeakPointer(false)
-	{
-	}
-
-	UE_DEPRECATED(4.19, "Use version that supplies SubCategory as FName")
-	FEdGraphPinType(FName InPinCategory, const FString& InPinSubCategory, UObject* InPinSubCategoryObject, EPinContainerType InPinContainerType, bool bInIsReference, const FEdGraphTerminalType& InValueTerminalType)
-		: PinCategory(InPinCategory)
-		, PinSubCategory(*InPinSubCategory)
-		, PinSubCategoryObject(InPinSubCategoryObject)
-		, PinValueType(InValueTerminalType)
-		, ContainerType(InPinContainerType)
-		, bIsArray_DEPRECATED(false)
-		, bIsReference(bInIsReference)
-		, bIsConst(false)
-		, bIsWeakPointer(false)
-	{
-	}
-
-	//UE_DEPRECATED(4.19, "Remove this constructor when removing FString version, exists only to resolve ambiguity between FName/FString constructors when TCHAR* supplied")
-	FEdGraphPinType(FName InPinCategory, const TCHAR* InPinSubCategory, UObject* InPinSubCategoryObject, EPinContainerType InPinContainerType, bool bInIsReference, const FEdGraphTerminalType& InValueTerminalType)
-		: PinCategory(InPinCategory)
-		, PinSubCategory(InPinSubCategory)
-		, PinSubCategoryObject(InPinSubCategoryObject)
-		, PinValueType(InValueTerminalType)
-		, ContainerType(InPinContainerType)
-		, bIsArray_DEPRECATED(false)
-		, bIsReference(bInIsReference)
-		, bIsConst(false)
-=======
->>>>>>> 3aae9151
 		, bIsWeakPointer(false)
 		, bIsUObjectWrapper(false)
 	{
