--- conflicted
+++ resolved
@@ -31,28 +31,6 @@
 
 	/** The virtual texture object to use. */
 	UPROPERTY(EditAnywhere, BlueprintReadOnly, NonPIEDuplicateTransient, Category = VirtualTexture)
-<<<<<<< HEAD
-	URuntimeVirtualTexture* VirtualTexture = nullptr;
-
-	/** Set to true to enable scalability settings for the virtual texture. */
-	UPROPERTY(EditAnywhere, AdvancedDisplay, Category = VirtualTexture, meta = (InlineEditConditionToggle))
-	bool bEnableScalability = false;
-
-	/** Group index of the scalability settings to use for the virtual texture. */
-	UPROPERTY(EditAnywhere, AdvancedDisplay, Category = VirtualTexture, meta = (UIMin = "0", UIMax = "2", EditCondition = bEnableScalability))
-	uint32 ScalabilityGroup = 0;
-
-	/** Hide primitives in the main pass. Hidden primitives will be those that draw to this virtual texture with 'Draw in Main Pass' set to 'From Virtual Texture'. */
-	UPROPERTY(EditAnywhere, AdvancedDisplay, Category = VirtualTexture)
-	bool bHidePrimitives = false;
-
-	/** Texture object containing streamed low mips. */
-	UPROPERTY(EditAnywhere, BlueprintReadOnly, NonPIEDuplicateTransient, Category = VirtualTextureBuild)
-	UVirtualTextureBuilder* StreamingTexture = nullptr;
-
-	/** Number of low mips to serialize and stream for the virtual texture. This can reduce rendering update cost. */
-	UPROPERTY(EditAnywhere, Category = VirtualTextureBuild, meta = (UIMin = "0", UIMax = "12", DisplayName = "Streaming Levels"))
-=======
 	TObjectPtr<URuntimeVirtualTexture> VirtualTexture = nullptr;
 
 	/** Set to true to enable scalability settings for the virtual texture. */
@@ -73,36 +51,19 @@
 
 	/** Number of streaming low mips to build for the virtual texture. */
 	UPROPERTY(EditAnywhere, Category = VirtualTextureBuild, meta = (UIMin = "0", UIMax = "12", DisplayName = "Build Levels"))
->>>>>>> 6bbb88c8
 	int32 StreamLowMips = 0;
 
 	/** Placeholder for details customization button. */
 	UPROPERTY(VisibleAnywhere, Transient, Category = VirtualTextureBuild)
 	bool bBuildStreamingMipsButton;
 
-<<<<<<< HEAD
-=======
 	/** Use streaming low mips when rendering in editor. Set true to view and debug the baked streaming low mips. */
 	UPROPERTY(EditAnywhere, AdvancedDisplay, Category = VirtualTextureBuild, meta = (DisplayName = "View in Editor"))
 	bool bUseStreamingLowMipsInEditor = false;
 
->>>>>>> 6bbb88c8
 	/** Enable Crunch texture compression for the streaming low mips. Generic ZLib compression is used when Crunch is disabled. */
 	UPROPERTY(EditAnywhere, AdvancedDisplay, Category = VirtualTextureBuild, meta = (DisplayName = "Enable Crunch"))
 	bool bEnableCompressCrunch = false;
-
-	/** Build the streaming low mips using debug coloring. This can help show where streaming mips are being used. */
-	UPROPERTY(EditAnywhere, BlueprintReadOnly, Transient, AdvancedDisplay, Category = VirtualTextureBuild, meta = (DisplayName = "Build Debug"))
-	bool bBuildDebugStreamingMips = false;
-
-#if WITH_EDITOR
-	/** Delegate handle for our function called on PIE end. */
-	FDelegateHandle PieEndDelegateHandle;
-#endif
-
-	/** Delegate that this virtual texture will call to evaluated the full HidePrimitives state. */
-	DECLARE_MULTICAST_DELEGATE_TwoParams(FGetHidePrimitivesDelegate, bool&, bool&);
-	FGetHidePrimitivesDelegate HidePrimitivesDelegate;
 
 	/** Build the streaming low mips using debug coloring. This can help show where streaming mips are being used. */
 	UPROPERTY(EditAnywhere, BlueprintReadOnly, Transient, AdvancedDisplay, Category = VirtualTextureBuild, meta = (DisplayName = "Build Debug"))
@@ -125,12 +86,9 @@
 	UFUNCTION(BlueprintCallable, Category = "VirtualTexture")
 	void Invalidate(FBoxSphereBounds const& WorldBounds);
 
-<<<<<<< HEAD
-=======
 	/** Set the runtime virtual texture object on this component. */
 	void SetVirtualTexture(URuntimeVirtualTexture* InVirtualTexture);
 
->>>>>>> 6bbb88c8
 	/** Get the runtime virtual texture object on this component. */
 	URuntimeVirtualTexture* GetVirtualTexture() const { return VirtualTexture; }
 
@@ -139,7 +97,6 @@
 
 	/** Get group index of the scalability settings. */
 	uint32 GetScalabilityGroup() const { return ScalabilityGroup; }
-<<<<<<< HEAD
 
 	/** Get the delegate used to extend the calculation of the HidePrimitives state. */
 	FGetHidePrimitivesDelegate& GetHidePrimitivesDelegate() { return HidePrimitivesDelegate; }
@@ -147,15 +104,6 @@
 	/** Get the full hide primitive state including the evaluating the GetHidePrimitivesDelegate delegate. */
 	void GetHidePrimitiveSettings(bool& OutHidePrimitiveEditor, bool& OutHidePrimitiveGame) const;
 
-=======
-
-	/** Get the delegate used to extend the calculation of the HidePrimitives state. */
-	FGetHidePrimitivesDelegate& GetHidePrimitivesDelegate() { return HidePrimitivesDelegate; }
-
-	/** Get the full hide primitive state including the evaluating the GetHidePrimitivesDelegate delegate. */
-	void GetHidePrimitiveSettings(bool& OutHidePrimitiveEditor, bool& OutHidePrimitiveGame) const;
-
->>>>>>> 6bbb88c8
 	/** Get the streaming virtual texture object on this component. */
 	UVirtualTextureBuilder* GetStreamingTexture() const { return StreamingTexture; }
 
@@ -171,13 +119,8 @@
 	/** Public getter for debug streaming mips flag. */
 	bool IsBuildDebugStreamingMips() { return bBuildDebugStreamingMips; }
 
-<<<<<<< HEAD
-	/** Returns true if the StreamingTexure contents are valid for use. */
-	bool IsStreamingTextureValid() const;
-=======
 	/** Returns true if there are StreamingTexure contents but they are not valid for use. */
 	bool IsStreamingTextureInvalid() const;
->>>>>>> 6bbb88c8
 
 #if WITH_EDITOR
 	/** Set a new asset to hold the low mip streaming texture. This should only be called directly before setting data to the new asset. */
@@ -188,11 +131,8 @@
 
 #if WITH_EDITOR
 	/** Get the BoundsAlignActor on this component. */
-<<<<<<< HEAD
-=======
 	void SetBoundsAlignActor(AActor* InActor);
 	/** Get the BoundsAlignActor on this component. */
->>>>>>> 6bbb88c8
 	TSoftObjectPtr<AActor>& GetBoundsAlignActor() { return BoundsAlignActor; }
 	/** Get if SnapBoundsToLandscape is set on this component. */
 	bool GetSnapBoundsToLandscape() const { return bSnapBoundsToLandscape; }
