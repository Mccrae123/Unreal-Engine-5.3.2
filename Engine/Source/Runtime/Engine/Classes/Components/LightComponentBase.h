// Copyright 1998-2019 Epic Games, Inc. All Rights Reserved.

#pragma once

#include "CoreMinimal.h"
#include "UObject/ObjectMacros.h"
#include "Misc/Guid.h"
#include "Components/SceneComponent.h"
#include "LightComponentBase.generated.h"

class UTexture2D;

UCLASS(abstract, HideCategories=(Trigger,Activation,"Components|Activation",Physics), ShowCategories=(Mobility))
class ENGINE_API ULightComponentBase : public USceneComponent
{
	GENERATED_UCLASS_BODY()

	/**
	 * GUID used to associate a light component with precomputed shadowing information across levels.
	 * The GUID changes whenever the light position changes.
	 */
	UPROPERTY()
	FGuid LightGuid;

	/**  */
	UPROPERTY()
	float Brightness_DEPRECATED;

	/** 
	 * Total energy that the light emits.  
	 */
	UPROPERTY(BlueprintReadOnly, interp, Category=Light, meta=(DisplayName = "Intensity", UIMin = "0.0", UIMax = "20.0"))
	float Intensity;

	/** 
	 * Filter color of the light.
	 * Note that this can change the light's effective intensity.
	 */
	UPROPERTY(BlueprintReadOnly, interp, Category=Light, meta=(HideAlphaChannel))
	FColor LightColor;

	/** 
	 * Whether the light can affect the world, or whether it is disabled.
	 * A disabled light will not contribute to the scene in any way.  This setting cannot be changed at runtime and unbuilds lighting when changed.
	 * Setting this to false has the same effect as deleting the light, so it is useful for non-destructive experiments.
	 */
	UPROPERTY(EditAnywhere, BlueprintReadOnly, Category=Light)
	uint32 bAffectsWorld:1;

	/**
	 * Whether the light should cast any shadows.
	 **/
	UPROPERTY(EditAnywhere, BlueprintReadOnly, Category=Light)
	uint32 CastShadows:1;

	/**
	 * Whether the light should cast shadows from static objects.  Also requires Cast Shadows to be set to True.
	 */
	UPROPERTY(EditAnywhere, BlueprintReadOnly, Category=Light, AdvancedDisplay)
	uint32 CastStaticShadows:1;

	/**
	 * Whether the light should cast shadows from dynamic objects.  Also requires Cast Shadows to be set to True.
	 **/
	UPROPERTY(EditAnywhere, BlueprintReadOnly, Category=Light, AdvancedDisplay)
	uint32 CastDynamicShadows:1;

	/** Whether the light affects translucency or not.  Disabling this can save GPU time when there are many small lights. */
	UPROPERTY(EditAnywhere, BlueprintReadOnly, Category=Light, AdvancedDisplay)
	uint32 bAffectTranslucentLighting:1;

	/** Whether light from this light transmits through surfaces with subsurface scattering profiles. Requires light to be movable. */
	UPROPERTY(EditAnywhere, BlueprintReadOnly, Category = Light, AdvancedDisplay)
	uint32 bTransmission : 1;

	/** Whether the light shadows volumetric fog.  Disabling this can save GPU time. */
	UPROPERTY(EditAnywhere, BlueprintReadOnly, Category = Light, AdvancedDisplay)
	uint32 bCastVolumetricShadow : 1;

	/**
	 * Whether the light should cast high quality hair-strands self-shadowing. When this option is enabled, an extra GPU cost for this light. 
	 **/
	UPROPERTY(EditAnywhere, BlueprintReadOnly, Category = Light, AdvancedDisplay)
	uint32 bCastDeepShadow : 1;

	/** Whether the light shadows are computed with shadow-mapping or ray-tracing (when available). */
	UPROPERTY(EditAnywhere, BlueprintReadOnly, Category = Light, meta = (DisplayName = "Cast Ray Tracing Shadows"), AdvancedDisplay)
	uint32 bCastRaytracedShadow : 1;

	/** Whether the light affects objects in reflections, when ray-traced reflection is enabled. */
	UPROPERTY(EditAnywhere, BlueprintReadOnly, Category = Light, AdvancedDisplay, meta = (DisplayName = "Affect Ray Tracing Reflections"))
	uint32 bAffectReflection : 1;

<<<<<<< HEAD
	/** Whether the light affects objects in reflections, when ray-traced global illumination is enabled. */
	UPROPERTY(EditAnywhere, BlueprintReadOnly, Category = Light, AdvancedDisplay)
=======
	/** Whether the light affects global illumination, when ray-traced global illumination is enabled. */
	UPROPERTY(EditAnywhere, BlueprintReadOnly, Category = Light, AdvancedDisplay, meta = (DisplayName = "Affect Ray Tracing Global Illumination"))
>>>>>>> 69078e53
	uint32 bAffectGlobalIllumination : 1;

	/** 
	 * Scales the indirect lighting contribution from this light. 
	 * A value of 0 disables any GI from this light. Default is 1.
	 */
	UPROPERTY(BlueprintReadOnly, interp, Category=Light, meta=(UIMin = "0.0", UIMax = "6.0"))
	float IndirectLightingIntensity;

	/** Intensity of the volumetric scattering from this light.  This scales Intensity and LightColor. */
	UPROPERTY(BlueprintReadOnly, interp, Category=Light, meta=(UIMin = "0.25", UIMax = "4.0"))
	float VolumetricScatteringIntensity;

	/** Samples per pixel for ray tracing */
	UPROPERTY(EditAnywhere, BlueprintReadOnly, Category = RayTracing)
	int SamplesPerPixel;

#if WITH_EDITORONLY_DATA
	/** Sprite for static light in the editor. */
	UPROPERTY(transient)
	UTexture2D* StaticEditorTexture;

	/** Sprite scaling for static light in the editor. */
	UPROPERTY(transient)
	float StaticEditorTextureScale;

	/** Sprite for dynamic light in the editor. */
	UPROPERTY(transient)
	UTexture2D* DynamicEditorTexture;

	/** Sprite scaling for dynamic light in the editor. */
	UPROPERTY(transient)
	float DynamicEditorTextureScale;
#endif

	/** Sets whether this light casts shadows */
	UFUNCTION(BlueprintCallable, Category="Rendering|Components|Light")
	void SetCastShadows(bool bNewValue);

	/** Gets the light color as a linear color */
	UFUNCTION(BlueprintCallable, Category="Rendering|Components|Light")
	FLinearColor GetLightColor() const;

	UFUNCTION(BlueprintCallable, Category = "Rendering|Components|Light")
	void SetCastVolumetricShadow(bool bNewValue);

	UFUNCTION(BlueprintCallable, Category = "Rendering|Components|Light")
	void SetCastDeepShadow(bool bNewValue);

	UFUNCTION(BlueprintCallable, Category = "Rendering|Components|Light")
	void SetAffectReflection(bool bNewValue);

	UFUNCTION(BlueprintCallable, Category = "Rendering|Components|Light")
	void SetAffectGlobalIllumination(bool bNewValue);

	UFUNCTION(BlueprintCallable, Category = "Rendering|Components|Light")
	void SetCastRaytracedShadow(bool bNewValue);

	UFUNCTION(BlueprintCallable, Category = "Rendering|Components|Light")
	void SetSamplesPerPixel(int NewValue);

	virtual void Serialize(FArchive& Ar) override;

	/**
	 * Called after duplication & serialization and before PostLoad. Used to e.g. make sure GUIDs remains globally unique.
	 */
	virtual void PostDuplicate(EDuplicateMode::Type DuplicateMode) override;

#if WITH_EDITOR
	/** UObject interface */
	virtual void PostEditImport() override;
	virtual void PostEditChangeProperty(FPropertyChangedEvent& PropertyChangedEvent) override;

	/**
	* @return Path to the editor sprite for the light component class
	*/
	UTexture2D* GetEditorSprite() const
	{
		return (Mobility == EComponentMobility::Movable) ? DynamicEditorTexture : StaticEditorTexture;
	}

	/**
	* @return Uniform scaling factor for the sprite for the light component class
	*/
	float GetEditorSpriteScale() const
	{
		return (Mobility == EComponentMobility::Movable) ? DynamicEditorTextureScale : StaticEditorTextureScale;
	}

	/** Update the texture used on the editor sprite */
	virtual void UpdateLightSpriteTexture();
#endif

	/**
	 * Validate light GUIDs and resets as appropriate.
	 */
	void ValidateLightGUIDs();

	/**
	 * Update/reset light GUIDs.
	 */
	virtual void UpdateLightGUIDs();

	/** Returns true if the light's Mobility is set to Movable */
	bool IsMovable() const
	{
		return (Mobility == EComponentMobility::Movable);
	}

	/**
	 * Return True if a light's parameters as well as its position is static during gameplay, and can thus use static lighting.
	 * A light with HasStaticLighting() == true will always have HasStaticShadowing() == true as well.
	 */
	bool HasStaticLighting() const;

	/** 
	 * Whether the light has static direct shadowing.  
	 * The light may still have dynamic brightness and color. 
	 * The light may or may not also have static lighting.
	 */
	bool HasStaticShadowing() const;

#if WITH_EDITOR
	/** UObject Interface */
	virtual void PostLoad() override;

	/** UActorComponent Interface */
	virtual void OnRegister() override;
	virtual bool CanEditChange(const UProperty* InProperty) const override;
#endif

	/** We return a small bounds to allow us to non-interpenetrates when placing lights in the level. */
	virtual bool ShouldCollideWhenPlacing() const override;

	/** Get the extent used when placing this component in the editor, used for 'pulling back' hit. */
	virtual FBoxSphereBounds GetPlacementExtent() const override;
};


<|MERGE_RESOLUTION|>--- conflicted
+++ resolved
@@ -91,13 +91,8 @@
 	UPROPERTY(EditAnywhere, BlueprintReadOnly, Category = Light, AdvancedDisplay, meta = (DisplayName = "Affect Ray Tracing Reflections"))
 	uint32 bAffectReflection : 1;
 
-<<<<<<< HEAD
-	/** Whether the light affects objects in reflections, when ray-traced global illumination is enabled. */
-	UPROPERTY(EditAnywhere, BlueprintReadOnly, Category = Light, AdvancedDisplay)
-=======
 	/** Whether the light affects global illumination, when ray-traced global illumination is enabled. */
 	UPROPERTY(EditAnywhere, BlueprintReadOnly, Category = Light, AdvancedDisplay, meta = (DisplayName = "Affect Ray Tracing Global Illumination"))
->>>>>>> 69078e53
 	uint32 bAffectGlobalIllumination : 1;
 
 	/** 
