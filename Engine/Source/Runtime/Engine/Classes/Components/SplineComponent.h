// Copyright Epic Games, Inc. All Rights Reserved.

#pragma once

#include "CoreMinimal.h"
#include "UObject/ObjectMacros.h"
#include "Components/PrimitiveComponent.h"
#include "Math/InterpCurve.h"
#include "SplineComponent.generated.h"

class FPrimitiveSceneProxy;
class FPrimitiveDrawInterface;
class FSceneView;

/** Permitted spline point types for SplineComponent. */
UENUM(BlueprintType)
namespace ESplinePointType
{
	enum Type : int
	{
		Linear,
		Curve,
		Constant,
		CurveClamped,
		CurveCustomTangent
	};
}

/** Types of coordinate space accepted by the functions. */
UENUM()
namespace ESplineCoordinateSpace
{
	enum Type : int
	{
		Local,
		World
	};
}

UCLASS(Abstract, MinimalAPI)
class USplineMetadata : public UObject
{
	GENERATED_UCLASS_BODY()

public:
	/** Insert point before index, lerping metadata between previous and next key values */
	ENGINE_API virtual void InsertPoint(int32 Index, float t, bool bClosedLoop) PURE_VIRTUAL(USplineMetadata::InsertPoint, );
	/** Update point at index by lerping metadata between previous and next key values */
	ENGINE_API virtual void UpdatePoint(int32 Index, float t, bool bClosedLoop) PURE_VIRTUAL(USplineMetadata::UpdatePoint, );
	ENGINE_API virtual void AddPoint(float InputKey) PURE_VIRTUAL(USplineMetadata::AddPoint, );
	ENGINE_API virtual void RemovePoint(int32 Index) PURE_VIRTUAL(USplineMetadata::RemovePoint, );
	ENGINE_API virtual void DuplicatePoint(int32 Index) PURE_VIRTUAL(USplineMetadata::DuplicatePoint, );
	ENGINE_API virtual void CopyPoint(const USplineMetadata* FromSplineMetadata, int32 FromIndex, int32 ToIndex) PURE_VIRTUAL(USplineMetadata::CopyPoint, );
	ENGINE_API virtual void Reset(int32 NumPoints) PURE_VIRTUAL(USplineMetadata::Reset, );
	ENGINE_API virtual void Fixup(int32 NumPoints, USplineComponent* SplineComp) PURE_VIRTUAL(USplineMetadata::Fixup, );
};

USTRUCT()
struct FSplineCurves
{
	GENERATED_BODY()

	/** Spline built from position data. */
	UPROPERTY()
	FInterpCurveVector Position;

	/** Spline built from rotation data. */
	UPROPERTY()
	FInterpCurveQuat Rotation;

	/** Spline built from scale data. */
	UPROPERTY()
	FInterpCurveVector Scale;

	/** Input: distance along curve, output: parameter that puts you there. */
	UPROPERTY()
	FInterpCurveFloat ReparamTable;

	UPROPERTY()
	TObjectPtr<USplineMetadata> Metadata_DEPRECATED = nullptr;

	UPROPERTY(transient)
	uint32 Version = 0xffffffff;

	bool operator==(const FSplineCurves& Other) const
	{
		return Position == Other.Position && Rotation == Other.Rotation && Scale == Other.Scale;
	}

	bool operator!=(const FSplineCurves& Other) const
	{
		return !(*this == Other);
	}

	/** 
	 * Update the spline's internal data according to the passed-in params 
	 * @param	bClosedLoop				Whether the spline is to be considered as a closed loop.
	 * @param	bStationaryEndpoints	Whether the endpoints of the spline are considered stationary when traversing the spline at non-constant velocity.  Essentially this sets the endpoints' tangents to zero vectors.
	 * @param	ReparamStepsPerSegment	Number of steps per spline segment to place in the reparameterization table
	 * @param	bLoopPositionOverride	Whether to override the loop position with LoopPosition
	 * @param	LoopPosition			The loop position to use instead of the last key
	 * @param	Scale3D					The world scale to override
	 */
	ENGINE_API void UpdateSpline(bool bClosedLoop = false, bool bStationaryEndpoints = false, int32 ReparamStepsPerSegment = 10, bool bLoopPositionOverride = false, float LoopPosition = 0.0f, const FVector& Scale3D = FVector(1.0f));

	/** Returns the length of the specified spline segment up to the parametric value given */
	ENGINE_API float GetSegmentLength(const int32 Index, const float Param, bool bClosedLoop = false, const FVector& Scale3D = FVector(1.0f)) const;

	/** Returns total length along this spline */
	ENGINE_API float GetSplineLength() const;
};

/** A single point in linear approximation of a spline */
struct FSplinePositionLinearApproximation
{
	FSplinePositionLinearApproximation(const FVector& InPosition, float InSplineParam)
		: Position(InPosition)
		, SplineParam(InSplineParam)
	{}

	/**
	 * Build a linear approximation to the passed-in spline curves.
	 * @param	InCurves	The curves to approximate
	 * @param	OutPoints	The array of points to fill as a linear approximation
	 * @param	InDensity	Scalar applied to determine how many points are generated in the approximation. 1.0 = one point per distance unit.
	 */
	static ENGINE_API void Build(const FSplineCurves& InCurves, TArray<FSplinePositionLinearApproximation>& OutPoints, float InDensity = 0.5f);

	/** Position on the spline */
	FVector Position;

	/** Param of the spline at this position */
	float SplineParam;
};

USTRUCT(BlueprintType)
struct FSplinePoint
{
	GENERATED_BODY()

	UPROPERTY(EditAnywhere, BlueprintReadWrite, Category = SplinePoint)
	float InputKey;

	UPROPERTY(EditAnywhere, BlueprintReadWrite, Category = SplinePoint)
	FVector Position;

	UPROPERTY(EditAnywhere, BlueprintReadWrite, Category = SplinePoint)
	FVector ArriveTangent;

	UPROPERTY(EditAnywhere, BlueprintReadWrite, Category = SplinePoint)
	FVector LeaveTangent;

	UPROPERTY(EditAnywhere, BlueprintReadWrite, Category = SplinePoint)
	FRotator Rotation;

	UPROPERTY(EditAnywhere, BlueprintReadWrite, Category = SplinePoint)
	FVector Scale;

	UPROPERTY(EditAnywhere, BlueprintReadWrite, Category = SplinePoint)
	TEnumAsByte<ESplinePointType::Type> Type;

	/** Default constructor */
	FSplinePoint()
		: InputKey(0.0f), Position(0.0f), ArriveTangent(0.0f), LeaveTangent(0.0f), Rotation(0.0f), Scale(1.0f), Type(ESplinePointType::Curve)
	{}

	/** Constructor taking a point position */
	FSplinePoint(float InInputKey, const FVector& InPosition)
		: InputKey(InInputKey), Position(InPosition), ArriveTangent(0.0f), LeaveTangent(0.0f), Rotation(0.0f), Scale(1.0f), Type(ESplinePointType::Curve)
	{}

	/** Constructor taking a point position and type, and optionally rotation and scale */
	FSplinePoint(float InInputKey, const FVector& InPosition, ESplinePointType::Type InType, const FRotator& InRotation = FRotator(0.0f), const FVector& InScale = FVector(1.0f))
		: InputKey(InInputKey), Position(InPosition), ArriveTangent(0.0f), LeaveTangent(0.0f), Rotation(InRotation), Scale(InScale), Type(InType)
	{}

	/** Constructor taking a point position and tangent, and optionally rotation and scale */
	FSplinePoint(float InInputKey,
				 const FVector& InPosition,
				 const FVector& InArriveTangent,
				 const FVector& InLeaveTangent,
				 const FRotator& InRotation = FRotator(0.0f),
				 const FVector& InScale = FVector(1.0f),
				 ESplinePointType::Type InType = ESplinePointType::CurveCustomTangent)
		: InputKey(InInputKey), Position(InPosition), ArriveTangent(InArriveTangent), LeaveTangent(InLeaveTangent), Rotation(InRotation), Scale(InScale), Type(InType)
	{}
};

/** 
 *	A spline component is a spline shape which can be used for other purposes (e.g. animating objects). It contains debug rendering capabilities.
 *	@see https://docs.unrealengine.com/latest/INT/Resources/ContentExamples/Blueprint_Splines
 */
UCLASS(ClassGroup=Utility, ShowCategories = (Mobility), HideCategories = (Physics, Collision, Lighting, Rendering, Mobile), meta=(BlueprintSpawnableComponent), MinimalAPI)
class USplineComponent : public UPrimitiveComponent
{
	GENERATED_UCLASS_BODY()

	UPROPERTY(EditAnywhere, Replicated, Category=Points)
	FSplineCurves SplineCurves;

	/** Deprecated - please use GetSplinePointsPosition() to fetch this FInterpCurve */
	UPROPERTY()
	FInterpCurveVector SplineInfo_DEPRECATED;

	/** Deprecated - please use GetSplinePointsRotation() to fetch this FInterpCurve */
	UPROPERTY()
	FInterpCurveQuat SplineRotInfo_DEPRECATED;

	/** Deprecated - please use GetSplinePointsScale() to fetch this FInterpCurve */
	UPROPERTY()
	FInterpCurveVector SplineScaleInfo_DEPRECATED;

	UPROPERTY()
	FInterpCurveFloat SplineReparamTable_DEPRECATED;

	UPROPERTY()
	bool bAllowSplineEditingPerInstance_DEPRECATED;

	/** Number of steps per spline segment to place in the reparameterization table */
	UPROPERTY(EditAnywhere, Replicated, AdvancedDisplay, Category = Spline, meta=(ClampMin=4, UIMin=4, ClampMax=100, UIMax=100))
	int32 ReparamStepsPerSegment;

	/** Specifies the duration of the spline in seconds */
	UPROPERTY(EditAnywhere, BlueprintReadWrite, Category=Spline)
	float Duration;

	/** Whether the endpoints of the spline are considered stationary when traversing the spline at non-constant velocity.  Essentially this sets the endpoints' tangents to zero vectors. */
	UPROPERTY(EditAnywhere, Replicated, BlueprintReadWrite, AdvancedDisplay, Category = Spline, meta=(EditCondition="!bClosedLoop"))
	bool bStationaryEndpoints;

	/** Whether the spline has been edited from its default by the spline component visualizer */
	UPROPERTY(EditAnywhere, Replicated, Category = Spline, meta=(DisplayName="Override Construction Script"))
	bool bSplineHasBeenEdited;

	UPROPERTY()
	/** Whether the UCS has made changes to the spline points */
	bool bModifiedByConstructionScript;

	/**
	 * Whether the spline points should be passed to the User Construction Script so they can be further manipulated by it.
	 * If false, they will not be visible to it, and it will not be able to influence the per-instance positions set in the editor.
	 */
	UPROPERTY(EditAnywhere, Replicated, BlueprintReadWrite, Category = Spline)
	bool bInputSplinePointsToConstructionScript;

	/** If true, the spline will be rendered if the Splines showflag is set. */
	UPROPERTY(EditAnywhere, BlueprintReadWrite, Category = Spline)
	bool bDrawDebug;

private:
	/**
	 * Whether the spline is to be considered as a closed loop.
	 * Use SetClosedLoop() to set this property, and IsClosedLoop() to read it.
	 */
	UPROPERTY(EditAnywhere, Replicated, Category = Spline)
	bool bClosedLoop;

	UPROPERTY(EditAnywhere, Replicated, Category = Spline, meta=(InlineEditConditionToggle=true))
	bool bLoopPositionOverride;

	UPROPERTY(EditAnywhere, Replicated, Category = Spline, meta=(EditCondition="bLoopPositionOverride"))
	float LoopPosition;

public:
	/** Default up vector in local space to be used when calculating transforms along the spline */
	UPROPERTY(EditAnywhere, Replicated, BlueprintReadWrite, Category = Spline)
	FVector DefaultUpVector;

#if WITH_EDITORONLY_DATA
	/** Color of unselected spline component parts in the editor */
	UPROPERTY(EditAnywhere, Category = Editor, meta = (DisplayName="Editor Spline Unselected Color"))
	FLinearColor EditorUnselectedSplineSegmentColor;

	/** Color of selected spline component parts in the editor */
	UPROPERTY(EditAnywhere, Category = Editor, meta = (DisplayName="Editor Spline Selected Color"))
	FLinearColor EditorSelectedSplineSegmentColor;

	/** Color of spline point tangents in the editor */
	UPROPERTY(EditAnywhere, Category = Editor, meta = (DisplayName="Editor Spline Tangent Color"))
	FLinearColor EditorTangentColor;

	/** Whether the spline's leave and arrive tangents can be different */
	UPROPERTY(EditAnywhere, Category = Editor)
	bool bAllowDiscontinuousSpline;

	/** Whether scale visualization should be displayed */
	UPROPERTY(EditAnywhere, Category = Editor, meta=(InlineEditConditionToggle=true))
	bool bShouldVisualizeScale;

	/** Width of spline in editor for use with scale visualization */
	UPROPERTY(EditAnywhere, Category = Editor, meta=(EditCondition="bShouldVisualizeScale"))
	float ScaleVisualizationWidth;

	/** Delegate that's called when this component is deselected in the editor */
	DECLARE_MULTICAST_DELEGATE_OneParam(DeselectedInEditorDelegate, TObjectPtr<USplineComponent>)
	DeselectedInEditorDelegate OnDeselectedInEditor;
#endif

	//~ Begin UObject Interface
<<<<<<< HEAD
	virtual void GetLifetimeReplicatedProps(TArray<FLifetimeProperty>& OutLifetimeProps) const override;
	virtual void Serialize(FArchive& Ar) override;
	virtual void PostLoad() override;
=======
	ENGINE_API virtual void GetLifetimeReplicatedProps(TArray<FLifetimeProperty>& OutLifetimeProps) const override;
	ENGINE_API virtual void Serialize(FArchive& Ar) override;
	ENGINE_API virtual void PostLoad() override;
	ENGINE_API virtual bool GetIgnoreBoundsForEditorFocus() const override;
>>>>>>> 4af6daef
#if WITH_EDITOR
	ENGINE_API virtual void PostEditChangeChainProperty(FPropertyChangedChainEvent& PropertyChangedEvent) override;
#endif
	//~ End UObject Interface

	//~ Begin UActorComponent Interface.
	ENGINE_API virtual TStructOnScope<FActorComponentInstanceData> GetComponentInstanceData() const override;
	//~ End UActorComponent Interface.

#if UE_ENABLE_DEBUG_DRAWING
	//~ Begin UPrimitiveComponent Interface.
<<<<<<< HEAD
	virtual FPrimitiveSceneProxy* CreateSceneProxy() override;
#endif
	
#if WITH_EDITOR
	virtual void PushSelectionToProxy() override;
=======
	ENGINE_API virtual FPrimitiveSceneProxy* CreateSceneProxy() override;
#endif
	
#if WITH_EDITOR
	ENGINE_API virtual void PushSelectionToProxy() override;
>>>>>>> 4af6daef
#endif
	//~ End UPrimitiveComponent Interface.


	//~ Begin USceneComponent Interface
	ENGINE_API virtual FBoxSphereBounds CalcBounds(const FTransform& LocalToWorld) const override;
	//~ End USceneComponent Interface
#if UE_ENABLE_DEBUG_DRAWING
	/** Helper function to draw a vector curve */
	static ENGINE_API void Draw(FPrimitiveDrawInterface* PDI, const FSceneView* View, const FInterpCurveVector& SplineInfo, const FMatrix& LocalToWorld, const FLinearColor& LineColor, uint8 DepthPriorityGroup);
#endif

	FInterpCurveVector& GetSplinePointsPosition() { return SplineCurves.Position; }
	const FInterpCurveVector& GetSplinePointsPosition() const { return SplineCurves.Position; }
	FInterpCurveQuat& GetSplinePointsRotation() { return SplineCurves.Rotation; }
	const FInterpCurveQuat& GetSplinePointsRotation() const { return SplineCurves.Rotation; }
	FInterpCurveVector& GetSplinePointsScale() { return SplineCurves.Scale; }
	const FInterpCurveVector& GetSplinePointsScale() const { return SplineCurves.Scale; }

	virtual USplineMetadata* GetSplinePointsMetadata() { return nullptr; }
	virtual const USplineMetadata* GetSplinePointsMetadata() const { return nullptr; }

	/** Get the enabled Spline Point types for this spline component. */
	ENGINE_API virtual TArray<ESplinePointType::Type> GetEnabledSplinePointTypes() const;

	/** Controls the visibility of the Spline point location editor in the details panel. */
	virtual bool AllowsSpinePointLocationEditing() const { return true; }
	/** Controls the visibility of the Spline point rotation editor in the details panel. */
	virtual bool AllowsSplinePointRotationEditing() const { return true; }
	/** Controls the visibility of the Spline point scale editor in the details panel. */
	virtual bool AllowsSplinePointScaleEditing() const { return true; }
	/** Controls the visibility of the Spline point arrive tangent editor in the details panel. */
	virtual bool AllowsSplinePointArriveTangentEditing() const { return true; }
	/** Controls the visibility of the Spline point leave tangent editor in the details panel. */
	virtual bool AllowsSplinePointLeaveTangentEditing() const { return true; }


	ENGINE_API void ApplyComponentInstanceData(struct FSplineInstanceData* ComponentInstanceData, const bool bPostUCS);

	/** Reset the spline to its default shape (a spline of two points) */
	ENGINE_API void ResetToDefault();

	/** Update the spline tangents and SplineReparamTable */
	UFUNCTION(BlueprintCallable, Category = Spline)
	ENGINE_API virtual void UpdateSpline();

	/** Get location along spline at the provided input key value */
	UFUNCTION(BlueprintCallable, Category = Spline)
	ENGINE_API FVector GetLocationAtSplineInputKey(float InKey, ESplineCoordinateSpace::Type CoordinateSpace) const;

	/** Get tangent along spline at the provided input key value */
	UFUNCTION(BlueprintCallable, Category = Spline)
	ENGINE_API FVector GetTangentAtSplineInputKey(float InKey, ESplineCoordinateSpace::Type CoordinateSpace) const;

	/** Get unit direction along spline at the provided input key value */
	UFUNCTION(BlueprintCallable, Category = Spline)
	ENGINE_API FVector GetDirectionAtSplineInputKey(float InKey, ESplineCoordinateSpace::Type CoordinateSpace) const;

	/** Get rotator corresponding to rotation along spline at the provided input key value */
	UFUNCTION(BlueprintCallable, Category = Spline)
	ENGINE_API FRotator GetRotationAtSplineInputKey(float InKey, ESplineCoordinateSpace::Type CoordinateSpace) const;

	/** Get quaternion corresponding to rotation along spline at the provided input key value */
	ENGINE_API FQuat GetQuaternionAtSplineInputKey(float InKey, ESplineCoordinateSpace::Type CoordinateSpace) const;

	/** Get up vector at the provided input key value */
	UFUNCTION(BlueprintCallable, Category = Spline)
	ENGINE_API FVector GetUpVectorAtSplineInputKey(float InKey, ESplineCoordinateSpace::Type CoordinateSpace) const;

	/** Get right vector at the provided input key value */
	UFUNCTION(BlueprintCallable, Category = Spline)
	ENGINE_API FVector GetRightVectorAtSplineInputKey(float InKey, ESplineCoordinateSpace::Type CoordinateSpace) const;

	/** Get transform at the provided input key value */
	UFUNCTION(BlueprintCallable, Category = Spline)
	ENGINE_API FTransform GetTransformAtSplineInputKey(float InKey, ESplineCoordinateSpace::Type CoordinateSpace, bool bUseScale = false) const;

	/** Get roll in degrees at the provided input key value */
	UFUNCTION(BlueprintCallable, Category = Spline)
	ENGINE_API float GetRollAtSplineInputKey(float InKey, ESplineCoordinateSpace::Type CoordinateSpace) const;

	/** Get scale at the provided input key value */
	UFUNCTION(BlueprintCallable, Category = Spline)
	ENGINE_API FVector GetScaleAtSplineInputKey(float InKey) const;

	/** Get distance along the spline at the provided input key value */
	UFUNCTION(BlueprintCallable, Category = Spline)
	ENGINE_API float GetDistanceAlongSplineAtSplineInputKey(float InKey) const;

	/** Get distance along the spline at closest point of the provided input location */
	UFUNCTION(BlueprintCallable, Category = Spline)
	ENGINE_API float GetDistanceAlongSplineAtLocation(const FVector& InLocation, ESplineCoordinateSpace::Type CoordinateSpace) const;

	/** Get a metadata property float value along the spline at spline input key */
	UFUNCTION(BlueprintCallable, Category = Spline)
	ENGINE_API float GetFloatPropertyAtSplineInputKey(float InKey, FName PropertyName) const;

	/** Get a metadata property vector value along the spline at spline input key */
	UFUNCTION(BlueprintCallable, Category = Spline)
	ENGINE_API FVector GetVectorPropertyAtSplineInputKey(float InKey, FName PropertyName) const;

	/** Specify unselected spline component segment color in the editor */
	UFUNCTION(BlueprintCallable, Category = Editor)
	ENGINE_API void SetUnselectedSplineSegmentColor(const FLinearColor& SegmentColor);

	/** Specify selected spline component segment color in the editor */
	UFUNCTION(BlueprintCallable, Category = Editor)
	ENGINE_API void SetSelectedSplineSegmentColor(const FLinearColor& SegmentColor);

	/** Specify selected spline component segment color in the editor */
	UFUNCTION(BlueprintCallable, Category = Editor)
	ENGINE_API void SetTangentColor(const FLinearColor& TangentColor);

	/** Specify whether this spline should be rendered when the Editor/Game spline show flag is set */
	UFUNCTION(BlueprintCallable, Category = Spline)
	ENGINE_API void SetDrawDebug(bool bShow);

	/** Specify whether the spline is a closed loop or not. The loop position will be at 1.0 after the last point's input key */
	UFUNCTION(BlueprintCallable, Category = Spline)
	ENGINE_API void SetClosedLoop(bool bInClosedLoop, bool bUpdateSpline = true);

	/** Specify whether the spline is a closed loop or not, and if so, the input key corresponding to the loop point */
	UFUNCTION(BlueprintCallable, Category = Spline)
	ENGINE_API void SetClosedLoopAtPosition(bool bInClosedLoop, float Key, bool bUpdateSpline = true);

	/** Check whether the spline is a closed loop or not */
	UFUNCTION(BlueprintCallable, Category = Spline)
	ENGINE_API bool IsClosedLoop() const;

	/** Clears all the points in the spline */
	UFUNCTION(BlueprintCallable, Category = Spline)
	ENGINE_API void ClearSplinePoints(bool bUpdateSpline = true);

	/** Adds an FSplinePoint to the spline. This contains its input key, position, tangent, rotation and scale. */
	UFUNCTION(BlueprintCallable, Category = Spline)
	ENGINE_API void AddPoint(const FSplinePoint& Point, bool bUpdateSpline = true);

	/** Adds an array of FSplinePoints to the spline. */
	UFUNCTION(BlueprintCallable, Category = Spline)
	ENGINE_API void AddPoints(const TArray<FSplinePoint>& Points, bool bUpdateSpline = true);

	/** Adds a point to the spline */
	UFUNCTION(BlueprintCallable, Category = Spline)
	ENGINE_API void AddSplinePoint(const FVector& Position, ESplineCoordinateSpace::Type CoordinateSpace, bool bUpdateSpline = true);

	/** Adds a point to the spline at the specified index */
	UFUNCTION(BlueprintCallable, Category = Spline)
	ENGINE_API void AddSplinePointAtIndex(const FVector& Position, int32 Index, ESplineCoordinateSpace::Type CoordinateSpace, bool bUpdateSpline = true);

	/** Removes point at specified index from the spline */
	UFUNCTION(BlueprintCallable, Category = Spline)
	ENGINE_API void RemoveSplinePoint(int32 Index, bool bUpdateSpline = true);

	/** Adds a world space point to the spline */
	UFUNCTION(BlueprintCallable, Category = Spline, meta = (DeprecatedFunction, DeprecationMessage = "Please use AddSplinePoint, specifying SplineCoordinateSpace::World"))
	ENGINE_API void AddSplineWorldPoint(const FVector& Position);

	/** Adds a local space point to the spline */
	UFUNCTION(BlueprintCallable, Category = Spline, meta = (DeprecatedFunction, DeprecationMessage = "Please use AddSplinePoint, specifying SplineCoordinateSpace::Local"))
	ENGINE_API void AddSplineLocalPoint(const FVector& Position);

	/** Sets the spline to an array of points */
	UFUNCTION(BlueprintCallable, Category = Spline)
	ENGINE_API void SetSplinePoints(const TArray<FVector>& Points, ESplineCoordinateSpace::Type CoordinateSpace, bool bUpdateSpline = true);

	/** Sets the spline to an array of world space points */
	UFUNCTION(BlueprintCallable, Category = Spline, meta = (DeprecatedFunction, DeprecationMessage = "Please use SetSplinePoints, specifying SplineCoordinateSpace::World"))
	ENGINE_API void SetSplineWorldPoints(const TArray<FVector>& Points);

	/** Sets the spline to an array of local space points */
	UFUNCTION(BlueprintCallable, Category = Spline, meta = (DeprecatedFunction, DeprecationMessage = "Please use SetSplinePoints, specifying SplineCoordinateSpace::Local"))
	ENGINE_API void SetSplineLocalPoints(const TArray<FVector>& Points);

	/** Move an existing point to a new location */
	UFUNCTION(BlueprintCallable, Category = Spline)
	ENGINE_API void SetLocationAtSplinePoint(int32 PointIndex, const FVector& InLocation, ESplineCoordinateSpace::Type CoordinateSpace, bool bUpdateSpline = true);

	/** Move an existing point to a new world location */
	UFUNCTION(BlueprintCallable, Category = Spline, meta = (DeprecatedFunction, DeprecationMessage = "Please use SetLocationAtSplinePoint, specifying SplineCoordinateSpace::World"))
	ENGINE_API void SetWorldLocationAtSplinePoint(int32 PointIndex, const FVector& InLocation);

	/** Specify the tangent at a given spline point */
	UFUNCTION(BlueprintCallable, Category = Spline)
	ENGINE_API void SetTangentAtSplinePoint(int32 PointIndex, const FVector& InTangent, ESplineCoordinateSpace::Type CoordinateSpace, bool bUpdateSpline = true);

	/** Specify the tangents at a given spline point */
	UFUNCTION(BlueprintCallable, Category = Spline)
	ENGINE_API void SetTangentsAtSplinePoint(int32 PointIndex, const FVector& InArriveTangent, const FVector& InLeaveTangent, ESplineCoordinateSpace::Type CoordinateSpace, bool bUpdateSpline = true);

	/** Specify the up vector at a given spline point */
	UFUNCTION(BlueprintCallable, Category = Spline)
	ENGINE_API void SetUpVectorAtSplinePoint(int32 PointIndex, const FVector& InUpVector, ESplineCoordinateSpace::Type CoordinateSpace, bool bUpdateSpline = true);

	/** Set the rotation of an existing spline point */
	UFUNCTION(BlueprintCallable, Category = Spline)
	ENGINE_API void SetRotationAtSplinePoint(int32 PointIndex, const FRotator& InRotation, ESplineCoordinateSpace::Type CoordinateSpace, bool bUpdateSpline = true);

	/** Set the scale at a given spline point */
	UFUNCTION(BlueprintCallable, Category = Spline)
	ENGINE_API void SetScaleAtSplinePoint(int32 PointIndex, const FVector& InScaleVector, bool bUpdateSpline = true); 

	/** Get the type of a spline point */
	UFUNCTION(BlueprintCallable, Category = Spline)
	ENGINE_API ESplinePointType::Type GetSplinePointType(int32 PointIndex) const;

	/** Specify the type of a spline point */
	UFUNCTION(BlueprintCallable, Category = Spline)
	ENGINE_API void SetSplinePointType(int32 PointIndex, ESplinePointType::Type Type, bool bUpdateSpline = true);

	/** Get the number of points that make up this spline */
	UFUNCTION(BlueprintCallable, Category = Spline)
	ENGINE_API int32 GetNumberOfSplinePoints() const;

	/** Get the number of segments that make up this spline */
	UFUNCTION(BlueprintCallable, Category = Spline)
	ENGINE_API int32 GetNumberOfSplineSegments() const;

	/** Get the input key (e.g. the time) of the control point of the spline at the specified index. */
	UFUNCTION(BlueprintCallable, Category = Spline)
	ENGINE_API float GetInputKeyValueAtSplinePoint(int32 PointIndex) const;

	/** Gets the spline point of the spline at the specified index */
	UFUNCTION(BlueprintCallable, Category = Spline)
	ENGINE_API FSplinePoint GetSplinePointAt(int32 PointIndex, ESplineCoordinateSpace::Type CoordinateSpace) const;
		
	/** Get the location at spline point */
	UFUNCTION(BlueprintCallable, Category = Spline)
	ENGINE_API FVector GetLocationAtSplinePoint(int32 PointIndex, ESplineCoordinateSpace::Type CoordinateSpace) const;

	/** Get the world location at spline point */
	UFUNCTION(BlueprintCallable, Category = Spline, meta = (DeprecatedFunction, DeprecationMessage = "Please use GetLocationAtSplinePoint, specifying SplineCoordinateSpace::World"))
	ENGINE_API FVector GetWorldLocationAtSplinePoint(int32 PointIndex) const;

	/** Get the direction at spline point */
	UFUNCTION(BlueprintCallable, Category = Spline)
	ENGINE_API FVector GetDirectionAtSplinePoint(int32 PointIndex, ESplineCoordinateSpace::Type CoordinateSpace) const;

	/** Get the tangent at spline point. This fetches the Leave tangent of the point. */
	UFUNCTION(BlueprintCallable, Category = Spline)
	ENGINE_API FVector GetTangentAtSplinePoint(int32 PointIndex, ESplineCoordinateSpace::Type CoordinateSpace) const;

	/** Get the arrive tangent at spline point */
	UFUNCTION(BlueprintCallable, Category = Spline)
	ENGINE_API FVector GetArriveTangentAtSplinePoint(int32 PointIndex, ESplineCoordinateSpace::Type CoordinateSpace) const;

	/** Get the leave tangent at spline point */
	UFUNCTION(BlueprintCallable, Category = Spline)
	ENGINE_API FVector GetLeaveTangentAtSplinePoint(int32 PointIndex, ESplineCoordinateSpace::Type CoordinateSpace) const;

	/** Get the rotation at spline point as a quaternion */
	ENGINE_API FQuat GetQuaternionAtSplinePoint(int32 PointIndex, ESplineCoordinateSpace::Type CoordinateSpace) const;

	/** Get the rotation at spline point as a rotator */
	UFUNCTION(BlueprintCallable, Category = Spline)
	ENGINE_API FRotator GetRotationAtSplinePoint(int32 PointIndex, ESplineCoordinateSpace::Type CoordinateSpace) const;

	/** Get the up vector at spline point */
	UFUNCTION(BlueprintCallable, Category = Spline)
	ENGINE_API FVector GetUpVectorAtSplinePoint(int32 PointIndex, ESplineCoordinateSpace::Type CoordinateSpace) const;

	/** Get the right vector at spline point */
	UFUNCTION(BlueprintCallable, Category = Spline)
	ENGINE_API FVector GetRightVectorAtSplinePoint(int32 PointIndex, ESplineCoordinateSpace::Type CoordinateSpace) const;

	/** Get the amount of roll at spline point, in degrees */
	UFUNCTION(BlueprintCallable, Category = Spline)
	ENGINE_API float GetRollAtSplinePoint(int32 PointIndex, ESplineCoordinateSpace::Type CoordinateSpace) const;

	/** Get the scale at spline point */
	UFUNCTION(BlueprintCallable, Category = Spline)
	ENGINE_API FVector GetScaleAtSplinePoint(int32 PointIndex) const;

	/** Get the transform at spline point */
	UFUNCTION(BlueprintCallable, Category = Spline)
	ENGINE_API FTransform GetTransformAtSplinePoint(int32 PointIndex, ESplineCoordinateSpace::Type CoordinateSpace, bool bUseScale = false) const;

	/** Get location and tangent at a spline point */
	UFUNCTION(BlueprintCallable, Category=Spline)
	ENGINE_API void GetLocationAndTangentAtSplinePoint(int32 PointIndex, FVector& Location, FVector& Tangent, ESplineCoordinateSpace::Type CoordinateSpace) const;

	/** Get local location and tangent at a spline point */
	UFUNCTION(BlueprintCallable, Category = Spline, meta = (DeprecatedFunction, DeprecationMessage = "Please use GetLocationAndTangentAtSplinePoint, specifying SplineCoordinateSpace::Local"))
	ENGINE_API void GetLocalLocationAndTangentAtSplinePoint(int32 PointIndex, FVector& LocalLocation, FVector& LocalTangent) const;

	/** Get the distance along the spline at the spline point */
	UFUNCTION(BlueprintCallable, Category=Spline)
	ENGINE_API float GetDistanceAlongSplineAtSplinePoint(int32 PointIndex) const;

    /** Get a metadata property float value along the spline at spline point */
	UFUNCTION(BlueprintCallable, Category = Spline)
	ENGINE_API float GetFloatPropertyAtSplinePoint(int32 Index, FName PropertyName) const;
	
 	/** Get a metadata property vector value along the spline at spline point */
	UFUNCTION(BlueprintCallable, Category = Spline)
	ENGINE_API FVector GetVectorPropertyAtSplinePoint(int32 Index, FName PropertyName) const;

	/** Returns total length along this spline */
	UFUNCTION(BlueprintCallable, Category=Spline) 
	ENGINE_API float GetSplineLength() const;

	/** Sets the default up vector used by this spline */
	UFUNCTION(BlueprintCallable, Category=Spline)
	ENGINE_API void SetDefaultUpVector(const FVector& UpVector, ESplineCoordinateSpace::Type CoordinateSpace);

	/** Gets the default up vector used by this spline */
	UFUNCTION(BlueprintCallable, Category = Spline)
	ENGINE_API FVector GetDefaultUpVector(ESplineCoordinateSpace::Type CoordinateSpace) const;

	/** Given a distance along the length of this spline, return the corresponding input key at that point */
	/** This method has been deprecated because it was incorrectly returning the input key at time. To maintain the same behavior,
	 *  replace it with GetTimeAtDistanceAlongSpline. To actually get the input key, instead call GetInputKeyValueAtDistanceAlongSpline. */
	UFUNCTION(BlueprintCallable, Category=Spline, meta = (DeprecatedFunction, DeprecationMessage = "Please use GetInputKeyValueAtDistanceAlongSpline to get input key at distance or GetTimeAtDistanceAlongSpline to get time value (normalized to duration) at distance (same logic as deprecated function)."))
<<<<<<< HEAD
	float GetInputKeyAtDistanceAlongSpline(float Distance) const;
=======
	ENGINE_API float GetInputKeyAtDistanceAlongSpline(float Distance) const;

	/** Given a distance along the length of this spline, return the corresponding input key at that point 
      * with a fractional component between the current input key and the next as a percentage. */
	UFUNCTION(BlueprintCallable, Category = Spline)
	ENGINE_API float GetInputKeyValueAtDistanceAlongSpline(float Distance) const;
	
	/** Given a distance along the length of this spline, return the corresponding time at that point */
	UFUNCTION(BlueprintCallable, Category = Spline)
	ENGINE_API float GetTimeAtDistanceAlongSpline(float Distance) const;
>>>>>>> 4af6daef

	/** Given a distance along the length of this spline, return the corresponding input key at that point 
      * with a fractional component between the current input key and the next as a percentage. */
	UFUNCTION(BlueprintCallable, Category = Spline)
	float GetInputKeyValueAtDistanceAlongSpline(float Distance) const;
	
	/** Given a distance along the length of this spline, return the corresponding time at that point */
	UFUNCTION(BlueprintCallable, Category = Spline)
	float GetTimeAtDistanceAlongSpline(float Distance) const;

	/** Given a distance along the length of this spline, return the point in space where this puts you */
	UFUNCTION(BlueprintCallable, Category=Spline)
	ENGINE_API FVector GetLocationAtDistanceAlongSpline(float Distance, ESplineCoordinateSpace::Type CoordinateSpace) const;

	/** Given a distance along the length of this spline, return the point in world space where this puts you */
	UFUNCTION(BlueprintCallable, Category = Spline, meta = (DeprecatedFunction, DeprecationMessage = "Please use GetLocationAtDistanceAlongSpline, specifying SplineCoordinateSpace::World"))
	ENGINE_API FVector GetWorldLocationAtDistanceAlongSpline(float Distance) const;
	
	/** Given a distance along the length of this spline, return a unit direction vector of the spline tangent there. */
	UFUNCTION(BlueprintCallable, Category=Spline)
	ENGINE_API FVector GetDirectionAtDistanceAlongSpline(float Distance, ESplineCoordinateSpace::Type CoordinateSpace) const;

	/** Given a distance along the length of this spline, return a unit direction vector of the spline tangent there, in world space. */
	UFUNCTION(BlueprintCallable, Category = Spline, meta = (DeprecatedFunction, DeprecationMessage = "Please use GetDirectionAtDistanceAlongSpline, specifying SplineCoordinateSpace::World"))
	ENGINE_API FVector GetWorldDirectionAtDistanceAlongSpline(float Distance) const;

	/** Given a distance along the length of this spline, return the tangent vector of the spline there. */
	UFUNCTION(BlueprintCallable, Category = Spline)
	ENGINE_API FVector GetTangentAtDistanceAlongSpline(float Distance, ESplineCoordinateSpace::Type CoordinateSpace) const;

	/** Given a distance along the length of this spline, return the tangent vector of the spline there, in world space. */
	UFUNCTION(BlueprintCallable, Category = Spline, meta = (DeprecatedFunction, DeprecationMessage = "Please use GetTangentAtDistanceAlongSpline, specifying SplineCoordinateSpace::World"))
	ENGINE_API FVector GetWorldTangentAtDistanceAlongSpline(float Distance) const;

	/** Given a distance along the length of this spline, return a quaternion corresponding to the spline's rotation there. */
	ENGINE_API FQuat GetQuaternionAtDistanceAlongSpline(float Distance, ESplineCoordinateSpace::Type CoordinateSpace) const;

	/** Given a distance along the length of this spline, return a rotation corresponding to the spline's rotation there. */
	UFUNCTION(BlueprintCallable, Category = Spline)
	ENGINE_API FRotator GetRotationAtDistanceAlongSpline(float Distance, ESplineCoordinateSpace::Type CoordinateSpace) const;

	/** Given a distance along the length of this spline, return a rotation corresponding to the spline's rotation there, in world space. */
	UFUNCTION(BlueprintCallable, Category = Spline, meta = (DeprecatedFunction, DeprecationMessage = "Please use GetRotationAtDistanceAlongSpline, specifying SplineCoordinateSpace::World"))
	ENGINE_API FRotator GetWorldRotationAtDistanceAlongSpline(float Distance) const;

	/** Given a distance along the length of this spline, return a unit direction vector corresponding to the spline's up vector there. */
	UFUNCTION(BlueprintCallable, Category = Spline)
	ENGINE_API FVector GetUpVectorAtDistanceAlongSpline(float Distance, ESplineCoordinateSpace::Type CoordinateSpace) const;

	/** Given a distance along the length of this spline, return a unit direction vector corresponding to the spline's right vector there. */
	UFUNCTION(BlueprintCallable, Category = Spline)
	ENGINE_API FVector GetRightVectorAtDistanceAlongSpline(float Distance, ESplineCoordinateSpace::Type CoordinateSpace) const;

	/** Given a distance along the length of this spline, return the spline's roll there, in degrees. */
	UFUNCTION(BlueprintCallable, Category = Spline)
	ENGINE_API float GetRollAtDistanceAlongSpline(float Distance, ESplineCoordinateSpace::Type CoordinateSpace) const;

	/** Given a distance along the length of this spline, return the spline's scale there. */
	UFUNCTION(BlueprintCallable, Category = Spline)
	ENGINE_API FVector GetScaleAtDistanceAlongSpline(float Distance) const;

	/** Given a distance along the length of this spline, return an FTransform corresponding to that point on the spline. */
	UFUNCTION(BlueprintCallable, Category = Spline)
	ENGINE_API FTransform GetTransformAtDistanceAlongSpline(float Distance, ESplineCoordinateSpace::Type CoordinateSpace, bool bUseScale = false) const;

	/** Given a time from 0 to the spline duration, return the point in space where this puts you */
	UFUNCTION(BlueprintCallable, Category=Spline)
	ENGINE_API FVector GetLocationAtTime(float Time, ESplineCoordinateSpace::Type CoordinateSpace, bool bUseConstantVelocity = false) const;

	/** Given a time from 0 to the spline duration, return the point in space where this puts you */
	UFUNCTION(BlueprintCallable, Category = Spline, meta = (DeprecatedFunction, DeprecationMessage = "Please use GetLocationAtTime, specifying SplineCoordinateSpace::World"))
	ENGINE_API FVector GetWorldLocationAtTime(float Time, bool bUseConstantVelocity = false) const;

	/** Given a time from 0 to the spline duration, return a unit direction vector of the spline tangent there. */
	UFUNCTION(BlueprintCallable, Category=Spline)
	ENGINE_API FVector GetDirectionAtTime(float Time, ESplineCoordinateSpace::Type CoordinateSpace, bool bUseConstantVelocity = false) const;

	/** Given a time from 0 to the spline duration, return a unit direction vector of the spline tangent there. */
	UFUNCTION(BlueprintCallable, Category = Spline, meta = (DeprecatedFunction, DeprecationMessage = "Please use GetDirectionAtTime, specifying SplineCoordinateSpace::World"))
	ENGINE_API FVector GetWorldDirectionAtTime(float Time, bool bUseConstantVelocity = false) const;

	/** Given a time from 0 to the spline duration, return the spline's tangent there. */
	UFUNCTION(BlueprintCallable, Category=Spline)
	ENGINE_API FVector GetTangentAtTime(float Time, ESplineCoordinateSpace::Type CoordinateSpace, bool bUseConstantVelocity = false) const;

	/** Given a time from 0 to the spline duration, return a quaternion corresponding to the spline's rotation there. */
	ENGINE_API FQuat GetQuaternionAtTime(float Time, ESplineCoordinateSpace::Type CoordinateSpace, bool bUseConstantVelocity = false) const;

	/** Given a time from 0 to the spline duration, return a rotation corresponding to the spline's position and direction there. */
	UFUNCTION(BlueprintCallable, Category=Spline)
	ENGINE_API FRotator GetRotationAtTime(float Time, ESplineCoordinateSpace::Type CoordinateSpace, bool bUseConstantVelocity = false) const;

	/** Given a time from 0 to the spline duration, return a rotation corresponding to the spline's position and direction there, in world space. */
	UFUNCTION(BlueprintCallable, Category = Spline, meta = (DeprecatedFunction, DeprecationMessage = "Please use GetRotationAtTime, specifying SplineCoordinateSpace::World"))
	ENGINE_API FRotator GetWorldRotationAtTime(float Time, bool bUseConstantVelocity = false) const;

	/** Given a time from 0 to the spline duration, return the spline's up vector there. */
	UFUNCTION(BlueprintCallable, Category=Spline)
	ENGINE_API FVector GetUpVectorAtTime(float Time, ESplineCoordinateSpace::Type CoordinateSpace, bool bUseConstantVelocity = false) const;

	/** Given a time from 0 to the spline duration, return the spline's right vector there. */
	UFUNCTION(BlueprintCallable, Category=Spline)
	ENGINE_API FVector GetRightVectorAtTime(float Time, ESplineCoordinateSpace::Type CoordinateSpace, bool bUseConstantVelocity = false) const;

	/** Given a time from 0 to the spline duration, return the spline's transform at the corresponding position. */
	UFUNCTION(BlueprintCallable, Category=Spline)
	ENGINE_API FTransform GetTransformAtTime(float Time, ESplineCoordinateSpace::Type CoordinateSpace, bool bUseConstantVelocity = false, bool bUseScale = false) const;

	/** Given a time from 0 to the spline duration, return the spline's roll there, in degrees. */
	UFUNCTION(BlueprintCallable, Category=Spline)
	ENGINE_API float GetRollAtTime(float Time, ESplineCoordinateSpace::Type CoordinateSpace, bool bUseConstantVelocity = false) const;

	/** Given a time from 0 to the spline duration, return the spline's scale there. */
	UFUNCTION(BlueprintCallable, Category=Spline)
	ENGINE_API FVector GetScaleAtTime(float Time, bool bUseConstantVelocity = false) const;

    /** Given a location, in world space, return the input key closest to that location. */
	UFUNCTION(BlueprintCallable, Category=Spline)
	ENGINE_API float FindInputKeyClosestToWorldLocation(const FVector& WorldLocation) const;

	/** Given a location, in world space, return the point on the curve that is closest to the location. */
	UFUNCTION(BlueprintCallable, Category=Spline)
	ENGINE_API FVector FindLocationClosestToWorldLocation(const FVector& WorldLocation, ESplineCoordinateSpace::Type CoordinateSpace) const;

	/** Given a location, in world space, return a unit direction vector of the spline tangent closest to the location. */
	UFUNCTION(BlueprintCallable, Category=Spline)
	ENGINE_API FVector FindDirectionClosestToWorldLocation(const FVector& WorldLocation, ESplineCoordinateSpace::Type CoordinateSpace) const;

	/** Given a location, in world space, return the tangent vector of the spline closest to the location. */
	UFUNCTION(BlueprintCallable, Category = Spline)
	ENGINE_API FVector FindTangentClosestToWorldLocation(const FVector& WorldLocation, ESplineCoordinateSpace::Type CoordinateSpace) const;

	/** Given a location, in world space, return a quaternion corresponding to the spline's rotation closest to the location. */
	ENGINE_API FQuat FindQuaternionClosestToWorldLocation(const FVector& WorldLocation, ESplineCoordinateSpace::Type CoordinateSpace) const;

	/** Given a location, in world space, return rotation corresponding to the spline's rotation closest to the location. */
	UFUNCTION(BlueprintCallable, Category = Spline)
	ENGINE_API FRotator FindRotationClosestToWorldLocation(const FVector& WorldLocation, ESplineCoordinateSpace::Type CoordinateSpace) const;

	/** Given a location, in world space, return a unit direction vector corresponding to the spline's up vector closest to the location. */
	UFUNCTION(BlueprintCallable, Category = Spline)
	ENGINE_API FVector FindUpVectorClosestToWorldLocation(const FVector& WorldLocation, ESplineCoordinateSpace::Type CoordinateSpace) const;

    /** Given a location, in world space, return a unit direction vector corresponding to the spline's right vector closest to the location. */
	UFUNCTION(BlueprintCallable, Category = Spline)
	ENGINE_API FVector FindRightVectorClosestToWorldLocation(const FVector& WorldLocation, ESplineCoordinateSpace::Type CoordinateSpace) const;

    /** Given a location, in world space, return the spline's roll closest to the location, in degrees. */
	UFUNCTION(BlueprintCallable, Category = Spline)
    ENGINE_API float FindRollClosestToWorldLocation(const FVector& WorldLocation, ESplineCoordinateSpace::Type CoordinateSpace) const;

	/** Given a location, in world space, return the spline's scale closest to the location. */
	UFUNCTION(BlueprintCallable, Category = Spline)
	ENGINE_API FVector FindScaleClosestToWorldLocation(const FVector& WorldLocation) const;

	/** Given a location, in world space, return an FTransform closest to that location. */
	UFUNCTION(BlueprintCallable, Category = Spline)
	ENGINE_API FTransform FindTransformClosestToWorldLocation(const FVector& WorldLocation, ESplineCoordinateSpace::Type CoordinateSpace, bool bUseScale = false) const;

	/** Given a threshold, recursively sub-divides the spline section until the list of segments (polyline) matches the spline shape. */
	UFUNCTION(BlueprintCallable, Category = Spline)
	ENGINE_API bool DivideSplineIntoPolylineRecursive(float StartDistanceAlongSpline, float EndDistanceAlongSpline, ESplineCoordinateSpace::Type CoordinateSpace, const float MaxSquareDistanceFromSpline, TArray<FVector>& OutPoints) const;

	/** Given a threshold, recursively sub-divides the spline section until the list of segments (polyline) matches the spline shape. */
	UFUNCTION(BlueprintCallable, Category = Spline)
	ENGINE_API bool DivideSplineIntoPolylineRecursiveWithDistances(float StartDistanceAlongSpline, float EndDistanceAlongSpline, ESplineCoordinateSpace::Type CoordinateSpace, const float MaxSquareDistanceFromSpline, TArray<FVector>& OutPoints, TArray<double>& OutDistancesAlongSpline) const;


	/** Given a threshold, recursively sub-divides the spline section until the list of segments (polyline) matches the spline shape. */
	UFUNCTION(BlueprintCallable, Category = Spline)
	bool DivideSplineIntoPolylineRecursiveWithDistances(float StartDistanceAlongSpline, float EndDistanceAlongSpline, ESplineCoordinateSpace::Type CoordinateSpace, const float MaxSquareDistanceFromSpline, TArray<FVector>& OutPoints, TArray<double>& OutDistancesAlongSpline) const;


	/** Given a threshold, returns a list of vertices along the spline segment that, treated as a list of segments (polyline), matches the spline shape. */
	UFUNCTION(BlueprintCallable, Category = Spline)
	ENGINE_API bool ConvertSplineSegmentToPolyLine(int32 SplinePointStartIndex, ESplineCoordinateSpace::Type CoordinateSpace, const float MaxSquareDistanceFromSpline, TArray<FVector>& OutPoints) const;

	/** Given a threshold, returns a list of vertices along the spline that, treated as a list of segments (polyline), matches the spline shape. */
	UFUNCTION(BlueprintCallable, Category = Spline)
	ENGINE_API bool ConvertSplineToPolyLine(ESplineCoordinateSpace::Type CoordinateSpace, const float MaxSquareDistanceFromSpline, TArray<FVector>& OutPoints) const;

private:
	/** The dummy value used for queries when there are no point in a spline */
	static ENGINE_API const FInterpCurvePointVector DummyPointPosition;
	static ENGINE_API const FInterpCurvePointQuat DummyPointRotation;
	static ENGINE_API const FInterpCurvePointVector DummyPointScale;

private:

	/** Set the SplineCurves with the default shape i.e. a spline of two points (Used by default constructor) */
	ENGINE_API void SetDefaultSpline();

	/** Returns the length of the specified spline segment up to the parametric value given */
	ENGINE_API float GetSegmentLength(const int32 Index, const float Param = 1.0f) const;

	/** Returns the parametric value t which would result in a spline segment of the given length between S(0)...S(t) */
	ENGINE_API float GetSegmentParamFromLength(const int32 Index, const float Length, const float SegmentLength) const;

	/** Returns a const reference to the specified position point, but gives back a dummy point if there are no points */
	inline const FInterpCurvePointVector& GetPositionPointSafe(int32 PointIndex) const
	{
		const TArray<FInterpCurvePointVector>& Points = SplineCurves.Position.Points;
		const int32 NumPoints = Points.Num();
		if (NumPoints > 0)
		{
			const int32 ClampedIndex = (bClosedLoop && PointIndex >= NumPoints) ? 0 : FMath::Clamp(PointIndex, 0, NumPoints - 1);
			return Points[ClampedIndex];
		}
		else
		{
			return DummyPointPosition;
		}
	}

	/** Returns a const reference to the specified rotation point, but gives back a dummy point if there are no points */
	inline const FInterpCurvePointQuat& GetRotationPointSafe(int32 PointIndex) const
	{
		const TArray<FInterpCurvePointQuat>& Points = SplineCurves.Rotation.Points;
		const int32 NumPoints = Points.Num();
		if (NumPoints > 0)
		{
			const int32 ClampedIndex = (bClosedLoop && PointIndex >= NumPoints) ? 0 : FMath::Clamp(PointIndex, 0, NumPoints - 1);
			return Points[ClampedIndex];
		}
		else
		{
			return DummyPointRotation;
		}
	}

	/** Returns a const reference to the specified scale point, but gives back a dummy point if there are no points */
	inline const FInterpCurvePointVector& GetScalePointSafe(int32 PointIndex) const
	{
		const TArray<FInterpCurvePointVector>& Points = SplineCurves.Scale.Points;
		const int32 NumPoints = Points.Num();
		if (NumPoints > 0)
		{
			const int32 ClampedIndex = (bClosedLoop && PointIndex >= NumPoints) ? 0 : FMath::Clamp(PointIndex, 0, NumPoints - 1);
			return Points[ClampedIndex];
		}
		else
		{
			return DummyPointScale;
		}
	}
};

/** Used to store spline data during RerunConstructionScripts */
USTRUCT()
struct FSplineInstanceData : public FSceneComponentInstanceData
{
	GENERATED_BODY()
public:
	FSplineInstanceData()
		: bSplineHasBeenEdited(false)
	{}
	explicit FSplineInstanceData(const USplineComponent* SourceComponent)
		: FSceneComponentInstanceData(SourceComponent)
		, bSplineHasBeenEdited(false)
	{}
	virtual ~FSplineInstanceData() = default;

	virtual bool ContainsData() const override
	{
		return Super::ContainsData() || bSplineHasBeenEdited;
	}

	virtual void ApplyToComponent(UActorComponent* Component, const ECacheApplyPhase CacheApplyPhase) override
	{
		Super::ApplyToComponent(Component, CacheApplyPhase);
		CastChecked<USplineComponent>(Component)->ApplyComponentInstanceData(this, (CacheApplyPhase == ECacheApplyPhase::PostUserConstructionScript));
	}

	UPROPERTY()
	bool bSplineHasBeenEdited;

	UPROPERTY()
	FSplineCurves SplineCurves;

	UPROPERTY()
	FSplineCurves SplineCurvesPreUCS;
};



ENGINE_API EInterpCurveMode ConvertSplinePointTypeToInterpCurveMode(ESplinePointType::Type SplinePointType);
ENGINE_API ESplinePointType::Type ConvertInterpCurveModeToSplinePointType(EInterpCurveMode InterpCurveMode);


// Deprecated method definitions
inline void USplineComponent::AddSplineWorldPoint(const FVector& Position) { AddSplinePoint(Position, ESplineCoordinateSpace::World); }
inline void USplineComponent::AddSplineLocalPoint(const FVector& Position) { AddSplinePoint(Position, ESplineCoordinateSpace::Local); }
inline void USplineComponent::SetSplineWorldPoints(const TArray<FVector>& Points) { SetSplinePoints(Points, ESplineCoordinateSpace::World); }
inline void USplineComponent::SetSplineLocalPoints(const TArray<FVector>& Points) { SetSplinePoints(Points, ESplineCoordinateSpace::Local); }
inline void USplineComponent::SetWorldLocationAtSplinePoint(int32 PointIndex, const FVector& InLocation) { SetLocationAtSplinePoint(PointIndex, InLocation, ESplineCoordinateSpace::World); }
inline FVector USplineComponent::GetWorldLocationAtSplinePoint(int32 PointIndex) const { return GetLocationAtSplinePoint(PointIndex, ESplineCoordinateSpace::World); }
inline void USplineComponent::GetLocalLocationAndTangentAtSplinePoint(int32 PointIndex, FVector& LocalLocation, FVector& LocalTangent) const { GetLocationAndTangentAtSplinePoint(PointIndex, LocalLocation, LocalTangent, ESplineCoordinateSpace::Local); }
inline FVector USplineComponent::GetWorldLocationAtDistanceAlongSpline(float Distance) const { return GetLocationAtDistanceAlongSpline(Distance, ESplineCoordinateSpace::World); }
inline FVector USplineComponent::GetWorldDirectionAtDistanceAlongSpline(float Distance) const { return GetDirectionAtDistanceAlongSpline(Distance, ESplineCoordinateSpace::World); }
inline FVector USplineComponent::GetWorldTangentAtDistanceAlongSpline(float Distance) const { return GetTangentAtDistanceAlongSpline(Distance, ESplineCoordinateSpace::World); }
inline FRotator USplineComponent::GetWorldRotationAtDistanceAlongSpline(float Distance) const { return GetRotationAtDistanceAlongSpline(Distance, ESplineCoordinateSpace::World); }
inline FVector USplineComponent::GetWorldLocationAtTime(float Time, bool bUseConstantVelocity) const { return GetLocationAtTime(Time, ESplineCoordinateSpace::World, bUseConstantVelocity); }
inline FVector USplineComponent::GetWorldDirectionAtTime(float Time, bool bUseConstantVelocity) const { return GetDirectionAtTime(Time, ESplineCoordinateSpace::World, bUseConstantVelocity); }
inline FRotator USplineComponent::GetWorldRotationAtTime(float Time, bool bUseConstantVelocity) const { return GetRotationAtTime(Time, ESplineCoordinateSpace::World, bUseConstantVelocity); }<|MERGE_RESOLUTION|>--- conflicted
+++ resolved
@@ -297,16 +297,10 @@
 #endif
 
 	//~ Begin UObject Interface
-<<<<<<< HEAD
-	virtual void GetLifetimeReplicatedProps(TArray<FLifetimeProperty>& OutLifetimeProps) const override;
-	virtual void Serialize(FArchive& Ar) override;
-	virtual void PostLoad() override;
-=======
 	ENGINE_API virtual void GetLifetimeReplicatedProps(TArray<FLifetimeProperty>& OutLifetimeProps) const override;
 	ENGINE_API virtual void Serialize(FArchive& Ar) override;
 	ENGINE_API virtual void PostLoad() override;
 	ENGINE_API virtual bool GetIgnoreBoundsForEditorFocus() const override;
->>>>>>> 4af6daef
 #if WITH_EDITOR
 	ENGINE_API virtual void PostEditChangeChainProperty(FPropertyChangedChainEvent& PropertyChangedEvent) override;
 #endif
@@ -318,19 +312,11 @@
 
 #if UE_ENABLE_DEBUG_DRAWING
 	//~ Begin UPrimitiveComponent Interface.
-<<<<<<< HEAD
-	virtual FPrimitiveSceneProxy* CreateSceneProxy() override;
-#endif
-	
-#if WITH_EDITOR
-	virtual void PushSelectionToProxy() override;
-=======
 	ENGINE_API virtual FPrimitiveSceneProxy* CreateSceneProxy() override;
 #endif
 	
 #if WITH_EDITOR
 	ENGINE_API virtual void PushSelectionToProxy() override;
->>>>>>> 4af6daef
 #endif
 	//~ End UPrimitiveComponent Interface.
 
@@ -643,9 +629,6 @@
 	/** This method has been deprecated because it was incorrectly returning the input key at time. To maintain the same behavior,
 	 *  replace it with GetTimeAtDistanceAlongSpline. To actually get the input key, instead call GetInputKeyValueAtDistanceAlongSpline. */
 	UFUNCTION(BlueprintCallable, Category=Spline, meta = (DeprecatedFunction, DeprecationMessage = "Please use GetInputKeyValueAtDistanceAlongSpline to get input key at distance or GetTimeAtDistanceAlongSpline to get time value (normalized to duration) at distance (same logic as deprecated function)."))
-<<<<<<< HEAD
-	float GetInputKeyAtDistanceAlongSpline(float Distance) const;
-=======
 	ENGINE_API float GetInputKeyAtDistanceAlongSpline(float Distance) const;
 
 	/** Given a distance along the length of this spline, return the corresponding input key at that point 
@@ -656,16 +639,6 @@
 	/** Given a distance along the length of this spline, return the corresponding time at that point */
 	UFUNCTION(BlueprintCallable, Category = Spline)
 	ENGINE_API float GetTimeAtDistanceAlongSpline(float Distance) const;
->>>>>>> 4af6daef
-
-	/** Given a distance along the length of this spline, return the corresponding input key at that point 
-      * with a fractional component between the current input key and the next as a percentage. */
-	UFUNCTION(BlueprintCallable, Category = Spline)
-	float GetInputKeyValueAtDistanceAlongSpline(float Distance) const;
-	
-	/** Given a distance along the length of this spline, return the corresponding time at that point */
-	UFUNCTION(BlueprintCallable, Category = Spline)
-	float GetTimeAtDistanceAlongSpline(float Distance) const;
 
 	/** Given a distance along the length of this spline, return the point in space where this puts you */
 	UFUNCTION(BlueprintCallable, Category=Spline)
@@ -823,11 +796,6 @@
 	/** Given a threshold, recursively sub-divides the spline section until the list of segments (polyline) matches the spline shape. */
 	UFUNCTION(BlueprintCallable, Category = Spline)
 	ENGINE_API bool DivideSplineIntoPolylineRecursiveWithDistances(float StartDistanceAlongSpline, float EndDistanceAlongSpline, ESplineCoordinateSpace::Type CoordinateSpace, const float MaxSquareDistanceFromSpline, TArray<FVector>& OutPoints, TArray<double>& OutDistancesAlongSpline) const;
-
-
-	/** Given a threshold, recursively sub-divides the spline section until the list of segments (polyline) matches the spline shape. */
-	UFUNCTION(BlueprintCallable, Category = Spline)
-	bool DivideSplineIntoPolylineRecursiveWithDistances(float StartDistanceAlongSpline, float EndDistanceAlongSpline, ESplineCoordinateSpace::Type CoordinateSpace, const float MaxSquareDistanceFromSpline, TArray<FVector>& OutPoints, TArray<double>& OutDistancesAlongSpline) const;
 
 
 	/** Given a threshold, returns a list of vertices along the spline segment that, treated as a list of segments (polyline), matches the spline shape. */
