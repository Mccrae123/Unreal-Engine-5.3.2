// Copyright Epic Games, Inc. All Rights Reserved.

#pragma once

#include "CoreMinimal.h"
#include "UObject/ObjectMacros.h"
#include "Engine/EngineTypes.h"
#include "Engine/EngineBaseTypes.h"
#include "Components/SceneComponent.h"
#include "EngineDefines.h"
#include "CollisionQueryParams.h"
#include "Interfaces/Interface_CollisionDataProvider.h"
#if UE_ENABLE_INCLUDE_ORDER_DEPRECATED_IN_5_2
#include "SkeletalMeshTypes.h"
#include "Engine/SkeletalMesh.h"
#include "ClothCollisionPrim.h"
#include "PhysicsEngine/PhysicsAsset.h"
#endif
#include "Animation/AnimationAsset.h"
#include "Animation/AnimCurveTypes.h"
#include "Components/SkinnedMeshComponent.h"
#include "ClothSimData.h"
#include "SingleAnimationPlayData.h"
#include "Animation/PoseSnapshot.h"
#include "ClothingSystemRuntimeTypes.h"
#include "ClothingSimulationInterface.h"
#include "ClothingSimulationFactory.h"
#include "Animation/AttributesRuntime.h"
#if WITH_ENGINE
#include "Engine/PoseWatchRenderData.h"
#endif

#include "SkeletalMeshComponent.generated.h"


class Error;
class FPrimitiveDrawInterface;
class FCanvas;
class FSceneView;
class UAnimInstance;
class UPhysicalMaterial;
class USkeletalMesh;
class USkeletalMeshComponent;
struct FClothCollisionSource;
struct FConstraintInstance;
struct FConstraintProfileProperties;
struct FNavigableGeometryExport;
struct FCompactPose;

enum class EClothingTeleportMode : uint8;

#ifndef WITH_CLOTH_COLLISION_DETECTION
#define WITH_CLOTH_COLLISION_DETECTION 1
#endif

DECLARE_MULTICAST_DELEGATE(FOnSkelMeshPhysicsCreatedMultiCast);
typedef FOnSkelMeshPhysicsCreatedMultiCast::FDelegate FOnSkelMeshPhysicsCreated;

DECLARE_DYNAMIC_MULTICAST_DELEGATE(FOnAnimInitialized);

DECLARE_MULTICAST_DELEGATE(FOnSkelMeshTeleportedMultiCast);
typedef FOnSkelMeshTeleportedMultiCast::FDelegate FOnSkelMeshTeleported;

DECLARE_DYNAMIC_MULTICAST_DELEGATE(FOnBoneTransformsFinalized);  // Deprecated, use FOnBoneTransformsFinalizedMultiCast instead

DECLARE_MULTICAST_DELEGATE(FOnBoneTransformsFinalizedMultiCast);

<<<<<<< HEAD
=======
DECLARE_MULTICAST_DELEGATE_ThreeParams(FOnLODRequiredBonesUpdateMulticast, USkeletalMeshComponent*, int32, const TArray<FBoneIndexType>&);
typedef FOnLODRequiredBonesUpdateMulticast::FDelegate FOnLODRequiredBonesUpdate;

>>>>>>> 4af6daef
/** Method used when retrieving a attribute value*/
UENUM()
enum class ECustomBoneAttributeLookup : uint8
{
	/** Only look for the attribute using the provided bone (name) */
	BoneOnly,
	/** Look for the attribute using the provided bone (name) and its direct parent bone */
	ImmediateParent,
	/** Look for the attribute using the provided bone (name) and its direct bone parent hierarchy up and until the root bone */
	ParentHierarchy
};

struct FAnimationEvaluationContext
{
	// The anim instance we are evaluating
	UAnimInstance* AnimInstance;

	// The post process instance we are evaluating
	UAnimInstance* PostProcessAnimInstance;

	// The SkeletalMesh we are evaluating for
	USkeletalMesh* SkeletalMesh;

	// Evaluation data, swapped in from the component when we are running parallel eval
	TArray<FTransform> ComponentSpaceTransforms;
	TArray<FTransform> BoneSpaceTransforms;
	TArray<FTransform> CachedComponentSpaceTransforms;
	TArray<FTransform> CachedBoneSpaceTransforms;
	FVector RootBoneTranslation;

	// Are we performing interpolation this tick
	bool bDoInterpolation;

	// Are we evaluating this tick
	bool bDoEvaluation;

	// Are we storing data in cache bones this tick
	bool bDuplicateToCacheBones;

	// duplicate the cache curves
	bool bDuplicateToCacheCurve;

	// duplicate the cached attributes
	bool bDuplicateToCachedAttributes;

	// Curve data, swapped in from the component when we are running parallel eval
	FBlendedHeapCurve	Curve;
	FBlendedHeapCurve	CachedCurve;

	// attribute data, swapped in from the component when we are running parallel eval
	UE::Anim::FMeshAttributeContainer CustomAttributes;
	UE::Anim::FMeshAttributeContainer CachedCustomAttributes;

	FAnimationEvaluationContext()
	{
		Clear();
	}

	void Copy(const FAnimationEvaluationContext& Other)
	{
		AnimInstance = Other.AnimInstance;
		PostProcessAnimInstance = Other.PostProcessAnimInstance;
		SkeletalMesh = Other.SkeletalMesh;
		ComponentSpaceTransforms.Reset();
		ComponentSpaceTransforms.Append(Other.ComponentSpaceTransforms);
		BoneSpaceTransforms.Reset();
		BoneSpaceTransforms.Append(Other.BoneSpaceTransforms);
		CachedComponentSpaceTransforms.Reset();
		CachedComponentSpaceTransforms.Append(Other.CachedComponentSpaceTransforms);
		CachedBoneSpaceTransforms.Reset();
		CachedBoneSpaceTransforms.Append(Other.CachedBoneSpaceTransforms);
		RootBoneTranslation = Other.RootBoneTranslation;
		Curve.CopyFrom(Other.Curve);
		CachedCurve.CopyFrom(Other.CachedCurve);
		bDoInterpolation = Other.bDoInterpolation;
		bDoEvaluation = Other.bDoEvaluation;
		bDuplicateToCacheBones = Other.bDuplicateToCacheBones;
		bDuplicateToCacheCurve = Other.bDuplicateToCacheCurve;
		bDuplicateToCachedAttributes = Other.bDuplicateToCachedAttributes;

		CustomAttributes.CopyFrom(Other.CustomAttributes);
		CachedCustomAttributes.CopyFrom(Other.CachedCustomAttributes);
	}

	void Clear()
	{
		AnimInstance = nullptr;
		PostProcessAnimInstance = nullptr;
		SkeletalMesh = nullptr;
	}

};

/** This enum defines how you'd like to update bones to physics world.
	If bone is simulating, you don't have to waste time on updating bone transform from kinematic.
	But also sometimes you don't like fixed bones to be updated by animation data. */
UENUM()
namespace EKinematicBonesUpdateToPhysics
{
	enum Type : int
	{
		/** Update any bones that are not simulating. */
		SkipSimulatingBones,
		/** Skip physics update from kinematic changes. */
		SkipAllBones
	};
}

UENUM()
namespace EAnimationMode
{
	enum Type : int
	{
		AnimationBlueprint UMETA(DisplayName="Use Animation Blueprint"), 
		AnimationSingleNode UMETA(DisplayName="Use Animation Asset"), 
		// This is custom type, engine leaves AnimInstance as it is
		AnimationCustomMode UMETA(DisplayName = "Use Custom Mode"),
	};
}

UENUM()
namespace EPhysicsTransformUpdateMode
{
	enum Type : int
	{
		SimulationUpatesComponentTransform,
		ComponentTransformIsKinematic
	};
}

/** Enum for indicating whether kinematic updates can be deferred */
enum class EAllowKinematicDeferral
{
	AllowDeferral,
	DisallowDeferral
};

/**
* Tick function that does post physics work on skeletal mesh component. This executes in EndPhysics (after physics is done)
**/
USTRUCT()
struct FSkeletalMeshComponentEndPhysicsTickFunction : public FTickFunction
{
	GENERATED_USTRUCT_BODY()

	 USkeletalMeshComponent*	Target;

	/**
	* Abstract function to execute the tick.
	* @param DeltaTime - frame time to advance, in seconds.
	* @param TickType - kind of tick for this frame.
	* @param CurrentThread - thread we are executing on, useful to pass along as new tasks are created.
	* @param MyCompletionGraphEvent - completion event for this task. Useful for holding the completetion of this task until certain child tasks are complete.
	*/
	virtual void ExecuteTick(float DeltaTime, enum ELevelTick TickType, ENamedThreads::Type CurrentThread, const FGraphEventRef& MyCompletionGraphEvent) override;
	/** Abstract function to describe this tick. Used to print messages about illegal cycles in the dependency graph. */
	virtual FString DiagnosticMessage() override;
	/** Function used to describe this tick for active tick reporting. **/
	virtual FName DiagnosticContext(bool bDetailed) override;
};

template<>
struct TStructOpsTypeTraits<FSkeletalMeshComponentEndPhysicsTickFunction> : public TStructOpsTypeTraitsBase2<FSkeletalMeshComponentEndPhysicsTickFunction>
{
	enum
	{
		WithCopy = false
	};
};


/**
* Tick function that prepares and simulates cloth
**/
USTRUCT()
struct FSkeletalMeshComponentClothTickFunction : public FTickFunction
{
	GENERATED_USTRUCT_BODY()

	USkeletalMeshComponent*	Target;

	/**
	* Abstract function to execute the tick.
	* @param DeltaTime - frame time to advance, in seconds.
	* @param TickType - kind of tick for this frame.
	* @param CurrentThread - thread we are executing on, useful to pass along as new tasks are created.
	* @param MyCompletionGraphEvent - completion event for this task. Useful for holding the completetion of this task until certain child tasks are complete.
	*/
	virtual void ExecuteTick(float DeltaTime, enum ELevelTick TickType, ENamedThreads::Type CurrentThread, const FGraphEventRef& MyCompletionGraphEvent) override;
	/** Abstract function to describe this tick. Used to print messages about illegal cycles in the dependency graph. */
	virtual FString DiagnosticMessage() override;
	/** Function used to describe this tick for active tick reporting. **/
	virtual FName DiagnosticContext(bool bDetailed) override;
};

template<>
struct TStructOpsTypeTraits<FSkeletalMeshComponentClothTickFunction> : public TStructOpsTypeTraitsBase2<FSkeletalMeshComponentClothTickFunction>
{
	enum
	{
		WithCopy = false
	};
};


struct FClosestPointOnPhysicsAsset
{
	/** The closest point in world space */
	FVector ClosestWorldPosition;

	/** The normal associated with the surface of the closest body */
	FVector Normal;

	/** The name of the bone associated with the closest body */
	FName BoneName;

	/** The distance of the closest point and the original world position. 0 Indicates world position is inside the closest body. */
	float Distance;

	FClosestPointOnPhysicsAsset()
		: ClosestWorldPosition(FVector::ZeroVector)
		, Normal(FVector::ZeroVector)
		, BoneName(NAME_None)
		, Distance(-1.f)
	{
	}
};

/**
 * SkeletalMeshComponent is used to create an instance of an animated SkeletalMesh asset.
 *
 * @see https://docs.unrealengine.com/latest/INT/Engine/Content/Types/SkeletalMeshes/
 * @see USkeletalMesh
 */
<<<<<<< HEAD
UCLASS(Blueprintable, ClassGroup=(Rendering, Common), hidecategories=(Object, "Mesh|SkeletalAsset"), config=Engine, editinlinenew, meta=(BlueprintSpawnableComponent))
class ENGINE_API USkeletalMeshComponent : public USkinnedMeshComponent, public IInterface_CollisionDataProvider
=======
UCLASS(Blueprintable, ClassGroup=(Rendering, Common), hidecategories=(Object, "Mesh|SkeletalAsset"), config=Engine, editinlinenew, meta=(BlueprintSpawnableComponent), MinimalAPI)
class USkeletalMeshComponent : public USkinnedMeshComponent, public IInterface_CollisionDataProvider
>>>>>>> 4af6daef
{
	GENERATED_UCLASS_BODY()

	friend class FSkinnedMeshComponentRecreateRenderStateContext;
	friend class FParallelAnimationCompletionTask;
	friend class USkeletalMesh; 
	friend class UAnimInstance;
	friend struct FAnimNode_LinkedAnimGraph;
	friend struct FAnimNode_LinkedAnimLayer;
	friend struct FLinkedInstancesAdapter;
	friend struct FLinkedAnimLayerClassData;
	
//#if WITH_EDITORONLY_DATA  // TODO: Re-add these guards once the MovieScene getters/setters are working, so that we can get rid of this redundant pointer in all cooked builds
private:
	/** The skeletal mesh used by this component. */
	UE_DEPRECATED(5.1, "This property isn't deprecated, but getter and setter must be used at all times to preserve correct operations.")
	UPROPERTY(EditAnywhere, Transient, Setter = SetSkeletalMeshAsset, BlueprintSetter = SetSkeletalMeshAsset, Getter = GetSkeletalMeshAsset, BlueprintGetter = GetSkeletalMeshAsset, Category = Mesh)
	TObjectPtr<USkeletalMesh> SkeletalMeshAsset;
//#endif

<<<<<<< HEAD
//#if WITH_EDITORONLY_DATA  // TODO: Re-add these guards once the MovieScene getters/setters are working, so that we can get rid of this redundant pointer in all cooked builds
private:
	/** The skeletal mesh used by this component. */
	UE_DEPRECATED(5.1, "This property isn't deprecated, but getter and setter must be used at all times to preserve correct operations.")
	UPROPERTY(EditAnywhere, Transient, Setter = SetSkeletalMeshAsset, BlueprintSetter = SetSkeletalMeshAsset, Getter = GetSkeletalMeshAsset, BlueprintGetter = GetSkeletalMeshAsset, Category = Mesh)
	TObjectPtr<USkeletalMesh> SkeletalMeshAsset;
//#endif

=======
>>>>>>> 4af6daef
public:
	/**
	 * Set the SkeletalMesh rendered for this mesh.
	 */
	UFUNCTION(BlueprintCallable, Category = "Components|SkeletalMesh")
	void SetSkeletalMeshAsset(USkeletalMesh* NewMesh) { SetSkeletalMesh(NewMesh, false); }

	/**
	 * Get the SkeletalMesh rendered for this mesh.
	 */
	UFUNCTION(BlueprintPure, Category = "Components|SkeletalMesh")
<<<<<<< HEAD
	USkeletalMesh* GetSkeletalMeshAsset() const;
=======
	ENGINE_API USkeletalMesh* GetSkeletalMeshAsset() const;

	/** Gets the shared bone container used between all owned anim instances. Creates it on the first call. */
	ENGINE_API TSharedPtr<struct FBoneContainer> GetSharedRequiredBones();
>>>>>>> 4af6daef

#if WITH_EDITORONLY_DATA
	/** The blueprint for creating an AnimationScript. */
	UPROPERTY()
	TObjectPtr<class UAnimBlueprint> AnimationBlueprint_DEPRECATED;
#endif

	UE_DEPRECATED(4.11, "This property is deprecated. Please use AnimClass instead")
	UPROPERTY(BlueprintReadOnly, Category = Animation, meta = (DeprecationMessage = "This property is deprecated. Please use AnimClass instead"))
	TObjectPtr<class UAnimBlueprintGeneratedClass> AnimBlueprintGeneratedClass;

	/* The AnimBlueprint class to use. Use 'SetAnimInstanceClass' to change at runtime. */
	UPROPERTY(EditAnywhere, BlueprintReadOnly, Category = Animation)
	class TSubclassOf<UAnimInstance> AnimClass;

	/** The active animation graph program instance. */
	UPROPERTY(transient, NonTransactional)
	TObjectPtr<UAnimInstance> AnimScriptInstance;

#if WITH_EDITORONLY_DATA
	/** Any running linked anim instances */
	UE_DEPRECATED(4.24, "Direct access to this property is deprecated and the array is no longer used. Storage is now in LinkedInstances. Please use GetLinkedAnimInstances() instead.")
	UPROPERTY(transient)
	TArray<TObjectPtr<UAnimInstance>> SubInstances;
#endif

	/** An instance created from the PostPhysicsBlueprint property of the skeletal mesh we're using,
	 *  Runs after (and receives pose from) the main anim instance.
	 */
	UPROPERTY(transient)
	TObjectPtr<UAnimInstance> PostProcessAnimInstance;

public:

	/** Toggles whether the post process blueprint will run for this component */
	UFUNCTION(BlueprintCallable, Category="Components|SkeletalMesh")
	ENGINE_API void ToggleDisablePostProcessBlueprint();

	/** Gets whether the post process blueprint is currently disabled for this component */
	UFUNCTION(BlueprintGetter)
	ENGINE_API bool GetDisablePostProcessBlueprint() const;

	/** Sets whether the post process blueprint is currently running for this component.
	 *  If it is not currently running, and is set to run, the instance will be reinitialized
	 */
	UFUNCTION(BlueprintSetter)
	ENGINE_API void SetDisablePostProcessBlueprint(bool bInDisablePostProcess);

	UPROPERTY(EditAnywhere, BlueprintReadWrite, Category=Animation, meta=(ShowOnlyInnerProperties))
	struct FSingleAnimationPlayData AnimationData;

	// this is explicit copy because this buffer is reused during evaluation
	// we want to have reference and emptied during evaluation
	ENGINE_API TArray<FTransform> GetBoneSpaceTransforms();

	/** Get the bone space transforms as array view. */
	ENGINE_API TArrayView<const FTransform> GetBoneSpaceTransformsView();

	/** Get the bone space transforms as array view. */
	TArrayView<const FTransform> GetBoneSpaceTransformsView();

	/** 
	 * Temporary array of local-space (relative to parent bone) rotation/translation for each bone. 
	 * This property is not safe to access during evaluation, so we created wrapper.
	 */
	UE_DEPRECATED(4.23, "Direct access to this property is deprecated, please use GetBoneSpaceTransforms instead. We will move to private in the future.")
	TArray<FTransform> BoneSpaceTransforms;

public:
	/** Offset of the root bone from the reference pose. Used to offset bounding box. */
	UPROPERTY(transient)
	FVector RootBoneTranslation;

	/** If bEnableLineCheckWithBounds is true, scale the bounds by this value before doing line check. */
	UPROPERTY()
	FVector LineCheckBoundsScale;

	/** Temporary storage for curves */
	FBlendedHeapCurve AnimCurves;

	/** Access cached component space transforms */
	ENGINE_API const TArray<FTransform>& GetCachedComponentSpaceTransforms() const;

private:
	/** Any running linked anim instances */
	UPROPERTY(transient)
	TArray<TObjectPtr<UAnimInstance>> LinkedInstances;

	/** Shared bone container between all anim instances owned by this skeletal mesh component */
	TSharedPtr<struct FBoneContainer> SharedRequiredBones;

	// Update Rate

	/** Cached BoneSpaceTransforms for Update Rate optimization. */
	UPROPERTY(Transient)
	TArray<FTransform> CachedBoneSpaceTransforms;

	/** Cached SpaceBases for Update Rate optimization. */
	UPROPERTY(Transient)
	TArray<FTransform> CachedComponentSpaceTransforms;

	/** Cached Curve result for Update Rate optimization */
	FBlendedHeapCurve CachedCurve;

	/** Current and cached attribute evaluation data, used for Update Rate optimization */
	UE::Anim::FMeshAttributeContainer CachedAttributes;
	UE::Anim::FMeshAttributeContainer CustomAttributes;
public:
	/** 
	 * Get float type attribute value.

	 * @param BoneName Name of the bone to retrieve try and retrieve the attribute from
	 * @param AttributeName Name of the attribute to retrieve
     * @param OutValue (reference) Retrieved attribute value if found, otherwise is set to DefaultValue
	 * @param LookupType Determines how the attribute is retrieved from the specified BoneName (see ECustomBoneAttributeLookup)
	 * @return Whether or not the atttribute was successfully retrieved
	*/
	UFUNCTION(BlueprintCallable, Category=CustomAttributes)
	ENGINE_API bool GetFloatAttribute_Ref(const FName& BoneName, const FName& AttributeName, UPARAM(ref) float& OutValue, ECustomBoneAttributeLookup LookupType = ECustomBoneAttributeLookup::BoneOnly);

	/** 
	 * Get FTransform type attribute value.

	 * @param BoneName Name of the bone to retrieve try and retrieve the attribute from
	 * @param AttributeName Name of the attribute to retrieve
     * @param OutValue (reference) Retrieved attribute value if found, otherwise is set to DefaultValue
	 * @param LookupType Determines how the attribute is retrieved from the specified BoneName (see ECustomBoneAttributeLookup)
	 * @return Whether or not the atttribute was successfully retrieved
	*/
	UFUNCTION(BlueprintCallable, Category = CustomAttributes)
	ENGINE_API bool GetTransformAttribute_Ref(const FName& BoneName, const FName& AttributeName, UPARAM(ref) FTransform& OutValue, ECustomBoneAttributeLookup LookupType = ECustomBoneAttributeLookup::BoneOnly);

	/** 
	 * Get integer type attribute value.

	 * @param BoneName Name of the bone to retrieve try and retrieve the attribute from
	 * @param AttributeName Name of the attribute to retrieve
     * @param OutValue (reference) Retrieved attribute value if found, otherwise is set to DefaultValue
	 * @param LookupType Determines how the attribute is retrieved from the specified BoneName (see ECustomBoneAttributeLookup)
	 * @return Whether or not the atttribute was successfully retrieved
	*/
	UFUNCTION(BlueprintCallable, Category = CustomAttributes)
	ENGINE_API bool GetIntegerAttribute_Ref(const FName& BoneName, const FName& AttributeName, UPARAM(ref) int32& OutValue, ECustomBoneAttributeLookup LookupType = ECustomBoneAttributeLookup::BoneOnly);

	/** 
	 * Get string type attribute value.

	 * @param BoneName Name of the bone to retrieve try and retrieve the attribute from
	 * @param AttributeName Name of the attribute to retrieve
     * @param OutValue (reference) Retrieved attribute value if found, otherwise is set to DefaultValue
	 * @param LookupType Determines how the attribute is retrieved from the specified BoneName (see ECustomBoneAttributeLookup)
	 * @return Whether or not the atttribute was successfully retrieved
	*/
	UFUNCTION(BlueprintCallable, Category = CustomAttributes)
	ENGINE_API bool GetStringAttribute_Ref(const FName& BoneName, const FName& AttributeName, UPARAM(ref) FString& OutValue, ECustomBoneAttributeLookup LookupType = ECustomBoneAttributeLookup::BoneOnly);

	/** 
	 * Get float type attribute value.

	 * @param BoneName Name of the bone to retrieve try and retrieve the attribute from
	 * @param AttributeName Name of the attribute to retrieve
	 * @param DefaultValue In case the attribute could not be found
     * @param OutValue Retrieved attribute value if found, otherwise is set to DefaultValue
	 * @param LookupType Determines how the attribute is retrieved from the specified BoneName (see ECustomBoneAttributeLookup)
	 * @return Whether or not the atttribute was successfully retrieved
	*/
	UFUNCTION(BlueprintCallable, Category = CustomAttributes)
	ENGINE_API bool GetFloatAttribute(const FName& BoneName, const FName& AttributeName, float DefaultValue, float& OutValue, ECustomBoneAttributeLookup LookupType = ECustomBoneAttributeLookup::BoneOnly);
	
	/**
	 * Get FTransform type attribute value.

	 * @param BoneName Name of the bone to retrieve try and retrieve the attribute from
	 * @param AttributeName Name of the attribute to retrieve
	 * @param OutValue (reference) Retrieved attribute value if found, otherwise is set to DefaultValue
	 * @param LookupType Determines how the attribute is retrieved from the specified BoneName (see ECustomBoneAttributeLookup)
	 * @return Whether or not the atttribute was successfully retrieved
	*/
	UFUNCTION(BlueprintCallable, Category = CustomAttributes)
	ENGINE_API bool GetTransformAttribute(const FName& BoneName, const FName& AttributeName, FTransform DefaultValue, FTransform& OutValue, ECustomBoneAttributeLookup LookupType = ECustomBoneAttributeLookup::BoneOnly);

	/** 
	 * Get integer type attribute value.

	 * @param BoneName Name of the bone to retrieve try and retrieve the attribute from
	 * @param AttributeName Name of the attribute to retrieve
	 * @param DefaultValue In case the attribute could not be found
     * @param OutValue Retrieved attribute value if found, otherwise is set to DefaultValue
	 * @param LookupType Determines how the attribute is retrieved from the specified BoneName (see ECustomBoneAttributeLookup)
	 * @return Whether or not the atttribute was successfully retrieved
	*/
	UFUNCTION(BlueprintCallable, Category = CustomAttributes)
	ENGINE_API bool GetIntegerAttribute(const FName& BoneName, const FName& AttributeName, int32 DefaultValue, int32& OutValue, ECustomBoneAttributeLookup LookupType = ECustomBoneAttributeLookup::BoneOnly);

	/** 
	 * Get string type attribute value.

	 * @param BoneName Name of the bone to retrieve try and retrieve the attribute from
	 * @param AttributeName Name of the attribute to retrieve
	 * @param DefaultValue In case the attribute could not be found
     * @param OutValue Retrieved attribute value if found, otherwise is set to DefaultValue
	 * @param LookupType Determines how the attribute is retrieved from the specified BoneName (see ECustomBoneAttributeLookup)
	 * @return Whether or not the atttribute was successfully retrieved
	*/
	UFUNCTION(BlueprintCallable, Category = CustomAttributes)
	ENGINE_API bool GetStringAttribute(const FName& BoneName, const FName& AttributeName, FString DefaultValue, FString& OutValue, ECustomBoneAttributeLookup LookupType = ECustomBoneAttributeLookup::BoneOnly);

protected:
	/** Templated version to try and retrieve a typed bone attribute's value */
	template<typename DataType, typename CustomAttributeType>
	bool FindAttributeChecked(const FName& BoneName, const FName& AttributeName, DataType DefaultValue, DataType& OutValue, ECustomBoneAttributeLookup LookupType);	

public:
	/** Used to scale speed of all animations on this skeletal mesh. */
	UPROPERTY(EditAnywhere, AdvancedDisplay, BlueprintReadWrite, Category=Animation)
	float GlobalAnimRateScale;
	
	/** If we are running physics, should we update non-simulated bones based on the animation bone positions. */
	UPROPERTY(EditAnywhere, AdvancedDisplay, BlueprintReadWrite, Category=SkeletalMesh)
	TEnumAsByte<EKinematicBonesUpdateToPhysics::Type> KinematicBonesUpdateType;

	/** Whether physics simulation updates component transform. */
	UPROPERTY(EditAnywhere, BlueprintReadWrite, Category = Physics)
	TEnumAsByte<EPhysicsTransformUpdateMode::Type> PhysicsTransformUpdateMode;

	/** whether we need to teleport cloth. */
	EClothingTeleportMode ClothTeleportMode;

protected:
	/** Whether to use Animation Blueprint or play Single Animation Asset. */
	UPROPERTY(EditAnywhere, BlueprintReadOnly, Category=Animation)
	TEnumAsByte<EAnimationMode::Type>	AnimationMode;
public:
	// helper function to get the member name and verify it exists, without making it public
	static ENGINE_API const FName& GetAnimationModePropertyNameChecked();

private:
	/** Teleport type to use on the next update */
	ETeleportType PendingTeleportType;

	/** Controls whether or not this component will evaluate its post process instance. The post-process
	 *  Instance is dictated by the skeletal mesh so this is used for per-instance control.
	 */
	UPROPERTY(EditAnywhere, BlueprintGetter=GetDisablePostProcessBlueprint, BlueprintSetter=SetDisablePostProcessBlueprint, Category = Animation)
	uint8 bDisablePostProcessBlueprint:1;

public:
	/** Indicates that simulation (if it's enabled) is entirely responsible for children transforms. This is only ok if you are not animating attachment points relative to the simulation */
	uint8 bSimulationUpdatesChildTransforms:1;

	/** Controls whether blending in physics bones will refresh overlaps on this component, defaults to true but can be disabled in cases where we know anim->physics blending doesn't meaningfully change overlaps */
	UPROPERTY(EditAnywhere, AdvancedDisplay, Category = Physics)
	uint8 bUpdateOverlapsOnAnimationFinalize:1;

	/** Temporary fix for local space kinematics. This only works for bodies that have no constraints and is needed by vehicles. Proper support will remove this flag */
	uint8 bLocalSpaceKinematics:1;

	/** If true, there is at least one body in the current PhysicsAsset with a valid bone in the current SkeletalMesh */
	UPROPERTY(transient)
	uint8 bHasValidBodies:1;


	/** Forces use of the physics bodies irrespective of whether they are simulated or using the physics blend weight */
	UPROPERTY(transient)
	uint8 bBlendPhysics:1;

	/**
	 *  If true, simulate physics for this component on a dedicated server.
	 *  This should be set if simulating physics and replicating with a dedicated server.
	 *	Note: This property cannot be changed at runtime.
	 */
	UPROPERTY(EditAnywhere, AdvancedDisplay, BlueprintReadWrite, Category = SkeletalMesh)
	uint8 bEnablePhysicsOnDedicatedServer:1;

	/** 
	 * If true, then the physics bodies will be used to drive the skeletal mesh even when they are
	 * kinematic (not simulating), otherwise the skeletal mesh will be driven by the animation input 
	 * when the bodies are kinematic
	 */
	UPROPERTY(EditAnywhere, AdvancedDisplay, BlueprintReadWrite, Category = SkeletalMesh)
	uint8 bUpdateMeshWhenKinematic:1;

	/**
	 *	If we should pass joint position to joints each frame, so that they can be used by motorized joints to drive the
	 *	ragdoll based on the animation.
	 */
	UPROPERTY(EditAnywhere, AdvancedDisplay, BlueprintReadWrite, Category=SkeletalMesh)
	uint8 bUpdateJointsFromAnimation:1;

	/**
	 * Toggles creation of cloth simulation. Distinct from the simulation toggle below in that, if off, avoids allocating
	 * the actors entirely instead of just skipping the simulation step.
	 */
	UPROPERTY(EditAnywhere, BlueprintReadWrite, Category = Clothing)
	uint8 bAllowClothActors:1;

	/** Disable cloth simulation and play original animation without simulation */
	UPROPERTY(EditAnywhere, BlueprintReadWrite, Category=Clothing)
	uint8 bDisableClothSimulation:1;

	/** Indicates that this SkeletalMeshComponent has deferred kinematic bone updates until next physics sim if not INDEX_NONE. */
	int32 DeferredKinematicUpdateIndex;

private:
	/** Disable rigid body animation nodes and play original animation without simulation */
	UPROPERTY(EditAnywhere, Category = Physics)
	uint8 bDisableRigidBodyAnimNode:1;

	/** Disable animation curves for this component. If this is set true, no curves will be processed */
	UPROPERTY(EditAnywhere, AdvancedDisplay, Category = SkeletalMesh)
	uint8 bAllowAnimCurveEvaluation : 1;

#if WITH_EDITORONLY_DATA
	/** DEPRECATED. Use bAllowAnimCurveEvaluation instead */
	UE_DEPRECATED(4.18, "This property is deprecated. Please use bAllowAnimCurveEvaluatiuon instead. Note that the meaning is reversed.")	
	UPROPERTY()
	uint8 bDisableAnimCurves_DEPRECATED : 1;
#endif

	/** Whether or not we're taking cloth sim information from our leader component */
	uint8 bBindClothToLeaderComponent:1;

	/** Flag denoting whether or not the clothing transform needs to update */
	uint8 bPendingClothTransformUpdate:1;

	/** Flag denoting whether or not the clothing collision needs to update from its physics asset */
	uint8 bPendingClothCollisionUpdate:1;

public:
	/** can't collide with part of environment if total collision volumes exceed 16 capsules or 32 planes per convex */
	UPROPERTY(EditAnywhere, BlueprintReadWrite, Category=Clothing)
	uint8 bCollideWithEnvironment:1;
	/** can't collide with part of attached children if total collision volumes exceed 16 capsules or 32 planes per convex */
	UPROPERTY(EditAnywhere, BlueprintReadWrite, Category=Clothing)
	uint8 bCollideWithAttachedChildren:1;
	/**
	 * Forces the cloth simulation to constantly update its external collisions, at the expense of performance.
	 * This will help to prevent missed collisions if the cloth's skeletal mesh component isn't moving,
	 * and when instead, wind or other moving objects are causing new collision shapes to come into the cloth's vicinity.
	 */
	UPROPERTY(EditAnywhere, BlueprintReadWrite, Category=Clothing)
	uint8 bForceCollisionUpdate : 1;

	/** Deprecated. */
	UE_DEPRECATED(5.2, "Cloth simulation always happens in local space.")
	UPROPERTY(BlueprintReadWrite, Category = Clothing, meta = (DeprecationMessage = "This property is deprecated. Cloth simulation always happens in local space."))
	uint8 bLocalSpaceSimulation : 1;

	/** reset the clothing after moving the clothing position (called teleport) */
	UPROPERTY(EditAnywhere, BlueprintReadWrite, Category=Clothing)
	uint8 bResetAfterTeleport:1;

	/** To save previous state */
	uint8 bPrevDisableClothSimulation : 1;

	/** 
	 * Optimization
	 */
	
	 /** Whether animation and world transform updates are deferred. If this is on, the kinematic bodies (scene query data) will not update until the next time the physics simulation is run */
	UPROPERTY(EditAnywhere, AdvancedDisplay, BlueprintReadOnly, Category = SkeletalMesh)
	uint8 bDeferKinematicBoneUpdate : 1;

	/** Skips Ticking and Bone Refresh. */
	UPROPERTY(EditAnywhere, AdvancedDisplay, BlueprintReadWrite, Category=SkeletalMesh)
	uint8 bNoSkeletonUpdate:1;

	/** pauses this component's animations (doesn't tick them, but still refreshes bones) */
	UPROPERTY(EditAnywhere, AdvancedDisplay, BlueprintReadWrite, Category=Animation)
	uint8 bPauseAnims:1;

	/** On InitAnim should we set to ref pose (if false use first tick of animation data). If enabled, takes precedence over UAnimationSettings::bTickAnimationOnSkeletalMeshInit*/
	UPROPERTY(EditAnywhere, AdvancedDisplay, Category = Animation)
	uint8 bUseRefPoseOnInitAnim:1;

	/**
	* Uses skinned data for collision data.
	*/
	UPROPERTY(EditAnywhere, AdvancedDisplay, BlueprintReadOnly, Category=SkeletalMesh)
	uint8 bEnablePerPolyCollision:1;

	/**
	 * Misc 
	 */
	
	/** If true, force the mesh into the reference pose - is an optimization. */
	UPROPERTY()
	uint8 bForceRefpose:1;
	
	/** If true TickPose() will not be called from the Component's TickComponent function.
	* It will instead be called from Autonomous networking updates. See ACharacter. */
	UPROPERTY(Transient)
	uint8 bOnlyAllowAutonomousTickPose : 1;

	/** True if calling TickPose() from Autonomous networking updates. See ACharacter. */
	UPROPERTY(Transient)
	uint8 bIsAutonomousTickPose : 1;

	/** If bForceRefPose was set last tick. */
	UPROPERTY()
	uint8 bOldForceRefPose:1;

	/** Bool that enables debug drawing of the skeleton before it is passed to the physics. Useful for debugging animation-driven physics. */
	UPROPERTY()
	uint8 bShowPrePhysBones:1;

	/** If false, indicates that on the next call to UpdateSkelPose the RequiredBones array should be recalculated. */
	UPROPERTY(transient)
	uint8 bRequiredBonesUpToDate:1;

	/** If true, AnimTree has been initialised. */
	UPROPERTY(transient)
	uint8 bAnimTreeInitialised:1;

	/** If true, the Location of this Component will be included into its bounds calculation
	* (this can be useful when using SMU_OnlyTickPoseWhenRendered on a character that moves away from the root and no bones are left near the origin of the component) */
	UPROPERTY(EditAnywhere, AdvancedDisplay, BlueprintReadOnly, Category = SkeletalMesh)
	uint8 bIncludeComponentLocationIntoBounds : 1;

	/** If true, line checks will test against the bounding box of this skeletal mesh component and return a hit if there is a collision. */
	UPROPERTY()
	uint8 bEnableLineCheckWithBounds:1;

	/** If true, propagates calls to ApplyAnimationCurvesToComponent for follower components, only needed if follower components do not tick themselves */
	UPROPERTY(EditAnywhere, BlueprintReadWrite, Category = LeaderPoseComponent)
	uint8 bPropagateCurvesToFollowers : 1;

#if WITH_EDITORONLY_DATA
	UE_DEPRECATED(5.1, "This property is deprecated. Please use bPropagateCurvesToFollowers instead")
	uint8 bPropagateCurvesToSlaves : 1;
#endif // WITH_EDITORONLY_DATA

	/** Whether to skip UpdateKinematicBonesToAnim() when interpolating. Kinematic bones are updated to the target interpolation pose only on ticks when they are evaluated. */
	UPROPERTY(EditAnywhere, BlueprintReadWrite, AdvancedDisplay, Category = Optimization)
	uint8 bSkipKinematicUpdateWhenInterpolating:1;

	/** Whether to skip bounds update when interpolating. Bounds are updated to the target interpolation pose only on ticks when they are evaluated. */
	UPROPERTY(EditAnywhere, BlueprintReadWrite, AdvancedDisplay, Category = Optimization)
	uint8 bSkipBoundsUpdateWhenInterpolating:1;

protected:

	/** Whether the clothing simulation is suspended (not the same as disabled, we no longer run the sim but keep the last valid sim data around) */
	uint8 bClothingSimulationSuspended:1;

#if WITH_EDITORONLY_DATA
	/** If true, this will Tick until disabled */
	UPROPERTY(AdvancedDisplay, EditInstanceOnly, transient, Category = SkeletalMesh)
	uint8 bUpdateAnimationInEditor : 1;
	/** If true, will play cloth in editor */
	UPROPERTY(AdvancedDisplay, EditInstanceOnly, transient, Category = SkeletalMesh)
	uint8 bUpdateClothInEditor : 1;

	/** If true, DefaultAnimatingRigOverride will be used. If false, use the DefaultAnimatingRig in the SkeletalMesh */
	UPROPERTY(AdvancedDisplay,EditAnywhere, Category = SkeletalMesh, meta = (InlineEditConditionToggle))
	uint8 bOverrideDefaultAnimatingRig : 1;

#endif

	/** If true, OnSyncComponentToRBPhysics() notify will be called */
	uint8 bNotifySyncComponentToRBPhysics : 1;

private:

	UPROPERTY(Transient)
	uint8 bNeedsQueuedAnimEventsDispatched:1;

	uint8 bPostEvaluatingAnimation:1;

public:

	/** Cache AnimCurveUidVersion from Skeleton and this will be used to identify if it needs to be updated */
	UPROPERTY(transient)
	uint16 CachedAnimCurveUidVersion;

	/**
	 * weight to blend between simulated results and key-framed positions
	 * if weight is 1.0, shows only cloth simulation results and 0.0 will show only skinned results
	 */
	UPROPERTY(EditAnywhere, BlueprintReadWrite, Interp, Category = Clothing)
	float ClothBlendWeight;

	/** Whether we should stall the Cloth tick task until the cloth simulation is complete. This is required if we want up-to-date
	 * cloth data on the game thread, for example if we want to generate particles at cloth vertices.
	 */
	UPROPERTY(EditAnywhere, BlueprintReadWrite, Category = Clothing)
	bool bWaitForParallelClothTask;

private:

	/** Whether the FilteredAnimCurves list is an allow or deny list */
	UPROPERTY(transient)
	bool bFilteredAnimCurvesIsAllowList = false;

	/** Cache curve metadata from mesh and this will be used to identify if it needs to be updated */
	UPROPERTY(transient)
	uint16 CachedMeshCurveMetaDataVersion;
	
	/** You can choose to disable certain curves if you prefer. 
	 * This is transient curves that will be ignored by animation system if you choose this */
	UPROPERTY(transient)
	TArray<FName> FilteredAnimCurves;

public:

	/**
	* Used for per poly collision. In 99% of cases you will be better off using a Physics Asset.
	* This BodySetup is per instance because all modification of vertices is done in place */
	UPROPERTY(transient)
	TObjectPtr<class UBodySetup>  BodySetup;

	ENGINE_API void CreateBodySetup();

#if UE_ENABLE_DEBUG_DRAWING
	ENGINE_API virtual void SendRenderDebugPhysics(FPrimitiveSceneProxy* OverrideSceneProxy = nullptr) override;
#endif

public:

	/** Threshold for physics asset bodies above which we use an aggregate for broadphase collisions */
	int32 RagdollAggregateThreshold;

	UPROPERTY(Interp, BlueprintReadWrite, Category=Clothing, meta=(UIMin = 0.0, UIMax = 10.0, ClampMin = 0.0, ClampMax = 10000.0))
	float ClothMaxDistanceScale;

	/** Notification when constraint is broken. */
	UPROPERTY(BlueprintAssignable)
	FConstraintBrokenSignature OnConstraintBroken;

	/** Notification when constraint plasticity drive target changes. */
	UPROPERTY(BlueprintAssignable)
	FPlasticDeformationEventSignature OnPlasticDeformation;

	/** Class of the object responsible for  */
	UPROPERTY(EditAnywhere, Category = Clothing)
	TSubclassOf<class UClothingSimulationFactory> ClothingSimulationFactory;

	struct FPendingRadialForces
	{
		enum EType
		{
			AddImpulse,
			AddForce
		};

		FVector Origin;
		float Radius;
		float Strength;
		ERadialImpulseFalloff Falloff;
		bool bIgnoreMass;
		EType Type;
		int32 FrameNum;

		FPendingRadialForces(FVector InOrigin, float InRadius, float InStrength, ERadialImpulseFalloff InFalloff, bool InIgnoreMass, EType InType)
			: Origin(InOrigin)
			, Radius(InRadius)
			, Strength(InStrength)
			, Falloff(InFalloff)
			, bIgnoreMass(InIgnoreMass)
			, Type(InType)
			, FrameNum(GFrameNumber)
		{
		}
	};

	const TArray<FPendingRadialForces>& GetPendingRadialForces() const
	{
		return PendingRadialForces;
	}
	/** Array of physical interactions for the frame. This is a temporary solution for a more permanent force system and should not be used directly*/
	TArray<FPendingRadialForces> PendingRadialForces;

	UE_DEPRECATED(4.23, "This function is deprecated. Please use SetAnimClass instead. ")
	ENGINE_API virtual void K2_SetAnimInstanceClass(class UClass* NewClass);

	/** Set the anim instance class. Clears and re-initializes the anim instance with the new class and sets animation mode to 'AnimationBlueprint' */
	UFUNCTION(BlueprintCallable, Category = "Components|SkeletalMesh", meta = (Keywords = "AnimBlueprint", DisplayName = "Set Anim Instance Class"))
	ENGINE_API virtual void SetAnimClass(class UClass* NewClass);

	/** Get the anim instance class via getter callable by sequencer.  */
	UFUNCTION(BlueprintInternalUseOnly)
	ENGINE_API class UClass*  GetAnimClass();

	/** Set the anim instance class. Clears and re-initializes the anim instance with the new class and sets animation mode to 'AnimationBlueprint' */
	ENGINE_API void SetAnimInstanceClass(class UClass* NewClass);

	/** 
	 * Returns the animation instance that is driving the class (if available). This is typically an instance of
	 * the class set as AnimBlueprintGeneratedClass (generated by an animation blueprint)
	 * Since this instance is transient, it is not safe to be used during construction script
	 */
	UFUNCTION(BlueprintCallable, Category="Components|SkeletalMesh", meta=(Keywords = "AnimBlueprint", UnsafeDuringActorConstruction = "true"))
	ENGINE_API class UAnimInstance * GetAnimInstance() const;
	
	/**
	 * Returns the active post process instance is one is available. This is set on the mesh that this
	 * component is using, and is evaluated immediately after the main instance.
	 */
	UFUNCTION(BlueprintCallable, Category = "Components|SkeletalMesh", meta = (Keywords = "AnimBlueprint", UnsafeDuringActorConstruction = "true"))
<<<<<<< HEAD
	UAnimInstance* GetPostProcessInstance() const;
=======
	ENGINE_API UAnimInstance* GetPostProcessInstance() const;
>>>>>>> 4af6daef

	/** Get the anim instances linked to the main AnimScriptInstance */
PRAGMA_DISABLE_DEPRECATION_WARNINGS
	const TArray<UAnimInstance*>& GetLinkedAnimInstances() const { return LinkedInstances; }
PRAGMA_ENABLE_DEPRECATION_WARNINGS

private:
PRAGMA_DISABLE_DEPRECATION_WARNINGS
	TArray<TObjectPtr<UAnimInstance>>& GetLinkedAnimInstances() { return LinkedInstances; }
ENGINE_API PRAGMA_ENABLE_DEPRECATION_WARNINGS

	/** Clear the linked anim instances and mark them pending kill */
	void ResetLinkedAnimInstances();

public:
	UE_DEPRECATED(4.23, "This function is deprecated. Please use GetLinkedAnimGraphInstanceByTag")
	UAnimInstance* GetSubInstanceByName(FName InTag) const { return GetLinkedAnimGraphInstanceByTag(InTag); }

	UE_DEPRECATED(4.24, "This function is deprecated. Please use GetLinkedAnimGraphInstanceByTag")
	UAnimInstance* GetSubInstanceByTag(FName InTag) const { return GetLinkedAnimGraphInstanceByTag(InTag); }

	/**
	 * Returns the a tagged linked instance node. If no linked instances are found or none are tagged with the
	 * supplied name, this will return NULL.
	 */
	UFUNCTION(BlueprintPure, Category = "Components|SkeletalMesh|Animation Blueprint Linking", meta = (Keywords = "AnimBlueprint", UnsafeDuringActorConstruction = "true"))
<<<<<<< HEAD
	UAnimInstance* GetLinkedAnimGraphInstanceByTag(FName InTag) const;
=======
	ENGINE_API UAnimInstance* GetLinkedAnimGraphInstanceByTag(FName InTag) const;
>>>>>>> 4af6daef

	UE_DEPRECATED(4.24, "Function renamed, please use GetLinkedAnimGraphInstancesByTag")
	void GetSubInstancesByTag(FName InTag, TArray<UAnimInstance*>& OutSubInstances) const
	{
		PRAGMA_DISABLE_DEPRECATION_WARNINGS
		GetLinkedAnimGraphInstancesByTag(InTag, OutSubInstances);
		PRAGMA_ENABLE_DEPRECATION_WARNINGS
	}

	/**
	 * Returns all tagged linked instance nodes that match the tag.
	 */
	UE_DEPRECATED(5.0, "Tags are unique so this funciton is no longer supported. Please use GetLinkedAnimGraphInstanceByTag instead")
	UFUNCTION(BlueprintPure, Category = "Components|SkeletalMesh|Animation Blueprint Linking", meta = (Keywords = "AnimBlueprint", DeprecatedFunction, DeprecationMessage="Tags are unique so this funciton is no longer supported. Please use GetLinkedAnimGraphInstanceByTag instead"))
<<<<<<< HEAD
	void GetLinkedAnimGraphInstancesByTag(FName InTag, TArray<UAnimInstance*>& OutLinkedInstances) const;
=======
	ENGINE_API void GetLinkedAnimGraphInstancesByTag(FName InTag, TArray<UAnimInstance*>& OutLinkedInstances) const;
>>>>>>> 4af6daef

	UE_DEPRECATED(4.24, "Function renamed, please use LinkAnimGraphByTag")
	void SetSubInstanceClassByTag(FName InTag, TSubclassOf<UAnimInstance> InClass) { LinkAnimGraphByTag(InTag, InClass); }

	/** Runs through all nodes, attempting to find linked instance by name/tag, then sets the class of each node if the tag matches */
	UFUNCTION(BlueprintCallable, Category = "Components|SkeletalMesh|Animation Blueprint Linking", meta = (Keywords = "AnimBlueprint", UnsafeDuringActorConstruction = "true"))
<<<<<<< HEAD
	void LinkAnimGraphByTag(FName InTag, TSubclassOf<UAnimInstance> InClass);
=======
	ENGINE_API void LinkAnimGraphByTag(FName InTag, TSubclassOf<UAnimInstance> InClass);
>>>>>>> 4af6daef

	UE_DEPRECATED(4.24, "Function renamed, please use LinkAnimClassLayers")
	void SetLayerOverlay(TSubclassOf<UAnimInstance> InClass) { LinkAnimClassLayers(InClass); }

	/** 
	 * Runs through all layer nodes, attempting to find layer nodes that are implemented by the specified class, then sets up a linked instance of the class for each.
	 * Allocates one linked instance to run each of the groups specified in the class, so state is shared. If a layer is not grouped (ie. NAME_None), then state is not shared
	 * and a separate linked instance is allocated for each layer node.
	 * If InClass is null, then all layers are reset to their defaults.
	 */
	UFUNCTION(BlueprintCallable, Category = "Components|SkeletalMesh|Animation Blueprint Linking", meta = (Keywords = "AnimBlueprint", UnsafeDuringActorConstruction = "true"))
<<<<<<< HEAD
	void LinkAnimClassLayers(TSubclassOf<UAnimInstance> InClass);
=======
	ENGINE_API void LinkAnimClassLayers(TSubclassOf<UAnimInstance> InClass);
>>>>>>> 4af6daef

	UE_DEPRECATED(4.24, "Function renamed, please use UnlinkAnimClassLayers")
	void ClearLayerOverlay(TSubclassOf<UAnimInstance> InClass) { UnlinkAnimClassLayers(InClass); }

	/** 
	 * Runs through all layer nodes, attempting to find layer nodes that are currently running the specified class, then resets each to its default value.
	 * State sharing rules are as with SetLayerOverlay.
	 * If InClass is null, does nothing.
	 */
	UFUNCTION(BlueprintCallable, Category = "Components|SkeletalMesh|Animation Blueprint Linking", meta = (Keywords = "AnimBlueprint", UnsafeDuringActorConstruction = "true"))
<<<<<<< HEAD
	void UnlinkAnimClassLayers(TSubclassOf<UAnimInstance> InClass);
=======
	ENGINE_API void UnlinkAnimClassLayers(TSubclassOf<UAnimInstance> InClass);
>>>>>>> 4af6daef

	UE_DEPRECATED(4.24, "Function renamed, please use GetLinkedLayerInstanceByGroup")
	UAnimInstance* GetLayerSubInstanceByGroup(FName InGroup) const { return GetLinkedAnimLayerInstanceByGroup(InGroup); }

	/** Gets the layer linked instance corresponding to the specified group */
	UFUNCTION(BlueprintPure, Category = "Components|SkeletalMesh|Animation Blueprint Linking", meta = (Keywords = "AnimBlueprint", UnsafeDuringActorConstruction = "true"))
<<<<<<< HEAD
	UAnimInstance* GetLinkedAnimLayerInstanceByGroup(FName InGroup) const;
=======
	ENGINE_API UAnimInstance* GetLinkedAnimLayerInstanceByGroup(FName InGroup) const;
>>>>>>> 4af6daef

	UE_DEPRECATED(4.24, "Function renamed, please use GetLinkedAnimLayerInstanceByClass")
	UAnimInstance* GetLayerSubInstanceByClass(TSubclassOf<UAnimInstance> InClass) const { return GetLinkedAnimLayerInstanceByClass(InClass);  }

	/** Gets the first layer linked instance corresponding to the specified class */
	UFUNCTION(BlueprintPure, Category = "Components|SkeletalMesh|Animation Blueprint Linking", meta = (Keywords = "AnimBlueprint", UnsafeDuringActorConstruction = "true"))
<<<<<<< HEAD
	UAnimInstance* GetLinkedAnimLayerInstanceByClass(TSubclassOf<UAnimInstance> InClass) const;
=======
	ENGINE_API UAnimInstance* GetLinkedAnimLayerInstanceByClass(TSubclassOf<UAnimInstance> InClass) const;
>>>>>>> 4af6daef

	/** Calls a function on each of the anim instances that this mesh component hosts, including linked and post-process instances */
	ENGINE_API void ForEachAnimInstance(TFunctionRef<void(UAnimInstance*)> InFunction);

	/** 
	 * Returns whether there are any valid instances to run, currently this means whether we have
	 * have an animation instance or a post process instance available to process.
	 */
	UFUNCTION(BlueprintPure, Category = "Components|SkeletalMesh", meta = (Keywords = "AnimBlueprint"))
	ENGINE_API bool HasValidAnimationInstance() const;

	/**
	 * Informs any active anim instances (main instance, linked instances, post instance) that a dynamics reset is required
	 * for example if a teleport occurs.
	 */
	UFUNCTION(BlueprintCallable, Category = "Components|SkeletalMesh", meta = (Keywords = "Dynamics,Physics", UnsafeDuringActorConstruction = "true"))
	ENGINE_API void ResetAnimInstanceDynamics(ETeleportType InTeleportType = ETeleportType::ResetPhysics);

	/** Below are the interface to control animation when animation mode, not blueprint mode */

	/**
	* Set the Animation Mode
	* @param InAnimationMode : Requested AnimationMode
	* @param bForceInitAnimScriptInstance : Init AnimScriptInstance if the AnimationMode is AnimationBlueprint even if the new animation mode is the same as current (this allows to use BP construction script to do this)
	*/
	UFUNCTION(BlueprintCallable, Category = "Components|Animation", meta = (Keywords = "Animation"))
	ENGINE_API void SetAnimationMode(EAnimationMode::Type InAnimationMode, bool bForceInitAnimScriptInstance = true);
	
	UFUNCTION(BlueprintPure, Category = "Components|Animation", meta = (Keywords = "Animation"))
	ENGINE_API EAnimationMode::Type GetAnimationMode() const;

	/* Animation play functions
	 *
	 * These changes status of animation instance, which is transient data, which means it won't serialize with this component
	 * Because of that reason, it is not safe to be used during construction script
	 * Please use OverrideAnimationData for construction script. That will override AnimationData to be serialized 
	 */
	UFUNCTION(BlueprintCallable, Category = "Components|Animation", meta = (Keywords = "Animation", UnsafeDuringActorConstruction = "true"))
	ENGINE_API void PlayAnimation(class UAnimationAsset* NewAnimToPlay, bool bLooping);

	/* Animation play functions
	*
	* These changes status of animation instance, which is transient data, which means it won't serialize with this component
	* Because of that reason, it is not safe to be used during construction script
	* Please use OverrideAnimationData for construction script. That will override AnimationData to be serialized
	*/
	UFUNCTION(BlueprintCallable, Category = "Components|Animation", meta = (Keywords = "Animation", UnsafeDuringActorConstruction = "true"))
	ENGINE_API void SetAnimation(class UAnimationAsset* NewAnimToPlay);

	/* Animation play functions
	*
	* These changes status of animation instance, which is transient data, which means it won't serialize with this component
	* Because of that reason, it is not safe to be used during construction script
	* Please use OverrideAnimationData for construction script. That will override AnimationData to be serialized
	*/
	UFUNCTION(BlueprintCallable, Category = "Components|Animation", meta = (Keywords = "Animation", UnsafeDuringActorConstruction = "true"))
	ENGINE_API void Play(bool bLooping);

	/* Animation play functions
	*
	* These changes status of animation instance, which is transient data, which means it won't serialize with this component
	* Because of that reason, it is not safe to be used during construction script
	* Please use OverrideAnimationData for construction script. That will override AnimationData to be serialized
	*/
	UFUNCTION(BlueprintCallable, Category = "Components|Animation", meta = (Keywords = "Animation", UnsafeDuringActorConstruction = "true"))
	ENGINE_API void Stop();

	/* Animation play functions
	*
	* These changes status of animation instance, which is transient data, which means it won't serialize with this component
	* Because of that reason, it is not safe to be used during construction script
	* Please use OverrideAnimationData for construction script. That will override AnimationData to be serialized
	*/
	UFUNCTION(BlueprintCallable, Category = "Components|Animation", meta = (Keywords = "Animation", UnsafeDuringActorConstruction = "true"))
	ENGINE_API bool IsPlaying() const;

	/* Animation play functions
	*
	* These changes status of animation instance, which is transient data, which means it won't serialize with this component
	* Because of that reason, it is not safe to be used during construction script
	* Please use OverrideAnimationData for construction script. That will override AnimationData to be serialized
	*/
	UFUNCTION(BlueprintCallable, Category = "Components|Animation", meta = (Keywords = "Animation", UnsafeDuringActorConstruction = "true"))
	ENGINE_API void SetPosition(float InPos, bool bFireNotifies = true);

	/* Animation play functions
	*
	* These changes status of animation instance, which is transient data, which means it won't serialize with this component
	* Because of that reason, it is not safe to be used during construction script
	* Please use OverrideAnimationData for construction script. That will override AnimationData to be serialized
	*/
	UFUNCTION(BlueprintCallable, Category = "Components|Animation", meta = (Keywords = "Animation", UnsafeDuringActorConstruction = "true"))
	ENGINE_API float GetPosition() const;

	/* Animation play functions
	*
	* These changes status of animation instance, which is transient data, which means it won't serialize with this component
	* Because of that reason, it is not safe to be used during construction script
	* Please use OverrideAnimationData for construction script. That will override AnimationData to be serialized
	*/
	UFUNCTION(BlueprintCallable, Category = "Components|Animation", meta = (Keywords = "Animation", UnsafeDuringActorConstruction = "true"))
	ENGINE_API void SetPlayRate(float Rate);

	/* Animation play functions
	*
	* These changes status of animation instance, which is transient data, which means it won't serialize with this component
	* Because of that reason, it is not safe to be used during construction script
	* Please use OverrideAnimationData for construction script. That will override AnimationData to be serialized
	*/
	UFUNCTION(BlueprintCallable, Category = "Components|Animation", meta = (Keywords = "Animation", UnsafeDuringActorConstruction = "true"))
	ENGINE_API float GetPlayRate() const;

	/**
	 * This overrides current AnimationData parameter in the SkeletalMeshComponent. This will serialize when the component serialize
	 * so it can be used during construction script. However note that this will override current existing data
	 * This can be useful if you'd like to make a blueprint with custom default animation per component
	 * This sets single player mode, which means you can't use AnimBlueprint with it
	 */
	UFUNCTION(BlueprintCallable, Category = "Components|Animation", meta = (Keywords = "Animation"))
	ENGINE_API void OverrideAnimationData(UAnimationAsset* InAnimToPlay, bool bIsLooping = true, bool bIsPlaying = true, float Position = 0.f, float PlayRate = 1.f);

	/**
	 * Set Morph Target with Name and Value(0-1)
	 *
	 * @param bRemoveZeroWeight : Used by editor code when it should stay in the active list with zero weight
	 */
	UFUNCTION(BlueprintCallable, Category="Components|SkeletalMesh", meta=(UnsafeDuringActorConstruction="true"))
	ENGINE_API void SetMorphTarget(FName MorphTargetName, float Value, bool bRemoveZeroWeight=true);

	/**
	 * Clear all Morph Target that are set to this mesh
	 */
	UFUNCTION(BlueprintCallable, Category="Components|SkeletalMesh")
	ENGINE_API void ClearMorphTargets();

	/**
	 * Get Morph target with given name
	 */
	UFUNCTION(BlueprintCallable, Category="Components|SkeletalMesh")
	ENGINE_API float GetMorphTarget(FName MorphTargetName) const;

	/**
	 * Takes a snapshot of this skeletal mesh component's pose and saves it to the specified snapshot.
	 * The snapshot is taken at the current LOD, so if for example you took the snapshot at LOD1 
	 * and then used it at LOD0 any bones not in LOD1 will use the reference pose 
	 */
	UFUNCTION(BlueprintCallable, Category = "Components|SkeletalMesh")
	ENGINE_API void SnapshotPose(UPARAM(ref) FPoseSnapshot& Snapshot);

	/**
	 * Sets whether cloth assets should be created/simulated in this component.
	 * This will update the conditional flag and you will want to call RecreateClothingActors for it to take effect.
	 * @param bInAllow Whether to allow the creation of cloth assets and simulation.
	 */
	UFUNCTION(BlueprintCallable, Category="Components|SkeletalMesh")
	ENGINE_API void SetAllowClothActors(bool bInAllow);

	UFUNCTION(BlueprintCallable, Category="Components|SkeletalMesh")
	bool GetAllowClothActors() const { return bAllowClothActors; }

	/**
	 * Sets whether cloth assets should be created/simulated in this component.
	 * This will update the conditional flag and you will want to call RecreateClothingActors for it to take effect.
	 * @param bInAllow Whether to allow the creation of cloth assets and simulation.
	 */
	UFUNCTION(BlueprintCallable, Category="Components|SkeletalMesh")
	void SetAllowClothActors(bool bInAllow);

	UFUNCTION(BlueprintCallable, Category="Components|SkeletalMesh")
	bool GetAllowClothActors() const { return bAllowClothActors; }

	/**
	 * Get/Set the max distance scale of clothing mesh vertices
	 */
	UFUNCTION(BlueprintCallable, Category="Clothing")
	ENGINE_API float GetClothMaxDistanceScale() const;
	UFUNCTION(BlueprintCallable, Category="Clothing")
	ENGINE_API void SetClothMaxDistanceScale(float Scale);

	/** 
	 * Used to indicate we should force 'teleport' during the next call to UpdateClothState, 
	 * This will transform positions and velocities and thus keep the simulation state, just translate it to a new pose.
	 */
	UFUNCTION(BlueprintCallable, Category="Clothing")
	ENGINE_API void ForceClothNextUpdateTeleport();
	/** 
	 * Used to indicate we should force 'teleport and reset' during the next call to UpdateClothState.
	 * This can be used to reset it from a bad state or by a teleport where the old state is not important anymore.
	 */
	UFUNCTION(BlueprintCallable, Category="Clothing")
	ENGINE_API void ForceClothNextUpdateTeleportAndReset();

	/** Stops simulating clothing, but does not show clothing ref pose. Keeps the last known simulation state */
	UFUNCTION(BlueprintCallable, Category="Clothing", meta=(UnsafeDuringActorConstruction))
	ENGINE_API void SuspendClothingSimulation();

	/** Resumes a previously suspended clothing simulation, teleporting the clothing on the next tick */
	UFUNCTION(BlueprintCallable, Category = "Clothing", meta=(UnsafeDuringActorConstruction))
	ENGINE_API void ResumeClothingSimulation();

	/** Gets whether or not the clothing simulation is currently suspended */
	UFUNCTION(BlueprintCallable, Category = "Clothing")
	ENGINE_API bool IsClothingSimulationSuspended() const;

	/**
	 * Reset the teleport mode of a next update to 'Continuous'
	 */
	UFUNCTION(BlueprintCallable, Category="Clothing")
	ENGINE_API void ResetClothTeleportMode();

	/** 
	 * If this component has a valid LeaderPoseComponent then this function makes cloth items on the follower component
	 * take the transforms of the cloth items on the leader component instead of simulating separately.
	 * @Note This will FORCE any cloth actor on the leader component to simulate in local space. Also
	 * The meshes used in the components must be identical for the cloth to bind correctly
	 */
	UFUNCTION(BlueprintCallable, Category = "Clothing", meta = (UnsafeDuringActorConstruction = "true"))
<<<<<<< HEAD
	void BindClothToLeaderPoseComponent();
=======
	ENGINE_API void BindClothToLeaderPoseComponent();
>>>>>>> 4af6daef

	UE_DEPRECATED(5.1, "This method has been deprecated. Please use BindClothToLeaderPoseComponent instead.")
	void BindClothToMasterPoseComponent() { BindClothToLeaderPoseComponent(); }

	/** 
	 * If this component has a valid LeaderPoseComponent and has previously had its cloth bound to the
	 * MCP, this function will unbind the cloth and resume simulation.
	 * @param bRestoreSimulationSpace if true and the leader pose cloth was originally simulating in world
	 * space, we will restore this setting. This will cause the leader component to reset which may be
	 * undesirable.
	 */
	UFUNCTION(BlueprintCallable, Category="Clothing", meta=(UnsafeDuringActorConstruction="true"))
<<<<<<< HEAD
	void UnbindClothFromLeaderPoseComponent(bool bRestoreSimulationSpace = true);
=======
	ENGINE_API void UnbindClothFromLeaderPoseComponent(bool bRestoreSimulationSpace = true);
>>>>>>> 4af6daef

	UE_DEPRECATED(5.1, "This method has been deprecated. Please use UnbindClothFromLeaderPoseComponent instead.")
	void UnbindClothFromMasterPoseComponent(bool bRestoreSimulationSpace = true) { UnbindClothFromLeaderPoseComponent(bRestoreSimulationSpace); }

	/**
	 * Sets whether or not to allow rigid body animation nodes for this component
	 */
	UFUNCTION(BlueprintCallable, Category = "Components|SkeletalMesh")
	ENGINE_API void SetAllowRigidBodyAnimNode(bool bInAllow, bool bReinitAnim = true);

	UFUNCTION(BlueprintCallable, Category = "Components|SkeletalMesh")
	bool GetAllowRigidBodyAnimNode() const { return !bDisableRigidBodyAnimNode; }

	/**
	* Sets whether or not to force tick component in order to update animation and refresh transform for this component
	* This is supported only in the editor
	*/
	UFUNCTION(BlueprintCallable, Category = "Components|SkeletalMesh", meta = (DevelopmentOnly, UnsafeDuringActorConstruction = "true"))
	ENGINE_API void SetUpdateAnimationInEditor(const bool NewUpdateState);

	/**
	* Sets whether or not to animate cloth in the editor. Requires Update Animation In Editor to also be true.
	* This is supported only in the editor
	*/
	UFUNCTION(BlueprintCallable, Category = "Components|SkeletalMesh", meta = (DevelopmentOnly, UnsafeDuringActorConstruction = "true"))
	ENGINE_API void SetUpdateClothInEditor(const bool NewUpdateState);

#if WITH_EDITOR
	/**
	 * return true if currently updating in editor is true
	 * this is non BP because this is only used for follower component to detect leader component ticking state
	 */
	bool GetUpdateAnimationInEditor() const 
	{		
		return bUpdateAnimationInEditor;	
	}

	bool GetUpdateClothInEditor() const
	{
		return bUpdateClothInEditor;
	}
#endif 

	UE_DEPRECATED(4.18, "This function is deprecated. Please use SetAllowAnimCurveEvaluation instead. Note that the meaning is reversed.")
	UFUNCTION(BlueprintCallable, Category = "Components|SkeletalMesh")
	ENGINE_API void SetDisableAnimCurves(bool bInDisableAnimCurves);

	UE_DEPRECATED(4.18, "This function is deprecated. Please use GetAllowedAnimCurveEvaluate instead. Note that the meaning is reversed.")
	UFUNCTION(BlueprintCallable, Category = "Components|SkeletalMesh")
	bool GetDisableAnimCurves() const { return !bAllowAnimCurveEvaluation; }

	UFUNCTION(BlueprintCallable, Category = "Components|SkeletalMesh")
	ENGINE_API void SetAllowAnimCurveEvaluation(bool bInAllow);

	UFUNCTION(BlueprintCallable, Category = "Components|SkeletalMesh")
	bool GetAllowedAnimCurveEvaluate() const { return bAllowAnimCurveEvaluation; }

	UFUNCTION(BlueprintCallable, Category = "Components|SkeletalMesh")
	ENGINE_API void AllowAnimCurveEvaluation(FName NameOfCurve, bool bAllow);

	/** By reset, it will allow all the curves to be evaluated */
	UFUNCTION(BlueprintCallable, Category = "Components|SkeletalMesh")
	ENGINE_API void ResetAllowedAnimCurveEvaluation();

	/** resets, and then only allow the following list to be allowed/disallowed */
	UFUNCTION(BlueprintCallable, Category = "Components|SkeletalMesh")
	ENGINE_API void SetAllowedAnimCurvesEvaluation(const TArray<FName>& List, bool bAllow);

	UE_DEPRECATED(5.3, "Please use GetCurveFilterSettings")
	const TArray<FName>& GetDisallowedAnimCurvesEvaluation() const { return FilteredAnimCurves; }

	/**
	 * Get the curve settings that will be used for anim evaluation.
	 * @param InLODOverride		Override the LOD that curves will be calculated for if not INDEX_NONE
	 * @return the curve settings used for evaluation
	 */
	ENGINE_API UE::Anim::FCurveFilterSettings GetCurveFilterSettings(int32 InLODOverride = INDEX_NONE) const;
	
	/** We detach the Component once we are done playing it.
	 *
	 * @param	ParticleSystemComponent that finished
	 */
	ENGINE_API virtual void SkelMeshCompOnParticleSystemFinished( class UParticleSystemComponent* PSC );

	ENGINE_API class UAnimSingleNodeInstance * GetSingleNodeInstance() const;
	ENGINE_API bool InitializeAnimScriptInstance(bool bForceReinit = true, bool bInDeferRootNodeInitialization = false);

	/** @return true if wind is enabled */
	ENGINE_API virtual bool IsWindEnabled() const;

#if WITH_EDITOR
	/**
	* Subclasses such as DebugSkelMeshComponent keep track of errors in the anim notifies so they can be displayed to the user. This function adds an error.
	* Errors are added uniquely and only removed when they're cleared by ClearAnimNotifyError.
	*/
	virtual void ReportAnimNotifyError(const FText& Error, UObject* InSourceNotify){}
	
	/**
	* Clears currently stored errors. Call before triggering anim notifies for a particular mesh.
	*/
	virtual void ClearAnimNotifyErrors(UObject* InSourceNotify){}
#endif

public:
	/** 
	 *	Index of the 'Root Body', or top body in the asset hierarchy. 
	 *	Filled in by InitInstance, so we don't need to save it.
	 */
	/** To save root body index/bone index consistently **/
	struct 
	{
		int32 BodyIndex;
		FTransform TransformToRoot;
	} RootBodyData;

	/** Set Root Body Index */
	ENGINE_API void SetRootBodyIndex(int32 InBodyIndex);
	/** Reset Root Body Index */
	ENGINE_API void ResetRootBodyIndex();

	/** Temporary array of bone indices required this frame. Filled in by UpdateSkelPose. */
	TArray<FBoneIndexType> RequiredBones;

	/** Temporary array of bone indices required to populate component space transforms */
	TArray<FBoneIndexType> FillComponentSpaceTransformsRequiredBones;

	/** Array of FBodyInstance objects, storing per-instance state about about each body. */
	TArray<struct FBodyInstance*> Bodies;

	/** Array of FConstraintInstance structs, storing per-instance state about each constraint. */
	TArray<struct FConstraintInstance*> Constraints;

	/** Physics-engine representation of aggregate which contains a physics asset instance with more than numbers of bodies. */
	FPhysicsAggregateHandle Aggregate;

	FSkeletalMeshComponentClothTickFunction ClothTickFunction;

	/**
	* Gets the teleportation rotation threshold.
	* 
	* @return Threshold in degrees.
	*/
	UFUNCTION(BlueprintGetter, Category=Clothing)
	ENGINE_API float GetTeleportRotationThreshold() const;

	/**
	* Sets the teleportation rotation threshold.
	* 
	* @param threshold Threshold in degrees.
	*/
	UFUNCTION(BlueprintSetter, Category=Clothing)
	ENGINE_API void SetTeleportRotationThreshold(float Threshold);

	/**
	* Gets the teleportation distance threshold.
	* 
	* @return Threshold value.
	*/
	UFUNCTION(BlueprintGetter, Category=Clothing)
	ENGINE_API float GetTeleportDistanceThreshold() const;

	/**
	* Sets the teleportation distance threshold.
	* 
	* @param threshold Threshold value.
	*/
	UFUNCTION(BlueprintSetter, Category=Clothing)
	ENGINE_API void SetTeleportDistanceThreshold(float Threshold);

private:
	/**
	* Conduct teleportation if the character's movement is greater than this threshold in 1 frame.
	* Zero or negative values will skip the check.
	* You can also do force teleport manually using ForceNextUpdateTeleport() / ForceNextUpdateTeleportAndReset().
	*/
	UPROPERTY(EditAnywhere, BlueprintGetter=GetTeleportDistanceThreshold, BlueprintSetter=SetTeleportDistanceThreshold, Category=Clothing)
	float TeleportDistanceThreshold;

	/**
	* Rotation threshold in degrees, ranging from 0 to 180.
	* Conduct teleportation if the character's rotation is greater than this threshold in 1 frame.
	* Zero or negative values will skip the check.
	*/
	UPROPERTY(EditAnywhere, BlueprintGetter=GetTeleportRotationThreshold, BlueprintSetter=SetTeleportRotationThreshold, Category=Clothing)
	float TeleportRotationThreshold;

	/** Used for pre-computation using TeleportRotationThreshold property */
	float ClothTeleportCosineThresholdInRad;
	/** Used for pre-computation using tTeleportDistanceThreshold property */
	float ClothTeleportDistThresholdSquared;

	ENGINE_API void ComputeTeleportRotationThresholdInRadians();
	ENGINE_API void ComputeTeleportDistanceThresholdInRadians();

	// Can't rely on time value, because those may be affected by dilation and whether or not
	// the game is paused.
	// Also can't just rely on a flag as other components (like CharacterMovementComponent) may tick
	// the pose and we can't guarantee tick order.
	UPROPERTY(Transient)
	uint32 LastPoseTickFrame;

public:

	/** Checked whether we have already ticked the pose this frame */
	ENGINE_API bool PoseTickedThisFrame() const;

	bool IsClothBoundToLeaderComponent() const { return bBindClothToLeaderComponent; }
	
	UE_DEPRECATED(5.1, "This method has been deprecated. Please, use IsClothBoundToLeaderComponent instead.")
	bool IsClothBoundToMasterComponent() const { return IsClothBoundToLeaderComponent(); }

	/** Get the current clothing simulation (read only) */
<<<<<<< HEAD
	const IClothingSimulation* GetClothingSimulation() const;
	
	/** Get the current clothing simulation (read/write) */
	IClothingSimulation* GetClothingSimulation();

	/** Get the current clothing simulation context (read only) */
	const IClothingSimulationContext* GetClothingSimulationContext() const;
	
	/** Get the current clothing simulation context (read/write) */
	IClothingSimulationContext* GetClothingSimulationContext();
=======
	ENGINE_API const IClothingSimulation* GetClothingSimulation() const;
	
	/** Get the current clothing simulation (read/write) */
	ENGINE_API IClothingSimulation* GetClothingSimulation();

	/** Get the current clothing simulation context (read only) */
	ENGINE_API const IClothingSimulationContext* GetClothingSimulationContext() const;
	
	/** Get the current clothing simulation context (read/write) */
	ENGINE_API IClothingSimulationContext* GetClothingSimulationContext();
>>>>>>> 4af6daef
	
	/** Get the current interactor for a clothing simulation, if the current simulation supports runtime interaction. */
	UFUNCTION(BlueprintCallable, Category=Clothing)
	ENGINE_API UClothingSimulationInteractor* GetClothingSimulationInteractor() const;

	/** Callback when the parallel clothing task finishes, copies needed data back to component for gamethread */
	ENGINE_API void CompleteParallelClothSimulation();

	/** Get the current simulation data map for the clothing on this component. For use on the game thread and only valid if bWaitForParallelClothTask is true. */
	ENGINE_API const TMap<int32, FClothSimulData>& GetCurrentClothingData_GameThread() const;

	/** Get the current simulation data map for the clothing on this component. This will stall until the cloth simulation is complete. */
	ENGINE_API const TMap<int32, FClothSimulData>& GetCurrentClothingData_AnyThread() const;

	/** Stalls on any currently running clothing simulations.*/
	ENGINE_API void WaitForExistingParallelClothSimulation_GameThread();

private:

	/** Let the cloth tick and completion tasks have access to private clothing data */
	friend FSkeletalMeshComponentClothTickFunction;
	friend class FParallelClothCompletionTask;

	/** Debug mesh component should be able to access for visualisation */
	friend class UDebugSkelMeshComponent;

	/** Copies the data from the external cloth simulation context. We copy instead of flipping because the API has to return the full struct to make backwards compat easy*/
	ENGINE_API void UpdateClothSimulationContext(float InDeltaTime);

	/** previous root bone matrix to compare the difference and decide to do clothing teleport  */
	FMatrix	PrevRootBoneMatrix;

	/** 
	 * Clothing simulation objects.
	 * ClothingSimulation is responsible for maintaining and siulating clothing actors
	 * ClothingSimulationContext is a datastore for simulation data sent to the clothing thread
	 */
	IClothingSimulation* ClothingSimulation;
	IClothingSimulationContext* ClothingSimulationContext;

	/** 
	 * Object responsible for interacting with the clothing simulation.
	 * Blueprints and code can call/set data on this from the game thread and the next time
	 * it is safe to do so the interactor will sync to the simulation context
	 */
	UPROPERTY(Transient)
	TObjectPtr<UClothingSimulationInteractor> ClothingInteractor;

	/** Array of sources for cloth collision */
	TArray<FClothCollisionSource> ClothCollisionSources;

	/** Ref for the clothing parallel task, so we can detect whether or not a sim is running */
	FGraphEventRef ParallelClothTask;

	/** Whether we should stall the Cloth tick task until the cloth simulation is complete. This is required if we want up-to-date
	 * cloth data on the game thread, for example if we want to generate particles at cloth vertices. When the data is not required
	 * except for rendering, we can set this to false to eliminate a potential game thread stall while we wait for the cloth sim 
	 */
	ENGINE_API bool ShouldWaitForClothInTickFunction() const;

	/** Stalls on any currently running clothing simulations, needed when changing core sim state, or to access the clothing data */
	ENGINE_API void HandleExistingParallelClothSimulation();

	/** Called by the clothing completion event to perform a writeback of the simulation data 
	 * to the game thread, the task is friended to gain access to this and not allow any
	 * external callers to trigger writebacks
	 */
	ENGINE_API void WritebackClothingSimulationData();

	/** Gets the factory responsible for building the clothing simulation and simulation contexts */
	ENGINE_API UClothingSimulationFactory* GetClothingSimFactory() const;

protected:

	/** Simulation data written back to the component after the simulation has taken place. If this data is required
	 * by any system other than rendering, bWaitForParallelClothTask must be true. If bWaitForParallelClothTask is false,
	 * this data cannot be read on the game thread, and there must be a call to HandleExistingParallelClothSimulation() prior
	 * to accessing it. 
	*/
	TMap<int32, FClothSimulData> CurrentSimulationData;

private:

	/** Wrapper that calls our constraint broken delegate */
	ENGINE_API void OnConstraintBrokenWrapper(int32 ConstraintIndex);

	/** Wrapper that calls our constraint plasticity delegate */
	ENGINE_API void OnPlasticDeformationWrapper(int32 ConstraintIndex);

	/** Wrapper that calls our constraint plasticity delegate */
	void OnPlasticDeformationWrapper(int32 ConstraintIndex);

	/** 
	 * Morph Target Curves. This will override AnimInstance MorphTargetCurves
	 * if same curve is found
	 **/
	TMap<FName, float>	MorphTargetCurves;

public:
	const TMap<FName, float>& GetMorphTargetCurves() const { return MorphTargetCurves;  }
	// 
	// Animation
	//
	ENGINE_API virtual void InitAnim(bool bForceReinit);
 
	// Broadcast when the components anim instance is initialized
	UPROPERTY(BlueprintAssignable, Category = Animation)
	FOnAnimInitialized OnAnimInitialized;

	/**
		If VisibilityBasedAnimTickOption == EVisibilityBasedAnimTickOption::OnlyTickMontagesWhenNotRendered
		Should we tick Montages only?
	*/
	ENGINE_API bool ShouldOnlyTickMontages(const float DeltaTime) const;

	/** @return whether we should tick animation (we may want to skip it due to URO) */
	ENGINE_API bool ShouldTickAnimation() const;

	/** Tick Animation system */
	ENGINE_API void TickAnimation(float DeltaTime, bool bNeedsValidRootMotion);

	/** Tick all of our anim instances (linked instances, main instance and post process) */
	ENGINE_API void TickAnimInstances(float DeltaTime, bool bNeedsValidRootMotion);

	/** Tick Clothing Animation , basically this is called inside TickComponent */
	ENGINE_API void TickClothing(float DeltaTime, FTickFunction& ThisTickFunction);

	/** Store cloth simulation data into OutClothSimData */
	UE_DEPRECATED(5.2, "Use GetUpdateClothSimulationData_AnyThread instead.")
<<<<<<< HEAD
	void GetUpdateClothSimulationData(TMap<int32, FClothSimulData>& OutClothSimData, USkeletalMeshComponent* OverrideLocalRootComponent = nullptr);
=======
	ENGINE_API void GetUpdateClothSimulationData(TMap<int32, FClothSimulData>& OutClothSimData, USkeletalMeshComponent* OverrideLocalRootComponent = nullptr);

	/** Store cloth simulation data into OutClothSimulData. Override USkinnedMeshComponent. */
	ENGINE_API virtual void GetUpdateClothSimulationData_AnyThread(TMap<int32, FClothSimulData>& OutClothSimulData, FMatrix& OutLocalToWorld, float& OutClothBlendWeight) override;
>>>>>>> 4af6daef

	/** Store cloth simulation data into OutClothSimulData. Override USkinnedMeshComponent. */
	virtual void GetUpdateClothSimulationData_AnyThread(TMap<int32, FClothSimulData>& OutClothSimulData, FMatrix& OutLocalToWorld, float& OutClothBlendWeight) override;

	/** Remove clothing actors from their simulation */
	ENGINE_API void RemoveAllClothingActors();

	/** Remove all clothing actors from their simulation and clear any other necessary clothing data to leave the simulations in a clean state */
	ENGINE_API void ReleaseAllClothingResources();

	/**
	 * Draw the currently clothing state, using the editor extender interface
	 * @param PDI The draw interface to use
	 */
	ENGINE_API void DebugDrawClothing(FPrimitiveDrawInterface* PDI);

	/**
	 * Draw the currently clothing state, using the editor extender interface
	 * @param Canvas The canvas to draw the text on
	 * @param SceneView The view to project the text with
	 */
	ENGINE_API void DebugDrawClothingTexts(FCanvas* Canvas, const FSceneView* SceneView);

#if WITH_EDITOR
	ENGINE_API void UpdatePoseWatches();
	TArray<FAnimNodePoseWatch> PoseWatches;
#endif

#if WITH_EDITOR
	void UpdatePoseWatches();
	TArray<FAnimNodePoseWatch> PoseWatches;
#endif

	/** Changes the value of bNotifyRigidBodyCollision
	* @param bNewNotifyRigidBodyCollision - The value to assign to bNotifyRigidBodyCollision
	*/
	ENGINE_API virtual void SetNotifyRigidBodyCollision(bool bNewNotifyRigidBodyCollision) override;

	/** Changes the value of bNotifyRigidBodyCollision for a given body
	* @param bNewNotifyRigidBodyCollision	The value to assign to bNotifyRigidBodyCollision
	* @param BoneName						Name of the body to turn hit notifies on/off. None implies root body
	*/
	UFUNCTION(BlueprintCallable, Category = "Physics")
	ENGINE_API virtual void SetBodyNotifyRigidBodyCollision(bool bNewNotifyRigidBodyCollision, FName BoneName = NAME_None);

	/** Changes the value of bNotifyRigidBodyCollision on all bodies below a given bone
	* @param bNewNotifyRigidBodyCollision	The value to assign to bNotifyRigidBodyCollision
	* @param BoneName						Name of the body to turn hit notifies on (and below)
	* @param bIncludeSelf					Whether to modify the given body (useful for roots with multiple children)
	*/
	UFUNCTION(BlueprintCallable, Category = "Physics")
	ENGINE_API virtual void SetNotifyRigidBodyCollisionBelow(bool bNewNotifyRigidBodyCollision, FName BoneName = NAME_None, bool bIncludeSelf = true);

	/** 
	 * Recalculates the RequiredBones array in this SkeletalMeshComponent based on current SkeletalMesh, LOD and PhysicsAsset.
	 * Is called when bRequiredBonesUpToDate = false
	 *
	 * @param	LODIndex	Index of LOD [0-(MaxLOD-1)]
	 */
	ENGINE_API void RecalcRequiredBones(int32 LODIndex);

	/** Computes the required bones in this SkeletalMeshComponent based on current SkeletalMesh, LOD and PhysicsAsset
	  * @param	LODIndex	Index of LOD [0-(MaxLOD-1)]
	*/
	ENGINE_API void ComputeRequiredBones(TArray<FBoneIndexType>& OutRequiredBones, TArray<FBoneIndexType>& OutFillComponentSpaceTransformsRequiredBones, int32 LODIndex, bool bIgnorePhysicsAsset) const;

	// Get the required virtual bones from the SkeletalMesh Reference Skeleton
	static ENGINE_API void GetRequiredVirtualBones(const USkeletalMesh* SkeletalMesh, TArray<FBoneIndexType>& OutRequiredBones);

	// Removes the bones expicitly hidden or hiden by parent
	static ENGINE_API void ExcludeHiddenBones(const USkeletalMeshComponent* SkeletalMeshComponent, const USkeletalMesh* SkeletalMesh, TArray<FBoneIndexType>& OutRequiredBones);

	// Get the bones used for mirroring in the skeletal mesh asset (if any)
	UE_DEPRECATED(5.3, "This method has been deprecated. Please use UMirrorDataTable for mirroring support.")
	static ENGINE_API void GetMirroringRequiredBones(const USkeletalMesh* SkeletalMesh, TArray<FBoneIndexType>& OutRequiredBones);

	// Get the bones required for shadow shapes
	static ENGINE_API void GetShadowShapeRequiredBones(const USkeletalMeshComponent* SkeletalMeshComponent, TArray<FBoneIndexType>& OutRequiredBones);

	/**
	* Recalculates the AnimCurveUids array in RequiredBone of this SkeletalMeshComponent based on current required bone set
	* Is called when Skeleton->IsRequiredCurvesUpToDate() = false
	*/
	ENGINE_API void RecalcRequiredCurves();

public:
	//~ Begin UObject Interface.
	ENGINE_API virtual void Serialize(FArchive& Ar) override;
	ENGINE_API virtual void PostLoad() override;
	ENGINE_API virtual void PostInitProperties() override;
#if WITH_EDITOR
	DECLARE_MULTICAST_DELEGATE(FOnSkeletalMeshPropertyChangedMulticaster)
	FOnSkeletalMeshPropertyChangedMulticaster OnSkeletalMeshPropertyChanged;
	typedef FOnSkeletalMeshPropertyChangedMulticaster::FDelegate FOnSkeletalMeshPropertyChanged;

	/** Register / Unregister delegates called when the skeletal mesh property is changed */
	ENGINE_API FDelegateHandle RegisterOnSkeletalMeshPropertyChanged(const FOnSkeletalMeshPropertyChanged& Delegate);
	ENGINE_API void UnregisterOnSkeletalMeshPropertyChanged(FDelegateHandle Handle);

	ENGINE_API virtual void PostEditChangeProperty(FPropertyChangedEvent& PropertyChangedEvent) override;

	/** Validates the animation asset or blueprint, making sure it is compatible with the current skeleton */
	ENGINE_API void ValidateAnimation();

	ENGINE_API virtual void LoadedFromAnotherClass(const FName& OldClassName) override;
	ENGINE_API virtual void UpdateCollisionProfile() override;
#endif // WITH_EDITOR
	ENGINE_API virtual void GetResourceSizeEx(FResourceSizeEx& CumulativeResourceSize) override;
	//~ End UObject Interface.

	//~ Begin UActorComponent Interface.
protected:
<<<<<<< HEAD
	virtual void OnRegister() override;
	virtual void OnUnregister() override;
	virtual bool ShouldCreatePhysicsState() const override;
	virtual void OnCreatePhysicsState() override;
	virtual void OnDestroyPhysicsState() override;
	virtual void SendRenderDynamicData_Concurrent() override;
	virtual void RegisterComponentTickFunctions(bool bRegister) override;
public:
	virtual void InitializeComponent() override;
	virtual void TickComponent(float DeltaTime, enum ELevelTick TickType, FActorComponentTickFunction *ThisTickFunction) override;
	virtual void BeginPlay() override;
	virtual void SetComponentTickEnabled(bool bEnabled) override;
	virtual void OnComponentDestroyed(bool bDestroyingHierarchy) override;
=======
	ENGINE_API virtual void OnRegister() override;
	ENGINE_API virtual void OnUnregister() override;
	ENGINE_API virtual bool ShouldCreatePhysicsState() const override;
	ENGINE_API virtual void OnCreatePhysicsState() override;
	ENGINE_API virtual void OnDestroyPhysicsState() override;
	ENGINE_API virtual void SendRenderDynamicData_Concurrent() override;
	ENGINE_API virtual void RegisterComponentTickFunctions(bool bRegister) override;
public:
	ENGINE_API virtual void InitializeComponent() override;
	ENGINE_API virtual void TickComponent(float DeltaTime, enum ELevelTick TickType, FActorComponentTickFunction *ThisTickFunction) override;
	ENGINE_API virtual void BeginPlay() override;
	ENGINE_API virtual void SetComponentTickEnabled(bool bEnabled) override;
	ENGINE_API virtual void OnComponentDestroyed(bool bDestroyingHierarchy) override;
>>>>>>> 4af6daef

	//Handle registering our end physics tick function
	ENGINE_API virtual void RegisterEndPhysicsTick(bool bRegister);

	ENGINE_API virtual bool RequiresPreEndOfFrameSync() const override;
	ENGINE_API virtual void OnPreEndOfFrameSync() override;

	//Handle registering our pre cloth tick function
	ENGINE_API void RegisterClothTick(bool bRegister);

	//~ End UActorComponent Interface.

	//~ Begin USceneComponent Interface.
	ENGINE_API virtual FBoxSphereBounds CalcBounds(const FTransform& LocalToWorld) const override;
	ENGINE_API virtual bool IsAnySimulatingPhysics() const override;
	ENGINE_API virtual void OnUpdateTransform(EUpdateTransformFlags UpdateTransformFlags, ETeleportType Teleport = ETeleportType::None) override;
	ENGINE_API virtual bool UpdateOverlapsImpl(const TOverlapArrayView* PendingOverlaps=NULL, bool bDoNotifies=true, const TOverlapArrayView* OverlapsAtEndLocation=NULL) override;
	//~ End USceneComponent Interface.

	//~ Begin UPrimitiveComponent Interface.
protected:
	/**
	 *  Test the collision of the supplied component at the supplied location/rotation, and determine the set of components that it overlaps
	 *  @param  OutOverlaps     Array of overlaps found between this component in specified pose and the world
	 *  @param  World			World to use for overlap test
	 *  @param  Pos             Location of the component's geometry for the test against the world
	 *  @param  Rot             Rotation of the component's geometry for the test against the world
	 *  @param  TestChannel		The 'channel' that this ray is in, used to determine which components to hit
	 *	@param	ObjectQueryParams	List of object types it's looking for. When this enters, we do object query with component shape
	 *  @return TRUE if OutOverlaps contains any blocking results
	 */
	ENGINE_API virtual bool ComponentOverlapMultiImpl(TArray<struct FOverlapResult>& OutOverlaps, const class UWorld* InWorld, const FVector& Pos, const FQuat& Rot, ECollisionChannel TestChannel, const struct FComponentQueryParams& Params, const struct FCollisionObjectQueryParams& ObjectQueryParams = FCollisionObjectQueryParams::DefaultObjectQueryParam) const override;
	
	ENGINE_API virtual bool ComponentOverlapComponentImpl(class UPrimitiveComponent* PrimComp, const FVector Pos, const FQuat& Quat, const FCollisionQueryParams& Params) override;

	ENGINE_API virtual bool MoveComponentImpl(const FVector& Delta, const FQuat& NewRotation, bool bSweep, FHitResult* OutHit = NULL, EMoveComponentFlags MoveFlags = MOVECOMP_NoFlags, ETeleportType Teleport = ETeleportType::None) override;

public:

	ENGINE_API virtual class UBodySetup* GetBodySetup() override;
	ENGINE_API virtual bool CanEditSimulatePhysics() override;
	ENGINE_API virtual FBodyInstance* GetBodyInstance(FName BoneName = NAME_None, bool bGetWelded = true, int32 Index = INDEX_NONE) const override;
	ENGINE_API virtual void UpdatePhysicsToRBChannels() override;
	ENGINE_API virtual void SetAllPhysicsAngularVelocityInRadians(FVector const& NewVel, bool bAddToCurrent = false) override;
	ENGINE_API virtual void SetAllPhysicsPosition(FVector NewPos) override;
	ENGINE_API virtual void SetAllPhysicsRotation(FRotator NewRot) override;
	ENGINE_API virtual void SetAllPhysicsRotation(const FQuat& NewRot) override;
	ENGINE_API virtual void WakeAllRigidBodies() override;
	ENGINE_API virtual void PutAllRigidBodiesToSleep() override;
	ENGINE_API virtual bool IsAnyRigidBodyAwake() override;
	ENGINE_API virtual void SetEnableGravity(bool bGravityEnabled);
	ENGINE_API virtual bool IsGravityEnabled() const override;
	ENGINE_API virtual void OnComponentCollisionSettingsChanged(bool bUpdateOverlaps=true) override;
	ENGINE_API virtual void SetPhysMaterialOverride(UPhysicalMaterial* NewPhysMaterial) override;
	ENGINE_API virtual bool GetSquaredDistanceToCollision(const FVector& Point, float& OutSquaredDistance, FVector& OutClosestPointOnCollision) const override;

	/**
	 *	Enables or disables gravity for the given bone.
	 *	NAME_None indicates the root body will be edited.
	 *	If the bone name given is otherwise invalid, nothing happens.
	 *
	 *	@param bEnableGravity	Whether gravity should be enabled or disabled.
	 *	@param BoneName			The name of the bone to modify.
	 */
	UFUNCTION(BlueprintCallable, Category="Physics")
	ENGINE_API void SetEnableBodyGravity(bool bEnableGravity, FName BoneName);

	/**
	 *	Checks whether or not gravity is enabled on the given bone.
	 *	NAME_None indicates the root body should be queried.
	 *	If the bone name given is otherwise invalid, false is returned.
	 *
	 *	@param BoneName	The name of the bone to check.
	 *	@return True if gravity is enabled on the bone.
	 */
	UFUNCTION(BlueprintCallable, Category="Physics")
	ENGINE_API bool IsBodyGravityEnabled(FName BoneName);

	/**
	*	Enables or disables gravity to all bodies below the given bone.
	*   NAME_None indicates all bodies will be edited.
	*	In that case, consider using UPrimitiveComponent::EnableGravity.
	*
	*	@param bEnableGravity	Whether gravity should be enabled or disabled.
	*	@param BoneName			The name of the top most bone.
	*	@param bIncludeSelf		Whether the bone specified should be edited.
	*/
	UFUNCTION(BlueprintCallable, Category = "Physics")
	ENGINE_API void SetEnableGravityOnAllBodiesBelow(bool bEnableGravity, FName BoneName, bool bIncludeSelf=true);

	/** 
	 *	Given a world position, find the closest point on the physics asset. Note that this is independent of collision and welding. This is based purely on animation position
	 *  @param	WorldPosition				The point we want the closest point to (i.e. for all bodies in the physics asset, find the one that has a point closest to WorldPosition)
	 *  @param	ClosestPointOnPhysicsAsset	The data associated with the closest point (position, normal, etc...)
	 *  @param	bApproximate				The closest body is found using bone transform distance instead of body distance. This approximation means the final point is the closest point on a potentially not closest body. This approximation gets worse as the size of Bodies gets bigger.
	 *  @return	true if we found a closest point
	 */
	ENGINE_API bool GetClosestPointOnPhysicsAsset(const FVector& WorldPosition, FClosestPointOnPhysicsAsset& ClosestPointOnPhysicsAsset, bool bApproximate) const;

	/** 
	 *	Given a world position, find the closest point on the physics asset. Note that this is independent of collision and welding. This is based purely on animation position
	 *  @param	WorldPosition				The point we want the closest point to (i.e. for all bodies in the physics asset, find the one that has a point closest to WorldPosition)
	 *  @param	ClosestPointOnPhysicsAsset	The data associated with the closest point (position, normal, etc...)
	 *  @return	true if we found a closest point
	 */
	UFUNCTION(BlueprintCallable, Category="Components|SkeletalMesh", meta=(DisplayName="Get Closest Point On Physics Asset", ScriptName="GetClosestPointOnPhysicsAsset", Keywords="closest point"))
	ENGINE_API bool K2_GetClosestPointOnPhysicsAsset(const FVector& WorldPosition, FVector& ClosestWorldPosition, FVector& Normal, FName& BoneName, float& Distance) const;

	ENGINE_API virtual bool LineTraceComponent( FHitResult& OutHit, const FVector Start, const FVector End, const FCollisionQueryParams& Params ) override;
	
	/** 
	 *  Trace a shape against just this component. Will trace against each body, returning as soon as any collision is found. Note that this collision may not be the closest.
	 *  @param  OutHit          	Information about hit against this component, if true is returned
	 *  @param  Start           	Start location of the trace
	 *  @param  End             	End location of the trace
	 *  @param  ShapeWorldRotation  The rotation applied to the collision shape in world space
	 *  @param  CollisionShape  	Collision Shape
	 *	@param	bTraceComplex	Whether or not to trace complex
	 *  @return true if a hit is found
	 */
	 ENGINE_API virtual bool SweepComponent( FHitResult& OutHit, const FVector Start, const FVector End, const FQuat& ShapRotation, const FCollisionShape& CollisionShape, bool bTraceComplex=false) override;
	
<<<<<<< HEAD
	virtual bool OverlapComponent(const FVector& Pos, const FQuat& Rot, const FCollisionShape& CollisionShape) const override;
	virtual void SetSimulatePhysics(bool bEnabled) override;
	virtual void AddRadialImpulse(FVector Origin, float Radius, float Strength, ERadialImpulseFalloff Falloff, bool bVelChange=false) override;
	virtual void AddRadialForce(FVector Origin, float Radius, float Strength, ERadialImpulseFalloff Falloff, bool bAccelChange=false) override;
	virtual void SetAllPhysicsLinearVelocity(FVector NewVel,bool bAddToCurrent = false) override;
	virtual void SetAllMassScale(float InMassScale = 1.f) override;
	virtual float GetMass() const override;
	virtual void SetAllUseCCD(bool InUseCCD) override;
=======
	ENGINE_API virtual bool OverlapComponent(const FVector& Pos, const FQuat& Rot, const FCollisionShape& CollisionShape) const override;
	ENGINE_API virtual void SetSimulatePhysics(bool bEnabled) override;
	ENGINE_API virtual void AddRadialImpulse(FVector Origin, float Radius, float Strength, ERadialImpulseFalloff Falloff, bool bVelChange=false) override;
	ENGINE_API virtual void AddRadialForce(FVector Origin, float Radius, float Strength, ERadialImpulseFalloff Falloff, bool bAccelChange=false) override;
	ENGINE_API virtual void SetAllPhysicsLinearVelocity(FVector NewVel,bool bAddToCurrent = false) override;
	ENGINE_API virtual void SetAllMassScale(float InMassScale = 1.f) override;
	ENGINE_API virtual float GetMass() const override;
	ENGINE_API virtual void SetAllUseCCD(bool InUseCCD) override;
>>>>>>> 4af6daef

	/**
	*	Returns the mass (in kg) of the given bone
	*
	*	@param BoneName		Name of the body to return. 'None' indicates root body.
	*	@param bScaleMass	If true, the mass is scaled by the bone's MassScale.
	*/
	UFUNCTION(BlueprintCallable, Category = "Physics")
	ENGINE_API float GetBoneMass(FName BoneName = NAME_None, bool bScaleMass = true) const;

	/**
	*	Returns the center of mass of the skeletal mesh, instead of the root body's location
	*/
	UFUNCTION(BlueprintCallable, Category = "Physics")
	ENGINE_API FVector GetSkeletalCenterOfMass() const;


	ENGINE_API virtual float CalculateMass(FName BoneName = NAME_None) override;
	ENGINE_API virtual bool DoCustomNavigableGeometryExport(FNavigableGeometryExport& GeomExport) const override;

	/**
	*	Add a force to all rigid bodies below.
	*   This is like a 'thruster'. Good for adding a burst over some (non zero) time. Should be called every frame for the duration of the force.
	*
	*	@param	Force		 Force vector to apply. Magnitude indicates strength of force.
	*	@param	BoneName	 If a SkeletalMeshComponent, name of body to apply force to. 'None' indicates root body.
	*   @param  bAccelChange If true, Force is taken as a change in acceleration instead of a physical force (i.e. mass will have no effect).
	*   @param  bIncludeSelf If false, Force is only applied to bodies below but not given bone name.
	*/
	UFUNCTION(BlueprintCallable, Category = "Physics")
	ENGINE_API virtual void AddForceToAllBodiesBelow(FVector Force, FName BoneName = NAME_None, bool bAccelChange = false, bool bIncludeSelf = true);

	/**
	*	Add impulse to all single rigid bodies below. Good for one time instant burst.
	*
	*	@param	Impulse		Magnitude and direction of impulse to apply.
	*	@param	BoneName	If a SkeletalMeshComponent, name of body to apply impulse to. 'None' indicates root body.
	*	@param	bVelChange	If true, the Strength is taken as a change in velocity instead of an impulse (ie. mass will have no effect).
	*	@param bIncludeSelf If false, Force is only applied to bodies below but not given bone name.
	*/
	UFUNCTION(BlueprintCallable, Category = "Physics")
	ENGINE_API virtual void AddImpulseToAllBodiesBelow(FVector Impulse, FName BoneName = NAME_None, bool bVelChange = false, bool bIncludeSelf = true);

<<<<<<< HEAD
	virtual bool IsShown(const FEngineShowFlags& ShowFlags) const override;
#if WITH_EDITOR
	virtual bool ComponentIsTouchingSelectionBox(const FBox& InSelBBox, const bool bConsiderOnlyBSP, const bool bMustEncompassEntireComponent) const override;
	virtual bool ComponentIsTouchingSelectionFrustum(const FConvexVolume& InFrustum, const bool bConsiderOnlyBSP, const bool bMustEncompassEntireComponent) const override;
=======
	ENGINE_API virtual bool IsShown(const FEngineShowFlags& ShowFlags) const override;
#if WITH_EDITOR
	ENGINE_API virtual bool ComponentIsTouchingSelectionBox(const FBox& InSelBBox, const bool bConsiderOnlyBSP, const bool bMustEncompassEntireComponent) const override;
	ENGINE_API virtual bool ComponentIsTouchingSelectionFrustum(const FConvexVolume& InFrustum, const bool bConsiderOnlyBSP, const bool bMustEncompassEntireComponent) const override;
>>>>>>> 4af6daef
#endif
protected:
	/**
	 * If PhysicsTransformUpdateMode is set to SimulationUpatesComponentTransform, this returns the 
	 * world-space transform of the body passed in (assumed to be the root body), after applying the 
	 * TransformToRoot offset. Otherwise, it returns the component transform.
	 */
	ENGINE_API virtual FTransform GetComponentTransformFromBodyInstance(FBodyInstance* UseBI) override;
	//~ End UPrimitiveComponent Interface.

public:
	//~ Begin USkinnedMeshComponent Interface
	ENGINE_API virtual bool UpdateLODStatus() override;
	ENGINE_API virtual void SetPredictedLODLevel(int32 InPredictedLODLevel) override;
	ENGINE_API virtual void UpdateVisualizeLODString(FString& DebugString) override;
	ENGINE_API virtual void RefreshBoneTransforms( FActorComponentTickFunction* TickFunction = NULL ) override;
protected:
	ENGINE_API virtual void DispatchParallelTickPose( FActorComponentTickFunction* TickFunction ) override;
public:
<<<<<<< HEAD
	virtual void TickPose(float DeltaTime, bool bNeedsValidRootMotion) override;
	virtual void UpdateFollowerComponent() override;
	UE_DEPRECATED(5.1, "This method has been deprecated. Please use UpdateFollowerComponent instead.")
	virtual void UpdateSlaveComponent() override { UpdateFollowerComponent(); };
	virtual bool ShouldUpdateTransform(bool bLODHasChanged) const override;
	virtual bool ShouldTickPose() const override;
	virtual bool AllocateTransformData() override;
	virtual void DeallocateTransformData() override;
	virtual void HideBone( int32 BoneIndex, EPhysBodyOp PhysBodyOption ) override;
	virtual void UnHideBone( int32 BoneIndex ) override;
	virtual void SetPhysicsAsset(class UPhysicsAsset* NewPhysicsAsset,bool bForceReInit = false) override;
	virtual void SetSkeletalMesh(class USkeletalMesh* NewMesh, bool bReinitPose = true) override;  // SetSkeletalMesh may remain and become a UFUNCTION but lose its virtual after it is removed from the SkinnedMeshComponent API
=======
	ENGINE_API virtual void TickPose(float DeltaTime, bool bNeedsValidRootMotion) override;
	ENGINE_API virtual void UpdateFollowerComponent() override;
	UE_DEPRECATED(5.1, "This method has been deprecated. Please use UpdateFollowerComponent instead.")
	virtual void UpdateSlaveComponent() override { UpdateFollowerComponent(); };
	ENGINE_API virtual bool ShouldUpdateTransform(bool bLODHasChanged) const override;
	ENGINE_API virtual bool ShouldTickPose() const override;
	ENGINE_API virtual bool AllocateTransformData() override;
	ENGINE_API virtual void DeallocateTransformData() override;
	ENGINE_API virtual void HideBone( int32 BoneIndex, EPhysBodyOp PhysBodyOption ) override;
	ENGINE_API virtual void UnHideBone( int32 BoneIndex ) override;
	ENGINE_API virtual void SetPhysicsAsset(class UPhysicsAsset* NewPhysicsAsset,bool bForceReInit = false) override;
	ENGINE_API virtual void SetSkeletalMesh(class USkeletalMesh* NewMesh, bool bReinitPose = true) override;  // SetSkeletalMesh may remain and become a UFUNCTION but lose its virtual after it is removed from the SkinnedMeshComponent API
>>>>>>> 4af6daef

	/**
	 *  Set the new asset to render and update this component (this function is identical to SetSkeletalMesh).
	 *  The USkinnedAsset pointer is first cast to a USkeletalMesh, therefore this function will only set assets of type USkeletalMesh.
	 * 
	 *  @param InSkinnedAsset The new asset.
	 *  @param bReinitPose    Whether to re-initialize the animation.
	 */
<<<<<<< HEAD
	virtual void SetSkinnedAssetAndUpdate(class USkinnedAsset* InSkinnedAsset, bool bReinitPose = true) override;

	static FVector3f GetSkinnedVertexPosition(USkeletalMeshComponent* Component, int32 VertexIndex, const FSkeletalMeshLODRenderData& Model, const FSkinWeightVertexBuffer& SkinWeightBuffer);
	static FVector3f GetSkinnedVertexPosition(USkeletalMeshComponent* Component, int32 VertexIndex, const FSkeletalMeshLODRenderData& Model, const FSkinWeightVertexBuffer& SkinWeightBuffer, TArray<FMatrix44f>& CachedRefToLocals);
	static void ComputeSkinnedPositions(USkeletalMeshComponent* Component, TArray<FVector3f> & OutPositions, TArray<FMatrix44f>& CachedRefToLocals, const FSkeletalMeshLODRenderData& Model, const FSkinWeightVertexBuffer& SkinWeightBuffer);

	static void GetSkinnedTangentBasis(USkeletalMeshComponent* Component, int32 VertexIndex, const FSkeletalMeshLODRenderData& Model, const FSkinWeightVertexBuffer& SkinWeightBuffer, TArray<FMatrix44f>& CachedRefToLocals, FVector3f& OutTangentX, FVector3f& OutTangentY, FVector3f& OutTangentZ);
	static void ComputeSkinnedTangentBasis(USkeletalMeshComponent* Component, TArray<FVector3f>& OutTangenXYZ, TArray<FMatrix44f>& CachedRefToLocals, const FSkeletalMeshLODRenderData& Model, const FSkinWeightVertexBuffer& SkinWeightBuffer);

	UE_DEPRECATED(5.1, "This method has been deprecated. Please use SetSkeletalMesh(NewMesh, false) instead.")
	void SetSkeletalMeshWithoutResettingAnimation(class USkeletalMesh* NewMesh);

	virtual bool IsPlayingRootMotion() const override;
	virtual bool IsPlayingNetworkedRootMotionMontage() const override;
	virtual bool IsPlayingRootMotionFromEverything() const override;
	virtual void FinalizeBoneTransform() override;
	virtual void SetRefPoseOverride(const TArray<FTransform>& NewRefPoseTransforms) override;
	virtual void ClearRefPoseOverride() override;
=======
	ENGINE_API virtual void SetSkinnedAssetAndUpdate(class USkinnedAsset* InSkinnedAsset, bool bReinitPose = true) override;

	static ENGINE_API FVector3f GetSkinnedVertexPosition(USkeletalMeshComponent* Component, int32 VertexIndex, const FSkeletalMeshLODRenderData& Model, const FSkinWeightVertexBuffer& SkinWeightBuffer);
	static ENGINE_API FVector3f GetSkinnedVertexPosition(USkeletalMeshComponent* Component, int32 VertexIndex, const FSkeletalMeshLODRenderData& Model, const FSkinWeightVertexBuffer& SkinWeightBuffer, TArray<FMatrix44f>& CachedRefToLocals);
	static ENGINE_API void ComputeSkinnedPositions(USkeletalMeshComponent* Component, TArray<FVector3f> & OutPositions, TArray<FMatrix44f>& CachedRefToLocals, const FSkeletalMeshLODRenderData& Model, const FSkinWeightVertexBuffer& SkinWeightBuffer);

	static ENGINE_API void GetSkinnedTangentBasis(USkeletalMeshComponent* Component, int32 VertexIndex, const FSkeletalMeshLODRenderData& Model, const FSkinWeightVertexBuffer& SkinWeightBuffer, TArray<FMatrix44f>& CachedRefToLocals, FVector3f& OutTangentX, FVector3f& OutTangentY, FVector3f& OutTangentZ);
	static ENGINE_API void ComputeSkinnedTangentBasis(USkeletalMeshComponent* Component, TArray<FVector3f>& OutTangenXYZ, TArray<FMatrix44f>& CachedRefToLocals, const FSkeletalMeshLODRenderData& Model, const FSkinWeightVertexBuffer& SkinWeightBuffer);

	UE_DEPRECATED(5.1, "This method has been deprecated. Please use SetSkeletalMesh(NewMesh, false) instead.")
	ENGINE_API void SetSkeletalMeshWithoutResettingAnimation(class USkeletalMesh* NewMesh);

	ENGINE_API virtual bool IsPlayingRootMotion() const override;
	ENGINE_API virtual bool IsPlayingNetworkedRootMotionMontage() const override;
	ENGINE_API virtual bool IsPlayingRootMotionFromEverything() const override;
	ENGINE_API virtual void FinalizeBoneTransform() override;
	ENGINE_API virtual void SetRefPoseOverride(const TArray<FTransform>& NewRefPoseTransforms) override;
	ENGINE_API virtual void ClearRefPoseOverride() override;
>>>>>>> 4af6daef
	//~ End USkinnedMeshComponent Interface

	UE_DEPRECATED(4.27, "Use RegisterOnBoneTransformsFinalizedDelegate/UnregisterOnBoneTransformsFinalizedDelegate instead")
	FOnBoneTransformsFinalized OnBoneTransformsFinalized;

	// Conditions used to gate when post process events happen
	ENGINE_API bool ShouldUpdatePostProcessInstance() const;
	ENGINE_API bool ShouldPostUpdatePostProcessInstance() const;
	ENGINE_API bool ShouldEvaluatePostProcessInstance() const;

	/** 
	 *	Iterate over each joint in the physics for this mesh, setting its AngularPositionTarget based on the animation information.
	 */
	ENGINE_API void UpdateRBJointMotors();

	/**
	* Runs the animation evaluation for the current pose into the supplied variables
	* PerformAnimationProcessing runs evaluation based on bInDoEvaluation. PerformAnimationEvaluation 
	* always runs evaluation (and exists for backward compatibility)
	*
	* @param	InSkeletalMesh			The skeletal mesh we are animating
	* @param	InAnimInstance			The anim instance we are evaluating
	* @param	bInDoEvaluation			Whether to perform evaluation (we may just want to update)
	* @param	OutSpaceBases			Component space bone transforms
	* @param	OutBoneSpaceTransforms	Local space bone transforms
	* @param	OutRootBoneTranslation	Calculated root bone translation
	* @param	OutCurves				Blended Curve
	*/
#if WITH_EDITOR
<<<<<<< HEAD
	void PerformAnimationEvaluation(const USkeletalMesh* InSkeletalMesh, UAnimInstance* InAnimInstance, TArray<FTransform>& OutSpaceBases, TArray<FTransform>& OutBoneSpaceTransforms, FVector& OutRootBoneTranslation, FBlendedHeapCurve& OutCurve, UE::Anim::FMeshAttributeContainer& OutAttributes);
=======
	ENGINE_API void PerformAnimationEvaluation(const USkeletalMesh* InSkeletalMesh, UAnimInstance* InAnimInstance, TArray<FTransform>& OutSpaceBases, TArray<FTransform>& OutBoneSpaceTransforms, FVector& OutRootBoneTranslation, FBlendedHeapCurve& OutCurve, UE::Anim::FMeshAttributeContainer& OutAttributes);
>>>>>>> 4af6daef

	UE_DEPRECATED(4.26, "Please use PerformAnimationEvaluation with different signature")
	ENGINE_API void PerformAnimationEvaluation(const USkeletalMesh* InSkeletalMesh, UAnimInstance* InAnimInstance, TArray<FTransform>& OutSpaceBases, TArray<FTransform>& OutBoneSpaceTransforms, FVector& OutRootBoneTranslation, FBlendedHeapCurve& OutCurve);
#endif
<<<<<<< HEAD
	void PerformAnimationProcessing(const USkeletalMesh* InSkeletalMesh, UAnimInstance* InAnimInstance, bool bInDoEvaluation, TArray<FTransform>& OutSpaceBases, TArray<FTransform>& OutBoneSpaceTransforms, FVector& OutRootBoneTranslation, FBlendedHeapCurve& OutCurve, UE::Anim::FMeshAttributeContainer& OutAttributes);
=======
	ENGINE_API void PerformAnimationProcessing(const USkeletalMesh* InSkeletalMesh, UAnimInstance* InAnimInstance, bool bInDoEvaluation, TArray<FTransform>& OutSpaceBases, TArray<FTransform>& OutBoneSpaceTransforms, FVector& OutRootBoneTranslation, FBlendedHeapCurve& OutCurve, UE::Anim::FMeshAttributeContainer& OutAttributes);
>>>>>>> 4af6daef

	UE_DEPRECATED(4.26, "Please use PerformAnimationEvaluation with different signature")
	ENGINE_API void PerformAnimationProcessing(const USkeletalMesh* InSkeletalMesh, UAnimInstance* InAnimInstance, bool bInDoEvaluation, TArray<FTransform>& OutSpaceBases, TArray<FTransform>& OutBoneSpaceTransforms, FVector& OutRootBoneTranslation, FBlendedHeapCurve& OutCurve);

	/**
	 * Evaluates the post process instance from the skeletal mesh this component is using.
	 */
	ENGINE_API void EvaluatePostProcessMeshInstance(TArray<FTransform>& OutBoneSpaceTransforms, FCompactPose& InOutPose, FBlendedHeapCurve& OutCurve, const USkeletalMesh* InSkeletalMesh, FVector& OutRootBoneTranslation, UE::Anim::FHeapAttributeContainer& OutAttributes) const;

	UE_DEPRECATED(4.26, "Please use EvaluatePostProcessMeshInstance with different signature")
	ENGINE_API void EvaluatePostProcessMeshInstance(TArray<FTransform>& OutBoneSpaceTransforms, FCompactPose& InOutPose, FBlendedHeapCurve& OutCurve, const USkeletalMesh* InSkeletalMesh, FVector& OutRootBoneTranslation) const;

	ENGINE_API void PostAnimEvaluation(FAnimationEvaluationContext& EvaluationContext);

	/** */
	ENGINE_API void InitCollisionRelationships();

	/** */
	ENGINE_API void TermCollisionRelationships();

	/**
	 * Blend of Physics Bones with PhysicsWeight and Animated Bones with (1-PhysicsWeight)
	 *
	 * @param	RequiredBones	List of bones to be blend
	 */
	UE_DEPRECATED(4.26, "This function is deprecated and should not be called directly. Please use the mechanism provided in USkeletalMeshComponent::EndPhysicsTickComponent")
	void BlendPhysicsBones( TArray<FBoneIndexType>& Bones )
	{
		PerformBlendPhysicsBones(Bones, AnimEvaluationContext.BoneSpaceTransforms, AnimEvaluationContext.BoneSpaceTransforms);
	}


	/** Take the results of the physics and blend them with the animation state (based on the PhysicsWeight parameter), and update the SpaceBases array. */
	UE_DEPRECATED(4.26, "Public access to this function is deprecated. Please use the mechanism provided in USkeletalMeshComponent::EndPhysicsTickComponent")
	void BlendInPhysics(FTickFunction& ThisTickFunction) { BlendInPhysicsInternal(ThisTickFunction); }

	/** 
	 * Initialize PhysicsAssetInstance for the physicsAsset 
	 * 
	 * @param	PhysScene	Physics Scene
	 */
	ENGINE_API void InitArticulated(FPhysScene* PhysScene);

	/** Instantiates bodies given a physics asset. Typically you should call InitArticulated unless you are planning to do something special with the bodies. The Created bodies and constraints are owned by the calling code and must be freed when necessary.*/
	ENGINE_API void InstantiatePhysicsAsset(const UPhysicsAsset& PhysAsset, const FVector& Scale3D, TArray<FBodyInstance*>& OutBodies, TArray<FConstraintInstance*>& OutConstraints, FPhysScene* PhysScene = nullptr, USkeletalMeshComponent* OwningComponent = nullptr, int32 UseRootBodyIndex = INDEX_NONE, const FPhysicsAggregateHandle& UseAggregate = FPhysicsAggregateHandle()) const;

	/** Instantiates only the bodies given a physics asset, not the constraints. The Created bodies are owned by the calling code and must be freed when necessary.*/
	ENGINE_API void InstantiatePhysicsAssetBodies(const UPhysicsAsset& PhysAsset, TArray<FBodyInstance*>& OutBodies, FPhysScene* PhysScene = nullptr, USkeletalMeshComponent* OwningComponent = nullptr, int32 UseRootBodyIndex = INDEX_NONE, const FPhysicsAggregateHandle& UseAggregate = FPhysicsAggregateHandle()) const;

	/** Instantiates only the bodies given a physics asset, not the constraints. The Created bodies are owned by the calling code and must be freed when necessary.*/
	void InstantiatePhysicsAssetBodies(const UPhysicsAsset& PhysAsset, TArray<FBodyInstance*>& OutBodies, FPhysScene* PhysScene = nullptr, USkeletalMeshComponent* OwningComponent = nullptr, int32 UseRootBodyIndex = INDEX_NONE, const FPhysicsAggregateHandle& UseAggregate = FPhysicsAggregateHandle()) const;

	/** Instantiates bodies given a physics asset like InstantiatePhysicsAsset but instead of reading the current component state, this reads the ref-pose from the reference skeleton of the mesh. Useful if trying to create bodies to be used during any evaluation work */
	ENGINE_API void InstantiatePhysicsAssetRefPose(const UPhysicsAsset& PhysAsset, const FVector& Scale3D, TArray<FBodyInstance*>& OutBodies, TArray<FConstraintInstance*>& OutConstraints, FPhysScene* PhysScene = nullptr, USkeletalMeshComponent* OwningComponent = nullptr, int32 UseRootBodyIndex = INDEX_NONE, const FPhysicsAggregateHandle& UseAggregate = FPhysicsAggregateHandle(), bool bCreateBodiesInRefPose = false) const;

	/** Turn off all physics and remove the instance. */
	ENGINE_API void TermArticulated();

	/** Find the root body index*/
	ENGINE_API int32 FindRootBodyIndex() const;

	/** Terminate physics on all bodies below the named bone, effectively disabling collision forever. If you terminate, you won't be able to re-init later. */
	UFUNCTION(BlueprintCallable, Category="Physics")
	ENGINE_API void TermBodiesBelow(FName ParentBoneName);

	/** Find instance of the constraint that matches the name supplied. */
	ENGINE_API FConstraintInstance* FindConstraintInstance(FName ConName);

	/** get instance of the constraint that matches the index . */
	ENGINE_API FConstraintInstance* GetConstraintInstanceByIndex(uint32 Index);

	/** Utility which returns total mass of all bones below the supplied one in the hierarchy (including this one). */
	ENGINE_API float GetTotalMassBelowBone(FName InBoneName);

	/** Set the collision object type on the skeletal mesh */
	ENGINE_API virtual void SetCollisionObjectType(ECollisionChannel Channel) override;

	/** Set the movement channel of all bodies */
	ENGINE_API void SetAllBodiesCollisionObjectType(ECollisionChannel NewChannel);

	/** Set the rigid body notification state for all bodies. */
	ENGINE_API void SetAllBodiesNotifyRigidBodyCollision(bool bNewNotifyRigidBodyCollision);

	/** Set bSimulatePhysics to true for all bone bodies. Does not change the component bSimulatePhysics flag. */
	UFUNCTION(BlueprintCallable, Category="Physics")
	ENGINE_API void SetAllBodiesSimulatePhysics(bool bNewSimulate);

	/** This is global set up for setting physics blend weight
	 * This does multiple things automatically
	 * If PhysicsBlendWeight == 1.f, it will enable Simulation, and if PhysicsBlendWeight == 0.f, it will disable Simulation. 
	 * Also it will respect each body's setup, so if the body is fixed, it won't simulate. Vice versa
	 * So if you'd like all bodies to change manually, do not use this function, but SetAllBodiesPhysicsBlendWeight
	 */
	UFUNCTION(BlueprintCallable, Category="Physics")
	ENGINE_API void SetPhysicsBlendWeight(float PhysicsBlendWeight);

	/** Disable physics blending of bones **/
	UFUNCTION(BlueprintCallable, Category="Physics")
	ENGINE_API void SetEnablePhysicsBlending(bool bNewBlendPhysics);

	/** [WARNING: Chaos Only] 
	* Set all of the bones below passed in bone to be disabled or not for the associated physics solver 
	* Bodies will not be colliding or be part of the physics simulation. 
	* This is different from SetAllBodiesBelowSimulatePhysics that changes bodies to Kinematic/simulated 	
	*/
	UFUNCTION(BlueprintCallable, Category = "Physics")
	ENGINE_API void SetAllBodiesBelowPhysicsDisabled(const FName& InBoneName, bool bDisabled, bool bIncludeSelf = true);

	/** set the linear velocity of the child bodies to match that of the given parent bone */
	UFUNCTION(BlueprintCallable, Category = "Physics")
	ENGINE_API void SetAllBodiesBelowLinearVelocity(const FName& InBoneName, const FVector& LinearVelocity, bool bIncludeSelf = true);

	UFUNCTION(BlueprintCallable, Category = "Physics")
	ENGINE_API FVector GetBoneLinearVelocity(const FName& InBoneName);

	/** set the linear velocity of the child bodies to match that of the given parent bone */
	UFUNCTION(BlueprintCallable, Category = "Physics")
	void SetAllBodiesBelowLinearVelocity(const FName& InBoneName, const FVector& LinearVelocity, bool bIncludeSelf = true);

	UFUNCTION(BlueprintCallable, Category = "Physics")
	FVector GetBoneLinearVelocity(const FName& InBoneName);

	/** Set all of the bones below passed in bone to be simulated */
	UFUNCTION(BlueprintCallable, Category="Physics")
	ENGINE_API void SetAllBodiesBelowSimulatePhysics(const FName& InBoneName, bool bNewSimulate, bool bIncludeSelf = true );

	/** Allows you to reset bodies Simulate state based on where bUsePhysics is set to true in the BodySetup. */
	UFUNCTION(BlueprintCallable, Category="Physics")
	ENGINE_API void ResetAllBodiesSimulatePhysics();

	UFUNCTION(BlueprintCallable, Category="Physics")
	ENGINE_API void SetAllBodiesPhysicsBlendWeight(float PhysicsBlendWeight, bool bSkipCustomPhysicsType = false );

	/** Set all of the bones below passed in bone to be simulated */
	UFUNCTION(BlueprintCallable, Category="Physics")
	ENGINE_API void SetAllBodiesBelowPhysicsBlendWeight(const FName& InBoneName, float PhysicsBlendWeight, bool bSkipCustomPhysicsType = false, bool bIncludeSelf = true );

	/** Accumulate AddPhysicsBlendWeight to physics blendweight for all of the bones below passed in bone to be simulated */
	UFUNCTION(BlueprintCallable, Category="Physics")
	ENGINE_API void AccumulateAllBodiesBelowPhysicsBlendWeight(const FName& InBoneName, float AddPhysicsBlendWeight, bool bSkipCustomPhysicsType = false );

	/** Enable or Disable AngularPositionDrive. If motor is in SLERP mode it will be turned on if either EnableSwingDrive OR EnableTwistDrive are enabled. In Twist and Swing mode the twist and the swing can be controlled individually.*/
	UFUNCTION(BlueprintCallable, Category = "Physics")
	ENGINE_API void SetAllMotorsAngularPositionDrive(bool bEnableSwingDrive, bool bEnableTwistDrive, bool bSkipCustomPhysicsType = false);

	/** Enable or Disable AngularVelocityDrive. If motor is in SLERP mode it will be turned on if either EnableSwingDrive OR EnableTwistDrive are enabled. In Twist and Swing mode the twist and the swing can be controlled individually.*/
	UFUNCTION(BlueprintCallable, Category = "Physics")
	ENGINE_API void SetAllMotorsAngularVelocityDrive(bool bEnableSwingDrive, bool bEnableTwistDrive, bool bSkipCustomPhysicsType = false);

	/** Set Angular Drive motors params for all constraint instances */
	UFUNCTION(BlueprintCallable, Category = "Physics")
	ENGINE_API void SetAllMotorsAngularDriveParams(float InSpring, float InDamping, float InForceLimit, bool bSkipCustomPhysicsType = false);

	/** Sets the constraint profile properties (limits, motors, etc...) to match the constraint profile as defined in the physics asset. If profile name is not found the joint is set to use the default constraint profile.*/
	UFUNCTION(BlueprintCallable, Category = "Physics")
	ENGINE_API void SetConstraintProfile(FName JointName, FName ProfileName, bool bDefaultIfNotFound = false);

	/** Sets the constraint profile properties (limits, motors, etc...) to match the constraint profile as defined in the physics asset for all constraints. If profile name is not found the joint is set to use the default constraint profile.*/
	UFUNCTION(BlueprintCallable, Category = "Physics")
	ENGINE_API void SetConstraintProfileForAll(FName ProfileName, bool bDefaultIfNotFound = false);

	/**
	 * Gets the constraint profile properties that a joint drive would adopt if it were set to 
	 * the given constraint profile. The default will be returned if an empty or invalid profile name 
	 * is passed in. Returns true if the successful, or false if the joint can't be found.
	 */
	ENGINE_API bool GetConstraintProfilePropertiesOrDefault(FConstraintProfileProperties& OutProperties, FName JointName, FName ProfileName);

	/**
	 * Gets the constraint profile properties that a joint drive would adopt if it were set to 
	 * the given constraint profile. The default will be returned if an empty or invalid profile name 
	 * is passed in. Returns true if the successful, or false if the joint can't be found.
	 */
	bool GetConstraintProfilePropertiesOrDefault(FConstraintProfileProperties& OutProperties, FName JointName, FName ProfileName);

	/** Enable or Disable AngularPositionDrive based on a list of bone names */
	ENGINE_API void SetNamedMotorsAngularPositionDrive(bool bEnableSwingDrive, bool bEnableTwistDrive, const TArray<FName>& BoneNames, bool bSetOtherBodiesToComplement = false);

	/** Enable or Disable AngularVelocityDrive based on a list of bone names */
	ENGINE_API void SetNamedMotorsAngularVelocityDrive(bool bEnableSwingDrive, bool bEnableTwistDrive, const TArray<FName>& BoneNames, bool bSetOtherBodiesToComplement = false);

	ENGINE_API void GetWeldedBodies(TArray<FBodyInstance*> & OutWeldedBodies, TArray<FName> & OutChildrenLabels, bool bIncludingAutoWeld = false) override;

	/** Iterates over all bodies below and executes Func. Returns number of bodies found */
	ENGINE_API int32 ForEachBodyBelow(FName BoneName, bool bIncludeSelf, bool bSkipCustomType, TFunctionRef<void(FBodyInstance*)> Func);

	/** 
	 * Change whether to force mesh into ref pose (and use cheaper vertex shader) 
	 *
	 * @param	bNewForceRefPose	true if it would like to force ref pose
	 */
	ENGINE_API void SetForceRefPose(bool bNewForceRefPose);
	
	/** Update bHasValidBodies flag */
	ENGINE_API void UpdateHasValidBodies();

	/** Update the bone mapping on each body instance. This is useful when changing skeletal mesh without recreating bodies */
	ENGINE_API void UpdateBoneBodyMapping();
	
	/** 
	 * Initialize SkelControls
	 */
	ENGINE_API void InitSkelControls();
	
	/**
	 * Find Constraint Index from the name
	 * 
	 * @param	ConstraintName	Joint Name of constraint to look for
	 * @return	Constraint Index
	 */
	ENGINE_API int32	FindConstraintIndex(FName ConstraintName);
	
	/**
	 * Find Constraint Name from index
	 * 
	 * @param	ConstraintIndex	Index of constraint to look for
	 * @return	Constraint Joint Name
	 */
	UFUNCTION(BlueprintCallable, Category = "Physics")
	ENGINE_API FName	FindConstraintBoneName(int32 ConstraintIndex);

	/** 
	 *	Iterate over each physics body in the physics for this mesh, and for each 'kinematic' (ie fixed or default if owner isn't simulating) one, update its
	 *	transform based on the animated transform.
	 *	@param	InComponentSpaceTransforms	Array of bone transforms in component space
	 *	@param	Teleport					Whether movement is a 'teleport' (ie infers no physics velocity, but moves simulating bodies) or not
	 *	@param	bNeedsSkinning				Whether we may need  to send new triangle data for per-poly skeletal mesh collision
	 *	@param	AllowDeferral				Whether we can defer actual update of bodies (if 'physics only' collision)
	 */
	ENGINE_API void UpdateKinematicBonesToAnim(const TArray<FTransform>& InComponentSpaceTransforms, ETeleportType Teleport, bool bNeedsSkinning, EAllowKinematicDeferral DeferralAllowed = EAllowKinematicDeferral::AllowDeferral);

	/**
	 * Look up all bodies for broken constraints.
	 * Makes sure child bodies of a broken constraints are not fixed and using bone springs, and child joints not motorized.
	 */
	ENGINE_API void UpdateMeshForBrokenConstraints();
	
	/**
	 * Notifier when look at control goes beyond of limit - candidate for delegate
	 */
	ENGINE_API virtual void NotifySkelControlBeyondLimit(class USkelControlLookAt* LookAt);

	/** 
	 * Break a constraint off a Gore mesh. 
	 * 
	 * @param	Impulse	vector of impulse
	 * @param	HitLocation	location of the hit
	 * @param	InBoneName	Name of bone to break constraint for
	 */
	UFUNCTION(BlueprintCallable, Category = "Physics", meta = (Keywords = "Constraint"))
	ENGINE_API void BreakConstraint(FVector Impulse, FVector HitLocation, FName InBoneName);

	/** Gets a constraint by its name 
	* @param ConstraintName		name of the constraint
	* @param IncludesTerminated whether or not to return a terminated constraint
	* */
	UFUNCTION(BlueprintCallable, Category = "Physics", meta = (Keywords = "Components|SkeletalMesh"))
	ENGINE_API FConstraintInstanceAccessor GetConstraintByName(FName ConstraintName, bool bIncludesTerminated);

	/** Gets all the constraints
	* @param IncludesTerminated whether or not to return terminated constraints
	* @param OutConstraints returned list of constraints matching the parameters
	* */
	UFUNCTION(BlueprintCallable, Category = "Physics", meta = (Keywords = "Components|SkeletalMesh"))
	ENGINE_API void GetConstraints(bool bIncludesTerminated, TArray<FConstraintInstanceAccessor>& OutConstraints);

	/** Gets all the constraints attached to a body 
	* @param BodyName name of the body to get the attached constraints from 
	* @param bParentConstraints return constraints where BodyName is the child of the constraint
	* @param bChildConstraints return constraints where BodyName is the parent of the constraint
	* @param bParentConstraints return constraints attached to the parent of the body 
	* @param IncludesTerminated whether or not to return terminated constraints
	* @param OutConstraints returned list of constraints matching the parameters
	* */
	UFUNCTION(BlueprintCallable, Category = "Physics", meta = (Keywords = "Components|SkeletalMesh"))
	ENGINE_API void GetConstraintsFromBody(FName BodyName, bool bParentConstraints, bool bChildConstraints, bool bIncludesTerminated, TArray<FConstraintInstanceAccessor>& OutConstraints);

	/** Gets all the constraints attached to a body 
	* @param BodyName name of the body to get the attached constraints from 
	* @param bParentConstraints return constraints where BodyName is the child of the constraint
	* @param bChildConstraints return constraints where BodyName is the parent of the constraint
	* @param bParentConstraints return constraints attached to the parent of the body 
	* @param IncludesTerminated whether or not to return terminated constraints
	* @param OutConstraints returned list of constraints matching the parameters
	* */
	UFUNCTION(BlueprintCallable, Category = "Physics", meta = (Keywords = "Components|SkeletalMesh"))
	void GetConstraintsFromBody(FName BodyName, bool bParentConstraints, bool bChildConstraints, bool bIncludesTerminated, TArray<FConstraintInstanceAccessor>& OutConstraints);

	/** Sets the Angular Motion Ranges for a named constraint
	*  @param InBoneName  Name of bone to adjust constraint ranges for
	*  @param Swing1LimitAngle	 Size of limit in degrees, 0 means locked, 180 means free
	*  @param TwistLimitAngle	 Size of limit in degrees, 0 means locked, 180 means free
	*  @param Swing2LimitAngle	 Size of limit in degrees, 0 means locked, 180 means free
	*/
	UFUNCTION(BlueprintCallable, Category = "Physics")
	ENGINE_API void  SetAngularLimits(FName InBoneName,float Swing1LimitAngle, float TwistLimitAngle, float Swing2LimitAngle);

	/** Gets the current Angular state for a named bone constraint 
	*  @param InBoneName  Name of bone to get constraint ranges for
	*  @param Swing1Angle current angular state of the constraint
	*  @param TwistAngle  current angular state of the constraint
	*  @param Swing2Angle current angular state of the constraint
	*/
	UFUNCTION(BlueprintCallable, Category = "Physics")
	ENGINE_API void GetCurrentJointAngles(FName InBoneName,float& Swing1Angle, float& TwistAngle, float& Swing2Angle) ;


	/** iterates through all bodies in our PhysicsAsset and returns the location of the closest bone associated
	 * with a body that has collision enabled.
	 * @param TestLocation - location to check against
	 * @return location of closest colliding rigidbody, or TestLocation if there were no bodies to test
	 */
	ENGINE_API FVector GetClosestCollidingRigidBodyLocation(const FVector& TestLocation) const;
	
	/** Set physics transforms for all bodies */
	ENGINE_API void ApplyDeltaToAllPhysicsTransforms(const FVector& DeltaLocation, const FQuat& DeltaRotation);

	/** Destroys and recreates the clothing actors in the current simulation */
	ENGINE_API void RecreateClothingActors();

	/** Given bounds InOutBounds, expand them to also enclose the clothing simulation mesh */
	ENGINE_API void AddClothingBounds(FBoxSphereBounds& InOutBounds, const FTransform& LocalToWorld) const;

	/** Check linear and angular thresholds for clothing teleport */
	ENGINE_API virtual void CheckClothTeleport();

	/** Update the clothing simulation state and trigger the simulation task */
	ENGINE_API void UpdateClothStateAndSimulate(float DeltaTime, FTickFunction& ThisTickFunction);
	
	/** 
	 * Updates cloth collision outside the cloth asset (environment collision, child collision, etc...)
	 * Should be called when scene changes or world position changes
	 */
	ENGINE_API void UpdateClothTransform(ETeleportType TeleportType);

	/** Set the cloth transform update to trigger with no teleport option. */
	void UpdateClothTransform() { UpdateClothTransform(ETeleportType::None); }

	/**
	 * Updates cloth collision inside the cloth asset (from a physics asset).
	 * Should be called when the physics asset changes and the effects are needed straight away.
	 */
	ENGINE_API void UpdateClothCollision();

	/** if the vertex index is valid for simulated vertices, returns the position in world space */
	ENGINE_API bool GetClothSimulatedPosition_GameThread(const FGuid& AssetGuid, int32 VertexIndex, FVector& OutSimulPos) const;

	const TArray<FClothCollisionSource>& GetClothCollisionSources() const { return ClothCollisionSources; }

	const TArray<FClothCollisionSource>& GetClothCollisionSources() const { return ClothCollisionSources; }

#if WITH_CLOTH_COLLISION_DETECTION

	/**
	 * Add a collision source for the cloth on this component.
	 * Each cloth tick, the collision defined by the physics asset, transformed by the bones in the source
	 * component, will be applied to cloth.
	 * @param	InSourceComponent		The component to extract collision transforms from
	 * @param	InSourcePhysicsAsset	The physics asset that defines the collision primitives (that will be transformed by InSourceComponent's bones)
	 */
	ENGINE_API void AddClothCollisionSource(USkeletalMeshComponent* InSourceComponent, UPhysicsAsset* InSourcePhysicsAsset);

	/** Remove a cloth collision source defined by a component */
	ENGINE_API void RemoveClothCollisionSource(USkeletalMeshComponent* InSourceComponent);

	/** Remove a cloth collision source defined by both a component and a physics asset */
	ENGINE_API void RemoveClothCollisionSource(USkeletalMeshComponent* InSourceComponent, UPhysicsAsset* InSourcePhysicsAsset);

	/** Remove all cloth collision sources */
	ENGINE_API void ResetClothCollisionSources();

protected:
	/** copy cloth collision sources to this, where parent means components above it in the hierarchy */
	ENGINE_API void CopyClothCollisionSources();

	ENGINE_API void ProcessClothCollisionWithEnvironment();

	/** copy parent's cloth collisions to attached children, where parent means this component */
	ENGINE_API void CopyClothCollisionsToChildren();

	/** copy children's cloth collisions to parent, where parent means this component */
	ENGINE_API void CopyChildrenClothCollisionsToParent();

	/** find if this component has collisions for clothing and return the results calculated by bone transforms */
	ENGINE_API void FindClothCollisions(FClothCollisionData& OutCollisions);

#else

public:
	/** Stub out these public functions if cloth collision is disabled */
	void AddClothCollisionSource(USkeletalMeshComponent* InSourceComponent, UPhysicsAsset* InSourcePhysicsAsset) {}
	void RemoveClothCollisionSource(USkeletalMeshComponent* InSourceComponent) {}
	void RemoveClothCollisionSource(USkeletalMeshComponent* InSourceComponent, UPhysicsAsset* InSourcePhysicsAsset) {}
	void ResetClothCollisionSources() {}

#endif

public:
	ENGINE_API bool IsAnimBlueprintInstanced() const;
	ENGINE_API void ClearAnimScriptInstance();

	/** Clear cached animation data generated for URO during evaluation */
	ENGINE_API void ClearCachedAnimProperties();

protected:
	ENGINE_API bool NeedToSpawnAnimScriptInstance() const;
	ENGINE_API bool NeedToSpawnPostPhysicsInstance(bool bForceReinit) const;

<<<<<<< HEAD
	virtual bool ShouldBlendPhysicsBones() const;
=======
	ENGINE_API virtual bool ShouldBlendPhysicsBones() const;
>>>>>>> 4af6daef

	/** Extract collisions for cloth from this component (given a component we want to apply the data to) */
	static ENGINE_API void ExtractCollisionsForCloth(USkeletalMeshComponent* SourceComponent,  UPhysicsAsset* PhysicsAsset, USkeletalMeshComponent* DestClothComponent, FClothCollisionData& OutCollisions, FClothCollisionSource& ClothCollisionSource);

	/** Notify called just before syncing physics update, called only if bNotifySyncComponentToRBPhysics flag is set */
	virtual void OnSyncComponentToRBPhysics() { }

	FSkeletalMeshComponentEndPhysicsTickFunction EndPhysicsTickFunction;

private:

	virtual void OnClearAnimScriptInstance() {};

	friend struct FSkeletalMeshComponentEndPhysicsTickFunction;

	/** Update systems after physics sim is done */
	ENGINE_API void EndPhysicsTickComponent(FSkeletalMeshComponentEndPhysicsTickFunction& ThisTickFunction);

	/** Evaluate Anim System **/
	ENGINE_API void EvaluateAnimation(const USkeletalMesh* InSkeletalMesh, UAnimInstance* InAnimInstance, FVector& OutRootBoneTranslation, FBlendedHeapCurve& OutCurve, FCompactPose& OutPose, UE::Anim::FHeapAttributeContainer& OutAttributes) const;

	/** Queues up tasks for parallel update/evaluation, as well as the chained game thread completion task */
	ENGINE_API void DispatchParallelEvaluationTasks(FActorComponentTickFunction* TickFunction);

	/** Performs parallel eval/update work, but on the game thread */
	ENGINE_API void DoParallelEvaluationTasks_OnGameThread();

	/** Swaps buffers into the evaluation context before and after task dispatch */
	ENGINE_API void SwapEvaluationContextBuffers();

	/** Duplicates cached transforms/curves and performs interpolation */
	ENGINE_API void ParallelDuplicateAndInterpolate(FAnimationEvaluationContext& InAnimEvaluationContext);

<<<<<<< HEAD
	bool DoAnyPhysicsBodiesHaveWeight() const;
=======
	ENGINE_API bool DoAnyPhysicsBodiesHaveWeight() const;

	ENGINE_API virtual void RefreshMorphTargets() override;
>>>>>>> 4af6daef

	ENGINE_API void GetWindForCloth_GameThread(FVector& WindVector, float& WindAdaption) const;

<<<<<<< HEAD
	void GetWindForCloth_GameThread(FVector& WindVector, float& WindAdaption) const;

	void InstantiatePhysicsAsset_Internal(const UPhysicsAsset& PhysAsset, const FVector& Scale3D, TArray<FBodyInstance*>& OutBodies, TArray<FConstraintInstance*>& OutConstraints, TFunctionRef<FTransform(int32)> BoneTransformGetter, FPhysScene* PhysScene = nullptr, USkeletalMeshComponent* OwningComponent = nullptr, int32 UseRootBodyIndex = INDEX_NONE, const FPhysicsAggregateHandle& UseAggregate = FPhysicsAggregateHandle()) const;
	void InstantiatePhysicsAssetBodies_Internal(const UPhysicsAsset& PhysAsset, TArray<FBodyInstance*>& OutBodies, TFunctionRef<FTransform(int32)> BoneTransformGetter, TMap<FName, FBodyInstance*>* OutNameToBodyMap = nullptr, FPhysScene* PhysScene = nullptr, USkeletalMeshComponent* OwningComponent = nullptr, int32 UseRootBodyIndex = INDEX_NONE, const FPhysicsAggregateHandle& UseAggregate = FPhysicsAggregateHandle()) const;
=======
	ENGINE_API void InstantiatePhysicsAsset_Internal(const UPhysicsAsset& PhysAsset, const FVector& Scale3D, TArray<FBodyInstance*>& OutBodies, TArray<FConstraintInstance*>& OutConstraints, TFunctionRef<FTransform(int32)> BoneTransformGetter, FPhysScene* PhysScene = nullptr, USkeletalMeshComponent* OwningComponent = nullptr, int32 UseRootBodyIndex = INDEX_NONE, const FPhysicsAggregateHandle& UseAggregate = FPhysicsAggregateHandle()) const;
	ENGINE_API void InstantiatePhysicsAssetBodies_Internal(const UPhysicsAsset& PhysAsset, TArray<FBodyInstance*>& OutBodies, TFunctionRef<FTransform(int32)> BoneTransformGetter, TMap<FName, FBodyInstance*>* OutNameToBodyMap = nullptr, FPhysScene* PhysScene = nullptr, USkeletalMeshComponent* OwningComponent = nullptr, int32 UseRootBodyIndex = INDEX_NONE, const FPhysicsAggregateHandle& UseAggregate = FPhysicsAggregateHandle()) const;
>>>>>>> 4af6daef

	// Reference to our current parallel animation evaluation task (if there is one)
	FGraphEventRef				ParallelAnimationEvaluationTask;

	// Reference to our current blend physics task (if there is one)
	FGraphEventRef				ParallelBlendPhysicsCompletionTask;

	//Data for parallel evaluation of animation
	FAnimationEvaluationContext AnimEvaluationContext;

public:
	// Parallel evaluation wrappers
	ENGINE_API void ParallelAnimationEvaluation();
	ENGINE_API virtual void CompleteParallelAnimationEvaluation(bool bDoPostAnimEvaluation);


	// Returns whether we are currently trying to run a parallel animation evaluation task
	bool IsRunningParallelEvaluation() const { return IsValidRef(ParallelAnimationEvaluationTask); }

	// Management function for if we want to do an evaluation but may already be running one
	// bBlockOnTask - if true and we are currently performing parallel eval we wait for it to finish
	// bPerformPostAnimEvaluation - if true and we are currently performing parallel eval we call PostAnimEvaluation too
	// return true if parallel task was running.
	ENGINE_API bool HandleExistingParallelEvaluationTask(bool bBlockOnTask, bool bPerformPostAnimEvaluation);

	friend class FSkeletalMeshComponentDetails;

	/** Apply animation curves to this component */
	ENGINE_API void ApplyAnimationCurvesToComponent(const TMap<FName, float>* InMaterialParameterCurves, const TMap<FName, float>* InAnimationMorphCurves);
	
	// Returns whether we're able to run a simulation (ignoring the suspend flag)
	ENGINE_API bool CanSimulateClothing() const;

protected:

	// Prep anim instances for evaluation
	ENGINE_API void DoInstancePreEvaluation();

	// Handle post evaluation on all anim instances
	ENGINE_API void DoInstancePostEvaluation();

	// Returns whether we need to run the Cloth Tick or not
	ENGINE_API virtual bool ShouldRunClothTick() const;

private:
	/** Override USkinnedMeshComponent */
<<<<<<< HEAD
	virtual void AddFollowerPoseComponent(USkinnedMeshComponent* SkinnedMeshComponent) override;
	virtual void RemoveFollowerPoseComponent(USkinnedMeshComponent* SkinnedMeshComponent) override;
=======
	ENGINE_API virtual void AddFollowerPoseComponent(USkinnedMeshComponent* SkinnedMeshComponent) override;
	ENGINE_API virtual void RemoveFollowerPoseComponent(USkinnedMeshComponent* SkinnedMeshComponent) override;
>>>>>>> 4af6daef

	// Returns whether we need to run the Pre Cloth Tick or not
	ENGINE_API bool ShouldRunEndPhysicsTick() const;

	// Handles registering/unregistering the pre cloth tick as it is needed
	ENGINE_API void UpdateEndPhysicsTickRegisteredState();

	// Handles registering/unregistering the cloth tick as it is needed
	ENGINE_API void UpdateClothTickRegisteredState();

	// Handles registering/unregistering the 'during animation' tick as it is needed
	ENGINE_API void UpdateDuringAnimationTickRegisteredState();

	// Finalizes pose to OutBoneSpaceTransforms
	ENGINE_API void FinalizePoseEvaluationResult(const USkeletalMesh* InMesh, TArray<FTransform>& OutBoneSpaceTransforms, FVector& OutRootBoneTranslation, FCompactPose& InFinalPose) const;

	// Finalizes attributes (remapping from compact to mesh bone-indices)
	ENGINE_API void FinalizeAttributeEvaluationResults(const FBoneContainer& BoneContainer, const UE::Anim::FHeapAttributeContainer& FinalContainer, UE::Anim::FMeshAttributeContainer& OutContainer) const;

	// Finalizes attributes (remapping from compact to mesh bone-indices)
	void FinalizeAttributeEvaluationResults(const FBoneContainer& BoneContainer, const UE::Anim::FHeapAttributeContainer& FinalContainer, UE::Anim::FMeshAttributeContainer& OutContainer) const;

	friend class FParallelBlendPhysicsTask;
	
	ENGINE_API void BlendInPhysicsInternal(FTickFunction& ThisTickFunction);

	// Blends the simulation output with the component and bone space transforms coming from
	// animation (just calls PerformBlendPhysicsBones)
	void ParallelBlendPhysics() { PerformBlendPhysicsBones(RequiredBones, AnimEvaluationContext.ComponentSpaceTransforms, AnimEvaluationContext.BoneSpaceTransforms); }

	// Blends the simulation output with the component and bone space transforms coming from animation
	ENGINE_API void PerformBlendPhysicsBones(const TArray<FBoneIndexType>& InRequiredBones, TArray<FTransform>& InOutComponentSpaceTransforms, TArray<FTransform>& InOutBoneSpaceTransforms);

	friend class FParallelClothTask;
	// This is the parallel function that updates the cloth data and runs the simulation. This is safe to call from worker threads.
	//static void ParallelEvaluateCloth(float DeltaTime, const FClothingActor& ClothingActor, const FClothSimulationContext& ClothSimulationContext);

	friend class FParallelBlendPhysicsCompletionTask;
	ENGINE_API void CompleteParallelBlendPhysics();
	ENGINE_API void FinalizeAnimationUpdate();

	/** See UpdateClothTransform for documentation. */
	ENGINE_API void UpdateClothTransformImp();

	friend class FClothingSimulationContextCommon;

	friend class FTickClothingTask;

#if WITH_EDITORONLY_DATA
	// these are deprecated variables from removing SingleAnimSkeletalComponent
	// remove if this version goes away : VER_UE4_REMOVE_SINGLENODEINSTANCE
	// deprecated variable to be re-save
	UPROPERTY()
	TObjectPtr<class UAnimSequence> SequenceToPlay_DEPRECATED;

	// The default sequence to play on this skeletal mesh
	UPROPERTY()
	TObjectPtr<class UAnimationAsset> AnimToPlay_DEPRECATED;

	// Default setting for looping for SequenceToPlay. This is not current state of looping.
	UPROPERTY()
	uint32 bDefaultLooping_DEPRECATED:1;

	// Default setting for playing for SequenceToPlay. This is not current state of playing.
	UPROPERTY()
	uint32 bDefaultPlaying_DEPRECATED:1;

	// Default setting for position of SequenceToPlay to play. 
	UPROPERTY()
	float DefaultPosition_DEPRECATED;

	// Default setting for playrate of SequenceToPlay to play. 
	UPROPERTY()
	float DefaultPlayRate_DEPRECATED;
#endif

	/*
	 * Update MorphTargetCurves from mesh - these are not animation curves, but SetMorphTarget and similar functions that can set to this mesh component
	 */
	ENGINE_API void UpdateMorphTargetOverrideCurves();

	/*
	 * Reset MorphTarget Curves - Reset all morphtarget curves
	 */
	ENGINE_API void ResetMorphTargetCurves();

public:
	/** Take extracted RootMotion and convert it from local space to world space. */
	ENGINE_API FTransform ConvertLocalRootMotionToWorld(const FTransform& InTransform);

	/** Consume and return pending root motion from our internal anim instances (main, sub and post) */
	ENGINE_API FRootMotionMovementParams ConsumeRootMotion();

#if WITH_EDITOR
	/** Called after modifying Component Space Transforms externally */
	ENGINE_API void ApplyEditedComponentSpaceTransforms();
#endif

protected:

	/** Consume and return pending root motion from our internal anim instances (main, sub and post) */
	ENGINE_API FRootMotionMovementParams ConsumeRootMotion_Internal(float InAlpha);

private:

#if WITH_EDITOR
	/** This is required for recording animations, so save for editor only */
	/** Temporary array of curve arrays that are active on this component - keeps same buffer index as SpaceBases - Please check SkinnedMeshComponent*/
	FBlendedHeapCurve	CurvesArray[2];
public: 
	/** Access Curve Array for reading */
	const FBlendedHeapCurve& GetAnimationCurves() const { return CurvesArray[CurrentReadComponentTransforms]; }

	/** Get Access to the current editable Curve Array - uses same buffer as space bases*/
	FBlendedHeapCurve& GetEditableAnimationCurves() { return CurvesArray[CurrentEditableComponentTransforms]; }
	const FBlendedHeapCurve& GetEditableAnimationCurves() const { return CurvesArray[CurrentEditableComponentTransforms]; }
#endif 


private:
	/** Temporary array of attributes that are active on this component - keeps same buffer index as SpaceBases - Please check SkinnedMeshComponent*/
	UE::Anim::FMeshAttributeContainer AttributesArray[2];

	UE::Anim::FMeshAttributeContainer& GetEditableCustomAttributes() { return AttributesArray[CurrentEditableComponentTransforms]; }

public:
	const UE::Anim::FMeshAttributeContainer& GetCustomAttributes() const { return AttributesArray[CurrentReadComponentTransforms]; }
public:
	/** Skeletal mesh component should not be able to have its mobility set to static */
	virtual const bool CanHaveStaticMobility() const override { return false; }

public:
	/** Register/Unregister for physics state creation callback */
	ENGINE_API FDelegateHandle RegisterOnPhysicsCreatedDelegate(const FOnSkelMeshPhysicsCreated& Delegate);
	ENGINE_API void UnregisterOnPhysicsCreatedDelegate(const FDelegateHandle& DelegateHandle);

	/** Register/Unregister for teleport callback */
	ENGINE_API FDelegateHandle RegisterOnTeleportDelegate(const FOnSkelMeshTeleported& Delegate);
	ENGINE_API void UnregisterOnTeleportDelegate(const FDelegateHandle& DelegateHandle);

	/** Register/Unregister for OnBoneTransformsFinalized callback */
	ENGINE_API FDelegateHandle RegisterOnBoneTransformsFinalizedDelegate(const FOnBoneTransformsFinalizedMultiCast::FDelegate& Delegate);
	ENGINE_API void UnregisterOnBoneTransformsFinalizedDelegate(const FDelegateHandle& DelegateHandle);

	/** Register/Unregister for OnLODRequiredBonesUpdate callback */
	ENGINE_API FDelegateHandle RegisterOnLODRequiredBonesUpdate(const FOnLODRequiredBonesUpdate& Delegate);
	ENGINE_API void UnregisterOnLODRequiredBonesUpdate(const FDelegateHandle& DelegateHandle);
	
private:

#if WITH_EDITORONLY_DATA

	/** Default Animating Rig to Use if bOverrideDefaultAnimatingRig is true */
	UPROPERTY(EditAnywhere, Category = AnimationRig, BlueprintGetter = GetDefaultAnimatingRigOverride, BlueprintSetter = SetDefaultAnimatingRigOverride, meta = (AllowedClasses = "/Script/ControlRigDeveloper.ControlRigBlueprint"), meta = (editcondition = "bOverrideDefaultAnimatingRig"))
	TSoftObjectPtr<UObject> DefaultAnimatingRigOverride;

#endif

#if WITH_EDITOR
public:

	UFUNCTION(BlueprintSetter)
	ENGINE_API void SetDefaultAnimatingRigOverride(TSoftObjectPtr<UObject> InAnimatingRig);

	UFUNCTION(BlueprintGetter)
	ENGINE_API TSoftObjectPtr<UObject> GetDefaultAnimatingRigOverride() const;

	UFUNCTION(BlueprintCallable, Category = "Components|SkeletalMesh")
	ENGINE_API TSoftObjectPtr<UObject> GetDefaultAnimatingRig() const;


#endif
private:

	/** Multicaster fired when this component creates physics state (in case external objects rely on physics state)*/
	FOnSkelMeshPhysicsCreatedMultiCast OnSkelMeshPhysicsCreated;

	/** Multicaster fired when this component teleports */
	FOnSkelMeshTeleportedMultiCast OnSkelMeshPhysicsTeleported;

	/** Multicaster fired when this component bone transforms are finalized */
	FOnBoneTransformsFinalizedMultiCast OnBoneTransformsFinalizedMC;

	/** Static Multicaster fired when this component finalizes the regeneration of the required bones list for the current LOD*/
	static ENGINE_API FOnLODRequiredBonesUpdateMulticast OnLODRequiredBonesUpdate;

	/** Mark current anim UID version to up-to-date. Called when it's recalculated */
	ENGINE_API void MarkRequiredCurveUpToDate();
	
	/* This will check if the required curves are up-to-date by checking version number with skeleton. 
	 * Skeleton's curve list changes whenever newer is added or deleted. 
	 * This still has to happen in editor as well as in game as 
	 * There is no guarantee of Skeleton having all curves as we've seen over and over again. 
	 * Cooking does not guarantee skeleton containing all names
	 */
	ENGINE_API bool AreRequiredCurvesUpToDate() const;

public:
	ENGINE_API void ConditionallyDispatchQueuedAnimEvents();

	// Are we currently within PostAnimEvaluation
	bool IsPostEvaluatingAnimation() const { return bPostEvaluatingAnimation; }

	//~ Begin IPhysicsComponent Interface.
<<<<<<< HEAD
	virtual Chaos::FPhysicsObject* GetPhysicsObjectById(int32 Id) const override;
	virtual Chaos::FPhysicsObject* GetPhysicsObjectByName(const FName& Name) const override;
	virtual TArray<Chaos::FPhysicsObject*> GetAllPhysicsObjects() const override;
	//~ End IPhysicsComponent Interface.
};

#if WITH_EDITOR
struct FPoseWatchDynamicData
{
public:

	FPoseWatchDynamicData(USkeletalMeshComponent* InComponent);

	TArray<FAnimNodePoseWatch> PoseWatches;
=======
	ENGINE_API virtual Chaos::FPhysicsObject* GetPhysicsObjectById(Chaos::FPhysicsObjectId Id) const override;
	ENGINE_API virtual Chaos::FPhysicsObject* GetPhysicsObjectByName(const FName& Name) const override;
	ENGINE_API virtual TArray<Chaos::FPhysicsObject*> GetAllPhysicsObjects() const override;
	//~ End IPhysicsComponent Interface.
>>>>>>> 4af6daef
};
#endif

#if WITH_EDITOR
struct FPoseWatchDynamicData
{
public:

	FPoseWatchDynamicData(USkeletalMeshComponent* InComponent);

	TArray<FAnimNodePoseWatch> PoseWatches;
};
#endif

struct FLinkedInstancesAdapter
{
	static void AddLinkedInstance(USkeletalMeshComponent* InComponent, UAnimInstance* InAnimInstance)
	{
		if (InComponent && InAnimInstance)
		{
			InComponent->LinkedInstances.AddUnique(InAnimInstance);
		}
	}

	static void RemoveLinkedInstance(USkeletalMeshComponent* InComponent, UAnimInstance* InAnimInstance)
	{
		if (InComponent && InAnimInstance)
		{
			InComponent->LinkedInstances.Remove(InAnimInstance);
		}
	}

	static void ResetLinkedInstance(USkeletalMeshComponent* InComponent)
	{
		if (InComponent)
		{
			InComponent->LinkedInstances.Reset();
		}
	}
};<|MERGE_RESOLUTION|>--- conflicted
+++ resolved
@@ -65,12 +65,9 @@
 
 DECLARE_MULTICAST_DELEGATE(FOnBoneTransformsFinalizedMultiCast);
 
-<<<<<<< HEAD
-=======
 DECLARE_MULTICAST_DELEGATE_ThreeParams(FOnLODRequiredBonesUpdateMulticast, USkeletalMeshComponent*, int32, const TArray<FBoneIndexType>&);
 typedef FOnLODRequiredBonesUpdateMulticast::FDelegate FOnLODRequiredBonesUpdate;
 
->>>>>>> 4af6daef
 /** Method used when retrieving a attribute value*/
 UENUM()
 enum class ECustomBoneAttributeLookup : uint8
@@ -305,13 +302,8 @@
  * @see https://docs.unrealengine.com/latest/INT/Engine/Content/Types/SkeletalMeshes/
  * @see USkeletalMesh
  */
-<<<<<<< HEAD
-UCLASS(Blueprintable, ClassGroup=(Rendering, Common), hidecategories=(Object, "Mesh|SkeletalAsset"), config=Engine, editinlinenew, meta=(BlueprintSpawnableComponent))
-class ENGINE_API USkeletalMeshComponent : public USkinnedMeshComponent, public IInterface_CollisionDataProvider
-=======
 UCLASS(Blueprintable, ClassGroup=(Rendering, Common), hidecategories=(Object, "Mesh|SkeletalAsset"), config=Engine, editinlinenew, meta=(BlueprintSpawnableComponent), MinimalAPI)
 class USkeletalMeshComponent : public USkinnedMeshComponent, public IInterface_CollisionDataProvider
->>>>>>> 4af6daef
 {
 	GENERATED_UCLASS_BODY()
 
@@ -332,17 +324,6 @@
 	TObjectPtr<USkeletalMesh> SkeletalMeshAsset;
 //#endif
 
-<<<<<<< HEAD
-//#if WITH_EDITORONLY_DATA  // TODO: Re-add these guards once the MovieScene getters/setters are working, so that we can get rid of this redundant pointer in all cooked builds
-private:
-	/** The skeletal mesh used by this component. */
-	UE_DEPRECATED(5.1, "This property isn't deprecated, but getter and setter must be used at all times to preserve correct operations.")
-	UPROPERTY(EditAnywhere, Transient, Setter = SetSkeletalMeshAsset, BlueprintSetter = SetSkeletalMeshAsset, Getter = GetSkeletalMeshAsset, BlueprintGetter = GetSkeletalMeshAsset, Category = Mesh)
-	TObjectPtr<USkeletalMesh> SkeletalMeshAsset;
-//#endif
-
-=======
->>>>>>> 4af6daef
 public:
 	/**
 	 * Set the SkeletalMesh rendered for this mesh.
@@ -354,14 +335,10 @@
 	 * Get the SkeletalMesh rendered for this mesh.
 	 */
 	UFUNCTION(BlueprintPure, Category = "Components|SkeletalMesh")
-<<<<<<< HEAD
-	USkeletalMesh* GetSkeletalMeshAsset() const;
-=======
 	ENGINE_API USkeletalMesh* GetSkeletalMeshAsset() const;
 
 	/** Gets the shared bone container used between all owned anim instances. Creates it on the first call. */
 	ENGINE_API TSharedPtr<struct FBoneContainer> GetSharedRequiredBones();
->>>>>>> 4af6daef
 
 #if WITH_EDITORONLY_DATA
 	/** The blueprint for creating an AnimationScript. */
@@ -419,9 +396,6 @@
 
 	/** Get the bone space transforms as array view. */
 	ENGINE_API TArrayView<const FTransform> GetBoneSpaceTransformsView();
-
-	/** Get the bone space transforms as array view. */
-	TArrayView<const FTransform> GetBoneSpaceTransformsView();
 
 	/** 
 	 * Temporary array of local-space (relative to parent bone) rotation/translation for each bone. 
@@ -961,11 +935,7 @@
 	 * component is using, and is evaluated immediately after the main instance.
 	 */
 	UFUNCTION(BlueprintCallable, Category = "Components|SkeletalMesh", meta = (Keywords = "AnimBlueprint", UnsafeDuringActorConstruction = "true"))
-<<<<<<< HEAD
-	UAnimInstance* GetPostProcessInstance() const;
-=======
 	ENGINE_API UAnimInstance* GetPostProcessInstance() const;
->>>>>>> 4af6daef
 
 	/** Get the anim instances linked to the main AnimScriptInstance */
 PRAGMA_DISABLE_DEPRECATION_WARNINGS
@@ -992,11 +962,7 @@
 	 * supplied name, this will return NULL.
 	 */
 	UFUNCTION(BlueprintPure, Category = "Components|SkeletalMesh|Animation Blueprint Linking", meta = (Keywords = "AnimBlueprint", UnsafeDuringActorConstruction = "true"))
-<<<<<<< HEAD
-	UAnimInstance* GetLinkedAnimGraphInstanceByTag(FName InTag) const;
-=======
 	ENGINE_API UAnimInstance* GetLinkedAnimGraphInstanceByTag(FName InTag) const;
->>>>>>> 4af6daef
 
 	UE_DEPRECATED(4.24, "Function renamed, please use GetLinkedAnimGraphInstancesByTag")
 	void GetSubInstancesByTag(FName InTag, TArray<UAnimInstance*>& OutSubInstances) const
@@ -1011,22 +977,14 @@
 	 */
 	UE_DEPRECATED(5.0, "Tags are unique so this funciton is no longer supported. Please use GetLinkedAnimGraphInstanceByTag instead")
 	UFUNCTION(BlueprintPure, Category = "Components|SkeletalMesh|Animation Blueprint Linking", meta = (Keywords = "AnimBlueprint", DeprecatedFunction, DeprecationMessage="Tags are unique so this funciton is no longer supported. Please use GetLinkedAnimGraphInstanceByTag instead"))
-<<<<<<< HEAD
-	void GetLinkedAnimGraphInstancesByTag(FName InTag, TArray<UAnimInstance*>& OutLinkedInstances) const;
-=======
 	ENGINE_API void GetLinkedAnimGraphInstancesByTag(FName InTag, TArray<UAnimInstance*>& OutLinkedInstances) const;
->>>>>>> 4af6daef
 
 	UE_DEPRECATED(4.24, "Function renamed, please use LinkAnimGraphByTag")
 	void SetSubInstanceClassByTag(FName InTag, TSubclassOf<UAnimInstance> InClass) { LinkAnimGraphByTag(InTag, InClass); }
 
 	/** Runs through all nodes, attempting to find linked instance by name/tag, then sets the class of each node if the tag matches */
 	UFUNCTION(BlueprintCallable, Category = "Components|SkeletalMesh|Animation Blueprint Linking", meta = (Keywords = "AnimBlueprint", UnsafeDuringActorConstruction = "true"))
-<<<<<<< HEAD
-	void LinkAnimGraphByTag(FName InTag, TSubclassOf<UAnimInstance> InClass);
-=======
 	ENGINE_API void LinkAnimGraphByTag(FName InTag, TSubclassOf<UAnimInstance> InClass);
->>>>>>> 4af6daef
 
 	UE_DEPRECATED(4.24, "Function renamed, please use LinkAnimClassLayers")
 	void SetLayerOverlay(TSubclassOf<UAnimInstance> InClass) { LinkAnimClassLayers(InClass); }
@@ -1038,11 +996,7 @@
 	 * If InClass is null, then all layers are reset to their defaults.
 	 */
 	UFUNCTION(BlueprintCallable, Category = "Components|SkeletalMesh|Animation Blueprint Linking", meta = (Keywords = "AnimBlueprint", UnsafeDuringActorConstruction = "true"))
-<<<<<<< HEAD
-	void LinkAnimClassLayers(TSubclassOf<UAnimInstance> InClass);
-=======
 	ENGINE_API void LinkAnimClassLayers(TSubclassOf<UAnimInstance> InClass);
->>>>>>> 4af6daef
 
 	UE_DEPRECATED(4.24, "Function renamed, please use UnlinkAnimClassLayers")
 	void ClearLayerOverlay(TSubclassOf<UAnimInstance> InClass) { UnlinkAnimClassLayers(InClass); }
@@ -1053,33 +1007,21 @@
 	 * If InClass is null, does nothing.
 	 */
 	UFUNCTION(BlueprintCallable, Category = "Components|SkeletalMesh|Animation Blueprint Linking", meta = (Keywords = "AnimBlueprint", UnsafeDuringActorConstruction = "true"))
-<<<<<<< HEAD
-	void UnlinkAnimClassLayers(TSubclassOf<UAnimInstance> InClass);
-=======
 	ENGINE_API void UnlinkAnimClassLayers(TSubclassOf<UAnimInstance> InClass);
->>>>>>> 4af6daef
 
 	UE_DEPRECATED(4.24, "Function renamed, please use GetLinkedLayerInstanceByGroup")
 	UAnimInstance* GetLayerSubInstanceByGroup(FName InGroup) const { return GetLinkedAnimLayerInstanceByGroup(InGroup); }
 
 	/** Gets the layer linked instance corresponding to the specified group */
 	UFUNCTION(BlueprintPure, Category = "Components|SkeletalMesh|Animation Blueprint Linking", meta = (Keywords = "AnimBlueprint", UnsafeDuringActorConstruction = "true"))
-<<<<<<< HEAD
-	UAnimInstance* GetLinkedAnimLayerInstanceByGroup(FName InGroup) const;
-=======
 	ENGINE_API UAnimInstance* GetLinkedAnimLayerInstanceByGroup(FName InGroup) const;
->>>>>>> 4af6daef
 
 	UE_DEPRECATED(4.24, "Function renamed, please use GetLinkedAnimLayerInstanceByClass")
 	UAnimInstance* GetLayerSubInstanceByClass(TSubclassOf<UAnimInstance> InClass) const { return GetLinkedAnimLayerInstanceByClass(InClass);  }
 
 	/** Gets the first layer linked instance corresponding to the specified class */
 	UFUNCTION(BlueprintPure, Category = "Components|SkeletalMesh|Animation Blueprint Linking", meta = (Keywords = "AnimBlueprint", UnsafeDuringActorConstruction = "true"))
-<<<<<<< HEAD
-	UAnimInstance* GetLinkedAnimLayerInstanceByClass(TSubclassOf<UAnimInstance> InClass) const;
-=======
 	ENGINE_API UAnimInstance* GetLinkedAnimLayerInstanceByClass(TSubclassOf<UAnimInstance> InClass) const;
->>>>>>> 4af6daef
 
 	/** Calls a function on each of the anim instances that this mesh component hosts, including linked and post-process instances */
 	ENGINE_API void ForEachAnimInstance(TFunctionRef<void(UAnimInstance*)> InFunction);
@@ -1241,17 +1183,6 @@
 	bool GetAllowClothActors() const { return bAllowClothActors; }
 
 	/**
-	 * Sets whether cloth assets should be created/simulated in this component.
-	 * This will update the conditional flag and you will want to call RecreateClothingActors for it to take effect.
-	 * @param bInAllow Whether to allow the creation of cloth assets and simulation.
-	 */
-	UFUNCTION(BlueprintCallable, Category="Components|SkeletalMesh")
-	void SetAllowClothActors(bool bInAllow);
-
-	UFUNCTION(BlueprintCallable, Category="Components|SkeletalMesh")
-	bool GetAllowClothActors() const { return bAllowClothActors; }
-
-	/**
 	 * Get/Set the max distance scale of clothing mesh vertices
 	 */
 	UFUNCTION(BlueprintCallable, Category="Clothing")
@@ -1297,11 +1228,7 @@
 	 * The meshes used in the components must be identical for the cloth to bind correctly
 	 */
 	UFUNCTION(BlueprintCallable, Category = "Clothing", meta = (UnsafeDuringActorConstruction = "true"))
-<<<<<<< HEAD
-	void BindClothToLeaderPoseComponent();
-=======
 	ENGINE_API void BindClothToLeaderPoseComponent();
->>>>>>> 4af6daef
 
 	UE_DEPRECATED(5.1, "This method has been deprecated. Please use BindClothToLeaderPoseComponent instead.")
 	void BindClothToMasterPoseComponent() { BindClothToLeaderPoseComponent(); }
@@ -1314,11 +1241,7 @@
 	 * undesirable.
 	 */
 	UFUNCTION(BlueprintCallable, Category="Clothing", meta=(UnsafeDuringActorConstruction="true"))
-<<<<<<< HEAD
-	void UnbindClothFromLeaderPoseComponent(bool bRestoreSimulationSpace = true);
-=======
 	ENGINE_API void UnbindClothFromLeaderPoseComponent(bool bRestoreSimulationSpace = true);
->>>>>>> 4af6daef
 
 	UE_DEPRECATED(5.1, "This method has been deprecated. Please use UnbindClothFromLeaderPoseComponent instead.")
 	void UnbindClothFromMasterPoseComponent(bool bRestoreSimulationSpace = true) { UnbindClothFromLeaderPoseComponent(bRestoreSimulationSpace); }
@@ -1531,18 +1454,6 @@
 	bool IsClothBoundToMasterComponent() const { return IsClothBoundToLeaderComponent(); }
 
 	/** Get the current clothing simulation (read only) */
-<<<<<<< HEAD
-	const IClothingSimulation* GetClothingSimulation() const;
-	
-	/** Get the current clothing simulation (read/write) */
-	IClothingSimulation* GetClothingSimulation();
-
-	/** Get the current clothing simulation context (read only) */
-	const IClothingSimulationContext* GetClothingSimulationContext() const;
-	
-	/** Get the current clothing simulation context (read/write) */
-	IClothingSimulationContext* GetClothingSimulationContext();
-=======
 	ENGINE_API const IClothingSimulation* GetClothingSimulation() const;
 	
 	/** Get the current clothing simulation (read/write) */
@@ -1553,7 +1464,6 @@
 	
 	/** Get the current clothing simulation context (read/write) */
 	ENGINE_API IClothingSimulationContext* GetClothingSimulationContext();
->>>>>>> 4af6daef
 	
 	/** Get the current interactor for a clothing simulation, if the current simulation supports runtime interaction. */
 	UFUNCTION(BlueprintCallable, Category=Clothing)
@@ -1642,9 +1552,6 @@
 
 	/** Wrapper that calls our constraint plasticity delegate */
 	ENGINE_API void OnPlasticDeformationWrapper(int32 ConstraintIndex);
-
-	/** Wrapper that calls our constraint plasticity delegate */
-	void OnPlasticDeformationWrapper(int32 ConstraintIndex);
 
 	/** 
 	 * Morph Target Curves. This will override AnimInstance MorphTargetCurves
@@ -1683,17 +1590,10 @@
 
 	/** Store cloth simulation data into OutClothSimData */
 	UE_DEPRECATED(5.2, "Use GetUpdateClothSimulationData_AnyThread instead.")
-<<<<<<< HEAD
-	void GetUpdateClothSimulationData(TMap<int32, FClothSimulData>& OutClothSimData, USkeletalMeshComponent* OverrideLocalRootComponent = nullptr);
-=======
 	ENGINE_API void GetUpdateClothSimulationData(TMap<int32, FClothSimulData>& OutClothSimData, USkeletalMeshComponent* OverrideLocalRootComponent = nullptr);
 
 	/** Store cloth simulation data into OutClothSimulData. Override USkinnedMeshComponent. */
 	ENGINE_API virtual void GetUpdateClothSimulationData_AnyThread(TMap<int32, FClothSimulData>& OutClothSimulData, FMatrix& OutLocalToWorld, float& OutClothBlendWeight) override;
->>>>>>> 4af6daef
-
-	/** Store cloth simulation data into OutClothSimulData. Override USkinnedMeshComponent. */
-	virtual void GetUpdateClothSimulationData_AnyThread(TMap<int32, FClothSimulData>& OutClothSimulData, FMatrix& OutLocalToWorld, float& OutClothBlendWeight) override;
 
 	/** Remove clothing actors from their simulation */
 	ENGINE_API void RemoveAllClothingActors();
@@ -1716,11 +1616,6 @@
 
 #if WITH_EDITOR
 	ENGINE_API void UpdatePoseWatches();
-	TArray<FAnimNodePoseWatch> PoseWatches;
-#endif
-
-#if WITH_EDITOR
-	void UpdatePoseWatches();
 	TArray<FAnimNodePoseWatch> PoseWatches;
 #endif
 
@@ -1803,21 +1698,6 @@
 
 	//~ Begin UActorComponent Interface.
 protected:
-<<<<<<< HEAD
-	virtual void OnRegister() override;
-	virtual void OnUnregister() override;
-	virtual bool ShouldCreatePhysicsState() const override;
-	virtual void OnCreatePhysicsState() override;
-	virtual void OnDestroyPhysicsState() override;
-	virtual void SendRenderDynamicData_Concurrent() override;
-	virtual void RegisterComponentTickFunctions(bool bRegister) override;
-public:
-	virtual void InitializeComponent() override;
-	virtual void TickComponent(float DeltaTime, enum ELevelTick TickType, FActorComponentTickFunction *ThisTickFunction) override;
-	virtual void BeginPlay() override;
-	virtual void SetComponentTickEnabled(bool bEnabled) override;
-	virtual void OnComponentDestroyed(bool bDestroyingHierarchy) override;
-=======
 	ENGINE_API virtual void OnRegister() override;
 	ENGINE_API virtual void OnUnregister() override;
 	ENGINE_API virtual bool ShouldCreatePhysicsState() const override;
@@ -1831,7 +1711,6 @@
 	ENGINE_API virtual void BeginPlay() override;
 	ENGINE_API virtual void SetComponentTickEnabled(bool bEnabled) override;
 	ENGINE_API virtual void OnComponentDestroyed(bool bDestroyingHierarchy) override;
->>>>>>> 4af6daef
 
 	//Handle registering our end physics tick function
 	ENGINE_API virtual void RegisterEndPhysicsTick(bool bRegister);
@@ -1954,16 +1833,6 @@
 	 */
 	 ENGINE_API virtual bool SweepComponent( FHitResult& OutHit, const FVector Start, const FVector End, const FQuat& ShapRotation, const FCollisionShape& CollisionShape, bool bTraceComplex=false) override;
 	
-<<<<<<< HEAD
-	virtual bool OverlapComponent(const FVector& Pos, const FQuat& Rot, const FCollisionShape& CollisionShape) const override;
-	virtual void SetSimulatePhysics(bool bEnabled) override;
-	virtual void AddRadialImpulse(FVector Origin, float Radius, float Strength, ERadialImpulseFalloff Falloff, bool bVelChange=false) override;
-	virtual void AddRadialForce(FVector Origin, float Radius, float Strength, ERadialImpulseFalloff Falloff, bool bAccelChange=false) override;
-	virtual void SetAllPhysicsLinearVelocity(FVector NewVel,bool bAddToCurrent = false) override;
-	virtual void SetAllMassScale(float InMassScale = 1.f) override;
-	virtual float GetMass() const override;
-	virtual void SetAllUseCCD(bool InUseCCD) override;
-=======
 	ENGINE_API virtual bool OverlapComponent(const FVector& Pos, const FQuat& Rot, const FCollisionShape& CollisionShape) const override;
 	ENGINE_API virtual void SetSimulatePhysics(bool bEnabled) override;
 	ENGINE_API virtual void AddRadialImpulse(FVector Origin, float Radius, float Strength, ERadialImpulseFalloff Falloff, bool bVelChange=false) override;
@@ -1972,7 +1841,6 @@
 	ENGINE_API virtual void SetAllMassScale(float InMassScale = 1.f) override;
 	ENGINE_API virtual float GetMass() const override;
 	ENGINE_API virtual void SetAllUseCCD(bool InUseCCD) override;
->>>>>>> 4af6daef
 
 	/**
 	*	Returns the mass (in kg) of the given bone
@@ -2016,17 +1884,10 @@
 	UFUNCTION(BlueprintCallable, Category = "Physics")
 	ENGINE_API virtual void AddImpulseToAllBodiesBelow(FVector Impulse, FName BoneName = NAME_None, bool bVelChange = false, bool bIncludeSelf = true);
 
-<<<<<<< HEAD
-	virtual bool IsShown(const FEngineShowFlags& ShowFlags) const override;
-#if WITH_EDITOR
-	virtual bool ComponentIsTouchingSelectionBox(const FBox& InSelBBox, const bool bConsiderOnlyBSP, const bool bMustEncompassEntireComponent) const override;
-	virtual bool ComponentIsTouchingSelectionFrustum(const FConvexVolume& InFrustum, const bool bConsiderOnlyBSP, const bool bMustEncompassEntireComponent) const override;
-=======
 	ENGINE_API virtual bool IsShown(const FEngineShowFlags& ShowFlags) const override;
 #if WITH_EDITOR
 	ENGINE_API virtual bool ComponentIsTouchingSelectionBox(const FBox& InSelBBox, const bool bConsiderOnlyBSP, const bool bMustEncompassEntireComponent) const override;
 	ENGINE_API virtual bool ComponentIsTouchingSelectionFrustum(const FConvexVolume& InFrustum, const bool bConsiderOnlyBSP, const bool bMustEncompassEntireComponent) const override;
->>>>>>> 4af6daef
 #endif
 protected:
 	/**
@@ -2046,20 +1907,6 @@
 protected:
 	ENGINE_API virtual void DispatchParallelTickPose( FActorComponentTickFunction* TickFunction ) override;
 public:
-<<<<<<< HEAD
-	virtual void TickPose(float DeltaTime, bool bNeedsValidRootMotion) override;
-	virtual void UpdateFollowerComponent() override;
-	UE_DEPRECATED(5.1, "This method has been deprecated. Please use UpdateFollowerComponent instead.")
-	virtual void UpdateSlaveComponent() override { UpdateFollowerComponent(); };
-	virtual bool ShouldUpdateTransform(bool bLODHasChanged) const override;
-	virtual bool ShouldTickPose() const override;
-	virtual bool AllocateTransformData() override;
-	virtual void DeallocateTransformData() override;
-	virtual void HideBone( int32 BoneIndex, EPhysBodyOp PhysBodyOption ) override;
-	virtual void UnHideBone( int32 BoneIndex ) override;
-	virtual void SetPhysicsAsset(class UPhysicsAsset* NewPhysicsAsset,bool bForceReInit = false) override;
-	virtual void SetSkeletalMesh(class USkeletalMesh* NewMesh, bool bReinitPose = true) override;  // SetSkeletalMesh may remain and become a UFUNCTION but lose its virtual after it is removed from the SkinnedMeshComponent API
-=======
 	ENGINE_API virtual void TickPose(float DeltaTime, bool bNeedsValidRootMotion) override;
 	ENGINE_API virtual void UpdateFollowerComponent() override;
 	UE_DEPRECATED(5.1, "This method has been deprecated. Please use UpdateFollowerComponent instead.")
@@ -2072,7 +1919,6 @@
 	ENGINE_API virtual void UnHideBone( int32 BoneIndex ) override;
 	ENGINE_API virtual void SetPhysicsAsset(class UPhysicsAsset* NewPhysicsAsset,bool bForceReInit = false) override;
 	ENGINE_API virtual void SetSkeletalMesh(class USkeletalMesh* NewMesh, bool bReinitPose = true) override;  // SetSkeletalMesh may remain and become a UFUNCTION but lose its virtual after it is removed from the SkinnedMeshComponent API
->>>>>>> 4af6daef
 
 	/**
 	 *  Set the new asset to render and update this component (this function is identical to SetSkeletalMesh).
@@ -2081,26 +1927,6 @@
 	 *  @param InSkinnedAsset The new asset.
 	 *  @param bReinitPose    Whether to re-initialize the animation.
 	 */
-<<<<<<< HEAD
-	virtual void SetSkinnedAssetAndUpdate(class USkinnedAsset* InSkinnedAsset, bool bReinitPose = true) override;
-
-	static FVector3f GetSkinnedVertexPosition(USkeletalMeshComponent* Component, int32 VertexIndex, const FSkeletalMeshLODRenderData& Model, const FSkinWeightVertexBuffer& SkinWeightBuffer);
-	static FVector3f GetSkinnedVertexPosition(USkeletalMeshComponent* Component, int32 VertexIndex, const FSkeletalMeshLODRenderData& Model, const FSkinWeightVertexBuffer& SkinWeightBuffer, TArray<FMatrix44f>& CachedRefToLocals);
-	static void ComputeSkinnedPositions(USkeletalMeshComponent* Component, TArray<FVector3f> & OutPositions, TArray<FMatrix44f>& CachedRefToLocals, const FSkeletalMeshLODRenderData& Model, const FSkinWeightVertexBuffer& SkinWeightBuffer);
-
-	static void GetSkinnedTangentBasis(USkeletalMeshComponent* Component, int32 VertexIndex, const FSkeletalMeshLODRenderData& Model, const FSkinWeightVertexBuffer& SkinWeightBuffer, TArray<FMatrix44f>& CachedRefToLocals, FVector3f& OutTangentX, FVector3f& OutTangentY, FVector3f& OutTangentZ);
-	static void ComputeSkinnedTangentBasis(USkeletalMeshComponent* Component, TArray<FVector3f>& OutTangenXYZ, TArray<FMatrix44f>& CachedRefToLocals, const FSkeletalMeshLODRenderData& Model, const FSkinWeightVertexBuffer& SkinWeightBuffer);
-
-	UE_DEPRECATED(5.1, "This method has been deprecated. Please use SetSkeletalMesh(NewMesh, false) instead.")
-	void SetSkeletalMeshWithoutResettingAnimation(class USkeletalMesh* NewMesh);
-
-	virtual bool IsPlayingRootMotion() const override;
-	virtual bool IsPlayingNetworkedRootMotionMontage() const override;
-	virtual bool IsPlayingRootMotionFromEverything() const override;
-	virtual void FinalizeBoneTransform() override;
-	virtual void SetRefPoseOverride(const TArray<FTransform>& NewRefPoseTransforms) override;
-	virtual void ClearRefPoseOverride() override;
-=======
 	ENGINE_API virtual void SetSkinnedAssetAndUpdate(class USkinnedAsset* InSkinnedAsset, bool bReinitPose = true) override;
 
 	static ENGINE_API FVector3f GetSkinnedVertexPosition(USkeletalMeshComponent* Component, int32 VertexIndex, const FSkeletalMeshLODRenderData& Model, const FSkinWeightVertexBuffer& SkinWeightBuffer);
@@ -2119,7 +1945,6 @@
 	ENGINE_API virtual void FinalizeBoneTransform() override;
 	ENGINE_API virtual void SetRefPoseOverride(const TArray<FTransform>& NewRefPoseTransforms) override;
 	ENGINE_API virtual void ClearRefPoseOverride() override;
->>>>>>> 4af6daef
 	//~ End USkinnedMeshComponent Interface
 
 	UE_DEPRECATED(4.27, "Use RegisterOnBoneTransformsFinalizedDelegate/UnregisterOnBoneTransformsFinalizedDelegate instead")
@@ -2149,20 +1974,12 @@
 	* @param	OutCurves				Blended Curve
 	*/
 #if WITH_EDITOR
-<<<<<<< HEAD
-	void PerformAnimationEvaluation(const USkeletalMesh* InSkeletalMesh, UAnimInstance* InAnimInstance, TArray<FTransform>& OutSpaceBases, TArray<FTransform>& OutBoneSpaceTransforms, FVector& OutRootBoneTranslation, FBlendedHeapCurve& OutCurve, UE::Anim::FMeshAttributeContainer& OutAttributes);
-=======
 	ENGINE_API void PerformAnimationEvaluation(const USkeletalMesh* InSkeletalMesh, UAnimInstance* InAnimInstance, TArray<FTransform>& OutSpaceBases, TArray<FTransform>& OutBoneSpaceTransforms, FVector& OutRootBoneTranslation, FBlendedHeapCurve& OutCurve, UE::Anim::FMeshAttributeContainer& OutAttributes);
->>>>>>> 4af6daef
 
 	UE_DEPRECATED(4.26, "Please use PerformAnimationEvaluation with different signature")
 	ENGINE_API void PerformAnimationEvaluation(const USkeletalMesh* InSkeletalMesh, UAnimInstance* InAnimInstance, TArray<FTransform>& OutSpaceBases, TArray<FTransform>& OutBoneSpaceTransforms, FVector& OutRootBoneTranslation, FBlendedHeapCurve& OutCurve);
 #endif
-<<<<<<< HEAD
-	void PerformAnimationProcessing(const USkeletalMesh* InSkeletalMesh, UAnimInstance* InAnimInstance, bool bInDoEvaluation, TArray<FTransform>& OutSpaceBases, TArray<FTransform>& OutBoneSpaceTransforms, FVector& OutRootBoneTranslation, FBlendedHeapCurve& OutCurve, UE::Anim::FMeshAttributeContainer& OutAttributes);
-=======
 	ENGINE_API void PerformAnimationProcessing(const USkeletalMesh* InSkeletalMesh, UAnimInstance* InAnimInstance, bool bInDoEvaluation, TArray<FTransform>& OutSpaceBases, TArray<FTransform>& OutBoneSpaceTransforms, FVector& OutRootBoneTranslation, FBlendedHeapCurve& OutCurve, UE::Anim::FMeshAttributeContainer& OutAttributes);
->>>>>>> 4af6daef
 
 	UE_DEPRECATED(4.26, "Please use PerformAnimationEvaluation with different signature")
 	ENGINE_API void PerformAnimationProcessing(const USkeletalMesh* InSkeletalMesh, UAnimInstance* InAnimInstance, bool bInDoEvaluation, TArray<FTransform>& OutSpaceBases, TArray<FTransform>& OutBoneSpaceTransforms, FVector& OutRootBoneTranslation, FBlendedHeapCurve& OutCurve);
@@ -2212,9 +2029,6 @@
 	/** Instantiates only the bodies given a physics asset, not the constraints. The Created bodies are owned by the calling code and must be freed when necessary.*/
 	ENGINE_API void InstantiatePhysicsAssetBodies(const UPhysicsAsset& PhysAsset, TArray<FBodyInstance*>& OutBodies, FPhysScene* PhysScene = nullptr, USkeletalMeshComponent* OwningComponent = nullptr, int32 UseRootBodyIndex = INDEX_NONE, const FPhysicsAggregateHandle& UseAggregate = FPhysicsAggregateHandle()) const;
 
-	/** Instantiates only the bodies given a physics asset, not the constraints. The Created bodies are owned by the calling code and must be freed when necessary.*/
-	void InstantiatePhysicsAssetBodies(const UPhysicsAsset& PhysAsset, TArray<FBodyInstance*>& OutBodies, FPhysScene* PhysScene = nullptr, USkeletalMeshComponent* OwningComponent = nullptr, int32 UseRootBodyIndex = INDEX_NONE, const FPhysicsAggregateHandle& UseAggregate = FPhysicsAggregateHandle()) const;
-
 	/** Instantiates bodies given a physics asset like InstantiatePhysicsAsset but instead of reading the current component state, this reads the ref-pose from the reference skeleton of the mesh. Useful if trying to create bodies to be used during any evaluation work */
 	ENGINE_API void InstantiatePhysicsAssetRefPose(const UPhysicsAsset& PhysAsset, const FVector& Scale3D, TArray<FBodyInstance*>& OutBodies, TArray<FConstraintInstance*>& OutConstraints, FPhysScene* PhysScene = nullptr, USkeletalMeshComponent* OwningComponent = nullptr, int32 UseRootBodyIndex = INDEX_NONE, const FPhysicsAggregateHandle& UseAggregate = FPhysicsAggregateHandle(), bool bCreateBodiesInRefPose = false) const;
 
@@ -2278,13 +2092,6 @@
 	UFUNCTION(BlueprintCallable, Category = "Physics")
 	ENGINE_API FVector GetBoneLinearVelocity(const FName& InBoneName);
 
-	/** set the linear velocity of the child bodies to match that of the given parent bone */
-	UFUNCTION(BlueprintCallable, Category = "Physics")
-	void SetAllBodiesBelowLinearVelocity(const FName& InBoneName, const FVector& LinearVelocity, bool bIncludeSelf = true);
-
-	UFUNCTION(BlueprintCallable, Category = "Physics")
-	FVector GetBoneLinearVelocity(const FName& InBoneName);
-
 	/** Set all of the bones below passed in bone to be simulated */
 	UFUNCTION(BlueprintCallable, Category="Physics")
 	ENGINE_API void SetAllBodiesBelowSimulatePhysics(const FName& InBoneName, bool bNewSimulate, bool bIncludeSelf = true );
@@ -2330,13 +2137,6 @@
 	 * is passed in. Returns true if the successful, or false if the joint can't be found.
 	 */
 	ENGINE_API bool GetConstraintProfilePropertiesOrDefault(FConstraintProfileProperties& OutProperties, FName JointName, FName ProfileName);
-
-	/**
-	 * Gets the constraint profile properties that a joint drive would adopt if it were set to 
-	 * the given constraint profile. The default will be returned if an empty or invalid profile name 
-	 * is passed in. Returns true if the successful, or false if the joint can't be found.
-	 */
-	bool GetConstraintProfilePropertiesOrDefault(FConstraintProfileProperties& OutProperties, FName JointName, FName ProfileName);
 
 	/** Enable or Disable AngularPositionDrive based on a list of bone names */
 	ENGINE_API void SetNamedMotorsAngularPositionDrive(bool bEnableSwingDrive, bool bEnableTwistDrive, const TArray<FName>& BoneNames, bool bSetOtherBodiesToComplement = false);
@@ -2440,17 +2240,6 @@
 	UFUNCTION(BlueprintCallable, Category = "Physics", meta = (Keywords = "Components|SkeletalMesh"))
 	ENGINE_API void GetConstraintsFromBody(FName BodyName, bool bParentConstraints, bool bChildConstraints, bool bIncludesTerminated, TArray<FConstraintInstanceAccessor>& OutConstraints);
 
-	/** Gets all the constraints attached to a body 
-	* @param BodyName name of the body to get the attached constraints from 
-	* @param bParentConstraints return constraints where BodyName is the child of the constraint
-	* @param bChildConstraints return constraints where BodyName is the parent of the constraint
-	* @param bParentConstraints return constraints attached to the parent of the body 
-	* @param IncludesTerminated whether or not to return terminated constraints
-	* @param OutConstraints returned list of constraints matching the parameters
-	* */
-	UFUNCTION(BlueprintCallable, Category = "Physics", meta = (Keywords = "Components|SkeletalMesh"))
-	void GetConstraintsFromBody(FName BodyName, bool bParentConstraints, bool bChildConstraints, bool bIncludesTerminated, TArray<FConstraintInstanceAccessor>& OutConstraints);
-
 	/** Sets the Angular Motion Ranges for a named constraint
 	*  @param InBoneName  Name of bone to adjust constraint ranges for
 	*  @param Swing1LimitAngle	 Size of limit in degrees, 0 means locked, 180 means free
@@ -2512,8 +2301,6 @@
 
 	const TArray<FClothCollisionSource>& GetClothCollisionSources() const { return ClothCollisionSources; }
 
-	const TArray<FClothCollisionSource>& GetClothCollisionSources() const { return ClothCollisionSources; }
-
 #if WITH_CLOTH_COLLISION_DETECTION
 
 	/**
@@ -2571,11 +2358,7 @@
 	ENGINE_API bool NeedToSpawnAnimScriptInstance() const;
 	ENGINE_API bool NeedToSpawnPostPhysicsInstance(bool bForceReinit) const;
 
-<<<<<<< HEAD
-	virtual bool ShouldBlendPhysicsBones() const;
-=======
 	ENGINE_API virtual bool ShouldBlendPhysicsBones() const;
->>>>>>> 4af6daef
 
 	/** Extract collisions for cloth from this component (given a component we want to apply the data to) */
 	static ENGINE_API void ExtractCollisionsForCloth(USkeletalMeshComponent* SourceComponent,  UPhysicsAsset* PhysicsAsset, USkeletalMeshComponent* DestClothComponent, FClothCollisionData& OutCollisions, FClothCollisionSource& ClothCollisionSource);
@@ -2609,25 +2392,14 @@
 	/** Duplicates cached transforms/curves and performs interpolation */
 	ENGINE_API void ParallelDuplicateAndInterpolate(FAnimationEvaluationContext& InAnimEvaluationContext);
 
-<<<<<<< HEAD
-	bool DoAnyPhysicsBodiesHaveWeight() const;
-=======
 	ENGINE_API bool DoAnyPhysicsBodiesHaveWeight() const;
 
 	ENGINE_API virtual void RefreshMorphTargets() override;
->>>>>>> 4af6daef
 
 	ENGINE_API void GetWindForCloth_GameThread(FVector& WindVector, float& WindAdaption) const;
 
-<<<<<<< HEAD
-	void GetWindForCloth_GameThread(FVector& WindVector, float& WindAdaption) const;
-
-	void InstantiatePhysicsAsset_Internal(const UPhysicsAsset& PhysAsset, const FVector& Scale3D, TArray<FBodyInstance*>& OutBodies, TArray<FConstraintInstance*>& OutConstraints, TFunctionRef<FTransform(int32)> BoneTransformGetter, FPhysScene* PhysScene = nullptr, USkeletalMeshComponent* OwningComponent = nullptr, int32 UseRootBodyIndex = INDEX_NONE, const FPhysicsAggregateHandle& UseAggregate = FPhysicsAggregateHandle()) const;
-	void InstantiatePhysicsAssetBodies_Internal(const UPhysicsAsset& PhysAsset, TArray<FBodyInstance*>& OutBodies, TFunctionRef<FTransform(int32)> BoneTransformGetter, TMap<FName, FBodyInstance*>* OutNameToBodyMap = nullptr, FPhysScene* PhysScene = nullptr, USkeletalMeshComponent* OwningComponent = nullptr, int32 UseRootBodyIndex = INDEX_NONE, const FPhysicsAggregateHandle& UseAggregate = FPhysicsAggregateHandle()) const;
-=======
 	ENGINE_API void InstantiatePhysicsAsset_Internal(const UPhysicsAsset& PhysAsset, const FVector& Scale3D, TArray<FBodyInstance*>& OutBodies, TArray<FConstraintInstance*>& OutConstraints, TFunctionRef<FTransform(int32)> BoneTransformGetter, FPhysScene* PhysScene = nullptr, USkeletalMeshComponent* OwningComponent = nullptr, int32 UseRootBodyIndex = INDEX_NONE, const FPhysicsAggregateHandle& UseAggregate = FPhysicsAggregateHandle()) const;
 	ENGINE_API void InstantiatePhysicsAssetBodies_Internal(const UPhysicsAsset& PhysAsset, TArray<FBodyInstance*>& OutBodies, TFunctionRef<FTransform(int32)> BoneTransformGetter, TMap<FName, FBodyInstance*>* OutNameToBodyMap = nullptr, FPhysScene* PhysScene = nullptr, USkeletalMeshComponent* OwningComponent = nullptr, int32 UseRootBodyIndex = INDEX_NONE, const FPhysicsAggregateHandle& UseAggregate = FPhysicsAggregateHandle()) const;
->>>>>>> 4af6daef
 
 	// Reference to our current parallel animation evaluation task (if there is one)
 	FGraphEventRef				ParallelAnimationEvaluationTask;
@@ -2674,13 +2446,8 @@
 
 private:
 	/** Override USkinnedMeshComponent */
-<<<<<<< HEAD
-	virtual void AddFollowerPoseComponent(USkinnedMeshComponent* SkinnedMeshComponent) override;
-	virtual void RemoveFollowerPoseComponent(USkinnedMeshComponent* SkinnedMeshComponent) override;
-=======
 	ENGINE_API virtual void AddFollowerPoseComponent(USkinnedMeshComponent* SkinnedMeshComponent) override;
 	ENGINE_API virtual void RemoveFollowerPoseComponent(USkinnedMeshComponent* SkinnedMeshComponent) override;
->>>>>>> 4af6daef
 
 	// Returns whether we need to run the Pre Cloth Tick or not
 	ENGINE_API bool ShouldRunEndPhysicsTick() const;
@@ -2699,9 +2466,6 @@
 
 	// Finalizes attributes (remapping from compact to mesh bone-indices)
 	ENGINE_API void FinalizeAttributeEvaluationResults(const FBoneContainer& BoneContainer, const UE::Anim::FHeapAttributeContainer& FinalContainer, UE::Anim::FMeshAttributeContainer& OutContainer) const;
-
-	// Finalizes attributes (remapping from compact to mesh bone-indices)
-	void FinalizeAttributeEvaluationResults(const FBoneContainer& BoneContainer, const UE::Anim::FHeapAttributeContainer& FinalContainer, UE::Anim::FMeshAttributeContainer& OutContainer) const;
 
 	friend class FParallelBlendPhysicsTask;
 	
@@ -2885,29 +2649,11 @@
 	bool IsPostEvaluatingAnimation() const { return bPostEvaluatingAnimation; }
 
 	//~ Begin IPhysicsComponent Interface.
-<<<<<<< HEAD
-	virtual Chaos::FPhysicsObject* GetPhysicsObjectById(int32 Id) const override;
-	virtual Chaos::FPhysicsObject* GetPhysicsObjectByName(const FName& Name) const override;
-	virtual TArray<Chaos::FPhysicsObject*> GetAllPhysicsObjects() const override;
-	//~ End IPhysicsComponent Interface.
-};
-
-#if WITH_EDITOR
-struct FPoseWatchDynamicData
-{
-public:
-
-	FPoseWatchDynamicData(USkeletalMeshComponent* InComponent);
-
-	TArray<FAnimNodePoseWatch> PoseWatches;
-=======
 	ENGINE_API virtual Chaos::FPhysicsObject* GetPhysicsObjectById(Chaos::FPhysicsObjectId Id) const override;
 	ENGINE_API virtual Chaos::FPhysicsObject* GetPhysicsObjectByName(const FName& Name) const override;
 	ENGINE_API virtual TArray<Chaos::FPhysicsObject*> GetAllPhysicsObjects() const override;
 	//~ End IPhysicsComponent Interface.
->>>>>>> 4af6daef
 };
-#endif
 
 #if WITH_EDITOR
 struct FPoseWatchDynamicData
