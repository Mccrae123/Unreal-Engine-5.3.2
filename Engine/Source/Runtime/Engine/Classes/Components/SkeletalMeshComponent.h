--- conflicted
+++ resolved
@@ -25,11 +25,7 @@
 #include "ClothingSimulationFactory.h"
 #include "ClothCollisionPrim.h"
 #include "PhysicsEngine/PhysicsAsset.h"
-<<<<<<< HEAD
-#include "Animation/CustomAttributesRuntime.h"
-=======
 #include "Animation/AttributesRuntime.h"
->>>>>>> 6bbb88c8
 
 #include "SkeletalMeshComponent.generated.h"
 
@@ -78,11 +74,7 @@
 
 ENUM_RANGE_BY_COUNT(EAnimCurveType, EAnimCurveType::MaxAnimCurveType);
 
-<<<<<<< HEAD
-/** Method used when retrieving a Custom Attribute value*/
-=======
 /** Method used when retrieving a attribute value*/
->>>>>>> 6bbb88c8
 UENUM()
 enum class ECustomBoneAttributeLookup : uint8
 {
@@ -131,15 +123,9 @@
 	FBlendedHeapCurve	Curve;
 	FBlendedHeapCurve	CachedCurve;
 
-<<<<<<< HEAD
-	// Custom attribute data, swapped in from the component when we are running parallel eval
-	FHeapCustomAttributes CustomAttributes;
-	FHeapCustomAttributes CachedCustomAttributes;
-=======
 	// attribute data, swapped in from the component when we are running parallel eval
 	UE::Anim::FMeshAttributeContainer CustomAttributes;
 	UE::Anim::FMeshAttributeContainer CachedCustomAttributes;
->>>>>>> 6bbb88c8
 
 	FAnimationEvaluationContext()
 	{
@@ -430,44 +416,12 @@
 	/** Cached Curve result for Update Rate optimization */
 	FBlendedHeapCurve CachedCurve;
 
-<<<<<<< HEAD
-	/** Current and cached custom attribute evaluation data, used for Update Rate optimization */
-	FHeapCustomAttributes CachedAttributes;
-	FHeapCustomAttributes CustomAttributes;
-public:
-	/** 
-	 * Get float type custom attribute value.
-
-	 * @param BoneName Name of the bone to retrieve try and retrieve the attribute from
-	 * @param AttributeName Name of the attribute to retrieve
-	 * @param DefaultValue In case the attribute could not be found
-=======
 	/** Current and cached attribute evaluation data, used for Update Rate optimization */
 	UE::Anim::FMeshAttributeContainer CachedAttributes;
 	UE::Anim::FMeshAttributeContainer CustomAttributes;
 public:
 	/** 
 	 * Get float type attribute value.
-
-	 * @param BoneName Name of the bone to retrieve try and retrieve the attribute from
-	 * @param AttributeName Name of the attribute to retrieve
->>>>>>> 6bbb88c8
-     * @param OutValue (reference) Retrieved attribute value if found, otherwise is set to DefaultValue
-	 * @param LookupType Determines how the attribute is retrieved from the specified BoneName (see ECustomBoneAttributeLookup)
-	 * @return Whether or not the atttribute was successfully retrieved
-	*/
-	UFUNCTION(BlueprintCallable, Category=CustomAttributes)
-	bool GetFloatAttribute_Ref(const FName& BoneName, const FName& AttributeName, UPARAM(ref) float& OutValue, ECustomBoneAttributeLookup LookupType = ECustomBoneAttributeLookup::BoneOnly);
-
-	/** 
-<<<<<<< HEAD
-	 * Get integer type custom attribute value.
-
-	 * @param BoneName Name of the bone to retrieve try and retrieve the attribute from
-	 * @param AttributeName Name of the attribute to retrieve
-	 * @param DefaultValue In case the attribute could not be found
-=======
-	 * Get FTransform type attribute value.
 
 	 * @param BoneName Name of the bone to retrieve try and retrieve the attribute from
 	 * @param AttributeName Name of the attribute to retrieve
@@ -475,50 +429,47 @@
 	 * @param LookupType Determines how the attribute is retrieved from the specified BoneName (see ECustomBoneAttributeLookup)
 	 * @return Whether or not the atttribute was successfully retrieved
 	*/
-	UFUNCTION(BlueprintCallable, Category = CustomAttributes)
-	bool GetTransformAttribute_Ref(const FName& BoneName, const FName& AttributeName, UPARAM(ref) FTransform& OutValue, ECustomBoneAttributeLookup LookupType = ECustomBoneAttributeLookup::BoneOnly);
-
-	/** 
-	 * Get integer type attribute value.
+	UFUNCTION(BlueprintCallable, Category=CustomAttributes)
+	bool GetFloatAttribute_Ref(const FName& BoneName, const FName& AttributeName, UPARAM(ref) float& OutValue, ECustomBoneAttributeLookup LookupType = ECustomBoneAttributeLookup::BoneOnly);
+
+	/** 
+	 * Get FTransform type attribute value.
 
 	 * @param BoneName Name of the bone to retrieve try and retrieve the attribute from
 	 * @param AttributeName Name of the attribute to retrieve
->>>>>>> 6bbb88c8
      * @param OutValue (reference) Retrieved attribute value if found, otherwise is set to DefaultValue
 	 * @param LookupType Determines how the attribute is retrieved from the specified BoneName (see ECustomBoneAttributeLookup)
 	 * @return Whether or not the atttribute was successfully retrieved
 	*/
 	UFUNCTION(BlueprintCallable, Category = CustomAttributes)
-	bool GetIntegerAttribute_Ref(const FName& BoneName, const FName& AttributeName, UPARAM(ref) int32& OutValue, ECustomBoneAttributeLookup LookupType = ECustomBoneAttributeLookup::BoneOnly);
-
-	/** 
-<<<<<<< HEAD
-	 * Get string type custom attribute value.
+	bool GetTransformAttribute_Ref(const FName& BoneName, const FName& AttributeName, UPARAM(ref) FTransform& OutValue, ECustomBoneAttributeLookup LookupType = ECustomBoneAttributeLookup::BoneOnly);
+
+	/** 
+	 * Get integer type attribute value.
 
 	 * @param BoneName Name of the bone to retrieve try and retrieve the attribute from
 	 * @param AttributeName Name of the attribute to retrieve
-	 * @param DefaultValue In case the attribute could not be found
-=======
-	 * Get string type attribute value.
-
-	 * @param BoneName Name of the bone to retrieve try and retrieve the attribute from
-	 * @param AttributeName Name of the attribute to retrieve
->>>>>>> 6bbb88c8
      * @param OutValue (reference) Retrieved attribute value if found, otherwise is set to DefaultValue
 	 * @param LookupType Determines how the attribute is retrieved from the specified BoneName (see ECustomBoneAttributeLookup)
 	 * @return Whether or not the atttribute was successfully retrieved
 	*/
 	UFUNCTION(BlueprintCallable, Category = CustomAttributes)
+	bool GetIntegerAttribute_Ref(const FName& BoneName, const FName& AttributeName, UPARAM(ref) int32& OutValue, ECustomBoneAttributeLookup LookupType = ECustomBoneAttributeLookup::BoneOnly);
+
+	/** 
+	 * Get string type attribute value.
+
+	 * @param BoneName Name of the bone to retrieve try and retrieve the attribute from
+	 * @param AttributeName Name of the attribute to retrieve
+     * @param OutValue (reference) Retrieved attribute value if found, otherwise is set to DefaultValue
+	 * @param LookupType Determines how the attribute is retrieved from the specified BoneName (see ECustomBoneAttributeLookup)
+	 * @return Whether or not the atttribute was successfully retrieved
+	*/
+	UFUNCTION(BlueprintCallable, Category = CustomAttributes)
 	bool GetStringAttribute_Ref(const FName& BoneName, const FName& AttributeName, UPARAM(ref) FString& OutValue, ECustomBoneAttributeLookup LookupType = ECustomBoneAttributeLookup::BoneOnly);
 
-<<<<<<< HEAD
-
-	/** 
-	 * Get float type custom attribute value.
-=======
 	/** 
 	 * Get float type attribute value.
->>>>>>> 6bbb88c8
 
 	 * @param BoneName Name of the bone to retrieve try and retrieve the attribute from
 	 * @param AttributeName Name of the attribute to retrieve
@@ -529,11 +480,6 @@
 	*/
 	UFUNCTION(BlueprintCallable, Category = CustomAttributes)
 	bool GetFloatAttribute(const FName& BoneName, const FName& AttributeName, float DefaultValue, float& OutValue, ECustomBoneAttributeLookup LookupType = ECustomBoneAttributeLookup::BoneOnly);
-<<<<<<< HEAD
-
-	/** 
-	 * Get integer type custom attribute value.
-=======
 	
 	/**
 	 * Get FTransform type attribute value.
@@ -549,7 +495,6 @@
 
 	/** 
 	 * Get integer type attribute value.
->>>>>>> 6bbb88c8
 
 	 * @param BoneName Name of the bone to retrieve try and retrieve the attribute from
 	 * @param AttributeName Name of the attribute to retrieve
@@ -562,11 +507,7 @@
 	bool GetIntegerAttribute(const FName& BoneName, const FName& AttributeName, int32 DefaultValue, int32& OutValue, ECustomBoneAttributeLookup LookupType = ECustomBoneAttributeLookup::BoneOnly);
 
 	/** 
-<<<<<<< HEAD
-	 * Get string type custom attribute value.
-=======
 	 * Get string type attribute value.
->>>>>>> 6bbb88c8
 
 	 * @param BoneName Name of the bone to retrieve try and retrieve the attribute from
 	 * @param AttributeName Name of the attribute to retrieve
@@ -580,13 +521,8 @@
 
 protected:
 	/** Templated version to try and retrieve a typed bone attribute's value */
-<<<<<<< HEAD
-	template<typename DataType>
-	bool GetBoneAttribute(const FName& BoneName, const FName& AttributeName, DataType DefaultValue, DataType& OutValue, ECustomBoneAttributeLookup LookupType);	
-=======
 	template<typename DataType, typename CustomAttributeType>
 	bool FindAttributeChecked(const FName& BoneName, const FName& AttributeName, DataType DefaultValue, DataType& OutValue, ECustomBoneAttributeLookup LookupType);	
->>>>>>> 6bbb88c8
 
 public:
 	/** Used to scale speed of all animations on this skeletal mesh. */
@@ -819,14 +755,11 @@
 	/** If true, will play cloth in editor */
 	UPROPERTY(AdvancedDisplay, EditInstanceOnly, transient, Category = SkeletalMesh)
 	uint8 bUpdateClothInEditor : 1;
-<<<<<<< HEAD
-=======
 
 	/** If true, DefaultAnimatingRigOverride will be used. If false, use the DefaultAnimatingRig in the SkeletalMesh */
 	UPROPERTY(AdvancedDisplay,EditAnywhere, Category = SkeletalMesh, meta = (InlineEditConditionToggle))
 	uint8 bOverrideDefaultAnimatingRig : 1;
 
->>>>>>> 6bbb88c8
 #endif
 
 	/** If true, OnSyncComponentToRBPhysics() notify will be called */
@@ -1917,13 +1850,8 @@
 	static FVector3f GetSkinnedVertexPosition(USkeletalMeshComponent* Component, int32 VertexIndex, const FSkeletalMeshLODRenderData& Model, const FSkinWeightVertexBuffer& SkinWeightBuffer, TArray<FMatrix44f>& CachedRefToLocals);
 	static void ComputeSkinnedPositions(USkeletalMeshComponent* Component, TArray<FVector3f> & OutPositions, TArray<FMatrix44f>& CachedRefToLocals, const FSkeletalMeshLODRenderData& Model, const FSkinWeightVertexBuffer& SkinWeightBuffer);
 
-<<<<<<< HEAD
-	static void GetSkinnedTangentBasis(USkeletalMeshComponent* Component, int32 VertexIndex, const FSkeletalMeshLODRenderData& Model, const FSkinWeightVertexBuffer& SkinWeightBuffer, TArray<FMatrix>& CachedRefToLocals, FVector& OutTangentX, FVector& OutTangentY, FVector& OutTangentZ);
-	static void ComputeSkinnedTangentBasis(USkeletalMeshComponent* Component, TArray<FVector>& OutTangenXYZ, TArray<FMatrix>& CachedRefToLocals, const FSkeletalMeshLODRenderData& Model, const FSkinWeightVertexBuffer& SkinWeightBuffer);
-=======
 	static void GetSkinnedTangentBasis(USkeletalMeshComponent* Component, int32 VertexIndex, const FSkeletalMeshLODRenderData& Model, const FSkinWeightVertexBuffer& SkinWeightBuffer, TArray<FMatrix44f>& CachedRefToLocals, FVector3f& OutTangentX, FVector3f& OutTangentY, FVector3f& OutTangentZ);
 	static void ComputeSkinnedTangentBasis(USkeletalMeshComponent* Component, TArray<FVector3f>& OutTangenXYZ, TArray<FMatrix44f>& CachedRefToLocals, const FSkeletalMeshLODRenderData& Model, const FSkinWeightVertexBuffer& SkinWeightBuffer);
->>>>>>> 6bbb88c8
 
 	void SetSkeletalMeshWithoutResettingAnimation(class USkeletalMesh* NewMesh);
 
@@ -1964,20 +1892,12 @@
 	* @param	OutCurves				Blended Curve
 	*/
 #if WITH_EDITOR
-<<<<<<< HEAD
-	void PerformAnimationEvaluation(const USkeletalMesh* InSkeletalMesh, UAnimInstance* InAnimInstance, TArray<FTransform>& OutSpaceBases, TArray<FTransform>& OutBoneSpaceTransforms, FVector& OutRootBoneTranslation, FBlendedHeapCurve& OutCurve, FHeapCustomAttributes& OutAttributes);
-=======
 	void PerformAnimationEvaluation(const USkeletalMesh* InSkeletalMesh, UAnimInstance* InAnimInstance, TArray<FTransform>& OutSpaceBases, TArray<FTransform>& OutBoneSpaceTransforms, FVector& OutRootBoneTranslation, FBlendedHeapCurve& OutCurve, UE::Anim::FMeshAttributeContainer& OutAttributes);
->>>>>>> 6bbb88c8
 
 	UE_DEPRECATED(4.26, "Please use PerformAnimationEvaluation with different signature")
 	void PerformAnimationEvaluation(const USkeletalMesh* InSkeletalMesh, UAnimInstance* InAnimInstance, TArray<FTransform>& OutSpaceBases, TArray<FTransform>& OutBoneSpaceTransforms, FVector& OutRootBoneTranslation, FBlendedHeapCurve& OutCurve);
 #endif
-<<<<<<< HEAD
-	void PerformAnimationProcessing(const USkeletalMesh* InSkeletalMesh, UAnimInstance* InAnimInstance, bool bInDoEvaluation, TArray<FTransform>& OutSpaceBases, TArray<FTransform>& OutBoneSpaceTransforms, FVector& OutRootBoneTranslation, FBlendedHeapCurve& OutCurve, FHeapCustomAttributes& OutAttributes);
-=======
 	void PerformAnimationProcessing(const USkeletalMesh* InSkeletalMesh, UAnimInstance* InAnimInstance, bool bInDoEvaluation, TArray<FTransform>& OutSpaceBases, TArray<FTransform>& OutBoneSpaceTransforms, FVector& OutRootBoneTranslation, FBlendedHeapCurve& OutCurve, UE::Anim::FMeshAttributeContainer& OutAttributes);
->>>>>>> 6bbb88c8
 
 	UE_DEPRECATED(4.26, "Please use PerformAnimationEvaluation with different signature")
 	void PerformAnimationProcessing(const USkeletalMesh* InSkeletalMesh, UAnimInstance* InAnimInstance, bool bInDoEvaluation, TArray<FTransform>& OutSpaceBases, TArray<FTransform>& OutBoneSpaceTransforms, FVector& OutRootBoneTranslation, FBlendedHeapCurve& OutCurve);
@@ -1985,11 +1905,7 @@
 	/**
 	 * Evaluates the post process instance from the skeletal mesh this component is using.
 	 */
-<<<<<<< HEAD
-	void EvaluatePostProcessMeshInstance(TArray<FTransform>& OutBoneSpaceTransforms, FCompactPose& InOutPose, FBlendedHeapCurve& OutCurve, const USkeletalMesh* InSkeletalMesh, FVector& OutRootBoneTranslation, FHeapCustomAttributes& OutAttributes) const;
-=======
 	void EvaluatePostProcessMeshInstance(TArray<FTransform>& OutBoneSpaceTransforms, FCompactPose& InOutPose, FBlendedHeapCurve& OutCurve, const USkeletalMesh* InSkeletalMesh, FVector& OutRootBoneTranslation, UE::Anim::FHeapAttributeContainer& OutAttributes) const;
->>>>>>> 6bbb88c8
 
 	UE_DEPRECATED(4.26, "Please use EvaluatePostProcessMeshInstance with different signature")
 	void EvaluatePostProcessMeshInstance(TArray<FTransform>& OutBoneSpaceTransforms, FCompactPose& InOutPose, FBlendedHeapCurve& OutCurve, const USkeletalMesh* InSkeletalMesh, FVector& OutRootBoneTranslation) const;
@@ -2366,11 +2282,7 @@
 	void EndPhysicsTickComponent(FSkeletalMeshComponentEndPhysicsTickFunction& ThisTickFunction);
 
 	/** Evaluate Anim System **/
-<<<<<<< HEAD
-	void EvaluateAnimation(const USkeletalMesh* InSkeletalMesh, UAnimInstance* InAnimInstance, FVector& OutRootBoneTranslation, FBlendedHeapCurve& OutCurve, FCompactPose& OutPose, FHeapCustomAttributes& OutAttributes) const;
-=======
 	void EvaluateAnimation(const USkeletalMesh* InSkeletalMesh, UAnimInstance* InAnimInstance, FVector& OutRootBoneTranslation, FBlendedHeapCurve& OutCurve, FCompactPose& OutPose, UE::Anim::FHeapAttributeContainer& OutAttributes) const;
->>>>>>> 6bbb88c8
 
 	/** Queues up tasks for parallel update/evaluation, as well as the chained game thread completion task */
 	void DispatchParallelEvaluationTasks(FActorComponentTickFunction* TickFunction);
@@ -2561,15 +2473,6 @@
 
 
 private:
-<<<<<<< HEAD
-	/** Temporary array of custom attributes that are active on this component - keeps same buffer index as SpaceBases - Please check SkinnedMeshComponent*/
-	FHeapCustomAttributes AttributesArray[2];
-
-	FHeapCustomAttributes& GetEditableCustomAttributes() { return AttributesArray[CurrentEditableComponentTransforms]; }
-
-public:
-	const FHeapCustomAttributes& GetCustomAttributes() const { return AttributesArray[CurrentReadComponentTransforms]; }
-=======
 	/** Temporary array of attributes that are active on this component - keeps same buffer index as SpaceBases - Please check SkinnedMeshComponent*/
 	UE::Anim::FMeshAttributeContainer AttributesArray[2];
 
@@ -2577,7 +2480,6 @@
 
 public:
 	const UE::Anim::FMeshAttributeContainer& GetCustomAttributes() const { return AttributesArray[CurrentReadComponentTransforms]; }
->>>>>>> 6bbb88c8
 public:
 	/** Skeletal mesh component should not be able to have its mobility set to static */
 	virtual const bool CanHaveStaticMobility() const override { return false; }
@@ -2595,8 +2497,6 @@
 	FDelegateHandle RegisterOnBoneTransformsFinalizedDelegate(const FOnBoneTransformsFinalizedMultiCast::FDelegate& Delegate);
 	void UnregisterOnBoneTransformsFinalizedDelegate(const FDelegateHandle& DelegateHandle);
 
-<<<<<<< HEAD
-=======
 private:
 
 #if WITH_EDITORONLY_DATA
@@ -2621,7 +2521,6 @@
 
 
 #endif
->>>>>>> 6bbb88c8
 private:
 
 	/** Multicaster fired when this component creates physics state (in case external objects rely on physics state)*/
