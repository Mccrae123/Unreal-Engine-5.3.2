--- conflicted
+++ resolved
@@ -1001,11 +1001,7 @@
 	 * Returned reference is only guaranteed to be valid until another input key is bound.
 	 */
 	template <class UserClass>
-<<<<<<< HEAD
-	FInputKeyBinding& BindKey(const FKey Key, const EInputEvent KeyEvent, UserClass* Object, typename FInputActionHandlerWithKeySignature::TUObjectMethodDelegate<UserClass>::FMethodPtr Func)
-=======
 	FInputKeyBinding& BindKey(const FKey Key, const EInputEvent KeyEvent, UserClass* Object, typename FInputActionHandlerWithKeySignature::TMethodPtr<UserClass> Func)
->>>>>>> 6bbb88c8
 	{
 		FInputKeyBinding KB(FInputChord(Key, false, false, false, false), KeyEvent);
 		KB.KeyDelegate.BindDelegate(Object, Func);
