// Copyright Epic Games, Inc. All Rights Reserved.

#pragma once

#include "CoreMinimal.h"
#include "UObject/ObjectMacros.h"
#include "InputCoreTypes.h"
#include "Components/ActorComponent.h"
#include "Framework/Commands/InputChord.h"
#include "InputComponent.generated.h"

class UPlayerInput;

/** Utility delegate class to allow binding to either a C++ function or a blueprint script delegate */
template<class DelegateType, class DynamicDelegateType>
struct TInputUnifiedDelegate
{
	TInputUnifiedDelegate() {};
	TInputUnifiedDelegate(DelegateType D) : FuncDelegate(MakeShared<DelegateType>(MoveTemp(D))) {};
	TInputUnifiedDelegate(DynamicDelegateType D) : FuncDynDelegate(MakeShared<DynamicDelegateType>(MoveTemp(D))) {};

	/** Returns if either the native or dynamic delegate is bound */
	inline bool IsBound() const
	{
		return ((FuncDelegate.IsValid() && FuncDelegate->IsBound()) || (FuncDynDelegate.IsValid() && FuncDynDelegate->IsBound()));
	}

	/** Returns if either the native or dynamic delegate is bound to an object */
	inline bool IsBoundToObject(void const* Object) const
	{
		if (FuncDelegate.IsValid())
		{
			if (FuncDelegate->IsBound())
			{
				return FuncDelegate->IsBoundToObject(Object);
			}
		}
		else if (FuncDynDelegate.IsValid())
		{
			if (FuncDynDelegate->IsBound())
			{
				return FuncDynDelegate->IsBoundToObject(Object);
			}
		}

		return false;
	}

	/** Binds a native delegate and unbinds any bound dynamic delegate */
	template< class UserClass >
	inline void BindDelegate(UserClass* Object, typename DelegateType::template TMethodPtr< UserClass > Func)
	{
		FuncDynDelegate.Reset();;
		FuncDelegate = MakeShared<DelegateType>(DelegateType::CreateUObject(Object, Func));
	}

	/** Binds a dynamic delegate and unbinds any bound native delegate */
	inline void BindDelegate(UObject* Object, const FName FuncName)
	{
		FuncDelegate.Reset();
		FuncDynDelegate = MakeShared<DynamicDelegateType>();
		FuncDynDelegate->BindUFunction(Object, FuncName);
	}

	/** Returns a reference to the native delegate and unbinds any bound dynamic delegate */
	DelegateType& GetDelegateForManualSet()
	{
		FuncDynDelegate.Reset();
		FuncDelegate = MakeShared<DelegateType>();
		return *FuncDelegate;
	}

	/** Unbinds any bound delegates */
	inline void Unbind()
	{
		FuncDelegate.Reset();
		FuncDynDelegate.Reset();
	}

	/** Returns a const reference to the Function Delegate. */
	inline const DelegateType& GetDelegate() const
	{
		return (FuncDelegate.IsValid() ? *FuncDelegate : UnboundDelegate);
	}

	/** Returns a const reference to the Dynamic Function Delegate. */
	inline const DynamicDelegateType& GetDynamicDelegate() const
	{
		return (FuncDynDelegate.IsValid() ? *FuncDynDelegate : UnboundDynamicDelegate);
	}

protected:
	/** Holds the delegate to call. */
	TSharedPtr<DelegateType> FuncDelegate;
	/** Holds the dynamic delegate to call. */
	TSharedPtr<DynamicDelegateType> FuncDynDelegate;

	static const DelegateType UnboundDelegate;
	static const DynamicDelegateType UnboundDynamicDelegate;
};

template<class DelegateType, class DynamicDelegateType>
const DelegateType TInputUnifiedDelegate<DelegateType, DynamicDelegateType>::UnboundDelegate;

template<class DelegateType, class DynamicDelegateType>
const DynamicDelegateType TInputUnifiedDelegate<DelegateType, DynamicDelegateType>::UnboundDynamicDelegate;


/** Base class for the different binding types. */
struct FInputBinding
{
	/** Whether the binding should consume the input or allow it to pass to another component */
	uint8 bConsumeInput:1;

	/** Whether the binding should execute while paused */
	uint8 bExecuteWhenPaused:1;

	FInputBinding()
		: bConsumeInput(true)
		, bExecuteWhenPaused(false)
	{}
};

/** Delegate signature for action events. */
DECLARE_DELEGATE( FInputActionHandlerSignature );
DECLARE_DELEGATE_OneParam( FInputActionHandlerWithKeySignature, FKey );
DECLARE_DYNAMIC_DELEGATE_OneParam( FInputActionHandlerDynamicSignature, FKey, Key );

struct FInputActionUnifiedDelegate
{
	FInputActionUnifiedDelegate() : BoundDelegateType(EBoundDelegate::Unbound) {};
	FInputActionUnifiedDelegate(FInputActionHandlerSignature D) : FuncDelegate(MakeShared<FInputActionHandlerSignature>(MoveTemp(D))), BoundDelegateType(EBoundDelegate::Delegate) {};
	FInputActionUnifiedDelegate(FInputActionHandlerWithKeySignature D) : FuncDelegateWithKey(MakeShared<FInputActionHandlerWithKeySignature>(MoveTemp(D))), BoundDelegateType(EBoundDelegate::DelegateWithKey) {};
	FInputActionUnifiedDelegate(FInputActionHandlerDynamicSignature D) : FuncDynDelegate(MakeShared<FInputActionHandlerDynamicSignature>(MoveTemp(D))), BoundDelegateType(EBoundDelegate::DynamicDelegate) {};

	/** Returns if either the native or dynamic delegate is bound */
	inline bool IsBound() const
	{
		switch (BoundDelegateType)
		{
		case EBoundDelegate::Delegate:
			return FuncDelegate->IsBound();

		case EBoundDelegate::DelegateWithKey:
			return FuncDelegateWithKey->IsBound();

		case EBoundDelegate::DynamicDelegate:
			return FuncDynDelegate->IsBound();
		}

		return false;
	}

	/** Returns if either the native or dynamic delegate is bound to an object */
	inline bool IsBoundToObject(void const* Object) const
	{
		switch (BoundDelegateType)
		{
		case EBoundDelegate::Delegate:
			return (FuncDelegate->IsBound() && FuncDelegate->IsBoundToObject(Object));

		case EBoundDelegate::DelegateWithKey:
			return (FuncDelegateWithKey->IsBound() && FuncDelegateWithKey->IsBoundToObject(Object));

		case EBoundDelegate::DynamicDelegate:
			return (FuncDynDelegate->IsBound() && FuncDynDelegate->IsBoundToObject(Object));
		}

		return false;
	}

	/** Returns the UObject bound to either the native or dynamic delegate (if either is a UFunction or UObject delegate) */
	inline const UObject* GetUObject() const
	{
		switch (BoundDelegateType)
		{
		case EBoundDelegate::Delegate:
			return FuncDelegate->GetUObject();

		case EBoundDelegate::DelegateWithKey:
			return FuncDelegateWithKey->GetUObject();

		case EBoundDelegate::DynamicDelegate:
			return FuncDynDelegate->GetUObject();
		}

		return nullptr;
	}

	/** Returns the object bound to either the native or dynamic delegate as a raw, untyped pointer. If you're looking for a bound UObject, prefer GetUObject(). */
	inline const void* GetObject() const
	{
		switch (BoundDelegateType)
		{
		case EBoundDelegate::Delegate:
			return FuncDelegate->GetObjectForTimerManager();

		case EBoundDelegate::DelegateWithKey:
			return FuncDelegateWithKey->GetObjectForTimerManager();

		case EBoundDelegate::DynamicDelegate:
			return FuncDynDelegate->GetUObject();
		}

		return nullptr;
	}

	/** Binds a native delegate and unbinds any bound dynamic delegate */
	template< class UserClass >
	inline void BindDelegate(UserClass* Object, typename FInputActionHandlerSignature::template TMethodPtr< UserClass > Func)
	{
		Unbind();
		BoundDelegateType = EBoundDelegate::Delegate;
		FuncDelegate = MakeShared<FInputActionHandlerSignature>(FInputActionHandlerSignature::CreateUObject(Object, Func));
	}

	template< class UserClass >
	inline void BindDelegate(UserClass* Object, typename FInputActionHandlerWithKeySignature::template TMethodPtr< UserClass > Func)
	{
		Unbind();
		BoundDelegateType = EBoundDelegate::DelegateWithKey;
		FuncDelegateWithKey = MakeShared<FInputActionHandlerWithKeySignature>(FInputActionHandlerWithKeySignature::CreateUObject(Object, Func));
	}

	template< class DelegateType, class UserClass, typename... VarTypes >
	inline void BindDelegate(UserClass* Object, typename DelegateType::template TMethodPtr< UserClass > Func, VarTypes... Vars)
	{
		Unbind();
		BoundDelegateType = EBoundDelegate::Delegate;
		FuncDelegate = MakeShared<FInputActionHandlerSignature>(FInputActionHandlerSignature::CreateUObject(Object, Func, Vars...));
	}

	/** Binds a dynamic delegate and unbinds any bound native delegate */
	inline void BindDelegate(UObject* Object, const FName FuncName)
	{
		Unbind();
		BoundDelegateType = EBoundDelegate::DynamicDelegate;
		FuncDynDelegate = MakeShared<FInputActionHandlerDynamicSignature>();
		FuncDynDelegate->BindUFunction(Object, FuncName);
	}

	/** Returns a reference to the native delegate and unbinds any bound dynamic delegate */
	FInputActionHandlerSignature& GetDelegateForManualSet()
	{
		Unbind();
		BoundDelegateType = EBoundDelegate::Delegate;
		FuncDelegate = MakeShared<FInputActionHandlerSignature>();
		return *FuncDelegate;
	}

	/** Returns a reference to the native delegate and unbinds any bound dynamic delegate */
	FInputActionHandlerWithKeySignature& GetDelegateWithKeyForManualSet()
	{
		Unbind();
		BoundDelegateType = EBoundDelegate::DelegateWithKey;
		FuncDelegateWithKey = MakeShared<FInputActionHandlerWithKeySignature>();
		return *FuncDelegateWithKey;
	}

	/** Unbinds any bound delegates */
	inline void Unbind()
	{
		switch(BoundDelegateType)
		{
		case EBoundDelegate::Delegate:
			FuncDelegate->Unbind();
			break;

		case EBoundDelegate::DelegateWithKey:
			FuncDelegateWithKey->Unbind();
			break;

		case EBoundDelegate::DynamicDelegate:
			FuncDynDelegate->Unbind();
			break;
		}
		BoundDelegateType = EBoundDelegate::Unbound;
	}

	/** Execute function for the action unified delegate. */
	inline void Execute(const FKey Key) const
	{
		switch(BoundDelegateType)
		{
		case EBoundDelegate::Delegate:
			if (FuncDelegate->IsBound())
			{
				FuncDelegate->Execute();
			}
			break;

		case EBoundDelegate::DelegateWithKey:
			if (FuncDelegateWithKey->IsBound())
			{
				FuncDelegateWithKey->Execute(Key);
			}
			break;

		case EBoundDelegate::DynamicDelegate:
			if (FuncDynDelegate->IsBound())
			{
				FuncDynDelegate->Execute(Key);
			}
			break;
		}
	}
private:
	/** Holds the delegate to call. */
	TSharedPtr<FInputActionHandlerSignature> FuncDelegate;
	/** Holds the delegate that wants to know the key to call. */
	TSharedPtr<FInputActionHandlerWithKeySignature> FuncDelegateWithKey;
	/** Holds the dynamic delegate to call. */
	TSharedPtr<FInputActionHandlerDynamicSignature> FuncDynDelegate;

	enum class EBoundDelegate : uint8
	{
		Unbound,
		Delegate,
		DelegateWithKey,
		DynamicDelegate
	};

	EBoundDelegate BoundDelegateType;
};

/** Binds a delegate to an action. */
struct FInputActionBinding : public FInputBinding
{
private:
	/** Whether the binding is part of a paired (both pressed and released events bound) action */
	uint8 bPaired:1;

public:
	/** Key event to bind it to, e.g. pressed, released, double click */
	TEnumAsByte<EInputEvent> KeyEvent;

private:
	/** Friendly name of action, e.g "jump" */
	FName ActionName;

	/** The handle for this binding action */
	int32 Handle;

public:
	/** The delegate bound to the action */
	FInputActionUnifiedDelegate ActionDelegate;

	FInputActionBinding()
		: FInputBinding()
		, bPaired(false)
		, KeyEvent(EInputEvent::IE_Pressed)
		, ActionName(NAME_None)
		, Handle(INDEX_NONE)
	{ }

	FInputActionBinding(const FName InActionName, const  EInputEvent InKeyEvent)
		: FInputBinding()
		, bPaired(false)
		, KeyEvent(InKeyEvent)
		, ActionName(InActionName)
		, Handle(INDEX_NONE)
	{ }

	FName GetActionName() const { return ActionName; }
	bool IsPaired() const { return bPaired; }
	int32 GetHandle() const { return Handle; }

	bool operator==(const FInputActionBinding& Rhs)
	{
		return (IsValid() && GetHandle() == Rhs.GetHandle());
	}

	/** Indicates GenerateNewHandle was called */
	bool IsValid() { return (Handle != INDEX_NONE); }

	void GenerateNewHandle();

	friend class UInputComponent;
};

/** Binds a delegate to a key chord. */
struct FInputKeyBinding : public FInputBinding
{
	/** Key event to bind it to (e.g. pressed, released, double click) */
	TEnumAsByte<EInputEvent> KeyEvent;

	/** Input Chord to bind to */
	FInputChord Chord;

	/** The delegate bound to the key chord */
	FInputActionUnifiedDelegate KeyDelegate;

	FInputKeyBinding()
		: FInputBinding()
		, KeyEvent(EInputEvent::IE_Pressed)
	{ }

	FInputKeyBinding(const FInputChord InChord, const EInputEvent InKeyEvent)
		: FInputBinding()
		, KeyEvent(InKeyEvent)
		, Chord(InChord)
	{ }
};


/** 
 * Delegate signature for touch handlers. 
 * @FingerIndex: Which finger touched
 * @Location: The 2D screen location that was touched
 */
DECLARE_DELEGATE_TwoParams( FInputTouchHandlerSignature, ETouchIndex::Type, FVector );
DECLARE_DYNAMIC_DELEGATE_TwoParams( FInputTouchHandlerDynamicSignature, ETouchIndex::Type, FingerIndex, FVector, Location );

/** Unified delegate specialization for Touch events. */
struct FInputTouchUnifiedDelegate : public TInputUnifiedDelegate<FInputTouchHandlerSignature, FInputTouchHandlerDynamicSignature>
{
	/** Execute function for the touch unified delegate. */
	inline void Execute(const ETouchIndex::Type FingerIndex, const FVector Location) const
	{
		if (FuncDelegate.IsValid())
		{
			if (FuncDelegate->IsBound())
			{
				FuncDelegate->Execute(FingerIndex, Location);
			}
		}
		else if (FuncDynDelegate.IsValid())
		{
			if (FuncDynDelegate->IsBound())
			{
				FuncDynDelegate->Execute(FingerIndex, Location);
			}
		}
	}
};

/** Binds a delegate to touch input. */
struct FInputTouchBinding : public FInputBinding
{
	/** Key event to bind it to (e.g. pressed, released, double click) */
	TEnumAsByte<EInputEvent> KeyEvent;

	/** The delegate bound to the touch events */
	FInputTouchUnifiedDelegate TouchDelegate;

	FInputTouchBinding()
		: FInputBinding()
		, KeyEvent(EInputEvent::IE_Pressed)
	{ }

	FInputTouchBinding(const enum EInputEvent InKeyEvent)
		: FInputBinding()
		, KeyEvent(InKeyEvent)
	{ }
};


/** 
 * Delegate signature for axis handlers. 
 * @AxisValue: "Value" to pass to the axis.  This value will be the device-dependent, so a mouse will report absolute change since the last update, 
 *		a joystick will report total displacement from the center, etc.  It is up to the handler to interpret this data as it sees fit, i.e. treating 
 *		joystick values as a rate of change would require scaling by frametime to get an absolute delta.
 */
DECLARE_DELEGATE_OneParam( FInputAxisHandlerSignature, float );
DECLARE_DYNAMIC_DELEGATE_OneParam( FInputAxisHandlerDynamicSignature, float, AxisValue );

/** Unified delegate specialization for float axis events. */
struct FInputAxisUnifiedDelegate : public TInputUnifiedDelegate<FInputAxisHandlerSignature, FInputAxisHandlerDynamicSignature>
{
	/** Execute function for the axis unified delegate. */
	inline void Execute(const float AxisValue) const
	{
		if (FuncDelegate.IsValid())
		{
			if (FuncDelegate->IsBound())
			{
				FuncDelegate->Execute(AxisValue);
			}
		}
		else if (FuncDynDelegate.IsValid())
		{
			if (FuncDynDelegate->IsBound())
			{
				FuncDynDelegate->Execute(AxisValue);
			}
		}
	}
};


/** Binds a delegate to an axis mapping. */
struct FInputAxisBinding : public FInputBinding
{
	/** The axis mapping being bound to. */
	FName AxisName;

	/** 
	 * The delegate bound to the axis. 
	 * It will be called each frame that the input component is in the input stack 
	 * regardless of whether the value is non-zero or has changed.
	 */
	FInputAxisUnifiedDelegate AxisDelegate;

	/** 
	 * The value of the axis as calculated during the most recent UPlayerInput::ProcessInputStack
	 * if the InputComponent was in the stack, otherwise all values should be 0.
	 */
	float AxisValue;

	FInputAxisBinding()
		: FInputBinding()
		, AxisName(NAME_None)
		, AxisValue(0.f)
	{ }

	FInputAxisBinding(const FName InAxisName)
		: FInputBinding()
		, AxisName(InAxisName)
		, AxisValue(0.f)
	{ }
};


/** Binds a delegate to a raw float axis mapping. */
struct FInputAxisKeyBinding : public FInputBinding
{
	/** 
	* The value of the axis as calculated during the most recent UPlayerInput::ProcessInputStack
	* if the InputComponent containing the binding was in the stack, otherwise the value will be 0.
	*/
	float AxisValue;

	/** The axis being bound to. */
	FKey AxisKey;

	/** 
	 * The delegate bound to the axis. 
	 * It will be called each frame that the input component is in the input stack 
	 * regardless of whether the value is non-zero or has changed.
	 */
	FInputAxisUnifiedDelegate AxisDelegate;

	FInputAxisKeyBinding()
		: FInputBinding()
		, AxisValue(0.f)
	{ }

	FInputAxisKeyBinding(const FKey InAxisKey)
		: FInputBinding()
		, AxisValue(0.f)
		, AxisKey(InAxisKey)
	{
		ensure(AxisKey.IsAxis1D());
	}
};


/**
* Delegate signature for vector axis handlers.
* @AxisValue: "Value" to pass to the axis.
*/
DECLARE_DELEGATE_OneParam(FInputVectorAxisHandlerSignature, FVector);
DECLARE_DYNAMIC_DELEGATE_OneParam(FInputVectorAxisHandlerDynamicSignature, FVector, AxisValue);

/** Unified delegate specialization for vector axis events. */
struct FInputVectorAxisUnifiedDelegate : public TInputUnifiedDelegate<FInputVectorAxisHandlerSignature, FInputVectorAxisHandlerDynamicSignature>
{
	/** Execute function for the axis unified delegate. */
	inline void Execute(const FVector AxisValue) const
	{
		if (FuncDelegate.IsValid())
		{
			if (FuncDelegate->IsBound())
			{
				FuncDelegate->Execute(AxisValue);
			}
		}
		else if (FuncDynDelegate.IsValid())
		{
			if (FuncDynDelegate->IsBound())
			{
				FuncDynDelegate->Execute(AxisValue);
			}
		}
	}
};

/** Binds a delegate to a raw vector axis mapping. */
struct FInputVectorAxisBinding : public FInputBinding
{
	/** 
	* The value of the axis as calculated during the most recent UPlayerInput::ProcessInputStack
	* if the InputComponent containing the binding was in the stack, otherwise the value will be (0,0,0).
	*/
	FVector AxisValue;

	/** The axis being bound to. */
	FKey AxisKey;

	/** 
	 * The delegate bound to the axis. 
	 * It will be called each frame that the input component is in the input stack 
	 * regardless of whether the value is non-zero or has changed.
	 */
	FInputVectorAxisUnifiedDelegate AxisDelegate;

	FInputVectorAxisBinding()
		: FInputBinding()
	{ }

	FInputVectorAxisBinding(const FKey InAxisKey)
		: FInputBinding()
		, AxisKey(InAxisKey)
	{
		ensure(AxisKey.IsAxis2D() || AxisKey.IsAxis3D());
	}
};


/** 
 * Delegate signature for gesture handlers. 
 * @Value: "Value" to pass to the axis.  Note that by convention this is assumed to be a framerate-independent "delta" value, i.e. absolute change for this frame
 *				so the handler need not scale by frametime.
 */
DECLARE_DELEGATE_OneParam( FInputGestureHandlerSignature, float );
DECLARE_DYNAMIC_DELEGATE_OneParam( FInputGestureHandlerDynamicSignature, float, Value );

/** Unified delegate specialization for gestureevents. */
struct FInputGestureUnifiedDelegate : public TInputUnifiedDelegate<FInputGestureHandlerSignature, FInputGestureHandlerDynamicSignature>
{
	/** Execute function for the gesture unified delegate. */
	inline void Execute(const float Value) const
	{
		if (FuncDelegate.IsValid())
		{
			if (FuncDelegate->IsBound())
			{
				FuncDelegate->Execute(Value);
			}
		}
		else if (FuncDynDelegate.IsValid())
		{
			if (FuncDynDelegate->IsBound())
			{
				FuncDynDelegate->Execute(Value);
			}
		}
	}
};


/** Binds a gesture to a function. */
struct FInputGestureBinding : public FInputBinding
{
	/** Value parameter, meaning is dependent on the gesture. */
	float GestureValue;

	/** The gesture being bound to. */
	FKey GestureKey;

	/** The delegate bound to the gesture events */
	FInputGestureUnifiedDelegate GestureDelegate;

	FInputGestureBinding()
		: FInputBinding()
		, GestureValue(0.f)
	{ }

	FInputGestureBinding(const FKey InGestureKey)
		: FInputBinding()
		, GestureValue(0.f)
		, GestureKey(InGestureKey)
	{ }
};



UENUM()
namespace EControllerAnalogStick
{
	enum Type : int
	{
		CAS_LeftStick,
		CAS_RightStick,
		CAS_MAX
	};
}

/**
* Struct that exists to store runtime cache to make key to action lookups faster.
*/
USTRUCT()
struct FCachedKeyToActionInfo
{
	GENERATED_BODY()

	/** Which PlayerInput object this has been built for */
	UPROPERTY()
	TWeakObjectPtr<UPlayerInput> PlayerInput;

	/** What index of the player input's key mappings was the map built for. */
	uint32 KeyMapBuiltForIndex;

	/** Reverse lookup map to speed up evaluation of action bindings. Will be rebuilt via ConditionalBuildKeyMap when action bindings or key mappings are changed. */
	TMap<FKey, TArray<TSharedPtr<FInputActionBinding>>> KeyToActionMap;

	/** Keep the AnyKey to action map separately as we don't want to have query the map to find it every time. */
	TArray<TSharedPtr<FInputActionBinding>> AnyKeyToActionMap;

	FCachedKeyToActionInfo()
		: PlayerInput(nullptr)
		, KeyMapBuiltForIndex(0)
	{
	}
};

/**
 * Implement an Actor component for input bindings.
 *
 * An Input Component is a transient component that enables an Actor to bind various forms of input events to delegate functions.  
 * Input components are processed from a stack managed by the PlayerController and processed by the PlayerInput.
 * Each binding can consume the input event preventing other components on the input stack from processing the input.
 *
 * @see https://docs.unrealengine.com/latest/INT/Gameplay/Input/index.html
 */
<<<<<<< HEAD
UCLASS(NotBlueprintable, transient, config=Input, hidecategories=(Activation, "Components|Activation"))
class ENGINE_API UInputComponent
=======
UCLASS(NotBlueprintable, transient, config=Input, hidecategories=(Activation, "Components|Activation"), MinimalAPI)
class UInputComponent
>>>>>>> 4af6daef
	: public UActorComponent
{
	GENERATED_UCLASS_BODY()

	/** The collection of key bindings. */
	TArray<FInputKeyBinding> KeyBindings;

	/** The collection of touch bindings. */
	TArray<FInputTouchBinding> TouchBindings;

	/** The collection of axis bindings. */
	TArray<FInputAxisBinding> AxisBindings;

	/** The collection of axis key bindings. */
	TArray<FInputAxisKeyBinding> AxisKeyBindings;

	/** The collection of vector axis bindings. */
	TArray<FInputVectorAxisBinding> VectorAxisBindings;

	/** The collection of gesture bindings. */
	TArray<FInputGestureBinding> GestureBindings;

private:
	/** Holds the collection of action bindings. */
	TArray<TSharedPtr<FInputActionBinding>> ActionBindings;

	UPROPERTY(Transient, DuplicateTransient)
	TArray<FCachedKeyToActionInfo> CachedKeyToActionInfo;

	UFUNCTION()
<<<<<<< HEAD
	void OnInputOwnerEndPlayed(AActor* InOwner, EEndPlayReason::Type EndPlayReason);
=======
	ENGINE_API void OnInputOwnerEndPlayed(AActor* InOwner, EEndPlayReason::Type EndPlayReason);
>>>>>>> 4af6daef

public:
	/** The priority of this input component when pushed in to the stack. */
	int32 Priority;

	/** Whether any components lower on the input stack should be allowed to receive input. */
	uint8 bBlockInput:1;

	/** Clears any inut callback delegates from the given UObject */
<<<<<<< HEAD
	virtual void ClearBindingsForObject(UObject* InOwner);
	
	void ConditionalBuildKeyMap(UPlayerInput* PlayerInput);
=======
	ENGINE_API virtual void ClearBindingsForObject(UObject* InOwner);
	
	ENGINE_API void ConditionalBuildKeyMap(UPlayerInput* PlayerInput);
>>>>>>> 4af6daef

	/**
	 * Gets the current value of the axis with the specified name.
	 *
	 * @param AxisName The name of the axis.
	 * @return Axis value.
	 * @see GetAxisKeyValue, GetVectorAxisValue
	 */
	ENGINE_API float GetAxisValue( const FName AxisName ) const;

	/**
	 * Gets the current value of the axis with the specified key.
	 *
	 * @param AxisKey The key of the axis.
	 * @return Axis value.
	 * @see GetAxisKeyValue, GetVectorAxisValue
	 */
	ENGINE_API float GetAxisKeyValue( const FKey AxisKey ) const;

	/**
	 * Gets the current vector value of the axis with the specified key.
	 *
	 * @param AxisKey The key of the axis.
	 * @return Axis value.
	 * @see GetAxisValue, GetAxisKeyValue
	 */
	ENGINE_API FVector GetVectorAxisValue( const FKey AxisKey ) const;

	/**
	 * Checks whether this component has any input bindings.
	 *
	 * @return true if any bindings are set, false otherwise.
	 */
	ENGINE_API bool HasBindings() const;


	/**
	 * Adds the specified action binding.
	 *
	 * @param Binding The binding to add.
	 * @return The last binding in the list.
	 * @see ClearActionBindings, GetActionBinding, GetNumActionBindings, RemoveActionBinding
	 */
	ENGINE_API FInputActionBinding& AddActionBinding( FInputActionBinding Binding );

	/**
	 * Removes all action bindings.
	 *
	 * @see AddActionBinding, GetActionBinding, GetNumActionBindings, RemoveActionBinding
	 */
<<<<<<< HEAD
	virtual void ClearActionBindings();
=======
	ENGINE_API virtual void ClearActionBindings();
>>>>>>> 4af6daef

	/**
	 * Gets the action binding with the specified index.
	 *
	 * @param BindingIndex The index of the binding to get.
	 * @see AddActionBinding, ClearActionBindings, GetNumActionBindings, RemoveActionBinding
	 */
	FInputActionBinding& GetActionBinding(const int32 BindingIndex) const { return *ActionBindings[BindingIndex].Get(); }

	/**
	 * Gets the number of action bindings.
	 *
	 * @return Number of bindings.
	 * @see AddActionBinding, ClearActionBindings, GetActionBinding, RemoveActionBinding
	 */
	int32 GetNumActionBindings() const { return ActionBindings.Num(); }

	/**
	 * Removes the action binding at the specified index.
	 *
	 * @param BindingIndex The index of the binding to remove.
	 * @see AddActionBinding, ClearActionBindings, GetActionBinding, GetNumActionBindings
	 */
	ENGINE_API void RemoveActionBinding( const int32 BindingIndex );
	ENGINE_API void RemoveActionBinding(FName ActionName, EInputEvent KeyEvent);

	/**
	 * Removes the action binding at the specified handle.
	 *
	 * @param Handle The handle of the binding to remove.
	 * @see AddActionBinding, ClearActionBindings, GetActionBinding, GetNumActionBindings
	 */
	ENGINE_API void RemoveActionBindingForHandle(const int32 Handle);

	/**
	 * Removes the action binding (index need for multi-name fixups).
	 *
	 * @param BindingToRemove The binding to remove.
	 * @param BindingIndex The binding's index for actions with the same name to fixup their data.
	 * @see AddActionBinding, ClearActionBindings, GetActionBinding, GetNumActionBindings
	 */
	ENGINE_API void RemoveActionBinding(const FInputActionBinding &BindingToRemove, const int32 BindingIndex);

	/** Clears all cached binding values. */
	ENGINE_API void ClearBindingValues();

	/**
	 * Binds a delegate function to an Action defined in the project settings.
	 * Returned reference is only guaranteed to be valid until another action is bound.
	 */
	template<class UserClass>
	FInputActionBinding& BindAction( const FName ActionName, const EInputEvent KeyEvent, UserClass* Object, typename FInputActionHandlerSignature::TMethodPtr< UserClass > Func )
	{
		FInputActionBinding AB( ActionName, KeyEvent );
		AB.ActionDelegate.BindDelegate(Object, Func);
		return AddActionBinding(MoveTemp(AB));
	}

	/**
	 * Binds a delegate function to an Action defined in the project settings.
	 * Returned reference is only guaranteed to be valid until another action is bound.
	 */
	template<class UserClass>
	FInputActionBinding& BindAction( const FName ActionName, const EInputEvent KeyEvent, UserClass* Object, typename FInputActionHandlerWithKeySignature::TMethodPtr< UserClass > Func )
	{
		FInputActionBinding AB( ActionName, KeyEvent );
		AB.ActionDelegate.BindDelegate(Object, Func);
		return AddActionBinding(MoveTemp(AB));
	}

	/**
	* Binds a delegate function to an Action defined in the project settings.
	* Returned reference is only guaranteed to be valid until another action is bound.
	*/
	template< class DelegateType, class UserClass, typename... VarTypes >
	FInputActionBinding& BindAction( const FName ActionName, const EInputEvent KeyEvent, UserClass* Object, typename DelegateType::template TMethodPtr< UserClass > Func, VarTypes... Vars )
	{
		FInputActionBinding AB( ActionName, KeyEvent );
		AB.ActionDelegate.BindDelegate<DelegateType>(Object, Func, Vars...);
		return AddActionBinding(MoveTemp(AB));
	}

	/**
	 * Binds a delegate function an Axis defined in the project settings.
	 * Returned reference is only guaranteed to be valid until another axis is bound.
	 */
	template<class UserClass>
	FInputAxisBinding& BindAxis( const FName AxisName, UserClass* Object, typename FInputAxisHandlerSignature::TMethodPtr< UserClass > Func )
	{
		FInputAxisBinding AB( AxisName );
		AB.AxisDelegate.BindDelegate(Object, Func);
		AxisBindings.Emplace(MoveTemp(AB));
		return AxisBindings.Last();
	}

	/**
	* Removes the axis binding with the specified name.
	*
	* @param AxisName the name of the axis to remove.
	*/
<<<<<<< HEAD
	void RemoveAxisBinding(const FName AxisName);
=======
	ENGINE_API void RemoveAxisBinding(const FName AxisName);
>>>>>>> 4af6daef

	/**
	* Removes all axis bindings.
	*/
<<<<<<< HEAD
	void ClearAxisBindings();
=======
	ENGINE_API void ClearAxisBindings();
>>>>>>> 4af6daef

	/**
	 * Indicates that the InputComponent is interested in knowing the Axis value
	 * (via GetAxisValue) but does not want a delegate function called each frame.
	 * Returned reference is only guaranteed to be valid until another axis is bound.
	 */
	FInputAxisBinding& BindAxis( const FName AxisName )
	{
		FInputAxisBinding AB( AxisName );
		AxisBindings.Emplace(MoveTemp(AB));
		return AxisBindings.Last();
	}

	/**
	 * Binds a delegate function for an axis key (e.g. Mouse X).
	 * Returned reference is only guaranteed to be valid until another axis key is bound.
	 */
	template<class UserClass>
	FInputAxisKeyBinding& BindAxisKey( const FKey AxisKey, UserClass* Object, typename FInputAxisHandlerSignature::TMethodPtr< UserClass > Func )
	{
		FInputAxisKeyBinding AB(AxisKey);
		AB.AxisDelegate.BindDelegate(Object, Func);
		AxisKeyBindings.Emplace(MoveTemp(AB));
		return AxisKeyBindings.Last();
	}

	/**
	 * Indicates that the InputComponent is interested in knowing/consuming an axis key's
	 * value (via GetAxisKeyValue) but does not want a delegate function called each frame.
	 * Returned reference is only guaranteed to be valid until another axis key is bound.
	 */
	FInputAxisKeyBinding& BindAxisKey( const FKey AxisKey )
	{
		FInputAxisKeyBinding AB(AxisKey);
		AxisKeyBindings.Emplace(MoveTemp(AB));
		return AxisKeyBindings.Last();
	}

	/**
	 * Binds a delegate function to a vector axis key (e.g. Tilt)
	 * Returned reference is only guaranteed to be valid until another vector axis key is bound.
	 */
	template<class UserClass>
	FInputVectorAxisBinding& BindVectorAxis( const FKey AxisKey, UserClass* Object, typename FInputVectorAxisHandlerSignature::TMethodPtr< UserClass > Func )
	{
		FInputVectorAxisBinding AB(AxisKey);
		AB.AxisDelegate.BindDelegate(Object, Func);
		VectorAxisBindings.Emplace(MoveTemp(AB));
		return VectorAxisBindings.Last();
	}

	/**
	 * Indicates that the InputComponent is interested in knowing/consuming a vector axis key's
	 * value (via GetVectorAxisKeyValue) but does not want a delegate function called each frame.
	 * Returned reference is only guaranteed to be valid until another vector axis key is bound.
	 */
	FInputVectorAxisBinding& BindVectorAxis( const FKey AxisKey )
	{
		FInputVectorAxisBinding AB(AxisKey);
		VectorAxisBindings.Emplace(MoveTemp(AB));
		return VectorAxisBindings.Last();
	}

	/**
	 * Binds a chord event to a delegate function.
	 * Returned reference is only guaranteed to be valid until another input key is bound.
	 */
	template<class UserClass>
	FInputKeyBinding& BindKey( const FInputChord Chord, const EInputEvent KeyEvent, UserClass* Object, typename FInputActionHandlerSignature::TMethodPtr< UserClass > Func )
	{
		FInputKeyBinding KB(Chord, KeyEvent);
		KB.KeyDelegate.BindDelegate(Object, Func);
		KeyBindings.Emplace(MoveTemp(KB));
		return KeyBindings.Last();
	}

	/**
	 * Binds a key event to a delegate function.
	 * Returned reference is only guaranteed to be valid until another input key is bound.
	 */
	template<class UserClass>
	FInputKeyBinding& BindKey( const FKey Key, const EInputEvent KeyEvent, UserClass* Object, typename FInputActionHandlerSignature::TMethodPtr< UserClass > Func )
	{
		return BindKey(FInputChord(Key, false, false, false, false), KeyEvent, Object, Func);
	}

	/**
	 * Binds a key event to a delegate function with key signature.
	 * Returned reference is only guaranteed to be valid until another input key is bound.
	 */
	template <class UserClass>
	FInputKeyBinding& BindKey(const FKey Key, const EInputEvent KeyEvent, UserClass* Object, typename FInputActionHandlerWithKeySignature::TMethodPtr<UserClass> Func)
	{
		FInputKeyBinding KB(FInputChord(Key, false, false, false, false), KeyEvent);
		KB.KeyDelegate.BindDelegate(Object, Func);
		KeyBindings.Emplace(MoveTemp(KB));
		return KeyBindings.Last();
	}

	/**
	 * Binds this input component to touch events.
	 * Returned reference is only guaranteed to be valid until another touch event is bound.
	 */
	template<class UserClass>
	FInputTouchBinding& BindTouch( const EInputEvent KeyEvent, UserClass* Object, typename FInputTouchHandlerSignature::TMethodPtr< UserClass > Func )
	{
		FInputTouchBinding TB(KeyEvent);
		TB.TouchDelegate.BindDelegate(Object, Func);
		TouchBindings.Emplace(MoveTemp(TB));
		return TouchBindings.Last();
	}

	/**
	 * Binds a gesture event to a delegate function.
	 * Returned reference is only guaranteed to be valid until another gesture event is bound.
	 */
	template<class UserClass>
	FInputGestureBinding& BindGesture( const FKey GestureKey, UserClass* Object, typename FInputGestureHandlerSignature::TMethodPtr< UserClass > Func )
	{
		FInputGestureBinding GB(GestureKey);
		GB.GestureDelegate.BindDelegate(Object, Func);
		GestureBindings.Emplace(MoveTemp(GB));
		return GestureBindings.Last();
	}

private:

	/** Retrieves the actions bound to the input component which are triggered by a given key. Requires that the internal key map has already been built. */
	ENGINE_API void GetActionsBoundToKey(UPlayerInput* PlayerInput, FKey Key, TArray<TSharedPtr<FInputActionBinding>>& Actions) const;

	friend struct FGetActionsBoundToKey;

	/** Returns true if the given key/button is pressed on the input of the controller (if present) */
	UFUNCTION(BlueprintCallable, meta=(DeprecatedFunction, DeprecationMessage="Use PlayerController.IsInputKeyDown instead."))
	ENGINE_API bool IsControllerKeyDown(FKey Key) const;

	/** Returns true if the given key/button was up last frame and down this frame. */
	UFUNCTION(BlueprintCallable, meta=(DeprecatedFunction, DeprecationMessage="Use PlayerController.WasInputKeyJustPressed instead."))
	ENGINE_API bool WasControllerKeyJustPressed(FKey Key) const;

	/** Returns true if the given key/button was down last frame and up this frame. */
	UFUNCTION(BlueprintCallable, meta=(DeprecatedFunction, DeprecationMessage="Use PlayerController.WasInputKeyJustReleased instead."))
	ENGINE_API bool WasControllerKeyJustReleased(FKey Key) const;

	/** Returns the analog value for the given key/button.  If analog isn't supported, returns 1 for down and 0 for up. */
	UFUNCTION(BlueprintCallable, meta=(DeprecatedFunction, DeprecationMessage="Use PlayerController.GetInputAnalogKeyState instead."))
	ENGINE_API float GetControllerAnalogKeyState(FKey Key) const;

	/** Returns the vector value for the given key/button. */
	UFUNCTION(BlueprintCallable, meta=(DeprecatedFunction, DeprecationMessage="Use PlayerController.GetInputVectorKeyState instead."))
	ENGINE_API FVector GetControllerVectorKeyState(FKey Key) const;

	/** Returns the location of a touch, and if it's held down */
	UFUNCTION(BlueprintCallable, meta=(DeprecatedFunction, DeprecationMessage="Use PlayerController.GetInputTouchState instead."))
	ENGINE_API void GetTouchState(int32 FingerIndex, float& LocationX, float& LocationY, bool& bIsCurrentlyPressed) const;

	/** Returns how long the given key/button has been down.  Returns 0 if it's up or it just went down this frame. */
	UFUNCTION(BlueprintCallable, meta=(DeprecatedFunction, DeprecationMessage="Use PlayerController.GetInputKeyTimeDown instead."))
	ENGINE_API float GetControllerKeyTimeDown(FKey Key) const;

	/** Retrieves how far the mouse moved this frame. */
	UFUNCTION(BlueprintCallable, meta=(DeprecatedFunction, DeprecationMessage="Use PlayerController.GetInputMouseDelta instead."))
	ENGINE_API void GetControllerMouseDelta(float& DeltaX, float& DeltaY) const;

	/** Retrieves the X and Y displacement of the given analog stick.  For WhickStick, 0 = left, 1 = right. */
	UFUNCTION(BlueprintCallable, meta=(DeprecatedFunction, DeprecationMessage="Use PlayerController.GetInputAnalogStickState instead."))
	ENGINE_API void GetControllerAnalogStickState(EControllerAnalogStick::Type WhichStick, float& StickX, float& StickY) const;

	friend class UEnhancedInputComponent;	// TEMP: Support for ongoing input rework
};

struct FGetActionsBoundToKey
{
private:
	static void Get(UInputComponent* InputComponent, UPlayerInput* PlayerInput, FKey Key, TArray<TSharedPtr<FInputActionBinding>>& Actions)
	{
		InputComponent->GetActionsBoundToKey(PlayerInput, Key, Actions);
	}

	friend UPlayerInput;
};<|MERGE_RESOLUTION|>--- conflicted
+++ resolved
@@ -723,13 +723,8 @@
  *
  * @see https://docs.unrealengine.com/latest/INT/Gameplay/Input/index.html
  */
-<<<<<<< HEAD
-UCLASS(NotBlueprintable, transient, config=Input, hidecategories=(Activation, "Components|Activation"))
-class ENGINE_API UInputComponent
-=======
 UCLASS(NotBlueprintable, transient, config=Input, hidecategories=(Activation, "Components|Activation"), MinimalAPI)
 class UInputComponent
->>>>>>> 4af6daef
 	: public UActorComponent
 {
 	GENERATED_UCLASS_BODY()
@@ -760,11 +755,7 @@
 	TArray<FCachedKeyToActionInfo> CachedKeyToActionInfo;
 
 	UFUNCTION()
-<<<<<<< HEAD
-	void OnInputOwnerEndPlayed(AActor* InOwner, EEndPlayReason::Type EndPlayReason);
-=======
 	ENGINE_API void OnInputOwnerEndPlayed(AActor* InOwner, EEndPlayReason::Type EndPlayReason);
->>>>>>> 4af6daef
 
 public:
 	/** The priority of this input component when pushed in to the stack. */
@@ -774,15 +765,9 @@
 	uint8 bBlockInput:1;
 
 	/** Clears any inut callback delegates from the given UObject */
-<<<<<<< HEAD
-	virtual void ClearBindingsForObject(UObject* InOwner);
-	
-	void ConditionalBuildKeyMap(UPlayerInput* PlayerInput);
-=======
 	ENGINE_API virtual void ClearBindingsForObject(UObject* InOwner);
 	
 	ENGINE_API void ConditionalBuildKeyMap(UPlayerInput* PlayerInput);
->>>>>>> 4af6daef
 
 	/**
 	 * Gets the current value of the axis with the specified name.
@@ -833,11 +818,7 @@
 	 *
 	 * @see AddActionBinding, GetActionBinding, GetNumActionBindings, RemoveActionBinding
 	 */
-<<<<<<< HEAD
-	virtual void ClearActionBindings();
-=======
 	ENGINE_API virtual void ClearActionBindings();
->>>>>>> 4af6daef
 
 	/**
 	 * Gets the action binding with the specified index.
@@ -938,20 +919,12 @@
 	*
 	* @param AxisName the name of the axis to remove.
 	*/
-<<<<<<< HEAD
-	void RemoveAxisBinding(const FName AxisName);
-=======
 	ENGINE_API void RemoveAxisBinding(const FName AxisName);
->>>>>>> 4af6daef
 
 	/**
 	* Removes all axis bindings.
 	*/
-<<<<<<< HEAD
-	void ClearAxisBindings();
-=======
 	ENGINE_API void ClearAxisBindings();
->>>>>>> 4af6daef
 
 	/**
 	 * Indicates that the InputComponent is interested in knowing the Axis value
