// Copyright Epic Games, Inc. All Rights Reserved.
#pragma once

<<<<<<< HEAD
=======
#include "Audio.h"
>>>>>>> 4af6daef
#include "Audio/SoundParameterControllerInterface.h"
#include "Components/SceneComponent.h"
#include "CoreMinimal.h"
#include "Engine/EngineTypes.h"
#include "IAudioParameterTransmitter.h"
#include "Math/RandomStream.h"
#include "Quartz/AudioMixerQuantizedCommands.h"
#include "Sound/QuartzQuantizationUtilities.h"
#include "Sound/QuartzSubscription.h"
#include "Sound/SoundAttenuation.h"
#include "Sound/SoundModulationDestination.h"
<<<<<<< HEAD
=======
#include "Sound/SoundSubmixSend.h"
#include "Sound/SoundSourceBusSend.h"
>>>>>>> 4af6daef
#if UE_ENABLE_INCLUDE_ORDER_DEPRECATED_IN_5_2
#include "Sound/SoundWave.h"
#include "Quartz/AudioMixerClockHandle.h"
#endif
#include "UObject/ObjectMacros.h"

#include "AudioComponent.generated.h"


// Forward Declarations
class FAudioDevice;
class ISourceBufferListener;
class UAudioComponent;
class USoundBase;
class USoundClass;
class USoundConcurrency;
class USoundEffectSourcePresetChain;
class USoundWave;
<<<<<<< HEAD
enum class EBusSendType : uint8;
=======
>>>>>>> 4af6daef
struct FAudioComponentParam;
using FSharedISourceBufferListenerPtr = TSharedPtr<ISourceBufferListener, ESPMode::ThreadSafe>;


// Enum describing the audio component play state
UENUM(BlueprintType)
enum class EAudioComponentPlayState : uint8
{
	// If the sound is playing (i.e. not fading in, not fading out, not paused)
	Playing,

	// If the sound is not playing
	Stopped, 

	// If the sound is playing but paused
	Paused,

	// If the sound is playing and fading in
	FadingIn,

	// If the sound is playing and fading out
	FadingOut,

	Count UMETA(Hidden)
};


/** called when we finish playing audio, either because it played to completion or because a Stop() call turned it off early */
DECLARE_DYNAMIC_MULTICAST_DELEGATE(FOnAudioFinished);

/** shadow delegate declaration for above */
DECLARE_MULTICAST_DELEGATE_OneParam(FOnAudioFinishedNative, UAudioComponent*);

/** Called when subtitles are sent to the SubtitleManager.  Set this delegate if you want to hijack the subtitles for other purposes */
DECLARE_DYNAMIC_DELEGATE_TwoParams(FOnQueueSubtitles, const TArray<struct FSubtitleCue>&, Subtitles, float, CueDuration);

/** Called when sound's PlayState changes. */
DECLARE_DYNAMIC_MULTICAST_DELEGATE_OneParam(FOnAudioPlayStateChanged, EAudioComponentPlayState, PlayState);

/** shadow delegate declaration for above */
DECLARE_MULTICAST_DELEGATE_TwoParams(FOnAudioPlayStateChangedNative, const UAudioComponent*, EAudioComponentPlayState);

/** Called when sound becomes virtualized or realized (resumes playback from virtualization). */
DECLARE_DYNAMIC_MULTICAST_DELEGATE_OneParam(FOnAudioVirtualizationChanged, bool, bIsVirtualized);

/** shadow delegate declaration for above */
DECLARE_MULTICAST_DELEGATE_TwoParams(FOnAudioVirtualizationChangedNative, const UAudioComponent*, bool);

/** Called as a sound plays on the audio component to allow BP to perform actions based on playback percentage.
* Computed as samples played divided by total samples, taking into account pitch.
* Not currently implemented on all platforms.
*/
DECLARE_DYNAMIC_MULTICAST_DELEGATE_TwoParams(FOnAudioPlaybackPercent, const USoundWave*, PlayingSoundWave, const float, PlaybackPercent);

/** shadow delegate declaration for above */
DECLARE_MULTICAST_DELEGATE_ThreeParams(FOnAudioPlaybackPercentNative, const UAudioComponent*, const USoundWave*, const float);

/**
* Called while a sound plays and returns the sound's envelope value (using an envelope follower in the audio renderer).
* This only works in the audio mixer.
*/
DECLARE_DYNAMIC_MULTICAST_DELEGATE_TwoParams(FOnAudioSingleEnvelopeValue, const class USoundWave*, PlayingSoundWave, const float, EnvelopeValue);

/** shadow delegate declaration for above */
DECLARE_MULTICAST_DELEGATE_ThreeParams(FOnAudioSingleEnvelopeValueNative, const UAudioComponent*, const USoundWave*, const float);

/**
* Called while a sound plays and returns the sound's average and max envelope value (using an envelope follower in the audio renderer per wave instance).
* This only works in the audio mixer.
*/
DECLARE_DYNAMIC_MULTICAST_DELEGATE_ThreeParams(FOnAudioMultiEnvelopeValue, const float, AverageEnvelopeValue, const float, MaxEnvelope, const int32, NumWaveInstances);

/** shadow delegate declaration for above */
DECLARE_MULTICAST_DELEGATE_FourParams(FOnAudioMultiEnvelopeValueNative, const UAudioComponent*, const float, const float, const int32);



/** Type of fade to use when adjusting the audio component's volume. */
UENUM(BlueprintType)
enum class EAudioFaderCurve : uint8
{
	// Linear Fade
	Linear,

	// Logarithmic Fade
	Logarithmic,

	// S-Curve, Sinusoidal Fade
	SCurve UMETA(DisplayName = "Sin (S-Curve)"),

	// Equal Power, Sinusoidal Fade
	Sin UMETA(DisplayName = "Sin (Equal Power)"),

	Count UMETA(Hidden)
};

UENUM(BlueprintType)
enum class EModulationDestination : uint8
{
	/* Volume modulation */
	Volume,

	/* Pitch modulation */
	Pitch,

	/* Cutoff Frequency of a lowpass filter */
	Lowpass,

	/* Cutoff Frequency of a highpass filter */
	Highpass,

	Count UMETA(Hidden)
};
<<<<<<< HEAD

/**
 * Legacy struct used for storing named parameter for a given AudioComponent.
 */
USTRUCT()
struct UE_DEPRECATED(5.0, "FAudioComponentParam has been deprecated, use FAudioParameter") FAudioComponentParam : public FAudioParameter
{
	GENERATED_BODY()

=======

/**
 * Legacy struct used for storing named parameter for a given AudioComponent.
 */
USTRUCT()
struct UE_DEPRECATED(5.0, "FAudioComponentParam has been deprecated, use FAudioParameter") FAudioComponentParam : public FAudioParameter
{
	GENERATED_BODY()

>>>>>>> 4af6daef
	// DEPRECATED
	UPROPERTY(EditAnywhere, BlueprintReadWrite, Category=AudioComponentParam)
	TObjectPtr<USoundWave> SoundWaveParam = nullptr;
};

/**
 *	Convenience class to get audio parameters set on an active sound's playback
 */
<<<<<<< HEAD
UCLASS(BlueprintType)
class ENGINE_API UInitialActiveSoundParams : public UObject
=======
UCLASS(BlueprintType, MinimalAPI)
class UInitialActiveSoundParams : public UObject
>>>>>>> 4af6daef
{
	GENERATED_UCLASS_BODY()

	// Collection of parameters to be sent to the active sound
	UPROPERTY(EditAnywhere, BlueprintReadWrite, Category = "Audio")
	TArray<FAudioParameter> AudioParams;

	void Reset(int32 ReserveSize = 0)
	{
		AudioParams.Reset(ReserveSize);
	}
};

/**
 * AudioComponent is used to play a Sound
 *
 * @see https://docs.unrealengine.com/WorkingWithAudio/Overview
 * @see USoundBase
 */
<<<<<<< HEAD
UCLASS(ClassGroup=(Audio, Common), HideCategories=(Object, ActorComponent, Physics, Rendering, Mobility, LOD), ShowCategories=Trigger, meta=(BlueprintSpawnableComponent))
class ENGINE_API UAudioComponent : public USceneComponent, public ISoundParameterControllerInterface, public FQuartzTickableObject
=======
UCLASS(ClassGroup=(Audio, Common), HideCategories=(Object, ActorComponent, Physics, Rendering, Mobility, LOD), ShowCategories=Trigger, meta=(BlueprintSpawnableComponent), MinimalAPI)
class UAudioComponent : public USceneComponent, public ISoundParameterControllerInterface, public FQuartzTickableObject
>>>>>>> 4af6daef
{
	GENERATED_UCLASS_BODY()

	/** The sound to be played */
	UPROPERTY(EditAnywhere, BlueprintReadWrite, Category = Sound)
	TObjectPtr<USoundBase> Sound;

	/** Array of parameters for this AudioComponent. Changes to this array directly will
	  * not be forwarded to the sound if the component is actively playing, and will be superseded
	  * by parameters set via the actor interface if set, or the instance parameters.
	  */
	UPROPERTY(EditAnywhere, BlueprintReadWrite, Category = Parameters, meta = (DisplayAfter = "bDisableParameterUpdatesWhilePlaying"))
	TArray<FAudioParameter> DefaultParameters;

	/** Array of transient parameters for this AudioComponent instance. Not serialized and can be set by code or BP.
	  * Changes to this array directly will not be forwarded to the sound if the component is actively playing.
	  * This should be done via the 'SetParameterX' calls implemented by the ISoundParameterControllerInterface.
	  * Instance parameter values superseded the parameters set by the actor interface & the component's default
	  * parameters.
	  */
	UPROPERTY(Transient)
	TArray<FAudioParameter> InstanceParameters;

	/** SoundClass that overrides that set on the referenced SoundBase when component is played. */
	UPROPERTY(EditAnywhere, Category = Sound, AdvancedDisplay)
	TObjectPtr<USoundClass> SoundClassOverride;

	/** Auto destroy this component on completion */
	UPROPERTY()
	uint8 bAutoDestroy:1;

	/** Stop sound when owner is destroyed */
	UPROPERTY()
	uint8 bStopWhenOwnerDestroyed:1;

	/** Whether the wave instances should remain active if they're dropped by the prioritization code. Useful for e.g. vehicle sounds that shouldn't cut out. */
	UPROPERTY()
	uint8 bShouldRemainActiveIfDropped:1;

	/** Overrides spatialization enablement in either the attenuation asset or on this audio component's attenuation settings override. */
	UPROPERTY(EditAnywhere, BlueprintReadWrite, Category = Attenuation)
	uint8 bAllowSpatialization:1;

	/** Allows defining attenuation settings directly on this audio component without using an attenuation settings asset. */
	UPROPERTY(EditAnywhere, BlueprintReadWrite, Category = Attenuation)
	uint8 bOverrideAttenuation:1;

	/** Whether or not to override the sound's subtitle priority. */
	UPROPERTY(EditAnywhere, BlueprintReadWrite, Category = Subtitles, meta = (InlineEditConditionToggle))
	uint8 bOverrideSubtitlePriority:1;

	/** Whether or not this sound plays when the game is paused in the UI */
	UPROPERTY(EditAnywhere, BlueprintReadWrite, Category = Sound, AdvancedDisplay)
	uint8 bIsUISound : 1;

	/** Whether or not to apply a low-pass filter to the sound that plays in this audio component. */
	UPROPERTY(EditAnywhere, BlueprintReadWrite, Category = Sound, meta = (InlineEditConditionToggle, DisplayAfter = "PitchMultiplier"))
	uint8 bEnableLowPassFilter : 1;

	/** Whether or not to override the priority of the given sound with the value provided. */
	UPROPERTY(EditAnywhere, BlueprintReadWrite, Category = Sound, meta = (InlineEditConditionToggle, DisplayAfter = "LowPassFilterFrequency"))
	uint8 bOverridePriority:1;

	/** If true, subtitles in the sound data will be ignored. */
	UPROPERTY(EditAnywhere, BlueprintReadWrite, Category = Subtitles)
	uint8 bSuppressSubtitles:1;

	/** If true, the Audio Component will play multiple sound instances at once. Switching sounds or calling play while already playing
	  * will not stop already active instances. Virtualization for all played sounds will be disabled. Disabling while sound(s) are playing
	  * will not take effect until the AudioComponent is stopped and restarted. */
	UPROPERTY(EditAnywhere, BlueprintReadWrite, Category = Sound, meta = (DisplayName = "Play Multiple Instances", DisplayAfter = "Priority"))
	uint8 bCanPlayMultipleInstances:1;

	/** If true, the Audio Component will ignore parameter updates for already-playing sound(s). */
	UPROPERTY(EditAnywhere, BlueprintReadWrite, Category = Parameters)
	uint8 bDisableParameterUpdatesWhilePlaying : 1;

	/** Whether this audio component is previewing a sound */
	uint8 bPreviewComponent:1;

	/** If true, this sound will not be stopped when flushing the audio device. */
	uint8 bIgnoreForFlushing:1;

	/** Whether to artificially prioritize the component to play */
	uint8 bAlwaysPlay:1;

	/** Whether or not this audio component is a music clip */
	uint8 bIsMusic:1;

	/** Whether or not the audio component should be excluded from reverb EQ processing */
	uint8 bReverb:1;

	/** Whether or not this sound class forces sounds to the center channel */
	uint8 bCenterChannelOnly:1;

	/** Whether or not this sound is a preview sound */
	uint8 bIsPreviewSound:1;

	/** Whether or not this audio component has been paused */
	uint8 bIsPaused:1;

	/** Whether or not this audio component's sound is virtualized */
	uint8 bIsVirtualized:1;

	/** Whether or not fade out was triggered. */
	uint8 bIsFadingOut:1;

	/**
	* True if we should automatically attach to AutoAttachParent when Played, and detach from our parent when playback is completed.
	* This overrides any current attachment that may be present at the time of activation (deferring initial attachment until activation, if AutoAttachParent is null).
	* If enabled, this AudioComponent's WorldLocation will no longer be reliable when not currently playing audio, and any attach children will also be
	* detached/attached along with it.
	* When enabled, detachment occurs regardless of whether AutoAttachParent is assigned, and the relative transform from the time of activation is restored.
	* This also disables attachment on dedicated servers, where we don't actually activate even if bAutoActivate is true.
	* @see AutoAttachParent, AutoAttachSocketName, AutoAttachLocationType
	*/
	UPROPERTY(EditAnywhere, BlueprintReadOnly, Category = Attachment)
	uint8 bAutoManageAttachment:1;

private:
	/** Did we auto attach during activation? Used to determine if we should restore the relative transform during detachment. */
	uint8 bDidAutoAttach : 1;

public:
	/** The specific audio device to play this component on */
	uint32 AudioDeviceID;

	/** Configurable, serialized ID for audio plugins */
	UPROPERTY()
	FName AudioComponentUserID;

	/** The lower bound to use when randomly determining a pitch multiplier */
	UPROPERTY(EditAnywhere, BlueprintReadWrite, Category = "Randomization|Pitch", meta = (DisplayName = "Pitch (Min)"))
	float PitchModulationMin;

	/** The upper bound to use when randomly determining a pitch multiplier */
	UPROPERTY(EditAnywhere, BlueprintReadWrite, Category = "Randomization|Pitch", meta = (DisplayName = "Pitch (Max)"))
	float PitchModulationMax;

	/** The lower bound to use when randomly determining a volume multiplier */
	UPROPERTY(EditAnywhere, BlueprintReadWrite, Category = "Randomization|Volume", meta = (DisplayName = "Volume (Min)"))
	float VolumeModulationMin;

	/** The upper bound to use when randomly determining a volume multiplier */
	UPROPERTY(EditAnywhere, BlueprintReadWrite, Category = "Randomization|Volume", meta = (DisplayName = "Volume (Max)"))
	float VolumeModulationMax;

	/** A volume multiplier to apply to sounds generated by this component */
	UPROPERTY(EditAnywhere, BlueprintReadWrite, Category = Sound, meta = (DisplayAfter = "Sound"))
	float VolumeMultiplier;

	/** The attack time in milliseconds for the envelope follower. Delegate callbacks can be registered to get the 
	 *  envelope value of sounds played with this audio component.
	 */
	UPROPERTY(EditAnywhere, BlueprintReadWrite, Category = Analysis, meta = (ClampMin = "0", UIMin = "0"))
	int32 EnvelopeFollowerAttackTime;

	/** The release time in milliseconds for the envelope follower. Delegate callbacks can be registered to get the
	 *  envelope value of sounds played with this audio component.
	 */
	UPROPERTY(EditAnywhere, BlueprintReadWrite, Category = Analysis, meta = (ClampMin = "0", UIMin = "0"))
	int32 EnvelopeFollowerReleaseTime;

	/** If enabled, overrides the priority of the selected sound with the value provided. */
	UPROPERTY(EditAnywhere, BlueprintReadWrite, Category = Sound, meta = (ClampMin = "0.0", UIMin = "0.0", EditCondition = "bOverridePriority", DisplayAfter = "LowPassFilterFrequency"))
	float Priority;

	/** Used by the subtitle manager to prioritize subtitles wave instances spawned by this component. */
	UPROPERTY(EditAnywhere, BlueprintReadWrite, Category = Subtitles, meta = (ClampMin = "0.0", UIMin = "0.0", EditCondition = "bOverrideSubtitlePriority", DisplayAfter = "SuppressSubtitles"))
	float SubtitlePriority;

	/** The chain of Source Effects to apply to the sounds playing on the Audio Component */
	UPROPERTY(EditAnywhere, BlueprintReadWrite, Category = Sound, meta = (DisplayAfter = "CanPlayMultipleInstances"))
	TObjectPtr<USoundEffectSourcePresetChain> SourceEffectChain;

#if WITH_EDITORONLY_DATA
	UPROPERTY()
	float VolumeWeightedPriorityScale_DEPRECATED;

	UPROPERTY()
	float HighFrequencyGainMultiplier_DEPRECATED;
#endif

	/** A pitch multiplier to apply to sounds generated by this component */
	UPROPERTY(EditAnywhere, BlueprintReadWrite, Category = Sound, meta = (DisplayAfter = "VolumeMultiplier"))
	float PitchMultiplier;

	/** If enabled, the frequency of the Lowpass Filter (in Hz) to apply to this voice. A frequency of 0.0 is the device sample rate and will bypass the filter. */
	UPROPERTY(EditAnywhere, BlueprintReadWrite, Category = Sound, meta = (ClampMin = "0.0", UIMin = "0.0", EditCondition = "bEnableLowPassFilter", DisplayAfter = "PitchMultiplier"))
	float LowPassFilterFrequency;

	/** A count of how many times we've started playing */
	int32 ActiveCount;

	/** If bOverrideSettings is false, the asset to use to determine attenuation properties for sounds generated by this component */
	UPROPERTY(EditAnywhere, BlueprintReadWrite, Category = Attenuation, meta = (EditCondition = "!bOverrideAttenuation", DisplayAfter = "bOverrideAttenuation", EditConditionHides))
	TObjectPtr<class USoundAttenuation> AttenuationSettings;

	/** If bOverrideSettings is true, the attenuation properties to use for sounds generated by this component */
	UPROPERTY(EditAnywhere, BlueprintReadWrite, Category = Attenuation, meta = (EditCondition = "bOverrideAttenuation", DisplayAfter = "bOverrideAttenuation", EditConditionHides))
	struct FSoundAttenuationSettings AttenuationOverrides;

	/** What sound concurrency to use for sounds generated by this audio component */
	UPROPERTY()
	TObjectPtr<USoundConcurrency> ConcurrencySettings_DEPRECATED;

	/** What sound concurrency rules to use for sounds generated by this audio component */
	UPROPERTY(EditAnywhere, BlueprintReadWrite, Category = Concurrency)
	TSet<TObjectPtr<USoundConcurrency>> ConcurrencySet;

	/** While playing, this component will check for occlusion from its closest listener every this many seconds */
	float OcclusionCheckInterval;

	/** What time the audio component was told to play. Used to compute audio component state. */
	float TimeAudioComponentPlayed;

	/** How much time the audio component was told to fade in. */
	float FadeInTimeDuration;

	/**
	 * Options for how we handle our location when we attach to the AutoAttachParent, if bAutoManageAttachment is true.
	 * @see bAutoManageAttachment, EAttachmentRule
	 */
	UPROPERTY(EditAnywhere, BlueprintReadWrite, Category = Attachment, meta = (EditCondition = "bAutoManageAttachment"))
	EAttachmentRule AutoAttachLocationRule;

	/**
	 * Options for how we handle our rotation when we attach to the AutoAttachParent, if bAutoManageAttachment is true.
	 * @see bAutoManageAttachment, EAttachmentRule
	 */
	UPROPERTY(EditAnywhere, BlueprintReadWrite, Category = Attachment, meta = (EditCondition = "bAutoManageAttachment"))
	EAttachmentRule AutoAttachRotationRule;

	/**
	 * Options for how we handle our scale when we attach to the AutoAttachParent, if bAutoManageAttachment is true.
	 * @see bAutoManageAttachment, EAttachmentRule
	 */
	UPROPERTY(EditAnywhere, BlueprintReadWrite, Category = Attachment, meta = (EditCondition = "bAutoManageAttachment"))
	EAttachmentRule AutoAttachScaleRule;

	UPROPERTY(EditAnywhere, BlueprintReadWrite, Category = Modulation)
	FSoundModulationDefaultRoutingSettings ModulationRouting;

	/** This function returns the Targeted Audio Component's current Play State.
	  * Playing, if the sound is currently playing.
	  * Stopped, if the sound is stopped.
	  * Paused, if the sound is currently playing, but paused.
	  * Fading In, if the sound is in the process of Fading In.
	  * Fading Out, if the sound is in the process of Fading Out.
	  */
	UPROPERTY(BlueprintAssignable)
	FOnAudioPlayStateChanged OnAudioPlayStateChanged;

	/** Shadow delegate for non UObject subscribers */
	FOnAudioPlayStateChangedNative OnAudioPlayStateChangedNative;

	/** Called when virtualization state changes */
	UPROPERTY(BlueprintAssignable)
	FOnAudioVirtualizationChanged OnAudioVirtualizationChanged;

	/** Shadow delegate for non UObject subscribers */
	FOnAudioVirtualizationChangedNative OnAudioVirtualizationChangedNative;

	/** Called when we finish playing audio, either because it played to completion or because a Stop() call turned it off early */
	UPROPERTY(BlueprintAssignable)
	FOnAudioFinished OnAudioFinished;

	/** Shadow delegate for non UObject subscribers */
	FOnAudioFinishedNative OnAudioFinishedNative;

	/** Called as a sound plays on the audio component to allow BP to perform actions based on playback percentage.
	 *  Computed as samples played divided by total samples, taking into account pitch.
	 *  Not currently implemented on all platforms.
	*/
	UPROPERTY(BlueprintAssignable)
	FOnAudioPlaybackPercent OnAudioPlaybackPercent;

	/** Shadow delegate for non UObject subscribers */
	FOnAudioPlaybackPercentNative OnAudioPlaybackPercentNative;

	UPROPERTY(BlueprintAssignable)
	FOnAudioSingleEnvelopeValue OnAudioSingleEnvelopeValue;

	/** Shadow delegate for non UObject subscribers */
	FOnAudioSingleEnvelopeValueNative OnAudioSingleEnvelopeValueNative;

	UPROPERTY(BlueprintAssignable)
	FOnAudioMultiEnvelopeValue OnAudioMultiEnvelopeValue;

	/** Shadow delegate for non UObject subscribers */
	FOnAudioMultiEnvelopeValueNative OnAudioMultiEnvelopeValueNative;

	/** Called when subtitles are sent to the SubtitleManager.  Set this delegate if you want to hijack the subtitles for other purposes */
	UPROPERTY()
	FOnQueueSubtitles OnQueueSubtitles;

	// Set what sound is played by this component
	UFUNCTION(BlueprintCallable, Category="Audio|Components|Audio")
<<<<<<< HEAD
	void SetSound(USoundBase* NewSound);
=======
	ENGINE_API void SetSound(USoundBase* NewSound);
>>>>>>> 4af6daef

	/**
	 * This function allows designers to call Play on an Audio Component instance while applying a volume curve over time. 
	 * Parameters allow designers to indicate the duration of the fade, the curve shape, and the start time if seeking into the sound.
	 *
	 * @param FadeInDuration How long it should take to reach the FadeVolumeLevel
	 * @param FadeVolumeLevel The percentage of the AudioComponents's calculated volume to fade to
	 * @param FadeCurve The curve to use when interpolating between the old and new volume
	 */
	UFUNCTION(BlueprintCallable, Category="Audio|Components|Audio", meta=(AdvancedDisplay = 1))
	ENGINE_API virtual void FadeIn(float FadeInDuration, float FadeVolumeLevel = 1.0f, float StartTime = 0.0f, const EAudioFaderCurve FadeCurve = EAudioFaderCurve::Linear);

	/**
	 * This function allows designers to call a delayed Stop on an Audio Component instance while applying a
	 * volume curve over time. Parameters allow designers to indicate the duration of the fade and the curve shape.
	 *
	 * @param FadeOutDuration how long it should take to reach the FadeVolumeLevel
	 * @param FadeVolumeLevel the percentage of the AudioComponents's calculated volume in which to fade to
	 * @param FadeCurve The curve to use when interpolating between the old and new volume
	 */
	UFUNCTION(BlueprintCallable, Category="Audio|Components|Audio", meta = (AdvancedDisplay = 1))
	ENGINE_API virtual	void FadeOut(float FadeOutDuration, float FadeVolumeLevel, const EAudioFaderCurve FadeCurve = EAudioFaderCurve::Linear);

	/** Begins playing the targeted Audio Component's sound at the designated Start Time, seeking into a sound.
	 * @param StartTime The offset, in seconds, to begin reading the sound at
	 */
	UFUNCTION(BlueprintCallable, Category="Audio|Components|Audio")
	ENGINE_API virtual void Play(float StartTime = 0.0f);

	/** Start a sound playing on an audio component on a given quantization boundary with the handle to an existing clock */
	UFUNCTION(BlueprintCallable, Category = "Audio|Components|Audio", meta = (WorldContext = "WorldContextObject", AdvancedDisplay = "3", UnsafeDuringActorConstruction = "true", Keywords = "play", AutoCreateRefTerm = "InDelegate"))
<<<<<<< HEAD
	virtual void PlayQuantized(
=======
	ENGINE_API virtual void PlayQuantized(
>>>>>>> 4af6daef
		  const UObject* WorldContextObject
		, UPARAM(ref) UQuartzClockHandle*& InClockHandle
		, UPARAM(ref) FQuartzQuantizationBoundary& InQuantizationBoundary
		, const FOnQuartzCommandEventBP& InDelegate
		, float InStartTime = 0.f
		, float InFadeInDuration = 0.f
		, float InFadeVolumeLevel = 1.f
		, EAudioFaderCurve InFadeCurve = EAudioFaderCurve::Linear
	);

	// Sets a named Boolean
	UFUNCTION(BlueprintCallable, meta = (DisplayName = "Set Boolean Parameter"), Category = "Audio|Parameter")
	virtual void SetBoolParameter(FName InName, bool InBool) override
	{
		return ISoundParameterControllerInterface::SetBoolParameter(InName, InBool);
	}

	// Sets a named Int32
	UFUNCTION(BlueprintCallable, meta = (DisplayName = "Set Integer Parameter"), Category = "Audio|Parameter")
	virtual void SetIntParameter(FName InName, int32 InInt) override
	{
		return ISoundParameterControllerInterface::SetIntParameter(InName, InInt);
	}

	// Sets a named Float
	UFUNCTION(BlueprintCallable, meta = (DisplayName = "Set Float Parameter"), Category = "Audio|Parameter")
	virtual void SetFloatParameter(FName InName, float InFloat) override
	{
		return ISoundParameterControllerInterface::SetFloatParameter(InName, InFloat);
	}

<<<<<<< HEAD
	virtual void ResetParameters() override;


	static uint64 AudioComponentIDCounter;
	static TMap<uint64, UAudioComponent*> AudioIDToComponentMap;
	static FCriticalSection AudioIDToComponentMapLock;
=======
	ENGINE_API virtual void ResetParameters() override;


	static ENGINE_API uint64 AudioComponentIDCounter;
	static ENGINE_API TMap<uint64, UAudioComponent*> AudioIDToComponentMap;
	static ENGINE_API FCriticalSection AudioIDToComponentMapLock;
>>>>>>> 4af6daef

private:
	// Data to hold pending quartz commands 
	struct FAudioComponentPendingQuartzCommandData
	{
		FQuartzQuantizationBoundary AnticapatoryBoundary;
		FOnQuartzCommandEventBP Delegate;
		float StartTime{ 0.0f };
		float FadeDuration{ 0.0f };
		float FadeVolume{ 0.0f };
		EAudioFaderCurve FadeCurve{ EAudioFaderCurve::Linear };
		uint32 CommandID{ (uint32)INDEX_NONE };
		TWeakObjectPtr<UQuartzClockHandle> ClockHandle;
		bool bHasBeenStoppedWhileQueued{ false };
	};

	TArray<FAudioComponentPendingQuartzCommandData> PendingQuartzCommandData;

public:
	//For if this is being played through a sound queued through Quartz
<<<<<<< HEAD
	virtual void PlayQueuedQuantizedInternal(const UObject* WorldContextObject, FAudioComponentCommandInfo InCommandInfo);
=======
	ENGINE_API virtual void PlayQueuedQuantizedInternal(const UObject* WorldContextObject, FAudioComponentCommandInfo InCommandInfo);
>>>>>>> 4af6daef

	/** Stop an audio component's sound, issue any delegates if needed */
	UFUNCTION(BlueprintCallable, Category="Audio|Components|Audio")
	ENGINE_API virtual void Stop();

	/** Cues request to stop sound after the provided delay (in seconds), stopping immediately if delay is zero or negative */
	UFUNCTION(BlueprintCallable, Category="Audio|Components|Audio")
	ENGINE_API void StopDelayed(float DelayTime);

	/** Pause an audio component playing its sound cue, issue any delegates if needed */
	UFUNCTION(BlueprintCallable, Category = "Audio|Components|Audio")
	ENGINE_API void SetPaused(bool bPause);

	/** Returns TRUE if the targeted Audio Component’s sound is playing.
	 *  Doesn't indicate if the sound is paused or fading in/out. Use GetPlayState() to get the full play state.
	 */
	UFUNCTION(BlueprintCallable, Category="Audio|Components|Audio")
<<<<<<< HEAD
	virtual bool IsPlaying() const override;
=======
	ENGINE_API virtual bool IsPlaying() const override;
>>>>>>> 4af6daef

	/** Returns if the sound is virtualized. */
	UFUNCTION(BlueprintCallable, Category="Audio|Components|Audio")
	ENGINE_API bool IsVirtualized() const;

	/** Returns the enumerated play states of the audio component. */
	UFUNCTION(BlueprintCallable, Category = "Audio|Components|Audio")
	ENGINE_API EAudioComponentPlayState GetPlayState() const;

	/** This function allows designers to trigger an adjustment to the sound instance’s playback Volume with options for smoothly applying a curve over time.
	 * @param AdjustVolumeDuration The length of time in which to interpolate between the initial volume and the new volume.
	 * @param AdjustVolumeLevel The new volume to set the Audio Component to.
	 * @param FadeCurve The curve used when interpolating between the old and new volume.
	 */
	UFUNCTION(BlueprintCallable, Category="Audio|Components|Audio")
<<<<<<< HEAD
	void AdjustVolume(float AdjustVolumeDuration, float AdjustVolumeLevel, const EAudioFaderCurve FadeCurve = EAudioFaderCurve::Linear);
=======
	ENGINE_API void AdjustVolume(float AdjustVolumeDuration, float AdjustVolumeLevel, const EAudioFaderCurve FadeCurve = EAudioFaderCurve::Linear);
>>>>>>> 4af6daef

	/** Sets the parameter matching the name indicated to the provided Wave. Provided for convenience/backward compatibility
	 * with SoundCues (The parameter interface supports any object and is up to the system querying it to determine whether
	 * it is a valid type).
	 * @param InName The name of the parameter to assign the wave to.
	 * @param InWave The wave value to set.
	 */
	UFUNCTION(BlueprintCallable, Category = "Audio|Parameter")
<<<<<<< HEAD
	void SetWaveParameter(FName InName, USoundWave* InWave);
=======
	ENGINE_API void SetWaveParameter(FName InName, USoundWave* InWave);
>>>>>>> 4af6daef

	/** Set a new volume multiplier */
	UFUNCTION(BlueprintCallable, Category="Audio|Components|Audio")
	ENGINE_API void SetVolumeMultiplier(float NewVolumeMultiplier);

	/** Set a new pitch multiplier */
	UFUNCTION(BlueprintCallable, Category="Audio|Components|Audio")
	ENGINE_API void SetPitchMultiplier(float NewPitchMultiplier);

	/** Set whether sounds generated by this audio component should be considered UI sounds */
	UFUNCTION(BlueprintCallable, Category="Audio|Components|Audio")
	ENGINE_API void SetUISound(bool bInUISound);

	/** This function is used to modify the Attenuation Settings on the targeted Audio Component instance. It is worth noting that Attenuation Settings are only passed to new Active Sounds on start, so modified Attenuation data should be set before sound playback. */
	UFUNCTION(BlueprintCallable, Category="Audio|Components|Audio")
	ENGINE_API void AdjustAttenuation(const FSoundAttenuationSettings& InAttenuationSettings);

	/** Allows designers to target a specific Audio Component instance’s sound set the send level (volume of sound copied) to the indicated Submix.
	 * @param Submix The Submix to send the signal to.
	 * @param SendLevel The scalar used to alter the volume of the copied signal.*/
	UFUNCTION(BlueprintCallable, Category = "Audio|Components|Audio")
	ENGINE_API void SetSubmixSend(USoundSubmixBase* Submix, float SendLevel);

	/** Allows designers to target a specific Audio Component instance’s sound and set the send level (volume of sound copied)
	 *  to the indicated Source Bus. If the Source Bus is not already part of the sound’s sends, the reference will be added to
	 *  this instance’s Override sends. This particular send occurs before the Source Effect processing chain.
	 * @param SoundSourceBus The Bus to send the signal to.
	 * @param SourceBusSendLevel The scalar used to alter the volume of the copied signal.
	 */
	UFUNCTION(BlueprintCallable, Category = "Audio|Components|Audio")
	ENGINE_API void SetSourceBusSendPreEffect(USoundSourceBus* SoundSourceBus, float SourceBusSendLevel);

	/** Allows designers to target a specific Audio Component instance’s sound and set the send level (volume of sound copied)
	 *  to the indicated Source Bus. If the Source Bus is not already part of the sound’s sends, the reference will be added to
	 *  this instance’s Override sends. This particular send occurs after the Source Effect processing chain.
	 * @param SoundSourceBus The Bus to send the signal to
	 * @param SourceBusSendLevel The scalar used to alter the volume of the copied signal
	 */
	UFUNCTION(BlueprintCallable, Category = "Audio|Components|Audio")
	ENGINE_API void SetSourceBusSendPostEffect(USoundSourceBus* SoundSourceBus, float SourceBusSendLevel);

	/** Sets how much audio the sound should send to the given Audio Bus (PRE Source Effects).
	 *  if the Bus Send doesn't already exist, it will be added to the overrides on the active sound. 
	 * @param AudioBus The Bus to send the signal to
	 * @param AudioBusSendLevel The scalar used to alter the volume of the copied signal
	 */
	UFUNCTION(BlueprintCallable, Category = "Audio|Components|Audio")
	ENGINE_API void SetAudioBusSendPreEffect(UAudioBus* AudioBus, float AudioBusSendLevel);

	/** Sets how much audio the sound should send to the given Audio Bus (POST Source Effects).
	 *  if the Audio Bus Send doesn't already exist, it will be added to the overrides on the active sound. 
	 * @param AudioBus The Bus to send the signal to
	 * @param AudioBusSendLevel The scalar used to alter the volume of the copied signal
	 */
	UFUNCTION(BlueprintCallable, Category = "Audio|Components|Audio")
	ENGINE_API void SetAudioBusSendPostEffect(UAudioBus* AudioBus, float AudioBusSendLevel);

	/** When set to TRUE, enables an additional Low Pass Filter Frequency to be calculated in with the
	 *  sound instance’s LPF total, allowing designers to set filter settings for the targeted Audio Component’s
	 *  sound instance.
	 */
	UFUNCTION(BlueprintCallable, Category = "Audio|Components|Audio")
	ENGINE_API void SetLowPassFilterEnabled(bool InLowPassFilterEnabled);

	/** Sets a cutoff frequency, in Hz, for the targeted Audio Component’s sound’s Low Pass Filter calculation.
	 *  The lowest cutoff frequency from all of the sound instance’s possible LPF calculations wins.
	 */
	UFUNCTION(BlueprintCallable, Category = "Audio|Components|Audio")
	ENGINE_API void SetLowPassFilterFrequency(float InLowPassFilterFrequency);

	/** Sets whether or not to output the audio to bus only. */
	UFUNCTION(BlueprintCallable, Category = "Audio|Components|Audio")
	ENGINE_API void SetOutputToBusOnly(bool bInOutputToBusOnly);

	/** Queries if the sound wave playing in this audio component has cooked FFT data, returns FALSE if none found.  */
	UFUNCTION(BlueprintCallable, Category = "Audio|Components|Audio")
	ENGINE_API bool HasCookedFFTData() const;

	/** Queries whether or not the targeted Audio Component instance’s sound has Amplitude Envelope Data, returns FALSE if none found. */
	UFUNCTION(BlueprintCallable, Category = "Audio|Components|Audio")
	ENGINE_API bool HasCookedAmplitudeEnvelopeData() const;

	/**
	* Retrieves the current-time cooked spectral data of the sounds playing on the audio component.
	* Spectral data is averaged and interpolated for all playing sounds on this audio component.
	* Returns true if there is data and the audio component is playing.
	*/
	UFUNCTION(BlueprintCallable, Category = "Audio|Components|Audio")
	ENGINE_API bool GetCookedFFTData(const TArray<float>& FrequenciesToGet, TArray<FSoundWaveSpectralData>& OutSoundWaveSpectralData);

	/**
	* Retrieves the current-time cooked spectral data of the sounds playing on the audio component.
	* Spectral data is not averaged or interpolated. Instead an array of data with all playing sound waves with cooked data is returned.
	* Returns true if there is data and the audio component is playing.
	*/
	UFUNCTION(BlueprintCallable, Category = "Audio|Components|Audio")
	ENGINE_API bool GetCookedFFTDataForAllPlayingSounds(TArray<FSoundWaveSpectralDataPerSound>& OutSoundWaveSpectralData);

	/**
	 * Retrieves Cooked Amplitude Envelope Data at the current playback time. If there are multiple
	 * SoundWaves playing, data is interpolated and averaged across all playing sound waves.
	 * Returns FALSE if no data was found.
	*/
	UFUNCTION(BlueprintCallable, Category = "Audio|Components|Audio", DisplayName = "Get Cooked Amplitude Envelope Data")
<<<<<<< HEAD
	bool GetCookedEnvelopeData(float& OutEnvelopeData);
=======
	ENGINE_API bool GetCookedEnvelopeData(float& OutEnvelopeData);
>>>>>>> 4af6daef

	/**
	* Retrieves the current-time amplitude envelope data of the sounds playing on the audio component.
	* Envelope data is not averaged or interpolated. Instead an array of data with all playing sound waves with cooked data is returned.
	* Returns true if there is data and the audio component is playing.
	*/
	UFUNCTION(BlueprintCallable, Category = "Audio|Components|Audio", DisplayName="Get Cooked Amplitude Envelope Data For All Playing Sounds")
<<<<<<< HEAD
	bool GetCookedEnvelopeDataForAllPlayingSounds(TArray<FSoundWaveEnvelopeDataPerSound>& OutEnvelopeData);

	/**
	* Sets the routing for one of the given Audio component's Modulation Destinations.
	* The changes do not apply to any currently active sounds, but will apply to future sounds.
	* @param Modulators The set of modulators to apply to the given destination on the component.
	* @param Destination The destination to assign the modulators to.
	* @param RoutingMethod The routing method to use for the given volume modulator.
	*/
	UFUNCTION(BlueprintCallable, Category = "Audio|Components|Audio", DisplayName = "Set Modulation Routing")
	void SetModulationRouting(const TSet<USoundModulatorBase*>& Modulators, const EModulationDestination Destination, const EModulationRouting RoutingMethod = EModulationRouting::Inherit);

	/**
	* Gets the set of currently active modulators for a given Modulation Destination.
	* @param Destination The Destination to retrieve the Modulators from.
	* @return The set of of Modulators applied to this component for the given Destination.
	*/
	UFUNCTION(BlueprintPure, Category = "Audio|Components|Audio", DisplayName = "Get Modulators")
	UPARAM(DisplayName = "Modulators") TSet<USoundModulatorBase*> GetModulators(const EModulationDestination Destination);

	static void PlaybackCompleted(uint64 AudioComponentID, bool bFailedToStart);
=======
	ENGINE_API bool GetCookedEnvelopeDataForAllPlayingSounds(TArray<FSoundWaveEnvelopeDataPerSound>& OutEnvelopeData);

	/**
	* Sets the routing for one of the given Audio component's Modulation Destinations.
	* @param Modulators The set of modulators to apply to the given destination on the component.
	* @param Destination The destination to assign the modulators to.
	* @param RoutingMethod The routing method to use for the given modulator.
	*/
	UFUNCTION(BlueprintCallable, Category = "Audio|Components|Audio", DisplayName = "Set Modulation Routing")
	ENGINE_API void SetModulationRouting(const TSet<USoundModulatorBase*>& Modulators, const EModulationDestination Destination, const EModulationRouting RoutingMethod = EModulationRouting::Inherit);

	/**
	* Gets the set of currently active modulators for a given Modulation Destination.
	* @param Destination The Destination to retrieve the Modulators from.
	* @return The set of of Modulators applied to this component for the given Destination.
	*/
	UFUNCTION(BlueprintPure, Category = "Audio|Components|Audio", DisplayName = "Get Modulators")
	ENGINE_API UPARAM(DisplayName = "Modulators") TSet<USoundModulatorBase*> GetModulators(const EModulationDestination Destination);

	static ENGINE_API void PlaybackCompleted(uint64 AudioComponentID, bool bFailedToStart);

	bool GetDisableParameterUpdatesWhilePlaying() const override { return static_cast<bool>(bDisableParameterUpdatesWhilePlaying); }
>>>>>>> 4af6daef

	bool GetDisableParameterUpdatesWhilePlaying() const override { return static_cast<bool>(bDisableParameterUpdatesWhilePlaying); }

private:
	/** Called by the ActiveSound to inform the component that playback is finished */
	ENGINE_API void PlaybackCompleted(bool bFailedToStart);

	/** Whether or not the sound is audible. */
	ENGINE_API bool IsInAudibleRange(float* OutMaxDistance) const;

	ENGINE_API void SetBusSendEffectInternal(USoundSourceBus* InSourceBus, UAudioBus* InAudioBus, float SendLevel, EBusSendType InBusSendType);

<<<<<<< HEAD
	/** Returns the owning world's "AudioTime" - affected by world pause, but not time dilation.  If no world exists, returns the application time */
	float GetAudioTimeSeconds() const;
=======
	ENGINE_API void BroadcastPlayState();

	/** Returns the owning world's "AudioTime" - affected by world pause, but not time dilation.  If no world exists, returns the application time */
	ENGINE_API float GetAudioTimeSeconds() const;
>>>>>>> 4af6daef

public:
	/** Set when the sound is finished with initial fading in */
	ENGINE_API void SetFadeInComplete();

	/** Sets whether or not sound instance is virtualized */
	ENGINE_API void SetIsVirtualized(bool bInIsVirtualized);

	/** Sets Source Buffer Listener */
	ENGINE_API void SetSourceBufferListener(const FSharedISourceBufferListenerPtr& InSourceBufferListener, bool bShouldZeroBufferAfter);
	
	/** Gets  Source Buffer Listener */
	const FSharedISourceBufferListenerPtr& GetSourceBufferListener() const { return SourceBufferListener; }

	/** Sets Source Buffer Listener */
	void SetSourceBufferListener(const FSharedISourceBufferListenerPtr& InSourceBufferListener, bool bShouldZeroBufferAfter);
	
	/** Gets  Source Buffer Listener */
	const FSharedISourceBufferListenerPtr& GetSourceBufferListener() const { return SourceBufferListener; }

	//~ Begin UObject Interface.
#if WITH_EDITOR
	ENGINE_API virtual void PostEditChangeProperty(FPropertyChangedEvent& PropertyChangedEvent) override;
#endif // WITH_EDITOR
	ENGINE_API virtual FString GetDetailedInfoInternal() const override;
	ENGINE_API virtual void PostLoad() override;
	ENGINE_API virtual void Serialize(FArchive& Ar) override;
	ENGINE_API virtual void BeginDestroy() override;
	//~ End UObject Interface.

	//~ Begin USceneComponent Interface
	ENGINE_API virtual void Activate(bool bReset=false) override;
	ENGINE_API virtual void Deactivate() override;
	ENGINE_API virtual void OnUpdateTransform(EUpdateTransformFlags UpdateTransformFlags, ETeleportType Teleport = ETeleportType::None) override;
	ENGINE_API virtual FBoxSphereBounds CalcBounds(const FTransform& LocalToWorld) const override;
	//~ End USceneComponent Interface

	//~ Begin ActorComponent Interface.
<<<<<<< HEAD
	virtual void OnRegister() override;
	virtual void OnUnregister() override;
	virtual const UObject* AdditionalStatObject() const override;
	virtual bool IsReadyForOwnerToAutoDestroy() const override;
	virtual void EndPlay(const EEndPlayReason::Type EndPlayReason) override;
=======
	ENGINE_API virtual void OnRegister() override;
	ENGINE_API virtual void OnUnregister() override;
	ENGINE_API virtual const UObject* AdditionalStatObject() const override;
	ENGINE_API virtual bool IsReadyForOwnerToAutoDestroy() const override;
	ENGINE_API virtual void EndPlay(const EEndPlayReason::Type EndPlayReason) override;
>>>>>>> 4af6daef
	//~ End ActorComponent Interface.

	ENGINE_API void AdjustVolumeInternal(float AdjustVolumeDuration, float AdjustVolumeLevel, bool bIsFadeOut, EAudioFaderCurve FadeCurve);

	/** Returns a pointer to the attenuation settings to be used (if any) for this audio component dependent on the SoundAttenuation asset or overrides set. */
	ENGINE_API const FSoundAttenuationSettings* GetAttenuationSettingsToApply() const;

	/** Retrieves Attenuation Settings data on the targeted Audio Component. Returns FALSE if no settings were found. 
	 *  Because the Attenuation Settings data structure is copied, FALSE returns will return default values. 
	 */
	UFUNCTION(BlueprintCallable, Category = "Audio|Components|Audio", meta = (DisplayName = "Get Attenuation Settings To Apply", ScriptName="GetAttenuationSettingsToApply"))
	ENGINE_API bool BP_GetAttenuationSettingsToApply(FSoundAttenuationSettings& OutAttenuationSettings);

	/** Collects the various attenuation shapes that may be applied to the sound played by the audio component for visualization
	 * in the editor or via the in game debug visualization. 
	 */
<<<<<<< HEAD
	void CollectAttenuationShapesForVisualization(TMultiMap<EAttenuationShape::Type, FBaseAttenuationSettings::AttenuationShapeDetails>& ShapeDetailsMap) const;
=======
	ENGINE_API void CollectAttenuationShapesForVisualization(TMultiMap<EAttenuationShape::Type, FBaseAttenuationSettings::AttenuationShapeDetails>& ShapeDetailsMap) const;
>>>>>>> 4af6daef

	uint64 GetAudioComponentID() const { return AudioComponentID; }

	FName GetAudioComponentUserID() const { return AudioComponentUserID; }

	static ENGINE_API UAudioComponent* GetAudioComponentFromID(uint64 AudioComponentID);

	// Sets the audio thread playback time as used by the active sound playing this audio component
	// Will be set if the audio component is using baked FFT or envelope following data so as to be able to feed that data to BP based on playback time
	ENGINE_API void SetPlaybackTimes(const TMap<uint32, float>& InSoundWavePlaybackTimes);

	ENGINE_API void SetSourceEffectChain(USoundEffectSourcePresetChain* InSourceEffectChain);

	/** SoundParameterControllerInterface Implementation */
	ENGINE_API FAudioDevice* GetAudioDevice() const override;
	TArray<FAudioParameter>& GetInstanceParameters() override { return InstanceParameters; }
	uint64 GetInstanceOwnerID() const override { return AudioComponentID; }
	uint32 GetLastPlayOrder() const { return LastSoundPlayOrder; }
	USoundBase* GetSound() override { return Sound; }

	ENGINE_API virtual FName GetFNameForStatID() const override;

<<<<<<< HEAD
	void SetSourceEffectChain(USoundEffectSourcePresetChain* InSourceEffectChain);

	/** SoundParameterControllerInterface Implementation */
	FAudioDevice* GetAudioDevice() const override;
	TArray<FAudioParameter>& GetInstanceParameters() override { return InstanceParameters; }
	uint64 GetInstanceOwnerID() const override { return AudioComponentID; }
	USoundBase* GetSound() override { return Sound; }

	virtual FName GetFNameForStatID() const override;

=======
>>>>>>> 4af6daef
public:

	/**
	 * Component we automatically attach to when activated, if bAutoManageAttachment is true.
	 * If null during registration, we assign the existing AttachParent and defer attachment until we activate.
	 * @see bAutoManageAttachment
	 */
	UPROPERTY(VisibleInstanceOnly, BlueprintReadWrite, Category=Attachment, meta=(EditCondition="bAutoManageAttachment"))
	TWeakObjectPtr<USceneComponent> AutoAttachParent;

	/**
	 * Socket we automatically attach to on the AutoAttachParent, if bAutoManageAttachment is true.
	 * @see bAutoManageAttachment
	 */
	UPROPERTY(EditAnywhere, BlueprintReadWrite, Category=Attachment, meta=(EditCondition="bAutoManageAttachment"))
	FName AutoAttachSocketName;

	struct PlayInternalRequestData
	{
		// start time
		float StartTime = 0.0f;

		// fade data
		float FadeInDuration = 0.0f;
		float FadeVolumeLevel = 1.0f;
		EAudioFaderCurve FadeCurve = EAudioFaderCurve::Linear;

		// Quantized event data
		Audio::FQuartzQuantizedRequestData QuantizedRequestData;
	};
	
private:

	uint64 AudioComponentID;
	uint32 LastSoundPlayOrder = 0;

	float RetriggerTimeSinceLastUpdate;
	float RetriggerUpdateInterval;

	/** Saved relative transform before auto attachment. Used during detachment to restore the transform if we had automatically attached. */
	FVector SavedAutoAttachRelativeLocation;
	FRotator SavedAutoAttachRelativeRotation;
	FVector SavedAutoAttachRelativeScale3D;

	struct FSoundWavePlaybackTimeData
	{
		USoundWave* SoundWave;
		float PlaybackTime;

		// Cached indices to boost searching cooked data indices
		uint32 LastEnvelopeCookedIndex;
		uint32 LastFFTCookedIndex;

		FSoundWavePlaybackTimeData()
			: SoundWave(nullptr)
			, PlaybackTime(0.0f)
			, LastEnvelopeCookedIndex(INDEX_NONE)
			, LastFFTCookedIndex(INDEX_NONE)
		{}

		FSoundWavePlaybackTimeData(USoundWave* InSoundWave)
			: SoundWave(InSoundWave)
			, PlaybackTime(0.0f)
			, LastEnvelopeCookedIndex(INDEX_NONE)
			, LastFFTCookedIndex(INDEX_NONE)
		{}
	};
	// The current playback times of sound waves in this audio component
	TMap<uint32, FSoundWavePlaybackTimeData> SoundWavePlaybackTimes;

	/** Restore relative transform from auto attachment and optionally detach from parent (regardless of whether it was an auto attachment). */
<<<<<<< HEAD
	void CancelAutoAttachment(bool bDetachFromParent, const UWorld* MyWorld);
=======
	ENGINE_API void CancelAutoAttachment(bool bDetachFromParent, const UWorld* MyWorld);
>>>>>>> 4af6daef
	
	/** Source Buffer Listener. */
	FSharedISourceBufferListenerPtr SourceBufferListener;
	bool bShouldSourceBufferListenerZeroBuffer = false;
<<<<<<< HEAD
=======

	/** Pending submix and bus sends. */
	TArray<FSoundSubmixSendInfo> PendingSubmixSends;

	struct FPendingSourceBusSendInfo
	{
		EBusSendType BusSendType = EBusSendType::PreEffect;
		FSoundSourceBusSendInfo BusSendInfo;
	};

	TArray<FPendingSourceBusSendInfo> PendingBusSends;
>>>>>>> 4af6daef

protected:

	/** Utility function called by Play and FadeIn to start a sound playing. */
<<<<<<< HEAD
	void PlayInternal(const PlayInternalRequestData& InPlayRequestData, USoundBase * InSoundOverride = nullptr);
=======
	ENGINE_API void PlayInternal(const PlayInternalRequestData& InPlayRequestData, USoundBase * InSoundOverride = nullptr);
>>>>>>> 4af6daef

#if WITH_EDITORONLY_DATA
	/** Utility function that updates which texture is displayed on the sprite dependent on the properties of the Audio Component. */
	ENGINE_API void UpdateSpriteTexture();
#endif

	// Used for processing queue commands
	//~ Begin FQuartzTickableObject
<<<<<<< HEAD
	virtual void ProcessCommand(const Audio::FQuartzQuantizedCommandDelegateData& Data) override;
	virtual void ProcessCommand(const Audio::FQuartzMetronomeDelegateData& Data) override {};
	virtual void ProcessCommand(const Audio::FQuartzQueueCommandData& InQueueCommandData) override;
=======
	ENGINE_API virtual void ProcessCommand(const Audio::FQuartzQuantizedCommandDelegateData& Data) override;
	virtual void ProcessCommand(const Audio::FQuartzMetronomeDelegateData& Data) override {};
	ENGINE_API virtual void ProcessCommand(const Audio::FQuartzQueueCommandData& InQueueCommandData) override;
>>>>>>> 4af6daef
	//~ End FQuartzTickableObject

	FRandomStream RandomStream;
};<|MERGE_RESOLUTION|>--- conflicted
+++ resolved
@@ -1,10 +1,7 @@
 // Copyright Epic Games, Inc. All Rights Reserved.
 #pragma once
 
-<<<<<<< HEAD
-=======
 #include "Audio.h"
->>>>>>> 4af6daef
 #include "Audio/SoundParameterControllerInterface.h"
 #include "Components/SceneComponent.h"
 #include "CoreMinimal.h"
@@ -16,11 +13,8 @@
 #include "Sound/QuartzSubscription.h"
 #include "Sound/SoundAttenuation.h"
 #include "Sound/SoundModulationDestination.h"
-<<<<<<< HEAD
-=======
 #include "Sound/SoundSubmixSend.h"
 #include "Sound/SoundSourceBusSend.h"
->>>>>>> 4af6daef
 #if UE_ENABLE_INCLUDE_ORDER_DEPRECATED_IN_5_2
 #include "Sound/SoundWave.h"
 #include "Quartz/AudioMixerClockHandle.h"
@@ -39,10 +33,6 @@
 class USoundConcurrency;
 class USoundEffectSourcePresetChain;
 class USoundWave;
-<<<<<<< HEAD
-enum class EBusSendType : uint8;
-=======
->>>>>>> 4af6daef
 struct FAudioComponentParam;
 using FSharedISourceBufferListenerPtr = TSharedPtr<ISourceBufferListener, ESPMode::ThreadSafe>;
 
@@ -156,7 +146,6 @@
 
 	Count UMETA(Hidden)
 };
-<<<<<<< HEAD
 
 /**
  * Legacy struct used for storing named parameter for a given AudioComponent.
@@ -166,17 +155,6 @@
 {
 	GENERATED_BODY()
 
-=======
-
-/**
- * Legacy struct used for storing named parameter for a given AudioComponent.
- */
-USTRUCT()
-struct UE_DEPRECATED(5.0, "FAudioComponentParam has been deprecated, use FAudioParameter") FAudioComponentParam : public FAudioParameter
-{
-	GENERATED_BODY()
-
->>>>>>> 4af6daef
 	// DEPRECATED
 	UPROPERTY(EditAnywhere, BlueprintReadWrite, Category=AudioComponentParam)
 	TObjectPtr<USoundWave> SoundWaveParam = nullptr;
@@ -185,13 +163,8 @@
 /**
  *	Convenience class to get audio parameters set on an active sound's playback
  */
-<<<<<<< HEAD
-UCLASS(BlueprintType)
-class ENGINE_API UInitialActiveSoundParams : public UObject
-=======
 UCLASS(BlueprintType, MinimalAPI)
 class UInitialActiveSoundParams : public UObject
->>>>>>> 4af6daef
 {
 	GENERATED_UCLASS_BODY()
 
@@ -211,13 +184,8 @@
  * @see https://docs.unrealengine.com/WorkingWithAudio/Overview
  * @see USoundBase
  */
-<<<<<<< HEAD
-UCLASS(ClassGroup=(Audio, Common), HideCategories=(Object, ActorComponent, Physics, Rendering, Mobility, LOD), ShowCategories=Trigger, meta=(BlueprintSpawnableComponent))
-class ENGINE_API UAudioComponent : public USceneComponent, public ISoundParameterControllerInterface, public FQuartzTickableObject
-=======
 UCLASS(ClassGroup=(Audio, Common), HideCategories=(Object, ActorComponent, Physics, Rendering, Mobility, LOD), ShowCategories=Trigger, meta=(BlueprintSpawnableComponent), MinimalAPI)
 class UAudioComponent : public USceneComponent, public ISoundParameterControllerInterface, public FQuartzTickableObject
->>>>>>> 4af6daef
 {
 	GENERATED_UCLASS_BODY()
 
@@ -516,11 +484,7 @@
 
 	// Set what sound is played by this component
 	UFUNCTION(BlueprintCallable, Category="Audio|Components|Audio")
-<<<<<<< HEAD
-	void SetSound(USoundBase* NewSound);
-=======
 	ENGINE_API void SetSound(USoundBase* NewSound);
->>>>>>> 4af6daef
 
 	/**
 	 * This function allows designers to call Play on an Audio Component instance while applying a volume curve over time. 
@@ -552,11 +516,7 @@
 
 	/** Start a sound playing on an audio component on a given quantization boundary with the handle to an existing clock */
 	UFUNCTION(BlueprintCallable, Category = "Audio|Components|Audio", meta = (WorldContext = "WorldContextObject", AdvancedDisplay = "3", UnsafeDuringActorConstruction = "true", Keywords = "play", AutoCreateRefTerm = "InDelegate"))
-<<<<<<< HEAD
-	virtual void PlayQuantized(
-=======
 	ENGINE_API virtual void PlayQuantized(
->>>>>>> 4af6daef
 		  const UObject* WorldContextObject
 		, UPARAM(ref) UQuartzClockHandle*& InClockHandle
 		, UPARAM(ref) FQuartzQuantizationBoundary& InQuantizationBoundary
@@ -588,21 +548,12 @@
 		return ISoundParameterControllerInterface::SetFloatParameter(InName, InFloat);
 	}
 
-<<<<<<< HEAD
-	virtual void ResetParameters() override;
-
-
-	static uint64 AudioComponentIDCounter;
-	static TMap<uint64, UAudioComponent*> AudioIDToComponentMap;
-	static FCriticalSection AudioIDToComponentMapLock;
-=======
 	ENGINE_API virtual void ResetParameters() override;
 
 
 	static ENGINE_API uint64 AudioComponentIDCounter;
 	static ENGINE_API TMap<uint64, UAudioComponent*> AudioIDToComponentMap;
 	static ENGINE_API FCriticalSection AudioIDToComponentMapLock;
->>>>>>> 4af6daef
 
 private:
 	// Data to hold pending quartz commands 
@@ -623,11 +574,7 @@
 
 public:
 	//For if this is being played through a sound queued through Quartz
-<<<<<<< HEAD
-	virtual void PlayQueuedQuantizedInternal(const UObject* WorldContextObject, FAudioComponentCommandInfo InCommandInfo);
-=======
 	ENGINE_API virtual void PlayQueuedQuantizedInternal(const UObject* WorldContextObject, FAudioComponentCommandInfo InCommandInfo);
->>>>>>> 4af6daef
 
 	/** Stop an audio component's sound, issue any delegates if needed */
 	UFUNCTION(BlueprintCallable, Category="Audio|Components|Audio")
@@ -645,11 +592,7 @@
 	 *  Doesn't indicate if the sound is paused or fading in/out. Use GetPlayState() to get the full play state.
 	 */
 	UFUNCTION(BlueprintCallable, Category="Audio|Components|Audio")
-<<<<<<< HEAD
-	virtual bool IsPlaying() const override;
-=======
 	ENGINE_API virtual bool IsPlaying() const override;
->>>>>>> 4af6daef
 
 	/** Returns if the sound is virtualized. */
 	UFUNCTION(BlueprintCallable, Category="Audio|Components|Audio")
@@ -665,11 +608,7 @@
 	 * @param FadeCurve The curve used when interpolating between the old and new volume.
 	 */
 	UFUNCTION(BlueprintCallable, Category="Audio|Components|Audio")
-<<<<<<< HEAD
-	void AdjustVolume(float AdjustVolumeDuration, float AdjustVolumeLevel, const EAudioFaderCurve FadeCurve = EAudioFaderCurve::Linear);
-=======
 	ENGINE_API void AdjustVolume(float AdjustVolumeDuration, float AdjustVolumeLevel, const EAudioFaderCurve FadeCurve = EAudioFaderCurve::Linear);
->>>>>>> 4af6daef
 
 	/** Sets the parameter matching the name indicated to the provided Wave. Provided for convenience/backward compatibility
 	 * with SoundCues (The parameter interface supports any object and is up to the system querying it to determine whether
@@ -678,11 +617,7 @@
 	 * @param InWave The wave value to set.
 	 */
 	UFUNCTION(BlueprintCallable, Category = "Audio|Parameter")
-<<<<<<< HEAD
-	void SetWaveParameter(FName InName, USoundWave* InWave);
-=======
 	ENGINE_API void SetWaveParameter(FName InName, USoundWave* InWave);
->>>>>>> 4af6daef
 
 	/** Set a new volume multiplier */
 	UFUNCTION(BlueprintCallable, Category="Audio|Components|Audio")
@@ -787,11 +722,7 @@
 	 * Returns FALSE if no data was found.
 	*/
 	UFUNCTION(BlueprintCallable, Category = "Audio|Components|Audio", DisplayName = "Get Cooked Amplitude Envelope Data")
-<<<<<<< HEAD
-	bool GetCookedEnvelopeData(float& OutEnvelopeData);
-=======
 	ENGINE_API bool GetCookedEnvelopeData(float& OutEnvelopeData);
->>>>>>> 4af6daef
 
 	/**
 	* Retrieves the current-time amplitude envelope data of the sounds playing on the audio component.
@@ -799,29 +730,6 @@
 	* Returns true if there is data and the audio component is playing.
 	*/
 	UFUNCTION(BlueprintCallable, Category = "Audio|Components|Audio", DisplayName="Get Cooked Amplitude Envelope Data For All Playing Sounds")
-<<<<<<< HEAD
-	bool GetCookedEnvelopeDataForAllPlayingSounds(TArray<FSoundWaveEnvelopeDataPerSound>& OutEnvelopeData);
-
-	/**
-	* Sets the routing for one of the given Audio component's Modulation Destinations.
-	* The changes do not apply to any currently active sounds, but will apply to future sounds.
-	* @param Modulators The set of modulators to apply to the given destination on the component.
-	* @param Destination The destination to assign the modulators to.
-	* @param RoutingMethod The routing method to use for the given volume modulator.
-	*/
-	UFUNCTION(BlueprintCallable, Category = "Audio|Components|Audio", DisplayName = "Set Modulation Routing")
-	void SetModulationRouting(const TSet<USoundModulatorBase*>& Modulators, const EModulationDestination Destination, const EModulationRouting RoutingMethod = EModulationRouting::Inherit);
-
-	/**
-	* Gets the set of currently active modulators for a given Modulation Destination.
-	* @param Destination The Destination to retrieve the Modulators from.
-	* @return The set of of Modulators applied to this component for the given Destination.
-	*/
-	UFUNCTION(BlueprintPure, Category = "Audio|Components|Audio", DisplayName = "Get Modulators")
-	UPARAM(DisplayName = "Modulators") TSet<USoundModulatorBase*> GetModulators(const EModulationDestination Destination);
-
-	static void PlaybackCompleted(uint64 AudioComponentID, bool bFailedToStart);
-=======
 	ENGINE_API bool GetCookedEnvelopeDataForAllPlayingSounds(TArray<FSoundWaveEnvelopeDataPerSound>& OutEnvelopeData);
 
 	/**
@@ -844,9 +752,6 @@
 	static ENGINE_API void PlaybackCompleted(uint64 AudioComponentID, bool bFailedToStart);
 
 	bool GetDisableParameterUpdatesWhilePlaying() const override { return static_cast<bool>(bDisableParameterUpdatesWhilePlaying); }
->>>>>>> 4af6daef
-
-	bool GetDisableParameterUpdatesWhilePlaying() const override { return static_cast<bool>(bDisableParameterUpdatesWhilePlaying); }
 
 private:
 	/** Called by the ActiveSound to inform the component that playback is finished */
@@ -857,15 +762,10 @@
 
 	ENGINE_API void SetBusSendEffectInternal(USoundSourceBus* InSourceBus, UAudioBus* InAudioBus, float SendLevel, EBusSendType InBusSendType);
 
-<<<<<<< HEAD
-	/** Returns the owning world's "AudioTime" - affected by world pause, but not time dilation.  If no world exists, returns the application time */
-	float GetAudioTimeSeconds() const;
-=======
 	ENGINE_API void BroadcastPlayState();
 
 	/** Returns the owning world's "AudioTime" - affected by world pause, but not time dilation.  If no world exists, returns the application time */
 	ENGINE_API float GetAudioTimeSeconds() const;
->>>>>>> 4af6daef
 
 public:
 	/** Set when the sound is finished with initial fading in */
@@ -876,12 +776,6 @@
 
 	/** Sets Source Buffer Listener */
 	ENGINE_API void SetSourceBufferListener(const FSharedISourceBufferListenerPtr& InSourceBufferListener, bool bShouldZeroBufferAfter);
-	
-	/** Gets  Source Buffer Listener */
-	const FSharedISourceBufferListenerPtr& GetSourceBufferListener() const { return SourceBufferListener; }
-
-	/** Sets Source Buffer Listener */
-	void SetSourceBufferListener(const FSharedISourceBufferListenerPtr& InSourceBufferListener, bool bShouldZeroBufferAfter);
 	
 	/** Gets  Source Buffer Listener */
 	const FSharedISourceBufferListenerPtr& GetSourceBufferListener() const { return SourceBufferListener; }
@@ -904,19 +798,11 @@
 	//~ End USceneComponent Interface
 
 	//~ Begin ActorComponent Interface.
-<<<<<<< HEAD
-	virtual void OnRegister() override;
-	virtual void OnUnregister() override;
-	virtual const UObject* AdditionalStatObject() const override;
-	virtual bool IsReadyForOwnerToAutoDestroy() const override;
-	virtual void EndPlay(const EEndPlayReason::Type EndPlayReason) override;
-=======
 	ENGINE_API virtual void OnRegister() override;
 	ENGINE_API virtual void OnUnregister() override;
 	ENGINE_API virtual const UObject* AdditionalStatObject() const override;
 	ENGINE_API virtual bool IsReadyForOwnerToAutoDestroy() const override;
 	ENGINE_API virtual void EndPlay(const EEndPlayReason::Type EndPlayReason) override;
->>>>>>> 4af6daef
 	//~ End ActorComponent Interface.
 
 	ENGINE_API void AdjustVolumeInternal(float AdjustVolumeDuration, float AdjustVolumeLevel, bool bIsFadeOut, EAudioFaderCurve FadeCurve);
@@ -933,11 +819,7 @@
 	/** Collects the various attenuation shapes that may be applied to the sound played by the audio component for visualization
 	 * in the editor or via the in game debug visualization. 
 	 */
-<<<<<<< HEAD
-	void CollectAttenuationShapesForVisualization(TMultiMap<EAttenuationShape::Type, FBaseAttenuationSettings::AttenuationShapeDetails>& ShapeDetailsMap) const;
-=======
 	ENGINE_API void CollectAttenuationShapesForVisualization(TMultiMap<EAttenuationShape::Type, FBaseAttenuationSettings::AttenuationShapeDetails>& ShapeDetailsMap) const;
->>>>>>> 4af6daef
 
 	uint64 GetAudioComponentID() const { return AudioComponentID; }
 
@@ -960,19 +842,6 @@
 
 	ENGINE_API virtual FName GetFNameForStatID() const override;
 
-<<<<<<< HEAD
-	void SetSourceEffectChain(USoundEffectSourcePresetChain* InSourceEffectChain);
-
-	/** SoundParameterControllerInterface Implementation */
-	FAudioDevice* GetAudioDevice() const override;
-	TArray<FAudioParameter>& GetInstanceParameters() override { return InstanceParameters; }
-	uint64 GetInstanceOwnerID() const override { return AudioComponentID; }
-	USoundBase* GetSound() override { return Sound; }
-
-	virtual FName GetFNameForStatID() const override;
-
-=======
->>>>>>> 4af6daef
 public:
 
 	/**
@@ -1044,17 +913,11 @@
 	TMap<uint32, FSoundWavePlaybackTimeData> SoundWavePlaybackTimes;
 
 	/** Restore relative transform from auto attachment and optionally detach from parent (regardless of whether it was an auto attachment). */
-<<<<<<< HEAD
-	void CancelAutoAttachment(bool bDetachFromParent, const UWorld* MyWorld);
-=======
 	ENGINE_API void CancelAutoAttachment(bool bDetachFromParent, const UWorld* MyWorld);
->>>>>>> 4af6daef
 	
 	/** Source Buffer Listener. */
 	FSharedISourceBufferListenerPtr SourceBufferListener;
 	bool bShouldSourceBufferListenerZeroBuffer = false;
-<<<<<<< HEAD
-=======
 
 	/** Pending submix and bus sends. */
 	TArray<FSoundSubmixSendInfo> PendingSubmixSends;
@@ -1066,16 +929,11 @@
 	};
 
 	TArray<FPendingSourceBusSendInfo> PendingBusSends;
->>>>>>> 4af6daef
 
 protected:
 
 	/** Utility function called by Play and FadeIn to start a sound playing. */
-<<<<<<< HEAD
-	void PlayInternal(const PlayInternalRequestData& InPlayRequestData, USoundBase * InSoundOverride = nullptr);
-=======
 	ENGINE_API void PlayInternal(const PlayInternalRequestData& InPlayRequestData, USoundBase * InSoundOverride = nullptr);
->>>>>>> 4af6daef
 
 #if WITH_EDITORONLY_DATA
 	/** Utility function that updates which texture is displayed on the sprite dependent on the properties of the Audio Component. */
@@ -1084,15 +942,9 @@
 
 	// Used for processing queue commands
 	//~ Begin FQuartzTickableObject
-<<<<<<< HEAD
-	virtual void ProcessCommand(const Audio::FQuartzQuantizedCommandDelegateData& Data) override;
-	virtual void ProcessCommand(const Audio::FQuartzMetronomeDelegateData& Data) override {};
-	virtual void ProcessCommand(const Audio::FQuartzQueueCommandData& InQueueCommandData) override;
-=======
 	ENGINE_API virtual void ProcessCommand(const Audio::FQuartzQuantizedCommandDelegateData& Data) override;
 	virtual void ProcessCommand(const Audio::FQuartzMetronomeDelegateData& Data) override {};
 	ENGINE_API virtual void ProcessCommand(const Audio::FQuartzQueueCommandData& InQueueCommandData) override;
->>>>>>> 4af6daef
 	//~ End FQuartzTickableObject
 
 	FRandomStream RandomStream;
