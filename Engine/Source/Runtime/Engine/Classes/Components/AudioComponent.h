// Copyright Epic Games, Inc. All Rights Reserved.
#pragma once

#include "Components/SceneComponent.h"
#include "CoreMinimal.h"
#include "Engine/EngineTypes.h"
#include "IAudioExtensionPlugin.h"
#include "Sound/SoundAttenuation.h"
#include "Sound/SoundWave.h"
#include "UObject/ObjectMacros.h"
#include "Math/RandomStream.h"
#include "Sound/QuartzSubscription.h"
#include "Sound/QuartzQuantizationUtilities.h"
#include "Quartz/AudioMixerClockHandle.h"
#include "Quartz/AudioMixerQuantizedCommands.h"

#include "AudioComponent.generated.h"

class FAudioDevice;
class USoundBase;
class USoundClass;
class USoundConcurrency;

// Enum describing the audio component play state
UENUM(BlueprintType)
enum class EAudioComponentPlayState : uint8
{
	// If the sound is playing (i.e. not fading in, not fading out, not paused)
	Playing,

	// If the sound is not playing
	Stopped, 

	// If the sound is playing but paused
	Paused,

	// If the sound is playing and fading in
	FadingIn,

	// If the sound is playing and fading out
	FadingOut,

	Count UMETA(Hidden)
};


/** called when we finish playing audio, either because it played to completion or because a Stop() call turned it off early */
DECLARE_DYNAMIC_MULTICAST_DELEGATE(FOnAudioFinished);

/** shadow delegate declaration for above */
DECLARE_MULTICAST_DELEGATE_OneParam(FOnAudioFinishedNative, class UAudioComponent*);

/** Called when subtitles are sent to the SubtitleManager.  Set this delegate if you want to hijack the subtitles for other purposes */
DECLARE_DYNAMIC_DELEGATE_TwoParams(FOnQueueSubtitles, const TArray<struct FSubtitleCue>&, Subtitles, float, CueDuration);

/** Called when sound's PlayState changes. */
DECLARE_DYNAMIC_MULTICAST_DELEGATE_OneParam(FOnAudioPlayStateChanged, EAudioComponentPlayState, PlayState);

/** shadow delegate declaration for above */
DECLARE_MULTICAST_DELEGATE_TwoParams(FOnAudioPlayStateChangedNative, const class UAudioComponent*, EAudioComponentPlayState);

/** Called when sound becomes virtualized or realized (resumes playback from virtualization). */
DECLARE_DYNAMIC_MULTICAST_DELEGATE_OneParam(FOnAudioVirtualizationChanged, bool, bIsVirtualized);

/** shadow delegate declaration for above */
DECLARE_MULTICAST_DELEGATE_TwoParams(FOnAudioVirtualizationChangedNative, const class UAudioComponent*, bool);

/** Called as a sound plays on the audio component to allow BP to perform actions based on playback percentage.
* Computed as samples played divided by total samples, taking into account pitch.
* Not currently implemented on all platforms.
*/
DECLARE_DYNAMIC_MULTICAST_DELEGATE_TwoParams(FOnAudioPlaybackPercent, const class USoundWave*, PlayingSoundWave, const float, PlaybackPercent);

/** shadow delegate declaration for above */
DECLARE_MULTICAST_DELEGATE_ThreeParams(FOnAudioPlaybackPercentNative, const class UAudioComponent*, const class USoundWave*, const float);

/**
* Called while a sound plays and returns the sound's envelope value (using an envelope follower in the audio renderer).
* This only works in the audio mixer.
*/
DECLARE_DYNAMIC_MULTICAST_DELEGATE_TwoParams(FOnAudioSingleEnvelopeValue, const class USoundWave*, PlayingSoundWave, const float, EnvelopeValue);

/** shadow delegate declaration for above */
DECLARE_MULTICAST_DELEGATE_ThreeParams(FOnAudioSingleEnvelopeValueNative, const class UAudioComponent*, const class USoundWave*, const float);

/**
* Called while a sound plays and returns the sound's average and max envelope value (using an envelope follower in the audio renderer per wave instance).
* This only works in the audio mixer.
*/
DECLARE_DYNAMIC_MULTICAST_DELEGATE_ThreeParams(FOnAudioMultiEnvelopeValue, const float, AverageEnvelopeValue, const float, MaxEnvelope, const int32, NumWaveInstances);

/** shadow delegate declaration for above */
DECLARE_MULTICAST_DELEGATE_FourParams(FOnAudioMultiEnvelopeValueNative, const class UAudioComponent*, const float, const float, const int32);



/** Type of fade to use when adjusting the audio component's volume. */
UENUM(BlueprintType)
enum class EAudioFaderCurve : uint8
{
	// Linear Fade
	Linear,

	// Logarithmic Fade
	Logarithmic,

	// S-Curve, Sinusoidal Fade
	SCurve UMETA(DisplayName = "Sin (S-Curve)"),

	// Equal Power, Sinusoidal Fade
	Sin UMETA(DisplayName = "Sin (Equal Power)"),

	Count UMETA(Hidden)
};


/**
 *	Struct used for storing one per-instance named parameter for this AudioComponent.
 *	Certain nodes in the SoundCue may reference parameters by name so they can be adjusted per-instance.
 */
USTRUCT(BlueprintType)
struct FAudioComponentParam
{
	GENERATED_USTRUCT_BODY()

	// Name of the parameter
	UPROPERTY(EditAnywhere, BlueprintReadWrite, Category=AudioComponentParam)
	FName ParamName;

	// Value of the parameter when used as a float
	UPROPERTY(EditAnywhere, BlueprintReadWrite, Category=AudioComponentParam)
	float FloatParam;

	// Value of the parameter when used as a boolean
	UPROPERTY(EditAnywhere, BlueprintReadWrite, Category=AudioComponentParam)
	bool BoolParam;

	// Value of the parameter when used as an integer
	UPROPERTY(EditAnywhere, BlueprintReadWrite, Category=AudioComponentParam)
	int32 IntParam;

	// Value of the parameter when used as a sound wave
	UPROPERTY(EditAnywhere, BlueprintReadWrite, Category=AudioComponentParam)
	class USoundWave* SoundWaveParam;

	FAudioComponentParam(const FName& Name)
		: ParamName(Name)
		, FloatParam(0.f)
		, BoolParam(false)
		, IntParam(0)
		, SoundWaveParam(nullptr)
	{}

	FAudioComponentParam()
		: FloatParam(0.f)
		, BoolParam(false)
		, IntParam(0)
		, SoundWaveParam(nullptr)
	{
	}

};

/**
 * AudioComponent is used to play a Sound
 *
 * @see https://docs.unrealengine.com/latest/INT/Audio/Overview/index.html
 * @see USoundBase
 */
UCLASS(ClassGroup=(Audio, Common), hidecategories=(Object, ActorComponent, Physics, Rendering, Mobility, LOD), ShowCategories=Trigger, meta=(BlueprintSpawnableComponent))
class ENGINE_API UAudioComponent : public USceneComponent
{
	GENERATED_UCLASS_BODY()

	/** The sound to be played */
	UPROPERTY(EditAnywhere, BlueprintReadWrite, Category=Sound)
	class USoundBase* Sound;

	/** Array of per-instance parameters for this AudioComponent. */
	UPROPERTY(EditAnywhere, BlueprintReadWrite, Category=Sound, AdvancedDisplay)
	TArray<struct FAudioComponentParam> InstanceParameters;

	/** Optional sound group this AudioComponent belongs to */
	UPROPERTY(EditAnywhere, Category=Sound, AdvancedDisplay)
	USoundClass* SoundClassOverride;

	/** Auto destroy this component on completion */
	UPROPERTY()
	uint8 bAutoDestroy:1;

	/** Stop sound when owner is destroyed */
	UPROPERTY()
	uint8 bStopWhenOwnerDestroyed:1;

	/** Whether the wave instances should remain active if they're dropped by the prioritization code. Useful for e.g. vehicle sounds that shouldn't cut out. */
	UPROPERTY()
	uint8 bShouldRemainActiveIfDropped:1;

	/** Overrides spatialization enablement in either the attenuation asset or on this audio component's attenuation settings override. */
	UPROPERTY(EditAnywhere, BlueprintReadWrite, Category=Attenuation)
	uint8 bAllowSpatialization:1;

	/** Allows defining attenuation settings directly on this audio component without using an attenuation settings asset. */
	UPROPERTY(EditAnywhere, BlueprintReadWrite, Category=Attenuation)
	uint8 bOverrideAttenuation:1;

	/** Whether or not to override the sound's subtitle priority. */
	UPROPERTY(EditAnywhere, BlueprintReadWrite, Category = Sound)
	uint8 bOverrideSubtitlePriority:1;

	/** Whether or not this sound plays when the game is paused in the UI */
	UPROPERTY(EditAnywhere, BlueprintReadWrite, Category = Sound)
	uint8 bIsUISound : 1;

	/** Whether or not to apply a low-pass filter to the sound that plays in this audio component. */
	UPROPERTY(EditAnywhere, BlueprintReadWrite, Category = Filter)
	uint8 bEnableLowPassFilter : 1;

	UPROPERTY(EditAnywhere, BlueprintReadWrite, Category = Sound)
	uint8 bOverridePriority:1;

	/** If true, subtitles in the sound data will be ignored. */
	UPROPERTY(EditAnywhere, BlueprintReadWrite, Category = Sound)
	uint8 bSuppressSubtitles:1;

	/** Whether this audio component is previewing a sound */
	uint8 bPreviewComponent:1;

	/** If true, this sound will not be stopped when flushing the audio device. */
	uint8 bIgnoreForFlushing:1;

	/** Whether to artificially prioritize the component to play */
	uint8 bAlwaysPlay:1;

	/** Whether or not this audio component is a music clip */
	uint8 bIsMusic:1;

	/** Whether or not the audio component should be excluded from reverb EQ processing */
	uint8 bReverb:1;

	/** Whether or not this sound class forces sounds to the center channel */
	uint8 bCenterChannelOnly:1;

	/** Whether or not this sound is a preview sound */
	uint8 bIsPreviewSound:1;

	/** Whether or not this audio component has been paused */
	uint8 bIsPaused:1;

	/** Whether or not this audio component's sound is virtualized */
	uint8 bIsVirtualized:1;

	/** Whether or not fade out was triggered. */
	uint8 bIsFadingOut:1;

	/**
	* True if we should automatically attach to AutoAttachParent when Played, and detach from our parent when playback is completed.
	* This overrides any current attachment that may be present at the time of activation (deferring initial attachment until activation, if AutoAttachParent is null).
	* If enabled, this AudioComponent's WorldLocation will no longer be reliable when not currently playing audio, and any attach children will also be
	* detached/attached along with it.
	* When enabled, detachment occurs regardless of whether AutoAttachParent is assigned, and the relative transform from the time of activation is restored.
	* This also disables attachment on dedicated servers, where we don't actually activate even if bAutoActivate is true.
	* @see AutoAttachParent, AutoAttachSocketName, AutoAttachLocationType
	*/
	UPROPERTY(EditAnywhere, BlueprintReadOnly, Category=Attachment)
	uint8 bAutoManageAttachment:1;

private:
	/** Did we auto attach during activation? Used to determine if we should restore the relative transform during detachment. */
	uint8 bDidAutoAttach : 1;

public:
	/** The specific audio device to play this component on */
	uint32 AudioDeviceID;

	/** Configurable, serialized ID for audio plugins */
	UPROPERTY()
	FName AudioComponentUserID;

	/** The lower bound to use when randomly determining a pitch multiplier */
	UPROPERTY(EditAnywhere, BlueprintReadWrite, Category= "Randomization|Pitch", meta = (DisplayName = "Pitch (Min)"))
	float PitchModulationMin;

	/** The upper bound to use when randomly determining a pitch multiplier */
	UPROPERTY(EditAnywhere, BlueprintReadWrite, Category="Randomization|Pitch", meta = (DisplayName = "Pitch (Max)"))
	float PitchModulationMax;

	/** The lower bound to use when randomly determining a volume multiplier */
	UPROPERTY(EditAnywhere, BlueprintReadWrite, Category= "Randomization|Volume", meta = (DisplayName = "Volume (Min)"))
	float VolumeModulationMin;

	/** The upper bound to use when randomly determining a volume multiplier */
	UPROPERTY(EditAnywhere, BlueprintReadWrite, Category= "Randomization|Volume", meta = (DisplayName = "Volume (Max)"))
	float VolumeModulationMax;

	/** A volume multiplier to apply to sounds generated by this component */
	UPROPERTY(EditAnywhere, BlueprintReadWrite, Category=Sound)
	float VolumeMultiplier;

	/** The attack time in milliseconds for the envelope follower. Delegate callbacks can be registered to get the 
	 *  envelope value of sounds played with this audio component. Only used in audio mixer. 
	 */
	UPROPERTY(EditAnywhere, BlueprintReadWrite, Category = Sound, meta = (ClampMin = "0", UIMin = "0"))
	int32 EnvelopeFollowerAttackTime;

	/** The release time in milliseconds for the envelope follower. Delegate callbacks can be registered to get the
	 *  envelope value of sounds played with this audio component. Only used in audio mixer. 
	 */
	UPROPERTY(EditAnywhere, BlueprintReadWrite, Category = Sound, meta = (ClampMin = "0", UIMin = "0"))
	int32 EnvelopeFollowerReleaseTime;

	/** A priority value that is used for sounds that play on this component that scales against final output volume. */
	UPROPERTY(EditAnywhere, BlueprintReadWrite, Category = Sound, meta = (ClampMin = "0.0", UIMin = "0.0", EditCondition = "bOverridePriority"))
	float Priority;

	/** Used by the subtitle manager to prioritize subtitles wave instances spawned by this component. */
	UPROPERTY(EditAnywhere, BlueprintReadWrite, Category = Sound, meta = (ClampMin = "0.0", UIMin = "0.0", EditCondition = "bOverrideSubtitlePriority"))
	float SubtitlePriority;

	/** The chain of Source Effects to apply to the sounds playing on the Audio Component */
	UPROPERTY(EditAnywhere, BlueprintReadWrite, Category = Sound)
	USoundEffectSourcePresetChain* SourceEffectChain;

#if WITH_EDITORONLY_DATA
	UPROPERTY()
	float VolumeWeightedPriorityScale_DEPRECATED;

	UPROPERTY()
	float HighFrequencyGainMultiplier_DEPRECATED;
#endif

	/** A pitch multiplier to apply to sounds generated by this component */
	UPROPERTY(EditAnywhere, BlueprintReadWrite, Category=Sound)
	float PitchMultiplier;

	/** The frequency of the Lowpass Filter (in Hz) to apply to this voice. A frequency of 0.0 is the device sample rate and will bypass the filter. */
	UPROPERTY(EditAnywhere, BlueprintReadWrite, Category = Filter, meta = (ClampMin = "0.0", UIMin = "0.0", EditCondition = "bEnableLowPassFilter"))
	float LowPassFilterFrequency;

	/** A count of how many times we've started playing */
	int32 ActiveCount;

	/** If bOverrideSettings is false, the asset to use to determine attenuation properties for sounds generated by this component */
	UPROPERTY(EditAnywhere, BlueprintReadWrite, Category=Attenuation, meta=(EditCondition="!bOverrideAttenuation"))
	class USoundAttenuation* AttenuationSettings;

	/** If bOverrideSettings is true, the attenuation properties to use for sounds generated by this component */
	UPROPERTY(EditAnywhere, BlueprintReadWrite, Category= Attenuation, meta=(EditCondition="bOverrideAttenuation"))
	struct FSoundAttenuationSettings AttenuationOverrides;

	/** What sound concurrency to use for sounds generated by this audio component */
	UPROPERTY()
	USoundConcurrency* ConcurrencySettings_DEPRECATED;

	/** What sound concurrency rules to use for sounds generated by this audio component */
	UPROPERTY(EditAnywhere, BlueprintReadWrite, Category = Concurrency)
	TSet<USoundConcurrency*> ConcurrencySet;

	/** While playing, this component will check for occlusion from its closest listener every this many seconds */
	float OcclusionCheckInterval;

	/** What time the audio component was told to play. Used to compute audio component state. */
	float TimeAudioComponentPlayed;

	/** How much time the audio component was told to fade in. */
	float FadeInTimeDuration;

	/**
	 * Options for how we handle our location when we attach to the AutoAttachParent, if bAutoManageAttachment is true.
	 * @see bAutoManageAttachment, EAttachmentRule
	 */
	UPROPERTY(EditAnywhere, BlueprintReadWrite, Category = Attachment, meta = (EditCondition = "bAutoManageAttachment"))
	EAttachmentRule AutoAttachLocationRule;

	/**
	 * Options for how we handle our rotation when we attach to the AutoAttachParent, if bAutoManageAttachment is true.
	 * @see bAutoManageAttachment, EAttachmentRule
	 */
	UPROPERTY(EditAnywhere, BlueprintReadWrite, Category = Attachment, meta = (EditCondition = "bAutoManageAttachment"))
	EAttachmentRule AutoAttachRotationRule;

	/**
	 * Options for how we handle our scale when we attach to the AutoAttachParent, if bAutoManageAttachment is true.
	 * @see bAutoManageAttachment, EAttachmentRule
	 */
	UPROPERTY(EditAnywhere, BlueprintReadWrite, Category = Attachment, meta = (EditCondition = "bAutoManageAttachment"))
	EAttachmentRule AutoAttachScaleRule;

	UPROPERTY(EditAnywhere, BlueprintReadWrite, Category = Modulation)
	FSoundModulationDefaultRoutingSettings ModulationRouting;

<<<<<<< HEAD
	/** Called when PlayState changes */
=======
	/** This function returns the Targeted Audio Component’s current Play State.
	  * Playing, if the sound is currently playing.
	  * Stopped, if the sound is stopped.
	  * Paused, if the sound is currently playing, but paused.
	  * Fading In, if the sound is in the process of Fading In.
	  * Fading Out, if the sound is in the process of Fading Out.
	  */
>>>>>>> 3aae9151
	UPROPERTY(BlueprintAssignable)
	FOnAudioPlayStateChanged OnAudioPlayStateChanged;

	/** Shadow delegate for non UObject subscribers */
	FOnAudioPlayStateChangedNative OnAudioPlayStateChangedNative;

	/** Called when virtualization state changes */
	UPROPERTY(BlueprintAssignable)
	FOnAudioVirtualizationChanged OnAudioVirtualizationChanged;

	/** Shadow delegate for non UObject subscribers */
	FOnAudioVirtualizationChangedNative OnAudioVirtualizationChangedNative;

	/** Called when we finish playing audio, either because it played to completion or because a Stop() call turned it off early */
	UPROPERTY(BlueprintAssignable)
	FOnAudioFinished OnAudioFinished;

	/** Shadow delegate for non UObject subscribers */
	FOnAudioFinishedNative OnAudioFinishedNative;

	/** Called as a sound plays on the audio component to allow BP to perform actions based on playback percentage.
	 *  Computed as samples played divided by total samples, taking into account pitch.
	 *  Not currently implemented on all platforms.
	*/
	UPROPERTY(BlueprintAssignable)
	FOnAudioPlaybackPercent OnAudioPlaybackPercent;

	/** Shadow delegate for non UObject subscribers */
	FOnAudioPlaybackPercentNative OnAudioPlaybackPercentNative;

	UPROPERTY(BlueprintAssignable)
	FOnAudioSingleEnvelopeValue OnAudioSingleEnvelopeValue;

	/** Shadow delegate for non UObject subscribers */
	FOnAudioSingleEnvelopeValueNative OnAudioSingleEnvelopeValueNative;

	UPROPERTY(BlueprintAssignable)
	FOnAudioMultiEnvelopeValue OnAudioMultiEnvelopeValue;

	/** Shadow delegate for non UObject subscribers */
	FOnAudioMultiEnvelopeValueNative OnAudioMultiEnvelopeValueNative;

	/** Called when subtitles are sent to the SubtitleManager.  Set this delegate if you want to hijack the subtitles for other purposes */
	UPROPERTY()
	FOnQueueSubtitles OnQueueSubtitles;

	// Set what sound is played by this component
	UFUNCTION(BlueprintCallable, Category="Audio|Components|Audio")
	void SetSound( USoundBase* NewSound );

	/**
	 * This function allows designers to call Play on an Audio Component instance while applying a volume curve over time. 
	 * Parameters allow designers to indicate the duration of the fade, the curve shape, and the start time if seeking into the sound.
	 *
	 * @param FadeInDuration How long it should take to reach the FadeVolumeLevel
	 * @param FadeVolumeLevel The percentage of the AudioComponents's calculated volume to fade to
	 * @param FadeCurve The curve to use when interpolating between the old and new volume
	 */
	UFUNCTION(BlueprintCallable, Category="Audio|Components|Audio")
	virtual void FadeIn(float FadeInDuration, float FadeVolumeLevel = 1.0f, float StartTime = 0.0f, const EAudioFaderCurve FadeCurve = EAudioFaderCurve::Linear);

	/**
	 * This function allows designers to call a delayed Stop on an Audio Component instance while applying a
	 * volume curve over time. Parameters allow designers to indicate the duration of the fade and the curve shape.
	 *
	 * @param FadeOutDuration how long it should take to reach the FadeVolumeLevel
	 * @param FadeVolumeLevel the percentage of the AudioComponents's calculated volume in which to fade to
	 * @param FadeCurve The curve to use when interpolating between the old and new volume
	 */
	UFUNCTION(BlueprintCallable, Category="Audio|Components|Audio")
	virtual	void FadeOut(float FadeOutDuration, float FadeVolumeLevel, const EAudioFaderCurve FadeCurve = EAudioFaderCurve::Linear);

	/** Begins playing the targeted Audio Component’s sound at the designated Start Time, seeking into a sound. 
	 * @param StartTime The offset, in seconds, to begin reading the sound at
	 */
	UFUNCTION(BlueprintCallable, Category="Audio|Components|Audio")
	virtual void Play(float StartTime = 0.0f);

	/** Start a sound playing on an audio component on a given quantization boundary with the handle to an existing clock */
	UFUNCTION(BlueprintCallable, Category = "Audio|Components|Audio", meta=(WorldContext = "WorldContextObject", AdvancedDisplay = "3", UnsafeDuringActorConstruction = "true", Keywords = "play", AutoCreateRefTerm = "InDelegate"))
	virtual void PlayQuantized(
		  const UObject* WorldContextObject
		, UPARAM(ref) UQuartzClockHandle*& InClockHandle
		, UPARAM(ref) FQuartzQuantizationBoundary& InQuantizationBoundary
		, const FOnQuartzCommandEventBP& InDelegate
		, float InStartTime = 0.f
		, float InFadeInDuration = 0.f
		, float InFadeVolumeLevel = 1.f
		, EAudioFaderCurve InFadeCurve = EAudioFaderCurve::Linear
	);

	/** Stop an audio component's sound, issue any delegates if needed */
	UFUNCTION(BlueprintCallable, Category="Audio|Components|Audio")
	virtual void Stop();

	/** Cues request to stop sound after the provided delay (in seconds), stopping immediately if delay is zero or negative */
	UFUNCTION(BlueprintCallable, Category="Audio|Components|Audio")
	void StopDelayed(float DelayTime);

	/** Pause an audio component playing its sound cue, issue any delegates if needed */
	UFUNCTION(BlueprintCallable, Category = "Audio|Components|Audio")
	void SetPaused(bool bPause);

	/** Returns TRUE if the targeted Audio Component’s sound is playing. 
	 *  Doesn't indicate if the sound is paused or fading in/out. Use GetPlayState() to get the full play state.
	 */
	UFUNCTION(BlueprintCallable, Category="Audio|Components|Audio")
	virtual bool IsPlaying() const;

	/** Returns if the sound is virtualized. */
	UFUNCTION(BlueprintCallable, Category="Audio|Components|Audio")
	bool IsVirtualized() const;

	/** Returns the enumerated play states of the audio component. */
	UFUNCTION(BlueprintCallable, Category = "Audio|Components|Audio")
	EAudioComponentPlayState GetPlayState() const;

	/** This function allows designers to trigger an adjustment to the sound instance’s playback Volume with options for smoothly applying a curve over time.
	 * @param AdjustVolumeDuration The length of time in which to interpolate between the initial volume and the new volume.
	 * @param AdjustVolumeLevel The new volume to set the Audio Component to.
	 * @param FadeCurve The curve used when interpolating between the old and new volume.
	 */
	UFUNCTION(BlueprintCallable, Category="Audio|Components|Audio")
	void AdjustVolume(float AdjustVolumeDuration, float AdjustVolumeLevel, const EAudioFaderCurve FadeCurve = EAudioFaderCurve::Linear);

	/** Allows the designer to set the Float Parameter on the SoundCue whose name matches the name indicated.
	 * @param InName The name of the Float to set. It must match the name set in SoundCue's Crossfade By Param or Continuous Modulator Node.
	 * @param InFloat The value to set the Parameter to.
	 */
	UFUNCTION(BlueprintCallable, Category="Audio|Components|Audio")
	void SetFloatParameter(FName InName, float InFloat);

	/** Allows the designer to set the Wave Parameter on the SoundCue whose name matches the name indicated.
	 * @param InName The name of the Wave to set. It must match the name set in SoundCue's WaveParam Node
	 * @param InWave The value to set the Parameter to
	 */
	UFUNCTION(BlueprintCallable, Category="Audio|Components|Audio")
	void SetWaveParameter(FName InName, class USoundWave* InWave);

	/** Allows the designer to set the Boolean Parameter on the SoundCue whose name matches the name indicated.
	 * @param InName The name of the Boolean to set. It must match the name set in SoundCue's Branch Node 
	 * @param InBool The value to set the Parameter to
	 */
	UFUNCTION(BlueprintCallable, Category="Audio|Components|Audio", meta=(DisplayName="Set Boolean Parameter"))
	void SetBoolParameter(FName InName, bool InBool);

	/** Allows the designer to set the Integer Parameter on the SoundCue whose name matches the name indicated.
	 * @param InName The name of the Integer to set. It must match the name set in SoundCue's Switch Node
	 * @param InInt The value to set the Parameter to
	 */
	UFUNCTION(BlueprintCallable, Category="Audio|Components|Audio", meta=(DisplayName="Set Integer Parameter"))
	void SetIntParameter(FName InName, int32 InInt);

	/** Set a new volume multiplier */
	UFUNCTION(BlueprintCallable, Category="Audio|Components|Audio")
	void SetVolumeMultiplier(float NewVolumeMultiplier);

	/** Set a new pitch multiplier */
	UFUNCTION(BlueprintCallable, Category="Audio|Components|Audio")
	void SetPitchMultiplier(float NewPitchMultiplier);

	/** Set whether sounds generated by this audio component should be considered UI sounds */
	UFUNCTION(BlueprintCallable, Category="Audio|Components|Audio")
	void SetUISound(bool bInUISound);

	/** This function is used to modify the Attenuation Settings on the targeted Audio Component instance. It is worth noting that Attenuation Settings are only passed to new Active Sounds on start, so modified Attenuation data should be set before sound playback. */
	UFUNCTION(BlueprintCallable, Category="Audio|Components|Audio")
	void AdjustAttenuation(const FSoundAttenuationSettings& InAttenuationSettings);

	/** Allows designers to target a specific Audio Component instance’s sound set the send level (volume of sound copied) to the indicated Submix.
	 * @param Submix The Submix to send the signal to.
	 * @param SendLevel The scalar used to alter the volume of the copied signal.*/
	UFUNCTION(BlueprintCallable, Category = "Audio|Components|Audio")
	void SetSubmixSend(USoundSubmixBase* Submix, float SendLevel);

	/** Allows designers to target a specific Audio Component instance’s sound and set the send level (volume of sound copied)
	 *  to the indicated Source Bus. If the Source Bus is not already part of the sound’s sends, the reference will be added to
	 *  this instance’s Override sends. This particular send occurs before the Source Effect processing chain.
	 * @param SoundSourceBus The Bus to send the signal to.
	 * @param SourceBusSendLevel The scalar used to alter the volume of the copied signal.
	 */
	UFUNCTION(BlueprintCallable, Category = "Audio|Components|Audio")
	void SetSourceBusSendPreEffect(USoundSourceBus* SoundSourceBus, float SourceBusSendLevel);

	/** Allows designers to target a specific Audio Component instance’s sound and set the send level (volume of sound copied)
	 *  to the indicated Source Bus. If the Source Bus is not already part of the sound’s sends, the reference will be added to
	 *  this instance’s Override sends. This particular send occurs after the Source Effect processing chain.
	 * @param SoundSourceBus The Bus to send the signal to
	 * @param SourceBusSendLevel The scalar used to alter the volume of the copied signal
	 */
	UFUNCTION(BlueprintCallable, Category = "Audio|Components|Audio")
	void SetSourceBusSendPostEffect(USoundSourceBus* SoundSourceBus, float SourceBusSendLevel);

	/** Sets how much audio the sound should send to the given Audio Bus (PRE Source Effects).
	 *  if the Bus Send doesn't already exist, it will be added to the overrides on the active sound. 
	 * @param AudioBus The Bus to send the signal to
	 * @param AudioBusSendLevel The scalar used to alter the volume of the copied signal
	 */
	UFUNCTION(BlueprintCallable, Category = "Audio|Components|Audio")
	void SetAudioBusSendPreEffect(UAudioBus* AudioBus, float AudioBusSendLevel);

	/** Sets how much audio the sound should send to the given Audio Bus (POST Source Effects).
	 *  if the Audio Bus Send doesn't already exist, it will be added to the overrides on the active sound. 
	 * @param AudioBus The Bus to send the signal to
	 * @param AudioBusSendLevel The scalar used to alter the volume of the copied signal
	 */
	UFUNCTION(BlueprintCallable, Category = "Audio|Components|Audio")
	void SetAudioBusSendPostEffect(UAudioBus* AudioBus, float AudioBusSendLevel);

	/** When set to TRUE, enables an additional Low Pass Filter Frequency to be calculated in with the
	 *  sound instance’s LPF total, allowing designers to set filter settings for the targeted Audio Component’s
	 *  sound instance.
	 */
	UFUNCTION(BlueprintCallable, Category = "Audio|Components|Audio")
	void SetLowPassFilterEnabled(bool InLowPassFilterEnabled);

	/** Sets a cutoff frequency, in Hz, for the targeted Audio Component’s sound’s Low Pass Filter calculation.
	 *  The lowest cutoff frequency from all of the sound instance’s possible LPF calculations wins.
	 */
	UFUNCTION(BlueprintCallable, Category = "Audio|Components|Audio")
	void SetLowPassFilterFrequency(float InLowPassFilterFrequency);

	/** Sets whether or not to output the audio to bus only. */
	UFUNCTION(BlueprintCallable, Category = "Audio|Components|Audio")
	void SetOutputToBusOnly(bool bInOutputToBusOnly);

	/** Queries if the sound wave playing in this audio component has cooked FFT data, returns FALSE if none found.  */
	UFUNCTION(BlueprintCallable, Category = "Audio|Components|Audio")
	bool HasCookedFFTData() const;

	/** Queries whether or not the targeted Audio Component instance’s sound has Envelope Data, returns FALSE if none found. */
	UFUNCTION(BlueprintCallable, Category = "Audio|Components|Audio")
	bool HasCookedAmplitudeEnvelopeData() const;

	/**
	* Retrieves the current-time cooked spectral data of the sounds playing on the audio component.
	* Spectral data is averaged and interpolated for all playing sounds on this audio component.
	* Returns true if there is data and the audio component is playing.
	*/
	UFUNCTION(BlueprintCallable, Category = "Audio|Components|Audio")
	bool GetCookedFFTData(const TArray<float>& FrequenciesToGet, TArray<FSoundWaveSpectralData>& OutSoundWaveSpectralData);

	/**
	* Retrieves the current-time cooked spectral data of the sounds playing audio component.
	* Spectral data is not averaged or interpolated. Instead an array of data with all playing sound waves with cooked data is returned.
	* Returns true if there is data and the audio component is playing.
	*/
	UFUNCTION(BlueprintCallable, Category = "Audio|Components|Audio")
	bool GetCookedFFTDataForAllPlayingSounds(TArray<FSoundWaveSpectralDataPerSound>& OutSoundWaveSpectralData);

	/**
	 * Retrieves Cooked Envelope Data at the current playback time. If there are multiple
	 * SoundWaves playing, data is interpolated and averaged across all playing sound waves.
	 * Returns FALSE if no data was found.
	*/
	UFUNCTION(BlueprintCallable, Category = "Audio|Components|Audio")
	bool GetCookedEnvelopeData(float& OutEnvelopeData);

	/**
	* Retrieves the current-time envelope data of the sounds playing audio component.
	* Envelope data is not averaged or interpolated. Instead an array of data with all playing sound waves with cooked data is returned.
	* Returns true if there is data and the audio component is playing.
	*/
	UFUNCTION(BlueprintCallable, Category = "Audio|Components|Audio")
	bool GetCookedEnvelopeDataForAllPlayingSounds(TArray<FSoundWaveEnvelopeDataPerSound>& OutEnvelopeData);

	static void PlaybackCompleted(uint64 AudioComponentID, bool bFailedToStart);

private:
	/** Called by the ActiveSound to inform the component that playback is finished */
	void PlaybackCompleted(bool bFailedToStart);

	/** Whether or not the sound is audible. */
	bool IsInAudibleRange(float* OutMaxDistance) const;

	void SetBusSendffectInternal(USoundSourceBus* InSourceBus, UAudioBus* InAudioBus, float SendLevel, EBusSendType InBusSendType);

	void BroadcastPlayState();

public:

	/** Sets the sound instance parameter. */
	void SetSoundParameter(const FAudioComponentParam& Param);

	/** Set when the sound is finished with initial fading in */
	void SetFadeInComplete();

	/** Sets whether or not sound instance is virtualized */
	void SetIsVirtualized(bool bInIsVirtualized);

	//~ Begin UObject Interface.
#if WITH_EDITOR
	virtual void PostEditChangeProperty(FPropertyChangedEvent& PropertyChangedEvent) override;
#endif // WITH_EDITOR
	virtual FString GetDetailedInfoInternal() const override;
	virtual void PostLoad() override;
	virtual void Serialize(FArchive& Ar) override;
	virtual void BeginDestroy() override;
	//~ End UObject Interface.

	//~ Begin USceneComponent Interface
	virtual void Activate(bool bReset=false) override;
	virtual void Deactivate() override;
	virtual void OnUpdateTransform(EUpdateTransformFlags UpdateTransformFlags, ETeleportType Teleport = ETeleportType::None) override;
	virtual FBoxSphereBounds CalcBounds(const FTransform& LocalToWorld) const override;
	//~ End USceneComponent Interface

	//~ Begin ActorComponent Interface.
	virtual void OnRegister() override;
	virtual void OnUnregister() override;
	virtual const UObject* AdditionalStatObject() const override;
	virtual bool IsReadyForOwnerToAutoDestroy() const override;
	//~ End ActorComponent Interface.

	void AdjustVolumeInternal(float AdjustVolumeDuration, float AdjustVolumeLevel, bool bIsFadeOut, EAudioFaderCurve FadeCurve);

	/** Returns a pointer to the attenuation settings to be used (if any) for this audio component dependent on the SoundAttenuation asset or overrides set. */
	const FSoundAttenuationSettings* GetAttenuationSettingsToApply() const;

	/** Retrieves Attenuation Settings data on the targeted Audio Component. Returns FALSE if no settings were found. 
	 *  Because the Attenuation Settings data structure is copied, FALSE returns will return default values. 
	 */
	UFUNCTION(BlueprintCallable, Category = "Audio|Components|Audio", meta = (DisplayName = "Get Attenuation Settings To Apply", ScriptName="GetAttenuationSettingsToApply"))
	bool BP_GetAttenuationSettingsToApply(FSoundAttenuationSettings& OutAttenuationSettings);

	/** Collects the various attenuation shapes that may be applied to the sound played by the audio component for visualization
	 * in the editor or via the in game debug visualization. 
	 */
	void CollectAttenuationShapesForVisualization(TMultiMap<EAttenuationShape::Type, FBaseAttenuationSettings::AttenuationShapeDetails>& ShapeDetailsMap) const;

	/** Returns the active audio device to use for this component based on whether or not the component is playing in a world. */
	FAudioDevice* GetAudioDevice() const;

	uint64 GetAudioComponentID() const { return AudioComponentID; }

	FName GetAudioComponentUserID() const { return AudioComponentUserID; }

	static UAudioComponent* GetAudioComponentFromID(uint64 AudioComponentID);

	// Sets the audio thread playback time as used by the active sound playing this audio component
	// Will be set if the audio component is using baked FFT or envelope following data so as to be able to feed that data to BP based on playback time
	void SetPlaybackTimes(const TMap<uint32, float>& InSoundWavePlaybackTimes);

	void SetSourceEffectChain(USoundEffectSourcePresetChain* InSourceEffectChain);
public:

	/**
	 * Component we automatically attach to when activated, if bAutoManageAttachment is true.
	 * If null during registration, we assign the existing AttachParent and defer attachment until we activate.
	 * @see bAutoManageAttachment
	 */
	UPROPERTY(VisibleInstanceOnly, BlueprintReadWrite, Category=Attachment, meta=(EditCondition="bAutoManageAttachment"))
	TWeakObjectPtr<USceneComponent> AutoAttachParent;

	/**
	 * Socket we automatically attach to on the AutoAttachParent, if bAutoManageAttachment is true.
	 * @see bAutoManageAttachment
	 */
	UPROPERTY(EditAnywhere, BlueprintReadWrite, Category=Attachment, meta=(EditCondition="bAutoManageAttachment"))
	FName AutoAttachSocketName;

	struct PlayInternalRequestData
	{
		// start time
		float StartTime = 0.0f;

		// fade data
		float FadeInDuration = 0.0f;
		float FadeVolumeLevel = 1.0f;
		EAudioFaderCurve FadeCurve = EAudioFaderCurve::Linear;

		// Quantized event data
		Audio::FQuartzQuantizedRequestData QuantizedRequestData;
	};

private:

	uint64 AudioComponentID;

	float RetriggerTimeSinceLastUpdate;
	float RetriggerUpdateInterval;

	/** Saved relative transform before auto attachment. Used during detachment to restore the transform if we had automatically attached. */
	FVector SavedAutoAttachRelativeLocation;
	FRotator SavedAutoAttachRelativeRotation;
	FVector SavedAutoAttachRelativeScale3D;

	struct FSoundWavePlaybackTimeData
	{
		USoundWave* SoundWave;
		float PlaybackTime;

		// Cached indices to boost searching cooked data indices
		uint32 LastEnvelopeCookedIndex;
		uint32 LastFFTCookedIndex;

		FSoundWavePlaybackTimeData()
			: SoundWave(nullptr)
			, PlaybackTime(0.0f)
			, LastEnvelopeCookedIndex(INDEX_NONE)
			, LastFFTCookedIndex(INDEX_NONE)
		{}

		FSoundWavePlaybackTimeData(USoundWave* InSoundWave)
			: SoundWave(InSoundWave)
			, PlaybackTime(0.0f)
			, LastEnvelopeCookedIndex(INDEX_NONE)
			, LastFFTCookedIndex(INDEX_NONE)
		{}
	};
	// The current playback times of sound waves in this audio component
	TMap<uint32, FSoundWavePlaybackTimeData> SoundWavePlaybackTimes;

	/** Restore relative transform from auto attachment and optionally detach from parent (regardless of whether it was an auto attachment). */
	void CancelAutoAttachment(bool bDetachFromParent, const UWorld* MyWorld);

protected:

	/** Utility function called by Play and FadeIn to start a sound playing. */
	void PlayInternal(const PlayInternalRequestData& InPlayRequestData);

#if WITH_EDITORONLY_DATA
	/** Utility function that updates which texture is displayed on the sprite dependent on the properties of the Audio Component. */
	void UpdateSpriteTexture();
#endif

	FRandomStream RandomStream;

	static uint64 AudioComponentIDCounter;
	static TMap<uint64, UAudioComponent*> AudioIDToComponentMap;
	static FCriticalSection AudioIDToComponentMapLock;
};<|MERGE_RESOLUTION|>--- conflicted
+++ resolved
@@ -389,9 +389,6 @@
 	UPROPERTY(EditAnywhere, BlueprintReadWrite, Category = Modulation)
 	FSoundModulationDefaultRoutingSettings ModulationRouting;
 
-<<<<<<< HEAD
-	/** Called when PlayState changes */
-=======
 	/** This function returns the Targeted Audio Component’s current Play State.
 	  * Playing, if the sound is currently playing.
 	  * Stopped, if the sound is stopped.
@@ -399,7 +396,6 @@
 	  * Fading In, if the sound is in the process of Fading In.
 	  * Fading Out, if the sound is in the process of Fading Out.
 	  */
->>>>>>> 3aae9151
 	UPROPERTY(BlueprintAssignable)
 	FOnAudioPlayStateChanged OnAudioPlayStateChanged;
 
