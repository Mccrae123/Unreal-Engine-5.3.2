--- conflicted
+++ resolved
@@ -119,13 +119,10 @@
 	this is set to zero (default), it will be populated automatically by the editor. */
 	UPROPERTY(EditAnywhere, BlueprintReadWrite, Category=InstancedStaticMeshComponent)
 	int32 InstancingRandomSeed=0;
-<<<<<<< HEAD
-=======
 
 	/** Additional random seeds ranges. Each seed entry will be applied from AdditionalRandomSeeds[i].StartInstanceIndex to AdditionalRandomSeeds[i+1].StartInstanceIndex -1 */
 	UPROPERTY()
 	TArray<FInstancedStaticMeshRandomSeed> AdditionalRandomSeeds;
->>>>>>> 6bbb88c8
 
 	/** Distance from camera at which each instance begins to fade out. */
 	UPROPERTY(EditAnywhere, BlueprintReadOnly, Category=Culling)
@@ -152,10 +149,6 @@
 	/** Add multiple instances to this component. Transform is given in local space of this component unless bWorldSpace is set. */
 	UFUNCTION(BlueprintCallable, Category="Components|InstancedStaticMesh")
 	virtual TArray<int32> AddInstances(const TArray<FTransform>& InstanceTransforms, bool bShouldReturnIndices, bool bWorldSpace = false);
-
-	/** Add multiple instances to this component. Transform is given in local space of this component. */
-	UFUNCTION(BlueprintCallable, Category="Components|InstancedStaticMesh")
-	virtual TArray<int32> AddInstances(const TArray<FTransform>& InstanceTransforms, bool bShouldReturnIndices);
 
 	/** Add an instance to this component. Transform is given in world space. */
 	UE_DEPRECATED(5.0, "Use AddInstance or AddInstances with bWorldSpace set to true.")
@@ -295,10 +288,7 @@
 
 	virtual void PostLoad() override;
 	virtual void OnRegister() override;
-<<<<<<< HEAD
-=======
 	virtual bool SupportsRemoveSwap() const { return false; }
->>>>>>> 6bbb88c8
 
 public:
 	/** Render data will be initialized on PostLoad or on demand. Released on the rendering thread. */
@@ -397,9 +387,6 @@
 
 	void GetInstancesMinMaxScale(FVector& MinScale, FVector& MaxScale) const;
 
-<<<<<<< HEAD
-	void FlushInstanceUpdateCommands();
-=======
 	void FlushInstanceUpdateCommands(bool bFlushInstanceUpdateCmdBuffer);
 
 	TArray<int32> PerInstanceIds;
@@ -414,7 +401,6 @@
 	// to the instances updates through the primitive component in a generic way.
 	/** Recorded modifications to per-instance data */
 	FInstanceUpdateCmdBuffer InstanceUpdateCmdBuffer;
->>>>>>> 6bbb88c8
 
 private:
 
@@ -442,9 +428,6 @@
 
 	/** Internal implementation of AddInstances */
 	TArray<int32> AddInstancesInternal(const TArray<FTransform>& InstanceTransforms, bool bShouldReturnIndices, bool bWorldSpace);
-
-	/** Internal implementation of AddInstances */
-	TArray<int32> AddInstancesInternal(int32 Count, const TArray<FTransform>& InstanceTransforms, bool bShouldReturnIndices);
 
 	/** Internal version of RemoveInstance */	
 	bool RemoveInstanceInternal(int32 InstanceIndex, bool InstanceAlreadyRemoved);
@@ -564,11 +547,7 @@
 public:
 	/** Mesh being used by component */
 	UPROPERTY()
-<<<<<<< HEAD
-	UStaticMesh* StaticMesh = nullptr;
-=======
 	TObjectPtr<UStaticMesh> StaticMesh = nullptr;
->>>>>>> 6bbb88c8
 
 	// Static lighting info
 	UPROPERTY()
@@ -585,8 +564,6 @@
 	/* The cached random seed */
 	UPROPERTY()
 	int32 InstancingRandomSeed = 0;
-<<<<<<< HEAD
-=======
 
 	/* Additional random seeds */
 	UPROPERTY()
@@ -594,5 +571,4 @@
 
 	UPROPERTY()
 	bool bHasPerInstanceHitProxies = false;
->>>>>>> 6bbb88c8
 };