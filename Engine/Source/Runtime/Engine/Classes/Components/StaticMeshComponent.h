--- conflicted
+++ resolved
@@ -43,10 +43,7 @@
 namespace Nanite
 {
 	struct FResources;
-<<<<<<< HEAD
-=======
 	struct FMaterialAudit;
->>>>>>> 4af6daef
 }
 
 /** Cached vertex information at the time the mesh was painted. */
@@ -146,13 +143,10 @@
 	UPROPERTY(EditAnywhere, AdvancedDisplay, BlueprintReadOnly, Category=Rendering, meta=(editcondition = "bOverrideWireframeColor"))
 	FColor WireframeColorOverride;
 
-<<<<<<< HEAD
-=======
 	/** Forces this component to always use Nanite for masked materials, even if FNaniteSettings::bAllowMaskedMaterials=false */
 	UPROPERTY(EditAnywhere, AdvancedDisplay, BlueprintReadWrite, Category = Rendering)
 	uint8 bForceNaniteForMasked : 1;
 
->>>>>>> 4af6daef
 	/** Forces this component to use fallback mesh for rendering if Nanite is enabled on the mesh. */
 	UPROPERTY(EditAnywhere, AdvancedDisplay, BlueprintReadWrite, Category = Rendering)
 	uint8 bDisallowNanite : 1;
@@ -169,8 +163,6 @@
 	uint8 bEvaluateWorldPositionOffset : 1;
 
 	/** 
-<<<<<<< HEAD
-=======
 	 * Whether world position offset turns on velocity writes.
 	 * If the WPO isn't static then setting false may give incorrect motion vectors.
 	 * But if we know that the WPO is static then setting false may save performance.
@@ -179,7 +171,6 @@
 	uint8 bWorldPositionOffsetWritesVelocity : 1;
 
 	/** 
->>>>>>> 4af6daef
 	 * Whether to evaluate World Position Offset for ray tracing. 
 	 * This is only used when running with r.RayTracing.Geometry.StaticMeshes.WPO=1 
 	 */
@@ -188,10 +179,6 @@
 
 	/**
 	 * Distance at which to disable World Position Offset for an entire instance (0 = Never disable WPO).
-<<<<<<< HEAD
-	 * NOTE: Currently works with Nanite only.
-=======
->>>>>>> 4af6daef
 	 **/
 	UPROPERTY(EditAnywhere, AdvancedDisplay, BlueprintReadOnly, Category = Rendering)
 	int32 WorldPositionOffsetDisableDistance = 0;
@@ -306,11 +293,7 @@
 #endif
 
 	/** Enable dynamic sort mesh's triangles to remove ordering issue when rendered with a translucent material */
-<<<<<<< HEAD
-	UPROPERTY(EditAnywhere, AdvancedDisplay, BlueprintReadOnly, Category = Lighting, meta = (UIMin = "0", UIMax = "1", DisplayName = "Sort Triangles (Experimental)"))
-=======
 	UPROPERTY(EditAnywhere, AdvancedDisplay, BlueprintReadOnly, Category = Lighting, meta = (UIMin = "0", UIMax = "1", DisplayName = "Sort Triangles"))
->>>>>>> 4af6daef
 	uint8 bSortTriangles : 1;
 
 	/**
@@ -388,26 +371,15 @@
 		return StaticMesh; 
 	}
 
-<<<<<<< HEAD
-	virtual const Nanite::FResources* GetNaniteResources() const;
-=======
 	ENGINE_API virtual const Nanite::FResources* GetNaniteResources() const;
->>>>>>> 4af6daef
 
 	/**
 	 * Returns true if the component has valid Nanite render data.
 	 */
-<<<<<<< HEAD
-	virtual bool HasValidNaniteData() const;
-
-	/** Determines if we use the nanite overrides from any materials */
-	virtual bool UseNaniteOverrideMaterials() const override;
-=======
 	ENGINE_API virtual bool HasValidNaniteData() const;
 
 	/** Determines if we use the nanite overrides from any materials */
 	ENGINE_API virtual bool UseNaniteOverrideMaterials() const override;
->>>>>>> 4af6daef
 
 	UFUNCTION(BlueprintCallable, Category="Rendering|LOD")
 	ENGINE_API void SetForcedLodModel(int32 NewForcedLodModel);
@@ -429,13 +401,6 @@
 	UFUNCTION(BlueprintCallable, Category = "Rendering|LOD")
 	bool GetInitialEvaluateWorldPositionOffset() { return bInitialEvaluateWorldPositionOffset; }
 
-	UFUNCTION(BlueprintCallable, Category = "Rendering|LOD")
-	void SetEvaluateWorldPositionOffset(bool NewValue);
-
-	/** Get the initial value of bEvaluateWorldPositionOffset. This is the value when BeginPlay() was last called. */
-	UFUNCTION(BlueprintCallable, Category = "Rendering|LOD")
-	bool GetInitialEvaluateWorldPositionOffset() { return bInitialEvaluateWorldPositionOffset; }
-
 	/** 
 	 * Get Local bounds
 	 */
@@ -452,15 +417,7 @@
 	UFUNCTION(BlueprintCallable, Category="Rendering")
 	ENGINE_API void SetForceDisableNanite(bool bInForceDisableNanite);
 
-<<<<<<< HEAD
-	/** Force disabling of Nanite rendering. When true, Will swap to the the fallback mesh instead. */
-	UFUNCTION(BlueprintCallable, Category="Rendering")
-	void SetForceDisableNanite(bool bInForceDisableNanite);
-
-	virtual void SetCollisionProfileName(FName InCollisionProfileName, bool bUpdateOverlaps=true) override;
-=======
 	ENGINE_API virtual void SetCollisionProfileName(FName InCollisionProfileName, bool bUpdateOverlaps=true) override;
->>>>>>> 4af6daef
 
 public:
 
@@ -473,18 +430,6 @@
 	ENGINE_API virtual void PostReinitProperties() override;
 	ENGINE_API virtual void PostApplyToComponent() override;
 #if WITH_EDITOR
-<<<<<<< HEAD
-	virtual void PostEditUndo() override;
-	virtual void PreEditUndo() override;
-	virtual void PostEditChangeProperty(FPropertyChangedEvent& PropertyChangedEvent) override;
-	virtual bool CanEditChange(const FProperty* InProperty) const override;
-	virtual void BeginCacheForCookedPlatformData(const ITargetPlatform* TargetPlatform) override;
-	virtual bool IsCachedCookedPlatformDataLoaded(const ITargetPlatform* TargetPlatform) override;
-	virtual void PostDuplicate(bool bDuplicateForPIE) override;
-	virtual void PostEditImport() override;
-	virtual void InitializeComponent() override;
-	virtual void UpdateBounds() override;
-=======
 	ENGINE_API virtual void PostEditUndo() override;
 	ENGINE_API virtual void PreEditUndo() override;
 	ENGINE_API virtual void PostEditChangeProperty(FPropertyChangedEvent& PropertyChangedEvent) override;
@@ -495,7 +440,6 @@
 	ENGINE_API virtual void PostEditImport() override;
 	ENGINE_API virtual void InitializeComponent() override;
 	ENGINE_API virtual void UpdateBounds() override;
->>>>>>> 4af6daef
 #endif // WITH_EDITOR
 #if WITH_EDITORONLY_DATA
 	PRAGMA_DISABLE_DEPRECATION_WARNINGS // Suppress compiler warning on override of deprecated function
@@ -513,15 +457,6 @@
 
 	//~ Begin USceneComponent Interface
 #if WITH_EDITOR
-<<<<<<< HEAD
-	virtual bool GetMaterialPropertyPath(int32 ElementIndex, UObject*& OutOwner, FString& OutPropertyPath, FProperty*& OutProperty) override;
-#endif // WITH_EDITOR
-	virtual FBoxSphereBounds CalcBounds(const FTransform& LocalToWorld) const override;
-	virtual bool HasAnySockets() const override;
-	virtual void QuerySupportedSockets(TArray<FComponentSocketDescription>& OutSockets) const override;
-	virtual FTransform GetSocketTransform(FName InSocketName, ERelativeTransformSpace TransformSpace = RTS_World) const override;
-	virtual bool DoesSocketExist(FName InSocketName) const override;
-=======
 	ENGINE_API virtual bool GetMaterialPropertyPath(int32 ElementIndex, UObject*& OutOwner, FString& OutPropertyPath, FProperty*& OutProperty) override;
 #endif // WITH_EDITOR
 	ENGINE_API virtual FBoxSphereBounds CalcBounds(const FTransform& LocalToWorld) const override;
@@ -529,7 +464,6 @@
 	ENGINE_API virtual void QuerySupportedSockets(TArray<FComponentSocketDescription>& OutSockets) const override;
 	ENGINE_API virtual FTransform GetSocketTransform(FName InSocketName, ERelativeTransformSpace TransformSpace = RTS_World) const override;
 	ENGINE_API virtual bool DoesSocketExist(FName InSocketName) const override;
->>>>>>> 4af6daef
 	virtual bool ShouldCollideWhenPlacing() const override
 	{
 		// Current Method of collision does not work with non-capsule shapes, enable when it works with static meshes
@@ -545,17 +479,6 @@
 
 	//~ Begin UActorComponent Interface.
 protected: 
-<<<<<<< HEAD
-	virtual void OnRegister() override;
-	virtual void OnUnregister() override;
-	virtual void BeginPlay() override;
-	virtual bool RequiresGameThreadEndOfFrameRecreate() const override;
-	virtual void CreateRenderState_Concurrent(FRegisterComponentContext* Context) override;
-	virtual void OnCreatePhysicsState() override;
-	virtual void OnDestroyPhysicsState() override;
-	virtual bool ShouldCreatePhysicsState() const override;
-	virtual bool ShouldCreateRenderState() const override;
-=======
 	ENGINE_API virtual void OnRegister() override;
 	ENGINE_API virtual void OnUnregister() override;
 	ENGINE_API virtual void BeginPlay() override;
@@ -565,7 +488,6 @@
 	ENGINE_API virtual void OnDestroyPhysicsState() override;
 	ENGINE_API virtual bool ShouldCreatePhysicsState() const override;
 	ENGINE_API virtual bool ShouldCreateRenderState() const override;
->>>>>>> 4af6daef
 public:
 	ENGINE_API virtual void InvalidateLightingCacheDetailed(bool bInvalidateBuildEnqueuedLighting, bool bTranslationOnly) override;
 	ENGINE_API virtual UObject const* AdditionalStatObject() const override;
@@ -597,23 +519,6 @@
 	/** Get material, UV density and bounds for a given material index. */
 	ENGINE_API virtual bool GetMaterialStreamingData(int32 MaterialIndex, FPrimitiveMaterialInfo& MaterialData) const override;
 	/** Build the data to compute accuracte StreaminTexture data. */
-<<<<<<< HEAD
-	virtual bool BuildTextureStreamingDataImpl(ETextureStreamingBuildType BuildType, EMaterialQualityLevel::Type QualityLevel, ERHIFeatureLevel::Type FeatureLevel, TSet<FGuid>& DependentResources, bool& bOutSupportsBuildTextureStreamingData) override;
-	/** Get the StreaminTexture data. */
-	virtual void GetStreamingRenderAssetInfo(FStreamingTextureLevelContext& LevelContext, TArray<FStreamingRenderAssetPrimitiveInfo>& OutStreamingRenderAssets) const override;
-#if WITH_EDITOR
-	virtual bool RemapActorTextureStreamingBuiltDataToLevel(const class UActorTextureStreamingBuildDataComponent* InActorTextureBuildData) override;
-	virtual uint32 ComputeHashTextureStreamingBuiltData() const override;
-#endif 
-
-	virtual class UBodySetup* GetBodySetup() override;
-	virtual bool CanEditSimulatePhysics() override;
-	virtual FPrimitiveSceneProxy* CreateSceneProxy() override;
-	virtual bool ShouldRecreateProxyOnUpdateTransform() const override;
-	virtual bool UsesOnlyUnlitMaterials() const override;
-	virtual bool GetLightMapResolution( int32& Width, int32& Height ) const override;
-	virtual int32 GetStaticLightMapResolution() const override;
-=======
 	ENGINE_API virtual bool BuildTextureStreamingDataImpl(ETextureStreamingBuildType BuildType, EMaterialQualityLevel::Type QualityLevel, ERHIFeatureLevel::Type FeatureLevel, TSet<FGuid>& DependentResources, bool& bOutSupportsBuildTextureStreamingData) override;
 	/** Get the StreaminTexture data. */
 	ENGINE_API virtual void GetStreamingRenderAssetInfo(FStreamingTextureLevelContext& LevelContext, TArray<FStreamingRenderAssetPrimitiveInfo>& OutStreamingRenderAssets) const override;
@@ -629,7 +534,6 @@
 	ENGINE_API virtual bool UsesOnlyUnlitMaterials() const override;
 	ENGINE_API virtual bool GetLightMapResolution( int32& Width, int32& Height ) const override;
 	ENGINE_API virtual int32 GetStaticLightMapResolution() const override;
->>>>>>> 4af6daef
 	/** Returns true if the component is static AND has the right static mesh setup to support lightmaps. */
 	ENGINE_API virtual bool HasValidSettingsForStaticLighting(bool bOverlookInvalidComponents) const override;
 
@@ -642,26 +546,6 @@
 	ENGINE_API virtual TArray<FName> GetMaterialSlotNames() const override;
 	ENGINE_API virtual bool IsMaterialSlotNameValid(FName MaterialSlotName) const override;
 
-<<<<<<< HEAD
-	virtual void GetLightAndShadowMapMemoryUsage( int32& LightMapMemoryUsage, int32& ShadowMapMemoryUsage ) const override;
-	virtual void GetUsedMaterials(TArray<UMaterialInterface*>& OutMaterials, bool bGetDebugMaterials = false) const override;
-	virtual UMaterialInterface* GetMaterial(int32 MaterialIndex) const override;
-	virtual UMaterialInterface* GetEditorMaterial(int32 MaterialIndex) const override;
-	virtual int32 GetMaterialIndex(FName MaterialSlotName) const override;
-	virtual UMaterialInterface* GetMaterialFromCollisionFaceIndex(int32 FaceIndex, int32& SectionIndex) const override;
-	virtual TArray<FName> GetMaterialSlotNames() const override;
-	virtual bool IsMaterialSlotNameValid(FName MaterialSlotName) const override;
-
-	virtual bool DoCustomNavigableGeometryExport(FNavigableGeometryExport& GeomExport) const override;
-
-	virtual bool IsShown(const FEngineShowFlags& ShowFlags) const override;
-#if WITH_EDITOR
-	virtual void PostStaticMeshCompilation();
-	virtual bool ComponentIsTouchingSelectionBox(const FBox& InSelBBox, const bool bConsiderOnlyBSP, const bool bMustEncompassEntireComponent) const override;
-	virtual bool ComponentIsTouchingSelectionFrustum(const FConvexVolume& InSelBBox, const bool bConsiderOnlyBSP, const bool bMustEncompassEntireComponent) const override;
-#endif
-	virtual float GetStreamingScale() const override { return GetComponentTransform().GetMaximumAxisScale(); }
-=======
 	ENGINE_API virtual bool DoCustomNavigableGeometryExport(FNavigableGeometryExport& GeomExport) const override;
 
 	ENGINE_API virtual bool IsShown(const FEngineShowFlags& ShowFlags) const override;
@@ -672,7 +556,6 @@
 #endif
 	virtual float GetStreamingScale() const override { return GetComponentTransform().GetMaximumAxisScale(); }
 	virtual bool SupportsWorldPositionOffsetVelocity() const override { return bWorldPositionOffsetWritesVelocity; }
->>>>>>> 4af6daef
 	//~ End UPrimitiveComponent Interface.
 
 	//~ Begin INavRelevantInterface Interface.
@@ -756,11 +639,7 @@
 	 * Copies instance vertex colors from the SourceComponent into this component
 	 * @param SourceComponent The component to copy vertex colors from
 	 */
-<<<<<<< HEAD
-	void CopyInstanceVertexColorsIfCompatible( const UStaticMeshComponent* SourceComponent );
-=======
 	ENGINE_API void CopyInstanceVertexColorsIfCompatible( const UStaticMeshComponent* SourceComponent );
->>>>>>> 4af6daef
 #endif
 
 	/**
@@ -806,35 +685,19 @@
 
 private:
 	/** Initializes the resources used by the static mesh component. */
-<<<<<<< HEAD
-	void InitResources();
-=======
 	ENGINE_API void InitResources();
->>>>>>> 4af6daef
 		
 #if WITH_EDITOR
 	/** Update the vertex override colors */
 	ENGINE_API void PrivateFixupOverrideColors();
 
 	/** Called when the StaticMesh property gets overwritten without us knowing about it */
-<<<<<<< HEAD
-	void OutdatedKnownStaticMeshDetected() const;
-
-	/** Clears texture streaming data. */
-	void ClearStreamingTextureData();
-=======
 	ENGINE_API void OutdatedKnownStaticMeshDetected() const;
 
 	/** Clears texture streaming data. */
 	ENGINE_API void ClearStreamingTextureData();
->>>>>>> 4af6daef
-#endif
-
-<<<<<<< HEAD
-	/** Collect all the PSO precache data used by the static mesh component */
-	virtual void CollectPSOPrecacheData(const FPSOPrecacheParams& BasePrecachePSOParams, FComponentPSOPrecacheParamsList& OutParams) override;
-
-=======
+#endif
+
 	ENGINE_API bool UseNaniteOverrideMaterials(bool bDoingMaterialAudit) const;
 
 	ENGINE_API UMaterialInterface* GetMaterial(int32 MaterialIndex, bool bDoingNaniteMaterialAudit) const;
@@ -846,20 +709,12 @@
 	using GetPSOVertexElementsFn = TFunctionRef<void(const FStaticMeshLODResources& LODRenderData, int32 LODIndex, bool bSupportsManualVertexFetch, FVertexDeclarationElementList& Elements)>;
 	ENGINE_API void CollectPSOPrecacheDataImpl(const FVertexFactoryType* VFType, const FPSOPrecacheParams& BasePrecachePSOParams, GetPSOVertexElementsFn GetVertexElements, FComponentPSOPrecacheParamsList& OutParams) const;
 		
->>>>>>> 4af6daef
 	/** Whether the component type supports static lighting. */
 	virtual bool SupportsStaticLighting() const override
 	{
 		return true;
 	}
 
-<<<<<<< HEAD
-public:
-
-	bool ShouldCreateNaniteProxy() const;
-
-	void ReleaseResources();
-=======
 	ENGINE_API bool ShouldCreateNaniteProxy(Nanite::FMaterialAudit* OutNaniteMaterials = nullptr) const;
 
 	// Overload this in child implementations that wish to extend Static Mesh or Nanite scene proxy implementations
@@ -868,7 +723,6 @@
 public:
 
 	ENGINE_API void ReleaseResources();
->>>>>>> 4af6daef
 
 	/** Allocates an implementation of FStaticLightingMesh that will handle static lighting for this component */
 	ENGINE_API virtual FStaticMeshStaticLightingMesh* AllocateStaticLightingMesh(int32 LODIndex, const TArray<ULightComponent*>& InRelevantLights);
