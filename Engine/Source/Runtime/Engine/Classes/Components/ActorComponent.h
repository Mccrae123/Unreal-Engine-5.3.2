// Copyright Epic Games, Inc. All Rights Reserved.

#pragma once

#include "CoreMinimal.h"
#include "UObject/ObjectMacros.h"
#include "UObject/UObjectGlobals.h"
#include "UObject/Object.h"
#include "Templates/SubclassOf.h"
#include "UObject/CoreNet.h"
#include "Engine/EngineTypes.h"
#include "Engine/EngineBaseTypes.h"
#include "UObject/ScriptMacros.h"
#include "EdGraph/EdGraphPin.h"
#include "Interfaces/Interface_AssetUserData.h"
#include "UObject/StructOnScope.h"
#include "ComponentInstanceDataCache.h"
#include "ActorComponent.generated.h"

struct FTypedElementHandle;

class AActor;
class UActorComponent;
class UAssetUserData;
class ULevel;
class UWorld;
class UPrimitiveComponent;


ENGINE_API extern int32 GEnableDeferredPhysicsCreation;

class FRegisterComponentContext
{
public:
	FRegisterComponentContext(UWorld* InWorld)
		: World(InWorld)
	{}

	void AddPrimitive(UPrimitiveComponent* PrimitiveComponent)
	{
		checkSlow(!AddPrimitiveBatches.Contains(PrimitiveComponent));
		AddPrimitiveBatches.Add(PrimitiveComponent);
	}

	int32 Count() const { return AddPrimitiveBatches.Num(); }
	void Process();

private:
	UWorld* World;
	TArray<UPrimitiveComponent*> AddPrimitiveBatches;
};

#if WITH_EDITOR
class SWidget;
struct FMinimalViewInfo;
#endif

/** Information about how to update transform when something is moved */
enum class EUpdateTransformFlags : int32
{
	/** Default options */
	None = 0x0,
	/** Don't update the underlying physics */
	SkipPhysicsUpdate = 0x1,		
	/** The update is coming as a result of the parent updating (i.e. not called directly) */
	PropagateFromParent = 0x2,		
	/** Only update child transform if attached to parent via a socket */
	OnlyUpdateIfUsingSocket = 0x4	
};

CONSTEXPR inline EUpdateTransformFlags operator|(EUpdateTransformFlags Left, EUpdateTransformFlags Right)
{
	return static_cast<EUpdateTransformFlags> ( static_cast<int32> (Left) | static_cast<int32> (Right) );
}

CONSTEXPR inline EUpdateTransformFlags operator&(EUpdateTransformFlags Left, EUpdateTransformFlags Right)
{
	return static_cast<EUpdateTransformFlags> (static_cast<int32> (Left) & static_cast<int32> (Right));
}

CONSTEXPR inline bool operator !(EUpdateTransformFlags Value)
{
	return Value == EUpdateTransformFlags::None;
}

CONSTEXPR inline EUpdateTransformFlags operator ~(EUpdateTransformFlags Value)
{
	return static_cast<EUpdateTransformFlags>(~static_cast<int32>(Value));
}

/** Converts legacy bool into the SkipPhysicsUpdate bitflag */
FORCEINLINE EUpdateTransformFlags SkipPhysicsToEnum(bool bSkipPhysics){ return bSkipPhysics ? EUpdateTransformFlags::SkipPhysicsUpdate : EUpdateTransformFlags::None; }

class FSceneInterface;
extern ENGINE_API void UpdateAllPrimitiveSceneInfosForSingleComponent(UActorComponent* InComponent, TSet<FSceneInterface*>* InScenesToUpdateAllPrimitiveSceneInfosForBatching = nullptr);
extern ENGINE_API void UpdateAllPrimitiveSceneInfosForScenes(TSet<FSceneInterface*> ScenesToUpdateAllPrimitiveSceneInfos);

class UActorComponent;

DECLARE_DYNAMIC_MULTICAST_SPARSE_DELEGATE_TwoParams(FActorComponentActivatedSignature, UActorComponent, OnComponentActivated, UActorComponent*, Component, bool, bReset);
DECLARE_DYNAMIC_MULTICAST_SPARSE_DELEGATE_OneParam(FActorComponentDeactivateSignature, UActorComponent, OnComponentDeactivated, UActorComponent*, Component);

DECLARE_MULTICAST_DELEGATE_OneParam(FActorComponentGlobalCreatePhysicsSignature, UActorComponent*);
DECLARE_MULTICAST_DELEGATE_OneParam(FActorComponentGlobalDestroyPhysicsSignature, UActorComponent*);

/**
 * ActorComponent is the base class for components that define reusable behavior that can be added to different types of Actors.
 * ActorComponents that have a transform are known as SceneComponents and those that can be rendered are PrimitiveComponents.
 *
 * @see [ActorComponent](https://docs.unrealengine.com/latest/INT/Programming/UnrealArchitecture/Actors/Components/index.html#actorcomponents)
 * @see USceneComponent
 * @see UPrimitiveComponent
 */
UCLASS(DefaultToInstanced, BlueprintType, abstract, meta=(ShortTooltip="An ActorComponent is a reusable component that can be added to any actor."), config=Engine)
class ENGINE_API UActorComponent : public UObject, public IInterface_AssetUserData
{
	GENERATED_BODY()

public:
	/** Create component physics state global delegate.*/
	static FActorComponentGlobalCreatePhysicsSignature GlobalCreatePhysicsDelegate;
	/** Destroy component physics state global delegate.*/
	static FActorComponentGlobalDestroyPhysicsSignature GlobalDestroyPhysicsDelegate;

	/**
	 * Default UObject constructor that takes an optional ObjectInitializer.
	 */
	UActorComponent(const FObjectInitializer& ObjectInitializer = FObjectInitializer::Get());

	/** Main tick function for the Component */
	UPROPERTY(EditDefaultsOnly, Category="ComponentTick")
	struct FActorComponentTickFunction PrimaryComponentTick;

	/** Array of tags that can be used for grouping and categorizing. Can also be accessed from scripting. */
	UPROPERTY(EditAnywhere, BlueprintReadWrite, Category=Tags)
	TArray<FName> ComponentTags;

protected:
	/** Array of user data stored with the component */
	UPROPERTY(EditAnywhere, AdvancedDisplay, Instanced, Category = AssetUserData)
	TArray<TObjectPtr<UAssetUserData>> AssetUserData;

private:
	/** Used for fast removal of end of frame update */
	int32 MarkedForEndOfFrameUpdateArrayIndex;

	/** Populated when the component is created and tracks the often used order of creation on a per archetype/per actor basis */
	UPROPERTY()
	int32 UCSSerializationIndex;

protected:
	/** 
	 *  Indicates if this ActorComponent is currently registered with a scene. 
	 */
	uint8 bRegistered:1;

	/** If the render state is currently created for this component */
	uint8 bRenderStateCreated:1;

	/** If the physics state is currently created for this component */
	uint8 bPhysicsStateCreated:1;

	/** Is this component safe to ID over the network by name?  */
	UPROPERTY()
	uint8 bNetAddressable:1;

private:
	/** Is this component currently replicating? Should the network code consider it for replication? Owning Actor must be replicating first! */
	UPROPERTY(EditDefaultsOnly, BlueprintReadOnly, Replicated, Category=ComponentReplication,meta=(DisplayName = "Component Replicates", AllowPrivateAccess = "true"))
	uint8 bReplicates:1;

	/** Is this component in need of its whole state being sent to the renderer? */
	uint8 bRenderStateDirty:1;

	/** Is this component's transform in need of sending to the renderer? */
	uint8 bRenderTransformDirty:1;

	/** Is this component's dynamic data in need of sending to the renderer? */
	uint8 bRenderDynamicDataDirty:1;

	/** Is this component's instanced data in need of sending to the renderer? */
	uint8 bRenderInstancesDirty:1;

	/** Used to ensure that any subclass of UActorComponent that overrides PostRename calls up to the Super to make OwnedComponents arrays get updated correctly */
	uint8 bRoutedPostRename:1;

public:
	/** Does this component automatically register with its owner */
	uint8 bAutoRegister:1;

protected:
	/** Check whether the component class allows reregistration during ReregisterAllComponents */
	uint8 bAllowReregistration:1;

public:
	/** Should this component be ticked in the editor */
	uint8 bTickInEditor:1;

	/** If true, this component never needs a render update. */
	uint8 bNeverNeedsRenderUpdate:1;

	/** Can we tick this concurrently on other threads? */
	uint8 bAllowConcurrentTick:1;

	/** Can this component be destroyed (via K2_DestroyComponent) by any parent */
	uint8 bAllowAnyoneToDestroyMe:1;

#if WITH_EDITORONLY_DATA
	/** @deprecated Replaced by CreationMethod */
	UPROPERTY()
	uint8 bCreatedByConstructionScript_DEPRECATED:1;

	/** @deprecated Replaced by CreationMethod */
	UPROPERTY()
	uint8 bInstanceComponent_DEPRECATED:1;
#endif

	/** Whether the component is activated at creation or must be explicitly activated. */
	UPROPERTY(EditAnywhere, BlueprintReadOnly, Category=Activation)
	uint8 bAutoActivate:1;

private:
	/** Whether the component is currently active. */
	UPROPERTY(transient, ReplicatedUsing=OnRep_IsActive)
	uint8 bIsActive:1;

public:

	/** True if this component can be modified when it was inherited from a parent actor class */
	UPROPERTY(EditDefaultsOnly, Category="Variable")
	uint8 bEditableWhenInherited:1;

	/** Cached navigation relevancy flag for collision updates */
	uint8 bNavigationRelevant : 1;

protected:
	/** Whether this component can potentially influence navigation */
	UPROPERTY(EditAnywhere, Category = Collision, AdvancedDisplay, config)
	uint8 bCanEverAffectNavigation : 1;

public:
	/** If true, we call the virtual InitializeComponent */
	uint8 bWantsInitializeComponent:1;

	/** If true, the component will be excluded from non-editor builds */
	UPROPERTY(EditAnywhere, BlueprintReadOnly, Category = Cooking)
	uint8 bIsEditorOnly:1;

#if WITH_EDITORONLY_DATA
private:
	/** True if this component is only used for visualization, usually a sprite or text */
	UPROPERTY()
	uint8 bIsVisualizationComponent : 1;

	/** Marks this component pending kill once PostLoad occurs. Used to clean up old native default subobjects that were removed from code */
	UPROPERTY()
	uint8 bNeedsUCSSerializationIndexEvaluted : 1;
#endif

private:
	/** Indicates that OnCreatedComponent has been called, but OnDestroyedComponent has not yet */
	uint8 bHasBeenCreated:1;

	/** Indicates that InitializeComponent has been called, but UninitializeComponent has not yet */
	uint8 bHasBeenInitialized:1;

	/** Indicates that BeginPlay has been called, but EndPlay has not yet */
	uint8 bHasBegunPlay:1;

	/** Indicates the the destruction process has begun for this component to avoid recursion */
	uint8 bIsBeingDestroyed:1;

	/** Whether we've tried to register tick functions. Reset when they are unregistered. */
	uint8 bTickFunctionsRegistered:1;

#if WITH_EDITOR
	/** During undo/redo it isn't safe to cache owner */
	uint8 bCanUseCachedOwner:1;

	/** Marks this component pending kill once PostLoad occurs. Used to clean up old native default subobjects that were removed from code */
	uint8 bMarkPendingKillOnPostLoad : 1;
#endif

	/** True if this component was owned by a net startup actor during level load. */
	uint8 bIsNetStartupComponent : 1;

	/** Tracks whether the component has been added to one of the world's end of frame update lists */
	uint8 MarkedForEndOfFrameUpdateState:2;

	/** Tracks whether the component has been added to the world's pre end of frame sync list */
	uint8 bMarkedForPreEndOfFrameSync : 1;

public:
	/** Describes how a component instance will be created */
	UPROPERTY()
	EComponentCreationMethod CreationMethod;

public:
	/** Returns the UCS serialization index. This can be an expensive operation in the editor if you are dealing with a component that was saved before this information was present and it needs to be calculated. */
	int32 GetUCSSerializationIndex() const
	{
#if WITH_EDITORONLY_DATA
		if (bNeedsUCSSerializationIndexEvaluted)
		{
			const_cast<UActorComponent*>(this)->DetermineUCSSerializationIndexForLegacyComponent();
		}
#endif

		return UCSSerializationIndex;
	}

private:
	/** Calculate the UCS serialization index for a component that was saved before we started saving this data */
	void DetermineUCSSerializationIndexForLegacyComponent();

public:

	/** Tracks whether the component has been added to one of the world's end of frame update lists */
	uint32 GetMarkedForEndOfFrameUpdateState() const { return MarkedForEndOfFrameUpdateState; }

	/** Tracks whether the component has been added to one of the world's end of frame update lists */
	uint32 GetMarkedForPreEndOfFrameSync() const { return bMarkedForPreEndOfFrameSync; }

	/** Initializes the list of properties that are modified by the UserConstructionScript */
	void DetermineUCSModifiedProperties();

	/** Returns the list of properties that are modified by the UserConstructionScript */
	void GetUCSModifiedProperties(TSet<const FProperty*>& ModifiedProperties) const;

	/** Removes specified properties from the list of UCS-modified properties */
	void RemoveUCSModifiedProperties(const TArray<FProperty*>& Properties);

	/** True if this component can be modified when it was inherited from a parent actor class */
	bool IsEditableWhenInherited() const;

	/** Indicates that OnCreatedComponent has been called, but OnDestroyedComponent has not yet */
	bool HasBeenCreated() const { return bHasBeenCreated; }

	/** Indicates that InitializeComponent has been called, but UninitializeComponent has not yet */
	bool HasBeenInitialized() const { return bHasBeenInitialized; }

	/** Indicates that BeginPlay has been called, but EndPlay has not yet */
	bool HasBegunPlay() const { return bHasBegunPlay; }

	/**
	 * Returns whether the component is in the process of being destroyed.
	 */
	UFUNCTION(BlueprintCallable, Category="Components", meta=(DisplayName="Is Component Being Destroyed"))
	bool IsBeingDestroyed() const
	{
		return bIsBeingDestroyed;
	}

	/** Returns true if instances of this component are created by either the user or simple construction script */
	bool IsCreatedByConstructionScript() const;

	/** Handles replication of active state, handles ticking by default but should be overridden as needed */
	UFUNCTION()
	virtual void OnRep_IsActive();

private:
	AActor* GetActorOwnerNoninline() const;

public:
	/** Follow the Outer chain to get the  AActor  that 'Owns' this component */
	UFUNCTION(BlueprintCallable, Category="Components", meta=(Keywords = "Actor Owning Parent"))
	AActor* GetOwner() const;

	/** Templated version of GetOwner(), will return nullptr if cast fails */
	template< class T >
	T* GetOwner() const
	{
		return Cast<T>(GetOwner());
	}

	/** Getter for the cached world pointer, will return null if the component is not actually spawned in a level */
	virtual UWorld* GetWorld() const override final { return (WorldPrivate ? WorldPrivate : GetWorld_Uncached()); }

	/** See if this component contains the supplied tag */
	UFUNCTION(BlueprintCallable, Category="Components")
	bool ComponentHasTag(FName Tag) const;


	// Activation System

	/** Called when the component has been activated, with parameter indicating if it was from a reset */
	UPROPERTY(BlueprintAssignable, Category = "Components|Activation")
	FActorComponentActivatedSignature OnComponentActivated;

	/** Called when the component has been deactivated */
	UPROPERTY(BlueprintAssignable, Category = "Components|Activation")
	FActorComponentDeactivateSignature OnComponentDeactivated;

private:
	UPROPERTY()
	TArray<FSimpleMemberReference> UCSModifiedProperties;

public:
	/**
	 * Activates the SceneComponent, should be overridden by native child classes.
	 * @param bReset - Whether the activation should happen even if ShouldActivate returns false.
	 */
	UFUNCTION(BlueprintCallable, Category="Components|Activation", meta=(UnsafeDuringActorConstruction="true"))
	virtual void Activate(bool bReset=false);
	
	/**
	 * Deactivates the SceneComponent.
	 */
	UFUNCTION(BlueprintCallable, Category="Components|Activation", meta=(UnsafeDuringActorConstruction="true"))
	virtual void Deactivate();

	/**
	 * Sets whether the component is active or not
	 * @param bNewActive - The new active state of the component
	 * @param bReset - Whether the activation should happen even if ShouldActivate returns false.
	 */
	UFUNCTION(BlueprintCallable, Category="Components|Activation", meta=(UnsafeDuringActorConstruction="true"))
	virtual void SetActive(bool bNewActive, bool bReset=false);

	/**
	 * Toggles the active state of the component
	 */
	UFUNCTION(BlueprintCallable, Category="Components|Activation", meta=(UnsafeDuringActorConstruction="true"))
	virtual void ToggleActive();

	/**
	 * Returns whether the component is active or not
	 * @return - The active state of the component.
	 */
	UFUNCTION(BlueprintCallable, Category="Components|Activation", meta=(UnsafeDuringActorConstruction="true"))
	bool IsActive() const { return bIsActive; }

	/**
	 * Sets whether the component should be auto activate or not. Only safe during construction scripts.
	 * @param bNewAutoActivate - The new auto activate state of the component
	 */
	UFUNCTION(BlueprintCallable, Category="Components|Activation")
	virtual void SetAutoActivate(bool bNewAutoActivate);

	/** Sets whether this component can tick when paused. */
	UFUNCTION(BlueprintCallable, Category="Components|Tick")
	void SetTickableWhenPaused(bool bTickableWhenPaused);

	/** Create any physics engine information for this component */
	void CreatePhysicsState(bool bAllowDeferral = false);

	/** Shut down any physics engine structure for this component */
	void DestroyPhysicsState();


	// Networking

	/** This signifies the component can be ID'd by name over the network. This only needs to be called by engine code when constructing blueprint components. */
	void SetNetAddressable();

	/** Enable or disable replication. This is the equivalent of RemoteRole for actors (only a bool is required for components) */
	UFUNCTION(BlueprintCallable, Category="Components")
	void SetIsReplicated(bool ShouldReplicate);

	/** Returns whether replication is enabled or not. */
	FORCEINLINE bool GetIsReplicated() const
	{
		return bReplicates;
	}

	/** Allows a component to replicate other subobject on the actor  */
	virtual bool ReplicateSubobjects(class UActorChannel *Channel, class FOutBunch *Bunch, FReplicationFlags *RepFlags);

	/** Called on the component right before replication occurs */
	virtual void PreReplication(IRepChangedPropertyTracker & ChangedPropertyTracker);

	/** Returns true if this type of component can ever replicate, override to disable the default behavior */
	virtual bool GetComponentClassCanReplicate() const;

#if WITH_EDITORONLY_DATA
	/** Returns whether this component is an editor-only object or not */
	virtual bool IsEditorOnly() const override { return bIsEditorOnly; }

	/** Called during component creation to mark this component as editor only */
	virtual void MarkAsEditorOnlySubobject() override
	{
		bIsEditorOnly = true;
		// A bit sketchy, but is best for backwards compatibility as the vast majority of editor only components were for visualization, 
		// so for the very few where visualization is not the purpose, it can be cleared after the subobject is created
		bIsVisualizationComponent = true; 
	}

	/** Returns true if this component is only used for visualization, usually a sprite or text */
	bool IsVisualizationComponent() const { return bIsVisualizationComponent; }

	/** Sets if this component is only used for visualization */
	void SetIsVisualizationComponent(const bool bInIsVisualizationComponent)
	{
		bIsVisualizationComponent = bInIsVisualizationComponent;
		if (bIsVisualizationComponent)
		{
			bIsEditorOnly = true;
		}
	}
#endif

	/** Returns true if we are replicating and this client is not authoritative */
	bool IsNetSimulating() const;

	/** Get the network role of the Owner, or ROLE_None if there is no owner. */
	ENetRole GetOwnerRole() const;

	/**
	 * Get the network mode (dedicated server, client, standalone, etc) for this component.
	 * @see IsNetMode()
	 */
	ENetMode GetNetMode() const;

	/**
	* Test whether net mode is the given mode.
	* In optimized non-editor builds this can be more efficient than GetNetMode()
	* because it can check the static build flags without considering PIE.
	*/
	bool IsNetMode(ENetMode Mode) const;

	/** Returns true if this component was owned by a net startup actor during level load. */
	bool IsNetStartupComponent() const { return bIsNetStartupComponent; }

	/** This should only be called by the engine in ULevel::InitializeNetworkActors to initialize bIsNetStartupComponent. */
	void SetIsNetStartupComponent(const bool bInIsNetStartupComponent) { bIsNetStartupComponent = bInIsNetStartupComponent; }

	/** Allows components to handle an EOF update happening mid tick. Can be used to block on in-flight async tasks etc. This should ensure the the component's tick is complete so that it's render update is correct. */
	virtual void OnEndOfFrameUpdateDuringTick() {}

	/** Allows components to wait on outstanding tasks prior to sending EOF update data. Executed on Game Thread and may await tasks. */
	virtual void OnPreEndOfFrameSync() {}

private:
	/** Cached pointer to owning actor */
	mutable AActor* OwnerPrivate;

	/** 
	 * Pointer to the world that this component is currently registered with. 
	 * This is only non-NULL when the component is registered.
	 */
	UWorld* WorldPrivate;

	/** If WorldPrivate isn't set this will determine the world from outers */
	UWorld* GetWorld_Uncached() const;

	/** Private version without inlining that does *not* check Dedicated server build flags (which should already have been done). */
	ENetMode InternalGetNetMode() const;

protected:
	/** Return true if this component is in a state where it can be activated normally. */
	virtual bool ShouldActivate() const;

private:
	/** Calls OnUnregister, DestroyRenderState_Concurrent and OnDestroyPhysicsState. */
	void ExecuteUnregisterEvents();

	/** Calls OnRegister, CreateRenderState_Concurrent and OnCreatePhysicsState. */
	void ExecuteRegisterEvents(FRegisterComponentContext* Context = nullptr);

	/** Utility function for each of the PostEditChange variations to call for the same behavior */
	void ConsolidatedPostEditChange(const FPropertyChangedEvent& PropertyChangedEvent);
protected:

	/**
	 * Called when a component is registered, after Scene is set, but before CreateRenderState_Concurrent or OnCreatePhysicsState are called.
	 */
	virtual void OnRegister();

	/**
	 * Called when a component is unregistered. Called after DestroyRenderState_Concurrent and OnDestroyPhysicsState are called.
	 */
	virtual void OnUnregister();

	/** Return true if CreateRenderState() should be called */
	virtual bool ShouldCreateRenderState() const 
	{
		return false;
	}

	/** 
	 * Used to create any rendering thread information for this component
	 * @warning This is called concurrently on multiple threads (but never the same component concurrently)
	 */
	virtual void CreateRenderState_Concurrent(FRegisterComponentContext* Context);

	/** 
	 * Called to send a transform update for this component to the rendering thread
	 * @warning This is called concurrently on multiple threads (but never the same component concurrently)
	 */
	virtual void SendRenderTransform_Concurrent();

	/** Called to send dynamic data for this component to the rendering thread */
	virtual void SendRenderDynamicData_Concurrent();

	/** Called to send instance data for this component to the rendering thread */
	virtual void SendRenderInstanceData_Concurrent();

	/** 
	 * Used to shut down any rendering thread structure for this component
	 * @warning This is called concurrently on multiple threads (but never the same component concurrently)
	 */
	virtual void DestroyRenderState_Concurrent();

	/** Used to create any physics engine information for this component */
	virtual void OnCreatePhysicsState();

	/** Used to shut down and physics engine structure for this component */
	virtual void OnDestroyPhysicsState();

	/** Return true if CreatePhysicsState() should be called.
	    Ideally CreatePhysicsState() should always succeed if this returns true, but this isn't currently the case */
	virtual bool ShouldCreatePhysicsState() const {return false;}

	/** Used to check that DestroyPhysicsState() is working correctly */
	virtual bool HasValidPhysicsState() const { return false; }

	/**
	 * Virtual call chain to register all tick functions
	 * @param bRegister - true to register, false, to unregister
	 */
	virtual void RegisterComponentTickFunctions(bool bRegister);

public:
	/**
	 * Initializes the component.  Occurs at level startup or actor spawn. This is before BeginPlay (Actor or Component).  
	 * All Components in the level will be Initialized on load before any Actor/Component gets BeginPlay
	 * Requires component to be registered, and bWantsInitializeComponent to be true.
	 */
	virtual void InitializeComponent();

	/**
	 * Begins Play for the component. 
	 * Called when the owning Actor begins play or when the component is created if the Actor has already begun play.
	 * Actor BeginPlay normally happens right after PostInitializeComponents but can be delayed for networked or child actors.
	 * Requires component to be registered and initialized.
	 */
	virtual void BeginPlay();

	/** 
	 * Blueprint implementable event for when the component is beginning play, called before its owning actor's BeginPlay
	 * or when the component is dynamically created if the Actor has already BegunPlay. 
	 */
	UFUNCTION(BlueprintImplementableEvent, meta=(DisplayName = "Begin Play"))
	void ReceiveBeginPlay();

	/**
	 * Ends gameplay for this component.
	 * Called from AActor::EndPlay only if bHasBegunPlay is true
	 */
	virtual void EndPlay(const EEndPlayReason::Type EndPlayReason);

	/**
	 * Handle this component being Uninitialized.
	 * Called from AActor::EndPlay only if bHasBeenInitialized is true
	 */
	virtual void UninitializeComponent();

	/** Blueprint implementable event for when the component ends play, generally via destruction or its Actor's EndPlay. */
	UFUNCTION(BlueprintImplementableEvent, meta=(Keywords = "delete", DisplayName = "End Play"))
	void ReceiveEndPlay(EEndPlayReason::Type EndPlayReason);
	
	/**
	 * When called, will call the virtual call chain to register all of the tick functions
	 * Do not override this function or make it virtual
	 * @param bRegister - true to register, false, to unregister
	 */
	void RegisterAllComponentTickFunctions(bool bRegister);

	/**
	 * Function called every frame on this ActorComponent. Override this function to implement custom logic to be executed every frame.
	 * Only executes if the component is registered, and also PrimaryComponentTick.bCanEverTick must be set to true.
	 *	
	 * @param DeltaTime - The time since the last tick.
	 * @param TickType - The kind of tick this is, for example, are we paused, or 'simulating' in the editor
	 * @param ThisTickFunction - Internal tick function struct that caused this to run
	 */
	virtual void TickComponent(float DeltaTime, enum ELevelTick TickType, FActorComponentTickFunction *ThisTickFunction);
	
	/** 
	 * Set up a tick function for a component in the standard way. 
	 * Tick after the actor. Don't tick if the actor is static, or if the actor is a template or if this is a "NeverTick" component.
	 * I tick while paused if only if my owner does.
	 * @param	TickFunction - structure holding the specific tick function
	 * @return  true if this component met the criteria for actually being ticked.
	 */
	bool SetupActorComponentTickFunction(struct FTickFunction* TickFunction);

	/** 
	 * Set this component's tick functions to be enabled or disabled. Only has an effect if the function is registered
	 * 
	 * @param	bEnabled - Whether it should be enabled or not
	 */
	UFUNCTION(BlueprintCallable, Category="Components|Tick")
	virtual void SetComponentTickEnabled(bool bEnabled);

	/** 
	 * Spawns a task on GameThread that will call SetComponentTickEnabled
	 * @param	bEnabled - Whether it should be enabled or not
	 */
	virtual void SetComponentTickEnabledAsync(bool bEnabled);
	
	/** 
	 * Returns whether this component has tick enabled or not
	 */
	UFUNCTION(BlueprintCallable, Category="Components|Tick")
	virtual bool IsComponentTickEnabled() const;

	/** 
	* Sets the tick interval for this component's primary tick function. Does not enable the tick interval. Takes effect on next tick.
	* @param TickInterval	The duration between ticks for this component's primary tick function
	*/
	UFUNCTION(BlueprintCallable, Category="Components|Tick")
	void SetComponentTickInterval(float TickInterval);

	/**
	* Sets the tick interval for this component's primary tick function. Does not enable the tick interval. Takes effect imediately.
	* @param TickInterval	The duration between ticks for this component's primary tick function
	*/
<<<<<<< HEAD
	UFUNCTION(BlueprintCallable, Category = "Utilities")
=======
	UFUNCTION(BlueprintCallable, Category="Components|Tick")
>>>>>>> 6bbb88c8
	void SetComponentTickIntervalAndCooldown(float TickInterval);

	/** Returns the tick interval for this component's primary tick function, which is the frequency in seconds at which it will be executed */
	UFUNCTION(BlueprintCallable, Category="Components|Tick")
	float GetComponentTickInterval() const;

	/**
	 * Registers a component with a specific world, which creates any visual/physical state
	 * @param InWorld - The world to register the component with.
	 */
	void RegisterComponentWithWorld(UWorld* InWorld, FRegisterComponentContext* Context = nullptr);

	/** Overridable check for a component to indicate to its Owner that it should prevent the Actor from auto destroying when finished */
	virtual bool IsReadyForOwnerToAutoDestroy() const { return true; }

	/** Returns whether the component's owner is selected in the editor */
	bool IsOwnerSelected() const;

	/** Is this component's transform in need of sending to the renderer? */
	inline bool IsRenderTransformDirty() const { return bRenderTransformDirty; }

	/** Is this component's instance data in need of sending to the renderer? */
	inline bool IsRenderInstancesDirty() const { return bRenderInstancesDirty; }

	/** Is this component in need of its whole state being sent to the renderer? */
	inline bool IsRenderStateDirty() const { return bRenderStateDirty; }

	/** Invalidate lighting cache with default options. */
	void InvalidateLightingCache()
	{
		InvalidateLightingCacheDetailed(true, false);
	}

	/**
	 * Called when this actor component has moved, allowing it to discard statically cached lighting information.
	 */
	virtual void InvalidateLightingCacheDetailed(bool bInvalidateBuildEnqueuedLighting, bool bTranslationOnly) {}

#if WITH_EDITOR
	/**
	 * Function that gets called from within Map_Check to allow this actor component to check itself
	 * for any potential errors and register them with map check dialog.
	 * @note Derived class implementations should call up to their parents.
	 */
	virtual void CheckForErrors();

	/** 
	 * Supplies the editor with a view specific to this component (think a view 
	 * from a camera components POV, a render, etc.). Used for PIP preview windows.
	 * @return True if the component overrides this, and fills out the view info output.
	 */
	virtual bool GetEditorPreviewInfo(float DeltaTime, FMinimalViewInfo& ViewOut) { return false; }

	/**
	 * If this component is set up to provide a preview window in editor (see GetEditorPreviewInfo), 
	 * you can use this to customize the preview (to be something other than a world viewport).
	 * If this returns an empty pointer, then the preview will default to a viewport using the FMinimalViewInfo
	 * data from GetEditorPreviewInfo().
	 */
	virtual TSharedPtr<SWidget> GetCustomEditorPreviewWidget() { return TSharedPtr<SWidget>(); }

	/**
	 * Return the custom HLODBuilder class that should be used to generate HLODs for components of this type.
	 * Allows the HLOD system to include whatever is needed to represent a component at a distance.
	 * For example, this is currently used to build custom HLODs for landscape streaming proxies. 
	 * This could be used to generate fake lights, represent custom FX at a distance, or even to insert
	 * externally generated HLODs.
	 */
	virtual TSubclassOf<class UHLODBuilder> GetCustomHLODBuilderClass() const { return nullptr; }
#endif // WITH_EDITOR

	/**
	 * Uses the bRenderStateDirty/bRenderTransformDirty/bRenderInstancesDirty to perform any necessary work on this component.
	 * Do not call this directly, call MarkRenderStateDirty, MarkRenderDynamicDataDirty,  MarkRenderInstancesDataDirty,
	 *
	 * @warning This is called concurrently on multiple threads (but never the same component concurrently)
	 */
	void DoDeferredRenderUpdates_Concurrent();

	/** Recalculate the value of our component to world transform */
	virtual void UpdateComponentToWorld(EUpdateTransformFlags UpdateTransformFlags = EUpdateTransformFlags::None, ETeleportType Teleport = ETeleportType::None){}

	/** Mark the render state as dirty - will be sent to the render thread at the end of the frame. */
	void MarkRenderStateDirty();

	/** Indicate that dynamic data for this component needs to be sent at the end of the frame. */
	void MarkRenderDynamicDataDirty();

	/** Marks the transform as dirty - will be sent to the render thread at the end of the frame*/
	void MarkRenderTransformDirty();

	/** Marks the instances as dirty - changes to instance transforms/custom data will be sent to the render thread at the end of the frame*/
	void MarkRenderInstancesDirty();

	/** If we belong to a world, mark this for a deferred update, otherwise do it now. */
	void MarkForNeededEndOfFrameUpdate();

	/** If we belong to a world, mark this for a deferred update, otherwise do it now. */
	void MarkForNeededEndOfFrameRecreate();

	/** If we belong to a world, clear the request to do a deferred update. */
	void ClearNeedEndOfFrameUpdate();

	/** return true if this component requires end of frame updates to happen from the game thread. */
	virtual bool RequiresGameThreadEndOfFrameUpdates() const;

	/** return true if this component requires end of frame recreates to happen from the game thread. */
	virtual bool RequiresGameThreadEndOfFrameRecreate() const;

	/** return true if this component needs to sync to tasks before end of frame updates are executed */
	virtual bool RequiresPreEndOfFrameSync() const;

	/** 
	 * Recreate the render state right away. Generally you always want to call MarkRenderStateDirty instead. 
	 * @warning This is called concurrently on multiple threads (but never the same component concurrently)
	 */
	void RecreateRenderState_Concurrent();

	/** Recreate the physics state right way. */
	void RecreatePhysicsState();

	/** Returns true if the render 'state' (e.g. scene proxy) is created for this component */
	bool IsRenderStateCreated() const
	{
		return bRenderStateCreated;
	}

	/** Returns true if the physics 'state' (e.g. physx bodies) are created for this component */
	bool IsPhysicsStateCreated() const
	{
		return bPhysicsStateCreated;
	}

	/** Returns the rendering scene associated with this component */
	class FSceneInterface* GetScene() const;

	/** Return the ULevel that this Component is part of. */
	ULevel* GetComponentLevel() const;

	/** Returns true if this actor is contained by TestLevel. */
	bool ComponentIsInLevel(const class ULevel *TestLevel) const;

	/** See if this component is in the persistent level */
	bool ComponentIsInPersistentLevel(bool bIncludeLevelStreamingPersistent) const;

	/** Called on each component when the Actor's bEnableCollisionChanged flag changes */
	virtual void OnActorEnableCollisionChanged() {}

	/** 
	 * Returns a readable name for this component, including the asset name if applicable 
	 * By default this appends a space plus AdditionalStatObject()
	 */
	virtual FString GetReadableName() const;

	/** Give a readable name for this component, including asset name if applicable */
	virtual UObject const* AdditionalStatObject() const
	{
		return nullptr;
	}

	/** Called before we throw away components during RerunConstructionScripts, to cache any data we wish to persist across that operation */
	virtual TStructOnScope<FActorComponentInstanceData> GetComponentInstanceData() const;

	/** Called after ApplyToComponent has run. */
	virtual void PostApplyToComponent();

	/**
	 * Get the logical child elements of this component, if any.
	 * @see UTypedElementHierarchyInterface.
	 */
	virtual void GetComponentChildElements(TArray<FTypedElementHandle>& OutElementHandles, const bool bAllowCreate = true) {}

	//~ Begin UObject Interface.
	virtual void BeginDestroy() override;
	virtual bool NeedsLoadForClient() const override;
	virtual bool NeedsLoadForServer() const override;
	virtual bool NeedsLoadForEditorGame() const override;
	virtual bool IsNameStableForNetworking() const override;
	virtual bool IsSupportedForNetworking() const override;
	virtual void GetLifetimeReplicatedProps(TArray<FLifetimeProperty>& OutLifetimeProps) const override;
	virtual int32 GetFunctionCallspace( UFunction* Function, FFrame* Stack ) override;
	virtual bool CallRemoteFunction( UFunction* Function, void* Parameters, FOutParmRec* OutParms, FFrame* Stack ) override;
	virtual void PostInitProperties() override;
	virtual void PostLoad() override;
	virtual bool Rename( const TCHAR* NewName=NULL, UObject* NewOuter=NULL, ERenameFlags Flags=REN_None ) override;
	virtual void PostRename(UObject* OldOuter, const FName OldName) override;
	virtual void Serialize(FArchive& Ar) override;
#if WITH_EDITOR
	virtual bool Modify( bool bAlwaysMarkDirty = true ) override;
	virtual bool CanEditChange(const FProperty* InProperty) const override;
	virtual void PreEditChange(FProperty* PropertyThatWillChange) override;
	virtual void PostEditChangeProperty(FPropertyChangedEvent& PropertyChangedEvent) override;
	virtual void PostEditChangeChainProperty( FPropertyChangedChainEvent& PropertyChangedEvent ) override;
	virtual void PreEditUndo() override;
	virtual void PostEditUndo() override;
	virtual bool IsSelectedInEditor() const override;
	virtual void SetPackageExternal(bool bExternal, bool bShouldDirty) {}
<<<<<<< HEAD
=======
	virtual FBox GetStreamingBounds() const { return FBox(ForceInit); }
>>>>>>> 6bbb88c8
#endif // WITH_EDITOR
	//~ End UObject Interface.

	//~ Begin IInterface_AssetUserData Interface
	virtual void AddAssetUserData(UAssetUserData* InUserData) override;
	virtual void RemoveUserDataOfClass(TSubclassOf<UAssetUserData> InUserDataClass) override;
	virtual UAssetUserData* GetAssetUserDataOfClass(TSubclassOf<UAssetUserData> InUserDataClass) override;
	//~ End IInterface_AssetUserData Interface

	//~ Begin IInterface_ActorSubobject Interface
	// We're using the same API as IInterface_ActorSubobject, but not using it directly as a size and performance optimization
	void OnCreatedFromReplication();
	void OnDestroyedFromReplication();
	//~ End IInterface_ActorSubobject Interface

	/** See if the owning Actor is currently running the UCS */
	bool IsOwnerRunningUserConstructionScript() const;

	/** See if this component is currently registered */
	FORCEINLINE bool IsRegistered() const { return bRegistered; }

	/** Check whether the component class allows reregistration during ReregisterAllComponents */
	FORCEINLINE bool AllowReregistration() const { return bAllowReregistration; }

	/** Register this component, creating any rendering/physics state. Will also add itself to the outer Actor's Components array, if not already present. */
	void RegisterComponent();

	/** Unregister this component, destroying any rendering/physics state. */
	void UnregisterComponent();

	/** Unregister the component, remove it from its outer Actor's Components array and mark for pending kill. */
	virtual void DestroyComponent(bool bPromoteChildren = false);

	/** Called when a component is created (not loaded). This can happen in the editor or during gameplay */
	virtual void OnComponentCreated();

	/** 
	 * Called when a component is destroyed
	 * 
	 * @param	bDestroyingHierarchy  - True if the entire component hierarchy is being torn down, allows avoiding expensive operations
	 */
	virtual void OnComponentDestroyed(bool bDestroyingHierarchy);

	/**
	 * Unregister and mark for pending kill a component.  This may not be used to destroy a component that is owned by an actor unless the owning actor is calling the function.
	 */
	UFUNCTION(BlueprintCallable, Category="Components", meta=(Keywords = "Delete", HidePin="Object", DefaultToSelf="Object", DisplayName = "Destroy Component", ScriptName = "DestroyComponent"))
	void K2_DestroyComponent(UObject* Object);

	/** Unregisters and immediately re-registers component. */
	void ReregisterComponent();

	/** Changes the ticking group for this component */
	UFUNCTION(BlueprintCallable, Category="Components|Tick", meta=(Keywords = "dependency"))
	void SetTickGroup(ETickingGroup NewTickGroup);

	/** Make this component tick after PrerequisiteActor */
	UFUNCTION(BlueprintCallable, Category="Components|Tick", meta=(Keywords = "dependency"))
	virtual void AddTickPrerequisiteActor(AActor* PrerequisiteActor);

	/** Make this component tick after PrerequisiteComponent. */
	UFUNCTION(BlueprintCallable, Category="Components|Tick", meta=(Keywords = "dependency"))
	virtual void AddTickPrerequisiteComponent(UActorComponent* PrerequisiteComponent);

	/** Remove tick dependency on PrerequisiteActor. */
	UFUNCTION(BlueprintCallable, Category="Components|Tick", meta=(Keywords = "dependency"))
	virtual void RemoveTickPrerequisiteActor(AActor* PrerequisiteActor);

	/** Remove tick dependency on PrerequisiteComponent. */
	UFUNCTION(BlueprintCallable, Category="Components|Tick", meta=(Keywords = "dependency"))
	virtual void RemoveTickPrerequisiteComponent(UActorComponent* PrerequisiteComponent);

	/** Event called every frame if tick is enabled */
	UFUNCTION(BlueprintImplementableEvent, meta=(DisplayName = "Tick"))
	void ReceiveTick(float DeltaSeconds);
	
	/** 
	 *  Called by owner actor on position shifting
	 *  Component should update all relevant data structures to reflect new actor location
	 *
	 * @param InWorldOffset	 Offset vector the actor shifted by
	 * @param bWorldShift	 Whether this call is part of whole world shifting
	 */
	virtual void ApplyWorldOffset(const FVector& InOffset, bool bWorldShift) {};

	/** Can this component potentially influence navigation */
	bool CanEverAffectNavigation() const;

	/** set value of bCanEverAffectNavigation flag and update navigation octree if needed */
	void SetCanEverAffectNavigation(bool bRelevant);

	/** Override to specify that a component is relevant to the navigation system */
	virtual bool IsNavigationRelevant() const { return false; }

	/** Override to specify that a component is relevant to the HLOD generation. */
	virtual bool IsHLODRelevant() const { return false; }

	/** Prefix used to identify template component instances */
	static const FString ComponentTemplateNameSuffix;

	DECLARE_MULTICAST_DELEGATE_OneParam(FOnMarkRenderStateDirty, UActorComponent&);

	/** Called When render state is marked dirty */
	static FOnMarkRenderStateDirty MarkRenderStateDirtyEvent;

protected:
	/** Makes sure navigation system has up to date information regarding component's navigation relevancy 
	 *	and if it can affect navigation at all 
	 *	@param bForceUpdate by default updating navigation system will take place only if the component has
	 *		already been registered. Setting bForceUpdate to true overrides that check */
	void HandleCanEverAffectNavigationChange(bool bForceUpdate = false);

private:
#if !(UE_BUILD_SHIPPING || UE_BUILD_TEST)
	/** This is the old name of the tick function. We just want to avoid mistakes with an attempt to override this */
	virtual void Tick( float DeltaTime ) final { check(0); }
#endif

	void ClearNeedEndOfFrameUpdate_Internal();

	friend struct FMarkComponentEndOfFrameUpdateState;
	friend struct FSetUCSSerializationIndex;
	friend struct FActorComponentInstanceData;
	friend class FActorComponentDetails;
	friend class FComponentReregisterContextBase;
	friend class FComponentRecreateRenderStateContext;
	friend struct FActorComponentTickFunction;

	//~ Begin Methods for Replicated Members.
protected:

	/**
	 * Sets the value of bReplicates without causing other side effects to this instance.
	 * This should only be called during component construction.
	 *
	 * This method exists only to allow code to directly modify bReplicates to maintain existing
	 * behavior.
	 */
	void SetIsReplicatedByDefault(const bool bNewReplicates);

	/**
	 * Gets the property name for bReplicates.
	 *
	 * This exists so subclasses don't need to have direct access to the bReplicates property so it
	 * can be made private later.
	 */
	static const FName GetReplicatesPropertyName()
	{
		return GET_MEMBER_NAME_CHECKED(UActorComponent, bReplicates);
	}

public:

	/**
	 * Sets the value of bIsActive without causing other side effects to this instance.
	 *
	 * Activate, Deactivate, and SetActive are preferred in most cases because they respect virtual behavior.
	 */
	void SetActiveFlag(const bool bNewIsActive);

	//~ End Methods for Replicated Members.

protected:

	/** Convenience method for testing whether or not our owner is still being constructed / initialized. */
	bool OwnerNeedsInitialization() const;

	/** Convenience method for testing whether or not we are still be constructed / initialized. */
	bool NeedsInitialization() const;
};

//////////////////////////////////////////////////////////////////////////
// UActorComponent inlines

FORCEINLINE bool UActorComponent::CanEverAffectNavigation() const
{
	return bCanEverAffectNavigation;
}

FORCEINLINE_DEBUGGABLE bool UActorComponent::IsNetSimulating() const
{
	return GetIsReplicated() && GetOwnerRole() != ROLE_Authority;
}

FORCEINLINE_DEBUGGABLE ENetMode UActorComponent::GetNetMode() const
{
	// IsRunningDedicatedServer() is a compile-time check in optimized non-editor builds.
	if (IsRunningDedicatedServer())
	{
		return NM_DedicatedServer;
	}

	return InternalGetNetMode();
}

FORCEINLINE_DEBUGGABLE bool UActorComponent::IsNetMode(ENetMode Mode) const
{
#if UE_EDITOR
	// Editor builds are special because of PIE, which can run a dedicated server without the app running with -server.
	return GetNetMode() == Mode;
#else
	// IsRunningDedicatedServer() is a compile-time check in optimized non-editor builds.
	if (Mode == NM_DedicatedServer)
	{
		return IsRunningDedicatedServer();
	}
	else
	{
		return !IsRunningDedicatedServer() && (InternalGetNetMode() == Mode);
	}
#endif // UE_EDITOR
}

FORCEINLINE void UActorComponent::ClearNeedEndOfFrameUpdate()
{
	if (MarkedForEndOfFrameUpdateState != 0)
	{
		ClearNeedEndOfFrameUpdate_Internal();
	}
}

FORCEINLINE_DEBUGGABLE AActor* UActorComponent::GetOwner() const
{
#if WITH_EDITOR
	// During undo/redo the cached owner is unreliable so just used GetTypedOuter
	if (bCanUseCachedOwner)
	{
		checkSlow(OwnerPrivate == GetActorOwnerNoninline()); // verify cached value is correct
		return OwnerPrivate;
	}
	else
	{
		return GetActorOwnerNoninline();
	}
#else
	checkSlow(OwnerPrivate == GetActorOwnerNoninline()); // verify cached value is correct
	return OwnerPrivate;
#endif
}

#if WITH_EDITOR
/** Callback for editor component selection. This must be in engine instead of editor for UActorComponent::IsSelectedInEditor to work */
extern ENGINE_API TFunction<bool(const UActorComponent*)> GIsComponentSelectedInEditor;
#endif<|MERGE_RESOLUTION|>--- conflicted
+++ resolved
@@ -716,11 +716,7 @@
 	* Sets the tick interval for this component's primary tick function. Does not enable the tick interval. Takes effect imediately.
 	* @param TickInterval	The duration between ticks for this component's primary tick function
 	*/
-<<<<<<< HEAD
-	UFUNCTION(BlueprintCallable, Category = "Utilities")
-=======
 	UFUNCTION(BlueprintCallable, Category="Components|Tick")
->>>>>>> 6bbb88c8
 	void SetComponentTickIntervalAndCooldown(float TickInterval);
 
 	/** Returns the tick interval for this component's primary tick function, which is the frequency in seconds at which it will be executed */
@@ -918,10 +914,7 @@
 	virtual void PostEditUndo() override;
 	virtual bool IsSelectedInEditor() const override;
 	virtual void SetPackageExternal(bool bExternal, bool bShouldDirty) {}
-<<<<<<< HEAD
-=======
 	virtual FBox GetStreamingBounds() const { return FBox(ForceInit); }
->>>>>>> 6bbb88c8
 #endif // WITH_EDITOR
 	//~ End UObject Interface.
 
