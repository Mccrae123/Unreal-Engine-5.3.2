--- conflicted
+++ resolved
@@ -874,14 +874,11 @@
 	 * externally generated HLODs.
 	 */
 	virtual TSubclassOf<class UHLODBuilder> GetCustomHLODBuilderClass() const { return nullptr; }
-<<<<<<< HEAD
-=======
 
 	/**
 	 * Add properties to the component owner's actor desc.
 	 */
 	virtual void GetActorDescProperties(FPropertyPairsMap& PropertyPairsMap) const {}
->>>>>>> d731a049
 #endif // WITH_EDITOR
 
 	/**
