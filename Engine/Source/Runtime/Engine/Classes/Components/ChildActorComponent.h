// Copyright Epic Games, Inc. All Rights Reserved.


#pragma once

#include "UObject/ObjectMacros.h"
#include "Templates/SubclassOf.h"
#include "Components/SceneComponent.h"

#include "ChildActorComponent.generated.h"

class AActor;

USTRUCT()
struct FChildActorAttachedActorInfo
{
	GENERATED_BODY()

	UPROPERTY()
	TWeakObjectPtr<AActor> Actor;
	UPROPERTY()
	FName SocketName;
	UPROPERTY()
	FTransform RelativeTransform;
};

USTRUCT()
struct FChildActorComponentInstanceData : public FSceneComponentInstanceData
{
	GENERATED_BODY()
public:
	FChildActorComponentInstanceData() = default;
	ENGINE_API FChildActorComponentInstanceData(const class UChildActorComponent* Component);

	virtual ~FChildActorComponentInstanceData() = default;

	ENGINE_API virtual bool ContainsData() const override;

	ENGINE_API virtual void ApplyToComponent(UActorComponent* Component, const ECacheApplyPhase CacheApplyPhase) override;
	ENGINE_API virtual void AddReferencedObjects(FReferenceCollector& Collector) override;

	// The class of the child actor when the instance data cache was stored
	UPROPERTY()
	TSubclassOf<AActor> ChildActorClass;

	// The name of the spawned child actor so it (attempts to) remain constant across construction script reruns
	UPROPERTY()
	FName ChildActorName;

	UPROPERTY()
	TArray<FChildActorAttachedActorInfo> AttachedActors;

#if WITH_EDITOR
	/** Keep track of the child actor GUID to reuse it when reinstancing */
	FGuid ChildActorGUID;
#endif

	// The saved properties for the ChildActor itself
	TSharedPtr<FActorInstanceData> ActorInstanceData;

	// The component instance data cache for the ChildActor spawned by this component
	TSharedPtr<FComponentInstanceDataCache> ComponentInstanceData;
};

#if WITH_EDITORONLY_DATA
UENUM()
enum class EChildActorComponentTreeViewVisualizationMode : uint8
{
	/** Use the editor's default setting. */
	UseDefault UMETA(Hidden),
	/** Show only the outer component as a single component node. */
	ComponentOnly,
	/** Include the child actor hierarchy attached to the outer component as the root node. */
	ComponentWithChildActor,
	/** Show only as a child actor hierarchy (i.e. do not show the outer component node as the root). */
	ChildActorOnly,
};
#endif

/** A component that spawns an Actor when registered, and destroys it when unregistered.*/
UCLASS(ClassGroup=Utility, hidecategories=(Object,LOD,Physics,Lighting,TextureStreaming,Activation,"Components|Activation",Collision), meta=(BlueprintSpawnableComponent), MinimalAPI)
class UChildActorComponent : public USceneComponent
{
	GENERATED_UCLASS_BODY()

	/**
	 * Sets the class to use for the child actor. 
	 * If called on a template component (owned by a CDO), the properties of any existing child actor template will be copied as best possible to the template. 
	 * If called on a component instance in a world (and the class is changing), the created ChildActor will use the class defaults as template.
	 * @param InClass The Actor subclass to spawn as a child actor
	 */
	UFUNCTION(BlueprintCallable, Category=ChildActorComponent)
	void SetChildActorClass(TSubclassOf<AActor> InClass)
	{
		SetChildActorClass(InClass, nullptr);
	}

	/**
	 * Sets then class to use for the child actor providing an optional Actor to use as the template.
	 * If called on a template component (owned by a CDO) and NewChildActorTemplate is not null, the new child actor template will be created using the supplied Actor as template.
	 * If called on a template component and NewChildActorTemplate is null, the properties of any existing child actor template will be copied as best possible to the template.
	 * If called on a component instance in a world with NewChildActorTemplate not null, then if registered a new child actor will be created using the supplied Actor as template, 
	 *    otherwise if not registered it will ensure. If the class also changed, then future ChildActors created by this component the class defaults will be used.
	 * If called on a component instance in a world with NewChildActorTemplate null and the class is changing, the created ChildActor will use the class defaults as template.
	 * @param InClass                 The Actor subclass to spawn as a child actor
	 * @param NewChildActorTemplate   An Actor to use as the template when spawning a child actor using this component (per the rules listed above)
	 */
	ENGINE_API void SetChildActorClass(TSubclassOf<AActor> InClass, AActor* NewChildActorTemplate);

	TSubclassOf<AActor> GetChildActorClass() const { return ChildActorClass; }

	friend class FChildActorComponentDetails;

private:
	/** The class of Actor to spawn */
	UPROPERTY(EditAnywhere, BlueprintReadOnly, Category=ChildActorComponent, meta=(OnlyPlaceable, AllowPrivateAccess="true", ForceRebuildProperty="ChildActorTemplate"))
	TSubclassOf<AActor>	ChildActorClass;

	/** The actor that we spawned and own */
	UPROPERTY(Replicated, BlueprintReadOnly, ReplicatedUsing=OnRep_ChildActor, Category=ChildActorComponent, TextExportTransient, NonPIEDuplicateTransient, meta=(AllowPrivateAccess="true"))
	TObjectPtr<AActor>	ChildActor;

	/** Property to point to the template child actor for details panel purposes */
	UPROPERTY(VisibleDefaultsOnly, DuplicateTransient, Category=ChildActorComponent, meta=(ShowInnerProperties))
	TObjectPtr<AActor> ChildActorTemplate;

	/** We try to keep the child actor's name as best we can, so we store it off here when destroying */
	FName ChildActorName;

	/** Detect when the parent actor is renamed, in which case we can't preseve the child actor's name */
	UObject* ActorOuter;

	/** Cached copy of the instance data when the ChildActor is destroyed to be available when needed */
	mutable FChildActorComponentInstanceData* CachedInstanceData;

#if WITH_EDITORONLY_DATA
	/** Indicates how this component will be visualized for editing in a tree view. Users can change this setting per instance via the context menu in the Blueprint/SCS editor. */
	UPROPERTY()
	EChildActorComponentTreeViewVisualizationMode EditorTreeViewVisualizationMode;
#endif

	/**
	 * Should the spawned actor be marked as transient?
	 * @note The spawned actor will also be marked transient if this component or its owner actor are transient, regardless of the state of this flag.
	 */
	UPROPERTY(EditDefaultsOnly, Category=ChildActorComponent)
	uint8 bChildActorIsTransient:1;

	/** Flag indicating that when the component is registered that the child actor should be recreated */
	uint8 bNeedsRecreate:1;

	/** When true, does not modify ChildActorName during spawn such as removing _UAID_ */
	uint8 bChildActorNameIsExact:1;

#if WITH_EDITOR
	ENGINE_API virtual void SetPackageExternal(bool bExternal, bool bShouldDirty) override;
#endif

public:

	//~ Begin Object Interface.
#if WITH_EDITOR
<<<<<<< HEAD
	virtual void PostEditChangeProperty(FPropertyChangedEvent& PropertyChangedEvent) override;
	virtual void PostEditChangeChainProperty(FPropertyChangedChainEvent& PropertyChangedEvent) override;
	virtual void PostEditImport() override;
	virtual void PostEditUndo() override;
	virtual void PostLoad() override;
	virtual EDataValidationResult IsDataValid(TArray<FText>& ValidationErrors) override;
=======
	ENGINE_API virtual void PostEditChangeProperty(FPropertyChangedEvent& PropertyChangedEvent) override;
	ENGINE_API virtual void PostEditChangeChainProperty(FPropertyChangedChainEvent& PropertyChangedEvent) override;
	ENGINE_API virtual void PostEditImport() override;
	ENGINE_API virtual void PostEditUndo() override;
	ENGINE_API virtual void PostLoad() override;
	ENGINE_API virtual EDataValidationResult IsDataValid(class FDataValidationContext& Context) const override;
>>>>>>> 4af6daef
#endif
	ENGINE_API virtual void Serialize(FArchive& Ar) override;
	ENGINE_API virtual void BeginDestroy() override;
	ENGINE_API virtual void GetLifetimeReplicatedProps(TArray<FLifetimeProperty>& OutLifetimeProps) const override;
	ENGINE_API virtual void PostRepNotifies() override;
	static ENGINE_API void AddReferencedObjects(UObject* InThis, FReferenceCollector& Collector);
	//~ End Object Interface.

	//~ Begin ActorComponent Interface.
<<<<<<< HEAD
	virtual void OnComponentDestroyed(bool bDestroyingHierarchy) override;
	virtual void OnRegister() override;
	virtual void OnUnregister() override;
	virtual TStructOnScope<FActorComponentInstanceData> GetComponentInstanceData() const override;
	virtual void BeginPlay() override;
	virtual bool IsHLODRelevant() const override;
#if WITH_EDITOR
	virtual TSubclassOf<class UHLODBuilder> GetCustomHLODBuilderClass() const override;
=======
	ENGINE_API virtual void OnComponentDestroyed(bool bDestroyingHierarchy) override;
	ENGINE_API virtual void OnRegister() override;
	ENGINE_API virtual void OnUnregister() override;
	ENGINE_API virtual TStructOnScope<FActorComponentInstanceData> GetComponentInstanceData() const override;
	ENGINE_API virtual void BeginPlay() override;
	ENGINE_API virtual bool IsHLODRelevant() const override;
#if WITH_EDITOR
	ENGINE_API virtual TSubclassOf<class UHLODBuilder> GetCustomHLODBuilderClass() const override;
>>>>>>> 4af6daef
#endif
	//~ End ActorComponent Interface.

	/** Apply the component instance data to the child actor component */
	ENGINE_API void ApplyComponentInstanceData(FChildActorComponentInstanceData* ComponentInstanceData, const ECacheApplyPhase CacheApplyPhase);

	/** Create the child actor */
<<<<<<< HEAD
	virtual void CreateChildActor(TFunction<void(AActor*)> CustomizerFunc = nullptr);
=======
	ENGINE_API virtual void CreateChildActor(TFunction<void(AActor*)> CustomizerFunc = nullptr);
>>>>>>> 4af6daef

	AActor* GetChildActor() const { return ChildActor; }
	AActor* GetChildActorTemplate() const { return ChildActorTemplate; }

	FName GetChildActorName() const { return ChildActorName; }
	ENGINE_API void SetChildActorName(const FName InName);

	/** When true, does not modify ChildActorName during spawn such as removing _UAID_ */
	ENGINE_API void SetChildActorNameIsExact(bool bInExact);

	/** Kill any currently present child actor */
	ENGINE_API void DestroyChildActor();

#if WITH_EDITOR
	EChildActorComponentTreeViewVisualizationMode GetEditorTreeViewVisualizationMode() const
	{
		return EditorTreeViewVisualizationMode;
	}

	ENGINE_API void SetEditorTreeViewVisualizationMode(EChildActorComponentTreeViewVisualizationMode InMode);
#endif

#if UE_WITH_IRIS
	/** Register all replication fragments */
<<<<<<< HEAD
	virtual void RegisterReplicationFragments(UE::Net::FFragmentRegistrationContext& Context, UE::Net::EFragmentRegistrationFlags RegistrationFlags) override;
=======
	ENGINE_API virtual void RegisterReplicationFragments(UE::Net::FFragmentRegistrationContext& Context, UE::Net::EFragmentRegistrationFlags RegistrationFlags) override;
>>>>>>> 4af6daef
#endif // UE_WITH_IRIS


private:
<<<<<<< HEAD
	bool IsChildActorReplicated() const;

	bool IsBeingRemovedFromLevel() const;

	UFUNCTION()
	void OnChildActorDestroyed(AActor* DestroyedActor);
=======
	ENGINE_API bool IsChildActorReplicated() const;

	ENGINE_API bool IsBeingRemovedFromLevel() const;

	UFUNCTION()
	void OnRep_ChildActor();

	void RegisterChildActorDestroyedDelegate();

	UFUNCTION()
	ENGINE_API void OnChildActorDestroyed(AActor* Actor);
>>>>>>> 4af6daef
};

struct FActorParentComponentSetter
{
	static void Set(AActor* ChildActor, UChildActorComponent* ParentComponent);
private:
	friend UChildActorComponent;
};

#if UE_ENABLE_INCLUDE_ORDER_DEPRECATED_IN_5_2
#include "CoreMinimal.h"
#endif<|MERGE_RESOLUTION|>--- conflicted
+++ resolved
@@ -160,21 +160,12 @@
 
 	//~ Begin Object Interface.
 #if WITH_EDITOR
-<<<<<<< HEAD
-	virtual void PostEditChangeProperty(FPropertyChangedEvent& PropertyChangedEvent) override;
-	virtual void PostEditChangeChainProperty(FPropertyChangedChainEvent& PropertyChangedEvent) override;
-	virtual void PostEditImport() override;
-	virtual void PostEditUndo() override;
-	virtual void PostLoad() override;
-	virtual EDataValidationResult IsDataValid(TArray<FText>& ValidationErrors) override;
-=======
 	ENGINE_API virtual void PostEditChangeProperty(FPropertyChangedEvent& PropertyChangedEvent) override;
 	ENGINE_API virtual void PostEditChangeChainProperty(FPropertyChangedChainEvent& PropertyChangedEvent) override;
 	ENGINE_API virtual void PostEditImport() override;
 	ENGINE_API virtual void PostEditUndo() override;
 	ENGINE_API virtual void PostLoad() override;
 	ENGINE_API virtual EDataValidationResult IsDataValid(class FDataValidationContext& Context) const override;
->>>>>>> 4af6daef
 #endif
 	ENGINE_API virtual void Serialize(FArchive& Ar) override;
 	ENGINE_API virtual void BeginDestroy() override;
@@ -184,16 +175,6 @@
 	//~ End Object Interface.
 
 	//~ Begin ActorComponent Interface.
-<<<<<<< HEAD
-	virtual void OnComponentDestroyed(bool bDestroyingHierarchy) override;
-	virtual void OnRegister() override;
-	virtual void OnUnregister() override;
-	virtual TStructOnScope<FActorComponentInstanceData> GetComponentInstanceData() const override;
-	virtual void BeginPlay() override;
-	virtual bool IsHLODRelevant() const override;
-#if WITH_EDITOR
-	virtual TSubclassOf<class UHLODBuilder> GetCustomHLODBuilderClass() const override;
-=======
 	ENGINE_API virtual void OnComponentDestroyed(bool bDestroyingHierarchy) override;
 	ENGINE_API virtual void OnRegister() override;
 	ENGINE_API virtual void OnUnregister() override;
@@ -202,7 +183,6 @@
 	ENGINE_API virtual bool IsHLODRelevant() const override;
 #if WITH_EDITOR
 	ENGINE_API virtual TSubclassOf<class UHLODBuilder> GetCustomHLODBuilderClass() const override;
->>>>>>> 4af6daef
 #endif
 	//~ End ActorComponent Interface.
 
@@ -210,11 +190,7 @@
 	ENGINE_API void ApplyComponentInstanceData(FChildActorComponentInstanceData* ComponentInstanceData, const ECacheApplyPhase CacheApplyPhase);
 
 	/** Create the child actor */
-<<<<<<< HEAD
-	virtual void CreateChildActor(TFunction<void(AActor*)> CustomizerFunc = nullptr);
-=======
 	ENGINE_API virtual void CreateChildActor(TFunction<void(AActor*)> CustomizerFunc = nullptr);
->>>>>>> 4af6daef
 
 	AActor* GetChildActor() const { return ChildActor; }
 	AActor* GetChildActorTemplate() const { return ChildActorTemplate; }
@@ -239,23 +215,11 @@
 
 #if UE_WITH_IRIS
 	/** Register all replication fragments */
-<<<<<<< HEAD
-	virtual void RegisterReplicationFragments(UE::Net::FFragmentRegistrationContext& Context, UE::Net::EFragmentRegistrationFlags RegistrationFlags) override;
-=======
 	ENGINE_API virtual void RegisterReplicationFragments(UE::Net::FFragmentRegistrationContext& Context, UE::Net::EFragmentRegistrationFlags RegistrationFlags) override;
->>>>>>> 4af6daef
 #endif // UE_WITH_IRIS
 
 
 private:
-<<<<<<< HEAD
-	bool IsChildActorReplicated() const;
-
-	bool IsBeingRemovedFromLevel() const;
-
-	UFUNCTION()
-	void OnChildActorDestroyed(AActor* DestroyedActor);
-=======
 	ENGINE_API bool IsChildActorReplicated() const;
 
 	ENGINE_API bool IsBeingRemovedFromLevel() const;
@@ -267,7 +231,6 @@
 
 	UFUNCTION()
 	ENGINE_API void OnChildActorDestroyed(AActor* Actor);
->>>>>>> 4af6daef
 };
 
 struct FActorParentComponentSetter
