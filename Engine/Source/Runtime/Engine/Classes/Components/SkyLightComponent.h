// Copyright Epic Games, Inc. All Rights Reserved.


#pragma once

#include "CoreMinimal.h"
#include "UObject/ObjectMacros.h"
#include "RenderCommandFence.h"
#include "RenderResource.h"
#include "RenderingThread.h"
#include "Components/LightComponentBase.h"
#include "Math/SHMath.h"
#include "RenderDeferredCleanup.h"
#include "SkyLightComponent.generated.h"

class FSkyLightSceneProxy;
class UTextureCube;

/** 
 * A cubemap texture resource that knows how to upload the capture data from a sky capture. 
 */
class FSkyTextureCubeResource : public FTexture, private FDeferredCleanupInterface
{
	// @todo - support compression

public:

	FSkyTextureCubeResource() :
		Size(0),
		NumMips(0),
		Format(PF_Unknown),
		TextureCubeRHI(NULL),
		NumRefs(0)
	{}

	virtual ~FSkyTextureCubeResource() { check(NumRefs == 0); }

	void SetupParameters(int32 InSize, int32 InNumMips, EPixelFormat InFormat)
	{
		Size = InSize;
		NumMips = InNumMips;
		Format = InFormat;
	}

	ENGINE_API virtual void InitRHI(FRHICommandListBase& RHICmdList) override;

	virtual void ReleaseRHI() override
	{
		TextureCubeRHI.SafeRelease();
		FTexture::ReleaseRHI();
	}

	virtual uint32 GetSizeX() const override
	{
		return Size;
	}

	// PVS-Studio notices that the implementation of GetSizeX is identical to this one
	// and warns us. In this case, it is intentional, so we disable the warning:
	virtual uint32 GetSizeY() const override //-V524
	{
		return Size;
	}

	// Reference counting.
	void AddRef()
	{
		check( IsInGameThread() );
		NumRefs++;
	}

	ENGINE_API void Release();
private:

	int32 Size;
	int32 NumMips;
	EPixelFormat Format;
	FTextureCubeRHIRef TextureCubeRHI;
	int32 NumRefs;
};

UENUM()
enum ESkyLightSourceType : int
{
	/** Construct the sky light from the captured scene, anything further than SkyDistanceThreshold from the sky light position will be included. */
	SLS_CapturedScene,
	/** Construct the sky light from the specified cubemap. */
	SLS_SpecifiedCubemap,
	SLS_MAX,
};

enum class ESkyLightCaptureStatus
{
	SLCS_Uninitialized,
	SLCS_CapturedButIncomplete,
	SLCS_CapturedAndComplete,
};

<<<<<<< HEAD
UCLASS(Blueprintable, ClassGroup=Lights, HideCategories=(Trigger,Activation,"Components|Activation",Physics), meta=(BlueprintSpawnableComponent))
class ENGINE_API USkyLightComponent : public ULightComponentBase
=======
UCLASS(Blueprintable, ClassGroup=Lights, HideCategories=(Trigger,Activation,"Components|Activation",Physics), meta=(BlueprintSpawnableComponent), MinimalAPI)
class USkyLightComponent : public ULightComponentBase
>>>>>>> 4af6daef
{
	GENERATED_UCLASS_BODY()

	/** When enabled, the sky will be captured and convolved to achieve dynamic diffuse and specular environment lighting. 
	 * SkyAtmosphere, VolumetricCloud Components as well as sky domes with Sky materials are taken into account. */
	UPROPERTY(EditAnywhere, BlueprintReadOnly, Category = Light)
	bool bRealTimeCapture;

	/** Indicates where to get the light contribution from. */
	UPROPERTY(EditAnywhere, BlueprintReadOnly, Category=Light)
	TEnumAsByte<enum ESkyLightSourceType> SourceType;

	/** Cubemap to use for sky lighting if SourceType is set to SLS_SpecifiedCubemap. */
	UPROPERTY(EditAnywhere, BlueprintReadOnly, Category=Light)
	TObjectPtr<class UTextureCube> Cubemap;

	/** Angle to rotate the source cubemap when SourceType is set to SLS_SpecifiedCubemap. */
	UPROPERTY(EditAnywhere, BlueprintReadOnly, Category=Light, meta=(UIMin = "0", UIMax = "360"))
	float SourceCubemapAngle;

	/** Maximum resolution for the very top processed cubemap mip. Must be a power of 2. */
	UPROPERTY(EditAnywhere, BlueprintReadOnly, Category = Light)
	int32 CubemapResolution;

	/** 
	 * Distance from the sky light at which any geometry should be treated as part of the sky. 
	 * This is also used by reflection captures, so update reflection captures to see the impact.
	 */
	UPROPERTY(EditAnywhere, BlueprintReadOnly, Category=Light)
	float SkyDistanceThreshold;

	/** Only capture emissive materials. Skips all lighting making the capture cheaper. Recomended when using CaptureEveryFrame */
	UPROPERTY(EditAnywhere, BlueprintReadOnly, Category = Light, AdvancedDisplay)
	bool bCaptureEmissiveOnly;

	/** 
	 * Whether all distant lighting from the lower hemisphere should be set to LowerHemisphereColor.  
	 * Enabling this is accurate when lighting a scene on a planet where the ground blocks the sky, 
	 * However disabling it can be useful to approximate skylight bounce lighting (eg Movable light).
	 */
	UPROPERTY(EditAnywhere, BlueprintReadOnly, Category=Light, AdvancedDisplay, meta=(DisplayName = "Lower Hemisphere Is Solid Color"))
	bool bLowerHemisphereIsBlack;

	UPROPERTY(EditAnywhere, BlueprintReadOnly, Category=Light, AdvancedDisplay)
	FLinearColor LowerHemisphereColor;

	/** 
	 * Max distance that the occlusion of one point will affect another.
	 * Higher values increase the cost of Distance Field AO exponentially.
	 */
	UPROPERTY(EditAnywhere, BlueprintReadOnly, Category=DistanceFieldAmbientOcclusion, meta=(UIMin = "200", UIMax = "1500"))
	float OcclusionMaxDistance;

	/** 
	 * Contrast S-curve applied to the computed AO.  A value of 0 means no contrast increase, 1 is a significant contrast increase.
	 */
	UPROPERTY(EditAnywhere, BlueprintReadOnly, Category=DistanceFieldAmbientOcclusion, meta=(UIMin = "0", UIMax = "1", DisplayName = "Occlusion Contrast"))
	float Contrast;

	/** 
	 * Exponent applied to the computed AO.  Values lower than 1 brighten occlusion overall without losing contact shadows.
	 */
	UPROPERTY(EditAnywhere, BlueprintReadOnly, Category=DistanceFieldAmbientOcclusion, meta=(UIMin = ".6", UIMax = "1.6"))
	float OcclusionExponent;

	/** 
	 * Controls the darkest that a fully occluded area can get.  This tends to destroy contact shadows, use Contrast or OcclusionExponent instead.
	 */
	UPROPERTY(EditAnywhere, BlueprintReadOnly, Category=DistanceFieldAmbientOcclusion, meta=(UIMin = "0", UIMax = "1"))
	float MinOcclusion;

	/** Tint color on occluded areas, artistic control. */
	UPROPERTY(EditAnywhere, BlueprintReadOnly, Category=DistanceFieldAmbientOcclusion)
	FColor OcclusionTint;

	/**
	 * Whether the cloud should occlude sky contribution within the atmosphere (progressively fading multiple scattering out) or not.
	 */
	UPROPERTY(EditAnywhere, BlueprintReadOnly, Category = AtmosphereAndCloud)
	uint32 bCloudAmbientOcclusion : 1;
	/**
	 * The strength of the ambient occlusion, higher value will block more light.
	 */
	UPROPERTY(EditAnywhere, BlueprintReadOnly, interp, Category = AtmosphereAndCloud, meta = (UIMin = "0", UIMax = "1", ClampMin = "0", SliderExponent = 1.0))
	float CloudAmbientOcclusionStrength;
	/**
	 * The world space radius of the cloud ambient occlusion map around the camera in kilometers.
	 */
	UPROPERTY(EditAnywhere, BlueprintReadOnly, Category = AtmosphereAndCloud, meta = (UIMin = "1", ClampMin = "1"))
	float CloudAmbientOcclusionExtent;
	/**
	 * Scale the cloud ambient occlusion map resolution, base resolution is 512. The resolution is still clamped to 'r.VolumetricCloud.SkyAO.MaxResolution'.
	 */
	UPROPERTY(EditAnywhere, BlueprintReadOnly, Category = AtmosphereAndCloud, meta = (UIMin = "0.25", UIMax = "8", ClampMin = "0.25", SliderExponent = 1.0))
	float CloudAmbientOcclusionMapResolutionScale;
	/**
	 * Controls the cone aperture angle over which the sky occlusion due to volumetric clouds is evaluated. A value of 1 means `take into account the entire hemisphere` resulting in blurry occlusion, while a value of 0 means `take into account a single up occlusion direction up` resulting in sharp occlusion.
	 */
	UPROPERTY(EditAnywhere, BlueprintReadOnly, Category = AtmosphereAndCloud, meta = (UIMin = "0.0", UIMax = "0.1", ClampMin = "0.0", ClampMax = "1.0", SliderExponent = 2.0))
	float CloudAmbientOcclusionApertureScale;


	/** Controls how occlusion from Distance Field Ambient Occlusion is combined with Screen Space Ambient Occlusion. */
	UPROPERTY(EditAnywhere, BlueprintReadOnly, Category=DistanceFieldAmbientOcclusion)
	TEnumAsByte<enum EOcclusionCombineMode> OcclusionCombineMode;
	
	/**
	 * When enabled, visualize on screen the sky cube map as well as the integrate half hemisphere of luminance, together with the sky illuminance contribution at the position of the skylight component.
	 * It also show the atmospheric directional light illuminance post SkyAtmosphere transmittance at the position on the skylight component.
	 */
	UPROPERTY(EditAnywhere, BlueprintReadOnly, Category = Visualization)
	uint32 bShowIlluminanceMeter : 1;
		
	ENGINE_API class FSkyLightSceneProxy* CreateSceneProxy() const;

	//~ Begin UObject Interface
	ENGINE_API virtual void PostInitProperties() override;
	ENGINE_API virtual void PostLoad() override;
#if WITH_EDITOR
	ENGINE_API virtual void PreEditChange(FProperty* PropertyAboutToChange) override;
	ENGINE_API virtual void PostEditChangeProperty(FPropertyChangedEvent& PropertyChangedEvent) override;
	ENGINE_API virtual bool CanEditChange(const FProperty* InProperty) const override;
	ENGINE_API virtual void CheckForErrors() override;
#endif // WITH_EDITOR
	ENGINE_API virtual void BeginDestroy() override;
	ENGINE_API virtual bool IsReadyForFinishDestroy() override;
	//~ End UObject Interface

	ENGINE_API virtual TStructOnScope<FActorComponentInstanceData> GetComponentInstanceData() const override;
	ENGINE_API void ApplyComponentInstanceData(struct FPrecomputedSkyLightInstanceData* ComponentInstanceData);

	/** Called each tick to recapture and queued sky captures. */
	static ENGINE_API void UpdateSkyCaptureContents(UWorld* WorldToUpdate);
	static ENGINE_API void UpdateSkyCaptureContentsArray(UWorld* WorldToUpdate, TArray<USkyLightComponent*>& ComponentArray, bool bBlendSources);

	/** Computes a radiance map using only emissive contribution from the sky light. */
	ENGINE_API void CaptureEmissiveRadianceEnvironmentCubeMap(FSHVectorRGB3& OutIrradianceMap, TArray<FFloat16Color>& OutRadianceMap) const;

	UFUNCTION(BlueprintCallable, Category="Rendering|Components|SkyLight")
	ENGINE_API void SetIntensity(float NewIntensity);

	UFUNCTION(BlueprintCallable, Category="Rendering|Components|Light")
	ENGINE_API void SetIndirectLightingIntensity(float NewIntensity);

	UFUNCTION(BlueprintCallable, Category="Rendering|Components|Light")
	ENGINE_API void SetVolumetricScatteringIntensity(float NewIntensity);

	/** Set color of the light */
	UFUNCTION(BlueprintCallable, Category="Rendering|Components|SkyLight")
	ENGINE_API void SetLightColor(FLinearColor NewLightColor);

	/** Sets the cubemap used when SourceType is set to SpecifiedCubemap, and causes a skylight update on the next tick. */
	UFUNCTION(BlueprintCallable, Category="SkyLight")
	ENGINE_API void SetCubemap(UTextureCube* NewCubemap);

	/** Sets the angle of the cubemap used when SourceType is set to SpecifiedCubemap and it is non static. It will cause the skylight to update on the next tick. */
	UFUNCTION(BlueprintCallable, Category = "Rendering|Components|SkyLight")
	ENGINE_API void SetSourceCubemapAngle(float NewValue);

	/** Sets the angle of the cubemap used when SourceType is set to SpecifiedCubemap and it is non static. It will cause the skylight to update on the next tick. */
	UFUNCTION(BlueprintCallable, Category = "Rendering|Components|SkyLight")
	void SetSourceCubemapAngle(float NewValue);

	/** 
	 * Creates sky lighting from a blend between two cubemaps, which is only valid when SourceType is set to SpecifiedCubemap. 
	 * This can be used to seamlessly transition sky lighting between different times of day.
	 * The caller should continue to update the blend until BlendFraction is 0 or 1 to reduce rendering cost.
	 * The caller is responsible for avoiding pops due to changing the source or destination.
	 */
	UFUNCTION(BlueprintCallable, Category="SkyLight")
	ENGINE_API void SetCubemapBlend(UTextureCube* SourceCubemap, UTextureCube* DestinationCubemap, float InBlendFraction);

	UFUNCTION(BlueprintCallable, Category="Rendering|Components|SkyLight")
	ENGINE_API void SetLowerHemisphereColor(const FLinearColor& InLowerHemisphereColor);

	UFUNCTION(BlueprintCallable, Category="Rendering|Components|SkyLight")
	ENGINE_API void SetOcclusionTint(const FColor& InTint);

	UFUNCTION(BlueprintCallable, Category="Rendering|Components|SkyLight")
	ENGINE_API void SetOcclusionContrast(float InOcclusionContrast);

	UFUNCTION(BlueprintCallable, Category="Rendering|Components|SkyLight")
	ENGINE_API void SetOcclusionExponent(float InOcclusionExponent);

	UFUNCTION(BlueprintCallable, Category="Rendering|Components|SkyLight")
	ENGINE_API void SetMinOcclusion(float InMinOcclusion);

protected:
	ENGINE_API virtual void OnVisibilityChanged() override;

public:

	/** Indicates that the capture needs to recapture the scene, adds it to the recapture queue. */
	ENGINE_API void SetCaptureIsDirty();
	ENGINE_API void SetBlendDestinationCaptureIsDirty();
	ENGINE_API void SanitizeCubemapSize();

	/** Whether sky occlusion is supported by current feature level */
	ENGINE_API bool IsOcclusionSupported() const;

	ENGINE_API void SetRealTimeCaptureEnabled(bool bNewRealTimeCaptureEnabled);
	ENGINE_API bool IsRealTimeCaptureEnabled() const;

	/** 
	 * Recaptures the scene for the skylight. 
	 * This is useful for making sure the sky light is up to date after changing something in the world that it would capture.
	 * Warning: this is very costly and will definitely cause a hitch.
	 */
	UFUNCTION(BlueprintCallable, Category="Rendering|Components|SkyLight")
	ENGINE_API void RecaptureSky();

	ENGINE_API virtual void Serialize(FArchive& Ar) override;

	const FTexture* GetProcessedSkyTexture() const { return ProcessedSkyTexture; }
	FSHVectorRGB3 GetIrradianceEnvironmentMap() { return IrradianceEnvironmentMap; }
protected:

#if WITH_EDITOR
	/** shadow copy saved before effects of PostEditChange() to provide option to roll back edit. */
	int32 PreEditCubemapResolution = 128;
#endif

	/** Indicates whether the cached data stored in GetComponentInstanceData is valid to be applied in ApplyComponentInstanceData. */
	bool bSavedConstructionScriptValuesValid;

	bool bHasEverCaptured;

#if WITH_EDITOR
	// In an attempt to get valid lighting data as soon as possible in a level, we will always trigger a skylight capture at creation.
	// And then, a soon as the world is finally loaded, the final capture will be taken.
	ESkyLightCaptureStatus CaptureStatus;
	float SecondsSinceLastCapture;
#endif

	TRefCountPtr<FSkyTextureCubeResource> ProcessedSkyTexture;
	FSHVectorRGB3 IrradianceEnvironmentMap;
	float AverageBrightness=0.0f;

	/** If 0, no blend is present.  If > 0, BlendDestinationProcessedSkyTexture and BlendDestinationIrradianceEnvironmentMap must be generated and used for rendering. */
	float BlendFraction;

	UPROPERTY(transient)
	TObjectPtr<class UTextureCube> BlendDestinationCubemap;
	TRefCountPtr<FSkyTextureCubeResource> BlendDestinationProcessedSkyTexture;
	FSHVectorRGB3 BlendDestinationIrradianceEnvironmentMap;
	float BlendDestinationAverageBrightness;

	FLinearColor SpecifiedCubemapColorScale;

	/** Tracks when the rendering thread has completed its writes to IrradianceEnvironmentMap. */
	FRenderCommandFence IrradianceMapFence;

	/** Fence used to track progress of releasing resources on the rendering thread. */
	FRenderCommandFence ReleaseResourcesFence;

	FSkyLightSceneProxy* SceneProxy;

	/** 
	 * List of sky captures that need to be recaptured.
	 * These have to be queued because we can only render the scene to update captures at certain points, after the level has loaded.
	 * This queue should be in the UWorld or the FSceneInterface, but those are not available yet in PostLoad.
	 */
	static ENGINE_API TArray<USkyLightComponent*> SkyCapturesToUpdate;
	static ENGINE_API TArray<USkyLightComponent*> SkyCapturesToUpdateBlendDestinations;
	static ENGINE_API FCriticalSection SkyCapturesToUpdateLock;

	//~ Begin UActorComponent Interface
<<<<<<< HEAD
	virtual void CreateRenderState_Concurrent(FRegisterComponentContext* Context) override;
	virtual void DestroyRenderState_Concurrent() override;
	virtual void SendRenderTransform_Concurrent() override;
=======
	ENGINE_API virtual void CreateRenderState_Concurrent(FRegisterComponentContext* Context) override;
	ENGINE_API virtual void DestroyRenderState_Concurrent() override;
	ENGINE_API virtual void SendRenderTransform_Concurrent() override;
>>>>>>> 4af6daef
	//~ Begin UActorComponent Interface

	ENGINE_API void UpdateLimitedRenderingStateFast();
	ENGINE_API void UpdateOcclusionRenderingStateFast();

	friend class FSkyLightSceneProxy;
};


/** Used to store lightmap data during RerunConstructionScripts */
USTRUCT()
struct FPrecomputedSkyLightInstanceData : public FSceneComponentInstanceData
{
	GENERATED_BODY()
public:
	FPrecomputedSkyLightInstanceData() = default;
	FPrecomputedSkyLightInstanceData(const USkyLightComponent* SourceComponent)
		: FSceneComponentInstanceData(SourceComponent)
	{}
	virtual ~FPrecomputedSkyLightInstanceData() = default;

	virtual bool ContainsData() const override
	{
		return true;
	}

	virtual void ApplyToComponent(UActorComponent* Component, const ECacheApplyPhase CacheApplyPhase) override
	{
		Super::ApplyToComponent(Component, CacheApplyPhase);
		CastChecked<USkyLightComponent>(Component)->ApplyComponentInstanceData(this);
	}

	UPROPERTY()
	FGuid LightGuid;

	UPROPERTY()
	float AverageBrightness = 1.0f;

	// This has to be refcounted to keep it alive during the handoff without doing a deep copy
	TRefCountPtr<FSkyTextureCubeResource> ProcessedSkyTexture;

	FSHVectorRGB3 IrradianceEnvironmentMap;
};
<|MERGE_RESOLUTION|>--- conflicted
+++ resolved
@@ -96,13 +96,8 @@
 	SLCS_CapturedAndComplete,
 };
 
-<<<<<<< HEAD
-UCLASS(Blueprintable, ClassGroup=Lights, HideCategories=(Trigger,Activation,"Components|Activation",Physics), meta=(BlueprintSpawnableComponent))
-class ENGINE_API USkyLightComponent : public ULightComponentBase
-=======
 UCLASS(Blueprintable, ClassGroup=Lights, HideCategories=(Trigger,Activation,"Components|Activation",Physics), meta=(BlueprintSpawnableComponent), MinimalAPI)
 class USkyLightComponent : public ULightComponentBase
->>>>>>> 4af6daef
 {
 	GENERATED_UCLASS_BODY()
 
@@ -262,10 +257,6 @@
 	UFUNCTION(BlueprintCallable, Category = "Rendering|Components|SkyLight")
 	ENGINE_API void SetSourceCubemapAngle(float NewValue);
 
-	/** Sets the angle of the cubemap used when SourceType is set to SpecifiedCubemap and it is non static. It will cause the skylight to update on the next tick. */
-	UFUNCTION(BlueprintCallable, Category = "Rendering|Components|SkyLight")
-	void SetSourceCubemapAngle(float NewValue);
-
 	/** 
 	 * Creates sky lighting from a blend between two cubemaps, which is only valid when SourceType is set to SpecifiedCubemap. 
 	 * This can be used to seamlessly transition sky lighting between different times of day.
@@ -370,15 +361,9 @@
 	static ENGINE_API FCriticalSection SkyCapturesToUpdateLock;
 
 	//~ Begin UActorComponent Interface
-<<<<<<< HEAD
-	virtual void CreateRenderState_Concurrent(FRegisterComponentContext* Context) override;
-	virtual void DestroyRenderState_Concurrent() override;
-	virtual void SendRenderTransform_Concurrent() override;
-=======
 	ENGINE_API virtual void CreateRenderState_Concurrent(FRegisterComponentContext* Context) override;
 	ENGINE_API virtual void DestroyRenderState_Concurrent() override;
 	ENGINE_API virtual void SendRenderTransform_Concurrent() override;
->>>>>>> 4af6daef
 	//~ Begin UActorComponent Interface
 
 	ENGINE_API void UpdateLimitedRenderingStateFast();
