--- conflicted
+++ resolved
@@ -40,50 +40,31 @@
 	 * Radius of light source shape.
 	 * Note that light sources shapes which intersect shadow casting geometry can cause shadowing artifacts.
 	 */
-<<<<<<< HEAD
-	UPROPERTY(EditAnywhere, BlueprintReadOnly, interp, Category=Light, meta=(ShouldShowInViewport = true))
-=======
 	UPROPERTY(EditAnywhere, BlueprintReadOnly, interp, Category=Light, meta=(UIMin = "0.0", UIMax = "1000.0", ClampMax = "10000", ShouldShowInViewport = true))
->>>>>>> 4af6daef
 	float SourceRadius;
 
 	/**
 	* Soft radius of light source shape.
 	* Note that light sources shapes which intersect shadow casting geometry can cause shadowing artifacts.
 	*/
-<<<<<<< HEAD
-	UPROPERTY(EditAnywhere, BlueprintReadOnly, interp, Category = Light)
-=======
 	UPROPERTY(EditAnywhere, BlueprintReadOnly, interp, Category = Light, meta=(UIMin = "0.0", UIMax = "1000.0", ClampMax = "10000"))
->>>>>>> 4af6daef
 	float SoftSourceRadius;
 
 	/** 
 	 * Length of light source shape.
 	 * Note that light sources shapes which intersect shadow casting geometry can cause shadowing artifacts.
 	 */
-<<<<<<< HEAD
-	UPROPERTY(EditAnywhere, BlueprintReadOnly, interp, Category=Light)
-	float SourceLength;
-
-	UFUNCTION(BlueprintCallable, Category = "Rendering|Lighting")
-	void SetUseInverseSquaredFalloff(bool bNewValue);
-=======
 	UPROPERTY(EditAnywhere, BlueprintReadOnly, interp, Category=Light, meta=(UIMin = "0.0", UIMax = "1000.0", ClampMax = "10000"))
 	float SourceLength;
 
 	UFUNCTION(BlueprintCallable, Category = "Rendering|Lighting")
 	ENGINE_API void SetUseInverseSquaredFalloff(bool bNewValue);
->>>>>>> 4af6daef
 
 	UFUNCTION(BlueprintCallable, Category="Rendering|Lighting")
 	ENGINE_API void SetLightFalloffExponent(float NewLightFalloffExponent);
 
 	UFUNCTION(BlueprintCallable, Category = "Rendering|Lighting")
 	ENGINE_API void SetInverseExposureBlend(float NewInverseExposureBlend);
-
-	UFUNCTION(BlueprintCallable, Category = "Rendering|Lighting")
-	void SetInverseExposureBlend(float NewInverseExposureBlend);
 
 	UFUNCTION(BlueprintCallable, Category="Rendering|Lighting")
 	ENGINE_API void SetSourceRadius(float bNewValue);
