--- conflicted
+++ resolved
@@ -166,11 +166,7 @@
 	FLinearColor AtmosphereSunDiskColorScale;
 
 	/**
-<<<<<<< HEAD
-	 * Whether to apply atmosphere transmittance per pixel on opaque meshes, instead of using the light global transmittance.
-=======
 	 * Whether to apply atmosphere transmittance per pixel on opaque meshes, instead of using the light global transmittance. Note: VolumetricCloud per pixel transmittance option is selectable on the VolumetricCloud component itself.
->>>>>>> 3aae9151
 	 */
 	UPROPERTY(EditAnywhere, BlueprintReadOnly, Category = AtmosphereAndCloud, AdvancedDisplay)
 	uint32 bPerPixelAtmosphereTransmittance : 1;
