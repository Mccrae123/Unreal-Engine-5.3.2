// Copyright Epic Games, Inc. All Rights Reserved.

#pragma once

#include "CoreMinimal.h"
#include "UObject/ObjectMacros.h"
#include "Engine/EngineTypes.h"
#include "Components/LightComponent.h"

#include "DirectionalLightComponent.generated.h"

class FLightSceneProxy;

/**
 * A light component that has parallel rays. Will provide a uniform lighting across any affected surface (eg. The Sun). This will affect all objects in the defined light-mass importance volume.
 */
UCLASS(Blueprintable, ClassGroup=Lights, hidecategories=(Object, LightProfiles), editinlinenew, meta=(BlueprintSpawnableComponent))
class ENGINE_API UDirectionalLightComponent : public ULightComponent
{
	GENERATED_UCLASS_BODY()

	/**
	* Controls the depth bias scaling across cascades. This allows to mitigage the shadow acne difference on shadow cascades transition.
	* A value of 1 scales shadow bias based on each cascade size (Default).
	* A value of 0 scales shadow bias uniformly accross all cacascade.
	*/
	UPROPERTY(EditAnywhere, BlueprintReadOnly, Category = Light, AdvancedDisplay, meta = (UIMin = "0", UIMax = "1"))
	float ShadowCascadeBiasDistribution;

	/** Whether to occlude fog and atmosphere inscattering with screenspace blurred occlusion from this light. */
	UPROPERTY(EditAnywhere, BlueprintReadOnly, Category=LightShafts, meta=(DisplayName = "Light Shaft Occlusion"))
	uint32 bEnableLightShaftOcclusion:1;

	/** 
	 * Controls how dark the occlusion masking is, a value of 1 results in no darkening term.
	 */
	UPROPERTY(EditAnywhere, BlueprintReadOnly, Category=LightShafts, meta=(UIMin = "0", UIMax = "1"))
	float OcclusionMaskDarkness;

	/** Everything closer to the camera than this distance will occlude light shafts. */
	UPROPERTY(EditAnywhere, BlueprintReadOnly, Category=LightShafts, meta=(UIMin = "0", UIMax = "500000"))
	float OcclusionDepthRange;

	/** 
	 * Can be used to make light shafts come from somewhere other than the light's actual direction. 
	 * This will only be used when non-zero.  It does not have to be normalized.
	 */
	UPROPERTY(EditAnywhere, AdvancedDisplay, BlueprintReadOnly, Category=LightShafts)
	FVector LightShaftOverrideDirection;

	UPROPERTY()
	float WholeSceneDynamicShadowRadius_DEPRECATED;

	/** 
	 * How far Cascaded Shadow Map dynamic shadows will cover for a movable light, measured from the camera.
	 * A value of 0 disables the dynamic shadow.
	 */
	UPROPERTY(EditAnywhere, BlueprintReadOnly, Category=CascadedShadowMaps, meta=(UIMin = "0", UIMax = "20000", DisplayName = "Dynamic Shadow Distance MovableLight"))
	float DynamicShadowDistanceMovableLight;

	/** 
	 * How far Cascaded Shadow Map dynamic shadows will cover for a stationary light, measured from the camera.
	 * A value of 0 disables the dynamic shadow.
	 */
	UPROPERTY(EditAnywhere, BlueprintReadOnly, Category=CascadedShadowMaps, meta=(UIMin = "0", UIMax = "20000", DisplayName = "Dynamic Shadow Distance StationaryLight"))
	float DynamicShadowDistanceStationaryLight;

	/** 
	 * Number of cascades to split the view frustum into for the whole scene dynamic shadow.  
	 * More cascades result in better shadow resolution, but adds significant rendering cost.
	 */
	UPROPERTY(EditAnywhere, BlueprintReadOnly, Category=CascadedShadowMaps, meta=(UIMin = "0", UIMax = "4", DisplayName = "Num Dynamic Shadow Cascades"))
	int32 DynamicShadowCascades;

	/** 
	 * Controls whether the cascades are distributed closer to the camera (larger exponent) or further from the camera (smaller exponent).
	 * An exponent of 1 means that cascade transitions will happen at a distance proportional to their resolution.
	 */
	UPROPERTY(EditAnywhere, BlueprintReadOnly, Category=CascadedShadowMaps, meta=(UIMin = "1", UIMax = "4", DisplayName = "Distribution Exponent"))
	float CascadeDistributionExponent;

	/** 
	 * Proportion of the fade region between cascades.
	 * Pixels within the fade region of two cascades have their shadows blended to avoid hard transitions between quality levels.
	 * A value of zero eliminates the fade region, creating hard transitions.
	 * Higher values increase the size of the fade region, creating a more gradual transition between cascades.
	 * The value is expressed as a percentage proportion (i.e. 0.1 = 10% overlap).
	 * Ideal values are the smallest possible which still hide the transition.
	 * An increased fade region size causes an increase in shadow rendering cost.
	 */
	UPROPERTY(EditAnywhere, BlueprintReadOnly, Category=CascadedShadowMaps, meta=(UIMin = "0", UIMax = "0.3", DisplayName = "Transition Fraction"))
	float CascadeTransitionFraction;

	/** 
	 * Controls the size of the fade out region at the far extent of the dynamic shadow's influence.  
	 * This is specified as a fraction of DynamicShadowDistance. 
	 */
	UPROPERTY(EditAnywhere, BlueprintReadOnly, Category=CascadedShadowMaps, meta=(UIMin = "0", UIMax = "1.0", DisplayName = "Distance Fadeout Fraction"))
	float ShadowDistanceFadeoutFraction;

	/** 
	 * Stationary lights only: Whether to use per-object inset shadows for movable components, even though cascaded shadow maps are enabled.
	 * This allows dynamic objects to have a shadow even when they are outside of the cascaded shadow map, which is important when DynamicShadowDistanceStationaryLight is small.
	 * If DynamicShadowDistanceStationaryLight is large (currently > 8000), this will be forced off.
	 * Disabling this can reduce shadowing cost significantly with many movable objects.
	 */
	UPROPERTY(EditAnywhere, AdvancedDisplay, BlueprintReadOnly, Category=CascadedShadowMaps, DisplayName = "Inset Shadows For Movable Objects")
	uint32 bUseInsetShadowsForMovableObjects : 1;

	/** 0: no DistantShadowCascades, otherwise the count of cascades between WholeSceneDynamicShadowRadius and DistantShadowDistance that are covered by distant shadow cascades. */
	UPROPERTY(EditAnywhere, AdvancedDisplay, BlueprintReadOnly, Category=CascadedShadowMaps, meta=(UIMin = "0", UIMax = "4"), DisplayName = "Far Shadow Cascade Count")
	int32 FarShadowCascadeCount;

	/** 
	 * Distance at which the far shadow cascade should end.  Far shadows will cover the range between 'Dynamic Shadow Distance' and this distance. 
	 */
	UPROPERTY(EditAnywhere, AdvancedDisplay, BlueprintReadOnly, Category=CascadedShadowMaps, meta=(UIMin = "0", UIMax = "800000"), DisplayName = "Far Shadow Distance")
	float FarShadowDistance;

	/** 
	 * Distance at which the ray traced shadow cascade should end.  Distance field shadows will cover the range between 'Dynamic Shadow Distance' this distance. 
	 */
	UPROPERTY(EditAnywhere, BlueprintReadOnly, Category=DistanceFieldShadows, meta=(UIMin = "0", UIMax = "100000"), DisplayName = "DistanceField Shadow Distance")
	float DistanceFieldShadowDistance;

	/** 
	 * Angle subtended by light source in degrees (also known as angular diameter).
	 * Defaults to 0.5357 which is the angle for our sun.
	 */
	UPROPERTY(EditAnywhere, BlueprintReadOnly, Category=Light, meta=(UIMin = "0", UIMax = "5"), DisplayName = "Source Angle")
	float LightSourceAngle;

	/** 
	 * Angle subtended by soft light source in degrees.
	 */
	UPROPERTY(EditAnywhere, BlueprintReadOnly, Category=Light, meta=(UIMin = "0", UIMax = "5"), DisplayName = "Source Soft Angle")
	float LightSourceSoftAngle;

	/**
	 * Shadow source angle factor, relative to the light source angle.
	 * Defaults to 1.0 to coincide with light source angle.
	 */
	UPROPERTY(EditAnywhere, BlueprintReadOnly, Category = RayTracing, meta = (UIMin = "0", UIMax = "5"), DisplayName = "Shadow Source Angle Factor")
	float ShadowSourceAngleFactor;

	/** Determines how far shadows can be cast, in world units.  Larger values increase the shadowing cost. */
	UPROPERTY(EditAnywhere, AdvancedDisplay, BlueprintReadOnly, Category=DistanceFieldShadows, meta=(UIMin = "1000", UIMax = "100000"), DisplayName = "DistanceField Trace Distance")
	float TraceDistance;
	
	/**
	 * Whether the directional light can interact with the atmosphere, cloud and generate a visual disk. All of wwhich compse the visual sky.
	 */
	UPROPERTY(EditAnywhere, BlueprintReadOnly, Category= AtmosphereAndCloud, meta=(DisplayName = "Atmosphere Sun Light"))
	uint32 bUsedAsAtmosphereSunLight : 1;

	/**
	 * Two atmosphere lights are supported. For instance: a sun and a moon, or two suns.
	 */
	UPROPERTY(EditAnywhere, AdvancedDisplay, BlueprintReadOnly, Category = AtmosphereAndCloud, meta = (DisplayName = "Atmosphere Sun Light Index", UIMin = "0", UIMax = "1", ClampMin = "0", ClampMax= "1"))
	int32 AtmosphereSunLightIndex;

	/**
	 * A color multiplied with the sun disk luminance.
	 */
	UPROPERTY(EditAnywhere, BlueprintReadOnly, Category = AtmosphereAndCloud, AdvancedDisplay, meta = (DisplayName = "Atmosphere Sun Disk Color Scale"))
	FLinearColor AtmosphereSunDiskColorScale;

	/**
	 * Wether to apply atmosphere transmittance per pixel on opaque meshes, instead of using the light global transmittance.
	 */
	UPROPERTY(EditAnywhere, BlueprintReadOnly, Category = AtmosphereAndCloud, AdvancedDisplay)
	uint32 bPerPixelAtmosphereTransmittance : 1;

	/**
	 * Whether the light should cast any shadows from opaque meshes onto clouds. This is disabled for AtmosphereLight1.
	 */
	UPROPERTY(EditAnywhere, BlueprintReadOnly, Category = AtmosphereAndCloud)
	uint32 bCastShadowsOnClouds : 1;
	/**
	 * Whether the light should cast any shadows from opaque meshes onto the atmosphere.
	 */
	UPROPERTY(EditAnywhere, BlueprintReadOnly, Category = AtmosphereAndCloud)
	uint32 bCastShadowsOnAtmosphere : 1;
	/**
	 * Whether the light should cast any shadows from clouds onto the atmosphere and other scene elements.
	 */
	UPROPERTY(EditAnywhere, BlueprintReadOnly, Category = AtmosphereAndCloud)
	uint32 bCastCloudShadows : 1;
	/**
	 * The overal strength of the cloud shadow, higher value will block more light.
	 */
	UPROPERTY(EditAnywhere, BlueprintReadOnly, Category = AtmosphereAndCloud, AdvancedDisplay, meta = (UIMin = "0", UIMax = "1", ClampMin = "0", SliderExponent = 3.0))
	float CloudShadowStrength;
	/**
	 * The strength of the shadow on atmosphere. Disabled when 0.
	 */
	UPROPERTY(EditAnywhere, BlueprintReadOnly, Category = AtmosphereAndCloud, AdvancedDisplay, meta = (UIMin = "0", UIMax = "1", ClampMin = "0", SliderExponent = 3.0))
	float CloudShadowOnAtmosphereStrength;
	/**
	 * The strength of the shadow on opaque and transparent meshes. Disabled when 0.
	 */
	UPROPERTY(EditAnywhere, BlueprintReadOnly, Category = AtmosphereAndCloud, AdvancedDisplay, meta = (UIMin = "0", UIMax = "1", ClampMin = "0", SliderExponent = 3.0))
	float CloudShadowOnSurfaceStrength;
	/**
	 * The bias applied to the shadow front depth of the volumetric cloud shadow map.
	 */
	UPROPERTY(EditAnywhere, BlueprintReadOnly, Category = AtmosphereAndCloud, AdvancedDisplay, meta = (UIMin = "-1", UIMax = "1"))
	float CloudShadowDepthBias;
	/**
	 * The world space radius of the cloud shadow map around the camera in kilometers.
	 */
	UPROPERTY(EditAnywhere, BlueprintReadOnly, Category = AtmosphereAndCloud, AdvancedDisplay, meta = (UIMin = "1", ClampMin = "1"))
	float CloudShadowExtent;
	/**
	 * Scale the cloud shadow map resolution. The resolution is still clamped to 'r.VolumetricCloud.ShadowMap.MaxResolution'.
	 */
	UPROPERTY(EditAnywhere, BlueprintReadOnly, Category = AtmosphereAndCloud, AdvancedDisplay, meta = (UIMin = "0.25", UIMax = "8", ClampMin = "0.25", SliderExponent = 3.0))
	float CloudShadowMapResolutionScale;

	/**
	 * Scales the lights contribution when scattered in cloud participating media. This can help counter balance the fact that our multiple scattering solution is only an approximation.
	 */
	UPROPERTY(EditAnywhere, BlueprintReadOnly, interp, Category = AtmosphereAndCloud, meta = (HideAlphaChannel))
	FLinearColor CloudScatteredLuminanceScale;

	/** The Lightmass settings for this object. */
	UPROPERTY(EditAnywhere, Category=Light, meta=(ShowOnlyInnerProperties))
	struct FLightmassDirectionalLightSettings LightmassSettings;

	/**
	* Whether the light should cast modulated shadows from dynamic objects (mobile only).  Also requires Cast Shadows to be set to True.
	**/
	UPROPERTY(EditAnywhere, BlueprintReadOnly, Category = Light, AdvancedDisplay)
	uint32 bCastModulatedShadows : 1;

	/**
	* Color to modulate against the scene color when rendering modulated shadows. (mobile only)
	**/
	UPROPERTY(BlueprintReadOnly, interp, Category = Light, meta = (HideAlphaChannel), AdvancedDisplay)
	FColor ModulatedShadowColor;
	
	/**
	 * Control the amount of shadow occlusion. A value of 0 means no occlusion, thus no shadow.
	 */
	UPROPERTY(BlueprintReadOnly, interp, Category = Light, meta = (HideAlphaChannel, UIMin = "0", UIMax = "1", ClampMin = "0", ClampMax = "1"), AdvancedDisplay)
	float ShadowAmount;

<<<<<<< HEAD
=======
	UPROPERTY(EditAnywhere, AdvancedDisplay, BlueprintReadOnly, Category=Light, meta=(DisplayName = "Atmosphere Sun Light"))
	uint32 bUsedAsAtmosphereSunLight : 1;

	UPROPERTY(EditAnywhere, AdvancedDisplay, BlueprintReadOnly, Category = Light, meta = (DisplayName = "Atmosphere Sun Light Index", UIMin = "0", UIMax = "1", ClampMin = "0", ClampMax= "1"))
	int32 AtmosphereSunLightIndex;

	UPROPERTY(EditAnywhere, BlueprintReadOnly, Category = Light, AdvancedDisplay, meta = (DisplayName = "Atmosphere Sun Disk Color Scale"))
	FLinearColor AtmosphereSunDiskColorScale;

>>>>>>> 3ecbc206
	UFUNCTION(BlueprintCallable, Category="Rendering|Lighting")
	void SetDynamicShadowDistanceMovableLight(float NewValue);

	UFUNCTION(BlueprintCallable, Category="Rendering|Lighting")
	void SetDynamicShadowDistanceStationaryLight(float NewValue);

	UFUNCTION(BlueprintCallable, Category="Rendering|Lighting")
	void SetDynamicShadowCascades(int32 NewValue);

	UFUNCTION(BlueprintCallable, Category="Rendering|Lighting")
	void SetCascadeDistributionExponent(float NewValue);

	UFUNCTION(BlueprintCallable, Category="Rendering|Lighting")
	void SetCascadeTransitionFraction(float NewValue);

	UFUNCTION(BlueprintCallable, Category="Rendering|Lighting")
	void SetShadowDistanceFadeoutFraction(float NewValue);

	UFUNCTION(BlueprintCallable, Category="Rendering|Lighting")
	void SetEnableLightShaftOcclusion(bool bNewValue);

	UFUNCTION(BlueprintCallable, Category="Rendering|Lighting")
	void SetOcclusionMaskDarkness(float NewValue);

	UFUNCTION(BlueprintCallable, Category="Rendering|Lighting")
	void SetLightShaftOverrideDirection(FVector NewValue);

	UFUNCTION(BlueprintCallable, Category="Rendering|Lighting")
	void SetShadowAmount(float NewValue);

	UFUNCTION(BlueprintCallable, Category="Rendering|Lighting")
	void SetAtmosphereSunLight(bool bNewValue);

	UFUNCTION(BlueprintCallable, Category = "Rendering|Lighting")
	void SetAtmosphereSunLightIndex(int32 NewValue);

	//~ Begin ULightComponent Interface
	virtual FVector4 GetLightPosition() const override;
	virtual ELightComponentType GetLightType() const override;
	virtual FLightmassLightSettings GetLightmassSettings() const override
	{
		return LightmassSettings;
	}

	virtual float GetUniformPenumbraSize() const override;

	virtual FLightSceneProxy* CreateSceneProxy() const override;
	virtual bool IsUsedAsAtmosphereSunLight() const override
	{
		return bUsedAsAtmosphereSunLight;
	}
	virtual uint8 GetAtmosphereSunLightIndex() const override
	{
		return AtmosphereSunLightIndex;
	}
	virtual FLinearColor GetAtmosphereSunDiskColorScale() const override
	{
		return AtmosphereSunDiskColorScale;
	}
	//~ End ULightComponent Interface

	//~ Begin UObject Interface
#if WITH_EDITOR
	virtual void PostEditChangeProperty(FPropertyChangedEvent& PropertyChangedEvent) override;
	virtual bool CanEditChange(const FProperty* InProperty) const override;
#endif // WITH_EDITOR
	virtual void Serialize(FArchive& Ar) override;
	//~ Begin UObject Interface

	virtual void InvalidateLightingCacheDetailed(bool bInvalidateBuildEnqueuedLighting, bool bTranslationOnly) override;
};


<|MERGE_RESOLUTION|>--- conflicted
+++ resolved
@@ -245,18 +245,6 @@
 	UPROPERTY(BlueprintReadOnly, interp, Category = Light, meta = (HideAlphaChannel, UIMin = "0", UIMax = "1", ClampMin = "0", ClampMax = "1"), AdvancedDisplay)
 	float ShadowAmount;
 
-<<<<<<< HEAD
-=======
-	UPROPERTY(EditAnywhere, AdvancedDisplay, BlueprintReadOnly, Category=Light, meta=(DisplayName = "Atmosphere Sun Light"))
-	uint32 bUsedAsAtmosphereSunLight : 1;
-
-	UPROPERTY(EditAnywhere, AdvancedDisplay, BlueprintReadOnly, Category = Light, meta = (DisplayName = "Atmosphere Sun Light Index", UIMin = "0", UIMax = "1", ClampMin = "0", ClampMax= "1"))
-	int32 AtmosphereSunLightIndex;
-
-	UPROPERTY(EditAnywhere, BlueprintReadOnly, Category = Light, AdvancedDisplay, meta = (DisplayName = "Atmosphere Sun Disk Color Scale"))
-	FLinearColor AtmosphereSunDiskColorScale;
-
->>>>>>> 3ecbc206
 	UFUNCTION(BlueprintCallable, Category="Rendering|Lighting")
 	void SetDynamicShadowDistanceMovableLight(float NewValue);
 
