// Copyright Epic Games, Inc. All Rights Reserved.

#pragma once

#include "CoreMinimal.h"
#include "Components/SceneComponent.h"
#include "EngineDefines.h"
#include "GameFramework/Info.h"
#include "Misc/Guid.h"
#include "RenderResource.h"

#include "SkyAtmosphereComponent.generated.h"


class FSkyAtmosphereSceneProxy;


USTRUCT(BlueprintType)
struct FTentDistribution
{
	GENERATED_USTRUCT_BODY()

	UPROPERTY(EditAnywhere, BlueprintReadOnly, interp, Category = "Tent", meta = (UIMin = 0.0, UIMax = 60.0))
	float TipAltitude = 0.0f;
	
	UPROPERTY(EditAnywhere, BlueprintReadOnly, interp, Category = "Tent", meta = (UIMin = 0.0, UIMax = 1.0, ClampMin = 0.0, SliderExponent = 4.0))
	float TipValue = 0.0f;
	
	UPROPERTY(EditAnywhere, BlueprintReadOnly, interp, Category = "Tent", meta = (UIMin = 0.01, UIMax = 20.0, ClampMin = 0.0))
	float Width = 1.0f;
};

UENUM()
enum class ESkyAtmosphereTransformMode : uint8
{
	PlanetTopAtAbsoluteWorldOrigin,
	PlanetTopAtComponentTransform,
	PlanetCenterAtComponentTransform,
};

/**
 * A component that represents a planet atmosphere material and simulates sky and light scattering within it.
 * @see https://docs.unrealengine.com/en-US/Engine/Actors/FogEffects/SkyAtmosphere/index.html
 */
UCLASS(ClassGroup = Rendering, collapsecategories, hidecategories = (Object, Mobility, Activation, "Components|Activation"), editinlinenew, meta = (BlueprintSpawnableComponent), MinimalAPI)
class USkyAtmosphereComponent : public USceneComponent
{
	GENERATED_UCLASS_BODY()

	~USkyAtmosphereComponent();


	/** The ground albedo that will tint the atmosphere when the sun light will bounce on it. Only taken into account when MultiScattering>0.0. */
	UPROPERTY(EditAnywhere, BlueprintReadOnly, Category = "Planet", meta = (HideAlphaChannel))
	ESkyAtmosphereTransformMode TransformMode;

	/** The radius in kilometers from the center of the planet to the ground level. */
	UPROPERTY(EditAnywhere, BlueprintReadOnly, interp, Category = "Planet", meta = (DisplayName = "Ground Radius", UIMin = 1.0, UIMax = 7000.0, ClampMin = 0.1, ClampMax = 10000.0, SliderExponent = 5.0))
	float BottomRadius;

	/** The ground albedo that will tint the atmosphere when the sun light will bounce on it. Only taken into account when MultiScattering>0.0. */
	UPROPERTY(EditAnywhere, BlueprintReadOnly, interp, Category = "Planet", meta = (HideAlphaChannel))
	FColor GroundAlbedo;



	/** The height of the atmosphere layer above the ground in kilometers. */
	UPROPERTY(EditAnywhere, BlueprintReadOnly, interp, Category = "Atmosphere", meta = (UIMin = 1.0, UIMax = 200.0, ClampMin = 0.1, SliderExponent = 2.0))
	float AtmosphereHeight;

	/** Factor applied to multiple scattering only (after the sun light has bounced around in the atmosphere at least once). 
	 * Multiple scattering is evaluated using a dual scattering approach. 
	 * A value of 2 is recommended to better represent default atmosphere when r.SkyAtmosphere.MultiScatteringLUT.HighQuality=0. 
	 */
	UPROPERTY(EditAnywhere, BlueprintReadOnly, interp, Category = "Atmosphere", meta = (DisplayName = "MultiScattering", UIMin = 0.0, UIMax = 1.0, ClampMin = 0.0, ClampMax = 2.0))
	float MultiScatteringFactor;

	/**
	 * Scale the atmosphere tracing sample count. Quality level scalability
	 * The sample count is still clamped according to scalability setting to 'r.SkyAtmosphere.SampleCountMax' when 'r.SkyAtmosphere.FastSkyLUT' is 0.
	 * The sample count is still clamped according to scalability setting to 'r.SkyAtmosphere.FastSkyLUT.SampleCountMax' when 'r.SkyAtmosphere.FastSkyLUT' is 1.
	 * The sample count is still clamped for aerial perspective according to  'r.SkyAtmosphere.AerialPerspectiveLUT.SampleCountMaxPerSlice'.
	 */
	UPROPERTY(EditAnywhere, BlueprintReadOnly, Category = "Atmosphere", AdvancedDisplay, meta = (UIMin = "0.25", UIMax = "8", ClampMin = "0.25", SliderExponent = 3.0))
	float TraceSampleCountScale;
	


	/** Rayleigh scattering coefficient scale.*/
	UPROPERTY(EditAnywhere, BlueprintReadOnly, interp, Category = "Atmosphere - Rayleigh", meta = (UIMin = 0.0, UIMax = 2.0, ClampMin = 0.0, SliderExponent = 4.0))
	float RayleighScatteringScale;

	/** The Rayleigh scattering coefficients resulting from molecules in the air at an altitude of 0 kilometer. */
	UPROPERTY(EditAnywhere, BlueprintReadOnly, interp, Category = "Atmosphere - Rayleigh", meta=(HideAlphaChannel))
	FLinearColor RayleighScattering;

	/** The altitude in kilometer at which Rayleigh scattering effect is reduced to 40%.*/
	UPROPERTY(EditAnywhere, BlueprintReadOnly, interp, Category = "Atmosphere - Rayleigh", meta = (UIMin = 0.01, UIMax = 20.0, ClampMin = 0.001, SliderExponent = 5.0))
	float RayleighExponentialDistribution;



	/** Mie scattering coefficient scale.*/
	UPROPERTY(EditAnywhere, BlueprintReadOnly, interp, Category = "Atmosphere - Mie", meta = (UIMin = 0.0, UIMax = 5.0, ClampMin = 0.0, SliderExponent = 4.0))
	float MieScatteringScale;

	/** The Mie scattering coefficients resulting from particles in the air at an altitude of 0 kilometer. As it becomes higher, light will be scattered more. */
	UPROPERTY(EditAnywhere, BlueprintReadOnly, interp, Category = "Atmosphere - Mie", meta = (HideAlphaChannel))
	FLinearColor MieScattering;

	/** Mie absorption coefficient scale.*/
	UPROPERTY(EditAnywhere, BlueprintReadOnly, interp, Category = "Atmosphere - Mie", meta = (UIMin = 0.0, UIMax = 5.0, ClampMin = 0.0, SliderExponent = 4.0))
	float MieAbsorptionScale;

	/** The Mie absorption coefficients resulting from particles in the air at an altitude of 0 kilometer. As it becomes higher, light will be absorbed more. */
	UPROPERTY(EditAnywhere, BlueprintReadOnly, interp, Category = "Atmosphere - Mie", meta = (HideAlphaChannel))
	FLinearColor MieAbsorption;
	
	/** A value of 0 mean light is uniformly scattered. A value closer to 1 means lights will scatter more forward, resulting in halos around light sources. */
	UPROPERTY(EditAnywhere, BlueprintReadOnly, interp, Category = "Atmosphere - Mie", meta = (UIMin = 0.0, UIMax = 0.999, ClampMin = 0.0, ClampMax = 0.999))
	float MieAnisotropy;

	/** The altitude in kilometer at which Mie effects are reduced to 40%.*/
	UPROPERTY(EditAnywhere, BlueprintReadOnly, interp, Category = "Atmosphere - Mie", meta = (UIMin = 0.01, UIMax = 10.0, ClampMin = 0.001, SliderExponent = 5.0))
	float MieExponentialDistribution;



	/** Absorption coefficients for another atmosphere layer. Density increase from 0 to 1 between 10 to 25km and decreases from 1 to 0 between 25 to 40km. This approximates ozone molecules distribution in the Earth atmosphere. */
	UPROPERTY(EditAnywhere, BlueprintReadOnly, interp, Category = "Atmosphere - Absorption", meta = (DisplayName = "Absorption Scale", UIMin = 0.0, UIMax = 0.2, ClampMin = 0.0, SliderExponent = 3.0))
	float OtherAbsorptionScale;

	/** Absorption coefficients for another atmosphere layer. Density increase from 0 to 1 between 10 to 25km and decreases from 1 to 0 between 25 to 40km. The default values represents ozone molecules absorption in the Earth atmosphere. */
	UPROPERTY(EditAnywhere, BlueprintReadOnly, interp, Category = "Atmosphere - Absorption", meta = (DisplayName = "Absorption", HideAlphaChannel))
	FLinearColor OtherAbsorption;

	/** Represents the altitude based tent distribution of absorption particles in the atmosphere. */
	UPROPERTY(EditAnywhere, BlueprintReadOnly, Category = "Atmosphere - Absorption", meta = (DisplayName = "Tent Distribution"))
	FTentDistribution OtherTentDistribution;
	


	/** Scales the luminance of pixels representing the sky. This will impact the captured sky light. */
	UPROPERTY(EditAnywhere, BlueprintReadOnly, interp, Category = "Art Direction", meta = (HideAlphaChannel))
	FLinearColor SkyLuminanceFactor;

	/** Makes the aerial perspective look thicker by scaling distances from view to surfaces (opaque and translucent). */
	UPROPERTY(EditAnywhere, BlueprintReadOnly, interp, Category = "Art Direction", meta = (DisplayName = "Aerial Perspective View Distance Scale", UIMin = 0.0, UIMax = 3.0, ClampMin = 0.0, SliderExponent = 2.0))
	float AerialPespectiveViewDistanceScale;

	/** Scale the sky and atmosphere lights contribution to the height fog when SupportSkyAtmosphereAffectsHeightFog project setting is true.*/
	UPROPERTY(EditAnywhere, BlueprintReadOnly, interp, Category = "Art Direction", meta = (UIMin = 0.0, UIMax = 1.0, ClampMin = 0.0, SliderExponent = 2.0))
	float HeightFogContribution;

	/** The minimum elevation angle in degree that should be used to evaluate the sun transmittance to the ground. Useful to maintain a visible sun light and shadow on meshes even when the sun has started going below the horizon. This does not affect the aerial perspective.*/
	UPROPERTY(EditAnywhere, BlueprintReadOnly, interp, Category = "Art Direction", meta = (UIMin = -90.0, UIMax = 90.0, ClampMin = -90.0f, ClampMax = 90.0f))
	float TransmittanceMinLightElevationAngle;

	/** The distance (kilometers) at which we start evaluating the aerial perspective. Having the aerial perspective starts away from the camera can help with performance: pixels not affected by the aerial perspective will have their computation skipped using early depth test.*/
	UPROPERTY(EditAnywhere, BlueprintReadOnly, interp, Category = "Art Direction", meta = (UIMin = 0.001f, UIMax = 10.0f, ClampMin = 0.001f))
	float AerialPerspectiveStartDepth;


	UFUNCTION(BlueprintCallable, Category = "Rendering")
	ENGINE_API void OverrideAtmosphereLightDirection(int32 AtmosphereLightIndex, const FVector& LightDirection);
	UFUNCTION(BlueprintCallable, Category = "Rendering")
	ENGINE_API bool IsAtmosphereLightDirectionOverriden(int32 AtmosphereLightIndex);
	UFUNCTION(BlueprintCallable, Category = "Rendering")
	ENGINE_API FVector GetOverridenAtmosphereLightDirection(int32 AtmosphereLightIndex);
	UFUNCTION(BlueprintCallable, Category = "Rendering")
	ENGINE_API void ResetAtmosphereLightDirectionOverride(int32 AtmosphereLightIndex);
<<<<<<< HEAD
=======

	UFUNCTION(BlueprintCallable, Category = "Rendering", meta = (DisplayName = "Set Ground Radius"))
	ENGINE_API void SetBottomRadius(float NewValue);
	UFUNCTION(BlueprintCallable, Category = "Rendering")
	ENGINE_API void SetGroundAlbedo(const FColor& NewValue);
>>>>>>> 4af6daef

	UFUNCTION(BlueprintCallable, Category = "Rendering")
	ENGINE_API void SetAtmosphereHeight(float NewValue);
	UFUNCTION(BlueprintCallable, Category = "Rendering")
	ENGINE_API void SetMultiScatteringFactor(float NewValue);
	
	UFUNCTION(BlueprintCallable, Category = "Rendering")
	ENGINE_API void SetRayleighScatteringScale(float NewValue);
	UFUNCTION(BlueprintCallable, Category = "Rendering")
	ENGINE_API void SetRayleighScattering(FLinearColor NewValue);
	UFUNCTION(BlueprintCallable, Category = "Rendering")
	ENGINE_API void SetRayleighExponentialDistribution(float NewValue);

	UFUNCTION(BlueprintCallable, Category = "Rendering")
	ENGINE_API void SetMieScatteringScale(float NewValue);
	UFUNCTION(BlueprintCallable, Category = "Rendering")
	ENGINE_API void SetMieScattering(FLinearColor NewValue);
	UFUNCTION(BlueprintCallable, Category = "Rendering")
	ENGINE_API void SetMieAbsorptionScale(float NewValue);
	UFUNCTION(BlueprintCallable, Category = "Rendering")
	ENGINE_API void SetMieAbsorption(FLinearColor NewValue);
	UFUNCTION(BlueprintCallable, Category = "Rendering")
	ENGINE_API void SetMieAnisotropy(float NewValue);
	UFUNCTION(BlueprintCallable, Category = "Rendering")
	ENGINE_API void SetMieExponentialDistribution(float NewValue);

	UFUNCTION(BlueprintCallable, Category = "Rendering", meta = (DisplayName = "Set Absorption Scale"))
	ENGINE_API void SetOtherAbsorptionScale(float NewValue);
	UFUNCTION(BlueprintCallable, Category = "Rendering", meta = (DisplayName = "Set Absorption"))
	ENGINE_API void SetOtherAbsorption(FLinearColor NewValue);

	UFUNCTION(BlueprintCallable, Category = "Rendering")
	ENGINE_API void SetSkyLuminanceFactor(FLinearColor NewValue);
	UFUNCTION(BlueprintCallable, Category = "Rendering")
	ENGINE_API void SetAerialPespectiveViewDistanceScale(float NewValue);
	UFUNCTION(BlueprintCallable, Category = "Rendering")
	ENGINE_API void SetHeightFogContribution(float NewValue);

	UFUNCTION(BlueprintCallable, Category = "Utilities", meta = (DisplayName = "Get Atmosphere Transmitance On Ground At Planet Top"))
	ENGINE_API FLinearColor GetAtmosphereTransmitanceOnGroundAtPlanetTop(UDirectionalLightComponent* DirectionalLight);

	// This is used to position the SkyAtmosphere similarly to the deprecated AtmosphericFog component
	void SetPositionToMatchDeprecatedAtmosphericFog();

protected:
	//~ Begin UActorComponent Interface.
	virtual void CreateRenderState_Concurrent(FRegisterComponentContext* Context) override;
	virtual void SendRenderTransform_Concurrent() override;
	virtual void DestroyRenderState_Concurrent() override;
	//~ End UActorComponent Interface.

public:

	//~ Begin UObject Interface. 
	virtual void Serialize(FArchive& Ar) override;
#if WITH_EDITOR
	virtual void PostEditChangeProperty(FPropertyChangedEvent& PropertyChangedEvent) override;
#endif // WITH_EDITOR
	//~ End UObject Interface

	//~ Begin UActorComponent Interface.
#if WITH_EDITOR
	virtual void CheckForErrors() override;
#endif // WITH_EDITOR
	//~ End UActorComponent Interface.

	FGuid GetStaticLightingBuiltGuid() const { return bStaticLightingBuiltGUID; }

	void GetOverrideLightStatus(bool* OverrideAtmosphericLight, FVector* OverrideAtmosphericLightDirection) const;

private:

	FSkyAtmosphereSceneProxy* SkyAtmosphereSceneProxy;

	bool OverrideAtmosphericLight[NUM_ATMOSPHERE_LIGHTS];
	FVector OverrideAtmosphericLightDirection[NUM_ATMOSPHERE_LIGHTS];

	/**
	 * GUID used to associate a atmospheric component with precomputed lighting/shadowing information across levels.
	 * The GUID changes whenever the atmospheric properties change, e.g. LUTs.
	 */
	UPROPERTY()
	FGuid bStaticLightingBuiltGUID;
	/**
	 * Validate static lighting GUIDs and update as appropriate.
	 */
	void ValidateStaticLightingGUIDs();
	/**
	 * Update static lighting GUIDs.
	 */
	void UpdateStaticLightingGUIDs();

	void SendRenderTransformCommand();

protected:
	// When true, this means that this SkyAtmosphere is use as replacement for the deprecated AtmosphericFogComponent as a parent class. 
	// This is used to adapt the serialisation.
	bool bIsAtmosphericFog = false;
};


/**
 * A placeable actor that represents a planet atmosphere material and simulates sky and light scattering within it.
 * @see https://docs.unrealengine.com/en-US/Engine/Actors/FogEffects/SkyAtmosphere/index.html
 */
UCLASS(showcategories = (Movement, Rendering, Transformation, DataLayers, "Input|MouseInput", "Input|TouchInput"), ClassGroup = Fog, hidecategories = (Info, Object, Input), MinimalAPI)
class ASkyAtmosphere : public AInfo
{
	GENERATED_UCLASS_BODY()

private:
#if WITH_EDITOR
<<<<<<< HEAD
	virtual bool ActorTypeSupportsDataLayer() const override { return true; }
=======
	virtual bool IsDataLayerTypeSupported(TSubclassOf<UDataLayerInstance> DataLayerType) const override { return true; }
>>>>>>> 4af6daef
#endif

	UPROPERTY(BlueprintReadOnly, VisibleAnywhere, Category = Atmosphere, meta = (AllowPrivateAccess = "true"))
	TObjectPtr<class USkyAtmosphereComponent> SkyAtmosphereComponent;

#if WITH_EDITORONLY_DATA
	/** Arrow component to indicate default sun rotation */
	UPROPERTY()
	TObjectPtr<class UArrowComponent> ArrowComponent;
#endif

public:

	/** Returns SkyAtmosphereComponent subobject */
	USkyAtmosphereComponent* GetComponent() const { return SkyAtmosphereComponent; }

};<|MERGE_RESOLUTION|>--- conflicted
+++ resolved
@@ -169,14 +169,11 @@
 	ENGINE_API FVector GetOverridenAtmosphereLightDirection(int32 AtmosphereLightIndex);
 	UFUNCTION(BlueprintCallable, Category = "Rendering")
 	ENGINE_API void ResetAtmosphereLightDirectionOverride(int32 AtmosphereLightIndex);
-<<<<<<< HEAD
-=======
 
 	UFUNCTION(BlueprintCallable, Category = "Rendering", meta = (DisplayName = "Set Ground Radius"))
 	ENGINE_API void SetBottomRadius(float NewValue);
 	UFUNCTION(BlueprintCallable, Category = "Rendering")
 	ENGINE_API void SetGroundAlbedo(const FColor& NewValue);
->>>>>>> 4af6daef
 
 	UFUNCTION(BlueprintCallable, Category = "Rendering")
 	ENGINE_API void SetAtmosphereHeight(float NewValue);
@@ -289,11 +286,7 @@
 
 private:
 #if WITH_EDITOR
-<<<<<<< HEAD
-	virtual bool ActorTypeSupportsDataLayer() const override { return true; }
-=======
 	virtual bool IsDataLayerTypeSupported(TSubclassOf<UDataLayerInstance> DataLayerType) const override { return true; }
->>>>>>> 4af6daef
 #endif
 
 	UPROPERTY(BlueprintReadOnly, VisibleAnywhere, Category = Atmosphere, meta = (AllowPrivateAccess = "true"))
