--- conflicted
+++ resolved
@@ -63,11 +63,7 @@
 		return Ret;
 	}
 #if DEBUG_POST_PROCESS_VOLUME_ENABLE
-<<<<<<< HEAD
-	ENGINE_API virtual FString GetDebugName() const override
-=======
 	virtual FString GetDebugName() const override
->>>>>>> 4af6daef
 	{
 		return GetName();
 	}
