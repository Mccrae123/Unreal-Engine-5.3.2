--- conflicted
+++ resolved
@@ -634,20 +634,12 @@
 	 *							If false, physics velocity is updated based on the change in position (affecting ragdoll parts).
 	 *							If CCD is on and not teleporting, this will affect objects along the entire sweep volume.
 	 */
-<<<<<<< HEAD
-	UFUNCTION(BlueprintCallable, Category="Utilities|Transformation", meta=(DisplayName="AddWorldTransformKeepScale", ScriptName="AddWorldTransformKeepScale"))
-=======
 	UFUNCTION(BlueprintCallable, Category="Transformation", meta=(DisplayName="Add World Transform Keep Scale", ScriptName="AddWorldTransformKeepScale"))
->>>>>>> 6bbb88c8
 	void K2_AddWorldTransformKeepScale(const FTransform& DeltaTransform, bool bSweep, FHitResult& SweepHitResult, bool bTeleport);
 	void AddWorldTransformKeepScale(const FTransform& DeltaTransform, bool bSweep=false, FHitResult* OutSweepHitResult=nullptr, ETeleportType Teleport = ETeleportType::None);
 
 	/** Return location of the component, in world space */
-<<<<<<< HEAD
-	UFUNCTION(BlueprintCallable, meta=(DisplayName = "GetWorldLocation", ScriptName = "GetWorldLocation", Keywords = "position"), Category="Utilities|Transformation")
-=======
 	UFUNCTION(BlueprintCallable, meta=(DisplayName = "Get World Location", ScriptName = "GetWorldLocation", Keywords = "position"), Category="Transformation")
->>>>>>> 6bbb88c8
 	FVector K2_GetComponentLocation() const;
 
 	/** Returns rotation of the component, in world space. */
@@ -1289,12 +1281,6 @@
 	/** Get the extent used when placing this component in the editor, used for 'pulling back' hit. */
 	virtual FBoxSphereBounds GetPlacementExtent() const;
 
-<<<<<<< HEAD
-	/** Delegate invoked when this scene component becomes the actor's root component or when it no longer is. */
-	FIsRootComponentChanged IsRootComponentChanged;
-
-=======
->>>>>>> 6bbb88c8
 private:
 	friend class AActor;
 
