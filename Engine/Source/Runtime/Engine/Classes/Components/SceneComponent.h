// Copyright Epic Games, Inc. All Rights Reserved.

#pragma once

#include "CoreMinimal.h"
#include "UObject/ObjectMacros.h"
#include "UObject/UObjectGlobals.h"
#include "UObject/CoreNet.h"
#include "Engine/EngineTypes.h"
#include "ComponentInstanceDataCache.h"
#include "Components/ActorComponent.h"
#include "RHIDefinitions.h"
#include "SceneComponent.generated.h"

class AActor;
class APhysicsVolume;
class USceneComponent;
struct FLevelCollection;

/** Overlap info consisting of the primitive and the body that is overlapping */
struct ENGINE_API FOverlapInfo
{
	FOverlapInfo()
	{}

	explicit FOverlapInfo(const FHitResult& InSweepResult)
		: bFromSweep(true), OverlapInfo(InSweepResult)
	{
	}

	explicit FOverlapInfo(class UPrimitiveComponent* InComponent, int32 InBodyIndex = INDEX_NONE);
	
	int32 GetBodyIndex() const { return OverlapInfo.Item;  }

	//This function completely ignores SweepResult information. It seems that places that use this function do not care, but it still seems risky
	friend bool operator == (const FOverlapInfo& LHS, const FOverlapInfo& RHS) { return LHS.OverlapInfo.Component == RHS.OverlapInfo.Component && LHS.OverlapInfo.Item == RHS.OverlapInfo.Item; }
	bool bFromSweep;

	/** Information for both sweep and overlap queries. Different parts are valid depending on bFromSweep.
	  * If bFromSweep is true then FHitResult is completely valid just like a regular sweep result.
	  * If bFromSweep is false only FHitResult::Component, FHitResult::Actor, FHitResult::Item are valid as this is really just an FOverlapResult*/
	FHitResult OverlapInfo;
};

// All added members of FOverlapInfo are PODs.
template<> struct TIsPODType<FOverlapInfo> { enum { Value = TIsPODType<FHitResult>::Value }; };

typedef TArray<FOverlapInfo, TInlineAllocator<3>> TInlineOverlapInfoArray;
typedef TArrayView<const FOverlapInfo> TOverlapArrayView;

/** Detail mode for scene component rendering, corresponds with the integer value of UWorld::GetDetailMode() */
UENUM()
enum EDetailMode
{
	DM_Low UMETA(DisplayName="Low"),
	DM_Medium UMETA(DisplayName="Medium"),
	DM_High UMETA(DisplayName="High"),
	DM_MAX,
};

/** The space for the transform */
UENUM()
enum ERelativeTransformSpace
{
	/** World space transform. */
	RTS_World,
	/** Actor space transform. */
	RTS_Actor,
	/** Component space transform. */
	RTS_Component,
	/** Parent bone space transform */
	RTS_ParentBoneSpace,
};

/** MoveComponent options, stored as bitflags */
enum EMoveComponentFlags
{
	/** Default options */
	MOVECOMP_NoFlags						= 0x0000,	
	/** Ignore collisions with things the Actor is based on */
	MOVECOMP_IgnoreBases					= 0x0001,	
	/** When moving this component, do not move the physics representation. Used internally to avoid looping updates when syncing with physics. */
	MOVECOMP_SkipPhysicsMove				= 0x0002,	
	/** Never ignore initial blocking overlaps during movement, which are usually ignored when moving out of an object. MOVECOMP_IgnoreBases is still respected. */
	MOVECOMP_NeverIgnoreBlockingOverlaps	= 0x0004,	
	/** avoid dispatching blocking hit events when the hit started in penetration (and is not ignored, see MOVECOMP_NeverIgnoreBlockingOverlaps). */
	MOVECOMP_DisableBlockingOverlapDispatch	= 0x0008,	
};

/** Comparison tolerance for checking if two FQuats are the same when moving SceneComponents. */
#define SCENECOMPONENT_QUAT_TOLERANCE		(1.e-8f) 
/** Comparison tolerance for checking if two FRotators are the same when moving SceneComponents. */
#define SCENECOMPONENT_ROTATOR_TOLERANCE	(1.e-4f) 

FORCEINLINE EMoveComponentFlags operator|(EMoveComponentFlags Arg1,EMoveComponentFlags Arg2)	{ return EMoveComponentFlags(uint32(Arg1) | uint32(Arg2)); }
FORCEINLINE EMoveComponentFlags operator&(EMoveComponentFlags Arg1,EMoveComponentFlags Arg2)	{ return EMoveComponentFlags(uint32(Arg1) & uint32(Arg2)); }
FORCEINLINE void operator&=(EMoveComponentFlags& Dest,EMoveComponentFlags Arg)					{ Dest = EMoveComponentFlags(Dest & Arg); }
FORCEINLINE void operator|=(EMoveComponentFlags& Dest,EMoveComponentFlags Arg)					{ Dest = EMoveComponentFlags(Dest | Arg); }

DECLARE_DYNAMIC_MULTICAST_SPARSE_DELEGATE_OneParam(FPhysicsVolumeChanged, USceneComponent, PhysicsVolumeChangedDelegate, class APhysicsVolume*, NewVolume);
DECLARE_EVENT_ThreeParams(USceneComponent, FTransformUpdated, USceneComponent* /*UpdatedComponent*/, EUpdateTransformFlags /*UpdateTransformFlags*/, ETeleportType /*Teleport*/);

/**
 * A SceneComponent has a transform and supports attachment, but has no rendering or collision capabilities.
 * Useful as a 'dummy' component in the hierarchy to offset others.
 * @see [Scene Components](https://docs.unrealengine.com/latest/INT/Programming/UnrealArchitecture/Actors/Components/index.html#scenecomponents)
 */
UCLASS(ClassGroup=(Utility, Common), BlueprintType, hideCategories=(Trigger, PhysicsVolume), meta=(BlueprintSpawnableComponent, IgnoreCategoryKeywordsInSubclasses, ShortTooltip="A Scene Component is a component that has a scene transform and can be attached to other scene components."))
class ENGINE_API USceneComponent : public UActorComponent
{
	GENERATED_BODY()

public:
	/** The name to use for the default scene root variable */
	static FName GetDefaultSceneRootVariableName();

	/** UObject constructor that takes an optional ObjectInitializer */
	USceneComponent(const FObjectInitializer& ObjectInitializer = FObjectInitializer::Get());

	/** Cached level collection that contains the level this component is registered in, for fast access in IsVisible(). */
	const FLevelCollection* CachedLevelCollection;

private:
	/** Physics Volume in which this SceneComponent is located **/
	UPROPERTY(transient)
	TWeakObjectPtr<class APhysicsVolume> PhysicsVolume;

	/** What we are currently attached to. If valid, RelativeLocation etc. are used relative to this object */
	UPROPERTY(ReplicatedUsing = OnRep_AttachParent)
	USceneComponent* AttachParent;

	/** Optional socket name on AttachParent that we are attached to. */
	UPROPERTY(ReplicatedUsing = OnRep_AttachSocketName)
	FName AttachSocketName;

	/** List of child SceneComponents that are attached to us. */
	UPROPERTY(ReplicatedUsing = OnRep_AttachChildren, Transient)
	TArray<USceneComponent*> AttachChildren;

	/** Set of attached SceneComponents that were attached by the client so we can fix up AttachChildren when it is replicated to us. */
	UPROPERTY(Transient)
	TArray<USceneComponent*> ClientAttachedChildren;

	FName NetOldAttachSocketName;
	USceneComponent* NetOldAttachParent;

public:
	/** Current bounds of the component */
	FBoxSphereBounds Bounds;

private:
	/** Location of the component relative to its parent */
<<<<<<< HEAD
	UE_DEPRECATED(4.24, "This member will be made private. Please use GetRelativeLocation or SetRelativeLocation.")
	UPROPERTY(EditAnywhere, BlueprintReadOnly, ReplicatedUsing=OnRep_Transform, Category = Transform)
	FVector RelativeLocation;

	/** Rotation of the component relative to its parent */
	UE_DEPRECATED(4.24, "This member will be made private. Please use GetRelativeRotation or SetRelativeRotation.")
	UPROPERTY(EditAnywhere, BlueprintReadOnly, ReplicatedUsing=OnRep_Transform, Category=Transform)
=======
	UPROPERTY(EditAnywhere, BlueprintReadOnly, ReplicatedUsing=OnRep_Transform, Category = Transform, meta=(AllowPrivateAccess="true"))
	FVector RelativeLocation;

	/** Rotation of the component relative to its parent */
	UPROPERTY(EditAnywhere, BlueprintReadOnly, ReplicatedUsing=OnRep_Transform, Category=Transform, meta=(AllowPrivateAccess="true"))
>>>>>>> 90fae962
	FRotator RelativeRotation;

	/**
	*	Non-uniform scaling of the component relative to its parent.
	*	Note that scaling is always applied in local space (no shearing etc)
	*/
<<<<<<< HEAD
	UE_DEPRECATED(4.24, "This member will be made private. Please use GetRelativeScale3D or SetRelativeScale3D.")
	UPROPERTY(BlueprintReadOnly, ReplicatedUsing=OnRep_Transform, interp, Category=Transform)
=======
	UPROPERTY(BlueprintReadOnly, ReplicatedUsing=OnRep_Transform, interp, Category=Transform, meta=(AllowPrivateAccess="true"))
>>>>>>> 90fae962
	FVector RelativeScale3D;

public:
	/**
	* Velocity of the component.
	* @see GetComponentVelocity()
	*/
	UPROPERTY()
	FVector ComponentVelocity;

private:
	/** True if we have ever updated ComponentToWorld based on RelativeLocation/Rotation/Scale. Used at startup to make sure it is initialized. */
	UPROPERTY(Transient)
	uint8 bComponentToWorldUpdated : 1;

	/** If true it indicates we don't need to call UpdateOverlaps. This is an optimization to avoid tree traversal when no attached components require UpdateOverlaps to be called.
	* This should only be set to true as a result of UpdateOverlaps. To dirty this flag see ClearSkipUpdateOverlaps() which is expected when state affecting UpdateOverlaps changes (attachment, Collision settings, etc...) */
	uint8 bSkipUpdateOverlaps : 1;

	/** If RelativeLocation should be considered relative to the world, rather than the parent */
<<<<<<< HEAD
	UE_DEPRECATED(4.24, "This member will be made private. Please use IsUsingAbsoluteLocation or SetUsingAbsoluteLocation.")
	UPROPERTY(EditAnywhere, AdvancedDisplay, BlueprintReadWrite, ReplicatedUsing=OnRep_Transform, Category=Transform)
	uint8 bAbsoluteLocation:1;

	/** If RelativeRotation should be considered relative to the world, rather than the parent */
	UE_DEPRECATED(4.24, "This member will be made private. Please use IsUsingAbsoluteRotation or SetUsingAbsoluteRotation.")
	UPROPERTY(EditAnywhere, AdvancedDisplay, BlueprintReadWrite, ReplicatedUsing=OnRep_Transform, Category=Transform)
	uint8 bAbsoluteRotation:1;

	/** If RelativeScale3D should be considered relative to the world, rather than the parent */
	UE_DEPRECATED(4.24, "This member will be made private. Please use IsUsingAbsoluteScale or SetUsingAbsoluteScale.")
	UPROPERTY(EditAnywhere, AdvancedDisplay, BlueprintReadWrite, ReplicatedUsing=OnRep_Transform, Category=Transform)
	uint8 bAbsoluteScale:1;

	/** Whether to completely draw the primitive; if false, the primitive is not drawn, does not cast a shadow. */
	UE_DEPRECATED(4.24, "This member will be made private. Please use IsVisible or SetVisibility.")
	UPROPERTY(EditAnywhere, BlueprintReadOnly, ReplicatedUsing=OnRep_Visibility,  Category = Rendering)
=======
	UPROPERTY(EditAnywhere, AdvancedDisplay, BlueprintReadWrite, ReplicatedUsing=OnRep_Transform, Category=Transform, meta=(AllowPrivateAccess="true"))
	uint8 bAbsoluteLocation:1;

	/** If RelativeRotation should be considered relative to the world, rather than the parent */
	UPROPERTY(EditAnywhere, AdvancedDisplay, BlueprintReadWrite, ReplicatedUsing=OnRep_Transform, Category=Transform, meta=(AllowPrivateAccess="true"))
	uint8 bAbsoluteRotation:1;

	/** If RelativeScale3D should be considered relative to the world, rather than the parent */
	UPROPERTY(EditAnywhere, AdvancedDisplay, BlueprintReadWrite, ReplicatedUsing=OnRep_Transform, Category=Transform, meta=(AllowPrivateAccess="true"))
	uint8 bAbsoluteScale:1;

	/** Whether to completely draw the primitive; if false, the primitive is not drawn, does not cast a shadow. */
	UPROPERTY(EditAnywhere, BlueprintReadOnly, ReplicatedUsing=OnRep_Visibility,  Category = Rendering, meta=(AllowPrivateAccess="true"))
>>>>>>> 90fae962
	uint8 bVisible:1;

	/** Whether or not we should be attached. */
	UPROPERTY(Transient, Replicated)
	uint8 bShouldBeAttached : 1;

	UPROPERTY(Transient, Replicated)
	uint8 bShouldSnapLocationWhenAttached : 1;

	UPROPERTY(Transient, Replicated)
	uint8 bShouldSnapRotationWhenAttached : 1;

	/**
	 * Whether or not the cached PhysicsVolume this component overlaps should be updated when the component is moved.
	 * @see GetPhysicsVolume()
	 */
	UPROPERTY(EditAnywhere, AdvancedDisplay, BlueprintGetter=GetShouldUpdatePhysicsVolume, BlueprintSetter=SetShouldUpdatePhysicsVolume, Category=Physics)
	uint8 bShouldUpdatePhysicsVolume:1;

public:
	/** Whether to hide the primitive in game, if the primitive is Visible. */
	UPROPERTY(Interp, EditAnywhere, BlueprintReadOnly, Category=Rendering, meta=(SequencerTrackClass = "MovieSceneVisibilityTrack"))
	uint8 bHiddenInGame:1;

	/** If true, a change in the bounds of the component will call trigger a streaming data rebuild */
	UPROPERTY()
	uint8 bBoundsChangeTriggersStreamingDataRebuild:1;

	/** If true, this component uses its parents bounds when attached.
	 *  This can be a significant optimization with many components attached together.
	 */
	UPROPERTY(EditAnywhere, BlueprintReadWrite, AdvancedDisplay, Category=Rendering)
	uint8 bUseAttachParentBound:1;

	/** Clears the skip update overlaps flag. This should be called any time a change to state would prevent the result of UpdateOverlaps. For example attachment, changing collision settings, etc... */
	void ClearSkipUpdateOverlaps();

	/** If true, we can use the old computed overlaps */
	bool ShouldSkipUpdateOverlaps() const
	{
		return SkipUpdateOverlapsOptimEnabled == 1 && bSkipUpdateOverlaps;
	}

	/** Gets whether or not the cached PhysicsVolume this component overlaps should be updated when the component is moved.	*/
	UFUNCTION(BlueprintGetter)
	bool GetShouldUpdatePhysicsVolume() const;

	/** Sets whether or not the cached PhysicsVolume this component overlaps should be updated when the component is moved. */
	UFUNCTION(BlueprintSetter)
	void SetShouldUpdatePhysicsVolume(bool bInShouldUpdatePhysicsVolume);

protected:
	/** Transient flag that temporarily disables UpdateOverlaps within DetachFromParent(). */
	uint8 bDisableDetachmentUpdateOverlaps:1;

	/** If true, OnUpdateTransform virtual will be called each time this component is moved. */
	uint8 bWantsOnUpdateTransform:1;

private:
	uint8 bNetUpdateTransform : 1;
	uint8 bNetUpdateAttachment : 1;

public:
	/** Global flag to enable/disable overlap optimizations, settable with p.SkipUpdateOverlapsOptimEnabled cvar */ 
	static int32 SkipUpdateOverlapsOptimEnabled;

#if WITH_EDITORONLY_DATA
	/** This component should create a sprite component for visualization in the editor */
	UPROPERTY()
	uint8 bVisualizeComponent : 1;
#endif

	/** How often this component is allowed to move, used to make various optimizations. Only safe to set in constructor. */
	UPROPERTY(Category = Mobility, EditAnywhere, BlueprintReadOnly)
	TEnumAsByte<EComponentMobility::Type> Mobility;

	/** If detail mode is >= system detail mode, primitive won't be rendered. */
	UPROPERTY(EditAnywhere, AdvancedDisplay, BlueprintReadOnly, Category = LOD)
	TEnumAsByte<enum EDetailMode> DetailMode;

	/** Delegate that will be called when PhysicsVolume has been changed **/
	UPROPERTY(BlueprintAssignable, Category=PhysicsVolume, meta=(DisplayName="Physics Volume Changed"))
	FPhysicsVolumeChanged PhysicsVolumeChangedDelegate;

#if WITH_EDITORONLY_DATA
protected:
	/** Editor only component used to display the sprite so as to be able to see the location of the Audio Component  */
	class UBillboardComponent* SpriteComponent;
#endif

public:
	/** Delegate called when this component is moved */
	FTransformUpdated TransformUpdated;

	/** Returns the current scoped movement update, or NULL if there is none. @see FScopedMovementUpdate */
	class FScopedMovementUpdate* GetCurrentScopedMovement() const;

private:
	/** Stack of current movement scopes. */
	TArray<class FScopedMovementUpdate*> ScopedMovementStack;

	void BeginScopedMovementUpdate(class FScopedMovementUpdate& ScopedUpdate);
	void EndScopedMovementUpdate(class FScopedMovementUpdate& ScopedUpdate);

	/** Cache that avoids Quat<->Rotator conversions if possible. Only to be used with GetComponentTransform().GetRotation(). */
	FRotationConversionCache WorldRotationCache;

	/** Cache that avoids Quat<->Rotator conversions if possible. Only to be used with RelativeRotation. */
	FRotationConversionCache RelativeRotationCache;

	/** Current transform of the component, relative to the world */
	FTransform ComponentToWorld;

public:
	/** Sets the RelativeRotationCache. Used to ensure component ends up with the same RelativeRotation after calling SetWorldTransform(). */
	void SetRelativeRotationCache(const FRotationConversionCache& InCache);
	
	/** Get the RelativeRotationCache.  */
	FORCEINLINE const FRotationConversionCache& GetRelativeRotationCache() const { return RelativeRotationCache; }

private:
	UFUNCTION()
	void OnRep_Transform();

	UFUNCTION()
	void OnRep_AttachParent();

	UFUNCTION()
	void OnRep_AttachChildren();

	UFUNCTION()
	void OnRep_AttachSocketName();

	UFUNCTION()
	void OnRep_Visibility(bool OldValue);

public:
	/**  
	 * Convenience function to get the relative rotation from the passed in world rotation
	 * @param WorldRotation  World rotation that we want to convert to relative to the components parent
	 * @return Returns the relative rotation
	 */
	FQuat GetRelativeRotationFromWorld(const FQuat & WorldRotation);

	/**
	* Set the rotation of the component relative to its parent and force RelativeRotation to be equal to new rotation.
	* This allows us to set and save Rotators with angles out side the normalized range, Note that doing so may break the 
	* RotatorCache so use with care.
	* @param NewRotation		New rotation of the component relative to its parent. We will force RelativeRotation to this value.
	* @param SweepHitResult	Hit result from any impact if sweep is true.
	* @param bSweep			Whether we sweep to the destination (currently not supported for rotation).
	* @param bTeleport			Whether we teleport the physics state (if physics collision is enabled for this object).
	*							If true, physics velocity for this object is unchanged (so ragdoll parts are not affected by change in location).
	*							If false, physics velocity is updated based on the change in position (affecting ragdoll parts).
	*/
	void SetRelativeRotationExact(FRotator NewRotation, bool bSweep = false, FHitResult* OutSweepHitResult = nullptr, ETeleportType Teleport = ETeleportType::None);

	/**
	 * Set the location of the component relative to its parent
	 * @param NewLocation		New location of the component relative to its parent.		
	 * @param SweepHitResult	Hit result from any impact if sweep is true.
	 * @param bSweep			Whether we sweep to the destination location, triggering overlaps along the way and stopping short of the target if blocked by something.
	 *							Only the root component is swept and checked for blocking collision, child components move without sweeping. If collision is off, this has no effect.
	 * @param bTeleport			Whether we teleport the physics state (if physics collision is enabled for this object).
	 *							If true, physics velocity for this object is unchanged (so ragdoll parts are not affected by change in location).
	 *							If false, physics velocity is updated based on the change in position (affecting ragdoll parts).
	 *							If CCD is on and not teleporting, this will affect objects along the entire sweep volume.
	 */
	UFUNCTION(BlueprintCallable, Category="Utilities|Transformation", meta=(DisplayName="SetRelativeLocation", ScriptName="SetRelativeLocation"))
	void K2_SetRelativeLocation(FVector NewLocation, bool bSweep, FHitResult& SweepHitResult, bool bTeleport);
	void SetRelativeLocation(FVector NewLocation, bool bSweep=false, FHitResult* OutSweepHitResult=nullptr, ETeleportType Teleport = ETeleportType::None);

	/**
	 * Set the rotation of the component relative to its parent
	 * @param NewRotation		New rotation of the component relative to its parent
	 * @param SweepHitResult	Hit result from any impact if sweep is true.
	 * @param bSweep			Whether we sweep to the destination (currently not supported for rotation).
	 * @param bTeleport			Whether we teleport the physics state (if physics collision is enabled for this object).
	 *							If true, physics velocity for this object is unchanged (so ragdoll parts are not affected by change in location).
	 *							If false, physics velocity is updated based on the change in position (affecting ragdoll parts).
	 */
	UFUNCTION(BlueprintCallable, Category="Utilities|Transformation", meta=(DisplayName="SetRelativeRotation", ScriptName="SetRelativeRotation", AdvancedDisplay="bSweep,SweepHitResult,bTeleport"))
	void K2_SetRelativeRotation(FRotator NewRotation, bool bSweep, FHitResult& SweepHitResult, bool bTeleport);
	void SetRelativeRotation(FRotator NewRotation, bool bSweep=false, FHitResult* OutSweepHitResult=nullptr, ETeleportType Teleport = ETeleportType::None);
	void SetRelativeRotation(const FQuat& NewRotation, bool bSweep=false, FHitResult* OutSweepHitResult=nullptr, ETeleportType Teleport = ETeleportType::None);

	/**
	 * Set the transform of the component relative to its parent
	 * @param NewTransform		New transform of the component relative to its parent.
	 * @param SweepHitResult	Hit result from any impact if sweep is true.
	 * @param bSweep			Whether we sweep to the destination (currently not supported for rotation).
	 * @param bTeleport			Whether we teleport the physics state (if physics collision is enabled for this object).
	 *							If true, physics velocity for this object is unchanged (so ragdoll parts are not affected by change in location).
	 *							If false, physics velocity is updated based on the change in position (affecting ragdoll parts).
	 */
	UFUNCTION(BlueprintCallable, Category="Utilities|Transformation", meta=(DisplayName="SetRelativeTransform", ScriptName="SetRelativeTransform"))
	void K2_SetRelativeTransform(const FTransform& NewTransform, bool bSweep, FHitResult& SweepHitResult, bool bTeleport);
	void SetRelativeTransform(const FTransform& NewTransform, bool bSweep=false, FHitResult* OutSweepHitResult=nullptr, ETeleportType Teleport = ETeleportType::None);

	/** Returns the transform of the component relative to its parent */
	UFUNCTION(BlueprintCallable, Category="Utilities|Transformation")
	FTransform GetRelativeTransform() const;

	/** Reset the transform of the component relative to its parent. Sets relative location to zero, relative rotation to no rotation, and Scale to 1. */
	UFUNCTION(BlueprintCallable, Category="Utilities|Transformation")
	void ResetRelativeTransform();

	/** Set the non-uniform scale of the component relative to its parent */
	UFUNCTION(BlueprintCallable, Category="Utilities|Transformation")
	void SetRelativeScale3D(FVector NewScale3D);

	/**
	 * Adds a delta to the translation of the component relative to its parent
	 * @param DeltaLocation		Change in location of the component relative to its parent
	 * @param SweepHitResult	Hit result from any impact if sweep is true.
	 * @param bSweep			Whether we sweep to the destination location, triggering overlaps along the way and stopping short of the target if blocked by something.
	 *							Only the root component is swept and checked for blocking collision, child components move without sweeping. If collision is off, this has no effect.
	 * @param bTeleport			Whether we teleport the physics state (if physics collision is enabled for this object).
	 *							If true, physics velocity for this object is unchanged (so ragdoll parts are not affected by change in location).
	 *							If false, physics velocity is updated based on the change in position (affecting ragdoll parts).
	 *							If CCD is on and not teleporting, this will affect objects along the entire sweep volume.
	 */
	UFUNCTION(BlueprintCallable, Category="Utilities|Transformation", meta=(DisplayName="AddRelativeLocation", ScriptName="AddRelativeLocation"))
	void K2_AddRelativeLocation(FVector DeltaLocation, bool bSweep, FHitResult& SweepHitResult, bool bTeleport);
	void AddRelativeLocation(FVector DeltaLocation, bool bSweep=false, FHitResult* OutSweepHitResult=nullptr, ETeleportType Teleport = ETeleportType::None);

	/**
	 * Adds a delta the rotation of the component relative to its parent
	 * @param DeltaRotation		Change in rotation of the component relative to is parent.
	 * @param SweepHitResult	Hit result from any impact if sweep is true.
	 * @param bSweep			Whether we sweep to the destination (currently not supported for rotation).
	 * @param bTeleport			Whether we teleport the physics state (if physics collision is enabled for this object).
	 *							If true, physics velocity for this object is unchanged (so ragdoll parts are not affected by change in location).
	 *							If false, physics velocity is updated based on the change in position (affecting ragdoll parts).
	 */
	UFUNCTION(BlueprintCallable, Category="Utilities|Transformation", meta=(DisplayName="AddRelativeRotation", ScriptName="AddRelativeRotation", AdvancedDisplay="bSweep,SweepHitResult,bTeleport"))
	void K2_AddRelativeRotation(FRotator DeltaRotation, bool bSweep, FHitResult& SweepHitResult, bool bTeleport);
	void AddRelativeRotation(FRotator DeltaRotation, bool bSweep=false, FHitResult* OutSweepHitResult=nullptr, ETeleportType Teleport = ETeleportType::None);
	void AddRelativeRotation(const FQuat& DeltaRotation, bool bSweep=false, FHitResult* OutSweepHitResult=nullptr, ETeleportType Teleport = ETeleportType::None);

	/**
	 * Adds a delta to the location of the component in its local reference frame
	 * @param DeltaLocation		Change in location of the component in its local reference frame.
	 * @param SweepHitResult	Hit result from any impact if sweep is true.
	 * @param bSweep			Whether we sweep to the destination location, triggering overlaps along the way and stopping short of the target if blocked by something.
	 *							Only the root component is swept and checked for blocking collision, child components move without sweeping. If collision is off, this has no effect.
	 * @param bTeleport			Whether we teleport the physics state (if physics collision is enabled for this object).
	 *							If true, physics velocity for this object is unchanged (so ragdoll parts are not affected by change in location).
	 *							If false, physics velocity is updated based on the change in position (affecting ragdoll parts).
	 *							If CCD is on and not teleporting, this will affect objects along the entire sweep volume.
	 */
	UFUNCTION(BlueprintCallable, Category="Utilities|Transformation", meta=(DisplayName="AddLocalOffset", ScriptName="AddLocalOffset", Keywords="location position"))
	void K2_AddLocalOffset(FVector DeltaLocation, bool bSweep, FHitResult& SweepHitResult, bool bTeleport);
	void AddLocalOffset(FVector DeltaLocation, bool bSweep=false, FHitResult* OutSweepHitResult=nullptr, ETeleportType Teleport = ETeleportType::None);

	/**
	 * Adds a delta to the rotation of the component in its local reference frame
	 * @param DeltaRotation		Change in rotation of the component in its local reference frame.
	 * @param SweepHitResult	Hit result from any impact if sweep is true.
	 * @param bSweep			Whether we sweep to the destination (currently not supported for rotation).
	 * @param bTeleport			Whether we teleport the physics state (if physics collision is enabled for this object).
	 *							If true, physics velocity for this object is unchanged (so ragdoll parts are not affected by change in location).
	 *							If false, physics velocity is updated based on the change in position (affecting ragdoll parts).
	 */
	UFUNCTION(BlueprintCallable, Category="Utilities|Transformation", meta=(DisplayName="AddLocalRotation", ScriptName="AddLocalRotation", AdvancedDisplay="bSweep,SweepHitResult,bTeleport"))
	void K2_AddLocalRotation(FRotator DeltaRotation, bool bSweep, FHitResult& SweepHitResult, bool bTeleport);
	void AddLocalRotation(FRotator DeltaRotation, bool bSweep=false, FHitResult* OutSweepHitResult=nullptr, ETeleportType Teleport = ETeleportType::None);
	void AddLocalRotation(const FQuat& DeltaRotation, bool bSweep=false, FHitResult* OutSweepHitResult=nullptr, ETeleportType Teleport = ETeleportType::None);

	/**
	 * Adds a delta to the transform of the component in its local reference frame. Scale is unchanged.
	 * @param DeltaTransform	Change in transform of the component in its local reference frame. Scale is unchanged.
	 * @param SweepHitResult	Hit result from any impact if sweep is true.
	 * @param bSweep			Whether we sweep to the destination location, triggering overlaps along the way and stopping short of the target if blocked by something.
	 *							Only the root component is swept and checked for blocking collision, child components move without sweeping. If collision is off, this has no effect.
	 * @param bTeleport			Whether we teleport the physics state (if physics collision is enabled for this object).
	 *							If true, physics velocity for this object is unchanged (so ragdoll parts are not affected by change in location).
	 *							If false, physics velocity is updated based on the change in position (affecting ragdoll parts).
	 *							If CCD is on and not teleporting, this will affect objects along the entire sweep volume.
	 */
	UFUNCTION(BlueprintCallable, Category="Utilities|Transformation", meta=(DisplayName="AddLocalTransform", ScriptName="AddLocalTransform"))
	void K2_AddLocalTransform(const FTransform& DeltaTransform, bool bSweep, FHitResult& SweepHitResult, bool bTeleport);
	void AddLocalTransform(const FTransform& DeltaTransform, bool bSweep=false, FHitResult* OutSweepHitResult=nullptr, ETeleportType Teleport = ETeleportType::None);

	/**
	 * Put this component at the specified location in world space. Updates relative location to achieve the final world location.
	 * @param NewLocation		New location in world space for the component.
	 * @param SweepHitResult	Hit result from any impact if sweep is true.
	 * @param bSweep			Whether we sweep to the destination location, triggering overlaps along the way and stopping short of the target if blocked by something.
	 *							Only the root component is swept and checked for blocking collision, child components move without sweeping. If collision is off, this has no effect.
	 * @param bTeleport			Whether we teleport the physics state (if physics collision is enabled for this object).
	 *							If true, physics velocity for this object is unchanged (so ragdoll parts are not affected by change in location).
	 *							If false, physics velocity is updated based on the change in position (affecting ragdoll parts).
	 *							If CCD is on and not teleporting, this will affect objects along the entire sweep volume.
	 */
	UFUNCTION(BlueprintCallable, Category="Utilities|Transformation", meta=(DisplayName="SetWorldLocation", ScriptName="SetWorldLocation"))
	void K2_SetWorldLocation(FVector NewLocation, bool bSweep, FHitResult& SweepHitResult, bool bTeleport);
	void SetWorldLocation(FVector NewLocation, bool bSweep=false, FHitResult* OutSweepHitResult=nullptr, ETeleportType Teleport = ETeleportType::None);

	/*
	 * Put this component at the specified rotation in world space. Updates relative rotation to achieve the final world rotation.
	 * @param NewRotation		New rotation in world space for the component.
	 * @param SweepHitResult	Hit result from any impact if sweep is true.
	 * @param bSweep			Whether we sweep to the destination (currently not supported for rotation).
	 * @param bTeleport			Whether we teleport the physics state (if physics collision is enabled for this object).
	 *							If true, physics velocity for this object is unchanged (so ragdoll parts are not affected by change in location).
	 *							If false, physics velocity is updated based on the change in position (affecting ragdoll parts).
	 *							If CCD is on and not teleporting, this will affect objects along the entire sweep volume.
	 */
	UFUNCTION(BlueprintCallable, Category="Utilities|Transformation", meta=(DisplayName="SetWorldRotation", ScriptName="SetWorldRotation", AdvancedDisplay="bSweep,SweepHitResult,bTeleport"))
	void K2_SetWorldRotation(FRotator NewRotation, bool bSweep, FHitResult& SweepHitResult, bool bTeleport);
	void SetWorldRotation(FRotator NewRotation, bool bSweep=false, FHitResult* OutSweepHitResult=nullptr, ETeleportType Teleport = ETeleportType::None);
	void SetWorldRotation(const FQuat& NewRotation, bool bSweep=false, FHitResult* OutSweepHitResult=nullptr, ETeleportType Teleport = ETeleportType::None);

	/**
	 * Set the relative scale of the component to put it at the supplied scale in world space.
	 * @param NewScale		New scale in world space for this component.
	 */
	UFUNCTION(BlueprintCallable, Category="Utilities|Transformation")
	void SetWorldScale3D(FVector NewScale);

	/**
	 * Set the transform of the component in world space.
	 * @param NewTransform		New transform in world space for the component.
	 * @param SweepHitResult	Hit result from any impact if sweep is true.
	 * @param bSweep			Whether we sweep to the destination location, triggering overlaps along the way and stopping short of the target if blocked by something.
	 *							Only the root component is swept and checked for blocking collision, child components move without sweeping. If collision is off, this has no effect.
	 * @param bTeleport			Whether we teleport the physics state (if physics collision is enabled for this object).
	 *							If true, physics velocity for this object is unchanged (so ragdoll parts are not affected by change in location).
	 *							If false, physics velocity is updated based on the change in position (affecting ragdoll parts).
	 *							If CCD is on and not teleporting, this will affect objects along the entire sweep volume.
	 */
	UFUNCTION(BlueprintCallable, Category="Utilities|Transformation", meta=(DisplayName="SetWorldTransform", ScriptName="SetWorldTransform"))
	void K2_SetWorldTransform(const FTransform& NewTransform, bool bSweep, FHitResult& SweepHitResult, bool bTeleport);
	void SetWorldTransform(const FTransform& NewTransform, bool bSweep=false, FHitResult* OutSweepHitResult=nullptr, ETeleportType Teleport = ETeleportType::None);

	/**
	 * Adds a delta to the location of the component in world space.
	 * @param DeltaLocation		Change in location in world space for the component.
	 * @param SweepHitResult	Hit result from any impact if sweep is true.
	 * @param bSweep			Whether we sweep to the destination location, triggering overlaps along the way and stopping short of the target if blocked by something.
	 *							Only the root component is swept and checked for blocking collision, child components move without sweeping. If collision is off, this has no effect.
	 * @param bTeleport			Whether we teleport the physics state (if physics collision is enabled for this object).
	 *							If true, physics velocity for this object is unchanged (so ragdoll parts are not affected by change in location).
	 *							If false, physics velocity is updated based on the change in position (affecting ragdoll parts).
	 *							If CCD is on and not teleporting, this will affect objects along the entire sweep volume.
	 */
	UFUNCTION(BlueprintCallable, Category="Utilities|Transformation", meta=(DisplayName="AddWorldOffset", ScriptName="AddWorldOffset", Keywords="location position"))
	void K2_AddWorldOffset(FVector DeltaLocation, bool bSweep, FHitResult& SweepHitResult, bool bTeleport);
	void AddWorldOffset(FVector DeltaLocation, bool bSweep=false, FHitResult* OutSweepHitResult=nullptr, ETeleportType Teleport = ETeleportType::None);

	/**
	 * Adds a delta to the rotation of the component in world space.
	 * @param DeltaRotation		Change in rotation in world space for the component.
	 * @param SweepHitResult	Hit result from any impact if sweep is true.
	 * @param bSweep			Whether we sweep to the destination (currently not supported for rotation).
	 * @param bTeleport			Whether we teleport the physics state (if physics collision is enabled for this object).
	 *							If true, physics velocity for this object is unchanged (so ragdoll parts are not affected by change in location).
	 *							If false, physics velocity is updated based on the change in position (affecting ragdoll parts).
	 *							If CCD is on and not teleporting, this will affect objects along the entire sweep volume.
	 */
	UFUNCTION(BlueprintCallable, Category="Utilities|Transformation", meta=(DisplayName="AddWorldRotation", ScriptName="AddWorldRotation", AdvancedDisplay="bSweep,SweepHitResult,bTeleport"))
	void K2_AddWorldRotation(FRotator DeltaRotation, bool bSweep, FHitResult& SweepHitResult, bool bTeleport);
	void AddWorldRotation(FRotator DeltaRotation, bool bSweep=false, FHitResult* OutSweepHitResult=nullptr, ETeleportType Teleport = ETeleportType::None);
	void AddWorldRotation(const FQuat& DeltaRotation, bool bSweep=false, FHitResult* OutSweepHitResult=nullptr, ETeleportType Teleport = ETeleportType::None);

	/**
	 * Adds a delta to the transform of the component in world space. Scale is unchanged.
	 * @param DeltaTransform	Change in transform in world space for the component. Scale is unchanged.
	 * @param SweepHitResult	Hit result from any impact if sweep is true.
	 * @param bSweep			Whether we sweep to the destination location, triggering overlaps along the way and stopping short of the target if blocked by something.
	 *							Only the root component is swept and checked for blocking collision, child components move without sweeping. If collision is off, this has no effect.
	 * @param bTeleport			Whether we teleport the physics state (if physics collision is enabled for this object).
	 *							If true, physics velocity for this object is unchanged (so ragdoll parts are not affected by change in location).
	 *							If false, physics velocity is updated based on the change in position (affecting ragdoll parts).
	 *							If CCD is on and not teleporting, this will affect objects along the entire sweep volume.
	 */
	UFUNCTION(BlueprintCallable, Category="Utilities|Transformation", meta=(DisplayName="AddWorldTransform", ScriptName="AddWorldTransform"))
	void K2_AddWorldTransform(const FTransform& DeltaTransform, bool bSweep, FHitResult& SweepHitResult, bool bTeleport);
	void AddWorldTransform(const FTransform& DeltaTransform, bool bSweep=false, FHitResult* OutSweepHitResult=nullptr, ETeleportType Teleport = ETeleportType::None);

	/** Return location of the component, in world space */
	UFUNCTION(BlueprintCallable, meta=(DisplayName = "GetWorldLocation", ScriptName = "GetWorldLocation"), Category="Utilities|Transformation")
	FVector K2_GetComponentLocation() const;

	/** Returns rotation of the component, in world space. */
	UFUNCTION(BlueprintCallable, meta=(DisplayName = "GetWorldRotation", ScriptName = "GetWorldRotation"), Category="Utilities|Transformation")
	FRotator K2_GetComponentRotation() const;
	
	/** Returns scale of the component, in world space. */
	UFUNCTION(BlueprintCallable, meta=(DisplayName = "GetWorldScale", ScriptName = "GetWorldScale"), Category="Utilities|Transformation")
	FVector K2_GetComponentScale() const;

	/** Get the current component-to-world transform for this component */
	UFUNCTION(BlueprintCallable, meta=(DisplayName = "GetWorldTransform", ScriptName = "GetWorldTransform"), Category="Utilities|Transformation")
	FTransform K2_GetComponentToWorld() const;

	/** Get the forward (X) unit direction vector from this component, in world space.  */
	UFUNCTION(BlueprintCallable, Category="Utilities|Transformation")
	FVector GetForwardVector() const;

	/** Get the up (Z) unit direction vector from this component, in world space.  */
	UFUNCTION(BlueprintCallable, Category="Utilities|Transformation")
	FVector GetUpVector() const;

	/** Get the right (Y) unit direction vector from this component, in world space.  */
	UFUNCTION(BlueprintCallable, Category="Utilities|Transformation")
	FVector GetRightVector() const;

	/** Returns whether the specified body is currently using physics simulation */
	UFUNCTION(BlueprintCallable, Category="Physics")
	virtual bool IsSimulatingPhysics(FName BoneName = NAME_None) const;

	/** Returns whether the specified body is currently using physics simulation */
	UFUNCTION(BlueprintCallable, Category="Physics")
	virtual bool IsAnySimulatingPhysics() const;

	/** Get the SceneComponents that are attached to this component. */
	const TArray<USceneComponent*>& GetAttachChildren() const;

	/** Get the SceneComponent we are attached to. */
	UFUNCTION(BlueprintCallable, Category="Utilities|Transformation")
	USceneComponent* GetAttachParent() const;

	/** Get the socket we are attached to. */
	UFUNCTION(BlueprintCallable, Category="Utilities|Transformation")
	FName GetAttachSocketName() const;

	/** Gets all attachment parent components up to and including the root component */
	UFUNCTION(BlueprintCallable, Category="Components")
	void GetParentComponents(TArray<USceneComponent*>& Parents) const;

	/** Gets the number of attached children components */
	UFUNCTION(BlueprintCallable, Category="Components")
	int32 GetNumChildrenComponents() const;

	/** Gets the attached child component at the specified location */
	UFUNCTION(BlueprintCallable, Category="Components")
	USceneComponent* GetChildComponent(int32 ChildIndex) const;

	/** 
	 * Gets all components that are attached to this component, possibly recursively
	 * @param bIncludeAllDescendants Whether to include all descendants in the list of children (i.e. grandchildren, great grandchildren, etc.)
	 * @param Children The list of attached child components
	 */
	UFUNCTION(BlueprintCallable, Category="Components")
	void GetChildrenComponents(bool bIncludeAllDescendants, TArray<USceneComponent*>& Children) const;

	/** 
	* Initializes desired Attach Parent and SocketName to be attached to when the component is registered.
	* Generally intended to be called from its Owning Actor's constructor and should be preferred over AttachToComponent when
	* a component is not registered.
	* @param  InParent				Parent to attach to.
	* @param  InSocketName			Optional socket to attach to on the parent.
	*/
	void SetupAttachment(USceneComponent* InParent, FName InSocketName = NAME_None);

	/** Backwards compatibility: Used to convert old-style EAttachLocation to new-style EAttachmentRules */
	static void ConvertAttachLocation(EAttachLocation::Type InAttachLocation, EAttachmentRule& InOutLocationRule, EAttachmentRule& InOutRotationRule, EAttachmentRule& InOutScaleRule);

	UE_DEPRECATED(4.12, "This function is deprecated, please use AttachToComponent instead.")
	bool AttachTo(USceneComponent* InParent, FName InSocketName = NAME_None, EAttachLocation::Type AttachType = EAttachLocation::KeepRelativeOffset, bool bWeldSimulatedBodies = false);

	/** DEPRECATED - Use AttachToComponent() instead */
	UE_DEPRECATED(4.17, "This function is deprecated, please use AttachToComponent() instead.")
	UFUNCTION(BlueprintCallable, Category = "Utilities|Transformation", meta = (DeprecationMessage = "OVERRIDE BAD MESSAGE", DisplayName = "AttachTo (Deprecated)", AttachType = "KeepRelativeOffset"))
	bool K2_AttachTo(USceneComponent* InParent, FName InSocketName = NAME_None, EAttachLocation::Type AttachType = EAttachLocation::KeepRelativeOffset, bool bWeldSimulatedBodies = true);

	/**
	* Attach this component to another scene component, optionally at a named socket. It is valid to call this on components whether or not they have been Registered, however from
	* constructor or when not registered it is preferable to use SetupAttachment.
	* @param  Parent				Parent to attach to.
	* @param  AttachmentRules		How to handle transforms & welding when attaching.
	* @param  SocketName			Optional socket to attach to on the parent.
	* @return True if attachment is successful (or already attached to requested parent/socket), false if attachment is rejected and there is no change in AttachParent.
	*/
	bool AttachToComponent(USceneComponent* InParent, const FAttachmentTransformRules& AttachmentRules, FName InSocketName = NAME_None );

	/**
	* Attach this component to another scene component, optionally at a named socket. It is valid to call this on components whether or not they have been Registered.
	* @param  Parent					Parent to attach to.
	* @param  SocketName				Optional socket to attach to on the parent.
	* @param  LocationRule				How to handle translation when attaching.
	* @param  RotationRule				How to handle rotation when attaching.
	* @param  ScaleRule					How to handle scale when attaching.
	* @param  bWeldSimulatedBodies		Whether to weld together simulated physics bodies.
	* @return True if attachment is successful (or already attached to requested parent/socket), false if attachment is rejected and there is no change in AttachParent.
	*/
	UFUNCTION(BlueprintCallable, Category = "Utilities|Transformation", meta = (DisplayName = "AttachComponentToComponent", ScriptName = "AttachToComponent", bWeldSimulatedBodies=true))
	bool K2_AttachToComponent(USceneComponent* Parent, FName SocketName, EAttachmentRule LocationRule, EAttachmentRule RotationRule, EAttachmentRule ScaleRule, bool bWeldSimulatedBodies);

	/** DEPRECATED - Use AttachToComponent() instead */
	UE_DEPRECATED(4.17, "Use AttachToComponent() instead.")
	UFUNCTION(BlueprintCallable, meta=(DeprecatedFunction, DeprecationMessage = "Use AttachToComponent instead."), Category="Utilities|Transformation")
	bool SnapTo(USceneComponent* InParent, FName InSocketName = NAME_None);

	/** DEPRECATED - Use DetachFromComponent() instead */
	UE_DEPRECATED(4.12, "This function is deprecated, please use DetachFromComponent() instead.")
	UFUNCTION(BlueprintCallable, Category="Utilities|Transformation", meta = (DisplayName = "DetachFromParent (Deprecated)"))
	virtual void DetachFromParent(bool bMaintainWorldPosition = false, bool bCallModify = true);

	/** 
	 * Detach this component from whatever it is attached to. Automatically unwelds components that are welded together (See WeldTo)
	 * @param LocationRule				How to handle translations when detaching.
	 * @param RotationRule				How to handle rotation when detaching.
	 * @param ScaleRule					How to handle scales when detaching.
	 * @param bCallModify				If true, call Modify() on the component and the current attach parent component
	 */
	UFUNCTION(BlueprintCallable, meta = (DisplayName = "DetachFromComponent", ScriptName = "DetachFromComponent"), Category = "Utilities|Transformation")
	void K2_DetachFromComponent(EDetachmentRule LocationRule = EDetachmentRule::KeepRelative, EDetachmentRule RotationRule = EDetachmentRule::KeepRelative, EDetachmentRule ScaleRule = EDetachmentRule::KeepRelative, bool bCallModify = true);

	/** 
	 * Detach this component from whatever it is attached to. Automatically unwelds components that are welded together (See WeldTo)
	 * @param DetachmentRules			How to handle transforms & modification when detaching.
	 */
	virtual void DetachFromComponent(const FDetachmentTransformRules& DetachmentRules);

	/** 
	 * Gets the names of all the sockets on the component.
	 * @return Get the names of all the sockets on the component.
	 */
	UFUNCTION(BlueprintCallable, Category="Utilities|Transformation", meta=(Keywords="Bone"))
	TArray<FName> GetAllSocketNames() const;

	/** 
	 * Get world-space socket transform.
	 * @param InSocketName Name of the socket or the bone to get the transform 
	 * @return Socket transform in world space if socket if found. Otherwise it will return component's transform in world space.
	 */
	UFUNCTION(BlueprintCallable, Category="Utilities|Transformation", meta=(Keywords="Bone"))
	virtual FTransform GetSocketTransform(FName InSocketName, ERelativeTransformSpace TransformSpace = RTS_World) const;

	/** 
	 * Get world-space socket or bone location.
	 * @param InSocketName Name of the socket or the bone to get the transform 
	 * @return Socket transform in world space if socket if found. Otherwise it will return component's transform in world space.
	 */
	UFUNCTION(BlueprintCallable, Category="Utilities|Transformation", meta=(Keywords="Bone"))
	virtual FVector GetSocketLocation(FName InSocketName) const;

	/** 
	 * Get world-space socket or bone  FRotator rotation.
	 * @param InSocketName Name of the socket or the bone to get the transform 
	 * @return Socket transform in world space if socket if found. Otherwise it will return component's transform in world space.
	 */
	UFUNCTION(BlueprintCallable, Category="Utilities|Transformation", meta=(Keywords="Bone"))
	virtual FRotator GetSocketRotation(FName InSocketName) const;

	/** 
	 * Get world-space socket or bone FQuat rotation.
	 * @param InSocketName Name of the socket or the bone to get the transform 
	 * @return Socket transform in world space if socket if found. Otherwise it will return component's transform in world space.
	 */
	UFUNCTION(BlueprintCallable, Category="Utilities|Transformation", meta=(Keywords="Bone", DeprecatedFunction, DeprecationMessage="Use GetSocketRotation instead, Quat is not fully supported in blueprints."))
	virtual FQuat GetSocketQuaternion(FName InSocketName) const;

	/** 
	 * Return true if socket with the given name exists
	 * @param InSocketName Name of the socket or the bone to get the transform 
	 */
	UFUNCTION(BlueprintCallable, Category="Utilities|Transformation", meta=(Keywords="Bone"))
	virtual bool DoesSocketExist(FName InSocketName) const;

	/**
	 * Returns true if this component has any sockets
	 */
	virtual bool HasAnySockets() const;

	/**
	 * Get a list of sockets this component contains
	 */
	virtual void QuerySupportedSockets(TArray<FComponentSocketDescription>& OutSockets) const;

	/** 
	 * Get velocity of the component: either ComponentVelocity, or the velocity of the physics body if simulating physics.
	 * @return Velocity of the component
	 */
	UFUNCTION(BlueprintCallable, Category="Utilities|Transformation")
	virtual FVector GetComponentVelocity() const;

	/** Returns true if this component is visible in the current context */
	UFUNCTION(BlueprintCallable, Category="Rendering")
	virtual bool IsVisible() const;

protected:
	/**
	 * Overridable internal function to respond to changes in the visibility of the component.
	 */
	virtual void OnVisibilityChanged();

	/**
	* Overridable internal function to respond to changes in the hidden in game value of the component.
	*/
	virtual void OnHiddenInGameChanged();

private:
	/** 
	 * Enum that dictates what propagation policy to follow when calling SetVisibility or SetHiddenInGame recursively 
	 */
	enum class EVisibilityPropagation : uint8
	{
		/** Only change the visibility if needed */
		NoPropagation, 

		/** If the visibility changed, mark all attached component's render states as dirty */
		DirtyOnly,

		/** Call function recursively on attached components and also mark their render state as dirty */
		Propagate
	};

	/**
	 * Internal function to set visibility of the component. Enum controls propagation rules.
	 */
	void SetVisibility(bool bNewVisibility, EVisibilityPropagation PropagateToChildren);

	/**
	* Internal function to set hidden in game for the component. Enum controls propagation rules.
	*/
	void SetHiddenInGame(bool bNewHiddenInGame, EVisibilityPropagation PropagateToChildren);

	/** Appends all descendants (recursively) of this scene component to the list of Children.  NOTE: It does NOT clear the list first. */
	void AppendDescendants(TArray<USceneComponent*>& Children) const;

public:
	/** 
	 * Set visibility of the component, if during game use this to turn on/off
	 */
	UFUNCTION(BlueprintCallable, Category="Rendering")
	void SetVisibility(bool bNewVisibility, bool bPropagateToChildren=false)
	{
		SetVisibility(bNewVisibility, bPropagateToChildren ? EVisibilityPropagation::Propagate : EVisibilityPropagation::DirtyOnly);
	}

	/** 
	 * Toggle visibility of the component
	 */
	UFUNCTION(BlueprintCallable, Category="Rendering")
	void ToggleVisibility(bool bPropagateToChildren = false)
	{
		SetVisibility(!GetVisibleFlag(), bPropagateToChildren);
	}

	/** Changes the value of bHiddenInGame, if false this will disable Visibility during gameplay */
	UFUNCTION(BlueprintCallable, Category="Development")
	void SetHiddenInGame(bool NewHidden, bool bPropagateToChildren=false)
	{
		SetHiddenInGame(NewHidden, bPropagateToChildren ? EVisibilityPropagation::Propagate : EVisibilityPropagation::DirtyOnly);
	}

	//~ Begin ActorComponent Interface
	virtual void GetLifetimeReplicatedProps(TArray<FLifetimeProperty>& OutLifetimeProps) const override;
	virtual void OnRegister() override;
	virtual void OnUnregister() override;
	virtual bool ShouldCreateRenderState() const override { return true; }
	virtual void UpdateComponentToWorld(EUpdateTransformFlags UpdateTransformFlags = EUpdateTransformFlags::None, ETeleportType Teleport = ETeleportType::None) override final
	{
		UpdateComponentToWorldWithParent(GetAttachParent(), GetAttachSocketName(), UpdateTransformFlags, RelativeRotationCache.RotatorToQuat(GetRelativeRotation()), Teleport);
	}
	virtual void DestroyComponent(bool bPromoteChildren = false) override;
	virtual void OnComponentDestroyed(bool bDestroyingHierarchy) override;
	virtual void ApplyWorldOffset(const FVector& InOffset, bool bWorldShift) override;
	virtual TStructOnScope<FActorComponentInstanceData> GetComponentInstanceData() const override;
	//~ End ActorComponent Interface

	//~ Begin UObject Interface
	virtual void PostInterpChange(FProperty* PropertyThatChanged) override;
	virtual void BeginDestroy() override;
	virtual bool IsPostLoadThreadSafe() const override;
	virtual void PreNetReceive() override;
	virtual void PostNetReceive() override;
	virtual void PostRepNotifies() override;
#if WITH_EDITORONLY_DATA
	static void AddReferencedObjects(UObject* InThis, FReferenceCollector& Collector);
#endif

#if WITH_EDITOR
	virtual bool NeedsLoadForTargetPlatform(const ITargetPlatform* TargetPlatform) const;
	virtual void PostEditChangeProperty(FPropertyChangedEvent& PropertyChangedEvent) override;
	virtual void PostEditChangeChainProperty(FPropertyChangedChainEvent& PropertyChangedEvent) override;
	virtual bool CanEditChange(const FProperty* Property) const override;
#endif
	//~ End UObject Interface

protected:
	/**
	 * Internal helper, for use from MoveComponent().  Special codepath since the normal setters call MoveComponent.
	 * @return: true if location or rotation was changed.
	 */
	bool InternalSetWorldLocationAndRotation(FVector NewLocation, const FQuat& NewQuat, bool bNoPhysics = false, ETeleportType Teleport = ETeleportType::None);

	/** Native callback when this component is moved */
	virtual void OnUpdateTransform(EUpdateTransformFlags UpdateTransformFlags, ETeleportType Teleport = ETeleportType::None);

	/** Check if mobility is set to non-static. If it's static we trigger a PIE warning and return true*/
	bool CheckStaticMobilityAndWarn(const FText& ActionText) const;

	/** Internal helper for UpdateOverlaps */
	virtual bool UpdateOverlapsImpl(const TOverlapArrayView* PendingOverlaps = nullptr, bool bDoNotifies = true, const TOverlapArrayView* OverlapsAtEndLocation = nullptr);

private:
	void PropagateTransformUpdate(bool bTransformChanged, EUpdateTransformFlags UpdateTransformFlags = EUpdateTransformFlags::None, ETeleportType Teleport = ETeleportType::None);
	void UpdateComponentToWorldWithParent(USceneComponent* Parent, FName SocketName, EUpdateTransformFlags UpdateTransformFlags, const FQuat& RelativeRotationQuat, ETeleportType Teleport = ETeleportType::None);

public:

	/** Queries world and updates overlap tracking state for this component */
	bool UpdateOverlaps(const TOverlapArrayView* PendingOverlaps = nullptr, bool bDoNotifies = true, const TOverlapArrayView* OverlapsAtEndLocation = nullptr);

	/**
	 * Tries to move the component by a movement vector (Delta) and sets rotation to NewRotation.
	 * Assumes that the component's current location is valid and that the component does fit in its current Location.
	 * Dispatches blocking hit notifications (if bSweep is true), and calls UpdateOverlaps() after movement to update overlap state.
	 *
	 * @note This simply calls the virtual MoveComponentImpl() which can be overridden to implement custom behavior.
	 * @note The overload taking rotation as an FQuat is slightly faster than the version using FRotator (which will be converted to an FQuat)..
	 * @param Delta			The desired location change in world space.
	 * @param NewRotation	The new desired rotation in world space.
	 * @param bSweep		Whether we sweep to the destination location, triggering overlaps along the way and stopping short of the target if blocked by something.
	 *						Only the root component is swept and checked for blocking collision, child components move without sweeping. If collision is off, this has no effect.
	 * @param Teleport		Whether we teleport the physics state (if physics collision is enabled for this object).
	 *						If TeleportPhysics, physics velocity for this object is unchanged (so ragdoll parts are not affected by change in location).
	 *						If None, physics velocity is updated based on the change in position (affecting ragdoll parts).
	 *						If CCD is on and not teleporting, this will affect objects along the entire swept volume.
	 * @param Hit			Optional output describing the blocking hit that stopped the move, if any.
	 * @param MoveFlags		Flags controlling behavior of the move. @see EMoveComponentFlags
	 * @param Teleport      Determines whether to teleport the physics body or not. Teleporting will maintain constant velocity and avoid collisions along the path
	 * @return				True if some movement occurred, false if no movement occurred.
	 */
	bool MoveComponent( const FVector& Delta, const FQuat& NewRotation,    bool bSweep, FHitResult* Hit=NULL, EMoveComponentFlags MoveFlags = MOVECOMP_NoFlags, ETeleportType Teleport = ETeleportType::None);
	bool MoveComponent( const FVector& Delta, const FRotator& NewRotation, bool bSweep, FHitResult* Hit=NULL, EMoveComponentFlags MoveFlags = MOVECOMP_NoFlags, ETeleportType Teleport = ETeleportType::None);

protected:
	/** Override this method for custom behavior for MoveComponent */
	virtual bool MoveComponentImpl(const FVector& Delta, const FQuat& NewRotation, bool bSweep, FHitResult* Hit = NULL, EMoveComponentFlags MoveFlags = MOVECOMP_NoFlags, ETeleportType Teleport = ETeleportType::None);

public:
	/** Call UpdateComponentToWorld if bComponentToWorldUpdated is false. */
	void ConditionalUpdateComponentToWorld();

	/** Returns true if movement is currently within the scope of an FScopedMovementUpdate. */
	bool IsDeferringMovementUpdates() const;

	/** Called when AttachParent changes, to allow the scene to update its attachment state. */
	virtual void OnAttachmentChanged() {}

	/** Return location of the component, in world space */
	FORCEINLINE FVector GetComponentLocation() const
	{
		return GetComponentTransform().GetLocation();
	}

	/** Return rotation of the component, in world space */
	FORCEINLINE FRotator GetComponentRotation() const
	{
		return WorldRotationCache.NormalizedQuatToRotator(GetComponentTransform().GetRotation());
	}

	/** Return rotation quaternion of the component, in world space */
	FORCEINLINE FQuat GetComponentQuat() const
	{
		return GetComponentTransform().GetRotation();
	}

	/** Return scale of the component, in world space */
	FORCEINLINE FVector GetComponentScale() const
	{
		return GetComponentTransform().GetScale3D();
	}

	/** Sets the cached component to world directly. This should be used very rarely. */
	FORCEINLINE void SetComponentToWorld(const FTransform& NewComponentToWorld)
	{
		bComponentToWorldUpdated = true;
		ComponentToWorld = NewComponentToWorld;
	}

	/** 
	 * Get the current component-to-world transform for this component 
	 * TODO: probably deprecate this in favor of GetComponentTransform
	 */
	FORCEINLINE const FTransform& GetComponentToWorld() const 
	{ 
		return ComponentToWorld;
	}

	/** Get the current component-to-world transform for this component */
	FORCEINLINE const FTransform& GetComponentTransform() const
	{
		return ComponentToWorld;
	}

	/** Update transforms of any components attached to this one. */
	void UpdateChildTransforms(EUpdateTransformFlags UpdateTransformFlags = EUpdateTransformFlags::None, ETeleportType Teleport = ETeleportType::None);

	/** Calculate the bounds of the component. Default behavior is a bounding box/sphere of zero size. */
	virtual FBoxSphereBounds CalcBounds(const FTransform& LocalToWorld) const;

	/** Calculate the local bounds of the component. Default behavior is calling CalcBounds with an identity transform. */
	virtual FBoxSphereBounds CalcLocalBounds() const 
	{ 
		return CalcBounds(FTransform::Identity);
	}

	/**
	 * Calculate the axis-aligned bounding cylinder of the component (radius in X-Y, half-height along Z axis).
	 * Default behavior is just a cylinder around the box of the cached BoxSphereBounds.
	 */
	virtual void CalcBoundingCylinder(float& CylinderRadius, float& CylinderHalfHeight) const;

	/** Update the Bounds of the component.*/
	virtual void UpdateBounds();

	/** If true, bounds should be used when placing component/actor in level. Does not affect spawning. */
	virtual bool ShouldCollideWhenPlacing() const
	{
		return false;
	}

	/** 
	 * Updates the PhysicsVolume of this SceneComponent, if bShouldUpdatePhysicsVolume is true.
	 * 
	 * @param bTriggerNotifiers		if true, send zone/volume change events
	 */
	virtual void UpdatePhysicsVolume( bool bTriggerNotifiers );

	/**
	 * Replace current PhysicsVolume to input NewVolume
	 *
	 * @param NewVolume				NewVolume to replace
	 * @param bTriggerNotifiers		if true, send zone/volume change events
	 */
	void SetPhysicsVolume( APhysicsVolume * NewVolume,  bool bTriggerNotifiers );

	/** 
	 * Get the PhysicsVolume overlapping this component.
	 */
	UFUNCTION(BlueprintCallable, Category=PhysicsVolume, meta=(UnsafeDuringActorConstruction="true"))
	APhysicsVolume* GetPhysicsVolume() const;

	/** Return const reference to CollsionResponseContainer */
	virtual const FCollisionResponseContainer& GetCollisionResponseToChannels() const;

	/** Return true if visible in editor **/
	virtual bool IsVisibleInEditor() const;

	/** return true if it should render **/
	bool ShouldRender() const;

	/** return true if it can ever render **/
	bool CanEverRender() const;

	/** 
	 *  Looking at various values of the component, determines if this
	 *  component should be added to the scene
	 * @return true if the component is visible and should be added to the scene, false otherwise
	 */
	bool ShouldComponentAddToScene() const;

#if WITH_EDITOR
	/** Called when this component is moved in the editor */
	virtual void PostEditComponentMove(bool bFinished);

	/** Returns number of lighting interactions that need to be recalculated */
	virtual const int32 GetNumUncachedStaticLightingInteractions() const;

	/** Called to update any visuals needed for a feature level change */
	virtual void PreFeatureLevelChange(ERHIFeatureLevel::Type PendingFeatureLevel) {}
#endif // WITH_EDITOR

protected:

	/** Calculate the new ComponentToWorld transform for this component.
		Parent is optional and can be used for computing ComponentToWorld based on arbitrary USceneComponent.
		If Parent is not passed in we use the component's AttachParent*/
	FORCEINLINE FTransform CalcNewComponentToWorld(const FTransform& NewRelativeTransform, const USceneComponent* Parent = nullptr, FName SocketName = NAME_None) const
	{
		SocketName = Parent ? SocketName : GetAttachSocketName();
		Parent = Parent ? Parent : GetAttachParent();
		if (Parent)
		{
			const bool bGeneral = IsUsingAbsoluteLocation() || IsUsingAbsoluteRotation() || IsUsingAbsoluteScale();
			if (!bGeneral)
			{
				return NewRelativeTransform * Parent->GetSocketTransform(SocketName);
			}
			
			return CalcNewComponentToWorld_GeneralCase(NewRelativeTransform, Parent, SocketName);
		}
		else
		{
			return NewRelativeTransform;
		}
	}

	/** Utility function to handle calculating transform with a parent */
	FTransform CalcNewComponentToWorld_GeneralCase(const FTransform& NewRelativeTransform, const USceneComponent* Parent, FName SocketName) const;

public:
	/**
	 * Set the location and rotation of the component relative to its parent
	 * @param NewLocation		New location of the component relative to its parent.
	 * @param NewRotation		New rotation of the component relative to its parent.
	 * @param SweepHitResult	Hit result from any impact if sweep is true.
	 * @param bSweep			Whether we sweep to the destination location, triggering overlaps along the way and stopping short of the target if blocked by something.
	 *							Only the root component is swept and checked for blocking collision, child components move without sweeping. If collision is off, this has no effect.
	 * @param bTeleport			Whether we teleport the physics state (if physics collision is enabled for this object).
	 *							If true, physics velocity for this object is unchanged (so ragdoll parts are not affected by change in location).
	 *							If false, physics velocity is updated based on the change in position (affecting ragdoll parts).
	 *							If CCD is on and not teleporting, this will affect objects along the entire sweep volume.
	 */
	UFUNCTION(BlueprintCallable, Category="Utilities|Transformation", meta=(DisplayName="SetRelativeLocationAndRotation", ScriptName="SetRelativeLocationAndRotation"))
	void K2_SetRelativeLocationAndRotation(FVector NewLocation, FRotator NewRotation, bool bSweep, FHitResult& SweepHitResult, bool bTeleport);
	void SetRelativeLocationAndRotation(FVector NewLocation, FRotator NewRotation, bool bSweep=false, FHitResult* OutSweepHitResult=nullptr, ETeleportType Teleport = ETeleportType::None);
	void SetRelativeLocationAndRotation(FVector NewLocation, const FQuat& NewRotation, bool bSweep=false, FHitResult* OutSweepHitResult=nullptr, ETeleportType Teleport = ETeleportType::None);

	/** Set which parts of the relative transform should be relative to parent, and which should be relative to world */
	UFUNCTION(BlueprintCallable, Category="Utilities|Transformation")
	void SetAbsolute(bool bNewAbsoluteLocation = false, bool bNewAbsoluteRotation = false, bool bNewAbsoluteScale = false);

	/**
	 * Set the relative location and rotation of the component to put it at the supplied pose in world space.
	 * @param NewLocation		New location in world space for the component.
	 * @param NewRotation		New rotation in world space for the component.
	 * @param SweepHitResult	Hit result from any impact if sweep is true.
	 * @param bSweep			Whether we sweep to the destination location, triggering overlaps along the way and stopping short of the target if blocked by something.
	 *							Only the root component is swept and checked for blocking collision, child components move without sweeping. If collision is off, this has no effect.
	 * @param bTeleport			Whether we teleport the physics state (if physics collision is enabled for this object).
	 *							If true, physics velocity for this object is unchanged (so ragdoll parts are not affected by change in location).
	 *							If false, physics velocity is updated based on the change in position (affecting ragdoll parts).
	 *							If CCD is on and not teleporting, this will affect objects along the entire sweep volume.
	 */
	UFUNCTION(BlueprintCallable, Category="Utilities|Transformation", meta=(DisplayName="SetWorldLocationAndRotation", ScriptName="SetWorldLocationAndRotation"))
	void K2_SetWorldLocationAndRotation(FVector NewLocation, FRotator NewRotation, bool bSweep, FHitResult& SweepHitResult, bool bTeleport);
	void SetWorldLocationAndRotation(FVector NewLocation, FRotator NewRotation, bool bSweep=false, FHitResult* OutSweepHitResult=nullptr, ETeleportType Teleport = ETeleportType::None);

	/** Set the relative location and FQuat rotation of the component to put it at the supplied pose in world space. */
	void SetWorldLocationAndRotation(FVector NewLocation, const FQuat& NewRotation, bool bSweep=false, FHitResult* OutSweepHitResult=nullptr, ETeleportType Teleport = ETeleportType::None);

	/** Special version of SetWorldLocationAndRotation that does not affect physics. */
	void SetWorldLocationAndRotationNoPhysics(const FVector& NewLocation, const FRotator& NewRotation);

	/** Is this component considered 'world' geometry, by default checks if this uses the WorldStatic collision channel */
	virtual bool IsWorldGeometry() const;

	/** Returns the form of collision for this component */
	virtual ECollisionEnabled::Type GetCollisionEnabled() const;

	/** Utility to see if there is any form of collision (query or physics) enabled on this component. */
	FORCEINLINE_DEBUGGABLE bool IsCollisionEnabled() const
	{
		return GetCollisionEnabled() != ECollisionEnabled::NoCollision;
	}

	/** Utility to see if there is any query collision enabled on this component. */
	FORCEINLINE_DEBUGGABLE bool IsQueryCollisionEnabled() const
	{
		return CollisionEnabledHasQuery(GetCollisionEnabled());
	}

	/** Utility to see if there is any physics collision enabled on this component. */
	FORCEINLINE_DEBUGGABLE bool IsPhysicsCollisionEnabled() const
	{
		return CollisionEnabledHasPhysics(GetCollisionEnabled());
	}

	/** Returns the response that this component has to a specific collision channel. */
	virtual ECollisionResponse GetCollisionResponseToChannel(ECollisionChannel Channel) const;

	/** Returns the channel that this component belongs to when it moves. */
	virtual ECollisionChannel GetCollisionObjectType() const;

	/** Compares the CollisionObjectType of each component against the Response of the other, to see what kind of response we should generate */
	ECollisionResponse GetCollisionResponseToComponent(USceneComponent* OtherComponent) const;

	/** Set how often this component is allowed to move during runtime. Causes a component re-register if the component is already registered */
	UFUNCTION(BlueprintCallable, Category="Utilities|Transformation")
	virtual void SetMobility(EComponentMobility::Type NewMobility);

	/** Walks up the attachment chain from this SceneComponent and returns the SceneComponent at the top. If AttachParent is NULL, returns this. */
	USceneComponent* GetAttachmentRoot() const;
	
	/** Walks up the attachment chain from this SceneComponent and returns the top-level actor it's attached to.  Returns Owner if unattached. */
	AActor* GetAttachmentRootActor() const;

	/** Walks up the attachment chain to see if this component is attached to the supplied component. If TestComp == this, returns false.*/
	bool IsAttachedTo(const USceneComponent* TestComp) const;

	/**
	 * Find the world-space location and rotation of the given named socket.
	 * If the socket is not found, then it returns the component's location and rotation in world space.
	 * @param InSocketName the name of the socket to find
	 * @param OutLocation (out) set to the world space location of the socket
	 * @param OutRotation (out) set to the world space rotation of the socket
	 * @return whether or not the socket was found
	 */
	void GetSocketWorldLocationAndRotation(FName InSocketName, FVector& OutLocation, FRotator& OutRotation) const;
	void GetSocketWorldLocationAndRotation(FName InSocketName, FVector& OutLocation, FQuat& OutRotation) const;

	/**
	 * Called to see if it's possible to attach another scene component as a child.
	 * Note: This can be called on template component as well!
	 */
	virtual bool CanAttachAsChild(USceneComponent* ChildComponent, FName SocketName) const { return true; }

	/** Get the extent used when placing this component in the editor, used for 'pulling back' hit. */
	virtual FBoxSphereBounds GetPlacementExtent() const;

protected:
	/**
	 * Called after a child scene component is attached to this component.
	 * Note: Do not change the attachment state of the child during this call.
	 */
	virtual void OnChildAttached(USceneComponent* ChildComponent) {}

	/**
	 * Called after a child scene component is detached from this component.
	 * Note: Do not change the attachment state of the child during this call.
	 */
	virtual void OnChildDetached(USceneComponent* ChildComponent) {}

	/** Called after changing transform, tries to update navigation octree for this component */
	void UpdateNavigationData();

	/** Called after changing transform, tries to update navigation octree for owner */
	void PostUpdateNavigationData();

	/**
	 * Determine if dynamic data is allowed to be changed.
	 * 
	 * @param bIgnoreStationary Whether or not to ignore stationary mobility when checking. Default is true (i.e. - check for static mobility only).
	 * @return Whether or not dynamic data is allowed to be changed.
	 */
	FORCEINLINE bool AreDynamicDataChangesAllowed(bool bIgnoreStationary = true) const
	{
		return (IsOwnerRunningUserConstructionScript()) || !(IsRegistered() && (Mobility == EComponentMobility::Static || (!bIgnoreStationary && Mobility == EComponentMobility::Stationary)));
	}

public:
	/** Determines whether or not the component can have its mobility set to static */
	virtual const bool CanHaveStaticMobility() const { return true; }

	/** Updates any visuals after the lighting has changed */
	virtual void PropagateLightingScenarioChange() {}

	/** True if our precomputed lighting is up to date */
	virtual bool IsPrecomputedLightingValid() const
	{
		return false;
	}

private:
	friend class FScopedMovementUpdate;
	friend class FScopedPreventAttachedComponentMove;
	friend struct FDirectAttachChildrenAccessor;

<<<<<<< HEAD
PRAGMA_DISABLE_DEPRECATION_WARNINGS
=======
>>>>>>> 90fae962
	//~ Begin Methods for Replicated Members.
private:

	/**
	 * Sets the value of AttachParent without causing other side effects to this instance.
	 * Other systems may leverage this to get notifications for when the value is changed.
	 */
	void SetAttachParent(USceneComponent* NewAttachParent);
	
	/**
	 * Sets the value of AttachSocketName without causing other side effects to this instance.
	 * Other systems may leverage this to get notifications for when the value is changed.
	 */
	void SetAttachSocketName(FName NewSocketName);
	
	/**
	 * Called when AttachChildren is modified.
	 * Other systems may leverage this to get notifications for when the value is changed.
	 */
	void ModifiedAttachChildren();

public:

	/**
	 * Gets the property name for RelativeLocation.
	 *
	 * This exists so subclasses don't need to have direct access to the RelativeLocation property so it
	 * can be made private later.
	 */
	static const FName GetRelativeLocationPropertyName()
	{
		return GET_MEMBER_NAME_CHECKED(USceneComponent, RelativeLocation);
	}
	
	/**
	 * Gets the literal value of RelativeLocation.
	 * Note, this may be an absolute location if this is a root component (not attached to anything) or
	 * when IsUsingAbsoluteLocation returns true.
	 *
	 * This exists so subclasses don't need to have direct access to the RelativeLocation property so it
	 * can be made private later.
	 */
	FVector GetRelativeLocation() const
	{
		return RelativeLocation;
	}
	
	/**
	 * Gets a refence to RelativeLocation with the expectation that it will be modified.
	 * Note, this may be an absolute location if this is a root component (not attached to anything) or
	 * when IsUsingAbsoluteLocation returns true.
	 *
	 * This exists so subclasses don't need to have direct access to the RelativeLocation property so it
	 * can be made private later.
	 *
	 * You should not use this method. The standard SetRelativeLocation variants should be used.
	 */
	FVector& GetRelativeLocation_DirectMutable();

	/**
	 * Sets the value of RelativeLocation without causing other side effects to this instance.
	 *
	 * You should not use this method. The standard SetRelativeLocation variants should be used.
	 */
	void SetRelativeLocation_Direct(const FVector NewRelativeLocation);

	/**
	 * Gets the property name for RelativeRotation.
	 *
	 * This exists so subclasses don't need to have direct access to the RelativeRotation property so it
	 * can be made private later.
	 */
	static const FName GetRelativeRotationPropertyName()
	{
		return GET_MEMBER_NAME_CHECKED(USceneComponent, RelativeRotation);
	}
	
	/**
	 * Gets the literal value of RelativeRotation.
	 * Note, this may be an absolute rotation if this is a root component (not attached to anything) or
	 * when GetAbsoluteRotation returns true.
	 *
	 * This exists so subclasses don't need to have direct access to the RelativeRotation property so it
	 * can be made private later.
	 */
	FRotator GetRelativeRotation() const
	{
		return RelativeRotation;
	}
	
	/**
	 * Gets a refence to RelativeRotation with the expectation that it will be modified.
	 * Note, this may be an absolute rotation if this is a root component (not attached to anything) or
	 * when GetAbsoluteRotation returns true.
	 *
	 * This exists so subclasses don't need to have direct access to the RelativeRotation property so it
	 * can be made private later.
	 *
	 * You should not use this method. The standard SetRelativeRotation variants should be used.
	 */
	FRotator& GetRelativeRotation_DirectMutable();

	/**
	 * Sets the value of RelativeRotation without causing other side effects to this instance.
	 *
	 * You should not use this method. The standard SetRelativeRotation variants should be used.
	 */
	void SetRelativeRotation_Direct(const FRotator NewRelativeRotation);

	/**
	 * Gets the property name for RelativeScale3D.
	 *
	 * This exists so subclasses don't need to have direct access to the RelativeScale3D property so it
	 * can be made private later.
	 */
	static const FName GetRelativeScale3DPropertyName()
	{
		return GET_MEMBER_NAME_CHECKED(USceneComponent, RelativeScale3D);
	}
	
	/**
	 * Gets the literal value of RelativeScale3D.
	 * Note, this may be an absolute scale if this is a root component (not attached to anything) or
	 * when GetAbsoluteScale3D returns true.
	 *
	 * This exists so subclasses don't need to have direct access to the RelativeScale3D property so it
	 * can be made private later.
	 */
	FVector GetRelativeScale3D() const
	{
		return RelativeScale3D;
	}
	
	/**
	 * Gets a refence to RelativeRotation with the expectation that it will be modified.
	 * Note, this may be an absolute scale if this is a root component (not attached to anything) or
	 * when GetAbsoluteScale3D returns true.
	 *
	 * This exists so subclasses don't need to have direct access to the RelativeScale3D property so it
	 * can be made private later.
	 *
	 * You should not use this method. The standard SetRelativeScale3D variants should be used.
	 */
	FVector& GetRelativeScale3D_DirectMutable();

	/**
	 * Sets the value of RelativeScale3D without causing other side effects to this instance.
	 *
	 * You should not use this method. The standard SetRelativeScale3D variants should be used.
	 */
	void SetRelativeScale3D_Direct(const FVector NewRelativeScale3D);

	/**
	 * Gets the property name for bAbsoluteLocation.
	 *
	 * This exists so subclasses don't need to have direct access to the bAbsoluteLocation property so it
	 * can be made private later.
	 */
	static const FName GetAbsoluteLocationPropertyName()
	{
		return GET_MEMBER_NAME_CHECKED(USceneComponent, bAbsoluteLocation);
	}

	/**
	 * Gets the literal value of bAbsoluteLocation.
	 *
	 * This exists so subclasses don't need to have direct access to the bAbsoluteLocation property so it
	 * can be made private later.
	 */
	bool IsUsingAbsoluteLocation() const
	{
		return bAbsoluteLocation;
	}
	
	/** Sets the value of bAbsoluteLocation without causing other side effects to this instance. */
	void SetUsingAbsoluteLocation(const bool bInAbsoluteLocation);

	/**
	 * Gets the property name for bAbsoluteRotation.
	 *
	 * This exists so subclasses don't need to have direct access to the bAbsoluteRotation property so it
	 * can be made private later.
	 */
	static const FName GetAbsoluteRotationPropertyName()
	{
		return GET_MEMBER_NAME_CHECKED(USceneComponent, bAbsoluteRotation);
	}

	/**
	 * Gets the literal value of bAbsoluteRotation.
	 *
	 * This exists so subclasses don't need to have direct access to the bAbsoluteRotation property so it
	 * can be made private later.
	 */
	bool IsUsingAbsoluteRotation() const
	{
		return bAbsoluteRotation;
	}
	
	/** Sets the value of bAbsoluteRotation without causing other side effects to this instance. */
	void SetUsingAbsoluteRotation(const bool bInAbsoluteRotation);

	/**
	 * Gets the property name for bAbsoluteScale.
	 * This exists so subclasses don't need to have direct access to the bAbsoluteScale property so it
	 * can be made private later.
	 */
	static const FName GetAbsoluteScalePropertyName()
	{
		return GET_MEMBER_NAME_CHECKED(USceneComponent, bAbsoluteScale);
	}

	/**
	 * Gets the literal value of bAbsoluteScale.
	 *
	 * This exists so subclasses don't need to have direct access to the bReplicates property so it
	 * can be made private later.
	 '*/
	bool IsUsingAbsoluteScale() const
	{
		return bAbsoluteScale;
	}
	
	/** Sets the value of bAbsoluteScale without causing other side effects to this instance. */
	void SetUsingAbsoluteScale(const bool bInAbsoluteRotation);

	/**
	 * Gets the property name for bVisible.
	 * This exists so subclasses don't need to have direct access to the bVisible property so it
	 * can be made private later.
	 */
	static const FName GetVisiblePropertyName()
	{
		return GET_MEMBER_NAME_CHECKED(USceneComponent, bVisible);
	}

	/**
	 * Gets the literal value of bVisible.
	 *
	 * This exists so subclasses don't need to have direct access to the bVisible property so it
	 * can be made private later.
	 *
	 * IsVisible and IsVisibleInEditor are preferred in most cases because they respect virtual behavior.
	 */
	bool GetVisibleFlag() const
	{
		return bVisible;
	}
	
	/**
	 * Sets the value of bVisible without causing other side effects to this instance.
	 *
	 * ToggleVisible and SetVisibility are preferred in most cases because they respect virtual behavior and side effects.
	 */
	void SetVisibleFlag(const bool bInVisible);
	
	//~ End Methods for Replicated Members.
PRAGMA_ENABLE_DEPRECATION_WARNINGS
};

/** 
  * Struct to allow direct access to the AttachChildren array for a handful of cases that will require more work than can be done  
  * immediately to fix up in light of the privatization steps
  */
struct FDirectAttachChildrenAccessor
{
private:
	static TArray<USceneComponent*>& Get(USceneComponent* Component)
	{ 
		return Component->AttachChildren;
	}

	friend class UChildActorComponent;
	friend class FBlueprintThumbnailScene;
	friend class FClassThumbnailScene;
	friend class FComponentEditorUtils;
	friend class FBlueprintCompileReinstancer;
	friend struct FResetSceneComponentAfterCopy;
};


//////////////////////////////////////////////////////////////////////////
// USceneComponent inlines

FORCEINLINE const TArray<USceneComponent*>& USceneComponent::GetAttachChildren() const
{
	return AttachChildren;
}

FORCEINLINE USceneComponent* USceneComponent::GetAttachParent() const
{
	return AttachParent;
}

FORCEINLINE FName USceneComponent::GetAttachSocketName() const
{
	return AttachSocketName;
}

FORCEINLINE_DEBUGGABLE void USceneComponent::ConditionalUpdateComponentToWorld()
{
	if (!bComponentToWorldUpdated)
	{
		UpdateComponentToWorld();
	}
}

FORCEINLINE_DEBUGGABLE bool USceneComponent::MoveComponent(const FVector& Delta, const FQuat& NewRotation, bool bSweep, FHitResult* Hit, EMoveComponentFlags MoveFlags, ETeleportType Teleport)
{
	return MoveComponentImpl(Delta, NewRotation, bSweep, Hit, MoveFlags, Teleport);
}

FORCEINLINE_DEBUGGABLE void USceneComponent::SetRelativeLocation(FVector NewLocation, bool bSweep, FHitResult* OutSweepHitResult, ETeleportType Teleport)
{
	SetRelativeLocationAndRotation(NewLocation, RelativeRotationCache.RotatorToQuat(GetRelativeRotation()), bSweep, OutSweepHitResult, Teleport);
}

FORCEINLINE_DEBUGGABLE void USceneComponent::SetRelativeRotation(const FQuat& NewRotation, bool bSweep, FHitResult* OutSweepHitResult, ETeleportType Teleport)
{
	SetRelativeLocationAndRotation(GetRelativeLocation(), NewRotation, bSweep, OutSweepHitResult, Teleport);
}

FORCEINLINE_DEBUGGABLE void USceneComponent::AddRelativeLocation(FVector DeltaLocation, bool bSweep, FHitResult* OutSweepHitResult, ETeleportType Teleport)
{
	SetRelativeLocationAndRotation(GetRelativeLocation() + DeltaLocation, RelativeRotationCache.RotatorToQuat(GetRelativeRotation()), bSweep, OutSweepHitResult, Teleport);
}

FORCEINLINE_DEBUGGABLE void USceneComponent::AddRelativeRotation(FRotator DeltaRotation, bool bSweep, FHitResult* OutSweepHitResult, ETeleportType Teleport)
{
	SetRelativeRotation(GetRelativeRotation() + DeltaRotation, bSweep, OutSweepHitResult, Teleport);
}

//////////////////////////////////////////////////////////////////////////

/** 
 *  Component instance cached data base class for scene components. 
 *  Stores a list of instance components attached to the 
 */
USTRUCT()
struct ENGINE_API FSceneComponentInstanceData : public FActorComponentInstanceData
{
	GENERATED_BODY()

	FSceneComponentInstanceData() = default;
	FSceneComponentInstanceData(const USceneComponent* SourceComponent);
			
	virtual ~FSceneComponentInstanceData() = default;

	virtual bool ContainsData() const override;

	virtual void ApplyToComponent(UActorComponent* Component, const ECacheApplyPhase CacheApplyPhase) override;
	virtual void FindAndReplaceInstances(const TMap<UObject*, UObject*>& OldToNewInstanceMap) override;
	virtual void AddReferencedObjects(FReferenceCollector& Collector) override;

	UPROPERTY() 
	TMap<USceneComponent*, FTransform> AttachedInstanceComponents;
};


//////////////////////////////////////////////////////////////////////////

/**
 * Utility for temporarily changing the behavior of a SceneComponent to use absolute transforms, and then restore it to the behavior at the start of the scope.
 */
class ENGINE_API FScopedPreventAttachedComponentMove : private FNoncopyable
{
public:

	/**
	 * Init scoped behavior for a given Component.
	 * Note that null is perfectly acceptable here (does nothing) as a simple way to toggle behavior at runtime without weird conditional compilation.
	 */
	FScopedPreventAttachedComponentMove(USceneComponent* Component);
	~FScopedPreventAttachedComponentMove();

private:

	USceneComponent* Owner;
	uint32 bSavedAbsoluteLocation:1;
	uint32 bSavedAbsoluteRotation:1;
	uint32 bSavedAbsoluteScale:1;
	uint32 bSavedNonAbsoluteComponent:1; // Whether any of the saved location/rotation/scale flags were false (or equivalently: not all were true).

	// This class can only be created on the stack, otherwise the ordering constraints
	// of the constructor and destructor between encapsulated scopes could be violated.
	void*	operator new		(size_t);
	void*	operator new[]		(size_t);
	void	operator delete		(void *);
	void	operator delete[]	(void*);
};

//////////////////////////////////////////////////////////////////////////

/**
 * Enum that controls the scoping behavior of FScopedMovementUpdate.
 * Note that EScopedUpdate::ImmediateUpdates is not allowed within outer scopes that defer updates,
 * and any attempt to do so will change the new inner scope to use deferred updates instead.
 */
namespace EScopedUpdate
{
	enum Type
	{
		ImmediateUpdates,
		DeferredUpdates	
	};
}


/**
 * FScopedMovementUpdate creates a new movement scope, within which propagation of moves may be deferred until the end of the outermost scope that does not defer updates.
 * Moves within this scope will avoid updates such as UpdateBounds(), OnUpdateTransform(), UpdatePhysicsVolume(), UpdateChildTransforms() etc
 * until the move is committed (which happens when the last deferred scope goes out of context).
 *
 * Note that non-deferred scopes are not allowed within outer scopes that defer updates, and any attempt to use one will change the inner scope to use deferred updates.
 */
class ENGINE_API FScopedMovementUpdate : private FNoncopyable
{
public:
	
	typedef TArray<struct FHitResult, TInlineAllocator<2>> TScopedBlockingHitArray;
	typedef TArray<struct FOverlapInfo, TInlineAllocator<3>> TScopedOverlapInfoArray;

	FScopedMovementUpdate( USceneComponent* Component, EScopedUpdate::Type ScopeBehavior = EScopedUpdate::DeferredUpdates, bool bRequireOverlapsEventFlagToQueueOverlaps = true );
	~FScopedMovementUpdate();

	enum class EHasMovedTransformOption
	{
		eTestTransform,
		eIgnoreTransform
	};

	enum class EOverlapState
	{
		eUseParent,
		eUnknown,
		eIncludesOverlaps,
		eForceUpdate,
	};

	/** Get the scope containing this scope. A scope only has an outer scope if they both defer updates. */
	const FScopedMovementUpdate* GetOuterDeferredScope() const;

	/** Return true if deferring updates, false if updates are applied immediately. */
	bool IsDeferringUpdates() const;
	
	/** Revert movement to the initial location of the Component at the start of the scoped update. Also clears pending overlaps and sets bHasMoved to false. */
	void RevertMove();

	/** Returns whether movement has occurred at all during this scope, optionally checking if the transform is different (since changing scale does not go through a move). RevertMove() sets this back to false. */
	bool HasMoved(EHasMovedTransformOption CheckTransform) const;

	/** Returns true if the Component's transform differs from that at the start of the scoped update. */
	bool IsTransformDirty() const;

	/** Returns true if there are pending overlaps queued in this scope. */
	bool HasPendingOverlaps() const;

	/**
	* Returns true if we require GetGenerateOverlapEvents() on both the moving object and the overlapped object to add them to the pending overlaps list.
	* These flags will still be required when dispatching calls to UpdateOverlaps(), but this allows some custom processing of queued overlaps that would be otherwise missed along the way.
	*/
	bool RequiresOverlapsEventFlag() const;

	/** Returns the pending overlaps within this scope. */
	const TScopedOverlapInfoArray& GetPendingOverlaps() const;

	/** Returns the list of pending blocking hits, which will be used for notifications once the move is committed. */
	const TScopedBlockingHitArray& GetPendingBlockingHits() const;

	//--------------------------------------------------------------------------------------------------------//
	// These methods are intended only to be used by SceneComponent and derived classes.

	/** Add overlaps to the queued overlaps array. This is intended for use only by SceneComponent and its derived classes whenever movement is performed. */
	void AppendOverlapsAfterMove(const TOverlapArrayView& NewPendingOverlaps, bool bSweep, bool bIncludesOverlapsAtEnd);

	/** Keep current pending overlaps after a move but make note that there was movement (just a symmetric rotation). */
	void KeepCurrentOverlapsAfterRotation(bool bSweep);

	/** Add blocking hit that will get processed once the move is committed. This is intended for use only by SceneComponent and its derived classes. */
	void AppendBlockingHitAfterMove(const FHitResult& Hit);

	/** Clear overlap state at current location, we don't know what it is. */
	void InvalidateCurrentOverlaps();

	/** Force full overlap update once this scope finishes. */
	void ForceOverlapUpdate();

	/** Registers that this move is a teleport */
	void SetHasTeleported(ETeleportType InTeleportType);

protected:
	/** Fills in the list of overlaps at the end location (in EndOverlaps). Returns pointer to the list, or null if it can't be computed. */
	template<typename AllocatorType>
	TOptional<TOverlapArrayView> GetOverlapsAtEnd(class UPrimitiveComponent& PrimComponent, TArray<FOverlapInfo, AllocatorType>& OutEndOverlaps, bool bTransformChanged) const;

	bool SetWorldLocationAndRotation(FVector NewLocation, const FQuat& NewQuat, bool bNoPhysics = false, ETeleportType Teleport = ETeleportType::None);

private:
	/** Notify this scope that the given inner scope completed its update (ie is going out of scope). Only occurs for deferred updates. */
	void OnInnerScopeComplete(const FScopedMovementUpdate& InnerScope);
	
	// This class can only be created on the stack, otherwise the ordering constraints
	// of the constructor and destructor between encapsulated scopes could be violated.
	void*	operator new		(size_t);
	void*	operator new[]		(size_t);
	void	operator delete		(void *);
	void	operator delete[]	(void*);

protected:
	USceneComponent* Owner;
	FScopedMovementUpdate* OuterDeferredScope;

	EOverlapState CurrentOverlapState;
	ETeleportType TeleportType;

	FTransform InitialTransform;
	FVector InitialRelativeLocation;
	FRotator InitialRelativeRotation;
	FVector InitialRelativeScale;

	int32 FinalOverlapCandidatesIndex;		// If not INDEX_NONE, overlaps at this index and beyond in PendingOverlaps are at the final destination
	TScopedOverlapInfoArray PendingOverlaps;	// All overlaps encountered during the scope of moves.
	TScopedBlockingHitArray BlockingHits;		// All blocking hits encountered during the scope of moves.

	uint8 bDeferUpdates:1;
	uint8 bHasMoved:1;
	uint8 bRequireOverlapsEventFlag:1;

	friend class USceneComponent;
};

//////////////////////////////////////////////////////////////////////////
// FScopedMovementUpdate inlines

FORCEINLINE const FScopedMovementUpdate* FScopedMovementUpdate::GetOuterDeferredScope() const
{
	return OuterDeferredScope;
}

FORCEINLINE bool FScopedMovementUpdate::IsDeferringUpdates() const
{
	return bDeferUpdates;
}

FORCEINLINE bool FScopedMovementUpdate::HasMoved(EHasMovedTransformOption CheckTransform) const
{
	return bHasMoved || (CheckTransform == EHasMovedTransformOption::eTestTransform && IsTransformDirty());
}

FORCEINLINE bool FScopedMovementUpdate::HasPendingOverlaps() const
{
	return PendingOverlaps.Num() > 0;
}

FORCEINLINE bool FScopedMovementUpdate::RequiresOverlapsEventFlag() const
{
	return bRequireOverlapsEventFlag;
}

FORCEINLINE const FScopedMovementUpdate::TScopedOverlapInfoArray& FScopedMovementUpdate::GetPendingOverlaps() const
{
	return PendingOverlaps;
}

FORCEINLINE const FScopedMovementUpdate::TScopedBlockingHitArray& FScopedMovementUpdate::GetPendingBlockingHits() const
{
	return BlockingHits;
}

FORCEINLINE_DEBUGGABLE void FScopedMovementUpdate::AppendBlockingHitAfterMove(const FHitResult& Hit)
{
	BlockingHits.Add(Hit);
}

FORCEINLINE_DEBUGGABLE void FScopedMovementUpdate::KeepCurrentOverlapsAfterRotation(bool bSweep)
{
	bHasMoved = true;
	// CurrentOverlapState is unchanged
}

FORCEINLINE_DEBUGGABLE void FScopedMovementUpdate::InvalidateCurrentOverlaps()
{
	bHasMoved = true;
	CurrentOverlapState = EOverlapState::eUnknown;
	FinalOverlapCandidatesIndex = INDEX_NONE;
}

FORCEINLINE_DEBUGGABLE void FScopedMovementUpdate::ForceOverlapUpdate()
{
	bHasMoved = true;
	CurrentOverlapState = EOverlapState::eForceUpdate;
	FinalOverlapCandidatesIndex = INDEX_NONE;
}

FORCEINLINE_DEBUGGABLE void FScopedMovementUpdate::SetHasTeleported(ETeleportType InTeleportType)
{
	// Request an initialization. Teleport type can only go higher - i.e. if we have requested a reset, then a teleport will still reset fully
	TeleportType = ((InTeleportType > TeleportType) ? InTeleportType : TeleportType); 
}

FORCEINLINE_DEBUGGABLE class FScopedMovementUpdate* USceneComponent::GetCurrentScopedMovement() const
{
	if (ScopedMovementStack.Num() > 0)
	{
		return ScopedMovementStack.Last();
	}
	return nullptr;
}

//////////////////////////////////////////////////////////////////////////
// SceneComponent inlines that depend on FScopedMovementUpdate

FORCEINLINE_DEBUGGABLE bool USceneComponent::IsDeferringMovementUpdates() const
{
	if (ScopedMovementStack.Num() > 0)
	{
		checkSlow(ScopedMovementStack.Last()->IsDeferringUpdates());
		return true;
	}
	return false;
}

FORCEINLINE_DEBUGGABLE void USceneComponent::BeginScopedMovementUpdate(class FScopedMovementUpdate& ScopedUpdate)
{
	checkSlow(IsInGameThread());
	checkSlow(ScopedUpdate.IsDeferringUpdates());
	ScopedMovementStack.Push(&ScopedUpdate);
}

FORCEINLINE_DEBUGGABLE bool USceneComponent::UpdateOverlaps(const TOverlapArrayView* PendingOverlaps /* = nullptr */, bool bDoNotifies /* = true */, const TOverlapArrayView* OverlapsAtEndLocation /* = nullptr */)
{
	if (IsDeferringMovementUpdates())
	{
		GetCurrentScopedMovement()->ForceOverlapUpdate();
	}
	else if (!ShouldSkipUpdateOverlaps())
	{
		bSkipUpdateOverlaps = UpdateOverlapsImpl(PendingOverlaps, bDoNotifies, OverlapsAtEndLocation);
	}

	return bSkipUpdateOverlaps;
}

FORCEINLINE_DEBUGGABLE bool USceneComponent::GetShouldUpdatePhysicsVolume() const
{
	return bShouldUpdatePhysicsVolume;
}<|MERGE_RESOLUTION|>--- conflicted
+++ resolved
@@ -150,33 +150,18 @@
 
 private:
 	/** Location of the component relative to its parent */
-<<<<<<< HEAD
-	UE_DEPRECATED(4.24, "This member will be made private. Please use GetRelativeLocation or SetRelativeLocation.")
-	UPROPERTY(EditAnywhere, BlueprintReadOnly, ReplicatedUsing=OnRep_Transform, Category = Transform)
-	FVector RelativeLocation;
-
-	/** Rotation of the component relative to its parent */
-	UE_DEPRECATED(4.24, "This member will be made private. Please use GetRelativeRotation or SetRelativeRotation.")
-	UPROPERTY(EditAnywhere, BlueprintReadOnly, ReplicatedUsing=OnRep_Transform, Category=Transform)
-=======
 	UPROPERTY(EditAnywhere, BlueprintReadOnly, ReplicatedUsing=OnRep_Transform, Category = Transform, meta=(AllowPrivateAccess="true"))
 	FVector RelativeLocation;
 
 	/** Rotation of the component relative to its parent */
 	UPROPERTY(EditAnywhere, BlueprintReadOnly, ReplicatedUsing=OnRep_Transform, Category=Transform, meta=(AllowPrivateAccess="true"))
->>>>>>> 90fae962
 	FRotator RelativeRotation;
 
 	/**
 	*	Non-uniform scaling of the component relative to its parent.
 	*	Note that scaling is always applied in local space (no shearing etc)
 	*/
-<<<<<<< HEAD
-	UE_DEPRECATED(4.24, "This member will be made private. Please use GetRelativeScale3D or SetRelativeScale3D.")
-	UPROPERTY(BlueprintReadOnly, ReplicatedUsing=OnRep_Transform, interp, Category=Transform)
-=======
 	UPROPERTY(BlueprintReadOnly, ReplicatedUsing=OnRep_Transform, interp, Category=Transform, meta=(AllowPrivateAccess="true"))
->>>>>>> 90fae962
 	FVector RelativeScale3D;
 
 public:
@@ -197,25 +182,6 @@
 	uint8 bSkipUpdateOverlaps : 1;
 
 	/** If RelativeLocation should be considered relative to the world, rather than the parent */
-<<<<<<< HEAD
-	UE_DEPRECATED(4.24, "This member will be made private. Please use IsUsingAbsoluteLocation or SetUsingAbsoluteLocation.")
-	UPROPERTY(EditAnywhere, AdvancedDisplay, BlueprintReadWrite, ReplicatedUsing=OnRep_Transform, Category=Transform)
-	uint8 bAbsoluteLocation:1;
-
-	/** If RelativeRotation should be considered relative to the world, rather than the parent */
-	UE_DEPRECATED(4.24, "This member will be made private. Please use IsUsingAbsoluteRotation or SetUsingAbsoluteRotation.")
-	UPROPERTY(EditAnywhere, AdvancedDisplay, BlueprintReadWrite, ReplicatedUsing=OnRep_Transform, Category=Transform)
-	uint8 bAbsoluteRotation:1;
-
-	/** If RelativeScale3D should be considered relative to the world, rather than the parent */
-	UE_DEPRECATED(4.24, "This member will be made private. Please use IsUsingAbsoluteScale or SetUsingAbsoluteScale.")
-	UPROPERTY(EditAnywhere, AdvancedDisplay, BlueprintReadWrite, ReplicatedUsing=OnRep_Transform, Category=Transform)
-	uint8 bAbsoluteScale:1;
-
-	/** Whether to completely draw the primitive; if false, the primitive is not drawn, does not cast a shadow. */
-	UE_DEPRECATED(4.24, "This member will be made private. Please use IsVisible or SetVisibility.")
-	UPROPERTY(EditAnywhere, BlueprintReadOnly, ReplicatedUsing=OnRep_Visibility,  Category = Rendering)
-=======
 	UPROPERTY(EditAnywhere, AdvancedDisplay, BlueprintReadWrite, ReplicatedUsing=OnRep_Transform, Category=Transform, meta=(AllowPrivateAccess="true"))
 	uint8 bAbsoluteLocation:1;
 
@@ -229,7 +195,6 @@
 
 	/** Whether to completely draw the primitive; if false, the primitive is not drawn, does not cast a shadow. */
 	UPROPERTY(EditAnywhere, BlueprintReadOnly, ReplicatedUsing=OnRep_Visibility,  Category = Rendering, meta=(AllowPrivateAccess="true"))
->>>>>>> 90fae962
 	uint8 bVisible:1;
 
 	/** Whether or not we should be attached. */
@@ -1286,10 +1251,6 @@
 	friend class FScopedPreventAttachedComponentMove;
 	friend struct FDirectAttachChildrenAccessor;
 
-<<<<<<< HEAD
-PRAGMA_DISABLE_DEPRECATION_WARNINGS
-=======
->>>>>>> 90fae962
 	//~ Begin Methods for Replicated Members.
 private:
 
@@ -1547,7 +1508,6 @@
 	void SetVisibleFlag(const bool bInVisible);
 	
 	//~ End Methods for Replicated Members.
-PRAGMA_ENABLE_DEPRECATION_WARNINGS
 };
 
 /** 
