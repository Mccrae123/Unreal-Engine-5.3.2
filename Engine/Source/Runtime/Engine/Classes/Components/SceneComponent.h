// Copyright Epic Games, Inc. All Rights Reserved.

#pragma once

#include "Math/BoxSphereBounds.h"
#include "UObject/UObjectGlobals.h"
#if UE_ENABLE_INCLUDE_ORDER_DEPRECATED_IN_5_1
#include "Engine/EngineTypes.h"
#include "Engine/OverlapInfo.h"
#include "Engine/ScopedMovementUpdate.h"
#endif
#if UE_ENABLE_INCLUDE_ORDER_DEPRECATED_IN_5_2
#include "Engine/HitResult.h"
#endif
#include "ComponentInstanceDataCache.h"
#include "Components/ActorComponent.h"
#if UE_ENABLE_INCLUDE_ORDER_DEPRECATED_IN_5_2
#include "RHIDefinitions.h"
#endif
#include "SceneComponent.generated.h"

class AActor;
class APhysicsVolume;
class USceneComponent;
class FScopedMovementUpdate;
struct FHitResult;
struct FLevelCollection;

struct FOverlapInfo;
typedef TArrayView<const FOverlapInfo> TOverlapArrayView;
namespace ERHIFeatureLevel { enum Type : int; }

/** Detail mode for scene component rendering, corresponds with the integer value of UWorld::GetDetailMode() */
UENUM()
enum EDetailMode : int
{
	DM_Low UMETA(DisplayName="Low"),
	DM_Medium UMETA(DisplayName="Medium"),
	DM_High UMETA(DisplayName="High"),
	DM_Epic UMETA(DisplayName="Epic"),
	DM_MAX,
};

/** The space for the transform */
UENUM()
enum ERelativeTransformSpace : int
{
	/** World space transform. */
	RTS_World,
	/** Actor space transform. */
	RTS_Actor,
	/** Component space transform. */
	RTS_Component,
	/** Parent bone space transform */
	RTS_ParentBoneSpace,
};

/** MoveComponent options, stored as bitflags */
enum EMoveComponentFlags
{
	/** Default options */
	MOVECOMP_NoFlags						= 0x0000,	
	/** Ignore collisions with things the Actor is based on */
	MOVECOMP_IgnoreBases					= 0x0001,	
	/** When moving this component, do not move the physics representation. Used internally to avoid looping updates when syncing with physics. */
	MOVECOMP_SkipPhysicsMove				= 0x0002,	
	/** Never ignore initial blocking overlaps during movement, which are usually ignored when moving out of an object. MOVECOMP_IgnoreBases is still respected. */
	MOVECOMP_NeverIgnoreBlockingOverlaps	= 0x0004,	
	/** avoid dispatching blocking hit events when the hit started in penetration (and is not ignored, see MOVECOMP_NeverIgnoreBlockingOverlaps). */
	MOVECOMP_DisableBlockingOverlapDispatch	= 0x0008,	
};

/** Comparison tolerance for checking if two FQuats are the same when moving SceneComponents. */
#define SCENECOMPONENT_QUAT_TOLERANCE		(1.e-8f) 
/** Comparison tolerance for checking if two FRotators are the same when moving SceneComponents. */
#define SCENECOMPONENT_ROTATOR_TOLERANCE	(1.e-4f) 

FORCEINLINE EMoveComponentFlags operator|(EMoveComponentFlags Arg1,EMoveComponentFlags Arg2)	{ return EMoveComponentFlags(uint32(Arg1) | uint32(Arg2)); }
FORCEINLINE EMoveComponentFlags operator&(EMoveComponentFlags Arg1,EMoveComponentFlags Arg2)	{ return EMoveComponentFlags(uint32(Arg1) & uint32(Arg2)); }
FORCEINLINE void operator&=(EMoveComponentFlags& Dest,EMoveComponentFlags Arg)					{ Dest = EMoveComponentFlags(Dest & Arg); }
FORCEINLINE void operator|=(EMoveComponentFlags& Dest,EMoveComponentFlags Arg)					{ Dest = EMoveComponentFlags(Dest | Arg); }

DECLARE_DYNAMIC_MULTICAST_SPARSE_DELEGATE_OneParam(FPhysicsVolumeChanged, USceneComponent, PhysicsVolumeChangedDelegate, class APhysicsVolume*, NewVolume);
DECLARE_DYNAMIC_MULTICAST_SPARSE_DELEGATE_TwoParams(FIsRootComponentChanged, USceneComponent, IsRootComponentChanged, USceneComponent*, UpdatedComponent, bool, bIsRootComponent);
DECLARE_EVENT_ThreeParams(USceneComponent, FTransformUpdated, USceneComponent* /*UpdatedComponent*/, EUpdateTransformFlags /*UpdateTransformFlags*/, ETeleportType /*Teleport*/);

/**
 * A SceneComponent has a transform and supports attachment, but has no rendering or collision capabilities.
 * Useful as a 'dummy' component in the hierarchy to offset others.
 * @see [Scene Components](https://docs.unrealengine.com/latest/INT/Programming/UnrealArchitecture/Actors/Components/index.html#scenecomponents)
 */
UCLASS(ClassGroup=(Utility, Common), BlueprintType, hideCategories=(Trigger, PhysicsVolume), meta=(BlueprintSpawnableComponent, IgnoreCategoryKeywordsInSubclasses, ShortTooltip="A Scene Component is a component that has a scene transform and can be attached to other scene components."), MinimalAPI)
class USceneComponent : public UActorComponent
{
	GENERATED_BODY()

public:
	/** The name to use for the default scene root variable */
	static ENGINE_API FName GetDefaultSceneRootVariableName();

	/** UObject constructor that takes an optional ObjectInitializer */
	ENGINE_API USceneComponent(const FObjectInitializer& ObjectInitializer = FObjectInitializer::Get());

	/** Cached level collection that contains the level this component is registered in, for fast access in IsVisible(). */
	const FLevelCollection* CachedLevelCollection;

private:
	/** Physics Volume in which this SceneComponent is located **/
	UPROPERTY(transient)
	TWeakObjectPtr<class APhysicsVolume> PhysicsVolume;

	/** What we are currently attached to. If valid, RelativeLocation etc. are used relative to this object */
	UPROPERTY(ReplicatedUsing = OnRep_AttachParent)
	TObjectPtr<USceneComponent> AttachParent;

	/** Optional socket name on AttachParent that we are attached to. */
	UPROPERTY(ReplicatedUsing = OnRep_AttachSocketName)
	FName AttachSocketName;

	/** List of child SceneComponents that are attached to us. */
	UPROPERTY(ReplicatedUsing = OnRep_AttachChildren, Transient)
	TArray<TObjectPtr<USceneComponent>> AttachChildren;

	/** Set of attached SceneComponents that were attached by the client so we can fix up AttachChildren when it is replicated to us. */
	UPROPERTY(Transient)
	TArray<TObjectPtr<USceneComponent>> ClientAttachedChildren;

	FName NetOldAttachSocketName;
	USceneComponent* NetOldAttachParent;

public:
	/** Current bounds of the component */
	FBoxSphereBounds Bounds;

private:
	/** Location of the component relative to its parent */
	UPROPERTY(EditAnywhere, BlueprintReadOnly, ReplicatedUsing=OnRep_Transform, Category = Transform, meta=(AllowPrivateAccess="true", LinearDeltaSensitivity = "1", Delta = "1.0"))
	FVector RelativeLocation;

	/** Rotation of the component relative to its parent */
	UPROPERTY(EditAnywhere, BlueprintReadOnly, ReplicatedUsing=OnRep_Transform, Category=Transform, meta=(AllowPrivateAccess="true", UIMin = "0.0", UIMax = "359.999"))
	FRotator RelativeRotation;

	/**
	*	Non-uniform scaling of the component relative to its parent.
	*	Note that scaling is always applied in local space (no shearing etc)
	*/
	UPROPERTY(EditAnywhere, BlueprintReadOnly, ReplicatedUsing=OnRep_Transform, Category=Transform, meta=(AllowPrivateAccess="true", LinearDeltaSensitivity = "1", Delta = "0.0025"))
	FVector RelativeScale3D;

public:
	/**
	* Velocity of the component.
	* @see GetComponentVelocity()
	*/
	UPROPERTY()
	FVector ComponentVelocity;

private:
	/** True if we have ever updated ComponentToWorld based on RelativeLocation/Rotation/Scale. Used at startup to make sure it is initialized. */
	UPROPERTY(Transient)
	uint8 bComponentToWorldUpdated : 1;

	/** If true it indicates we don't need to call UpdateOverlaps. This is an optimization to avoid tree traversal when no attached components require UpdateOverlaps to be called.
	* This should only be set to true as a result of UpdateOverlaps. To dirty this flag see ClearSkipUpdateOverlaps() which is expected when state affecting UpdateOverlaps changes (attachment, Collision settings, etc...) */
	uint8 bSkipUpdateOverlaps : 1;

	/** If RelativeLocation should be considered relative to the world, rather than the parent */
	UPROPERTY(EditAnywhere, AdvancedDisplay, BlueprintReadWrite, ReplicatedUsing=OnRep_Transform, Category=Transform, meta=(AllowPrivateAccess="true"))
	uint8 bAbsoluteLocation:1;

	/** If RelativeRotation should be considered relative to the world, rather than the parent */
	UPROPERTY(EditAnywhere, AdvancedDisplay, BlueprintReadWrite, ReplicatedUsing=OnRep_Transform, Category=Transform, meta=(AllowPrivateAccess="true"))
	uint8 bAbsoluteRotation:1;

	/** If RelativeScale3D should be considered relative to the world, rather than the parent */
	UPROPERTY(EditAnywhere, AdvancedDisplay, BlueprintReadWrite, ReplicatedUsing=OnRep_Transform, Category=Transform, meta=(AllowPrivateAccess="true"))
	uint8 bAbsoluteScale:1;

	/** Whether to completely draw the primitive; if false, the primitive is not drawn, does not cast a shadow. */
	UPROPERTY(EditAnywhere, BlueprintReadOnly, ReplicatedUsing=OnRep_Visibility,  Category = Rendering, meta=(AllowPrivateAccess="true"))
	uint8 bVisible:1;

	/** Whether or not we should be attached. */
	UPROPERTY(Transient, Replicated)
	uint8 bShouldBeAttached : 1;

	UPROPERTY(Transient, Replicated)
	uint8 bShouldSnapLocationWhenAttached : 1;

	UPROPERTY(Transient, Replicated)
	uint8 bShouldSnapRotationWhenAttached : 1;

	UPROPERTY(Transient, Replicated)
	uint8 bShouldSnapScaleWhenAttached : 1;

	/** Sets bShouldBeAttached, push model aware. */
<<<<<<< HEAD
	void SetShouldBeAttached(bool bNewShouldBeAttached);

	/** Sets bShouldSnapLocationWhenAttached, push model aware. */
	void SetShouldSnapLocationWhenAttached(bool bShouldSnapLocation);

	/** Sets bShouldSnapRotationWhenAttached, push model aware. */
	void SetShouldSnapRotationWhenAttached(bool bShouldSnapRotation);

	/** Sets bShouldSnapScaleWhenAttached, push model aware. */
	void SetShouldSnapScaleWhenAttached(bool bShouldSnapScale);
=======
	ENGINE_API void SetShouldBeAttached(bool bNewShouldBeAttached);

	/** Sets bShouldSnapLocationWhenAttached, push model aware. */
	ENGINE_API void SetShouldSnapLocationWhenAttached(bool bShouldSnapLocation);

	/** Sets bShouldSnapRotationWhenAttached, push model aware. */
	ENGINE_API void SetShouldSnapRotationWhenAttached(bool bShouldSnapRotation);

	/** Sets bShouldSnapScaleWhenAttached, push model aware. */
	ENGINE_API void SetShouldSnapScaleWhenAttached(bool bShouldSnapScale);
>>>>>>> 4af6daef

	/**
	 * Whether or not the cached PhysicsVolume this component overlaps should be updated when the component is moved.
	 * @see GetPhysicsVolume()
	 */
	UPROPERTY(EditAnywhere, AdvancedDisplay, BlueprintGetter=GetShouldUpdatePhysicsVolume, BlueprintSetter=SetShouldUpdatePhysicsVolume, Category=Physics)
	uint8 bShouldUpdatePhysicsVolume:1;

public:
	/** Whether to hide the primitive in game, if the primitive is Visible. */
	UPROPERTY(Interp, EditAnywhere, BlueprintReadOnly, Category=Rendering, meta=(SequencerTrackClass = "/Script/MovieSceneTracks.MovieSceneVisibilityTrack"))
	uint8 bHiddenInGame:1;

	/** If true, a change in the bounds of the component will call trigger a streaming data rebuild */
	UPROPERTY()
	uint8 bBoundsChangeTriggersStreamingDataRebuild:1;

	/** If true, this component uses its parents bounds when attached.
	 *  This can be a significant optimization with many components attached together.
	 */
	UPROPERTY(EditAnywhere, BlueprintReadWrite, AdvancedDisplay, Category=Rendering)
	uint8 bUseAttachParentBound:1;

	/** If true, this component will use its current bounds transformed back into local space instead of calling CalcBounds with an identity transform. */
	UPROPERTY()
	uint8 bComputeFastLocalBounds : 1;

	/** If true, this component will cache its bounds during cooking or in PIE and never recompute it again. This is for components that are known to be static. */
	UPROPERTY()
	uint8 bComputeBoundsOnceForGame : 1;

	/** If true, this component has already cached its bounds during cooking or in PIE and will never recompute it again.  */
	UPROPERTY()
	uint8 bComputedBoundsOnceForGame : 1;

	/** Get the current local bounds of the component */
<<<<<<< HEAD
	FBoxSphereBounds GetLocalBounds() const;
=======
	ENGINE_API FBoxSphereBounds GetLocalBounds() const;
>>>>>>> 4af6daef

	/** Clears the skip update overlaps flag. This should be called any time a change to state would prevent the result of UpdateOverlaps. For example attachment, changing collision settings, etc... */
	ENGINE_API void ClearSkipUpdateOverlaps();

	/** If true, we can use the old computed overlaps */
	bool ShouldSkipUpdateOverlaps() const
	{
		return SkipUpdateOverlapsOptimEnabled == 1 && bSkipUpdateOverlaps;
	}

	/** Gets whether or not the cached PhysicsVolume this component overlaps should be updated when the component is moved.	*/
	UFUNCTION(BlueprintGetter)
	ENGINE_API bool GetShouldUpdatePhysicsVolume() const;

	/** Sets whether or not the cached PhysicsVolume this component overlaps should be updated when the component is moved. */
	UFUNCTION(BlueprintSetter)
	ENGINE_API void SetShouldUpdatePhysicsVolume(bool bInShouldUpdatePhysicsVolume);

	/** If true, this component stops the the walk up the attachment chain in GetActorPositionForRenderer(). Instead this component's child will be used as the attachment root. */
	UPROPERTY()
	uint8 bIsNotRenderAttachmentRoot : 1;

	/** If true, this component stops the the walk up the attachment chain in GetActorPositionForRenderer(). Instead this component's child will be used as the attachment root. */
	UPROPERTY()
	uint8 bIsNotRenderAttachmentRoot : 1;

protected:
	/** Transient flag that temporarily disables UpdateOverlaps within DetachFromParent(). */
	uint8 bDisableDetachmentUpdateOverlaps:1;

	/** If true, OnUpdateTransform virtual will be called each time this component is moved. */
	uint8 bWantsOnUpdateTransform:1;

private:
	uint8 bNetUpdateTransform : 1;
	uint8 bNetUpdateAttachment : 1;

public:
	/** Global flag to enable/disable overlap optimizations, settable with p.SkipUpdateOverlapsOptimEnabled cvar */ 
	static ENGINE_API int32 SkipUpdateOverlapsOptimEnabled;

#if WITH_EDITORONLY_DATA
	/** This component should create a sprite component for visualization in the editor */
	UPROPERTY()
	uint8 bVisualizeComponent : 1;
#endif

	/** How often this component is allowed to move, used to make various optimizations. Only safe to set in constructor. */
	UPROPERTY(Category = Mobility, EditAnywhere, BlueprintReadOnly, Replicated)
	TEnumAsByte<EComponentMobility::Type> Mobility;

	/** If detail mode is >= system detail mode, primitive won't be rendered. */
	UPROPERTY(EditAnywhere, AdvancedDisplay, BlueprintReadOnly, Category = LOD)
	TEnumAsByte<enum EDetailMode> DetailMode;

	/** Delegate that will be called when PhysicsVolume has been changed **/
	UPROPERTY(BlueprintAssignable, Category=PhysicsVolume, meta=(DisplayName="Physics Volume Changed"))
	FPhysicsVolumeChanged PhysicsVolumeChangedDelegate;

	/** Delegate invoked when this scene component becomes the actor's root component or when it no longer is. */
	FIsRootComponentChanged IsRootComponentChanged;

#if WITH_EDITORONLY_DATA
protected:
	/** Editor only component used to display the sprite so as to be able to see the location of the Component  */
	TObjectPtr<class UBillboardComponent> SpriteComponent;
	/** Creates the editor only component used to display the sprite */
<<<<<<< HEAD
	void CreateSpriteComponent(class UTexture2D* SpriteTexture = nullptr);
	void CreateSpriteComponent(class UTexture2D* SpriteTexture, bool bRegister);
=======
	ENGINE_API void CreateSpriteComponent(class UTexture2D* SpriteTexture = nullptr);
	ENGINE_API void CreateSpriteComponent(class UTexture2D* SpriteTexture, bool bRegister);
>>>>>>> 4af6daef
#endif

public:
	/** Delegate called when this component is moved */
	FTransformUpdated TransformUpdated;

	/** Returns the current scoped movement update, or NULL if there is none. @see FScopedMovementUpdate */
<<<<<<< HEAD
	FScopedMovementUpdate* GetCurrentScopedMovement() const;
=======
	ENGINE_API FScopedMovementUpdate* GetCurrentScopedMovement() const;
>>>>>>> 4af6daef

#if WITH_EDITORONLY_DATA
	/**
	 * @todo_ow: This is needed because of order of registration of Actors
	 * 
	 * In World Partition Levels loaded actors are Registered in an atomic fashion meaning we register all their
	 * components and then call RerunConstructionScripts before loading the next actor. This means that a Parent can be Reconstructed and trash its components
	 * without notifying its attached actors.
	 * 
	 * In Non World Partition Levels when adding actors to world we sort all actors based on hierarchy, register all actors and then RerunConstructionScripts on all actors
	 * which allows handling of Attachments as attached actors are already registered when the parent gets reconstructed and so attachment is preserved.
	 * 
	 * ReplacementSceneComponent is there as a temp solution to allow finding of the replacement component of a trashed scene component. 
	 */
	UPROPERTY(Transient)
	TObjectPtr<USceneComponent> ReplacementSceneComponent;
#endif

private:
	/** Stack of current movement scopes. */
	TArray<FScopedMovementUpdate*> ScopedMovementStack;

<<<<<<< HEAD
	void BeginScopedMovementUpdate(FScopedMovementUpdate& ScopedUpdate);
	void EndScopedMovementUpdate(FScopedMovementUpdate& ScopedUpdate);
=======
	ENGINE_API void BeginScopedMovementUpdate(FScopedMovementUpdate& ScopedUpdate);
	ENGINE_API void EndScopedMovementUpdate(FScopedMovementUpdate& ScopedUpdate);
>>>>>>> 4af6daef

	/** Cache that avoids Quat<->Rotator conversions if possible. Only to be used with GetComponentTransform().GetRotation(). */
	FRotationConversionCache WorldRotationCache;

	/** Cache that avoids Quat<->Rotator conversions if possible. Only to be used with RelativeRotation. */
	FRotationConversionCache RelativeRotationCache;

	/** Current transform of the component, relative to the world */
	FTransform ComponentToWorld;

public:
	/** Sets the RelativeRotationCache. Used to ensure component ends up with the same RelativeRotation after calling SetWorldTransform(). */
	ENGINE_API void SetRelativeRotationCache(const FRotationConversionCache& InCache);
	
	/** Get the RelativeRotationCache.  */
	FORCEINLINE const FRotationConversionCache& GetRelativeRotationCache() const { return RelativeRotationCache; }

private:
	UFUNCTION()
	ENGINE_API void OnRep_Transform();

	UFUNCTION()
	ENGINE_API void OnRep_AttachParent();

	UFUNCTION()
	ENGINE_API void OnRep_AttachChildren();

	UFUNCTION()
	ENGINE_API void OnRep_AttachSocketName();

	UFUNCTION()
	ENGINE_API void OnRep_Visibility(bool OldValue);

public:
	/**  
	 * Convenience function to get the relative rotation from the passed in world rotation
	 * @param WorldRotation  World rotation that we want to convert to relative to the components parent
	 * @return Returns the relative rotation
	 */
	ENGINE_API FQuat GetRelativeRotationFromWorld(const FQuat & WorldRotation);

	/**
	* Set the rotation of the component relative to its parent and force RelativeRotation to be equal to new rotation.
	* This allows us to set and save Rotators with angles out side the normalized range, Note that doing so may break the 
	* RotatorCache so use with care.
	* @param NewRotation		New rotation of the component relative to its parent. We will force RelativeRotation to this value.
	* @param SweepHitResult	Hit result from any impact if sweep is true.
	* @param bSweep			Whether we sweep to the destination (currently not supported for rotation).
	* @param bTeleport			Whether we teleport the physics state (if physics collision is enabled for this object).
	*							If true, physics velocity for this object is unchanged (so ragdoll parts are not affected by change in location).
	*							If false, physics velocity is updated based on the change in position (affecting ragdoll parts).
	*/
	ENGINE_API void SetRelativeRotationExact(FRotator NewRotation, bool bSweep = false, FHitResult* OutSweepHitResult = nullptr, ETeleportType Teleport = ETeleportType::None);

	/**
	 * Set the location of the component relative to its parent
	 * @param NewLocation		New location of the component relative to its parent.		
	 * @param SweepHitResult	Hit result from any impact if sweep is true.
	 * @param bSweep			Whether we sweep to the destination location, triggering overlaps along the way and stopping short of the target if blocked by something.
	 *							Only the root component is swept and checked for blocking collision, child components move without sweeping. If collision is off, this has no effect.
	 * @param bTeleport			Whether we teleport the physics state (if physics collision is enabled for this object).
	 *							If true, physics velocity for this object is unchanged (so ragdoll parts are not affected by change in location).
	 *							If false, physics velocity is updated based on the change in position (affecting ragdoll parts).
	 *							If CCD is on and not teleporting, this will affect objects along the entire sweep volume.
	 */
	UFUNCTION(BlueprintCallable, Category="Transformation", meta=(DisplayName="Set Relative Location", ScriptName="SetRelativeLocation"))
	ENGINE_API void K2_SetRelativeLocation(FVector NewLocation, bool bSweep, FHitResult& SweepHitResult, bool bTeleport);
	ENGINE_API void SetRelativeLocation(FVector NewLocation, bool bSweep=false, FHitResult* OutSweepHitResult=nullptr, ETeleportType Teleport = ETeleportType::None);

	/**
	 * Set the rotation of the component relative to its parent
	 * @param NewRotation		New rotation of the component relative to its parent
	 * @param SweepHitResult	Hit result from any impact if sweep is true.
	 * @param bSweep			Whether we sweep to the destination (currently not supported for rotation).
	 * @param bTeleport			Whether we teleport the physics state (if physics collision is enabled for this object).
	 *							If true, physics velocity for this object is unchanged (so ragdoll parts are not affected by change in location).
	 *							If false, physics velocity is updated based on the change in position (affecting ragdoll parts).
	 */
	UFUNCTION(BlueprintCallable, Category="Transformation", meta=(DisplayName="Set Relative Rotation", ScriptName="SetRelativeRotation", AdvancedDisplay="bSweep,SweepHitResult,bTeleport"))
	ENGINE_API void K2_SetRelativeRotation(FRotator NewRotation, bool bSweep, FHitResult& SweepHitResult, bool bTeleport);
	ENGINE_API void SetRelativeRotation(FRotator NewRotation, bool bSweep=false, FHitResult* OutSweepHitResult=nullptr, ETeleportType Teleport = ETeleportType::None);
	ENGINE_API void SetRelativeRotation(const FQuat& NewRotation, bool bSweep=false, FHitResult* OutSweepHitResult=nullptr, ETeleportType Teleport = ETeleportType::None);

	/**
	 * Set the transform of the component relative to its parent
	 * @param NewTransform		New transform of the component relative to its parent.
	 * @param SweepHitResult	Hit result from any impact if sweep is true.
	 * @param bSweep			Whether we sweep to the destination (currently not supported for rotation).
	 * @param bTeleport			Whether we teleport the physics state (if physics collision is enabled for this object).
	 *							If true, physics velocity for this object is unchanged (so ragdoll parts are not affected by change in location).
	 *							If false, physics velocity is updated based on the change in position (affecting ragdoll parts).
	 */
	UFUNCTION(BlueprintCallable, Category="Transformation", meta=(DisplayName="Set Relative Transform", ScriptName="SetRelativeTransform"))
	ENGINE_API void K2_SetRelativeTransform(const FTransform& NewTransform, bool bSweep, FHitResult& SweepHitResult, bool bTeleport);
	ENGINE_API void SetRelativeTransform(const FTransform& NewTransform, bool bSweep=false, FHitResult* OutSweepHitResult=nullptr, ETeleportType Teleport = ETeleportType::None);

	/** Returns the transform of the component relative to its parent */
	UFUNCTION(BlueprintCallable, Category="Transformation")
	ENGINE_API FTransform GetRelativeTransform() const;

	/** Reset the transform of the component relative to its parent. Sets relative location to zero, relative rotation to no rotation, and Scale to 1. */
	UFUNCTION(BlueprintCallable, Category="Transformation")
	ENGINE_API void ResetRelativeTransform();

	/** Set the non-uniform scale of the component relative to its parent */
	UFUNCTION(BlueprintCallable, Category="Transformation")
	ENGINE_API void SetRelativeScale3D(FVector NewScale3D);

	/**
	 * Adds a delta to the translation of the component relative to its parent
	 * @param DeltaLocation		Change in location of the component relative to its parent
	 * @param SweepHitResult	Hit result from any impact if sweep is true.
	 * @param bSweep			Whether we sweep to the destination location, triggering overlaps along the way and stopping short of the target if blocked by something.
	 *							Only the root component is swept and checked for blocking collision, child components move without sweeping. If collision is off, this has no effect.
	 * @param bTeleport			Whether we teleport the physics state (if physics collision is enabled for this object).
	 *							If true, physics velocity for this object is unchanged (so ragdoll parts are not affected by change in location).
	 *							If false, physics velocity is updated based on the change in position (affecting ragdoll parts).
	 *							If CCD is on and not teleporting, this will affect objects along the entire sweep volume.
	 */
	UFUNCTION(BlueprintCallable, Category="Transformation", meta=(DisplayName="Add Relative Location", ScriptName="AddRelativeLocation"))
	ENGINE_API void K2_AddRelativeLocation(FVector DeltaLocation, bool bSweep, FHitResult& SweepHitResult, bool bTeleport);
	ENGINE_API void AddRelativeLocation(FVector DeltaLocation, bool bSweep=false, FHitResult* OutSweepHitResult=nullptr, ETeleportType Teleport = ETeleportType::None);

	/**
	 * Adds a delta the rotation of the component relative to its parent
	 * @param DeltaRotation		Change in rotation of the component relative to is parent.
	 * @param SweepHitResult	Hit result from any impact if sweep is true.
	 * @param bSweep			Whether we sweep to the destination (currently not supported for rotation).
	 * @param bTeleport			Whether we teleport the physics state (if physics collision is enabled for this object).
	 *							If true, physics velocity for this object is unchanged (so ragdoll parts are not affected by change in location).
	 *							If false, physics velocity is updated based on the change in position (affecting ragdoll parts).
	 */
	UFUNCTION(BlueprintCallable, Category="Transformation", meta=(DisplayName="Add Relative Rotation", ScriptName="AddRelativeRotation", AdvancedDisplay="bSweep,SweepHitResult,bTeleport"))
	ENGINE_API void K2_AddRelativeRotation(FRotator DeltaRotation, bool bSweep, FHitResult& SweepHitResult, bool bTeleport);
	ENGINE_API void AddRelativeRotation(FRotator DeltaRotation, bool bSweep=false, FHitResult* OutSweepHitResult=nullptr, ETeleportType Teleport = ETeleportType::None);
	ENGINE_API void AddRelativeRotation(const FQuat& DeltaRotation, bool bSweep=false, FHitResult* OutSweepHitResult=nullptr, ETeleportType Teleport = ETeleportType::None);

	/**
	 * Adds a delta to the location of the component in its local reference frame
	 * @param DeltaLocation		Change in location of the component in its local reference frame.
	 * @param SweepHitResult	Hit result from any impact if sweep is true.
	 * @param bSweep			Whether we sweep to the destination location, triggering overlaps along the way and stopping short of the target if blocked by something.
	 *							Only the root component is swept and checked for blocking collision, child components move without sweeping. If collision is off, this has no effect.
	 * @param bTeleport			Whether we teleport the physics state (if physics collision is enabled for this object).
	 *							If true, physics velocity for this object is unchanged (so ragdoll parts are not affected by change in location).
	 *							If false, physics velocity is updated based on the change in position (affecting ragdoll parts).
	 *							If CCD is on and not teleporting, this will affect objects along the entire sweep volume.
	 */
	UFUNCTION(BlueprintCallable, Category="Transformation", meta=(DisplayName="Add Local Offset", ScriptName="AddLocalOffset", Keywords="location position"))
	ENGINE_API void K2_AddLocalOffset(FVector DeltaLocation, bool bSweep, FHitResult& SweepHitResult, bool bTeleport);
	ENGINE_API void AddLocalOffset(FVector DeltaLocation, bool bSweep=false, FHitResult* OutSweepHitResult=nullptr, ETeleportType Teleport = ETeleportType::None);

	/**
	 * Adds a delta to the rotation of the component in its local reference frame
	 * @param DeltaRotation		Change in rotation of the component in its local reference frame.
	 * @param SweepHitResult	Hit result from any impact if sweep is true.
	 * @param bSweep			Whether we sweep to the destination (currently not supported for rotation).
	 * @param bTeleport			Whether we teleport the physics state (if physics collision is enabled for this object).
	 *							If true, physics velocity for this object is unchanged (so ragdoll parts are not affected by change in location).
	 *							If false, physics velocity is updated based on the change in position (affecting ragdoll parts).
	 */
	UFUNCTION(BlueprintCallable, Category="Transformation", meta=(DisplayName="Add Local Rotation", ScriptName="AddLocalRotation", AdvancedDisplay="bSweep,SweepHitResult,bTeleport"))
	ENGINE_API void K2_AddLocalRotation(FRotator DeltaRotation, bool bSweep, FHitResult& SweepHitResult, bool bTeleport);
	ENGINE_API void AddLocalRotation(FRotator DeltaRotation, bool bSweep=false, FHitResult* OutSweepHitResult=nullptr, ETeleportType Teleport = ETeleportType::None);
	ENGINE_API void AddLocalRotation(const FQuat& DeltaRotation, bool bSweep=false, FHitResult* OutSweepHitResult=nullptr, ETeleportType Teleport = ETeleportType::None);

	/**
	 * Adds a delta to the transform of the component in its local reference frame. Scale is unchanged.
	 * @param DeltaTransform	Change in transform of the component in its local reference frame. Scale is unchanged.
	 * @param SweepHitResult	Hit result from any impact if sweep is true.
	 * @param bSweep			Whether we sweep to the destination location, triggering overlaps along the way and stopping short of the target if blocked by something.
	 *							Only the root component is swept and checked for blocking collision, child components move without sweeping. If collision is off, this has no effect.
	 * @param bTeleport			Whether we teleport the physics state (if physics collision is enabled for this object).
	 *							If true, physics velocity for this object is unchanged (so ragdoll parts are not affected by change in location).
	 *							If false, physics velocity is updated based on the change in position (affecting ragdoll parts).
	 *							If CCD is on and not teleporting, this will affect objects along the entire sweep volume.
	 */
	UFUNCTION(BlueprintCallable, Category="Transformation", meta=(DisplayName="Add Local Transform", ScriptName="AddLocalTransform"))
	ENGINE_API void K2_AddLocalTransform(const FTransform& DeltaTransform, bool bSweep, FHitResult& SweepHitResult, bool bTeleport);
	ENGINE_API void AddLocalTransform(const FTransform& DeltaTransform, bool bSweep=false, FHitResult* OutSweepHitResult=nullptr, ETeleportType Teleport = ETeleportType::None);

	/**
	 * Put this component at the specified location in world space. Updates relative location to achieve the final world location.
	 * @param NewLocation		New location in world space for the component.
	 * @param SweepHitResult	Hit result from any impact if sweep is true.
	 * @param bSweep			Whether we sweep to the destination location, triggering overlaps along the way and stopping short of the target if blocked by something.
	 *							Only the root component is swept and checked for blocking collision, child components move without sweeping. If collision is off, this has no effect.
	 * @param bTeleport			Whether we teleport the physics state (if physics collision is enabled for this object).
	 *							If true, physics velocity for this object is unchanged (so ragdoll parts are not affected by change in location).
	 *							If false, physics velocity is updated based on the change in position (affecting ragdoll parts).
	 *							If CCD is on and not teleporting, this will affect objects along the entire sweep volume.
	 */
	UFUNCTION(BlueprintCallable, Category="Transformation", meta=(DisplayName="Set World Location", ScriptName="SetWorldLocation"))
	ENGINE_API void K2_SetWorldLocation(FVector NewLocation, bool bSweep, FHitResult& SweepHitResult, bool bTeleport);
	ENGINE_API void SetWorldLocation(FVector NewLocation, bool bSweep=false, FHitResult* OutSweepHitResult=nullptr, ETeleportType Teleport = ETeleportType::None);

	/*
	 * Put this component at the specified rotation in world space. Updates relative rotation to achieve the final world rotation.
	 * @param NewRotation		New rotation in world space for the component.
	 * @param SweepHitResult	Hit result from any impact if sweep is true.
	 * @param bSweep			Whether we sweep to the destination (currently not supported for rotation).
	 * @param bTeleport			Whether we teleport the physics state (if physics collision is enabled for this object).
	 *							If true, physics velocity for this object is unchanged (so ragdoll parts are not affected by change in location).
	 *							If false, physics velocity is updated based on the change in position (affecting ragdoll parts).
	 *							If CCD is on and not teleporting, this will affect objects along the entire sweep volume.
	 */
	UFUNCTION(BlueprintCallable, Category="Transformation", meta=(DisplayName="Set World Rotation", ScriptName="SetWorldRotation", AdvancedDisplay="bSweep,SweepHitResult,bTeleport"))
	ENGINE_API void K2_SetWorldRotation(FRotator NewRotation, bool bSweep, FHitResult& SweepHitResult, bool bTeleport);
	ENGINE_API void SetWorldRotation(FRotator NewRotation, bool bSweep=false, FHitResult* OutSweepHitResult=nullptr, ETeleportType Teleport = ETeleportType::None);
	ENGINE_API void SetWorldRotation(const FQuat& NewRotation, bool bSweep=false, FHitResult* OutSweepHitResult=nullptr, ETeleportType Teleport = ETeleportType::None);

	/**
	 * Set the relative scale of the component to put it at the supplied scale in world space.
	 * @param NewScale		New scale in world space for this component.
	 */
	UFUNCTION(BlueprintCallable, Category="Transformation")
	ENGINE_API void SetWorldScale3D(FVector NewScale);

	/**
	 * Set the transform of the component in world space.
	 * @param NewTransform		New transform in world space for the component.
	 * @param SweepHitResult	Hit result from any impact if sweep is true.
	 * @param bSweep			Whether we sweep to the destination location, triggering overlaps along the way and stopping short of the target if blocked by something.
	 *							Only the root component is swept and checked for blocking collision, child components move without sweeping. If collision is off, this has no effect.
	 * @param bTeleport			Whether we teleport the physics state (if physics collision is enabled for this object).
	 *							If true, physics velocity for this object is unchanged (so ragdoll parts are not affected by change in location).
	 *							If false, physics velocity is updated based on the change in position (affecting ragdoll parts).
	 *							If CCD is on and not teleporting, this will affect objects along the entire sweep volume.
	 */
	UFUNCTION(BlueprintCallable, Category="Transformation", meta=(DisplayName="Set World Transform", ScriptName="SetWorldTransform"))
	ENGINE_API void K2_SetWorldTransform(const FTransform& NewTransform, bool bSweep, FHitResult& SweepHitResult, bool bTeleport);
	ENGINE_API void SetWorldTransform(const FTransform& NewTransform, bool bSweep=false, FHitResult* OutSweepHitResult=nullptr, ETeleportType Teleport = ETeleportType::None);

	/**
	 * Adds a delta to the location of the component in world space.
	 * @param DeltaLocation		Change in location in world space for the component.
	 * @param SweepHitResult	Hit result from any impact if sweep is true.
	 * @param bSweep			Whether we sweep to the destination location, triggering overlaps along the way and stopping short of the target if blocked by something.
	 *							Only the root component is swept and checked for blocking collision, child components move without sweeping. If collision is off, this has no effect.
	 * @param bTeleport			Whether we teleport the physics state (if physics collision is enabled for this object).
	 *							If true, physics velocity for this object is unchanged (so ragdoll parts are not affected by change in location).
	 *							If false, physics velocity is updated based on the change in position (affecting ragdoll parts).
	 *							If CCD is on and not teleporting, this will affect objects along the entire sweep volume.
	 */
	UFUNCTION(BlueprintCallable, Category="Transformation", meta=(DisplayName="Add World Offset", ScriptName="AddWorldOffset", Keywords="location position"))
	ENGINE_API void K2_AddWorldOffset(FVector DeltaLocation, bool bSweep, FHitResult& SweepHitResult, bool bTeleport);
	ENGINE_API void AddWorldOffset(FVector DeltaLocation, bool bSweep=false, FHitResult* OutSweepHitResult=nullptr, ETeleportType Teleport = ETeleportType::None);

	/**
	 * Adds a delta to the rotation of the component in world space.
	 * @param DeltaRotation		Change in rotation in world space for the component.
	 * @param SweepHitResult	Hit result from any impact if sweep is true.
	 * @param bSweep			Whether we sweep to the destination (currently not supported for rotation).
	 * @param bTeleport			Whether we teleport the physics state (if physics collision is enabled for this object).
	 *							If true, physics velocity for this object is unchanged (so ragdoll parts are not affected by change in location).
	 *							If false, physics velocity is updated based on the change in position (affecting ragdoll parts).
	 *							If CCD is on and not teleporting, this will affect objects along the entire sweep volume.
	 */
	UFUNCTION(BlueprintCallable, Category="Transformation", meta=(DisplayName="Add World Rotation", ScriptName="AddWorldRotation", AdvancedDisplay="bSweep,SweepHitResult,bTeleport"))
	ENGINE_API void K2_AddWorldRotation(FRotator DeltaRotation, bool bSweep, FHitResult& SweepHitResult, bool bTeleport);
	ENGINE_API void AddWorldRotation(FRotator DeltaRotation, bool bSweep=false, FHitResult* OutSweepHitResult=nullptr, ETeleportType Teleport = ETeleportType::None);
	ENGINE_API void AddWorldRotation(const FQuat& DeltaRotation, bool bSweep=false, FHitResult* OutSweepHitResult=nullptr, ETeleportType Teleport = ETeleportType::None);

	/**
	 * Adds a delta to the transform of the component in world space. Ignores scale and sets it to (1,1,1).
	 * @param DeltaTransform	Change in transform in world space for the component. Scale is ignored.
	 * @param SweepHitResult	Hit result from any impact if sweep is true.
	 * @param bSweep			Whether we sweep to the destination location, triggering overlaps along the way and stopping short of the target if blocked by something.
	 *							Only the root component is swept and checked for blocking collision, child components move without sweeping. If collision is off, this has no effect.
	 * @param bTeleport			Whether we teleport the physics state (if physics collision is enabled for this object).
	 *							If true, physics velocity for this object is unchanged (so ragdoll parts are not affected by change in location).
	 *							If false, physics velocity is updated based on the change in position (affecting ragdoll parts).
	 *							If CCD is on and not teleporting, this will affect objects along the entire sweep volume.
	 */
	UFUNCTION(BlueprintCallable, Category="Transformation", meta=(DisplayName="Add World Transform", ScriptName="AddWorldTransform"))
	ENGINE_API void K2_AddWorldTransform(const FTransform& DeltaTransform, bool bSweep, FHitResult& SweepHitResult, bool bTeleport);
	ENGINE_API void AddWorldTransform(const FTransform& DeltaTransform, bool bSweep=false, FHitResult* OutSweepHitResult=nullptr, ETeleportType Teleport = ETeleportType::None);

	/**
	 * Adds a delta to the transform of the component in world space. Scale is unchanged.
	 * @param DeltaTransform	Change in transform in world space for the component. Scale is ignored since we preserve the original scale.
	 * @param SweepHitResult	Hit result from any impact if sweep is true.
	 * @param bSweep			Whether we sweep to the destination location, triggering overlaps along the way and stopping short of the target if blocked by something.
	 *							Only the root component is swept and checked for blocking collision, child components move without sweeping. If collision is off, this has no effect.
	 * @param bTeleport			Whether we teleport the physics state (if physics collision is enabled for this object).
	 *							If true, physics velocity for this object is unchanged (so ragdoll parts are not affected by change in location).
	 *							If false, physics velocity is updated based on the change in position (affecting ragdoll parts).
	 *							If CCD is on and not teleporting, this will affect objects along the entire sweep volume.
	 */
	UFUNCTION(BlueprintCallable, Category="Transformation", meta=(DisplayName="Add World Transform Keep Scale", ScriptName="AddWorldTransformKeepScale"))
	ENGINE_API void K2_AddWorldTransformKeepScale(const FTransform& DeltaTransform, bool bSweep, FHitResult& SweepHitResult, bool bTeleport);
	ENGINE_API void AddWorldTransformKeepScale(const FTransform& DeltaTransform, bool bSweep=false, FHitResult* OutSweepHitResult=nullptr, ETeleportType Teleport = ETeleportType::None);

	/** Return location of the component, in world space */
	UFUNCTION(BlueprintCallable, meta=(DisplayName = "Get World Location", ScriptName = "GetWorldLocation", Keywords = "position"), Category="Transformation")
	ENGINE_API FVector K2_GetComponentLocation() const;

	/** Returns rotation of the component, in world space. */
	UFUNCTION(BlueprintCallable, meta=(DisplayName = "Get World Rotation", ScriptName = "GetWorldRotation"), Category="Transformation")
	ENGINE_API FRotator K2_GetComponentRotation() const;
	
	/** Returns scale of the component, in world space. */
	UFUNCTION(BlueprintCallable, meta=(DisplayName = "Get World Scale", ScriptName = "GetWorldScale"), Category="Transformation")
	ENGINE_API FVector K2_GetComponentScale() const;

	/** Get the current component-to-world transform for this component */
	UFUNCTION(BlueprintCallable, meta=(DisplayName = "Get World Transform", ScriptName = "GetWorldTransform"), Category="Transformation")
	ENGINE_API FTransform K2_GetComponentToWorld() const;

	/** Get the forward (X) unit direction vector from this component, in world space.  */
	UFUNCTION(BlueprintCallable, Category="Transformation")
	ENGINE_API FVector GetForwardVector() const;

	/** Get the up (Z) unit direction vector from this component, in world space.  */
	UFUNCTION(BlueprintCallable, Category="Transformation")
	ENGINE_API FVector GetUpVector() const;

	/** Get the right (Y) unit direction vector from this component, in world space.  */
	UFUNCTION(BlueprintCallable, Category="Transformation")
	ENGINE_API FVector GetRightVector() const;

	/** Returns whether the specified body is currently using physics simulation */
	UFUNCTION(BlueprintCallable, Category="Physics")
	ENGINE_API virtual bool IsSimulatingPhysics(FName BoneName = NAME_None) const;

	/** Returns whether the specified body is currently using physics simulation */
	UFUNCTION(BlueprintCallable, Category="Physics")
	ENGINE_API virtual bool IsAnySimulatingPhysics() const;

	/** Get the SceneComponents that are attached to this component. */
	ENGINE_API const TArray<TObjectPtr<USceneComponent>>& GetAttachChildren() const;

	/** Get the SceneComponent we are attached to. */
	UFUNCTION(BlueprintCallable, Category="Transformation")
	ENGINE_API USceneComponent* GetAttachParent() const;

	/** Get the socket we are attached to. */
	UFUNCTION(BlueprintCallable, Category="Transformation")
	ENGINE_API FName GetAttachSocketName() const;

	/** Gets all attachment parent components up to and including the root component */
	UFUNCTION(BlueprintCallable, Category="Components")
	ENGINE_API void GetParentComponents(TArray<USceneComponent*>& Parents) const;

	/** Gets the number of attached children components */
	UFUNCTION(BlueprintCallable, Category="Components")
	ENGINE_API int32 GetNumChildrenComponents() const;

	/** Gets the attached child component at the specified location */
	UFUNCTION(BlueprintCallable, Category="Components")
	ENGINE_API USceneComponent* GetChildComponent(int32 ChildIndex) const;

	/** 
	 * Gets all components that are attached to this component, possibly recursively
	 * @param bIncludeAllDescendants Whether to include all descendants in the list of children (i.e. grandchildren, great grandchildren, etc.)
	 * @param Children The list of attached child components
	 */
	UFUNCTION(BlueprintCallable, Category="Components")
	ENGINE_API void GetChildrenComponents(bool bIncludeAllDescendants, TArray<USceneComponent*>& Children) const;

	/** 
	* Initializes desired Attach Parent and SocketName to be attached to when the component is registered.
	* Generally intended to be called from its Owning Actor's constructor and should be preferred over AttachToComponent when
	* a component is not registered.
	* @param  InParent				Parent to attach to.
	* @param  InSocketName			Optional socket to attach to on the parent.
	*/
	ENGINE_API void SetupAttachment(USceneComponent* InParent, FName InSocketName = NAME_None);

	/** Backwards compatibility: Used to convert old-style EAttachLocation to new-style EAttachmentRules */
	static ENGINE_API void ConvertAttachLocation(EAttachLocation::Type InAttachLocation, EAttachmentRule& InOutLocationRule, EAttachmentRule& InOutRotationRule, EAttachmentRule& InOutScaleRule);

	/** DEPRECATED - Use AttachToComponent() instead */
	UE_DEPRECATED(4.17, "This function is deprecated, please use AttachToComponent() instead.")
	UFUNCTION(BlueprintCallable, Category = "Transformation", meta = (DeprecationMessage = "OVERRIDE BAD MESSAGE", DisplayName = "AttachTo (Deprecated)", AttachType = "KeepRelativeOffset"))
	ENGINE_API bool K2_AttachTo(USceneComponent* InParent, FName InSocketName = NAME_None, EAttachLocation::Type AttachType = EAttachLocation::KeepRelativeOffset, bool bWeldSimulatedBodies = true);

	/**
	* Attach this component to another scene component, optionally at a named socket. It is valid to call this on components whether or not they have been Registered, however from
	* constructor or when not registered it is preferable to use SetupAttachment.
	* @param  Parent				Parent to attach to.
	* @param  AttachmentRules		How to handle transforms & welding when attaching.
	* @param  SocketName			Optional socket to attach to on the parent.
	* @return True if attachment is successful (or already attached to requested parent/socket), false if attachment is rejected and there is no change in AttachParent.
	*/
	ENGINE_API bool AttachToComponent(USceneComponent* InParent, const FAttachmentTransformRules& AttachmentRules, FName InSocketName = NAME_None );

	/**
	* Attach this component to another scene component, optionally at a named socket. It is valid to call this on components whether or not they have been Registered.
	* @param  Parent					Parent to attach to.
	* @param  SocketName				Optional socket to attach to on the parent.
	* @param  LocationRule				How to handle translation when attaching.
	* @param  RotationRule				How to handle rotation when attaching.
	* @param  ScaleRule					How to handle scale when attaching.
	* @param  bWeldSimulatedBodies		Whether to weld together simulated physics bodies.
	* @return True if attachment is successful (or already attached to requested parent/socket), false if attachment is rejected and there is no change in AttachParent.
	*/
	UFUNCTION(BlueprintCallable, Category = "Transformation", meta = (DisplayName = "Attach Component To Component", ScriptName = "AttachToComponent", bWeldSimulatedBodies=true))
	ENGINE_API bool K2_AttachToComponent(USceneComponent* Parent, FName SocketName, EAttachmentRule LocationRule, EAttachmentRule RotationRule, EAttachmentRule ScaleRule, bool bWeldSimulatedBodies);

	/** DEPRECATED - Use DetachFromComponent() instead */
	UE_DEPRECATED(4.12, "This function is deprecated, please use DetachFromComponent() instead.")
	UFUNCTION(BlueprintCallable, Category = "Transformation", meta = (DisplayName = "DetachFromParent (Deprecated)"))
	ENGINE_API virtual void DetachFromParent(bool bMaintainWorldPosition = false, bool bCallModify = true);

	/** 
	 * Detach this component from whatever it is attached to. Automatically unwelds components that are welded together (See WeldTo)
	 * @param LocationRule				How to handle translations when detaching.
	 * @param RotationRule				How to handle rotation when detaching.
	 * @param ScaleRule					How to handle scales when detaching.
	 * @param bCallModify				If true, call Modify() on the component and the current attach parent component
	 */
	UFUNCTION(BlueprintCallable, meta = (DisplayName = "Detach From Component", ScriptName = "DetachFromComponent"), Category = "Transformation")
	ENGINE_API void K2_DetachFromComponent(EDetachmentRule LocationRule = EDetachmentRule::KeepRelative, EDetachmentRule RotationRule = EDetachmentRule::KeepRelative, EDetachmentRule ScaleRule = EDetachmentRule::KeepRelative, bool bCallModify = true);

	/** 
	 * Detach this component from whatever it is attached to. Automatically unwelds components that are welded together (See WeldTo)
	 * @param DetachmentRules			How to handle transforms & modification when detaching.
	 */
	ENGINE_API virtual void DetachFromComponent(const FDetachmentTransformRules& DetachmentRules);

	/** 
	 * Gets the names of all the sockets on the component.
	 * @return Get the names of all the sockets on the component.
	 */
	UFUNCTION(BlueprintCallable, Category="Transformation", meta=(Keywords="Bone"))
	ENGINE_API TArray<FName> GetAllSocketNames() const;

	/** 
	 * Get world-space socket transform.
	 * @param InSocketName Name of the socket or the bone to get the transform 
	 * @return Socket transform in world space if socket if found. Otherwise it will return component's transform in world space.
	 */
	UFUNCTION(BlueprintCallable, Category="Transformation", meta=(Keywords="Bone"))
	ENGINE_API virtual FTransform GetSocketTransform(FName InSocketName, ERelativeTransformSpace TransformSpace = RTS_World) const;

	/** 
	 * Get world-space socket or bone location.
	 * @param InSocketName Name of the socket or the bone to get the transform 
	 * @return Socket transform in world space if socket is found. Otherwise it will return component's transform in world space.
	 */
	UFUNCTION(BlueprintCallable, Category="Transformation", meta=(Keywords="Bone"))
	ENGINE_API virtual FVector GetSocketLocation(FName InSocketName) const;

	/** 
	 * Get world-space socket or bone  FRotator rotation.
	 * @param InSocketName Name of the socket or the bone to get the transform 
	 * @return Socket transform in world space if socket if found. Otherwise it will return component's transform in world space.
	 */
	UFUNCTION(BlueprintCallable, Category="Transformation", meta=(Keywords="Bone"))
	ENGINE_API virtual FRotator GetSocketRotation(FName InSocketName) const;

	/** 
	 * Get world-space socket or bone FQuat rotation.
	 * @param InSocketName Name of the socket or the bone to get the transform 
	 * @return Socket transform in world space if socket if found. Otherwise it will return component's transform in world space.
	 */
	UFUNCTION(BlueprintCallable, Category="Transformation", meta=(Keywords="Bone", DeprecatedFunction, DeprecationMessage="Use GetSocketRotation instead, Quat is not fully supported in blueprints."))
	ENGINE_API virtual FQuat GetSocketQuaternion(FName InSocketName) const;

	/** 
	 * Return true if socket with the given name exists
	 * @param InSocketName Name of the socket or the bone to get the transform 
	 */
	UFUNCTION(BlueprintCallable, Category="Transformation", meta=(Keywords="Bone"))
	ENGINE_API virtual bool DoesSocketExist(FName InSocketName) const;

	/**
	 * Returns true if this component has any sockets
	 */
	ENGINE_API virtual bool HasAnySockets() const;

	/**
	 * Get a list of sockets this component contains
	 */
	ENGINE_API virtual void QuerySupportedSockets(TArray<FComponentSocketDescription>& OutSockets) const;

	/** 
	 * Get velocity of the component: either ComponentVelocity, or the velocity of the physics body if simulating physics.
	 * @return Velocity of the component
	 */
	UFUNCTION(BlueprintCallable, Category="Transformation")
	ENGINE_API virtual FVector GetComponentVelocity() const;

	/** Returns true if this component is visible in the current context */
	UFUNCTION(BlueprintCallable, Category="Rendering")
	ENGINE_API virtual bool IsVisible() const;

#if WITH_EDITOR
	/**
	 * Returns full material property path and UObject owner property object
	 * Path examples:
	 * Material property path with array element and inner struct Materials[0].InnerStruct.Material
	 * Material property path with array element Materials[0]
	 * Simple material property path Materials
	 * 
	 * @param ElementIndex		- The element to access the material of.
	 * @param OutOwner			- Property UObject owner.
	 * @param OutPropertyPath	- Full material property path.
	 * @param OutProperty		- Material Property.
	 * @return true if that was successfully resolved and component has material
	 */
	ENGINE_API virtual bool GetMaterialPropertyPath(int32 ElementIndex, UObject*& OutOwner, FString& OutPropertyPath, FProperty*& OutProperty);
#endif // WITH_EDITOR

#if WITH_EDITOR
	/**
	 * Returns full material property path and UObject owner property object
	 * Path examples:
	 * Material property path with array element and inner struct Materials[0].InnerStruct.Material
	 * Material property path with array element Materials[0]
	 * Simple material property path Materials
	 * 
	 * @param ElementIndex		- The element to access the material of.
	 * @param OutOwner			- Property UObject owner.
	 * @param OutPropertyPath	- Full material property path.
	 * @param OutProperty		- Material Property.
	 * @return true if that was successfully resolved and component has material
	 */
	virtual bool GetMaterialPropertyPath(int32 ElementIndex, UObject*& OutOwner, FString& OutPropertyPath, FProperty*& OutProperty);
#endif // WITH_EDITOR

protected:
	/**
	 * Overridable internal function to respond to changes in the visibility of the component.
	 */
	ENGINE_API virtual void OnVisibilityChanged();

	/**
	* Overridable internal function to respond to changes in the hidden in game value of the component.
	*/
	ENGINE_API virtual void OnHiddenInGameChanged();

private:
	/** 
	 * Enum that dictates what propagation policy to follow when calling SetVisibility or SetHiddenInGame recursively 
	 */
	enum class EVisibilityPropagation : uint8
	{
		/** Only change the visibility if needed */
		NoPropagation, 

		/** If the visibility changed, mark all attached component's render states as dirty */
		DirtyOnly,

		/** Call function recursively on attached components and also mark their render state as dirty */
		Propagate
	};

	/**
	 * Internal function to set visibility of the component. Enum controls propagation rules.
	 */
	ENGINE_API void SetVisibility(bool bNewVisibility, EVisibilityPropagation PropagateToChildren);

	/**
	* Internal function to set hidden in game for the component. Enum controls propagation rules.
	*/
	ENGINE_API void SetHiddenInGame(bool bNewHiddenInGame, EVisibilityPropagation PropagateToChildren);

	/** Appends all descendants (recursively) of this scene component to the list of Children.  NOTE: It does NOT clear the list first. */
	ENGINE_API void AppendDescendants(TArray<USceneComponent*>& Children) const;

public:
	/** 
	 * Set visibility of the component, if during game use this to turn on/off
	 */
	UFUNCTION(BlueprintCallable, Category="Rendering")
	void SetVisibility(bool bNewVisibility, bool bPropagateToChildren=false)
	{
		SetVisibility(bNewVisibility, bPropagateToChildren ? EVisibilityPropagation::Propagate : EVisibilityPropagation::DirtyOnly);
	}

	/** 
	 * Toggle visibility of the component
	 */
	UFUNCTION(BlueprintCallable, Category="Rendering")
	void ToggleVisibility(bool bPropagateToChildren = false)
	{
		SetVisibility(!GetVisibleFlag(), bPropagateToChildren);
	}

	/** Changes the value of bHiddenInGame, if false this will disable Visibility during gameplay */
	UFUNCTION(BlueprintCallable, Category="Development")
	void SetHiddenInGame(bool NewHidden, bool bPropagateToChildren=false)
	{
		SetHiddenInGame(NewHidden, bPropagateToChildren ? EVisibilityPropagation::Propagate : EVisibilityPropagation::DirtyOnly);
	}

	//~ Begin ActorComponent Interface
<<<<<<< HEAD
	virtual void GetLifetimeReplicatedProps(TArray<FLifetimeProperty>& OutLifetimeProps) const override;
	virtual void OnRegister() override;
	virtual void OnUnregister() override;
	virtual void EndPlay(EEndPlayReason::Type Reason) override;
=======
	ENGINE_API virtual void GetLifetimeReplicatedProps(TArray<FLifetimeProperty>& OutLifetimeProps) const override;
	ENGINE_API virtual void OnRegister() override;
	ENGINE_API virtual void OnUnregister() override;
	ENGINE_API virtual void EndPlay(EEndPlayReason::Type Reason) override;
>>>>>>> 4af6daef
	virtual bool ShouldCreateRenderState() const override { return true; }
	virtual void UpdateComponentToWorld(EUpdateTransformFlags UpdateTransformFlags = EUpdateTransformFlags::None, ETeleportType Teleport = ETeleportType::None) override final
	{
		UpdateComponentToWorldWithParent(GetAttachParent(), GetAttachSocketName(), UpdateTransformFlags, RelativeRotationCache.RotatorToQuat(GetRelativeRotation()), Teleport);
	}
	ENGINE_API virtual void DestroyComponent(bool bPromoteChildren = false) override;
	ENGINE_API virtual void OnComponentDestroyed(bool bDestroyingHierarchy) override;
	ENGINE_API virtual void ApplyWorldOffset(const FVector& InOffset, bool bWorldShift) override;
	ENGINE_API virtual TStructOnScope<FActorComponentInstanceData> GetComponentInstanceData() const override;
#if WITH_EDITOR
	ENGINE_API virtual FBox GetStreamingBounds() const override;
#endif // WITH_EDITOR

	//~ End ActorComponent Interface

	//~ Begin UObject Interface
<<<<<<< HEAD
	virtual void PostInterpChange(FProperty* PropertyThatChanged) override;
	virtual void BeginDestroy() override;
	virtual bool IsPostLoadThreadSafe() const override;
	virtual void PreNetReceive() override;
	virtual void PostNetReceive() override;
	virtual void PostRepNotifies() override;
	virtual void Serialize(FArchive& Ar) override;
#if WITH_EDITORONLY_DATA
	static void AddReferencedObjects(UObject* InThis, FReferenceCollector& Collector);

	virtual void PostLoad() override;
=======
	ENGINE_API virtual void BeginDestroy() override;
	ENGINE_API virtual bool IsPostLoadThreadSafe() const override;
	ENGINE_API virtual void PreNetReceive() override;
	ENGINE_API virtual void PostNetReceive() override;
	ENGINE_API virtual void PostRepNotifies() override;
	ENGINE_API virtual void Serialize(FArchive& Ar) override;
#if WITH_EDITORONLY_DATA
	static ENGINE_API void AddReferencedObjects(UObject* InThis, FReferenceCollector& Collector);

	ENGINE_API virtual void PostLoad() override;
>>>>>>> 4af6daef
#endif

#if WITH_EDITOR
	ENGINE_API virtual bool NeedsLoadForTargetPlatform(const ITargetPlatform* TargetPlatform) const;
	ENGINE_API virtual void PostEditChangeProperty(FPropertyChangedEvent& PropertyChangedEvent) override;
	ENGINE_API virtual void PostEditChangeChainProperty(FPropertyChangedChainEvent& PropertyChangedEvent) override;
	ENGINE_API virtual bool CanEditChange(const FProperty* Property) const override;
#endif
	//~ End UObject Interface

protected:
	/**
	 * Internal helper, for use from MoveComponent().  Special codepath since the normal setters call MoveComponent.
	 * @return: true if location or rotation was changed.
	 */
	ENGINE_API bool InternalSetWorldLocationAndRotation(FVector NewLocation, const FQuat& NewQuat, bool bNoPhysics = false, ETeleportType Teleport = ETeleportType::None);

	/** Native callback when this component is moved */
	ENGINE_API virtual void OnUpdateTransform(EUpdateTransformFlags UpdateTransformFlags, ETeleportType Teleport = ETeleportType::None);

	/** Check if mobility is set to non-static. If it's static we trigger a PIE warning and return true*/
	ENGINE_API bool CheckStaticMobilityAndWarn(const FText& ActionText) const;

	/** Internal helper for UpdateOverlaps */
	ENGINE_API virtual bool UpdateOverlapsImpl(const TOverlapArrayView* PendingOverlaps = nullptr, bool bDoNotifies = true, const TOverlapArrayView* OverlapsAtEndLocation = nullptr);

private:
	ENGINE_API void PropagateTransformUpdate(bool bTransformChanged, EUpdateTransformFlags UpdateTransformFlags = EUpdateTransformFlags::None, ETeleportType Teleport = ETeleportType::None);
	ENGINE_API void UpdateComponentToWorldWithParent(USceneComponent* Parent, FName SocketName, EUpdateTransformFlags UpdateTransformFlags, const FQuat& RelativeRotationQuat, ETeleportType Teleport = ETeleportType::None);

public:

	/** Queries world and updates overlap tracking state for this component */
	ENGINE_API bool UpdateOverlaps(const TOverlapArrayView* PendingOverlaps = nullptr, bool bDoNotifies = true, const TOverlapArrayView* OverlapsAtEndLocation = nullptr);

	/**
	 * Tries to move the component by a movement vector (Delta) and sets rotation to NewRotation.
	 * Assumes that the component's current location is valid and that the component does fit in its current Location.
	 * Dispatches blocking hit notifications (if bSweep is true), and calls UpdateOverlaps() after movement to update overlap state.
	 *
	 * @note This simply calls the virtual MoveComponentImpl() which can be overridden to implement custom behavior.
	 * @note The overload taking rotation as an FQuat is slightly faster than the version using FRotator (which will be converted to an FQuat)..
	 * @param Delta			The desired location change in world space.
	 * @param NewRotation	The new desired rotation in world space.
	 * @param bSweep		Whether we sweep to the destination location, triggering overlaps along the way and stopping short of the target if blocked by something.
	 *						Only the root component is swept and checked for blocking collision, child components move without sweeping. If collision is off, this has no effect.
	 * @param Teleport		Whether we teleport the physics state (if physics collision is enabled for this object).
	 *						If TeleportPhysics, physics velocity for this object is unchanged (so ragdoll parts are not affected by change in location).
	 *						If None, physics velocity is updated based on the change in position (affecting ragdoll parts).
	 *						If CCD is on and not teleporting, this will affect objects along the entire swept volume.
	 * @param Hit			Optional output describing the blocking hit that stopped the move, if any.
	 * @param MoveFlags		Flags controlling behavior of the move. @see EMoveComponentFlags
	 * @param Teleport      Determines whether to teleport the physics body or not. Teleporting will maintain constant velocity and avoid collisions along the path
	 * @return				True if some movement occurred, false if no movement occurred.
	 */
	ENGINE_API bool MoveComponent( const FVector& Delta, const FQuat& NewRotation,    bool bSweep, FHitResult* Hit=NULL, EMoveComponentFlags MoveFlags = MOVECOMP_NoFlags, ETeleportType Teleport = ETeleportType::None);
	ENGINE_API bool MoveComponent( const FVector& Delta, const FRotator& NewRotation, bool bSweep, FHitResult* Hit=NULL, EMoveComponentFlags MoveFlags = MOVECOMP_NoFlags, ETeleportType Teleport = ETeleportType::None);

protected:
	/** Override this method for custom behavior for MoveComponent */
	ENGINE_API virtual bool MoveComponentImpl(const FVector& Delta, const FQuat& NewRotation, bool bSweep, FHitResult* Hit = NULL, EMoveComponentFlags MoveFlags = MOVECOMP_NoFlags, ETeleportType Teleport = ETeleportType::None);

	ENGINE_API bool IsDeferringMovementUpdates(const FScopedMovementUpdate& ScopedUpdate) const;

	bool IsDeferringMovementUpdates(const FScopedMovementUpdate& ScopedUpdate) const;

public:
	/** Call UpdateComponentToWorld if bComponentToWorldUpdated is false. */
	ENGINE_API void ConditionalUpdateComponentToWorld();

	/** Returns true if movement is currently within the scope of an FScopedMovementUpdate. */
	ENGINE_API bool IsDeferringMovementUpdates() const;

	/** Called when AttachParent changes, to allow the scene to update its attachment state. */
	virtual void OnAttachmentChanged() {}

	/** Return location of the component, in world space */
	FORCEINLINE FVector GetComponentLocation() const
	{
		return GetComponentTransform().GetLocation();
	}

	/** Return rotation of the component, in world space */
	FORCEINLINE FRotator GetComponentRotation() const
	{
		return WorldRotationCache.NormalizedQuatToRotator(GetComponentTransform().GetRotation());
	}

	/** Return rotation quaternion of the component, in world space */
	FORCEINLINE FQuat GetComponentQuat() const
	{
		return GetComponentTransform().GetRotation();
	}

	/** Return scale of the component, in world space */
	FORCEINLINE FVector GetComponentScale() const
	{
		return GetComponentTransform().GetScale3D();
	}

	/** Sets the cached component to world directly. This should be used very rarely. */
	FORCEINLINE void SetComponentToWorld(const FTransform& NewComponentToWorld)
	{
		bComponentToWorldUpdated = true;
		ComponentToWorld = NewComponentToWorld;
	}

	/** 
	 * Get the current component-to-world transform for this component 
	 * TODO: probably deprecate this in favor of GetComponentTransform
	 */
	FORCEINLINE const FTransform& GetComponentToWorld() const 
	{ 
		return ComponentToWorld;
	}

	/** Get the current component-to-world transform for this component */
	FORCEINLINE const FTransform& GetComponentTransform() const
	{
		return ComponentToWorld;
	}

	/** Update transforms of any components attached to this one. */
	ENGINE_API void UpdateChildTransforms(EUpdateTransformFlags UpdateTransformFlags = EUpdateTransformFlags::None, ETeleportType Teleport = ETeleportType::None);

	/** Calculate the bounds of the component. Default behavior is a bounding box/sphere of zero size. */
	ENGINE_API virtual FBoxSphereBounds CalcBounds(const FTransform& LocalToWorld) const;

	/** Calculate the local bounds of the component. Default behavior is calling CalcBounds with an identity transform. */
	virtual FBoxSphereBounds CalcLocalBounds() const 
	{ 
		return GetLocalBounds();
	}

	/**
	 * Calculate the axis-aligned bounding cylinder of the component (radius in X-Y, half-height along Z axis).
	 * Default behavior is just a cylinder around the box of the cached BoxSphereBounds.
	 */
	ENGINE_API virtual void CalcBoundingCylinder(float& CylinderRadius, float& CylinderHalfHeight) const;

	/** Update the Bounds of the component.*/
	ENGINE_API virtual void UpdateBounds();

	/** If true, bounds should be used when placing component/actor in level. Does not affect spawning. */
	virtual bool ShouldCollideWhenPlacing() const
	{
		return false;
	}

	/** 
	 * Updates the PhysicsVolume of this SceneComponent, if bShouldUpdatePhysicsVolume is true.
	 * 
	 * @param bTriggerNotifiers		if true, send zone/volume change events
	 */
	ENGINE_API virtual void UpdatePhysicsVolume( bool bTriggerNotifiers );

	/**
	 * Replace current PhysicsVolume to input NewVolume
	 *
	 * @param NewVolume				NewVolume to replace
	 * @param bTriggerNotifiers		if true, send zone/volume change events
	 */
	ENGINE_API void SetPhysicsVolume( APhysicsVolume * NewVolume,  bool bTriggerNotifiers );

	/** 
	 * Get the PhysicsVolume overlapping this component.
	 */
	UFUNCTION(BlueprintCallable, Category=PhysicsVolume, meta=(UnsafeDuringActorConstruction="true"))
	ENGINE_API APhysicsVolume* GetPhysicsVolume() const;

	/** Return const reference to CollsionResponseContainer */
	ENGINE_API virtual const FCollisionResponseContainer& GetCollisionResponseToChannels() const;

	/** Return true if visible in editor **/
	ENGINE_API virtual bool IsVisibleInEditor() const;

	/** return true if it should render **/
	ENGINE_API bool ShouldRender() const;

	/** return true if it can ever render **/
	ENGINE_API bool CanEverRender() const;

	/** 
	 *  Looking at various values of the component, determines if this
	 *  component should be added to the scene
	 * @return true if the component is visible and should be added to the scene, false otherwise
	 */
	ENGINE_API bool ShouldComponentAddToScene() const;

#if WITH_EDITOR
	/** Called when this component is moved in the editor */
	ENGINE_API virtual void PostEditComponentMove(bool bFinished);

	/** Returns number of lighting interactions that need to be recalculated */
	ENGINE_API virtual const int32 GetNumUncachedStaticLightingInteractions() const;

	/** Called to update any visuals needed for a feature level change */
	virtual void PreFeatureLevelChange(ERHIFeatureLevel::Type PendingFeatureLevel) {}
#endif // WITH_EDITOR

protected:

	/** Calculate the new ComponentToWorld transform for this component.
		Parent is optional and can be used for computing ComponentToWorld based on arbitrary USceneComponent.
		If Parent is not passed in we use the component's AttachParent*/
	FORCEINLINE FTransform CalcNewComponentToWorld(const FTransform& NewRelativeTransform, const USceneComponent* Parent = nullptr, FName SocketName = NAME_None) const
	{
		SocketName = Parent ? SocketName : GetAttachSocketName();
		Parent = Parent ? Parent : GetAttachParent();
		if (Parent)
		{
			const bool bGeneral = IsUsingAbsoluteLocation() || IsUsingAbsoluteRotation() || IsUsingAbsoluteScale();
			if (!bGeneral)
			{
				return NewRelativeTransform * Parent->GetSocketTransform(SocketName);
			}
			
			return CalcNewComponentToWorld_GeneralCase(NewRelativeTransform, Parent, SocketName);
		}
		else
		{
			return NewRelativeTransform;
		}
	}

	/** Utility function to handle calculating transform with a parent */
	ENGINE_API FTransform CalcNewComponentToWorld_GeneralCase(const FTransform& NewRelativeTransform, const USceneComponent* Parent, FName SocketName) const;

public:
	/**
	 * Set the location and rotation of the component relative to its parent
	 * @param NewLocation		New location of the component relative to its parent.
	 * @param NewRotation		New rotation of the component relative to its parent.
	 * @param SweepHitResult	Hit result from any impact if sweep is true.
	 * @param bSweep			Whether we sweep to the destination location, triggering overlaps along the way and stopping short of the target if blocked by something.
	 *							Only the root component is swept and checked for blocking collision, child components move without sweeping. If collision is off, this has no effect.
	 * @param bTeleport			Whether we teleport the physics state (if physics collision is enabled for this object).
	 *							If true, physics velocity for this object is unchanged (so ragdoll parts are not affected by change in location).
	 *							If false, physics velocity is updated based on the change in position (affecting ragdoll parts).
	 *							If CCD is on and not teleporting, this will affect objects along the entire sweep volume.
	 */
	UFUNCTION(BlueprintCallable, Category="Transformation", meta=(DisplayName="Set Relative Location And Rotation", ScriptName="SetRelativeLocationAndRotation"))
	ENGINE_API void K2_SetRelativeLocationAndRotation(FVector NewLocation, FRotator NewRotation, bool bSweep, FHitResult& SweepHitResult, bool bTeleport);
	ENGINE_API void SetRelativeLocationAndRotation(FVector NewLocation, FRotator NewRotation, bool bSweep=false, FHitResult* OutSweepHitResult=nullptr, ETeleportType Teleport = ETeleportType::None);
	ENGINE_API void SetRelativeLocationAndRotation(FVector NewLocation, const FQuat& NewRotation, bool bSweep=false, FHitResult* OutSweepHitResult=nullptr, ETeleportType Teleport = ETeleportType::None);

	/** Set which parts of the relative transform should be relative to parent, and which should be relative to world */
	UFUNCTION(BlueprintCallable, Category="Transformation")
	ENGINE_API void SetAbsolute(bool bNewAbsoluteLocation = false, bool bNewAbsoluteRotation = false, bool bNewAbsoluteScale = false);

	/**
	 * Set the relative location and rotation of the component to put it at the supplied pose in world space.
	 * @param NewLocation		New location in world space for the component.
	 * @param NewRotation		New rotation in world space for the component.
	 * @param SweepHitResult	Hit result from any impact if sweep is true.
	 * @param bSweep			Whether we sweep to the destination location, triggering overlaps along the way and stopping short of the target if blocked by something.
	 *							Only the root component is swept and checked for blocking collision, child components move without sweeping. If collision is off, this has no effect.
	 * @param bTeleport			Whether we teleport the physics state (if physics collision is enabled for this object).
	 *							If true, physics velocity for this object is unchanged (so ragdoll parts are not affected by change in location).
	 *							If false, physics velocity is updated based on the change in position (affecting ragdoll parts).
	 *							If CCD is on and not teleporting, this will affect objects along the entire sweep volume.
	 */
	UFUNCTION(BlueprintCallable, Category="Transformation", meta=(DisplayName="Set World Location And Rotation", ScriptName="SetWorldLocationAndRotation"))
	ENGINE_API void K2_SetWorldLocationAndRotation(FVector NewLocation, FRotator NewRotation, bool bSweep, FHitResult& SweepHitResult, bool bTeleport);
	ENGINE_API void SetWorldLocationAndRotation(FVector NewLocation, FRotator NewRotation, bool bSweep=false, FHitResult* OutSweepHitResult=nullptr, ETeleportType Teleport = ETeleportType::None);

	/** Set the relative location and FQuat rotation of the component to put it at the supplied pose in world space. */
	ENGINE_API void SetWorldLocationAndRotation(FVector NewLocation, const FQuat& NewRotation, bool bSweep=false, FHitResult* OutSweepHitResult=nullptr, ETeleportType Teleport = ETeleportType::None);

	/** Special version of SetWorldLocationAndRotation that does not affect physics. */
	ENGINE_API void SetWorldLocationAndRotationNoPhysics(const FVector& NewLocation, const FRotator& NewRotation);

	/** Is this component considered 'world' geometry, by default checks if this uses the WorldStatic collision channel */
	ENGINE_API virtual bool IsWorldGeometry() const;

	/** Returns the form of collision for this component */
	ENGINE_API virtual ECollisionEnabled::Type GetCollisionEnabled() const;

	/** Utility to see if there is any form of collision (query or physics) enabled on this component. */
	FORCEINLINE_DEBUGGABLE bool IsCollisionEnabled() const
	{
		return GetCollisionEnabled() != ECollisionEnabled::NoCollision;
	}

	/** Utility to see if there is any query collision enabled on this component. */
	FORCEINLINE_DEBUGGABLE bool IsQueryCollisionEnabled() const
	{
		return CollisionEnabledHasQuery(GetCollisionEnabled());
	}

	/** Utility to see if there is any physics collision enabled on this component. */
	FORCEINLINE_DEBUGGABLE bool IsPhysicsCollisionEnabled() const
	{
		return CollisionEnabledHasPhysics(GetCollisionEnabled());
	}

	/** Returns the response that this component has to a specific collision channel. */
	ENGINE_API virtual ECollisionResponse GetCollisionResponseToChannel(ECollisionChannel Channel) const;

	/** Returns the channel that this component belongs to when it moves. */
	ENGINE_API virtual ECollisionChannel GetCollisionObjectType() const;

	/** Compares the CollisionObjectType of each component against the Response of the other, to see what kind of response we should generate */
	ENGINE_API ECollisionResponse GetCollisionResponseToComponent(USceneComponent* OtherComponent) const;

	/** Set how often this component is allowed to move during runtime. Causes a component re-register if the component is already registered */
	UFUNCTION(BlueprintCallable, Category="Transformation")
	ENGINE_API virtual void SetMobility(EComponentMobility::Type NewMobility);

	/** Walks up the attachment chain from this SceneComponent and returns the SceneComponent at the top. If AttachParent is NULL, returns this. */
	ENGINE_API USceneComponent* GetAttachmentRoot() const;
	
	/** Walks up the attachment chain from this SceneComponent and returns the top-level actor it's attached to.  Returns Owner if unattached. */
	ENGINE_API AActor* GetAttachmentRootActor() const;

	/** Returns the ActorPosition for use by rendering. This comes from walking the attachment chain to the top-level actor. */
	ENGINE_API FVector GetActorPositionForRenderer() const;

	/** Gets the owner of the attach parent */
	ENGINE_API AActor* GetAttachParentActor() const;

	/** Returns the ActorPosition for use by rendering. This comes from walking the attachment chain to the top-level actor. */
	FVector GetActorPositionForRenderer() const;

	/** Gets the owner of the attach parent */
	AActor* GetAttachParentActor() const;

	/** Walks up the attachment chain to see if this component is attached to the supplied component. If TestComp == this, returns false.*/
	ENGINE_API bool IsAttachedTo(const USceneComponent* TestComp) const;

	/**
	 * Find the world-space location and rotation of the given named socket.
	 * If the socket is not found, then it returns the component's location and rotation in world space.
	 * @param InSocketName the name of the socket to find
	 * @param OutLocation (out) set to the world space location of the socket
	 * @param OutRotation (out) set to the world space rotation of the socket
	 * @return whether or not the socket was found
	 */
	ENGINE_API void GetSocketWorldLocationAndRotation(FName InSocketName, FVector& OutLocation, FRotator& OutRotation) const;
	ENGINE_API void GetSocketWorldLocationAndRotation(FName InSocketName, FVector& OutLocation, FQuat& OutRotation) const;

	/**
	 * Called to see if it's possible to attach another scene component as a child.
	 * Note: This can be called on template component as well!
	 */
	virtual bool CanAttachAsChild(const USceneComponent* ChildComponent, FName SocketName) const { return true; }

	/** Get the extent used when placing this component in the editor, used for 'pulling back' hit. */
<<<<<<< HEAD
	virtual FBoxSphereBounds GetPlacementExtent() const;
=======
	ENGINE_API virtual FBoxSphereBounds GetPlacementExtent() const;
>>>>>>> 4af6daef

private:
	friend class AActor;

	void NotifyIsRootComponentChanged(bool bIsRootComponent) { IsRootComponentChanged.Broadcast(this, bIsRootComponent); }

protected:
	/**
	 * Called after a child scene component is attached to this component.
	 * Note: Do not change the attachment state of the child during this call.
	 */
	virtual void OnChildAttached(USceneComponent* ChildComponent) {}

	/**
	 * Called after a child scene component is detached from this component.
	 * Note: Do not change the attachment state of the child during this call.
	 */
	virtual void OnChildDetached(USceneComponent* ChildComponent) {}

	/** Called after changing transform, tries to update navigation octree for this component */
	ENGINE_API void UpdateNavigationData();

	/** Called after changing transform, tries to update navigation octree for owner */
	ENGINE_API void PostUpdateNavigationData();

	/**
	 * Determine if dynamic data is allowed to be changed.
	 * 
	 * @param bIgnoreStationary Whether or not to ignore stationary mobility when checking. Default is true (i.e. - check for static mobility only).
	 * @return Whether or not dynamic data is allowed to be changed.
	 */
	FORCEINLINE bool AreDynamicDataChangesAllowed(bool bIgnoreStationary = true) const
	{
		return (IsOwnerRunningUserConstructionScript()) || !(IsRegistered() && (Mobility == EComponentMobility::Static || (!bIgnoreStationary && Mobility == EComponentMobility::Stationary)));
	}

public:
	/** Determines whether or not the component can have its mobility set to static */
	virtual const bool CanHaveStaticMobility() const { return true; }

	/** Updates any visuals after the lighting has changed */
	virtual void PropagateLightingScenarioChange() {}

	/** True if our precomputed lighting is up to date */
	virtual bool IsPrecomputedLightingValid() const
	{
		return false;
	}

private:
	friend class FScopedMovementUpdate;
	friend class FScopedPreventAttachedComponentMove;
	friend struct FDirectAttachChildrenAccessor;

	//~ Begin Methods for Replicated Members.
private:

	/**
	 * Sets the value of AttachParent without causing other side effects to this instance.
	 * Other systems may leverage this to get notifications for when the value is changed.
	 */
	ENGINE_API void SetAttachParent(USceneComponent* NewAttachParent);
	
	/**
	 * Sets the value of AttachSocketName without causing other side effects to this instance.
	 * Other systems may leverage this to get notifications for when the value is changed.
	 */
	ENGINE_API void SetAttachSocketName(FName NewSocketName);
	
	/**
	 * Called when AttachChildren is modified.
	 * Other systems may leverage this to get notifications for when the value is changed.
	 */
	ENGINE_API void ModifiedAttachChildren();

public:

	/**
	 * Gets the property name for RelativeLocation.
	 *
	 * This exists so subclasses don't need to have direct access to the RelativeLocation property so it
	 * can be made private later.
	 */
	static const FName GetRelativeLocationPropertyName()
	{
		return GET_MEMBER_NAME_CHECKED(USceneComponent, RelativeLocation);
	}
	
	/**
	 * Gets the literal value of RelativeLocation.
	 * Note, this may be an absolute location if this is a root component (not attached to anything) or
	 * when IsUsingAbsoluteLocation returns true.
	 *
	 * This exists so subclasses don't need to have direct access to the RelativeLocation property so it
	 * can be made private later.
	 */
	FVector GetRelativeLocation() const
	{
		return RelativeLocation;
	}
	
	/**
	 * Gets a refence to RelativeLocation with the expectation that it will be modified.
	 * Note, this may be an absolute location if this is a root component (not attached to anything) or
	 * when IsUsingAbsoluteLocation returns true.
	 *
	 * This exists so subclasses don't need to have direct access to the RelativeLocation property so it
	 * can be made private later.
	 *
	 * You should not use this method. The standard SetRelativeLocation variants should be used.
	 */
	ENGINE_API FVector& GetRelativeLocation_DirectMutable();

	/**
	 * Sets the value of RelativeLocation without causing other side effects to this instance.
	 *
	 * You should not use this method. The standard SetRelativeLocation variants should be used.
	 */
	ENGINE_API void SetRelativeLocation_Direct(const FVector NewRelativeLocation);

	/**
	 * Gets the property name for RelativeRotation.
	 *
	 * This exists so subclasses don't need to have direct access to the RelativeRotation property so it
	 * can be made private later.
	 */
	static const FName GetRelativeRotationPropertyName()
	{
		return GET_MEMBER_NAME_CHECKED(USceneComponent, RelativeRotation);
	}
	
	/**
	 * Gets the literal value of RelativeRotation.
	 * Note, this may be an absolute rotation if this is a root component (not attached to anything) or
	 * when GetAbsoluteRotation returns true.
	 *
	 * This exists so subclasses don't need to have direct access to the RelativeRotation property so it
	 * can be made private later.
	 */
	FRotator GetRelativeRotation() const
	{
		return RelativeRotation;
	}
	
	/**
	 * Gets a refence to RelativeRotation with the expectation that it will be modified.
	 * Note, this may be an absolute rotation if this is a root component (not attached to anything) or
	 * when GetAbsoluteRotation returns true.
	 *
	 * This exists so subclasses don't need to have direct access to the RelativeRotation property so it
	 * can be made private later.
	 *
	 * You should not use this method. The standard SetRelativeRotation variants should be used.
	 */
	ENGINE_API FRotator& GetRelativeRotation_DirectMutable();

	/**
	 * Sets the value of RelativeRotation without causing other side effects to this instance.
	 *
	 * You should not use this method. The standard SetRelativeRotation variants should be used.
	 */
	ENGINE_API void SetRelativeRotation_Direct(const FRotator NewRelativeRotation);

	/**
	 * Gets the property name for RelativeScale3D.
	 *
	 * This exists so subclasses don't need to have direct access to the RelativeScale3D property so it
	 * can be made private later.
	 */
	static const FName GetRelativeScale3DPropertyName()
	{
		return GET_MEMBER_NAME_CHECKED(USceneComponent, RelativeScale3D);
	}
	
	/**
	 * Gets the literal value of RelativeScale3D.
	 * Note, this may be an absolute scale if this is a root component (not attached to anything) or
	 * when GetAbsoluteScale3D returns true.
	 *
	 * This exists so subclasses don't need to have direct access to the RelativeScale3D property so it
	 * can be made private later.
	 */
	FVector GetRelativeScale3D() const
	{
		return RelativeScale3D;
	}
	
	/**
	 * Gets a refence to RelativeRotation with the expectation that it will be modified.
	 * Note, this may be an absolute scale if this is a root component (not attached to anything) or
	 * when GetAbsoluteScale3D returns true.
	 *
	 * This exists so subclasses don't need to have direct access to the RelativeScale3D property so it
	 * can be made private later.
	 *
	 * You should not use this method. The standard SetRelativeScale3D variants should be used.
	 */
	ENGINE_API FVector& GetRelativeScale3D_DirectMutable();

	/**
	 * Sets the value of RelativeScale3D without causing other side effects to this instance.
	 *
	 * You should not use this method. The standard SetRelativeScale3D variants should be used.
	 */
	ENGINE_API void SetRelativeScale3D_Direct(const FVector NewRelativeScale3D);

	/**
	 * Helper function to set the location, rotation, and scale without causing other side effects to this instance.
	 *
	 * You should not use this method. The standard SetRelativeTransform variants should be used.
	 */
	void SetRelativeTransform_Direct(const FTransform& NewRelativeTransform)
	{
		SetRelativeLocation_Direct(NewRelativeTransform.GetLocation());
		SetRelativeRotation_Direct(NewRelativeTransform.Rotator());
		SetRelativeScale3D_Direct(NewRelativeTransform.GetScale3D());
	}

	/**
	 * Gets the property name for bAbsoluteLocation.
	 *
	 * This exists so subclasses don't need to have direct access to the bAbsoluteLocation property so it
	 * can be made private later.
	 */
	static const FName GetAbsoluteLocationPropertyName()
	{
		return GET_MEMBER_NAME_CHECKED(USceneComponent, bAbsoluteLocation);
	}

	/**
	 * Gets the literal value of bAbsoluteLocation.
	 *
	 * This exists so subclasses don't need to have direct access to the bAbsoluteLocation property so it
	 * can be made private later.
	 */
	bool IsUsingAbsoluteLocation() const
	{
		return bAbsoluteLocation;
	}
	
	/** Sets the value of bAbsoluteLocation without causing other side effects to this instance. */
	ENGINE_API void SetUsingAbsoluteLocation(const bool bInAbsoluteLocation);

	/**
	 * Gets the property name for bAbsoluteRotation.
	 *
	 * This exists so subclasses don't need to have direct access to the bAbsoluteRotation property so it
	 * can be made private later.
	 */
	static const FName GetAbsoluteRotationPropertyName()
	{
		return GET_MEMBER_NAME_CHECKED(USceneComponent, bAbsoluteRotation);
	}

	/**
	 * Gets the literal value of bAbsoluteRotation.
	 *
	 * This exists so subclasses don't need to have direct access to the bAbsoluteRotation property so it
	 * can be made private later.
	 */
	bool IsUsingAbsoluteRotation() const
	{
		return bAbsoluteRotation;
	}
	
	/** Sets the value of bAbsoluteRotation without causing other side effects to this instance. */
	ENGINE_API void SetUsingAbsoluteRotation(const bool bInAbsoluteRotation);

	/**
	 * Gets the property name for bAbsoluteScale.
	 * This exists so subclasses don't need to have direct access to the bAbsoluteScale property so it
	 * can be made private later.
	 */
	static const FName GetAbsoluteScalePropertyName()
	{
		return GET_MEMBER_NAME_CHECKED(USceneComponent, bAbsoluteScale);
	}

	/**
	 * Gets the literal value of bAbsoluteScale.
	 *
	 * This exists so subclasses don't need to have direct access to the bReplicates property so it
	 * can be made private later.
	 '*/
	bool IsUsingAbsoluteScale() const
	{
		return bAbsoluteScale;
	}
	
	/** Sets the value of bAbsoluteScale without causing other side effects to this instance. */
	ENGINE_API void SetUsingAbsoluteScale(const bool bInAbsoluteRotation);

	/**
	 * Gets the property name for bVisible.
	 * This exists so subclasses don't need to have direct access to the bVisible property so it
	 * can be made private later.
	 */
	static const FName GetVisiblePropertyName()
	{
		return GET_MEMBER_NAME_CHECKED(USceneComponent, bVisible);
	}

	/**
	 * Gets the literal value of bVisible.
	 *
	 * This exists so subclasses don't need to have direct access to the bVisible property so it
	 * can be made private later.
	 *
	 * IsVisible and IsVisibleInEditor are preferred in most cases because they respect virtual behavior.
	 */
	bool GetVisibleFlag() const
	{
		return bVisible;
	}
	
	/**
	 * Sets the value of bVisible without causing other side effects to this instance.
	 *
	 * ToggleVisible and SetVisibility are preferred in most cases because they respect virtual behavior and side effects.
	 */
	ENGINE_API void SetVisibleFlag(const bool bInVisible);
	
	//~ End Methods for Replicated Members.
};

/** 
  * Struct to allow direct access to the AttachChildren array for a handful of cases that will require more work than can be done  
  * immediately to fix up in light of the privatization steps
  */
struct FDirectAttachChildrenAccessor
{
private:
	static TArray<TObjectPtr<USceneComponent>>& Get(USceneComponent* Component)
	{ 
		return Component->AttachChildren;
	}

	friend class UChildActorComponent;
	friend class FBlueprintThumbnailScene;
	friend class FClassThumbnailScene;
	friend class FComponentEditorUtils;
	friend class FBlueprintCompileReinstancer;
	friend struct FResetSceneComponentAfterCopy;
};


//////////////////////////////////////////////////////////////////////////
// USceneComponent inlines

FORCEINLINE const TArray<TObjectPtr<USceneComponent>>& USceneComponent::GetAttachChildren() const
{
	return AttachChildren;
}

FORCEINLINE USceneComponent* USceneComponent::GetAttachParent() const
{
	return AttachParent;
}

FORCEINLINE FName USceneComponent::GetAttachSocketName() const
{
	return AttachSocketName;
}

FORCEINLINE_DEBUGGABLE void USceneComponent::ConditionalUpdateComponentToWorld()
{
	if (!bComponentToWorldUpdated)
	{
		UpdateComponentToWorld();
	}
}

FORCEINLINE_DEBUGGABLE bool USceneComponent::MoveComponent(const FVector& Delta, const FQuat& NewRotation, bool bSweep, FHitResult* Hit, EMoveComponentFlags MoveFlags, ETeleportType Teleport)
{
	return MoveComponentImpl(Delta, NewRotation, bSweep, Hit, MoveFlags, Teleport);
}

FORCEINLINE_DEBUGGABLE void USceneComponent::SetRelativeLocation(FVector NewLocation, bool bSweep, FHitResult* OutSweepHitResult, ETeleportType Teleport)
{
	SetRelativeLocationAndRotation(NewLocation, RelativeRotationCache.RotatorToQuat(GetRelativeRotation()), bSweep, OutSweepHitResult, Teleport);
}

FORCEINLINE_DEBUGGABLE void USceneComponent::SetRelativeRotation(const FQuat& NewRotation, bool bSweep, FHitResult* OutSweepHitResult, ETeleportType Teleport)
{
	SetRelativeLocationAndRotation(GetRelativeLocation(), NewRotation, bSweep, OutSweepHitResult, Teleport);
}

FORCEINLINE_DEBUGGABLE void USceneComponent::AddRelativeLocation(FVector DeltaLocation, bool bSweep, FHitResult* OutSweepHitResult, ETeleportType Teleport)
{
	SetRelativeLocationAndRotation(GetRelativeLocation() + DeltaLocation, RelativeRotationCache.RotatorToQuat(GetRelativeRotation()), bSweep, OutSweepHitResult, Teleport);
}

FORCEINLINE_DEBUGGABLE void USceneComponent::AddRelativeRotation(FRotator DeltaRotation, bool bSweep, FHitResult* OutSweepHitResult, ETeleportType Teleport)
{
	SetRelativeRotation(GetRelativeRotation() + DeltaRotation, bSweep, OutSweepHitResult, Teleport);
}

//////////////////////////////////////////////////////////////////////////

/** 
 *  Component instance cached data base class for scene components. 
 *  Stores a list of instance components attached to the 
 */
USTRUCT()
struct FSceneComponentInstanceData : public FActorComponentInstanceData
{
	GENERATED_BODY()

	FSceneComponentInstanceData() = default;
	ENGINE_API FSceneComponentInstanceData(const USceneComponent* SourceComponent);
			
	virtual ~FSceneComponentInstanceData() = default;

	ENGINE_API virtual bool ContainsData() const override;

	ENGINE_API virtual void ApplyToComponent(UActorComponent* Component, const ECacheApplyPhase CacheApplyPhase) override;
	ENGINE_API virtual void FindAndReplaceInstances(const TMap<UObject*, UObject*>& OldToNewInstanceMap) override;
	ENGINE_API virtual void AddReferencedObjects(FReferenceCollector& Collector) override;

	UPROPERTY() 
	TMap<TObjectPtr<USceneComponent>, FTransform> AttachedInstanceComponents;
};


//////////////////////////////////////////////////////////////////////////

/**
 * Utility for temporarily changing the behavior of a SceneComponent to use absolute transforms, and then restore it to the behavior at the start of the scope.
 */
class FScopedPreventAttachedComponentMove : private FNoncopyable
{
public:

	/**
	 * Init scoped behavior for a given Component.
	 * Note that null is perfectly acceptable here (does nothing) as a simple way to toggle behavior at runtime without weird conditional compilation.
	 */
	ENGINE_API FScopedPreventAttachedComponentMove(USceneComponent* Component);
	ENGINE_API ~FScopedPreventAttachedComponentMove();

private:

	USceneComponent* Owner;
	uint32 bSavedAbsoluteLocation:1;
	uint32 bSavedAbsoluteRotation:1;
	uint32 bSavedAbsoluteScale:1;
	uint32 bSavedNonAbsoluteComponent:1; // Whether any of the saved location/rotation/scale flags were false (or equivalently: not all were true).

	// This class can only be created on the stack, otherwise the ordering constraints
	// of the constructor and destructor between encapsulated scopes could be violated.
	void*	operator new		(size_t);
	void*	operator new[]		(size_t);
	void	operator delete		(void *);
	void	operator delete[]	(void*);
};

FORCEINLINE_DEBUGGABLE FScopedMovementUpdate* USceneComponent::GetCurrentScopedMovement() const
{
	if (ScopedMovementStack.Num() > 0)
	{
		return ScopedMovementStack.Last();
	}
	return nullptr;
}

FORCEINLINE_DEBUGGABLE bool USceneComponent::IsDeferringMovementUpdates() const
{
	if (ScopedMovementStack.Num() > 0)
	{
		checkSlow(IsDeferringMovementUpdates(*ScopedMovementStack.Last()));
		return true;
	}
	return false;
}

FORCEINLINE_DEBUGGABLE void USceneComponent::BeginScopedMovementUpdate(FScopedMovementUpdate& ScopedUpdate)
{
	checkSlow(IsInGameThread());
	checkSlow(IsDeferringMovementUpdates(ScopedUpdate));
	ScopedMovementStack.Push(&ScopedUpdate);
}

FORCEINLINE_DEBUGGABLE bool USceneComponent::GetShouldUpdatePhysicsVolume() const
{
	return bShouldUpdatePhysicsVolume;
}

#if UE_ENABLE_INCLUDE_ORDER_DEPRECATED_IN_5_2
#include "CoreMinimal.h"
#endif<|MERGE_RESOLUTION|>--- conflicted
+++ resolved
@@ -195,18 +195,6 @@
 	uint8 bShouldSnapScaleWhenAttached : 1;
 
 	/** Sets bShouldBeAttached, push model aware. */
-<<<<<<< HEAD
-	void SetShouldBeAttached(bool bNewShouldBeAttached);
-
-	/** Sets bShouldSnapLocationWhenAttached, push model aware. */
-	void SetShouldSnapLocationWhenAttached(bool bShouldSnapLocation);
-
-	/** Sets bShouldSnapRotationWhenAttached, push model aware. */
-	void SetShouldSnapRotationWhenAttached(bool bShouldSnapRotation);
-
-	/** Sets bShouldSnapScaleWhenAttached, push model aware. */
-	void SetShouldSnapScaleWhenAttached(bool bShouldSnapScale);
-=======
 	ENGINE_API void SetShouldBeAttached(bool bNewShouldBeAttached);
 
 	/** Sets bShouldSnapLocationWhenAttached, push model aware. */
@@ -217,7 +205,6 @@
 
 	/** Sets bShouldSnapScaleWhenAttached, push model aware. */
 	ENGINE_API void SetShouldSnapScaleWhenAttached(bool bShouldSnapScale);
->>>>>>> 4af6daef
 
 	/**
 	 * Whether or not the cached PhysicsVolume this component overlaps should be updated when the component is moved.
@@ -254,11 +241,7 @@
 	uint8 bComputedBoundsOnceForGame : 1;
 
 	/** Get the current local bounds of the component */
-<<<<<<< HEAD
-	FBoxSphereBounds GetLocalBounds() const;
-=======
 	ENGINE_API FBoxSphereBounds GetLocalBounds() const;
->>>>>>> 4af6daef
 
 	/** Clears the skip update overlaps flag. This should be called any time a change to state would prevent the result of UpdateOverlaps. For example attachment, changing collision settings, etc... */
 	ENGINE_API void ClearSkipUpdateOverlaps();
@@ -276,10 +259,6 @@
 	/** Sets whether or not the cached PhysicsVolume this component overlaps should be updated when the component is moved. */
 	UFUNCTION(BlueprintSetter)
 	ENGINE_API void SetShouldUpdatePhysicsVolume(bool bInShouldUpdatePhysicsVolume);
-
-	/** If true, this component stops the the walk up the attachment chain in GetActorPositionForRenderer(). Instead this component's child will be used as the attachment root. */
-	UPROPERTY()
-	uint8 bIsNotRenderAttachmentRoot : 1;
 
 	/** If true, this component stops the the walk up the attachment chain in GetActorPositionForRenderer(). Instead this component's child will be used as the attachment root. */
 	UPROPERTY()
@@ -326,13 +305,8 @@
 	/** Editor only component used to display the sprite so as to be able to see the location of the Component  */
 	TObjectPtr<class UBillboardComponent> SpriteComponent;
 	/** Creates the editor only component used to display the sprite */
-<<<<<<< HEAD
-	void CreateSpriteComponent(class UTexture2D* SpriteTexture = nullptr);
-	void CreateSpriteComponent(class UTexture2D* SpriteTexture, bool bRegister);
-=======
 	ENGINE_API void CreateSpriteComponent(class UTexture2D* SpriteTexture = nullptr);
 	ENGINE_API void CreateSpriteComponent(class UTexture2D* SpriteTexture, bool bRegister);
->>>>>>> 4af6daef
 #endif
 
 public:
@@ -340,11 +314,7 @@
 	FTransformUpdated TransformUpdated;
 
 	/** Returns the current scoped movement update, or NULL if there is none. @see FScopedMovementUpdate */
-<<<<<<< HEAD
-	FScopedMovementUpdate* GetCurrentScopedMovement() const;
-=======
 	ENGINE_API FScopedMovementUpdate* GetCurrentScopedMovement() const;
->>>>>>> 4af6daef
 
 #if WITH_EDITORONLY_DATA
 	/**
@@ -367,13 +337,8 @@
 	/** Stack of current movement scopes. */
 	TArray<FScopedMovementUpdate*> ScopedMovementStack;
 
-<<<<<<< HEAD
-	void BeginScopedMovementUpdate(FScopedMovementUpdate& ScopedUpdate);
-	void EndScopedMovementUpdate(FScopedMovementUpdate& ScopedUpdate);
-=======
 	ENGINE_API void BeginScopedMovementUpdate(FScopedMovementUpdate& ScopedUpdate);
 	ENGINE_API void EndScopedMovementUpdate(FScopedMovementUpdate& ScopedUpdate);
->>>>>>> 4af6daef
 
 	/** Cache that avoids Quat<->Rotator conversions if possible. Only to be used with GetComponentTransform().GetRotation(). */
 	FRotationConversionCache WorldRotationCache;
@@ -879,23 +844,6 @@
 	ENGINE_API virtual bool GetMaterialPropertyPath(int32 ElementIndex, UObject*& OutOwner, FString& OutPropertyPath, FProperty*& OutProperty);
 #endif // WITH_EDITOR
 
-#if WITH_EDITOR
-	/**
-	 * Returns full material property path and UObject owner property object
-	 * Path examples:
-	 * Material property path with array element and inner struct Materials[0].InnerStruct.Material
-	 * Material property path with array element Materials[0]
-	 * Simple material property path Materials
-	 * 
-	 * @param ElementIndex		- The element to access the material of.
-	 * @param OutOwner			- Property UObject owner.
-	 * @param OutPropertyPath	- Full material property path.
-	 * @param OutProperty		- Material Property.
-	 * @return true if that was successfully resolved and component has material
-	 */
-	virtual bool GetMaterialPropertyPath(int32 ElementIndex, UObject*& OutOwner, FString& OutPropertyPath, FProperty*& OutProperty);
-#endif // WITH_EDITOR
-
 protected:
 	/**
 	 * Overridable internal function to respond to changes in the visibility of the component.
@@ -963,17 +911,10 @@
 	}
 
 	//~ Begin ActorComponent Interface
-<<<<<<< HEAD
-	virtual void GetLifetimeReplicatedProps(TArray<FLifetimeProperty>& OutLifetimeProps) const override;
-	virtual void OnRegister() override;
-	virtual void OnUnregister() override;
-	virtual void EndPlay(EEndPlayReason::Type Reason) override;
-=======
 	ENGINE_API virtual void GetLifetimeReplicatedProps(TArray<FLifetimeProperty>& OutLifetimeProps) const override;
 	ENGINE_API virtual void OnRegister() override;
 	ENGINE_API virtual void OnUnregister() override;
 	ENGINE_API virtual void EndPlay(EEndPlayReason::Type Reason) override;
->>>>>>> 4af6daef
 	virtual bool ShouldCreateRenderState() const override { return true; }
 	virtual void UpdateComponentToWorld(EUpdateTransformFlags UpdateTransformFlags = EUpdateTransformFlags::None, ETeleportType Teleport = ETeleportType::None) override final
 	{
@@ -990,19 +931,6 @@
 	//~ End ActorComponent Interface
 
 	//~ Begin UObject Interface
-<<<<<<< HEAD
-	virtual void PostInterpChange(FProperty* PropertyThatChanged) override;
-	virtual void BeginDestroy() override;
-	virtual bool IsPostLoadThreadSafe() const override;
-	virtual void PreNetReceive() override;
-	virtual void PostNetReceive() override;
-	virtual void PostRepNotifies() override;
-	virtual void Serialize(FArchive& Ar) override;
-#if WITH_EDITORONLY_DATA
-	static void AddReferencedObjects(UObject* InThis, FReferenceCollector& Collector);
-
-	virtual void PostLoad() override;
-=======
 	ENGINE_API virtual void BeginDestroy() override;
 	ENGINE_API virtual bool IsPostLoadThreadSafe() const override;
 	ENGINE_API virtual void PreNetReceive() override;
@@ -1013,7 +941,6 @@
 	static ENGINE_API void AddReferencedObjects(UObject* InThis, FReferenceCollector& Collector);
 
 	ENGINE_API virtual void PostLoad() override;
->>>>>>> 4af6daef
 #endif
 
 #if WITH_EDITOR
@@ -1077,8 +1004,6 @@
 	ENGINE_API virtual bool MoveComponentImpl(const FVector& Delta, const FQuat& NewRotation, bool bSweep, FHitResult* Hit = NULL, EMoveComponentFlags MoveFlags = MOVECOMP_NoFlags, ETeleportType Teleport = ETeleportType::None);
 
 	ENGINE_API bool IsDeferringMovementUpdates(const FScopedMovementUpdate& ScopedUpdate) const;
-
-	bool IsDeferringMovementUpdates(const FScopedMovementUpdate& ScopedUpdate) const;
 
 public:
 	/** Call UpdateComponentToWorld if bComponentToWorldUpdated is false. */
@@ -1335,12 +1260,6 @@
 	/** Gets the owner of the attach parent */
 	ENGINE_API AActor* GetAttachParentActor() const;
 
-	/** Returns the ActorPosition for use by rendering. This comes from walking the attachment chain to the top-level actor. */
-	FVector GetActorPositionForRenderer() const;
-
-	/** Gets the owner of the attach parent */
-	AActor* GetAttachParentActor() const;
-
 	/** Walks up the attachment chain to see if this component is attached to the supplied component. If TestComp == this, returns false.*/
 	ENGINE_API bool IsAttachedTo(const USceneComponent* TestComp) const;
 
@@ -1362,11 +1281,7 @@
 	virtual bool CanAttachAsChild(const USceneComponent* ChildComponent, FName SocketName) const { return true; }
 
 	/** Get the extent used when placing this component in the editor, used for 'pulling back' hit. */
-<<<<<<< HEAD
-	virtual FBoxSphereBounds GetPlacementExtent() const;
-=======
 	ENGINE_API virtual FBoxSphereBounds GetPlacementExtent() const;
->>>>>>> 4af6daef
 
 private:
 	friend class AActor;
