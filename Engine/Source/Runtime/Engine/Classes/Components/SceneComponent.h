// Copyright 1998-2019 Epic Games, Inc. All Rights Reserved.

#pragma once

#include "CoreMinimal.h"
#include "UObject/ObjectMacros.h"
#include "UObject/UObjectGlobals.h"
#include "UObject/CoreNet.h"
#include "Engine/EngineTypes.h"
#include "ComponentInstanceDataCache.h"
#include "Components/ActorComponent.h"
#include "RHIDefinitions.h"
#include "SceneComponent.generated.h"

class AActor;
class APhysicsVolume;
class USceneComponent;
struct FLevelCollection;

/** Overlap info consisting of the primitive and the body that is overlapping */
struct ENGINE_API FOverlapInfo
{
	FOverlapInfo()
	{}

	explicit FOverlapInfo(const FHitResult& InSweepResult)
		: bFromSweep(true), OverlapInfo(InSweepResult)
	{
	}

	explicit FOverlapInfo(class UPrimitiveComponent* InComponent, int32 InBodyIndex = INDEX_NONE);
	
	int32 GetBodyIndex() const { return OverlapInfo.Item;  }

	//This function completely ignores SweepResult information. It seems that places that use this function do not care, but it still seems risky
	friend bool operator == (const FOverlapInfo& LHS, const FOverlapInfo& RHS) { return LHS.OverlapInfo.Component == RHS.OverlapInfo.Component && LHS.OverlapInfo.Item == RHS.OverlapInfo.Item; }
	bool bFromSweep;

	/** Information for both sweep and overlap queries. Different parts are valid depending on bFromSweep.
	  * If bFromSweep is true then FHitResult is completely valid just like a regular sweep result.
	  * If bFromSweep is false only FHitResult::Component, FHitResult::Actor, FHitResult::Item are valid as this is really just an FOverlapResult*/
	FHitResult OverlapInfo;
};

// All added members of FOverlapInfo are PODs.
template<> struct TIsPODType<FOverlapInfo> { enum { Value = TIsPODType<FHitResult>::Value }; };

<<<<<<< HEAD
=======
typedef TArray<FOverlapInfo, TInlineAllocator<3>> TInlineOverlapInfoArray;
typedef TArrayView<const FOverlapInfo> TOverlapArrayView;

>>>>>>> 9ba46998
/** Detail mode for scene component rendering, corresponds with the integer value of UWorld::GetDetailMode() */
UENUM()
enum EDetailMode
{
	DM_Low UMETA(DisplayName="Low"),
	DM_Medium UMETA(DisplayName="Medium"),
	DM_High UMETA(DisplayName="High"),
	DM_MAX,
};

/** The space for the transform */
UENUM()
enum ERelativeTransformSpace
{
	/** World space transform. */
	RTS_World,
	/** Actor space transform. */
	RTS_Actor,
	/** Component space transform. */
	RTS_Component,
	/** Parent bone space transform */
	RTS_ParentBoneSpace,
};

/** MoveComponent options, stored as bitflags */
enum EMoveComponentFlags
{
	/** Default options */
	MOVECOMP_NoFlags						= 0x0000,	
	/** Ignore collisions with things the Actor is based on */
	MOVECOMP_IgnoreBases					= 0x0001,	
	/** When moving this component, do not move the physics representation. Used internally to avoid looping updates when syncing with physics. */
	MOVECOMP_SkipPhysicsMove				= 0x0002,	
	/** Never ignore initial blocking overlaps during movement, which are usually ignored when moving out of an object. MOVECOMP_IgnoreBases is still respected. */
	MOVECOMP_NeverIgnoreBlockingOverlaps	= 0x0004,	
	/** avoid dispatching blocking hit events when the hit started in penetration (and is not ignored, see MOVECOMP_NeverIgnoreBlockingOverlaps). */
	MOVECOMP_DisableBlockingOverlapDispatch	= 0x0008,	
};

/** Comparison tolerance for checking if two FQuats are the same when moving SceneComponents. */
#define SCENECOMPONENT_QUAT_TOLERANCE		(1.e-8f) 
/** Comparison tolerance for checking if two FRotators are the same when moving SceneComponents. */
#define SCENECOMPONENT_ROTATOR_TOLERANCE	(1.e-4f) 

FORCEINLINE EMoveComponentFlags operator|(EMoveComponentFlags Arg1,EMoveComponentFlags Arg2)	{ return EMoveComponentFlags(uint32(Arg1) | uint32(Arg2)); }
FORCEINLINE EMoveComponentFlags operator&(EMoveComponentFlags Arg1,EMoveComponentFlags Arg2)	{ return EMoveComponentFlags(uint32(Arg1) & uint32(Arg2)); }
FORCEINLINE void operator&=(EMoveComponentFlags& Dest,EMoveComponentFlags Arg)					{ Dest = EMoveComponentFlags(Dest & Arg); }
FORCEINLINE void operator|=(EMoveComponentFlags& Dest,EMoveComponentFlags Arg)					{ Dest = EMoveComponentFlags(Dest | Arg); }

DECLARE_DYNAMIC_MULTICAST_SPARSE_DELEGATE_OneParam(FPhysicsVolumeChanged, USceneComponent, PhysicsVolumeChangedDelegate, class APhysicsVolume*, NewVolume);
DECLARE_EVENT_ThreeParams(USceneComponent, FTransformUpdated, USceneComponent* /*UpdatedComponent*/, EUpdateTransformFlags /*UpdateTransformFlags*/, ETeleportType /*Teleport*/);

/**
 * A SceneComponent has a transform and supports attachment, but has no rendering or collision capabilities.
 * Useful as a 'dummy' component in the hierarchy to offset others.
 * @see [Scene Components](https://docs.unrealengine.com/latest/INT/Programming/UnrealArchitecture/Actors/Components/index.html#scenecomponents)
 */
UCLASS(ClassGroup=(Utility, Common), BlueprintType, hideCategories=(Trigger, PhysicsVolume), meta=(BlueprintSpawnableComponent, IgnoreCategoryKeywordsInSubclasses, ShortTooltip="A Scene Component is a component that has a scene transform and can be attached to other scene components."))
class ENGINE_API USceneComponent : public UActorComponent
{
	GENERATED_BODY()

public:
	/** The name to use for the default scene root variable */
	static FName GetDefaultSceneRootVariableName();

	/** UObject constructor that takes an optional ObjectInitializer */
	USceneComponent(const FObjectInitializer& ObjectInitializer = FObjectInitializer::Get());

	/** Cached level collection that contains the level this component is registered in, for fast access in IsVisible(). */
	const FLevelCollection* CachedLevelCollection;

private:
	/** Physics Volume in which this SceneComponent is located **/
	UPROPERTY(transient)
	TWeakObjectPtr<class APhysicsVolume> PhysicsVolume;

	/** What we are currently attached to. If valid, RelativeLocation etc. are used relative to this object */
	UPROPERTY(ReplicatedUsing = OnRep_AttachParent)
	USceneComponent* AttachParent;

	/** Optional socket name on AttachParent that we are attached to. */
	UPROPERTY(ReplicatedUsing = OnRep_AttachSocketName)
	FName AttachSocketName;

	/** List of child SceneComponents that are attached to us. */
	UPROPERTY(ReplicatedUsing = OnRep_AttachChildren, Transient)
	TArray<USceneComponent*> AttachChildren;

	/** Set of attached SceneComponents that were attached by the client so we can fix up AttachChildren when it is replicated to us. */
	UPROPERTY(Transient)
	TArray<USceneComponent*> ClientAttachedChildren;

	FName NetOldAttachSocketName;
	USceneComponent* NetOldAttachParent;

public:
	/** Current bounds of the component */
	FBoxSphereBounds Bounds;

	/** Location of the component relative to its parent */
	UPROPERTY(EditAnywhere, BlueprintReadOnly, ReplicatedUsing=OnRep_Transform, Category = Transform)
	FVector RelativeLocation;

	/** Rotation of the component relative to its parent */
	UPROPERTY(EditAnywhere, BlueprintReadOnly, ReplicatedUsing=OnRep_Transform, Category=Transform)
	FRotator RelativeRotation;

	/**
	*	Non-uniform scaling of the component relative to its parent.
	*	Note that scaling is always applied in local space (no shearing etc)
	*/
	UPROPERTY(BlueprintReadOnly, ReplicatedUsing=OnRep_Transform, interp, Category=Transform)
	FVector RelativeScale3D;

<<<<<<< HEAD
private:
	/** Current transform of the component, relative to the world */
	FTransform ComponentToWorld;

public:
=======
>>>>>>> 9ba46998
	/**
	* Velocity of the component.
	* @see GetComponentVelocity()
	*/
	UPROPERTY()
	FVector ComponentVelocity;

private:
	/** True if we have ever updated ComponentToWorld based on RelativeLocation/Rotation/Scale. Used at startup to make sure it is initialized. */
	UPROPERTY(Transient)
	uint8 bComponentToWorldUpdated : 1;

	/** If true it indicates we don't need to call UpdateOverlaps. This is an optimization to avoid tree traversal when no attached components require UpdateOverlaps to be called.
	* This should only be set to true as a result of UpdateOverlaps. To dirty this flag see ClearSkipUpdateOverlaps() which is expected when state affecting UpdateOverlaps changes (attachment, Collision settings, etc...) */
	uint8 bSkipUpdateOverlaps : 1;

public:
	/** If RelativeLocation should be considered relative to the world, rather than the parent */
	UPROPERTY(EditAnywhere, AdvancedDisplay, BlueprintReadWrite, ReplicatedUsing=OnRep_Transform, Category=Transform)
	uint8 bAbsoluteLocation:1;

	/** If RelativeRotation should be considered relative to the world, rather than the parent */
	UPROPERTY(EditAnywhere, AdvancedDisplay, BlueprintReadWrite, ReplicatedUsing=OnRep_Transform, Category=Transform)
	uint8 bAbsoluteRotation:1;

	/** If RelativeScale3D should be considered relative to the world, rather than the parent */
	UPROPERTY(EditAnywhere, AdvancedDisplay, BlueprintReadWrite, ReplicatedUsing=OnRep_Transform, Category=Transform)
	uint8 bAbsoluteScale:1;

	/** Whether to completely draw the primitive; if false, the primitive is not drawn, does not cast a shadow. */
	UPROPERTY(EditAnywhere, BlueprintReadOnly, ReplicatedUsing=OnRep_Visibility,  Category = Rendering)
	uint8 bVisible:1;

	/** Whether to hide the primitive in game, if the primitive is Visible. */
	UPROPERTY(Interp, EditAnywhere, BlueprintReadOnly, Category=Rendering, meta=(SequencerTrackClass = "MovieSceneVisibilityTrack"))
	uint8 bHiddenInGame:1;

private:
	/** Whether or not we should be attached. */
	UPROPERTY(Transient, Replicated)
	uint8 bShouldBeAttached : 1;

	UPROPERTY(Transient, Replicated)
	uint8 bShouldSnapLocationWhenAttached : 1;

	UPROPERTY(Transient, Replicated)
	uint8 bShouldSnapRotationWhenAttached : 1;

	/**
	 * Whether or not the cached PhysicsVolume this component overlaps should be updated when the component is moved.
	 * @see GetPhysicsVolume()
	 */
	UPROPERTY(EditAnywhere, AdvancedDisplay, BlueprintGetter=GetShouldUpdatePhysicsVolume, BlueprintSetter=SetShouldUpdatePhysicsVolume, Category=Physics)
	uint8 bShouldUpdatePhysicsVolume:1;

public:
	/** If true, a change in the bounds of the component will call trigger a streaming data rebuild */
	UPROPERTY()
	uint8 bBoundsChangeTriggersStreamingDataRebuild:1;

	/** If true, this component uses its parents bounds when attached.
	 *  This can be a significant optimization with many components attached together.
	 */
	UPROPERTY(EditAnywhere, BlueprintReadWrite, AdvancedDisplay, Category=Rendering)
	uint8 bUseAttachParentBound:1;

	/** Clears the skip update overlaps flag. This should be called any time a change to state would prevent the result of UpdateOverlaps. For example attachment, changing collision settings, etc... */
	void ClearSkipUpdateOverlaps();

	/** If true, we can use the old computed overlaps */
	bool ShouldSkipUpdateOverlaps() const
	{
		return SkipUpdateOverlapsOptimEnabled == 1 && bSkipUpdateOverlaps;
	}

	/** Gets whether or not the cached PhysicsVolume this component overlaps should be updated when the component is moved.	*/
	UFUNCTION(BlueprintGetter)
	bool GetShouldUpdatePhysicsVolume() const;

	/** Sets whether or not the cached PhysicsVolume this component overlaps should be updated when the component is moved. */
	UFUNCTION(BlueprintSetter)
	void SetShouldUpdatePhysicsVolume(bool bInShouldUpdatePhysicsVolume);

protected:
	/** Transient flag that temporarily disables UpdateOverlaps within DetachFromParent(). */
	uint8 bDisableDetachmentUpdateOverlaps:1;

	/** If true, OnUpdateTransform virtual will be called each time this component is moved. */
	uint8 bWantsOnUpdateTransform:1;

private:
	uint8 bNetUpdateTransform : 1;
	uint8 bNetUpdateAttachment : 1;
<<<<<<< HEAD
	uint8 bNetHasReceivedRelativeLocation : 1;
	uint8 bNetHasReceivedRelativeRotation : 1;
=======
>>>>>>> 9ba46998

public:
	/** Global flag to enable/disable overlap optimizations, settable with p.SkipUpdateOverlapsOptimEnabled cvar */ 
	static int32 SkipUpdateOverlapsOptimEnabled;

#if WITH_EDITORONLY_DATA
	/** This component is explicitly for visualization in the editor */
	UPROPERTY()
	uint8 bVisualizeComponent : 1;
#endif

	/** How often this component is allowed to move, used to make various optimizations. Only safe to set in constructor. */
	UPROPERTY(Category = Mobility, EditAnywhere, BlueprintReadOnly)
	TEnumAsByte<EComponentMobility::Type> Mobility;

	/** If detail mode is >= system detail mode, primitive won't be rendered. */
	UPROPERTY(EditAnywhere, AdvancedDisplay, BlueprintReadOnly, Category = LOD)
	TEnumAsByte<enum EDetailMode> DetailMode;

<<<<<<< HEAD
=======
	/** Delegate that will be called when PhysicsVolume has been changed **/
	UPROPERTY(BlueprintAssignable, Category=PhysicsVolume, meta=(DisplayName="Physics Volume Changed"))
	FPhysicsVolumeChanged PhysicsVolumeChangedDelegate;

>>>>>>> 9ba46998
#if WITH_EDITORONLY_DATA
protected:
	/** Editor only component used to display the sprite so as to be able to see the location of the Audio Component  */
	class UBillboardComponent* SpriteComponent;
#endif

private:
	/** Cache that avoids Quat<->Rotator conversions if possible. Only to be used with GetComponentTransform().GetRotation(). */
	FRotationConversionCache WorldRotationCache;

	/** Cache that avoids Quat<->Rotator conversions if possible. Only to be used with RelativeRotation. */
	FRotationConversionCache RelativeRotationCache;

<<<<<<< HEAD
=======
	/** Current transform of the component, relative to the world */
	FTransform ComponentToWorld;

>>>>>>> 9ba46998
public:
	/** Sets the RelativeRotationCache. Used to ensure component ends up with the same RelativeRotation after calling SetWorldTransform(). */
	void SetRelativeRotationCache(const FRotationConversionCache& InCache);
	
	/** Get the RelativeRotationCache.  */
	FORCEINLINE const FRotationConversionCache& GetRelativeRotationCache() const { return RelativeRotationCache; }

	/** Delegate called when this component is moved */
	FTransformUpdated TransformUpdated;

	/** Delegate called when this component is moved */
	FTransformUpdated TransformUpdated;

	/** Returns the current scoped movement update, or NULL if there is none. @see FScopedMovementUpdate */
	class FScopedMovementUpdate* GetCurrentScopedMovement() const;

private:
	/** Stack of current movement scopes. */
	TArray<class FScopedMovementUpdate*> ScopedMovementStack;

	void BeginScopedMovementUpdate(class FScopedMovementUpdate& ScopedUpdate);
	void EndScopedMovementUpdate(class FScopedMovementUpdate& ScopedUpdate);

	UFUNCTION()
	void OnRep_Transform();

	UFUNCTION()
	void OnRep_AttachParent();

	UFUNCTION()
	void OnRep_AttachChildren();

	UFUNCTION()
	void OnRep_AttachSocketName();

	UFUNCTION()
	void OnRep_Visibility(bool OldValue);

public:
	/**  
	 * Convenience function to get the relative rotation from the passed in world rotation
	 * @param WorldRotation  World rotation that we want to convert to relative to the components parent
	 * @return Returns the relative rotation
	 */
	FQuat GetRelativeRotationFromWorld(const FQuat & WorldRotation);

	/**
	* Set the rotation of the component relative to its parent and force RelativeRotation to be equal to new rotation.
	* This allows us to set and save Rotators with angles out side the normalized range, Note that doing so may break the 
	* RotatorCache so use with care.
	* @param NewRotation		New rotation of the component relative to its parent. We will force RelativeRotation to this value.
	* @param SweepHitResult	Hit result from any impact if sweep is true.
	* @param bSweep			Whether we sweep to the destination (currently not supported for rotation).
	* @param bTeleport			Whether we teleport the physics state (if physics collision is enabled for this object).
	*							If true, physics velocity for this object is unchanged (so ragdoll parts are not affected by change in location).
	*							If false, physics velocity is updated based on the change in position (affecting ragdoll parts).
	*/
	void SetRelativeRotationExact(FRotator NewRotation, bool bSweep = false, FHitResult* OutSweepHitResult = nullptr, ETeleportType Teleport = ETeleportType::None);

	/**
	 * Set the location of the component relative to its parent
	 * @param NewLocation		New location of the component relative to its parent.		
	 * @param SweepHitResult	Hit result from any impact if sweep is true.
	 * @param bSweep			Whether we sweep to the destination location, triggering overlaps along the way and stopping short of the target if blocked by something.
	 *							Only the root component is swept and checked for blocking collision, child components move without sweeping. If collision is off, this has no effect.
	 * @param bTeleport			Whether we teleport the physics state (if physics collision is enabled for this object).
	 *							If true, physics velocity for this object is unchanged (so ragdoll parts are not affected by change in location).
	 *							If false, physics velocity is updated based on the change in position (affecting ragdoll parts).
	 *							If CCD is on and not teleporting, this will affect objects along the entire sweep volume.
	 */
	UFUNCTION(BlueprintCallable, Category="Utilities|Transformation", meta=(DisplayName="SetRelativeLocation", ScriptName="SetRelativeLocation"))
	void K2_SetRelativeLocation(FVector NewLocation, bool bSweep, FHitResult& SweepHitResult, bool bTeleport);
	void SetRelativeLocation(FVector NewLocation, bool bSweep=false, FHitResult* OutSweepHitResult=nullptr, ETeleportType Teleport = ETeleportType::None);

	/**
	 * Set the rotation of the component relative to its parent
	 * @param NewRotation		New rotation of the component relative to its parent
	 * @param SweepHitResult	Hit result from any impact if sweep is true.
	 * @param bSweep			Whether we sweep to the destination (currently not supported for rotation).
	 * @param bTeleport			Whether we teleport the physics state (if physics collision is enabled for this object).
	 *							If true, physics velocity for this object is unchanged (so ragdoll parts are not affected by change in location).
	 *							If false, physics velocity is updated based on the change in position (affecting ragdoll parts).
	 */
	UFUNCTION(BlueprintCallable, Category="Utilities|Transformation", meta=(DisplayName="SetRelativeRotation", ScriptName="SetRelativeRotation", AdvancedDisplay="bSweep,SweepHitResult,bTeleport"))
	void K2_SetRelativeRotation(FRotator NewRotation, bool bSweep, FHitResult& SweepHitResult, bool bTeleport);
	void SetRelativeRotation(FRotator NewRotation, bool bSweep=false, FHitResult* OutSweepHitResult=nullptr, ETeleportType Teleport = ETeleportType::None);
	void SetRelativeRotation(const FQuat& NewRotation, bool bSweep=false, FHitResult* OutSweepHitResult=nullptr, ETeleportType Teleport = ETeleportType::None);

	/**
	 * Set the transform of the component relative to its parent
	 * @param NewTransform		New transform of the component relative to its parent.
	 * @param SweepHitResult	Hit result from any impact if sweep is true.
	 * @param bSweep			Whether we sweep to the destination (currently not supported for rotation).
	 * @param bTeleport			Whether we teleport the physics state (if physics collision is enabled for this object).
	 *							If true, physics velocity for this object is unchanged (so ragdoll parts are not affected by change in location).
	 *							If false, physics velocity is updated based on the change in position (affecting ragdoll parts).
	 */
	UFUNCTION(BlueprintCallable, Category="Utilities|Transformation", meta=(DisplayName="SetRelativeTransform", ScriptName="SetRelativeTransform"))
	void K2_SetRelativeTransform(const FTransform& NewTransform, bool bSweep, FHitResult& SweepHitResult, bool bTeleport);
	void SetRelativeTransform(const FTransform& NewTransform, bool bSweep=false, FHitResult* OutSweepHitResult=nullptr, ETeleportType Teleport = ETeleportType::None);

	/** Returns the transform of the component relative to its parent */
	UFUNCTION(BlueprintCallable, Category="Utilities|Transformation")
	FTransform GetRelativeTransform() const;

	/** Reset the transform of the component relative to its parent. Sets relative location to zero, relative rotation to no rotation, and Scale to 1. */
	UFUNCTION(BlueprintCallable, Category="Utilities|Transformation")
	void ResetRelativeTransform();

	/** Set the non-uniform scale of the component relative to its parent */
	UFUNCTION(BlueprintCallable, Category="Utilities|Transformation")
	virtual void SetRelativeScale3D(FVector NewScale3D);

	/**
	 * Adds a delta to the translation of the component relative to its parent
	 * @param DeltaLocation		Change in location of the component relative to its parent
	 * @param SweepHitResult	Hit result from any impact if sweep is true.
	 * @param bSweep			Whether we sweep to the destination location, triggering overlaps along the way and stopping short of the target if blocked by something.
	 *							Only the root component is swept and checked for blocking collision, child components move without sweeping. If collision is off, this has no effect.
	 * @param bTeleport			Whether we teleport the physics state (if physics collision is enabled for this object).
	 *							If true, physics velocity for this object is unchanged (so ragdoll parts are not affected by change in location).
	 *							If false, physics velocity is updated based on the change in position (affecting ragdoll parts).
	 *							If CCD is on and not teleporting, this will affect objects along the entire sweep volume.
	 */
	UFUNCTION(BlueprintCallable, Category="Utilities|Transformation", meta=(DisplayName="AddRelativeLocation", ScriptName="AddRelativeLocation"))
	void K2_AddRelativeLocation(FVector DeltaLocation, bool bSweep, FHitResult& SweepHitResult, bool bTeleport);
	void AddRelativeLocation(FVector DeltaLocation, bool bSweep=false, FHitResult* OutSweepHitResult=nullptr, ETeleportType Teleport = ETeleportType::None);

	/**
	 * Adds a delta the rotation of the component relative to its parent
	 * @param DeltaRotation		Change in rotation of the component relative to is parent.
	 * @param SweepHitResult	Hit result from any impact if sweep is true.
	 * @param bSweep			Whether we sweep to the destination (currently not supported for rotation).
	 * @param bTeleport			Whether we teleport the physics state (if physics collision is enabled for this object).
	 *							If true, physics velocity for this object is unchanged (so ragdoll parts are not affected by change in location).
	 *							If false, physics velocity is updated based on the change in position (affecting ragdoll parts).
	 */
	UFUNCTION(BlueprintCallable, Category="Utilities|Transformation", meta=(DisplayName="AddRelativeRotation", ScriptName="AddRelativeRotation", AdvancedDisplay="bSweep,SweepHitResult,bTeleport"))
	void K2_AddRelativeRotation(FRotator DeltaRotation, bool bSweep, FHitResult& SweepHitResult, bool bTeleport);
	void AddRelativeRotation(FRotator DeltaRotation, bool bSweep=false, FHitResult* OutSweepHitResult=nullptr, ETeleportType Teleport = ETeleportType::None);
	void AddRelativeRotation(const FQuat& DeltaRotation, bool bSweep=false, FHitResult* OutSweepHitResult=nullptr, ETeleportType Teleport = ETeleportType::None);

	/**
	 * Adds a delta to the location of the component in its local reference frame
	 * @param DeltaLocation		Change in location of the component in its local reference frame.
	 * @param SweepHitResult	Hit result from any impact if sweep is true.
	 * @param bSweep			Whether we sweep to the destination location, triggering overlaps along the way and stopping short of the target if blocked by something.
	 *							Only the root component is swept and checked for blocking collision, child components move without sweeping. If collision is off, this has no effect.
	 * @param bTeleport			Whether we teleport the physics state (if physics collision is enabled for this object).
	 *							If true, physics velocity for this object is unchanged (so ragdoll parts are not affected by change in location).
	 *							If false, physics velocity is updated based on the change in position (affecting ragdoll parts).
	 *							If CCD is on and not teleporting, this will affect objects along the entire sweep volume.
	 */
	UFUNCTION(BlueprintCallable, Category="Utilities|Transformation", meta=(DisplayName="AddLocalOffset", ScriptName="AddLocalOffset", Keywords="location position"))
	void K2_AddLocalOffset(FVector DeltaLocation, bool bSweep, FHitResult& SweepHitResult, bool bTeleport);
	void AddLocalOffset(FVector DeltaLocation, bool bSweep=false, FHitResult* OutSweepHitResult=nullptr, ETeleportType Teleport = ETeleportType::None);

	/**
	 * Adds a delta to the rotation of the component in its local reference frame
	 * @param DeltaRotation		Change in rotation of the component in its local reference frame.
	 * @param SweepHitResult	Hit result from any impact if sweep is true.
	 * @param bSweep			Whether we sweep to the destination (currently not supported for rotation).
	 * @param bTeleport			Whether we teleport the physics state (if physics collision is enabled for this object).
	 *							If true, physics velocity for this object is unchanged (so ragdoll parts are not affected by change in location).
	 *							If false, physics velocity is updated based on the change in position (affecting ragdoll parts).
	 */
	UFUNCTION(BlueprintCallable, Category="Utilities|Transformation", meta=(DisplayName="AddLocalRotation", ScriptName="AddLocalRotation", AdvancedDisplay="bSweep,SweepHitResult,bTeleport"))
	void K2_AddLocalRotation(FRotator DeltaRotation, bool bSweep, FHitResult& SweepHitResult, bool bTeleport);
	void AddLocalRotation(FRotator DeltaRotation, bool bSweep=false, FHitResult* OutSweepHitResult=nullptr, ETeleportType Teleport = ETeleportType::None);
	void AddLocalRotation(const FQuat& DeltaRotation, bool bSweep=false, FHitResult* OutSweepHitResult=nullptr, ETeleportType Teleport = ETeleportType::None);

	/**
	 * Adds a delta to the transform of the component in its local reference frame. Scale is unchanged.
	 * @param DeltaTransform	Change in transform of the component in its local reference frame. Scale is unchanged.
	 * @param SweepHitResult	Hit result from any impact if sweep is true.
	 * @param bSweep			Whether we sweep to the destination location, triggering overlaps along the way and stopping short of the target if blocked by something.
	 *							Only the root component is swept and checked for blocking collision, child components move without sweeping. If collision is off, this has no effect.
	 * @param bTeleport			Whether we teleport the physics state (if physics collision is enabled for this object).
	 *							If true, physics velocity for this object is unchanged (so ragdoll parts are not affected by change in location).
	 *							If false, physics velocity is updated based on the change in position (affecting ragdoll parts).
	 *							If CCD is on and not teleporting, this will affect objects along the entire sweep volume.
	 */
	UFUNCTION(BlueprintCallable, Category="Utilities|Transformation", meta=(DisplayName="AddLocalTransform", ScriptName="AddLocalTransform"))
	void K2_AddLocalTransform(const FTransform& DeltaTransform, bool bSweep, FHitResult& SweepHitResult, bool bTeleport);
	void AddLocalTransform(const FTransform& DeltaTransform, bool bSweep=false, FHitResult* OutSweepHitResult=nullptr, ETeleportType Teleport = ETeleportType::None);

	/**
	 * Put this component at the specified location in world space. Updates relative location to achieve the final world location.
	 * @param NewLocation		New location in world space for the component.
	 * @param SweepHitResult	Hit result from any impact if sweep is true.
	 * @param bSweep			Whether we sweep to the destination location, triggering overlaps along the way and stopping short of the target if blocked by something.
	 *							Only the root component is swept and checked for blocking collision, child components move without sweeping. If collision is off, this has no effect.
	 * @param bTeleport			Whether we teleport the physics state (if physics collision is enabled for this object).
	 *							If true, physics velocity for this object is unchanged (so ragdoll parts are not affected by change in location).
	 *							If false, physics velocity is updated based on the change in position (affecting ragdoll parts).
	 *							If CCD is on and not teleporting, this will affect objects along the entire sweep volume.
	 */
	UFUNCTION(BlueprintCallable, Category="Utilities|Transformation", meta=(DisplayName="SetWorldLocation", ScriptName="SetWorldLocation"))
	void K2_SetWorldLocation(FVector NewLocation, bool bSweep, FHitResult& SweepHitResult, bool bTeleport);
	void SetWorldLocation(FVector NewLocation, bool bSweep=false, FHitResult* OutSweepHitResult=nullptr, ETeleportType Teleport = ETeleportType::None);

	/*
	 * Put this component at the specified rotation in world space. Updates relative rotation to achieve the final world rotation.
	 * @param NewRotation		New rotation in world space for the component.
	 * @param SweepHitResult	Hit result from any impact if sweep is true.
	 * @param bSweep			Whether we sweep to the destination (currently not supported for rotation).
	 * @param bTeleport			Whether we teleport the physics state (if physics collision is enabled for this object).
	 *							If true, physics velocity for this object is unchanged (so ragdoll parts are not affected by change in location).
	 *							If false, physics velocity is updated based on the change in position (affecting ragdoll parts).
	 *							If CCD is on and not teleporting, this will affect objects along the entire sweep volume.
	 */
	UFUNCTION(BlueprintCallable, Category="Utilities|Transformation", meta=(DisplayName="SetWorldRotation", ScriptName="SetWorldRotation", AdvancedDisplay="bSweep,SweepHitResult,bTeleport"))
	void K2_SetWorldRotation(FRotator NewRotation, bool bSweep, FHitResult& SweepHitResult, bool bTeleport);
	void SetWorldRotation(FRotator NewRotation, bool bSweep=false, FHitResult* OutSweepHitResult=nullptr, ETeleportType Teleport = ETeleportType::None);
	void SetWorldRotation(const FQuat& NewRotation, bool bSweep=false, FHitResult* OutSweepHitResult=nullptr, ETeleportType Teleport = ETeleportType::None);

	/**
	 * Set the relative scale of the component to put it at the supplied scale in world space.
	 * @param NewScale		New scale in world space for this component.
	 */
	UFUNCTION(BlueprintCallable, Category="Utilities|Transformation")
	void SetWorldScale3D(FVector NewScale);

	/**
	 * Set the transform of the component in world space.
	 * @param NewTransform		New transform in world space for the component.
	 * @param SweepHitResult	Hit result from any impact if sweep is true.
	 * @param bSweep			Whether we sweep to the destination location, triggering overlaps along the way and stopping short of the target if blocked by something.
	 *							Only the root component is swept and checked for blocking collision, child components move without sweeping. If collision is off, this has no effect.
	 * @param bTeleport			Whether we teleport the physics state (if physics collision is enabled for this object).
	 *							If true, physics velocity for this object is unchanged (so ragdoll parts are not affected by change in location).
	 *							If false, physics velocity is updated based on the change in position (affecting ragdoll parts).
	 *							If CCD is on and not teleporting, this will affect objects along the entire sweep volume.
	 */
	UFUNCTION(BlueprintCallable, Category="Utilities|Transformation", meta=(DisplayName="SetWorldTransform", ScriptName="SetWorldTransform"))
	void K2_SetWorldTransform(const FTransform& NewTransform, bool bSweep, FHitResult& SweepHitResult, bool bTeleport);
	void SetWorldTransform(const FTransform& NewTransform, bool bSweep=false, FHitResult* OutSweepHitResult=nullptr, ETeleportType Teleport = ETeleportType::None);

	/**
	 * Adds a delta to the location of the component in world space.
	 * @param DeltaLocation		Change in location in world space for the component.
	 * @param SweepHitResult	Hit result from any impact if sweep is true.
	 * @param bSweep			Whether we sweep to the destination location, triggering overlaps along the way and stopping short of the target if blocked by something.
	 *							Only the root component is swept and checked for blocking collision, child components move without sweeping. If collision is off, this has no effect.
	 * @param bTeleport			Whether we teleport the physics state (if physics collision is enabled for this object).
	 *							If true, physics velocity for this object is unchanged (so ragdoll parts are not affected by change in location).
	 *							If false, physics velocity is updated based on the change in position (affecting ragdoll parts).
	 *							If CCD is on and not teleporting, this will affect objects along the entire sweep volume.
	 */
	UFUNCTION(BlueprintCallable, Category="Utilities|Transformation", meta=(DisplayName="AddWorldOffset", ScriptName="AddWorldOffset", Keywords="location position"))
	void K2_AddWorldOffset(FVector DeltaLocation, bool bSweep, FHitResult& SweepHitResult, bool bTeleport);
	void AddWorldOffset(FVector DeltaLocation, bool bSweep=false, FHitResult* OutSweepHitResult=nullptr, ETeleportType Teleport = ETeleportType::None);

	/**
	 * Adds a delta to the rotation of the component in world space.
	 * @param DeltaRotation		Change in rotation in world space for the component.
	 * @param SweepHitResult	Hit result from any impact if sweep is true.
	 * @param bSweep			Whether we sweep to the destination (currently not supported for rotation).
	 * @param bTeleport			Whether we teleport the physics state (if physics collision is enabled for this object).
	 *							If true, physics velocity for this object is unchanged (so ragdoll parts are not affected by change in location).
	 *							If false, physics velocity is updated based on the change in position (affecting ragdoll parts).
	 *							If CCD is on and not teleporting, this will affect objects along the entire sweep volume.
	 */
	UFUNCTION(BlueprintCallable, Category="Utilities|Transformation", meta=(DisplayName="AddWorldRotation", ScriptName="AddWorldRotation", AdvancedDisplay="bSweep,SweepHitResult,bTeleport"))
	void K2_AddWorldRotation(FRotator DeltaRotation, bool bSweep, FHitResult& SweepHitResult, bool bTeleport);
	void AddWorldRotation(FRotator DeltaRotation, bool bSweep=false, FHitResult* OutSweepHitResult=nullptr, ETeleportType Teleport = ETeleportType::None);
	void AddWorldRotation(const FQuat& DeltaRotation, bool bSweep=false, FHitResult* OutSweepHitResult=nullptr, ETeleportType Teleport = ETeleportType::None);

	/**
	 * Adds a delta to the transform of the component in world space. Scale is unchanged.
	 * @param DeltaTransform	Change in transform in world space for the component. Scale is unchanged.
	 * @param SweepHitResult	Hit result from any impact if sweep is true.
	 * @param bSweep			Whether we sweep to the destination location, triggering overlaps along the way and stopping short of the target if blocked by something.
	 *							Only the root component is swept and checked for blocking collision, child components move without sweeping. If collision is off, this has no effect.
	 * @param bTeleport			Whether we teleport the physics state (if physics collision is enabled for this object).
	 *							If true, physics velocity for this object is unchanged (so ragdoll parts are not affected by change in location).
	 *							If false, physics velocity is updated based on the change in position (affecting ragdoll parts).
	 *							If CCD is on and not teleporting, this will affect objects along the entire sweep volume.
	 */
	UFUNCTION(BlueprintCallable, Category="Utilities|Transformation", meta=(DisplayName="AddWorldTransform", ScriptName="AddWorldTransform"))
	void K2_AddWorldTransform(const FTransform& DeltaTransform, bool bSweep, FHitResult& SweepHitResult, bool bTeleport);
	void AddWorldTransform(const FTransform& DeltaTransform, bool bSweep=false, FHitResult* OutSweepHitResult=nullptr, ETeleportType Teleport = ETeleportType::None);

	/** Return location of the component, in world space */
	UFUNCTION(BlueprintCallable, meta=(DisplayName = "GetWorldLocation", ScriptName = "GetWorldLocation"), Category="Utilities|Transformation")
	FVector K2_GetComponentLocation() const;

	/** Returns rotation of the component, in world space. */
	UFUNCTION(BlueprintCallable, meta=(DisplayName = "GetWorldRotation", ScriptName = "GetWorldRotation"), Category="Utilities|Transformation")
	FRotator K2_GetComponentRotation() const;
	
	/** Returns scale of the component, in world space. */
	UFUNCTION(BlueprintCallable, meta=(DisplayName = "GetWorldScale", ScriptName = "GetWorldScale"), Category="Utilities|Transformation")
	FVector K2_GetComponentScale() const;

	/** Get the current component-to-world transform for this component */
	UFUNCTION(BlueprintCallable, meta=(DisplayName = "GetWorldTransform", ScriptName = "GetWorldTransform"), Category="Utilities|Transformation")
	FTransform K2_GetComponentToWorld() const;

	/** Get the forward (X) unit direction vector from this component, in world space.  */
	UFUNCTION(BlueprintCallable, Category="Utilities|Transformation")
	FVector GetForwardVector() const;

	/** Get the up (Z) unit direction vector from this component, in world space.  */
	UFUNCTION(BlueprintCallable, Category="Utilities|Transformation")
	FVector GetUpVector() const;

	/** Get the right (Y) unit direction vector from this component, in world space.  */
	UFUNCTION(BlueprintCallable, Category="Utilities|Transformation")
	FVector GetRightVector() const;

	/** Returns whether the specified body is currently using physics simulation */
	UFUNCTION(BlueprintCallable, Category="Physics")
	virtual bool IsSimulatingPhysics(FName BoneName = NAME_None) const;

	/** Returns whether the specified body is currently using physics simulation */
	UFUNCTION(BlueprintCallable, Category="Physics")
	virtual bool IsAnySimulatingPhysics() const;

	/** Get the SceneComponents that are attached to this component. */
	const TArray<USceneComponent*>& GetAttachChildren() const;

	/** Get the SceneComponent we are attached to. */
	UFUNCTION(BlueprintCallable, Category="Utilities|Transformation")
	USceneComponent* GetAttachParent() const;

	/** Get the socket we are attached to. */
	UFUNCTION(BlueprintCallable, Category="Utilities|Transformation")
	FName GetAttachSocketName() const;

	/** Gets all attachment parent components up to and including the root component */
	UFUNCTION(BlueprintCallable, Category="Components")
	void GetParentComponents(TArray<USceneComponent*>& Parents) const;

	/** Gets the number of attached children components */
	UFUNCTION(BlueprintCallable, Category="Components")
	int32 GetNumChildrenComponents() const;

	/** Gets the attached child component at the specified location */
	UFUNCTION(BlueprintCallable, Category="Components")
	USceneComponent* GetChildComponent(int32 ChildIndex) const;

	/** 
	 * Gets all components that are attached to this component, possibly recursively
	 * @param bIncludeAllDescendants Whether to include all descendants in the list of children (i.e. grandchildren, great grandchildren, etc.)
	 * @param Children The list of attached child components
	 */
	UFUNCTION(BlueprintCallable, Category="Components")
	void GetChildrenComponents(bool bIncludeAllDescendants, TArray<USceneComponent*>& Children) const;

	/** 
	* Initializes desired Attach Parent and SocketName to be attached to when the component is registered.
	* Generally intended to be called from its Owning Actor's constructor and should be preferred over AttachToComponent when
	* a component is not registered.
	* @param  InParent				Parent to attach to.
	* @param  InSocketName			Optional socket to attach to on the parent.
	*/
	void SetupAttachment(USceneComponent* InParent, FName InSocketName = NAME_None);

	/** Backwards compatibility: Used to convert old-style EAttachLocation to new-style EAttachmentRules */
	static void ConvertAttachLocation(EAttachLocation::Type InAttachLocation, EAttachmentRule& InOutLocationRule, EAttachmentRule& InOutRotationRule, EAttachmentRule& InOutScaleRule);

	UE_DEPRECATED(4.12, "This function is deprecated, please use AttachToComponent instead.")
	bool AttachTo(USceneComponent* InParent, FName InSocketName = NAME_None, EAttachLocation::Type AttachType = EAttachLocation::KeepRelativeOffset, bool bWeldSimulatedBodies = false);

	/** DEPRECATED - Use AttachToComponent() instead */
	UE_DEPRECATED(4.17, "This function is deprecated, please use AttachToComponent() instead.")
	UFUNCTION(BlueprintCallable, Category = "Utilities|Transformation", meta = (DeprecationMessage = "OVERRIDE BAD MESSAGE", DisplayName = "AttachTo (Deprecated)", AttachType = "KeepRelativeOffset"))
	bool K2_AttachTo(USceneComponent* InParent, FName InSocketName = NAME_None, EAttachLocation::Type AttachType = EAttachLocation::KeepRelativeOffset, bool bWeldSimulatedBodies = true);

	/**
	 * Attach this component to another scene component, optionally at a named socket. It is valid to call this on components whether or not they have been Registered, however from
	 * constructor or when not registered it is preferable to use SetupAttachment.
	 * @param  Parent				Parent to attach to.
	 * @param  AttachmentRules		How to handle transforms & welding when attaching.
	 * @param  SocketName			Optional socket to attach to on the parent.
	 * @return True if attachment is successful (or already attached to requested parent/socket), false if attachment is rejected and there is no change in AttachParent.
	 */
	bool AttachToComponent(USceneComponent* InParent, const FAttachmentTransformRules& AttachmentRules, FName InSocketName = NAME_None );

	/**
	 * Attach this component to another scene component, optionally at a named socket. It is valid to call this on components whether or not they have been Registered.
	 * @param  Parent					Parent to attach to.
	 * @param  SocketName				Optional socket to attach to on the parent.
	 * @param  LocationRule				How to handle translation when attaching.
	 * @param  RotationRule				How to handle rotation when attaching.
	 * @param  ScaleRule					How to handle scale when attaching.
	 * @param  bWeldSimulatedBodies		Whether to weld together simulated physics bodies.
	 * @return True if attachment is successful (or already attached to requested parent/socket), false if attachment is rejected and there is no change in AttachParent.
	 */
	UFUNCTION(BlueprintCallable, Category = "Utilities|Transformation", meta = (DisplayName = "AttachToComponent", ScriptName = "AttachToComponent", bWeldSimulatedBodies=true))
	bool K2_AttachToComponent(USceneComponent* Parent, FName SocketName, EAttachmentRule LocationRule, EAttachmentRule RotationRule, EAttachmentRule ScaleRule, bool bWeldSimulatedBodies);

	/** DEPRECATED - Use AttachToComponent() instead */
	UE_DEPRECATED(4.17, "Use AttachToComponent() instead.")
	UFUNCTION(BlueprintCallable, meta=(DeprecatedFunction, DeprecationMessage = "Use AttachToComponent instead."), Category="Utilities|Transformation")
	bool SnapTo(USceneComponent* InParent, FName InSocketName = NAME_None);

	/** DEPRECATED - Use DetachFromComponent() instead */
	UE_DEPRECATED(4.12, "This function is deprecated, please use DetachFromComponent() instead.")
	UFUNCTION(BlueprintCallable, Category="Utilities|Transformation", meta = (DisplayName = "DetachFromParent (Deprecated)"))
	virtual void DetachFromParent(bool bMaintainWorldPosition = false, bool bCallModify = true);

	/** 
	 * Detach this component from whatever it is attached to. Automatically unwelds components that are welded together (See WeldTo)
	 * @param LocationRule				How to handle translations when detaching.
	 * @param RotationRule				How to handle rotation when detaching.
	 * @param ScaleRule					How to handle scales when detaching.
	 * @param bCallModify				If true, call Modify() on the component and the current attach parent component
	 */
	UFUNCTION(BlueprintCallable, meta = (DisplayName = "DetachFromComponent", ScriptName = "DetachFromComponent"), Category = "Utilities|Transformation")
	void K2_DetachFromComponent(EDetachmentRule LocationRule = EDetachmentRule::KeepRelative, EDetachmentRule RotationRule = EDetachmentRule::KeepRelative, EDetachmentRule ScaleRule = EDetachmentRule::KeepRelative, bool bCallModify = true);

	/** 
	 * Detach this component from whatever it is attached to. Automatically unwelds components that are welded together (See WeldTo)
	 * @param DetachmentRules			How to handle transforms & modification when detaching.
	 */
	virtual void DetachFromComponent(const FDetachmentTransformRules& DetachmentRules);

	/** 
	 * Gets the names of all the sockets on the component.
	 * @return Get the names of all the sockets on the component.
	 */
	UFUNCTION(BlueprintCallable, Category="Utilities|Transformation", meta=(Keywords="Bone"))
	TArray<FName> GetAllSocketNames() const;

	/** 
	 * Get world-space socket transform.
	 * @param InSocketName Name of the socket or the bone to get the transform 
	 * @return Socket transform in world space if socket if found. Otherwise it will return component's transform in world space.
	 */
	UFUNCTION(BlueprintCallable, Category="Utilities|Transformation", meta=(Keywords="Bone"))
	virtual FTransform GetSocketTransform(FName InSocketName, ERelativeTransformSpace TransformSpace = RTS_World) const;

	/** 
	 * Get world-space socket or bone location.
	 * @param InSocketName Name of the socket or the bone to get the transform 
	 * @return Socket transform in world space if socket if found. Otherwise it will return component's transform in world space.
	 */
	UFUNCTION(BlueprintCallable, Category="Utilities|Transformation", meta=(Keywords="Bone"))
	virtual FVector GetSocketLocation(FName InSocketName) const;

	/** 
	 * Get world-space socket or bone  FRotator rotation.
	 * @param InSocketName Name of the socket or the bone to get the transform 
	 * @return Socket transform in world space if socket if found. Otherwise it will return component's transform in world space.
	 */
	UFUNCTION(BlueprintCallable, Category="Utilities|Transformation", meta=(Keywords="Bone"))
	virtual FRotator GetSocketRotation(FName InSocketName) const;

	/** 
	 * Get world-space socket or bone FQuat rotation.
	 * @param InSocketName Name of the socket or the bone to get the transform 
	 * @return Socket transform in world space if socket if found. Otherwise it will return component's transform in world space.
	 */
	UFUNCTION(BlueprintCallable, Category="Utilities|Transformation", meta=(Keywords="Bone", DeprecatedFunction, DeprecationMessage="Use GetSocketRotation instead, Quat is not fully supported in blueprints."))
	virtual FQuat GetSocketQuaternion(FName InSocketName) const;

	/** 
	 * Return true if socket with the given name exists
	 * @param InSocketName Name of the socket or the bone to get the transform 
	 */
	UFUNCTION(BlueprintCallable, Category="Utilities|Transformation", meta=(Keywords="Bone"))
	virtual bool DoesSocketExist(FName InSocketName) const;

	/**
	 * Returns true if this component has any sockets
	 */
	virtual bool HasAnySockets() const;

	/**
	 * Get a list of sockets this component contains
	 */
	virtual void QuerySupportedSockets(TArray<FComponentSocketDescription>& OutSockets) const;

	/** 
	 * Get velocity of the component: either ComponentVelocity, or the velocity of the physics body if simulating physics.
	 * @return Velocity of the component
	 */
	UFUNCTION(BlueprintCallable, Category="Utilities|Transformation")
	virtual FVector GetComponentVelocity() const;

	/** Returns true if this component is visible in the current context */
	UFUNCTION(BlueprintCallable, Category="Rendering")
	virtual bool IsVisible() const;

protected:
	/**
	 * Overridable internal function to respond to changes in the visibility of the component.
	 */
	virtual void OnVisibilityChanged();

	/**
	* Overridable internal function to respond to changes in the hidden in game value of the component.
	*/
	virtual void OnHiddenInGameChanged();

private:
	/** 
	 * Enum that dictates what propagation policy to follow when calling SetVisibility or SetHiddenInGame recursively 
	 */
	enum class EVisibilityPropagation : uint8
	{
		/** Only change the visibility if needed */
		NoPropagation, 

		/** If the visibility changed, mark all attached component's render states as dirty */
		DirtyOnly,

		/** Call function recursively on attached components and also mark their render state as dirty */
		Propagate
	};

	/**
	 * Internal function to set visibility of the component. Enum controls propagation rules.
	 */
	void SetVisibility(bool bNewVisibility, EVisibilityPropagation PropagateToChildren);

	/**
	* Internal function to set hidden in game for the component. Enum controls propagation rules.
	*/
	void SetHiddenInGame(bool bNewHiddenInGame, EVisibilityPropagation PropagateToChildren);

	/** Appends all descendants (recursively) of this scene component to the list of Children.  NOTE: It does NOT clear the list first. */
	void AppendDescendants(TArray<USceneComponent*>& Children) const;

public:
	/** 
	 * Set visibility of the component, if during game use this to turn on/off
	 */
	UFUNCTION(BlueprintCallable, Category="Rendering")
	void SetVisibility(bool bNewVisibility, bool bPropagateToChildren=false)
	{
		SetVisibility(bNewVisibility, bPropagateToChildren ? EVisibilityPropagation::Propagate : EVisibilityPropagation::DirtyOnly);
	}

	/** 
	 * Toggle visibility of the component
	 */
	UFUNCTION(BlueprintCallable, Category="Rendering")
	void ToggleVisibility(bool bPropagateToChildren = false)
	{
		SetVisibility(!bVisible, bPropagateToChildren);
	}

	/** Changes the value of bHiddenInGame, if false this will disable Visibility during gameplay */
	UFUNCTION(BlueprintCallable, Category="Development")
	void SetHiddenInGame(bool NewHidden, bool bPropagateToChildren=false)
	{
		SetHiddenInGame(NewHidden, bPropagateToChildren ? EVisibilityPropagation::Propagate : EVisibilityPropagation::DirtyOnly);
	}

	//~ Begin ActorComponent Interface
	virtual void GetLifetimeReplicatedProps(TArray<FLifetimeProperty>& OutLifetimeProps) const override;
	virtual void OnRegister() override;
	virtual void OnUnregister() override;
	virtual bool ShouldCreateRenderState() const override { return true; }
	virtual void UpdateComponentToWorld(EUpdateTransformFlags UpdateTransformFlags = EUpdateTransformFlags::None, ETeleportType Teleport = ETeleportType::None) override final
	{
		UpdateComponentToWorldWithParent(GetAttachParent(), GetAttachSocketName(), UpdateTransformFlags, RelativeRotationCache.RotatorToQuat(RelativeRotation), Teleport);
	}
	virtual void DestroyComponent(bool bPromoteChildren = false) override;
	virtual void OnComponentDestroyed(bool bDestroyingHierarchy) override;
	virtual void ApplyWorldOffset(const FVector& InOffset, bool bWorldShift) override;
	virtual TStructOnScope<FActorComponentInstanceData> GetComponentInstanceData() const override;
	//~ End ActorComponent Interface

	//~ Begin UObject Interface
	virtual void PostInterpChange(UProperty* PropertyThatChanged) override;
	virtual void BeginDestroy() override;
	virtual bool IsPostLoadThreadSafe() const override;
	virtual void PreNetReceive() override;
	virtual void PostNetReceive() override;
	virtual void PostRepNotifies() override;
#if WITH_EDITORONLY_DATA
	static void AddReferencedObjects(UObject* InThis, FReferenceCollector& Collector);
#endif

#if WITH_EDITOR
	virtual bool NeedsLoadForTargetPlatform(const ITargetPlatform* TargetPlatform) const;
	virtual void PostEditChangeProperty(FPropertyChangedEvent& PropertyChangedEvent) override;
	virtual void PostEditChangeChainProperty(FPropertyChangedChainEvent& PropertyChangedEvent) override;
	virtual bool CanEditChange(const UProperty* Property) const override;
#endif
	//~ End UObject Interface

protected:
	/**
	 * Internal helper, for use from MoveComponent().  Special codepath since the normal setters call MoveComponent.
	 * @return: true if location or rotation was changed.
	 */
	bool InternalSetWorldLocationAndRotation(FVector NewLocation, const FQuat& NewQuat, bool bNoPhysics = false, ETeleportType Teleport = ETeleportType::None);

	/** Native callback when this component is moved */
	virtual void OnUpdateTransform(EUpdateTransformFlags UpdateTransformFlags, ETeleportType Teleport = ETeleportType::None);

	/** Check if mobility is set to non-static. If it's static we trigger a PIE warning and return true*/
	bool CheckStaticMobilityAndWarn(const FText& ActionText) const;

	/** Internal helper for UpdateOverlaps */
<<<<<<< HEAD
	virtual bool UpdateOverlapsImpl(TArray<FOverlapInfo> const* PendingOverlaps = nullptr, bool bDoNotifies = true, const TArray<FOverlapInfo>* OverlapsAtEndLocation = nullptr);
=======
	virtual bool UpdateOverlapsImpl(const TOverlapArrayView* PendingOverlaps = nullptr, bool bDoNotifies = true, const TOverlapArrayView* OverlapsAtEndLocation = nullptr);
>>>>>>> 9ba46998

private:
	void PropagateTransformUpdate(bool bTransformChanged, EUpdateTransformFlags UpdateTransformFlags = EUpdateTransformFlags::None, ETeleportType Teleport = ETeleportType::None);
	void UpdateComponentToWorldWithParent(USceneComponent* Parent, FName SocketName, EUpdateTransformFlags UpdateTransformFlags, const FQuat& RelativeRotationQuat, ETeleportType Teleport = ETeleportType::None);

public:

	/** Queries world and updates overlap tracking state for this component */
	bool UpdateOverlaps(const TOverlapArrayView* PendingOverlaps = nullptr, bool bDoNotifies = true, const TOverlapArrayView* OverlapsAtEndLocation = nullptr);

	/**
	 * Tries to move the component by a movement vector (Delta) and sets rotation to NewRotation.
	 * Assumes that the component's current location is valid and that the component does fit in its current Location.
	 * Dispatches blocking hit notifications (if bSweep is true), and calls UpdateOverlaps() after movement to update overlap state.
	 *
	 * @note This simply calls the virtual MoveComponentImpl() which can be overridden to implement custom behavior.
	 * @note The overload taking rotation as an FQuat is slightly faster than the version using FRotator (which will be converted to an FQuat)..
	 * @param Delta			The desired location change in world space.
	 * @param NewRotation	The new desired rotation in world space.
	 * @param bSweep		Whether we sweep to the destination location, triggering overlaps along the way and stopping short of the target if blocked by something.
	 *						Only the root component is swept and checked for blocking collision, child components move without sweeping. If collision is off, this has no effect.
	 * @param Teleport		Whether we teleport the physics state (if physics collision is enabled for this object).
	 *						If TeleportPhysics, physics velocity for this object is unchanged (so ragdoll parts are not affected by change in location).
	 *						If None, physics velocity is updated based on the change in position (affecting ragdoll parts).
	 *						If CCD is on and not teleporting, this will affect objects along the entire swept volume.
	 * @param Hit			Optional output describing the blocking hit that stopped the move, if any.
	 * @param MoveFlags		Flags controlling behavior of the move. @see EMoveComponentFlags
	 * @param Teleport      Determines whether to teleport the physics body or not. Teleporting will maintain constant velocity and avoid collisions along the path
	 * @return				True if some movement occurred, false if no movement occurred.
	 */
	bool MoveComponent( const FVector& Delta, const FQuat& NewRotation,    bool bSweep, FHitResult* Hit=NULL, EMoveComponentFlags MoveFlags = MOVECOMP_NoFlags, ETeleportType Teleport = ETeleportType::None);
	bool MoveComponent( const FVector& Delta, const FRotator& NewRotation, bool bSweep, FHitResult* Hit=NULL, EMoveComponentFlags MoveFlags = MOVECOMP_NoFlags, ETeleportType Teleport = ETeleportType::None);

protected:
	/** Override this method for custom behavior for MoveComponent */
	virtual bool MoveComponentImpl(const FVector& Delta, const FQuat& NewRotation, bool bSweep, FHitResult* Hit = NULL, EMoveComponentFlags MoveFlags = MOVECOMP_NoFlags, ETeleportType Teleport = ETeleportType::None);

public:
	/** Call UpdateComponentToWorld if bComponentToWorldUpdated is false. */
	void ConditionalUpdateComponentToWorld();

	/** Returns true if movement is currently within the scope of an FScopedMovementUpdate. */
	bool IsDeferringMovementUpdates() const;

	/** Called when AttachParent changes, to allow the scene to update its attachment state. */
	virtual void OnAttachmentChanged() {}

	/** Return location of the component, in world space */
	FORCEINLINE FVector GetComponentLocation() const
	{
		return GetComponentTransform().GetLocation();
	}

	/** Return rotation of the component, in world space */
	FORCEINLINE FRotator GetComponentRotation() const
	{
		return WorldRotationCache.NormalizedQuatToRotator(GetComponentTransform().GetRotation());
	}

	/** Return rotation quaternion of the component, in world space */
	FORCEINLINE FQuat GetComponentQuat() const
	{
		return GetComponentTransform().GetRotation();
	}

	/** Return scale of the component, in world space */
	FORCEINLINE FVector GetComponentScale() const
	{
		return GetComponentTransform().GetScale3D();
	}

	/** Sets the cached component to world directly. This should be used very rarely. */
	FORCEINLINE void SetComponentToWorld(const FTransform& NewComponentToWorld)
	{
		bComponentToWorldUpdated = true;
		ComponentToWorld = NewComponentToWorld;
	}

	/** 
	 * Get the current component-to-world transform for this component 
	 * TODO: probably deprecate this in favor of GetComponentTransform
	 */
	FORCEINLINE const FTransform& GetComponentToWorld() const 
	{ 
		return ComponentToWorld;
	}

	/** Get the current component-to-world transform for this component */
	FORCEINLINE const FTransform& GetComponentTransform() const
	{
		return ComponentToWorld;
	}

	/** Update transforms of any components attached to this one. */
	void UpdateChildTransforms(EUpdateTransformFlags UpdateTransformFlags = EUpdateTransformFlags::None, ETeleportType Teleport = ETeleportType::None);

	/** Calculate the bounds of the component. Default behavior is a bounding box/sphere of zero size. */
	virtual FBoxSphereBounds CalcBounds(const FTransform& LocalToWorld) const;

	/** Calculate the local bounds of the component. Default behavior is calling CalcBounds with an identity transform. */
	virtual FBoxSphereBounds CalcLocalBounds() const 
	{ 
		return CalcBounds(FTransform::Identity);
	}

	/**
	 * Calculate the axis-aligned bounding cylinder of the component (radius in X-Y, half-height along Z axis).
	 * Default behavior is just a cylinder around the box of the cached BoxSphereBounds.
	 */
	virtual void CalcBoundingCylinder(float& CylinderRadius, float& CylinderHalfHeight) const;

	/** Update the Bounds of the component.*/
	virtual void UpdateBounds();

	/** If true, bounds should be used when placing component/actor in level. Does not affect spawning. */
	virtual bool ShouldCollideWhenPlacing() const
	{
		return false;
	}

	/** 
	 * Updates the PhysicsVolume of this SceneComponent, if bShouldUpdatePhysicsVolume is true.
	 * 
	 * @param bTriggerNotifiers		if true, send zone/volume change events
	 */
	virtual void UpdatePhysicsVolume( bool bTriggerNotifiers );

	/**
	 * Replace current PhysicsVolume to input NewVolume
	 *
	 * @param NewVolume				NewVolume to replace
	 * @param bTriggerNotifiers		if true, send zone/volume change events
	 */
	void SetPhysicsVolume( APhysicsVolume * NewVolume,  bool bTriggerNotifiers );

	/** 
	 * Get the PhysicsVolume overlapping this component.
	 */
	UFUNCTION(BlueprintCallable, Category=PhysicsVolume, meta=(UnsafeDuringActorConstruction="true"))
	APhysicsVolume* GetPhysicsVolume() const;

	/** Return const reference to CollsionResponseContainer */
	virtual const FCollisionResponseContainer& GetCollisionResponseToChannels() const;

	/** Return true if visible in editor **/
	virtual bool IsVisibleInEditor() const;

	/** return true if it should render **/
	bool ShouldRender() const;

	/** return true if it can ever render **/
	bool CanEverRender() const;

	/** 
	 *  Looking at various values of the component, determines if this
	 *  component should be added to the scene
	 * @return true if the component is visible and should be added to the scene, false otherwise
	 */
	bool ShouldComponentAddToScene() const;

#if WITH_EDITOR
	/** Called when this component is moved in the editor */
	virtual void PostEditComponentMove(bool bFinished);

	/** Returns number of lighting interactions that need to be recalculated */
	virtual const int32 GetNumUncachedStaticLightingInteractions() const;

	/** Called to update any visuals needed for a feature level change */
	virtual void PreFeatureLevelChange(ERHIFeatureLevel::Type PendingFeatureLevel) {}
#endif // WITH_EDITOR

protected:

	/** Calculate the new ComponentToWorld transform for this component.
		Parent is optional and can be used for computing ComponentToWorld based on arbitrary USceneComponent.
		If Parent is not passed in we use the component's AttachParent*/
	FORCEINLINE FTransform CalcNewComponentToWorld(const FTransform& NewRelativeTransform, const USceneComponent* Parent = nullptr, FName SocketName = NAME_None) const
	{
		SocketName = Parent ? SocketName : GetAttachSocketName();
		Parent = Parent ? Parent : GetAttachParent();
		if (Parent)
		{
			const bool bGeneral = bAbsoluteLocation || bAbsoluteRotation || bAbsoluteScale;
			if (!bGeneral)
			{
				return NewRelativeTransform * Parent->GetSocketTransform(SocketName);
			}
			
			return CalcNewComponentToWorld_GeneralCase(NewRelativeTransform, Parent, SocketName);
		}
		else
		{
			return NewRelativeTransform;
		}
	}

	/** Utility function to handle calculating transform with a parent */
	FTransform CalcNewComponentToWorld_GeneralCase(const FTransform& NewRelativeTransform, const USceneComponent* Parent, FName SocketName) const;

public:
	/**
	 * Set the location and rotation of the component relative to its parent
	 * @param NewLocation		New location of the component relative to its parent.
	 * @param NewRotation		New rotation of the component relative to its parent.
	 * @param SweepHitResult	Hit result from any impact if sweep is true.
	 * @param bSweep			Whether we sweep to the destination location, triggering overlaps along the way and stopping short of the target if blocked by something.
	 *							Only the root component is swept and checked for blocking collision, child components move without sweeping. If collision is off, this has no effect.
	 * @param bTeleport			Whether we teleport the physics state (if physics collision is enabled for this object).
	 *							If true, physics velocity for this object is unchanged (so ragdoll parts are not affected by change in location).
	 *							If false, physics velocity is updated based on the change in position (affecting ragdoll parts).
	 *							If CCD is on and not teleporting, this will affect objects along the entire sweep volume.
	 */
	UFUNCTION(BlueprintCallable, Category="Utilities|Transformation", meta=(DisplayName="SetRelativeLocationAndRotation", ScriptName="SetRelativeLocationAndRotation"))
	void K2_SetRelativeLocationAndRotation(FVector NewLocation, FRotator NewRotation, bool bSweep, FHitResult& SweepHitResult, bool bTeleport);
	void SetRelativeLocationAndRotation(FVector NewLocation, FRotator NewRotation, bool bSweep=false, FHitResult* OutSweepHitResult=nullptr, ETeleportType Teleport = ETeleportType::None);
	void SetRelativeLocationAndRotation(FVector NewLocation, const FQuat& NewRotation, bool bSweep=false, FHitResult* OutSweepHitResult=nullptr, ETeleportType Teleport = ETeleportType::None);

	/** Set which parts of the relative transform should be relative to parent, and which should be relative to world */
	UFUNCTION(BlueprintCallable, Category="Utilities|Transformation")
	void SetAbsolute(bool bNewAbsoluteLocation = false, bool bNewAbsoluteRotation = false, bool bNewAbsoluteScale = false);

	/**
	 * Set the relative location and rotation of the component to put it at the supplied pose in world space.
	 * @param NewLocation		New location in world space for the component.
	 * @param NewRotation		New rotation in world space for the component.
	 * @param SweepHitResult	Hit result from any impact if sweep is true.
	 * @param bSweep			Whether we sweep to the destination location, triggering overlaps along the way and stopping short of the target if blocked by something.
	 *							Only the root component is swept and checked for blocking collision, child components move without sweeping. If collision is off, this has no effect.
	 * @param bTeleport			Whether we teleport the physics state (if physics collision is enabled for this object).
	 *							If true, physics velocity for this object is unchanged (so ragdoll parts are not affected by change in location).
	 *							If false, physics velocity is updated based on the change in position (affecting ragdoll parts).
	 *							If CCD is on and not teleporting, this will affect objects along the entire sweep volume.
	 */
	UFUNCTION(BlueprintCallable, Category="Utilities|Transformation", meta=(DisplayName="SetWorldLocationAndRotation", ScriptName="SetWorldLocationAndRotation"))
	void K2_SetWorldLocationAndRotation(FVector NewLocation, FRotator NewRotation, bool bSweep, FHitResult& SweepHitResult, bool bTeleport);
	void SetWorldLocationAndRotation(FVector NewLocation, FRotator NewRotation, bool bSweep=false, FHitResult* OutSweepHitResult=nullptr, ETeleportType Teleport = ETeleportType::None);

	/** Set the relative location and FQuat rotation of the component to put it at the supplied pose in world space. */
	void SetWorldLocationAndRotation(FVector NewLocation, const FQuat& NewRotation, bool bSweep=false, FHitResult* OutSweepHitResult=nullptr, ETeleportType Teleport = ETeleportType::None);

	/** Special version of SetWorldLocationAndRotation that does not affect physics. */
	void SetWorldLocationAndRotationNoPhysics(const FVector& NewLocation, const FRotator& NewRotation);

	/** Is this component considered 'world' geometry, by default checks if this uses the WorldStatic collision channel */
	virtual bool IsWorldGeometry() const;

	/** Returns the form of collision for this component */
	virtual ECollisionEnabled::Type GetCollisionEnabled() const;

	/** Utility to see if there is any form of collision (query or physics) enabled on this component. */
	FORCEINLINE_DEBUGGABLE bool IsCollisionEnabled() const
	{
		return GetCollisionEnabled() != ECollisionEnabled::NoCollision;
	}

	/** Utility to see if there is any query collision enabled on this component. */
	FORCEINLINE_DEBUGGABLE bool IsQueryCollisionEnabled() const
	{
		return CollisionEnabledHasQuery(GetCollisionEnabled());
	}

	/** Utility to see if there is any physics collision enabled on this component. */
	FORCEINLINE_DEBUGGABLE bool IsPhysicsCollisionEnabled() const
	{
		return CollisionEnabledHasPhysics(GetCollisionEnabled());
	}

	/** Returns the response that this component has to a specific collision channel. */
	virtual ECollisionResponse GetCollisionResponseToChannel(ECollisionChannel Channel) const;

	/** Returns the channel that this component belongs to when it moves. */
	virtual ECollisionChannel GetCollisionObjectType() const;

	/** Compares the CollisionObjectType of each component against the Response of the other, to see what kind of response we should generate */
	ECollisionResponse GetCollisionResponseToComponent(USceneComponent* OtherComponent) const;

	/** Set how often this component is allowed to move during runtime. Causes a component re-register if the component is already registered */
	UFUNCTION(BlueprintCallable, Category="Utilities|Transformation")
	virtual void SetMobility(EComponentMobility::Type NewMobility);

	/** Walks up the attachment chain from this SceneComponent and returns the SceneComponent at the top. If AttachParent is NULL, returns this. */
	USceneComponent* GetAttachmentRoot() const;
	
	/** Walks up the attachment chain from this SceneComponent and returns the top-level actor it's attached to.  Returns Owner if unattached. */
	AActor* GetAttachmentRootActor() const;

	/** Walks up the attachment chain to see if this component is attached to the supplied component. If TestComp == this, returns false.*/
	bool IsAttachedTo(const USceneComponent* TestComp) const;

	/**
	 * Find the world-space location and rotation of the given named socket.
	 * If the socket is not found, then it returns the component's location and rotation in world space.
	 * @param InSocketName the name of the socket to find
	 * @param OutLocation (out) set to the world space location of the socket
	 * @param OutRotation (out) set to the world space rotation of the socket
	 * @return whether or not the socket was found
	 */
	void GetSocketWorldLocationAndRotation(FName InSocketName, FVector& OutLocation, FRotator& OutRotation) const;
	void GetSocketWorldLocationAndRotation(FName InSocketName, FVector& OutLocation, FQuat& OutRotation) const;

	/**
	 * Called to see if it's possible to attach another scene component as a child.
	 * Note: This can be called on template component as well!
	 */
	virtual bool CanAttachAsChild(USceneComponent* ChildComponent, FName SocketName) const { return true; }

	/** Get the extent used when placing this component in the editor, used for 'pulling back' hit. */
	virtual FBoxSphereBounds GetPlacementExtent() const;

protected:
	/**
	 * Called after a child scene component is attached to this component.
	 * Note: Do not change the attachment state of the child during this call.
	 */
	virtual void OnChildAttached(USceneComponent* ChildComponent) {}

	/**
	 * Called after a child scene component is detached from this component.
	 * Note: Do not change the attachment state of the child during this call.
	 */
	virtual void OnChildDetached(USceneComponent* ChildComponent) {}

	/** Called after changing transform, tries to update navigation octree for this component */
	void UpdateNavigationData();

	/** Called after changing transform, tries to update navigation octree for owner */
	void PostUpdateNavigationData();

	/**
	 * Determine if dynamic data is allowed to be changed.
	 * 
	 * @param bIgnoreStationary Whether or not to ignore stationary mobility when checking. Default is true (i.e. - check for static mobility only).
	 * @return Whether or not dynamic data is allowed to be changed.
	 */
	FORCEINLINE bool AreDynamicDataChangesAllowed(bool bIgnoreStationary = true) const
	{
		return (IsOwnerRunningUserConstructionScript()) || !(IsRegistered() && (Mobility == EComponentMobility::Static || (!bIgnoreStationary && Mobility == EComponentMobility::Stationary)));
	}

public:
	/** Determines whether or not the component can have its mobility set to static */
	virtual const bool CanHaveStaticMobility() const { return true; }

	/** Updates any visuals after the lighting has changed */
	virtual void PropagateLightingScenarioChange() {}

	/** True if our precomputed lighting is up to date */
	virtual bool IsPrecomputedLightingValid() const
	{
		return false;
	}

private:
	friend class FScopedMovementUpdate;
	friend class FScopedPreventAttachedComponentMove;
	friend struct FDirectAttachChildrenAccessor;
};

/** 
  * Struct to allow direct access to the AttachChildren array for a handful of cases that will require more work than can be done  
  * immediately to fix up in light of the privatization steps
  */
struct FDirectAttachChildrenAccessor
{
private:
	static TArray<USceneComponent*>& Get(USceneComponent* Component)
	{ 
		return Component->AttachChildren;
	}

	friend class UChildActorComponent;
	friend class FBlueprintThumbnailScene;
	friend class FClassThumbnailScene;
	friend class FComponentEditorUtils;
	friend class FBlueprintCompileReinstancer;
	friend struct FResetSceneComponentAfterCopy;
};


//////////////////////////////////////////////////////////////////////////
// USceneComponent inlines

FORCEINLINE const TArray<USceneComponent*>& USceneComponent::GetAttachChildren() const
{
	return AttachChildren;
}

FORCEINLINE USceneComponent* USceneComponent::GetAttachParent() const
{
	return AttachParent;
}

FORCEINLINE FName USceneComponent::GetAttachSocketName() const
{
	return AttachSocketName;
}

FORCEINLINE_DEBUGGABLE void USceneComponent::ConditionalUpdateComponentToWorld()
{
	if (!bComponentToWorldUpdated)
	{
		UpdateComponentToWorld();
	}
}

FORCEINLINE_DEBUGGABLE bool USceneComponent::MoveComponent(const FVector& Delta, const FQuat& NewRotation, bool bSweep, FHitResult* Hit, EMoveComponentFlags MoveFlags, ETeleportType Teleport)
{
	return MoveComponentImpl(Delta, NewRotation, bSweep, Hit, MoveFlags, Teleport);
}

FORCEINLINE_DEBUGGABLE void USceneComponent::SetRelativeLocation(FVector NewLocation, bool bSweep, FHitResult* OutSweepHitResult, ETeleportType Teleport)
{
	SetRelativeLocationAndRotation(NewLocation, RelativeRotationCache.RotatorToQuat(RelativeRotation), bSweep, OutSweepHitResult, Teleport);
}

FORCEINLINE_DEBUGGABLE void USceneComponent::SetRelativeRotation(const FQuat& NewRotation, bool bSweep, FHitResult* OutSweepHitResult, ETeleportType Teleport)
{
	SetRelativeLocationAndRotation(RelativeLocation, NewRotation, bSweep, OutSweepHitResult, Teleport);
}

FORCEINLINE_DEBUGGABLE void USceneComponent::AddRelativeLocation(FVector DeltaLocation, bool bSweep, FHitResult* OutSweepHitResult, ETeleportType Teleport)
{
	SetRelativeLocationAndRotation(RelativeLocation + DeltaLocation, RelativeRotationCache.RotatorToQuat(RelativeRotation), bSweep, OutSweepHitResult, Teleport);
}

FORCEINLINE_DEBUGGABLE void USceneComponent::AddRelativeRotation(FRotator DeltaRotation, bool bSweep, FHitResult* OutSweepHitResult, ETeleportType Teleport)
{
	SetRelativeRotation(RelativeRotation + DeltaRotation, bSweep, OutSweepHitResult, Teleport);
}

//////////////////////////////////////////////////////////////////////////

/** 
 *  Component instance cached data base class for scene components. 
 *  Stores a list of instance components attached to the 
 */
USTRUCT()
struct ENGINE_API FSceneComponentInstanceData : public FActorComponentInstanceData
{
	GENERATED_BODY()

	FSceneComponentInstanceData() = default;
	FSceneComponentInstanceData(const USceneComponent* SourceComponent);
			
	virtual ~FSceneComponentInstanceData() = default;

	virtual bool ContainsData() const override;

	virtual void ApplyToComponent(UActorComponent* Component, const ECacheApplyPhase CacheApplyPhase) override;
	virtual void FindAndReplaceInstances(const TMap<UObject*, UObject*>& OldToNewInstanceMap) override;
	virtual void AddReferencedObjects(FReferenceCollector& Collector) override;

	UPROPERTY() 
	TMap<USceneComponent*, FTransform> AttachedInstanceComponents;
};


//////////////////////////////////////////////////////////////////////////

/**
 * Utility for temporarily changing the behavior of a SceneComponent to use absolute transforms, and then restore it to the behavior at the start of the scope.
 */
class ENGINE_API FScopedPreventAttachedComponentMove : private FNoncopyable
{
public:

	/**
	 * Init scoped behavior for a given Component.
	 * Note that null is perfectly acceptable here (does nothing) as a simple way to toggle behavior at runtime without weird conditional compilation.
	 */
	FScopedPreventAttachedComponentMove(USceneComponent* Component)
	: Owner(Component)
	{
		if (Component)
		{
			// Save old flags
			bSavedAbsoluteLocation = Component->bAbsoluteLocation;
			bSavedAbsoluteRotation = Component->bAbsoluteRotation;
			bSavedAbsoluteScale = Component->bAbsoluteScale;
			bSavedNonAbsoluteComponent = !(bSavedAbsoluteLocation && bSavedAbsoluteRotation && bSavedAbsoluteScale);
		
			// Use absolute (stay in world space no matter what parent does)
			Component->bAbsoluteLocation = true;
			Component->bAbsoluteRotation = true;
			Component->bAbsoluteScale = true;

			if (bSavedNonAbsoluteComponent && Component->GetAttachParent())
			{
				// Make RelativeLocation etc relative to the world.
				Component->ConditionalUpdateComponentToWorld();
				Component->RelativeLocation = Component->GetComponentLocation();
				Component->RelativeRotation = Component->GetComponentRotation();
				Component->RelativeScale3D = Component->GetComponentScale();
			}
		}
		else
		{
			bSavedAbsoluteLocation = false;
			bSavedAbsoluteRotation = false;
			bSavedAbsoluteScale = false;
		}
	}

	~FScopedPreventAttachedComponentMove();

private:

	USceneComponent* Owner;
	uint32 bSavedAbsoluteLocation:1;
	uint32 bSavedAbsoluteRotation:1;
	uint32 bSavedAbsoluteScale:1;
	uint32 bSavedNonAbsoluteComponent:1; // Whether any of the saved location/rotation/scale flags were false (or equivalently: not all were true).

	// This class can only be created on the stack, otherwise the ordering constraints
	// of the constructor and destructor between encapsulated scopes could be violated.
	void*	operator new		(size_t);
	void*	operator new[]		(size_t);
	void	operator delete		(void *);
	void	operator delete[]	(void*);
};

//////////////////////////////////////////////////////////////////////////

/**
 * Enum that controls the scoping behavior of FScopedMovementUpdate.
 * Note that EScopedUpdate::ImmediateUpdates is not allowed within outer scopes that defer updates,
 * and any attempt to do so will change the new inner scope to use deferred updates instead.
 */
namespace EScopedUpdate
{
	enum Type
	{
		ImmediateUpdates,
		DeferredUpdates	
	};
}


/**
 * FScopedMovementUpdate creates a new movement scope, within which propagation of moves may be deferred until the end of the outermost scope that does not defer updates.
 * Moves within this scope will avoid updates such as UpdateBounds(), OnUpdateTransform(), UpdatePhysicsVolume(), UpdateChildTransforms() etc
 * until the move is committed (which happens when the last deferred scope goes out of context).
 *
 * Note that non-deferred scopes are not allowed within outer scopes that defer updates, and any attempt to use one will change the inner scope to use deferred updates.
 */
class ENGINE_API FScopedMovementUpdate : private FNoncopyable
{
public:
	
	typedef TArray<struct FHitResult, TInlineAllocator<2>> TScopedBlockingHitArray;
	typedef TArray<struct FOverlapInfo, TInlineAllocator<3>> TScopedOverlapInfoArray;

	FScopedMovementUpdate( USceneComponent* Component, EScopedUpdate::Type ScopeBehavior = EScopedUpdate::DeferredUpdates, bool bRequireOverlapsEventFlagToQueueOverlaps = true );
	~FScopedMovementUpdate();

	enum class EHasMovedTransformOption
	{
		eTestTransform,
		eIgnoreTransform
	};

	enum class EOverlapState
	{
		eUseParent,
		eUnknown,
		eIncludesOverlaps,
		eForceUpdate,
	};

	/** Get the scope containing this scope. A scope only has an outer scope if they both defer updates. */
	const FScopedMovementUpdate* GetOuterDeferredScope() const;

	/** Return true if deferring updates, false if updates are applied immediately. */
	bool IsDeferringUpdates() const;
	
	/** Revert movement to the initial location of the Component at the start of the scoped update. Also clears pending overlaps and sets bHasMoved to false. */
	void RevertMove();

	/** Returns whether movement has occurred at all during this scope, optionally checking if the transform is different (since changing scale does not go through a move). RevertMove() sets this back to false. */
	bool HasMoved(EHasMovedTransformOption CheckTransform) const;

	/** Returns true if the Component's transform differs from that at the start of the scoped update. */
	bool IsTransformDirty() const;

	/** Returns true if there are pending overlaps queued in this scope. */
	bool HasPendingOverlaps() const;

	/**
	* Returns true if we require GetGenerateOverlapEvents() on both the moving object and the overlapped object to add them to the pending overlaps list.
	* These flags will still be required when dispatching calls to UpdateOverlaps(), but this allows some custom processing of queued overlaps that would be otherwise missed along the way.
	*/
	bool RequiresOverlapsEventFlag() const;

	/** Returns the pending overlaps within this scope. */
	const TScopedOverlapInfoArray& GetPendingOverlaps() const;

	/** Returns the list of pending blocking hits, which will be used for notifications once the move is committed. */
	const TScopedBlockingHitArray& GetPendingBlockingHits() const;

	//--------------------------------------------------------------------------------------------------------//
	// These methods are intended only to be used by SceneComponent and derived classes.

	/** Add overlaps to the queued overlaps array. This is intended for use only by SceneComponent and its derived classes whenever movement is performed. */
	void AppendOverlapsAfterMove(const TOverlapArrayView& NewPendingOverlaps, bool bSweep, bool bIncludesOverlapsAtEnd);

	/** Keep current pending overlaps after a move but make note that there was movement (just a symmetric rotation). */
	void KeepCurrentOverlapsAfterRotation(bool bSweep);

	/** Add blocking hit that will get processed once the move is committed. This is intended for use only by SceneComponent and its derived classes. */
	void AppendBlockingHitAfterMove(const FHitResult& Hit);

	/** Clear overlap state at current location, we don't know what it is. */
	void InvalidateCurrentOverlaps();

	/** Force full overlap update once this scope finishes. */
	void ForceOverlapUpdate();

	/** Registers that this move is a teleport */
	void SetHasTeleported(ETeleportType InTeleportType);

protected:
	/** Fills in the list of overlaps at the end location (in EndOverlaps). Returns pointer to the list, or null if it can't be computed. */
	template<typename AllocatorType>
	TOptional<TOverlapArrayView> GetOverlapsAtEnd(class UPrimitiveComponent& PrimComponent, TArray<FOverlapInfo, AllocatorType>& OutEndOverlaps, bool bTransformChanged) const;

	bool SetWorldLocationAndRotation(FVector NewLocation, const FQuat& NewQuat, bool bNoPhysics = false, ETeleportType Teleport = ETeleportType::None);

private:
	/** Notify this scope that the given inner scope completed its update (ie is going out of scope). Only occurs for deferred updates. */
	void OnInnerScopeComplete(const FScopedMovementUpdate& InnerScope);
	
	// This class can only be created on the stack, otherwise the ordering constraints
	// of the constructor and destructor between encapsulated scopes could be violated.
	void*	operator new		(size_t);
	void*	operator new[]		(size_t);
	void	operator delete		(void *);
	void	operator delete[]	(void*);

protected:
	USceneComponent* Owner;
	FScopedMovementUpdate* OuterDeferredScope;

	EOverlapState CurrentOverlapState;
	ETeleportType TeleportType;

	FTransform InitialTransform;
	FVector InitialRelativeLocation;
	FRotator InitialRelativeRotation;
	FVector InitialRelativeScale;

	int32 FinalOverlapCandidatesIndex;			// If not INDEX_NONE, overlaps at this index and beyond in PendingOverlaps are at the final destination
	TScopedOverlapInfoArray PendingOverlaps;	// All overlaps encountered during the scope of moves.
	TScopedBlockingHitArray BlockingHits;		// All blocking hits encountered during the scope of moves.

	uint8 bDeferUpdates:1;
	uint8 bHasMoved:1;
	uint8 bRequireOverlapsEventFlag:1;

	friend class USceneComponent;
};

//////////////////////////////////////////////////////////////////////////
// FScopedMovementUpdate inlines

FORCEINLINE const FScopedMovementUpdate* FScopedMovementUpdate::GetOuterDeferredScope() const
{
	return OuterDeferredScope;
}

FORCEINLINE bool FScopedMovementUpdate::IsDeferringUpdates() const
{
	return bDeferUpdates;
}

FORCEINLINE bool FScopedMovementUpdate::HasMoved(EHasMovedTransformOption CheckTransform) const
{
	return bHasMoved || (CheckTransform == EHasMovedTransformOption::eTestTransform && IsTransformDirty());
}

FORCEINLINE bool FScopedMovementUpdate::HasPendingOverlaps() const
{
	return PendingOverlaps.Num() > 0;
}

FORCEINLINE bool FScopedMovementUpdate::RequiresOverlapsEventFlag() const
{
	return bRequireOverlapsEventFlag;
}

FORCEINLINE const FScopedMovementUpdate::TScopedOverlapInfoArray& FScopedMovementUpdate::GetPendingOverlaps() const
{
	return PendingOverlaps;
}

FORCEINLINE const FScopedMovementUpdate::TScopedBlockingHitArray& FScopedMovementUpdate::GetPendingBlockingHits() const
{
	return BlockingHits;
}

FORCEINLINE_DEBUGGABLE void FScopedMovementUpdate::AppendBlockingHitAfterMove(const FHitResult& Hit)
{
	BlockingHits.Add(Hit);
}

FORCEINLINE_DEBUGGABLE void FScopedMovementUpdate::KeepCurrentOverlapsAfterRotation(bool bSweep)
{
	bHasMoved = true;
	// CurrentOverlapState is unchanged
}

FORCEINLINE_DEBUGGABLE void FScopedMovementUpdate::InvalidateCurrentOverlaps()
{
	bHasMoved = true;
	CurrentOverlapState = EOverlapState::eUnknown;
	FinalOverlapCandidatesIndex = INDEX_NONE;
}

FORCEINLINE_DEBUGGABLE void FScopedMovementUpdate::ForceOverlapUpdate()
{
	bHasMoved = true;
	CurrentOverlapState = EOverlapState::eForceUpdate;
	FinalOverlapCandidatesIndex = INDEX_NONE;
}

FORCEINLINE_DEBUGGABLE void FScopedMovementUpdate::SetHasTeleported(ETeleportType InTeleportType)
{
	// Request an initialization. Teleport type can only go higher - i.e. if we have requested a reset, then a teleport will still reset fully
	TeleportType = ((InTeleportType > TeleportType) ? InTeleportType : TeleportType); 
}

FORCEINLINE_DEBUGGABLE class FScopedMovementUpdate* USceneComponent::GetCurrentScopedMovement() const
{
	if (ScopedMovementStack.Num() > 0)
	{
		return ScopedMovementStack.Last();
	}
	return nullptr;
}

//////////////////////////////////////////////////////////////////////////
// SceneComponent inlines that depend on FScopedMovementUpdate

FORCEINLINE_DEBUGGABLE bool USceneComponent::IsDeferringMovementUpdates() const
{
	if (ScopedMovementStack.Num() > 0)
	{
		checkSlow(ScopedMovementStack.Last()->IsDeferringUpdates());
		return true;
	}
	return false;
}

FORCEINLINE_DEBUGGABLE void USceneComponent::BeginScopedMovementUpdate(class FScopedMovementUpdate& ScopedUpdate)
{
	checkSlow(IsInGameThread());
	checkSlow(ScopedUpdate.IsDeferringUpdates());
	ScopedMovementStack.Push(&ScopedUpdate);
}

FORCEINLINE_DEBUGGABLE bool USceneComponent::UpdateOverlaps(const TOverlapArrayView* PendingOverlaps /* = nullptr */, bool bDoNotifies /* = true */, const TOverlapArrayView* OverlapsAtEndLocation /* = nullptr */)
{
	if (IsDeferringMovementUpdates())
	{
		GetCurrentScopedMovement()->ForceOverlapUpdate();
	}
	else if (!ShouldSkipUpdateOverlaps())
	{
		bSkipUpdateOverlaps = UpdateOverlapsImpl(PendingOverlaps, bDoNotifies, OverlapsAtEndLocation);
	}

	return bSkipUpdateOverlaps;
}

FORCEINLINE_DEBUGGABLE bool USceneComponent::GetShouldUpdatePhysicsVolume() const
{
	return bShouldUpdatePhysicsVolume;
}<|MERGE_RESOLUTION|>--- conflicted
+++ resolved
@@ -45,12 +45,9 @@
 // All added members of FOverlapInfo are PODs.
 template<> struct TIsPODType<FOverlapInfo> { enum { Value = TIsPODType<FHitResult>::Value }; };
 
-<<<<<<< HEAD
-=======
 typedef TArray<FOverlapInfo, TInlineAllocator<3>> TInlineOverlapInfoArray;
 typedef TArrayView<const FOverlapInfo> TOverlapArrayView;
 
->>>>>>> 9ba46998
 /** Detail mode for scene component rendering, corresponds with the integer value of UWorld::GetDetailMode() */
 UENUM()
 enum EDetailMode
@@ -166,14 +163,6 @@
 	UPROPERTY(BlueprintReadOnly, ReplicatedUsing=OnRep_Transform, interp, Category=Transform)
 	FVector RelativeScale3D;
 
-<<<<<<< HEAD
-private:
-	/** Current transform of the component, relative to the world */
-	FTransform ComponentToWorld;
-
-public:
-=======
->>>>>>> 9ba46998
 	/**
 	* Velocity of the component.
 	* @see GetComponentVelocity()
@@ -267,11 +256,6 @@
 private:
 	uint8 bNetUpdateTransform : 1;
 	uint8 bNetUpdateAttachment : 1;
-<<<<<<< HEAD
-	uint8 bNetHasReceivedRelativeLocation : 1;
-	uint8 bNetHasReceivedRelativeRotation : 1;
-=======
->>>>>>> 9ba46998
 
 public:
 	/** Global flag to enable/disable overlap optimizations, settable with p.SkipUpdateOverlapsOptimEnabled cvar */ 
@@ -291,13 +275,10 @@
 	UPROPERTY(EditAnywhere, AdvancedDisplay, BlueprintReadOnly, Category = LOD)
 	TEnumAsByte<enum EDetailMode> DetailMode;
 
-<<<<<<< HEAD
-=======
 	/** Delegate that will be called when PhysicsVolume has been changed **/
 	UPROPERTY(BlueprintAssignable, Category=PhysicsVolume, meta=(DisplayName="Physics Volume Changed"))
 	FPhysicsVolumeChanged PhysicsVolumeChangedDelegate;
 
->>>>>>> 9ba46998
 #if WITH_EDITORONLY_DATA
 protected:
 	/** Editor only component used to display the sprite so as to be able to see the location of the Audio Component  */
@@ -311,21 +292,15 @@
 	/** Cache that avoids Quat<->Rotator conversions if possible. Only to be used with RelativeRotation. */
 	FRotationConversionCache RelativeRotationCache;
 
-<<<<<<< HEAD
-=======
 	/** Current transform of the component, relative to the world */
 	FTransform ComponentToWorld;
 
->>>>>>> 9ba46998
 public:
 	/** Sets the RelativeRotationCache. Used to ensure component ends up with the same RelativeRotation after calling SetWorldTransform(). */
 	void SetRelativeRotationCache(const FRotationConversionCache& InCache);
 	
 	/** Get the RelativeRotationCache.  */
 	FORCEINLINE const FRotationConversionCache& GetRelativeRotationCache() const { return RelativeRotationCache; }
-
-	/** Delegate called when this component is moved */
-	FTransformUpdated TransformUpdated;
 
 	/** Delegate called when this component is moved */
 	FTransformUpdated TransformUpdated;
@@ -917,11 +892,7 @@
 	bool CheckStaticMobilityAndWarn(const FText& ActionText) const;
 
 	/** Internal helper for UpdateOverlaps */
-<<<<<<< HEAD
-	virtual bool UpdateOverlapsImpl(TArray<FOverlapInfo> const* PendingOverlaps = nullptr, bool bDoNotifies = true, const TArray<FOverlapInfo>* OverlapsAtEndLocation = nullptr);
-=======
 	virtual bool UpdateOverlapsImpl(const TOverlapArrayView* PendingOverlaps = nullptr, bool bDoNotifies = true, const TOverlapArrayView* OverlapsAtEndLocation = nullptr);
->>>>>>> 9ba46998
 
 private:
 	void PropagateTransformUpdate(bool bTransformChanged, EUpdateTransformFlags UpdateTransformFlags = EUpdateTransformFlags::None, ETeleportType Teleport = ETeleportType::None);
