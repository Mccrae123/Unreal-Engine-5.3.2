--- conflicted
+++ resolved
@@ -186,12 +186,9 @@
 	UPROPERTY(Transient, Replicated)
 	uint8 bShouldSnapRotationWhenAttached : 1;
 
-<<<<<<< HEAD
-=======
 	UPROPERTY(Transient, Replicated)
 	uint8 bShouldSnapScaleWhenAttached : 1;
 
->>>>>>> d731a049
 	/** Sets bShouldBeAttached, push model aware. */
 	void SetShouldBeAttached(bool bNewShouldBeAttached);
 
@@ -201,12 +198,9 @@
 	/** Sets bShouldSnapRotationWhenAttached, push model aware. */
 	void SetShouldSnapRotationWhenAttached(bool bShouldSnapRotation);
 
-<<<<<<< HEAD
-=======
 	/** Sets bShouldSnapScaleWhenAttached, push model aware. */
 	void SetShouldSnapScaleWhenAttached(bool bShouldSnapScale);
 
->>>>>>> d731a049
 	/**
 	 * Whether or not the cached PhysicsVolume this component overlaps should be updated when the component is moved.
 	 * @see GetPhysicsVolume()
@@ -316,23 +310,6 @@
 
 	/** Returns the current scoped movement update, or NULL if there is none. @see FScopedMovementUpdate */
 	FScopedMovementUpdate* GetCurrentScopedMovement() const;
-
-#if WITH_EDITORONLY_DATA
-	/**
-	 * @todo_ow: This is needed because of order of registration of Actors
-	 * 
-	 * In World Partition Levels loaded actors are Registered in an atomic fashion meaning we register all their
-	 * components and then call RerunConstructionScripts before loading the next actor. This means that a Parent can be Reconstructed and trash its components
-	 * without notifying its attached actors.
-	 * 
-	 * In Non World Partition Levels when adding actors to world we sort all actors based on hierarchy, register all actors and then RerunConstructionScripts on all actors
-	 * which allows handling of Attachments as attached actors are already registered when the parent gets reconstructed and so attachment is preserved.
-	 * 
-	 * ReplacementSceneComponent is there as a temp solution to allow finding of the replacement component of a trashed scene component. 
-	 */
-	UPROPERTY(Transient)
-	TObjectPtr<USceneComponent> ReplacementSceneComponent;
-#endif
 
 #if WITH_EDITORONLY_DATA
 	/**
