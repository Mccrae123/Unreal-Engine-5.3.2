--- conflicted
+++ resolved
@@ -440,11 +440,7 @@
 	UPROPERTY(EditAnywhere, BlueprintReadOnly, Category=Lighting, AdvancedDisplay)
 	uint8 bEmissiveLightSource:1;
 
-<<<<<<< HEAD
-	/** Controls whether the primitive should inject light into the Light Propagation Volume.  This flag is only used if CastShadow is true. **/
-=======
 	/** Controls whether the primitive should inject light into the Light Propagation Volume.  This flag is only used if CastShadow is true. */
->>>>>>> d731a049
 	UPROPERTY(EditAnywhere, BlueprintReadOnly, Category=Lighting, AdvancedDisplay, meta=(EditCondition="CastShadow"))
 	uint8 bAffectDynamicIndirectLighting:1;
 
