--- conflicted
+++ resolved
@@ -660,17 +660,10 @@
 	 * be at least a frame behind the game thread's world time before you consider the actor non-visible.
 	 */
 	mutable float LastRenderTime;
-<<<<<<< HEAD
 
 	/** Same as LastRenderTimeOnScreen but only updated if the component is on screen. Used by the texture streamer. */
 	mutable float LastRenderTimeOnScreen;
 
-=======
-
-	/** Same as LastRenderTimeOnScreen but only updated if the component is on screen. Used by the texture streamer. */
-	mutable float LastRenderTimeOnScreen;
-
->>>>>>> 33e6966e
 	friend class FPrimitiveSceneInfo;
 
 public:
@@ -914,15 +907,12 @@
 	bool ComponentOverlapMulti(TArray<struct FOverlapResult>& OutOverlaps, const class UWorld* InWorld, const FVector& Pos, const FQuat& Rot, ECollisionChannel TestChannel, const struct FComponentQueryParams& Params = FComponentQueryParams::DefaultComponentQueryParams, const struct FCollisionObjectQueryParams& ObjectQueryParams = FCollisionObjectQueryParams::DefaultObjectQueryParam) const;
 	bool ComponentOverlapMulti(TArray<struct FOverlapResult>& OutOverlaps, const class UWorld* InWorld, const FVector& Pos, const FRotator& Rot, ECollisionChannel TestChannel, const struct FComponentQueryParams& Params = FComponentQueryParams::DefaultComponentQueryParams, const struct FCollisionObjectQueryParams& ObjectQueryParams = FCollisionObjectQueryParams::DefaultObjectQueryParam) const;
 
-<<<<<<< HEAD
-=======
 	/**
 	 *	Walks up the attachment tree until a primitive component with LightAttachmentsAsGroup enabled is found. This component will effectively act as the root of the attachment group.
 	 *	Return nullptr if none is found. 
 	 */
 	const UPrimitiveComponent* GetLightingAttachmentRoot() const;
 
->>>>>>> 33e6966e
 protected:
 	/** Override this method for custom behavior for ComponentOverlapMulti() */
 	virtual bool ComponentOverlapMultiImpl(TArray<struct FOverlapResult>& OutOverlaps, const class UWorld* InWorld, const FVector& Pos, const FQuat& Rot, ECollisionChannel TestChannel, const struct FComponentQueryParams& Params, const struct FCollisionObjectQueryParams& ObjectQueryParams = FCollisionObjectQueryParams::DefaultObjectQueryParam) const;
