// Copyright 1998-2019 Epic Games, Inc. All Rights Reserved.

#pragma once

#include "CoreMinimal.h"
#include "HAL/ThreadSafeCounter.h"
#include "UObject/ObjectMacros.h"
#include "UObject/UObjectGlobals.h"
#include "Misc/Guid.h"
#include "InputCoreTypes.h"
#include "Templates/SubclassOf.h"
#include "Engine/EngineTypes.h"
#include "Components/SceneComponent.h"
#include "RenderCommandFence.h"
#include "GameFramework/Actor.h"
#include "CollisionQueryParams.h"
#include "SceneTypes.h"
#include "Engine/EngineTypes.h"
#include "PhysicsEngine/BodyInstance.h"
#include "Engine/TextureStreamingTypes.h"
#include "AI/Navigation/NavRelevantInterface.h"
#include "VT/RuntimeVirtualTextureEnum.h"
#include "PrimitiveComponent.generated.h"

class AController;
class FPrimitiveSceneProxy;
class UMaterialInterface;
class UPrimitiveComponent;
class UTexture;
struct FCollisionShape;
struct FConvexVolume;
struct FEngineShowFlags;
struct FNavigableGeometryExport;

/** Determines whether a Character can attempt to step up onto a component when they walk in to it. */
UENUM()
enum ECanBeCharacterBase
{
	/** Character cannot step up onto this Component. */
	ECB_No UMETA(DisplayName="No"),
	/** Character can step up onto this Component. */
	ECB_Yes UMETA(DisplayName="Yes"),
	/**
	 * Owning actor determines whether character can step up onto this Component (default true unless overridden in code).
	 * @see AActor::CanBeBaseForCharacter()
	 */
	ECB_Owner UMETA(DisplayName="(Owner)"),
	ECB_MAX,
};

/** Determines if a primitive component contains custom collision for navigation/AI */
UENUM()
namespace EHasCustomNavigableGeometry
{
	enum Type
	{
		/** Primitive doesn't have custom navigation geometry, if collision is enabled then its convex/trimesh collision will be used for generating the navmesh */
		No,

		/** If primitive would normally affect navmesh, DoCustomNavigableGeometryExport() should be called to export this primitive's navigable geometry */
		Yes,

		/** DoCustomNavigableGeometryExport() should be called even if the mesh is non-collidable and wouldn't normally affect the navmesh */
		EvenIfNotCollidable,

		/** Don't export navigable geometry even if primitive is relevant for navigation (can still add modifiers) */
		DontExport,
	};
}

/** Information about the sprite category, used for visualization in the editor */
USTRUCT()
struct FSpriteCategoryInfo
{
	GENERATED_BODY()

	/** Sprite category that the component belongs to */
	UPROPERTY()
	FName Category;

	/** Localized name of the sprite category */
	UPROPERTY()
	FText DisplayName;

	/** Localized description of the sprite category */
	UPROPERTY()
	FText Description;
};

/** Exposed enum to parallel RHI's EStencilMask and show up in the editor. Has a paired struct to convert between the two. */
UENUM()
enum class ERendererStencilMask : uint8
{
	ERSM_Default UMETA(DisplayName = "Default"),
	ERSM_255 UMETA(DisplayName = "All bits (255), ignore depth"),
	ERSM_1 UMETA(DisplayName = "First bit (1), ignore depth"),
	ERSM_2 UMETA(DisplayName = "Second bit (2), ignore depth"),
	ERSM_4 UMETA(DisplayName = "Third bit (4), ignore depth"),
	ERSM_8 UMETA(DisplayName = "Fourth bit (8), ignore depth"),
	ERSM_16 UMETA(DisplayName = "Fifth bit (16), ignore depth"),
	ERSM_32 UMETA(DisplayName = "Sixth bit (32), ignore depth"),
	ERSM_64 UMETA(DisplayName = "Seventh bit (64), ignore depth"),
	ERSM_128 UMETA(DisplayName = "Eighth bit (128), ignore depth")
};

/** Converts a stencil mask from the editor's USTRUCT version to the version the renderer uses. */
struct FRendererStencilMaskEvaluation
{
	static FORCEINLINE EStencilMask ToStencilMask(const ERendererStencilMask InEnum)
	{
		switch (InEnum)
		{
		case ERendererStencilMask::ERSM_Default:
			return EStencilMask::SM_Default;
		case ERendererStencilMask::ERSM_255:
			return EStencilMask::SM_255;
		case ERendererStencilMask::ERSM_1:
			return EStencilMask::SM_1;
		case ERendererStencilMask::ERSM_2:
			return EStencilMask::SM_2;
		case ERendererStencilMask::ERSM_4:
			return EStencilMask::SM_4;
		case ERendererStencilMask::ERSM_8:
			return EStencilMask::SM_8;
		case ERendererStencilMask::ERSM_16:
			return EStencilMask::SM_16;
		case ERendererStencilMask::ERSM_32:
			return EStencilMask::SM_32;
		case ERendererStencilMask::ERSM_64:
			return EStencilMask::SM_64;
		case ERendererStencilMask::ERSM_128:
			return EStencilMask::SM_128;
		default:
			// Unsupported EStencilMask - return a safe default.
			check(false);
			return EStencilMask::SM_Default;
		}
	}
};


/**
 * Delegate for notification of blocking collision against a specific component.  
 * NormalImpulse will be filled in for physics-simulating bodies, but will be zero for swept-component blocking collisions. 
 */
DECLARE_DYNAMIC_MULTICAST_SPARSE_DELEGATE_FiveParams( FComponentHitSignature, UPrimitiveComponent, OnComponentHit, UPrimitiveComponent*, HitComponent, AActor*, OtherActor, UPrimitiveComponent*, OtherComp, FVector, NormalImpulse, const FHitResult&, Hit );
/** Delegate for notification of start of overlap with a specific component */
DECLARE_DYNAMIC_MULTICAST_SPARSE_DELEGATE_SixParams( FComponentBeginOverlapSignature, UPrimitiveComponent, OnComponentBeginOverlap, UPrimitiveComponent*, OverlappedComponent, AActor*, OtherActor, UPrimitiveComponent*, OtherComp, int32, OtherBodyIndex, bool, bFromSweep, const FHitResult &, SweepResult);
/** Delegate for notification of end of overlap with a specific component */
DECLARE_DYNAMIC_MULTICAST_SPARSE_DELEGATE_FourParams( FComponentEndOverlapSignature, UPrimitiveComponent, OnComponentEndOverlap, UPrimitiveComponent*, OverlappedComponent, AActor*, OtherActor, UPrimitiveComponent*, OtherComp, int32, OtherBodyIndex);
/** Delegate for notification when a wake event is fired by physics*/
DECLARE_DYNAMIC_MULTICAST_SPARSE_DELEGATE_TwoParams(FComponentWakeSignature, UPrimitiveComponent, OnComponentWake, UPrimitiveComponent*, WakingComponent, FName, BoneName);
/** Delegate for notification when a sleep event is fired by physics*/
DECLARE_DYNAMIC_MULTICAST_SPARSE_DELEGATE_TwoParams(FComponentSleepSignature, UPrimitiveComponent, OnComponentSleep, UPrimitiveComponent*, SleepingComponent, FName, BoneName);
/** Delegate for notification when collision settings change. */
DECLARE_DYNAMIC_MULTICAST_SPARSE_DELEGATE_OneParam(FComponentCollisionSettingsChangedSignature, UPrimitiveComponent, OnComponentCollisionSettingsChangedEvent, UPrimitiveComponent*, ChangedComponent);

DECLARE_DYNAMIC_MULTICAST_SPARSE_DELEGATE_OneParam( FComponentBeginCursorOverSignature, UPrimitiveComponent, OnBeginCursorOver, UPrimitiveComponent*, TouchedComponent );
DECLARE_DYNAMIC_MULTICAST_SPARSE_DELEGATE_OneParam( FComponentEndCursorOverSignature, UPrimitiveComponent, OnEndCursorOver, UPrimitiveComponent*, TouchedComponent );
DECLARE_DYNAMIC_MULTICAST_SPARSE_DELEGATE_TwoParams( FComponentOnClickedSignature, UPrimitiveComponent, OnClicked, UPrimitiveComponent*, TouchedComponent , FKey, ButtonPressed);
DECLARE_DYNAMIC_MULTICAST_SPARSE_DELEGATE_TwoParams( FComponentOnReleasedSignature, UPrimitiveComponent, OnReleased, UPrimitiveComponent*, TouchedComponent, FKey, ButtonReleased);
DECLARE_DYNAMIC_MULTICAST_SPARSE_DELEGATE_TwoParams( FComponentOnInputTouchBeginSignature, UPrimitiveComponent, OnInputTouchBegin, ETouchIndex::Type, FingerIndex, UPrimitiveComponent*, TouchedComponent );
DECLARE_DYNAMIC_MULTICAST_SPARSE_DELEGATE_TwoParams( FComponentOnInputTouchEndSignature, UPrimitiveComponent, OnInputTouchEnd, ETouchIndex::Type, FingerIndex, UPrimitiveComponent*, TouchedComponent );
DECLARE_DYNAMIC_MULTICAST_SPARSE_DELEGATE_TwoParams( FComponentBeginTouchOverSignature, UPrimitiveComponent, OnInputTouchEnter, ETouchIndex::Type, FingerIndex, UPrimitiveComponent*, TouchedComponent );
DECLARE_DYNAMIC_MULTICAST_SPARSE_DELEGATE_TwoParams( FComponentEndTouchOverSignature, UPrimitiveComponent, OnInputTouchLeave, ETouchIndex::Type, FingerIndex, UPrimitiveComponent*, TouchedComponent );

/**
 * PrimitiveComponents are SceneComponents that contain or generate some sort of geometry, generally to be rendered or used as collision data.
 * There are several subclasses for the various types of geometry, but the most common by far are the ShapeComponents (Capsule, Sphere, Box), StaticMeshComponent, and SkeletalMeshComponent.
 * ShapeComponents generate geometry that is used for collision detection but are not rendered, while StaticMeshComponents and SkeletalMeshComponents contain pre-built geometry that is rendered, but can also be used for collision detection.
 */
UCLASS(abstract, HideCategories=(Mobility, VirtualTexture), ShowCategories=(PhysicsVolume))
class ENGINE_API UPrimitiveComponent : public USceneComponent, public INavRelevantInterface
{
	GENERATED_BODY()

public:
	/**
	 * Default UObject constructor.
	 */
	UPrimitiveComponent(const FObjectInitializer& ObjectInitializer = FObjectInitializer::Get());

	// Rendering
	
	/**
	 * The minimum distance at which the primitive should be rendered, 
	 * measured in world space units from the center of the primitive's bounding sphere to the camera position.
	 */
	UPROPERTY(EditAnywhere, AdvancedDisplay, BlueprintReadOnly, Category=LOD)
	float MinDrawDistance;

	/**  Max draw distance exposed to LDs. The real max draw distance is the min (disregarding 0) of this and volumes affecting this object. */
	UPROPERTY(EditAnywhere, AdvancedDisplay, BlueprintReadOnly, Category=LOD, meta=(DisplayName="Desired Max Draw Distance") )
	float LDMaxDrawDistance;

	/**
	 * The distance to cull this primitive at.  
	 * A CachedMaxDrawDistance of 0 indicates that the primitive should not be culled by distance.
	 */
	UPROPERTY(Category=LOD, AdvancedDisplay, VisibleAnywhere, BlueprintReadOnly, meta=(DisplayName="Current Max Draw Distance") )
	float CachedMaxDrawDistance;

	/** The scene depth priority group to draw the primitive in. */
	UPROPERTY()
	TEnumAsByte<enum ESceneDepthPriorityGroup> DepthPriorityGroup;

	/** The scene depth priority group to draw the primitive in, if it's being viewed by its owner. */
	UPROPERTY()
	TEnumAsByte<enum ESceneDepthPriorityGroup> ViewOwnerDepthPriorityGroup;

	/** Quality of indirect lighting for Movable primitives.  This has a large effect on Indirect Lighting Cache update time. */
	UPROPERTY(EditAnywhere, AdvancedDisplay, BlueprintReadOnly, Category=Lighting)
	TEnumAsByte<EIndirectLightingCacheQuality> IndirectLightingCacheQuality;

	/** Controls the type of lightmap used for this component. */
	UPROPERTY(EditAnywhere, AdvancedDisplay, BlueprintReadOnly, Category=Lighting)
	ELightmapType LightmapType;

#if WITH_EDITORONLY_DATA
	/** Which specific HLOD levels this component should be excluded from */
	UPROPERTY(EditAnywhere, AdvancedDisplay, BlueprintReadWrite, Category = HLOD)
	TArray<int32> ExcludeForSpecificHLODLevels;

	/** If true, and if World setting has bEnableHierarchicalLOD equal to true, then this component will be included when generating a Proxy mesh for the parent Actor */
	UPROPERTY(EditAnywhere, AdvancedDisplay, BlueprintReadWrite, Category = HLOD, meta = (DisplayName = "Include Component for HLOD Mesh generation"))
	uint8 bEnableAutoLODGeneration : 1;
#endif 

	/** Use the Maximum LOD Mesh (imposter) instead of including Mesh data from this component in the Proxy Generation process */
	UPROPERTY(EditAnywhere, AdvancedDisplay, BlueprintReadWrite, Category = HLOD)
	uint8 bUseMaxLODAsImposter : 1;

	/** If true, the proxy generation process will use instancing to render this imposter */
	UPROPERTY(EditAnywhere, AdvancedDisplay, BlueprintReadWrite, Category = HLOD, meta = (EditCondition = "bUseMaxLODAsImposter"))
	uint8 bBatchImpostersAsInstances : 1;

	/**
	 * When enabled this object will not be culled by distance. This is ignored if a child of a HLOD.
	 */
	UPROPERTY(EditAnywhere, AdvancedDisplay, BlueprintReadOnly, Category=LOD)
	uint8 bNeverDistanceCull:1;

	/** Whether this primitive is referenced by a FLevelRenderAssetManager  */
	mutable uint8 bAttachedToStreamingManagerAsStatic : 1;
	/** Whether this primitive is referenced by a FDynamicRenderAssetInstanceManager */
	mutable uint8 bAttachedToStreamingManagerAsDynamic : 1;
	/** Whether this primitive is handled as dynamic, although it could have no references */
	mutable uint8 bHandledByStreamingManagerAsDynamic : 1;
	/** When true, texture streaming manager won't update the component state. Used to perform early exits when updating component. */
	mutable uint8 bIgnoreStreamingManagerUpdate : 1;

	/** Whether this primitive is referenced by the streaming manager and should sent callbacks when detached or destroyed */
	FORCEINLINE bool IsAttachedToStreamingManager() const { return !!(bAttachedToStreamingManagerAsStatic | bAttachedToStreamingManagerAsDynamic); }

	/** 
	 * Indicates if we'd like to create physics state all the time (for collision and simulation). 
	 * If you set this to false, it still will create physics state if collision or simulation activated. 
	 * This can help performance if you'd like to avoid overhead of creating physics state when triggers 
	 */
	UPROPERTY(EditAnywhere, AdvancedDisplay, BlueprintReadOnly, Category=Collision)
	uint8 bAlwaysCreatePhysicsState:1;

	/**
	 * If true, this component will generate overlap events when it is overlapping other components (eg Begin Overlap).
	 * Both components (this and the other) must have this enabled for overlap events to occur.
	 *
	 * @see [Overlap Events](https://docs.unrealengine.com/latest/INT/Engine/Physics/Collision/index.html#overlapandgenerateoverlapevents)
	 * @see UpdateOverlaps(), BeginComponentOverlap(), EndComponentOverlap()
	 */
	UFUNCTION(BlueprintGetter)
	bool GetGenerateOverlapEvents() const;

	/** Modifies value returned by GetGenerateOverlapEvents() */
	UFUNCTION(BlueprintSetter)
	void SetGenerateOverlapEvents(bool bInGenerateOverlapEvents);

private:
	UPROPERTY(EditAnywhere, BlueprintGetter = GetGenerateOverlapEvents, BlueprintSetter = SetGenerateOverlapEvents, Category = Collision)
	uint8 bGenerateOverlapEvents : 1;

public:
	/**
	 * If true, this component will generate individual overlaps for each overlapping physics body if it is a multi-body component. When false, this component will
	 * generate only one overlap, regardless of how many physics bodies it has and how many of them are overlapping another component/body. This flag has no
	 * influence on single body components.
	 */
	UPROPERTY(EditAnywhere, AdvancedDisplay, BlueprintReadWrite, Category=Collision)
	uint8 bMultiBodyOverlap:1;

	/**
	 * If true, component sweeps with this component should trace against complex collision during movement (for example, each triangle of a mesh).
	 * If false, collision will be resolved against simple collision bounds instead.
	 * @see MoveComponent()
	 */
	UPROPERTY(EditAnywhere, AdvancedDisplay, BlueprintReadWrite, Category=Collision)
	uint8 bTraceComplexOnMove:1;

	/**
	 * If true, component sweeps will return the material in their hit result.
	 * @see MoveComponent(), FHitResult
	 */
	UPROPERTY(EditAnywhere, AdvancedDisplay, BlueprintReadWrite, Category=Collision)
	uint8 bReturnMaterialOnMove:1;

	/** True if the primitive should be rendered using ViewOwnerDepthPriorityGroup if viewed by its owner. */
	UPROPERTY()
	uint8 bUseViewOwnerDepthPriorityGroup:1;

	/** Whether to accept cull distance volumes to modify cached cull distance. */
	UPROPERTY(EditAnywhere, AdvancedDisplay, BlueprintReadOnly, Category=LOD)
	uint8 bAllowCullDistanceVolume:1;

	/** True if the primitive has motion blur velocity meshes */
	UPROPERTY()
	uint8 bHasMotionBlurVelocityMeshes:1;
	
	/** If true, this component will be visible in reflection captures. */
	UPROPERTY(EditAnywhere, AdvancedDisplay, BlueprintReadOnly, Category = Rendering)
	uint8 bVisibleInReflectionCaptures:1;

	/** If true, this component will be visible in ray tracing effects. Turning this off will remove it from ray traced reflections, shadows, etc. */
	UPROPERTY(EditAnywhere, AdvancedDisplay, BlueprintReadOnly, Category = Rendering)
	uint8 bVisibleInRayTracing : 1;

	/** If true, this component will be rendered in the main pass (z prepass, basepass, transparency) */
	UPROPERTY(EditAnywhere, AdvancedDisplay, BlueprintReadOnly, Category = Rendering)
	uint8 bRenderInMainPass:1;

	/** If true, this component will be rendered in the depth pass even if it's not rendered in the main pass */
	UPROPERTY(EditAnywhere, AdvancedDisplay, BlueprintReadOnly, Category = Rendering)
	uint8 bRenderInDepthPass:1;

	/** Whether the primitive receives decals. */
	UPROPERTY(EditAnywhere, AdvancedDisplay, BlueprintReadOnly, Category=Rendering)
	uint8 bReceivesDecals:1;

	/** If this is True, this component won't be visible when the view actor is the component's owner, directly or indirectly. */
	UPROPERTY(EditAnywhere, AdvancedDisplay, BlueprintReadOnly, Category = Rendering)
	uint8 bOwnerNoSee:1;

	/** If this is True, this component will only be visible when the view actor is the component's owner, directly or indirectly. */
	UPROPERTY(EditAnywhere, AdvancedDisplay, BlueprintReadOnly, Category = Rendering)
	uint8 bOnlyOwnerSee:1;

	/** Treat this primitive as part of the background for occlusion purposes. This can be used as an optimization to reduce the cost of rendering skyboxes, large ground planes that are part of the vista, etc. */
	UPROPERTY(EditAnywhere, AdvancedDisplay, BlueprintReadOnly, Category=Rendering)
	uint8 bTreatAsBackgroundForOcclusion:1;

	/** 
	 * Whether to render the primitive in the depth only pass.  
	 * This should generally be true for all objects, and let the renderer make decisions about whether to render objects in the depth only pass.
	 * @todo - if any rendering features rely on a complete depth only pass, this variable needs to go away.
	 */
	UPROPERTY(EditAnywhere, AdvancedDisplay, BlueprintReadOnly, Category=Rendering)
	uint8 bUseAsOccluder:1;

	/** If this is True, this component can be selected in the editor. */
	UPROPERTY()
	uint8 bSelectable:1;

	/** If true, forces mips for textures used by this component to be resident when this component's level is loaded. */
	UPROPERTY(EditAnywhere, AdvancedDisplay, BlueprintReadOnly, Category=TextureStreaming)
	uint8 bForceMipStreaming:1;

	/** If true a hit-proxy will be generated for each instance of instanced static meshes */
	UPROPERTY()
	uint8 bHasPerInstanceHitProxies:1;

	// Lighting flags
	
	/** Controls whether the primitive component should cast a shadow or not. */
	UPROPERTY(EditAnywhere, BlueprintReadOnly, Category=Lighting)
	uint8 CastShadow:1;

	/** Controls whether the primitive should inject light into the Light Propagation Volume.  This flag is only used if CastShadow is true. **/
	UPROPERTY(EditAnywhere, BlueprintReadOnly, Category=Lighting, AdvancedDisplay, meta=(EditCondition="CastShadow"))
	uint8 bAffectDynamicIndirectLighting:1;

	/** Controls whether the primitive should affect dynamic distance field lighting methods.  This flag is only used if CastShadow is true. **/
	UPROPERTY(EditAnywhere, BlueprintReadOnly, Category=Lighting, AdvancedDisplay, meta=(EditCondition="CastShadow"))
	uint8 bAffectDistanceFieldLighting:1;

	/** Controls whether the primitive should cast shadows in the case of non precomputed shadowing.  This flag is only used if CastShadow is true. **/
	UPROPERTY(EditAnywhere, BlueprintReadOnly, Category=Lighting, AdvancedDisplay, meta=(EditCondition="CastShadow", DisplayName = "Dynamic Shadow"))
	uint8 bCastDynamicShadow:1;

	/** Whether the object should cast a static shadow from shadow casting lights.  This flag is only used if CastShadow is true. */
	UPROPERTY(EditAnywhere, BlueprintReadOnly, Category=Lighting, AdvancedDisplay, meta=(EditCondition="CastShadow", DisplayName = "Static Shadow"))
	uint8 bCastStaticShadow:1;

	/** 
	 * Whether the object should cast a volumetric translucent shadow.
	 * Volumetric translucent shadows are useful for primitives with smoothly changing opacity like particles representing a volume, 
	 * But have artifacts when used on highly opaque surfaces.
	 */
	UPROPERTY(EditAnywhere, AdvancedDisplay, BlueprintReadOnly, Category=Lighting, meta=(EditCondition="CastShadow", DisplayName = "Volumetric Translucent Shadow"))
	uint8 bCastVolumetricTranslucentShadow:1;

	/** 
	 * When enabled, the component will only cast a shadow on itself and not other components in the world.  
	 * This is especially useful for first person weapons, and forces bCastInsetShadow to be enabled.
	 */
	UPROPERTY(EditAnywhere, AdvancedDisplay, BlueprintReadOnly, Category=Lighting, meta=(EditCondition="CastShadow"))
	uint8 bSelfShadowOnly:1;

	/** 
	 * When enabled, the component will be rendering into the far shadow cascades (only for directional lights).
	 */
	UPROPERTY(EditAnywhere, AdvancedDisplay, BlueprintReadOnly, Category=Lighting, meta=(EditCondition="CastShadow", DisplayName = "Far Shadow"))
	uint8 bCastFarShadow:1;

	/** 
	 * Whether this component should create a per-object shadow that gives higher effective shadow resolution. 
	 * Useful for cinematic character shadowing. Assumed to be enabled if bSelfShadowOnly is enabled.
	 */
	UPROPERTY(EditAnywhere, AdvancedDisplay, BlueprintReadOnly, Category=Lighting, meta=(EditCondition="CastShadow", DisplayName = "Dynamic Inset Shadow"))
	uint8 bCastInsetShadow:1;

	/** 
	 * Whether this component should cast shadows from lights that have bCastShadowsFromCinematicObjectsOnly enabled.
	 * This is useful for characters in a cinematic with special cinematic lights, where the cost of shadowmap rendering of the environment is undesired.
	 */
	UPROPERTY(EditAnywhere, AdvancedDisplay, BlueprintReadOnly, Category=Lighting, meta=(EditCondition="CastShadow"))
	uint8 bCastCinematicShadow:1;

	/** 
	 *	If true, the primitive will cast shadows even if bHidden is true.
	 *	Controls whether the primitive should cast shadows when hidden.
	 *	This flag is only used if CastShadow is true.
	 */
	UPROPERTY(EditAnywhere, AdvancedDisplay, BlueprintReadOnly, Category=Lighting, meta=(EditCondition="CastShadow", DisplayName = "Hidden Shadow"))
	uint8 bCastHiddenShadow:1;

	/** Whether this primitive should cast dynamic shadows as if it were a two sided material. */
	UPROPERTY(EditAnywhere, AdvancedDisplay, BlueprintReadOnly, Category=Lighting, meta=(EditCondition="CastShadow", DisplayName = "Shadow Two Sided"))
	uint8 bCastShadowAsTwoSided:1;

	/** @deprecated Replaced by LightmapType */
	UPROPERTY()
	uint8 bLightAsIfStatic_DEPRECATED:1;

	/** 
	 * Whether to light this component and any attachments as a group.  This only has effect on the root component of an attachment tree.
	 * When enabled, attached component shadowing settings like bCastInsetShadow, bCastVolumetricTranslucentShadow, etc, will be ignored.
	 * This is useful for improving performance when multiple movable components are attached together.
	 */
	UPROPERTY(EditAnywhere, AdvancedDisplay, BlueprintReadOnly, Category=Lighting)
	uint8 bLightAttachmentsAsGroup:1;

	/** 
	 * If set, then it overrides any bLightAttachmentsAsGroup set in a parent.
	 */
	UPROPERTY(EditAnywhere, AdvancedDisplay, BlueprintReadOnly, Category=Lighting)
	uint8 bExcludeFromLightAttachmentGroup :1;

	/**
	* Mobile only:
	* If disabled this component will not receive CSM shadows. (Components that do not receive CSM may have reduced shading cost)
	*/
	UPROPERTY(EditAnywhere, AdvancedDisplay, BlueprintReadOnly, Category = Mobile, meta = (DisplayName = "Receive CSM Shadows"))
	uint8 bReceiveMobileCSMShadows : 1;

	/** 
	 * Whether the whole component should be shadowed as one from stationary lights, which makes shadow receiving much cheaper.
	 * When enabled shadowing data comes from the volume lighting samples precomputed by Lightmass, which are very sparse.
	 * This is currently only used on stationary directional lights.  
	 */
	UPROPERTY(EditAnywhere, AdvancedDisplay, BlueprintReadOnly, Category=Lighting)
	uint8 bSingleSampleShadowFromStationaryLights:1;

	// Physics
	
	/** Will ignore radial impulses applied to this component. */
	UPROPERTY(EditAnywhere, BlueprintReadWrite, Category = Physics)
	uint8 bIgnoreRadialImpulse:1;

	/** Will ignore radial forces applied to this component. */
	UPROPERTY(EditAnywhere, BlueprintReadWrite, Category = Physics)
	uint8 bIgnoreRadialForce:1;

	/** True for damage to this component to apply physics impulse, false to opt out of these impulses. */
	UPROPERTY(EditAnywhere, BlueprintReadWrite, Category = Physics)
	uint8 bApplyImpulseOnDamage : 1;

	/** True if physics should be replicated to autonomous proxies. This should be true for
		server-authoritative simulations, and false for client authoritative simulations. */
	UPROPERTY(EditAnywhere, BlueprintReadWrite, Category = Physics)
	uint8 bReplicatePhysicsToAutonomousProxy : 1;

	// Navigation

	/** If set, navmesh will not be generated under the surface of the geometry */
	UPROPERTY(EditAnywhere, Category = Navigation)
<<<<<<< HEAD
	uint8 bRejectNavmeshUnderneath:1;
=======
	uint8 bFillCollisionUnderneathForNavmesh:1;
>>>>>>> cf4d342e

	// General flags.
	
	/** If this is True, this component must always be loaded on clients, even if Hidden and CollisionEnabled is NoCollision. */
	UPROPERTY()
	uint8 AlwaysLoadOnClient:1;

	/** If this is True, this component must always be loaded on servers, even if Hidden and CollisionEnabled is NoCollision */
	UPROPERTY()
	uint8 AlwaysLoadOnServer:1;

	/** Composite the drawing of this component onto the scene after post processing (only applies to editor drawing) */
	UPROPERTY()
	uint8 bUseEditorCompositing:1;

	/** If true, this component will be rendered in the CustomDepth pass (usually used for outlines) */
	UPROPERTY(EditAnywhere, AdvancedDisplay, BlueprintReadOnly, Category=Rendering, meta=(DisplayName = "Render CustomDepth Pass"))
	uint8 bRenderCustomDepth:1;

protected:
	/** Result of last call to AreAllCollideableDescendantsRelative(). */
	uint8 bCachedAllCollideableDescendantsRelative : 1;

public:
	/** If true then DoCustomNavigableGeometryExport will be called to collect navigable geometry of this component. */
	UPROPERTY()
	TEnumAsByte<EHasCustomNavigableGeometry::Type> bHasCustomNavigableGeometry;

private:
#if WITH_EDITORONLY_DATA
	UPROPERTY()
	TEnumAsByte<enum ECanBeCharacterBase> CanBeCharacterBase_DEPRECATED;
#endif

	FMaskFilter MoveIgnoreMask;

public:
	/**
	 * Determine whether a Character can step up onto this component.
	 * This controls whether they can try to step up on it when they bump in to it, not whether they can walk on it after landing on it.
	 * @see FWalkableSlopeOverride
	 */
	UPROPERTY(EditAnywhere, BlueprintReadWrite, Category=Collision)
	TEnumAsByte<enum ECanBeCharacterBase> CanCharacterStepUpOn;

	/** 
	 * Channels that this component should be in.  Lights with matching channels will affect the component.  
	 * These channels only apply to opaque materials, direct lighting, and dynamic lighting and shadowing.
	 */
	UPROPERTY(EditAnywhere, AdvancedDisplay, BlueprintReadOnly, Category=Lighting)
	FLightingChannels LightingChannels;

	/** Mask used for stencil buffer writes. */
	UPROPERTY(EditAnywhere, AdvancedDisplay, BlueprintReadOnly, Category = "Rendering", meta = (editcondition = "bRenderCustomDepth"))
	ERendererStencilMask CustomDepthStencilWriteMask;

	/** Optionally write this 0-255 value to the stencil buffer in CustomDepth pass (Requires project setting or r.CustomDepth == 3) */
	UPROPERTY(EditAnywhere, AdvancedDisplay, BlueprintReadOnly, Category=Rendering,  meta=(UIMin = "0", UIMax = "255", editcondition = "bRenderCustomDepth", DisplayName = "CustomDepth Stencil Value"))
	int32 CustomDepthStencilValue;

private:
	/** Custom data that can be read by a material through a material parameter expression. Set data using SetCustomPrimitiveData* functions */
	UPROPERTY(EditAnywhere, AdvancedDisplay, Category=Rendering)
	FCustomPrimitiveData CustomPrimitiveData;

public:

	/**
	 * Translucent objects with a lower sort priority draw behind objects with a higher priority.
	 * Translucent objects with the same priority are rendered from back-to-front based on their bounds origin.
	 * This setting is also used to sort objects being drawn into a runtime virtual texture.
	 *
	 * Ignored if the object is not translucent.  The default priority is zero.
	 * Warning: This should never be set to a non-default value unless you know what you are doing, as it will prevent the renderer from sorting correctly.  
	 * It is especially problematic on dynamic gameplay effects.
	 */
	UPROPERTY(EditAnywhere, BlueprintReadOnly, AdvancedDisplay, Category=Rendering)
	int32 TranslucencySortPriority;

	/** Used for precomputed visibility */
	UPROPERTY()
	int32 VisibilityId;

	/** 
	 * Array of runtime virtual textures into which we render the mesh for this actor. 
	 * The material also needs to be set up to output to a virtual texture. 
	 */
	UPROPERTY(EditAnywhere, BlueprintReadOnly, Category = VirtualTexture, meta = (DisplayName = "Render to Virtual Textures"))
	TArray<URuntimeVirtualTexture*> RuntimeVirtualTextures;

	/** Bias to the LOD selected for rendering to runtime virtual textures. */
	UPROPERTY(EditAnywhere, AdvancedDisplay, Category = VirtualTexture, meta = (DisplayName = "Virtual Texture LOD Bias", UIMin = "-7", UIMax = "8"))
	int8 VirtualTextureLodBias = 0;

	/**
	 * Number of lower mips in the runtime virtual texture to skip for rendering this primitive.
	 * Larger values reduce the effective draw distance in the runtime virtual texture.
	 * This culling method doesn't take into account primitive size or virtual texture size.
	 */
	UPROPERTY(EditAnywhere, AdvancedDisplay, Category = VirtualTexture, meta = (DisplayName = "Virtual Texture Skip Mips", UIMin = "0", UIMax = "7"))
	int8 VirtualTextureCullMips = 0;

	/**
	 * Set the minimum pixel coverage before culling from the runtime virtual texture.
	 * Larger values reduce the effective draw distance in the runtime virtual texture.
	 */
	UPROPERTY(EditAnywhere, AdvancedDisplay, Category = VirtualTexture, meta = (UIMin = "0", UIMax = "7"))
	int8 VirtualTextureMinCoverage = 0;

	/** Render to the main pass based on the virtual texture settings. */
	UPROPERTY(EditAnywhere, BlueprintReadOnly, Category = VirtualTexture, meta = (DisplayName = "Virtual Texture Pass Type"))
	ERuntimeVirtualTextureMainPassType VirtualTextureRenderPassType = ERuntimeVirtualTextureMainPassType::Exclusive;

	/** Get the array of runtime virtual textures into which we render the mesh for this actor. */
	virtual TArray<URuntimeVirtualTexture*> const& GetRuntimeVirtualTextures() const { return RuntimeVirtualTextures; }
	/** Get the runtime virtual texture pass settings. */
	virtual ERuntimeVirtualTextureMainPassType GetVirtualTextureRenderPassType() const { return VirtualTextureRenderPassType; }
	/** Get the max draw distance to use in the main pass when also rendering to a runtime virtual texture. This is combined with the other max draw distance settings. */
	virtual float GetVirtualTextureMainPassMaxDrawDistance() const { return 0.f; }

	/** Used by the renderer, to identify a component across re-registers. */
	FPrimitiveComponentId ComponentId;

	/**
	 * Multiplier used to scale the Light Propagation Volume light injection bias, to reduce light bleeding. 
	 * Set to 0 for no bias, 1 for default or higher for increased biasing (e.g. for 
	 * thin geometry such as walls)
	 */
	UPROPERTY(EditAnywhere, BlueprintReadOnly, AdvancedDisplay, Category=Rendering, meta=(UIMin = "0.0", UIMax = "3.0"))
	float LpvBiasMultiplier;

	/**
	* Incremented by the main thread before being attached to the scene, decremented
	* by the rendering thread after removal. This counter exists to assert that 
	* operations are safe in order to help avoid race conditions.
	*
	*           *** Runtime logic should NEVER rely on this value. ***
	*
	* The only safe assertions to make are:
	*
	*     AttachmentCounter == 0: The primitive is not exposed to the rendering
	*                             thread, it is safe to modify shared members.
	*                             This assertion is valid ONLY from the main thread.
	*
	*     AttachmentCounter >= 1: The primitive IS exposed to the rendering
	*                             thread and therefore shared members must not
	*                             be modified. This assertion may be made from
	*                             any thread. Note that it is valid and expected
	*                             for AttachmentCounter to be larger than 1, e.g.
	*                             during reattachment.
	*/
	FThreadSafeCounter AttachmentCounter;

	/** Used to detach physics objects before simulation begins. This is needed because at runtime we can't have simulated objects inside the attachment hierarchy */
	virtual void BeginPlay() override;

protected:
	/** Returns true if all descendant components that we can possibly overlap with use relative location and rotation. */
	virtual bool AreAllCollideableDescendantsRelative(bool bAllowCachedValue = true) const;

	/** Last time we checked AreAllCollideableDescendantsRelative(), so we can throttle those tests since it rarely changes once false. */
	float LastCheckedAllCollideableDescendantsTime;

	/** Next id to be used by a component. */
	static FThreadSafeCounter NextComponentId;

public:
	/** 
	 * Scales the bounds of the object.
	 * This is useful when using World Position Offset to animate the vertices of the object outside of its bounds. 
	 * Warning: Increasing the bounds of an object will reduce performance and shadow quality!
	 * Currently only used by StaticMeshComponent and SkeletalMeshComponent.
	 */
	UPROPERTY(EditAnywhere, AdvancedDisplay, Category=Rendering, meta=(UIMin = "1", UIMax = "10.0"))
	float BoundsScale;

	/** Last time the component was submitted for rendering (called FScene::AddPrimitive). */
	float LastSubmitTime;

private:
	/**
	 * The value of WorldSettings->TimeSeconds for the frame when this component was last rendered.  This is written
	 * from the render thread, which is up to a frame behind the game thread, so you should allow this time to
	 * be at least a frame behind the game thread's world time before you consider the actor non-visible.
	 */
	mutable float LastRenderTime;

	/** Same as LastRenderTimeOnScreen but only updated if the component is on screen. Used by the texture streamer. */
	mutable float LastRenderTimeOnScreen;

	friend class FPrimitiveSceneInfo;

public:

	/**
	 * Returns true if this component has been rendered "recently", with a tolerance in seconds to define what "recent" means.
	 * e.g.: If a tolerance of 0.1 is used, this function will return true only if the actor was rendered in the last 0.1 seconds of game time.
	 *
	 * @param Tolerance  How many seconds ago the actor last render time can be and still count as having been "recently" rendered.
	 * @return Whether this actor was recently rendered.
	 */
	UFUNCTION(Category = "Rendering", BlueprintCallable, meta=(DisplayName="WasComponentRecentlyRendered", Keywords="scene visible"))
	bool WasRecentlyRendered(float Tolerance = 0.2) const;

	void SetLastRenderTime(float InLastRenderTime);
	float GetLastRenderTime() const { return LastRenderTime; }
	float GetLastRenderTimeOnScreen() const { return LastRenderTimeOnScreen; }

	/**
	 * Set of actors to ignore during component sweeps in MoveComponent().
	 * All components owned by these actors will be ignored when this component moves or updates overlaps.
	 * Components on the other Actor may also need to be told to do the same when they move.
	 * Does not affect movement of this component when simulating physics.
	 * @see IgnoreActorWhenMoving()
	 */
	UPROPERTY(Transient, DuplicateTransient)
	TArray<AActor*> MoveIgnoreActors;

	/**
	 * Tells this component whether to ignore collision with all components of a specific Actor when this component is moved.
	 * Components on the other Actor may also need to be told to do the same when they move.
	 * Does not affect movement of this component when simulating physics.
	 */
	UFUNCTION(BlueprintCallable, Category = "Collision", meta=(Keywords="Move MoveIgnore", UnsafeDuringActorConstruction="true"))
	void IgnoreActorWhenMoving(AActor* Actor, bool bShouldIgnore);

	/**
	 * Returns the list of actors we currently ignore when moving.
	 */
	UFUNCTION(BlueprintCallable, meta=(DisplayName="GetMoveIgnoreActors", UnsafeDuringActorConstruction="true"), Category = "Collision")
	TArray<AActor*> CopyArrayOfMoveIgnoreActors();

	/**
	 * Returns the list of actors (as WeakObjectPtr) we currently ignore when moving.
	 */
	const TArray<AActor*>& GetMoveIgnoreActors() const { return MoveIgnoreActors; }

	/**
	 * Clear the list of actors we ignore when moving.
	 */
	UFUNCTION(BlueprintCallable, Category = "Collision", meta=(UnsafeDuringActorConstruction="true"))
	void ClearMoveIgnoreActors();

	/**
	* Set of components to ignore during component sweeps in MoveComponent().
	* These components will be ignored when this component moves or updates overlaps.
	* The other components may also need to be told to do the same when they move.
	* Does not affect movement of this component when simulating physics.
	* @see IgnoreComponentWhenMoving()
	*/
	UPROPERTY(Transient, DuplicateTransient)
	TArray<UPrimitiveComponent*> MoveIgnoreComponents;

	/**
	* Tells this component whether to ignore collision with another component when this component is moved.
	* The other components may also need to be told to do the same when they move.
	* Does not affect movement of this component when simulating physics.
	*/
	UFUNCTION(BlueprintCallable, Category = "Collision", meta=(Keywords="Move MoveIgnore", UnsafeDuringActorConstruction="true"))
	void IgnoreComponentWhenMoving(UPrimitiveComponent* Component, bool bShouldIgnore);

	/**
	* Returns the list of actors we currently ignore when moving.
	*/
	UFUNCTION(BlueprintCallable, meta=(DisplayName="GetMoveIgnoreComponents", UnsafeDuringActorConstruction="true"), Category = "Collision")
	TArray<UPrimitiveComponent*> CopyArrayOfMoveIgnoreComponents();

	/**
	* Returns the list of components we currently ignore when moving.
	*/
	const TArray<UPrimitiveComponent*>& GetMoveIgnoreComponents() const { return MoveIgnoreComponents; }

	/**
	* Clear the list of components we ignore when moving.
	*/
	UFUNCTION(BlueprintCallable, Category = "Collision", meta=(UnsafeDuringActorConstruction="true"))
	void ClearMoveIgnoreComponents() { MoveIgnoreComponents.Empty(); }

	/** Set the mask filter we use when moving. */
	void SetMoveIgnoreMask(FMaskFilter InMoveIgnoreMask);

	/** Get the mask filter we use when moving. */
	FMaskFilter GetMoveIgnoreMask() const { return MoveIgnoreMask; }

	/** Set the mask filter checked when others move into us. */
	void SetMaskFilterOnBodyInstance(FMaskFilter InMaskFilter) { BodyInstance.SetMaskFilter(InMaskFilter); }

	/** Get the mask filter checked when others move into us. */
	FMaskFilter GetMaskFilterOnBodyInstance(FMaskFilter InMaskFilter) const { return BodyInstance.GetMaskFilter(); }

	/** Set custom primitive data at index DataIndex. */
	UFUNCTION(BlueprintCallable, Category="Rendering|Material")
	void SetCustomPrimitiveDataFloat(int32 DataIndex, float Value);

	/** Set custom primitive data, two floats at once, from index DataIndex to index DataIndex + 1. */
	UFUNCTION(BlueprintCallable, Category="Rendering|Material")
	void SetCustomPrimitiveDataVector2(int32 DataIndex, FVector2D Value);

	/** Set custom primitive data, three floats at once, from index DataIndex to index DataIndex + 2. */
	UFUNCTION(BlueprintCallable, Category="Rendering|Material")
	void SetCustomPrimitiveDataVector3(int32 DataIndex, FVector Value);

	/** Set custom primitive data, four floats at once, from index DataIndex to index DataIndex + 3. */
	UFUNCTION(BlueprintCallable, Category="Rendering|Material")
	void SetCustomPrimitiveDataVector4(int32 DataIndex, FVector4 Value);

	/** 
	 * Get the custom primitive data for this primitive component.
	 * @return The payload of custom data that will be set on the primitive and accessible in the material through a material expression.
	 */
	const FCustomPrimitiveData& GetCustomPrimitiveData() const { return CustomPrimitiveData; }

#if WITH_EDITOR
	/** Override delegate used for checking the selection state of a component */
	DECLARE_DELEGATE_RetVal_OneParam( bool, FSelectionOverride, const UPrimitiveComponent* );
	FSelectionOverride SelectionOverrideDelegate;
#endif

protected:

	/** Insert an array of floats into the CustomPrimitiveData, starting at the given index */
	void SetCustomPrimitiveDataInternal(int32 DataIndex, const TArray<float>& Values);

	/** Set of components that this component is currently overlapping. */
	TArray<FOverlapInfo> OverlappingComponents;

private:
	/** Convert a set of overlaps from a sweep to a subset that includes only those at the end location (filling in OverlapsAtEndLocation). */
	template<typename AllocatorType>
	bool ConvertSweptOverlapsToCurrentOverlaps(TArray<FOverlapInfo, AllocatorType>& OutOverlapsAtEndLocation, const TOverlapArrayView& SweptOverlaps, int32 SweptOverlapsIndex, const FVector& EndLocation, const FQuat& EndRotationQuat);

	/** Convert a set of overlaps from a symmetric change in rotation to a subset that includes only those at the end location (filling in OverlapsAtEndLocation). */
	template<typename AllocatorType>
	bool ConvertRotationOverlapsToCurrentOverlaps(TArray<FOverlapInfo, AllocatorType>& OutOverlapsAtEndLocation, const TOverlapArrayView& CurrentOverlaps);

	template<typename AllocatorType>
	bool GetOverlapsWithActor_Template(const AActor* Actor, TArray<FOverlapInfo, AllocatorType>& OutOverlaps) const;

	// FScopedMovementUpdate needs access to the above two functions.
	friend FScopedMovementUpdate;

public:
	/** 
	 * Begin tracking an overlap interaction with the component specified.
	 * @param OtherComp - The component of the other actor that this component is now overlapping
	 * @param bDoNotifies - True to dispatch appropriate begin/end overlap notifications when these events occur.
	 * @see [Overlap Events](https://docs.unrealengine.com/latest/INT/Engine/Physics/Collision/index.html#overlapandgenerateoverlapevents)
	 */
	void BeginComponentOverlap(const FOverlapInfo& OtherOverlap, bool bDoNotifies);
	
	/** 
	 * Finish tracking an overlap interaction that is no longer occurring between this component and the component specified. 
	 * @param OtherComp The component of the other actor to stop overlapping
	 * @param bDoNotifies True to dispatch appropriate begin/end overlap notifications when these events occur.
	 * @param bSkipNotifySelf True to skip end overlap notifications to this component's.  Does not affect notifications to OtherComp's actor.
	 * @see [Overlap Events](https://docs.unrealengine.com/latest/INT/Engine/Physics/Collision/index.html#overlapandgenerateoverlapevents)
	 */
	void EndComponentOverlap(const FOverlapInfo& OtherOverlap, bool bDoNotifies=true, bool bSkipNotifySelf=false);

	/**
	 * Check whether this component is overlapping another component.
	 * @param OtherComp Component to test this component against.
	 * @return Whether this component is overlapping another component.
	 */
	UFUNCTION(BlueprintPure, Category="Collision", meta=(UnsafeDuringActorConstruction="true"))
	bool IsOverlappingComponent(const UPrimitiveComponent* OtherComp) const;
	
	/** Check whether this component has the specified overlap. */
	bool IsOverlappingComponent(const FOverlapInfo& Overlap) const;

	/**
	 * Check whether this component is overlapping any component of the given Actor.
	 * @param Other Actor to test this component against.
	 * @return Whether this component is overlapping any component of the given Actor.
	 */
	UFUNCTION(BlueprintPure, Category="Collision", meta=(UnsafeDuringActorConstruction="true"))
	bool IsOverlappingActor(const AActor* Other) const;

	/** Appends list of overlaps with components owned by the given actor to the 'OutOverlaps' array. Returns true if any overlaps were added. */
	bool GetOverlapsWithActor(const AActor* Actor, TArray<FOverlapInfo>& OutOverlaps) const;

	/** 
	 * Returns a list of actors that this component is overlapping.
	 * @param OverlappingActors		[out] Returned list of overlapping actors
	 * @param ClassFilter			[optional] If set, only returns actors of this class or subclasses
	 */
	UFUNCTION(BlueprintPure, Category="Collision", meta=(UnsafeDuringActorConstruction="true"))
	void GetOverlappingActors(TArray<AActor*>& OverlappingActors, TSubclassOf<AActor> ClassFilter=nullptr) const;

	/** 
	* Returns the set of actors that this component is overlapping.
	* @param OverlappingActors		[out] Returned list of overlapping actors
	* @param ClassFilter			[optional] If set, only returns actors of this class or subclasses
	*/
	void GetOverlappingActors(TSet<AActor*>& OverlappingActors, TSubclassOf<AActor> ClassFilter=nullptr) const;

	/** Returns unique list of components this component is overlapping. */
	UFUNCTION(BlueprintPure, Category="Collision", meta=(UnsafeDuringActorConstruction="true"))
	void GetOverlappingComponents(TArray<UPrimitiveComponent*>& OutOverlappingComponents) const;

	/** Returns unique set of components this component is overlapping. */
	void GetOverlappingComponents(TSet<UPrimitiveComponent*>& OutOverlappingComponents) const;

	/** Returns list of components this component is overlapping. */
	const TArray<FOverlapInfo>& GetOverlapInfos() const;

	/** 
	 * Queries world and updates overlap tracking state for this component.
	 * @param NewPendingOverlaps		An ordered list of components that the MovedComponent overlapped during its movement (eg. generated during a sweep). Only used to add potentially new overlaps.
	 *									Might not be overlapping them now.
	 * @param bDoNotifies				True to dispatch being/end overlap notifications when these events occur.
	 * @param OverlapsAtEndLocation		If non-null, the given list of overlaps will be used as the overlaps for this component at the current location, rather than checking for them with a scene query.
	 *									Generally this should only be used if this component is the RootComponent of the owning actor and overlaps with other descendant components have been verified.
	 * @return							True if we can skip calling this in the future (i.e. no useful work is being done.)
	 */
	virtual bool UpdateOverlapsImpl(const TOverlapArrayView* NewPendingOverlaps=nullptr, bool bDoNotifies=true, const TOverlapArrayView* OverlapsAtEndLocation=nullptr) override;

#if WITH_EDITOR
	/**
	 * Whether or not the bounds of this component should be considered when focusing the editor camera to an actor with this component in it.
	 * Useful for debug components which need a bounds for rendering but don't contribute to the visible part of the mesh in a meaningful way
	 */
	virtual bool IgnoreBoundsForEditorFocus() const { return false; }
#endif

	/** Update current physics volume for this component, if bShouldUpdatePhysicsVolume is true. Overridden to use the overlaps to find the physics volume. */
	virtual void UpdatePhysicsVolume( bool bTriggerNotifiers ) override;

	/**
	 *  Test the collision of the supplied component at the supplied location/rotation, and determine the set of components that it overlaps.
	 *  @note This overload taking rotation as a FQuat is slightly faster than the version using FRotator.
	 *  @note This simply calls the virtual ComponentOverlapMultiImpl() which can be overridden to implement custom behavior.
	 *  @param  OutOverlaps     Array of overlaps found between this component in specified pose and the world
	 *  @param  World			World to use for overlap test
	 *  @param  Pos             Location of component's geometry for the test against the world
	 *  @param  Rot             Rotation of component's geometry for the test against the world
	 *  @param  TestChannel		The 'channel' that this ray is in, used to determine which components to hit
	 *  @param	ObjectQueryParams	List of object types it's looking for. When this enters, we do object query with component shape
	 *  @return true if OutOverlaps contains any blocking results
	 */
	bool ComponentOverlapMulti(TArray<struct FOverlapResult>& OutOverlaps, const class UWorld* InWorld, const FVector& Pos, const FQuat& Rot, ECollisionChannel TestChannel, const struct FComponentQueryParams& Params = FComponentQueryParams::DefaultComponentQueryParams, const struct FCollisionObjectQueryParams& ObjectQueryParams = FCollisionObjectQueryParams::DefaultObjectQueryParam) const;
	bool ComponentOverlapMulti(TArray<struct FOverlapResult>& OutOverlaps, const class UWorld* InWorld, const FVector& Pos, const FRotator& Rot, ECollisionChannel TestChannel, const struct FComponentQueryParams& Params = FComponentQueryParams::DefaultComponentQueryParams, const struct FCollisionObjectQueryParams& ObjectQueryParams = FCollisionObjectQueryParams::DefaultObjectQueryParam) const;

	/**
	 *	Walks up the attachment tree until a primitive component with LightAttachmentsAsGroup enabled is found. This component will effectively act as the root of the attachment group.
	 *	Return nullptr if none is found. 
	 */
	const UPrimitiveComponent* GetLightingAttachmentRoot() const;

protected:
	/** Override this method for custom behavior for ComponentOverlapMulti() */
	virtual bool ComponentOverlapMultiImpl(TArray<struct FOverlapResult>& OutOverlaps, const class UWorld* InWorld, const FVector& Pos, const FQuat& Rot, ECollisionChannel TestChannel, const struct FComponentQueryParams& Params, const struct FCollisionObjectQueryParams& ObjectQueryParams = FCollisionObjectQueryParams::DefaultObjectQueryParam) const;

public:
	// Internal physics engine data.
	
	/** Physics scene information for this component, holds a single rigid body with multiple shapes. */
	UPROPERTY(EditAnywhere, BlueprintReadOnly, Category=Collision, meta=(ShowOnlyInnerProperties, SkipUCSModifiedProperties))
	FBodyInstance BodyInstance;

	/** 
	 *	Event called when a component hits (or is hit by) something solid. This could happen due to things like Character movement, using Set Location with 'sweep' enabled, or physics simulation.
	 *	For events when objects overlap (e.g. walking into a trigger) see the 'Overlap' event.
	 *
	 *	@note For collisions during physics simulation to generate hit events, 'Simulation Generates Hit Events' must be enabled for this component.
	 *	@note When receiving a hit from another object's movement, the directions of 'Hit.Normal' and 'Hit.ImpactNormal'
	 *	will be adjusted to indicate force from the other object against this object.
	 *	@note NormalImpulse will be filled in for physics-simulating bodies, but will be zero for swept-component blocking collisions.
	 */
	UPROPERTY(BlueprintAssignable, Category="Collision")
	FComponentHitSignature OnComponentHit;

	/** 
	 *	Event called when something starts to overlaps this component, for example a player walking into a trigger.
	 *	For events when objects have a blocking collision, for example a player hitting a wall, see 'Hit' events.
	 *
	 *	@note Both this component and the other one must have GetGenerateOverlapEvents() set to true to generate overlap events.
	 *	@note When receiving an overlap from another object's movement, the directions of 'Hit.Normal' and 'Hit.ImpactNormal'
	 *	will be adjusted to indicate force from the other object against this object.
	 */
	UPROPERTY(BlueprintAssignable, Category="Collision")
	FComponentBeginOverlapSignature OnComponentBeginOverlap;

	/** 
	 *	Event called when something stops overlapping this component 
	 *	@note Both this component and the other one must have GetGenerateOverlapEvents() set to true to generate overlap events.
	 */
	UPROPERTY(BlueprintAssignable, Category="Collision")
	FComponentEndOverlapSignature OnComponentEndOverlap;

	/** 
	 *	Event called when the underlying physics objects is woken up
	 */
	UPROPERTY(BlueprintAssignable, Category="Collision")
	FComponentWakeSignature OnComponentWake;

	/** 
	 *	Event called when the underlying physics objects is put to sleep
	 */
	UPROPERTY(BlueprintAssignable, Category = "Collision")
	FComponentSleepSignature OnComponentSleep;

	/**
	 *	Event called when collision settings change for this component.
	 */
	FComponentCollisionSettingsChangedSignature OnComponentCollisionSettingsChangedEvent;

	/** Event called when the mouse cursor is moved over this component and mouse over events are enabled in the player controller */
	UPROPERTY(BlueprintAssignable, Category="Input|Mouse Input")
	FComponentBeginCursorOverSignature OnBeginCursorOver;
		 
	/** Event called when the mouse cursor is moved off this component and mouse over events are enabled in the player controller */
	UPROPERTY(BlueprintAssignable, Category="Input|Mouse Input")
	FComponentEndCursorOverSignature OnEndCursorOver;

	/** Event called when the left mouse button is clicked while the mouse is over this component and click events are enabled in the player controller */
	UPROPERTY(BlueprintAssignable, Category="Input|Mouse Input")
	FComponentOnClickedSignature OnClicked;

	/** Event called when the left mouse button is released while the mouse is over this component click events are enabled in the player controller */
	UPROPERTY(BlueprintAssignable, Category="Input|Mouse Input")
	FComponentOnReleasedSignature OnReleased;
		 
	/** Event called when a touch input is received over this component when touch events are enabled in the player controller */
	UPROPERTY(BlueprintAssignable, Category="Input|Touch Input")
	FComponentOnInputTouchBeginSignature OnInputTouchBegin;

	/** Event called when a touch input is released over this component when touch events are enabled in the player controller */
	UPROPERTY(BlueprintAssignable, Category="Input|Touch Input")
	FComponentOnInputTouchEndSignature OnInputTouchEnd;

	/** Event called when a finger is moved over this component when touch over events are enabled in the player controller */
	UPROPERTY(BlueprintAssignable, Category="Input|Touch Input")
	FComponentBeginTouchOverSignature OnInputTouchEnter;

	/** Event called when a finger is moved off this component when touch over events are enabled in the player controller */
	UPROPERTY(BlueprintAssignable, Category="Input|Touch Input")
	FComponentEndTouchOverSignature OnInputTouchLeave;

	/** Scale the bounds of this object, used for frustum culling. Useful for features like WorldPositionOffset. */
	UFUNCTION(BlueprintCallable, Category = "Rendering")
	void SetBoundsScale(float NewBoundsScale=1.f);

	/**
	 * Returns the material used by the element at the specified index
	 * @param ElementIndex - The element to access the material of.
	 * @return the material used by the indexed element of this mesh.
	 */
	UFUNCTION(BlueprintPure, Category="Rendering|Material")
	virtual class UMaterialInterface* GetMaterial(int32 ElementIndex) const;

	/**
	 * Changes the material applied to an element of the mesh.
	 * @param ElementIndex - The element to access the material of.
	 * @return the material used by the indexed element of this mesh.
	 */
	UFUNCTION(BlueprintCallable, Category="Rendering|Material")
	virtual void SetMaterial(int32 ElementIndex, class UMaterialInterface* Material);

	/**
	* Changes the material applied to an element of the mesh.
	* @param MaterialSlotName - The slot name to access the material of.
	* @return the material used by the indexed element of this mesh.
	*/
	UFUNCTION(BlueprintCallable, Category = "Rendering|Material")
	virtual void SetMaterialByName(FName MaterialSlotName, class UMaterialInterface* Material);

	/**
	 * Creates a Dynamic Material Instance for the specified element index.  The parent of the instance is set to the material being replaced.
	 * @param ElementIndex - The index of the skin to replace the material for.  If invalid, the material is unchanged and NULL is returned.
	 */
	UFUNCTION(BlueprintCallable, meta=(DisplayName = "CreateMIDForElement", DeprecatedFunction, DeprecationMessage="Use CreateDynamicMaterialInstance instead."), Category="Rendering|Material")
	virtual class UMaterialInstanceDynamic* CreateAndSetMaterialInstanceDynamic(int32 ElementIndex);

	/**
	 * Creates a Dynamic Material Instance for the specified element index.  The parent of the instance is set to the material being replaced.
	 * @param ElementIndex - The index of the skin to replace the material for.  If invalid, the material is unchanged and NULL is returned.
	 */
	UFUNCTION(BlueprintCallable, meta=(DisplayName = "CreateMIDForElementFromMaterial", DeprecatedFunction, DeprecationMessage="Use CreateDynamicMaterialInstance instead."), Category="Rendering|Material")
	virtual class UMaterialInstanceDynamic* CreateAndSetMaterialInstanceDynamicFromMaterial(int32 ElementIndex, class UMaterialInterface* Parent);

	/**
	 * Creates a Dynamic Material Instance for the specified element index, optionally from the supplied material.
	 * @param ElementIndex - The index of the skin to replace the material for.  If invalid, the material is unchanged and NULL is returned.
	 */
	UFUNCTION(BlueprintCallable, Category="Rendering|Material")
	virtual class UMaterialInstanceDynamic* CreateDynamicMaterialInstance(int32 ElementIndex, class UMaterialInterface* SourceMaterial = NULL, FName OptionalName = NAME_None);

	/** 
	 * Try and retrieve the material applied to a particular collision face of mesh. Used with face index returned from collision trace. 
	 *	@param	FaceIndex		Face index from hit result that was hit by a trace
	 *	@param	SectionIndex	Section of the mesh that the face belongs to
	 *	@return					Material applied to section that the hit face belongs to
	 */
	UFUNCTION(BlueprintPure, Category = "Components|Mesh")
	virtual UMaterialInterface* GetMaterialFromCollisionFaceIndex(int32 FaceIndex, int32& SectionIndex) const;

	/** Returns the slope override struct for this component. */
	UFUNCTION(BlueprintPure, Category="Physics")
	const struct FWalkableSlopeOverride& GetWalkableSlopeOverride() const;

	/** Sets a new slope override for this component instance. */
	UFUNCTION(BlueprintCallable, Category="Physics")
	virtual void SetWalkableSlopeOverride(const FWalkableSlopeOverride& NewOverride);

	/** 
	 *	Sets whether or not a single body should use physics simulation, or should be 'fixed' (kinematic).
	 *	Note that if this component is currently attached to something, beginning simulation will detach it.
	 *
	 *	@param	bSimulate	New simulation state for single body
	 */
	UFUNCTION(BlueprintCallable, Category="Physics")
	virtual void SetSimulatePhysics(bool bSimulate);

	/**
	 * Determines whether or not the simulate physics setting can be edited interactively on this component
	 */
	virtual bool CanEditSimulatePhysics();

	/**
	 * Sets the constraint mode of the component.
	 * @param ConstraintMode	The type of constraint to use.
	 */
	UFUNCTION(BlueprintCallable, meta = (DisplayName = "Set Constraint Mode", Keywords = "set locked axis constraint physics"), Category = Physics)
	virtual void SetConstraintMode(EDOFMode::Type ConstraintMode);

	/**
	 *	Add an impulse to a single rigid body. Good for one time instant burst.
	 *
	 *	@param	Impulse		Magnitude and direction of impulse to apply.
	 *	@param	BoneName	If a SkeletalMeshComponent, name of body to apply impulse to. 'None' indicates root body.
	 *	@param	bVelChange	If true, the Strength is taken as a change in velocity instead of an impulse (ie. mass will have no effect).
	 */
	UFUNCTION(BlueprintCallable, Category="Physics", meta=(UnsafeDuringActorConstruction="true"))
	virtual void AddImpulse(FVector Impulse, FName BoneName = NAME_None, bool bVelChange = false);

	/**
	*	Add an angular impulse to a single rigid body. Good for one time instant burst.
	*
	*	@param	AngularImpulse	Magnitude and direction of impulse to apply. Direction is axis of rotation.
	*	@param	BoneName	If a SkeletalMeshComponent, name of body to apply angular impulse to. 'None' indicates root body.
	*	@param	bVelChange	If true, the Strength is taken as a change in angular velocity instead of an impulse (ie. mass will have no effect).
	*/
	UE_DEPRECATED(4.18, "Use AddAngularImpulseInRadians instead.")
	UFUNCTION(BlueprintCallable, Category = "Physics", meta=(UnsafeDuringActorConstruction="true", DeprecatedFunction, DeprecationMessage="Use AddAngularImpulseInRadians instead"))
	virtual void AddAngularImpulse(FVector Impulse, FName BoneName = NAME_None, bool bVelChange = false)
	{
		AddAngularImpulseInRadians(Impulse, BoneName, bVelChange);
	}

	/**
	*	Add an angular impulse to a single rigid body. Good for one time instant burst.
	*
	*	@param	AngularImpulse	Magnitude and direction of impulse to apply. Direction is axis of rotation.
	*	@param	BoneName	If a SkeletalMeshComponent, name of body to apply angular impulse to. 'None' indicates root body.
	*	@param	bVelChange	If true, the Strength is taken as a change in angular velocity instead of an impulse (ie. mass will have no effect).
	*/
	UFUNCTION(BlueprintCallable, Category = "Physics", meta=(UnsafeDuringActorConstruction="true"))
	virtual void AddAngularImpulseInRadians(FVector Impulse, FName BoneName = NAME_None, bool bVelChange = false);

	/**
	*	Add an angular impulse to a single rigid body. Good for one time instant burst.
	*
	*	@param	AngularImpulse	Magnitude and direction of impulse to apply. Direction is axis of rotation.
	*	@param	BoneName	If a SkeletalMeshComponent, name of body to apply angular impulse to. 'None' indicates root body.
	*	@param	bVelChange	If true, the Strength is taken as a change in angular velocity instead of an impulse (ie. mass will have no effect).
	*/
	UFUNCTION(BlueprintCallable, Category = "Physics", meta=(UnsafeDuringActorConstruction="true"))
	void AddAngularImpulseInDegrees(FVector Impulse, FName BoneName = NAME_None, bool bVelChange = false)
	{
		AddAngularImpulseInRadians(FMath::DegreesToRadians(Impulse), BoneName, bVelChange);
	}

	/**
	 *	Add an impulse to a single rigid body at a specific location. 
	 *
	 *	@param	Impulse		Magnitude and direction of impulse to apply.
	 *	@param	Location	Point in world space to apply impulse at.
	 *	@param	BoneName	If a SkeletalMeshComponent, name of bone to apply impulse to. 'None' indicates root body.
	 */
	UFUNCTION(BlueprintCallable, Category="Physics", meta=(UnsafeDuringActorConstruction="true"))
	virtual void AddImpulseAtLocation(FVector Impulse, FVector Location, FName BoneName = NAME_None);

	/**
	 * Add an impulse to all rigid bodies in this component, radiating out from the specified position.
	 *
	 * @param Origin		Point of origin for the radial impulse blast, in world space
	 * @param Radius		Size of radial impulse. Beyond this distance from Origin, there will be no affect.
	 * @param Strength		Maximum strength of impulse applied to body.
	 * @param Falloff		Allows you to control the strength of the impulse as a function of distance from Origin.
	 * @param bVelChange	If true, the Strength is taken as a change in velocity instead of an impulse (ie. mass will have no effect).
	 */
	UFUNCTION(BlueprintCallable, Category="Physics", meta=(UnsafeDuringActorConstruction="true"))
	virtual void AddRadialImpulse(FVector Origin, float Radius, float Strength, enum ERadialImpulseFalloff Falloff, bool bVelChange = false);

	/**
	 *	Add a force to a single rigid body.
	 *  This is like a 'thruster'. Good for adding a burst over some (non zero) time. Should be called every frame for the duration of the force.
	 *
	 *	@param	Force		 Force vector to apply. Magnitude indicates strength of force.
	 *	@param	BoneName	 If a SkeletalMeshComponent, name of body to apply force to. 'None' indicates root body.
	 *  @param  bAccelChange If true, Force is taken as a change in acceleration instead of a physical force (i.e. mass will have no effect).
	 */
	UFUNCTION(BlueprintCallable, Category="Physics", meta=(UnsafeDuringActorConstruction="true"))
	virtual void AddForce(FVector Force, FName BoneName = NAME_None, bool bAccelChange = false);

	/**
	 *	Add a force to a single rigid body at a particular location in world space.
	 *  This is like a 'thruster'. Good for adding a burst over some (non zero) time. Should be called every frame for the duration of the force.
	 *
	 *	@param Force		Force vector to apply. Magnitude indicates strength of force.
	 *	@param Location		Location to apply force, in world space.
	 *	@param BoneName		If a SkeletalMeshComponent, name of body to apply force to. 'None' indicates root body.
	 */
	UFUNCTION(BlueprintCallable, Category="Physics", meta=(UnsafeDuringActorConstruction="true"))
	virtual void AddForceAtLocation(FVector Force, FVector Location, FName BoneName = NAME_None);

	/**
	 *	Add a force to a single rigid body at a particular location. Both Force and Location should be in body space.
	 *  This is like a 'thruster'. Good for adding a burst over some (non zero) time. Should be called every frame for the duration of the force.
	 *
	 *	@param Force		Force vector to apply. Magnitude indicates strength of force.
	 *	@param Location		Location to apply force, in component space.
	 *	@param BoneName		If a SkeletalMeshComponent, name of body to apply force to. 'None' indicates root body.
	 */
	UFUNCTION(BlueprintCallable, Category="Physics", meta=(UnsafeDuringActorConstruction="true"))
	virtual void AddForceAtLocationLocal(FVector Force, FVector Location, FName BoneName = NAME_None);

	/**
	 *	Add a force to all bodies in this component, originating from the supplied world-space location.
	 *
	 *	@param Origin		Origin of force in world space.
	 *	@param Radius		Radius within which to apply the force.
	 *	@param Strength		Strength of force to apply.
	 *  @param Falloff		Allows you to control the strength of the force as a function of distance from Origin.
	 *  @param bAccelChange If true, Strength is taken as a change in acceleration instead of a physical force (i.e. mass will have no effect).
	 */
	UFUNCTION(BlueprintCallable, Category="Physics", meta=(UnsafeDuringActorConstruction="true"))
	virtual void AddRadialForce(FVector Origin, float Radius, float Strength, enum ERadialImpulseFalloff Falloff, bool bAccelChange = false);

	/**
	 *	Add a torque to a single rigid body.
	 *	@param Torque		Torque to apply. Direction is axis of rotation and magnitude is strength of torque.
	 *	@param BoneName		If a SkeletalMeshComponent, name of body to apply torque to. 'None' indicates root body.
	 *  @param bAccelChange If true, Torque is taken as a change in angular acceleration instead of a physical torque (i.e. mass will have no effect).
	 */
	UE_DEPRECATED(4.18, "Use AddTorqueInRadians instead.")
	UFUNCTION(BlueprintCallable, Category="Physics", meta=(UnsafeDuringActorConstruction="true", DeprecatedFunction, DeprecationMessage="Use AddTorqueInRadians instead"))
	void AddTorque(FVector Torque, FName BoneName = NAME_None, bool bAccelChange = false)
	{
		AddTorqueInRadians(Torque, BoneName, bAccelChange);
	}

	/**
	 *	Add a torque to a single rigid body.
	 *	@param Torque		Torque to apply. Direction is axis of rotation and magnitude is strength of torque.
	 *	@param BoneName		If a SkeletalMeshComponent, name of body to apply torque to. 'None' indicates root body.
	 *  @param bAccelChange If true, Torque is taken as a change in angular acceleration instead of a physical torque (i.e. mass will have no effect).
	 */
	UFUNCTION(BlueprintCallable, Category="Physics", meta=(UnsafeDuringActorConstruction="true"))
	virtual void AddTorqueInRadians(FVector Torque, FName BoneName = NAME_None, bool bAccelChange = false);

	/**
	 *	Add a torque to a single rigid body.
	 *	@param Torque		Torque to apply. Direction is axis of rotation and magnitude is strength of torque.
	 *	@param BoneName		If a SkeletalMeshComponent, name of body to apply torque to. 'None' indicates root body.
	 *	@param bAccelChange If true, Torque is taken as a change in angular acceleration instead of a physical torque (i.e. mass will have no effect).
	 */
	UFUNCTION(BlueprintCallable, Category="Physics", meta=(UnsafeDuringActorConstruction="true"))
	void AddTorqueInDegrees(FVector Torque, FName BoneName = NAME_None, bool bAccelChange = false)
	{
		AddTorqueInRadians(FMath::DegreesToRadians(Torque), BoneName, bAccelChange);
	}

	/**
	 *	Set the linear velocity of a single body.
	 *	This should be used cautiously - it may be better to use AddForce or AddImpulse.
	 *
	 *	@param NewVel			New linear velocity to apply to physics.
	 *	@param bAddToCurrent	If true, NewVel is added to the existing velocity of the body.
	 *	@param BoneName			If a SkeletalMeshComponent, name of body to modify velocity of. 'None' indicates root body.
	 */
	UFUNCTION(BlueprintCallable, Category="Physics", meta=(UnsafeDuringActorConstruction="true"))
	virtual void SetPhysicsLinearVelocity(FVector NewVel, bool bAddToCurrent = false, FName BoneName = NAME_None);

	/** 
	 *	Get the linear velocity of a single body. 
	 *	@param BoneName			If a SkeletalMeshComponent, name of body to get velocity of. 'None' indicates root body.
	 */
	UFUNCTION(BlueprintCallable, Category="Physics", meta=(UnsafeDuringActorConstruction="true"))	
	FVector GetPhysicsLinearVelocity(FName BoneName = NAME_None);

	/**
	*	Get the linear velocity of a point on a single body.
	*	@param Point			Point is specified in world space.
	*	@param BoneName			If a SkeletalMeshComponent, name of body to get velocity of. 'None' indicates root body.
	*/
	UFUNCTION(BlueprintCallable, Category = "Physics", meta=(UnsafeDuringActorConstruction="true"))
	FVector GetPhysicsLinearVelocityAtPoint(FVector Point, FName BoneName = NAME_None);

	/**
	 *	Set the linear velocity of all bodies in this component.
	 *
	 *	@param NewVel			New linear velocity to apply to physics.
	 *	@param bAddToCurrent	If true, NewVel is added to the existing velocity of the body.
	 */
	UFUNCTION(BlueprintCallable, Category="Physics", meta=(UnsafeDuringActorConstruction="true"))
	virtual void SetAllPhysicsLinearVelocity(FVector NewVel, bool bAddToCurrent = false);

	/**
	 *	Set the angular velocity of a single body.
	 *	This should be used cautiously - it may be better to use AddTorque or AddImpulse.
	 *
	 *	@param NewAngVel		New angular velocity to apply to body, in degrees per second.
	 *	@param bAddToCurrent	If true, NewAngVel is added to the existing angular velocity of the body.
	 *	@param BoneName			If a SkeletalMeshComponent, name of body to modify angular velocity of. 'None' indicates root body.
	 */
	UE_DEPRECATED(4.18, "Use SetPhysicsAngularVelocityInDegrees instead.")
	UFUNCTION(BlueprintCallable, Category="Physics", meta=(UnsafeDuringActorConstruction="true", DeprecatedFunction, DeprecationMessage="Use SetPhysicsAngularVelocityInDegrees instead"))
	void SetPhysicsAngularVelocity(FVector NewAngVel, bool bAddToCurrent = false, FName BoneName = NAME_None)
	{
		SetPhysicsAngularVelocityInDegrees(NewAngVel, bAddToCurrent, BoneName);
	}

	/**
	 *	Set the angular velocity of a single body.
	 *	This should be used cautiously - it may be better to use AddTorque or AddImpulse.
	 *
	 *	@param NewAngVel		New angular velocity to apply to body, in radians per second.
	 *	@param bAddToCurrent	If true, NewAngVel is added to the existing angular velocity of the body.
	 *	@param BoneName			If a SkeletalMeshComponent, name of body to modify angular velocity of. 'None' indicates root body.
	 */
	UFUNCTION(BlueprintCallable, Category="Physics", meta=(UnsafeDuringActorConstruction="true"))
	virtual void SetPhysicsAngularVelocityInRadians(FVector NewAngVel, bool bAddToCurrent = false, FName BoneName = NAME_None);

	/**
	 *	Set the angular velocity of a single body.
	 *	This should be used cautiously - it may be better to use AddTorque or AddImpulse.
	 *
	 *	@param NewAngVel		New angular velocity to apply to body, in degrees per second.
	 *	@param bAddToCurrent	If true, NewAngVel is added to the existing angular velocity of the body.
	 *	@param BoneName			If a SkeletalMeshComponent, name of body to modify angular velocity of. 'None' indicates root body.
	 */
	UFUNCTION(BlueprintCallable, Category="Physics", meta=(UnsafeDuringActorConstruction="true"))
	void SetPhysicsAngularVelocityInDegrees(FVector NewAngVel, bool bAddToCurrent = false, FName BoneName = NAME_None)
	{
		SetPhysicsAngularVelocityInRadians(FMath::DegreesToRadians(NewAngVel), bAddToCurrent, BoneName);
	}

	/**
	*	Set the maximum angular velocity of a single body.
	*
	*	@param NewMaxAngVel		New maximum angular velocity to apply to body, in degrees per second.
	*	@param bAddToCurrent	If true, NewMaxAngVel is added to the existing maximum angular velocity of the body.
	*	@param BoneName			If a SkeletalMeshComponent, name of body to modify maximum angular velocity of. 'None' indicates root body.
	*/
	UE_DEPRECATED(4.18, "Use SetPhysicsMaxAngularVelocityInDegrees instead.")
	UFUNCTION(BlueprintCallable, Category = "Physics", meta=(UnsafeDuringActorConstruction="true", DeprecatedFunction, DeprecationMessage="Use SetPhysicsMaxAngularVelocityInDegrees instead"))
	void SetPhysicsMaxAngularVelocity(float NewMaxAngVel, bool bAddToCurrent = false, FName BoneName = NAME_None)
	{
		SetPhysicsMaxAngularVelocityInDegrees(NewMaxAngVel, bAddToCurrent, BoneName);
	}

	/**
	*	Set the maximum angular velocity of a single body.
	*
	*	@param NewMaxAngVel		New maximum angular velocity to apply to body, in degrees per second.
	*	@param bAddToCurrent	If true, NewMaxAngVel is added to the existing maximum angular velocity of the body.
	*	@param BoneName			If a SkeletalMeshComponent, name of body to modify maximum angular velocity of. 'None' indicates root body.
	*/
	UFUNCTION(BlueprintCallable, Category = "Physics", meta=(UnsafeDuringActorConstruction="true"))
	void SetPhysicsMaxAngularVelocityInDegrees(float NewMaxAngVel, bool bAddToCurrent = false, FName BoneName = NAME_None)
	{
		SetPhysicsMaxAngularVelocityInRadians(FMath::DegreesToRadians(NewMaxAngVel), bAddToCurrent, BoneName);
	}

	/**
	*	Set the maximum angular velocity of a single body.
	*
	*	@param NewMaxAngVel		New maximum angular velocity to apply to body, in radians per second.
	*	@param bAddToCurrent	If true, NewMaxAngVel is added to the existing maximum angular velocity of the body.
	*	@param BoneName			If a SkeletalMeshComponent, name of body to modify maximum angular velocity of. 'None' indicates root body.
	*/
	UFUNCTION(BlueprintCallable, Category = "Physics", meta=(UnsafeDuringActorConstruction="true"))
	void SetPhysicsMaxAngularVelocityInRadians(float NewMaxAngVel, bool bAddToCurrent = false, FName BoneName = NAME_None);

	/** 
	 *	Get the angular velocity of a single body, in degrees per second. 
	 *	@param BoneName			If a SkeletalMeshComponent, name of body to get velocity of. 'None' indicates root body.
	 */
	UE_DEPRECATED(4.18, "Use GetPhysicsAngularVelocityInDegrees instead.")
	UFUNCTION(BlueprintCallable, Category="Physics", meta=(UnsafeDuringActorConstruction="true", DeprecatedFunction, DeprecationMessage="Use GetPhysicsAngularVelocityInDegrees instead"))	
	FVector GetPhysicsAngularVelocity(FName BoneName = NAME_None) const
	{
		return GetPhysicsAngularVelocityInDegrees(BoneName);
	}

	/** 
	 *	Get the angular velocity of a single body, in degrees per second. 
	 *	@param BoneName			If a SkeletalMeshComponent, name of body to get velocity of. 'None' indicates root body.
	 */
	UFUNCTION(BlueprintCallable, Category="Physics", meta=(UnsafeDuringActorConstruction="true"))	
	FVector GetPhysicsAngularVelocityInDegrees(FName BoneName = NAME_None) const
	{
		return FMath::RadiansToDegrees(GetPhysicsAngularVelocityInRadians(BoneName));
	}

	/** 
	 *	Get the angular velocity of a single body, in radians per second. 
	 *	@param BoneName			If a SkeletalMeshComponent, name of body to get velocity of. 'None' indicates root body.
	 */
	UFUNCTION(BlueprintCallable, Category="Physics", meta=(UnsafeDuringActorConstruction="true"))	
	FVector GetPhysicsAngularVelocityInRadians(FName BoneName = NAME_None) const;

	/**
	*	Get the center of mass of a single body. In the case of a welded body this will return the center of mass of the entire welded body (including its parent and children)
	*   Objects that are not simulated return (0,0,0) as they do not have COM
	*	@param BoneName			If a SkeletalMeshComponent, name of body to get center of mass of. 'None' indicates root body.
	*/
	UFUNCTION(BlueprintPure, Category = "Physics", meta=(UnsafeDuringActorConstruction="true"))
	FVector GetCenterOfMass(FName BoneName = NAME_None) const;

	/**
	*	Set the center of mass of a single body. This will offset the physx-calculated center of mass.
	*	Note that in the case where multiple bodies are attached together, the center of mass will be set for the entire group.
	*	@param CenterOfMassOffset		User specified offset for the center of mass of this object, from the calculated location.
	*	@param BoneName			If a SkeletalMeshComponent, name of body to set center of mass of. 'None' indicates root body.
	*/
	UFUNCTION(BlueprintCallable, Category = "Physics", meta=(UnsafeDuringActorConstruction="true"))
	void SetCenterOfMass(FVector CenterOfMassOffset, FName BoneName = NAME_None);

	/**
	 *	'Wake' physics simulation for a single body.
	 *	@param	BoneName	If a SkeletalMeshComponent, name of body to wake. 'None' indicates root body.
	 */
	UFUNCTION(BlueprintCallable, Category="Physics", meta=(UnsafeDuringActorConstruction="true"))
	virtual void WakeRigidBody(FName BoneName = NAME_None);

	/** 
	 *	Force a single body back to sleep. 
	 *	@param	BoneName	If a SkeletalMeshComponent, name of body to put to sleep. 'None' indicates root body.
	 */
	UFUNCTION(BlueprintCallable, Category="Physics", meta=(UnsafeDuringActorConstruction="true"))
	void PutRigidBodyToSleep(FName BoneName = NAME_None);

	/** Changes the value of bNotifyRigidBodyCollision */
	UFUNCTION(BlueprintCallable, Category="Physics")
	virtual void SetNotifyRigidBodyCollision(bool bNewNotifyRigidBodyCollision);

	/** Changes the value of bOwnerNoSee. */
	UFUNCTION(BlueprintCallable, Category="Rendering")
	void SetOwnerNoSee(bool bNewOwnerNoSee);
	
	/** Changes the value of bOnlyOwnerSee. */
	UFUNCTION(BlueprintCallable, Category="Rendering")
	void SetOnlyOwnerSee(bool bNewOnlyOwnerSee);

	/** Changes the value of CastShadow. */
	UFUNCTION(BlueprintCallable, Category="Rendering")
	void SetCastShadow(bool NewCastShadow);

	/** Changes the value of CastInsetShadow. */
	UFUNCTION(BlueprintCallable, Category="Rendering")
	void SetCastInsetShadow(UPARAM(DisplayName="CastInsetShadow") bool bInCastInsetShadow);

	/** Changes the value of LightAttachmentsAsGroup. */
	UFUNCTION(BlueprintCallable, Category="Rendering")
	void SetLightAttachmentsAsGroup(UPARAM(DisplayName="LightAttachmentsAsGroup") bool bInLightAttachmentsAsGroup);

	/** Changes the value of ExcludeFromLightAttachmentGroup. */
	UFUNCTION(BlueprintCallable, Category="Rendering")
	void SetExcludeFromLightAttachmentGroup(UPARAM(DisplayName = "ExcludeFromLightAttachmentGroup") bool bInExcludeFromLightAttachmentGroup);

	/** Changes the value of bSingleSampleShadowFromStationaryLights. */
	UFUNCTION(BlueprintCallable, Category="Rendering")
	void SetSingleSampleShadowFromStationaryLights(bool bNewSingleSampleShadowFromStationaryLights);

	/** Changes the value of TranslucentSortPriority. */
	UFUNCTION(BlueprintCallable, Category="Rendering")
	void SetTranslucentSortPriority(int32 NewTranslucentSortPriority);

	/** Changes the value of bReceivesDecals. */
	UFUNCTION(BlueprintCallable, Category = "Rendering")
	void SetReceivesDecals(bool bNewReceivesDecals);

	/** Controls what kind of collision is enabled for this body */
	UFUNCTION(BlueprintCallable, Category="Collision")
	virtual void SetCollisionEnabled(ECollisionEnabled::Type NewType);

	/**  
	 * Set Collision Profile Name
	 * This function is called by constructors when they set ProfileName
	 * This will change current CollisionProfileName to be this, and overwrite Collision Setting
	 * 
	 * @param InCollisionProfileName : New Profile Name
	 */
	UFUNCTION(BlueprintCallable, Category="Collision")	
	virtual void SetCollisionProfileName(FName InCollisionProfileName, bool bUpdateOverlaps=true);

	/** Get the collision profile name */
	UFUNCTION(BlueprintPure, Category="Collision")
	FName GetCollisionProfileName() const;

	/**
	 *	Changes the collision channel that this object uses when it moves
	 *	@param      Channel     The new channel for this component to use
	 */
	UFUNCTION(BlueprintCallable, Category="Collision")	
	virtual void SetCollisionObjectType(ECollisionChannel Channel);

	/** Perform a line trace against a single component
	 * @param TraceStart The start of the trace in world-space
	 * @param TraceEnd The end of the trace in world-space
	 * @param bTraceComplex Whether or not to trace the complex physics representation or just the simple representation
	 * @param bShowTrace Whether or not to draw the trace in the world (for debugging)
	 * @param bPersistentShowTrace Whether or not to make the debugging draw stay in the world permanently
	 */
	UFUNCTION(BlueprintCallable, Category="Collision", meta=(DisplayName = "Line Trace Component", ScriptName = "LineTraceComponent", bTraceComplex="true", bPersistentShowTrace="false", UnsafeDuringActorConstruction="true"))	
	bool K2_LineTraceComponent(FVector TraceStart, FVector TraceEnd, bool bTraceComplex, bool bShowTrace, bool bPersistentShowTrace, FVector& HitLocation, FVector& HitNormal, FName& BoneName, FHitResult& OutHit);

	/** Perform a sphere trace against a single component
	* @param TraceStart The start of the trace in world-space
	* @param TraceEnd The end of the trace in world-space
	* @param SphereRadius Radius of the sphere to trace against the component
	* @param bTraceComplex Whether or not to trace the complex physics representation or just the simple representation
	* @param bShowTrace Whether or not to draw the trace in the world (for debugging)
	* @param bPersistentShowTrace Whether or not to make the debugging draw stay in the world permanently
	*/
	UFUNCTION(BlueprintCallable, Category = "Collision", meta = (DisplayName = "Sphere Trace Component", ScriptName = "SphereTraceComponent", bTraceComplex = "true", bPersistentShowTrace="false", UnsafeDuringActorConstruction = "true"))
	bool K2_SphereTraceComponent(FVector TraceStart, FVector TraceEnd, float SphereRadius, bool bTraceComplex, bool bShowTrace, bool bPersistentShowTrace, FVector& HitLocation, FVector& HitNormal, FName& BoneName, FHitResult& OutHit);

	/** Perform a box overlap against a single component as an AABB (No rotation)
	* @param InBoxCentre The centre of the box to overlap with the component
	* @param InBox Description of the box to use in the overlap
	* @param bTraceComplex Whether or not to trace the complex physics representation or just the simple representation
	* @param bShowTrace Whether or not to draw the trace in the world (for debugging)
	* @param bPersistentShowTrace Whether or not to make the debugging draw stay in the world permanently
	*/
	UFUNCTION(BlueprintCallable, Category = "Collision", meta = (DisplayName = "Box Overlap Component", ScriptName = "BoxOverlapComponent", bTraceComplex = "true", bPersistentShowTrace="false", UnsafeDuringActorConstruction = "true"))
	bool K2_BoxOverlapComponent(FVector InBoxCentre, const FBox InBox, bool bTraceComplex, bool bShowTrace, bool bPersistentShowTrace, FVector& HitLocation, FVector& HitNormal, FName& BoneName, FHitResult& OutHit);

	/** Perform a sphere overlap against a single component
	* @param InSphereCentre The centre of the sphere to overlap with the component
	* @param InSphereRadius The Radius of the sphere to overlap with the component
	* @param bTraceComplex Whether or not to trace the complex physics representation or just the simple representation
	* @param bShowTrace Whether or not to draw the trace in the world (for debugging)
	* @param bPersistentShowTrace Whether or not to make the debugging draw stay in the world permanently
	*/
	UFUNCTION(BlueprintCallable, Category = "Collision", meta = (DisplayName = "Sphere Overlap Component", ScriptName = "SphereOverlapComponent", bTraceComplex = "true", bPersistentShowTrace="false", UnsafeDuringActorConstruction = "true"))
	bool K2_SphereOverlapComponent(FVector InSphereCentre, float InSphereRadius, bool bTraceComplex, bool bShowTrace, bool bPersistentShowTrace, FVector& HitLocation, FVector& HitNormal, FName& BoneName, FHitResult& OutHit);

	/** Sets the bRenderCustomDepth property and marks the render state dirty. */
	UFUNCTION(BlueprintCallable, Category="Rendering")
	void SetRenderCustomDepth(bool bValue);

	/** Sets the CustomDepth stencil value (0 - 255) and marks the render state dirty. */
	UFUNCTION(BlueprintCallable, Category = "Rendering", meta=(UIMin = "0", UIMax = "255"))
	void SetCustomDepthStencilValue(int32 Value);

	/** Sets the CustomDepth stencil write mask and marks the render state dirty. */
	UFUNCTION(BlueprintCallable, Category = "Rendering")
	void SetCustomDepthStencilWriteMask(ERendererStencilMask WriteMaskBit);

	/** Sets bRenderInMainPass property and marks the render state dirty. */
	UFUNCTION(BlueprintCallable, Category = "Rendering")
	void SetRenderInMainPass(bool bValue);

	/**
	 * Count of all component overlap events (begin or end) ever generated for any components.
	 * Changes to this number within a scope can also be a simple way to know if any events were triggered.
	 * It can also be useful for identifying performance issues due to high numbers of events.
	 */
	static uint32 GlobalOverlapEventsCounter;

	/** The primitive's scene info. */
	FPrimitiveSceneProxy* SceneProxy;
	
	/** A fence to track when the primitive is detached from the scene in the rendering thread. */
	FRenderCommandFence DetachFence;

private:
	/** LOD parent primitive to draw instead of this one (multiple UPrim's will point to the same LODParent ) */
	UPROPERTY(NonPIEDuplicateTransient)
	class UPrimitiveComponent* LODParentPrimitive;

public:
	/** Set LOD Parent component, normally associated with an ALODActor */
	void SetLODParentPrimitive(UPrimitiveComponent* InLODParentPrimitive);

	/** Gets the LOD Parent, which is used to compute visibility when hierarchical LOD is enabled */
	UPrimitiveComponent* GetLODParentPrimitive() const;

#if WITH_EDITOR
	/** This function is used to create hierarchical LOD for the level. You can decide to opt out if you don't want. */
	virtual const bool ShouldGenerateAutoLOD(const int32 HierarchicalLevelIndex) const;
#endif
	/** Return true if the owner is selected and this component is selectable */
	virtual bool ShouldRenderSelected() const;

	/** Component is directly selected in the editor separate from its parent actor */
	bool IsComponentIndividuallySelected() const;

	/** Return True if a primitive's parameters as well as its position is static during gameplay, and can thus use static lighting. */
	bool HasStaticLighting() const;

	/** Returns true if the component is static and has the right static mesh setup to support lightmaps. */
	virtual bool HasValidSettingsForStaticLighting(bool bOverlookInvalidComponents) const 
	{
		return HasStaticLighting();
	}

	/** Returns true if only unlit materials are used for rendering, false otherwise. */
	virtual bool UsesOnlyUnlitMaterials() const;

	/**
	 * Returns the lightmap resolution used for this primitive instance in the case of it supporting texture light/ shadow maps.
	 * 0 if not supported or no static shadowing.
	 *
	 * @param	Width	[out]	Width of light/shadow map
	 * @param	Height	[out]	Height of light/shadow map
	 * @return	bool			true if LightMap values are padded, false if not
	 */
	virtual bool GetLightMapResolution( int32& Width, int32& Height ) const;

	/**
	 *	Returns the static lightmap resolution used for this primitive.
	 *	0 if not supported or no static shadowing.
	 *
	 * @return	int32		The StaticLightmapResolution for the component
	 */
	virtual int32 GetStaticLightMapResolution() const { return 0; }

	/**
	 * Returns the light and shadow map memory for this primitive in its out variables.
	 *
	 * Shadow map memory usage is per light whereof lightmap data is independent of number of lights, assuming at least one.
	 *
	 * @param [out] LightMapMemoryUsage		Memory usage in bytes for light map (either texel or vertex) data
	 * @param [out]	ShadowMapMemoryUsage	Memory usage in bytes for shadow map (either texel or vertex) data
	 */
	virtual void GetLightAndShadowMapMemoryUsage( int32& LightMapMemoryUsage, int32& ShadowMapMemoryUsage ) const;

#if WITH_EDITOR
	/**
	 * Requests the information about the component that the static lighting system needs.
	 * @param OutPrimitiveInfo - Upon return, contains the component's static lighting information.
	 * @param InRelevantLights - The lights relevant to the primitive.
	 * @param InOptions - The options for the static lighting build.
	 */
	virtual void GetStaticLightingInfo(struct FStaticLightingPrimitiveInfo& OutPrimitiveInfo,const TArray<class ULightComponent*>& InRelevantLights,const class FLightingBuildOptions& Options) {}

	/** Add the used GUIDs from UMapBuildDataRegistry::MeshBuildData. Used to preserve hidden level data in lighting scenario. */
	virtual void AddMapBuildDataGUIDs(TSet<FGuid>& InGUIDs) const {}
#endif // WITH_EDITOR

	/**
	 *	Requests whether the component will use texture, vertex or no lightmaps.
	 *
	 *	@return	ELightMapInteractionType		The type of lightmap interaction the component will use.
	 */
	virtual ELightMapInteractionType GetStaticLightingType() const	{ return LMIT_None;	}

	/**
	 * Enumerates the streaming textures/meshes used by the primitive.
	 * @param LevelContext - Level scope context used to process texture streaming build data.
	 * @param OutStreamingRenderAssets - Upon return, contains a list of the streaming textures/meshes used by the primitive.
	 */
	virtual void GetStreamingRenderAssetInfo(FStreamingTextureLevelContext& LevelContext, TArray<FStreamingRenderAssetPrimitiveInfo>& OutStreamingRenderAssets) const;

	/**
	 * Call GetStreamingRenderAssetInfo and remove the elements with a NULL texture
	 * @param OutStreamingRenderAssets - Upon return, contains a list of the non-null streaming textures or meshes used by the primitive.
	 */
	void GetStreamingRenderAssetInfoWithNULLRemoval(FStreamingTextureLevelContext& LevelContext, TArray<FStreamingRenderAssetPrimitiveInfo>& OutStreamingRenderAssets) const;

	/**
	 *	Update the streaming data of this component.
	 *
	 *	@param	BuildType		[in]		The type of build. Affects what the build is allowed to do.
	 *	@param	QualityLevel	[in]		The quality level being used in the texture streaming build.
	 *	@param	FeatureLevel	[in]		The feature level being used in the texture streaming build.
	 *	@param	DependentResources [out]	The resource the build depends on.
	 *	@return								Returns false if some data needs rebuild but couldn't be rebuilt (because of the build type).
	 */
	virtual bool BuildTextureStreamingData(ETextureStreamingBuildType BuildType, EMaterialQualityLevel::Type QualityLevel, ERHIFeatureLevel::Type FeatureLevel, TSet<FGuid>& DependentResources) { return true; }

	/**
	 * Determines the DPG the primitive's primary elements are drawn in.
	 * Even if the primitive's elements are drawn in multiple DPGs, a primary DPG is needed for occlusion culling and shadow projection.
	 * @return The DPG the primitive's primary elements will be drawn in.
	 */
	virtual uint8 GetStaticDepthPriorityGroup() const { return DepthPriorityGroup; }

	/** 
	 * Retrieves the materials used in this component 
	 * 
	 * @param OutMaterials	The list of used materials.
	 */
	virtual void GetUsedMaterials(TArray<UMaterialInterface*>& OutMaterials, bool bGetDebugMaterials = false) const {}

	/**
	 * Returns the material textures used to render this primitive for the given platform.
	 * Internally calls GetUsedMaterials() and GetUsedTextures() for each material.
	 *
	 * @param OutTextures	[out] The list of used textures.
	 */
	virtual void GetUsedTextures(TArray<UTexture*>& OutTextures, EMaterialQualityLevel::Type QualityLevel);

	/** Return the BodySetup to use for this PrimitiveComponent (single body case) */
	virtual class UBodySetup* GetBodySetup() { return NULL; }

	/** Move this component to match the physics rigid body pose. Note, a warning will be generated if you call this function on a component that is attached to something */
	void SyncComponentToRBPhysics();
	
	/** 
	 *	Returns the matrix that should be used to render this component. 
	 *	Allows component class to perform graphical distortion to the component not supported by an FTransform 
	 */
	virtual FMatrix GetRenderMatrix() const;

	/** Return number of material elements in this primitive */
	UFUNCTION(BlueprintPure, Category="Rendering|Material")
	virtual int32 GetNumMaterials() const;
	
	/**
	 * Returns BodyInstance of the component.
	 *
	 * @param BoneName		Used to get body associated with specific bone. NAME_None automatically gets the root most body
	 * @param bGetWelded	If the component has been welded to another component and bGetWelded is true we return the single welded BodyInstance that is used in the simulation
	 *
	 * @return		Returns the BodyInstance based on various states (does component have multiple bodies? Is the body welded to another body?)
	 */
	virtual FBodyInstance* GetBodyInstance(FName BoneName = NAME_None, bool bGetWelded = true) const;

	/** 
	 * Returns The square of the distance to closest Body Instance surface. 
	 *
	 * @param Point				World 3D vector
	 * @param OutSquaredDistance The squared distance to closest Body Instance surface. 0 if inside of the body
	 * @param OutPointOnBody	Point on the surface of collision closest to Point
	 * 
	 * @return		true if a distance to the body was found and OutDistanceSquared has been populated
	 */
	virtual bool GetSquaredDistanceToCollision(const FVector& Point, float& OutSquaredDistance, FVector& OutClosestPointOnCollision) const;

	/** 
	 * Returns Distance to closest Body Instance surface. 
	 *
	 * @param Point				World 3D vector
	 * @param OutPointOnBody	Point on the surface of collision closest to Point
	 * 
	 * @return		Success if returns > 0.f, if returns 0.f, point is inside the geometry
	 *				If returns < 0.f, this primitive does not have collsion or if geometry is not supported
	 */	
	float GetDistanceToCollision(const FVector& Point, FVector& ClosestPointOnCollision) const 
	{
		float DistanceSqr = -1.f;
		return (GetSquaredDistanceToCollision(Point, DistanceSqr, ClosestPointOnCollision) ? FMath::Sqrt(DistanceSqr) : -1.f);
	}

	/**
	* Returns the distance and closest point to the collision surface.
	* Component must have simple collision to be queried for closest point.
	*
	* @param Point				World 3D vector
	* @param OutPointOnBody		Point on the surface of collision closest to Point
	* @param BoneName			If a SkeletalMeshComponent, name of body to set center of mass of. 'None' indicates root body.
	*
	* @return		Success if returns > 0.f, if returns 0.f, it is either not convex or inside of the point
	*				If returns < 0.f, this primitive does not have collsion
	*/
	UFUNCTION(BlueprintCallable, Category = "Collision", meta=(UnsafeDuringActorConstruction="true"))
	float GetClosestPointOnCollision(const FVector& Point, FVector& OutPointOnBody, FName BoneName = NAME_None) const;

	/**
	 * Creates a proxy to represent the primitive to the scene manager in the rendering thread.
	 * @return The proxy object.
	 */
	virtual FPrimitiveSceneProxy* CreateSceneProxy()
	{
		return NULL;
	}

	/**
	 * Determines whether the proxy for this primitive type needs to be recreated whenever the primitive moves.
	 * @return true to recreate the proxy when UpdateTransform is called.
	 */
	virtual bool ShouldRecreateProxyOnUpdateTransform() const
	{
		return false;
	}

	/** 
	 * This isn't bound extent, but for shape component to utilize extent is 0. 
	 * For normal primitive, this is 0, for ShapeComponent, this will have valid information
	 */
	virtual bool IsZeroExtent() const
	{
		return false;
	}

	/** Event called when a component is 'damaged', allowing for component class specific behaviour */
	virtual void ReceiveComponentDamage(float DamageAmount, FDamageEvent const& DamageEvent, AController* EventInstigator, AActor* DamageCauser);

	/**
	*   Welds this component to another scene component, optionally at a named socket. Component is automatically attached if not already
	*	Welding allows the child physics object to become physically connected to its parent. This is useful for creating compound rigid bodies with correct mass distribution.
	*   @param InParent the component to be physically attached to
	*   @param InSocketName optional socket to attach component to
	*/
	virtual void WeldTo(class USceneComponent* InParent, FName InSocketName = NAME_None);

	/**
	*	Does the actual work for welding.
	*	@return true if did a true weld of shapes, meaning body initialization is not needed
	*/
	virtual bool WeldToImplementation(USceneComponent * InParent, FName ParentSocketName = NAME_None, bool bWeldSimulatedChild = true);

	/**
	*   UnWelds this component from its parent component. Attachment is maintained (DetachFromParent automatically unwelds)
	*/
	virtual void UnWeldFromParent();

	/**
	*   Unwelds the children of this component. Attachment is maintained
	*/
	virtual void UnWeldChildren();

	/**
	*	Adds the bodies that are currently welded to the OutWeldedBodies array 
	*/
	virtual void GetWeldedBodies(TArray<FBodyInstance*> & OutWeldedBodies, TArray<FName> & OutLabels, bool bIncludingAutoWeld = false);

	/** Whether the component has been welded to another simulating component */
	bool IsWelded() const;
	
	/**
	 * Called to get the Component To World Transform from the Root BodyInstance
	 * This needs to be virtual since SkeletalMeshComponent Root has to undo its own transform
	 * Without this, the root LocalToAtom is overridden by physics simulation, causing kinematic velocity to 
	 * accelerate simulation
	 *
	 * @param : UseBI - root body instance
	 * @return : New GetComponentTransform() to use
	 */
	virtual FTransform GetComponentTransformFromBodyInstance(FBodyInstance* UseBI);	

#if WITH_EDITOR
	/**
	 * Determines whether the supplied bounding box intersects with the component.
	 * Used by the editor in orthographic viewports.
	 *
	 * @param	InSelBBox						Bounding box to test against
	 * @param	ShowFlags						Engine ShowFlags for the viewport
	 * @param	bConsiderOnlyBSP				If only BSP geometry should be tested
	 * @param	bMustEncompassEntireComponent	Whether the component bounding box must lay wholly within the supplied bounding box
	 *
	 * @return	true if the supplied bounding box is determined to intersect the component (partially or wholly)
	 */
	virtual bool ComponentIsTouchingSelectionBox(const FBox& InSelBBox, const FEngineShowFlags& ShowFlags, const bool bConsiderOnlyBSP, const bool bMustEncompassEntireComponent) const;

	/**
	 * Determines whether the supplied frustum intersects with the component.
	 * Used by the editor in perspective viewports.
	 *
	 * @param	InFrustum						Frustum to test against
	 * @param	ShowFlags						Engine ShowFlags for the viewport
	 * @param	bConsiderOnlyBSP				If only BSP geometry should be tested
	 * @param	bMustEncompassEntireComponent	Whether the component bounding box must lay wholly within the supplied bounding box
	 *
	 * @return	true if the supplied bounding box is determined to intersect the component (partially or wholly)
	 */
	virtual bool ComponentIsTouchingSelectionFrustum(const FConvexVolume& InFrustum, const FEngineShowFlags& ShowFlags, const bool bConsiderOnlyBSP, const bool bMustEncompassEntireComponent) const;
#endif

protected:

	/** Give the static mesh component recreate render state context access to Create/DestroyRenderState_Concurrent(). */
	friend class FStaticMeshComponentRecreateRenderStateContext;

	/** Whether the component type supports static lighting. */
	virtual bool SupportsStaticLighting() const 
	{
		return false;
	}

public:
#if !(UE_BUILD_SHIPPING || UE_BUILD_TEST)
	/** Updates the renderer with the center of mass data */
	virtual void SendRenderDebugPhysics(FPrimitiveSceneProxy* OverrideSceneProxy = nullptr);
#endif

	//~ Begin UActorComponent Interface
	virtual void CreateRenderState_Concurrent() override;
	virtual void SendRenderTransform_Concurrent() override;
	virtual void OnRegister()  override;
	virtual void OnUnregister()  override;
	virtual void DestroyRenderState_Concurrent() override;
	virtual void OnCreatePhysicsState() override;
	virtual void OnDestroyPhysicsState() override;
	virtual void OnActorEnableCollisionChanged() override;
	virtual void InvalidateLightingCacheDetailed(bool bInvalidateBuildEnqueuedLighting, bool bTranslationOnly) override;
	virtual bool IsEditorOnly() const override;
	virtual bool ShouldCreatePhysicsState() const override;
	virtual bool HasValidPhysicsState() const override;
	virtual TStructOnScope<FActorComponentInstanceData> GetComponentInstanceData() const override;
	virtual void OnComponentDestroyed(bool bDestroyingHierarchy) override;
#if WITH_EDITOR
	virtual void CheckForErrors() override;
#endif // WITH_EDITOR	
	//~ End UActorComponent Interface

protected:
	/** Internal function that updates physics objects to match the component collision settings. */
	virtual void UpdatePhysicsToRBChannels();

	/** Called to send a transform update for this component to the physics engine */
	void SendPhysicsTransform(ETeleportType Teleport);

	/** Ensure physics state created **/
	void EnsurePhysicsStateCreated();

	/**  Go through attached primitive components and call MarkRenderStateDirty */
	void MarkChildPrimitiveComponentRenderStateDirty();
public:

	//~ Begin UObject Interface.
	virtual void Serialize(FArchive& Ar) override;
	virtual void PostInitProperties() override;
	virtual void PostLoad() override;
	virtual void PostDuplicate(bool bDuplicateForPIE) override;
	virtual void GetResourceSizeEx(FResourceSizeEx& CumulativeResourceSize) override;
	virtual void BeginDestroy() override;
	virtual void FinishDestroy() override;
	virtual bool IsReadyForFinishDestroy() override;
	virtual bool NeedsLoadForClient() const override;
	virtual bool NeedsLoadForServer() const override;
#if WITH_EDITOR
	virtual void PostEditChangeProperty(FPropertyChangedEvent& PropertyChangedEvent) override;
	virtual void PostEditChangeChainProperty(FPropertyChangedChainEvent& PropertyChangedEvent) override;
	virtual bool CanEditChange(const UProperty* InProperty) const override;
	virtual void UpdateCollisionProfile();
	virtual void PostEditImport() override;
#endif // WITH_EDITOR
	//~ End UObject Interface.

	//~ Begin USceneComponent Interface

	/** Returns the form of collision for this component */
	UFUNCTION(BlueprintPure, Category="Collision")
	virtual ECollisionEnabled::Type GetCollisionEnabled() const override;

	/** Utility to see if there is any form of collision (query or physics) enabled on this component. */
	UFUNCTION(BlueprintPure, meta=(DisplayName="Is Collision Enabled", ScriptName="IsCollisionEnabled"), Category="Collision")
	bool K2_IsCollisionEnabled() const;

	/** Utility to see if there is any query collision enabled on this component. */
	UFUNCTION(BlueprintPure, meta=(DisplayName="Is Query Collision Enabled", ScriptName="IsQueryCollisionEnabled"), Category="Collision")
	bool K2_IsQueryCollisionEnabled() const;

	/** Utility to see if there is any physics collision enabled on this component. */
	UFUNCTION(BlueprintPure, meta=(DisplayName="Is Physics Collision Enabled", ScriptName="IsPhysicsCollisionEnabled"), Category="Collision")
	bool K2_IsPhysicsCollisionEnabled() const;

	/** Gets the response type given a specific channel */
	UFUNCTION(BlueprintPure, Category="Collision")
	virtual ECollisionResponse GetCollisionResponseToChannel(ECollisionChannel Channel) const override;

	/** Gets the collision object type */
	UFUNCTION(BlueprintPure, Category="Collision")
	virtual ECollisionChannel GetCollisionObjectType() const override;
	
	virtual void OnUpdateTransform(EUpdateTransformFlags UpdateTransformFlags, ETeleportType Teleport = ETeleportType::None) override;
	virtual void OnAttachmentChanged() override;
	virtual bool IsSimulatingPhysics(FName BoneName = NAME_None) const override;
	virtual bool MoveComponentImpl(const FVector& Delta, const FQuat& NewRotation, bool bSweep, FHitResult* OutHit = NULL, EMoveComponentFlags MoveFlags = MOVECOMP_NoFlags, ETeleportType Teleport = ETeleportType::None) override;
	virtual bool IsWorldGeometry() const override;
	virtual const FCollisionResponseContainer& GetCollisionResponseToChannels() const override;
	virtual FVector GetComponentVelocity() const override;
#if WITH_EDITOR
	virtual void UpdateBounds() override;
	virtual const int32 GetNumUncachedStaticLightingInteractions() const override;
#endif
	//~ End USceneComponentInterface

	/**
	 * Dispatch notifications for the given HitResult.
	 *
	 * @param Owner: AActor that owns this component
	 * @param BlockingHit: FHitResult that generated the blocking hit.
	 */
	void DispatchBlockingHit(AActor& OutOwner, FHitResult const& BlockingHit);

	/**
	 * Dispatch notification for wake events and propagate to any welded bodies
	 */

	void DispatchWakeEvents(ESleepEvent WakeEvent, FName BoneName);

	/**
	 * Set collision params on OutParams (such as CollisionResponse) to match the settings on this PrimitiveComponent.
	 */
	virtual void InitSweepCollisionParams(FCollisionQueryParams &OutParams, FCollisionResponseParams& OutResponseParam) const;

	/**
	 * Return a CollisionShape that most closely matches this primitive.
	 */
	virtual struct FCollisionShape GetCollisionShape(float Inflation = 0.0f) const;

	/**
	 * Returns true if the given transforms result in the same bounds, due to rotational symmetry.
	 * For example, this is true for a sphere with uniform scale undergoing any rotation.
	 * This is NOT intended to detect every case where this is true, only the common cases to aid optimizations.
	 */
	virtual bool AreSymmetricRotations(const FQuat& A, const FQuat& B, const FVector& Scale3D) const { return A.Equals(B); }

	/**
	 * Pushes new selection state to the render thread primitive proxy
	 */
	void PushSelectionToProxy();

	/**
	 * Pushes new hover state to the render thread primitive proxy
	 * @param bInHovered - true if the proxy should display as if hovered
	 */
	void PushHoveredToProxy(const bool bInHovered);

	/** Sends editor visibility updates to the render thread */
	void PushEditorVisibilityToProxy( uint64 InVisibility );

	/** Gets the emissive boost for the primitive component. */
	virtual float GetEmissiveBoost(int32 ElementIndex) const		{ return 1.0f; };

	/** Gets the diffuse boost for the primitive component. */
	virtual float GetDiffuseBoost(int32 ElementIndex) const		{ return 1.0f; };
	
	/** Disable dynamic shadow casting if the primitive only casts indirect shadows, since dynamic shadows are always shadowing direct lighting */
	virtual bool GetShadowIndirectOnly() const { return false; }

#if WITH_EDITOR
	/** Returns mask that represents in which views this primitive is hidden */
	virtual uint64 GetHiddenEditorViews() const;
#endif// WITH_EDITOR

	/**
	 *	Set the angular velocity of all bodies in this component.
	 *
	 *	@param NewAngVel		New angular velocity to apply to physics, in degrees per second.
	 *	@param bAddToCurrent	If true, NewAngVel is added to the existing angular velocity of all bodies.
	 */
	UFUNCTION(BlueprintCallable, Category = "Physics", meta = (UnsafeDuringActorConstruction = "true"))
	void SetAllPhysicsAngularVelocityInDegrees(const FVector& NewAngVel, bool bAddToCurrent = false)
	{
		SetAllPhysicsAngularVelocityInRadians(FMath::DegreesToRadians(NewAngVel), bAddToCurrent);
	}

	/**
	 *	Set the angular velocity of all bodies in this component.
	 *
	 *	@param NewAngVel		New angular velocity to apply to physics, in radians per second.
	 *	@param bAddToCurrent	If true, NewAngVel is added to the existing angular velocity of all bodies.
	 */
	UFUNCTION(BlueprintCallable, Category = "Physics", meta = (UnsafeDuringActorConstruction = "true"))
	virtual void SetAllPhysicsAngularVelocityInRadians(const FVector& NewAngVel, bool bAddToCurrent = false);

	/**
	 *	Set the position of all bodies in this component.
	 *	If a SkeletalMeshComponent, the root body will be placed at the desired position, and the same delta is applied to all other bodies.
	 *
	 *	@param	NewPos		New position for the body
	 */
	virtual void SetAllPhysicsPosition(FVector NewPos);
	
	/**
	 *	Set the rotation of all bodies in this component.
	 *	If a SkeletalMeshComponent, the root body will be changed to the desired orientation, and the same delta is applied to all other bodies.
	 *
	 *	@param NewRot	New orienatation for the body
	 */
	virtual void SetAllPhysicsRotation(FRotator NewRot);

	/**
	 *	Set the rotation of all bodies in this component.
	 *	If a SkeletalMeshComponent, the root body will be changed to the desired orientation, and the same delta is applied to all other bodies.
	 *
	 *	@param NewRot	New orienatation for the body
	 */
	virtual void SetAllPhysicsRotation(const FQuat& NewRot);
	
	/**
	 *	Ensure simulation is running for all bodies in this component.
	 */
	UFUNCTION(BlueprintCallable, Category="Physics", meta=(UnsafeDuringActorConstruction="true"))
	virtual void WakeAllRigidBodies();
	
	/** Enables/disables whether this component is affected by gravity. This applies only to components with bSimulatePhysics set to true. */
	UFUNCTION(BlueprintCallable, Category="Physics")
	virtual void SetEnableGravity(bool bGravityEnabled);

	/** Returns whether this component is affected by gravity. Returns always false if the component is not simulated. */
	UFUNCTION(BlueprintPure, Category="Physics")
	virtual bool IsGravityEnabled() const;

	/** Sets the linear damping of this component. */
	UFUNCTION(BlueprintCallable, Category="Physics")
	virtual void SetLinearDamping(float InDamping);

	/** Returns the linear damping of this component. */
	UFUNCTION(BlueprintPure, Category="Physics")
	virtual float GetLinearDamping() const;

	/** Sets the angular damping of this component. */
	UFUNCTION(BlueprintCallable, Category="Physics")
	virtual void SetAngularDamping(float InDamping);
	
	/** Returns the angular damping of this component. */
	UFUNCTION(BlueprintPure, Category="Physics")
	virtual float GetAngularDamping() const;

	/** Change the mass scale used to calculate the mass of a single physics body */
	UFUNCTION(BlueprintCallable, Category="Physics")
	virtual void SetMassScale(FName BoneName = NAME_None, float InMassScale = 1.f);

	/** Returns the mass scale used to calculate the mass of a single physics body */
	UFUNCTION(BlueprintPure, Category = "Physics")
	virtual float GetMassScale(FName BoneName = NAME_None) const;

	/** Change the mass scale used fo all bodies in this component */
	UFUNCTION(BlueprintCallable, Category="Physics")
	virtual void SetAllMassScale(float InMassScale = 1.f);

	/**
	*	Override the mass (in Kg) of a single physics body.
	*	Note that in the case where multiple bodies are attached together, the override mass will be set for the entire group.
	*	Set the Override Mass to false if you want to reset the body's mass to the auto-calculated physx mass.
	*/
	UFUNCTION(BlueprintCallable, Category = "Physics")
	virtual void SetMassOverrideInKg(FName BoneName = NAME_None, float MassInKg = 1.f, bool bOverrideMass = true);

	/** Returns the mass of this component in kg. */
	UFUNCTION(BlueprintPure, Category="Physics", meta=(UnsafeDuringActorConstruction="true"))
	virtual float GetMass() const;

	/** Returns the inertia tensor of this component in kg cm^2. The inertia tensor is in local component space.*/
	UFUNCTION(BlueprintPure, Category = "Physics", meta =(Keywords = "physics moment of inertia tensor MOI", UnsafeDuringActorConstruction="true"))
	virtual FVector GetInertiaTensor(FName BoneName = NAME_None) const;

	/** Scales the given vector by the world space moment of inertia. Useful for computing the torque needed to rotate an object.*/
	UFUNCTION(BlueprintPure, Category = "Physics", meta = (Keywords = "physics moment of inertia tensor MOI", UnsafeDuringActorConstruction="true"))
	virtual FVector ScaleByMomentOfInertia(FVector InputVector, FName BoneName = NAME_None) const;

	/** Returns the calculated mass in kg. This is not 100% exactly the mass physx will calculate, but it is very close ( difference < 0.1kg ). */
	virtual float CalculateMass(FName BoneName = NAME_None);

	/** Set whether this component should use Continuous Collision Detection */
	UFUNCTION(BlueprintCallable, Category = "Physics")
	virtual void SetUseCCD(bool InUseCCD, FName BoneName = NAME_None);

	/** Set whether all bodies in this component should use Continuous Collision Detection */
	UFUNCTION(BlueprintCallable, Category = "Physics")
	virtual void SetAllUseCCD(bool InUseCCD);

	/**
	 *	Force all bodies in this component to sleep.
	 */
	virtual void PutAllRigidBodiesToSleep();
	
	/**
	 *	Returns if a single body is currently awake and simulating.
	 *	@param	BoneName	If a SkeletalMeshComponent, name of body to return wakeful state from. 'None' indicates root body.
	 */
	bool RigidBodyIsAwake(FName BoneName = NAME_None) const;

	/**
	 *	Returns if any body in this component is currently awake and simulating.
	 */
	UFUNCTION(BlueprintPure, Category = "Physics", meta = (Keywords = "physics asleep sleeping awake simulating", UnsafeDuringActorConstruction="true"))
	virtual bool IsAnyRigidBodyAwake();
	
	/**
	 *	Changes a member of the ResponseToChannels container for this PrimitiveComponent.
	 *
	 * @param       Channel      The channel to change the response of
	 * @param       NewResponse  What the new response should be to the supplied Channel
	 */
	UFUNCTION(BlueprintCallable, Category="Collision")
	virtual void SetCollisionResponseToChannel(ECollisionChannel Channel, ECollisionResponse NewResponse);
	
	/**
	 *	Changes all ResponseToChannels container for this PrimitiveComponent. to be NewResponse
	 *
	 * @param       NewResponse  What the new response should be to the supplied Channel
	 */
	UFUNCTION(BlueprintCallable, Category="Collision")
	virtual void SetCollisionResponseToAllChannels(ECollisionResponse NewResponse);
	
	/**
	 *	Changes the whole ResponseToChannels container for this PrimitiveComponent.
	 *
	 * @param       NewResponses  New set of responses for this component
	 */
	virtual void SetCollisionResponseToChannels(const FCollisionResponseContainer& NewReponses);
	
protected:
	/** Called when the BodyInstance ResponseToChannels, CollisionEnabled or bNotifyRigidBodyCollision changes, in case subclasses want to use that information. */
	virtual void OnComponentCollisionSettingsChanged(bool bUpdateOverlaps=true);

	/** Ends all current component overlaps. Generally used when destroying this component or when it can no longer generate overlaps. */
	void ClearComponentOverlaps(bool bDoNotifies, bool bSkipNotifySelf);

private:
	/** Check if mobility is set to non-static. If BodyInstanceRequiresSimulation is non-null we check that it is simulated. Triggers a PIE warning if conditions fails */
	void WarnInvalidPhysicsOperations_Internal(const FText& ActionText, const FBodyInstance* BodyInstanceRequiresSimulation, FName BoneName) const;

public:
	/**
	 * Applies RigidBodyState only if it needs to be updated
	 * NeedsUpdate flag will be removed from UpdatedState after all velocity corrections are finished
	 */
	void SetRigidBodyReplicatedTarget(FRigidBodyState& UpdatedState, const FName BoneName = NAME_None);

	/** 
	 *	Get the state of the rigid body responsible for this Actor's physics, and fill in the supplied FRigidBodyState struct based on it.
	 *
	 *	@return	true if we successfully found a physics-engine body and update the state structure from it.
	 */
	bool GetRigidBodyState(FRigidBodyState& OutState, FName BoneName = NAME_None);

	/** 
	 *	Changes the current PhysMaterialOverride for this component. 
	 *	Note that if physics is already running on this component, this will _not_ alter its mass/inertia etc,  
	 *	it will only change its surface properties like friction.
	 */
	UFUNCTION(BlueprintCallable, Category="Physics", meta=(DisplayName="Set PhysicalMaterial Override"))
	virtual void SetPhysMaterialOverride(class UPhysicalMaterial* NewPhysMaterial);

	/** 
	 *  Looking at various values of the component, determines if this
	 *  component should be added to the scene
	 * @return true if the component is visible and should be added to the scene, false otherwise
	 */
	bool ShouldComponentAddToScene() const;
	
	/**
	 * Changes the value of CullDistance.
	 * @param NewCullDistance - The value to assign to CullDistance.
	 */
	UFUNCTION(BlueprintCallable, Category="LOD", meta=(DisplayName="Set Max Draw Distance"))
	void SetCullDistance(float NewCullDistance);
	
	/**
	 * Utility to cache the max draw distance based on cull distance volumes or the desired max draw distance
	 */
	void SetCachedMaxDrawDistance(const float NewCachedMaxDrawDistance);

	/**
	 * Changes the value of DepthPriorityGroup.
	 * @param NewDepthPriorityGroup - The value to assign to DepthPriorityGroup.
	 */
	void SetDepthPriorityGroup(ESceneDepthPriorityGroup NewDepthPriorityGroup);
	
	/**
	 * Changes the value of bUseViewOwnerDepthPriorityGroup and ViewOwnerDepthPriorityGroup.
	 * @param bNewUseViewOwnerDepthPriorityGroup - The value to assign to bUseViewOwnerDepthPriorityGroup.
	 * @param NewViewOwnerDepthPriorityGroup - The value to assign to ViewOwnerDepthPriorityGroup.
	 */
	void SetViewOwnerDepthPriorityGroup(
		bool bNewUseViewOwnerDepthPriorityGroup,
		ESceneDepthPriorityGroup NewViewOwnerDepthPriorityGroup
		);
	
	/** 
	 *  Trace a ray against just this component.
	 *  @param  OutHit          Information about hit against this component, if true is returned
	 *  @param  Start           Start location of the ray
	 *  @param  End             End location of the ray
	 *  @param  Params          Additional parameters used for the trace
	 *  @return true if a hit is found
	 */
	virtual bool LineTraceComponent( FHitResult& OutHit, const FVector Start, const FVector End, const FCollisionQueryParams& Params );
	
	/** 
	 *  Trace a shape against just this component.
	 *  @param  OutHit          	Information about hit against this component, if true is returned
	 *  @param  Start           	Start location of the box
	 *  @param  End             	End location of the box
	 *  @param  ShapeWorldRotation  The rotation applied to the collision shape in world space.
	 *  @param  CollisionShape  	Collision Shape
	 *	@param	bTraceComplex	Whether or not to trace complex
	 *  @return true if a hit is found
	 */
	virtual bool SweepComponent(FHitResult& OutHit, const FVector Start, const FVector End, const FQuat& ShapeWorldRotation, const FCollisionShape &CollisionShape, bool bTraceComplex=false);

	/** 
	 *  Test the collision of the supplied component at the supplied location/rotation, and determine if it overlaps this component.
	 *  @note This overload taking rotation as a FQuat is slightly faster than the version using FRotator.
	 *  @note This simply calls the virtual ComponentOverlapComponentImpl() which can be overridden to implement custom behavior.
	 *  @param  PrimComp        Component to use geometry from to test against this component. Transform of this component is ignored.
	 *  @param  Pos             Location to place PrimComp geometry at 
	 *  @param  Rot             Rotation to place PrimComp geometry at 
	 *  @param	Params			Parameter for trace. TraceTag is only used.
	 *  @return true if PrimComp overlaps this component at the specified location/rotation
	 */
	bool ComponentOverlapComponent(class UPrimitiveComponent* PrimComp, const FVector Pos, const FQuat& Rot, const FCollisionQueryParams& Params);
	bool ComponentOverlapComponent(class UPrimitiveComponent* PrimComp, const FVector Pos, const FRotator Rot, const FCollisionQueryParams& Params);

protected:
	/** Override this method for custom behavior for ComponentOverlapComponent() */
	virtual bool ComponentOverlapComponentImpl(class UPrimitiveComponent* PrimComp, const FVector Pos, const FQuat& Rot, const FCollisionQueryParams& Params);

public:	
	/** 
	 *  Test the collision of the supplied shape at the supplied location, and determine if it overlaps this component.
	 *
	 *  @param  Pos             Location to place PrimComp geometry at 
	 *	@param	Rot				Rotation of PrimComp geometry
	 *  @param  CollisionShape 	Shape of collision of PrimComp geometry
	 *  @return true if PrimComp overlaps this component at the specified location/rotation
	 */
	virtual bool OverlapComponent(const FVector& Pos, const FQuat& Rot, const FCollisionShape& CollisionShape);

	/**
	 * Computes the minimum translation direction (MTD) when an overlap exists between the component and the given shape.
	 * @param OutMTD			Outputs the MTD to move CollisionShape out of penetration
	 * @param CollisionShape	Shape information for the geometry testing against
	 * @param Pos				Location of collision shape
	 * @param Rot				Rotation of collision shape
	 * @return true if the computation succeeded - assumes that there is an overlap at the specified position/rotation
	 */
	virtual bool ComputePenetration(FMTDResult & OutMTD, const FCollisionShape& CollisionShape, const FVector& Pos, const FQuat& Rot);

	/**
	 * Return true if the given Pawn can step up onto this component.
	 * This controls whether they can try to step up on it when they bump in to it, not whether they can walk on it after landing on it.
	 * @param Pawn the Pawn that wants to step onto this component.
	 * @see CanCharacterStepUpOn
	 */
	UFUNCTION(BlueprintCallable, Category=Collision)
	virtual bool CanCharacterStepUp(class APawn* Pawn) const;

	//~ Begin INavRelevantInterface Interface
	virtual void GetNavigationData(FNavigationRelevantData& OutData) const override;
	virtual FBox GetNavigationBounds() const override;
	virtual bool IsNavigationRelevant() const override;
	//~ End INavRelevantInterface Interface

	/** If true then DoCustomNavigableGeometryExport will be called to collect navigable geometry of this component. */
	FORCEINLINE EHasCustomNavigableGeometry::Type HasCustomNavigableGeometry() const { return bHasCustomNavigableGeometry; }

	/** Set value of HasCustomNavigableGeometry */
	void SetCustomNavigableGeometry(const EHasCustomNavigableGeometry::Type InType);

	/** Collects custom navigable geometry of component.
	*	@return true if regular navigable geometry exporting should be run as well */
	virtual bool DoCustomNavigableGeometryExport(FNavigableGeometryExport& GeomExport) const { return true; }

	static void DispatchMouseOverEvents(UPrimitiveComponent* CurrentComponent, UPrimitiveComponent* NewComponent);
	static void DispatchTouchOverEvents(ETouchIndex::Type FingerIndex, UPrimitiveComponent* CurrentComponent, UPrimitiveComponent* NewComponent);
	void DispatchOnClicked(FKey ButtonClicked = EKeys::LeftMouseButton);
	void DispatchOnReleased(FKey ButtonReleased = EKeys::LeftMouseButton);
	void DispatchOnInputTouchBegin(const ETouchIndex::Type Key);
	void DispatchOnInputTouchEnd(const ETouchIndex::Type Key);
};

/** 
 *  Component instance cached data base class for primitive components. 
 *  Stores a list of instance components attached to the 
 */
USTRUCT()
struct ENGINE_API FPrimitiveComponentInstanceData : public FSceneComponentInstanceData
{
	GENERATED_BODY()
public:
	FPrimitiveComponentInstanceData() = default;
	FPrimitiveComponentInstanceData(const UPrimitiveComponent* SourceComponent);
	virtual ~FPrimitiveComponentInstanceData() = default;

	virtual bool ContainsData() const override;

	virtual void ApplyToComponent(UActorComponent* Component, const ECacheApplyPhase CacheApplyPhase) override;
	virtual void FindAndReplaceInstances(const TMap<UObject*, UObject*>& OldToNewInstanceMap) override;
	virtual void AddReferencedObjects(FReferenceCollector& Collector) override;

	const FTransform& GetComponentTransform() const { return ComponentTransform; }

private:
	UPROPERTY()
	FTransform ComponentTransform;

	UPROPERTY()
	int32 VisibilityId;

	UPROPERTY()
	UPrimitiveComponent* LODParent;
};


//////////////////////////////////////////////////////////////////////////
// PrimitiveComponent inlines

FORCEINLINE_DEBUGGABLE bool UPrimitiveComponent::ComponentOverlapMulti(TArray<struct FOverlapResult>& OutOverlaps, const class UWorld* InWorld, const FVector& Pos, const FQuat& Rot, ECollisionChannel TestChannel, const struct FComponentQueryParams& Params, const struct FCollisionObjectQueryParams& ObjectQueryParams) const
{
	return ComponentOverlapMultiImpl(OutOverlaps, InWorld, Pos, Rot, TestChannel, Params, ObjectQueryParams);
}

FORCEINLINE_DEBUGGABLE bool UPrimitiveComponent::ComponentOverlapMulti(TArray<struct FOverlapResult>& OutOverlaps, const class UWorld* InWorld, const FVector& Pos, const FRotator& Rot, ECollisionChannel TestChannel, const struct FComponentQueryParams& Params, const struct FCollisionObjectQueryParams& ObjectQueryParams) const
{
	return ComponentOverlapMultiImpl(OutOverlaps, InWorld, Pos, Rot.Quaternion(), TestChannel, Params, ObjectQueryParams);
}

FORCEINLINE_DEBUGGABLE bool UPrimitiveComponent::ComponentOverlapComponent(class UPrimitiveComponent* PrimComp, const FVector Pos, const FQuat& Rot, const FCollisionQueryParams& Params)
{
	return ComponentOverlapComponentImpl(PrimComp, Pos, Rot, Params);
}

FORCEINLINE_DEBUGGABLE bool UPrimitiveComponent::ComponentOverlapComponent(class UPrimitiveComponent* PrimComp, const FVector Pos, const FRotator Rot, const FCollisionQueryParams& Params)
{
	return ComponentOverlapComponentImpl(PrimComp, Pos, Rot.Quaternion(), Params);
}

FORCEINLINE_DEBUGGABLE const TArray<FOverlapInfo>& UPrimitiveComponent::GetOverlapInfos() const
{
	return OverlappingComponents;
}

FORCEINLINE_DEBUGGABLE bool UPrimitiveComponent::K2_IsCollisionEnabled() const
{
	return IsCollisionEnabled();
}

FORCEINLINE_DEBUGGABLE bool UPrimitiveComponent::K2_IsQueryCollisionEnabled() const
{
	return IsQueryCollisionEnabled();
}

FORCEINLINE_DEBUGGABLE bool UPrimitiveComponent::K2_IsPhysicsCollisionEnabled() const
{
	return IsPhysicsCollisionEnabled();
}

FORCEINLINE_DEBUGGABLE bool UPrimitiveComponent::GetGenerateOverlapEvents() const
{
	return bGenerateOverlapEvents;
}<|MERGE_RESOLUTION|>--- conflicted
+++ resolved
@@ -491,11 +491,7 @@
 
 	/** If set, navmesh will not be generated under the surface of the geometry */
 	UPROPERTY(EditAnywhere, Category = Navigation)
-<<<<<<< HEAD
-	uint8 bRejectNavmeshUnderneath:1;
-=======
 	uint8 bFillCollisionUnderneathForNavmesh:1;
->>>>>>> cf4d342e
 
 	// General flags.
 	
