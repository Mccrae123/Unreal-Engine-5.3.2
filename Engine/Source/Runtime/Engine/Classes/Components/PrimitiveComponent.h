--- conflicted
+++ resolved
@@ -606,13 +606,10 @@
 	UPROPERTY(EditAnywhere, AdvancedDisplay, BlueprintReadOnly, Category = Rendering, meta = (DisplayName = "Hidden In Scene Capture", ToolTip = "When true, will not be captured by Scene Capture"))
 	uint8 bHiddenInSceneCapture : 1;
 
-<<<<<<< HEAD
-=======
 	/** If true, this component will be available to ray trace as a far field primitive even if hidden. */
 	UPROPERTY()
 	uint8 bRayTracingFarField : 1;
 
->>>>>>> 6bbb88c8
 protected:
 	/** Result of last call to AreAllCollideableDescendantsRelative(). */
 	uint8 bCachedAllCollideableDescendantsRelative : 1;
@@ -636,8 +633,6 @@
 	UPROPERTY()
 	TEnumAsByte<enum ECanBeCharacterBase> CanBeCharacterBase_DEPRECATED;
 
-<<<<<<< HEAD
-=======
 	/** Deprecated - represented by HLODBatchingPolicy == EHLODBatchingPolicy::MeshSection */
 	UPROPERTY()
 	uint8 bUseMaxLODAsImposter_DEPRECATED : 1;
@@ -645,7 +640,6 @@
 	/** Deprecated - represented by HLODBatchingPolicy == EHLODBatchingPolicy::Instancing */
 	UPROPERTY()
 	uint8 bBatchImpostersAsInstances_DEPRECATED : 1;
->>>>>>> 6bbb88c8
 #endif
 
 	FMaskFilter MoveIgnoreMask;
@@ -715,24 +709,13 @@
 	 */
 	UPROPERTY(EditAnywhere, BlueprintReadOnly, AdvancedDisplay, Category = Rendering)
 	float TranslucencySortDistanceOffset = 0.0f;
-<<<<<<< HEAD
-
-	/** Used for precomputed visibility */
-	UPROPERTY()
-	int32 VisibilityId=0;
-=======
->>>>>>> 6bbb88c8
 
 	/** 
 	 * Array of runtime virtual textures into which we draw the mesh for this actor. 
 	 * The material also needs to be set up to output to a virtual texture. 
 	 */
 	UPROPERTY(EditAnywhere, BlueprintReadWrite, Category = VirtualTexture, meta = (DisplayName = "Draw in Virtual Textures"))
-<<<<<<< HEAD
-	TArray<URuntimeVirtualTexture*> RuntimeVirtualTextures;
-=======
 	TArray<TObjectPtr<URuntimeVirtualTexture>> RuntimeVirtualTextures;
->>>>>>> 6bbb88c8
 
 	/** Bias to the LOD selected for rendering to runtime virtual textures. */
 	UPROPERTY(EditAnywhere, AdvancedDisplay, Category = VirtualTexture, meta = (DisplayName = "Virtual Texture LOD Bias", UIMin = "-7", UIMax = "8"))
@@ -938,8 +921,6 @@
 	/** Get the mask filter checked when others move into us. */
 	FMaskFilter GetMaskFilterOnBodyInstance(FMaskFilter InMaskFilter) const { return BodyInstance.GetMaskFilter(); }
 
-<<<<<<< HEAD
-=======
 	/**
 	 * Gets the index of the scalar parameter for the custom primitive data array
 	 * @param	ParameterName	The parameter name of the custom primitive
@@ -972,7 +953,6 @@
 	UFUNCTION(BlueprintCallable, Category = "Rendering|Material")
 	void SetVectorParameterForCustomPrimitiveData(FName ParameterName, FVector4 Value);
 
->>>>>>> 6bbb88c8
 	/** Set custom primitive data at index DataIndex. This sets the run-time data only, so it doesn't serialize. */
 	UFUNCTION(BlueprintCallable, Category="Rendering|Material")
 	void SetCustomPrimitiveDataFloat(int32 DataIndex, float Value);
@@ -995,8 +975,6 @@
 	 */
 	const FCustomPrimitiveData& GetCustomPrimitiveData() const { return CustomPrimitiveDataInternal; }
 
-<<<<<<< HEAD
-=======
 	/**
 	 * Set a scalar parameter for default custom primitive data. This will be serialized and is useful in construction scripts.
 	 * @param	ParameterName	The parameter name of the custom primitive
@@ -1013,7 +991,6 @@
 	UFUNCTION(BlueprintCallable, Category = "Rendering|Material")
 	void SetVectorParameterForDefaultCustomPrimitiveData(FName ParameterName, FVector4 Value);
 
->>>>>>> 6bbb88c8
 	/** Set default custom primitive data at index DataIndex, and marks the render state dirty */
 	UFUNCTION(BlueprintCallable, Category = "Rendering|Material")
 	void SetDefaultCustomPrimitiveDataFloat(int32 DataIndex, float Value);
@@ -1649,13 +1626,10 @@
 	UFUNCTION(BlueprintCallable, Category="Rendering")
 	void SetCastShadow(bool NewCastShadow);
 
-<<<<<<< HEAD
-=======
 	/** Changes the value of EmissiveLightSource. */
 	UFUNCTION(BlueprintCallable, Category="Rendering")
 	void SetEmissiveLightSource(bool NewEmissiveLightSource);
 
->>>>>>> 6bbb88c8
 	/** Changes the value of CastHiddenShadow. */
 	UFUNCTION(BlueprintCallable, Category = "Rendering")
 	void SetCastHiddenShadow(bool NewCastHiddenShadow);
@@ -1777,14 +1751,6 @@
 	/** Sets bRenderInDepthPass property and marks the render state dirty. */
 	UFUNCTION(BlueprintCallable, Category = "Rendering")
 	void SetRenderInDepthPass(bool bValue);
-
-	/** Sets bVisibleInSceneCaptureOnly property and marks the render state dirty. */
-	UFUNCTION(BlueprintCallable, Category = "Rendering")
-	void SetVisibleInSceneCaptureOnly(bool bValue);
-
-	/** Sets bHideInSceneCapture property and marks the render state dirty. */
-	UFUNCTION(BlueprintCallable, Category = "Rendering")
-	void SetHiddenInSceneCapture(bool bValue);
 
 	/** Sets bVisibleInSceneCaptureOnly property and marks the render state dirty. */
 	UFUNCTION(BlueprintCallable, Category = "Rendering")
@@ -2674,11 +2640,7 @@
 	int32 VisibilityId = INDEX_NONE;
 
 	UPROPERTY()
-<<<<<<< HEAD
-	UPrimitiveComponent* LODParent = nullptr;
-=======
 	TObjectPtr<UPrimitiveComponent> LODParent = nullptr;
->>>>>>> 6bbb88c8
 };
 
 
