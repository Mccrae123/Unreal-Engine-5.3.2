--- conflicted
+++ resolved
@@ -577,38 +577,23 @@
 	TArray<URuntimeVirtualTexture*> RuntimeVirtualTextures;
 
 	/** Bias to the LOD selected for rendering to runtime virtual textures. */
-<<<<<<< HEAD
-	UPROPERTY(EditAnywhere, AdvancedDisplay, BlueprintReadOnly, Category = VirtualTexture, meta = (DisplayName = "Virtual Texture LOD Bias", UIMin = "0", UIMax = "7"))
-	int32 VirtualTextureLodBias = 0;
-=======
 	UPROPERTY(EditAnywhere, AdvancedDisplay, Category = VirtualTexture, meta = (DisplayName = "Virtual Texture LOD Bias", UIMin = "-7", UIMax = "8"))
 	int8 VirtualTextureLodBias = 0;
->>>>>>> 69078e53
 
 	/**
 	 * Number of lower mips in the runtime virtual texture to skip for rendering this primitive.
 	 * Larger values reduce the effective draw distance in the runtime virtual texture.
 	 * This culling method doesn't take into account primitive size or virtual texture size.
 	 */
-<<<<<<< HEAD
-	UPROPERTY(EditAnywhere, AdvancedDisplay, BlueprintReadOnly, Category = VirtualTexture, meta = (DisplayName = "Virtual Texture Skip Mips", UIMin = "0", UIMax = "15"))
-	int32 VirtualTextureCullMips = 0;
-=======
 	UPROPERTY(EditAnywhere, AdvancedDisplay, Category = VirtualTexture, meta = (DisplayName = "Virtual Texture Skip Mips", UIMin = "0", UIMax = "7"))
 	int8 VirtualTextureCullMips = 0;
->>>>>>> 69078e53
 
 	/**
 	 * Set the minimum pixel coverage before culling from the runtime virtual texture.
 	 * Larger values reduce the effective draw distance in the runtime virtual texture.
 	 */
-<<<<<<< HEAD
-	UPROPERTY(EditAnywhere, AdvancedDisplay, BlueprintReadOnly, Category = VirtualTexture, meta = (UIMin = "0", UIMax = "7"))
-	int32 VirtualTextureMinCoverage = 0;
-=======
 	UPROPERTY(EditAnywhere, AdvancedDisplay, Category = VirtualTexture, meta = (UIMin = "0", UIMax = "7"))
 	int8 VirtualTextureMinCoverage = 0;
->>>>>>> 69078e53
 
 	/** Render to the main pass based on the virtual texture settings. */
 	UPROPERTY(EditAnywhere, BlueprintReadOnly, Category = VirtualTexture, meta = (DisplayName = "Virtual Texture Pass Type"))
