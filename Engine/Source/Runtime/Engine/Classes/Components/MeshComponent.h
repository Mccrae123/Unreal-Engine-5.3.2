--- conflicted
+++ resolved
@@ -95,11 +95,7 @@
 	 */
 	virtual void RegisterLODStreamingCallback(FLODStreamingCallback&& Callback, int32 LODIdx, float TimeoutSecs, bool bOnStreamIn);
 
-<<<<<<< HEAD
-	/** Get the material info for texture stremaing. Return whether the data is valid or not. */
-=======
 	/** Get the material info for texture streaming. Return whether the data is valid or not. */
->>>>>>> 6bbb88c8
 	virtual bool GetMaterialStreamingData(int32 MaterialIndex, FPrimitiveMaterialInfo& MaterialData) const { return false; }
 
 	/** Generate streaming data for all materials. */
