// Copyright Epic Games, Inc. All Rights Reserved.


#pragma once

#include "CoreMinimal.h"
#include "UObject/ObjectMacros.h"
#include "Engine/TextureStreamingTypes.h"
#include "Components/PrimitiveComponent.h"
#if UE_ENABLE_INCLUDE_ORDER_DEPRECATED_IN_5_2
#include "Materials/MaterialInterface.h"
#endif
#include "Containers/SortedMap.h"
#include "MeshComponent.generated.h"

class UMaterialInterface;
struct FMaterialRelevance;

/**
 * MeshComponent is an abstract base for any component that is an instance of a renderable collection of triangles.
 *
 * @see UStaticMeshComponent
 * @see USkeletalMeshComponent
 */
UCLASS(abstract, ShowCategories = (VirtualTexture), MinimalAPI)
class UMeshComponent : public UPrimitiveComponent
{
	GENERATED_UCLASS_BODY()

public:
	/** Per-Component material overrides.  These must NOT be set directly or a race condition can occur between GC and the rendering thread. */
	UPROPERTY(EditAnywhere, AdvancedDisplay, Category=Rendering, Meta=(ToolTip="Material overrides."))
	TArray<TObjectPtr<class UMaterialInterface>> OverrideMaterials;

	UFUNCTION(BlueprintCallable, Category="Rendering|Material")
	ENGINE_API virtual TArray<class UMaterialInterface*> GetMaterials() const;

	UFUNCTION(BlueprintCallable, Category = "Rendering|Material")
	ENGINE_API virtual int32 GetMaterialIndex(FName MaterialSlotName) const;

	UFUNCTION(BlueprintCallable, Category = "Rendering|Material")
	ENGINE_API virtual TArray<FName> GetMaterialSlotNames() const;

	UFUNCTION(BlueprintCallable, Category = "Rendering|Material")
	ENGINE_API virtual bool IsMaterialSlotNameValid(FName MaterialSlotName) const;

	/** Determines if we use the nanite overrides from any materials */
	virtual bool UseNaniteOverrideMaterials() const { return false; }

	/** Returns override materials count */
	ENGINE_API virtual int32 GetNumOverrideMaterials() const;

<<<<<<< HEAD
	/** Determines if we use the nanite overrides from any materials */
	virtual bool UseNaniteOverrideMaterials() const { return false; }

	/** Returns override materials count */
	virtual int32 GetNumOverrideMaterials() const;
=======
	/** Translucent material to blend on top of this mesh. Mesh will be rendered twice - once with a base material and once with overlay material */
	UPROPERTY(EditAnywhere, BlueprintReadOnly, AdvancedDisplay, Category=Rendering)
	TObjectPtr<class UMaterialInterface> OverlayMaterial;
	
	/** The max draw distance for overlay material. A distance of 0 indicates that overlay will be culled using primitive max distance. */
	UPROPERTY(EditAnywhere, BlueprintReadOnly, AdvancedDisplay, Category=Rendering)
	float OverlayMaterialMaxDrawDistance;

	/** Get the overlay material used by this instance */
	UFUNCTION(BlueprintCallable, Category="Rendering|Material")
	ENGINE_API class UMaterialInterface* GetOverlayMaterial() const;

	/** Change the overlay material used by this instance */
	UFUNCTION(BlueprintCallable, Category="Rendering|Material")
	ENGINE_API void SetOverlayMaterial(class UMaterialInterface* NewOverlayMaterial);

	/** Get the overlay material used by this instance */
	UFUNCTION(BlueprintCallable, Category="Rendering|Material")
	float GetOverlayMaterialMaxDrawDistance() const;
	
	/** Change the overlay material max draw distance used by this instance */
	UFUNCTION(BlueprintCallable, Category="Rendering|Material")
	ENGINE_API void SetOverlayMaterialMaxDrawDistance(float InMaxDrawDistance);
>>>>>>> 4af6daef

	/** Translucent material to blend on top of this mesh. Mesh will be rendered twice - once with a base material and once with overlay material */
	UPROPERTY(EditAnywhere, BlueprintReadOnly, AdvancedDisplay, Category=Rendering)
	TObjectPtr<class UMaterialInterface> OverlayMaterial;
	
	/** The max draw distance for overlay material. A distance of 0 indicates that overlay will be culled using primitive max distance. */
	UPROPERTY(EditAnywhere, BlueprintReadOnly, AdvancedDisplay, Category=Rendering)
	float OverlayMaterialMaxDrawDistance;

	/** Get the overlay material used by this instance */
	UFUNCTION(BlueprintCallable, Category="Rendering|Material")
	class UMaterialInterface* GetOverlayMaterial() const;

	/** Change the overlay material used by this instance */
	UFUNCTION(BlueprintCallable, Category="Rendering|Material")
	void SetOverlayMaterial(class UMaterialInterface* NewOverlayMaterial);

	/** Change the overlay material max draw distance used by this instance */
	UFUNCTION(BlueprintCallable, Category="Rendering|Material")
	void SetOverlayMaterialMaxDrawDistance(float InMaxDrawDistance);

#if WITH_EDITOR
	/*
	 * Make sure the Override array is using only the space it should use.
	 * 1. The override array cannot be bigger then the number of mesh material.
	 * 2. The override array must not end with a nullptr UMaterialInterface.
	 */
	ENGINE_API void CleanUpOverrideMaterials();
#endif

	/** 
	 * This empties all override materials and used by editor when replacing preview mesh 
	 */
	ENGINE_API void EmptyOverrideMaterials();

	/**
	 * Returns true if there are any override materials set for this component
	 */
	ENGINE_API bool HasOverrideMaterials();

	/**
	 * Returns true if there are any override materials set for this component
	 */
	bool HasOverrideMaterials();

#if WITH_EDITOR
	ENGINE_API virtual void PostEditChangeChainProperty(FPropertyChangedChainEvent& PropertyChangedEvent) override;
#endif

	//~ Begin UPrimitiveComponent Interface
	ENGINE_API virtual int32 GetNumMaterials() const override;
	ENGINE_API virtual UMaterialInterface* GetMaterial(int32 ElementIndex) const override;
	ENGINE_API virtual void SetMaterial(int32 ElementIndex, UMaterialInterface* Material) override;
	ENGINE_API virtual void SetMaterialByName(FName MaterialSlotName, class UMaterialInterface* Material) override;
	ENGINE_API virtual void GetUsedMaterials(TArray<UMaterialInterface*>& OutMaterials, bool bGetDebugMaterials = false) const override;	
	//~ End UPrimitiveComponent Interface

	/** Accesses the scene relevance information for the materials applied to the mesh. Valid from game thread only. */
	ENGINE_API virtual FMaterialRelevance GetMaterialRelevance(ERHIFeatureLevel::Type InFeatureLevel) const;

	/**
	 *	Tell the streaming system whether or not all mip levels of all textures used by this component should be loaded and remain loaded.
	 *	@param bForceMiplevelsToBeResident		Whether textures should be forced to be resident or not.
	 */
	ENGINE_API virtual void SetTextureForceResidentFlag( bool bForceMiplevelsToBeResident );

	/**
	 *	Tell the streaming system to start loading all textures with all mip-levels.
	 *	@param Seconds							Number of seconds to force all mip-levels to be resident
	 *	@param bPrioritizeCharacterTextures		Whether character textures should be prioritized for a while by the streaming system
	 *	@param CinematicTextureGroups			Bitfield indicating which texture groups that use extra high-resolution mips
	 */
	UFUNCTION(BlueprintCallable, Category = "Rendering")
	ENGINE_API virtual void PrestreamTextures( float Seconds, bool bPrioritizeCharacterTextures, int32 CinematicTextureGroups = 0 );

	/**
	 * Register a one-time callback that will be called when criteria met
	 * @param Callback
	 * @param LODIdx		The LOD index expected
	 * @param TimeoutSecs	Timeout in seconds
	 * @param bOnStreamIn	To get notified when the expected LOD is streamed in or out
	 */
	ENGINE_API virtual void RegisterLODStreamingCallback(FLODStreamingCallback&& Callback, int32 LODIdx, float TimeoutSecs, bool bOnStreamIn);
	/**
	 * Register a one-time callback that will be called when streaming starts or ends.
	 * @param CallbackStreamingStart	The callback to notify when streaming new LODs in begins. The callback will not always be called if the asset is not streamable, or the asset or component is unloaded.
	 * @param CallbackStreamingDone		The callback to notify when streaming is done. The callback will not be called if the start timeout expired.
	 * @param TimeoutStartSecs			Timeout for streaming to start, in seconds
	 * @param TimeoutDoneSecs			Timeout for streaming to end, in seconds
	 */
	ENGINE_API virtual void RegisterLODStreamingCallback(FLODStreamingCallback&& CallbackStreamingStart, FLODStreamingCallback&& CallbackStreamingDone, float TimeoutStartSecs, float TimeoutDoneSecs);

	/** Get the material info for texture streaming. Return whether the data is valid or not. */
	virtual bool GetMaterialStreamingData(int32 MaterialIndex, FPrimitiveMaterialInfo& MaterialData) const { return false; }

	/** Generate streaming data for all materials. */
	ENGINE_API void GetStreamingTextureInfoInner(FStreamingTextureLevelContext& LevelContext, const TArray<FStreamingTextureBuildInfo>* PreBuiltData, float ComponentScaling, TArray<FStreamingRenderAssetPrimitiveInfo>& OutStreamingTextures) const;

#if !(UE_BUILD_SHIPPING || UE_BUILD_TEST)
	/**
	 * Output to the log which materials and textures are used by this component.
	 * @param Indent	Number of tabs to put before the log.
	 */
	ENGINE_API virtual void LogMaterialsAndTextures(FOutputDevice& Ar, int32 Indent) const;
#endif

public:
	/** Material parameter setting and caching */

	/** Set all occurrences of Scalar Material Parameters with ParameterName in the set of materials of the SkeletalMesh to ParameterValue */
	UFUNCTION(BlueprintCallable, Category = "Rendering|Material")
	ENGINE_API void SetScalarParameterValueOnMaterials(const FName ParameterName, const float ParameterValue);

	/** Set all occurrences of Vector Material Parameters with ParameterName in the set of materials of the SkeletalMesh to ParameterValue */
	UFUNCTION(BlueprintCallable, Category = "Rendering|Material")
	ENGINE_API void SetVectorParameterValueOnMaterials(const FName ParameterName, const FVector ParameterValue);

	/**  
	 * Returns default value for the parameter input. 
	 *
	 * NOTE: This is not reliable when cooking, as initializing the default value 
	 *       requires a render resource that only exists if the owning world is rendering.
	 */
	float GetScalarParameterDefaultValue(const FName ParameterName)
	{
		FMaterialParameterCache* ParameterCache = MaterialParameterCache.Find(ParameterName);
		return (ParameterCache ? ParameterCache->ScalarParameterDefaultValue : 0.f);
	}
protected:
	/** Get the default overlay material used by a mesh */
	virtual UMaterialInterface* GetDefaultOverlayMaterial() const { return nullptr; };
	
	/** Get the default overlay material max draw distance */
	virtual float GetDefaultOverlayMaterialMaxDrawDistance() const { return 0.f; };

	/** Retrieves all the (scalar/vector-)parameters from within the used materials on the SkeletalMesh, and stores material index vs parameter names */
	ENGINE_API void CacheMaterialParameterNameIndices();

	/** Mark cache parameters map as dirty, cache will be rebuild once SetScalar/SetVector functions are called */
	ENGINE_API void MarkCachedMaterialParameterNameIndicesDirty();
	
	/** Struct containing information about a given parameter name */
	struct FMaterialParameterCache
	{
		/** Material indices for the retrieved scalar material parameter names */
		TArray<int32> ScalarParameterMaterialIndices;
		/** Material indices for the retrieved vector material parameter names */
		TArray<int32> VectorParameterMaterialIndices;
		/** Material default parameter for the scalar parameter
		 * We only cache the last one as we can't trace back from [name, index] 
		 * This data is used for animation system to set default back to it*/
		float ScalarParameterDefaultValue = 0.f;
	};

	TSortedMap<FName, FMaterialParameterCache, FDefaultAllocator, FNameFastLess> MaterialParameterCache;

	UPROPERTY(EditAnywhere, AdvancedDisplay, BlueprintReadOnly, Category = MaterialParameters)
	uint8 bEnableMaterialParameterCaching : 1;

	/** Flag whether or not the cached material parameter indices map is dirty (defaults to true, and is set from SetMaterial/Set(Skeletal)Mesh */
	uint8 bCachedMaterialParameterIndicesAreDirty : 1;
};<|MERGE_RESOLUTION|>--- conflicted
+++ resolved
@@ -50,13 +50,6 @@
 	/** Returns override materials count */
 	ENGINE_API virtual int32 GetNumOverrideMaterials() const;
 
-<<<<<<< HEAD
-	/** Determines if we use the nanite overrides from any materials */
-	virtual bool UseNaniteOverrideMaterials() const { return false; }
-
-	/** Returns override materials count */
-	virtual int32 GetNumOverrideMaterials() const;
-=======
 	/** Translucent material to blend on top of this mesh. Mesh will be rendered twice - once with a base material and once with overlay material */
 	UPROPERTY(EditAnywhere, BlueprintReadOnly, AdvancedDisplay, Category=Rendering)
 	TObjectPtr<class UMaterialInterface> OverlayMaterial;
@@ -80,27 +73,6 @@
 	/** Change the overlay material max draw distance used by this instance */
 	UFUNCTION(BlueprintCallable, Category="Rendering|Material")
 	ENGINE_API void SetOverlayMaterialMaxDrawDistance(float InMaxDrawDistance);
->>>>>>> 4af6daef
-
-	/** Translucent material to blend on top of this mesh. Mesh will be rendered twice - once with a base material and once with overlay material */
-	UPROPERTY(EditAnywhere, BlueprintReadOnly, AdvancedDisplay, Category=Rendering)
-	TObjectPtr<class UMaterialInterface> OverlayMaterial;
-	
-	/** The max draw distance for overlay material. A distance of 0 indicates that overlay will be culled using primitive max distance. */
-	UPROPERTY(EditAnywhere, BlueprintReadOnly, AdvancedDisplay, Category=Rendering)
-	float OverlayMaterialMaxDrawDistance;
-
-	/** Get the overlay material used by this instance */
-	UFUNCTION(BlueprintCallable, Category="Rendering|Material")
-	class UMaterialInterface* GetOverlayMaterial() const;
-
-	/** Change the overlay material used by this instance */
-	UFUNCTION(BlueprintCallable, Category="Rendering|Material")
-	void SetOverlayMaterial(class UMaterialInterface* NewOverlayMaterial);
-
-	/** Change the overlay material max draw distance used by this instance */
-	UFUNCTION(BlueprintCallable, Category="Rendering|Material")
-	void SetOverlayMaterialMaxDrawDistance(float InMaxDrawDistance);
 
 #if WITH_EDITOR
 	/*
@@ -120,11 +92,6 @@
 	 * Returns true if there are any override materials set for this component
 	 */
 	ENGINE_API bool HasOverrideMaterials();
-
-	/**
-	 * Returns true if there are any override materials set for this component
-	 */
-	bool HasOverrideMaterials();
 
 #if WITH_EDITOR
 	ENGINE_API virtual void PostEditChangeChainProperty(FPropertyChangedChainEvent& PropertyChangedEvent) override;
