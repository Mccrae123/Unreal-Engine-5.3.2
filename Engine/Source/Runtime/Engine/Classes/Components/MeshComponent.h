--- conflicted
+++ resolved
@@ -146,13 +146,7 @@
 	UPROPERTY(EditAnywhere, AdvancedDisplay, BlueprintReadOnly, Category = MaterialParameters)
 	bool bEnableMaterialParameterCaching;
 
-	UPROPERTY(EditAnywhere, AdvancedDisplay, BlueprintReadOnly, Category = MaterialParameters)
-	bool bEnableMaterialParameterCaching;
-
 	/** Flag whether or not the cached material parameter indices map is dirty (defaults to true, and is set from SetMaterial/Set(Skeletal)Mesh */
 	bool bCachedMaterialParameterIndicesAreDirty;
-<<<<<<< HEAD
-=======
 
->>>>>>> 9ba46998
 };