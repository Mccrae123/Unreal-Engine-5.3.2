// Copyright Epic Games, Inc. All Rights Reserved.

#pragma once

#include "CoreMinimal.h"
#include "UObject/ObjectMacros.h"
#include "Components/ActorComponent.h"
#include "WorldPartition/WorldPartitionStreamingSource.h"
#include "WorldPartition/HLOD/HLODLayer.h"
#include "WorldPartitionStreamingSourceComponent.generated.h"

class FSceneView;
class FPrimitiveDrawInterface;

<<<<<<< HEAD
UCLASS(Meta = (BlueprintSpawnableComponent), HideCategories = (Tags, Sockets, ComponentTick, ComponentReplication, Activation, Cooking, Events, AssetUserData, Collision))
class ENGINE_API UWorldPartitionStreamingSourceComponent : public UActorComponent, public IWorldPartitionStreamingSourceProvider
=======
UCLASS(Meta = (BlueprintSpawnableComponent), HideCategories = (Tags, Sockets, ComponentTick, ComponentReplication, Activation, Cooking, Events, AssetUserData, Collision), MinimalAPI)
class UWorldPartitionStreamingSourceComponent : public UActorComponent, public IWorldPartitionStreamingSourceProvider
>>>>>>> 4af6daef
{
	GENERATED_UCLASS_BODY()

	ENGINE_API virtual void OnRegister() override;
	ENGINE_API virtual void OnUnregister() override;

	ENGINE_API virtual void Serialize(FArchive& Ar) override;
	ENGINE_API virtual void PostLoad() override;

	virtual void Serialize(FArchive& Ar) override;
	virtual void PostLoad() override;

	/** Enable the component */
	UFUNCTION(BlueprintCallable, Category = "Streaming")
	void EnableStreamingSource() { bStreamingSourceEnabled = true; }

	/** Disable the component */
	UFUNCTION(BlueprintCallable, Category = "Streaming")
	void DisableStreamingSource() { bStreamingSourceEnabled = false; }

	/** Returns true if the component is active. */
	UFUNCTION(BlueprintPure, Category = "Streaming")
	bool IsStreamingSourceEnabled() const { return bStreamingSourceEnabled; }

	// IWorldPartitionStreamingSourceProvider interface
<<<<<<< HEAD
	virtual bool GetStreamingSource(FWorldPartitionStreamingSource& OutStreamingSource) const override;
=======
	ENGINE_API virtual bool GetStreamingSource(FWorldPartitionStreamingSource& OutStreamingSource) const override;
>>>>>>> 4af6daef
	virtual const UObject* GetStreamingSourceOwner() const override { return this; }

	/** Returns true if streaming is completed for this streaming source component. */
	UFUNCTION(BlueprintCallable, Category = "Streaming")
<<<<<<< HEAD
	bool IsStreamingCompleted() const;

	/** Displays a debug visualizer of the streaming source. Useful when using Shapes. */
	void DrawVisualization(const FSceneView* View, FPrimitiveDrawInterface* PDI) const;
=======
	ENGINE_API bool IsStreamingCompleted() const;

	/** Displays a debug visualizer of the streaming source. Useful when using Shapes. */
	ENGINE_API void DrawVisualization(const FSceneView* View, FPrimitiveDrawInterface* PDI) const;
>>>>>>> 4af6daef

#if WITH_EDITORONLY_DATA
	/** Value used by debug visualizer when grid loading range is chosen. */
	UPROPERTY(EditAnywhere, Category = "Debug")
	float DefaultVisualizerLoadingRange;
#endif

	/** When TargetGrids or TargetHLODLayers are specified, this indicates the behavior. */
	UPROPERTY(BlueprintReadWrite, EditAnywhere, Category = "Streaming")
	EStreamingSourceTargetBehavior TargetBehavior;
			
	/** Optional target grids affected by streaming source. */
	UPROPERTY(BlueprintReadWrite, EditAnywhere, Category = "Streaming")
	TArray<FName> TargetGrids;

	UPROPERTY(meta = (DeprecatedProperty, DeprecationMessage = "Use TargetGrids instead."))
	FName TargetGrid_DEPRECATED;

	/** Color used for debugging. */
	UPROPERTY(EditAnywhere, Category = "Streaming")
	FColor DebugColor;

	/** Optional target HLODLayers affected by the streaming source. */
	UPROPERTY(BlueprintReadWrite, EditAnywhere, Category = "Streaming")
	TArray<TObjectPtr<const UHLODLayer>> TargetHLODLayers;

	UPROPERTY(meta = (DeprecatedProperty, DeprecationMessage = "Use TargetHLODLayers instead."))
	TObjectPtr<const UHLODLayer> TargetHLODLayer_DEPRECATED;

	/** Optional aggregated shape list used to build a custom shape for the streaming source. When empty, fallbacks sphere shape with a radius equal to grid's loading range. */
	UPROPERTY(BlueprintReadWrite, EditAnywhere, Category = "Streaming")
	TArray<FStreamingSourceShape> Shapes;

	UPROPERTY(BlueprintReadWrite, EditAnywhere, Category = "Streaming")
	EStreamingSourcePriority Priority;

private:
	/** Whether this component is enabled or not */
	UPROPERTY(EditAnywhere, Category = "Streaming")
	bool bStreamingSourceEnabled;

	UPROPERTY(EditAnywhere, Category = "Streaming")
	EStreamingSourceTargetState TargetState;
};<|MERGE_RESOLUTION|>--- conflicted
+++ resolved
@@ -12,13 +12,8 @@
 class FSceneView;
 class FPrimitiveDrawInterface;
 
-<<<<<<< HEAD
-UCLASS(Meta = (BlueprintSpawnableComponent), HideCategories = (Tags, Sockets, ComponentTick, ComponentReplication, Activation, Cooking, Events, AssetUserData, Collision))
-class ENGINE_API UWorldPartitionStreamingSourceComponent : public UActorComponent, public IWorldPartitionStreamingSourceProvider
-=======
 UCLASS(Meta = (BlueprintSpawnableComponent), HideCategories = (Tags, Sockets, ComponentTick, ComponentReplication, Activation, Cooking, Events, AssetUserData, Collision), MinimalAPI)
 class UWorldPartitionStreamingSourceComponent : public UActorComponent, public IWorldPartitionStreamingSourceProvider
->>>>>>> 4af6daef
 {
 	GENERATED_UCLASS_BODY()
 
@@ -27,9 +22,6 @@
 
 	ENGINE_API virtual void Serialize(FArchive& Ar) override;
 	ENGINE_API virtual void PostLoad() override;
-
-	virtual void Serialize(FArchive& Ar) override;
-	virtual void PostLoad() override;
 
 	/** Enable the component */
 	UFUNCTION(BlueprintCallable, Category = "Streaming")
@@ -44,26 +36,15 @@
 	bool IsStreamingSourceEnabled() const { return bStreamingSourceEnabled; }
 
 	// IWorldPartitionStreamingSourceProvider interface
-<<<<<<< HEAD
-	virtual bool GetStreamingSource(FWorldPartitionStreamingSource& OutStreamingSource) const override;
-=======
 	ENGINE_API virtual bool GetStreamingSource(FWorldPartitionStreamingSource& OutStreamingSource) const override;
->>>>>>> 4af6daef
 	virtual const UObject* GetStreamingSourceOwner() const override { return this; }
 
 	/** Returns true if streaming is completed for this streaming source component. */
 	UFUNCTION(BlueprintCallable, Category = "Streaming")
-<<<<<<< HEAD
-	bool IsStreamingCompleted() const;
-
-	/** Displays a debug visualizer of the streaming source. Useful when using Shapes. */
-	void DrawVisualization(const FSceneView* View, FPrimitiveDrawInterface* PDI) const;
-=======
 	ENGINE_API bool IsStreamingCompleted() const;
 
 	/** Displays a debug visualizer of the streaming source. Useful when using Shapes. */
 	ENGINE_API void DrawVisualization(const FSceneView* View, FPrimitiveDrawInterface* PDI) const;
->>>>>>> 4af6daef
 
 #if WITH_EDITORONLY_DATA
 	/** Value used by debug visualizer when grid loading range is chosen. */
