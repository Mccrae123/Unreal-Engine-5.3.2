// Copyright Epic Games, Inc. All Rights Reserved.


#pragma once

#include "CoreMinimal.h"
#include "GPUSkinPublicDefs.h"
#include "UObject/ObjectMacros.h"
#include "UObject/Object.h"
#include "Engine/EngineTypes.h"
#include "Components/SceneComponent.h"
#include "Interfaces/Interface_AsyncCompilation.h"
#include "Engine/TextureStreamingTypes.h"
#include "Components/MeshComponent.h"
#include "Containers/SortedMap.h"
#include "LODSyncInterface.h"
<<<<<<< HEAD
=======
#include "BoneContainer.h"
>>>>>>> 6bbb88c8
#include "SkinnedMeshComponent.generated.h"

enum class ESkinCacheUsage : uint8;

class FPrimitiveSceneProxy;
class FColorVertexBuffer;
class FSkinWeightVertexBuffer;
class FSkeletalMeshRenderData;
class FSkeletalMeshLODRenderData;
struct FSkelMeshRenderSection;
class FPositionVertexBuffer;
class UMeshDeformer;
class UMeshDeformerInstance;

DECLARE_DELEGATE_OneParam(FOnAnimUpdateRateParamsCreated, FAnimUpdateRateParameters*)
DECLARE_MULTICAST_DELEGATE_ThreeParams(FOnTickPose, USkinnedMeshComponent* /*SkinnedMeshComponent*/, float /*DeltaTime*/, bool /*bNeedsValidRootMotion*/)

//
// Bone Visibility.
//

/** The valid BoneVisibilityStates values; A bone is only visible if it is *exactly* 1 */
UENUM()
enum EBoneVisibilityStatus
{
	/** Bone is hidden because it's parent is hidden. */
	BVS_HiddenByParent,
	/** Bone is visible. */
	BVS_Visible,
	/** Bone is hidden directly. */
	BVS_ExplicitlyHidden,
	BVS_MAX,
};

/** PhysicsBody options when bone is hidden */
UENUM()
enum EPhysBodyOp
{
	/** Don't do anything. */
	PBO_None,
	/** Terminate - if you terminate, you won't be able to re-init when unhidden. */
	PBO_Term,
	PBO_MAX,
};

/** Skinned Mesh Animation Tick option based on rendered or not. This dictates "TickPose and RefreshBoneTransforms" */
UENUM(BlueprintType)
enum class EVisibilityBasedAnimTickOption : uint8
{
	/** Always Tick and Refresh BoneTransforms whether rendered or not. */
	AlwaysTickPoseAndRefreshBones,
	/** Always Tick, but Refresh BoneTransforms only when rendered. */
	AlwaysTickPose,
	/**
		When rendered Tick Pose and Refresh Bone Transforms,
		otherwise, just update montages and skip everything else.
		(AnimBP graph will not be updated).
	*/
	OnlyTickMontagesWhenNotRendered,
	/** Tick only when rendered, and it will only RefreshBoneTransforms when rendered. */
	OnlyTickPoseWhenRendered,
};

/** Previous deprecated animation tick option. */
namespace EMeshComponentUpdateFlag
{
	UE_DEPRECATED(4.21, "EMeshComponentUpdateFlag has been deprecated use EVisibilityBasedAnimTickOption instead")
	typedef int32 Type;
	UE_DEPRECATED(4.21, "EMeshComponentUpdateFlag has been deprecated use EVisibilityBasedAnimTickOption instead")
	static const uint8 AlwaysTickPoseAndRefreshBones = 0;
	UE_DEPRECATED(4.21, "EMeshComponentUpdateFlag has been deprecated use EVisibilityBasedAnimTickOption instead")
	static const uint8 AlwaysTickPose = 1;
	UE_DEPRECATED(4.21, "EMeshComponentUpdateFlag has been deprecated use EVisibilityBasedAnimTickOption instead")
	static const uint8 OnlyTickMontagesWhenNotRendered = 2;
	UE_DEPRECATED(4.21, "EMeshComponentUpdateFlag has been deprecated use EVisibilityBasedAnimTickOption instead")
	static const uint8 OnlyTickPoseWhenRendered = 3;
};

/** Values for specifying bone space. */
UENUM()
namespace EBoneSpaces
{
	enum Type
	{
		/** Set absolute position of bone in world space. */
		WorldSpace		UMETA(DisplayName = "World Space"),
		/** Set position of bone in components reference frame. */
		ComponentSpace	UMETA(DisplayName = "Component Space"),
		/** Set position of bone relative to parent bone. */
		//LocalSpace		UMETA( DisplayName = "Parent Bone Space" ),
	};
}

UENUM(BlueprintType, meta = (Bitflags, UseEnumValuesAsMaskValuesInEditor = "true"))
enum class EVertexOffsetUsageType : uint8
{
	None = 0,
	PreSkinningOffset = (1 << 0),
	PostSkinningOffset = (1 << 1),
};
ENUM_CLASS_FLAGS(EVertexOffsetUsageType);

/** Struct used to indicate one active morph target that should be applied to this USkeletalMesh when rendered. */
struct FActiveMorphTarget
{
	/** The Morph Target that we want to apply. */
	class UMorphTarget* MorphTarget;

	/** Index into the array of weights for the Morph target, between 0.0 and 1.0. */
	int32 WeightIndex;

	FActiveMorphTarget()
		: MorphTarget(nullptr)
		, WeightIndex(-1)
	{
	}

	FActiveMorphTarget(class UMorphTarget* InTarget, int32 InWeightIndex)
	:	MorphTarget(InTarget)
	,	WeightIndex(InWeightIndex)
	{
	}

	bool operator==(const FActiveMorphTarget& Other) const
	{
		// if target is same, we consider same 
		// any equal operator to check if it's same, 
		// we just check if this is same anim
		return MorphTarget == Other.MorphTarget;
	}
};

/** Vertex skin weight info supplied for a component override. */
USTRUCT(BlueprintType, meta = (HasNativeMake = "Engine.KismetRenderingLibrary.MakeSkinWeightInfo", HasNativeBreak = "Engine.KismetRenderingLibrary.BreakSkinWeightInfo"))
struct FSkelMeshSkinWeightInfo
{
	GENERATED_USTRUCT_BODY()

	/** Index of bones that influence this vertex */
	UPROPERTY()
	int32	Bones[MAX_TOTAL_INFLUENCES] = {};
	/** Influence of each bone on this vertex */
	UPROPERTY()
	uint8	Weights[MAX_TOTAL_INFLUENCES] = {};
};

/** LOD specific setup for the skeletal mesh component. */
USTRUCT()
struct ENGINE_API FSkelMeshComponentLODInfo
{
	GENERATED_USTRUCT_BODY()

	/** Material corresponds to section. To show/hide each section, use this. */
	UPROPERTY()
	TArray<bool> HiddenMaterials;

	/** Vertex buffer used to override vertex colors */
	FColorVertexBuffer* OverrideVertexColors;

	/** Vertex buffer used to override skin weights */
	FSkinWeightVertexBuffer* OverrideSkinWeights;

	/** Vertex buffer used to override skin weights from one of the profiles */
	FSkinWeightVertexBuffer* OverrideProfileSkinWeights;

	TArray<FVector> PreSkinningOffsets;
	TArray<FVector> PostSkinningOffsets;

	FSkelMeshComponentLODInfo();
	~FSkelMeshComponentLODInfo();

	void ReleaseOverrideVertexColorsAndBlock();
	void BeginReleaseOverrideVertexColors();
private:
	void CleanUpOverrideVertexColors();

public:
	void ReleaseOverrideSkinWeightsAndBlock();
	void BeginReleaseOverrideSkinWeights();
private:
	void CleanUpOverrideSkinWeights();
};


USTRUCT(BlueprintType)
struct FVertexOffsetUsage
{
	GENERATED_BODY()

	UPROPERTY(EditAnywhere, Category = "Mesh", meta = (Bitmask, BitmaskEnum = EVertexOffsetUsageType))
	int32 Usage = 0;
};

USTRUCT(BlueprintType)
struct FVertexOffsetUsage
{
	GENERATED_BODY()

	UPROPERTY(EditAnywhere, Category = "Mesh", meta = (Bitmask, BitmaskEnum = EVertexOffsetUsageType))
	int32 Usage = 0;
};

/**
 *
 * Skinned mesh component that supports bone skinned mesh rendering.
 * This class does not support animation.
 *
 * @see USkeletalMeshComponent
*/

UCLASS(hidecategories=Object, config=Engine, editinlinenew, abstract)
class ENGINE_API USkinnedMeshComponent : public UMeshComponent, public ILODSyncInterface
{
	GENERATED_UCLASS_BODY()

	/** Access granted to the render state recreator in order to trigger state rebuild */
	friend class FSkinnedMeshComponentRecreateRenderStateContext;

	/** The skeletal mesh used by this component. */
	UPROPERTY(EditAnywhere, BlueprintReadOnly, Category="Mesh", meta = (DisallowedClasses = "DestructibleMesh"))
	TObjectPtr<class USkeletalMesh> SkeletalMesh;

	//
	// MasterPoseComponent.
	//
	
	/**
	 *	If set, this SkeletalMeshComponent will not use its SpaceBase for bone transform, but will
	 *	use the component space transforms from the MasterPoseComponent. This is used when constructing a character using multiple skeletal meshes sharing the same
	 *	skeleton within the same Actor.
	 */
	UPROPERTY(BlueprintReadOnly, Category="Mesh")
	TWeakObjectPtr<USkinnedMeshComponent> MasterPoseComponent;

	/**
	 * How this Component's LOD uses the skin cache feature. Auto will defer to the asset's (SkeletalMesh) option. If Ray Tracing is enabled, will imply Enabled
	 */
	UPROPERTY(EditAnywhere, BlueprintReadOnly, Category = "Mesh")
	TArray<ESkinCacheUsage> SkinCacheUsage;

<<<<<<< HEAD
	UPROPERTY(EditAnywhere, BlueprintReadOnly, Category = "Mesh", meta=(DisplayName="Pre/Post Skin Deltas Usage"))
	TArray<FVertexOffsetUsage> VertexOffsetUsage;
=======
	/** If set then the MeshDeformer will be used instead of the fixed animation pipeline. */
	UPROPERTY(EditAnywhere, BlueprintReadOnly, Category = "Deformer")
	TObjectPtr<UMeshDeformer> MeshDeformer;

	/** Object containing state for the bound MeshDeformer. */
	UPROPERTY(Transient)
	TObjectPtr<UMeshDeformerInstance> MeshDeformerInstance;
>>>>>>> 6bbb88c8

	/** const getters for previous transform idea */
	const TArray<uint8>& GetPreviousBoneVisibilityStates() const
	{
		return bDoubleBufferedComponentSpaceTransforms ? GetEditableBoneVisibilityStates() : PreviousBoneVisibilityStates;
	}

	const TArray<FTransform>& GetPreviousComponentTransformsArray() const
	{
		return bDoubleBufferedComponentSpaceTransforms ? GetEditableComponentSpaceTransforms() : PreviousComponentSpaceTransformsArray;
	}

	uint32 GetBoneTransformRevisionNumber() const 
	{
		const USkinnedMeshComponent* MasterPoseComponentPtr = MasterPoseComponent.Get();
		return (MasterPoseComponentPtr ? MasterPoseComponentPtr->CurrentBoneTransformRevisionNumber : CurrentBoneTransformRevisionNumber);
	}

	/* this update renderer with new revision number twice so to clear bone velocity for motion blur or temporal AA */
	void ClearMotionVector();
	
	/* Forcibly update the renderer with a new revision number to assign the current bone velocity for motion blur or temporal AA */
	void ForceMotionVector();

private:
	/** Temporary array of of component-space bone matrices, update each frame and used for rendering the mesh. */
	TArray<FTransform> ComponentSpaceTransformsArray[2];

protected:
	/** Array of bone visibilities (containing one of the values in EBoneVisibilityStatus for each bone).  A bone is only visible if it is *exactly* 1 (BVS_Visible) */
	/** Note these are only used if we are NOT double-buffering bone transforms */
	TArray<uint8> PreviousBoneVisibilityStates;

	/** Array of previous bone transforms */
	/** Note these are only used if we are NOT double-buffering bone transforms */
	TArray<FTransform> PreviousComponentSpaceTransformsArray;

protected:
	/** The index for the ComponentSpaceTransforms buffer we can currently write to */
	int32 CurrentEditableComponentTransforms;

	/** The index for the ComponentSpaceTransforms buffer we can currently read from */
	int32 CurrentReadComponentTransforms;

	/** current bone transform revision number */
	uint32 CurrentBoneTransformRevisionNumber;

	/** Incremented every time the master bone map changes. Used to keep in sync with any duplicate data needed by other threads */
	int32 MasterBoneMapCacheCount;

	/** 
	 * If set, this component has slave pose components that are associated with this 
	 * Note this is weak object ptr, so it will go away unless you have other strong reference
	 */
	TArray< TWeakObjectPtr<USkinnedMeshComponent> > SlavePoseComponents;

	/**
	 *	Mapping between bone indices in this component and the parent one. Each element is the index of the bone in the MasterPoseComponent.
	 *	Size should be the same as USkeletalMesh.RefSkeleton size (ie number of bones in this skeleton).
	 */
	TArray<int32> MasterBoneMap;

	/** Cached relative transform for slave bones that are missing in the master */
	struct FMissingMasterBoneCacheEntry
	{
		FMissingMasterBoneCacheEntry()
			: RelativeTransform(FTransform::Identity)
			, CommonAncestorBoneIndex(INDEX_NONE)
		{}

		FMissingMasterBoneCacheEntry(const FTransform& InRelativeTransform, int32 InCommonAncestorBoneIndex)
			: RelativeTransform(InRelativeTransform)
			, CommonAncestorBoneIndex(InCommonAncestorBoneIndex)
		{}

		/** 
		 * Relative transform of the missing bone's ref pose, based on the earliest common ancestor 
		 * this will be equivalent to the component space transform of the bone had it existed in the master. 
		 */
		FTransform RelativeTransform;

		/** The index of the earliest common ancestor of the master mesh. Index is the bone index in *this* mesh. */
		int32 CommonAncestorBoneIndex;
	};

	/**  
	 * Map of missing bone indices->transforms so that calls to GetBoneTransform() succeed when bones are not
	 * present in a master mesh when using master-pose. Index key is the bone index of *this* mesh.
	 */
	TMap<int32, FMissingMasterBoneCacheEntry> MissingMasterBoneMap;

	/**
	*	Mapping for socket overrides, key is the Source socket name and the value is the override socket name
	*/
	TSortedMap<FName, FName, FDefaultAllocator, FNameFastLess> SocketOverrideLookup;

public:
#if WITH_EDITORONLY_DATA
	/**
	 * Wireframe color
	 */
	UPROPERTY()
	FColor WireframeColor_DEPRECATED;
#endif

#if UE_ENABLE_DEBUG_DRAWING
	/** Debug draw color */
	TOptional<FLinearColor> DebugDrawColor;
#endif

protected:
	/** Information for current ref pose override, if present */
	TSharedPtr<FSkelMeshRefPoseOverride> RefPoseOverride;

public:

	const TArray<int32>& GetMasterBoneMap() const { return MasterBoneMap; }

	/** 
	 * Get CPU skinned vertices for the specified LOD level. Includes morph targets if they are enabled.
	 * Note: This function is very SLOW as it needs to flush the render thread.
	 * @param	OutVertices		The skinned vertices
	 * @param	InLODIndex		The LOD we want to export
	 */
	void GetCPUSkinnedVertices(TArray<struct FFinalSkinVertex>& OutVertices, int32 InLODIndex) const;

	void GetCPUSkinnedCachedFinalVertices(TArray<FFinalSkinVertex>& OutVertices) const;

#if UE_ENABLE_DEBUG_DRAWING
	/** Get whether to draw this mesh's debug skeleton */
	bool ShouldDrawDebugSkeleton() const { return bDrawDebugSkeleton; }

	/** Set whether to draw this mesh's debug skeleton */
	void SetDrawDebugSkeleton(bool bInDraw) { bDrawDebugSkeleton = bInDraw; }

	/** Get debug draw color */
	const TOptional<FLinearColor>& GetDebugDrawColor() const { return DebugDrawColor; }

	/** Set debug draw color */
	void SetDebugDrawColor(const FLinearColor& InColor) { DebugDrawColor = InColor; }
#endif

	/** Array indicating all active morph targets. This array is updated inside RefreshBoneTransforms based on the Anim Blueprint. */
	TArray<FActiveMorphTarget> ActiveMorphTargets;

	/** Array of weights for all morph targets. This array is updated inside RefreshBoneTransforms based on the Anim Blueprint. */
	TArray<float> MorphTargetWeights;

#if WITH_EDITORONLY_DATA
private:
	/** Index of the section to preview... If set to -1, all section will be rendered */
	int32 SectionIndexPreview;

	/** Index of the material to preview... If set to -1, all section will be rendered */
	int32 MaterialIndexPreview;

	/** The section currently selected in the Editor. Used for highlighting */
	int32 SelectedEditorSection;

	/** The Material currently selected. need to remember this index for reimporting cloth */
	int32 SelectedEditorMaterial;
#endif // WITH_EDITORONLY_DATA

public:
	//
	// Physics.
	//
	
	/**
	 *	PhysicsAsset is set in SkeletalMesh by default, but you can override with this value
	 */
	UPROPERTY(EditAnywhere, AdvancedDisplay, BlueprintReadOnly, Category=Physics)
	TObjectPtr<class UPhysicsAsset> PhysicsAssetOverride;

	//
	// Level of detail.
	//
	
	/** If 0, auto-select LOD level. if >0, force to (ForcedLodModel-1). */
	UE_DEPRECATED(4.24, "Direct access to ForcedLodModel is deprecated. Please use its getter and setter instead.")
	UPROPERTY(EditAnywhere, AdvancedDisplay, BlueprintReadOnly, Category=LOD)
	int32 ForcedLodModel;

	/**
	 * This is the min LOD that this component will use.  (e.g. if set to 2 then only 2+ LOD Models will be used.) This is useful to set on
	 * meshes which are known to be a certain distance away and still want to have better LODs when zoomed in on them.
	 **/
	UPROPERTY(EditAnywhere, AdvancedDisplay, BlueprintReadOnly, Category=LOD)
	int32 MinLodModel;

	/** 
	 *	Best LOD that was 'predicted' by UpdateSkelPose. 
	 *	This is what bones were updated based on, so we do not allow rendering at a better LOD than this. 
	 */
	UE_DEPRECATED(4.27, "Direct access to PredictedLODLevel has been deprecated and will be removed in a future version. Please use Get/SetPredictedLODLevel() accessors.")
	int32 PredictedLODLevel;

	/**	High (best) DistanceFactor that was desired for rendering this USkeletalMesh last frame. Represents how big this mesh was in screen space   */
	float MaxDistanceFactor;

	/**
	 * Allows adjusting the desired streaming distance of streaming textures that uses UV 0.
	 * 1.0 is the default, whereas a higher value makes the textures stream in sooner from far away.
	 * A lower value (0.0-1.0) makes the textures stream in later (you have to be closer).
	 * Value can be < 0 (from legcay content, or code changes)
	 */
	UPROPERTY(EditAnywhere, AdvancedDisplay, BlueprintReadWrite, Category=SkeletalMesh)
	float StreamingDistanceMultiplier;

protected:
	/** Non-URO-based interpolation alpha */
	float ExternalInterpolationAlpha;

	/* Non-URO-based delta time used to tick the pose */
	float ExternalDeltaTime;

public:
	/** LOD array info. Each index will correspond to the LOD index **/
	UPROPERTY(transient)
	TArray<struct FSkelMeshComponentLODInfo> LODInfo;

protected:
	/** Array of bone visibilities (containing one of the values in EBoneVisibilityStatus for each bone).  A bone is only visible if it is *exactly* 1 (BVS_Visible) */
	TArray<uint8> BoneVisibilityStates[2];

	/** Cache the scene feature level */
	ERHIFeatureLevel::Type CachedSceneFeatureLevel;

public:
	/*
	 * This is tick animation frequency option based on this component rendered or not or using montage
	 *  You can change this default value in the INI file 
	 * Mostly related with performance
	 */
	UPROPERTY(Interp, EditAnywhere, AdvancedDisplay, BlueprintReadWrite, Config, Category=Optimization)
	EVisibilityBasedAnimTickOption VisibilityBasedAnimTickOption;

#if WITH_EDITOR
	UE_DEPRECATED(4.21, "MeshComponentUpdateFlag has been renamed VisibilityBasedAnimTickOption")
	uint8& MeshComponentUpdateFlag = *(uint8*)&VisibilityBasedAnimTickOption;
#endif

protected:
	/** Record of the tick rate we are using when externally controlled */
	uint8 ExternalTickRate;

protected:
	/** used to cache previous bone transform or not */
	uint8 bHasValidBoneTransform:1;

	/** Whether or not a Skin Weight profile is currently set for this component */
	uint8 bSkinWeightProfileSet:1;

	/** Whether or not a Skin Weight profile is currently pending load and creation for this component */
	uint8 bSkinWeightProfilePending:1;
public:

	/** Whether we should use the min lod specified in MinLodModel for this component instead of the min lod in the mesh */
	UPROPERTY(EditAnywhere, AdvancedDisplay, BlueprintReadOnly, Category = LOD)
	uint8 bOverrideMinLod:1;

	/** 
	 * When true, we will just using the bounds from our MasterPoseComponent.  This is useful for when we have a Mesh Parented
	 * to the main SkelMesh (e.g. outline mesh or a full body overdraw effect that is toggled) that is always going to be the same
	 * bounds as parent.  We want to do no calculations in that case.
	 */
	UPROPERTY(EditAnywhere, AdvancedDisplay, BlueprintReadWrite, Category = SkeletalMesh)
	uint8 bUseBoundsFromMasterPoseComponent:1;

	/** Forces the mesh to draw in wireframe mode. */
	UPROPERTY()
	uint8 bForceWireframe:1;

	/** Draw the skeleton hierarchy for this skel mesh. */
	UPROPERTY()
	uint8 bDisplayBones_DEPRECATED:1;

	/** Disable Morphtarget for this component. */
	UPROPERTY(EditAnywhere, AdvancedDisplay, BlueprintReadWrite, Category = SkeletalMesh)
	uint8 bDisableMorphTarget:1;

	/** Don't bother rendering the skin. */
	UPROPERTY()
	uint8 bHideSkin:1;
	/**
	 *	If true, use per-bone motion blur on this skeletal mesh (requires additional rendering, can be disabled to save performance).
	 */
	UPROPERTY(EditAnywhere, AdvancedDisplay, BlueprintReadOnly, Category=SkeletalMesh)
	uint8 bPerBoneMotionBlur:1;

	//
	// Misc.
	//
	
	/** When true, skip using the physics asset etc. and always use the fixed bounds defined in the SkeletalMesh. */
	UPROPERTY(EditAnywhere, AdvancedDisplay, BlueprintReadWrite, Category=Optimization)
	uint8 bComponentUseFixedSkelBounds:1;

	/** If true, when updating bounds from a PhysicsAsset, consider _all_ BodySetups, not just those flagged with bConsiderForBounds. */
	UPROPERTY(EditAnywhere, AdvancedDisplay, BlueprintReadWrite, Category=Optimization)
	uint8 bConsiderAllBodiesForBounds:1;

	/** If true, this component uses its parents LOD when attached if available
	* ForcedLOD can override this change. By default, it will use parent LOD.
	*/
	UPROPERTY(EditAnywhere, BlueprintReadWrite, AdvancedDisplay, Category = Rendering)
	uint8 bSyncAttachParentLOD : 1;


	/** Whether or not we can highlight selected sections - this should really only be done in the editor */
	UPROPERTY(transient)
	uint8 bCanHighlightSelectedSections:1;

	/** true if mesh has been recently rendered, false otherwise */
	UPROPERTY(transient)
	uint8 bRecentlyRendered:1;

	/** 
	 * Whether to use the capsule representation (when present) from a skeletal mesh's ShadowPhysicsAsset for direct shadowing from lights.
	 * This type of shadowing is approximate but handles extremely wide area shadowing well.  The softness of the shadow depends on the light's LightSourceAngle / SourceRadius.
	 * This flag will force bCastInsetShadow to be enabled.
	 */
	UPROPERTY(EditAnywhere, AdvancedDisplay, BlueprintReadOnly, Category=Lighting, meta=(EditCondition="CastShadow", DisplayName = "Capsule Direct Shadow"))
	uint8 bCastCapsuleDirectShadow:1;

	/** 
	 * Whether to use the capsule representation (when present) from a skeletal mesh's ShadowPhysicsAsset for shadowing indirect lighting (from lightmaps or skylight).
	 */
	UPROPERTY(EditAnywhere, AdvancedDisplay, BlueprintReadOnly, Category=Lighting, meta=(EditCondition="CastShadow", DisplayName = "Capsule Indirect Shadow"))
	uint8 bCastCapsuleIndirectShadow:1;

	/** Whether or not to CPU skin this component, requires render data refresh after changing */
	UE_DEPRECATED(4.24, "Direct access to bCPUSkinning is deprecated. Please use its getter and setter instead.")
	UPROPERTY(transient)
	uint8 bCPUSkinning : 1;

	// Update Rate
	/** if TRUE, Owner will determine how often animation will be updated and evaluated. See AnimUpdateRateTick() 
	 * This allows to skip frames for performance. (For example based on visibility and size on screen). */
	UPROPERTY(EditAnywhere, AdvancedDisplay, BlueprintReadWrite, Category=Optimization)
	uint8 bEnableUpdateRateOptimizations:1;

	/** Enable on screen debugging of update rate optimization. 
	 * Red = Skipping 0 frames, Green = skipping 1 frame, Blue = skipping 2 frames, black = skipping more than 2 frames. 
	 * @todo: turn this into a console command. */
	UPROPERTY(EditAnywhere, AdvancedDisplay, BlueprintReadWrite, Category=Optimization)
	uint8 bDisplayDebugUpdateRateOptimizations:1;

	/**
	 *	If true, render as static in reference pose.
	 */
	UPROPERTY(EditAnywhere, AdvancedDisplay, BlueprintReadOnly, Category=Optimization)
	uint8 bRenderStatic:1;

	/** Flag that when set will ensure UpdateLODStatus will not take the MasterPoseComponent's current LOD in consideration when determining the correct LOD level (this requires MasterPoseComponent's LOD to always be >= determined LOD otherwise bone transforms could be missing */
	UPROPERTY(EditAnywhere, AdvancedDisplay, BlueprintReadOnly, Category = LOD)
	uint8 bIgnoreMasterPoseComponentLOD : 1;

protected:
	/** Are we using double buffered ComponentSpaceTransforms */
	uint8 bDoubleBufferedComponentSpaceTransforms : 1;

	/** Track whether we still need to flip to recently modified buffer */
	uint8 bNeedToFlipSpaceBaseBuffers : 1;

	/** true when CachedLocalBounds is up to date. */
	UPROPERTY(Transient)
	mutable uint8 bCachedLocalBoundsUpToDate:1;
	UPROPERTY(Transient)
	mutable uint8 bCachedWorldSpaceBoundsUpToDate:1;

	/** Whether we have updated bone visibility this tick */
	uint8 bBoneVisibilityDirty:1;

	/** Whether mesh deformer state is dirty and will need updating at the next tick. */
	uint8 bUpdateDeformerAtNextTick : 1;

private:
	/** If true, UpdateTransform will always result in a call to MeshObject->Update. */
	UPROPERTY(transient)
	uint8 bForceMeshObjectUpdate:1;

protected:
	/** Whether we are externally controlling tick rate */
	uint8 bExternalTickRateControlled:1;

	/** Non URO-based interpolation flag */
	uint8 bExternalInterpolate:1;

	/** Non URO-based update flag */
	uint8 bExternalUpdate:1;

	/** External flag indicating that we may not be evaluated every frame */
	uint8 bExternalEvaluationRateLimited:1;

	/** Whether mip callbacks have been registered and need to be removed on destroy */
	uint8 bMipLevelCallbackRegistered:1;

#if UE_ENABLE_DEBUG_DRAWING
private:
	/** Whether to draw this mesh's debug skeleton (regardless of showflags) */
	uint8 bDrawDebugSkeleton:1;
#endif

public:
	/** Set whether we have our tick rate externally controlled non-URO-based interpolation */
	void EnableExternalTickRateControl(bool bInEnable) { bExternalTickRateControlled = bInEnable; }

	/** Check whether we we have our tick rate externally controlled */
	bool IsUsingExternalTickRateControl() const { return bExternalTickRateControlled; }

	/** Set the external tick rate */
	void SetExternalTickRate(uint8 InTickRate) { ExternalTickRate = InTickRate; }

	/** Get the external tick rate */
	uint8 GetExternalTickRate() const { return ExternalTickRate; }

	/** Enable non-URO-based interpolation */
	void EnableExternalInterpolation(bool bInEnable) { bExternalInterpolate = bInEnable; }

	/** Check whether we should be interpolating due to external settings */
	bool IsUsingExternalInterpolation() const { return bExternalInterpolate && bExternalEvaluationRateLimited; }

	/** Set us to tick this frame for non-URO-based interpolation */
	void EnableExternalUpdate(bool bInEnable) { bExternalUpdate = bInEnable; }

	/** Set non-URO-based interpolation alpha */
	void SetExternalInterpolationAlpha(float InAlpha) { ExternalInterpolationAlpha = InAlpha; }

	/** Set non-URO-based delta time */
	void SetExternalDeltaTime(float InDeltaTime) { ExternalDeltaTime = InDeltaTime; }

	/** Manually enable/disable animation evaluation rate limiting */
	void EnableExternalEvaluationRateLimiting(bool bInEnable) { bExternalEvaluationRateLimited = bInEnable; }

	/** 
	 * Controls how dark the capsule indirect shadow can be.
	 */
	UPROPERTY(EditAnywhere, AdvancedDisplay, BlueprintReadOnly, Category=Lighting, meta=(UIMin = "0", UIMax = "1", EditCondition="bCastCapsuleIndirectShadow", DisplayName = "Capsule Indirect Shadow Min Visibility"))
	float CapsuleIndirectShadowMinVisibility;

	/** Object responsible for sending bone transforms, morph target state etc. to render thread. */
	class FSkeletalMeshObject*	MeshObject;

	/** Supports user-defined FSkeletalMeshObjects */
	class FSkeletalMeshObject* (*MeshObjectFactory)(void* UserData, USkinnedMeshComponent* InMeshComponent, FSkeletalMeshRenderData* InSkelMeshRenderData, ERHIFeatureLevel::Type InFeatureLevel);

	/** Passed into MeshObjectFactory */
	void* MeshObjectFactoryUserData;

	/** Gets the skeletal mesh resource used for rendering the component. */
	FSkeletalMeshRenderData* GetSkeletalMeshRenderData() const;

	/** 
	 * Override the Physics Asset of the mesh. It uses SkeletalMesh.PhysicsAsset, but if you'd like to override use this function
	 * 
	 * @param	NewPhysicsAsset	New PhysicsAsset
	 * @param	bForceReInit	Force reinitialize
	 */
	UFUNCTION(BlueprintCallable, Category="Components|SkinnedMesh")
	virtual void SetPhysicsAsset(class UPhysicsAsset* NewPhysicsAsset, bool bForceReInit = false);

	/** Get the number of LODs on this component */
	UFUNCTION(BlueprintCallable, Category = "Components|SkinnedMesh")
	int32 GetNumLODs() const;

	/**
	 * Set MinLodModel of the mesh component
	 *
	 * @param	InNewMinLOD	Set new MinLodModel that make sure the LOD does not go below of this value. Range from [0, Max Number of LOD - 1]. This will affect in the next tick update. 
	 */
	UFUNCTION(BlueprintCallable, Category="Components|SkinnedMesh")
	void SetMinLOD(int32 InNewMinLOD);

	/**
	 * Set ForcedLodModel of the mesh component
	 *
	 * @param	InNewForcedLOD	Set new ForcedLODModel that forces to set the incoming LOD. Range from [1, Max Number of LOD]. This will affect in the next tick update. 
	 */
	UFUNCTION(BlueprintCallable, Category="Components|SkinnedMesh")
	void SetForcedLOD(int32 InNewForcedLOD);

	/** Get ForcedLodModel of the mesh component. Note that the actual forced LOD level is the return value minus one and zero means no forced LOD */
	UFUNCTION(BlueprintCallable, Category="Components|SkinnedMesh")
	int32 GetForcedLOD() const;

#if WITH_EDITOR
	/**
	 * Get the LOD Bias of this component
	 *
	 * @return	The LOD bias of this component. Derived classes can override this to ignore or override LOD bias settings.
	 */
	virtual int32 GetLODBias() const;
#endif

	UFUNCTION(BlueprintCallable, Category="Lighting")
	void SetCastCapsuleDirectShadow(bool bNewValue);

	UFUNCTION(BlueprintCallable, Category="Lighting")
	void SetCastCapsuleIndirectShadow(bool bNewValue);

	UFUNCTION(BlueprintCallable, Category="Lighting")
	void SetCapsuleIndirectShadowMinVisibility(float NewValue);

	/**
	*  Returns the number of bones in the skeleton.
	*/
	UFUNCTION(BlueprintCallable, Category = "Components|SkinnedMesh")
	int32 GetNumBones() const;

	/**
	 * Find the index of bone by name. Looks in the current SkeletalMesh being used by this SkeletalMeshComponent.
	 * 
	 * @param BoneName Name of bone to look up
	 * 
	 * @return Index of the named bone in the current SkeletalMesh. Will return INDEX_NONE if bone not found.
	 *
	 * @see USkeletalMesh::GetBoneIndex.
	 */
	UFUNCTION(BlueprintCallable, Category="Components|SkinnedMesh")
	int32 GetBoneIndex( FName BoneName ) const;

	/** 
	 * Get Bone Name from index
	 * @param BoneIndex Index of the bone
	 *
	 * @return the name of the bone at the specified index 
	 */
	UFUNCTION(BlueprintCallable, Category="Components|SkinnedMesh")
	FName GetBoneName(int32 BoneIndex) const;

	/**
	 * Returns bone name linked to a given named socket on the skeletal mesh component.
	 * If you're unsure to deal with sockets or bones names, you can use this function to filter through, and always return the bone name.
	 *
	 * @param	bone name or socket name
	 *
	 * @return	bone name
	 */
	UFUNCTION(BlueprintCallable, Category="Components|SkinnedMesh")
	FName GetSocketBoneName(FName InSocketName) const;

	/** 
	 * Change the SkeletalMesh that is rendered for this Component. Will re-initialize the animation tree etc. 
	 *
	 * @param NewMesh New mesh to set for this component
	 * @param bReinitPose Whether we should keep current pose or reinitialize.
	 */
	UFUNCTION(BlueprintCallable, Category="Components|SkinnedMesh")
	virtual void SetSkeletalMesh(class USkeletalMesh* NewMesh, bool bReinitPose = true);

	/**
	 * Change the MeshDeformer that is used for this Component.
	 *
	 * @param InMeshDeformer New mesh deformer to set for this component
	 */
	UFUNCTION(BlueprintCallable, Category = "Components|SkinnedMesh")
	void SetMeshDeformer(UMeshDeformer* InMeshDeformer);

	/** 
	 * Get Parent Bone of the input bone
	 * 
	 * @param BoneName Name of the bone
	 *
	 * @return the name of the parent bone for the specified bone. Returns 'None' if the bone does not exist or it is the root bone 
	 */
	UFUNCTION(BlueprintCallable, Category="Components|SkinnedMesh")
	FName GetParentBone(FName BoneName) const;

	/**
	* Get delta transform from reference pose based on BaseNode.
	* This uses last frame up-to-date transform, so it will have a frame delay if you use this info in the AnimGraph
	*
	* @param BoneName Name of the bone
	* @param BaseName Name of the base bone - if none, it will use parent as a base
	* 
	* @return the delta transform from refpose in that given space (BaseName)
	*/
	UFUNCTION(BlueprintCallable, Category = "Components|SkinnedMesh")
	FTransform GetDeltaTransformFromRefPose(FName BoneName, FName BaseName = NAME_None) const;

	/** 
	 * Get Twist and Swing Angle in Degree of Delta Rotation from Reference Pose in Local space 
	 *
	 * First this function gets rotation of current, and rotation of ref pose in local space, and 
	 * And gets twist/swing angle value from refpose aligned. 
	 * 
	 * @param BoneName Name of the bone
	 * @param OutTwistAngle TwistAngle in degree
	 * @param OutSwingAngle SwingAngle in degree
	 *
	 * @return true if succeed. False otherwise. Often due to incorrect bone name. 
	 */
	UFUNCTION(BlueprintCallable, Category = "Components|SkinnedMesh")
	bool GetTwistAndSwingAngleOfDeltaRotationFromRefPose(FName BoneName, float& OutTwistAngle, float& OutSwingAngle) const;

	bool IsSkinCacheAllowed(int32 LodIdx) const;
	/**
	 *	Compute SkeletalMesh MinLOD that will be used by this component
	 */
	int32 ComputeMinLOD() const;

	bool HasMeshDeformer() const { return MeshDeformer != nullptr; }

	/**
	 *	Compute SkeletalMesh MinLOD that will be used by this component
	 */
	int32 ComputeMinLOD() const;

public:
	//~ Begin UObject Interface
	virtual void BeginDestroy() override;
	virtual void Serialize(FArchive& Ar) override;
	virtual void GetResourceSizeEx(FResourceSizeEx& CumulativeResourceSize) override;
	virtual FString GetDetailedInfoInternal() const override;
#if WITH_EDITOR
	virtual bool CanEditChange(const FProperty* InProperty) const override;
#endif // WITH_EDITOR
	//~ End UObject Interface

protected:
	//~ Begin UActorComponent Interface
	virtual void OnRegister() override;
	virtual void OnUnregister() override;
	virtual void CreateRenderState_Concurrent(FRegisterComponentContext* Context) override;
	virtual void SendRenderDynamicData_Concurrent() override;
	virtual void DestroyRenderState_Concurrent() override;
	virtual bool RequiresGameThreadEndOfFrameRecreate() const override;
	virtual void TickComponent(float DeltaTime, enum ELevelTick TickType, FActorComponentTickFunction *ThisTickFunction) override;
	virtual UObject const* AdditionalStatObject() const override;
	//~ End UActorComponent Interface

public:
	//~ Begin USceneComponent Interface
#if WITH_EDITOR
	virtual bool GetMaterialPropertyPath(int32 ElementIndex, UObject*& OutOwner, FString& OutPropertyPath, FProperty*& OutProperty) override;
#endif // WITH_EDITOR
	virtual FBoxSphereBounds CalcBounds(const FTransform& LocalToWorld) const override;
	virtual FTransform GetSocketTransform(FName InSocketName, ERelativeTransformSpace TransformSpace = RTS_World) const override;
	virtual bool DoesSocketExist(FName InSocketName) const override;
	virtual bool HasAnySockets() const override;
	virtual void QuerySupportedSockets(TArray<FComponentSocketDescription>& OutSockets) const override;
	virtual bool UpdateOverlapsImpl(const TOverlapArrayView* PendingOverlaps=NULL, bool bDoNotifies=true, const TOverlapArrayView* OverlapsAtEndLocation=NULL) override;
	//~ End USceneComponent Interface

	//~ Begin UPrimitiveComponent Interface
	virtual UMaterialInterface* GetMaterial(int32 MaterialIndex) const override;
	virtual int32 GetMaterialIndex(FName MaterialSlotName) const override;
	virtual TArray<FName> GetMaterialSlotNames() const override;
	virtual bool IsMaterialSlotNameValid(FName MaterialSlotName) const override;
	virtual FPrimitiveSceneProxy* CreateSceneProxy() override;
	virtual void GetUsedMaterials(TArray<UMaterialInterface*>& OutMaterials, bool bGetDebugMaterials = false) const override;
	virtual bool GetMaterialStreamingData(int32 MaterialIndex, FPrimitiveMaterialInfo& MaterialData) const override;
	virtual void GetStreamingRenderAssetInfo(FStreamingTextureLevelContext& LevelContext, TArray<FStreamingRenderAssetPrimitiveInfo>& OutStreamingRenderAssets) const override;
	virtual int32 GetNumMaterials() const override;
	//~ End UPrimitiveComponent Interface

	//~ Begin UMeshComponent Interface
	virtual void RegisterLODStreamingCallback(FLODStreamingCallback&& Callback, int32 LODIdx, float TimeoutSecs, bool bOnStreamIn) override;
	//~ End UMeshComponent Interface

	/** Get the pre-skinning local space bounds for this component. */
	void GetPreSkinnedLocalBounds(FBoxSphereBounds& OutBounds) const;

	/**
	 *	Sets the value of the bForceWireframe flag and reattaches the component as necessary.
	 *
	 *	@param	InForceWireframe		New value of bForceWireframe.
	 */
	void SetForceWireframe(bool InForceWireframe);

#if WITH_EDITOR
	/** Return value of SectionIndexPreview  */
	int32 GetSectionPreview() const { return SectionIndexPreview;  }
	/** Sets the value of the SectionIndexPreview option. */
	void SetSectionPreview(int32 InSectionIndexPreview);

	/** Return value of MaterialIndexPreview  */
	int32 GetMaterialPreview() const { return MaterialIndexPreview; }
	/** Sets the value of the MaterialIndexPreview option. */
	void SetMaterialPreview(int32 InMaterialIndexPreview);

	/** Return value of SelectedEditorSection  */
	int32 GetSelectedEditorSection() const { return SelectedEditorSection; }
	/** Sets the value of the SelectedEditorSection option. */
	void SetSelectedEditorSection(int32 NewSelectedEditorSection);

	/** Return value of SelectedEditorMaterial  */
	int32 GetSelectedEditorMaterial() const { return SelectedEditorMaterial; }
	/** Sets the value of the SelectedEditorMaterial option. */
	void SetSelectedEditorMaterial(int32 NewSelectedEditorMaterial);

#endif // WITH_EDITOR
	/**
	 * Function returns whether or not CPU skinning should be applied
	 * Allows the editor to override the skinning state for editor tools
	 *
	 * @return true if should CPU skin. false otherwise
	 */
	virtual bool ShouldCPUSkin();

	/**
	 * Getter for bCPUSkinning member variable
	 * May return a different value from ShouldCPUSkin()
	 */
	bool GetCPUSkinningEnabled() const;

	/**
	 * Set whether this component uses CPU skinning
	 * Notes:
	 * - If enabled, skeletal mesh referenced by this component will be removed from streaming manager
	 * - Streaming cannot be (re)enabled as long as any component uses CPU skinning
	 * - This function is expensive
	 */
	void SetCPUSkinningEnabled(bool bEnable, bool bRecreateRenderStateImmediately = false);

	/** 
	 * Function to operate on mesh object after its created, 
	 * but before it's attached.
	 * 
	 * @param MeshObject - Mesh Object owned by this component
	 */
	virtual void PostInitMeshObject(class FSkeletalMeshObject*) {}

	/**
	* Simple, CPU evaluation of a vertex's skinned position (returned in component space)
	*
	* @param VertexIndex Vertex Index. If compressed, this will be slow.
	* @param Model The Model to use.
	* @param SkinWeightBuffer The SkinWeightBuffer to use.
	* @param CachedRefToLocals Cached RefToLocal matrices.
	*/
	static FVector3f GetSkinnedVertexPosition(USkinnedMeshComponent* Component, int32 VertexIndex, const FSkeletalMeshLODRenderData& LODDatal, FSkinWeightVertexBuffer& SkinWeightBuffer);

	/**
	 * Simple, CPU evaluation of a vertex's skinned position (returned in component space)
	 *
	 * @param VertexIndex Vertex Index. If compressed, this will be slow.
	 * @param Model The Model to use.
	 * @param SkinWeightBuffer The SkinWeightBuffer to use.
	 * @param CachedRefToLocals Cached RefToLocal matrices.
	*/
	static FVector3f GetSkinnedVertexPosition(USkinnedMeshComponent* Component, int32 VertexIndex, const FSkeletalMeshLODRenderData& LODData, FSkinWeightVertexBuffer& SkinWeightBuffer, TArray<FMatrix44f>& CachedRefToLocals);

	/**
	* CPU evaluation of the positions of all vertices (returned in component space)
	*
	* @param OutPositions buffer to place positions into
	* @param CachedRefToLocals Cached RefToLocal matrices.
	* @param Model The Model to use.
	* @param SkinWeightBuffer The SkinWeightBuffer to use.
	*/
	static void ComputeSkinnedPositions(USkinnedMeshComponent* Component, TArray<FVector3f> & OutPositions, TArray<FMatrix44f>& CachedRefToLocals, const FSkeletalMeshLODRenderData& LODData, const FSkinWeightVertexBuffer& SkinWeightBuffer);

	/** Caches the RefToLocal matrices. */
	void CacheRefToLocalMatrices(TArray<FMatrix44f>& OutRefToLocal) const;

	FORCEINLINE	const USkinnedMeshComponent* GetBaseComponent()const
	{
		return MasterPoseComponent.IsValid() ? MasterPoseComponent.Get() : this;
	}

	/**
	* Returns color of the vertex.
	*
	* @param VertexIndex Vertex Index. If compressed, this will be slow.
	*/
	FColor GetVertexColor(int32 VertexIndex) const;

	/** Allow override of vertex colors on a per-component basis. */
	void SetVertexColorOverride(int32 LODIndex, const TArray<FColor>& VertexColors);

	/** Allow override of vertex colors on a per-component basis, taking array of Blueprint-friendly LinearColors. */
	UFUNCTION(BlueprintCallable, Category = "Components|SkinnedMesh", meta = (DisplayName = "Set Vertex Color Override"))
	void SetVertexColorOverride_LinearColor(int32 LODIndex, const TArray<FLinearColor>& VertexColors);

	/** Clear any applied vertex color override */
	UFUNCTION(BlueprintCallable, Category = "Components|SkinnedMesh")
	void ClearVertexColorOverride(int32 LODIndex);
	/**
	* Returns texture coordinates of the vertex.
	*
	* @param VertexIndex		Vertex Index. If compressed, this will be slow.
	* @param TexCoordChannel	Texture coordinate channel Index.
	*/
	FVector2D GetVertexUV(int32 VertexIndex, uint32 UVChannel) const;

	/** Allow override of skin weights on a per-component basis. */
	UFUNCTION(BlueprintCallable, Category = "Components|SkinnedMesh")
	void SetSkinWeightOverride(int32 LODIndex, const TArray<FSkelMeshSkinWeightInfo>& SkinWeights);

	/** Clear any applied skin weight override */
	UFUNCTION(BlueprintCallable, Category = "Components|SkinnedMesh")
	void ClearSkinWeightOverride(int32 LODIndex);

	/** Setup an override Skin Weight Profile for this component */
	UFUNCTION(BlueprintCallable, Category = "Components|SkinnedMesh")
	bool SetSkinWeightProfile(FName InProfileName);

	/** Clear the Skin Weight Profile from this component, in case it is set */
	UFUNCTION(BlueprintCallable, Category = "Components|SkinnedMesh")
	void ClearSkinWeightProfile();

	/** Unload a Skin Weight Profile's skin weight buffer (if created) */
	UFUNCTION(BlueprintCallable, Category = "Components|SkinnedMesh")
	void UnloadSkinWeightProfile(FName InProfileName);

	/** Return the name of the Skin Weight Profile that is currently set otherwise returns 'None' */
	UFUNCTION(BlueprintCallable, Category = "Components|SkinnedMesh")
	FName GetCurrentSkinWeightProfileName() const { return CurrentSkinWeightProfileName; }

	/** Check whether or not a Skin Weight Profile is currently set */
	UFUNCTION(BlueprintCallable, Category = "Components|SkinnedMesh")
	bool IsUsingSkinWeightProfile() const { return bSkinWeightProfileSet == 1;  }

	UE_DEPRECATED(4.26, "GetVertexOffsetUsage() has been deprecated. Support will be dropped in the future.")
	UFUNCTION(BlueprintCallable, Category = "Components|SkinnedMesh")
<<<<<<< HEAD
	int32 GetVertexOffsetUsage(int32 LODIndex) const;

	UE_DEPRECATED(4.26, "SetVertexOffsetUsage() has been deprecated. Support will be dropped in the future.")
	UFUNCTION(BlueprintCallable, Category = "Components|SkinnedMesh")
	void SetVertexOffsetUsage(int32 LODIndex, int32 Usage);

	UE_DEPRECATED(4.26, "SetPreSkinningOffsets() has been deprecated. Support will be dropped in the future.")
	UFUNCTION(BlueprintCallable, Category = "Components|SkinnedMesh")
	void SetPreSkinningOffsets(int32 LODIndex, TArray<FVector> Offsets);

	UE_DEPRECATED(4.26, "SetPostSkinningOffsets() has been deprecated. Support will be dropped in the future.")
	UFUNCTION(BlueprintCallable, Category = "Components|SkinnedMesh")
	void SetPostSkinningOffsets(int32 LODIndex, TArray<FVector> Offsets);
=======
	int32 GetVertexOffsetUsage(int32 LODIndex) const { return 0; }

	UE_DEPRECATED(4.26, "SetVertexOffsetUsage() has been deprecated. Support will be dropped in the future.")
	UFUNCTION(BlueprintCallable, Category = "Components|SkinnedMesh")
	void SetVertexOffsetUsage(int32 LODIndex, int32 Usage) {}

	UE_DEPRECATED(4.26, "SetPreSkinningOffsets() has been deprecated. Support will be dropped in the future.")
	UFUNCTION(BlueprintCallable, Category = "Components|SkinnedMesh")
	void SetPreSkinningOffsets(int32 LODIndex, TArray<FVector> Offsets) {}

	UE_DEPRECATED(4.26, "SetPostSkinningOffsets() has been deprecated. Support will be dropped in the future.")
	UFUNCTION(BlueprintCallable, Category = "Components|SkinnedMesh")
	void SetPostSkinningOffsets(int32 LODIndex, TArray<FVector> Offsets) {}
>>>>>>> 6bbb88c8

	/** Check whether or not a Skin Weight Profile is currently pending load / create */
	bool IsSkinWeightProfilePending() const { return bSkinWeightProfilePending == 1; }

	/** Queues an update of the Skin Weight Buffer used by the current MeshObject */
	void UpdateSkinWeightOverrideBuffer();
protected:	

	/** Name of currently set up Skin Weight profile, otherwise is 'none' */
	FName CurrentSkinWeightProfileName;
public:
	/** Returns skin weight vertex buffer to use for specific LOD (will look at override) */
	FSkinWeightVertexBuffer* GetSkinWeightBuffer(int32 LODIndex) const;

	/** Apply an override for the current mesh ref pose */
	virtual void SetRefPoseOverride(const TArray<FTransform>& NewRefPoseTransforms);

	/** Accessor for RefPoseOverride */
	virtual const TSharedPtr<FSkelMeshRefPoseOverride>& GetRefPoseOverride() const { return RefPoseOverride; }

	/** Clear any applied ref pose override */
	virtual void ClearRefPoseOverride();

	/**
	 * Update functions
	 */

	/** 
	 * Refresh Bone Transforms
	 * Each class will need to implement this function
	 * Ideally this function should be atomic (not relying on Tick or any other update.) 
	 * 
	 * @param TickFunction Supplied as non null if we are running in a tick, allows us to create graph tasks for parallelism
	 * 
	 */
	virtual void RefreshBoneTransforms(FActorComponentTickFunction* TickFunction = NULL) PURE_VIRTUAL(USkinnedMeshComponent::RefreshBoneTransforms, );

protected:
	/** 
	 * Parallel Tick Pose
	 * In the case where we do not want to refresh bone transforms (and would therefore not normally kick off a parallel eval task)
	 * we perform this 'mini tick' that kicks off the task.
	 * 
	 * @param TickFunction Allows us to create graph tasks for parallelism
	 * 
	 */
	virtual void DispatchParallelTickPose(FActorComponentTickFunction* TickFunction) {}

	/** Helper function for UpdateLODStatus, called with a valid index for InMasterPoseComponentPredictedLODLevel when updating LOD status for slave components */
	bool UpdateLODStatus_Internal(int32 InMasterPoseComponentPredictedLODLevel, bool bRequestedByMasterPoseComponent = false);

public:
	/**
	 * Tick Pose, this function ticks and do whatever it needs to do in this frame, should be called before RefreshBoneTransforms
	 *
	 * @param DeltaTime DeltaTime
	 *
	 * @return	Return true if anything modified. Return false otherwise
	 * @param bNeedsValidRootMotion - Networked games care more about this, but if false we can do less calculations
	 */
	virtual void TickPose(float DeltaTime, bool bNeedsValidRootMotion);

	/**
	 * Invoked at the beginning of TickPose before doing the bulk of the tick work
	 */
	FOnTickPose OnTickPose;

	/** 
	 * Update Slave Component. This gets called when MasterPoseComponent!=NULL
	 * 
	 */
	virtual void UpdateSlaveComponent();

	/** 
	 * Update the PredictedLODLevel and MaxDistanceFactor in the component from its MeshObject. 
	 * 
	 * @return true if LOD has been changed. false otherwise.
	 */
	virtual bool UpdateLODStatus();

	/** Get predicted LOD level. This value is usually calculated in UpdateLODStatus, but can be modified by skeletal mesh streaming. */
	int32 GetPredictedLODLevel() const
	{
		PRAGMA_DISABLE_DEPRECATION_WARNINGS
		return PredictedLODLevel;
		PRAGMA_ENABLE_DEPRECATION_WARNINGS
	}

protected:
	friend class FSkeletalMeshStreamOut;

	/** Set predicted LOD level. */
	virtual void SetPredictedLODLevel(int32 InPredictedLODLevel)
	{
		PRAGMA_DISABLE_DEPRECATION_WARNINGS
		PredictedLODLevel = InPredictedLODLevel;
		PRAGMA_ENABLE_DEPRECATION_WARNINGS
	}

public:
	virtual void UpdateVisualizeLODString(FString& DebugString) {}

	/**
	 * Finalize bone transform of this current tick
	 * After this function, any query to bone transform should be latest of the data
	 */
	virtual void FinalizeBoneTransform();

	/** Initialize the LOD entries for the component */
	void InitLODInfos();

	/**
	 * Rebuild BoneVisibilityStates array. Mostly refresh information of bones for BVS_HiddenByParent 
	 */
	void RebuildVisibilityArray();

	/**
	 * Checks/updates material usage on proxy based on current morph target usage
	 */
	void UpdateMorphMaterialUsageOnProxy();
	

	/** Access ComponentSpaceTransforms for reading */
	const TArray<FTransform>& GetComponentSpaceTransforms() const 
	{ 
		return ComponentSpaceTransformsArray[CurrentReadComponentTransforms]; 
	}

	/** Get Access to the current editable space bases */
	TArray<FTransform>& GetEditableComponentSpaceTransforms() 
	{
		return ComponentSpaceTransformsArray[CurrentEditableComponentTransforms];
	}
	const TArray<FTransform>& GetEditableComponentSpaceTransforms() const
	{ 
		return ComponentSpaceTransformsArray[CurrentEditableComponentTransforms];
	}

public:
	/** Get current number of component space transorms */
	int32 GetNumComponentSpaceTransforms() const 
	{ 
		return GetComponentSpaceTransforms().Num(); 
	}

	/** Access BoneVisibilityStates for reading */
	const TArray<uint8>& GetBoneVisibilityStates() const 
	{
		return BoneVisibilityStates[CurrentReadComponentTransforms];
	}

	/** Get Access to the current editable bone visibility states */
	TArray<uint8>& GetEditableBoneVisibilityStates() 
	{
		return BoneVisibilityStates[CurrentEditableComponentTransforms];
	}
	const TArray<uint8>& GetEditableBoneVisibilityStates() const
	{
		return BoneVisibilityStates[CurrentEditableComponentTransforms];
	}

	void SetComponentSpaceTransformsDoubleBuffering(bool bInDoubleBufferedComponentSpaceTransforms);

	FBoxSphereBounds GetCachedLocalBounds()  const
	{ 
		ensure(bCachedLocalBoundsUpToDate || bCachedWorldSpaceBoundsUpToDate);
		if (bCachedWorldSpaceBoundsUpToDate)
		{
			return CachedWorldOrLocalSpaceBounds.TransformBy(CachedWorldToLocalTransform);
		}
		else
		{
			return CachedWorldOrLocalSpaceBounds;
		}
	} 

	/**
	* Should update transform in Tick
	*
	* @param bLODHasChanged	: Has LOD been changed since last time?
	*
	* @return : return true if need transform update. false otherwise.
	*/
	virtual bool ShouldUpdateTransform(bool bLODHasChanged) const;

protected:

	/** Flip the editable space base buffer */
	void FlipEditableSpaceBases();

	/** 
	 * Should tick  pose (by calling TickPose) in Tick
	 * 
	 * @return : return true if should Tick. false otherwise.
	 */
	virtual bool ShouldTickPose() const;

	/**
	 * Allocate Transform Data array including SpaceBases, BoneVisibilityStates 
	 *
	 */	
	virtual bool AllocateTransformData();
	virtual void DeallocateTransformData();

	/** Bounds cached, so they're computed just once, either in local or worldspace depending on cvar 'a.CacheLocalSpaceBounds'. */
	UPROPERTY(Transient)
	mutable FBoxSphereBounds CachedWorldOrLocalSpaceBounds;
	UPROPERTY(Transient)
	mutable FMatrix CachedWorldToLocalTransform;

public:
#if WITH_EDITOR
	//~ Begin IInterface_AsyncCompilation Interface.
	virtual bool IsCompiling() const override;
	//~ End IInterface_AsyncCompilation Interface.
#endif

	/** Invalidate Cached Bounds, when Mesh Component has been updated. */
	void InvalidateCachedBounds();

protected:

	/** Update Mesh Bound information based on input
	 * 
	 * @param RootOffset	: Root Bone offset from mesh location
	 *						  If MasterPoseComponent exists, it will applied to MasterPoseComponent's bound
	 * @param UsePhysicsAsset	: Whether or not to use PhysicsAsset for calculating bound of mesh
	 */
	FBoxSphereBounds CalcMeshBound(const FVector3f& RootOffset, bool UsePhysicsAsset, const FTransform& Transform) const;

	/**
	 * return true if it needs update. Return false if not
	 */
	bool ShouldUpdateBoneVisibility() const;

protected:

	/** Removes update rate params and internal tracker data */
	void ReleaseUpdateRateParams();

	/** Recreates update rate params and internal tracker data */
	void RefreshUpdateRateParams();

private:
	/** Update Rate Optimization ticking. */
	void TickUpdateRate(float DeltaTime, bool bNeedsValidRootMotion);
	
public:
	/**
	 * Set MasterPoseComponent for this component
	 *
	 * @param NewMasterBoneComponent New MasterPoseComponent
	 */
	UFUNCTION(BlueprintCallable, Category="Components|SkinnedMesh")
	void SetMasterPoseComponent(USkinnedMeshComponent* NewMasterBoneComponent, bool bForceUpdate = false);

	/** Return current active list of slave components */
	const TArray< TWeakObjectPtr<USkinnedMeshComponent> >& GetSlavePoseComponents() const;
protected:
	/** Add a slave component to the SlavePoseComponents array */
	virtual void AddSlavePoseComponent(USkinnedMeshComponent* SkinnedMeshComponent);
	/** Remove a slave component from the SlavePoseComponents array */
	virtual void RemoveSlavePoseComponent(USkinnedMeshComponent* SkinnedMeshComponent);

public:
	/** 
	 * Refresh Slave Components if exists
	 * 
	 * This isn't necessary in any other case except in editor where you need to mark them as dirty for rendering
	 */
	void RefreshSlaveComponents();

	/**
	 * Update MasterBoneMap for MasterPoseComponent and this component
	 */
	void UpdateMasterBoneMap();

	/**
	 * @param InSocketName	The name of the socket to find
	 * @param OutBoneIndex	The socket bone index in this skeletal mesh, or INDEX_NONE if the socket is not found or not a bone-relative socket
	 * @param OutTransform	The socket local transform, or identity if the socket is not found.
	 * @return SkeletalMeshSocket of named socket on the skeletal mesh component, or NULL if not found.
	 */
	class USkeletalMeshSocket const* GetSocketInfoByName(FName InSocketName, FTransform& OutTransform, int32& OutBoneIndex) const;

	/**
	 * @param InSocketName	The name of the socket to find
	 * @return SkeletalMeshSocket of named socket on the skeletal mesh component, or NULL if not found.
	 */
	class USkeletalMeshSocket const* GetSocketByName( FName InSocketName ) const;

	void AddSocketOverride(FName SourceSocketName, FName OverrideSocketName, bool bWarnHasOverrided = true);
	void RemoveSocketOverrides(FName SourceSocketName);
	void RemoveAllSocketOverrides();

	/** 
	 * Get Bone Matrix from index
	 *
	 * @param BoneIndex Index of the bone
	 * 
	 * @return the matrix of the bone at the specified index 
	 */
	FMatrix GetBoneMatrix( int32 BoneIndex ) const;

	/** 
	 * Get world space bone transform from bone index, also specifying the component transform to use
	 * 
	 * @param BoneIndex Index of the bone
	 *
	 * @return the transform of the bone at the specified index 
	 */
	FTransform GetBoneTransform( int32 BoneIndex, const FTransform& LocalToWorld ) const;

	/** 
	 * Get Bone Transform from index
	 * 
	 * @param BoneIndex Index of the bone
	 *
	 * @return the transform of the bone at the specified index 
	 */
	FTransform GetBoneTransform( int32 BoneIndex ) const;

	/** Get Bone Rotation in Quaternion
	 *
	 * @param BoneName Name of the bone
	 * @param Space	0 == World, 1 == Local (Component)
	 * 
	 * @return Quaternion of the bone
	 */
	FQuat GetBoneQuaternion(FName BoneName, EBoneSpaces::Type Space = EBoneSpaces::WorldSpace) const;

	/** Get Bone Location
	 *
	 * @param BoneName Name of the bone
	 * @param Space	0 == World, 1 == Local (Component)
	 * 
	 * @return Vector of the bone
	 */
	FVector GetBoneLocation( FName BoneName, EBoneSpaces::Type Space = EBoneSpaces::WorldSpace) const; 

	/** 
	 * Fills the given array with the names of all the bones in this component's current SkeletalMesh 
	 * 
	 * @param (out) Array to fill the names of the bones
	 */
	void GetBoneNames(TArray<FName>& BoneNames);

	/**
	 * Tests if BoneName is child of (or equal to) ParentBoneName.
	 *
	 * @param BoneName Name of the bone
	 * @param ParentBone Name to check
	 *
	 * @return true if child (strictly, not same). false otherwise
	 * Note - will return false if ChildBoneIndex is the same as ParentBoneIndex ie. must be strictly a child.
	 */
	UFUNCTION(BlueprintCallable, Category="Components|SkinnedMesh")
	bool BoneIsChildOf(FName BoneName, FName ParentBoneName) const;

	/** 
	 * Gets the local-space position of a bone in the reference pose. 
	 *
	 * @param BoneIndex Index of the bone
	 *
	 * @return Local space reference position 
	 */
	UFUNCTION(BlueprintPure, Category = "Components|SkinnedMesh")
	FVector GetRefPosePosition(int32 BoneIndex) const;

	/** 
	 * Gets the local-space transform of a bone in the reference pose. 
	 *
	 * @param BoneIndex Index of the bone
	 *
	 * @return Local space reference transform 
	 */
	UFUNCTION(BlueprintPure, Category = "Components|SkinnedMesh")
	FTransform GetRefPoseTransform(int32 BoneIndex) const;

	/** finds a vector pointing along the given axis of the given bone
	 *
	 * @param BoneName the name of the bone to find
	 * @param Axis the axis of that bone to return
	 *
	 * @return the direction of the specified axis, or (0,0,0) if the specified bone was not found
	 */
	FVector GetBoneAxis(FName BoneName, EAxis::Type Axis) const;

	/**
	 *	Transform a location/rotation from world space to bone relative space.
	 *	This is handy if you know the location in world space for a bone attachment, as AttachComponent takes location/rotation in bone-relative space.
	 *
	 * @param BoneName Name of bone
	 * @param InPosition Input position
	 * @param InRotation Input rotation
	 * @param OutPosition (out) Transformed position
	 * @param OutRotation (out) Transformed rotation
	 */
	UFUNCTION(BlueprintCallable, Category="Components|SkinnedMesh")
	void TransformToBoneSpace( FName BoneName, FVector InPosition, FRotator InRotation, FVector& OutPosition, FRotator& OutRotation ) const;

	/**
	 *	Transform a location/rotation in bone relative space to world space.
	 *
	 * @param BoneName Name of bone
	 * @param InPosition Input position
	 * @param InRotation Input rotation
	 * @param OutPosition (out) Transformed position
	 * @param OutRotation (out) Transformed rotation
	 */
	UFUNCTION(BlueprintCallable, Category="Components|SkinnedMesh")
	void TransformFromBoneSpace( FName BoneName, FVector InPosition, FRotator InRotation, FVector& OutPosition, FRotator& OutRotation );

	/** finds the closest bone to the given location
	 *
	 * @param TestLocation the location to test against
	 * @param BoneLocation (optional, out) if specified, set to the world space location of the bone that was found, or (0,0,0) if no bone was found
	 * @param IgnoreScale (optional) if specified, only bones with scaling larger than the specified factor are considered
	 * @param bRequirePhysicsAsset (optional) if true, only bones with physics will be considered
	 *
	 * @return the name of the bone that was found, or 'None' if no bone was found
	 */
	FName FindClosestBone(FVector TestLocation, FVector* BoneLocation = NULL, float IgnoreScale = 0.f, bool bRequirePhysicsAsset = false) const;

	/** finds the closest bone to the given location
	*
	* @param TestLocation the location to test against
	* @param BoneLocation (optional, out) if specified, set to the world space location of the bone that was found, or (0,0,0) if no bone was found
	* @param IgnoreScale (optional) if specified, only bones with scaling larger than the specified factor are considered
	* @param bRequirePhysicsAsset (optional) if true, only bones with physics will be considered
	*
	* @return the name of the bone that was found, or 'None' if no bone was found
	*/
	UFUNCTION(BlueprintCallable, Category = "Components|SkinnedMesh", meta=(DisplayName="Find Closest Bone", AdvancedDisplay="bRequirePhysicsAsset"))
	FName FindClosestBone_K2(FVector TestLocation, FVector& BoneLocation, float IgnoreScale = 0.f, bool bRequirePhysicsAsset = false) const;

	/**
	 * Find a named MorphTarget from the current SkeletalMesh
	 *
	 * @param MorphTargetName Name of MorphTarget to look for.
	 *
	 * @return Pointer to found MorphTarget. Returns NULL if could not find target with that name.
	 */
	virtual class UMorphTarget* FindMorphTarget( FName MorphTargetName ) const;

	/**
	 *	Hides the specified bone. You can also set option for physics body.
	 *
	 *	@param	BoneIndex			Index of the bone
	 *	@param	PhysBodyOption		Option for physics bodies that attach to the bones to be hidden
	 */
	virtual void HideBone( int32 BoneIndex, EPhysBodyOp PhysBodyOption );

	/**
	 *	Unhides the specified bone.  
	 *
	 *	@param	BoneIndex			Index of the bone
	 */
	virtual void UnHideBone( int32 BoneIndex );

	/** 
	 *	Determines if the specified bone is hidden. 
	 *
	 *	@param	BoneIndex			Index of the bone
	 *
	 *	@return true if hidden
	 */
	bool IsBoneHidden( int32 BoneIndex ) const;

	/**
	 *	Hides the specified bone with name.  Currently this just enforces a scale of 0 for the hidden bones.
	 *	Compared to HideBone By Index - This keeps track of list of bones and update when LOD changes
	 *
	 *	@param  BoneName            Name of bone to hide
	 *	@param	PhysBodyOption		Option for physics bodies that attach to the bones to be hidden
	 */
	UFUNCTION(BlueprintCallable, Category="Components|SkinnedMesh")
	void HideBoneByName( FName BoneName, EPhysBodyOp PhysBodyOption );

	/**
	 *	UnHide the specified bone with name.  Currently this just enforces a scale of 0 for the hidden bones.
	 *	Compared to HideBone By Index - This keeps track of list of bones and update when LOD changes
	 *	@param  BoneName            Name of bone to unhide
	 */
	UFUNCTION(BlueprintCallable, Category="Components|SkinnedMesh")
	void UnHideBoneByName( FName BoneName );

	/** 
	 *	Determines if the specified bone is hidden. 
	 *
	 *	@param  BoneName            Name of bone to check
	 *
	 *	@return true if hidden
	 */
	UFUNCTION(BlueprintCallable, Category="Components|SkinnedMesh")
	bool IsBoneHiddenByName( FName BoneName );

	/**
	 *	Allows hiding of a particular material (by ID) on this instance of a SkeletalMesh.
	 *
	 * @param MaterialID - Index of the material show/hide
	 * @param bShow - True to show the material, false to hide it
	 * @param LODIndex - Index of the LOD to modify material visibility within
	 */
	UFUNCTION(BlueprintCallable, Category = "Components|SkinnedMesh")
	void ShowMaterialSection(int32 MaterialID, int32 SectionIndex, bool bShow, int32 LODIndex);

	/** Clear any material visibility modifications made by ShowMaterialSection */
	UFUNCTION(BlueprintCallable, Category = "Components|SkinnedMesh")
	void ShowAllMaterialSections(int32 LODIndex);

	/** Returns whether a specific material section is currently hidden on this component (by using ShowMaterialSection) */
	UFUNCTION(BlueprintCallable, Category = "Components|SkinnedMesh")
	bool IsMaterialSectionShown(int32 MaterialID, int32 LODIndex);

	/**
	 * Set whether this skinned mesh should be rendered as static mesh in a reference pose
	 *
	 * @param	whether this skinned mesh should be rendered as static
	 */
	UFUNCTION(BlueprintCallable, Category = "Components|SkinnedMesh")
	void SetRenderStatic(bool bNewValue);

	/** 
	 * Return PhysicsAsset for this SkeletalMeshComponent
	 * It will return SkeletalMesh's PhysicsAsset unless PhysicsAssetOverride is set for this component
	 *
	 * @return : PhysicsAsset that's used by this component
	 */
	class UPhysicsAsset* GetPhysicsAsset() const;

private:
	/**
	* This refresh all morphtarget curves including SetMorphTarget as well as animation curves
	*/
	virtual void RefreshMorphTargets() {};

	/**  
	 * When bones are not resent in a master mesh when using master-pose, we call this to evaluate 
	 * relative transforms.
	 */
	bool GetMissingMasterBoneRelativeTransform(int32 InBoneIndex, FMissingMasterBoneCacheEntry& OutInfo) const;

	// BEGIN ILODSyncComponent
	virtual int32 GetDesiredSyncLOD() const override;
	virtual void SetSyncLOD(int32 LODIndex) override;
	virtual int32 GetNumSyncLODs() const override;
	virtual int32 GetCurrentSyncLOD() const override;
	// END ILODSyncComponent

	// Animation update rate control.
public:
	/** Delegate when AnimUpdateRateParams is created, to override its default settings. */
	FOnAnimUpdateRateParamsCreated OnAnimUpdateRateParamsCreated;

	/** Animation Update Rate optimization parameters. */
	struct FAnimUpdateRateParameters* AnimUpdateRateParams;

	virtual bool IsPlayingRootMotion() const { return false; }
	virtual bool IsPlayingNetworkedRootMotionMontage() const { return false; }
	virtual bool IsPlayingRootMotionFromEverything() const { return false; }

	bool ShouldUseUpdateRateOptimizations() const;

	/** Release any rendering resources owned by this component */
	void ReleaseResources();

#if WITH_EDITOR
	/** Helpers allowing us to cache feature level */
	static void BindWorldDelegates();
	static void HandlePostWorldCreation(UWorld* InWorld);
	static void HandleFeatureLevelChanged(ERHIFeatureLevel::Type InFeatureLevel, TWeakObjectPtr<UWorld> InWorld);
#endif

	friend class FRenderStateRecreator;
	friend class FSkeletalMeshStreamOut;
};

class FRenderStateRecreator
{
	USkinnedMeshComponent* Component;
	const bool bWasInitiallyRegistered;
	const bool bWasRenderStateCreated;

public:

	FRenderStateRecreator(USkinnedMeshComponent* InActorComponent) :
		Component(InActorComponent),
		bWasInitiallyRegistered(Component->IsRegistered()),
		bWasRenderStateCreated(Component->IsRenderStateCreated())
	{
		if (bWasRenderStateCreated)
		{
			if (!bWasInitiallyRegistered)
			{
				UE_LOG(LogSkeletalMesh, Warning, TEXT("Created a FRenderStateRecreator with an unregistered component: %s"), *Component->GetPathName());
			}

			Component->DestroyRenderState_Concurrent();
		}
	}

	~FRenderStateRecreator()
	{
		const bool bIsRegistered = Component->IsRegistered();

		const FCoreTexts& CoreTexts = FCoreTexts::Get();

		ensureMsgf(bWasInitiallyRegistered == bIsRegistered,
			TEXT("Component Registered state changed from %s to %s within FRenderStateRecreator scope."),
			*((bWasInitiallyRegistered ? CoreTexts.True : CoreTexts.False).ToString()),
			*((bIsRegistered ? CoreTexts.True : CoreTexts.False).ToString()));

		if (bWasRenderStateCreated && bIsRegistered)
		{
			Component->CreateRenderState_Concurrent(nullptr);
		}
	}
};

/** Simple, CPU evaluation of a vertex's skinned tangent basis */
void GetTypedSkinnedTangentBasis(
	const USkinnedMeshComponent* SkinnedComp,
	const FSkelMeshRenderSection& Section,
	const FStaticMeshVertexBuffers& StaticVertexBuffers,
	const FSkinWeightVertexBuffer& SkinWeightVertexBuffer,
	const int32 VertIndex,
<<<<<<< HEAD
	const TArray<FMatrix> & RefToLocals,
	FVector& OutTangentX,
	FVector& OutTangentY,
	FVector& OutTangentZ
=======
	const TArray<FMatrix44f> & RefToLocals,
	FVector3f& OutTangentX,
	FVector3f& OutTangentY,
	FVector3f& OutTangentZ
>>>>>>> 6bbb88c8
);

/** Simple, CPU evaluation of a vertex's skinned position helper function */
template <bool bCachedMatrices>
FVector3f GetTypedSkinnedVertexPosition(
	const USkinnedMeshComponent* SkinnedComp,
	const FSkelMeshRenderSection& Section,
	const FPositionVertexBuffer& PositionVertexBuffer,
	const FSkinWeightVertexBuffer& SkinWeightVertexBuffer,
	const int32 VertIndex,
	const TArray<FMatrix44f> & RefToLocals = TArray<FMatrix44f>()
);<|MERGE_RESOLUTION|>--- conflicted
+++ resolved
@@ -14,10 +14,7 @@
 #include "Components/MeshComponent.h"
 #include "Containers/SortedMap.h"
 #include "LODSyncInterface.h"
-<<<<<<< HEAD
-=======
 #include "BoneContainer.h"
->>>>>>> 6bbb88c8
 #include "SkinnedMeshComponent.generated.h"
 
 enum class ESkinCacheUsage : uint8;
@@ -111,15 +108,6 @@
 	};
 }
 
-UENUM(BlueprintType, meta = (Bitflags, UseEnumValuesAsMaskValuesInEditor = "true"))
-enum class EVertexOffsetUsageType : uint8
-{
-	None = 0,
-	PreSkinningOffset = (1 << 0),
-	PostSkinningOffset = (1 << 1),
-};
-ENUM_CLASS_FLAGS(EVertexOffsetUsageType);
-
 /** Struct used to indicate one active morph target that should be applied to this USkeletalMesh when rendered. */
 struct FActiveMorphTarget
 {
@@ -183,9 +171,6 @@
 	/** Vertex buffer used to override skin weights from one of the profiles */
 	FSkinWeightVertexBuffer* OverrideProfileSkinWeights;
 
-	TArray<FVector> PreSkinningOffsets;
-	TArray<FVector> PostSkinningOffsets;
-
 	FSkelMeshComponentLODInfo();
 	~FSkelMeshComponentLODInfo();
 
@@ -201,15 +186,6 @@
 	void CleanUpOverrideSkinWeights();
 };
 
-
-USTRUCT(BlueprintType)
-struct FVertexOffsetUsage
-{
-	GENERATED_BODY()
-
-	UPROPERTY(EditAnywhere, Category = "Mesh", meta = (Bitmask, BitmaskEnum = EVertexOffsetUsageType))
-	int32 Usage = 0;
-};
 
 USTRUCT(BlueprintType)
 struct FVertexOffsetUsage
@@ -258,10 +234,6 @@
 	UPROPERTY(EditAnywhere, BlueprintReadOnly, Category = "Mesh")
 	TArray<ESkinCacheUsage> SkinCacheUsage;
 
-<<<<<<< HEAD
-	UPROPERTY(EditAnywhere, BlueprintReadOnly, Category = "Mesh", meta=(DisplayName="Pre/Post Skin Deltas Usage"))
-	TArray<FVertexOffsetUsage> VertexOffsetUsage;
-=======
 	/** If set then the MeshDeformer will be used instead of the fixed animation pipeline. */
 	UPROPERTY(EditAnywhere, BlueprintReadOnly, Category = "Deformer")
 	TObjectPtr<UMeshDeformer> MeshDeformer;
@@ -269,7 +241,6 @@
 	/** Object containing state for the bound MeshDeformer. */
 	UPROPERTY(Transient)
 	TObjectPtr<UMeshDeformerInstance> MeshDeformerInstance;
->>>>>>> 6bbb88c8
 
 	/** const getters for previous transform idea */
 	const TArray<uint8>& GetPreviousBoneVisibilityStates() const
@@ -867,10 +838,6 @@
 	bool GetTwistAndSwingAngleOfDeltaRotationFromRefPose(FName BoneName, float& OutTwistAngle, float& OutSwingAngle) const;
 
 	bool IsSkinCacheAllowed(int32 LodIdx) const;
-	/**
-	 *	Compute SkeletalMesh MinLOD that will be used by this component
-	 */
-	int32 ComputeMinLOD() const;
 
 	bool HasMeshDeformer() const { return MeshDeformer != nullptr; }
 
@@ -1087,35 +1054,19 @@
 
 	UE_DEPRECATED(4.26, "GetVertexOffsetUsage() has been deprecated. Support will be dropped in the future.")
 	UFUNCTION(BlueprintCallable, Category = "Components|SkinnedMesh")
-<<<<<<< HEAD
-	int32 GetVertexOffsetUsage(int32 LODIndex) const;
+	int32 GetVertexOffsetUsage(int32 LODIndex) const { return 0; }
 
 	UE_DEPRECATED(4.26, "SetVertexOffsetUsage() has been deprecated. Support will be dropped in the future.")
 	UFUNCTION(BlueprintCallable, Category = "Components|SkinnedMesh")
-	void SetVertexOffsetUsage(int32 LODIndex, int32 Usage);
+	void SetVertexOffsetUsage(int32 LODIndex, int32 Usage) {}
 
 	UE_DEPRECATED(4.26, "SetPreSkinningOffsets() has been deprecated. Support will be dropped in the future.")
 	UFUNCTION(BlueprintCallable, Category = "Components|SkinnedMesh")
-	void SetPreSkinningOffsets(int32 LODIndex, TArray<FVector> Offsets);
+	void SetPreSkinningOffsets(int32 LODIndex, TArray<FVector> Offsets) {}
 
 	UE_DEPRECATED(4.26, "SetPostSkinningOffsets() has been deprecated. Support will be dropped in the future.")
 	UFUNCTION(BlueprintCallable, Category = "Components|SkinnedMesh")
-	void SetPostSkinningOffsets(int32 LODIndex, TArray<FVector> Offsets);
-=======
-	int32 GetVertexOffsetUsage(int32 LODIndex) const { return 0; }
-
-	UE_DEPRECATED(4.26, "SetVertexOffsetUsage() has been deprecated. Support will be dropped in the future.")
-	UFUNCTION(BlueprintCallable, Category = "Components|SkinnedMesh")
-	void SetVertexOffsetUsage(int32 LODIndex, int32 Usage) {}
-
-	UE_DEPRECATED(4.26, "SetPreSkinningOffsets() has been deprecated. Support will be dropped in the future.")
-	UFUNCTION(BlueprintCallable, Category = "Components|SkinnedMesh")
-	void SetPreSkinningOffsets(int32 LODIndex, TArray<FVector> Offsets) {}
-
-	UE_DEPRECATED(4.26, "SetPostSkinningOffsets() has been deprecated. Support will be dropped in the future.")
-	UFUNCTION(BlueprintCallable, Category = "Components|SkinnedMesh")
 	void SetPostSkinningOffsets(int32 LODIndex, TArray<FVector> Offsets) {}
->>>>>>> 6bbb88c8
 
 	/** Check whether or not a Skin Weight Profile is currently pending load / create */
 	bool IsSkinWeightProfilePending() const { return bSkinWeightProfilePending == 1; }
@@ -1743,17 +1694,10 @@
 	const FStaticMeshVertexBuffers& StaticVertexBuffers,
 	const FSkinWeightVertexBuffer& SkinWeightVertexBuffer,
 	const int32 VertIndex,
-<<<<<<< HEAD
-	const TArray<FMatrix> & RefToLocals,
-	FVector& OutTangentX,
-	FVector& OutTangentY,
-	FVector& OutTangentZ
-=======
 	const TArray<FMatrix44f> & RefToLocals,
 	FVector3f& OutTangentX,
 	FVector3f& OutTangentY,
 	FVector3f& OutTangentZ
->>>>>>> 6bbb88c8
 );
 
 /** Simple, CPU evaluation of a vertex's skinned position helper function */
