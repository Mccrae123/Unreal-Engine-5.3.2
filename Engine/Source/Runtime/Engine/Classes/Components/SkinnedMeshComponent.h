// Copyright Epic Games, Inc. All Rights Reserved.


#pragma once

#include "CoreMinimal.h"
#include "GPUSkinPublicDefs.h"
#include "UObject/ObjectMacros.h"
#include "UObject/Object.h"
#include "Engine/EngineTypes.h"
#include "Engine/SkeletalMesh.h"
#include "Components/SceneComponent.h"
#include "Interfaces/Interface_AsyncCompilation.h"
#include "Engine/TextureStreamingTypes.h"
#include "Components/MeshComponent.h"
#include "Containers/SortedMap.h"
#include "LODSyncInterface.h"
#include "BoneContainer.h"
<<<<<<< HEAD
=======
#include "Rendering/MorphTargetVertexInfoBuffers.h"
>>>>>>> d731a049
#include "SkinnedMeshComponent.generated.h"

enum class ESkinCacheUsage : uint8;

class FPrimitiveSceneProxy;
class FColorVertexBuffer;
class FSkinWeightVertexBuffer;
class FSkeletalMeshRenderData;
class FSkeletalMeshLODRenderData;
struct FSkelMeshRenderSection;
class FPositionVertexBuffer;
class UMeshDeformer;
class UMeshDeformerInstance;
<<<<<<< HEAD
=======
class UMeshDeformerInstanceSettings;
class USkinnedAsset;
>>>>>>> d731a049

DECLARE_DELEGATE_OneParam(FOnAnimUpdateRateParamsCreated, FAnimUpdateRateParameters*)
DECLARE_MULTICAST_DELEGATE_ThreeParams(FOnTickPose, USkinnedMeshComponent* /*SkinnedMeshComponent*/, float /*DeltaTime*/, bool /*bNeedsValidRootMotion*/)

//
// Bone Visibility.
//

/** The valid BoneVisibilityStates values; A bone is only visible if it is *exactly* 1 */
UENUM()
enum EBoneVisibilityStatus
{
	/** Bone is hidden because it's parent is hidden. */
	BVS_HiddenByParent,
	/** Bone is visible. */
	BVS_Visible,
	/** Bone is hidden directly. */
	BVS_ExplicitlyHidden,
	BVS_MAX,
};

/** PhysicsBody options when bone is hidden */
UENUM()
enum EPhysBodyOp
{
	/** Don't do anything. */
	PBO_None,
	/** Terminate - if you terminate, you won't be able to re-init when unhidden. */
	PBO_Term,
	PBO_MAX,
};

/** Skinned Mesh Animation Tick option based on rendered or not. This dictates "TickPose and RefreshBoneTransforms" */
UENUM(BlueprintType)
enum class EVisibilityBasedAnimTickOption : uint8
{
	/** Always Tick and Refresh BoneTransforms whether rendered or not. */
	AlwaysTickPoseAndRefreshBones,
	/** Always Tick, but Refresh BoneTransforms only when rendered. */
	AlwaysTickPose,
	/**
		When rendered Tick Pose and Refresh Bone Transforms,
		otherwise, just update montages and skip everything else.
		(AnimBP graph will not be updated).
	*/
	OnlyTickMontagesWhenNotRendered,
	/** Tick only when rendered, and it will only RefreshBoneTransforms when rendered. */
	OnlyTickPoseWhenRendered,
};

/** Previous deprecated animation tick option. */
namespace EMeshComponentUpdateFlag
{
	UE_DEPRECATED(4.21, "EMeshComponentUpdateFlag has been deprecated use EVisibilityBasedAnimTickOption instead")
	typedef int32 Type;
	UE_DEPRECATED(4.21, "EMeshComponentUpdateFlag has been deprecated use EVisibilityBasedAnimTickOption instead")
	static const uint8 AlwaysTickPoseAndRefreshBones = 0;
	UE_DEPRECATED(4.21, "EMeshComponentUpdateFlag has been deprecated use EVisibilityBasedAnimTickOption instead")
	static const uint8 AlwaysTickPose = 1;
	UE_DEPRECATED(4.21, "EMeshComponentUpdateFlag has been deprecated use EVisibilityBasedAnimTickOption instead")
	static const uint8 OnlyTickMontagesWhenNotRendered = 2;
	UE_DEPRECATED(4.21, "EMeshComponentUpdateFlag has been deprecated use EVisibilityBasedAnimTickOption instead")
	static const uint8 OnlyTickPoseWhenRendered = 3;
};

/** Values for specifying bone space. */
UENUM()
namespace EBoneSpaces
{
	enum Type
	{
		/** Set absolute position of bone in world space. */
		WorldSpace		UMETA(DisplayName = "World Space"),
		/** Set position of bone in components reference frame. */
		ComponentSpace	UMETA(DisplayName = "Component Space"),
		/** Set position of bone relative to parent bone. */
		//LocalSpace		UMETA( DisplayName = "Parent Bone Space" ),
	};
}

<<<<<<< HEAD
/** Struct used to indicate one active morph target that should be applied to this USkeletalMesh when rendered. */
struct FActiveMorphTarget
=======
/** WeightIndex is an into the MorphTargetWeights array */
using FMorphTargetWeightMap = TMap<const UMorphTarget* /* MorphTarget */, int32 /* WeightIndex */>;

/** An external morph target set. External morph targets are managed by systems outside of the skinned meshes. */
struct ENGINE_API FExternalMorphSet
{
	/** A name for this set, useful for debugging. */
	FName Name = FName(TEXT("Unknown"));

	/** The GPU compressed morph buffers. */
	FMorphTargetVertexInfoBuffers MorphBuffers;
};

/** The map of external morph sets registered on the skinned mesh component. */
using FExternalMorphSets = TMap<int32, TSharedPtr<FExternalMorphSet>>;

/** The weight data for a specific external morph set. */
struct ENGINE_API FExternalMorphSetWeights
>>>>>>> d731a049
{
	/** Update the number of active morph targets. */
	void UpdateNumActiveMorphTargets();

	/** Set all weights to 0. Optionally set the NumActiveMorphTargets to zero as well. */
	void ZeroWeights(bool bZeroNumActiveMorphTargets=true);

	/** The debug name. */
	FName Name = FName(TEXT("Unknown ExternalMorphSetWeights"));

	/** The weights, which can also be negative and go beyond 1.0 or -1.0. */
	TArray<float> Weights;

	/** The number of active morph targets. */
	int32 NumActiveMorphTargets = 0;

	/** The treshold used to determine if a morph target is active or not. Any weight equal to or above this value is seen as active morph target. */
	float ActiveWeightThreshold = 0.001f;
};

/** The morph target weight data for all external morph target sets. */
struct ENGINE_API FExternalMorphWeightData
{
	/** Update the number of active morph targets for all sets. */
	void UpdateNumActiveMorphTargets();

	/** Reset the morph target sets. */
	void Reset() { MorphSets.Reset(); NumActiveMorphTargets = 0; }

	/** Check if we have active morph targets or not. */
	bool HasActiveMorphs() const { return (NumActiveMorphTargets > 0); }

	/** The map with a collection of morph sets. Each set can contains multiple morph targets. */
	TMap<int32, FExternalMorphSetWeights> MorphSets;

	/** The number of active morph targets. */
	int32 NumActiveMorphTargets = 0;
};

/** Vertex skin weight info supplied for a component override. */
USTRUCT(BlueprintType, meta = (HasNativeMake = "/Script/Engine.KismetRenderingLibrary.MakeSkinWeightInfo", HasNativeBreak = "/Script/Engine.KismetRenderingLibrary.BreakSkinWeightInfo"))
struct FSkelMeshSkinWeightInfo
{
	GENERATED_USTRUCT_BODY()

	/** Index of bones that influence this vertex */
	UPROPERTY()
	int32	Bones[MAX_TOTAL_INFLUENCES] = {};
	/** Influence of each bone on this vertex */
	UPROPERTY()
	uint8	Weights[MAX_TOTAL_INFLUENCES] = {};
};

/** LOD specific setup for the skeletal mesh component. */
USTRUCT()
struct ENGINE_API FSkelMeshComponentLODInfo
{
	GENERATED_USTRUCT_BODY()

	/** Material corresponds to section. To show/hide each section, use this. */
	UPROPERTY()
	TArray<bool> HiddenMaterials;

	/** Vertex buffer used to override vertex colors */
	FColorVertexBuffer* OverrideVertexColors;

	/** Vertex buffer used to override skin weights */
	FSkinWeightVertexBuffer* OverrideSkinWeights;

	/** Vertex buffer used to override skin weights from one of the profiles */
	FSkinWeightVertexBuffer* OverrideProfileSkinWeights;

	FSkelMeshComponentLODInfo();
	~FSkelMeshComponentLODInfo();

	void ReleaseOverrideVertexColorsAndBlock();
	void BeginReleaseOverrideVertexColors();
private:
	void CleanUpOverrideVertexColors();

public:
	void ReleaseOverrideSkinWeightsAndBlock();
	void BeginReleaseOverrideSkinWeights();
private:
	void CleanUpOverrideSkinWeights();
};


USTRUCT(BlueprintType)
struct FVertexOffsetUsage
{
	GENERATED_BODY()

	UPROPERTY(EditAnywhere, Category = "Mesh", meta = (Bitmask, BitmaskEnum = "/Script/Engine.EVertexOffsetUsageType"))
	int32 Usage = 0;
};

/**
 *
 * Skinned mesh component that supports bone skinned mesh rendering.
 * This class does not support animation.
 *
 * @see USkeletalMeshComponent
*/
UCLASS(hidecategories=Object, config=Engine, editinlinenew, abstract)
class ENGINE_API USkinnedMeshComponent : public UMeshComponent, public ILODSyncInterface
{
	GENERATED_UCLASS_BODY()

	/** Access granted to the render state recreator in order to trigger state rebuild */
	friend class FSkinnedMeshComponentRecreateRenderStateContext;

	/** The skeletal mesh used by this component. */
	UE_DEPRECATED(5.1, "Replaced by SkinnedAsset. Use GetSkinnedAsset()/SetSkinnedAsset() instead, or GetSkeletalMeshAsset/SetSkeletalMeshAsset() when called from a USkeletalMeshComponent.")
	UPROPERTY(EditAnywhere, Setter = SetSkeletalMesh_DEPRECATED, BlueprintGetter = GetSkeletalMesh_DEPRECATED, Category = "Mesh|SkeletalAsset", meta = (DisallowedClasses = "/Script/ApexDestruction.DestructibleMesh", DeprecatedProperty, DeprecationMessage = "Use USkeletalMeshComponent::GetSkeletalMeshAsset() or GetSkinnedAsset() instead."))
	TObjectPtr<class USkeletalMesh> SkeletalMesh;

private:
	/** The skinned asset used by this component. */
	UE_DEPRECATED(5.1, "This property isn't deprecated, but getter and setter must be used instead in order to preserve backward compatibility with the SkeletalMesh pointer.")
	UPROPERTY(BlueprintGetter = GetSkinnedAsset, Category = "Mesh")
	TObjectPtr<class USkinnedAsset> SkinnedAsset;

public:
	//
	// LeaderPoseComponent.
	//
	
	/**
	 *	If set, this SkeletalMeshComponent will not use its SpaceBase for bone transform, but will
	 *	use the component space transforms from the LeaderPoseComponent. This is used when constructing a character using multiple skeletal meshes sharing the same
	 *	skeleton within the same Actor.
	 */
	UPROPERTY(BlueprintReadOnly, Category = "Mesh")
	TWeakObjectPtr<USkinnedMeshComponent> LeaderPoseComponent;

#if WITH_EDITORONLY_DATA
	UE_DEPRECATED(5.1, "This property is deprecated. Please use LeaderPoseComponent instead")
	TWeakObjectPtr<USkinnedMeshComponent> MasterPoseComponent;
#endif // WITH_EDITORONLY_DATA

	/**
	 * How this Component's LOD uses the skin cache feature. Auto will defer to the asset's (SkeletalMesh) option. If Ray Tracing is enabled, will imply Enabled
	 */
	UPROPERTY(EditAnywhere, BlueprintReadOnly, Category = "Mesh")
	TArray<ESkinCacheUsage> SkinCacheUsage;

<<<<<<< HEAD
	/** If set then the MeshDeformer will be used instead of the fixed animation pipeline. */
	UPROPERTY(EditAnywhere, BlueprintReadOnly, Category = "Deformer")
	TObjectPtr<UMeshDeformer> MeshDeformer;

	/** Object containing state for the bound MeshDeformer. */
	UPROPERTY(Transient)
	TObjectPtr<UMeshDeformerInstance> MeshDeformerInstance;
=======
protected:
	/** If true, MeshDeformer will be used. If false, use the default mesh deformer on the SkeletalMesh. */
	UPROPERTY(EditAnywhere, BlueprintReadOnly, Category = "Deformer", meta = (InlineEditConditionToggle))
	bool bSetMeshDeformer = false;

	/** The mesh deformer to use. If no mesh deformer is set from here or the SkeletalMesh, then we fall back to the fixed function deformation. */
	UPROPERTY(EditAnywhere, BlueprintReadOnly, Category = "Deformer", meta = (editcondition = "bSetMeshDeformer"))
	TObjectPtr<UMeshDeformer> MeshDeformer;

	/** Get the currently active MeshDeformer. This may come from the SkeletalMesh default or the Component override. */
	UMeshDeformer* GetActiveMeshDeformer() const;

	/** Object containing instance settings for the bound MeshDeformer. */
	UPROPERTY(VisibleAnywhere, BlueprintReadOnly, Instanced, Category = "Deformer", meta = (DisplayName = "Deformer Settings", EditCondition = "MeshDeformerInstanceSettings!=nullptr", ShowOnlyInnerProperties))
	TObjectPtr<UMeshDeformerInstanceSettings> MeshDeformerInstanceSettings;

	/** Object containing state for the bound MeshDeformer. */
	UPROPERTY(Transient, BlueprintReadOnly, Category = "Deformer")
	TObjectPtr<UMeshDeformerInstance> MeshDeformerInstance;

public:
	/** Get the currently active MeshDeformer Instance. */
	UMeshDeformerInstance const* GetMeshDeformerInstance() const { return MeshDeformerInstance; }
>>>>>>> d731a049

	/** const getters for previous transform idea */
	const TArray<uint8>& GetPreviousBoneVisibilityStates() const
	{
		return bDoubleBufferedComponentSpaceTransforms ? GetEditableBoneVisibilityStates() : PreviousBoneVisibilityStates;
	}

	const TArray<FTransform>& GetPreviousComponentTransformsArray() const
	{
		return bDoubleBufferedComponentSpaceTransforms ? GetEditableComponentSpaceTransforms() : PreviousComponentSpaceTransformsArray;
	}

	uint32 GetBoneTransformRevisionNumber() const 
	{
		const USkinnedMeshComponent* LeaderPoseComponentPtr = LeaderPoseComponent.Get();
		return (LeaderPoseComponentPtr ? LeaderPoseComponentPtr->CurrentBoneTransformRevisionNumber : CurrentBoneTransformRevisionNumber);
	}

	/* this update renderer with new revision number twice so to clear bone velocity for motion blur or temporal AA */
	void ClearMotionVector();
	
	/* Forcibly update the renderer with a new revision number to assign the current bone velocity for motion blur or temporal AA */
	void ForceMotionVector();

private:
	/** Temporary array of of component-space bone matrices, update each frame and used for rendering the mesh. */
	TArray<FTransform> ComponentSpaceTransformsArray[2];

protected:
	/** Array of bone visibilities (containing one of the values in EBoneVisibilityStatus for each bone).  A bone is only visible if it is *exactly* 1 (BVS_Visible) */
	/** Note these are only used if we are NOT double-buffering bone transforms */
	TArray<uint8> PreviousBoneVisibilityStates;

	/** Array of previous bone transforms */
	/** Note these are only used if we are NOT double-buffering bone transforms */
	TArray<FTransform> PreviousComponentSpaceTransformsArray;

protected:
	/** The bounds radius at the point we last notified the streamer of a bounds radius change */
	float LastStreamerUpdateBoundsRadius;

	/** The index for the ComponentSpaceTransforms buffer we can currently write to */
	int32 CurrentEditableComponentTransforms;

	/** The index for the ComponentSpaceTransforms buffer we can currently read from */
	int32 CurrentReadComponentTransforms;

	/** current bone transform revision number */
	uint32 CurrentBoneTransformRevisionNumber;

	/** Incremented every time the leader bone map changes. Used to keep in sync with any duplicate data needed by other threads */
	int32 LeaderBoneMapCacheCount;

	/** 
	 * If set, this component has follower pose components that are associated with this 
	 * Note this is weak object ptr, so it will go away unless you have other strong reference
	 */
	TArray< TWeakObjectPtr<USkinnedMeshComponent> > FollowerPoseComponents;

	/**
	 *	Mapping between bone indices in this component and the parent one. Each element is the index of the bone in the LeaderPoseComponent.
	 *	Size should be the same as USkeletalMesh.RefSkeleton size (ie number of bones in this skeleton).
	 */
	TArray<int32> LeaderBoneMap;

	/** Cached relative transform for follower bones that are missing in the leader */
	struct FMissingLeaderBoneCacheEntry
	{
		FMissingLeaderBoneCacheEntry()
			: RelativeTransform(FTransform::Identity)
			, CommonAncestorBoneIndex(INDEX_NONE)
		{}

		FMissingLeaderBoneCacheEntry(const FTransform& InRelativeTransform, int32 InCommonAncestorBoneIndex)
			: RelativeTransform(InRelativeTransform)
			, CommonAncestorBoneIndex(InCommonAncestorBoneIndex)
		{}

		/** 
		 * Relative transform of the missing bone's ref pose, based on the earliest common ancestor 
		 * this will be equivalent to the component space transform of the bone had it existed in the leader. 
		 */
		FTransform RelativeTransform;

		/** The index of the earliest common ancestor of the leader mesh. Index is the bone index in *this* mesh. */
		int32 CommonAncestorBoneIndex;
	};

	/**  
	 * Map of missing bone indices->transforms so that calls to GetBoneTransform() succeed when bones are not
	 * present in a leader mesh when using leader-pose. Index key is the bone index of *this* mesh.
	 */
	TMap<int32, FMissingLeaderBoneCacheEntry> MissingLeaderBoneMap;

	/**
	*	Mapping for socket overrides, key is the Source socket name and the value is the override socket name
	*/
	TSortedMap<FName, FName, FDefaultAllocator, FNameFastLess> SocketOverrideLookup;

public:
#if WITH_EDITORONLY_DATA
	/**
	 * Wireframe color
	 */
	UPROPERTY()
	FColor WireframeColor_DEPRECATED;
#endif

#if UE_ENABLE_DEBUG_DRAWING
	/** Debug draw color */
	TOptional<FLinearColor> DebugDrawColor;
#endif

protected:
	/** Information for current ref pose override, if present */
	TSharedPtr<FSkelMeshRefPoseOverride> RefPoseOverride;

public:
	const TArray<int32>& GetLeaderBoneMap() const { return LeaderBoneMap; }

	UE_DEPRECATED(5.1, "This method has been deprecated. Please use the GetLeaderBoneMap.")
	const TArray<int32>& GetMasterBoneMap() const { return GetLeaderBoneMap(); }

	/** Get the weights in read-only mode for a given external morph target set at a specific LOD. */
	const FExternalMorphWeightData& GetExternalMorphWeights(int32 LOD) const { return ExternalMorphWeightData[LOD]; }

	/** Get the weights for a given external morph target set at a specific LOD. */
	FExternalMorphWeightData& GetExternalMorphWeights(int32 LOD) { return ExternalMorphWeightData[LOD]; }

	/**
	 * Register an external set of GPU compressed morph targets.
	 * These compressed morph targets are GPU only morph targets that will not appear inside the UI and are owned by external systems.
	 * Every set of these morph targets has some unique ID.
	 * @param LOD The LOD index.
	 * @param ID The unique ID for this set of morph targets.
	 * @param MorphSet A shared pointer to a morph set, which basically contains a GPU friendly morph buffer. This buffer should be owned by an external system that calls this method.
	 */
	void AddExternalMorphSet(int32 LOD, int32 ID, TSharedPtr<FExternalMorphSet> MorphSet);

	/** Remove a given set of external GPU based morph targets. */
	void RemoveExternalMorphSet(int32 LOD, int32 ID);

	/** Clear all externally registered morph target buffers. */
	void ClearExternalMorphSets(int32 LOD);

	/** Do we have a given set of external morph targets? */
	bool HasExternalMorphSet(int32 LOD, int32 ID) const;

	/** Get the external morph sets for a given LOD. */
	const FExternalMorphSets& GetExternalMorphSets(int32 LOD) const { return ExternalMorphSets[LOD]; }

	/** Get the array of external morph target sets. It is an array, one entry for each LOD. */
	const TArray<FExternalMorphSets>& GetExternalMorphSetsArray() const { return ExternalMorphSets; }

	/** 
	 * Get CPU skinned vertices for the specified LOD level. Includes morph targets if they are enabled.
	 * Note: This function is very SLOW as it needs to flush the render thread.
	 * @param	OutVertices		The skinned vertices
	 * @param	InLODIndex		The LOD we want to export
	 */
	void GetCPUSkinnedVertices(TArray<struct FFinalSkinVertex>& OutVertices, int32 InLODIndex) const;

	void GetCPUSkinnedCachedFinalVertices(TArray<FFinalSkinVertex>& OutVertices) const;

#if UE_ENABLE_DEBUG_DRAWING
	/** Get whether to draw this mesh's debug skeleton */
	bool ShouldDrawDebugSkeleton() const { return bDrawDebugSkeleton; }

	/** Set whether to draw this mesh's debug skeleton */
	void SetDrawDebugSkeleton(bool bInDraw) { bDrawDebugSkeleton = bInDraw; }

	/** Get debug draw color */
	const TOptional<FLinearColor>& GetDebugDrawColor() const { return DebugDrawColor; }

	/** Set debug draw color */
	void SetDebugDrawColor(const FLinearColor& InColor) { DebugDrawColor = InColor; }
#endif

	/** Array indicating all active morph targets. This map is updated inside RefreshBoneTransforms based on the Anim Blueprint. */
	FMorphTargetWeightMap ActiveMorphTargets;

	/** Array of weights for all morph targets. This array is updated inside RefreshBoneTransforms based on the Anim Blueprint. */
	TArray<float> MorphTargetWeights;

	/** The external morph target set weight data, for each LOD. This data is (re)initialized by RefreshExternalMorphTargetWeights(). */
	TArray<FExternalMorphWeightData> ExternalMorphWeightData;

	/**
	 * External GPU based morph target buffers, for each LOD.
	 * This contains an additional set of GPU only morphs that come from external other systems that generate morph targets.
	 * These morph targets can only be updated on the GPU, will not be serialized as part of the Skeletal Mesh, and will not show up in the editors morph target list.
	 * Every set of external morph targets has some given ID. Each LOD level has a map indexed by LOD number.
	 */
	TArray<FExternalMorphSets> ExternalMorphSets;

#if WITH_EDITORONLY_DATA
private:
	/** Index of the section to preview... If set to -1, all section will be rendered */
	int32 SectionIndexPreview;

	/** Index of the material to preview... If set to -1, all section will be rendered */
	int32 MaterialIndexPreview;

	/** The section currently selected in the Editor. Used for highlighting */
	int32 SelectedEditorSection;

	/** The Material currently selected. need to remember this index for reimporting cloth */
	int32 SelectedEditorMaterial;
#endif // WITH_EDITORONLY_DATA

public:
	//
	// Physics.
	//
	
	/**
	 *	PhysicsAsset is set in SkeletalMesh by default, but you can override with this value
	 */
	UPROPERTY(EditAnywhere, AdvancedDisplay, BlueprintReadOnly, Category=Physics)
	TObjectPtr<class UPhysicsAsset> PhysicsAssetOverride;

	//
	// Level of detail.
	//
	
	/** If 0, auto-select LOD level. if >0, force to (ForcedLodModel-1). */
	UE_DEPRECATED(4.24, "Direct access to ForcedLodModel is deprecated. Please use its getter and setter instead.")
	UPROPERTY(EditAnywhere, AdvancedDisplay, BlueprintReadOnly, Category=LOD)
	int32 ForcedLodModel;

	/**
	 * This is the min LOD that this component will use.  (e.g. if set to 2 then only 2+ LOD Models will be used.) This is useful to set on
	 * meshes which are known to be a certain distance away and still want to have better LODs when zoomed in on them.
	 **/
	UPROPERTY(EditAnywhere, AdvancedDisplay, BlueprintReadOnly, Category=LOD)
	int32 MinLodModel;

	/** 
	 *	Best LOD that was 'predicted' by UpdateSkelPose. 
	 *	This is what bones were updated based on, so we do not allow rendering at a better LOD than this. 
	 */
	UE_DEPRECATED(4.27, "Direct access to PredictedLODLevel has been deprecated and will be removed in a future version. Please use Get/SetPredictedLODLevel() accessors.")
	int32 PredictedLODLevel;

	/**	High (best) DistanceFactor that was desired for rendering this USkeletalMesh last frame. Represents how big this mesh was in screen space   */
	float MaxDistanceFactor;

	/**
	 * Allows adjusting the desired streaming distance of streaming textures that uses UV 0.
	 * 1.0 is the default, whereas a higher value makes the textures stream in sooner from far away.
	 * A lower value (0.0-1.0) makes the textures stream in later (you have to be closer).
	 * Value can be < 0 (from legcay content, or code changes)
	 */
	UPROPERTY(EditAnywhere, AdvancedDisplay, BlueprintReadWrite, Category=SkeletalMesh)
	float StreamingDistanceMultiplier;

protected:
	/** Non-URO-based interpolation alpha */
	float ExternalInterpolationAlpha;

	/* Non-URO-based delta time used to tick the pose */
	float ExternalDeltaTime;

public:
	/** LOD array info. Each index will correspond to the LOD index **/
	UPROPERTY(transient)
	TArray<struct FSkelMeshComponentLODInfo> LODInfo;

protected:
	/** Array of bone visibilities (containing one of the values in EBoneVisibilityStatus for each bone).  A bone is only visible if it is *exactly* 1 (BVS_Visible) */
	TArray<uint8> BoneVisibilityStates[2];

	/** Cache the scene feature level */
	ERHIFeatureLevel::Type CachedSceneFeatureLevel;

public:
	/*
	 * This is tick animation frequency option based on this component rendered or not or using montage
	 *  You can change this default value in the INI file 
	 * Mostly related with performance
	 */
	UPROPERTY(Interp, EditAnywhere, AdvancedDisplay, BlueprintReadWrite, Config, Category=Optimization)
	EVisibilityBasedAnimTickOption VisibilityBasedAnimTickOption;

#if WITH_EDITOR
	UE_DEPRECATED(4.21, "MeshComponentUpdateFlag has been renamed VisibilityBasedAnimTickOption")
	uint8& MeshComponentUpdateFlag = *(uint8*)&VisibilityBasedAnimTickOption;
#endif

protected:
	/** Record of the tick rate we are using when externally controlled */
	uint8 ExternalTickRate;

protected:
	/** used to cache previous bone transform or not */
	uint8 bHasValidBoneTransform:1;

	/** Whether or not a Skin Weight profile is currently set for this component */
	uint8 bSkinWeightProfileSet:1;

	/** Whether or not a Skin Weight profile is currently pending load and creation for this component */
	uint8 bSkinWeightProfilePending:1;
public:

	/** Whether we should use the min lod specified in MinLodModel for this component instead of the min lod in the mesh */
	UPROPERTY(EditAnywhere, AdvancedDisplay, BlueprintReadOnly, Category = LOD)
	uint8 bOverrideMinLod:1;

	/** 
	 * When true, we will just using the bounds from our LeaderPoseComponent.  This is useful for when we have a Mesh Parented
	 * to the main SkelMesh (e.g. outline mesh or a full body overdraw effect that is toggled) that is always going to be the same
	 * bounds as parent.  We want to do no calculations in that case.
	 */
	UPROPERTY(EditAnywhere, AdvancedDisplay, BlueprintReadWrite, Category = SkeletalMesh)
	uint8 bUseBoundsFromLeaderPoseComponent : 1;

#if WITH_EDITORONLY_DATA
	UE_DEPRECATED(5.1, "This property is deprecated. Please use bUseBoundsFromLeaderPoseComponent instead")
	uint8 bUseBoundsFromMasterPoseComponent : 1;
#endif // WITH_EDITORONLY_DATA

	/** Forces the mesh to draw in wireframe mode. */
	UPROPERTY()
	uint8 bForceWireframe:1;

	/** Draw the skeleton hierarchy for this skel mesh. */
	UPROPERTY()
	uint8 bDisplayBones_DEPRECATED:1;

	/** Disable Morphtarget for this component. */
	UPROPERTY(EditAnywhere, AdvancedDisplay, BlueprintReadWrite, Category = SkeletalMesh)
	uint8 bDisableMorphTarget:1;

	/** Don't bother rendering the skin. */
	UPROPERTY()
	uint8 bHideSkin:1;
	/**
	 *	If true, use per-bone motion blur on this skeletal mesh (requires additional rendering, can be disabled to save performance).
	 */
	UPROPERTY(EditAnywhere, AdvancedDisplay, BlueprintReadOnly, Category=SkeletalMesh)
	uint8 bPerBoneMotionBlur:1;

	//
	// Misc.
	//
	
	/** When true, skip using the physics asset etc. and always use the fixed bounds defined in the SkeletalMesh. */
	UPROPERTY(EditAnywhere, AdvancedDisplay, BlueprintReadWrite, Category=Optimization)
	uint8 bComponentUseFixedSkelBounds:1;

	/** If true, when updating bounds from a PhysicsAsset, consider _all_ BodySetups, not just those flagged with bConsiderForBounds. */
	UPROPERTY(EditAnywhere, AdvancedDisplay, BlueprintReadWrite, Category=Optimization)
	uint8 bConsiderAllBodiesForBounds:1;

	/** If true, this component uses its parents LOD when attached if available
	* ForcedLOD can override this change. By default, it will use parent LOD.
	*/
	UPROPERTY(EditAnywhere, BlueprintReadWrite, AdvancedDisplay, Category = Rendering)
	uint8 bSyncAttachParentLOD : 1;


	/** Whether or not we can highlight selected sections - this should really only be done in the editor */
	UPROPERTY(transient)
	uint8 bCanHighlightSelectedSections:1;

	/** true if mesh has been recently rendered, false otherwise */
	UPROPERTY(transient)
	uint8 bRecentlyRendered:1;

	/** 
	 * Whether to use the capsule representation (when present) from a skeletal mesh's ShadowPhysicsAsset for direct shadowing from lights.
	 * This type of shadowing is approximate but handles extremely wide area shadowing well.  The softness of the shadow depends on the light's LightSourceAngle / SourceRadius.
	 * This flag will force bCastInsetShadow to be enabled.
	 */
	UPROPERTY(EditAnywhere, AdvancedDisplay, BlueprintReadOnly, Category=Lighting, meta=(EditCondition="CastShadow", DisplayName = "Capsule Direct Shadow"))
	uint8 bCastCapsuleDirectShadow:1;

	/** 
	 * Whether to use the capsule representation (when present) from a skeletal mesh's ShadowPhysicsAsset for shadowing indirect lighting (from lightmaps or skylight).
	 */
	UPROPERTY(EditAnywhere, AdvancedDisplay, BlueprintReadOnly, Category=Lighting, meta=(EditCondition="CastShadow", DisplayName = "Capsule Indirect Shadow"))
	uint8 bCastCapsuleIndirectShadow:1;

	/** Whether or not to CPU skin this component, requires render data refresh after changing */
	UE_DEPRECATED(4.24, "Direct access to bCPUSkinning is deprecated. Please use its getter and setter instead.")
	UPROPERTY(transient)
	uint8 bCPUSkinning : 1;

	// Update Rate
	/** if TRUE, Owner will determine how often animation will be updated and evaluated. See AnimUpdateRateTick() 
	 * This allows to skip frames for performance. (For example based on visibility and size on screen). */
	UPROPERTY(EditAnywhere, AdvancedDisplay, BlueprintReadWrite, Category=Optimization)
	uint8 bEnableUpdateRateOptimizations:1;

	/** Enable on screen debugging of update rate optimization. 
	 * Red = Skipping 0 frames, Green = skipping 1 frame, Blue = skipping 2 frames, black = skipping more than 2 frames. 
	 * @todo: turn this into a console command. */
	UPROPERTY(EditAnywhere, AdvancedDisplay, BlueprintReadWrite, Category=Optimization)
	uint8 bDisplayDebugUpdateRateOptimizations:1;

	/**
	 *	If true, render as static in reference pose.
	 */
	UPROPERTY(EditAnywhere, AdvancedDisplay, BlueprintReadOnly, Category=Optimization)
	uint8 bRenderStatic:1;

	/** Flag that when set will ensure UpdateLODStatus will not take the LeaderPoseComponent's current LOD in consideration when determining the correct LOD level (this requires LeaderPoseComponent's LOD to always be >= determined LOD otherwise bone transforms could be missing */
	UPROPERTY(EditAnywhere, AdvancedDisplay, BlueprintReadOnly, Category = LOD)
	uint8 bIgnoreLeaderPoseComponentLOD : 1;

#if WITH_EDITORONLY_DATA
	UE_DEPRECATED(5.1, "This property is deprecated. Please use bIgnoreLeaderPoseComponentLOD instead")
	uint8 bIgnoreMasterPoseComponentLOD : 1;
#endif // WITH_EDITORONLY_DATA

protected:
	/** Are we using double buffered ComponentSpaceTransforms */
	uint8 bDoubleBufferedComponentSpaceTransforms : 1;

	/** Track whether we still need to flip to recently modified buffer */
	uint8 bNeedToFlipSpaceBaseBuffers : 1;

	/** true when CachedLocalBounds is up to date. */
	UPROPERTY(Transient)
	mutable uint8 bCachedLocalBoundsUpToDate:1;
	UPROPERTY(Transient)
	mutable uint8 bCachedWorldSpaceBoundsUpToDate:1;

	/** Whether we have updated bone visibility this tick */
	uint8 bBoneVisibilityDirty:1;

	/** Whether mesh deformer state is dirty and will need updating at the next tick. */
	uint8 bUpdateDeformerAtNextTick : 1;

private:
	/** If true, UpdateTransform will always result in a call to MeshObject->Update. */
	UPROPERTY(transient)
	uint8 bForceMeshObjectUpdate:1;

protected:
	/** Whether we are externally controlling tick rate */
	uint8 bExternalTickRateControlled:1;

	/** Non URO-based interpolation flag */
	uint8 bExternalInterpolate:1;

	/** Non URO-based update flag */
	uint8 bExternalUpdate:1;

	/** External flag indicating that we may not be evaluated every frame */
	uint8 bExternalEvaluationRateLimited:1;

	/** Whether mip callbacks have been registered and need to be removed on destroy */
	uint8 bMipLevelCallbackRegistered:1;

	/** If false, Follower components ShouldTickPose function will return false (default) */
	UPROPERTY(Transient)
	uint8 bFollowerShouldTickPose : 1;

#if UE_ENABLE_DEBUG_DRAWING
private:
	/** Whether to draw this mesh's debug skeleton (regardless of showflags) */
	uint8 bDrawDebugSkeleton:1;
#endif

public:
	/** Set whether we have our tick rate externally controlled non-URO-based interpolation */
	void EnableExternalTickRateControl(bool bInEnable) { bExternalTickRateControlled = bInEnable; }

	/** Check whether we we have our tick rate externally controlled */
	bool IsUsingExternalTickRateControl() const { return bExternalTickRateControlled; }

	/** Set the external tick rate */
	void SetExternalTickRate(uint8 InTickRate) { ExternalTickRate = InTickRate; }

	/** Get the external tick rate */
	uint8 GetExternalTickRate() const { return ExternalTickRate; }

	/** Enable non-URO-based interpolation */
	void EnableExternalInterpolation(bool bInEnable) { bExternalInterpolate = bInEnable; }

	/** Check whether we should be interpolating due to external settings */
	bool IsUsingExternalInterpolation() const { return bExternalInterpolate && bExternalEvaluationRateLimited; }

	/** Set us to tick this frame for non-URO-based interpolation */
	void EnableExternalUpdate(bool bInEnable) { bExternalUpdate = bInEnable; }

	/** Set non-URO-based interpolation alpha */
	void SetExternalInterpolationAlpha(float InAlpha) { ExternalInterpolationAlpha = InAlpha; }

	/** Set non-URO-based delta time */
	void SetExternalDeltaTime(float InDeltaTime) { ExternalDeltaTime = InDeltaTime; }

	/** Manually enable/disable animation evaluation rate limiting */
	void EnableExternalEvaluationRateLimiting(bool bInEnable) { bExternalEvaluationRateLimited = bInEnable; }

	/** 
	 * Controls how dark the capsule indirect shadow can be.
	 */
	UPROPERTY(EditAnywhere, AdvancedDisplay, BlueprintReadOnly, Category=Lighting, meta=(UIMin = "0", UIMax = "1", EditCondition="bCastCapsuleIndirectShadow", DisplayName = "Capsule Indirect Shadow Min Visibility"))
	float CapsuleIndirectShadowMinVisibility;

	/** Object responsible for sending bone transforms, morph target state etc. to render thread. */
	class FSkeletalMeshObject*	MeshObject;

	/** Supports user-defined FSkeletalMeshObjects */
	class FSkeletalMeshObject* (*MeshObjectFactory)(void* UserData, USkinnedMeshComponent* InMeshComponent, FSkeletalMeshRenderData* InSkelMeshRenderData, ERHIFeatureLevel::Type InFeatureLevel);

	/** Passed into MeshObjectFactory */
	void* MeshObjectFactoryUserData;

	/** Gets the skeletal mesh resource used for rendering the component. */
	FSkeletalMeshRenderData* GetSkeletalMeshRenderData() const;

	/** 
	 * Override the Physics Asset of the mesh. It uses SkeletalMesh.PhysicsAsset, but if you'd like to override use this function
	 * 
	 * @param	NewPhysicsAsset	New PhysicsAsset
	 * @param	bForceReInit	Force reinitialize
	 */
	UFUNCTION(BlueprintCallable, Category="Components|SkinnedMesh")
	virtual void SetPhysicsAsset(class UPhysicsAsset* NewPhysicsAsset, bool bForceReInit = false);

	/** Get the number of LODs on this component */
	UFUNCTION(BlueprintCallable, Category = "Components|SkinnedMesh")
	int32 GetNumLODs() const;

	/**
	 * Set MinLodModel of the mesh component
	 *
	 * @param	InNewMinLOD	Set new MinLodModel that make sure the LOD does not go below of this value. Range from [0, Max Number of LOD - 1]. This will affect in the next tick update. 
	 */
	UFUNCTION(BlueprintCallable, Category="Components|SkinnedMesh")
	void SetMinLOD(int32 InNewMinLOD);

	/**
	 * Set ForcedLodModel of the mesh component
	 *
	 * @param	InNewForcedLOD	Set new ForcedLODModel that forces to set the incoming LOD. Range from [1, Max Number of LOD]. This will affect in the next tick update. 
	 */
	UFUNCTION(BlueprintCallable, Category="Components|SkinnedMesh")
	void SetForcedLOD(int32 InNewForcedLOD);

	/** Get ForcedLodModel of the mesh component. Note that the actual forced LOD level is the return value minus one and zero means no forced LOD */
	UFUNCTION(BlueprintCallable, Category="Components|SkinnedMesh")
	int32 GetForcedLOD() const;

#if WITH_EDITOR
	/**
	 * Get the LOD Bias of this component
	 *
	 * @return	The LOD bias of this component. Derived classes can override this to ignore or override LOD bias settings.
	 */
	virtual int32 GetLODBias() const;
#endif

	UFUNCTION(BlueprintCallable, Category="Lighting")
	void SetCastCapsuleDirectShadow(bool bNewValue);

	UFUNCTION(BlueprintCallable, Category="Lighting")
	void SetCastCapsuleIndirectShadow(bool bNewValue);

	UFUNCTION(BlueprintCallable, Category="Lighting")
	void SetCapsuleIndirectShadowMinVisibility(float NewValue);

	/**
	*  Returns the number of bones in the skeleton.
	*/
	UFUNCTION(BlueprintCallable, Category = "Components|SkinnedMesh")
	int32 GetNumBones() const;

	/**
	 * Find the index of bone by name. Looks in the current SkeletalMesh being used by this SkeletalMeshComponent.
	 * 
	 * @param BoneName Name of bone to look up
	 * 
	 * @return Index of the named bone in the current SkeletalMesh. Will return INDEX_NONE if bone not found.
	 *
	 * @see USkeletalMesh::GetBoneIndex.
	 */
	UFUNCTION(BlueprintCallable, Category="Components|SkinnedMesh")
	int32 GetBoneIndex( FName BoneName ) const;

	/** 
	 * Get Bone Name from index
	 * @param BoneIndex Index of the bone
	 *
	 * @return the name of the bone at the specified index 
	 */
	UFUNCTION(BlueprintCallable, Category="Components|SkinnedMesh")
	FName GetBoneName(int32 BoneIndex) const;

	/**
	 * Returns bone name linked to a given named socket on the skeletal mesh component.
	 * If you're unsure to deal with sockets or bones names, you can use this function to filter through, and always return the bone name.
	 *
	 * @param	bone name or socket name
	 *
	 * @return	bone name
	 */
	UFUNCTION(BlueprintCallable, Category="Components|SkinnedMesh")
	FName GetSocketBoneName(FName InSocketName) const;

	/** 
	 * Change the SkeletalMesh that is rendered for this Component. Will re-initialize the animation tree etc. 
	 *
	 * @param NewMesh New mesh to set for this component
	 * @param bReinitPose Whether we should keep current pose or reinitialize.
	 */
	UE_DEPRECATED(5.1, "Use USkeletalMeshComponent::SetSkeletalMesh() or SetSkinnedAssetAndUpdate() instead.")
	virtual void SetSkeletalMesh(class USkeletalMesh* NewMesh, bool bReinitPose = true);

	/**
<<<<<<< HEAD
=======
	 * Get the SkeletalMesh rendered for this mesh.
	 * This function is not technically deprecated but shouldn't be used other than for Blueprint backward compatibility purposes.
	 * It is used to access the correct SkinnedAsset pointer value through the deprecated SkeletalMesh property in blueprints.
	 * 
	 * @return the SkeletalMesh set to this mesh.
	 */
	UE_DEPRECATED(5.1, "Use USkeletalMeshComponent::GetSkeletalMeshAsset() or GetSkinnedAsset() instead.")
	UFUNCTION(BlueprintPure, Category = "Components|SkinnedMesh", DisplayName = "Get Skeletal Mesh", meta = (DeprecatedFunction, DeprecationMessage = "Use USkeletalMeshComponent::GetSkeletalMeshAsset() or GetSkinnedAsset() instead."))
	class USkeletalMesh* GetSkeletalMesh_DEPRECATED() const;

	UE_DEPRECATED(5.1, "Use USkeletalMeshComponent::SetSkinnedAssetAndUpdate() instead.")
	void SetSkeletalMesh_DEPRECATED(USkeletalMesh* NewMesh) { SetSkinnedAssetAndUpdate(Cast<USkinnedAsset>(NewMesh)); }

	/**
	 * Change the SkinnedAsset that is rendered for this Component. Will re-initialize the animation tree etc.
	 *
	 * @param NewMesh New mesh to set for this component
	 * @param bReinitPose Whether we should keep current pose or reinitialize.
	 */
	UFUNCTION(BlueprintCallable, Category = "Components|SkinnedMesh")
	virtual void SetSkinnedAssetAndUpdate(class USkinnedAsset* NewMesh, bool bReinitPose = true);

	/**
	 * Change the SkinnedAsset that is rendered without reinitializing this Component.
	 *
	 * @param InSkinnedAsset New mesh to set for this component
	 */
	void SetSkinnedAsset(class USkinnedAsset* InSkinnedAsset);

	/**
	 * Get the SkinnedAsset rendered for this mesh.
	 *
	 * @return the SkinnedAsset set to this mesh.
	 */
	UFUNCTION(BlueprintPure, Category = "Components|SkinnedMesh")
	USkinnedAsset* GetSkinnedAsset() const;

	/**
>>>>>>> d731a049
	 * Change the MeshDeformer that is used for this Component.
	 *
	 * @param InMeshDeformer New mesh deformer to set for this component
	 */
	UFUNCTION(BlueprintCallable, Category = "Components|SkinnedMesh")
	void SetMeshDeformer(UMeshDeformer* InMeshDeformer);

	/** 
	 * Get Parent Bone of the input bone
	 * 
	 * @param BoneName Name of the bone
	 *
	 * @return the name of the parent bone for the specified bone. Returns 'None' if the bone does not exist or it is the root bone 
	 */
	UFUNCTION(BlueprintCallable, Category="Components|SkinnedMesh")
	FName GetParentBone(FName BoneName) const;

	/**
	* Get delta transform from reference pose based on BaseNode.
	* This uses last frame up-to-date transform, so it will have a frame delay if you use this info in the AnimGraph
	*
	* @param BoneName Name of the bone
	* @param BaseName Name of the base bone - if none, it will use parent as a base
	* 
	* @return the delta transform from refpose in that given space (BaseName)
	*/
	UFUNCTION(BlueprintCallable, Category = "Components|SkinnedMesh")
	FTransform GetDeltaTransformFromRefPose(FName BoneName, FName BaseName = NAME_None) const;

	/** 
	 * Get Twist and Swing Angle in Degree of Delta Rotation from Reference Pose in Local space 
	 *
	 * First this function gets rotation of current, and rotation of ref pose in local space, and 
	 * And gets twist/swing angle value from refpose aligned. 
	 * 
	 * @param BoneName Name of the bone
	 * @param OutTwistAngle TwistAngle in degree
	 * @param OutSwingAngle SwingAngle in degree
	 *
	 * @return true if succeed. False otherwise. Often due to incorrect bone name. 
	 */
	UFUNCTION(BlueprintCallable, Category = "Components|SkinnedMesh")
	bool GetTwistAndSwingAngleOfDeltaRotationFromRefPose(FName BoneName, float& OutTwistAngle, float& OutSwingAngle) const;

	bool IsSkinCacheAllowed(int32 LodIdx) const;

<<<<<<< HEAD
	bool HasMeshDeformer() const { return MeshDeformer != nullptr; }
=======
	bool HasMeshDeformer() const { return GetActiveMeshDeformer() != nullptr; }
>>>>>>> d731a049

	/**
	 *	Compute SkeletalMesh MinLOD that will be used by this component
	 */
	int32 ComputeMinLOD() const;

public:
	//~ Begin UObject Interface
	virtual void BeginDestroy() override;
	virtual void Serialize(FArchive& Ar) override;
	virtual void PostLoad() override;
	virtual void GetResourceSizeEx(FResourceSizeEx& CumulativeResourceSize) override;
	virtual FString GetDetailedInfoInternal() const override;
#if WITH_EDITOR
	virtual bool CanEditChange(const FProperty* InProperty) const override;
	virtual void PostEditChangeProperty(FPropertyChangedEvent& PropertyChangedEvent) override;
#endif // WITH_EDITOR

protected:
	//~ Begin UActorComponent Interface
	virtual void OnRegister() override;
	virtual void OnUnregister() override;
	virtual void BeginPlay() override;
	virtual void CreateRenderState_Concurrent(FRegisterComponentContext* Context) override;
	virtual void SendRenderDynamicData_Concurrent() override;
	virtual void DestroyRenderState_Concurrent() override;
	virtual bool RequiresGameThreadEndOfFrameRecreate() const override;
	virtual void TickComponent(float DeltaTime, enum ELevelTick TickType, FActorComponentTickFunction *ThisTickFunction) override;
	virtual UObject const* AdditionalStatObject() const override;
	//~ End UActorComponent Interface

public:
	//~ Begin USceneComponent Interface
#if WITH_EDITOR
	virtual bool GetMaterialPropertyPath(int32 ElementIndex, UObject*& OutOwner, FString& OutPropertyPath, FProperty*& OutProperty) override;
#endif // WITH_EDITOR
	virtual FBoxSphereBounds CalcBounds(const FTransform& LocalToWorld) const override;
	virtual void UpdateBounds() override;
	virtual FTransform GetSocketTransform(FName InSocketName, ERelativeTransformSpace TransformSpace = RTS_World) const override;
	virtual bool DoesSocketExist(FName InSocketName) const override;
	virtual bool HasAnySockets() const override;
	virtual void QuerySupportedSockets(TArray<FComponentSocketDescription>& OutSockets) const override;
	virtual bool UpdateOverlapsImpl(const TOverlapArrayView* PendingOverlaps=NULL, bool bDoNotifies=true, const TOverlapArrayView* OverlapsAtEndLocation=NULL) override;
	//~ End USceneComponent Interface

	//~ Begin UPrimitiveComponent Interface
	virtual UMaterialInterface* GetMaterial(int32 MaterialIndex) const override;
	virtual int32 GetMaterialIndex(FName MaterialSlotName) const override;
	virtual TArray<FName> GetMaterialSlotNames() const override;
	virtual bool IsMaterialSlotNameValid(FName MaterialSlotName) const override;
	virtual FPrimitiveSceneProxy* CreateSceneProxy() override;
	virtual void GetUsedMaterials(TArray<UMaterialInterface*>& OutMaterials, bool bGetDebugMaterials = false) const override;
	virtual bool GetMaterialStreamingData(int32 MaterialIndex, FPrimitiveMaterialInfo& MaterialData) const override;
	virtual void GetStreamingRenderAssetInfo(FStreamingTextureLevelContext& LevelContext, TArray<FStreamingRenderAssetPrimitiveInfo>& OutStreamingRenderAssets) const override;
	virtual int32 GetNumMaterials() const override;
	virtual float GetStreamingScale() const override { return GetComponentTransform().GetMaximumAxisScale(); }
	//~ End UPrimitiveComponent Interface

	//~ Begin UMeshComponent Interface
	virtual void RegisterLODStreamingCallback(FLODStreamingCallback&& Callback, int32 LODIdx, float TimeoutSecs, bool bOnStreamIn) override;
	//~ End UMeshComponent Interface

	/** Get the pre-skinning local space bounds for this component. */
	void GetPreSkinnedLocalBounds(FBoxSphereBounds& OutBounds) const;

	/** Resize the morph target sets array to the number of LODs. */
	void ResizeExternalMorphTargetSets();

	/** Refresh the external morph target weight buffers. This makes sure the amount of morph sets and number of weights are valid. */
	void RefreshExternalMorphTargetWeights();

	/**
	 *	Sets the value of the bForceWireframe flag and reattaches the component as necessary.
	 *
	 *	@param	InForceWireframe		New value of bForceWireframe.
	 */
	void SetForceWireframe(bool InForceWireframe);

	/** Precache all PSOs which can be used by the component */
	virtual void PrecachePSOs() override;
	
#if WITH_EDITOR
	/** Return value of SectionIndexPreview  */
	int32 GetSectionPreview() const { return SectionIndexPreview;  }
	/** Sets the value of the SectionIndexPreview option. */
	void SetSectionPreview(int32 InSectionIndexPreview);

	/** Return value of MaterialIndexPreview  */
	int32 GetMaterialPreview() const { return MaterialIndexPreview; }
	/** Sets the value of the MaterialIndexPreview option. */
	void SetMaterialPreview(int32 InMaterialIndexPreview);

	/** Return value of SelectedEditorSection  */
	int32 GetSelectedEditorSection() const { return SelectedEditorSection; }
	/** Sets the value of the SelectedEditorSection option. */
	void SetSelectedEditorSection(int32 NewSelectedEditorSection);

	/** Return value of SelectedEditorMaterial  */
	int32 GetSelectedEditorMaterial() const { return SelectedEditorMaterial; }
	/** Sets the value of the SelectedEditorMaterial option. */
	void SetSelectedEditorMaterial(int32 NewSelectedEditorMaterial);

#endif // WITH_EDITOR
	/**
	 * Function returns whether or not CPU skinning should be applied
	 * Allows the editor to override the skinning state for editor tools
	 *
	 * @return true if should CPU skin. false otherwise
	 */
	virtual bool ShouldCPUSkin();

	/**
	 * Getter for bCPUSkinning member variable
	 * May return a different value from ShouldCPUSkin()
	 */
	bool GetCPUSkinningEnabled() const;

	/**
	 * Set whether this component uses CPU skinning
	 * Notes:
	 * - If enabled, skeletal mesh referenced by this component will be removed from streaming manager
	 * - Streaming cannot be (re)enabled as long as any component uses CPU skinning
	 * - This function is expensive
	 */
	void SetCPUSkinningEnabled(bool bEnable, bool bRecreateRenderStateImmediately = false);

	/** 
	 * Function to operate on mesh object after its created, 
	 * but before it's attached.
	 * 
	 * @param MeshObject - Mesh Object owned by this component
	 */
	virtual void PostInitMeshObject(class FSkeletalMeshObject*) {}

	/**
	* Simple, CPU evaluation of a vertex's skinned position (returned in component space)
	*
	* @param VertexIndex Vertex Index. If compressed, this will be slow.
	* @param Model The Model to use.
	* @param SkinWeightBuffer The SkinWeightBuffer to use.
	* @param CachedRefToLocals Cached RefToLocal matrices.
	*/
	static FVector3f GetSkinnedVertexPosition(USkinnedMeshComponent* Component, int32 VertexIndex, const FSkeletalMeshLODRenderData& LODDatal, FSkinWeightVertexBuffer& SkinWeightBuffer);

	/**
	 * Simple, CPU evaluation of a vertex's skinned position (returned in component space)
	 *
	 * @param VertexIndex Vertex Index. If compressed, this will be slow.
	 * @param Model The Model to use.
	 * @param SkinWeightBuffer The SkinWeightBuffer to use.
	 * @param CachedRefToLocals Cached RefToLocal matrices.
	*/
	static FVector3f GetSkinnedVertexPosition(USkinnedMeshComponent* Component, int32 VertexIndex, const FSkeletalMeshLODRenderData& LODData, FSkinWeightVertexBuffer& SkinWeightBuffer, TArray<FMatrix44f>& CachedRefToLocals);

	/**
	* CPU evaluation of the positions of all vertices (returned in component space)
	*
	* @param OutPositions buffer to place positions into
	* @param CachedRefToLocals Cached RefToLocal matrices.
	* @param Model The Model to use.
	* @param SkinWeightBuffer The SkinWeightBuffer to use.
	*/
	static void ComputeSkinnedPositions(USkinnedMeshComponent* Component, TArray<FVector3f> & OutPositions, TArray<FMatrix44f>& CachedRefToLocals, const FSkeletalMeshLODRenderData& LODData, const FSkinWeightVertexBuffer& SkinWeightBuffer);

	/** Caches the RefToLocal matrices. */
	void CacheRefToLocalMatrices(TArray<FMatrix44f>& OutRefToLocal) const;

	FORCEINLINE	const USkinnedMeshComponent* GetBaseComponent()const
	{
		return LeaderPoseComponent.IsValid() ? LeaderPoseComponent.Get() : this;
	}

	/**
	* Returns color of the vertex.
	*
	* @param VertexIndex Vertex Index. If compressed, this will be slow.
	*/
	FColor GetVertexColor(int32 VertexIndex) const;

	/** Allow override of vertex colors on a per-component basis. */
	void SetVertexColorOverride(int32 LODIndex, const TArray<FColor>& VertexColors);

	/** Allow override of vertex colors on a per-component basis, taking array of Blueprint-friendly LinearColors. */
	UFUNCTION(BlueprintCallable, Category = "Components|SkinnedMesh", meta = (DisplayName = "Set Vertex Color Override"))
	void SetVertexColorOverride_LinearColor(int32 LODIndex, const TArray<FLinearColor>& VertexColors);

	/** Clear any applied vertex color override */
	UFUNCTION(BlueprintCallable, Category = "Components|SkinnedMesh")
	void ClearVertexColorOverride(int32 LODIndex);
	/**
	* Returns texture coordinates of the vertex.
	*
	* @param VertexIndex		Vertex Index. If compressed, this will be slow.
	* @param TexCoordChannel	Texture coordinate channel Index.
	*/
	FVector2D GetVertexUV(int32 VertexIndex, uint32 UVChannel) const;

	/** Allow override of skin weights on a per-component basis. */
	UFUNCTION(BlueprintCallable, Category = "Components|SkinnedMesh")
	void SetSkinWeightOverride(int32 LODIndex, const TArray<FSkelMeshSkinWeightInfo>& SkinWeights);

	/** Clear any applied skin weight override */
	UFUNCTION(BlueprintCallable, Category = "Components|SkinnedMesh")
	void ClearSkinWeightOverride(int32 LODIndex);

	/** Setup an override Skin Weight Profile for this component */
	UFUNCTION(BlueprintCallable, Category = "Components|SkinnedMesh")
	bool SetSkinWeightProfile(FName InProfileName);

	/** Clear the Skin Weight Profile from this component, in case it is set */
	UFUNCTION(BlueprintCallable, Category = "Components|SkinnedMesh")
	void ClearSkinWeightProfile();

	/** Unload a Skin Weight Profile's skin weight buffer (if created) */
	UFUNCTION(BlueprintCallable, Category = "Components|SkinnedMesh")
	void UnloadSkinWeightProfile(FName InProfileName);

	/** Return the name of the Skin Weight Profile that is currently set otherwise returns 'None' */
	UFUNCTION(BlueprintCallable, Category = "Components|SkinnedMesh")
	FName GetCurrentSkinWeightProfileName() const { return CurrentSkinWeightProfileName; }

	/** Check whether or not a Skin Weight Profile is currently set */
	UFUNCTION(BlueprintCallable, Category = "Components|SkinnedMesh")
	bool IsUsingSkinWeightProfile() const { return bSkinWeightProfileSet == 1;  }

	UE_DEPRECATED(4.26, "GetVertexOffsetUsage() has been deprecated. Support will be dropped in the future.")
	UFUNCTION(BlueprintCallable, Category = "Components|SkinnedMesh")
	int32 GetVertexOffsetUsage(int32 LODIndex) const { return 0; }

	UE_DEPRECATED(4.26, "SetVertexOffsetUsage() has been deprecated. Support will be dropped in the future.")
	UFUNCTION(BlueprintCallable, Category = "Components|SkinnedMesh")
	void SetVertexOffsetUsage(int32 LODIndex, int32 Usage) {}

	UE_DEPRECATED(4.26, "SetPreSkinningOffsets() has been deprecated. Support will be dropped in the future.")
	UFUNCTION(BlueprintCallable, Category = "Components|SkinnedMesh")
	void SetPreSkinningOffsets(int32 LODIndex, TArray<FVector> Offsets) {}

	UE_DEPRECATED(4.26, "SetPostSkinningOffsets() has been deprecated. Support will be dropped in the future.")
	UFUNCTION(BlueprintCallable, Category = "Components|SkinnedMesh")
	void SetPostSkinningOffsets(int32 LODIndex, TArray<FVector> Offsets) {}

	/** Check whether or not a Skin Weight Profile is currently pending load / create */
	bool IsSkinWeightProfilePending() const { return bSkinWeightProfilePending == 1; }

	/** Queues an update of the Skin Weight Buffer used by the current MeshObject */
	void UpdateSkinWeightOverrideBuffer();
protected:	

	/** Name of currently set up Skin Weight profile, otherwise is 'none' */
	FName CurrentSkinWeightProfileName;
public:
	/** Returns skin weight vertex buffer to use for specific LOD (will look at override) */
	FSkinWeightVertexBuffer* GetSkinWeightBuffer(int32 LODIndex) const;

	/** Apply an override for the current mesh ref pose */
	virtual void SetRefPoseOverride(const TArray<FTransform>& NewRefPoseTransforms);

	/** Accessor for RefPoseOverride */
	virtual const TSharedPtr<FSkelMeshRefPoseOverride>& GetRefPoseOverride() const { return RefPoseOverride; }

	/** Clear any applied ref pose override */
	virtual void ClearRefPoseOverride();

	/**
	 * Update functions
	 */

	/** 
	 * Refresh Bone Transforms
	 * Each class will need to implement this function
	 * Ideally this function should be atomic (not relying on Tick or any other update.) 
	 * 
	 * @param TickFunction Supplied as non null if we are running in a tick, allows us to create graph tasks for parallelism
	 * 
	 */
	virtual void RefreshBoneTransforms(FActorComponentTickFunction* TickFunction = NULL) PURE_VIRTUAL(USkinnedMeshComponent::RefreshBoneTransforms, );

protected:
	/** 
	 * Parallel Tick Pose
	 * In the case where we do not want to refresh bone transforms (and would therefore not normally kick off a parallel eval task)
	 * we perform this 'mini tick' that kicks off the task.
	 * 
	 * @param TickFunction Allows us to create graph tasks for parallelism
	 * 
	 */
	virtual void DispatchParallelTickPose(FActorComponentTickFunction* TickFunction) {}

<<<<<<< HEAD
	/** Helper function for UpdateLODStatus, called with a valid index for InMasterPoseComponentPredictedLODLevel when updating LOD status for slave components */
	bool UpdateLODStatus_Internal(int32 InMasterPoseComponentPredictedLODLevel, bool bRequestedByMasterPoseComponent = false);
=======
	/** Helper function for UpdateLODStatus, called with a valid index for InLeaderPoseComponentPredictedLODLevel when updating LOD status for follower components */
	bool UpdateLODStatus_Internal(int32 InLeaderPoseComponentPredictedLODLevel, bool bRequestedByLeaderPoseComponent = false);
>>>>>>> d731a049

public:
	/**
	 * Tick Pose, this function ticks and do whatever it needs to do in this frame, should be called before RefreshBoneTransforms
	 *
	 * @param DeltaTime DeltaTime
	 *
	 * @return	Return true if anything modified. Return false otherwise
	 * @param bNeedsValidRootMotion - Networked games care more about this, but if false we can do less calculations
	 */
	virtual void TickPose(float DeltaTime, bool bNeedsValidRootMotion);

	/**
	 * Invoked at the beginning of TickPose before doing the bulk of the tick work
	 */
	FOnTickPose OnTickPose;

	/** 
	 * Update Follower Component. This gets called when LeaderPoseComponent!=NULL
	 * 
	 */
	virtual void UpdateFollowerComponent();

	UE_DEPRECATED(5.1, "This method has been deprecated. Please use UpdateFollowerComponent instead.")
	virtual void UpdateSlaveComponent() { UpdateFollowerComponent(); }

	/** 
	 * Update the PredictedLODLevel and MaxDistanceFactor in the component from its MeshObject. 
	 * 
	 * @return true if LOD has been changed. false otherwise.
	 */
	virtual bool UpdateLODStatus();

	/** Get predicted LOD level. This value is usually calculated in UpdateLODStatus, but can be modified by skeletal mesh streaming. */
	UFUNCTION(BlueprintPure, Category = "Components|SkinnedMesh")
	int32 GetPredictedLODLevel() const
	{
		PRAGMA_DISABLE_DEPRECATION_WARNINGS
		return PredictedLODLevel;
		PRAGMA_ENABLE_DEPRECATION_WARNINGS
	}

protected:
	friend class FSkeletalMeshStreamOut;

	/** Set predicted LOD level. */
	virtual void SetPredictedLODLevel(int32 InPredictedLODLevel)
	{
		PRAGMA_DISABLE_DEPRECATION_WARNINGS
		PredictedLODLevel = InPredictedLODLevel;
		PRAGMA_ENABLE_DEPRECATION_WARNINGS
	}

public:
	virtual void UpdateVisualizeLODString(FString& DebugString) {}

	/**
	 * Finalize bone transform of this current tick
	 * After this function, any query to bone transform should be latest of the data
	 */
	virtual void FinalizeBoneTransform();

	/** Initialize the LOD entries for the component */
	void InitLODInfos();

	/**
	 * Rebuild BoneVisibilityStates array. Mostly refresh information of bones for BVS_HiddenByParent 
	 */
	void RebuildVisibilityArray();

	/**
	 * Checks/updates material usage on proxy based on current morph target usage
	 */
	void UpdateMorphMaterialUsageOnProxy();
	

	/** Access ComponentSpaceTransforms for reading */
	const TArray<FTransform>& GetComponentSpaceTransforms() const 
	{ 
		return ComponentSpaceTransformsArray[CurrentReadComponentTransforms]; 
	}

	/** Get Access to the current editable space bases */
	TArray<FTransform>& GetEditableComponentSpaceTransforms() 
	{
		return ComponentSpaceTransformsArray[CurrentEditableComponentTransforms];
	}
	const TArray<FTransform>& GetEditableComponentSpaceTransforms() const
	{ 
		return ComponentSpaceTransformsArray[CurrentEditableComponentTransforms];
	}

public:
	/** Get current number of component space transorms */
	int32 GetNumComponentSpaceTransforms() const 
	{ 
		return GetComponentSpaceTransforms().Num(); 
	}

	/** Access BoneVisibilityStates for reading */
	const TArray<uint8>& GetBoneVisibilityStates() const 
	{
		return BoneVisibilityStates[CurrentReadComponentTransforms];
	}

	/** Get Access to the current editable bone visibility states */
	TArray<uint8>& GetEditableBoneVisibilityStates() 
	{
		return BoneVisibilityStates[CurrentEditableComponentTransforms];
	}
	const TArray<uint8>& GetEditableBoneVisibilityStates() const
	{
		return BoneVisibilityStates[CurrentEditableComponentTransforms];
	}

	void SetComponentSpaceTransformsDoubleBuffering(bool bInDoubleBufferedComponentSpaceTransforms);

	FBoxSphereBounds GetCachedLocalBounds()  const
	{ 
		ensure(bCachedLocalBoundsUpToDate || bCachedWorldSpaceBoundsUpToDate);
		if (bCachedWorldSpaceBoundsUpToDate)
		{
			return CachedWorldOrLocalSpaceBounds.TransformBy(CachedWorldToLocalTransform);
		}
		else
		{
			return CachedWorldOrLocalSpaceBounds;
		}
	} 

	/**
	* Should update transform in Tick
	*
	* @param bLODHasChanged	: Has LOD been changed since last time?
	*
	* @return : return true if need transform update. false otherwise.
	*/
	virtual bool ShouldUpdateTransform(bool bLODHasChanged) const;

protected:

	/** Flip the editable space base buffer */
	void FlipEditableSpaceBases();

	/** 
	 * Should tick  pose (by calling TickPose) in Tick
	 * 
	 * @return : return true if should Tick. false otherwise.
	 */
	virtual bool ShouldTickPose() const;

	/**
	 * Allocate Transform Data array including SpaceBases, BoneVisibilityStates 
	 *
	 */	
	virtual bool AllocateTransformData();
	virtual void DeallocateTransformData();

	/** Bounds cached, so they're computed just once, either in local or worldspace depending on cvar 'a.CacheLocalSpaceBounds'. */
	UPROPERTY(Transient)
	mutable FBoxSphereBounds CachedWorldOrLocalSpaceBounds;
	UPROPERTY(Transient)
	mutable FMatrix CachedWorldToLocalTransform;

public:
#if WITH_EDITOR
	//~ Begin IInterface_AsyncCompilation Interface.
	virtual bool IsCompiling() const override;
	//~ End IInterface_AsyncCompilation Interface.
#endif

	/** Invalidate Cached Bounds, when Mesh Component has been updated. */
	void InvalidateCachedBounds();

protected:

	/** Update Mesh Bound information based on input
	 * 
	 * @param RootOffset	: Root Bone offset from mesh location
	 *						  If LeaderPoseComponent exists, it will applied to LeaderPoseComponent's bound
	 * @param UsePhysicsAsset	: Whether or not to use PhysicsAsset for calculating bound of mesh
	 */
	FBoxSphereBounds CalcMeshBound(const FVector3f& RootOffset, bool UsePhysicsAsset, const FTransform& Transform) const;

	/**
	 * return true if it needs update. Return false if not
	 */
	bool ShouldUpdateBoneVisibility() const;

protected:

	/** Removes update rate params and internal tracker data */
	void ReleaseUpdateRateParams();

	/** Recreates update rate params and internal tracker data */
	void RefreshUpdateRateParams();

private:
	/** Update Rate Optimization ticking. */
	void TickUpdateRate(float DeltaTime, bool bNeedsValidRootMotion);
	
public:
	/**
	 * Set LeaderPoseComponent for this component
	 *
	 * @param NewLeaderBoneComponent New LeaderPoseComponent
	 * @param bForceUpdate If false, the function will be skipped if NewLeaderBoneComponent is the same as currently setup (default)
	 * @param bInFollowerShouldTickPose If false, Follower components will not execute TickPose (default)
	 */
	UFUNCTION(BlueprintCallable, Category = "Components|SkinnedMesh")
	void SetLeaderPoseComponent(USkinnedMeshComponent* NewLeaderBoneComponent, bool bForceUpdate = false, bool bInFollowerShouldTickPose = false);

	UE_DEPRECATED(5.1, "This method has been deprecated. Please use SetLeaderPoseComponent instead.")
	void SetMasterPoseComponent(USkinnedMeshComponent* NewMasterBoneComponent, bool bForceUpdate = false) { SetLeaderPoseComponent(NewMasterBoneComponent, bForceUpdate); }

	/** Return current active list of follower components */
	const TArray< TWeakObjectPtr<USkinnedMeshComponent> >& GetFollowerPoseComponents() const;

	UE_DEPRECATED(5.1, "This method has been deprecated. Please use GetFollowerPoseComponents instead.")
	const TArray< TWeakObjectPtr<USkinnedMeshComponent> >& GetSlavePoseComponents() const { return GetFollowerPoseComponents(); }

protected:
	/** Add a follower component to the FollowerPoseComponents array */
	virtual void AddFollowerPoseComponent(USkinnedMeshComponent* SkinnedMeshComponent);

	UE_DEPRECATED(5.1, "This method has been deprecated. Please use AddFollowerPoseComponent instead.")
	virtual void AddSlavePoseComponent(USkinnedMeshComponent* SkinnedMeshComponent) { AddFollowerPoseComponent(SkinnedMeshComponent); }

	/** Remove a follower component from the FollowerPoseComponents array */
	virtual void RemoveFollowerPoseComponent(USkinnedMeshComponent* SkinnedMeshComponent);

	UE_DEPRECATED(5.1, "This method has been deprecated. Please use RemoveFollowerPoseComponent instead.")
	virtual void RemoveSlavePoseComponent(USkinnedMeshComponent* SkinnedMeshComponent) { RemoveFollowerPoseComponent(SkinnedMeshComponent); }

public:
	/** 
	 * Refresh Follower Components if exists
	 * 
	 * This isn't necessary in any other case except in editor where you need to mark them as dirty for rendering
	 */
	void RefreshFollowerComponents();

	UE_DEPRECATED(5.1, "This method has been deprecated. Please use RefreshFollowerComponents instead.")
	void RefreshSlaveComponents() { RefreshFollowerComponents(); }

	/**
	 * Update LeaderBoneMap for LeaderPoseComponent and this component
	 */
	void UpdateLeaderBoneMap();

	UE_DEPRECATED(5.1, "This method has been deprecated. Please use UpdateLeaderBoneMap instead.")
	void UpdateMasterBoneMap() { UpdateLeaderBoneMap(); }

	/**
	 * @param InSocketName	The name of the socket to find
	 * @param OutBoneIndex	The socket bone index in this skeletal mesh, or INDEX_NONE if the socket is not found or not a bone-relative socket
	 * @param OutTransform	The socket local transform, or identity if the socket is not found.
	 * @return SkeletalMeshSocket of named socket on the skeletal mesh component, or NULL if not found.
	 */
	class USkeletalMeshSocket const* GetSocketInfoByName(FName InSocketName, FTransform& OutTransform, int32& OutBoneIndex) const;

	/**
	 * @param InSocketName	The name of the socket to find
	 * @return SkeletalMeshSocket of named socket on the skeletal mesh component, or NULL if not found.
	 */
	class USkeletalMeshSocket const* GetSocketByName( FName InSocketName ) const;

	void AddSocketOverride(FName SourceSocketName, FName OverrideSocketName, bool bWarnHasOverrided = true);
	void RemoveSocketOverrides(FName SourceSocketName);
	void RemoveAllSocketOverrides();

	/** 
	 * Get Bone Matrix from index
	 *
	 * @param BoneIndex Index of the bone
	 * 
	 * @return the matrix of the bone at the specified index 
	 */
	FMatrix GetBoneMatrix( int32 BoneIndex ) const;

	/** 
	 * Get world space bone transform from bone index, also specifying the component transform to use
	 * 
	 * @param BoneIndex Index of the bone
	 *
	 * @return the transform of the bone at the specified index 
	 */
	FTransform GetBoneTransform( int32 BoneIndex, const FTransform& LocalToWorld ) const;

	/** 
	 * Get Bone Transform from index
	 * 
	 * @param BoneIndex Index of the bone
	 *
	 * @return the transform of the bone at the specified index 
	 */
	FTransform GetBoneTransform( int32 BoneIndex ) const;

	/** Get Bone Rotation in Quaternion
	 *
	 * @param BoneName Name of the bone
	 * @param Space	0 == World, 1 == Local (Component)
	 * 
	 * @return Quaternion of the bone
	 */
	FQuat GetBoneQuaternion(FName BoneName, EBoneSpaces::Type Space = EBoneSpaces::WorldSpace) const;

	/** Get Bone Location
	 *
	 * @param BoneName Name of the bone
	 * @param Space	0 == World, 1 == Local (Component)
	 * 
	 * @return Vector of the bone
	 */
	FVector GetBoneLocation( FName BoneName, EBoneSpaces::Type Space = EBoneSpaces::WorldSpace) const; 

	/** 
	 * Fills the given array with the names of all the bones in this component's current SkeletalMesh 
	 * 
	 * @param (out) Array to fill the names of the bones
	 */
	void GetBoneNames(TArray<FName>& BoneNames);

	/**
	 * Tests if BoneName is child of (or equal to) ParentBoneName.
	 *
	 * @param BoneName Name of the bone
	 * @param ParentBone Name to check
	 *
	 * @return true if child (strictly, not same). false otherwise
	 * Note - will return false if ChildBoneIndex is the same as ParentBoneIndex ie. must be strictly a child.
	 */
	UFUNCTION(BlueprintCallable, Category="Components|SkinnedMesh")
	bool BoneIsChildOf(FName BoneName, FName ParentBoneName) const;

	/** 
	 * Gets the local-space position of a bone in the reference pose. 
	 *
	 * @param BoneIndex Index of the bone
	 *
	 * @return Local space reference position 
	 */
	UFUNCTION(BlueprintPure, Category = "Components|SkinnedMesh")
	FVector GetRefPosePosition(int32 BoneIndex) const;

	/** 
	 * Gets the local-space transform of a bone in the reference pose. 
	 *
	 * @param BoneIndex Index of the bone
	 *
	 * @return Local space reference transform 
	 */
	UFUNCTION(BlueprintPure, Category = "Components|SkinnedMesh")
	FTransform GetRefPoseTransform(int32 BoneIndex) const;

	/** finds a vector pointing along the given axis of the given bone
	 *
	 * @param BoneName the name of the bone to find
	 * @param Axis the axis of that bone to return
	 *
	 * @return the direction of the specified axis, or (0,0,0) if the specified bone was not found
	 */
	FVector GetBoneAxis(FName BoneName, EAxis::Type Axis) const;

	/**
	 *	Transform a location/rotation from world space to bone relative space.
	 *	This is handy if you know the location in world space for a bone attachment, as AttachComponent takes location/rotation in bone-relative space.
	 *
	 * @param BoneName Name of bone
	 * @param InPosition Input position
	 * @param InRotation Input rotation
	 * @param OutPosition (out) Transformed position
	 * @param OutRotation (out) Transformed rotation
	 */
	UFUNCTION(BlueprintCallable, Category="Components|SkinnedMesh")
	void TransformToBoneSpace( FName BoneName, FVector InPosition, FRotator InRotation, FVector& OutPosition, FRotator& OutRotation ) const;

	/**
	 *	Transform a location/rotation in bone relative space to world space.
	 *
	 * @param BoneName Name of bone
	 * @param InPosition Input position
	 * @param InRotation Input rotation
	 * @param OutPosition (out) Transformed position
	 * @param OutRotation (out) Transformed rotation
	 */
	UFUNCTION(BlueprintCallable, Category="Components|SkinnedMesh")
	void TransformFromBoneSpace( FName BoneName, FVector InPosition, FRotator InRotation, FVector& OutPosition, FRotator& OutRotation );

	/** finds the closest bone to the given location
	 *
	 * @param TestLocation the location to test against
	 * @param BoneLocation (optional, out) if specified, set to the world space location of the bone that was found, or (0,0,0) if no bone was found
	 * @param IgnoreScale (optional) if specified, only bones with scaling larger than the specified factor are considered
	 * @param bRequirePhysicsAsset (optional) if true, only bones with physics will be considered
	 *
	 * @return the name of the bone that was found, or 'None' if no bone was found
	 */
	FName FindClosestBone(FVector TestLocation, FVector* BoneLocation = NULL, float IgnoreScale = 0.f, bool bRequirePhysicsAsset = false) const;

	/** finds the closest bone to the given location
	*
	* @param TestLocation the location to test against
	* @param BoneLocation (optional, out) if specified, set to the world space location of the bone that was found, or (0,0,0) if no bone was found
	* @param IgnoreScale (optional) if specified, only bones with scaling larger than the specified factor are considered
	* @param bRequirePhysicsAsset (optional) if true, only bones with physics will be considered
	*
	* @return the name of the bone that was found, or 'None' if no bone was found
	*/
	UFUNCTION(BlueprintCallable, Category = "Components|SkinnedMesh", meta=(DisplayName="Find Closest Bone", AdvancedDisplay="bRequirePhysicsAsset"))
	FName FindClosestBone_K2(FVector TestLocation, FVector& BoneLocation, float IgnoreScale = 0.f, bool bRequirePhysicsAsset = false) const;

	/**
	 * Find a named MorphTarget from the current SkeletalMesh
	 *
	 * @param MorphTargetName Name of MorphTarget to look for.
	 *
	 * @return Pointer to found MorphTarget. Returns NULL if could not find target with that name.
	 */
	virtual class UMorphTarget* FindMorphTarget( FName MorphTargetName ) const;

	/**
	 *	Hides the specified bone. You can also set option for physics body.
	 *
	 *	@param	BoneIndex			Index of the bone
	 *	@param	PhysBodyOption		Option for physics bodies that attach to the bones to be hidden
	 */
	virtual void HideBone( int32 BoneIndex, EPhysBodyOp PhysBodyOption );

	/**
	 *	Unhides the specified bone.  
	 *
	 *	@param	BoneIndex			Index of the bone
	 */
	virtual void UnHideBone( int32 BoneIndex );

	/** 
	 *	Determines if the specified bone is hidden. 
	 *
	 *	@param	BoneIndex			Index of the bone
	 *
	 *	@return true if hidden
	 */
	bool IsBoneHidden( int32 BoneIndex ) const;

	/**
	 *	Hides the specified bone with name.  Currently this just enforces a scale of 0 for the hidden bones.
	 *	Compared to HideBone By Index - This keeps track of list of bones and update when LOD changes
	 *
	 *	@param  BoneName            Name of bone to hide
	 *	@param	PhysBodyOption		Option for physics bodies that attach to the bones to be hidden
	 */
	UFUNCTION(BlueprintCallable, Category="Components|SkinnedMesh")
	void HideBoneByName( FName BoneName, EPhysBodyOp PhysBodyOption );

	/**
	 *	UnHide the specified bone with name.  Currently this just enforces a scale of 0 for the hidden bones.
	 *	Compared to HideBone By Index - This keeps track of list of bones and update when LOD changes
	 *	@param  BoneName            Name of bone to unhide
	 */
	UFUNCTION(BlueprintCallable, Category="Components|SkinnedMesh")
	void UnHideBoneByName( FName BoneName );

	/** 
	 *	Determines if the specified bone is hidden. 
	 *
	 *	@param  BoneName            Name of bone to check
	 *
	 *	@return true if hidden
	 */
	UFUNCTION(BlueprintCallable, Category="Components|SkinnedMesh")
	bool IsBoneHiddenByName( FName BoneName );

	/**
	 *	Allows hiding of a particular material (by ID) on this instance of a SkeletalMesh.
	 *
	 * @param MaterialID - Index of the material show/hide
	 * @param bShow - True to show the material, false to hide it
	 * @param LODIndex - Index of the LOD to modify material visibility within
	 */
	UFUNCTION(BlueprintCallable, Category = "Components|SkinnedMesh")
	void ShowMaterialSection(int32 MaterialID, int32 SectionIndex, bool bShow, int32 LODIndex);

	/** Clear any material visibility modifications made by ShowMaterialSection */
	UFUNCTION(BlueprintCallable, Category = "Components|SkinnedMesh")
	void ShowAllMaterialSections(int32 LODIndex);

	/** Returns whether a specific material section is currently hidden on this component (by using ShowMaterialSection) */
	UFUNCTION(BlueprintCallable, Category = "Components|SkinnedMesh")
	bool IsMaterialSectionShown(int32 MaterialID, int32 LODIndex);

	/**
	 * Set whether this skinned mesh should be rendered as static mesh in a reference pose
	 *
	 * @param	whether this skinned mesh should be rendered as static
	 */
	UFUNCTION(BlueprintCallable, Category = "Components|SkinnedMesh")
	void SetRenderStatic(bool bNewValue);

	/** 
	 * Return PhysicsAsset for this SkeletalMeshComponent
	 * It will return SkeletalMesh's PhysicsAsset unless PhysicsAssetOverride is set for this component
	 *
	 * @return : PhysicsAsset that's used by this component
	 */
	class UPhysicsAsset* GetPhysicsAsset() const;

private:
	/**
	* This refresh all morphtarget curves including SetMorphTarget as well as animation curves
	*/
	virtual void RefreshMorphTargets() {};

	/**  
	 * When bones are not resent in a leader mesh when using leader-pose, we call this to evaluate 
	 * relative transforms.
	 */
	bool GetMissingLeaderBoneRelativeTransform(int32 InBoneIndex, FMissingLeaderBoneCacheEntry& OutInfo) const;

	// BEGIN ILODSyncComponent
	virtual int32 GetDesiredSyncLOD() const override;
	virtual void SetSyncLOD(int32 LODIndex) override;
	virtual int32 GetNumSyncLODs() const override;
	virtual int32 GetCurrentSyncLOD() const override;
	// END ILODSyncComponent

	// Animation update rate control.
public:
	/** Delegate when AnimUpdateRateParams is created, to override its default settings. */
	FOnAnimUpdateRateParamsCreated OnAnimUpdateRateParamsCreated;

	/** Animation Update Rate optimization parameters. */
	struct FAnimUpdateRateParameters* AnimUpdateRateParams;

	virtual bool IsPlayingRootMotion() const { return false; }
	virtual bool IsPlayingNetworkedRootMotionMontage() const { return false; }
	virtual bool IsPlayingRootMotionFromEverything() const { return false; }

	bool ShouldUseUpdateRateOptimizations() const;

	/** Release any rendering resources owned by this component */
	void ReleaseResources();

#if WITH_EDITOR
	/** Helpers allowing us to cache feature level */
	static void BindWorldDelegates();
	static void HandlePostWorldCreation(UWorld* InWorld);
	static void HandleFeatureLevelChanged(ERHIFeatureLevel::Type InFeatureLevel, TWeakObjectPtr<UWorld> InWorld);
#endif

	friend class FRenderStateRecreator;
	friend class FSkeletalMeshStreamOut;
};

class FRenderStateRecreator
{
	USkinnedMeshComponent* Component;
	const bool bWasInitiallyRegistered;
	const bool bWasRenderStateCreated;

public:

	FRenderStateRecreator(USkinnedMeshComponent* InActorComponent) :
		Component(InActorComponent),
		bWasInitiallyRegistered(Component->IsRegistered()),
		bWasRenderStateCreated(Component->IsRenderStateCreated())
	{
		if (bWasRenderStateCreated)
		{
			if (!bWasInitiallyRegistered)
			{
				UE_LOG(LogSkeletalMesh, Warning, TEXT("Created a FRenderStateRecreator with an unregistered component: %s"), *Component->GetPathName());
			}

			Component->DestroyRenderState_Concurrent();
		}
	}

	~FRenderStateRecreator()
	{
		const bool bIsRegistered = Component->IsRegistered();

		const FCoreTexts& CoreTexts = FCoreTexts::Get();

		ensureMsgf(bWasInitiallyRegistered == bIsRegistered,
			TEXT("Component Registered state changed from %s to %s within FRenderStateRecreator scope."),
			*((bWasInitiallyRegistered ? CoreTexts.True : CoreTexts.False).ToString()),
			*((bIsRegistered ? CoreTexts.True : CoreTexts.False).ToString()));

		if (bWasRenderStateCreated && bIsRegistered)
		{
			Component->CreateRenderState_Concurrent(nullptr);
		}
	}
};

/** Simple, CPU evaluation of a vertex's skinned tangent basis */
void GetTypedSkinnedTangentBasis(
	const USkinnedMeshComponent* SkinnedComp,
	const FSkelMeshRenderSection& Section,
	const FStaticMeshVertexBuffers& StaticVertexBuffers,
	const FSkinWeightVertexBuffer& SkinWeightVertexBuffer,
	const int32 VertIndex,
	const TArray<FMatrix44f> & RefToLocals,
	FVector3f& OutTangentX,
	FVector3f& OutTangentY,
	FVector3f& OutTangentZ
);

/** Simple, CPU evaluation of a vertex's skinned position helper function */
template <bool bCachedMatrices>
FVector3f GetTypedSkinnedVertexPosition(
	const USkinnedMeshComponent* SkinnedComp,
	const FSkelMeshRenderSection& Section,
	const FPositionVertexBuffer& PositionVertexBuffer,
	const FSkinWeightVertexBuffer& SkinWeightVertexBuffer,
	const int32 VertIndex,
	const TArray<FMatrix44f> & RefToLocals = TArray<FMatrix44f>()
);<|MERGE_RESOLUTION|>--- conflicted
+++ resolved
@@ -16,10 +16,7 @@
 #include "Containers/SortedMap.h"
 #include "LODSyncInterface.h"
 #include "BoneContainer.h"
-<<<<<<< HEAD
-=======
 #include "Rendering/MorphTargetVertexInfoBuffers.h"
->>>>>>> d731a049
 #include "SkinnedMeshComponent.generated.h"
 
 enum class ESkinCacheUsage : uint8;
@@ -33,11 +30,8 @@
 class FPositionVertexBuffer;
 class UMeshDeformer;
 class UMeshDeformerInstance;
-<<<<<<< HEAD
-=======
 class UMeshDeformerInstanceSettings;
 class USkinnedAsset;
->>>>>>> d731a049
 
 DECLARE_DELEGATE_OneParam(FOnAnimUpdateRateParamsCreated, FAnimUpdateRateParameters*)
 DECLARE_MULTICAST_DELEGATE_ThreeParams(FOnTickPose, USkinnedMeshComponent* /*SkinnedMeshComponent*/, float /*DeltaTime*/, bool /*bNeedsValidRootMotion*/)
@@ -118,10 +112,6 @@
 	};
 }
 
-<<<<<<< HEAD
-/** Struct used to indicate one active morph target that should be applied to this USkeletalMesh when rendered. */
-struct FActiveMorphTarget
-=======
 /** WeightIndex is an into the MorphTargetWeights array */
 using FMorphTargetWeightMap = TMap<const UMorphTarget* /* MorphTarget */, int32 /* WeightIndex */>;
 
@@ -140,7 +130,6 @@
 
 /** The weight data for a specific external morph set. */
 struct ENGINE_API FExternalMorphSetWeights
->>>>>>> d731a049
 {
 	/** Update the number of active morph targets. */
 	void UpdateNumActiveMorphTargets();
@@ -288,15 +277,6 @@
 	UPROPERTY(EditAnywhere, BlueprintReadOnly, Category = "Mesh")
 	TArray<ESkinCacheUsage> SkinCacheUsage;
 
-<<<<<<< HEAD
-	/** If set then the MeshDeformer will be used instead of the fixed animation pipeline. */
-	UPROPERTY(EditAnywhere, BlueprintReadOnly, Category = "Deformer")
-	TObjectPtr<UMeshDeformer> MeshDeformer;
-
-	/** Object containing state for the bound MeshDeformer. */
-	UPROPERTY(Transient)
-	TObjectPtr<UMeshDeformerInstance> MeshDeformerInstance;
-=======
 protected:
 	/** If true, MeshDeformer will be used. If false, use the default mesh deformer on the SkeletalMesh. */
 	UPROPERTY(EditAnywhere, BlueprintReadOnly, Category = "Deformer", meta = (InlineEditConditionToggle))
@@ -320,7 +300,6 @@
 public:
 	/** Get the currently active MeshDeformer Instance. */
 	UMeshDeformerInstance const* GetMeshDeformerInstance() const { return MeshDeformerInstance; }
->>>>>>> d731a049
 
 	/** const getters for previous transform idea */
 	const TArray<uint8>& GetPreviousBoneVisibilityStates() const
@@ -934,8 +913,6 @@
 	virtual void SetSkeletalMesh(class USkeletalMesh* NewMesh, bool bReinitPose = true);
 
 	/**
-<<<<<<< HEAD
-=======
 	 * Get the SkeletalMesh rendered for this mesh.
 	 * This function is not technically deprecated but shouldn't be used other than for Blueprint backward compatibility purposes.
 	 * It is used to access the correct SkinnedAsset pointer value through the deprecated SkeletalMesh property in blueprints.
@@ -974,7 +951,6 @@
 	USkinnedAsset* GetSkinnedAsset() const;
 
 	/**
->>>>>>> d731a049
 	 * Change the MeshDeformer that is used for this Component.
 	 *
 	 * @param InMeshDeformer New mesh deformer to set for this component
@@ -1021,11 +997,7 @@
 
 	bool IsSkinCacheAllowed(int32 LodIdx) const;
 
-<<<<<<< HEAD
-	bool HasMeshDeformer() const { return MeshDeformer != nullptr; }
-=======
 	bool HasMeshDeformer() const { return GetActiveMeshDeformer() != nullptr; }
->>>>>>> d731a049
 
 	/**
 	 *	Compute SkeletalMesh MinLOD that will be used by this component
@@ -1314,13 +1286,8 @@
 	 */
 	virtual void DispatchParallelTickPose(FActorComponentTickFunction* TickFunction) {}
 
-<<<<<<< HEAD
-	/** Helper function for UpdateLODStatus, called with a valid index for InMasterPoseComponentPredictedLODLevel when updating LOD status for slave components */
-	bool UpdateLODStatus_Internal(int32 InMasterPoseComponentPredictedLODLevel, bool bRequestedByMasterPoseComponent = false);
-=======
 	/** Helper function for UpdateLODStatus, called with a valid index for InLeaderPoseComponentPredictedLODLevel when updating LOD status for follower components */
 	bool UpdateLODStatus_Internal(int32 InLeaderPoseComponentPredictedLODLevel, bool bRequestedByLeaderPoseComponent = false);
->>>>>>> d731a049
 
 public:
 	/**
