--- conflicted
+++ resolved
@@ -25,22 +25,14 @@
 	 * Width of light source rect.
 	 * Note that light sources shapes which intersect shadow casting geometry can cause shadowing artifacts.
 	 */
-<<<<<<< HEAD
-	UPROPERTY(EditAnywhere, BlueprintReadOnly, interp, Category=Light)
-=======
 	UPROPERTY(EditAnywhere, BlueprintReadOnly, interp, Category=Light, meta=(UIMin = "0.0", UIMax = "1000.0", ClampMax = "100000"))
->>>>>>> 4af6daef
 	float SourceWidth;
 
 	/** 
 	 * Height of light source rect.
 	 * Note that light sources shapes which intersect shadow casting geometry can cause shadowing artifacts.
 	 */
-<<<<<<< HEAD
-	UPROPERTY(EditAnywhere, BlueprintReadOnly, interp, Category=Light)
-=======
 	UPROPERTY(EditAnywhere, BlueprintReadOnly, interp, Category=Light, meta=(UIMin = "0.0", UIMax = "1000.0", ClampMax = "100000"))
->>>>>>> 4af6daef
 	float SourceHeight;
 
 	/**
@@ -60,17 +52,10 @@
 	TObjectPtr<class UTexture> SourceTexture;
 
 	UFUNCTION(BlueprintCallable, Category = "Rendering|Lighting")
-<<<<<<< HEAD
-	void SetSourceTexture(UTexture* NewValue);
-
-	UFUNCTION(BlueprintCallable, Category="Rendering|Lighting")
-	void SetSourceWidth(float NewValue);
-=======
 	ENGINE_API void SetSourceTexture(UTexture* NewValue);
 
 	UFUNCTION(BlueprintCallable, Category="Rendering|Lighting")
 	ENGINE_API void SetSourceWidth(float NewValue);
->>>>>>> 4af6daef
 
 	UFUNCTION(BlueprintCallable, Category="Rendering|Lighting")
 	ENGINE_API void SetSourceHeight(float NewValue);
