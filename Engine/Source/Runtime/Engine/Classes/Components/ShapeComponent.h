--- conflicted
+++ resolved
@@ -109,16 +109,10 @@
 	//~ End USceneComponent Interface
 
 	//~ Begin UObject Interface.
-<<<<<<< HEAD
-	virtual void Serialize(FArchive& Ar) override;
-#if WITH_EDITORONLY_DATA
-	static void DeclareConstructClasses(TArray<FTopLevelAssetPath>& OutConstructClasses, const UClass* SpecificSubclass);
-=======
 	ENGINE_API virtual void Serialize(FArchive& Ar) override;
 	virtual bool GetIgnoreBoundsForEditorFocus() const override { return true; }
 #if WITH_EDITORONLY_DATA
 	static ENGINE_API void DeclareConstructClasses(TArray<FTopLevelAssetPath>& OutConstructClasses, const UClass* SpecificSubclass);
->>>>>>> 4af6daef
 #endif
 
 #if WITH_EDITOR
@@ -127,19 +121,11 @@
 	//~ End UObject Interface.
 
 	/** Update the body setup parameters based on shape information*/
-<<<<<<< HEAD
-	virtual void UpdateBodySetup();
-
-	TSubclassOf<class UNavAreaBase> GetDesiredAreaClass() const;
-	void SetAreaClassOverride(TSubclassOf<class UNavAreaBase> InAreaClassOverride);
-	void SetUseSystemDefaultObstacleAreaClass();
-=======
 	ENGINE_API virtual void UpdateBodySetup();
 
 	ENGINE_API TSubclassOf<class UNavAreaBase> GetDesiredAreaClass() const;
 	ENGINE_API void SetAreaClassOverride(TSubclassOf<class UNavAreaBase> InAreaClassOverride);
 	ENGINE_API void SetUseSystemDefaultObstacleAreaClass();
->>>>>>> 4af6daef
 };
 
 enum class EShapeBodySetupHelper
