// Copyright Epic Games, Inc. All Rights Reserved.

#pragma once

#include "Components/PrimitiveComponent.h"
#include "Field/FieldSystem.h"
#include "UObject/ObjectMacros.h"
#include "RHI.h"
#include "RHIUtilities.h"
#include "RenderResource.h"
#include "PrimitiveSceneProxy.h"
#include "Kismet/BlueprintFunctionLibrary.h"

#include "PhysicsFieldComponent.generated.h"

enum class EFieldCommandBuffer : uint8
{
	GPUFieldBuffer = 0,
	CPUReadBuffer = 1,
	CPUWriteBuffer = 2,
	GPUDebugBuffer = 3,
	NumFieldBuffers = 4
};

struct FPhysicsFieldInfos
{
	/** Type of targets offsets */
	using BufferOffsets = TStaticArray<int32, MAX_PHYSICS_FIELD_TARGETS, 16>;

	/** Size of the datas stored on each voxels*/
	int32 TargetCount = 1;

	/** Target types to be processed */
	TArray<EFieldPhysicsType> TargetTypes;

	/** Vector Targets Offsets*/
	BufferOffsets VectorTargets;

	/** Scalar Targets Offsets*/
	BufferOffsets ScalarTargets;

	/** Integer targets offsets */
	BufferOffsets IntegerTargets;

	/** Physics targets offsets */
	BufferOffsets PhysicsTargets;

	/** Valid targets offsets */
	BufferOffsets ValidTargets;

	/** Physics Targets bounds */
	TStaticArray<FIntVector4, MAX_PHYSICS_FIELD_TARGETS, 16> PhysicsBounds;

	/** Clipmap  Center */
	FVector ClipmapCenter = FVector::ZeroVector;

	/** Clipmap Distance */
	float ClipmapDistance = 10000;

	/** Clipmap Count */
	int32 ValidCount = 0;

	/** Clipmap Count */
	int32 ClipmapCount = 4;

	/** Clipmap Exponent */
	int32 ClipmapExponent = 2;

	/** Clipmap Resolution */
	int32 ClipmapResolution = 64;

	/** Clipmap Resolution */
	FVector ViewOrigin = FVector::ZeroVector;

	/** Bounds Cells offsets */
	TArray<int32> CellsOffsets;

	/** Min Bounds for each target/clipmap */
	TArray<FIntVector4> CellsMin;

	/** Max Bounds for each target/clipmap */
	TArray<FIntVector4> CellsMax;

	/** Min Bounds for each target/clipmap */
	TStaticArray<int32, MAX_PHYSICS_FIELD_TARGETS, 16> BoundsOffsets;

	/** Time in seconds for field evaluation */
	float TimeSeconds;

	/** Boolean to check if we are building the clipmap or not */
	bool bBuildClipmap;

	/** Boolean to check if we are visualizing the field */
	bool bShowFields;
};

/**
 * Physics Field render resource.
 */
class FPhysicsFieldResource : public FRenderResource
{
public:

	/** Field cached clipmap buffer */
	FRWBuffer ClipmapBuffer;

	/** Field nodes params buffer */
	FRWBuffer NodesParams;

	/** Field nodes offsets buffer */
	FRWBuffer NodesOffsets;

	/** Field targets nodes buffer */
	FRWBuffer TargetsOffsets;

	/** Cells offsets buffer */
	FRWBuffer CellsOffsets;

	/** Cells Min buffer */
	FRWBuffer CellsMin;

	/** Cells max buffer */
	FRWBuffer CellsMax;

	/** Bounds Min buffer */
	FRWBuffer BoundsMin;

	/** Bounds max buffer */
	FRWBuffer BoundsMax;

	/** Field infos that will be used to allocate memory and to transfer information */
	FPhysicsFieldInfos FieldInfos;

	/** Default constructor. */
	FPhysicsFieldResource(const int32 TargetCount, const TArray<EFieldPhysicsType>& TargetTypes,
		const FPhysicsFieldInfos::BufferOffsets& VectorTargets, const FPhysicsFieldInfos::BufferOffsets& ScalarTargets,
		const FPhysicsFieldInfos::BufferOffsets& IntegerTargets, const FPhysicsFieldInfos::BufferOffsets& PhysicsTargets,
		const TStaticArray< FIntVector4, MAX_PHYSICS_FIELD_TARGETS, 16>& PhysicsBounds, const bool bBuildClipmap);

	/** Release Field resources. */
	virtual void ReleaseRHI() override;

	/** Init Field resources. */
	virtual void InitRHI(FRHICommandListBase& RHICmdList) override;

	/** Update RHI resources. */
	void UpdateResource(FRHICommandListImmediate& RHICmdList,
		const TStaticArray<int32, EFieldPhysicsType::Field_PhysicsType_Max + 1>& TargetsOffsetsDatas, const TArray<int32>& NodesOffsetsDatas, const TArray<float>& NodesParamsDatas,
		const TArray<FVector>& TargetsMinDatas, const TArray<FVector>& TargetsMaxDatas, const float TimeSeconds, 
		const TArray<FVector4>& BoundsMinDatas, const TArray<FVector4>& BoundsMaxDatas, const TStaticArray<int32, EFieldPhysicsType::Field_PhysicsType_Max + 1>& BoundsOffsetsDatas);

	/** Update Bounds. */
	void UpdateBounds(const TArray<FVector>& TargetsMin, const TArray<FVector>& TargetsMax, const TStaticArray<int32, EFieldPhysicsType::Field_PhysicsType_Max + 1>& TargetOffsets,
					  const TStaticArray<int32, EFieldPhysicsType::Field_PhysicsType_Max + 1>& BoundsOffsets);
};


/**
 * An instance of a Physics Field.
 */
class FPhysicsFieldInstance
{
public:

	/** Default constructor. */
	FPhysicsFieldInstance()
		: FieldResource(nullptr)
	{}

	/** Destructor. */
	~FPhysicsFieldInstance() {}

	/**
	 * Initializes the instance for the given resource.
	 * @param TextureSize - The resource texture size to be used.
	 */
	void InitInstance(const TArray<EFieldPhysicsType>& TargetTypes, const bool bBuildClipmap);

	/**
	 * Release the resource of the instance.
	 */
	void ReleaseInstance();

	/**
	 * Update the datas based on the new bounds and commands
	 * @param FieldCommands - Field commands to be sampled
	 */
<<<<<<< HEAD
	void UpdateInstance(const float TimeSeconds);

	/** Update the offsets and params given a node */
	void BuildNodeParams(FFieldNodeBase* FieldNode, const TMap<FFieldNodeBase*, float> CommandTimes, const float PreviousTime);

	/** Update the bounds given a node */
	static void BuildNodeBounds(FFieldNodeBase* FieldNode, FVector& MinBounds, FVector& MaxBounds, float& MaxMagnitude);
=======
	void UpdateInstance(const float TimeSeconds, const bool bIsDebugBuffer);
>>>>>>> 4af6daef

	/** The field system resource. */
	FPhysicsFieldResource* FieldResource = nullptr;

	/** Targets offsets in the nodes array*/
	TStaticArray<int32, EFieldPhysicsType::Field_PhysicsType_Max + 1> TargetsOffsets;
	
	/** Bounds offsets in the bounds array*/
	TStaticArray<int32, EFieldPhysicsType::Field_PhysicsType_Max + 1> BoundsOffsets;

	/** Nodes offsets in the paramter array */
	TArray<int32> NodesOffsets;

	/** Nodes input parameters and connection */
	TArray<float> NodesParams;

	/** Commands bounds min sorted per target type */
	TArray<FVector4> BoundsMin;

	/** Commands bounds max sorted per target type */
	TArray<FVector4> BoundsMax;

	/** List of all the field commands in the world */
	TArray<FFieldSystemCommand> FieldCommands;

	/** Min Bounds for each target/clipmap */
	TArray<FVector> TargetsMin;

	/** Max Bounds for each target/clipmap */
	TArray<FVector> TargetsMax;
};

/**
*	PhysicsFieldComponent
*/

UCLASS(meta = (BlueprintSpawnableComponent), MinimalAPI)
class UPhysicsFieldComponent : public USceneComponent
{
	GENERATED_BODY()

public:

	ENGINE_API UPhysicsFieldComponent();

	//~ Begin UActorComponent Interface.
	ENGINE_API virtual void OnRegister() override;
	ENGINE_API virtual void OnUnregister() override;
	ENGINE_API virtual void TickComponent(float DeltaTime, enum ELevelTick TickType, FActorComponentTickFunction* ThisTickFunction) override;
	ENGINE_API virtual void SendRenderDynamicData_Concurrent() override;
	ENGINE_API virtual void CreateRenderState_Concurrent(FRegisterComponentContext* Context) override;
	ENGINE_API virtual void DestroyRenderState_Concurrent() override;
	//~ End UActorComponent Interface.

	/** Add the transient field command */
	ENGINE_API void AddTransientCommand(const FFieldSystemCommand& FieldCommand, const bool bIsGPUField);

	/** Add the persistent field command */
	ENGINE_API void AddPersistentCommand(const FFieldSystemCommand& FieldCommand, const bool bIsGPUField);

	/** Add the construction field command */
	ENGINE_API void AddConstructionCommand(const FFieldSystemCommand& FieldCommand);

	/** Remove the transient field command */
	ENGINE_API void RemoveTransientCommand(const FFieldSystemCommand& FieldCommand, const bool bIsGPUField);

	/** Remove the persistent field command */
	ENGINE_API void RemovePersistentCommand(const FFieldSystemCommand& FieldCommand, const bool bIsGPUField);

	/** Fill the transient commands intersecting the bounding box from the physics field */
	ENGINE_API void FillTransientCommands(const bool bIsWorldField, const FBox& BoundingBox, const float TimeSeconds, TArray<FFieldSystemCommand>& OutputCommands) const;

	/** Fill the persistent commands intersecting the bounding box from the physics field */
	ENGINE_API void FillPersistentCommands(const bool bIsWorldField, const FBox& BoundingBox, const float TimeSeconds, TArray<FFieldSystemCommand>& OutputCommands) const;

	/** Build the command bounds */
	static ENGINE_API void BuildCommandBounds(FFieldSystemCommand& FieldCommand);

	// These types are not static since we probably want in the future to be able to pick the vector/scalar/integer fields we are interested in

	/** List of all the field transient commands in the world */
	TArray<FFieldSystemCommand> TransientCommands[(uint8)(EFieldCommandBuffer::NumFieldBuffers)];

	/** List of all the field persistent commands in the world */
	TArray<FFieldSystemCommand> PersistentCommands[(uint8)(EFieldCommandBuffer::NumFieldBuffers)];

<<<<<<< HEAD
=======
	/** List of all the field construction commands in the world */
	TArray<FFieldSystemCommand> ConstructionCommands[(uint8)(EFieldCommandBuffer::NumFieldBuffers)];

>>>>>>> 4af6daef
	/** The instance of the GPU field system. */
	FPhysicsFieldInstance* FieldInstance = nullptr;

	/** The instance of the CPU field system. */
	FPhysicsFieldInstance* DebugInstance = nullptr;

	/** Scene proxy to be sent to the render thread. */
	class FPhysicsFieldSceneProxy* FieldProxy = nullptr;
};

/** Compute the field indexand output given a field type */
void ENGINE_API GetFieldIndex(const uint32 FieldType, int32& FieldIndex, EFieldOutputType& FieldOutput);

//class FPhysicsFieldSceneProxy final : public FPrimitiveSceneProxy
class FPhysicsFieldSceneProxy 
{
public:
	//SIZE_T GetTypeHash() const override;

	/** Initialization constructor. */
	explicit FPhysicsFieldSceneProxy(class UPhysicsFieldComponent* PhysicsFieldComponent);

	/** Destructor. */
	~FPhysicsFieldSceneProxy();

	/** The GPU physics field resource which this proxy is visualizing. */
	FPhysicsFieldResource* FieldResource = nullptr;

	/** The CPU physics field resource which this proxy is visualizing. */
	FPhysicsFieldResource* DebugResource = nullptr;
<<<<<<< HEAD
};

/** Static function with world field evaluation */
UCLASS()
class ENGINE_API UPhysicsFieldStatics : public UBlueprintFunctionLibrary
{
	GENERATED_UCLASS_BODY()
	
public:
	
	/** Evaluate the world physics vector field from BP */
	UFUNCTION(BlueprintCallable, Category="Field", meta=(WorldContext="WorldContextObject"))
	static FVector EvalPhysicsVectorField(const UObject* WorldContextObject, const FVector& WorldPosition, const EFieldVectorType VectorType);

	/** Evaluate the world physics scalar field from BP */
	UFUNCTION(BlueprintCallable, Category="Field", meta=(WorldContext="WorldContextObject"))
	static float EvalPhysicsScalarField(const UObject* WorldContextObject, const FVector& WorldPosition, const EFieldScalarType ScalarType);

	/** Evaluate the world physics integer field from BP */
	UFUNCTION(BlueprintCallable, Category="Field", meta=(WorldContext="WorldContextObject"))
	static int32 EvalPhysicsIntegerField(const UObject* WorldContextObject, const FVector& WorldPosition, const EFieldIntegerType IntegerType);
};

=======
};

/** Static function with world field evaluation */
UCLASS(MinimalAPI)
class UPhysicsFieldStatics : public UBlueprintFunctionLibrary
{
	GENERATED_UCLASS_BODY()
	
public:
	
	/** Evaluate the world physics vector field from BP */
	UFUNCTION(BlueprintCallable, Category="Field", meta=(WorldContext="WorldContextObject"))
	static ENGINE_API FVector EvalPhysicsVectorField(const UObject* WorldContextObject, const FVector& WorldPosition, const EFieldVectorType VectorType);

	/** Evaluate the world physics scalar field from BP */
	UFUNCTION(BlueprintCallable, Category="Field", meta=(WorldContext="WorldContextObject"))
	static ENGINE_API float EvalPhysicsScalarField(const UObject* WorldContextObject, const FVector& WorldPosition, const EFieldScalarType ScalarType);

	/** Evaluate the world physics integer field from BP */
	UFUNCTION(BlueprintCallable, Category="Field", meta=(WorldContext="WorldContextObject"))
	static ENGINE_API int32 EvalPhysicsIntegerField(const UObject* WorldContextObject, const FVector& WorldPosition, const EFieldIntegerType IntegerType);
};

>>>>>>> 4af6daef
void ENGINE_API EvaluateFieldVectorNodes(TArray<FFieldSystemCommand>& FieldCommands, const EFieldPhysicsType FieldType, FFieldContext& FieldContext, 
	TArray<FVector>& ResultsArray, TArray<FVector>& MaxArray);

void ENGINE_API EvaluateFieldScalarNodes(TArray<FFieldSystemCommand>& FieldCommands, const EFieldPhysicsType FieldType, FFieldContext& FieldContext, 
	TArray<float>& ResultsArray, TArray<float>& MaxArray);

void ENGINE_API EvaluateFieldIntegerNodes(TArray<FFieldSystemCommand>& FieldCommands, const EFieldPhysicsType FieldType, FFieldContext& FieldContext, 
	TArray<int32>& ResultsArray, TArray<int32>& MaxArray);



<|MERGE_RESOLUTION|>--- conflicted
+++ resolved
@@ -185,17 +185,7 @@
 	 * Update the datas based on the new bounds and commands
 	 * @param FieldCommands - Field commands to be sampled
 	 */
-<<<<<<< HEAD
-	void UpdateInstance(const float TimeSeconds);
-
-	/** Update the offsets and params given a node */
-	void BuildNodeParams(FFieldNodeBase* FieldNode, const TMap<FFieldNodeBase*, float> CommandTimes, const float PreviousTime);
-
-	/** Update the bounds given a node */
-	static void BuildNodeBounds(FFieldNodeBase* FieldNode, FVector& MinBounds, FVector& MaxBounds, float& MaxMagnitude);
-=======
 	void UpdateInstance(const float TimeSeconds, const bool bIsDebugBuffer);
->>>>>>> 4af6daef
 
 	/** The field system resource. */
 	FPhysicsFieldResource* FieldResource = nullptr;
@@ -282,12 +272,9 @@
 	/** List of all the field persistent commands in the world */
 	TArray<FFieldSystemCommand> PersistentCommands[(uint8)(EFieldCommandBuffer::NumFieldBuffers)];
 
-<<<<<<< HEAD
-=======
 	/** List of all the field construction commands in the world */
 	TArray<FFieldSystemCommand> ConstructionCommands[(uint8)(EFieldCommandBuffer::NumFieldBuffers)];
 
->>>>>>> 4af6daef
 	/** The instance of the GPU field system. */
 	FPhysicsFieldInstance* FieldInstance = nullptr;
 
@@ -318,31 +305,6 @@
 
 	/** The CPU physics field resource which this proxy is visualizing. */
 	FPhysicsFieldResource* DebugResource = nullptr;
-<<<<<<< HEAD
-};
-
-/** Static function with world field evaluation */
-UCLASS()
-class ENGINE_API UPhysicsFieldStatics : public UBlueprintFunctionLibrary
-{
-	GENERATED_UCLASS_BODY()
-	
-public:
-	
-	/** Evaluate the world physics vector field from BP */
-	UFUNCTION(BlueprintCallable, Category="Field", meta=(WorldContext="WorldContextObject"))
-	static FVector EvalPhysicsVectorField(const UObject* WorldContextObject, const FVector& WorldPosition, const EFieldVectorType VectorType);
-
-	/** Evaluate the world physics scalar field from BP */
-	UFUNCTION(BlueprintCallable, Category="Field", meta=(WorldContext="WorldContextObject"))
-	static float EvalPhysicsScalarField(const UObject* WorldContextObject, const FVector& WorldPosition, const EFieldScalarType ScalarType);
-
-	/** Evaluate the world physics integer field from BP */
-	UFUNCTION(BlueprintCallable, Category="Field", meta=(WorldContext="WorldContextObject"))
-	static int32 EvalPhysicsIntegerField(const UObject* WorldContextObject, const FVector& WorldPosition, const EFieldIntegerType IntegerType);
-};
-
-=======
 };
 
 /** Static function with world field evaluation */
@@ -366,7 +328,6 @@
 	static ENGINE_API int32 EvalPhysicsIntegerField(const UObject* WorldContextObject, const FVector& WorldPosition, const EFieldIntegerType IntegerType);
 };
 
->>>>>>> 4af6daef
 void ENGINE_API EvaluateFieldVectorNodes(TArray<FFieldSystemCommand>& FieldCommands, const EFieldPhysicsType FieldType, FFieldContext& FieldContext, 
 	TArray<FVector>& ResultsArray, TArray<FVector>& MaxArray);
 
