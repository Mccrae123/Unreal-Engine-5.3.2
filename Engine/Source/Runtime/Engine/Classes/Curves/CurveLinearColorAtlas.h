--- conflicted
+++ resolved
@@ -110,14 +110,6 @@
 	UPROPERTY(EditAnywhere, Category = "Curves", DisplayName = "Texture Width")
 	uint32	TextureSize;						// Width of the lookup textures
 
-<<<<<<< HEAD
-	UPROPERTY(EditAnywhere, Category = "Curves")
-	/** Set texture height equal to texture width. */
-	uint32 bSquareResolution : 1;
-
-	UPROPERTY(EditAnywhere, Category = "Curves", meta = (EditCondition = "!bSquareResolution"))
-	uint32	TextureHeight;						// Height of the lookup textures
-=======
 	UPROPERTY(EditAnywhere, Category = "Curves")
 	/** Set texture height equal to texture width. */
 	uint32 bSquareResolution : 1;
@@ -127,19 +119,6 @@
 
 	UPROPERTY(EditAnywhere, Category = "Curves")
 	TArray<TObjectPtr<UCurveLinearColor>> GradientCurves;
->>>>>>> 6bbb88c8
-
-#if WITH_EDITORONLY_DATA
-	/** Disable all color adjustments to preserve negative values in curves. Color adjustments clamp to 0 when enabled. */
-	UPROPERTY(EditAnywhere, Category = "Curves")
-	uint32 bDisableAllAdjustments : 1;
-
-	UPROPERTY(Transient)
-	uint32 bHasCachedColorAdjustments : 1;
-
-	UPROPERTY(Transient)
-	FCurveAtlasColorAdjustments CachedColorAdjustments;
-#endif
 
 #if WITH_EDITORONLY_DATA
 	/** Disable all color adjustments to preserve negative values in curves. Color adjustments clamp to 0 when enabled. */
