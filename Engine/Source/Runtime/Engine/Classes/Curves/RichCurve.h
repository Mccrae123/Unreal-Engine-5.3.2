--- conflicted
+++ resolved
@@ -255,11 +255,7 @@
 	ENGINE_API void DeleteKey(FKeyHandle KeyHandle) final override;
 
 	/** Finds the key at InTime, and updates its value. If it can't find the key within the KeyTimeTolerance, it adds one at that time */
-<<<<<<< HEAD
-	virtual FKeyHandle UpdateOrAddKey(float InTime, float InValue, const bool bUnwindRotation = false, float KeyTimeTolerance = UE_KINDA_SMALL_NUMBER) final override;
-=======
 	ENGINE_API virtual FKeyHandle UpdateOrAddKey(float InTime, float InValue, const bool bUnwindRotation = false, float KeyTimeTolerance = UE_KINDA_SMALL_NUMBER) final override;
->>>>>>> 4af6daef
 
 	/** Move a key to a new time. */
 	ENGINE_API virtual void SetKeyTime(FKeyHandle KeyHandle, float NewTime) final override;
@@ -277,11 +273,7 @@
 	ENGINE_API virtual TPair<float, float> GetKeyTimeValuePair(FKeyHandle KeyHandle) const final override;
 
 	/** Returns whether the curve is constant or not */
-<<<<<<< HEAD
-	bool IsConstant(float Tolerance = UE_SMALL_NUMBER) const;
-=======
 	ENGINE_API bool IsConstant(float Tolerance = UE_SMALL_NUMBER) const;
->>>>>>> 4af6daef
 
 	/** Returns whether the curve is empty or not */
 	bool IsEmpty() const { return Keys.Num() == 0; }
@@ -333,18 +325,6 @@
 	/** Remove redundant keys, comparing against Tolerance */
 	UE_DEPRECATED(5.1, "FRichCurve::RemoveRedundantKeys is deprecated, use signature with additional SampleRate or RemoveRedundantAutoTangentKeys instead")
 	void RemoveRedundantKeys(float Tolerance) { RemoveRedundantAutoTangentKeys(Tolerance); }
-<<<<<<< HEAD
-	void RemoveRedundantAutoTangentKeys(float Tolerance);
-	virtual void RemoveRedundantKeys(float Tolerance, FFrameRate SampleRate) final override;
-
-	UE_DEPRECATED(5.1, "FRichCurve::RemoveRedundantKeys is deprecated, use signature with additional SampleRate or RemoveRedundantAutoTangentKeys instead")
-	void RemoveRedundantKeys(float Tolerance, float FirstKeyTime, float LastKeyTime) { RemoveRedundantAutoTangentKeys(Tolerance, FirstKeyTime, LastKeyTime); }
-	void RemoveRedundantAutoTangentKeys(float Tolerance, float FirstKeyTime, float LastKeyTime);
-	virtual void RemoveRedundantKeys(float Tolerance, float FirstKeyTime, float LastKeyTime, FFrameRate SampleRate) final override;
-
-	/** Compresses a rich curve for efficient runtime storage and evaluation */
-	void CompressCurve(struct FCompressedRichCurve& OutCurve, float ErrorThreshold = 0.0001f, float SampleRate = 120.0) const;
-=======
 	ENGINE_API void RemoveRedundantAutoTangentKeys(float Tolerance);
 	ENGINE_API virtual void RemoveRedundantKeys(float Tolerance, FFrameRate SampleRate) final override;
 
@@ -355,19 +335,13 @@
 
 	/** Compresses a rich curve for efficient runtime storage and evaluation */
 	ENGINE_API void CompressCurve(struct FCompressedRichCurve& OutCurve, float ErrorThreshold = 0.0001f, float SampleRate = 120.0) const;
->>>>>>> 4af6daef
 
 	/** Allocates a duplicate of the curve */
 	virtual FIndexedCurve* Duplicate() const final { return new FRichCurve(*this); }
 
 private:
-<<<<<<< HEAD
-	void RemoveRedundantKeysInternal(float Tolerance, int32 InStartKeepKey, int32 InEndKeepKey, FFrameRate SampleRate);
-	virtual int32 GetKeyIndex(float KeyTime, float KeyTimeTolerance) const override final;
-=======
 	ENGINE_API void RemoveRedundantKeysInternal(float Tolerance, int32 InStartKeepKey, int32 InEndKeepKey, FFrameRate SampleRate);
 	ENGINE_API virtual int32 GetKeyIndex(float KeyTime, float KeyTimeTolerance) const override final;
->>>>>>> 4af6daef
 
 public:
 
@@ -435,9 +409,6 @@
 	/** Populate RichCurve with decompressed key-data */
 	ENGINE_API void PopulateCurve(FRichCurve& OutCurve) const;
 
-	/** Populate RichCurve with decompressed key-data */
-	void PopulateCurve(FRichCurve& OutCurve) const;
-
 	/** Evaluate this rich curve at the specified time */
 	static ENGINE_API float StaticEval(ERichCurveCompressionFormat CompressionFormat, ERichCurveKeyTimeCompressionFormat KeyTimeCompressionFormat, ERichCurveExtrapolation PreInfinityExtrap, ERichCurveExtrapolation PostInfinityExtrap, TConstantValueNumKeys ConstantValueNumKeys, const uint8* CompressedKeys, float InTime, float InDefaultValue = 0.0f);
 
