// Copyright Epic Games, Inc. All Rights Reserved.

#pragma once

#include "Engine/DataTable.h"
#include "BoneContainer.h"
#include "CustomBoneIndexArray.h"
#include "MirrorDataTable.generated.h"

/** Type referenced by a row in the mirror data table */
UENUM()
namespace EMirrorRowType
{
	enum Type : int
	{
		Bone,
		AnimationNotify,
		Curve,
		SyncMarker,
		Custom
	};
}


/** Find and Replace Method for FMirrorFindReplaceExpression. */
UENUM()
namespace EMirrorFindReplaceMethod
{
	enum Type : int
	{
		/** Only find and replace matching strings at the start of the name  */
		Prefix,
        /** Only find and replace matching strings at the end of the name  */
        Suffix,
        /** Use regular expressions for find and replace, including support for captures $1 - $10 */
        RegularExpression
    };
}

/**  Base Mirror Table containing all data required by the animation mirroring system. */
USTRUCT()
struct FMirrorTableRow : public FTableRowBase
{
	GENERATED_BODY()

	UPROPERTY(EditAnywhere, BlueprintReadOnly, Category = Mirroring)
	FName Name;

	UPROPERTY(EditAnywhere, BlueprintReadOnly, Category = Mirroring)
	FName MirroredName;

	UPROPERTY(EditAnywhere, BlueprintReadOnly, Category = Mirroring)
	TEnumAsByte<EMirrorRowType::Type> MirrorEntryType;

	FMirrorTableRow()
		: Name(NAME_None)
		, MirroredName(NAME_None)
		, MirrorEntryType(EMirrorRowType::Bone) {}

	ENGINE_API FMirrorTableRow(const FMirrorTableRow& Other);
	ENGINE_API FMirrorTableRow& operator=(FMirrorTableRow const& Other);
	ENGINE_API bool operator==(FMirrorTableRow const& Other) const;
	ENGINE_API bool operator!=(FMirrorTableRow const& Other) const;
	ENGINE_API bool operator<(FMirrorTableRow const& Other) const;
};

/** Find and Replace expressions used to generate mirror tables*/
USTRUCT()
struct FMirrorFindReplaceExpression
{
	GENERATED_BODY()

	UPROPERTY(EditAnywhere, Category = Mirroring)
	FName FindExpression;

	UPROPERTY(EditAnywhere, Category = Mirroring)
	FName ReplaceExpression;

	UPROPERTY(EditAnywhere, Category = Mirroring)
	TEnumAsByte<EMirrorFindReplaceMethod::Type> FindReplaceMethod;

	FMirrorFindReplaceExpression() 
		: FindExpression(NAME_None)
		, ReplaceExpression(NAME_None)
		, FindReplaceMethod(EMirrorFindReplaceMethod::Prefix) {}

	FMirrorFindReplaceExpression(FName InFindExpression, FName InReplaceExpression, EMirrorFindReplaceMethod::Type Method)
		: FindExpression(InFindExpression)
		, ReplaceExpression(InReplaceExpression)
		, FindReplaceMethod(Method)
	{
	}
};

/**
 * Data table for mirroring bones, notifies, and curves. The mirroring table allows self mirroring with entries where the name and mirrored name are identical
 */
UCLASS(MinimalAPI, BlueprintType, hideCategories = (ImportOptions, ImportSource) /* AutoExpandCategories = "MirrorDataTable,ImportOptions"*/)
class UMirrorDataTable : public UDataTable
{
	GENERATED_BODY()

	friend class UMirrorDataTableFactory;

public:
	UMirrorDataTable(const FObjectInitializer& ObjectInitializer);

	ENGINE_API virtual void PostLoad() override;

#if WITH_EDITOR
<<<<<<< HEAD

	ENGINE_API virtual void PreEditChange(FProperty* PropertyThatWillChange) override;

	ENGINE_API virtual void PostEditChangeProperty(FPropertyChangedEvent& PropertyChangedEvent) override;


=======
	ENGINE_API virtual void PostEditChangeProperty(FPropertyChangedEvent& PropertyChangedEvent) override;
>>>>>>> 4af6daef
#endif // WITH_EDITOR

	/**
	 * Apply the animation settings mirroring find and replace strings against the given name, returning
	 * the mirrored name or NAME_None if none of the find strings are found in the name. 
	 * 
	 * @param	InName		Name to map against animation settings mirroring find and replace 
	 * @return				The mirrored name or NAME_None
	 */
	ENGINE_API static FName GetSettingsMirrorName(FName InName); 

	/**
	 * Apply the provided find and replace strings against the given name, returning
	 * the mirrored name or NAME_None if none of the find strings are found in the name. 
	 * 
	 * @param	MirrorFindReplaceExpressions		Find and replace expressions.  The first matching expression will be returned
	 * @param	InName								Name to find and replace 
	 * @return										The mirrored name or NAME_None if none of the expressions match
	 */
	ENGINE_API static FName GetMirrorName(FName InName, const TArray<FMirrorFindReplaceExpression>& MirrorFindReplaceExpressions);

	/**
     * Create Mirror Bone Indices for the provided BoneContainer.  The CompactBonePoseMirrorBones provides an index map which can be used to mirror at runtime
	 *
	 * @param	BoneContainer					The Bone Container that the OutCompactPaseMirrorBones should match
	 * @param	MirrorBoneIndexes				Mirror bone indexes created for the ReferenceSkeleton used by the BoneContainer 
	 * @param	OutCompactPoseMirrorBones		An efficient representation of the bones to mirror which can be used at runtime
	 */
	ENGINE_API static void FillCompactPoseMirrorBones(const FBoneContainer& BoneContainer, const TCustomBoneIndexArray<FSkeletonPoseBoneIndex, FSkeletonPoseBoneIndex>& MirrorBoneIndexes, TCustomBoneIndexArray<FCompactPoseBoneIndex, FCompactPoseBoneIndex>& OutCompactPoseMirrorBones);


	/**
	 * Converts the mirror data table Name -> MirrorName map into an index map for the given ReferenceSkeleton
	 *
	 * @param	ReferenceSkeleton		The ReferenceSkeleton to compute the mirror index against
	 * @param	OutMirrorBoneIndexes	An array that provides the bone index of the mirror bone, or INDEX_NONE if the bone is not mirrored
	 */
	ENGINE_API void FillMirrorBoneIndexes(const USkeleton* Skeleton, TCustomBoneIndexArray<FSkeletonPoseBoneIndex, FSkeletonPoseBoneIndex>& OutMirrorBoneIndexes) const;

	/**
	 * Populates two arrays with a mapping of compact pose mirror bones and reference rotations
	 *
	 * @param	BoneContainer					Structure which holds the required bones
	 * @param	OutCompactPoseMirrorBones		Output array mapping compact pose mirror bones
	 * @param	OutComponentSpaceRefRotations	Output array mapping reference rotations
	 */
	ENGINE_API void FillCompactPoseAndComponentRefRotations(
		const FBoneContainer& BoneContainer,
		TCustomBoneIndexArray<FCompactPoseBoneIndex, FCompactPoseBoneIndex>& OutCompactPoseMirrorBones,
		TCustomBoneIndexArray<FQuat, FCompactPoseBoneIndex>& OutComponentSpaceRefRotations) const;

#if WITH_EDITOR  
	/**
	 * Populates the table by running the MirrorFindReplaceExpressions on bone names in the Skeleton.  If the mirrored name is also found 
	 * on the Skeleton it is added to the table.
	 */
	ENGINE_API void FindReplaceMirroredNames();
#endif // WITH_EDITOR

	/**
	 * Evaluate the MirrorFindReplaceExpressions on InName and return the replaced value of the first entry that matches
	 *
	 * @param	InName		The input string to find & replace
	 * @return				The replaced result of the first MirrorFindReplaceExpression where the find pattern matched
	 */
	ENGINE_API FName FindReplace(FName InName) const;

	/**
	 * Finds the "best matching" mirrored bone across the specified axis. Priority is given to bones with the mirrored name,
	 * falling back to spatial proximity if no mirrored bone is found using the naming rules.
	 *
	 * When falling back to proximity, bones within the SearchThreshold distance are considered coincident and a fuzzy string
	 * comparison is used to find the most likely bone that matches the input bone.
	 *
	 * NOTE: The naming scheme assumes a mirror axis of X (Left/Right). Naming rules for other axes are not supported.
	 *
	 * @param	InBoneName		The input bone for which you want to find the mirrored equivalent
	 * @param	InRefSkeleton	The reference skeleton used to find bone names and their spatial relationships (in ref pose)
	 * @param	InMirrorAxis	The axis to cross when searching for a mirrored bone
	 * @param	SearchThreshold	The distance in Unreal units to consider when trying to "tie-break" coincident bones
	 * @return					The "best match" mirrored bone
	 */
	ENGINE_API static FName FindBestMirroredBone(
		const FName InBoneName,
		const FReferenceSkeleton& InRefSkeleton,
		EAxis::Type InMirrorAxis,
		const float SearchThreshold = 2.0f);

public:

	UPROPERTY(EditAnywhere, Category = CreateTable)
	TArray<FMirrorFindReplaceExpression> MirrorFindReplaceExpressions;

	UPROPERTY(EditAnywhere, Category = Mirroring)
	TEnumAsByte<EAxis::Type> MirrorAxis;

	UPROPERTY(EditAnywhere, AssetRegistrySearchable, Category = Skeleton)
	TObjectPtr<USkeleton> Skeleton; 

	// Index of the mirror bone for a given bone index in the reference skeleton, or INDEX_NONE if the bone is not mirrored
	TCustomBoneIndexArray<FSkeletonPoseBoneIndex, FSkeletonPoseBoneIndex> BoneToMirrorBoneIndex;
<<<<<<< HEAD

	// Array with entries the source UIDs of curves that should be mirrored. 
=======
	
	UE_DEPRECATED(5.3, "UID-based mirroring has been remove, please use CurveToMirrorCurveMap.")
>>>>>>> 4af6daef
	TArray<SmartName::UID_Type> CurveMirrorSourceUIDArray;
	
	UE_DEPRECATED(5.3, "UID-based mirroring has been remove, please use CurveToMirrorCurveMap.")
	TArray<SmartName::UID_Type> CurveMirrorTargetUIDArray;

	// Map from animation curve to mirrored animation curve
	TMap<FName, FName> CurveToMirrorCurveMap;
	
	// Map from animation notify to mirrored animation notify
	TMap<FName, FName> AnimNotifyToMirrorAnimNotifyMap;
	
	// Map from sync marker to mirrored sync marker 
	TMap<FName, FName> SyncToMirrorSyncMap;

protected: 

	// Fill BoneToMirrorBoneIndex, CurveMirrorSourceUIDArray, CurveMirrorTargetUIDArray and NotifyToMirrorNotifyIndex based on the Skeleton and Table Contents
	ENGINE_API void FillMirrorArrays();
};
<|MERGE_RESOLUTION|>--- conflicted
+++ resolved
@@ -108,16 +108,7 @@
 	ENGINE_API virtual void PostLoad() override;
 
 #if WITH_EDITOR
-<<<<<<< HEAD
-
-	ENGINE_API virtual void PreEditChange(FProperty* PropertyThatWillChange) override;
-
 	ENGINE_API virtual void PostEditChangeProperty(FPropertyChangedEvent& PropertyChangedEvent) override;
-
-
-=======
-	ENGINE_API virtual void PostEditChangeProperty(FPropertyChangedEvent& PropertyChangedEvent) override;
->>>>>>> 4af6daef
 #endif // WITH_EDITOR
 
 	/**
@@ -219,13 +210,8 @@
 
 	// Index of the mirror bone for a given bone index in the reference skeleton, or INDEX_NONE if the bone is not mirrored
 	TCustomBoneIndexArray<FSkeletonPoseBoneIndex, FSkeletonPoseBoneIndex> BoneToMirrorBoneIndex;
-<<<<<<< HEAD
-
-	// Array with entries the source UIDs of curves that should be mirrored. 
-=======
 	
 	UE_DEPRECATED(5.3, "UID-based mirroring has been remove, please use CurveToMirrorCurveMap.")
->>>>>>> 4af6daef
 	TArray<SmartName::UID_Type> CurveMirrorSourceUIDArray;
 	
 	UE_DEPRECATED(5.3, "UID-based mirroring has been remove, please use CurveToMirrorCurveMap.")
