// Copyright Epic Games, Inc. All Rights Reserved.

#pragma once

#include "CoreMinimal.h"
#include "UObject/ObjectMacros.h"
#include "Misc/Guid.h"
#include "UObject/Class.h"
#include "Animation/BoneReference.h"
#include "Animation/AnimTypes.h"
#include "UObject/AnimPhysObjectVersion.h"
#include "Animation/AnimCurveMetadata.h"
#include "SmartName.generated.h"

struct FSmartName;

<<<<<<< HEAD

/** Curve Meta Data for each name
 * Unfortunately this should be linked to FName, but no GUID because we don't have GUID in run-time
 * We only add this if anything changed, by default, it is attribute curve
 */
USTRUCT()
struct FCurveMetaData
{
	GENERATED_USTRUCT_BODY()

	/** connected bones to this meta data */
	UPROPERTY()
	TArray<FBoneReference> LinkedBones;
	
	/* max LOD (lowest LOD) to evaluate this. -1 means it will evaluate all the time. */
	UPROPERTY()
	uint8 MaxLOD;
	
	UPROPERTY()
	FAnimCurveType Type;

	friend FArchive& operator<<(FArchive& Ar, FCurveMetaData& B)
	{
		Ar.UsingCustomVersion(FAnimPhysObjectVersion::GUID);

		Ar << B.Type.bMaterial;
		Ar << B.Type.bMorphtarget;
		Ar << B.LinkedBones;

		if (Ar.CustomVer(FAnimPhysObjectVersion::GUID) >= FAnimPhysObjectVersion::AddLODToCurveMetaData)
		{
			Ar << B.MaxLOD;
		}

		return Ar;
	}

	bool Serialize(FArchive& Ar)
	{
		Ar << *this;
		return true;
	}

	FCurveMetaData()
		: MaxLOD(0xFF)
	{
	}
};

USTRUCT()
struct ENGINE_API FSmartNameMapping
{
	friend struct FSmartNameMappingIterator;
	
	GENERATED_USTRUCT_BODY();

	FSmartNameMapping();
	
	// Add a name to the mapping, fails if it already exists
	// @param InName - The name to add
	// @return FSmartName - populated smart name
	FSmartName AddName(FName InName);

	// Get a name from the mapping
	// @param Uid - SmartName::UID_Type of the name to retrieve
	// @param OUT OutName - Retrieved name
	// @return bool - true if name existed and OutName is valid
	bool GetName(const SmartName::UID_Type& Uid, FName& OutName) const;
=======
// DEPRECATED - smart names and their mappings are no longer used
USTRUCT()
struct FSmartNameMapping
{
	friend struct FSmartNameMappingIterator;
	friend class USkeleton;
	
	GENERATED_USTRUCT_BODY();

	ENGINE_API FSmartNameMapping();
>>>>>>> 4af6daef
	
	UE_DEPRECATED(5.3, "FSmartNameMapping functions are no longer used.")
	ENGINE_API FSmartName AddName(FName InName);

	UE_DEPRECATED(5.3, "FSmartNameMapping functions are no longer used.")
	ENGINE_API bool GetName(const SmartName::UID_Type& Uid, FName& OutName) const;
	
	UE_DEPRECATED(5.3, "FSmartNameMapping functions are no longer used.")
	ENGINE_API void FillUidArray(TArray<SmartName::UID_Type>& Array) const;

	UE_DEPRECATED(5.3, "FSmartNameMapping functions are no longer used.")
	ENGINE_API void FillNameArray(TArray<FName>& Array) const;

	UE_DEPRECATED(5.3, "FSmartNameMapping functions are no longer used.")
	ENGINE_API void FillUIDToNameArray(TArray<FName>& Array) const;

	UE_DEPRECATED(5.3, "FSmartNameMapping functions are no longer used.")
	ENGINE_API void FillCurveTypeArray(TArray<FAnimCurveType>& Array) const;

	UE_DEPRECATED(5.3, "FSmartNameMapping functions are no longer used.")
	ENGINE_API void FillUIDToCurveTypeArray(TArray<FAnimCurveType>& Array) const;

#if WITH_EDITOR
	UE_DEPRECATED(5.3, "FSmartNameMapping functions are no longer used.")
	ENGINE_API bool Rename(const SmartName::UID_Type& Uid, FName NewName);

	UE_DEPRECATED(5.3, "FSmartNameMapping functions are no longer used.")
	ENGINE_API bool Remove(const SmartName::UID_Type& Uid);

	UE_DEPRECATED(5.3, "FSmartNameMapping functions are no longer used.")
	ENGINE_API bool Remove(const FName& Name);
#endif

	UE_DEPRECATED(5.3, "FSmartNameMapping functions are no longer used.")
	ENGINE_API SmartName::UID_Type FindUID(const FName& Name) const;

	UE_DEPRECATED(5.3, "FSmartNameMapping functions are no longer used.")
	ENGINE_API bool Exists(const SmartName::UID_Type& Uid) const;

	UE_DEPRECATED(5.3, "FSmartNameMapping functions are no longer used.")
	ENGINE_API bool Exists(const FName& Name) const;

<<<<<<< HEAD
	// Curve Meta Data Accessors
	FCurveMetaData* GetCurveMetaData(FName CurveName);
	const FCurveMetaData* GetCurveMetaData(FName CurveName) const;
	
#if !WITH_EDITOR
	const FCurveMetaData& GetCurveMetaData(SmartName::UID_Type CurveUID) const;
=======
	UE_DEPRECATED(5.3, "FSmartNameMapping functions are no longer used.")
	ENGINE_API bool FindSmartName(FName Name, FSmartName& OutName) const;

	UE_DEPRECATED(5.3, "FSmartNameMapping functions are no longer used.")
	ENGINE_API bool FindSmartNameByUID(SmartName::UID_Type UID, FSmartName& OutName) const;

	UE_DEPRECATED(5.3, "FSmartNameMapping functions are no longer used.")
	ENGINE_API FCurveMetaData* GetCurveMetaData(FName CurveName);
	
	UE_DEPRECATED(5.3, "FSmartNameMapping functions are no longer used.")
	ENGINE_API const FCurveMetaData* GetCurveMetaData(FName CurveName) const;
	
#if !WITH_EDITOR
	UE_DEPRECATED(5.3, "FSmartNameMapping functions are no longer used.")
	ENGINE_API const FCurveMetaData& GetCurveMetaData(SmartName::UID_Type CurveUID) const;
>>>>>>> 4af6daef
#endif
	
	UE_DEPRECATED(5.3, "FSmartNameMapping functions are no longer used.")
	ENGINE_API void Serialize(FArchive& Ar);
	
	friend FArchive& operator<<(FArchive& Ar, FSmartNameMapping& Elem);
	
	UE_DEPRECATED(5.3, "FSmartNameMapping functions are no longer used.")
	ENGINE_API void InitializeCurveMetaData(class USkeleton* Skeleton);
	
	UE_DEPRECATED(5.3, "FSmartNameMapping functions are no longer used.")
	SmartName::UID_Type GetMaxUID() const { return (SmartName::UID_Type)(CurveNameList.Num() - 1); }
	
	UE_DEPRECATED(5.3, "FSmartNameMapping functions are no longer used.")
	ENGINE_API void Iterate(TFunction<void(const struct FSmartNameMappingIterator& Iterator)> Callback) const;

private:
	/*Internal no lock function to prevent re-entrant locking, see API function GetName for documentation.*/
	ENGINE_API bool GetName_NoLock(const SmartName::UID_Type& Uid, FName& OutName) const;

	/*Internal no lock function to prevent re-entrant locking, see API function Exists for documentation.*/
	ENGINE_API bool Exists_NoLock(const SmartName::UID_Type& Uid) const;
	
	/*Internal no lock function to prevent re-entrant locking, see API function Exists for documentation.*/
	ENGINE_API bool Exists_NoLock(const FName& Name) const;

<<<<<<< HEAD
	/** Get the maximum in use UID */
	SmartName::UID_Type GetMaxUID() const { return (SmartName::UID_Type)(CurveNameList.Num() - 1); }

	/** Iterate over all Names in this Mapping */
	void Iterate(TFunction<void(const struct FSmartNameMappingIterator& Iterator)> Callback) const;

private:
	/*Internal no lock function to prevent re-entrant locking, see API function GetName for documentation.*/
	bool GetName_NoLock(const SmartName::UID_Type& Uid, FName& OutName) const;

	/*Internal no lock function to prevent re-entrant locking, see API function Exists for documentation.*/
	bool Exists_NoLock(const SmartName::UID_Type& Uid) const;
	
	/*Internal no lock function to prevent re-entrant locking, see API function Exists for documentation.*/
	bool Exists_NoLock(const FName& Name) const;

	/*Internal no lock function to prevent re-entrant locking, see API function FindUID for documentation.*/
	SmartName::UID_Type FindUID_NoLock(const FName& Name) const;
	
	/*Internal no lock function to prevent re-entrant locking, see API function GetCurveMetaData for documentation.*/
	const FCurveMetaData* GetCurveMetaData_NoLock(FName CurveName) const;

=======
	/*Internal no lock function to prevent re-entrant locking, see API function FindUID for documentation.*/
	ENGINE_API SmartName::UID_Type FindUID_NoLock(const FName& Name) const;
	
	/*Internal no lock function to prevent re-entrant locking, see API function GetCurveMetaData for documentation.*/
	ENGINE_API const FCurveMetaData* GetCurveMetaData_NoLock(FName CurveName) const;

>>>>>>> 4af6daef
	// List of curve names, indexed by UID
	TArray<FName> CurveNameList;

#if !WITH_EDITOR
	// List of curve metadata, indexed by UID
	TArray<FCurveMetaData> CurveMetaDataList;
#endif

	TMap<FName, FCurveMetaData> CurveMetaDataMap;
};

// Struct for providing access to SmartNameMapping data within FSmartNameMapping::Iterate callback functions
<<<<<<< HEAD
struct ENGINE_API FSmartNameMappingIterator
{
	public:
		friend struct FSmartNameMapping;
	
=======
struct FSmartNameMappingIterator
{
	public:
		friend struct FSmartNameMapping;

		UE_DEPRECATED(5.3, "FSmartNameMappingIterator functions are no longer used.")
>>>>>>> 4af6daef
		bool GetName(FName& OutCurveName) const
		{
			return Mapping->GetName_NoLock(Index, OutCurveName);
		}
<<<<<<< HEAD
	
=======

		UE_DEPRECATED(5.3, "FSmartNameMappingIterator functions are no longer used.")
>>>>>>> 4af6daef
		const FCurveMetaData* GetCurveMetaData() const
		{
			FName Name;
			if (Mapping->GetName_NoLock(Index, Name))
			{
				return Mapping->GetCurveMetaData_NoLock(Name);
			}
			else
			{
				return nullptr;
			}
		}
<<<<<<< HEAD
	
=======

		UE_DEPRECATED(5.3, "FSmartNameMappingIterator functions are no longer used.")
>>>>>>> 4af6daef
		SmartName::UID_Type GetIndex() const { return Index; }
	
	private:
		// This class struct should only be crated by FSmartNameMapping::Iterate
		FSmartNameMappingIterator(const FSmartNameMapping* InMapping, SmartName::UID_Type InIndex):
			Mapping(InMapping), Index(InIndex)
		{}
	
		const FSmartNameMapping* Mapping;
		SmartName::UID_Type Index;
};

USTRUCT()
struct FSmartNameContainer
{
	GENERATED_USTRUCT_BODY();

	UE_DEPRECATED(5.3, "FSmartNameContainer functions are no longer used.")
	ENGINE_API FSmartNameMapping* AddContainer(FName NewContainerName);

	UE_DEPRECATED(5.3, "FSmartNameContainer functions are no longer used.")
	ENGINE_API const FSmartNameMapping* GetContainer(FName ContainerName) const;

	UE_DEPRECATED(5.3, "FSmartNameContainer functions are no longer used.")
	ENGINE_API void Serialize(FArchive& Ar, bool bIsTemplate);

	UE_DEPRECATED(5.3, "FSmartNameContainer functions are no longer used.")
	ENGINE_API void PostLoad();

	friend FArchive& operator<<(FArchive& Ar, FSmartNameContainer& Elem);

	/** Only restricted classes can access the protected interface */
	friend class USkeleton;
protected:
	ENGINE_API FSmartNameMapping* GetContainerInternal(const FName& ContainerName);
	ENGINE_API const FSmartNameMapping* GetContainerInternal(const FName& ContainerName) const;

private:
	TMap<FName, FSmartNameMapping> NameMappings;	// List of smartname mappings

#if WITH_EDITORONLY_DATA
	// Editor copy of the data we loaded, used to preserve determinism during cooking
	TMap<FName, FSmartNameMapping> LoadedNameMappings;
#endif
};

template<>
struct TStructOpsTypeTraits<FSmartNameContainer> : public TStructOpsTypeTraitsBase2<FSmartNameContainer>
{
	enum
	{
		WithCopy = false,
	};
};

USTRUCT()
struct FSmartName
{
	GENERATED_USTRUCT_BODY();

	// name 
	UPROPERTY(VisibleAnywhere, Category=FSmartName)
	FName DisplayName;

	// SmartName::UID_Type - for faster access
	SmartName::UID_Type	UID;

	FSmartName()
		: DisplayName(NAME_None)
		, UID(SmartName::MaxUID)
	{}

	UE_DEPRECATED(5.3, "FSmartName functions are no longer used.")
	FSmartName(const FName& InDisplayName, SmartName::UID_Type InUID)
		: DisplayName(InDisplayName)
		, UID(InUID)
	{}
	
	bool operator==(FSmartName const& Other) const
	{
		return (DisplayName == Other.DisplayName && UID == Other.UID);
	}

	bool operator!=(const FSmartName& Other) const
	{
		return !(*this == Other);
	}

	ENGINE_API bool Serialize(FArchive& Ar);

	friend FArchive& operator<<(FArchive& Ar, FSmartName& P)
	{
		P.Serialize(Ar);
		return Ar;
	}

	UE_DEPRECATED(5.3, "FSmartName functions are no longer used.")
	bool IsValid() const
	{
		return UID != SmartName::MaxUID;
	}
};

template<>
struct TStructOpsTypeTraits<FSmartName> : public TStructOpsTypeTraitsBase2<FSmartName>
{
	enum
	{
		WithSerializer = true,
		WithIdenticalViaEquality = true
	};
	static constexpr EPropertyObjectReferenceType WithSerializerObjectReferences = EPropertyObjectReferenceType::None;
};<|MERGE_RESOLUTION|>--- conflicted
+++ resolved
@@ -14,76 +14,6 @@
 
 struct FSmartName;
 
-<<<<<<< HEAD
-
-/** Curve Meta Data for each name
- * Unfortunately this should be linked to FName, but no GUID because we don't have GUID in run-time
- * We only add this if anything changed, by default, it is attribute curve
- */
-USTRUCT()
-struct FCurveMetaData
-{
-	GENERATED_USTRUCT_BODY()
-
-	/** connected bones to this meta data */
-	UPROPERTY()
-	TArray<FBoneReference> LinkedBones;
-	
-	/* max LOD (lowest LOD) to evaluate this. -1 means it will evaluate all the time. */
-	UPROPERTY()
-	uint8 MaxLOD;
-	
-	UPROPERTY()
-	FAnimCurveType Type;
-
-	friend FArchive& operator<<(FArchive& Ar, FCurveMetaData& B)
-	{
-		Ar.UsingCustomVersion(FAnimPhysObjectVersion::GUID);
-
-		Ar << B.Type.bMaterial;
-		Ar << B.Type.bMorphtarget;
-		Ar << B.LinkedBones;
-
-		if (Ar.CustomVer(FAnimPhysObjectVersion::GUID) >= FAnimPhysObjectVersion::AddLODToCurveMetaData)
-		{
-			Ar << B.MaxLOD;
-		}
-
-		return Ar;
-	}
-
-	bool Serialize(FArchive& Ar)
-	{
-		Ar << *this;
-		return true;
-	}
-
-	FCurveMetaData()
-		: MaxLOD(0xFF)
-	{
-	}
-};
-
-USTRUCT()
-struct ENGINE_API FSmartNameMapping
-{
-	friend struct FSmartNameMappingIterator;
-	
-	GENERATED_USTRUCT_BODY();
-
-	FSmartNameMapping();
-	
-	// Add a name to the mapping, fails if it already exists
-	// @param InName - The name to add
-	// @return FSmartName - populated smart name
-	FSmartName AddName(FName InName);
-
-	// Get a name from the mapping
-	// @param Uid - SmartName::UID_Type of the name to retrieve
-	// @param OUT OutName - Retrieved name
-	// @return bool - true if name existed and OutName is valid
-	bool GetName(const SmartName::UID_Type& Uid, FName& OutName) const;
-=======
 // DEPRECATED - smart names and their mappings are no longer used
 USTRUCT()
 struct FSmartNameMapping
@@ -94,7 +24,6 @@
 	GENERATED_USTRUCT_BODY();
 
 	ENGINE_API FSmartNameMapping();
->>>>>>> 4af6daef
 	
 	UE_DEPRECATED(5.3, "FSmartNameMapping functions are no longer used.")
 	ENGINE_API FSmartName AddName(FName InName);
@@ -137,30 +66,21 @@
 	UE_DEPRECATED(5.3, "FSmartNameMapping functions are no longer used.")
 	ENGINE_API bool Exists(const FName& Name) const;
 
-<<<<<<< HEAD
-	// Curve Meta Data Accessors
-	FCurveMetaData* GetCurveMetaData(FName CurveName);
-	const FCurveMetaData* GetCurveMetaData(FName CurveName) const;
+	UE_DEPRECATED(5.3, "FSmartNameMapping functions are no longer used.")
+	ENGINE_API bool FindSmartName(FName Name, FSmartName& OutName) const;
+
+	UE_DEPRECATED(5.3, "FSmartNameMapping functions are no longer used.")
+	ENGINE_API bool FindSmartNameByUID(SmartName::UID_Type UID, FSmartName& OutName) const;
+
+	UE_DEPRECATED(5.3, "FSmartNameMapping functions are no longer used.")
+	ENGINE_API FCurveMetaData* GetCurveMetaData(FName CurveName);
+	
+	UE_DEPRECATED(5.3, "FSmartNameMapping functions are no longer used.")
+	ENGINE_API const FCurveMetaData* GetCurveMetaData(FName CurveName) const;
 	
 #if !WITH_EDITOR
-	const FCurveMetaData& GetCurveMetaData(SmartName::UID_Type CurveUID) const;
-=======
-	UE_DEPRECATED(5.3, "FSmartNameMapping functions are no longer used.")
-	ENGINE_API bool FindSmartName(FName Name, FSmartName& OutName) const;
-
-	UE_DEPRECATED(5.3, "FSmartNameMapping functions are no longer used.")
-	ENGINE_API bool FindSmartNameByUID(SmartName::UID_Type UID, FSmartName& OutName) const;
-
-	UE_DEPRECATED(5.3, "FSmartNameMapping functions are no longer used.")
-	ENGINE_API FCurveMetaData* GetCurveMetaData(FName CurveName);
-	
-	UE_DEPRECATED(5.3, "FSmartNameMapping functions are no longer used.")
-	ENGINE_API const FCurveMetaData* GetCurveMetaData(FName CurveName) const;
-	
-#if !WITH_EDITOR
 	UE_DEPRECATED(5.3, "FSmartNameMapping functions are no longer used.")
 	ENGINE_API const FCurveMetaData& GetCurveMetaData(SmartName::UID_Type CurveUID) const;
->>>>>>> 4af6daef
 #endif
 	
 	UE_DEPRECATED(5.3, "FSmartNameMapping functions are no longer used.")
@@ -187,37 +107,12 @@
 	/*Internal no lock function to prevent re-entrant locking, see API function Exists for documentation.*/
 	ENGINE_API bool Exists_NoLock(const FName& Name) const;
 
-<<<<<<< HEAD
-	/** Get the maximum in use UID */
-	SmartName::UID_Type GetMaxUID() const { return (SmartName::UID_Type)(CurveNameList.Num() - 1); }
-
-	/** Iterate over all Names in this Mapping */
-	void Iterate(TFunction<void(const struct FSmartNameMappingIterator& Iterator)> Callback) const;
-
-private:
-	/*Internal no lock function to prevent re-entrant locking, see API function GetName for documentation.*/
-	bool GetName_NoLock(const SmartName::UID_Type& Uid, FName& OutName) const;
-
-	/*Internal no lock function to prevent re-entrant locking, see API function Exists for documentation.*/
-	bool Exists_NoLock(const SmartName::UID_Type& Uid) const;
-	
-	/*Internal no lock function to prevent re-entrant locking, see API function Exists for documentation.*/
-	bool Exists_NoLock(const FName& Name) const;
-
-	/*Internal no lock function to prevent re-entrant locking, see API function FindUID for documentation.*/
-	SmartName::UID_Type FindUID_NoLock(const FName& Name) const;
-	
-	/*Internal no lock function to prevent re-entrant locking, see API function GetCurveMetaData for documentation.*/
-	const FCurveMetaData* GetCurveMetaData_NoLock(FName CurveName) const;
-
-=======
 	/*Internal no lock function to prevent re-entrant locking, see API function FindUID for documentation.*/
 	ENGINE_API SmartName::UID_Type FindUID_NoLock(const FName& Name) const;
 	
 	/*Internal no lock function to prevent re-entrant locking, see API function GetCurveMetaData for documentation.*/
 	ENGINE_API const FCurveMetaData* GetCurveMetaData_NoLock(FName CurveName) const;
 
->>>>>>> 4af6daef
 	// List of curve names, indexed by UID
 	TArray<FName> CurveNameList;
 
@@ -230,30 +125,18 @@
 };
 
 // Struct for providing access to SmartNameMapping data within FSmartNameMapping::Iterate callback functions
-<<<<<<< HEAD
-struct ENGINE_API FSmartNameMappingIterator
+struct FSmartNameMappingIterator
 {
 	public:
 		friend struct FSmartNameMapping;
-	
-=======
-struct FSmartNameMappingIterator
-{
-	public:
-		friend struct FSmartNameMapping;
 
 		UE_DEPRECATED(5.3, "FSmartNameMappingIterator functions are no longer used.")
->>>>>>> 4af6daef
 		bool GetName(FName& OutCurveName) const
 		{
 			return Mapping->GetName_NoLock(Index, OutCurveName);
 		}
-<<<<<<< HEAD
-	
-=======
 
 		UE_DEPRECATED(5.3, "FSmartNameMappingIterator functions are no longer used.")
->>>>>>> 4af6daef
 		const FCurveMetaData* GetCurveMetaData() const
 		{
 			FName Name;
@@ -266,12 +149,8 @@
 				return nullptr;
 			}
 		}
-<<<<<<< HEAD
-	
-=======
 
 		UE_DEPRECATED(5.3, "FSmartNameMappingIterator functions are no longer used.")
->>>>>>> 4af6daef
 		SmartName::UID_Type GetIndex() const { return Index; }
 	
 	private:
