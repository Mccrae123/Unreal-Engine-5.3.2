// Copyright Epic Games, Inc. All Rights Reserved.

#pragma once

#include "CoreMinimal.h"
#include "UObject/ObjectMacros.h"
#include "Animation/AnimNode_AssetPlayerBase.h"
#include "Animation/InputScaleBias.h"
#include "Animation/AnimSequenceBase.h"
#include "AnimNode_SequencePlayer.generated.h"


// Sequence player node. Not instantiated directly, use FAnimNode_SequencePlayer or FAnimNode_SequencePlayer_Standalone
USTRUCT(BlueprintInternalUseOnly)
struct FAnimNode_SequencePlayerBase : public FAnimNode_AssetPlayerBase
{
	GENERATED_BODY()

protected:
	// Corresponding state for PlayRateScaleBiasClampConstants
	UPROPERTY()
	FInputScaleBiasClampState PlayRateScaleBiasClampState;

public:
	// FAnimNode_AssetPlayerBase interface
	ENGINE_API virtual float GetCurrentAssetTime() const override;
	ENGINE_API virtual float GetCurrentAssetTimePlayRateAdjusted() const override;
	ENGINE_API virtual float GetCurrentAssetLength() const override;
	virtual UAnimationAsset* GetAnimAsset() const override { return GetSequence(); }
	// End of FAnimNode_AssetPlayerBase interface

	// FAnimNode_Base interface
	ENGINE_API virtual void Initialize_AnyThread(const FAnimationInitializeContext& Context) override;
	ENGINE_API virtual void CacheBones_AnyThread(const FAnimationCacheBonesContext& Context) override;
	ENGINE_API virtual void UpdateAssetPlayer(const FAnimationUpdateContext& Context) override;
	ENGINE_API virtual void Evaluate_AnyThread(FPoseContext& Output) override;
	ENGINE_API virtual void GatherDebugData(FNodeDebugData& DebugData) override;
	// End of FAnimNode_Base interface

<<<<<<< HEAD
	float GetTimeFromEnd(float CurrentNodeTime) const;
	UE_DEPRECATED(5.1, "GetEffectiveStartPosition is no longer supported. Please use GetStartPosition instead")
	float GetEffectiveStartPosition(const FAnimationBaseContext& Context) const;
=======
	ENGINE_API float GetTimeFromEnd(float CurrentNodeTime) const;
	UE_DEPRECATED(5.1, "GetEffectiveStartPosition is no longer supported. Please use GetStartPosition instead")
	ENGINE_API float GetEffectiveStartPosition(const FAnimationBaseContext& Context) const;
>>>>>>> 4af6daef

	// The animation sequence asset to play
	virtual UAnimSequenceBase* GetSequence() const { return nullptr; }

	// Should the animation loop back to the start when it reaches the end?
	UE_DEPRECATED(5.3, "Please use IsLooping instead.")
	virtual bool GetLoopAnimation() const final { return IsLooping(); }

protected:
	// Set the animation sequence asset to play
	virtual bool SetSequence(UAnimSequenceBase* InSequence) { return false; }

	// Set the animation to continue looping when it reaches the end
	virtual bool SetLoopAnimation(bool bInLoopAnimation) { return false; }
	
	// The Basis in which the PlayRate is expressed in. This is used to rescale PlayRate inputs.
	// For example a Basis of 100 means that the PlayRate input will be divided by 100.
	virtual float GetPlayRateBasis() const { return 1.0f; }

	// The play rate multiplier. Can be negative, which will cause the animation to play in reverse.
	virtual float GetPlayRate() const { return 1.0f; }
	
	// Additional scaling, offsetting and clamping of PlayRate input.
	// Performed after PlayRateBasis.
	virtual const FInputScaleBiasClampConstants& GetPlayRateScaleBiasClampConstants() const { static FInputScaleBiasClampConstants Dummy; return Dummy; }

	// The start position [range: 0 - sequence length] to use when initializing. When looping, play will still jump back to the beginning when reaching the end.
	virtual float GetStartPosition() const { return 0.0f; }

<<<<<<< HEAD
	// Should the animation loop back to the start when it reaches the end?
	virtual bool GetLoopAnimation() const { return true; }

=======
>>>>>>> 4af6daef
	// Use pose matching to choose the start position. Requires experimental PoseSearch plugin.
	virtual bool GetStartFromMatchingPose() const { return false; }

	// Set the start time of this node.
	// @return true if the value was set (it is dynamic), or false if it could not (it is not dynamic or pin exposed)
	virtual bool SetStartPosition(float InStartPosition) { return false; }

	// Set the play rate of this node.
	// @return true if the value was set (it is dynamic), or false if it could not (it is not dynamic or pin exposed)	
	virtual bool SetPlayRate(float InPlayRate) { return false; }
};

// Sequence player node that can be used with constant folding
USTRUCT(BlueprintInternalUseOnly)
struct FAnimNode_SequencePlayer : public FAnimNode_SequencePlayerBase
{
	GENERATED_BODY()

protected:
	friend class UAnimGraphNode_SequencePlayer;

#if WITH_EDITORONLY_DATA
	// The group name (NAME_None if it is not part of any group)
	UPROPERTY(EditAnywhere, Category=Sync, meta=(FoldProperty))
	FName GroupName = NAME_None;

	// The role this player can assume within the group (ignored if GroupIndex is INDEX_NONE)
	UPROPERTY(EditAnywhere, Category=Sync, meta=(FoldProperty))
	TEnumAsByte<EAnimGroupRole::Type> GroupRole = EAnimGroupRole::CanBeLeader;

	// How synchronization is determined
	UPROPERTY(EditAnywhere, Category=Sync, meta=(FoldProperty))
	EAnimSyncMethod Method = EAnimSyncMethod::DoNotSync;

	// If true, "Relevant anim" nodes that look for the highest weighted animation in a state will ignore this node
	UPROPERTY(EditAnywhere, Category=Relevancy, meta=(FoldProperty, PinHiddenByDefault))
	bool bIgnoreForRelevancyTest = false;
#endif

	// The animation sequence asset to play
	UPROPERTY(EditAnywhere, Category = Settings, meta = (PinHiddenByDefault, DisallowedClasses="/Script/Engine.AnimMontage"))
	TObjectPtr<UAnimSequenceBase> Sequence = nullptr;

#if WITH_EDITORONLY_DATA
	// The Basis in which the PlayRate is expressed in. This is used to rescale PlayRate inputs.
	// For example a Basis of 100 means that the PlayRate input will be divided by 100.
	UPROPERTY(EditAnywhere, Category = Settings, meta = (PinHiddenByDefault, FoldProperty))
	float PlayRateBasis = 1.0f;

	// The play rate multiplier. Can be negative, which will cause the animation to play in reverse.
	UPROPERTY(EditAnywhere, Category = Settings, meta = (PinHiddenByDefault, FoldProperty))
	float PlayRate = 1.0f;
	
	// Additional scaling, offsetting and clamping of PlayRate input.
	// Performed after PlayRateBasis.
	UPROPERTY(EditAnywhere, Category = Settings, meta = (DisplayName="PlayRateScaleBiasClamp", FoldProperty))
	FInputScaleBiasClampConstants PlayRateScaleBiasClampConstants;

	UPROPERTY()
	FInputScaleBiasClamp PlayRateScaleBiasClamp_DEPRECATED;

	// The start position between 0 and the length of the sequence to use when initializing. When looping, play will still jump back to the beginning when reaching the end.
	UPROPERTY(EditAnywhere, Category = Settings, meta = (PinHiddenByDefault, FoldProperty))
	float StartPosition = 0.0f;

	// Should the animation loop back to the start when it reaches the end?
	UPROPERTY(EditAnywhere, Category = Settings, meta = (PinHiddenByDefault, FoldProperty))
	bool bLoopAnimation = true;

	// Use pose matching to choose the start position. Requires experimental PoseSearch plugin.
	UPROPERTY(EditAnywhere, Category = PoseMatching, meta = (PinHiddenByDefault, FoldProperty))
	bool bStartFromMatchingPose = false;
#endif

public:
	// FAnimNode_SequencePlayerBase interface
<<<<<<< HEAD
	virtual bool SetSequence(UAnimSequenceBase* InSequence) override;
	virtual bool SetLoopAnimation(bool bInLoopAnimation) override;
	virtual UAnimSequenceBase* GetSequence() const override;
	virtual float GetPlayRateBasis() const override;
	virtual float GetPlayRate() const override;
	virtual const FInputScaleBiasClampConstants& GetPlayRateScaleBiasClampConstants() const override;
	virtual float GetStartPosition() const override;
	virtual bool GetLoopAnimation() const override;
	virtual bool GetStartFromMatchingPose() const override;
	virtual bool SetStartPosition(float InStartPosition) override;
	virtual bool SetPlayRate(float InPlayRate) override;

	// FAnimNode_AssetPlayerBase interface
	virtual FName GetGroupName() const override;
	virtual EAnimGroupRole::Type GetGroupRole() const override;
	virtual EAnimSyncMethod GetGroupMethod() const override;
	virtual bool GetIgnoreForRelevancyTest() const override;
	virtual bool SetGroupName(FName InGroupName) override;
	virtual bool SetGroupRole(EAnimGroupRole::Type InRole) override;
	virtual bool SetGroupMethod(EAnimSyncMethod InMethod) override;
	virtual bool SetIgnoreForRelevancyTest(bool bInIgnoreForRelevancyTest) override;
=======
	ENGINE_API virtual bool SetSequence(UAnimSequenceBase* InSequence) override;
	ENGINE_API virtual bool SetLoopAnimation(bool bInLoopAnimation) override;
	ENGINE_API virtual UAnimSequenceBase* GetSequence() const override;
	ENGINE_API virtual float GetPlayRateBasis() const override;
	ENGINE_API virtual float GetPlayRate() const override;
	ENGINE_API virtual const FInputScaleBiasClampConstants& GetPlayRateScaleBiasClampConstants() const override;
	ENGINE_API virtual float GetStartPosition() const override;
	ENGINE_API virtual bool GetStartFromMatchingPose() const override;
	ENGINE_API virtual bool SetStartPosition(float InStartPosition) override;
	ENGINE_API virtual bool SetPlayRate(float InPlayRate) override;

	// FAnimNode_AssetPlayerBase interface
	ENGINE_API virtual FName GetGroupName() const override;
	ENGINE_API virtual EAnimGroupRole::Type GetGroupRole() const override;
	ENGINE_API virtual EAnimSyncMethod GetGroupMethod() const override;
	ENGINE_API virtual bool IsLooping() const override;
	ENGINE_API virtual bool GetIgnoreForRelevancyTest() const override;
	ENGINE_API virtual bool SetGroupName(FName InGroupName) override;
	ENGINE_API virtual bool SetGroupRole(EAnimGroupRole::Type InRole) override;
	ENGINE_API virtual bool SetGroupMethod(EAnimSyncMethod InMethod) override;
	ENGINE_API virtual bool SetIgnoreForRelevancyTest(bool bInIgnoreForRelevancyTest) override;
>>>>>>> 4af6daef
};

// Sequence player node that can be used standalone (without constant folding)
USTRUCT(BlueprintInternalUseOnly)
struct FAnimNode_SequencePlayer_Standalone : public FAnimNode_SequencePlayerBase
{	
	GENERATED_BODY()

protected:
	// The group name (NAME_None if it is not part of any group)
	UPROPERTY(EditAnywhere, Category=Sync)
	FName GroupName = NAME_None;

	// The role this player can assume within the group (ignored if GroupIndex is INDEX_NONE)
	UPROPERTY(EditAnywhere, Category=Sync)
	TEnumAsByte<EAnimGroupRole::Type> GroupRole = EAnimGroupRole::CanBeLeader;

	// How synchronization is determined
	UPROPERTY(EditAnywhere, Category=Sync)
	EAnimSyncMethod Method = EAnimSyncMethod::DoNotSync;

	// If true, "Relevant anim" nodes that look for the highest weighted animation in a state will ignore this node
	UPROPERTY(EditAnywhere, Category=Relevancy, meta=(PinHiddenByDefault))
	bool bIgnoreForRelevancyTest = false;

	// The animation sequence asset to play
	UPROPERTY(EditAnywhere, Category = Settings, meta = (PinHiddenByDefault, DisallowedClasses="/Script/Engine.AnimMontage"))
	TObjectPtr<UAnimSequenceBase> Sequence = nullptr;

	// The Basis in which the PlayRate is expressed in. This is used to rescale PlayRate inputs.
	// For example a Basis of 100 means that the PlayRate input will be divided by 100.
	UPROPERTY(EditAnywhere, Category = Settings, meta = (PinHiddenByDefault))
	float PlayRateBasis = 1.0f;

	// The play rate multiplier. Can be negative, which will cause the animation to play in reverse.
	UPROPERTY(EditAnywhere, Category = Settings, meta = (PinHiddenByDefault))
	float PlayRate = 1.0f;
	
	// Additional scaling, offsetting and clamping of PlayRate input.
	// Performed after PlayRateBasis.
	UPROPERTY(EditAnywhere, Category = Settings, meta = (DisplayName="PlayRateScaleBiasClamp"))
	FInputScaleBiasClampConstants PlayRateScaleBiasClampConstants;

	// The start position between 0 and the length of the sequence to use when initializing. When looping, play will still jump back to the beginning when reaching the end.
	UPROPERTY(EditAnywhere, Category = Settings, meta = (PinHiddenByDefault))
	float StartPosition = 0.0f;

	// Should the animation loop back to the start when it reaches the end?
	UPROPERTY(EditAnywhere, Category = Settings, meta = (PinHiddenByDefault))
	bool bLoopAnimation = true;

	// Use pose matching to choose the start position. Requires experimental PoseSearch plugin.
	UPROPERTY(EditAnywhere, Category = PoseMatching, meta = (PinHiddenByDefault))
	bool bStartFromMatchingPose = false;

public:
	// FAnimNode_SequencePlayerBase interface
	virtual bool SetSequence(UAnimSequenceBase* InSequence) override { Sequence = InSequence; return true; }
	virtual bool SetLoopAnimation(bool bInLoopAnimation) override { bLoopAnimation = bInLoopAnimation; return true; }
	virtual UAnimSequenceBase* GetSequence() const override { return Sequence; }
	virtual float GetPlayRateBasis() const override { return PlayRateBasis; }
	virtual float GetPlayRate() const override { return PlayRate; }
	virtual const FInputScaleBiasClampConstants& GetPlayRateScaleBiasClampConstants() const override { return PlayRateScaleBiasClampConstants; }
	virtual float GetStartPosition() const override { return StartPosition; }
	virtual bool GetStartFromMatchingPose() const override { return bStartFromMatchingPose; }

	// FAnimNode_AssetPlayerBase interface
	virtual FName GetGroupName() const override { return GroupName; }
	virtual EAnimGroupRole::Type GetGroupRole() const override { return GroupRole; }
	virtual EAnimSyncMethod GetGroupMethod() const override { return Method; }
	virtual bool IsLooping() const override { return bLoopAnimation; }
	virtual bool GetIgnoreForRelevancyTest() const override { return bIgnoreForRelevancyTest; }
	virtual bool SetGroupName(FName InGroupName) override { GroupName = InGroupName; return true; }
	virtual bool SetGroupRole(EAnimGroupRole::Type InRole) override { GroupRole = InRole; return true; }
	virtual bool SetGroupMethod(EAnimSyncMethod InMethod) override { Method = InMethod; return true; }
	virtual bool SetIgnoreForRelevancyTest(bool bInIgnoreForRelevancyTest) override { bIgnoreForRelevancyTest = bInIgnoreForRelevancyTest; return true; }
	virtual bool SetStartPosition(float InStartPosition) override { StartPosition = InStartPosition; return  true; }
	virtual bool SetPlayRate(float InPlayRate) override { PlayRate = InPlayRate; return true; }
};<|MERGE_RESOLUTION|>--- conflicted
+++ resolved
@@ -37,15 +37,9 @@
 	ENGINE_API virtual void GatherDebugData(FNodeDebugData& DebugData) override;
 	// End of FAnimNode_Base interface
 
-<<<<<<< HEAD
-	float GetTimeFromEnd(float CurrentNodeTime) const;
-	UE_DEPRECATED(5.1, "GetEffectiveStartPosition is no longer supported. Please use GetStartPosition instead")
-	float GetEffectiveStartPosition(const FAnimationBaseContext& Context) const;
-=======
 	ENGINE_API float GetTimeFromEnd(float CurrentNodeTime) const;
 	UE_DEPRECATED(5.1, "GetEffectiveStartPosition is no longer supported. Please use GetStartPosition instead")
 	ENGINE_API float GetEffectiveStartPosition(const FAnimationBaseContext& Context) const;
->>>>>>> 4af6daef
 
 	// The animation sequence asset to play
 	virtual UAnimSequenceBase* GetSequence() const { return nullptr; }
@@ -75,12 +69,6 @@
 	// The start position [range: 0 - sequence length] to use when initializing. When looping, play will still jump back to the beginning when reaching the end.
 	virtual float GetStartPosition() const { return 0.0f; }
 
-<<<<<<< HEAD
-	// Should the animation loop back to the start when it reaches the end?
-	virtual bool GetLoopAnimation() const { return true; }
-
-=======
->>>>>>> 4af6daef
 	// Use pose matching to choose the start position. Requires experimental PoseSearch plugin.
 	virtual bool GetStartFromMatchingPose() const { return false; }
 
@@ -157,29 +145,6 @@
 
 public:
 	// FAnimNode_SequencePlayerBase interface
-<<<<<<< HEAD
-	virtual bool SetSequence(UAnimSequenceBase* InSequence) override;
-	virtual bool SetLoopAnimation(bool bInLoopAnimation) override;
-	virtual UAnimSequenceBase* GetSequence() const override;
-	virtual float GetPlayRateBasis() const override;
-	virtual float GetPlayRate() const override;
-	virtual const FInputScaleBiasClampConstants& GetPlayRateScaleBiasClampConstants() const override;
-	virtual float GetStartPosition() const override;
-	virtual bool GetLoopAnimation() const override;
-	virtual bool GetStartFromMatchingPose() const override;
-	virtual bool SetStartPosition(float InStartPosition) override;
-	virtual bool SetPlayRate(float InPlayRate) override;
-
-	// FAnimNode_AssetPlayerBase interface
-	virtual FName GetGroupName() const override;
-	virtual EAnimGroupRole::Type GetGroupRole() const override;
-	virtual EAnimSyncMethod GetGroupMethod() const override;
-	virtual bool GetIgnoreForRelevancyTest() const override;
-	virtual bool SetGroupName(FName InGroupName) override;
-	virtual bool SetGroupRole(EAnimGroupRole::Type InRole) override;
-	virtual bool SetGroupMethod(EAnimSyncMethod InMethod) override;
-	virtual bool SetIgnoreForRelevancyTest(bool bInIgnoreForRelevancyTest) override;
-=======
 	ENGINE_API virtual bool SetSequence(UAnimSequenceBase* InSequence) override;
 	ENGINE_API virtual bool SetLoopAnimation(bool bInLoopAnimation) override;
 	ENGINE_API virtual UAnimSequenceBase* GetSequence() const override;
@@ -201,7 +166,6 @@
 	ENGINE_API virtual bool SetGroupRole(EAnimGroupRole::Type InRole) override;
 	ENGINE_API virtual bool SetGroupMethod(EAnimSyncMethod InMethod) override;
 	ENGINE_API virtual bool SetIgnoreForRelevancyTest(bool bInIgnoreForRelevancyTest) override;
->>>>>>> 4af6daef
 };
 
 // Sequence player node that can be used standalone (without constant folding)
