// Copyright Epic Games, Inc. All Rights Reserved.

#pragma once

#include "CoreMinimal.h"
#include "UObject/ObjectMacros.h"
#include "Animation/AnimationAsset.h"
#include "Animation/AnimNodeBase.h"
#include "AnimNode_AssetPlayerBase.generated.h"

/* Base class for any asset playing anim node */
USTRUCT(BlueprintInternalUseOnly)
struct ENGINE_API FAnimNode_AssetPlayerBase : public FAnimNode_Base
{
	GENERATED_BODY()

	friend class UAnimGraphNode_AssetPlayerBase;

	FAnimNode_AssetPlayerBase() = default;

	/** Get the last encountered blend weight for this node */
	virtual float GetCachedBlendWeight() const;
	
	/** Set the cached blendweight to zero */
	void ClearCachedBlendWeight();

	/** Get the currently referenced time within the asset player node */
	virtual float GetAccumulatedTime() const;

	/** Override the currently accumulated time */
	virtual void SetAccumulatedTime(float NewTime);

	/** Get the animation asset associated with the node, derived classes should implement this */
	virtual UAnimationAsset* GetAnimAsset() const;

	/** Initialize function for setup purposes */
	virtual void Initialize_AnyThread(const FAnimationInitializeContext& Context) override;

	/** Update the node, marked final so we can always handle blendweight caching.
	 *  Derived classes should implement UpdateAssetPlayer
	 */
	virtual void Update_AnyThread(const FAnimationUpdateContext& Context) final override;

	/** Update method for the asset player, to be implemented by derived classes */
	virtual void UpdateAssetPlayer(const FAnimationUpdateContext& Context) {};

<<<<<<< HEAD
	// The group name (NAME_None if it is not part of any group)
	UPROPERTY()
	FName GroupName;

#if WITH_EDITORONLY_DATA
	UPROPERTY()
	int32 GroupIndex_DEPRECATED;
#endif

	// The role this player can assume within the group (ignored if GroupIndex is INDEX_NONE)
	UPROPERTY()
	TEnumAsByte<EAnimGroupRole::Type> GroupRole;

	// The scope at which marker-based sync is applied
	UPROPERTY()
	EAnimSyncGroupScope GroupScope;

	/** If true, "Relevant anim" nodes that look for the highest weighted animation in a state will ignore
	 *  this node
	 */
	UPROPERTY(EditAnywhere, BlueprintReadWrite, Category=Relevancy, meta=(PinHiddenByDefault))
	bool bIgnoreForRelevancyTest;

=======
>>>>>>> 6bbb88c8
	// Create a tick record for this node
	void CreateTickRecordForNode(const FAnimationUpdateContext& Context, UAnimSequenceBase* Sequence, bool bLooping, float PlayRate);

	// Functions to report data to getters, this is required for all asset players (but can't be pure abstract because of struct instantiation generated code).
	virtual float GetCurrentAssetLength() const { return 0.0f; }
	virtual float GetCurrentAssetTime() const { return 0.0f; }
	virtual float GetCurrentAssetTimePlayRateAdjusted() const { return GetCurrentAssetTime(); }

	// Get the sync group name we are using
	virtual FName GetGroupName() const { return NAME_None; }

	// Get the sync group role we are using
	virtual EAnimGroupRole::Type GetGroupRole() const { return EAnimGroupRole::CanBeLeader; }

	// Get the sync group method we are using
	virtual EAnimSyncMethod GetGroupMethod() const { return EAnimSyncMethod::DoNotSync; }

	// Check whether this node should be ignored when testing for relevancy in state machines
	virtual bool GetIgnoreForRelevancyTest() const { return false; }

	// Set the sync group name we are using
	virtual bool SetGroupName(FName InGroupName) { return false; }

	// Set the sync group role we are using
	virtual bool SetGroupRole(EAnimGroupRole::Type InRole) { return false; }

	// Set the sync group method we are using
	virtual bool SetGroupMethod(EAnimSyncMethod InMethod) { return false; }

	// Set whether this node should be ignored when testing for relevancy in state machines
	virtual bool SetIgnoreForRelevancyTest(bool bInIgnoreForRelevancyTest) { return false; }

private:
#if WITH_EDITORONLY_DATA
	UPROPERTY()
	int32 GroupIndex_DEPRECATED = INDEX_NONE;

	UPROPERTY()
	EAnimSyncGroupScope GroupScope_DEPRECATED = EAnimSyncGroupScope::Local;
#endif
	
protected:
	/** Store data about current marker position when using marker based syncing*/
	FMarkerTickRecord MarkerTickRecord;

	/** Last encountered blendweight for this node */
	UPROPERTY(BlueprintReadWrite, Transient, Category=DoNotEdit)
	float BlendWeight = 0.0f;

	/** Accumulated time used to reference the asset in this node */
	UPROPERTY(BlueprintReadWrite, Transient, Category=DoNotEdit)
	float InternalTimeAccumulator = 0.0f;
	
	/** Previous frame InternalTimeAccumulator value and effective delta time leading into the current frame */
	FDeltaTimeRecord DeltaTimeRecord;

	/** Track whether we have been full weight previously. Reset when we reach 0 weight*/
	bool bHasBeenFullWeight = false;
};<|MERGE_RESOLUTION|>--- conflicted
+++ resolved
@@ -44,32 +44,6 @@
 	/** Update method for the asset player, to be implemented by derived classes */
 	virtual void UpdateAssetPlayer(const FAnimationUpdateContext& Context) {};
 
-<<<<<<< HEAD
-	// The group name (NAME_None if it is not part of any group)
-	UPROPERTY()
-	FName GroupName;
-
-#if WITH_EDITORONLY_DATA
-	UPROPERTY()
-	int32 GroupIndex_DEPRECATED;
-#endif
-
-	// The role this player can assume within the group (ignored if GroupIndex is INDEX_NONE)
-	UPROPERTY()
-	TEnumAsByte<EAnimGroupRole::Type> GroupRole;
-
-	// The scope at which marker-based sync is applied
-	UPROPERTY()
-	EAnimSyncGroupScope GroupScope;
-
-	/** If true, "Relevant anim" nodes that look for the highest weighted animation in a state will ignore
-	 *  this node
-	 */
-	UPROPERTY(EditAnywhere, BlueprintReadWrite, Category=Relevancy, meta=(PinHiddenByDefault))
-	bool bIgnoreForRelevancyTest;
-
-=======
->>>>>>> 6bbb88c8
 	// Create a tick record for this node
 	void CreateTickRecordForNode(const FAnimationUpdateContext& Context, UAnimSequenceBase* Sequence, bool bLooping, float PlayRate);
 
