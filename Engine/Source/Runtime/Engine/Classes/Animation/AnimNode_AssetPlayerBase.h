--- conflicted
+++ resolved
@@ -10,11 +10,7 @@
 
 /* Base class for any asset playing anim node */
 USTRUCT(BlueprintInternalUseOnly)
-<<<<<<< HEAD
-struct ENGINE_API FAnimNode_AssetPlayerBase : public FAnimNode_AssetPlayerRelevancyBase
-=======
 struct FAnimNode_AssetPlayerBase : public FAnimNode_AssetPlayerRelevancyBase
->>>>>>> 4af6daef
 {
 	GENERATED_BODY()
 
@@ -34,11 +30,7 @@
 	virtual void UpdateAssetPlayer(const FAnimationUpdateContext& Context) {};
 
 	// Create a tick record for this node
-<<<<<<< HEAD
-	void CreateTickRecordForNode(const FAnimationUpdateContext& Context, UAnimSequenceBase* Sequence, bool bLooping, float PlayRate, bool bIsEvaluator);
-=======
 	ENGINE_API void CreateTickRecordForNode(const FAnimationUpdateContext& Context, UAnimSequenceBase* Sequence, bool bLooping, float PlayRate, bool bIsEvaluator);
->>>>>>> 4af6daef
 
 	// Get the sync group name we are using
 	virtual FName GetGroupName() const { return NAME_None; }
@@ -59,20 +51,12 @@
 	virtual bool SetGroupMethod(EAnimSyncMethod InMethod) { return false; }
 
 	// --- FAnimNode_RelevantAssetPlayerBase ---
-<<<<<<< HEAD
-	virtual float GetAccumulatedTime() const override;
-	virtual void SetAccumulatedTime(float NewTime) override;
-	virtual float GetCachedBlendWeight() const override;
-	virtual void ClearCachedBlendWeight() override;
-	virtual float GetCurrentAssetTimePlayRateAdjusted() const;
-=======
 	ENGINE_API virtual float GetAccumulatedTime() const override;
 	ENGINE_API virtual void SetAccumulatedTime(float NewTime) override;
 	ENGINE_API virtual float GetCachedBlendWeight() const override;
 	ENGINE_API virtual void ClearCachedBlendWeight() override;
 	ENGINE_API virtual float GetCurrentAssetTimePlayRateAdjusted() const override;
 	ENGINE_API virtual const FDeltaTimeRecord* GetDeltaTimeRecord() const override;
->>>>>>> 4af6daef
 	// --- End of FAnimNode_RelevantAssetPlayerBase ---
 
 private:
