--- conflicted
+++ resolved
@@ -497,13 +497,10 @@
 	 */
 	UPROPERTY(Category = Compression, EditAnywhere)
 	bool bAllowFrameStripping;
-<<<<<<< HEAD
-=======
 
 	/** The curve compression settings used to compress curves in this sequence. */
 	UPROPERTY(Category=Compression, EditAnywhere)
 	class UAnimCurveCompressionSettings* CurveCompressionSettings;
->>>>>>> f473c3d6
 #endif // WITH_EDITORONLY_DATA
 
 	/** The codec used by the compressed data as determined by the compression settings. */
@@ -758,11 +755,8 @@
 	const TArray<FRawAnimSequenceTrack>& GetAdditiveBaseAnimationData() const { return TemporaryAdditiveBaseAnimationData; }
 	void  UpdateCompressedTrackMapFromRaw() { CompressedTrackToSkeletonMapTable = TrackToSkeletonMapTable; }
 	void  UpdateCompressedNumFramesFromRaw() { CompressedNumFrames = NumFrames; }
-<<<<<<< HEAD
-=======
 	void  UpdateCompressedCurveNames();
 	void  UpdateCompressedCurveName(SmartName::UID_Type CurveUID, const struct FSmartName& NewCurveName);
->>>>>>> f473c3d6
 	
 	// Adds a new track (if no track of the supplied name is found) to the raw animation data, optionally setting it to TrackData.
 	int32 AddNewRawTrack(FName TrackName, FRawAnimSequenceTrack* TrackData = nullptr);
