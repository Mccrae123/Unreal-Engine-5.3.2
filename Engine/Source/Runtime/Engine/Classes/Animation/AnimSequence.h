// Copyright 1998-2019 Epic Games, Inc. All Rights Reserved.

#pragma once

/**
 * One animation sequence of keyframes. Contains a number of tracks of data.
 *
 */

#include "CoreMinimal.h"
#include "UObject/ObjectMacros.h"
#include "UObject/Object.h"
#include "Misc/Guid.h"
#include "Animation/AnimTypes.h"
#include "Animation/AnimationAsset.h"
#include "Animation/AnimCurveTypes.h"
#include "Animation/AnimSequenceBase.h"
#include "Animation/AnimCompressionTypes.h"

#include "AnimSequence.generated.h"

#define USE_SEGMENTING_CONTEXT 0 // Uses segmenting in anim compression + context in decompression

typedef TArray<FTransform> FTransformArrayA2;

class USkeletalMesh;
struct FAnimCompressContext;
struct FAnimSequenceDecompressionContext;
struct FCompactPose;


// These two always should go together, but it is not right now. 
// I wonder in the future, we change all compressed to be inside as well, so they all stay together
// When remove tracks, it should be handled together 
USTRUCT()
struct ENGINE_API FAnimSequenceTrackContainer
{
	GENERATED_USTRUCT_BODY()

	UPROPERTY()
	TArray<struct FRawAnimSequenceTrack> AnimationTracks;

	UPROPERTY()
	TArray<FName>						TrackNames;

	// @todo expand this struct to work better and assign data better
	void Initialize(int32 NumNode)
	{
		AnimationTracks.Empty(NumNode);
		AnimationTracks.AddZeroed(NumNode);
		TrackNames.Empty(NumNode);
		TrackNames.AddZeroed(NumNode);
	}

	void Initialize(TArray<FName> InTrackNames)
	{
		TrackNames = MoveTemp(InTrackNames);
		const int32 NumNode = TrackNames.Num();
		AnimationTracks.Empty(NumNode);
		AnimationTracks.AddZeroed(NumNode);
	}

	int32 GetNum() const
	{
		check (TrackNames.Num() == AnimationTracks.Num());
		return (AnimationTracks.Num());
	}
};

/**
 * Keyframe position data for one track.  Pos(i) occurs at Time(i).  Pos.Num() always equals Time.Num().
 */
USTRUCT()
struct ENGINE_API FTranslationTrack
{
	GENERATED_USTRUCT_BODY()

	UPROPERTY()
	TArray<FVector> PosKeys;

	UPROPERTY()
	TArray<float> Times;
};

/**
 * Keyframe rotation data for one track.  Rot(i) occurs at Time(i).  Rot.Num() always equals Time.Num().
 */
USTRUCT()
struct ENGINE_API FRotationTrack
{
	GENERATED_USTRUCT_BODY()

	UPROPERTY()
	TArray<FQuat> RotKeys;

	UPROPERTY()
	TArray<float> Times;
};

/**
 * Keyframe scale data for one track.  Scale(i) occurs at Time(i).  Rot.Num() always equals Time.Num().
 */
USTRUCT()
struct ENGINE_API FScaleTrack
{
	GENERATED_USTRUCT_BODY()

	UPROPERTY()
	TArray<FVector> ScaleKeys;

	UPROPERTY()
	TArray<float> Times;
};


/**
 * Key frame curve data for one track
 * CurveName: Morph Target Name
 * CurveWeights: List of weights for each frame
 */
USTRUCT()
struct ENGINE_API FCurveTrack
{
	GENERATED_USTRUCT_BODY()

	UPROPERTY()
	FName CurveName;

	UPROPERTY()
	TArray<float> CurveWeights;

	/** Returns true if valid curve weight exists in the array*/
	bool IsValidCurveTrack();
	
	/** This is very simple cut to 1 key method if all is same since I see so many redundant same value in every frame 
	 *  Eventually this can get more complicated 
	 *  Will return true if compressed to 1. Return false otherwise **/
	bool CompressCurveWeights();
};

USTRUCT()
struct ENGINE_API FCompressedTrack
{
	GENERATED_USTRUCT_BODY()

	UPROPERTY()
	TArray<uint8> ByteStream;

	UPROPERTY()
	TArray<float> Times;

	UPROPERTY()
	float Mins[3];

	UPROPERTY()
	float Ranges[3];


	FCompressedTrack()
	{
		for (int32 ElementIndex = 0; ElementIndex < 3; ElementIndex++)
		{
			Mins[ElementIndex] = 0;
		}
		for (int32 ElementIndex = 0; ElementIndex < 3; ElementIndex++)
		{
			Ranges[ElementIndex] = 0;
		}
	}

};

// Param structure for UAnimSequence::RequestAnimCompressionParams
struct ENGINE_API FRequestAnimCompressionParams
{
	// Is the compression to be performed Async
	bool bAsyncCompression;

	// Should we attempt to do framestripping (removing every other frame from raw animation tracks)
	bool bPerformFrameStripping;

	// If false we only perform frame stripping on even numbered frames (as a quality measure)
	bool bPerformFrameStrippingOnOddNumberedFrames;

	// Compression context
	TSharedPtr<FAnimCompressContext> CompressContext;

	// Constructors
	FRequestAnimCompressionParams(bool bInAsyncCompression, bool bInAllowAlternateCompressor = false, bool bInOutput = false);
	FRequestAnimCompressionParams(bool bInAsyncCompression, TSharedPtr<FAnimCompressContext> InCompressContext);

	// Frame stripping initialization funcs (allow stripping per platform)
	void InitFrameStrippingFromCVar();
	void InitFrameStrippingFromPlatform(const class ITargetPlatform* TargetPlatform);
};

#if WITH_EDITOR
// Cache debugging data in editor for UE-49335
struct FAnimLoadingDebugData
{
public:
	//Single debug entry
	struct Entry
	{
		FString Tag;
		int32 RawDataCount;
		int32 SourceDataCount;

		Entry(const TCHAR* InTag, int32 InRawDataCount, int32 InSourceDataCount)
			: Tag(InTag)
			, RawDataCount(InRawDataCount)
			, SourceDataCount(InSourceDataCount)
		{}
	};

	template <typename... ArgsType>
	void AddEntry(ArgsType&&... Args)
	{
		Entries.Emplace(Args...);
	}

	// Build a string of all the debug entries for output
	FString GetEntries() const
	{
		FString Ret;
		for (const Entry& E : Entries)
		{
			TArray<FStringFormatArg> Args;
			Args.Add(LexToString(E.Tag));
			Args.Add(LexToString(E.RawDataCount));
			Args.Add(LexToString(E.SourceDataCount));
			Ret += FString::Format(TEXT("\t{0}: Raw:{1} Source:{2}\n"), Args);
		}
		return Ret;
	}

private:

	TArray<Entry> Entries;
};

#endif

FArchive& operator<<(FArchive& Ar, FCompressedOffsetData& D);

UCLASS(config=Engine, hidecategories=(UObject, Length), BlueprintType)
class ENGINE_API UAnimSequence : public UAnimSequenceBase
{
	friend class UAnimationBlueprintLibrary;

	GENERATED_UCLASS_BODY()

#if WITH_EDITORONLY_DATA
	/** The DCC framerate of the imported file. UI information only, unit are Hz */
	UPROPERTY(AssetRegistrySearchable, meta = (DisplayName = "Import File Framerate"))
	float ImportFileFramerate;

	/** The resample framerate that was computed during import. UI information only, unit are Hz */
	UPROPERTY(AssetRegistrySearchable, meta = (DisplayName = "Import Resample Framerate"))
	int32 ImportResampleFramerate;
#endif

protected:
	/** Number of raw frames in this sequence (not used by engine - just for informational purposes). */
	UPROPERTY(AssetRegistrySearchable, meta = (DisplayName = "Number of Keys"))
	int32 NumFrames;

	/**
	 * In the future, maybe keeping RawAnimSequenceTrack + TrackMap as one would be good idea to avoid inconsistent array size
	 * TrackToSkeletonMapTable(i) should contains  track mapping data for RawAnimationData(i). 
	 */
	UPROPERTY()
	TArray<struct FTrackToSkeletonMap> TrackToSkeletonMapTable;

	/**
	 * Raw uncompressed keyframe data. 
	 */
	TArray<struct FRawAnimSequenceTrack> RawAnimationData;

#if WITH_EDITORONLY_DATA
	// Update this if the contents of RawAnimationData changes;
	UPROPERTY()
	FGuid RawDataGuid;

	/**
	 * This is name of RawAnimationData tracks for editoronly - if we lose skeleton, we'll need relink them
	 */
	UPROPERTY(VisibleAnywhere, Category="Animation")
	TArray<FName> AnimationTrackNames;

	/**
	 * Source RawAnimationData. Only can be overridden by when transform curves are added first time OR imported
	 */
	TArray<struct FRawAnimSequenceTrack> SourceRawAnimationData;
#endif

public:

#if WITH_EDITORONLY_DATA
	/**
	 * The compression scheme that was most recently used to compress this animation.
	 */
	UPROPERTY(Category=Compression, VisibleAnywhere)
	class UAnimCompress* CompressionScheme;

	/**
	 * Allow frame stripping to be performed on this animation if the platform requests it
	 * Can be disabled if animation has high frequency movements that are being lost.
	 */
	UPROPERTY(Category = Compression, EditAnywhere)
	bool bAllowFrameStripping;

<<<<<<< HEAD
#endif

	/** The curve compression settings used to compress curves in this sequence. */
	UPROPERTY(Category=Compression, EditAnywhere)
	class UAnimCurveCompressionSettings* CurveCompressionSettings;

=======
	/**
	 * Set a scale for error threshold on compression. This is useful if the animation will 
	 * be played back at a different scale (e.g. if you know the animation will be played
	 * on an actor/component that is scaled up by a factor of 10, set this value to 10)
	 */
	UPROPERTY(Category = Compression, EditAnywhere)
	float CompressionErrorThresholdScale;

#endif

	/** The curve compression settings used to compress curves in this sequence. */
	UPROPERTY(Category=Compression, EditAnywhere)
	class UAnimCurveCompressionSettings* CurveCompressionSettings;

>>>>>>> 33e6966e
	FCompressedAnimSequence CompressedData;

	// Accessors for animation frame count
	int32 GetRawNumberOfFrames() const { return NumFrames; }
	void SetRawNumberOfFrame(int32 InNumFrames) { NumFrames = InNumFrames; }

	/** Additive animation type. **/
	UPROPERTY(EditAnywhere, Category=AdditiveSettings, AssetRegistrySearchable)
	TEnumAsByte<enum EAdditiveAnimationType> AdditiveAnimType;

	/* Additive refrerence pose type. Refer above enum type */
	UPROPERTY(EditAnywhere, Category=AdditiveSettings, meta=(DisplayName = "Base Pose Type"))
	TEnumAsByte<enum EAdditiveBasePoseType> RefPoseType;

	/* Additive reference animation if it's relevant - i.e. AnimScaled or AnimFrame **/
	UPROPERTY(EditAnywhere, Category=AdditiveSettings, meta=(DisplayName = "Base Pose Animation"))
	class UAnimSequence* RefPoseSeq;

	/* Additve reference frame if RefPoseType == AnimFrame **/
	UPROPERTY(EditAnywhere, Category=AdditiveSettings)
	int32 RefFrameIndex;

	/** Base pose to use when retargeting */
	UPROPERTY(EditAnywhere, AssetRegistrySearchable, Category=Animation)
	FName RetargetSource;

	/** This defines how values between keys are calculated **/
	UPROPERTY(EditAnywhere, AssetRegistrySearchable, Category = Animation)
	EAnimInterpolationType Interpolation;
	
	/** If this is on, it will allow extracting of root motion **/
	UPROPERTY(EditAnywhere, AssetRegistrySearchable, Category = RootMotion, meta = (DisplayName = "EnableRootMotion"))
	bool bEnableRootMotion;

	/** Root Bone will be locked to that position when extracting root motion.**/
	UPROPERTY(EditAnywhere, Category = RootMotion)
	TEnumAsByte<ERootMotionRootLock::Type> RootMotionRootLock;
	
	/** Force Root Bone Lock even if Root Motion is not enabled */
	UPROPERTY(EditAnywhere, Category = RootMotion)
	bool bForceRootLock;

	/** If this is on, it will use a normalized scale value for the root motion extracted: FVector(1.0, 1.0, 1.0) **/
	UPROPERTY(EditAnywhere, AssetRegistrySearchable, Category = RootMotion, meta = (DisplayName = "Use Normalized Root Motion Scale"))
	bool bUseNormalizedRootMotionScale;

	/** Have we copied root motion settings from an owning montage */
	UPROPERTY()
	bool bRootMotionSettingsCopiedFromMontage;

#if WITH_EDITORONLY_DATA
	/** Saved version number with CompressAnimations commandlet. To help with doing it in multiple passes. */
	UPROPERTY()
	int32 CompressCommandletVersion;

	/**
	 * Do not attempt to override compression scheme when running CompressAnimations commandlet.
	 * Some high frequency animations are too sensitive and shouldn't be changed.
	 */
	UPROPERTY(EditAnywhere, Category=Compression)
	uint32 bDoNotOverrideCompression:1;

	/** Importing data and options used for this mesh */
	UPROPERTY(VisibleAnywhere, Instanced, Category=ImportSettings)
	class UAssetImportData* AssetImportData;

	/***  for Reimport **/
	/** Path to the resource used to construct this skeletal mesh */
	UPROPERTY()
	FString SourceFilePath_DEPRECATED;

	/** Date/Time-stamp of the file from the last import */
	UPROPERTY()
	FString SourceFileTimestamp_DEPRECATED;

	UPROPERTY(transient)
	bool bNeedsRebake;

	// Track whether we have updated markers so cached data can be updated
	int32 MarkerDataUpdateCounter;
#endif // WITH_EDITORONLY_DATA

	/** Authored Sync markers */
	UPROPERTY()
	TArray<FAnimSyncMarker>		AuthoredSyncMarkers;

	/** List of Unique marker names in this animation sequence */
	TArray<FName>				UniqueMarkerNames;

public:
	//~ Begin UObject Interface
	virtual void Serialize(FArchive& Ar) override;
	virtual void PostInitProperties() override;
	virtual void PostLoad() override;
	virtual bool IsPostLoadThreadSafe() const override;
	virtual void PreSave(const class ITargetPlatform* TargetPlatform) override;
#if WITH_EDITOR
	virtual void PostEditChangeProperty(FPropertyChangedEvent& PropertyChangedEvent) override;
	virtual void PostDuplicate(bool bDuplicateForPIE) override;
#endif // WITH_EDITOR
	virtual void BeginDestroy() override;
	virtual void GetAssetRegistryTags(TArray<FAssetRegistryTag>& OutTags) const override;
	static void AddReferencedObjects(UObject* This, FReferenceCollector& Collector);
	//~ End UObject Interface

	//~ Begin UAnimationAsset Interface
	virtual bool IsValidAdditive() const override;
	virtual TArray<FName>* GetUniqueMarkerNames() { return &UniqueMarkerNames; }
#if WITH_EDITOR
	virtual bool GetAllAnimationSequencesReferred(TArray<UAnimationAsset*>& AnimationAssets, bool bRecursive = true) override;
	virtual void ReplaceReferredAnimations(const TMap<UAnimationAsset*, UAnimationAsset*>& ReplacementMap) override;
	virtual int32 GetNumberOfFrames() const override { return NumFrames; }
#endif
	//~ End UAnimationAsset Interface

	//~ Begin UAnimSequenceBase Interface
	virtual void HandleAssetPlayerTickedInternal(FAnimAssetTickContext &Context, const float PreviousTime, const float MoveDelta, const FAnimTickRecord &Instance, struct FAnimNotifyQueue& NotifyQueue) const override;
	virtual bool HasRootMotion() const override { return bEnableRootMotion; }
	virtual void RefreshCacheData() override;
	virtual EAdditiveAnimationType GetAdditiveAnimType() const override { return AdditiveAnimType; }

	virtual void EvaluateCurveData(FBlendedCurve& OutCurve, float CurrentTime, bool bForceUseRawData = false) const override;
	virtual float EvaluateCurveData(SmartName::UID_Type CurveUID, float CurrentTime, bool bForceUseRawData = false) const override;
	virtual bool HasCurveData(SmartName::UID_Type CurveUID, bool bForceUseRawData) const override;

#if WITH_EDITOR
	virtual void MarkRawDataAsModified(bool bForceNewRawDatGuid = true) override
	{
		Super::MarkRawDataAsModified();
		bUseRawDataOnly = true;
		RawDataGuid = bForceNewRawDatGuid ? FGuid::NewGuid() : GenerateGuidFromRawData();
		FlagDependentAnimationsAsRawDataOnly();
		UpdateDependentStreamingAnimations();
	}
#endif
	//~ End UAnimSequenceBase Interface

	// Returns the framerate of the animation
	float GetFrameRate() const { return (float)(FMath::Max(NumFrames - 1, 1)) / (SequenceLength > 0.f ? SequenceLength : 1.f); }

	// Extract Root Motion transform from the animation
	FTransform ExtractRootMotion(float StartTime, float DeltaTime, bool bAllowLooping) const;

	// Extract Root Motion transform from a contiguous position range (no looping)
	FTransform ExtractRootMotionFromRange(float StartTrackPosition, float EndTrackPosition) const;

	// Extract the transform from the root track for the given animation position
	FTransform ExtractRootTrackTransform(float Pos, const FBoneContainer * RequiredBones) const;

	// Begin Transform related functions 

	/**
	* Get Bone Transform of the Time given, relative to Parent for all RequiredBones
	* This returns different transform based on additive or not. Or what kind of additive.
	*
	* @param	OutPose				[out] Pose object to fill
	* @param	OutCurve			[out] Curves to fill
	* @param	ExtractionContext	Extraction Context (position, looping, root motion, etc.)
	*/
	virtual void GetAnimationPose(FCompactPose& OutPose, FBlendedCurve& OutCurve, const FAnimExtractContext& ExtractionContext) const override;

	/**
	* Get Bone Transform of the animation for the Time given, relative to Parent for all RequiredBones
	*
	* @param	OutPose				[out] Array of output bone transforms
	* @param	OutCurve			[out] Curves to fill	
	* @param	ExtractionContext	Extraction Context (position, looping, root motion, etc.)
	* @param	bForceUseRawData	Override other settings and force raw data pose extraction
	*/
	void GetBonePose(FCompactPose& OutPose, FBlendedCurve& OutCurve, const FAnimExtractContext& ExtractionContext, bool bForceUseRawData=false) const;

	const TArray<FRawAnimSequenceTrack>& GetRawAnimationData() const { return RawAnimationData; }

#if WITH_EDITORONLY_DATA
	bool  HasSourceRawData() const { return SourceRawAnimationData.Num() > 0; }
	const TArray<FName>& GetAnimationTrackNames() const { return AnimationTrackNames; }
	
	void  UpdateCompressedCurveName(SmartName::UID_Type CurveUID, const struct FSmartName& NewCurveName);
	
	// Adds a new track (if no track of the supplied name is found) to the raw animation data, optionally setting it to TrackData.
	int32 AddNewRawTrack(FName TrackName, FRawAnimSequenceTrack* TrackData = nullptr);

	// Get the Alternate compression error threshold 
	float GetAltCompressionErrorThreshold() const;
#endif

	const TArray<FTrackToSkeletonMap>& GetRawTrackToSkeletonMapTable() const { return TrackToSkeletonMapTable; }
	const TArray<FTrackToSkeletonMap>& GetCompressedTrackToSkeletonMapTable() const { return CompressedData.CompressedTrackToSkeletonMapTable; }
	const TArray<struct FSmartName>& GetCompressedCurveNames() const { return CompressedData.CompressedCurveNames; }

	FRawAnimSequenceTrack& GetRawAnimationTrack(int32 TrackIndex) { return RawAnimationData[TrackIndex]; }
	const FRawAnimSequenceTrack& GetRawAnimationTrack(int32 TrackIndex) const { return RawAnimationData[TrackIndex]; }

private:
	/**
	* Retarget a single bone transform, to apply right after extraction.
	*
	* @param	BoneTransform		BoneTransform to read/write from.
	* @param	SkeletonBoneIndex	Bone Index in USkeleton.
	* @param	BoneIndex			Bone Index in Bone Transform array.
	* @param	RequiredBones		BoneContainer
	*/
	void RetargetBoneTransform(FTransform& BoneTransform, const int32 SkeletonBoneIndex, const FCompactPoseBoneIndex& BoneIndex, const FBoneContainer& RequiredBones, const bool bIsBakedAdditive) const;

public:
	/**
	* Get Bone Transform of the additive animation for the Time given, relative to Parent for all RequiredBones
	*
	* @param	OutPose				[out] Output bone transforms
	* @param	OutCurve			[out] Curves to fill	
	* @param	ExtractionContext	Extraction Context (position, looping, root motion, etc.)
	*/
	void GetBonePose_Additive(FCompactPose& OutPose, FBlendedCurve& OutCurve, const FAnimExtractContext& ExtractionContext) const;

	/**
	* Get Bone Transform of the base (reference) pose of the additive animation for the Time given, relative to Parent for all RequiredBones
	*
	* @param	OutPose				[out] Output bone transforms
	* @param	OutCurve			[out] Curves to fill	
	* @param	ExtractionContext	Extraction Context (position, looping, root motion, etc.)
	*/
	void GetAdditiveBasePose(FCompactPose& OutPose, FBlendedCurve& OutCurve, const FAnimExtractContext& ExtractionContext) const;

	/**
	 * Get Bone Transform of the Time given, relative to Parent for the Track Given
	 *
	 * @param	OutAtom			[out] Output bone transform.
	 * @param	TrackIndex		Index of track to interpolate.
	 * @param	Time			Time on track to interpolate to.
	 * @param	bUseRawData		If true, use raw animation data instead of compressed data.
	 */
	void GetBoneTransform(FTransform& OutAtom, int32 TrackIndex, float Time, bool bUseRawData) const;

	/**
	 * Get Bone Transform of the Time given, relative to Parent for the Track Given
	 *
	 * @param	OutAtom			[out] Output bone transform.
	 * @param	TrackIndex		Index of track to interpolate.
	 * @param	DecompContext	Decompression context to use.
	 * @param	bUseRawData		If true, use raw animation data instead of compressed data.
	 */
	void GetBoneTransform(FTransform& OutAtom, int32 TrackIndex, FAnimSequenceDecompressionContext& DecompContext, bool bUseRawData) const;

	/**
	 * Extract Bone Transform of the Time given, from InRawAnimationData
	 *
	 * @param	InRawAnimationData	RawAnimationData it extracts bone transform from
	 * @param	OutAtom				[out] Output bone transform.
	 * @param	TrackIndex			Index of track to interpolate.
	 * @param	Time				Time on track to interpolate to.
	 */
	void ExtractBoneTransform(const TArray<struct FRawAnimSequenceTrack> & InRawAnimationData, FTransform& OutAtom, int32 TrackIndex, float Time) const;

	/**
	* Extract Bone Transform of the Time given, from InRawAnimationData
	*
	* @param	InRawAnimationTrack	RawAnimationTrack it extracts bone transform from
	* @param	OutAtom				[out] Output bone transform.
	* @param	Time				Time on track to interpolate to.
	*/
	void ExtractBoneTransform(const struct FRawAnimSequenceTrack& InRawAnimationTrack, FTransform& OutAtom, float Time) const;

	void ExtractBoneTransform(const struct FRawAnimSequenceTrack& RawTrack, FTransform& OutAtom, int32 KeyIndex) const;

	// End Transform related functions 

	// Begin Memory related functions

	/** @return	estimate uncompressed raw size. This is *not* the real raw size. 
				Here we estimate what it would be with no trivial compression. */
	int32 GetUncompressedRawSize() const;

	/**
	 * @return		The approximate size of raw animation data.
	 */
	int32 GetApproxRawSize() const;

	/**
	 * @return		The approximate size of compressed animation data for only bones.
	 */
	int32 GetApproxBoneCompressedSize() const;
	
	/**
	 * @return		The approximate size of compressed animation data.
	 */
	int32 GetApproxCompressedSize() const;

	// Initialize curve compression settings, does nothing if scheme already valid
	void InitCurveCompressionScheme();

	/**
	 * Removes trivial frames -- frames of tracks when position or orientation is constant
	 * over the entire animation -- from the raw animation data.  If both position and rotation
	 * go down to a single frame, the time is stripped out as well.
	 * @return true if keys were removed.
	 */
	bool CompressRawAnimData(float MaxPosDiff, float MaxAngleDiff);

	/**
	 * Removes trivial frames -- frames of tracks when position or orientation is constant
	 * over the entire animation -- from the raw animation data.  If both position and rotation
	 * go down to a single frame, the time is stripped out as well.
	 * @return true if keys were removed.
	 */
	bool CompressRawAnimData();

	// Get compressed data for this UAnimSequence. May be built directly or pulled from DDC
	void RequestAnimCompression(FRequestAnimCompressionParams Params);
	void RequestSyncAnimRecompression(bool bOutput = false) { RequestAnimCompression(FRequestAnimCompressionParams(false, false, bOutput)); }
	bool IsCompressedDataValid() const;
	bool IsCurveCompressedDataValid() const;

	// Write the compressed data to the supplied FArchive
	void SerializeCompressedData(FArchive& Ar, bool bDDCData);

	// End Memory related functions

	// Begin Utility functions
	/**
	 * Get Skeleton Bone Index from Track Index for raw data
	 *
	 * @param	TrackIndex		Track Index
	 */
	int32 GetSkeletonIndexFromRawDataTrackIndex(const int32 TrackIndex) const 
	{ 
		return TrackToSkeletonMapTable[TrackIndex].BoneTreeIndex; 
	}

	/**
	* Get Skeleton Bone Index from Track Index for compressed data
	*
	* @param	TrackIndex		Track Index
	*/
	int32 GetSkeletonIndexFromCompressedDataTrackIndex(const int32 TrackIndex) const
	{
		return GetCompressedTrackToSkeletonMapTable()[TrackIndex].BoneTreeIndex;
	}

	/** Clears any data in the AnimSequence */
	void RecycleAnimSequence();

#if WITH_EDITOR
	/** Clears some data in the AnimSequence, so it can be reused when importing a new animation with same name over it. */
	void CleanAnimSequenceForImport();
#endif

	/** 
	 * Copy AnimNotifies from one UAnimSequence to another.
	 */
	static bool CopyNotifies(UAnimSequence* SourceAnimSeq, UAnimSequence* DestAnimSeq, bool bShowDialogs = true);

	/**
	 * Flip Rotation's W For NonRoot items, and compress it again if SkelMesh exists
	 */
	void FlipRotationWForNonRoot(USkeletalMesh * SkelMesh);

	// End Utility functions
#if WITH_EDITOR
	/**
	 * After imported or any other change is made, call this to apply post process
	 */
	void PostProcessSequence(bool bForceNewRawDatGuid = true);

	// Kick off compression request when our raw data has changed
	void OnRawDataChanged();

	/** 
	 * Insert extra frame of the first frame at the end of the frame so that it improves the interpolation when it loops
	 * This increases framecount + time, so that it requires recompression
	 */
	bool AddLoopingInterpolation();

	/*
	* Clear all raw animation data that contains bone tracks
	*/
	void RemoveAllTracks();

	/** 
	 * Bake Transform Curves.TransformCurves to RawAnimation after making a back up of current RawAnimation
	 */
	void BakeTrackCurvesToRawAnimation();

	/**
	 * Sometimes baked data gets invalidated. For example, if you retarget this from another animation
	 * It won't matter anymore, so in any case, when the data is not valid anymore
	 * We clear Source Raw Animation Data as well as Transform Curve
	 */
	void ClearBakedTransformData();
	/**
	 * Add Key to Transform Curves
	 */
	void AddKeyToSequence(float Time, const FName& BoneName, const FTransform& AdditiveTransform);
	/**
	 * Return true if it needs to re-bake
	 */
	bool DoesNeedRebake() const;
	/**
	 * Return true if it contains transform curves
	 */
	bool DoesContainTransformCurves() const;
	/**
	* Return true if compressed data is out of date / missing and so animation needs to use raw data
	*/
	bool DoesNeedRecompress() const { return GetSkeleton() && (bUseRawDataOnly || (GetSkeletonVirtualBoneGuid() != GetSkeleton()->GetVirtualBoneGuid())); }

	/**
	 * Create Animation Sequence from Reference Pose of the Mesh
	 */
	bool CreateAnimation(class USkeletalMesh* Mesh);
	/**
	 * Create Animation Sequence from the Mesh Component's current bone transform
	 */
	bool CreateAnimation(class USkeletalMeshComponent* MeshComponent);
	/**
	 * Create Animation Sequence from the given animation
	 */
	bool CreateAnimation(class UAnimSequence* Sequence);

	/**
	 * Crops the raw anim data either from Start to CurrentTime or CurrentTime to End depending on
	 * value of bFromStart.  Can't be called against cooked data.
	 *
	 * @param	CurrentTime		marker for cropping (either beginning or end)
	 * @param	bFromStart		whether marker is begin or end marker
	 * @return					true if the operation was successful.
	 */
	bool CropRawAnimData( float CurrentTime, bool bFromStart );

		
	/**
	 * Crops the raw anim data either from Start to CurrentTime or CurrentTime to End depending on
	 * value of bFromStart.  Can't be called against cooked data.
	 *
	 * @param	StartFrame		StartFrame to insert (0-based)
	 * @param	EndFrame		EndFrame to insert (0-based
	 * @param	CopyFrame		A frame that we copy from (0-based)
	 * @return					true if the operation was successful.
	 */
	bool InsertFramesToRawAnimData( int32 StartFrame, int32 EndFrame, int32 CopyFrame);

	/** 
	 * Add validation check to see if it's being ready to play or not
	 */
	virtual bool IsValidToPlay() const override;

	// Get a pointer to the data for a given Anim Notify
	uint8* FindSyncMarkerPropertyData(int32 SyncMarkerIndex, UArrayProperty*& ArrayProperty);

	virtual int32 GetMarkerUpdateCounter() const { return MarkerDataUpdateCounter; }
#endif

	/** Sort the sync markers array by time, earliest first. */
	void SortSyncMarkers();

	// Advancing based on markers
	float GetCurrentTimeFromMarkers(FMarkerPair& PrevMarker, FMarkerPair& NextMarker, float PositionBetweenMarkers) const;
	virtual void AdvanceMarkerPhaseAsLeader(bool bLooping, float MoveDelta, const TArray<FName>& ValidMarkerNames, float& CurrentTime, FMarkerPair& PrevMarker, FMarkerPair& NextMarker, TArray<FPassedMarker>& MarkersPassed) const;
	virtual void AdvanceMarkerPhaseAsFollower(const FMarkerTickContext& Context, float DeltaRemaining, bool bLooping, float& CurrentTime, FMarkerPair& PreviousMarker, FMarkerPair& NextMarker) const;
	virtual void GetMarkerIndicesForTime(float CurrentTime, bool bLooping, const TArray<FName>& ValidMarkerNames, FMarkerPair& OutPrevMarker, FMarkerPair& OutNextMarker) const;
	virtual FMarkerSyncAnimPosition GetMarkerSyncPositionfromMarkerIndicies(int32 PrevMarker, int32 NextMarker, float CurrentTime) const;
	virtual void GetMarkerIndicesForPosition(const FMarkerSyncAnimPosition& SyncPosition, bool bLooping, FMarkerPair& OutPrevMarker, FMarkerPair& OutNextMarker, float& CurrentTime) const;
	
	virtual float GetFirstMatchingPosFromMarkerSyncPos(const FMarkerSyncAnimPosition& InMarkerSyncGroupPosition) const override;
	virtual float GetNextMatchingPosFromMarkerSyncPos(const FMarkerSyncAnimPosition& InMarkerSyncGroupPosition, const float& StartingPosition) const override;
	virtual float GetPrevMatchingPosFromMarkerSyncPos(const FMarkerSyncAnimPosition& InMarkerSyncGroupPosition, const float& StartingPosition) const override;

	// to support anim sequence base to all montages
	virtual void EnableRootMotionSettingFromMontage(bool bInEnableRootMotion, const ERootMotionRootLock::Type InRootMotionRootLock) override;

#if WITH_EDITOR
	virtual class UAnimSequence* GetAdditiveBasePose() const override 
	{ 
		if (IsValidAdditive())
		{
			return RefPoseSeq;
		}

		return nullptr;
	}

	// Is this animation valid for baking into additive
	bool CanBakeAdditive() const;

	// Bakes out track data for the skeletons virtual bones into the raw data
	void BakeOutVirtualBoneTracks(TArray<FRawAnimSequenceTrack>& NewRawTracks, TArray<FName>& NewAnimationTrackNames, TArray<FTrackToSkeletonMap>& NewTrackToSkeletonMapTable);

	// Performs multiple evaluations of the animation as a test of compressed data validatity
	void TestEvalauteAnimation() const;

	// Bakes out the additive version of this animation into the raw data.
	void BakeOutAdditiveIntoRawData(TArray<FRawAnimSequenceTrack>& NewRawTracks, TArray<FName>& NewAnimationTrackNames, TArray<FTrackToSkeletonMap>& NewTrackToSkeletonMapTable, FRawCurveTracks& NewCurveTracks, TArray<FRawAnimSequenceTrack>& AdditiveBaseAnimationData);

	// Test whether at any point we will scale a bone to 0 (needed for validating additive anims)
	bool DoesSequenceContainZeroScale();

	// Helper function to allow us to notify animations that depend on us that they need to update
	void FlagDependentAnimationsAsRawDataOnly() const;

	// Helper function to allow us to update streaming animations that depend on us with our data when we are updated
	void UpdateDependentStreamingAnimations() const;

	// Generate a GUID from a hash of our own raw data
	FGuid GenerateGuidFromRawData() const;

	// Should we be always using our raw data (i.e is our compressed data stale)
	bool OnlyUseRawData() const { return bUseRawDataOnly; }
	void SetUseRawDataOnly(bool bInUseRawDataOnly) { bUseRawDataOnly = bInUseRawDataOnly; }

	// Return this animations guid for the raw data
	FGuid GetRawDataGuid() const { return RawDataGuid; }
#endif

private:
	/**
	* Get Bone Transform of the animation for the Time given, relative to Parent for all RequiredBones
	* This return mesh rotation only additive pose
	*
	* @param	OutPose				[out] Output bone transforms
	* @param	OutCurve			[out] Curves to fill	
	* @param	ExtractionContext	Extraction Context (position, looping, root motion, etc.)
	*/
	void GetBonePose_AdditiveMeshRotationOnly(FCompactPose& OutPose, FBlendedCurve& OutCurve, const FAnimExtractContext& ExtractionContext) const;

#if WITH_EDITOR
	/**
	 * Remap Tracks to New Skeleton
	 */
	virtual void RemapTracksToNewSkeleton( USkeleton* NewSkeleton, bool bConvertSpaces ) override;
	/**
	 * Remap NaN tracks from the RawAnimation data and recompress
	 */	
	void RemoveNaNTracks();

	/** Retargeting functions */
	bool ConvertAnimationDataToRiggingData(FAnimSequenceTrackContainer & RiggingAnimationData);
	bool ConvertRiggingDataToAnimationData(FAnimSequenceTrackContainer & RiggingAnimationData);
	int32 GetSpaceBasedAnimationData(TArray< TArray<FTransform> > & AnimationDataInComponentSpace, FAnimSequenceTrackContainer * RiggingAnimationData) const;

	/** Verify Track Map is valid, if not, fix up */
	void VerifyTrackMap(USkeleton* MySkeleton=NULL);
	/** Reset Animation Data. Called before Creating new Animation data **/
	void ResetAnimation();
	/** Refresh Track Map from Animation Track Names **/
	void RefreshTrackMapFromAnimTrackNames();

	/**
	 * Utility function that helps to remove track, you can't just remove RawAnimationData
	 */
	void RemoveTrack(int32 TrackIndex);

	/**
	 * Utility function that finds the correct spot to insert track to 
	 */
	int32 InsertTrack(const FName& BoneName);

	/**
	 * Utility function to resize the sequence
	 * It rearranges curve data + notifies
	 */
	void ResizeSequence(float NewLength, int32 NewNumFrames, bool bInsert, int32 StartFrame/*inclusive */, int32 EndFrame/*inclusive*/);

#endif

	/** Refresh sync marker data*/
	void RefreshSyncMarkerDataFromAuthored();

	/** Take a set of marker positions and validates them against a requested start position, updating them as desired */
	void ValidateCurrentPosition(const FMarkerSyncAnimPosition& Position, bool bPlayingForwards, bool bLooping, float&CurrentTime, FMarkerPair& PreviousMarker, FMarkerPair& NextMarker) const;
	bool UseRawDataForPoseExtraction(const FBoneContainer& RequiredBones) const;
	// Should we be always using our raw data (i.e is our compressed data stale)
	bool bUseRawDataOnly;

public:
	// Are we currently compressing this animation
	bool bCompressionInProgress;

	friend class UAnimationAsset;
	friend struct FScopedAnimSequenceRawDataCache;

#if WITH_EDITOR
	// Cache debugging data in editor for UE-49335
	FAnimLoadingDebugData AnimLoadingDebugData;
#endif

	// Cache debugging data in editor for UE-49335
	void AddAnimLoadingDebugEntry(const TCHAR* Tag)
	{
#if WITH_EDITOR
		AnimLoadingDebugData.AddEntry(Tag, RawAnimationData.Num(), SourceRawAnimationData.Num());
#endif
	}

	friend class UAnimationBlueprintLibrary;
};

<|MERGE_RESOLUTION|>--- conflicted
+++ resolved
@@ -310,29 +310,20 @@
 	UPROPERTY(Category = Compression, EditAnywhere)
 	bool bAllowFrameStripping;
 
-<<<<<<< HEAD
+	/**
+	 * Set a scale for error threshold on compression. This is useful if the animation will 
+	 * be played back at a different scale (e.g. if you know the animation will be played
+	 * on an actor/component that is scaled up by a factor of 10, set this value to 10)
+	 */
+	UPROPERTY(Category = Compression, EditAnywhere)
+	float CompressionErrorThresholdScale;
+
 #endif
 
 	/** The curve compression settings used to compress curves in this sequence. */
 	UPROPERTY(Category=Compression, EditAnywhere)
 	class UAnimCurveCompressionSettings* CurveCompressionSettings;
 
-=======
-	/**
-	 * Set a scale for error threshold on compression. This is useful if the animation will 
-	 * be played back at a different scale (e.g. if you know the animation will be played
-	 * on an actor/component that is scaled up by a factor of 10, set this value to 10)
-	 */
-	UPROPERTY(Category = Compression, EditAnywhere)
-	float CompressionErrorThresholdScale;
-
-#endif
-
-	/** The curve compression settings used to compress curves in this sequence. */
-	UPROPERTY(Category=Compression, EditAnywhere)
-	class UAnimCurveCompressionSettings* CurveCompressionSettings;
-
->>>>>>> 33e6966e
 	FCompressedAnimSequence CompressedData;
 
 	// Accessors for animation frame count
