// Copyright Epic Games, Inc. All Rights Reserved.

#pragma once

/**
 * One animation sequence of keyframes. Contains a number of tracks of data.
 *
 */

#include "CoreMinimal.h"
#include "UObject/ObjectMacros.h"
#include "UObject/Object.h"
#include "Misc/Guid.h"
#include "Animation/AnimTypes.h"
#include "Animation/AnimationAsset.h"
#include "Animation/AnimCurveTypes.h"
#include "Animation/AnimSequenceBase.h"
#include "Animation/AnimCompressionTypes.h"
#include "CustomAttributes.h"
#include "Containers/ArrayView.h"
#include "Animation/CustomAttributes.h"

#include "AnimSequence.generated.h"


typedef TArray<FTransform> FTransformArrayA2;

class USkeletalMesh;
struct FAnimCompressContext;
struct FAnimSequenceDecompressionContext;
struct FCompactPose;


// These two always should go together, but it is not right now. 
// I wonder in the future, we change all compressed to be inside as well, so they all stay together
// When remove tracks, it should be handled together 
USTRUCT()
struct ENGINE_API FAnimSequenceTrackContainer
{
	GENERATED_USTRUCT_BODY()

	UPROPERTY()
	TArray<struct FRawAnimSequenceTrack> AnimationTracks;

	UPROPERTY()
	TArray<FName>						TrackNames;

	// @todo expand this struct to work better and assign data better
	void Initialize(int32 NumNode)
	{
		AnimationTracks.Empty(NumNode);
		AnimationTracks.AddZeroed(NumNode);
		TrackNames.Empty(NumNode);
		TrackNames.AddZeroed(NumNode);
	}

	void Initialize(TArray<FName> InTrackNames)
	{
		TrackNames = MoveTemp(InTrackNames);
		const int32 NumNode = TrackNames.Num();
		AnimationTracks.Empty(NumNode);
		AnimationTracks.AddZeroed(NumNode);
	}

	int32 GetNum() const
	{
		check (TrackNames.Num() == AnimationTracks.Num());
		return (AnimationTracks.Num());
	}
};

/**
 * Keyframe position data for one track.  Pos(i) occurs at Time(i).  Pos.Num() always equals Time.Num().
 */
USTRUCT()
struct ENGINE_API FTranslationTrack
{
	GENERATED_USTRUCT_BODY()

	UPROPERTY()
	TArray<FVector> PosKeys;

	UPROPERTY()
	TArray<float> Times;
};

/**
 * Keyframe rotation data for one track.  Rot(i) occurs at Time(i).  Rot.Num() always equals Time.Num().
 */
USTRUCT()
struct ENGINE_API FRotationTrack
{
	GENERATED_USTRUCT_BODY()

	UPROPERTY()
	TArray<FQuat> RotKeys;

	UPROPERTY()
	TArray<float> Times;
};

/**
 * Keyframe scale data for one track.  Scale(i) occurs at Time(i).  Rot.Num() always equals Time.Num().
 */
USTRUCT()
struct ENGINE_API FScaleTrack
{
	GENERATED_USTRUCT_BODY()

	UPROPERTY()
	TArray<FVector> ScaleKeys;

	UPROPERTY()
	TArray<float> Times;
};


/**
 * Key frame curve data for one track
 * CurveName: Morph Target Name
 * CurveWeights: List of weights for each frame
 */
USTRUCT()
struct ENGINE_API FCurveTrack
{
	GENERATED_USTRUCT_BODY()

	UPROPERTY()
	FName CurveName;

	UPROPERTY()
	TArray<float> CurveWeights;

	/** Returns true if valid curve weight exists in the array*/
	bool IsValidCurveTrack();
	
	/** This is very simple cut to 1 key method if all is same since I see so many redundant same value in every frame 
	 *  Eventually this can get more complicated 
	 *  Will return true if compressed to 1. Return false otherwise **/
	bool CompressCurveWeights();
};

USTRUCT()
struct ENGINE_API FCompressedTrack
{
	GENERATED_USTRUCT_BODY()

	UPROPERTY()
	TArray<uint8> ByteStream;

	UPROPERTY()
	TArray<float> Times;

	UPROPERTY()
	float Mins[3];

	UPROPERTY()
	float Ranges[3];


	FCompressedTrack()
	{
		for (int32 ElementIndex = 0; ElementIndex < 3; ElementIndex++)
		{
			Mins[ElementIndex] = 0;
		}
		for (int32 ElementIndex = 0; ElementIndex < 3; ElementIndex++)
		{
			Ranges[ElementIndex] = 0;
		}
	}

};

// Param structure for UAnimSequence::RequestAnimCompressionParams
struct ENGINE_API FRequestAnimCompressionParams
{
	// Is the compression to be performed Async
	bool bAsyncCompression;

	// Should we attempt to do framestripping (removing every other frame from raw animation tracks)
	bool bPerformFrameStripping;

	// If false we only perform frame stripping on even numbered frames (as a quality measure)
	bool bPerformFrameStrippingOnOddNumberedFrames;

	// Compression context
	TSharedPtr<FAnimCompressContext> CompressContext;

	// Constructors
	FRequestAnimCompressionParams(bool bInAsyncCompression, bool bInAllowAlternateCompressor = false, bool bInOutput = false);
	FRequestAnimCompressionParams(bool bInAsyncCompression, TSharedPtr<FAnimCompressContext> InCompressContext);

	// Frame stripping initialization funcs (allow stripping per platform)
	void InitFrameStrippingFromCVar();
	void InitFrameStrippingFromPlatform(const class ITargetPlatform* TargetPlatform);
};

UCLASS(config=Engine, hidecategories=(UObject, Length), BlueprintType)
class ENGINE_API UAnimSequence : public UAnimSequenceBase
{
	friend class UAnimationBlueprintLibrary;

	GENERATED_UCLASS_BODY()

#if WITH_EDITORONLY_DATA
	/** The DCC framerate of the imported file. UI information only, unit are Hz */
	UPROPERTY(AssetRegistrySearchable, meta = (DisplayName = "Import File Framerate"))
	float ImportFileFramerate;

	/** The resample framerate that was computed during import. UI information only, unit are Hz */
	UPROPERTY(AssetRegistrySearchable, meta = (DisplayName = "Import Resample Framerate"))
	int32 ImportResampleFramerate;
#endif

protected:
	/** Number of raw frames in this sequence (not used by engine - just for informational purposes). */
	UPROPERTY(AssetRegistrySearchable, meta = (DisplayName = "Number of Keys"))
	int32 NumFrames;

	/**
	 * In the future, maybe keeping RawAnimSequenceTrack + TrackMap as one would be good idea to avoid inconsistent array size
	 * TrackToSkeletonMapTable(i) should contains  track mapping data for RawAnimationData(i). 
	 */
	UPROPERTY()
	TArray<struct FTrackToSkeletonMap> TrackToSkeletonMapTable;

	/**
	 * Raw uncompressed keyframe data. 
	 */
	TArray<struct FRawAnimSequenceTrack> RawAnimationData;

#if WITH_EDITORONLY_DATA
	// Update this if the contents of RawAnimationData changes;
	UPROPERTY()
	FGuid RawDataGuid;

	/**
	 * This is name of RawAnimationData tracks for editoronly - if we lose skeleton, we'll need relink them
	 */
	UPROPERTY(VisibleAnywhere, Category="Animation")
	TArray<FName> AnimationTrackNames;

	/**
	 * Source RawAnimationData. Only can be overridden by when transform curves are added first time OR imported
	 */
	TArray<struct FRawAnimSequenceTrack> SourceRawAnimationData;
#endif

public:

#if WITH_EDITORONLY_DATA
	/**
	 * Allow frame stripping to be performed on this animation if the platform requests it
	 * Can be disabled if animation has high frequency movements that are being lost.
	 */
	UPROPERTY(Category = Compression, EditAnywhere)
	bool bAllowFrameStripping;

	/**
	 * Set a scale for error threshold on compression. This is useful if the animation will 
	 * be played back at a different scale (e.g. if you know the animation will be played
	 * on an actor/component that is scaled up by a factor of 10, set this value to 10)
	 */
	UPROPERTY(Category = Compression, EditAnywhere)
	float CompressionErrorThresholdScale;
#endif

	/** The bone compression settings used to compress bones in this sequence. */
	UPROPERTY(Category = Compression, EditAnywhere, meta = (ForceShowEngineContent))
	class UAnimBoneCompressionSettings* BoneCompressionSettings;

	/** The curve compression settings used to compress curves in this sequence. */
	UPROPERTY(Category = Compression, EditAnywhere, meta = (ForceShowEngineContent))
	class UAnimCurveCompressionSettings* CurveCompressionSettings;

	FCompressedAnimSequence CompressedData;

	// Accessors for animation frame count
	int32 GetRawNumberOfFrames() const { return NumFrames; }
	void SetRawNumberOfFrame(int32 InNumFrames) { NumFrames = InNumFrames; }

	/** Additive animation type. **/
	UPROPERTY(EditAnywhere, Category=AdditiveSettings, AssetRegistrySearchable)
	TEnumAsByte<enum EAdditiveAnimationType> AdditiveAnimType;

	/* Additive refrerence pose type. Refer above enum type */
	UPROPERTY(EditAnywhere, Category=AdditiveSettings, meta=(DisplayName = "Base Pose Type"))
	TEnumAsByte<enum EAdditiveBasePoseType> RefPoseType;

	/* Additive reference animation if it's relevant - i.e. AnimScaled or AnimFrame **/
	UPROPERTY(EditAnywhere, Category=AdditiveSettings, meta=(DisplayName = "Base Pose Animation"))
	class UAnimSequence* RefPoseSeq;

	/* Additve reference frame if RefPoseType == AnimFrame **/
	UPROPERTY(EditAnywhere, Category=AdditiveSettings)
	int32 RefFrameIndex;

	/** Base pose to use when retargeting */
	UPROPERTY(EditAnywhere, AssetRegistrySearchable, Category=Animation)
	FName RetargetSource;

	/** This defines how values between keys are calculated **/
	UPROPERTY(EditAnywhere, AssetRegistrySearchable, Category = Animation)
	EAnimInterpolationType Interpolation;
	
	/** If this is on, it will allow extracting of root motion **/
	UPROPERTY(EditAnywhere, AssetRegistrySearchable, Category = RootMotion, meta = (DisplayName = "EnableRootMotion"))
	bool bEnableRootMotion;

	/** Root Bone will be locked to that position when extracting root motion.**/
	UPROPERTY(EditAnywhere, Category = RootMotion)
	TEnumAsByte<ERootMotionRootLock::Type> RootMotionRootLock;
	
	/** Force Root Bone Lock even if Root Motion is not enabled */
	UPROPERTY(EditAnywhere, Category = RootMotion)
	bool bForceRootLock;

	/** If this is on, it will use a normalized scale value for the root motion extracted: FVector(1.0, 1.0, 1.0) **/
	UPROPERTY(EditAnywhere, AssetRegistrySearchable, Category = RootMotion, meta = (DisplayName = "Use Normalized Root Motion Scale"))
	bool bUseNormalizedRootMotionScale;

	/** Have we copied root motion settings from an owning montage */
	UPROPERTY()
	bool bRootMotionSettingsCopiedFromMontage;

#if WITH_EDITORONLY_DATA
	/** Saved version number with CompressAnimations commandlet. To help with doing it in multiple passes. */
	UPROPERTY()
	int32 CompressCommandletVersion;

	/**
	 * Do not attempt to override compression scheme when running CompressAnimations commandlet.
	 * Some high frequency animations are too sensitive and shouldn't be changed.
	 */
	UPROPERTY(EditAnywhere, Category=Compression)
	uint32 bDoNotOverrideCompression:1;

	/** Importing data and options used for this mesh */
	UPROPERTY(VisibleAnywhere, Instanced, Category=ImportSettings)
	class UAssetImportData* AssetImportData;

	/***  for Reimport **/
	/** Path to the resource used to construct this skeletal mesh */
	UPROPERTY()
	FString SourceFilePath_DEPRECATED;

	/** Date/Time-stamp of the file from the last import */
	UPROPERTY()
	FString SourceFileTimestamp_DEPRECATED;

	UPROPERTY(transient)
	bool bNeedsRebake;

	// Track whether we have updated markers so cached data can be updated
	int32 MarkerDataUpdateCounter;
#endif // WITH_EDITORONLY_DATA

	/** Authored Sync markers */
	UPROPERTY()
	TArray<FAnimSyncMarker>		AuthoredSyncMarkers;

	/** List of Unique marker names in this animation sequence */
	TArray<FName>				UniqueMarkerNames;

public:
	//~ Begin UObject Interface
	virtual void Serialize(FArchive& Ar) override;
	virtual void PostInitProperties() override;
	virtual void PostLoad() override;
	virtual void PreSave(const class ITargetPlatform* TargetPlatform) override;
	virtual void GetPreloadDependencies(TArray<UObject*>& OutDeps) override;
#if WITH_EDITOR
	virtual void PostEditChangeProperty(FPropertyChangedEvent& PropertyChangedEvent) override;
	virtual void PostDuplicate(bool bDuplicateForPIE) override;
#endif // WITH_EDITOR
	virtual void BeginDestroy() override;
	virtual void GetAssetRegistryTags(TArray<FAssetRegistryTag>& OutTags) const override;
	static void AddReferencedObjects(UObject* This, FReferenceCollector& Collector);
	//~ End UObject Interface

	//~ Begin UAnimationAsset Interface
	virtual bool IsValidAdditive() const override;
	virtual TArray<FName>* GetUniqueMarkerNames() { return &UniqueMarkerNames; }
#if WITH_EDITOR
	virtual bool GetAllAnimationSequencesReferred(TArray<UAnimationAsset*>& AnimationAssets, bool bRecursive = true) override;
	virtual void ReplaceReferredAnimations(const TMap<UAnimationAsset*, UAnimationAsset*>& ReplacementMap) override;
	virtual int32 GetNumberOfFrames() const override { return NumFrames; }
#endif
	//~ End UAnimationAsset Interface

	//~ Begin UAnimSequenceBase Interface
	virtual void HandleAssetPlayerTickedInternal(FAnimAssetTickContext &Context, const float PreviousTime, const float MoveDelta, const FAnimTickRecord &Instance, struct FAnimNotifyQueue& NotifyQueue) const override;
	virtual bool HasRootMotion() const override { return bEnableRootMotion; }
	virtual void RefreshCacheData() override;
	virtual EAdditiveAnimationType GetAdditiveAnimType() const override { return AdditiveAnimType; }

	virtual void EvaluateCurveData(FBlendedCurve& OutCurve, float CurrentTime, bool bForceUseRawData = false) const override;
	virtual float EvaluateCurveData(SmartName::UID_Type CurveUID, float CurrentTime, bool bForceUseRawData = false) const override;
	virtual bool HasCurveData(SmartName::UID_Type CurveUID, bool bForceUseRawData) const override;

#if WITH_EDITOR
	virtual void MarkRawDataAsModified(bool bForceNewRawDatGuid = true) override
	{
		Super::MarkRawDataAsModified();
		bUseRawDataOnly = true;
		RawDataGuid = bForceNewRawDatGuid ? FGuid::NewGuid() : GenerateGuidFromRawData();
		FlagDependentAnimationsAsRawDataOnly();
		UpdateDependentStreamingAnimations();
	}
#endif
	//~ End UAnimSequenceBase Interface

	// Returns the framerate of the animation
	float GetFrameRate() const { return (float)(FMath::Max(NumFrames - 1, 1)) / (SequenceLength > 0.f ? SequenceLength : 1.f); }

	// Extract Root Motion transform from the animation
	FTransform ExtractRootMotion(float StartTime, float DeltaTime, bool bAllowLooping) const;

	// Extract Root Motion transform from a contiguous position range (no looping)
	FTransform ExtractRootMotionFromRange(float StartTrackPosition, float EndTrackPosition) const;

	// Extract the transform from the root track for the given animation position
	FTransform ExtractRootTrackTransform(float Pos, const FBoneContainer * RequiredBones) const;

	// Begin Transform related functions 
	virtual void GetAnimationPose(FAnimationPoseData& OutAnimationPoseData, const FAnimExtractContext& ExtractionContext) const override;

	/**
	* Get Bone Transform of the animation for the Time given, relative to Parent for all RequiredBones
	*
	* @param	OutPose				[out] Array of output bone transforms
	* @param	OutCurve			[out] Curves to fill	
	* @param	ExtractionContext	Extraction Context (position, looping, root motion, etc.)
	* @param	bForceUseRawData	Override other settings and force raw data pose extraction
	*/
	UE_DEPRECATED(4.26, "Use other GetBonePose signature")
	void GetBonePose(FCompactPose& OutPose, FBlendedCurve& OutCurve, const FAnimExtractContext& ExtractionContext, bool bForceUseRawData=false) const;
	
	/**
	* Get Bone Transform of the Time given, relative to Parent for all RequiredBones
	* This returns different transform based on additive or not. Or what kind of additive.
	*
	* @param	OutAnimationPoseData  [out] Animation Pose related data to populate
	* @param	ExtractionContext	  Extraction Context (position, looping, root motion, etc.)
	*/
	void GetBonePose(struct FAnimationPoseData& OutAnimationPoseData, const FAnimExtractContext& ExtractionContext, bool bForceUseRawData = false) const;

	const TArray<FRawAnimSequenceTrack>& GetRawAnimationData() const { return RawAnimationData; }

#if WITH_EDITORONLY_DATA
	bool  HasSourceRawData() const { return SourceRawAnimationData.Num() > 0; }
	const TArray<FName>& GetAnimationTrackNames() const { return AnimationTrackNames; }
	
	void  UpdateCompressedCurveName(SmartName::UID_Type CurveUID, const struct FSmartName& NewCurveName);
	
	// Adds a new track (if no track of the supplied name is found) to the raw animation data, optionally setting it to TrackData.
	int32 AddNewRawTrack(FName TrackName, FRawAnimSequenceTrack* TrackData = nullptr);
#endif

	const TArray<FTrackToSkeletonMap>& GetRawTrackToSkeletonMapTable() const { return TrackToSkeletonMapTable; }
	const TArray<FTrackToSkeletonMap>& GetCompressedTrackToSkeletonMapTable() const { return CompressedData.CompressedTrackToSkeletonMapTable; }
	const TArray<struct FSmartName>& GetCompressedCurveNames() const { return CompressedData.CompressedCurveNames; }

	FRawAnimSequenceTrack& GetRawAnimationTrack(int32 TrackIndex) { return RawAnimationData[TrackIndex]; }
	const FRawAnimSequenceTrack& GetRawAnimationTrack(int32 TrackIndex) const { return RawAnimationData[TrackIndex]; }

private:
	/**
	* Retarget a single bone transform, to apply right after extraction.
	*
	* @param	BoneTransform		BoneTransform to read/write from.
	* @param	SkeletonBoneIndex	Bone Index in USkeleton.
	* @param	BoneIndex			Bone Index in Bone Transform array.
	* @param	RequiredBones		BoneContainer
	*/
	void RetargetBoneTransform(FTransform& BoneTransform, const int32 SkeletonBoneIndex, const FCompactPoseBoneIndex& BoneIndex, const FBoneContainer& RequiredBones, const bool bIsBakedAdditive) const;

public:
	/**
	* Get Bone Transform of the additive animation for the Time given, relative to Parent for all RequiredBones
	*
	* @param	OutPose				[out] Output bone transforms
	* @param	OutCurve			[out] Curves to fill	
	* @param	ExtractionContext	Extraction Context (position, looping, root motion, etc.)
	*/
	UE_DEPRECATED(4.26, "Use other GetBonePose_Additive signature")
	void GetBonePose_Additive(FCompactPose& OutPose, FBlendedCurve& OutCurve, const FAnimExtractContext& ExtractionContext) const;
	void GetBonePose_Additive(FAnimationPoseData& OutAnimationPoseData, const FAnimExtractContext& ExtractionContext) const;

	/**
	* Get Bone Transform of the base (reference) pose of the additive animation for the Time given, relative to Parent for all RequiredBones
	*
	* @param	OutPose				[out] Output bone transforms
	* @param	OutCurve			[out] Curves to fill	
	* @param	ExtractionContext	Extraction Context (position, looping, root motion, etc.)
	*/
	UE_DEPRECATED(4.26, "Use other GetAdditiveBasePose signature")
	void GetAdditiveBasePose(FCompactPose& OutPose, FBlendedCurve& OutCurve, const FAnimExtractContext& ExtractionContext) const;
	void GetAdditiveBasePose(FAnimationPoseData& OutAnimationPoseData, const FAnimExtractContext& ExtractionContext) const;

	/**
	 * Get Bone Transform of the Time given, relative to Parent for the Track Given
	 *
	 * @param	OutAtom			[out] Output bone transform.
	 * @param	TrackIndex		Index of track to interpolate.
	 * @param	Time			Time on track to interpolate to.
	 * @param	bUseRawData		If true, use raw animation data instead of compressed data.
	 */
	void GetBoneTransform(FTransform& OutAtom, int32 TrackIndex, float Time, bool bUseRawData) const;

	/**
	 * Get Bone Transform of the Time given, relative to Parent for the Track Given
	 *
	 * @param	OutAtom			[out] Output bone transform.
	 * @param	TrackIndex		Index of track to interpolate.
	 * @param	DecompContext	Decompression context to use.
	 * @param	bUseRawData		If true, use raw animation data instead of compressed data.
	 */
	void GetBoneTransform(FTransform& OutAtom, int32 TrackIndex, FAnimSequenceDecompressionContext& DecompContext, bool bUseRawData) const;

	/**
	 * Extract Bone Transform of the Time given, from InRawAnimationData
	 *
	 * @param	InRawAnimationData	RawAnimationData it extracts bone transform from
	 * @param	OutAtom				[out] Output bone transform.
	 * @param	TrackIndex			Index of track to interpolate.
	 * @param	Time				Time on track to interpolate to.
	 */
	void ExtractBoneTransform(const TArray<struct FRawAnimSequenceTrack> & InRawAnimationData, FTransform& OutAtom, int32 TrackIndex, float Time) const;

	/**
	* Extract Bone Transform of the Time given, from InRawAnimationData
	*
	* @param	InRawAnimationTrack	RawAnimationTrack it extracts bone transform from
	* @param	OutAtom				[out] Output bone transform.
	* @param	Time				Time on track to interpolate to.
	*/
	void ExtractBoneTransform(const struct FRawAnimSequenceTrack& InRawAnimationTrack, FTransform& OutAtom, float Time) const;

	void ExtractBoneTransform(const struct FRawAnimSequenceTrack& RawTrack, FTransform& OutAtom, int32 KeyIndex) const;

	// End Transform related functions 

	// Begin Memory related functions

	/** @return	estimate uncompressed raw size. This is *not* the real raw size. 
				Here we estimate what it would be with no trivial compression. */
	int32 GetUncompressedRawSize() const;

	/**
	 * @return		The approximate size of raw animation data.
	 */
	int32 GetApproxRawSize() const;

	/**
	 * @return		The approximate size of compressed animation data for only bones.
	 */
	int32 GetApproxBoneCompressedSize() const;
	
	/**
	 * @return		The approximate size of compressed animation data.
	 */
	int32 GetApproxCompressedSize() const;

	/**
	 * Removes trivial frames -- frames of tracks when position or orientation is constant
	 * over the entire animation -- from the raw animation data.  If both position and rotation
	 * go down to a single frame, the time is stripped out as well.
	 * @return true if keys were removed.
	 */
	bool CompressRawAnimData(float MaxPosDiff, float MaxAngleDiff);

	/**
	 * Removes trivial frames -- frames of tracks when position or orientation is constant
	 * over the entire animation -- from the raw animation data.  If both position and rotation
	 * go down to a single frame, the time is stripped out as well.
	 * @return true if keys were removed.
	 */
	bool CompressRawAnimData();

	// Get compressed data for this UAnimSequence. May be built directly or pulled from DDC
#if WITH_EDITOR
	bool ShouldPerformStripping(const bool bPerformFrameStripping, const bool bPerformStrippingOnOddFramedAnims) const;
	FString GetDDCCacheKeySuffix(const bool bPerformStripping) const;
	void ApplyCompressedData(const FString& DataCacheKeySuffix, const bool bPerformFrameStripping, const TArray<uint8>& Data);
#endif
	void WaitOnExistingCompression(const bool bWantResults=true);
	void RequestAnimCompression(FRequestAnimCompressionParams Params);
	void RequestSyncAnimRecompression(bool bOutput = false) { RequestAnimCompression(FRequestAnimCompressionParams(false, false, bOutput)); }
	void RequestAsyncAnimRecompression(bool bOutput = false) { RequestAnimCompression(FRequestAnimCompressionParams(true, false, bOutput)); }

protected:
	void ApplyCompressedData(const TArray<uint8>& Data);

public:
	bool IsCompressedDataValid() const;
	bool IsCurveCompressedDataValid() const;

	void ClearCompressedBoneData();
	void ClearCompressedCurveData();

	// Write the compressed data to the supplied FArchive
	void SerializeCompressedData(FArchive& Ar, bool bDDCData);

	// End Memory related functions

	// Begin Utility functions
	/**
	 * Get Skeleton Bone Index from Track Index for raw data
	 *
	 * @param	TrackIndex		Track Index
	 */
	int32 GetSkeletonIndexFromRawDataTrackIndex(const int32 TrackIndex) const 
	{ 
		return TrackToSkeletonMapTable[TrackIndex].BoneTreeIndex; 
	}

	/**
	* Get Skeleton Bone Index from Track Index for compressed data
	*
	* @param	TrackIndex		Track Index
	*/
	int32 GetSkeletonIndexFromCompressedDataTrackIndex(const int32 TrackIndex) const
	{
		return GetCompressedTrackToSkeletonMapTable()[TrackIndex].BoneTreeIndex;
	}

	/** Clears any data in the AnimSequence */
	void RecycleAnimSequence();

#if WITH_EDITOR
	/** Clears some data in the AnimSequence, so it can be reused when importing a new animation with same name over it. */
	void CleanAnimSequenceForImport();
#endif

	/** 
	 * Copy AnimNotifies from one UAnimSequence to another.
	 */
	static bool CopyNotifies(UAnimSequence* SourceAnimSeq, UAnimSequence* DestAnimSeq, bool bShowDialogs = true);

	/**
	 * Flip Rotation's W For NonRoot items, and compress it again if SkelMesh exists
	 */
	void FlipRotationWForNonRoot(USkeletalMesh * SkelMesh);

	// End Utility functions
#if WITH_EDITOR
	/**
	 * After imported or any other change is made, call this to apply post process
	 */
	void PostProcessSequence(bool bForceNewRawDatGuid = true);

	// Kick off compression request when our raw data has changed
	void OnRawDataChanged();

	/** 
	 * Insert extra frame of the first frame at the end of the frame so that it improves the interpolation when it loops
	 * This increases framecount + time, so that it requires recompression
	 */
	bool AddLoopingInterpolation();

	/*
	* Clear all raw animation data that contains bone tracks
	*/
	void RemoveAllTracks();

	/** 
	 * Bake Transform Curves.TransformCurves to RawAnimation after making a back up of current RawAnimation
	 */
	void BakeTrackCurvesToRawAnimation();

	/**
	 * Sometimes baked data gets invalidated. For example, if you retarget this from another animation
	 * It won't matter anymore, so in any case, when the data is not valid anymore
	 * We clear Source Raw Animation Data as well as Transform Curve
	 */
	void ClearBakedTransformData();
	/**
	 * Add Key to Transform Curves
	 */
	void AddKeyToSequence(float Time, const FName& BoneName, const FTransform& AdditiveTransform);
	/**
	 * Return true if it needs to re-bake
	 */
	bool DoesNeedRebake() const;
	/**
	 * Return true if it contains transform curves
	 */
	bool DoesContainTransformCurves() const;

	/**
	 * Returns whether this animation has baked transform curves (i.e. has the raw data been modified)
	 */
	bool HasBakedTransformCurves() const;

	/**
	 * Restore the pre baked transform curve raw data
	 */
	void RestoreSourceData();

	/**
	* Return true if compressed data is out of date / missing and so animation needs to use raw data
	*/
	bool DoesNeedRecompress() const { return GetSkeleton() && (bUseRawDataOnly || (GetSkeletonVirtualBoneGuid() != GetSkeleton()->GetVirtualBoneGuid()) || !HasValidBakedCustomAttributes()); }

	/**
	 * Create Animation Sequence from Reference Pose of the Mesh
	 */
	bool CreateAnimation(class USkeletalMesh* Mesh);
	/**
	 * Create Animation Sequence from the Mesh Component's current bone transform
	 */
	bool CreateAnimation(class USkeletalMeshComponent* MeshComponent);
	/**
	 * Create Animation Sequence from the given animation
	 */
	bool CreateAnimation(class UAnimSequence* Sequence);

	/**
	 * Crops the raw anim data either from Start to CurrentTime or CurrentTime to End depending on
	 * value of bFromStart.  Can't be called against cooked data.
	 *
	 * @param	CurrentTime		marker for cropping (either beginning or end)
	 * @param	bFromStart		whether marker is begin or end marker
	 * @return					true if the operation was successful.
	 */
	bool CropRawAnimData( float CurrentTime, bool bFromStart );

		
	/**
	 * Crops the raw anim data either from Start to CurrentTime or CurrentTime to End depending on
	 * value of bFromStart.  Can't be called against cooked data.
	 *
	 * @param	StartFrame		StartFrame to insert (0-based)
	 * @param	EndFrame		EndFrame to insert (0-based
	 * @param	CopyFrame		A frame that we copy from (0-based)
	 * @return					true if the operation was successful.
	 */
	bool InsertFramesToRawAnimData( int32 StartFrame, int32 EndFrame, int32 CopyFrame);

	/** 
	 * Add validation check to see if it's being ready to play or not
	 */
	virtual bool IsValidToPlay() const override;

	// Get a pointer to the data for a given Anim Notify
	uint8* FindSyncMarkerPropertyData(int32 SyncMarkerIndex, FArrayProperty*& ArrayProperty);

	virtual int32 GetMarkerUpdateCounter() const { return MarkerDataUpdateCounter; }
#endif

	/** Sort the sync markers array by time, earliest first. */
	void SortSyncMarkers();

	// Advancing based on markers
	float GetCurrentTimeFromMarkers(FMarkerPair& PrevMarker, FMarkerPair& NextMarker, float PositionBetweenMarkers) const;
	virtual void AdvanceMarkerPhaseAsLeader(bool bLooping, float MoveDelta, const TArray<FName>& ValidMarkerNames, float& CurrentTime, FMarkerPair& PrevMarker, FMarkerPair& NextMarker, TArray<FPassedMarker>& MarkersPassed) const;
	virtual void AdvanceMarkerPhaseAsFollower(const FMarkerTickContext& Context, float DeltaRemaining, bool bLooping, float& CurrentTime, FMarkerPair& PreviousMarker, FMarkerPair& NextMarker) const;
	virtual void GetMarkerIndicesForTime(float CurrentTime, bool bLooping, const TArray<FName>& ValidMarkerNames, FMarkerPair& OutPrevMarker, FMarkerPair& OutNextMarker) const;
	virtual FMarkerSyncAnimPosition GetMarkerSyncPositionfromMarkerIndicies(int32 PrevMarker, int32 NextMarker, float CurrentTime) const;
	virtual void GetMarkerIndicesForPosition(const FMarkerSyncAnimPosition& SyncPosition, bool bLooping, FMarkerPair& OutPrevMarker, FMarkerPair& OutNextMarker, float& CurrentTime) const;
	
	virtual float GetFirstMatchingPosFromMarkerSyncPos(const FMarkerSyncAnimPosition& InMarkerSyncGroupPosition) const override;
	virtual float GetNextMatchingPosFromMarkerSyncPos(const FMarkerSyncAnimPosition& InMarkerSyncGroupPosition, const float& StartingPosition) const override;
	virtual float GetPrevMatchingPosFromMarkerSyncPos(const FMarkerSyncAnimPosition& InMarkerSyncGroupPosition, const float& StartingPosition) const override;

	// to support anim sequence base to all montages
	virtual void EnableRootMotionSettingFromMontage(bool bInEnableRootMotion, const ERootMotionRootLock::Type InRootMotionRootLock) override;

#if WITH_EDITOR
	virtual class UAnimSequence* GetAdditiveBasePose() const override 
	{ 
		if (IsValidAdditive())
		{
			return RefPoseSeq;
		}

		return nullptr;
	}

	// Is this animation valid for baking into additive
	bool CanBakeAdditive() const;

	// Bakes out track data for the skeletons virtual bones into the raw data
	void BakeOutVirtualBoneTracks(TArray<FRawAnimSequenceTrack>& NewRawTracks, TArray<FName>& NewAnimationTrackNames, TArray<FTrackToSkeletonMap>& NewTrackToSkeletonMapTable);

	// Performs multiple evaluations of the animation as a test of compressed data validatity
	void TestEvalauteAnimation() const;

	// Bakes out the additive version of this animation into the raw data.
	void BakeOutAdditiveIntoRawData(TArray<FRawAnimSequenceTrack>& NewRawTracks, TArray<FName>& NewAnimationTrackNames, TArray<FTrackToSkeletonMap>& NewTrackToSkeletonMapTable, FRawCurveTracks& NewCurveTracks, TArray<FRawAnimSequenceTrack>& AdditiveBaseAnimationData);

	// Test whether at any point we will scale a bone to 0 (needed for validating additive anims)
	bool DoesSequenceContainZeroScale();

	// Helper function to allow us to notify animations that depend on us that they need to update
	void FlagDependentAnimationsAsRawDataOnly() const;

	// Helper function to allow us to update streaming animations that depend on us with our data when we are updated
	void UpdateDependentStreamingAnimations() const;

	// Generate a GUID from a hash of our own raw data
	FGuid GenerateGuidFromRawData() const;

	// Should we be always using our raw data (i.e is our compressed data stale)
	bool OnlyUseRawData() const { return bUseRawDataOnly; }
	void SetUseRawDataOnly(bool bInUseRawDataOnly) { bUseRawDataOnly = bInUseRawDataOnly; }

	// Return this animations guid for the raw data
	FGuid GetRawDataGuid() const { return RawDataGuid; }
#endif

private:
	/**
	* Get Bone Transform of the animation for the Time given, relative to Parent for all RequiredBones
	* This return mesh rotation only additive pose
	*
	* @param	OutPose				[out] Output bone transforms
	* @param	OutCurve			[out] Curves to fill	
	* @param	ExtractionContext	Extraction Context (position, looping, root motion, etc.)
	*/
	UE_DEPRECATED(4.26, "Use GetBonePose_AdditiveMeshRotationOnly with other signature")
	void GetBonePose_AdditiveMeshRotationOnly(FCompactPose& OutPose, FBlendedCurve& OutCurve, const FAnimExtractContext& ExtractionContext) const;

	void GetBonePose_AdditiveMeshRotationOnly(FAnimationPoseData& OutAnimationPoseData, const FAnimExtractContext& ExtractionContext) const;

#if WITH_EDITOR
	/**
	 * Remap Tracks to New Skeleton
	 */
	virtual void RemapTracksToNewSkeleton( USkeleton* NewSkeleton, bool bConvertSpaces ) override;
	/**
	 * Remap NaN tracks from the RawAnimation data and recompress
	 */	
	void RemoveNaNTracks();

	/** Retargeting functions */
	bool ConvertAnimationDataToRiggingData(FAnimSequenceTrackContainer & RiggingAnimationData);
	bool ConvertRiggingDataToAnimationData(FAnimSequenceTrackContainer & RiggingAnimationData, bool bPerformPostProcess=true);
	int32 GetSpaceBasedAnimationData(TArray< TArray<FTransform> > & AnimationDataInComponentSpace, FAnimSequenceTrackContainer * RiggingAnimationData) const;

	/** Verify Track Map is valid, if not, fix up */
	void VerifyTrackMap(USkeleton* MySkeleton=NULL);
	/** Reset Animation Data. Called before Creating new Animation data **/
	void ResetAnimation();
	/** Refresh Track Map from Animation Track Names **/
	void RefreshTrackMapFromAnimTrackNames();

	/**
	 * Utility function that helps to remove track, you can't just remove RawAnimationData
	 */
	void RemoveTrack(int32 TrackIndex);

	/**
	 * Utility function that finds the correct spot to insert track to 
	 */
	int32 InsertTrack(const FName& BoneName);

private:
	/** Internal insert function to be used by BakeTrackCurvesToRawAnimation*/ 
	int32 InsertTrackInternal(const FName& BoneName);

public:
	/**
	 * Utility function to resize the sequence
	 * It rearranges curve data + notifies
	 */
	void ResizeSequence(float NewLength, int32 NewNumFrames, bool bInsert, int32 StartFrame/*inclusive */, int32 EndFrame/*inclusive*/);

#endif

	/** Refresh sync marker data*/
	void RefreshSyncMarkerDataFromAuthored();

	/** Take a set of marker positions and validates them against a requested start position, updating them as desired */
	void ValidateCurrentPosition(const FMarkerSyncAnimPosition& Position, bool bPlayingForwards, bool bLooping, float&CurrentTime, FMarkerPair& PreviousMarker, FMarkerPair& NextMarker) const;
	bool UseRawDataForPoseExtraction(const FBoneContainer& RequiredBones) const;
	// Should we be always using our raw data (i.e is our compressed data stale)
	bool bUseRawDataOnly;

#if WITH_EDITOR
	// Are we currently compressing this animation
	bool bCompressionInProgress;
#endif

public:
#if WITH_EDITOR
	UFUNCTION(BlueprintCallable, Category=CustomAttributes)
	void AddBoneFloatCustomAttribute(const FName& BoneName, const FName& AttributeName, const TArray<float>& TimeKeys, const TArray<float>& ValueKeys)
	{
		AddBoneCustomAttribute<float>(BoneName, AttributeName, TimeKeys, ValueKeys);
	}
	
	UFUNCTION(BlueprintCallable, Category = CustomAttributes)
	void AddBoneIntegerCustomAttribute(const FName& BoneName, const FName& AttributeName, const TArray<float>& TimeKeys, const TArray<int32>& ValueKeys)
	{
		AddBoneCustomAttribute<int32>(BoneName, AttributeName, TimeKeys, ValueKeys);
	}

	UFUNCTION(BlueprintCallable, Category = CustomAttributes)
	void AddBoneStringCustomAttribute(const FName& BoneName, const FName& AttributeName, const TArray<float>& TimeKeys, const TArray<FString>& ValueKeys)
	{
		AddBoneCustomAttribute<FString>(BoneName, AttributeName, TimeKeys, ValueKeys);
	}

	UFUNCTION(BlueprintCallable, Category = CustomAttributes)
	void RemoveCustomAttribute(const FName& BoneName, const FName& AttributeName);

	UFUNCTION(BlueprintCallable, Category = CustomAttributes)
	void RemoveAllCustomAttributesForBone(const FName& BoneName);

	UFUNCTION(BlueprintCallable, Category = CustomAttributes)
	void RemoveAllCustomAttributes();
<<<<<<< HEAD

	void GetCustomAttributesForBone(const FName& BoneName, TArray<FCustomAttribute>& OutAttributes) const;
#endif // WITH_EDITOR

	void GetCustomAttributes(FAnimationPoseData& OutAnimationPoseData, const FAnimExtractContext& ExtractionContext, bool bUseRawData) const;
protected:
#if WITH_EDITOR
	template<typename DataType>
	void AddBoneCustomAttribute(const FName& BoneName, const FName& AttributeName, const TArrayView<const float> TimeKeys, const TArrayView<const DataType> ValueKeys)
	{
		ensureMsgf(TimeKeys.Num() == ValueKeys.Num(), TEXT("Time keys do not match value keys"));

		constexpr EVariantTypes VariantType = TVariantTraits<DataType>::GetType();
		static_assert(VariantType == EVariantTypes::Int32 || VariantType == EVariantTypes::Float || VariantType == EVariantTypes::String, "Unsupported variant (data) type");

		FCustomAttributePerBoneData& PerBoneData = FindOrAddCustomAttributeForBone(BoneName);
		PerBoneData.BoneTreeIndex = GetSkeleton()->GetReferenceSkeleton().FindBoneIndex(BoneName);

		const bool bAlreadyExists = PerBoneData.Attributes.ContainsByPredicate([AttributeName](FCustomAttribute& Attribute)
		{
			return Attribute.Name == AttributeName;
		});

=======

	void GetCustomAttributesForBone(const FName& BoneName, TArray<FCustomAttribute>& OutAttributes) const;
#endif // WITH_EDITOR

	void GetCustomAttributes(FAnimationPoseData& OutAnimationPoseData, const FAnimExtractContext& ExtractionContext, bool bUseRawData) const;
protected:
#if WITH_EDITOR
	template<typename DataType>
	void AddBoneCustomAttribute(const FName& BoneName, const FName& AttributeName, const TArrayView<const float> TimeKeys, const TArrayView<const DataType> ValueKeys)
	{
		ensureMsgf(TimeKeys.Num() == ValueKeys.Num(), TEXT("Time keys do not match value keys"));

		constexpr EVariantTypes VariantType = TVariantTraits<DataType>::GetType();
		static_assert(VariantType == EVariantTypes::Int32 || VariantType == EVariantTypes::Float || VariantType == EVariantTypes::String, "Unsupported variant (data) type");

		FCustomAttributePerBoneData& PerBoneData = FindOrAddCustomAttributeForBone(BoneName);
		PerBoneData.BoneTreeIndex = GetSkeleton()->GetReferenceSkeleton().FindBoneIndex(BoneName);

		const bool bAlreadyExists = PerBoneData.Attributes.ContainsByPredicate([AttributeName](FCustomAttribute& Attribute)
		{
			return Attribute.Name == AttributeName;
		});

>>>>>>> 3aae9151
		if (!bAlreadyExists)
		{
			FCustomAttribute& NewAttribute = PerBoneData.Attributes.AddDefaulted_GetRef();
			NewAttribute.Name = AttributeName;
			NewAttribute.VariantType = (int32)VariantType;

			NewAttribute.Times = TimeKeys;

			for (const DataType& Value : ValueKeys)
			{
				NewAttribute.Values.Add(FVariant(Value));
			}
			
			// Update the Guid used to keep track of raw / baked versions
			CustomAttributesGuid = FGuid::NewGuid();
		}
		else
		{
			UE_LOG(LogAnimation, Warning, TEXT("Unable to add Custom Attribute %s to bone %s as it already exist."), *AttributeName.ToString(), *BoneName.ToString());
		}
	}
	
	void SynchronousCustomAttributesCompression();
	FCustomAttributePerBoneData& FindOrAddCustomAttributeForBone(const FName& BoneName);
#endif // WITH_EDITOR


private:
#if WITH_EDITORONLY_DATA
	UPROPERTY(VisibleAnywhere, EditFixedSize, Category=CustomAttributes)
	TArray<FCustomAttributePerBoneData> PerBoneCustomAttributeData;
	
	UPROPERTY()
	FGuid CustomAttributesGuid;

	UPROPERTY()
	FGuid BakedCustomAttributesGuid;

	bool HasValidBakedCustomAttributes() const
	{
		// Ensure the raw / baked versions match
		return CustomAttributesGuid == BakedCustomAttributesGuid;
	}
#endif // WITH_EDITOR

	UPROPERTY()
	TArray<FBakedCustomAttributePerBoneData> BakedPerBoneCustomAttributeData;
public:
	friend class UAnimationAsset;
	friend struct FScopedAnimSequenceRawDataCache;
	friend class UAnimationBlueprintLibrary;
	friend class UAnimBoneCompressionSettings;
	friend class FCustomAttributeCustomization;
};<|MERGE_RESOLUTION|>--- conflicted
+++ resolved
@@ -299,6 +299,16 @@
 	/** Base pose to use when retargeting */
 	UPROPERTY(EditAnywhere, AssetRegistrySearchable, Category=Animation)
 	FName RetargetSource;
+
+#if WITH_EDITORONLY_DATA
+	/** If RetargetSource is set to Default (None), this is asset for the base pose to use when retargeting. Transform data will be saved in RetargetSourceAssetReferencePose. */
+	UPROPERTY(EditAnywhere, AssetRegistrySearchable, Category=Animation)
+	TSoftObjectPtr<USkeletalMesh> RetargetSourceAsset;
+#endif
+
+	/** When using RetargetSourceAsset, use the post stored here */
+	UPROPERTY()
+	TArray<FTransform> RetargetSourceAssetReferencePose;
 
 	/** This defines how values between keys are calculated **/
 	UPROPERTY(EditAnywhere, AssetRegistrySearchable, Category = Animation)
@@ -466,6 +476,12 @@
 	const FRawAnimSequenceTrack& GetRawAnimationTrack(int32 TrackIndex) const { return RawAnimationData[TrackIndex]; }
 
 private:
+#if WITH_EDITORONLY_DATA
+	void UpdateRetargetSourceAsset();
+#endif
+	const TArray<FTransform>& GetRetargetTransforms() const;
+	FName GetRetargetTransformsSourceName() const;
+
 	/**
 	* Retarget a single bone transform, to apply right after extraction.
 	*
@@ -912,7 +928,6 @@
 
 	UFUNCTION(BlueprintCallable, Category = CustomAttributes)
 	void RemoveAllCustomAttributes();
-<<<<<<< HEAD
 
 	void GetCustomAttributesForBone(const FName& BoneName, TArray<FCustomAttribute>& OutAttributes) const;
 #endif // WITH_EDITOR
@@ -936,31 +951,6 @@
 			return Attribute.Name == AttributeName;
 		});
 
-=======
-
-	void GetCustomAttributesForBone(const FName& BoneName, TArray<FCustomAttribute>& OutAttributes) const;
-#endif // WITH_EDITOR
-
-	void GetCustomAttributes(FAnimationPoseData& OutAnimationPoseData, const FAnimExtractContext& ExtractionContext, bool bUseRawData) const;
-protected:
-#if WITH_EDITOR
-	template<typename DataType>
-	void AddBoneCustomAttribute(const FName& BoneName, const FName& AttributeName, const TArrayView<const float> TimeKeys, const TArrayView<const DataType> ValueKeys)
-	{
-		ensureMsgf(TimeKeys.Num() == ValueKeys.Num(), TEXT("Time keys do not match value keys"));
-
-		constexpr EVariantTypes VariantType = TVariantTraits<DataType>::GetType();
-		static_assert(VariantType == EVariantTypes::Int32 || VariantType == EVariantTypes::Float || VariantType == EVariantTypes::String, "Unsupported variant (data) type");
-
-		FCustomAttributePerBoneData& PerBoneData = FindOrAddCustomAttributeForBone(BoneName);
-		PerBoneData.BoneTreeIndex = GetSkeleton()->GetReferenceSkeleton().FindBoneIndex(BoneName);
-
-		const bool bAlreadyExists = PerBoneData.Attributes.ContainsByPredicate([AttributeName](FCustomAttribute& Attribute)
-		{
-			return Attribute.Name == AttributeName;
-		});
-
->>>>>>> 3aae9151
 		if (!bAlreadyExists)
 		{
 			FCustomAttribute& NewAttribute = PerBoneData.Attributes.AddDefaulted_GetRef();
