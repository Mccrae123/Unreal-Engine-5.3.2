--- conflicted
+++ resolved
@@ -1036,11 +1036,6 @@
 	/** Flag passed to UpdateAnimation, determines the path we follow */
 	enum class EUpdateAnimationFlag : uint8
 	{
-<<<<<<< HEAD
-		/** Enforce an immediate update, regardless of state*/
-		ForceImmediateUpdate,
-=======
->>>>>>> 69078e53
 		/** Enforces a parallel update, regardless of state */
 		ForceParallelUpdate,
 		/** Use state to determine whether or not to immediately or update in parallel */
@@ -1053,18 +1048,11 @@
 	// evaluate happens when condition is met - i.e. depending on your skeletalmeshcomponent update flag
 	// post eval happens after evaluation is done
 	// uninitialize happens when owner is unregistered
-<<<<<<< HEAD
-	void InitializeAnimation();
-
-	/** Update Animation code-paths, updates and advances animation state, returns whether or not the actual update should have been called immediately */
-	bool UpdateAnimation(float DeltaSeconds, bool bNeedsValidRootMotion, EUpdateAnimationFlag UpdateFlag = EUpdateAnimationFlag::Default );
-=======
 	// @param	bInDeferRootNodeInitialization	When set to true, defer init of the blend tree until the first Update() call
 	void InitializeAnimation(bool bInDeferRootNodeInitialization = false);
 
 	/** Update Animation code-paths, updates and advances animation state, returns whether or not the actual update should have been called immediately */
 	void UpdateAnimation(float DeltaSeconds, bool bNeedsValidRootMotion, EUpdateAnimationFlag UpdateFlag = EUpdateAnimationFlag::Default );
->>>>>>> 69078e53
 
 	/** Run update animation work on a worker thread */
 	void ParallelUpdateAnimation();
