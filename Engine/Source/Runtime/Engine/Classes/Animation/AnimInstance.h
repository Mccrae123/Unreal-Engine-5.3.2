// Copyright Epic Games, Inc. All Rights Reserved.

#pragma once

#include "CoreMinimal.h"
#include "UObject/ObjectMacros.h"
#include "UObject/Object.h"
#include "Animation/AnimTypes.h"
#include "Animation/Skeleton.h"
#include "Animation/AnimationAsset.h"
#include "Animation/AnimCurveTypes.h"
#include "Animation/AnimMontage.h"
#include "BonePose.h"
#include "Components/SkeletalMeshComponent.h"
#include "Animation/AnimNotifyQueue.h"
#include "Animation/AnimSubsystemInstance.h"
#include "Animation/AnimNotifies/AnimNotify.h"
#include "AnimInstance.generated.h"

// Post Compile Validation requires WITH_EDITOR
#define ANIMINST_PostCompileValidation WITH_EDITOR

struct FDisplayDebugManager;
class FDebugDisplayInfo;
class IAnimClassInterface;
class UAnimInstance;
class UCanvas;
struct FAnimInstanceProxy;
struct FAnimNode_AssetPlayerBase;
struct FAnimNode_StateMachine;
struct FAnimNode_LinkedInputPose;
struct FBakedAnimationStateMachine;
class FCompilerResultsLog;
struct FBoneContainer;
struct FAnimNode_LinkedAnimLayer;

typedef TArray<FTransform> FTransformArrayA2;

struct FParallelEvaluationData
{
	FBlendedHeapCurve& OutCurve;
	FCompactPose& OutPose;
<<<<<<< HEAD
	FHeapCustomAttributes& OutAttributes;
=======
	UE::Anim::FHeapAttributeContainer& OutAttributes;
>>>>>>> 6bbb88c8
};

UENUM()
enum class EMontagePlayReturnType : uint8
{
	//Return value is the length of the montage (in seconds)
	MontageLength,
	//Return value is the play duration of the montage (length / play rate, in seconds)
	Duration,
};

DECLARE_DELEGATE_OneParam(FOnMontageStarted, UAnimMontage*)
DECLARE_DELEGATE_TwoParams(FOnMontageEnded, UAnimMontage*, bool /*bInterrupted*/)
DECLARE_DELEGATE_TwoParams(FOnMontageBlendingOutStarted, UAnimMontage*, bool /*bInterrupted*/)
/**
* Delegate for when Montage is started
*/
DECLARE_DYNAMIC_MULTICAST_DELEGATE_OneParam(FOnMontageStartedMCDelegate, UAnimMontage*, Montage);

/**
* Delegate for when Montage is completed, whether interrupted or finished
* Weight of this montage is 0.f, so it stops contributing to output pose
*
* bInterrupted = true if it was not property finished
*/
DECLARE_DYNAMIC_MULTICAST_DELEGATE_TwoParams(FOnMontageEndedMCDelegate, UAnimMontage*, Montage, bool, bInterrupted);

/** Delegate for when all montage instances have ended. */
DECLARE_DYNAMIC_MULTICAST_DELEGATE(FOnAllMontageInstancesEndedMCDelegate);

/**
* Delegate for when Montage started to blend out, whether interrupted or finished
* DesiredWeight of this montage becomes 0.f, but this still contributes to the output pose
*
* bInterrupted = true if it was not property finished
*/
DECLARE_DYNAMIC_MULTICAST_DELEGATE_TwoParams(FOnMontageBlendingOutStartedMCDelegate, UAnimMontage*, Montage, bool, bInterrupted);

/** Delegate that native code can hook to to provide additional transition logic */
DECLARE_DELEGATE_RetVal(bool, FCanTakeTransition);

/** Delegate that native code can hook into to handle state entry/exit */
DECLARE_DELEGATE_ThreeParams(FOnGraphStateChanged, const struct FAnimNode_StateMachine& /*Machine*/, int32 /*PrevStateIndex*/, int32 /*NextStateIndex*/);

/** Delegate that allows users to insert custom animation curve values - for now, it's only single, not sure how to make this to multi delegate and retrieve value sequentially, so */
DECLARE_DELEGATE_OneParam(FOnAddCustomAnimationCurves, UAnimInstance*)

/** Delegate called by 'PlayMontageNotify' and 'PlayMontageNotifyWindow' **/
DECLARE_DYNAMIC_MULTICAST_DELEGATE_TwoParams(FPlayMontageAnimNotifyDelegate, FName, NotifyName, const FBranchingPointNotifyPayload&, BranchingPointPayload);


USTRUCT()
struct FA2Pose
{
	GENERATED_USTRUCT_BODY()

	UPROPERTY()
	TArray<FTransform> Bones;

	FA2Pose() {}
};

/** Component space poses. */
USTRUCT()
struct ENGINE_API FA2CSPose : public FA2Pose
{
	GENERATED_USTRUCT_BODY()

private:
	/** Pointer to current BoneContainer. */
	const struct FBoneContainer* BoneContainer;

	/** Once evaluated to be mesh space, this flag will be set. */
	UPROPERTY()
	TArray<uint8> ComponentSpaceFlags;

public:
	FA2CSPose()
		: BoneContainer(NULL)
	{
	}

	/** Constructor - needs LocalPoses. */
	void AllocateLocalPoses(const FBoneContainer& InBoneContainer, const FA2Pose & LocalPose);

	/** Constructor - needs LocalPoses. */
	void AllocateLocalPoses(const FBoneContainer& InBoneContainer, const FTransformArrayA2 & LocalBones);

	/** Returns if this struct is valid. */
	bool IsValid() const;

	/** Get parent bone index for given bone index. */
	int32 GetParentBoneIndex(const int32 BoneIndex) const;

	/** Returns local transform for the bone index. **/
	FTransform GetLocalSpaceTransform(int32 BoneIndex);

	/** Do not access Bones array directly; use this instead. This will fill up gradually mesh space bases. */
	FTransform GetComponentSpaceTransform(int32 BoneIndex);

	/** convert to local poses **/
	void ConvertToLocalPoses(FA2Pose & LocalPoses) const;

private:
	/** Calculate all transform till parent **/
	void CalculateComponentSpaceTransform(int32 Index);
	void SetComponentSpaceTransform(int32 Index, const FTransform& NewTransform);

	/**
	 * Convert Bone to Local Space.
	 */
	void ConvertBoneToLocalSpace(int32 BoneIndex);


	void SetLocalSpaceTransform(int32 Index, const FTransform& NewTransform);

	// This is not really best way to protect SetComponentSpaceTransform, but we'd like to make sure that isn't called by anywhere else.
	friend class FAnimationRuntime;
};



/** Helper struct for Slot node pose evaluation. */
USTRUCT()
struct FSlotEvaluationPose
{
	GENERATED_USTRUCT_BODY()

	/** Type of additive for pose */
	UPROPERTY()
	TEnumAsByte<EAdditiveAnimationType> AdditiveType;

	/** Weight of pose */
	UPROPERTY()
	float Weight;

	/*** ATTENTION *****/
	/* These Pose/Curve is stack allocator. You should not use it outside of stack. */
	FCompactPose Pose;
	FBlendedCurve Curve;
<<<<<<< HEAD
	FStackCustomAttributes Attributes;
=======
	UE::Anim::FStackAttributeContainer Attributes;
>>>>>>> 6bbb88c8

	FSlotEvaluationPose()
		: AdditiveType(AAT_None)
		, Weight(0.0f)
	{
	}

	FSlotEvaluationPose(float InWeight, EAdditiveAnimationType InAdditiveType)
		: AdditiveType(InAdditiveType)
		, Weight(InWeight)
	{
	}

	FSlotEvaluationPose(FSlotEvaluationPose&& InEvaluationPose)
		: AdditiveType(InEvaluationPose.AdditiveType)
		, Weight(InEvaluationPose.Weight)
	{
		Pose.MoveBonesFrom(InEvaluationPose.Pose);
		Curve.MoveFrom(InEvaluationPose.Curve);
		Attributes.MoveFrom(InEvaluationPose.Attributes);
	}

	FSlotEvaluationPose(const FSlotEvaluationPose& InEvaluationPose) = default;
	FSlotEvaluationPose& operator=(const FSlotEvaluationPose& InEvaluationPose) = default;
};

/** Helper struct to store a Queued Montage BlendingOut event. */
struct FQueuedMontageBlendingOutEvent
{
	class UAnimMontage* Montage;
	bool bInterrupted;
	FOnMontageBlendingOutStarted Delegate;

	FQueuedMontageBlendingOutEvent()
		: Montage(NULL)
		, bInterrupted(false)
	{}

	FQueuedMontageBlendingOutEvent(class UAnimMontage* InMontage, bool InbInterrupted, FOnMontageBlendingOutStarted InDelegate)
		: Montage(InMontage)
		, bInterrupted(InbInterrupted)
		, Delegate(InDelegate)
	{}
};

/** Helper struct to store a Queued Montage Ended event. */
struct FQueuedMontageEndedEvent
{
	class UAnimMontage* Montage;
	bool bInterrupted;
	FOnMontageEnded Delegate;

	FQueuedMontageEndedEvent()
		: Montage(NULL)
		, bInterrupted(false)
	{}

	FQueuedMontageEndedEvent(class UAnimMontage* InMontage, bool InbInterrupted, FOnMontageEnded InDelegate)
		: Montage(InMontage)
		, bInterrupted(InbInterrupted)
		, Delegate(InDelegate)
	{}
};

/** Binding allowing native transition rule evaluation */
struct FNativeTransitionBinding
{
	/** State machine to bind to */
	FName MachineName;

	/** Previous state the transition comes from */
	FName PreviousStateName;

	/** Next state the transition goes to */
	FName NextStateName;

	/** Delegate to use when checking transition */
	FCanTakeTransition NativeTransitionDelegate;

#if WITH_EDITORONLY_DATA
	/** Name of this transition rule */
	FName TransitionName;
#endif

	FNativeTransitionBinding(const FName& InMachineName, const FName& InPreviousStateName, const FName& InNextStateName, const FCanTakeTransition& InNativeTransitionDelegate, const FName& InTransitionName = NAME_None)
		: MachineName(InMachineName)
		, PreviousStateName(InPreviousStateName)
		, NextStateName(InNextStateName)
		, NativeTransitionDelegate(InNativeTransitionDelegate)
#if WITH_EDITORONLY_DATA
		, TransitionName(InTransitionName)
#endif
	{
	}
};

/** Binding allowing native notification of state changes */
struct FNativeStateBinding
{
	/** State machine to bind to */
	FName MachineName;

	/** State to bind to */
	FName StateName;

	/** Delegate to use when checking transition */
	FOnGraphStateChanged NativeStateDelegate;

#if WITH_EDITORONLY_DATA
	/** Name of this binding */
	FName BindingName;
#endif

	FNativeStateBinding(const FName& InMachineName, const FName& InStateName, const FOnGraphStateChanged& InNativeStateDelegate, const FName& InBindingName = NAME_None)
		: MachineName(InMachineName)
		, StateName(InStateName)
		, NativeStateDelegate(InNativeStateDelegate)
#if WITH_EDITORONLY_DATA
		, BindingName(InBindingName)
#endif
	{
	}
};

/** Tracks state of active slot nodes in the graph */
struct FMontageActiveSlotTracker
{
	/** Local weight of Montages being played (local to the slot node) */
	float MontageLocalWeight;

	/** Global weight of this slot node */
	float NodeGlobalWeight;

	//Is the montage slot part of the active graph this tick
	bool  bIsRelevantThisTick;

	//Was the montage slot part of the active graph last tick
	bool  bWasRelevantOnPreviousTick;

	FMontageActiveSlotTracker()
		: MontageLocalWeight(0.f)
		, NodeGlobalWeight(0.f)
		, bIsRelevantThisTick(false)
		, bWasRelevantOnPreviousTick(false) 
	{}
};

struct FMontageEvaluationState
{
	FMontageEvaluationState(UAnimMontage* InMontage, float InPosition, FDeltaTimeRecord InDeltaTimeRecord, bool bInIsPlaying, bool bInIsActive, const FAlphaBlend& InBlendInfo, const UBlendProfile* InActiveBlendProfile, float InBlendStartAlpha)
		: Montage(InMontage)
		, BlendInfo(InBlendInfo)
		, ActiveBlendProfile(InActiveBlendProfile)
		, MontagePosition(InPosition)
		, DeltaTimeRecord(InDeltaTimeRecord)
		, BlendStartAlpha(InBlendStartAlpha)
		, bIsPlaying(bInIsPlaying)
		, bIsActive(bInIsActive)
	{
	}

	// The montage to evaluate
	TWeakObjectPtr<UAnimMontage> Montage;

	// The current blend information.
	FAlphaBlend BlendInfo;

	// The active blend profile. Montages have a profile for blending in and blending out.
	const UBlendProfile* ActiveBlendProfile;

	// The position to evaluate this montage at
	float MontagePosition;
	
	// The previous MontagePosition and delta leading into current
	FDeltaTimeRecord DeltaTimeRecord;

	// The linear alpha value where to start blending from. So not the blended value that already has been curve sampled.
	float BlendStartAlpha;

	// Whether this montage is playing
	bool bIsPlaying;

	// Whether this montage is valid and not stopped
	bool bIsActive;
};

UCLASS(transient, Blueprintable, hideCategories=AnimInstance, BlueprintType, Within=SkeletalMeshComponent)
class ENGINE_API UAnimInstance : public UObject
{
	GENERATED_UCLASS_BODY()

	typedef FAnimInstanceProxy ProxyType;

	// Disable compiler-generated deprecation warnings by implementing our own destructor
	PRAGMA_DISABLE_DEPRECATION_WARNINGS
	~UAnimInstance() {}
	PRAGMA_ENABLE_DEPRECATION_WARNINGS

	/** This is used to extract animation. If Mesh exists, this will be overwritten by Mesh->Skeleton */
	UPROPERTY(transient)
	TObjectPtr<USkeleton> CurrentSkeleton;

	// Sets where this blueprint pulls Root Motion from
	UPROPERTY(Category = RootMotion, EditDefaultsOnly)
	TEnumAsByte<ERootMotionMode::Type> RootMotionMode;

	/**
	 * Allows this anim instance to update its native update, blend tree, montages and asset players on
	 * a worker thread. This flag is propagated from the UAnimBlueprint to this instance by the compiler.
	 * The compiler will attempt to pick up any issues that may occur with threaded update.
	 * For updates to run in multiple threads both this flag and the project setting "Allow Multi Threaded 
	 * Animation Update" should be set.
	 */
	UPROPERTY(meta=(BlueprintCompilerGeneratedDefaults))
	uint8 bUseMultiThreadedAnimationUpdate : 1;

	/** If this AnimInstance has nodes using 'CopyPoseFromMesh' this will be true. */
	UPROPERTY(meta = (BlueprintCompilerGeneratedDefaults))
	uint8 bUsingCopyPoseFromMesh : 1;

	/** Flag to check back on the game thread that indicates we need to run PostUpdateAnimation() in the post-eval call */
	uint8 bNeedsUpdate : 1;

	/** Flag to check if created by LinkedAnimGraph in ReinitializeLinkedAnimInstance */
	uint8 bCreatedByLinkedAnimGraph : 1;

	/** Whether to process notifies from any linked anim instances */
	UPROPERTY(EditDefaultsOnly, Category = Notifies)
	uint8 bReceiveNotifiesFromLinkedInstances : 1;

	/** Whether to propagate notifies to any linked anim instances */
	UPROPERTY(EditDefaultsOnly, Category = Notifies)
	uint8 bPropagateNotifiesToLinkedInstances : 1;

	/** If true, linked instances will use the main instance's montage data. (i.e. playing a montage on a main instance will play it on the linked layer too.) */
	UPROPERTY(EditDefaultsOnly, Category = "Montage")
	uint8 bUseMainInstanceMontageEvaluationData: 1;

private:
	/** True when Montages are being ticked, and Montage Events should be queued. 
	 * When Montage are being ticked, we queue AnimNotifies and Events. We trigger notifies first, then Montage events. */
	UPROPERTY(Transient)
	uint8 bQueueMontageEvents : 1;

#if DO_CHECK
	/** Used to guard against recursive calls to UpdateAnimation */
	bool bPostUpdatingAnimation;

	/** Used to guard against recursive calls to UpdateAnimation */
	bool bUpdatingAnimation;
#endif

public:

	// @todo document
	void MakeMontageTickRecord(FAnimTickRecord& TickRecord, class UAnimMontage* Montage, float MoveDelta, float Weight, TArray<FPassedMarker>& MarkersPassedThisTick, FMarkerTickRecord& MarkerTickRecord);

	/** Get global weight in AnimGraph for this slot node.
	* Note: this is the weight of the node, not the weight of any potential montage it is playing. */
	float GetSlotNodeGlobalWeight(const FName& SlotNodeName) const;

	// Should Extract Root Motion or not. Return true if we do. 
	bool ShouldExtractRootMotion() const { return RootMotionMode == ERootMotionMode::RootMotionFromEverything || RootMotionMode == ERootMotionMode::IgnoreRootMotion; }

	/** Get Global weight of any montages this slot node is playing.
	* If this slot is not currently playing a montage, it will return 0. */
	float GetSlotMontageGlobalWeight(const FName& SlotNodeName) const;

	/** Get local weight of any montages this slot node is playing.
	* If this slot is not currently playing a montage, it will return 0.
	* This is double buffered, will return last frame data if called from Update or Evaluate. */
	float GetSlotMontageLocalWeight(const FName& SlotNodeName) const;

	/** Get local weight of any montages this slot is playing.
	* If this slot is not current playing a montage, it will return 0.
	* This will return up to date data if called during Update or Evaluate. */
	float CalcSlotMontageLocalWeight(const FName& SlotNodeName) const;

	// kismet event functions

	UFUNCTION(BlueprintCallable, Category = "Animation") 
	virtual APawn* TryGetPawnOwner() const;

	/** 
	 * Takes a snapshot of the current skeletal mesh component pose & saves it internally.
	 * This snapshot can then be retrieved by name in the animation blueprint for blending. 
	 * The snapshot is taken at the current LOD, so if for example you took the snapshot at LOD1 and then used it at LOD0 any bones not in LOD1 will use the reference pose 
	 */
	UFUNCTION(BlueprintCallable, Category = "Pose")
	virtual void SavePoseSnapshot(FName SnapshotName);

	/** Add an empty pose snapshot to the internal snapshot cache (or recycle an existing pose snapshot if the name is already in use) */
	FPoseSnapshot& AddPoseSnapshot(FName SnapshotName);

	/** Remove a previously saved pose snapshot from the internal snapshot cache */
	UFUNCTION(BlueprintCallable, Category = "Pose")
	void RemovePoseSnapshot(FName SnapshotName);

	/** Get a cached pose snapshot by name */
	const FPoseSnapshot* GetPoseSnapshot(FName SnapshotName) const;

	/**
	 * Takes a snapshot of the current skeletal mesh component pose and saves it to the specified snapshot.
	 * The snapshot is taken at the current LOD, so if for example you took the snapshot at LOD1 
	 * and then used it at LOD0 any bones not in LOD1 will use the reference pose 
	 */
	UFUNCTION(BlueprintCallable, Category = "Pose")
	virtual void SnapshotPose(UPARAM(ref) FPoseSnapshot& Snapshot);

	// Can this animation instance run Update or Evaluation work in parallel
	virtual bool CanRunParallelWork() const { return true; }

	// Are we being evaluated on a worker thread
	bool IsRunningParallelEvaluation() const;

	// Can does this anim instance need an update (parallel or not)?
	bool NeedsUpdate() const;

	/** Get whether to process notifies from any linked anim instances */
	UFUNCTION(BlueprintPure, Category = "Notifies")
	bool GetReceiveNotifiesFromLinkedInstances() const { return bReceiveNotifiesFromLinkedInstances; }

	/** Set whether to process notifies from any linked anim instances */
	UFUNCTION(BlueprintCallable, Category = "Notifies")
	void SetReceiveNotifiesFromLinkedInstances(bool bSet) { bReceiveNotifiesFromLinkedInstances = bSet; }

	/** Get whether to propagate notifies to any linked anim instances */
	UFUNCTION(BlueprintPure, Category = "Notifies")
	bool GetPropagateNotifiesToLinkedInstances() const { return bPropagateNotifiesToLinkedInstances; }

	/** Set whether to propagate notifies to any linked anim instances */
	UFUNCTION(BlueprintCallable, Category = "Notifies")
	void SetPropagateNotifiesToLinkedInstances(bool bSet) { bPropagateNotifiesToLinkedInstances = bSet; }

	UFUNCTION(BlueprintCallable, Category = "Animation Blueprint Linking|Montage")
	bool IsUsingMainInstanceMontageEvaluationData() const { return bUseMainInstanceMontageEvaluationData; }

	UFUNCTION(BlueprintCallable, Category = "Animation Blueprint Linking|Montage")
	void SetUseMainInstanceMontageEvaluationData(bool bSet) { bUseMainInstanceMontageEvaluationData = bSet; }

private:
	// Does this anim instance need immediate update (rather than parallel)?
	bool NeedsImmediateUpdate(float DeltaSeconds) const;

public:
	/** Returns the owning actor of this AnimInstance */
	UFUNCTION(BlueprintCallable, Category = "Animation")
	AActor* GetOwningActor() const;
	
	// Returns the skeletal mesh component that has created this AnimInstance
	UFUNCTION(BlueprintCallable, Category = "Animation")
	USkeletalMeshComponent* GetOwningComponent() const;

public:

	/** Executed when the Animation is initialized */
	UFUNCTION(BlueprintImplementableEvent)
	void BlueprintInitializeAnimation();

	/** Executed when the Animation is updated */
	UFUNCTION(BlueprintImplementableEvent)
	void BlueprintUpdateAnimation(float DeltaTimeX);

	/** Executed after the Animation is evaluated */
	UFUNCTION(BlueprintImplementableEvent)
	void BlueprintPostEvaluateAnimation();

	/** Executed when begin play is called on the owning component */
	UFUNCTION(BlueprintImplementableEvent)
	void BlueprintBeginPlay();

	/** Executed when the all Linked Animation Layers are initialized */
	UFUNCTION(BlueprintImplementableEvent)
	void BlueprintLinkedAnimationLayersInitialized();

	/** Executed when the Animation Blueprint is updated on a worker thread, just prior to graph update */
	UFUNCTION(BlueprintImplementableEvent, meta=(BlueprintThreadSafe))
	void BlueprintThreadSafeUpdateAnimation(float DeltaTime);
	
	bool CanTransitionSignature() const;
	
	/*********************************************************************************************
	* SlotAnimation
	********************************************************************************************* */
public:

	/** Play normal animation asset on the slot node by creating a dynamic UAnimMontage. You can only play one asset (whether montage or animsequence) at a time per SlotGroup. */
	UFUNCTION(BlueprintCallable, Category="Animation")
	UAnimMontage* PlaySlotAnimationAsDynamicMontage(UAnimSequenceBase* Asset, FName SlotNodeName, float BlendInTime = 0.25f, float BlendOutTime = 0.25f, float InPlayRate = 1.f, int32 LoopCount = 1, float BlendOutTriggerTime = -1.f, float InTimeToStartMontageAt = 0.f);

	/** Play normal animation asset on the slot node by creating a dynamic UAnimMontage with blend in arguments. You can only play one asset (whether montage or animsequence) at a time per SlotGroup. */
	UFUNCTION(BlueprintCallable, Category = "Animation")
	UAnimMontage* PlaySlotAnimationAsDynamicMontage_WithBlendArgs(UAnimSequenceBase* Asset, FName SlotNodeName, const FAlphaBlendArgs& BlendIn, const FAlphaBlendArgs& BlendOut, float InPlayRate = 1.f, int32 LoopCount = 1, float BlendOutTriggerTime = -1.f, float InTimeToStartMontageAt = 0.f);

	/** Play normal animation asset on the slot node by creating a dynamic UAnimMontage with blend in settings. You can only play one asset (whether montage or animsequence) at a time per SlotGroup. */
	UFUNCTION(BlueprintCallable, Category = "Animation")
	UAnimMontage* PlaySlotAnimationAsDynamicMontage_WithBlendSettings(UAnimSequenceBase* Asset, FName SlotNodeName, const FMontageBlendSettings& BlendInSettings, const FMontageBlendSettings& BlendOutSettings, float InPlayRate = 1.f, int32 LoopCount = 1, float BlendOutTriggerTime = -1.f, float InTimeToStartMontageAt = 0.f);

	/** Stops currently playing slot animation slot or all*/
	UFUNCTION(BlueprintCallable, Category="Animation")
	void StopSlotAnimation(float InBlendOutTime = 0.25f, FName SlotNodeName = NAME_None);

	/** Return true if it's playing the slot animation */
	UFUNCTION(BlueprintPure, Category="Animation")
	bool IsPlayingSlotAnimation(const UAnimSequenceBase* Asset, FName SlotNodeName) const;

	/** Return true if this instance playing the slot animation, also returning the montage it is playing on */
	bool IsPlayingSlotAnimation(const UAnimSequenceBase* Asset, FName SlotNodeName, UAnimMontage*& OutMontage) const;

	/*********************************************************************************************
	 * AnimMontage
	 ********************************************************************************************* */
public:
	/** Plays an animation montage. Returns the length of the animation montage in seconds. Returns 0.f if failed to play. */
	UFUNCTION(BlueprintCallable, Category = "Montage")
	float Montage_Play(UAnimMontage* MontageToPlay, float InPlayRate = 1.f, EMontagePlayReturnType ReturnValueType = EMontagePlayReturnType::MontageLength, float InTimeToStartMontageAt=0.f, bool bStopAllMontages = true);

	/** Plays an animation montage. Same as Montage_Play, but you can specify an AlphaBlend for Blend In settings. */
	UFUNCTION(BlueprintCallable, Category = "Montage")
	float Montage_PlayWithBlendIn(UAnimMontage* MontageToPlay, const FAlphaBlendArgs& BlendIn, float InPlayRate = 1.f, EMontagePlayReturnType ReturnValueType = EMontagePlayReturnType::MontageLength, float InTimeToStartMontageAt=0.f, bool bStopAllMontages = true);

	/** Plays an animation montage. Same as Montage_Play, but you can overwrite all of the montage's default blend in settings. */
	UFUNCTION(BlueprintCallable, Category = "Montage")
	float Montage_PlayWithBlendSettings(UAnimMontage* MontageToPlay, const FMontageBlendSettings& BlendInSettings, float InPlayRate = 1.f, EMontagePlayReturnType ReturnValueType = EMontagePlayReturnType::MontageLength, float InTimeToStartMontageAt=0.f, bool bStopAllMontages = true);

	/** Stops the animation montage. If reference is NULL, it will stop ALL active montages. */
	/** Stopped montages will blend out using their montage asset's BlendOut, with InBlendOutTime as the BlendTime */
	UFUNCTION(BlueprintCallable, Category = "Montage")
	void Montage_Stop(float InBlendOutTime, const UAnimMontage* Montage = NULL);

	/** Same as Montage_Stop. Uses values from the AlphaBlendArgs. Other settings come from the montage asset*/
	UFUNCTION(BlueprintCallable, Category = "Montage")
	void Montage_StopWithBlendOut(const FAlphaBlendArgs& BlendOut, const UAnimMontage* Montage = nullptr);

	/** Same as Montage_Stop, but all blend settings are provided instead of using the ones on the montage asset*/
	UFUNCTION(BlueprintCallable, Category = "Montage")
	void Montage_StopWithBlendSettings(const FMontageBlendSettings& BlendOutSettings, const UAnimMontage* Montage = nullptr);

	/** Stops all active montages belonging to a group. */
	UFUNCTION(BlueprintCallable, Category = "Montage")
	void Montage_StopGroupByName(float InBlendOutTime, FName GroupName);

	/** Pauses the animation montage. If reference is NULL, it will pause ALL active montages. */
	UFUNCTION(BlueprintCallable, Category = "Montage")
	void Montage_Pause(const UAnimMontage* Montage = NULL);

	/** Resumes a paused animation montage. If reference is NULL, it will resume ALL active montages. */
	UFUNCTION(BlueprintCallable, Category = "Montage")
	void Montage_Resume(const UAnimMontage* Montage);

	/** Makes a montage jump to a named section. If Montage reference is NULL, it will do that to all active montages. */
	UFUNCTION(BlueprintCallable, Category="Montage")
	void Montage_JumpToSection(FName SectionName, const UAnimMontage* Montage = NULL);

	/** Makes a montage jump to the end of a named section. If Montage reference is NULL, it will do that to all active montages. */
	UFUNCTION(BlueprintCallable, Category="Montage")
	void Montage_JumpToSectionsEnd(FName SectionName, const UAnimMontage* Montage = NULL);

	/** Relink new next section AFTER SectionNameToChange in run-time
	 *	You can link section order the way you like in editor, but in run-time if you'd like to change it dynamically, 
	 *	use this function to relink the next section
	 *	For example, you can have Start->Loop->Loop->Loop.... but when you want it to end, you can relink
	 *	next section of Loop to be End to finish the montage, in which case, it stops looping by Loop->End. 
	 
	 * @param SectionNameToChange : This should be the name of the Montage Section after which you want to insert a new next section
	 * @param NextSection	: new next section 
	 */
	UFUNCTION(BlueprintCallable, Category="Montage")
	void Montage_SetNextSection(FName SectionNameToChange, FName NextSection, const UAnimMontage* Montage = NULL);

	/** Change AnimMontage play rate. NewPlayRate = 1.0 is the default playback rate. */
	UFUNCTION(BlueprintCallable, Category="Montage")
	void Montage_SetPlayRate(const UAnimMontage* Montage, float NewPlayRate = 1.f);

	/** Returns true if the animation montage is active. If the Montage reference is NULL, it will return true if any Montage is active. */
	UFUNCTION(BlueprintPure, Category="Montage")
	bool Montage_IsActive(const UAnimMontage* Montage) const;

	/** Returns true if the animation montage is currently active and playing. 
	If reference is NULL, it will return true is ANY montage is currently active and playing. */
	UFUNCTION(BlueprintPure, Category="Montage")
	bool Montage_IsPlaying(const UAnimMontage* Montage) const;

	/** Returns the name of the current animation montage section. */
	UFUNCTION(BlueprintPure, Category="Montage")
	FName Montage_GetCurrentSection(const UAnimMontage* Montage = NULL) const;

	/** Get Current Montage Position */
	UFUNCTION(BlueprintPure, Category = "Montage")
	float Montage_GetPosition(const UAnimMontage* Montage) const;
	
	/** Set position. */
	UFUNCTION(BlueprintCallable, Category = "Montage")
	void Montage_SetPosition(const UAnimMontage* Montage, float NewPosition);
	
	/** return true if Montage is not currently active. (not valid or blending out) */
	UFUNCTION(BlueprintPure, Category = "Montage")
	bool Montage_GetIsStopped(const UAnimMontage* Montage) const;

	/** Get the current blend time of the Montage.
	If Montage reference is NULL, it will return the current blend time on the first active Montage found. */
	UFUNCTION(BlueprintPure, Category = "Montage")
	float Montage_GetBlendTime(const UAnimMontage* Montage) const;

	/** Get PlayRate for Montage.
	If Montage reference is NULL, PlayRate for any Active Montage will be returned.
	If Montage is not playing, 0 is returned. */
	UFUNCTION(BlueprintPure, Category = "Montage")
	float Montage_GetPlayRate(const UAnimMontage* Montage) const;

	/*********************************************************************************************
	* AnimMontage sync. See notes in AnimMontage.h
	********************************************************************************************* */

	/** Synchronize a montage to another anim instance's montage. Both montages must be playing already
	* @param MontageFollower : The montage that will follow the leader in OtherAnimInstance
	* @param OtherAnimInstance	: The other anim instance we want to synchronize to. Can be set to self
	* @param MontageLeader	: The montage we want to follow in the other anim instance */
	UFUNCTION(BlueprintCallable, Category = "Montage")
	void MontageSync_Follow(const UAnimMontage* MontageFollower, const UAnimInstance* OtherAnimInstance, const UAnimMontage* MontageLeader);

	/** Stop following the montage's leader in this anim instance
	* @param MontageFollower : The montage we want to stop synchronizing */
	UFUNCTION(BlueprintCallable, Category = "Montage")
	void MontageSync_StopFollowing(const UAnimMontage* MontageFollower);

	/** Returns true if any montage is playing currently. Doesn't mean it's active though, it could be blending out. */
	UFUNCTION(BlueprintPure, Category = "Montage")
	bool IsAnyMontagePlaying() const;

	/** Get a current Active Montage in this AnimInstance. 
		Note that there might be multiple Active at the same time. This will only return the first active one it finds. **/
	UFUNCTION(BlueprintPure, Category = "Montage")
	UAnimMontage* GetCurrentActiveMontage() const;

	/** Called when a montage starts blending out, whether interrupted or finished */
	UPROPERTY(BlueprintAssignable)
	FOnMontageBlendingOutStartedMCDelegate OnMontageBlendingOut;
	
	/** Called when a montage has started */
	UPROPERTY(BlueprintAssignable)
	FOnMontageStartedMCDelegate OnMontageStarted;

	/** Called when a montage has ended, whether interrupted or finished*/
	UPROPERTY(BlueprintAssignable)
	FOnMontageEndedMCDelegate OnMontageEnded;

	/** Called when all Montage instances have ended. */
	UPROPERTY(BlueprintAssignable)
	FOnAllMontageInstancesEndedMCDelegate OnAllMontageInstancesEnded;

	/*********************************************************************************************
	* AnimMontage native C++ interface
	********************************************************************************************* */
public:	
	void Montage_SetEndDelegate(FOnMontageEnded & InOnMontageEnded, UAnimMontage* Montage = NULL);
	
	void Montage_SetBlendingOutDelegate(FOnMontageBlendingOutStarted & InOnMontageBlendingOut, UAnimMontage* Montage = NULL);
	
	/** Get pointer to BlendingOutStarted delegate for Montage.
	If Montage reference is NULL, it will pick the first active montage found. */
	FOnMontageBlendingOutStarted* Montage_GetBlendingOutDelegate(UAnimMontage* Montage = NULL);

	/** Get next sectionID for given section ID */
	int32 Montage_GetNextSectionID(const UAnimMontage* Montage, int32 const & CurrentSectionID) const;

	/** Get Currently active montage instance.
		Note that there might be multiple Active at the same time. This will only return the first active one it finds. **/
	FAnimMontageInstance* GetActiveMontageInstance() const;

	/** Get Active FAnimMontageInstance for given Montage asset. Will return NULL if Montage is not currently Active. */
	FAnimMontageInstance* GetActiveInstanceForMontage(const UAnimMontage* Montage) const;

	/** Get the FAnimMontageInstance currently running that matches this ID.  Will return NULL if no instance is found. */
	FAnimMontageInstance* GetMontageInstanceForID(int32 MontageInstanceID);

	/** Stop all montages that are active **/
	void StopAllMontages(float BlendOut);

	/** AnimMontage instances that are running currently
	* - only one is primarily active per group, and the other ones are blending out
	*/
	TArray<struct FAnimMontageInstance*> MontageInstances;

	virtual void OnMontageInstanceStopped(FAnimMontageInstance & StoppedMontageInstance);
	void ClearMontageInstanceReferences(FAnimMontageInstance& InMontageInstance);

	UE_DEPRECATED(4.24, "Function renamed, please use GetLinkedInputPoseNode")
	FAnimNode_LinkedInputPose* GetSubInputNode(FName InSubInput = NAME_None, FName InGraph = NAME_None) { return GetLinkedInputPoseNode(InSubInput, InGraph); }

	/** 
	 * Get a linked input pose node by name, given a named graph.
	 * @param	InSubInput	The name of the linked input pose. If this is NAME_None, then we assume that the desired input is FAnimNode_LinkedInputPose::DefaultInputPoseName.
	 * @param	InGraph		The name of the graph in which to find the linked input. If this is NAME_None, then we assume that the desired graph is "AnimGraph", the default.
	 */
	FAnimNode_LinkedInputPose* GetLinkedInputPoseNode(FName InSubInput = NAME_None, FName InGraph = NAME_None);

	UE_DEPRECATED(4.24, "Function renamed, please use GetLinkedAnimGraphInstanceByTag")
	UAnimInstance* GetSubInstanceByTag(FName InTag) const { return GetLinkedAnimGraphInstanceByTag(InTag); }

	/** Runs through all nodes, attempting to find the first linked instance by name/tag */
	UFUNCTION(BlueprintPure, Category = "Animation Blueprint Linking")
	UAnimInstance* GetLinkedAnimGraphInstanceByTag(FName InTag) const;

	UE_DEPRECATED(4.24, "Function renamed, please use GetLinkedAnimGraphInstancesByTag")
	void GetSubInstancesByTag(FName InTag, TArray<UAnimInstance*>& OutSubInstances) const;

	/** Runs through all nodes, attempting to find all linked instances that match the name/tag */
	UE_DEPRECATED(5.0, "Tags are unique so this function is no longer supported. Please use GetLinkedAnimGraphInstanceByTag instead")
	UFUNCTION(BlueprintPure, Category = "Animation Blueprint Linking", meta=(DeprecatedFunction, DeprecationMessage="Tags are unique so this function is no longer supported. Please use GetLinkedAnimGraphInstanceByTag instead"))
	void GetLinkedAnimGraphInstancesByTag(FName InTag, TArray<UAnimInstance*>& OutLinkedInstances) const;

	UE_DEPRECATED(4.24, "Function renamed, please use LinkAnimGraphByTag")
	void SetSubInstanceClassByTag(FName InTag, TSubclassOf<UAnimInstance> InClass) { LinkAnimGraphByTag(InTag, InClass); }

	/** Runs through all nodes, attempting to find a linked instance by name/tag, then sets the class of each node if the tag matches */
	UFUNCTION(BlueprintCallable, Category = "Animation Blueprint Linking")
	void LinkAnimGraphByTag(FName InTag, TSubclassOf<UAnimInstance> InClass);

	UE_DEPRECATED(4.24, "Function renamed, please use LinkAnimClassLayers")
	void SetLayerOverlay(TSubclassOf<UAnimInstance> InClass) { LinkAnimClassLayers(InClass); }

	/**
	 * Runs through all layer nodes, attempting to find layer nodes that are implemented by the specified class, then sets up a linked instance of the class for each.
	 * Allocates one linked instance to run each of the groups specified in the class, so state is shared. If a layer is not grouped (ie. NAME_None), then state is not shared
	 * and a separate linked instance is allocated for each layer node.
	 * If InClass is null, then all layers are reset to their defaults.
	 */
	UFUNCTION(BlueprintCallable, Category = "Animation Blueprint Linking")
	void LinkAnimClassLayers(TSubclassOf<UAnimInstance> InClass);

	UE_DEPRECATED(4.24, "Function renamed, please use UnlinkAnimClassLayers")
	void ClearLayerOverlay(TSubclassOf<UAnimInstance> InClass) { UnlinkAnimClassLayers(InClass); }

	/**
	 * Runs through all layer nodes, attempting to find layer nodes that are currently running the specified class, then resets each to its default value.
	 * State sharing rules are as with SetLayerOverlay.
	 * If InClass is null, does nothing.
	 */
	UFUNCTION(BlueprintCallable, Category = "Animation Blueprint Linking")
	void UnlinkAnimClassLayers(TSubclassOf<UAnimInstance> InClass);

	UE_DEPRECATED(4.24, "Function renamed, please use GetLinkedAnimLayerInstanceByGroup")
	UAnimInstance* GetLayerSubInstanceByGroup(FName InGroup) const { return GetLinkedAnimLayerInstanceByGroup(InGroup); }

	/** Gets the layer linked instance corresponding to the specified group */
	UFUNCTION(BlueprintPure, Category = "Animation Blueprint Linking")
	UAnimInstance* GetLinkedAnimLayerInstanceByGroup(FName InGroup) const;

	/** Runs through all nodes, attempting to find all distinct layer linked instances in the group */
	UFUNCTION(BlueprintPure, Category = "Animation Blueprint Linking")
	void GetLinkedAnimLayerInstancesByGroup(FName InGroup, TArray<UAnimInstance*>& OutLinkedInstances) const;

	/** Gets layer linked instance that matches group and class */
	UFUNCTION(BlueprintPure, Category = "Animation Blueprint Linking")
	UAnimInstance* GetLinkedAnimLayerInstanceByGroupAndClass(FName InGroup, TSubclassOf<UAnimInstance> InClass) const;

	UE_DEPRECATED(4.24, "Function renamed, please use GetLinkedAnimLayerInstanceByClass")
	UAnimInstance* GetLayerSubInstanceByClass(TSubclassOf<UAnimInstance> InClass) const { return GetLinkedAnimLayerInstanceByClass(InClass); }

	/** Gets the first layer linked instance corresponding to the specified class */
	UFUNCTION(BlueprintPure, Category = "Animation Blueprint Linking")
	UAnimInstance* GetLinkedAnimLayerInstanceByClass(TSubclassOf<UAnimInstance> InClass) const;

	/** Sets up initial layer groupings */
	void InitializeGroupedLayers(bool bInDeferSubGraphInitialization);

	/** Allows other UObjects to bind custom event notifies similarly to the AnimBP */
	void AddExternalNotifyHandler(UObject* ExternalHandlerObject, FName NotifyEventName);
	/** Other UObjects should call this to remove themselves from the callbacks */
	void RemoveExternalNotifyHandler(UObject* ExternalHandlerObject, FName NotifyEventName);

<<<<<<< HEAD
=======
	// Find a subsystem's instance-resident data. If no subsystem of the type exists this will return nullptr.
	// @param	InSubsystemType	The subsystem's type
	FAnimSubsystemInstance* FindSubsystem(UScriptStruct* InSubsystemType);

	// Get a subsystem's instance-resident data. If no subsystem of the type exists this will return nullptr.
	template<typename SubsystemType>
	SubsystemType* FindSubsystem()
	{
		FAnimSubsystemInstance* Subsystem = FindSubsystem(SubsystemType::StaticStruct());
		return static_cast<SubsystemType*>(Subsystem);
	}
	
	// Get a subsystem's instance-resident data. If no subsystem of the type exists this will assert.
	template<typename SubsystemType>
	SubsystemType& GetSubsystem()
	{
		FAnimSubsystemInstance* Subsystem = FindSubsystem(SubsystemType::StaticStruct());
		check(Subsystem);
		return static_cast<SubsystemType&>(*Subsystem);
	}

>>>>>>> 6bbb88c8
private:
	/** Helper function to perform layer overlay actions (set, clear) */
	void PerformLinkedLayerOverlayOperation(TSubclassOf<UAnimInstance> InClass, TFunctionRef<UClass*(UClass*, FAnimNode_LinkedAnimLayer*)> InClassSelectorFunction, bool bInDeferSubGraphInitialization = false);

protected:
	/** Map between Active Montages and their FAnimMontageInstance */
	TMap<class UAnimMontage*, struct FAnimMontageInstance*> ActiveMontagesMap;

	/**  Inertialization requests gathered this frame. Gets reset in UpdateMontageEvaluationData */
	TMap<FName, float> SlotGroupInertializationRequestMap;

	/* StopAllMontagesByGroupName needs a BlendMode and BlendProfile to function properly if using non-default ones in your montages. If you want default BlendMode/BlendProfiles, you need to update the calling code to do so. */
	UE_DEPRECATED(5.0, "Use StopAllMontagesByGroupName with other signature.")
	void StopAllMontagesByGroupName(FName InGroupName, const FAlphaBlend& BlendOut);

	/** Stop all active montages belonging to 'InGroupName' */
	void StopAllMontagesByGroupName(FName InGroupName, const FMontageBlendSettings& BlendOutSettings);

	/** Update weight of montages  **/
	virtual void Montage_UpdateWeight(float DeltaSeconds);
	/** Advance montages **/
	virtual void Montage_Advance(float DeltaSeconds);

	void Montage_StopInternal(TFunctionRef<FMontageBlendSettings(const FAnimMontageInstance*)> AlphaBlendSelectorFunction, const UAnimMontage* Montage = nullptr);
	float Montage_PlayInternal(UAnimMontage* MontageToPlay, const FMontageBlendSettings& BlendInSettings, float InPlayRate = 1.f, EMontagePlayReturnType ReturnValueType = EMontagePlayReturnType::MontageLength, float InTimeToStartMontageAt = 0.f, bool bStopAllMontages = true);

public:

	/**  Builds an inertialization request from the montage's group and provided duration */
	void RequestMontageInertialization(const UAnimMontage* Montage, float Duration);

	/**  Requests an inertial blend during the next anim graph update. Requires your anim graph to have a slot node belonging to the specified group name */
	UFUNCTION(BlueprintCallable, Category = "Inertial Blend")
	void RequestSlotGroupInertialization(FName InSlotGroupName, float Duration);

	/** Queue a Montage BlendingOut Event to be triggered. */
	void QueueMontageBlendingOutEvent(const FQueuedMontageBlendingOutEvent& MontageBlendingOutEvent);

	/** Queue a Montage Ended Event to be triggered. */
	void QueueMontageEndedEvent(const FQueuedMontageEndedEvent& MontageEndedEvent);

private:
	/** Trigger queued Montage events. */
	void TriggerQueuedMontageEvents();

	/** Queued Montage BlendingOut events. */
	TArray<FQueuedMontageBlendingOutEvent> QueuedMontageBlendingOutEvents;

	/** Queued Montage Ended Events */
	TArray<FQueuedMontageEndedEvent> QueuedMontageEndedEvents;

	/** Trigger a Montage BlendingOut event */
	void TriggerMontageBlendingOutEvent(const FQueuedMontageBlendingOutEvent& MontageBlendingOutEvent);

	/** Trigger a Montage Ended event */
	void TriggerMontageEndedEvent(const FQueuedMontageEndedEvent& MontageEndedEvent);

public:

#if DO_CHECK
	/** Is this animation currently running post update */
	bool IsPostUpdatingAnimation() const { return bPostUpdatingAnimation; }
#endif

	/** Set RootMotionMode */
	UFUNCTION(BlueprintCallable, Category = "Animation")
	void SetRootMotionMode(TEnumAsByte<ERootMotionMode::Type> Value);

	/** 
	 * NOTE: Derived anim getters
	 *
	 * Anim getter functions can be defined for any instance deriving UAnimInstance.
	 * To do this the function must be marked BlueprintPure, and have the AnimGetter metadata entry set to
	 * "true". Following the instructions below, getters should appear correctly in the blueprint node context
	 * menu for the derived classes
	 *
	 * A context string can be provided in the GetterContext metadata and can contain any (or none) of the
	 * following entries separated by a pipe (|)
	 * Transition  - Only available in a transition rule
	 * AnimGraph   - Only available in an animgraph (also covers state anim graphs)
	 * CustomBlend - Only available in a custom blend graph
	 *
	 * Anim getters support a number of automatic parameters that will be baked at compile time to be passed
	 * to the functions. They will not appear as pins on the graph node. They are as follows:
	 * AssetPlayerIndex - Index of an asset player node to operate on, one getter will be added to the blueprint action list per asset node available
	 * MachineIndex     - Index of a state machine in the animation blueprint, one getter will be added to the blueprint action list per state machine
	 * StateIndex       - Index of a state inside a state machine, also requires MachineIndex. One getter will be added to the blueprint action list per state
	 * TransitionIndex  - Index of a transition inside a state machine, also requires MachineIndex. One getter will be added to the blueprint action list per transition
	 */

	/** Gets the length in seconds of the asset referenced in an asset player node */
	UFUNCTION(BlueprintPure, Category="Asset Player", meta=(DisplayName="Length", BlueprintInternalUseOnly="true", AnimGetter="true", BlueprintThreadSafe))
	float GetInstanceAssetPlayerLength(int32 AssetPlayerIndex);

	/** Get the current accumulated time in seconds for an asset player node */
	UFUNCTION(BlueprintPure, Category="Asset Player", meta = (DisplayName = "Current Time", BlueprintInternalUseOnly = "true", AnimGetter = "true", BlueprintThreadSafe))
	float GetInstanceAssetPlayerTime(int32 AssetPlayerIndex);

	/** Get the current accumulated time as a fraction for an asset player node */
	UFUNCTION(BlueprintPure, Category="Asset Player", meta=(DisplayName="Current Time (ratio)", BlueprintInternalUseOnly="true", AnimGetter="true", BlueprintThreadSafe))
	float GetInstanceAssetPlayerTimeFraction(int32 AssetPlayerIndex);

	/** Get the time in seconds from the end of an animation in an asset player node */
	UFUNCTION(BlueprintPure, Category="Asset Player", meta=(DisplayName="Time Remaining", BlueprintInternalUseOnly="true", AnimGetter="true", BlueprintThreadSafe))
	float GetInstanceAssetPlayerTimeFromEnd(int32 AssetPlayerIndex);

	/** Get the time as a fraction of the asset length of an animation in an asset player node */
	UFUNCTION(BlueprintPure, Category="Asset Player", meta=(DisplayName="Time Remaining (ratio)", BlueprintInternalUseOnly="true", AnimGetter="true", BlueprintThreadSafe))
	float GetInstanceAssetPlayerTimeFromEndFraction(int32 AssetPlayerIndex);

	/** Get the blend weight of a specified state machine */
	UFUNCTION(BlueprintPure, Category = "States", meta = (DisplayName = "Machine Weight", BlueprintInternalUseOnly = "true", AnimGetter = "true", BlueprintThreadSafe))
	float GetInstanceMachineWeight(int32 MachineIndex);

	/** Get the blend weight of a specified state */
	UFUNCTION(BlueprintPure, Category="States", meta = (DisplayName="State Weight", BlueprintInternalUseOnly = "true", AnimGetter="true", BlueprintThreadSafe))
	float GetInstanceStateWeight(int32 MachineIndex, int32 StateIndex);

	/** Get the current elapsed time of a state within the specified state machine */
	UFUNCTION(BlueprintPure, Category="States", meta = (DisplayName="Current State Time", BlueprintInternalUseOnly = "true", AnimGetter="true", GetterContext="Transition", BlueprintThreadSafe))
	float GetInstanceCurrentStateElapsedTime(int32 MachineIndex);

	/** Get the crossfade duration of a specified transition */
	UFUNCTION(BlueprintPure, Category="Transitions", meta = (DisplayName="Get Transition Crossfade Duration", BlueprintInternalUseOnly = "true", AnimGetter="true", BlueprintThreadSafe))
	float GetInstanceTransitionCrossfadeDuration(int32 MachineIndex, int32 TransitionIndex);

	/** Get the elapsed time in seconds of a specified transition */
	UFUNCTION(BlueprintPure, Category="Transitions", meta = (DisplayName="Get Transition Time Elapsed", BlueprintInternalUseOnly = "true", AnimGetter="true", GetterContext="CustomBlend", BlueprintThreadSafe))
	float GetInstanceTransitionTimeElapsed(int32 MachineIndex, int32 TransitionIndex);

	/** Get the elapsed time as a fraction of the crossfade duration of a specified transition */
	UFUNCTION(BlueprintPure, Category="Transitions", meta = (DisplayName="Get Transition Time Elapsed (ratio)", BlueprintInternalUseOnly = "true", AnimGetter="true", GetterContext="CustomBlend", BlueprintThreadSafe))
	float GetInstanceTransitionTimeElapsedFraction(int32 MachineIndex, int32 TransitionIndex);

	/** Get the time remaining in seconds for the most relevant animation in the source state */
	UFUNCTION(BlueprintPure, Category="Asset Player", meta = (BlueprintInternalUseOnly = "true", AnimGetter="true", GetterContext="Transition", BlueprintThreadSafe))
	float GetRelevantAnimTimeRemaining(int32 MachineIndex, int32 StateIndex);

	/** Get the time remaining as a fraction of the duration for the most relevant animation in the source state */
	UFUNCTION(BlueprintPure, Category = "Asset Player", meta = (BlueprintInternalUseOnly = "true", AnimGetter = "true", GetterContext = "Transition", BlueprintThreadSafe))
	float GetRelevantAnimTimeRemainingFraction(int32 MachineIndex, int32 StateIndex);

	/** Get the length in seconds of the most relevant animation in the source state */
	UFUNCTION(BlueprintPure, Category = "Asset Player", meta = (BlueprintInternalUseOnly = "true", AnimGetter = "true", GetterContext = "Transition", BlueprintThreadSafe))
	float GetRelevantAnimLength(int32 MachineIndex, int32 StateIndex);

	/** Get the current accumulated time in seconds for the most relevant animation in the source state */
	UFUNCTION(BlueprintPure, Category = "Asset Player", meta = (BlueprintInternalUseOnly = "true", AnimGetter = "true", GetterContext = "Transition", BlueprintThreadSafe))
	float GetRelevantAnimTime(int32 MachineIndex, int32 StateIndex);

	/** Get the current accumulated time as a fraction of the length of the most relevant animation in the source state */
	UFUNCTION(BlueprintPure, Category = "Asset Player", meta = (BlueprintInternalUseOnly = "true", AnimGetter = "true", GetterContext = "Transition", BlueprintThreadSafe))
	float GetRelevantAnimTimeFraction(int32 MachineIndex, int32 StateIndex);

	/** Get whether a particular notify state was active in any state machine last tick.*/
	UFUNCTION(BlueprintPure, Category = "Asset Player", meta = (BlueprintThreadSafe, Keywords = "Window,TransitionWindow,NotifyState,NotifyStateTransition"))
	bool WasAnimNotifyStateActiveInAnyState(TSubclassOf<UAnimNotifyState> AnimNotifyStateType);

	/** Get whether a particular notify state is active in a specific state machine last tick.  */
	UFUNCTION(BlueprintPure, Category = "Asset Player", meta = (BlueprintInternalUseOnly = "true", AnimGetter = "true", GetterContext = "Transition", BlueprintThreadSafe, Keywords = "Window,TransitionWindow,NotifyState,NotifyStateTransition"))
	bool WasAnimNotifyStateActiveInStateMachine(int32 MachineIndex, TSubclassOf<UAnimNotifyState> AnimNotifyStateType);

	/** Get whether a particular notify state is active in a specific state last tick. */
	UFUNCTION(BlueprintPure, Category = "Asset Player", meta = (BlueprintInternalUseOnly = "true", AnimGetter = "true", GetterContext = "Transition", BlueprintThreadSafe, Keywords = "Window,TransitionWindow,NotifyState,NotifyStateTransition"))
	bool WasAnimNotifyStateActiveInSourceState(int32 MachineIndex, int32 StateIndex, TSubclassOf<UAnimNotifyState> AnimNotifyStateType);

	/** Get whether the most relevant animation was in a particular notify state last tick. */
	UFUNCTION(BlueprintPure, Category = "Asset Player", meta = (BlueprintInternalUseOnly = "true", AnimGetter = "true", GetterContext = "Transition", BlueprintThreadSafe, Keywords = "Window,TransitionWindow,NotifyState,NotifyStateTransition"))
    bool WasAnimNotifyTriggeredInSourceState(int32 MachineIndex, int32 StateIndex,  TSubclassOf<UAnimNotify> AnimNotifyType);

	/** Get whether the most relevant animation triggered the animation notify with the specified name last tick.. */
	UFUNCTION(BlueprintPure, Category = "Asset Player", meta = (BlueprintInternalUseOnly = "true", AnimGetter = "true", GetterContext = "Transition", BlueprintThreadSafe, Keywords = "Window,TransitionWindow,NotifyState,NotifyStateTransition"))
    bool WasAnimNotifyNameTriggeredInSourceState(int32 MachineIndex, int32 StateIndex, FName NotifyName);

	/** Get whether a particular notify type was active in a specific state machine last tick.  */
	UFUNCTION(BlueprintPure, Category = "Asset Player", meta = (BlueprintInternalUseOnly = "true", AnimGetter = "true", GetterContext = "Transition", BlueprintThreadSafe, Keywords = "Window,TransitionWindow,NotifyState,NotifyStateTransition"))
    bool WasAnimNotifyTriggeredInStateMachine(int32 MachineIndex, TSubclassOf<UAnimNotify> AnimNotifyType);

	/** Get whether the given state machine triggered the animation notify with the specified name last tick. */
	UFUNCTION(BlueprintPure, Category = "Asset Player", meta = (BlueprintInternalUseOnly = "true", AnimGetter = "true", GetterContext = "Transition", BlueprintThreadSafe, Keywords = "Window,TransitionWindow,NotifyState,NotifyStateTransition"))
    bool WasAnimNotifyNameTriggeredInStateMachine(int32 MachineIndex, FName NotifyName);
	
	/**  Get whether an animation notify of a given type was triggered last tick. */
	UFUNCTION(BlueprintPure, Category = "Asset Player", meta = (BlueprintInternalUseOnly = "true", AnimGetter = "true", GetterContext = "Transition", BlueprintThreadSafe, Keywords = "Window,TransitionWindow,NotifyState,NotifyStateTransition"))
    bool WasAnimNotifyTriggeredInAnyState(TSubclassOf<UAnimNotify> AnimNotifyType);

	/** Get whether the animation notify with the specified name triggered last tick. */
	UFUNCTION(BlueprintPure, Category = "Asset Player", meta = (BlueprintInternalUseOnly = "true", AnimGetter = "true", GetterContext = "Transition", BlueprintThreadSafe, Keywords = "Window,TransitionWindow,NotifyState,NotifyStateTransition"))
    bool WasAnimNotifyNameTriggeredInAnyState(FName NotifyName);
	
	/** Gets the runtime instance of the specified state machine by Name */
	const FAnimNode_StateMachine* GetStateMachineInstanceFromName(FName MachineName) const;

	/** Get the machine description for the specified instance. Does not rely on PRIVATE_MachineDescription being initialized */
	const FBakedAnimationStateMachine* GetMachineDescription(IAnimClassInterface* AnimBlueprintClass, FAnimNode_StateMachine* MachineInstance);

	void GetStateMachineIndexAndDescription(FName InMachineName, int32& OutMachineIndex, const FBakedAnimationStateMachine** OutMachineDescription);

	/** Returns the baked sync group index from the compile step */
	int32 GetSyncGroupIndexFromName(FName SyncGroupName) const;

	/** Gets the index of the state machine matching MachineName */
	int32 GetStateMachineIndex(FName MachineName) const;

	/** Gets the runtime instance of the specified state machine */
	const FAnimNode_StateMachine* GetStateMachineInstance(int32 MachineIndex) const;

	/** 
	 * Get the index of the specified instance asset player. Useful to pass to GetInstanceAssetPlayerLength (etc.).
	 * Passing NAME_None to InstanceName will return the first (assumed only) player instance index found.
	 */
	int32 GetInstanceAssetPlayerIndex(FName MachineName, FName StateName, FName InstanceName = NAME_None) const;

	/** Returns all Animation Nodes of FAnimNode_AssetPlayerBase class within the specified (named) Animation Graph */
	TArray<const FAnimNode_AssetPlayerBase*> GetInstanceAssetPlayers(const FName& GraphName) const;

	/** Returns all Animation Nodes of FAnimNode_AssetPlayerBase class within the specified (named) Animation Graph */
	TArray<FAnimNode_AssetPlayerBase*> GetMutableInstanceAssetPlayers(const FName& GraphName);

	/** Gets the runtime instance desc of the state machine specified by name */
	const FBakedAnimationStateMachine* GetStateMachineInstanceDesc(FName MachineName) const;

	/** Gets the most relevant asset player in a specified state */
	const FAnimNode_AssetPlayerBase* GetRelevantAssetPlayerFromState(int32 MachineIndex, int32 StateIndex) const;

	//////////////////////////////////////////////////////////////////////////

public:
	/** Returns the value of a named curve. */
	UFUNCTION(BlueprintPure, Category="Animation", meta=(BlueprintThreadSafe))
	float GetCurveValue(FName CurveName) const;

	/** This returns last up-to-date list of active curve names */
	UFUNCTION(BlueprintPure, Category = "Animation", meta=(BlueprintThreadSafe))
	void GetActiveCurveNames(EAnimCurveType CurveType, TArray<FName>& OutNames) const;

	/* This returns all curve names */
	UFUNCTION(BlueprintPure, Category = "Animation", meta=(BlueprintThreadSafe))
	void GetAllCurveNames(TArray<FName>& OutNames) const;

	/** Returns value of named curved in OutValue, returns whether the curve was actually found or not. */
	bool GetCurveValue(FName CurveName, float& OutValue) const;

	/** Returns the name of a currently active state in a state machine. */
	UFUNCTION(BlueprintPure, Category="Animation", meta=(BlueprintInternalUseOnly = "true", AnimGetter = "true", BlueprintThreadSafe))
	FName GetCurrentStateName(int32 MachineIndex);

	/** Sets a morph target to a certain weight. */
	UFUNCTION(BlueprintCallable, Category="Animation")
	void SetMorphTarget(FName MorphTargetName, float Value);

	/** Clears the current morph targets. */
	UFUNCTION(BlueprintCallable, Category="Animation")
	void ClearMorphTargets();

	UE_DEPRECATED(5.0, "Please use UKismetAnimationLibrary::CalculateDirection instead")
	UFUNCTION(BlueprintCallable, Category="Animation", meta=(BlueprintThreadSafe))
	float CalculateDirection(const FVector& Velocity, const FRotator& BaseRotation) const;

	//--- AI communication start ---//
	/** locks indicated AI resources of animated pawn
	 *	DEPRECATED. Use LockAIResourcesWithAnimation instead */
	UFUNCTION(BlueprintCallable, Category = "Animation", BlueprintAuthorityOnly, Meta=(DeprecatedFunction, DeprecationMessage="Use LockAIResourcesWithAnimation instead"))
	void LockAIResources(bool bLockMovement, bool LockAILogic);

	/** unlocks indicated AI resources of animated pawn. Will unlock only animation-locked resources.
	 *	DEPRECATED. Use UnlockAIResourcesWithAnimation instead */
	UFUNCTION(BlueprintCallable, Category = "Animation", BlueprintAuthorityOnly, Meta=(DeprecatedFunction, DeprecationMessage="Use UnlockAIResourcesWithAnimation instead"))
	void UnlockAIResources(bool bUnlockMovement, bool UnlockAILogic);
	//--- AI communication end ---//

	UFUNCTION(BlueprintCallable, Category = "SyncGroup", meta=(BlueprintThreadSafe))
	bool GetTimeToClosestMarker(FName SyncGroup, FName MarkerName, float& OutMarkerTime) const;

	UFUNCTION(BlueprintCallable, Category = "SyncGroup", meta=(BlueprintThreadSafe))
	bool HasMarkerBeenHitThisFrame(FName SyncGroup, FName MarkerName) const;

	UFUNCTION(BlueprintCallable, Category = "SyncGroup", meta=(BlueprintThreadSafe))
	bool IsSyncGroupBetweenMarkers(FName InSyncGroupName, FName PreviousMarker, FName NextMarker, bool bRespectMarkerOrder = true) const;

	UFUNCTION(BlueprintCallable, Category = "SyncGroup", meta=(BlueprintThreadSafe))
	FMarkerSyncAnimPosition GetSyncGroupPosition(FName InSyncGroupName) const;

public:
	//~ Begin UObject Interface
	virtual void Serialize(FArchive& Ar) override;
	virtual void BeginDestroy() override;
	virtual void PostInitProperties() override;
	static void AddReferencedObjects(UObject* InThis, FReferenceCollector& Collector);
	//~ End UObject Interface

#if WITH_EDITORONLY_DATA // ANIMINST_PostCompileValidation
	/** Name of Class to do Post Compile Validation.
	* See Class UAnimBlueprintPostCompileValidation. */
	UPROPERTY()
	FSoftClassPath PostCompileValidationClassName;

	/** Warn if AnimNodes are not using fast path during AnimBP compilation. */
	virtual bool PCV_ShouldWarnAboutNodesNotUsingFastPath() const { return false; }
	virtual bool PCV_ShouldNotifyAboutNodesNotUsingFastPath() const { return false; }

	// Called on the newly created CDO during anim blueprint compilation to allow subclasses a chance to replace animations (experimental)
	virtual void ApplyAnimOverridesToCDO(FCompilerResultsLog& MessageLog) {}
#endif // WITH_EDITORONLY_DATA

	/** Called when skipping an animation update because of URO. */
	virtual void OnUROSkipTickAnimation() {}

	UE_DEPRECATED(4.22, "This function is deprecated, please use OnUROPreInterpolation_AnyThread")
	virtual void OnUROPreInterpolation() {}

	/** 
	 * Called before URO interpolation is performed. Useful for modifying bone space transforms etc. before interpolation is performed.
	 * Note that this can be called on a worker thread. 
	 */
	virtual void OnUROPreInterpolation_AnyThread(FAnimationEvaluationContext& InOutContext) {}

	/** Flag passed to UpdateAnimation, determines the path we follow */
	enum class EUpdateAnimationFlag : uint8
	{
		/** Enforces a parallel update, regardless of state */
		ForceParallelUpdate,
		/** Use state to determine whether or not to immediately or update in parallel */
		Default
	};

	// Animation phase trigger
	// start with initialize
	// update happens in every tick. Can happen in parallel with others if conditions are right.
	// evaluate happens when condition is met - i.e. depending on your skeletalmeshcomponent update flag
	// post eval happens after evaluation is done
	// uninitialize happens when owner is unregistered
	// @param	bInDeferRootNodeInitialization	When set to true, defer init of the blend tree until the first Update() call
	void InitializeAnimation(bool bInDeferRootNodeInitialization = false);

	/** Update Animation code-paths, updates and advances animation state, returns whether or not the actual update should have been called immediately */
	void UpdateAnimation(float DeltaSeconds, bool bNeedsValidRootMotion, EUpdateAnimationFlag UpdateFlag = EUpdateAnimationFlag::Default );

	/** Run update animation work on a worker thread */
	void ParallelUpdateAnimation();

	/** Called after updates are completed, dispatches notifies etc. */
	void PostUpdateAnimation();

	/** Called on the game thread pre-evaluation. */
	void PreEvaluateAnimation();

	/** Check whether evaluation can be performed on the supplied skeletal mesh. Can be called from worker threads. */
	bool ParallelCanEvaluate(const USkeletalMesh* InSkeletalMesh) const;

	/** Perform evaluation. Can be called from worker threads. */
	void ParallelEvaluateAnimation(bool bForceRefPose, const USkeletalMesh* InSkeletalMesh, FParallelEvaluationData& OutAnimationPoseData);

	UE_DEPRECATED(4.26, "Please use ParallelEvaluateAnimation with different signature.")
	void ParallelEvaluateAnimation(bool bForceRefPose, const USkeletalMesh* InSkeletalMesh, FBlendedHeapCurve& OutCurve, FCompactPose& OutPose);

	void PostEvaluateAnimation();
	void UninitializeAnimation();

	// the below functions are the native overrides for each phase
	// Native initialization override point
	virtual void NativeInitializeAnimation();
	// Native update override point. It is usually a good idea to simply gather data in this step and 
	// for the bulk of the work to be done in NativeThreadSafeUpdateAnimation.
	virtual void NativeUpdateAnimation(float DeltaSeconds);
	// Native thread safe update override point. Executed on a worker thread just prior to graph update 
	// for linked anim instances, only called when the hosting node(s) are relevant
	virtual void NativeThreadSafeUpdateAnimation(float DeltaSeconds);
	// Native Post Evaluate override point
	virtual void NativePostEvaluateAnimation();
	// Native Uninitialize override point
	virtual void NativeUninitializeAnimation();

	// Executed when begin play is called on the owning component
	virtual void NativeBeginPlay();

	// Sets up a native transition delegate between states with PrevStateName and NextStateName, in the state machine with name MachineName.
	// Note that a transition already has to exist for this to succeed
	void AddNativeTransitionBinding(const FName& MachineName, const FName& PrevStateName, const FName& NextStateName, const FCanTakeTransition& NativeTransitionDelegate, const FName& TransitionName = NAME_None);

	// Check for whether a native rule is bound to the specified transition
	bool HasNativeTransitionBinding(const FName& MachineName, const FName& PrevStateName, const FName& NextStateName, FName& OutBindingName);

	// Sets up a native state entry delegate from state with StateName, in the state machine with name MachineName.
	void AddNativeStateEntryBinding(const FName& MachineName, const FName& StateName, const FOnGraphStateChanged& NativeEnteredDelegate);
	
	// Check for whether a native entry delegate is bound to the specified state
	bool HasNativeStateEntryBinding(const FName& MachineName, const FName& StateName, FName& OutBindingName);

	// Sets up a native state exit delegate from state with StateName, in the state machine with name MachineName.
	void AddNativeStateExitBinding(const FName& MachineName, const FName& StateName, const FOnGraphStateChanged& NativeExitedDelegate);

	// Check for whether a native exit delegate is bound to the specified state
	bool HasNativeStateExitBinding(const FName& MachineName, const FName& StateName, FName& OutBindingName);

	// Debug output for this anim instance. Info for SyncGroups, Graph, Montages, etc.
	void DisplayDebug(UCanvas* Canvas, const FDebugDisplayInfo& DebugDisplay, float& YL, float& YPos);

	// Display debug info about AnimInstance. Can be overridden to add custom info from child classes.
	virtual void DisplayDebugInstance(FDisplayDebugManager& DisplayDebugManager, float& Indent);

	/** Reset any dynamics running simulation-style updates (e.g. on teleport, time skip etc.) */
	UFUNCTION(BlueprintCallable, Category = "Animation")
	void ResetDynamics(ETeleportType InTeleportType);

	UE_DEPRECATED(4.20, "Please use ResetDynamics with a ETeleportType argument")
	void ResetDynamics();

	/** 
	 * Get the 'animation' LOD level, which by default is the PredictedLODLevel of this anim instance's skeletal mesh component.
	 * This function is used by the anim graph to determine the LOD level at which to run.
	 * @return the current LOD level
	 */
	virtual int32 GetLODLevel() const;

public:
	/** Access a read only version of the Updater Counter from the AnimInstanceProxy on the GameThread. */
	const FGraphTraversalCounter& GetUpdateCounter() const; 

	/** Access the required bones array */
	FBoneContainer& GetRequiredBones();
	const FBoneContainer& GetRequiredBones() const;
	const FBoneContainer& GetRequiredBonesOnAnyThread() const;

	/** Pending teleport type, set in ResetDynamics and cleared in UpdateAnimation */
	ETeleportType PendingDynamicResetTeleportType;

	/** Animation Notifies that has been triggered in the latest tick **/
	UPROPERTY(transient)
	FAnimNotifyQueue NotifyQueue;

	/** Currently Active AnimNotifyState, stored as a copy of the event as we need to
		call NotifyEnd on the event after a deletion in the editor. After this the event
		is removed correctly. */
	UPROPERTY(transient)
	TArray<FAnimNotifyEvent> ActiveAnimNotifyState;

	UPROPERTY(transient)
	TArray<FAnimNotifyEventReference> ActiveAnimNotifyEventReference;
	
private:
	/** Reset Animation Curves */
	void ResetAnimationCurves();

public: 
	/** Pushes blended heap curve to output curves in the proxy using required bones cached data */
	void UpdateCurvesToEvaluationContext(const FAnimationEvaluationContext& InOutContext);

	/** Update curves once evaluation has taken place. Mostly pushes curves to materials/morphs */
	void UpdateCurvesPostEvaluation();

	/** Swap curves out for evaluation */
	void SwapCurveWithEvaluationContext(FAnimationEvaluationContext& InOutContext);

	/** Update all internal curves from Blended Curve */
	void UpdateCurves(const FBlendedHeapCurve& InCurves);

	/** Copy curves from external source */
	void CopyCurveValues(const UAnimInstance& InSourceInstance);

	/** Refresh currently existing curves */
	void RefreshCurves(USkeletalMeshComponent* Component);

	/** Check whether we have active morph target curves */
	bool HasMorphTargetCurves() const;

	/** Check whether we have any active curves */
	bool HasActiveCurves() const;

	/** Get the current delta time */
	UFUNCTION(BlueprintPure, Category="Animation", meta=(BlueprintThreadSafe))
	float GetDeltaSeconds() const;
	
	/** 
	 * Append the type of curve to the OutCurveList specified by Curve Flags
	 */
	void AppendAnimationCurveList(EAnimCurveType Type, TMap<FName, float>& InOutCurveList) const;


	UE_DEPRECATED(4.19, "This function is deprecated. Use AppendAnimationCurveList instead.")
	void GetAnimationCurveList(EAnimCurveType Type, TMap<FName, float>& InOutCurveList) const;
	/**
	 *	Return the list of curves that are specified by type 
	 */
	const TMap<FName, float>& GetAnimationCurveList(EAnimCurveType Type) const;

#if WITH_EDITORONLY_DATA
	// Maximum playback position ever reached (only used when debugging in Persona)
	double LifeTimer;

	// Current scrubbing playback position (only used when debugging in Persona)
	double CurrentLifeTimerScrubPosition;
#endif

public:
	FGraphTraversalCounter DebugDataCounter;

private:
	TMap<FName, FMontageActiveSlotTracker> SlotWeightTracker;
	TMap<FName, FSimpleMulticastDelegate> ExternalNotifyHandlers;
<<<<<<< HEAD
=======

	bool CheckOnInstanceAndMainInstance(TFunctionRef<bool (FAnimInstanceProxy* )> ProxyLambdaFunc);
>>>>>>> 6bbb88c8

public:
	/** 
	 * Recalculate Required Bones [RequiredBones]
	 * Is called when bRequiredBonesUpToDate = false
	 */
	void RecalcRequiredBones();

	/**
	* Recalculate Required Curves based on Required Bones [RequiredBones]
	*/
	void RecalcRequiredCurves(const FCurveEvaluationOption& CurveEvalOption);

	// @todo document
	inline USkeletalMeshComponent* GetSkelMeshComponent() const { return CastChecked<USkeletalMeshComponent>(GetOuter()); }

	virtual UWorld* GetWorld() const override;

	/** Trigger AnimNotifies **/
	void TriggerAnimNotifies(float DeltaSeconds);

	/** Trigger an AnimNotify.  Note that this version does not provide any context for the event **/ 
	void TriggerSingleAnimNotify(const FAnimNotifyEvent* AnimNotifyEvent);

	/** Trigger an AnimNotify using an EventReference that provide context used in derived notify events**/ 
	void TriggerSingleAnimNotify(FAnimNotifyEventReference& EventReference);

	/** Triggers end on active notify states and clears the array */
	void EndNotifyStates();

	/** Add curve float data using a curve Uid, the name of the curve will be resolved from the skeleton **/
	void AddCurveValue(const USkeleton::AnimCurveUID Uid, float Value);

	/** Add curve float data using a curve Uid, the name of the curve will be resolved from the skeleton. This uses an already-resolved proxy and mapping table for efficency **/
	void AddCurveValue(const FSmartNameMapping& Mapping, const FName& CurveName, float Value);

	/** Given a machine index, record a state machine weight for this frame */
	void RecordMachineWeight(const int32 InMachineClassIndex, const float InMachineWeight);
	/** 
	 * Add curve float data, using a curve name. External values should all be added using
	 * The curve UID to the public version of this method
	 */
	void AddCurveValue(const FName& CurveName, float Value);

	/** Given a machine and state index, record a state weight for this frame */
	void RecordStateWeight(const int32 InMachineClassIndex, const int32 InStateIndex, const float InStateWeight, const float InElapsedTime);

protected:
#if WITH_EDITORONLY_DATA
	// Returns true if a snapshot is being played back and the remainder of Update should be skipped.
	bool UpdateSnapshotAndSkipRemainingUpdate();
#endif

	/** Implementable custom function to handle notifies */
	virtual bool HandleNotify(const FAnimNotifyEvent& AnimNotifyEvent);

	// Root Motion
public:
	/** Get current RootMotion FAnimMontageInstance if any. NULL otherwise. */
	FAnimMontageInstance * GetRootMotionMontageInstance() const;

	/** Get current accumulated root motion, removing it from the AnimInstance in the process */
	FRootMotionMovementParams ConsumeExtractedRootMotion(float Alpha);

	/**  
	 * Queue blended root motion. This is used to blend in root motion transforms according to 
	 * the correctly-updated slot weight (after the animation graph has been updated).
	 */
	void QueueRootMotionBlend(const FTransform& RootTransform, const FName& SlotName, float Weight);

private:
	/** Active Root Motion Montage Instance, if any. */
	struct FAnimMontageInstance* RootMotionMontageInstance;

	/** Temporarily queued root motion blend */
	struct FQueuedRootMotionBlend
	{
		FQueuedRootMotionBlend(const FTransform& InTransform, const FName& InSlotName, float InWeight)
			: Transform(InTransform)
			, SlotName(InSlotName)
			, Weight(InWeight)
		{}

		FTransform Transform;
		FName SlotName;
		float Weight;
	};

	/** 
	 * Blend queue for blended root motion. This is used to blend in root motion transforms according to 
	 * the correctly-updated slot weight (after the animation graph has been updated).
	 */
	TArray<FQueuedRootMotionBlend> RootMotionBlendQueue;

	// Root motion read from proxy (where it is calculated) and stored here to avoid potential stalls by calling GetProxyOnGameThread
	FRootMotionMovementParams ExtractedRootMotion;

private:
	// update montage
	void UpdateMontage(float DeltaSeconds);
	void UpdateMontageSyncGroup();

protected:
	// Updates the montage data used for evaluation based on the current playing montages
	void UpdateMontageEvaluationData();

	/** Called to setup for updates */
	virtual void PreUpdateAnimation(float DeltaSeconds);

	/** update animation curves to component */
	void UpdateCurvesToComponents(USkeletalMeshComponent* Component);

	/** Override point for derived classes to create their own proxy objects (allows custom allocation) */
	virtual FAnimInstanceProxy* CreateAnimInstanceProxy();

	/** Override point for derived classes to destroy their own proxy objects (allows custom allocation) */
	virtual void DestroyAnimInstanceProxy(FAnimInstanceProxy* InProxy);

	/** Access the proxy but block if a task is currently in progress as it wouldn't be safe to access it 
	 *	This is protected static member for allowing derived to access
	 */
	template <typename T /*= FAnimInstanceProxy*/>	// @TODO: Cant default parameters to this function on Xbox One until we move off the VS2012 compiler
	FORCEINLINE static T* GetProxyOnGameThreadStatic(UAnimInstance* InAnimInstance)
	{
		if (InAnimInstance)
		{
			check(IsInGameThread());
			UObject* OuterObj = InAnimInstance->GetOuter();
			if (OuterObj && OuterObj->IsA<USkeletalMeshComponent>())
			{
				bool bBlockOnTask = true;
				bool bPerformPostAnimEvaluation = true;
				InAnimInstance->GetSkelMeshComponent()->HandleExistingParallelEvaluationTask(bBlockOnTask, bPerformPostAnimEvaluation);
			}
			if (InAnimInstance->AnimInstanceProxy == nullptr)
			{
				InAnimInstance->AnimInstanceProxy = InAnimInstance->CreateAnimInstanceProxy();
			}
			return static_cast<T*>(InAnimInstance->AnimInstanceProxy);
		}

		return nullptr;
	}
	/** Access the proxy but block if a task is currently in progress as it wouldn't be safe to access it */
	template <typename T /*= FAnimInstanceProxy*/>	// @TODO: Cant default parameters to this function on Xbox One until we move off the VS2012 compiler
	FORCEINLINE T& GetProxyOnGameThread()
	{
		return *GetProxyOnGameThreadStatic<T>(this);
	}

	/** Access the proxy but block if a task is currently in progress as it wouldn't be safe to access it */
	template <typename T/* = FAnimInstanceProxy*/>	// @TODO: Cant default parameters to this function on Xbox One until we move off the VS2012 compiler
	FORCEINLINE const T& GetProxyOnGameThread() const
	{
		check(IsInGameThread());
		if(GetOuter() && GetOuter()->IsA<USkeletalMeshComponent>())
		{
			bool bBlockOnTask = true;
			bool bPerformPostAnimEvaluation = true;
			GetSkelMeshComponent()->HandleExistingParallelEvaluationTask(bBlockOnTask, bPerformPostAnimEvaluation);
		}
		if(AnimInstanceProxy == nullptr)
		{
			AnimInstanceProxy = const_cast<UAnimInstance*>(this)->CreateAnimInstanceProxy();
		}
		return *static_cast<const T*>(AnimInstanceProxy);
	}

	/** Access the proxy but block if a task is currently in progress (and we are on the game thread) as it wouldn't be safe to access it */
	template <typename T/* = FAnimInstanceProxy*/>	// @TODO: Cant default parameters to this function on Xbox One until we move off the VS2012 compiler
	FORCEINLINE T& GetProxyOnAnyThread()
	{
		if(GetOuter() && GetOuter()->IsA<USkeletalMeshComponent>())
		{
			if(IsInGameThread())
			{
				bool bBlockOnTask = true;
				bool bPerformPostAnimEvaluation = true;
				GetSkelMeshComponent()->HandleExistingParallelEvaluationTask(bBlockOnTask, bPerformPostAnimEvaluation);
			}
		}
		if(AnimInstanceProxy == nullptr)
		{
			AnimInstanceProxy = CreateAnimInstanceProxy();
		}
		return *static_cast<T*>(AnimInstanceProxy);
	}

	/** Access the proxy but block if a task is currently in progress (and we are on the game thread) as it wouldn't be safe to access it */
	template <typename T/* = FAnimInstanceProxy*/>	// @TODO: Cant default parameters to this function on Xbox One until we move off the VS2012 compiler
	FORCEINLINE const T& GetProxyOnAnyThread() const
	{
		if(GetOuter() && GetOuter()->IsA<USkeletalMeshComponent>())
		{
			if(IsInGameThread())
			{
				bool bBlockOnTask = true;
				bool bPerformPostAnimEvaluation = true;
				GetSkelMeshComponent()->HandleExistingParallelEvaluationTask(bBlockOnTask, bPerformPostAnimEvaluation);
			}
		}
		if(AnimInstanceProxy == nullptr)
		{
			AnimInstanceProxy = const_cast<UAnimInstance*>(this)->CreateAnimInstanceProxy();
		}
		return *static_cast<const T*>(AnimInstanceProxy);
	}

	friend struct FAnimNode_LinkedAnimGraph;
	friend struct FAnimInstanceProxy;
	
	/** Return whether this AnimNotifyState should be triggered */
	virtual bool ShouldTriggerAnimNotifyState(const UAnimNotifyState* AnimNotifyState) const;

protected:
	/** Proxy object, nothing should access this from an externally-callable API as it is used as a scratch area on worker threads */
	mutable FAnimInstanceProxy* AnimInstanceProxy;

public:
	/** Called when a montage hits a 'PlayMontageNotify' or 'PlayMontageNotifyWindow' begin */
	FPlayMontageAnimNotifyDelegate OnPlayMontageNotifyBegin;

	/** Called when a montage hits a 'PlayMontageNotify' or 'PlayMontageNotifyWindow' end */
	FPlayMontageAnimNotifyDelegate OnPlayMontageNotifyEnd;

public:
	/** Dispatch AnimEvents (AnimNotifies, Montage Events) queued during UpdateAnimation() */
	void DispatchQueuedAnimEvents();
};<|MERGE_RESOLUTION|>--- conflicted
+++ resolved
@@ -40,11 +40,7 @@
 {
 	FBlendedHeapCurve& OutCurve;
 	FCompactPose& OutPose;
-<<<<<<< HEAD
-	FHeapCustomAttributes& OutAttributes;
-=======
 	UE::Anim::FHeapAttributeContainer& OutAttributes;
->>>>>>> 6bbb88c8
 };
 
 UENUM()
@@ -185,11 +181,7 @@
 	/* These Pose/Curve is stack allocator. You should not use it outside of stack. */
 	FCompactPose Pose;
 	FBlendedCurve Curve;
-<<<<<<< HEAD
-	FStackCustomAttributes Attributes;
-=======
 	UE::Anim::FStackAttributeContainer Attributes;
->>>>>>> 6bbb88c8
 
 	FSlotEvaluationPose()
 		: AdditiveType(AAT_None)
@@ -862,8 +854,6 @@
 	/** Other UObjects should call this to remove themselves from the callbacks */
 	void RemoveExternalNotifyHandler(UObject* ExternalHandlerObject, FName NotifyEventName);
 
-<<<<<<< HEAD
-=======
 	// Find a subsystem's instance-resident data. If no subsystem of the type exists this will return nullptr.
 	// @param	InSubsystemType	The subsystem's type
 	FAnimSubsystemInstance* FindSubsystem(UScriptStruct* InSubsystemType);
@@ -885,7 +875,6 @@
 		return static_cast<SubsystemType&>(*Subsystem);
 	}
 
->>>>>>> 6bbb88c8
 private:
 	/** Helper function to perform layer overlay actions (set, clear) */
 	void PerformLinkedLayerOverlayOperation(TSubclassOf<UAnimInstance> InClass, TFunctionRef<UClass*(UClass*, FAnimNode_LinkedAnimLayer*)> InClassSelectorFunction, bool bInDeferSubGraphInitialization = false);
@@ -1386,11 +1375,8 @@
 private:
 	TMap<FName, FMontageActiveSlotTracker> SlotWeightTracker;
 	TMap<FName, FSimpleMulticastDelegate> ExternalNotifyHandlers;
-<<<<<<< HEAD
-=======
 
 	bool CheckOnInstanceAndMainInstance(TFunctionRef<bool (FAnimInstanceProxy* )> ProxyLambdaFunc);
->>>>>>> 6bbb88c8
 
 public:
 	/** 
