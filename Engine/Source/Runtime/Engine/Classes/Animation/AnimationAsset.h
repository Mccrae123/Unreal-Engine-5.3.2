--- conflicted
+++ resolved
@@ -762,8 +762,6 @@
 	/** Return a list of unique marker names for blending compatibility */
 	ENGINE_API virtual TArray<FName>* GetUniqueMarkerNames() { return NULL; }
 
-<<<<<<< HEAD
-=======
 	//~ Begin IInterface_AssetUserData Interface
 	virtual void AddAssetUserData(UAssetUserData* InUserData) override;
 	virtual void RemoveUserDataOfClass(TSubclassOf<UAssetUserData> InUserDataClass) override;
@@ -771,7 +769,6 @@
 	virtual const TArray<UAssetUserData*>* GetAssetUserDataArray() const override;
 	//~ End IInterface_AssetUserData Interface
 
->>>>>>> e58dcb1b
 	/**
 	* return true if this is valid additive animation
 	* false otherwise
