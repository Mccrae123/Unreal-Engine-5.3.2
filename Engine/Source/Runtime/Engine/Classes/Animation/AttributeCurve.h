// Copyright Epic Games, Inc. All Rights Reserved.

#pragma once

#include "CoreMinimal.h"
#include "UObject/ObjectMacros.h"
#include "Curves/KeyHandle.h"
#include "Curves/IndexedCurve.h"
#include "Serialization/Archive.h"

#include "Animation/WrappedAttribute.h"
#include "Animation/IAttributeBlendOperator.h"

#include "AttributeCurve.generated.h"

namespace UE { namespace Anim { class IAttributeBlendOperator; struct Attributes; } }

typedef UE::Anim::TWrappedAttribute<FDefaultAllocator> FWrappedAttribute;

USTRUCT()
struct FAttributeKey
{
	GENERATED_USTRUCT_BODY()
public:
	 
	FAttributeKey(float InTime = 0.f) : Time(InTime) {}

	/** The keyed time */
	UPROPERTY(EditAnywhere, Category = Key)
	float Time;

	template<typename AttributeType>
	const AttributeType& GetValue() const
	{
		return Value.GetRef<AttributeType>();
	}

	template<typename AttributeType>
	const AttributeType* GetValuePtr() const
	{
		return Value.GetPtr<AttributeType>();
	}

	
	friend FArchive& operator<<(FArchive& Ar, FAttributeKey& P)
	{
		Ar << P.Time;
		return Ar;
	}

protected:
	/** Value for this key, populated by FAttributeCurve during serialization */
	FWrappedAttribute Value;

	friend struct FAttributeCurve;
};

USTRUCT(BlueprintType)
struct FAttributeCurve : public FIndexedCurve
{
	GENERATED_USTRUCT_BODY()
public:
	FAttributeCurve() : ScriptStruct(nullptr), bShouldInterpolate(false), Operator(nullptr) {}
	FAttributeCurve(UScriptStruct* InScriptStruct) : ScriptStructPath(InScriptStruct), ScriptStruct(InScriptStruct), bShouldInterpolate(false), Operator(nullptr) {}

	ENGINE_API FAttributeCurve(const FAttributeCurve& OtherCurve);

	/** Virtual destructor. */
	virtual ~FAttributeCurve() { }

	ENGINE_API bool Serialize(FArchive& Ar);

	/** Begin FIndexedCurve overrides */
	virtual int32 GetNumKeys() const override final { return Keys.Num(); }
	virtual FAttributeCurve* Duplicate() const final { return new FAttributeCurve(*this); }
	ENGINE_API virtual void SetKeyTime(FKeyHandle KeyHandle, float NewTime) override final;
	ENGINE_API virtual float GetKeyTime(FKeyHandle KeyHandle) const override final;
	/** End FIndexedCurve overrides */
	
	/** Sets the underlying type for the curve, only possible when not containing any keys (see ::Reset) */
	ENGINE_API void SetScriptStruct(UScriptStruct* InScriptStruct);
	const UScriptStruct* GetScriptStruct() const { return ScriptStruct; }

	/** Whether or not the curve can be evaluated, based upon having a valid type and any keys */
	ENGINE_API bool CanEvaluate() const;

	/** Evaluate the curve keys into a temporary value container */
	template<typename AttributeType>
	AttributeType Evaluate(float Time) const
	{
		AttributeType EvaluatedValue;
		EvaluateToPtr(AttributeType::StaticStruct(), Time, (uint8*)&EvaluatedValue);
		return EvaluatedValue;
	}

	/** Check whether this curve has any data or not */
	ENGINE_API bool HasAnyData() const;

	/** Removes all key data */
	ENGINE_API void Reset();

	/** Const iterator for the keys, so the indices and handles stay valid */
	ENGINE_API TArray<FAttributeKey>::TConstIterator GetKeyIterator() const;

	/** Add a new typed key to the curve with the supplied Time and Value. */
	template<typename AttributeType>
	FKeyHandle AddTypedKey(float InTime, const AttributeType& InValue, FKeyHandle InKeyHandle = FKeyHandle())
	{
		check(AttributeType::StaticStruct() == ScriptStruct); 
		return AddKey(InTime, &InValue, InKeyHandle);
	}

	/** Remove the specified key from the curve.*/
	ENGINE_API void DeleteKey(FKeyHandle KeyHandle);

	/** Finds the key at InTime, and updates its typed value. If it can't find the key within the KeyTimeTolerance, it adds one at that time */
	template<typename AttributeType>
	FKeyHandle UpdateOrAddTypedKey(float InTime, const AttributeType& InValue, float KeyTimeTolerance = UE_KINDA_SMALL_NUMBER)
	{
		check(AttributeType::StaticStruct() == ScriptStruct);
		return UpdateOrAddKey(InTime, &InValue, KeyTimeTolerance);
	}

	/** Finds the key at InTime, and updates its typed value. If it can't find the key within the KeyTimeTolerance, it adds one at that time */
	FKeyHandle UpdateOrAddTypedKey(float InTime, const void* InValue, const UScriptStruct* ValueType, float KeyTimeTolerance = UE_KINDA_SMALL_NUMBER)
	{
		check(ValueType == ScriptStruct);
		return UpdateOrAddKey(InTime, InValue, KeyTimeTolerance);
	}
			
	/** Functions for getting keys based on handles */
<<<<<<< HEAD
	FAttributeKey& GetKey(FKeyHandle KeyHandle);
	const FAttributeKey& GetKey(FKeyHandle KeyHandle) const;

	/** Finds the key at KeyTime and returns its handle. If it can't find the key within the KeyTimeTolerance, it will return an invalid handle */
	FKeyHandle FindKey(float KeyTime, float KeyTimeTolerance = UE_KINDA_SMALL_NUMBER) const;
=======
	ENGINE_API FAttributeKey& GetKey(FKeyHandle KeyHandle);
	ENGINE_API const FAttributeKey& GetKey(FKeyHandle KeyHandle) const;

	/** Finds the key at KeyTime and returns its handle. If it can't find the key within the KeyTimeTolerance, it will return an invalid handle */
	ENGINE_API FKeyHandle FindKey(float KeyTime, float KeyTimeTolerance = UE_KINDA_SMALL_NUMBER) const;
>>>>>>> 4af6daef

	/** Gets the handle for the last key which is at or before the time requested.  If there are no keys at or before the requested time, an invalid handle is returned. */
	ENGINE_API FKeyHandle FindKeyBeforeOrAt(float KeyTime) const;

	/** Tries to reduce the number of keys required for accurate evaluation (zero error threshold) */
	ENGINE_API void RemoveRedundantKeys();
	ENGINE_API void SetKeys(TArrayView<const float> InTimes, TArrayView<const void*> InValues);

	/** Populates OutKeys with typed value-ptrs */
	template<typename AttributeType>
	void GetTypedKeys(TArray<const AttributeType*>& OutKeys) const
	{
		for (const FAttributeKey& Key : Keys)
		{
			OutKeys.Add(Key.Value.GetPtr<AttributeType>());
		}
	}

	/** Return copy of contained key-data */
	ENGINE_API TArray<FAttributeKey> GetCopyOfKeys() const;
	ENGINE_API const TArray<FAttributeKey>& GetConstRefOfKeys() const;

	/** Used for adjusting the internal key-data when owning object its playlength changes */
	ENGINE_API void ReadjustTimeRange(float NewMinTimeRange, float NewMaxTimeRange, bool bInsert/* whether insert or remove*/, float OldStartTime, float OldEndTime);

protected:
	/** Evaluate the curve keys into the provided memory (should be appropriatedly sized) */
	ENGINE_API void EvaluateToPtr(const UScriptStruct* InScriptStruct, float Time, uint8* InOutDataPtr) const;

	/** Finds the key at InTime, and updates its typed value. If it can't find the key within the KeyTimeTolerance, it adds one at that time */
<<<<<<< HEAD
	FKeyHandle UpdateOrAddKey(float InTime, const void* InValue, float KeyTimeTolerance = UE_KINDA_SMALL_NUMBER);

	/** Add a new raw memory key (should be appropriately sized) to the curve with the supplied Time and Value. */
	FKeyHandle AddKey(float InTime, const void* InValue, FKeyHandle InKeyHandle = FKeyHandle());
=======
	ENGINE_API FKeyHandle UpdateOrAddKey(float InTime, const void* InValue, float KeyTimeTolerance = UE_KINDA_SMALL_NUMBER);

	/** Add a new raw memory key (should be appropriately sized) to the curve with the supplied Time and Value. */
	ENGINE_API FKeyHandle AddKey(float InTime, const void* InValue, FKeyHandle InKeyHandle = FKeyHandle());
>>>>>>> 4af6daef
protected:
	/** The keys, ordered by time */
	UPROPERTY(EditAnywhere, Category = "Custom Attributes")
	TArray<FAttributeKey> Keys;	

	/* Path to UScriptStruct to be loaded */
	UPROPERTY(VisibleAnywhere, Category = "Custom Attributes")
	FSoftObjectPath ScriptStructPath;

	/* Transient UScriptStruct instance representing the underlying value type for the curve */
	UPROPERTY(EditAnywhere, Transient, Category = "Custom Attributes")
	TObjectPtr<UScriptStruct> ScriptStruct;

	/** Whether or not to interpolate between keys of ScripStruct type */
	UPROPERTY(EditAnywhere, Transient, Category = "Custom Attributes")
	bool bShouldInterpolate;

	/** Operator instanced used for interpolating between keys */
	const UE::Anim::IAttributeBlendOperator* Operator;

	friend class UAnimSequence;
	friend struct UE::Anim::Attributes;
};

template<>
struct TStructOpsTypeTraits<FAttributeCurve> : public TStructOpsTypeTraitsBase2<FAttributeCurve>
{
	enum
	{
		WithSerializer = true,
	};
};<|MERGE_RESOLUTION|>--- conflicted
+++ resolved
@@ -129,19 +129,11 @@
 	}
 			
 	/** Functions for getting keys based on handles */
-<<<<<<< HEAD
-	FAttributeKey& GetKey(FKeyHandle KeyHandle);
-	const FAttributeKey& GetKey(FKeyHandle KeyHandle) const;
-
-	/** Finds the key at KeyTime and returns its handle. If it can't find the key within the KeyTimeTolerance, it will return an invalid handle */
-	FKeyHandle FindKey(float KeyTime, float KeyTimeTolerance = UE_KINDA_SMALL_NUMBER) const;
-=======
 	ENGINE_API FAttributeKey& GetKey(FKeyHandle KeyHandle);
 	ENGINE_API const FAttributeKey& GetKey(FKeyHandle KeyHandle) const;
 
 	/** Finds the key at KeyTime and returns its handle. If it can't find the key within the KeyTimeTolerance, it will return an invalid handle */
 	ENGINE_API FKeyHandle FindKey(float KeyTime, float KeyTimeTolerance = UE_KINDA_SMALL_NUMBER) const;
->>>>>>> 4af6daef
 
 	/** Gets the handle for the last key which is at or before the time requested.  If there are no keys at or before the requested time, an invalid handle is returned. */
 	ENGINE_API FKeyHandle FindKeyBeforeOrAt(float KeyTime) const;
@@ -172,17 +164,10 @@
 	ENGINE_API void EvaluateToPtr(const UScriptStruct* InScriptStruct, float Time, uint8* InOutDataPtr) const;
 
 	/** Finds the key at InTime, and updates its typed value. If it can't find the key within the KeyTimeTolerance, it adds one at that time */
-<<<<<<< HEAD
-	FKeyHandle UpdateOrAddKey(float InTime, const void* InValue, float KeyTimeTolerance = UE_KINDA_SMALL_NUMBER);
-
-	/** Add a new raw memory key (should be appropriately sized) to the curve with the supplied Time and Value. */
-	FKeyHandle AddKey(float InTime, const void* InValue, FKeyHandle InKeyHandle = FKeyHandle());
-=======
 	ENGINE_API FKeyHandle UpdateOrAddKey(float InTime, const void* InValue, float KeyTimeTolerance = UE_KINDA_SMALL_NUMBER);
 
 	/** Add a new raw memory key (should be appropriately sized) to the curve with the supplied Time and Value. */
 	ENGINE_API FKeyHandle AddKey(float InTime, const void* InValue, FKeyHandle InKeyHandle = FKeyHandle());
->>>>>>> 4af6daef
 protected:
 	/** The keys, ordered by time */
 	UPROPERTY(EditAnywhere, Category = "Custom Attributes")
