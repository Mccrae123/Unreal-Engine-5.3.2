--- conflicted
+++ resolved
@@ -11,473 +11,5 @@
 
 UE_STATIC_DEPRECATE(5.0, true, "BlendSpaceBase.h has been deprecated - please include and use BlendSpace.h instead.");
 
-<<<<<<< HEAD
-USTRUCT()
-struct FInterpolationParameter
-{
-	GENERATED_USTRUCT_BODY()
-
-	/** Interpolation Time for input, when it gets input, it will use this time to interpolate to target, used for smoother interpolation. */
-	UPROPERTY(EditAnywhere, Category=Parameter)
-	float InterpolationTime = 0.f;
-
-	/** Type of interpolation used for filtering the input value to decide how to get to target. */
-	UPROPERTY(EditAnywhere, Category=Parameter)
-	TEnumAsByte<EFilterInterpolationType> InterpolationType = EFilterInterpolationType::BSIT_Average;
-};
-
-USTRUCT()
-struct FBlendParameter
-{
-	GENERATED_USTRUCT_BODY()
-
-	UPROPERTY(EditAnywhere, DisplayName = "Name", Category=BlendParameter)
-	FString DisplayName;
-
-	/** Min value for this parameter. */
-	UPROPERTY(EditAnywhere, DisplayName = "Minimum Axis Value", Category=BlendParameter)
-	float Min;
-
-	/** Max value for this parameter. */
-	UPROPERTY(EditAnywhere, DisplayName = "Maximum Axis Value", Category=BlendParameter)
-	float Max;
-
-	/** The number of grid divisions for this parameter (axis). */
-	UPROPERTY(EditAnywhere, DisplayName = "Number of Grid Divisions", Category=BlendParameter, meta=(UIMin="1", ClampMin="1"))
-	int32 GridNum;
-
-	FBlendParameter()
-		: DisplayName(TEXT("None"))
-		, Min(0.f)
-		, Max(100.f)
-		, GridNum(4) // TODO when changing GridNum's default value, it breaks all grid samples ATM - provide way to rebuild grid samples during loading
-	{
-	}
-
-	float GetRange() const
-	{
-		return Max-Min;
-	}
-	/** Return size of each grid. */
-	float GetGridSize() const
-	{
-		return GetRange()/(float)GridNum;
-	}
-	
-};
-
-/** Sample data */
-USTRUCT()
-struct FBlendSample
-{
-	GENERATED_USTRUCT_BODY()
-
-	UPROPERTY(EditAnywhere, Category=BlendSample)
-	class UAnimSequence* Animation;
-
-	//blend 0->x, blend 1->y, blend 2->z
-
-	UPROPERTY(EditAnywhere, Category=BlendSample)
-	FVector SampleValue;
-	
-	UPROPERTY(EditAnywhere, Category = BlendSample, meta=(UIMin="0.01", UIMax="2.0", ClampMin="0.01", ClampMax="64.0"))
-	float RateScale;
-
-#if WITH_EDITORONLY_DATA
-	UPROPERTY(EditAnywhere, Category=BlendSample)
-	uint8 bSnapToGrid : 1;
-
-	UPROPERTY(transient)
-	uint8 bIsValid : 1;
-
-	// Cache the samples marker data counter so that we can track if it changes and revalidate the blendspace
-	int32 CachedMarkerDataUpdateCounter;
-
-#endif // WITH_EDITORONLY_DATA
-
-	FBlendSample()
-		: Animation(NULL)
-		, SampleValue(0.f)
-		, RateScale(1.0f)
-#if WITH_EDITORONLY_DATA
-		, bSnapToGrid(true)
-		, bIsValid(false)
-		, CachedMarkerDataUpdateCounter(INDEX_NONE)
-#endif // WITH_EDITORONLY_DATA
-	{		
-	}
-	
-	FBlendSample(class UAnimSequence* InAnim, FVector InValue, bool bInIsSnapped, bool bInIsValid) 
-		: Animation(InAnim)
-		, SampleValue(InValue)
-		, RateScale(1.0f)
-#if WITH_EDITORONLY_DATA
-		, bSnapToGrid(bInIsSnapped)
-		, bIsValid(bInIsValid)
-		, CachedMarkerDataUpdateCounter(INDEX_NONE)
-#endif // WITH_EDITORONLY_DATA
-	{		
-	}
-	
-	bool operator==( const FBlendSample& Other ) const 
-	{
-		return (Other.Animation == Animation && Other.SampleValue == SampleValue && FMath::IsNearlyEqual(Other.RateScale, RateScale));
-	}
-};
-
-/**
- * Each elements in the grid
- */
-USTRUCT()
-struct FEditorElement
-{
-	GENERATED_USTRUCT_BODY()
-
-	// for now we only support triangles
-	static const int32 MAX_VERTICES = 3;
-
-	UPROPERTY(EditAnywhere, Category=EditorElement)
-	int32 Indices[MAX_VERTICES];
-
-	UPROPERTY(EditAnywhere, Category=EditorElement)
-	float Weights[MAX_VERTICES];
-
-	FEditorElement()
-	{
-		for (int32 ElementIndex = 0; ElementIndex < MAX_VERTICES; ElementIndex++)
-		{
-			Indices[ElementIndex] = INDEX_NONE;
-		}
-		for (int32 ElementIndex = 0; ElementIndex < MAX_VERTICES; ElementIndex++)
-		{
-			Weights[ElementIndex] = 0;
-		}
-	}
-	
-};
-
-/** result of how much weight of the grid element **/
-USTRUCT()
-struct FGridBlendSample
-{
-	GENERATED_USTRUCT_BODY()
-
-	UPROPERTY()
-	struct FEditorElement GridElement;
-
-	UPROPERTY()
-	float BlendWeight;
-
-	FGridBlendSample()
-		: BlendWeight(0)
-	{
-	}
-
-};
-
-USTRUCT()
-struct FPerBoneInterpolation
-{
-	GENERATED_USTRUCT_BODY()
-
-	UPROPERTY(EditAnywhere, Category=FPerBoneInterpolation)
-	FBoneReference BoneReference;
-
-	UPROPERTY(EditAnywhere, Category=FPerBoneInterpolation)
-	float InterpolationSpeedPerSec;
-
-	FPerBoneInterpolation()
-		: InterpolationSpeedPerSec(6.f)
-	{}
-
-	void Initialize(const USkeleton* Skeleton)
-	{
-		BoneReference.Initialize(Skeleton);
-	}
-};
-
-UENUM()
-namespace ENotifyTriggerMode
-{
-	enum Type
-	{
-		AllAnimations UMETA(DisplayName="All Animations"),
-		HighestWeightedAnimation UMETA(DisplayName="Highest Weighted Animation"),
-		None,
-	};
-}
-
-/**
- * Allows multiple animations to be blended between based on input parameters
- */
-UCLASS(abstract, config=Engine, hidecategories=Object, MinimalAPI, BlueprintType)
-class UBlendSpaceBase : public UAnimationAsset, public IInterpolationIndexProvider
-{
-	GENERATED_UCLASS_BODY()
-
-	/** Required for accessing protected variable names */
-	friend class FBlendSpaceDetails;
-
-	//~ Begin UObject Interface
-	virtual void PostLoad() override;
-	virtual void Serialize(FArchive& Ar) override;
-#if WITH_EDITOR
-	virtual void PreEditChange(FProperty* PropertyAboutToChange) override;
-	virtual void PostEditChangeProperty( struct FPropertyChangedEvent& PropertyChangedEvent) override;
-#endif // WITH_EDITOR
-	//~ End UObject Interface
-
-	//~ Begin UAnimationAsset Interface
-	virtual void TickAssetPlayer(FAnimTickRecord& Instance, struct FAnimNotifyQueue& NotifyQueue, FAnimAssetTickContext& Context) const override;
-	// this is used in editor only when used for transition getter
-	// this doesn't mean max time. In Sequence, this is SequenceLength,
-	// but for BlendSpace CurrentTime is normalized [0,1], so this is 1
-	virtual float GetMaxCurrentTime() override { return 1.f; }	
-	virtual TArray<FName>* GetUniqueMarkerNames() override;
-	virtual bool IsValidAdditive() const override;
-#if WITH_EDITOR
-	virtual bool GetAllAnimationSequencesReferred(TArray<UAnimationAsset*>& AnimationAssets, bool bRecursive = true) override;
-	virtual void ReplaceReferredAnimations(const TMap<UAnimationAsset*, UAnimationAsset*>& ReplacementMap) override;
-	virtual int32 GetMarkerUpdateCounter() const;
-	void    RuntimeValidateMarkerData();
-#endif
-	//~ End UAnimationAsset Interface
-	
-	// Begin IInterpolationIndexProvider Overrides
-	/**
-	* Get PerBoneInterpolationIndex for the input BoneIndex
-	* If nothing found, return INDEX_NONE
-	*/
-	virtual int32 GetPerBoneInterpolationIndex(int32 BoneIndex, const FBoneContainer& RequiredBones) const override;	
-	// End UBlendSpaceBase Overrides
-
-	/** Returns whether or not the given additive animation type is compatible with the blendspace type */
-	ENGINE_API virtual bool IsValidAdditiveType(EAdditiveAnimationType AdditiveType) const;
-
-	/**
-	 * BlendSpace Get Animation Pose function
-	 */
-	UE_DEPRECATED(4.26, "Use GetAnimationPose with other signature")
-	ENGINE_API void GetAnimationPose(TArray<FBlendSampleData>& BlendSampleDataCache, /*out*/ FCompactPose& OutPose, /*out*/ FBlendedCurve& OutCurve);
-	
-	ENGINE_API void GetAnimationPose(TArray<FBlendSampleData>& BlendSampleDataCache, /*out*/ FAnimationPoseData& OutAnimationPoseData);
-
-	/** Accessor for blend parameter **/
-	ENGINE_API const FBlendParameter& GetBlendParameter(const int32 Index) const;
-
-	/** Get this blend spaces sample data */
-	const TArray<struct FBlendSample>& GetBlendSamples() const { return SampleData; }
-
-	/** Returns the Blend Sample at the given index, will assert on invalid indices */
-	ENGINE_API const struct FBlendSample& GetBlendSample(const int32 SampleIndex) const;
-
-	/**
-	* Get Grid Samples from BlendInput
-	* It will return all samples that has weight > KINDA_SMALL_NUMBER
-	*
-	* @param	BlendInput	BlendInput X, Y, Z corresponds to BlendParameters[0], [1], [2]
-	*
-	* @return	true if it has valid OutSampleDataList, false otherwise
-	*/
-	ENGINE_API bool GetSamplesFromBlendInput(const FVector &BlendInput, TArray<FBlendSampleData> & OutSampleDataList) const;
-
-	/** Initialize BlendSpace for runtime. It needs certain data to be reinitialized per instsance **/
-	ENGINE_API void InitializeFilter(FBlendFilter* Filter) const;
-	
-#if WITH_EDITOR	
-	/** Validates sample data for blendspaces using the given animation sequence */
-	ENGINE_API static void UpdateBlendSpacesUsingAnimSequence(UAnimSequenceBase* Sequence);
-
-	/** Validates the contained data */
-	ENGINE_API void ValidateSampleData();
-
-	/** Add samples */
-	ENGINE_API bool	AddSample(UAnimSequence* AnimationSequence, const FVector& SampleValue);
-
-	/** edit samples */
-	ENGINE_API bool	EditSampleValue(const int32 BlendSampleIndex, const FVector& NewValue, bool bSnap = true);
-
-	/** update animation on grid sample */
-	ENGINE_API bool	UpdateSampleAnimation(UAnimSequence* AnimationSequence, const FVector& SampleValue);
-
-	/** delete samples */
-	ENGINE_API bool	DeleteSample(const int32 BlendSampleIndex);
-	
-	/** Get the number of sample points for this blend space */
-	ENGINE_API int32 GetNumberOfBlendSamples()  const { return SampleData.Num(); }
-
-	/** Check whether or not the sample index is valid in combination with the stored sample data */
-	ENGINE_API bool IsValidBlendSampleIndex(const int32 SampleIndex) const;
-
-	/**
-	* return GridSamples from this BlendSpace
-	*
-	* @param	OutGridElements
-	*
-	* @return	Number of OutGridElements
-	*/
-	ENGINE_API const TArray<FEditorElement>& GetGridSamples() const;
-
-	/** Fill up local GridElements from the grid elements that are created using the sorted points
-	*	This will map back to original index for result
-	*
-	*  @param	SortedPointList		This is the pointlist that are used to create the given GridElements
-	*								This list contains subsets of the points it originally requested for visualization and sorted
-	*
-	*/
-	ENGINE_API void FillupGridElements(const TArray<int32> & PointListToSampleIndices, const TArray<FEditorElement> & GridElements);
-		
-	ENGINE_API void EmptyGridElements();
-	
-	/** Validate that the given animation sequence and contained blendspace data */
-	ENGINE_API bool ValidateAnimationSequence(const UAnimSequence* AnimationSequence) const;
-
-	/** Check if the blend spaces contains samples whos additive type match that of the animation sequence */
-	ENGINE_API bool DoesAnimationMatchExistingSamples(const UAnimSequence* AnimationSequence) const;
-	
-	/** Check if the the blendspace contains additive samples only */	
-	ENGINE_API bool ShouldAnimationBeAdditive() const;
-
-	/** Check if the animation sequence's skeleton is compatible with this blendspace */
-	ENGINE_API bool IsAnimationCompatibleWithSkeleton(const UAnimSequence* AnimationSequence) const;
-
-	/** Check if the animation sequence additive type is compatible with this blend space */
-	ENGINE_API bool IsAnimationCompatible(const UAnimSequence* AnimationSequence) const;
-
-	/** Validates supplied blend sample against current contents of blendspace */
-	ENGINE_API bool ValidateSampleValue(const FVector& SampleValue, int32 OriginalIndex = INDEX_NONE) const;
-
-	ENGINE_API bool IsSampleWithinBounds(const FVector &SampleValue) const;
-
-	/** Check if given sample value isn't too close to existing sample point **/
-	ENGINE_API bool IsTooCloseToExistingSamplePoint(const FVector& SampleValue, int32 OriginalIndex) const;
-#endif
-
-protected:
-	/**
-	* Get Grid Samples from BlendInput, From Input, it will populate OutGridSamples with the closest grid points.
-	*
-	* @param	BlendInput			BlendInput X, Y, Z corresponds to BlendParameters[0], [1], [2]
-	* @param	OutBlendSamples		Populated with the samples nearest the BlendInput
-	*
-	*/
-	virtual void GetRawSamplesFromBlendInput(const FVector &BlendInput, TArray<FGridBlendSample, TInlineAllocator<4> > & OutBlendSamples) const {}
-	/** Let derived blend space decided how to handle scaling */
-	virtual EBlendSpaceAxis GetAxisToScale() const PURE_VIRTUAL(UBlendSpaceBase::GetAxisToScale, return BSA_None;);
-
-	/** Initialize Per Bone Blend **/
-	void InitializePerBoneBlend();
-
-	void TickFollowerSamples(TArray<FBlendSampleData> &SampleDataList, const int32 HighestWeightIndex, FAnimAssetTickContext &Context, bool bResetMarkerDataOnFollowers) const;
-
-	/** Utility function to calculate animation length from sample data list **/
-	float GetAnimationLengthFromSampleData(const TArray<FBlendSampleData> & SampleDataList) const;
-
-	/** Clamp blend input to valid point **/
-	FVector ClampBlendInput(const FVector& BlendInput) const;
-	
-	/** Translates BlendInput to grid space */
-	FVector GetNormalizedBlendInput(const FVector& BlendInput) const;
-
-	/** Returns the grid element at Index or NULL if Index is not valid */
-	const FEditorElement* GetGridSampleInternal(int32 Index) const;
-	
-	/** Utility function to interpolate weight of samples from OldSampleDataList to NewSampleDataList and copy back the interpolated result to FinalSampleDataList **/
-	bool InterpolateWeightOfSampleData(float DeltaTime, const TArray<FBlendSampleData> & OldSampleDataList, const TArray<FBlendSampleData> & NewSampleDataList, TArray<FBlendSampleData> & FinalSampleDataList) const;
-
-	/** Interpolate BlendInput based on Filter data **/
-	FVector FilterInput(FBlendFilter* Filter, const FVector& BlendInput, float DeltaTime) const;
-
-	/** Returns whether or not all animation set on the blend space samples match the given additive type */
-	bool ContainsMatchingSamples(EAdditiveAnimationType AdditiveType) const;
-
-	/** Checks if the given samples points overlap */
-	virtual bool IsSameSamplePoint(const FVector& SamplePointA, const FVector& SamplePointB) const PURE_VIRTUAL(UBlendSpaceBase::IsSameSamplePoint, return false;);	
-
-#if WITH_EDITOR
-	bool ContainsNonAdditiveSamples() const;
-	void UpdatePreviewBasePose();
-	/** If around border, snap to the border to avoid empty hole of data that is not valid **/
-	virtual void SnapSamplesToClosestGridPoint() PURE_VIRTUAL(UBlendSpaceBase::SnapSamplesToClosestGridPoint, return;);
-
-	virtual void RemapSamplesToNewAxisRange() PURE_VIRTUAL(UBlendSpaceBase::RemapSamplesToNewAxisRange, return;);
-#endif // WITH_EDITOR
-	
-public:
-	/**
-	* When you use blend per bone, allows rotation to blend in mesh space. This only works if this does not contain additive animation samples
-	* This is more performance intensive
-	*/
-	UPROPERTY()
-	bool bRotationBlendInMeshSpace;
-
-#if WITH_EDITORONLY_DATA
-	/** Preview Base pose for additive BlendSpace **/
-	UPROPERTY(EditAnywhere, Category = AdditiveSettings)
-	UAnimSequence* PreviewBasePose;
-#endif // WITH_EDITORONLY_DATA
-
-	/** This animation length changes based on current input (resulting in different blend time)**/
-	UPROPERTY(transient)
-	float AnimLength;
-
-	/** Input interpolation parameter for all 3 axis, for each axis input, decide how you'd like to interpolate input to*/
-	UPROPERTY(EditAnywhere, Category = InputInterpolation)
-	FInterpolationParameter	InterpolationParam[3];
-
-	/**
-	* Target weight interpolation. When target samples are set, how fast you'd like to get to target. Improve target blending.
-	* i.e. for locomotion, if you interpolate input, when you move from left to right rapidly, you'll interpolate through forward, but if you use target weight interpolation,
-	* you'll skip forward, but interpolate between left to right
-	*/
-	UPROPERTY(EditAnywhere, Category = SampleInterpolation)
-	float TargetWeightInterpolationSpeedPerSec;
-
-	/** The current mode used by the blendspace to decide which animation notifies to fire. Valid options are:
-	- AllAnimations - All notify events will fire
-	- HighestWeightedAnimation - Notify events will only fire from the highest weighted animation
-	- None - No notify events will fire from any animations
-	*/
-	UPROPERTY(EditAnywhere, Category = AnimationNotifies)
-	TEnumAsByte<ENotifyTriggerMode::Type> NotifyTriggerMode;
-
-protected:
-
-	/**
-	* Define target weight interpolation per bone. This will blend in different speed per each bone setting
-	*/
-	UPROPERTY(EditAnywhere, Category = SampleInterpolation)
-	TArray<FPerBoneInterpolation> PerBoneBlend;
-
-	/** Track index to get marker data from. Samples are tested for the suitability of marker based sync
-	    during load and if we can use marker based sync we cache an index to a representative sample here */
-	UPROPERTY()
-	int32 SampleIndexWithMarkers;
-
-	/** Sample animation data **/
-	UPROPERTY(EditAnywhere, Category=BlendSamples)
-	TArray<struct FBlendSample> SampleData;
-
-	/** Grid samples, indexing scheme imposed by subclass **/
-	UPROPERTY()
-	TArray<struct FEditorElement> GridSamples;
-	
-	/** Blend Parameters for each axis. **/
-	UPROPERTY(EditAnywhere, Category = BlendParametersTest)
-	struct FBlendParameter BlendParameters[3];
-
-	/** Reset to reference pose. It does apply different refpose based on additive or not*/
-	void ResetToRefPose(FCompactPose& OutPose);
-
-#if WITH_EDITOR
-private:
-	// Track whether we have updated markers so cached data can be updated
-	int32 MarkerDataUpdateCounter;
-protected:
-	FVector PreviousAxisMinMaxValues[3];
-#endif	
-};
-=======
 UE_DEPRECATED(5.0, "UBlendSpaceBase has been deprecated. Please use UBlendSpace instead.")
-typedef UBlendSpace UBlendSpaceBase;
->>>>>>> 6bbb88c8
+typedef UBlendSpace UBlendSpaceBase;