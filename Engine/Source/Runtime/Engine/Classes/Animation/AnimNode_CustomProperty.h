--- conflicted
+++ resolved
@@ -29,13 +29,8 @@
 
 public:
 
-<<<<<<< HEAD
-	FAnimNode_CustomProperty();
-	~FAnimNode_CustomProperty();
-=======
 	ENGINE_API FAnimNode_CustomProperty();
 	ENGINE_API ~FAnimNode_CustomProperty();
->>>>>>> 4af6daef
 
 	/* Set Target Instance */
 	ENGINE_API void SetTargetInstance(UObject* InInstance);
@@ -56,11 +51,7 @@
 	// override these methods in editor at the moment
 #if WITH_EDITOR	
 	// FAnimNode_Base interface
-<<<<<<< HEAD
-	virtual void OnInitializeAnimInstance(const FAnimInstanceProxy* InProxy, const UAnimInstance* InAnimInstance) override;
-=======
 	ENGINE_API virtual void OnInitializeAnimInstance(const FAnimInstanceProxy* InProxy, const UAnimInstance* InAnimInstance) override;
->>>>>>> 4af6daef
 	virtual bool NeedsOnInitializeAnimInstance() const override { return true; }
 #endif
 	
@@ -121,27 +112,6 @@
 	virtual void InitializeStatID() { StatID = FDynamicStats::CreateStatId<FStatGroup_STATGROUP_Anim>(FString(TEXT("Unknown"))); }
 #endif // ANIMNODE_STATS_VERBOSE
 
-#if WITH_EDITOR
-	/**
-	 * Handle object reinstancing override point.
-	 * When objects are replaced in editor, the FCoreUObjectDelegates::OnObjectsReplaced is called before reference
-	 * replacement, so we cannot handle replacement until later. This call is made on the first PreUpdate after object
-	 * replacement.
-	 */
-	virtual void HandleObjectsReinstanced_Impl(UObject* InSourceObject, UObject* InTargetObject, const TMap<UObject*, UObject*>& OldToNewInstanceMap);
-	
-private:
-	// Handle object reinstancing in editor
-	void HandleObjectsReinstanced(const TMap<UObject*, UObject*>& OldToNewInstanceMap);
-#endif // WITH_EDITOR
-
-#if WITH_EDITORONLY_DATA
-protected:
-	/** This is the source instance, cached to help with re-instancing */
-	UPROPERTY(Transient)
-	TObjectPtr<UObject> SourceInstance;
-#endif
-	
 	friend class UAnimGraphNode_CustomProperty;
 };
 
