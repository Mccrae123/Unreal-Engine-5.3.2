// Copyright Epic Games, Inc. All Rights Reserved.

#pragma once

#include "CoreMinimal.h"
#include "UObject/ObjectMacros.h"
#include "Misc/Guid.h"
#include "Engine/Blueprint.h"
#include "Interfaces/Interface_PreviewMeshProvider.h"
#include "AnimBlueprint.generated.h"

class SWidget;
class UAnimationAsset;
class USkeletalMesh;
class USkeleton;
class UPoseWatch;
class UPoseWatchFolder;
struct FAnimBlueprintDebugData;

USTRUCT()
struct FAnimGroupInfo
{
	GENERATED_USTRUCT_BODY()

	UPROPERTY()
	FName Name;

	UPROPERTY()
	FLinearColor Color;

	FAnimGroupInfo()
		: Color(FLinearColor::White)
	{
	}
};

USTRUCT()
struct FAnimParentNodeAssetOverride
{
	GENERATED_USTRUCT_BODY()

	UPROPERTY()
	TObjectPtr<UAnimationAsset> NewAsset;
	UPROPERTY()
	FGuid ParentNodeGuid;

	FAnimParentNodeAssetOverride(FGuid InGuid, UAnimationAsset* InNewAsset)
		: NewAsset(InNewAsset)
		, ParentNodeGuid(InGuid)
	{}

	FAnimParentNodeAssetOverride()
		: NewAsset(NULL)
	{}

	bool operator ==(const FAnimParentNodeAssetOverride& Other)
	{
		return ParentNodeGuid == Other.ParentNodeGuid;
	}
};

/** The method by which a preview animation blueprint is applied */
UENUM()
enum class EPreviewAnimationBlueprintApplicationMethod : uint8
{
	/** Apply the preview animation blueprint using LinkAnimClassLayers */
	LinkedLayers,

	/** Apply the preview animation blueprint using SetLinkedAnimGraphByTag */
	LinkedAnimGraph,
};

/**
 * An Anim Blueprint is essentially a specialized Blueprint whose graphs control the animation of a Skeletal Mesh.
 * It can perform blending of animations, directly control the bones of the skeleton, and output a final pose
 * for a Skeletal Mesh each frame.
 */
UCLASS(BlueprintType, MinimalAPI)
class UAnimBlueprint : public UBlueprint, public IInterface_PreviewMeshProvider
{
	GENERATED_UCLASS_BODY()

	/**
	 * This is the target skeleton asset for anim instances created from this blueprint; all animations
	 * referenced by the BP should be compatible with this skeleton.  For advanced use only, it is easy
	 * to cause errors if this is modified without updating or replacing all referenced animations.
	 */
	UPROPERTY(AssetRegistrySearchable, EditAnywhere, AdvancedDisplay, Category=ClassOptions)
	TObjectPtr<USkeleton> TargetSkeleton;

	// List of animation sync groups
	UPROPERTY()
	TArray<FAnimGroupInfo> Groups;

	// This is an anim blueprint that acts as a set of template functionality without being tied to a specific skeleton.
	// Implies a null TargetSkeleton.
	UPROPERTY(AssetRegistrySearchable)
	bool bIsTemplate;
	
	/**
	 * Allows this anim Blueprint to update its native update, blend tree, montages and asset players on
	 * a worker thread. The compiler will attempt to pick up any issues that may occur with threaded update.
	 * For updates to run in multiple threads both this flag and the project setting "Allow Multi Threaded 
	 * Animation Update" should be set.
	 */
	UPROPERTY(EditAnywhere, Category = Optimization)
	bool bUseMultiThreadedAnimationUpdate;

	/**
	 * Selecting this option will cause the compiler to emit warnings whenever a call into Blueprint
	 * is made from the animation graph. This can help track down optimizations that need to be made.
	 */
	UPROPERTY(EditAnywhere, Category = Optimization)
	bool bWarnAboutBlueprintUsage;

	/** If true, linked animation layers will be instantiated only once per AnimClass instead of once per AnimInstance, AnimClass and AnimGroup.
	Extra instances will be created if two or more active anim graph override the same layer Function */
	UPROPERTY(EditDefaultsOnly, Category = Optimization)
	uint8 bEnableLinkedAnimLayerInstanceSharing : 1;

	// @todo document
	ENGINE_API class UAnimBlueprintGeneratedClass* GetAnimBlueprintGeneratedClass() const;

	// @todo document
	ENGINE_API class UAnimBlueprintGeneratedClass* GetAnimBlueprintSkeletonClass() const;

	ENGINE_API virtual void Serialize(FArchive& Ar) override;

#if WITH_EDITOR

	ENGINE_API virtual UClass* GetBlueprintClass() const override;

	// Inspects the hierarchy and looks for an override for the requested node GUID
	// @param NodeGuid - Guid of the node to search for
	// @param bIgnoreSelf - Ignore this blueprint and only search parents, handy for finding parent overrides
	ENGINE_API FAnimParentNodeAssetOverride* GetAssetOverrideForNode(FGuid NodeGuid, bool bIgnoreSelf = false) const ;

	// Inspects the hierarchy and builds a list of all asset overrides for this blueprint
	// @param OutOverrides - Array to fill with overrides
	// @return bool - Whether any overrides were found
	ENGINE_API bool GetAssetOverrides(TArray<FAnimParentNodeAssetOverride*>& OutOverrides);

	// UBlueprint interface
	virtual bool SupportedByDefaultBlueprintFactory() const override
	{
		return false;
	}

	virtual bool IsValidForBytecodeOnlyRecompile() const override { return false; }
<<<<<<< HEAD
	virtual bool CanAlwaysRecompileWhilePlayingInEditor() const override;
=======
	ENGINE_API virtual bool CanAlwaysRecompileWhilePlayingInEditor() const override;
>>>>>>> 4af6daef
	// End of UBlueprint interface

	// Finds the index of the specified group, or creates a new entry for it (unless the name is NAME_None, which will return INDEX_NONE)
	ENGINE_API int32 FindOrAddGroup(FName GroupName);

	/** Returns the most base anim blueprint for a given blueprint (if it is inherited from another anim blueprint, returning null if only native / non-anim BP classes are it's parent) */
	static ENGINE_API UAnimBlueprint* FindRootAnimBlueprint(const UAnimBlueprint* DerivedBlueprint);

	/** Returns the parent anim blueprint for a given blueprint (if it is inherited from another anim blueprint, returning null if only native / non-anim BP classes are it's parent) */
	static ENGINE_API UAnimBlueprint* GetParentAnimBlueprint(const UAnimBlueprint* DerivedBlueprint);
	
	DECLARE_MULTICAST_DELEGATE_TwoParams(FOnOverrideChangedMulticaster, FGuid, UAnimationAsset*);

	typedef FOnOverrideChangedMulticaster::FDelegate FOnOverrideChanged;

	void RegisterOnOverrideChanged(const FOnOverrideChanged& Delegate)
	{
		OnOverrideChanged.Add(Delegate);
	}

	void UnregisterOnOverrideChanged(SWidget* Widget)
	{
		OnOverrideChanged.RemoveAll(Widget);
	}

	void NotifyOverrideChange(FAnimParentNodeAssetOverride& Override)
	{
		OnOverrideChanged.Broadcast(Override.ParentNodeGuid, Override.NewAsset);
	}

<<<<<<< HEAD
	virtual void PostLoad() override;
	virtual bool FindDiffs(const UBlueprint* OtherBlueprint, FDiffResults& Results) const override;
	virtual void SetObjectBeingDebugged(UObject* NewObject) override;
	virtual bool SupportsAnimLayers() const override;
	virtual bool SupportsEventGraphs() const override;
	virtual bool SupportsDelegates() const override;
	virtual bool SupportsMacros() const override;
	virtual bool AllowFunctionOverride(const UFunction* const InFunction) const override;
	virtual void PostEditChangeProperty(FPropertyChangedEvent& PropertyChangedEvent) override;
=======
	ENGINE_API virtual void PostLoad() override;
	ENGINE_API virtual bool FindDiffs(const UBlueprint* OtherBlueprint, FDiffResults& Results) const override;
	ENGINE_API virtual void SetObjectBeingDebugged(UObject* NewObject) override;
	ENGINE_API virtual bool SupportsAnimLayers() const override;
	ENGINE_API virtual bool SupportsEventGraphs() const override;
	ENGINE_API virtual bool SupportsDelegates() const override;
	ENGINE_API virtual bool SupportsMacros() const override;
	ENGINE_API virtual bool SupportsInputEvents() const override;
	ENGINE_API virtual bool AllowFunctionOverride(const UFunction* const InFunction) const override;
	ENGINE_API virtual void PostEditChangeProperty(FPropertyChangedEvent& PropertyChangedEvent) override;
>>>>>>> 4af6daef
	
protected:
	// Broadcast when an override is changed, allowing derived blueprints to be updated
	FOnOverrideChangedMulticaster OnOverrideChanged;
#endif	// #if WITH_EDITOR

public:
	/** IInterface_PreviewMeshProvider interface */
	ENGINE_API virtual void SetPreviewMesh(USkeletalMesh* PreviewMesh, bool bMarkAsDirty = true) override;
	ENGINE_API virtual USkeletalMesh* GetPreviewMesh(bool bFindIfNotSet = false) override;
	ENGINE_API virtual USkeletalMesh* GetPreviewMesh() const override;

	/** Preview anim blueprint support */
	ENGINE_API void SetPreviewAnimationBlueprint(UAnimBlueprint* InPreviewAnimationBlueprint);
	ENGINE_API UAnimBlueprint* GetPreviewAnimationBlueprint() const;

	ENGINE_API void SetPreviewAnimationBlueprintApplicationMethod(EPreviewAnimationBlueprintApplicationMethod InMethod);
	ENGINE_API EPreviewAnimationBlueprintApplicationMethod GetPreviewAnimationBlueprintApplicationMethod() const;

	ENGINE_API void SetPreviewAnimationBlueprintTag(FName InTag);
	ENGINE_API FName GetPreviewAnimationBlueprintTag() const;

public:
	/** Check if the anim instance is the active debug object for this anim BP */
	ENGINE_API bool IsObjectBeingDebugged(const UObject* AnimInstance) const;

	/** Get the debug data for this anim BP */
	ENGINE_API FAnimBlueprintDebugData* GetDebugData() const;

#if WITH_EDITORONLY_DATA
public:
	// Queue a refresh of the set of anim blueprint extensions that this anim blueprint hosts.
	// Usually called from anim graph nodes to ensure that extensions that are no longer required are cleaned up.
	void RequestRefreshExtensions() { bRefreshExtensions = true; }

	// Check if the anim BP is compatible with this one (for linked instancing). Checks target skeleton, template flags
	// blueprint type.
	// Note compatibility is directional - e.g. template anim BPs can be instanced within any 'regular' anim BP, but not
	// vice versa
	// @param	InAnimBlueprint		The anim blueprint to check for compatibility
<<<<<<< HEAD
	bool IsCompatible(const UAnimBlueprint* InAnimBlueprint) const;
=======
	ENGINE_API bool IsCompatible(const UAnimBlueprint* InAnimBlueprint) const;
>>>>>>> 4af6daef
	
	// Check if the asset path of a skeleton, template and interface flags are compatible with this anim blueprint
	// (for linked instancing)
	// @param	InSkeletonAsset		The asset path of the skeleton asset used by the anim blueprint
	// @param	bInIsTemplate		Whether the anim blueprint to check is a template
	// @param	bInIsInterface		Whether the anim blueprint to check is an interface
<<<<<<< HEAD
	bool IsCompatibleByAssetString(const FString& InSkeletonAsset, bool bInIsTemplate, bool bInIsInterface) const;
=======
	ENGINE_API bool IsCompatibleByAssetString(const FString& InSkeletonAsset, bool bInIsTemplate, bool bInIsInterface) const;
>>>>>>> 4af6daef
	
public:
	// Array of overrides to asset containing nodes in the parent that have been overridden
	UPROPERTY()
	TArray<FAnimParentNodeAssetOverride> ParentAssetOverrides;

	// Array of active pose watches (pose watches allows us to see the bone pose at a 
	// particular point of the anim graph and control debug draw for unselected anim nodes).
	UPROPERTY()
	TArray<TObjectPtr<UPoseWatchFolder>> PoseWatchFolders;
	
	UPROPERTY()
	TArray<TObjectPtr<UPoseWatch>> PoseWatches;

private:
	friend class FAnimBlueprintCompilerContext;
	
	/** The default skeletal mesh to use when previewing this asset - this only applies when you open Persona using this asset*/
	UPROPERTY(duplicatetransient, AssetRegistrySearchable)
	TSoftObjectPtr<class USkeletalMesh> PreviewSkeletalMesh;

	/** 
	 * An animation Blueprint to overlay with this Blueprint. When working on layers, this allows this Blueprint to be previewed in the context of another 'outer' anim blueprint. 
	 * Setting this is the equivalent of running the preview animation blueprint on the preview mesh, then calling SetLayerOverlay with this anim blueprint.
	 */
	UPROPERTY(duplicatetransient, AssetRegistrySearchable)
	TSoftObjectPtr<class UAnimBlueprint> PreviewAnimationBlueprint;

	/** The method by which a preview animation blueprint is applied, either as an overlay layer, or as a linked instance */
	UPROPERTY()
	EPreviewAnimationBlueprintApplicationMethod PreviewAnimationBlueprintApplicationMethod;

	/** The tag to use when applying a preview animation blueprint via LinkAnimGraphByTag */
	UPROPERTY()
	FName PreviewAnimationBlueprintTag;

	/** If set, then extensions need to be refreshed according to spawned nodes */
	bool bRefreshExtensions;
#endif // WITH_EDITORONLY_DATA
};<|MERGE_RESOLUTION|>--- conflicted
+++ resolved
@@ -147,11 +147,7 @@
 	}
 
 	virtual bool IsValidForBytecodeOnlyRecompile() const override { return false; }
-<<<<<<< HEAD
-	virtual bool CanAlwaysRecompileWhilePlayingInEditor() const override;
-=======
 	ENGINE_API virtual bool CanAlwaysRecompileWhilePlayingInEditor() const override;
->>>>>>> 4af6daef
 	// End of UBlueprint interface
 
 	// Finds the index of the specified group, or creates a new entry for it (unless the name is NAME_None, which will return INDEX_NONE)
@@ -182,17 +178,6 @@
 		OnOverrideChanged.Broadcast(Override.ParentNodeGuid, Override.NewAsset);
 	}
 
-<<<<<<< HEAD
-	virtual void PostLoad() override;
-	virtual bool FindDiffs(const UBlueprint* OtherBlueprint, FDiffResults& Results) const override;
-	virtual void SetObjectBeingDebugged(UObject* NewObject) override;
-	virtual bool SupportsAnimLayers() const override;
-	virtual bool SupportsEventGraphs() const override;
-	virtual bool SupportsDelegates() const override;
-	virtual bool SupportsMacros() const override;
-	virtual bool AllowFunctionOverride(const UFunction* const InFunction) const override;
-	virtual void PostEditChangeProperty(FPropertyChangedEvent& PropertyChangedEvent) override;
-=======
 	ENGINE_API virtual void PostLoad() override;
 	ENGINE_API virtual bool FindDiffs(const UBlueprint* OtherBlueprint, FDiffResults& Results) const override;
 	ENGINE_API virtual void SetObjectBeingDebugged(UObject* NewObject) override;
@@ -203,7 +188,6 @@
 	ENGINE_API virtual bool SupportsInputEvents() const override;
 	ENGINE_API virtual bool AllowFunctionOverride(const UFunction* const InFunction) const override;
 	ENGINE_API virtual void PostEditChangeProperty(FPropertyChangedEvent& PropertyChangedEvent) override;
->>>>>>> 4af6daef
 	
 protected:
 	// Broadcast when an override is changed, allowing derived blueprints to be updated
@@ -244,22 +228,14 @@
 	// Note compatibility is directional - e.g. template anim BPs can be instanced within any 'regular' anim BP, but not
 	// vice versa
 	// @param	InAnimBlueprint		The anim blueprint to check for compatibility
-<<<<<<< HEAD
-	bool IsCompatible(const UAnimBlueprint* InAnimBlueprint) const;
-=======
 	ENGINE_API bool IsCompatible(const UAnimBlueprint* InAnimBlueprint) const;
->>>>>>> 4af6daef
 	
 	// Check if the asset path of a skeleton, template and interface flags are compatible with this anim blueprint
 	// (for linked instancing)
 	// @param	InSkeletonAsset		The asset path of the skeleton asset used by the anim blueprint
 	// @param	bInIsTemplate		Whether the anim blueprint to check is a template
 	// @param	bInIsInterface		Whether the anim blueprint to check is an interface
-<<<<<<< HEAD
-	bool IsCompatibleByAssetString(const FString& InSkeletonAsset, bool bInIsTemplate, bool bInIsInterface) const;
-=======
 	ENGINE_API bool IsCompatibleByAssetString(const FString& InSkeletonAsset, bool bInIsTemplate, bool bInIsInterface) const;
->>>>>>> 4af6daef
 	
 public:
 	// Array of overrides to asset containing nodes in the parent that have been overridden
