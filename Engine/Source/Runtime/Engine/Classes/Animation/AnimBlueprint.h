// Copyright Epic Games, Inc. All Rights Reserved.

#pragma once

#include "CoreMinimal.h"
#include "UObject/ObjectMacros.h"
#include "Misc/Guid.h"
#include "Engine/Blueprint.h"
#include "Interfaces/Interface_PreviewMeshProvider.h"
#include "AnimBlueprint.generated.h"

class SWidget;
class UAnimationAsset;
class USkeletalMesh;
class USkeleton;
class UPoseWatch;
class UPoseWatchFolder;
struct FAnimBlueprintDebugData;

USTRUCT()
struct FAnimGroupInfo
{
	GENERATED_USTRUCT_BODY()

	UPROPERTY()
	FName Name;

	UPROPERTY()
	FLinearColor Color;

	FAnimGroupInfo()
		: Color(FLinearColor::White)
	{
	}
};

USTRUCT()
struct FAnimParentNodeAssetOverride
{
	GENERATED_USTRUCT_BODY()

	UPROPERTY()
	TObjectPtr<UAnimationAsset> NewAsset;
	UPROPERTY()
	FGuid ParentNodeGuid;

	FAnimParentNodeAssetOverride(FGuid InGuid, UAnimationAsset* InNewAsset)
		: NewAsset(InNewAsset)
		, ParentNodeGuid(InGuid)
	{}

	FAnimParentNodeAssetOverride()
		: NewAsset(NULL)
	{}

	bool operator ==(const FAnimParentNodeAssetOverride& Other)
	{
		return ParentNodeGuid == Other.ParentNodeGuid;
	}
};

/** The method by which a preview animation blueprint is applied */
UENUM()
enum class EPreviewAnimationBlueprintApplicationMethod : uint8
{
	/** Apply the preview animation blueprint using LinkAnimClassLayers */
	LinkedLayers,

	/** Apply the preview animation blueprint using SetLinkedAnimGraphByTag */
	LinkedAnimGraph,
};

/**
 * An Anim Blueprint is essentially a specialized Blueprint whose graphs control the animation of a Skeletal Mesh.
 * It can perform blending of animations, directly control the bones of the skeleton, and output a final pose
 * for a Skeletal Mesh each frame.
 */
UCLASS(BlueprintType)
class ENGINE_API UAnimBlueprint : public UBlueprint, public IInterface_PreviewMeshProvider
{
	GENERATED_UCLASS_BODY()

	/**
	 * This is the target skeleton asset for anim instances created from this blueprint; all animations
	 * referenced by the BP should be compatible with this skeleton.  For advanced use only, it is easy
	 * to cause errors if this is modified without updating or replacing all referenced animations.
	 */
	UPROPERTY(AssetRegistrySearchable, EditAnywhere, AdvancedDisplay, Category=ClassOptions)
	TObjectPtr<USkeleton> TargetSkeleton;

	// List of animation sync groups
	UPROPERTY()
	TArray<FAnimGroupInfo> Groups;

	// This is an anim blueprint that acts as a set of template functionality without being tied to a specific skeleton.
	// Implies a null TargetSkeleton.
	UPROPERTY(AssetRegistrySearchable)
	bool bIsTemplate;
	
	/**
	 * Allows this anim Blueprint to update its native update, blend tree, montages and asset players on
	 * a worker thread. The compiler will attempt to pick up any issues that may occur with threaded update.
	 * For updates to run in multiple threads both this flag and the project setting "Allow Multi Threaded 
	 * Animation Update" should be set.
	 */
	UPROPERTY(EditAnywhere, Category = Optimization)
	bool bUseMultiThreadedAnimationUpdate;

	/**
	 * Selecting this option will cause the compiler to emit warnings whenever a call into Blueprint
	 * is made from the animation graph. This can help track down optimizations that need to be made.
	 */
	UPROPERTY(EditAnywhere, Category = Optimization)
	bool bWarnAboutBlueprintUsage;

	// @todo document
	class UAnimBlueprintGeneratedClass* GetAnimBlueprintGeneratedClass() const;

	// @todo document
	class UAnimBlueprintGeneratedClass* GetAnimBlueprintSkeletonClass() const;

	virtual void Serialize(FArchive& Ar) override;

#if WITH_EDITOR

	virtual UClass* GetBlueprintClass() const override;

	// Inspects the hierarchy and looks for an override for the requested node GUID
	// @param NodeGuid - Guid of the node to search for
	// @param bIgnoreSelf - Ignore this blueprint and only search parents, handy for finding parent overrides
	FAnimParentNodeAssetOverride* GetAssetOverrideForNode(FGuid NodeGuid, bool bIgnoreSelf = false) const ;

	// Inspects the hierarchy and builds a list of all asset overrides for this blueprint
	// @param OutOverrides - Array to fill with overrides
	// @return bool - Whether any overrides were found
	bool GetAssetOverrides(TArray<FAnimParentNodeAssetOverride*>& OutOverrides);

	// UBlueprint interface
	virtual bool SupportedByDefaultBlueprintFactory() const override
	{
		return false;
	}

	virtual bool IsValidForBytecodeOnlyRecompile() const override { return false; }
	virtual bool CanAlwaysRecompileWhilePlayingInEditor() const override;
	// End of UBlueprint interface

	// Finds the index of the specified group, or creates a new entry for it (unless the name is NAME_None, which will return INDEX_NONE)
	int32 FindOrAddGroup(FName GroupName);

	/** Returns the most base anim blueprint for a given blueprint (if it is inherited from another anim blueprint, returning null if only native / non-anim BP classes are it's parent) */
	static UAnimBlueprint* FindRootAnimBlueprint(const UAnimBlueprint* DerivedBlueprint);

	/** Returns the parent anim blueprint for a given blueprint (if it is inherited from another anim blueprint, returning null if only native / non-anim BP classes are it's parent) */
	static UAnimBlueprint* GetParentAnimBlueprint(const UAnimBlueprint* DerivedBlueprint);
	
	DECLARE_MULTICAST_DELEGATE_TwoParams(FOnOverrideChangedMulticaster, FGuid, UAnimationAsset*);

	typedef FOnOverrideChangedMulticaster::FDelegate FOnOverrideChanged;

	void RegisterOnOverrideChanged(const FOnOverrideChanged& Delegate)
	{
		OnOverrideChanged.Add(Delegate);
	}

	void UnregisterOnOverrideChanged(SWidget* Widget)
	{
		OnOverrideChanged.RemoveAll(Widget);
	}

	void NotifyOverrideChange(FAnimParentNodeAssetOverride& Override)
	{
		OnOverrideChanged.Broadcast(Override.ParentNodeGuid, Override.NewAsset);
	}

	virtual void PostLoad() override;
	virtual bool FindDiffs(const UBlueprint* OtherBlueprint, FDiffResults& Results) const override;
	virtual void SetObjectBeingDebugged(UObject* NewObject) override;
	virtual bool SupportsAnimLayers() const override;
	virtual bool SupportsEventGraphs() const override;
	virtual bool SupportsDelegates() const override;
	virtual bool SupportsMacros() const override;
	virtual bool AllowFunctionOverride(const UFunction* const InFunction) const override;

protected:
	// Broadcast when an override is changed, allowing derived blueprints to be updated
	FOnOverrideChangedMulticaster OnOverrideChanged;
#endif	// #if WITH_EDITOR

public:
	/** IInterface_PreviewMeshProvider interface */
	virtual void SetPreviewMesh(USkeletalMesh* PreviewMesh, bool bMarkAsDirty = true) override;
	virtual USkeletalMesh* GetPreviewMesh(bool bFindIfNotSet = false) override;
	virtual USkeletalMesh* GetPreviewMesh() const override;

	/** Preview anim blueprint support */
	void SetPreviewAnimationBlueprint(UAnimBlueprint* InPreviewAnimationBlueprint);
	UAnimBlueprint* GetPreviewAnimationBlueprint() const;

	void SetPreviewAnimationBlueprintApplicationMethod(EPreviewAnimationBlueprintApplicationMethod InMethod);
	EPreviewAnimationBlueprintApplicationMethod GetPreviewAnimationBlueprintApplicationMethod() const;

	void SetPreviewAnimationBlueprintTag(FName InTag);
	FName GetPreviewAnimationBlueprintTag() const;

public:
	/** Check if the anim instance is the active debug object for this anim BP */
	bool IsObjectBeingDebugged(const UObject* AnimInstance) const;

	/** Get the debug data for this anim BP */
	FAnimBlueprintDebugData* GetDebugData() const;

#if WITH_EDITORONLY_DATA
public:
	// Queue a refresh of the set of anim blueprint extensions that this anim blueprint hosts.
	// Usually called from anim graph nodes to ensure that extensions that are no longer required are cleaned up.
	void RequestRefreshExtensions() { bRefreshExtensions = true; }

	// Check if the anim BP is compatible with this one (for linked instancing). Checks target skeleton, template flags
	// blueprint type.
	// Note compatibility is directional - e.g. template anim BPs can be instanced within any 'regular' anim BP, but not
	// vice versa
	// @param	InAnimBlueprint		The anim blueprint to check for compatibility
	bool IsCompatible(const UAnimBlueprint* InAnimBlueprint) const;
	
	// Check if the asset path of a skeleton, template and interface flags are compatible with this anim blueprint
	// (for linked instancing)
	// @param	InSkeletonAsset		The asset path of the skeleton asset used by the anim blueprint
	// @param	bInIsTemplate		Whether the anim blueprint to check is a template
	// @param	bInIsInterface		Whether the anim blueprint to check is an interface
	bool IsCompatibleByAssetString(const FString& InSkeletonAsset, bool bInIsTemplate, bool bInIsInterface) const;
	
public:
	// Array of overrides to asset containing nodes in the parent that have been overridden
	UPROPERTY()
	TArray<FAnimParentNodeAssetOverride> ParentAssetOverrides;

<<<<<<< HEAD
	// Array of active pose watches (pose watch allows us to see the bone pose at a 
	// particular point of the anim graph) 
=======
	// Array of active pose watches (pose watches allows us to see the bone pose at a 
	// particular point of the anim graph and control debug draw for unselected anim nodes).
>>>>>>> d731a049
	UPROPERTY()
	TArray<TObjectPtr<UPoseWatchFolder>> PoseWatchFolders;
	
	UPROPERTY()
	TArray<TObjectPtr<UPoseWatch>> PoseWatches;

private:
	friend class FAnimBlueprintCompilerContext;
	
	/** The default skeletal mesh to use when previewing this asset - this only applies when you open Persona using this asset*/
	UPROPERTY(duplicatetransient, AssetRegistrySearchable)
	TSoftObjectPtr<class USkeletalMesh> PreviewSkeletalMesh;

	/** 
	 * An animation Blueprint to overlay with this Blueprint. When working on layers, this allows this Blueprint to be previewed in the context of another 'outer' anim blueprint. 
	 * Setting this is the equivalent of running the preview animation blueprint on the preview mesh, then calling SetLayerOverlay with this anim blueprint.
	 */
	UPROPERTY(duplicatetransient, AssetRegistrySearchable)
	TSoftObjectPtr<class UAnimBlueprint> PreviewAnimationBlueprint;

	/** The method by which a preview animation blueprint is applied, either as an overlay layer, or as a linked instance */
	UPROPERTY()
	EPreviewAnimationBlueprintApplicationMethod PreviewAnimationBlueprintApplicationMethod;

	/** The tag to use when applying a preview animation blueprint via LinkAnimGraphByTag */
	UPROPERTY()
	FName PreviewAnimationBlueprintTag;

	/** If set, then extensions need to be refreshed according to spawned nodes */
	bool bRefreshExtensions;
#endif // WITH_EDITORONLY_DATA
};<|MERGE_RESOLUTION|>--- conflicted
+++ resolved
@@ -235,13 +235,8 @@
 	UPROPERTY()
 	TArray<FAnimParentNodeAssetOverride> ParentAssetOverrides;
 
-<<<<<<< HEAD
-	// Array of active pose watches (pose watch allows us to see the bone pose at a 
-	// particular point of the anim graph) 
-=======
 	// Array of active pose watches (pose watches allows us to see the bone pose at a 
 	// particular point of the anim graph and control debug draw for unselected anim nodes).
->>>>>>> d731a049
 	UPROPERTY()
 	TArray<TObjectPtr<UPoseWatchFolder>> PoseWatchFolders;
 	
