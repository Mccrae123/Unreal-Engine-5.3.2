// Copyright Epic Games, Inc. All Rights Reserved.

/** 
 * This is the definition for a Rig that is used for retargeting animations
 *
 */

#pragma once

// @todo should I keep the hierarchy or not? - does it matter if hand is child of shoulder? - I think we should keep hierarchy
// @todo should we support reset data 
// @todo does it make sense to have "no constraint" on certain data? What does that mean? Just World? 

#include "CoreMinimal.h"
#include "UObject/ObjectMacros.h"
#include "UObject/Object.h"
#include "ReferenceSkeleton.h"
#include "Animation/NodeMappingProviderInterface.h"
#include "Rig.generated.h"

class USkeleton;
struct FPropertyChangedEvent;

// January 2023 - Whole compilation unit is being deprecated, so disabled warnings for whole thing. 
PRAGMA_DISABLE_DEPRECATION_WARNINGS

/** Rig Controller for bone transform **/
USTRUCT()
struct UE_DEPRECATED(5.2, "URig retargeting is no longer supported. Use the IK Retargeter instead.") FNode
{
	GENERATED_USTRUCT_BODY()

	/** Name of the original node. We don't allow to change this. This is used for identity.**/
	UPROPERTY(VisibleAnywhere, Category="FNode")
	FName Name;

	/** We save Parent Node but if the parent node is removed, it will reset to root */
	UPROPERTY(VisibleAnywhere, Category="FNode")
	FName ParentName;

	/** Absolute transform of the node. Hoping to use this data in the future to render*/
	UPROPERTY()
	FTransform Transform;

	/** This is Display Name where it will be used to display in Retarget Manager. This name has to be unique. */
	UPROPERTY(EditAnywhere, Category="FNode")
	FString DisplayName;

	UPROPERTY(EditAnywhere, Category="FNode")
	bool bAdvanced;

	FNode()
		: Name(NAME_None)
		, ParentName(NAME_None)
		, bAdvanced(false)
	{
	}

	FNode(FName InNodeName, FName InParentName, const FTransform& InTransform)
		: Name(InNodeName)
		, ParentName(InParentName)
		, Transform(InTransform)
		, DisplayName(InNodeName.ToString())
		, bAdvanced(false)
	{
	}
};

/** Control Constraint Type */
UENUM()
namespace EControlConstraint
{
<<<<<<< HEAD
	enum Type : int
=======
	enum UE_DEPRECATED(5.2, "URig retargeting is no longer supported. Use the IK Retargeter instead.") Type : int
>>>>>>> 4af6daef
	{
		/** Rotation constraint. */
		Orientation,
		/** Translation constraint. */
		Translation,

		/** Max Number. */
		MAX
	};
}

/** Constraint Transform Type. - currently unused */
UENUM()
namespace EConstraintTransform
{
<<<<<<< HEAD
	enum Type : int
=======
	enum UE_DEPRECATED(5.2, "URig retargeting is no longer supported. Use the IK Retargeter instead.") Type : int
>>>>>>> 4af6daef
	{
		/** Absolute value. */
		Absolute,
		/** Apply relative transform from ref pose. */
		Relative,
	};
}

USTRUCT()
struct UE_DEPRECATED(5.2, "URig retargeting is no longer supported. Use the IK Retargeter instead.") FRigTransformConstraint
{
	GENERATED_USTRUCT_BODY()
	
	/** What transform type **/
	UPROPERTY(/*EditAnywhere, Category="FTransformBaseConstraint"*/)
	TEnumAsByte<EConstraintTransform::Type>	TranformType = EConstraintTransform::Absolute;

	/** Parent space that is defined **/
	UPROPERTY(EditAnywhere, Category="FTransformBaseConstraint")
	FName	ParentSpace;

	/** Weight of the influence - for future*/
	UPROPERTY(/*EditAnywhere, Category="FTransformBaseConstraint"*/)
	float	Weight = 0.f;
};

/** This defines what constraint it is defined */
USTRUCT()
struct UE_DEPRECATED(5.2, "URig retargeting is no longer supported. Use the IK Retargeter instead.") FTransformBaseConstraint
{
	GENERATED_USTRUCT_BODY()
	
	/** What transform type **/
	UPROPERTY(EditAnywhere, Category="FTransformBaseConstraint")
	TArray<FRigTransformConstraint>			TransformConstraints;
};


/** This is a mapping table between bone in a particular skeletal mesh and bone of this skeleton set. */
USTRUCT()
struct UE_DEPRECATED(5.2, "URig retargeting is no longer supported. Use the IK Retargeter instead.") FTransformBase
{
	GENERATED_USTRUCT_BODY()

	UPROPERTY(EditAnywhere, Category="FTransformBase")
	FName					Node;

	UPROPERTY(EditAnywhere, Category="FTransformBase")
	FTransformBaseConstraint	Constraints[EControlConstraint::Type::MAX];
};

DECLARE_DELEGATE_RetVal_OneParam(int32, FGetParentIndex, FName);

/**
 *	URig : that has rigging data for skeleton
 *		- used for retargeting
 *		- support to share different animations
 */
UCLASS(hidecategories=Object, MinimalAPI)
class UE_DEPRECATED(5.2, "URig retargeting is no longer supported. Use the IK Retargeter instead.") URig : public UObject, public INodeMappingProviderInterface
{
	GENERATED_UCLASS_BODY()

private:

	/** Skeleton bone tree - each contains name and parent index**/
	UPROPERTY(EditAnywhere, Category = Rig, EditFixedSize)
	TArray<FTransformBase> TransformBases;

	/** Skeleton bone tree - each contains name and parent index**/
	UPROPERTY(EditAnywhere, Category=Rig, EditFixedSize)
	TArray<FNode> Nodes;

#if WITH_EDITORONLY_DATA
	// this is source skeleton it's created from. 
	// since all node data can be modified after, 
	// to figure out what was original source skeleton, this is better to have it for reset and getting original transform
	struct FReferenceSkeleton SourceSkeleton;
#endif
public:

	virtual void Serialize(FArchive& Ar) override;

#if WITH_EDITOR
	//~ Begin UObject Interface
	virtual void PostEditChangeProperty(FPropertyChangedEvent& PropertyChangedEvent) override;
	//~ End UObject Interface

	// node related functions
	int32 GetNodeNum() const;
	const FNode* GetNode(int32 NodeIndex) const;
	FName GetNodeName(int32 NodeIndex) const;
	FName GetParentNode(FName& NodeName) const;
	int32 FindNode(const FName& NodeName) const;
	const TArray<FNode> & GetNodes() const { return Nodes; }

	// create from skeleton
	ENGINE_API void CreateFromSkeleton(const USkeleton* Skeleton, const TMap<int32, int32>& RequiredBones);
	ENGINE_API void SetAllConstraintsToParents();
	ENGINE_API void SetAllConstraintsToWorld();

	// rig control related
	int32 GetTransformBaseNum() const;
	const TArray<FTransformBase> & GetTransformBases() const { return TransformBases; }
	const FTransformBase* GetTransformBase(int32 TransformBaseIndex) const;
	const FTransformBase* GetTransformBaseByNodeName(FName NodeName) const;
	int32 FindTransformBaseByNodeName(FName NodeName) const;
	int32 FindTransformParentNode(int32 NodeIndex, bool bTranslate, int32 Index=0) const;

#if WITH_EDITORONLY_DATA
	// source skeleton related, since this has been added later, it's possible 
	// some skeletons don't have it
	bool IsSourceReferenceSkeletonAvailable() const { return SourceSkeleton.GetRawBoneNum() > 0; }
	const FReferenceSkeleton& GetSourceReferenceSkeleton() const { return SourceSkeleton;  }
	ENGINE_API void SetSourceReferenceSkeleton(const FReferenceSkeleton& InSrcSkeleton);
#endif // WITH_EDITORONLY_DATA
#endif // WITH_EDITOR

	// not sure if we'd like to keep this
	ENGINE_API static FName WorldNodeName;

private:

#if WITH_EDITOR
	// for now these are privates since we don't have good control yet
	bool AddNode(FName Name, FName ParentNode, FTransform Transform);
	bool DeleteNode(FName Name);
	// rig constraint 
	bool AddRigConstraint(FName NodeName, EControlConstraint::Type	ConstraintType, EConstraintTransform::Type	TranformType, FName ParentSpace, float Weight = 1.f);

#endif // WITH_EDITOR

	// INodeMappingProviderInterface
	virtual void GetMappableNodeData(TArray<FName>& OutNames, TArray<FNodeItem>& OutNodeItems) const override;
	// not useful so far
//	void CalculateComponentSpace(int32 NodeIndex, const FTransform& LocalTransform, const TArray<FTransform> & TransformBuffer, const FGetParentIndex& DelegateToGetParentIndex, FTransform& OutComponentSpaceTransform) const;
//	void CalculateLocalSpace(int32 NodeIndex, const FTransform& ComponentTransform, const TArray<FTransform> & TransformBuffer, const FGetParentIndex& DelegateToGetParentIndex, FTransform& OutLocalSpaceTransform) const;
};

// January 2023 - Whole compilation unit is being deprecated, so disabled warnings for whole thing. 
PRAGMA_ENABLE_DEPRECATION_WARNINGS
<|MERGE_RESOLUTION|>--- conflicted
+++ resolved
@@ -70,11 +70,7 @@
 UENUM()
 namespace EControlConstraint
 {
-<<<<<<< HEAD
-	enum Type : int
-=======
 	enum UE_DEPRECATED(5.2, "URig retargeting is no longer supported. Use the IK Retargeter instead.") Type : int
->>>>>>> 4af6daef
 	{
 		/** Rotation constraint. */
 		Orientation,
@@ -90,11 +86,7 @@
 UENUM()
 namespace EConstraintTransform
 {
-<<<<<<< HEAD
-	enum Type : int
-=======
 	enum UE_DEPRECATED(5.2, "URig retargeting is no longer supported. Use the IK Retargeter instead.") Type : int
->>>>>>> 4af6daef
 	{
 		/** Absolute value. */
 		Absolute,
