// Copyright Epic Games, Inc. All Rights Reserved.

#pragma once

#include "CoreMinimal.h"
#include "UObject/ObjectMacros.h"
#include "Animation/AnimTypes.h"
#include "Curves/RichCurve.h"
#include "Misc/FrameRate.h"
#include "AnimationRecordingSettings.generated.h"

/** Settings describing how to record an animation */
USTRUCT()
struct FAnimationRecordingSettings
{
	GENERATED_BODY()

	/** 30Hz default sample frame rate */
<<<<<<< HEAD
	static const FFrameRate DefaultSampleFrameRate;
=======
	static ENGINE_API const FFrameRate DefaultSampleFrameRate;
>>>>>>> 4af6daef

	/** 1 minute default length */
	static ENGINE_API const float DefaultMaximumLength;

	/** Length used to specify unbounded */
	static ENGINE_API const float UnboundedMaximumLength;

	FAnimationRecordingSettings()
		: bRecordInWorldSpace(true)
		, bRemoveRootAnimation(true)
		, bAutoSaveAsset(false)
		, SampleFrameRate(DefaultSampleFrameRate)
		, Length((float)DefaultMaximumLength)
		, Interpolation(EAnimInterpolationType::Linear)
		, InterpMode(ERichCurveInterpMode::RCIM_Linear)
		, TangentMode(ERichCurveTangentMode::RCTM_Auto)
		, bCheckDeltaTimeAtBeginning(true)
		, bRecordTransforms(true)
		, bRecordMorphTargets(true)
		, bRecordAttributeCurves(true)
		, bRecordMaterialCurves(true)
		, bTransactRecording(true) 
	{}
	
	/** Whether to record animation in world space, defaults to true */
	UPROPERTY(EditAnywhere, Category = "Settings")
	bool bRecordInWorldSpace;

	/** Whether to remove the root bone transform from the animation */
	UPROPERTY(EditAnywhere, Category = "Settings")
	bool bRemoveRootAnimation;

	/** Whether to auto-save asset when recording is completed. Defaults to false */
	UPROPERTY(EditAnywhere, Category = "Settings")
	bool bAutoSaveAsset;

	/** Sample rate of the recorded animation */
	UPROPERTY(EditAnywhere, Category = "Settings")
	FFrameRate SampleFrameRate;

	/** Maximum length of the animation recorded (in seconds). If zero the animation will keep on recording until stopped. */
	UPROPERTY(EditAnywhere, Category = "Settings")
	float Length;

	/** This defines how values between keys are calculated for transforms.**/
	UPROPERTY(EditAnywhere, Category = "Settings")
	EAnimInterpolationType Interpolation;

	/** Interpolation mode for the recorded keys. */
	UPROPERTY(EditAnywhere, Category = "Settings", DisplayName = "Interpolation Mode")
	TEnumAsByte<ERichCurveInterpMode> InterpMode;

	/** Tangent mode for the recorded keys. */
	UPROPERTY(EditAnywhere, Category = "Settings")
	TEnumAsByte<ERichCurveTangentMode> TangentMode;

	/** Whether to check DeltaTime at recording for pauses, turned off for TakeRecorder*/
	bool bCheckDeltaTimeAtBeginning;

	/** Whether or not to record transforms */
	UPROPERTY(EditAnywhere, Category = "Settings")
	bool bRecordTransforms;

	/** Whether or not to record morph targets */
	UPROPERTY(EditAnywhere, Category = "Settings")
	bool bRecordMorphTargets;

	/** Whether or not to record parameter curves */
	UPROPERTY(EditAnywhere, Category = "Settings")
	bool bRecordAttributeCurves;

	/** Whether or not to record material curves */
	UPROPERTY(EditAnywhere, Category = "Settings")
	bool bRecordMaterialCurves;

	/** Whether or not to transact recording changes */
	UPROPERTY(EditAnywhere, Category = "Settings")
	bool bTransactRecording;

	/** Include only the animation bones/curves that match this list */
	UPROPERTY(EditAnywhere, Category = "Settings")
	TArray<FString> IncludeAnimationNames;

	/** Exclude all animation bones/curves that match this list */
	UPROPERTY(EditAnywhere, Category = "Settings")
	TArray<FString> ExcludeAnimationNames;
};<|MERGE_RESOLUTION|>--- conflicted
+++ resolved
@@ -16,11 +16,7 @@
 	GENERATED_BODY()
 
 	/** 30Hz default sample frame rate */
-<<<<<<< HEAD
-	static const FFrameRate DefaultSampleFrameRate;
-=======
 	static ENGINE_API const FFrameRate DefaultSampleFrameRate;
->>>>>>> 4af6daef
 
 	/** 1 minute default length */
 	static ENGINE_API const float DefaultMaximumLength;
