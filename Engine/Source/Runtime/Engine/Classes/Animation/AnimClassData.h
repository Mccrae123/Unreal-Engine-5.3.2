--- conflicted
+++ resolved
@@ -38,13 +38,8 @@
 
 // @todo: BP2CPP_remove
 class UE_DEPRECATED(5.0, "This type is no longer in use and will be removed.") UAnimClassData;
-<<<<<<< HEAD
-UCLASS()
-class ENGINE_API UAnimClassData : public UObject, public IAnimClassInterface
-=======
 UCLASS(MinimalAPI)
 class UAnimClassData : public UObject, public IAnimClassInterface
->>>>>>> 4af6daef
 {
 	GENERATED_BODY()
 public:
