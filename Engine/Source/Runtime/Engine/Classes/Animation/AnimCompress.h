// Copyright Epic Games, Inc. All Rights Reserved.

#pragma once

/**
 * Baseclass for animation compression algorithms.
 *
 */

#include "CoreMinimal.h"
#include "UObject/ObjectMacros.h"
#include "UObject/Object.h"
#include "Templates/Function.h"
#include "Animation/AnimSequence.h"
#include "Animation/AnimBoneCompressionCodec.h"
#include "AnimationUtils.h"
#include "AnimEnums.h"
#include "AnimationCompression.h"
#include "AnimCompress.generated.h"

struct FCompressibleAnimData;

//Helper function for ddc key generation
uint8 MakeBitForFlag(uint32 Item, uint32 Position);

// Logic for tracking top N error items for later display
template<typename DataType, typename SortType, int MaxItems>
struct FMaxErrorStatTracker
{
public:
	FMaxErrorStatTracker()
		: CurrentLowestError(0.f)
	{
		Items.Reserve(MaxItems);
	}

	bool CanUseErrorStat(SortType NewError)
	{
		return Items.Num() < MaxItems || NewError > CurrentLowestError;
	}

	template <typename... ArgsType>
	void StoreErrorStat(SortType NewError, ArgsType&&... Args)
	{
		bool bModified = false;

		if (Items.Num() < MaxItems)
		{
			Items.Emplace(Forward<ArgsType>(Args)...);
			bModified = true;
		}
		else if(NewError > CurrentLowestError)
		{
			Items[MaxItems - 1] = DataType(Forward<ArgsType>(Args)...);
			bModified = true;
		}

		if (bModified)
		{
			Algo::Sort(Items, TGreater<>());
			CurrentLowestError = Items.Last().GetErrorValue();
		}
	}

	void LogErrorStat()
	{
		for (int ItemIndex = 0; ItemIndex < Items.Num(); ++ItemIndex)
		{
			UE_LOG(LogAnimationCompression, Display, TEXT("%i) %s"), ItemIndex+1, *Items[ItemIndex].ToText().ToString());
		}
	}

	const DataType& GetMaxErrorItem() const
	{
		return Items[0];
	}

	bool IsValid() const
	{
		return Items.Num() > 0;
	}

private:
	//Storage of tracked items
	TArray<DataType> Items;

	//For ease cache current lowest error value
	SortType CurrentLowestError;
};

struct FErrorTrackerWorstBone
{
	FErrorTrackerWorstBone()
		: BoneError(0)
		, BoneErrorTime(0)
		, BoneErrorBone(0)
		, BoneErrorBoneName(NAME_None)
		, BoneErrorAnimName(NAME_None)
	{}

	FErrorTrackerWorstBone(float InBoneError, float InBoneErrorTime, int32 InBoneErrorBone, FName InBoneErrorBoneName, FName InBoneErrorAnimName)
		: BoneError(InBoneError)
		, BoneErrorTime(InBoneErrorTime)
		, BoneErrorBone(InBoneErrorBone)
		, BoneErrorBoneName(InBoneErrorBoneName)
		, BoneErrorAnimName(InBoneErrorAnimName)
	{}

	bool operator<(const FErrorTrackerWorstBone& Rhs) const
	{
		return BoneError < Rhs.BoneError;
	}

	float GetErrorValue() const { return BoneError; }

	FText ToText() const
	{
		FNumberFormattingOptions Options;
		Options.MinimumIntegralDigits = 1;
		Options.MinimumFractionalDigits = 3;

		FFormatNamedArguments Args;
		Args.Add(TEXT("BoneError"), FText::AsNumber(BoneError, &Options));
		Args.Add(TEXT("BoneErrorAnimName"), FText::FromName(BoneErrorAnimName));
		Args.Add(TEXT("BoneErrorBoneName"), FText::FromName(BoneErrorBoneName));
		Args.Add(TEXT("BoneErrorBone"), BoneErrorBone);
		Args.Add(TEXT("BoneErrorTime"), FText::AsNumber(BoneErrorTime, &Options));

		return FText::Format(NSLOCTEXT("Engine", "CompressionWorstBoneSummary", "{BoneError} in Animation {BoneErrorAnimName}, Bone : {BoneErrorBoneName}(#{BoneErrorBone}), at Time {BoneErrorTime}"), Args);
	}

	// Error of this bone
	float BoneError;

	// Time in the sequence that the error occurred at
	float BoneErrorTime;

	// Bone index the error occurred on
	int32 BoneErrorBone;

	// Bone name the error occurred on 
	FName BoneErrorBoneName;

	// Animation the error occurred on
	FName BoneErrorAnimName;
};

struct FErrorTrackerWorstAnimation
{
	FErrorTrackerWorstAnimation()
		: AvgError(0)
		, AnimName(NAME_None)
	{}

	FErrorTrackerWorstAnimation(float InAvgError, FName InMaxErrorAnimName)
		: AvgError(InAvgError)
		, AnimName(InMaxErrorAnimName)
	{}

	bool operator<(const FErrorTrackerWorstAnimation& Rhs) const
	{
		return AvgError < Rhs.AvgError;
	}

	float GetErrorValue() const { return AvgError; }

	FText ToText() const
	{
		FNumberFormattingOptions Options;
		Options.MinimumIntegralDigits = 1;
		Options.MinimumFractionalDigits = 3;

		FFormatNamedArguments Args;
		Args.Add(TEXT("AvgError"), FText::AsNumber(AvgError, &Options));
		Args.Add(TEXT("AnimName"), FText::FromName(AnimName));

		return FText::Format(NSLOCTEXT("Engine", "CompressionWorstAnimationSummary", "{AvgError} in Animation {AnimName}"), Args);
	}

private:

	// Average error of this animation
	float AvgError;

	// Animation being tracked
	FName AnimName;
};

class FCompressionMemorySummary
{
public:
	ENGINE_API FCompressionMemorySummary(bool bInEnabled);

<<<<<<< HEAD
	void GatherPreCompressionStats(int32 RawSize, int32 PreviousCompressionSize);
=======
	ENGINE_API void GatherPreCompressionStats(int32 RawSize, int32 PreviousCompressionSize);
>>>>>>> 4af6daef

	ENGINE_API void GatherPostCompressionStats(const FCompressedAnimSequence& CompressedData, const TArray<FBoneData>& BoneData, const FName AnimFName, double CompressionTime, bool bInPerformedCompression);

	ENGINE_API ~FCompressionMemorySummary();

private:
	bool bEnabled;
	bool bUsed;
	bool bPerformedCompression;
	int64 TotalRaw;
	int64 TotalBeforeCompressed;
	int64 TotalAfterCompressed;
	int32 NumberOfAnimations;

	// Total time spent compressing animations
	double TotalCompressionExecutionTime;

	// Stats across all animations
	float ErrorTotal;
	float ErrorCount;
	float AverageError;

	// Track the largest errors on a single bone
	FMaxErrorStatTracker<FErrorTrackerWorstBone, float, 10> WorstBoneError;

	// Track the animations with the largest average error
	FMaxErrorStatTracker<FErrorTrackerWorstAnimation, float, 10> WorstAnimationError;
};

//////////////////////////////////////////////////////////////////////////
// FAnimCompressContext - Context information / storage for use during
// animation compression

struct UE_DEPRECATED(5.2, "FAnimCompressContext has been deprecated") FAnimCompressContext;
<<<<<<< HEAD
struct ENGINE_API FAnimCompressContext
=======
struct FAnimCompressContext
>>>>>>> 4af6daef
{
private:
	FCompressionMemorySummary	CompressionSummary;

	void GatherPreCompressionStats(const FString& Name, int32 RawSize, int32 PreviousCompressionSize) {}

	void GatherPostCompressionStats(const FCompressedAnimSequence& CompressedData, const TArray<FBoneData>& BoneData, const FName AnimFName, double CompressionTime, bool bInPerformedCompression) {}
public:
	uint32						AnimIndex;
	uint32						MaxAnimations;
	bool						bOutput;

	FAnimCompressContext(bool bInOutput, uint32 InMaxAnimations = 1)
		: CompressionSummary(bInOutput)
		, AnimIndex(0)
		, MaxAnimations(InMaxAnimations)
		, bOutput(bInOutput)
	{}

	// If we are duping a compression context we don't want the CompressionSummary to output
	FAnimCompressContext(const FAnimCompressContext& Rhs)
		: CompressionSummary(false)
		, AnimIndex(Rhs.AnimIndex)
		, MaxAnimations(Rhs.MaxAnimations)
		, bOutput(Rhs.bOutput)
	{}

	// Unlike the copy constructor, this will copy the CompressionSummary, but the class is deprecated anyway
	FAnimCompressContext& operator=(const FAnimCompressContext&) = default;

	friend class FAnimationUtils;
	friend class FDerivedDataAnimationCompression;
	friend class UAnimSequence;
};

#if WITH_EDITOR
namespace UE
{
	namespace Anim
	{
		namespace Compression
		{		
			// This is a version string that mimics the old versioning scheme. If you
			// want to bump this version, generate a new guid using VS->Tools->Create GUID and
			// return it here. Ex.
<<<<<<< HEAD
			static FString AnimationCompressionVersionString = TEXT("FB8D0FF1ED0C4848951601EB6BB028F6");
			
			struct ENGINE_API FAnimationCompressionMemorySummaryScope
=======
			static FString AnimationCompressionVersionString = TEXT("55AC7D7DCC1F46C2A8B121A56FA37296");
			
			struct FAnimationCompressionMemorySummaryScope
>>>>>>> 4af6daef
			{
				FAnimationCompressionMemorySummaryScope()
				{
					bool bExpected = false;
					check(ScopeExists.compare_exchange_strong(bExpected, true));
					CompressionSummary = MakeUnique<FCompressionMemorySummary>(true);
				}

				~FAnimationCompressionMemorySummaryScope()
				{
					bool bExpected = true;
					check(ScopeExists.compare_exchange_strong(bExpected, false));
					CompressionSummary.Reset();
				}

				static bool ShouldStoreCompressionResults()
				{
					return ScopeExists.load();
				}
	
				static FCompressionMemorySummary& CompressionResultSummary()
				{
					check(ScopeExists.load());
					return *CompressionSummary.Get();
				}

<<<<<<< HEAD
				static std::atomic<bool> ScopeExists;
				static TUniquePtr<FCompressionMemorySummary> CompressionSummary;
=======
				static ENGINE_API std::atomic<bool> ScopeExists;
				static ENGINE_API TUniquePtr<FCompressionMemorySummary> CompressionSummary;
>>>>>>> 4af6daef
			};
		}
	}
}
#endif // WITH_EDITOR


UCLASS(abstract, hidecategories=Object, MinimalAPI, EditInlineNew)
class UAnimCompress : public UAnimBoneCompressionCodec
{
	GENERATED_UCLASS_BODY()

	/** Compression algorithms requiring a skeleton should set this value to true. */
	UPROPERTY()
	uint32 bNeedsSkeleton:1;

	/** Format for bitwise compression of translation data. */
	UPROPERTY(Category = Compression, EditAnywhere)
	TEnumAsByte<AnimationCompressionFormat> TranslationCompressionFormat;

	/** Format for bitwise compression of rotation data. */
	UPROPERTY(Category = Compression, EditAnywhere)
	TEnumAsByte<AnimationCompressionFormat> RotationCompressionFormat;

	/** Format for bitwise compression of scale data. */
	UPROPERTY(Category = Compression, EditAnywhere)
	TEnumAsByte<AnimationCompressionFormat> ScaleCompressionFormat;

public:
#if WITH_EDITORONLY_DATA
	/** UAnimBoneCompressionCodec implementation */
	virtual bool Compress(const FCompressibleAnimData& CompressibleAnimData, FCompressibleAnimDataResult& OutResult) override;
#endif

	virtual TUniquePtr<ICompressedAnimData> AllocateAnimData() const override;

	virtual void ByteSwapIn(ICompressedAnimData& AnimData, TArrayView<uint8> CompressedData, FMemoryReader& MemoryStream) const override;
	virtual void ByteSwapOut(ICompressedAnimData& AnimData, TArrayView<uint8> CompressedData, FMemoryWriter& MemoryStream) const override;

	virtual void DecompressPose(FAnimSequenceDecompressionContext& DecompContext, const BoneTrackArray& RotationPairs, const BoneTrackArray& TranslationPairs, const BoneTrackArray& ScalePairs, TArrayView<FTransform>& OutAtoms) const override;
	virtual void DecompressBone(FAnimSequenceDecompressionContext& DecompContext, int32 TrackIndex, FTransform& OutAtom) const override;

protected:
#if WITH_EDITOR
	/**
	 * Implemented by child classes, this function reduces the number of keyframes in
	 * the specified sequence, given the specified skeleton (if needed).
	 *
	 * @return		true if the keyframe reduction was successful.
	 */
	virtual bool DoReduction(const FCompressibleAnimData& CompressibleAnimData, FCompressibleAnimDataResult& OutResult) PURE_VIRTUAL(UAnimCompress::DoReduction,return false;);
#endif // WITH_EDITOR

	/**
	 * Common compression utility to remove 'redundant' position keys based on the provided delta threshold
	 *
	 * @param	Track			Position tracks to reduce
	 * @param	MaxPosDelta		Maximum local-space threshold for stationary motion
	 */
	static void FilterTrivialPositionKeys(
		TArray<struct FTranslationTrack>& Track,
		float MaxPosDelta);

	/**
	 * Common compression utility to remove 'redundant' position keys in a single track based on the provided delta threshold
	 *
	 * @param	Track			Track to reduce
	 * @param	MaxPosDelta		Maximum local-space threshold for stationary motion
	 */
	static void FilterTrivialPositionKeys(
		struct FTranslationTrack& Track,
		float MaxPosDelta);

	/**
	 * Common compression utility to remove 'redundant' rotation keys in a set of tracks based on the provided delta threshold
	 *
	 * @param	InputTracks		Array of rotation track elements to reduce
	 * @param	MaxRotDelta		Maximum angle threshold to consider stationary motion
	 */
	static void FilterTrivialRotationKeys(
		TArray<struct FRotationTrack>& InputTracks,
		float MaxRotDelta);

	/**
	 * Common compression utility to remove 'redundant' rotation keys in a set of tracks based on the provided delta threshold
	 *
	 * @param	Track			Track to reduce
	 * @param	MaxRotDelta		Maximum angle threshold to consider stationary motion
	 */
	static void FilterTrivialRotationKeys(
		struct FRotationTrack& Track,
		float MaxRotDelta);

	/**
	 * Common compression utility to remove 'redundant' Scale keys based on the provided delta threshold
	 *
	 * @param	Track			Scale tracks to reduce
	 * @param	MaxPosDelta		Maximum local-space threshold for stationary motion
	 */
	static void FilterTrivialScaleKeys(
		TArray<struct FScaleTrack>& Track,
		float MaxScaleDelta);

	/**
	 * Common compression utility to remove 'redundant' Scale keys in a single track based on the provided delta threshold
	 *
	 * @param	Track			Track to reduce
	 * @param	MaxPosDelta		Maximum local-space threshold for stationary motion
	 */
	static void FilterTrivialScaleKeys(
		struct FScaleTrack& Track,
		float MaxScaleDelta);

	
	/**
	 * Common compression utility to remove 'redundant' keys based on the provided delta thresholds
	 *
	 * @param	PositionTracks	Array of position track elements to reduce
	 * @param	RotationTracks	Array of rotation track elements to reduce
	 * @param	ScaleTracks		Array of scale track elements to reduce
	 * @param	MaxPosDelta		Maximum local-space threshold for stationary motion
	 * @param	MaxRotDelta		Maximum angle threshold to consider stationary motion
	 * @param	MaxScaleDelta	Maximum scale threshold to consider stationary motion
	 */
	static void FilterTrivialKeys(
		TArray<struct FTranslationTrack>& PositionTracks,
		TArray<struct FRotationTrack>& RotationTracks,
		TArray<struct FScaleTrack>& ScaleTracks,
		float MaxPosDelta,
		float MaxRotDelta, 
		float MaxScaleDelta);

	/**
	 * Common compression utility to retain only intermittent position keys. For example,
	 * calling with an Interval of 3 would keep every third key in the set and discard the rest
	 *
	 * @param	PositionTracks	Array of position track elements to reduce
	 * @param	StartIndex		Index at which to begin reduction
	 * @param	Interval		Interval of keys to retain
	 */
	static void FilterIntermittentPositionKeys(
		TArray<struct FTranslationTrack>& PositionTracks,
		int32 StartIndex,
		int32 Interval);

	/**
	 * Common compression utility to retain only intermittent position keys. For example,
	 * calling with an Interval of 3 would keep every third key in the set and discard the rest
	 *
	 * @param	Track			Track to reduce
	 * @param	StartIndex		Index at which to begin reduction
	 * @param	Interval		Interval of keys to retain
	 */
	static void FilterIntermittentPositionKeys(
		struct FTranslationTrack& Track,
		int32 StartIndex,
		int32 Interval);

	/**
	 * Common compression utility to retain only intermittent rotation keys. For example,
	 * calling with an Interval of 3 would keep every third key in the set and discard the rest
	 *
	 * @param	RotationTracks	Array of rotation track elements to reduce
	 * @param	StartIndex		Index at which to begin reduction
	 * @param	Interval		Interval of keys to retain
	 */
	static void FilterIntermittentRotationKeys(
		TArray<struct FRotationTrack>& RotationTracks,
		int32 StartIndex,
		int32 Interval);

	/**
	 * Common compression utility to retain only intermittent rotation keys. For example,
	 * calling with an Interval of 3 would keep every third key in the set and discard the rest
	 *
	 * @param	Track			Track to reduce
	 * @param	StartIndex		Index at which to begin reduction
	 * @param	Interval		Interval of keys to retain
	 */
	static void FilterIntermittentRotationKeys(
		struct FRotationTrack& Track,
		int32 StartIndex,
		int32 Interval);

	/**
	 * Common compression utility to retain only intermittent animation keys. For example,
	 * calling with an Interval of 3 would keep every third key in the set and discard the rest
	 *
	 * @param	PositionTracks	Array of position track elements to reduce
	 * @param	RotationTracks	Array of rotation track elements to reduce
	 * @param	StartIndex		Index at which to begin reduction
	 * @param	Interval		Interval of keys to retain
	 */
	static void FilterIntermittentKeys(
		TArray<struct FTranslationTrack>& PositionTracks,
		TArray<struct FRotationTrack>& RotationTracks,
		int32 StartIndex,
		int32 Interval);

	/**
	 * Common compression utility to populate individual rotation and translation track
	 * arrays from a set of raw animation tracks. Used as a precurser to animation compression.
	 *
	 * @param	RawAnimData			Array of raw animation tracks
	 * @param	SequenceLength		The duration of the animation in seconds
	 * @param	OutTranslationData	Translation tracks to fill
	 * @param	OutRotationData		Rotation tracks to fill
	 * @param	OutScaleData		Scale tracks to fill
	 */
	static void SeparateRawDataIntoTracks(
		const TArray<struct FRawAnimSequenceTrack>& RawAnimData,
		float SequenceLength,
		TArray<struct FTranslationTrack>& OutTranslationData,
		TArray<struct FRotationTrack>& OutRotationData, 
		TArray<struct FScaleTrack>& OutScaleData);

	/**
	 * Common compression utility to walk an array of rotation tracks and enforce
	 * that all adjacent rotation keys are represented by shortest-arc quaternion pairs.
	 *
	 * @param	RotationData	Array of rotation track elements to reduce.
	 */
	static void PrecalculateShortestQuaternionRoutes(TArray<struct FRotationTrack>& RotationData);

public:

	/**
	 * Encodes individual key arrays into an AnimSequence using the desired bit packing formats.
	 *
	 * @param	Seq							Pointer to an Animation Sequence which will contain the bit-packed data .
	 * @param	TargetTranslationFormat		The format to use when encoding translation keys.
	 * @param	TargetRotationFormat		The format to use when encoding rotation keys.
	 * @param	TargetScaleFormat			The format to use when encoding scale keys.	 
	 * @param	TranslationData				Translation Tracks to bit-pack into the Animation Sequence.
	 * @param	RotationData				Rotation Tracks to bit-pack into the Animation Sequence.
	 * @param	ScaleData					Scale Tracks to bit-pack into the Animation Sequence.	 
	 * @param	IncludeKeyTable				true if the compressed data should also contain a table of frame indices for each key. (required by some codecs)
	 */
	static void BitwiseCompressAnimationTracks(
		const FCompressibleAnimData& CompressibleAnimData,
		FCompressibleAnimDataResult& OutCompressedData,
		AnimationCompressionFormat TargetTranslationFormat, 
		AnimationCompressionFormat TargetRotationFormat,
		AnimationCompressionFormat TargetScaleFormat,
		const TArray<FTranslationTrack>& TranslationData,
		const TArray<FRotationTrack>& RotationData,
		const TArray<FScaleTrack>& ScaleData,
		bool IncludeKeyTable = false);

#if WITH_EDITOR
	UE_DEPRECATED(5.1, "PopulateDDCKeyArchive has been deprecated")
	void PopulateDDCKeyArchive(FArchive& Ar) {}

protected:
	virtual void PopulateDDCKey(const UE::Anim::Compression::FAnimDDCKeyArgs& KeyArgs, FArchive& Ar) override;
#endif // WITH_EDITOR

	/**
	 * Utility function to append data to a byte stream.
	 *
	 * @param	ByteStream					Byte stream to append to
	 * @param	Src							Pointer to the source data to append
	 * @param	Len							Length in bytes of the source data to append
	 */
	static void UnalignedWriteToStream(TArray<uint8>& ByteStream, const void* Src, SIZE_T Len);

	/**
	* Utility function to write data to a byte stream.
	*
	* @param	ByteStream					Byte stream to write to
	* @param	StreamOffset				Offset in stream to start writing to
	* @param	Src							Pointer to the source data to write
	* @param	Len							Length in bytes of the source data to write
	*/
	static void UnalignedWriteToStream(TArray<uint8>& ByteStream, int32& StreamOffset, const void* Src, SIZE_T Len);

	/**
	 * Utility function to append a packed FVector to a byte stream.
	 *
	 * @param	ByteStream					Byte stream to append to
	 * @param	Format						Compression format to pack with
	 * @param	Vec							The FVector to pack
	 * @param	Mins						The range minimum of the input value to pack for range normalization
	 * @param	Ranges						The range extent of the input value to pack for range normalization
	 */
	static void PackVectorToStream(
		TArray<uint8>& ByteStream,
		AnimationCompressionFormat Format,
		const FVector3f& Vec,
		const float* Mins,
		const float* Ranges);

	/**
	* Utility function to append a packed FQuat to a byte stream.
	*
	* @param	ByteStream					Byte stream to append to
	* @param	Format						Compression format to pack with
	* @param	Vec							The FQuat to pack
	* @param	Mins						The range minimum of the input value to pack for range normalization
	* @param	Ranges						The range extent of the input value to pack for range normalization
	*/
	static void PackQuaternionToStream(
		TArray<uint8>& ByteStream,
		AnimationCompressionFormat Format,
		const FQuat4f& Quat,
		const float* Mins,
		const float* Ranges);

	/**
	 * Pads a byte stream to force a particular alignment for the data to follow.
	 *
	 * @param	ByteStream					Byte stream to append to
	 * @param	Alignment					Required alignment
	 * @param	Sentinel					If we need to add padding to meet the requested alignment, this is the padding value used
	 */
	static void PadByteStream(TArray<uint8>& ByteStream, const int32 Alignment, uint8 Sentinel);

	/**
	 * Default animation padding value.
	 */
	static constexpr uint8 AnimationPadSentinel = 85; //(1<<1)+(1<<3)+(1<<5)+(1<<7)
};


<|MERGE_RESOLUTION|>--- conflicted
+++ resolved
@@ -191,11 +191,7 @@
 public:
 	ENGINE_API FCompressionMemorySummary(bool bInEnabled);
 
-<<<<<<< HEAD
-	void GatherPreCompressionStats(int32 RawSize, int32 PreviousCompressionSize);
-=======
 	ENGINE_API void GatherPreCompressionStats(int32 RawSize, int32 PreviousCompressionSize);
->>>>>>> 4af6daef
 
 	ENGINE_API void GatherPostCompressionStats(const FCompressedAnimSequence& CompressedData, const TArray<FBoneData>& BoneData, const FName AnimFName, double CompressionTime, bool bInPerformedCompression);
 
@@ -230,11 +226,7 @@
 // animation compression
 
 struct UE_DEPRECATED(5.2, "FAnimCompressContext has been deprecated") FAnimCompressContext;
-<<<<<<< HEAD
-struct ENGINE_API FAnimCompressContext
-=======
 struct FAnimCompressContext
->>>>>>> 4af6daef
 {
 private:
 	FCompressionMemorySummary	CompressionSummary;
@@ -280,15 +272,9 @@
 			// This is a version string that mimics the old versioning scheme. If you
 			// want to bump this version, generate a new guid using VS->Tools->Create GUID and
 			// return it here. Ex.
-<<<<<<< HEAD
-			static FString AnimationCompressionVersionString = TEXT("FB8D0FF1ED0C4848951601EB6BB028F6");
-			
-			struct ENGINE_API FAnimationCompressionMemorySummaryScope
-=======
 			static FString AnimationCompressionVersionString = TEXT("55AC7D7DCC1F46C2A8B121A56FA37296");
 			
 			struct FAnimationCompressionMemorySummaryScope
->>>>>>> 4af6daef
 			{
 				FAnimationCompressionMemorySummaryScope()
 				{
@@ -315,13 +301,8 @@
 					return *CompressionSummary.Get();
 				}
 
-<<<<<<< HEAD
-				static std::atomic<bool> ScopeExists;
-				static TUniquePtr<FCompressionMemorySummary> CompressionSummary;
-=======
 				static ENGINE_API std::atomic<bool> ScopeExists;
 				static ENGINE_API TUniquePtr<FCompressionMemorySummary> CompressionSummary;
->>>>>>> 4af6daef
 			};
 		}
 	}
