// Copyright Epic Games, Inc. All Rights Reserved.

#pragma once

#include "CoreMinimal.h"
#include "Stats/Stats.h"
#include "UObject/ObjectMacros.h"
#include "UObject/Object.h"
#include "AlphaBlend.h"
#include "BlendProfile.h"
#include "AnimStateMachineTypes.generated.h"

class UCurveFloat;
class UAnimStateTransitionNode;

UENUM(BlueprintType)
enum class ETransitionRequestQueueMode : uint8
{
	Shared			UMETA(ToolTip = "Only one transition can handle this request"),
	Unique			UMETA(ToolTip = "Allows multiple transitions to handle the same request"),
};

UENUM(BlueprintType)
enum class ETransitionRequestOverwriteMode : uint8
{
	Append			UMETA(ToolTip = "This request is added whether or not another with the same name is already queued"),
	Ignore			UMETA(ToolTip = "This request is ignored if another request with the same name is already queued"),
	Overwrite		UMETA(ToolTip = "This request overwrites another request with the same name if one exists")
};

//@TODO: Document
UENUM()
namespace ETransitionBlendMode
{
	enum Type : int
	{
		TBM_Linear UMETA(DisplayName="Linear"),
		TBM_Cubic UMETA(DisplayName="Cubic")
	};
}

//@TODO: Document
UENUM()
namespace ETransitionLogicType
{
	enum Type : int
	{
		TLT_StandardBlend UMETA(DisplayName="Standard Blend"),
		TLT_Inertialization UMETA(DisplayName = "Inertialization"),
		TLT_Custom UMETA(DisplayName="Custom")
	};
}

struct FTransitionEvent
{
	TArray<int32, TInlineAllocator<8>> ConsumedTransitions;
<<<<<<< HEAD
	FName EventName;
	double CreationTime;
	double TimeToLive;
=======
	double CreationTime;
	double TimeToLive;
	FName EventName;
>>>>>>> 4af6daef
	ETransitionRequestQueueMode QueueMode;
	ETransitionRequestOverwriteMode OverwriteMode;

	FTransitionEvent(const FName& InEventName, const double InTimeToLive, const ETransitionRequestQueueMode& InQueueMode, const ETransitionRequestOverwriteMode& InOverwriteMode)
<<<<<<< HEAD
		: EventName(InEventName)
		, TimeToLive(InTimeToLive)
=======
		: TimeToLive(InTimeToLive)
		, EventName(InEventName)
>>>>>>> 4af6daef
		, QueueMode(InQueueMode)
		, OverwriteMode(InOverwriteMode)
	{
		CreationTime = FPlatformTime::Seconds();
	}

	bool IsValidRequest() const
	{
		return TimeToLive > 0.0;
	}

	double GetRemainingTime() const
	{
		return TimeToLive - (FPlatformTime::Seconds() - CreationTime);
	}

	bool HasExpired() const
	{
		return GetRemainingTime() <= 0.0;
	}

	bool ToBeConsumed() const
	{
		if (QueueMode == ETransitionRequestQueueMode::Shared && ConsumedTransitions.Num() > 0)
		{
			return true;
		}
		return false;
	}

	bool HasBeenHandled() const
	{
		return ConsumedTransitions.Num() > 0;
	}

	FString ToDebugString() const
	{
		FString HandledByString = *FString::JoinBy(ConsumedTransitions, TEXT(", "), [](const int32& TransitionIndex) { return FString::Printf(TEXT("%d"), TransitionIndex); });
		return FString::Printf(TEXT("%s (%.2fs) [Handled by: %s]"), *EventName.ToString(), GetRemainingTime(), *HandledByString);
	}
};

// This structure represents a baked transition rule inside a state
USTRUCT()
struct FAnimationTransitionRule
{
	GENERATED_USTRUCT_BODY()

	UPROPERTY()
	FName RuleToExecute;

	/** What RuleToExecute must return to take transition (for bidirectional transitions) */
	UPROPERTY()
	bool TransitionReturnVal;

	UPROPERTY()
	int32 TransitionIndex;

	FAnimationTransitionRule()
		: TransitionReturnVal(true)
		, TransitionIndex(INDEX_NONE)
	{}

	FAnimationTransitionRule(int32 InTransitionState)
		: TransitionIndex(InTransitionState)
	{
	}
};

// This is the base class that both baked states and transitions use
USTRUCT()
struct FAnimationStateBase
{
	GENERATED_USTRUCT_BODY()

	// The name of this state
	UPROPERTY()
	FName StateName;

	FAnimationStateBase()
	{}
};

//
USTRUCT()
struct FAnimationState : public FAnimationStateBase
{
	GENERATED_USTRUCT_BODY()

	// Set of legal transitions out of this state; already in priority order
	UPROPERTY()
	TArray<FAnimationTransitionRule> Transitions;

	// The root node index (into the AnimNodeProperties array of the UAnimBlueprintGeneratedClass)
	UPROPERTY()
	int32 StateRootNodeIndex;

	// The index of the notify to fire when this state is first entered (weight within the machine becomes non-zero)
	UPROPERTY()
	int32 StartNotify;

	// The index of the notify to fire when this state is finished exiting (weight within the machine becomes zero)
	UPROPERTY()
	int32 EndNotify;

	// The index of the notify to fire when this state is fully entered (weight within the machine becomes one)
	UPROPERTY()
	int32 FullyBlendedNotify;
	
	FAnimationState()
		: FAnimationStateBase()
		, StateRootNodeIndex(INDEX_NONE)
		, StartNotify(INDEX_NONE)
		, EndNotify(INDEX_NONE)
		, FullyBlendedNotify(INDEX_NONE)
	{}
};

// This represents a baked transition
USTRUCT()
struct FAnimationTransitionBetweenStates : public FAnimationStateBase
{
	GENERATED_USTRUCT_BODY()

	// Transition-only: State being transitioned from
	UPROPERTY()
	int32 PreviousState;

	// Transition-only: State being transitioned to
	UPROPERTY()
	int32 NextState;

	UPROPERTY()
	float CrossfadeDuration;

	UPROPERTY()
	int32 StartNotify;

	UPROPERTY()
	int32 EndNotify;

	UPROPERTY()
	int32 InterruptNotify;

	UPROPERTY()
	EAlphaBlendOption BlendMode;

	UPROPERTY()
	TObjectPtr<UCurveFloat> CustomCurve;

	UPROPERTY()
	TObjectPtr<UBlendProfile> BlendProfile;

	UPROPERTY()
	TEnumAsByte<ETransitionLogicType::Type> LogicType;

#if WITH_EDITORONLY_DATA
	// This is only needed for the baking process, to denote which baked transitions need to reverse their prev/next state in the final step
	bool ReverseTransition;
#endif

	FAnimationTransitionBetweenStates()
		: FAnimationStateBase()
		, PreviousState(INDEX_NONE)
		, NextState(INDEX_NONE)
		, CrossfadeDuration(0.0f)
		, StartNotify(INDEX_NONE)
		, EndNotify(INDEX_NONE)
		, InterruptNotify(INDEX_NONE)
		, BlendMode(EAlphaBlendOption::CubicInOut)
		, CustomCurve(nullptr)
		, BlendProfile(nullptr)
		, LogicType(ETransitionLogicType::TLT_StandardBlend)
#if WITH_EDITOR
		, ReverseTransition(false)
#endif
	{}
};


USTRUCT()
struct FBakedStateExitTransition
{
	GENERATED_USTRUCT_BODY()

	// The node property index for this rule
	UPROPERTY()
	int32 CanTakeDelegateIndex;

	// The blend graph result node index
	UPROPERTY()
	int32 CustomResultNodeIndex;

	// The index into the machine table of transitions
	UPROPERTY()
	int32 TransitionIndex;

	// What the transition rule node needs to return to take this transition (for bidirectional transitions)
	UPROPERTY()
	bool bDesiredTransitionReturnValue;

	// Automatic Transition Rule based on animation remaining time.
	UPROPERTY()
	bool bAutomaticRemainingTimeRule;

	// Automatic Transition Rule triggering time:
	//  < 0 means trigger the transition 'Crossfade Duration' seconds before the end of the asset player, so a standard blend would finish just as the asset player ends
	// >= 0 means trigger the transition 'Automatic Rule Trigger Time' seconds before the end of the asset player
	UPROPERTY()
	float AutomaticRuleTriggerTime;

	// Additional rule around SyncGroup requiring Valid Markers
	UPROPERTY()
	FName SyncGroupNameToRequireValidMarkersRule;

	UPROPERTY()
	TArray<int32> PoseEvaluatorLinks;

	FBakedStateExitTransition()
		: CanTakeDelegateIndex(INDEX_NONE)
		, CustomResultNodeIndex(INDEX_NONE)
		, TransitionIndex(INDEX_NONE)
		, bDesiredTransitionReturnValue(true)
		, bAutomaticRemainingTimeRule(false)
		, AutomaticRuleTriggerTime(-1.f)
		, SyncGroupNameToRequireValidMarkersRule(NAME_None)
	{
	}
};


//
USTRUCT()
struct FBakedAnimationState
{
	GENERATED_USTRUCT_BODY()

	// The name of this state
	UPROPERTY()
	FName StateName;

	// Set of legal transitions out of this state; already in priority order
	UPROPERTY()
	TArray<FBakedStateExitTransition> Transitions;

	// The root node index (into the AnimNodeProperties array of the UAnimBlueprintGeneratedClass)
	UPROPERTY()
	int32 StateRootNodeIndex;

	UPROPERTY()
	int32 StartNotify;

	UPROPERTY()
	int32 EndNotify;

	UPROPERTY()
	int32 FullyBlendedNotify;

	UPROPERTY()
	bool bIsAConduit;

	UPROPERTY()
	int32 EntryRuleNodeIndex;

	// Indices into the property array for player nodes in the state
	UPROPERTY()
	TArray<int32> PlayerNodeIndices;

	// Indices into the property array for layer nodes in the state
	UPROPERTY()
	TArray<int32> LayerNodeIndices;

	// Whether or not this state will ALWAYS reset it's state on reentry, regardless of remaining weight
	UPROPERTY()
	bool bAlwaysResetOnEntry;

public:
	FBakedAnimationState()
		: StateRootNodeIndex(INDEX_NONE)
		, StartNotify(INDEX_NONE)
		, EndNotify(INDEX_NONE)
		, FullyBlendedNotify(INDEX_NONE)
		, bIsAConduit(false)
		, EntryRuleNodeIndex(INDEX_NONE)
		, bAlwaysResetOnEntry(false)
	{}
};

USTRUCT()
struct FBakedAnimationStateMachine
{
	GENERATED_USTRUCT_BODY()

	// Name of this machine (primarily for debugging purposes)
	UPROPERTY()
	FName MachineName;

	// Index of the initial state that the machine will start in
	UPROPERTY()
	int32 InitialState;

	// List of all states this machine can be in
	UPROPERTY()
	TArray<FBakedAnimationState> States;

	// List of all transitions between states
	UPROPERTY()
	TArray<FAnimationTransitionBetweenStates> Transitions;

	// Cached StatID for this state machine
	STAT(mutable TStatId StatID;)

public:
	FBakedAnimationStateMachine()
		: InitialState(INDEX_NONE)
	{}

	// Finds a state by name or INDEX_NONE if no such state exists
	ENGINE_API int32 FindStateIndex(const FName& StateName) const;

	// Find the index of a transition from StateNameFrom to StateNameTo
	ENGINE_API int32 FindTransitionIndex(const FName& InStateNameFrom, const FName& InStateNameTo) const;
	ENGINE_API int32 FindTransitionIndex(const int32 InStateIdxFrom, const int32 InStateIdxTo) const;

#if STATS
	/** Get the StatID for timing this state machine */
	FORCEINLINE TStatId GetStatID() const
	{
		if (!StatID.IsValidStat())
		{
			StatID = FDynamicStats::CreateStatId<FStatGroup_STATGROUP_Anim>(MachineName);
		}
		return StatID;
	}
#endif // STATS
};

UCLASS()
class UAnimStateMachineTypes : public UObject
{
	GENERATED_UCLASS_BODY()
};
<|MERGE_RESOLUTION|>--- conflicted
+++ resolved
@@ -54,26 +54,15 @@
 struct FTransitionEvent
 {
 	TArray<int32, TInlineAllocator<8>> ConsumedTransitions;
-<<<<<<< HEAD
-	FName EventName;
-	double CreationTime;
-	double TimeToLive;
-=======
 	double CreationTime;
 	double TimeToLive;
 	FName EventName;
->>>>>>> 4af6daef
 	ETransitionRequestQueueMode QueueMode;
 	ETransitionRequestOverwriteMode OverwriteMode;
 
 	FTransitionEvent(const FName& InEventName, const double InTimeToLive, const ETransitionRequestQueueMode& InQueueMode, const ETransitionRequestOverwriteMode& InOverwriteMode)
-<<<<<<< HEAD
-		: EventName(InEventName)
-		, TimeToLive(InTimeToLive)
-=======
 		: TimeToLive(InTimeToLive)
 		, EventName(InEventName)
->>>>>>> 4af6daef
 		, QueueMode(InQueueMode)
 		, OverwriteMode(InOverwriteMode)
 	{
