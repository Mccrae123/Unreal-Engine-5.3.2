--- conflicted
+++ resolved
@@ -13,16 +13,11 @@
 #include "Stats/StatsHierarchical.h"
 #include "Animation/AnimTrace.h"
 #include "Animation/AnimationPoseData.h"
-<<<<<<< HEAD
-#include "UObject/FieldPath.h"
-#include "CustomAttributesRuntime.h"
-=======
 #include "Animation/AttributesRuntime.h"
 #include "Animation/AnimNodeMessages.h"
 #include "Animation/AnimNodeData.h"
 #include "Animation/ExposedValueHandler.h"
 #include "AnimNodeFunctionRef.h"
->>>>>>> 6bbb88c8
 
 // WARNING: This should always be the last include in any file that needs it (except .generated.h)
 #include "UObject/UndefineUPropertyMacros.h"
@@ -39,10 +34,7 @@
 struct FAnimNode_Base;
 class UProperty;
 struct FPropertyAccessLibrary;
-<<<<<<< HEAD
-=======
 struct FAnimNodeConstantData;
->>>>>>> 6bbb88c8
 
 /**
  * DEPRECATED - This system is now supplanted by UE::Anim::FMessageStack
@@ -440,11 +432,7 @@
 	/* These Pose/Curve/Attributes are allocated using MemStack. You should not use it outside of stack. */
 	FCompactPose	Pose;
 	FBlendedCurve	Curve;
-<<<<<<< HEAD
-	FStackCustomAttributes CustomAttributes;
-=======
 	UE::Anim::FStackAttributeContainer CustomAttributes;
->>>>>>> 6bbb88c8
 
 public:
 	// This constructor allocates a new uninitialized pose for the specified anim instance
@@ -528,11 +516,7 @@
 public:
 	FCSPose<FCompactPose>	Pose;
 	FBlendedCurve			Curve;
-<<<<<<< HEAD
-	FStackCustomAttributes CustomAttributes;
-=======
 	UE::Anim::FStackAttributeContainer CustomAttributes;
->>>>>>> 6bbb88c8
 
 public:
 	// This constructor allocates a new uninitialized pose for the specified anim instance
@@ -769,91 +753,6 @@
 	void EvaluateComponentSpace(FComponentSpacePoseContext& Output);
 };
 
-<<<<<<< HEAD
-UENUM()
-enum class EPostCopyOperation : uint8
-{
-	None,
-
-	LogicalNegateBool,
-};
-
-USTRUCT()
-struct FExposedValueCopyRecord
-{
-	GENERATED_BODY()
-
-	FExposedValueCopyRecord() = default;
-
-	FExposedValueCopyRecord(int32 InCopyIndex, EPostCopyOperation InPostCopyOperation)
-		: CopyIndex(InCopyIndex)
-		, PostCopyOperation(InPostCopyOperation)
-	{
-	}
-
-	UPROPERTY()
-	int32 CopyIndex = INDEX_NONE;
-
-	UPROPERTY()
-	EPostCopyOperation PostCopyOperation = EPostCopyOperation::None;
-};
-
-// An exposed value updater
-USTRUCT()
-struct ENGINE_API FExposedValueHandler
-{
-	GENERATED_USTRUCT_BODY()
-
-	FExposedValueHandler()
-		: BoundFunction(NAME_None)
-		, Function(nullptr)
-		, ValueHandlerNodeProperty(nullptr)
-		, PropertyAccessLibrary(nullptr)
-		, bInitialized(false)
-	{
-	}
-
-	// The function to call to update associated properties (can be NULL)
-	UPROPERTY()
-	FName BoundFunction;
-
-	// Direct data access to property in anim instance
-	UPROPERTY()
-	TArray<FExposedValueCopyRecord> CopyRecords;
-
-	// function pointer if BoundFunction != NAME_None
-	UPROPERTY()
-	UFunction* Function;
-
-	// Node property that this value handler is associated with, when the node
-	// is instantiated from this property the node's ExposedValueHandler will 
-	// point back to this FExposedValueHandler:
-	UPROPERTY()
-	TFieldPath<FStructProperty> ValueHandlerNodeProperty;
-
-	// Cached property access library ptr
-	const FPropertyAccessLibrary* PropertyAccessLibrary;
-
-	// Prevent multiple initialization
-	bool bInitialized;
-
-	// Helper function to bind an array of handlers.
-	// This is called for nativized builds to initialize against a dynamic class
-	static void DynamicClassInitialization(TArray<FExposedValueHandler>& Handlers, UDynamicClass* InDynamicClass);
-
-	// Helper function to bind an array of handlers.
-	// This is called for non-nativized builds to initialize against a UAnimBlueprintGeneratedClass
-	static void ClassInitialization(TArray<FExposedValueHandler>& Handlers, UObject* ClassDefaultObject);
-
-	// Bind copy records and cache UFunction if necessary
-	void Initialize(UClass* InClass, const FPropertyAccessLibrary& InPropertyAccessLibrary);
-
-	// Execute the function and copy records
-	void Execute(const FAnimationBaseContext& Context) const;
-};
-
-=======
->>>>>>> 6bbb88c8
 /**
  * This is the base of all runtime animation nodes
  *
