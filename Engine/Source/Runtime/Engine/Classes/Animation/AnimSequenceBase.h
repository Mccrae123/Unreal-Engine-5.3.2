--- conflicted
+++ resolved
@@ -73,14 +73,6 @@
 #endif // WITH_EDITORONLY_DATA
 
 	//~ Begin UObject Interface
-<<<<<<< HEAD
-	virtual void PostLoad() override;
-	virtual bool IsPostLoadThreadSafe() const override;
-	virtual void PostDuplicate(EDuplicateMode::Type DuplicateMode) override;
-#if WITH_EDITORONLY_DATA
-	static void DeclareConstructClasses(TArray<FTopLevelAssetPath>& OutConstructClasses, const UClass* SpecificSubclass);
-#endif
-=======
 	ENGINE_API virtual void PostLoad() override;
 	ENGINE_API virtual bool IsPostLoadThreadSafe() const override;
 	ENGINE_API virtual void PostDuplicate(EDuplicateMode::Type DuplicateMode) override;
@@ -88,7 +80,6 @@
 	static ENGINE_API void DeclareConstructClasses(TArray<FTopLevelAssetPath>& OutConstructClasses, const UClass* SpecificSubclass);
 #endif
 	ENGINE_API virtual void GetResourceSizeEx(FResourceSizeEx& CumulativeResourceSize) override;
->>>>>>> 4af6daef
 	//~ End UObject Interface
 
 	/** Returns the total play length of the montage, if played back with a speed of 1.0. */
@@ -98,17 +89,10 @@
 	ENGINE_API void SortNotifies();	
 
 	/** Remove the notifies specified */
-<<<<<<< HEAD
-	bool RemoveNotifies(const TArray<FName>& NotifiesToRemove);
-	
-	/** Remove all notifies */
-	void RemoveNotifies();
-=======
 	ENGINE_API bool RemoveNotifies(const TArray<FName>& NotifiesToRemove);
 	
 	/** Remove all notifies */
 	ENGINE_API void RemoveNotifies();
->>>>>>> 4af6daef
 
 #if WITH_EDITOR
 	/** Renames all named notifies with InOldName to InNewName */
@@ -177,11 +161,7 @@
 	ENGINE_API virtual int32 GetNumberOfSampledKeys() const;
 
 	/** Return rate at which the animation is sampled **/
-<<<<<<< HEAD
-	virtual FFrameRate GetSamplingFrameRate() const;
-=======
 	ENGINE_API virtual FFrameRate GetSamplingFrameRate() const;
->>>>>>> 4af6daef
 
 #if WITH_EDITOR
 	/** Get the frame number for the provided time */
@@ -212,11 +192,7 @@
 #endif	//WITH_EDITORONLY_DATA
 public: 
 	// update cache data (notify tracks, sync markers)
-<<<<<<< HEAD
-	virtual void RefreshCacheData();
-=======
 	ENGINE_API virtual void RefreshCacheData();
->>>>>>> 4af6daef
 
 	//~ Begin UAnimationAsset Interface
 	ENGINE_API virtual void TickAssetPlayer(FAnimTickRecord& Instance, struct FAnimNotifyQueue& NotifyQueue, FAnimAssetTickContext& Context) const override;
@@ -252,11 +228,7 @@
 	// Extract the transform from the root track for the given animation position
 	virtual FTransform ExtractRootTrackTransform(float Time, const FBoneContainer* RequiredBones) const { return {}; }
 
-<<<<<<< HEAD
-	virtual void Serialize(FArchive& Ar) override;
-=======
 	ENGINE_API virtual void Serialize(FArchive& Ar) override;
->>>>>>> 4af6daef
 
 	UE_DEPRECATED(5.0, "Use other AdvanceMarkerPhaseAsLeader signature")
 	virtual void AdvanceMarkerPhaseAsLeader(bool bLooping, float MoveDelta, const TArray<FName>& ValidMarkerNames, float& CurrentTime, FMarkerPair& PrevMarker, FMarkerPair& NextMarker, TArray<FPassedMarker>& MarkersPassed) const {AdvanceMarkerPhaseAsLeader(bLooping, MoveDelta, ValidMarkerNames, CurrentTime, PrevMarker, NextMarker, MarkersPassed, nullptr); }
@@ -304,19 +276,6 @@
 #endif
 
 	// return true if anim notify is available 
-<<<<<<< HEAD
-	virtual bool IsNotifyAvailable() const;
-
-#if WITH_EDITOR
-	void OnEndLoadPackage(const FEndLoadPackageContext& Context);
-	virtual void OnAnimModelLoaded();
-public:
-	/** Returns the IAnimationDataModel object embedded in this UAnimSequenceBase */
-	IAnimationDataModel* GetDataModel() const;
-
-	/** Returns the IAnimationDataModel as a script-interface, provides access to UObject and Interface */
-	TScriptInterface<IAnimationDataModel> GetDataModelInterface() const;
-=======
 	ENGINE_API virtual bool IsNotifyAvailable() const;
 
 #if WITH_EDITOR
@@ -328,34 +287,11 @@
 
 	/** Returns the IAnimationDataModel as a script-interface, provides access to UObject and Interface */
 	ENGINE_API TScriptInterface<IAnimationDataModel> GetDataModelInterface() const;
->>>>>>> 4af6daef
 
 	/** Returns the transient UAnimDataController set to operate on DataModel */
 	ENGINE_API IAnimationDataController& GetController();
 protected:
 	/** Populates the UAnimDataModel object according to any pre-existing data. (overrides expect to populate the model according to their data) */
-<<<<<<< HEAD
-	virtual void PopulateModel();
-	virtual void PopulateWithExistingModel(TScriptInterface<IAnimationDataModel> ExistingDataModel);
-
-	/** Callback registered to UAnimDatModel::GetModifiedEvent for the embedded object */
-	virtual void OnModelModified(const EAnimDataModelNotifyType& NotifyType, IAnimationDataModel* Model, const FAnimDataModelNotifPayload& Payload);
-
-	/** Validates that DataModel contains a valid UAnimDataModel object */
-	void ValidateModel() const;
-	
-	/** Binds to DataModel its modification delegate */
-	void BindToModelModificationEvent();
-
-	/** Replaces the current DataModel, if any, with the provided one */
-	void CopyDataModel(const TScriptInterface<IAnimationDataModel>& ModelToDuplicate);
-private:
-	/** Creates a new UAnimDataModel instance and sets DataModel accordingly */
-	void CreateModel();
-
-public:
-	bool ShouldDataModelBeValid() const;
-=======
 	ENGINE_API virtual void PopulateModel();
 	ENGINE_API virtual void PopulateWithExistingModel(TScriptInterface<IAnimationDataModel> ExistingDataModel);
 
@@ -376,7 +312,6 @@
 
 public:
 	ENGINE_API bool ShouldDataModelBeValid() const;
->>>>>>> 4af6daef
 	bool IsDataModelValid() const
 	{
 		if(ShouldDataModelBeValid())
