// Copyright Epic Games, Inc. All Rights Reserved.

#pragma once

#include "CoreMinimal.h"
#include "UObject/ObjectMacros.h"
#include "UObject/Object.h"
#include "BoneContainer.h"
#include "AnimationRuntime.h"
#include "BlendProfile.generated.h"

struct FAlphaBlend;
struct FCompactPose;
struct FBlendedCurve;
struct FSlotEvaluationPose;
namespace UE { namespace Anim { struct FStackAttributeContainer; } }

/** The mode in which the blend profile should be applied. */
UENUM()
enum class EBlendProfileMode : uint8
{
	// The bone's transition time is a factor based on the transition time. 
	// For example 0.5 means it takes half the time of the transition.
	// Values should be between 0 and 1. They will be clamped if they go out of this range.
	// A bone value of 0 means the bone will instantly transition into the target state.
	TimeFactor = 0,

	// The bone's transition weight is multiplied by this factor.
	// For example 2.0 means the bone's blend weight is twice as high as the transition's blend weight.
	// Values should typically be equal or greater than 1.0.
	// If you want certain bones to instantly transition into the target state
	// the Time Factor based method might be a better choice.
	WeightFactor,

	// Used for blend masks. Per bone alpha
	BlendMask UMETA(Hidden),
};

/** A single entry for a blend scale within a profile, mapping a bone to a blendscale */
USTRUCT()
struct FBlendProfileBoneEntry
{
	GENERATED_BODY()

	UPROPERTY(EditAnywhere, Category=BoneSettings)
	FBoneReference BoneReference;

	UPROPERTY(EditAnywhere, Category=BoneSettings)
	float BlendScale = 0.f;
};

//////////////////////////////////////////////////////////////////////////

/** A blend profile is a set of per-bone scales that can be used in transitions and blend lists
 *  to tweak the weights of specific bones. The scales are applied to the normal weight for that bone
 */
UCLASS(Within=Skeleton, MinimalAPI)
class UBlendProfile : public UObject, public IInterpolationIndexProvider
{
public:

	GENERATED_BODY()

	ENGINE_API UBlendProfile();

	/** Get the number of entries in the profile (an entry is any blend scale that isn't 1.0f) */
	int32 GetNumBlendEntries() const { return ProfileEntries.Num(); }

	/** Set the blend scale for a specific bone 
	 *  @param InBoneIdx Index of the bone to set the blend scale of
	 *  @param InScale The scale to set the bone to
	 *  @param bRecurse Whether or not to set the scale on all children of this bone
	 *  @param bCreate Whether or not to create a blend profile entry if one does not exist for the specified bone
	 */
	ENGINE_API void SetBoneBlendScale(int32 InBoneIdx, float InScale, bool bRecurse = false, bool bCreate = false);

	/** Set the blend scale for a specific bone 
	 *  @param InBoneName Name of the bone to set the blend scale of
	 *  @param InScale The scale to set the bone to
	 *  @param bRecurse Whether or not to set the scale on all children of this bone
	 *  @param bCreate Whether or not to create a blend profile entry if one does not exist for the specified bone
	 */
	ENGINE_API void SetBoneBlendScale(const FName& InBoneName, float InScale, bool bRecurse = false, bool bCreate = false);

	/** Removes the entry for the specified bone index (does nothing if it doesn't exist) 
	 *  @param InBoneIdx Index of the bone to remove from this blend profile
	 */
	ENGINE_API void RemoveEntry(int32 InBoneIdx);

	/** Ensures the bone name of the specified entry matches the skeleton index (does nothing if it doesn't exist)
	 *  @param InBoneIdx Index of the bone to refresh
	 */
	ENGINE_API void RefreshBoneEntry(int32 InBoneIndex);

	/** Ensures the bone names match the skeleton indices by using the bone name as our lookup key. */
	ENGINE_API void RefreshBoneEntriesFromName();

	/** Removes entries with bone references to invalid bones */
	ENGINE_API void CleanupBoneEntries();

	/**
	 * Get the bone entry by entry index.
	 * @param[in] InEntryIdx The index to the bone entry in range [0, GetNumBlendEntries()-1].
	 * @return The bone entry containing the bone reference and blend scale.
	 **/
	ENGINE_API const FBlendProfileBoneEntry& GetEntry(const int32 InEntryIdx) const;

	/** Removes the entry for the specified bone index (does nothing if it doesn't exist) 
	 *  @param InBoneIdx Index of the bone to remove from this blend profile
	 */
	void RemoveEntry(int32 InBoneIdx);

	/** Ensures the bone name of the specified entry matches the skeleton index (does nothing if it doesn't exist)
	 *  @param InBoneIdx Index of the bone to refresh
	 */
	void RefreshBoneEntry(int32 InBoneIndex);

	/** Ensures the bone names match the skeleton indices by using the bone name as our lookup key. */
	void RefreshBoneEntriesFromName();

	/** Removes entries with bone references to invalid bones */
	void CleanupBoneEntries();

	/**
	 * Get the bone entry by entry index.
	 * @param[in] InEntryIdx The index to the bone entry in range [0, GetNumBlendEntries()-1].
	 * @return The bone entry containing the bone reference and blend scale.
	 **/
	const FBlendProfileBoneEntry& GetEntry(const int32 InEntryIdx) const;

	/** Get the set blend scale for the specified bone, will return 1.0f if no entry was found (no scale)
	 *  @param InBoneIdx Index of the bone to retrieve
	 */
	ENGINE_API float GetBoneBlendScale(int32 InBoneIdx) const;

	/** Get the set blend scale for the specified bone, will return 1.0f if no entry was found (no scale). The term bone factor and entry or bone scale refer to the same thing.
	 *  @param InBoneName Name of the bone to retrieve
	 */
<<<<<<< HEAD
	float GetBoneBlendScale(const FName& InBoneName) const;
	
	UE_DEPRECATED(5.0, "Please use the overload that takes a skeleton bone index")
	int32 GetEntryIndex(const int32 InBoneIdx) const;
=======
	ENGINE_API float GetBoneBlendScale(const FName& InBoneName) const;
	
	UE_DEPRECATED(5.0, "Please use the overload that takes a skeleton bone index")
	ENGINE_API int32 GetEntryIndex(const int32 InBoneIdx) const;
>>>>>>> 4af6daef

	/** Get the index of the entry for the specified bone
	 *  @param InBoneIdx Skeleton index of the bone
	 */
<<<<<<< HEAD
	int32 GetEntryIndex(const FSkeletonPoseBoneIndex InBoneIdx) const;
=======
	ENGINE_API int32 GetEntryIndex(const FSkeletonPoseBoneIndex InBoneIdx) const;
>>>>>>> 4af6daef

	/** Get the index of the entry for the specified bone
	 *  @param InBoneIdx Index of the bone
	 */
	ENGINE_API int32 GetEntryIndex(const FName& BoneName) const;

	/** Get the blend scale stored in a specific entry. The term bone factor and entry scale refer to the same thing.
	 *  @param InEntryIdx Index of the entry to retrieve
	 */
	ENGINE_API float GetEntryBlendScale(const int32 InEntryIdx) const;

	/** Update all the bone weights for some provided FBlendSampleData.
	 *  This internally will iterate over all entries inside the InOutCurrentData::PerBoneBlendData parameter and call CalculateBoneWeight for each entry.
	 *  @param InOutCurrentData This is both input and output. The FBlendSampleData::PerBoneBlendData member will be updated with the weight values as calculated by CalculateBoneWeight for each entry.
	 *  @param BlendInfo Information about the blend. This contains things like the blend duration and current alpha. Not all blend profile modes might use this data.
	 *  @param BlendStartAlpha The linear alpha value, so not sampled from the curve, of where the blend started. This is mostly used when we are in the middle of a blend and suddenly reverse its direction.
	 *  This value basically should contain the alpha value of the blend at the point of reversal.
	 *  @param MainWeight The weight of the blend. This is used in the weight factor based mode, where this weight is multiplied by the bone factors.
	 *  @param bInverse Should we inverse the weights? This can be used for things like transition reversal. In most cases you would want it set to false.
	 */
	ENGINE_API void UpdateBoneWeights(FBlendSampleData& InOutCurrentData, const FAlphaBlend& BlendInfo, float BlendStartAlpha, float MainWeight, bool bInverse = false);

	/** Calculate the blend weight for a given bone. This methoid basically defines how each blend profile mode works.
	 *  @param BoneFactor This is the per bone value setup in the blend profile editor. The impact of this value depends on what blend profile mode is used.
	 *  @param Mode The blend profile mode that should be used in combination with this bone factor.
	 *  @param BlendInfo Information about the blend. This contains things like the blend duration and current alpha. Not all blend profile modes might use this data.
	 *  @param BlendStartAlpha The linear alpha value, so not sampled from the curve, of where the blend started. This is mostly used when we are in the middle of a blend and suddenly reverse its direction.
	 *  This value basically should contain the alpha value of the blend at the point of reversal.
	 *  @param MainWeight The weight of the blend. This is used in the weight factor based mode, where this weight is multiplied by the bone factors.
	 *  @param bInverse Should we inverse the weights? This can be used for things like transition reversal. In most cases you would want it set to false.
	 */
	static ENGINE_API float CalculateBoneWeight(float BoneFactor, EBlendProfileMode Mode, const FAlphaBlend& BlendInfo, float BlendStartAlpha, float MainWeight, bool bInverse = false);

	/** Resize and fill an array of floats with the bone factor values. One for each bone inside the compact pose.
	 *  @param OutBoneBlendProfileFactors This array will be resized and filled with the factors for each bone in the compact pose, as setup in the blend profile editor.
	 *  @param BoneContainer The bone container which is used to extract how many bones are inside the compact pose and to figure out what factor value to place at what array element.
	 */
	ENGINE_API void FillBoneScalesArray(TArray<float>& OutBoneBlendProfileFactors, const FBoneContainer& BoneContainer) const;

	/** Fill an array of floats with the bone duration values. One for each bone in the skeleton pose.
	 * @param OutDurationPerBone Must be sized to the number bones in the skeleton pose. It will be filled with the durations of each bone as setup in the blend profile editor.
	 * @param Duration The duration of the blend.
	 */
	ENGINE_API void FillSkeletonBoneDurationsArray(TCustomBoneIndexArrayView<float, FSkeletonPoseBoneIndex> OutDurationPerBone, float Duration) const;

	/** Fill an array of floats with the bone duration values. One for each bone in the skeleton pose.
	 * @param OutDurationPerBone Must be sized to the number bones in the skeleton pose. It will be filled with the durations of each bone as setup in the blend profile editor.
	 * @param Duration The duration of the blend.
	 */
	void FillSkeletonBoneDurationsArray(TCustomBoneIndexArrayView<float, FSkeletonPoseBoneIndex> OutDurationPerBone, float Duration) const;

	// IInterpolationIndexProvider
<<<<<<< HEAD
	virtual int32 GetPerBoneInterpolationIndex(const FCompactPoseBoneIndex& InCompactPoseBoneIndex, const FBoneContainer& BoneContainer, const IInterpolationIndexProvider::FPerBoneInterpolationData* Data) const override;
=======
	ENGINE_API virtual int32 GetPerBoneInterpolationIndex(const FCompactPoseBoneIndex& InCompactPoseBoneIndex, const FBoneContainer& BoneContainer, const IInterpolationIndexProvider::FPerBoneInterpolationData* Data) const override;
>>>>>>> 4af6daef
	// End IInterpolationIndexProvider

	// UObject
	virtual bool IsSafeForRootSet() const override {return false;}
	ENGINE_API virtual void PostLoad() override;
	// End UObject

	// Default value of entries. Default values are not saved
	virtual float GetDefaultBlendScale() const { return IsBlendMask() ? 0.0f : 1.0f; }

	bool IsBlendMask() const { return Mode == EBlendProfileMode::BlendMask;  }

	EBlendProfileMode GetMode() const { return Mode; }

private:
	/** Sets the skeleton this blend profile is used with */
	ENGINE_API void SetSkeleton(USkeleton* InSkeleton);

	/** Set the blend scale for a single bone (ignore children) */
	ENGINE_API void SetSingleBoneBlendScale(int32 InBoneIdx, float InScale, bool bCreate = false);

public:
	// The skeleton that owns this profile
	UPROPERTY()
	TObjectPtr<USkeleton> OwningSkeleton;

	// List of blend scale entries
	UPROPERTY()
	TArray<FBlendProfileBoneEntry> ProfileEntries;

	// Blend Profile Mode. Read EBlendProfileMode for more details
	UPROPERTY()
	EBlendProfileMode Mode;
};<|MERGE_RESOLUTION|>--- conflicted
+++ resolved
@@ -105,29 +105,6 @@
 	 **/
 	ENGINE_API const FBlendProfileBoneEntry& GetEntry(const int32 InEntryIdx) const;
 
-	/** Removes the entry for the specified bone index (does nothing if it doesn't exist) 
-	 *  @param InBoneIdx Index of the bone to remove from this blend profile
-	 */
-	void RemoveEntry(int32 InBoneIdx);
-
-	/** Ensures the bone name of the specified entry matches the skeleton index (does nothing if it doesn't exist)
-	 *  @param InBoneIdx Index of the bone to refresh
-	 */
-	void RefreshBoneEntry(int32 InBoneIndex);
-
-	/** Ensures the bone names match the skeleton indices by using the bone name as our lookup key. */
-	void RefreshBoneEntriesFromName();
-
-	/** Removes entries with bone references to invalid bones */
-	void CleanupBoneEntries();
-
-	/**
-	 * Get the bone entry by entry index.
-	 * @param[in] InEntryIdx The index to the bone entry in range [0, GetNumBlendEntries()-1].
-	 * @return The bone entry containing the bone reference and blend scale.
-	 **/
-	const FBlendProfileBoneEntry& GetEntry(const int32 InEntryIdx) const;
-
 	/** Get the set blend scale for the specified bone, will return 1.0f if no entry was found (no scale)
 	 *  @param InBoneIdx Index of the bone to retrieve
 	 */
@@ -136,26 +113,15 @@
 	/** Get the set blend scale for the specified bone, will return 1.0f if no entry was found (no scale). The term bone factor and entry or bone scale refer to the same thing.
 	 *  @param InBoneName Name of the bone to retrieve
 	 */
-<<<<<<< HEAD
-	float GetBoneBlendScale(const FName& InBoneName) const;
-	
-	UE_DEPRECATED(5.0, "Please use the overload that takes a skeleton bone index")
-	int32 GetEntryIndex(const int32 InBoneIdx) const;
-=======
 	ENGINE_API float GetBoneBlendScale(const FName& InBoneName) const;
 	
 	UE_DEPRECATED(5.0, "Please use the overload that takes a skeleton bone index")
 	ENGINE_API int32 GetEntryIndex(const int32 InBoneIdx) const;
->>>>>>> 4af6daef
 
 	/** Get the index of the entry for the specified bone
 	 *  @param InBoneIdx Skeleton index of the bone
 	 */
-<<<<<<< HEAD
-	int32 GetEntryIndex(const FSkeletonPoseBoneIndex InBoneIdx) const;
-=======
 	ENGINE_API int32 GetEntryIndex(const FSkeletonPoseBoneIndex InBoneIdx) const;
->>>>>>> 4af6daef
 
 	/** Get the index of the entry for the specified bone
 	 *  @param InBoneIdx Index of the bone
@@ -201,18 +167,8 @@
 	 */
 	ENGINE_API void FillSkeletonBoneDurationsArray(TCustomBoneIndexArrayView<float, FSkeletonPoseBoneIndex> OutDurationPerBone, float Duration) const;
 
-	/** Fill an array of floats with the bone duration values. One for each bone in the skeleton pose.
-	 * @param OutDurationPerBone Must be sized to the number bones in the skeleton pose. It will be filled with the durations of each bone as setup in the blend profile editor.
-	 * @param Duration The duration of the blend.
-	 */
-	void FillSkeletonBoneDurationsArray(TCustomBoneIndexArrayView<float, FSkeletonPoseBoneIndex> OutDurationPerBone, float Duration) const;
-
 	// IInterpolationIndexProvider
-<<<<<<< HEAD
-	virtual int32 GetPerBoneInterpolationIndex(const FCompactPoseBoneIndex& InCompactPoseBoneIndex, const FBoneContainer& BoneContainer, const IInterpolationIndexProvider::FPerBoneInterpolationData* Data) const override;
-=======
 	ENGINE_API virtual int32 GetPerBoneInterpolationIndex(const FCompactPoseBoneIndex& InCompactPoseBoneIndex, const FBoneContainer& BoneContainer, const IInterpolationIndexProvider::FPerBoneInterpolationData* Data) const override;
->>>>>>> 4af6daef
 	// End IInterpolationIndexProvider
 
 	// UObject
