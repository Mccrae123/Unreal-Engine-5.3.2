--- conflicted
+++ resolved
@@ -401,14 +401,9 @@
 	// sync group name
 	FName SyncGroupName;
 
-<<<<<<< HEAD
-	// sync group name
-	FName SyncGroupName;
-=======
 	// Active blend profile.
 	UBlendProfile* ActiveBlendProfile;
 	EBlendProfileMode ActiveBlendProfileMode;
->>>>>>> 6bbb88c8
 
 	/**
 	 * Optional evaluation range to use next update (ignoring the real delta time).
