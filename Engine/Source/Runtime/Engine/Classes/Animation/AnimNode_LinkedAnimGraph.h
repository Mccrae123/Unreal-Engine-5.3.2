--- conflicted
+++ resolved
@@ -111,19 +111,11 @@
 	ENGINE_API void ReinitializeLinkedAnimInstance(const UAnimInstance* InOwningAnimInstance, UAnimInstance* InNewAnimInstance = nullptr);
 
 	// Shutdown the currently running instance
-<<<<<<< HEAD
-	void TeardownInstance(const UAnimInstance* InOwningAnimInstance);
-
-	// Check if the currently linked instance can be teared down
-	virtual bool CanTeardownLinkedInstance(const UAnimInstance* LinkedInstance) const {return true;}
-
-=======
 	ENGINE_API void TeardownInstance(const UAnimInstance* InOwningAnimInstance);
 
 	// Check if the currently linked instance can be teared down
 	virtual bool CanTeardownLinkedInstance(const UAnimInstance* LinkedInstance) const {return true;}
 
->>>>>>> 4af6daef
 	// FAnimNode_CustomProperty interface
 	virtual UClass* GetTargetClass() const override 
 	{
@@ -131,11 +123,7 @@
 	}
 
 #if WITH_EDITOR
-<<<<<<< HEAD
-	virtual void HandleObjectsReinstanced_Impl(UObject* InSourceObject, UObject* InTargetObject, const TMap<UObject*, UObject*>& OldToNewInstanceMap) override;
-=======
 	ENGINE_API virtual void HandleObjectsReinstanced_Impl(UObject* InSourceObject, UObject* InTargetObject, const TMap<UObject*, UObject*>& OldToNewInstanceMap) override;
->>>>>>> 4af6daef
 #endif	// #if WITH_EDITOR
 
 	/** Link up pose links dynamically with linked instance */
