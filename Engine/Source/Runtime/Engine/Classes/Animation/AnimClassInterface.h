// Copyright Epic Games, Inc. All Rights Reserved.

#pragma once

#include "CoreMinimal.h"
#include "UObject/ObjectMacros.h"
#include "UObject/Object.h"
#include "UObject/Interface.h"
#include "Animation/AnimTypes.h"
#include "Animation/AnimStateMachineTypes.h"
#include "Animation/AnimSubsystem.h"
#include "UObject/FieldPath.h"

#include "AnimClassInterface.generated.h"

class USkeleton;
struct FExposedValueHandler;
struct FPropertyAccessLibrary;
<<<<<<< HEAD
=======
struct FAnimNodeConstantData;
class IAnimClassInterface;
struct FAnimBlueprintConstantData;
struct FAnimBlueprintMutableData;
struct FAnimNode_Base;
struct FAnimNodeData;
enum class EAnimNodeDataFlags : uint32;
namespace UE { namespace Anim { struct FNodeDataId; } }
>>>>>>> 6bbb88c8

/** Describes the input and output of an anim blueprint 'function' */
USTRUCT()
struct FAnimBlueprintFunction
{
	GENERATED_BODY()

	FAnimBlueprintFunction()
		: Name(NAME_None)
		, Group(NAME_None)
		, OutputPoseNodeIndex(INDEX_NONE)
		, OutputPoseNodeProperty(nullptr)
		, bImplemented(false)
	{}

	FAnimBlueprintFunction(const FName& InName)
		: Name(InName)
		, Group(NAME_None)
		, OutputPoseNodeIndex(INDEX_NONE)
		, OutputPoseNodeProperty(nullptr)
		, bImplemented(false)
	{}

	// Disable compiler-generated deprecation warnings by implementing our own destructor/copy assignment/etc
	PRAGMA_DISABLE_DEPRECATION_WARNINGS
	~FAnimBlueprintFunction() = default;
	FAnimBlueprintFunction& operator=(const FAnimBlueprintFunction&) = default;
	FAnimBlueprintFunction(const FAnimBlueprintFunction&) = default;
	PRAGMA_ENABLE_DEPRECATION_WARNINGS
	
	bool operator==(const FAnimBlueprintFunction& InFunction) const
	{
		return Name == InFunction.Name;
	}

	/** The name of the function */
	UPROPERTY()
	FName Name;

	/** The group of the function */
	UPROPERTY()
	FName Group;

	/** Index of the output node */
	UPROPERTY()
	int32 OutputPoseNodeIndex;

	/** The names of the input poses */
	UPROPERTY()
	TArray<FName> InputPoseNames;

	/** Indices of the input nodes */
	UPROPERTY()
	TArray<int32> InputPoseNodeIndices;

	/** The property of the output node, patched up during link */
	FStructProperty* OutputPoseNodeProperty;

	/** The properties of the input nodes, patched up during link */
	TArray< FStructProperty* > InputPoseNodeProperties;

	// A named input property
	struct FInputPropertyData
	{
		// The name of the property
		FName Name = NAME_None;

		// The input property (on the stub function)
		FProperty* FunctionProperty = nullptr;

		// The input property itself (on this class, not the stub function)
		FProperty* ClassProperty = nullptr;
	};

	/** The input properties */
	TArray< FInputPropertyData > InputPropertyData;

	UE_DEPRECATED(5.0, "Please use InputPropertyData.")
	TArray< FProperty* > InputProperties;

	/** Whether this function is actually implemented by this class - it could just be a stub */
	UPROPERTY(transient)
	bool bImplemented;
};

/** Wrapper struct as we dont support nested containers */
USTRUCT()
struct ENGINE_API FCachedPoseIndices
{
	GENERATED_BODY()

	UPROPERTY()
	TArray<int32> OrderedSavedPoseNodeIndices;

	bool operator==(const FCachedPoseIndices& InOther) const
	{
		return OrderedSavedPoseNodeIndices == InOther.OrderedSavedPoseNodeIndices;
	}
};

/** Contains indices for any Asset Player nodes found for a specific Name Anim Graph (only and specifically harvested for Anim Graph Layers and Implemented Anim Layer Graphs) */
USTRUCT()
struct FGraphAssetPlayerInformation
{
	GENERATED_USTRUCT_BODY()

	UPROPERTY()
	TArray<int32> PlayerNodeIndices;
};

/** Blending options for animation graphs in Linked Animation Blueprints. */
USTRUCT()
struct FAnimGraphBlendOptions
{
	GENERATED_USTRUCT_BODY()

	/**
	* Time to blend this graph in using Inertialization. Specify -1.0 to defer to the BlendOutTime of the previous graph.
	* To blend this graph in you must place an Inertialization node after the Linked Anim Graph node or Linked Anim Layer node that uses this graph.
	*/
	UPROPERTY(EditAnywhere, Category = GraphBlending)
	float BlendInTime;       

	/**
	* Time to blend this graph out using Inertialization. Specify -1.0 to defer to the BlendInTime of the next graph.
	* To blend this graph out you must place an Inertialization node after the Linked Anim Graph node or Linked Anim Layer node that uses this graph.
	*/
	UPROPERTY(EditAnywhere, Category = GraphBlending)
	float BlendOutTime;

	FAnimGraphBlendOptions()
		: BlendInTime(-1.0f)
		, BlendOutTime(-1.0f)
	{}
};

// How to proceed when enumerating subsystems
enum class EAnimSubsystemEnumeration
{
	Stop,
	Continue
};

UINTERFACE()
class ENGINE_API UAnimClassInterface : public UInterface
{
	GENERATED_BODY()
};

typedef TFieldPath<FStructProperty> FStructPropertyPath;

class ENGINE_API IAnimClassInterface
{
	GENERATED_BODY()
public:
	virtual const TArray<FBakedAnimationStateMachine>& GetBakedStateMachines() const = 0;
	virtual const TArray<FAnimNotifyEvent>& GetAnimNotifies() const = 0;
	virtual const TArray<FStructProperty*>& GetAnimNodeProperties() const = 0;
	UE_DEPRECATED(4.24, "Function has been renamed, please use GetLinkedAnimGraphNodeProperties")
	virtual const TArray<FStructProperty*>& GetSubInstanceNodeProperties() const { return GetLinkedAnimGraphNodeProperties(); }
	virtual const TArray<FStructProperty*>& GetLinkedAnimGraphNodeProperties() const = 0;
	UE_DEPRECATED(4.24, "Function has been renamed, please use GetLinkedLayerNodeProperties")
	virtual const TArray<FStructProperty*>& GetLayerNodeProperties() const { return GetLinkedAnimLayerNodeProperties(); }
	virtual const TArray<FStructProperty*>& GetLinkedAnimLayerNodeProperties() const = 0;
	virtual const TArray<FStructProperty*>& GetPreUpdateNodeProperties() const = 0;
	virtual const TArray<FStructProperty*>& GetDynamicResetNodeProperties() const = 0;
	virtual const TArray<FStructProperty*>& GetStateMachineNodeProperties() const = 0;
	virtual const TArray<FStructProperty*>& GetInitializationNodeProperties() const = 0;
	UE_DEPRECATED(5.0, "Please use GetSubsystem<FAnimSubsystem_Base>")
	virtual const TArray<FExposedValueHandler>& GetExposedValueHandlers() const;
	virtual const TArray<FName>& GetSyncGroupNames() const = 0;
	virtual const TMap<FName, FCachedPoseIndices>& GetOrderedSavedPoseNodeIndicesMap() const = 0;
	virtual const TArray<FAnimBlueprintFunction>& GetAnimBlueprintFunctions() const = 0;
	virtual const TMap<FName, FGraphAssetPlayerInformation>& GetGraphAssetPlayerInformation() const = 0;
	virtual const TMap<FName, FAnimGraphBlendOptions>& GetGraphBlendOptions() const = 0;
	virtual USkeleton* GetTargetSkeleton() const = 0;
	virtual int32 GetSyncGroupIndex(FName SyncGroupName) const = 0;
<<<<<<< HEAD
	virtual const FPropertyAccessLibrary& GetPropertyAccessLibrary() const = 0;
	
protected:
	friend class UAnimBlueprintGeneratedClass;

	// These direct accessors are here to allow internal access that doesnt redirect to the root class
	virtual const TArray<FBakedAnimationStateMachine>& GetBakedStateMachines_Direct() const = 0;
	virtual const TArray<FAnimNotifyEvent>& GetAnimNotifies_Direct() const = 0;
	virtual const TArray<FName>& GetSyncGroupNames_Direct() const = 0;
	virtual const TMap<FName, FCachedPoseIndices>& GetOrderedSavedPoseNodeIndicesMap_Direct() const = 0;
	virtual const TMap<FName, FGraphAssetPlayerInformation>& GetGraphAssetPlayerInformation_Direct() const = 0;
	virtual const TMap<FName, FAnimGraphBlendOptions>& GetGraphBlendOptions_Direct() const = 0;
	virtual const FPropertyAccessLibrary& GetPropertyAccessLibrary_Direct() const = 0;

public:

	// Get the root anim class interface (i.e. if this is a derived class).
	// Some properties that are derived from the compiled anim graph are routed to the 'Root' class
	// as child classes don't get fully compiled. Instead they just override various asset players leaving the
	// full compilation up to the base class. 
	const IAnimClassInterface* GetRootClass() const
	{
		auto GetSuperClassInterface = [](const IAnimClassInterface* InClass) -> const IAnimClassInterface*
		{
			if(const UClass* ActualClass = GetActualAnimClass(InClass))
			{
				return GetFromClass(ActualClass->GetSuperClass());
			}

			return nullptr;
		};

		const IAnimClassInterface* RootClass = this;
		while(const IAnimClassInterface* NextClass = GetSuperClassInterface(RootClass))
		{
			RootClass = NextClass;
		}

		return RootClass;
	}
=======
	UE_DEPRECATED(5.0, "Please use GetSubsystem<FAnimSubsystem_PropertyAccess>")
	virtual const FPropertyAccessLibrary& GetPropertyAccessLibrary() const;
>>>>>>> 6bbb88c8

	// Iterate over each subsystem for this class, supplying both the constant (FAnimSubsystem) and mutable (FAnimSubsystemInstance) data
	virtual void ForEachSubsystem(TFunctionRef<EAnimSubsystemEnumeration(const FAnimSubsystemContext&)> InFunction) const  = 0;
	virtual void ForEachSubsystem(UObject* InObject, TFunctionRef<EAnimSubsystemEnumeration(const FAnimSubsystemInstanceContext&)> InFunction) const = 0;

	// Find a subsystem's class-resident data. If no subsystem of the type exists this will return nullptr.
	// @param	InSubsystemType	The subsystem's type
	virtual const FAnimSubsystem* FindSubsystem(UScriptStruct* InSubsystemType) const = 0;

<<<<<<< HEAD
	static const IAnimClassInterface* GetFromClass(const UClass* InClass)
	{
		if (auto AnimClassInterface = Cast<const IAnimClassInterface>(InClass))
		{
			return AnimClassInterface;
		}
		if (auto DynamicClass = Cast<const UDynamicClass>(InClass))
		{
			DynamicClass->GetDefaultObject(true);
			return CastChecked<const IAnimClassInterface>(DynamicClass->AnimClassImplementation, ECastCheckedType::NullAllowed);
		}
		return nullptr;
	}

	static UClass* GetActualAnimClass(IAnimClassInterface* AnimClassInterface)
=======
	// Get a subsystem's class-resident data. If no subsystem of the type exists this will return nullptr.
	template<typename SubsystemType>
	const SubsystemType* FindSubsystem() const
>>>>>>> 6bbb88c8
	{
		const FAnimSubsystem* Subsystem = FindSubsystem(SubsystemType::StaticStruct());
		return static_cast<const SubsystemType*>(Subsystem);
	}
<<<<<<< HEAD

	static const UClass* GetActualAnimClass(const IAnimClassInterface* AnimClassInterface)
	{
		if (const UClass* ActualAnimClass = Cast<const UClass>(AnimClassInterface))
		{
			return ActualAnimClass;
		}
		if (const UObject* AsObject = Cast<const UObject>(AnimClassInterface))
		{
			return Cast<const UClass>(AsObject->GetOuter());
		}
		return nullptr;
	}

	static const FAnimBlueprintFunction* FindAnimBlueprintFunction(IAnimClassInterface* AnimClassInterface, const FName& InFunctionName)
=======
	
	// Get a subsystem's class-resident data. If no subsystem of the type exists this will assert.
	template<typename SubsystemType>
	const SubsystemType& GetSubsystem() const
>>>>>>> 6bbb88c8
	{
		const FAnimSubsystem* Subsystem = FindSubsystem(SubsystemType::StaticStruct());
		check(Subsystem);
		return static_cast<const SubsystemType&>(*Subsystem);
	}

	// Check whether a node at the specified index has the specified flags
	static bool HasNodeAnyFlags(IAnimClassInterface* InAnimClassInterface, int32 InNodeIndex, EAnimNodeDataFlags InNodeDataFlags);

protected:
	// These direct accessors are here to allow internal access that doesnt redirect to the root class
	virtual const TArray<FBakedAnimationStateMachine>& GetBakedStateMachines_Direct() const = 0;
	virtual const TArray<FAnimNotifyEvent>& GetAnimNotifies_Direct() const = 0;
	virtual const TArray<FName>& GetSyncGroupNames_Direct() const = 0;
	virtual const TMap<FName, FCachedPoseIndices>& GetOrderedSavedPoseNodeIndicesMap_Direct() const = 0;
	virtual const TMap<FName, FGraphAssetPlayerInformation>& GetGraphAssetPlayerInformation_Direct() const = 0;
	virtual const TMap<FName, FAnimGraphBlendOptions>& GetGraphBlendOptions_Direct() const = 0;
	UE_DEPRECATED(5.0, "Please use GetSubsystem<FAnimSubsystem_PropertyAccess>")
	virtual const FPropertyAccessLibrary& GetPropertyAccessLibrary_Direct() const;

protected:
	friend class UAnimBlueprintGeneratedClass;
	friend struct FAnimNodeData;
	friend struct UE::Anim::FNodeDataId;

	// Access the various constant and mutable values
	virtual const void* GetConstantNodeValueRaw(int32 InIndex) const = 0;
	virtual const void* GetMutableNodeValueRaw(int32 InIndex, const UObject* InObject) const = 0;

	// Get the struct that holds the mutable data
	// @param	InObject	The anim instance object that holds the mutable data
	virtual const FAnimBlueprintMutableData* GetMutableNodeData(const UObject* InObject) const = 0;
	virtual FAnimBlueprintMutableData* GetMutableNodeData(UObject* InObject) const = 0;

	// Get the struct that holds the constant data
	virtual const void* GetConstantNodeData() const = 0;

	// Get the anim node data used for each node's constant/folded data
	virtual TArrayView<const FAnimNodeData> GetNodeData() const = 0;

	// Get the (editor-only data) index of the property
	virtual int32 GetAnimNodePropertyIndex(const UScriptStruct* InNodeType, FName InPropertyName) const = 0;

	// Get the number of properties (including editor only properties) that the anim node type has
	virtual int32 GetAnimNodePropertyCount(const UScriptStruct* InNodeType) const = 0;

#if WITH_EDITORONLY_DATA
	// Check that the serialized NodeTypeMap can be used with the current set of native node data layouts
	virtual bool IsDataLayoutValid() const = 0;
#endif
public:

	// Get the root anim class interface (i.e. if this is a derived class).
	// Some properties that are derived from the compiled anim graph are routed to the 'Root' class
	// as child classes don't get fully compiled. Instead they just override various asset players leaving the
	// full compilation up to the base class. 
	const IAnimClassInterface* GetRootClass() const;

	static IAnimClassInterface* GetFromClass(UClass* InClass);

	static const IAnimClassInterface* GetFromClass(const UClass* InClass);

	static UClass* GetActualAnimClass(IAnimClassInterface* AnimClassInterface);

	static const UClass* GetActualAnimClass(const IAnimClassInterface* AnimClassInterface);

	static const FAnimBlueprintFunction* FindAnimBlueprintFunction(IAnimClassInterface* AnimClassInterface, const FName& InFunctionName);

	/**
	 * Check if a function is an anim function on this class
	 * @param	InAnimClassInterface	The interface to check
	 * @param	InFunction				The function to check
	 * @return true if the supplied function is an anim function on the specified class
	 */
	static bool IsAnimBlueprintFunction(IAnimClassInterface* InAnimClassInterface, const UFunction* InFunction);

	// Get the object ptr given an anim node
	static const UObject* GetObjectPtrFromAnimNode(const IAnimClassInterface* InAnimClassInterface, const FAnimNode_Base* InNode);

	// Get an anim node of the specified type given the object & node index
	// Asserts if InObject is nullptr
	// @return nullptr if the node index was out of bounds or the incorrect type
	static const FAnimNode_Base* GetAnimNodeFromObjectPtr(const UObject* InObject, int32 InNodeIndex, UScriptStruct* InNodeType);

	// Get an anim node of the specified type given the object & node index
	// Asserts if InObject is nullptr, the node index is out of bounds or the node is the incorrect type
	template<typename NodeType>
	static const NodeType& GetAnimNodeFromObjectPtrChecked(const UObject* InObject, int32 InNodeIndex)
	{
		const FAnimNode_Base* NodePtr = GetAnimNodeFromObjectPtr(InObject, InNodeIndex, NodeType::StaticStruct());
		check(NodePtr);
		return static_cast<NodeType&>(*NodePtr);
	}
	
	UE_DEPRECATED(4.23, "Please use GetAnimBlueprintFunctions()")
	virtual int32 GetRootAnimNodeIndex() const { return INDEX_NONE; }

	UE_DEPRECATED(4.23, "Please use GetAnimBlueprintFunctions()")
	virtual FStructProperty* GetRootAnimNodeProperty() const { return nullptr; }
};<|MERGE_RESOLUTION|>--- conflicted
+++ resolved
@@ -16,8 +16,6 @@
 class USkeleton;
 struct FExposedValueHandler;
 struct FPropertyAccessLibrary;
-<<<<<<< HEAD
-=======
 struct FAnimNodeConstantData;
 class IAnimClassInterface;
 struct FAnimBlueprintConstantData;
@@ -26,7 +24,6 @@
 struct FAnimNodeData;
 enum class EAnimNodeDataFlags : uint32;
 namespace UE { namespace Anim { struct FNodeDataId; } }
->>>>>>> 6bbb88c8
 
 /** Describes the input and output of an anim blueprint 'function' */
 USTRUCT()
@@ -204,51 +201,8 @@
 	virtual const TMap<FName, FAnimGraphBlendOptions>& GetGraphBlendOptions() const = 0;
 	virtual USkeleton* GetTargetSkeleton() const = 0;
 	virtual int32 GetSyncGroupIndex(FName SyncGroupName) const = 0;
-<<<<<<< HEAD
-	virtual const FPropertyAccessLibrary& GetPropertyAccessLibrary() const = 0;
-	
-protected:
-	friend class UAnimBlueprintGeneratedClass;
-
-	// These direct accessors are here to allow internal access that doesnt redirect to the root class
-	virtual const TArray<FBakedAnimationStateMachine>& GetBakedStateMachines_Direct() const = 0;
-	virtual const TArray<FAnimNotifyEvent>& GetAnimNotifies_Direct() const = 0;
-	virtual const TArray<FName>& GetSyncGroupNames_Direct() const = 0;
-	virtual const TMap<FName, FCachedPoseIndices>& GetOrderedSavedPoseNodeIndicesMap_Direct() const = 0;
-	virtual const TMap<FName, FGraphAssetPlayerInformation>& GetGraphAssetPlayerInformation_Direct() const = 0;
-	virtual const TMap<FName, FAnimGraphBlendOptions>& GetGraphBlendOptions_Direct() const = 0;
-	virtual const FPropertyAccessLibrary& GetPropertyAccessLibrary_Direct() const = 0;
-
-public:
-
-	// Get the root anim class interface (i.e. if this is a derived class).
-	// Some properties that are derived from the compiled anim graph are routed to the 'Root' class
-	// as child classes don't get fully compiled. Instead they just override various asset players leaving the
-	// full compilation up to the base class. 
-	const IAnimClassInterface* GetRootClass() const
-	{
-		auto GetSuperClassInterface = [](const IAnimClassInterface* InClass) -> const IAnimClassInterface*
-		{
-			if(const UClass* ActualClass = GetActualAnimClass(InClass))
-			{
-				return GetFromClass(ActualClass->GetSuperClass());
-			}
-
-			return nullptr;
-		};
-
-		const IAnimClassInterface* RootClass = this;
-		while(const IAnimClassInterface* NextClass = GetSuperClassInterface(RootClass))
-		{
-			RootClass = NextClass;
-		}
-
-		return RootClass;
-	}
-=======
 	UE_DEPRECATED(5.0, "Please use GetSubsystem<FAnimSubsystem_PropertyAccess>")
 	virtual const FPropertyAccessLibrary& GetPropertyAccessLibrary() const;
->>>>>>> 6bbb88c8
 
 	// Iterate over each subsystem for this class, supplying both the constant (FAnimSubsystem) and mutable (FAnimSubsystemInstance) data
 	virtual void ForEachSubsystem(TFunctionRef<EAnimSubsystemEnumeration(const FAnimSubsystemContext&)> InFunction) const  = 0;
@@ -258,53 +212,17 @@
 	// @param	InSubsystemType	The subsystem's type
 	virtual const FAnimSubsystem* FindSubsystem(UScriptStruct* InSubsystemType) const = 0;
 
-<<<<<<< HEAD
-	static const IAnimClassInterface* GetFromClass(const UClass* InClass)
-	{
-		if (auto AnimClassInterface = Cast<const IAnimClassInterface>(InClass))
-		{
-			return AnimClassInterface;
-		}
-		if (auto DynamicClass = Cast<const UDynamicClass>(InClass))
-		{
-			DynamicClass->GetDefaultObject(true);
-			return CastChecked<const IAnimClassInterface>(DynamicClass->AnimClassImplementation, ECastCheckedType::NullAllowed);
-		}
-		return nullptr;
-	}
-
-	static UClass* GetActualAnimClass(IAnimClassInterface* AnimClassInterface)
-=======
 	// Get a subsystem's class-resident data. If no subsystem of the type exists this will return nullptr.
 	template<typename SubsystemType>
 	const SubsystemType* FindSubsystem() const
->>>>>>> 6bbb88c8
 	{
 		const FAnimSubsystem* Subsystem = FindSubsystem(SubsystemType::StaticStruct());
 		return static_cast<const SubsystemType*>(Subsystem);
 	}
-<<<<<<< HEAD
-
-	static const UClass* GetActualAnimClass(const IAnimClassInterface* AnimClassInterface)
-	{
-		if (const UClass* ActualAnimClass = Cast<const UClass>(AnimClassInterface))
-		{
-			return ActualAnimClass;
-		}
-		if (const UObject* AsObject = Cast<const UObject>(AnimClassInterface))
-		{
-			return Cast<const UClass>(AsObject->GetOuter());
-		}
-		return nullptr;
-	}
-
-	static const FAnimBlueprintFunction* FindAnimBlueprintFunction(IAnimClassInterface* AnimClassInterface, const FName& InFunctionName)
-=======
 	
 	// Get a subsystem's class-resident data. If no subsystem of the type exists this will assert.
 	template<typename SubsystemType>
 	const SubsystemType& GetSubsystem() const
->>>>>>> 6bbb88c8
 	{
 		const FAnimSubsystem* Subsystem = FindSubsystem(SubsystemType::StaticStruct());
 		check(Subsystem);
