--- conflicted
+++ resolved
@@ -244,11 +244,7 @@
 	}
 
 	// Check whether a node at the specified index has the specified flags
-<<<<<<< HEAD
-	static bool HasNodeAnyFlags(IAnimClassInterface* InAnimClassInterface, int32 InNodeIndex, EAnimNodeDataFlags InNodeDataFlags);
-=======
 	static ENGINE_API bool HasNodeAnyFlags(IAnimClassInterface* InAnimClassInterface, int32 InNodeIndex, EAnimNodeDataFlags InNodeDataFlags);
->>>>>>> 4af6daef
 
 protected:
 	// These direct accessors are here to allow internal access that doesnt redirect to the root class
@@ -318,20 +314,12 @@
 	static ENGINE_API bool IsAnimBlueprintFunction(IAnimClassInterface* InAnimClassInterface, const UFunction* InFunction);
 
 	// Get the object ptr given an anim node
-<<<<<<< HEAD
-	static const UObject* GetObjectPtrFromAnimNode(const IAnimClassInterface* InAnimClassInterface, const FAnimNode_Base* InNode);
-=======
 	static ENGINE_API const UObject* GetObjectPtrFromAnimNode(const IAnimClassInterface* InAnimClassInterface, const FAnimNode_Base* InNode);
->>>>>>> 4af6daef
 
 	// Get an anim node of the specified type given the object & node index
 	// Asserts if InObject is nullptr
 	// @return nullptr if the node index was out of bounds or the incorrect type
-<<<<<<< HEAD
-	static const FAnimNode_Base* GetAnimNodeFromObjectPtr(const UObject* InObject, int32 InNodeIndex, UScriptStruct* InNodeType);
-=======
 	static ENGINE_API const FAnimNode_Base* GetAnimNodeFromObjectPtr(const UObject* InObject, int32 InNodeIndex, UScriptStruct* InNodeType);
->>>>>>> 4af6daef
 
 	// Get an anim node of the specified type given the object & node index
 	// Asserts if InObject is nullptr, the node index is out of bounds or the node is the incorrect type
