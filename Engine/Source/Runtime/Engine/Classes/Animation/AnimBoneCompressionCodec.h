--- conflicted
+++ resolved
@@ -53,28 +53,11 @@
 	ENGINE_API virtual void PopulateDDCKey(const UAnimSequenceBase& AnimSeq, FArchive& Ar);
 
 	/*
-	 * Called to generate a unique DDC key for this codec instance and input anim sequence and TargetPlatform
-	 * A suitable key should be generated from: the InstanceGuid, a codec version, and all relevant properties that drive the behavior.
-	 */
-	virtual void PopulateDDCKey(const UE::Anim::Compression::FAnimDDCKeyArgs& KeyArgs, FArchive& Ar);
-
-	/*
-	 * Called to generate a unique DDC key for this codec instance and input anim sequence.
-	 * A suitable key should be generated from: the InstanceGuid, a codec version, and all relevant properties that drive the behavior.
-	 */
-	UE_DEPRECATED(5.2, "This function has been deprecated. Override the one above instead.")
-	virtual void PopulateDDCKey(const UAnimSequenceBase& AnimSeq, FArchive& Ar);
-
-	/*
 	 * Called to generate a unique DDC key for this codec instance.
 	 * A suitable key should be generated from: the InstanceGuid, a codec version, and all relevant properties that drive the behavior.
 	 */
 	UE_DEPRECATED(5.1, "This function has been deprecated. Override the one above instead.")
-<<<<<<< HEAD
-	virtual void PopulateDDCKey(FArchive& Ar);
-=======
 	ENGINE_API virtual void PopulateDDCKey(FArchive& Ar);
->>>>>>> 4af6daef
 #endif
 
 	/** Allow us to convert DDC serialized path back into codec object */
@@ -109,11 +92,7 @@
 	 * The caller is responsible for pre-filling the output pose with sensible values (e.g. reference/bind/additive identity pose) as
 	 * the codec will only decompress and write out tracks that are contained in the compressed data.
 	 */
-<<<<<<< HEAD
-	virtual void DecompressPose(FAnimSequenceDecompressionContext& DecompContext, const BoneTrackArray& RotationPairs, const BoneTrackArray& TranslationPairs, const BoneTrackArray& ScalePairs, TArrayView<FTransform>& OutAtoms) const PURE_VIRTUAL(UAnimCurveCompressionCodec::DecompressPose, );
-=======
 	ENGINE_API virtual void DecompressPose(FAnimSequenceDecompressionContext& DecompContext, const BoneTrackArray& RotationPairs, const BoneTrackArray& TranslationPairs, const BoneTrackArray& ScalePairs, TArrayView<FTransform>& OutAtoms) const PURE_VIRTUAL(UAnimCurveCompressionCodec::DecompressPose, );
->>>>>>> 4af6daef
 
 	/** Decompress a single bone. */
 	ENGINE_API virtual void DecompressBone(FAnimSequenceDecompressionContext& DecompContext, int32 TrackIndex, FTransform& OutAtom) const PURE_VIRTUAL(UAnimCurveCompressionCodec::DecompressBone, );
