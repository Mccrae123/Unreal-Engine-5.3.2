--- conflicted
+++ resolved
@@ -273,11 +273,6 @@
  	float OmniRadius_DEPRECATED;
 #endif
 
-<<<<<<< HEAD
-	/** The distance below which a sound is non-spatialized (2D). This prevents near-field audio from flipping as audio crosses the listener's position. This does not apply when using a 3rd party binaural plugin (audio will remain spatialized). */
-	UPROPERTY(EditAnywhere, BlueprintReadWrite, Category = AttenuationSpatialization, meta=(ClampMin = "0", EditCondition="bSpatialize", DisplayName="Non-Spatialized Radius"))
-	float OmniRadius;
-=======
 	/** The distance below which a sound begins to linearly interpolate towards being non-spatialized (2D). See "Non Spatialized Radius End" to define the end of the interpolation and the "Non Spatialized Radius Mode" for the mode of the interpolation. Note: this does not apply when using a 3rd party binaural plugin (audio will remain spatialized). */
 	UPROPERTY(EditAnywhere, BlueprintReadWrite, Category = AttenuationSpatialization, meta = (ClampMin = "0", EditCondition = "bSpatialize"))
 	float NonSpatializedRadiusStart;
@@ -289,7 +284,6 @@
 	/** Defines how to interpolate a 3D sound towards a 2D sound when using the non-spatialized radius start and end properties. */
 	UPROPERTY(EditAnywhere, BlueprintReadWrite, Category = AttenuationSpatialization, meta = (ClampMin = "0", EditCondition = "bSpatialize"))
 	ENonSpatializedRadiusSpeakerMapMode NonSpatializedRadiusMode;
->>>>>>> 4af6daef
 
 	/** The world-space distance between left and right stereo channels when stereo assets are 3D spatialized. */
 	UPROPERTY(EditAnywhere, BlueprintReadWrite, Category = AttenuationSpatialization, meta = (ClampMin = "0", EditCondition = "bSpatialize", DisplayName = "3D Stereo Spread"))
@@ -577,8 +571,6 @@
 
 		ENGINE_API Audio::FParameterInterfacePtr GetInterface();
 	} // namespace SpatializationInterface
-<<<<<<< HEAD
-=======
 
 	namespace SourceOrientationInterface
 	{
@@ -605,5 +597,4 @@
 
 		ENGINE_API Audio::FParameterInterfacePtr GetInterface();
 	} // namespace EmitterInterface
->>>>>>> 4af6daef
 } // namespace Audio