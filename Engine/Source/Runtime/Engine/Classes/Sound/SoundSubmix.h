// Copyright Epic Games, Inc. All Rights Reserved.
#pragma once

#include "CoreMinimal.h"

#include "ISoundfieldFormat.h"
#include "IAudioEndpoint.h"
#include "ISoundfieldEndpoint.h"
#include "SampleBufferIO.h"
#include "SoundEffectSubmix.h"
#include "SoundModulationDestination.h"
#include "SoundSubmixSend.h"
#include "UObject/Object.h"
#include "UObject/ObjectMacros.h"
#include "DSP/SpectrumAnalyzer.h"
#include "AudioLinkSettingsAbstract.h"

#include "SoundSubmix.generated.h"


// Forward Declarations
class UEdGraph;
class USoundEffectSubmixPreset;
class USoundSubmix;
class ISubmixBufferListener;



/**
* Called when a recorded file has finished writing to disk.
*
*/
DECLARE_DYNAMIC_MULTICAST_DELEGATE_OneParam(FOnSubmixRecordedFileDone, const USoundWave*, ResultingSoundWave);

/**
* Called when a new submix envelope value is generated on the given audio device id (different for multiple PIE). Array is an envelope value for each channel.
*/
DECLARE_DYNAMIC_MULTICAST_DELEGATE_OneParam(FOnSubmixEnvelope, const TArray<float>&, Envelope);

DECLARE_DYNAMIC_MULTICAST_DELEGATE_OneParam(FOnSubmixSpectralAnalysis, const TArray<float>&, Magnitudes);


UENUM(BlueprintType)
enum class EFFTSize : uint8
{
	// 512
	DefaultSize,

	// 64
	Min,

	// 256
	Small,

	// 512
	Medium,

	// 1024
	Large,

	// 2048
	VeryLarge, 

	// 4096
	Max
};

UENUM()
enum class EFFTPeakInterpolationMethod : uint8
{
	NearestNeighbor,
	Linear,
	Quadratic,
	ConstantQ,
};

UENUM()
enum class EFFTWindowType : uint8
{
	// No window is applied. Technically a boxcar window.
	None,

	// Mainlobe width of -3 dB and sidelobe attenuation of ~-40 dB. Good for COLA.
	Hamming,

	// Mainlobe width of -3 dB and sidelobe attenuation of ~-30dB. Good for COLA.
	Hann,

	// Mainlobe width of -3 dB and sidelobe attenuation of ~-60db. Tricky for COLA.
	Blackman
};

UENUM(BlueprintType)
enum class EAudioSpectrumType : uint8
{
	// Spectrum frequency values are equal to magnitude of frequency.
	MagnitudeSpectrum,

	// Spectrum frequency values are equal to magnitude squared.
	PowerSpectrum,

	// Returns decibels (0.0 dB is 1.0)
	Decibel,
};

struct FSoundSpectrumAnalyzerSettings
{
	// FFTSize used in spectrum analyzer.
	EFFTSize FFTSize;

	// Type of window to apply to audio.
	EFFTWindowType WindowType;

	// Metric used when analyzing spectrum. 
	EAudioSpectrumType SpectrumType;

	// Interpolation method used when getting frequencies.
	EFFTPeakInterpolationMethod  InterpolationMethod;

	// Hopsize between audio windows as a ratio of the FFTSize.
	float HopSize;
};

struct FSoundSpectrumAnalyzerDelegateSettings
{
	// Settings for individual bands.
	TArray<FSoundSubmixSpectralAnalysisBandSettings> BandSettings; 

	// Number of times a second the delegate is triggered. 
	float UpdateRate; 

	// The decibel level considered silence.
	float DecibelNoiseFloor; 

	// If true, returned values are scaled between 0 and 1.
	bool bDoNormalize; 

	// If true, the band values are tracked to always have values between 0 and 1. 
	bool bDoAutoRange; 

	// The time in seconds for the range to expand to a new observed range.
	float AutoRangeAttackTime; 

	// The time in seconds for the range to shrink to a new observed range.
	float AutoRangeReleaseTime;
};


#if WITH_EDITOR

/** Interface for sound submix graph interaction with the AudioEditor module. */
class ISoundSubmixAudioEditor
{
public:
	virtual ~ISoundSubmixAudioEditor() {}

	/** Refreshes the sound class graph links. */
	virtual void RefreshGraphLinks(UEdGraph* SoundClassGraph) = 0;
};
#endif

UCLASS(config = Engine, abstract, hidecategories = Object, editinlinenew, BlueprintType)
class ENGINE_API USoundSubmixBase : public UObject
{
	GENERATED_UCLASS_BODY()

public:
#if WITH_EDITORONLY_DATA
	/** EdGraph based representation of the SoundSubmix */
	UEdGraph* SoundSubmixGraph;
#endif

	// Auto-manage enabling and disabling the submix as a CPU optimization. It will be disabled if the submix and all child submixes are silent. It will re-enable if a sound is sent to the submix or a child submix is audible.
	UPROPERTY(EditAnywhere, BlueprintReadOnly, Category = AutoDisablement)
	bool bAutoDisable = true;

	// The minimum amount of time to wait before automatically disabling a submix if it is silent. Will immediately re-enable if source audio is sent to it. 
	UPROPERTY(EditAnywhere, BlueprintReadWrite, Category = AutoDisablement, meta = (EditCondition = "bAutoDisable"))
	float AutoDisableTime = 0.01f;

	// Child submixes to this sound mix
	UPROPERTY(VisibleAnywhere, BlueprintReadOnly, Category = SoundSubmix)
	TArray<TObjectPtr<USoundSubmixBase>> ChildSubmixes;

protected:
	//~ Begin UObject Interface.
	virtual FString GetDesc() override;
	virtual void BeginDestroy() override;
	virtual void PostLoad() override;

public:
	// Sound Submix Editor functionality
#if WITH_EDITOR

	/**
	* @return true if the child sound class exists in the tree
	*/
	bool RecurseCheckChild(const USoundSubmixBase* ChildSoundSubmix) const;

	/**
	* Add Referenced objects
	*
	* @param	InThis SoundSubmix we are adding references from.
	* @param	Collector Reference Collector
	*/
	static void AddReferencedObjects(UObject* InThis, FReferenceCollector& Collector);

protected:

#if WITH_EDITOR
	virtual void PostDuplicate(EDuplicateMode::Type DuplicateMode) override;
	virtual void PreEditChange(FProperty* PropertyAboutToChange) override;
	virtual void PostEditChangeProperty(struct FPropertyChangedEvent& PropertyChangedEvent) override;
#endif // WITH_EDITOR
	//~ End UObject Interface.

private:
	static TArray<USoundSubmixBase*> BackupChildSubmixes;
#endif // WITH_EDITOR
};

/**
 * This submix class can be derived from for submixes that output to a parent submix.
 */
UCLASS(config = Engine, abstract, hidecategories = Object, editinlinenew, BlueprintType)
class ENGINE_API USoundSubmixWithParentBase : public USoundSubmixBase
{
	GENERATED_UCLASS_BODY()
public:

	UPROPERTY(VisibleAnywhere, BlueprintReadOnly, Category = SoundSubmix)
	TObjectPtr<USoundSubmixBase> ParentSubmix;

	/**
	* Set the parent submix of this SoundSubmix, removing it as a child from its previous owner
	*
	* @param	InParentSubmix	The New Parent Submix of this
	*/
	void SetParentSubmix(USoundSubmixBase* InParentSubmix);

protected:

#if WITH_EDITOR
	virtual void PostEditChangeProperty(struct FPropertyChangedEvent& PropertyChangedEvent) override;
	virtual void PostDuplicate(EDuplicateMode::Type DuplicateMode) override;
#endif 
};

// Whether to use linear or decibel values for audio gains
UENUM(BlueprintType)
enum class EGainParamMode : uint8
{
	Linear = 0,
	Decibels,
};

/**
 * Sound Submix class meant for applying an effect to the downmixed sum of multiple audio sources.
 */
UCLASS(config = Engine, hidecategories = Object, editinlinenew, BlueprintType)
class ENGINE_API USoundSubmix : public USoundSubmixWithParentBase
{
	GENERATED_UCLASS_BODY()

public:

	/** Mute this submix when the application is muted or in the background. Used to prevent submix effect tails from continuing when tabbing out of application or if application is muted. */
	UPROPERTY(EditAnywhere, BlueprintReadOnly, Category = SoundSubmix)
	uint8 bMuteWhenBackgrounded : 1;

	UPROPERTY(EditAnywhere, BlueprintReadOnly, Category = SoundSubmix)
	TArray<TObjectPtr<USoundEffectSubmixPreset>> SubmixEffectChain;

	/** Optional settings used by plugins which support ambisonics file playback. */
	UPROPERTY(EditAnywhere, BlueprintReadWrite, Category = SoundSubmix)
	TObjectPtr<USoundfieldEncodingSettingsBase> AmbisonicsPluginSettings;

	/** The attack time in milliseconds for the envelope follower. Delegate callbacks can be registered to get the envelope value of sounds played with this submix. */
	UPROPERTY(EditAnywhere, BlueprintReadWrite, Category = EnvelopeFollower, meta = (ClampMin = "0", UIMin = "0"))
	int32 EnvelopeFollowerAttackTime;

	/** The release time in milliseconds for the envelope follower. Delegate callbacks can be registered to get the envelope value of sounds played with this submix. */
	UPROPERTY(EditAnywhere, BlueprintReadWrite, Category = EnvelopeFollower, meta = (ClampMin = "0", UIMin = "0"))
	int32 EnvelopeFollowerReleaseTime;

	/** Deprecated -- The output volume of the submix. Applied after submix effects and analysis are performed.*/
	UPROPERTY(meta = (DeprecatedProperty, DeprecationMessage = "5.0 - Removed in favor of OutputVolumeModulation."))
	float OutputVolume;

	/** Deprecated -- The wet level of the submix. Applied after submix effects and analysis are performed. */
	UPROPERTY(meta = (DeprecatedProperty, DeprecationMessage = "5.0 - Removed in favor of WetLevelModulation."))
	float WetLevel;

	/** Deprecated -- The dry level of the submix. Applied before submix effects and analysis are performed. */
	UPROPERTY(meta = (DeprecatedProperty, DeprecationMessage = "5.0 - Removed in favor of DryLevelModulation."))
	float DryLevel;

	/** The output volume of the submix in Decibels. Applied after submix effects and analysis are performed.*/
<<<<<<< HEAD
	UPROPERTY(EditAnywhere, BlueprintReadWrite, Category = SubmixLevel, meta = (DisplayName = "Output Volume (dB)", AudioParam = "Volume", ClampMin = "-96.0", ClampMax = "0.0", UIMin = "-96.0", UIMax = "0.0"))
	FSoundModulationDestinationSettings OutputVolumeModulation;

	/** The wet level of the submixin Decibels. Applied after submix effects and analysis are performed. */
	UPROPERTY(EditAnywhere, BlueprintReadWrite, Category = SubmixLevel, meta = (DisplayName = "Wet Level (dB)", AudioParam = "Volume", ClampMin = "-96.0", ClampMax = "0.0", UIMin = "-96.0", UIMax = "0.0"))
	FSoundModulationDestinationSettings WetLevelModulation;

	/** The dry level of the submix in Decibels. Applied before submix effects and analysis are performed. */
	UPROPERTY(EditAnywhere, BlueprintReadWrite, Category = SubmixLevel, meta = (DisplayName = "Dry Level (dB)", AudioParam = "Volume", ClampMin = "-96.0", ClampMax = "0.0", UIMin = "-96.0", UIMax = "0.0"))
	FSoundModulationDestinationSettings DryLevelModulation;
	
=======
	UPROPERTY(EditAnywhere, BlueprintReadWrite, Category = SubmixLevel, meta = (DisplayName = "Output Volume (dB)", AudioParam = "Volume", AudioParamClass = "SoundModulationParameterVolume", ClampMin = "-96.0", ClampMax = "0.0", UIMin = "-96.0", UIMax = "0.0"))
	FSoundModulationDestinationSettings OutputVolumeModulation;

	/** The wet level of the submixin Decibels. Applied after submix effects and analysis are performed. */
	UPROPERTY(EditAnywhere, BlueprintReadWrite, Category = SubmixLevel, meta = (DisplayName = "Wet Level (dB)", AudioParam = "Volume", AudioParamClass = "SoundModulationParameterVolume", ClampMin = "-96.0", ClampMax = "0.0", UIMin = "-96.0", UIMax = "0.0"))
	FSoundModulationDestinationSettings WetLevelModulation;

	/** The dry level of the submix in Decibels. Applied before submix effects and analysis are performed. */
	UPROPERTY(EditAnywhere, BlueprintReadWrite, Category = SubmixLevel, meta = (DisplayName = "Dry Level (dB)", AudioParam = "Volume", AudioParamClass = "SoundModulationParameterVolume", ClampMin = "-96.0", ClampMax = "0.0", UIMin = "-96.0", UIMax = "0.0"))
	FSoundModulationDestinationSettings DryLevelModulation;
	
	/** Whether to send this Submix to AudioLink (when AudioLink is Enabled)*/
	UPROPERTY(EditAnywhere, BlueprintReadWrite, Category = AudioLink)
	uint8 bSendToAudioLink : 1;

>>>>>>> d731a049
	/** Optional Audio Link Settings Object */
	UPROPERTY(EditAnywhere, BlueprintReadWrite, Category = AudioLink)
	TObjectPtr<UAudioLinkSettingsAbstract> AudioLinkSettings;

	// Blueprint delegate for when a recorded file is finished exporting.
	UPROPERTY(BlueprintAssignable)
	FOnSubmixRecordedFileDone OnSubmixRecordedFileDone;

	// Start recording the audio from this submix.
	UFUNCTION(BlueprintCallable, Category = "Audio|Bounce", meta = (WorldContext = "WorldContextObject", DisplayName = "Start Recording Submix Output"))
	void StartRecordingOutput(const UObject* WorldContextObject, float ExpectedDuration);

	void StartRecordingOutput(FAudioDevice* InDevice, float ExpectedDuration);

	// Finish recording the audio from this submix and export it as a wav file or a USoundWave.
	UFUNCTION(BlueprintCallable, Category = "Audio|Bounce", meta = (WorldContext = "WorldContextObject", DisplayName = "Finish Recording Submix Output"))
	void StopRecordingOutput(const UObject* WorldContextObject, EAudioRecordingExportType ExportType, const FString& Name, FString Path, USoundWave* ExistingSoundWaveToOverwrite = nullptr);

	void StopRecordingOutput(FAudioDevice* InDevice, EAudioRecordingExportType ExportType, const FString& Name, FString Path, USoundWave* ExistingSoundWaveToOverwrite = nullptr);

	// Start envelope following the submix output. Register with OnSubmixEnvelope to receive envelope follower data in BP.
	UFUNCTION(BlueprintCallable, Category = "Audio|EnvelopeFollowing", meta = (WorldContext = "WorldContextObject"))
	void StartEnvelopeFollowing(const UObject* WorldContextObject);

	void StartEnvelopeFollowing(FAudioDevice* InDevice);

	// Start envelope following the submix output. Register with OnSubmixEnvelope to receive envelope follower data in BP.
	UFUNCTION(BlueprintCallable, Category = "Audio|EnvelopeFollowing", meta = (WorldContext = "WorldContextObject"))
	void StopEnvelopeFollowing(const UObject* WorldContextObject);

	void StopEnvelopeFollowing(FAudioDevice* InDevice);

	/**
	 *	Adds an envelope follower delegate to the submix when envelope following is enabled on this submix.
	 *	@param	OnSubmixEnvelopeBP	Event to fire when new envelope data is available.
	 */
	UFUNCTION(BlueprintCallable, Category = "Audio|EnvelopeFollowing", meta = (WorldContext = "WorldContextObject"))
	void AddEnvelopeFollowerDelegate(const UObject* WorldContextObject, const FOnSubmixEnvelopeBP& OnSubmixEnvelopeBP);

	/**
	 *	Adds a spectral analysis delegate to receive notifications when this submix has spectrum analysis enabled.
	 *	@param	InBandsettings					The frequency bands to analyze and their envelope-following settings.
	 *  @param  OnSubmixSpectralAnalysisBP		Event to fire when new spectral data is available.
	 *	@param	UpdateRate						How often to retrieve the data from the spectral analyzer and broadcast the event. Max is 30 times per second.
	 *	@param  InterpMethod                    Method to used for band peak calculation.
	 *	@param  SpectrumType                    Metric to use when returning spectrum values.
	 *	@param  DecibelNoiseFloor               Decibel Noise Floor to consider as silence when using a Decibel Spectrum Type.
	 *	@param  bDoNormalize                    If true, output band values will be normalized between zero and one.
	 *	@param  bDoAutoRange                    If true, output band values will have their ranges automatically adjusted to the minimum and maximum values in the audio. Output band values will be normalized between zero and one.
	 *	@param  AutoRangeAttackTime             The time (in seconds) it takes for the range to expand to 90% of a larger range.
	 *	@param  AutoRangeReleaseTime            The time (in seconds) it takes for the range to shrink to 90% of a smaller range.
	 */
	UFUNCTION(BlueprintCallable, Category = "Audio|Spectrum", meta = (WorldContext = "WorldContextObject", AdvancedDisplay = 3))
	void AddSpectralAnalysisDelegate(const UObject* WorldContextObject, const TArray<FSoundSubmixSpectralAnalysisBandSettings>& InBandSettings, const FOnSubmixSpectralAnalysisBP& OnSubmixSpectralAnalysisBP, float UpdateRate = 10.f, float DecibelNoiseFloor=-40.f, bool bDoNormalize = true, bool bDoAutoRange = false, float AutoRangeAttackTime = 0.1f, float AutoRangeReleaseTime = 60.f);

	/**
	 *	Remove a spectral analysis delegate.
	 *  @param  OnSubmixSpectralAnalysisBP		The event delegate to remove.
	 */
	UFUNCTION(BlueprintCallable, Category = "Audio|Spectrum", meta = (WorldContext = "WorldContextObject"))
	void RemoveSpectralAnalysisDelegate(const UObject* WorldContextObject, const FOnSubmixSpectralAnalysisBP& OnSubmixSpectralAnalysisBP);

	/** Start spectrum analysis of the audio output. */
	UFUNCTION(BlueprintCallable, Category = "Audio|Analysis", meta = (WorldContext = "WorldContextObject", AdvancedDisplay = 1))
	void StartSpectralAnalysis(const UObject* WorldContextObject, EFFTSize FFTSize = EFFTSize::DefaultSize, EFFTPeakInterpolationMethod InterpolationMethod = EFFTPeakInterpolationMethod::Linear, EFFTWindowType WindowType = EFFTWindowType::Hann, float HopSize = 0, EAudioSpectrumType SpectrumType = EAudioSpectrumType::MagnitudeSpectrum);

	void StartSpectralAnalysis(FAudioDevice* InDevice, EFFTSize FFTSize = EFFTSize::DefaultSize, EFFTPeakInterpolationMethod InterpolationMethod = EFFTPeakInterpolationMethod::Linear, EFFTWindowType WindowType = EFFTWindowType::Hann, float HopSize = 0, EAudioSpectrumType SpectrumType = EAudioSpectrumType::MagnitudeSpectrum);

	/** Stop spectrum analysis of the audio output. */
	UFUNCTION(BlueprintCallable, Category = "Audio|Analysis", meta = (WorldContext = "WorldContextObject", AdvancedDisplay = 1))
	void StopSpectralAnalysis(const UObject* WorldContextObject);

	void StopSpectralAnalysis(FAudioDevice* InDevice);

	/** Sets the output volume of the submix in linear gain. This dynamic volume acts as a multiplier on the OutputVolume property of this submix.  */
	UFUNCTION(BlueprintCallable, Category = "Audio", meta = (WorldContext = "WorldContextObject", DisplayName = "SetSubmixOutputVolume (linear gain)"))
	void SetSubmixOutputVolume(const UObject* WorldContextObject, float InOutputVolume);

	/** Sets the output volume of the submix in linear gain. This dynamic level acts as a multiplier on the WetLevel property of this submix.  */
	UFUNCTION(BlueprintCallable, Category = "Audio", meta = (WorldContext = "WorldContextObject", DisplayName = "SetSubmixWetLevel (linear gain)"))
	void SetSubmixWetLevel(const UObject* WorldContextObject, float InWetLevel);

	/** Sets the output volume of the submix in linear gain. This dynamic level acts as a multiplier on the DryLevel property of this submix.  */
	UFUNCTION(BlueprintCallable, Category = "Audio", meta = (WorldContext = "WorldContextObject", DisplayName = "SetSubmixDryLevel (linear gain)"))
	void SetSubmixDryLevel(const UObject* WorldContextObject, float InDryLevel);

	static FSoundSpectrumAnalyzerSettings GetSpectrumAnalyzerSettings(EFFTSize FFTSize, EFFTPeakInterpolationMethod InterpolationMethod, EFFTWindowType WindowType, float HopSize, EAudioSpectrumType SpectrumType);

	static FSoundSpectrumAnalyzerDelegateSettings GetSpectrumAnalysisDelegateSettings(const TArray<FSoundSubmixSpectralAnalysisBandSettings>& InBandSettings, float UpdateRate, float DecibelNoiseFloor, bool bDoNormalize, bool bDoAutoRange, float AutoRangeAttackTime, float AutoRangeReleaseTime);
protected:

	virtual void Serialize(FArchive& Ar) override;

#if WITH_EDITOR
	virtual void PostEditChangeProperty(struct FPropertyChangedEvent& PropertyChangedEvent) override;
#endif

	// State handling for bouncing output.
	TUniquePtr<Audio::FAudioRecordingData> RecordingData;
};
	

/**
 * Sound Submix class meant for use with soundfield formats, such as Ambisonics.
 */
UCLASS(config = Engine, hidecategories = Object, editinlinenew, BlueprintType, Meta = (DisplayName = "Sound Submix Soundfield"))
class ENGINE_API USoundfieldSubmix : public USoundSubmixWithParentBase
{
	GENERATED_UCLASS_BODY()

public:
	ISoundfieldFactory* GetSoundfieldFactoryForSubmix() const;
	const USoundfieldEncodingSettingsBase* GetSoundfieldEncodingSettings() const;
	TArray<USoundfieldEffectBase *> GetSoundfieldProcessors() const;

public:
	/** Currently used format. */
	UPROPERTY(EditAnywhere, AssetRegistrySearchable, Category = Soundfield)
	FName SoundfieldEncodingFormat;

	/** Which encoding settings to use the sound field. */
	UPROPERTY(EditAnywhere, Category = Soundfield)
	TObjectPtr<USoundfieldEncodingSettingsBase> EncodingSettings;

	/** Soundfield effect chain to use for the sound field. */
	UPROPERTY(EditAnywhere, Category = Soundfield)
	TArray<TObjectPtr<USoundfieldEffectBase>> SoundfieldEffectChain;

	// Traverses parent submixes until we find a submix that doesn't inherit its soundfield format.
	FName GetSubmixFormat() const;

	UPROPERTY()
	TSubclassOf<USoundfieldEncodingSettingsBase> EncodingSettingsClass;

	// Traverses parent submixes until we find a submix that specifies encoding settings.
	const USoundfieldEncodingSettingsBase* GetEncodingSettings() const;

	// This function goes through every child submix and the parent submix to ensure that they have a compatible format with this submix's format.
	void SanitizeLinks();

protected:
#if WITH_EDITOR
	virtual void PostEditChangeProperty(struct FPropertyChangedEvent& PropertyChangedEvent) override;
#endif

};

/**
 * Sound Submix class meant for sending audio to an external endpoint, such as controller haptics or an additional audio device.
 */
UCLASS(config = Engine, hidecategories = Object, editinlinenew, BlueprintType, Meta = (DisplayName = "Sound Submix Endpoint"))
class ENGINE_API UEndpointSubmix : public USoundSubmixBase
{
	GENERATED_UCLASS_BODY()

public:
	IAudioEndpointFactory* GetAudioEndpointForSubmix() const;
	const UAudioEndpointSettingsBase* GetEndpointSettings() const;

public:
	/** Currently used format. */
	UPROPERTY(EditAnywhere, AssetRegistrySearchable, Category = Endpoint)
	FName EndpointType;

	UPROPERTY()
	TSubclassOf<UAudioEndpointSettingsBase> EndpointSettingsClass;

	UPROPERTY(EditAnywhere, Category = Endpoint)
	TObjectPtr<UAudioEndpointSettingsBase> EndpointSettings;

};

/**
 * Sound Submix class meant for sending soundfield-encoded audio to an external endpoint, such as a hardware binaural renderer that supports ambisonics.
 */
UCLASS(config = Engine, hidecategories = Object, editinlinenew, BlueprintType, Meta = (DisplayName = "Sound Submix Soundfield Endpoint"))
class ENGINE_API USoundfieldEndpointSubmix : public USoundSubmixBase
{
	GENERATED_UCLASS_BODY()

public:
	ISoundfieldEndpointFactory* GetSoundfieldEndpointForSubmix() const;
	const USoundfieldEndpointSettingsBase* GetEndpointSettings() const;
	const USoundfieldEncodingSettingsBase* GetEncodingSettings() const;
	TArray<USoundfieldEffectBase*> GetSoundfieldProcessors() const;
public:
	/** Currently used format. */
	UPROPERTY(EditAnywhere, Category = Endpoint, AssetRegistrySearchable)
	FName SoundfieldEndpointType;

	UPROPERTY()
	TSubclassOf<UAudioEndpointSettingsBase> EndpointSettingsClass;

	/**
	* @return true if the child sound class exists in the tree
	*/
	bool RecurseCheckChild(const USoundSubmix* ChildSoundSubmix) const;

	// This function goes through every child submix and the parent submix to ensure that they have a compatible format.
	void SanitizeLinks();

	UPROPERTY(EditAnywhere, Category = Endpoint)
	TObjectPtr<USoundfieldEndpointSettingsBase> EndpointSettings;

	UPROPERTY()
	TSubclassOf<USoundfieldEncodingSettingsBase> EncodingSettingsClass;

	UPROPERTY(EditAnywhere, Category = Soundfield)
	TObjectPtr<USoundfieldEncodingSettingsBase> EncodingSettings;

	UPROPERTY(EditAnywhere, Category = Soundfield)
	TArray<TObjectPtr<USoundfieldEffectBase>> SoundfieldEffectChain;

protected:
#if WITH_EDITOR
	virtual void PostEditChangeProperty(struct FPropertyChangedEvent& PropertyChangedEvent) override;
#endif
};

namespace SubmixUtils
{
	ENGINE_API bool AreSubmixFormatsCompatible(const USoundSubmixBase* ChildSubmix, const USoundSubmixBase* ParentSubmix);

#if WITH_EDITOR
	ENGINE_API void RefreshEditorForSubmix(const USoundSubmixBase* InSubmix);
#endif
}<|MERGE_RESOLUTION|>--- conflicted
+++ resolved
@@ -296,19 +296,6 @@
 	float DryLevel;
 
 	/** The output volume of the submix in Decibels. Applied after submix effects and analysis are performed.*/
-<<<<<<< HEAD
-	UPROPERTY(EditAnywhere, BlueprintReadWrite, Category = SubmixLevel, meta = (DisplayName = "Output Volume (dB)", AudioParam = "Volume", ClampMin = "-96.0", ClampMax = "0.0", UIMin = "-96.0", UIMax = "0.0"))
-	FSoundModulationDestinationSettings OutputVolumeModulation;
-
-	/** The wet level of the submixin Decibels. Applied after submix effects and analysis are performed. */
-	UPROPERTY(EditAnywhere, BlueprintReadWrite, Category = SubmixLevel, meta = (DisplayName = "Wet Level (dB)", AudioParam = "Volume", ClampMin = "-96.0", ClampMax = "0.0", UIMin = "-96.0", UIMax = "0.0"))
-	FSoundModulationDestinationSettings WetLevelModulation;
-
-	/** The dry level of the submix in Decibels. Applied before submix effects and analysis are performed. */
-	UPROPERTY(EditAnywhere, BlueprintReadWrite, Category = SubmixLevel, meta = (DisplayName = "Dry Level (dB)", AudioParam = "Volume", ClampMin = "-96.0", ClampMax = "0.0", UIMin = "-96.0", UIMax = "0.0"))
-	FSoundModulationDestinationSettings DryLevelModulation;
-	
-=======
 	UPROPERTY(EditAnywhere, BlueprintReadWrite, Category = SubmixLevel, meta = (DisplayName = "Output Volume (dB)", AudioParam = "Volume", AudioParamClass = "SoundModulationParameterVolume", ClampMin = "-96.0", ClampMax = "0.0", UIMin = "-96.0", UIMax = "0.0"))
 	FSoundModulationDestinationSettings OutputVolumeModulation;
 
@@ -324,7 +311,6 @@
 	UPROPERTY(EditAnywhere, BlueprintReadWrite, Category = AudioLink)
 	uint8 bSendToAudioLink : 1;
 
->>>>>>> d731a049
 	/** Optional Audio Link Settings Object */
 	UPROPERTY(EditAnywhere, BlueprintReadWrite, Category = AudioLink)
 	TObjectPtr<UAudioLinkSettingsAbstract> AudioLinkSettings;
