// Copyright Epic Games, Inc. All Rights Reserved.
#pragma once

#include "CoreMinimal.h"

<<<<<<< HEAD
#include "IAmbisonicsMixer.h"
=======
#include "ISoundfieldFormat.h"
#include "IAudioEndpoint.h"
#include "ISoundfieldEndpoint.h"
>>>>>>> 90fae962
#include "SampleBufferIO.h"
#include "SoundEffectSubmix.h"
#include "SoundSubmixSend.h"
#include "UObject/Object.h"
#include "UObject/ObjectMacros.h"

#include "SoundSubmix.generated.h"


// Forward Declarations
class UEdGraph;
class USoundEffectSubmixPreset;
class USoundSubmix;
class ISubmixBufferListener;


<<<<<<< HEAD
/* Submix channel format.
 Allows submixes to have sources mix to a particular channel configuration for potential effect chain requirements.
 Master submix will always render at the device channel count. All child submixes will be down-mixed (or up-mixed) to
 the device channel count. This feature exists to allow specific submix effects to do their work on multi-channel mixes
 of audio.
*/
UENUM(BlueprintType)
enum class ESubmixChannelFormat : uint8
{
	// Sets the submix channels to the output device channel count
	Device UMETA(DisplayName = "Device"),

	// Sets the submix mix to stereo (FL, FR)
	Stereo UMETA(DisplayName = "Stereo"),

	// Sets the submix to mix to quad (FL, FR, SL, SR)
	Quad UMETA(DisplayName = "Quad"),

	// Sets the submix to mix 5.1 (FL, FR, FC, LF, SL, SR)
	FiveDotOne UMETA(DisplayName = "5.1"),

	// Sets the submix to mix audio to 7.1 (FL, FR, FC, LF, BL, BR, SL, SR)
	SevenDotOne UMETA(DisplayName = "7.1"),

	// Sets the submix to render audio as an ambisonics bed.
	Ambisonics UMETA(DisplayName = "Ambisonics"),

	Count UMETA(Hidden)
};

=======
>>>>>>> 90fae962

/**
* Called when a recorded file has finished writing to disk.
*
*/
DECLARE_DYNAMIC_MULTICAST_DELEGATE_OneParam(FOnSubmixRecordedFileDone, const USoundWave*, ResultingSoundWave);

/**
* Called when a new submix envelope value is generated on the given audio device id (different for multiple PIE). Array is an envelope value for each channel.
*/
DECLARE_DYNAMIC_MULTICAST_DELEGATE_OneParam(FOnSubmixEnvelope, const TArray<float>&, Envelope);


#if WITH_EDITOR

/** Interface for sound submix graph interaction with the AudioEditor module. */
class ISoundSubmixAudioEditor
{
public:
	virtual ~ISoundSubmixAudioEditor() {}

	/** Refreshes the sound class graph links. */
	virtual void RefreshGraphLinks(UEdGraph* SoundClassGraph) = 0;
};
#endif

UCLASS(config = Engine, abstract, hidecategories = Object, editinlinenew, BlueprintType)
class ENGINE_API USoundSubmixBase : public UObject
{
	GENERATED_UCLASS_BODY()

<<<<<<< HEAD
	// Child submixes to this sound mix
	UPROPERTY(VisibleAnywhere, BlueprintReadOnly, Category = SoundSubmix)
	TArray<USoundSubmix*> ChildSubmixes;

	UPROPERTY()
	USoundSubmix* ParentSubmix;

=======
public:
>>>>>>> 90fae962
#if WITH_EDITORONLY_DATA
	/** EdGraph based representation of the SoundSubmix */
	UEdGraph* SoundSubmixGraph;
#endif

	// Child submixes to this sound mix
	UPROPERTY(VisibleAnywhere, BlueprintReadOnly, Category = SoundSubmix)
	TArray<USoundSubmixBase*> ChildSubmixes;

protected:
	//~ Begin UObject Interface.
	virtual FString GetDesc() override;
	virtual void BeginDestroy() override;
	virtual void PostLoad() override;

public:
	// Sound Submix Editor functionality
#if WITH_EDITOR

	/**
	* @return true if the child sound class exists in the tree
	*/
	bool RecurseCheckChild(const USoundSubmixBase* ChildSoundSubmix) const;

	/**
	* Add Referenced objects
	*
	* @param	InThis SoundSubmix we are adding references from.
	* @param	Collector Reference Collector
	*/
	static void AddReferencedObjects(UObject* InThis, FReferenceCollector& Collector);

protected:

#if WITH_EDITOR
	virtual void PostDuplicate(EDuplicateMode::Type DuplicateMode) override;
	virtual void PreEditChange(FProperty* PropertyAboutToChange) override;
	virtual void PostEditChangeProperty(struct FPropertyChangedEvent& PropertyChangedEvent) override;
#endif // WITH_EDITOR
	//~ End UObject Interface.

private:
	static TArray<USoundSubmixBase*> BackupChildSubmixes;
#endif // WITH_EDITOR
};

/**
 * This submix class can be derived from for submixes that output to a parent submix.
 */
UCLASS(config = Engine, abstract, hidecategories = Object, editinlinenew, BlueprintType)
class ENGINE_API USoundSubmixWithParentBase : public USoundSubmixBase
{
	GENERATED_UCLASS_BODY()
public:

	UPROPERTY(VisibleAnywhere, BlueprintReadOnly, Category = SoundSubmix)
	USoundSubmixBase* ParentSubmix;

	/**
	* Set the parent submix of this SoundSubmix, removing it as a child from its previous owner
	*
	* @param	InParentSubmix	The New Parent Submix of this
	*/
	void SetParentSubmix(USoundSubmixBase* InParentSubmix);

protected:

#if WITH_EDITOR
	virtual void PostEditChangeProperty(struct FPropertyChangedEvent& PropertyChangedEvent) override;
	virtual void PostDuplicate(EDuplicateMode::Type DuplicateMode) override;
#endif 
};

/**
 * Sound Submix class meant for applying an effect to the downmixed sum of multiple audio sources.
 */
UCLASS(config = Engine, hidecategories = Object, editinlinenew, BlueprintType, Meta=(DisplayName="Effect Submix"))
class ENGINE_API USoundSubmix : public USoundSubmixWithParentBase
{
	GENERATED_UCLASS_BODY()

public:

	/** Mute this submix when the application is muted or in the background. Used to prevent submix effect tails from continuing when tabbing out of application or if application is muted. */
	UPROPERTY(EditAnywhere, BlueprintReadOnly, Category = SoundSubmix)
	uint8 bMuteWhenBackgrounded : 1;

	UPROPERTY(EditAnywhere, BlueprintReadOnly, Category = SoundSubmix)
	TArray<USoundEffectSubmixPreset*> SubmixEffectChain;

	/** Optional settings used by plugins which support ambisonics file playback. */
	UPROPERTY(EditAnywhere, BlueprintReadWrite, Category = SoundSubmix)
	USoundfieldEncodingSettingsBase* AmbisonicsPluginSettings;

	/** The attack time in milliseconds for the envelope follower. Delegate callbacks can be registered to get the envelope value of sounds played with this submix. */
	UPROPERTY(EditAnywhere, BlueprintReadWrite, Category = EnvelopeFollower, meta = (ClampMin = "0", UIMin = "0"))
	int32 EnvelopeFollowerAttackTime;

	/** The release time in milliseconds for the envelope follower. Delegate callbacks can be registered to get the envelope value of sounds played with this submix. */
	UPROPERTY(EditAnywhere, BlueprintReadWrite, Category = EnvelopeFollower, meta = (ClampMin = "0", UIMin = "0"))
	int32 EnvelopeFollowerReleaseTime;

	/** The output volume of the submix. Applied after submix effects and analysis are performed. */
	UPROPERTY(EditAnywhere, BlueprintReadWrite, Category = SoundSubmix, meta = (ClampMin = "0.0", ClampMax = "1.0", UIMin = "0.0", UIMax = "1.0"))
	float OutputVolume;

	// Blueprint delegate for when a recorded file is finished exporting.
	UPROPERTY(BlueprintAssignable)
	FOnSubmixRecordedFileDone OnSubmixRecordedFileDone;

	// Start recording the audio from this submix.
	UFUNCTION(BlueprintCallable, Category = "Audio|Bounce", meta = (WorldContext = "WorldContextObject", DisplayName = "Start Recording Submix Output"))
	void StartRecordingOutput(const UObject* WorldContextObject, float ExpectedDuration);

	void StartRecordingOutput(FAudioDevice* InDevice, float ExpectedDuration);

	// Finish recording the audio from this submix and export it as a wav file or a USoundWave.
	UFUNCTION(BlueprintCallable, Category = "Audio|Bounce", meta = (WorldContext = "WorldContextObject", DisplayName = "Finish Recording Submix Output"))
	void StopRecordingOutput(const UObject* WorldContextObject, EAudioRecordingExportType ExportType, const FString& Name, FString Path, USoundWave* ExistingSoundWaveToOverwrite = nullptr);

	void StopRecordingOutput(FAudioDevice* InDevice, EAudioRecordingExportType ExportType, const FString& Name, FString Path, USoundWave* ExistingSoundWaveToOverwrite = nullptr);

	// Start envelope following the submix output. Register with OnSubmixEnvelope to receive envelope follower data in BP.
	UFUNCTION(BlueprintCallable, Category = "Audio|EnvelopeFollowing", meta = (WorldContext = "WorldContextObject"))
	void StartEnvelopeFollowing(const UObject* WorldContextObject);

	void StartEnvelopeFollowing(FAudioDevice* InDevice);

	// Start envelope following the submix output. Register with OnSubmixEnvelope to receive envelope follower data in BP.
	UFUNCTION(BlueprintCallable, Category = "Audio|EnvelopeFollowing", meta = (WorldContext = "WorldContextObject"))
	void StopEnvelopeFollowing(const UObject* WorldContextObject);

	void StopEnvelopeFollowing(FAudioDevice* InDevice);

	UFUNCTION(BlueprintCallable, Category = "Audio|EnvelopeFollowing", meta = (WorldContext = "WorldContextObject"))
	void AddEnvelopeFollowerDelegate(const UObject* WorldContextObject, const FOnSubmixEnvelopeBP& OnSubmixEnvelopeBP);

	/** Sets the output volume of the submix. This dynamic volume scales with the OutputVolume property of this submix. */
	UFUNCTION(BlueprintCallable, Category = "Audio", meta = (WorldContext = "WorldContextObject"))
	void SetSubmixOutputVolume(const UObject* WorldContextObject, float InOutputVolume);

protected:

<<<<<<< HEAD
	//~ Begin UObject Interface.
	virtual FString GetDesc() override;
	virtual void BeginDestroy() override;
	virtual void PostLoad() override;

#if WITH_EDITOR
	virtual void PostDuplicate(EDuplicateMode::Type DuplicateMode) override;
	virtual void PreEditChange(UProperty* PropertyAboutToChange) override;
	virtual void PostEditChangeProperty(struct FPropertyChangedEvent& PropertyChangedEvent) override;
#endif // WITH_EDITOR
	//~ End UObject Interface.
=======
#if WITH_EDITOR
	virtual void PostEditChangeProperty(struct FPropertyChangedEvent& PropertyChangedEvent) override;
#endif
>>>>>>> 90fae962

	// State handling for bouncing output.
	TUniquePtr<Audio::FAudioRecordingData> RecordingData;
};
	

/**
 * Sound Submix class meant for use with soundfield formats, such as Ambisonics.
 */
UCLASS(config = Engine, hidecategories = Object, editinlinenew, BlueprintType, Meta = (DisplayName = "Soundfield Submix"))
class ENGINE_API USoundfieldSubmix : public USoundSubmixWithParentBase
{
	GENERATED_UCLASS_BODY()

public:
	ISoundfieldFactory* GetSoundfieldFactoryForSubmix() const;
	const USoundfieldEncodingSettingsBase* GetSoundfieldEncodingSettings() const;
	TArray<USoundfieldEffectBase *> GetSoundfieldProcessors() const;

public:
	/** Currently used format. */
	UPROPERTY(EditAnywhere, AssetRegistrySearchable, Category = Soundfield)
	FName SoundfieldEncodingFormat;

	//TODO: Make this editable only if SoundfieldEncodingFormat is non-default,
	// and filter classes based on ISoundfieldFactory::GetCustomSettingsClass().
	UPROPERTY(EditAnywhere, Category = Soundfield)
	USoundfieldEncodingSettingsBase* EncodingSettings;

	// TODO: make this editable only if SoundfieldEncodingFormat is non-default
	// and filter classes based on USoundfieldProcessorBase::SupportsFormat.
	UPROPERTY(EditAnywhere, Category = Soundfield)
	TArray<USoundfieldEffectBase*> SoundfieldEffectChain;

	// Traverses parent submixes until we find a submix that doesn't inherit it's soundfield format.
	FName GetSubmixFormat() const;

	UPROPERTY()
	TSubclassOf<USoundfieldEncodingSettingsBase> EncodingSettingsClass;

	// Traverses parent submixes until we find a submix that specifies encoding settings.
	const USoundfieldEncodingSettingsBase* GetEncodingSettings() const;

	// This function goes through every child submix and the parent submix to ensure that they have a compatible format with this  submix's format.
	void SanitizeLinks();

protected:
#if WITH_EDITOR
	virtual void PostEditChangeProperty(struct FPropertyChangedEvent& PropertyChangedEvent) override;
#endif

};

/**
 * Sound Submix class meant for sending audio to an external endpoint, such as controller haptics or an additional audio device.
 */
UCLASS(config = Engine, hidecategories = Object, editinlinenew, BlueprintType, Meta = (DisplayName = "Audio Endpoint Submix"))
class ENGINE_API UEndpointSubmix : public USoundSubmixBase
{
	GENERATED_UCLASS_BODY()

public:
	IAudioEndpointFactory* GetAudioEndpointForSubmix() const;
	const UAudioEndpointSettingsBase* GetEndpointSettings() const;

public:
	/** Currently used format. */
	UPROPERTY(EditAnywhere, AssetRegistrySearchable, Category = Endpoint)
	FName EndpointType;

	UPROPERTY()
	TSubclassOf<UAudioEndpointSettingsBase> EndpointSettingsClass;

	//TODO: Make this editable only if EndpointType is non-default,
	// and filter classes based on ISoundfieldFactory::GetCustomSettingsClass().
	UPROPERTY(EditAnywhere, Category = Endpoint)
	UAudioEndpointSettingsBase* EndpointSettings;

};

/**
 * Sound Submix class meant for sending soundfield-encoded audio to an external endpoint, such as a hardware binaural renderer that supports ambisonics.
 */
UCLASS(config = Engine, hidecategories = Object, editinlinenew, BlueprintType, Meta = (DisplayName = "Soundfield Endpoint Submix"))
class ENGINE_API USoundfieldEndpointSubmix : public USoundSubmixBase
{
	GENERATED_UCLASS_BODY()

public:
	ISoundfieldEndpointFactory* GetSoundfieldEndpointForSubmix() const;
	const USoundfieldEndpointSettingsBase* GetEndpointSettings() const;
	const USoundfieldEncodingSettingsBase* GetEncodingSettings() const;
	TArray<USoundfieldEffectBase*> GetSoundfieldProcessors() const;
public:
	/** Currently used format. */
	UPROPERTY(EditAnywhere, Category = Endpoint, AssetRegistrySearchable)
	FName SoundfieldEndpointType;

	UPROPERTY()
	TSubclassOf<UAudioEndpointSettingsBase> EndpointSettingsClass;

<<<<<<< HEAD
private:
	TArray<USoundSubmix*> BackupChildSubmixes;
#endif // WITH_EDITOR
};
=======
	/**
	* @return true if the child sound class exists in the tree
	*/
	bool RecurseCheckChild(const USoundSubmix* ChildSoundSubmix) const;

	// This function goes through every child submix and the parent submix to ensure that they have a compatible format with this  submix's format.
	void SanitizeLinks();

	//TODO: Make this editable only if EndpointType is non-default,
	// and filter classes based on ISoundfieldFactory::GetCustomSettingsClass().
	UPROPERTY(EditAnywhere, Category = Endpoint)
	USoundfieldEndpointSettingsBase* EndpointSettings;

	UPROPERTY()
	TSubclassOf<USoundfieldEncodingSettingsBase> EncodingSettingsClass;

	UPROPERTY(EditAnywhere, Category = Soundfield)
	USoundfieldEncodingSettingsBase* EncodingSettings;

	UPROPERTY(EditAnywhere, Category = Soundfield)
	TArray<USoundfieldEffectBase*> SoundfieldEffectChain;

protected:
#if WITH_EDITOR
	virtual void PostEditChangeProperty(struct FPropertyChangedEvent& PropertyChangedEvent) override;
#endif
};

namespace SubmixUtils
{
	ENGINE_API bool AreSubmixFormatsCompatible(const USoundSubmixBase* ChildSubmix, const USoundSubmixBase* ParentSubmix);

#if WITH_EDITOR
	ENGINE_API void RefreshEditorForSubmix(const USoundSubmixBase* InSubmix);
#endif
}
>>>>>>> 90fae962
<|MERGE_RESOLUTION|>--- conflicted
+++ resolved
@@ -3,13 +3,9 @@
 
 #include "CoreMinimal.h"
 
-<<<<<<< HEAD
-#include "IAmbisonicsMixer.h"
-=======
 #include "ISoundfieldFormat.h"
 #include "IAudioEndpoint.h"
 #include "ISoundfieldEndpoint.h"
->>>>>>> 90fae962
 #include "SampleBufferIO.h"
 #include "SoundEffectSubmix.h"
 #include "SoundSubmixSend.h"
@@ -26,39 +22,6 @@
 class ISubmixBufferListener;
 
 
-<<<<<<< HEAD
-/* Submix channel format.
- Allows submixes to have sources mix to a particular channel configuration for potential effect chain requirements.
- Master submix will always render at the device channel count. All child submixes will be down-mixed (or up-mixed) to
- the device channel count. This feature exists to allow specific submix effects to do their work on multi-channel mixes
- of audio.
-*/
-UENUM(BlueprintType)
-enum class ESubmixChannelFormat : uint8
-{
-	// Sets the submix channels to the output device channel count
-	Device UMETA(DisplayName = "Device"),
-
-	// Sets the submix mix to stereo (FL, FR)
-	Stereo UMETA(DisplayName = "Stereo"),
-
-	// Sets the submix to mix to quad (FL, FR, SL, SR)
-	Quad UMETA(DisplayName = "Quad"),
-
-	// Sets the submix to mix 5.1 (FL, FR, FC, LF, SL, SR)
-	FiveDotOne UMETA(DisplayName = "5.1"),
-
-	// Sets the submix to mix audio to 7.1 (FL, FR, FC, LF, BL, BR, SL, SR)
-	SevenDotOne UMETA(DisplayName = "7.1"),
-
-	// Sets the submix to render audio as an ambisonics bed.
-	Ambisonics UMETA(DisplayName = "Ambisonics"),
-
-	Count UMETA(Hidden)
-};
-
-=======
->>>>>>> 90fae962
 
 /**
 * Called when a recorded file has finished writing to disk.
@@ -90,17 +53,7 @@
 {
 	GENERATED_UCLASS_BODY()
 
-<<<<<<< HEAD
-	// Child submixes to this sound mix
-	UPROPERTY(VisibleAnywhere, BlueprintReadOnly, Category = SoundSubmix)
-	TArray<USoundSubmix*> ChildSubmixes;
-
-	UPROPERTY()
-	USoundSubmix* ParentSubmix;
-
-=======
-public:
->>>>>>> 90fae962
+public:
 #if WITH_EDITORONLY_DATA
 	/** EdGraph based representation of the SoundSubmix */
 	UEdGraph* SoundSubmixGraph;
@@ -244,23 +197,9 @@
 
 protected:
 
-<<<<<<< HEAD
-	//~ Begin UObject Interface.
-	virtual FString GetDesc() override;
-	virtual void BeginDestroy() override;
-	virtual void PostLoad() override;
-
-#if WITH_EDITOR
-	virtual void PostDuplicate(EDuplicateMode::Type DuplicateMode) override;
-	virtual void PreEditChange(UProperty* PropertyAboutToChange) override;
-	virtual void PostEditChangeProperty(struct FPropertyChangedEvent& PropertyChangedEvent) override;
-#endif // WITH_EDITOR
-	//~ End UObject Interface.
-=======
-#if WITH_EDITOR
-	virtual void PostEditChangeProperty(struct FPropertyChangedEvent& PropertyChangedEvent) override;
-#endif
->>>>>>> 90fae962
+#if WITH_EDITOR
+	virtual void PostEditChangeProperty(struct FPropertyChangedEvent& PropertyChangedEvent) override;
+#endif
 
 	// State handling for bouncing output.
 	TUniquePtr<Audio::FAudioRecordingData> RecordingData;
@@ -362,12 +301,6 @@
 	UPROPERTY()
 	TSubclassOf<UAudioEndpointSettingsBase> EndpointSettingsClass;
 
-<<<<<<< HEAD
-private:
-	TArray<USoundSubmix*> BackupChildSubmixes;
-#endif // WITH_EDITOR
-};
-=======
 	/**
 	* @return true if the child sound class exists in the tree
 	*/
@@ -403,5 +336,4 @@
 #if WITH_EDITOR
 	ENGINE_API void RefreshEditorForSubmix(const USoundSubmixBase* InSubmix);
 #endif
-}
->>>>>>> 90fae962
+}