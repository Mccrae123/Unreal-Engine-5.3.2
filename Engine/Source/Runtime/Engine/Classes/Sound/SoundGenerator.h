// Copyright Epic Games, Inc. All Rights Reserved.

#pragma once

#include "AudioDeviceManager.h"
#include "CoreMinimal.h"
#include "Containers/Queue.h"
#include "Templates/Function.h"

namespace Audio
{
	using AudioTaskQueueId = uint32;
}

// Parameters used for constructing a new ISoundGenerator.
struct FSoundGeneratorInitParams
{
	Audio::FDeviceId AudioDeviceID;
<<<<<<< HEAD
=======
	uint64 AudioComponentId = 0;
>>>>>>> 4af6daef
	float SampleRate = 0.0f;
	int32 AudioMixerNumOutputFrames = 0;
	int32 NumChannels = 0;
	int32 NumFramesPerCallback = 0;
	uint64 InstanceID = 0;
	bool bIsPreviewSound = false;
	FString GraphName;
};

class ISoundGenerator
{
public:
	ENGINE_API ISoundGenerator();
	ENGINE_API virtual ~ISoundGenerator();

	// Called when a new buffer is required. 
	virtual int32 OnGenerateAudio(float* OutAudio, int32 NumSamples) = 0;

	// Returns the number of samples to render per callback
	virtual int32 GetDesiredNumSamplesToRenderPerCallback() const { return 1024; }

	// Optional. Called on audio generator thread right when the generator begins generating.
	virtual void OnBeginGenerate() {}

	// Optional. Called on audio generator thread right when the generator ends generating.
	virtual void OnEndGenerate() {}

	// Optional. Can be overridden to end the sound when generating is finished.
	virtual bool IsFinished() const { return false; }

	// Retrieves the next buffer of audio from the generator, called from the audio mixer
	ENGINE_API int32 GetNextBuffer(float* OutAudio, int32 NumSamples, bool bRequireNumberSamples = false);

	virtual Audio::AudioTaskQueueId GetSynchronizedRenderQueueId() const { return 0; }

	virtual Audio::AudioTaskQueueId GetSynchronizedRenderQueueId() const { return 0; }

protected:

	// Protected method to execute lambda in audio render thread
	// Used for conveying parameter changes or events to the generator thread.
	ENGINE_API void SynthCommand(TUniqueFunction<void()> Command);

private:

	ENGINE_API void PumpPendingMessages();

	// The command queue used to convey commands from game thread to generator thread 
	TQueue<TUniqueFunction<void()>> CommandQueue;

	friend class USynthComponent;
};

// Null implementation of ISoundGenerator which no-ops audio generation
class FSoundGeneratorNull : public ISoundGenerator
{
public:
	virtual int32 OnGenerateAudio(float* OutAudio, int32 NumSamples) override
	{
		return NumSamples;
	}
};

typedef TSharedPtr<ISoundGenerator, ESPMode::ThreadSafe> ISoundGeneratorPtr;<|MERGE_RESOLUTION|>--- conflicted
+++ resolved
@@ -16,10 +16,7 @@
 struct FSoundGeneratorInitParams
 {
 	Audio::FDeviceId AudioDeviceID;
-<<<<<<< HEAD
-=======
 	uint64 AudioComponentId = 0;
->>>>>>> 4af6daef
 	float SampleRate = 0.0f;
 	int32 AudioMixerNumOutputFrames = 0;
 	int32 NumChannels = 0;
@@ -55,8 +52,6 @@
 
 	virtual Audio::AudioTaskQueueId GetSynchronizedRenderQueueId() const { return 0; }
 
-	virtual Audio::AudioTaskQueueId GetSynchronizedRenderQueueId() const { return 0; }
-
 protected:
 
 	// Protected method to execute lambda in audio render thread
