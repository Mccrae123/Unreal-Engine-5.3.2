// Copyright Epic Games, Inc. All Rights Reserved.
#pragma once

#include "CoreMinimal.h"
#include "AudioResampler.h"
#include "UObject/ObjectMacros.h"
#include "UObject/Object.h"
#include "UObject/WeakObjectPtr.h"
#include "UObject/WeakObjectPtrTemplates.h"
#include "HAL/ThreadSafeBool.h"
#include "Containers/Queue.h"
#include "Misc/ScopeLock.h"


// Forward Declarations
class USoundEffectPreset;


// The following macro code creates boiler-plate code for a sound effect preset and hides unnecessary details from user-created effects.

// Macro chain to expand "MyEffectName" to "FMyEffectNameSettings"
#define EFFECT_SETTINGS_NAME2(CLASS_NAME, SUFFIX) F ## CLASS_NAME ## SUFFIX
#define EFFECT_SETTINGS_NAME1(CLASS_NAME, SUFFIX) EFFECT_SETTINGS_NAME2(CLASS_NAME, SUFFIX)
#define EFFECT_SETTINGS_NAME(CLASS_NAME)		  EFFECT_SETTINGS_NAME1(CLASS_NAME, Settings)

#define EFFECT_PRESET_NAME2(CLASS_NAME, SUFFIX)  U ## CLASS_NAME ## SUFFIX
#define EFFECT_PRESET_NAME1(CLASS_NAME, SUFFIX)  EFFECT_PRESET_NAME2(CLASS_NAME, SUFFIX)
#define EFFECT_PRESET_NAME(CLASS_NAME)			 EFFECT_PRESET_NAME1(CLASS_NAME, Preset)

#define GET_EFFECT_SETTINGS(EFFECT_NAME) \
		U##EFFECT_NAME##Preset* _Preset = CastChecked<U##EFFECT_NAME##Preset>(Preset); \
		F##EFFECT_NAME##Settings Settings = _Preset->GetSettings(); \

#define EFFECT_PRESET_METHODS(EFFECT_NAME) \
		virtual bool CanFilter() const override { return false; } \
		virtual bool HasAssetActions() const { return true; } \
		virtual FText GetAssetActionName() const override { return FText::FromString(#EFFECT_NAME); } \
		virtual UClass* GetSupportedClass() const override { return EFFECT_PRESET_NAME(EFFECT_NAME)::StaticClass(); } \
		virtual FSoundEffectBase* CreateNewEffect() const override { return new F##EFFECT_NAME; } \
		virtual USoundEffectPreset* CreateNewPreset(UObject* InParent, FName Name, EObjectFlags Flags) const override \
		{ \
			USoundEffectPreset* NewPreset = NewObject<EFFECT_PRESET_NAME(EFFECT_NAME)>(InParent, GetSupportedClass(), Name, Flags); \
			NewPreset->Init(); \
			return NewPreset; \
		} \
		virtual void Init() override \
		{ \
			FScopeLock ScopeLock(&SettingsCritSect); \
			SettingsCopy = Settings; \
		} \
		void UpdateSettings(const F##EFFECT_NAME##Settings& InSettings) \
		{ \
			FScopeLock ScopeLock(&SettingsCritSect); \
			SettingsCopy = InSettings; \
			Update(); \
		} \
		F##EFFECT_NAME##Settings GetSettings() \
		{ \
			FScopeLock ScopeLock(&SettingsCritSect); \
			return SettingsCopy; \
		} \
		FCriticalSection SettingsCritSect; \
		F##EFFECT_NAME##Settings SettingsCopy; \

class ENGINE_API FSoundEffectBase
{
public:
	virtual ~FSoundEffectBase() = default;

	/** Called when the sound effect's preset changed. */
	virtual void OnPresetChanged() { }

	/** Returns if the submix is active or bypassing audio. */
	bool IsActive() const;

	/** Enables the submix effect. */
	void SetEnabled(const bool bInIsEnabled);

	/** Updates preset on audio render thread. Returns true if update processed a preset update, false if not. */
	bool Update();

	USoundEffectPreset* GetPreset();

<<<<<<< HEAD
	/** Removes the instance from the preset. */
	void ClearPreset(bool bRemoveFromPreset = true);

=======
>>>>>>> 90fae962
	/** Queries if the given preset object is the uobject preset for this preset instance, i.e. the preset which spawned this effect instance. */
	bool IsPreset(USoundEffectPreset* InPreset) const;

	/** Enqueues a lambda command on a thread safe queue which is pumped from the audio render thread. */
	void EffectCommand(TUniqueFunction<void()> Command);

protected:
	FSoundEffectBase();

	/** Pumps messages awaiting execution on the audio render thread */
	void PumpPendingMessages();

	FCriticalSection SettingsCritSect;
	TArray<uint8> CurrentAudioThreadSettingsData;

	FThreadSafeBool bChanged;
	TWeakObjectPtr<USoundEffectPreset> Preset;

	FThreadSafeBool bIsRunning;
	FThreadSafeBool bIsActive;

	// Effect command queue
	TQueue<TUniqueFunction<void()>> CommandQueue;

private:
	/** Removes the instance from the preset. */
	void ClearPreset();

	// Allow preset to re-register when editor update is requested
	// and create effects using the templated Create call, as well
	// as clear preset.
	friend class USoundEffectPreset;
};
<|MERGE_RESOLUTION|>--- conflicted
+++ resolved
@@ -81,12 +81,6 @@
 
 	USoundEffectPreset* GetPreset();
 
-<<<<<<< HEAD
-	/** Removes the instance from the preset. */
-	void ClearPreset(bool bRemoveFromPreset = true);
-
-=======
->>>>>>> 90fae962
 	/** Queries if the given preset object is the uobject preset for this preset instance, i.e. the preset which spawned this effect instance. */
 	bool IsPreset(USoundEffectPreset* InPreset) const;
 
