// Copyright Epic Games, Inc. All Rights Reserved.
#pragma once

#include "CoreMinimal.h"
#include "UObject/ObjectMacros.h"
#include "UObject/Object.h"
#include "Sound/SoundWaveProcedural.h"
#include "Sound/SoundSourceBusSend.h"
#include "Sound/AudioBus.h"
#include "SoundSourceBus.generated.h"

class USoundSourceBus;
class USoundWaveProcedural;
class FAudioDevice;

// The number of channels to mix audio into the source bus
UENUM(BlueprintType)
enum class ESourceBusChannels : uint8
{
	Mono,
	Stereo,
};

// A source bus is a type of USoundBase and can be "played" like any sound.
UCLASS(hidecategories= (Compression, SoundWave, Streaming, Subtitles, Analysis, Format, Loading, Info, ImportSettings), ClassGroup = Sound, meta = (BlueprintSpawnableComponent), MinimalAPI)
class USoundSourceBus : public USoundWave
{
	GENERATED_UCLASS_BODY()

public:

	/** How many channels to use for the source bus if the audio bus is not specified, otherwise it will use the audio bus object's channel count. */
	UPROPERTY(EditAnywhere, Category = BusProperties)
	ESourceBusChannels SourceBusChannels;

	/** The duration (in seconds) to use for the source bus. A duration of 0.0 indicates to play the source bus indefinitely. */
	UPROPERTY(EditAnywhere, Category = BusProperties, meta = (UIMin = 0.0, ClampMin = 0.0))
	float SourceBusDuration;

	/** Audio bus to use as audio for this source bus. This source bus will sonify the audio from the audio bus. */
	UPROPERTY(EditAnywhere, Category = BusProperties)
	TObjectPtr<UAudioBus> AudioBus;

	/** Stop the source bus when the volume goes to zero. */
	UPROPERTY(meta = (DeprecatedProperty))
	uint32 bAutoDeactivateWhenSilent:1;

	//~ Begin UObject Interface.
	ENGINE_API virtual void PostLoad() override;
#if WITH_EDITOR
	virtual bool CanVisualizeAsset() const override
	{
		return false;
	}

	ENGINE_API virtual void PostEditChangeProperty(FPropertyChangedEvent& PropertyChangedEvent) override;

	// Override the SoundWave behavior so that we don't ask DDC for compressed data.
	virtual void BeginCacheForCookedPlatformData(const ITargetPlatform* TargetPlatform) override {};
	virtual bool IsCachedCookedPlatformDataLoaded(const ITargetPlatform* TargetPlatform) override { return true; };
	virtual void ClearCachedCookedPlatformData(const ITargetPlatform* TargetPlatform) override {};

#endif // WITH_EDITOR
	//~ End UObject Interface.

	//~ Begin USoundWave Interface
#if WITH_EDITORONLY_DATA
	virtual void CachePlatformData(bool bAsyncCache = false) override {};
	virtual void BeginCachePlatformData() override {}
	virtual void FinishCachePlatformData() override {};	
#endif	//WITH_EDITOR_ONLY_DATA
	virtual void SerializeCookedPlatformData(FArchive& Ar) override {}
	//~ End USoundWave Interface

	//~ Begin USoundBase Interface.
<<<<<<< HEAD
	virtual bool IsPlayable() const override;
	virtual float GetDuration() const override;
=======
	ENGINE_API virtual bool IsPlayable() const override;
	ENGINE_API virtual float GetDuration() const override;
>>>>>>> 4af6daef
	//~ End USoundBase Interface.

protected:
	ENGINE_API void Init();
};<|MERGE_RESOLUTION|>--- conflicted
+++ resolved
@@ -73,13 +73,8 @@
 	//~ End USoundWave Interface
 
 	//~ Begin USoundBase Interface.
-<<<<<<< HEAD
-	virtual bool IsPlayable() const override;
-	virtual float GetDuration() const override;
-=======
 	ENGINE_API virtual bool IsPlayable() const override;
 	ENGINE_API virtual float GetDuration() const override;
->>>>>>> 4af6daef
 	//~ End USoundBase Interface.
 
 protected:
