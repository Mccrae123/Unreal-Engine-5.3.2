// Copyright Epic Games, Inc. All Rights Reserved.
#pragma once


#include "Audio.h"
#include "CoreMinimal.h"
#include "IAudioExtensionPlugin.h"
#include "Sound/AudioSettings.h"
#include "Sound/SoundClass.h"
#include "Sound/SoundTimecodeOffset.h"
#include "SoundConcurrency.h"
#include "SoundModulationDestination.h"
#include "SoundSourceBusSend.h"
#include "SoundSubmixSend.h"
#include "SoundGenerator.h"
#include "UObject/Object.h"
#include "UObject/ObjectMacros.h"
#include "AudioDeviceManager.h"
#include "Interfaces/Interface_AssetUserData.h"

#include "SoundBase.generated.h"


// Forward Declarations
namespace Audio
{
	class IParameterTransmitter;
	struct FParameterTransmitterInitParams;
} // namespace Audio

class USoundEffectSourcePreset;
class USoundSourceBus;
class USoundSubmix;
class USoundEffectSourcePresetChain;
class UAssetUserData;

struct FActiveSound;
struct FSoundParseParameters;


/**
 * Method of virtualization when a sound is stopped due to playback constraints
 * (i.e. by concurrency, priority, and/or MaxChannelCount)
 * for a given sound.
 */
UENUM(BlueprintType)
enum class EVirtualizationMode : uint8
{
	/** Virtualization is disabled */
	Disabled,

	/** Sound continues to play when silent and not virtualize, continuing to use a voice. If
	 * sound is looping and stopped due to concurrency or channel limit/priority, sound will
	 * restart on realization. If any SoundWave referenced in a SoundCue's waveplayer is set
	 * to 'PlayWhenSilent', entire SoundCue will be overridden to 'PlayWhenSilent' (to maintain
	 * timing over all wave players).
	 */
	PlayWhenSilent,

	/** If sound is looping, sound restarts from beginning upon realization from being virtual */
	Restart
};

/**
 * The base class for a playable sound object
 */
UCLASS(config=Engine, hidecategories=Object, abstract, editinlinenew, BlueprintType)
class ENGINE_API USoundBase : public UObject, public IInterface_AssetUserData
{
	GENERATED_UCLASS_BODY()

public:
	/** Sound class this sound belongs to */
	UPROPERTY(EditAnywhere, BlueprintReadOnly, Category = Sound, meta = (DisplayName = "Class"), AssetRegistrySearchable)
	TObjectPtr<USoundClass> SoundClassObject;

	/** When "au.3dVisualize.Attenuation" has been specified, draw this sound's attenuation shape when the sound is audible. For debugging purposes only. */
	UPROPERTY(EditAnywhere, Category = Developer, meta = (DisplayName = "Enable Attenuation Debug"))
	uint8 bDebug : 1;

	/** Whether or not to override the sound concurrency object with local concurrency settings. */
	UPROPERTY(EditAnywhere, BlueprintReadWrite, Category = "Voice Management|Concurrency")
	uint8 bOverrideConcurrency : 1;

#if WITH_EDITORONLY_DATA
	/** Whether or not to only send this audio's output to a bus. If true, will not be this sound won't be audible except through bus sends. */
	UPROPERTY()
	uint8 bOutputToBusOnly_DEPRECATED : 1;
#endif //WITH_EDITORONLY_DATA

	/** Whether or not to enable sending this audio's output to buses.  */
	UPROPERTY(EditAnywhere, BlueprintReadWrite, Category = "Effects|Source")
	uint8 bEnableBusSends : 1;

	/** If enabled, sound will route to the Master Submix by default or to the Base Submix if defined. If disabled, sound will route ONLY to the Submix Sends and/or Bus Sends */
	UPROPERTY(EditAnywhere, Category = "Effects|Submix")
	uint8 bEnableBaseSubmix : 1;

	/** Whether or not to enable Submix Sends other than the Base Submix. */
	UPROPERTY(EditAnywhere, Category = "Effects|Submix", meta = (DisplayAfter = "SoundSubmixObject"))
	uint8 bEnableSubmixSends : 1;

	/** Whether or not this sound has a delay node */
	UPROPERTY()
	uint8 bHasDelayNode : 1;

	/** Whether or not this sound has a concatenator node. If it does, we have to allow the sound to persist even though it may not have generate audible audio in a given audio thread frame. */
	UPROPERTY()
	uint8 bHasConcatenatorNode : 1;

#if WITH_EDITORONLY_DATA
	UPROPERTY()
	uint8 bHasVirtualizeWhenSilent_DEPRECATED : 1;
#endif // WITH_EDITORONLY_DATA

	/** Bypass volume weighting priority upon evaluating whether sound should remain active when max channel count is met (See platform Audio Settings). */
	UPROPERTY(EditAnywhere, BlueprintReadWrite, Category = "Voice Management|Priority")
	uint8 bBypassVolumeScaleForPriority : 1;

	/** Virtualization behavior, determining if a sound may revive and how it continues playing when culled or evicted (limited to looping sounds). */
	UPROPERTY(EditAnywhere, BlueprintReadWrite, Category = "Voice Management")
	EVirtualizationMode VirtualizationMode;

#if WITH_EDITORONLY_DATA
	UPROPERTY()
	TEnumAsByte<EMaxConcurrentResolutionRule::Type> MaxConcurrentResolutionRule_DEPRECATED;
#endif // WITH_EDITORONLY_DATA

	/** Map of device handle to number of times this sound is currently being played using that device(counted if sound is virtualized). */
	TMap<Audio::FDeviceId, int32> CurrentPlayCount;

#if WITH_EDITORONLY_DATA
	/** If Override Concurrency is false, the sound concurrency settings to use for this sound. */
	UPROPERTY()
	TObjectPtr<USoundConcurrency> SoundConcurrencySettings_DEPRECATED;
#endif // WITH_EDITORONLY_DATA

	/** Set of concurrency settings to observe (if override is set to false).  Sound must pass all concurrency settings to play. */
	UPROPERTY(EditAnywhere, BlueprintReadWrite, Category = "Voice Management|Concurrency", meta = (EditCondition = "!bOverrideConcurrency"))
	TSet<TObjectPtr<USoundConcurrency>> ConcurrencySet;

	/** If Override Concurrency is true, concurrency settings to use. */
	UPROPERTY(EditAnywhere, BlueprintReadWrite, Category = "Voice Management|Concurrency", meta = (EditCondition = "bOverrideConcurrency"))
	FSoundConcurrencySettings ConcurrencyOverrides;

#if WITH_EDITORONLY_DATA
	/** Maximum number of times this sound can be played concurrently. */
	UPROPERTY()
	int32 MaxConcurrentPlayCount_DEPRECATED;
#endif

	/** Duration of sound in seconds. */
	UPROPERTY(Category = Developer, AssetRegistrySearchable, VisibleAnywhere, BlueprintReadOnly)
	float Duration;

	/** The max distance of the asset, as determined by attenuation settings. */
	UPROPERTY(Category = Developer, AssetRegistrySearchable, VisibleAnywhere, BlueprintReadOnly)
	float MaxDistance;

	/** Total number of samples (in the thousands). Useful as a metric to analyze the relative size of a given sound asset in content browser. */
	UPROPERTY(Category = Developer, AssetRegistrySearchable, VisibleAnywhere, BlueprintReadOnly)
	float TotalSamples;

	/** Used to determine whether sound can play or remain active if channel limit is met, where higher value is higher priority
	  * (see platform's Audio Settings 'Max Channels' property). Unless bypassed, value is weighted with the final volume of the
	  * sound to produce final runtime priority value.
	  */
	UPROPERTY(EditAnywhere, BlueprintReadWrite, Category = "Voice Management|Priority", meta = (ClampMin = "0.0", UIMin = "0.0", ClampMax = "100.0", UIMax = "100.0"))
	float Priority;

	/** Attenuation settings package for the sound */
	UPROPERTY(EditAnywhere, Category = Attenuation)
	TObjectPtr<USoundAttenuation> AttenuationSettings;

	/** Submix to route sound output to. If unset, falls back to referenced SoundClass submix.
	  * If SoundClass submix is unset, sends to the 'Master Submix' as set in the 'Audio' category of Project Settings'. */
	UPROPERTY(EditAnywhere, BlueprintReadWrite, Category = "Effects|Submix", meta = (DisplayName = "Base Submix", EditCondition = "bEnableBaseSubmix"))
	TObjectPtr<USoundSubmixBase> SoundSubmixObject;

	/** Array of submix sends to which a prescribed amount (see 'Send Level') of this sound is sent. */
	UPROPERTY(EditAnywhere, BlueprintReadWrite, Category = "Effects|Submix", meta = (DisplayName = "Submix Sends", EditCondition = "bEnableSubmixSends"))
	TArray<FSoundSubmixSendInfo> SoundSubmixSends;

	/** The source effect chain to use for this sound. */
	UPROPERTY(EditAnywhere, BlueprintReadWrite, Category = "Effects|Source")
	TObjectPtr<USoundEffectSourcePresetChain> SourceEffectChain;

	/** This sound will send its audio output to this list of buses if there are bus instances playing after source effects are processed. */
	UPROPERTY(EditAnywhere, BlueprintReadWrite, Category = "Effects|Source", meta = (DisplayName = "Post-Effect Bus Sends", EditCondition = "bEnableBusSends"))
	TArray<FSoundSourceBusSendInfo> BusSends;

	/** This sound will send its audio output to this list of buses if there are bus instances playing before source effects are processed. */
	UPROPERTY(EditAnywhere, BlueprintReadWrite, Category = "Effects|Source", meta = (DisplayName = "Pre-Effect Bus Sends", EditCondition = "bEnableBusSends"))
	TArray<FSoundSourceBusSendInfo> PreEffectBusSends;

	/** Array of user data stored with the asset */
	UPROPERTY(EditAnywhere, AdvancedDisplay, Instanced, Category = Advanced)
	TArray<TObjectPtr<UAssetUserData>> AssetUserData;

#if WITH_EDITORONLY_DATA	
private:
	UPROPERTY()
	FSoundTimecodeOffset TimecodeOffset;
#endif //WITH_EDITORONLY_DATA

public:
	//~ Begin UObject Interface.
#if WITH_EDITORONLY_DATA
	virtual void PostLoad() override;
#endif
	virtual bool CanBeClusterRoot() const override;
	virtual bool CanBeInCluster() const override;
	virtual void Serialize(FArchive& Ar) override;

	//~ End UObject interface.

	/** Returns whether the sound base is set up in a playable manner */
	virtual bool IsPlayable() const;

	/** Returns whether sound supports subtitles. */
	virtual bool SupportsSubtitles() const;

	/** Returns whether or not this sound base has an attenuation node. */
	virtual bool HasAttenuationNode() const;

	/** Returns a pointer to the attenuation settings that are to be applied for this node */
	virtual const FSoundAttenuationSettings* GetAttenuationSettingsToApply() const;

	/**
	 * Returns the farthest distance at which the sound could be heard
	 */
	virtual float GetMaxDistance() const;

	/**
	 * Returns the length of the sound
	 */
	virtual float GetDuration() const;

	/** Returns whether or not this sound has a delay node, which means it's possible for the sound to not generate audio for a while. */
	bool HasDelayNode() const;

	/** Returns whether or not this sound has a sequencer node, which means it's possible for the owning active sound to persist even though it's not generating audio. */
	bool HasConcatenatorNode() const;

	/** Returns true if any of the sounds in the sound have "play when silent" enabled. */
	virtual bool IsPlayWhenSilent() const;

	virtual float GetVolumeMultiplier();
	virtual float GetPitchMultiplier();

	/** Returns the subtitle priority */
	virtual float GetSubtitlePriority() const { return DEFAULT_SUBTITLE_PRIORITY; };

	/** Returns whether or not any part of this sound wants interior volumes applied to it */
	virtual bool ShouldApplyInteriorVolumes();

	/** Returns curves associated with this sound if it has any. By default returns nullptr, but types
	*	supporting curves can return a corresponding curve table.
	*/
	virtual class UCurveTable* GetCurveData() const { return nullptr; }

	/** Returns whether or not this sound is looping. TODO: Deprecate this to only use IsOneshot() in a MetaSound world. */
	virtual bool IsLooping() const;

	/** Query if it's one shot. One shot is defined as a sound which is intended to have a fixed duration. */
	virtual bool IsOneShot() const;

	/** Parses the Sound to generate the WaveInstances to play. */
	virtual void Parse( class FAudioDevice* AudioDevice, const UPTRINT NodeWaveInstanceHash, FActiveSound& ActiveSound, const FSoundParseParameters& ParseParams, TArray<FWaveInstance*>& WaveInstances ) { }

	/** Returns the SoundClass used for this sound. */
	virtual USoundClass* GetSoundClass() const;

	/** Returns the SoundSubmix used for this sound. */
	virtual USoundSubmixBase* GetSoundSubmix() const;

	/** Returns the sound submix sends for this sound. */
	void GetSoundSubmixSends(TArray<FSoundSubmixSendInfo>& OutSends) const;

	/** Returns the sound source sends for this sound. */
	void GetSoundSourceBusSends(EBusSendType BusSendType, TArray<FSoundSourceBusSendInfo>& OutSends) const;

	/** Returns an array of FSoundConcurrencySettings handles. */
	void GetConcurrencyHandles(TArray<FConcurrencyHandle>& OutConcurrencyHandles) const;

	/** Returns the priority to use when evaluating concurrency. */
	float GetPriority() const;
	/** Returns whether the sound has cooked analysis data (e.g. FFT or envelope following data) and returns sound waves which have cooked data. */
	virtual bool GetSoundWavesWithCookedAnalysisData(TArray<USoundWave*>& OutSoundWaves);

	/** Queries if the sound has cooked FFT or envelope data. */
	virtual bool HasCookedFFTData() const { return false; }
	virtual bool HasCookedAmplitudeEnvelopeData() const { return false; }

	//~ Begin IInterface_AssetUserData Interface
	virtual void AddAssetUserData(UAssetUserData* InUserData) override;
	virtual void RemoveUserDataOfClass(TSubclassOf<UAssetUserData> InUserDataClass) override;
	virtual UAssetUserData* GetAssetUserDataOfClass(TSubclassOf<UAssetUserData> InUserDataClass) override;
	virtual const TArray<UAssetUserData*>* GetAssetUserDataArray() const override;
	//~ End IInterface_AssetUserData Interface

	/** Called from the Game Thread prior to attempting to pass parameters to the ParameterTransmitter. */
	virtual void InitParameters(TArray<FAudioParameter>& ParametersToInit, FName InFeatureName);

	/** Called from the Game Thread prior to attempting to initialize a sound instance. */
	virtual void InitResources() { }

	/** Whether or not the given sound is a generator and implements an interface with the given name. */
	virtual bool ImplementsParameterInterface(Audio::FParameterInterfacePtr InParameterInterface) const { return false; }

	/** Creates a sound generator instance from this sound base. Return true if this is being implemented by a subclass. Sound generators procedurally generate audio in the audio render thread. */
	virtual ISoundGeneratorPtr CreateSoundGenerator(const FSoundGeneratorInitParams& InParams) { return nullptr; }
	
	/** Creates a sound generator instance from this sound base. Return true if this is being implemented by a subclass. Sound generators procedurally generate audio in the audio render thread. */
	virtual ISoundGeneratorPtr CreateSoundGenerator(const FSoundGeneratorInitParams& InParams, TArray<FAudioParameter>&& InDefaultParameters) { return CreateSoundGenerator(InParams); }

	/** Creates a parameter transmitter for communicating with active sound instances. */
	virtual TSharedPtr<Audio::IParameterTransmitter> CreateParameterTransmitter(Audio::FParameterTransmitterInitParams&& InParams) const;

	/** Returns whether parameter is valid input for the given sound */
	virtual bool IsParameterValid(const FAudioParameter& InParameter) const;

	/** Gets all the default parameters for this Asset.  */
	virtual bool GetAllDefaultParameters(TArray<FAudioParameter>& OutParameters) const { return false; }

	/** Whether or not this sound allows submix sends on preview. */
	virtual bool EnableSubmixSendsOnPreview() const { return false; }
<<<<<<< HEAD
=======

#if WITH_EDITORONLY_DATA
	void SetTimecodeOffset(const FSoundTimecodeOffset& InTimecodeOffset);
	TOptional<FSoundTimecodeOffset> GetTimecodeOffset() const;
#endif //WITH_EDITORONLY_DATA
>>>>>>> d731a049
};<|MERGE_RESOLUTION|>--- conflicted
+++ resolved
@@ -325,12 +325,9 @@
 
 	/** Whether or not this sound allows submix sends on preview. */
 	virtual bool EnableSubmixSendsOnPreview() const { return false; }
-<<<<<<< HEAD
-=======
 
 #if WITH_EDITORONLY_DATA
 	void SetTimecodeOffset(const FSoundTimecodeOffset& InTimecodeOffset);
 	TOptional<FSoundTimecodeOffset> GetTimecodeOffset() const;
 #endif //WITH_EDITORONLY_DATA
->>>>>>> d731a049
 };