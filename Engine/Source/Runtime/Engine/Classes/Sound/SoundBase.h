// Copyright Epic Games, Inc. All Rights Reserved.
#pragma once


#include "AudioDefines.h"
#include "CoreMinimal.h"
#include "Sound/SoundTimecodeOffset.h"
#include "SoundConcurrency.h"
#include "UObject/Object.h"
#include "UObject/ObjectMacros.h"
#include "Interfaces/Interface_AssetUserData.h"

#if UE_ENABLE_INCLUDE_ORDER_DEPRECATED_IN_5_2
#include "Audio.h"
#include "IAudioExtensionPlugin.h"
#include "Sound/AudioSettings.h"
#include "Sound/SoundClass.h"
#include "SoundModulationDestination.h"
#include "SoundSourceBusSend.h"
#include "SoundSubmixSend.h"
#include "SoundGenerator.h"
#include "AudioDeviceManager.h"
#endif

#include "SoundBase.generated.h"


// Forward Declarations
namespace Audio
{
	class IParameterTransmitter;
	struct FParameterInterface;
	struct FParameterTransmitterInitParams;
	using FDeviceId = uint32;;
	using FParameterInterfacePtr = TSharedPtr<FParameterInterface, ESPMode::ThreadSafe>;
} // namespace Audio

class ISoundGenerator;
class USoundAttenuation;
class USoundClass;
class USoundEffectSourcePreset;
class USoundSourceBus;
class USoundSubmix;
class USoundSubmixBase;
class USoundWave;
class USoundEffectSourcePresetChain;
class UAssetUserData;
enum class EBusSendType : uint8;
namespace EMaxConcurrentResolutionRule { enum Type : int; }
struct FActiveSound;
struct FAudioParameter;
struct FSoundAttenuationSettings;
struct FSoundGeneratorInitParams;
struct FSoundParseParameters;
struct FSoundSourceBusSendInfo;
struct FSoundSubmixSendInfo;
struct FWaveInstance;
typedef TSharedPtr<ISoundGenerator, ESPMode::ThreadSafe> ISoundGeneratorPtr;

/**
 * Method of virtualization when a sound is stopped due to playback constraints
 * (i.e. by concurrency, priority, and/or MaxChannelCount)
 * for a given sound.
 */
UENUM(BlueprintType)
enum class EVirtualizationMode : uint8
{
	/** Virtualization is disabled */
	Disabled,

	/** Sound continues to play when silent and not virtualize, continuing to use a voice. If
	 * sound is looping and stopped due to concurrency or channel limit/priority, sound will
	 * restart on realization. If any SoundWave referenced in a SoundCue's waveplayer is set
	 * to 'PlayWhenSilent', entire SoundCue will be overridden to 'PlayWhenSilent' (to maintain
	 * timing over all wave players).
	 */
	PlayWhenSilent,

	/** If sound is looping, sound restarts from beginning upon realization from being virtual */
	Restart
};

/**
 * The base class for a playable sound object
 */
<<<<<<< HEAD
UCLASS(config=Engine, hidecategories=Object, abstract, editinlinenew, BlueprintType)
class ENGINE_API USoundBase : public UObject, public IInterface_AssetUserData
=======
UCLASS(config=Engine, hidecategories=Object, abstract, editinlinenew, BlueprintType, MinimalAPI)
class USoundBase : public UObject, public IInterface_AssetUserData
>>>>>>> 4af6daef
{
	GENERATED_UCLASS_BODY()

public:
	/** Sound class this sound belongs to */
	UPROPERTY(EditAnywhere, BlueprintReadOnly, Category = Sound, meta = (DisplayName = "Class"), AssetRegistrySearchable)
	TObjectPtr<USoundClass> SoundClassObject;

	/** When "au.3dVisualize.Attenuation" has been specified, draw this sound's attenuation shape when the sound is audible. For debugging purposes only. */
	UPROPERTY(EditAnywhere, Category = Developer, meta = (DisplayName = "Enable Attenuation Debug"))
	uint8 bDebug : 1;

	/** Whether or not to override the sound concurrency object with local concurrency settings. */
	UPROPERTY(EditAnywhere, BlueprintReadWrite, Category = "Voice Management|Concurrency")
	uint8 bOverrideConcurrency : 1;

#if WITH_EDITORONLY_DATA
	/** Whether or not to only send this audio's output to a bus. If true, will not be this sound won't be audible except through bus sends. */
	UPROPERTY()
	uint8 bOutputToBusOnly_DEPRECATED : 1;
#endif //WITH_EDITORONLY_DATA

	/** Whether or not to enable sending this audio's output to buses.  */
	UPROPERTY(EditAnywhere, BlueprintReadWrite, Category = "Effects|Source")
	uint8 bEnableBusSends : 1;

	/** If enabled, sound will route to the Master Submix by default or to the Base Submix if defined. If disabled, sound will route ONLY to the Submix Sends and/or Bus Sends */
	UPROPERTY(EditAnywhere, Category = "Effects|Submix")
	uint8 bEnableBaseSubmix : 1;

	/** Whether or not to enable Submix Sends other than the Base Submix. */
	UPROPERTY(EditAnywhere, Category = "Effects|Submix", meta = (DisplayAfter = "SoundSubmixObject"))
	uint8 bEnableSubmixSends : 1;

	/** Whether or not this sound has a delay node */
	UPROPERTY()
	uint8 bHasDelayNode : 1;

	/** Whether or not this sound has a concatenator node. If it does, we have to allow the sound to persist even though it may not have generate audible audio in a given audio thread frame. */
	UPROPERTY()
	uint8 bHasConcatenatorNode : 1;

#if WITH_EDITORONLY_DATA
	UPROPERTY()
	uint8 bHasVirtualizeWhenSilent_DEPRECATED : 1;
#endif // WITH_EDITORONLY_DATA

	/** Bypass volume weighting priority upon evaluating whether sound should remain active when max channel count is met (See platform Audio Settings). */
	UPROPERTY(EditAnywhere, BlueprintReadWrite, Category = "Voice Management|Priority")
	uint8 bBypassVolumeScaleForPriority : 1;

	/** Virtualization behavior, determining if a sound may revive and how it continues playing when culled or evicted (limited to looping sounds). */
	UPROPERTY(EditAnywhere, BlueprintReadWrite, Category = "Voice Management")
	EVirtualizationMode VirtualizationMode;

#if WITH_EDITORONLY_DATA
	UPROPERTY()
	TEnumAsByte<EMaxConcurrentResolutionRule::Type> MaxConcurrentResolutionRule_DEPRECATED;
#endif // WITH_EDITORONLY_DATA

	/** Map of device handle to number of times this sound is currently being played using that device(counted if sound is virtualized). */
	TMap<Audio::FDeviceId, int32> CurrentPlayCount;

#if WITH_EDITORONLY_DATA
	/** If Override Concurrency is false, the sound concurrency settings to use for this sound. */
	UPROPERTY()
	TObjectPtr<USoundConcurrency> SoundConcurrencySettings_DEPRECATED;
#endif // WITH_EDITORONLY_DATA

	/** Set of concurrency settings to observe (if override is set to false).  Sound must pass all concurrency settings to play. */
	UPROPERTY(EditAnywhere, BlueprintReadWrite, Category = "Voice Management|Concurrency", meta = (EditCondition = "!bOverrideConcurrency"))
	TSet<TObjectPtr<USoundConcurrency>> ConcurrencySet;

	/** If Override Concurrency is true, concurrency settings to use. */
	UPROPERTY(EditAnywhere, BlueprintReadWrite, Category = "Voice Management|Concurrency", meta = (EditCondition = "bOverrideConcurrency"))
	FSoundConcurrencySettings ConcurrencyOverrides;

#if WITH_EDITORONLY_DATA
	/** Maximum number of times this sound can be played concurrently. */
	UPROPERTY()
	int32 MaxConcurrentPlayCount_DEPRECATED;
#endif

	/** Duration of sound in seconds. */
	UPROPERTY(Category = Developer, AssetRegistrySearchable, VisibleAnywhere, BlueprintReadOnly)
	float Duration;

	/** The max distance of the asset, as determined by attenuation settings. */
	UPROPERTY(Category = Developer, AssetRegistrySearchable, VisibleAnywhere, BlueprintReadOnly)
	float MaxDistance;

	/** Total number of samples (in the thousands). Useful as a metric to analyze the relative size of a given sound asset in content browser. */
	UPROPERTY(Category = Developer, AssetRegistrySearchable, VisibleAnywhere, BlueprintReadOnly)
	float TotalSamples;

	/** Used to determine whether sound can play or remain active if channel limit is met, where higher value is higher priority
	  * (see platform's Audio Settings 'Max Channels' property). Unless bypassed, value is weighted with the final volume of the
	  * sound to produce final runtime priority value.
	  */
	UPROPERTY(EditAnywhere, BlueprintReadWrite, Category = "Voice Management|Priority", meta = (ClampMin = "0.0", UIMin = "0.0", ClampMax = "100.0", UIMax = "100.0"))
	float Priority;

	/** Attenuation settings package for the sound */
	UPROPERTY(EditAnywhere, Category = Attenuation, meta = (EditCondition = "IsAttenuationSettingsEditable"))
	TObjectPtr<USoundAttenuation> AttenuationSettings;

	/** Submix to route sound output to. If unset, falls back to referenced SoundClass submix.
	  * If SoundClass submix is unset, sends to the 'Master Submix' as set in the 'Audio' category of Project Settings'. */
	UPROPERTY(EditAnywhere, BlueprintReadWrite, Category = "Effects|Submix", meta = (DisplayName = "Base Submix", EditCondition = "bEnableBaseSubmix"))
	TObjectPtr<USoundSubmixBase> SoundSubmixObject;

	/** Array of submix sends to which a prescribed amount (see 'Send Level') of this sound is sent. */
	UPROPERTY(EditAnywhere, BlueprintReadWrite, Category = "Effects|Submix", meta = (DisplayName = "Submix Sends", EditCondition = "bEnableSubmixSends"))
	TArray<FSoundSubmixSendInfo> SoundSubmixSends;

	/** The source effect chain to use for this sound. */
	UPROPERTY(EditAnywhere, BlueprintReadWrite, Category = "Effects|Source")
	TObjectPtr<USoundEffectSourcePresetChain> SourceEffectChain;

	/** This sound will send its audio output to this list of buses if there are bus instances playing after source effects are processed. */
	UPROPERTY(EditAnywhere, BlueprintReadWrite, Category = "Effects|Source", meta = (DisplayName = "Post-Effect Bus Sends", EditCondition = "bEnableBusSends"))
	TArray<FSoundSourceBusSendInfo> BusSends;

	/** This sound will send its audio output to this list of buses if there are bus instances playing before source effects are processed. */
	UPROPERTY(EditAnywhere, BlueprintReadWrite, Category = "Effects|Source", meta = (DisplayName = "Pre-Effect Bus Sends", EditCondition = "bEnableBusSends"))
	TArray<FSoundSourceBusSendInfo> PreEffectBusSends;

	/** Array of user data stored with the asset */
	UPROPERTY(EditAnywhere, AdvancedDisplay, Instanced, Category = Advanced)
	TArray<TObjectPtr<UAssetUserData>> AssetUserData;

#if WITH_EDITORONLY_DATA	
private:
	UPROPERTY()
	FSoundTimecodeOffset TimecodeOffset;
#endif //WITH_EDITORONLY_DATA

public:
	//~ Begin UObject Interface.
#if WITH_EDITORONLY_DATA
	ENGINE_API virtual void PostLoad() override;
#endif
	ENGINE_API virtual bool CanBeClusterRoot() const override;
	ENGINE_API virtual bool CanBeInCluster() const override;
	ENGINE_API virtual void Serialize(FArchive& Ar) override;

	//~ End UObject interface.

	/** Returns whether the sound base is set up in a playable manner */
	ENGINE_API virtual bool IsPlayable() const;

	/** Returns whether sound supports subtitles. */
	ENGINE_API virtual bool SupportsSubtitles() const;

	/** Returns whether or not this sound base has an attenuation node. */
	ENGINE_API virtual bool HasAttenuationNode() const;

	/** Returns a pointer to the attenuation settings that are to be applied for this node */
	ENGINE_API virtual const FSoundAttenuationSettings* GetAttenuationSettingsToApply() const;

	/**
	 * Returns the farthest distance at which the sound could be heard
	 */
	ENGINE_API virtual float GetMaxDistance() const;

	/**
	 * Returns the length of the sound
	 */
<<<<<<< HEAD
	virtual float GetDuration() const;
=======
	ENGINE_API virtual float GetDuration() const;
>>>>>>> 4af6daef

	/** Returns whether or not this sound has a delay node, which means it's possible for the sound to not generate audio for a while. */
	ENGINE_API bool HasDelayNode() const;

	/** Returns whether or not this sound has a sequencer node, which means it's possible for the owning active sound to persist even though it's not generating audio. */
	ENGINE_API bool HasConcatenatorNode() const;

	/** Returns true if any of the sounds in the sound have "play when silent" enabled. */
	ENGINE_API virtual bool IsPlayWhenSilent() const;

	ENGINE_API virtual float GetVolumeMultiplier();
	ENGINE_API virtual float GetPitchMultiplier();

	/** Returns the subtitle priority */
	virtual float GetSubtitlePriority() const { return DEFAULT_SUBTITLE_PRIORITY; };

	/** Returns whether or not any part of this sound wants interior volumes applied to it */
	ENGINE_API virtual bool ShouldApplyInteriorVolumes();

	/** Returns curves associated with this sound if it has any. By default returns nullptr, but types
	*	supporting curves can return a corresponding curve table.
	*/
	virtual class UCurveTable* GetCurveData() const { return nullptr; }

	/** Returns whether or not this sound is looping. TODO: Deprecate this to only use IsOneshot() in a MetaSound world. */
<<<<<<< HEAD
	virtual bool IsLooping() const;

	/** Query if it's one shot. One shot is defined as a sound which is intended to have a fixed duration. */
	virtual bool IsOneShot() const;
=======
	ENGINE_API virtual bool IsLooping() const;

	/** Query if it's one shot. One shot is defined as a sound which is intended to have a fixed duration. */
	ENGINE_API virtual bool IsOneShot() const;
>>>>>>> 4af6daef

	/** Parses the Sound to generate the WaveInstances to play. */
	virtual void Parse( class FAudioDevice* AudioDevice, const UPTRINT NodeWaveInstanceHash, FActiveSound& ActiveSound, const FSoundParseParameters& ParseParams, TArray<FWaveInstance*>& WaveInstances ) { }

	/** Returns the SoundClass used for this sound. */
	ENGINE_API virtual USoundClass* GetSoundClass() const;

	/** Returns the SoundSubmix used for this sound. */
	ENGINE_API virtual USoundSubmixBase* GetSoundSubmix() const;

	/** Returns the sound submix sends for this sound. */
	ENGINE_API void GetSoundSubmixSends(TArray<FSoundSubmixSendInfo>& OutSends) const;

	/** Returns the sound source sends for this sound. */
	ENGINE_API void GetSoundSourceBusSends(EBusSendType BusSendType, TArray<FSoundSourceBusSendInfo>& OutSends) const;

	/** Returns an array of FSoundConcurrencySettings handles. */
	ENGINE_API void GetConcurrencyHandles(TArray<FConcurrencyHandle>& OutConcurrencyHandles) const;

	/** Returns the priority to use when evaluating concurrency. */
	ENGINE_API float GetPriority() const;
	/** Returns whether the sound has cooked analysis data (e.g. FFT or envelope following data) and returns sound waves which have cooked data. */
	ENGINE_API virtual bool GetSoundWavesWithCookedAnalysisData(TArray<USoundWave*>& OutSoundWaves);

	/** Queries if the sound has cooked FFT or envelope data. */
	virtual bool HasCookedFFTData() const { return false; }
	virtual bool HasCookedAmplitudeEnvelopeData() const { return false; }

	//~ Begin IInterface_AssetUserData Interface
	ENGINE_API virtual void AddAssetUserData(UAssetUserData* InUserData) override;
	ENGINE_API virtual void RemoveUserDataOfClass(TSubclassOf<UAssetUserData> InUserDataClass) override;
	ENGINE_API virtual UAssetUserData* GetAssetUserDataOfClass(TSubclassOf<UAssetUserData> InUserDataClass) override;
	ENGINE_API virtual const TArray<UAssetUserData*>* GetAssetUserDataArray() const override;
	//~ End IInterface_AssetUserData Interface

	/** Called from the Game Thread prior to attempting to pass parameters to the ParameterTransmitter. */
<<<<<<< HEAD
	virtual void InitParameters(TArray<FAudioParameter>& ParametersToInit, FName InFeatureName);
=======
	ENGINE_API virtual void InitParameters(TArray<FAudioParameter>& ParametersToInit, FName InFeatureName = NAME_None);
>>>>>>> 4af6daef

	/** Called from the Game Thread prior to attempting to initialize a sound instance. */
	virtual void InitResources() { }

	/** Whether or not the given sound is a generator and implements an interface with the given name. */
	virtual bool ImplementsParameterInterface(Audio::FParameterInterfacePtr InParameterInterface) const { return false; }

	/** Creates a sound generator instance from this sound base. Return true if this is being implemented by a subclass. Sound generators procedurally generate audio in the audio render thread. */
	virtual ISoundGeneratorPtr CreateSoundGenerator(const FSoundGeneratorInitParams& InParams) { return nullptr; }
	
	/** Creates a sound generator instance from this sound base. Return true if this is being implemented by a subclass. Sound generators procedurally generate audio in the audio render thread. */
	virtual ISoundGeneratorPtr CreateSoundGenerator(const FSoundGeneratorInitParams& InParams, TArray<FAudioParameter>&& InDefaultParameters) { return CreateSoundGenerator(InParams); }

	/** Creates a parameter transmitter for communicating with active sound instances. */
<<<<<<< HEAD
	virtual TSharedPtr<Audio::IParameterTransmitter> CreateParameterTransmitter(Audio::FParameterTransmitterInitParams&& InParams) const;

	/** Returns whether parameter is valid input for the given sound */
	virtual bool IsParameterValid(const FAudioParameter& InParameter) const;
=======
	ENGINE_API virtual TSharedPtr<Audio::IParameterTransmitter> CreateParameterTransmitter(Audio::FParameterTransmitterInitParams&& InParams) const;

	/** Returns whether parameter is valid input for the given sound */
	ENGINE_API virtual bool IsParameterValid(const FAudioParameter& InParameter) const;
>>>>>>> 4af6daef

	/** Gets all the default parameters for this Asset.  */
	virtual bool GetAllDefaultParameters(TArray<FAudioParameter>& OutParameters) const { return false; }

	/** Whether or not this sound allows submix sends on preview. */
	virtual bool EnableSubmixSendsOnPreview() const { return false; }

<<<<<<< HEAD
#if WITH_EDITORONLY_DATA
	void SetTimecodeOffset(const FSoundTimecodeOffset& InTimecodeOffset);
	TOptional<FSoundTimecodeOffset> GetTimecodeOffset() const;
=======
	/** Only used as an edit condition for AttenuationSettings member, as base classes may choose to provide an attenuation override implementation */
	UFUNCTION()
	virtual bool IsAttenuationSettingsEditable() const { return true; }

#if WITH_EDITORONLY_DATA
	ENGINE_API void SetTimecodeOffset(const FSoundTimecodeOffset& InTimecodeOffset);
	ENGINE_API TOptional<FSoundTimecodeOffset> GetTimecodeOffset() const;
>>>>>>> 4af6daef
#endif //WITH_EDITORONLY_DATA
};<|MERGE_RESOLUTION|>--- conflicted
+++ resolved
@@ -83,13 +83,8 @@
 /**
  * The base class for a playable sound object
  */
-<<<<<<< HEAD
-UCLASS(config=Engine, hidecategories=Object, abstract, editinlinenew, BlueprintType)
-class ENGINE_API USoundBase : public UObject, public IInterface_AssetUserData
-=======
 UCLASS(config=Engine, hidecategories=Object, abstract, editinlinenew, BlueprintType, MinimalAPI)
 class USoundBase : public UObject, public IInterface_AssetUserData
->>>>>>> 4af6daef
 {
 	GENERATED_UCLASS_BODY()
 
@@ -258,11 +253,7 @@
 	/**
 	 * Returns the length of the sound
 	 */
-<<<<<<< HEAD
-	virtual float GetDuration() const;
-=======
 	ENGINE_API virtual float GetDuration() const;
->>>>>>> 4af6daef
 
 	/** Returns whether or not this sound has a delay node, which means it's possible for the sound to not generate audio for a while. */
 	ENGINE_API bool HasDelayNode() const;
@@ -288,17 +279,10 @@
 	virtual class UCurveTable* GetCurveData() const { return nullptr; }
 
 	/** Returns whether or not this sound is looping. TODO: Deprecate this to only use IsOneshot() in a MetaSound world. */
-<<<<<<< HEAD
-	virtual bool IsLooping() const;
-
-	/** Query if it's one shot. One shot is defined as a sound which is intended to have a fixed duration. */
-	virtual bool IsOneShot() const;
-=======
 	ENGINE_API virtual bool IsLooping() const;
 
 	/** Query if it's one shot. One shot is defined as a sound which is intended to have a fixed duration. */
 	ENGINE_API virtual bool IsOneShot() const;
->>>>>>> 4af6daef
 
 	/** Parses the Sound to generate the WaveInstances to play. */
 	virtual void Parse( class FAudioDevice* AudioDevice, const UPTRINT NodeWaveInstanceHash, FActiveSound& ActiveSound, const FSoundParseParameters& ParseParams, TArray<FWaveInstance*>& WaveInstances ) { }
@@ -335,11 +319,7 @@
 	//~ End IInterface_AssetUserData Interface
 
 	/** Called from the Game Thread prior to attempting to pass parameters to the ParameterTransmitter. */
-<<<<<<< HEAD
-	virtual void InitParameters(TArray<FAudioParameter>& ParametersToInit, FName InFeatureName);
-=======
 	ENGINE_API virtual void InitParameters(TArray<FAudioParameter>& ParametersToInit, FName InFeatureName = NAME_None);
->>>>>>> 4af6daef
 
 	/** Called from the Game Thread prior to attempting to initialize a sound instance. */
 	virtual void InitResources() { }
@@ -354,17 +334,10 @@
 	virtual ISoundGeneratorPtr CreateSoundGenerator(const FSoundGeneratorInitParams& InParams, TArray<FAudioParameter>&& InDefaultParameters) { return CreateSoundGenerator(InParams); }
 
 	/** Creates a parameter transmitter for communicating with active sound instances. */
-<<<<<<< HEAD
-	virtual TSharedPtr<Audio::IParameterTransmitter> CreateParameterTransmitter(Audio::FParameterTransmitterInitParams&& InParams) const;
-
-	/** Returns whether parameter is valid input for the given sound */
-	virtual bool IsParameterValid(const FAudioParameter& InParameter) const;
-=======
 	ENGINE_API virtual TSharedPtr<Audio::IParameterTransmitter> CreateParameterTransmitter(Audio::FParameterTransmitterInitParams&& InParams) const;
 
 	/** Returns whether parameter is valid input for the given sound */
 	ENGINE_API virtual bool IsParameterValid(const FAudioParameter& InParameter) const;
->>>>>>> 4af6daef
 
 	/** Gets all the default parameters for this Asset.  */
 	virtual bool GetAllDefaultParameters(TArray<FAudioParameter>& OutParameters) const { return false; }
@@ -372,11 +345,6 @@
 	/** Whether or not this sound allows submix sends on preview. */
 	virtual bool EnableSubmixSendsOnPreview() const { return false; }
 
-<<<<<<< HEAD
-#if WITH_EDITORONLY_DATA
-	void SetTimecodeOffset(const FSoundTimecodeOffset& InTimecodeOffset);
-	TOptional<FSoundTimecodeOffset> GetTimecodeOffset() const;
-=======
 	/** Only used as an edit condition for AttenuationSettings member, as base classes may choose to provide an attenuation override implementation */
 	UFUNCTION()
 	virtual bool IsAttenuationSettingsEditable() const { return true; }
@@ -384,6 +352,5 @@
 #if WITH_EDITORONLY_DATA
 	ENGINE_API void SetTimecodeOffset(const FSoundTimecodeOffset& InTimecodeOffset);
 	ENGINE_API TOptional<FSoundTimecodeOffset> GetTimecodeOffset() const;
->>>>>>> 4af6daef
 #endif //WITH_EDITORONLY_DATA
 };