--- conflicted
+++ resolved
@@ -86,11 +86,7 @@
 #endif // WITH_EDITORONLY_DATA
 
 	/** Bypass volume weighting priority upon evaluating whether sound should remain active when max channel count is met (See platform Audio Settings). */
-<<<<<<< HEAD
-	UPROPERTY(EditAnywhere, BlueprintReadWrite, Category = Priority)
-=======
 	UPROPERTY(EditAnywhere, BlueprintReadWrite, Category = "Voice Management|Priority")
->>>>>>> 9ba46998
 	uint8 bBypassVolumeScaleForPriority : 1;
 
 	/** Virtualization behavior, determining if a sound may revive and how it continues playing when culled or evicted (limited to looping sounds). */
@@ -141,11 +137,7 @@
 	  * (see platform's Audio Settings 'Max Channels' property). Unless bypassed, value is weighted with the final volume of the
 	  * sound to produce final runtime priority value.
 	  */
-<<<<<<< HEAD
-	UPROPERTY(EditAnywhere, BlueprintReadWrite, Category = Priority, meta = (ClampMin = "0.0", UIMin = "0.0", ClampMax = "100.0", UIMax = "100.0"))
-=======
 	UPROPERTY(EditAnywhere, BlueprintReadWrite, Category = "Voice Management|Priority", meta = (ClampMin = "0.0", UIMin = "0.0", ClampMax = "100.0", UIMax = "100.0"))
->>>>>>> 9ba46998
 	float Priority;
 
 	/** Attenuation settings package for the sound */
