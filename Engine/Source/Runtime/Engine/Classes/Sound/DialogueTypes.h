// Copyright Epic Games, Inc. All Rights Reserved.

#pragma once

/**
 *	This will hold all of our enums and types and such that we need to
 *	use in multiple files where the enum can't be mapped to a specific file.
 */

#include "CoreMinimal.h"
#include "UObject/ObjectMacros.h"
#include "DialogueTypes.generated.h"

class UDialogueVoice;
class UDialogueWave;

UENUM()
namespace EGrammaticalGender
{
	enum Type : int
	{
		Neuter		UMETA( DisplayName = "Neuter" ),
		Masculine	UMETA( DisplayName = "Masculine" ),
		Feminine	UMETA( DisplayName = "Feminine" ),
		Mixed		UMETA( DisplayName = "Mixed" ),
	};
}

UENUM()
namespace EGrammaticalNumber
{
	enum Type : int
	{
		Singular	UMETA( DisplayName = "Singular" ),
		Plural		UMETA( DisplayName = "Plural" ),
	};
}

class UDialogueVoice;
class UDialogueWave;

USTRUCT(BlueprintType)
struct FDialogueContext
{
	GENERATED_USTRUCT_BODY()

	ENGINE_API FDialogueContext();

	/** The person speaking the dialogue. */
	UPROPERTY(EditAnywhere, BlueprintReadWrite, Category=DialogueContext )
	TObjectPtr<UDialogueVoice> Speaker;

	/** The people being spoken to. */
	UPROPERTY(EditAnywhere, BlueprintReadWrite, Category=DialogueContext )
	TArray<TObjectPtr<UDialogueVoice>> Targets;

	/** Gets a generated hash created from the source and targets. */
<<<<<<< HEAD
	FString GetContextHash() const;
=======
	ENGINE_API FString GetContextHash() const;
>>>>>>> 4af6daef

	friend ENGINE_API bool operator==(const FDialogueContext& LHS, const FDialogueContext& RHS);
	friend ENGINE_API bool operator!=(const FDialogueContext& LHS, const FDialogueContext& RHS);
};

USTRUCT()
struct FDialogueWaveParameter
{
	GENERATED_USTRUCT_BODY()

	ENGINE_API FDialogueWaveParameter();

	/** The dialogue wave to play. */
	UPROPERTY(EditAnywhere, Category=DialogueWaveParameter )
	TObjectPtr<UDialogueWave> DialogueWave;

	/** The context to use for the dialogue wave. */
	UPROPERTY(EditAnywhere, Category=DialogueWaveParameter )
	FDialogueContext Context;
};<|MERGE_RESOLUTION|>--- conflicted
+++ resolved
@@ -55,11 +55,7 @@
 	TArray<TObjectPtr<UDialogueVoice>> Targets;
 
 	/** Gets a generated hash created from the source and targets. */
-<<<<<<< HEAD
-	FString GetContextHash() const;
-=======
 	ENGINE_API FString GetContextHash() const;
->>>>>>> 4af6daef
 
 	friend ENGINE_API bool operator==(const FDialogueContext& LHS, const FDialogueContext& RHS);
 	friend ENGINE_API bool operator!=(const FDialogueContext& LHS, const FDialogueContext& RHS);
