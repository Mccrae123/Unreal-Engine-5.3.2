--- conflicted
+++ resolved
@@ -105,10 +105,7 @@
 		return NewEffectPtr;
 	}
 
-<<<<<<< HEAD
-=======
 	// Creates a sound effect instance and initializes it
->>>>>>> 3aae9151
 	template <typename TInitData, typename TSoundEffectType>
 	static TSharedPtr<TSoundEffectType, ESPMode::ThreadSafe> CreateInstance(const TInitData& InInitData, USoundEffectPreset& InOutPreset)
 	{
