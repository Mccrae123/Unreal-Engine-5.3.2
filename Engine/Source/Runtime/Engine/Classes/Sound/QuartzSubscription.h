--- conflicted
+++ resolved
@@ -4,11 +4,7 @@
 
 #include "QuartzSubscriptionToken.h"
 #include "Sound/QuartzQuantizationUtilities.h"
-<<<<<<< HEAD
-#include "Containers/DepletableMpmcQueue.h"
-=======
 #include "Containers/ConsumeAllMpmcQueue.h"
->>>>>>> 4af6daef
 
 // forwards
 class UQuartzSubsystem;
@@ -43,28 +39,17 @@
 	}; // struct FQuartzMetronomeDelegateData
 
 	//Struct used to queue events to be sent to the Audio Render thread closer to their start time
-<<<<<<< HEAD
-	struct ENGINE_API FQuartzQueueCommandData : public FQuartzCrossThreadMessage
-=======
 	struct FQuartzQueueCommandData : public FQuartzCrossThreadMessage
->>>>>>> 4af6daef
 	{
 		FAudioComponentCommandInfo AudioComponentCommandInfo;
 		FName ClockName;
 
-<<<<<<< HEAD
-		FQuartzQueueCommandData(const FAudioComponentCommandInfo& InAudioComponentCommandInfo, FName InClockName);
-=======
 		ENGINE_API FQuartzQueueCommandData(const FAudioComponentCommandInfo& InAudioComponentCommandInfo, FName InClockName);
->>>>>>> 4af6daef
 	}; // struct FQuartzQueueCommandData
 
 
 	// old non-template\ version of TQuartzShareableCommandQueue
 	class UE_DEPRECATED(5.1, "Message") FShareableQuartzCommandQueue;
-<<<<<<< HEAD
-	class ENGINE_API FShareableQuartzCommandQueue
-=======
 	class FShareableQuartzCommandQueue
 	{
 	};
@@ -86,27 +71,6 @@
 	**/
 	template <class ListenerType>
 	class TQuartzShareableCommandQueue
->>>>>>> 4af6daef
-	{
-	};
-
-	/**
-	*	Template class for mono-directional MPSC command queues 
-	* 
-	*   in order to enforce thread-safe access to the object executing the commands,
-	*	"listener type" is the type of the object that is being accessed in the commands
-	*	that object will have to provide a 'this' ptr (of type ListenerType) in order to 
-	*   invoke the commands on itself. (The lambdas do NOT and should NOT cache a ptr or
-	*	reference to the target).
-	* 
-	*	User-provided lambdas can take any (single) argument type T in PushEvent()
-	*	but there must exist a ListenerType::ExecCommand(T) overload for any PushEvent(T) instantiated. 
-	* 
-	*	(see FQuartzTickableObject and FQuartzClock as examples)
-	* 
-	**/
-	template <class ListenerType>
-	class TQuartzShareableCommandQueue
 	{
 	public:
 		// ctor
@@ -125,40 +89,24 @@
 		template <typename T>
 		void PushEvent(const T& Data)
 		{
-<<<<<<< HEAD
-			CommandQueue.Enqueue([InData = Data](ListenerType* Listener) { Listener->ExecCommand(InData); });
-=======
 			CommandQueue.ProduceItem([InData = Data](ListenerType* Listener) { Listener->ExecCommand(InData); });
->>>>>>> 4af6daef
 		}
 
 		void PushCommand(TFunction<void(ListenerType*)> InCommand)
 		{
-<<<<<<< HEAD
-			CommandQueue.Enqueue([=](ListenerType* Listener) { InCommand(Listener); });
-=======
 			CommandQueue.ProduceItem([=](ListenerType* Listener) { InCommand(Listener); });
->>>>>>> 4af6daef
 		}
 
 		void PumpCommandQueue(ListenerType* InListener)
 		{
-<<<<<<< HEAD
-			CommandQueue.Deplete([InListener](TFunction<void(ListenerType*)> Command)
-=======
 			CommandQueue.ConsumeAllFifo([InListener](TFunction<void(ListenerType*)> Command)
->>>>>>> 4af6daef
 			{
 				Command(InListener);
 			});
 		}
 
 	private:
-<<<<<<< HEAD
-		UE::TDepletableMpmcQueue<TFunction<void(ListenerType*)>> CommandQueue;
-=======
 		UE::TConsumeAllMpmcQueue<TFunction<void(ListenerType*)>> CommandQueue;
->>>>>>> 4af6daef
 	};
 
 } // namespace Audio
@@ -175,62 +123,31 @@
  *		It is a wrapper around TQuartzShareableCommandQueue.
  *		(see UQuartzClockHandle or UAudioComponent as implementation examples)
  */
-<<<<<<< HEAD
-class ENGINE_API FQuartzTickableObject
-{
-public:
-	// ctor
-	FQuartzTickableObject() {}
-=======
 class FQuartzTickableObject
 {
 public:
 	// ctor
 	ENGINE_API FQuartzTickableObject();
->>>>>>> 4af6daef
 
 	// explicitly defaulted ctors (to disable deprecation warnings in compiler-generated functions)
     PRAGMA_DISABLE_DEPRECATION_WARNINGS
     FQuartzTickableObject(const FQuartzTickableObject& Other) = default;
     FQuartzTickableObject& operator=(const FQuartzTickableObject&) = default;
-<<<<<<< HEAD
-    PRAGMA_ENABLE_DEPRECATION_WARNINGS
-=======
     ENGINE_API PRAGMA_ENABLE_DEPRECATION_WARNINGS
->>>>>>> 4af6daef
 
 	// dtor
 	virtual ~FQuartzTickableObject();
 
-<<<<<<< HEAD
-	FQuartzTickableObject* Init(UWorld* InWorldPtr);
-
-	// called by the associated QuartzSubsystem
-	void QuartzTick(float DeltaTime);
-
-	bool QuartzIsTickable() const;
-=======
 	ENGINE_API FQuartzTickableObject* Init(UWorld* InWorldPtr);
 
 	// called by the associated QuartzSubsystem
 	ENGINE_API void QuartzTick(float DeltaTime);
 
 	ENGINE_API bool QuartzIsTickable() const;
->>>>>>> 4af6daef
 
 	UE_DEPRECATED(5.1, "Derived classes should have access to their own UWorld, this function will always return null")
 	UWorld* QuartzGetWorld() const { return nullptr; }
 
-<<<<<<< HEAD
-	void AddMetronomeBpDelegate(EQuartzCommandQuantization InQuantizationBoundary, const FOnQuartzMetronomeEventBP& OnQuantizationEvent);
-
-
-	bool IsInitialized() const { return TickableObjectManagerPtr.IsValid(); }
-
-	Audio::FQuartzGameThreadSubscriber GetQuartzSubscriber();
-
-	int32 AddCommandDelegate(const FOnQuartzCommandEventBP& InDelegate);
-=======
 	ENGINE_API void AddMetronomeBpDelegate(EQuartzCommandQuantization InQuantizationBoundary, const FOnQuartzMetronomeEventBP& OnQuantizationEvent);
 
 	bool IsInitialized() const { return QuartzSubscriptionToken.IsSubscribed(); }
@@ -238,27 +155,17 @@
 	ENGINE_API Audio::FQuartzGameThreadSubscriber GetQuartzSubscriber();
 
 	ENGINE_API int32 AddCommandDelegate(const FOnQuartzCommandEventBP& InDelegate);
->>>>>>> 4af6daef
 
 	UE_DEPRECATED(5.1, "use FQuartzTickableObject::AddCommandDelegate(const FOnQuartzCommandEventBP& InDelegate) insead")
 	int32 AddCommandDelegate(const FOnQuartzCommandEventBP& InDelegate, TArray<FQuartzGameThreadCommandQueuePtr>& TargetSubscriberArray){ return -1; }
 
 	UE_DEPRECATED(5.1, "This object no longer holds any UObject references. Caller should have their own UWorld* and use static 'UQuartzSubsystem::Get()' instead.")
-<<<<<<< HEAD
-	UQuartzSubsystem* GetQuartzSubsystem() const;
-
-	// required by TQuartzShareableCommandQueue template
-	void ExecCommand(const Audio::FQuartzQuantizedCommandDelegateData& Data);
-	void ExecCommand(const Audio::FQuartzMetronomeDelegateData& Data);
-	void ExecCommand(const Audio::FQuartzQueueCommandData& Data);
-=======
 	ENGINE_API UQuartzSubsystem* GetQuartzSubsystem() const;
 
 	// required by TQuartzShareableCommandQueue template
 	ENGINE_API void ExecCommand(const Audio::FQuartzQuantizedCommandDelegateData& Data);
 	ENGINE_API void ExecCommand(const Audio::FQuartzMetronomeDelegateData& Data);
 	ENGINE_API void ExecCommand(const Audio::FQuartzQueueCommandData& Data);
->>>>>>> 4af6daef
 
 	// virtual interface (ExecCommand will forward the data to derived classes' ProcessCommand() call)
 	virtual void ProcessCommand(const Audio::FQuartzQuantizedCommandDelegateData& Data) {}
@@ -268,15 +175,10 @@
 	const Audio::FQuartzOffset& GetQuartzOffset() const { return NotificationOffset; }
 
 protected:
-<<<<<<< HEAD
-	void SetNotificationAnticipationAmountMilliseconds(const double Milliseconds);
-	void SetNotificationAnticipationAmountMusicalDuration(const EQuartzCommandQuantization Duration,  const double Multiplier);
-=======
 	ENGINE_API void SetNotificationAnticipationAmountMilliseconds(const double Milliseconds);
 	ENGINE_API void SetNotificationAnticipationAmountMusicalDuration(const EQuartzCommandQuantization Duration,  const double Multiplier);
 
 	ENGINE_API void QuartzUnsubscribe();
->>>>>>> 4af6daef
 
 private:
 	struct FMetronomeDelegateGameThreadData
@@ -303,11 +205,6 @@
 
 private:
 	Audio::FQuartzOffset NotificationOffset;
-<<<<<<< HEAD
-	TWeakPtr<FQuartzTickableObjectsManager> TickableObjectManagerPtr;
-
-=======
 
 	FQuartzSubscriptionToken QuartzSubscriptionToken;
->>>>>>> 4af6daef
 }; // class FQuartzTickableObject
