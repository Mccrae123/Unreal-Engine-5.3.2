--- conflicted
+++ resolved
@@ -153,8 +153,4 @@
 	}
 
 	FSoundEffectSubmixInitData InitData_Internal;
-<<<<<<< HEAD
-	uint32 ParentPresetUniqueId = INDEX_NONE;
-=======
->>>>>>> 3aae9151
 };