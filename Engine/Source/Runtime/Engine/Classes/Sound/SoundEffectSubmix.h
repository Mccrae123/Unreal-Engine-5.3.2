// Copyright Epic Games, Inc. All Rights Reserved.
#pragma once

#include "CoreMinimal.h"

#include "AudioDefines.h"
#include "DSP/BufferVectorOperations.h"
#include "IAudioExtensionPlugin.h"
#include "Sound/SoundEffectPreset.h"
#include "Sound/SoundEffectBase.h"
#include "Templates/SharedPointer.h"
#include "UObject/ObjectMacros.h"

#include "SoundEffectSubmix.generated.h"

// Forward Declarations
class FAudioDevice;
class FSoundEffectSubmix;

struct FAudioEffectParameters;


/** Preset of a submix effect that can be shared between sounds. */
UCLASS(config = Engine, hidecategories = Object, abstract, editinlinenew, BlueprintType, MinimalAPI)
class USoundEffectSubmixPreset : public USoundEffectPreset
{
	GENERATED_UCLASS_BODY()

	virtual FColor GetPresetColor() const override { return FColor(162, 84, 101); }

};

/** Struct which has data needed to initialize the submix effect. */
struct FSoundEffectSubmixInitData
{
	uint32 DeviceID = INDEX_NONE;
	void* PresetSettings = nullptr;
	float SampleRate = 0.0f;
	uint32 ParentPresetUniqueId = INDEX_NONE;
};

/** Struct which supplies audio data to submix effects on game thread. */
struct FSoundEffectSubmixInputData
{
	/** Ptr to preset data if new data is available. This will be nullptr if no new preset data has been set. */
	void* PresetData;
	
	/** The number of audio frames for this input data. 1 frame is an interleaved sample. */
	int32 NumFrames;

	/** The number of channels of the submix. */
	int32 NumChannels;

	/** The number of device channels. */
	int32 NumDeviceChannels;

	/** The listener transforms (one for each viewport index). */
	const TArray<FTransform>* ListenerTransforms;

	/** The raw input audio buffer. Size is NumFrames * NumChannels */
	Audio::FAlignedFloatBuffer* AudioBuffer;

	/** Sample accurate audio clock. */
	double AudioClock;

	FSoundEffectSubmixInputData()
		: PresetData(nullptr)
		, NumFrames(0)
		, NumChannels(0)
		, NumDeviceChannels(0)
		, ListenerTransforms(nullptr)
		, AudioBuffer(nullptr)
	{}
};

struct FSoundEffectSubmixOutputData
{
	/** The output audio buffer. */
	Audio::FAlignedFloatBuffer* AudioBuffer;

	/** The number of channels of the submix. */
	int32 NumChannels;
};

class FSoundEffectSubmix : public FSoundEffectBase
{
public:
	virtual ~FSoundEffectSubmix() = default;

	//  Provided for interpolating parameters from audio volume system, enabling transition between various settings
	virtual bool SetParameters(const FAudioEffectParameters& InParameters)
	{
		return false;
	}

	// Whether or not effect supports default reverb system
	virtual bool SupportsDefaultReverb() const
	{
		return false;
	}

	// Whether or not effect supports default EQ system
	virtual bool SupportsDefaultEQ() const
	{
		return false;
	}

	// Called on game thread to allow submix effect to query game data if needed.
	virtual void Tick()
	{
	}

	// Override to down mix input audio to a desired channel count.
	virtual uint32 GetDesiredInputChannelCountOverride() const
	{
		return INDEX_NONE;
	}

	// Process the input block of audio. Called on audio thread.
	virtual void OnProcessAudio(const FSoundEffectSubmixInputData& InData, FSoundEffectSubmixOutputData& OutData)
	{
	}

	// Allow effects to supply a drylevel.
	virtual float GetDryLevel() const { return 0.0f; }

	// Processes audio in the submix effect.
	//
	// If the audio cannot be processed, this function will return false and OutData will not be altered. 
<<<<<<< HEAD
	bool ProcessAudio(FSoundEffectSubmixInputData& InData, FSoundEffectSubmixOutputData& OutData);
=======
	ENGINE_API bool ProcessAudio(FSoundEffectSubmixInputData& InData, FSoundEffectSubmixOutputData& OutData);
>>>>>>> 4af6daef

	friend class USoundEffectPreset;

	// Called by the audio engine or systems internally. This function calls the virtual Init function implemented by derived classes.
	void Setup(const FSoundEffectSubmixInitData& InInitData)
	{
		InitData_Internal = InInitData;
		Init(InInitData);
	}

	// Returns the data that was given to the source effect when initialized.
	const FSoundEffectSubmixInitData& GetInitData() const
	{
		return InitData_Internal;
	}

protected:
	FSoundEffectSubmix()
	{
	}

private:
	/** Called on an audio effect at initialization on main thread before audio processing begins. */
	virtual void Init(const FSoundEffectSubmixInitData& InInitData)
	{
	}

	FSoundEffectSubmixInitData InitData_Internal;
};<|MERGE_RESOLUTION|>--- conflicted
+++ resolved
@@ -127,11 +127,7 @@
 	// Processes audio in the submix effect.
 	//
 	// If the audio cannot be processed, this function will return false and OutData will not be altered. 
-<<<<<<< HEAD
-	bool ProcessAudio(FSoundEffectSubmixInputData& InData, FSoundEffectSubmixOutputData& OutData);
-=======
 	ENGINE_API bool ProcessAudio(FSoundEffectSubmixInputData& InData, FSoundEffectSubmixOutputData& OutData);
->>>>>>> 4af6daef
 
 	friend class USoundEffectPreset;
 
