--- conflicted
+++ resolved
@@ -170,13 +170,10 @@
 	UPROPERTY(config, EditAnywhere, Category = "Audio")
 	EDefaultAudioCompressionType DefaultAudioCompressionType;
 
-<<<<<<< HEAD
-=======
 	/** The default compression quality (e.g. for new SoundWaves) */
 	UPROPERTY(config, EditAnywhere, Category = "Audio", meta = (ClampMin = 1, UIMin = 1, UIMax = 100))
 	int32 DefaultCompressionQuality = 80;
 
->>>>>>> 4af6daef
 	/** The amount of audio to send to reverb submixes if no reverb send is setup for the source through attenuation settings. Only used in audio mixer. */
 	UPROPERTY(config)
 	float DefaultReverbSendLevel_DEPRECATED;
@@ -265,29 +262,17 @@
 
 public:
 	// Loads default object instances from soft object path properties
-<<<<<<< HEAD
-	void LoadDefaultObjects();
-
-	USoundClass* GetDefaultSoundClass() const;
-	USoundClass* GetDefaultMediaSoundClass() const;
-	USoundConcurrency* GetDefaultSoundConcurrency() const;
-=======
 	ENGINE_API void LoadDefaultObjects();
 
 	ENGINE_API USoundClass* GetDefaultSoundClass() const;
 	ENGINE_API USoundClass* GetDefaultMediaSoundClass() const;
 	ENGINE_API USoundConcurrency* GetDefaultSoundConcurrency() const;
->>>>>>> 4af6daef
 
 	// Registers Parameter Interfaces defined by the engine module.
 	// Called on engine start-up. Can be called when engine is not
 	// initialized as well by consuming plugins (ex. on cook by plugins
 	// requiring interface system to be loaded).
-<<<<<<< HEAD
-	void RegisterParameterInterfaces();
-=======
 	ENGINE_API void RegisterParameterInterfaces();
->>>>>>> 4af6daef
 
 	// Get the quality level settings at the provided level index
 	ENGINE_API const FAudioQualitySettings& GetQualityLevelSettings(int32 QualityLevel) const;
@@ -319,10 +304,4 @@
 	ENGINE_API void AddDefaultSettings();
 
 	bool bParameterInterfacesRegistered;
-<<<<<<< HEAD
-
-	// Whether or not the audio mixer is loaded/enabled. Used to toggle visibility of editor features.
-	bool bIsAudioMixerEnabled;
-=======
->>>>>>> 4af6daef
 };