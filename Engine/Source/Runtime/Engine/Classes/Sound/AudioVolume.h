// Copyright Epic Games, Inc. All Rights Reserved.

/**
 *
 * Used to affect audio settings in the game and editor.
 */

#pragma once

#include "CoreMinimal.h"

#include "GameFramework/Volume.h"
#include "ReverbSettings.h"
#include "UObject/Class.h"
#include "UObject/ObjectMacros.h"

#include "Sound/SoundSubmixSend.h"

#include "AudioVolume.generated.h"

class AAudioVolume;
struct FBodyInstance;
class USoundSubmix;

// Enum describing the state of checking audio volume location
UENUM(BlueprintType)
enum class EAudioVolumeLocationState : uint8
{
	// A send based on linear interpolation between a distance range and send-level range
	InsideTheVolume,

	// A send based on a supplied curve
	OutsideTheVolume,
};

/** Struct to determine dynamic submix send data for use with audio volumes. */
USTRUCT(BlueprintType)
struct FAudioVolumeSubmixSendSettings
{
	GENERATED_USTRUCT_BODY()

	// The state the listener needs to be in, relative to the audio volume, for this submix send list to be used for a given sound
	UPROPERTY(EditAnywhere, BlueprintReadWrite, Category = AudioVolumeSubmixSends)
	EAudioVolumeLocationState ListenerLocationState = EAudioVolumeLocationState::InsideTheVolume;

	UPROPERTY()
	EAudioVolumeLocationState SourceLocationState_DEPRECATED = EAudioVolumeLocationState::InsideTheVolume;

	// Submix send array for sounds that are outside the audio volume when the listener is inside the volume
	UPROPERTY(EditAnywhere, BlueprintReadWrite, Category = AudioVolumeSubmixSends)
	TArray<FSoundSubmixSendInfo> SubmixSends;
};

USTRUCT(BlueprintType)
struct FAudioVolumeSubmixOverrideSettings
{
	GENERATED_USTRUCT_BODY()

	// The submix to override the effect chain of
	UPROPERTY(EditAnywhere, BlueprintReadWrite, Category = AudioVolumeSubmixSends)
<<<<<<< HEAD
	USoundSubmix* Submix;
=======
	USoundSubmix* Submix = nullptr;
>>>>>>> 3aae9151

	// The submix effect chain to overrideac
	UPROPERTY(EditAnywhere, BlueprintReadOnly, Category = SoundSubmix)
	TArray<USoundEffectSubmixPreset*> SubmixEffectChain;

	// The amount of time to crossfade to the override for the submix chain
	UPROPERTY(EditAnywhere, BlueprintReadOnly, Category = SoundSubmix)
<<<<<<< HEAD
	float CrossfadeTime;
=======
	float CrossfadeTime = 0.0f;
>>>>>>> 3aae9151
};


/** Struct encapsulating settings for interior areas. */
USTRUCT(BlueprintType)
struct FInteriorSettings
{
	GENERATED_USTRUCT_BODY()

	// Whether these interior settings are the default values for the world
	UPROPERTY()
	bool bIsWorldSettings;

	// The desired volume of sounds outside the volume when the player is inside the volume
	UPROPERTY(EditAnywhere, BlueprintReadWrite, Category=InteriorSettings)
	float ExteriorVolume;

	// The time over which to interpolate from the current volume to the desired volume of sounds outside the volume when the player enters the volume
	UPROPERTY(EditAnywhere, BlueprintReadWrite, Category=InteriorSettings)
	float ExteriorTime;

	// The desired LPF frequency cutoff in hertz of sounds inside the volume when the player is outside the volume
	UPROPERTY(EditAnywhere, BlueprintReadWrite, Category = InteriorSettings)
	float ExteriorLPF;

	// The time over which to interpolate from the current LPF to the desired LPF of sounds outside the volume when the player enters the volume
	UPROPERTY(EditAnywhere, BlueprintReadWrite, Category=InteriorSettings)
	float ExteriorLPFTime;

	// The desired volume of sounds inside the volume when the player is outside the volume
	UPROPERTY(EditAnywhere, BlueprintReadWrite, Category=InteriorSettings)
	float InteriorVolume;

	// The time over which to interpolate from the current volume to the desired volume of sounds inside the volume when the player enters the volume
	UPROPERTY(EditAnywhere, BlueprintReadWrite, Category=InteriorSettings)
	float InteriorTime;

	// The desired LPF frequency cutoff in hertz of sounds outside the volume when the player is inside the volume
	UPROPERTY(EditAnywhere, BlueprintReadWrite, Category = InteriorSettings)
	float InteriorLPF;

	// The time over which to interpolate from the current LPF to the desired LPF of sounds inside the volume when the player enters the volume
	UPROPERTY(EditAnywhere, BlueprintReadWrite, Category=InteriorSettings)
	float InteriorLPFTime;

	FInteriorSettings();

	bool operator==(const FInteriorSettings& Other) const;
	bool operator!=(const FInteriorSettings& Other) const;

#if WITH_EDITORONLY_DATA
	void PostSerialize(const FArchive& Ar);
#endif
};

#if WITH_EDITORONLY_DATA
template<>
struct TStructOpsTypeTraits<FInteriorSettings> : public TStructOpsTypeTraitsBase2<FInteriorSettings>
{
	enum
	{
		WithPostSerialize = true,
	};
};
#endif

struct FAudioVolumeProxy
{
	FAudioVolumeProxy()
		: AudioVolumeID(0)
		, WorldID(0)
		, Priority(0.f)
		, BodyInstance(nullptr)
	{
	}

	FAudioVolumeProxy(const AAudioVolume* AudioVolume);

	uint32 AudioVolumeID;
	uint32 WorldID;
	float Priority;
	FReverbSettings ReverbSettings;
	FInteriorSettings InteriorSettings;
	TArray<FAudioVolumeSubmixSendSettings> SubmixSendSettings;
	TArray<FAudioVolumeSubmixOverrideSettings> SubmixOverrideSettings;
	FBodyInstance* BodyInstance; // This is scary
};

UCLASS(hidecategories=(Advanced, Attachment, Collision, Volume))
class ENGINE_API AAudioVolume : public AVolume
{
	GENERATED_UCLASS_BODY()

private:
	/**
	 * Priority of this volume. In the case of overlapping volumes the one with the highest priority
	 * is chosen. The order is undefined if two or more overlapping volumes have the same priority.
	 */
	UPROPERTY(EditAnywhere, BlueprintReadOnly, Category=AudioVolume, meta=(AllowPrivateAccess="true"))
	float Priority;

	/** whether this volume is currently enabled and able to affect sounds */
	UPROPERTY(EditAnywhere, BlueprintReadOnly, ReplicatedUsing=OnRep_bEnabled, Category=AudioVolume, meta=(AllowPrivateAccess="true"))
	uint32 bEnabled:1;

	/** Reverb settings to use for this volume. */
	UPROPERTY(EditAnywhere, BlueprintReadOnly, Category=Reverb, meta=(AllowPrivateAccess="true"))
	FReverbSettings Settings;

	/** Interior settings used for this volume */
	UPROPERTY(EditAnywhere, BlueprintReadOnly, Category=AmbientZone, meta=(AllowPrivateAccess="true"))
	FInteriorSettings AmbientZoneSettings;

	/** Submix send settings to use for this volume. Allows audio to dynamically send to submixes based on source and listener locations relative to this volume. */
	UPROPERTY(EditAnywhere, BlueprintReadOnly, Category = Submixes, meta = (AllowPrivateAccess = "true"))
	TArray<FAudioVolumeSubmixSendSettings> SubmixSendSettings;

	/** Submix effect chain override settings. Will override the effect chains on the given submixes when the conditions are met. */
	UPROPERTY(EditAnywhere, BlueprintReadOnly, Category = Submixes, meta = (AllowPrivateAccess = "true"))
	TArray<FAudioVolumeSubmixOverrideSettings> SubmixOverrideSettings;

public:

	float GetPriority() const { return Priority; }
	
	UFUNCTION(BlueprintCallable, Category=AudioVolume)
	void SetPriority(float NewPriority);

	bool GetEnabled() const { return bEnabled; }
	
	UFUNCTION(BlueprintCallable, Category=AudioVolume)
	void SetEnabled(bool bNewEnabled);

	const FReverbSettings& GetReverbSettings() const { return Settings; }
	
	UFUNCTION(BlueprintCallable, Category=AudioVolume)
	void SetReverbSettings(const FReverbSettings& NewReverbSettings);

	const FInteriorSettings& GetInteriorSettings() const { return AmbientZoneSettings; }

	UFUNCTION(BlueprintCallable, Category=AudioVolume)
	void SetInteriorSettings(const FInteriorSettings& NewInteriorSettings);

	const TArray<FAudioVolumeSubmixSendSettings>& GetSubmixSendSettings() const { return SubmixSendSettings; }

	UFUNCTION(BlueprintCallable, Category = AudioVolume)
	void SetSubmixSendSettings(const TArray<FAudioVolumeSubmixSendSettings>& NewSubmixSendSettings);

	const TArray<FAudioVolumeSubmixOverrideSettings>& GetSubmixOverrideSettings() const { return SubmixOverrideSettings; }

	UFUNCTION(BlueprintCallable, Category = AudioVolume)
	void SetSubmixOverrideSettings(const TArray<FAudioVolumeSubmixOverrideSettings>& NewSubmixOverrideSettings);

private:

	UFUNCTION()
	virtual void OnRep_bEnabled();

	void TransformUpdated(USceneComponent* RootComponent, EUpdateTransformFlags UpdateTransformFlags, ETeleportType Teleport);

	void AddProxy() const;
	void RemoveProxy() const;
	void UpdateProxy() const;

public:

	//~ Begin UObject Interface
#if WITH_EDITOR
	virtual void PostEditChangeProperty(FPropertyChangedEvent& PropertyChangedEvent) override;
#endif // WITH_EDITOR
	virtual void GetLifetimeReplicatedProps(TArray<FLifetimeProperty>& OutLifetimeProps) const override;
	//~ End UObject Interface

	//~ Begin AActor Interface
	virtual void PostUnregisterAllComponents() override;
	virtual void PostRegisterAllComponents() override;
	//~ End AActor Interface
};<|MERGE_RESOLUTION|>--- conflicted
+++ resolved
@@ -58,11 +58,7 @@
 
 	// The submix to override the effect chain of
 	UPROPERTY(EditAnywhere, BlueprintReadWrite, Category = AudioVolumeSubmixSends)
-<<<<<<< HEAD
-	USoundSubmix* Submix;
-=======
 	USoundSubmix* Submix = nullptr;
->>>>>>> 3aae9151
 
 	// The submix effect chain to overrideac
 	UPROPERTY(EditAnywhere, BlueprintReadOnly, Category = SoundSubmix)
@@ -70,11 +66,7 @@
 
 	// The amount of time to crossfade to the override for the submix chain
 	UPROPERTY(EditAnywhere, BlueprintReadOnly, Category = SoundSubmix)
-<<<<<<< HEAD
-	float CrossfadeTime;
-=======
 	float CrossfadeTime = 0.0f;
->>>>>>> 3aae9151
 };
 
 
