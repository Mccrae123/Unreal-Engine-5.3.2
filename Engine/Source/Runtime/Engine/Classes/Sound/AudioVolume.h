--- conflicted
+++ resolved
@@ -35,11 +35,7 @@
 
 /** Struct to determine dynamic submix send data for use with audio volumes. */
 USTRUCT(BlueprintType)
-<<<<<<< HEAD
-struct FAudioVolumeSubmixSendSettings
-=======
 struct ENGINE_API FAudioVolumeSubmixSendSettings
->>>>>>> 6bbb88c8
 {
 	GENERATED_USTRUCT_BODY()
 
@@ -56,29 +52,17 @@
 };
 
 USTRUCT(BlueprintType)
-<<<<<<< HEAD
-struct FAudioVolumeSubmixOverrideSettings
-=======
 struct ENGINE_API FAudioVolumeSubmixOverrideSettings
->>>>>>> 6bbb88c8
 {
 	GENERATED_USTRUCT_BODY()
 
 	// The submix to override the effect chain of
 	UPROPERTY(EditAnywhere, BlueprintReadWrite, Category = AudioVolumeSubmixSends)
-<<<<<<< HEAD
-	USoundSubmix* Submix = nullptr;
-
-	// The submix effect chain to overrideac
-	UPROPERTY(EditAnywhere, BlueprintReadOnly, Category = SoundSubmix)
-	TArray<USoundEffectSubmixPreset*> SubmixEffectChain;
-=======
 	TObjectPtr<USoundSubmix> Submix = nullptr;
 
 	// The submix effect chain to override
 	UPROPERTY(EditAnywhere, BlueprintReadOnly, Category = SoundSubmix)
 	TArray<TObjectPtr<USoundEffectSubmixPreset>> SubmixEffectChain;
->>>>>>> 6bbb88c8
 
 	// The amount of time to crossfade to the override for the submix chain
 	UPROPERTY(EditAnywhere, BlueprintReadOnly, Category = SoundSubmix)
@@ -104,7 +88,7 @@
 	UPROPERTY(EditAnywhere, BlueprintReadWrite, Category=InteriorSettings)
 	float ExteriorTime;
 
-	// The desired LPF frequency cutoff in hertz of sounds inside the volume when the player is outside the volume
+	// The desired LPF frequency cutoff in hertz of sounds outside the volume when the player is inside the volume
 	UPROPERTY(EditAnywhere, BlueprintReadWrite, Category = InteriorSettings)
 	float ExteriorLPF;
 
@@ -120,11 +104,7 @@
 	UPROPERTY(EditAnywhere, BlueprintReadWrite, Category=InteriorSettings)
 	float InteriorTime;
 
-<<<<<<< HEAD
-	// The desired LPF frequency cutoff in hertz of sounds outside the volume when the player is inside the volume
-=======
 	// The desired LPF frequency cutoff in hertz of sounds inside the volume when the player is outside the volume
->>>>>>> 6bbb88c8
 	UPROPERTY(EditAnywhere, BlueprintReadWrite, Category = InteriorSettings)
 	float InteriorLPF;
 
@@ -164,12 +144,8 @@
 	FInteriorSettings InteriorSettings;
 	TArray<FAudioVolumeSubmixSendSettings> SubmixSendSettings;
 	TArray<FAudioVolumeSubmixOverrideSettings> SubmixOverrideSettings;
-<<<<<<< HEAD
-	FBodyInstance* BodyInstance; // This is scary
-=======
 	FBodyInstance* BodyInstance = nullptr;
 	bool bChanged = false;
->>>>>>> 6bbb88c8
 };
 
 UCLASS(hidecategories=(Advanced, Attachment, Collision, Volume))
