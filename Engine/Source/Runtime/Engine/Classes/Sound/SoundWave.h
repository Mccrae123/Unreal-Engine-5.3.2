// Copyright Epic Games, Inc. All Rights Reserved.

#pragma once

/**
 * Playable sound object for raw wave files
 */

#include "CoreMinimal.h"
#include "Containers/IndirectArray.h"
#include "UObject/ObjectMacros.h"
#include "Misc/Guid.h"
#include "Async/AsyncWork.h"
#include "Sound/SoundBase.h"
#include "Serialization/BulkData.h"
#include "Serialization/BulkDataBuffer.h"
#include "Sound/SoundGroups.h"
#include "Sound/SoundWaveLoadingBehavior.h"
#include "UObject/ObjectKey.h"
#include "AudioMixerTypes.h"
#include "AudioCompressionSettings.h"
#include "PerPlatformProperties.h"
#include "ContentStreaming.h"
#include "IAudioProxyInitializer.h"
#include "SoundWave.generated.h"

class FSoundWaveData;
class ITargetPlatform;
struct FActiveSound;
struct FSoundParseParameters;
struct FPlatformAudioCookOverrides;

UENUM()
enum EDecompressionType
{
	DTYPE_Setup,
	DTYPE_Invalid,
	DTYPE_Preview,
	DTYPE_Native,
	DTYPE_RealTime,
	DTYPE_Procedural,
	DTYPE_Xenon,
	DTYPE_Streaming,
	DTYPE_MAX,
};

/** Precache states */
enum class ESoundWavePrecacheState
{
	NotStarted,
	InProgress,
	Done
};

constexpr uint64 InvalidAudioStreamCacheLookupID = TNumericLimits<uint64>::Max();

/**
 * A chunk of streamed audio.
 */
struct FStreamedAudioChunk
{
	/** Serialization. */
	void Serialize(FArchive& Ar, UObject* Owner, int32 ChunkIndex);

	/**  returns false if data retrieval failed */
	bool GetCopy(void** OutChunkData);

	/** Size of the chunk of data in bytes including zero padding */
	int32 DataSize = 0;

	/** Size of the audio data. */
	int32 AudioDataSize = 0;

	/** Bulk data if stored in the package. */
	FByteBulkData BulkData;

<<<<<<< HEAD
	/** This is set by the audio stream cache to speed up lookup. Maps directly to the location into the cache chunk table that we loaded this chunk into. */
	uint64 CacheLookupID = InvalidAudioStreamCacheLookupID;
=======
private:
	uint8* CachedDataPtr{ nullptr };
>>>>>>> 6bbb88c8

public:

#if WITH_EDITORONLY_DATA
	/** Key if stored in the derived data cache. */
	FString DerivedDataKey;

	/** True if this chunk was loaded from a cooked package. */
	bool bLoadedFromCookedPackage = false;

	/**
	 * Place chunk data in the derived data cache associated with the provided
	 * key.
	 */
	uint32 StoreInDerivedDataCache(const FString& InDerivedDataKey, const FStringView& SoundWaveName);
#endif // #if WITH_EDITORONLY_DATA
};

/**
 * Platform-specific data used streaming audio at runtime.
 */
USTRUCT()
struct ENGINE_API FStreamedAudioPlatformData
{
	GENERATED_USTRUCT_BODY()

	/** Number of audio chunks. */
	int32 NumChunks;
	/** Format in which audio chunks are stored. */
	FName AudioFormat;
	/** audio data. */
	TIndirectArray<struct FStreamedAudioChunk> Chunks;

#if WITH_EDITORONLY_DATA
	/** The key associated with this derived data. */
	FString DerivedDataKey;
	/** Async cache task if one is outstanding. */
	struct FStreamedAudioAsyncCacheDerivedDataTask* AsyncTask;
#endif // WITH_EDITORONLY_DATA

	/** Default constructor. */
	FStreamedAudioPlatformData();

	/** Destructor. */
	~FStreamedAudioPlatformData();

	/**
	 * Try to load audio chunk from the derived data cache or build it if it isn't there.
	 * @param ChunkIndex	The Chunk index to load.
	 * @param OutChunkData	Address of pointer that will store chunk data - should
	 *						either be NULL or have enough space for the chunk
	 * @returns if > 0, the size of the chunk in bytes. If 0, the chunk failed to load.
	 */
	int32 GetChunkFromDDC(int32 ChunkIndex, uint8** OutChunkData, bool bMakeSureChunkIsLoaded = false);

	

	/** Serialization. */
	void Serialize(FArchive& Ar, class USoundWave* Owner);

#if WITH_EDITORONLY_DATA
	void Cache(class USoundWave& InSoundWave, const FPlatformAudioCookOverrides* CompressionOverrides, FName AudioFormatName, uint32 InFlags);
	void FinishCache();
	bool IsFinishedCache() const;
	bool TryInlineChunkData();

	UE_DEPRECATED(5.00, "Use AreDerivedChunksAvailable with the context instead.")
	bool AreDerivedChunksAvailable() const;
	
	bool AreDerivedChunksAvailable(FStringView Context) const;
#endif // WITH_EDITORONLY_DATA

private:

	/**
	 * Takes the results of a DDC operation and deserializes it into an FStreamedAudioChunk struct.
	 * @param SerializedData Serialized data resulting from DDC.GetAsynchronousResults or DDC.GetSynchronous.
	 * @param ChunkToDeserializeInto is the chunk to fill with the deserialized data.
	 * @param ChunkIndex is the index of the chunk in this instance of FStreamedAudioPlatformData.
	 * @param bCachedChunk is true if the chunk was successfully cached, false otherwise.
	 * @param OutChunkData is a pointer to a pointer to populate with the chunk itself, or if pointing to nullptr, returns an allocated buffer.
	 * @returns the size of the chunk loaded in bytes, or zero if the chunk didn't load.
	 */
	int32 DeserializeChunkFromDDC(TArray<uint8> SerializedData, FStreamedAudioChunk &ChunkToDeserializeInto, int32 ChunkIndex, uint8** &OutChunkData);
};

USTRUCT(BlueprintType)
struct FSoundWaveSpectralData
{
	GENERATED_USTRUCT_BODY()

	// The frequency (in Hz) of the spectrum value
	UPROPERTY(EditAnywhere, BlueprintReadWrite, Category = "SpectralData")
	float FrequencyHz = 0.0f;

	// The magnitude of the spectrum at this frequency
	UPROPERTY(EditAnywhere, BlueprintReadWrite, Category = "SpectralData")
	float Magnitude = 0.0f;

	// The normalized magnitude of the spectrum at this frequency
	UPROPERTY(EditAnywhere, BlueprintReadWrite, Category = "SpectralData")
	float NormalizedMagnitude = 0.0f;
};

USTRUCT(BlueprintType)
struct FSoundWaveSpectralDataPerSound
{
	GENERATED_USTRUCT_BODY()

	// The array of current spectral data for this sound wave
	UPROPERTY(EditAnywhere, BlueprintReadWrite, Category = "SpectralData")
	TArray<FSoundWaveSpectralData> SpectralData;

	// The current playback time of this sound wave
	UPROPERTY(EditAnywhere, BlueprintReadWrite, Category = "SpectralData")
	float PlaybackTime = 0.0f;

	// The sound wave this spectral data is associated with
	UPROPERTY(EditAnywhere, BlueprintReadWrite, Category = "SpectralData")
<<<<<<< HEAD
	USoundWave* SoundWave = nullptr;
=======
	TObjectPtr<USoundWave> SoundWave = nullptr;
>>>>>>> 6bbb88c8
};

USTRUCT(BlueprintType)
struct FSoundWaveEnvelopeDataPerSound
{
	GENERATED_USTRUCT_BODY()

	// The current envelope of the playing sound
	UPROPERTY(EditAnywhere, BlueprintReadWrite, Category = "EnvelopeData")
	float Envelope = 0.0f;

	// The current playback time of this sound wave
	UPROPERTY(EditAnywhere, BlueprintReadWrite, Category = "EnvelopeData")
	float PlaybackTime = 0.0f;

	// The sound wave this envelope data is associated with
	UPROPERTY(EditAnywhere, BlueprintReadWrite, Category = "EnvelopeData")
<<<<<<< HEAD
	USoundWave* SoundWave = nullptr;
=======
	TObjectPtr<USoundWave> SoundWave = nullptr;
>>>>>>> 6bbb88c8
};

// Sort predicate for sorting spectral data by frequency (lowest first)
struct FCompareSpectralDataByFrequencyHz
{
	FORCEINLINE bool operator()(const FSoundWaveSpectralData& A, const FSoundWaveSpectralData& B) const
	{
		return A.FrequencyHz < B.FrequencyHz;
	}
};


// Struct used to store spectral data with time-stamps
USTRUCT()
struct FSoundWaveSpectralDataEntry
{
	GENERATED_USTRUCT_BODY()

	// The magnitude of the spectrum at this frequency
	UPROPERTY()
	float Magnitude = 0.0f;

	// The normalized magnitude of the spectrum at this frequency
	UPROPERTY()
	float NormalizedMagnitude = 0.0f;
};


// Struct used to store spectral data with time-stamps
USTRUCT()
struct FSoundWaveSpectralTimeData
{
	GENERATED_USTRUCT_BODY()

	// The spectral data at the given time. The array indices correspond to the frequencies set to analyze.
	UPROPERTY()
	TArray<FSoundWaveSpectralDataEntry> Data;

	// The timestamp associated with this spectral data
	UPROPERTY()
	float TimeSec = 0.0f;
};

// Struct used to store time-stamped envelope data
USTRUCT()
struct FSoundWaveEnvelopeTimeData
{
	GENERATED_USTRUCT_BODY()

	// The normalized linear amplitude of the audio
	UPROPERTY()
	float Amplitude = 0.0f;

	// The timestamp of the audio
	UPROPERTY()
	float TimeSec = 0.0f;
};

// The FFT size (in audio frames) to use for baked FFT analysis
UENUM(BlueprintType)
enum class ESoundWaveFFTSize : uint8
{
	VerySmall_64,
	Small_256,
	Medium_512,
	Large_1024,
	VeryLarge_2048,
};

// Sound Asset Compression Type
UENUM(BlueprintType)
enum class ESoundAssetCompressionType : uint8
{
	// Perceptual-based codec which supports all features across all platforms.
	BinkAudio,

	// Will encode the asset using ADPCM, a time-domain codec that has fixed-sized quality and about ~4x compression ratio, but is relatively cheap to decode.
	ADPCM,

	// Uncompressed audio. Large memory usage (streamed chunks contain less audio per chunk) but extremely cheap to decode and supports all features. 
	PCM,

	// Encodes the asset to a platform specific format and will be different depending on the platform. It does not currently support seeking.
	PlatformSpecific,
};


namespace Audio
{
	static FName ToName(ESoundAssetCompressionType InDecoderType)
	{
		switch (InDecoderType)
		{
		case ESoundAssetCompressionType::PlatformSpecific:		return NAME_PLATFORM_SPECIFIC;

		case ESoundAssetCompressionType::BinkAudio:				return NAME_BINKA;
		case ESoundAssetCompressionType::ADPCM:					return NAME_ADPCM;
		case ESoundAssetCompressionType::PCM:					return NAME_PCM;
		default:
			ensure(false);
			return TEXT("UNKNOWN");
		}
	}
}

// Struct defining a cue point in a sound wave asset
USTRUCT()
struct FSoundWaveCuePoint
{
	GENERATED_USTRUCT_BODY()

	// Unique identifier for the wave cue point
	UPROPERTY(Category = Info, VisibleAnywhere)
	int32 CuePointID = 0;

	// The label for the cue point
	UPROPERTY(Category = Info, VisibleAnywhere)
	FString Label;

	// The frame position of the cue point
	UPROPERTY(Category = Info, VisibleAnywhere)
	int32 FramePosition = 0;

	// The frame length of the cue point (non-zero if it's a region)
	UPROPERTY(Category = Info, VisibleAnywhere)
	int32 FrameLength = 0;
};

struct ISoundWaveClient
{
	ISoundWaveClient() {}
	virtual ~ISoundWaveClient() {}
	
	// OnBeginDestroy() returns true to unsubscribe as an ISoundWaveClient
	virtual bool OnBeginDestroy(class USoundWave* Wave) = 0;
	virtual bool OnIsReadyForFinishDestroy(class USoundWave* Wave) const = 0;
	virtual void OnFinishDestroy(class USoundWave* Wave) = 0;
};
UCLASS(hidecategories=Object, editinlinenew, BlueprintType, meta= (LoadBehavior = "LazyOnDemand"))
class ENGINE_API USoundWave : public USoundBase, public IAudioProxyDataFactory
{
	GENERATED_UCLASS_BODY()

private:

	/** Platform agnostic compression quality. 1..100 with 1 being best compression and 100 being best quality. ADPCM and PCM sound asset compression types ignore this parameter. */
	UPROPERTY(EditAnywhere, Category = "Format|Quality", meta = (DisplayName = "Compression", ClampMin = "1", ClampMax = "100", EditCondition = "SoundAssetCompressionType != ESoundAssetCompressionType::PCM || SoundAssetCompressionType != ESoundAssetCompressionType::ADPCM"), AssetRegistrySearchable)
	int32 CompressionQuality;

public:

	UPROPERTY(meta = (DeprecatedProperty, DeprecationMessage = "5.0 - Property is deprecated. Streaming priority has no effect with stream caching enabled."))
	int32 StreamingPriority;

	/** Quality of sample rate conversion for platforms that opt into resampling during cook. The sample rate for each enumeration is definable per platform in platform target settings. */
	UPROPERTY(EditAnywhere, Category = "Format|Quality")
	ESoundwaveSampleRateSettings SampleRateQuality;

	/** Type of buffer this wave uses. Set once on load */
	TEnumAsByte<EDecompressionType> DecompressionType;

	UPROPERTY(EditAnywhere, Category = Sound, meta = (DisplayName = "Group"))
	TEnumAsByte<ESoundGroup> SoundGroup;

	/** If set, when played directly (not through a sound cue) the wave will be played looping. */
	UPROPERTY(EditAnywhere, Category = Sound, AssetRegistrySearchable)
	uint8 bLooping : 1;

	/** Here for legacy code. */
	UPROPERTY()
	uint8 bStreaming : 1;

private:

	/** The compression type to use for the sound wave asset. */
	UPROPERTY(EditAnywhere, Category = "Format")
	ESoundAssetCompressionType SoundAssetCompressionType = ESoundAssetCompressionType::PlatformSpecific;

	// Deprecated compression type properties
	UPROPERTY(meta = (DeprecatedProperty, DeprecationMessage = "5.0 - Property is deprecated. bSeekableStreaming now means ADPCM codec in SoundAssetCompressionType."))
	uint8 bSeekableStreaming : 1;

<<<<<<< HEAD
	/** If set to true if this sound is considered to contain mature/adult content. */
	UPROPERTY(EditAnywhere, BlueprintReadOnly, Category=Subtitles, AssetRegistrySearchable)
	uint8 bMature:1;

	/** If set to true will disable automatic generation of line breaks - use if the subtitles have been split manually. */
	UPROPERTY(EditAnywhere, BlueprintReadOnly, Category=Subtitles )
	uint8 bManualWordWrap:1;

	/** If set to true the subtitles display as a sequence of single lines as opposed to multiline. */
	UPROPERTY(EditAnywhere, BlueprintReadOnly, Category=Subtitles )
	uint8 bSingleLine:1;
=======
	UPROPERTY(meta = (DeprecatedProperty, DeprecationMessage = "5.0 - Property is deprecated. bUseBinkAudio now means Bink codec in SoundAssetCompressionType."))
	uint8 bUseBinkAudio : 1;

public:

	/** the number of sounds currently playing this sound wave. */
	FThreadSafeCounter NumSourcesPlaying;
>>>>>>> 6bbb88c8

	void AddPlayingSource()
	{
		NumSourcesPlaying.Increment();
	}

	void RemovePlayingSource()
	{
		check(NumSourcesPlaying.GetValue() > 0);
		NumSourcesPlaying.Decrement();
	}

	/** Returns the sound's asset compression type. */
	UFUNCTION(BlueprintPure, Category = "Audio")
	ESoundAssetCompressionType GetSoundAssetCompressionType() const;

	/** Procedurally set the compression type. */
	UFUNCTION(BlueprintCallable, Category = "Audio")
	void SetSoundAssetCompressionType(ESoundAssetCompressionType InSoundAssetCompressionType);

private:
<<<<<<< HEAD

	// This is set to false on initialization, then set to true on non-editor platforms when we cache appropriate sample rate.
	uint8 bCachedSampleRateFromPlatformSettings:1;

	// This is set when SetSampleRate is called to invalidate our cached sample rate while not re-parsing project settings.
	uint8 bSampleRateManuallyReset:1;

#if WITH_EDITOR
	// Whether this was previously cooked with stream caching enabled.
	uint8 bWasStreamCachingEnabledOnLastCook:1;
	// Whether this asset is loaded from cooked data.
	uint8 bLoadedFromCookedData:1;
#endif // !WITH_EDITOR

	enum class ESoundWaveResourceState : uint8
	{
		NeedsFree,
		Freeing,
		Freed
	};

	volatile ESoundWaveResourceState ResourceState;
=======
	// cached proxy
	FSoundWaveProxyPtr InternalProxy{ nullptr };
>>>>>>> 6bbb88c8

public:

	using FSoundWaveClientPtr = ISoundWaveClient*;

#if WITH_EDITORONLY_DATA
	/** Specify a sound to use for the baked analysis. Will default to this USoundWave if not set. */
	UPROPERTY(EditAnywhere, Category = "Analysis")
	TObjectPtr<USoundWave> OverrideSoundToUseForAnalysis;

	/**
		Whether or not we should treat the sound wave used for analysis (this or the override) as looping while performing analysis.
		A looping sound may include the end of the file for inclusion in analysis for envelope and FFT analysis.
	*/
	UPROPERTY(EditAnywhere, Category = "Analysis")
	uint8 TreatFileAsLoopingForAnalysis : 1;

	/** Whether or not to enable cook-time baked FFT analysis. */
	UPROPERTY(EditAnywhere, Category = "Analysis|FFT")
	uint8 bEnableBakedFFTAnalysis : 1;

	/** Whether or not to enable cook-time amplitude envelope analysis. */
	UPROPERTY(EditAnywhere, Category = "Analysis|Envelope")
	uint8 bEnableAmplitudeEnvelopeAnalysis : 1;

	/** The FFT window size to use for fft analysis. */
	UPROPERTY(EditAnywhere, Category = "Analysis|FFT", meta = (EditCondition = "bEnableBakedFFTAnalysis"))
	ESoundWaveFFTSize FFTSize;

	/** How many audio frames analyze at a time. */
	UPROPERTY(EditAnywhere, Category = "Analysis|FFT", meta = (EditCondition = "bEnableBakedFFTAnalysis", ClampMin = "512", UIMin = "512"))
	int32 FFTAnalysisFrameSize;

	/** Attack time in milliseconds of the spectral envelope follower. */
	UPROPERTY(EditAnywhere, Category = "Analysis|FFT", meta = (EditCondition = "bEnableBakedFFTAnalysis", ClampMin = "0", UIMin = "0"))
	int32 FFTAnalysisAttackTime;

	/** Release time in milliseconds of the spectral envelope follower. */
	UPROPERTY(EditAnywhere, Category = "Analysis|FFT", meta = (EditCondition = "bEnableBakedFFTAnalysis", ClampMin = "0", UIMin = "0"))
	int32 FFTAnalysisReleaseTime;

	/** How many audio frames to average a new envelope value. Larger values use less memory for audio envelope data but will result in lower envelope accuracy. */
	UPROPERTY(EditAnywhere, Category = "Analysis|Envelope", meta = (EditCondition = "bEnableAmplitudeEnvelopeAnalysis", ClampMin = "512", UIMin = "512"))
	int32 EnvelopeFollowerFrameSize;

	/** The attack time in milliseconds. Describes how quickly the envelope analyzer responds to increasing amplitudes. */
	UPROPERTY(EditAnywhere, Category = "Analysis|Envelope", meta = (EditCondition = "bEnableAmplitudeEnvelopeAnalysis", ClampMin = "0", UIMin = "0"))
	int32 EnvelopeFollowerAttackTime;

	/** The release time in milliseconds. Describes how quickly the envelope analyzer responds to decreasing amplitudes. */
	UPROPERTY(EditAnywhere, Category = "Analysis|Envelope", meta = (EditCondition = "bEnableAmplitudeEnvelopeAnalysis", ClampMin = "0", UIMin = "0"))
	int32 EnvelopeFollowerReleaseTime;
#endif // WITH_EDITORONLY_DATA

	/** Modulation Settings */
	UPROPERTY(EditAnywhere, BlueprintReadWrite, Category = "Modulation")
	FSoundModulationDefaultRoutingSettings ModulationSettings;

	/** The frequencies (in hz) to analyze when doing baked FFT analysis. */
	UPROPERTY(EditAnywhere, Category = "Analysis|FFT", meta = (EditCondition = "bEnableBakedFFTAnalysis"))
	TArray<float> FrequenciesToAnalyze;

	/** The cooked spectral time data. */
	UPROPERTY()
	TArray<FSoundWaveSpectralTimeData> CookedSpectralTimeData;

	/** The cooked cooked envelope data. */
	UPROPERTY()
	TArray<FSoundWaveEnvelopeTimeData> CookedEnvelopeTimeData;

	/** Helper function to get interpolated cooked FFT data for a given time value. */
	bool GetInterpolatedCookedFFTDataForTime(float InTime, uint32& InOutLastIndex, TArray<FSoundWaveSpectralData>& OutData, bool bLoop);
	bool GetInterpolatedCookedEnvelopeDataForTime(float InTime, uint32& InOutLastIndex, float& OutAmplitude, bool bLoop);

	/** If stream caching is enabled, allows the user to retain a strong handle to the first chunk of audio in the cache.
	 *  Please note that this USoundWave is NOT guaranteed to be still alive when OnLoadCompleted is called.
	 */
	void GetHandleForChunkOfAudio(TFunction<void(FAudioChunkHandle&&)> OnLoadCompleted, bool bForceSync = false, int32 ChunkIndex = 1, ENamedThreads::Type CallbackThread = ENamedThreads::GameThread);

	/** If stream caching is enabled, set this sound wave to retain a strong handle to its first chunk.
	 *  If not called on the game thread, bForceSync must be true.
	*/
	void RetainCompressedAudio(bool bForceSync = false);

	/** If stream caching is enabled and au.streamcache.KeepFirstChunkInMemory is 1, this will release this USoundWave's first chunk, allowing it to be deleted. */
	void ReleaseCompressedAudio();

	bool IsRetainingAudio();
	/**
	 * If Stream Caching is enabled, this can be used to override the default loading behavior of this USoundWave.
	 * This can even be called on USoundWaves that still have the RF_NeedLoad flag, and won't be stomped by serialization.
	 * NOTE: The new behavior will be ignored if it is less memory-aggressive than existing (even inherited) behavior
	 */
	void OverrideLoadingBehavior(ESoundWaveLoadingBehavior InLoadingBehavior);

	/** Returns the loading behavior we should use for this sound wave.
	 *  If this is called within Serialize(), this should be called with bCheckSoundClasses = false,
	 *  Since there is no guarantee that the deserialized USoundClasses have been resolved yet.
	 */
	ESoundWaveLoadingBehavior GetLoadingBehavior(bool bCheckSoundClasses = true) const;

	/** Use this to override how much audio data is loaded when this USoundWave is loaded. */
	UPROPERTY(EditAnywhere, AdvancedDisplay, Category = "Loading")
	int32 InitialChunkSize;

private:

	/** Helper functions to search analysis data. Takes starting index to start query. Returns which data index the result was found at. Returns INDEX_NONE if not found. */
	uint32 GetInterpolatedCookedFFTDataForTimeInternal(float InTime, uint32 StartingIndex, TArray<FSoundWaveSpectralData>& OutData, bool bLoop);
	uint32 GetInterpolatedCookedEnvelopeDataForTimeInternal(float InTime, uint32 StartingIndex, float& OutAmplitude, bool bLoop);

	/** What state the precache decompressor is in. */
	FThreadSafeCounter PrecacheState;

	/** the number of sounds currently playing this sound wave. */
	mutable FCriticalSection SourcesPlayingCs;

	TArray<FSoundWaveClientPtr> SourcesPlaying;

	// This is the sample rate retrieved from platform settings.
	mutable float CachedSampleRateOverride;

	// We cache a soundwave's loading behavior on the first call to USoundWave::GetLoadingBehaviorForWave(true);
	// Caches resolved loading behavior from the SoundClass graph. Must be called on the game thread.
	void CacheInheritedLoadingBehavior() const;

	// Called when we change any properties about the underlying audio asset
#if WITH_EDITOR
	void UpdateAsset();
#endif

public:

	/** Set to true for programmatically generated audio. */
	uint8 bProcedural : 1;

	/** Set to true if fade is required when sound is abruptly stopped. */
	uint8 bRequiresStopFade:1;

	/** Set to true of this is a bus sound source. This will result in the sound wave not generating audio for itself, but generate audio through instances. Used only in audio mixer. */
	uint8 bIsSourceBus : 1;

	/** Set to true for procedural waves that can be processed asynchronously. */
	uint8 bCanProcessAsync : 1;

	/** Whether to free the resource data after it has been uploaded to the hardware */
	uint8 bDynamicResource : 1;

	/** If set to true if this sound is considered to contain mature/adult content. */
	UPROPERTY(EditAnywhere, BlueprintReadOnly, Category = Subtitles, AssetRegistrySearchable)
	uint8 bMature : 1;

	/** If set to true will disable automatic generation of line breaks - use if the subtitles have been split manually. */
	UPROPERTY(EditAnywhere, BlueprintReadOnly, Category = Subtitles)
	uint8 bManualWordWrap : 1;

	/** If set to true the subtitles display as a sequence of single lines as opposed to multiline. */
	UPROPERTY(EditAnywhere, BlueprintReadOnly, Category = Subtitles)
	uint8 bSingleLine : 1;

#if WITH_EDITORONLY_DATA
	UPROPERTY()
	uint8 bVirtualizeWhenSilent_DEPRECATED : 1;
#endif // WITH_EDITORONLY_DATA

	/** Whether or not this source is ambisonics file format. If set, sound always uses the
	  * 'Master Ambisonics Submix' as set in the 'Audio' category of Project Settings'
	  * and ignores submix if provided locally or in the referenced SoundClass. */
	UPROPERTY(EditAnywhere, Category = Format)
	uint8 bIsAmbisonics : 1;

	/** Whether this SoundWave was decompressed from OGG. */
	uint8 bDecompressedFromOgg : 1;

#if WITH_EDITOR
	/** The current revision of our compressed audio data. Used to tell when a chunk in the cache is stale. */
	TSharedPtr<FThreadSafeCounter> CurrentChunkRevision{ MakeShared<FThreadSafeCounter>() };
#endif

private:

	// This is set to false on initialization, then set to true on non-editor platforms when we cache appropriate sample rate.
	mutable uint8 bCachedSampleRateFromPlatformSettings : 1;

	// This is set when SetSampleRate is called to invalidate our cached sample rate while not re-parsing project settings.
	uint8 bSampleRateManuallyReset : 1;

#if WITH_EDITOR
	// Whether or not the thumbnail supports generation
	uint8 bNeedsThumbnailGeneration : 1;

	// Whether this was previously cooked with stream caching enabled.
	uint8 bWasStreamCachingEnabledOnLastCook : 1;
	// Whether this asset is loaded from cooked data.
	uint8 bLoadedFromCookedData : 1;
#endif // !WITH_EDITOR

	enum class ESoundWaveResourceState : uint8
	{
		NeedsFree,
		Freeing,
		Freed
	};

	ESoundWaveResourceState ResourceState : 2;

public:
	// Loading behavior members are lazily initialized in const getters
	/** Specifies how and when compressed audio data is loaded for asset if stream caching is enabled. */
	UPROPERTY(EditAnywhere, Category = "Loading", meta = (DisplayName = "Loading Behavior Override"))
	mutable ESoundWaveLoadingBehavior LoadingBehavior;

	/** A localized version of the text that is actually spoken phonetically in the audio. */
<<<<<<< HEAD
	UPROPERTY(EditAnywhere, BlueprintReadOnly, Category=Subtitles )
	FString SpokenText;

	/** The priority of the subtitle. */
	UPROPERTY(EditAnywhere, BlueprintReadOnly, Category=Subtitles)
=======
	UPROPERTY(meta = (DeprecatedProperty, DeprecationMessage = "Use Subtitles instead."))
	FString SpokenText_DEPRECATED;

	/** The priority of the subtitle. */
	UPROPERTY(EditAnywhere, BlueprintReadOnly, Category = Subtitles)
>>>>>>> 6bbb88c8
	float SubtitlePriority;

	/** Playback volume of sound 0 to 1 - Default is 1.0. */
	UPROPERTY(Category = Sound, meta = (ClampMin = "0.0"), EditAnywhere)
	float Volume;

	/** Playback pitch for sound. */
	UPROPERTY(Category = Sound, meta = (ClampMin = "0.125", ClampMax = "4.0"), EditAnywhere)
	float Pitch;

	/** Number of channels of multichannel data; 1 or 2 for regular mono and stereo files */
	UPROPERTY(Category = Info, AssetRegistrySearchable, VisibleAnywhere)
	int32 NumChannels;

	/** Cue point data */
	UPROPERTY(Category = Info, VisibleAnywhere)
	TArray<FSoundWaveCuePoint> CuePoints;

#if WITH_EDITORONLY_DATA
	/** Offsets into the bulk data for the source wav data */
	UPROPERTY()
	TArray<int32> ChannelOffsets;

	/** Sizes of the bulk data for the source wav data */
	UPROPERTY()
	TArray<int32> ChannelSizes;

#endif // WITH_EDITORONLY_DATA

protected:

	/** Cooked sample rate of the asset. Can be modified by sample rate override. */
	UPROPERTY(Category = Info, AssetRegistrySearchable, VisibleAnywhere)
	int32 SampleRate;

#if WITH_EDITORONLY_DATA
	/** Sample rate of the imported sound wave. */
	UPROPERTY(Category = Info, AssetRegistrySearchable, VisibleAnywhere)
	int32 ImportedSampleRate;
#endif

public:

	// Returns the compression quality of the sound asset.
	int32 GetCompressionQuality() const;

	/** Resource index to cross reference with buffers */
	int32 ResourceID;

	int32 GetResourceSize() const;

	/** Cache the total used memory recorded for this SoundWave to keep INC/DEC consistent */
	int32 TrackedMemoryUsage;

	/**
	 * Subtitle cues. 
	 */
<<<<<<< HEAD
	UPROPERTY(EditAnywhere, BlueprintReadOnly, Category=Subtitles)
=======
	UPROPERTY(EditAnywhere, BlueprintReadOnly, Category = Subtitles)
>>>>>>> 6bbb88c8
	TArray<struct FSubtitleCue> Subtitles;

#if WITH_EDITORONLY_DATA
	/** Provides contextual information for the sound to the translator. */
	UPROPERTY(EditAnywhere, Category = Subtitles)
	FString Comment;

#endif // WITH_EDITORONLY_DATA

#if WITH_EDITORONLY_DATA
	UPROPERTY()
	FString SourceFilePath_DEPRECATED;
	
	UPROPERTY()
	FString SourceFileTimestamp_DEPRECATED;

	UPROPERTY(VisibleAnywhere, Instanced, Category = ImportSettings)
	TObjectPtr<class UAssetImportData> AssetImportData;

#endif // WITH_EDITORONLY_DATA

protected:

	/** Curves associated with this sound wave */
	UPROPERTY(EditAnywhere, Category = SoundWave, AdvancedDisplay)
	TObjectPtr<class UCurveTable> Curves;

	/** Hold a reference to our internal curve so we can switch back to it if we want to */
	UPROPERTY()
	TObjectPtr<class UCurveTable> InternalCurves;

public:
	/**
	* helper function for getting the cached name of the current platform.
	*/
	static ITargetPlatform* GetRunningPlatform();

	/** Async worker that decompresses the audio data on a different thread */
	typedef FAsyncTask< class FAsyncAudioDecompressWorker > FAsyncAudioDecompress;	// Forward declare typedef
	FAsyncAudioDecompress* AudioDecompressor;

	/** Pointer to 16 bit PCM data - used to avoid synchronous operation to obtain first block of the realtime decompressed buffer */
	uint8* CachedRealtimeFirstBuffer;

	/** The number of frames which have been precached for this sound wave. */
	int32 NumPrecacheFrames;

	/** Size of RawPCMData, or what RawPCMData would be if the sound was fully decompressed */
	int32 RawPCMDataSize;

	/** Pointer to 16 bit PCM data - used to decompress data to and preview sounds */
	uint8* RawPCMData;

	/** Memory containing the data copied from the compressed bulk data */
<<<<<<< HEAD
	FOwnedBulkDataPtr* OwnedBulkDataPtr{ nullptr };
	const uint8* ResourceData{ nullptr };
=======
>>>>>>> 6bbb88c8

public:
	const uint8* GetResourceData() const;

	/** Uncompressed wav data 16 bit in mono or stereo - stereo not allowed for multichannel data */
	FByteBulkData RawData;

	/** GUID used to uniquely identify this node so it can be found in the DDC */
	FGuid CompressedDataGuid;

#if WITH_EDITORONLY_DATA
	TMap<FName, uint32> AsyncLoadingDataFormats;

	/** FByteBulkData doesn't currently support readonly access from multiple threads, so we limit access to RawData with a critical section on cook. */
	FCriticalSection RawDataCriticalSection;

#endif // WITH_EDITORONLY_DATA
	/** cooked streaming platform data for this sound */
	TSortedMap<FString, FStreamedAudioPlatformData*> CookedPlatformData;

	//~ Begin UObject Interface.
	virtual void Serialize(FArchive& Ar) override;
	virtual void PostInitProperties() override;
	virtual bool IsReadyForFinishDestroy() override;
	virtual void FinishDestroy() override;
	virtual void PostLoad() override;

	// When stream caching is enabled, this is called after we've successfully compressed and split the streamed audio for this file.
	void EnsureZerothChunkIsLoaded();

	// Returns the amount of chunks this soundwave contains if it's streaming,
	// or zero if it is not a streaming source.
	uint32 GetNumChunks() const;

	uint32 GetSizeOfChunk(uint32 ChunkIndex);

	virtual void BeginDestroy() override;
#if WITH_EDITOR
	virtual void PostEditChangeProperty(FPropertyChangedEvent& PropertyChangedEvent) override;
#endif // WITH_EDITOR
	virtual void GetResourceSizeEx(FResourceSizeEx& CumulativeResourceSize) override;
	virtual FName GetExporterName() override;
	virtual FString GetDesc() override;
	virtual void GetAssetRegistryTags(TArray<FAssetRegistryTag>& OutTags) const override;
	//~ End UObject Interface.

	//~ Begin USoundBase Interface.
	virtual bool IsPlayable() const override;
	virtual void Parse(class FAudioDevice* AudioDevice, const UPTRINT NodeWaveInstanceHash, FActiveSound& ActiveSound, const FSoundParseParameters& ParseParams, TArray<FWaveInstance*>& WaveInstances) override;
	virtual float GetDuration() const override;
	virtual float GetSubtitlePriority() const override;
	virtual bool SupportsSubtitles() const override;
	virtual bool GetSoundWavesWithCookedAnalysisData(TArray<USoundWave*>& OutSoundWaves) override;
	virtual bool HasCookedFFTData() const override;
	virtual bool HasCookedAmplitudeEnvelopeData() const override;
	//~ End USoundBase Interface.

	FSoundWaveProxyPtr CreateSoundWaveProxy();

	//~Begin IAudioProxyDataFactory Interface.
	virtual TUniquePtr<Audio::IProxyData> CreateNewProxyData(const Audio::FProxyDataInitParams& InitParams) override;
	//~ End IAudioProxyDataFactory Interface.

	// Called  when the procedural sound wave begins on the render thread. Only used in the audio mixer and when bProcedural is true.
	virtual void OnBeginGenerate() {}

	// Called when the procedural sound wave is done generating on the render thread. Only used in the audio mixer and when bProcedural is true..
	virtual void OnEndGenerate() {};

	void AddPlayingSource(const FSoundWaveClientPtr& Source);
	void RemovePlayingSource(const FSoundWaveClientPtr& Source);

	bool IsGeneratingAudio() const
	{
		bool bIsGeneratingAudio = false;
		FScopeLock Lock(&SourcesPlayingCs);
		bIsGeneratingAudio = SourcesPlaying.Num() > 0;

		return bIsGeneratingAudio;
	}

	void SetImportedSampleRate(uint32 InImportedSampleRate)
	{
#if WITH_EDITORONLY_DATA
		ImportedSampleRate = InImportedSampleRate;
#endif
	}

	/**
	* Overwrite sample rate. Used for procedural soundwaves, as well as sound waves that are resampled on compress/decompress.
	*/
	void SetSampleRate(uint32 InSampleRate)
	{
		SampleRate = InSampleRate;
#if !WITH_EDITOR
		// Ensure that we invalidate our cached sample rate if the FProperty sample rate is changed.
		bCachedSampleRateFromPlatformSettings = false;
		bSampleRateManuallyReset = true;
#endif //WITH_EDITOR
	}

	/**
	 *	@param		Format		Format to check
	 *
	 *	@return		Sum of the size of waves referenced by this cue for the given platform.
	 */
	virtual int32 GetResourceSizeForFormat(FName Format);

	/**
	 * Frees up all the resources allocated in this class.
	 * @param bStopSoundsUsingThisResource if false, will leave any playing audio alive.
	 *        This occurs when we force a re-cook of audio while starting to play a sound.
	 */
	void FreeResources(bool bStopSoundsUsingThisResource = true);

	/** Will clean up the decompressor task if the task has finished or force it finish. Returns true if the decompressor is cleaned up. */
	bool CleanupDecompressor(bool bForceCleanup = false);

	/**
	 * Copy the compressed audio data from the bulk data
	 */
	virtual void InitAudioResource(FByteBulkData& CompressedData);

	/**
	 * Copy the compressed audio data from derived data cache
	 *
	 * @param Format to get the compressed audio in
	 * @return true if the resource has been successfully initialized or it was already initialized.
	 */
	virtual bool InitAudioResource(FName Format);

	/**
	 * Remove the compressed audio data associated with the passed in wave
	 */
	void RemoveAudioResource();

	/**
	 * Handle any special requirements when the sound starts (e.g. subtitles)
	 */
	FWaveInstance& HandleStart(FActiveSound& ActiveSound, const UPTRINT WaveInstanceHash) const;

	/**
	 * This is only used for DTYPE_Procedural audio. It's recommended to use USynthComponent base class
	 * for procedurally generated sound vs overriding this function. If a new component is not feasible,
	 * consider using USoundWaveProcedural base class vs USoundWave base class since as it implements
	 * GeneratePCMData for you and you only need to return PCM data.
	 */
	virtual int32 GeneratePCMData(uint8* PCMData, const int32 SamplesNeeded) { ensure(false); return 0; }

	/**
	* Return the format of the generated PCM data type. Used in audio mixer to allow generating float buffers and avoid unnecessary format conversions.
	* This feature is only supported in audio mixer. If your procedural sound wave needs to be used in both audio mixer and old audio engine,
	* it's best to generate int16 data as old audio engine only supports int16 formats. Or check at runtime if the audio mixer is enabled.
	* Audio mixer will convert from int16 to float internally.
	*/
	virtual Audio::EAudioMixerStreamDataFormat::Type GetGeneratedPCMDataFormat() const { return Audio::EAudioMixerStreamDataFormat::Int16; }

	/**
	 * Gets the compressed data size from derived data cache for the specified format
	 *
	 * @param Format	format of compressed data
	 * @param CompressionOverrides Optional argument for compression overrides.
	 * @return			compressed data size, or zero if it could not be obtained
	 */
	SIZE_T GetCompressedDataSize(FName Format, const FPlatformAudioCookOverrides* CompressionOverrides = GetPlatformCompressionOverridesForCurrentPlatform())
	{
		FByteBulkData* Data = GetCompressedData(Format, CompressionOverrides);
		return Data ? Data->GetBulkDataSize() : 0;
	}

	virtual bool HasCompressedData(FName Format, ITargetPlatform* TargetPlatform = GetRunningPlatform()) const;

#if WITH_EDITOR
	/** Utility which returns imported PCM data and the parsed header for the file. Returns true if there was data, false if there wasn't. */
	bool GetImportedSoundWaveData(TArray<uint8>& OutRawPCMData, uint32& OutSampleRate, uint16& OutNumChannels) const;

	/** Utility which returns imported PCM data and the parsed header for the file. Returns true if there was data, false if there wasn't. */
	bool GetImportedSoundWaveData(TArray<uint8>& OutRawPCMData, uint32& OutSampleRate, TArray<EAudioSpeakers>& OutChannelOrder) const;

	/**
	 * This function can be called before playing or using a SoundWave to check if any cook settings have been modified since this SoundWave was last cooked.
	 */
	void InvalidateSoundWaveIfNeccessary();

#endif //WITH_EDITOR


	static FName GetPlatformSpecificFormat(FName Format, const FPlatformAudioCookOverrides* CompressionOverrides);

private:
#if WITH_EDITOR
	// Removes any in-progress async loading data formats. 
	void FlushAsyncLoadingDataFormats();

	void BakeFFTAnalysis();
	void BakeEnvelopeAnalysis();
#endif //WITH_EDITOR

public:

#if WITH_EDITOR
	void LogBakedData();
#endif //WITH_EDITOR

	virtual void BeginGetCompressedData(FName Format, const FPlatformAudioCookOverrides* CompressionOverrides);

	/**
	 * Gets the compressed data from derived data cache for the specified platform
	 * Warning, the returned pointer isn't valid after we add new formats
	 *
	 * @param Format	format of compressed data
	 * @param PlatformName optional name of platform we are getting compressed data for.
	 * @param CompressionOverrides optional platform compression overrides
	 * @return	compressed data, if it could be obtained
	 */
	virtual FByteBulkData* GetCompressedData(FName Format, const FPlatformAudioCookOverrides* CompressionOverrides = GetPlatformCompressionOverridesForCurrentPlatform());

	/**
	 * Change the guid and flush all compressed data
	 * @param bFreeResources if true, will delete any precached compressed data as well.
	 */
	void InvalidateCompressedData(bool bFreeResources = false, bool bRebuildStreamingChunks = true);

	/** Returns curves associated with this sound wave */
	virtual class UCurveTable* GetCurveData() const override { return Curves; }

	// This function returns true if there are streamable chunks in this asset.
	bool HasStreamingChunks();

#if WITH_EDITOR
	/** These functions are required for support for some custom details/editor functionality.*/

	/** Returns internal curves associated with this sound wave */
	class UCurveTable* GetInternalCurveData() const { return InternalCurves; }

	/** Returns whether this sound wave has internal curves. */
	bool HasInternalCurves() const { return InternalCurves != nullptr; }

	/** Sets the curve data for this sound wave. */
	void SetCurveData(UCurveTable* InCurves) { Curves = InCurves; }

	/** Sets the internal curve data for this sound wave. */
	void SetInternalCurveData(UCurveTable* InCurves) { InternalCurves = InCurves; }

	/** Gets the member name for the Curves property of the USoundWave object. */
	static FName GetCurvePropertyName() { return GET_MEMBER_NAME_CHECKED(USoundWave, Curves); }
#endif // WITH_EDITOR

	/** Checks whether sound has been categorized as streaming. */
public:
	bool IsStreaming(const TCHAR* PlatformName = nullptr) const;
	bool IsStreaming(const FPlatformAudioCookOverrides& Overrides) const;

	/** Returns whether the sound is seekable. */
	bool IsSeekable() const;

	/**
	 * Checks whether we should use the load on demand cache.
	 */

	bool ShouldUseStreamCaching() const;

	/**
	 * This returns the initial chunk of compressed data for streaming data sources.
	 */
	TArrayView<const uint8> GetZerothChunk(bool bForImmediatePlayback = false);

	/**
	 * Attempts to update the cached platform data after any changes that might affect it
	 */
	void UpdatePlatformData();

	void CleanupCachedRunningPlatformData();

	/**
	 * Serializes cooked platform data.
	 */
	void SerializeCookedPlatformData(class FArchive& Ar);

	/*
	* Returns a sample rate if there is a specific sample rate override for this platform, -1.0 otherwise.
	*/
	float GetSampleRateForCurrentPlatform() const;

	/**
	* Return the platform compression overrides set for the current platform.
	*/
	static const FPlatformAudioCookOverrides* GetPlatformCompressionOverridesForCurrentPlatform();

	/*
	* Returns a sample rate if there is a specific sample rate override for this platform, -1.0 otherwise.
	*/
	float GetSampleRateForCompressionOverrides(const FPlatformAudioCookOverrides* CompressionOverrides);

#if WITH_EDITORONLY_DATA

#if WITH_EDITOR
	/*
	* Returns a sample rate if there is a specific sample rate override for this platform, -1.0 otherwise.
	*/
	float GetSampleRateForTargetPlatform(const ITargetPlatform* TargetPlatform);

	/**
	 * Begins caching platform data in the background for the platform requested
	 */
	virtual void BeginCacheForCookedPlatformData(const ITargetPlatform* TargetPlatform) override;

	virtual bool IsCachedCookedPlatformDataLoaded(const ITargetPlatform* TargetPlatform) override;

	/**
	 * Clear all the cached cooked platform data which we have accumulated with BeginCacheForCookedPlatformData calls
	 * The data can still be cached again using BeginCacheForCookedPlatformData again
	 */
	virtual void ClearAllCachedCookedPlatformData() override;

	virtual void ClearCachedCookedPlatformData(const ITargetPlatform* TargetPlatform) override;

	virtual void WillNeverCacheCookedPlatformDataAgain() override;

	virtual bool GetRedrawThumbnail() const;
	virtual void SetRedrawThumbnail(bool bInRedraw);
	virtual bool CanVisualizeAsset() const;

#endif // WITH_EDITOR

	/**
	 * Caches platform data for the sound.
	 */
	void CachePlatformData(bool bAsyncCache = false);

	/**
	 * Begins caching platform data in the background.
	 */
	void BeginCachePlatformData();

	/**
	 * Blocks on async cache tasks and prepares platform data for use.
	 */
	void FinishCachePlatformData();

	/**
	 * Forces platform data to be rebuilt.
	 */
	void ForceRebuildPlatformData();
#endif // WITH_EDITORONLY_DATA

	/**
	 * Get Chunk data for a specified chunk index.
	 * @param ChunkIndex	The Chunk index to cache.
	 * @param OutChunkData	Address of pointer that will store data.
	 */
	bool GetChunkData(int32 ChunkIndex, uint8** OutChunkData, bool bMakeSureChunkIsLoaded = false);

	void SetPrecacheState(ESoundWavePrecacheState InState)
	{
		PrecacheState.Set((int32)InState);
	}

	ESoundWavePrecacheState GetPrecacheState() const
	{
		return (ESoundWavePrecacheState)PrecacheState.GetValue();
	}

	TSharedPtr<FSoundWaveData, ESPMode::ThreadSafe> SoundWaveDataPtr{ MakeShared<FSoundWaveData>() };

private:
	friend class FSoundWaveProxy;
};


class ENGINE_API FSoundWaveData
{
public:
	UE_NONCOPYABLE(FSoundWaveData);

	struct MaxChunkSizeResults
	{
		uint32 MaxUnevictableSize = 0;
		uint32 MaxSizeInCache = 0;
	};
	
	FSoundWaveData()
		: bIsLooping(0)
		, bIsTemplate(0)
		, bIsStreaming(0)
		, bIsSeekable(0)
		, bShouldUseStreamCaching(0)
		, bLoadingBehaviorOverridden(0)
	{
	}

	// dtor
	~FSoundWaveData();

	// non-const arg for internal call to FAudioDevice::GetRuntimeFormat
	void InitializeDataFromSoundWave(USoundWave& InWave);

	const FName& GetFName() const { return NameCached; }
	const FName& GetPackageName() const { return PackageNameCached; }
	const FName& GetRuntimeFormat() const { return RuntimeFormat; }
	const FObjectKey& GetFObjectKey() const { return SoundWaveKeyCached; };

	float GetSampleRate() const { return SampleRate; }
	uint32 GetNumChannels() const { return NumChannels; }
	const TArray<FSoundWaveCuePoint>& GetCuePoints() const { return CuePoints; }

	MaxChunkSizeResults GetMaxChunkSizeResults() const;

	uint32 GetNumChunks() const;
	uint32 GetSizeOfChunk(uint32 ChunkIndex) const;
	int32 GetNumFrames() const { return NumFrames; }
	float GetDuration() const { return Duration; }

	void ReleaseCompressedAudio();

	bool IsStreaming() const { return bIsStreaming; }
	ESoundAssetCompressionType GetSoundCompressionType() const { return SoundAssetCompressionType; }
	bool IsLooping() const { return bIsLooping; }
	bool ShouldUseStreamCaching() const { return bShouldUseStreamCaching; }
	bool IsSeekable() const {  return bIsSeekable; }
	bool IsRetainingAudio() const {  return FirstChunk.IsValid(); }
	bool WasLoadingBehaviorOverridden() const { return bLoadingBehaviorOverridden; }
	ESoundWaveLoadingBehavior GetLoadingBehavior() const { return LoadingBehavior; }

	bool IsTemplate() const { return bIsTemplate; }

 	bool HasCompressedData(FName Format, ITargetPlatform* TargetPlatform = USoundWave::GetRunningPlatform()) const;
 	FByteBulkData* GetCompressedData(FName Format, const FPlatformAudioCookOverrides* CompressionOverrides = USoundWave::GetPlatformCompressionOverridesForCurrentPlatform());
 
	bool GetChunkData(int32 ChunkIndex, uint8** OutChunkData, bool bMakeSureChunkIsLoaded = false);
 
 	bool IsZerothChunkDataLoaded() const;
 	const TArrayView<uint8> GetZerothChunkDataView() const;
 	void EnsureZerothChunkIsLoaded();
 
 #if WITH_EDITOR
 	int32 GetCurrentChunkRevision() const;
 #endif // #if WITH_EDITOR
 
 	FStreamedAudioChunk& GetChunk(uint32 ChunkIndex);
 	int32 GetChunkFromDDC(int32 ChunkIndex, uint8** OutChunkData, bool bMakeSureChunkIsLoaded);

#if WITH_EDITORONLY_DATA
 	FString GetDerivedDataKey() const;
#endif // #if WITH_EDITORONLY_DATA

	int32 GetResourceSize() { return ResourceSize; }
	const uint8* GetResourceData() const { return ResourceData.GetView().GetData(); }
	uint32 GetNumChannels() { return NumChannels; }


private:
	/** Zeroth Chunk of audio for sources that use Load On Demand. */
	FBulkDataBuffer<uint8> ZerothChunkData;

	/** The streaming derived data for this sound on this platform. */
	FStreamedAudioPlatformData RunningPlatformData;

	FAudioChunkHandle FirstChunk;

	FFormatContainer CompressedFormatData;

	int32 ResourceSize = 0;

	FBulkDataBuffer<uint8> ResourceData;

	ESoundWaveLoadingBehavior LoadingBehavior = ESoundWaveLoadingBehavior::Uninitialized;

#if WITH_EDITOR
	std::atomic<int32> CurrentChunkRevision;
#endif // #if WITH_EDITOR

	FName NameCached;
	FName PackageNameCached;
	FName RuntimeFormat{ "FSoundWaveProxy_InvalidFormat" };
	FObjectKey SoundWaveKeyCached;
	TArray<FSoundWaveCuePoint> CuePoints;
	ESoundAssetCompressionType SoundAssetCompressionType;

	float SampleRate = 0;
	float Duration = 0;

	uint32 NumChannels = 0;
	uint32 NumChunks = 0;
	int32 NumFrames = 0;

	// shared flags
	uint8 bIsLooping : 1;
	uint8 bIsTemplate : 1;
	uint8 bIsStreaming : 1;
	uint8 bIsSeekable : 1;
	uint8 bShouldUseStreamCaching : 1;
	uint8 bLoadingBehaviorOverridden : 1;

	friend class USoundWave;
}; // class FSoundWaveData

using FSoundWaveProxyPtr = TSharedPtr<FSoundWaveProxy, ESPMode::ThreadSafe>;
class ENGINE_API FSoundWaveProxy : public Audio::TProxyData<FSoundWaveProxy>
{
public:
	IMPL_AUDIOPROXY_CLASS(FSoundWaveProxy);

	explicit FSoundWaveProxy(USoundWave* InWave);

	FSoundWaveProxy(const FSoundWaveProxy& Other) = default;

	~FSoundWaveProxy();

	Audio::IProxyDataPtr Clone() const override
	{
		LLM_SCOPE(ELLMTag::AudioSoundWaveProxies);
		return MakeUnique<FSoundWaveProxy>(*this);
	}

	// USoundWave Interface
	void ReleaseCompressedAudio();
	void EnsureZerothChunkIsLoaded();
	bool GetChunkData(int32 ChunkIndex, uint8** OutChunkData, bool bMakeSureChunkIsLoaded = false);

	// Getters
	const FName& GetFName() const;
	const FName& GetPackageName() const;
	const FName& GetRuntimeFormat() const;
	const FObjectKey& GetFObjectKey() const;

	float GetDuration() const;
	float GetSampleRate() const;

	int32 GetNumFrames() const;
	uint32 GetNumChunks(); const
	uint32 GetNumChannels() const;
	uint32 GetSizeOfChunk(uint32 ChunkIndex) const;
	const TArray<FSoundWaveCuePoint>& GetCuePoints() const;

	FSoundWaveData::MaxChunkSizeResults GetMaxChunkSizeResults() const;

	bool IsLooping() const;
	bool IsTemplate() const;
	bool IsStreaming() const;
	bool UseBinkAudio() const;
	bool IsRetainingAudio() const;
	bool ShouldUseStreamCaching() const;
	bool IsSeekable() const;
	bool IsZerothChunkDataLoaded() const;
	bool WasLoadingBehaviorOverridden() const;
	bool HasCompressedData(FName Format, ITargetPlatform* TargetPlatform = USoundWave::GetRunningPlatform()) const;

	ESoundWaveLoadingBehavior GetLoadingBehavior() const;

	const TArrayView<uint8> GetZerothChunkDataView() const;

	FByteBulkData* GetCompressedData(FName Format, const FPlatformAudioCookOverrides* CompressionOverrides = USoundWave::GetPlatformCompressionOverridesForCurrentPlatform());

	static TArrayView<const uint8> GetZerothChunk(const FSoundWaveProxyPtr& SoundWaveProxy, bool bForImmediatePlayback = false);


#if WITH_EDITOR
	int32 GetCurrentChunkRevision() const;
#endif // #if WITH_EDITOR

	FStreamedAudioChunk& GetChunk(uint32 ChunkIndex);
	int32 GetChunkFromDDC(int32 ChunkIndex, uint8** OutChunkData, bool bMakeSureChunkIsLoaded);

#if WITH_EDITORONLY_DATA
	FString GetDerivedDataKey() const;
#endif // #if WITH_EDITORONLY_DATA

	int32 GetResourceSize() const;
	const uint8* GetResourceData() const;

	const FSoundWavePtr GetSoundWaveData();

private:
	TSharedPtr<FSoundWaveData, ESPMode::ThreadSafe> SoundWaveDataPtr;
};
<|MERGE_RESOLUTION|>--- conflicted
+++ resolved
@@ -74,13 +74,8 @@
 	/** Bulk data if stored in the package. */
 	FByteBulkData BulkData;
 
-<<<<<<< HEAD
-	/** This is set by the audio stream cache to speed up lookup. Maps directly to the location into the cache chunk table that we loaded this chunk into. */
-	uint64 CacheLookupID = InvalidAudioStreamCacheLookupID;
-=======
 private:
 	uint8* CachedDataPtr{ nullptr };
->>>>>>> 6bbb88c8
 
 public:
 
@@ -200,11 +195,7 @@
 
 	// The sound wave this spectral data is associated with
 	UPROPERTY(EditAnywhere, BlueprintReadWrite, Category = "SpectralData")
-<<<<<<< HEAD
-	USoundWave* SoundWave = nullptr;
-=======
 	TObjectPtr<USoundWave> SoundWave = nullptr;
->>>>>>> 6bbb88c8
 };
 
 USTRUCT(BlueprintType)
@@ -222,11 +213,7 @@
 
 	// The sound wave this envelope data is associated with
 	UPROPERTY(EditAnywhere, BlueprintReadWrite, Category = "EnvelopeData")
-<<<<<<< HEAD
-	USoundWave* SoundWave = nullptr;
-=======
 	TObjectPtr<USoundWave> SoundWave = nullptr;
->>>>>>> 6bbb88c8
 };
 
 // Sort predicate for sorting spectral data by frequency (lowest first)
@@ -409,19 +396,6 @@
 	UPROPERTY(meta = (DeprecatedProperty, DeprecationMessage = "5.0 - Property is deprecated. bSeekableStreaming now means ADPCM codec in SoundAssetCompressionType."))
 	uint8 bSeekableStreaming : 1;
 
-<<<<<<< HEAD
-	/** If set to true if this sound is considered to contain mature/adult content. */
-	UPROPERTY(EditAnywhere, BlueprintReadOnly, Category=Subtitles, AssetRegistrySearchable)
-	uint8 bMature:1;
-
-	/** If set to true will disable automatic generation of line breaks - use if the subtitles have been split manually. */
-	UPROPERTY(EditAnywhere, BlueprintReadOnly, Category=Subtitles )
-	uint8 bManualWordWrap:1;
-
-	/** If set to true the subtitles display as a sequence of single lines as opposed to multiline. */
-	UPROPERTY(EditAnywhere, BlueprintReadOnly, Category=Subtitles )
-	uint8 bSingleLine:1;
-=======
 	UPROPERTY(meta = (DeprecatedProperty, DeprecationMessage = "5.0 - Property is deprecated. bUseBinkAudio now means Bink codec in SoundAssetCompressionType."))
 	uint8 bUseBinkAudio : 1;
 
@@ -429,7 +403,6 @@
 
 	/** the number of sounds currently playing this sound wave. */
 	FThreadSafeCounter NumSourcesPlaying;
->>>>>>> 6bbb88c8
 
 	void AddPlayingSource()
 	{
@@ -451,19 +424,203 @@
 	void SetSoundAssetCompressionType(ESoundAssetCompressionType InSoundAssetCompressionType);
 
 private:
-<<<<<<< HEAD
+	// cached proxy
+	FSoundWaveProxyPtr InternalProxy{ nullptr };
+
+public:
+
+	using FSoundWaveClientPtr = ISoundWaveClient*;
+
+#if WITH_EDITORONLY_DATA
+	/** Specify a sound to use for the baked analysis. Will default to this USoundWave if not set. */
+	UPROPERTY(EditAnywhere, Category = "Analysis")
+	TObjectPtr<USoundWave> OverrideSoundToUseForAnalysis;
+
+	/**
+		Whether or not we should treat the sound wave used for analysis (this or the override) as looping while performing analysis.
+		A looping sound may include the end of the file for inclusion in analysis for envelope and FFT analysis.
+	*/
+	UPROPERTY(EditAnywhere, Category = "Analysis")
+	uint8 TreatFileAsLoopingForAnalysis : 1;
+
+	/** Whether or not to enable cook-time baked FFT analysis. */
+	UPROPERTY(EditAnywhere, Category = "Analysis|FFT")
+	uint8 bEnableBakedFFTAnalysis : 1;
+
+	/** Whether or not to enable cook-time amplitude envelope analysis. */
+	UPROPERTY(EditAnywhere, Category = "Analysis|Envelope")
+	uint8 bEnableAmplitudeEnvelopeAnalysis : 1;
+
+	/** The FFT window size to use for fft analysis. */
+	UPROPERTY(EditAnywhere, Category = "Analysis|FFT", meta = (EditCondition = "bEnableBakedFFTAnalysis"))
+	ESoundWaveFFTSize FFTSize;
+
+	/** How many audio frames analyze at a time. */
+	UPROPERTY(EditAnywhere, Category = "Analysis|FFT", meta = (EditCondition = "bEnableBakedFFTAnalysis", ClampMin = "512", UIMin = "512"))
+	int32 FFTAnalysisFrameSize;
+
+	/** Attack time in milliseconds of the spectral envelope follower. */
+	UPROPERTY(EditAnywhere, Category = "Analysis|FFT", meta = (EditCondition = "bEnableBakedFFTAnalysis", ClampMin = "0", UIMin = "0"))
+	int32 FFTAnalysisAttackTime;
+
+	/** Release time in milliseconds of the spectral envelope follower. */
+	UPROPERTY(EditAnywhere, Category = "Analysis|FFT", meta = (EditCondition = "bEnableBakedFFTAnalysis", ClampMin = "0", UIMin = "0"))
+	int32 FFTAnalysisReleaseTime;
+
+	/** How many audio frames to average a new envelope value. Larger values use less memory for audio envelope data but will result in lower envelope accuracy. */
+	UPROPERTY(EditAnywhere, Category = "Analysis|Envelope", meta = (EditCondition = "bEnableAmplitudeEnvelopeAnalysis", ClampMin = "512", UIMin = "512"))
+	int32 EnvelopeFollowerFrameSize;
+
+	/** The attack time in milliseconds. Describes how quickly the envelope analyzer responds to increasing amplitudes. */
+	UPROPERTY(EditAnywhere, Category = "Analysis|Envelope", meta = (EditCondition = "bEnableAmplitudeEnvelopeAnalysis", ClampMin = "0", UIMin = "0"))
+	int32 EnvelopeFollowerAttackTime;
+
+	/** The release time in milliseconds. Describes how quickly the envelope analyzer responds to decreasing amplitudes. */
+	UPROPERTY(EditAnywhere, Category = "Analysis|Envelope", meta = (EditCondition = "bEnableAmplitudeEnvelopeAnalysis", ClampMin = "0", UIMin = "0"))
+	int32 EnvelopeFollowerReleaseTime;
+#endif // WITH_EDITORONLY_DATA
+
+	/** Modulation Settings */
+	UPROPERTY(EditAnywhere, BlueprintReadWrite, Category = "Modulation")
+	FSoundModulationDefaultRoutingSettings ModulationSettings;
+
+	/** The frequencies (in hz) to analyze when doing baked FFT analysis. */
+	UPROPERTY(EditAnywhere, Category = "Analysis|FFT", meta = (EditCondition = "bEnableBakedFFTAnalysis"))
+	TArray<float> FrequenciesToAnalyze;
+
+	/** The cooked spectral time data. */
+	UPROPERTY()
+	TArray<FSoundWaveSpectralTimeData> CookedSpectralTimeData;
+
+	/** The cooked cooked envelope data. */
+	UPROPERTY()
+	TArray<FSoundWaveEnvelopeTimeData> CookedEnvelopeTimeData;
+
+	/** Helper function to get interpolated cooked FFT data for a given time value. */
+	bool GetInterpolatedCookedFFTDataForTime(float InTime, uint32& InOutLastIndex, TArray<FSoundWaveSpectralData>& OutData, bool bLoop);
+	bool GetInterpolatedCookedEnvelopeDataForTime(float InTime, uint32& InOutLastIndex, float& OutAmplitude, bool bLoop);
+
+	/** If stream caching is enabled, allows the user to retain a strong handle to the first chunk of audio in the cache.
+	 *  Please note that this USoundWave is NOT guaranteed to be still alive when OnLoadCompleted is called.
+	 */
+	void GetHandleForChunkOfAudio(TFunction<void(FAudioChunkHandle&&)> OnLoadCompleted, bool bForceSync = false, int32 ChunkIndex = 1, ENamedThreads::Type CallbackThread = ENamedThreads::GameThread);
+
+	/** If stream caching is enabled, set this sound wave to retain a strong handle to its first chunk.
+	 *  If not called on the game thread, bForceSync must be true.
+	*/
+	void RetainCompressedAudio(bool bForceSync = false);
+
+	/** If stream caching is enabled and au.streamcache.KeepFirstChunkInMemory is 1, this will release this USoundWave's first chunk, allowing it to be deleted. */
+	void ReleaseCompressedAudio();
+
+	bool IsRetainingAudio();
+	/**
+	 * If Stream Caching is enabled, this can be used to override the default loading behavior of this USoundWave.
+	 * This can even be called on USoundWaves that still have the RF_NeedLoad flag, and won't be stomped by serialization.
+	 * NOTE: The new behavior will be ignored if it is less memory-aggressive than existing (even inherited) behavior
+	 */
+	void OverrideLoadingBehavior(ESoundWaveLoadingBehavior InLoadingBehavior);
+
+	/** Returns the loading behavior we should use for this sound wave.
+	 *  If this is called within Serialize(), this should be called with bCheckSoundClasses = false,
+	 *  Since there is no guarantee that the deserialized USoundClasses have been resolved yet.
+	 */
+	ESoundWaveLoadingBehavior GetLoadingBehavior(bool bCheckSoundClasses = true) const;
+
+	/** Use this to override how much audio data is loaded when this USoundWave is loaded. */
+	UPROPERTY(EditAnywhere, AdvancedDisplay, Category = "Loading")
+	int32 InitialChunkSize;
+
+private:
+
+	/** Helper functions to search analysis data. Takes starting index to start query. Returns which data index the result was found at. Returns INDEX_NONE if not found. */
+	uint32 GetInterpolatedCookedFFTDataForTimeInternal(float InTime, uint32 StartingIndex, TArray<FSoundWaveSpectralData>& OutData, bool bLoop);
+	uint32 GetInterpolatedCookedEnvelopeDataForTimeInternal(float InTime, uint32 StartingIndex, float& OutAmplitude, bool bLoop);
+
+	/** What state the precache decompressor is in. */
+	FThreadSafeCounter PrecacheState;
+
+	/** the number of sounds currently playing this sound wave. */
+	mutable FCriticalSection SourcesPlayingCs;
+
+	TArray<FSoundWaveClientPtr> SourcesPlaying;
+
+	// This is the sample rate retrieved from platform settings.
+	mutable float CachedSampleRateOverride;
+
+	// We cache a soundwave's loading behavior on the first call to USoundWave::GetLoadingBehaviorForWave(true);
+	// Caches resolved loading behavior from the SoundClass graph. Must be called on the game thread.
+	void CacheInheritedLoadingBehavior() const;
+
+	// Called when we change any properties about the underlying audio asset
+#if WITH_EDITOR
+	void UpdateAsset();
+#endif
+
+public:
+
+	/** Set to true for programmatically generated audio. */
+	uint8 bProcedural : 1;
+
+	/** Set to true if fade is required when sound is abruptly stopped. */
+	uint8 bRequiresStopFade:1;
+
+	/** Set to true of this is a bus sound source. This will result in the sound wave not generating audio for itself, but generate audio through instances. Used only in audio mixer. */
+	uint8 bIsSourceBus : 1;
+
+	/** Set to true for procedural waves that can be processed asynchronously. */
+	uint8 bCanProcessAsync : 1;
+
+	/** Whether to free the resource data after it has been uploaded to the hardware */
+	uint8 bDynamicResource : 1;
+
+	/** If set to true if this sound is considered to contain mature/adult content. */
+	UPROPERTY(EditAnywhere, BlueprintReadOnly, Category = Subtitles, AssetRegistrySearchable)
+	uint8 bMature : 1;
+
+	/** If set to true will disable automatic generation of line breaks - use if the subtitles have been split manually. */
+	UPROPERTY(EditAnywhere, BlueprintReadOnly, Category = Subtitles)
+	uint8 bManualWordWrap : 1;
+
+	/** If set to true the subtitles display as a sequence of single lines as opposed to multiline. */
+	UPROPERTY(EditAnywhere, BlueprintReadOnly, Category = Subtitles)
+	uint8 bSingleLine : 1;
+
+#if WITH_EDITORONLY_DATA
+	UPROPERTY()
+	uint8 bVirtualizeWhenSilent_DEPRECATED : 1;
+#endif // WITH_EDITORONLY_DATA
+
+	/** Whether or not this source is ambisonics file format. If set, sound always uses the
+	  * 'Master Ambisonics Submix' as set in the 'Audio' category of Project Settings'
+	  * and ignores submix if provided locally or in the referenced SoundClass. */
+	UPROPERTY(EditAnywhere, Category = Format)
+	uint8 bIsAmbisonics : 1;
+
+	/** Whether this SoundWave was decompressed from OGG. */
+	uint8 bDecompressedFromOgg : 1;
+
+#if WITH_EDITOR
+	/** The current revision of our compressed audio data. Used to tell when a chunk in the cache is stale. */
+	TSharedPtr<FThreadSafeCounter> CurrentChunkRevision{ MakeShared<FThreadSafeCounter>() };
+#endif
+
+private:
 
 	// This is set to false on initialization, then set to true on non-editor platforms when we cache appropriate sample rate.
-	uint8 bCachedSampleRateFromPlatformSettings:1;
+	mutable uint8 bCachedSampleRateFromPlatformSettings : 1;
 
 	// This is set when SetSampleRate is called to invalidate our cached sample rate while not re-parsing project settings.
-	uint8 bSampleRateManuallyReset:1;
+	uint8 bSampleRateManuallyReset : 1;
 
 #if WITH_EDITOR
+	// Whether or not the thumbnail supports generation
+	uint8 bNeedsThumbnailGeneration : 1;
+
 	// Whether this was previously cooked with stream caching enabled.
-	uint8 bWasStreamCachingEnabledOnLastCook:1;
+	uint8 bWasStreamCachingEnabledOnLastCook : 1;
 	// Whether this asset is loaded from cooked data.
-	uint8 bLoadedFromCookedData:1;
+	uint8 bLoadedFromCookedData : 1;
 #endif // !WITH_EDITOR
 
 	enum class ESoundWaveResourceState : uint8
@@ -473,215 +630,6 @@
 		Freed
 	};
 
-	volatile ESoundWaveResourceState ResourceState;
-=======
-	// cached proxy
-	FSoundWaveProxyPtr InternalProxy{ nullptr };
->>>>>>> 6bbb88c8
-
-public:
-
-	using FSoundWaveClientPtr = ISoundWaveClient*;
-
-#if WITH_EDITORONLY_DATA
-	/** Specify a sound to use for the baked analysis. Will default to this USoundWave if not set. */
-	UPROPERTY(EditAnywhere, Category = "Analysis")
-	TObjectPtr<USoundWave> OverrideSoundToUseForAnalysis;
-
-	/**
-		Whether or not we should treat the sound wave used for analysis (this or the override) as looping while performing analysis.
-		A looping sound may include the end of the file for inclusion in analysis for envelope and FFT analysis.
-	*/
-	UPROPERTY(EditAnywhere, Category = "Analysis")
-	uint8 TreatFileAsLoopingForAnalysis : 1;
-
-	/** Whether or not to enable cook-time baked FFT analysis. */
-	UPROPERTY(EditAnywhere, Category = "Analysis|FFT")
-	uint8 bEnableBakedFFTAnalysis : 1;
-
-	/** Whether or not to enable cook-time amplitude envelope analysis. */
-	UPROPERTY(EditAnywhere, Category = "Analysis|Envelope")
-	uint8 bEnableAmplitudeEnvelopeAnalysis : 1;
-
-	/** The FFT window size to use for fft analysis. */
-	UPROPERTY(EditAnywhere, Category = "Analysis|FFT", meta = (EditCondition = "bEnableBakedFFTAnalysis"))
-	ESoundWaveFFTSize FFTSize;
-
-	/** How many audio frames analyze at a time. */
-	UPROPERTY(EditAnywhere, Category = "Analysis|FFT", meta = (EditCondition = "bEnableBakedFFTAnalysis", ClampMin = "512", UIMin = "512"))
-	int32 FFTAnalysisFrameSize;
-
-	/** Attack time in milliseconds of the spectral envelope follower. */
-	UPROPERTY(EditAnywhere, Category = "Analysis|FFT", meta = (EditCondition = "bEnableBakedFFTAnalysis", ClampMin = "0", UIMin = "0"))
-	int32 FFTAnalysisAttackTime;
-
-	/** Release time in milliseconds of the spectral envelope follower. */
-	UPROPERTY(EditAnywhere, Category = "Analysis|FFT", meta = (EditCondition = "bEnableBakedFFTAnalysis", ClampMin = "0", UIMin = "0"))
-	int32 FFTAnalysisReleaseTime;
-
-	/** How many audio frames to average a new envelope value. Larger values use less memory for audio envelope data but will result in lower envelope accuracy. */
-	UPROPERTY(EditAnywhere, Category = "Analysis|Envelope", meta = (EditCondition = "bEnableAmplitudeEnvelopeAnalysis", ClampMin = "512", UIMin = "512"))
-	int32 EnvelopeFollowerFrameSize;
-
-	/** The attack time in milliseconds. Describes how quickly the envelope analyzer responds to increasing amplitudes. */
-	UPROPERTY(EditAnywhere, Category = "Analysis|Envelope", meta = (EditCondition = "bEnableAmplitudeEnvelopeAnalysis", ClampMin = "0", UIMin = "0"))
-	int32 EnvelopeFollowerAttackTime;
-
-	/** The release time in milliseconds. Describes how quickly the envelope analyzer responds to decreasing amplitudes. */
-	UPROPERTY(EditAnywhere, Category = "Analysis|Envelope", meta = (EditCondition = "bEnableAmplitudeEnvelopeAnalysis", ClampMin = "0", UIMin = "0"))
-	int32 EnvelopeFollowerReleaseTime;
-#endif // WITH_EDITORONLY_DATA
-
-	/** Modulation Settings */
-	UPROPERTY(EditAnywhere, BlueprintReadWrite, Category = "Modulation")
-	FSoundModulationDefaultRoutingSettings ModulationSettings;
-
-	/** The frequencies (in hz) to analyze when doing baked FFT analysis. */
-	UPROPERTY(EditAnywhere, Category = "Analysis|FFT", meta = (EditCondition = "bEnableBakedFFTAnalysis"))
-	TArray<float> FrequenciesToAnalyze;
-
-	/** The cooked spectral time data. */
-	UPROPERTY()
-	TArray<FSoundWaveSpectralTimeData> CookedSpectralTimeData;
-
-	/** The cooked cooked envelope data. */
-	UPROPERTY()
-	TArray<FSoundWaveEnvelopeTimeData> CookedEnvelopeTimeData;
-
-	/** Helper function to get interpolated cooked FFT data for a given time value. */
-	bool GetInterpolatedCookedFFTDataForTime(float InTime, uint32& InOutLastIndex, TArray<FSoundWaveSpectralData>& OutData, bool bLoop);
-	bool GetInterpolatedCookedEnvelopeDataForTime(float InTime, uint32& InOutLastIndex, float& OutAmplitude, bool bLoop);
-
-	/** If stream caching is enabled, allows the user to retain a strong handle to the first chunk of audio in the cache.
-	 *  Please note that this USoundWave is NOT guaranteed to be still alive when OnLoadCompleted is called.
-	 */
-	void GetHandleForChunkOfAudio(TFunction<void(FAudioChunkHandle&&)> OnLoadCompleted, bool bForceSync = false, int32 ChunkIndex = 1, ENamedThreads::Type CallbackThread = ENamedThreads::GameThread);
-
-	/** If stream caching is enabled, set this sound wave to retain a strong handle to its first chunk.
-	 *  If not called on the game thread, bForceSync must be true.
-	*/
-	void RetainCompressedAudio(bool bForceSync = false);
-
-	/** If stream caching is enabled and au.streamcache.KeepFirstChunkInMemory is 1, this will release this USoundWave's first chunk, allowing it to be deleted. */
-	void ReleaseCompressedAudio();
-
-	bool IsRetainingAudio();
-	/**
-	 * If Stream Caching is enabled, this can be used to override the default loading behavior of this USoundWave.
-	 * This can even be called on USoundWaves that still have the RF_NeedLoad flag, and won't be stomped by serialization.
-	 * NOTE: The new behavior will be ignored if it is less memory-aggressive than existing (even inherited) behavior
-	 */
-	void OverrideLoadingBehavior(ESoundWaveLoadingBehavior InLoadingBehavior);
-
-	/** Returns the loading behavior we should use for this sound wave.
-	 *  If this is called within Serialize(), this should be called with bCheckSoundClasses = false,
-	 *  Since there is no guarantee that the deserialized USoundClasses have been resolved yet.
-	 */
-	ESoundWaveLoadingBehavior GetLoadingBehavior(bool bCheckSoundClasses = true) const;
-
-	/** Use this to override how much audio data is loaded when this USoundWave is loaded. */
-	UPROPERTY(EditAnywhere, AdvancedDisplay, Category = "Loading")
-	int32 InitialChunkSize;
-
-private:
-
-	/** Helper functions to search analysis data. Takes starting index to start query. Returns which data index the result was found at. Returns INDEX_NONE if not found. */
-	uint32 GetInterpolatedCookedFFTDataForTimeInternal(float InTime, uint32 StartingIndex, TArray<FSoundWaveSpectralData>& OutData, bool bLoop);
-	uint32 GetInterpolatedCookedEnvelopeDataForTimeInternal(float InTime, uint32 StartingIndex, float& OutAmplitude, bool bLoop);
-
-	/** What state the precache decompressor is in. */
-	FThreadSafeCounter PrecacheState;
-
-	/** the number of sounds currently playing this sound wave. */
-	mutable FCriticalSection SourcesPlayingCs;
-
-	TArray<FSoundWaveClientPtr> SourcesPlaying;
-
-	// This is the sample rate retrieved from platform settings.
-	mutable float CachedSampleRateOverride;
-
-	// We cache a soundwave's loading behavior on the first call to USoundWave::GetLoadingBehaviorForWave(true);
-	// Caches resolved loading behavior from the SoundClass graph. Must be called on the game thread.
-	void CacheInheritedLoadingBehavior() const;
-
-	// Called when we change any properties about the underlying audio asset
-#if WITH_EDITOR
-	void UpdateAsset();
-#endif
-
-public:
-
-	/** Set to true for programmatically generated audio. */
-	uint8 bProcedural : 1;
-
-	/** Set to true if fade is required when sound is abruptly stopped. */
-	uint8 bRequiresStopFade:1;
-
-	/** Set to true of this is a bus sound source. This will result in the sound wave not generating audio for itself, but generate audio through instances. Used only in audio mixer. */
-	uint8 bIsSourceBus : 1;
-
-	/** Set to true for procedural waves that can be processed asynchronously. */
-	uint8 bCanProcessAsync : 1;
-
-	/** Whether to free the resource data after it has been uploaded to the hardware */
-	uint8 bDynamicResource : 1;
-
-	/** If set to true if this sound is considered to contain mature/adult content. */
-	UPROPERTY(EditAnywhere, BlueprintReadOnly, Category = Subtitles, AssetRegistrySearchable)
-	uint8 bMature : 1;
-
-	/** If set to true will disable automatic generation of line breaks - use if the subtitles have been split manually. */
-	UPROPERTY(EditAnywhere, BlueprintReadOnly, Category = Subtitles)
-	uint8 bManualWordWrap : 1;
-
-	/** If set to true the subtitles display as a sequence of single lines as opposed to multiline. */
-	UPROPERTY(EditAnywhere, BlueprintReadOnly, Category = Subtitles)
-	uint8 bSingleLine : 1;
-
-#if WITH_EDITORONLY_DATA
-	UPROPERTY()
-	uint8 bVirtualizeWhenSilent_DEPRECATED : 1;
-#endif // WITH_EDITORONLY_DATA
-
-	/** Whether or not this source is ambisonics file format. If set, sound always uses the
-	  * 'Master Ambisonics Submix' as set in the 'Audio' category of Project Settings'
-	  * and ignores submix if provided locally or in the referenced SoundClass. */
-	UPROPERTY(EditAnywhere, Category = Format)
-	uint8 bIsAmbisonics : 1;
-
-	/** Whether this SoundWave was decompressed from OGG. */
-	uint8 bDecompressedFromOgg : 1;
-
-#if WITH_EDITOR
-	/** The current revision of our compressed audio data. Used to tell when a chunk in the cache is stale. */
-	TSharedPtr<FThreadSafeCounter> CurrentChunkRevision{ MakeShared<FThreadSafeCounter>() };
-#endif
-
-private:
-
-	// This is set to false on initialization, then set to true on non-editor platforms when we cache appropriate sample rate.
-	mutable uint8 bCachedSampleRateFromPlatformSettings : 1;
-
-	// This is set when SetSampleRate is called to invalidate our cached sample rate while not re-parsing project settings.
-	uint8 bSampleRateManuallyReset : 1;
-
-#if WITH_EDITOR
-	// Whether or not the thumbnail supports generation
-	uint8 bNeedsThumbnailGeneration : 1;
-
-	// Whether this was previously cooked with stream caching enabled.
-	uint8 bWasStreamCachingEnabledOnLastCook : 1;
-	// Whether this asset is loaded from cooked data.
-	uint8 bLoadedFromCookedData : 1;
-#endif // !WITH_EDITOR
-
-	enum class ESoundWaveResourceState : uint8
-	{
-		NeedsFree,
-		Freeing,
-		Freed
-	};
-
 	ESoundWaveResourceState ResourceState : 2;
 
 public:
@@ -691,19 +639,11 @@
 	mutable ESoundWaveLoadingBehavior LoadingBehavior;
 
 	/** A localized version of the text that is actually spoken phonetically in the audio. */
-<<<<<<< HEAD
-	UPROPERTY(EditAnywhere, BlueprintReadOnly, Category=Subtitles )
-	FString SpokenText;
-
-	/** The priority of the subtitle. */
-	UPROPERTY(EditAnywhere, BlueprintReadOnly, Category=Subtitles)
-=======
 	UPROPERTY(meta = (DeprecatedProperty, DeprecationMessage = "Use Subtitles instead."))
 	FString SpokenText_DEPRECATED;
 
 	/** The priority of the subtitle. */
 	UPROPERTY(EditAnywhere, BlueprintReadOnly, Category = Subtitles)
->>>>>>> 6bbb88c8
 	float SubtitlePriority;
 
 	/** Playback volume of sound 0 to 1 - Default is 1.0. */
@@ -761,11 +701,7 @@
 	/**
 	 * Subtitle cues. 
 	 */
-<<<<<<< HEAD
-	UPROPERTY(EditAnywhere, BlueprintReadOnly, Category=Subtitles)
-=======
 	UPROPERTY(EditAnywhere, BlueprintReadOnly, Category = Subtitles)
->>>>>>> 6bbb88c8
 	TArray<struct FSubtitleCue> Subtitles;
 
 #if WITH_EDITORONLY_DATA
@@ -820,11 +756,6 @@
 	uint8* RawPCMData;
 
 	/** Memory containing the data copied from the compressed bulk data */
-<<<<<<< HEAD
-	FOwnedBulkDataPtr* OwnedBulkDataPtr{ nullptr };
-	const uint8* ResourceData{ nullptr };
-=======
->>>>>>> 6bbb88c8
 
 public:
 	const uint8* GetResourceData() const;
