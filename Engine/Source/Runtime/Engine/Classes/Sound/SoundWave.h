// Copyright Epic Games, Inc. All Rights Reserved.

#pragma once

/**
 * Playable sound object for raw wave files
 */

#include "CoreMinimal.h"
#include "Containers/IndirectArray.h"
#include "Sound/AudioSettings.h"
#include "Sound/SoundModulationDestination.h"
#include "UObject/ObjectMacros.h"
#include "Misc/Guid.h"
#include "Async/AsyncWork.h"
#include "Sound/SoundBase.h"
#include "Sound/SoundWaveTimecodeInfo.h"
#include "Interfaces/Interface_AsyncCompilation.h"
#include "Serialization/BulkData.h"
#include "Serialization/BulkDataBuffer.h"
#include "Serialization/EditorBulkData.h"
#include "Sound/SoundGroups.h"
#include "Sound/SoundWaveLoadingBehavior.h"
#include "UObject/ObjectKey.h"
#include "AudioMixerTypes.h"
#include "AudioCompressionSettings.h"
#include "PerPlatformProperties.h"
#include "ContentStreaming.h"
#include "IAudioProxyInitializer.h"
#include "IWaveformTransformation.h"
#include "Templates/DontCopy.h"
#include "SoundWave.generated.h"

class FSoundWaveData;
class ITargetPlatform;
enum EAudioSpeakers : int;
struct FActiveSound;
struct FSoundParseParameters;
struct FPlatformAudioCookOverrides;

UENUM()
enum EDecompressionType : int
{
	DTYPE_Setup,
	DTYPE_Invalid,
	DTYPE_Preview,
	DTYPE_Native,
	DTYPE_RealTime,
	DTYPE_Procedural,
	DTYPE_Xenon,
	DTYPE_Streaming,
	DTYPE_MAX,
};

/** Precache states */
enum class ESoundWavePrecacheState
{
	NotStarted,
	InProgress,
	Done
};

inline constexpr uint64 InvalidAudioStreamCacheLookupID = TNumericLimits<uint64>::Max();

/**
 * A chunk of streamed audio.
 */
struct FStreamedAudioChunk
{
	/** Serialization. */
	void Serialize(FArchive& Ar, UObject* Owner, int32 ChunkIndex);

	/**  returns false if data retrieval failed */
	bool GetCopy(void** OutChunkData);

	/** Size of the chunk of data in bytes including zero padding */
	int32 DataSize = 0;

	/** Size of the audio data. (NOTE: This includes a seek-table if its present.) */
	int32 AudioDataSize = 0;

	/** Chunk position in samples frames in the stream. (NOTE: != INDEX_NONE will assume the presence of a seektable). */
	uint32 SeekOffsetInAudioFrames = INDEX_NONE;

	/** Bulk data if stored in the package. */
	FByteBulkData BulkData;

private:
	uint8* CachedDataPtr{ nullptr };

public:

#if WITH_EDITORONLY_DATA
	/** Key if stored in the derived data cache. */
	FString DerivedDataKey;

	/** True if this chunk was loaded from a cooked package. */
	bool bLoadedFromCookedPackage = false;

	/**
	 * Place chunk data in the derived data cache associated with the provided
	 * key.
	 */
	uint32 StoreInDerivedDataCache(const FString& InDerivedDataKey, const FStringView& SoundWaveName);
#endif // #if WITH_EDITORONLY_DATA
};

/**
 * Platform-specific data used streaming audio at runtime.
 */
USTRUCT()
struct FStreamedAudioPlatformData
{
	GENERATED_USTRUCT_BODY()

	/** Format in which audio chunks are stored. */
	FName AudioFormat;
	/** audio data. */
	TIndirectArray<struct FStreamedAudioChunk> Chunks;

#if WITH_EDITORONLY_DATA
	/** The key associated with this derived data. */
	FString DerivedDataKey;
	/** Protection for AsyncTask manipulation since it can be accessed from multiple threads */
	mutable TDontCopy<FRWLock> AsyncTaskLock;
	/** Async cache task if one is outstanding. */
	struct FStreamedAudioAsyncCacheDerivedDataTask* AsyncTask;
#endif // WITH_EDITORONLY_DATA

	/** Default constructor. */
	ENGINE_API FStreamedAudioPlatformData();

	/** Destructor. */
	ENGINE_API ~FStreamedAudioPlatformData();

	/**
	 * Try to load audio chunk from the derived data cache or build it if it isn't there.
	 * @param ChunkIndex	The Chunk index to load.
	 * @param OutChunkData	Address of pointer that will store chunk data - should
	 *						either be NULL or have enough space for the chunk
	 * @returns if > 0, the size of the chunk in bytes. If 0, the chunk failed to load.
	 */
	ENGINE_API int32 GetChunkFromDDC(int32 ChunkIndex, uint8** OutChunkData, bool bMakeSureChunkIsLoaded = false);

	/** Get the chunks while making sure any async task are finished before returning. */
<<<<<<< HEAD
	TIndirectArray<struct FStreamedAudioChunk>& GetChunks() const;

	/** Get the number of chunks while making sure any async task are finished before returning. */
	int32 GetNumChunks() const;

	/** Get the audio format making sure any async task are finished before returning. */
	FName GetAudioFormat() const;
=======
	ENGINE_API TIndirectArray<struct FStreamedAudioChunk>& GetChunks() const;

	/** Get the number of chunks while making sure any async task are finished before returning. */
	ENGINE_API int32 GetNumChunks() const;

	/** Get the audio format making sure any async task are finished before returning. */
	ENGINE_API FName GetAudioFormat() const;
>>>>>>> 4af6daef

	/** Serialization. */
	ENGINE_API void Serialize(FArchive& Ar, class USoundWave* Owner);

#if WITH_EDITORONLY_DATA
<<<<<<< HEAD
	void Cache(class USoundWave& InSoundWave, const FPlatformAudioCookOverrides* CompressionOverrides, FName AudioFormatName, uint32 InFlags);
	void FinishCache();
	bool IsFinishedCache() const;
	bool IsAsyncWorkComplete() const;
	bool IsCompiling() const;
	bool TryInlineChunkData();

	UE_DEPRECATED(5.0, "Use AreDerivedChunksAvailable with the context instead.")
	bool AreDerivedChunksAvailable() const;
	
	bool AreDerivedChunksAvailable(FStringView Context) const;
=======
	ENGINE_API void Cache(class USoundWave& InSoundWave, const FPlatformAudioCookOverrides* CompressionOverrides, FName AudioFormatName, uint32 InFlags);
	ENGINE_API void FinishCache();
	ENGINE_API bool IsFinishedCache() const;
	ENGINE_API bool IsAsyncWorkComplete() const;
	ENGINE_API bool IsCompiling() const;
	ENGINE_API bool TryInlineChunkData();

	UE_DEPRECATED(5.0, "Use AreDerivedChunksAvailable with the context instead.")
	ENGINE_API bool AreDerivedChunksAvailable() const;
	
	ENGINE_API bool AreDerivedChunksAvailable(FStringView Context) const;
>>>>>>> 4af6daef
#endif // WITH_EDITORONLY_DATA

private:
#if WITH_EDITORONLY_DATA
	friend class USoundWave;
	/**  Utility function used internally to change task priority while maintaining thread-safety. */
<<<<<<< HEAD
	bool RescheduleAsyncTask(FQueuedThreadPool* InThreadPool, EQueuedWorkPriority InPriority);
	/**  Utility function used internally to wait or poll a task while maintaining thread-safety. */
	bool WaitAsyncTaskWithTimeout(float InTimeoutInSeconds);
=======
	ENGINE_API bool RescheduleAsyncTask(FQueuedThreadPool* InThreadPool, EQueuedWorkPriority InPriority);
	/**  Utility function used internally to wait or poll a task while maintaining thread-safety. */
	ENGINE_API bool WaitAsyncTaskWithTimeout(float InTimeoutInSeconds);
>>>>>>> 4af6daef
#endif

	/**
	 * Takes the results of a DDC operation and deserializes it into an FStreamedAudioChunk struct.
	 * @param SerializedData Serialized data resulting from DDC.GetAsynchronousResults or DDC.GetSynchronous.
	 * @param ChunkToDeserializeInto is the chunk to fill with the deserialized data.
	 * @param ChunkIndex is the index of the chunk in this instance of FStreamedAudioPlatformData.
	 * @param bCachedChunk is true if the chunk was successfully cached, false otherwise.
	 * @param OutChunkData is a pointer to a pointer to populate with the chunk itself, or if pointing to nullptr, returns an allocated buffer.
	 * @returns the size of the chunk loaded in bytes, or zero if the chunk didn't load.
	 */
	ENGINE_API int32 DeserializeChunkFromDDC(TArray<uint8> SerializedData, FStreamedAudioChunk &ChunkToDeserializeInto, int32 ChunkIndex, uint8** &OutChunkData);
};

USTRUCT(BlueprintType)
struct FSoundWaveSpectralData
{
	GENERATED_USTRUCT_BODY()

	// The frequency (in Hz) of the spectrum value
	UPROPERTY(EditAnywhere, BlueprintReadWrite, Category = "SpectralData")
	float FrequencyHz = 0.0f;

	// The magnitude of the spectrum at this frequency
	UPROPERTY(EditAnywhere, BlueprintReadWrite, Category = "SpectralData")
	float Magnitude = 0.0f;

	// The normalized magnitude of the spectrum at this frequency
	UPROPERTY(EditAnywhere, BlueprintReadWrite, Category = "SpectralData")
	float NormalizedMagnitude = 0.0f;
};

USTRUCT(BlueprintType)
struct FSoundWaveSpectralDataPerSound
{
	GENERATED_USTRUCT_BODY()

	// The array of current spectral data for this sound wave
	UPROPERTY(EditAnywhere, BlueprintReadWrite, Category = "SpectralData")
	TArray<FSoundWaveSpectralData> SpectralData;

	// The current playback time of this sound wave
	UPROPERTY(EditAnywhere, BlueprintReadWrite, Category = "SpectralData")
	float PlaybackTime = 0.0f;

	// The sound wave this spectral data is associated with
	UPROPERTY(EditAnywhere, BlueprintReadWrite, Category = "SpectralData")
	TObjectPtr<USoundWave> SoundWave = nullptr;
};

USTRUCT(BlueprintType)
struct FSoundWaveEnvelopeDataPerSound
{
	GENERATED_USTRUCT_BODY()

	// The current envelope of the playing sound
	UPROPERTY(EditAnywhere, BlueprintReadWrite, Category = "EnvelopeData")
	float Envelope = 0.0f;

	// The current playback time of this sound wave
	UPROPERTY(EditAnywhere, BlueprintReadWrite, Category = "EnvelopeData")
	float PlaybackTime = 0.0f;

	// The sound wave this envelope data is associated with
	UPROPERTY(EditAnywhere, BlueprintReadWrite, Category = "EnvelopeData")
	TObjectPtr<USoundWave> SoundWave = nullptr;
};

// Sort predicate for sorting spectral data by frequency (lowest first)
struct FCompareSpectralDataByFrequencyHz
{
	FORCEINLINE bool operator()(const FSoundWaveSpectralData& A, const FSoundWaveSpectralData& B) const
	{
		return A.FrequencyHz < B.FrequencyHz;
	}
};


// Struct used to store spectral data with time-stamps
USTRUCT()
struct FSoundWaveSpectralDataEntry
{
	GENERATED_USTRUCT_BODY()

	// The magnitude of the spectrum at this frequency
	UPROPERTY()
	float Magnitude = 0.0f;

	// The normalized magnitude of the spectrum at this frequency
	UPROPERTY()
	float NormalizedMagnitude = 0.0f;
};


// Struct used to store spectral data with time-stamps
USTRUCT()
struct FSoundWaveSpectralTimeData
{
	GENERATED_USTRUCT_BODY()

	// The spectral data at the given time. The array indices correspond to the frequencies set to analyze.
	UPROPERTY()
	TArray<FSoundWaveSpectralDataEntry> Data;

	// The timestamp associated with this spectral data
	UPROPERTY()
	float TimeSec = 0.0f;
};

// Struct used to store time-stamped envelope data
USTRUCT()
struct FSoundWaveEnvelopeTimeData
{
	GENERATED_USTRUCT_BODY()

	// The normalized linear amplitude of the audio
	UPROPERTY()
	float Amplitude = 0.0f;

	// The timestamp of the audio
	UPROPERTY()
	float TimeSec = 0.0f;
};

// The FFT size (in audio frames) to use for baked FFT analysis
UENUM(BlueprintType)
enum class ESoundWaveFFTSize : uint8
{
	VerySmall_64,
	Small_256,
	Medium_512,
	Large_1024,
	VeryLarge_2048,
};

// Sound Asset Compression Type
UENUM(BlueprintType)
enum class ESoundAssetCompressionType : uint8
{
	// Perceptual-based codec which supports all features across all platforms.
	BinkAudio,

	// Will encode the asset using ADPCM, a time-domain codec that has fixed-sized quality and about ~4x compression ratio, but is relatively cheap to decode.
	ADPCM,

	// Uncompressed audio. Large memory usage (streamed chunks contain less audio per chunk) but extremely cheap to decode and supports all features. 
	PCM,

	// Encodes the asset to a platform specific format and will be different depending on the platform. It does not currently support seeking.
	PlatformSpecific,

	// The project defines the codec used for this asset.
	ProjectDefined,
};


namespace Audio
{
	static FName ToName(ESoundAssetCompressionType InDecoderType)
	{
		switch (InDecoderType)
		{
		case ESoundAssetCompressionType::BinkAudio:				return NAME_BINKA;
		case ESoundAssetCompressionType::ADPCM:					return NAME_ADPCM;
		case ESoundAssetCompressionType::PCM:					return NAME_PCM;
		case ESoundAssetCompressionType::PlatformSpecific:		return NAME_PLATFORM_SPECIFIC;
		case ESoundAssetCompressionType::ProjectDefined:		return NAME_PROJECT_DEFINED;
		default:
			ensure(false);
			return TEXT("UNKNOWN");
		}
	}

	static ESoundAssetCompressionType ToSoundAssetCompressionType(EDefaultAudioCompressionType InDefaultCompressionType)
	{
		switch (InDefaultCompressionType)
		{
			case EDefaultAudioCompressionType::BinkAudio:			return ESoundAssetCompressionType::BinkAudio;
			case EDefaultAudioCompressionType::ADPCM:				return ESoundAssetCompressionType::ADPCM;
			case EDefaultAudioCompressionType::PCM:					return ESoundAssetCompressionType::PCM;
			case EDefaultAudioCompressionType::PlatformSpecific:	return ESoundAssetCompressionType::PlatformSpecific;
			default:
				ensure(false);
				return ESoundAssetCompressionType::PlatformSpecific;
		}
	}
}

// Struct defining a cue point in a sound wave asset
USTRUCT(BlueprintType)
struct FSoundWaveCuePoint
{
	GENERATED_USTRUCT_BODY()

	// Unique identifier for the wave cue point
	UPROPERTY(Category = Info, VisibleAnywhere, BlueprintReadOnly)
	int32 CuePointID = 0;

	// The label for the cue point
	UPROPERTY(Category = Info, VisibleAnywhere, BlueprintReadOnly)
	FString Label;

	// The frame position of the cue point
	UPROPERTY(Category = Info, VisibleAnywhere, BlueprintReadOnly)
	int32 FramePosition = 0;

	// The frame length of the cue point (non-zero if it's a region)
	UPROPERTY(Category = Info, VisibleAnywhere, BlueprintReadOnly)
	int32 FrameLength = 0;

	friend class USoundFactory;
	friend class USoundWave;
private:
	// intentionally kept private.
	// only USoundFactory should modify this value on import
	UPROPERTY(Category = Info, VisibleAnywhere)
	bool bIsLoopRegion = false;
};

struct ISoundWaveClient
{
	ISoundWaveClient() {}
	virtual ~ISoundWaveClient() {}
	
	// OnBeginDestroy() returns true to unsubscribe as an ISoundWaveClient
	virtual bool OnBeginDestroy(class USoundWave* Wave) = 0;
	virtual bool OnIsReadyForFinishDestroy(class USoundWave* Wave) const = 0;
	virtual void OnFinishDestroy(class USoundWave* Wave) = 0;
};
<<<<<<< HEAD
UCLASS(hidecategories=Object, editinlinenew, BlueprintType, meta= (LoadBehavior = "LazyOnDemand"))
class ENGINE_API USoundWave : public USoundBase, public IAudioProxyDataFactory, public IInterface_AsyncCompilation
=======
UCLASS(hidecategories=Object, editinlinenew, BlueprintType, meta= (LoadBehavior = "LazyOnDemand"), MinimalAPI)
class USoundWave : public USoundBase, public IAudioProxyDataFactory, public IInterface_AsyncCompilation
>>>>>>> 4af6daef
{
	GENERATED_UCLASS_BODY()

private:

	/** Platform agnostic compression quality. 1..100 with 1 being best compression and 100 being best quality. ADPCM and PCM sound asset compression types ignore this parameter. */
	UPROPERTY(EditAnywhere, Category = "Format|Quality", meta = (DisplayName = "Compression", ClampMin = "1", ClampMax = "100", EditCondition = "SoundAssetCompressionType != ESoundAssetCompressionType::PCM || SoundAssetCompressionType != ESoundAssetCompressionType::ADPCM"), AssetRegistrySearchable)
	int32 CompressionQuality;

public:

	UPROPERTY(meta = (DeprecatedProperty, DeprecationMessage = "5.0 - Property is deprecated. Streaming priority has no effect with stream caching enabled."))
	int32 StreamingPriority;

	/** Quality of sample rate conversion for platforms that opt into resampling during cook. The sample rate for each enumeration is definable per platform in platform target settings. */
	UPROPERTY(EditAnywhere, Category = "Format|Quality")
	ESoundwaveSampleRateSettings SampleRateQuality;

	/** Type of buffer this wave uses. Set once on load */
	TEnumAsByte<EDecompressionType> DecompressionType;

	UPROPERTY(EditAnywhere, Category = Sound, meta = (DisplayName = "Group"))
	TEnumAsByte<ESoundGroup> SoundGroup;

	/** If set, when played directly (not through a sound cue) the wave will be played looping. */
	UPROPERTY(EditAnywhere, Category = Sound, AssetRegistrySearchable)
	uint8 bLooping : 1;

	/** Here for legacy code. */
	UPROPERTY()
	uint8 bStreaming : 1;

private:

	/** The compression type to use for the sound wave asset. */
	UPROPERTY(EditAnywhere, Category = "Format")
	ESoundAssetCompressionType SoundAssetCompressionType = ESoundAssetCompressionType::PlatformSpecific;
<<<<<<< HEAD

	// Deprecated compression type properties
	UPROPERTY(meta = (DeprecatedProperty, DeprecationMessage = "5.0 - Property is deprecated. bSeekableStreaming now means ADPCM codec in SoundAssetCompressionType."))
	uint8 bSeekableStreaming : 1;

	UPROPERTY(meta = (DeprecatedProperty, DeprecationMessage = "5.0 - Property is deprecated. bUseBinkAudio now means Bink codec in SoundAssetCompressionType."))
	uint8 bUseBinkAudio : 1;

public:

	/** the number of sounds currently playing this sound wave. */
	FThreadSafeCounter NumSourcesPlaying;

	void AddPlayingSource()
	{
		NumSourcesPlaying.Increment();
	}

	void RemovePlayingSource()
	{
		check(NumSourcesPlaying.GetValue() > 0);
		NumSourcesPlaying.Decrement();
	}

	/** Returns the sound's asset compression type. */
	UFUNCTION(BlueprintPure, Category = "Audio")
	ESoundAssetCompressionType GetSoundAssetCompressionType() const;

	/** will return the raw value, (i.e. does not resolve options such as "Project Defined" to the correct codec) */
	ESoundAssetCompressionType GetSoundAssetCompressionTypeEnum() const;

	/** Procedurally set the compression type. */
	UFUNCTION(BlueprintCallable, Category = "Audio")
	void SetSoundAssetCompressionType(ESoundAssetCompressionType InSoundAssetCompressionType, bool bMarkDirty = true);

	/** Returns the Runtime format of the wave */
	FName GetRuntimeFormat() const;
=======

	// Deprecated compression type properties
	UPROPERTY(meta = (DeprecatedProperty, DeprecationMessage = "5.0 - Property is deprecated. bSeekableStreaming now means ADPCM codec in SoundAssetCompressionType."))
	uint8 bSeekableStreaming : 1;

	UPROPERTY(meta = (DeprecatedProperty, DeprecationMessage = "5.0 - Property is deprecated. bUseBinkAudio now means Bink codec in SoundAssetCompressionType."))
	uint8 bUseBinkAudio : 1;

public:

	/** the number of sounds currently playing this sound wave. */
	FThreadSafeCounter NumSourcesPlaying;

	void AddPlayingSource()
	{
		NumSourcesPlaying.Increment();
	}

	void RemovePlayingSource()
	{
		check(NumSourcesPlaying.GetValue() > 0);
		NumSourcesPlaying.Decrement();
	}

	/** Returns the sound's asset compression type. */
	UFUNCTION(BlueprintPure, Category = "Audio")
	ENGINE_API ESoundAssetCompressionType GetSoundAssetCompressionType() const;

	/** will return the raw value, (i.e. does not resolve options such as "Project Defined" to the correct codec) */
	ENGINE_API ESoundAssetCompressionType GetSoundAssetCompressionTypeEnum() const;

	/** Procedurally set the compression type. */
	UFUNCTION(BlueprintCallable, Category = "Audio")
	ENGINE_API void SetSoundAssetCompressionType(ESoundAssetCompressionType InSoundAssetCompressionType, bool bMarkDirty = true);

	/** Filters for the cue points that are _not_ loop regions and returns those as a new array*/
	UFUNCTION(BlueprintCallable, Category = "Audio")
	ENGINE_API TArray<FSoundWaveCuePoint> GetCuePoints() const;

	/** Filters for the cue points that _are_ loop regions and returns those as a new array */
	UFUNCTION(BlueprintCallable, Category = "Audio")
	ENGINE_API TArray<FSoundWaveCuePoint> GetLoopRegions() const;

	/** Returns the Runtime format of the wave */
	ENGINE_API FName GetRuntimeFormat() const;
>>>>>>> 4af6daef

private:
	// cached proxy
	FSoundWaveProxyPtr Proxy{ nullptr };

public:

	using FSoundWaveClientPtr = ISoundWaveClient*;

#if WITH_EDITORONLY_DATA
	/** Specify a sound to use for the baked analysis. Will default to this USoundWave if not set. */
	UPROPERTY(EditAnywhere, Category = "Analysis")
	TObjectPtr<USoundWave> OverrideSoundToUseForAnalysis;

	/**
		Whether or not we should treat the sound wave used for analysis (this or the override) as looping while performing analysis.
		A looping sound may include the end of the file for inclusion in analysis for envelope and FFT analysis.
	*/
	UPROPERTY(EditAnywhere, Category = "Analysis")
	uint8 TreatFileAsLoopingForAnalysis : 1;

	/** Whether or not to enable cook-time baked FFT analysis. */
	UPROPERTY(EditAnywhere, Category = "Analysis|FFT")
	uint8 bEnableBakedFFTAnalysis : 1;

	/** Whether or not to enable cook-time amplitude envelope analysis. */
	UPROPERTY(EditAnywhere, Category = "Analysis|Envelope")
	uint8 bEnableAmplitudeEnvelopeAnalysis : 1;

	/** The FFT window size to use for fft analysis. */
	UPROPERTY(EditAnywhere, Category = "Analysis|FFT", meta = (EditCondition = "bEnableBakedFFTAnalysis"))
	ESoundWaveFFTSize FFTSize;

	/** How many audio frames analyze at a time. */
	UPROPERTY(EditAnywhere, Category = "Analysis|FFT", meta = (EditCondition = "bEnableBakedFFTAnalysis", ClampMin = "512", UIMin = "512"))
	int32 FFTAnalysisFrameSize;

	/** Attack time in milliseconds of the spectral envelope follower. */
	UPROPERTY(EditAnywhere, Category = "Analysis|FFT", meta = (EditCondition = "bEnableBakedFFTAnalysis", ClampMin = "0", UIMin = "0"))
	int32 FFTAnalysisAttackTime;

	/** Release time in milliseconds of the spectral envelope follower. */
	UPROPERTY(EditAnywhere, Category = "Analysis|FFT", meta = (EditCondition = "bEnableBakedFFTAnalysis", ClampMin = "0", UIMin = "0"))
	int32 FFTAnalysisReleaseTime;

	/** How many audio frames to average a new envelope value. Larger values use less memory for audio envelope data but will result in lower envelope accuracy. */
	UPROPERTY(EditAnywhere, Category = "Analysis|Envelope", meta = (EditCondition = "bEnableAmplitudeEnvelopeAnalysis", ClampMin = "512", UIMin = "512"))
	int32 EnvelopeFollowerFrameSize;

	/** The attack time in milliseconds. Describes how quickly the envelope analyzer responds to increasing amplitudes. */
	UPROPERTY(EditAnywhere, Category = "Analysis|Envelope", meta = (EditCondition = "bEnableAmplitudeEnvelopeAnalysis", ClampMin = "0", UIMin = "0"))
	int32 EnvelopeFollowerAttackTime;

	/** The release time in milliseconds. Describes how quickly the envelope analyzer responds to decreasing amplitudes. */
	UPROPERTY(EditAnywhere, Category = "Analysis|Envelope", meta = (EditCondition = "bEnableAmplitudeEnvelopeAnalysis", ClampMin = "0", UIMin = "0"))
	int32 EnvelopeFollowerReleaseTime;
#endif // WITH_EDITORONLY_DATA

	/** Modulation Settings */
	UPROPERTY(EditAnywhere, BlueprintReadWrite, Category = "Modulation")
	FSoundModulationDefaultRoutingSettings ModulationSettings;

	/** The frequencies (in hz) to analyze when doing baked FFT analysis. */
	UPROPERTY(EditAnywhere, Category = "Analysis|FFT", meta = (EditCondition = "bEnableBakedFFTAnalysis"))
	TArray<float> FrequenciesToAnalyze;

	/** The cooked spectral time data. */
	UPROPERTY()
	TArray<FSoundWaveSpectralTimeData> CookedSpectralTimeData;

	/** The cooked cooked envelope data. */
	UPROPERTY()
	TArray<FSoundWaveEnvelopeTimeData> CookedEnvelopeTimeData;

	/** Helper function to get interpolated cooked FFT data for a given time value. */
	ENGINE_API bool GetInterpolatedCookedFFTDataForTime(float InTime, uint32& InOutLastIndex, TArray<FSoundWaveSpectralData>& OutData, bool bLoop);
	ENGINE_API bool GetInterpolatedCookedEnvelopeDataForTime(float InTime, uint32& InOutLastIndex, float& OutAmplitude, bool bLoop);

	/** If stream caching is enabled, allows the user to retain a strong handle to the first chunk of audio in the cache.
	 *  Please note that this USoundWave is NOT guaranteed to be still alive when OnLoadCompleted is called.
	 */
	ENGINE_API void GetHandleForChunkOfAudio(TFunction<void(FAudioChunkHandle&&)> OnLoadCompleted, bool bForceSync = false, int32 ChunkIndex = 1, ENamedThreads::Type CallbackThread = ENamedThreads::GameThread);

	/** If stream caching is enabled, set this sound wave to retain a strong handle to its first chunk.
	 *  If not called on the game thread, bForceSync must be true.
	*/
	ENGINE_API void RetainCompressedAudio(bool bForceSync = false);

	/** If stream caching is enabled and au.streamcache.KeepFirstChunkInMemory is 1, this will release this USoundWave's first chunk, allowing it to be deleted. */
	ENGINE_API void ReleaseCompressedAudio();

	ENGINE_API bool IsRetainingAudio();
	/**
	 * If Stream Caching is enabled, this can be used to override the default loading behavior of this USoundWave.
	 * This can even be called on USoundWaves that still have the RF_NeedLoad flag, and won't be stomped by serialization.
	 * NOTE: The new behavior will be ignored if it is less memory-aggressive than existing (even inherited) behavior
	 */
	ENGINE_API void OverrideLoadingBehavior(ESoundWaveLoadingBehavior InLoadingBehavior);

	/** Returns the loading behavior we should use for this sound wave.
	 *  If this is called within Serialize(), this should be called with bCheckSoundClasses = false,
	 *  Since there is no guarantee that the deserialized USoundClasses have been resolved yet.
	 */
	ENGINE_API ESoundWaveLoadingBehavior GetLoadingBehavior(bool bCheckSoundClasses = true) const;

	/** Use this to override how much audio data is loaded when this USoundWave is loaded. */
	UPROPERTY(EditAnywhere, AdvancedDisplay, Category = "Loading")
	int32 InitialChunkSize;

#if WITH_EDITOR
<<<<<<< HEAD
	const FWaveTransformUObjectConfiguration& GetTransformationChainConfig() const;
	const FWaveTransformUObjectConfiguration& UpdateTransformations();
=======
	ENGINE_API const FWaveTransformUObjectConfiguration& GetTransformationChainConfig() const;
	ENGINE_API const FWaveTransformUObjectConfiguration& UpdateTransformations();
>>>>>>> 4af6daef
#endif

private:

	/** Helper functions to search analysis data. Takes starting index to start query. Returns which data index the result was found at. Returns INDEX_NONE if not found. */
	ENGINE_API uint32 GetInterpolatedCookedFFTDataForTimeInternal(float InTime, uint32 StartingIndex, TArray<FSoundWaveSpectralData>& OutData, bool bLoop);
	ENGINE_API uint32 GetInterpolatedCookedEnvelopeDataForTimeInternal(float InTime, uint32 StartingIndex, float& OutAmplitude, bool bLoop);

	/** What state the precache decompressor is in. */
	FThreadSafeCounter PrecacheState;

	/** the number of sounds currently playing this sound wave. */
	mutable FCriticalSection SourcesPlayingCs;

	TArray<FSoundWaveClientPtr> SourcesPlaying;

	// This is the sample rate retrieved from platform settings.
	mutable float CachedSampleRateOverride;

	// We cache a soundwave's loading behavior on the first call to USoundWave::GetLoadingBehaviorForWave(true);
	// Caches resolved loading behavior from the SoundClass graph. Must be called on the game thread.
<<<<<<< HEAD
	void CacheInheritedLoadingBehavior() const;

	// Called when we change any properties about the underlying audio asset
#if WITH_EDITOR
	void UpdateAsset(bool bMarkDirty = true);
=======
	ENGINE_API void CacheInheritedLoadingBehavior() const;

	// Called when we change any properties about the underlying audio asset
#if WITH_EDITOR
	ENGINE_API void UpdateAsset(bool bMarkDirty = true);
>>>>>>> 4af6daef
#endif

public:

	/** Set to true for programmatically generated audio. */
	uint8 bProcedural : 1;

	/** Set to true if fade is required when sound is abruptly stopped. */
	uint8 bRequiresStopFade:1;

	/** Set to true of this is a bus sound source. This will result in the sound wave not generating audio for itself, but generate audio through instances. Used only in audio mixer. */
	uint8 bIsSourceBus : 1;

	/** Set to true for procedural waves that can be processed asynchronously. */
	uint8 bCanProcessAsync : 1;

	/** Whether to free the resource data after it has been uploaded to the hardware */
	uint8 bDynamicResource : 1;

	/** If set to true if this sound is considered to contain mature/adult content. */
	UPROPERTY(EditAnywhere, BlueprintReadOnly, Category = Subtitles, AssetRegistrySearchable)
	uint8 bMature : 1;

	/** If set to true will disable automatic generation of line breaks - use if the subtitles have been split manually. */
<<<<<<< HEAD
	UPROPERTY(EditAnywhere, BlueprintReadOnly, Category = Subtitles)
	uint8 bManualWordWrap : 1;

	/** If set to true the subtitles display as a sequence of single lines as opposed to multiline. */
	UPROPERTY(EditAnywhere, BlueprintReadOnly, Category = Subtitles)
=======
	UPROPERTY(EditAnywhere, BlueprintReadOnly, Category = Subtitles)
	uint8 bManualWordWrap : 1;

	/** If set to true the subtitles display as a sequence of single lines as opposed to multiline. */
	UPROPERTY(EditAnywhere, BlueprintReadOnly, Category = Subtitles)
>>>>>>> 4af6daef
	uint8 bSingleLine : 1;

#if WITH_EDITORONLY_DATA
	UPROPERTY()
	uint8 bVirtualizeWhenSilent_DEPRECATED : 1;
#endif // WITH_EDITORONLY_DATA

	/** Whether or not this source is ambisonics file format. If set, sound always uses the
	  * 'Master Ambisonics Submix' as set in the 'Audio' category of Project Settings'
	  * and ignores submix if provided locally or in the referenced SoundClass. */
	UPROPERTY(EditAnywhere, Category = Format)
	uint8 bIsAmbisonics : 1;

	/** Whether this SoundWave was decompressed from OGG. */
	uint8 bDecompressedFromOgg : 1;

#if WITH_EDITOR
	/** The current revision of our compressed audio data. Used to tell when a chunk in the cache is stale. */
	TSharedPtr<FThreadSafeCounter> CurrentChunkRevision{ MakeShared<FThreadSafeCounter>() };
#endif

private:

	// This is set to false on initialization, then set to true on non-editor platforms when we cache appropriate sample rate.
	mutable uint8 bCachedSampleRateFromPlatformSettings : 1;

	// This is set when SetSampleRate is called to invalidate our cached sample rate while not re-parsing project settings.
	uint8 bSampleRateManuallyReset : 1;

#if WITH_EDITOR
	// Whether or not the thumbnail supports generation
	uint8 bNeedsThumbnailGeneration : 1;

	// Whether this was previously cooked with stream caching enabled.
	uint8 bWasStreamCachingEnabledOnLastCook : 1;
	// Whether this asset is loaded from cooked data.
	uint8 bLoadedFromCookedData : 1;
#endif // !WITH_EDITOR

	enum class ESoundWaveResourceState : uint8
	{
		NeedsFree,
		Freeing,
		Freed
	};

	ESoundWaveResourceState ResourceState : 2;

public:
	// Loading behavior members are lazily initialized in const getters
	/** Specifies how and when compressed audio data is loaded for asset if stream caching is enabled. */
	UPROPERTY(EditAnywhere, Category = "Loading", meta = (DisplayName = "Loading Behavior Override"))
	mutable ESoundWaveLoadingBehavior LoadingBehavior;

	/** A localized version of the text that is actually spoken phonetically in the audio. */
	UPROPERTY(meta = (DeprecatedProperty, DeprecationMessage = "Use Subtitles instead."))
	FString SpokenText_DEPRECATED;

	/** The priority of the subtitle. */
	UPROPERTY(EditAnywhere, BlueprintReadOnly, Category = Subtitles)
	float SubtitlePriority;

	/** Playback volume of sound 0 to 1 - Default is 1.0. */
	UPROPERTY(Category = Sound, meta = (ClampMin = "0.0"), EditAnywhere)
	float Volume;

	/** Playback pitch for sound. */
	UPROPERTY(Category = Sound, meta = (ClampMin = "0.125", ClampMax = "4.0"), EditAnywhere)
	float Pitch;

	/** Number of channels of multichannel data; 1 or 2 for regular mono and stereo files */
	UPROPERTY(Category = Info, AssetRegistrySearchable, VisibleAnywhere)
	int32 NumChannels;

<<<<<<< HEAD
	/** Cue point data */
=======
	/** Cue point data parsed fro the .wav file. Contains "Loop Regions" as cue points as well! */
>>>>>>> 4af6daef
	UPROPERTY(Category = Info, VisibleAnywhere, BlueprintReadOnly)
	TArray<FSoundWaveCuePoint> CuePoints;

#if WITH_EDITORONLY_DATA
	/** Offsets into the bulk data for the source wav data */
	UPROPERTY()
	TArray<int32> ChannelOffsets;

	/** Sizes of the bulk data for the source wav data */
	UPROPERTY()
	TArray<int32> ChannelSizes;

#endif // WITH_EDITORONLY_DATA

protected:

	/** Cooked sample rate of the asset. Can be modified by sample rate override. */
	UPROPERTY(Category = Info, AssetRegistrySearchable, VisibleAnywhere)
	int32 SampleRate;

#if WITH_EDITORONLY_DATA
	/** Sample rate of the imported sound wave. */
	UPROPERTY(Category = Info, AssetRegistrySearchable, VisibleAnywhere)
	int32 ImportedSampleRate;
#endif

public:

	// Returns the compression quality of the sound asset.
<<<<<<< HEAD
	int32 GetCompressionQuality() const;
=======
	ENGINE_API int32 GetCompressionQuality() const;
>>>>>>> 4af6daef

	/** Resource index to cross reference with buffers */
	int32 ResourceID;

<<<<<<< HEAD
	int32 GetResourceSize() const;
=======
	ENGINE_API int32 GetResourceSize() const;
>>>>>>> 4af6daef

	/** Cache the total used memory recorded for this SoundWave to keep INC/DEC consistent */
	int32 TrackedMemoryUsage;

	/**
	 * Subtitle cues. 
	 */
	UPROPERTY(EditAnywhere, BlueprintReadOnly, Category = Subtitles)
	TArray<struct FSubtitleCue> Subtitles;

#if WITH_EDITORONLY_DATA
	/** Provides contextual information for the sound to the translator. */
	UPROPERTY(EditAnywhere, Category = Subtitles)
	FString Comment;

#endif // WITH_EDITORONLY_DATA

#if WITH_EDITORONLY_DATA
	
	/** Information about the time-code from import, if available.  */
	UPROPERTY(VisibleAnywhere, Category = Info)
	FSoundWaveTimecodeInfo TimecodeInfo;

#endif // WITH_EDITORONLY_DATA

#if WITH_EDITORONLY_DATA
	UPROPERTY()
	FString SourceFilePath_DEPRECATED;
	
	UPROPERTY()
	FString SourceFileTimestamp_DEPRECATED;

	UPROPERTY(VisibleAnywhere, Instanced, Category = ImportSettings)
	TObjectPtr<class UAssetImportData> AssetImportData;

#endif // WITH_EDITORONLY_DATA

protected:

	/** Curves associated with this sound wave */
	UPROPERTY(EditAnywhere, Category = SoundWave, AdvancedDisplay)
	TObjectPtr<class UCurveTable> Curves;

	/** Hold a reference to our internal curve so we can switch back to it if we want to */
	UPROPERTY()
	TObjectPtr<class UCurveTable> InternalCurves;

public:
	/**
	* helper function for getting the cached name of the current platform.
	*/
	static ENGINE_API ITargetPlatform* GetRunningPlatform();

	/** Async worker that decompresses the audio data on a different thread */
	typedef FAsyncTask< class FAsyncAudioDecompressWorker > FAsyncAudioDecompress;	// Forward declare typedef
	FAsyncAudioDecompress* AudioDecompressor;

	/** Pointer to 16 bit PCM data - used to avoid synchronous operation to obtain first block of the realtime decompressed buffer */
	uint8* CachedRealtimeFirstBuffer;

	/** The number of frames which have been precached for this sound wave. */
	int32 NumPrecacheFrames;

	/** Size of RawPCMData, or what RawPCMData would be if the sound was fully decompressed */
	int32 RawPCMDataSize;

	/** Pointer to 16 bit PCM data - used to decompress data to and preview sounds */
	uint8* RawPCMData;

	/** Memory containing the data copied from the compressed bulk data */

public:
<<<<<<< HEAD
	const uint8* GetResourceData() const;
=======
	ENGINE_API const uint8* GetResourceData() const;
>>>>>>> 4af6daef

#if WITH_EDITORONLY_DATA
	/** Uncompressed wav data 16 bit in mono or stereo - stereo not allowed for multichannel data */
	UE::Serialization::FEditorBulkData RawData;

	/** Waveform edits to be applied to this SoundWave on cook (editing transformations will trigger a cook) */
	UPROPERTY(EditAnywhere, Instanced, Category = "Waveform Processing")
	TArray<TObjectPtr<class UWaveformTransformationBase>> Transformations;
#endif

	/** GUID used to uniquely identify this node so it can be found in the DDC */
	FGuid CompressedDataGuid;

#if WITH_EDITORONLY_DATA
	TMap<FName, uint32> AsyncLoadingDataFormats;

	/** FByteBulkData doesn't currently support read-only access from multiple threads, so we limit access to RawData with a critical section on cook. */
	mutable FCriticalSection RawDataCriticalSection;

#endif // WITH_EDITORONLY_DATA
	/** cooked streaming platform data for this sound */
	TSortedMap<FString, FStreamedAudioPlatformData*> CookedPlatformData;

	//~ Begin UObject Interface.
	ENGINE_API virtual void Serialize(FArchive& Ar) override;
	ENGINE_API virtual void PostInitProperties() override;
	ENGINE_API virtual bool IsReadyForFinishDestroy() override;
	ENGINE_API virtual void FinishDestroy() override;
	ENGINE_API virtual void PostLoad() override;

	// Returns true if the zeroth chunk is loaded, or attempts to load it if not already loaded,
	// returning true if the load was successful. Can return false if either an error was encountered
	// in attempting to load the chunk or if stream caching is not enabled for the given sound.
<<<<<<< HEAD
	bool LoadZerothChunk();
=======
	ENGINE_API bool LoadZerothChunk();
>>>>>>> 4af6daef

	// Returns the amount of chunks this soundwave contains if it's streaming,
	// or zero if it is not a streaming source.
	ENGINE_API uint32 GetNumChunks() const;

	ENGINE_API uint32 GetSizeOfChunk(uint32 ChunkIndex);

	ENGINE_API virtual void BeginDestroy() override;
#if WITH_EDITOR
<<<<<<< HEAD
	virtual void PostEditChangeProperty(FPropertyChangedEvent& PropertyChangedEvent) override;

	/** IInterface_AsyncCompilation begin*/
	virtual bool IsCompiling() const override;
	/** IInterface_AsyncCompilation end*/

	bool IsAsyncWorkComplete() const;

	void PostImport();
=======
	ENGINE_API virtual void PostEditChangeProperty(FPropertyChangedEvent& PropertyChangedEvent) override;

	/** IInterface_AsyncCompilation begin*/
	ENGINE_API virtual bool IsCompiling() const override;
	/** IInterface_AsyncCompilation end*/

	ENGINE_API bool IsAsyncWorkComplete() const;

	ENGINE_API void PostImport();
>>>>>>> 4af6daef

private:
	friend class FSoundWaveCompilingManager;
	/**  Utility function used internally to change task priority while maintaining thread-safety. */
<<<<<<< HEAD
	bool RescheduleAsyncTask(FQueuedThreadPool* InThreadPool, EQueuedWorkPriority InPriority);
	/**  Utility function used internally to wait or poll a task while maintaining thread-safety. */
	bool WaitAsyncTaskWithTimeout(float InTimeoutInSeconds);
=======
	ENGINE_API bool RescheduleAsyncTask(FQueuedThreadPool* InThreadPool, EQueuedWorkPriority InPriority);
	/**  Utility function used internally to wait or poll a task while maintaining thread-safety. */
	ENGINE_API bool WaitAsyncTaskWithTimeout(float InTimeoutInSeconds);
>>>>>>> 4af6daef

public:
#endif // WITH_EDITOR

#if WITH_EDITORONLY_DATA
<<<<<<< HEAD
	TArray<Audio::FTransformationPtr> CreateTransformations() const;
#endif // WITH_EDITORONLY_DATA
	
	virtual void GetResourceSizeEx(FResourceSizeEx& CumulativeResourceSize) override;
	virtual FName GetExporterName() override;
	virtual FString GetDesc() override;
	virtual void GetAssetRegistryTags(TArray<FAssetRegistryTag>& OutTags) const override;
	//~ End UObject Interface.

	//~ Begin USoundBase Interface.
	virtual bool IsPlayable() const override;
	virtual void Parse(class FAudioDevice* AudioDevice, const UPTRINT NodeWaveInstanceHash, FActiveSound& ActiveSound, const FSoundParseParameters& ParseParams, TArray<FWaveInstance*>& WaveInstances) override;
	virtual float GetDuration() const override;
	virtual float GetSubtitlePriority() const override;
	virtual bool SupportsSubtitles() const override;
	virtual bool GetSoundWavesWithCookedAnalysisData(TArray<USoundWave*>& OutSoundWaves) override;
	virtual bool HasCookedFFTData() const override;
	virtual bool HasCookedAmplitudeEnvelopeData() const override;
=======
	ENGINE_API TArray<Audio::FTransformationPtr> CreateTransformations() const;
#endif // WITH_EDITORONLY_DATA
	
	ENGINE_API virtual void GetResourceSizeEx(FResourceSizeEx& CumulativeResourceSize) override;
	ENGINE_API virtual FName GetExporterName() override;
	ENGINE_API virtual FString GetDesc() override;
	ENGINE_API virtual void GetAssetRegistryTags(TArray<FAssetRegistryTag>& OutTags) const override;
	//~ End UObject Interface.

	//~ Begin USoundBase Interface.
	ENGINE_API virtual bool IsPlayable() const override;
	ENGINE_API virtual void Parse(class FAudioDevice* AudioDevice, const UPTRINT NodeWaveInstanceHash, FActiveSound& ActiveSound, const FSoundParseParameters& ParseParams, TArray<FWaveInstance*>& WaveInstances) override;
	ENGINE_API virtual float GetDuration() const override;
	ENGINE_API virtual float GetSubtitlePriority() const override;
	ENGINE_API virtual bool SupportsSubtitles() const override;
	ENGINE_API virtual bool GetSoundWavesWithCookedAnalysisData(TArray<USoundWave*>& OutSoundWaves) override;
	ENGINE_API virtual bool HasCookedFFTData() const override;
	ENGINE_API virtual bool HasCookedAmplitudeEnvelopeData() const override;
>>>>>>> 4af6daef
	//~ End USoundBase Interface.

	ENGINE_API FSoundWaveProxyPtr CreateSoundWaveProxy();

	//~Begin IAudioProxyDataFactory Interface.
<<<<<<< HEAD
	virtual TSharedPtr<Audio::IProxyData> CreateProxyData(const Audio::FProxyDataInitParams& InitParams) override;
=======
	ENGINE_API virtual TSharedPtr<Audio::IProxyData> CreateProxyData(const Audio::FProxyDataInitParams& InitParams) override;
>>>>>>> 4af6daef
	//~ End IAudioProxyDataFactory Interface.

	// Called  when the procedural sound wave begins on the render thread. Only used in the audio mixer and when bProcedural is true.
	virtual void OnBeginGenerate() {}

	// Called when the procedural sound wave is done generating on the render thread. Only used in the audio mixer and when bProcedural is true..
	virtual void OnEndGenerate() {};
	virtual void OnEndGenerate(ISoundGeneratorPtr Generator) {};

<<<<<<< HEAD
	void AddPlayingSource(const FSoundWaveClientPtr& Source);
	void RemovePlayingSource(const FSoundWaveClientPtr& Source);
=======
	ENGINE_API void AddPlayingSource(const FSoundWaveClientPtr& Source);
	ENGINE_API void RemovePlayingSource(const FSoundWaveClientPtr& Source);
>>>>>>> 4af6daef

	bool IsGeneratingAudio() const
	{
		bool bIsGeneratingAudio = false;
		FScopeLock Lock(&SourcesPlayingCs);
		bIsGeneratingAudio = SourcesPlaying.Num() > 0;

		return bIsGeneratingAudio;
	}

	void SetImportedSampleRate(uint32 InImportedSampleRate)
	{
#if WITH_EDITORONLY_DATA
		ImportedSampleRate = InImportedSampleRate;
#endif
	}

#if WITH_EDITORONLY_DATA
<<<<<<< HEAD
	void SetTimecodeInfo(const FSoundWaveTimecodeInfo& InTimecode);
	TOptional<FSoundWaveTimecodeInfo> GetTimecodeInfo() const;
=======
	ENGINE_API void SetTimecodeInfo(const FSoundWaveTimecodeInfo& InTimecode);
	ENGINE_API TOptional<FSoundWaveTimecodeInfo> GetTimecodeInfo() const;
>>>>>>> 4af6daef
#endif //WITH_EDITORONLY_DATA	

	/**
	* Overwrite sample rate. Used for procedural soundwaves, as well as sound waves that are resampled on compress/decompress.
	*/
	void SetSampleRate(uint32 InSampleRate)
	{
		SampleRate = InSampleRate;
#if !WITH_EDITOR
		// Ensure that we invalidate our cached sample rate if the FProperty sample rate is changed.
		bCachedSampleRateFromPlatformSettings = false;
		bSampleRateManuallyReset = true;
#endif //WITH_EDITOR
	}

	/**
	 *	@param		Format		Format to check
	 *
	 *	@return		Sum of the size of waves referenced by this cue for the given platform.
	 */
	ENGINE_API virtual int32 GetResourceSizeForFormat(FName Format);

	/**
	 * Frees up all the resources allocated in this class.
	 * @param bStopSoundsUsingThisResource if false, will leave any playing audio alive.
	 *        This occurs when we force a re-cook of audio while starting to play a sound.
	 */
	ENGINE_API void FreeResources(bool bStopSoundsUsingThisResource = true);

	/** Will clean up the decompressor task if the task has finished or force it finish. Returns true if the decompressor is cleaned up. */
	ENGINE_API bool CleanupDecompressor(bool bForceCleanup = false);

	/**
	 * Copy the compressed audio data from the bulk data
	 */
	ENGINE_API virtual void InitAudioResource(FByteBulkData& CompressedData);

	/**
	 * Copy the compressed audio data from derived data cache
	 *
	 * @param Format to get the compressed audio in
	 * @return true if the resource has been successfully initialized or it was already initialized.
	 */
	ENGINE_API virtual bool InitAudioResource(FName Format);

	/**
	 * Remove the compressed audio data associated with the passed in wave
	 */
	ENGINE_API void RemoveAudioResource();

	/**
	 * Handle any special requirements when the sound starts (e.g. subtitles)
	 */
	ENGINE_API FWaveInstance& HandleStart(FActiveSound& ActiveSound, const UPTRINT WaveInstanceHash) const;

	/**
	 * This is only used for DTYPE_Procedural audio. It's recommended to use USynthComponent base class
	 * for procedurally generated sound vs overriding this function. If a new component is not feasible,
	 * consider using USoundWaveProcedural base class vs USoundWave base class since as it implements
	 * GeneratePCMData for you and you only need to return PCM data.
	 */
	virtual int32 GeneratePCMData(uint8* PCMData, const int32 SamplesNeeded) { ensure(false); return 0; }

	/**
	* Return the format of the generated PCM data type. Used in audio mixer to allow generating float buffers and avoid unnecessary format conversions.
	* This feature is only supported in audio mixer. If your procedural sound wave needs to be used in both audio mixer and old audio engine,
	* it's best to generate int16 data as old audio engine only supports int16 formats. Or check at runtime if the audio mixer is enabled.
	* Audio mixer will convert from int16 to float internally.
	*/
	virtual Audio::EAudioMixerStreamDataFormat::Type GetGeneratedPCMDataFormat() const { return Audio::EAudioMixerStreamDataFormat::Int16; }

	/**
	 * Gets the compressed data size from derived data cache for the specified format
	 *
	 * @param Format	format of compressed data
	 * @param CompressionOverrides Optional argument for compression overrides.
	 * @return			compressed data size, or zero if it could not be obtained
	 */
	SIZE_T GetCompressedDataSize(FName Format, const FPlatformAudioCookOverrides* CompressionOverrides = GetPlatformCompressionOverridesForCurrentPlatform())
	{
		FByteBulkData* Data = GetCompressedData(Format, CompressionOverrides);
		return Data ? Data->GetBulkDataSize() : 0;
	}

	ENGINE_API virtual bool HasCompressedData(FName Format, ITargetPlatform* TargetPlatform = GetRunningPlatform()) const;

#if WITH_EDITOR
	/** Utility which returns imported PCM data and the parsed header for the file. Returns true if there was data, false if there wasn't. */
	ENGINE_API bool GetImportedSoundWaveData(TArray<uint8>& OutRawPCMData, uint32& OutSampleRate, uint16& OutNumChannels) const;

	/** Utility which returns imported PCM data and the parsed header for the file. Returns true if there was data, false if there wasn't. */
	ENGINE_API bool GetImportedSoundWaveData(TArray<uint8>& OutRawPCMData, uint32& OutSampleRate, TArray<EAudioSpeakers>& OutChannelOrder) const;

	/**
	 * This function can be called before playing or using a SoundWave to check if any cook settings have been modified since this SoundWave was last cooked.
	 */
<<<<<<< HEAD
	void InvalidateSoundWaveIfNeccessary();
=======
	ENGINE_API void InvalidateSoundWaveIfNeccessary();
>>>>>>> 4af6daef

#endif //WITH_EDITOR


<<<<<<< HEAD
	static FName GetPlatformSpecificFormat(FName Format, const FPlatformAudioCookOverrides* CompressionOverrides);
=======
	static ENGINE_API FName GetPlatformSpecificFormat(FName Format, const FPlatformAudioCookOverrides* CompressionOverrides);
>>>>>>> 4af6daef

private:
#if WITH_EDITOR
	// Removes any in-progress async loading data formats. 
<<<<<<< HEAD
	void FlushAsyncLoadingDataFormats();

	// Waits for audio rendering commands to execute
	void FlushAudioRenderingCommands() const;

	void BakeFFTAnalysis();
	void BakeEnvelopeAnalysis();
=======
	ENGINE_API void FlushAsyncLoadingDataFormats();

	// Waits for audio rendering commands to execute
	ENGINE_API void FlushAudioRenderingCommands() const;

	ENGINE_API void BakeFFTAnalysis();
	ENGINE_API void BakeEnvelopeAnalysis();
>>>>>>> 4af6daef

	FWaveTransformUObjectConfiguration TransformationChainConfig;
#endif //WITH_EDITOR

public:

#if WITH_EDITOR
<<<<<<< HEAD
	void LogBakedData();

	/** Returns if an async task for a certain platform has finished. */
	bool IsCompressedDataReady(FName Format, const FPlatformAudioCookOverrides* CompressionOverrides) const;

	bool IsLoadedFromCookedData() const;
=======
	ENGINE_API void LogBakedData();

	/** Returns if an async task for a certain platform has finished. */
	ENGINE_API bool IsCompressedDataReady(FName Format, const FPlatformAudioCookOverrides* CompressionOverrides) const;

	ENGINE_API bool IsLoadedFromCookedData() const;
>>>>>>> 4af6daef
#endif //WITH_EDITOR

	ENGINE_API virtual void BeginGetCompressedData(FName Format, const FPlatformAudioCookOverrides* CompressionOverrides);

	/**
	 * Gets the compressed data from derived data cache for the specified platform
	 * Warning, the returned pointer isn't valid after we add new formats
	 *
	 * @param Format	format of compressed data
	 * @param PlatformName optional name of platform we are getting compressed data for.
	 * @param CompressionOverrides optional platform compression overrides
	 * @return	compressed data, if it could be obtained
	 */
	ENGINE_API virtual FByteBulkData* GetCompressedData(FName Format, const FPlatformAudioCookOverrides* CompressionOverrides = GetPlatformCompressionOverridesForCurrentPlatform());

	/**
	 * Change the guid and flush all compressed data
	 * @param bFreeResources if true, will delete any precached compressed data as well.
	 */
	ENGINE_API void InvalidateCompressedData(bool bFreeResources = false, bool bRebuildStreamingChunks = true);

	/** Returns curves associated with this sound wave */
	virtual class UCurveTable* GetCurveData() const override { return Curves; }

	// This function returns true if there are streamable chunks in this asset.
	ENGINE_API bool HasStreamingChunks();

#if WITH_EDITOR
	/** These functions are required for support for some custom details/editor functionality.*/

	/** Returns internal curves associated with this sound wave */
	class UCurveTable* GetInternalCurveData() const { return InternalCurves; }

	/** Returns whether this sound wave has internal curves. */
	bool HasInternalCurves() const { return InternalCurves != nullptr; }

	/** Sets the curve data for this sound wave. */
	void SetCurveData(UCurveTable* InCurves) { Curves = InCurves; }

	/** Sets the internal curve data for this sound wave. */
	void SetInternalCurveData(UCurveTable* InCurves) { InternalCurves = InCurves; }

	/** Gets the member name for the Curves property of the USoundWave object. */
	static FName GetCurvePropertyName() { return GET_MEMBER_NAME_CHECKED(USoundWave, Curves); }
#endif // WITH_EDITOR

	/** Checks whether sound has been categorized as streaming. */
public:
	ENGINE_API bool IsStreaming(const TCHAR* PlatformName = nullptr) const;
	ENGINE_API bool IsStreaming(const FPlatformAudioCookOverrides& Overrides) const;

	/** Returns whether the sound is seekable. */
	ENGINE_API virtual bool IsSeekable() const;

<<<<<<< HEAD
	/** Returns whether the sound is seekable. */
	bool IsSeekable() const;

=======
>>>>>>> 4af6daef
	/**
	 * Checks whether we should use the load on demand cache.
	 */

<<<<<<< HEAD
	bool ShouldUseStreamCaching() const;
=======
	ENGINE_API bool ShouldUseStreamCaching() const;
>>>>>>> 4af6daef

	/**
	 * This returns the initial chunk of compressed data for streaming data sources.
	 */
	ENGINE_API TArrayView<const uint8> GetZerothChunk(bool bForImmediatePlayback = false);

	/**
	 * Attempts to update the cached platform data after any changes that might affect it
	 */
	ENGINE_API void UpdatePlatformData();

	ENGINE_API void CleanupCachedRunningPlatformData();

	/**
	 * Serializes cooked platform data.
	 */
	ENGINE_API virtual void SerializeCookedPlatformData(class FArchive& Ar);

	/*
	* Returns a sample rate if there is a specific sample rate override for this platform, -1.0 otherwise.
	*/
<<<<<<< HEAD
	float GetSampleRateForCurrentPlatform() const;
=======
	ENGINE_API float GetSampleRateForCurrentPlatform() const;
>>>>>>> 4af6daef

	/**
	* Return the platform compression overrides set for the current platform.
	*/
	static ENGINE_API const FPlatformAudioCookOverrides* GetPlatformCompressionOverridesForCurrentPlatform();

	/*
	* Returns a sample rate if there is a specific sample rate override for this platform, -1.0 otherwise.
	*/
	ENGINE_API float GetSampleRateForCompressionOverrides(const FPlatformAudioCookOverrides* CompressionOverrides);

	ENGINE_API void SetError(const TCHAR* InErrorMsg=nullptr);
	ENGINE_API void ResetError();
	ENGINE_API bool HasError() const;

#if WITH_EDITORONLY_DATA

#if WITH_EDITOR
	/*
	* Returns a sample rate if there is a specific sample rate override for this platform, -1.0 otherwise.
	*/
	ENGINE_API float GetSampleRateForTargetPlatform(const ITargetPlatform* TargetPlatform);

	/**
	 * Begins caching platform data in the background for the platform requested
	 */
	ENGINE_API virtual void BeginCacheForCookedPlatformData(const ITargetPlatform* TargetPlatform) override;

	ENGINE_API virtual bool IsCachedCookedPlatformDataLoaded(const ITargetPlatform* TargetPlatform) override;

	/**
	 * Clear all the cached cooked platform data which we have accumulated with BeginCacheForCookedPlatformData calls
	 * The data can still be cached again using BeginCacheForCookedPlatformData again
	 */
	ENGINE_API virtual void ClearAllCachedCookedPlatformData() override;

	ENGINE_API virtual void ClearCachedCookedPlatformData(const ITargetPlatform* TargetPlatform) override;

	ENGINE_API virtual void WillNeverCacheCookedPlatformDataAgain() override;

	ENGINE_API virtual bool GetRedrawThumbnail() const;
	ENGINE_API virtual void SetRedrawThumbnail(bool bInRedraw);
	ENGINE_API virtual bool CanVisualizeAsset() const;

#endif // WITH_EDITOR

	/**
	 * Caches platform data for the sound.
	 */
	ENGINE_API virtual void CachePlatformData(bool bAsyncCache = false);

	/**
	 * Begins caching platform data in the background.
	 */
	ENGINE_API virtual void BeginCachePlatformData();

	/**
	 * Blocks on async cache tasks and prepares platform data for use.
	 */
	ENGINE_API virtual void FinishCachePlatformData();

	/**
	 * Forces platform data to be rebuilt.
	 */
	ENGINE_API void ForceRebuildPlatformData();
#endif // WITH_EDITORONLY_DATA

	/**
	 * Get Chunk data for a specified chunk index.
	 * @param ChunkIndex	The Chunk index to cache.
	 * @param OutChunkData	Address of pointer that will store data.
	 */
	ENGINE_API bool GetChunkData(int32 ChunkIndex, uint8** OutChunkData, bool bMakeSureChunkIsLoaded = false);

	void SetPrecacheState(ESoundWavePrecacheState InState)
	{
		PrecacheState.Set((int32)InState);
	}

	ESoundWavePrecacheState GetPrecacheState() const
	{
		return (ESoundWavePrecacheState)PrecacheState.GetValue();
	}

	TSharedPtr<FSoundWaveData, ESPMode::ThreadSafe> SoundWaveDataPtr{ MakeShared<FSoundWaveData>() };

private:
	friend class FSoundWaveProxy;
	friend class USoundFactory;
};


<<<<<<< HEAD
class ENGINE_API FSoundWaveData
=======
class FSoundWaveData
>>>>>>> 4af6daef
{
public:
	UE_NONCOPYABLE(FSoundWaveData);

	struct MaxChunkSizeResults
	{
		uint32 MaxUnevictableSize = 0;
		uint32 MaxSizeInCache = 0;
	};
	
	FSoundWaveData()
		: bIsLooping(0)
		, bIsTemplate(0)
		, bIsStreaming(0)
		, bIsSeekable(0)
		, bShouldUseStreamCaching(0)
		, bLoadingBehaviorOverridden(0)
<<<<<<< HEAD
=======
		, bHasError(0)
>>>>>>> 4af6daef
#if WITH_EDITOR
		, bLoadedFromCookedData(0)
#endif //WITH_EDITOR
	{
	}

	// dtor
<<<<<<< HEAD
	~FSoundWaveData();

	// non-const arg for internal call to FAudioDevice::GetRuntimeFormat
	void InitializeDataFromSoundWave(USoundWave& InWave);
=======
	ENGINE_API ~FSoundWaveData();

	// non-const arg for internal call to FAudioDevice::GetRuntimeFormat
	ENGINE_API void InitializeDataFromSoundWave(USoundWave& InWave);

	ENGINE_API void OverrideRuntimeFormat(const FName& InRuntimeFormat);
>>>>>>> 4af6daef

	const FName& GetFName() const { return NameCached; }
	const FName& GetPackageName() const { return PackageNameCached; }
	const FName& GetRuntimeFormat() const { return RuntimeFormat; }
	const FObjectKey& GetFObjectKey() const { return SoundWaveKeyCached; };

	float GetSampleRate() const { return SampleRate; }
	uint32 GetNumChannels() const { return NumChannels; }
	const TArray<FSoundWaveCuePoint>& GetCuePoints() const { return CuePoints; }
<<<<<<< HEAD

	MaxChunkSizeResults GetMaxChunkSizeResults() const;

	uint32 GetNumChunks() const;
	uint32 GetSizeOfChunk(uint32 ChunkIndex) const;
	int32 GetNumFrames() const { return NumFrames; }
	float GetDuration() const { return Duration; }

	void ReleaseCompressedAudio();
=======
	const TArray<FSoundWaveCuePoint>& GetLoopRegions() const { return LoopRegions; }

	ENGINE_API MaxChunkSizeResults GetMaxChunkSizeResults() const;

	ENGINE_API uint32 GetNumChunks() const;
	ENGINE_API uint32 GetSizeOfChunk(uint32 ChunkIndex) const;
	int32 GetNumFrames() const { return NumFrames; }
	float GetDuration() const { return Duration; }

	ENGINE_API void ReleaseCompressedAudio();

	ENGINE_API void SetError(const TCHAR* InErrorMsg=nullptr);  
	ENGINE_API bool HasError() const;
	ENGINE_API bool ResetError();
>>>>>>> 4af6daef

	bool IsStreaming() const { return bIsStreaming; }
	ESoundAssetCompressionType GetSoundCompressionType() const { return SoundAssetCompressionType; }
	bool IsLooping() const { return bIsLooping; }
	bool ShouldUseStreamCaching() const { return bShouldUseStreamCaching; }
	bool IsSeekable() const {  return bIsSeekable; }
	bool IsRetainingAudio() const {  return FirstChunk.IsValid(); }
	bool WasLoadingBehaviorOverridden() const { return bLoadingBehaviorOverridden; }
	ESoundWaveLoadingBehavior GetLoadingBehavior() const { return LoadingBehavior; }

	bool IsTemplate() const { return bIsTemplate; }

<<<<<<< HEAD
 	bool HasCompressedData(FName Format, ITargetPlatform* TargetPlatform = USoundWave::GetRunningPlatform()) const;
 	FByteBulkData* GetCompressedData(FName Format, const FPlatformAudioCookOverrides* CompressionOverrides = USoundWave::GetPlatformCompressionOverridesForCurrentPlatform());
 
	bool GetChunkData(int32 ChunkIndex, uint8** OutChunkData, bool bMakeSureChunkIsLoaded = false);
 
 	bool IsZerothChunkDataLoaded() const;
 	const TArrayView<uint8> GetZerothChunkDataView() const;
=======
 	ENGINE_API bool HasCompressedData(FName Format, ITargetPlatform* TargetPlatform = USoundWave::GetRunningPlatform()) const;
 	ENGINE_API FByteBulkData* GetCompressedData(FName Format, const FPlatformAudioCookOverrides* CompressionOverrides = USoundWave::GetPlatformCompressionOverridesForCurrentPlatform());
 
	ENGINE_API bool GetChunkData(int32 ChunkIndex, uint8** OutChunkData, bool bMakeSureChunkIsLoaded = false);
 
 	ENGINE_API bool IsZerothChunkDataLoaded() const;
 	ENGINE_API const TArrayView<uint8> GetZerothChunkDataView() const;

	ENGINE_API bool HasChunkSeekTable(int32 InChunkIndex) const;
	ENGINE_API int32 FindChunkIndexForSeeking(uint32 InTimeInAudioFrames) const;
>>>>>>> 4af6daef

	// Returns true if the zeroth chunk is loaded, or attempts to load it if not already loaded,
	// returning true if the load was successful. Can return false if either an error was encountered
	// in attempting to load the chunk or if stream caching is not enabled for the given sound.
<<<<<<< HEAD
	bool LoadZerothChunk();
 
 #if WITH_EDITOR
 	int32 GetCurrentChunkRevision() const;
 #endif // #if WITH_EDITOR
 
 	FStreamedAudioChunk& GetChunk(uint32 ChunkIndex);
 	int32 GetChunkFromDDC(int32 ChunkIndex, uint8** OutChunkData, bool bMakeSureChunkIsLoaded);

#if WITH_EDITORONLY_DATA
 	FString GetDerivedDataKey() const;
=======
	ENGINE_API bool LoadZerothChunk();
 
 #if WITH_EDITOR
 	ENGINE_API int32 GetCurrentChunkRevision() const;
 #endif // #if WITH_EDITOR
 
 	ENGINE_API FStreamedAudioChunk& GetChunk(uint32 ChunkIndex);
 	ENGINE_API int32 GetChunkFromDDC(int32 ChunkIndex, uint8** OutChunkData, bool bMakeSureChunkIsLoaded);

#if WITH_EDITORONLY_DATA
 	ENGINE_API FString GetDerivedDataKey() const;
>>>>>>> 4af6daef
#endif // #if WITH_EDITORONLY_DATA

	int32 GetResourceSize() { return ResourceSize; }
	const uint8* GetResourceData() const { return ResourceData.GetView().GetData(); }
	uint32 GetNumChannels() { return NumChannels; }


private:
<<<<<<< HEAD
	void DiscardZerothChunkData();

	FName FindRuntimeFormat(const USoundWave&) const;

	/** Zeroth Chunk of audio for sources that use Load On Demand. */
	FBulkDataBuffer<uint8> ZerothChunkData;
	mutable FCriticalSection LoadZerothChunkDataCriticalSection;

	/* Accessor to get the zeroth chunk which might perform additional work in editor to handle async tasks. */
	FBulkDataBuffer<uint8>& GetZerothChunkData() const;
=======
	ENGINE_API void DiscardZerothChunkData();

	ENGINE_API FName FindRuntimeFormat(const USoundWave&) const;

	/** Zeroth Chunk of audio for sources that use Load On Demand. */
	FBulkDataBuffer<uint8> ZerothChunkData;
#if WITH_EDITOR
	mutable FCriticalSection LoadZerothChunkDataCriticalSection;
#endif

	/* Accessor to get the zeroth chunk which might perform additional work in editor to handle async tasks. */
	ENGINE_API FBulkDataBuffer<uint8>& GetZerothChunkData() const;
>>>>>>> 4af6daef

	/** The streaming derived data for this sound on this platform. */
	FStreamedAudioPlatformData RunningPlatformData;

	FAudioChunkHandle FirstChunk;

	FFormatContainer CompressedFormatData;

	int32 ResourceSize = 0;

	FBulkDataBuffer<uint8> ResourceData;

	ESoundWaveLoadingBehavior LoadingBehavior = ESoundWaveLoadingBehavior::Uninitialized;

#if WITH_EDITOR
	std::atomic<int32> CurrentChunkRevision;
#endif // #if WITH_EDITOR

	FName NameCached;
	FName PackageNameCached;
	FName RuntimeFormat{ "FSoundWaveProxy_InvalidFormat" };
	FObjectKey SoundWaveKeyCached;
	TArray<FSoundWaveCuePoint> CuePoints;
<<<<<<< HEAD
	ESoundAssetCompressionType SoundAssetCompressionType;

=======
	TArray<FSoundWaveCuePoint> LoopRegions;
	ESoundAssetCompressionType SoundAssetCompressionType;
	
>>>>>>> 4af6daef
	float SampleRate = 0;
	float Duration = 0;

	uint32 NumChannels = 0;
	int32 NumFrames = 0;

	// shared flags
	uint8 bIsLooping : 1;
	uint8 bIsTemplate : 1;
	uint8 bIsStreaming : 1;
	uint8 bIsSeekable : 1;
	uint8 bShouldUseStreamCaching : 1;
	uint8 bLoadingBehaviorOverridden : 1;
<<<<<<< HEAD
=======
	uint8 bHasError : 1;
>>>>>>> 4af6daef

#if WITH_EDITOR
	uint8 bLoadedFromCookedData : 1;
#endif //WITH_EDITOR

	friend class USoundWave;
}; // class FSoundWaveData

using FSoundWaveProxyPtr = TSharedPtr<FSoundWaveProxy, ESPMode::ThreadSafe>;
<<<<<<< HEAD
class ENGINE_API FSoundWaveProxy : public Audio::TProxyData<FSoundWaveProxy>
=======
class FSoundWaveProxy : public Audio::TProxyData<FSoundWaveProxy>
>>>>>>> 4af6daef
{
public:
	IMPL_AUDIOPROXY_CLASS(FSoundWaveProxy);

<<<<<<< HEAD
	explicit FSoundWaveProxy(USoundWave* InWave);

	FSoundWaveProxy(const FSoundWaveProxy& Other) = default;

	~FSoundWaveProxy();

	// USoundWave Interface
	void ReleaseCompressedAudio();
=======
	ENGINE_API explicit FSoundWaveProxy(USoundWave* InWave);

	FSoundWaveProxy(const FSoundWaveProxy& Other) = default;

	ENGINE_API ~FSoundWaveProxy();

	// USoundWave Interface
	ENGINE_API void ReleaseCompressedAudio();
>>>>>>> 4af6daef

	// Returns true if the zeroth chunk is loaded, or attempts to load it if not already loaded,
	// returning true if the load was successful. Can return false if either an error was encountered
	// in attempting to load the chunk or if stream caching is not enabled for the given sound.
<<<<<<< HEAD
	bool LoadZerothChunk();
	bool GetChunkData(int32 ChunkIndex, uint8** OutChunkData, bool bMakeSureChunkIsLoaded = false);

	// Getters
	const FName& GetFName() const;
	const FName& GetPackageName() const;
	const FName& GetRuntimeFormat() const;
	const FObjectKey& GetFObjectKey() const;

	float GetDuration() const;
	float GetSampleRate() const;

	int32 GetNumFrames() const;
	uint32 GetNumChunks(); const
	uint32 GetNumChannels() const;
	uint32 GetSizeOfChunk(uint32 ChunkIndex) const;
	const TArray<FSoundWaveCuePoint>& GetCuePoints() const;

	FSoundWaveData::MaxChunkSizeResults GetMaxChunkSizeResults() const;

	bool IsLooping() const;
	bool IsTemplate() const;
	bool IsStreaming() const;
	bool IsRetainingAudio() const;
	bool ShouldUseStreamCaching() const;
	bool IsSeekable() const;
	bool IsZerothChunkDataLoaded() const;
	bool WasLoadingBehaviorOverridden() const;
	bool HasCompressedData(FName Format, ITargetPlatform* TargetPlatform = USoundWave::GetRunningPlatform()) const;

	ESoundWaveLoadingBehavior GetLoadingBehavior() const;

	const TArrayView<uint8> GetZerothChunkDataView() const;

	FByteBulkData* GetCompressedData(FName Format, const FPlatformAudioCookOverrides* CompressionOverrides = USoundWave::GetPlatformCompressionOverridesForCurrentPlatform());

	static TArrayView<const uint8> GetZerothChunk(const FSoundWaveProxyPtr& SoundWaveProxy, bool bForImmediatePlayback = false);


#if WITH_EDITOR
	int32 GetCurrentChunkRevision() const;
#endif // #if WITH_EDITOR

	FStreamedAudioChunk& GetChunk(uint32 ChunkIndex);
	int32 GetChunkFromDDC(int32 ChunkIndex, uint8** OutChunkData, bool bMakeSureChunkIsLoaded);

#if WITH_EDITORONLY_DATA
	FString GetDerivedDataKey() const;
#endif // #if WITH_EDITORONLY_DATA

	int32 GetResourceSize() const;
	const uint8* GetResourceData() const;

	const FSoundWavePtr GetSoundWaveData();
=======
	ENGINE_API bool LoadZerothChunk();
	ENGINE_API bool GetChunkData(int32 ChunkIndex, uint8** OutChunkData, bool bMakeSureChunkIsLoaded = false);

	// Getters
	ENGINE_API const FName& GetFName() const;
	ENGINE_API const FName& GetPackageName() const;
	ENGINE_API const FName& GetRuntimeFormat() const;
	ENGINE_API const FObjectKey& GetFObjectKey() const;

	ENGINE_API float GetDuration() const;
	ENGINE_API float GetSampleRate() const;

	ENGINE_API int32 GetNumFrames() const;
	ENGINE_API uint32 GetNumChunks() const;
	ENGINE_API uint32 GetNumChannels() const;
	ENGINE_API uint32 GetSizeOfChunk(uint32 ChunkIndex) const;
	ENGINE_API const TArray<FSoundWaveCuePoint>& GetCuePoints() const;
	ENGINE_API const TArray<FSoundWaveCuePoint>& GetLoopRegions() const;

	ENGINE_API FSoundWaveData::MaxChunkSizeResults GetMaxChunkSizeResults() const;

	ENGINE_API bool IsLooping() const;
	ENGINE_API bool IsTemplate() const;
	ENGINE_API bool IsStreaming() const;
	ENGINE_API bool IsRetainingAudio() const;
	ENGINE_API bool ShouldUseStreamCaching() const;
	ENGINE_API bool IsSeekable() const;
	ENGINE_API bool IsZerothChunkDataLoaded() const;
	ENGINE_API bool WasLoadingBehaviorOverridden() const;
	ENGINE_API bool HasCompressedData(FName Format, ITargetPlatform* TargetPlatform = USoundWave::GetRunningPlatform()) const;

	ENGINE_API ESoundWaveLoadingBehavior GetLoadingBehavior() const;

	ENGINE_API const TArrayView<uint8> GetZerothChunkDataView() const;

	ENGINE_API FByteBulkData* GetCompressedData(FName Format, const FPlatformAudioCookOverrides* CompressionOverrides = USoundWave::GetPlatformCompressionOverridesForCurrentPlatform());

	static ENGINE_API TArrayView<const uint8> GetZerothChunk(const FSoundWaveProxyPtr& SoundWaveProxy, bool bForImmediatePlayback = false);


#if WITH_EDITOR
	ENGINE_API int32 GetCurrentChunkRevision() const;
#endif // #if WITH_EDITOR

	ENGINE_API FStreamedAudioChunk& GetChunk(uint32 ChunkIndex);
	ENGINE_API int32 GetChunkFromDDC(int32 ChunkIndex, uint8** OutChunkData, bool bMakeSureChunkIsLoaded);

#if WITH_EDITORONLY_DATA
	ENGINE_API FString GetDerivedDataKey() const;
#endif // #if WITH_EDITORONLY_DATA

	ENGINE_API int32 GetResourceSize() const;
	ENGINE_API const uint8* GetResourceData() const;

	ENGINE_API const FSoundWavePtr GetSoundWaveData();
>>>>>>> 4af6daef

private:
	TSharedPtr<FSoundWaveData, ESPMode::ThreadSafe> SoundWaveDataPtr;
};
<|MERGE_RESOLUTION|>--- conflicted
+++ resolved
@@ -143,15 +143,6 @@
 	ENGINE_API int32 GetChunkFromDDC(int32 ChunkIndex, uint8** OutChunkData, bool bMakeSureChunkIsLoaded = false);
 
 	/** Get the chunks while making sure any async task are finished before returning. */
-<<<<<<< HEAD
-	TIndirectArray<struct FStreamedAudioChunk>& GetChunks() const;
-
-	/** Get the number of chunks while making sure any async task are finished before returning. */
-	int32 GetNumChunks() const;
-
-	/** Get the audio format making sure any async task are finished before returning. */
-	FName GetAudioFormat() const;
-=======
 	ENGINE_API TIndirectArray<struct FStreamedAudioChunk>& GetChunks() const;
 
 	/** Get the number of chunks while making sure any async task are finished before returning. */
@@ -159,25 +150,11 @@
 
 	/** Get the audio format making sure any async task are finished before returning. */
 	ENGINE_API FName GetAudioFormat() const;
->>>>>>> 4af6daef
 
 	/** Serialization. */
 	ENGINE_API void Serialize(FArchive& Ar, class USoundWave* Owner);
 
 #if WITH_EDITORONLY_DATA
-<<<<<<< HEAD
-	void Cache(class USoundWave& InSoundWave, const FPlatformAudioCookOverrides* CompressionOverrides, FName AudioFormatName, uint32 InFlags);
-	void FinishCache();
-	bool IsFinishedCache() const;
-	bool IsAsyncWorkComplete() const;
-	bool IsCompiling() const;
-	bool TryInlineChunkData();
-
-	UE_DEPRECATED(5.0, "Use AreDerivedChunksAvailable with the context instead.")
-	bool AreDerivedChunksAvailable() const;
-	
-	bool AreDerivedChunksAvailable(FStringView Context) const;
-=======
 	ENGINE_API void Cache(class USoundWave& InSoundWave, const FPlatformAudioCookOverrides* CompressionOverrides, FName AudioFormatName, uint32 InFlags);
 	ENGINE_API void FinishCache();
 	ENGINE_API bool IsFinishedCache() const;
@@ -189,22 +166,15 @@
 	ENGINE_API bool AreDerivedChunksAvailable() const;
 	
 	ENGINE_API bool AreDerivedChunksAvailable(FStringView Context) const;
->>>>>>> 4af6daef
 #endif // WITH_EDITORONLY_DATA
 
 private:
 #if WITH_EDITORONLY_DATA
 	friend class USoundWave;
 	/**  Utility function used internally to change task priority while maintaining thread-safety. */
-<<<<<<< HEAD
-	bool RescheduleAsyncTask(FQueuedThreadPool* InThreadPool, EQueuedWorkPriority InPriority);
-	/**  Utility function used internally to wait or poll a task while maintaining thread-safety. */
-	bool WaitAsyncTaskWithTimeout(float InTimeoutInSeconds);
-=======
 	ENGINE_API bool RescheduleAsyncTask(FQueuedThreadPool* InThreadPool, EQueuedWorkPriority InPriority);
 	/**  Utility function used internally to wait or poll a task while maintaining thread-safety. */
 	ENGINE_API bool WaitAsyncTaskWithTimeout(float InTimeoutInSeconds);
->>>>>>> 4af6daef
 #endif
 
 	/**
@@ -434,13 +404,8 @@
 	virtual bool OnIsReadyForFinishDestroy(class USoundWave* Wave) const = 0;
 	virtual void OnFinishDestroy(class USoundWave* Wave) = 0;
 };
-<<<<<<< HEAD
-UCLASS(hidecategories=Object, editinlinenew, BlueprintType, meta= (LoadBehavior = "LazyOnDemand"))
-class ENGINE_API USoundWave : public USoundBase, public IAudioProxyDataFactory, public IInterface_AsyncCompilation
-=======
 UCLASS(hidecategories=Object, editinlinenew, BlueprintType, meta= (LoadBehavior = "LazyOnDemand"), MinimalAPI)
 class USoundWave : public USoundBase, public IAudioProxyDataFactory, public IInterface_AsyncCompilation
->>>>>>> 4af6daef
 {
 	GENERATED_UCLASS_BODY()
 
@@ -478,7 +443,6 @@
 	/** The compression type to use for the sound wave asset. */
 	UPROPERTY(EditAnywhere, Category = "Format")
 	ESoundAssetCompressionType SoundAssetCompressionType = ESoundAssetCompressionType::PlatformSpecific;
-<<<<<<< HEAD
 
 	// Deprecated compression type properties
 	UPROPERTY(meta = (DeprecatedProperty, DeprecationMessage = "5.0 - Property is deprecated. bSeekableStreaming now means ADPCM codec in SoundAssetCompressionType."))
@@ -505,44 +469,6 @@
 
 	/** Returns the sound's asset compression type. */
 	UFUNCTION(BlueprintPure, Category = "Audio")
-	ESoundAssetCompressionType GetSoundAssetCompressionType() const;
-
-	/** will return the raw value, (i.e. does not resolve options such as "Project Defined" to the correct codec) */
-	ESoundAssetCompressionType GetSoundAssetCompressionTypeEnum() const;
-
-	/** Procedurally set the compression type. */
-	UFUNCTION(BlueprintCallable, Category = "Audio")
-	void SetSoundAssetCompressionType(ESoundAssetCompressionType InSoundAssetCompressionType, bool bMarkDirty = true);
-
-	/** Returns the Runtime format of the wave */
-	FName GetRuntimeFormat() const;
-=======
-
-	// Deprecated compression type properties
-	UPROPERTY(meta = (DeprecatedProperty, DeprecationMessage = "5.0 - Property is deprecated. bSeekableStreaming now means ADPCM codec in SoundAssetCompressionType."))
-	uint8 bSeekableStreaming : 1;
-
-	UPROPERTY(meta = (DeprecatedProperty, DeprecationMessage = "5.0 - Property is deprecated. bUseBinkAudio now means Bink codec in SoundAssetCompressionType."))
-	uint8 bUseBinkAudio : 1;
-
-public:
-
-	/** the number of sounds currently playing this sound wave. */
-	FThreadSafeCounter NumSourcesPlaying;
-
-	void AddPlayingSource()
-	{
-		NumSourcesPlaying.Increment();
-	}
-
-	void RemovePlayingSource()
-	{
-		check(NumSourcesPlaying.GetValue() > 0);
-		NumSourcesPlaying.Decrement();
-	}
-
-	/** Returns the sound's asset compression type. */
-	UFUNCTION(BlueprintPure, Category = "Audio")
 	ENGINE_API ESoundAssetCompressionType GetSoundAssetCompressionType() const;
 
 	/** will return the raw value, (i.e. does not resolve options such as "Project Defined" to the correct codec) */
@@ -562,7 +488,6 @@
 
 	/** Returns the Runtime format of the wave */
 	ENGINE_API FName GetRuntimeFormat() const;
->>>>>>> 4af6daef
 
 private:
 	// cached proxy
@@ -673,13 +598,8 @@
 	int32 InitialChunkSize;
 
 #if WITH_EDITOR
-<<<<<<< HEAD
-	const FWaveTransformUObjectConfiguration& GetTransformationChainConfig() const;
-	const FWaveTransformUObjectConfiguration& UpdateTransformations();
-=======
 	ENGINE_API const FWaveTransformUObjectConfiguration& GetTransformationChainConfig() const;
 	ENGINE_API const FWaveTransformUObjectConfiguration& UpdateTransformations();
->>>>>>> 4af6daef
 #endif
 
 private:
@@ -701,19 +621,11 @@
 
 	// We cache a soundwave's loading behavior on the first call to USoundWave::GetLoadingBehaviorForWave(true);
 	// Caches resolved loading behavior from the SoundClass graph. Must be called on the game thread.
-<<<<<<< HEAD
-	void CacheInheritedLoadingBehavior() const;
-
-	// Called when we change any properties about the underlying audio asset
-#if WITH_EDITOR
-	void UpdateAsset(bool bMarkDirty = true);
-=======
 	ENGINE_API void CacheInheritedLoadingBehavior() const;
 
 	// Called when we change any properties about the underlying audio asset
 #if WITH_EDITOR
 	ENGINE_API void UpdateAsset(bool bMarkDirty = true);
->>>>>>> 4af6daef
 #endif
 
 public:
@@ -738,19 +650,11 @@
 	uint8 bMature : 1;
 
 	/** If set to true will disable automatic generation of line breaks - use if the subtitles have been split manually. */
-<<<<<<< HEAD
 	UPROPERTY(EditAnywhere, BlueprintReadOnly, Category = Subtitles)
 	uint8 bManualWordWrap : 1;
 
 	/** If set to true the subtitles display as a sequence of single lines as opposed to multiline. */
 	UPROPERTY(EditAnywhere, BlueprintReadOnly, Category = Subtitles)
-=======
-	UPROPERTY(EditAnywhere, BlueprintReadOnly, Category = Subtitles)
-	uint8 bManualWordWrap : 1;
-
-	/** If set to true the subtitles display as a sequence of single lines as opposed to multiline. */
-	UPROPERTY(EditAnywhere, BlueprintReadOnly, Category = Subtitles)
->>>>>>> 4af6daef
 	uint8 bSingleLine : 1;
 
 #if WITH_EDITORONLY_DATA
@@ -825,11 +729,7 @@
 	UPROPERTY(Category = Info, AssetRegistrySearchable, VisibleAnywhere)
 	int32 NumChannels;
 
-<<<<<<< HEAD
-	/** Cue point data */
-=======
 	/** Cue point data parsed fro the .wav file. Contains "Loop Regions" as cue points as well! */
->>>>>>> 4af6daef
 	UPROPERTY(Category = Info, VisibleAnywhere, BlueprintReadOnly)
 	TArray<FSoundWaveCuePoint> CuePoints;
 
@@ -859,20 +759,12 @@
 public:
 
 	// Returns the compression quality of the sound asset.
-<<<<<<< HEAD
-	int32 GetCompressionQuality() const;
-=======
 	ENGINE_API int32 GetCompressionQuality() const;
->>>>>>> 4af6daef
 
 	/** Resource index to cross reference with buffers */
 	int32 ResourceID;
 
-<<<<<<< HEAD
-	int32 GetResourceSize() const;
-=======
 	ENGINE_API int32 GetResourceSize() const;
->>>>>>> 4af6daef
 
 	/** Cache the total used memory recorded for this SoundWave to keep INC/DEC consistent */
 	int32 TrackedMemoryUsage;
@@ -945,11 +837,7 @@
 	/** Memory containing the data copied from the compressed bulk data */
 
 public:
-<<<<<<< HEAD
-	const uint8* GetResourceData() const;
-=======
 	ENGINE_API const uint8* GetResourceData() const;
->>>>>>> 4af6daef
 
 #if WITH_EDITORONLY_DATA
 	/** Uncompressed wav data 16 bit in mono or stereo - stereo not allowed for multichannel data */
@@ -983,11 +871,7 @@
 	// Returns true if the zeroth chunk is loaded, or attempts to load it if not already loaded,
 	// returning true if the load was successful. Can return false if either an error was encountered
 	// in attempting to load the chunk or if stream caching is not enabled for the given sound.
-<<<<<<< HEAD
-	bool LoadZerothChunk();
-=======
 	ENGINE_API bool LoadZerothChunk();
->>>>>>> 4af6daef
 
 	// Returns the amount of chunks this soundwave contains if it's streaming,
 	// or zero if it is not a streaming source.
@@ -997,17 +881,6 @@
 
 	ENGINE_API virtual void BeginDestroy() override;
 #if WITH_EDITOR
-<<<<<<< HEAD
-	virtual void PostEditChangeProperty(FPropertyChangedEvent& PropertyChangedEvent) override;
-
-	/** IInterface_AsyncCompilation begin*/
-	virtual bool IsCompiling() const override;
-	/** IInterface_AsyncCompilation end*/
-
-	bool IsAsyncWorkComplete() const;
-
-	void PostImport();
-=======
 	ENGINE_API virtual void PostEditChangeProperty(FPropertyChangedEvent& PropertyChangedEvent) override;
 
 	/** IInterface_AsyncCompilation begin*/
@@ -1017,45 +890,18 @@
 	ENGINE_API bool IsAsyncWorkComplete() const;
 
 	ENGINE_API void PostImport();
->>>>>>> 4af6daef
 
 private:
 	friend class FSoundWaveCompilingManager;
 	/**  Utility function used internally to change task priority while maintaining thread-safety. */
-<<<<<<< HEAD
-	bool RescheduleAsyncTask(FQueuedThreadPool* InThreadPool, EQueuedWorkPriority InPriority);
-	/**  Utility function used internally to wait or poll a task while maintaining thread-safety. */
-	bool WaitAsyncTaskWithTimeout(float InTimeoutInSeconds);
-=======
 	ENGINE_API bool RescheduleAsyncTask(FQueuedThreadPool* InThreadPool, EQueuedWorkPriority InPriority);
 	/**  Utility function used internally to wait or poll a task while maintaining thread-safety. */
 	ENGINE_API bool WaitAsyncTaskWithTimeout(float InTimeoutInSeconds);
->>>>>>> 4af6daef
 
 public:
 #endif // WITH_EDITOR
 
 #if WITH_EDITORONLY_DATA
-<<<<<<< HEAD
-	TArray<Audio::FTransformationPtr> CreateTransformations() const;
-#endif // WITH_EDITORONLY_DATA
-	
-	virtual void GetResourceSizeEx(FResourceSizeEx& CumulativeResourceSize) override;
-	virtual FName GetExporterName() override;
-	virtual FString GetDesc() override;
-	virtual void GetAssetRegistryTags(TArray<FAssetRegistryTag>& OutTags) const override;
-	//~ End UObject Interface.
-
-	//~ Begin USoundBase Interface.
-	virtual bool IsPlayable() const override;
-	virtual void Parse(class FAudioDevice* AudioDevice, const UPTRINT NodeWaveInstanceHash, FActiveSound& ActiveSound, const FSoundParseParameters& ParseParams, TArray<FWaveInstance*>& WaveInstances) override;
-	virtual float GetDuration() const override;
-	virtual float GetSubtitlePriority() const override;
-	virtual bool SupportsSubtitles() const override;
-	virtual bool GetSoundWavesWithCookedAnalysisData(TArray<USoundWave*>& OutSoundWaves) override;
-	virtual bool HasCookedFFTData() const override;
-	virtual bool HasCookedAmplitudeEnvelopeData() const override;
-=======
 	ENGINE_API TArray<Audio::FTransformationPtr> CreateTransformations() const;
 #endif // WITH_EDITORONLY_DATA
 	
@@ -1074,17 +920,12 @@
 	ENGINE_API virtual bool GetSoundWavesWithCookedAnalysisData(TArray<USoundWave*>& OutSoundWaves) override;
 	ENGINE_API virtual bool HasCookedFFTData() const override;
 	ENGINE_API virtual bool HasCookedAmplitudeEnvelopeData() const override;
->>>>>>> 4af6daef
 	//~ End USoundBase Interface.
 
 	ENGINE_API FSoundWaveProxyPtr CreateSoundWaveProxy();
 
 	//~Begin IAudioProxyDataFactory Interface.
-<<<<<<< HEAD
-	virtual TSharedPtr<Audio::IProxyData> CreateProxyData(const Audio::FProxyDataInitParams& InitParams) override;
-=======
 	ENGINE_API virtual TSharedPtr<Audio::IProxyData> CreateProxyData(const Audio::FProxyDataInitParams& InitParams) override;
->>>>>>> 4af6daef
 	//~ End IAudioProxyDataFactory Interface.
 
 	// Called  when the procedural sound wave begins on the render thread. Only used in the audio mixer and when bProcedural is true.
@@ -1094,13 +935,8 @@
 	virtual void OnEndGenerate() {};
 	virtual void OnEndGenerate(ISoundGeneratorPtr Generator) {};
 
-<<<<<<< HEAD
-	void AddPlayingSource(const FSoundWaveClientPtr& Source);
-	void RemovePlayingSource(const FSoundWaveClientPtr& Source);
-=======
 	ENGINE_API void AddPlayingSource(const FSoundWaveClientPtr& Source);
 	ENGINE_API void RemovePlayingSource(const FSoundWaveClientPtr& Source);
->>>>>>> 4af6daef
 
 	bool IsGeneratingAudio() const
 	{
@@ -1119,13 +955,8 @@
 	}
 
 #if WITH_EDITORONLY_DATA
-<<<<<<< HEAD
-	void SetTimecodeInfo(const FSoundWaveTimecodeInfo& InTimecode);
-	TOptional<FSoundWaveTimecodeInfo> GetTimecodeInfo() const;
-=======
 	ENGINE_API void SetTimecodeInfo(const FSoundWaveTimecodeInfo& InTimecode);
 	ENGINE_API TOptional<FSoundWaveTimecodeInfo> GetTimecodeInfo() const;
->>>>>>> 4af6daef
 #endif //WITH_EDITORONLY_DATA	
 
 	/**
@@ -1222,33 +1053,16 @@
 	/**
 	 * This function can be called before playing or using a SoundWave to check if any cook settings have been modified since this SoundWave was last cooked.
 	 */
-<<<<<<< HEAD
-	void InvalidateSoundWaveIfNeccessary();
-=======
 	ENGINE_API void InvalidateSoundWaveIfNeccessary();
->>>>>>> 4af6daef
 
 #endif //WITH_EDITOR
 
 
-<<<<<<< HEAD
-	static FName GetPlatformSpecificFormat(FName Format, const FPlatformAudioCookOverrides* CompressionOverrides);
-=======
 	static ENGINE_API FName GetPlatformSpecificFormat(FName Format, const FPlatformAudioCookOverrides* CompressionOverrides);
->>>>>>> 4af6daef
 
 private:
 #if WITH_EDITOR
 	// Removes any in-progress async loading data formats. 
-<<<<<<< HEAD
-	void FlushAsyncLoadingDataFormats();
-
-	// Waits for audio rendering commands to execute
-	void FlushAudioRenderingCommands() const;
-
-	void BakeFFTAnalysis();
-	void BakeEnvelopeAnalysis();
-=======
 	ENGINE_API void FlushAsyncLoadingDataFormats();
 
 	// Waits for audio rendering commands to execute
@@ -1256,7 +1070,6 @@
 
 	ENGINE_API void BakeFFTAnalysis();
 	ENGINE_API void BakeEnvelopeAnalysis();
->>>>>>> 4af6daef
 
 	FWaveTransformUObjectConfiguration TransformationChainConfig;
 #endif //WITH_EDITOR
@@ -1264,21 +1077,12 @@
 public:
 
 #if WITH_EDITOR
-<<<<<<< HEAD
-	void LogBakedData();
-
-	/** Returns if an async task for a certain platform has finished. */
-	bool IsCompressedDataReady(FName Format, const FPlatformAudioCookOverrides* CompressionOverrides) const;
-
-	bool IsLoadedFromCookedData() const;
-=======
 	ENGINE_API void LogBakedData();
 
 	/** Returns if an async task for a certain platform has finished. */
 	ENGINE_API bool IsCompressedDataReady(FName Format, const FPlatformAudioCookOverrides* CompressionOverrides) const;
 
 	ENGINE_API bool IsLoadedFromCookedData() const;
->>>>>>> 4af6daef
 #endif //WITH_EDITOR
 
 	ENGINE_API virtual void BeginGetCompressedData(FName Format, const FPlatformAudioCookOverrides* CompressionOverrides);
@@ -1333,21 +1137,11 @@
 	/** Returns whether the sound is seekable. */
 	ENGINE_API virtual bool IsSeekable() const;
 
-<<<<<<< HEAD
-	/** Returns whether the sound is seekable. */
-	bool IsSeekable() const;
-
-=======
->>>>>>> 4af6daef
 	/**
 	 * Checks whether we should use the load on demand cache.
 	 */
 
-<<<<<<< HEAD
-	bool ShouldUseStreamCaching() const;
-=======
 	ENGINE_API bool ShouldUseStreamCaching() const;
->>>>>>> 4af6daef
 
 	/**
 	 * This returns the initial chunk of compressed data for streaming data sources.
@@ -1369,11 +1163,7 @@
 	/*
 	* Returns a sample rate if there is a specific sample rate override for this platform, -1.0 otherwise.
 	*/
-<<<<<<< HEAD
-	float GetSampleRateForCurrentPlatform() const;
-=======
 	ENGINE_API float GetSampleRateForCurrentPlatform() const;
->>>>>>> 4af6daef
 
 	/**
 	* Return the platform compression overrides set for the current platform.
@@ -1466,11 +1256,7 @@
 };
 
 
-<<<<<<< HEAD
-class ENGINE_API FSoundWaveData
-=======
 class FSoundWaveData
->>>>>>> 4af6daef
 {
 public:
 	UE_NONCOPYABLE(FSoundWaveData);
@@ -1488,10 +1274,7 @@
 		, bIsSeekable(0)
 		, bShouldUseStreamCaching(0)
 		, bLoadingBehaviorOverridden(0)
-<<<<<<< HEAD
-=======
 		, bHasError(0)
->>>>>>> 4af6daef
 #if WITH_EDITOR
 		, bLoadedFromCookedData(0)
 #endif //WITH_EDITOR
@@ -1499,19 +1282,12 @@
 	}
 
 	// dtor
-<<<<<<< HEAD
-	~FSoundWaveData();
-
-	// non-const arg for internal call to FAudioDevice::GetRuntimeFormat
-	void InitializeDataFromSoundWave(USoundWave& InWave);
-=======
 	ENGINE_API ~FSoundWaveData();
 
 	// non-const arg for internal call to FAudioDevice::GetRuntimeFormat
 	ENGINE_API void InitializeDataFromSoundWave(USoundWave& InWave);
 
 	ENGINE_API void OverrideRuntimeFormat(const FName& InRuntimeFormat);
->>>>>>> 4af6daef
 
 	const FName& GetFName() const { return NameCached; }
 	const FName& GetPackageName() const { return PackageNameCached; }
@@ -1521,17 +1297,6 @@
 	float GetSampleRate() const { return SampleRate; }
 	uint32 GetNumChannels() const { return NumChannels; }
 	const TArray<FSoundWaveCuePoint>& GetCuePoints() const { return CuePoints; }
-<<<<<<< HEAD
-
-	MaxChunkSizeResults GetMaxChunkSizeResults() const;
-
-	uint32 GetNumChunks() const;
-	uint32 GetSizeOfChunk(uint32 ChunkIndex) const;
-	int32 GetNumFrames() const { return NumFrames; }
-	float GetDuration() const { return Duration; }
-
-	void ReleaseCompressedAudio();
-=======
 	const TArray<FSoundWaveCuePoint>& GetLoopRegions() const { return LoopRegions; }
 
 	ENGINE_API MaxChunkSizeResults GetMaxChunkSizeResults() const;
@@ -1546,7 +1311,6 @@
 	ENGINE_API void SetError(const TCHAR* InErrorMsg=nullptr);  
 	ENGINE_API bool HasError() const;
 	ENGINE_API bool ResetError();
->>>>>>> 4af6daef
 
 	bool IsStreaming() const { return bIsStreaming; }
 	ESoundAssetCompressionType GetSoundCompressionType() const { return SoundAssetCompressionType; }
@@ -1559,15 +1323,6 @@
 
 	bool IsTemplate() const { return bIsTemplate; }
 
-<<<<<<< HEAD
- 	bool HasCompressedData(FName Format, ITargetPlatform* TargetPlatform = USoundWave::GetRunningPlatform()) const;
- 	FByteBulkData* GetCompressedData(FName Format, const FPlatformAudioCookOverrides* CompressionOverrides = USoundWave::GetPlatformCompressionOverridesForCurrentPlatform());
- 
-	bool GetChunkData(int32 ChunkIndex, uint8** OutChunkData, bool bMakeSureChunkIsLoaded = false);
- 
- 	bool IsZerothChunkDataLoaded() const;
- 	const TArrayView<uint8> GetZerothChunkDataView() const;
-=======
  	ENGINE_API bool HasCompressedData(FName Format, ITargetPlatform* TargetPlatform = USoundWave::GetRunningPlatform()) const;
  	ENGINE_API FByteBulkData* GetCompressedData(FName Format, const FPlatformAudioCookOverrides* CompressionOverrides = USoundWave::GetPlatformCompressionOverridesForCurrentPlatform());
  
@@ -1578,24 +1333,10 @@
 
 	ENGINE_API bool HasChunkSeekTable(int32 InChunkIndex) const;
 	ENGINE_API int32 FindChunkIndexForSeeking(uint32 InTimeInAudioFrames) const;
->>>>>>> 4af6daef
 
 	// Returns true if the zeroth chunk is loaded, or attempts to load it if not already loaded,
 	// returning true if the load was successful. Can return false if either an error was encountered
 	// in attempting to load the chunk or if stream caching is not enabled for the given sound.
-<<<<<<< HEAD
-	bool LoadZerothChunk();
- 
- #if WITH_EDITOR
- 	int32 GetCurrentChunkRevision() const;
- #endif // #if WITH_EDITOR
- 
- 	FStreamedAudioChunk& GetChunk(uint32 ChunkIndex);
- 	int32 GetChunkFromDDC(int32 ChunkIndex, uint8** OutChunkData, bool bMakeSureChunkIsLoaded);
-
-#if WITH_EDITORONLY_DATA
- 	FString GetDerivedDataKey() const;
-=======
 	ENGINE_API bool LoadZerothChunk();
  
  #if WITH_EDITOR
@@ -1607,7 +1348,6 @@
 
 #if WITH_EDITORONLY_DATA
  	ENGINE_API FString GetDerivedDataKey() const;
->>>>>>> 4af6daef
 #endif // #if WITH_EDITORONLY_DATA
 
 	int32 GetResourceSize() { return ResourceSize; }
@@ -1616,18 +1356,6 @@
 
 
 private:
-<<<<<<< HEAD
-	void DiscardZerothChunkData();
-
-	FName FindRuntimeFormat(const USoundWave&) const;
-
-	/** Zeroth Chunk of audio for sources that use Load On Demand. */
-	FBulkDataBuffer<uint8> ZerothChunkData;
-	mutable FCriticalSection LoadZerothChunkDataCriticalSection;
-
-	/* Accessor to get the zeroth chunk which might perform additional work in editor to handle async tasks. */
-	FBulkDataBuffer<uint8>& GetZerothChunkData() const;
-=======
 	ENGINE_API void DiscardZerothChunkData();
 
 	ENGINE_API FName FindRuntimeFormat(const USoundWave&) const;
@@ -1640,7 +1368,6 @@
 
 	/* Accessor to get the zeroth chunk which might perform additional work in editor to handle async tasks. */
 	ENGINE_API FBulkDataBuffer<uint8>& GetZerothChunkData() const;
->>>>>>> 4af6daef
 
 	/** The streaming derived data for this sound on this platform. */
 	FStreamedAudioPlatformData RunningPlatformData;
@@ -1664,14 +1391,9 @@
 	FName RuntimeFormat{ "FSoundWaveProxy_InvalidFormat" };
 	FObjectKey SoundWaveKeyCached;
 	TArray<FSoundWaveCuePoint> CuePoints;
-<<<<<<< HEAD
-	ESoundAssetCompressionType SoundAssetCompressionType;
-
-=======
 	TArray<FSoundWaveCuePoint> LoopRegions;
 	ESoundAssetCompressionType SoundAssetCompressionType;
 	
->>>>>>> 4af6daef
 	float SampleRate = 0;
 	float Duration = 0;
 
@@ -1685,10 +1407,7 @@
 	uint8 bIsSeekable : 1;
 	uint8 bShouldUseStreamCaching : 1;
 	uint8 bLoadingBehaviorOverridden : 1;
-<<<<<<< HEAD
-=======
 	uint8 bHasError : 1;
->>>>>>> 4af6daef
 
 #if WITH_EDITOR
 	uint8 bLoadedFromCookedData : 1;
@@ -1698,25 +1417,11 @@
 }; // class FSoundWaveData
 
 using FSoundWaveProxyPtr = TSharedPtr<FSoundWaveProxy, ESPMode::ThreadSafe>;
-<<<<<<< HEAD
-class ENGINE_API FSoundWaveProxy : public Audio::TProxyData<FSoundWaveProxy>
-=======
 class FSoundWaveProxy : public Audio::TProxyData<FSoundWaveProxy>
->>>>>>> 4af6daef
 {
 public:
 	IMPL_AUDIOPROXY_CLASS(FSoundWaveProxy);
 
-<<<<<<< HEAD
-	explicit FSoundWaveProxy(USoundWave* InWave);
-
-	FSoundWaveProxy(const FSoundWaveProxy& Other) = default;
-
-	~FSoundWaveProxy();
-
-	// USoundWave Interface
-	void ReleaseCompressedAudio();
-=======
 	ENGINE_API explicit FSoundWaveProxy(USoundWave* InWave);
 
 	FSoundWaveProxy(const FSoundWaveProxy& Other) = default;
@@ -1725,67 +1430,10 @@
 
 	// USoundWave Interface
 	ENGINE_API void ReleaseCompressedAudio();
->>>>>>> 4af6daef
 
 	// Returns true if the zeroth chunk is loaded, or attempts to load it if not already loaded,
 	// returning true if the load was successful. Can return false if either an error was encountered
 	// in attempting to load the chunk or if stream caching is not enabled for the given sound.
-<<<<<<< HEAD
-	bool LoadZerothChunk();
-	bool GetChunkData(int32 ChunkIndex, uint8** OutChunkData, bool bMakeSureChunkIsLoaded = false);
-
-	// Getters
-	const FName& GetFName() const;
-	const FName& GetPackageName() const;
-	const FName& GetRuntimeFormat() const;
-	const FObjectKey& GetFObjectKey() const;
-
-	float GetDuration() const;
-	float GetSampleRate() const;
-
-	int32 GetNumFrames() const;
-	uint32 GetNumChunks(); const
-	uint32 GetNumChannels() const;
-	uint32 GetSizeOfChunk(uint32 ChunkIndex) const;
-	const TArray<FSoundWaveCuePoint>& GetCuePoints() const;
-
-	FSoundWaveData::MaxChunkSizeResults GetMaxChunkSizeResults() const;
-
-	bool IsLooping() const;
-	bool IsTemplate() const;
-	bool IsStreaming() const;
-	bool IsRetainingAudio() const;
-	bool ShouldUseStreamCaching() const;
-	bool IsSeekable() const;
-	bool IsZerothChunkDataLoaded() const;
-	bool WasLoadingBehaviorOverridden() const;
-	bool HasCompressedData(FName Format, ITargetPlatform* TargetPlatform = USoundWave::GetRunningPlatform()) const;
-
-	ESoundWaveLoadingBehavior GetLoadingBehavior() const;
-
-	const TArrayView<uint8> GetZerothChunkDataView() const;
-
-	FByteBulkData* GetCompressedData(FName Format, const FPlatformAudioCookOverrides* CompressionOverrides = USoundWave::GetPlatformCompressionOverridesForCurrentPlatform());
-
-	static TArrayView<const uint8> GetZerothChunk(const FSoundWaveProxyPtr& SoundWaveProxy, bool bForImmediatePlayback = false);
-
-
-#if WITH_EDITOR
-	int32 GetCurrentChunkRevision() const;
-#endif // #if WITH_EDITOR
-
-	FStreamedAudioChunk& GetChunk(uint32 ChunkIndex);
-	int32 GetChunkFromDDC(int32 ChunkIndex, uint8** OutChunkData, bool bMakeSureChunkIsLoaded);
-
-#if WITH_EDITORONLY_DATA
-	FString GetDerivedDataKey() const;
-#endif // #if WITH_EDITORONLY_DATA
-
-	int32 GetResourceSize() const;
-	const uint8* GetResourceData() const;
-
-	const FSoundWavePtr GetSoundWaveData();
-=======
 	ENGINE_API bool LoadZerothChunk();
 	ENGINE_API bool GetChunkData(int32 ChunkIndex, uint8** OutChunkData, bool bMakeSureChunkIsLoaded = false);
 
@@ -1841,7 +1489,6 @@
 	ENGINE_API const uint8* GetResourceData() const;
 
 	ENGINE_API const FSoundWavePtr GetSoundWaveData();
->>>>>>> 4af6daef
 
 private:
 	TSharedPtr<FSoundWaveData, ESPMode::ThreadSafe> SoundWaveDataPtr;
