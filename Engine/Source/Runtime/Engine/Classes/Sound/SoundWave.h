// Copyright Epic Games, Inc. All Rights Reserved.

#pragma once

/**
 * Playable sound object for raw wave files
 */

#include "CoreMinimal.h"
#include "Containers/IndirectArray.h"
#include "UObject/ObjectMacros.h"
#include "Misc/Guid.h"
#include "Async/AsyncWork.h"
#include "Sound/SoundBase.h"
#include "Sound/SoundClass.h"
#include "Serialization/BulkData.h"
#include "Serialization/BulkDataBuffer.h"
#include "Sound/SoundGroups.h"
#include "Sound/SoundWaveLoadingBehavior.h"
#include "AudioMixerTypes.h"
#include "AudioCompressionSettings.h"
#include "PerPlatformProperties.h"
#include "ContentStreaming.h"
#include "SoundWave.generated.h"

class ITargetPlatform;
struct FActiveSound;
struct FSoundParseParameters;
struct FPlatformAudioCookOverrides;

UENUM()
enum EDecompressionType
{
	DTYPE_Setup,
	DTYPE_Invalid,
	DTYPE_Preview,
	DTYPE_Native,
	DTYPE_RealTime,
	DTYPE_Procedural,
	DTYPE_Xenon,
	DTYPE_Streaming,
	DTYPE_MAX,
};

/** Precache states */
enum class ESoundWavePrecacheState
{
	NotStarted,
	InProgress,
	Done
};

/**
 * A chunk of streamed audio.
 */
struct FStreamedAudioChunk
{
	/** Size of the chunk of data in bytes including zero padding */
	int32 DataSize;

	/** Size of the audio data. */
	int32 AudioDataSize;

	/** Bulk data if stored in the package. */
	FByteBulkData BulkData;

	/** Default constructor. */
	FStreamedAudioChunk()
	{
	}

	/** Serialization. */
	void Serialize(FArchive& Ar, UObject* Owner, int32 ChunkIndex);

#if WITH_EDITORONLY_DATA
	/** Key if stored in the derived data cache. */
	FString DerivedDataKey;

	/**
	 * Place chunk data in the derived data cache associated with the provided
	 * key.
	 */
	uint32 StoreInDerivedDataCache(const FString& InDerivedDataKey, const FStringView& SoundWaveName);
#endif // #if WITH_EDITORONLY_DATA
};

/**
 * Platform-specific data used streaming audio at runtime.
 */
USTRUCT()
struct FStreamedAudioPlatformData
{
	GENERATED_USTRUCT_BODY()

	/** Number of audio chunks. */
	int32 NumChunks;
	/** Format in which audio chunks are stored. */
	FName AudioFormat;
	/** audio data. */
	TIndirectArray<struct FStreamedAudioChunk> Chunks;

#if WITH_EDITORONLY_DATA
	/** The key associated with this derived data. */
	FString DerivedDataKey;
	/** Async cache task if one is outstanding. */
	struct FStreamedAudioAsyncCacheDerivedDataTask* AsyncTask;
#endif // WITH_EDITORONLY_DATA

	/** Default constructor. */
	FStreamedAudioPlatformData();

	/** Destructor. */
	~FStreamedAudioPlatformData();

	/**
	 * Try to load audio chunk from the derived data cache or build it if it isn't there.
	 * @param ChunkIndex	The Chunk index to load.
	 * @param OutChunkData	Address of pointer that will store chunk data - should
	 *						either be NULL or have enough space for the chunk
	 * @returns if > 0, the size of the chunk in bytes. If 0, the chunk failed to load.
	 */
	int32 GetChunkFromDDC(int32 ChunkIndex, uint8** OutChunkData, bool bMakeSureChunkIsLoaded = false);

	

	/** Serialization. */
	void Serialize(FArchive& Ar, class USoundWave* Owner);

#if WITH_EDITORONLY_DATA
	void Cache(class USoundWave& InSoundWave, const FPlatformAudioCookOverrides* CompressionOverrides, FName AudioFormatName, uint32 InFlags);
	void FinishCache();
	bool IsFinishedCache() const;
	ENGINE_API bool TryInlineChunkData();
	bool AreDerivedChunksAvailable() const;
#endif // WITH_EDITORONLY_DATA

private:

	/**
	 * Takes the results of a DDC operation and deserializes it into an FStreamedAudioChunk struct.
	 * @param SerializedData Serialized data resulting from DDC.GetAsynchronousResults or DDC.GetSynchronous.
	 * @param ChunkToDeserializeInto is the chunk to fill with the deserialized data.
	 * @param ChunkIndex is the index of the chunk in this instance of FStreamedAudioPlatformData.
	 * @param bCachedChunk is true if the chunk was successfully cached, false otherwise.
	 * @param OutChunkData is a pointer to a pointer to populate with the chunk itself, or if pointing to nullptr, returns an allocated buffer.
	 * @returns the size of the chunk loaded in bytes, or zero if the chunk didn't load.
	 */
	int32 DeserializeChunkFromDDC(TArray<uint8> SerializedData, FStreamedAudioChunk &ChunkToDeserializeInto, int32 ChunkIndex, uint8** &OutChunkData);
};

USTRUCT(BlueprintType)
struct FSoundWaveSpectralData
{
	GENERATED_USTRUCT_BODY()

	// The frequency (in Hz) of the spectrum value
	UPROPERTY(EditAnywhere, BlueprintReadWrite, Category = "SpectralData")
	float FrequencyHz;

	// The magnitude of the spectrum at this frequency
	UPROPERTY(EditAnywhere, BlueprintReadWrite, Category = "SpectralData")
	float Magnitude;

	// The normalized magnitude of the spectrum at this frequency
	UPROPERTY(EditAnywhere, BlueprintReadWrite, Category = "SpectralData")
	float NormalizedMagnitude;

	FSoundWaveSpectralData()
		: FrequencyHz(0.0f)
		, Magnitude(0.0f)
		, NormalizedMagnitude(0.0f)
	{}
};

USTRUCT(BlueprintType)
struct FSoundWaveSpectralDataPerSound
{
	GENERATED_USTRUCT_BODY()

	// The array of current spectral data for this sound wave
	UPROPERTY(EditAnywhere, BlueprintReadWrite, Category = "SpectralData")
	TArray<FSoundWaveSpectralData> SpectralData;

	// The current playback time of this sound wave
	UPROPERTY(EditAnywhere, BlueprintReadWrite, Category = "SpectralData")
	float PlaybackTime;

	// The sound wave this spectral data is associated with
	UPROPERTY(EditAnywhere, BlueprintReadWrite, Category = "SpectralData")
	USoundWave* SoundWave;
};

USTRUCT(BlueprintType)
struct FSoundWaveEnvelopeDataPerSound
{
	GENERATED_USTRUCT_BODY()

	// The current envelope of the playing sound
	UPROPERTY(EditAnywhere, BlueprintReadWrite, Category = "EnvelopeData")
	float Envelope;

	// The current playback time of this sound wave
	UPROPERTY(EditAnywhere, BlueprintReadWrite, Category = "EnvelopeData")
	float PlaybackTime;

	// The sound wave this envelope data is associated with
	UPROPERTY(EditAnywhere, BlueprintReadWrite, Category = "EnvelopeData")
	USoundWave* SoundWave;
};

// Sort predicate for sorting spectral data by frequency (lowest first)
struct FCompareSpectralDataByFrequencyHz
{
	FORCEINLINE bool operator()(const FSoundWaveSpectralData& A, const FSoundWaveSpectralData& B) const
	{
		return A.FrequencyHz < B.FrequencyHz;
	}
};


// Struct used to store spectral data with time-stamps
USTRUCT()
struct FSoundWaveSpectralDataEntry
{
	GENERATED_USTRUCT_BODY()

	// The magnitude of the spectrum at this frequency
	UPROPERTY()
	float Magnitude;

	// The normalized magnitude of the spectrum at this frequency
	UPROPERTY()
	float NormalizedMagnitude;
};


// Struct used to store spectral data with time-stamps
USTRUCT()
struct FSoundWaveSpectralTimeData
{
	GENERATED_USTRUCT_BODY()

	// The spectral data at the given time. The array indices correspond to the frequencies set to analyze.
	UPROPERTY()
	TArray<FSoundWaveSpectralDataEntry> Data;

	// The timestamp associated with this spectral data
	UPROPERTY()
	float TimeSec;

	FSoundWaveSpectralTimeData()
		: TimeSec(0.0f)
	{}
};

// Struct used to store time-stamped envelope data
USTRUCT()
struct FSoundWaveEnvelopeTimeData
{
	GENERATED_USTRUCT_BODY()

	// The normalized linear amplitude of the audio
	UPROPERTY()
	float Amplitude;

	// The timestamp of the audio
	UPROPERTY()
	float TimeSec;

	FSoundWaveEnvelopeTimeData()
		: Amplitude(0.0f)
		, TimeSec(0.0f)
	{}
};

// The FFT size (in audio frames) to use for baked FFT analysis
UENUM(BlueprintType)
enum class ESoundWaveFFTSize : uint8
{
	VerySmall_64,
	Small_256,
	Medium_512,
	Large_1024,
	VeryLarge_2048,
};

struct ISoundWaveClient
{
	ISoundWaveClient() {}
	virtual ~ISoundWaveClient() {}
	
<<<<<<< HEAD
	virtual void OnBeginDestroy(class USoundWave* Wave) = 0;
=======
	// OnBeginDestroy() returns true to unsubscribe as an ISoundWaveClient
	virtual bool OnBeginDestroy(class USoundWave* Wave) = 0;
>>>>>>> 90fae962
	virtual bool OnIsReadyForFinishDestroy(class USoundWave* Wave) const = 0;
	virtual void OnFinishDestroy(class USoundWave* Wave) = 0;
};

UCLASS(hidecategories=Object, editinlinenew, BlueprintType)
class ENGINE_API USoundWave : public USoundBase
{
	GENERATED_UCLASS_BODY()
public:
	/** Platform agnostic compression quality. 1..100 with 1 being best compression and 100 being best quality. */
	UPROPERTY(EditAnywhere, Category="Format|Quality", meta=(DisplayName = "Compression", ClampMin = "1", ClampMax = "100"), AssetRegistrySearchable)
	int32 CompressionQuality;

	/** Priority of this sound when streaming (lower priority streams may not always play) */
	UPROPERTY(EditAnywhere, Category="Playback|Streaming", meta=(ClampMin=0))
	int32 StreamingPriority;

	/** Quality of sample rate conversion for platforms that opt into resampling during cook. */
	UPROPERTY(EditAnywhere, Category = "Format|Quality", meta=(DisplayName="Sample Rate"))
	ESoundwaveSampleRateSettings SampleRateQuality;

	/** Type of buffer this wave uses. Set once on load */
	TEnumAsByte<EDecompressionType> DecompressionType;

	UPROPERTY(EditAnywhere, Category=Sound, meta=(DisplayName="Group"))
	TEnumAsByte<ESoundGroup> SoundGroup;

	/** If set, when played directly (not through a sound cue) the wave will be played looping. */
	UPROPERTY(EditAnywhere, Category=Sound, AssetRegistrySearchable)
	uint8 bLooping:1;

	/** Whether this sound can be streamed to avoid increased memory usage. If using Stream Caching, use Loading Behavior instead to control memory usage. */
	UPROPERTY(EditAnywhere, Category="Playback|Streaming", meta = (DisplayName = "Force Streaming"))
	uint8 bStreaming:1;

	/** Whether this sound supports seeking. This requires recooking with a codec which supports seekability and streaming. */
	UPROPERTY(EditAnywhere, Category = "Playback|Streaming", meta = (DisplayName = "Seekable", EditCondition = "bStreaming"))
	uint8 bSeekableStreaming:1;

<<<<<<< HEAD
	/** If stream caching is enabled, this can be used to specify how and when compressed audio data is loaded for this asset. */
=======
	/** Specifies how and when compressed audio data is loaded for asset if stream caching is enabled. */
>>>>>>> 90fae962
	UPROPERTY(EditAnywhere, Category = "Loading", meta = (DisplayName = "Loading Behavior Override"))
	ESoundWaveLoadingBehavior LoadingBehavior;

	/** Set to true for programmatically generated audio. */
	uint8 bProcedural:1;
	
	/** Set to true if the source is procedural and currently playing */
	uint8 bPlayingProcedural : 1;

	/** Set to true of this is a bus sound source. This will result in the sound wave not generating audio for itself, but generate audio through instances. Used only in audio mixer. */
	uint8 bIsBus:1;

	/** Set to true for procedural waves that can be processed asynchronously. */
	uint8 bCanProcessAsync:1;

	/** Whether to free the resource data after it has been uploaded to the hardware */
	uint8 bDynamicResource:1;

	/** If set to true if this sound is considered to contain mature/adult content. */
	UPROPERTY(EditAnywhere, Category=Subtitles, AssetRegistrySearchable)
	uint8 bMature:1;

	/** If set to true will disable automatic generation of line breaks - use if the subtitles have been split manually. */
	UPROPERTY(EditAnywhere, Category=Subtitles )
	uint8 bManualWordWrap:1;

	/** If set to true the subtitles display as a sequence of single lines as opposed to multiline. */
	UPROPERTY(EditAnywhere, Category=Subtitles )
	uint8 bSingleLine:1;

#if WITH_EDITORONLY_DATA
	UPROPERTY()
	uint8 bVirtualizeWhenSilent_DEPRECATED:1;
#endif // WITH_EDITORONLY_DATA

	/** Whether or not this source is ambisonics file format. If set, sound always uses the 
	  * 'Master Ambisonics Submix' as set in the 'Audio' category of Project Settings'
	  * and ignores submix if provided locally or in the referenced SoundClass. */
	UPROPERTY(EditAnywhere, Category = Format)
	uint8 bIsAmbisonics : 1;

	/** Whether this SoundWave was decompressed from OGG. */
	uint8 bDecompressedFromOgg : 1;

#if WITH_EDITOR
	/** The current revision of our compressed audio data. Used to tell when a chunk in the cache is stale. */
	FThreadSafeCounter CurrentChunkRevision;
#endif

private:

	// This is set to false on initialization, then set to true on non-editor platforms when we cache appropriate sample rate.
	uint8 bCachedSampleRateFromPlatformSettings:1;

	// This is set when SetSampleRate is called to invalidate our cached sample rate while not re-parsing project settings.
	uint8 bSampleRateManuallyReset:1;

#if WITH_EDITOR
	// Whether this was previously cooked with stream caching enabled.
	uint8 bWasStreamCachingEnabledOnLastCook:1;
#endif // !WITH_EDITOR

	enum class ESoundWaveResourceState : uint8
	{
		NeedsFree,
		Freeing,
		Freed
	};

	volatile ESoundWaveResourceState ResourceState;

public:

	using FSoundWaveClientPtr = ISoundWaveClient*;

#if WITH_EDITORONLY_DATA
	/** Specify a sound to use for the baked analysis. Will default to this USoundWave if not sete. */
	UPROPERTY(EditAnywhere, Category = "Analysis")
	USoundWave* OverrideSoundToUseForAnalysis;

	/**
		Whether or not we should treat the sound wave used for analysis (this or the override) as looping while performing analysis.
		A looping sound may include the end of the file for inclusion in analysis for envelope and FFT analysis.
	*/
	UPROPERTY(EditAnywhere, Category = "Analysis")
	uint8 TreatFileAsLoopingForAnalysis:1;

	/** Whether or not to enable cook-time baked FFT analysis. */
	UPROPERTY(EditAnywhere, Category = "Analysis|FFT")
	uint8 bEnableBakedFFTAnalysis : 1;

	/** Whether or not to enable cook-time amplitude envelope analysis. */
	UPROPERTY(EditAnywhere, Category = "Analysis|Envelope")
	uint8 bEnableAmplitudeEnvelopeAnalysis : 1;

	/** The FFT window size to use for fft analysis. */
	UPROPERTY(EditAnywhere, Category = "Analysis|FFT", meta = (EditCondition = "bEnableBakedFFTAnalysis"))
	ESoundWaveFFTSize FFTSize;

	/** How many audio frames analyze at a time. */
	UPROPERTY(EditAnywhere, Category = "Analysis|FFT", meta = (EditCondition = "bEnableBakedFFTAnalysis", ClampMin = "512", UIMin = "512"))
	int32 FFTAnalysisFrameSize;

	/** Attack time in milliseconds of the spectral envelope follower. */
	UPROPERTY(EditAnywhere, Category = "Analysis|FFT", meta = (EditCondition = "bEnableBakedFFTAnalysis", ClampMin = "0", UIMin = "0"))
	int32 FFTAnalysisAttackTime;

	/** Release time in milliseconds of the spectral envelope follower. */
	UPROPERTY(EditAnywhere, Category = "Analysis|FFT", meta = (EditCondition = "bEnableBakedFFTAnalysis", ClampMin = "0", UIMin = "0"))
	int32 FFTAnalysisReleaseTime;

	/** How many audio frames to average a new envelope value. Larger values use less memory for audio envelope data but will result in lower envelope accuracy. */
	UPROPERTY(EditAnywhere, Category = "Analysis|Envelope", meta = (EditCondition = "bEnableAmplitudeEnvelopeAnalysis", ClampMin = "512", UIMin = "512"))
	int32 EnvelopeFollowerFrameSize;

	/** The attack time in milliseconds. Describes how quickly the envelope analyzer responds to increasing amplitudes. */
	UPROPERTY(EditAnywhere, Category = "Analysis|Envelope", meta = (EditCondition = "bEnableAmplitudeEnvelopeAnalysis", ClampMin = "0", UIMin = "0"))
	int32 EnvelopeFollowerAttackTime;

	/** The release time in milliseconds. Describes how quickly the envelope analyzer responds to decreasing amplitudes. */
	UPROPERTY(EditAnywhere, Category = "Analysis|Envelope", meta = (EditCondition = "bEnableAmplitudeEnvelopeAnalysis", ClampMin = "0", UIMin = "0"))
	int32 EnvelopeFollowerReleaseTime;
#endif // WITH_EDITORONLY_DATA

	/** The frequencies (in hz) to analyze when doing baked FFT analysis. */
	UPROPERTY(EditAnywhere, Category = "Analysis|FFT", meta = (EditCondition = "bEnableBakedFFTAnalysis"))
	TArray<float> FrequenciesToAnalyze;

	/** The cooked spectral time data. */
	UPROPERTY()
	TArray<FSoundWaveSpectralTimeData> CookedSpectralTimeData;

	/** The cooked cooked envelope data. */
	UPROPERTY()
	TArray<FSoundWaveEnvelopeTimeData> CookedEnvelopeTimeData;

	/** Helper function to get interpolated cooked FFT data for a given time value. */
	bool GetInterpolatedCookedFFTDataForTime(float InTime, uint32& InOutLastIndex, TArray<FSoundWaveSpectralData>& OutData, bool bLoop);
	bool GetInterpolatedCookedEnvelopeDataForTime(float InTime, uint32& InOutLastIndex, float& OutAmplitude, bool bLoop);

	/** If stream caching is enabled, allows the user to retain a strong handle to the first chunk of audio in the cache. 
	 *  Please note that this USoundWave is NOT guaranteed to be still alive when OnLoadCompleted is called.
	 */
	void GetHandleForChunkOfAudio(TFunction<void(FAudioChunkHandle)> OnLoadCompleted, bool bForceSync = false, int32 ChunkIndex = 1, ENamedThreads::Type CallbackThread = ENamedThreads::GameThread);

	/** If stream caching is enabled, set this sound wave to retain a strong handle to its first chunk. 
	 *  If not called on the game thread, bForceSync must be true.
	*/
	void RetainCompressedAudio(bool bForceSync = false);

	/** If stream caching is enabled and au.streamcache.KeepFirstChunkInMemory is 1, this will release this USoundWave's first chunk, allowing it to be deleted. */
	void ReleaseCompressedAudio();

<<<<<<< HEAD
=======
	bool IsRetainingAudio();

>>>>>>> 90fae962
	/** Returns the loading behavior we should use for this sound wave.
	 *  If this is called within Serialize(), this should be called with bCheckSoundClasses = false,
	 *  Since there is no guarantee that the deserialized USoundClasses have been resolved yet.
	 */
	ESoundWaveLoadingBehavior GetLoadingBehavior(bool bCheckSoundClasses = true) const;

	/** Use this to override how much audio data is loaded when this USoundWave is loaded. */
	UPROPERTY(EditAnywhere, AdvancedDisplay, Category = "Loading")
	int32 InitialChunkSize;

private:

	/** Helper functions to search analysis data. Takes starting index to start query. Returns which data index the result was found at. Returns INDEX_NONE if not found. */
	uint32 GetInterpolatedCookedFFTDataForTimeInternal(float InTime, uint32 StartingIndex, TArray<FSoundWaveSpectralData>& OutData, bool bLoop);
	uint32 GetInterpolatedCookedEnvelopeDataForTimeInternal(float InTime, uint32 StartingIndex, float& OutAmplitude, bool bLoop);

	/** What state the precache decompressor is in. */
	FThreadSafeCounter PrecacheState;

	/** the number of sounds currently playing this sound wave. */
	mutable FCriticalSection SourcesPlayingCs;

	TArray<FSoundWaveClientPtr> SourcesPlaying;

	// This is the sample rate retrieved from platform settings.
	float CachedSampleRateOverride;

	// We cache a soundwave's loading behavior on the first call to USoundWave::GetLoadingBehaviorForWave(true);
	// Caches resolved loading behavior from the SoundClass graph. Must be called on the game thread.
	void CacheInheritedLoadingBehavior();
	ESoundWaveLoadingBehavior CachedSoundWaveLoadingBehavior;

public:

	/** A localized version of the text that is actually spoken phonetically in the audio. */
	UPROPERTY(EditAnywhere, Category=Subtitles )
	FString SpokenText;

	/** The priority of the subtitle. */
	UPROPERTY(EditAnywhere, Category=Subtitles)
	float SubtitlePriority;

	/** Playback volume of sound 0 to 1 - Default is 1.0. */
	UPROPERTY(Category=Sound, meta=(ClampMin = "0.0"), EditAnywhere)
	float Volume;

	/** Playback pitch for sound. */
	UPROPERTY(Category=Sound, meta=(ClampMin = "0.125", ClampMax = "4.0"), EditAnywhere)
	float Pitch;

	/** Number of channels of multichannel data; 1 or 2 for regular mono and stereo files */
	UPROPERTY(Category=Info, AssetRegistrySearchable, VisibleAnywhere)
	int32 NumChannels;

#if WITH_EDITORONLY_DATA
	/** Offsets into the bulk data for the source wav data */
	UPROPERTY()
	TArray<int32> ChannelOffsets;

	/** Sizes of the bulk data for the source wav data */
	UPROPERTY()
	TArray<int32> ChannelSizes;

#endif // WITH_EDITORONLY_DATA

protected:

	/** Cached sample rate for displaying in the tools */
	UPROPERTY(Category = Info, AssetRegistrySearchable, VisibleAnywhere)
	int32 SampleRate;

public:

	/** Resource index to cross reference with buffers */
	int32 ResourceID;

	/** Size of resource copied from the bulk data */
	int32 ResourceSize;

	/** Cache the total used memory recorded for this SoundWave to keep INC/DEC consistent */
	int32 TrackedMemoryUsage;

	/**
	 * Subtitle cues.  If empty, use SpokenText as the subtitle.  Will often be empty,
	 * as the contents of the subtitle is commonly identical to what is spoken.
	 */
	UPROPERTY(EditAnywhere, Category=Subtitles)
	TArray<struct FSubtitleCue> Subtitles;

#if WITH_EDITORONLY_DATA
	/** Provides contextual information for the sound to the translator. */
	UPROPERTY(EditAnywhere, Category=Subtitles )
	FString Comment;

#endif // WITH_EDITORONLY_DATA

#if WITH_EDITORONLY_DATA
	UPROPERTY()
	FString SourceFilePath_DEPRECATED;
	UPROPERTY()
	FString SourceFileTimestamp_DEPRECATED;

	UPROPERTY(VisibleAnywhere, Instanced, Category=ImportSettings)
	class UAssetImportData* AssetImportData;

#endif // WITH_EDITORONLY_DATA

protected:

	/** Curves associated with this sound wave */
	UPROPERTY(EditAnywhere, Category = SoundWave, AdvancedDisplay)
	class UCurveTable* Curves;

	/** Hold a reference to our internal curve so we can switch back to it if we want to */
	UPROPERTY()
	class UCurveTable* InternalCurves;

	/** Potential strong handle to the first chunk of audio data. Can be released via ReleaseCompressedAudioData. */
	FAudioChunkHandle FirstChunk;

private:

	/**
	* helper function for getting the cached name of the current platform.
	*/
	static ITargetPlatform* GetRunningPlatform();

public:
	/** Async worker that decompresses the audio data on a different thread */
	typedef FAsyncTask< class FAsyncAudioDecompressWorker > FAsyncAudioDecompress;	// Forward declare typedef
	FAsyncAudioDecompress* AudioDecompressor;

	/** Pointer to 16 bit PCM data - used to avoid synchronous operation to obtain first block of the realtime decompressed buffer */
	uint8* CachedRealtimeFirstBuffer;

	/** The number of frames which have been precached for this sound wave. */
	int32 NumPrecacheFrames;

	/** Size of RawPCMData, or what RawPCMData would be if the sound was fully decompressed */
	int32 RawPCMDataSize;

	/** Pointer to 16 bit PCM data - used to decompress data to and preview sounds */
	uint8* RawPCMData;

	/** Memory containing the data copied from the compressed bulk data */
	FOwnedBulkDataPtr* OwnedBulkDataPtr;
	const uint8* ResourceData;

	/** Zeroth Chunk of audio for sources that use Load On Demand. */
	FBulkDataBuffer<uint8> ZerothChunkData;

	/** Uncompressed wav data 16 bit in mono or stereo - stereo not allowed for multichannel data */
	FByteBulkData RawData;

	/** GUID used to uniquely identify this node so it can be found in the DDC */
	FGuid CompressedDataGuid;

	FFormatContainer CompressedFormatData;

#if WITH_EDITORONLY_DATA
	TMap<FName, uint32> AsyncLoadingDataFormats;

	/** FByteBulkData doesn't currently support readonly access from multiple threads, so we limit access to RawData with a critical section on cook. */
	FCriticalSection RawDataCriticalSection;

#endif // WITH_EDITORONLY_DATA

	/** The streaming derived data for this sound on this platform. */
	FStreamedAudioPlatformData* RunningPlatformData;

	/** cooked streaming platform data for this sound */
	TSortedMap<FString, FStreamedAudioPlatformData*> CookedPlatformData;

	//~ Begin UObject Interface.
	virtual void Serialize( FArchive& Ar ) override;
	virtual void PostInitProperties() override;
	virtual bool IsReadyForFinishDestroy() override;
	virtual void FinishDestroy() override;
	virtual void PostLoad() override;

	// When stream caching is enabled, this is called after we've successfully compressed and split the streamed audio for this file.
	void EnsureZerothChunkIsLoaded();

	// Returns the amount of chunks this soundwave contains if it's streaming,
	// or zero if it is not a streaming source.
	uint32 GetNumChunks() const;

	uint32 GetSizeOfChunk(uint32 ChunkIndex);

	virtual void BeginDestroy() override;
#if WITH_EDITOR
	virtual void PostEditChangeProperty(FPropertyChangedEvent& PropertyChangedEvent) override;
#endif // WITH_EDITOR
	virtual void GetResourceSizeEx(FResourceSizeEx& CumulativeResourceSize) override;
	virtual FName GetExporterName() override;
	virtual FString GetDesc() override;
	virtual void GetAssetRegistryTags(TArray<FAssetRegistryTag>& OutTags) const override;
	//~ End UObject Interface.

	//~ Begin USoundBase Interface.
	virtual bool IsPlayable() const override;
	virtual void Parse( class FAudioDevice* AudioDevice, const UPTRINT NodeWaveInstanceHash, FActiveSound& ActiveSound, const FSoundParseParameters& ParseParams, TArray<FWaveInstance*>& WaveInstances ) override;
	virtual float GetDuration() override;
	virtual float GetSubtitlePriority() const override;
	virtual bool SupportsSubtitles() const override;
	virtual bool GetSoundWavesWithCookedAnalysisData(TArray<USoundWave*>& OutSoundWaves) override;
	virtual bool HasCookedFFTData() const override;
	virtual bool HasCookedAmplitudeEnvelopeData() const override;
	//~ End USoundBase Interface.

	// Called  when the procedural sound wave begins on the render thread. Only used in the audio mixer and when bProcedural is true.
	virtual void OnBeginGenerate() {}

	// Called when the procedural sound wave is done generating on the render thread. Only used in the audio mixer and when bProcedural is true..
	virtual void OnEndGenerate() {};

	void AddPlayingSource(const FSoundWaveClientPtr& Source);
	void RemovePlayingSource(const FSoundWaveClientPtr& Source);

	/** the number of sounds currently playing this sound wave. */
	FThreadSafeCounter NumSourcesPlaying;

	void AddPlayingSource()
	{
		NumSourcesPlaying.Increment();
	}

	void RemovePlayingSource()
	{
		check(NumSourcesPlaying.GetValue() > 0);
		NumSourcesPlaying.Decrement();
	}

	bool IsGeneratingAudio() const
	{		
		bool bIsGeneratingAudio = false;
		FScopeLock Lock(&SourcesPlayingCs);
		bIsGeneratingAudio = SourcesPlaying.Num() > 0;
		
		return bIsGeneratingAudio;
	}

	/**
	* Overwrite sample rate. Used for procedural soundwaves, as well as sound waves that are resampled on compress/decompress.
	*/

	void SetSampleRate(uint32 InSampleRate)
	{
		SampleRate = InSampleRate;
#if !WITH_EDITOR
		// Ensure that we invalidate our cached sample rate if the FProperty sample rate is changed.
		bCachedSampleRateFromPlatformSettings = false;
		bSampleRateManuallyReset = true;
#endif //WITH_EDITOR
	}

	/**
	 *	@param		Format		Format to check
	 *
	 *	@return		Sum of the size of waves referenced by this cue for the given platform.
	 */
	virtual int32 GetResourceSizeForFormat(FName Format);

	/**
	 * Frees up all the resources allocated in this class.
	 * @param bStopSoundsUsingThisResource if false, will leave any playing audio alive.
	 *        This occurs when we force a re-cook of audio while starting to play a sound.
	 */
	void FreeResources(bool bStopSoundsUsingThisResource = true);

	/** Will clean up the decompressor task if the task has finished or force it finish. Returns true if the decompressor is cleaned up. */
	bool CleanupDecompressor(bool bForceCleanup = false);

	/**
	 * Copy the compressed audio data from the bulk data
	 */
	virtual void InitAudioResource( FByteBulkData& CompressedData );

	/**
	 * Copy the compressed audio data from derived data cache
	 *
	 * @param Format to get the compressed audio in
	 * @return true if the resource has been successfully initialized or it was already initialized.
	 */
	virtual bool InitAudioResource(FName Format);

	/**
	 * Remove the compressed audio data associated with the passed in wave
	 */
	void RemoveAudioResource();

	/**
	 * Prints the subtitle associated with the SoundWave to the console
	 */
	void LogSubtitle( FOutputDevice& Ar );

	/**
	 * Handle any special requirements when the sound starts (e.g. subtitles)
	 */
	FWaveInstance& HandleStart(FActiveSound& ActiveSound, const UPTRINT WaveInstanceHash) const;

	/**
	 * This is only used for DTYPE_Procedural audio. It's recommended to use USynthComponent base class
	 * for procedurally generated sound vs overriding this function. If a new component is not feasible,
	 * consider using USoundWaveProcedural base class vs USoundWave base class since as it implements
	 * GeneratePCMData for you and you only need to return PCM data.
	 */
	virtual int32 GeneratePCMData(uint8* PCMData, const int32 SamplesNeeded) { ensure(false); return 0; }

	/**
	* Return the format of the generated PCM data type. Used in audio mixer to allow generating float buffers and avoid unnecessary format conversions.
	* This feature is only supported in audio mixer. If your procedural sound wave needs to be used in both audio mixer and old audio engine,
	* it's best to generate int16 data as old audio engine only supports int16 formats. Or check at runtime if the audio mixer is enabled.
	* Audio mixer will convert from int16 to float internally.
	*/
	virtual Audio::EAudioMixerStreamDataFormat::Type GetGeneratedPCMDataFormat() const { return Audio::EAudioMixerStreamDataFormat::Int16; }

	/**
	 * Gets the compressed data size from derived data cache for the specified format
	 *
	 * @param Format	format of compressed data
	 * @param CompressionOverrides Optional argument for compression overrides.
	 * @return			compressed data size, or zero if it could not be obtained
	 */
	int32 GetCompressedDataSize(FName Format, const FPlatformAudioCookOverrides* CompressionOverrides = GetPlatformCompressionOverridesForCurrentPlatform())
	{
		FByteBulkData* Data = GetCompressedData(Format, CompressionOverrides);
		return Data ? Data->GetBulkDataSize() : 0;
	}

	virtual bool HasCompressedData(FName Format, ITargetPlatform* TargetPlatform = GetRunningPlatform()) const;

#if WITH_EDITOR
	/** Utility which returns imported PCM data and the parsed header for the file. Returns true if there was data, false if there wasn't. */
	bool GetImportedSoundWaveData(TArray<uint8>& OutRawPCMData, uint32& OutSampleRate, uint16& OutNumChannels);

	/**
	 * This function can be called before playing or using a SoundWave to check if any cook settings have been modified since this SoundWave was last cooked.
	 */
	void InvalidateSoundWaveIfNeccessary();
#endif //WITH_EDITOR

private:

	FName GetPlatformSpecificFormat(FName Format, const FPlatformAudioCookOverrides* CompressionOverrides);

#if WITH_EDITOR
	void BakeFFTAnalysis();
	void BakeEnvelopeAnalysis();
#endif //WITH_EDITOR

public:

#if WITH_EDITOR
	void LogBakedData();
#endif //WITH_EDITOR

	virtual void BeginGetCompressedData(FName Format, const FPlatformAudioCookOverrides* CompressionOverrides);

	/**
	 * Gets the compressed data from derived data cache for the specified platform
	 * Warning, the returned pointer isn't valid after we add new formats
	 *
	 * @param Format	format of compressed data
	 * @param PlatformName optional name of platform we are getting compressed data for.
	 * @param CompressionOverrides optional platform compression overrides
	 * @return	compressed data, if it could be obtained
	 */
	virtual FByteBulkData* GetCompressedData(FName Format, const FPlatformAudioCookOverrides* CompressionOverrides = GetPlatformCompressionOverridesForCurrentPlatform());

	/**
	 * Change the guid and flush all compressed data
	 * @param bFreeResources if true, will delete any precached compressed data as well.
	 */
	void InvalidateCompressedData(bool bFreeResources = false, bool bRebuildStreamingChunks = true);

	/** Returns curves associated with this sound wave */
	virtual class UCurveTable* GetCurveData() const override { return Curves; }

	// This function returns true if there are streamable chunks in this asset.
	bool HasStreamingChunks();

#if WITH_EDITOR
	/** These functions are required for support for some custom details/editor functionality.*/

	/** Returns internal curves associated with this sound wave */
	class UCurveTable* GetInternalCurveData() const { return InternalCurves; }

	/** Returns whether this sound wave has internal curves. */
	bool HasInternalCurves() const { return InternalCurves != nullptr; }

	/** Sets the curve data for this sound wave. */
	void SetCurveData(UCurveTable* InCurves) { Curves = InCurves; }

	/** Sets the internal curve data for this sound wave. */
	void SetInternalCurveData(UCurveTable* InCurves) { InternalCurves = InCurves; }

	/** Gets the member name for the Curves property of the USoundWave object. */
	static FName GetCurvePropertyName() { return GET_MEMBER_NAME_CHECKED(USoundWave, Curves); }
#endif // WITH_EDITOR

	/** Checks whether sound has been categorised as streaming. */
	bool IsStreaming(const TCHAR* PlatformName = nullptr) const;
	bool IsStreaming(const FPlatformAudioCookOverrides& Overrides) const;

	/** Checks whether sound has seekable streaming enabled. */
	bool IsSeekableStreaming() const;
	/**
	 * Checks whether we should use the load on demand cache.
	 */
	bool ShouldUseStreamCaching() const;

	/**
	 * This returns the initial chunk of compressed data for streaming data sources.
	 */
	TArrayView<const uint8> GetZerothChunk(bool bForImmediatePlayback = false);

	/**
	 * Attempts to update the cached platform data after any changes that might affect it
	 */
	void UpdatePlatformData();

	void CleanupCachedRunningPlatformData();

	/**
	 * Serializes cooked platform data.
	 */
	void SerializeCookedPlatformData(class FArchive& Ar);

	/*
	* Returns a sample rate if there is a specific sample rate override for this platform, -1.0 otherwise.
	*/
	float GetSampleRateForCurrentPlatform();

	/**
	* Return the platform compression overrides set for the current platform.
	*/
	static const FPlatformAudioCookOverrides* GetPlatformCompressionOverridesForCurrentPlatform();

	/*
	* Returns a sample rate if there is a specific sample rate override for this platform, -1.0 otherwise.
	*/
	float GetSampleRateForCompressionOverrides(const FPlatformAudioCookOverrides* CompressionOverrides);

#if WITH_EDITORONLY_DATA

#if WITH_EDITOR
	/*
	* Returns a sample rate if there is a specific sample rate override for this platform, -1.0 otherwise.
	*/
	float GetSampleRateForTargetPlatform(const ITargetPlatform* TargetPlatform);

	/**
	 * Begins caching platform data in the background for the platform requested
	 */
	virtual void BeginCacheForCookedPlatformData(  const ITargetPlatform *TargetPlatform ) override;

	virtual bool IsCachedCookedPlatformDataLoaded( const ITargetPlatform* TargetPlatform ) override;

	/**
	 * Clear all the cached cooked platform data which we have accumulated with BeginCacheForCookedPlatformData calls
	 * The data can still be cached again using BeginCacheForCookedPlatformData again
	 */
	virtual void ClearAllCachedCookedPlatformData() override;

	virtual void ClearCachedCookedPlatformData( const ITargetPlatform* TargetPlatform ) override;

	virtual void WillNeverCacheCookedPlatformDataAgain() override;

	uint32 bNeedsThumbnailGeneration:1;
#endif // WITH_EDITOR

	/**
	 * Caches platform data for the sound.
	 */
	void CachePlatformData(bool bAsyncCache = false);

	/**
	 * Begins caching platform data in the background.
	 */
	void BeginCachePlatformData();

	/**
	 * Blocks on async cache tasks and prepares platform data for use.
	 */
	void FinishCachePlatformData();

	/**
	 * Forces platform data to be rebuilt.
	 */
	void ForceRebuildPlatformData();
#endif // WITH_EDITORONLY_DATA

	/**
	 * Get Chunk data for a specified chunk index.
	 * @param ChunkIndex	The Chunk index to cache.
	 * @param OutChunkData	Address of pointer that will store data.
	 */
	bool GetChunkData(int32 ChunkIndex, uint8** OutChunkData, bool bMakeSureChunkIsLoaded = false);

	void SetPrecacheState(ESoundWavePrecacheState InState)
	{
		PrecacheState.Set((int32)InState);
	}

	ESoundWavePrecacheState GetPrecacheState() const
	{
		return (ESoundWavePrecacheState)PrecacheState.GetValue();
	}

};


<|MERGE_RESOLUTION|>--- conflicted
+++ resolved
@@ -12,7 +12,6 @@
 #include "Misc/Guid.h"
 #include "Async/AsyncWork.h"
 #include "Sound/SoundBase.h"
-#include "Sound/SoundClass.h"
 #include "Serialization/BulkData.h"
 #include "Serialization/BulkDataBuffer.h"
 #include "Sound/SoundGroups.h"
@@ -289,12 +288,8 @@
 	ISoundWaveClient() {}
 	virtual ~ISoundWaveClient() {}
 	
-<<<<<<< HEAD
-	virtual void OnBeginDestroy(class USoundWave* Wave) = 0;
-=======
 	// OnBeginDestroy() returns true to unsubscribe as an ISoundWaveClient
 	virtual bool OnBeginDestroy(class USoundWave* Wave) = 0;
->>>>>>> 90fae962
 	virtual bool OnIsReadyForFinishDestroy(class USoundWave* Wave) const = 0;
 	virtual void OnFinishDestroy(class USoundWave* Wave) = 0;
 };
@@ -334,11 +329,7 @@
 	UPROPERTY(EditAnywhere, Category = "Playback|Streaming", meta = (DisplayName = "Seekable", EditCondition = "bStreaming"))
 	uint8 bSeekableStreaming:1;
 
-<<<<<<< HEAD
-	/** If stream caching is enabled, this can be used to specify how and when compressed audio data is loaded for this asset. */
-=======
 	/** Specifies how and when compressed audio data is loaded for asset if stream caching is enabled. */
->>>>>>> 90fae962
 	UPROPERTY(EditAnywhere, Category = "Loading", meta = (DisplayName = "Loading Behavior Override"))
 	ESoundWaveLoadingBehavior LoadingBehavior;
 
@@ -492,11 +483,8 @@
 	/** If stream caching is enabled and au.streamcache.KeepFirstChunkInMemory is 1, this will release this USoundWave's first chunk, allowing it to be deleted. */
 	void ReleaseCompressedAudio();
 
-<<<<<<< HEAD
-=======
 	bool IsRetainingAudio();
 
->>>>>>> 90fae962
 	/** Returns the loading behavior we should use for this sound wave.
 	 *  If this is called within Serialize(), this should be called with bCheckSoundClasses = false,
 	 *  Since there is no guarantee that the deserialized USoundClasses have been resolved yet.
