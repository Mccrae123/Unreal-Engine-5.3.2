// Copyright Epic Games, Inc. All Rights Reserved.

#pragma once

#include "CoreMinimal.h"
#include "UObject/ObjectMacros.h"
#include "UObject/Interface.h"
#include "Interface_PostProcessVolume.generated.h"

#define DEBUG_POST_PROCESS_VOLUME_ENABLE (!(UE_BUILD_SHIPPING))

struct FPostProcessSettings;

struct FPostProcessVolumeProperties
{
	const FPostProcessSettings* Settings;
	float Priority;
	float BlendRadius;
	float BlendWeight;
	bool bIsEnabled;
	bool bIsUnbound;
};

/** Interface for general PostProcessVolume access **/
UINTERFACE(MinimalAPI, meta = (CannotImplementInterfaceInBlueprint))
class UInterface_PostProcessVolume : public UInterface
{
	GENERATED_UINTERFACE_BODY()
};

class IInterface_PostProcessVolume
{
	GENERATED_IINTERFACE_BODY()

<<<<<<< HEAD
	ENGINE_API virtual bool EncompassesPoint(FVector Point, float SphereRadius/*=0.f*/, float* OutDistanceToPoint) = 0;
	ENGINE_API virtual FPostProcessVolumeProperties GetProperties() const = 0;
#if DEBUG_POST_PROCESS_VOLUME_ENABLE
	ENGINE_API virtual FString GetDebugName() const = 0;
=======
	virtual bool EncompassesPoint(FVector Point, float SphereRadius/*=0.f*/, float* OutDistanceToPoint) = 0;
	virtual FPostProcessVolumeProperties GetProperties() const = 0;
#if DEBUG_POST_PROCESS_VOLUME_ENABLE
	virtual FString GetDebugName() const = 0;
>>>>>>> 4af6daef
#endif
};<|MERGE_RESOLUTION|>--- conflicted
+++ resolved
@@ -32,16 +32,9 @@
 {
 	GENERATED_IINTERFACE_BODY()
 
-<<<<<<< HEAD
-	ENGINE_API virtual bool EncompassesPoint(FVector Point, float SphereRadius/*=0.f*/, float* OutDistanceToPoint) = 0;
-	ENGINE_API virtual FPostProcessVolumeProperties GetProperties() const = 0;
-#if DEBUG_POST_PROCESS_VOLUME_ENABLE
-	ENGINE_API virtual FString GetDebugName() const = 0;
-=======
 	virtual bool EncompassesPoint(FVector Point, float SphereRadius/*=0.f*/, float* OutDistanceToPoint) = 0;
 	virtual FPostProcessVolumeProperties GetProperties() const = 0;
 #if DEBUG_POST_PROCESS_VOLUME_ENABLE
 	virtual FString GetDebugName() const = 0;
->>>>>>> 4af6daef
 #endif
 };