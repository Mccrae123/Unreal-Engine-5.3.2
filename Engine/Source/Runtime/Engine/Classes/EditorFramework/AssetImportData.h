// Copyright Epic Games, Inc. All Rights Reserved.

#pragma once

#include "CoreMinimal.h"
#include "UObject/ObjectMacros.h"
#include "UObject/Object.h"
#include "Misc/SecureHash.h"
#include "AssetImportData.generated.h"

/** Struct that is used to store an array of asset import data as an asset registry tag */
USTRUCT()
struct FAssetImportInfo
{
	GENERATED_BODY()
	
#if WITH_EDITORONLY_DATA

	FAssetImportInfo() {}

	FAssetImportInfo(const FAssetImportInfo& In) : SourceFiles(In.SourceFiles) { }
	FAssetImportInfo& operator=(const FAssetImportInfo& In) { SourceFiles = In.SourceFiles; return *this; }

	FAssetImportInfo(FAssetImportInfo&& In) : SourceFiles(MoveTemp(In.SourceFiles)) { }
	FAssetImportInfo& operator=(FAssetImportInfo&& In) { SourceFiles = MoveTemp(In.SourceFiles); return *this; }

	struct FSourceFile
	{
		FSourceFile() = default;

		FSourceFile(FString InRelativeFilename, const FDateTime& InTimestamp = 0, const FMD5Hash& InFileHash = FMD5Hash(), const FString& InDisplayLabelName = FString())
			: RelativeFilename(MoveTemp(InRelativeFilename))
			, Timestamp(InTimestamp)
			, FileHash(InFileHash)
			, DisplayLabelName(InDisplayLabelName)
		{}

		/** The path to the file that this asset was imported from. Relative to either the asset's package, BaseDir(), or absolute */
		FString RelativeFilename;

		/** The timestamp of the file when it was imported (as UTC). 0 when unknown. */
		FDateTime Timestamp;

		/** The MD5 hash of the file when it was imported. Invalid when unknown. */
		FMD5Hash FileHash;

		/** The Label use to display this source file in the property editor. */
		FString DisplayLabelName;
	};

	/** Convert this import information to JSON */
	ENGINE_API FString ToJson() const;

	/** Attempt to parse an asset import structure from the specified json string. */
	static ENGINE_API TOptional<FAssetImportInfo> FromJson(FString InJsonString);

	/** Insert information pertaining to a new source file to this structure */
	void Insert(const FSourceFile& InSourceFile) { SourceFiles.Add(InSourceFile); }

	/** Array of information pertaining to the source files that this asset was imported from */
	TArray<FSourceFile> SourceFiles;

#endif // WITH_EDITORONLY_DATA
};

DECLARE_MULTICAST_DELEGATE_TwoParams(FOnImportDataChanged, const FAssetImportInfo& /*OldData*/, const class UAssetImportData* /* NewData */);

/* todo: Make this class better suited to multiple import paths - maybe have FAssetImportInfo use a map rather than array? */
UCLASS(EditInlineNew, MinimalAPI)
class UAssetImportData : public UObject
{
public:
	GENERATED_UCLASS_BODY()

	/** Only valid in the editor */
	virtual bool IsEditorOnly() const override { return true; }

#if WITH_EDITOR
	/**
	 * Add or update a filename at the specified index. If the index is greater then the number of source file,
	 * it will add empty filenames to fill up to the specified index. The timespan and MD5 will be computed.
	 *
	 * @Param InPath: The filename we want to set at the specified index.
	 * @Param Index: This specify the source file index in case you have many source file for an imported asset
	 * @Param SourceFileLabel: Optional, can be empty string, the label we want to see in the UI when displaying the source file. (useful for multi source)
	 */
	UFUNCTION(BlueprintCallable, Category = "AssetImportData")
	ENGINE_API void ScriptedAddFilename(const FString& InPath, int32 Index, FString SourceFileLabel);
#endif //WITH_EDITOR


#if WITH_EDITORONLY_DATA

	/** Path to the resource used to construct this static mesh. Relative to the object's package, BaseDir() or absolute */
	UPROPERTY()
	FString SourceFilePath_DEPRECATED;

	/** Date/Time-stamp of the file from the last import */
	UPROPERTY()
	FString SourceFileTimestamp_DEPRECATED;

	/** Source file data describing the files that were used to import this asset. */
	UPROPERTY(VisibleAnywhere, Category="File Path")
	FAssetImportInfo SourceData;

public:

	/** Static event that is broadcast whenever any asset has updated its import data */
	static ENGINE_API FOnImportDataChanged OnImportDataChanged;

	/** Update this import data using the specified file. Called when an asset has been imported from a file. */
	ENGINE_API void Update(const FString& AbsoluteFilename, FMD5Hash *Md5Hash = nullptr);

	//@third party BEGIN SIMPLYGON
	/** Update this import data using the specified filename and Precomputed Hash. */
	ENGINE_API void Update(const FString& AbsoluteFileName, const FMD5Hash PreComputedHash);
	//@third party END SIMPLYGON

	/** Update this import data using the specified filename. Will not update the imported timestamp or MD5 (so we can update files when they move). */
	ENGINE_API void UpdateFilenameOnly(const FString& InPath);

	/** Update the filename at the specific specified index. Will not update the imported timestamp or MD5 (so we can update files when they move). */
	ENGINE_API void UpdateFilenameOnly(const FString& InPath, int32 Index);

	/** Add a filename at the specific index. Will update the imported timespan and MD5. It will also add in between with empty filenames*/
	ENGINE_API void AddFileName(const FString& InPath, int32 Index, FString SourceFileLabel = FString());

	/** Replace the source files with the one provided. The MD5 hashes will be computed if they aren't set */
	ENGINE_API void SetSourceFiles(TArray<FAssetImportInfo::FSourceFile>&& SourceFiles);

	/** Replace the source files with the one provided. The MD5 hashes will be computed if they aren't set */
	void SetSourceFiles(TArray<FAssetImportInfo::FSourceFile>&& SourceFiles);

#if WITH_EDITOR
	/** If your asset import data flavor need to add some asset registry tag, override this function. */
	virtual void AppendAssetRegistryTags(TArray<FAssetRegistryTag>& OutTags){}
	
	/** Helper function to return the first filename stored in this data. The resulting filename will be absolute (ie, not relative to the asset).  */
	UFUNCTION(BlueprintCallable, meta=(DisplayName="GetFirstFilename", ScriptName="GetFirstFilename"), Category="AssetImportData")
	ENGINE_API FString K2_GetFirstFilename() const;
#endif
	ENGINE_API FString GetFirstFilename() const;

	/** Const access to the source file data */
	const FAssetImportInfo& GetSourceData() const { return SourceData; }

	/** Extract all the (resolved) filenames from this data  */
#if WITH_EDITOR
	UFUNCTION(BlueprintCallable, meta=(DisplayName="ExtractFilenames", ScriptName="ExtractFilenames"), Category="AssetImportData")
	ENGINE_API TArray<FString> K2_ExtractFilenames() const;
#endif
	ENGINE_API TArray<FString> ExtractFilenames() const;
	ENGINE_API void ExtractFilenames(TArray<FString>& AbsoluteFilenames) const;
	
	ENGINE_API void ExtractDisplayLabels(TArray<FString>& FileDisplayLabels) const;

	int32 GetSourceFileCount() const { return SourceData.SourceFiles.Num(); }

	/** Resolve a filename that is relative to either the specified package, BaseDir() or absolute */
	static ENGINE_API FString ResolveImportFilename(const FString& InRelativePath, const UPackage* Outermost);
	static ENGINE_API FString ResolveImportFilename(FStringView InRelativePath, FStringView OutermostPath);

	/** Convert an absolute import path so that it's relative to either this object's package, BaseDir() or leave it absolute */
	static ENGINE_API FString SanitizeImportFilename(const FString& InPath, const UPackage* Outermost);
	static ENGINE_API FString SanitizeImportFilename(const FString& InPath, const FString& PackagePath);

<<<<<<< HEAD
=======
	ENGINE_API virtual void PostLoad() override;

>>>>>>> 4af6daef
	/** Convert an absolute import path so that it's relative to either this object's package, BaseDir() or leave it absolute */
	ENGINE_API FString SanitizeImportFilename(const FString& InPath) const;

protected:

protected:

	/** Resolve a filename that is relative to either this object's package, BaseDir() or absolute */
	ENGINE_API FString ResolveImportFilename(const FString& InRelativePath) const;

	/** Overridden serialize function to write out the underlying data as json */
	ENGINE_API virtual void Serialize(FStructuredArchive::FRecord Record) override;
	
#endif		// WITH_EDITORONLY_DATA
};

<|MERGE_RESOLUTION|>--- conflicted
+++ resolved
@@ -128,9 +128,6 @@
 	/** Replace the source files with the one provided. The MD5 hashes will be computed if they aren't set */
 	ENGINE_API void SetSourceFiles(TArray<FAssetImportInfo::FSourceFile>&& SourceFiles);
 
-	/** Replace the source files with the one provided. The MD5 hashes will be computed if they aren't set */
-	void SetSourceFiles(TArray<FAssetImportInfo::FSourceFile>&& SourceFiles);
-
 #if WITH_EDITOR
 	/** If your asset import data flavor need to add some asset registry tag, override this function. */
 	virtual void AppendAssetRegistryTags(TArray<FAssetRegistryTag>& OutTags){}
@@ -164,15 +161,10 @@
 	static ENGINE_API FString SanitizeImportFilename(const FString& InPath, const UPackage* Outermost);
 	static ENGINE_API FString SanitizeImportFilename(const FString& InPath, const FString& PackagePath);
 
-<<<<<<< HEAD
-=======
 	ENGINE_API virtual void PostLoad() override;
 
->>>>>>> 4af6daef
 	/** Convert an absolute import path so that it's relative to either this object's package, BaseDir() or leave it absolute */
 	ENGINE_API FString SanitizeImportFilename(const FString& InPath) const;
-
-protected:
 
 protected:
 
