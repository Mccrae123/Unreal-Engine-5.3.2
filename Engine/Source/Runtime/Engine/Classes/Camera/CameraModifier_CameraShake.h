// Copyright Epic Games, Inc. All Rights Reserved.

/**
 * Camera modifier that provides support for code-based oscillating camera shakes.
 */

#pragma once

#include "CoreMinimal.h"
#include "UObject/ObjectMacros.h"
#include "Templates/SubclassOf.h"
#include "Camera/CameraTypes.h"
#include "Camera/CameraModifier.h"
#include "CameraModifier_CameraShake.generated.h"

class UCameraShakeBase;
class UCameraShakeSourceComponent;

USTRUCT()
struct FPooledCameraShakes
{
	GENERATED_BODY()
		
	UPROPERTY()
	TArray<UCameraShakeBase*> PooledShakes;
};

USTRUCT()
struct FActiveCameraShakeInfo
{
	GENERATED_BODY()

	FActiveCameraShakeInfo() 
		: ShakeInstance(nullptr)
		, ShakeSource(nullptr)
		, bIsCustomInitialized(false)
	{}

	UPROPERTY()
	UCameraShakeBase* ShakeInstance;

	UPROPERTY()
	TWeakObjectPtr<const UCameraShakeSourceComponent> ShakeSource;

	UPROPERTY()
	bool bIsCustomInitialized;
};

DECLARE_DELEGATE_OneParam(FOnInitializeCameraShake, UCameraShakeBase*);

/** Parameter struct for adding new camera shakes to UCameraModifier_CameraShake */
struct FAddCameraShakeParams
{
	/** Global scale to use for the new camera shake */
	float Scale;
<<<<<<< HEAD
	ECameraShakePlaySpace PlaySpace;
=======
	/** The transform space to use for the new camera shake */
	ECameraShakePlaySpace PlaySpace;
	/** User space to use when PlaySpace is UserDefined */
>>>>>>> 3aae9151
	FRotator UserPlaySpaceRot;

	/** The source to use for dynamically attenuating the new camera shake */
	const UCameraShakeSourceComponent* SourceComponent;

<<<<<<< HEAD
=======
	/**
	 * A custom callback to initialize the new camera shake.
	 *
	 * Note that when this is set, the given camera shake will not be recycled. It will be discarded
	 * completely upon finishing.
	 */
	FOnInitializeCameraShake Initializer;

>>>>>>> 3aae9151
	FAddCameraShakeParams()
		: Scale(1.f), PlaySpace(ECameraShakePlaySpace::CameraLocal), UserPlaySpaceRot(FRotator::ZeroRotator), SourceComponent(nullptr)
	{}
	FAddCameraShakeParams(float InScale, ECameraShakePlaySpace InPlaySpace = ECameraShakePlaySpace::CameraLocal, FRotator InUserPlaySpaceRot = FRotator::ZeroRotator, const UCameraShakeSourceComponent* InSourceComponent = nullptr)
		: Scale(InScale), PlaySpace(InPlaySpace), UserPlaySpaceRot(InUserPlaySpaceRot), SourceComponent(InSourceComponent)
	{}
};

//~=============================================================================
/**
 * A UCameraModifier_CameraShake is a camera modifier that can apply a UCameraShakeBase to 
 * the owning camera.
 */
UCLASS(config=Camera)
class ENGINE_API UCameraModifier_CameraShake : public UCameraModifier
{
	GENERATED_BODY()

public:
	UCameraModifier_CameraShake(const FObjectInitializer& ObjectInitializer);

	/** 
	 * Adds a new active screen shake to be applied. 
	 * @param NewShake - The class of camera shake to instantiate.
	 * @param Params - The parameters for the new camera shake.
	 */
	virtual UCameraShakeBase* AddCameraShake(TSubclassOf<UCameraShakeBase> NewShake, const FAddCameraShakeParams& Params);

	/** 
	 * Adds a new active screen shake to be applied. 
	 * @param NewShake - The class of camera shake to instantiate.
	 * @param Scale - The scalar intensity to play the shake.
	 * @param PlaySpace - Which coordinate system to play the shake in.
	 * @param UserPlaySpaceRot - Coordinate system to play shake when PlaySpace == CAPS_UserDefined.
	 */
	UE_DEPRECATED(4.25, "Please use the new AddCameraShake method that takes a parameter struct.")
	virtual UCameraShakeBase* AddCameraShake(TSubclassOf<UCameraShakeBase> NewShake, float Scale, ECameraShakePlaySpace PlaySpace= ECameraShakePlaySpace::CameraLocal, FRotator UserPlaySpaceRot = FRotator::ZeroRotator)
	{
		return AddCameraShake(NewShake, FAddCameraShakeParams(Scale, PlaySpace, UserPlaySpaceRot));
	}

	/**
	 * Returns a list of currently active camera shakes.
	 * @param ActiveCameraShakes - The array to fill up with shake information.
	 */
	virtual void GetActiveCameraShakes(TArray<FActiveCameraShakeInfo>& ActiveCameraShakes) const;
	
	/**
	 * Stops and removes the camera shake of the given class from the camera.
	 * @param Shake - the camera shake class to remove.
	 * @param bImmediately		If true, shake stops right away regardless of blend out settings. If false, shake may blend out according to its settings.
	 */
	virtual void RemoveCameraShake(UCameraShakeBase* ShakeInst, bool bImmediately = true);

	/**
	 * Stops and removes all camera shakes of the given class from the camera. 
	 * @param bImmediately		If true, shake stops right away regardless of blend out settings. If false, shake may blend out according to its settings.
	 */
	virtual void RemoveAllCameraShakesOfClass(TSubclassOf<UCameraShakeBase> ShakeClass, bool bImmediately = true);

	/**
	 * Stops and removes all camera shakes originating from the given source.
	 * @param SourceComponent   The shake source.
	 * @param bImmediately      If true, shake stops right away regardless of blend out settings. If false, shake may blend out according to its settings.
	 */
	virtual void RemoveAllCameraShakesFromSource(const UCameraShakeSourceComponent* SourceComponent, bool bImmediately = true);

	/**
	 * Stops and removes all camera shakes of the given class originating from the given source.
	 * @param ShakeClasss       The camera shake class to remove.
	 * @param SourceComponent   The shake source.
	 * @param bImmediately      If true, shake stops right away regardless of blend out settings. If false, shake may blend out according to its settings.
	 */
	virtual void RemoveAllCameraShakesOfClassFromSource(TSubclassOf<UCameraShakeBase> ShakeClass, const UCameraShakeSourceComponent* SourceComponent, bool bImmediately = true);

	/** 
	 * Stops and removes all camera shakes from the camera. 
	 * @param bImmediately		If true, shake stops right away regardless of blend out settings. If false, shake may blend out according to its settings.
	 */
	virtual void RemoveAllCameraShakes(bool bImmediately = true);
	
	//~ Begin UCameraModifer Interface
	virtual bool ModifyCamera(float DeltaTime, struct FMinimalViewInfo& InOutPOV) override;
	virtual void DisplayDebug(class UCanvas* Canvas, const FDebugDisplayInfo& DebugDisplay, float& YL, float& YPos) override;
	//~ End UCameraModifer Interface

protected:

	/** List of active CameraShake instances */
	UPROPERTY()
	TArray<FActiveCameraShakeInfo> ActiveShakes;

	UPROPERTY()
	TMap<TSubclassOf<UCameraShakeBase>, FPooledCameraShakes> ExpiredPooledShakesMap;

<<<<<<< HEAD
=======
	void SaveShakeInExpiredPoolIfPossible(const FActiveCameraShakeInfo& ShakeInfo);
>>>>>>> 3aae9151
	void SaveShakeInExpiredPool(UCameraShakeBase* ShakeInst);
	UCameraShakeBase* ReclaimShakeFromExpiredPool(TSubclassOf<UCameraShakeBase> CameraShakeClass);

	/** Scaling factor applied to all camera shakes in when in splitscreen mode. Normally used to reduce shaking, since shakes feel more intense in a smaller viewport. */
	UPROPERTY(EditAnywhere, Category = CameraModifier_CameraShake)
	float SplitScreenShakeScale;
};<|MERGE_RESOLUTION|>--- conflicted
+++ resolved
@@ -53,20 +53,14 @@
 {
 	/** Global scale to use for the new camera shake */
 	float Scale;
-<<<<<<< HEAD
-	ECameraShakePlaySpace PlaySpace;
-=======
 	/** The transform space to use for the new camera shake */
 	ECameraShakePlaySpace PlaySpace;
 	/** User space to use when PlaySpace is UserDefined */
->>>>>>> 3aae9151
 	FRotator UserPlaySpaceRot;
 
 	/** The source to use for dynamically attenuating the new camera shake */
 	const UCameraShakeSourceComponent* SourceComponent;
 
-<<<<<<< HEAD
-=======
 	/**
 	 * A custom callback to initialize the new camera shake.
 	 *
@@ -75,7 +69,6 @@
 	 */
 	FOnInitializeCameraShake Initializer;
 
->>>>>>> 3aae9151
 	FAddCameraShakeParams()
 		: Scale(1.f), PlaySpace(ECameraShakePlaySpace::CameraLocal), UserPlaySpaceRot(FRotator::ZeroRotator), SourceComponent(nullptr)
 	{}
@@ -171,10 +164,7 @@
 	UPROPERTY()
 	TMap<TSubclassOf<UCameraShakeBase>, FPooledCameraShakes> ExpiredPooledShakesMap;
 
-<<<<<<< HEAD
-=======
 	void SaveShakeInExpiredPoolIfPossible(const FActiveCameraShakeInfo& ShakeInfo);
->>>>>>> 3aae9151
 	void SaveShakeInExpiredPool(UCameraShakeBase* ShakeInst);
 	UCameraShakeBase* ReclaimShakeFromExpiredPool(TSubclassOf<UCameraShakeBase> CameraShakeClass);
 
