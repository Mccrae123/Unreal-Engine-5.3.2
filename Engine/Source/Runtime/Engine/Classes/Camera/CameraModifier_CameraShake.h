--- conflicted
+++ resolved
@@ -22,11 +22,7 @@
 	GENERATED_BODY()
 		
 	UPROPERTY()
-<<<<<<< HEAD
-	TArray<UCameraShakeBase*> PooledShakes;
-=======
 	TArray<TObjectPtr<UCameraShakeBase>> PooledShakes;
->>>>>>> 6bbb88c8
 };
 
 USTRUCT()
@@ -41,11 +37,7 @@
 	{}
 
 	UPROPERTY()
-<<<<<<< HEAD
-	UCameraShakeBase* ShakeInstance;
-=======
 	TObjectPtr<UCameraShakeBase> ShakeInstance;
->>>>>>> 6bbb88c8
 
 	UPROPERTY()
 	TWeakObjectPtr<const UCameraShakeSourceComponent> ShakeSource;
