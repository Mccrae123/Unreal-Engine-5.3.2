// Copyright Epic Games, Inc. All Rights Reserved.

#pragma once

#include "CoreMinimal.h"
#include "UObject/ObjectMacros.h"
#include "UObject/Object.h"
#include "UObject/ScriptMacros.h"
#include "Engine/Scene.h"
#include "CameraModifier.generated.h"

class AActor;
class APlayerCameraManager;
class FDebugDisplayInfo;

//=============================================================================
/**
 * A CameraModifier is a base class for objects that may adjust the final camera properties after
 * being computed by the APlayerCameraManager (@see ModifyCamera). A CameraModifier
 * can be stateful, and is associated uniquely with a specific APlayerCameraManager.
 */
UCLASS(BlueprintType, Blueprintable, MinimalAPI)
class UCameraModifier : public UObject
{
	GENERATED_UCLASS_BODY()

public:
	/** If true, enables certain debug visualization features. */
	UPROPERTY(EditAnywhere, Category = Debug)
	uint32 bDebug : 1;

	/** If true, no other modifiers of same priority allowed. */
	UPROPERTY(EditDefaultsOnly, BlueprintReadOnly, Category = CameraModifier)
	uint32 bExclusive : 1;

protected:
	/** If true, do not apply this modifier to the camera. */
	uint32 bDisabled:1;

	/** If true, this modifier will disable itself when finished interpolating out. */
	uint32 bPendingDisable:1;

public:
	/** Priority value that determines the order in which modifiers are applied. 0 = highest priority, 255 = lowest. */
	UPROPERTY(EditDefaultsOnly, BlueprintReadOnly, Category = CameraModifier)
	uint8 Priority;	
	
protected:
	/** Camera this object is associated with. */
	UPROPERTY(transient, BlueprintReadOnly, Category = CameraModifier)
	TObjectPtr<class APlayerCameraManager> CameraOwner;

	/** When blending in, alpha proceeds from 0 to 1 over this time */
	UPROPERTY(EditDefaultsOnly, BlueprintReadOnly, Category = CameraModifier)
	float AlphaInTime;

	/** When blending out, alpha proceeds from 1 to 0 over this time */
	UPROPERTY(EditDefaultsOnly, BlueprintReadOnly, Category = CameraModifier)
	float AlphaOutTime;

	/** Current blend alpha. */
	UPROPERTY(transient, BlueprintReadOnly, Category = CameraModifier)
	float Alpha;

	UFUNCTION()
<<<<<<< HEAD
	void OnCameraOwnerDestroyed(AActor* InOwner);
=======
	ENGINE_API void OnCameraOwnerDestroyed(AActor* InOwner);
>>>>>>> 4af6daef

protected:
	/** @return Returns the ideal blend alpha for this modifier. Interpolation will seek this value. */
	ENGINE_API virtual float GetTargetAlpha();

public:

	/**
	 * Allows camera modifiers to output debug text during "showdebug camera"
	 * @param Canvas - The canvas to write debug info on.
	 * @param DebugDisplay - Meta data about the current debug display.
	 * @param YL - Vertical spacing.
	 * @param YPos - Current vertical space to start writing.
	 */
	ENGINE_API virtual void DisplayDebug(class UCanvas* Canvas, const FDebugDisplayInfo& DebugDisplay, float& YL, float& YPos);

	/** 
	 * Allows any custom initialization. Called immediately after creation.
	 * @param Camera - The camera this modifier should be associated with.
	 */
	ENGINE_API virtual void AddedToCamera( APlayerCameraManager* Camera );
	
	/**
	 * Directly modifies variables in the owning camera
	 * @param	DeltaTime	Change in time since last update
	 * @param	InOutPOV	Current Point of View, to be updated.
	 * @return	bool		True if should STOP looping the chain, false otherwise
	 */
	ENGINE_API virtual bool ModifyCamera(float DeltaTime, struct FMinimalViewInfo& InOutPOV);

	/** 
	 * Called per tick that the modifier is active to allow Blueprinted modifiers to modify the camera's transform. 
	 * Scaling by Alpha happens after this in code, so no need to deal with that in the blueprint.
	 * @param	DeltaTime	Change in time since last update
	 * @param	ViewLocation		The current camera location.
	 * @param	ViewRotation		The current camera rotation.
	 * @param	FOV					The current camera fov.
	 * @param	NewViewLocation		(out) The modified camera location.
	 * @param	NewViewRotation		(out) The modified camera rotation.
	 * @param	NewFOV				(out) The modified camera FOV.
	 */
	UFUNCTION(BlueprintImplementableEvent, BlueprintCosmetic)
	ENGINE_API void BlueprintModifyCamera(float DeltaTime, FVector ViewLocation, FRotator ViewRotation, float FOV, FVector& NewViewLocation, FRotator& NewViewRotation, float& NewFOV);

	/**
	 * Called per tick that the modifier is active to allow Blueprinted modifiers to modify the camera's postprocess effects.
	 * Scaling by Alpha happens after this in code, so no need to deal with that in the blueprint.
	 * @param	DeltaTime				Change in time since last update
	 * @param	PostProcessBlendWeight	(out) Blend weight applied to the entire postprocess structure.
	 * @param	PostProcessSettings		(out) Post process structure defining what settings and values to override.
	 */
	UFUNCTION(BlueprintImplementableEvent, BlueprintCosmetic)
	ENGINE_API void BlueprintModifyPostProcess(float DeltaTime, float& PostProcessBlendWeight, FPostProcessSettings& PostProcessSettings);

	/** @return Returns true if modifier is disabled, false otherwise. */
	UFUNCTION(BlueprintCallable, Category = CameraModifier)
	ENGINE_API virtual bool IsDisabled() const;
	
	/** @return Returns the actor the camera is currently viewing. */
	UFUNCTION(BlueprintCallable, Category = CameraModifier)
	ENGINE_API virtual AActor* GetViewTarget() const;

	/** 
	 *  Disables this modifier.
	 *  @param  bImmediate  - true to disable with no blend out, false (default) to allow blend out
	 */
	UFUNCTION(BlueprintCallable, Category=CameraModifier)
	ENGINE_API virtual void DisableModifier(bool bImmediate = false);

	/** Enables this modifier. */
	UFUNCTION(BlueprintCallable, Category = CameraModifier)
	ENGINE_API virtual void EnableModifier();

	/** Toggled disabled/enabled state of this modifier. */
	ENGINE_API virtual void ToggleModifier();
	
	/**
	 * Called to give modifiers a chance to adjust view rotation updates before they are applied.
	 *
	 * Default just returns ViewRotation unchanged
	 * @param ViewTarget - Current view target.
	 * @param DeltaTime - Frame time in seconds.
	 * @param OutViewRotation - In/out. The view rotation to modify.
	 * @param OutDeltaRot - In/out. How much the rotation changed this frame.
	 * @return Return true to prevent subsequent (lower priority) modifiers to further adjust rotation, false otherwise.
	 */
	ENGINE_API virtual bool ProcessViewRotation(class AActor* ViewTarget, float DeltaTime, FRotator& OutViewRotation, FRotator& OutDeltaRot);

	/**
	 * Responsible for updating alpha blend value.
	 *
	 * @param	Camera		- Camera that is being updated
	 * @param	DeltaTime	- Amount of time since last update
	 */
	ENGINE_API virtual void UpdateAlpha(float DeltaTime);

	/** @return Returns the appropriate world context for this object. */
	ENGINE_API UWorld* GetWorld() const;

protected:
	/** Allows modifying the camera in native code. */
	ENGINE_API virtual void ModifyCamera(float DeltaTime, FVector ViewLocation, FRotator ViewRotation, float FOV, FVector& NewViewLocation, FRotator& NewViewRotation, float& NewFOV);

	/** Allows modifying the post process in native code. */
	ENGINE_API virtual void ModifyPostProcess(float DeltaTime, float& PostProcessBlendWeight, FPostProcessSettings& PostProcessSettings);
};<|MERGE_RESOLUTION|>--- conflicted
+++ resolved
@@ -63,11 +63,7 @@
 	float Alpha;
 
 	UFUNCTION()
-<<<<<<< HEAD
-	void OnCameraOwnerDestroyed(AActor* InOwner);
-=======
 	ENGINE_API void OnCameraOwnerDestroyed(AActor* InOwner);
->>>>>>> 4af6daef
 
 protected:
 	/** @return Returns the ideal blend alpha for this modifier. Interpolation will seek this value. */
