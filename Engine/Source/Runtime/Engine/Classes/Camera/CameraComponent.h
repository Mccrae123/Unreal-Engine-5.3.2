// Copyright Epic Games, Inc. All Rights Reserved.

#pragma once

#include "CoreMinimal.h"
#include "UObject/ObjectMacros.h"
#include "UObject/ScriptInterface.h"
#include "Components/SceneComponent.h"
#include "Engine/BlendableInterface.h"
#include "Engine/Scene.h"
#include "Camera/CameraTypes.h"
#include "CameraComponent.generated.h"

class UStaticMesh;

/**
  * Represents a camera viewpoint and settings, such as projection type, field of view, and post-process overrides.
  * The default behavior for an actor used as the camera view target is to look for an attached camera component and use its location, rotation, and settings.
  */
UCLASS(HideCategories=(Mobility, Rendering, LOD), Blueprintable, ClassGroup=Camera, meta=(BlueprintSpawnableComponent), MinimalAPI)
class UCameraComponent : public USceneComponent
{
	GENERATED_UCLASS_BODY()

	/** 
	 * The horizontal field of view (in degrees) in perspective mode (ignored in Orthographic mode)
	 *
	 * If the aspect ratio axis constraint (from ULocalPlayer, ALevelSequenceActor, etc.) is set to maintain vertical FOV, the AspectRatio
	 * property will be used to convert this property's value to a vertical FOV.
	 *
	 */
	UPROPERTY(Interp, EditAnywhere, BlueprintReadWrite, Category = CameraSettings, meta = (UIMin = "5.0", UIMax = "170", ClampMin = "0.001", ClampMax = "360.0", Units = deg))
	float FieldOfView;
	UFUNCTION(BlueprintCallable, Category = Camera)
	virtual void SetFieldOfView(float InFieldOfView) { FieldOfView = InFieldOfView; }

	/** The desired width (in world units) of the orthographic view (ignored in Perspective mode) */
	UPROPERTY(Interp, EditAnywhere, BlueprintReadWrite, Category = CameraSettings)
	float OrthoWidth;
	UFUNCTION(BlueprintCallable, Category = Camera)
	void SetOrthoWidth(float InOrthoWidth) { OrthoWidth = InOrthoWidth; }

	/** The near plane distance of the orthographic view (in world units) */
	UPROPERTY(Interp, EditAnywhere, BlueprintReadWrite, Category = CameraSettings)
	float OrthoNearClipPlane;
	UFUNCTION(BlueprintCallable, Category = Camera)
	void SetOrthoNearClipPlane(float InOrthoNearClipPlane) { OrthoNearClipPlane = InOrthoNearClipPlane; }

	/** The far plane distance of the orthographic view (in world units) */
	UPROPERTY(Interp, EditAnywhere, BlueprintReadWrite, Category = CameraSettings)
	float OrthoFarClipPlane;
	UFUNCTION(BlueprintCallable, Category = Camera)
	void SetOrthoFarClipPlane(float InOrthoFarClipPlane) { OrthoFarClipPlane = InOrthoFarClipPlane; }

	/** Aspect Ratio (Width/Height) */
	UPROPERTY(Interp, EditAnywhere, BlueprintReadWrite, Category = CameraSettings, meta = (ClampMin = "0.1", ClampMax = "100.0", EditCondition = "bConstrainAspectRatio"))
	float AspectRatio;
	UFUNCTION(BlueprintCallable, Category = Camera)
	void SetAspectRatio(float InAspectRatio) { AspectRatio = InAspectRatio; }

	/** Override for the default aspect ratio axis constraint defined on the local player */
	UPROPERTY(Interp, EditAnywhere, BlueprintReadWrite, Category = CameraOptions, meta = (EditCondition = "bOverrideAspectRatioAxisConstraint"))
	TEnumAsByte<EAspectRatioAxisConstraint> AspectRatioAxisConstraint = EAspectRatioAxisConstraint::AspectRatio_MaintainXFOV;
	UFUNCTION(BlueprintCallable, Category = Camera)
	void SetAspectRatioAxisConstraint(EAspectRatioAxisConstraint InAspectRatioAxisConstraint) { AspectRatioAxisConstraint = InAspectRatioAxisConstraint; }

	/** If bConstrainAspectRatio is true, black bars will be added if the destination view has a different aspect ratio than this camera requested. */
	UPROPERTY(Interp, EditAnywhere, BlueprintReadWrite, Category = CameraOptions)
	uint8 bConstrainAspectRatio : 1;
	UFUNCTION(BlueprintCallable, Category = Camera)
	void SetConstraintAspectRatio(bool bInConstrainAspectRatio) { bConstrainAspectRatio = bInConstrainAspectRatio; }

	/** Whether to override the default aspect ratio axis constraint defined on the local player */
	UPROPERTY(Interp, EditAnywhere, BlueprintReadWrite, Category = CameraOptions)
	uint8 bOverrideAspectRatioAxisConstraint : 1;

	// If true, account for the field of view angle when computing which level of detail to use for meshes.
	UPROPERTY(Interp, EditAnywhere, AdvancedDisplay, BlueprintReadWrite, Category = CameraOptions)
	uint8 bUseFieldOfViewForLOD : 1;
	UFUNCTION(BlueprintCallable, Category = Camera)
	void SetUseFieldOfViewForLOD(bool bInUseFieldOfViewForLOD) { bUseFieldOfViewForLOD = bInUseFieldOfViewForLOD; }

#if WITH_EDITOR
	// Returns the filmback text used for burnins on preview viewports
	UFUNCTION()
	ENGINE_API virtual FText GetFilmbackText() const;
#endif

#if WITH_EDITORONLY_DATA
	// The Frustum visibility flag for draw frustum component initialization
	UPROPERTY(EditAnywhere, BlueprintReadWrite, Category = Camera)
	bool bDrawFrustumAllowed = true;

	/** If the camera mesh is visible in game. Only relevant when running editor builds. */
	UPROPERTY(EditAnywhere, BlueprintReadWrite, Category = Camera)
	uint8 bCameraMeshHiddenInGame : 1;
#endif

	/** True if the camera's orientation and position should be locked to the HMD */
	UPROPERTY(EditAnywhere, BlueprintReadWrite, Category = CameraOptions)
	uint8 bLockToHmd : 1;

	/**
	 * If this camera component is placed on a pawn, should it use the view/control rotation of the pawn where possible?
	 * @see APawn::GetViewRotation()
	 */
	UPROPERTY(EditAnywhere, BlueprintReadWrite, Category = CameraOptions)
	uint8 bUsePawnControlRotation : 1;

protected:
	/** True to enable the additive view offset, for adjusting the view without moving the component. */
	uint8 bUseAdditiveOffset : 1;

public:
	// The type of camera
	UPROPERTY(Interp, EditAnywhere, BlueprintReadWrite, Category = CameraSettings)
	TEnumAsByte<ECameraProjectionMode::Type> ProjectionMode;
	UFUNCTION(BlueprintCallable, Category = Camera)
	void SetProjectionMode(ECameraProjectionMode::Type InProjectionMode) { ProjectionMode = InProjectionMode; }

	UFUNCTION(BlueprintCallable, Category = Camera)
	void SetPostProcessBlendWeight(float InPostProcessBlendWeight) { PostProcessBlendWeight = InPostProcessBlendWeight; }

	// UActorComponent interface
	ENGINE_API virtual void OnRegister() override;
	ENGINE_API virtual void OnUpdateTransform(EUpdateTransformFlags UpdateTransformFlags, ETeleportType Teleport) override;
#if WITH_EDITOR
<<<<<<< HEAD
	virtual void TickComponent(float DeltaTime, ELevelTick TickType, FActorComponentTickFunction* ThisTickFunction) override;
	virtual void OnComponentDestroyed(bool bDestroyingHierarchy) override;
	virtual void CheckForErrors() override;
=======
	ENGINE_API virtual void TickComponent(float DeltaTime, ELevelTick TickType, FActorComponentTickFunction* ThisTickFunction) override;
	ENGINE_API virtual void OnComponentDestroyed(bool bDestroyingHierarchy) override;
	ENGINE_API virtual void CheckForErrors() override;
>>>>>>> 4af6daef
#endif
	// End of UActorComponent interface

	// USceneComponent interface
#if WITH_EDITOR
	ENGINE_API virtual bool GetEditorPreviewInfo(float DeltaTime, FMinimalViewInfo& ViewOut) override;
#endif 
	// End of USceneComponent interface

	// UObject interface
#if WITH_EDITORONLY_DATA
	ENGINE_API virtual void PostEditChangeProperty(FPropertyChangedEvent& PropertyChangedEvent) override;
	static ENGINE_API void AddReferencedObjects(UObject* InThis, FReferenceCollector& Collector);
	ENGINE_API virtual void PostLoad() override;
	ENGINE_API virtual void Serialize(FArchive& Ar) override;
#endif
	// End of UObject interface

protected:
<<<<<<< HEAD
	bool IsXRHeadTrackedCamera() const;
	virtual void HandleXRCamera();
=======
	ENGINE_API bool IsXRHeadTrackedCamera() const;
	ENGINE_API virtual void HandleXRCamera();
>>>>>>> 4af6daef

public:
	/**
	 * Returns camera's Point of View.
	 * Called by Camera class. Subclass and postprocess to add any effects.
	 */
	UFUNCTION(BlueprintCallable, Category = Camera)
	ENGINE_API virtual void GetCameraView(float DeltaTime, FMinimalViewInfo& DesiredView);

	/** Adds an Blendable (implements IBlendableInterface) to the array of Blendables (if it doesn't exist) and update the weight */
	UFUNCTION(BlueprintCallable, Category = "Rendering")
	void AddOrUpdateBlendable(TScriptInterface<IBlendableInterface> InBlendableObject, float InWeight = 1.0f) { PostProcessSettings.AddBlendable(InBlendableObject, InWeight); }

	/** Removes a blendable. */
	UFUNCTION(BlueprintCallable, Category = "Rendering")
	void RemoveBlendable(TScriptInterface<IBlendableInterface> InBlendableObject) { PostProcessSettings.RemoveBlendable(InBlendableObject); }

#if WITH_EDITORONLY_DATA
	ENGINE_API virtual void SetCameraMesh(UStaticMesh* Mesh);
#endif 

protected:

#if WITH_EDITORONLY_DATA
	// The frustum component used to show visually where the camera field of view is
	TObjectPtr<class UDrawFrustumComponent> DrawFrustum;

	UPROPERTY(BlueprintReadWrite, EditAnywhere, Category = Camera)
	TObjectPtr<class UStaticMesh> CameraMesh;

	// The camera mesh to show visually where the camera is placed
	TObjectPtr<class UStaticMeshComponent> ProxyMeshComponent;

	ENGINE_API virtual void ResetProxyMeshTransform();

	/** Ensure the proxy mesh is in the correct place */
	ENGINE_API void UpdateProxyMeshTransform();

	/* Update draw frustum values */
	ENGINE_API void UpdateDrawFrustum();

	/* Update draw frustum values */
	void UpdateDrawFrustum();

#endif	// WITH_EDITORONLY_DATA

	/**
	* Internal function for updating the camera mesh visibility in PIE
	*/
	UFUNCTION(BlueprintSetter)
	ENGINE_API void OnCameraMeshHiddenChanged();

	/** An optional extra transform to adjust the final view without moving the component, in the camera's local space */
	FTransform AdditiveOffset;

public:

	/** Indicates if PostProcessSettings should be used when using this Camera to view through. */
	UPROPERTY(Interp, EditAnywhere, BlueprintReadWrite, Category = PostProcess, meta = (UIMin = "0.0", UIMax = "1.0"))
	float PostProcessBlendWeight;

protected:
	/** An optional extra FOV offset to adjust the final view without modifying the component */
	float AdditiveFOVOffset;

	/** Optional extra PostProcessing blends stored for this camera. They are not applied automatically in GetCameraView. */
	TArray<FPostProcessSettings> ExtraPostProcessBlends;
	TArray<float> ExtraPostProcessBlendWeights;

public:

	/** Applies the given additive offset, preserving any existing offset */
	ENGINE_API void AddAdditiveOffset(FTransform const& Transform, float FOV);
	/** Removes any additive offset. */
	ENGINE_API void ClearAdditiveOffset();
	/** Get the additive offset */
	ENGINE_API void GetAdditiveOffset(FTransform& OutAdditiveOffset, float& OutAdditiveFOVOffset) const;

	/** Stores a given PP and weight to be later applied when the final PP is computed. Used for things like in-editor camera animation preview. */
	ENGINE_API void AddExtraPostProcessBlend(FPostProcessSettings const& PPSettings, float PPBlendWeight);
	/** Removes any extra PP blends. */
	ENGINE_API void ClearExtraPostProcessBlends();
	/** Returns any extra PP blends that were stored. */
	ENGINE_API void GetExtraPostProcessBlends(TArray<FPostProcessSettings>& OutSettings, TArray<float>& OutWeights) const;

	/** 
	 * Can be called from external code to notify that this camera was cut to, so it can update 
	 * things like interpolation if necessary.
	 */
	ENGINE_API virtual void NotifyCameraCut();

public:

	/** Post process settings to use for this camera. Don't forget to check the properties you want to override */
	UPROPERTY(Interp, BlueprintReadWrite, Category = PostProcess, meta=(ShowOnlyInnerProperties))
	struct FPostProcessSettings PostProcessSettings;

#if WITH_EDITORONLY_DATA
	// Refreshes the visual components to match the component state
	ENGINE_API virtual void RefreshVisualRepresentation();

	ENGINE_API void OverrideFrustumColor(FColor OverrideColor);
	ENGINE_API void RestoreFrustumColor();

public:
	/** DEPRECATED: use bUsePawnControlRotation instead */
	UPROPERTY()
	uint32 bUseControllerViewRotation_DEPRECATED:1;
#endif	// WITH_EDITORONLY_DATA
};<|MERGE_RESOLUTION|>--- conflicted
+++ resolved
@@ -125,15 +125,9 @@
 	ENGINE_API virtual void OnRegister() override;
 	ENGINE_API virtual void OnUpdateTransform(EUpdateTransformFlags UpdateTransformFlags, ETeleportType Teleport) override;
 #if WITH_EDITOR
-<<<<<<< HEAD
-	virtual void TickComponent(float DeltaTime, ELevelTick TickType, FActorComponentTickFunction* ThisTickFunction) override;
-	virtual void OnComponentDestroyed(bool bDestroyingHierarchy) override;
-	virtual void CheckForErrors() override;
-=======
 	ENGINE_API virtual void TickComponent(float DeltaTime, ELevelTick TickType, FActorComponentTickFunction* ThisTickFunction) override;
 	ENGINE_API virtual void OnComponentDestroyed(bool bDestroyingHierarchy) override;
 	ENGINE_API virtual void CheckForErrors() override;
->>>>>>> 4af6daef
 #endif
 	// End of UActorComponent interface
 
@@ -153,13 +147,8 @@
 	// End of UObject interface
 
 protected:
-<<<<<<< HEAD
-	bool IsXRHeadTrackedCamera() const;
-	virtual void HandleXRCamera();
-=======
 	ENGINE_API bool IsXRHeadTrackedCamera() const;
 	ENGINE_API virtual void HandleXRCamera();
->>>>>>> 4af6daef
 
 public:
 	/**
@@ -200,9 +189,6 @@
 
 	/* Update draw frustum values */
 	ENGINE_API void UpdateDrawFrustum();
-
-	/* Update draw frustum values */
-	void UpdateDrawFrustum();
 
 #endif	// WITH_EDITORONLY_DATA
 
