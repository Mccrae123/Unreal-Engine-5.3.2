// Copyright Epic Games, Inc. All Rights Reserved.

//~=============================================================================
// Complete constraint definition used by rigid body physics.
// 
// Defaults here will give you a ball and socket joint.
// Positions are in Physics scale.
// When adding stuff here, make sure to update URB_ConstraintSetup::CopyConstraintParamsFrom
//~=============================================================================

#pragma once 

#include "CoreMinimal.h"
#include "UObject/ObjectMacros.h"
#include "UObject/Object.h"
#include "PhysicsEngine/ConstraintInstance.h"
#include "PhysicsConstraintTemplate.generated.h"

USTRUCT()
struct FPhysicsConstraintProfileHandle
{
	GENERATED_BODY()
	
	UPROPERTY()
	FConstraintProfileProperties ProfileProperties;

	UPROPERTY(EditAnywhere, Category=Constraint)
	FName ProfileName;
};

UCLASS(hidecategories=Object, MinimalAPI)
class UPhysicsConstraintTemplate : public UObject
{
	GENERATED_UCLASS_BODY()

	UPROPERTY(EditAnywhere, Category=Joint, meta=(ShowOnlyInnerProperties))
	FConstraintInstance DefaultInstance;

	/** Handles to the constraint profiles applicable to this constraint*/
	UPROPERTY()
	TArray<FPhysicsConstraintProfileHandle> ProfileHandles;
	
	//~ Begin UObject Interface.
	virtual void Serialize(FArchive& Ar) override;
	//~ End UObject Interface.

	/** Whether the constraint template has this profile. Note we cannot return a pointer to the constraint profile as it's in a TArray by value and could be resized leading to an unsafe API */
	bool ContainsConstraintProfile(FName ProfileName) const
	{
		const FPhysicsConstraintProfileHandle* FoundHandle = ProfileHandles.FindByPredicate([ProfileName](const FPhysicsConstraintProfileHandle& ProfileHandle) { return ProfileHandle.ProfileName == ProfileName; });
		return FoundHandle != nullptr;
	}

#if WITH_EDITOR
	void AddConstraintProfile(FName ProfileName)
	{
		FPhysicsConstraintProfileHandle& NewHandle = ProfileHandles.AddDefaulted_GetRef();
		NewHandle.ProfileName = ProfileName;
		NewHandle.ProfileProperties = DefaultInstance.ProfileInstance;	//Copy current settings into new profile
	}

	void RemoveConstraintProfile(FName ProfileName)
	{
		for(int32 HandleIdx = ProfileHandles.Num() - 1; HandleIdx >= 0; --HandleIdx)
		{
			if(ProfileHandles[HandleIdx].ProfileName == ProfileName)
			{
				ProfileHandles.RemoveAtSwap(HandleIdx);
			}
		}
	}
#endif

	/** Find profile with given name and apply it to constraint instance. Note we cannot return a pointer to the constraint profile as it's in a TArray by value and could be resized leading to an unsafe API */
	void ApplyConstraintProfile(FName ProfileName, FConstraintInstance& CI, bool bDefaultIfNotFound) const
	{
		bool bFound = false;
		if (ProfileName == NAME_None)
		{
			CI.CopyProfilePropertiesFrom(DefaultProfile);
			bFound = true;
		}
		else
		{
			for(const FPhysicsConstraintProfileHandle& Handle : ProfileHandles)
			{
				if(Handle.ProfileName == ProfileName)
				{
					CI.CopyProfilePropertiesFrom(Handle.ProfileProperties);
					bFound = true;
					break;
				}
			}
		}

		if(!bFound && bDefaultIfNotFound)
		{
			CI.CopyProfilePropertiesFrom(DefaultProfile);
		}
	}

	/** 
	 * Returns the properties associated with the named constraint profile. If the profile isn't found 
	 * it returns the default profile properties.
	 */
<<<<<<< HEAD
	ENGINE_API const FConstraintProfileProperties& GetConstraintProfilePropertiesOrDefault(FName ProfileName) const
=======
	const FConstraintProfileProperties& GetConstraintProfilePropertiesOrDefault(FName ProfileName) const
>>>>>>> 4af6daef
	{
		if (ProfileName != NAME_None)
		{
			for (const FPhysicsConstraintProfileHandle& Handle : ProfileHandles)
			{
				if (Handle.ProfileName == ProfileName)
				{
					return Handle.ProfileProperties;
				}
			}
		}
		return DefaultProfile;
	}

#if WITH_EDITOR
	/** Copy constraint instance into default profile.*/
	void SetDefaultProfile(FConstraintInstance& CI)
	{
		DefaultProfile = CI.ProfileInstance;
	}


	virtual void PostEditChangeChainProperty(FPropertyChangedChainEvent& PropertyChangedEvent) override;
	virtual void PostEditChangeProperty(struct FPropertyChangedEvent& PropertyChangedEvent) override;

	/** Update the profile instance if anything changes */
	ENGINE_API void UpdateProfileInstance();

	ENGINE_API FName GetCurrentConstraintProfileName() const;
	ENGINE_API void UpdateConstraintProfiles(const TArray<FName>& Profiles);
	ENGINE_API void DuplicateConstraintProfile(FName DuplicateFromName, FName DuplicateToName);
	ENGINE_API void RenameConstraintProfile(FName CurrentName, FName NewName);
#endif


private:
	// Only needed for old content! Pre VER_UE4_ALL_PROPS_TO_CONSTRAINTINSTANCE
	void CopySetupPropsToInstance(FConstraintInstance* Instance);

	/** When no profile is selected, use these settings. Only needed in editor as we serialize it into DefaultInstance on save*/
	UPROPERTY(transient)
	FConstraintProfileProperties DefaultProfile;


public:	//DEPRECATED
#if WITH_EDITORONLY_DATA
	UPROPERTY()
	FName JointName_DEPRECATED;
	UPROPERTY()
	FName ConstraintBone1_DEPRECATED;
	UPROPERTY()
	FName ConstraintBone2_DEPRECATED;
	UPROPERTY()
	FVector Pos1_DEPRECATED;
	UPROPERTY()
	FVector PriAxis1_DEPRECATED;
	UPROPERTY()
	FVector SecAxis1_DEPRECATED;
	UPROPERTY()
	FVector Pos2_DEPRECATED;
	UPROPERTY()
	FVector PriAxis2_DEPRECATED;
	UPROPERTY()
	FVector SecAxis2_DEPRECATED;
	UPROPERTY()
	uint32 bEnableProjection_DEPRECATED : 1;
	UPROPERTY()
	float ProjectionLinearTolerance_DEPRECATED;
	UPROPERTY()
	float ProjectionAngularTolerance_DEPRECATED;
	UPROPERTY()
	TEnumAsByte<enum ELinearConstraintMotion> LinearXMotion_DEPRECATED;
	UPROPERTY()
	TEnumAsByte<enum ELinearConstraintMotion> LinearYMotion_DEPRECATED;
	UPROPERTY()
	TEnumAsByte<enum ELinearConstraintMotion> LinearZMotion_DEPRECATED;
	UPROPERTY()
	float LinearLimitSize_DEPRECATED;
	UPROPERTY()
	uint32 bLinearLimitSoft_DEPRECATED : 1;
	UPROPERTY()
	float LinearLimitStiffness_DEPRECATED;
	UPROPERTY()
	float LinearLimitDamping_DEPRECATED;
	UPROPERTY()
	uint32 bLinearBreakable_DEPRECATED : 1;
	UPROPERTY()
	float LinearBreakThreshold_DEPRECATED;
	UPROPERTY()
	TEnumAsByte<enum EAngularConstraintMotion> AngularSwing1Motion_DEPRECATED;
	UPROPERTY()
	TEnumAsByte<enum EAngularConstraintMotion> AngularSwing2Motion_DEPRECATED;
	UPROPERTY()
	TEnumAsByte<enum EAngularConstraintMotion> AngularTwistMotion_DEPRECATED;
	UPROPERTY()
	uint32 bSwingLimitSoft_DEPRECATED : 1;
	UPROPERTY()
	uint32 bTwistLimitSoft_DEPRECATED : 1;
	UPROPERTY()
	float Swing1LimitAngle_DEPRECATED;
	UPROPERTY()
	float Swing2LimitAngle_DEPRECATED;
	UPROPERTY()
	float TwistLimitAngle_DEPRECATED;
	UPROPERTY()
	float SwingLimitStiffness_DEPRECATED;
	UPROPERTY()
	float SwingLimitDamping_DEPRECATED;
	UPROPERTY()
	float TwistLimitStiffness_DEPRECATED;
	UPROPERTY()
	float TwistLimitDamping_DEPRECATED;
	UPROPERTY()
	uint32 bAngularBreakable_DEPRECATED : 1;
	UPROPERTY()
	float AngularBreakThreshold_DEPRECATED;
#endif
};


<|MERGE_RESOLUTION|>--- conflicted
+++ resolved
@@ -103,11 +103,7 @@
 	 * Returns the properties associated with the named constraint profile. If the profile isn't found 
 	 * it returns the default profile properties.
 	 */
-<<<<<<< HEAD
-	ENGINE_API const FConstraintProfileProperties& GetConstraintProfilePropertiesOrDefault(FName ProfileName) const
-=======
 	const FConstraintProfileProperties& GetConstraintProfilePropertiesOrDefault(FName ProfileName) const
->>>>>>> 4af6daef
 	{
 		if (ProfileName != NAME_None)
 		{
