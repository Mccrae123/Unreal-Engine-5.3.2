// Copyright Epic Games, Inc. All Rights Reserved.

#pragma once

#include "CoreMinimal.h"
#include "UObject/ObjectMacros.h"
#include "PhysicsEngine/ConvexElem.h"
#include "PhysicsEngine/LevelSetElem.h"
#include "PhysicsEngine/BoxElem.h"
#include "PhysicsEngine/SkinnedLevelSetElem.h"
#include "PhysicsEngine/SphereElem.h"
#include "PhysicsEngine/SphylElem.h"
#include "PhysicsEngine/TaperedCapsuleElem.h"
#include "AggregateGeom.generated.h"

class FMaterialRenderProxy;

/** Container for an aggregate of collision shapes */
USTRUCT()
struct FKAggregateGeom
{
	GENERATED_USTRUCT_BODY()

	UPROPERTY(EditAnywhere, editfixedsize, Category = "Aggregate Geometry", meta = (DisplayName = "Spheres"))
	TArray<FKSphereElem> SphereElems;

	UPROPERTY(EditAnywhere, editfixedsize, Category = "Aggregate Geometry", meta = (DisplayName = "Boxes"))
	TArray<FKBoxElem> BoxElems;

	UPROPERTY(EditAnywhere, editfixedsize, Category = "Aggregate Geometry", meta = (DisplayName = "Capsules"))
	TArray<FKSphylElem> SphylElems;

	UPROPERTY(EditAnywhere, editfixedsize, Category = "Aggregate Geometry", meta = (DisplayName = "Convex Elements"))
	TArray<FKConvexElem> ConvexElems;

	UPROPERTY(EditAnywhere, editfixedsize, Category = "Aggregate Geometry", meta = (DisplayName = "Tapered Capsules"))
	TArray<FKTaperedCapsuleElem> TaperedCapsuleElems;

	UPROPERTY(EditAnywhere, editfixedsize, Category = "Aggregate Geometry", meta = (DisplayName = "Level Sets"))
	TArray<FKLevelSetElem> LevelSetElems;

<<<<<<< HEAD
=======
	UPROPERTY(EditAnywhere, editfixedsize, Category = "Aggregate Geometry", meta = (DisplayName = "(Experimental) Skinned Level Sets"), Experimental)
	TArray<FKSkinnedLevelSetElem> SkinnedLevelSetElems;

>>>>>>> 4af6daef
	class FKConvexGeomRenderInfo* RenderInfo;

	FKAggregateGeom()
		: RenderInfo(NULL)
	{
	}

	FKAggregateGeom(const FKAggregateGeom& Other)
		: RenderInfo(nullptr)
	{
		CloneAgg(Other);
	}

	const FKAggregateGeom& operator=(const FKAggregateGeom& Other)
	{
		FreeRenderInfo();
		CloneAgg(Other);
		return *this;
	}

	int32 GetElementCount() const
	{
<<<<<<< HEAD
		return SphereElems.Num() + SphylElems.Num() + BoxElems.Num() + ConvexElems.Num() + TaperedCapsuleElems.Num() + LevelSetElems.Num();
=======
		return SphereElems.Num() + SphylElems.Num() + BoxElems.Num() + ConvexElems.Num() + TaperedCapsuleElems.Num() + LevelSetElems.Num() + SkinnedLevelSetElems.Num();
>>>>>>> 4af6daef
	}

	ENGINE_API int32 GetElementCount(EAggCollisionShape::Type Type) const;

	SIZE_T GetAllocatedSize() const { return SphereElems.GetAllocatedSize() + SphylElems.GetAllocatedSize() + BoxElems.GetAllocatedSize() + ConvexElems.GetAllocatedSize() + TaperedCapsuleElems.GetAllocatedSize() + LevelSetElems.GetAllocatedSize() + SkinnedLevelSetElems.GetAllocatedSize(); }

	SIZE_T GetAllocatedSize() const { return SphereElems.GetAllocatedSize() + SphylElems.GetAllocatedSize() + BoxElems.GetAllocatedSize() + ConvexElems.GetAllocatedSize() + TaperedCapsuleElems.GetAllocatedSize(); }

	FKShapeElem* GetElement(const EAggCollisionShape::Type Type, const int32 Index)
	{
		switch (Type)
		{
		case EAggCollisionShape::Sphere:
			if (ensure(SphereElems.IsValidIndex(Index))) { return &SphereElems[Index]; }
		case EAggCollisionShape::Box:
			if (ensure(BoxElems.IsValidIndex(Index))) { return &BoxElems[Index]; }
		case EAggCollisionShape::Sphyl:
			if (ensure(SphylElems.IsValidIndex(Index))) { return &SphylElems[Index]; }
		case EAggCollisionShape::Convex:
			if (ensure(ConvexElems.IsValidIndex(Index))) { return &ConvexElems[Index]; }
		case EAggCollisionShape::TaperedCapsule:
			if (ensure(TaperedCapsuleElems.IsValidIndex(Index))) { return &TaperedCapsuleElems[Index]; }
		case EAggCollisionShape::LevelSet:
			if (ensure(LevelSetElems.IsValidIndex(Index))) { return &LevelSetElems[Index]; }
<<<<<<< HEAD
=======
		case EAggCollisionShape::SkinnedLevelSet:
			if (ensure(SkinnedLevelSetElems.IsValidIndex(Index))) { return &SkinnedLevelSetElems[Index]; }
>>>>>>> 4af6daef
		default:
			ensure(false);
			return nullptr;
		}
	}

	FKShapeElem* GetElement(const int32 InIndex)
	{
		int Index = InIndex;
		if (Index < SphereElems.Num()) { return &SphereElems[Index]; }
		Index -= SphereElems.Num();
		if (Index < BoxElems.Num()) { return &BoxElems[Index]; }
		Index -= BoxElems.Num();
		if (Index < SphylElems.Num()) { return &SphylElems[Index]; }
		Index -= SphylElems.Num();
		if (Index < ConvexElems.Num()) { return &ConvexElems[Index]; }
		Index -= ConvexElems.Num();
		if (Index < TaperedCapsuleElems.Num()) { return &TaperedCapsuleElems[Index]; }
		Index -= TaperedCapsuleElems.Num();
		if (Index < LevelSetElems.Num()) { return &LevelSetElems[Index]; }
<<<<<<< HEAD
=======
		Index -= LevelSetElems.Num();
		if (Index < SkinnedLevelSetElems.Num()) { return &SkinnedLevelSetElems[Index]; }
>>>>>>> 4af6daef
		ensure(false);
		return nullptr;
	}

	const FKShapeElem* GetElement(const int32 InIndex) const
	{
		int Index = InIndex;
		if (Index < SphereElems.Num()) { return &SphereElems[Index]; }
		Index -= SphereElems.Num();
		if (Index < BoxElems.Num()) { return &BoxElems[Index]; }
		Index -= BoxElems.Num();
		if (Index < SphylElems.Num()) { return &SphylElems[Index]; }
		Index -= SphylElems.Num();
		if (Index < ConvexElems.Num()) { return &ConvexElems[Index]; }
		Index -= ConvexElems.Num();
		if (Index < TaperedCapsuleElems.Num()) { return &TaperedCapsuleElems[Index]; }
		Index -= TaperedCapsuleElems.Num();
		if (Index < LevelSetElems.Num()) { return &LevelSetElems[Index]; }
<<<<<<< HEAD
=======
		Index -= LevelSetElems.Num();
		if (Index < SkinnedLevelSetElems.Num()) { return &SkinnedLevelSetElems[Index]; }
>>>>>>> 4af6daef
		ensure(false);
		return nullptr;
	}

	void EmptyElements()
	{
		BoxElems.Empty();
		ConvexElems.Empty();
		SphylElems.Empty();
		SphereElems.Empty();
		TaperedCapsuleElems.Empty();
		LevelSetElems.Empty();
<<<<<<< HEAD
=======
		SkinnedLevelSetElems.Empty();
>>>>>>> 4af6daef

		FreeRenderInfo();
	}

#if WITH_EDITORONLY_DATA
	ENGINE_API void FixupDeprecated(FArchive& Ar);
#endif

<<<<<<< HEAD
	void GetAggGeom(const FTransform& Transform, const FColor Color, const FMaterialRenderProxy* MatInst, bool bPerHullColor, bool bDrawSolid, bool bOutputVelocity, int32 ViewIndex, class FMeshElementCollector& Collector) const;
=======
	ENGINE_API void GetAggGeom(const FTransform& Transform, const FColor Color, const FMaterialRenderProxy* MatInst, bool bPerHullColor, bool bDrawSolid, bool bOutputVelocity, int32 ViewIndex, class FMeshElementCollector& Collector) const;
>>>>>>> 4af6daef

	/** Release the RenderInfo (if its there) and safely clean up any resources. Call on the game thread. */
	ENGINE_API void FreeRenderInfo();

	ENGINE_API FBox CalcAABB(const FTransform& Transform) const;

	/**
	* Calculates a tight box-sphere bounds for the aggregate geometry; this is more expensive than CalcAABB
	* (tight meaning the sphere may be smaller than would be required to encompass the AABB, but all individual components lie within both the box and the sphere)
	*
	* @param Output The output box-sphere bounds calculated for this set of aggregate geometry
	*	@param LocalToWorld Transform
	*/
	ENGINE_API void CalcBoxSphereBounds(FBoxSphereBounds& Output, const FTransform& LocalToWorld) const;

	/** Returns the volume of this element */
	UE_DEPRECATED(5.1, "Changed to GetScaledVolume. Note that Volume calculation now includes non-uniform scale so values may have changed")
	ENGINE_API FVector::FReal GetVolume(const FVector& Scale3D) const;

	/** Returns the volume of this element */
<<<<<<< HEAD
	UE_DEPRECATED(5.1, "Changed to GetScaledVolume. Note that Volume calculation now includes non-uniform scale so values may have changed")
	FVector::FReal GetVolume(const FVector& Scale3D) const;

	/** Returns the volume of this element */
	FVector::FReal GetScaledVolume(const FVector& Scale3D) const;
=======
	ENGINE_API FVector::FReal GetScaledVolume(const FVector& Scale3D) const;
>>>>>>> 4af6daef

	ENGINE_API FGuid MakeDDCKey() const;

private:

	/** Helper function for safely copying instances */
	void CloneAgg(const FKAggregateGeom& Other)
	{
		SphereElems = Other.SphereElems;
		BoxElems = Other.BoxElems;
		SphylElems = Other.SphylElems;
		ConvexElems = Other.ConvexElems;
		TaperedCapsuleElems = Other.TaperedCapsuleElems;
		LevelSetElems = Other.LevelSetElems;
<<<<<<< HEAD
=======
		SkinnedLevelSetElems = Other.SkinnedLevelSetElems;
>>>>>>> 4af6daef
	}
};<|MERGE_RESOLUTION|>--- conflicted
+++ resolved
@@ -39,12 +39,9 @@
 	UPROPERTY(EditAnywhere, editfixedsize, Category = "Aggregate Geometry", meta = (DisplayName = "Level Sets"))
 	TArray<FKLevelSetElem> LevelSetElems;
 
-<<<<<<< HEAD
-=======
 	UPROPERTY(EditAnywhere, editfixedsize, Category = "Aggregate Geometry", meta = (DisplayName = "(Experimental) Skinned Level Sets"), Experimental)
 	TArray<FKSkinnedLevelSetElem> SkinnedLevelSetElems;
 
->>>>>>> 4af6daef
 	class FKConvexGeomRenderInfo* RenderInfo;
 
 	FKAggregateGeom()
@@ -67,18 +64,12 @@
 
 	int32 GetElementCount() const
 	{
-<<<<<<< HEAD
-		return SphereElems.Num() + SphylElems.Num() + BoxElems.Num() + ConvexElems.Num() + TaperedCapsuleElems.Num() + LevelSetElems.Num();
-=======
 		return SphereElems.Num() + SphylElems.Num() + BoxElems.Num() + ConvexElems.Num() + TaperedCapsuleElems.Num() + LevelSetElems.Num() + SkinnedLevelSetElems.Num();
->>>>>>> 4af6daef
 	}
 
 	ENGINE_API int32 GetElementCount(EAggCollisionShape::Type Type) const;
 
 	SIZE_T GetAllocatedSize() const { return SphereElems.GetAllocatedSize() + SphylElems.GetAllocatedSize() + BoxElems.GetAllocatedSize() + ConvexElems.GetAllocatedSize() + TaperedCapsuleElems.GetAllocatedSize() + LevelSetElems.GetAllocatedSize() + SkinnedLevelSetElems.GetAllocatedSize(); }
-
-	SIZE_T GetAllocatedSize() const { return SphereElems.GetAllocatedSize() + SphylElems.GetAllocatedSize() + BoxElems.GetAllocatedSize() + ConvexElems.GetAllocatedSize() + TaperedCapsuleElems.GetAllocatedSize(); }
 
 	FKShapeElem* GetElement(const EAggCollisionShape::Type Type, const int32 Index)
 	{
@@ -96,11 +87,8 @@
 			if (ensure(TaperedCapsuleElems.IsValidIndex(Index))) { return &TaperedCapsuleElems[Index]; }
 		case EAggCollisionShape::LevelSet:
 			if (ensure(LevelSetElems.IsValidIndex(Index))) { return &LevelSetElems[Index]; }
-<<<<<<< HEAD
-=======
 		case EAggCollisionShape::SkinnedLevelSet:
 			if (ensure(SkinnedLevelSetElems.IsValidIndex(Index))) { return &SkinnedLevelSetElems[Index]; }
->>>>>>> 4af6daef
 		default:
 			ensure(false);
 			return nullptr;
@@ -121,11 +109,8 @@
 		if (Index < TaperedCapsuleElems.Num()) { return &TaperedCapsuleElems[Index]; }
 		Index -= TaperedCapsuleElems.Num();
 		if (Index < LevelSetElems.Num()) { return &LevelSetElems[Index]; }
-<<<<<<< HEAD
-=======
 		Index -= LevelSetElems.Num();
 		if (Index < SkinnedLevelSetElems.Num()) { return &SkinnedLevelSetElems[Index]; }
->>>>>>> 4af6daef
 		ensure(false);
 		return nullptr;
 	}
@@ -144,11 +129,8 @@
 		if (Index < TaperedCapsuleElems.Num()) { return &TaperedCapsuleElems[Index]; }
 		Index -= TaperedCapsuleElems.Num();
 		if (Index < LevelSetElems.Num()) { return &LevelSetElems[Index]; }
-<<<<<<< HEAD
-=======
 		Index -= LevelSetElems.Num();
 		if (Index < SkinnedLevelSetElems.Num()) { return &SkinnedLevelSetElems[Index]; }
->>>>>>> 4af6daef
 		ensure(false);
 		return nullptr;
 	}
@@ -161,10 +143,7 @@
 		SphereElems.Empty();
 		TaperedCapsuleElems.Empty();
 		LevelSetElems.Empty();
-<<<<<<< HEAD
-=======
 		SkinnedLevelSetElems.Empty();
->>>>>>> 4af6daef
 
 		FreeRenderInfo();
 	}
@@ -173,11 +152,7 @@
 	ENGINE_API void FixupDeprecated(FArchive& Ar);
 #endif
 
-<<<<<<< HEAD
-	void GetAggGeom(const FTransform& Transform, const FColor Color, const FMaterialRenderProxy* MatInst, bool bPerHullColor, bool bDrawSolid, bool bOutputVelocity, int32 ViewIndex, class FMeshElementCollector& Collector) const;
-=======
 	ENGINE_API void GetAggGeom(const FTransform& Transform, const FColor Color, const FMaterialRenderProxy* MatInst, bool bPerHullColor, bool bDrawSolid, bool bOutputVelocity, int32 ViewIndex, class FMeshElementCollector& Collector) const;
->>>>>>> 4af6daef
 
 	/** Release the RenderInfo (if its there) and safely clean up any resources. Call on the game thread. */
 	ENGINE_API void FreeRenderInfo();
@@ -198,15 +173,7 @@
 	ENGINE_API FVector::FReal GetVolume(const FVector& Scale3D) const;
 
 	/** Returns the volume of this element */
-<<<<<<< HEAD
-	UE_DEPRECATED(5.1, "Changed to GetScaledVolume. Note that Volume calculation now includes non-uniform scale so values may have changed")
-	FVector::FReal GetVolume(const FVector& Scale3D) const;
-
-	/** Returns the volume of this element */
-	FVector::FReal GetScaledVolume(const FVector& Scale3D) const;
-=======
 	ENGINE_API FVector::FReal GetScaledVolume(const FVector& Scale3D) const;
->>>>>>> 4af6daef
 
 	ENGINE_API FGuid MakeDDCKey() const;
 
@@ -221,9 +188,6 @@
 		ConvexElems = Other.ConvexElems;
 		TaperedCapsuleElems = Other.TaperedCapsuleElems;
 		LevelSetElems = Other.LevelSetElems;
-<<<<<<< HEAD
-=======
 		SkinnedLevelSetElems = Other.SkinnedLevelSetElems;
->>>>>>> 4af6daef
 	}
 };