--- conflicted
+++ resolved
@@ -8,10 +8,7 @@
 #include "Engine/EngineTypes.h"
 #include "CollisionQueryParams.h"
 #include "EngineDefines.h"
-<<<<<<< HEAD
-=======
 #include "GameFramework/PlayerController.h"
->>>>>>> 4af6daef
 #if UE_ENABLE_INCLUDE_ORDER_DEPRECATED_IN_5_2
 #include "PhysxUserData.h"
 #endif
@@ -262,24 +259,14 @@
 }
 
 USTRUCT(BlueprintType)
-<<<<<<< HEAD
-struct ENGINE_API FBodyInstanceAsyncPhysicsTickHandle
-=======
 struct FBodyInstanceAsyncPhysicsTickHandle
->>>>>>> 4af6daef
 {
 	GENERATED_BODY()
 	FPhysicsActorHandle Proxy = nullptr;
 
-<<<<<<< HEAD
-	Chaos::FRigidBodyHandle_Internal* operator->();
-
-	bool IsValid() const;
-=======
 	ENGINE_API Chaos::FRigidBodyHandle_Internal* operator->();
 
 	ENGINE_API bool IsValid() const;
->>>>>>> 4af6daef
 	operator bool() const { return IsValid(); }
 };
 
@@ -784,20 +771,11 @@
 	/** Whether inertia conditioning is enabled. @see bInertiaConditioning */
 	bool IsInertiaConditioningEnabled() { return bInertiaConditioning; }
 
-<<<<<<< HEAD
-	/** Whether inertia conditioning is enabled. @see bInertiaConditioning */
-	bool IsInertiaConditioningEnabled() { return bInertiaConditioning; }
-
-	/** Enable or disable inertia conditionin.  @see bInertiaConditioning */
-	void SetInertiaConditioningEnabled(bool bEnabled);
-
-=======
 	/** Enable or disable inertia conditionin.  @see bInertiaConditioning */
 	ENGINE_API void SetInertiaConditioningEnabled(bool bEnabled);
 
 	/** Apply async physics command onto the body instance*/
 	ENGINE_API void ApplyAsyncPhysicsCommand(FAsyncPhysicsTimestamp TimeStamp, const bool bIsInternal, APlayerController* PlayerController, const TFunction<void()>& Command);
->>>>>>> 4af6daef
 
 	/** 
 	 * Set this body to either simulate or to be fixed/kinematic. 
@@ -809,11 +787,7 @@
 	 *        that are parented to a moveable component). If false then the owning component will be detached 
 	 *        from its parent if this is the root body and it is being set to simulate.
 	 */
-<<<<<<< HEAD
-	void SetInstanceSimulatePhysics(bool bSimulate, bool bMaintainPhysicsBlending=false, bool bPreserveExistingAttachment = false);
-=======
 	ENGINE_API void SetInstanceSimulatePhysics(bool bSimulate, bool bMaintainPhysicsBlending=false, bool bPreserveExistingAttachment = false);
->>>>>>> 4af6daef
 	/** Makes sure the current kinematic state matches the simulate flag */
 	ENGINE_API void UpdateInstanceSimulatePhysics();
 	/** Returns true if this body is simulating, false if it is fixed (kinematic) */
@@ -847,15 +821,6 @@
 	ENGINE_API void AddAngularImpulseInRadians(const FVector& Impulse, bool bVelChange, const FAsyncPhysicsTimestamp TimeStamp = FAsyncPhysicsTimestamp(), APlayerController* PlayerController = nullptr);
 
 	/** Add an impulse to this body */
-<<<<<<< HEAD
-	void AddImpulse(const FVector& Impulse, bool bVelChange);
-	
-	/** Add an impulse to this body and a particular world position */
-	void AddImpulseAtPosition(const FVector& Impulse, const FVector& Position);
-
-	/** Add a velocity change impulse to this body and a particular world position */
-	void AddVelocityChangeImpulseAtLocation(const FVector& Impulse, const FVector& Position);
-=======
 	ENGINE_API void AddImpulse(const FVector& Impulse, bool bVelChange, const FAsyncPhysicsTimestamp TimeStamp = FAsyncPhysicsTimestamp(), APlayerController* PlayerController = nullptr);
 	
 	/** Add an impulse to this body and a particular world position */
@@ -863,7 +828,6 @@
 
 	/** Add a velocity change impulse to this body and a particular world position */
 	ENGINE_API void AddVelocityChangeImpulseAtLocation(const FVector& Impulse, const FVector& Position, const FAsyncPhysicsTimestamp TimeStamp = FAsyncPhysicsTimestamp(), APlayerController* PlayerController = nullptr);
->>>>>>> 4af6daef
 
 	/** Set the linear velocity of this body */
 	ENGINE_API void SetLinearVelocity(const FVector& NewVel, bool bAddToCurrent, bool bAutoWake = true);
@@ -886,15 +850,9 @@
 	/** Enables/disables whether this body, when kinematic, is updated from the simulation rather than when setting the kinematic target. */
 	ENGINE_API void SetUpdateKinematicFromSimulation(bool bUpdateKinematicFromSimulation);
 	/** Enables/disables contact modification */
-<<<<<<< HEAD
-	void SetContactModification(bool bNewContactModification);
-	/** Enables/disabled smoothed edge collisions */
-	void SetSmoothEdgeCollisionsEnabled(bool bNewSmoothEdgeCollisions);
-=======
 	ENGINE_API void SetContactModification(bool bNewContactModification);
 	/** Enables/disabled smoothed edge collisions */
 	ENGINE_API void SetSmoothEdgeCollisionsEnabled(bool bNewSmoothEdgeCollisions);
->>>>>>> 4af6daef
 
 	/** Enable/disable Continuous Collidion Detection feature */
 	ENGINE_API void SetUseCCD(bool bInUseCCD);
@@ -1149,11 +1107,7 @@
 	 *  @param  TraceComplex    Trace against complex or simple geometry (Defaults simple)
 	 *  @return true if the geometry associated with this body instance overlaps the query shape at the specified location/rotation
 	 */
-<<<<<<< HEAD
-	bool OverlapTest(const FVector& Position, const FQuat& Rotation, const struct FCollisionShape& CollisionShape, FMTDResult* OutMTD = nullptr, bool bTraceComplex = false) const;
-=======
 	ENGINE_API bool OverlapTest(const FVector& Position, const FQuat& Rotation, const struct FCollisionShape& CollisionShape, FMTDResult* OutMTD = nullptr, bool bTraceComplex = false) const;
->>>>>>> 4af6daef
 
 	/**
 	 *  Test if the bodyinstance overlaps with the specified shape at the specified position/rotation
@@ -1166,11 +1120,7 @@
 	 * 	@param  TraceComplex    Trace against complex or simple geometry  (Defaults simple)
 	 *  @return true if the geometry associated with this body instance overlaps the query shape at the specified location/rotation
 	 */
-<<<<<<< HEAD
-	bool OverlapTest_AssumesLocked(const FVector& Position, const FQuat& Rotation, const struct FCollisionShape& CollisionShape, FMTDResult* OutMTD = nullptr, bool bTraceComplex = false) const;
-=======
 	ENGINE_API bool OverlapTest_AssumesLocked(const FVector& Position, const FQuat& Rotation, const struct FCollisionShape& CollisionShape, FMTDResult* OutMTD = nullptr, bool bTraceComplex = false) const;
->>>>>>> 4af6daef
 
 	/**
 	 *  Test if the bodyinstance overlaps with the specified body instances
@@ -1181,13 +1131,8 @@
 	 *  @param  TraceComplex    Trace against complex or simple geometry (Defaults simple)
 	 *  @return true if any of the bodies passed in overlap with this
 	 */
-<<<<<<< HEAD
-	bool OverlapTestForBodies(const FVector& Position, const FQuat& Rotation, const TArray<FBodyInstance*>& Bodies, bool bTraceComplex = false) const;
-	bool OverlapTestForBody(const FVector& Position, const FQuat& Rotation, FBodyInstance* Body, bool bTraceComplex = false) const;
-=======
 	ENGINE_API bool OverlapTestForBodies(const FVector& Position, const FQuat& Rotation, const TArray<FBodyInstance*>& Bodies, bool bTraceComplex = false) const;
 	ENGINE_API bool OverlapTestForBody(const FVector& Position, const FQuat& Rotation, FBodyInstance* Body, bool bTraceComplex = false) const;
->>>>>>> 4af6daef
 
 	/**
 	 *  Determines the set of components that this body instance would overlap with at the supplied location/rotation
