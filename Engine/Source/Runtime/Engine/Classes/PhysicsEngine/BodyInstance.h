--- conflicted
+++ resolved
@@ -530,16 +530,6 @@
 	UPROPERTY()
 	float PhysicsBlendWeight;
 
-<<<<<<< HEAD
-	/** True if we want to use deferred body instance creation */
-	static bool UseDeferredPhysicsBodyCreation();
-
-private:
-	TArray<FInitBodiesHelperWithData<true>> InitBodiesDeferredListStatic;
-	TArray<FInitBodiesHelperWithData<false>> InitBodiesDeferredListDynamic;
-
-=======
->>>>>>> 24776ab6
 public:
 
 	UBodySetup* GetBodySetup() const;
