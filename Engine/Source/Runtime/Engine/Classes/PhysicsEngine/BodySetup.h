// Copyright Epic Games, Inc. All Rights Reserved.

#pragma once

#include "CoreMinimal.h"
#include "UObject/ObjectMacros.h"
#include "UObject/Object.h"
#include "Misc/Guid.h"
#include "EngineDefines.h"
#include "PhysicsEngine/BodyInstance.h"
#include "Serialization/BulkData.h"
#include "BodySetupEnums.h"
#include "PhysicsEngine/AggregateGeom.h"
#include "Interfaces/Interface_CollisionDataProvider.h"
#include "HAL/ThreadSafeBool.h"
#include "Async/TaskGraphInterfaces.h"
#include "BodySetupCore.h"
#if WITH_EDITOR
#include "Factories.h"
#endif
#include "BodySetup.generated.h"

class ITargetPlatform;
class UPhysicalMaterial;
class UPhysicalMaterialMask;
class UPrimitiveComponent;
struct FShapeData;
enum class EPhysXMeshCookFlags : uint8;

DECLARE_DELEGATE_OneParam(FOnAsyncPhysicsCookFinished, bool);

namespace Chaos
{
	class FImplicitObject;
	class FTriangleMeshImplicitObject;
	struct FCookHelper;
}

template<typename T, int d>
class FChaosDerivedDataReader;

DECLARE_CYCLE_STAT_EXTERN(TEXT("BodySetup Cooking"), STAT_PhysXCooking, STATGROUP_Physics, );


/** UV information for BodySetup, only created if UPhysicsSettings::bSupportUVFromHitResults */
struct FBodySetupUVInfo
{
	/** Index buffer, required to go from face index to UVs */
	TArray<int32> IndexBuffer;
	/** Vertex positions, used to determine barycentric co-ords */
	TArray<FVector> VertPositions;
	/** UV channels for each vertex */
	TArray< TArray<FVector2D> > VertUVs;

	friend FArchive& operator<<(FArchive& Ar, FBodySetupUVInfo& UVInfo)
	{
		Ar << UVInfo.IndexBuffer;
		Ar << UVInfo.VertPositions;
		Ar << UVInfo.VertUVs;

		return Ar;
	}

	/** Get resource size of UV info */
	void GetResourceSizeEx(FResourceSizeEx& CumulativeResourceSize) const;

	void FillFromTriMesh(const FTriMeshCollisionData& TriMeshCollisionData);
};

/** Helper struct to indicate which geometry needs to be cooked */
struct ENGINE_API FCookBodySetupInfo
{
	FCookBodySetupInfo();

	/** Trimesh data for cooking */
	FTriMeshCollisionData TriangleMeshDesc;

	/** Trimesh cook flags */
	EPhysXMeshCookFlags TriMeshCookFlags;

	/** Convex cook flags */
	EPhysXMeshCookFlags ConvexCookFlags;

	/** Vertices of NonMirroredConvex hulls */
	TArray<TArray<FVector>> NonMirroredConvexVertices;

	/** Vertices of NonMirroredConvex hulls */
	TArray<TArray<FVector>> MirroredConvexVertices;

	/** Debug name helpful for runtime cooking warnings */
	FString OuterDebugName;

	/** Whether to cook the regular convex hulls */
	bool bCookNonMirroredConvex;

	/** Whether to cook the mirror convex hulls */
	bool bCookMirroredConvex;

	/** Whether the convex being cooked comes from a deformable mesh */
	bool bConvexDeformableMesh;

	/** Whether to cook trimesh collision*/
	bool bCookTriMesh;

	/** Whether to support UV from hit results */
	bool bSupportUVFromHitResults;

	/** Whether to support face remap, needed for physical material masks */
	bool bSupportFaceRemap;

	/** Error generating cook info for trimesh*/
	bool bTriMeshError;
};

struct FPhysXCookHelper;

/**
 * BodySetup contains all collision information that is associated with a single asset.
 * A single BodySetup instance is shared among many BodyInstances so that geometry data is not duplicated.
 * Assets typically implement a GetBodySetup function that is used during physics state creation.
 * 
 * @see GetBodySetup
 * @see FBodyInstance
 */

UCLASS(collapseCategories, MinimalAPI)
class UBodySetup : public UBodySetupCore
{
	GENERATED_UCLASS_BODY()

	/** Needs implementation in BodySetup.cpp to compile UniquePtr for forward declared class */
	UBodySetup(FVTableHelper& Helper);
	virtual ~UBodySetup();

	/** Simplified collision representation of this  */
	UPROPERTY(EditAnywhere, Category = BodySetup, meta=(DisplayName = "Primitives", NoResetToDefault))
	struct FKAggregateGeom AggGeom;

	/** 
	 *	If true (and bEnableFullAnimWeightBodies in SkelMeshComp is true), the physics of this bone will always be blended into the skeletal mesh, regardless of what PhysicsWeight of the SkelMeshComp is. 
	 *	This is useful for bones that should always be physics, even when blending physics in and out for hit reactions (eg cloth or pony-tails).
	 */
	UPROPERTY()
	uint8 bAlwaysFullAnimWeight_DEPRECATED:1;

	/** 
	 *	Should this BodySetup be considered for the bounding box of the PhysicsAsset (and hence SkeletalMeshComponent).
	 *	There is a speed improvement from having less BodySetups processed each frame when updating the bounds.
	 */
	UPROPERTY(EditAnywhere, Category=BodySetup)
	uint8 bConsiderForBounds:1;

	/** 
	 *	If true, the physics of this mesh (only affects static meshes) will always contain ALL elements from the mesh - not just the ones enabled for collision. 
	 *	This is useful for forcing high detail collisions using the entire render mesh.
	 */
	UPROPERTY(Transient)
	uint8 bMeshCollideAll:1;

	/**
	*	If true, the physics triangle mesh will use double sided faces when doing scene queries.
	*	This is useful for planes and single sided meshes that need traces to work on both sides.
	*/
	UPROPERTY(EditAnywhere, Category=Physics)
	uint8 bDoubleSidedGeometry : 1;

	/**	Should we generate data necessary to support collision on normal (non-mirrored) versions of this body. */
	UPROPERTY()
	uint8 bGenerateNonMirroredCollision:1;

	/** Whether the cooked data is shared by multiple body setups. This is needed for per poly collision case where we don't want to duplicate cooked data, but still need multiple body setups for in place geometry changes */
	UPROPERTY()
	uint8 bSharedCookedData : 1;

	/** 
	 *	Should we generate data necessary to support collision on mirrored versions of this mesh. 
	 *	This halves the collision data size for this mesh, but disables collision on mirrored instances of the body.
	 */
	UPROPERTY()
	uint8 bGenerateMirroredCollision:1;

	/** 
	 * If true, the physics triangle mesh will store UVs and the face remap table. This is needed
	 * to support physical material masks in scene queries. 
	 */
	UPROPERTY()
	uint8 bSupportUVsAndFaceRemap:1;

	/** Flag used to know if we have created the physics convex and tri meshes from the cooked data yet */
	uint8 bCreatedPhysicsMeshes:1;

	/** Flag used to know if we have failed to create physics meshes. Note that this is not the inverse of bCreatedPhysicsMeshes which is true even on failure */
	uint8 bFailedToCreatePhysicsMeshes:1;

	/** Indicates whether this setup has any cooked collision data. */
	uint8 bHasCookedCollisionData:1;

	/** Indicates that we will never use convex or trimesh shapes. This is an optimization to skip checking for binary data. */
	/** 
	 * TODO Chaos this is to opt out of CreatePhysicsMeshes for certain meshes
	 * Better long term mesh is to not call CreatePhysicsMeshes until it is known there is a mesh instance that needs it.
	 */
	UPROPERTY(EditAnywhere, Category = Collision)
	uint8 bNeverNeedsCookedCollisionData:1;
	
	/** Physical material to use for simple collision on this body. Encodes information about density, friction etc. */
	UPROPERTY(EditAnywhere, Category=Physics, meta=(DisplayName="Simple Collision Physical Material"))
	TObjectPtr<class UPhysicalMaterial> PhysMaterial;

	/** Custom walkable slope setting for this body. */
	UPROPERTY(EditAnywhere, AdvancedDisplay, Category=Physics)
	struct FWalkableSlopeOverride WalkableSlopeOverride;

#if WITH_EDITORONLY_DATA
	UPROPERTY()
	float BuildScale_DEPRECATED;
#endif

	/** Cooked physics data for each format */
	FFormatContainer CookedFormatData;

	/** GUID used to uniquely identify this setup so it can be found in the DDC */
	FGuid BodySetupGuid;

private:
#if WITH_EDITOR
	/** Cooked physics data with runtime only optimizations. This allows us to remove editor only data (like face index remap) assuming the project doesn't use it at runtime. At runtime we load this into CookedFormatData */
	FFormatContainer CookedFormatDataRuntimeOnlyOptimization;
#endif

public:

	//FBodySetupTriMeshes* TriMeshWrapper;
	TArray<TSharedPtr<Chaos::FTriangleMeshImplicitObject, ESPMode::ThreadSafe>> ChaosTriMeshes;

	/** Additional UV info, if available. Used for determining UV for a line trace impact. */
	FBodySetupUVInfo UVInfo;

	/** Additional face remap table, if available. Used for determining face index mapping from collision mesh to static mesh, for use with physical material masks */
	TArray<int32> FaceRemap;

	/** Default properties of the body instance, copied into objects on instantiation, was URB_BodyInstance */
	UPROPERTY(EditAnywhere, Category=Collision, meta=(FullyExpand = "true"))
	FBodyInstance DefaultInstance;

	/** Cooked physics data override. This is needed in cases where some other body setup has the cooked data and you don't want to own it or copy it. See per poly skeletal mesh */
	FFormatContainer* CookedFormatDataOverride;

	/** Build scale for this body setup (static mesh settings define this value) */
	UPROPERTY()
	FVector BuildScale3D;

	/** References the current async cook helper. Used to be able to abort a cook task */
	using FAsyncCookHelper = Chaos::FCookHelper;
	FAsyncCookHelper* CurrentCookHelper;

<<<<<<< HEAD
#if WITH_CHAOS
	// Will contain deserialized data from the serialization function that can be used at PostLoad time.
	TUniquePtr<FChaosDerivedDataReader<float, 3>> ChaosDerivedDataReader;
#endif
=======
	// Will contain deserialized data from the serialization function that can be used at PostLoad time.
	TUniquePtr<FChaosDerivedDataReader<float, 3>> ChaosDerivedDataReader;
>>>>>>> d731a049

public:
	//~ Begin UObject Interface.
	virtual void Serialize(FArchive& Ar) override;
	virtual void BeginDestroy() override;
	virtual void FinishDestroy() override;
	virtual void PostLoad() override;
	virtual void PostInitProperties() override;
#if WITH_EDITOR
	virtual void PostEditChangeProperty(struct FPropertyChangedEvent& PropertyChangedEvent) override;
	virtual void PostEditUndo() override;
	virtual EDataValidationResult IsDataValid(TArray<FText>& ValidationErrors) override;
#endif // WITH_EDITOR
	virtual void GetResourceSizeEx(FResourceSizeEx& CumulativeResourceSize) override;
	//~ End UObject Interface.

	//
	//~ Begin UBodySetup Interface.
	//
	ENGINE_API void CopyBodyPropertiesFrom(const UBodySetup* FromSetup);

	/** Add collision shapes from another body setup to this one */
	ENGINE_API void AddCollisionFrom(class UBodySetup* FromSetup);
	ENGINE_API void AddCollisionFrom(const FKAggregateGeom& FromAggGeom);
	ENGINE_API bool AddCollisionElemFrom(const FKAggregateGeom& FromAggGeom, const EAggCollisionShape::Type ShapeType, const int32 ElemIndex);
	
	/** Create Physics meshes (ConvexMeshes, TriMesh & TriMeshNegX) from cooked data */
	/** Release Physics meshes (ConvexMeshes, TriMesh & TriMeshNegX). Must be called before the BodySetup is destroyed */
	ENGINE_API virtual void CreatePhysicsMeshes();

	/** Create Physics meshes (ConvexMeshes, TriMesh & TriMeshNegX) from cooked data async (useful for runtime cooking as it can go wide off the game thread) */
	/** Release Physics meshes (ConvexMeshes, TriMesh & TriMeshNegX). Must be called before the BodySetup is destroyed */
	/** NOTE: You cannot use the body setup until this operation is done. You must create the physics state (call CreatePhysicsState, or InitBody, etc..) , this does not automatically update the BodyInstance state for you */
	ENGINE_API void CreatePhysicsMeshesAsync(FOnAsyncPhysicsCookFinished OnAsyncPhysicsCookFinished);

	/** Aborts an async cook that hasn't begun. See CreatePhysicsMeshesAsync.  (Useful for cases where frequent updates at runtime would otherwise cause a backlog) */
	ENGINE_API void AbortPhysicsMeshAsyncCreation();

private:
	FByteBulkData* GetCookedFormatData();
<<<<<<< HEAD

#if WITH_PHYSX && PHYSICS_INTERFACE_PHYSX
	bool ProcessFormatData_PhysX(FByteBulkData* FormatData);
	bool RuntimeCookPhysics_PhysX();

	// #TODO MRMesh for some reason needs to be able to call this - that case needs fixed to correctly use the create meshes flow
	friend class UMRMeshComponent;
	/** Finish creating the physics meshes and update the body setup data with cooked data */
	ENGINE_API void FinishCreatingPhysicsMeshes_PhysX(const TArray<physx::PxConvexMesh*>& ConvexMeshes, const TArray<physx::PxConvexMesh*>& ConvexMeshesNegX, const TArray<physx::PxTriangleMesh*>& TriMeshes);
	// TODO: ProcessFormatData_Chaos is calling ProcessFormatData_Chaos directly - it's better if CreatePhysicsMeshes can be used but that code path requires WITH_EDITOR
#elif WITH_CHAOS
	friend class UMRMeshComponent;
=======

	// #TODO MRMesh for some reason needs to be able to call this - that case needs fixed to correctly use the create meshes flow
	friend class UMRMeshComponent;
>>>>>>> d731a049
	bool ProcessFormatData_Chaos(FByteBulkData* FormatData);
	bool ProcessFormatData_Chaos(FChaosDerivedDataReader<float, 3>& Reader);
	bool RuntimeCookPhysics_Chaos();
	void FinishCreatingPhysicsMeshes_Chaos(FChaosDerivedDataReader<float, 3>& InReader);
	void FinishCreatingPhysicsMeshes_Chaos(Chaos::FCookHelper& InHelper);
	void FinishCreatingPhysicsMeshes_Chaos(TArray<TSharedPtr<Chaos::FConvex, ESPMode::ThreadSafe>>& InConvexImplicits, 
										   TArray<TSharedPtr<Chaos::FTriangleMeshImplicitObject, ESPMode::ThreadSafe>>& InTrimeshImplicits,
										   FBodySetupUVInfo& InUvInfo,
										   TArray<int32>& InFaceRemap);

	/** 
	 * Finalize game thread data before calling back user's delegate 
	 * @param AsyncPhysicsCookHelper - The cook helper that has finished async cooking
	 * @param OnAsyncPhysicsCookFinished - User callback to call once we're finished
	 */
	void FinishCreatePhysicsMeshesAsync(FAsyncCookHelper* AsyncPhysicsCookHelper, FOnAsyncPhysicsCookFinished OnAsyncPhysicsCookFinished);

	/**
	* Given a format name returns its cooked data.
	*
	* @param Format Physics format name.
	* @param bRuntimeOnlyOptimizedVersion whether we want the data that has runtime only optimizations. At runtime this flag is ignored and we use the runtime only optimized data regardless.
	* @return Cooked data or NULL of the data was not found.
	*/
	FByteBulkData* GetCookedData(FName Format, bool bRuntimeOnlyOptimizedVersion = false);

public:

	/**
	 * Generate a string to uniquely describe the state of the geometry in this setup to populate the DDC
	 *
	 * @param OutString The generated string will be place in this FString
	 */
	void GetGeometryDDCKey(FString& OutString) const;

	/** Returns the volume of this element */
	UE_DEPRECATED(5.1, "Use GetScaledVolume which uses the same scaling technique as the generated collision geometry")
	ENGINE_API virtual float GetVolume(const FVector& Scale) const;

	/** Returns the volume of this element givent the scale */
	ENGINE_API virtual FVector::FReal GetScaledVolume(const FVector& Scale) const;

	/** Release Physics meshes (ConvexMeshes, TriMesh & TriMeshNegX) */
	ENGINE_API void ClearPhysicsMeshes();

	/** Calculates the mass. You can pass in the component where additional information is pulled from ( Scale, PhysMaterialOverride ) */
	ENGINE_API virtual float CalculateMass(const UPrimitiveComponent* Component = nullptr) const;

	/** Returns the physics material used for this body. If none, specified, returns the default engine material. */
	ENGINE_API class UPhysicalMaterial* GetPhysMaterial() const;

	/** Clear all simple collision */
	ENGINE_API void RemoveSimpleCollision();

	/** 
	 * Rescales simple collision geometry.  Note you must recreate physics meshes after this 
	 *
	 * @param BuildScale	The scale to apply to the geometry
	 */
	ENGINE_API void RescaleSimpleCollision( FVector BuildScale );

	/** Invalidate physics data */
	ENGINE_API virtual void	InvalidatePhysicsData();	

	/**
	 * Converts a UModel to a set of convex hulls for simplified collision.  Any convex elements already in
	 * this BodySetup will be destroyed.  WARNING: the input model can have no single polygon or
	 * set of coplanar polygons which merge to more than FPoly::MAX_VERTICES vertices.
	 *
	 * @param		InModel					The input BSP.
	 * @param		bRemoveExisting			If true, clears any pre-existing collision
	 * @return								true on success, false on failure because of vertex count overflow.
	 */
	ENGINE_API bool CreateFromModel(class UModel* InModel, bool bRemoveExisting);

	/**
	 * Updates the tri mesh collision with new positions, and refits the BVH to match. 
	 * This is not a full collision cook, and so you can only safely move positions and not change the structure
	 * @param	NewPositions		The new mesh positions to use
	 */
	ENGINE_API void UpdateTriMeshVertices(const TArray<FVector> & NewPositions);

	/**	
	 * Finds the shortest distance between the body setup and a world position. Input and output are given in world space
	 * @param	WorldPosition	The point we are trying to get close to
	 * @param	BodyToWorldTM	The transform to convert BodySetup into world space
	 * @param	bUseConvexShapes When true also check the convex shapes if any (false by default)
	 * @return					The distance between WorldPosition and the body setup. 0 indicates WorldPosition is inside one of the shapes.
	 *
	 * NOTE: This function ignores trimesh data
	 */
	ENGINE_API float GetShortestDistanceToPoint(const FVector& WorldPosition, const FTransform& BodyToWorldTM, bool bUseConvexShapes = false) const;

	/** 
	 * Finds the closest point in the body setup. Input and outputs are given in world space.
	 * @param	WorldPosition			The point we are trying to get close to
	 * @param	BodyToWorldTM			The transform to convert BodySetup into world space
	 * @param	ClosestWorldPosition	The closest point on the body setup to WorldPosition
	 * @param	FeatureNormal			The normal of the feature associated with ClosestWorldPosition
	 * @param	bUseConvexShapes When true also check the convex shapes if any (false by default)
	 * @return							The distance between WorldPosition and the body setup. 0 indicates WorldPosition is inside one of the shapes.
	 *
	 * NOTE: This function ignores trimesh data
	 */
	ENGINE_API float GetClosestPointAndNormal(const FVector& WorldPosition, const FTransform& BodyToWorldTM, FVector& ClosestWorldPosition, FVector& FeatureNormal, bool bUseConvexShapes = false) const;

	/**
	* Generates the information needed for cooking geometry.
	* @param	OutCookInfo				Info needed during cooking
	* @param	InCookFlags				Any flags desired for TriMesh cooking
	*/
	ENGINE_API void GetCookInfo(FCookBodySetupInfo& OutCookInfo, EPhysXMeshCookFlags InCookFlags) const;

	/** 
	 *	Given a location in body space, and face index, find the UV of the desired UV channel.
	 *	Note this ONLY works if 'Support UV From Hit Results' is enabled in Physics Settings.
	 */
	bool CalcUVAtLocation(const FVector& BodySpaceLocation, int32 FaceIndex, int32 UVChannel, FVector2D& UV) const;


#if WITH_EDITOR
	ENGINE_API virtual void BeginCacheForCookedPlatformData(  const ITargetPlatform* TargetPlatform ) override;
	ENGINE_API virtual bool IsCachedCookedPlatformDataLoaded(  const ITargetPlatform* TargetPlatform ) override;
	ENGINE_API virtual void ClearCachedCookedPlatformData(  const ITargetPlatform* TargetPlatform ) override;

	/*
	* Copy all UPROPERTY settings except the collision geometry.
	* This function is use when we restore the original data after a re-import of a static mesh.
	* All FProperty should be copy here except the collision geometry (i.e. AggGeom)
	*/
	ENGINE_API virtual void CopyBodySetupProperty(const UBodySetup* Other);
#endif // WITH_EDITOR

	/** 
	 *   Add the shapes defined by this body setup to the supplied PxRigidBody. 
	 */
	ENGINE_API void AddShapesToRigidActor_AssumesLocked(
		FBodyInstance* OwningInstance, 
		FVector& Scale3D, 
		UPhysicalMaterial* SimpleMaterial,
		TArray<UPhysicalMaterial*>& ComplexMaterials,
		TArray<FPhysicalMaterialMaskParams>& ComplexMaterialMasks,
		const FBodyCollisionData& BodyCollisionData,
		const FTransform& RelativeTM = FTransform::Identity, 
		TArray<FPhysicsShapeHandle>* NewShapes = NULL);

	friend struct FIterateBodySetupHelper;

};

#if WITH_EDITOR

class FBodySetupObjectTextFactory : public FCustomizableTextObjectFactory
{
public:
	FBodySetupObjectTextFactory() : FCustomizableTextObjectFactory(GWarn) { }
	ENGINE_API virtual bool CanCreateClass(UClass* InObjectClass, bool& bOmitSubObjs) const override;
	ENGINE_API virtual void ProcessConstructedObject(UObject* NewObject) override;

public:
	TArray<UBodySetup*> NewBodySetups;
};

#endif // WITH_EDITOR<|MERGE_RESOLUTION|>--- conflicted
+++ resolved
@@ -254,15 +254,8 @@
 	using FAsyncCookHelper = Chaos::FCookHelper;
 	FAsyncCookHelper* CurrentCookHelper;
 
-<<<<<<< HEAD
-#if WITH_CHAOS
 	// Will contain deserialized data from the serialization function that can be used at PostLoad time.
 	TUniquePtr<FChaosDerivedDataReader<float, 3>> ChaosDerivedDataReader;
-#endif
-=======
-	// Will contain deserialized data from the serialization function that can be used at PostLoad time.
-	TUniquePtr<FChaosDerivedDataReader<float, 3>> ChaosDerivedDataReader;
->>>>>>> d731a049
 
 public:
 	//~ Begin UObject Interface.
@@ -303,24 +296,9 @@
 
 private:
 	FByteBulkData* GetCookedFormatData();
-<<<<<<< HEAD
-
-#if WITH_PHYSX && PHYSICS_INTERFACE_PHYSX
-	bool ProcessFormatData_PhysX(FByteBulkData* FormatData);
-	bool RuntimeCookPhysics_PhysX();
 
 	// #TODO MRMesh for some reason needs to be able to call this - that case needs fixed to correctly use the create meshes flow
 	friend class UMRMeshComponent;
-	/** Finish creating the physics meshes and update the body setup data with cooked data */
-	ENGINE_API void FinishCreatingPhysicsMeshes_PhysX(const TArray<physx::PxConvexMesh*>& ConvexMeshes, const TArray<physx::PxConvexMesh*>& ConvexMeshesNegX, const TArray<physx::PxTriangleMesh*>& TriMeshes);
-	// TODO: ProcessFormatData_Chaos is calling ProcessFormatData_Chaos directly - it's better if CreatePhysicsMeshes can be used but that code path requires WITH_EDITOR
-#elif WITH_CHAOS
-	friend class UMRMeshComponent;
-=======
-
-	// #TODO MRMesh for some reason needs to be able to call this - that case needs fixed to correctly use the create meshes flow
-	friend class UMRMeshComponent;
->>>>>>> d731a049
 	bool ProcessFormatData_Chaos(FByteBulkData* FormatData);
 	bool ProcessFormatData_Chaos(FChaosDerivedDataReader<float, 3>& Reader);
 	bool RuntimeCookPhysics_Chaos();
