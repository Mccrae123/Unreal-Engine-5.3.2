// Copyright Epic Games, Inc. All Rights Reserved.
#pragma once

#include "CoreMinimal.h"
#include "UObject/ObjectMacros.h"
#include "EngineDefines.h"
#include "ConstraintDrives.generated.h"

UENUM()
namespace EAngularDriveMode
{
	enum Type : int
	{
		/** Spherical lerp between the current orientation/velocity and the target orientation/velocity. NOTE: This will NOT work if any angular constraints are set to Locked. */
		SLERP,
		/** Path is decomposed into twist (roll constraint) and swing (cone constraint). Doesn't follow shortest arc and may experience gimbal lock. Does work with locked angular constraints. */
		TwistAndSwing
	};
}


USTRUCT()
struct FConstraintDrive
{
	GENERATED_BODY()

	/** The spring strength of the drive. Force proportional to the position error. */
	UPROPERTY(EditAnywhere, AdvancedDisplay, Category = Constraint, meta = (ClampMin = "0.0"))
	float Stiffness;

	/** The damping strength of the drive. Force proportional to the velocity error. */
	UPROPERTY(EditAnywhere, AdvancedDisplay, Category = Constraint, meta = (ClampMin = "0.0"))
	float Damping;

	/** The force limit of the drive. */
	UPROPERTY(EditAnywhere, AdvancedDisplay, Category = Constraint, meta = (ClampMin = "0.0"))
	float MaxForce;

	/** Enables/Disables position drive (orientation if using angular drive)*/
	UPROPERTY(EditAnywhere, Category = Constraint)
	uint8 bEnablePositionDrive : 1;

	/** Enables/Disables velocity drive (angular velocity if using angular drive) */
	UPROPERTY(EditAnywhere, Category = Constraint)
	uint8 bEnableVelocityDrive : 1;

	ENGINE_API FConstraintDrive();

	/** Updates physx drive with properties from unreal */
	//void UpdatePhysXDrive_AssumesLocked(physx::PxD6Joint* Joint, int DriveType, bool bDriveEnabled) const;

private:
	friend struct FConstraintInstance;
	friend struct FLinearDriveConstraint;
	friend struct FAngularDriveConstraint;
	//These functions may leave the struct in an invalid state unless calling UpdatePhysX* functions.
	//They are only meant as helpers for FConstraintInstance
	ENGINE_API void SetDriveParams(float InStiffness, float InDamping, float InForceLimit);


};

/** Linear Drive */
USTRUCT()
struct FLinearDriveConstraint
{
	GENERATED_BODY()
	

	/** Target position the linear drive.*/
	UPROPERTY(EditAnywhere, Category = LinearMotor)
	FVector PositionTarget;

	/** Target velocity the linear drive. */
	UPROPERTY(EditAnywhere, Category = LinearMotor)
	FVector VelocityTarget;

	UPROPERTY(EditAnywhere, Category = LinearMotor)
	FConstraintDrive XDrive;

	UPROPERTY(EditAnywhere, Category = LinearMotor)
	FConstraintDrive YDrive;

	UPROPERTY(EditAnywhere, Category = LinearMotor)
	FConstraintDrive ZDrive;

	UPROPERTY(EditAnywhere, Category = LinearMotor)
	uint8 bEnablePositionDrive : 1;

	ENGINE_API FLinearDriveConstraint();

	bool IsPositionDriveEnabled() const
	{
		return XDrive.bEnablePositionDrive || YDrive.bEnablePositionDrive || ZDrive.bEnablePositionDrive;
	}

	bool IsVelocityDriveEnabled() const
	{
		return XDrive.bEnableVelocityDrive || YDrive.bEnableVelocityDrive || ZDrive.bEnableVelocityDrive;
	}

private:
	friend struct FConstraintInstance;
	//These functions may leave the struct in an invalid state unless calling UpdatePhysX* functions.
	//They are only meant as helpers for FConstraintInstance
<<<<<<< HEAD
	void SetLinearPositionDrive(bool bEnableXDrive, bool bEnableYDrive, bool bEnableZDrive);
	void SetLinearVelocityDrive(bool bEnableXDrive, bool bEnableYDrive, bool bEnableZDrive);
	void SetDriveParams(float InStiffness, float InDamping, float InForceLimit);
	void SetDriveParams(const FVector& InStiffness, const FVector& InDamping, const FVector& InForceLimit);
	void GetDriveParams(float& OutStiffness, float& OutDamping, float& OutForceLimit) const;
	void GetDriveParams(FVector& OutStiffness, FVector& OutDamping, FVector& OutForceLimit) const;
=======
	ENGINE_API void SetLinearPositionDrive(bool bEnableXDrive, bool bEnableYDrive, bool bEnableZDrive);
	ENGINE_API void SetLinearVelocityDrive(bool bEnableXDrive, bool bEnableYDrive, bool bEnableZDrive);
	ENGINE_API void SetDriveParams(float InStiffness, float InDamping, float InForceLimit);
	ENGINE_API void SetDriveParams(const FVector& InStiffness, const FVector& InDamping, const FVector& InForceLimit);
	ENGINE_API void GetDriveParams(float& OutStiffness, float& OutDamping, float& OutForceLimit) const;
	ENGINE_API void GetDriveParams(FVector& OutStiffness, FVector& OutDamping, FVector& OutForceLimit) const;
>>>>>>> 4af6daef
};


/** Angular Drive */
USTRUCT()
struct FAngularDriveConstraint
{
	GENERATED_BODY()

	/** Controls the twist (roll) constraint drive between current orientation/velocity and target orientation/velocity. This is available as long as the twist limit is set to free or limited.*/
	UPROPERTY(EditAnywhere, Category = LinearMotor, meta = (DisplayName="Twist"))
	FConstraintDrive TwistDrive;

	/** Controls the cone constraint drive between current orientation/velocity and target orientation/velocity. This is available as long as there is at least one swing limit set to free or limited. */
	UPROPERTY(EditAnywhere, Category = LinearMotor, meta = (DisplayName = "Swing"))
	FConstraintDrive SwingDrive;

	/** Controls the SLERP (spherical lerp) drive between current orientation/velocity and target orientation/velocity. NOTE: This is only available when all three angular limits are either free or limited. Locking any angular limit will turn off the drive implicitly.*/
	UPROPERTY(EditAnywhere, Category = LinearMotor, meta = (DisplayName = "SLERP"))
	FConstraintDrive SlerpDrive;
	
	/** Target orientation relative to the the body reference frame.*/
	UPROPERTY(EditAnywhere, Category = AngularMotor)
	FRotator OrientationTarget;

	/** Target angular velocity relative to the body reference frame in revolutions per second. */
	UPROPERTY(EditAnywhere, Category = AngularMotor)
	FVector AngularVelocityTarget;

	/** Whether motors use SLERP (spherical lerp) or decompose into a Swing motor (cone constraints) and Twist motor (roll constraints). NOTE: SLERP will NOT work if any of the angular constraints are locked. */
	UPROPERTY(EditAnywhere, Category = AngularMotor)
	TEnumAsByte<enum EAngularDriveMode::Type> AngularDriveMode;

	ENGINE_API FAngularDriveConstraint();

	bool IsOrientationDriveEnabled() const
	{
		if(AngularDriveMode == EAngularDriveMode::TwistAndSwing)
		{
			return TwistDrive.bEnablePositionDrive || SwingDrive.bEnablePositionDrive;
		}
		else
		{
			return SlerpDrive.bEnablePositionDrive;
		}
	}

	bool IsVelocityDriveEnabled() const
	{
		if (AngularDriveMode == EAngularDriveMode::TwistAndSwing)
		{
			return TwistDrive.bEnableVelocityDrive || SwingDrive.bEnableVelocityDrive;
		}
		else
		{
			return SlerpDrive.bEnableVelocityDrive;
		}
		
	}

	/** Updates physx drive with properties from unreal */
	//void UpdatePhysXAngularDrive_AssumesLocked(physx::PxD6Joint* Joint) const;

private:
	friend struct FConstraintInstance;
	//These functions may leave the struct in an invalid state unless calling UpdatePhysX* functions.
	//They are only meant as helpers for FConstraintInstance
<<<<<<< HEAD
	void SetOrientationDriveTwistAndSwing(bool InEnableTwistDrive, bool InEnableSwingDrive);
	void SetOrientationDriveSLERP(bool InEnableSLERP);
	void SetAngularVelocityDriveTwistAndSwing(bool InEnableTwistDrive, bool InEnableSwingDrive);
	void SetAngularVelocityDriveSLERP(bool InEnableSLERP);
	// Sets the three drive parameters (swing, twist and slerp) to the same value 
	void SetDriveParams(float InStiffness, float InDamping, float InForceLimit);
	// Sets drive parameters in the order swing, twist, slerp
	void SetDriveParams(const FVector& InStiffness, const FVector& InDamping, const FVector& InForceLimit);
	// Gets just the swing drive parameters - assuming the single-float set function has previously been used
	void GetDriveParams(float& OutStiffness, float& OutDamping, float& OutForceLimit) const;
	// Gets drive parameters in the order swing, twist, slerp
	void GetDriveParams(FVector& OutStiffness, FVector& OutDamping, FVector& OutForceLimit) const;
	void SetAngularDriveMode(EAngularDriveMode::Type DriveMode);
=======
	ENGINE_API void SetOrientationDriveTwistAndSwing(bool InEnableTwistDrive, bool InEnableSwingDrive);
	ENGINE_API void SetOrientationDriveSLERP(bool InEnableSLERP);
	ENGINE_API void SetAngularVelocityDriveTwistAndSwing(bool InEnableTwistDrive, bool InEnableSwingDrive);
	ENGINE_API void SetAngularVelocityDriveSLERP(bool InEnableSLERP);
	// Sets the three drive parameters (swing, twist and slerp) to the same value 
	ENGINE_API void SetDriveParams(float InStiffness, float InDamping, float InForceLimit);
	// Sets drive parameters in the order swing, twist, slerp
	ENGINE_API void SetDriveParams(const FVector& InStiffness, const FVector& InDamping, const FVector& InForceLimit);
	// Gets just the swing drive parameters - assuming the single-float set function has previously been used
	ENGINE_API void GetDriveParams(float& OutStiffness, float& OutDamping, float& OutForceLimit) const;
	// Gets drive parameters in the order swing, twist, slerp
	ENGINE_API void GetDriveParams(FVector& OutStiffness, FVector& OutDamping, FVector& OutForceLimit) const;
	ENGINE_API void SetAngularDriveMode(EAngularDriveMode::Type DriveMode);
>>>>>>> 4af6daef
};<|MERGE_RESOLUTION|>--- conflicted
+++ resolved
@@ -103,21 +103,12 @@
 	friend struct FConstraintInstance;
 	//These functions may leave the struct in an invalid state unless calling UpdatePhysX* functions.
 	//They are only meant as helpers for FConstraintInstance
-<<<<<<< HEAD
-	void SetLinearPositionDrive(bool bEnableXDrive, bool bEnableYDrive, bool bEnableZDrive);
-	void SetLinearVelocityDrive(bool bEnableXDrive, bool bEnableYDrive, bool bEnableZDrive);
-	void SetDriveParams(float InStiffness, float InDamping, float InForceLimit);
-	void SetDriveParams(const FVector& InStiffness, const FVector& InDamping, const FVector& InForceLimit);
-	void GetDriveParams(float& OutStiffness, float& OutDamping, float& OutForceLimit) const;
-	void GetDriveParams(FVector& OutStiffness, FVector& OutDamping, FVector& OutForceLimit) const;
-=======
 	ENGINE_API void SetLinearPositionDrive(bool bEnableXDrive, bool bEnableYDrive, bool bEnableZDrive);
 	ENGINE_API void SetLinearVelocityDrive(bool bEnableXDrive, bool bEnableYDrive, bool bEnableZDrive);
 	ENGINE_API void SetDriveParams(float InStiffness, float InDamping, float InForceLimit);
 	ENGINE_API void SetDriveParams(const FVector& InStiffness, const FVector& InDamping, const FVector& InForceLimit);
 	ENGINE_API void GetDriveParams(float& OutStiffness, float& OutDamping, float& OutForceLimit) const;
 	ENGINE_API void GetDriveParams(FVector& OutStiffness, FVector& OutDamping, FVector& OutForceLimit) const;
->>>>>>> 4af6daef
 };
 
 
@@ -185,21 +176,6 @@
 	friend struct FConstraintInstance;
 	//These functions may leave the struct in an invalid state unless calling UpdatePhysX* functions.
 	//They are only meant as helpers for FConstraintInstance
-<<<<<<< HEAD
-	void SetOrientationDriveTwistAndSwing(bool InEnableTwistDrive, bool InEnableSwingDrive);
-	void SetOrientationDriveSLERP(bool InEnableSLERP);
-	void SetAngularVelocityDriveTwistAndSwing(bool InEnableTwistDrive, bool InEnableSwingDrive);
-	void SetAngularVelocityDriveSLERP(bool InEnableSLERP);
-	// Sets the three drive parameters (swing, twist and slerp) to the same value 
-	void SetDriveParams(float InStiffness, float InDamping, float InForceLimit);
-	// Sets drive parameters in the order swing, twist, slerp
-	void SetDriveParams(const FVector& InStiffness, const FVector& InDamping, const FVector& InForceLimit);
-	// Gets just the swing drive parameters - assuming the single-float set function has previously been used
-	void GetDriveParams(float& OutStiffness, float& OutDamping, float& OutForceLimit) const;
-	// Gets drive parameters in the order swing, twist, slerp
-	void GetDriveParams(FVector& OutStiffness, FVector& OutDamping, FVector& OutForceLimit) const;
-	void SetAngularDriveMode(EAngularDriveMode::Type DriveMode);
-=======
 	ENGINE_API void SetOrientationDriveTwistAndSwing(bool InEnableTwistDrive, bool InEnableSwingDrive);
 	ENGINE_API void SetOrientationDriveSLERP(bool InEnableSLERP);
 	ENGINE_API void SetAngularVelocityDriveTwistAndSwing(bool InEnableTwistDrive, bool InEnableSwingDrive);
@@ -213,5 +189,4 @@
 	// Gets drive parameters in the order swing, twist, slerp
 	ENGINE_API void GetDriveParams(FVector& OutStiffness, FVector& OutDamping, FVector& OutForceLimit) const;
 	ENGINE_API void SetAngularDriveMode(EAngularDriveMode::Type DriveMode);
->>>>>>> 4af6daef
 };