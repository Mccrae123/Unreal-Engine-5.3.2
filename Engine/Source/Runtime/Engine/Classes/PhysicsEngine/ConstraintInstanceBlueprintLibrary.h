--- conflicted
+++ resolved
@@ -26,11 +26,7 @@
 	*	@param ChildBody	Child body name of the constraint
 	*/
 	UFUNCTION(BlueprintCallable, Category = "Physics|Constraints", meta = (Keywords = "rigid body name name parent child"))
-<<<<<<< HEAD
-		static void GetAttachedBodyNames(
-=======
 		static ENGINE_API void GetAttachedBodyNames(
->>>>>>> 4af6daef
 			UPARAM(ref) FConstraintInstanceAccessor& Accessor,
 			FName& ParentBody,
 			FName& ChildBody
@@ -56,11 +52,7 @@
 	*	@param Accessor		Constraint accessor to query
 	*/
 	UFUNCTION(BlueprintCallable, Category = "Physics|Constraints", meta = (Keywords = "disable enable collision"))
-<<<<<<< HEAD
-	static bool GetDisableCollsion(UPARAM(ref) FConstraintInstanceAccessor& Accessor);
-=======
 	static ENGINE_API bool GetDisableCollsion(UPARAM(ref) FConstraintInstanceAccessor& Accessor);
->>>>>>> 4af6daef
 
 	/** Sets projection parameters of the constraint
 	*	@param Accessor					Constraint accessor to change
@@ -104,21 +96,13 @@
 	*	@param Accessor Constraint accessor to query
 	*/
 	UFUNCTION(BlueprintCallable, Category = "Physics|Constraints")
-<<<<<<< HEAD
-	static bool GetParentDominates(UPARAM(ref) FConstraintInstanceAccessor& Accessor);
-=======
 	static ENGINE_API bool GetParentDominates(UPARAM(ref) FConstraintInstanceAccessor& Accessor);
->>>>>>> 4af6daef
 
 	/**
 	 * @brief Enable or disable mass conditioning for the constraint.
 	*/
 	UFUNCTION(BlueprintCallable, Category = "Physics|Constraints")
-<<<<<<< HEAD
-	static void SetMassConditioningEnabled(
-=======
 	static ENGINE_API void SetMassConditioningEnabled(
->>>>>>> 4af6daef
 		UPARAM(ref) FConstraintInstanceAccessor& Accessor,
 		bool bEnableMassConditioning);
 
@@ -126,11 +110,7 @@
 	 * @brief Gets whether mass conditioning is enabled for the constraint.
 	*/
 	UFUNCTION(BlueprintCallable, Category = "Physics|Constraints")
-<<<<<<< HEAD
-	static bool GetMassConditioningEnabled(UPARAM(ref) FConstraintInstanceAccessor& Accessor);
-=======
 	static ENGINE_API bool GetMassConditioningEnabled(UPARAM(ref) FConstraintInstanceAccessor& Accessor);
->>>>>>> 4af6daef
 
 
 	//---------------------------------------------------------------------------------------------------
@@ -238,11 +218,7 @@
 	*	@param LinearPlasticityThreshold	Delta from target needed to reset the target joint
 	*/
 	UFUNCTION(BlueprintCallable, Category = "Physics|Constraints")
-<<<<<<< HEAD
-		static void SetLinearPlasticity(
-=======
 		static ENGINE_API void SetLinearPlasticity(
->>>>>>> 4af6daef
 			UPARAM(ref) FConstraintInstanceAccessor& Accessor,
 			bool bLinearPlasticity,
 			float LinearPlasticityThreshold,
@@ -255,11 +231,7 @@
 	*	@param AngularPlasticityThreshold	Delta from target needed to reset the target joint
 	*/
 	UFUNCTION(BlueprintCallable, Category = "Physics|Constraints")
-<<<<<<< HEAD
-		static void GetLinearPlasticity(
-=======
 		static ENGINE_API void GetLinearPlasticity(
->>>>>>> 4af6daef
 			UPARAM(ref) FConstraintInstanceAccessor& Accessor,
 			bool& bLinearPlasticity,
 			float& LinearPlasticityThreshold,
@@ -277,11 +249,7 @@
 	*	@param ContactTransferScale			Scale for transfer of child energy to parent.
 	*/
 	UFUNCTION(BlueprintCallable, Category = "Physics|Constraints")
-<<<<<<< HEAD
-		static void GetContactTransferScale(
-=======
 		static ENGINE_API void GetContactTransferScale(
->>>>>>> 4af6daef
 			UPARAM(ref) FConstraintInstanceAccessor& Accessor,
 			float& ContactTransferScale
 		);
@@ -291,11 +259,7 @@
 	*	@param ContactTransferScale			Set Contact Transfer Scale onto joints parent
 	*/
 	UFUNCTION(BlueprintCallable, Category = "Physics|Constraints")
-<<<<<<< HEAD
-	static void SetContactTransferScale(
-=======
 	static ENGINE_API void SetContactTransferScale(
->>>>>>> 4af6daef
 		UPARAM(ref) FConstraintInstanceAccessor& Accessor,
 		float ContactTransferScale
 	);
@@ -787,23 +751,6 @@
 	UFUNCTION(BlueprintCallable, Category = "Physics|Constraints")
 	static ENGINE_API void CopyParams(
 		UPARAM(ref) FConstraintInstanceAccessor& Accessor,
-<<<<<<< HEAD
-		float& OutPositionStrength,
-		float& OutVelocityStrength,
-		float& OutForceLimit
-	);
-
-	/** Copies all properties from one constraint to another
-	* @param Accessor	Constraint accessor to write to
-	* @param SourceAccessor Constraint accessor to read from
-	* @param bKeepPosition	Whether to keep original constraint positions
-	* @param bKeepRotation	Whether to keep original constraint rotations
-	*/
-	UFUNCTION(BlueprintCallable, Category = "Physics|Constraints")
-	static void CopyParams(
-		UPARAM(ref) FConstraintInstanceAccessor& Accessor,
-=======
->>>>>>> 4af6daef
 		UPARAM(ref) FConstraintInstanceAccessor& SourceAccessor,
 		bool bKeepPosition = true,
 		bool bKeepRotation = true
