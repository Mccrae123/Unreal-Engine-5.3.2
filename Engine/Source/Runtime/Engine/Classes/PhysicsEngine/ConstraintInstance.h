// Copyright Epic Games, Inc. All Rights Reserved.
#pragma once

#include "CoreMinimal.h"
#include "UObject/ObjectMacros.h"
#include "UObject/Class.h"
#include "EngineDefines.h"
#include "PhysicsEngine/ConstraintTypes.h"
#include "PhysicsEngine/ConstraintDrives.h"
#include "Physics/PhysicsInterfaceCore.h"
#include "ConstraintInstance.generated.h"

class FMaterialRenderProxy;
class FMeshElementCollector;
class FPrimitiveDrawInterface;
class UMaterialInterface;
struct FBodyInstance;

class FMaterialRenderProxy;
class FPrimitiveDrawInterface;
class FMaterialRenderProxy;

/** Container for properties of a physics constraint that can be easily swapped at runtime. This is useful for switching different setups when going from ragdoll to standup for example */
USTRUCT()
struct ENGINE_API FConstraintProfileProperties
{
	GENERATED_USTRUCT_BODY()

	/** [PhysX only] Linear tolerance value in world units. If the distance error exceeds this tolerence limit, the body will be projected. */
<<<<<<< HEAD
	UPROPERTY(EditAnywhere, Category = Projection, meta = (editcondition = "bEnableProjection", ClampMin = "0.0"))
	float ProjectionLinearTolerance;

	/** [PhysX only] Angular tolerance value in world units. If the distance error exceeds this tolerence limit, the body will be projected. */
	UPROPERTY(EditAnywhere, Category = Projection, meta = (editcondition = "bEnableProjection", ClampMin = "0.0"))
	float ProjectionAngularTolerance;

	/** [Chaos Only] How much linear projection to apply [0-1]. Projection fixes any post-solve position error in the constraint. */
	UPROPERTY(EditAnywhere, Category = Projection, meta = (ClampMin = "0.0", ClampMax = "1.0"))
	float ProjectionLinearAlpha;

	/** [Chaos Only] How much angular projection to apply [0-1]. Projection fixes any post-solve angle error in the constraint. */
	UPROPERTY(EditAnywhere, Category = Projection, meta = (ClampMin = "0.0", ClampMax = "1.0"))
	float ProjectionAngularAlpha;

=======
	UPROPERTY()
	float ProjectionLinearTolerance;

	/** [PhysX only] Angular tolerance value in world units. If the distance error exceeds this tolerence limit, the body will be projected. */
	UPROPERTY()
	float ProjectionAngularTolerance;

	/**  How much linear projection to apply [0-1] */
	UPROPERTY(EditAnywhere, Category = Projection, meta = (ClampMin = "0.0", ClampMax = "1.0"))
	float ProjectionLinearAlpha;

	/** How much angular projection to apply [0-1] */
	UPROPERTY(EditAnywhere, Category = Projection, meta = (ClampMin = "0.0", ClampMax = "1.0"))
	float ProjectionAngularAlpha;

	/** 
	 * How much shock propagation to apply [0-1]. Shock propagation increases the mass of the parent body for the last iteration of the
	 * position and velocity solve phases. This can help stiffen up joint chains, but is also prone to introducing energy down the chain
	 * especially at high alpha.
	 */
	UPROPERTY(EditAnywhere, Category = Projection, meta = (ClampMin = "0.0", ClampMax = "1.0"))
	float ShockPropagationAlpha;

>>>>>>> 6bbb88c8
	/** Force needed to break the distance constraint. */
	UPROPERTY(EditAnywhere, AdvancedDisplay, Category = Linear, meta = (editcondition = "bLinearBreakable", ClampMin = "0.0"))
	float LinearBreakThreshold;

<<<<<<< HEAD
	/** Percent threshold from target position needed to reset the spring rest length.*/
=======
	/** [Chaos Only] Percent threshold from center of mass distance needed to reset the linear drive position target. This value can be greater than 1. */
>>>>>>> 6bbb88c8
	UPROPERTY(EditAnywhere, AdvancedDisplay, Category = Linear, meta = (editcondition = "bLinearPlasticity", ClampMin = "0.0"))
	float LinearPlasticityThreshold;

	/** Torque needed to break the joint. */
	UPROPERTY(EditAnywhere, AdvancedDisplay, Category = Angular, meta = (editcondition = "bAngularBreakable", ClampMin = "0.0"))
	float AngularBreakThreshold;

<<<<<<< HEAD
	/** Degree threshold from target angle needed to reset the target angle.*/
	UPROPERTY(EditAnywhere, AdvancedDisplay, Category = Angular, meta = (editcondition = "bAngularPlasticity", ClampMin = "0.0"))
	float AngularPlasticityThreshold;

=======
	/** [Chaos Only] Degree threshold from target angle needed to reset the target angle.*/
	UPROPERTY(EditAnywhere, AdvancedDisplay, Category = Angular, meta = (editcondition = "bAngularPlasticity", ClampMin = "0.0"))
	float AngularPlasticityThreshold;

	/** [Chaos Only] Colliison transfer on parent from the joints child. Range is 0.0-MAX*/
	UPROPERTY(EditAnywhere, AdvancedDisplay, Category = Linear, meta = (ClampMin = "0.0"))
	float ContactTransferScale;

>>>>>>> 6bbb88c8
	UPROPERTY(EditAnywhere, Category = Linear)
	FLinearConstraint LinearLimit;

	UPROPERTY(EditAnywhere, Category = Angular)
	FConeConstraint ConeLimit;

	UPROPERTY(EditAnywhere, Category = Angular)
	FTwistConstraint TwistLimit;

	UPROPERTY(EditAnywhere, Category = Linear)
	FLinearDriveConstraint LinearDrive;

	UPROPERTY(EditAnywhere, Category = Angular)
	FAngularDriveConstraint AngularDrive;

	// Disable collision between bodies joined by this constraint.
	UPROPERTY(EditAnywhere, Category = Constraint)
	uint8 bDisableCollision : 1;

	// When set, the parent body in a constraint will not be affected by the motion of the child
	UPROPERTY(EditAnywhere, Category = Constraint)
	uint8 bParentDominates : 1;

	/**
<<<<<<< HEAD
	* [PhysX] If distance error between bodies exceeds 0.1 units, or rotation error exceeds 10 degrees, body will be projected to fix this.
	* For example a chain spinning too fast will have its elements appear detached due to velocity, this will project all bodies so they still appear attached to each other.
	*
	* [Chaos] Chaos applies a post-solve position and angular fixup where the parent body in the constraint is treated as having infinite mass and the child body is 
	* translated and rotated to resolve any remaining errors. This can be used to make constraint chains significantly stiffer at lower iteration counts. Increasing
	* iterations would have the same effect, but be much more expensive. Projection only works well if the chain is not interacting with other objects (e.g.,
	* through collisions) because the projection of the bodies in the chain will cause other constraints to be violated. Likewise, if a body is influenced by multiple
	* constraints, then enabling projection on more than one constraint may lead to unexpected results - the "last" constraint would win but the order in which constraints
	* are solved cannot be directly controlled.
	*
	* Note: projection will not be applied to constraints with soft limits.
=======
	* NOTE: RigidBody AnimNode only. Projection is not applied to ragdoll physics in the main scene. For Ragdolls, ShockPropagation has a similar effect
	* and is more compatible with the world solver.
	* 
	* Projection is a post-solve position and angular fixup where the parent body in the constraint is treated as having infinite mass and the child body is
	* translated and rotated to resolve any remaining errors using a semi-physical correction. This can be used to make constraint chains significantly stiffer 
	* at lower iteration counts. Increasing iterations would have the same effect, but be much more expensive. Projection only works well if the chain is not 
	* interacting with other objects (e.g., through collisions) because the projection of the bodies in the chain will cause other constraints to be violated. 
	* Likewise, if a body is influenced by multiple constraints, then enabling projection on more than one constraint may lead to unexpected results - the 
	* "last" constraint would win but the order in which constraints are solved cannot be directly controlled.
	* 
	* Projection is fairly expensive compared to a single position iteration, so if you can get the behaviour you need by adding a couple iterations, that
	* is probably a better approach.
	*
	*
	* Note: projection is only applied to hard-limit constraints, anf not applied to constraints with soft limits.
	*/
	UPROPERTY(EditAnywhere, Category = Projection)
	uint8 bEnableLinearProjection : 1;

	/**
	 * NOTE: RigidBody AnimNode only. See coments on bEnableLinearProjection
>>>>>>> 6bbb88c8
	*/
	UPROPERTY(EditAnywhere, Category = Projection)
	uint8 bEnableAngularProjection : 1;

	/**
	 * Shock propagation increases the mass of the parent body for the last iteration of the position and velocity solve phases. 
	 * This can help stiffen up joint chains, but is also prone to introducing energy down the chain especially at high alpha.
	 * 
	 * NOTE: This is intended to be used for world constraints, not RigidBody AnimNodes which have the Projection system.
	 */
	UPROPERTY(EditAnywhere, Category = Projection)
	uint8 bEnableShockPropagation : 1;

	// HIDDEN - TO BE DEPRECATED
	UPROPERTY()
	uint8 bEnableProjection : 1;

<<<<<<< HEAD
	/**
	 * [Chaos Only] Apply projection to constraints with soft limits. This can be used to stiffen up soft joints at low iteration counts, but the projection will
	 * override a lot of the spring-damper behaviour of the soft limits. E.g., if you have soft projection enabled and ProjectionAngularAlpha = 1.0,
	 * the joint will act as if it is a hard limit.
	 */
	UPROPERTY(EditAnywhere, Category = Projection)
=======
	// HIDDEN - TO BE DEPRECATED
	UPROPERTY()
>>>>>>> 6bbb88c8
	uint8 bEnableSoftProjection : 1;

	/** Whether it is possible to break the joint with angular force. */
	UPROPERTY(EditAnywhere, AdvancedDisplay, Category = Angular)
	uint8 bAngularBreakable : 1;

	/** Whether it is possible to reset target rotations from the angular displacement. */
	UPROPERTY(EditAnywhere, AdvancedDisplay, Category = Angular)
	uint8 bAngularPlasticity : 1;

	/** Whether it is possible to break the joint with linear force. */
	UPROPERTY(EditAnywhere, AdvancedDisplay, Category = Linear)
	uint8 bLinearBreakable : 1;

	/** Whether it is possible to reset spring rest length from the linear deformation. */
	UPROPERTY(EditAnywhere, AdvancedDisplay, Category = Linear)
	uint8 bLinearPlasticity : 1;

<<<<<<< HEAD
=======
	/** Whether linear plasticity has a operation mode [free]*/
	UPROPERTY(EditAnywhere, AdvancedDisplay, Category = Linear)
	TEnumAsByte<enum EConstraintPlasticityType> LinearPlasticityType;

>>>>>>> 6bbb88c8
	FConstraintProfileProperties();

	/** Updates physx joint properties from unreal properties (limits, drives, flags, etc...) */
	void Update_AssumesLocked(const FPhysicsConstraintHandle& InConstraintRef, float AverageMass, float UseScale, bool InInitialize = false) const;

	/** Updates joint breakable properties (threshold, etc...)*/
	void UpdateBreakable_AssumesLocked(const FPhysicsConstraintHandle& InConstraintRef) const;

	/** Updates joint breakable properties (threshold, etc...)*/
	void UpdatePlasticity_AssumesLocked(const FPhysicsConstraintHandle& InConstraintRef) const;

<<<<<<< HEAD
=======
	/** Updates joint linear mass scales.*/
	void UpdateContactTransferScale_AssumesLocked(const FPhysicsConstraintHandle& InConstraintRef) const;

>>>>>>> 6bbb88c8
	/** Updates joint flag based on profile properties */
	void UpdateConstraintFlags_AssumesLocked(const FPhysicsConstraintHandle& InConstraintRef) const;

#if WITH_EDITOR
	void SyncChangedConstraintProperties(struct FPropertyChangedChainEvent& PropertyChangedEvent);
#endif
};

USTRUCT()
struct ENGINE_API FConstraintInstanceBase
{
	GENERATED_USTRUCT_BODY()

	/** Constructor **/
	FConstraintInstanceBase();
	void Reset();


	/** Indicates position of this constraint within the array in SkeletalMeshComponent. */
	int32 ConstraintIndex;

	// Internal physics constraint representation
	FPhysicsConstraintHandle ConstraintHandle;

	// Scene thats using the constraint
	FPhysScene* PhysScene;

	FPhysScene* GetPhysicsScene() { return PhysScene; }
	const FPhysScene* GetPhysicsScene() const { return PhysScene; }
<<<<<<< HEAD
=======

	/** Set the constraint broken delegate. */
	void SetConstraintBrokenDelegate(FOnConstraintBroken InConstraintBrokenDelegate);

	/** Set the plastic deformation delegate. */
	void SetPlasticDeformationDelegate(FOnPlasticDeformation InPlasticDeformationDelegate);

	protected:

		FOnConstraintBroken OnConstraintBrokenDelegate;
		FOnPlasticDeformation OnPlasticDeformationDelegate;

		friend struct FConstraintBrokenDelegateData;
		friend struct FConstraintBrokenDelegateWrapper;
		friend struct FPlasticDeformationDelegateWrapper;

>>>>>>> 6bbb88c8
};

/** Container for a physics representation of an object. */
USTRUCT()
struct ENGINE_API FConstraintInstance : public FConstraintInstanceBase
{
	GENERATED_USTRUCT_BODY()

	/** Name of bone that this joint is associated with. */
	UPROPERTY(VisibleAnywhere, Category=Constraint)
	FName JointName;

	///////////////////////////// CONSTRAINT GEOMETRY
	
	/** 
	 *	Name of first bone (body) that this constraint is connecting. 
	 *	This will be the 'child' bone in a PhysicsAsset.
	 */
	UPROPERTY(EditAnywhere, Category=Constraint)
	FName ConstraintBone1;

	/** 
	 *	Name of second bone (body) that this constraint is connecting. 
	 *	This will be the 'parent' bone in a PhysicsAset.
	 */
	UPROPERTY(EditAnywhere, Category=Constraint)
	FName ConstraintBone2;

	///////////////////////////// Body1 ref frame
	
	/** Location of constraint in Body1 reference frame (usually the "child" body for skeletal meshes). */
	UPROPERTY(EditAnywhere, Category=Constraint)
	FVector Pos1;

	/** Primary (twist) axis in Body1 reference frame. */
	UPROPERTY()
	FVector PriAxis1;

	/** Seconday axis in Body1 reference frame. Orthogonal to PriAxis1. */
	UPROPERTY()
	FVector SecAxis1;

	///////////////////////////// Body2 ref frame
	
	/** Location of constraint in Body2 reference frame (usually the "parent" body for skeletal meshes). */
	UPROPERTY(EditAnywhere, Category=Constraint)
	FVector Pos2;

	/** Primary (twist) axis in Body2 reference frame. */
	UPROPERTY()
	FVector PriAxis2;

	/** Seconday axis in Body2 reference frame. Orthogonal to PriAxis2. */
	UPROPERTY()
	FVector SecAxis2;

	/** Specifies the angular offset between the two frames of reference. By default limit goes from (-Angle, +Angle)
	* This allows you to bias the limit for swing1 swing2 and twist. */
	UPROPERTY(EditAnywhere, Category = Angular)
	FRotator AngularRotationOffset;

	/** If true, linear limits scale using the absolute min of the 3d scale of the owning component */
	UPROPERTY(EditAnywhere, Category = Linear)
	uint32 bScaleLinearLimits : 1;

	float AverageMass;

	//Constraint Data (properties easily swapped at runtime based on different constraint profiles)
	UPROPERTY(EditAnywhere, Category = Constraint)
	FConstraintProfileProperties ProfileInstance;

public:
	/** Copies behavior properties from the given profile. Automatically updates the physx representation if it's been created */
	void CopyProfilePropertiesFrom(const FConstraintProfileProperties& FromProperties);

	/** Get underlying physics engine constraint */
	const FPhysicsConstraintHandle& GetPhysicsConstraintRef() const;

	FChaosUserData UserData;

private:
	/** The component scale passed in during initialization*/
	float LastKnownScale;

public:

	/** Constructor **/
	FConstraintInstance();

	/** Get the child bone name */
	const FName& GetChildBoneName() const { return ConstraintBone1; }

	/** Get the parent bone name */
	const FName& GetParentBoneName() const { return ConstraintBone2; }

	/** Gets the linear limit size */
	float GetLinearLimit() const
	{
		return ProfileInstance.LinearLimit.Limit;
	}

	/** Sets the Linear XYZ Motion Type and the limit distance (Note distance is the same for all 3 axes) */
	void SetLinearLimits(ELinearConstraintMotion XConstraintType, ELinearConstraintMotion YConstraintType, ELinearConstraintMotion ZConstraintType, float InLinearLimitSize)
	{
		ProfileInstance.LinearLimit.XMotion = XConstraintType;
		ProfileInstance.LinearLimit.YMotion = YConstraintType;
		ProfileInstance.LinearLimit.ZMotion = ZConstraintType;
		ProfileInstance.LinearLimit.Limit = InLinearLimitSize;
		UpdateLinearLimit();
	}

	/** Gets the motion type for the linear X-axis limit. */
	ELinearConstraintMotion GetLinearXMotion() const
	{
		return ProfileInstance.LinearLimit.XMotion;
	}

	/** Sets the Linear XMotion type */
	void SetLinearXMotion(ELinearConstraintMotion XConstraintType)
	{
		const FLinearConstraint& prevLimits = ProfileInstance.LinearLimit;
		SetLinearLimits(XConstraintType, prevLimits.YMotion, prevLimits.ZMotion, prevLimits.Limit);
	}

	/** Sets the LinearX Motion Type and the limit distance (Note distance is the same for all 3 axes) */
	void SetLinearXLimit(ELinearConstraintMotion XConstraintType, float InLinearLimitSize)
	{
		const FLinearConstraint& prevLimits = ProfileInstance.LinearLimit;
		SetLinearLimits(XConstraintType, prevLimits.YMotion, prevLimits.ZMotion, InLinearLimitSize);
	}

	/** Gets the motion type for the linear Y-axis limit. */
	ELinearConstraintMotion GetLinearYMotion() const
	{
		return ProfileInstance.LinearLimit.YMotion;
	}

	/** Sets the Linear YMotion type */
	void SetLinearYMotion(ELinearConstraintMotion YConstraintType)
	{
		const FLinearConstraint& prevLimits = ProfileInstance.LinearLimit;
		SetLinearLimits(prevLimits.XMotion, YConstraintType, prevLimits.ZMotion, prevLimits.Limit);
	}

	/** Sets the LinearY Motion Type and the limit distance (Note distance is the same for all 3 axes) */
	void SetLinearYLimit(ELinearConstraintMotion YConstraintType, float InLinearLimitSize)
	{
		const FLinearConstraint& prevLimits = ProfileInstance.LinearLimit;
		SetLinearLimits(prevLimits.XMotion, YConstraintType, prevLimits.ZMotion, InLinearLimitSize);
	}

	/** Gets the motion type for the linear Z-axis limit. */
	ELinearConstraintMotion GetLinearZMotion() const
	{
		return ProfileInstance.LinearLimit.ZMotion;
	}

	/** Sets the Linear ZMotion type */
	void SetLinearZMotion(ELinearConstraintMotion ZConstraintType)
	{
		const FLinearConstraint& prevLimits = ProfileInstance.LinearLimit;
		SetLinearLimits(prevLimits.XMotion, prevLimits.YMotion, ZConstraintType, prevLimits.Limit);
	}

	/** Sets the LinearZ Motion Type and the limit distance (Note distance is the same for all 3 axes) */
	void SetLinearZLimit(ELinearConstraintMotion ZConstraintType, float InLinearLimitSize)
	{
		const FLinearConstraint& prevLimits = ProfileInstance.LinearLimit;
		SetLinearLimits(prevLimits.XMotion, prevLimits.YMotion, ZConstraintType, InLinearLimitSize);
	}

	/** Gets the motion type for the swing1 of the cone constraint */
	EAngularConstraintMotion GetAngularSwing1Motion() const
	{
		return ProfileInstance.ConeLimit.Swing1Motion;
	}

	/** Sets the cone limit's swing1 motion type */
	void SetAngularSwing1Motion(EAngularConstraintMotion MotionType)
	{
		ProfileInstance.ConeLimit.Swing1Motion = MotionType;
		UpdateAngularLimit();
	}

	// The current swing1 of the constraint
	float GetCurrentSwing1() const;

	/** Gets the cone limit swing1 angle in degrees */
	float GetAngularSwing1Limit() const
	{
		return ProfileInstance.ConeLimit.Swing1LimitDegrees;
	}

	/** Sets the Angular Swing1 Motion Type
	*	@param MotionType	New Motion Type
	*/
	void SetAngularSwing1Limit(EAngularConstraintMotion MotionType, float InSwing1LimitAngle)
	{
		ProfileInstance.ConeLimit.Swing1Motion = MotionType;
		ProfileInstance.ConeLimit.Swing1LimitDegrees = InSwing1LimitAngle;
		UpdateAngularLimit();
	}
	
	/** Gets the motion type for the swing2 of the cone constraint */
	EAngularConstraintMotion GetAngularSwing2Motion() const
	{
		return ProfileInstance.ConeLimit.Swing2Motion;
	}

	/** Sets the cone limit's swing2 motion type */
	void SetAngularSwing2Motion(EAngularConstraintMotion MotionType)
	{
		ProfileInstance.ConeLimit.Swing2Motion = MotionType;
		UpdateAngularLimit();
	}

	// The current swing2 of the constraint
	float GetCurrentSwing2() const;

	/** Gets the cone limit swing2 angle in degrees */
	float GetAngularSwing2Limit() const
	{
		return ProfileInstance.ConeLimit.Swing2LimitDegrees;
	}

	/** Sets the Angular Swing2 Motion Type
	*	@param MotionType	New Motion Type
	*/
	void SetAngularSwing2Limit(EAngularConstraintMotion MotionType, float InSwing2LimitAngle)
	{
		ProfileInstance.ConeLimit.Swing2Motion = MotionType;
		ProfileInstance.ConeLimit.Swing2LimitDegrees = InSwing2LimitAngle;
		UpdateAngularLimit();
	}

	/** Gets the motion type for the twist of the cone constraint */
	EAngularConstraintMotion GetAngularTwistMotion() const
	{
		return ProfileInstance.TwistLimit.TwistMotion;
	}

	/** Sets the twist limit's motion type */
	void SetAngularTwistMotion(EAngularConstraintMotion MotionType)
	{
		ProfileInstance.TwistLimit.TwistMotion = MotionType;
		UpdateAngularLimit();
	}

	// The current twist of the constraint
	float GetCurrentTwist() const;

	/** Gets the twist limit angle in degrees */
	float GetAngularTwistLimit() const
	{
		return ProfileInstance.TwistLimit.TwistLimitDegrees;
	}

	/** Sets the Angular Twist Motion Type
	*	@param MotionType	New Motion Type
	*/
	void SetAngularTwistLimit(EAngularConstraintMotion MotionType, float InTwistLimitAngle)
	{
		ProfileInstance.TwistLimit.TwistMotion = MotionType;
		ProfileInstance.TwistLimit.TwistLimitDegrees = InTwistLimitAngle;
		UpdateAngularLimit();
	}

	/** Whether the linear limits are soft (only if at least one axis if Limited) */
	bool GetIsSoftLinearLimit() const { return ProfileInstance.LinearLimit.bSoftConstraint;	}

	/** Linear stiffness if the constraint is set to use soft linear limits */
	float GetSoftLinearLimitStiffness() const {	return ProfileInstance.LinearLimit.Stiffness; }

	/** Linear damping if the constraint is set to use soft linear limits */
	float GetSoftLinearLimitDamping() const { return ProfileInstance.LinearLimit.Damping; }

	/** Linear restitution if the constraint is set to use soft linear limits */
	float GetSoftLinearLimitRestitution() const { return ProfileInstance.LinearLimit.Restitution; }

	/** Linear contact distance if the constraint is set to use soft linear limits */
	float GetSoftLinearLimitContactDistance() const { return ProfileInstance.LinearLimit.ContactDistance; }

	/** Set twist soft limit parameters */
	void SetSoftLinearLimitParams(bool bIsSoftLimit, float Stiffness, float Damping, float Restitution, float ContactDistance)
	{
		ProfileInstance.LinearLimit.bSoftConstraint = bIsSoftLimit;
		ProfileInstance.LinearLimit.Stiffness = Stiffness;
		ProfileInstance.LinearLimit.Damping = Damping;
		ProfileInstance.LinearLimit.Restitution = Restitution;
		ProfileInstance.LinearLimit.ContactDistance = ContactDistance;
		UpdateLinearLimit();
	}

	/** Whether the twist limits are soft (only available if twist is Limited) */
	bool GetIsSoftTwistLimit() const { return ProfileInstance.TwistLimit.bSoftConstraint; }

	/** Twist stiffness if the constraint is set to use soft limits */
	float GetSoftTwistLimitStiffness() const {	return ProfileInstance.TwistLimit.Stiffness; }

	/** Twist damping if the constraint is set to use soft limits */
	float GetSoftTwistLimitDamping() const { return ProfileInstance.TwistLimit.Damping;	}

	/** Twist restitution if the constraint is set to use soft limits */
	float GetSoftTwistLimitRestitution() const { return ProfileInstance.TwistLimit.Restitution; }

	/** Twist contact distance if the constraint is set to use soft limits */
	float GetSoftTwistLimitContactDistance() const { return ProfileInstance.TwistLimit.ContactDistance; }

	/** Set twist soft limit parameters */
	void SetSoftTwistLimitParams(bool bIsSoftLimit, float Stiffness, float Damping, float Restitution, float ContactDistance) 
	{ 
		ProfileInstance.TwistLimit.bSoftConstraint = bIsSoftLimit;
		ProfileInstance.TwistLimit.Stiffness = Stiffness;
		ProfileInstance.TwistLimit.Damping = Damping;
		ProfileInstance.TwistLimit.Restitution = Restitution;
		ProfileInstance.TwistLimit.ContactDistance = ContactDistance;
		UpdateAngularLimit();
	}

	/** Whether the swing limits are soft (only available if swing1 and/or swing2 is Limited) */
	bool GetIsSoftSwingLimit() const { return ProfileInstance.ConeLimit.bSoftConstraint; }

	/** Swing stiffness if the constraint is set to use soft limits */
	float GetSoftSwingLimitStiffness() const { return ProfileInstance.ConeLimit.Stiffness; }

	/** Swing damping if the constraint is set to use soft limits */
	float GetSoftSwingLimitDamping() const { return ProfileInstance.ConeLimit.Damping; }

	/** Swing restitution if the constraint is set to use soft limits */
	float GetSoftSwingLimitRestitution() const { return ProfileInstance.ConeLimit.Restitution; }

	/** Swing Contact distance if the constraint is set to use soft limits */
	float GetSoftSwingLimitContactDistance() const { return ProfileInstance.ConeLimit.ContactDistance; }

	/** Set twist soft limit parameters */
	void SetSoftSwingLimitParams(bool bIsSoftLimit, float Stiffness, float Damping, float Restitution, float ContactDistance)
	{
		ProfileInstance.ConeLimit.bSoftConstraint = bIsSoftLimit;
		ProfileInstance.ConeLimit.Stiffness = Stiffness;
		ProfileInstance.ConeLimit.Damping = Damping;
		ProfileInstance.ConeLimit.Restitution = Restitution;
		ProfileInstance.ConeLimit.ContactDistance = ContactDistance;
		UpdateAngularLimit();
	}

	/** Sets the Linear Breakable properties
	*	@param bInLinearBreakable		Whether it is possible to break the joint with linear force
	*	@param InLinearBreakThreshold	Force needed to break the joint
	*/
	void SetLinearBreakable(bool bInLinearBreakable, float InLinearBreakThreshold)
	{
		ProfileInstance.bLinearBreakable = bInLinearBreakable;
		ProfileInstance.LinearBreakThreshold = InLinearBreakThreshold;
		UpdateBreakable();
	}

<<<<<<< HEAD
=======
	/** Gets Whether it is possible to break the joint with linear force */
	bool IsLinearBreakable() const
	{
		return ProfileInstance.bLinearBreakable;
	}

	/** Gets linear force needed to break the joint */
	float GetLinearBreakThreshold() const
	{
		return ProfileInstance.LinearBreakThreshold;
	}

>>>>>>> 6bbb88c8
	/** Sets the Linear Plasticity properties
	*	@param bInLinearPlasticity 	Whether it is possible to reset the target angles
	*	@param InLinearPlasticityThreshold	Delta from target needed to reset the target joint
	*/
<<<<<<< HEAD
	void SetLinearPlasticity(bool bInLinearPlasticity, float InLinearPlasticityThreshold)
	{
		ProfileInstance.bLinearPlasticity = bInLinearPlasticity;
		ProfileInstance.LinearPlasticityThreshold = InLinearPlasticityThreshold;
		UpdatePlasticity();
	}

=======
	void SetLinearPlasticity(bool bInLinearPlasticity, float InLinearPlasticityThreshold, EConstraintPlasticityType InLinearPlasticityType)
	{
		ProfileInstance.bLinearPlasticity = bInLinearPlasticity;
		ProfileInstance.LinearPlasticityThreshold = InLinearPlasticityThreshold;
		ProfileInstance.LinearPlasticityType = InLinearPlasticityType;
		UpdatePlasticity();
	}

	/** Gets Whether it is possible to reset the target position */
	bool HasLinearPlasticity() const
	{
		return ProfileInstance.bLinearPlasticity;
	}

	/** Gets Delta from target needed to reset the target joint */
	float GetLinearPlasticityThreshold() const
	{
		return ProfileInstance.LinearPlasticityThreshold;
	}

	/** Gets Plasticity Type from joint */
	TEnumAsByte<enum EConstraintPlasticityType> GetLinearPlasticityType() const
	{
		return ProfileInstance.LinearPlasticityType;
	}

	/** Sets the Contact Transfer Scale properties
	*	@param InContactTransferScale 	Contact transfer scale to joints parent
	*/
	void SetContactTransferScale(float InContactTransferScale)
	{
		ProfileInstance.ContactTransferScale = InContactTransferScale;
		UpdateContactTransferScale();
	}

	/** Get the Contact Transfer Scale for the parent of the joint */
	float GetContactTransferScale() const
	{
		return ProfileInstance.ContactTransferScale;
	}

>>>>>>> 6bbb88c8
	/** Sets the Angular Breakable properties
	*	@param bInAngularBreakable		Whether it is possible to break the joint with angular force
	*	@param InAngularBreakThreshold	Torque needed to break the joint
	*/
	void SetAngularBreakable(bool bInAngularBreakable, float InAngularBreakThreshold)
	{
		ProfileInstance.bAngularBreakable = bInAngularBreakable;
		ProfileInstance.AngularBreakThreshold = InAngularBreakThreshold;
		UpdateBreakable();
	}

<<<<<<< HEAD
=======
	/** Gets Whether it is possible to break the joint with angular force */
	bool IsAngularBreakable() const
	{
		return ProfileInstance.bAngularBreakable;
	}

	/** Gets Torque needed to break the joint */
	float GetAngularBreakThreshold() const
	{
		return ProfileInstance.AngularBreakThreshold;
	}
>>>>>>> 6bbb88c8

	/** Sets the Angular Plasticity properties
	*	@param bInAngularPlasticity 	Whether it is possible to reset the target angles
	*	@param InAngularPlasticityThreshold	Delta from target needed to reset the target joint
	*/
	void SetAngularPlasticity(bool bInAngularPlasticity, float InAngularPlasticityThreshold)
	{
		ProfileInstance.bAngularPlasticity = bInAngularPlasticity;
		ProfileInstance.AngularPlasticityThreshold = InAngularPlasticityThreshold;
		UpdatePlasticity();
	}

<<<<<<< HEAD
=======
	/** Gets Whether it is possible to reset the target angles */
	bool HasAngularPlasticity() const
	{
		return ProfileInstance.bAngularPlasticity;
	}

	/** Gets Delta from target needed to reset the target joint */
	float GetAngularPlasticityThreshold() const
	{
		return ProfileInstance.AngularPlasticityThreshold;
	}

>>>>>>> 6bbb88c8
	// @todo document
	void CopyConstraintGeometryFrom(const FConstraintInstance* FromInstance);

	// @todo document
	void CopyConstraintParamsFrom(const FConstraintInstance* FromInstance);

	/** Copies non-identifying properties from another constraint instance */
	void CopyConstraintPhysicalPropertiesFrom(const FConstraintInstance* FromInstance, bool bKeepPosition, bool bKeepRotation);

	// Retrieve the constraint force most recently applied to maintain this constraint. Returns 0 forces if the constraint is not initialized or broken.
	void GetConstraintForce(FVector& OutLinearForce, FVector& OutAngularForce);

	// Retrieve the status of constraint being broken.
	bool IsBroken();

	/** Set which linear position drives are enabled */
	void SetLinearPositionDrive(bool bEnableXDrive, bool bEnableYDrive, bool bEnableZDrive);

	/** Get which linear position drives is enabled on XAxis */
	bool IsLinearPositionDriveXEnabled() const
	{
		return ProfileInstance.LinearDrive.XDrive.bEnablePositionDrive;
	}

	/** Get which linear position drives is enabled on YAxis */
	bool IsLinearPositionDriveYEnabled() const
	{
		return ProfileInstance.LinearDrive.YDrive.bEnablePositionDrive;
	}

	/** Get which linear position drives is enabled on ZAxis */
	bool IsLinearPositionDriveZEnabled() const
	{
		return ProfileInstance.LinearDrive.ZDrive.bEnablePositionDrive;
	}

	/** Whether the linear position drive is enabled */
	bool IsLinearPositionDriveEnabled() const
	{
		return ProfileInstance.LinearDrive.IsPositionDriveEnabled();
	}

	/** Set the linear drive's target position position */
	void SetLinearPositionTarget(const FVector& InPosTarget);

	/** Get the linear drive's target position position */
	const FVector& GetLinearPositionTarget()
	{
		return ProfileInstance.LinearDrive.PositionTarget;
	}

	/** Set which linear velocity drives are enabled */
	void SetLinearVelocityDrive(bool bEnableXDrive, bool bEnableYDrive, bool bEnableZDrive);

	/** Get which linear position drives is enabled on XAxis */
	bool IsLinearVelocityDriveXEnabled() const
	{
		return ProfileInstance.LinearDrive.XDrive.bEnableVelocityDrive;
	}

	/** Get which linear position drives is enabled on YAxis */
	bool IsLinearVelocityDriveYEnabled() const
	{
		return ProfileInstance.LinearDrive.YDrive.bEnableVelocityDrive;
	}

	/** Get which linear position drives is enabled on ZAxis */
	bool IsLinearVelocityDriveZEnabled() const
	{
		return ProfileInstance.LinearDrive.ZDrive.bEnableVelocityDrive;
	}

	/** Whether the linear velocity drive is enabled */
	bool IsLinearVelocityDriveEnabled() const
	{
		return ProfileInstance.LinearDrive.IsVelocityDriveEnabled();
	}

	/** Set the linear drive's target velocity */
	void SetLinearVelocityTarget(const FVector& InVelTarget);

	/** Get the linear drive's target velocity */
	const FVector& GetLinearVelocityTarget()
	{
		return ProfileInstance.LinearDrive.VelocityTarget;
	}

	/** Set the linear drive's strength parameters */
	void SetLinearDriveParams(float InPositionStrength, float InVelocityStrength, float InForceLimit);

	/** Get the linear drive's strength parameters */
	void GetLinearDriveParams(float& OutPositionStrength, float& OutVelocityStrength, float& OutForceLimit);

	/** Set which twist and swing orientation drives are enabled. Only applicable when Twist And Swing drive mode is used */
	void SetOrientationDriveTwistAndSwing(bool bInEnableTwistDrive, bool bInEnableSwingDrive);

	/** Get which twist and swing orientation drives are enabled. Only applicable when Twist And Swing drive mode is used */
	void GetOrientationDriveTwistAndSwing(bool& bOutEnableTwistDrive, bool& bOutEnableSwingDrive);

	/** Set whether the SLERP angular position drive is enabled. Only applicable when SLERP drive mode is used */
	void SetOrientationDriveSLERP(bool bInEnableSLERP);

	/** Get whether the SLERP angular position drive is enabled. Only applicable when SLERP drive mode is used */
	bool GetOrientationDriveSLERP()
	{
		return ProfileInstance.AngularDrive.SlerpDrive.bEnablePositionDrive;
	}

	/** Whether the angular orientation drive is enabled */
	bool IsAngularOrientationDriveEnabled() const
	{
		return ProfileInstance.AngularDrive.IsOrientationDriveEnabled();
	}
	
	/** Set the angular drive's orientation target*/
	void SetAngularOrientationTarget(const FQuat& InPosTarget);

	/** Get the angular drive's orientation target*/
	const FRotator& GetAngularOrientationTarget() const
	{
		return ProfileInstance.AngularDrive.OrientationTarget;
	}

	/** Set which twist and swing angular velocity drives are enabled. Only applicable when Twist And Swing drive mode is used */
	void SetAngularVelocityDriveTwistAndSwing(bool bInEnableTwistDrive, bool bInEnableSwingDrive);

	/** Get which twist and swing angular velocity drives are enabled. Only applicable when Twist And Swing drive mode is used */
	void GetAngularVelocityDriveTwistAndSwing(bool& bOutEnableTwistDrive, bool& bOutEnableSwingDrive);

	/** Set whether the SLERP angular velocity drive is enabled. Only applicable when SLERP drive mode is used */
	void SetAngularVelocityDriveSLERP(bool bInEnableSLERP);

	/** Get whether the SLERP angular velocity drive is enabled. Only applicable when SLERP drive mode is used */
	bool GetAngularVelocityDriveSLERP()
	{
		return ProfileInstance.AngularDrive.SlerpDrive.bEnableVelocityDrive;
	}

	/** Whether the angular velocity drive is enabled */
	bool IsAngularVelocityDriveEnabled() const
	{
		return ProfileInstance.AngularDrive.IsVelocityDriveEnabled();
	}
	
	/** Set the angular drive's angular velocity target*/
	void SetAngularVelocityTarget(const FVector& InVelTarget);

	/** Get the angular drive's angular velocity target*/
	const FVector& GetAngularVelocityTarget() const
	{
		return ProfileInstance.AngularDrive.AngularVelocityTarget;
	}

	/** Set the angular drive's strength parameters*/
	void SetAngularDriveParams(float InSpring, float InDamping, float InForceLimit);

	/** Get the angular drive's strength parameters*/
	void GetAngularDriveParams(float& OutSpring, float& OutDamping, float& OutForceLimit) const;

	/** Set the angular drive mode */
	void SetAngularDriveMode(EAngularDriveMode::Type DriveMode);

	/** Set the angular drive mode */
	EAngularDriveMode::Type GetAngularDriveMode()
	{
		return ProfileInstance.AngularDrive.AngularDriveMode;
	}

	/** Refreshes the physics engine joint's linear limits. Only applicable if the joint has been created already.*/
	void UpdateLinearLimit();

	/** Refreshes the physics engine joint's angular limits. Only applicable if the joint has been created already.*/
	void UpdateAngularLimit();

	/** Scale Angular Limit Constraints (as defined in RB_ConstraintSetup). This only affects the physics engine and does not update the unreal side so you can do things like a LERP of the scale values. */
	void SetAngularDOFLimitScale(float InSwing1LimitScale, float InSwing2LimitScale, float InTwistLimitScale);

	/** Allows you to dynamically change the size of the linear limit 'sphere'. */
	void SetLinearLimitSize(float NewLimitSize);

	/** Create physics engine constraint. */
	void InitConstraint(FBodyInstance* Body1, FBodyInstance* Body2, float Scale, UObject* DebugOwner, FOnConstraintBroken InConstraintBrokenDelegate = FOnConstraintBroken(), FOnPlasticDeformation InPlasticDeformationDelegate = FOnPlasticDeformation());

	/** Create physics engine constraint using physx actors. */
	void InitConstraint_AssumesLocked(const FPhysicsActorHandle& ActorRef1, const FPhysicsActorHandle& ActorRef2, float InScale, FOnConstraintBroken InConstraintBrokenDelegate = FOnConstraintBroken(), FOnPlasticDeformation InPlasticDeformationDelegate = FOnPlasticDeformation());

	/** Terminate physics engine constraint */
	void TermConstraint();

	/** Whether the physics engine constraint has been terminated */
	bool IsTerminated() const;

	/** See if this constraint is valid. */
	bool IsValidConstraintInstance() const;

	// Get component ref frame
	FTransform GetRefFrame(EConstraintFrame::Type Frame) const;

	// Pass in reference frame in. If the constraint is currently active, this will set its active local pose. Otherwise the change will take affect in InitConstraint. 
	void SetRefFrame(EConstraintFrame::Type Frame, const FTransform& RefFrame);

	/** Get the position of this constraint in world space. */
	FVector GetConstraintLocation();

	// Pass in reference position in (maintains reference orientation). If the constraint is currently active, this will set its active local pose. Otherwise the change will take affect in InitConstraint.
	void SetRefPosition(EConstraintFrame::Type Frame, const FVector& RefPosition);

	// Pass in reference orientation in (maintains reference position). If the constraint is currently active, this will set its active local pose. Otherwise the change will take affect in InitConstraint.
	void SetRefOrientation(EConstraintFrame::Type Frame, const FVector& PriAxis, const FVector& SecAxis);

	/** Whether collision is currently disabled */
	bool IsCollisionDisabled() const
	{
		return ProfileInstance.bDisableCollision;
	}

	/** Set whether jointed actors can collide with each other */
	void SetDisableCollision(bool InDisableCollision);

	// @todo document
	void DrawConstraint(int32 ViewIndex, class FMeshElementCollector& Collector,
		float Scale, float LimitDrawScale, bool bDrawLimits, bool bDrawSelected,
		const FTransform& Con1Frame, const FTransform& Con2Frame, bool bDrawAsPoint) const
	{
		DrawConstraintImp(FPDIOrCollector(ViewIndex, Collector), Scale, LimitDrawScale, bDrawLimits, bDrawSelected, Con1Frame, Con2Frame, bDrawAsPoint);
	}

	void DrawConstraint(FPrimitiveDrawInterface* PDI,
		float Scale, float LimitDrawScale, bool bDrawLimits, bool bDrawSelected,
		const FTransform& Con1Frame, const FTransform& Con2Frame, bool bDrawAsPoint) const
	{
		DrawConstraintImp(FPDIOrCollector(PDI), Scale, LimitDrawScale, bDrawLimits, bDrawSelected, Con1Frame, Con2Frame, bDrawAsPoint);
	}

	void GetUsedMaterials(TArray<UMaterialInterface*>& Materials);

	bool Serialize(FArchive& Ar);
#if WITH_EDITORONLY_DATA
	void PostSerialize(const FArchive& Ar);
#endif

	/** Whether projection is enabled for this constraint */
	bool IsProjectionEnabled() const
	{
		return ProfileInstance.bEnableProjection;
	}

	/** Turn on linear and angular projection */
	void EnableProjection();

	/** Turn off linear and angular projection */
	void DisableProjection();

	/** Set projection parameters */
	void SetProjectionParams(bool bEnableLinearProjection, bool bEnableAngularProjection, float ProjectionLinearAlphaOrTolerance, float ProjectionAngularAlphaOrTolerance);

	/** Get projection parameters */
	void GetProjectionAlphasOrTolerances(float& ProjectionLinearAlphaOrTolerance, float& ProjectionAngularAlphaOrTolerance) const;

	/** Set the shock propagation amount [0, 1] */
	void SetShockPropagationParams(bool bEnableShockPropagation, float ShockPropagationAlpha);

	/** Get the shock propagation amount [0, 1] */
	float GetShockPropagationAlpha() const;

	/** Whether parent domination is enabled (meaning the parent body cannot be be affected at all by a child) */
	bool IsParentDominatesEnabled() const
	{
		return ProfileInstance.bParentDominates;
	}

	/** Enable/Disable parent dominates (meaning the parent body cannot be be affected at all by a child) */
	void EnableParentDominates();
	void DisableParentDominates();


	float GetLastKnownScale() const { return LastKnownScale; }

	//Hacks to easily get zeroed memory for special case when we don't use GC
	static void Free(FConstraintInstance * Ptr);
	static FConstraintInstance * Alloc();

private:

	bool CreateJoint_AssumesLocked(const FPhysicsActorHandle& InActorRef1, const FPhysicsActorHandle& InActorRef2);
	void UpdateAverageMass_AssumesLocked(const FPhysicsActorHandle& InActorRef1, const FPhysicsActorHandle& InActorRef2);

	struct FPDIOrCollector
	{
		FPrimitiveDrawInterface* PDI;
		FMeshElementCollector* Collector;
		int32 ViewIndex;

		FPDIOrCollector(FPrimitiveDrawInterface* InPDI)
			: PDI(InPDI)
			, Collector(nullptr)
			, ViewIndex(INDEX_NONE)
		{
		}

		FPDIOrCollector(int32 InViewIndex, FMeshElementCollector& InCollector)
			: PDI(nullptr)
			, Collector(&InCollector)
			, ViewIndex(InViewIndex)
		{
		}

		bool HasCollector() const
		{
			return Collector != nullptr;
		}

		FPrimitiveDrawInterface* GetPDI() const;

		void DrawCylinder(const FVector& Start, const FVector& End, float Thickness, FMaterialRenderProxy* MaterialProxy, ESceneDepthPriorityGroup DepthPriority) const;
	};

	void DrawConstraintImp(const FPDIOrCollector& PDIOrCollector,
		float Scale, float LimitDrawScale, bool bDrawLimits, bool bDrawSelected,
		const FTransform& Con1Frame, const FTransform& Con2Frame, bool bDrawAsPoint) const;

	void UpdateBreakable();
	void UpdatePlasticity();
<<<<<<< HEAD
=======
	void UpdateContactTransferScale();
>>>>>>> 6bbb88c8
	void UpdateDriveTarget();

public:

	///////////////////////////// DEPRECATED
	// Most of these properties have moved inside the ProfileInstance member (FConstraintProfileProperties struct)
#if WITH_EDITORONLY_DATA
	UPROPERTY()
	uint32 bDisableCollision_DEPRECATED : 1;
	UPROPERTY()
	uint32 bEnableProjection_DEPRECATED : 1;
	UPROPERTY()
	float ProjectionLinearTolerance_DEPRECATED;
	UPROPERTY()
	float ProjectionAngularTolerance_DEPRECATED;
	UPROPERTY()
	TEnumAsByte<enum ELinearConstraintMotion> LinearXMotion_DEPRECATED;
	UPROPERTY()
	TEnumAsByte<enum ELinearConstraintMotion> LinearYMotion_DEPRECATED;
	UPROPERTY()
	TEnumAsByte<enum ELinearConstraintMotion> LinearZMotion_DEPRECATED;
	UPROPERTY()
	float LinearLimitSize_DEPRECATED;
	UPROPERTY()
	uint32 bLinearLimitSoft_DEPRECATED : 1;
	UPROPERTY()
	float LinearLimitStiffness_DEPRECATED;
	UPROPERTY()
	float LinearLimitDamping_DEPRECATED;
	UPROPERTY()
	uint32 bLinearBreakable_DEPRECATED : 1;
	UPROPERTY()
	float LinearBreakThreshold_DEPRECATED;
	UPROPERTY()
	TEnumAsByte<enum EAngularConstraintMotion> AngularSwing1Motion_DEPRECATED;
	UPROPERTY()
	TEnumAsByte<enum EAngularConstraintMotion> AngularTwistMotion_DEPRECATED;
	UPROPERTY()
	TEnumAsByte<enum EAngularConstraintMotion> AngularSwing2Motion_DEPRECATED;
	UPROPERTY()
	uint32 bSwingLimitSoft_DEPRECATED : 1;
	UPROPERTY()
	uint32 bTwistLimitSoft_DEPRECATED : 1;
	UPROPERTY()
	float Swing1LimitAngle_DEPRECATED;
	UPROPERTY()
	float TwistLimitAngle_DEPRECATED;
	UPROPERTY()
	float Swing2LimitAngle_DEPRECATED;
	UPROPERTY()
	float SwingLimitStiffness_DEPRECATED;
	UPROPERTY()
	float SwingLimitDamping_DEPRECATED;
	UPROPERTY()
	float TwistLimitStiffness_DEPRECATED;
	UPROPERTY()
	float TwistLimitDamping_DEPRECATED;
	UPROPERTY()
	uint32 bAngularBreakable_DEPRECATED : 1;
	UPROPERTY()
	float AngularBreakThreshold_DEPRECATED;
private:
	UPROPERTY()
	uint32 bLinearXPositionDrive_DEPRECATED : 1;
	UPROPERTY()
	uint32 bLinearXVelocityDrive_DEPRECATED : 1;
	UPROPERTY()
	uint32 bLinearYPositionDrive_DEPRECATED : 1;
	UPROPERTY()
	uint32 bLinearYVelocityDrive_DEPRECATED : 1;
	UPROPERTY()
	uint32 bLinearZPositionDrive_DEPRECATED : 1;
	UPROPERTY()
	uint32 bLinearZVelocityDrive_DEPRECATED : 1;
public:
	UPROPERTY()
	uint32 bLinearPositionDrive_DEPRECATED : 1;
	UPROPERTY()
	uint32 bLinearVelocityDrive_DEPRECATED : 1;
	UPROPERTY()
	FVector LinearPositionTarget_DEPRECATED;
	UPROPERTY()
	FVector LinearVelocityTarget_DEPRECATED;
	UPROPERTY()
	float LinearDriveSpring_DEPRECATED;
	UPROPERTY()
	float LinearDriveDamping_DEPRECATED;
	UPROPERTY()
	float LinearDriveForceLimit_DEPRECATED;
	UPROPERTY()
	uint32 bSwingPositionDrive_DEPRECATED : 1;
	UPROPERTY()
	uint32 bSwingVelocityDrive_DEPRECATED : 1;
	UPROPERTY()
	uint32 bTwistPositionDrive_DEPRECATED : 1;
	UPROPERTY()
	uint32 bTwistVelocityDrive_DEPRECATED : 1;
	UPROPERTY()
	uint32 bAngularSlerpDrive_DEPRECATED : 1;
	UPROPERTY()
	uint32 bAngularOrientationDrive_DEPRECATED : 1;
private:
	UPROPERTY()
	uint32 bEnableSwingDrive_DEPRECATED : 1;
	UPROPERTY()
	uint32 bEnableTwistDrive_DEPRECATED : 1;
public:
	UPROPERTY()
	uint32 bAngularVelocityDrive_DEPRECATED : 1;
	UPROPERTY()
	FQuat AngularPositionTarget_DEPRECATED;
	UPROPERTY()
	TEnumAsByte<EAngularDriveMode::Type> AngularDriveMode_DEPRECATED;
	UPROPERTY()
	FRotator AngularOrientationTarget_DEPRECATED;
	UPROPERTY()
	FVector AngularVelocityTarget_DEPRECATED;    // Revolutions per second
	UPROPERTY()
	float AngularDriveSpring_DEPRECATED;
	UPROPERTY()
	float AngularDriveDamping_DEPRECATED;
	UPROPERTY()
	float AngularDriveForceLimit_DEPRECATED;
#endif //EDITOR_ONLY_DATA
};

template<>
struct TStructOpsTypeTraits<FConstraintInstance> : public TStructOpsTypeTraitsBase2<FConstraintInstance>
{
	enum 
	{
		WithSerializer = true,
#if WITH_EDITORONLY_DATA
		WithPostSerialize = true
#endif
	};
};


// Wrapping type around instance pointer to be returned per value in Blueprints
USTRUCT(BlueprintType)
struct ENGINE_API FConstraintInstanceAccessor
{
	GENERATED_USTRUCT_BODY()

public:
	FConstraintInstanceAccessor()
		: Owner(nullptr)
		, Index(0)
	{}

	FConstraintInstanceAccessor(const TWeakObjectPtr<UObject>& Owner, uint32 Index = 0, TFunction<void(void)> InOnRelease = TFunction<void(void)>())
		: Owner(Owner)
		, Index(Index)
#if WITH_EDITOR
		, OnRelease(InOnRelease)
#endif
	{}

#if WITH_EDITOR
	~FConstraintInstanceAccessor()
	{
		if (OnRelease)
		{
			OnRelease();
		}
	}
#endif

	FConstraintInstance* Get() const;

	/** Calls modify on the owner object to make sure the constraint is dirtied */
	void Modify();

private:
	UPROPERTY()
	TWeakObjectPtr<UObject> Owner;

	UPROPERTY()
	uint32 Index;

#if WITH_EDITOR
	/** Warning: it would be unwieldy to make the accessor move only, so the OnRelease callback should be safe to be called multiple times */
	TFunction<void(void)> OnRelease;
#endif
};<|MERGE_RESOLUTION|>--- conflicted
+++ resolved
@@ -27,23 +27,6 @@
 	GENERATED_USTRUCT_BODY()
 
 	/** [PhysX only] Linear tolerance value in world units. If the distance error exceeds this tolerence limit, the body will be projected. */
-<<<<<<< HEAD
-	UPROPERTY(EditAnywhere, Category = Projection, meta = (editcondition = "bEnableProjection", ClampMin = "0.0"))
-	float ProjectionLinearTolerance;
-
-	/** [PhysX only] Angular tolerance value in world units. If the distance error exceeds this tolerence limit, the body will be projected. */
-	UPROPERTY(EditAnywhere, Category = Projection, meta = (editcondition = "bEnableProjection", ClampMin = "0.0"))
-	float ProjectionAngularTolerance;
-
-	/** [Chaos Only] How much linear projection to apply [0-1]. Projection fixes any post-solve position error in the constraint. */
-	UPROPERTY(EditAnywhere, Category = Projection, meta = (ClampMin = "0.0", ClampMax = "1.0"))
-	float ProjectionLinearAlpha;
-
-	/** [Chaos Only] How much angular projection to apply [0-1]. Projection fixes any post-solve angle error in the constraint. */
-	UPROPERTY(EditAnywhere, Category = Projection, meta = (ClampMin = "0.0", ClampMax = "1.0"))
-	float ProjectionAngularAlpha;
-
-=======
 	UPROPERTY()
 	float ProjectionLinearTolerance;
 
@@ -67,16 +50,11 @@
 	UPROPERTY(EditAnywhere, Category = Projection, meta = (ClampMin = "0.0", ClampMax = "1.0"))
 	float ShockPropagationAlpha;
 
->>>>>>> 6bbb88c8
 	/** Force needed to break the distance constraint. */
 	UPROPERTY(EditAnywhere, AdvancedDisplay, Category = Linear, meta = (editcondition = "bLinearBreakable", ClampMin = "0.0"))
 	float LinearBreakThreshold;
 
-<<<<<<< HEAD
-	/** Percent threshold from target position needed to reset the spring rest length.*/
-=======
 	/** [Chaos Only] Percent threshold from center of mass distance needed to reset the linear drive position target. This value can be greater than 1. */
->>>>>>> 6bbb88c8
 	UPROPERTY(EditAnywhere, AdvancedDisplay, Category = Linear, meta = (editcondition = "bLinearPlasticity", ClampMin = "0.0"))
 	float LinearPlasticityThreshold;
 
@@ -84,12 +62,6 @@
 	UPROPERTY(EditAnywhere, AdvancedDisplay, Category = Angular, meta = (editcondition = "bAngularBreakable", ClampMin = "0.0"))
 	float AngularBreakThreshold;
 
-<<<<<<< HEAD
-	/** Degree threshold from target angle needed to reset the target angle.*/
-	UPROPERTY(EditAnywhere, AdvancedDisplay, Category = Angular, meta = (editcondition = "bAngularPlasticity", ClampMin = "0.0"))
-	float AngularPlasticityThreshold;
-
-=======
 	/** [Chaos Only] Degree threshold from target angle needed to reset the target angle.*/
 	UPROPERTY(EditAnywhere, AdvancedDisplay, Category = Angular, meta = (editcondition = "bAngularPlasticity", ClampMin = "0.0"))
 	float AngularPlasticityThreshold;
@@ -98,7 +70,6 @@
 	UPROPERTY(EditAnywhere, AdvancedDisplay, Category = Linear, meta = (ClampMin = "0.0"))
 	float ContactTransferScale;
 
->>>>>>> 6bbb88c8
 	UPROPERTY(EditAnywhere, Category = Linear)
 	FLinearConstraint LinearLimit;
 
@@ -123,19 +94,6 @@
 	uint8 bParentDominates : 1;
 
 	/**
-<<<<<<< HEAD
-	* [PhysX] If distance error between bodies exceeds 0.1 units, or rotation error exceeds 10 degrees, body will be projected to fix this.
-	* For example a chain spinning too fast will have its elements appear detached due to velocity, this will project all bodies so they still appear attached to each other.
-	*
-	* [Chaos] Chaos applies a post-solve position and angular fixup where the parent body in the constraint is treated as having infinite mass and the child body is 
-	* translated and rotated to resolve any remaining errors. This can be used to make constraint chains significantly stiffer at lower iteration counts. Increasing
-	* iterations would have the same effect, but be much more expensive. Projection only works well if the chain is not interacting with other objects (e.g.,
-	* through collisions) because the projection of the bodies in the chain will cause other constraints to be violated. Likewise, if a body is influenced by multiple
-	* constraints, then enabling projection on more than one constraint may lead to unexpected results - the "last" constraint would win but the order in which constraints
-	* are solved cannot be directly controlled.
-	*
-	* Note: projection will not be applied to constraints with soft limits.
-=======
 	* NOTE: RigidBody AnimNode only. Projection is not applied to ragdoll physics in the main scene. For Ragdolls, ShockPropagation has a similar effect
 	* and is more compatible with the world solver.
 	* 
@@ -157,7 +115,6 @@
 
 	/**
 	 * NOTE: RigidBody AnimNode only. See coments on bEnableLinearProjection
->>>>>>> 6bbb88c8
 	*/
 	UPROPERTY(EditAnywhere, Category = Projection)
 	uint8 bEnableAngularProjection : 1;
@@ -175,17 +132,8 @@
 	UPROPERTY()
 	uint8 bEnableProjection : 1;
 
-<<<<<<< HEAD
-	/**
-	 * [Chaos Only] Apply projection to constraints with soft limits. This can be used to stiffen up soft joints at low iteration counts, but the projection will
-	 * override a lot of the spring-damper behaviour of the soft limits. E.g., if you have soft projection enabled and ProjectionAngularAlpha = 1.0,
-	 * the joint will act as if it is a hard limit.
-	 */
-	UPROPERTY(EditAnywhere, Category = Projection)
-=======
 	// HIDDEN - TO BE DEPRECATED
 	UPROPERTY()
->>>>>>> 6bbb88c8
 	uint8 bEnableSoftProjection : 1;
 
 	/** Whether it is possible to break the joint with angular force. */
@@ -204,13 +152,10 @@
 	UPROPERTY(EditAnywhere, AdvancedDisplay, Category = Linear)
 	uint8 bLinearPlasticity : 1;
 
-<<<<<<< HEAD
-=======
 	/** Whether linear plasticity has a operation mode [free]*/
 	UPROPERTY(EditAnywhere, AdvancedDisplay, Category = Linear)
 	TEnumAsByte<enum EConstraintPlasticityType> LinearPlasticityType;
 
->>>>>>> 6bbb88c8
 	FConstraintProfileProperties();
 
 	/** Updates physx joint properties from unreal properties (limits, drives, flags, etc...) */
@@ -222,12 +167,9 @@
 	/** Updates joint breakable properties (threshold, etc...)*/
 	void UpdatePlasticity_AssumesLocked(const FPhysicsConstraintHandle& InConstraintRef) const;
 
-<<<<<<< HEAD
-=======
 	/** Updates joint linear mass scales.*/
 	void UpdateContactTransferScale_AssumesLocked(const FPhysicsConstraintHandle& InConstraintRef) const;
 
->>>>>>> 6bbb88c8
 	/** Updates joint flag based on profile properties */
 	void UpdateConstraintFlags_AssumesLocked(const FPhysicsConstraintHandle& InConstraintRef) const;
 
@@ -257,8 +199,6 @@
 
 	FPhysScene* GetPhysicsScene() { return PhysScene; }
 	const FPhysScene* GetPhysicsScene() const { return PhysScene; }
-<<<<<<< HEAD
-=======
 
 	/** Set the constraint broken delegate. */
 	void SetConstraintBrokenDelegate(FOnConstraintBroken InConstraintBrokenDelegate);
@@ -275,7 +215,6 @@
 		friend struct FConstraintBrokenDelegateWrapper;
 		friend struct FPlasticDeformationDelegateWrapper;
 
->>>>>>> 6bbb88c8
 };
 
 /** Container for a physics representation of an object. */
@@ -632,8 +571,6 @@
 		UpdateBreakable();
 	}
 
-<<<<<<< HEAD
-=======
 	/** Gets Whether it is possible to break the joint with linear force */
 	bool IsLinearBreakable() const
 	{
@@ -646,20 +583,10 @@
 		return ProfileInstance.LinearBreakThreshold;
 	}
 
->>>>>>> 6bbb88c8
 	/** Sets the Linear Plasticity properties
 	*	@param bInLinearPlasticity 	Whether it is possible to reset the target angles
 	*	@param InLinearPlasticityThreshold	Delta from target needed to reset the target joint
 	*/
-<<<<<<< HEAD
-	void SetLinearPlasticity(bool bInLinearPlasticity, float InLinearPlasticityThreshold)
-	{
-		ProfileInstance.bLinearPlasticity = bInLinearPlasticity;
-		ProfileInstance.LinearPlasticityThreshold = InLinearPlasticityThreshold;
-		UpdatePlasticity();
-	}
-
-=======
 	void SetLinearPlasticity(bool bInLinearPlasticity, float InLinearPlasticityThreshold, EConstraintPlasticityType InLinearPlasticityType)
 	{
 		ProfileInstance.bLinearPlasticity = bInLinearPlasticity;
@@ -701,7 +628,6 @@
 		return ProfileInstance.ContactTransferScale;
 	}
 
->>>>>>> 6bbb88c8
 	/** Sets the Angular Breakable properties
 	*	@param bInAngularBreakable		Whether it is possible to break the joint with angular force
 	*	@param InAngularBreakThreshold	Torque needed to break the joint
@@ -713,8 +639,6 @@
 		UpdateBreakable();
 	}
 
-<<<<<<< HEAD
-=======
 	/** Gets Whether it is possible to break the joint with angular force */
 	bool IsAngularBreakable() const
 	{
@@ -726,7 +650,6 @@
 	{
 		return ProfileInstance.AngularBreakThreshold;
 	}
->>>>>>> 6bbb88c8
 
 	/** Sets the Angular Plasticity properties
 	*	@param bInAngularPlasticity 	Whether it is possible to reset the target angles
@@ -739,8 +662,6 @@
 		UpdatePlasticity();
 	}
 
-<<<<<<< HEAD
-=======
 	/** Gets Whether it is possible to reset the target angles */
 	bool HasAngularPlasticity() const
 	{
@@ -753,7 +674,6 @@
 		return ProfileInstance.AngularPlasticityThreshold;
 	}
 
->>>>>>> 6bbb88c8
 	// @todo document
 	void CopyConstraintGeometryFrom(const FConstraintInstance* FromInstance);
 
@@ -1077,10 +997,7 @@
 
 	void UpdateBreakable();
 	void UpdatePlasticity();
-<<<<<<< HEAD
-=======
 	void UpdateContactTransferScale();
->>>>>>> 6bbb88c8
 	void UpdateDriveTarget();
 
 public:
