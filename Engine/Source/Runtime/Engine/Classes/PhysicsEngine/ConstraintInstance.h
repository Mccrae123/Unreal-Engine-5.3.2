--- conflicted
+++ resolved
@@ -170,17 +170,10 @@
 	UPROPERTY(EditAnywhere, AdvancedDisplay, Category = Linear)
 	TEnumAsByte<enum EConstraintPlasticityType> LinearPlasticityType;
 
-<<<<<<< HEAD
-	FConstraintProfileProperties();
-
-	/** Updates physx joint properties from unreal properties (limits, drives, flags, etc...) */
-	void Update_AssumesLocked(const FPhysicsConstraintHandle& InConstraintRef, float AverageMass, float UseScale, bool InInitialize = false) const;
-=======
 	ENGINE_API FConstraintProfileProperties();
 
 	/** Updates physx joint properties from unreal properties (limits, drives, flags, etc...) */
 	ENGINE_API void Update_AssumesLocked(const FPhysicsConstraintHandle& InConstraintRef, float AverageMass, float UseScale, bool InInitialize = false) const;
->>>>>>> 4af6daef
 
 	/** Updates joint breakable properties (threshold, etc...)*/
 	ENGINE_API void UpdateBreakable_AssumesLocked(const FPhysicsConstraintHandle& InConstraintRef) const;
@@ -190,9 +183,6 @@
 
 	/** Updates joint linear mass scales.*/
 	ENGINE_API void UpdateContactTransferScale_AssumesLocked(const FPhysicsConstraintHandle& InConstraintRef) const;
-
-	/** Updates joint linear mass scales.*/
-	void UpdateContactTransferScale_AssumesLocked(const FPhysicsConstraintHandle& InConstraintRef) const;
 
 	/** Updates joint flag based on profile properties */
 	ENGINE_API void UpdateConstraintFlags_AssumesLocked(const FPhysicsConstraintHandle& InConstraintRef) const;
@@ -225,17 +215,10 @@
 	const FPhysScene* GetPhysicsScene() const { return PhysScene; }
 
 	/** Set the constraint broken delegate. */
-<<<<<<< HEAD
-	void SetConstraintBrokenDelegate(FOnConstraintBroken InConstraintBrokenDelegate);
-
-	/** Set the plastic deformation delegate. */
-	void SetPlasticDeformationDelegate(FOnPlasticDeformation InPlasticDeformationDelegate);
-=======
 	ENGINE_API void SetConstraintBrokenDelegate(FOnConstraintBroken InConstraintBrokenDelegate);
 
 	/** Set the plastic deformation delegate. */
 	ENGINE_API void SetPlasticDeformationDelegate(FOnPlasticDeformation InPlasticDeformationDelegate);
->>>>>>> 4af6daef
 
 	protected:
 
@@ -714,9 +697,6 @@
 	/** Copies non-identifying properties from another constraint instance */
 	ENGINE_API void CopyConstraintPhysicalPropertiesFrom(const FConstraintInstance* FromInstance, bool bKeepPosition, bool bKeepRotation);
 
-	/** Copies non-identifying properties from another constraint instance */
-	void CopyConstraintPhysicalPropertiesFrom(const FConstraintInstance* FromInstance, bool bKeepPosition, bool bKeepRotation);
-
 	// Retrieve the constraint force most recently applied to maintain this constraint. Returns 0 forces if the constraint is not initialized or broken.
 	ENGINE_API void GetConstraintForce(FVector& OutLinearForce, FVector& OutAngularForce);
 
@@ -799,15 +779,6 @@
 	ENGINE_API void SetLinearDriveParams(float InPositionStrength, float InVelocityStrength, float InForceLimit);
 
 	/** Set the linear drive's strength parameters per-axis */
-<<<<<<< HEAD
-	void SetLinearDriveParams(const FVector& InPositionStrength, const FVector& InVelocityStrength, const FVector& InForceLimit);
-
-	/** Get the linear drive's strength parameters. Assumes all axes are the same so only returns the X values */
-	void GetLinearDriveParams(float& OutPositionStrength, float& OutVelocityStrength, float& OutForceLimit);
-
-	/** Get the linear drive's strength parameters. */
-	void GetLinearDriveParams(FVector& OutPositionStrength, FVector& OutVelocityStrength, FVector& OutForceLimit);
-=======
 	ENGINE_API void SetLinearDriveParams(const FVector& InPositionStrength, const FVector& InVelocityStrength, const FVector& InForceLimit);
 
 	/** Get the linear drive's strength parameters. Assumes all axes are the same so only returns the X values */
@@ -815,7 +786,6 @@
 
 	/** Get the linear drive's strength parameters. */
 	ENGINE_API void GetLinearDriveParams(FVector& OutPositionStrength, FVector& OutVelocityStrength, FVector& OutForceLimit);
->>>>>>> 4af6daef
 
 	/** Set which twist and swing orientation drives are enabled. Only applicable when Twist And Swing drive mode is used */
 	ENGINE_API void SetOrientationDriveTwistAndSwing(bool bInEnableTwistDrive, bool bInEnableSwingDrive);
@@ -869,11 +839,7 @@
 	}
 	
 	/** Set the angular drive's angular velocity target (in revolutions per second)*/
-<<<<<<< HEAD
-	void SetAngularVelocityTarget(const FVector& InVelTarget);
-=======
 	ENGINE_API void SetAngularVelocityTarget(const FVector& InVelTarget);
->>>>>>> 4af6daef
 
 	/** Get the angular drive's angular velocity target*/
 	const FVector& GetAngularVelocityTarget() const
@@ -909,21 +875,12 @@
 	ENGINE_API void SetLinearLimitSize(float NewLimitSize);
 
 	/** Create physics engine constraint. */
-<<<<<<< HEAD
-	void InitConstraint(FBodyInstance* Body1, FBodyInstance* Body2, float Scale, UObject* DebugOwner, FOnConstraintBroken InConstraintBrokenDelegate = FOnConstraintBroken(), FOnPlasticDeformation InPlasticDeformationDelegate = FOnPlasticDeformation());
-	void InitConstraint(Chaos::FPhysicsObject* Body1, Chaos::FPhysicsObject* Body2, float Scale, UObject* DebugOwner, FOnConstraintBroken InConstraintBrokenDelegate = FOnConstraintBroken(), FOnPlasticDeformation InPlasticDeformationDelegate = FOnPlasticDeformation());
-
-	/** Create physics engine constraint using physx actors. */
-	void InitConstraint_AssumesLocked(const FPhysicsActorHandle& ActorRef1, const FPhysicsActorHandle& ActorRef2, float InScale, FOnConstraintBroken InConstraintBrokenDelegate = FOnConstraintBroken(), FOnPlasticDeformation InPlasticDeformationDelegate = FOnPlasticDeformation());
-	void InitConstraint_AssumesLocked(Chaos::FPhysicsObject* Body1, Chaos::FPhysicsObject* Body2, float InScale, FOnConstraintBroken InConstraintBrokenDelegate = FOnConstraintBroken(), FOnPlasticDeformation InPlasticDeformationDelegate = FOnPlasticDeformation());
-=======
 	ENGINE_API void InitConstraint(FBodyInstance* Body1, FBodyInstance* Body2, float Scale, UObject* DebugOwner, FOnConstraintBroken InConstraintBrokenDelegate = FOnConstraintBroken(), FOnPlasticDeformation InPlasticDeformationDelegate = FOnPlasticDeformation());
 	ENGINE_API void InitConstraint(Chaos::FPhysicsObject* Body1, Chaos::FPhysicsObject* Body2, float Scale, UObject* DebugOwner, FOnConstraintBroken InConstraintBrokenDelegate = FOnConstraintBroken(), FOnPlasticDeformation InPlasticDeformationDelegate = FOnPlasticDeformation());
 
 	/** Create physics engine constraint using physx actors. */
 	ENGINE_API void InitConstraint_AssumesLocked(const FPhysicsActorHandle& ActorRef1, const FPhysicsActorHandle& ActorRef2, float InScale, FOnConstraintBroken InConstraintBrokenDelegate = FOnConstraintBroken(), FOnPlasticDeformation InPlasticDeformationDelegate = FOnPlasticDeformation());
 	ENGINE_API void InitConstraint_AssumesLocked(Chaos::FPhysicsObject* Body1, Chaos::FPhysicsObject* Body2, float InScale, FOnConstraintBroken InConstraintBrokenDelegate = FOnConstraintBroken(), FOnPlasticDeformation InPlasticDeformationDelegate = FOnPlasticDeformation());
->>>>>>> 4af6daef
 
 	/** Terminate physics engine constraint */
 	ENGINE_API void TermConstraint();
@@ -993,18 +950,6 @@
 	ENGINE_API void DisableProjection();
 
 	/** Set projection parameters */
-<<<<<<< HEAD
-	void SetProjectionParams(bool bEnableProjection, float ProjectionLinearAlpha, float ProjectionAngularAlpha, float ProjectionLinearTolerance, float ProjectionAngularTolerance);
-
-	/** Get projection parameters */
-	void GetProjectionParams(float& ProjectionLinearAlpha, float& ProjectionAngularAlpha, float& ProjectionLinearTolerance, float& ProjectionAngularTolerance) const;
-
-	/** Set the shock propagation amount [0, 1] */
-	void SetShockPropagationParams(bool bEnableShockPropagation, float ShockPropagationAlpha);
-
-	/** Get the shock propagation amount [0, 1] */
-	float GetShockPropagationAlpha() const;
-=======
 	ENGINE_API void SetProjectionParams(bool bEnableProjection, float ProjectionLinearAlpha, float ProjectionAngularAlpha, float ProjectionLinearTolerance, float ProjectionAngularTolerance);
 
 	/** Get projection parameters */
@@ -1015,7 +960,6 @@
 
 	/** Get the shock propagation amount [0, 1] */
 	ENGINE_API float GetShockPropagationAlpha() const;
->>>>>>> 4af6daef
 
 	/** Whether parent domination is enabled (meaning the parent body cannot be be affected at all by a child) */
 	bool IsParentDominatesEnabled() const
@@ -1033,32 +977,15 @@
 		return ProfileInstance.bEnableMassConditioning;
 	}
 
-<<<<<<< HEAD
-	/** Whether mass conditioning is enabled. @see FConstraintProfileProperties::bEnableMassConditioning */
-	bool IsMassConditioningEnabled() const
-	{
-		return ProfileInstance.bEnableMassConditioning;
-	}
-
-	/**
-	 * Enable maxx conditioning. @see FConstraintProfileProperties::bEnableMassConditioning
-	*/
-	void EnableMassConditioning();
-=======
 	/**
 	 * Enable maxx conditioning. @see FConstraintProfileProperties::bEnableMassConditioning
 	*/
 	ENGINE_API void EnableMassConditioning();
->>>>>>> 4af6daef
 
 	/**
 	 * Disable maxx conditioning. @see FConstraintProfileProperties::bEnableMassConditioning
 	*/
-<<<<<<< HEAD
-	void DisableMassConditioning();
-=======
 	ENGINE_API void DisableMassConditioning();
->>>>>>> 4af6daef
 
 	float GetLastKnownScale() const { return LastKnownScale; }
 
@@ -1068,13 +995,8 @@
 
 private:
 
-<<<<<<< HEAD
-	bool CreateJoint_AssumesLocked(Chaos::FPhysicsObject* Body1, Chaos::FPhysicsObject* Body2);
-	void UpdateAverageMass_AssumesLocked(Chaos::FPhysicsObject* Body1, Chaos::FPhysicsObject* Body2);
-=======
 	ENGINE_API bool CreateJoint_AssumesLocked(Chaos::FPhysicsObject* Body1, Chaos::FPhysicsObject* Body2);
 	ENGINE_API void UpdateAverageMass_AssumesLocked(Chaos::FPhysicsObject* Body1, Chaos::FPhysicsObject* Body2);
->>>>>>> 4af6daef
 
 	struct FPDIOrCollector
 	{
@@ -1113,32 +1035,16 @@
 		float Scale, float LimitDrawScale, bool bDrawLimits, bool bDrawSelected,
 		const FTransform& Con1Frame, const FTransform& Con2Frame, bool bDrawAsPoint) const;
 
-<<<<<<< HEAD
-	void UpdateBreakable();
-	void UpdatePlasticity();
-	void UpdateContactTransferScale();
-	void UpdateDriveTarget();
-=======
 	ENGINE_API void UpdateBreakable();
 	ENGINE_API void UpdatePlasticity();
 	ENGINE_API void UpdateContactTransferScale();
 	ENGINE_API void UpdateDriveTarget();
->>>>>>> 4af6daef
 
 public:
 
 #if WITH_EDITORONLY_DATA
 
 	/** Returns this constraint's default transform relative to its parent bone. */
-<<<<<<< HEAD
-	FTransform CalculateDefaultParentTransform(const UPhysicsAsset* const PhysicsAsset) const;
-
-	/** Returns this constraint's default transform relative to its child bone. */
-	FTransform CalculateDefaultChildTransform() const;
-
-	/** Set the constraint transform components specified by the SnapFlags to their default values (derived from the parent and child bone transforms). */
-	void SnapTransformsToDefault(const EConstraintTransformComponentFlags SnapFlags, const UPhysicsAsset* const PhysicsAsset);
-=======
 	ENGINE_API FTransform CalculateDefaultParentTransform(const UPhysicsAsset* const PhysicsAsset) const;
 
 	/** Returns this constraint's default transform relative to its child bone. */
@@ -1146,7 +1052,6 @@
 
 	/** Set the constraint transform components specified by the SnapFlags to their default values (derived from the parent and child bone transforms). */
 	ENGINE_API void SnapTransformsToDefault(const EConstraintTransformComponentFlags SnapFlags, const UPhysicsAsset* const PhysicsAsset);
->>>>>>> 4af6daef
 #endif // WITH_EDITORONLY_DATA
 
 	///////////////////////////// DEPRECATED
@@ -1314,17 +1219,10 @@
 	}
 #endif
 
-<<<<<<< HEAD
-	FConstraintInstance* Get() const;
-=======
 	ENGINE_API FConstraintInstance* Get() const;
 
 	/** Calls modify on the owner object to make sure the constraint is dirtied */
 	ENGINE_API void Modify();
->>>>>>> 4af6daef
-
-	/** Calls modify on the owner object to make sure the constraint is dirtied */
-	void Modify();
 
 private:
 	UPROPERTY()
