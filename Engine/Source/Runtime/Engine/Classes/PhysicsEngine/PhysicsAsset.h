// Copyright Epic Games, Inc. All Rights Reserved.

#pragma once

#include "CoreMinimal.h"
#include "UObject/ObjectMacros.h"
#include "UObject/Object.h"
#include "PhysicsEngine/RigidBodyIndexPair.h"
#include "Engine/SkeletalMesh.h"
#include "PhysicsEngine/PhysicalAnimationComponent.h"
#include "PhysicsEngine/BodySetup.h"
#include "Interfaces/Interface_PreviewMeshProvider.h"
#include "PhysicsAsset.generated.h"

class FMeshElementCollector;
class USkeletalBodySetup;


/**
 * Solver iterations settings for use by RigidBody AnimNode (RBAN) in the Anim Graph. Each RBAN node runs its own solver with these settings.
 *
 * @note These settings have no effect when the Physics Asset is used in a world simulation (i.e., as a ragdoll on a SkeletalMeshComponent).
 */
USTRUCT(BlueprintType)
struct ENGINE_API FPhysicsAssetSolverSettings
{
	GENERATED_USTRUCT_BODY()

	FPhysicsAssetSolverSettings();

	/**
	 * The number of position iterations to run. The position solve is responsible for depenetration and friction.
	 * Increasing this will improve simulation stability, but increase the cost.
	*/
	UPROPERTY(EditAnywhere, BlueprintReadWrite, Category = SolverSettings)
	int32 PositionIterations;

	/**
	 * The number of velocity iterations to run. The velocity solve is responsible for restitution.
	*/
	UPROPERTY(EditAnywhere, BlueprintReadWrite, Category = SolverSettings)
	int32 VelocityIterations;

	/**
	 * The number of projection iterations to run. The projection phase is a final pass over the constraints, applying
	 * a semi-physical correction to any joint errors remaining after the position and velocity solves. It can be
	 * very helpful to stabilize joint chains, but can cause issues with collision response. The projection magnitude
	 * can be controlled per-constraint in the constraint settings (assuming ProjectionIteration is not zero).
	*/
	UPROPERTY(EditAnywhere, BlueprintReadWrite, Category = SolverSettings)
	int32 ProjectionIterations;

	/**
	 * The distance at which collisions are ignored. In general you need this to be a bit larger than the typical relative body
	 * movement in your simulation, but small enough so that we don't have to speculatively create too many unused collisions.
	*/
	UPROPERTY(EditAnywhere, BlueprintReadWrite, Category = SolverSettings, meta = (ClampMin = 0))
	float CullDistance;

	/**
	 * When bodies are penetrating, this is the maximum velocity delta that can be applied in one frame.
	*/
	UPROPERTY(EditAnywhere, BlueprintReadWrite, Category = SolverSettings, meta = (ClampMin = 0))
	float MaxDepenetrationVelocity;

	/**
	 * The recommended fixed timestep for the RBAN solver. Set to 0 to run with variable timestep (default).
	 * NOTE: If this value is non-zero and less than the current frame time, the simulation will step multiple times
	 * which increases the cost.
	 */
	UPROPERTY(EditAnywhere, BlueprintReadWrite, Category = SolverSettings, meta = (ClampMin = 0))
	float FixedTimeStep;
};


/**
 * Solver settings for use by the Legacy RigidBody AnimNode (RBAN) solver.
 * Thse settings are no longer used by default and will eventually be deprecated and then removed.
 * 
 * @note These settings have no effect when the Physics Asset is used in a world simulation (ragdoll).
 */
USTRUCT(BlueprintType)
struct ENGINE_API FSolverIterations
{
	GENERATED_USTRUCT_BODY()

	FSolverIterations();

	/**
	 * The recommended number of solver iterations. Increase this if collision and joints are fighting, or joint chains are stretching.
	 */
	UPROPERTY(EditAnywhere, BlueprintReadWrite, Category = SolverSettings, meta = (ClampMax = 50))
		int32 SolverIterations;

	/**
	 * The recommended number of joint sub-iterations. Increasing this can help with chains of long-thin bodies.
	 */
	UPROPERTY(EditAnywhere, BlueprintReadWrite, Category = SolverSettings, meta = (ClampMax = 50))
		int32 JointIterations;

	/**
	 * The recommended number of collision sub-iterations. Increasing this can help with collision jitter.
	 */
	UPROPERTY(EditAnywhere, BlueprintReadWrite, Category = SolverSettings, meta = (ClampMax = 50))
		int32 CollisionIterations;

	/**
	 * The recommended number of solver push-out iterations. Increasing this can help with collision penetration problems.
	 */
	 /** Increase this if bodies remain penetrating */
	UPROPERTY(EditAnywhere, BlueprintReadWrite, Category = SolverSettings, meta = (ClampMax = 50))
		int32 SolverPushOutIterations;

	/**
	 * The recommended number of joint sub-push-out iterations.
	 */
	UPROPERTY(EditAnywhere, BlueprintReadWrite, Category = SolverSettings, meta = (ClampMax = 50))
		int32 JointPushOutIterations;

	/**
	 * The recommended number of joint sub-push-out iterations. Increasing this can help with collision penetration problems.
	 */
	UPROPERTY(EditAnywhere, BlueprintReadWrite, Category = SolverSettings, meta = (ClampMax = 50))
		int32 CollisionPushOutIterations;
};

<<<<<<< HEAD
=======



>>>>>>> 6bbb88c8
UENUM()
enum class EPhysicsAssetSolverType: uint8
{
	RBAN,
	World,
};

/**
 * PhysicsAsset contains a set of rigid bodies and constraints that make up a single ragdoll.
 * The asset is not limited to human ragdolls, and can be used for any physical simulation using bodies and constraints.
 * A SkeletalMesh has a single PhysicsAsset, which allows for easily turning ragdoll physics on or off for many SkeletalMeshComponents
 * The asset can be configured inside the Physics Asset Editor.
 *
 * @see https://docs.unrealengine.com/InteractiveExperiences/Physics/PhysicsAssetEditor
 * @see USkeletalMesh
 */

UCLASS(hidecategories=Object, BlueprintType, MinimalAPI, Config=Game, PerObjectConfig)
class UPhysicsAsset : public UObject, public IInterface_PreviewMeshProvider
{
	GENERATED_UCLASS_BODY()

#if WITH_EDITORONLY_DATA
	/** 
	 *	Default skeletal mesh to use when previewing this PhysicsAsset etc. 
	 *	Is the one that was used as the basis for creating this Asset.
	 */
	UPROPERTY()
	TObjectPtr<class USkeletalMesh>  DefaultSkelMesh_DEPRECATED;

	UPROPERTY(AssetRegistrySearchable)
	TSoftObjectPtr<class USkeletalMesh> PreviewSkeletalMesh;

	UPROPERTY(EditAnywhere, Category = Profiles, meta=(DisableCopyPaste))
	TArray<FName> PhysicalAnimationProfiles;

	UPROPERTY(EditAnywhere, Category = Profiles, meta=(DisableCopyPaste))
	TArray<FName> ConstraintProfiles;

	UPROPERTY(transient)
	FName CurrentPhysicalAnimationProfileName;

	UPROPERTY(transient)
	FName CurrentConstraintProfileName;

#endif // WITH_EDITORONLY_DATA

	/** Index of bodies that are marked bConsiderForBounds */
	UPROPERTY()
	TArray<int32> BoundsBodies;

	/**
	*	Array of SkeletalBodySetup objects. Stores information about collision shape etc. for each body.
	*	Does not include body position - those are taken from mesh.
	*/
	UPROPERTY(instanced)
	TArray<TObjectPtr<USkeletalBodySetup>> SkeletalBodySetups;

	/** 
	 *	Array of RB_ConstraintSetup objects. 
	 *	Stores information about a joint between two bodies, such as position relative to each body, joint limits etc.
	 */
	UPROPERTY(instanced)
	TArray<TObjectPtr<class UPhysicsConstraintTemplate>> ConstraintSetup;

public:

<<<<<<< HEAD
	/** [Chaos Only] Recommended solver settings. */
	UPROPERTY(EditAnywhere, AdvancedDisplay, Category = SolverSettings)
	FSolverIterations SolverIterations;

	/** [Chaos Only] Solver type used in physics asset editor. */
	UPROPERTY(EditAnywhere, AdvancedDisplay, Category = SolverSettings)
	EPhysicsAssetSolverType SolverType;

=======
	/** 
	 * Solver settings when the asset is used with a RigidBody Anim Node (RBAN).
	 */
	UPROPERTY(EditAnywhere, Category = SolverSettings, Config)
	FPhysicsAssetSolverSettings SolverSettings;

	/** 
	 * Solver settings for RBAN simulations with the legacy RBAN solver.
	 * These are only used for the legacy solver and are hidden by default.
	 * They will eventually be deprecated and removed.
	*/
	UPROPERTY(Config)	// (EditAnywhere, Category = LegacySolverSettings, Config)
	FSolverIterations SolverIterations;

	/** 
	 * Solver type used in physics asset editor. This can be used to make what you see in the asset editror more closely resembles what you
	 * see in game (though there will be differences owing to framerate variation etc). If your asset will primarily be used as a ragdoll 
	 * select "World", but if it will be used in the AnimGraph select "RBAN".
	*/
	UPROPERTY(EditAnywhere, Category = SolverSettings)
	EPhysicsAssetSolverType SolverType;


>>>>>>> 6bbb88c8
	/** If true, we skip instancing bodies for this PhysicsAsset on dedicated servers */
	UPROPERTY(EditAnywhere, AdvancedDisplay, Category = Physics)
	uint8 bNotForDedicatedServer:1;

	/** This caches the BodySetup Index by BodyName to speed up FindBodyIndex */
	TMap<FName, int32>					BodySetupIndexMap;

	/** 
	 *	Table indicating which pairs of bodies have collision disabled between them. Used internally. 
	 *	Note, this is accessed from within physics engine, so is not safe to change while physics is running
	 */
	TMap<FRigidBodyIndexPair,bool>		CollisionDisableTable;

	/** Information for thumbnail rendering */
	UPROPERTY(VisibleAnywhere, Instanced, Category = Thumbnail)
	TObjectPtr<class UThumbnailInfo> ThumbnailInfo;

	//~ Begin UObject Interface
	virtual void Serialize(FArchive& Ar) override;
	virtual void PostLoad() override;
	virtual FString GetDesc() override;
	virtual void GetAssetRegistryTags(TArray<FAssetRegistryTag>& OutTags) const override;
	virtual void GetResourceSizeEx(FResourceSizeEx& CumulativeResourceSize) override;
#if WITH_EDITOR
	virtual void PostEditUndo() override;

	ENGINE_API const TArray<FName>& GetPhysicalAnimationProfileNames() const
	{
		return PhysicalAnimationProfiles;
	}

	ENGINE_API const TArray<FName>& GetConstraintProfileNames() const
	{
		return ConstraintProfiles;
	}

	virtual void PreEditChange(FProperty* PropertyThatWillChange) override;
	virtual void PostEditChangeProperty(struct FPropertyChangedEvent& PropertyChangedEvent) override;
	virtual EDataValidationResult IsDataValid(TArray<FText>& ValidationErrors) override;
#endif
	//~ End UObject Interface

	// Find the index of the physics bone that is controlling this graphics bone.
	ENGINE_API int32		FindControllingBodyIndex(class USkeletalMesh* skelMesh, int32 BoneIndex);
	ENGINE_API int32		FindParentBodyIndex(class USkeletalMesh * skelMesh, int32 StartBoneIndex) const;
	ENGINE_API int32		FindConstraintIndex(FName ConstraintName);
	ENGINE_API int32		FindConstraintIndex(FName Bone1Name, FName Bone2Name);
	FName					FindConstraintBoneName(int32 ConstraintIndex);
	ENGINE_API int32		FindMirroredBone(class USkeletalMesh* skelMesh, int32 BoneIndex);

	/** Utility for getting indices of all bodies below (and including) the one with the supplied name. */
	ENGINE_API void			GetBodyIndicesBelow(TArray<int32>& OutBodyIndices, FName InBoneName, USkeletalMesh* InSkelMesh, bool bIncludeParent = true);

	ENGINE_API void			GetNearestBodyIndicesBelow(TArray<int32> & OutBodyIndices, FName InBoneName, USkeletalMesh * InSkelMesh);

	ENGINE_API FBox			CalcAABB(const class USkinnedMeshComponent* MeshComponent, const FTransform& LocalToWorld) const;

	/** Clears physics meshes from all bodies */
	ENGINE_API void ClearAllPhysicsMeshes();
	
#if WITH_EDITOR
	/**
	 * Check if the Bounds can be calculate for the specified MeshComponent.
	 * return true if the skeleton match with the physic asset and the bounds can be calculated, otherwise it will return false.
	 */
	ENGINE_API bool CanCalculateValidAABB(const class USkinnedMeshComponent* MeshComponent, const FTransform& LocalToWorld) const;

	/** Invalidates physics meshes from all bodies. Data will be rebuilt completely. */
	ENGINE_API void InvalidateAllPhysicsMeshes();
#endif

	// @todo document
	void GetCollisionMesh(int32 ViewIndex, FMeshElementCollector& Collector, const USkeletalMesh* SkelMesh, const TArray<FTransform>& SpaceBases, const FTransform& LocalToWorld, const FVector& Scale3D);

	// @todo document
	void DrawConstraints(int32 ViewIndex, FMeshElementCollector& Collector, const USkeletalMesh* SkelMesh, const TArray<FTransform>& SpaceBases, const FTransform& LocalToWorld, float Scale);

	void GetUsedMaterials(TArray<UMaterialInterface*>& Materials);

	// Disable collsion between the bodies specified by index
	ENGINE_API void DisableCollision(int32 BodyIndexA, int32 BodyIndexB);

	// Enable collsion between the bodies specified by index
	ENGINE_API void EnableCollision(int32 BodyIndexA, int32 BodyIndexB);

	// Check whether the two bodies specified are enabled for collision
	ENGINE_API bool IsCollisionEnabled(int32 BodyIndexA, int32 BodyIndexB) const;

	// Get the per-primitive collision filtering mode for a body
	ENGINE_API void SetPrimitiveCollision(int32 BodyIndex, EAggCollisionShape::Type PrimitiveType, int32 PrimitiveIndex, ECollisionEnabled::Type CollisionEnabled);

	// Get the per-primitive collision filtering mode for a body
	ENGINE_API ECollisionEnabled::Type GetPrimitiveCollision(int32 BodyIndex, EAggCollisionShape::Type PrimitiveType, int32 PrimitiveIndex) const;

	// Set whether or not a primitive volume contributes to the mass of the object
	ENGINE_API void SetPrimitiveContributeToMass(int32 BodyIndex, EAggCollisionShape::Type PrimitiveType, int32 PrimitiveIndex, bool bContributesToMass);

	// Get whether or not a primitive volume contributes to the mass of the object
	ENGINE_API bool GetPrimitiveContributeToMass(int32 BodyIndex, EAggCollisionShape::Type PrimitiveType, int32 PrimitiveIndex) const;

	/** Update the BoundsBodies array and cache the indices of bodies marked with bConsiderForBounds to BoundsBodies array. */
	ENGINE_API void UpdateBoundsBodiesArray();

	/** Update the BodySetup Array Index Map.  */
	ENGINE_API void UpdateBodySetupIndexMap();


	// @todo document
	ENGINE_API int32 FindBodyIndex(FName BodyName) const;

	/** Find all the constraints that are connected to a particular body.
	 * 
	 * @param	BodyIndex		The index of the body to find the constraints for
	 * @param	Constraints		Returns the found constraints
	 **/
	ENGINE_API void BodyFindConstraints(int32 BodyIndex, TArray<int32>& Constraints);

#if WITH_EDITOR
	/** Update skeletal meshes when physics asset changes*/
	ENGINE_API void RefreshPhysicsAssetChange() const;
#endif

	/** Delegate fired when physics asset changes */
	DECLARE_MULTICAST_DELEGATE_OneParam(FRefreshPhysicsAssetChangeDelegate, const UPhysicsAsset*);
	ENGINE_API static FRefreshPhysicsAssetChangeDelegate OnRefreshPhysicsAssetChange;
	/** IPreviewMeshProviderInterface interface */
	virtual void SetPreviewMesh(USkeletalMesh* PreviewMesh, bool bMarkAsDirty = true);
	virtual USkeletalMesh* GetPreviewMesh() const;

#if WITH_EDITOR
	/** Gets a constraint by its joint name
	* @param ConstraintName name of the constraint
	* @return ConstraintInstance accessor to the constraint data
	*/
	UFUNCTION(BlueprintCallable, Category = "Physics|Constraints")
	FConstraintInstanceAccessor GetConstraintByName(FName ConstraintName);

	/** Gets a constraint by its joint name
	* @param Bone1Name name of the first bone in the joint
	* @param Bone2Name name of the second bone in the joint
	* @return ConstraintInstance accessor to the constraint data
	*/
	UFUNCTION(BlueprintCallable, Category = "Physics|Constraints")
	FConstraintInstanceAccessor GetConstraintByBoneNames(FName Bone1Name, FName Bone2Name);

	/** Gets all constraints
	* @param IncludesTerminated whether or not to return terminated constraints
	* @param OutConstraints returned list of constraints matching the parameters
	*/
	UFUNCTION(BlueprintCallable, Category = "Physics|Constraints")
	void GetConstraints(bool bIncludesTerminated, TArray<FConstraintInstanceAccessor>& OutConstraints);

	FConstraintInstanceAccessor GetConstraintInstanceAccessorByIndex(int32 Index);
	FConstraintInstance* GetConstraintInstanceByIndex(uint32 Index);
#endif

private:

#if WITH_EDITORONLY_DATA
	/** Editor only arrays that are used for rename operations in pre/post edit change*/
	TArray<FName> PrePhysicalAnimationProfiles;
	TArray<FName> PreConstraintProfiles;
#endif


	UPROPERTY(instanced)
	TArray<TObjectPtr<class UBodySetup>> BodySetup_DEPRECATED;
};

USTRUCT()
struct FPhysicalAnimationProfile
{
	GENERATED_BODY()
	
	/** Profile name used to identify set of physical animation parameters */
	UPROPERTY()
	FName ProfileName;

	/** Physical animation parameters used to drive animation */
	UPROPERTY(EditAnywhere, Category = PhysicalAnimation)
	FPhysicalAnimationData PhysicalAnimationData;
};

UCLASS(MinimalAPI)
class USkeletalBodySetup : public UBodySetup
{
	GENERATED_BODY()
public:
	const FPhysicalAnimationProfile* FindPhysicalAnimationProfile(const FName ProfileName) const
	{
		return PhysicalAnimationData.FindByPredicate([ProfileName](const FPhysicalAnimationProfile& Profile){ return ProfileName == Profile.ProfileName; });
	}

	FPhysicalAnimationProfile* FindPhysicalAnimationProfile(const FName ProfileName)
	{
		return PhysicalAnimationData.FindByPredicate([ProfileName](const FPhysicalAnimationProfile& Profile) { return ProfileName == Profile.ProfileName; });
	}

	const TArray<FPhysicalAnimationProfile>& GetPhysicalAnimationProfiles() const
	{
		return PhysicalAnimationData;
	}

#if WITH_EDITOR
	virtual void PostEditChangeProperty(struct FPropertyChangedEvent& PropertyChangedEvent);
	ENGINE_API FName GetCurrentPhysicalAnimationProfileName() const;
	
	/** Creates a new physical animation profile entry */
	ENGINE_API void AddPhysicalAnimationProfile(FName ProfileName);

	/** Removes physical animation profile */
	ENGINE_API void RemovePhysicalAnimationProfile(FName ProfileName);

	ENGINE_API void UpdatePhysicalAnimationProfiles(const TArray<FName>& Profiles);

	ENGINE_API void DuplicatePhysicalAnimationProfile(FName DuplicateFromName, FName DuplicateToName);

	ENGINE_API void RenamePhysicalAnimationProfile(FName CurrentName, FName NewName);
#endif

#if WITH_EDITORONLY_DATA
	//dummy place for customization inside phat. Profiles are ordered dynamically and we need a static place for detail customization
	UPROPERTY(EditAnywhere, Category = PhysicalAnimation)
	FPhysicalAnimationProfile CurrentPhysicalAnimationProfile;
#endif

	/** If true we ignore scale changes from animation. This is useful for subtle scale animations like breathing where the physics collision should remain unchanged*/
	UPROPERTY(EditAnywhere, Category = BodySetup)
	bool bSkipScaleFromAnimation;

private:
	UPROPERTY()
	TArray<FPhysicalAnimationProfile> PhysicalAnimationData;
};<|MERGE_RESOLUTION|>--- conflicted
+++ resolved
@@ -124,12 +124,9 @@
 		int32 CollisionPushOutIterations;
 };
 
-<<<<<<< HEAD
-=======
-
-
-
->>>>>>> 6bbb88c8
+
+
+
 UENUM()
 enum class EPhysicsAssetSolverType: uint8
 {
@@ -197,16 +194,6 @@
 
 public:
 
-<<<<<<< HEAD
-	/** [Chaos Only] Recommended solver settings. */
-	UPROPERTY(EditAnywhere, AdvancedDisplay, Category = SolverSettings)
-	FSolverIterations SolverIterations;
-
-	/** [Chaos Only] Solver type used in physics asset editor. */
-	UPROPERTY(EditAnywhere, AdvancedDisplay, Category = SolverSettings)
-	EPhysicsAssetSolverType SolverType;
-
-=======
 	/** 
 	 * Solver settings when the asset is used with a RigidBody Anim Node (RBAN).
 	 */
@@ -230,7 +217,6 @@
 	EPhysicsAssetSolverType SolverType;
 
 
->>>>>>> 6bbb88c8
 	/** If true, we skip instancing bodies for this PhysicsAsset on dedicated servers */
 	UPROPERTY(EditAnywhere, AdvancedDisplay, Category = Physics)
 	uint8 bNotForDedicatedServer:1;
