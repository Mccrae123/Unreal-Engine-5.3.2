--- conflicted
+++ resolved
@@ -40,11 +40,6 @@
 	/** Returns the highest single adjusted usage value. */
 	FORCEINLINE static float GetWorstAdjustedUsage() { return WorstAdjustedUsage; }
 	FORCEINLINE static void SetWorstAdjustedUsage(float NewAdjustedUsage){ WorstAdjustedUsage = NewAdjustedUsage; }
-<<<<<<< HEAD
-
-	static void Reset();
-=======
->>>>>>> 4af6daef
 
 	static ENGINE_API void Reset();
 
@@ -56,13 +51,8 @@
 
 	static ENGINE_API bool bEnabled;
 
-<<<<<<< HEAD
-	static FFXTimeData AdjustedUsage;
-	static float WorstAdjustedUsage;
-=======
 	static ENGINE_API FFXTimeData AdjustedUsage;
 	static ENGINE_API float WorstAdjustedUsage;
->>>>>>> 4af6daef
 
 private:
 	static ENGINE_API void OnEnabledChangedInternal();
