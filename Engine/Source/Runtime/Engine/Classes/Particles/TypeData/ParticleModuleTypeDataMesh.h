// Copyright Epic Games, Inc. All Rights Reserved.


#pragma once

#include "CoreMinimal.h"
#include "UObject/ObjectMacros.h"
#include "Math/RandomStream.h"
#include "Distributions/DistributionVector.h"
#include "Particles/Orientation/ParticleModuleOrientationAxisLock.h"
#include "Particles/TypeData/ParticleModuleTypeDataBase.h"
#include "ParticleModuleTypeDataMesh.generated.h"

class UParticleEmitter;
class UParticleSystemComponent;
struct FParticleEmitterInstance;
class UStaticMesh;

UENUM()
enum EMeshScreenAlignment : int
{
	PSMA_MeshFaceCameraWithRoll UMETA(DisplayName="Face Camera With Roll"),
	PSMA_MeshFaceCameraWithSpin UMETA(DisplayName="Face Camera With Spin"),
	PSMA_MeshFaceCameraWithLockedAxis UMETA(DisplayName="Face Camera With Locked-Axis"),
	PSMA_MAX,
};

UENUM()
enum EMeshCameraFacingUpAxis : int
{
	CameraFacing_NoneUP UMETA(DisplayName="None"),
	CameraFacing_ZUp UMETA(DisplayName="Z Up"),
	CameraFacing_NegativeZUp UMETA(DisplayName="-Z Up"),
	CameraFacing_YUp UMETA(DisplayName="Y Up"),
	CameraFacing_NegativeYUp UMETA(DisplayName="-Y Up"),
	CameraFacing_MAX,
};

UENUM()
enum EMeshCameraFacingOptions : int
{
	XAxisFacing_NoUp UMETA(DisplayName="X Axis Facing : No Up"),
	XAxisFacing_ZUp UMETA(DisplayName="X Axis Facing : Z Up"),
	XAxisFacing_NegativeZUp UMETA(DisplayName="X Axis Facing : -Z Up"),
	XAxisFacing_YUp UMETA(DisplayName="X Axis Facing : Y Up"),
	XAxisFacing_NegativeYUp UMETA(DisplayName="X Axis Facing : -Y Up"),

	LockedAxis_ZAxisFacing UMETA(DisplayName="Locked Axis : Z Axis Facing"),
	LockedAxis_NegativeZAxisFacing UMETA(DisplayName="Locked Axis : -Z Axis Facing"),
	LockedAxis_YAxisFacing UMETA(DisplayName="Locked Axis : Y Axis Facing"),
	LockedAxis_NegativeYAxisFacing UMETA(DisplayName="Locked Axis : -Y Axis Facing"),

	VelocityAligned_ZAxisFacing UMETA(DisplayName="Velocity Aligned : Z Axis Facing"),
	VelocityAligned_NegativeZAxisFacing UMETA(DisplayName="Velocity Aligned : -Z Axis Facing"),
	VelocityAligned_YAxisFacing UMETA(DisplayName="Velocity Aligned : Y Axis Facing"),
	VelocityAligned_NegativeYAxisFacing UMETA(DisplayName="Velocity Aligned : -Y Axis Facing"),

	EMeshCameraFacingOptions_MAX,
};

UCLASS(editinlinenew, hidecategories=Object, MinimalAPI, meta=(DisplayName = "Mesh Data"))
class UParticleModuleTypeDataMesh : public UParticleModuleTypeDataBase
{
	GENERATED_UCLASS_BODY()

	/** The static mesh to render at the particle positions */
	UPROPERTY(EditAnywhere, Category=Mesh)
	TObjectPtr<UStaticMesh> Mesh;

	/** Random stream for the initial rotation distribution */
	FRandomStream RandomStream;

	/** use the static mesh's LOD setup and switch LODs based on largest particle's screen size*/
	UPROPERTY(EditAnywhere, Category = Mesh)
	float LODSizeScale;

	/** use the static mesh's LOD setup and switch LODs based on largest particle's screen size*/
	UPROPERTY(EditAnywhere, Category = Mesh)
	uint8 bUseStaticMeshLODs : 1;

	/** If true, has the meshes cast shadows */
	UPROPERTY()
	uint8 CastShadows:1;

	/** UNUSED (the collision module dictates doing collisions) */
	UPROPERTY()
	uint8 DoCollisions:1;

	/** 
	 *	The alignment to use on the meshes emitted.
	 *	The RequiredModule->ScreenAlignment MUST be set to PSA_TypeSpecific to use.
	 *	One of the following:
	 *	PSMA_MeshFaceCameraWithRoll
	 *		Face the camera allowing for rotation around the mesh-to-camera FVector 
	 *		(amount provided by the standard particle sprite rotation).  
	 *	PSMA_MeshFaceCameraWithSpin
	 *		Face the camera allowing for the mesh to rotate about the tangential axis.  
	 *	PSMA_MeshFaceCameraWithLockedAxis
	 *		Face the camera while maintaining the up FVector as the locked direction.  
	 */
	UPROPERTY(EditAnywhere, Category=Mesh)
	TEnumAsByte<enum EMeshScreenAlignment> MeshAlignment;

	/**
	 *	If true, use the emitter material when rendering rather than the one applied 
	 *	to the static mesh model.
	 */
	UPROPERTY(EditAnywhere, Category=Mesh)
	uint8 bOverrideMaterial:1;

	UPROPERTY(EditAnywhere, Category = Mesh)
	uint8 bOverrideDefaultMotionBlurSettings : 1;

	UPROPERTY(EditAnywhere, Category = Mesh, meta=(EditCondition="bOverrideDefaultMotionBlurSettings"))
	uint8 bEnableMotionBlur : 1;

	/** The 'pre' rotation pitch (in degrees) to apply to the static mesh used. */
	UPROPERTY(EditAnywhere, Category=Orientation)
	FRawDistributionVector RollPitchYawRange;

	/**
	 *	The axis to lock the mesh on. This overrides TypeSpecific mesh alignment as well as the LockAxis module.
	 *		EPAL_NONE		 -	No locking to an axis.
	 *		EPAL_X			 -	Lock the mesh X-axis facing towards +X.
	 *		EPAL_Y			 -	Lock the mesh X-axis facing towards +Y.
	 *		EPAL_Z			 -	Lock the mesh X-axis facing towards +Z.
	 *		EPAL_NEGATIVE_X	 -	Lock the mesh X-axis facing towards -X.
	 *		EPAL_NEGATIVE_Y	 -	Lock the mesh X-axis facing towards -Y.
	 *		EPAL_NEGATIVE_Z	 -	Lock the mesh X-axis facing towards -Z.
	 *		EPAL_ROTATE_X	 -	Ignored for mesh emitters. Treated as EPAL_NONE.
	 *		EPAL_ROTATE_Y	 -	Ignored for mesh emitters. Treated as EPAL_NONE.
	 *		EPAL_ROTATE_Z	 -	Ignored for mesh emitters. Treated as EPAL_NONE.
	 */
	UPROPERTY(EditAnywhere, Category=Orientation)
	TEnumAsByte<EParticleAxisLock> AxisLockOption;

	/**
	 *	If true, then point the X-axis of the mesh towards the camera.
	 *	When set, AxisLockOption as well as all other locked axis/screen alignment settings are ignored.
	 */
	UPROPERTY(EditAnywhere, Category=CameraFacing)
	uint8 bCameraFacing:1;

	/**
	 *	The axis of the mesh to point up when camera facing the X-axis.
	 *		CameraFacing_NoneUP			No attempt to face an axis up or down.
	 *		CameraFacing_ZUp			Z-axis of the mesh should attempt to point up.
	 *		CameraFacing_NegativeZUp	Z-axis of the mesh should attempt to point down.
	 *		CameraFacing_YUp			Y-axis of the mesh should attempt to point up.
	 *		CameraFacing_NegativeYUp	Y-axis of the mesh should attempt to point down.
	 */
	UPROPERTY()
	TEnumAsByte<enum EMeshCameraFacingUpAxis> CameraFacingUpAxisOption_DEPRECATED;

	/**
	 *	The camera facing option to use:
	 *	All camera facing options without locked axis assume X-axis will be facing the camera.
	 *		XAxisFacing_NoUp				- X-axis camera facing, no attempt to face an axis up or down.
	 *		XAxisFacing_ZUp					- X-axis camera facing, Z-axis of the mesh should attempt to point up.
	 *		XAxisFacing_NegativeZUp			- X-axis camera facing, Z-axis of the mesh should attempt to point down.
	 *		XAxisFacing_YUp					- X-axis camera facing, Y-axis of the mesh should attempt to point up.
	 *		XAxisFacing_NegativeYUp			- X-axis camera facing, Y-axis of the mesh should attempt to point down.
	 *	All axis-locked camera facing options assume the AxisLockOption is set. EPAL_NONE will be treated as EPAL_X.
	 *		LockedAxis_ZAxisFacing			- X-axis locked on AxisLockOption axis, rotate Z-axis of the mesh to face towards camera.
	 *		LockedAxis_NegativeZAxisFacing	- X-axis locked on AxisLockOption axis, rotate Z-axis of the mesh to face away from camera.
	 *		LockedAxis_YAxisFacing			- X-axis locked on AxisLockOption axis, rotate Y-axis of the mesh to face towards camera.
	 *		LockedAxis_NegativeYAxisFacing	- X-axis locked on AxisLockOption axis, rotate Y-axis of the mesh to face away from camera.
	 *	All velocity-aligned options do NOT require the ScreenAlignment be set to PSA_Velocity.
	 *	Doing so will result in additional work being performed... (it will orient the mesh twice).
	 *		VelocityAligned_ZAxisFacing         - X-axis aligned to the velocity, rotate the Z-axis of the mesh to face towards camera.
	 *		VelocityAligned_NegativeZAxisFacing - X-axis aligned to the velocity, rotate the Z-axis of the mesh to face away from camera.
	 *		VelocityAligned_YAxisFacing         - X-axis aligned to the velocity, rotate the Y-axis of the mesh to face towards camera.
	 *		VelocityAligned_NegativeYAxisFacing - X-axis aligned to the velocity, rotate the Y-axis of the mesh to face away from camera.
	 */
	UPROPERTY(EditAnywhere, Category=CameraFacing)
	TEnumAsByte<enum EMeshCameraFacingOptions> CameraFacingOption;

	/** 
	 *	If true, apply 'sprite' particle rotation about the orientation axis (direction mesh is pointing).
	 *	If false, apply 'sprite' particle rotation about the camera facing axis.
	 */
	UPROPERTY(EditAnywhere, Category=CameraFacing)
	uint8 bApplyParticleRotationAsSpin : 1;

	/** 
	*	If true, all camera facing options will point the mesh against the camera's view direction rather than pointing at the cameras location. 
	*	If false, the camera facing will point to the cameras position as normal.
	*/
	UPROPERTY(EditAnywhere, Category=CameraFacing)
	uint8 bFaceCameraDirectionRatherThanPosition : 1;

	/**
	*	If true, all collisions for mesh particle on this emitter will take the particle size into account.
	*	If false, particle size will be ignored in collision checks.
	*/
	UPROPERTY(EditAnywhere, Category = Collision)
	uint8 bCollisionsConsiderPartilceSize : 1;

	static int32 GetCurrentDetailMode();
	static int32 GetMeshParticleMotionBlurMinDetailMode();

#if WITH_EDITOR
	void OnMeshChanged();
#endif

	virtual void PostLoad();

	//~ Begin UObject Interface
	virtual bool IsPostLoadThreadSafe() const override;
#if WITH_EDITOR
	virtual void BeginDestroy() override;
	virtual void PreEditChange(FProperty* PropertyThatWillChange) override;
	virtual void PostEditChangeProperty(FPropertyChangedEvent& PropertyChangedEvent) override;
#endif // WITH_EDITOR

	virtual void	Serialize(FArchive& Ar) override;

	//~ End UObject Interface

	void CreateDistribution();

	//~ Begin UParticleModule Interface
	virtual void	SetToSensibleDefaults(UParticleEmitter* Owner) override;
	//~ End UParticleModule Interface

	//~ Begin UParticleModuleTypeDataBase Interface
	virtual FParticleEmitterInstance* CreateInstance(UParticleEmitter* InEmitterParent, UParticleSystemComponent* InComponent) override;
	virtual const FVertexFactoryType* GetVertexFactoryType() const override;
<<<<<<< HEAD
=======
	virtual void CollectPSOPrecacheData(const UParticleEmitter* Emitter, FPSOPrecacheParams& OutParams) override;
>>>>>>> 4af6daef
	virtual bool	SupportsSpecificScreenAlignmentFlags() const override {	return true;	}	
	virtual bool	SupportsSubUV() const override { return true; }
	virtual bool	IsAMeshEmitter() const override { return true; }
	virtual bool    IsMotionBlurEnabled() const override 
	{ 
		if (bOverrideDefaultMotionBlurSettings)
		{
			return bEnableMotionBlur;
		}
		else
		{
			return GetMeshParticleMotionBlurMinDetailMode() >= 0 && GetCurrentDetailMode() >= GetMeshParticleMotionBlurMinDetailMode();
		}
	}

	//~ End UParticleModuleTypeDataBase Interface
};


<|MERGE_RESOLUTION|>--- conflicted
+++ resolved
@@ -226,10 +226,7 @@
 	//~ Begin UParticleModuleTypeDataBase Interface
 	virtual FParticleEmitterInstance* CreateInstance(UParticleEmitter* InEmitterParent, UParticleSystemComponent* InComponent) override;
 	virtual const FVertexFactoryType* GetVertexFactoryType() const override;
-<<<<<<< HEAD
-=======
 	virtual void CollectPSOPrecacheData(const UParticleEmitter* Emitter, FPSOPrecacheParams& OutParams) override;
->>>>>>> 4af6daef
 	virtual bool	SupportsSpecificScreenAlignmentFlags() const override {	return true;	}	
 	virtual bool	SupportsSubUV() const override { return true; }
 	virtual bool	IsAMeshEmitter() const override { return true; }
