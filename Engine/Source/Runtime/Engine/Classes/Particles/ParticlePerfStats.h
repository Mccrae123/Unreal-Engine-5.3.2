--- conflicted
+++ resolved
@@ -7,10 +7,7 @@
 #include "HAL/PlatformTime.h"
 #include "Misc/CoreMiscDefines.h"
 #include "Containers/Array.h"
-<<<<<<< HEAD
-=======
 #include "ProfilingDebugging/CsvProfiler.h"
->>>>>>> 6bbb88c8
 
 
 #define WITH_GLOBAL_RUNTIME_FX_BUDGET (!UE_SERVER)
@@ -27,12 +24,9 @@
 #define WITH_PER_SYSTEM_PARTICLE_PERF_STATS (WITH_PARTICLE_PERF_STATS && !UE_BUILD_SHIPPING)
 #define WITH_PER_COMPONENT_PARTICLE_PERF_STATS (WITH_PARTICLE_PERF_STATS && !UE_BUILD_SHIPPING)
 
-<<<<<<< HEAD
-=======
 #define WITH_PARTICLE_PERF_CSV_STATS WITH_PER_SYSTEM_PARTICLE_PERF_STATS && CSV_PROFILER && !UE_BUILD_SHIPPING
 CSV_DECLARE_CATEGORY_MODULE_EXTERN(ENGINE_API, Particles);
 
->>>>>>> 6bbb88c8
 struct FParticlePerfStats;
 class UWorld;
 class UFXSystemAsset;
@@ -48,11 +42,8 @@
 	TAtomic<uint64> TickConcurrentCycles;
 	uint64 FinalizeCycles;
 	TAtomic<uint64> EndOfFrameCycles;
-<<<<<<< HEAD
-=======
 	TAtomic<uint64> ActivationCycles;
 	uint64 WaitCycles;
->>>>>>> 6bbb88c8
 
 	FParticlePerfStats_GT() { Reset(); }
 	
@@ -63,11 +54,8 @@
 		TickConcurrentCycles = Other.TickConcurrentCycles.Load();
 		FinalizeCycles = Other.FinalizeCycles;
 		EndOfFrameCycles = Other.EndOfFrameCycles.Load();
-<<<<<<< HEAD
-=======
 		ActivationCycles = Other.ActivationCycles.Load();
 		WaitCycles = Other.WaitCycles;
->>>>>>> 6bbb88c8
 	}
 
 	FParticlePerfStats_GT& operator=(const FParticlePerfStats_GT& Other)
@@ -77,11 +65,8 @@
 		TickConcurrentCycles = Other.TickConcurrentCycles.Load();
 		FinalizeCycles = Other.FinalizeCycles;
 		EndOfFrameCycles = Other.EndOfFrameCycles.Load();
-<<<<<<< HEAD
-=======
 		ActivationCycles = Other.ActivationCycles.Load();
 		WaitCycles = Other.WaitCycles;
->>>>>>> 6bbb88c8
 		return *this;
 	}
 
@@ -105,19 +90,12 @@
 		TickConcurrentCycles = 0;
 		FinalizeCycles = 0;
 		EndOfFrameCycles = 0;
-<<<<<<< HEAD
-	}
-	FORCEINLINE uint64 GetTotalCycles_GTOnly()const { return TickGameThreadCycles + FinalizeCycles; }
-	FORCEINLINE uint64 GetTotalCycles()const { return TickGameThreadCycles + TickConcurrentCycles + FinalizeCycles + EndOfFrameCycles; }
-	FORCEINLINE uint64 GetPerInstanceAvgCycles()const { return NumInstances > 0 ? (TickGameThreadCycles + TickConcurrentCycles + FinalizeCycles + EndOfFrameCycles) / NumInstances : 0; }
-=======
 		ActivationCycles = 0;
 		WaitCycles = 0;
 	}
 	FORCEINLINE uint64 GetTotalCycles_GTOnly()const { return TickGameThreadCycles + FinalizeCycles + ActivationCycles + WaitCycles; }
 	FORCEINLINE uint64 GetTotalCycles()const { return GetTotalCycles_GTOnly() + TickConcurrentCycles + EndOfFrameCycles; }
 	FORCEINLINE uint64 GetPerInstanceAvgCycles()const { return NumInstances > 0 ? GetTotalCycles() / NumInstances : 0; }
->>>>>>> 6bbb88c8
 };
 
 /** Stats gathered on the render thread. */
@@ -134,10 +112,6 @@
 		RenderUpdateCycles = 0;
 		GetDynamicMeshElementsCycles = 0;
 	}
-<<<<<<< HEAD
-	FORCEINLINE uint64 GetTotalCycles()const { return RenderUpdateCycles + GetDynamicMeshElementsCycles; }
-	FORCEINLINE uint64 GetPerInstanceAvgCycles()const { return NumInstances > 0 ? (RenderUpdateCycles + GetDynamicMeshElementsCycles) / NumInstances : 0; }
-=======
 	FORCEINLINE uint64 GetTotalCycles() const { return RenderUpdateCycles + GetDynamicMeshElementsCycles; }
 	FORCEINLINE uint64 GetPerInstanceAvgCycles() const { return NumInstances > 0 ? (RenderUpdateCycles + GetDynamicMeshElementsCycles) / NumInstances : 0; }
 };
@@ -157,7 +131,6 @@
 		NumInstances = 0;
 		TotalMicroseconds = 0;
 	}
->>>>>>> 6bbb88c8
 };
 
 struct ENGINE_API FParticlePerfStats
@@ -170,10 +143,7 @@
 	void Tick();
 	void TickRT();
 
-<<<<<<< HEAD
-=======
 	FORCEINLINE static bool GetCSVStatsEnabled() { return bCSVStatsEnabled.Load(EMemoryOrder::Relaxed); }
->>>>>>> 6bbb88c8
 	FORCEINLINE static bool GetStatsEnabled() { return bStatsEnabled.Load(EMemoryOrder::Relaxed); }
 	FORCEINLINE static bool GetGatherWorldStats() { return WorldStatsReaders.Load(EMemoryOrder::Relaxed) > 0; }
 	FORCEINLINE static bool GetGatherSystemStats() { return SystemStatsReaders.Load(EMemoryOrder::Relaxed) > 0; }
@@ -191,11 +161,8 @@
 			);
 	}
 
-<<<<<<< HEAD
-=======
 
 	FORCEINLINE static void SetCSVStatsEnabled(bool bEnabled) { bCSVStatsEnabled.Store(bEnabled); }
->>>>>>> 6bbb88c8
 	FORCEINLINE static void SetStatsEnabled(bool bEnabled) { bStatsEnabled.Store(bEnabled); }
 	FORCEINLINE static void AddWorldStatReader() { ++WorldStatsReaders; }
 	FORCEINLINE static void RemoveWorldStatReader() { --WorldStatsReaders; }
@@ -204,8 +171,7 @@
 	FORCEINLINE static void AddComponentStatReader() { ++ComponentStatsReaders; }
 	FORCEINLINE static void RemoveComponentStatReader() { --ComponentStatsReaders; }
 
-<<<<<<< HEAD
-	static FORCEINLINE FParticlePerfStats* GetStats(UWorld* World)
+	static FORCEINLINE FParticlePerfStats* GetStats(const UWorld* World)
 	{
 		if (World && GetGatherWorldStats() && GetStatsEnabled())
 		{
@@ -214,40 +180,18 @@
 		return nullptr;
 	}
 	
-	static FORCEINLINE FParticlePerfStats* GetStats(UFXSystemAsset* System)
+	static FORCEINLINE FParticlePerfStats* GetStats(const UFXSystemAsset* System)
 	{
 	#if WITH_PER_SYSTEM_PARTICLE_PERF_STATS
 		if (System && GetGatherSystemStats() && GetStatsEnabled())
 		{
 			return GetSystemPerfStats(System);
 		}
-=======
-	static FORCEINLINE FParticlePerfStats* GetStats(const UWorld* World)
-	{
-		if (World && GetGatherWorldStats() && GetStatsEnabled())
-		{
-			return GetWorldPerfStats(World);
-		}
-		return nullptr;
-	}
-	
-	static FORCEINLINE FParticlePerfStats* GetStats(const UFXSystemAsset* System)
-	{
-	#if WITH_PER_SYSTEM_PARTICLE_PERF_STATS
-		if (System && GetGatherSystemStats() && GetStatsEnabled())
-		{
-			return GetSystemPerfStats(System);
-		}
->>>>>>> 6bbb88c8
 	#endif
 		return nullptr;
 	}
 
-<<<<<<< HEAD
-	static FORCEINLINE FParticlePerfStats* GetStats(UFXSystemComponent* Component)
-=======
 	static FORCEINLINE FParticlePerfStats* GetStats(const UFXSystemComponent* Component)
->>>>>>> 6bbb88c8
 	{
 	#if WITH_PER_COMPONENT_PARTICLE_PERF_STATS
 		if (Component && GetGatherComponentStats() && GetStatsEnabled())
@@ -263,81 +207,6 @@
 	static TAtomic<int32>	SystemStatsReaders;
 	static TAtomic<int32>	ComponentStatsReaders;
 
-<<<<<<< HEAD
-	/** Stats on GT and GT spawned concurrent work. */
-	FParticlePerfStats_GT GameThreadStats;
-
-	/** Stats on RT work. */
-	FParticlePerfStats_RT RenderThreadStats;
-
-	/** Returns the current frame Game Thread stats. */
-	FORCEINLINE FParticlePerfStats_GT& GetGameThreadStats()
-	{
-		return GameThreadStats; 
-	}
-
-	/** Returns the current frame Render Thread stats. */
-	FORCEINLINE FParticlePerfStats_RT& GetRenderThreadStats()
-	{
-		return RenderThreadStats;
-	}
-
-private:
-
-	static FParticlePerfStats* GetWorldPerfStats(UWorld* World);
-	static FParticlePerfStats* GetSystemPerfStats(UFXSystemAsset* FXAsset);
-	static FParticlePerfStats* GetComponentPerfStats(UFXSystemComponent* FXComponent);
-
-};
-
-struct FParticlePerfStatsContext
-{
-	FORCEINLINE FParticlePerfStatsContext(FParticlePerfStats* InWorldStats, FParticlePerfStats* InSystemStats, FParticlePerfStats* InComponentStats)
-	{
-		SetWorldStats(InWorldStats);
-		SetSystemStats(InSystemStats);
-		SetComponentStats(InComponentStats);
-	}
-
-	FORCEINLINE FParticlePerfStatsContext(FParticlePerfStats* InWorldStats, FParticlePerfStats* InSystemStats)
-	{
-		SetWorldStats(InWorldStats);
-		SetSystemStats(InSystemStats);
-	}
-
-	FORCEINLINE FParticlePerfStatsContext(FParticlePerfStats* InComponentStats)
-	{
-		SetComponentStats(InComponentStats);
-	}
-
-	FORCEINLINE FParticlePerfStatsContext(UWorld* InWorld, UFXSystemAsset* InSystem, UFXSystemComponent* InComponent)
-	{
-		SetWorldStats(FParticlePerfStats::GetStats(InWorld));
-		SetSystemStats(FParticlePerfStats::GetStats(InSystem));
-		SetComponentStats(FParticlePerfStats::GetStats(InComponent));
-	}
-
-	FORCEINLINE FParticlePerfStatsContext(UWorld* InWorld, UFXSystemAsset* InSystem)
-	{
-		SetWorldStats(FParticlePerfStats::GetStats(InWorld));
-		SetSystemStats(FParticlePerfStats::GetStats(InSystem));
-	}
-
-	FORCEINLINE FParticlePerfStatsContext(UFXSystemComponent* InComponent)
-	{
-		SetComponentStats(FParticlePerfStats::GetStats(InComponent));
-	}
-
-	FORCEINLINE bool IsValid()
-	{
-		return GetWorldStats() != nullptr || GetSystemStats() != nullptr || GetComponentStats() != nullptr;
-	}
-
-	FParticlePerfStats* WorldStats = nullptr;
-	FORCEINLINE FParticlePerfStats* GetWorldStats() { return WorldStats; }
-	FORCEINLINE void SetWorldStats(FParticlePerfStats* Stats) { WorldStats = Stats; }
-
-=======
 	static TAtomic<bool>	bCSVStatsEnabled;
 
 	/** Stats on GT and GT spawned concurrent work. */
@@ -431,7 +300,6 @@
 	FORCEINLINE FParticlePerfStats* GetWorldStats() { return WorldStats; }
 	FORCEINLINE void SetWorldStats(FParticlePerfStats* Stats) { WorldStats = Stats; }
 
->>>>>>> 6bbb88c8
 #if WITH_PER_SYSTEM_PARTICLE_PERF_STATS
 	FParticlePerfStats* SystemStats = nullptr;
 	FORCEINLINE FParticlePerfStats* GetSystemStats() { return SystemStats; }
@@ -453,14 +321,6 @@
 
 typedef TFunction<void(FParticlePerfStats* Stats, uint64 Cycles)> FParticlePerfStatsWriterFunc;
 
-<<<<<<< HEAD
-struct FParticlePerfStatScope
-{
-	FORCEINLINE FParticlePerfStatScope(FParticlePerfStatsContext InContext, FParticlePerfStatsWriterFunc InWriter)
-	: Writer(InWriter)
-	, Context(InContext)
-	, StartCycles(INDEX_NONE)
-=======
 template<typename TWriterFunc>
 struct FParticlePerfStatScope
 {
@@ -468,7 +328,6 @@
 	: Context(InContext)
 	, StartCycles(INDEX_NONE)
 	, Count(InCount)
->>>>>>> 6bbb88c8
 	{
 		if (Context.IsValid())
 		{
@@ -481,36 +340,6 @@
 		if (StartCycles != INDEX_NONE)
 		{
 			uint64 Cycles = FPlatformTime::Cycles64() - StartCycles;
-<<<<<<< HEAD
-			Writer(Context.GetWorldStats(), Cycles);
-			Writer(Context.GetSystemStats(), Cycles);
-			Writer(Context.GetComponentStats(), Cycles);
-		}
-	}
-	
-	FParticlePerfStatsWriterFunc Writer;
-	FParticlePerfStatsContext Context;
-	uint64 StartCycles = 0;
-};
-
-#define PARTICLE_PERF_STAT_CYCLES_COMMON(CONTEXT, THREAD, NAME)\
-FParticlePerfStatScope ANONYMOUS_VARIABLE(ParticlePerfStatScope##THREAD##NAME)(CONTEXT,\
-[](FParticlePerfStats* Stats, uint64 Cycles)\
-{\
-	if(Stats){ Stats->Get##THREAD##Stats().NAME##Cycles += Cycles; }\
-});
-
-#define PARTICLE_PERF_STAT_CYCLES_WITH_COUNT_COMMON(CONTEXT, THREAD, NAME, COUNT)\
-FParticlePerfStatScope ANONYMOUS_VARIABLE(ParticlePerfStatScope##THREAD##NAME)(CONTEXT,\
-[=](FParticlePerfStats* Stats, uint64 Cycles)\
-{\
-	if(Stats)\
-	{\
-		Stats->Get##THREAD##Stats().NAME##Cycles += Cycles; \
-		Stats->Get##THREAD##Stats().NumInstances += COUNT; \
-	}\
-});
-=======
 			TWriterFunc::Write(Context.GetWorldStats(), Cycles, Count);
 			TWriterFunc::Write(Context.GetSystemStats(), Cycles, Count);
 			TWriterFunc::Write(Context.GetComponentStats(), Cycles, Count);
@@ -545,7 +374,6 @@
 	}\
 };\
 FParticlePerfStatScope<FParticlePerfStatsWriterCyclesAndCount_##THREAD##_##NAME> ANONYMOUS_VARIABLE(ParticlePerfStatScope##THREAD##NAME)(CONTEXT, COUNT);
->>>>>>> 6bbb88c8
 
 #define PARTICLE_PERF_STAT_CYCLES_GT(CONTEXT, NAME) PARTICLE_PERF_STAT_CYCLES_COMMON(CONTEXT, GameThread, NAME)
 #define PARTICLE_PERF_STAT_CYCLES_RT(CONTEXT, NAME) PARTICLE_PERF_STAT_CYCLES_COMMON(CONTEXT, RenderThread, NAME)
@@ -566,15 +394,9 @@
 	FORCEINLINE FParticlePerfStatsContext(FParticlePerfStats* InWorldStats, FParticlePerfStats* InSystemStats, FParticlePerfStats* InComponentStats){}
 	FORCEINLINE FParticlePerfStatsContext(FParticlePerfStats* InWorldStats, FParticlePerfStats* InSystemStats) {}
 	FORCEINLINE FParticlePerfStatsContext(FParticlePerfStats* InComponentStats) {}
-<<<<<<< HEAD
-	FORCEINLINE FParticlePerfStatsContext(UWorld* InWorld, UFXSystemAsset* InSystem, UFXSystemComponent* InComponent) {}
-	FORCEINLINE FParticlePerfStatsContext(UWorld* InWorld, UFXSystemAsset* InSystem) {}
-	FORCEINLINE FParticlePerfStatsContext(UFXSystemComponent* InComponent) {}
-=======
 	FORCEINLINE FParticlePerfStatsContext(UWorld* InWorld, UFXSystemAsset* InSystem, const UFXSystemComponent* InComponent) {}
 	FORCEINLINE FParticlePerfStatsContext(UWorld* InWorld, UFXSystemAsset* InSystem) {}
 	FORCEINLINE FParticlePerfStatsContext(const UFXSystemComponent* InComponent) {}
->>>>>>> 6bbb88c8
 };
 
 #endif //WITH_PARTICLE_PERF_STATS