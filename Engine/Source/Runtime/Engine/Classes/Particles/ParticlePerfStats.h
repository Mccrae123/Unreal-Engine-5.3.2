--- conflicted
+++ resolved
@@ -114,26 +114,6 @@
 	}
 	FORCEINLINE uint64 GetTotalCycles() const { return RenderUpdateCycles + GetDynamicMeshElementsCycles; }
 	FORCEINLINE uint64 GetPerInstanceAvgCycles() const { return NumInstances > 0 ? (RenderUpdateCycles + GetDynamicMeshElementsCycles) / NumInstances : 0; }
-<<<<<<< HEAD
-};
-
-/** Stats gathered from the GPU */
-struct ENGINE_API FParticlePerfStats_GPU
-{
-	uint64 NumInstances = 0;
-	uint64 TotalMicroseconds = 0;
-
-	FORCEINLINE uint64 GetTotalMicroseconds() const { return TotalMicroseconds; }
-	FORCEINLINE uint64 GetPerInstanceAvgMicroseconds() const { return NumInstances > 0 ? GetTotalMicroseconds() / NumInstances : 0; }
-
-	FParticlePerfStats_GPU() { Reset(); }
-	FORCEINLINE void Reset()
-	{
-		NumInstances = 0;
-		TotalMicroseconds = 0;
-	}
-=======
->>>>>>> 4af6daef
 };
 
 /** Stats gathered from the GPU */
@@ -229,8 +209,6 @@
 
 	static ENGINE_API TAtomic<bool>	bCSVStatsEnabled;
 
-	static TAtomic<bool>	bCSVStatsEnabled;
-
 	/** Stats on GT and GT spawned concurrent work. */
 	FParticlePerfStats_GT GameThreadStats;
 
@@ -259,15 +237,9 @@
 	}
 
 private:
-<<<<<<< HEAD
-	static FParticlePerfStats* GetWorldPerfStats(const UWorld* World);
-	static FParticlePerfStats* GetSystemPerfStats(const UFXSystemAsset* FXAsset);
-	static FParticlePerfStats* GetComponentPerfStats(const UFXSystemComponent* FXComponent);
-=======
 	static ENGINE_API FParticlePerfStats* GetWorldPerfStats(const UWorld* World);
 	static ENGINE_API FParticlePerfStats* GetSystemPerfStats(const UFXSystemAsset* FXAsset);
 	static ENGINE_API FParticlePerfStats* GetComponentPerfStats(const UFXSystemComponent* FXComponent);
->>>>>>> 4af6daef
 
 };
 
