--- conflicted
+++ resolved
@@ -132,8 +132,6 @@
 
 #if WITH_PER_SYSTEM_PARTICLE_PERF_STATS
 	mutable FParticlePerfStats* ParticlePerfStats = nullptr;
-<<<<<<< HEAD
-=======
 
 	//Cached CSV Stat names for this system.
 #if WITH_PARTICLE_PERF_CSV_STATS
@@ -148,7 +146,6 @@
 	FName CSVStat_Activation = NAME_None;
 	FName CSVStat_Waits = NAME_None;
 	FName CSVStat_Culled = NAME_None;
->>>>>>> 6bbb88c8
 #endif
 #endif
 
