// Copyright Epic Games, Inc. All Rights Reserved.

/**
 * Base class for Camera Lens Effects.  Needed so we can have AnimNotifies be able to show camera effects
 * in a nice drop down.
 */

#pragma once

#include "CoreMinimal.h"
#include "UObject/ObjectMacros.h"
#include "Templates/SubclassOf.h"
#include "Particles/Emitter.h"
#include "Camera/CameraLensEffectInterface.h"
#include "EmitterCameraLensEffectBase.generated.h"

class APlayerCameraManager;

UCLASS(abstract, Blueprintable, MinimalAPI)
class AEmitterCameraLensEffectBase : public AEmitter, public ICameraLensEffectInterface
{
	GENERATED_UCLASS_BODY()

protected:
	/** Particle System to use */
	UPROPERTY(EditDefaultsOnly, Category = EmitterCameraLensEffectBase)
	TObjectPtr<class UParticleSystem> PS_CameraEffect;

	/** Camera this emitter is attached to, will be notified when emitter is destroyed */
	UPROPERTY(transient)
	TObjectPtr<class APlayerCameraManager> BaseCamera;

	/** 
	 * Effect-to-camera transform to allow arbitrary placement of the particle system .
	 * Note the X component of the location will be scaled with camera fov to keep the lens effect the same apparent size.
	 */
	UPROPERTY(EditDefaultsOnly, Category = EmitterCameraLensEffectBase)
	FTransform RelativeTransform;

public:
	/** This is the assumed FOV for which the effect was authored. The code will make automatic adjustments to make it look the same at different FOVs */
	UPROPERTY(EditDefaultsOnly, Category = EmitterCameraLensEffectBase)
	float BaseFOV;

	/** true if multiple instances of this emitter can exist simultaneously, false otherwise.  */
	UPROPERTY(EditAnywhere, Category = EmitterCameraLensEffectBase)
	uint8 bAllowMultipleInstances:1;

	/** If bAllowMultipleInstances is true and this effect is retriggered, the particle system will be reset if this is true */
	UPROPERTY(EditAnywhere, Category = EmitterCameraLensEffectBase)
	uint8 bResetWhenRetriggered:1;

	/** 
	 *  If an emitter class in this array is currently playing, do not play this effect.
	 *  Useful for preventing multiple similar or expensive camera effects from playing simultaneously.
	 */
	UPROPERTY(EditDefaultsOnly, Category = EmitterCameraLensEffectBase, meta = (MustImplement = "/Script/Engine.CameraLensEffectInterface"))
	TArray<TSubclassOf<AActor>> EmittersToTreatAsSame;
public:
	//~ Begin AActor Interface
	ENGINE_API virtual void EndPlay(const EEndPlayReason::Type EndPlayReason) override;
	ENGINE_API virtual void PostInitializeComponents() override;
	ENGINE_API virtual void PostLoad() override;
	//~ End AActor Interface

	//~ Begin ICameraLensEffectInterface interface
<<<<<<< HEAD
	virtual const FTransform& GetRelativeTransform() const override;
	virtual float GetBaseFOV() const override;
	virtual bool ShouldAllowMultipleInstances() const override;
	virtual bool ResetWhenTriggered() const override;
	virtual bool ShouldTreatEmitterAsSame(TSubclassOf<AActor> OtherEmitter) const override;
	virtual bool IsLooping() const override;
=======
	ENGINE_API virtual const FTransform& GetRelativeTransform() const override;
	ENGINE_API virtual float GetBaseFOV() const override;
	ENGINE_API virtual bool ShouldAllowMultipleInstances() const override;
	ENGINE_API virtual bool ResetWhenTriggered() const override;
	ENGINE_API virtual bool ShouldTreatEmitterAsSame(TSubclassOf<AActor> OtherEmitter) const override;
	ENGINE_API virtual bool IsLooping() const override;
>>>>>>> 4af6daef

	ENGINE_API virtual void AdjustBaseFOV(float NewFOV);

	/** Tell the emitter what camera it is attached to. */
	ENGINE_API virtual void RegisterCamera(APlayerCameraManager* C) override;

	ENGINE_API virtual void NotifyWillBePooled() override;
	
	/** Called when this emitter is re-triggered, for bAllowMultipleInstances=false emitters. */
	ENGINE_API virtual void NotifyRetriggered() override;

	/** This will actually activate the lens Effect.  We want this separated from PostInitializeComponents so we can cache these emitters **/
	ENGINE_API virtual void ActivateLensEffect() override;
	
	/** Deactivtes the particle system. If bDestroyOnSystemFinish is true, actor will die after particles are all dead. */
	ENGINE_API virtual void DeactivateLensEffect() override;
	
	/** Given updated camera information, adjust this effect to display appropriately. */
	ENGINE_API virtual void UpdateLocation(const FVector& CamLoc, const FRotator& CamRot, float CamFOVDeg) override;
	//~ End ICameraLensEffectInterface interface

	UE_DEPRECATED(5.0, "ICameraLensEffectInterface::GetAttachedEmitterTransform is favored now")
	static ENGINE_API FTransform GetAttachedEmitterTransform(AEmitterCameraLensEffectBase const* Emitter, const FVector& CamLoc, const FRotator& CamRot, float CamFOVDeg);

private:
	/** UE_DEPRECATED(4.11) */
	UPROPERTY()
	float DistFromCamera_DEPRECATED;
};<|MERGE_RESOLUTION|>--- conflicted
+++ resolved
@@ -64,21 +64,12 @@
 	//~ End AActor Interface
 
 	//~ Begin ICameraLensEffectInterface interface
-<<<<<<< HEAD
-	virtual const FTransform& GetRelativeTransform() const override;
-	virtual float GetBaseFOV() const override;
-	virtual bool ShouldAllowMultipleInstances() const override;
-	virtual bool ResetWhenTriggered() const override;
-	virtual bool ShouldTreatEmitterAsSame(TSubclassOf<AActor> OtherEmitter) const override;
-	virtual bool IsLooping() const override;
-=======
 	ENGINE_API virtual const FTransform& GetRelativeTransform() const override;
 	ENGINE_API virtual float GetBaseFOV() const override;
 	ENGINE_API virtual bool ShouldAllowMultipleInstances() const override;
 	ENGINE_API virtual bool ResetWhenTriggered() const override;
 	ENGINE_API virtual bool ShouldTreatEmitterAsSame(TSubclassOf<AActor> OtherEmitter) const override;
 	ENGINE_API virtual bool IsLooping() const override;
->>>>>>> 4af6daef
 
 	ENGINE_API virtual void AdjustBaseFOV(float NewFOV);
 
