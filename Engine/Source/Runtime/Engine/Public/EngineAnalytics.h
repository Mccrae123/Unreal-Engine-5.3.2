--- conflicted
+++ resolved
@@ -65,19 +65,13 @@
 
 	static bool bIsInitialized;
 	static ENGINE_API TSharedPtr<IAnalyticsProviderET> Analytics;
-<<<<<<< HEAD
-=======
 	static ENGINE_API TSet<FString> SessionEpicAccountIds;
->>>>>>> 4af6daef
 };
 
 namespace UE::Analytics::Private {
 
-<<<<<<< HEAD
-=======
 DECLARE_DELEGATE_OneParam(FOnEpicAccountIdChanged, const FString&);
 
->>>>>>> 4af6daef
 /**
   * Interface for allowing changes to engine analytics configuration intended for use by internal tools.
   * 
@@ -88,11 +82,7 @@
 public:
 	virtual ~IEngineAnalyticsConfigOverride() = default;
 	virtual void ApplyConfiguration(FAnalyticsET::Config& Config) = 0;
-<<<<<<< HEAD
-	virtual void OnProviderCreated(IAnalyticsProviderET& provider) = 0;
-=======
 	virtual void OnInitialized(IAnalyticsProviderET& provider, const FOnEpicAccountIdChanged& OnEpicAccountIdChanged) = 0;
->>>>>>> 4af6daef
 };
 
 extern ENGINE_API IEngineAnalyticsConfigOverride* EngineAnalyticsConfigOverride;
