--- conflicted
+++ resolved
@@ -13,8 +13,6 @@
 class UStaticMeshComponent;
 struct FStaticMeshVertexFactories;
 using FStaticMeshVertexFactoriesArray = TArray<FStaticMeshVertexFactories>;
-
-struct FPerInstanceRenderData;
 
 namespace Nanite
 {
@@ -77,8 +75,6 @@
 ENGINE_API void AuditMaterials(const UStaticMeshComponent* Component, FMaterialAudit& Audit);
 ENGINE_API void FixupMaterials(FMaterialAudit& Audit);
 ENGINE_API bool IsSupportedBlendMode(EBlendMode Mode);
-<<<<<<< HEAD
-=======
 ENGINE_API bool IsSupportedMaterialDomain(EMaterialDomain Domain);
 ENGINE_API bool IsWorldPositionOffsetSupported();
 
@@ -108,7 +104,6 @@
 };
 
 ENUM_CLASS_FLAGS(EFilterFlags)
->>>>>>> d731a049
 
 class FSceneProxyBase : public FPrimitiveSceneProxy
 {
@@ -131,21 +126,13 @@
 	#endif
 		int32 MaterialIndex = INDEX_NONE;
 
-<<<<<<< HEAD
-=======
 		FMaterialRelevance MaterialRelevance;
 
->>>>>>> d731a049
 		uint8 bHasPerInstanceRandomID : 1;
 		uint8 bHasPerInstanceCustomData : 1;
 	};
 
 public:
-<<<<<<< HEAD
-	ENGINE_API SIZE_T GetTypeHash() const override;
-
-=======
->>>>>>> d731a049
 	ENGINE_API FSceneProxyBase(UPrimitiveComponent* Component)
 	: FPrimitiveSceneProxy(Component)
 	{
@@ -185,7 +172,19 @@
 		return MaterialMaxIndex;
 	}
 
-<<<<<<< HEAD
+	inline EFilterFlags GetFilterFlags() const
+	{
+		return FilterFlags;
+	}
+
+	virtual FResourceMeshInfo GetResourceMeshInfo() const = 0;
+
+	inline void SetRayTracingId(uint32 InRayTracingId) { RayTracingId = InRayTracingId; }
+	inline uint32 GetRayTracingId() const { return RayTracingId; }
+
+	inline void SetRayTracingDataOffset(uint32 InRayTracingDataOffset) { RayTracingDataOffset = InRayTracingDataOffset; }
+	inline uint32 GetRayTracingDataOffset() const { return RayTracingDataOffset; }
+
 #if WITH_EDITOR
 	inline const TConstArrayView<const FHitProxyId> GetHitProxyIds() const
 	{
@@ -202,54 +201,17 @@
 	{
 		bHasPerInstanceCustomData	= false;
 		bHasPerInstanceRandom		= false;
-		bHasProgrammableRaster 		= false;
-
-=======
-	inline EFilterFlags GetFilterFlags() const
-	{
-		return FilterFlags;
-	}
-
-	virtual FResourceMeshInfo GetResourceMeshInfo() const = 0;
-
-	inline void SetRayTracingId(uint32 InRayTracingId) { RayTracingId = InRayTracingId; }
-	inline uint32 GetRayTracingId() const { return RayTracingId; }
-
-	inline void SetRayTracingDataOffset(uint32 InRayTracingDataOffset) { RayTracingDataOffset = InRayTracingDataOffset; }
-	inline uint32 GetRayTracingDataOffset() const { return RayTracingDataOffset; }
-
-#if WITH_EDITOR
-	inline const TConstArrayView<const FHitProxyId> GetHitProxyIds() const
-	{
-		return HitProxyIds;
-	}
-
-	inline EHitProxyMode GetHitProxyMode() const
-	{
-		return HitProxyMode;
-	}
-#endif
-
-	void UpdateMaterialDynamicDataUsage()
-	{
-		bHasPerInstanceCustomData	= false;
-		bHasPerInstanceRandom		= false;
-
->>>>>>> d731a049
+
 		// Checks if any assigned material uses special features
 		for (const FMaterialSection& MaterialSection : MaterialSections)
 		{
 			bHasPerInstanceCustomData	|= MaterialSection.bHasPerInstanceCustomData;
 			bHasPerInstanceRandom		|= MaterialSection.bHasPerInstanceRandomID;
-<<<<<<< HEAD
-			bHasProgrammableRaster		|= (MaterialSection.RasterMaterialProxy != nullptr);
-=======
 
 			if (bHasPerInstanceCustomData && bHasPerInstanceRandom)
 			{
 				break;
 			}
->>>>>>> d731a049
 		}
 	}
 
@@ -266,9 +228,6 @@
 	EHitProxyMode HitProxyMode = EHitProxyMode::MaterialSection;
 #endif
 	int32 MaterialMaxIndex = INDEX_NONE;
-<<<<<<< HEAD
-	uint8 bHasProgrammableRaster : 1;
-=======
 	uint32 InstanceWPODisableDistance = 0;
 	EFilterFlags FilterFlags = EFilterFlags::None;
 	uint8 bHasProgrammableRaster : 1;
@@ -277,7 +236,6 @@
 
 	uint32 RayTracingId = INDEX_NONE;
 	uint32 RayTracingDataOffset = INDEX_NONE;
->>>>>>> d731a049
 };
 
 class ENGINE_API FSceneProxy : public FSceneProxyBase
@@ -341,19 +299,11 @@
 
 	virtual void OnTransformChanged() override;
 
-<<<<<<< HEAD
-	virtual void GetNaniteResourceInfo(uint32& ResourceID, uint32& HierarchyOffset, uint32& ImposterIndex) const override
-	{
-		ResourceID = Resources->RuntimeResourceID;
-		HierarchyOffset = Resources->HierarchyOffset;
-		ImposterIndex = Resources->ImposterIndex;
-=======
 	virtual void GetNaniteResourceInfo(uint32& OutResourceID, uint32& OutHierarchyOffset, uint32& OutImposterIndex) const override
 	{
 		OutResourceID = Resources->RuntimeResourceID;
 		OutHierarchyOffset = Resources->HierarchyOffset;
 		OutImposterIndex = Resources->ImposterIndex;
->>>>>>> d731a049
 	}
 
 	virtual FResourceMeshInfo GetResourceMeshInfo() const override;
@@ -420,11 +370,8 @@
 	/** Per instance render data, could be shared with component */
 	TSharedPtr<FPerInstanceRenderData, ESPMode::ThreadSafe> PerInstanceRenderData;
 
-<<<<<<< HEAD
-=======
 	uint32 EndCullDistance = 0;
 
->>>>>>> d731a049
 #if WITH_EDITOR
 	/* If we we have any selected instances */
 	bool bHasSelectedInstances;
