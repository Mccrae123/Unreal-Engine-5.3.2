--- conflicted
+++ resolved
@@ -11,10 +11,7 @@
 
 struct FPerInstanceRenderData;
 class UStaticMeshComponent;
-<<<<<<< HEAD
-=======
 class UWorld;
->>>>>>> 4af6daef
 enum ECollisionTraceFlag : int;
 enum EMaterialDomain : int;
 struct FStaticMeshVertexFactories;
@@ -30,17 +27,6 @@
 	FName MaterialSlotName;
 	int32 MaterialIndex = INDEX_NONE;
 
-<<<<<<< HEAD
-	uint8 bHasAnyError				: 1;
-	uint8 bHasNullMaterial			: 1;
-	uint8 bHasWorldPositionOffset	: 1;
-	uint8 bHasUnsupportedBlendMode	: 1;
-	uint8 bHasPixelDepthOffset		: 1;
-	uint8 bHasVertexInterpolator	: 1;
-	uint8 bHasPerInstanceRandomID	: 1;
-	uint8 bHasPerInstanceCustomData	: 1;
-	uint8 bHasInvalidUsage			: 1;
-=======
 	uint8 bHasAnyError					: 1;
 	uint8 bHasNullMaterial				: 1;
 	uint8 bHasWorldPositionOffset		: 1;
@@ -52,16 +38,12 @@
 	uint8 bHasPerInstanceRandomID		: 1;
 	uint8 bHasPerInstanceCustomData		: 1;
 	uint8 bHasInvalidUsage				: 1;
->>>>>>> 4af6daef
 };
 
 struct FMaterialAudit
 {
 	FString AssetName;
 	TArray<FMaterialAuditEntry, TInlineAllocator<4>> Entries;
-<<<<<<< HEAD
-	uint8 bHasAnyError : 1;
-=======
 	UMaterialInterface* FallbackMaterial;
 	uint8 bHasAnyError : 1;
 	uint8 bHasMasked : 1;
@@ -78,7 +60,6 @@
 	{
 		return !bHasAnyError && !bHasSky && (bAllowMasked || !bHasMasked);
 	}
->>>>>>> 4af6daef
 
 	FORCEINLINE UMaterialInterface* GetMaterial(int32 MaterialIndex) const
 	{
@@ -90,8 +71,6 @@
 		return nullptr;
 	}
 
-<<<<<<< HEAD
-=======
 	FORCEINLINE UMaterialInterface* GetSafeMaterial(int32 MaterialIndex) const
 	{
 		if (Entries.IsValidIndex(MaterialIndex))
@@ -103,7 +82,6 @@
 		return nullptr;
 	}
 
->>>>>>> 4af6daef
 	FORCEINLINE bool HasPerInstanceRandomID(int32 MaterialIndex) const
 	{
 		if (Entries.IsValidIndex(MaterialIndex))
@@ -126,22 +104,14 @@
 };
 
 ENGINE_API void AuditMaterials(const UStaticMeshComponent* Component, FMaterialAudit& Audit);
-<<<<<<< HEAD
-ENGINE_API void FixupMaterials(FMaterialAudit& Audit);
-=======
->>>>>>> 4af6daef
 ENGINE_API bool IsSupportedBlendMode(EBlendMode Mode);
 ENGINE_API bool IsSupportedBlendMode(const FMaterial& In);
 ENGINE_API bool IsSupportedBlendMode(const FMaterialShaderParameters& In);
 ENGINE_API bool IsSupportedBlendMode(const UMaterialInterface& In);
 ENGINE_API bool IsSupportedMaterialDomain(EMaterialDomain Domain);
-<<<<<<< HEAD
-ENGINE_API bool IsWorldPositionOffsetSupported();
-=======
 ENGINE_API bool IsSupportedShadingModel(FMaterialShadingModelField ShadingModelField);
 
 ENGINE_API bool IsMaskingAllowed(UWorld* World, bool bForceNaniteForMasked);
->>>>>>> 4af6daef
 
 struct FResourceMeshInfo
 {
@@ -154,11 +124,8 @@
 	uint32 NumMaterials = 0;
 	uint32 NumSegments = 0;
 
-<<<<<<< HEAD
-=======
 	uint32 NumResidentClusters = 0;
 
->>>>>>> 4af6daef
 	FDebugName DebugName;
 };
 
@@ -195,28 +162,15 @@
 		HHitProxy* HitProxy = nullptr;
 	#endif
 		int32 MaterialIndex = INDEX_NONE;
-<<<<<<< HEAD
-		float MaxWPODisplacement = 0.0f;
-=======
 		float MaxWPOExtent = 0.0f;
 
 		FDisplacementScaling DisplacementScaling;
->>>>>>> 4af6daef
 
 		FMaterialRelevance MaterialRelevance;
 
 		uint8 bHasPerInstanceRandomID : 1;
 		uint8 bHasPerInstanceCustomData : 1;
 		uint8 bHidden : 1;
-<<<<<<< HEAD
-	#if WITH_EDITORONLY_DATA
-		uint8 bSelected : 1;
-	#endif
-	};
-
-public:
-	ENGINE_API FSceneProxyBase(UPrimitiveComponent* Component)
-=======
 		uint8 bAlwaysEvaluateWPO : 1;
 	#if WITH_EDITORONLY_DATA
 		uint8 bSelected : 1;
@@ -237,21 +191,17 @@
 
 public:
 	FSceneProxyBase(UPrimitiveComponent* Component)
->>>>>>> 4af6daef
 	: FPrimitiveSceneProxy(Component)
 	{
 		bIsNaniteMesh  = true;
 		bHasProgrammableRaster = false;
 		bReverseCulling = false;
-<<<<<<< HEAD
-=======
 	#if WITH_EDITOR
 		bHasSelectedInstances = false;
 	#endif
->>>>>>> 4af6daef
-	}
-
-	ENGINE_API virtual ~FSceneProxyBase() = default;
+	}
+
+	virtual ~FSceneProxyBase() = default;
 
 #if WITH_EDITOR
 	ENGINE_API virtual HHitProxy* CreateHitProxies(UPrimitiveComponent* Component, TArray<TRefCountPtr<HHitProxy>>& OutHitProxies) override;
@@ -284,10 +234,6 @@
 	}
 
 	inline EFilterFlags GetFilterFlags() const
-<<<<<<< HEAD
-	{
-		return FilterFlags;
-=======
 	{
 		return FilterFlags;
 	}
@@ -319,42 +265,11 @@
 	inline bool HasSelectedInstances() const
 	{
 		return bHasSelectedInstances;
->>>>>>> 4af6daef
-	}
-#endif
-
-<<<<<<< HEAD
-	inline bool IsCullingReversedByComponent() const
-	{
-		return bReverseCulling;
-	}
-
-	virtual FResourceMeshInfo GetResourceMeshInfo() const = 0;
-
-	inline void SetRayTracingId(uint32 InRayTracingId) { RayTracingId = InRayTracingId; }
-	inline uint32 GetRayTracingId() const { return RayTracingId; }
-
-	inline void SetRayTracingDataOffset(uint32 InRayTracingDataOffset) { RayTracingDataOffset = InRayTracingDataOffset; }
-	inline uint32 GetRayTracingDataOffset() const { return RayTracingDataOffset; }
-
-#if WITH_EDITOR
-	inline const TConstArrayView<const FHitProxyId> GetHitProxyIds() const
-	{
-		return HitProxyIds;
-	}
-
-	inline EHitProxyMode GetHitProxyMode() const
-	{
-		return HitProxyMode;
 	}
 #endif
 
 	void UpdateMaterialDynamicDataUsage()
 	{
-=======
-	void UpdateMaterialDynamicDataUsage()
-	{
->>>>>>> 4af6daef
 		bHasPerInstanceCustomData	= false;
 		bHasPerInstanceRandom		= false;
 
@@ -376,18 +291,11 @@
 
 protected:
 	ENGINE_API void DrawStaticElementsInternal(FStaticPrimitiveDrawInterface* PDI, const FLightCacheInterface* LCI);
-<<<<<<< HEAD
-	ENGINE_API void CalculateMaxWPODisplacement();
-
-protected:
-	TArray<FMaterialSection> MaterialSections;
-=======
 	ENGINE_API void OnMaterialsUpdated();
 
 protected:
 	TArray<FMaterialSection> MaterialSections;
 	FMaterialRelevance CombinedMaterialRelevance;
->>>>>>> 4af6daef
 
 #if RHI_RAYTRACING
 	TArray<TArray<FMaterialRenderProxy*>> RayTracingMaterialProxiesPerLOD;
@@ -402,12 +310,9 @@
 	EFilterFlags FilterFlags = EFilterFlags::None;
 	uint8 bHasProgrammableRaster : 1;
 	uint8 bReverseCulling : 1;
-<<<<<<< HEAD
-=======
 #if WITH_EDITOR
 	uint8 bHasSelectedInstances : 1;
 #endif
->>>>>>> 4af6daef
 
 private:
 
@@ -415,33 +320,19 @@
 	uint32 RayTracingDataOffset = INDEX_NONE;
 };
 
-class ENGINE_API FSceneProxy : public FSceneProxyBase
+class FSceneProxy : public FSceneProxyBase
 {
 public:
 	using Super = FSceneProxyBase;
 
-<<<<<<< HEAD
-	FSceneProxy(UStaticMeshComponent* Component);
-	FSceneProxy(UInstancedStaticMeshComponent* Component);
-	FSceneProxy(UHierarchicalInstancedStaticMeshComponent* Component);
-=======
 	ENGINE_API FSceneProxy(const FMaterialAudit& MaterialAudit, UStaticMeshComponent* Component);
 	ENGINE_API FSceneProxy(const FMaterialAudit& MaterialAudit, UInstancedStaticMeshComponent* Component);
 	ENGINE_API FSceneProxy(const FMaterialAudit& MaterialAudit, UHierarchicalInstancedStaticMeshComponent* Component);
->>>>>>> 4af6daef
 
 	ENGINE_API virtual ~FSceneProxy();
 
 public:
 	// FPrimitiveSceneProxy interface.
-<<<<<<< HEAD
-	virtual SIZE_T GetTypeHash() const override;
-	virtual FPrimitiveViewRelevance	GetViewRelevance(const FSceneView* View) const override;
-	virtual void GetLightRelevance(const FLightSceneProxy* LightSceneProxy, bool& bDynamic, bool& bRelevant, bool& bLightMapped, bool& bShadowMapped) const override;
-
-#if WITH_EDITOR
-	virtual HHitProxy* CreateHitProxies(UPrimitiveComponent* Component, TArray<TRefCountPtr<HHitProxy>>& OutHitProxies) override;
-=======
 	ENGINE_API virtual SIZE_T GetTypeHash() const override;
 	ENGINE_API virtual FPrimitiveViewRelevance	GetViewRelevance(const FSceneView* View) const override;
 	ENGINE_API virtual void GetLightRelevance(const FLightSceneProxy* LightSceneProxy, bool& bDynamic, bool& bRelevant, bool& bLightMapped, bool& bShadowMapped) const override;
@@ -461,34 +352,14 @@
 		uint8 InDepthPriorityGroup,
 		const FMaterialRenderProxy* RenderProxy,
 		FMeshBatch& OutMeshBatch) const;
->>>>>>> 4af6daef
-#endif
-
-#if NANITE_ENABLE_DEBUG_RENDERING
-	/** Sets up a collision FMeshBatch for a specific LOD and element. */
-	virtual bool GetCollisionMeshElement(
-		int32 LODIndex,
-		int32 BatchIndex,
-		int32 ElementIndex,
-		uint8 InDepthPriorityGroup,
-		const FMaterialRenderProxy* RenderProxy,
-		FMeshBatch& OutMeshBatch) const;
 #endif
 
 #if RHI_RAYTRACING
-<<<<<<< HEAD
-	virtual bool HasRayTracingRepresentation() const override;
-	virtual bool IsRayTracingRelevant() const { return true; }
-	virtual bool IsRayTracingStaticRelevant() const { return true; }
-	virtual void GetDynamicRayTracingInstances(FRayTracingMaterialGatheringContext& Context, TArray<struct FRayTracingInstance>& OutRayTracingInstances) override;
-	virtual ERayTracingPrimitiveFlags GetCachedRayTracingInstance(FRayTracingInstance& RayTracingInstance) override;
-=======
 	ENGINE_API virtual bool HasRayTracingRepresentation() const override;
 	virtual bool IsRayTracingRelevant() const { return true; }
 	virtual bool IsRayTracingStaticRelevant() const { return true; }
 	ENGINE_API virtual void GetDynamicRayTracingInstances(FRayTracingMaterialGatheringContext& Context, TArray<struct FRayTracingInstance>& OutRayTracingInstances) override;
 	ENGINE_API virtual ERayTracingPrimitiveFlags GetCachedRayTracingInstance(FRayTracingInstance& RayTracingInstance) override;
->>>>>>> 4af6daef
 	virtual Nanite::CoarseMeshStreamingHandle GetCoarseMeshStreamingHandle() const override { return CoarseMeshStreamingHandle; }
 #endif
 
@@ -500,17 +371,11 @@
 		LCIs.Add(LCI);
 	}
 
-<<<<<<< HEAD
-	virtual void GetDistanceFieldAtlasData(const FDistanceFieldVolumeData*& OutDistanceFieldData, float& SelfShadowBias) const override;
-	virtual void GetDistanceFieldInstanceData(TArray<FRenderTransform>& InstanceLocalToPrimitiveTransforms) const override;
-	virtual bool HasDistanceFieldRepresentation() const override;
-=======
 	ENGINE_API virtual void GetDistanceFieldAtlasData(const FDistanceFieldVolumeData*& OutDistanceFieldData, float& SelfShadowBias) const override;
 	ENGINE_API virtual void GetDistanceFieldInstanceData(TArray<FRenderTransform>& InstanceLocalToPrimitiveTransforms) const override;
 	ENGINE_API virtual bool HasDistanceFieldRepresentation() const override;
 
 	ENGINE_API virtual const FCardRepresentationData* GetMeshCardRepresentation() const override;
->>>>>>> 4af6daef
 
 	ENGINE_API virtual int32 GetLightMapCoordinateIndex() const override;
 
@@ -535,23 +400,6 @@
 
 	ENGINE_API virtual void SetWorldPositionOffsetDisableDistance_GameThread(int32 NewValue) override;
 
-	virtual void GetNaniteResourceInfo(uint32& OutResourceID, uint32& OutHierarchyOffset, uint32& OutImposterIndex) const override
-	{
-		OutResourceID = Resources->RuntimeResourceID;
-		OutHierarchyOffset = Resources->HierarchyOffset;
-		OutImposterIndex = Resources->ImposterIndex;
-	}
-
-	virtual void GetNaniteMaterialMask(FUint32Vector2& OutMaterialMask) const override
-	{
-		OutMaterialMask = NaniteMaterialMask;
-	}
-
-	virtual FResourceMeshInfo GetResourceMeshInfo() const override;
-
-	virtual bool GetInstanceDrawDistanceMinMax(FVector2f& OutCullRange) const override;
-	virtual bool GetInstanceWorldPositionOffsetDisableDistance(float& OutWPODisableDistance) const override;
-
 	const UStaticMesh* GetStaticMesh() const
 	{
 		return StaticMesh;
@@ -561,8 +409,6 @@
 	ENGINE_API virtual void CreateRenderThreadResources() override;
 
 	ENGINE_API virtual void OnEvaluateWorldPositionOffsetChanged_RenderThread() override;
-
-	virtual void OnEvaluateWorldPositionOffsetChanged_RenderThread() override;
 
 	class FMeshInfo : public FLightCacheInterface
 	{
@@ -596,24 +442,6 @@
 	ENGINE_API bool IsReversedCullingNeeded(bool bUseReversedIndices) const;
 #endif
 
-#if RHI_RAYTRACING
-	int32 GetFirstValidRaytracingGeometryLODIndex() const;
-	void SetupRayTracingMaterials(int32 LODIndex, TArray<FMeshBatch>& Materials, bool bUseNaniteVertexFactory) const;
-#endif // RHI_RAYTRACING
-
-#if NANITE_ENABLE_DEBUG_RENDERING
-	/** Configures mesh batch vertex / index state. Returns the number of primitives used in the element. */
-	uint32 SetMeshElementGeometrySource(
-		int32 LODIndex,
-		int32 ElementIndex,
-		bool bWireframe,
-		bool bUseInversedIndices,
-		const ::FVertexFactory* VertexFactory,
-		FMeshBatch& OutMeshElement) const;
-
-	bool IsReversedCullingNeeded(bool bUseReversedIndices) const;
-#endif
-
 protected:
 	FMeshInfo MeshInfo;
 
@@ -624,11 +452,6 @@
 	const FCardRepresentationData* CardRepresentationData;
 
 	FUint32Vector2 NaniteMaterialMask = FUint32Vector2(~uint32(0), ~uint32(0));
-<<<<<<< HEAD
-
-	FMaterialRelevance CombinedMaterialRelevance;
-=======
->>>>>>> 4af6daef
 
 	uint32 bHasMaterialErrors : 1;
 
@@ -639,16 +462,6 @@
 
 	uint32 EndCullDistance = 0;
 
-<<<<<<< HEAD
-#if WITH_EDITOR
-	/* If we we have any selected instances */
-	bool bHasSelectedInstances;
-#else
-	static const bool bHasSelectedInstances = false;
-#endif
-
-=======
->>>>>>> 4af6daef
 #if RHI_RAYTRACING
 	bool bHasRayTracingInstances = false;
 	bool bCachedRayTracingInstanceTransformsValid = false;
