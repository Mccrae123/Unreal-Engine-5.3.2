// Copyright Epic Games, Inc. All Rights Reserved.
#pragma once

#include "CoreMinimal.h"

class FSceneViewport;
class IImageWrapper;
class UMaterial;
class FImageWriteTask;
class IImageWriteQueue;

DECLARE_LOG_CATEGORY_EXTERN(LogHighResScreenshot, Log, All);

struct FHighResScreenshotConfig
{
	static ENGINE_API const float MinResolutionMultipler;
	static ENGINE_API const float MaxResolutionMultipler;

	FIntRect UnscaledCaptureRegion;
	FIntRect CaptureRegion;
	float ResolutionMultiplier;
	float ResolutionMultiplierScale;
	bool bMaskEnabled;
	bool bDateTimeBasedNaming;
	bool bDumpBufferVisualizationTargets;
	TWeakPtr<FSceneViewport> TargetViewport;
	bool bDisplayCaptureRegion;
	bool bCaptureHDR;
	bool bForce128BitRendering;
	FString FilenameOverride;

	// Materials used in the editor to help with the capture of highres screenshots
	UMaterial* HighResScreenshotMaterial;
	UMaterial* HighResScreenshotMaskMaterial;
	UMaterial* HighResScreenshotCaptureRegionMaterial;

	/** Pointer to the image write queue to use for async image writes */
	IImageWriteQueue* ImageWriteQueue;

	ENGINE_API FHighResScreenshotConfig();

	/** Initialize the Image write queue necessary for asynchronously saving screenshots **/
	ENGINE_API void Init();

	/** Populate the specified task with parameters from the current high-res screenshot request */
	ENGINE_API void PopulateImageTaskParams(FImageWriteTask& InOutTask);

	/** Point the screenshot UI at a different viewport **/
	ENGINE_API void ChangeViewport(TWeakPtr<FSceneViewport> InViewport);

	/** Parse screenshot parameters from the supplied console command line **/
	ENGINE_API bool ParseConsoleCommand(const FString& InCmd, FOutputDevice& Ar);

	/** Utility function for merging the mask buffer into the alpha channel of the supplied bitmap, if masking is enabled.
	  * Returns true if the mask was written, and false otherwise.
	**/
<<<<<<< HEAD
	bool MergeMaskIntoAlpha(TArray<FColor>& InBitmap, const FIntRect& ViewRect);
	bool MergeMaskIntoAlpha(TArray<FLinearColor>& InBitmap, const FIntRect& ViewRect);
=======
	ENGINE_API bool MergeMaskIntoAlpha(TArray<FColor>& InBitmap, const FIntRect& ViewRect);
	ENGINE_API bool MergeMaskIntoAlpha(TArray<FLinearColor>& InBitmap, const FIntRect& ViewRect);
>>>>>>> 4af6daef

	/** Enable/disable HDR capable captures **/
	ENGINE_API void SetHDRCapture(bool bCaptureHDRIN);

	/** Enable/disable forcing 128-bit rendering pipeline for capture **/
	ENGINE_API void SetForce128BitRendering(bool bForce);

	/** Configure taking a high res screenshot */
	ENGINE_API bool SetResolution(uint32 ResolutionX, uint32 ResolutionY, float ResolutionScale = 1.0f);

	/** Configure screenshot filename */
	ENGINE_API void SetFilename(FString Filename);

	/** Configure screenshot mask is enabled */
	ENGINE_API void SetMaskEnabled(bool bShouldMaskBeEnabled);
};

ENGINE_API FHighResScreenshotConfig& GetHighResScreenshotConfig();<|MERGE_RESOLUTION|>--- conflicted
+++ resolved
@@ -54,13 +54,8 @@
 	/** Utility function for merging the mask buffer into the alpha channel of the supplied bitmap, if masking is enabled.
 	  * Returns true if the mask was written, and false otherwise.
 	**/
-<<<<<<< HEAD
-	bool MergeMaskIntoAlpha(TArray<FColor>& InBitmap, const FIntRect& ViewRect);
-	bool MergeMaskIntoAlpha(TArray<FLinearColor>& InBitmap, const FIntRect& ViewRect);
-=======
 	ENGINE_API bool MergeMaskIntoAlpha(TArray<FColor>& InBitmap, const FIntRect& ViewRect);
 	ENGINE_API bool MergeMaskIntoAlpha(TArray<FLinearColor>& InBitmap, const FIntRect& ViewRect);
->>>>>>> 4af6daef
 
 	/** Enable/disable HDR capable captures **/
 	ENGINE_API void SetHDRCapture(bool bCaptureHDRIN);
