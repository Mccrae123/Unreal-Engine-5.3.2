// Copyright Epic Games, Inc. All Rights Reserved.

#pragma once

#include "CoreMinimal.h"
#include "UObject/ObjectMacros.h"
#include "UObject/ObjectVersion.h"
#include "Misc/EngineVersion.h"
#include "Misc/NetworkGuid.h"
#include "Misc/NetworkVersion.h"
#include "Net/Common/Packets/PacketTraits.h"
#include "Net/ReplayResult.h"
#include "IPAddress.h"
#include "Serialization/BitReader.h"
#include "Traits/IsCharEncodingCompatibleWith.h"
#include "ReplayTypes.generated.h"

ENGINE_API DECLARE_LOG_CATEGORY_EXTERN(LogDemo, Log, All);

class UNetConnection;

enum class EReplayHeaderFlags : uint32
{
	None = 0,
	ClientRecorded = (1 << 0),
	HasStreamingFixes = (1 << 1),
	DeltaCheckpoints = (1 << 2),
	GameSpecificFrameData = (1 << 3),
	ReplayConnection = (1 << 4),
	ActorPrioritizationEnabled = (1 << 5),
	NetRelevancyEnabled = (1 << 6),
	AsyncRecorded = (1 << 7),
};

ENUM_CLASS_FLAGS(EReplayHeaderFlags);

const TCHAR* LexToString(EReplayHeaderFlags Flag);

enum class EWriteDemoFrameFlags : uint32
{
	None = 0,
	SkipGameSpecific = (1 << 0),
};

ENUM_CLASS_FLAGS(EWriteDemoFrameFlags);

struct FPlaybackPacket
{
	TArray<uint8>		Data;
	float				TimeSeconds;
	int32				LevelIndex;
	uint32				SeenLevelIndex;

	void CountBytes(FArchive& Ar) const
	{
		Data.CountBytes(Ar);
	}
};

USTRUCT()
struct FLevelNameAndTime
{
	GENERATED_BODY()

	FLevelNameAndTime()
		: LevelChangeTimeInMS(0)
	{}

	FLevelNameAndTime(const FString& InLevelName, uint32 InLevelChangeTimeInMS)
		: LevelName(InLevelName)
		, LevelChangeTimeInMS(InLevelChangeTimeInMS)
	{}

	UPROPERTY()
	FString LevelName;

	UPROPERTY()
	uint32 LevelChangeTimeInMS;

	friend FArchive& operator<<(FArchive& Ar, FLevelNameAndTime& LevelNameAndTime)
	{
		Ar << LevelNameAndTime.LevelName;
		Ar << LevelNameAndTime.LevelChangeTimeInMS;
		return Ar;
	}

	void CountBytes(FArchive& Ar) const
	{
		LevelName.CountBytes(Ar);
	}
};

enum ENetworkVersionHistory
{
	HISTORY_REPLAY_INITIAL = 1,
	HISTORY_SAVE_ABS_TIME_MS = 2,				// We now save the abs demo time in ms for each frame (solves accumulation errors)
	HISTORY_INCREASE_BUFFER = 3,				// Increased buffer size of packets, which invalidates old replays
	HISTORY_SAVE_ENGINE_VERSION = 4,			// Now saving engine net version + InternalProtocolVersion
	HISTORY_EXTRA_VERSION = 5,					// We now save engine/game protocol version, checksum, and changelist
	HISTORY_MULTIPLE_LEVELS = 6,				// Replays support seamless travel between levels
	HISTORY_MULTIPLE_LEVELS_TIME_CHANGES = 7,	// Save out the time that level changes happen
	HISTORY_DELETED_STARTUP_ACTORS = 8,			// Save DeletedNetStartupActors inside checkpoints
	HISTORY_HEADER_FLAGS = 9,					// Save out enum flags with demo header
	HISTORY_LEVEL_STREAMING_FIXES = 10,			// Optional level streaming fixes.
	HISTORY_SAVE_FULL_ENGINE_VERSION = 11,		// Now saving the entire FEngineVersion including branch name
	HISTORY_HEADER_GUID = 12,					// Save guid to demo header
	HISTORY_CHARACTER_MOVEMENT = 13,			// Change to using replicated movement and not interpolation
	HISTORY_CHARACTER_MOVEMENT_NOINTERP = 14,	// No longer recording interpolated movement samples
	HISTORY_GUID_NAMETABLE = 15,				// Added a string table for exported guids
	HISTORY_GUIDCACHE_CHECKSUMS = 16,			// Removing guid export checksums from saved data, they are ignored during playback
	HISTORY_SAVE_PACKAGE_VERSION_UE = 17,		// Save engine and licensee package version as well, in case serialization functions need them for compatibility
<<<<<<< HEAD
=======
	HISTORY_RECORDING_METADATA = 18,			// Adding additional record-time information to the header
>>>>>>> d731a049

	// -----<new versions can be added before this line>-------------------------------------------------
	HISTORY_PLUS_ONE,
	HISTORY_LATEST = HISTORY_PLUS_ONE - 1
};

static const uint32 NETWORK_DEMO_MAGIC = 0x2CF5A13D;
static const uint32 NETWORK_DEMO_VERSION = HISTORY_LATEST;
static const uint32 MIN_NETWORK_DEMO_VERSION = HISTORY_CHARACTER_MOVEMENT;

static const uint32 NETWORK_DEMO_METADATA_MAGIC = 0x3D06B24E;
static const uint32 NETWORK_DEMO_METADATA_VERSION = 0;

struct FNetworkDemoHeader
{
	uint32	Magic;									// Magic to ensure we're opening the right file.
	uint32	Version;								// Version number to detect version mismatches.
	uint32	NetworkChecksum;						// Network checksum
	uint32	EngineNetworkProtocolVersion;			// Version of the engine internal network format
	uint32	GameNetworkProtocolVersion;				// Version of the game internal network format
	FGuid	Guid;									// Unique identifier

	float MinRecordHz;
	float MaxRecordHz;
	float FrameLimitInMS;
	float CheckpointLimitInMS;

	FString Platform;
	EBuildConfiguration BuildConfig;
	EBuildTargetType BuildTarget;

	FEngineVersion EngineVersion;					// Full engine version on which the replay was recorded
	EReplayHeaderFlags HeaderFlags;					// Replay flags
	TArray<FLevelNameAndTime> LevelNamesAndTimes;	// Name and time changes of levels loaded for demo
	TArray<FString> GameSpecificData;				// Area for subclasses to write stuff
	FPackageFileVersion PackageVersionUE;			// Engine package version on which the replay was recorded
	int32 PackageVersionLicenseeUE;					// Licensee package version on which the replay was recorded

	FNetworkDemoHeader() :
		Magic(NETWORK_DEMO_MAGIC),
		Version(NETWORK_DEMO_VERSION),
		NetworkChecksum(FNetworkVersion::GetLocalNetworkVersion()),
		EngineNetworkProtocolVersion(FNetworkVersion::GetEngineNetworkProtocolVersion()),
		GameNetworkProtocolVersion(FNetworkVersion::GetGameNetworkProtocolVersion()),
		Guid(),
		MinRecordHz(0.0f),
		MaxRecordHz(0.0f),
		FrameLimitInMS(0.0f),
		CheckpointLimitInMS(0.0f),
		BuildConfig(EBuildConfiguration::Unknown),
		BuildTarget(EBuildTargetType::Unknown),
		EngineVersion(FEngineVersion::Current()),
		HeaderFlags(EReplayHeaderFlags::None),
		PackageVersionUE(GPackageFileUEVersion),
		PackageVersionLicenseeUE(GPackageFileLicenseeUEVersion)
	{
	}

	friend FArchive& operator << (FArchive& Ar, FNetworkDemoHeader& Header)
	{
		Ar << Header.Magic;

		// Check magic value
		if (Header.Magic != NETWORK_DEMO_MAGIC)
		{
			UE_LOG(LogDemo, Error, TEXT("Header.Magic != NETWORK_DEMO_MAGIC"));
			Ar.SetError();
			return Ar;
		}

		Ar << Header.Version;

		// Check version
		if (Header.Version < MIN_NETWORK_DEMO_VERSION)
		{
			UE_LOG(LogDemo, Error, TEXT("Header.Version < MIN_NETWORK_DEMO_VERSION. Header.Version: %i, MIN_NETWORK_DEMO_VERSION: %i"), Header.Version, MIN_NETWORK_DEMO_VERSION);
			Ar.SetError();
			return Ar;
		}

		Ar << Header.NetworkChecksum;
		Ar << Header.EngineNetworkProtocolVersion;
		Ar << Header.GameNetworkProtocolVersion;
		Ar << Header.Guid;
		Ar << Header.EngineVersion;

		if (Header.Version >= HISTORY_SAVE_PACKAGE_VERSION_UE)
		{
			Ar << Header.PackageVersionUE;
			Ar << Header.PackageVersionLicenseeUE;
		}
		else
		{
			if (Ar.IsLoading())
			{
				// Fix up for LWC compatibility.
				// Vectors were using operator<< to serialize in some network cases (instead of
				// the NetSerialize function), but this operator uses EUnrealEngineObjectUE5Version
				// and not EEngineNetworkVersionHistory for versioning. Therefore, pre-LWC replays
				// that did not save the EUnrealEngineObjectUE5Version will try to read doubles
				// from these vectors instead of floats.
				//
				// However, EEngineNetworkVersionHistory::HISTORY_SERIALIZE_DOUBLE_VECTORS_AS_DOUBLES was
				// added around the same time as EUnrealEngineObjectUE5Version::LARGE_WORLD_COORDINATES,
				// so we use the network version as an approximation the package version to allow
				// most pre-LWC replays to play back correctly. The compromise is that any replays recorded
				// between when HISTORY_SERIALIZE_DOUBLE_VECTORS_AS_DOUBLES and LARGE_WORLD_COORDINATES
				// were added won't play back correctly since they didn't store accurate version information.
				if (Header.EngineNetworkProtocolVersion < HISTORY_SERIALIZE_DOUBLE_VECTORS_AS_DOUBLES)
				{
					// If the replay was recorded before vectors were serialized with LWC, and before replays
					// saved the UE package version, set the package version to one before LARGE_WORLD_COORDINATES
					// so that vectors will be read properly by operator<<.
					Header.PackageVersionUE = FPackageFileVersion(VER_LATEST_ENGINE_UE4, EUnrealEngineObjectUE5Version::OPTIONAL_RESOURCES);
				}
			}
		}

<<<<<<< HEAD
		if (Header.Version >= HISTORY_SAVE_PACKAGE_VERSION_UE)
		{
			Ar << Header.PackageVersionUE;
			Ar << Header.PackageVersionLicenseeUE;
		}
		else
		{
			if (Ar.IsLoading())
			{
				// Fix up for LWC compatibility.
				// Vectors were using operator<< to serialize in some network cases (instead of
				// the NetSerialize function), but this operator uses EUnrealEngineObjectUE5Version
				// and not EEngineNetworkVersionHistory for versioning. Therefore, pre-LWC replays
				// that did not save the EUnrealEngineObjectUE5Version will try to read doubles
				// from these vectors instead of floats.
				//
				// However, EEngineNetworkVersionHistory::HISTORY_SERIALIZE_DOUBLE_VECTORS_AS_DOUBLES was
				// added around the same time as EUnrealEngineObjectUE5Version::LARGE_WORLD_COORDINATES,
				// so we use the network version as an approximation the package version to allow
				// most pre-LWC replays to play back correctly. The compromise is that any replays recorded
				// between when HISTORY_SERIALIZE_DOUBLE_VECTORS_AS_DOUBLES and LARGE_WORLD_COORDINATES
				// were added won't play back correctly since they didn't store accurate version information.
				if (Header.EngineNetworkProtocolVersion < HISTORY_SERIALIZE_DOUBLE_VECTORS_AS_DOUBLES)
				{
					// If the replay was recorded before vectors were serialized with LWC, and before replays
					// saved the UE package version, set the package version to one before LARGE_WORLD_COORDINATES
					// so that vectors will be read properly by operator<<.
					Header.PackageVersionUE = FPackageFileVersion(VER_LATEST_ENGINE_UE4, EUnrealEngineObjectUE5Version::OPTIONAL_RESOURCES);
				}
			}
		}

		if (Header.Version < HISTORY_MULTIPLE_LEVELS)
		{
			FString LevelName;
			Ar << LevelName;
			Header.LevelNamesAndTimes.Add(FLevelNameAndTime(LevelName, 0));
		}
		else if (Header.Version == HISTORY_MULTIPLE_LEVELS)
		{
			TArray<FString> LevelNames;
			Ar << LevelNames;
=======
		Ar << Header.LevelNamesAndTimes;
		Ar << Header.HeaderFlags;
		Ar << Header.GameSpecificData;
>>>>>>> d731a049

		if (Header.Version >= HISTORY_RECORDING_METADATA)
		{
			Ar << Header.MinRecordHz;
			Ar << Header.MaxRecordHz;

			Ar << Header.FrameLimitInMS;
			Ar << Header.CheckpointLimitInMS;

			Ar << Header.Platform;
			Ar << Header.BuildConfig;
			Ar << Header.BuildTarget;
		}

		return Ar;
	}

	void CountBytes(FArchive& Ar) const
	{
		LevelNamesAndTimes.CountBytes(Ar);
		for (const FLevelNameAndTime& LevelNameAndTime : LevelNamesAndTimes)
		{
			LevelNameAndTime.CountBytes(Ar);
		}

		GameSpecificData.CountBytes(Ar);
		for (const FString& Datum : GameSpecificData)
		{
			Datum.CountBytes(Ar);
		}
	}
};

// The type we use to store offsets in the archive
typedef int64 FArchivePos;

struct FDeltaCheckpointData
{
	/** Net startup actors that were destroyed */
	TArray<FString> RecordingDeletedNetStartupActors;
	/** Net startup actors that were destroyed */
	TSet<FString> DestroyedNetStartupActors;

	/** Destroyed dynamic actors that were active in the previous checkpoint */
	TSet<FNetworkGUID> DestroyedDynamicActors;
	/** Channels closed that were open in the previous checkpoint, and the reason why */
	TMap<FNetworkGUID, EChannelCloseReason> ChannelsToClose;

<<<<<<< HEAD
	void CountBytes(FArchive& Ar) const
	{
		RecordingDeletedNetStartupActors.CountBytes(Ar);
		DestroyedNetStartupActors.CountBytes(Ar);
		DestroyedDynamicActors.CountBytes(Ar);
		ChannelsToClose.CountBytes(Ar);
	}
=======
	void CountBytes(FArchive& Ar) const;
>>>>>>> d731a049
};

class FRepActorsCheckpointParams
{
public:
	const double StartCheckpointTime;
	const double CheckpointMaxUploadTimePerFrame;
};

struct FQueuedDemoPacket
{
	/** The packet data to send */
	TArray<uint8> Data;

	/** The size of the packet in bits */
	int32 SizeBits;

	/** The traits applied to the packet, if applicable */
	FOutPacketTraits Traits;

	/** Index of the level this packet is associated with. 0 indicates no association. */
	uint32 SeenLevelIndex;

public:
	FQueuedDemoPacket(uint8* InData, int32 InSizeBytes, int32 InSizeBits)
		: Data()
		, SizeBits(InSizeBits)
		, Traits()
		, SeenLevelIndex(0)
	{
		Data.AddUninitialized(InSizeBytes);
		FMemory::Memcpy(Data.GetData(), InData, InSizeBytes);
	}

	FQueuedDemoPacket(uint8* InData, int32 InSizeBits, FOutPacketTraits& InTraits)
		: Data()
		, SizeBits(InSizeBits)
		, Traits(InTraits)
		, SeenLevelIndex(0)
	{
		int32 SizeBytes = FMath::DivideAndRoundUp(InSizeBits, 8);

		Data.AddUninitialized(SizeBytes);
		FMemory::Memcpy(Data.GetData(), InData, SizeBytes);
	}

	void CountBytes(FArchive& Ar) const
	{
		Data.CountBytes(Ar);
	}
};

/*------------------------------------------------------------------------------------------
	FInternetAddrDemo - dummy internet addr that can be used for anything that requests it.
--------------------------------------------------------------------------------------------*/
class FInternetAddrDemo : public FInternetAddr
{
public:

	FInternetAddrDemo()
	{
	}

	virtual TArray<uint8> GetRawIp() const override
	{
		return TArray<uint8>();
	}

	virtual void SetRawIp(const TArray<uint8>& RawAddr) override
	{
	}

	void SetIp(uint32 InAddr) override
	{
	}


	void SetIp(const TCHAR* InAddr, bool& bIsValid) override
	{
	}

	void GetIp(uint32& OutAddr) const override
	{
		OutAddr = 0;
	}

	void SetPort(int32 InPort) override
	{
	}


	void GetPort(int32& OutPort) const override
	{
		OutPort = 0;
	}


	int32 GetPort() const override
	{
		return 0;
	}

	void SetAnyAddress() override
	{
	}

	void SetBroadcastAddress() override
	{
	}

	void SetLoopbackAddress() override
	{
	}

	FString ToString(bool bAppendPort) const override
	{
		return FString(TEXT("Demo Internet Address"));
	}

	virtual bool operator==(const FInternetAddr& Other) const override
	{
		return Other.ToString(true) == ToString(true);
	}

	bool operator!=(const FInternetAddrDemo& Other) const
	{
		return !(FInternetAddrDemo::operator==(Other));
	}

	virtual uint32 GetTypeHash() const override
	{
		return GetConstTypeHash();
	}

	uint32 GetConstTypeHash() const
	{
		return ::GetTypeHash(ToString(true));
	}

	friend uint32 GetTypeHash(const FInternetAddrDemo& A)
	{
		return A.GetConstTypeHash();
	}

	virtual bool IsValid() const override
	{
		return true;
	}

	virtual TSharedRef<FInternetAddr> Clone() const override
	{
		return DemoInternetAddr.ToSharedRef();
	}

	static TSharedPtr<FInternetAddr> DemoInternetAddr;
};

class FScopedForceUnicodeInArchive
{
public:
	FScopedForceUnicodeInArchive() = delete;
	FScopedForceUnicodeInArchive(FScopedForceUnicodeInArchive&&) = delete;
	FScopedForceUnicodeInArchive(const FScopedForceUnicodeInArchive&) = delete;
	FScopedForceUnicodeInArchive& operator=(const FScopedForceUnicodeInArchive&) = delete;
	FScopedForceUnicodeInArchive& operator=(FScopedForceUnicodeInArchive&&) = delete;

	FScopedForceUnicodeInArchive(FArchive& InArchive)
		: Archive(InArchive)
		, bWasUnicode(InArchive.IsForcingUnicode())
	{
		EnableFastStringSerialization();
	}

	~FScopedForceUnicodeInArchive()
	{
		RestoreStringSerialization();
	}

private:
	void EnableFastStringSerialization()
	{
		if constexpr (TIsCharEncodingCompatibleWith<WIDECHAR, TCHAR>::Value)
		{
			Archive.SetForceUnicode(true);
		}
	}

	void RestoreStringSerialization()
	{
		if constexpr (TIsCharEncodingCompatibleWith<WIDECHAR, TCHAR>::Value)
		{
			Archive.SetForceUnicode(bWasUnicode);
		}
	}

	FArchive& Archive;
	bool bWasUnicode;
};

/**
 * Helps track Offsets in an Archive before the actual size of the offset is known.
 * This relies on serialization always used a fixed number of bytes for primitive types,
 * and Sane implementations of Seek and Tell.
 */
class FScopedStoreArchiveOffset
{
public:
	FScopedStoreArchiveOffset() = delete;
	FScopedStoreArchiveOffset(FScopedStoreArchiveOffset&&) = delete;
	FScopedStoreArchiveOffset(const FScopedStoreArchiveOffset&) = delete;
	FScopedStoreArchiveOffset& operator=(const FScopedStoreArchiveOffset&) = delete;
	FScopedStoreArchiveOffset& operator=(FScopedStoreArchiveOffset&&) = delete;

	FScopedStoreArchiveOffset(FArchive& InAr) :
		Ar(InAr),
		StartPosition(Ar.Tell())
	{
		// Save room for the offset here.
		FArchivePos TempOffset = 0;
		Ar << TempOffset;
	}

	~FScopedStoreArchiveOffset()
	{
		const FArchivePos CurrentPosition = Ar.Tell();
		FArchivePos Offset = CurrentPosition - (StartPosition + sizeof(FArchivePos));
		Ar.Seek(StartPosition);
		Ar << Offset;
		Ar.Seek(CurrentPosition);
	}

private:

	FArchive& Ar;
	const FArchivePos StartPosition;
};

class FReplayExternalData
{
public:
	FReplayExternalData() : TimeSeconds(0.0f)
	{
	}

	FReplayExternalData(FBitReader&& InReader, const float InTimeSeconds) 
		: Reader(MoveTemp(InReader))
		, TimeSeconds(InTimeSeconds)
	{
	}

	FBitReader	Reader;
	float		TimeSeconds;

	void CountBytes(FArchive& Ar) const
	{
		Reader.CountMemory(Ar);
	}
};

// Using an indirect array here since FReplayExternalData stores an FBitReader, and it's not safe to store an FArchive directly in a TArray.
<<<<<<< HEAD
typedef TIndirectArray<FReplayExternalData> FReplayExternalDataArray;
=======
typedef TIndirectArray<FReplayExternalData> FReplayExternalDataArray;


// Can be used to override Version Data in a Replay's Header either Right Before Writing a Replay Header or Right After Reading a Replay Header.
struct FOverridableReplayVersionData
{
public:
	uint32 Version;                       // Version number to detect version mismatches.
	uint32 EngineNetworkProtocolVersion;  // Version of the engine internal network format
	uint32 GameNetworkProtocolVersion;    // Version of the game internal network format
	FEngineVersion EngineVersion;         // Full engine version on which the replay was recorded
	FPackageFileVersion PackageVersionUE; // Engine package version on which the replay was recorded
	int32 PackageVersionLicenseeUE;       // Licensee package version on which the replay was recorded

	// Init with Demo Header Version Data
	FOverridableReplayVersionData(const FNetworkDemoHeader& DemoHeader)
		: Version                     (DemoHeader.Version)
		, EngineNetworkProtocolVersion(DemoHeader.EngineNetworkProtocolVersion)
		, GameNetworkProtocolVersion  (DemoHeader.GameNetworkProtocolVersion)
		, EngineVersion               (DemoHeader.EngineVersion)
		, PackageVersionUE            (DemoHeader.PackageVersionUE)
		, PackageVersionLicenseeUE    (DemoHeader.PackageVersionLicenseeUE)
	{
	}

	// Apply Version Data to Demo Header Passed In
	void ApplyVersionDataToDemoHeader(FNetworkDemoHeader& DemoHeader)
	{
		DemoHeader.Version                      = Version;
		DemoHeader.EngineNetworkProtocolVersion = EngineNetworkProtocolVersion;
		DemoHeader.GameNetworkProtocolVersion   = GameNetworkProtocolVersion;
		DemoHeader.EngineVersion                = EngineVersion;
		DemoHeader.PackageVersionUE             = PackageVersionUE;
		DemoHeader.PackageVersionLicenseeUE     = PackageVersionLicenseeUE;
	}
};
>>>>>>> d731a049
<|MERGE_RESOLUTION|>--- conflicted
+++ resolved
@@ -109,10 +109,7 @@
 	HISTORY_GUID_NAMETABLE = 15,				// Added a string table for exported guids
 	HISTORY_GUIDCACHE_CHECKSUMS = 16,			// Removing guid export checksums from saved data, they are ignored during playback
 	HISTORY_SAVE_PACKAGE_VERSION_UE = 17,		// Save engine and licensee package version as well, in case serialization functions need them for compatibility
-<<<<<<< HEAD
-=======
 	HISTORY_RECORDING_METADATA = 18,			// Adding additional record-time information to the header
->>>>>>> d731a049
 
 	// -----<new versions can be added before this line>-------------------------------------------------
 	HISTORY_PLUS_ONE,
@@ -231,54 +228,9 @@
 			}
 		}
 
-<<<<<<< HEAD
-		if (Header.Version >= HISTORY_SAVE_PACKAGE_VERSION_UE)
-		{
-			Ar << Header.PackageVersionUE;
-			Ar << Header.PackageVersionLicenseeUE;
-		}
-		else
-		{
-			if (Ar.IsLoading())
-			{
-				// Fix up for LWC compatibility.
-				// Vectors were using operator<< to serialize in some network cases (instead of
-				// the NetSerialize function), but this operator uses EUnrealEngineObjectUE5Version
-				// and not EEngineNetworkVersionHistory for versioning. Therefore, pre-LWC replays
-				// that did not save the EUnrealEngineObjectUE5Version will try to read doubles
-				// from these vectors instead of floats.
-				//
-				// However, EEngineNetworkVersionHistory::HISTORY_SERIALIZE_DOUBLE_VECTORS_AS_DOUBLES was
-				// added around the same time as EUnrealEngineObjectUE5Version::LARGE_WORLD_COORDINATES,
-				// so we use the network version as an approximation the package version to allow
-				// most pre-LWC replays to play back correctly. The compromise is that any replays recorded
-				// between when HISTORY_SERIALIZE_DOUBLE_VECTORS_AS_DOUBLES and LARGE_WORLD_COORDINATES
-				// were added won't play back correctly since they didn't store accurate version information.
-				if (Header.EngineNetworkProtocolVersion < HISTORY_SERIALIZE_DOUBLE_VECTORS_AS_DOUBLES)
-				{
-					// If the replay was recorded before vectors were serialized with LWC, and before replays
-					// saved the UE package version, set the package version to one before LARGE_WORLD_COORDINATES
-					// so that vectors will be read properly by operator<<.
-					Header.PackageVersionUE = FPackageFileVersion(VER_LATEST_ENGINE_UE4, EUnrealEngineObjectUE5Version::OPTIONAL_RESOURCES);
-				}
-			}
-		}
-
-		if (Header.Version < HISTORY_MULTIPLE_LEVELS)
-		{
-			FString LevelName;
-			Ar << LevelName;
-			Header.LevelNamesAndTimes.Add(FLevelNameAndTime(LevelName, 0));
-		}
-		else if (Header.Version == HISTORY_MULTIPLE_LEVELS)
-		{
-			TArray<FString> LevelNames;
-			Ar << LevelNames;
-=======
 		Ar << Header.LevelNamesAndTimes;
 		Ar << Header.HeaderFlags;
 		Ar << Header.GameSpecificData;
->>>>>>> d731a049
 
 		if (Header.Version >= HISTORY_RECORDING_METADATA)
 		{
@@ -327,17 +279,7 @@
 	/** Channels closed that were open in the previous checkpoint, and the reason why */
 	TMap<FNetworkGUID, EChannelCloseReason> ChannelsToClose;
 
-<<<<<<< HEAD
-	void CountBytes(FArchive& Ar) const
-	{
-		RecordingDeletedNetStartupActors.CountBytes(Ar);
-		DestroyedNetStartupActors.CountBytes(Ar);
-		DestroyedDynamicActors.CountBytes(Ar);
-		ChannelsToClose.CountBytes(Ar);
-	}
-=======
 	void CountBytes(FArchive& Ar) const;
->>>>>>> d731a049
 };
 
 class FRepActorsCheckpointParams
@@ -598,9 +540,6 @@
 };
 
 // Using an indirect array here since FReplayExternalData stores an FBitReader, and it's not safe to store an FArchive directly in a TArray.
-<<<<<<< HEAD
-typedef TIndirectArray<FReplayExternalData> FReplayExternalDataArray;
-=======
 typedef TIndirectArray<FReplayExternalData> FReplayExternalDataArray;
 
 
@@ -636,5 +575,4 @@
 		DemoHeader.PackageVersionUE             = PackageVersionUE;
 		DemoHeader.PackageVersionLicenseeUE     = PackageVersionLicenseeUE;
 	}
-};
->>>>>>> d731a049
+};