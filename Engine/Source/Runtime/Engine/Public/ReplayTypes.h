--- conflicted
+++ resolved
@@ -120,11 +120,7 @@
 	HISTORY_LATEST = HISTORY_PLUS_ONE - 1
 };
 
-<<<<<<< HEAD
-struct ENGINE_API FReplayCustomVersion
-=======
 struct FReplayCustomVersion
->>>>>>> 4af6daef
 {
 	enum Type
 	{
@@ -160,11 +156,7 @@
 	};
 
 	// The GUID for this custom version number
-<<<<<<< HEAD
-	const static FGuid Guid;
-=======
 	ENGINE_API const static FGuid Guid;
->>>>>>> 4af6daef
 
 	FReplayCustomVersion() = delete;
 };
@@ -182,7 +174,7 @@
 UE_DEPRECATED(5.2, "No longer used.")
 inline static const uint32 NETWORK_DEMO_METADATA_VERSION = 0;
 
-struct ENGINE_API FNetworkDemoHeader
+struct FNetworkDemoHeader
 {
 	uint32	Magic;									// Magic to ensure we're opening the right file.
 	
@@ -218,15 +210,9 @@
 	FPackageFileVersion PackageVersionUE;			// Engine package version on which the replay was recorded
 	int32 PackageVersionLicenseeUE;					// Licensee package version on which the replay was recorded
 
-<<<<<<< HEAD
-	FNetworkDemoHeader();
-
-	void SetDefaultNetworkVersions();
-=======
 	ENGINE_API FNetworkDemoHeader();
 
 	ENGINE_API void SetDefaultNetworkVersions();
->>>>>>> 4af6daef
 
 	PRAGMA_DISABLE_DEPRECATION_WARNINGS
 	FNetworkDemoHeader(const FNetworkDemoHeader&) = default;
@@ -237,15 +223,9 @@
 
 	ENGINE_API friend FArchive& operator << (FArchive& Ar, FNetworkDemoHeader& Header);
 
-<<<<<<< HEAD
-	void CountBytes(FArchive& Ar) const;
-
-	uint32 GetCustomVersion(const FGuid& VersionGuid) const;
-=======
 	ENGINE_API void CountBytes(FArchive& Ar) const;
 
 	ENGINE_API uint32 GetCustomVersion(const FGuid& VersionGuid) const;
->>>>>>> 4af6daef
 };
 
 // The type we use to store offsets in the archive
@@ -527,11 +507,7 @@
 typedef TIndirectArray<FReplayExternalData> FReplayExternalDataArray;
 
 // Can be used to override Version Data in a Replay's Header either Right Before Writing a Replay Header or Right After Reading a Replay Header.
-<<<<<<< HEAD
-struct ENGINE_API FOverridableReplayVersionData
-=======
 struct FOverridableReplayVersionData
->>>>>>> 4af6daef
 {
 public:
 	UE_DEPRECATED(5.2, "No longer used in favor of CustomVersions")
@@ -547,14 +523,11 @@
 	int32 PackageVersionLicenseeUE;       // Licensee package version on which the replay was recorded
 
 	PRAGMA_DISABLE_DEPRECATION_WARNINGS
-<<<<<<< HEAD
-=======
 	FOverridableReplayVersionData(FOverridableReplayVersionData&&) = default;
 	FOverridableReplayVersionData(const FOverridableReplayVersionData&) = default;
 	FOverridableReplayVersionData& operator=(FOverridableReplayVersionData&&) = default;
 	FOverridableReplayVersionData& operator=(const FOverridableReplayVersionData&) = default;
 
->>>>>>> 4af6daef
 	// Init with Demo Header Version Data
 	FOverridableReplayVersionData(const FNetworkDemoHeader& DemoHeader)
 		: Version                     (DemoHeader.Version)
@@ -578,11 +551,7 @@
 		DemoHeader.PackageVersionUE             = PackageVersionUE;
 		DemoHeader.PackageVersionLicenseeUE     = PackageVersionLicenseeUE;
 	}
-<<<<<<< HEAD
-	PRAGMA_ENABLE_DEPRECATION_WARNINGS
-=======
 	ENGINE_API PRAGMA_ENABLE_DEPRECATION_WARNINGS
->>>>>>> 4af6daef
 
 	uint32 GetCustomVersion(const FGuid& VersionGuid) const;
 };