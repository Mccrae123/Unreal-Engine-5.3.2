// Copyright Epic Games, Inc. All Rights Reserved.

#pragma once

#include "SceneView.h"

#include "LegacyScreenPercentageDriver.generated.h"

/**
 * Default screen percentage interface that just apply View->FinalPostProcessSettings.ScreenPercentage.
 */
class FLegacyScreenPercentageDriver : public ISceneViewFamilyScreenPercentage
{
public:
	ENGINE_API FLegacyScreenPercentageDriver(
		const FSceneViewFamily& InViewFamily,
<<<<<<< HEAD
		float InGlobalResolutionFraction)
		: FLegacyScreenPercentageDriver(InViewFamily, InGlobalResolutionFraction, InGlobalResolutionFraction)
	{ }
=======
		float InGlobalResolutionFraction);
>>>>>>> 4af6daef

	ENGINE_API FLegacyScreenPercentageDriver(
		const FSceneViewFamily& InViewFamily,
		float InGlobalResolutionFraction,
		float InGlobalResolutionFractionUpperBound);

	/** Gets the view rect fraction from the r.ScreenPercentage cvar. */
<<<<<<< HEAD
	static float GetCVarResolutionFraction();
=======
	static ENGINE_API float GetCVarResolutionFraction();
>>>>>>> 4af6daef

private:
	// View family to take care of.
	const FSceneViewFamily& ViewFamily;

	// ViewRect fraction to apply to all view of the view family.
	const float GlobalResolutionFraction;

	// ViewRect fraction to apply to all view of the view family.
	const float GlobalResolutionFractionUpperBound;


	// Implements ISceneViewFamilyScreenPercentage
<<<<<<< HEAD
	virtual DynamicRenderScaling::TMap<float> GetResolutionFractionsUpperBound() const override;
	virtual DynamicRenderScaling::TMap<float> GetResolutionFractions_RenderThread() const override;
	virtual ISceneViewFamilyScreenPercentage* Fork_GameThread(const class FSceneViewFamily& ForkedViewFamily) const override;
};

// Mode for the computation of the screen percentage (r.ScreenPercentage.Mode).
UENUM()
enum class EScreenPercentageMode
{
	// Directly controls the screen percentage with the r.ScreenPercentage cvar
	Manual UMETA(DisplayName="Manual"),

	// Automatic control the screen percentage based on the display resolution, r.ScreenPercentage.Auto.*
	BasedOnDisplayResolution UMETA(DisplayName="Based on display resolution"),

	// Based on DPI scale.
=======
	ENGINE_API virtual DynamicRenderScaling::TMap<float> GetResolutionFractionsUpperBound() const override;
	ENGINE_API virtual DynamicRenderScaling::TMap<float> GetResolutionFractions_RenderThread() const override;
	ENGINE_API virtual ISceneViewFamilyScreenPercentage* Fork_GameThread(const class FSceneViewFamily& ForkedViewFamily) const override;
};

// Status of view being rendered to select the corresponding screen percentage setting
UENUM()
enum class EViewStatusForScreenPercentage
{
	// For editor viewports not refreshing every frames.
	NonRealtime UMETA(DisplayName = "Non-Realtime"),

	// For desktop renderer
	Desktop UMETA(DisplayName = "Desktop Rendered"),

	// For mobile renderer
	Mobile UMETA(DisplayName = "Mobile Rendered"),

	// For VR rendering
	VR UMETA(DisplayName = "VR Rendered"),

	// For path tracer
	PathTracer UMETA(DisplayName = "Path Traced"),
};

// Mode for the computation of the screen percentage.
UENUM()
enum class EScreenPercentageMode
{
	// Directly controls the screen percentage manually
	Manual UMETA(DisplayName="Manual"),

	// Automatic control the screen percentage based on the display resolution
	BasedOnDisplayResolution UMETA(DisplayName="Based on display resolution"),

	// Based on DPI scale
>>>>>>> 4af6daef
	BasedOnDPIScale UMETA(DisplayName="Based on operating system's DPI scale"),
};

/**
 * Heuristic to automatically compute a default resolution fraction based user settings and display information.
 */
<<<<<<< HEAD
struct ENGINE_API FStaticResolutionFractionHeuristic
{
	FStaticResolutionFractionHeuristic() = default;

	FStaticResolutionFractionHeuristic(const FEngineShowFlags& EngineShowFlags);

	// User configurable settings
	struct ENGINE_API FUserSettings
=======
struct FStaticResolutionFractionHeuristic
{
	FStaticResolutionFractionHeuristic() = default;

	UE_DEPRECATED(5.3, "Uses PullRunTimeRenderingSettings(EViewStatusForScreenPercentage) instead")
	ENGINE_API FStaticResolutionFractionHeuristic(const FEngineShowFlags& EngineShowFlags);

	// User configurable settings
	struct FUserSettings
>>>>>>> 4af6daef
	{
		EScreenPercentageMode Mode = EScreenPercentageMode::Manual;

		// r.ScreenPercentage when Mode = EMode::Manual.
		float GlobalResolutionFraction = 1.0f;

		// r.ScreenPercentage.{Min,Max}Resolution
		float MinRenderingResolution = 0.0f;
		float MaxRenderingResolution = 0.0f;

		// r.ScreenPercentage.Auto.* Mode = EMode::BasedOnDisplayResolution.
		float AutoPixelCountMultiplier = 1.0f;

		// stereo HMDs cannot use percentage modes based on 2D monitor
		bool bAllowDisplayBasedScreenPercentageMode = true;

		/** Return whether should use the editor settings for PIE. */
#if WITH_EDITOR
<<<<<<< HEAD
		static bool EditorOverridePIESettings();
=======
		static ENGINE_API bool EditorOverridePIESettings();
>>>>>>> 4af6daef
#else
		static inline bool EditorOverridePIESettings()
		{
			return false;
		}
#endif

		/** Pulls the user settings from the gameplay runtime cvars. */
<<<<<<< HEAD
		void PullRunTimeRenderingSettings();

		/** Pulls the user settings from the editor cvars. */
		void PullEditorRenderingSettings(bool bIsRealTime, bool bIsPathTraced);
=======
		ENGINE_API void PullRunTimeRenderingSettings(EViewStatusForScreenPercentage ViewStatus);

		/** Pulls the user settings from the editor cvars. */
		ENGINE_API void PullEditorRenderingSettings(EViewStatusForScreenPercentage ViewStatus);

		UE_DEPRECATED(5.3, "Uses PullRunTimeRenderingSettings(EViewStatusForScreenPercentage) instead")
		ENGINE_API void PullRunTimeRenderingSettings();

		UE_DEPRECATED(5.3, "Uses PullEditorRenderingSettings(EViewStatusForScreenPercentage) instead")
		ENGINE_API void PullEditorRenderingSettings(bool bIsRealTime, bool bIsPathTraced);
>>>>>>> 4af6daef
	};

	FUserSettings Settings;

	// [Required] total number of pixel being display into viewport.
	int32 TotalDisplayedPixelCount = 0;

	// [Required] secondary resolution fraction.
	float SecondaryViewFraction = 1.0f;

	// [Required] DPI scale
	float DPIScale = 1.0f;

	// Fetches rendering information from the ViewFamily.
<<<<<<< HEAD
	void PullViewFamilyRenderingSettings(const FSceneViewFamily& ViewFamily);

	float ResolveResolutionFraction() const;
=======
	ENGINE_API void PullViewFamilyRenderingSettings(const FSceneViewFamily& ViewFamily);

	ENGINE_API float ResolveResolutionFraction() const;
>>>>>>> 4af6daef
};<|MERGE_RESOLUTION|>--- conflicted
+++ resolved
@@ -14,13 +14,7 @@
 public:
 	ENGINE_API FLegacyScreenPercentageDriver(
 		const FSceneViewFamily& InViewFamily,
-<<<<<<< HEAD
-		float InGlobalResolutionFraction)
-		: FLegacyScreenPercentageDriver(InViewFamily, InGlobalResolutionFraction, InGlobalResolutionFraction)
-	{ }
-=======
 		float InGlobalResolutionFraction);
->>>>>>> 4af6daef
 
 	ENGINE_API FLegacyScreenPercentageDriver(
 		const FSceneViewFamily& InViewFamily,
@@ -28,11 +22,7 @@
 		float InGlobalResolutionFractionUpperBound);
 
 	/** Gets the view rect fraction from the r.ScreenPercentage cvar. */
-<<<<<<< HEAD
-	static float GetCVarResolutionFraction();
-=======
 	static ENGINE_API float GetCVarResolutionFraction();
->>>>>>> 4af6daef
 
 private:
 	// View family to take care of.
@@ -46,24 +36,6 @@
 
 
 	// Implements ISceneViewFamilyScreenPercentage
-<<<<<<< HEAD
-	virtual DynamicRenderScaling::TMap<float> GetResolutionFractionsUpperBound() const override;
-	virtual DynamicRenderScaling::TMap<float> GetResolutionFractions_RenderThread() const override;
-	virtual ISceneViewFamilyScreenPercentage* Fork_GameThread(const class FSceneViewFamily& ForkedViewFamily) const override;
-};
-
-// Mode for the computation of the screen percentage (r.ScreenPercentage.Mode).
-UENUM()
-enum class EScreenPercentageMode
-{
-	// Directly controls the screen percentage with the r.ScreenPercentage cvar
-	Manual UMETA(DisplayName="Manual"),
-
-	// Automatic control the screen percentage based on the display resolution, r.ScreenPercentage.Auto.*
-	BasedOnDisplayResolution UMETA(DisplayName="Based on display resolution"),
-
-	// Based on DPI scale.
-=======
 	ENGINE_API virtual DynamicRenderScaling::TMap<float> GetResolutionFractionsUpperBound() const override;
 	ENGINE_API virtual DynamicRenderScaling::TMap<float> GetResolutionFractions_RenderThread() const override;
 	ENGINE_API virtual ISceneViewFamilyScreenPercentage* Fork_GameThread(const class FSceneViewFamily& ForkedViewFamily) const override;
@@ -100,23 +72,12 @@
 	BasedOnDisplayResolution UMETA(DisplayName="Based on display resolution"),
 
 	// Based on DPI scale
->>>>>>> 4af6daef
 	BasedOnDPIScale UMETA(DisplayName="Based on operating system's DPI scale"),
 };
 
 /**
  * Heuristic to automatically compute a default resolution fraction based user settings and display information.
  */
-<<<<<<< HEAD
-struct ENGINE_API FStaticResolutionFractionHeuristic
-{
-	FStaticResolutionFractionHeuristic() = default;
-
-	FStaticResolutionFractionHeuristic(const FEngineShowFlags& EngineShowFlags);
-
-	// User configurable settings
-	struct ENGINE_API FUserSettings
-=======
 struct FStaticResolutionFractionHeuristic
 {
 	FStaticResolutionFractionHeuristic() = default;
@@ -126,7 +87,6 @@
 
 	// User configurable settings
 	struct FUserSettings
->>>>>>> 4af6daef
 	{
 		EScreenPercentageMode Mode = EScreenPercentageMode::Manual;
 
@@ -145,11 +105,7 @@
 
 		/** Return whether should use the editor settings for PIE. */
 #if WITH_EDITOR
-<<<<<<< HEAD
-		static bool EditorOverridePIESettings();
-=======
 		static ENGINE_API bool EditorOverridePIESettings();
->>>>>>> 4af6daef
 #else
 		static inline bool EditorOverridePIESettings()
 		{
@@ -158,12 +114,6 @@
 #endif
 
 		/** Pulls the user settings from the gameplay runtime cvars. */
-<<<<<<< HEAD
-		void PullRunTimeRenderingSettings();
-
-		/** Pulls the user settings from the editor cvars. */
-		void PullEditorRenderingSettings(bool bIsRealTime, bool bIsPathTraced);
-=======
 		ENGINE_API void PullRunTimeRenderingSettings(EViewStatusForScreenPercentage ViewStatus);
 
 		/** Pulls the user settings from the editor cvars. */
@@ -174,7 +124,6 @@
 
 		UE_DEPRECATED(5.3, "Uses PullEditorRenderingSettings(EViewStatusForScreenPercentage) instead")
 		ENGINE_API void PullEditorRenderingSettings(bool bIsRealTime, bool bIsPathTraced);
->>>>>>> 4af6daef
 	};
 
 	FUserSettings Settings;
@@ -189,13 +138,7 @@
 	float DPIScale = 1.0f;
 
 	// Fetches rendering information from the ViewFamily.
-<<<<<<< HEAD
-	void PullViewFamilyRenderingSettings(const FSceneViewFamily& ViewFamily);
-
-	float ResolveResolutionFraction() const;
-=======
 	ENGINE_API void PullViewFamilyRenderingSettings(const FSceneViewFamily& ViewFamily);
 
 	ENGINE_API float ResolveResolutionFraction() const;
->>>>>>> 4af6daef
 };