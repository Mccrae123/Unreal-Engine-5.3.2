// Copyright Epic Games, Inc. All Rights Reserved.

#pragma once

#include "CoreMinimal.h"
#include "Misc/Guid.h"
#include "Templates/SubclassOf.h"
<<<<<<< HEAD
=======
#include "WorldPartition/WorldPartitionActorContainerID.h"
>>>>>>> 4af6daef
#include "LevelInstanceTypes.generated.h"

// FLevelInstanceID is a runtime unique id that is computed from the Hash of LevelInstance Actor Guid and all its ancestor LevelInstance Actor Guids.
// Resulting in a different ID for all instances whether they load the same level or not.
struct FLevelInstanceID
{
	FLevelInstanceID() {}
	FLevelInstanceID(class ULevelInstanceSubsystem* LevelInstanceSubsystem, class ILevelInstanceInterface* LevelInstance);

	inline friend uint32 GetTypeHash(const FLevelInstanceID& Key)
	{
		return ::GetTypeHash(Key.GetHash());
	}

	inline bool operator!=(const FLevelInstanceID& Other) const
	{
		return !(*this == Other);
	}

	inline bool operator==(const FLevelInstanceID& Other) const
	{
<<<<<<< HEAD
		return Hash == Other.Hash && Guids == Other.Guids && ActorName == Other.ActorName;
=======
		return Hash == Other.Hash && ContainerID == Other.ContainerID && ActorName == Other.ActorName && PackageShortName == Other.PackageShortName;
>>>>>>> 4af6daef
	}

	inline bool IsValid() const { return !ContainerID.IsMainContainer(); }

	inline uint64 GetHash() const { return Hash; }

	inline const FActorContainerID& GetContainerID() const { return ContainerID; }

private:
	uint64 Hash = 0;
<<<<<<< HEAD
	TArray<FGuid> Guids;
	FName ActorName;
=======
	FActorContainerID ContainerID;
	
	// Hashed only for Loaded LevelInstances 
	// Spawned LevelInstances have a unique Guid which is enough.
	
	// Name allows distinguishing between LevelInstances with embedded parent LevelInstances because embedded actors have a guaranteed unique name (ContainerID suffix)
	FName ActorName;
	// PackageShortName allows distinguising between instanced LevelInstances of the same source level.
	// - Loading /Game/Path/WorldA.WorldA as /Game/Path/WorldA_LevelInstance1.WorldA & /Game/Path/WorldA_LevelInstance".WorldA
	//   with the source WorldA containing one of many LevelInstance actors. 
	//   Those actors would end up with the same hash. We use PackageShortName (WorldA_LevelInstance1 & WorldA_LevelInstance2) to distinguish them.
	FString PackageShortName;
>>>>>>> 4af6daef
};

UENUM()
enum class ELevelInstanceRuntimeBehavior : uint8
{
	None UMETA(Hidden),
	// Deprecated exists only to avoid breaking Actor Desc serialization
	Embedded_Deprecated UMETA(Hidden),
	// Default behavior is to move Level Instance level actors to the main world partition using World Partition clustering rules
	Partitioned,
	// Behavior only supported through Conversion Commandlet or on non OFPA Level Instances
	LevelStreaming UMETA(Hidden)
};

UENUM()
enum class ELevelInstanceCreationType : uint8
{
	LevelInstance,
	PackedLevelActor
};

UENUM()
enum class ELevelInstancePivotType : uint8
{
	CenterMinZ,
	Center,
	Actor,
	WorldOrigin
};

USTRUCT()
struct FNewLevelInstanceParams
{
	GENERATED_USTRUCT_BODY()
			
	UPROPERTY(EditAnywhere, Category = Default, meta = (EditCondition = "!bHideCreationType", EditConditionHides, HideEditConditionToggle))
	ELevelInstanceCreationType Type = ELevelInstanceCreationType::LevelInstance;

	UPROPERTY(EditAnywhere, Category = Pivot)
	ELevelInstancePivotType PivotType = ELevelInstancePivotType::CenterMinZ;

	UPROPERTY(EditAnywhere, Category = Pivot)
	TObjectPtr<AActor> PivotActor = nullptr;

	UPROPERTY()
	bool bAlwaysShowDialog = true;

	UPROPERTY()
	TObjectPtr<UWorld> TemplateWorld = nullptr;
		
	UPROPERTY()
	FString LevelPackageName = TEXT("");

	UPROPERTY()
	bool bPromptForSave = false;

	UPROPERTY()
	TSubclassOf<AActor> LevelInstanceClass;

<<<<<<< HEAD
=======
	UPROPERTY()
	bool bEnableStreaming = false;

>>>>>>> 4af6daef
private:
	UPROPERTY(EditAnywhere, Category = Default, meta = (EditCondition = "!bForceExternalActors", EditConditionHides, HideEditConditionToggle))
	bool bExternalActors = true;
	
	UPROPERTY()
	bool bForceExternalActors = false;

	UPROPERTY()
	bool bHideCreationType = false;

public:
	void HideCreationType() { bHideCreationType = true; }
	void SetForceExternalActors(bool bInForceExternalActors) { bForceExternalActors = bInForceExternalActors; }
	void SetExternalActors(bool bInExternalActors) { bExternalActors = bInExternalActors; }
	bool UseExternalActors() const { return bForceExternalActors || bExternalActors; }
};<|MERGE_RESOLUTION|>--- conflicted
+++ resolved
@@ -5,10 +5,7 @@
 #include "CoreMinimal.h"
 #include "Misc/Guid.h"
 #include "Templates/SubclassOf.h"
-<<<<<<< HEAD
-=======
 #include "WorldPartition/WorldPartitionActorContainerID.h"
->>>>>>> 4af6daef
 #include "LevelInstanceTypes.generated.h"
 
 // FLevelInstanceID is a runtime unique id that is computed from the Hash of LevelInstance Actor Guid and all its ancestor LevelInstance Actor Guids.
@@ -30,11 +27,7 @@
 
 	inline bool operator==(const FLevelInstanceID& Other) const
 	{
-<<<<<<< HEAD
-		return Hash == Other.Hash && Guids == Other.Guids && ActorName == Other.ActorName;
-=======
 		return Hash == Other.Hash && ContainerID == Other.ContainerID && ActorName == Other.ActorName && PackageShortName == Other.PackageShortName;
->>>>>>> 4af6daef
 	}
 
 	inline bool IsValid() const { return !ContainerID.IsMainContainer(); }
@@ -45,10 +38,6 @@
 
 private:
 	uint64 Hash = 0;
-<<<<<<< HEAD
-	TArray<FGuid> Guids;
-	FName ActorName;
-=======
 	FActorContainerID ContainerID;
 	
 	// Hashed only for Loaded LevelInstances 
@@ -61,7 +50,6 @@
 	//   with the source WorldA containing one of many LevelInstance actors. 
 	//   Those actors would end up with the same hash. We use PackageShortName (WorldA_LevelInstance1 & WorldA_LevelInstance2) to distinguish them.
 	FString PackageShortName;
->>>>>>> 4af6daef
 };
 
 UENUM()
@@ -121,12 +109,9 @@
 	UPROPERTY()
 	TSubclassOf<AActor> LevelInstanceClass;
 
-<<<<<<< HEAD
-=======
 	UPROPERTY()
 	bool bEnableStreaming = false;
 
->>>>>>> 4af6daef
 private:
 	UPROPERTY(EditAnywhere, Category = Default, meta = (EditCondition = "!bForceExternalActors", EditConditionHides, HideEditConditionToggle))
 	bool bExternalActors = true;
