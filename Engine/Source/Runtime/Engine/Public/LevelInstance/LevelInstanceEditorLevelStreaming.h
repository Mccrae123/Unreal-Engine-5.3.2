// Copyright Epic Games, Inc. All Rights Reserved.

#pragma once

#include "CoreMinimal.h"
#include "UObject/ObjectMacros.h"
#include "Engine/LevelStreamingAlwaysLoaded.h"
#include "LevelInstance/LevelInstanceTypes.h"
#include "LevelInstanceEditorLevelStreaming.generated.h"

class ILevelInstanceInterface;

UCLASS(Transient, MinimalAPI)
class ULevelStreamingLevelInstanceEditor : public ULevelStreamingAlwaysLoaded
{
	GENERATED_UCLASS_BODY()

public:
#if WITH_EDITOR
	virtual bool ShowInLevelCollection() const override { return false; }
<<<<<<< HEAD
	ALevelInstance* GetLevelInstanceActor() const;
=======
	ILevelInstanceInterface* GetLevelInstance() const;
>>>>>>> d731a049
	const FLevelInstanceID& GetLevelInstanceID() const { return LevelInstanceID; }
	FBox GetBounds() const;

	virtual TOptional<FFolder::FRootObject> GetFolderRootObject() const override;
protected:
	void OnLevelActorAdded(AActor* InActor);
	void OnLoadedActorAddedToLevel(AActor& InActor);

	friend class ULevelInstanceSubsystem;

	static ULevelStreamingLevelInstanceEditor* Load(ILevelInstanceInterface* LevelInstance);
	static void Unload(ULevelStreamingLevelInstanceEditor* LevelStreaming);

	virtual void OnLevelLoadedChanged(ULevel* Level) override;
private:
	FLevelInstanceID LevelInstanceID;
#endif
};<|MERGE_RESOLUTION|>--- conflicted
+++ resolved
@@ -18,11 +18,7 @@
 public:
 #if WITH_EDITOR
 	virtual bool ShowInLevelCollection() const override { return false; }
-<<<<<<< HEAD
-	ALevelInstance* GetLevelInstanceActor() const;
-=======
 	ILevelInstanceInterface* GetLevelInstance() const;
->>>>>>> d731a049
 	const FLevelInstanceID& GetLevelInstanceID() const { return LevelInstanceID; }
 	FBox GetBounds() const;
 
