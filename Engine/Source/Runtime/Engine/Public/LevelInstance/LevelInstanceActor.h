--- conflicted
+++ resolved
@@ -13,21 +13,6 @@
 #include "WorldPartition/WorldPartitionActorDesc.h"
 #include "LevelInstanceActor.generated.h"
 
-<<<<<<< HEAD
-UENUM()
-enum class ELevelInstanceRuntimeBehavior : uint8
-{
-	None UMETA(Hidden),
-	// Deprecated exists only to avoid breaking Actor Desc serialization
-	Embedded_Deprecated UMETA(Hidden),
-	// Default behavior is to move Level Instance level actors to the main world partition using World Partition clustering rules
-	Partitioned,
-	// Behavior only supported through Conversion Commandlet or on non OFPA Level Instances
-	LevelStreaming UMETA(Hidden)
-};
-
-=======
->>>>>>> d731a049
 UCLASS()
 class ENGINE_API ALevelInstance : public AActor, public ILevelInstanceInterface
 {
@@ -109,65 +94,17 @@
 	virtual FBox GetComponentsBoundingBox(bool bNonColliding = false, bool bIncludeFromChildActors = false) const override;
 	virtual FBox GetStreamingBounds() const override;
 	virtual bool IsLockLocation() const override;
-<<<<<<< HEAD
-	virtual ELevelInstanceRuntimeBehavior GetDesiredRuntimeBehavior() const { return DesiredRuntimeBehavior; }
-	virtual ELevelInstanceRuntimeBehavior GetDefaultRuntimeBehavior() const { return ELevelInstanceRuntimeBehavior::Partitioned; }
-
-	bool CanEdit(FText* OutReason = nullptr) const;
-	bool CanCommit(FText* OutReason = nullptr) const;
-	bool CanDiscard(FText* OutReason = nullptr) const;
-	bool IsEditing() const;
-	ULevel* GetLoadedLevel() const;
-	bool HasChildEdit() const;
-	void Edit(AActor* ContextActor = nullptr);
-	void Commit();
-	void Discard();
-	bool HasDirtyChildren() const;
-	bool IsDirty() const;
-	bool SetCurrent();
-	bool IsCurrent() const;
-	bool IsLoaded() const;
-	void OnLevelInstanceLoaded();
-	FString GetWorldAssetPackage() const;
-	bool SetWorldAsset(TSoftObjectPtr<UWorld> WorldAsset);
-	bool CheckForLoop(TSoftObjectPtr<UWorld> WorldAsset, TArray<TPair<FText, TSoftObjectPtr<UWorld>>>* LoopInfo = nullptr, const ALevelInstance** LoopStart = nullptr) const;
-	AActor* FindEditorInstanceActor() const;
-
-	virtual void OnWorldAssetChanged() { UpdateFromLevel(); }
-	virtual void OnEdit() {}
-	virtual void OnEditChild() {}
-	virtual void OnCommit(bool bChanged) {}
-	virtual void OnCommitChild(bool bChanged) {}
-	virtual void UpdateFromLevel();
-		
-=======
 	virtual bool GetReferencedContentObjects(TArray<UObject*>& Objects) const override;
 	virtual bool GetSoftReferencedContentObjects(TArray<FSoftObjectPath>& SoftObjects) const override;
 	virtual bool OpenAssetEditor() override;
 	virtual bool EditorCanAttachFrom(const AActor* InChild, FText& OutReason) const override;
 	// End of AActor interface
 
->>>>>>> d731a049
 	DECLARE_MULTICAST_DELEGATE_OneParam(FOnLevelInstanceActorPostLoad, ALevelInstance*);
 	static FOnLevelInstanceActorPostLoad OnLevelInstanceActorPostLoad;
 
 private:
-<<<<<<< HEAD
-
-#if WITH_EDITOR
-	void PostEditUndoInternal();
-	bool CanSetValue(TSoftObjectPtr<UWorld> LevelInstance, FString* Reason = nullptr) const;
-	
-	TSoftObjectPtr<UWorld> CachedWorldAsset;
-	FLevelInstanceID CachedLevelInstanceID;
-	bool bCachedIsTemporarilyHiddenInEditor;
-	bool bGuardLoadUnload;
-#else
-	// This Guid is used to compute the LevelInstanceID. Because in non-editor build we don't have an ActorGuid, we store it at cook time.
-	FGuid LevelInstanceActorGuid;
-=======
 	void ResetUnsupportedWorldAsset();
->>>>>>> d731a049
 #endif
 };
 
