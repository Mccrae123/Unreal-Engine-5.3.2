--- conflicted
+++ resolved
@@ -167,24 +167,13 @@
 	 */
 	ENGINE_API void SetHandshakeFailureCallback(FHandshakeFailureFunc&& InHandshakeFailureFunc);
 
-	/**
-	 * Set a callback for notifying of handshake failure (clientside only).
-	 *
-	 * @param InHandshakeFailureFunc	The callback to use for notification.
-	 */
-	void SetHandshakeFailureCallback(FHandshakeFailureFunc&& InHandshakeFailureFunc);
-
 private:
 	/**
 	 * Constructs and sends the initial handshake packet, from the client to the server
 	 *
 	 * @param HandshakeVersion	The handshake format version to use when sending
 	 */
-<<<<<<< HEAD
-	void SendInitialPacket(EHandshakeVersion HandshakeVersion);
-=======
 	ENGINE_API void SendInitialPacket(EHandshakeVersion HandshakeVersion);
->>>>>>> 4af6daef
 
 	/**
 	 * Constructs and sends the server response to the initial connect packet, from the server to the client.
@@ -192,11 +181,7 @@
 	 * @param CommonParams						Common parameters for 'Send*' functions to clients
 	 * @param ClientSentHandshakePacketCount	The number of handshake packets the client has sent (for debugging/packet-analysis)
 	 */
-<<<<<<< HEAD
-	void SendConnectChallenge(FCommonSendToClientParams CommonParams, uint8 ClientSentHandshakePacketCount);
-=======
 	ENGINE_API void SendConnectChallenge(FCommonSendToClientParams CommonParams, uint8 ClientSentHandshakePacketCount);
->>>>>>> 4af6daef
 
 	/**
 	 * Constructs and sends the handshake challenge response packet, from the client to the server
@@ -206,11 +191,7 @@
 	 * @param InTimestamp		The timestamp value to send
 	 * @param InCookie			The cookie value to send
 	 */
-<<<<<<< HEAD
-	void SendChallengeResponse(EHandshakeVersion HandshakeVersion, uint8 InSecretId, double InTimestamp, uint8 InCookie[COOKIE_BYTE_SIZE]);
-=======
 	ENGINE_API void SendChallengeResponse(EHandshakeVersion HandshakeVersion, uint8 InSecretId, double InTimestamp, uint8 InCookie[COOKIE_BYTE_SIZE]);
->>>>>>> 4af6daef
 
 	/**
 	 * Constructs and sends the server ack to a successful challenge response, from the server to the client.
@@ -219,33 +200,21 @@
 	 * @param ClientSentHandshakePacketCount	The number of handshake packets the client has sent (for debugging/packet-analysis)
 	 * @param InCookie							The cookie value to send
 	 */
-<<<<<<< HEAD
-	void SendChallengeAck(FCommonSendToClientParams CommonParams, uint8 ClientSentHandshakePacketCount, uint8 InCookie[COOKIE_BYTE_SIZE]);
-=======
 	ENGINE_API void SendChallengeAck(FCommonSendToClientParams CommonParams, uint8 ClientSentHandshakePacketCount, uint8 InCookie[COOKIE_BYTE_SIZE]);
->>>>>>> 4af6daef
 
 	/**
 	 * Constructs and sends a request to resend the cookie, from the server to the client.
 	 *
 	 * @param CommonParams	Common parameters for 'Send*' functions to clients
 	 */
-<<<<<<< HEAD
-	void SendRestartHandshakeRequest(FCommonSendToClientParams CommonParams);
-=======
 	ENGINE_API void SendRestartHandshakeRequest(FCommonSendToClientParams CommonParams);
->>>>>>> 4af6daef
 
 	/**
 	 * Constructs and sends a stateless handshake level NMT_Upgrade message
 	 *
 	 * @param CommonParams	Common parameters for 'Send*' functions to clients
 	 */
-<<<<<<< HEAD
-	void SendVersionUpgradeMessage(FCommonSendToClientParams CommonParams);
-=======
 	ENGINE_API void SendVersionUpgradeMessage(FCommonSendToClientParams CommonParams);
->>>>>>> 4af6daef
 
 
 	/**
@@ -258,11 +227,7 @@
 	 * @param ClientID									The client-specified connection id.
 	 * @param HandshakePacketModifier					Flags/modifiers affecting how the packet will be handled.
 	 */
-<<<<<<< HEAD
-	void BeginHandshakePacket(FBitWriter& HandshakePacket, EHandshakePacketType HandshakePacketType, EHandshakeVersion HandshakeVersion,
-=======
 	ENGINE_API void BeginHandshakePacket(FBitWriter& HandshakePacket, EHandshakePacketType HandshakePacketType, EHandshakeVersion HandshakeVersion,
->>>>>>> 4af6daef
 								uint8 SentHandshakePacketCount_LocalOrRemote, uint32 ClientID,
 								EHandshakePacketModifier HandshakePacketModifier=EHandshakePacketModifier::None);
 
@@ -274,11 +239,7 @@
 	 * @param PacketType			The type of handshake packet.
 	 * @param Packet				The handshake packet being written.
 	 */
-<<<<<<< HEAD
-	void SendToServer(EHandshakeVersion HandshakeVersion, EHandshakePacketType PacketType, FBitWriter& Packet);
-=======
 	ENGINE_API void SendToServer(EHandshakeVersion HandshakeVersion, EHandshakePacketType PacketType, FBitWriter& Packet);
->>>>>>> 4af6daef
 
 	/**
 	 * Sends a packet from the server to a client.
@@ -287,11 +248,7 @@
 	 * @param PacketType			The type of handshake packet.
 	 * @param Packet				The handshake packet being written.
 	 */
-<<<<<<< HEAD
-	void SendToClient(FCommonSendToClientParams CommonParams, EHandshakePacketType PacketType, FBitWriter& Packet);
-=======
 	ENGINE_API void SendToClient(FCommonSendToClientParams CommonParams, EHandshakePacketType PacketType, FBitWriter& Packet);
->>>>>>> 4af6daef
 
 
 	/**
@@ -300,11 +257,7 @@
 	 * @param HandshakePacket	The handshake packet to be aligned.
 	 * @param HandshakeVersion	The handshake format version to use when sending
 	 */
-<<<<<<< HEAD
-	void CapHandshakePacket(FBitWriter& HandshakePacket, EHandshakeVersion HandshakeVersion);
-=======
 	ENGINE_API void CapHandshakePacket(FBitWriter& HandshakePacket, EHandshakeVersion HandshakeVersion);
->>>>>>> 4af6daef
 
 public:
 	/**
@@ -436,15 +389,9 @@
 	 * @param OutResult		The parsed handshake data, if successful
 	 * @return				Whether or not the handshake packet was parsed successfully
 	 */
-<<<<<<< HEAD
-	bool ParseHandshakePacket(FBitReader& Packet, FParsedHandshakeData& OutResult) const;
-
-	bool ParseHandshakePacketOriginal(FBitReader& Packet, FParsedHandshakeData& OutResult) const;
-=======
 	ENGINE_API bool ParseHandshakePacket(FBitReader& Packet, FParsedHandshakeData& OutResult) const;
 
 	ENGINE_API bool ParseHandshakePacketOriginal(FBitReader& Packet, FParsedHandshakeData& OutResult) const;
->>>>>>> 4af6daef
 
 	/**
 	 * Checks the handshake protocol version and Network CL version for incoming handshake packets, serverside
@@ -453,11 +400,7 @@
 	 * @param OutTargetVersion	The target handshake protocol version to use, for the new connection
 	 * @return					Whether or not the checks successfully validated that the version is correct, and that communication can continue
 	 */
-<<<<<<< HEAD
-	bool CheckVersion(const FParsedHandshakeData& HandshakeData, EHandshakeVersion& OutTargetVersion) const;
-=======
 	ENGINE_API bool CheckVersion(const FParsedHandshakeData& HandshakeData, EHandshakeVersion& OutTargetVersion) const;
->>>>>>> 4af6daef
 
 	/**
 	 * Takes the client address plus server timestamp, and outputs a deterministic cookie value
@@ -467,11 +410,7 @@
 	 * @param TimeStamp			The serverside timestamp
 	 * @param OutCookie			Outputs the generated cookie value.
 	 */
-<<<<<<< HEAD
-	void GenerateCookie(const TSharedPtr<const FInternetAddr>& ClientAddress, uint8 SecretId, double Timestamp, uint8 (&OutCookie)[COOKIE_BYTE_SIZE]) const;
-=======
 	ENGINE_API void GenerateCookie(const TSharedPtr<const FInternetAddr>& ClientAddress, uint8 SecretId, double Timestamp, uint8 (&OutCookie)[COOKIE_BYTE_SIZE]) const;
->>>>>>> 4af6daef
 
 	/**
 	 * Generates a new HandshakeSecret value
@@ -481,11 +420,7 @@
 	/**
 	 * Calculate the adjusted predefined packet size, based on MagicHeader
 	 */
-<<<<<<< HEAD
-	int32 GetAdjustedSizeBits(int32 InSizeBits, EHandshakeVersion HandshakeVersion) const;
-=======
 	ENGINE_API int32 GetAdjustedSizeBits(int32 InSizeBits, EHandshakeVersion HandshakeVersion) const;
->>>>>>> 4af6daef
 
 #if !UE_BUILD_SHIPPING
 	/**
@@ -493,11 +428,7 @@
 	 *
 	 * @return		Whether or not logging is currently allowed
 	 */
-<<<<<<< HEAD
-	bool TrackValidationLogs();
-=======
 	ENGINE_API bool TrackValidationLogs();
->>>>>>> 4af6daef
 #endif
 
 
