// Copyright Epic Games, Inc. All Rights Reserved.

#pragma once

#include "Templates/Casts.h"
#include "Templates/SubclassOf.h"
#include "UObject/GCObject.h"

class USubsystem;
class UDynamicSubsystem;

DECLARE_LOG_CATEGORY_EXTERN(LogSubsystemCollection, Log, All);

<<<<<<< HEAD
class ENGINE_API FSubsystemCollectionBase : public FGCObject
=======
class ENGINE_API FSubsystemCollectionBase
>>>>>>> d731a049
{
public:
	/** Initialize the collection of systems, systems will be created and initialized */
	void Initialize(UObject* NewOuter);

	/* Clears the collection, while deinitializing the systems */
	void Deinitialize();

	/** Returns true if collection was already initialized */
	bool IsInitialized() const { return Outer != nullptr; }

	/** 
	 * Only call from Initialize() of Systems to ensure initialization order
	 * Note: Dependencies only work within a collection
	 */
	USubsystem* InitializeDependency(TSubclassOf<USubsystem> SubsystemClass);

	/**
	 * Only call from Initialize() of Systems to ensure initialization order
	 * Note: Dependencies only work within a collection
	 */
	template <typename TSubsystemClass>
	TSubsystemClass* InitializeDependency()
	{
		return Cast<TSubsystemClass>(InitializeDependency(TSubsystemClass::StaticClass()));
	}

	/** Registers and adds instances of the specified Subsystem class to all existing SubsystemCollections of the correct type.
	 *  Should be used by specific subsystems in plug ins when plugin is activated.
	 */
	static void ActivateExternalSubsystem(UClass* SubsystemClass);

	/** Unregisters and removed instances of the specified Subsystem class from all existing SubsystemCollections of the correct type.
	 *  Should be used by specific subsystems in plug ins when plugin is deactivated.
	 */
	static void DeactivateExternalSubsystem(UClass* SubsystemClass);

<<<<<<< HEAD
	/** Registers and adds instances of the specified Subsystem class to all existing SubsystemCollections of the correct type.
	 *  Should be used by specific subsystems in plug ins when plugin is activated.
	 */
	static void ActivateExternalSubsystem(UClass* SubsystemClass);

	/** Unregisters and removed instances of the specified Subsystem class from all existing SubsystemCollections of the correct type.
	 *  Should be used by specific subsystems in plug ins when plugin is deactivated.
	 */
	static void DeactivateExternalSubsystem(UClass* SubsystemClass);

=======
	/** Collect references held by this collection */
	void AddReferencedObjects(UObject* Referencer, FReferenceCollector& Collector);
>>>>>>> d731a049
protected:
	/** protected constructor - for use by the template only(FSubsystemCollection<TBaseType>) */
	FSubsystemCollectionBase(UClass* InBaseType);

	/** protected constructor - Use the FSubsystemCollection<TBaseType> class */
	FSubsystemCollectionBase();
	
	/** destructor will be called from virtual ~FGCObject in GC cleanup **/
	virtual ~FSubsystemCollectionBase();

	/** Get a Subsystem by type */
	USubsystem* GetSubsystemInternal(UClass* SubsystemClass) const;

	/** Get a list of Subsystems by type */
	const TArray<USubsystem*>& GetSubsystemArrayInternal(UClass* SubsystemClass) const;

	/** Get the collection BaseType */
	const UClass* GetBaseType() const { return BaseType; }

private:
	USubsystem* AddAndInitializeSubsystem(UClass* SubsystemClass);

	void RemoveAndDeinitializeSubsystem(USubsystem* Subsystem);

	void UpdateSubsystemArrayInternal(UClass* SubsystemClass, TArray<USubsystem*>& SubsystemArray) const;

	TMap<UClass*, USubsystem*> SubsystemMap;

	mutable TMap<UClass*, TArray<USubsystem*>> SubsystemArrayMap;

	UClass* BaseType;

	UObject* Outer;

	bool bPopulating;

private:
	friend class FSubsystemModuleWatcher;

	/** Add Instances of the specified Subsystem class to all existing SubsystemCollections of the correct type */
	static void AddAllInstances(UClass* SubsystemClass);

	/** Remove Instances of the specified Subsystem class from all existing SubsystemCollections of the correct type */
	static void RemoveAllInstances(UClass* SubsystemClass);
};

template<typename TBaseType>
class FSubsystemCollection : public FSubsystemCollectionBase, public FGCObject
{
public:
	/** Get a Subsystem by type */
	template <typename TSubsystemClass>
	TSubsystemClass* GetSubsystem(const TSubclassOf<TSubsystemClass>& SubsystemClass) const
	{
		static_assert(TIsDerivedFrom<TSubsystemClass, TBaseType>::IsDerived, "TSubsystemClass must be derived from TBaseType");

		// A static cast is safe here because we know SubsystemClass derives from TSubsystemClass if it is not null
		return static_cast<TSubsystemClass*>(GetSubsystemInternal(SubsystemClass));
	}

	/** Get a list of Subsystems by type */
	template <typename TSubsystemClass>
	const TArray<TSubsystemClass*>& GetSubsystemArray(const TSubclassOf<TSubsystemClass>& SubsystemClass) const
	{
		// Force a compile time check that TSubsystemClass derives from TBaseType, the internal code only enforces it's a USubsystem
		TSubclassOf<TBaseType> SubsystemBaseClass = SubsystemClass;

		const TArray<USubsystem*>& Array = GetSubsystemArrayInternal(SubsystemBaseClass);
		const TArray<TSubsystemClass*>* SpecificArray = reinterpret_cast<const TArray<TSubsystemClass*>*>(&Array);
		return *SpecificArray;
	}

	/* FGCObject Interface */
	virtual void AddReferencedObjects(FReferenceCollector& Collector) override
	{
		FSubsystemCollectionBase::AddReferencedObjects(nullptr, Collector);
	}

	virtual FString GetReferencerName() const override
	{
		return TEXT("FSubsystemCollection");
	}
	
public:

	/** Construct a FSubsystemCollection, pass in the owning object almost certainly (this). */
	FSubsystemCollection()
		: FSubsystemCollectionBase(TBaseType::StaticClass())
	{
	}
};

/** Subsystem collection which delegates UObject references to its owning UObject (object needs to implement AddReferencedObjects and forward call to Collection */
template<typename TBaseType>
class FObjectSubsystemCollection : public FSubsystemCollectionBase
{
public:
	/** Get a Subsystem by type */
	template <typename TSubsystemClass>
	TSubsystemClass* GetSubsystem(const TSubclassOf<TSubsystemClass>& SubsystemClass) const
	{
		static_assert(TIsDerivedFrom<TSubsystemClass, TBaseType>::IsDerived, "TSubsystemClass must be derived from TBaseType");

		// A static cast is safe here because we know SubsystemClass derives from TSubsystemClass if it is not null
		return static_cast<TSubsystemClass*>(GetSubsystemInternal(SubsystemClass));
	}

	/** Get a list of Subsystems by type */
	template <typename TSubsystemClass>
	const TArray<TSubsystemClass*>& GetSubsystemArray(const TSubclassOf<TSubsystemClass>& SubsystemClass) const
	{
		// Force a compile time check that TSubsystemClass derives from TBaseType, the internal code only enforces it's a USubsystem
		TSubclassOf<TBaseType> SubsystemBaseClass = SubsystemClass;

		const TArray<USubsystem*>& Array = GetSubsystemArrayInternal(SubsystemBaseClass);
		const TArray<TSubsystemClass*>* SpecificArray = reinterpret_cast<const TArray<TSubsystemClass*>*>(&Array);
		return *SpecificArray;
	}

public:

	/** Construct a FSubsystemCollection, pass in the owning object almost certainly (this). */
	FObjectSubsystemCollection()
		: FSubsystemCollectionBase(TBaseType::StaticClass())
	{
	}
};
<|MERGE_RESOLUTION|>--- conflicted
+++ resolved
@@ -11,11 +11,7 @@
 
 DECLARE_LOG_CATEGORY_EXTERN(LogSubsystemCollection, Log, All);
 
-<<<<<<< HEAD
-class ENGINE_API FSubsystemCollectionBase : public FGCObject
-=======
 class ENGINE_API FSubsystemCollectionBase
->>>>>>> d731a049
 {
 public:
 	/** Initialize the collection of systems, systems will be created and initialized */
@@ -53,21 +49,8 @@
 	 */
 	static void DeactivateExternalSubsystem(UClass* SubsystemClass);
 
-<<<<<<< HEAD
-	/** Registers and adds instances of the specified Subsystem class to all existing SubsystemCollections of the correct type.
-	 *  Should be used by specific subsystems in plug ins when plugin is activated.
-	 */
-	static void ActivateExternalSubsystem(UClass* SubsystemClass);
-
-	/** Unregisters and removed instances of the specified Subsystem class from all existing SubsystemCollections of the correct type.
-	 *  Should be used by specific subsystems in plug ins when plugin is deactivated.
-	 */
-	static void DeactivateExternalSubsystem(UClass* SubsystemClass);
-
-=======
 	/** Collect references held by this collection */
 	void AddReferencedObjects(UObject* Referencer, FReferenceCollector& Collector);
->>>>>>> d731a049
 protected:
 	/** protected constructor - for use by the template only(FSubsystemCollection<TBaseType>) */
 	FSubsystemCollectionBase(UClass* InBaseType);
