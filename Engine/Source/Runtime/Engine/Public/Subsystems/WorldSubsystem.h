--- conflicted
+++ resolved
@@ -20,12 +20,6 @@
 	UWorldSubsystem();
 
 	virtual UWorld* GetWorld() const override final;
-<<<<<<< HEAD
-	virtual bool ShouldCreateSubsystem(UObject* Outer) const override;
-
-protected:
-	virtual bool DoesSupportWorldType(EWorldType::Type WorldType) const;
-=======
 
 	/**
 	 * Returns a reference to the UWorld this subsystem is contained within.
@@ -49,19 +43,12 @@
 
 protected:
 	virtual bool DoesSupportWorldType(const EWorldType::Type WorldType) const;
->>>>>>> 6bbb88c8
 };
 
 /**
  * UTickableWorldSubsystem
  * Base class for auto instanced and initialized systems that share the lifetime of a UWorld and are ticking along with it
-<<<<<<< HEAD
-
  */
-
-=======
- */
->>>>>>> 6bbb88c8
 UCLASS(Abstract)
 class ENGINE_API UTickableWorldSubsystem : public UWorldSubsystem, public FTickableGameObject
 {
