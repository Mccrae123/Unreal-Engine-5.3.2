--- conflicted
+++ resolved
@@ -11,13 +11,8 @@
  * UWorldSubsystem
  * Base class for auto instanced and initialized systems that share the lifetime of a UWorld
  */
-<<<<<<< HEAD
-UCLASS(Abstract)
-class ENGINE_API UWorldSubsystem : public USubsystem
-=======
 UCLASS(Abstract, MinimalAPI)
 class UWorldSubsystem : public USubsystem
->>>>>>> 4af6daef
 {
 	GENERATED_BODY()
 
@@ -32,19 +27,7 @@
 	 */
 	ENGINE_API UWorld& GetWorldRef() const;
 
-<<<<<<< HEAD
-	virtual UWorld* GetWorld() const override final;
-
-	/**
-	 * Returns a reference to the UWorld this subsystem is contained within.
-	 * @note This should not be called on default object since the method assumes a valid outer world.
-	 */
-	UWorld& GetWorldRef() const;
-
-	virtual bool ShouldCreateSubsystem(UObject* Outer) const override;
-=======
 	ENGINE_API virtual bool ShouldCreateSubsystem(UObject* Outer) const override;
->>>>>>> 4af6daef
 
 	/** Called once all UWorldSubsystems have been initialized */
 	virtual void PostInitialize() {}
@@ -59,24 +42,15 @@
 	virtual void UpdateStreamingState() {}
 
 protected:
-<<<<<<< HEAD
-	virtual bool DoesSupportWorldType(const EWorldType::Type WorldType) const;
-=======
 	ENGINE_API virtual bool DoesSupportWorldType(const EWorldType::Type WorldType) const;
->>>>>>> 4af6daef
 };
 
 /**
  * UTickableWorldSubsystem
  * Base class for auto instanced and initialized systems that share the lifetime of a UWorld and are ticking along with it
  */
-<<<<<<< HEAD
-UCLASS(Abstract)
-class ENGINE_API UTickableWorldSubsystem : public UWorldSubsystem, public FTickableGameObject
-=======
 UCLASS(Abstract, MinimalAPI)
 class UTickableWorldSubsystem : public UWorldSubsystem, public FTickableGameObject
->>>>>>> 4af6daef
 {
 	GENERATED_BODY()
 
