// Copyright Epic Games, Inc. All Rights Reserved.

#pragma once

#include "CoreMinimal.h"
#include "UObject/ObjectMacros.h"
#include "UObject/WeakObjectPtr.h"
#include "BoneIndices.h"
#include "ReferenceSkeleton.h"
#include "Animation/AnimTypes.h"
#include "BoneContainer.generated.h"

class USkeletalMesh;
class USkeleton;
class USkeletalMesh;
struct FBoneContainer;
struct FSkeletonRemapping;
struct FBlendedCurve;

/** Struct used to store per-component ref pose override */
struct FSkelMeshRefPoseOverride
{
	/** Inverse of (component space) ref pose matrices  */
	TArray<FMatrix44f> RefBasesInvMatrix;
	/** Per bone transforms (local space) for new ref pose */
	TArray<FTransform> RefBonePoses;
};

/** in the future if we need more bools, please convert to bitfield 
 * These are not saved in asset but per skeleton. 
 */
USTRUCT()
struct ENGINE_API FAnimCurveType
{
	GENERATED_USTRUCT_BODY()

	bool bMaterial;
	bool bMorphtarget;

	FAnimCurveType(bool bInMorphtarget = false, bool bInMaterial = false)
		: bMaterial(bInMaterial)
		, bMorphtarget(bInMorphtarget)
	{
	}
};

/**
* This is a native transient structure. Used to store virtual bone mappings for compact poses
**/
struct FVirtualBoneCompactPoseData
{
	/** Index of this virtual bone */
	FCompactPoseBoneIndex VBIndex;
	/** Index of source bone */
	FCompactPoseBoneIndex SourceIndex;
	/** Index of target bone */
	FCompactPoseBoneIndex TargetIndex;

	FVirtualBoneCompactPoseData(FCompactPoseBoneIndex InVBIndex, FCompactPoseBoneIndex InSourceIndex, FCompactPoseBoneIndex InTargetIndex)
		: VBIndex(InVBIndex)
		, SourceIndex(InSourceIndex)
		, TargetIndex(InTargetIndex)
	{}
};

/**
 * This is curve evaluation options for bone container
 */
struct FCurveEvaluationOption
{
	bool bAllowCurveEvaluation;
	const TArray<FName>* DisallowedList;
	int32 LODIndex;
	
	FCurveEvaluationOption(bool bInAllowCurveEvaluation = true, const TArray<FName>* InDisallowedList = nullptr, int32 InLODIndex = 0)
		: bAllowCurveEvaluation(bInAllowCurveEvaluation)
		, DisallowedList(InDisallowedList)
		, LODIndex(InLODIndex)
	{
	}
};

/** Stores cached data for Orient and Scale bone translation retargeting */
struct FOrientAndScaleRetargetingCachedData
{
	FQuat TranslationDeltaOrient;
	float TranslationScale;
	FVector SourceTranslation;
	FVector TargetTranslation;

	FOrientAndScaleRetargetingCachedData
	(
		const FQuat& InTranslationDeltaOrient, 
		const float InTranslationScale, 
		const FVector& InSourceTranslation,
		const FVector& InTargetTranslation
	)
		: TranslationDeltaOrient(InTranslationDeltaOrient)
		, TranslationScale(InTranslationScale)
		, SourceTranslation(InSourceTranslation)
		, TargetTranslation(InTargetTranslation)
	{
	}
};

/**
 * An array of cached curve remappings. This is used to remap curves between skeletons.
 * It is used in the FBoneContainer and is generated using a lazy approach. 
 */
struct FCachedSkeletonCurveMapping
{
	TArray<SmartName::UID_Type>	UIDToArrayIndices; /** The mapping table used for mapping curves. This is indexed by UID and returns the curve index, or MAX_uint16 in case its not used. */
	bool bIsDirty = true; /** Specifies whether we need to rebuild this cached data or not. */
};

/**
 * A scoped curve remapping.
 * This object is used in a RAII pattern. It initializes the curve remapping on the provided curve.
 * When the object gets destructed it will automatically revert the remapping on the curve object.
 * 
 * Usage would be something like this:
 * \code{.cpp}
 * FSkeletonRemapping* Mapping = TargetSkeleton->GetSkeletonRemapping(SourceSkeleton);
 * if (Mapping)
 * {
 *		FSkeletonRemappingCurve Context(BlendedCurve, RequiredBones, Mapping);
 *		EvaluateCurveData(BlendedCurve);
 * }
 * \endcode
 * 
 * @param InCurve The curve object that will be used during sampling of the animation data. We will modify its UIDToArrayIndexLUT member to point to a remapped version.
 * @param InBoneContainer The bone container that we're using. This stores the remappings.
 * @param InSkeletonMapping The skeleton mapping to use. This can be requested with USkeleton::GetSkeletonRemapping(SourceSkeleton).
 */
struct FSkeletonRemappingCurve
{
public:
	FSkeletonRemappingCurve() = delete;
	FSkeletonRemappingCurve(const FSkeletonRemappingCurve&) = delete;
	FSkeletonRemappingCurve(FSkeletonRemappingCurve&&) = delete;
	FSkeletonRemappingCurve(FBlendedCurve& InCurve, FBoneContainer& InBoneContainer, const FSkeletonRemapping* InSkeletonMapping);
	FSkeletonRemappingCurve(FBlendedCurve& InCurve, FBoneContainer& InBoneContainer, const USkeleton* SourceSkeleton);
	~FSkeletonRemappingCurve();

	FSkeletonRemappingCurve& operator = (const FSkeletonRemappingCurve&) = delete;
	FSkeletonRemappingCurve& operator = (FSkeletonRemappingCurve&&) = delete;

	FBlendedCurve& GetCurve() { return Curve;  }
	const FBlendedCurve& GetCurve() const { return Curve; }

private:
	FBlendedCurve& Curve;
	FBoneContainer& BoneContainer;
	bool bIsRemapping = false;
};


/** Retargeting cached data for a specific Retarget Source */
struct FRetargetSourceCachedData
{
	/** Orient and Scale cached data. */
	TArray<FOrientAndScaleRetargetingCachedData> OrientAndScaleData;

	/** LUT from CompactPoseIndex to OrientAndScaleIndex */
	TArray<int32> CompactPoseIndexToOrientAndScaleIndex;
};

/** Iterator for compact pose indices */
struct FCompactPoseBoneIndexIterator
{
	int32 Index;

	FCompactPoseBoneIndexIterator(int32 InIndex) : Index(InIndex) {}

	FCompactPoseBoneIndexIterator& operator++() { ++Index; return (*this); }
	bool operator==(FCompactPoseBoneIndexIterator& Rhs) { return Index == Rhs.Index; }
	bool operator!=(FCompactPoseBoneIndexIterator& Rhs) { return Index != Rhs.Index; }
	FCompactPoseBoneIndex operator*() const { return FCompactPoseBoneIndex(Index); }
};

/** Reverse iterator for compact pose indices */
struct FCompactPoseBoneIndexReverseIterator
{
	int32 Index;

	FCompactPoseBoneIndexReverseIterator(int32 InIndex) : Index(InIndex) {}

	FCompactPoseBoneIndexReverseIterator& operator++() { --Index; return (*this); }
	bool operator==(FCompactPoseBoneIndexReverseIterator& Rhs) { return Index == Rhs.Index; }
	bool operator!=(FCompactPoseBoneIndexReverseIterator& Rhs) { return Index != Rhs.Index; }
	FCompactPoseBoneIndex operator*() const { return FCompactPoseBoneIndex(Index); }
};

/**
* This is a native transient structure.
* Contains:
* - BoneIndicesArray: Array of RequiredBoneIndices for Current Asset. In increasing order. Mapping to current Array of Transforms (Pose).
* - BoneSwitchArray: Size of current Skeleton. true if Bone is contained in RequiredBones array, false otherwise.
**/
struct ENGINE_API FBoneContainer
{
private:
	/** Array of RequiredBonesIndices. In increasing order. */
	TArray<FBoneIndexType>	BoneIndicesArray;
	/** Array sized by Current RefPose. true if Bone is contained in RequiredBones array, false otherwise. */
	TBitArray<>				BoneSwitchArray;

	/** Asset BoneIndicesArray was made for. Typically a SkeletalMesh. */
	TWeakObjectPtr<UObject>	Asset;
	/** If Asset is a SkeletalMesh, this will be a pointer to it. Can be NULL if Asset is a USkeleton. */
	TWeakObjectPtr<USkeletalMesh> AssetSkeletalMesh;
	/** If Asset is a Skeleton that will be it. If Asset is a SkeletalMesh, that will be its Skeleton. */
	TWeakObjectPtr<USkeleton> AssetSkeleton;

	/** Pointer to RefSkeleton of Asset. */
	const FReferenceSkeleton* RefSkeleton;

	/** Mapping table between Skeleton Bone Indices and Pose Bone Indices. */
	TArray<int32> SkeletonToPoseBoneIndexArray;

	/** Mapping table between Pose Bone Indices and Skeleton Bone Indices. */
	TArray<int32> PoseToSkeletonBoneIndexArray;

	// Look up from skeleton to compact pose format
	TArray<int32> CompactPoseToSkeletonIndex;

	// Look up from compact pose format to skeleton
	TArray<FCompactPoseBoneIndex> SkeletonToCompactPose;

	// Compact pose format of Parent Bones (to save us converting to mesh space and back)
	TArray<FCompactPoseBoneIndex> CompactPoseParentBones;

	// Array of cached virtual bone data so that animations running from raw data can generate them.
	TArray<FVirtualBoneCompactPoseData> VirtualBoneCompactPoseData;

	/** Look up table of UID to array index UIDToArrayIndexLUT[InUID] = ArrayIndex of order. If MAX_uint16, it is invalid.*/
	TArray<uint16> UIDToArrayIndexLUT;

	/** Number of valid entries in UIDToArrayIndexLUT. I.e. a count of entries whose value does not equal to  MAX_uint16. */
	int32 UIDToArrayIndexLUTValidCount;
<<<<<<< HEAD

	/** Look up table of UID to Name UIDToNameLUT[InUID] = Name of curve. If NAME_None, it is invalid.*/
	TArray<FName> UIDToNameLUT;
=======
>>>>>>> 6bbb88c8

	TSharedPtr<FSkelMeshRefPoseOverride> RefPoseOverride;
	
	// The serial number of this bone container. This is incremented each time the container is regenerated and can
	// be used to track whether to cache bone data. If this value is zero then the bone container is considered invalid
	// as it has never been regenerated.
	uint16 SerialNumber;

	/** For debugging. */
#if DO_CHECK
	/** The LOD that we calculated required bones when regenerated */
	int32 CalculatedForLOD;
#endif
	/** Disable Retargeting. Extract animation, but do not retarget it. */
	bool bDisableRetargeting;
	/** Disable animation compression, use RAW data instead. */
	bool bUseRAWData;
	/** Use Source Data that is imported that are not compressed. */
	bool bUseSourceData;
	
public:

	FBoneContainer();

	FBoneContainer(const TArray<FBoneIndexType>& InRequiredBoneIndexArray, const FCurveEvaluationOption& CurveEvalOption, UObject& InAsset);

	/** Initialize BoneContainer to a new Asset, RequiredBonesArray and RefPoseArray. */
	void InitializeTo(const TArray<FBoneIndexType>& InRequiredBoneIndexArray, const FCurveEvaluationOption& CurveEvalOption, UObject& InAsset);

	/** Returns true if FBoneContainer is Valid. Needs an Asset, a RefPoseArray, and a RequiredBonesArray. */
	const bool IsValid() const
	{
		return (Asset.IsValid() && (RefSkeleton != NULL) && (BoneIndicesArray.Num() > 0));
	}

	/** Get Asset this BoneContainer was made for. Typically a SkeletalMesh, but could also be a USkeleton. */
	UObject* GetAsset() const
	{
		return Asset.Get();
	}

	/** Get SkeletalMesh Asset this BoneContainer was made for. Could be NULL if Asset is a Skeleton. */
	USkeletalMesh* GetSkeletalMeshAsset() const
	{
		return AssetSkeletalMesh.Get();
	}

	/** Get Skeleton Asset. Could either be the SkeletalMesh's Skeleton, or the Skeleton this BoneContainer was made for. Is non NULL is BoneContainer is valid. */
	USkeleton* GetSkeletonAsset() const
	{
		return AssetSkeleton.Get();
	}

	/** Disable Retargeting for debugging. */
	void SetDisableRetargeting(bool InbDisableRetargeting)
	{
		bDisableRetargeting = InbDisableRetargeting;
	}

	/** True if retargeting is disabled for debugging. */
	bool GetDisableRetargeting() const
	{
		return bDisableRetargeting;
	}

	/** Ignore compressed data and use RAW data instead, for debugging. */
	void SetUseRAWData(bool InbUseRAWData)
	{
		bUseRAWData = InbUseRAWData;
	}

	/** True if we're requesting RAW data instead of compressed data. For debugging. */
	bool ShouldUseRawData() const
	{
		return bUseRAWData;
	}

	/** use Source data instead.*/
	void SetUseSourceData(bool InbUseSourceData)
	{
		bUseSourceData = InbUseSourceData;
	}

	/** True if we're requesting Source data instead of RawAnimationData. For debugging. */
	bool ShouldUseSourceData() const
	{
		return bUseSourceData;
	}

	/**
	 * Returns array of the size of compact pose, mapping to mesh pose index
	 * returns Required Bone Indices Array
	 */
	const TArray<FBoneIndexType>& GetBoneIndicesArray() const
	{
		return BoneIndicesArray;
	}

	/**
	* returns virutal bone cached data
	*/
	const TArray<FVirtualBoneCompactPoseData>& GetVirtualBoneCompactPoseData() const { return VirtualBoneCompactPoseData; }

	/**
	* returns Bone Switch Array. BitMask for RequiredBoneIndex array.
	*/
	const TBitArray<>& GetBoneSwitchArray() const
	{
		return BoneSwitchArray;
	}

	/** Pointer to RefPoseArray for current Asset. */
	const TArray<FTransform>& GetRefPoseArray() const
	{
		return RefSkeleton->GetRefBonePose();
	}

	const TArray<FCompactPoseBoneIndex>& GetCompactPoseParentBoneArray() const
	{
		return CompactPoseParentBones;
	}

	// Fill the supplied buffer with the compact pose reference pose
	template<typename ArrayType>
	void FillWithCompactRefPose(ArrayType& OutTransforms) const
	{
		const int32 CompactPoseBoneCount = GetCompactPoseNumBones();
		OutTransforms.Reset(CompactPoseBoneCount);
		if (RefPoseOverride.IsValid())
		{
			OutTransforms.Append(RefPoseOverride->RefBonePoses);
		}
		else
		{
			OutTransforms.SetNumUninitialized(CompactPoseBoneCount);
			const TArray<FTransform>& RefPoseTransforms = RefSkeleton->GetRefBonePose();
			for (int32 CompactBoneIndex = 0; CompactBoneIndex < CompactPoseBoneCount; ++CompactBoneIndex)
			{
				OutTransforms[CompactBoneIndex] = RefPoseTransforms[BoneIndicesArray[CompactBoneIndex]];
			}
		}
	}
	
	const FTransform& GetRefPoseTransform(const FCompactPoseBoneIndex& BoneIndex) const
	{
		if (RefPoseOverride.IsValid())
		{
			return RefPoseOverride->RefBonePoses[BoneIndex.GetInt()];
		}
		else
		{
			return RefSkeleton->GetRefBonePose()[BoneIndicesArray[BoneIndex.GetInt()]];
		}
	}

	/** Override skeleton ref pose. */
	void SetRefPoseOverride(const TSharedPtr<FSkelMeshRefPoseOverride>& InRefPoseOverride)
	{
		if (InRefPoseOverride.Get() != RefPoseOverride.Get())
		{
			RefPoseOverride = InRefPoseOverride;
		}
	}

	/** Access to Asset's RefSkeleton. */
	const FReferenceSkeleton& GetReferenceSkeleton() const
	{
		return *RefSkeleton;
	}

	/** Number of Bones in RefPose for current asset. This is NOT the number of bones in RequiredBonesArray, but the TOTAL number of bones in the RefPose of the current Asset! */
	const int32 GetNumBones() const
	{
		return RefSkeleton->GetNum();
	}

	const int32 GetCompactPoseNumBones() const
	{
		return BoneIndicesArray.Num();
	}

	/** Get BoneIndex for BoneName for current Asset. */
	int32 GetPoseBoneIndexForBoneName(const FName& BoneName) const;

	/** Get ParentBoneIndex for current Asset. */
	int32 GetParentBoneIndex(const int32 BoneIndex) const;

	/** Get ParentBoneIndex for current Asset. */
	FCompactPoseBoneIndex GetParentBoneIndex(const FCompactPoseBoneIndex& BoneIndex) const;

	/** Get Depth between bones for current asset. */
	int32 GetDepthBetweenBones(const int32 BoneIndex, const int32 ParentBoneIndex) const;

	/** Returns true if bone is child of for current asset. */
	bool BoneIsChildOf(const int32 BoneIndex, const int32 ParentBoneIndex) const;

	/** Returns true if bone is child of for current asset. */
	bool BoneIsChildOf(const FCompactPoseBoneIndex& BoneIndex, const FCompactPoseBoneIndex& ParentBoneIndex) const;

	/** Get UID To Array look up table */
	TArray<uint16> const& GetUIDToArrayLookupTable() const
	{
		return UIDToArrayIndexLUT;
	}

	/** Returns the number of valid entries in the GetUIDToArrayLookupTable result array */
	int32 GetUIDToArrayIndexLookupTableValidCount() const
	{
		return UIDToArrayIndexLUTValidCount;
	}
<<<<<<< HEAD
	

	/** Get UID To Name look up table */
=======

	/** DEPRECATED: Get UID To Name look up table */
	UE_DEPRECATED(5.0, "GetUIDToNameLookupTable is deprecated, please access from the SmartNameMapping directly via GetSkeletonAsset()->GetSmartNameContainer(USkeleton::AnimCurveMappingName)")
>>>>>>> 6bbb88c8
	TArray<FName> const& GetUIDToNameLookupTable() const
	{
		static TArray<FName> Dummy;
		return Dummy;
	}

	/** DEPRECATED: Get UID To curve type look up table */
	UE_DEPRECATED(5.0, "GetUIDToCurveTypeLookupTable is deprecated, please access from the SmartNameMapping directly via GetSkeletonAsset()->GetSmartNameContainer(USkeleton::AnimCurveMappingName)")
	TArray<FAnimCurveType> const& GetUIDToCurveTypeLookupTable() const
	{
		static TArray<FAnimCurveType> Dummy;
		return Dummy;
	}

	
	/** Get the array that maps UIDs to array indexes. */
	TArray<SmartName::UID_Type> const& GetUIDToArrayLookupTableBackup() const
	{
		return UIDToArrayIndexLUTBackup;
	}

	/**
	* Serializes the bones
	*
	* @param Ar - The archive to serialize into.
	* @param Rect - The bone container to serialize.
	*
	* @return Reference to the Archive after serialization.
	*/
	friend FArchive& operator<<(FArchive& Ar, FBoneContainer& B)
	{
		Ar
			<< B.BoneIndicesArray
			<< B.BoneSwitchArray
			<< B.Asset
			<< B.AssetSkeletalMesh
			<< B.AssetSkeleton
			<< B.SkeletonToPoseBoneIndexArray
			<< B.PoseToSkeletonBoneIndexArray
			<< B.bDisableRetargeting
			<< B.bUseRAWData
			<< B.bUseSourceData
			;

		return Ar;
	}

	/**
	* Returns true of RequiredBonesArray contains this bone index.
	*/
	bool Contains(FBoneIndexType NewIndex) const
	{
		return BoneSwitchArray[NewIndex];
	}

	/** Const accessor to SkeletonToPoseBoneIndexArray. */
	UE_DEPRECATED(5.0, "Please use GetMeshPoseIndexFromSkeletonPoseIndex")
	TArray<int32> const & GetSkeletonToPoseBoneIndexArray() const
	{
		return SkeletonToPoseBoneIndexArray;
	}

	/** Const accessor to PoseToSkeletonBoneIndexArray. */
	UE_DEPRECATED(5.0, "Please use GetSkeletonPoseIndexFromMeshPoseIndex")
	TArray<int32> const & GetPoseToSkeletonBoneIndexArray() const
	{
		return PoseToSkeletonBoneIndexArray;
	}
	
	template<typename IterType>
	struct FRangedForSupport
	{
		const FBoneContainer& BoneContainer;

		FRangedForSupport(const FBoneContainer& InBoneContainer) : BoneContainer(InBoneContainer) {};
		
		IterType begin() { return BoneContainer.MakeBeginIter(); }
		IterType end() { return BoneContainer.MakeEndIter(); }
	};

	template<typename IterType>
	struct FRangedForReverseSupport
	{
		const FBoneContainer& BoneContainer;

		FRangedForReverseSupport(const FBoneContainer& InBoneContainer) : BoneContainer(InBoneContainer) {};

		IterType begin() { return BoneContainer.MakeBeginIterReverse(); }
		IterType end() { return BoneContainer.MakeEndIterReverse(); }
	};
	
	FORCEINLINE FRangedForSupport<FCompactPoseBoneIndexIterator> ForEachCompactPoseBoneIndex() const
	{
		return FRangedForSupport<FCompactPoseBoneIndexIterator>(*this);
	}
	FORCEINLINE FRangedForReverseSupport<FCompactPoseBoneIndexReverseIterator> ForEachCompactPoseBoneIndexReverse() const
	{
		return FRangedForReverseSupport<FCompactPoseBoneIndexReverseIterator>(*this);
	}
	FORCEINLINE FCompactPoseBoneIndexIterator MakeBeginIter() const
	{
		return FCompactPoseBoneIndexIterator(0);
	}
	FORCEINLINE FCompactPoseBoneIndexIterator MakeEndIter() const
	{
		return FCompactPoseBoneIndexIterator(GetCompactPoseNumBones());
	}
	FORCEINLINE FCompactPoseBoneIndexReverseIterator MakeBeginIterReverse() const
	{
		return FCompactPoseBoneIndexReverseIterator(GetCompactPoseNumBones() - 1);
	}
	FORCEINLINE FCompactPoseBoneIndexReverseIterator MakeEndIterReverse() const
	{
		return FCompactPoseBoneIndexReverseIterator(-1);
	}
	
	/** 
	 * Map skeleton bone index to mesh index
	 * @return	the mesh pose bone index for the specified skeleton pose bone index. Returns an invalid index if the mesh
	 *			does not include the specified skeleton bone.
	 */
	FMeshPoseBoneIndex GetMeshPoseIndexFromSkeletonPoseIndex(const FSkeletonPoseBoneIndex& SkeletonIndex) const
	{
		if (SkeletonToPoseBoneIndexArray.IsValidIndex(SkeletonIndex.GetInt()))
		{
			return FMeshPoseBoneIndex(SkeletonToPoseBoneIndexArray[SkeletonIndex.GetInt()]);
		}
		
		return FMeshPoseBoneIndex(INDEX_NONE);
	}

	/**
	 * Map mesh bone index to skeleton index
	 * @return	the skeleton pose bone index for the specified mesh pose bone index. Ensures and returns an invalid
	 *			index if the skeleton does not include the specified mesh bone.
	 */
	FSkeletonPoseBoneIndex GetSkeletonPoseIndexFromMeshPoseIndex(const FMeshPoseBoneIndex& MeshIndex) const
	{
		if (ensure(PoseToSkeletonBoneIndexArray.IsValidIndex(MeshIndex.GetInt())))
		{
			return FSkeletonPoseBoneIndex(PoseToSkeletonBoneIndexArray[MeshIndex.GetInt()]);
		}
		
		return FSkeletonPoseBoneIndex(INDEX_NONE);
	}

	// DEPRECATED - Ideally should use GetSkeletonPoseIndexFromCompactPoseIndex due to raw int32 here
	int32 GetSkeletonIndex(const FCompactPoseBoneIndex& BoneIndex) const
	{
		return CompactPoseToSkeletonIndex[BoneIndex.GetInt()];
	}

	/**
	 * Map compact bone index to skeleton index
	 * @return	the skeleton pose bone index for the specified compact pose bone index. Ensures and returns an invalid
	 *			index if the skeleton does not include the specified compact pose bone.
	 */	
	FSkeletonPoseBoneIndex GetSkeletonPoseIndexFromCompactPoseIndex(const FCompactPoseBoneIndex& BoneIndex) const
	{
		if (ensure(CompactPoseToSkeletonIndex.IsValidIndex(BoneIndex.GetInt())))
		{
			return FSkeletonPoseBoneIndex(CompactPoseToSkeletonIndex[BoneIndex.GetInt()]);
		}
		
		return FSkeletonPoseBoneIndex(INDEX_NONE);
	}

	// DEPRECATED - Ideally should use GetCompactPoseIndexFromSkeletonPoseIndex due to raw int32 here
	FCompactPoseBoneIndex GetCompactPoseIndexFromSkeletonIndex(const int32 SkeletonIndex) const
	{
		if (ensure(SkeletonToCompactPose.IsValidIndex(SkeletonIndex)))
		{
			return SkeletonToCompactPose[SkeletonIndex];
		}

		return FCompactPoseBoneIndex(INDEX_NONE);
<<<<<<< HEAD
=======
	}

	/** 
	 * Map skeleton bone index to compact pose index
	 * @return	the compact pose bone index for the specified skeleton pose bone index. Returns an invalid index if the
	 *			compact pose does not include the specified skeleton bone.
	 */	
	FCompactPoseBoneIndex GetCompactPoseIndexFromSkeletonPoseIndex(const FSkeletonPoseBoneIndex& SkeletonIndex) const
	{
		if (SkeletonToCompactPose.IsValidIndex(SkeletonIndex.GetInt()))
		{
			return SkeletonToCompactPose[SkeletonIndex.GetInt()];
		}

		return FCompactPoseBoneIndex(INDEX_NONE);
>>>>>>> 6bbb88c8
	}

	FMeshPoseBoneIndex MakeMeshPoseIndex(const FCompactPoseBoneIndex& BoneIndex) const
	{
		return FMeshPoseBoneIndex(GetBoneIndicesArray()[BoneIndex.GetInt()]);
	}

	FCompactPoseBoneIndex MakeCompactPoseIndex(const FMeshPoseBoneIndex& BoneIndex) const
	{
		return FCompactPoseBoneIndex(GetBoneIndicesArray().IndexOfByKey(BoneIndex.GetInt()));
	}

	/** Cache required Anim Curve Uids */
	void CacheRequiredAnimCurveUids(const FCurveEvaluationOption& CurveEvalOption);

	const FRetargetSourceCachedData& GetRetargetSourceCachedData(const FName& InRetargetSource) const;
	const FRetargetSourceCachedData& GetRetargetSourceCachedData(const FName& InSourceName, const TArray<FTransform>& InRetargetTransforms) const;

#if DO_CHECK
	/** Get the LOD that we calculated required bones when regenerated */
	int32 GetCalculatedForLOD() const { return CalculatedForLOD; }
#endif
	
<<<<<<< HEAD
=======
	// Curve remapping
	const FCachedSkeletonCurveMapping& GetOrCreateCachedCurveMapping(const FSkeletonRemapping* SkeletonRemapping);
	void MarkAllCachedCurveMappingsDirty();

	// Get the serial number of this bone container. @see SerialNumber
	uint16 GetSerialNumber() const { return SerialNumber; }
	
>>>>>>> 6bbb88c8
private:
	/** The map of cached curve mapping indexes, which is used for skeleton remapping. The key of this table is the source skeleton of the asset we are sampling curve values from. */
	mutable TMap<USkeleton*, FCachedSkeletonCurveMapping> CachedCurveMappingTable;

	/** The backup of the original UIDToArrayIndexLUT array. This is needed for skeleton remapping curves, as we have to modify this array and later need to restore it again. */
	TArray<SmartName::UID_Type> UIDToArrayIndexLUTBackup;

	/** 
	 * Runtime cached data for retargeting from a specific RetargetSource to this current SkelMesh LOD.
	 * @todo: We could also cache this once per skelmesh per lod, rather than creating it at runtime for each skelmesh instance.
	 */
	mutable TMap<FName, FRetargetSourceCachedData> RetargetSourceCachedDataLUT;

	/** Initialize FBoneContainer. */
	void Initialize(const FCurveEvaluationOption& CurveEvalOption);

	/** Cache remapping data if current Asset is a SkeletalMesh, with all compatible Skeletons. */
	void RemapFromSkelMesh(USkeletalMesh const & SourceSkeletalMesh, USkeleton& TargetSkeleton);

	/** Cache remapping data if current Asset is a Skeleton, with all compatible Skeletons. */
	void RemapFromSkeleton(USkeleton const & SourceSkeleton);

	// Regenerate the serial number after internal data is updated
	void RegenerateSerialNumber();
};


USTRUCT()
struct FBoneReference
{
	GENERATED_USTRUCT_BODY()

	/** Name of bone to control. This is the main bone chain to modify from. **/
	UPROPERTY(EditAnywhere, Category = BoneReference)
	FName BoneName;

	/** Cached bone index for run time - right now bone index of skeleton **/
	int32 BoneIndex:31;

	/** Change this to Bitfield if we have more than one bool 
	 * This specifies whether or not this indices is mesh or skeleton
	 */
	uint32 bUseSkeletonIndex:1;

	FCompactPoseBoneIndex CachedCompactPoseIndex;

	FBoneReference()
		: BoneName(NAME_None)
		, BoneIndex(INDEX_NONE)
		, bUseSkeletonIndex(false)
		, CachedCompactPoseIndex(INDEX_NONE)
	{
	}

	FBoneReference(const FName& InBoneName)
		: BoneName(InBoneName)
		, BoneIndex(INDEX_NONE)
		, bUseSkeletonIndex(false)
		, CachedCompactPoseIndex(INDEX_NONE)
	{
	}

	bool operator==(const FBoneReference& Other) const
	{
		return BoneName == Other.BoneName;
	}

	bool operator!=(const FBoneReference& Other) const
	{
		return BoneName != Other.BoneName;
	}

	/** Initialize Bone Reference, return TRUE if success, otherwise, return false **/
	ENGINE_API bool Initialize(const FBoneContainer& RequiredBones);

	// only used by blendspace 'PerBoneBlend'. This is skeleton indices since the input is skeleton
	// @note, if you use this function, it won't work with GetCompactPoseIndex, GetMeshPoseIndex;
	// it triggers ensure in those functions
	ENGINE_API bool Initialize(const USkeleton* Skeleton);


	/** return true if it has valid set up */
	bool HasValidSetup() const
	{
		return (BoneIndex != INDEX_NONE);
	}

	/** return true if has valid index, and required bones contain it **/
	ENGINE_API bool IsValidToEvaluate(const FBoneContainer& RequiredBones) const;
	/** return true if has valid compact index. This will return invalid if you're using skeleton index */
	ENGINE_API bool IsValidToEvaluate() const
	{
		return (!bUseSkeletonIndex && CachedCompactPoseIndex != INDEX_NONE);
	}

	void InvalidateCachedBoneIndex()
	{
		BoneIndex = INDEX_NONE;
		CachedCompactPoseIndex = FCompactPoseBoneIndex(INDEX_NONE);
	}

	FSkeletonPoseBoneIndex GetSkeletonPoseIndex(const FBoneContainer& RequiredBones) const
	{ 
		// accessing array with invalid index would cause crash, so we have to check here
		if (BoneIndex != INDEX_NONE)
		{
			if (bUseSkeletonIndex)
			{
				return FSkeletonPoseBoneIndex(BoneIndex);
			}
			else
			{
				return RequiredBones.GetSkeletonPoseIndexFromMeshPoseIndex(FMeshPoseBoneIndex(BoneIndex));
			}
		}

		return FSkeletonPoseBoneIndex(INDEX_NONE);
	}
	
	FMeshPoseBoneIndex GetMeshPoseIndex(const FBoneContainer& RequiredBones) const
	{ 
		// accessing array with invalid index would cause crash, so we have to check here
		if (BoneIndex != INDEX_NONE)
		{
			if (bUseSkeletonIndex)
			{
				return RequiredBones.GetMeshPoseIndexFromSkeletonPoseIndex(FSkeletonPoseBoneIndex(BoneIndex));
			}
			else
			{
				return FMeshPoseBoneIndex(BoneIndex);
			}
		}

		return FMeshPoseBoneIndex(INDEX_NONE);
	}

	FCompactPoseBoneIndex GetCompactPoseIndex(const FBoneContainer& RequiredBones) const 
	{ 
		if (bUseSkeletonIndex)
		{
			//If we were initialized with a skeleton we wont have a cached index.
			if (BoneIndex != INDEX_NONE)
			{
				// accessing array with invalid index would cause crash, so we have to check here
				return RequiredBones.GetCompactPoseIndexFromSkeletonPoseIndex(FSkeletonPoseBoneIndex(BoneIndex));
			}
			return FCompactPoseBoneIndex(INDEX_NONE);
		}
		
		return CachedCompactPoseIndex;
	}

	// need this because of BoneReference being used in CurveMetaData and that is in SmartName
	friend FArchive& operator<<(FArchive& Ar, FBoneReference& B)
	{
		Ar << B.BoneName;
		return Ar;
	}

	bool Serialize(FArchive& Ar)
	{
		Ar << *this;
		return true;
	}
};<|MERGE_RESOLUTION|>--- conflicted
+++ resolved
@@ -238,12 +238,6 @@
 
 	/** Number of valid entries in UIDToArrayIndexLUT. I.e. a count of entries whose value does not equal to  MAX_uint16. */
 	int32 UIDToArrayIndexLUTValidCount;
-<<<<<<< HEAD
-
-	/** Look up table of UID to Name UIDToNameLUT[InUID] = Name of curve. If NAME_None, it is invalid.*/
-	TArray<FName> UIDToNameLUT;
-=======
->>>>>>> 6bbb88c8
 
 	TSharedPtr<FSkelMeshRefPoseOverride> RefPoseOverride;
 	
@@ -454,15 +448,9 @@
 	{
 		return UIDToArrayIndexLUTValidCount;
 	}
-<<<<<<< HEAD
-	
-
-	/** Get UID To Name look up table */
-=======
 
 	/** DEPRECATED: Get UID To Name look up table */
 	UE_DEPRECATED(5.0, "GetUIDToNameLookupTable is deprecated, please access from the SmartNameMapping directly via GetSkeletonAsset()->GetSmartNameContainer(USkeleton::AnimCurveMappingName)")
->>>>>>> 6bbb88c8
 	TArray<FName> const& GetUIDToNameLookupTable() const
 	{
 		static TArray<FName> Dummy;
@@ -639,8 +627,6 @@
 		}
 
 		return FCompactPoseBoneIndex(INDEX_NONE);
-<<<<<<< HEAD
-=======
 	}
 
 	/** 
@@ -656,7 +642,6 @@
 		}
 
 		return FCompactPoseBoneIndex(INDEX_NONE);
->>>>>>> 6bbb88c8
 	}
 
 	FMeshPoseBoneIndex MakeMeshPoseIndex(const FCompactPoseBoneIndex& BoneIndex) const
@@ -680,8 +665,6 @@
 	int32 GetCalculatedForLOD() const { return CalculatedForLOD; }
 #endif
 	
-<<<<<<< HEAD
-=======
 	// Curve remapping
 	const FCachedSkeletonCurveMapping& GetOrCreateCachedCurveMapping(const FSkeletonRemapping* SkeletonRemapping);
 	void MarkAllCachedCurveMappingsDirty();
@@ -689,7 +672,6 @@
 	// Get the serial number of this bone container. @see SerialNumber
 	uint16 GetSerialNumber() const { return SerialNumber; }
 	
->>>>>>> 6bbb88c8
 private:
 	/** The map of cached curve mapping indexes, which is used for skeleton remapping. The key of this table is the source skeleton of the asset we are sampling curve values from. */
 	mutable TMap<USkeleton*, FCachedSkeletonCurveMapping> CachedCurveMappingTable;
