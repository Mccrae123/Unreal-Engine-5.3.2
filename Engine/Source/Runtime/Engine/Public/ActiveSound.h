--- conflicted
+++ resolved
@@ -686,12 +686,9 @@
 	/** Whether or not the active sound is stopping. */
 	bool IsStopping() const { return bIsStopping; }
 
-<<<<<<< HEAD
-=======
 	/** Find the active modulation settings */
 	USoundModulationPluginSourceSettingsBase* FindModulationSettings() const;
 
->>>>>>> 9ba46998
 	/** Called when an active sound has been stopped but needs to update it's stopping sounds. Returns true when stopping sources have finished stopping. */
 	bool UpdateStoppingSources(uint64 CurrentTick, bool bEnsureStopped);
 
