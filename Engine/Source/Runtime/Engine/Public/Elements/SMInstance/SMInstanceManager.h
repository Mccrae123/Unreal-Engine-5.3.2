--- conflicted
+++ resolved
@@ -15,13 +15,8 @@
  * This exists so that actors that directly manage instances can inject custom logic around the manipulation of the underlying ISM component.
  * @note The static mesh instances given to this API must be valid and belong to this instance manager. The instance manager implementation is free to assert or crash if that contract is broken.
  */
-<<<<<<< HEAD
-UINTERFACE()
-class ENGINE_API USMInstanceManager : public UInterface
-=======
 UINTERFACE(MinimalAPI)
 class USMInstanceManager : public UInterface
->>>>>>> 4af6daef
 {
 	GENERATED_BODY()
 };
@@ -150,13 +145,8 @@
  * This exists so that actors that indirectly manage instances can provide the correct underlying manager for the specific ISM component and instance.
  * @note The static mesh instances given to this API must be valid. The instance manager provider implementation is free to assert or crash if that contract is broken.
  */
-<<<<<<< HEAD
-UINTERFACE()
-class ENGINE_API USMInstanceManagerProvider : public UInterface
-=======
 UINTERFACE(MinimalAPI)
 class USMInstanceManagerProvider : public UInterface
->>>>>>> 4af6daef
 {
 	GENERATED_BODY()
 };
