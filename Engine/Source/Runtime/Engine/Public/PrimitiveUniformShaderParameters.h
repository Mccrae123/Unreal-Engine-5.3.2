// Copyright Epic Games, Inc. All Rights Reserved.

#pragma once

#include "CoreMinimal.h"
#include "Misc/LargeWorldRenderPosition.h"
#include "Engine/EngineTypes.h"
#include "SceneTypes.h"
#include "RenderResource.h"
#include "ShaderParameters.h"
#include "UniformBuffer.h"
#include "InstanceUniformShaderParameters.h"
#include "LightmapUniformShaderParameters.h"
#include "UnifiedBuffer.h"
#include "Containers/StaticArray.h"
#include "NaniteDefinitions.h"
#include "UnrealEngine.h"

/** 
 * The uniform shader parameters associated with a primitive. 
 * Note: Must match FPrimitiveSceneData in shaders.
 * Note 2: Try to keep this 16 byte aligned. i.e |Matrix4x4|Vector3,float|Vector3,float|Vector4|  _NOT_  |Vector3,(waste padding)|Vector3,(waste padding)|Vector3. Or at least mark out padding if it can't be avoided.
 */
BEGIN_GLOBAL_SHADER_PARAMETER_STRUCT(FPrimitiveUniformShaderParameters,ENGINE_API)
	SHADER_PARAMETER(uint32,		Flags)
	SHADER_PARAMETER(uint32,		InstanceSceneDataOffset)
	SHADER_PARAMETER(uint32,		NumInstanceSceneDataEntries)
	SHADER_PARAMETER(int32,			SingleCaptureIndex)										// Should default to 0 if no reflection captures are provided, as there will be a default black (0,0,0,0) cubemap in that slot
	SHADER_PARAMETER(FVector3f,		TilePosition)
	SHADER_PARAMETER(uint32,		PrimitiveComponentId)									// TODO: Refactor to use PersistentPrimitiveIndex, ENGINE USE ONLY - will be removed
	SHADER_PARAMETER(FMatrix44f,	LocalToRelativeWorld)									// Always needed
	SHADER_PARAMETER(FMatrix44f,	RelativeWorldToLocal)									// Rarely needed
	SHADER_PARAMETER(FMatrix44f,	PreviousLocalToRelativeWorld)							// Used to calculate velocity
	SHADER_PARAMETER(FMatrix44f,	PreviousRelativeWorldToLocal)							// Rarely used when calculating velocity, if material uses vertex offset along with world->local transform
	SHADER_PARAMETER_EX(FVector3f,	InvNonUniformScale,  EShaderPrecisionModifier::Half)	// Often needed
	SHADER_PARAMETER(float,			ObjectBoundsX)											// Only needed for editor/development
	SHADER_PARAMETER(FVector4f,		ObjectRelativeWorldPositionAndRadius)					// Needed by some materials
	SHADER_PARAMETER(FVector3f,		ActorRelativeWorldPosition)
	SHADER_PARAMETER(uint32,		LightmapUVIndex)										// Only needed if static lighting is enabled
	SHADER_PARAMETER_EX(FVector3f,	ObjectOrientation,   EShaderPrecisionModifier::Half)
	SHADER_PARAMETER(uint32,		LightmapDataIndex)										// Only needed if static lighting is enabled
	SHADER_PARAMETER_EX(FVector4f,	NonUniformScale,     EShaderPrecisionModifier::Half)
	SHADER_PARAMETER(FVector3f,		PreSkinnedLocalBoundsMin)								// Local space min bounds, pre-skinning
	SHADER_PARAMETER(uint32,		NaniteResourceID)
	SHADER_PARAMETER(FVector3f,		PreSkinnedLocalBoundsMax)								// Local space bounds, pre-skinning
	SHADER_PARAMETER(uint32,		NaniteHierarchyOffset)
	SHADER_PARAMETER(FVector3f,		LocalObjectBoundsMin)									// This is used in a custom material function (ObjectLocalBounds.uasset)
	SHADER_PARAMETER(float,			ObjectBoundsY)											// Only needed for editor/development
	SHADER_PARAMETER(FVector3f,		LocalObjectBoundsMax)									// This is used in a custom material function (ObjectLocalBounds.uasset)
	SHADER_PARAMETER(float,			ObjectBoundsZ)											// Only needed for editor/development
	SHADER_PARAMETER(FVector3f,		InstanceLocalBoundsCenter)
	SHADER_PARAMETER(uint32,		InstancePayloadDataOffset)
	SHADER_PARAMETER(FVector3f,		InstanceLocalBoundsExtent)
	SHADER_PARAMETER(uint32,		InstancePayloadDataStride)
	SHADER_PARAMETER(FVector3f,		WireframeColor)											// Only needed for editor/development
<<<<<<< HEAD
	SHADER_PARAMETER(uint32,		NaniteImposterIndex)
	SHADER_PARAMETER(FVector3f,		LevelColor)												// Only needed for editor/development
	SHADER_PARAMETER(int32,			PersistentPrimitiveIndex)
=======
	SHADER_PARAMETER(uint32,		PackedNaniteFlags)
	SHADER_PARAMETER(FVector3f,		LevelColor)												// Only needed for editor/development
	SHADER_PARAMETER(int32,			PersistentPrimitiveIndex)
	SHADER_PARAMETER(FVector2f,		InstanceDrawDistanceMinMaxSquared)
	SHADER_PARAMETER(float,			InstanceWPODisableDistanceSquared)
	SHADER_PARAMETER(uint32,		NaniteRayTracingDataOffset)
	SHADER_PARAMETER(FVector3f,		Unused)
	SHADER_PARAMETER(float,			BoundsScale)
>>>>>>> d731a049
	SHADER_PARAMETER_ARRAY(FVector4f, CustomPrimitiveData, [FCustomPrimitiveData::NumCustomPrimitiveDataFloat4s]) // Custom data per primitive that can be accessed through material expression parameters and modified through UStaticMeshComponent
END_GLOBAL_SHADER_PARAMETER_STRUCT()

// Must match SceneData.ush
#define PRIMITIVE_SCENE_DATA_FLAG_CAST_SHADOWS							0x1
#define PRIMITIVE_SCENE_DATA_FLAG_USE_SINGLE_SAMPLE_SHADOW_SL			0x2
#define PRIMITIVE_SCENE_DATA_FLAG_USE_VOLUMETRIC_LM_SHADOW_SL			0x4
#define PRIMITIVE_SCENE_DATA_FLAG_DECAL_RECEIVER						0x8
<<<<<<< HEAD
#define PRIMITIVE_SCENE_DATA_FLAG_DRAWS_VELOCITY						0x10
=======
#define PRIMITIVE_SCENE_DATA_FLAG_CACHE_SHADOW_AS_STATIC				0x10
>>>>>>> d731a049
#define PRIMITIVE_SCENE_DATA_FLAG_OUTPUT_VELOCITY						0x20
#define PRIMITIVE_SCENE_DATA_FLAG_DETERMINANT_SIGN						0x40
#define PRIMITIVE_SCENE_DATA_FLAG_HAS_CAPSULE_REPRESENTATION			0x80
#define PRIMITIVE_SCENE_DATA_FLAG_HAS_CAST_CONTACT_SHADOW				0x100
#define PRIMITIVE_SCENE_DATA_FLAG_HAS_PRIMITIVE_CUSTOM_DATA				0x200
#define PRIMITIVE_SCENE_DATA_FLAG_LIGHTING_CHANNEL_0					0x400
#define PRIMITIVE_SCENE_DATA_FLAG_LIGHTING_CHANNEL_1					0x800
#define PRIMITIVE_SCENE_DATA_FLAG_LIGHTING_CHANNEL_2					0x1000
#define PRIMITIVE_SCENE_DATA_FLAG_HAS_INSTANCE_LOCAL_BOUNDS				0x2000
#define PRIMITIVE_SCENE_DATA_FLAG_HAS_NANITE_IMPOSTER					0x4000
#define PRIMITIVE_SCENE_DATA_FLAG_VISIBLE_IN_GAME						0x8000
#define PRIMITIVE_SCENE_DATA_FLAG_VISIBLE_IN_EDITOR						0x10000
#define PRIMITIVE_SCENE_DATA_FLAG_VISIBLE_IN_REFLECTION_CAPTURES		0x20000
#define PRIMITIVE_SCENE_DATA_FLAG_VISIBLE_IN_REAL_TIME_SKY_CAPTURES		0x40000
#define PRIMITIVE_SCENE_DATA_FLAG_VISIBLE_IN_RAY_TRACING				0x80000
#define PRIMITIVE_SCENE_DATA_FLAG_VISIBLE_IN_SCENE_CAPTURE_ONLY			0x100000
#define PRIMITIVE_SCENE_DATA_FLAG_HIDDEN_IN_SCENE_CAPTURE				0x200000
#define PRIMITIVE_SCENE_DATA_FLAG_FORCE_HIDDEN							0x400000
#define PRIMITIVE_SCENE_DATA_FLAG_CAST_HIDDEN_SHADOW					0x800000
<<<<<<< HEAD
=======
#define PRIMITIVE_SCENE_DATA_FLAG_EVALUATE_WORLD_POSITION_OFFSET		0x1000000
#define PRIMITIVE_SCENE_DATA_FLAG_INSTANCE_DRAW_DISTANCE_CULL			0x2000000
#define PRIMITIVE_SCENE_DATA_FLAG_WPO_DISABLE_DISTANCE					0x4000000
>>>>>>> d731a049

struct FPrimitiveUniformShaderParametersBuilder
{
public:
	inline FPrimitiveUniformShaderParametersBuilder& Defaults()
	{
		ObjectRadius = 0.0f;

		// Flags defaulted on
		bCastShadow									= true;
		bCastContactShadow							= true;
<<<<<<< HEAD
=======
		bEvaluateWorldPositionOffset				= true;
>>>>>>> d731a049
		bVisibleInGame								= true;
		bVisibleInEditor							= true;
		bVisibleInReflectionCaptures				= true;
		bVisibleInRealTimeSkyCaptures				= true;
		bVisibleInRayTracing						= true;

		// Flags defaulted off
		bReceivesDecals								= false;
		bUseSingleSampleShadowFromStationaryLights	= false;
		bUseVolumetricLightmap						= false;
		bCacheShadowAsStatic						= false;
		bOutputVelocity								= false;
		bHasCapsuleRepresentation					= false;
		bHasPreSkinnedLocalBounds					= false;
		bHasPreviousLocalToWorld					= false;
		bHasInstanceLocalBounds						= false;
		bCastHiddenShadow							= false;
		bVisibleInSceneCaptureOnly					= false;
		bHiddenInSceneCapture						= false;
		bForceHidden								= false;
<<<<<<< HEAD
=======
		bHasNaniteImposter							= false;
		bHasInstanceDrawDistanceCull				= false;
		bHasWPODisableDistance						= false;

		Parameters.BoundsScale						= 1.0f;
>>>>>>> d731a049

		// Default colors
		Parameters.WireframeColor					= FVector3f(1.0f, 1.0f, 1.0f);
		Parameters.LevelColor						= FVector3f(1.0f, 1.0f, 1.0f);

		// Invalid indices
		Parameters.LightmapDataIndex				= INDEX_NONE;
		Parameters.LightmapUVIndex					= INDEX_NONE;
		Parameters.SingleCaptureIndex				= INDEX_NONE;
		Parameters.PersistentPrimitiveIndex			= INDEX_NONE;
		Parameters.PrimitiveComponentId				= ~uint32(0u);

		// Nanite
<<<<<<< HEAD
		Parameters.NaniteResourceID					= INDEX_NONE;
		Parameters.NaniteHierarchyOffset			= INDEX_NONE;
		Parameters.NaniteImposterIndex				= INDEX_NONE;
=======
		Parameters.NaniteResourceID						= INDEX_NONE;
		Parameters.NaniteHierarchyOffset				= INDEX_NONE;
		Parameters.PackedNaniteFlags					= NANITE_IMPOSTER_INDEX_MASK;
		Parameters.NaniteRayTracingDataOffset			= INDEX_NONE;
>>>>>>> d731a049

		// Instance data
		Parameters.InstanceSceneDataOffset			= INDEX_NONE;
		Parameters.NumInstanceSceneDataEntries		= 0;
		Parameters.InstancePayloadDataOffset		= INDEX_NONE;
		Parameters.InstancePayloadDataStride		= 0;

		LightingChannels = GetDefaultLightingChannelMask();

		return CustomPrimitiveData(nullptr);
	}

#define PRIMITIVE_UNIFORM_BUILDER_METHOD(INPUT_TYPE, VARIABLE_NAME) \
	inline FPrimitiveUniformShaderParametersBuilder& VARIABLE_NAME(INPUT_TYPE In##VARIABLE_NAME) { Parameters.VARIABLE_NAME = In##VARIABLE_NAME; return *this; }

#define PRIMITIVE_UNIFORM_BUILDER_FLAG_METHOD(INPUT_TYPE, VARIABLE_NAME) \
	inline FPrimitiveUniformShaderParametersBuilder& VARIABLE_NAME(INPUT_TYPE In##VARIABLE_NAME) { b##VARIABLE_NAME = In##VARIABLE_NAME; return *this; }

	PRIMITIVE_UNIFORM_BUILDER_FLAG_METHOD(bool,			ReceivesDecals);
	PRIMITIVE_UNIFORM_BUILDER_FLAG_METHOD(bool,			HasCapsuleRepresentation);
	PRIMITIVE_UNIFORM_BUILDER_FLAG_METHOD(bool,			HasInstanceLocalBounds);
	PRIMITIVE_UNIFORM_BUILDER_FLAG_METHOD(bool,			CastContactShadow);
	PRIMITIVE_UNIFORM_BUILDER_FLAG_METHOD(bool,			CastHiddenShadow);
	PRIMITIVE_UNIFORM_BUILDER_FLAG_METHOD(bool,			CastShadow);
	PRIMITIVE_UNIFORM_BUILDER_FLAG_METHOD(bool,			UseSingleSampleShadowFromStationaryLights);
	PRIMITIVE_UNIFORM_BUILDER_FLAG_METHOD(bool,			UseVolumetricLightmap);
	PRIMITIVE_UNIFORM_BUILDER_FLAG_METHOD(bool,			CacheShadowAsStatic);
	PRIMITIVE_UNIFORM_BUILDER_FLAG_METHOD(bool,			OutputVelocity);
<<<<<<< HEAD
=======
	PRIMITIVE_UNIFORM_BUILDER_FLAG_METHOD(bool,			EvaluateWorldPositionOffset);
>>>>>>> d731a049
	PRIMITIVE_UNIFORM_BUILDER_FLAG_METHOD(bool,			VisibleInGame);
	PRIMITIVE_UNIFORM_BUILDER_FLAG_METHOD(bool,			VisibleInEditor);
	PRIMITIVE_UNIFORM_BUILDER_FLAG_METHOD(bool,			VisibleInReflectionCaptures);
	PRIMITIVE_UNIFORM_BUILDER_FLAG_METHOD(bool,			VisibleInRealTimeSkyCaptures);
	PRIMITIVE_UNIFORM_BUILDER_FLAG_METHOD(bool,			VisibleInRayTracing);
	PRIMITIVE_UNIFORM_BUILDER_FLAG_METHOD(bool,			VisibleInSceneCaptureOnly);
	PRIMITIVE_UNIFORM_BUILDER_FLAG_METHOD(bool,			HiddenInSceneCapture);
	PRIMITIVE_UNIFORM_BUILDER_FLAG_METHOD(bool,			ForceHidden);

	PRIMITIVE_UNIFORM_BUILDER_METHOD(uint32,			InstanceSceneDataOffset);
	PRIMITIVE_UNIFORM_BUILDER_METHOD(uint32,			NumInstanceSceneDataEntries);
	PRIMITIVE_UNIFORM_BUILDER_METHOD(uint32,			InstancePayloadDataOffset);
	PRIMITIVE_UNIFORM_BUILDER_METHOD(uint32,			InstancePayloadDataStride);
	PRIMITIVE_UNIFORM_BUILDER_METHOD(int32,				SingleCaptureIndex);
	PRIMITIVE_UNIFORM_BUILDER_METHOD(int32,				PersistentPrimitiveIndex);
	PRIMITIVE_UNIFORM_BUILDER_METHOD(uint32,			PrimitiveComponentId);
	PRIMITIVE_UNIFORM_BUILDER_METHOD(uint32,			NaniteResourceID);
	PRIMITIVE_UNIFORM_BUILDER_METHOD(uint32,			NaniteHierarchyOffset);
<<<<<<< HEAD
	PRIMITIVE_UNIFORM_BUILDER_METHOD(uint32,			NaniteImposterIndex);
=======
	PRIMITIVE_UNIFORM_BUILDER_METHOD(uint32,			NaniteRayTracingDataOffset);
>>>>>>> d731a049
	PRIMITIVE_UNIFORM_BUILDER_METHOD(uint32,			LightmapUVIndex);
	PRIMITIVE_UNIFORM_BUILDER_METHOD(uint32,			LightmapDataIndex);

#undef PRIMITIVE_UNIFORM_BUILDER_FLAG_METHOD
#undef PRIMITIVE_UNIFORM_BUILDER_METHOD

	inline FPrimitiveUniformShaderParametersBuilder& LightingChannelMask(uint32 InLightingChannelMask)
	{
		LightingChannels = InLightingChannelMask;
		return *this;
	}

	inline FPrimitiveUniformShaderParametersBuilder& BoundsScale(float InBoundsScale)
	{
		Parameters.BoundsScale = InBoundsScale;
		return *this;
	}

	inline FPrimitiveUniformShaderParametersBuilder& ObjectBounds(const FVector3f& InObjectBounds)
	{
		Parameters.ObjectBoundsX = InObjectBounds.X;
		Parameters.ObjectBoundsY = InObjectBounds.Y;
		Parameters.ObjectBoundsZ = InObjectBounds.Z;
		return *this;
	}

	inline FPrimitiveUniformShaderParametersBuilder& WorldBounds(const FBoxSphereBounds& InWorldBounds)
	{
		AbsoluteObjectWorldPosition = InWorldBounds.Origin;
<<<<<<< HEAD
		ObjectRadius = InWorldBounds.SphereRadius;
		Parameters.ObjectBoundsX = InWorldBounds.BoxExtent.X;
		Parameters.ObjectBoundsY = InWorldBounds.BoxExtent.Y;
		Parameters.ObjectBoundsZ = InWorldBounds.BoxExtent.Z;
=======
		ObjectRadius = static_cast<float>(InWorldBounds.SphereRadius);											//LWC_TODO: Precision loss
		Parameters.ObjectBoundsX = static_cast<float>(InWorldBounds.BoxExtent.X);
		Parameters.ObjectBoundsY = static_cast<float>(InWorldBounds.BoxExtent.Y);
		Parameters.ObjectBoundsZ = static_cast<float>(InWorldBounds.BoxExtent.Z);
>>>>>>> d731a049
		return *this;
	}

	inline FPrimitiveUniformShaderParametersBuilder& LocalBounds(const FBoxSphereBounds& InLocalBounds)
	{
		Parameters.LocalObjectBoundsMin = FVector3f(InLocalBounds.GetBoxExtrema(0)); // 0 == minimum		//LWC_TODO: Precision loss
		Parameters.LocalObjectBoundsMax = FVector3f(InLocalBounds.GetBoxExtrema(1)); // 1 == maximum		//LWC_TODO: Precision loss
		return *this;
	}

	inline FPrimitiveUniformShaderParametersBuilder& PreSkinnedLocalBounds(const FBoxSphereBounds& InPreSkinnedLocalBounds)
	{
		bHasPreSkinnedLocalBounds = true;
		Parameters.PreSkinnedLocalBoundsMin = FVector3f(InPreSkinnedLocalBounds.GetBoxExtrema(0)); // 0 == minimum		//LWC_TODO: Precision loss
		Parameters.PreSkinnedLocalBoundsMax = FVector3f(InPreSkinnedLocalBounds.GetBoxExtrema(1)); // 1 == maximum		//LWC_TODO: Precision loss
<<<<<<< HEAD
		return *this;
	}

	inline FPrimitiveUniformShaderParametersBuilder& ActorWorldPosition(const FVector& InActorWorldPosition)
	{
		AbsoluteActorWorldPosition = InActorWorldPosition;
		return *this;
	}

	inline FPrimitiveUniformShaderParametersBuilder& LocalToWorld(const FMatrix& InLocalToWorld)
	{
		AbsoluteLocalToWorld = InLocalToWorld;
		return *this;
	}

	inline FPrimitiveUniformShaderParametersBuilder& InstanceLocalBounds(const FRenderBounds& InInstanceLocalBounds)
	{
		bHasInstanceLocalBounds = true;
		Parameters.InstanceLocalBoundsCenter = InInstanceLocalBounds.GetCenter();
		Parameters.InstanceLocalBoundsExtent = InInstanceLocalBounds.GetExtent();
		return *this;
	}

=======
		return *this;
	}

	inline FPrimitiveUniformShaderParametersBuilder& ActorWorldPosition(const FVector& InActorWorldPosition)
	{
		AbsoluteActorWorldPosition = InActorWorldPosition;
		return *this;
	}

	inline FPrimitiveUniformShaderParametersBuilder& LocalToWorld(const FMatrix& InLocalToWorld)
	{
		AbsoluteLocalToWorld = InLocalToWorld;
		return *this;
	}

	inline FPrimitiveUniformShaderParametersBuilder& InstanceLocalBounds(const FRenderBounds& InInstanceLocalBounds)
	{
		bHasInstanceLocalBounds = true;
		Parameters.InstanceLocalBoundsCenter = InInstanceLocalBounds.GetCenter();
		Parameters.InstanceLocalBoundsExtent = InInstanceLocalBounds.GetExtent();
		return *this;
	}

>>>>>>> d731a049
	inline FPrimitiveUniformShaderParametersBuilder& PreviousLocalToWorld(const FMatrix& InPreviousLocalToWorld)
	{
		bHasPreviousLocalToWorld = true;
		AbsolutePreviousLocalToWorld = InPreviousLocalToWorld;
		return *this;
	}

	inline FPrimitiveUniformShaderParametersBuilder& EditorColors(const FLinearColor& InWireframeColor, const FLinearColor& InLevelColor)
	{
		Parameters.WireframeColor = FVector3f(InWireframeColor.R, InWireframeColor.G, InWireframeColor.B);
		Parameters.LevelColor = FVector3f(InLevelColor.R, InLevelColor.G, InLevelColor.B);
		return *this;
	}

	inline FPrimitiveUniformShaderParametersBuilder& CustomPrimitiveData(const FCustomPrimitiveData* InCustomPrimitiveData)
	{
		// If this primitive has custom primitive data, set it
		if (InCustomPrimitiveData)
		{
			// Copy at most up to the max supported number of floats for safety
			FMemory::Memcpy(
				&Parameters.CustomPrimitiveData,
				InCustomPrimitiveData->Data.GetData(),
				InCustomPrimitiveData->Data.GetTypeSize() * FMath::Min(InCustomPrimitiveData->Data.Num(),
				FCustomPrimitiveData::NumCustomPrimitiveDataFloats)
			);

			bHasCustomData = true;
		}
		else
		{
			// Clear to 0
			FMemory::Memzero(Parameters.CustomPrimitiveData);
			bHasCustomData = false;
		}

		return *this;
	}

	inline FPrimitiveUniformShaderParametersBuilder& NaniteImposterIndex(uint32 ImposterIndex)
	{
		bHasNaniteImposter = ImposterIndex != INDEX_NONE;

		check(!bHasNaniteImposter || ImposterIndex < NANITE_IMPOSTER_INDEX_MASK);
		Parameters.PackedNaniteFlags = (Parameters.PackedNaniteFlags & NANITE_FILTER_FLAGS_MASK) | (ImposterIndex & NANITE_IMPOSTER_INDEX_MASK);

		return *this;
	}

	inline FPrimitiveUniformShaderParametersBuilder& NaniteFilterFlags(uint32 FilterFlags)
	{
		check(FilterFlags < (1u << NANITE_FILTER_FLAGS_NUM_BITS));
		Parameters.PackedNaniteFlags = (FilterFlags << NANITE_IMPOSTER_INDEX_NUM_BITS) | (Parameters.PackedNaniteFlags & NANITE_IMPOSTER_INDEX_MASK);

		return *this;
	}

	inline FPrimitiveUniformShaderParametersBuilder& InstanceDrawDistance(FVector2f DistanceMinMax)
	{
		// Only scale the far distance by scalability parameters
		DistanceMinMax.Y *= GetCachedScalabilityCVars().ViewDistanceScale;
		Parameters.InstanceDrawDistanceMinMaxSquared = FMath::Square(DistanceMinMax);
		bHasInstanceDrawDistanceCull = true;
		return *this;
	}

	inline FPrimitiveUniformShaderParametersBuilder& InstanceWorldPositionOffsetDisableDistance(float WPODisableDistance)
	{
		WPODisableDistance *= GetCachedScalabilityCVars().ViewDistanceScale;
		bHasWPODisableDistance = true;
		Parameters.InstanceWPODisableDistanceSquared = WPODisableDistance * WPODisableDistance;

		return *this;
	}

	inline const FPrimitiveUniformShaderParameters& Build()
	{
		const FLargeWorldRenderPosition AbsoluteWorldPosition(AbsoluteLocalToWorld.GetOrigin());
		const FVector TilePositionOffset = AbsoluteWorldPosition.GetTileOffset();
<<<<<<< HEAD

		Parameters.TilePosition = AbsoluteWorldPosition.GetTile();

		{
			// Inverse on FMatrix44f can generate NaNs if the source matrix contains large scaling, so do it in double precision.
			FMatrix LocalToRelativeWorld = FLargeWorldRenderScalar::MakeToRelativeWorldMatrixDouble(TilePositionOffset, AbsoluteLocalToWorld);
			Parameters.LocalToRelativeWorld = FMatrix44f(LocalToRelativeWorld);
			Parameters.RelativeWorldToLocal = FMatrix44f(LocalToRelativeWorld.Inverse());
		}

=======

		Parameters.TilePosition = AbsoluteWorldPosition.GetTile();

		{
			// Inverse on FMatrix44f can generate NaNs if the source matrix contains large scaling, so do it in double precision.
			FMatrix LocalToRelativeWorld = FLargeWorldRenderScalar::MakeToRelativeWorldMatrixDouble(TilePositionOffset, AbsoluteLocalToWorld);
			Parameters.LocalToRelativeWorld = FMatrix44f(LocalToRelativeWorld);
			Parameters.RelativeWorldToLocal = FMatrix44f(LocalToRelativeWorld.Inverse());
		}

>>>>>>> d731a049
		Parameters.ActorRelativeWorldPosition = FVector3f(AbsoluteActorWorldPosition - TilePositionOffset);	//LWC_TODO: Precision loss
		const FVector3f ObjectRelativeWorldPositionAsFloat = FVector3f(AbsoluteObjectWorldPosition - TilePositionOffset);
		Parameters.ObjectRelativeWorldPositionAndRadius = FVector4f(ObjectRelativeWorldPositionAsFloat, ObjectRadius);

		if (bHasPreviousLocalToWorld)
		{
			// Inverse on FMatrix44f can generate NaNs if the source matrix contains large scaling, so do it in double precision.
			FMatrix PrevLocalToRelativeWorld = FLargeWorldRenderScalar::MakeClampedToRelativeWorldMatrixDouble(TilePositionOffset, AbsolutePreviousLocalToWorld);
			Parameters.PreviousLocalToRelativeWorld = FMatrix44f(PrevLocalToRelativeWorld);
			Parameters.PreviousRelativeWorldToLocal = FMatrix44f(PrevLocalToRelativeWorld.Inverse());
		}
		else
		{
			Parameters.PreviousLocalToRelativeWorld = Parameters.LocalToRelativeWorld;
			Parameters.PreviousRelativeWorldToLocal = Parameters.RelativeWorldToLocal;
<<<<<<< HEAD
=======
		}

		if (!bHasInstanceLocalBounds)
		{
			FRenderBounds InstanceLocalBounds(Parameters.LocalObjectBoundsMin, Parameters.LocalObjectBoundsMax);
			Parameters.InstanceLocalBoundsCenter = InstanceLocalBounds.GetCenter();
			Parameters.InstanceLocalBoundsExtent = InstanceLocalBounds.GetExtent();
>>>>>>> d731a049
		}

		if (!bHasInstanceLocalBounds)
		{
			FRenderBounds InstanceLocalBounds(Parameters.LocalObjectBoundsMin, Parameters.LocalObjectBoundsMax);
			Parameters.InstanceLocalBoundsCenter = InstanceLocalBounds.GetCenter();
			Parameters.InstanceLocalBoundsExtent = InstanceLocalBounds.GetExtent();
		}


		if (!bHasPreSkinnedLocalBounds)
		{
			Parameters.PreSkinnedLocalBoundsMin = Parameters.LocalObjectBoundsMin;
			Parameters.PreSkinnedLocalBoundsMax = Parameters.LocalObjectBoundsMax;
		}

		Parameters.ObjectOrientation = Parameters.LocalToRelativeWorld.GetUnitAxis(EAxis::Z);

		{
			// Extract per axis scales from LocalToWorld transform
			FVector4f WorldX = FVector4f(Parameters.LocalToRelativeWorld.M[0][0], Parameters.LocalToRelativeWorld.M[0][1], Parameters.LocalToRelativeWorld.M[0][2], 0);
			FVector4f WorldY = FVector4f(Parameters.LocalToRelativeWorld.M[1][0], Parameters.LocalToRelativeWorld.M[1][1], Parameters.LocalToRelativeWorld.M[1][2], 0);
			FVector4f WorldZ = FVector4f(Parameters.LocalToRelativeWorld.M[2][0], Parameters.LocalToRelativeWorld.M[2][1], Parameters.LocalToRelativeWorld.M[2][2], 0);
			float ScaleX = FVector3f(WorldX).Size();
			float ScaleY = FVector3f(WorldY).Size();
			float ScaleZ = FVector3f(WorldZ).Size();
			Parameters.NonUniformScale = FVector4f(ScaleX, ScaleY, ScaleZ, FMath::Max3(FMath::Abs(ScaleX), FMath::Abs(ScaleY), FMath::Abs(ScaleZ)));
			Parameters.InvNonUniformScale = FVector3f(
				ScaleX > UE_KINDA_SMALL_NUMBER ? 1.0f / ScaleX : 0.0f,
				ScaleY > UE_KINDA_SMALL_NUMBER ? 1.0f / ScaleY : 0.0f,
				ScaleZ > UE_KINDA_SMALL_NUMBER ? 1.0f / ScaleZ : 0.0f);
		}

		// If SingleCaptureIndex is invalid, set it to 0 since there will be a default cubemap at that slot
		Parameters.SingleCaptureIndex = FMath::Max(Parameters.SingleCaptureIndex, 0);

		Parameters.Flags = 0;
		Parameters.Flags |= bReceivesDecals ? PRIMITIVE_SCENE_DATA_FLAG_DECAL_RECEIVER : 0u;
		Parameters.Flags |= bHasCapsuleRepresentation ? PRIMITIVE_SCENE_DATA_FLAG_HAS_CAPSULE_REPRESENTATION : 0u;
		Parameters.Flags |= bUseSingleSampleShadowFromStationaryLights ? PRIMITIVE_SCENE_DATA_FLAG_USE_SINGLE_SAMPLE_SHADOW_SL : 0u;
		Parameters.Flags |= (bUseVolumetricLightmap && bUseSingleSampleShadowFromStationaryLights) ? PRIMITIVE_SCENE_DATA_FLAG_USE_VOLUMETRIC_LM_SHADOW_SL : 0u;
<<<<<<< HEAD
		Parameters.Flags |= bDrawsVelocity ? PRIMITIVE_SCENE_DATA_FLAG_DRAWS_VELOCITY : 0u;
		Parameters.Flags |= bOutputVelocity ? PRIMITIVE_SCENE_DATA_FLAG_OUTPUT_VELOCITY : 0u;
=======
		Parameters.Flags |= bCacheShadowAsStatic ? PRIMITIVE_SCENE_DATA_FLAG_CACHE_SHADOW_AS_STATIC : 0u;
		Parameters.Flags |= bOutputVelocity ? PRIMITIVE_SCENE_DATA_FLAG_OUTPUT_VELOCITY : 0u;
		Parameters.Flags |= bEvaluateWorldPositionOffset ? PRIMITIVE_SCENE_DATA_FLAG_EVALUATE_WORLD_POSITION_OFFSET : 0u;
>>>>>>> d731a049
		Parameters.Flags |= (Parameters.LocalToRelativeWorld.RotDeterminant() < 0.0f) ? PRIMITIVE_SCENE_DATA_FLAG_DETERMINANT_SIGN : 0u;
		Parameters.Flags |= bHasCustomData ? PRIMITIVE_SCENE_DATA_FLAG_HAS_PRIMITIVE_CUSTOM_DATA : 0u;
		Parameters.Flags |= ((LightingChannels & 0x1) != 0) ? PRIMITIVE_SCENE_DATA_FLAG_LIGHTING_CHANNEL_0 : 0u;
		Parameters.Flags |= ((LightingChannels & 0x2) != 0) ? PRIMITIVE_SCENE_DATA_FLAG_LIGHTING_CHANNEL_1 : 0u;
		Parameters.Flags |= ((LightingChannels & 0x4) != 0) ? PRIMITIVE_SCENE_DATA_FLAG_LIGHTING_CHANNEL_2 : 0u;
<<<<<<< HEAD
		Parameters.Flags |= (Parameters.NaniteImposterIndex != INDEX_NONE) ? PRIMITIVE_SCENE_DATA_FLAG_HAS_NANITE_IMPOSTER : 0u;
=======
		Parameters.Flags |= bHasNaniteImposter ? PRIMITIVE_SCENE_DATA_FLAG_HAS_NANITE_IMPOSTER : 0u;
>>>>>>> d731a049
		Parameters.Flags |= bHasInstanceLocalBounds ? PRIMITIVE_SCENE_DATA_FLAG_HAS_INSTANCE_LOCAL_BOUNDS : 0u;
		Parameters.Flags |= bCastShadow ? PRIMITIVE_SCENE_DATA_FLAG_CAST_SHADOWS : 0u;
		Parameters.Flags |= bCastContactShadow ? PRIMITIVE_SCENE_DATA_FLAG_HAS_CAST_CONTACT_SHADOW : 0u;
		Parameters.Flags |= bCastHiddenShadow ? PRIMITIVE_SCENE_DATA_FLAG_CAST_HIDDEN_SHADOW : 0u;
		Parameters.Flags |= bVisibleInGame ? PRIMITIVE_SCENE_DATA_FLAG_VISIBLE_IN_GAME : 0u;
	#if WITH_EDITOR
		Parameters.Flags |= bVisibleInEditor ? PRIMITIVE_SCENE_DATA_FLAG_VISIBLE_IN_EDITOR : 0u;
	#endif
		Parameters.Flags |= bVisibleInReflectionCaptures ? PRIMITIVE_SCENE_DATA_FLAG_VISIBLE_IN_REFLECTION_CAPTURES : 0u;
		Parameters.Flags |= bVisibleInRealTimeSkyCaptures ? PRIMITIVE_SCENE_DATA_FLAG_VISIBLE_IN_REAL_TIME_SKY_CAPTURES : 0u;
		Parameters.Flags |= bVisibleInRayTracing ? PRIMITIVE_SCENE_DATA_FLAG_VISIBLE_IN_RAY_TRACING : 0u;
		Parameters.Flags |= bVisibleInSceneCaptureOnly ? PRIMITIVE_SCENE_DATA_FLAG_VISIBLE_IN_SCENE_CAPTURE_ONLY : 0u;
		Parameters.Flags |= bHiddenInSceneCapture ? PRIMITIVE_SCENE_DATA_FLAG_HIDDEN_IN_SCENE_CAPTURE : 0u;
		Parameters.Flags |= bForceHidden ? PRIMITIVE_SCENE_DATA_FLAG_FORCE_HIDDEN : 0u;
<<<<<<< HEAD
=======
		Parameters.Flags |= bHasInstanceDrawDistanceCull ? PRIMITIVE_SCENE_DATA_FLAG_INSTANCE_DRAW_DISTANCE_CULL : 0u;
		Parameters.Flags |= bHasWPODisableDistance ? PRIMITIVE_SCENE_DATA_FLAG_WPO_DISABLE_DISTANCE : 0u;
>>>>>>> d731a049
		return Parameters;
	}

private:
	FPrimitiveUniformShaderParameters Parameters;
	
	FMatrix AbsoluteLocalToWorld;
	FMatrix AbsolutePreviousLocalToWorld;
	FVector AbsoluteObjectWorldPosition;
	FVector AbsoluteActorWorldPosition;

	float ObjectRadius;

	uint32 LightingChannels : 3;
	uint32 bReceivesDecals : 1;
	uint32 bUseSingleSampleShadowFromStationaryLights : 1;
	uint32 bUseVolumetricLightmap : 1;
	uint32 bCacheShadowAsStatic : 1;
	uint32 bOutputVelocity : 1;
	uint32 bEvaluateWorldPositionOffset : 1;
	uint32 bCastShadow : 1;
	uint32 bCastContactShadow : 1;
	uint32 bCastHiddenShadow : 1;
	uint32 bHasCapsuleRepresentation : 1;
	uint32 bHasPreSkinnedLocalBounds : 1;
	uint32 bHasInstanceLocalBounds : 1;
	uint32 bHasCustomData : 1;
	uint32 bHasPreviousLocalToWorld : 1;
	uint32 bVisibleInGame : 1;
	uint32 bVisibleInEditor : 1;
	uint32 bVisibleInReflectionCaptures : 1;
	uint32 bVisibleInRealTimeSkyCaptures : 1;
	uint32 bVisibleInRayTracing : 1;
	uint32 bVisibleInSceneCaptureOnly : 1;
	uint32 bHiddenInSceneCapture : 1;
	uint32 bForceHidden : 1;
<<<<<<< HEAD
=======
	uint32 bHasNaniteImposter : 1;
	uint32 bHasInstanceDrawDistanceCull : 1;
	uint32 bHasWPODisableDistance : 1;
>>>>>>> d731a049
};

inline TUniformBufferRef<FPrimitiveUniformShaderParameters> CreatePrimitiveUniformBufferImmediate(
	const FMatrix& LocalToWorld,
	const FBoxSphereBounds& WorldBounds,
	const FBoxSphereBounds& LocalBounds,
	const FBoxSphereBounds& PreSkinnedLocalBounds,
	bool bReceivesDecals,
	bool bOutputVelocity
)
{
	check(IsInRenderingThread());
	return TUniformBufferRef<FPrimitiveUniformShaderParameters>::CreateUniformBufferImmediate(
		FPrimitiveUniformShaderParametersBuilder{}
		.Defaults()
			.LocalToWorld(LocalToWorld)
			.ActorWorldPosition(WorldBounds.Origin)
			.WorldBounds(WorldBounds)
			.LocalBounds(LocalBounds)
			.PreSkinnedLocalBounds(PreSkinnedLocalBounds)
			.ReceivesDecals(bReceivesDecals)
			.OutputVelocity(bOutputVelocity)
		.Build(),
		UniformBuffer_MultiFrame
	);
}

inline FPrimitiveUniformShaderParameters GetIdentityPrimitiveParameters()
{
	// Don't use FMatrix44f::Identity here as GetIdentityPrimitiveParameters is used by TGlobalResource<FIdentityPrimitiveUniformBuffer> and because
	// static initialization order is undefined, FMatrix44f::Identity might be all 0's or random data the first time this is called.
	return FPrimitiveUniformShaderParametersBuilder{}
		.Defaults()
			.LocalToWorld(FMatrix(FPlane(1, 0, 0, 0), FPlane(0, 1, 0, 0), FPlane(0, 0, 1, 0), FPlane(0, 0, 0, 1)))
			.ActorWorldPosition(FVector(0.0, 0.0, 0.0))
			.WorldBounds(FBoxSphereBounds(EForceInit::ForceInit))
			.LocalBounds(FBoxSphereBounds(EForceInit::ForceInit))
		.Build();
}

/**
 * Primitive uniform buffer containing only identity transforms.
 */
class FIdentityPrimitiveUniformBuffer : public TUniformBuffer<FPrimitiveUniformShaderParameters>
{
public:

	/** Default constructor. */
	FIdentityPrimitiveUniformBuffer()
	{
		SetContents(GetIdentityPrimitiveParameters());
	}
};

/** Global primitive uniform buffer resource containing identity transformations. */
extern ENGINE_API TGlobalResource<FIdentityPrimitiveUniformBuffer> GIdentityPrimitiveUniformBuffer;

struct FPrimitiveSceneShaderData
{
	// Must match PRIMITIVE_SCENE_DATA_STRIDE in SceneData.ush
<<<<<<< HEAD
	enum { DataStrideInFloat4s = 40 };
=======
	enum { DataStrideInFloat4s = 42 };
>>>>>>> d731a049

	TStaticArray<FVector4f, DataStrideInFloat4s> Data;

	FPrimitiveSceneShaderData()
		: Data(InPlace, NoInit)
	{
		static_assert(FPrimitiveSceneShaderData::DataStrideInFloat4s == FScatterUploadBuffer::PrimitiveDataStrideInFloat4s,"");
		Setup(GetIdentityPrimitiveParameters());
	}

	explicit FPrimitiveSceneShaderData(const FPrimitiveUniformShaderParameters& PrimitiveUniformShaderParameters)
		: Data(InPlace, NoInit)
	{
		Setup(PrimitiveUniformShaderParameters);
	}

	ENGINE_API FPrimitiveSceneShaderData(const class FPrimitiveSceneProxy* RESTRICT Proxy);

	ENGINE_API void Setup(const FPrimitiveUniformShaderParameters& PrimitiveUniformShaderParameters);
};

class FSinglePrimitiveStructured : public FRenderResource
{
public:

	FSinglePrimitiveStructured()
		: ShaderPlatform(SP_NumPlatforms)
	{}

	ENGINE_API virtual void InitRHI() override;

	virtual void ReleaseRHI() override
	{
		PrimitiveSceneDataBufferRHI.SafeRelease();
		PrimitiveSceneDataBufferSRV.SafeRelease();
		SkyIrradianceEnvironmentMapRHI.SafeRelease();
		SkyIrradianceEnvironmentMapSRV.SafeRelease();
		InstanceSceneDataBufferRHI.SafeRelease();
		InstanceSceneDataBufferSRV.SafeRelease();
		InstancePayloadDataBufferRHI.SafeRelease();
		InstancePayloadDataBufferSRV.SafeRelease();
		PrimitiveSceneDataTextureRHI.SafeRelease();
		PrimitiveSceneDataTextureSRV.SafeRelease();
		LightmapSceneDataBufferRHI.SafeRelease();
		LightmapSceneDataBufferSRV.SafeRelease();
//#if WITH_EDITOR
		EditorVisualizeLevelInstanceDataBufferRHI.SafeRelease();
		EditorVisualizeLevelInstanceDataBufferSRV.SafeRelease();

		EditorSelectedDataBufferRHI.SafeRelease();
		EditorSelectedDataBufferSRV.SafeRelease();
//#endif
	}

	ENGINE_API void UploadToGPU();

	EShaderPlatform ShaderPlatform=SP_NumPlatforms;

	FPrimitiveSceneShaderData PrimitiveSceneData;
	FInstanceSceneShaderData InstanceSceneData;
	FLightmapSceneShaderData LightmapSceneData;

	FBufferRHIRef PrimitiveSceneDataBufferRHI;
	FShaderResourceViewRHIRef PrimitiveSceneDataBufferSRV;

	FBufferRHIRef SkyIrradianceEnvironmentMapRHI;
	FShaderResourceViewRHIRef SkyIrradianceEnvironmentMapSRV;

	FBufferRHIRef InstanceSceneDataBufferRHI;
	FShaderResourceViewRHIRef InstanceSceneDataBufferSRV;

	FBufferRHIRef InstancePayloadDataBufferRHI;
	FShaderResourceViewRHIRef InstancePayloadDataBufferSRV;

	FTextureRHIRef PrimitiveSceneDataTextureRHI;
	FShaderResourceViewRHIRef PrimitiveSceneDataTextureSRV;

	FBufferRHIRef LightmapSceneDataBufferRHI;
	FShaderResourceViewRHIRef LightmapSceneDataBufferSRV;

//#if WITH_EDITOR
	FBufferRHIRef EditorVisualizeLevelInstanceDataBufferRHI;
	FShaderResourceViewRHIRef EditorVisualizeLevelInstanceDataBufferSRV;

	FBufferRHIRef EditorSelectedDataBufferRHI;
	FShaderResourceViewRHIRef EditorSelectedDataBufferSRV;
//#endif
};

/**
* Default Primitive data buffer.  
* This is used when the VF is used for rendering outside normal mesh passes, where there is no valid scene.
*/
extern ENGINE_API TGlobalResource<FSinglePrimitiveStructured> GIdentityPrimitiveBuffer;
extern ENGINE_API TGlobalResource<FSinglePrimitiveStructured> GTilePrimitiveBuffer;<|MERGE_RESOLUTION|>--- conflicted
+++ resolved
@@ -53,11 +53,6 @@
 	SHADER_PARAMETER(FVector3f,		InstanceLocalBoundsExtent)
 	SHADER_PARAMETER(uint32,		InstancePayloadDataStride)
 	SHADER_PARAMETER(FVector3f,		WireframeColor)											// Only needed for editor/development
-<<<<<<< HEAD
-	SHADER_PARAMETER(uint32,		NaniteImposterIndex)
-	SHADER_PARAMETER(FVector3f,		LevelColor)												// Only needed for editor/development
-	SHADER_PARAMETER(int32,			PersistentPrimitiveIndex)
-=======
 	SHADER_PARAMETER(uint32,		PackedNaniteFlags)
 	SHADER_PARAMETER(FVector3f,		LevelColor)												// Only needed for editor/development
 	SHADER_PARAMETER(int32,			PersistentPrimitiveIndex)
@@ -66,7 +61,6 @@
 	SHADER_PARAMETER(uint32,		NaniteRayTracingDataOffset)
 	SHADER_PARAMETER(FVector3f,		Unused)
 	SHADER_PARAMETER(float,			BoundsScale)
->>>>>>> d731a049
 	SHADER_PARAMETER_ARRAY(FVector4f, CustomPrimitiveData, [FCustomPrimitiveData::NumCustomPrimitiveDataFloat4s]) // Custom data per primitive that can be accessed through material expression parameters and modified through UStaticMeshComponent
 END_GLOBAL_SHADER_PARAMETER_STRUCT()
 
@@ -75,11 +69,7 @@
 #define PRIMITIVE_SCENE_DATA_FLAG_USE_SINGLE_SAMPLE_SHADOW_SL			0x2
 #define PRIMITIVE_SCENE_DATA_FLAG_USE_VOLUMETRIC_LM_SHADOW_SL			0x4
 #define PRIMITIVE_SCENE_DATA_FLAG_DECAL_RECEIVER						0x8
-<<<<<<< HEAD
-#define PRIMITIVE_SCENE_DATA_FLAG_DRAWS_VELOCITY						0x10
-=======
 #define PRIMITIVE_SCENE_DATA_FLAG_CACHE_SHADOW_AS_STATIC				0x10
->>>>>>> d731a049
 #define PRIMITIVE_SCENE_DATA_FLAG_OUTPUT_VELOCITY						0x20
 #define PRIMITIVE_SCENE_DATA_FLAG_DETERMINANT_SIGN						0x40
 #define PRIMITIVE_SCENE_DATA_FLAG_HAS_CAPSULE_REPRESENTATION			0x80
@@ -99,12 +89,9 @@
 #define PRIMITIVE_SCENE_DATA_FLAG_HIDDEN_IN_SCENE_CAPTURE				0x200000
 #define PRIMITIVE_SCENE_DATA_FLAG_FORCE_HIDDEN							0x400000
 #define PRIMITIVE_SCENE_DATA_FLAG_CAST_HIDDEN_SHADOW					0x800000
-<<<<<<< HEAD
-=======
 #define PRIMITIVE_SCENE_DATA_FLAG_EVALUATE_WORLD_POSITION_OFFSET		0x1000000
 #define PRIMITIVE_SCENE_DATA_FLAG_INSTANCE_DRAW_DISTANCE_CULL			0x2000000
 #define PRIMITIVE_SCENE_DATA_FLAG_WPO_DISABLE_DISTANCE					0x4000000
->>>>>>> d731a049
 
 struct FPrimitiveUniformShaderParametersBuilder
 {
@@ -116,10 +103,7 @@
 		// Flags defaulted on
 		bCastShadow									= true;
 		bCastContactShadow							= true;
-<<<<<<< HEAD
-=======
 		bEvaluateWorldPositionOffset				= true;
->>>>>>> d731a049
 		bVisibleInGame								= true;
 		bVisibleInEditor							= true;
 		bVisibleInReflectionCaptures				= true;
@@ -140,14 +124,11 @@
 		bVisibleInSceneCaptureOnly					= false;
 		bHiddenInSceneCapture						= false;
 		bForceHidden								= false;
-<<<<<<< HEAD
-=======
 		bHasNaniteImposter							= false;
 		bHasInstanceDrawDistanceCull				= false;
 		bHasWPODisableDistance						= false;
 
 		Parameters.BoundsScale						= 1.0f;
->>>>>>> d731a049
 
 		// Default colors
 		Parameters.WireframeColor					= FVector3f(1.0f, 1.0f, 1.0f);
@@ -161,16 +142,10 @@
 		Parameters.PrimitiveComponentId				= ~uint32(0u);
 
 		// Nanite
-<<<<<<< HEAD
-		Parameters.NaniteResourceID					= INDEX_NONE;
-		Parameters.NaniteHierarchyOffset			= INDEX_NONE;
-		Parameters.NaniteImposterIndex				= INDEX_NONE;
-=======
 		Parameters.NaniteResourceID						= INDEX_NONE;
 		Parameters.NaniteHierarchyOffset				= INDEX_NONE;
 		Parameters.PackedNaniteFlags					= NANITE_IMPOSTER_INDEX_MASK;
 		Parameters.NaniteRayTracingDataOffset			= INDEX_NONE;
->>>>>>> d731a049
 
 		// Instance data
 		Parameters.InstanceSceneDataOffset			= INDEX_NONE;
@@ -199,10 +174,7 @@
 	PRIMITIVE_UNIFORM_BUILDER_FLAG_METHOD(bool,			UseVolumetricLightmap);
 	PRIMITIVE_UNIFORM_BUILDER_FLAG_METHOD(bool,			CacheShadowAsStatic);
 	PRIMITIVE_UNIFORM_BUILDER_FLAG_METHOD(bool,			OutputVelocity);
-<<<<<<< HEAD
-=======
 	PRIMITIVE_UNIFORM_BUILDER_FLAG_METHOD(bool,			EvaluateWorldPositionOffset);
->>>>>>> d731a049
 	PRIMITIVE_UNIFORM_BUILDER_FLAG_METHOD(bool,			VisibleInGame);
 	PRIMITIVE_UNIFORM_BUILDER_FLAG_METHOD(bool,			VisibleInEditor);
 	PRIMITIVE_UNIFORM_BUILDER_FLAG_METHOD(bool,			VisibleInReflectionCaptures);
@@ -221,11 +193,7 @@
 	PRIMITIVE_UNIFORM_BUILDER_METHOD(uint32,			PrimitiveComponentId);
 	PRIMITIVE_UNIFORM_BUILDER_METHOD(uint32,			NaniteResourceID);
 	PRIMITIVE_UNIFORM_BUILDER_METHOD(uint32,			NaniteHierarchyOffset);
-<<<<<<< HEAD
-	PRIMITIVE_UNIFORM_BUILDER_METHOD(uint32,			NaniteImposterIndex);
-=======
 	PRIMITIVE_UNIFORM_BUILDER_METHOD(uint32,			NaniteRayTracingDataOffset);
->>>>>>> d731a049
 	PRIMITIVE_UNIFORM_BUILDER_METHOD(uint32,			LightmapUVIndex);
 	PRIMITIVE_UNIFORM_BUILDER_METHOD(uint32,			LightmapDataIndex);
 
@@ -255,17 +223,10 @@
 	inline FPrimitiveUniformShaderParametersBuilder& WorldBounds(const FBoxSphereBounds& InWorldBounds)
 	{
 		AbsoluteObjectWorldPosition = InWorldBounds.Origin;
-<<<<<<< HEAD
-		ObjectRadius = InWorldBounds.SphereRadius;
-		Parameters.ObjectBoundsX = InWorldBounds.BoxExtent.X;
-		Parameters.ObjectBoundsY = InWorldBounds.BoxExtent.Y;
-		Parameters.ObjectBoundsZ = InWorldBounds.BoxExtent.Z;
-=======
 		ObjectRadius = static_cast<float>(InWorldBounds.SphereRadius);											//LWC_TODO: Precision loss
 		Parameters.ObjectBoundsX = static_cast<float>(InWorldBounds.BoxExtent.X);
 		Parameters.ObjectBoundsY = static_cast<float>(InWorldBounds.BoxExtent.Y);
 		Parameters.ObjectBoundsZ = static_cast<float>(InWorldBounds.BoxExtent.Z);
->>>>>>> d731a049
 		return *this;
 	}
 
@@ -281,7 +242,6 @@
 		bHasPreSkinnedLocalBounds = true;
 		Parameters.PreSkinnedLocalBoundsMin = FVector3f(InPreSkinnedLocalBounds.GetBoxExtrema(0)); // 0 == minimum		//LWC_TODO: Precision loss
 		Parameters.PreSkinnedLocalBoundsMax = FVector3f(InPreSkinnedLocalBounds.GetBoxExtrema(1)); // 1 == maximum		//LWC_TODO: Precision loss
-<<<<<<< HEAD
 		return *this;
 	}
 
@@ -305,31 +265,6 @@
 		return *this;
 	}
 
-=======
-		return *this;
-	}
-
-	inline FPrimitiveUniformShaderParametersBuilder& ActorWorldPosition(const FVector& InActorWorldPosition)
-	{
-		AbsoluteActorWorldPosition = InActorWorldPosition;
-		return *this;
-	}
-
-	inline FPrimitiveUniformShaderParametersBuilder& LocalToWorld(const FMatrix& InLocalToWorld)
-	{
-		AbsoluteLocalToWorld = InLocalToWorld;
-		return *this;
-	}
-
-	inline FPrimitiveUniformShaderParametersBuilder& InstanceLocalBounds(const FRenderBounds& InInstanceLocalBounds)
-	{
-		bHasInstanceLocalBounds = true;
-		Parameters.InstanceLocalBoundsCenter = InInstanceLocalBounds.GetCenter();
-		Parameters.InstanceLocalBoundsExtent = InInstanceLocalBounds.GetExtent();
-		return *this;
-	}
-
->>>>>>> d731a049
 	inline FPrimitiveUniformShaderParametersBuilder& PreviousLocalToWorld(const FMatrix& InPreviousLocalToWorld)
 	{
 		bHasPreviousLocalToWorld = true;
@@ -409,7 +344,6 @@
 	{
 		const FLargeWorldRenderPosition AbsoluteWorldPosition(AbsoluteLocalToWorld.GetOrigin());
 		const FVector TilePositionOffset = AbsoluteWorldPosition.GetTileOffset();
-<<<<<<< HEAD
 
 		Parameters.TilePosition = AbsoluteWorldPosition.GetTile();
 
@@ -420,18 +354,6 @@
 			Parameters.RelativeWorldToLocal = FMatrix44f(LocalToRelativeWorld.Inverse());
 		}
 
-=======
-
-		Parameters.TilePosition = AbsoluteWorldPosition.GetTile();
-
-		{
-			// Inverse on FMatrix44f can generate NaNs if the source matrix contains large scaling, so do it in double precision.
-			FMatrix LocalToRelativeWorld = FLargeWorldRenderScalar::MakeToRelativeWorldMatrixDouble(TilePositionOffset, AbsoluteLocalToWorld);
-			Parameters.LocalToRelativeWorld = FMatrix44f(LocalToRelativeWorld);
-			Parameters.RelativeWorldToLocal = FMatrix44f(LocalToRelativeWorld.Inverse());
-		}
-
->>>>>>> d731a049
 		Parameters.ActorRelativeWorldPosition = FVector3f(AbsoluteActorWorldPosition - TilePositionOffset);	//LWC_TODO: Precision loss
 		const FVector3f ObjectRelativeWorldPositionAsFloat = FVector3f(AbsoluteObjectWorldPosition - TilePositionOffset);
 		Parameters.ObjectRelativeWorldPositionAndRadius = FVector4f(ObjectRelativeWorldPositionAsFloat, ObjectRadius);
@@ -447,8 +369,6 @@
 		{
 			Parameters.PreviousLocalToRelativeWorld = Parameters.LocalToRelativeWorld;
 			Parameters.PreviousRelativeWorldToLocal = Parameters.RelativeWorldToLocal;
-<<<<<<< HEAD
-=======
 		}
 
 		if (!bHasInstanceLocalBounds)
@@ -456,16 +376,7 @@
 			FRenderBounds InstanceLocalBounds(Parameters.LocalObjectBoundsMin, Parameters.LocalObjectBoundsMax);
 			Parameters.InstanceLocalBoundsCenter = InstanceLocalBounds.GetCenter();
 			Parameters.InstanceLocalBoundsExtent = InstanceLocalBounds.GetExtent();
->>>>>>> d731a049
-		}
-
-		if (!bHasInstanceLocalBounds)
-		{
-			FRenderBounds InstanceLocalBounds(Parameters.LocalObjectBoundsMin, Parameters.LocalObjectBoundsMax);
-			Parameters.InstanceLocalBoundsCenter = InstanceLocalBounds.GetCenter();
-			Parameters.InstanceLocalBoundsExtent = InstanceLocalBounds.GetExtent();
-		}
-
+		}
 
 		if (!bHasPreSkinnedLocalBounds)
 		{
@@ -498,24 +409,15 @@
 		Parameters.Flags |= bHasCapsuleRepresentation ? PRIMITIVE_SCENE_DATA_FLAG_HAS_CAPSULE_REPRESENTATION : 0u;
 		Parameters.Flags |= bUseSingleSampleShadowFromStationaryLights ? PRIMITIVE_SCENE_DATA_FLAG_USE_SINGLE_SAMPLE_SHADOW_SL : 0u;
 		Parameters.Flags |= (bUseVolumetricLightmap && bUseSingleSampleShadowFromStationaryLights) ? PRIMITIVE_SCENE_DATA_FLAG_USE_VOLUMETRIC_LM_SHADOW_SL : 0u;
-<<<<<<< HEAD
-		Parameters.Flags |= bDrawsVelocity ? PRIMITIVE_SCENE_DATA_FLAG_DRAWS_VELOCITY : 0u;
-		Parameters.Flags |= bOutputVelocity ? PRIMITIVE_SCENE_DATA_FLAG_OUTPUT_VELOCITY : 0u;
-=======
 		Parameters.Flags |= bCacheShadowAsStatic ? PRIMITIVE_SCENE_DATA_FLAG_CACHE_SHADOW_AS_STATIC : 0u;
 		Parameters.Flags |= bOutputVelocity ? PRIMITIVE_SCENE_DATA_FLAG_OUTPUT_VELOCITY : 0u;
 		Parameters.Flags |= bEvaluateWorldPositionOffset ? PRIMITIVE_SCENE_DATA_FLAG_EVALUATE_WORLD_POSITION_OFFSET : 0u;
->>>>>>> d731a049
 		Parameters.Flags |= (Parameters.LocalToRelativeWorld.RotDeterminant() < 0.0f) ? PRIMITIVE_SCENE_DATA_FLAG_DETERMINANT_SIGN : 0u;
 		Parameters.Flags |= bHasCustomData ? PRIMITIVE_SCENE_DATA_FLAG_HAS_PRIMITIVE_CUSTOM_DATA : 0u;
 		Parameters.Flags |= ((LightingChannels & 0x1) != 0) ? PRIMITIVE_SCENE_DATA_FLAG_LIGHTING_CHANNEL_0 : 0u;
 		Parameters.Flags |= ((LightingChannels & 0x2) != 0) ? PRIMITIVE_SCENE_DATA_FLAG_LIGHTING_CHANNEL_1 : 0u;
 		Parameters.Flags |= ((LightingChannels & 0x4) != 0) ? PRIMITIVE_SCENE_DATA_FLAG_LIGHTING_CHANNEL_2 : 0u;
-<<<<<<< HEAD
-		Parameters.Flags |= (Parameters.NaniteImposterIndex != INDEX_NONE) ? PRIMITIVE_SCENE_DATA_FLAG_HAS_NANITE_IMPOSTER : 0u;
-=======
 		Parameters.Flags |= bHasNaniteImposter ? PRIMITIVE_SCENE_DATA_FLAG_HAS_NANITE_IMPOSTER : 0u;
->>>>>>> d731a049
 		Parameters.Flags |= bHasInstanceLocalBounds ? PRIMITIVE_SCENE_DATA_FLAG_HAS_INSTANCE_LOCAL_BOUNDS : 0u;
 		Parameters.Flags |= bCastShadow ? PRIMITIVE_SCENE_DATA_FLAG_CAST_SHADOWS : 0u;
 		Parameters.Flags |= bCastContactShadow ? PRIMITIVE_SCENE_DATA_FLAG_HAS_CAST_CONTACT_SHADOW : 0u;
@@ -530,11 +432,8 @@
 		Parameters.Flags |= bVisibleInSceneCaptureOnly ? PRIMITIVE_SCENE_DATA_FLAG_VISIBLE_IN_SCENE_CAPTURE_ONLY : 0u;
 		Parameters.Flags |= bHiddenInSceneCapture ? PRIMITIVE_SCENE_DATA_FLAG_HIDDEN_IN_SCENE_CAPTURE : 0u;
 		Parameters.Flags |= bForceHidden ? PRIMITIVE_SCENE_DATA_FLAG_FORCE_HIDDEN : 0u;
-<<<<<<< HEAD
-=======
 		Parameters.Flags |= bHasInstanceDrawDistanceCull ? PRIMITIVE_SCENE_DATA_FLAG_INSTANCE_DRAW_DISTANCE_CULL : 0u;
 		Parameters.Flags |= bHasWPODisableDistance ? PRIMITIVE_SCENE_DATA_FLAG_WPO_DISABLE_DISTANCE : 0u;
->>>>>>> d731a049
 		return Parameters;
 	}
 
@@ -571,12 +470,9 @@
 	uint32 bVisibleInSceneCaptureOnly : 1;
 	uint32 bHiddenInSceneCapture : 1;
 	uint32 bForceHidden : 1;
-<<<<<<< HEAD
-=======
 	uint32 bHasNaniteImposter : 1;
 	uint32 bHasInstanceDrawDistanceCull : 1;
 	uint32 bHasWPODisableDistance : 1;
->>>>>>> d731a049
 };
 
 inline TUniformBufferRef<FPrimitiveUniformShaderParameters> CreatePrimitiveUniformBufferImmediate(
@@ -637,11 +533,7 @@
 struct FPrimitiveSceneShaderData
 {
 	// Must match PRIMITIVE_SCENE_DATA_STRIDE in SceneData.ush
-<<<<<<< HEAD
-	enum { DataStrideInFloat4s = 40 };
-=======
 	enum { DataStrideInFloat4s = 42 };
->>>>>>> d731a049
 
 	TStaticArray<FVector4f, DataStrideInFloat4s> Data;
 
