--- conflicted
+++ resolved
@@ -20,58 +20,6 @@
  * Note 2: Try to keep this 16 byte aligned. i.e |Matrix4x4|Vector3,float|Vector3,float|Vector4|  _NOT_  |Vector3,(waste padding)|Vector3,(waste padding)|Vector3. Or at least mark out padding if it can't be avoided.
  */
 BEGIN_GLOBAL_SHADER_PARAMETER_STRUCT(FPrimitiveUniformShaderParameters,ENGINE_API)
-<<<<<<< HEAD
-	SHADER_PARAMETER(FMatrix,LocalToWorld)		// always needed
-	SHADER_PARAMETER_EX(FVector4,InvNonUniformScaleAndDeterminantSign,EShaderPrecisionModifier::Half) //often needed
-	SHADER_PARAMETER(FVector4,ObjectWorldPositionAndRadius)	// needed by some materials
-	SHADER_PARAMETER(FMatrix,WorldToLocal)		// rarely needed
-	SHADER_PARAMETER(FMatrix,PreviousLocalToWorld)	// Used to calculate velocity
-	SHADER_PARAMETER(FMatrix,PreviousWorldToLocal)	// rarely used when calculating velocity, if material uses vertex offset along with world->local transform
-	SHADER_PARAMETER(FVector,ActorWorldPosition)
-	SHADER_PARAMETER_EX(float,UseSingleSampleShadowFromStationaryLights,EShaderPrecisionModifier::Half)	
-	SHADER_PARAMETER(FVector,ObjectBounds)		// only needed for editor/development
-	SHADER_PARAMETER(float,LpvBiasMultiplier)
-	SHADER_PARAMETER_EX(float,DecalReceiverMask,EShaderPrecisionModifier::Half)
-	SHADER_PARAMETER_EX(float,PerObjectGBufferData,EShaderPrecisionModifier::Half)		// 0..1, 2 bits, bCastContactShadow, bHeightfieldRepresentation
-	SHADER_PARAMETER_EX(float,UseVolumetricLightmapShadowFromStationaryLights,EShaderPrecisionModifier::Half)		
-	SHADER_PARAMETER_EX(float,DrawsVelocity,EShaderPrecisionModifier::Half)
-	SHADER_PARAMETER_EX(FVector4,ObjectOrientation,EShaderPrecisionModifier::Half)
-	SHADER_PARAMETER_EX(FVector4,NonUniformScale,EShaderPrecisionModifier::Half)
-	SHADER_PARAMETER(FVector, LocalObjectBoundsMin)		// This is used in a custom material function (ObjectLocalBounds.uasset)
-	SHADER_PARAMETER(uint32,LightingChannelMask)
-	SHADER_PARAMETER(FVector, LocalObjectBoundsMax)		// This is used in a custom material function (ObjectLocalBounds.uasset)
-	SHADER_PARAMETER(uint32,LightmapDataIndex)
-	SHADER_PARAMETER(FVector, PreSkinnedLocalBoundsMin)	// Local space min bounds, pre-skinning
-	SHADER_PARAMETER(int32, SingleCaptureIndex)			// Should default to 0 if no reflection captures are provided, as there will be a default black (0,0,0,0) cubemap in that slot
-	SHADER_PARAMETER(FVector, PreSkinnedLocalBoundsMax)	// Local space max bounds, pre-skinning
-    SHADER_PARAMETER(uint32, OutputVelocity)
-	SHADER_PARAMETER_ARRAY(FVector4, CustomPrimitiveData, [FCustomPrimitiveData::NumCustomPrimitiveDataFloat4s]) // Custom data per primitive that can be accessed through material expression parameters and modified through UStaticMeshComponent
-
-END_GLOBAL_SHADER_PARAMETER_STRUCT()
-
-/** Initializes the primitive uniform shader parameters. */
-inline FPrimitiveUniformShaderParameters GetPrimitiveUniformShaderParameters(
-	const FMatrix& LocalToWorld,
-	const FMatrix& PreviousLocalToWorld,
-	FVector ActorPosition,
-	const FBoxSphereBounds& WorldBounds,
-	const FBoxSphereBounds& LocalBounds,
-	const FBoxSphereBounds& PreSkinnedLocalBounds,
-	bool bReceivesDecals,
-	bool bHasDistanceFieldRepresentation,		// Currently unused
-	bool bHasCapsuleRepresentation,
-	bool bUseSingleSampleShadowFromStationaryLights,
-	bool bUseVolumetricLightmap,
-	bool bDrawsVelocity,
-	uint32 LightingChannelMask,
-	float LpvBiasMultiplier,
-	uint32 LightmapDataIndex,
-	int32 SingleCaptureIndex,
-	bool bOutputVelocity,
-	const FCustomPrimitiveData* CustomPrimitiveData,
-	bool bCastContactShadow = true
-)
-=======
 	SHADER_PARAMETER(uint32,		Flags)
 	SHADER_PARAMETER(uint32,		InstanceSceneDataOffset)
 	SHADER_PARAMETER(uint32,		NumInstanceSceneDataEntries)
@@ -136,7 +84,6 @@
 #define PRIMITIVE_SCENE_DATA_FLAG_CAST_HIDDEN_SHADOW					0x800000
 
 struct FPrimitiveUniformShaderParametersBuilder
->>>>>>> 6bbb88c8
 {
 public:
 	inline FPrimitiveUniformShaderParametersBuilder& Defaults()
@@ -332,26 +279,8 @@
 
 		return *this;
 	}
-<<<<<<< HEAD
-	Result.DecalReceiverMask = bReceivesDecals ? 1 : 0;
-	Result.PerObjectGBufferData = (2 * (int32)bHasCapsuleRepresentation + (int32)bCastContactShadow) / 3.0f;
-	Result.UseSingleSampleShadowFromStationaryLights = bUseSingleSampleShadowFromStationaryLights ? 1.0f : 0.0f;
-	Result.UseVolumetricLightmapShadowFromStationaryLights = bUseVolumetricLightmap && bUseSingleSampleShadowFromStationaryLights ? 1.0f : 0.0f;
-	Result.DrawsVelocity = bDrawsVelocity ? 1 : 0;
-	Result.LightmapDataIndex = LightmapDataIndex;
-	// If SingleCaptureIndex is invalid, set it to 0 since there will be a default cubemap at that slot
-	Result.SingleCaptureIndex = FMath::Max(SingleCaptureIndex, 0);
-	Result.OutputVelocity = (bOutputVelocity) ? 1 : 0;
-
-	// Clear to 0
-	FMemory::Memzero(Result.CustomPrimitiveData);
-
-	// If this primitive has custom primitive data, set it
-	if (CustomPrimitiveData)
-=======
 
 	inline const FPrimitiveUniformShaderParameters& Build()
->>>>>>> 6bbb88c8
 	{
 		const FLargeWorldRenderPosition AbsoluteWorldPosition(AbsoluteLocalToWorld.GetOrigin());
 		const FVector TilePositionOffset = AbsoluteWorldPosition.GetTileOffset();
@@ -446,33 +375,6 @@
 		return Parameters;
 	}
 
-<<<<<<< HEAD
-/** Initializes the primitive uniform shader parameters. Pre-skinned local bounds default to LocalBounds */
-inline FPrimitiveUniformShaderParameters GetPrimitiveUniformShaderParameters(
-	const FMatrix& LocalToWorld,
-	const FMatrix& PreviousLocalToWorld,
-	FVector ActorPosition,
-	const FBoxSphereBounds& WorldBounds,
-	const FBoxSphereBounds& LocalBounds,
-	bool bReceivesDecals,
-	bool bHasDistanceFieldRepresentation,
-	bool bHasCapsuleRepresentation,
-	bool bUseSingleSampleShadowFromStationaryLights,
-	bool bUseVolumetricLightmap,
-	bool bDrawsVelocity,
-	uint32 LightingChannelMask,
-	float LpvBiasMultiplier,
-	uint32 LightmapDataIndex,
-	int32 SingleCaptureIndex,
-    bool bOutputVelocity,
-	bool bCastContactShadow = true
-)
-{
-	// Pass through call
-	return GetPrimitiveUniformShaderParameters(LocalToWorld, PreviousLocalToWorld, ActorPosition, WorldBounds, LocalBounds, LocalBounds, bReceivesDecals, bHasDistanceFieldRepresentation, bHasCapsuleRepresentation, 
-		bUseSingleSampleShadowFromStationaryLights, bUseVolumetricLightmap, bDrawsVelocity, LightingChannelMask, LpvBiasMultiplier, LightmapDataIndex, SingleCaptureIndex, bOutputVelocity, nullptr, bCastContactShadow);
-}
-=======
 private:
 	FPrimitiveUniformShaderParameters Parameters;
 	
@@ -506,7 +408,6 @@
 	uint32 bHiddenInSceneCapture : 1;
 	uint32 bForceHidden : 1;
 };
->>>>>>> 6bbb88c8
 
 inline TUniformBufferRef<FPrimitiveUniformShaderParameters> CreatePrimitiveUniformBufferImmediate(
 	const FMatrix& LocalToWorld,
@@ -535,29 +436,6 @@
 
 inline FPrimitiveUniformShaderParameters GetIdentityPrimitiveParameters()
 {
-<<<<<<< HEAD
-	//don't use FMatrix::Identity here as GetIdentityPrimitiveParameters is used by TGlobalResource<FIdentityPrimitiveUniformBuffer> and because static initialization order is undefined
-	//FMatrix::Identiy might be all 0's or random data the first time this is called.
-	return GetPrimitiveUniformShaderParameters(
-		FMatrix(FPlane(1, 0, 0, 0), FPlane(0, 1, 0, 0), FPlane(0, 0, 1, 0), FPlane(0, 0, 0, 1)),
-		FMatrix(FPlane(1, 0, 0, 0), FPlane(0, 1, 0, 0), FPlane(0, 0, 1, 0), FPlane(0, 0, 0, 1)),
-		FVector(0.0f, 0.0f, 0.0f),
-		FBoxSphereBounds(EForceInit::ForceInit),
-		FBoxSphereBounds(EForceInit::ForceInit),
-		true,
-		false,
-		false,
-		false,
-		false,
-		/* bDrawsVelocity = */ true,
-		GetDefaultLightingChannelMask(),
-		1.0f,		// LPV bias
-		INDEX_NONE,
-		INDEX_NONE,
-		false,
-		/* bCastContactShadow = */ true
-	);
-=======
 	// Don't use FMatrix44f::Identity here as GetIdentityPrimitiveParameters is used by TGlobalResource<FIdentityPrimitiveUniformBuffer> and because
 	// static initialization order is undefined, FMatrix44f::Identity might be all 0's or random data the first time this is called.
 	return FPrimitiveUniformShaderParametersBuilder{}
@@ -567,7 +445,6 @@
 			.WorldBounds(FBoxSphereBounds(EForceInit::ForceInit))
 			.LocalBounds(FBoxSphereBounds(EForceInit::ForceInit))
 		.Build();
->>>>>>> 6bbb88c8
 }
 
 /**
@@ -589,13 +466,8 @@
 
 struct FPrimitiveSceneShaderData
 {
-<<<<<<< HEAD
-	// Must match usf
-	enum { PrimitiveDataStrideInFloat4s = 36 };
-=======
 	// Must match PRIMITIVE_SCENE_DATA_STRIDE in SceneData.ush
 	enum { DataStrideInFloat4s = 40 };
->>>>>>> 6bbb88c8
 
 	TStaticArray<FVector4f, DataStrideInFloat4s> Data;
 
@@ -633,13 +505,10 @@
 		PrimitiveSceneDataBufferSRV.SafeRelease();
 		SkyIrradianceEnvironmentMapRHI.SafeRelease();
 		SkyIrradianceEnvironmentMapSRV.SafeRelease();
-<<<<<<< HEAD
-=======
 		InstanceSceneDataBufferRHI.SafeRelease();
 		InstanceSceneDataBufferSRV.SafeRelease();
 		InstancePayloadDataBufferRHI.SafeRelease();
 		InstancePayloadDataBufferSRV.SafeRelease();
->>>>>>> 6bbb88c8
 		PrimitiveSceneDataTextureRHI.SafeRelease();
 		PrimitiveSceneDataTextureSRV.SafeRelease();
 		LightmapSceneDataBufferRHI.SafeRelease();
@@ -664,11 +533,6 @@
 	FBufferRHIRef PrimitiveSceneDataBufferRHI;
 	FShaderResourceViewRHIRef PrimitiveSceneDataBufferSRV;
 
-<<<<<<< HEAD
-	FStructuredBufferRHIRef SkyIrradianceEnvironmentMapRHI;
-	FShaderResourceViewRHIRef SkyIrradianceEnvironmentMapSRV;
-
-=======
 	FBufferRHIRef SkyIrradianceEnvironmentMapRHI;
 	FShaderResourceViewRHIRef SkyIrradianceEnvironmentMapSRV;
 
@@ -678,7 +542,6 @@
 	FBufferRHIRef InstancePayloadDataBufferRHI;
 	FShaderResourceViewRHIRef InstancePayloadDataBufferSRV;
 
->>>>>>> 6bbb88c8
 	FTexture2DRHIRef PrimitiveSceneDataTextureRHI;
 	FShaderResourceViewRHIRef PrimitiveSceneDataTextureSRV;
 
