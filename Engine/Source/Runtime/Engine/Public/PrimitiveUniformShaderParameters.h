--- conflicted
+++ resolved
@@ -229,11 +229,7 @@
 	ENGINE_API static uint16 GetPrimitivesPerTextureLine();
 };
 
-<<<<<<< HEAD
-class ENGINE_VTABLE FSinglePrimitiveStructured : public FRenderResource
-=======
 class FSinglePrimitiveStructured : public FRenderResource
->>>>>>> 90fae962
 {
 public:
 
@@ -255,11 +251,7 @@
 
 	ENGINE_API void UploadToGPU();
 
-<<<<<<< HEAD
-	EShaderPlatform ShaderPlatform;
-=======
 	EShaderPlatform ShaderPlatform=SP_NumPlatforms;
->>>>>>> 90fae962
 
 	FPrimitiveSceneShaderData PrimitiveSceneData;
 	FLightmapSceneShaderData LightmapSceneData;
