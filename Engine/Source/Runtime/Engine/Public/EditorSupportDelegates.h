// Copyright Epic Games, Inc. All Rights Reserved.

#pragma once

#include "CoreMinimal.h"

#if WITH_EDITOR

namespace UE
{
namespace Shader
{
struct FValue;
}
}

enum class EMaterialParameterType : uint8;

/** 
 * FEditorSupportDelegates
 * Delegates that are needed for proper editor functionality, but are accessed or triggered in engine code.
 **/
struct FEditorSupportDelegates
{
	/** delegate type for when the editor is about to cleanse an object that *must* be purged ( Params: UObject* Object ) */
	DECLARE_MULTICAST_DELEGATE_OneParam(FPrepareToCleanseEditorObject, UObject*);
	/** delegate type for force property window rebuild events ( Params: UObject* Object ) */
	DECLARE_MULTICAST_DELEGATE_OneParam(FOnForcePropertyWindowRebuild, UObject*); 
	/** delegate type for material texture setting change events ( Params: UMaterialIterface* Material ) */
	DECLARE_MULTICAST_DELEGATE_OneParam(FOnMaterialTextureSettingsChanged, class UMaterialInterface*);	
	/** delegate type for windows messageing events ( Params: FViewport* Viewport, uint32 Message )*/
	DECLARE_MULTICAST_DELEGATE_TwoParams(FOnWindowsMessage, class FViewport*, uint32);
	/** delegate type for material usage flags change events ( Params: UMaterial* material, int32 FlagThatChanged ) */
	DECLARE_MULTICAST_DELEGATE_TwoParams(FOnMaterialUsageFlagsChanged, class UMaterial*, int32); 
	/** delegate type for numeric parameter default change event */
	DECLARE_MULTICAST_DELEGATE_FourParams(FOnNumericParameterDefaultChanged, class UMaterialExpression*, EMaterialParameterType, FName, const UE::Shader::FValue&);

	/** Called when all viewports need to be redrawn */
	static ENGINE_API FSimpleMulticastDelegate RedrawAllViewports;
	/** Called when the editor is about to cleanse an object that *must* be purged (such as when changing the active map or level) */
	static ENGINE_API FPrepareToCleanseEditorObject PrepareToCleanseEditorObject;
	/** Called when the editor is cleansing of transient references before a map change event */
	static ENGINE_API FSimpleMulticastDelegate CleanseEditor;
	/** Called when the world is modified */
	static ENGINE_API FSimpleMulticastDelegate WorldChange;
	/** Sent to force a property window rebuild */
	static ENGINE_API FOnForcePropertyWindowRebuild ForcePropertyWindowRebuild;
	/** Sent when events happen that affect how the editors UI looks (mode changes, grid size changes, etc) */
	static ENGINE_API FSimpleMulticastDelegate UpdateUI;
	/** Refresh property windows w/o creating/destroying controls */
	static ENGINE_API FSimpleMulticastDelegate RefreshPropertyWindows;
	/** Sent before the given windows message is handled in the given viewport */
	static ENGINE_API FOnWindowsMessage PreWindowsMessage;
	/** Sent after the given windows message is handled in the given viewport */
	static ENGINE_API FOnWindowsMessage PostWindowsMessage;
	/** Sent after the usages flags on a material have changed*/
<<<<<<< HEAD
	static FOnMaterialUsageFlagsChanged MaterialUsageFlagsChanged;
	/** Sent after numeric param default changed */
	static FOnNumericParameterDefaultChanged NumericParameterDefaultChanged;
=======
	static ENGINE_API FOnMaterialUsageFlagsChanged MaterialUsageFlagsChanged;
	/** Sent after numeric param default changed */
	static ENGINE_API FOnNumericParameterDefaultChanged NumericParameterDefaultChanged;
>>>>>>> 4af6daef
};

#endif // WITH_EDITOR<|MERGE_RESOLUTION|>--- conflicted
+++ resolved
@@ -54,15 +54,9 @@
 	/** Sent after the given windows message is handled in the given viewport */
 	static ENGINE_API FOnWindowsMessage PostWindowsMessage;
 	/** Sent after the usages flags on a material have changed*/
-<<<<<<< HEAD
-	static FOnMaterialUsageFlagsChanged MaterialUsageFlagsChanged;
-	/** Sent after numeric param default changed */
-	static FOnNumericParameterDefaultChanged NumericParameterDefaultChanged;
-=======
 	static ENGINE_API FOnMaterialUsageFlagsChanged MaterialUsageFlagsChanged;
 	/** Sent after numeric param default changed */
 	static ENGINE_API FOnNumericParameterDefaultChanged NumericParameterDefaultChanged;
->>>>>>> 4af6daef
 };
 
 #endif // WITH_EDITOR