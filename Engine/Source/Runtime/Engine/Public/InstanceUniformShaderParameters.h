// Copyright Epic Games, Inc. All Rights Reserved.

#pragma once

#include "CoreMinimal.h"
#include "Engine/EngineTypes.h"
#include "SceneTypes.h"
#include "RenderResource.h"
#include "RenderTransform.h"
#include "ShaderParameters.h"
#include "UniformBuffer.h"
#include "Containers/StaticArray.h"

// Must match SceneData.ush
#define INSTANCE_SCENE_DATA_FLAG_DETERMINANT_SIGN			0x1
#define INSTANCE_SCENE_DATA_FLAG_HAS_RANDOM					0x2
#define INSTANCE_SCENE_DATA_FLAG_HAS_CUSTOM_DATA			0x4
#define INSTANCE_SCENE_DATA_FLAG_HAS_DYNAMIC_DATA			0x8
#define INSTANCE_SCENE_DATA_FLAG_HAS_LIGHTSHADOW_UV_BIAS	0x10
#define INSTANCE_SCENE_DATA_FLAG_HAS_HIERARCHY_OFFSET		0x20
#define INSTANCE_SCENE_DATA_FLAG_HAS_LOCAL_BOUNDS			0x40
#define INSTANCE_SCENE_DATA_FLAG_HAS_EDITOR_DATA			0x80
#define INSTANCE_SCENE_DATA_FLAG_IS_RAYTRACING_FAR_FIELD	0x100

#define INSTANCE_SCENE_DATA_FLAG_PAYLOAD_MASK ( \
	INSTANCE_SCENE_DATA_FLAG_HAS_RANDOM \
	| INSTANCE_SCENE_DATA_FLAG_HAS_CUSTOM_DATA \
	| INSTANCE_SCENE_DATA_FLAG_HAS_DYNAMIC_DATA \
	| INSTANCE_SCENE_DATA_FLAG_HAS_LIGHTSHADOW_UV_BIAS \
	| INSTANCE_SCENE_DATA_FLAG_HAS_HIERARCHY_OFFSET \
	| INSTANCE_SCENE_DATA_FLAG_HAS_LOCAL_BOUNDS \
	| INSTANCE_SCENE_DATA_FLAG_HAS_EDITOR_DATA \
)

#define INVALID_PRIMITIVE_ID 0x000FFFFFu

#define INVALID_LAST_UPDATE_FRAME 0xFFFFFFFFu

<<<<<<< HEAD
#define INSTANCE_SCENE_DATA_COMPRESSED_TRANSFORMS	1

=======
>>>>>>> d731a049
// TODO: Rename to FInstanceSceneData
struct FPrimitiveInstance
{
	FRenderTransform LocalToPrimitive;

	// Should always use this accessor so shearing is properly
	// removed from the concatenated transform.
	FORCEINLINE FRenderTransform ComputeLocalToWorld(const FRenderTransform& PrimitiveToWorld) const
	{
		FRenderTransform LocalToWorld = LocalToPrimitive * PrimitiveToWorld;

	// TODO: Enable when scale is decomposed within FRenderTransform, so we don't have 3x
	// length calls to retrieve the scale when checking for non-uniform scaling.
	#if 0
		// Shearing occurs when applying a rotation and then non-uniform scaling. It is much more likely that 
		// an instance would be non-uniformly scaled than the primitive, so we'll check if the primitive has 
		// non-uniform scaling, and orthogonalize in that case.
		if (PrimitiveToWorld.IsScaleNonUniform())
	#endif
		{
			LocalToWorld.Orthogonalize();
		}

		return LocalToWorld;
	}
};

// TODO: Rename to FInstanceDynamicData
struct FPrimitiveInstanceDynamicData
{
	FRenderTransform PrevLocalToPrimitive;

	// Should always use this accessor so shearing is properly
	// removed from the concatenated transform.
	FORCEINLINE FRenderTransform ComputePrevLocalToWorld(const FRenderTransform& PrevPrimitiveToWorld) const
	{
		FRenderTransform PrevLocalToWorld = PrevLocalToPrimitive * PrevPrimitiveToWorld;

	// TODO: Enable when scale is decomposed within FRenderTransform, so we don't have 3x
	// length calls to retrieve the scale when checking for non-uniform scaling.
	#if 0
		// Shearing occurs when applying a rotation and then non-uniform scaling. It is much more likely that 
		// an instance would be non-uniformly scaled than the primitive, so we'll check if the primitive has 
		// non-uniform scaling, and orthogonalize in that case.
		if (PrevPrimitiveToWorld.IsScaleNonUniform())
	#endif
		{
			PrevLocalToWorld.Orthogonalize();
		}

		return PrevLocalToWorld;
	}
};

struct FInstanceSceneShaderData
{
private:
	// Must match GetInstanceSceneData() in SceneData.ush
<<<<<<< HEAD
#if INSTANCE_SCENE_DATA_COMPRESSED_TRANSFORMS
	// Compressed transform
	enum { DataStrideInFloat4s = 5 }; // TODO: Temporary PrevVelocityHack
#else
	enum { DataStrideInFloat4s = 4 };
#endif
=======
	// Allocate the max Float4s usage when compressed transform is used.
	// TODO: Temporary PrevVelocityHack (last float4s when compressed)
	static constexpr uint32 CompressedTransformDataStrideInFloat4s = 5;
	static constexpr uint32 UnCompressedTransformDataStrideInFloat4s = 7;

public:

	static uint32 GetDataStrideInFloat4s()
	{
		if (FDataDrivenShaderPlatformInfo::GetSupportSceneDataCompressedTransforms(GMaxRHIShaderPlatform))
		{
			return CompressedTransformDataStrideInFloat4s;
		}
		else
		{
			return UnCompressedTransformDataStrideInFloat4s;
		}
	}
>>>>>>> d731a049

	static uint32 GetEffectiveNumBytes()
	{
		return (GetDataStrideInFloat4s() * sizeof(FVector4f));
	}

	FInstanceSceneShaderData() : Data(InPlace, NoInit)
	{
	}

	ENGINE_API void Build
	(
		uint32 PrimitiveId,
		uint32 RelativeId,
		uint32 InstanceFlags,
		uint32 LastUpdateFrame,
		uint32 CustomDataCount,
		float RandomID
	);

	ENGINE_API void Build
	(
		uint32 PrimitiveId,
		uint32 RelativeId,
		uint32 InstanceFlags,
		uint32 LastUpdateFrame,
		uint32 CustomDataCount,
		float RandomID,
		const FRenderTransform& LocalToPrimitive,
		const FRenderTransform& PrimitiveToWorld,
		const FRenderTransform& PrevPrimitiveToWorld // TODO: Temporary PrevVelocityHack
<<<<<<< HEAD
	);

	ENGINE_API void BuildInternal
	(
		uint32 PrimitiveId,
		uint32 RelativeId,
		uint32 InstanceFlags,
		uint32 LastUpdateFrame,
		uint32 CustomDataCount,
		float RandomID,
		const FRenderTransform& LocalToWorld,
		const FRenderTransform& PrevLocalToWorld // Assumes shear has been removed already // TODO: Temporary PrevVelocityHack
	);
=======
	);

	ENGINE_API void BuildInternal
	(
		uint32 PrimitiveId,
		uint32 RelativeId,
		uint32 InstanceFlags,
		uint32 LastUpdateFrame,
		uint32 CustomDataCount,
		float RandomID,
		const FRenderTransform& LocalToWorld,
		const FRenderTransform& PrevLocalToWorld // Assumes shear has been removed already // TODO: Temporary PrevVelocityHack
	);

	TStaticArray<FVector4f, UnCompressedTransformDataStrideInFloat4s> Data;
>>>>>>> d731a049
};<|MERGE_RESOLUTION|>--- conflicted
+++ resolved
@@ -36,11 +36,6 @@
 
 #define INVALID_LAST_UPDATE_FRAME 0xFFFFFFFFu
 
-<<<<<<< HEAD
-#define INSTANCE_SCENE_DATA_COMPRESSED_TRANSFORMS	1
-
-=======
->>>>>>> d731a049
 // TODO: Rename to FInstanceSceneData
 struct FPrimitiveInstance
 {
@@ -99,14 +94,6 @@
 {
 private:
 	// Must match GetInstanceSceneData() in SceneData.ush
-<<<<<<< HEAD
-#if INSTANCE_SCENE_DATA_COMPRESSED_TRANSFORMS
-	// Compressed transform
-	enum { DataStrideInFloat4s = 5 }; // TODO: Temporary PrevVelocityHack
-#else
-	enum { DataStrideInFloat4s = 4 };
-#endif
-=======
 	// Allocate the max Float4s usage when compressed transform is used.
 	// TODO: Temporary PrevVelocityHack (last float4s when compressed)
 	static constexpr uint32 CompressedTransformDataStrideInFloat4s = 5;
@@ -125,7 +112,6 @@
 			return UnCompressedTransformDataStrideInFloat4s;
 		}
 	}
->>>>>>> d731a049
 
 	static uint32 GetEffectiveNumBytes()
 	{
@@ -157,21 +143,6 @@
 		const FRenderTransform& LocalToPrimitive,
 		const FRenderTransform& PrimitiveToWorld,
 		const FRenderTransform& PrevPrimitiveToWorld // TODO: Temporary PrevVelocityHack
-<<<<<<< HEAD
-	);
-
-	ENGINE_API void BuildInternal
-	(
-		uint32 PrimitiveId,
-		uint32 RelativeId,
-		uint32 InstanceFlags,
-		uint32 LastUpdateFrame,
-		uint32 CustomDataCount,
-		float RandomID,
-		const FRenderTransform& LocalToWorld,
-		const FRenderTransform& PrevLocalToWorld // Assumes shear has been removed already // TODO: Temporary PrevVelocityHack
-	);
-=======
 	);
 
 	ENGINE_API void BuildInternal
@@ -187,5 +158,4 @@
 	);
 
 	TStaticArray<FVector4f, UnCompressedTransformDataStrideInFloat4s> Data;
->>>>>>> d731a049
 };