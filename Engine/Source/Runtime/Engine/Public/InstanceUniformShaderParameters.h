// Copyright Epic Games, Inc. All Rights Reserved.

#pragma once

#include "CoreMinimal.h"
#include "Engine/EngineTypes.h"
#include "SceneTypes.h"
#include "RenderResource.h"
#include "RenderTransform.h"
#include "ShaderParameters.h"
#include "UniformBuffer.h"
#include "Containers/StaticArray.h"

<<<<<<< HEAD
// Must match SceneData.ush
#define INSTANCE_SCENE_DATA_FLAG_DETERMINANT_SIGN			0x1
#define INSTANCE_SCENE_DATA_FLAG_HAS_RANDOM					0x2
#define INSTANCE_SCENE_DATA_FLAG_HAS_CUSTOM_DATA			0x4
#define INSTANCE_SCENE_DATA_FLAG_HAS_DYNAMIC_DATA			0x8
#define INSTANCE_SCENE_DATA_FLAG_HAS_LIGHTSHADOW_UV_BIAS	0x10
#define INSTANCE_SCENE_DATA_FLAG_HAS_HIERARCHY_OFFSET		0x20
#define INSTANCE_SCENE_DATA_FLAG_HAS_LOCAL_BOUNDS			0x40
#define INSTANCE_SCENE_DATA_FLAG_HAS_EDITOR_DATA			0x80 // Mobile allocates only 8 bits for instance flags
#define INSTANCE_SCENE_DATA_FLAG_IS_RAYTRACING_FAR_FIELD	0x100

#define INSTANCE_SCENE_DATA_FLAG_PAYLOAD_MASK ( \
	INSTANCE_SCENE_DATA_FLAG_HAS_RANDOM \
	| INSTANCE_SCENE_DATA_FLAG_HAS_CUSTOM_DATA \
	| INSTANCE_SCENE_DATA_FLAG_HAS_DYNAMIC_DATA \
	| INSTANCE_SCENE_DATA_FLAG_HAS_LIGHTSHADOW_UV_BIAS \
	| INSTANCE_SCENE_DATA_FLAG_HAS_HIERARCHY_OFFSET \
	| INSTANCE_SCENE_DATA_FLAG_HAS_LOCAL_BOUNDS \
	| INSTANCE_SCENE_DATA_FLAG_HAS_EDITOR_DATA \
)

#define INVALID_PRIMITIVE_ID 0x000FFFFFu

#define INVALID_LAST_UPDATE_FRAME 0xFFFFFFFFu

struct FInstanceSceneData
{
	FRenderTransform LocalToPrimitive;

=======
#define INVALID_LAST_UPDATE_FRAME 0xFFFFFFFFu

struct FInstanceSceneData
{
	FRenderTransform LocalToPrimitive;

>>>>>>> 4af6daef
	// Should always use this accessor so shearing is properly
	// removed from the concatenated transform.
	FORCEINLINE FRenderTransform ComputeLocalToWorld(const FRenderTransform& PrimitiveToWorld) const
	{
		FRenderTransform LocalToWorld = LocalToPrimitive * PrimitiveToWorld;

	// TODO: Enable when scale is decomposed within FRenderTransform, so we don't have 3x
	// length calls to retrieve the scale when checking for non-uniform scaling.
	#if 0
		// Shearing occurs when applying a rotation and then non-uniform scaling. It is much more likely that 
		// an instance would be non-uniformly scaled than the primitive, so we'll check if the primitive has 
		// non-uniform scaling, and orthogonalize in that case.
		if (PrimitiveToWorld.IsScaleNonUniform())
	#endif
		{
			LocalToWorld.Orthogonalize();
		}

		return LocalToWorld;
	}
};

struct FInstanceDynamicData
{
	FRenderTransform PrevLocalToPrimitive;

	// Should always use this accessor so shearing is properly
	// removed from the concatenated transform.
	FORCEINLINE FRenderTransform ComputePrevLocalToWorld(const FRenderTransform& PrevPrimitiveToWorld) const
	{
		FRenderTransform PrevLocalToWorld = PrevLocalToPrimitive * PrevPrimitiveToWorld;

	// TODO: Enable when scale is decomposed within FRenderTransform, so we don't have 3x
	// length calls to retrieve the scale when checking for non-uniform scaling.
	#if 0
		// Shearing occurs when applying a rotation and then non-uniform scaling. It is much more likely that 
		// an instance would be non-uniformly scaled than the primitive, so we'll check if the primitive has 
		// non-uniform scaling, and orthogonalize in that case.
		if (PrevPrimitiveToWorld.IsScaleNonUniform())
	#endif
		{
			PrevLocalToWorld.Orthogonalize();
		}

		return PrevLocalToWorld;
	}
};

struct FInstanceSceneShaderData
{
private:
	// Must match GetInstanceSceneData() in SceneData.ush
	// Allocate the max Float4s usage when compressed transform is used.
	static constexpr uint32 CompressedTransformDataStrideInFloat4s = 3;
	static constexpr uint32 UnCompressedTransformDataStrideInFloat4s = 4;
<<<<<<< HEAD

public:

	static ENGINE_API uint32 GetDataStrideInFloat4s();

=======

public:

	static ENGINE_API uint32 GetDataStrideInFloat4s();

>>>>>>> 4af6daef
	static uint32 GetEffectiveNumBytes()
	{
		return (GetDataStrideInFloat4s() * sizeof(FVector4f));
	}

	FInstanceSceneShaderData() : Data(InPlace, NoInit)
	{
	}

	ENGINE_API void Build
	(
		uint32 PrimitiveId,
		uint32 RelativeId,
		uint32 InstanceFlags,
		uint32 LastUpdateFrame,
		uint32 CustomDataCount,
		float RandomID
	);

	ENGINE_API void Build
	(
		uint32 PrimitiveId,
		uint32 RelativeId,
		uint32 InstanceFlags,
		uint32 LastUpdateFrame,
		uint32 CustomDataCount,
		float RandomID,
		const FRenderTransform& LocalToPrimitive,
		const FRenderTransform& PrimitiveToWorld
	);

	ENGINE_API void BuildInternal
	(
		uint32 PrimitiveId,
		uint32 RelativeId,
		uint32 InstanceFlags,
		uint32 LastUpdateFrame,
		uint32 CustomDataCount,
		float RandomID,
		const FRenderTransform& LocalToWorld
	);

	TStaticArray<FVector4f, UnCompressedTransformDataStrideInFloat4s> Data;
};<|MERGE_RESOLUTION|>--- conflicted
+++ resolved
@@ -11,44 +11,12 @@
 #include "UniformBuffer.h"
 #include "Containers/StaticArray.h"
 
-<<<<<<< HEAD
-// Must match SceneData.ush
-#define INSTANCE_SCENE_DATA_FLAG_DETERMINANT_SIGN			0x1
-#define INSTANCE_SCENE_DATA_FLAG_HAS_RANDOM					0x2
-#define INSTANCE_SCENE_DATA_FLAG_HAS_CUSTOM_DATA			0x4
-#define INSTANCE_SCENE_DATA_FLAG_HAS_DYNAMIC_DATA			0x8
-#define INSTANCE_SCENE_DATA_FLAG_HAS_LIGHTSHADOW_UV_BIAS	0x10
-#define INSTANCE_SCENE_DATA_FLAG_HAS_HIERARCHY_OFFSET		0x20
-#define INSTANCE_SCENE_DATA_FLAG_HAS_LOCAL_BOUNDS			0x40
-#define INSTANCE_SCENE_DATA_FLAG_HAS_EDITOR_DATA			0x80 // Mobile allocates only 8 bits for instance flags
-#define INSTANCE_SCENE_DATA_FLAG_IS_RAYTRACING_FAR_FIELD	0x100
-
-#define INSTANCE_SCENE_DATA_FLAG_PAYLOAD_MASK ( \
-	INSTANCE_SCENE_DATA_FLAG_HAS_RANDOM \
-	| INSTANCE_SCENE_DATA_FLAG_HAS_CUSTOM_DATA \
-	| INSTANCE_SCENE_DATA_FLAG_HAS_DYNAMIC_DATA \
-	| INSTANCE_SCENE_DATA_FLAG_HAS_LIGHTSHADOW_UV_BIAS \
-	| INSTANCE_SCENE_DATA_FLAG_HAS_HIERARCHY_OFFSET \
-	| INSTANCE_SCENE_DATA_FLAG_HAS_LOCAL_BOUNDS \
-	| INSTANCE_SCENE_DATA_FLAG_HAS_EDITOR_DATA \
-)
-
-#define INVALID_PRIMITIVE_ID 0x000FFFFFu
-
 #define INVALID_LAST_UPDATE_FRAME 0xFFFFFFFFu
 
 struct FInstanceSceneData
 {
 	FRenderTransform LocalToPrimitive;
 
-=======
-#define INVALID_LAST_UPDATE_FRAME 0xFFFFFFFFu
-
-struct FInstanceSceneData
-{
-	FRenderTransform LocalToPrimitive;
-
->>>>>>> 4af6daef
 	// Should always use this accessor so shearing is properly
 	// removed from the concatenated transform.
 	FORCEINLINE FRenderTransform ComputeLocalToWorld(const FRenderTransform& PrimitiveToWorld) const
@@ -104,19 +72,11 @@
 	// Allocate the max Float4s usage when compressed transform is used.
 	static constexpr uint32 CompressedTransformDataStrideInFloat4s = 3;
 	static constexpr uint32 UnCompressedTransformDataStrideInFloat4s = 4;
-<<<<<<< HEAD
 
 public:
 
 	static ENGINE_API uint32 GetDataStrideInFloat4s();
 
-=======
-
-public:
-
-	static ENGINE_API uint32 GetDataStrideInFloat4s();
-
->>>>>>> 4af6daef
 	static uint32 GetEffectiveNumBytes()
 	{
 		return (GetDataStrideInFloat4s() * sizeof(FVector4f));
