--- conflicted
+++ resolved
@@ -163,7 +163,6 @@
 	static const EReadPacketState ReadPacket(FArchive& Archive, TArray<uint8>& OutBuffer, const EReadPacketMode Mode);
 
 	void CacheNetGuids(UNetConnection* Connection);
-	void CacheDeletedActors(UNetConnection* Connection);
 
 	bool SerializeGuidCache(UNetConnection* Connection, const FRepActorsCheckpointParams& Params, FArchive* CheckpointArchive);
 	bool SerializeDeletedStartupActors(UNetConnection* Connection, const FRepActorsCheckpointParams& Params, FArchive* CheckpointArchive);
@@ -258,7 +257,6 @@
 	{
 		Idle,
 		ProcessCheckpointActors,
-		CacheDeletedActors,
 		SerializeDeletedStartupActors,
 		SerializeDeltaDynamicDestroyed,
 		SerializeDeltaClosedChannels,
@@ -377,20 +375,7 @@
 
 		TMap<FName, uint32> NameTableMap;
 
-<<<<<<< HEAD
-		void CountBytes(FArchive& Ar) const
-		{
-			CheckpointAckState.CountBytes(Ar);
-			PendingCheckpointActors.CountBytes(Ar);
-			DeltaCheckpointData.CountBytes(Ar);
-			DeltaChannelCloseKeys.CountBytes(Ar);
-			NetGuidCacheSnapshot.CountBytes(Ar);
-			CheckpointDeletedNetStartupActors.CountBytes(Ar);
-			NameTableMap.CountBytes(Ar);
-		}
-=======
 		void CountBytes(FArchive& Ar) const;
->>>>>>> d731a049
 	};
 
 	FCheckpointSaveStateContext CheckpointSaveContext;
