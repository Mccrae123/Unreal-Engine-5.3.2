// Copyright Epic Games, Inc. All Rights Reserved.

#pragma once

#include "CoreMinimal.h"
#include "HAL/LowLevelMemTracker.h"
#include "GrowOnlySpanAllocator.h"
#include "IO/IoHash.h"
#include "UnifiedBuffer.h"
#include "RenderGraphDefinitions.h"
#include "SceneManagement.h"
#include "Materials/MaterialInterface.h"
#include "Serialization/BulkData.h"
#include "Misc/MemoryReadStream.h"
#include "NaniteDefinitions.h"
<<<<<<< HEAD
#include "Templates/DontCopy.h"
#include "Templates/PimplPtr.h"
=======
#include "NaniteInterface.h"
#include "Templates/DontCopy.h"
>>>>>>> 4af6daef
#include "VertexFactory.h"

/** Whether Nanite::FSceneProxy should store data and enable codepaths needed for debug rendering. */
#if PLATFORM_WINDOWS
#define NANITE_ENABLE_DEBUG_RENDERING (!(UE_BUILD_SHIPPING || UE_BUILD_TEST) || WITH_EDITOR)
#else
#define NANITE_ENABLE_DEBUG_RENDERING 0
#endif

DECLARE_STATS_GROUP( TEXT("Nanite"), STATGROUP_Nanite, STATCAT_Advanced );

DECLARE_GPU_STAT_NAMED_EXTERN(NaniteStreaming, TEXT("Nanite Streaming"));
DECLARE_GPU_STAT_NAMED_EXTERN(NaniteReadback, TEXT("Nanite Readback"));

LLM_DECLARE_TAG_API(Nanite, ENGINE_API);

class UStaticMesh;
class UBodySetup;
class FDistanceFieldVolumeData;
class UStaticMeshComponent;
class UInstancedStaticMeshComponent;
class UHierarchicalInstancedStaticMeshComponent;
class FVertexFactory;
class FNaniteVertexFactory;

namespace UE::DerivedData { class FRequestOwner; }

namespace Nanite
{

struct FPackedHierarchyNode
{
	FVector4f		LODBounds[NANITE_MAX_BVH_NODE_FANOUT];
	
	struct
	{
		FVector3f	BoxBoundsCenter;
		uint32		MinLODError_MaxParentLODError;
	} Misc0[NANITE_MAX_BVH_NODE_FANOUT];

	struct
	{
		FVector3f	BoxBoundsExtent;
		uint32		ChildStartReference;
	} Misc1[NANITE_MAX_BVH_NODE_FANOUT];
	
	struct
	{
		uint32		ResourcePageIndex_NumPages_GroupPartSize;
	} Misc2[NANITE_MAX_BVH_NODE_FANOUT];
};


FORCEINLINE uint32 GetBits(uint32 Value, uint32 NumBits, uint32 Offset)
{
	uint32 Mask = (1u << NumBits) - 1u;
	return (Value >> Offset) & Mask;
}

FORCEINLINE void SetBits(uint32& Value, uint32 Bits, uint32 NumBits, uint32 Offset)
{
	uint32 Mask = (1u << NumBits) - 1u;
	check(Bits <= Mask);
	Mask <<= Offset;
	Value = (Value & ~Mask) | (Bits << Offset);
}


// Packed Cluster as it is used by the GPU
struct FPackedCluster
{
	// Members needed for rasterization
	uint32		NumVerts_PositionOffset;					// NumVerts:9, PositionOffset:23
	uint32		NumTris_IndexOffset;						// NumTris:8, IndexOffset: 24
	uint32		ColorMin;
	uint32		ColorBits_GroupIndex;						// R:4, G:4, B:4, A:4. (GroupIndex&0xFFFF) is for debug visualization only.

	FIntVector	PosStart;
<<<<<<< HEAD
	uint32		BitsPerIndex_PosPrecision_PosBits_NormalPrecision;			// BitsPerIndex:4, PosPrecision: 5, PosBits:5.5.5, NormalPrecision: 4
=======
	uint32		BitsPerIndex_PosPrecision_PosBits_NormalPrecision_TangentPrecision;	// BitsPerIndex:4, PosPrecision: 5, PosBits:5.5.5, NormalPrecision: 4, TangentPrecision: 4
>>>>>>> 4af6daef
	
	// Members needed for culling
	FVector4f	LODBounds;									// LWC_TODO: Was FSphere, but that's now twice as big and won't work on GPU.

	FVector3f	BoxBoundsCenter;
	uint32		LODErrorAndEdgeLength;
	
	FVector3f	BoxBoundsExtent;
	uint32		Flags;

	// Members needed by materials
	uint32		AttributeOffset_BitsPerAttribute;				// AttributeOffset: 22, BitsPerAttribute: 10
	uint32		DecodeInfoOffset_HasTangents_NumUVs_ColorMode;	// DecodeInfoOffset: 22, bHasTangents: 1, NumUVs: 3, ColorMode: 2
	uint32		UV_Prec;										// U0:4, V0:4, U1:4, V1:4, U2:4, V2:4, U3:4, V3:4
	uint32		PackedMaterialInfo;

	uint32		VertReuseBatchInfo[4];

	uint32		GetNumVerts() const						{ return GetBits(NumVerts_PositionOffset, 9, 0); }
	uint32		GetPositionOffset() const				{ return GetBits(NumVerts_PositionOffset, 23, 9); }

	uint32		GetNumTris() const						{ return GetBits(NumTris_IndexOffset, 8, 0); }
	uint32		GetIndexOffset() const					{ return GetBits(NumTris_IndexOffset, 24, 8); }

<<<<<<< HEAD
	uint32		GetBitsPerIndex() const					{ return GetBits(BitsPerIndex_PosPrecision_PosBits_NormalPrecision, 4, 0); }
	int32		GetPosPrecision() const					{ return (int32)GetBits(BitsPerIndex_PosPrecision_PosBits_NormalPrecision, 5, 4) + NANITE_MIN_POSITION_PRECISION; }
	uint32		GetPosBitsX() const						{ return GetBits(BitsPerIndex_PosPrecision_PosBits_NormalPrecision, 5, 9); }
	uint32		GetPosBitsY() const						{ return GetBits(BitsPerIndex_PosPrecision_PosBits_NormalPrecision, 5, 14); }
	uint32		GetPosBitsZ() const						{ return GetBits(BitsPerIndex_PosPrecision_PosBits_NormalPrecision, 5, 19); }
	uint32		GetNormalPrecision() const				{ return GetBits(BitsPerIndex_PosPrecision_PosBits_NormalPrecision, 4, 24); }
=======
	uint32		GetBitsPerIndex() const					{ return GetBits(BitsPerIndex_PosPrecision_PosBits_NormalPrecision_TangentPrecision, 4, 0); }
	int32		GetPosPrecision() const					{ return (int32)GetBits(BitsPerIndex_PosPrecision_PosBits_NormalPrecision_TangentPrecision, 5, 4) + NANITE_MIN_POSITION_PRECISION; }
	uint32		GetPosBitsX() const						{ return GetBits(BitsPerIndex_PosPrecision_PosBits_NormalPrecision_TangentPrecision, 5, 9); }
	uint32		GetPosBitsY() const						{ return GetBits(BitsPerIndex_PosPrecision_PosBits_NormalPrecision_TangentPrecision, 5, 14); }
	uint32		GetPosBitsZ() const						{ return GetBits(BitsPerIndex_PosPrecision_PosBits_NormalPrecision_TangentPrecision, 5, 19); }
	uint32		GetNormalPrecision() const				{ return GetBits(BitsPerIndex_PosPrecision_PosBits_NormalPrecision_TangentPrecision, 4, 24); }
	uint32		GetTangentPrecision() const				{ return GetBits(BitsPerIndex_PosPrecision_PosBits_NormalPrecision_TangentPrecision, 28, 4); }
>>>>>>> 4af6daef

	uint32		GetAttributeOffset() const				{ return GetBits(AttributeOffset_BitsPerAttribute, 22, 0); }
	uint32		GetBitsPerAttribute() const				{ return GetBits(AttributeOffset_BitsPerAttribute, 10, 22); }
	
	void		SetNumVerts(uint32 NumVerts)			{ SetBits(NumVerts_PositionOffset, NumVerts, 9, 0); }
	void		SetPositionOffset(uint32 Offset)		{ SetBits(NumVerts_PositionOffset, Offset, 23, 9); }

	void		SetNumTris(uint32 NumTris)				{ SetBits(NumTris_IndexOffset, NumTris, 8, 0); }
	void		SetIndexOffset(uint32 Offset)			{ SetBits(NumTris_IndexOffset, Offset, 24, 8); }

<<<<<<< HEAD
	void		SetBitsPerIndex(uint32 BitsPerIndex)	{ SetBits(BitsPerIndex_PosPrecision_PosBits_NormalPrecision, BitsPerIndex, 4, 0); }
	void		SetPosPrecision(int32 Precision)		{ SetBits(BitsPerIndex_PosPrecision_PosBits_NormalPrecision, uint32(Precision - NANITE_MIN_POSITION_PRECISION), 5, 4); }
	void		SetPosBitsX(uint32 NumBits)				{ SetBits(BitsPerIndex_PosPrecision_PosBits_NormalPrecision, NumBits, 5, 9); }
	void		SetPosBitsY(uint32 NumBits)				{ SetBits(BitsPerIndex_PosPrecision_PosBits_NormalPrecision, NumBits, 5, 14); }
	void		SetPosBitsZ(uint32 NumBits)				{ SetBits(BitsPerIndex_PosPrecision_PosBits_NormalPrecision, NumBits, 5, 19); }
	void		SetNormalPrecision(uint32 NumBits)		{ SetBits(BitsPerIndex_PosPrecision_PosBits_NormalPrecision, NumBits, 4, 24); }
=======
	void		SetBitsPerIndex(uint32 BitsPerIndex)	{ SetBits(BitsPerIndex_PosPrecision_PosBits_NormalPrecision_TangentPrecision, BitsPerIndex, 4, 0); }
	void		SetPosPrecision(int32 Precision)		{ SetBits(BitsPerIndex_PosPrecision_PosBits_NormalPrecision_TangentPrecision, uint32(Precision - NANITE_MIN_POSITION_PRECISION), 5, 4); }
	void		SetPosBitsX(uint32 NumBits)				{ SetBits(BitsPerIndex_PosPrecision_PosBits_NormalPrecision_TangentPrecision, NumBits, 5, 9); }
	void		SetPosBitsY(uint32 NumBits)				{ SetBits(BitsPerIndex_PosPrecision_PosBits_NormalPrecision_TangentPrecision, NumBits, 5, 14); }
	void		SetPosBitsZ(uint32 NumBits)				{ SetBits(BitsPerIndex_PosPrecision_PosBits_NormalPrecision_TangentPrecision, NumBits, 5, 19); }
	void		SetNormalPrecision(uint32 NumBits)		{ SetBits(BitsPerIndex_PosPrecision_PosBits_NormalPrecision_TangentPrecision, NumBits, 4, 24); }
	void		SetTangentPrecision(uint32 NumBits)		{ SetBits(BitsPerIndex_PosPrecision_PosBits_NormalPrecision_TangentPrecision, NumBits, 4, 28); }
>>>>>>> 4af6daef

	void		SetAttributeOffset(uint32 Offset)		{ SetBits(AttributeOffset_BitsPerAttribute, Offset, 22, 0); }
	void		SetBitsPerAttribute(uint32 Bits)		{ SetBits(AttributeOffset_BitsPerAttribute, Bits, 10, 22); }

<<<<<<< HEAD
	void		SetDecodeInfoOffset(uint32 Offset)		{ SetBits(DecodeInfoOffset_NumUVs_ColorMode, Offset, 22, 0); }
	void		SetNumUVs(uint32 Num)					{ SetBits(DecodeInfoOffset_NumUVs_ColorMode, Num, 3, 22); }
	void		SetColorMode(uint32 Mode)				{ SetBits(DecodeInfoOffset_NumUVs_ColorMode, Mode, 2, 22+3); }
=======
	void		SetDecodeInfoOffset(uint32 Offset)		{ SetBits(DecodeInfoOffset_HasTangents_NumUVs_ColorMode, Offset, 22, 0); }
	void		SetHasTangents(bool bHasTangents)		{ SetBits(DecodeInfoOffset_HasTangents_NumUVs_ColorMode, bHasTangents, 1, 22); }
	void		SetNumUVs(uint32 Num)					{ SetBits(DecodeInfoOffset_HasTangents_NumUVs_ColorMode, Num, 3, 23); }
	void		SetColorMode(uint32 Mode)				{ SetBits(DecodeInfoOffset_HasTangents_NumUVs_ColorMode, Mode, 2, 26); }
>>>>>>> 4af6daef

	void		SetColorBitsR(uint32 NumBits)			{ SetBits(ColorBits_GroupIndex, NumBits, 4, 0); }
	void		SetColorBitsG(uint32 NumBits)			{ SetBits(ColorBits_GroupIndex, NumBits, 4, 4); }
	void		SetColorBitsB(uint32 NumBits)			{ SetBits(ColorBits_GroupIndex, NumBits, 4, 8); }
	void		SetColorBitsA(uint32 NumBits)			{ SetBits(ColorBits_GroupIndex, NumBits, 4, 12); }

	void		SetGroupIndex(uint32 GroupIndex)		{ SetBits(ColorBits_GroupIndex, GroupIndex & 0xFFFFu, 16, 16); }

	void SetVertResourceBatchInfo(TArray<uint32>& BatchInfo, uint32 GpuPageOffset, uint32 NumMaterialRanges)
	{
		FMemory::Memzero(VertReuseBatchInfo, sizeof(VertReuseBatchInfo));
		if (NumMaterialRanges <= 3)
		{
			check(BatchInfo.Num() <= 4);
			FMemory::Memcpy(VertReuseBatchInfo, BatchInfo.GetData(), BatchInfo.Num() * sizeof(uint32));
		}
		else
		{
			check((GpuPageOffset & 0x3) == 0);
			VertReuseBatchInfo[0] = GpuPageOffset >> 2;
			VertReuseBatchInfo[1] = NumMaterialRanges;
		}
	}
};

struct FPageStreamingState
{
	uint32			BulkOffset;
	uint32			BulkSize;
	uint32			PageSize;
	uint32			DependenciesStart;
<<<<<<< HEAD
	uint32			DependenciesNum;
	uint32			Flags;
=======
	uint16			DependenciesNum;
	uint8			MaxHierarchyDepth;
	uint8			Flags;
>>>>>>> 4af6daef
};

class FHierarchyFixup
{
public:
	FHierarchyFixup() {}

	FHierarchyFixup( uint32 InPageIndex, uint32 NodeIndex, uint32 ChildIndex, uint32 InClusterGroupPartStartIndex, uint32 PageDependencyStart, uint32 PageDependencyNum )
	{
		check(InPageIndex < NANITE_MAX_RESOURCE_PAGES);
		PageIndex = InPageIndex;

		check( NodeIndex < ( 1 << ( 32 - NANITE_MAX_HIERACHY_CHILDREN_BITS ) ) );
		check( ChildIndex < NANITE_MAX_HIERACHY_CHILDREN );
		check( InClusterGroupPartStartIndex < ( 1 << ( 32 - NANITE_MAX_CLUSTERS_PER_GROUP_BITS ) ) );
		HierarchyNodeAndChildIndex = ( NodeIndex << NANITE_MAX_HIERACHY_CHILDREN_BITS ) | ChildIndex;
		ClusterGroupPartStartIndex = InClusterGroupPartStartIndex;

		check(PageDependencyStart < NANITE_MAX_RESOURCE_PAGES);
		check(PageDependencyNum <= NANITE_MAX_GROUP_PARTS_MASK);
		PageDependencyStartAndNum = (PageDependencyStart << NANITE_MAX_GROUP_PARTS_BITS) | PageDependencyNum;
	}

	uint32 GetPageIndex() const						{ return PageIndex; }
	uint32 GetNodeIndex() const						{ return HierarchyNodeAndChildIndex >> NANITE_MAX_HIERACHY_CHILDREN_BITS; }
	uint32 GetChildIndex() const					{ return HierarchyNodeAndChildIndex & (NANITE_MAX_HIERACHY_CHILDREN - 1); }
	uint32 GetClusterGroupPartStartIndex() const	{ return ClusterGroupPartStartIndex; }
	uint32 GetPageDependencyStart() const			{ return PageDependencyStartAndNum >> NANITE_MAX_GROUP_PARTS_BITS; }
	uint32 GetPageDependencyNum() const				{ return PageDependencyStartAndNum & NANITE_MAX_GROUP_PARTS_MASK; }

	uint32 PageIndex;
	uint32 HierarchyNodeAndChildIndex;
	uint32 ClusterGroupPartStartIndex;
	uint32 PageDependencyStartAndNum;
};

class FClusterFixup
{
public:
	FClusterFixup() {}

	FClusterFixup( uint32 PageIndex, uint32 ClusterIndex, uint32 PageDependencyStart, uint32 PageDependencyNum )
	{
		check( PageIndex < ( 1 << ( 32 - NANITE_MAX_CLUSTERS_PER_GROUP_BITS ) ) );
		check(ClusterIndex < NANITE_MAX_CLUSTERS_PER_PAGE);
		PageAndClusterIndex = ( PageIndex << NANITE_MAX_CLUSTERS_PER_PAGE_BITS ) | ClusterIndex;

		check(PageDependencyStart < NANITE_MAX_RESOURCE_PAGES);
		check(PageDependencyNum <= NANITE_MAX_GROUP_PARTS_MASK);
		PageDependencyStartAndNum = (PageDependencyStart << NANITE_MAX_GROUP_PARTS_BITS) | PageDependencyNum;
	}
	
	uint32 GetPageIndex() const				{ return PageAndClusterIndex >> NANITE_MAX_CLUSTERS_PER_PAGE_BITS; }
	uint32 GetClusterIndex() const			{ return PageAndClusterIndex & (NANITE_MAX_CLUSTERS_PER_PAGE - 1u); }
	uint32 GetPageDependencyStart() const	{ return PageDependencyStartAndNum >> NANITE_MAX_GROUP_PARTS_BITS; }
	uint32 GetPageDependencyNum() const		{ return PageDependencyStartAndNum & NANITE_MAX_GROUP_PARTS_MASK; }

	uint32 PageAndClusterIndex;
	uint32 PageDependencyStartAndNum;
};

class FFixupChunk	//TODO: rename to something else
{
public:
	struct FHeader
	{
		uint16 Magic = 0;
		uint16 NumClusters = 0;
		uint16 NumHierachyFixups = 0;
		uint16 NumClusterFixups = 0;
	} Header;
	
	uint8 Data[sizeof(FHierarchyFixup) * NANITE_MAX_CLUSTERS_PER_PAGE + sizeof( FClusterFixup ) * NANITE_MAX_CLUSTERS_PER_PAGE];	// One hierarchy fixup per cluster and at most one cluster fixup per cluster.

	FClusterFixup&		GetClusterFixup( uint32 Index ) const { check( Index < Header.NumClusterFixups );  return ( (FClusterFixup*)( Data + Header.NumHierachyFixups * sizeof( FHierarchyFixup ) ) )[ Index ]; }
	FHierarchyFixup&	GetHierarchyFixup( uint32 Index ) const { check( Index < Header.NumHierachyFixups ); return ((FHierarchyFixup*)Data)[ Index ]; }
	uint32				GetSize() const { return sizeof( Header ) + Header.NumHierachyFixups * sizeof( FHierarchyFixup ) + Header.NumClusterFixups * sizeof( FClusterFixup ); }
};

struct FInstanceDraw
{
	uint32 InstanceId;
	uint32 ViewId;
};

struct FResources
{
	// Persistent State
	TArray< uint8 >					RootData;			// Root pages are loaded on resource load, so we always have something to draw.
	FByteBulkData					StreamablePages;	// Remaining pages are streamed on demand.
	TArray< uint16 >				ImposterAtlas;
	TArray< FPackedHierarchyNode >	HierarchyNodes;
	TArray< uint32 >				HierarchyRootOffsets;
	TArray< FPageStreamingState >	PageStreamingStates;
	TArray< uint32 >				PageDependencies;
	uint32							NumRootPages		= 0;
	int32							PositionPrecision	= 0;
	int32							NormalPrecision		= 0;
<<<<<<< HEAD
=======
	int32							TangentPrecision	= 0;
>>>>>>> 4af6daef
	uint32							NumInputTriangles	= 0;
	uint32							NumInputVertices	= 0;
	uint16							NumInputMeshes		= 0;
	uint16							NumInputTexCoords	= 0;
	uint32							NumClusters			= 0;
	uint32							ResourceFlags		= 0;

	// Runtime State
	uint32	RuntimeResourceID		= 0xFFFFFFFFu;
	uint32	HierarchyOffset			= 0xFFFFFFFFu;
	int32	RootPageIndex			= INDEX_NONE;
	int32	ImposterIndex			= INDEX_NONE;
	uint32	NumHierarchyNodes		= 0;
<<<<<<< HEAD
=======
	uint32	NumResidentClusters		= 0;
>>>>>>> 4af6daef
	uint32	PersistentHash			= NANITE_INVALID_PERSISTENT_HASH;

#if WITH_EDITOR
	FString							ResourceName;
	FIoHash							DDCKeyHash;
	FIoHash							DDCRawHash;
private:
	TDontCopy<TPimplPtr<UE::DerivedData::FRequestOwner>> DDCRequestOwner;
<<<<<<< HEAD

	enum class EDDCRebuildState : uint8
	{
		Initial,
		Pending,
		Succeeded,
		Failed,
	};

	struct FDDCRebuildState
	{
		std::atomic<EDDCRebuildState> State = EDDCRebuildState::Initial;

		FDDCRebuildState() = default;
		FDDCRebuildState(const FDDCRebuildState&) {}
		FDDCRebuildState& operator=(const FDDCRebuildState&) { check(State == EDDCRebuildState::Initial); return *this; }
	};

	FDDCRebuildState		DDCRebuildState;

	/** Begins an async rebuild of the bulk data from the cache. Must be paired with EndRebuildBulkDataFromCache. */
	ENGINE_API void BeginRebuildBulkDataFromCache(const UObject* Owner);
	/** Ends an async rebuild of the bulk data from the cache. May block if poll has not returned true. */
	ENGINE_API void EndRebuildBulkDataFromCache();
public:
	ENGINE_API void DropBulkData();

	UE_DEPRECATED(5.1, "Use RebuildBulkDataFromCacheAsync instead.")
	ENGINE_API void RebuildBulkDataFromDDC(const UObject* Owner);

	/** Requests (or polls) an async operation that rebuilds the streaming bulk data from the cache.
		If a rebuild is already in progress, the call will just poll the pending operation.
		If true is returned, the operation is complete and it is safe to access the streaming data.
		If false is returned, the operation has not yet completed.
		The operation can fail, which is indicated by the value of bFailed. */
	ENGINE_API bool RebuildBulkDataFromCacheAsync(const UObject* Owner, bool& bFailed);
#endif

	ENGINE_API void InitResources(const UObject* Owner);
	ENGINE_API bool ReleaseResources();

	ENGINE_API void Serialize(FArchive& Ar, UObject* Owner, bool bCooked);
	ENGINE_API bool HasStreamingData() const;

	void GetResourceSizeEx(FResourceSizeEx& CumulativeResourceSize) const;
	bool IsRootPage(uint32 PageIndex) const { return PageIndex < NumRootPages; }
};


class ENGINE_API FVertexFactory final : public ::FVertexFactory
{
	DECLARE_VERTEX_FACTORY_TYPE(FVertexFactory);

public:
	FVertexFactory(ERHIFeatureLevel::Type FeatureLevel) : ::FVertexFactory(FeatureLevel)
	{
	}
	~FVertexFactory()
	{
		ReleaseResource();
	}

	virtual void InitRHI() override final;

	static bool ShouldCompilePermutation(const FVertexFactoryShaderPermutationParameters& Parameters);
	static void ModifyCompilationEnvironment(const FVertexFactoryShaderPermutationParameters& Parameters, FShaderCompilerEnvironment& OutEnvironment);
	static void GetPSOPrecacheVertexFetchElements(EVertexInputStreamType VertexInputStreamType, FVertexDeclarationElementList& Elements);
};

class FVertexFactoryResource : public FRenderResource
{
=======

	enum class EDDCRebuildState : uint8
	{
		Initial,
		Pending,
		Succeeded,
		Failed,
	};

	struct FDDCRebuildState
	{
		std::atomic<EDDCRebuildState> State = EDDCRebuildState::Initial;

		FDDCRebuildState() = default;
		FDDCRebuildState(const FDDCRebuildState&) {}
		FDDCRebuildState& operator=(const FDDCRebuildState&) { check(State == EDDCRebuildState::Initial); return *this; }
	};

	FDDCRebuildState		DDCRebuildState;

	/** Begins an async rebuild of the bulk data from the cache. Must be paired with EndRebuildBulkDataFromCache. */
	ENGINE_API void BeginRebuildBulkDataFromCache(const UObject* Owner);
	/** Ends an async rebuild of the bulk data from the cache. May block if poll has not returned true. */
	ENGINE_API void EndRebuildBulkDataFromCache();
>>>>>>> 4af6daef
public:
	ENGINE_API void DropBulkData();

<<<<<<< HEAD
	FVertexFactory* GetVertexFactory() { return VertexFactory; }
	FNaniteVertexFactory* GetVertexFactory2() { return VertexFactory2; }

private:
	// TODO: Work in progress / experimental (having two factories is temporary).
	// VertexFactory is the currently used one for VS/PS material shading in Nanite.
	// VertexFactory2 is the WIP compute shader path.
	class FVertexFactory* VertexFactory = nullptr;
	class FNaniteVertexFactory* VertexFactory2 = nullptr;
};

enum class ERayTracingMode : uint8
{
	Fallback = 0u,
	StreamOut = 1u,
};

ENGINE_API ERayTracingMode GetRayTracingMode();

extern ENGINE_API TGlobalResource< FVertexFactoryResource > GVertexFactoryResource;

ENGINE_API bool GetSupportsRayTracingProceduralPrimitive(EShaderPlatform InShaderPlatform);
ENGINE_API bool GetSupportsCustomDepthRendering();
=======
	UE_DEPRECATED(5.1, "Use RebuildBulkDataFromCacheAsync instead.")
	ENGINE_API void RebuildBulkDataFromDDC(const UObject* Owner);

	/** Requests (or polls) an async operation that rebuilds the streaming bulk data from the cache.
		If a rebuild is already in progress, the call will just poll the pending operation.
		If true is returned, the operation is complete and it is safe to access the streaming data.
		If false is returned, the operation has not yet completed.
		The operation can fail, which is indicated by the value of bFailed. */
	ENGINE_API bool RebuildBulkDataFromCacheAsync(const UObject* Owner, bool& bFailed);
#endif

	ENGINE_API void InitResources(const UObject* Owner);
	ENGINE_API bool ReleaseResources();

	ENGINE_API void Serialize(FArchive& Ar, UObject* Owner, bool bCooked);
	ENGINE_API bool HasStreamingData() const;

	void GetResourceSizeEx(FResourceSizeEx& CumulativeResourceSize) const;
	bool IsRootPage(uint32 PageIndex) const { return PageIndex < NumRootPages; }
};

class FVertexFactory final : public ::FVertexFactory
{
	DECLARE_VERTEX_FACTORY_TYPE_API(FVertexFactory, ENGINE_API);

public:
	FVertexFactory(ERHIFeatureLevel::Type FeatureLevel) : ::FVertexFactory(FeatureLevel)
	{
	}
	~FVertexFactory()
	{
		ReleaseResource();
	}

	ENGINE_API virtual void InitRHI(FRHICommandListBase& RHICmdList) override final;

	static ENGINE_API bool ShouldCompilePermutation(const FVertexFactoryShaderPermutationParameters& Parameters);
	static ENGINE_API void ModifyCompilationEnvironment(const FVertexFactoryShaderPermutationParameters& Parameters, FShaderCompilerEnvironment& OutEnvironment);
	static ENGINE_API void GetPSOPrecacheVertexFetchElements(EVertexInputStreamType VertexInputStreamType, FVertexDeclarationElementList& Elements);
};

class FVertexFactoryResource : public FRenderResource
{
public:
	virtual void InitRHI(FRHICommandListBase& RHICmdList) override;
	virtual void ReleaseRHI() override;

	FVertexFactory* GetVertexFactory() { return VertexFactory; }
	FNaniteVertexFactory* GetVertexFactory2() { return VertexFactory2; }

private:
	// TODO: Work in progress / experimental (having two factories is temporary).
	// VertexFactory is the currently used one for VS/PS material shading in Nanite.
	// VertexFactory2 is the WIP compute shader path.
	class FVertexFactory* VertexFactory = nullptr;
	class FNaniteVertexFactory* VertexFactory2 = nullptr;
};

} // namespace Nanite

ENGINE_API void ClearNaniteResources(TPimplPtr<Nanite::FResources>& InResources);
ENGINE_API void InitNaniteResources(TPimplPtr<Nanite::FResources>& InResources, bool bRecreate = false);

ENGINE_API uint64 GetNaniteResourcesSize(const TPimplPtr<Nanite::FResources>& InResources);
ENGINE_API void GetNaniteResourcesSizeEx(const TPimplPtr<Nanite::FResources>& InResources, FResourceSizeEx& CumulativeResourceSize);
>>>>>>> 4af6daef

ENGINE_API uint64 GetNaniteResourcesSize(const Nanite::FResources& InResources);
ENGINE_API void GetNaniteResourcesSizeEx(const Nanite::FResources& InResources, FResourceSizeEx& CumulativeResourceSize);<|MERGE_RESOLUTION|>--- conflicted
+++ resolved
@@ -13,13 +13,8 @@
 #include "Serialization/BulkData.h"
 #include "Misc/MemoryReadStream.h"
 #include "NaniteDefinitions.h"
-<<<<<<< HEAD
-#include "Templates/DontCopy.h"
-#include "Templates/PimplPtr.h"
-=======
 #include "NaniteInterface.h"
 #include "Templates/DontCopy.h"
->>>>>>> 4af6daef
 #include "VertexFactory.h"
 
 /** Whether Nanite::FSceneProxy should store data and enable codepaths needed for debug rendering. */
@@ -98,11 +93,7 @@
 	uint32		ColorBits_GroupIndex;						// R:4, G:4, B:4, A:4. (GroupIndex&0xFFFF) is for debug visualization only.
 
 	FIntVector	PosStart;
-<<<<<<< HEAD
-	uint32		BitsPerIndex_PosPrecision_PosBits_NormalPrecision;			// BitsPerIndex:4, PosPrecision: 5, PosBits:5.5.5, NormalPrecision: 4
-=======
 	uint32		BitsPerIndex_PosPrecision_PosBits_NormalPrecision_TangentPrecision;	// BitsPerIndex:4, PosPrecision: 5, PosBits:5.5.5, NormalPrecision: 4, TangentPrecision: 4
->>>>>>> 4af6daef
 	
 	// Members needed for culling
 	FVector4f	LODBounds;									// LWC_TODO: Was FSphere, but that's now twice as big and won't work on GPU.
@@ -127,14 +118,6 @@
 	uint32		GetNumTris() const						{ return GetBits(NumTris_IndexOffset, 8, 0); }
 	uint32		GetIndexOffset() const					{ return GetBits(NumTris_IndexOffset, 24, 8); }
 
-<<<<<<< HEAD
-	uint32		GetBitsPerIndex() const					{ return GetBits(BitsPerIndex_PosPrecision_PosBits_NormalPrecision, 4, 0); }
-	int32		GetPosPrecision() const					{ return (int32)GetBits(BitsPerIndex_PosPrecision_PosBits_NormalPrecision, 5, 4) + NANITE_MIN_POSITION_PRECISION; }
-	uint32		GetPosBitsX() const						{ return GetBits(BitsPerIndex_PosPrecision_PosBits_NormalPrecision, 5, 9); }
-	uint32		GetPosBitsY() const						{ return GetBits(BitsPerIndex_PosPrecision_PosBits_NormalPrecision, 5, 14); }
-	uint32		GetPosBitsZ() const						{ return GetBits(BitsPerIndex_PosPrecision_PosBits_NormalPrecision, 5, 19); }
-	uint32		GetNormalPrecision() const				{ return GetBits(BitsPerIndex_PosPrecision_PosBits_NormalPrecision, 4, 24); }
-=======
 	uint32		GetBitsPerIndex() const					{ return GetBits(BitsPerIndex_PosPrecision_PosBits_NormalPrecision_TangentPrecision, 4, 0); }
 	int32		GetPosPrecision() const					{ return (int32)GetBits(BitsPerIndex_PosPrecision_PosBits_NormalPrecision_TangentPrecision, 5, 4) + NANITE_MIN_POSITION_PRECISION; }
 	uint32		GetPosBitsX() const						{ return GetBits(BitsPerIndex_PosPrecision_PosBits_NormalPrecision_TangentPrecision, 5, 9); }
@@ -142,7 +125,6 @@
 	uint32		GetPosBitsZ() const						{ return GetBits(BitsPerIndex_PosPrecision_PosBits_NormalPrecision_TangentPrecision, 5, 19); }
 	uint32		GetNormalPrecision() const				{ return GetBits(BitsPerIndex_PosPrecision_PosBits_NormalPrecision_TangentPrecision, 4, 24); }
 	uint32		GetTangentPrecision() const				{ return GetBits(BitsPerIndex_PosPrecision_PosBits_NormalPrecision_TangentPrecision, 28, 4); }
->>>>>>> 4af6daef
 
 	uint32		GetAttributeOffset() const				{ return GetBits(AttributeOffset_BitsPerAttribute, 22, 0); }
 	uint32		GetBitsPerAttribute() const				{ return GetBits(AttributeOffset_BitsPerAttribute, 10, 22); }
@@ -153,14 +135,6 @@
 	void		SetNumTris(uint32 NumTris)				{ SetBits(NumTris_IndexOffset, NumTris, 8, 0); }
 	void		SetIndexOffset(uint32 Offset)			{ SetBits(NumTris_IndexOffset, Offset, 24, 8); }
 
-<<<<<<< HEAD
-	void		SetBitsPerIndex(uint32 BitsPerIndex)	{ SetBits(BitsPerIndex_PosPrecision_PosBits_NormalPrecision, BitsPerIndex, 4, 0); }
-	void		SetPosPrecision(int32 Precision)		{ SetBits(BitsPerIndex_PosPrecision_PosBits_NormalPrecision, uint32(Precision - NANITE_MIN_POSITION_PRECISION), 5, 4); }
-	void		SetPosBitsX(uint32 NumBits)				{ SetBits(BitsPerIndex_PosPrecision_PosBits_NormalPrecision, NumBits, 5, 9); }
-	void		SetPosBitsY(uint32 NumBits)				{ SetBits(BitsPerIndex_PosPrecision_PosBits_NormalPrecision, NumBits, 5, 14); }
-	void		SetPosBitsZ(uint32 NumBits)				{ SetBits(BitsPerIndex_PosPrecision_PosBits_NormalPrecision, NumBits, 5, 19); }
-	void		SetNormalPrecision(uint32 NumBits)		{ SetBits(BitsPerIndex_PosPrecision_PosBits_NormalPrecision, NumBits, 4, 24); }
-=======
 	void		SetBitsPerIndex(uint32 BitsPerIndex)	{ SetBits(BitsPerIndex_PosPrecision_PosBits_NormalPrecision_TangentPrecision, BitsPerIndex, 4, 0); }
 	void		SetPosPrecision(int32 Precision)		{ SetBits(BitsPerIndex_PosPrecision_PosBits_NormalPrecision_TangentPrecision, uint32(Precision - NANITE_MIN_POSITION_PRECISION), 5, 4); }
 	void		SetPosBitsX(uint32 NumBits)				{ SetBits(BitsPerIndex_PosPrecision_PosBits_NormalPrecision_TangentPrecision, NumBits, 5, 9); }
@@ -168,21 +142,14 @@
 	void		SetPosBitsZ(uint32 NumBits)				{ SetBits(BitsPerIndex_PosPrecision_PosBits_NormalPrecision_TangentPrecision, NumBits, 5, 19); }
 	void		SetNormalPrecision(uint32 NumBits)		{ SetBits(BitsPerIndex_PosPrecision_PosBits_NormalPrecision_TangentPrecision, NumBits, 4, 24); }
 	void		SetTangentPrecision(uint32 NumBits)		{ SetBits(BitsPerIndex_PosPrecision_PosBits_NormalPrecision_TangentPrecision, NumBits, 4, 28); }
->>>>>>> 4af6daef
 
 	void		SetAttributeOffset(uint32 Offset)		{ SetBits(AttributeOffset_BitsPerAttribute, Offset, 22, 0); }
 	void		SetBitsPerAttribute(uint32 Bits)		{ SetBits(AttributeOffset_BitsPerAttribute, Bits, 10, 22); }
 
-<<<<<<< HEAD
-	void		SetDecodeInfoOffset(uint32 Offset)		{ SetBits(DecodeInfoOffset_NumUVs_ColorMode, Offset, 22, 0); }
-	void		SetNumUVs(uint32 Num)					{ SetBits(DecodeInfoOffset_NumUVs_ColorMode, Num, 3, 22); }
-	void		SetColorMode(uint32 Mode)				{ SetBits(DecodeInfoOffset_NumUVs_ColorMode, Mode, 2, 22+3); }
-=======
 	void		SetDecodeInfoOffset(uint32 Offset)		{ SetBits(DecodeInfoOffset_HasTangents_NumUVs_ColorMode, Offset, 22, 0); }
 	void		SetHasTangents(bool bHasTangents)		{ SetBits(DecodeInfoOffset_HasTangents_NumUVs_ColorMode, bHasTangents, 1, 22); }
 	void		SetNumUVs(uint32 Num)					{ SetBits(DecodeInfoOffset_HasTangents_NumUVs_ColorMode, Num, 3, 23); }
 	void		SetColorMode(uint32 Mode)				{ SetBits(DecodeInfoOffset_HasTangents_NumUVs_ColorMode, Mode, 2, 26); }
->>>>>>> 4af6daef
 
 	void		SetColorBitsR(uint32 NumBits)			{ SetBits(ColorBits_GroupIndex, NumBits, 4, 0); }
 	void		SetColorBitsG(uint32 NumBits)			{ SetBits(ColorBits_GroupIndex, NumBits, 4, 4); }
@@ -214,14 +181,9 @@
 	uint32			BulkSize;
 	uint32			PageSize;
 	uint32			DependenciesStart;
-<<<<<<< HEAD
-	uint32			DependenciesNum;
-	uint32			Flags;
-=======
 	uint16			DependenciesNum;
 	uint8			MaxHierarchyDepth;
 	uint8			Flags;
->>>>>>> 4af6daef
 };
 
 class FHierarchyFixup
@@ -320,10 +282,7 @@
 	uint32							NumRootPages		= 0;
 	int32							PositionPrecision	= 0;
 	int32							NormalPrecision		= 0;
-<<<<<<< HEAD
-=======
 	int32							TangentPrecision	= 0;
->>>>>>> 4af6daef
 	uint32							NumInputTriangles	= 0;
 	uint32							NumInputVertices	= 0;
 	uint16							NumInputMeshes		= 0;
@@ -337,10 +296,7 @@
 	int32	RootPageIndex			= INDEX_NONE;
 	int32	ImposterIndex			= INDEX_NONE;
 	uint32	NumHierarchyNodes		= 0;
-<<<<<<< HEAD
-=======
 	uint32	NumResidentClusters		= 0;
->>>>>>> 4af6daef
 	uint32	PersistentHash			= NANITE_INVALID_PERSISTENT_HASH;
 
 #if WITH_EDITOR
@@ -349,7 +305,6 @@
 	FIoHash							DDCRawHash;
 private:
 	TDontCopy<TPimplPtr<UE::DerivedData::FRequestOwner>> DDCRequestOwner;
-<<<<<<< HEAD
 
 	enum class EDDCRebuildState : uint8
 	{
@@ -398,10 +353,9 @@
 	bool IsRootPage(uint32 PageIndex) const { return PageIndex < NumRootPages; }
 };
 
-
-class ENGINE_API FVertexFactory final : public ::FVertexFactory
-{
-	DECLARE_VERTEX_FACTORY_TYPE(FVertexFactory);
+class FVertexFactory final : public ::FVertexFactory
+{
+	DECLARE_VERTEX_FACTORY_TYPE_API(FVertexFactory, ENGINE_API);
 
 public:
 	FVertexFactory(ERHIFeatureLevel::Type FeatureLevel) : ::FVertexFactory(FeatureLevel)
@@ -412,45 +366,19 @@
 		ReleaseResource();
 	}
 
-	virtual void InitRHI() override final;
-
-	static bool ShouldCompilePermutation(const FVertexFactoryShaderPermutationParameters& Parameters);
-	static void ModifyCompilationEnvironment(const FVertexFactoryShaderPermutationParameters& Parameters, FShaderCompilerEnvironment& OutEnvironment);
-	static void GetPSOPrecacheVertexFetchElements(EVertexInputStreamType VertexInputStreamType, FVertexDeclarationElementList& Elements);
+	ENGINE_API virtual void InitRHI(FRHICommandListBase& RHICmdList) override final;
+
+	static ENGINE_API bool ShouldCompilePermutation(const FVertexFactoryShaderPermutationParameters& Parameters);
+	static ENGINE_API void ModifyCompilationEnvironment(const FVertexFactoryShaderPermutationParameters& Parameters, FShaderCompilerEnvironment& OutEnvironment);
+	static ENGINE_API void GetPSOPrecacheVertexFetchElements(EVertexInputStreamType VertexInputStreamType, FVertexDeclarationElementList& Elements);
 };
 
 class FVertexFactoryResource : public FRenderResource
 {
-=======
-
-	enum class EDDCRebuildState : uint8
-	{
-		Initial,
-		Pending,
-		Succeeded,
-		Failed,
-	};
-
-	struct FDDCRebuildState
-	{
-		std::atomic<EDDCRebuildState> State = EDDCRebuildState::Initial;
-
-		FDDCRebuildState() = default;
-		FDDCRebuildState(const FDDCRebuildState&) {}
-		FDDCRebuildState& operator=(const FDDCRebuildState&) { check(State == EDDCRebuildState::Initial); return *this; }
-	};
-
-	FDDCRebuildState		DDCRebuildState;
-
-	/** Begins an async rebuild of the bulk data from the cache. Must be paired with EndRebuildBulkDataFromCache. */
-	ENGINE_API void BeginRebuildBulkDataFromCache(const UObject* Owner);
-	/** Ends an async rebuild of the bulk data from the cache. May block if poll has not returned true. */
-	ENGINE_API void EndRebuildBulkDataFromCache();
->>>>>>> 4af6daef
-public:
-	ENGINE_API void DropBulkData();
-
-<<<<<<< HEAD
+public:
+	virtual void InitRHI(FRHICommandListBase& RHICmdList) override;
+	virtual void ReleaseRHI() override;
+
 	FVertexFactory* GetVertexFactory() { return VertexFactory; }
 	FNaniteVertexFactory* GetVertexFactory2() { return VertexFactory2; }
 
@@ -462,77 +390,6 @@
 	class FNaniteVertexFactory* VertexFactory2 = nullptr;
 };
 
-enum class ERayTracingMode : uint8
-{
-	Fallback = 0u,
-	StreamOut = 1u,
-};
-
-ENGINE_API ERayTracingMode GetRayTracingMode();
-
-extern ENGINE_API TGlobalResource< FVertexFactoryResource > GVertexFactoryResource;
-
-ENGINE_API bool GetSupportsRayTracingProceduralPrimitive(EShaderPlatform InShaderPlatform);
-ENGINE_API bool GetSupportsCustomDepthRendering();
-=======
-	UE_DEPRECATED(5.1, "Use RebuildBulkDataFromCacheAsync instead.")
-	ENGINE_API void RebuildBulkDataFromDDC(const UObject* Owner);
-
-	/** Requests (or polls) an async operation that rebuilds the streaming bulk data from the cache.
-		If a rebuild is already in progress, the call will just poll the pending operation.
-		If true is returned, the operation is complete and it is safe to access the streaming data.
-		If false is returned, the operation has not yet completed.
-		The operation can fail, which is indicated by the value of bFailed. */
-	ENGINE_API bool RebuildBulkDataFromCacheAsync(const UObject* Owner, bool& bFailed);
-#endif
-
-	ENGINE_API void InitResources(const UObject* Owner);
-	ENGINE_API bool ReleaseResources();
-
-	ENGINE_API void Serialize(FArchive& Ar, UObject* Owner, bool bCooked);
-	ENGINE_API bool HasStreamingData() const;
-
-	void GetResourceSizeEx(FResourceSizeEx& CumulativeResourceSize) const;
-	bool IsRootPage(uint32 PageIndex) const { return PageIndex < NumRootPages; }
-};
-
-class FVertexFactory final : public ::FVertexFactory
-{
-	DECLARE_VERTEX_FACTORY_TYPE_API(FVertexFactory, ENGINE_API);
-
-public:
-	FVertexFactory(ERHIFeatureLevel::Type FeatureLevel) : ::FVertexFactory(FeatureLevel)
-	{
-	}
-	~FVertexFactory()
-	{
-		ReleaseResource();
-	}
-
-	ENGINE_API virtual void InitRHI(FRHICommandListBase& RHICmdList) override final;
-
-	static ENGINE_API bool ShouldCompilePermutation(const FVertexFactoryShaderPermutationParameters& Parameters);
-	static ENGINE_API void ModifyCompilationEnvironment(const FVertexFactoryShaderPermutationParameters& Parameters, FShaderCompilerEnvironment& OutEnvironment);
-	static ENGINE_API void GetPSOPrecacheVertexFetchElements(EVertexInputStreamType VertexInputStreamType, FVertexDeclarationElementList& Elements);
-};
-
-class FVertexFactoryResource : public FRenderResource
-{
-public:
-	virtual void InitRHI(FRHICommandListBase& RHICmdList) override;
-	virtual void ReleaseRHI() override;
-
-	FVertexFactory* GetVertexFactory() { return VertexFactory; }
-	FNaniteVertexFactory* GetVertexFactory2() { return VertexFactory2; }
-
-private:
-	// TODO: Work in progress / experimental (having two factories is temporary).
-	// VertexFactory is the currently used one for VS/PS material shading in Nanite.
-	// VertexFactory2 is the WIP compute shader path.
-	class FVertexFactory* VertexFactory = nullptr;
-	class FNaniteVertexFactory* VertexFactory2 = nullptr;
-};
-
 } // namespace Nanite
 
 ENGINE_API void ClearNaniteResources(TPimplPtr<Nanite::FResources>& InResources);
@@ -540,7 +397,6 @@
 
 ENGINE_API uint64 GetNaniteResourcesSize(const TPimplPtr<Nanite::FResources>& InResources);
 ENGINE_API void GetNaniteResourcesSizeEx(const TPimplPtr<Nanite::FResources>& InResources, FResourceSizeEx& CumulativeResourceSize);
->>>>>>> 4af6daef
 
 ENGINE_API uint64 GetNaniteResourcesSize(const Nanite::FResources& InResources);
 ENGINE_API void GetNaniteResourcesSizeEx(const Nanite::FResources& InResources, FResourceSizeEx& CumulativeResourceSize);