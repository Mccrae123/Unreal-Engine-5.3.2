// Copyright Epic Games, Inc. All Rights Reserved.

#pragma once

#include "CoreMinimal.h"
#include "HAL/LowLevelMemTracker.h"
#include "GrowOnlySpanAllocator.h"
#include "UnifiedBuffer.h"
#include "RenderGraphDefinitions.h"
#include "SceneManagement.h"
#include "Materials/MaterialInterface.h"
#include "Serialization/BulkData.h"
#include "Misc/MemoryReadStream.h"
#include "NaniteDefinitions.h"
<<<<<<< HEAD
=======
#include "Templates/DontCopy.h"
#include "Templates/PimplPtr.h"
>>>>>>> d731a049

/** Whether Nanite::FSceneProxy should store data and enable codepaths needed for debug rendering. */
#if PLATFORM_WINDOWS
#define NANITE_ENABLE_DEBUG_RENDERING (!(UE_BUILD_SHIPPING || UE_BUILD_TEST) || WITH_EDITOR)
#else
#define NANITE_ENABLE_DEBUG_RENDERING 0
#endif

DECLARE_STATS_GROUP( TEXT("Nanite"), STATGROUP_Nanite, STATCAT_Advanced );

DECLARE_GPU_STAT_NAMED_EXTERN(NaniteStreaming, TEXT("Nanite Streaming"));
DECLARE_GPU_STAT_NAMED_EXTERN(NaniteReadback, TEXT("Nanite Readback"));

LLM_DECLARE_TAG_API(Nanite, ENGINE_API);

class UStaticMesh;
class UBodySetup;
class FDistanceFieldVolumeData;
class UStaticMeshComponent;
class UInstancedStaticMeshComponent;
class UHierarchicalInstancedStaticMeshComponent;
class FVertexFactory;
class FNaniteVertexFactory;

namespace UE::DerivedData { class FRequestOwner; }

<<<<<<< HEAD
=======
namespace Nanite
{

>>>>>>> d731a049
struct FPackedHierarchyNode
{
	FVector4f		LODBounds[NANITE_MAX_BVH_NODE_FANOUT];
	
	struct
	{
		FVector3f	BoxBoundsCenter;
		uint32		MinLODError_MaxParentLODError;
	} Misc0[NANITE_MAX_BVH_NODE_FANOUT];

	struct
	{
		FVector3f	BoxBoundsExtent;
		uint32		ChildStartReference;
	} Misc1[NANITE_MAX_BVH_NODE_FANOUT];
	
	struct
	{
		uint32		ResourcePageIndex_NumPages_GroupPartSize;
	} Misc2[NANITE_MAX_BVH_NODE_FANOUT];
};


FORCEINLINE uint32 GetBits(uint32 Value, uint32 NumBits, uint32 Offset)
{
	uint32 Mask = (1u << NumBits) - 1u;
	return (Value >> Offset) & Mask;
}

FORCEINLINE void SetBits(uint32& Value, uint32 Bits, uint32 NumBits, uint32 Offset)
{
	uint32 Mask = (1u << NumBits) - 1u;
	check(Bits <= Mask);
	Mask <<= Offset;
	Value = (Value & ~Mask) | (Bits << Offset);
}


// Packed Cluster as it is used by the GPU
struct FPackedCluster
{
	// Members needed for rasterization
	uint32		NumVerts_PositionOffset;					// NumVerts:9, PositionOffset:23
	uint32		NumTris_IndexOffset;						// NumTris:8, IndexOffset: 24
	uint32		ColorMin;
	uint32		ColorBits_GroupIndex;						// R:4, G:4, B:4, A:4. (GroupIndex&0xFFFF) is for debug visualization only.

	FIntVector	PosStart;
	uint32		BitsPerIndex_PosPrecision_PosBits;			// BitsPerIndex:4, PosPrecision: 5, PosBits:5.5.5
	
	// Members needed for culling
	FVector4f	LODBounds;									// LWC_TODO: Was FSphere, but that's now twice as big and won't work on GPU.

	FVector3f	BoxBoundsCenter;
	uint32		LODErrorAndEdgeLength;
	
	FVector3f	BoxBoundsExtent;
	uint32		Flags;

	// Members needed by materials
	uint32		AttributeOffset_BitsPerAttribute;			// AttributeOffset: 22, BitsPerAttribute: 10
	uint32		DecodeInfoOffset_NumUVs_ColorMode;			// DecodeInfoOffset: 22, NumUVs: 3, ColorMode: 2
	uint32		UV_Prec;									// U0:4, V0:4, U1:4, V1:4, U2:4, V2:4, U3:4, V3:4
	uint32		PackedMaterialInfo;

	uint32		VertReuseBatchInfo[4];

	uint32		GetNumVerts() const						{ return GetBits(NumVerts_PositionOffset, 9, 0); }
	uint32		GetPositionOffset() const				{ return GetBits(NumVerts_PositionOffset, 23, 9); }

	uint32		GetNumTris() const						{ return GetBits(NumTris_IndexOffset, 8, 0); }
	uint32		GetIndexOffset() const					{ return GetBits(NumTris_IndexOffset, 24, 8); }

	uint32		GetBitsPerIndex() const					{ return GetBits(BitsPerIndex_PosPrecision_PosBits, 4, 0); }
	int32		GetPosPrecision() const					{ return (int32)GetBits(BitsPerIndex_PosPrecision_PosBits, 5, 4) + NANITE_MIN_POSITION_PRECISION; }
	uint32		GetPosBitsX() const						{ return GetBits(BitsPerIndex_PosPrecision_PosBits, 5, 9); }
	uint32		GetPosBitsY() const						{ return GetBits(BitsPerIndex_PosPrecision_PosBits, 5, 14); }
	uint32		GetPosBitsZ() const						{ return GetBits(BitsPerIndex_PosPrecision_PosBits, 5, 19); }

	uint32		GetAttributeOffset() const				{ return GetBits(AttributeOffset_BitsPerAttribute, 22, 0); }
	uint32		GetBitsPerAttribute() const				{ return GetBits(AttributeOffset_BitsPerAttribute, 10, 22); }
	
	void		SetNumVerts(uint32 NumVerts)			{ SetBits(NumVerts_PositionOffset, NumVerts, 9, 0); }
	void		SetPositionOffset(uint32 Offset)		{ SetBits(NumVerts_PositionOffset, Offset, 23, 9); }

	void		SetNumTris(uint32 NumTris)				{ SetBits(NumTris_IndexOffset, NumTris, 8, 0); }
	void		SetIndexOffset(uint32 Offset)			{ SetBits(NumTris_IndexOffset, Offset, 24, 8); }

	void		SetBitsPerIndex(uint32 BitsPerIndex)	{ SetBits(BitsPerIndex_PosPrecision_PosBits, BitsPerIndex, 4, 0); }
	void		SetPosPrecision(int32 Precision)		{ SetBits(BitsPerIndex_PosPrecision_PosBits, uint32(Precision - NANITE_MIN_POSITION_PRECISION), 5, 4); }
	void		SetPosBitsX(uint32 NumBits)				{ SetBits(BitsPerIndex_PosPrecision_PosBits, NumBits, 5, 9); }
	void		SetPosBitsY(uint32 NumBits)				{ SetBits(BitsPerIndex_PosPrecision_PosBits, NumBits, 5, 14); }
	void		SetPosBitsZ(uint32 NumBits)				{ SetBits(BitsPerIndex_PosPrecision_PosBits, NumBits, 5, 19); }

	void		SetAttributeOffset(uint32 Offset)		{ SetBits(AttributeOffset_BitsPerAttribute, Offset, 22, 0); }
	void		SetBitsPerAttribute(uint32 Bits)		{ SetBits(AttributeOffset_BitsPerAttribute, Bits, 10, 22); }

	void		SetDecodeInfoOffset(uint32 Offset)		{ SetBits(DecodeInfoOffset_NumUVs_ColorMode, Offset, 22, 0); }
	void		SetNumUVs(uint32 Num)					{ SetBits(DecodeInfoOffset_NumUVs_ColorMode, Num, 3, 22); }
	void		SetColorMode(uint32 Mode)				{ SetBits(DecodeInfoOffset_NumUVs_ColorMode, Mode, 2, 22+3); }

	void		SetColorBitsR(uint32 NumBits)			{ SetBits(ColorBits_GroupIndex, NumBits, 4, 0); }
	void		SetColorBitsG(uint32 NumBits)			{ SetBits(ColorBits_GroupIndex, NumBits, 4, 4); }
	void		SetColorBitsB(uint32 NumBits)			{ SetBits(ColorBits_GroupIndex, NumBits, 4, 8); }
	void		SetColorBitsA(uint32 NumBits)			{ SetBits(ColorBits_GroupIndex, NumBits, 4, 12); }

	void		SetGroupIndex(uint32 GroupIndex)		{ SetBits(ColorBits_GroupIndex, GroupIndex & 0xFFFFu, 16, 16); }

<<<<<<< HEAD
=======
	void SetVertResourceBatchInfo(TArray<uint32>& BatchInfo, uint32 GpuPageOffset, uint32 NumMaterialRanges)
	{
		FMemory::Memzero(VertReuseBatchInfo, sizeof(VertReuseBatchInfo));
		if (NumMaterialRanges <= 3)
		{
			check(BatchInfo.Num() <= 4);
			FMemory::Memcpy(VertReuseBatchInfo, BatchInfo.GetData(), BatchInfo.Num() * sizeof(uint32));
		}
		else
		{
			check((GpuPageOffset & 0x3) == 0);
			VertReuseBatchInfo[0] = GpuPageOffset >> 2;
			VertReuseBatchInfo[1] = NumMaterialRanges;
		}
	}
};

>>>>>>> d731a049
struct FPageStreamingState
{
	uint32			BulkOffset;
	uint32			BulkSize;
	uint32			PageSize;
	uint32			DependenciesStart;
	uint32			DependenciesNum;
	uint32			Flags;
};

class FHierarchyFixup
{
public:
	FHierarchyFixup() {}

	FHierarchyFixup( uint32 InPageIndex, uint32 NodeIndex, uint32 ChildIndex, uint32 InClusterGroupPartStartIndex, uint32 PageDependencyStart, uint32 PageDependencyNum )
	{
		check(InPageIndex < NANITE_MAX_RESOURCE_PAGES);
		PageIndex = InPageIndex;

		check( NodeIndex < ( 1 << ( 32 - NANITE_MAX_HIERACHY_CHILDREN_BITS ) ) );
		check( ChildIndex < NANITE_MAX_HIERACHY_CHILDREN );
		check( InClusterGroupPartStartIndex < ( 1 << ( 32 - NANITE_MAX_CLUSTERS_PER_GROUP_BITS ) ) );
		HierarchyNodeAndChildIndex = ( NodeIndex << NANITE_MAX_HIERACHY_CHILDREN_BITS ) | ChildIndex;
		ClusterGroupPartStartIndex = InClusterGroupPartStartIndex;

		check(PageDependencyStart < NANITE_MAX_RESOURCE_PAGES);
		check(PageDependencyNum <= NANITE_MAX_GROUP_PARTS_MASK);
		PageDependencyStartAndNum = (PageDependencyStart << NANITE_MAX_GROUP_PARTS_BITS) | PageDependencyNum;
	}

	uint32 GetPageIndex() const						{ return PageIndex; }
	uint32 GetNodeIndex() const						{ return HierarchyNodeAndChildIndex >> NANITE_MAX_HIERACHY_CHILDREN_BITS; }
	uint32 GetChildIndex() const					{ return HierarchyNodeAndChildIndex & (NANITE_MAX_HIERACHY_CHILDREN - 1); }
	uint32 GetClusterGroupPartStartIndex() const	{ return ClusterGroupPartStartIndex; }
	uint32 GetPageDependencyStart() const			{ return PageDependencyStartAndNum >> NANITE_MAX_GROUP_PARTS_BITS; }
	uint32 GetPageDependencyNum() const				{ return PageDependencyStartAndNum & NANITE_MAX_GROUP_PARTS_MASK; }

	uint32 PageIndex;
	uint32 HierarchyNodeAndChildIndex;
	uint32 ClusterGroupPartStartIndex;
	uint32 PageDependencyStartAndNum;
};

class FClusterFixup
{
public:
	FClusterFixup() {}

	FClusterFixup( uint32 PageIndex, uint32 ClusterIndex, uint32 PageDependencyStart, uint32 PageDependencyNum )
	{
		check( PageIndex < ( 1 << ( 32 - NANITE_MAX_CLUSTERS_PER_GROUP_BITS ) ) );
		check(ClusterIndex < NANITE_MAX_CLUSTERS_PER_PAGE);
		PageAndClusterIndex = ( PageIndex << NANITE_MAX_CLUSTERS_PER_PAGE_BITS ) | ClusterIndex;

		check(PageDependencyStart < NANITE_MAX_RESOURCE_PAGES);
		check(PageDependencyNum <= NANITE_MAX_GROUP_PARTS_MASK);
		PageDependencyStartAndNum = (PageDependencyStart << NANITE_MAX_GROUP_PARTS_BITS) | PageDependencyNum;
	}
	
	uint32 GetPageIndex() const				{ return PageAndClusterIndex >> NANITE_MAX_CLUSTERS_PER_PAGE_BITS; }
	uint32 GetClusterIndex() const			{ return PageAndClusterIndex & (NANITE_MAX_CLUSTERS_PER_PAGE - 1u); }
	uint32 GetPageDependencyStart() const	{ return PageDependencyStartAndNum >> NANITE_MAX_GROUP_PARTS_BITS; }
	uint32 GetPageDependencyNum() const		{ return PageDependencyStartAndNum & NANITE_MAX_GROUP_PARTS_MASK; }

	uint32 PageAndClusterIndex;
	uint32 PageDependencyStartAndNum;
};

class FFixupChunk	//TODO: rename to something else
{
public:
	struct FHeader
	{
		uint16 NumClusters = 0;
		uint16 NumHierachyFixups = 0;
		uint16 NumClusterFixups = 0;
		uint16 Pad = 0;
	} Header;
	
	uint8 Data[sizeof(FHierarchyFixup) * NANITE_MAX_CLUSTERS_PER_PAGE + sizeof( FClusterFixup ) * NANITE_MAX_CLUSTERS_PER_PAGE];	// One hierarchy fixup per cluster and at most one cluster fixup per cluster.

	FClusterFixup&		GetClusterFixup( uint32 Index ) const { check( Index < Header.NumClusterFixups );  return ( (FClusterFixup*)( Data + Header.NumHierachyFixups * sizeof( FHierarchyFixup ) ) )[ Index ]; }
	FHierarchyFixup&	GetHierarchyFixup( uint32 Index ) const { check( Index < Header.NumHierachyFixups ); return ((FHierarchyFixup*)Data)[ Index ]; }
	uint32				GetSize() const { return sizeof( Header ) + Header.NumHierachyFixups * sizeof( FHierarchyFixup ) + Header.NumClusterFixups * sizeof( FClusterFixup ); }
};

struct FInstanceDraw
{
	uint32 InstanceId;
	uint32 ViewId;
};

struct FResources
{
	// Persistent State
	TArray< uint8 >					RootData;			// Root pages are loaded on resource load, so we always have something to draw.
	FByteBulkData					StreamablePages;	// Remaining pages are streamed on demand.
	TArray< uint16 >				ImposterAtlas;
	TArray< FPackedHierarchyNode >	HierarchyNodes;
	TArray< uint32 >				HierarchyRootOffsets;
	TArray< FPageStreamingState >	PageStreamingStates;
	TArray< uint32 >				PageDependencies;
	uint32							NumRootPages		= 0;
	int32							PositionPrecision	= 0;
	uint32							NumInputTriangles	= 0;
	uint32							NumInputVertices	= 0;
	uint16							NumInputMeshes		= 0;
	uint16							NumInputTexCoords	= 0;
	uint32							NumClusters			= 0;
	uint32							ResourceFlags		= 0;

	// Runtime State
	uint32	RuntimeResourceID		= 0xFFFFFFFFu;
	uint32	HierarchyOffset			= 0xFFFFFFFFu;
	int32	RootPageIndex			= INDEX_NONE;
	int32	ImposterIndex			= INDEX_NONE;
	uint32	NumHierarchyNodes		= 0;
	uint32	PersistentHash			= NANITE_INVALID_PERSISTENT_HASH;

#if WITH_EDITOR
<<<<<<< HEAD
	FIoHash							DDCKeyHash;
	FIoHash							DDCRawHash;

	ENGINE_API void DropBulkData();
	ENGINE_API void RebuildBulkDataFromDDC(const UObject* Owner);
=======
	FString							ResourceName;
	FIoHash							DDCKeyHash;
	FIoHash							DDCRawHash;
private:
	TDontCopy<TPimplPtr<UE::DerivedData::FRequestOwner>> DDCRequestOwner;

	enum class EDDCRebuildState : uint8
	{
		Initial,
		Pending,
		Succeeded,
		Failed,
	};

	struct FDDCRebuildState
	{
		std::atomic<EDDCRebuildState> State = EDDCRebuildState::Initial;

		FDDCRebuildState() = default;
		FDDCRebuildState(const FDDCRebuildState&) {}
		FDDCRebuildState& operator=(const FDDCRebuildState&) { check(State == EDDCRebuildState::Initial); return *this; }
	};

	FDDCRebuildState		DDCRebuildState;

	/** Begins an async rebuild of the bulk data from the cache. Must be paired with EndRebuildBulkDataFromCache. */
	ENGINE_API void BeginRebuildBulkDataFromCache(const UObject* Owner);
	/** Ends an async rebuild of the bulk data from the cache. May block if poll has not returned true. */
	ENGINE_API void EndRebuildBulkDataFromCache();
public:
	ENGINE_API void DropBulkData();

	UE_DEPRECATED(5.1, "Use RebuildBulkDataFromCacheAsync instead.")
	ENGINE_API void RebuildBulkDataFromDDC(const UObject* Owner);

	/** Requests (or polls) an async operation that rebuilds the streaming bulk data from the cache.
		If a rebuild is already in progress, the call will just poll the pending operation.
		If true is returned, the operation is complete and it is safe to access the streaming data.
		If false is returned, the operation has not yet completed.
		The operation can fail, which is indicated by the value of bFailed. */
	ENGINE_API bool RebuildBulkDataFromCacheAsync(const UObject* Owner, bool& bFailed);
>>>>>>> d731a049
#endif

	ENGINE_API void InitResources(const UObject* Owner);
	ENGINE_API bool ReleaseResources();

	ENGINE_API void Serialize(FArchive& Ar, UObject* Owner, bool bCooked);
	ENGINE_API bool HasStreamingData() const;

	void GetResourceSizeEx(FResourceSizeEx& CumulativeResourceSize) const;
	bool IsRootPage(uint32 PageIndex) const { return PageIndex < NumRootPages; }
};

<<<<<<< HEAD
class FVertexFactoryResource : public FRenderResource
=======

class ENGINE_API FVertexFactory final : public ::FVertexFactory
>>>>>>> d731a049
{
	DECLARE_VERTEX_FACTORY_TYPE(FVertexFactory);

public:
<<<<<<< HEAD
=======
	FVertexFactory(ERHIFeatureLevel::Type FeatureLevel) : ::FVertexFactory(FeatureLevel)
	{
	}
	~FVertexFactory()
	{
		ReleaseResource();
	}

	virtual void InitRHI() override final;

	static bool ShouldCompilePermutation(const FVertexFactoryShaderPermutationParameters& Parameters);
	static void ModifyCompilationEnvironment(const FVertexFactoryShaderPermutationParameters& Parameters, FShaderCompilerEnvironment& OutEnvironment);
	static void GetPSOPrecacheVertexFetchElements(EVertexInputStreamType VertexInputStreamType, FVertexDeclarationElementList& Elements);
};

class FVertexFactoryResource : public FRenderResource
{
public:
>>>>>>> d731a049
	virtual void InitRHI() override;
	virtual void ReleaseRHI() override;

	FVertexFactory* GetVertexFactory() { return VertexFactory; }
<<<<<<< HEAD
private:
	class FVertexFactory* VertexFactory = nullptr;
};


extern ENGINE_API TGlobalResource< FVertexFactoryResource > GVertexFactoryResource;
=======
	FNaniteVertexFactory* GetVertexFactory2() { return VertexFactory2; }

private:
	// TODO: Work in progress / experimental (having two factories is temporary).
	// VertexFactory is the currently used one for VS/PS material shading in Nanite.
	// VertexFactory2 is the WIP compute shader path.
	class FVertexFactory* VertexFactory = nullptr;
	class FNaniteVertexFactory* VertexFactory2 = nullptr;
};

enum class ERayTracingMode : uint8
{
	Fallback = 0u,
	StreamOut = 1u,
};

ENGINE_API ERayTracingMode GetRayTracingMode();

extern ENGINE_API TGlobalResource< FVertexFactoryResource > GVertexFactoryResource;

ENGINE_API bool GetSupportsRayTracingProceduralPrimitive(EShaderPlatform InShaderPlatform);
>>>>>>> d731a049

} // namespace Nanite<|MERGE_RESOLUTION|>--- conflicted
+++ resolved
@@ -12,11 +12,8 @@
 #include "Serialization/BulkData.h"
 #include "Misc/MemoryReadStream.h"
 #include "NaniteDefinitions.h"
-<<<<<<< HEAD
-=======
 #include "Templates/DontCopy.h"
 #include "Templates/PimplPtr.h"
->>>>>>> d731a049
 
 /** Whether Nanite::FSceneProxy should store data and enable codepaths needed for debug rendering. */
 #if PLATFORM_WINDOWS
@@ -43,12 +40,9 @@
 
 namespace UE::DerivedData { class FRequestOwner; }
 
-<<<<<<< HEAD
-=======
 namespace Nanite
 {
 
->>>>>>> d731a049
 struct FPackedHierarchyNode
 {
 	FVector4f		LODBounds[NANITE_MAX_BVH_NODE_FANOUT];
@@ -157,8 +151,6 @@
 
 	void		SetGroupIndex(uint32 GroupIndex)		{ SetBits(ColorBits_GroupIndex, GroupIndex & 0xFFFFu, 16, 16); }
 
-<<<<<<< HEAD
-=======
 	void SetVertResourceBatchInfo(TArray<uint32>& BatchInfo, uint32 GpuPageOffset, uint32 NumMaterialRanges)
 	{
 		FMemory::Memzero(VertReuseBatchInfo, sizeof(VertReuseBatchInfo));
@@ -176,7 +168,6 @@
 	}
 };
 
->>>>>>> d731a049
 struct FPageStreamingState
 {
 	uint32			BulkOffset;
@@ -298,13 +289,6 @@
 	uint32	PersistentHash			= NANITE_INVALID_PERSISTENT_HASH;
 
 #if WITH_EDITOR
-<<<<<<< HEAD
-	FIoHash							DDCKeyHash;
-	FIoHash							DDCRawHash;
-
-	ENGINE_API void DropBulkData();
-	ENGINE_API void RebuildBulkDataFromDDC(const UObject* Owner);
-=======
 	FString							ResourceName;
 	FIoHash							DDCKeyHash;
 	FIoHash							DDCRawHash;
@@ -346,7 +330,6 @@
 		If false is returned, the operation has not yet completed.
 		The operation can fail, which is indicated by the value of bFailed. */
 	ENGINE_API bool RebuildBulkDataFromCacheAsync(const UObject* Owner, bool& bFailed);
->>>>>>> d731a049
 #endif
 
 	ENGINE_API void InitResources(const UObject* Owner);
@@ -359,18 +342,12 @@
 	bool IsRootPage(uint32 PageIndex) const { return PageIndex < NumRootPages; }
 };
 
-<<<<<<< HEAD
-class FVertexFactoryResource : public FRenderResource
-=======
 
 class ENGINE_API FVertexFactory final : public ::FVertexFactory
->>>>>>> d731a049
 {
 	DECLARE_VERTEX_FACTORY_TYPE(FVertexFactory);
 
 public:
-<<<<<<< HEAD
-=======
 	FVertexFactory(ERHIFeatureLevel::Type FeatureLevel) : ::FVertexFactory(FeatureLevel)
 	{
 	}
@@ -389,19 +366,10 @@
 class FVertexFactoryResource : public FRenderResource
 {
 public:
->>>>>>> d731a049
 	virtual void InitRHI() override;
 	virtual void ReleaseRHI() override;
 
 	FVertexFactory* GetVertexFactory() { return VertexFactory; }
-<<<<<<< HEAD
-private:
-	class FVertexFactory* VertexFactory = nullptr;
-};
-
-
-extern ENGINE_API TGlobalResource< FVertexFactoryResource > GVertexFactoryResource;
-=======
 	FNaniteVertexFactory* GetVertexFactory2() { return VertexFactory2; }
 
 private:
@@ -423,6 +391,5 @@
 extern ENGINE_API TGlobalResource< FVertexFactoryResource > GVertexFactoryResource;
 
 ENGINE_API bool GetSupportsRayTracingProceduralPrimitive(EShaderPlatform InShaderPlatform);
->>>>>>> d731a049
 
 } // namespace Nanite