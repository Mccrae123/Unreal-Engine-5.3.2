// Copyright Epic Games, Inc. All Rights Reserved.

#pragma once

#if WITH_EDITOR

#include "CoreMinimal.h"
#include "Engine/EngineTypes.h"
#include "BoneIndices.h"
#include "SkeletalMeshTypes.h"
#include "Serialization/BulkData.h"
#include "Components.h"
#include "Math/GenericOctree.h"
#include "Animation/MorphTarget.h"
#include "Templates/DontCopy.h"

struct FMeshDescription;
class FSkeletalMeshLODModel;

#endif

//////////////////////////////////////////////////////////////////////////
//uenum class cannot be inside a preprocessor like #if WITH_EDITOR

UENUM()
enum class ESkeletalMeshGeoImportVersions : uint8
{
	Before_Versionning = 0,
	SkeletalMeshBuildRefactor,

	// -----<new versions can be added above this line>-------------------------------------------------
	VersionPlusOne,
	LatestVersion = VersionPlusOne - 1
};

UENUM()
enum class ESkeletalMeshSkinningImportVersions : uint8
{
	Before_Versionning = 0,
	SkeletalMeshBuildRefactor,

	// -----<new versions can be added above this line>-------------------------------------------------
	VersionPlusOne,
	LatestVersion = VersionPlusOne - 1
};

// End of enum declaration
//////////////////////////////////////////////////////////////////////////

#if WITH_EDITOR

namespace SkeletalMeshImportData
{
	/**
	* Some information per individual mesh, as appearing in the source asset.
	* This could store the data for say meshes "UpperBody", "Legs", "Hat", etc.
	*/
	struct FMeshInfo
	{
		FName Name;	// The name of the mesh.
		int32 NumVertices;	// The number of imported (dcc) vertices that are part of this mesh. This is a value of 8 for a cube. So NOT the number of render vertices.
		int32 StartImportedVertex;	// The first index of imported (dcc) vertices in the mesh. So this NOT an index into the render vertex buffer. In range of 0..7 for a cube.
	};

	struct FMeshWedge
	{
		uint32			iVertex;			// Vertex index.
		FVector2f		UVs[MAX_TEXCOORDS];	// UVs.
		FColor			Color;			// Vertex color.
		friend FArchive &operator<<(FArchive& Ar, FMeshWedge& T)
		{
			Ar << T.iVertex;
			for (int32 UVIdx = 0; UVIdx < MAX_TEXCOORDS; ++UVIdx)
			{
				Ar << T.UVs[UVIdx];
			}
			Ar << T.Color;
			return Ar;
		}
	};

	struct FMeshFace
	{
		// Textured Vertex indices.
		uint32		iWedge[3];
		// Source Material (= texture plus unique flags) index.
		uint16		MeshMaterialIndex;

		FVector3f	TangentX[3];
		FVector3f	TangentY[3];
		FVector3f	TangentZ[3];

		// 32-bit flag for smoothing groups.
		uint32   SmoothingGroups;
	};

	// A bone: an orientation, and a position, all relative to their parent.
	struct FJointPos
	{
		::FTransform3f	Transform;	// LWC_TODO: UE::Geometry namespace issues

		// For collision testing / debug drawing...
		float       Length;
		float       XSize;
		float       YSize;
		float       ZSize;

		friend FArchive &operator<<(FArchive& Ar, FJointPos& F)
		{
			Ar << F.Transform;
			return Ar;
		}
	};

	// Textured triangle.
	struct FTriangle
	{
		// Point to three vertices in the vertex list.
		uint32   WedgeIndex[3];
		// Materials can be anything.
		uint16    MatIndex;
		// Second material from exporter (unused)
		uint8    AuxMatIndex;
		// 32-bit flag for smoothing groups.
		uint32   SmoothingGroups;

		FVector3f	TangentX[3];
		FVector3f	TangentY[3];
		FVector3f	TangentZ[3];


		FTriangle& operator=(const FTriangle& Other)
		{
			this->AuxMatIndex = Other.AuxMatIndex;
			this->MatIndex = Other.MatIndex;
			this->SmoothingGroups = Other.SmoothingGroups;
			this->WedgeIndex[0] = Other.WedgeIndex[0];
			this->WedgeIndex[1] = Other.WedgeIndex[1];
			this->WedgeIndex[2] = Other.WedgeIndex[2];
			this->TangentX[0] = Other.TangentX[0];
			this->TangentX[1] = Other.TangentX[1];
			this->TangentX[2] = Other.TangentX[2];

			this->TangentY[0] = Other.TangentY[0];
			this->TangentY[1] = Other.TangentY[1];
			this->TangentY[2] = Other.TangentY[2];

			this->TangentZ[0] = Other.TangentZ[0];
			this->TangentZ[1] = Other.TangentZ[1];
			this->TangentZ[2] = Other.TangentZ[2];

			return *this;
		}

		friend FArchive &operator<<(FArchive& Ar, FTriangle& F)
		{
			Ar.UsingCustomVersion(FEditorObjectVersion::GUID);

			if (Ar.IsLoading() && Ar.CustomVer(FEditorObjectVersion::GUID) < FEditorObjectVersion::SkeletalMeshSourceDataSupport16bitOfMaterialNumber)
			{
				uint8 TempMatIndex = 0;
				Ar << TempMatIndex;
				F.MatIndex = TempMatIndex;
			}
			else
			{
				Ar << F.MatIndex;
			}
			Ar << F.AuxMatIndex;
			Ar << F.SmoothingGroups;
			
			Ar << F.WedgeIndex[0];
			Ar << F.WedgeIndex[1];
			Ar << F.WedgeIndex[2];

			Ar << F.TangentX[0];
			Ar << F.TangentX[1];
			Ar << F.TangentX[2];

			Ar << F.TangentY[0];
			Ar << F.TangentY[1];
			Ar << F.TangentY[2];

			Ar << F.TangentZ[0];
			Ar << F.TangentZ[1];
			Ar << F.TangentZ[2];
			return Ar;
		}
	};

	struct FVertInfluence
	{
		float Weight;
		uint32 VertIndex;
		FBoneIndexType BoneIndex;
		friend FArchive &operator<<(FArchive& Ar, FVertInfluence& F)
		{
			Ar << F.Weight << F.VertIndex << F.BoneIndex;
			return Ar;
		}
	};

	// Raw data material.
	struct FMaterial
	{
		/** The actual material created on import or found among existing materials, this member is not serialize, importer can found back the material */
		TWeakObjectPtr<UMaterialInterface> Material;
		/** The material name found by the importer */
		FString MaterialImportName;

		friend FArchive &operator<<(FArchive& Ar, FMaterial& F)
		{
			Ar << F.MaterialImportName;
			return Ar;
		}
	};


	// Raw data bone.
	struct FBone
	{
		FString		Name;     //
							  //@ todo FBX - Flags unused?
		uint32		Flags;        // reserved / 0x02 = bone where skin is to be attached...	
		int32 		NumChildren;  // children  // only needed in animation ?
		int32       ParentIndex;  // 0/NULL if this is the root bone.  
		FJointPos	BonePos;      // reference position

		friend FArchive &operator<<(FArchive& Ar, FBone& F)
		{
			Ar << F.Name;
			Ar << F.Flags;
			Ar << F.NumChildren;
			Ar << F.ParentIndex;
			Ar << F.BonePos;
			return Ar;
		}
	};


	// Raw data bone influence.
	struct FRawBoneInfluence // just weight, vertex, and Bone, sorted later....
	{
		float Weight;
		int32   VertexIndex;
		int32   BoneIndex;

		friend FArchive &operator<<(FArchive& Ar, FRawBoneInfluence& F)
		{
			Ar << F.Weight;
			Ar << F.VertexIndex;
			Ar << F.BoneIndex;
			return Ar;
		}
	};

	// Vertex with texturing info, akin to Hoppe's 'Wedge' concept - import only.
	struct FVertex
	{
		uint32	VertexIndex; // Index to a vertex.
		FVector2f UVs[MAX_TEXCOORDS];        // Scaled to BYTES, rather...-> Done in digestion phase, on-disk size doesn't matter here.
		FColor	Color;		 // Vertex colors
		uint8    MatIndex;    // At runtime, this one will be implied by the face that's pointing to us.
		uint8    Reserved;    // Top secret.

		FVertex()
		{
			FMemory::Memzero(this, sizeof(FVertex));
		}

		bool operator==(const FVertex& Other) const
		{
			bool Equal = true;

			Equal &= (VertexIndex == Other.VertexIndex);
			Equal &= (MatIndex == Other.MatIndex);
			Equal &= (Color == Other.Color);
			Equal &= (Reserved == Other.Reserved);

			bool bUVsEqual = true;
			for (uint32 UVIdx = 0; UVIdx < MAX_TEXCOORDS; ++UVIdx)
			{
				if (!UVs[UVIdx].Equals(Other.UVs[UVIdx], SMALL_NUMBER))
				{
					bUVsEqual = false;
					break;
				}
			}

			Equal &= bUVsEqual;

			return Equal;
		}

		friend uint32 GetTypeHash(const FVertex& Vertex)
		{
			return FCrc::MemCrc_DEPRECATED(&Vertex, sizeof(FVertex));
		}

		friend FArchive &operator<<(FArchive& Ar, FVertex& F)
		{
			Ar << F.VertexIndex;
			Ar << F.Color;
			Ar << F.MatIndex;
			Ar << F.Reserved;

			for (uint32 UVIdx = 0; UVIdx < MAX_TEXCOORDS; ++UVIdx)
			{
				Ar << F.UVs[UVIdx];
			}

			return Ar;
		}
	};


	// Points: regular FVectors (for now..)
	struct FPoint
	{
		FVector3f	Point; // Change into packed integer later IF necessary, for 3x size reduction...
		
		friend FArchive &operator<<(FArchive& Ar, FPoint& F)
		{
			Ar << F.Point;
			return Ar;
		}
	};

}

template <> struct TIsPODType<SkeletalMeshImportData::FMeshWedge> { enum { Value = true }; };
template <> struct TIsPODType<SkeletalMeshImportData::FMeshFace> { enum { Value = true }; };
template <> struct TIsPODType<SkeletalMeshImportData::FJointPos> { enum { Value = true }; };
template <> struct TIsPODType<SkeletalMeshImportData::FTriangle> { enum { Value = true }; };
template <> struct TIsPODType<SkeletalMeshImportData::FVertInfluence> { enum { Value = true }; };

/**
* Container and importer for skeletal mesh (FBX file) data
**/
class ENGINE_API FSkeletalMeshImportData
{
public:
	TArray <SkeletalMeshImportData::FMaterial> Materials;
	TArray <FVector3f> Points;
	TArray <SkeletalMeshImportData::FVertex> Wedges;
	TArray <SkeletalMeshImportData::FTriangle> Faces;
	TArray <SkeletalMeshImportData::FBone> RefBonesBinary;
	TArray <SkeletalMeshImportData::FRawBoneInfluence> Influences;
	TArray <SkeletalMeshImportData::FMeshInfo> MeshInfos;
	TArray <int32> PointToRawMap;	// Mapping from current point index to the original import point index
	uint32 NumTexCoords; // The number of texture coordinate sets
	uint32 MaxMaterialIndex; // The max material index found on a triangle
	bool bHasVertexColors; // If true there are vertex colors in the imported file
	bool bHasNormals; // If true there are normals in the imported file
	bool bHasTangents; // If true there are tangents in the imported file
	bool bUseT0AsRefPose; // If true, then the pose at time=0 will be used instead of the ref pose
	bool bDiffPose; // If true, one of the bones has a different pose at time=0 vs the ref pose

	// Morph targets imported(i.e. FBX) data. The name is the morph target name
	TArray<FSkeletalMeshImportData> MorphTargets;
	TArray<TSet<uint32>> MorphTargetModifiedPoints;
	TArray<FString> MorphTargetNames;
	
	// Alternate influence imported(i.e. FBX) data. The name is the alternate skinning profile name
	TArray<FSkeletalMeshImportData> AlternateInfluences;
	TArray<FString> AlternateInfluenceProfileNames;

	//////////////////////////////////////////////////////////////////////////

	FSkeletalMeshImportData()
		: NumTexCoords(0)
		, MaxMaterialIndex(0)
		, bHasVertexColors(false)
		, bHasNormals(false)
		, bHasTangents(false)
		, bUseT0AsRefPose(false)
		, bDiffPose(false)
	{

	}

	/*
	 * Copy only unnecessary array data from the structure to build the morph target (this will save a lot of memory)
	 */
	void CopyDataNeedByMorphTargetImport(FSkeletalMeshImportData& Other) const;

	/*
	 * Remove all unnecessary array data from the structure (this will save a lot of memory)
	 * We only need Points, Influences and RefBonesBinary arrays
	 */
	void KeepAlternateSkinningBuildDataOnly();

	/**
	* Copy mesh data for importing a single LOD
	*
	* @param LODPoints - vertex data.
	* @param LODWedges - wedge information to static LOD level.
	* @param LODFaces - triangle/ face data to static LOD level.
	* @param LODInfluences - weights/ influences to static LOD level.
	*/
	void CopyLODImportData(
		TArray<FVector3f>& LODPoints,
		TArray<SkeletalMeshImportData::FMeshWedge>& LODWedges,
		TArray<SkeletalMeshImportData::FMeshFace>& LODFaces,
		TArray<SkeletalMeshImportData::FVertInfluence>& LODInfluences,
		TArray<int32>& LODPointToRawMap) const;

	static FString FixupBoneName(FString InBoneName);

	/**
	* Removes all import data
	*/
	void Empty()
	{
		Materials.Empty();
		Points.Empty();
		Wedges.Empty();
		Faces.Empty();
		RefBonesBinary.Empty();
		Influences.Empty();
		PointToRawMap.Empty();
		MeshInfos.Empty();
	}

	static bool ReplaceSkeletalMeshGeometryImportData(const USkeletalMesh* SkeletalMesh, FSkeletalMeshImportData* ImportData, int32 LodIndex);
	static bool ReplaceSkeletalMeshRigImportData(const USkeletalMesh* SkeletalMesh, FSkeletalMeshImportData* ImportData, int32 LodIndex);

	//Fit another rig data on this one
	bool ApplyRigToGeo(FSkeletalMeshImportData& Other);

	/*
	 * Use the faces corner normals to create the face smooth groups data
	 */
	void ComputeSmoothGroupFromNormals();
<<<<<<< HEAD
=======

	/**
	 * Returns a mesh description from the import data
	 */
	bool GetMeshDescription(FMeshDescription &OutMeshDescription) const;

	static FSkeletalMeshImportData CreateFromMeshDescription(const FMeshDescription &InMeshDescription);

private:
	void CleanUpUnusedMaterials();
	void SplitVerticesBySmoothingGroups();
>>>>>>> 6bbb88c8
};

/**
* Bulk data storage for raw ImportModel. This structure is deprecated, we now only store the original vertex and triangle count, see FInlineReductionCacheData.
*/
struct FReductionBaseSkeletalMeshBulkData
{
	/** Internally store bulk data as bytes. */
	FByteBulkData BulkData;

	//The custom version when this was load
	FCustomVersionContainer SerializeLoadingCustomVersionContainer;
	bool bUseSerializeLoadingCustomVersion = false;

	uint32 CacheLODVertexNumber = MAX_uint32;
	uint32 CacheLODTriNumber = MAX_uint32;

	/*
	 * Caching those value since this is a slow operation to load the bulk data to retrieve the original geometry information
	 */
	void CacheGeometryInfo(const FSkeletalMeshLODModel& SourceLODModel);

public:
	/** Default constructor. */
	ENGINE_API FReductionBaseSkeletalMeshBulkData();

	/*Static function helper to serialize an array of reduction data. */
	ENGINE_API static void Serialize(FArchive& Ar, TArray<FReductionBaseSkeletalMeshBulkData*>& ReductionBaseSkeletalMeshDatas, UObject* Owner);

	/** Serialization. */
	ENGINE_API void Serialize(class FArchive& Ar, class UObject* Owner);

	/** Store a new raw mesh in the bulk data. */
	ENGINE_API void SaveReductionData(FSkeletalMeshLODModel& BaseLODModel, TMap<FString, TArray<FMorphTargetDelta>>& BaseLODMorphTargetData, UObject* Owner);

	/** Load the raw mesh from bulk data. */
	ENGINE_API void LoadReductionData(FSkeletalMeshLODModel& BaseLODModel, TMap<FString, TArray<FMorphTargetDelta>>& BaseLODMorphTargetData, UObject* Owner);

	/** Return the number of vertices and triangles store in this bulk data. */
	ENGINE_API void GetGeometryInfo(uint32& LODVertexNumber, uint32& LODTriNumber, UObject* Owner);

	ENGINE_API FByteBulkData& GetBulkData() { return BulkData; }

	/** Empty the bulk data. */
	ENGINE_API void EmptyBulkData() { BulkData.RemoveBulkData(); }

	/** Returns true if no bulk data is available for this mesh. */
	FORCEINLINE bool IsEmpty() const { return BulkData.GetBulkDataSize() == 0; }
};

struct FInlineReductionCacheData
{
	uint32 CacheLODVertexCount = MAX_uint32;
	uint32 CacheLODTriCount = MAX_uint32;

	/*
	 * Caching those value since this is a slow operation to load the bulk data to retrieve the original geometry information
	 */
	ENGINE_API void SetCacheGeometryInfo(const FSkeletalMeshLODModel& SourceLODModel);

	ENGINE_API void SetCacheGeometryInfo(uint32 LODVertexCount, uint32 LODTriCount);

	/** Return the cache count of vertices and triangles. */
	ENGINE_API void GetCacheGeometryInfo(uint32& LODVertexCount, uint32& LODTriCount) const;
};

FORCEINLINE FArchive& operator<<(FArchive& Ar, FInlineReductionCacheData& InlineReductionCacheData)
{
	Ar << InlineReductionCacheData.CacheLODVertexCount;
	Ar << InlineReductionCacheData.CacheLODTriCount;
	return Ar;
}

/**
* Bulk data storage for raw meshes.
*/
class FRawSkeletalMeshBulkData
{
#if WITH_EDITOR
	/** Protects simultaneous access to BulkData */
	TDontCopy<FRWLock> BulkDataLock;
#endif
	/** Internally store bulk data as bytes. */
	FByteBulkData BulkData;
	/** GUID associated with the data stored herein. */
	FGuid Guid;
	/** If true, the GUID is actually a hash of the contents. */
	bool bGuidIsHash;

	//The custom version when this was load
	FCustomVersionContainer SerializeLoadingCustomVersionContainer;
	bool bUseSerializeLoadingCustomVersion = false;

public:
	/*
	 * The last geo imported version, we use this flag to know if we have some data or not.
	 * This flag must be updated every time we import a new geometry
	 */
	ESkeletalMeshGeoImportVersions GeoImportVersion;

	/*
	 * The last skinning imported version, we use this flag to know if we have some data or not.
	 * This flag must be updated every time we import the skinning
	 */
	ESkeletalMeshSkinningImportVersions SkinningImportVersion;

	/** Default constructor. */
	ENGINE_API FRawSkeletalMeshBulkData();

	/*Static function helper to serialize an array of Raw source data. */
	ENGINE_API static void Serialize(FArchive& Ar, TArray<TSharedRef<FRawSkeletalMeshBulkData>>& RawSkeltalMeshBulkDatas, UObject* Owner);
	
	/** Serialization. */
	ENGINE_API void Serialize(class FArchive& Ar, class UObject* Owner);

	/** Store a new raw mesh in the bulk data. */
	ENGINE_API void SaveRawMesh(FSkeletalMeshImportData& InMesh);

	/** Load the raw mesh from bulk data. */
	ENGINE_API void LoadRawMesh(FSkeletalMeshImportData& OutMesh);

	/** Retrieve a string uniquely identifying the contents of this bulk data. */
	ENGINE_API FString GetIdString() const;

	/** Uses a hash as the GUID, useful to prevent creating new GUIDs on load for legacy assets. */
	ENGINE_API void UseHashAsGuid(class UObject* Owner);

	ENGINE_API FByteBulkData& GetBulkData();
	
	ENGINE_API const FByteBulkData& GetBulkData() const;
	
	/** Empty the bulk data. */
	ENGINE_API void EmptyBulkData()
	{
		//Clear all the data
		BulkData.RemoveBulkData();
		Guid.Invalidate();
		bGuidIsHash = false;
		SerializeLoadingCustomVersionContainer.Empty();
		bUseSerializeLoadingCustomVersion = false;
		GeoImportVersion = ESkeletalMeshGeoImportVersions::Before_Versionning;
		SkinningImportVersion = ESkeletalMeshSkinningImportVersions::Before_Versionning;
	}

	/** Returns true if no bulk data is available for this mesh. */
	FORCEINLINE bool IsEmpty() const { return BulkData.GetBulkDataSize() == 0; }

	/** Returns true if the last import version is enough to use the new build system. WE cannot rebuild asset if we did not previously store the data*/
	ENGINE_API bool IsBuildDataAvailable() const
	{
		return GeoImportVersion >= ESkeletalMeshGeoImportVersions::SkeletalMeshBuildRefactor &&
			SkinningImportVersion >= ESkeletalMeshSkinningImportVersions::SkeletalMeshBuildRefactor;
	}

private:
	ENGINE_API void UpdateRawMeshFormat();
};

namespace FWedgePositionHelper
{
	inline bool PointsEqual(const FVector3f& V1, const FVector3f& V2, float ComparisonThreshold)
	{
		if (FMath::Abs(V1.X - V2.X) > ComparisonThreshold
			|| FMath::Abs(V1.Y - V2.Y) > ComparisonThreshold
			|| FMath::Abs(V1.Z - V2.Z) > ComparisonThreshold)
		{
			return false;
		}
		return true;
	}

	/** Helper struct for building acceleration structures. */
	struct FIndexAndZ
	{
		float Z;
		int32 Index;

		/** Default constructor. */
		FIndexAndZ() {}

		/** Initialization constructor. */
		FIndexAndZ(int32 InIndex, FVector V)
		{
			Z = 0.30f * V.X + 0.33f * V.Y + 0.37f * V.Z;
			Index = InIndex;
		}
	};

	/** Sorting function for vertex Z/index pairs. */
	struct FCompareIndexAndZ
	{
		FORCEINLINE bool operator()(FIndexAndZ const& A, FIndexAndZ const& B) const { return A.Z < B.Z; }
	};
}

struct FWedgeInfo
{
	FVector Position;
	int32 WedgeIndex;
};

/** Helper struct for the mesh component vert position octree */
struct FWedgeInfoOctreeSemantics
{
	enum { MaxElementsPerLeaf = 16 };
	enum { MinInclusiveElementsPerNode = 7 };
	enum { MaxNodeDepth = 12 };

	typedef TInlineAllocator<MaxElementsPerLeaf> ElementAllocator;

	/**
	* Get the bounding box of the provided octree element. In this case, the box
	* is merely the point specified by the element.
	*
	* @param	Element	Octree element to get the bounding box for
	*
	* @return	Bounding box of the provided octree element
	*/
	FORCEINLINE static FBoxCenterAndExtent GetBoundingBox(const FWedgeInfo& Element)
	{
		return FBoxCenterAndExtent(Element.Position, FVector::ZeroVector);
	}

	/**
	* Determine if two octree elements are equal
	*
	* @param	A	First octree element to check
	* @param	B	Second octree element to check
	*
	* @return	true if both octree elements are equal, false if they are not
	*/
	FORCEINLINE static bool AreElementsEqual(const FWedgeInfo& A, const FWedgeInfo& B)
	{
		return (A.Position == B.Position && A.WedgeIndex == B.WedgeIndex);
	}

	/** Ignored for this implementation */
	FORCEINLINE static void SetElementId(const FWedgeInfo& Element, FOctreeElementId2 Id)
	{
	}
};
typedef TOctree2<FWedgeInfo, FWedgeInfoOctreeSemantics> TWedgeInfoPosOctree;

class FOctreeQueryHelper
{
public:
	FOctreeQueryHelper(const TWedgeInfoPosOctree *InWedgePosOctree)
		: WedgePosOctree(InWedgePosOctree)
	{}
	/*
	* Find the nearest wedge indexes to SearchPosition.
	*
	* SearchPosition: The reference vertex position use to search the wedges
	* OutNearestWedges: The nearest wedge indexes to SearchPosition
	*/
	ENGINE_API void FindNearestWedgeIndexes(const FVector3f& SearchPosition, TArray<FWedgeInfo>& OutNearestWedges);
private:
	const TWedgeInfoPosOctree *WedgePosOctree;
};

struct FWedgePosition
{
	FWedgePosition()
	{
		WedgePosOctree = nullptr;
	}

	~FWedgePosition()
	{
		if (WedgePosOctree != nullptr)
		{
			delete WedgePosOctree;
			WedgePosOctree = nullptr;
		}
	}

	const TWedgeInfoPosOctree *GetOctree() const
	{
		return WedgePosOctree;
	}

	/*
	 * Find all wedges index that match exactly the vertex position. OutResult will be empty if there is no match
	 * 
	 * Position: The reference vertex position use to search the wedges
	 * RefPoints: The array of position that was use when calling FillWedgePosition
	 * RefWedges: The array of wedges that was use when calling FillWedgePosition
	 * OutResults: The wedge indexes that fit the Position parameter
	 * ComparisonThreshold: The threshold use to exactly match the Position. Not use when bExactMatch is false
	 */
	void FindMatchingPositionWegdeIndexes(const FVector3f &Position, float ComparisonThreshold, TArray<int32>& OutResults);

	// Fill the data:
	// Create the SortedPosition use to find exact match (position)
	// Create the wedge position octree to find the closest position, we use this when there is no exact match
	static void FillWedgePosition(
		FWedgePosition& OutOverlappingPosition,
		const TArray<FVector3f>& Positions,
		const TArray<SkeletalMeshImportData::FVertex> Wedges,
		float ComparisonThreshold);

private:
	TArray<FWedgePositionHelper::FIndexAndZ> SortedPositions;
	TWedgeInfoPosOctree *WedgePosOctree;
	TArray<FVector3f> Points;
	TArray<SkeletalMeshImportData::FVertex> Wedges;
};



#endif // WITH_EDITOR<|MERGE_RESOLUTION|>--- conflicted
+++ resolved
@@ -432,8 +432,6 @@
 	 * Use the faces corner normals to create the face smooth groups data
 	 */
 	void ComputeSmoothGroupFromNormals();
-<<<<<<< HEAD
-=======
 
 	/**
 	 * Returns a mesh description from the import data
@@ -445,7 +443,6 @@
 private:
 	void CleanUpUnusedMaterials();
 	void SplitVerticesBySmoothingGroups();
->>>>>>> 6bbb88c8
 };
 
 /**
