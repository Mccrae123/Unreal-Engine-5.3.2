--- conflicted
+++ resolved
@@ -23,14 +23,7 @@
 
 	FORCEINLINE FVector GetTangentY() const
 	{
-<<<<<<< HEAD
-		FVector  TanX = TangentX.ToFVector();
-		FVector4 TanZ = TangentZ.ToFVector4();
-
-		return (FVector(TanZ) ^ TanX) * TanZ.W;
-=======
 		return GenerateYAxis(TangentX, TangentZ);
->>>>>>> cf6d231e
 	}
 
 	/** Serializer */
