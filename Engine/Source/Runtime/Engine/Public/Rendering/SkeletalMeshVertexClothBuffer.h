// Copyright Epic Games, Inc. All Rights Reserved.

#pragma once

#include "RenderResource.h"
#include "SkeletalMeshTypes.h"

class FSkeletalMeshVertexDataInterface;

/**
* A vertex buffer for holding skeletal mesh clothing information only.
* This buffer sits along side the other skeletal mesh buffers per LOD
*/
class FSkeletalMeshVertexClothBuffer : public FVertexBuffer
{
public:
	/**
	* Constructor
	*/
	ENGINE_API FSkeletalMeshVertexClothBuffer();

	/**
	* Destructor
	*/
	ENGINE_API virtual ~FSkeletalMeshVertexClothBuffer();

	/**
	* Assignment. Assumes that vertex buffer will be rebuilt
	*/
	ENGINE_API FSkeletalMeshVertexClothBuffer& operator=(const FSkeletalMeshVertexClothBuffer& Other);

	/**
	* Constructor (copy)
	*/
	ENGINE_API FSkeletalMeshVertexClothBuffer(const FSkeletalMeshVertexClothBuffer& Other);

	/**
	* Delete existing resources
	*/
	void CleanUp();

	void ClearMetaData();

	/**
	* Initializes the buffer with the given vertices.
	* @param InVertices - The vertices to initialize the buffer with.
	* @param InClothIndexMapping - The cloth deformer mapping data offset for a specific section/LODBias.
	*/
<<<<<<< HEAD
	ENGINE_API void Init(const TArray<FMeshToMeshVertData>& InMappingData, const TArray<uint64>& InClothIndexMapping);
=======
	ENGINE_API void Init(const TArray<FMeshToMeshVertData>& InMappingData, const TArray<FClothBufferIndexMapping>& InClothIndexMapping);
>>>>>>> 6bbb88c8


	/**
	* Serializer for this class
	* @param Ar - archive to serialize to
	* @param B - data to serialize
	*/
	friend FArchive& operator<<(FArchive& Ar, FSkeletalMeshVertexClothBuffer& VertexBuffer);

	void SerializeMetaData(FArchive& Ar);

	//~ Begin FRenderResource interface.

	/**
	* Initialize the RHI resource for this vertex buffer
	*/
	virtual void InitRHI() override;

	/**
	* Release the RHI resource for this vertex buffer
	*/
	virtual void ReleaseRHI() override;

	/**
	* @return text description for the resource type
	*/
	virtual FString GetFriendlyName() const override;

	//~ End FRenderResource interface.

	//~ Vertex data accessors.

	FORCEINLINE FMeshToMeshVertData& MappingData(uint32 VertexIndex)
	{
		checkSlow(VertexIndex < GetNumVertices());
		return *((FMeshToMeshVertData*)(Data + VertexIndex * Stride));
	}
	FORCEINLINE const FMeshToMeshVertData& MappingData(uint32 VertexIndex) const
	{
		checkSlow(VertexIndex < GetNumVertices());
		return *((FMeshToMeshVertData*)(Data + VertexIndex * Stride));
	}

	/**
	* @return number of vertices in this vertex buffer
	*/
	FORCEINLINE uint32 GetNumVertices() const
	{
		return NumVertices;
	}

	/**
	* @return cached stride for vertex data type for this vertex buffer
	*/
	FORCEINLINE uint32 GetStride() const
	{
		return Stride;
	}
	/**
	* @return total size of data in resource array
	*/
	FORCEINLINE uint32 GetVertexDataSize() const
	{
		return NumVertices * Stride;
	}

	inline FShaderResourceViewRHIRef GetSRV() const
	{
		return VertexBufferSRV;
	}

	inline const TArray<FClothBufferIndexMapping>& GetClothIndexMapping() const
	{
		return ClothIndexMapping;
	}

	/** Create an RHI vertex buffer with CPU data. CPU data may be discarded after creation (see TResourceArray::Discard) */
	FBufferRHIRef CreateRHIBuffer_RenderThread();
	FBufferRHIRef CreateRHIBuffer_Async();

	/** Similar to Init/ReleaseRHI but only update existing SRV so references to the SRV stays valid */
	template <uint32 MaxNumUpdates>
	void InitRHIForStreaming(FRHIBuffer* IntermediateBuffer, TRHIResourceUpdateBatcher<MaxNumUpdates>& Batcher)
	{
		if (VertexBufferRHI && IntermediateBuffer)
		{
			check(VertexBufferSRV);
			Batcher.QueueUpdateRequest(VertexBufferRHI, IntermediateBuffer);
			Batcher.QueueUpdateRequest(VertexBufferSRV, VertexBufferRHI, sizeof(FVector4f), PF_A32B32G32R32F);
		}
	}

	template <uint32 MaxNumUpdates>
	void ReleaseRHIForStreaming(TRHIResourceUpdateBatcher<MaxNumUpdates>& Batcher)
	{
		if (VertexBufferRHI)
		{
			Batcher.QueueUpdateRequest(VertexBufferRHI, nullptr);
		}
		if (VertexBufferSRV)
		{
			Batcher.QueueUpdateRequest(VertexBufferSRV, nullptr, 0, 0);
		}
	}

private:
	FShaderResourceViewRHIRef VertexBufferSRV;

	/** The Cloth deformer mapping to the simulation LODs. */
	TArray<FClothBufferIndexMapping> ClothIndexMapping;

	/** The vertex data storage type */
	FSkeletalMeshVertexDataInterface* VertexData;
	/** The cached vertex data pointer. */
	uint8* Data;
	/** The cached vertex stride. */
	uint32 Stride;
	/** The cached number of vertices. */
	uint32 NumVertices;

	/**
	* Allocates the vertex data storage type
	*/
	void AllocateData();

	template <bool bRenderThread>
	FBufferRHIRef CreateRHIBuffer_Internal();
};<|MERGE_RESOLUTION|>--- conflicted
+++ resolved
@@ -46,11 +46,7 @@
 	* @param InVertices - The vertices to initialize the buffer with.
 	* @param InClothIndexMapping - The cloth deformer mapping data offset for a specific section/LODBias.
 	*/
-<<<<<<< HEAD
-	ENGINE_API void Init(const TArray<FMeshToMeshVertData>& InMappingData, const TArray<uint64>& InClothIndexMapping);
-=======
 	ENGINE_API void Init(const TArray<FMeshToMeshVertData>& InMappingData, const TArray<FClothBufferIndexMapping>& InClothIndexMapping);
->>>>>>> 6bbb88c8
 
 
 	/**
