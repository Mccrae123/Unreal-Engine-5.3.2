// Copyright Epic Games, Inc. All Rights Reserved.

#pragma once

#include "RenderResource.h"

struct FSkelMeshRenderSection;
class UMorphTarget;

class FMorphTargetVertexInfoBuffers : public FRenderResource
{
public:
	FMorphTargetVertexInfoBuffers() : NumTotalBatches(0)
	{
	}

	void InitMorphResources(EShaderPlatform ShaderPlatform, const TArray<FSkelMeshRenderSection>& RenderSections, const TArray<UMorphTarget*>& MorphTargets, int NumVertices, int32 LODIndex, float TargetPositionErrorTolerance);

	inline bool IsMorphResourcesInitialized() const { return bResourcesInitialized; }
	inline bool IsRHIIntialized() const { return bRHIIntialized; }
	inline bool IsMorphCPUDataValid() const{ return bIsMorphCPUDataValid; }

	ENGINE_API virtual void InitRHI() override;
	ENGINE_API virtual void ReleaseRHI() override;

	static uint32 GetMaximumThreadGroupSize()
	{
		//D3D11 there can be at most 65535 Thread Groups in each dimension of a Dispatch call.
		uint64 MaximumThreadGroupSize = uint64(GMaxComputeDispatchDimension) * 32ull;
		return uint32(FMath::Min<uint64>(MaximumThreadGroupSize, UINT32_MAX));
	}

	uint32 GetNumBatches(uint32 index = UINT_MAX) const
	{
		check(index == UINT_MAX || index < (uint32)BatchesPerMorph.Num());
		return index != UINT_MAX ? BatchesPerMorph[index] : NumTotalBatches;
	}

	uint32 GetNumMorphs() const
	{
		return BatchesPerMorph.Num();
	}

	uint32 GetBatchStartOffset(uint32 Index) const
	{
		check(Index < (uint32)BatchStartOffsetPerMorph.Num());
		return BatchStartOffsetPerMorph[Index];
	}

	const FVector4f& GetMaximumMorphScale(uint32 Index) const
	{
		check(Index < (uint32)MaximumValuePerMorph.Num());
		return MaximumValuePerMorph[Index];
	}

	const FVector4f& GetMinimumMorphScale(uint32 Index) const
	{
		check(Index < (uint32)MinimumValuePerMorph.Num());
		return MinimumValuePerMorph[Index];
	}

<<<<<<< HEAD
	uint32 GetNumSplitsPerMorph(uint32 Index) const
=======
	const float GetPositionPrecision() const
	{
		return PositionPrecision;
	}

	static const float CalculatePositionPrecision(float TargetPositionErrorTolerance);

	const float GetTangentZPrecision() const
>>>>>>> 6bbb88c8
	{
		return TangentZPrecision;
	}

<<<<<<< HEAD
	FVertexBufferRHIRef VertexIndicesVB;
	FShaderResourceViewRHIRef VertexIndicesSRV;

	FVertexBufferRHIRef MorphDeltasVB;
	FShaderResourceViewRHIRef MorphDeltasSRV;

	// Changes to this struct must be reflected in MorphTargets.usf
	struct FMorphDelta
	{
		FMorphDelta(FVector InPosDelta, FVector InTangentDelta)
		{
			PosDelta[0] = FFloat16(InPosDelta.X);
			PosDelta[1] = FFloat16(InPosDelta.Y);
			PosDelta[2] = FFloat16(InPosDelta.Z);

			TangentDelta[0] = FFloat16(InTangentDelta.X);
			TangentDelta[1] = FFloat16(InTangentDelta.Y);
			TangentDelta[2] = FFloat16(InTangentDelta.Z);
		}

		FFloat16 PosDelta[3];
		FFloat16 TangentDelta[3];
	};

	void Reset()
	{
		VertexIndices.Empty();
		MorphDeltas.Empty();
		MaximumValuePerMorph.Empty();
		MinimumValuePerMorph.Empty();
		StartOffsetPerMorph.Empty();
		WorkItemsPerMorph.Empty();
		NumSplitsPerMorph.Empty();
		TempStoreSize = 0;
		NumTotalWorkItems = 0;
=======
	static bool IsPlatformShaderSupported(EShaderPlatform ShaderPlatform);

	FBufferRHIRef MorphDataBuffer;
	FShaderResourceViewRHIRef MorphDataSRV;

	void Reset()
	{
		MorphData.Empty();
		MaximumValuePerMorph.Empty();
		MinimumValuePerMorph.Empty();
		BatchStartOffsetPerMorph.Empty();
		BatchesPerMorph.Empty();
		NumTotalBatches = 0;
		PositionPrecision = 0.0f;
		TangentZPrecision = 0.0f;
		bResourcesInitialized = false;
		bRHIIntialized = false;
		bIsMorphCPUDataValid = false;
>>>>>>> 6bbb88c8
	}

protected:

<<<<<<< HEAD
	// Transient data used while creating the vertex buffers, gets deleted as soon as VB gets initialized.
	TArray<uint32> VertexIndices;
	// Transient data used while creating the vertex buffers, gets deleted as soon as VB gets initialized.
	TArray<FMorphDelta> MorphDeltas;

	//x,y,y separate for position and shared w for tangent
	TArray<FVector4> MaximumValuePerMorph;
	TArray<FVector4> MinimumValuePerMorph;
	TArray<uint32> StartOffsetPerMorph;
	TArray<uint32> WorkItemsPerMorph;
	TArray<uint32> NumSplitsPerMorph; //splits due to too large dispatch size
	uint32 TempStoreSize;

	uint32 NumTotalWorkItems;
=======
	void ValidateVertexBuffers(bool bMorphTargetsShouldBeValid);
	void Serialize(FArchive& Ar);

	// Transient data. Gets deleted as soon as the GPU resource has been initialized.
	TArray<uint32> MorphData;

	//x,y,y separate for position and shared w for tangent
	TArray<FVector4f> MaximumValuePerMorph;
	TArray<FVector4f> MinimumValuePerMorph;
	TArray<uint32> BatchStartOffsetPerMorph;
	TArray<uint32> BatchesPerMorph;
	
	uint32 NumTotalBatches;
	float PositionPrecision;
	float TangentZPrecision;

	bool bIsMorphCPUDataValid = false;
	bool bResourcesInitialized = false;
	bool bRHIIntialized = false;
>>>>>>> 6bbb88c8

	friend class FSkeletalMeshLODRenderData;
	friend FArchive& operator<<(FArchive& Ar, FMorphTargetVertexInfoBuffers& MorphTargetVertexInfoBuffers);
};

FArchive& operator<<(FArchive& Ar, FMorphTargetVertexInfoBuffers& MorphTargetVertexInfoBuffers);<|MERGE_RESOLUTION|>--- conflicted
+++ resolved
@@ -59,9 +59,6 @@
 		return MinimumValuePerMorph[Index];
 	}
 
-<<<<<<< HEAD
-	uint32 GetNumSplitsPerMorph(uint32 Index) const
-=======
 	const float GetPositionPrecision() const
 	{
 		return PositionPrecision;
@@ -70,48 +67,10 @@
 	static const float CalculatePositionPrecision(float TargetPositionErrorTolerance);
 
 	const float GetTangentZPrecision() const
->>>>>>> 6bbb88c8
 	{
 		return TangentZPrecision;
 	}
 
-<<<<<<< HEAD
-	FVertexBufferRHIRef VertexIndicesVB;
-	FShaderResourceViewRHIRef VertexIndicesSRV;
-
-	FVertexBufferRHIRef MorphDeltasVB;
-	FShaderResourceViewRHIRef MorphDeltasSRV;
-
-	// Changes to this struct must be reflected in MorphTargets.usf
-	struct FMorphDelta
-	{
-		FMorphDelta(FVector InPosDelta, FVector InTangentDelta)
-		{
-			PosDelta[0] = FFloat16(InPosDelta.X);
-			PosDelta[1] = FFloat16(InPosDelta.Y);
-			PosDelta[2] = FFloat16(InPosDelta.Z);
-
-			TangentDelta[0] = FFloat16(InTangentDelta.X);
-			TangentDelta[1] = FFloat16(InTangentDelta.Y);
-			TangentDelta[2] = FFloat16(InTangentDelta.Z);
-		}
-
-		FFloat16 PosDelta[3];
-		FFloat16 TangentDelta[3];
-	};
-
-	void Reset()
-	{
-		VertexIndices.Empty();
-		MorphDeltas.Empty();
-		MaximumValuePerMorph.Empty();
-		MinimumValuePerMorph.Empty();
-		StartOffsetPerMorph.Empty();
-		WorkItemsPerMorph.Empty();
-		NumSplitsPerMorph.Empty();
-		TempStoreSize = 0;
-		NumTotalWorkItems = 0;
-=======
 	static bool IsPlatformShaderSupported(EShaderPlatform ShaderPlatform);
 
 	FBufferRHIRef MorphDataBuffer;
@@ -130,27 +89,10 @@
 		bResourcesInitialized = false;
 		bRHIIntialized = false;
 		bIsMorphCPUDataValid = false;
->>>>>>> 6bbb88c8
 	}
 
 protected:
 
-<<<<<<< HEAD
-	// Transient data used while creating the vertex buffers, gets deleted as soon as VB gets initialized.
-	TArray<uint32> VertexIndices;
-	// Transient data used while creating the vertex buffers, gets deleted as soon as VB gets initialized.
-	TArray<FMorphDelta> MorphDeltas;
-
-	//x,y,y separate for position and shared w for tangent
-	TArray<FVector4> MaximumValuePerMorph;
-	TArray<FVector4> MinimumValuePerMorph;
-	TArray<uint32> StartOffsetPerMorph;
-	TArray<uint32> WorkItemsPerMorph;
-	TArray<uint32> NumSplitsPerMorph; //splits due to too large dispatch size
-	uint32 TempStoreSize;
-
-	uint32 NumTotalWorkItems;
-=======
 	void ValidateVertexBuffers(bool bMorphTargetsShouldBeValid);
 	void Serialize(FArchive& Ar);
 
@@ -170,7 +112,6 @@
 	bool bIsMorphCPUDataValid = false;
 	bool bResourcesInitialized = false;
 	bool bRHIIntialized = false;
->>>>>>> 6bbb88c8
 
 	friend class FSkeletalMeshLODRenderData;
 	friend FArchive& operator<<(FArchive& Ar, FMorphTargetVertexInfoBuffers& MorphTargetVertexInfoBuffers);
