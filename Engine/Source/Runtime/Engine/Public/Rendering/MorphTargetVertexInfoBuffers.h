// Copyright Epic Games, Inc. All Rights Reserved.

#pragma once

#include "RenderResource.h"

struct FSkelMeshRenderSection;
class UMorphTarget;

class FMorphTargetVertexInfoBuffers : public FRenderResource
{
public:
	ENGINE_API FMorphTargetVertexInfoBuffers() : NumTotalBatches(0)
	{
	}

<<<<<<< HEAD
	void InitMorphResources(EShaderPlatform ShaderPlatform, const TArray<FSkelMeshRenderSection>& RenderSections, const TArray<UMorphTarget*>& MorphTargets, int NumVertices, int32 LODIndex, float TargetPositionErrorTolerance);
=======
	ENGINE_API void InitMorphResources(EShaderPlatform ShaderPlatform, const TArray<FSkelMeshRenderSection>& RenderSections, const TArray<UMorphTarget*>& MorphTargets, int NumVertices, int32 LODIndex, float TargetPositionErrorTolerance);
>>>>>>> d731a049

	inline bool IsMorphResourcesInitialized() const { return bResourcesInitialized; }
	inline bool IsRHIIntialized() const { return bRHIIntialized; }
	inline bool IsMorphCPUDataValid() const{ return bIsMorphCPUDataValid; }
<<<<<<< HEAD
=======
	
	ENGINE_API bool GetEmptyMorphCPUDataOnInitRHI() const { return bEmptyMorphCPUDataOnInitRHI; }
	ENGINE_API void SetEmptyMorphCPUDataOnInitRHI(bool bEmpty) { bEmptyMorphCPUDataOnInitRHI = bEmpty; }
>>>>>>> d731a049

	ENGINE_API virtual void InitRHI() override;
	ENGINE_API virtual void ReleaseRHI() override;

	static uint32 GetMaximumThreadGroupSize()
	{
		//D3D11 there can be at most 65535 Thread Groups in each dimension of a Dispatch call.
		uint64 MaximumThreadGroupSize = uint64(GMaxComputeDispatchDimension) * 32ull;
		return uint32(FMath::Min<uint64>(MaximumThreadGroupSize, UINT32_MAX));
	}

	ENGINE_API uint32 GetNumBatches(uint32 index = UINT_MAX) const
	{
		check(index == UINT_MAX || index < (uint32)BatchesPerMorph.Num());
		return index != UINT_MAX ? BatchesPerMorph[index] : NumTotalBatches;
	}

	ENGINE_API uint32 GetNumMorphs() const
	{
		return BatchesPerMorph.Num();
	}

	uint32 GetBatchStartOffset(uint32 Index) const
	{
		check(Index < (uint32)BatchStartOffsetPerMorph.Num());
		return BatchStartOffsetPerMorph[Index];
	}

	const FVector4f& GetMaximumMorphScale(uint32 Index) const
	{
		check(Index < (uint32)MaximumValuePerMorph.Num());
		return MaximumValuePerMorph[Index];
	}

	const FVector4f& GetMinimumMorphScale(uint32 Index) const
	{
		check(Index < (uint32)MinimumValuePerMorph.Num());
		return MinimumValuePerMorph[Index];
	}

	const float GetPositionPrecision() const
	{
		return PositionPrecision;
	}

	static const float CalculatePositionPrecision(float TargetPositionErrorTolerance);

	const float GetTangentZPrecision() const
	{
		return TangentZPrecision;
	}

	static bool IsPlatformShaderSupported(EShaderPlatform ShaderPlatform);

	FBufferRHIRef MorphDataBuffer;
	FShaderResourceViewRHIRef MorphDataSRV;

	/** Create an RHI vertex buffer with CPU data. CPU data may be discarded after creation (see TResourceArray::Discard) */
	FBufferRHIRef CreateMorphRHIBuffer_RenderThread();
	FBufferRHIRef CreateMorphRHIBuffer_Async();

	/** Similar to Init/ReleaseRHI but only update existing SRV so references to the SRV stays valid */
	template <uint32 MaxNumUpdates>
	void InitRHIForStreaming(
		FRHIBuffer* IntermediatMorphTargetBuffer,
		TRHIResourceUpdateBatcher<MaxNumUpdates>& Batcher)
	{
		if (MorphDataBuffer && IntermediatMorphTargetBuffer)
		{
			Batcher.QueueUpdateRequest(MorphDataBuffer, IntermediatMorphTargetBuffer);
			Batcher.QueueUpdateRequest(MorphDataSRV, MorphDataBuffer);
		}
	}

	template<uint32 MaxNumUpdates>
	void ReleaseRHIForStreaming(TRHIResourceUpdateBatcher<MaxNumUpdates>& Batcher)
	{
		if (MorphDataBuffer)
		{
			Batcher.QueueUpdateRequest(MorphDataBuffer, nullptr);
		}
		if (MorphDataSRV)
		{
			Batcher.QueueUpdateRequest(MorphDataSRV, nullptr, 0, 0);
		}
	}

protected:
	void ResetCPUData()
	{
		MorphData.Empty();
		MaximumValuePerMorph.Empty();
		MinimumValuePerMorph.Empty();
		BatchStartOffsetPerMorph.Empty();
		BatchesPerMorph.Empty();
		NumTotalBatches = 0;
		PositionPrecision = 0.0f;
		TangentZPrecision = 0.0f;
		bResourcesInitialized = false;
<<<<<<< HEAD
		bRHIIntialized = false;
=======
>>>>>>> d731a049
		bIsMorphCPUDataValid = false;
	}

	void ValidateVertexBuffers(bool bMorphTargetsShouldBeValid);
	void Serialize(FArchive& Ar);

<<<<<<< HEAD
	void ValidateVertexBuffers(bool bMorphTargetsShouldBeValid);
	void Serialize(FArchive& Ar);

	// Transient data. Gets deleted as soon as the GPU resource has been initialized.
	TArray<uint32> MorphData;
=======
	// Transient data. Gets deleted as soon as the GPU resource has been initialized (unless excplicitly disabled by bEmptyMorphCPUDataOnInitRHI).
	TResourceArray<uint32> MorphData;
>>>>>>> d731a049

	//x,y,y separate for position and shared w for tangent
	TArray<FVector4f> MaximumValuePerMorph;
	TArray<FVector4f> MinimumValuePerMorph;
	TArray<uint32> BatchStartOffsetPerMorph;
	TArray<uint32> BatchesPerMorph;
	
	uint32 NumTotalBatches;
	float PositionPrecision;
	float TangentZPrecision;

	bool bIsMorphCPUDataValid = false;
	bool bResourcesInitialized = false;
	bool bRHIIntialized = false;
<<<<<<< HEAD

	friend class FSkeletalMeshLODRenderData;
	friend FArchive& operator<<(FArchive& Ar, FMorphTargetVertexInfoBuffers& MorphTargetVertexInfoBuffers);
};

FArchive& operator<<(FArchive& Ar, FMorphTargetVertexInfoBuffers& MorphTargetVertexInfoBuffers);
=======
	bool bEmptyMorphCPUDataOnInitRHI = true;

	friend class FSkeletalMeshLODRenderData;
	ENGINE_API friend FArchive& operator<<(FArchive& Ar, FMorphTargetVertexInfoBuffers& MorphTargetVertexInfoBuffers);

private:
	template <bool bRenderThread>
	FBufferRHIRef CreateMorphRHIBuffer_Internal();
};

ENGINE_API FArchive& operator<<(FArchive& Ar, FMorphTargetVertexInfoBuffers& MorphTargetVertexInfoBuffers);
>>>>>>> d731a049
<|MERGE_RESOLUTION|>--- conflicted
+++ resolved
@@ -14,21 +14,14 @@
 	{
 	}
 
-<<<<<<< HEAD
-	void InitMorphResources(EShaderPlatform ShaderPlatform, const TArray<FSkelMeshRenderSection>& RenderSections, const TArray<UMorphTarget*>& MorphTargets, int NumVertices, int32 LODIndex, float TargetPositionErrorTolerance);
-=======
 	ENGINE_API void InitMorphResources(EShaderPlatform ShaderPlatform, const TArray<FSkelMeshRenderSection>& RenderSections, const TArray<UMorphTarget*>& MorphTargets, int NumVertices, int32 LODIndex, float TargetPositionErrorTolerance);
->>>>>>> d731a049
 
 	inline bool IsMorphResourcesInitialized() const { return bResourcesInitialized; }
 	inline bool IsRHIIntialized() const { return bRHIIntialized; }
 	inline bool IsMorphCPUDataValid() const{ return bIsMorphCPUDataValid; }
-<<<<<<< HEAD
-=======
 	
 	ENGINE_API bool GetEmptyMorphCPUDataOnInitRHI() const { return bEmptyMorphCPUDataOnInitRHI; }
 	ENGINE_API void SetEmptyMorphCPUDataOnInitRHI(bool bEmpty) { bEmptyMorphCPUDataOnInitRHI = bEmpty; }
->>>>>>> d731a049
 
 	ENGINE_API virtual void InitRHI() override;
 	ENGINE_API virtual void ReleaseRHI() override;
@@ -128,26 +121,14 @@
 		PositionPrecision = 0.0f;
 		TangentZPrecision = 0.0f;
 		bResourcesInitialized = false;
-<<<<<<< HEAD
-		bRHIIntialized = false;
-=======
->>>>>>> d731a049
 		bIsMorphCPUDataValid = false;
 	}
 
 	void ValidateVertexBuffers(bool bMorphTargetsShouldBeValid);
 	void Serialize(FArchive& Ar);
 
-<<<<<<< HEAD
-	void ValidateVertexBuffers(bool bMorphTargetsShouldBeValid);
-	void Serialize(FArchive& Ar);
-
-	// Transient data. Gets deleted as soon as the GPU resource has been initialized.
-	TArray<uint32> MorphData;
-=======
 	// Transient data. Gets deleted as soon as the GPU resource has been initialized (unless excplicitly disabled by bEmptyMorphCPUDataOnInitRHI).
 	TResourceArray<uint32> MorphData;
->>>>>>> d731a049
 
 	//x,y,y separate for position and shared w for tangent
 	TArray<FVector4f> MaximumValuePerMorph;
@@ -162,14 +143,6 @@
 	bool bIsMorphCPUDataValid = false;
 	bool bResourcesInitialized = false;
 	bool bRHIIntialized = false;
-<<<<<<< HEAD
-
-	friend class FSkeletalMeshLODRenderData;
-	friend FArchive& operator<<(FArchive& Ar, FMorphTargetVertexInfoBuffers& MorphTargetVertexInfoBuffers);
-};
-
-FArchive& operator<<(FArchive& Ar, FMorphTargetVertexInfoBuffers& MorphTargetVertexInfoBuffers);
-=======
 	bool bEmptyMorphCPUDataOnInitRHI = true;
 
 	friend class FSkeletalMeshLODRenderData;
@@ -180,5 +153,4 @@
 	FBufferRHIRef CreateMorphRHIBuffer_Internal();
 };
 
-ENGINE_API FArchive& operator<<(FArchive& Ar, FMorphTargetVertexInfoBuffers& MorphTargetVertexInfoBuffers);
->>>>>>> d731a049
+ENGINE_API FArchive& operator<<(FArchive& Ar, FMorphTargetVertexInfoBuffers& MorphTargetVertexInfoBuffers);