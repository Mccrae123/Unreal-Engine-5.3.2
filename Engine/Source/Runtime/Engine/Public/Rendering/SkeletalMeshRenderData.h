--- conflicted
+++ resolved
@@ -54,11 +54,7 @@
 	~FSkeletalMeshRenderData();
 
 #if WITH_EDITOR
-<<<<<<< HEAD
-	void Cache(const ITargetPlatform* TargetPlatform, USkeletalMesh* Owner);
-=======
 	void Cache(const ITargetPlatform* TargetPlatform, USkeletalMesh* Owner, class FSkeletalMeshCompilationContext* ContextPtr);
->>>>>>> 6bbb88c8
 	FString GetDerivedDataKey(const ITargetPlatform* TargetPlatform, USkeletalMesh* Owner);
 
 	void SyncUVChannelData(const TArray<FSkeletalMaterial>& ObjectData);
@@ -89,11 +85,7 @@
 	ENGINE_API uint32 GetNumBoneInfluences() const;
 
 	/** Returns the number of bone influences per vertex starting at MinLODIdx. */
-<<<<<<< HEAD
-	uint32 GetNumBoneInfluences(int32 MinLODIdx) const;
-=======
 	ENGINE_API uint32 GetNumBoneInfluences(int32 MinLODIdx) const;
->>>>>>> 6bbb88c8
 	
 	/**
 	* Computes the maximum number of bones per section used to render this mesh.
