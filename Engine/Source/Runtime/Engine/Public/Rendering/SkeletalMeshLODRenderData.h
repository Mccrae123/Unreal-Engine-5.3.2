// Copyright Epic Games, Inc. All Rights Reserved.

#pragma once

#include "CoreMinimal.h"
#include "Rendering/MultiSizeIndexContainer.h"
#include "Rendering/SkeletalMeshVertexBuffer.h"
#include "Rendering/SkinWeightVertexBuffer.h"
#include "Rendering/ColorVertexBuffer.h"
#include "Rendering/SkeletalMeshDuplicatedVerticesBuffer.h"
#include "Rendering/SkeletalMeshVertexClothBuffer.h"
#include "Rendering/MorphTargetVertexInfoBuffers.h"
#include "SkeletalMeshTypes.h"
#include "BoneIndices.h"
#include "StaticMeshResources.h"
#include "GPUSkinVertexFactory.h"
#include "Animation/SkeletalMeshVertexAttribute.h"
#include "Animation/SkinWeightProfile.h"

class USkinnedAsset;
#if WITH_EDITOR
class FSkeletalMeshLODModel;
struct FSkeletalMeshVertexAttributeInfo;
#endif // WITH_EDITOR

struct FSkelMeshRenderSection
{
	/** Material (texture) used for this section. */
	uint16 MaterialIndex;

	/** The offset of this section's indices in the LOD's index buffer. */
	uint32 BaseIndex;

	/** The number of triangles in this section. */
	uint32 NumTriangles;

	/** This section will recompute tangent in runtime */
	bool bRecomputeTangent;

	/** This section will cast shadow */
	bool bCastShadow;

	/** If true, this section will be visible in ray tracing effects. Turning this off will remove it from ray traced reflections, shadows, etc. */
	bool bVisibleInRayTracing;

	/** Which channel for masking the recompute tangents */
	ESkinVertexColorChannel RecomputeTangentsVertexMaskChannel;

	/** The offset into the LOD's vertex buffer of this section's vertices. */
	uint32 BaseVertexIndex;

	/** The extra vertex data for mapping to an APEX clothing simulation mesh. */
	TArray<FMeshToMeshVertData> ClothMappingData_DEPRECATED;

	/**
	 * The cloth deformer mapping data to each of the required cloth LOD.
	 * Raytracing may require a different deformer LOD to the one being simulated/rendered.
	 * The outer array index represents the LOD bias. The inner array indexes the vertex data.
	 * If this LODModel is LOD3, ClothMappingDataLODs[1] will point to defomer data using LOD2,
	 * and ClothMappingDataLODs[2] will point to defomer data that are using cloth LOD1, ...etc.
	 * ClothMappingDataLODs[0] always point to defomer data of the same cloth LOD, this is
	 * convenient for cases where the cloth LOD bias is not known or required.
	 */
	TArray<TArray<FMeshToMeshVertData>> ClothMappingDataLODs;

	/** The bones which are used by the vertices of this section. Indices of bones in the USkeletalMesh::RefSkeleton array */
	TArray<FBoneIndexType> BoneMap;

	/** The number of vertices in this section. */
	uint32 NumVertices;

	/** max # of bones used to skin the vertices in this section */
	int32 MaxBoneInfluences;

	// INDEX_NONE if not set
	int16 CorrespondClothAssetIndex;

	/** Clothing data for this section, clothing is only present if ClothingData.IsValid() returns true */
	FClothingSectionData ClothingData;

	/** Index Buffer containting all duplicated vertices in the section and a buffer containing which indices into the index buffer are relevant per vertex **/
	FDuplicatedVerticesBuffer DuplicatedVerticesBuffer;

	/** Disabled sections will not be collected when rendering, controlled from the source section in the skeletal mesh asset */
	bool bDisabled;

	FSkelMeshRenderSection()
		: MaterialIndex(0)
		, BaseIndex(0)
		, NumTriangles(0)
		, bRecomputeTangent(false)
		, bCastShadow(true)
		, bVisibleInRayTracing(true)
		, RecomputeTangentsVertexMaskChannel(ESkinVertexColorChannel::None)
		, BaseVertexIndex(0)
		, NumVertices(0)
		, MaxBoneInfluences(4)
		, CorrespondClothAssetIndex(-1)
		, bDisabled(false)
	{}

	FORCEINLINE bool HasClothingData() const
	{
		constexpr int32 ClothLODBias = 0;  // Must at least have the mapping for the matching cloth LOD
		return ClothMappingDataLODs.Num() && ClothMappingDataLODs[ClothLODBias].Num();
	}

	FORCEINLINE int32 GetVertexBufferIndex() const
	{
		return BaseVertexIndex;
	}

	FORCEINLINE int32 GetNumVertices() const
	{
		return NumVertices;
	}

	friend FArchive& operator<<(FArchive& Ar, FSkelMeshRenderSection& S);
};

class FSkeletalMeshLODRenderData : public FRefCountBase
{
public:

	/** Info about each section of this LOD for rendering */
	TArray<FSkelMeshRenderSection>	RenderSections;

	// Index Buffer (MultiSize: 16bit or 32bit)
	FMultiSizeIndexContainer	MultiSizeIndexContainer;

	/** static vertices from chunks for skinning on GPU */
	FStaticMeshVertexBuffers	StaticVertexBuffers;

	/** Skin weights for skinning */
	FSkinWeightVertexBuffer		SkinWeightVertexBuffer;

	/** A buffer for cloth mesh-mesh mapping */
	FSkeletalMeshVertexClothBuffer	ClothVertexBuffer;

	/** GPU friendly access data for MorphTargets for an LOD */
	FMorphTargetVertexInfoBuffers	MorphTargetVertexInfoBuffers;

	/** Skin weight profile data structures, can contain multiple profiles and their runtime FSkinWeightVertexBuffer */
	FSkinWeightProfilesData SkinWeightProfilesData;

	FSkeletalMeshVertexAttributeRenderData VertexAttributeBuffers;

	TArray<FBoneIndexType> ActiveBoneIndices;

	TArray<FBoneIndexType> RequiredBones;

	uint32 BuffersSize;

	/** Precooked ray tracing geometry. Used as source data to build skeletal mesh instance ray tracing geometry. */
	FRayTracingGeometry SourceRayTracingGeometry;

	FByteBulkData StreamingBulkData;

	/** Whether buffers of this LOD is inlined (i.e. stored in .uexp instead of .ubulk) */
	uint32 bStreamedDataInlined : 1;
	/** Whether this LOD is below MinLod */
	uint32 bIsLODOptional : 1;

#if WITH_EDITOR
	FByteBulkData BulkData;
#endif

#if RHI_RAYTRACING
	/** Game thread reference counter of static skeletal mesh objects referencing this render data */
	int32 NumReferencingStaticSkeletalMeshObjects = 0;
	/** Same as NumReferencingStaticSkeletalMeshObjects, but on render thread to determine lifetime of resources in mesh streaming */
	bool bReferencedByStaticSkeletalMeshObjects_RenderThread = false;
	/** Static ray tracing geometry, only initialized when bRenderStatic = true on any skeletal mesh scene proxy*/
	FRayTracingGeometry StaticRayTracingGeometry;
#endif

	/**
	* Initialize the LOD's render resources.
	*
	* @param Parent Parent mesh
	*/
	void InitResources(bool bNeedsVertexColors, int32 LODIndex, TArray<class UMorphTarget*>& InMorphTargets, USkinnedAsset* Owner);

	void InitMorphResources();

	/**
	* Releases the LOD's render resources.
	*/
	ENGINE_API void ReleaseResources();

	/**
	* Releases the LOD's CPU render resources.
	*/
	void ReleaseCPUResources(bool bForStreaming = false);

	/** Constructor (default) */
	FSkeletalMeshLODRenderData(bool bAddRef = true)
		: BuffersSize(0)
		, bStreamedDataInlined(true)
		, bIsLODOptional(false)
	{
		if (bAddRef)
		{
			AddRef();
		}
	}

	FORCEINLINE ~FSkeletalMeshLODRenderData()
	{
		check(GetRefCount() == 0);
	}

	/**
	* Special serialize function passing the owning UObject along as required by FUnytpedBulkData
	* serialization.
	*
	* @param	Ar		Archive to serialize with
	* @param	Owner	UObject this structure is serialized within
	* @param	Idx		Index of current array entry being serialized
	*/
	void Serialize(FArchive& Ar, UObject* Owner, int32 Idx);

	/**
	* Serialize the portion of data that might be streamed
	* @param bNeedsCPUAcces - Whether something requires keeping CPU copy of resources (see ShouldKeepCPUResources)
	* @param bForceKeepCPUResources - Whether we want to force keeping CPU resources
	* @return Size of streamed LOD data in bytes
	*/
	void SerializeStreamedData(FArchive& Ar, USkinnedAsset* Owner, int32 LODIdx, uint8 ClassStripFlags, bool bNeedsCPUAccess, bool bForceKeepCPUResources);

	void SerializeAvailabilityInfo(FArchive& Ar, int32 LODIdx, bool bHasAdjacencyData, bool bNeedsCPUAccess);

#if WITH_EDITOR
	/**
	 * Initialize render data (e.g. vertex buffers) from model info
	 * @param InLODModel The model to build the render data from.
	 * @param InVertexAttributeInfos The vertex attributes to possibly include and their stored data type.
	 * @param InBuildFlags See ESkeletalMeshVertexFlags.
	 */
<<<<<<< HEAD
	void ENGINE_API BuildFromLODModel(const FSkeletalMeshLODModel* LODModel, ESkeletalMeshVertexFlags BuildFlags = ESkeletalMeshVertexFlags::None);
=======
	void ENGINE_API BuildFromLODModel(
		const FSkeletalMeshLODModel* InLODModel,
		TConstArrayView<FSkeletalMeshVertexAttributeInfo> InVertexAttributeInfos = {},
		ESkeletalMeshVertexFlags InBuildFlags = ESkeletalMeshVertexFlags::None
		);
>>>>>>> 4af6daef
#endif // WITH_EDITOR

	uint32 GetNumVertices() const
	{
		return StaticVertexBuffers.PositionVertexBuffer.GetNumVertices();
	}

	uint32 GetVertexBufferMaxBoneInfluences() const
	{
		return SkinWeightVertexBuffer.GetMaxBoneInfluences();
	}

	bool DoesVertexBufferUse16BitBoneIndex() const
	{
		return SkinWeightVertexBuffer.Use16BitBoneIndex();
	}

	uint32 GetNumTexCoords() const
	{
		return StaticVertexBuffers.StaticMeshVertexBuffer.GetNumTexCoords();
	}

	/** Checks whether or not the skin weight buffer has been overridden 'by default' and if not return the original Skin Weight buffer */
	FSkinWeightVertexBuffer* GetSkinWeightVertexBuffer() 
	{
		FSkinWeightVertexBuffer* OverrideBuffer = SkinWeightProfilesData.GetDefaultOverrideBuffer();
		return OverrideBuffer != nullptr ? OverrideBuffer : &SkinWeightVertexBuffer;
	}
	
	/** Checks whether or not the skin weight buffer has been overridden 'by default' and if not return the original Skin Weight buffer */
	const FSkinWeightVertexBuffer* GetSkinWeightVertexBuffer() const
	{
		FSkinWeightVertexBuffer* OverrideBuffer = SkinWeightProfilesData.GetDefaultOverrideBuffer();
		return OverrideBuffer != nullptr ? OverrideBuffer : &SkinWeightVertexBuffer;
	}

	/** Utility function for returning total number of faces in this LOD. */
	ENGINE_API int32 GetTotalFaces() const;

	/**
	* @return true if any chunks have cloth data.
	*/
	ENGINE_API bool HasClothData() const;

	/** Utility for finding the section that a particular vertex is in. */
	ENGINE_API void GetSectionFromVertexIndex(int32 InVertIndex, int32& OutSectionIndex, int32& OutVertIndex) const;

	/**
	* Get Resource Size
	*/
	ENGINE_API void GetResourceSizeEx(FResourceSizeEx& CumulativeResourceSize) const;

	/** Get the estimated memory overhead of buffers marked as NeedsCPUAccess. */
	SIZE_T GetCPUAccessMemoryOverhead() const;

	// O(1)
	// @return -1 if not found
	uint32 FindSectionIndex(const FSkelMeshRenderSection& Section) const;

	ENGINE_API int32 NumNonClothingSections() const;

	void IncrementMemoryStats(bool bNeedsVertexColors);
	void DecrementMemoryStats();

	static bool ShouldForceKeepCPUResources();
	static bool ShouldKeepCPUResources(const USkinnedAsset* SkinnedAsset, int32 LODIdx, bool bForceKeep);

private:
	enum EClassDataStripFlag : uint8
	{
		CDSF_AdjacencyData_DEPRECATED = 1,
		CDSF_MinLodData = 2
	};

	static uint8 GenerateClassStripFlags(FArchive& Ar, const USkinnedAsset* OwnerMesh, int32 LODIdx);

	static bool IsLODCookedOut(const ITargetPlatform* TargetPlatform, const USkinnedAsset* SkinnedAsset, bool bIsBelowMinLOD);

	static bool IsLODInlined(const ITargetPlatform* TargetPlatform, const USkinnedAsset* SkinnedAsset, int32 LODIdx, bool bIsBelowMinLOD);

	static int32 GetNumOptionalLODsAllowed(const ITargetPlatform* TargetPlatform, const USkinnedAsset* SkinnedAsset);

	friend class FSkeletalMeshRenderData;
};<|MERGE_RESOLUTION|>--- conflicted
+++ resolved
@@ -237,15 +237,11 @@
 	 * @param InVertexAttributeInfos The vertex attributes to possibly include and their stored data type.
 	 * @param InBuildFlags See ESkeletalMeshVertexFlags.
 	 */
-<<<<<<< HEAD
-	void ENGINE_API BuildFromLODModel(const FSkeletalMeshLODModel* LODModel, ESkeletalMeshVertexFlags BuildFlags = ESkeletalMeshVertexFlags::None);
-=======
 	void ENGINE_API BuildFromLODModel(
 		const FSkeletalMeshLODModel* InLODModel,
 		TConstArrayView<FSkeletalMeshVertexAttributeInfo> InVertexAttributeInfos = {},
 		ESkeletalMeshVertexFlags InBuildFlags = ESkeletalMeshVertexFlags::None
 		);
->>>>>>> 4af6daef
 #endif // WITH_EDITOR
 
 	uint32 GetNumVertices() const
