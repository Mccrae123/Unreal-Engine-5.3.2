--- conflicted
+++ resolved
@@ -37,12 +37,9 @@
 	/** This section will cast shadow */
 	bool bCastShadow;
 
-<<<<<<< HEAD
-=======
 	/** If true, this section will be visible in ray tracing effects. Turning this off will remove it from ray traced reflections, shadows, etc. */
 	bool bVisibleInRayTracing;
 
->>>>>>> 6bbb88c8
 	/** Which channel for masking the recompute tangents */
 	ESkinVertexColorChannel RecomputeTangentsVertexMaskChannel;
 
@@ -90,12 +87,8 @@
 		, NumTriangles(0)
 		, bRecomputeTangent(false)
 		, bCastShadow(true)
-<<<<<<< HEAD
-		, RecomputeTangentsVertexMaskChannel(ESkinVertexColorChannel::Green)
-=======
 		, bVisibleInRayTracing(true)
 		, RecomputeTangentsVertexMaskChannel(ESkinVertexColorChannel::None)
->>>>>>> 6bbb88c8
 		, BaseVertexIndex(0)
 		, NumVertices(0)
 		, MaxBoneInfluences(4)
@@ -153,17 +146,10 @@
 
 	uint32 BuffersSize;
 
-<<<<<<< HEAD
-	/** Precooked raytracing data*/
-	TResourceArray<uint8> RayTracingData;
-
-	typename TChooseClass<USE_BULKDATA_STREAMING_TOKEN, FBulkDataStreamingToken, FByteBulkData>::Result StreamingBulkData;
-=======
 	/** Precooked ray tracing geometry. Used as source data to build skeletal mesh instance ray tracing geometry. */
 	FRayTracingGeometry SourceRayTracingGeometry;
 
 	FByteBulkData StreamingBulkData;
->>>>>>> 6bbb88c8
 
 	/** Whether buffers of this LOD is inlined (i.e. stored in .uexp instead of .ubulk) */
 	uint32 bStreamedDataInlined : 1;
@@ -294,12 +280,9 @@
 	* Get Resource Size
 	*/
 	ENGINE_API void GetResourceSizeEx(FResourceSizeEx& CumulativeResourceSize) const;
-<<<<<<< HEAD
-=======
 
 	/** Get the estimated memory overhead of buffers marked as NeedsCPUAccess. */
 	SIZE_T GetCPUAccessMemoryOverhead() const;
->>>>>>> 6bbb88c8
 
 	// O(1)
 	// @return -1 if not found
