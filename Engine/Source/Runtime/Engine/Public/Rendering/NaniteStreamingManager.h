// Copyright Epic Games, Inc. All Rights Reserved.

#pragma once

#include "CoreMinimal.h"
#include "IO/IoDispatcher.h"
#include "Memory/SharedBuffer.h"
#include "NaniteResources.h"
#include "UnifiedBuffer.h"
<<<<<<< HEAD
#include "RenderGraphBuilder.h"
#include "RHIGPUReadback.h"
=======
>>>>>>> 4af6daef

namespace UE
{
	namespace DerivedData
	{
		class FRequestOwner; // Can't include DDC headers from here, so we have to forward declare
		struct FCacheGetChunkRequest;
	}
}
<<<<<<< HEAD
=======

class FRDGBuilder;
class FRHIGPUBufferReadback;
>>>>>>> 4af6daef

namespace Nanite
{

struct FPageKey
{
	uint32 RuntimeResourceID	= INDEX_NONE;
	uint32 PageIndex			= INDEX_NONE;
<<<<<<< HEAD
};

FORCEINLINE uint32 GetTypeHash( const FPageKey& Key )
{
	return Key.RuntimeResourceID * 0xFC6014F9u + Key.PageIndex * 0x58399E77u;
}
=======
>>>>>>> 4af6daef

	friend FORCEINLINE uint32 GetTypeHash(const FPageKey& Key)
	{
		return Key.RuntimeResourceID * 0xFC6014F9u + Key.PageIndex * 0x58399E77u;
	}

	FORCEINLINE bool operator==(const FPageKey& Other) const 
	{
		return RuntimeResourceID == Other.RuntimeResourceID && PageIndex == Other.PageIndex;
	}

<<<<<<< HEAD
FORCEINLINE bool operator<(const FPageKey& A, const FPageKey& B)
{
	return A.RuntimeResourceID != B.RuntimeResourceID ? A.RuntimeResourceID < B.RuntimeResourceID : A.PageIndex < B.PageIndex;
}


// Before deduplication
struct FGPUStreamingRequest
{
	uint32		RuntimeResourceID_Magic;
	uint32		PageIndex_NumPages_Magic;
	uint32		Priority_Magic;
=======
	FORCEINLINE bool operator!=(const FPageKey& Other) const
	{
		return !(*this == Other);
	}

	FORCEINLINE bool operator<(const FPageKey& Other) const
	{
		return RuntimeResourceID != Other.RuntimeResourceID ? RuntimeResourceID < Other.RuntimeResourceID : PageIndex < Other.PageIndex;
	}
>>>>>>> 4af6daef
};

struct FStreamingRequest
{
	FPageKey	Key;
	uint32		Priority;
<<<<<<< HEAD
};

FORCEINLINE bool operator<(const FStreamingRequest& A, const FStreamingRequest& B)
{
	return A.Key != B.Key ? A.Key < B.Key : A.Priority > B.Priority;
}

struct FStreamingPageInfo
{
	FStreamingPageInfo* Next;
	FStreamingPageInfo* Prev;

	FPageKey	RegisteredKey;
	FPageKey	ResidentKey;
	
	uint32		GPUPageIndex;
	uint32		LatestUpdateIndex;
	uint32		RefCount;
};

struct FPrioritizedStreamingPage
{
	FStreamingPageInfo* Page;
	uint32 Priority;
};

struct FRootPageInfo
{
	uint32	RuntimeResourceID;
	uint32	NumClusters;
};

struct FPendingPage
{
#if WITH_EDITOR
	FSharedBuffer			SharedBuffer;
	enum class EState
	{
		Pending,
		Ready,
		Failed,
	} State = EState::Pending;
	uint32					RetryCount = 0;
#else
	FIoBuffer				RequestBuffer;
	FBulkDataBatchReadRequest Request;
#endif

	uint32					GPUPageIndex = INDEX_NONE;
	FPageKey				InstallKey;
#if !UE_BUILD_SHIPPING
	uint32					BytesLeftToStream = 0;
#endif
=======
	
	FORCEINLINE bool operator<(const FStreamingRequest& Other) const 
	{
		return Key != Other.Key ? Key < Other.Key : Priority > Other.Priority;
	}
>>>>>>> 4af6daef
};

class FRequestsHashTable;
class FStreamingPageUploader;

/*
 * Streaming manager for Nanite.
 */
class FStreamingManager : public FRenderResource
{
public:
	FStreamingManager();
	
	virtual void InitRHI(FRHICommandListBase& RHICmdList) override;
	virtual void ReleaseRHI() override;

	void	Add(FResources* Resources);
	void	Remove(FResources* Resources);

	ENGINE_API void BeginAsyncUpdate(FRDGBuilder& GraphBuilder);			// Called once per frame before any Nanite rendering has occurred. Must be called before EndUpdate.
	ENGINE_API void EndAsyncUpdate(FRDGBuilder& GraphBuilder);				// Called once per frame before any Nanite rendering has occurred. Must be called after BeginUpdate.
	ENGINE_API bool IsAsyncUpdateInProgress();
	ENGINE_API void	SubmitFrameStreamingRequests(FRDGBuilder& GraphBuilder);		// Called once per frame after the last request has been added.

<<<<<<< HEAD
	FRDGBuffer* GetStreamingRequestsBuffer(FRDGBuilder& GraphBuilder) const
	{
		return GraphBuilder.RegisterExternalBuffer(StreamingRequestsBuffer);
	}

	uint32		GetStreamingRequestsBufferVersion() { return StreamingRequestsBufferVersion; }

	FRDGBufferSRV* GetHierarchySRV(FRDGBuilder& GraphBuilder) const
	{
		return GraphBuilder.CreateSRV(GraphBuilder.RegisterExternalBuffer(Hierarchy.DataBuffer));
	}

	FRDGBufferSRV* GetClusterPageDataSRV(FRDGBuilder& GraphBuilder) const
	{
		return GraphBuilder.CreateSRV(GraphBuilder.RegisterExternalBuffer(ClusterPageData.DataBuffer));
	}

	FRDGBufferSRV* GetImposterDataSRV(FRDGBuilder& GraphBuilder) const
	{
		return GraphBuilder.CreateSRV(GraphBuilder.RegisterExternalBuffer(ImposterData.DataBuffer));
	}

	uint32		GetMaxStreamingPages() const			{ return MaxStreamingPages; }
=======
	ENGINE_API FRDGBuffer* GetStreamingRequestsBuffer(FRDGBuilder& GraphBuilder) const;
	ENGINE_API FRDGBufferSRV* GetHierarchySRV(FRDGBuilder& GraphBuilder) const;
	ENGINE_API FRDGBufferSRV* GetClusterPageDataSRV(FRDGBuilder& GraphBuilder) const;
	ENGINE_API FRDGBufferSRV* GetImposterDataSRV(FRDGBuilder& GraphBuilder) const;

	uint32 GetStreamingRequestsBufferVersion() const
	{
		return StreamingRequestsBufferVersion;
	}
	
	uint32 GetMaxStreamingPages() const	
	{
		return MaxStreamingPages;
	}

	uint32 GetMaxHierarchyLevels() const
	{
		return MaxHierarchyLevels;
	}
>>>>>>> 4af6daef

	inline bool HasResourceEntries() const
	{
		return NumResources > 0u;
	}

	TMap<uint32, uint32> GetAndClearModifiedResources()
	{
		return MoveTemp(ModifiedResources);
	}

<<<<<<< HEAD
	TSet<uint32> GetAndClearModifiedResources()
	{
		return MoveTemp(ModifiedResources);
	}

=======
>>>>>>> 4af6daef
	ENGINE_API void		PrefetchResource(const FResources* Resource, uint32 NumFramesUntilRender);
	ENGINE_API void		RequestNanitePages(TArrayView<uint32> RequestData);
#if WITH_EDITOR
	ENGINE_API uint64	GetRequestRecordBuffer(TArray<uint32>& OutRequestData);
	ENGINE_API void		SetRequestRecordBuffer(uint64 Handle);
#endif
<<<<<<< HEAD
	
=======


>>>>>>> 4af6daef
private:
	friend class FStreamingUpdateTask;

	struct FGPUStreamingRequest
	{
		uint32	RuntimeResourceID_Magic;
		uint32	PageIndex_NumPages_Magic;
		uint32	Priority_Magic;
	};

	struct FResourcePrefetch
	{
		uint32	RuntimeResourceID;
		uint32	NumFramesUntilRender;
	};

	struct FAsyncState
	{
		FRHIGPUBufferReadback*	LatestReadbackBuffer = nullptr;
		const uint32*			LatestReadbackBufferPtr = nullptr;
		uint32					NumReadyPages = 0;
		bool					bUpdateActive = false;
		bool					bBuffersTransitionedToWrite = false;
	};

	struct FPendingPage
	{
#if WITH_EDITOR
		FSharedBuffer			SharedBuffer;
		enum class EState
		{
			None,
			DDC_Pending,
			DDC_Ready,
			DDC_Failed,
			Memory,
			Disk,
		} State = EState::None;
		uint32					RetryCount = 0;
#endif
		FIoBuffer				RequestBuffer;
		FBulkDataBatchReadRequest Request;

		uint32					GPUPageIndex = INDEX_NONE;
		FPageKey				InstallKey;
		uint32					BytesLeftToStream = 0;
	};

	struct FHeapBuffer
	{
		int32							TotalUpload = 0;
<<<<<<< HEAD

		FGrowOnlySpanAllocator			Allocator;

		FRDGScatterUploadBuffer			UploadBuffer;
		TRefCountPtr<FRDGPooledBuffer>	DataBuffer;

		void Release()
		{
			UploadBuffer = {};
			DataBuffer = {};
		}
	};

	struct FResourcePrefetch
	{
		uint32 RuntimeResourceID;
		uint32 NumFramesUntilRender;
	};

	FHeapBuffer				ClusterPageData;	// FPackedCluster*, GeometryData { Index, Position, TexCoord, TangentX, TangentZ }*
	FHeapBuffer				Hierarchy;
	FHeapBuffer				ImposterData;
	FRDGScatterUploadBuffer ClusterFixupUploadBuffer;
	TRefCountPtr< FRDGPooledBuffer > StreamingRequestsBuffer;
=======
		FGrowOnlySpanAllocator			Allocator;
		FRDGScatterUploadBuffer			UploadBuffer;
		TRefCountPtr<FRDGPooledBuffer>	DataBuffer;

		void Release()
		{
			UploadBuffer = {};
			DataBuffer = {};
		}
	};

	class FHierarchyDepthManager
	{
	public:
		FHierarchyDepthManager(uint32 MaxDepth);
		void Add(uint32 Depth);
		void Remove(uint32 Depth);

		uint32 CalculateNumLevels() const;
	private:
		TArray<uint32> DepthHistogram;
	};

	struct FVirtualPage
	{
		uint32 Priority				= 0u;						// Priority != 0u means referenced this frame
		uint32 RegisteredPageIndex	= INDEX_NONE;

		FORCEINLINE bool operator==(const FVirtualPage& Other) const
		{
			return Priority == Priority && RegisteredPageIndex == Other.RegisteredPageIndex;
		}
	};

	struct FNewPageRequest
	{
		FPageKey Key;
		uint32 VirtualPageIndex = INDEX_NONE;
	};

	struct FRegisteredPage
	{
		FPageKey	Key;
		uint32		VirtualPageIndex = INDEX_NONE;
		uint8		RefCount = 0;
	};

	struct FResidentPage
	{
		FPageKey	Key;
		uint8		MaxHierarchyDepth	= 0xFF;
	};

	struct FRootPageInfo
	{
		FResources* Resources = nullptr;
		uint32		RuntimeResourceID = INDEX_NONE;
		uint32		VirtualPageRangeStart = INDEX_NONE;
		uint16		NumClusters = 0u;
		uint8		NextVersion = 0u;
		uint8		MaxHierarchyDepth = 0xFF;
	};

	TArray<FRootPageInfo>	RootPageInfos;
	
	FHeapBuffer				ClusterPageData;	// FPackedCluster*, GeometryData { Index, Position, TexCoord, TangentX, TangentZ }*
	FHeapBuffer				Hierarchy;
	FHeapBuffer				ImposterData;
	TRefCountPtr< FRDGPooledBuffer > StreamingRequestsBuffer;
	TArray<uint32>			ClusterLeafFlagUpdates;
	
	FHierarchyDepthManager	HierarchyDepthManager;
	uint32					MaxHierarchyLevels;
>>>>>>> 4af6daef

	uint32					StreamingRequestsBufferVersion;
	uint32					MaxStreamingPages;
	uint32					MaxPendingPages;
	uint32					MaxPageInstallsPerUpdate;
	uint32					MaxStreamingReadbackBuffers;

	uint32					ReadbackBuffersWriteIndex;
	uint32					ReadbackBuffersNumPending;

	uint32					NumResources;
	uint32					NumPendingPages;
	uint32					NextPendingPageIndex;

	uint32					StatNumRootPages;
	uint32					StatPeakRootPages;
	uint32					StatVisibleSetSize;
	uint32					StatPrevUpdateTime;
	uint32					StatNumAllocatedRootPages;
<<<<<<< HEAD

	TArray<FRootPageInfo>	RootPageInfos;
=======
>>>>>>> 4af6daef

	uint64					PrevUpdateTick;

	TArray<FRHIGPUBufferReadback*>		StreamingRequestReadbackBuffers;
	TArray<FResources*>					PendingAdds;

<<<<<<< HEAD
	TMap< uint32, FResources* >				RuntimeResourceMap;
	TMultiMap< uint32, FResources* >		PersistentHashResourceMap;			// TODO: MultiMap to handle potential collisions and issues with there temporarily being two meshes with the same hash because of unordered add/remove.
	TMap< FPageKey, FStreamingPageInfo* >	RegisteredStreamingPagesMap;		// This is updated immediately.
	TMap< FPageKey, FStreamingPageInfo* >	CommittedStreamingPageMap;			// This update is deferred to the point where the page has been loaded and committed to memory.
	FStreamingPageInfo						StreamingPageLRU;

	TSet<uint32>							ModifiedResources;

	FStreamingPageInfo*						StreamingPageInfoFreeList;
	TArray< FStreamingPageInfo >			StreamingPageInfos;
	TArray< FFixupChunk* >					StreamingPageFixupChunks;			// Fixup information for resident streaming pages. We need to keep this around to be able to uninstall pages.
=======
	TMultiMap<uint32, FResources*>		PersistentHashResourceMap;			// TODO: MultiMap to handle potential collisions and issues with there temporarily being two meshes with the same hash because of unordered add/remove.
	
	TMap<uint32, uint32>				ModifiedResources;					// Key = RuntimeResourceID, Value = NumResidentClusters

	FGrowOnlySpanAllocator				VirtualPageAllocator;
	TArray<FVirtualPage>				RegisteredVirtualPages;
>>>>>>> 4af6daef

	typedef TArray<uint32, TInlineAllocator<16>> FRegisteredPageDependencies;
	TArray<FRegisteredPage>				RegisteredPages;
	TArray<FRegisteredPageDependencies>	RegisteredPageDependencies;

	TArray<uint32>						RegisteredPageIndexToLRU;
	TArray<uint32>						LRUToRegisteredPageIndex;

	TArray<FResidentPage>				ResidentPages;
	TArray<FFixupChunk*>				ResidentPageFixupChunks;			// Fixup information for resident streaming pages. We need to keep this around to be able to uninstall pages.
	TMap<FPageKey, uint32>				ResidentPageMap;					// This update is deferred to the point where the page has been loaded and committed to memory.

	TArray<FNewPageRequest>				RequestedNewPages;
	TArray<uint32>						RequestedRegisteredPages;

	TArray<FPendingPage>				PendingPages;
	TArray<uint8>						PendingPageStagingMemory;

	FStreamingPageUploader*				PageUploader = nullptr;

	FGraphEventArray					AsyncTaskEvents;
	FAsyncState							AsyncState;

#if WITH_EDITOR
	UE::DerivedData::FRequestOwner*		RequestOwner;

	uint64								PageRequestRecordHandle = (uint64)-1;
	TMap<FPageKey, uint32>				PageRequestRecordMap;
#endif
<<<<<<< HEAD
=======
	TArray<uint32>						PendingExplicitRequests;
	TArray<FResourcePrefetch>			PendingResourcePrefetches;

	// Transient lifetime, but persisted to reduce allocations
	TArray<FStreamingRequest>			PrioritizedRequestsHeap;
	TArray<uint32>						GPUPageDependencies;
	TArray<FPageKey>					SelectedPages;

	bool AddRequest(uint32 RuntimeResourceID, uint32 PageIndex, uint32 VirtualPageIndex, uint32 Priority);
	bool AddRequest(uint32 RuntimeResourceID, uint32 PageIndex, uint32 Priority);
	void AddPendingGPURequests();
	void AddPendingExplicitRequests();
	void AddPendingResourcePrefetchRequests();
	void AddParentRequests();
	void AddParentRegisteredRequestsRecursive(uint32 RegisteredPageIndex, uint32 Priority);
	void AddParentNewRequestsRecursive(const FResources& Resources, uint32 RuntimeResourceID, uint32 PageIndex, uint32 VirtualPageRangeStart, uint32 Priority);
>>>>>>> 4af6daef

	FRootPageInfo*	GetRootPage(uint32 RuntimeResourceID);
	FResources*		GetResources(uint32 RuntimeResourceID);

	void SelectHighestPriorityPagesAndUpdateLRU(uint32 MaxSelectedPages);

<<<<<<< HEAD
#if WITH_EDITOR
	UE::DerivedData::FRequestOwner*			RequestOwner;

	uint64									PageRequestRecordHandle = (uint64)-1;
	TMap<FPageKey, uint32>					PageRequestRecordMap;
#endif
	TArray<uint32>							PendingExplicitRequests;
	TArray<FResourcePrefetch>				PendingResourcePrefetches;

	// Transient	 lifetime, but persisted to reduce allocations
	TArray<FStreamingRequest>				PrioritizedRequestsHeap;
	TArray<uint32>							GPUPageDependencies;
	TArray<FPageKey>						SelectedPages;
	TArray<FPrioritizedStreamingPage>		UpdatedPages;


	void AddPendingGPURequests();
	void AddPendingExplicitRequests();
	void AddPendingResourcePrefetchRequests();
	void AddParentRequests();

	void SelectHighestPriorityPagesAndUpdateLRU(uint32 MaxSelectedPages);
=======
	void RegisterStreamingPage(uint32 RegisteredPageIndex, const FPageKey& Key);
	void UnregisterStreamingPage(const FPageKey& Key);
>>>>>>> 4af6daef

	void MoveToEndOfLRUList(uint32 RegisteredPageIndex);
	void CompactLRU();
	void VerifyLRU();

<<<<<<< HEAD
	void ApplyFixups( const FFixupChunk& FixupChunk, const FResources& Resources, bool bIsUninstall );

	bool ArePageDependenciesCommitted(uint32 RuntimeResourceID, uint32 DependencyPageStart, uint32 DependencyPageNum);

	uint32 GPUPageIndexToGPUOffset(uint32 PageIndex) const;

	void ProcessNewResources( FRDGBuilder& GraphBuilder);
	
	uint32 DetermineReadyPages(uint32& TotalPageSize);
	void InstallReadyPages( uint32 NumReadyPages );
=======
	void ApplyFixups(const FFixupChunk& FixupChunk, const FResources& Resources, bool bIsUninstall);

	bool ArePageDependenciesCommitted(uint32 RuntimeResourceID, uint32 DependencyPageStart, uint32 DependencyPageNum);

	uint32 GPUPageIndexToGPUOffset(uint32 PageIndex) const;

	void ProcessNewResources(FRDGBuilder& GraphBuilder);
	
	uint32 DetermineReadyPages(uint32& TotalPageSize);
	void InstallReadyPages(uint32 NumReadyPages);
>>>>>>> 4af6daef

	void AsyncUpdate();

#if NANITE_SANITY_CHECK_STREAMING_REQUESTS
	void SanityCheckStreamingRequests(const FGPUStreamingRequest* StreamingRequestsPtr, const uint32 NumStreamingRequests);
#endif

#if WITH_EDITOR
	void RecordGPURequests();
	UE::DerivedData::FCacheGetChunkRequest BuildDDCRequest(const FResources& Resources, const FPageStreamingState& PageStreamingState, const uint32 PendingPageIndex);
	void RequestDDCData(TConstArrayView<UE::DerivedData::FCacheGetChunkRequest> DDCRequests);
#endif

#if NANITE_SANITY_CHECK_STREAMING_REQUESTS
	void SanityCheckStreamingRequests(const FGPUStreamingRequest* StreamingRequestsPtr, const uint32 NumStreamingRequests);
#endif

#if WITH_EDITOR
	void RecordGPURequests();
	UE::DerivedData::FCacheGetChunkRequest BuildDDCRequest(const FResources& Resources, const FPageStreamingState& PageStreamingState, const uint32 PendingPageIndex);
	void RequestDDCData(TConstArrayView<UE::DerivedData::FCacheGetChunkRequest> DDCRequests);
#endif
};

extern ENGINE_API TGlobalResource< FStreamingManager > GStreamingManager;

} // namespace Nanite<|MERGE_RESOLUTION|>--- conflicted
+++ resolved
@@ -7,11 +7,6 @@
 #include "Memory/SharedBuffer.h"
 #include "NaniteResources.h"
 #include "UnifiedBuffer.h"
-<<<<<<< HEAD
-#include "RenderGraphBuilder.h"
-#include "RHIGPUReadback.h"
-=======
->>>>>>> 4af6daef
 
 namespace UE
 {
@@ -21,12 +16,9 @@
 		struct FCacheGetChunkRequest;
 	}
 }
-<<<<<<< HEAD
-=======
 
 class FRDGBuilder;
 class FRHIGPUBufferReadback;
->>>>>>> 4af6daef
 
 namespace Nanite
 {
@@ -35,15 +27,6 @@
 {
 	uint32 RuntimeResourceID	= INDEX_NONE;
 	uint32 PageIndex			= INDEX_NONE;
-<<<<<<< HEAD
-};
-
-FORCEINLINE uint32 GetTypeHash( const FPageKey& Key )
-{
-	return Key.RuntimeResourceID * 0xFC6014F9u + Key.PageIndex * 0x58399E77u;
-}
-=======
->>>>>>> 4af6daef
 
 	friend FORCEINLINE uint32 GetTypeHash(const FPageKey& Key)
 	{
@@ -55,20 +38,6 @@
 		return RuntimeResourceID == Other.RuntimeResourceID && PageIndex == Other.PageIndex;
 	}
 
-<<<<<<< HEAD
-FORCEINLINE bool operator<(const FPageKey& A, const FPageKey& B)
-{
-	return A.RuntimeResourceID != B.RuntimeResourceID ? A.RuntimeResourceID < B.RuntimeResourceID : A.PageIndex < B.PageIndex;
-}
-
-
-// Before deduplication
-struct FGPUStreamingRequest
-{
-	uint32		RuntimeResourceID_Magic;
-	uint32		PageIndex_NumPages_Magic;
-	uint32		Priority_Magic;
-=======
 	FORCEINLINE bool operator!=(const FPageKey& Other) const
 	{
 		return !(*this == Other);
@@ -78,74 +47,17 @@
 	{
 		return RuntimeResourceID != Other.RuntimeResourceID ? RuntimeResourceID < Other.RuntimeResourceID : PageIndex < Other.PageIndex;
 	}
->>>>>>> 4af6daef
 };
 
 struct FStreamingRequest
 {
 	FPageKey	Key;
 	uint32		Priority;
-<<<<<<< HEAD
-};
-
-FORCEINLINE bool operator<(const FStreamingRequest& A, const FStreamingRequest& B)
-{
-	return A.Key != B.Key ? A.Key < B.Key : A.Priority > B.Priority;
-}
-
-struct FStreamingPageInfo
-{
-	FStreamingPageInfo* Next;
-	FStreamingPageInfo* Prev;
-
-	FPageKey	RegisteredKey;
-	FPageKey	ResidentKey;
-	
-	uint32		GPUPageIndex;
-	uint32		LatestUpdateIndex;
-	uint32		RefCount;
-};
-
-struct FPrioritizedStreamingPage
-{
-	FStreamingPageInfo* Page;
-	uint32 Priority;
-};
-
-struct FRootPageInfo
-{
-	uint32	RuntimeResourceID;
-	uint32	NumClusters;
-};
-
-struct FPendingPage
-{
-#if WITH_EDITOR
-	FSharedBuffer			SharedBuffer;
-	enum class EState
-	{
-		Pending,
-		Ready,
-		Failed,
-	} State = EState::Pending;
-	uint32					RetryCount = 0;
-#else
-	FIoBuffer				RequestBuffer;
-	FBulkDataBatchReadRequest Request;
-#endif
-
-	uint32					GPUPageIndex = INDEX_NONE;
-	FPageKey				InstallKey;
-#if !UE_BUILD_SHIPPING
-	uint32					BytesLeftToStream = 0;
-#endif
-=======
 	
 	FORCEINLINE bool operator<(const FStreamingRequest& Other) const 
 	{
 		return Key != Other.Key ? Key < Other.Key : Priority > Other.Priority;
 	}
->>>>>>> 4af6daef
 };
 
 class FRequestsHashTable;
@@ -170,31 +82,6 @@
 	ENGINE_API bool IsAsyncUpdateInProgress();
 	ENGINE_API void	SubmitFrameStreamingRequests(FRDGBuilder& GraphBuilder);		// Called once per frame after the last request has been added.
 
-<<<<<<< HEAD
-	FRDGBuffer* GetStreamingRequestsBuffer(FRDGBuilder& GraphBuilder) const
-	{
-		return GraphBuilder.RegisterExternalBuffer(StreamingRequestsBuffer);
-	}
-
-	uint32		GetStreamingRequestsBufferVersion() { return StreamingRequestsBufferVersion; }
-
-	FRDGBufferSRV* GetHierarchySRV(FRDGBuilder& GraphBuilder) const
-	{
-		return GraphBuilder.CreateSRV(GraphBuilder.RegisterExternalBuffer(Hierarchy.DataBuffer));
-	}
-
-	FRDGBufferSRV* GetClusterPageDataSRV(FRDGBuilder& GraphBuilder) const
-	{
-		return GraphBuilder.CreateSRV(GraphBuilder.RegisterExternalBuffer(ClusterPageData.DataBuffer));
-	}
-
-	FRDGBufferSRV* GetImposterDataSRV(FRDGBuilder& GraphBuilder) const
-	{
-		return GraphBuilder.CreateSRV(GraphBuilder.RegisterExternalBuffer(ImposterData.DataBuffer));
-	}
-
-	uint32		GetMaxStreamingPages() const			{ return MaxStreamingPages; }
-=======
 	ENGINE_API FRDGBuffer* GetStreamingRequestsBuffer(FRDGBuilder& GraphBuilder) const;
 	ENGINE_API FRDGBufferSRV* GetHierarchySRV(FRDGBuilder& GraphBuilder) const;
 	ENGINE_API FRDGBufferSRV* GetClusterPageDataSRV(FRDGBuilder& GraphBuilder) const;
@@ -214,7 +101,6 @@
 	{
 		return MaxHierarchyLevels;
 	}
->>>>>>> 4af6daef
 
 	inline bool HasResourceEntries() const
 	{
@@ -226,26 +112,14 @@
 		return MoveTemp(ModifiedResources);
 	}
 
-<<<<<<< HEAD
-	TSet<uint32> GetAndClearModifiedResources()
-	{
-		return MoveTemp(ModifiedResources);
-	}
-
-=======
->>>>>>> 4af6daef
 	ENGINE_API void		PrefetchResource(const FResources* Resource, uint32 NumFramesUntilRender);
 	ENGINE_API void		RequestNanitePages(TArrayView<uint32> RequestData);
 #if WITH_EDITOR
 	ENGINE_API uint64	GetRequestRecordBuffer(TArray<uint32>& OutRequestData);
 	ENGINE_API void		SetRequestRecordBuffer(uint64 Handle);
 #endif
-<<<<<<< HEAD
-	
-=======
-
-
->>>>>>> 4af6daef
+
+
 private:
 	friend class FStreamingUpdateTask;
 
@@ -297,32 +171,6 @@
 	struct FHeapBuffer
 	{
 		int32							TotalUpload = 0;
-<<<<<<< HEAD
-
-		FGrowOnlySpanAllocator			Allocator;
-
-		FRDGScatterUploadBuffer			UploadBuffer;
-		TRefCountPtr<FRDGPooledBuffer>	DataBuffer;
-
-		void Release()
-		{
-			UploadBuffer = {};
-			DataBuffer = {};
-		}
-	};
-
-	struct FResourcePrefetch
-	{
-		uint32 RuntimeResourceID;
-		uint32 NumFramesUntilRender;
-	};
-
-	FHeapBuffer				ClusterPageData;	// FPackedCluster*, GeometryData { Index, Position, TexCoord, TangentX, TangentZ }*
-	FHeapBuffer				Hierarchy;
-	FHeapBuffer				ImposterData;
-	FRDGScatterUploadBuffer ClusterFixupUploadBuffer;
-	TRefCountPtr< FRDGPooledBuffer > StreamingRequestsBuffer;
-=======
 		FGrowOnlySpanAllocator			Allocator;
 		FRDGScatterUploadBuffer			UploadBuffer;
 		TRefCountPtr<FRDGPooledBuffer>	DataBuffer;
@@ -396,7 +244,6 @@
 	
 	FHierarchyDepthManager	HierarchyDepthManager;
 	uint32					MaxHierarchyLevels;
->>>>>>> 4af6daef
 
 	uint32					StreamingRequestsBufferVersion;
 	uint32					MaxStreamingPages;
@@ -416,37 +263,18 @@
 	uint32					StatVisibleSetSize;
 	uint32					StatPrevUpdateTime;
 	uint32					StatNumAllocatedRootPages;
-<<<<<<< HEAD
-
-	TArray<FRootPageInfo>	RootPageInfos;
-=======
->>>>>>> 4af6daef
 
 	uint64					PrevUpdateTick;
 
 	TArray<FRHIGPUBufferReadback*>		StreamingRequestReadbackBuffers;
 	TArray<FResources*>					PendingAdds;
 
-<<<<<<< HEAD
-	TMap< uint32, FResources* >				RuntimeResourceMap;
-	TMultiMap< uint32, FResources* >		PersistentHashResourceMap;			// TODO: MultiMap to handle potential collisions and issues with there temporarily being two meshes with the same hash because of unordered add/remove.
-	TMap< FPageKey, FStreamingPageInfo* >	RegisteredStreamingPagesMap;		// This is updated immediately.
-	TMap< FPageKey, FStreamingPageInfo* >	CommittedStreamingPageMap;			// This update is deferred to the point where the page has been loaded and committed to memory.
-	FStreamingPageInfo						StreamingPageLRU;
-
-	TSet<uint32>							ModifiedResources;
-
-	FStreamingPageInfo*						StreamingPageInfoFreeList;
-	TArray< FStreamingPageInfo >			StreamingPageInfos;
-	TArray< FFixupChunk* >					StreamingPageFixupChunks;			// Fixup information for resident streaming pages. We need to keep this around to be able to uninstall pages.
-=======
 	TMultiMap<uint32, FResources*>		PersistentHashResourceMap;			// TODO: MultiMap to handle potential collisions and issues with there temporarily being two meshes with the same hash because of unordered add/remove.
 	
 	TMap<uint32, uint32>				ModifiedResources;					// Key = RuntimeResourceID, Value = NumResidentClusters
 
 	FGrowOnlySpanAllocator				VirtualPageAllocator;
 	TArray<FVirtualPage>				RegisteredVirtualPages;
->>>>>>> 4af6daef
 
 	typedef TArray<uint32, TInlineAllocator<16>> FRegisteredPageDependencies;
 	TArray<FRegisteredPage>				RegisteredPages;
@@ -476,8 +304,6 @@
 	uint64								PageRequestRecordHandle = (uint64)-1;
 	TMap<FPageKey, uint32>				PageRequestRecordMap;
 #endif
-<<<<<<< HEAD
-=======
 	TArray<uint32>						PendingExplicitRequests;
 	TArray<FResourcePrefetch>			PendingResourcePrefetches;
 
@@ -494,57 +320,19 @@
 	void AddParentRequests();
 	void AddParentRegisteredRequestsRecursive(uint32 RegisteredPageIndex, uint32 Priority);
 	void AddParentNewRequestsRecursive(const FResources& Resources, uint32 RuntimeResourceID, uint32 PageIndex, uint32 VirtualPageRangeStart, uint32 Priority);
->>>>>>> 4af6daef
 
 	FRootPageInfo*	GetRootPage(uint32 RuntimeResourceID);
 	FResources*		GetResources(uint32 RuntimeResourceID);
 
 	void SelectHighestPriorityPagesAndUpdateLRU(uint32 MaxSelectedPages);
 
-<<<<<<< HEAD
-#if WITH_EDITOR
-	UE::DerivedData::FRequestOwner*			RequestOwner;
-
-	uint64									PageRequestRecordHandle = (uint64)-1;
-	TMap<FPageKey, uint32>					PageRequestRecordMap;
-#endif
-	TArray<uint32>							PendingExplicitRequests;
-	TArray<FResourcePrefetch>				PendingResourcePrefetches;
-
-	// Transient	 lifetime, but persisted to reduce allocations
-	TArray<FStreamingRequest>				PrioritizedRequestsHeap;
-	TArray<uint32>							GPUPageDependencies;
-	TArray<FPageKey>						SelectedPages;
-	TArray<FPrioritizedStreamingPage>		UpdatedPages;
-
-
-	void AddPendingGPURequests();
-	void AddPendingExplicitRequests();
-	void AddPendingResourcePrefetchRequests();
-	void AddParentRequests();
-
-	void SelectHighestPriorityPagesAndUpdateLRU(uint32 MaxSelectedPages);
-=======
 	void RegisterStreamingPage(uint32 RegisteredPageIndex, const FPageKey& Key);
 	void UnregisterStreamingPage(const FPageKey& Key);
->>>>>>> 4af6daef
 
 	void MoveToEndOfLRUList(uint32 RegisteredPageIndex);
 	void CompactLRU();
 	void VerifyLRU();
 
-<<<<<<< HEAD
-	void ApplyFixups( const FFixupChunk& FixupChunk, const FResources& Resources, bool bIsUninstall );
-
-	bool ArePageDependenciesCommitted(uint32 RuntimeResourceID, uint32 DependencyPageStart, uint32 DependencyPageNum);
-
-	uint32 GPUPageIndexToGPUOffset(uint32 PageIndex) const;
-
-	void ProcessNewResources( FRDGBuilder& GraphBuilder);
-	
-	uint32 DetermineReadyPages(uint32& TotalPageSize);
-	void InstallReadyPages( uint32 NumReadyPages );
-=======
 	void ApplyFixups(const FFixupChunk& FixupChunk, const FResources& Resources, bool bIsUninstall);
 
 	bool ArePageDependenciesCommitted(uint32 RuntimeResourceID, uint32 DependencyPageStart, uint32 DependencyPageNum);
@@ -555,7 +343,6 @@
 	
 	uint32 DetermineReadyPages(uint32& TotalPageSize);
 	void InstallReadyPages(uint32 NumReadyPages);
->>>>>>> 4af6daef
 
 	void AsyncUpdate();
 
@@ -568,16 +355,6 @@
 	UE::DerivedData::FCacheGetChunkRequest BuildDDCRequest(const FResources& Resources, const FPageStreamingState& PageStreamingState, const uint32 PendingPageIndex);
 	void RequestDDCData(TConstArrayView<UE::DerivedData::FCacheGetChunkRequest> DDCRequests);
 #endif
-
-#if NANITE_SANITY_CHECK_STREAMING_REQUESTS
-	void SanityCheckStreamingRequests(const FGPUStreamingRequest* StreamingRequestsPtr, const uint32 NumStreamingRequests);
-#endif
-
-#if WITH_EDITOR
-	void RecordGPURequests();
-	UE::DerivedData::FCacheGetChunkRequest BuildDDCRequest(const FResources& Resources, const FPageStreamingState& PageStreamingState, const uint32 PendingPageIndex);
-	void RequestDDCData(TConstArrayView<UE::DerivedData::FCacheGetChunkRequest> DDCRequests);
-#endif
 };
 
 extern ENGINE_API TGlobalResource< FStreamingManager > GStreamingManager;
