--- conflicted
+++ resolved
@@ -271,11 +271,7 @@
 	 * Sum of all recorded hitch lengths (in seconds)
 	 * @param bSubtractHitchThreshold Bias towards larger hitches by removing "acceptable" frame time
 	 **/
-<<<<<<< HEAD
-	double GetTotalHitchFrameTime(bool bSubtractHitchThreshold = true) const;
-=======
 	ENGINE_API double GetTotalHitchFrameTime(bool bSubtractHitchThreshold = true) const;
->>>>>>> 4af6daef
 
 	double GetPercentHitchTime(bool bSubtractHitchThreshold = true) const
 	{
