// Copyright Epic Games, Inc. All Rights Reserved.

#pragma once

#include "CoreMinimal.h"
#include "UObject/ObjectMacros.h"
#include "AlphaBlend.generated.h"

class UCurveFloat;

UENUM()
enum class EAlphaBlendOption : uint8
{
	Linear = 0 UMETA(Grouping = Linear, DisplayName = "Linear", ToolTip = "Linear interpolation"),
	Cubic UMETA(Grouping = Cubic, DisplayName = "Cubic In", ToolTip = "Cubic-in interpolation"),
	HermiteCubic UMETA(Grouping = Cubic, DisplayName = "Hermite-Cubic InOut", ToolTip = "Hermite-Cubic"),
	Sinusoidal UMETA(Grouping = Sinusoidal, DisplayName = "Sinusoidal", ToolTip = "Sinusoidal interpolation"),
	QuadraticInOut UMETA(Grouping = Quadratic, DisplayName = "Quadratic InOut", ToolTip = "Quadratic in-out interpolation"),
	CubicInOut UMETA(Grouping = Cubic, DisplayName = "Cubic InOut", ToolTip = "Cubic in-out interpolation"),
	QuarticInOut UMETA(Grouping = Quartic, DisplayName = "Quartic InOut", ToolTip = "Quartic in-out interpolation"),
	QuinticInOut UMETA(Grouping = Quintic, DisplayName = "Quintic InOut", ToolTip = "Quintic in-out interpolation"),
	CircularIn UMETA(Grouping = Circular, DisplayName = "Circular In", ToolTip = "Circular-in interpolation"),
	CircularOut UMETA(Grouping = Circular, DisplayName = "Circular Out", ToolTip = "Circular-out interpolation"),
	CircularInOut UMETA(Grouping = Circular, DisplayName = "Circular InOut", ToolTip = "Circular in-out interpolation"),
	ExpIn UMETA(Grouping = Exponential, DisplayName = "Exponential In", ToolTip = "Exponential-in interpolation"),
	ExpOut UMETA(Grouping = Exponential, DisplayName = "Exponential Out", ToolTip = "Exponential-Out interpolation"),
	ExpInOut UMETA(Grouping = Exponential, DisplayName = "Exponential InOut", ToolTip = "Exponential in-out interpolation"),
	Custom UMETA(Grouping = Custom, DisplayName = "Custom", ToolTip = "Custom interpolation, will use custom curve inside an FAlphaBlend or linear if none has been set"),
};

/**
 * Alpha Blend construction arguments. Used for creation of an AlphaBlend.
 */
USTRUCT(BlueprintType)
struct FAlphaBlendArgs
{
	GENERATED_BODY()

<<<<<<< HEAD
	FAlphaBlendArgs();
	FAlphaBlendArgs(float InBlendTime);
	FAlphaBlendArgs(const struct FAlphaBlend& InAlphaBlend);
=======
	ENGINE_API FAlphaBlendArgs();
	ENGINE_API FAlphaBlendArgs(float InBlendTime);
	ENGINE_API FAlphaBlendArgs(const struct FAlphaBlend& InAlphaBlend);
>>>>>>> 4af6daef

	/** If you're using Custom BlendOption, you can specify curve */
	UPROPERTY(EditAnywhere, BlueprintReadWrite, Category = "Blend", meta=(DisplayAfter="BlendOption"))
	TObjectPtr<UCurveFloat> CustomCurve;

	/** Blend Time */
	UPROPERTY(EditAnywhere, BlueprintReadWrite, Category = "Blend")
	float BlendTime;

	/** Type of blending used (Linear, Cubic, etc.) */
	UPROPERTY(EditAnywhere, BlueprintReadWrite, Category = "Blend")
	EAlphaBlendOption BlendOption;
};

/**
 * Alpha Blend class that supports different blend options as well as custom curves
 */
USTRUCT(BlueprintType)
struct FAlphaBlend
{
	GENERATED_BODY()
private:
	/** 
	 * Please note that changing this variable would get applied in the NEXT UPDATE. 
	 * This does not change the Alpha and BlendedValue right away and it is intentional
	 */

	/** If you're using Custom BlendOption, you can specify curve */
	UPROPERTY(EditAnywhere, Category = "Blend", meta=(DisplayAfter="BlendOption"))
	TObjectPtr<UCurveFloat> CustomCurve;

public:
	/* Constructor */
	ENGINE_API FAlphaBlend(float NewBlendTime = 0.2f);

	/* Constructor */
	ENGINE_API FAlphaBlend(const FAlphaBlend& Other, float NewBlendTime);

	/* Constructor */
	ENGINE_API explicit FAlphaBlend(const FAlphaBlendArgs& InArgs);

	/** Setters - need to refresh cached value */
	ENGINE_API void SetBlendOption(EAlphaBlendOption InBlendOption);
	ENGINE_API void SetCustomCurve(UCurveFloat* InCustomCurve);
	/** Update transition blend time. This new value will be applied in the next Update. */
	ENGINE_API void SetBlendTime(float InBlendTime);

	/** Sets the range of values to map to the interpolation
	 *
	 * @param Begin : this is start value
	 * @param Desired : this is target value 
	 *
	 * This can be (0, 1) if you'd like to increase, or it can be (1, 0) if you'd like to get to 0
	 */
	ENGINE_API void SetValueRange(float Begin, float Desired);

	/** Sets the final desired value for the blended value */
	ENGINE_API void SetDesiredValue(float InDesired);

	/** Sets the Lerp alpha value directly. PLEASE NOTE that this modifies the Blended Value right away.  */
	ENGINE_API void SetAlpha(float InAlpha);

	/** Update interpolation, has to be called once every frame.
	 *
	 * @return How much time remains after the blend completed if applicable
	 * e.g. if we have 0.01s left on the blend and update at 30Hz (~0.033s) we would return ~0.023s
	 */
	ENGINE_API float Update(float InDeltaTime);

	/** Gets whether or not the blend is complete */
	ENGINE_API bool IsComplete() const;

	/** Gets the current 0..1 alpha value. Changed to AlphaLerp to match with SetAlpha function */
	float GetAlpha() const { return AlphaLerp; }

	/** Gets the current blended value */
	float GetBlendedValue() const { return BlendedValue; }

	/** Getters */
	float GetBlendTime() const { return BlendTime; }
	float GetBlendTimeRemaining() const { return BlendTimeRemaining; }
	EAlphaBlendOption GetBlendOption() const { return BlendOption; }
	UCurveFloat* GetCustomCurve() const { return CustomCurve; }

	/** Get the current begin value */
	float GetBeginValue() const { return BeginValue; }
	
	/** Get the current desired value */
	float GetDesiredValue() const { return DesiredValue; }

	/** Converts InAlpha from a linear 0...1 value into the output alpha described by InBlendOption 
	 *  @param InAlpha In linear 0...1 alpha
	 *  @param InBlendOption The type of blend to use
	 *  @param InCustomCurve The curve to use when blend option is set to custom
	 */
	static ENGINE_API float AlphaToBlendOption(float InAlpha, EAlphaBlendOption InBlendOption, UCurveFloat* InCustomCurve = nullptr);

private:
	/** Blend Time */
	UPROPERTY(EditAnywhere, Category = "Blend")
	float	BlendTime;

	/** Internal Lerped value for Alpha */
	float	AlphaLerp;

	/** Resulting Alpha value, between 0.f and 1.f */
	float	AlphaBlend;

	/** Time left to reach target */
	float	BlendTimeRemaining;

	/** The current blended value derived from the begin and desired values. 
	  * This value should not change unless Update. 
	  */
	float BlendedValue;

	/** The Start value. It is 'from' range */
	float BeginValue;

	/**  The Target value. It is 'to' range */
	float DesiredValue;

	/** 
	 * Reset functions - 
	 *
	 * The distinction is important. 
	 * 
	 * We have 3 different reset functions depending on usability
	 * 
	 * Reset function : will change Blended Value to BeginValue, so that it can start blending
	 * That is only supposed to be used when you want to clear it up and restart
	 *
	 * ResetAlpha will change AlphaLerp/AlphaBlend to match with current Blend Value, 
	 * that way we keep the current blended value and move to target using the current value
	 * That will make sure this doesn't pop when you change direction of Desired
	 *
	 * ResetBlendTime will change BlendTimeRemaining as well as possibly weight because if BlendTimeRemaining <= 0.f, 
	 * We'll arrive to the destination
	 *
	 * The reason we need ResetAlpha and ResetBlendTime is that we don't want to modify blend time if direction changes or we don't want to reset alpha if blend time changes
	 * Those two have to work independently
	 * */

public:
	/** Reset to zero / restart the blend. This resets whole thing.  */
	ENGINE_API void Reset();

	/** Reset alpha, this keeps current BlendedValue but modify Alpha to keep the blending state.  */
	ENGINE_API void ResetAlpha();

private:
	/* Reset Blend Time, this modifies BlendTimeRemaining and possibly Weight when BlendTimeRemaining <= 0.f */
	ENGINE_API void ResetBlendTime();

	/** Converts internal lerped alpha into the output alpha type */
	ENGINE_API float AlphaToBlendOption();

	/** 
	* Please note that changing this variable would get applied in the NEXT UPDATE. 
	* This does not change the Alpha and BlendedValue right away and it is intentional
	*/

	/** Type of blending used (Linear, Cubic, etc.) */
	UPROPERTY(EditAnywhere, Category = "Blend")
	EAlphaBlendOption BlendOption;

	/** internal flag to reset the alpha value */
	bool bNeedsToResetAlpha;

	/** internal flat to reset blend time. The two distinction is required. Otherwise, you'll modify blend time when you just change range */
	bool bNeedsToResetBlendTime;

	mutable bool bNeedsToResetCachedDesiredBlendedValue;

	/** Cached Desired Value with Alpha 1 so that we can check if reached or not */
	mutable float CachedDesiredBlendedValue;
};<|MERGE_RESOLUTION|>--- conflicted
+++ resolved
@@ -36,15 +36,9 @@
 {
 	GENERATED_BODY()
 
-<<<<<<< HEAD
-	FAlphaBlendArgs();
-	FAlphaBlendArgs(float InBlendTime);
-	FAlphaBlendArgs(const struct FAlphaBlend& InAlphaBlend);
-=======
 	ENGINE_API FAlphaBlendArgs();
 	ENGINE_API FAlphaBlendArgs(float InBlendTime);
 	ENGINE_API FAlphaBlendArgs(const struct FAlphaBlend& InAlphaBlend);
->>>>>>> 4af6daef
 
 	/** If you're using Custom BlendOption, you can specify curve */
 	UPROPERTY(EditAnywhere, BlueprintReadWrite, Category = "Blend", meta=(DisplayAfter="BlendOption"))
