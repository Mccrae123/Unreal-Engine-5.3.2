--- conflicted
+++ resolved
@@ -24,10 +24,6 @@
 public:
 	FAudioDebugger();
 
-<<<<<<< HEAD
-	static void DrawDebugInfo(const FSoundSource& SoundSource);
-	static void DrawDebugInfo(const FActiveSound& ActiveSound, const TArray<FWaveInstance*>& ThisSoundsWaveInstances, const float DeltaTime);
-=======
 	/** Struct which contains debug names for run-time debugging of sounds. */
 	struct FDebugNames
 	{
@@ -50,7 +46,6 @@
 	static void DrawDebugInfo(const FSoundSource& SoundSource);
 	static void DrawDebugInfo(const FActiveSound& ActiveSound, const TArray<FWaveInstance*>& ThisSoundsWaveInstances, const float DeltaTime);
 	static void DrawDebugInfo(UWorld& World, const TArray<FListener>& Listeners, FVector& ListenerTransformOverride, bool bUseListenerTransformOverride);
->>>>>>> 69078e53
 	static void DrawDebugInfo(const FAudioVirtualLoop& VirtualLoop);
 	static bool PostStatModulatorHelp(UWorld* World, FCommonViewportClient* ViewportClient, const TCHAR* Stream);
 	static int32 RenderStatCues(UWorld* World, FViewport* Viewport, FCanvas* Canvas, int32 X, int32 Y, const FVector* ViewLocation, const FRotator* ViewRotation);
