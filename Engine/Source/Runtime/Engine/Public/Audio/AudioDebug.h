// Copyright Epic Games, Inc. All Rights Reserved.
#pragma once

#if UE_ENABLE_INCLUDE_ORDER_DEPRECATED_IN_5_2
#include "CanvasTypes.h"
#endif
#include "CoreMinimal.h"

#include "AudioDefines.h"		// For ENABLE_AUDIO_DEBUG
#include "Audio.h"

#if ENABLE_AUDIO_DEBUG

 // Forward Declarations
struct FActiveSound;
struct FAudioVirtualLoop;
struct FListener;
struct FWaveInstance;

class FSoundSource;
class FViewportClient;
class USoundWave;
class UWorld;


namespace Audio
{
	namespace DebugStatNames
	{
		ENGINE_API extern const FName SoundWaves;
		ENGINE_API extern const FName SoundCues;
		ENGINE_API extern const FName Sounds;
		ENGINE_API extern const FName SoundMixes;
		ENGINE_API extern const FName SoundModulation;
		ENGINE_API extern const FName SoundReverb;
		ENGINE_API extern const FName AudioStreaming;

		// TODO: Move to console variables
		ENGINE_API extern const FName DebugSounds;
		ENGINE_API extern const FName LongSoundNames;
	}

<<<<<<< HEAD
	class ENGINE_API FAudioDebugger
=======
	class FAudioDebugger
>>>>>>> 4af6daef
	{
	public:
		ENGINE_API FAudioDebugger();

		/** Struct which contains debug names for run-time debugging of sounds. */
		struct FDebugNames
		{
			TArray<FName> SoloSoundClass;
			TArray<FName> SoloSoundWave;
			TArray<FName> SoloSoundCue;
			TArray<FName> MuteSoundClass;
			TArray<FName> MuteSoundWave;
			TArray<FName> MuteSoundCue;

			FString DebugAudioMixerSoundName;
			FString DebugSoundName;
			bool bDebugSoundName;

			FDebugNames()
				: bDebugSoundName(false)
			{}
		};

<<<<<<< HEAD
		static void DrawDebugInfo(const FSoundSource& SoundSource);
		static void DrawDebugInfo(const FActiveSound& ActiveSound, const TArray<FWaveInstance*>& ThisSoundsWaveInstances, const float DeltaTime);
		static void DrawDebugInfo(UWorld& World, const TArray<FListener>& Listeners);
		static void DrawDebugInfo(const FAudioVirtualLoop& VirtualLoop);
		static int32 DrawDebugStats(UWorld& World, FViewport* Viewport, FCanvas* Canvas, int32 Y);
		static bool DrawDebugStatsEnabled();
		static bool PostStatModulatorHelp(UWorld* World, FCommonViewportClient* ViewportClient, const TCHAR* Stream);
		static int32 RenderStatCues(UWorld* World, FViewport* Viewport, FCanvas* Canvas, int32 X, int32 Y);
		static int32 RenderStatMixes(UWorld* World, FViewport* Viewport, FCanvas* Canvas, int32 X, int32 Y);
		static int32 RenderStatModulators(UWorld* World, FViewport* Viewport, FCanvas* Canvas, int32 X, int32 Y, const FVector* ViewLocation, const FRotator* ViewRotation);
		static int32 RenderStatReverb(UWorld* World, FViewport* Viewport, FCanvas* Canvas, int32 X, int32 Y);
		static int32 RenderStatSounds(UWorld* World, FViewport* Viewport, FCanvas* Canvas, int32 X, int32 Y);
		static int32 RenderStatWaves(UWorld* World, FViewport* Viewport, FCanvas* Canvas, int32 X, int32 Y);
		static int32 RenderStatStreaming(UWorld* World, FViewport* Viewport, FCanvas* Canvas, int32 X, int32 Y, const FVector* ViewLocation, const FRotator* ViewRotation);
		static void RemoveDevice(const FAudioDevice& AudioDevice);
		static void ResolveDesiredStats(FViewportClient* ViewportClient);
		static void SendUpdateResultsToGameThread(const FAudioDevice& AudioDevice, const int32 FirstActiveIndex);
		static void UpdateAudibleInactiveSounds(const uint32 FirstIndex, const TArray<FWaveInstance*>& WaveInstances);
		static void LogSubtitle(const TCHAR* InCmd, USoundWave& InSoundWave);
		static void ClearStats(const FName StatsToToggle, UWorld* InWorld);
		static void SetStats(const TSet<FName>& StatsToToggle, UWorld* InWorld);

		static bool IsVirtualLoopVisualizeEnabled();

		void ClearMutesAndSolos();
		void DumpActiveSounds() const;

		bool IsVisualizeDebug3dEnabled() const;
		void ToggleVisualizeDebug3dEnabled();
=======
		static ENGINE_API void DrawDebugInfo(const FSoundSource& SoundSource);
		static ENGINE_API void DrawDebugInfo(const FActiveSound& ActiveSound, const TArray<FWaveInstance*>& ThisSoundsWaveInstances, const float DeltaTime);
		static ENGINE_API void DrawDebugInfo(UWorld& World, const TArray<FListener>& Listeners);
		static ENGINE_API void DrawDebugInfo(const FAudioVirtualLoop& VirtualLoop);
		static ENGINE_API int32 DrawDebugStats(UWorld& World, FViewport* Viewport, FCanvas* Canvas, int32 Y);
		static ENGINE_API bool DrawDebugStatsEnabled();
		static ENGINE_API bool PostStatModulatorHelp(UWorld* World, FCommonViewportClient* ViewportClient, const TCHAR* Stream);
		static ENGINE_API int32 RenderStatCues(UWorld* World, FViewport* Viewport, FCanvas* Canvas, int32 X, int32 Y);
		static ENGINE_API int32 RenderStatMixes(UWorld* World, FViewport* Viewport, FCanvas* Canvas, int32 X, int32 Y);
		static ENGINE_API int32 RenderStatModulators(UWorld* World, FViewport* Viewport, FCanvas* Canvas, int32 X, int32 Y, const FVector* ViewLocation, const FRotator* ViewRotation);
		static ENGINE_API int32 RenderStatReverb(UWorld* World, FViewport* Viewport, FCanvas* Canvas, int32 X, int32 Y);
		static ENGINE_API int32 RenderStatSounds(UWorld* World, FViewport* Viewport, FCanvas* Canvas, int32 X, int32 Y);
		static ENGINE_API int32 RenderStatWaves(UWorld* World, FViewport* Viewport, FCanvas* Canvas, int32 X, int32 Y);
		static ENGINE_API int32 RenderStatStreaming(UWorld* World, FViewport* Viewport, FCanvas* Canvas, int32 X, int32 Y, const FVector* ViewLocation, const FRotator* ViewRotation);
		static ENGINE_API void RemoveDevice(const FAudioDevice& AudioDevice);
		static ENGINE_API void ResolveDesiredStats(FViewportClient* ViewportClient);
		static ENGINE_API void SendUpdateResultsToGameThread(const FAudioDevice& AudioDevice, const int32 FirstActiveIndex);
		static ENGINE_API void UpdateAudibleInactiveSounds(const uint32 FirstIndex, const TArray<FWaveInstance*>& WaveInstances);
		static ENGINE_API void LogSubtitle(const TCHAR* InCmd, USoundWave& InSoundWave);
		static ENGINE_API void ClearStats(const FName StatsToToggle, UWorld* InWorld);
		static ENGINE_API void SetStats(const TSet<FName>& StatsToToggle, UWorld* InWorld);

		static ENGINE_API bool IsVirtualLoopVisualizeEnabled();

		ENGINE_API void ClearMutesAndSolos();
		ENGINE_API void DumpActiveSounds() const;

		ENGINE_API bool IsVisualizeDebug3dEnabled() const;
		ENGINE_API void ToggleVisualizeDebug3dEnabled();
>>>>>>> 4af6daef

#if WITH_EDITOR
		static ENGINE_API void OnBeginPIE();
		static ENGINE_API void OnEndPIE();
#endif // WITH_EDITOR

		// Evaluate Mute/Solos
		ENGINE_API void QuerySoloMuteSoundClass(const FString& Name, bool& bOutIsSoloed, bool& bOutIsMuted, FString& OutReason) const;
		ENGINE_API void QuerySoloMuteSoundWave(const FString& Name, bool& bOutIsSoloed, bool& bOutIsMuted, FString& OutReason) const;
		ENGINE_API void QuerySoloMuteSoundCue(const FString& Name, bool& bOutIsSoloed, bool& bOutIsMuted, FString& OutReason) const;

		// Is Mute/Solos. (only audio thread).
		bool IsSoloSoundClass(FName InName) const { return DebugNames.SoloSoundClass.Contains(InName); }
		bool IsSoloSoundWave(FName InName) const { return DebugNames.SoloSoundWave.Contains(InName); }
		bool IsSoloSoundCue(FName InName) const { return DebugNames.SoloSoundCue.Contains(InName); }
		bool IsMuteSoundClass(FName InName) const { return DebugNames.MuteSoundClass.Contains(InName); }
		bool IsMuteSoundWave(FName InName) const { return DebugNames.MuteSoundWave.Contains(InName); }
		bool IsMuteSoundCue(FName InName) const { return DebugNames.MuteSoundCue.Contains(InName); }

		// Mute/Solos toggles. (any thread). (If exclusive, toggle-on will clear everything first, and toggle-off will clear all).
		void ToggleSoloSoundClass(FName InName, bool bExclusive = false) { ToggleNameArray(InName, DebugNames.SoloSoundClass, bExclusive); }
		void ToggleSoloSoundWave(FName InName, bool bExclusive = false) { ToggleNameArray(InName, DebugNames.SoloSoundWave, bExclusive); }
		void ToggleSoloSoundCue(FName InName, bool bExclusive = false) { ToggleNameArray(InName, DebugNames.SoloSoundCue, bExclusive); }
		void ToggleMuteSoundClass(FName InName, bool bExclusive = false) { ToggleNameArray(InName, DebugNames.MuteSoundClass, bExclusive); }
		void ToggleMuteSoundWave(FName InName, bool bExclusive = false) { ToggleNameArray(InName, DebugNames.MuteSoundWave, bExclusive); }
		void ToggleMuteSoundCue(FName InName, bool bExclusive = false) { ToggleNameArray(InName, DebugNames.MuteSoundCue, bExclusive); }

		// Set Mute/Solo. (any thread).
		void SetMuteSoundCue(FName InName, bool bInOnOff) { SetNameArray(InName, DebugNames.MuteSoundCue, bInOnOff); }
		void SetMuteSoundWave(FName InName, bool bInOnOff) { SetNameArray(InName, DebugNames.MuteSoundWave, bInOnOff); }
		void SetSoloSoundCue(FName InName, bool bInOnOff) { SetNameArray(InName, DebugNames.SoloSoundCue, bInOnOff); }
		void SetSoloSoundWave(FName InName, bool bInOnOff) { SetNameArray(InName, DebugNames.SoloSoundWave, bInOnOff); }

		ENGINE_API void SetAudioMixerDebugSound(const TCHAR* SoundName);
		ENGINE_API void SetAudioDebugSound(const TCHAR* SoundName);

		ENGINE_API const FString& GetAudioMixerDebugSoundName() const;
		ENGINE_API bool GetAudioDebugSound(FString& OutDebugSound);

	private:
		static ENGINE_API int32 DrawDebugStatsInternal(UWorld& World, FViewport& Viewport, FCanvas* Canvas, int32 InY);
		ENGINE_API void SetNameArray(FName InName, TArray<FName>& InNameArray, bool bOnOff);
		ENGINE_API void ToggleNameArray(FName InName, TArray<FName>& NameArray, bool bExclusive);
		ENGINE_API void ExecuteCmdOnAudioThread(TFunction<void()> Cmd);

		ENGINE_API void GetDebugSoloMuteStateX(
			const FString& Name, const TArray<FName>& Solos, const TArray<FName>& Mutes,
			bool& bOutIsSoloed, bool& bOutIsMuted, FString& OutReason) const;

<<<<<<< HEAD
		void ClearStats(FDeviceId DeviceId, FName StatsToClear);

		void SetStats(FDeviceId DeviceId, const TSet<FName>& StatsToSet);

		static bool ToggleStats(UWorld* World, const TSet<FName>& StatToToggle);
		void ToggleStats(FDeviceId DeviceId, const TSet<FName>& StatsToToggle);
=======
		ENGINE_API void ClearStats(FDeviceId DeviceId, FName StatsToClear);

		ENGINE_API void SetStats(FDeviceId DeviceId, const TSet<FName>& StatsToSet);

		static ENGINE_API bool ToggleStats(UWorld* World, const TSet<FName>& StatToToggle);
		ENGINE_API void ToggleStats(FDeviceId DeviceId, const TSet<FName>& StatsToToggle);
>>>>>>> 4af6daef

		FDelegateHandle WorldRegisteredWithDeviceHandle;

		/** Instance of the debug names struct. */
		FDebugNames DebugNames;

		/** Whether or not 3d debug visualization is enabled. */
		uint8 bVisualize3dDebug : 1;
	};
} // namespace Audio
#endif // ENABLE_AUDIO_DEBUG<|MERGE_RESOLUTION|>--- conflicted
+++ resolved
@@ -40,11 +40,7 @@
 		ENGINE_API extern const FName LongSoundNames;
 	}
 
-<<<<<<< HEAD
-	class ENGINE_API FAudioDebugger
-=======
 	class FAudioDebugger
->>>>>>> 4af6daef
 	{
 	public:
 		ENGINE_API FAudioDebugger();
@@ -68,37 +64,6 @@
 			{}
 		};
 
-<<<<<<< HEAD
-		static void DrawDebugInfo(const FSoundSource& SoundSource);
-		static void DrawDebugInfo(const FActiveSound& ActiveSound, const TArray<FWaveInstance*>& ThisSoundsWaveInstances, const float DeltaTime);
-		static void DrawDebugInfo(UWorld& World, const TArray<FListener>& Listeners);
-		static void DrawDebugInfo(const FAudioVirtualLoop& VirtualLoop);
-		static int32 DrawDebugStats(UWorld& World, FViewport* Viewport, FCanvas* Canvas, int32 Y);
-		static bool DrawDebugStatsEnabled();
-		static bool PostStatModulatorHelp(UWorld* World, FCommonViewportClient* ViewportClient, const TCHAR* Stream);
-		static int32 RenderStatCues(UWorld* World, FViewport* Viewport, FCanvas* Canvas, int32 X, int32 Y);
-		static int32 RenderStatMixes(UWorld* World, FViewport* Viewport, FCanvas* Canvas, int32 X, int32 Y);
-		static int32 RenderStatModulators(UWorld* World, FViewport* Viewport, FCanvas* Canvas, int32 X, int32 Y, const FVector* ViewLocation, const FRotator* ViewRotation);
-		static int32 RenderStatReverb(UWorld* World, FViewport* Viewport, FCanvas* Canvas, int32 X, int32 Y);
-		static int32 RenderStatSounds(UWorld* World, FViewport* Viewport, FCanvas* Canvas, int32 X, int32 Y);
-		static int32 RenderStatWaves(UWorld* World, FViewport* Viewport, FCanvas* Canvas, int32 X, int32 Y);
-		static int32 RenderStatStreaming(UWorld* World, FViewport* Viewport, FCanvas* Canvas, int32 X, int32 Y, const FVector* ViewLocation, const FRotator* ViewRotation);
-		static void RemoveDevice(const FAudioDevice& AudioDevice);
-		static void ResolveDesiredStats(FViewportClient* ViewportClient);
-		static void SendUpdateResultsToGameThread(const FAudioDevice& AudioDevice, const int32 FirstActiveIndex);
-		static void UpdateAudibleInactiveSounds(const uint32 FirstIndex, const TArray<FWaveInstance*>& WaveInstances);
-		static void LogSubtitle(const TCHAR* InCmd, USoundWave& InSoundWave);
-		static void ClearStats(const FName StatsToToggle, UWorld* InWorld);
-		static void SetStats(const TSet<FName>& StatsToToggle, UWorld* InWorld);
-
-		static bool IsVirtualLoopVisualizeEnabled();
-
-		void ClearMutesAndSolos();
-		void DumpActiveSounds() const;
-
-		bool IsVisualizeDebug3dEnabled() const;
-		void ToggleVisualizeDebug3dEnabled();
-=======
 		static ENGINE_API void DrawDebugInfo(const FSoundSource& SoundSource);
 		static ENGINE_API void DrawDebugInfo(const FActiveSound& ActiveSound, const TArray<FWaveInstance*>& ThisSoundsWaveInstances, const float DeltaTime);
 		static ENGINE_API void DrawDebugInfo(UWorld& World, const TArray<FListener>& Listeners);
@@ -128,7 +93,6 @@
 
 		ENGINE_API bool IsVisualizeDebug3dEnabled() const;
 		ENGINE_API void ToggleVisualizeDebug3dEnabled();
->>>>>>> 4af6daef
 
 #if WITH_EDITOR
 		static ENGINE_API void OnBeginPIE();
@@ -178,21 +142,12 @@
 			const FString& Name, const TArray<FName>& Solos, const TArray<FName>& Mutes,
 			bool& bOutIsSoloed, bool& bOutIsMuted, FString& OutReason) const;
 
-<<<<<<< HEAD
-		void ClearStats(FDeviceId DeviceId, FName StatsToClear);
-
-		void SetStats(FDeviceId DeviceId, const TSet<FName>& StatsToSet);
-
-		static bool ToggleStats(UWorld* World, const TSet<FName>& StatToToggle);
-		void ToggleStats(FDeviceId DeviceId, const TSet<FName>& StatsToToggle);
-=======
 		ENGINE_API void ClearStats(FDeviceId DeviceId, FName StatsToClear);
 
 		ENGINE_API void SetStats(FDeviceId DeviceId, const TSet<FName>& StatsToSet);
 
 		static ENGINE_API bool ToggleStats(UWorld* World, const TSet<FName>& StatToToggle);
 		ENGINE_API void ToggleStats(FDeviceId DeviceId, const TSet<FName>& StatsToToggle);
->>>>>>> 4af6daef
 
 		FDelegateHandle WorldRegisteredWithDeviceHandle;
 
