--- conflicted
+++ resolved
@@ -12,10 +12,6 @@
 namespace Chaos
 {
 	class FImplicitObject;
-<<<<<<< HEAD
-	class FNarrowPhase;
-=======
->>>>>>> d731a049
 	class FBasicBroadPhase;
 	class FBasicCollisionDetector;
 	class FPBDJointConstraintHandle;
