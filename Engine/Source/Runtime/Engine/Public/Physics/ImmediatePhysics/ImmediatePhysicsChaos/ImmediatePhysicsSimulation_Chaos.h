--- conflicted
+++ resolved
@@ -81,27 +81,10 @@
 			const FReal FixedDt,
 			const FReal CullDistance,
 			const FReal MaxDepenetrationVelocity,
-<<<<<<< HEAD
-=======
 			const int32 UseLinearJointSolver,
->>>>>>> d731a049
 			const int32 PositionIts,
 			const int32 VelocityIts,
 			const int32 ProjectionIts);
-
-<<<<<<< HEAD
-		/** Set iteration counts for the legacy solver. A negative value with leave that iteration count unchanged */
-		void SetLegacySolverSettings(
-			const int32 SolverIts,
-			const int32 JointIts,
-			const int32 CollisionIts,
-			const int32 SolverPushOutIts,
-			const int32 JointPushOutIts,
-			const int32 CollisionPushOutIts);
-=======
-		/** Explicit debug draw path if the use case needs it to happen at a point outside of the simulation **/
-		void DebugDraw();
->>>>>>> d731a049
 
 		/** Explicit debug draw path if the use case needs it to happen at a point outside of the simulation **/
 		void DebugDraw();
@@ -114,10 +97,7 @@
 		void EnableDisableJoints();
 		FReal UpdateStepTime(const FReal DeltaTime, const FReal MaxStepTime);
 
-<<<<<<< HEAD
-=======
 		void UpdateStatCounters();
->>>>>>> d731a049
 		void DebugDrawStaticParticles();
 		void DebugDrawKinematicParticles();
 		void DebugDrawDynamicParticles();
