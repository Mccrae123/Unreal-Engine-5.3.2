--- conflicted
+++ resolved
@@ -57,31 +57,6 @@
 
 		/** Set up potential collisions between the actor and all other dynamic actors */
 		void AddToCollidingPairs(FActorHandle* ActorHandle);
-<<<<<<< HEAD
-
-		/** Advance the simulation by DeltaTime */
-		void Simulate(FReal DeltaTime, FReal MaxStepTime, int32 MaxSubSteps, const FVector& InGravity);
-		void Simulate_AssumesLocked(FReal DeltaTime, FReal MaxStepTime, int32 MaxSubSteps, const FVector& InGravity) { Simulate(DeltaTime, MaxStepTime, MaxSubSteps, InGravity); }
-
-		void InitSimulationSpace(
-			const FTransform& Transform);
-
-		void UpdateSimulationSpace(
-			const FTransform& Transform,
-			const FVector& LinearVel,
-			const FVector& AngularVel,
-			const FVector& LinearAcc,
-			const FVector& AngularAcc);
-
-		void SetSimulationSpaceSettings(
-			const FReal MasterAlpha, 
-			const FVector& ExternalLinearEtherDrag);
-
-
-		/** Set new iteration counts. A negative value with leave that iteration count unchanged */
-		void SetSolverIterations(
-			const FReal FixedDt,
-=======
 
 		/** Advance the simulation by DeltaTime */
 		void Simulate(FReal DeltaTime, FReal MaxStepTime, int32 MaxSubSteps, const FVector& InGravity);
@@ -112,19 +87,15 @@
 
 		/** Set iteration counts for the legacy solver. A negative value with leave that iteration count unchanged */
 		void SetLegacySolverSettings(
->>>>>>> 6bbb88c8
 			const int32 SolverIts,
 			const int32 JointIts,
 			const int32 CollisionIts,
 			const int32 SolverPushOutIts,
 			const int32 JointPushOutIts,
 			const int32 CollisionPushOutIts);
-<<<<<<< HEAD
-=======
 
 		/** Explicit debug draw path if the use case needs it to happen at a point outside of the simulation **/
 		void DebugDraw();
->>>>>>> 6bbb88c8
 
 	private:
 		void RemoveFromCollidingPairs(FActorHandle* ActorHandle);
@@ -132,17 +103,10 @@
 		void UpdateActivePotentiallyCollidingPairs();
 		FReal UpdateStepTime(const FReal DeltaTime, const FReal MaxStepTime);
 
-<<<<<<< HEAD
-		void DebugDrawStaticParticles(const int32 MinDebugLevel, const int32 MaxDebugLevel, const FColor& Color);
-		void DebugDrawKinematicParticles(const int32 MinDebugLevel, const int32 MaxDebugLevel, const FColor& Color);
-		void DebugDrawDynamicParticles(const int32 MinDebugLevel, const int32 MaxDebugLevel, const FColor& Color);
-		void DebugDrawConstraints(const int32 MinDebugLevel, const int32 MaxDebugLevel, const FRealSingle ColorScale);
-=======
 		void DebugDrawStaticParticles();
 		void DebugDrawKinematicParticles();
 		void DebugDrawDynamicParticles();
 		void DebugDrawConstraints();
->>>>>>> 6bbb88c8
 		void DebugDrawSimulationSpace();
 
 		struct FImplementation;
