// Copyright Epic Games, Inc. All Rights Reserved.

#pragma once

#include "EngineGlobals.h"
#include "PhysicsPublic.h"
#include "PhysxUserData.h"
#include "PhysicsEngine/RigidBodyIndexPair.h"
#include "Physics/PhysicsInterfaceTypes.h"

/** Buffers used as scratch space for PhysX to avoid allocations during simulation */
struct FSimulationScratchBuffer2
{
	FSimulationScratchBuffer2()
		: Buffer(nullptr)
		, BufferSize(0)
	{}

	// The scratch buffer
	uint8* Buffer;

	// Allocated size of the buffer
	int32 BufferSize;
<<<<<<< HEAD
};

#if !WITH_CHAOS && !WITH_IMMEDIATE_PHYSX

class FPhysicsReplication;
class IPhysicsReplicationFactory;
struct FConstraintBrokenDelegateData;

namespace physx
{
	class PxActor;
	class PxScene;
	class PxSimulationEventCallback;
}

struct FContactModifyCallback;
struct FPhysXMbpBroadphaseCallback;

#if WITH_APEX
namespace nvidia
{
	namespace apex
	{
		class Scene;
	}
}
#endif // WITH_APEX

#if WITH_PHYSX
/** Interface for the creation of customized simulation event callbacks. */
class ISimEventCallbackFactory
{
public:
	virtual physx::PxSimulationEventCallback* Create(FPhysScene_PhysX* PhysScene) = 0;
	virtual void Destroy(physx::PxSimulationEventCallback* Callback) = 0;
};
#endif // WITH PHYSX

/** Interface for the creation of contact modify callbacks. */
class IContactModifyCallbackFactory
{
public:
	virtual FContactModifyCallback* Create(FPhysScene_PhysX* PhysScene) = 0;
	virtual void Destroy(FContactModifyCallback* Callback) = 0;
};

/** Interface for the creation of ccd contact modify callbacks. */
class ICCDContactModifyCallbackFactory
{
public:
	virtual FCCDContactModifyCallback* Create(FPhysScene_PhysX* PhysScene) = 0;
	virtual void Destroy(FCCDContactModifyCallback* Callback) = 0;
};

/** Container object for a physics engine 'scene'. */

class FPhysScene_PhysX
{
public:
	ENGINE_API FPhysScene_PhysX(const AWorldSettings* Settings = nullptr);
	ENGINE_API ~FPhysScene_PhysX();

	//////////////////////////////////////////////////////////////////////////
	// PhysicsInterface

	//// Actor creation/registration
	//void ReleaseActor(FPhysicsActorReference& InActor);
	void AddActorsToScene_AssumesLocked(const TArray<FPhysicsActorHandle>& InActors);
	void AddAggregateToScene(const FPhysicsAggregateHandle& InAggregate);

	//Owning world is made private so that any code which depends on setting an owning world can update
	void SetOwningWorld(UWorld* InOwningWorld);
	UWorld* GetOwningWorld() { return OwningWorld; }
	const UWorld* GetOwningWorld() const { return OwningWorld; }

	FPhysicsReplication* GetPhysicsReplication() { return PhysicsReplication; }

	/** Lets the scene update anything related to this BodyInstance as it's now being terminated */
	void RemoveBodyInstanceFromPendingLists_AssumesLocked(FBodyInstance* BodyInstance);

	/** Add a custom callback for next step that will be called on every substep */
	void AddCustomPhysics_AssumesLocked(FBodyInstance* BodyInstance, FCalculateCustomPhysics& CalculateCustomPhysics);

	/** Adds a force to a body - We need to go through scene to support substepping */
	void AddForce_AssumesLocked(FBodyInstance* BodyInstance, const FVector& Force, bool bAllowSubstepping, bool bAccelChange);

	/** Adds a force to a body at a specific position - We need to go through scene to support substepping */
	void AddForceAtPosition_AssumesLocked(FBodyInstance* BodyInstance, const FVector& Force, const FVector& Position, bool bAllowSubstepping, bool bIsLocalForce = false);

	/** Adds a radial force to a body - We need to go through scene to support substepping */
	void AddRadialForceToBody_AssumesLocked(FBodyInstance* BodyInstance, const FVector& Origin, const float Radius, const float Strength, const uint8 Falloff, bool bAccelChange, bool bAllowSubstepping);

	/** Clears currently accumulated forces on a specified body instance */
	void ClearForces_AssumesLocked(FBodyInstance* BodyInstance, bool bAllowSubstepping);

	/** Adds torque to a body - We need to go through scene to support substepping */
	void AddTorque_AssumesLocked(FBodyInstance* BodyInstance, const FVector& Torque, bool bAllowSubstepping, bool bAccelChange);

	/** Clears currently accumulated torques on a specified body instance */
	void ClearTorques_AssumesLocked(FBodyInstance* BodyInstance, bool bAllowSubstepping);

	/** Sets a Kinematic actor's target position - We need to do this here to support substepping*/
	void SetKinematicTarget_AssumesLocked(FBodyInstance* BodyInstance, const FTransform& TargetTM, bool bAllowSubstepping);

	/** Gets a Kinematic actor's target position - We need to do this here to support substepping
	* Returns true if kinematic target has been set. If false the OutTM is invalid */
	bool GetKinematicTarget_AssumesLocked(const FBodyInstance* BodyInstance, FTransform& OutTM) const;

	/** Gets the collision disable table */
	const TMap<uint32, TMap<struct FRigidBodyIndexPair, bool> *> & GetCollisionDisableTableLookup()
	{
		return CollisionDisableTableLookup;
	}

	/** Adds to queue of skelmesh we want to add to collision disable table */
	ENGINE_API void DeferredAddCollisionDisableTable(uint32 SkelMeshCompID, TMap<struct FRigidBodyIndexPair, bool> * CollisionDisableTable);

	/** Adds to queue of skelmesh we want to remove from collision disable table */
	ENGINE_API void DeferredRemoveCollisionDisableTable(uint32 SkelMeshCompID);

	/** Add this SkeletalMeshComponent to the list needing kinematic bodies updated before simulating physics */
	bool MarkForPreSimKinematicUpdate(USkeletalMeshComponent* InSkelComp, ETeleportType InTeleport, bool bNeedsSkinning);

	/** Remove this SkeletalMeshComponent from set needing kinematic update before simulating physics*/
	void ClearPreSimKinematicUpdate(USkeletalMeshComponent* InSkelComp);

	/** Pending constraint break events */
	ENGINE_API void AddPendingOnConstraintBreak(FConstraintInstance* ConstraintInstance);
	/** Pending wake/sleep events */
	ENGINE_API void AddPendingSleepingEvent(FBodyInstance* BI, ESleepEvent SleepEventType);

	/** Gets the array of collision notifications, pending execution at the end of the physics engine run. */
	TArray<FCollisionNotifyInfo>& GetPendingCollisionNotifies() { return PendingCollisionData.PendingCollisionNotifies; }

	/** @return Whether physics scene supports scene origin shifting */
	static bool SupportsOriginShifting() { return true; }

	/** Shifts physics scene origin by specified offset */
	void ApplyWorldOffset(FVector InOffset);

	/** Set the gravity and timing of all physics scenes */
	ENGINE_API void SetUpForFrame(const FVector* NewGrav, float InDeltaSeconds = 0.0f, float UnusedMinPhysicsDeltaTime = 0.0f, float InMaxPhysicsDeltaTime = 0.0f, float InMaxSubstepDeltaTime = 0.f, int32 InMaxSubsteps = 1, bool bUnused = false);

	/** Starts a frame */
	ENGINE_API void StartFrame();

	/** Ends a frame */
	ENGINE_API void EndFrame(ULineBatchComponent* InLineBatcher);

	/** Waits for all physics scenes to complete */
	ENGINE_API void WaitPhysScenes();

	/** returns the completion event for a frame */
	FGraphEventRef GetCompletionEvent()
	{
		return PhysicsSceneCompletion;
	}

	FGraphEventArray GetCompletionEvents();
	bool IsCompletionEventComplete() const;

	/** Handle exec commands related to scene (PXVIS and APEXVIS) */
	bool HandleExecCommands(const TCHAR* Cmd, FOutputDevice* Ar);

	void ListAwakeRigidBodies(bool bIncludeKinematic);

	ENGINE_API int32 GetNumAwakeBodies();

	/** Static factories used to override the simulation contact modify callback from other modules.*/
	ENGINE_API static TSharedPtr<IContactModifyCallbackFactory> ContactModifyCallbackFactory;
	ENGINE_API static TSharedPtr<ICCDContactModifyCallbackFactory> CCDContactModifyCallbackFactory;

	/** Static factory used to override the physics replication manager from other modules. This is useful for custom game logic.
	If not set it defaults to using FPhysicsReplication. */
	ENGINE_API static TSharedPtr<IPhysicsReplicationFactory> PhysicsReplicationFactory;

	ENGINE_API void SerializeForTesting(FArchive& Ar);

	//////////////////////////////////////////////////////////////////////////
	// PhysScene_PhysX interface

	/** Get the PxScene */
	ENGINE_API physx::PxScene* GetPxScene() const;

	ENGINE_API ISQAccelerator* GetSQAccelerator() const;

	ENGINE_API FSQAcceleratorUnion* GetSQAcceleratorUnion() const;

#if WITH_APEX
	/** Get the ApexScene*/
	ENGINE_API nvidia::apex::Scene*	GetApexScene() const { return PhysXScene; }
#endif
	
	/** The number of frames it takes to rebuild the PhysX scene query AABB tree. The bigger the number, the smaller fetchResults takes per frame, but the more the tree deteriorates until a new tree is built */
	void SetPhysXTreeRebuildRate(int32 RebuildRate);

	/** Ensures that the collision tree is built. */
	ENGINE_API void EnsureCollisionTreeIsBuilt(UWorld* World);

	/** Kill the visual debugger */
	ENGINE_API void KillVisualDebugger();

#if WITH_PHYSX
	/** Static factory used to override the simulation event callback from other modules.
	If not set it defaults to using FPhysXSimEventCallback. */
	ENGINE_API static TSharedPtr<ISimEventCallbackFactory> SimEventCallbackFactory;

#endif	// WITH_PHYSX

	//////////////////////////////////////////////////////////////////////////

	DECLARE_MULTICAST_DELEGATE_TwoParams(FOnPhysScenePreTick, FPhysScene_PhysX*, float /*DeltaSeconds*/);
	FOnPhysScenePreTick OnPhysScenePreTick;

	DECLARE_MULTICAST_DELEGATE_TwoParams(FOnPhysSceneStep, FPhysScene_PhysX*, float /*DeltaSeconds*/);
	FOnPhysSceneStep OnPhysSceneStep;

	DECLARE_MULTICAST_DELEGATE_OneParam(FOnPhysScenePostTick, FPhysScene*);
	FOnPhysScenePostTick OnPhysScenePostTick;

private:
	/** Indicates whether the scene is using substepping */
	bool							bSubstepping;

	/** World that owns this physics scene */
	UWorld*							OwningWorld;

	/** Replication manager that updates physics bodies towards replicated physics state */
	FPhysicsReplication*			PhysicsReplication;

#if WITH_CUSTOM_SQ_STRUCTURE
	TMap<physx::PxRigidActor*, FSQAcceleratorEntry*> RigidActorToSQEntries;
#endif

#if WITH_APEX
	nvidia::apex::Scene* PhysXScene;
#else // #if WITH_APEX
	PxScene* PhysXScene;
#endif // #if WITH_APEX

	/** Whether or not the given scene is between its execute and sync point. */
	bool							bPhysXSceneExecuting;

	/** Frame time, weighted with current frame time. */
	float							AveragedFrameTime;

	/**
	* Weight for averaged frame time.  Value should be in the range [0.0f, 1.0f].
	* Weight = 0.0f => no averaging; current frame time always used.
	* Weight = 1.0f => current frame time ignored; initial value of AveragedFrameTime[i] is always used.
	*/
	float							FrameTimeSmoothingFactor;

	/** DeltaSeconds from UWorld. */
	float										DeltaSeconds;
	/** DeltaSeconds from the WorldSettings. */
	float										MaxPhysicsDeltaTime;

	/** LineBatcher from UWorld. */
	ULineBatchComponent*						LineBatcher;

	/** Completion event (not tasks) for the physics scenes these are fired by the physics system when it is done; prerequisites for the below */
	FGraphEventRef PhysicsSubsceneCompletion;
	/** Completion events (not tasks) for the frame lagged physics scenes these are fired by the physics system when it is done; prerequisites for the below */
	FGraphEventRef FrameLaggedPhysicsSubsceneCompletion;
	/** Completion events (task) for the physics scenes	(both apex and non-apex). This is a "join" of the above. */
	FGraphEventRef PhysicsSceneCompletion;

	// Data for scene scratch buffers, these will be allocated once on FPhysScene construction and used
	// for the calls to PxScene::simulate to save it calling into the OS to allocate during simulation
	FSimulationScratchBuffer SimScratchBuffer;

	// Boundary value for PhysX scratch buffers (currently PhysX requires the buffer length be a multiple of 16K)
	static const int32 SimScratchBufferBoundary = 16 * 1024;

#if WITH_CUSTOM_SQ_STRUCTURE
	FSQAcceleratorUnion* SQAcceleratorUnion;
	FSQAccelerator* SQAccelerator;
#if WITH_PHYSX && !WITH_CHAOS
	FPhysXSQAccelerator* PhysXSQAccelerator;
#endif
#endif

#if WITH_PHYSX

	bool bIsSceneSimulating = false;

	/** Dispatcher for CPU tasks */
	class PxCpuDispatcher*			CPUDispatcher;
	/** Simulation event callback object */
	physx::PxSimulationEventCallback*			SimEventCallback;
	FContactModifyCallback*			ContactModifyCallback;
	FCCDContactModifyCallback*			CCDContactModifyCallback;
	FPhysXMbpBroadphaseCallback* MbpBroadphaseCallback;

	struct FPendingCollisionData
	{
		/** Array of collision notifications, pending execution at the end of the physics engine run. */
		TArray<FCollisionNotifyInfo>	PendingCollisionNotifies;
	};

	FPendingCollisionData PendingCollisionData;

	struct FPendingConstraintData
	{
		/** Array of constraint broken notifications, pending execution at the end of the physics engine run. */
		TArray<FConstraintBrokenDelegateData> PendingConstraintBroken;
	};

	FPendingConstraintData PendingConstraintData;

#endif	// WITH_PHYSX

	/** Start simulation on the physics scene of the given type */
	ENGINE_API void TickPhysScene(FGraphEventRef& InOutCompletionEvent);

	/** Fetches results, fires events, and adds debug lines */
	void ProcessPhysScene();

	/** Sync components in the scene to physics bodies that changed */
	void SyncComponentsToBodies_AssumesLocked();

	/** Call after WaitPhysScene on the synchronous scene to make deferred OnRigidBodyCollision calls.  */
	ENGINE_API void DispatchPhysNotifications_AssumesLocked();

	/** Add any debug lines from the physics scene of the given type to the supplied line batcher. */
	ENGINE_API void AddDebugLines(class ULineBatchComponent* LineBatcherToUse);

	void AddActorsToPhysXScene_AssumesLocked(const TArray<FPhysicsActorHandle>& InActors);

	/** @return Whether physics scene is using substepping */
	bool IsSubstepping() const;

	/** Initialize a scene of the given type.  Must only be called once for each scene type. */
	void InitPhysScene(const AWorldSettings* Settings = nullptr);

	/** Terminate a scene of the given type.  Must only be called once for each scene type. */
	void TermPhysScene();

	/** Called when all subscenes of a given scene are complete, calls  ProcessPhysScene*/
	void SceneCompletionTask(ENamedThreads::Type CurrentThread, const FGraphEventRef& MyCompletionGraphEvent);
	
	/** Process kinematic updates on any deferred skeletal meshes */
	void UpdateKinematicsOnDeferredSkelMeshes();

	/** Task created from TickPhysScene so we can substep without blocking */
	bool SubstepSimulation(FGraphEventRef& InOutCompletionEvent);

	/** Set whether we're doing a static load and want to stall, or are during gameplay and want to distribute over many frames */
	void SetIsStaticLoading(bool bStaticLoading);

	/** The number of frames it takes to rebuild the PhysX scene query AABB tree. The bigger the number, the smaller fetchResults takes per frame, but the more the tree deteriorates until a new tree is built */
	void SetPhysXTreeRebuildRateImp(int32 RebuildRate);

#if WITH_PHYSX
	/** User data wrapper passed to physx */
	FPhysxUserData PhysxUserData;

#endif

	class FPhysSubstepTask * PhysSubStepper;

	struct FPendingCollisionDisableTable
	{
		uint32 SkelMeshCompID;
		TMap<struct FRigidBodyIndexPair, bool>* CollisionDisableTable;
	};

	/** Updates CollisionDisableTableLookup with the deferred insertion and deletion */
	void FlushDeferredCollisionDisableTableQueue();

	bool ExecPxVis(const TCHAR* Cmd, FOutputDevice* Ar);

	bool ExecApexVis(const TCHAR* Cmd, FOutputDevice* Ar);


	/** Queue of deferred collision table insertion and deletion */
	TArray<FPendingCollisionDisableTable> DeferredCollisionDisableTableQueue;

	/** Map from SkeletalMeshComponent UniqueID to a pointer to the collision disable table inside its PhysicsAsset */
	TMap< uint32, TMap<struct FRigidBodyIndexPair, bool>* >		CollisionDisableTableLookup;

#if WITH_PHYSX
	TMap<FBodyInstance*, ESleepEvent> PendingSleepEvents;
#endif

	/** Information about how to perform kinematic update before physics */
	struct FDeferredKinematicUpdateInfo
	{
		/** Whether to teleport physics bodies or not */
		ETeleportType	TeleportType;
		/** Whether to update skinning info */
		bool			bNeedsSkinning;
	};

	/** Map of SkeletalMeshComponents that need their bone transforms sent to the physics engine before simulation. */
	TArray<TPair<USkeletalMeshComponent*, FDeferredKinematicUpdateInfo>>	DeferredKinematicUpdateSkelMeshes;

	FDelegateHandle PreGarbageCollectDelegateHandle;

	int32 PhysXTreeRebuildRate;
};

#endif
=======
};
>>>>>>> d731a049
<|MERGE_RESOLUTION|>--- conflicted
+++ resolved
@@ -21,411 +21,4 @@
 
 	// Allocated size of the buffer
 	int32 BufferSize;
-<<<<<<< HEAD
-};
-
-#if !WITH_CHAOS && !WITH_IMMEDIATE_PHYSX
-
-class FPhysicsReplication;
-class IPhysicsReplicationFactory;
-struct FConstraintBrokenDelegateData;
-
-namespace physx
-{
-	class PxActor;
-	class PxScene;
-	class PxSimulationEventCallback;
-}
-
-struct FContactModifyCallback;
-struct FPhysXMbpBroadphaseCallback;
-
-#if WITH_APEX
-namespace nvidia
-{
-	namespace apex
-	{
-		class Scene;
-	}
-}
-#endif // WITH_APEX
-
-#if WITH_PHYSX
-/** Interface for the creation of customized simulation event callbacks. */
-class ISimEventCallbackFactory
-{
-public:
-	virtual physx::PxSimulationEventCallback* Create(FPhysScene_PhysX* PhysScene) = 0;
-	virtual void Destroy(physx::PxSimulationEventCallback* Callback) = 0;
-};
-#endif // WITH PHYSX
-
-/** Interface for the creation of contact modify callbacks. */
-class IContactModifyCallbackFactory
-{
-public:
-	virtual FContactModifyCallback* Create(FPhysScene_PhysX* PhysScene) = 0;
-	virtual void Destroy(FContactModifyCallback* Callback) = 0;
-};
-
-/** Interface for the creation of ccd contact modify callbacks. */
-class ICCDContactModifyCallbackFactory
-{
-public:
-	virtual FCCDContactModifyCallback* Create(FPhysScene_PhysX* PhysScene) = 0;
-	virtual void Destroy(FCCDContactModifyCallback* Callback) = 0;
-};
-
-/** Container object for a physics engine 'scene'. */
-
-class FPhysScene_PhysX
-{
-public:
-	ENGINE_API FPhysScene_PhysX(const AWorldSettings* Settings = nullptr);
-	ENGINE_API ~FPhysScene_PhysX();
-
-	//////////////////////////////////////////////////////////////////////////
-	// PhysicsInterface
-
-	//// Actor creation/registration
-	//void ReleaseActor(FPhysicsActorReference& InActor);
-	void AddActorsToScene_AssumesLocked(const TArray<FPhysicsActorHandle>& InActors);
-	void AddAggregateToScene(const FPhysicsAggregateHandle& InAggregate);
-
-	//Owning world is made private so that any code which depends on setting an owning world can update
-	void SetOwningWorld(UWorld* InOwningWorld);
-	UWorld* GetOwningWorld() { return OwningWorld; }
-	const UWorld* GetOwningWorld() const { return OwningWorld; }
-
-	FPhysicsReplication* GetPhysicsReplication() { return PhysicsReplication; }
-
-	/** Lets the scene update anything related to this BodyInstance as it's now being terminated */
-	void RemoveBodyInstanceFromPendingLists_AssumesLocked(FBodyInstance* BodyInstance);
-
-	/** Add a custom callback for next step that will be called on every substep */
-	void AddCustomPhysics_AssumesLocked(FBodyInstance* BodyInstance, FCalculateCustomPhysics& CalculateCustomPhysics);
-
-	/** Adds a force to a body - We need to go through scene to support substepping */
-	void AddForce_AssumesLocked(FBodyInstance* BodyInstance, const FVector& Force, bool bAllowSubstepping, bool bAccelChange);
-
-	/** Adds a force to a body at a specific position - We need to go through scene to support substepping */
-	void AddForceAtPosition_AssumesLocked(FBodyInstance* BodyInstance, const FVector& Force, const FVector& Position, bool bAllowSubstepping, bool bIsLocalForce = false);
-
-	/** Adds a radial force to a body - We need to go through scene to support substepping */
-	void AddRadialForceToBody_AssumesLocked(FBodyInstance* BodyInstance, const FVector& Origin, const float Radius, const float Strength, const uint8 Falloff, bool bAccelChange, bool bAllowSubstepping);
-
-	/** Clears currently accumulated forces on a specified body instance */
-	void ClearForces_AssumesLocked(FBodyInstance* BodyInstance, bool bAllowSubstepping);
-
-	/** Adds torque to a body - We need to go through scene to support substepping */
-	void AddTorque_AssumesLocked(FBodyInstance* BodyInstance, const FVector& Torque, bool bAllowSubstepping, bool bAccelChange);
-
-	/** Clears currently accumulated torques on a specified body instance */
-	void ClearTorques_AssumesLocked(FBodyInstance* BodyInstance, bool bAllowSubstepping);
-
-	/** Sets a Kinematic actor's target position - We need to do this here to support substepping*/
-	void SetKinematicTarget_AssumesLocked(FBodyInstance* BodyInstance, const FTransform& TargetTM, bool bAllowSubstepping);
-
-	/** Gets a Kinematic actor's target position - We need to do this here to support substepping
-	* Returns true if kinematic target has been set. If false the OutTM is invalid */
-	bool GetKinematicTarget_AssumesLocked(const FBodyInstance* BodyInstance, FTransform& OutTM) const;
-
-	/** Gets the collision disable table */
-	const TMap<uint32, TMap<struct FRigidBodyIndexPair, bool> *> & GetCollisionDisableTableLookup()
-	{
-		return CollisionDisableTableLookup;
-	}
-
-	/** Adds to queue of skelmesh we want to add to collision disable table */
-	ENGINE_API void DeferredAddCollisionDisableTable(uint32 SkelMeshCompID, TMap<struct FRigidBodyIndexPair, bool> * CollisionDisableTable);
-
-	/** Adds to queue of skelmesh we want to remove from collision disable table */
-	ENGINE_API void DeferredRemoveCollisionDisableTable(uint32 SkelMeshCompID);
-
-	/** Add this SkeletalMeshComponent to the list needing kinematic bodies updated before simulating physics */
-	bool MarkForPreSimKinematicUpdate(USkeletalMeshComponent* InSkelComp, ETeleportType InTeleport, bool bNeedsSkinning);
-
-	/** Remove this SkeletalMeshComponent from set needing kinematic update before simulating physics*/
-	void ClearPreSimKinematicUpdate(USkeletalMeshComponent* InSkelComp);
-
-	/** Pending constraint break events */
-	ENGINE_API void AddPendingOnConstraintBreak(FConstraintInstance* ConstraintInstance);
-	/** Pending wake/sleep events */
-	ENGINE_API void AddPendingSleepingEvent(FBodyInstance* BI, ESleepEvent SleepEventType);
-
-	/** Gets the array of collision notifications, pending execution at the end of the physics engine run. */
-	TArray<FCollisionNotifyInfo>& GetPendingCollisionNotifies() { return PendingCollisionData.PendingCollisionNotifies; }
-
-	/** @return Whether physics scene supports scene origin shifting */
-	static bool SupportsOriginShifting() { return true; }
-
-	/** Shifts physics scene origin by specified offset */
-	void ApplyWorldOffset(FVector InOffset);
-
-	/** Set the gravity and timing of all physics scenes */
-	ENGINE_API void SetUpForFrame(const FVector* NewGrav, float InDeltaSeconds = 0.0f, float UnusedMinPhysicsDeltaTime = 0.0f, float InMaxPhysicsDeltaTime = 0.0f, float InMaxSubstepDeltaTime = 0.f, int32 InMaxSubsteps = 1, bool bUnused = false);
-
-	/** Starts a frame */
-	ENGINE_API void StartFrame();
-
-	/** Ends a frame */
-	ENGINE_API void EndFrame(ULineBatchComponent* InLineBatcher);
-
-	/** Waits for all physics scenes to complete */
-	ENGINE_API void WaitPhysScenes();
-
-	/** returns the completion event for a frame */
-	FGraphEventRef GetCompletionEvent()
-	{
-		return PhysicsSceneCompletion;
-	}
-
-	FGraphEventArray GetCompletionEvents();
-	bool IsCompletionEventComplete() const;
-
-	/** Handle exec commands related to scene (PXVIS and APEXVIS) */
-	bool HandleExecCommands(const TCHAR* Cmd, FOutputDevice* Ar);
-
-	void ListAwakeRigidBodies(bool bIncludeKinematic);
-
-	ENGINE_API int32 GetNumAwakeBodies();
-
-	/** Static factories used to override the simulation contact modify callback from other modules.*/
-	ENGINE_API static TSharedPtr<IContactModifyCallbackFactory> ContactModifyCallbackFactory;
-	ENGINE_API static TSharedPtr<ICCDContactModifyCallbackFactory> CCDContactModifyCallbackFactory;
-
-	/** Static factory used to override the physics replication manager from other modules. This is useful for custom game logic.
-	If not set it defaults to using FPhysicsReplication. */
-	ENGINE_API static TSharedPtr<IPhysicsReplicationFactory> PhysicsReplicationFactory;
-
-	ENGINE_API void SerializeForTesting(FArchive& Ar);
-
-	//////////////////////////////////////////////////////////////////////////
-	// PhysScene_PhysX interface
-
-	/** Get the PxScene */
-	ENGINE_API physx::PxScene* GetPxScene() const;
-
-	ENGINE_API ISQAccelerator* GetSQAccelerator() const;
-
-	ENGINE_API FSQAcceleratorUnion* GetSQAcceleratorUnion() const;
-
-#if WITH_APEX
-	/** Get the ApexScene*/
-	ENGINE_API nvidia::apex::Scene*	GetApexScene() const { return PhysXScene; }
-#endif
-	
-	/** The number of frames it takes to rebuild the PhysX scene query AABB tree. The bigger the number, the smaller fetchResults takes per frame, but the more the tree deteriorates until a new tree is built */
-	void SetPhysXTreeRebuildRate(int32 RebuildRate);
-
-	/** Ensures that the collision tree is built. */
-	ENGINE_API void EnsureCollisionTreeIsBuilt(UWorld* World);
-
-	/** Kill the visual debugger */
-	ENGINE_API void KillVisualDebugger();
-
-#if WITH_PHYSX
-	/** Static factory used to override the simulation event callback from other modules.
-	If not set it defaults to using FPhysXSimEventCallback. */
-	ENGINE_API static TSharedPtr<ISimEventCallbackFactory> SimEventCallbackFactory;
-
-#endif	// WITH_PHYSX
-
-	//////////////////////////////////////////////////////////////////////////
-
-	DECLARE_MULTICAST_DELEGATE_TwoParams(FOnPhysScenePreTick, FPhysScene_PhysX*, float /*DeltaSeconds*/);
-	FOnPhysScenePreTick OnPhysScenePreTick;
-
-	DECLARE_MULTICAST_DELEGATE_TwoParams(FOnPhysSceneStep, FPhysScene_PhysX*, float /*DeltaSeconds*/);
-	FOnPhysSceneStep OnPhysSceneStep;
-
-	DECLARE_MULTICAST_DELEGATE_OneParam(FOnPhysScenePostTick, FPhysScene*);
-	FOnPhysScenePostTick OnPhysScenePostTick;
-
-private:
-	/** Indicates whether the scene is using substepping */
-	bool							bSubstepping;
-
-	/** World that owns this physics scene */
-	UWorld*							OwningWorld;
-
-	/** Replication manager that updates physics bodies towards replicated physics state */
-	FPhysicsReplication*			PhysicsReplication;
-
-#if WITH_CUSTOM_SQ_STRUCTURE
-	TMap<physx::PxRigidActor*, FSQAcceleratorEntry*> RigidActorToSQEntries;
-#endif
-
-#if WITH_APEX
-	nvidia::apex::Scene* PhysXScene;
-#else // #if WITH_APEX
-	PxScene* PhysXScene;
-#endif // #if WITH_APEX
-
-	/** Whether or not the given scene is between its execute and sync point. */
-	bool							bPhysXSceneExecuting;
-
-	/** Frame time, weighted with current frame time. */
-	float							AveragedFrameTime;
-
-	/**
-	* Weight for averaged frame time.  Value should be in the range [0.0f, 1.0f].
-	* Weight = 0.0f => no averaging; current frame time always used.
-	* Weight = 1.0f => current frame time ignored; initial value of AveragedFrameTime[i] is always used.
-	*/
-	float							FrameTimeSmoothingFactor;
-
-	/** DeltaSeconds from UWorld. */
-	float										DeltaSeconds;
-	/** DeltaSeconds from the WorldSettings. */
-	float										MaxPhysicsDeltaTime;
-
-	/** LineBatcher from UWorld. */
-	ULineBatchComponent*						LineBatcher;
-
-	/** Completion event (not tasks) for the physics scenes these are fired by the physics system when it is done; prerequisites for the below */
-	FGraphEventRef PhysicsSubsceneCompletion;
-	/** Completion events (not tasks) for the frame lagged physics scenes these are fired by the physics system when it is done; prerequisites for the below */
-	FGraphEventRef FrameLaggedPhysicsSubsceneCompletion;
-	/** Completion events (task) for the physics scenes	(both apex and non-apex). This is a "join" of the above. */
-	FGraphEventRef PhysicsSceneCompletion;
-
-	// Data for scene scratch buffers, these will be allocated once on FPhysScene construction and used
-	// for the calls to PxScene::simulate to save it calling into the OS to allocate during simulation
-	FSimulationScratchBuffer SimScratchBuffer;
-
-	// Boundary value for PhysX scratch buffers (currently PhysX requires the buffer length be a multiple of 16K)
-	static const int32 SimScratchBufferBoundary = 16 * 1024;
-
-#if WITH_CUSTOM_SQ_STRUCTURE
-	FSQAcceleratorUnion* SQAcceleratorUnion;
-	FSQAccelerator* SQAccelerator;
-#if WITH_PHYSX && !WITH_CHAOS
-	FPhysXSQAccelerator* PhysXSQAccelerator;
-#endif
-#endif
-
-#if WITH_PHYSX
-
-	bool bIsSceneSimulating = false;
-
-	/** Dispatcher for CPU tasks */
-	class PxCpuDispatcher*			CPUDispatcher;
-	/** Simulation event callback object */
-	physx::PxSimulationEventCallback*			SimEventCallback;
-	FContactModifyCallback*			ContactModifyCallback;
-	FCCDContactModifyCallback*			CCDContactModifyCallback;
-	FPhysXMbpBroadphaseCallback* MbpBroadphaseCallback;
-
-	struct FPendingCollisionData
-	{
-		/** Array of collision notifications, pending execution at the end of the physics engine run. */
-		TArray<FCollisionNotifyInfo>	PendingCollisionNotifies;
-	};
-
-	FPendingCollisionData PendingCollisionData;
-
-	struct FPendingConstraintData
-	{
-		/** Array of constraint broken notifications, pending execution at the end of the physics engine run. */
-		TArray<FConstraintBrokenDelegateData> PendingConstraintBroken;
-	};
-
-	FPendingConstraintData PendingConstraintData;
-
-#endif	// WITH_PHYSX
-
-	/** Start simulation on the physics scene of the given type */
-	ENGINE_API void TickPhysScene(FGraphEventRef& InOutCompletionEvent);
-
-	/** Fetches results, fires events, and adds debug lines */
-	void ProcessPhysScene();
-
-	/** Sync components in the scene to physics bodies that changed */
-	void SyncComponentsToBodies_AssumesLocked();
-
-	/** Call after WaitPhysScene on the synchronous scene to make deferred OnRigidBodyCollision calls.  */
-	ENGINE_API void DispatchPhysNotifications_AssumesLocked();
-
-	/** Add any debug lines from the physics scene of the given type to the supplied line batcher. */
-	ENGINE_API void AddDebugLines(class ULineBatchComponent* LineBatcherToUse);
-
-	void AddActorsToPhysXScene_AssumesLocked(const TArray<FPhysicsActorHandle>& InActors);
-
-	/** @return Whether physics scene is using substepping */
-	bool IsSubstepping() const;
-
-	/** Initialize a scene of the given type.  Must only be called once for each scene type. */
-	void InitPhysScene(const AWorldSettings* Settings = nullptr);
-
-	/** Terminate a scene of the given type.  Must only be called once for each scene type. */
-	void TermPhysScene();
-
-	/** Called when all subscenes of a given scene are complete, calls  ProcessPhysScene*/
-	void SceneCompletionTask(ENamedThreads::Type CurrentThread, const FGraphEventRef& MyCompletionGraphEvent);
-	
-	/** Process kinematic updates on any deferred skeletal meshes */
-	void UpdateKinematicsOnDeferredSkelMeshes();
-
-	/** Task created from TickPhysScene so we can substep without blocking */
-	bool SubstepSimulation(FGraphEventRef& InOutCompletionEvent);
-
-	/** Set whether we're doing a static load and want to stall, or are during gameplay and want to distribute over many frames */
-	void SetIsStaticLoading(bool bStaticLoading);
-
-	/** The number of frames it takes to rebuild the PhysX scene query AABB tree. The bigger the number, the smaller fetchResults takes per frame, but the more the tree deteriorates until a new tree is built */
-	void SetPhysXTreeRebuildRateImp(int32 RebuildRate);
-
-#if WITH_PHYSX
-	/** User data wrapper passed to physx */
-	FPhysxUserData PhysxUserData;
-
-#endif
-
-	class FPhysSubstepTask * PhysSubStepper;
-
-	struct FPendingCollisionDisableTable
-	{
-		uint32 SkelMeshCompID;
-		TMap<struct FRigidBodyIndexPair, bool>* CollisionDisableTable;
-	};
-
-	/** Updates CollisionDisableTableLookup with the deferred insertion and deletion */
-	void FlushDeferredCollisionDisableTableQueue();
-
-	bool ExecPxVis(const TCHAR* Cmd, FOutputDevice* Ar);
-
-	bool ExecApexVis(const TCHAR* Cmd, FOutputDevice* Ar);
-
-
-	/** Queue of deferred collision table insertion and deletion */
-	TArray<FPendingCollisionDisableTable> DeferredCollisionDisableTableQueue;
-
-	/** Map from SkeletalMeshComponent UniqueID to a pointer to the collision disable table inside its PhysicsAsset */
-	TMap< uint32, TMap<struct FRigidBodyIndexPair, bool>* >		CollisionDisableTableLookup;
-
-#if WITH_PHYSX
-	TMap<FBodyInstance*, ESleepEvent> PendingSleepEvents;
-#endif
-
-	/** Information about how to perform kinematic update before physics */
-	struct FDeferredKinematicUpdateInfo
-	{
-		/** Whether to teleport physics bodies or not */
-		ETeleportType	TeleportType;
-		/** Whether to update skinning info */
-		bool			bNeedsSkinning;
-	};
-
-	/** Map of SkeletalMeshComponents that need their bone transforms sent to the physics engine before simulation. */
-	TArray<TPair<USkeletalMeshComponent*, FDeferredKinematicUpdateInfo>>	DeferredKinematicUpdateSkelMeshes;
-
-	FDelegateHandle PreGarbageCollectDelegateHandle;
-
-	int32 PhysXTreeRebuildRate;
-};
-
-#endif
-=======
-};
->>>>>>> d731a049
+};