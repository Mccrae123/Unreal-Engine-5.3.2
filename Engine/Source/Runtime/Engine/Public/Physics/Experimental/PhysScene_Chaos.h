// Copyright Epic Games, Inc. All Rights Reserved.

#pragma once

#include "CoreMinimal.h"
#include "Tickable.h"
#include "EventsData.h"
#include "Physics/PhysScene.h"
#include "Physics/Experimental/ChaosEventType.h"
#include "GameFramework/Actor.h"
#include "PhysicsPublic.h"
#include "PhysInterface_Chaos.h"
#include "Physics/PhysicsInterfaceUtils.h"
#include "Chaos/ChaosScene.h"
#include "Chaos/ContactModification.h"
#include "Chaos/Real.h"
#include "UObject/ObjectKey.h"

#ifndef CHAOS_WITH_PAUSABLE_SOLVER
#define CHAOS_WITH_PAUSABLE_SOLVER 1
#endif

// Currently compilation issue with Incredibuild when including headers required by event template functions
#define XGE_FIXED 0

class UPrimitiveComponent;

class AdvanceOneTimeStepTask;
class IPhysicsReplication;
class FPhysInterface_Chaos;
class FChaosSolversModule;
struct FForceFieldProxy;
struct FSolverStateStorage;

class FSkeletalMeshPhysicsProxy;
class FStaticMeshPhysicsProxy;
class FPerSolverFieldSystem;

class IPhysicsProxyBase;

class UWorld;
class UChaosEventRelay;
class AWorldSettings;
class FPhysicsReplicationFactory;
class FContactModifyCallbackFactory;
struct FConstraintInstanceBase;

namespace Chaos
{
	class FPhysicsProxy;
	class FClusterUnionPhysicsProxy;

	struct FCollisionEventData;

	enum class EEventType : int32;

	template<typename PayloadType, typename HandlerType>
	class TRawEventHandler;

	class FAccelerationStructureHandle;

	template <typename TPayload, typename T, int d>
	class ISpatialAcceleration;

	template <typename TPayload, typename T, int d>
	class ISpatialAccelerationCollection;

	template <typename T>
	class TArrayCollectionArray;

}

extern int32 GEnableKinematicDeferralStartPhysicsCondition;

struct FConstraintBrokenDelegateWrapper
{
	FConstraintBrokenDelegateWrapper(FConstraintInstanceBase* ConstraintInstance);

	void DispatchOnBroken();

	FOnConstraintBroken OnConstraintBrokenDelegate;
	int32 ConstraintIndex;
};

struct FPlasticDeformationDelegateWrapper
{
	FPlasticDeformationDelegateWrapper(FConstraintInstanceBase* ConstraintInstance);

	void DispatchPlasticDeformation();

	FOnPlasticDeformation OnPlasticDeformationDelegate;
	int32 ConstraintIndex;
};

/**
* Low level Chaos scene used when building custom simulations that don't exist in the main world physics scene.
*/
class FPhysScene_Chaos : public FChaosScene
{
public:

	using Super = FChaosScene;
	
<<<<<<< HEAD
	FPhysScene_Chaos(AActor* InSolverActor=nullptr
=======
	ENGINE_API FPhysScene_Chaos(AActor* InSolverActor=nullptr
>>>>>>> 4af6daef
#if CHAOS_DEBUG_NAME
	, const FName& DebugName=NAME_None
#endif
);

	ENGINE_API virtual ~FPhysScene_Chaos();

	/** Returns the actor that owns this solver. */
	ENGINE_API AActor* GetSolverActor() const;

	ENGINE_API void RegisterForCollisionEvents(UPrimitiveComponent* Component);
	ENGINE_API void UnRegisterForCollisionEvents(UPrimitiveComponent* Component);

	ENGINE_API void RegisterForGlobalCollisionEvents(UPrimitiveComponent* Component);
	ENGINE_API void UnRegisterForGlobalCollisionEvents(UPrimitiveComponent* Component);

	ENGINE_API void RegisterForGlobalRemovalEvents(UPrimitiveComponent* Component);
	ENGINE_API void UnRegisterForGlobalRemovalEvents(UPrimitiveComponent* Component);

	ENGINE_API void RegisterAsyncPhysicsTickComponent(UActorComponent* Component);
	ENGINE_API void UnregisterAsyncPhysicsTickComponent(UActorComponent* Component);

	ENGINE_API void RegisterAsyncPhysicsTickActor(AActor* Actor);
	ENGINE_API void UnregisterAsyncPhysicsTickActor(AActor* Actor);

	ENGINE_API void EnqueueAsyncPhysicsCommand(int32 PhysicsStep, UObject* OwningObject, const TFunction<void()>& Command, const bool bEnableResim = false);


	void RegisterAsyncPhysicsTickComponent(UActorComponent* Component);
	void UnregisterAsyncPhysicsTickComponent(UActorComponent* Component);

	void RegisterAsyncPhysicsTickActor(AActor* Actor);
	void UnregisterAsyncPhysicsTickActor(AActor* Actor);

	void EnqueueAsyncPhysicsCommand(int32 PhysicsStep, UObject* OwningObject, const TFunction<void()>& Command);


	/**
	 * Called during creation of the physics state for gamethread objects to pass off an object to the physics thread
	 */
<<<<<<< HEAD
	void AddObject(UPrimitiveComponent* Component, FSkeletalMeshPhysicsProxy* InObject);
	void AddObject(UPrimitiveComponent* Component, FStaticMeshPhysicsProxy* InObject);
	void AddObject(UPrimitiveComponent* Component, Chaos::FSingleParticlePhysicsProxy* InObject);
	void AddObject(UPrimitiveComponent* Component, FGeometryCollectionPhysicsProxy* InObject);
=======
	ENGINE_API void AddObject(UPrimitiveComponent* Component, FSkeletalMeshPhysicsProxy* InObject);
	ENGINE_API void AddObject(UPrimitiveComponent* Component, FStaticMeshPhysicsProxy* InObject);
	ENGINE_API void AddObject(UPrimitiveComponent* Component, Chaos::FSingleParticlePhysicsProxy* InObject);
	ENGINE_API void AddObject(UPrimitiveComponent* Component, FGeometryCollectionPhysicsProxy* InObject);
	ENGINE_API void AddObject(UPrimitiveComponent* Component, Chaos::FClusterUnionPhysicsProxy* InObject);
>>>>>>> 4af6daef
	
	ENGINE_API void AddToComponentMaps(UPrimitiveComponent* Component, IPhysicsProxyBase* InObject);
	ENGINE_API void RemoveFromComponentMaps(IPhysicsProxyBase* InObject);

	/**
	 * Called during physics state destruction for the game thread to remove objects from the simulation
	 * #BG TODO - Doesn't actually remove from the evolution at the moment
	 */
<<<<<<< HEAD
	void RemoveObject(FSkeletalMeshPhysicsProxy* InObject);
	void RemoveObject(FStaticMeshPhysicsProxy* InObject);
	void RemoveObject(Chaos::FSingleParticlePhysicsProxy* InObject);
	void RemoveObject(FGeometryCollectionPhysicsProxy* InObject);
=======
	ENGINE_API void RemoveObject(FSkeletalMeshPhysicsProxy* InObject);
	ENGINE_API void RemoveObject(FStaticMeshPhysicsProxy* InObject);
	ENGINE_API void RemoveObject(Chaos::FSingleParticlePhysicsProxy* InObject);
	ENGINE_API void RemoveObject(FGeometryCollectionPhysicsProxy* InObject);
	ENGINE_API void RemoveObject(Chaos::FClusterUnionPhysicsProxy* InObject);

	ENGINE_API IPhysicsReplication* GetPhysicsReplication();
>>>>>>> 4af6daef

	ENGINE_API IPhysicsReplication* CreatePhysicsReplication();

	UE_DEPRECATED(5.3, "If possible, avoid directly setting physics replication at runtime - this function will take ownership of the IPhysicsReplication's lifetime. Instead, specify a PhysicsReplication factory and if you must change the replication class at runtime run RecreatePhysicsReplication after having set the factory.")
	ENGINE_API void SetPhysicsReplication(IPhysicsReplication* InPhysicsReplication);

	ENGINE_API virtual void AddReferencedObjects(FReferenceCollector& Collector) override;
	/** Given a solver object, returns its associated component. */
	template<class OwnerType>
	OwnerType* GetOwningComponent(const IPhysicsProxyBase* PhysicsProxy) const
	{ 
		auto* CompPtr = PhysicsProxyToComponentMap.Find(PhysicsProxy);
		return CompPtr ? Cast<OwnerType>(*CompPtr) : nullptr;
	}

	/** Given a component, returns its associated solver objects. */
	const TArray<IPhysicsProxyBase*>* GetOwnedPhysicsProxies(UPrimitiveComponent* Comp) const
	{
		return ComponentToPhysicsProxyMap.Find(Comp);
	}

	/** Given a physics proxy, returns its associated body instance if any */
<<<<<<< HEAD
	FBodyInstance* GetBodyInstanceFromProxy(const IPhysicsProxyBase* PhysicsProxy) const;
	const FBodyInstance* GetBodyInstanceFromProxyAndShape(IPhysicsProxyBase* InProxy, int32 InShapeIndex) const;
=======
	ENGINE_API FBodyInstance* GetBodyInstanceFromProxy(const IPhysicsProxyBase* PhysicsProxy) const;
	ENGINE_API const FBodyInstance* GetBodyInstanceFromProxyAndShape(IPhysicsProxyBase* InProxy, int32 InShapeIndex) const;
>>>>>>> 4af6daef
	/**
	 * Callback when a world ends, to mark updated packages dirty. This can't be done in final
	 * sync as the editor will ignore packages being dirtied in PIE. Also used to clean up any other references
	 */
	ENGINE_API void OnWorldEndPlay();
	ENGINE_API void OnWorldBeginPlay();

	ENGINE_API void AddAggregateToScene(const FPhysicsAggregateHandle& InAggregate);

	ENGINE_API void SetOwningWorld(UWorld* InOwningWorld);

	ENGINE_API UWorld* GetOwningWorld();
	ENGINE_API const UWorld* GetOwningWorld() const;

	ENGINE_API void ResimNFrames(int32 NumFrames);

	ENGINE_API void RemoveBodyInstanceFromPendingLists_AssumesLocked(FBodyInstance* BodyInstance, int32 SceneType);
	ENGINE_API void AddCustomPhysics_AssumesLocked(FBodyInstance* BodyInstance, FCalculateCustomPhysics& CalculateCustomPhysics);
	ENGINE_API void AddForce_AssumesLocked(FBodyInstance* BodyInstance, const FVector& Force, bool bAllowSubstepping, bool bAccelChange);
	ENGINE_API void AddForceAtPosition_AssumesLocked(FBodyInstance* BodyInstance, const FVector& Force, const FVector& Position, bool bAllowSubstepping, bool bIsLocalForce = false);
	ENGINE_API void AddRadialForceToBody_AssumesLocked(FBodyInstance* BodyInstance, const FVector& Origin, const float Radius, const float Strength, const uint8 Falloff, bool bAccelChange, bool bAllowSubstepping);
	ENGINE_API void ClearForces_AssumesLocked(FBodyInstance* BodyInstance, bool bAllowSubstepping);
	ENGINE_API void AddTorque_AssumesLocked(FBodyInstance* BodyInstance, const FVector& Torque, bool bAllowSubstepping, bool bAccelChange);
	ENGINE_API void ClearTorques_AssumesLocked(FBodyInstance* BodyInstance, bool bAllowSubstepping);
	ENGINE_API void SetKinematicTarget_AssumesLocked(FBodyInstance* BodyInstance, const FTransform& TargetTM, bool bAllowSubstepping);
	ENGINE_API bool GetKinematicTarget_AssumesLocked(const FBodyInstance* BodyInstance, FTransform& OutTM) const;

	ENGINE_API bool MarkForPreSimKinematicUpdate(USkeletalMeshComponent* InSkelComp, ETeleportType InTeleport, bool bNeedsSkinning);
	ENGINE_API void ClearPreSimKinematicUpdate(USkeletalMeshComponent* InSkelComp);

	ENGINE_API void AddPendingOnConstraintBreak(FConstraintInstance* ConstraintInstance, int32 SceneType);
	ENGINE_API void AddPendingSleepingEvent(FBodyInstance* BI, ESleepEvent SleepEventType, int32 SceneType);

	ENGINE_API int32 DirtyElementCount(Chaos::ISpatialAccelerationCollection<Chaos::FAccelerationStructureHandle, Chaos::FReal, 3>& Collection);

	ENGINE_API TArray<FCollisionNotifyInfo>& GetPendingCollisionNotifies(int32 SceneType);

<<<<<<< HEAD
	static bool SupportsOriginShifting();
	void ApplyWorldOffset(FVector InOffset);
	virtual float OnStartFrame(float InDeltaTime) override;
=======
	static ENGINE_API bool SupportsOriginShifting();
	ENGINE_API void ApplyWorldOffset(FVector InOffset);
	ENGINE_API virtual float OnStartFrame(float InDeltaTime) override;
>>>>>>> 4af6daef

	ENGINE_API bool HandleExecCommands(const TCHAR* Cmd, FOutputDevice* Ar);
	ENGINE_API void ListAwakeRigidBodies(bool bIncludeKinematic);
	ENGINE_API int32 GetNumAwakeBodies() const;

	static ENGINE_API TSharedPtr<IPhysicsReplicationFactory> PhysicsReplicationFactory;

	ENGINE_API void StartAsync();
	ENGINE_API bool HasAsyncScene() const;
	ENGINE_API void SetPhysXTreeRebuildRate(int32 RebuildRate);
	ENGINE_API void EnsureCollisionTreeIsBuilt(UWorld* World);
	ENGINE_API void KillVisualDebugger();

	DECLARE_MULTICAST_DELEGATE_TwoParams(FOnPhysScenePreTick, FPhysScene_Chaos*, float /*DeltaSeconds*/);
	FOnPhysScenePreTick OnPhysScenePreTick;
	DECLARE_MULTICAST_DELEGATE_TwoParams(FOnPhysSceneStep, FPhysScene_Chaos*, float /*DeltaSeconds*/);
	FOnPhysSceneStep OnPhysSceneStep;

	ENGINE_API bool ExecPxVis(uint32 SceneType, const TCHAR* Cmd, FOutputDevice* Ar);
	ENGINE_API bool ExecApexVis(uint32 SceneType, const TCHAR* Cmd, FOutputDevice* Ar);

	static ENGINE_API Chaos::FCollisionModifierCallback CollisionModifierCallback;

	ENGINE_API void DeferPhysicsStateCreation(UPrimitiveComponent* Component);
	ENGINE_API void RemoveDeferredPhysicsStateCreation(UPrimitiveComponent* Component);
	ENGINE_API void ProcessDeferredCreatePhysicsState();

	UChaosEventRelay* GetChaosEventRelay() const { return ChaosEventRelay.Get(); }

	/** Get cached state for replication, if no state is cached RegisterForReplicationCache() is called */
	ENGINE_API const FRigidBodyState* GetStateFromReplicationCache(UPrimitiveComponent* RootComponent, int& ServerFrame);
	
	/** Register a component for physics replication state caching, the component will deregister automatically if cache is not accessed within timelimit set by CVar: np2.ReplicationCache.LingerForNSeconds */
	ENGINE_API void RegisterForReplicationCache(UPrimitiveComponent* RootComponent);

	/** Populate the replication cache from the list of registered components */
	ENGINE_API void PopulateReplicationCache(const int32 PhysicsStep);

	struct FReplicationCacheData
	{
		FReplicationCacheData(UPrimitiveComponent* InRootComponent, Chaos::FReal InAccessTime)
			: RootComponent(InRootComponent)
			, AccessTime(InAccessTime)
			, bValidStateCached(false)
		{}

		TObjectPtr<UPrimitiveComponent> GetRootComponent()	{ return RootComponent; }
		FRigidBodyState& GetState()	{ return State; }
		void SetAccessTime(Chaos::FReal Time) { AccessTime = Time; }
		Chaos::FReal GetAccessTime() { return AccessTime; }
		void SetIsCached(bool InIsCached) { bValidStateCached = InIsCached; }
		bool IsCached() { return bValidStateCached; }

	private:
		TObjectPtr<UPrimitiveComponent> RootComponent;
		Chaos::FReal AccessTime;
		bool bValidStateCached;
		FRigidBodyState State;
	};

	// Storage structure for replication data
	// probably should just expose read/write API not the structure directly itself like this.
	struct FPrimitiveComponentReplicationCache
	{
		int32 ServerFrame = 0;
		TMap<FObjectKey, FReplicationCacheData> Map;

		void Reset()
		{
			ServerFrame = 0;
			Map.Reset();
		}
	};

	FPrimitiveComponentReplicationCache ReplicationCache;


	// Storage structure for replication data
	// probably should just expose read/write API not the structure directly itself like this.
	struct FPrimitiveComponentReplicationCache
	{
		int32 ServerFrame = 0;
		TMap<FObjectKey, FRigidBodyState>	Map;
	};

	FPrimitiveComponentReplicationCache ReplicationCache;

private:
	TSet<UPrimitiveComponent*> CollisionEventRegistrations;
	TSet<UPrimitiveComponent*> GlobalCollisionEventRegistrations;
	TSet<UPrimitiveComponent*> GlobalRemovalEventRegistrations;

	// contains the set of properties that uniquely identifies a reported collision
	// Note that order matters, { Body0, Body1 } is not the same as { Body1, Body0 }
	struct FUniqueContactPairKey
	{
		const void* Body0;
		const void* Body1;

		friend bool operator==(const FUniqueContactPairKey& Lhs, const FUniqueContactPairKey& Rhs)
		{
			return Lhs.Body0 == Rhs.Body0 && Lhs.Body1 == Rhs.Body1;
		}

		friend inline uint32 GetTypeHash(FUniqueContactPairKey const& P)
		{
			return (uint32)((PTRINT)P.Body0 ^ ((PTRINT)P.Body1 << 18));
		}
	};

	ENGINE_API FCollisionNotifyInfo& GetPendingCollisionForContactPair(const void* P0, const void* P1, Chaos::FReal SolverTime, bool& bNewEntry);
	/** Key is the unique pair, value is index into PendingNotifies array */
	TMultiMap<FUniqueContactPairKey, int32> ContactPairToPendingNotifyMap;

	/** Holds the list of pending legacy notifies that are to be processed */
	TArray<FCollisionNotifyInfo> PendingCollisionNotifies;

	// Chaos Event Handlers
	ENGINE_API void HandleEachCollisionEvent(const TArray<int32>& CollisionIndices, IPhysicsProxyBase* PhysicsProxy0, UPrimitiveComponent* const Comp0, Chaos::FCollisionDataArray const& CollisionData, Chaos::FReal MinDeltaVelocityThreshold);
	ENGINE_API void HandleGlobalCollisionEvent(Chaos::FCollisionDataArray const& CollisionData);
	ENGINE_API void HandleCollisionEvents(const Chaos::FCollisionEventData& CollisionData);
	ENGINE_API void DispatchPendingCollisionNotifies();

	ENGINE_API void HandleBreakingEvents(const Chaos::FBreakingEventData& Event);
	ENGINE_API void HandleRemovalEvents(const Chaos::FRemovalEventData& Event);
	ENGINE_API void HandleCrumblingEvents(const Chaos::FCrumblingEventData& Event);

	/** Replication manager that updates physics bodies towards replicated physics state */
	TUniquePtr<IPhysicsReplication> PhysicsReplication;

#if CHAOS_WITH_PAUSABLE_SOLVER
	/** Callback that checks the status of the world settings for this scene before pausing/unpausing its solver. */
	ENGINE_API void OnUpdateWorldPause();
#endif


#if WITH_EDITOR
	ENGINE_API bool IsOwningWorldEditor() const;
#endif

<<<<<<< HEAD
	virtual void OnSyncBodies(Chaos::FPhysicsSolverBase* Solver) override;

	void EnableAsyncPhysicsTickCallback();
=======
	ENGINE_API virtual void OnSyncBodies(Chaos::FPhysicsSolverBase* Solver) override;

	ENGINE_API void EnableAsyncPhysicsTickCallback();
>>>>>>> 4af6daef

#if 0
	void SetKinematicTransform(FPhysicsActorHandle& InActorReference,const Chaos::TRigidTransform<float,3>& NewTransform)
	{
		// #todo : Initialize
		// Set the buffered kinematic data on the game and render thread
		// InActorReference.GetPhysicsProxy()->SetKinematicData(...)
	}

	void EnableCollisionPair(const TTuple<int32,int32>& CollisionPair)
	{
		// #todo : Implement
	}

	void DisableCollisionPair(const TTuple<int32,int32>& CollisionPair)
	{
		// #todo : Implement
	}
#endif

	ENGINE_API FPhysicsConstraintHandle AddSpringConstraint(const TArray< TPair<FPhysicsActorHandle,FPhysicsActorHandle> >& Constraint);
	ENGINE_API void RemoveSpringConstraint(const FPhysicsConstraintHandle& Constraint);

#if 0
	void AddForce(const Chaos::FVec3& Force,FPhysicsActorHandle& Handle)
	{
		// #todo : Implement
	}

	void AddTorque(const Chaos::FVec3& Torque,FPhysicsActorHandle& Handle)
	{
		// #todo : Implement
	}
#endif

	/** Process kinematic updates on any deferred skeletal meshes */
	ENGINE_API void UpdateKinematicsOnDeferredSkelMeshes();

	/** Information about how to perform kinematic update before physics */
	struct FDeferredKinematicUpdateInfo
	{
		/** Whether to teleport physics bodies or not */
		ETeleportType	TeleportType;
		/** Whether to update skinning info */
		bool			bNeedsSkinning;
	};

	/** Map of SkeletalMeshComponents that need their bone transforms sent to the physics engine before simulation. */
	TArray<TPair<TWeakObjectPtr<USkeletalMeshComponent>, FDeferredKinematicUpdateInfo>> DeferredKinematicUpdateSkelMeshes;

	TSet<UPrimitiveComponent*> DeferredCreatePhysicsStateComponents;
	//Body Instances
	TUniquePtr<Chaos::TArrayCollectionArray<FBodyInstance*>> BodyInstances;
	// Temp Interface
	TArray<FCollisionNotifyInfo> MNotifies;

	// Maps PhysicsProxy to Component that created the PhysicsProxy
	TMap<IPhysicsProxyBase*, TObjectPtr<UPrimitiveComponent>> PhysicsProxyToComponentMap;

	// Maps Component to PhysicsProxy that is created
	TMap<UPrimitiveComponent*, TArray<IPhysicsProxyBase*>> ComponentToPhysicsProxyMap;

	//TSet<UActorComponent*> FixedTickComponents;
	//TSet<AActor*> FixedTickActors;

	/** The SolverActor that spawned and owns this scene */
	TWeakObjectPtr<AActor> SolverActor;

<<<<<<< HEAD
	Chaos::FReal LastEventDispatchTime;
=======
	TObjectPtr<UChaosEventRelay> ChaosEventRelay;

	Chaos::FReal LastEventDispatchTime;
	Chaos::FReal LastBreakEventDispatchTime;
	Chaos::FReal LastRemovalEventDispatchTime;
	Chaos::FReal LastCrumblingEventDispatchTime;
	
>>>>>>> 4af6daef
	class FAsyncPhysicsTickCallback* AsyncPhysicsTickCallback = nullptr;

#if WITH_EDITOR
	// Counter used to check a match with the single step status.
	int32 SingleStepCounter;
#endif
#if CHAOS_WITH_PAUSABLE_SOLVER
	// Cache the state of the game pause in order to avoid sending extraneous commands to the solver.
	bool bIsWorldPaused;
#endif

	// Allow other code to obtain read-locks when needed
	friend struct ChaosInterface::FScopedSceneReadLock;
	friend struct FScopedSceneLock_Chaos;
};
<|MERGE_RESOLUTION|>--- conflicted
+++ resolved
@@ -101,11 +101,7 @@
 
 	using Super = FChaosScene;
 	
-<<<<<<< HEAD
-	FPhysScene_Chaos(AActor* InSolverActor=nullptr
-=======
 	ENGINE_API FPhysScene_Chaos(AActor* InSolverActor=nullptr
->>>>>>> 4af6daef
 #if CHAOS_DEBUG_NAME
 	, const FName& DebugName=NAME_None
 #endif
@@ -132,32 +128,16 @@
 	ENGINE_API void UnregisterAsyncPhysicsTickActor(AActor* Actor);
 
 	ENGINE_API void EnqueueAsyncPhysicsCommand(int32 PhysicsStep, UObject* OwningObject, const TFunction<void()>& Command, const bool bEnableResim = false);
-
-
-	void RegisterAsyncPhysicsTickComponent(UActorComponent* Component);
-	void UnregisterAsyncPhysicsTickComponent(UActorComponent* Component);
-
-	void RegisterAsyncPhysicsTickActor(AActor* Actor);
-	void UnregisterAsyncPhysicsTickActor(AActor* Actor);
-
-	void EnqueueAsyncPhysicsCommand(int32 PhysicsStep, UObject* OwningObject, const TFunction<void()>& Command);
 
 
 	/**
 	 * Called during creation of the physics state for gamethread objects to pass off an object to the physics thread
 	 */
-<<<<<<< HEAD
-	void AddObject(UPrimitiveComponent* Component, FSkeletalMeshPhysicsProxy* InObject);
-	void AddObject(UPrimitiveComponent* Component, FStaticMeshPhysicsProxy* InObject);
-	void AddObject(UPrimitiveComponent* Component, Chaos::FSingleParticlePhysicsProxy* InObject);
-	void AddObject(UPrimitiveComponent* Component, FGeometryCollectionPhysicsProxy* InObject);
-=======
 	ENGINE_API void AddObject(UPrimitiveComponent* Component, FSkeletalMeshPhysicsProxy* InObject);
 	ENGINE_API void AddObject(UPrimitiveComponent* Component, FStaticMeshPhysicsProxy* InObject);
 	ENGINE_API void AddObject(UPrimitiveComponent* Component, Chaos::FSingleParticlePhysicsProxy* InObject);
 	ENGINE_API void AddObject(UPrimitiveComponent* Component, FGeometryCollectionPhysicsProxy* InObject);
 	ENGINE_API void AddObject(UPrimitiveComponent* Component, Chaos::FClusterUnionPhysicsProxy* InObject);
->>>>>>> 4af6daef
 	
 	ENGINE_API void AddToComponentMaps(UPrimitiveComponent* Component, IPhysicsProxyBase* InObject);
 	ENGINE_API void RemoveFromComponentMaps(IPhysicsProxyBase* InObject);
@@ -166,12 +146,6 @@
 	 * Called during physics state destruction for the game thread to remove objects from the simulation
 	 * #BG TODO - Doesn't actually remove from the evolution at the moment
 	 */
-<<<<<<< HEAD
-	void RemoveObject(FSkeletalMeshPhysicsProxy* InObject);
-	void RemoveObject(FStaticMeshPhysicsProxy* InObject);
-	void RemoveObject(Chaos::FSingleParticlePhysicsProxy* InObject);
-	void RemoveObject(FGeometryCollectionPhysicsProxy* InObject);
-=======
 	ENGINE_API void RemoveObject(FSkeletalMeshPhysicsProxy* InObject);
 	ENGINE_API void RemoveObject(FStaticMeshPhysicsProxy* InObject);
 	ENGINE_API void RemoveObject(Chaos::FSingleParticlePhysicsProxy* InObject);
@@ -179,7 +153,6 @@
 	ENGINE_API void RemoveObject(Chaos::FClusterUnionPhysicsProxy* InObject);
 
 	ENGINE_API IPhysicsReplication* GetPhysicsReplication();
->>>>>>> 4af6daef
 
 	ENGINE_API IPhysicsReplication* CreatePhysicsReplication();
 
@@ -202,13 +175,8 @@
 	}
 
 	/** Given a physics proxy, returns its associated body instance if any */
-<<<<<<< HEAD
-	FBodyInstance* GetBodyInstanceFromProxy(const IPhysicsProxyBase* PhysicsProxy) const;
-	const FBodyInstance* GetBodyInstanceFromProxyAndShape(IPhysicsProxyBase* InProxy, int32 InShapeIndex) const;
-=======
 	ENGINE_API FBodyInstance* GetBodyInstanceFromProxy(const IPhysicsProxyBase* PhysicsProxy) const;
 	ENGINE_API const FBodyInstance* GetBodyInstanceFromProxyAndShape(IPhysicsProxyBase* InProxy, int32 InShapeIndex) const;
->>>>>>> 4af6daef
 	/**
 	 * Callback when a world ends, to mark updated packages dirty. This can't be done in final
 	 * sync as the editor will ignore packages being dirtied in PIE. Also used to clean up any other references
@@ -246,15 +214,9 @@
 
 	ENGINE_API TArray<FCollisionNotifyInfo>& GetPendingCollisionNotifies(int32 SceneType);
 
-<<<<<<< HEAD
-	static bool SupportsOriginShifting();
-	void ApplyWorldOffset(FVector InOffset);
-	virtual float OnStartFrame(float InDeltaTime) override;
-=======
 	static ENGINE_API bool SupportsOriginShifting();
 	ENGINE_API void ApplyWorldOffset(FVector InOffset);
 	ENGINE_API virtual float OnStartFrame(float InDeltaTime) override;
->>>>>>> 4af6daef
 
 	ENGINE_API bool HandleExecCommands(const TCHAR* Cmd, FOutputDevice* Ar);
 	ENGINE_API void ListAwakeRigidBodies(bool bIncludeKinematic);
@@ -331,17 +293,6 @@
 
 	FPrimitiveComponentReplicationCache ReplicationCache;
 
-
-	// Storage structure for replication data
-	// probably should just expose read/write API not the structure directly itself like this.
-	struct FPrimitiveComponentReplicationCache
-	{
-		int32 ServerFrame = 0;
-		TMap<FObjectKey, FRigidBodyState>	Map;
-	};
-
-	FPrimitiveComponentReplicationCache ReplicationCache;
-
 private:
 	TSet<UPrimitiveComponent*> CollisionEventRegistrations;
 	TSet<UPrimitiveComponent*> GlobalCollisionEventRegistrations;
@@ -395,15 +346,9 @@
 	ENGINE_API bool IsOwningWorldEditor() const;
 #endif
 
-<<<<<<< HEAD
-	virtual void OnSyncBodies(Chaos::FPhysicsSolverBase* Solver) override;
-
-	void EnableAsyncPhysicsTickCallback();
-=======
 	ENGINE_API virtual void OnSyncBodies(Chaos::FPhysicsSolverBase* Solver) override;
 
 	ENGINE_API void EnableAsyncPhysicsTickCallback();
->>>>>>> 4af6daef
 
 #if 0
 	void SetKinematicTransform(FPhysicsActorHandle& InActorReference,const Chaos::TRigidTransform<float,3>& NewTransform)
@@ -472,9 +417,6 @@
 	/** The SolverActor that spawned and owns this scene */
 	TWeakObjectPtr<AActor> SolverActor;
 
-<<<<<<< HEAD
-	Chaos::FReal LastEventDispatchTime;
-=======
 	TObjectPtr<UChaosEventRelay> ChaosEventRelay;
 
 	Chaos::FReal LastEventDispatchTime;
@@ -482,7 +424,6 @@
 	Chaos::FReal LastRemovalEventDispatchTime;
 	Chaos::FReal LastCrumblingEventDispatchTime;
 	
->>>>>>> 4af6daef
 	class FAsyncPhysicsTickCallback* AsyncPhysicsTickCallback = nullptr;
 
 #if WITH_EDITOR
