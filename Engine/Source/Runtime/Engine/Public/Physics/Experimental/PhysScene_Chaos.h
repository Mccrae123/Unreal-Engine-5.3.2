// Copyright Epic Games, Inc. All Rights Reserved.

#pragma once

#if WITH_CHAOS
#include "CoreMinimal.h"
#include "Tickable.h"
#include "Physics/PhysScene.h"
#include "GameFramework/Actor.h"
#include "PhysicsPublic.h"
#include "PhysInterface_Chaos.h"
#include "Physics/PhysicsInterfaceUtils.h"
#include "Chaos/ChaosScene.h"
<<<<<<< HEAD
=======
#include "Chaos/ContactModification.h"
#include "Chaos/Real.h"
>>>>>>> 6bbb88c8

#ifndef CHAOS_WITH_PAUSABLE_SOLVER
#define CHAOS_WITH_PAUSABLE_SOLVER 1
#endif

// Currently compilation issue with Incredibuild when including headers required by event template functions
#define XGE_FIXED 0

class UPrimitiveComponent;

class AdvanceOneTimeStepTask;
class FPhysicsReplication;
class FPhysInterface_Chaos;
class FChaosSolversModule;
struct FForceFieldProxy;
struct FSolverStateStorage;

class FSkeletalMeshPhysicsProxy;
class FStaticMeshPhysicsProxy;
class FPerSolverFieldSystem;

class IPhysicsProxyBase;

class UWorld;
class AWorldSettings;
class FPhysicsReplicationFactory;
class FContactModifyCallbackFactory;
<<<<<<< HEAD
=======
struct FConstraintInstanceBase;
>>>>>>> 6bbb88c8

namespace Chaos
{
	class FPhysicsProxy;

	struct FCollisionEventData;

	enum class EEventType : int32;

	template<typename PayloadType, typename HandlerType>
	class TRawEventHandler;

	class FAccelerationStructureHandle;

	template <typename TPayload, typename T, int d>
	class ISpatialAcceleration;

	template <typename TPayload, typename T, int d>
	class ISpatialAccelerationCollection;

	template <typename T>
	class TArrayCollectionArray;

}


extern int32 GEnableKinematicDeferralStartPhysicsCondition;

<<<<<<< HEAD
=======
struct FConstraintBrokenDelegateWrapper
{
	FConstraintBrokenDelegateWrapper(FConstraintInstanceBase* ConstraintInstance);

	void DispatchOnBroken();

	FOnConstraintBroken OnConstraintBrokenDelegate;
	int32 ConstraintIndex;
};

struct FPlasticDeformationDelegateWrapper
{
	FPlasticDeformationDelegateWrapper(FConstraintInstanceBase* ConstraintInstance);

	void DispatchPlasticDeformation();

	FOnPlasticDeformation OnPlasticDeformationDelegate;
	int32 ConstraintIndex;
};

>>>>>>> 6bbb88c8
/**
* Low level Chaos scene used when building custom simulations that don't exist in the main world physics scene.
*/
class ENGINE_API FPhysScene_Chaos : public FChaosScene
{
public:

	using Super = FChaosScene;
	
#if !WITH_CHAOS_NEEDS_TO_BE_FIXED
	FPhysScene_Chaos(AActor* InSolverActor
#if CHAOS_DEBUG_NAME
	, const FName& DebugName=NAME_None
#endif
);
#else
	FPhysScene_Chaos(AActor* InSolverActor=nullptr
#if CHAOS_DEBUG_NAME
	, const FName& DebugName=NAME_None
#endif
);
#endif

	virtual ~FPhysScene_Chaos();

	/** Returns the actor that owns this solver. */
	AActor* GetSolverActor() const;

	void RegisterForCollisionEvents(UPrimitiveComponent* Component);

	void UnRegisterForCollisionEvents(UPrimitiveComponent* Component);

	/**
	 * Called during creation of the physics state for gamethread objects to pass off an object to the physics thread
	 */
	void AddObject(UPrimitiveComponent* Component, FSkeletalMeshPhysicsProxy* InObject);
	void AddObject(UPrimitiveComponent* Component, FStaticMeshPhysicsProxy* InObject);
	void AddObject(UPrimitiveComponent* Component, FSingleParticlePhysicsProxy* InObject);
	void AddObject(UPrimitiveComponent* Component, FGeometryCollectionPhysicsProxy* InObject);
	
	void AddToComponentMaps(UPrimitiveComponent* Component, IPhysicsProxyBase* InObject);
	void RemoveFromComponentMaps(IPhysicsProxyBase* InObject);

	/**
	 * Called during physics state destruction for the game thread to remove objects from the simulation
	 * #BG TODO - Doesn't actually remove from the evolution at the moment
	 */
	void RemoveObject(FSkeletalMeshPhysicsProxy* InObject);
	void RemoveObject(FStaticMeshPhysicsProxy* InObject);
	void RemoveObject(FSingleParticlePhysicsProxy* InObject);
	void RemoveObject(FGeometryCollectionPhysicsProxy* InObject);

	FPhysicsReplication* GetPhysicsReplication();
	void SetPhysicsReplication(FPhysicsReplication* InPhysicsReplication);

	virtual void AddReferencedObjects(FReferenceCollector& Collector) override;
	/** Given a solver object, returns its associated component. */
	template<class OwnerType>
	OwnerType* GetOwningComponent(const IPhysicsProxyBase* PhysicsProxy) const
	{ 
		UPrimitiveComponent* const* CompPtr = PhysicsProxyToComponentMap.Find(PhysicsProxy);
		return CompPtr ? Cast<OwnerType>(*CompPtr) : nullptr;
	}

	/** Given a component, returns its associated solver objects. */
	const TArray<IPhysicsProxyBase*>* GetOwnedPhysicsProxies(UPrimitiveComponent* Comp) const
	{
		return ComponentToPhysicsProxyMap.Find(Comp);
	}

<<<<<<< HEAD
=======
	/** Given a physics proxy, returns its associated body instance if any */
	FBodyInstance* GetBodyInstanceFromProxy(const IPhysicsProxyBase* PhysicsProxy) const;

>>>>>>> 6bbb88c8
	/**
	 * Callback when a world ends, to mark updated packages dirty. This can't be done in final
	 * sync as the editor will ignore packages being dirtied in PIE. Also used to clean up any other references
	 */
	void OnWorldEndPlay();
	void OnWorldBeginPlay();

	void AddAggregateToScene(const FPhysicsAggregateHandle& InAggregate);

	void SetOwningWorld(UWorld* InOwningWorld);

	UWorld* GetOwningWorld();
	const UWorld* GetOwningWorld() const;

	void ResimNFrames(int32 NumFrames);

	void RemoveBodyInstanceFromPendingLists_AssumesLocked(FBodyInstance* BodyInstance, int32 SceneType);
	void AddCustomPhysics_AssumesLocked(FBodyInstance* BodyInstance, FCalculateCustomPhysics& CalculateCustomPhysics);
	void AddForce_AssumesLocked(FBodyInstance* BodyInstance, const FVector& Force, bool bAllowSubstepping, bool bAccelChange);
	void AddForceAtPosition_AssumesLocked(FBodyInstance* BodyInstance, const FVector& Force, const FVector& Position, bool bAllowSubstepping, bool bIsLocalForce = false);
	void AddRadialForceToBody_AssumesLocked(FBodyInstance* BodyInstance, const FVector& Origin, const float Radius, const float Strength, const uint8 Falloff, bool bAccelChange, bool bAllowSubstepping);
	void ClearForces_AssumesLocked(FBodyInstance* BodyInstance, bool bAllowSubstepping);
	void AddTorque_AssumesLocked(FBodyInstance* BodyInstance, const FVector& Torque, bool bAllowSubstepping, bool bAccelChange);
	void ClearTorques_AssumesLocked(FBodyInstance* BodyInstance, bool bAllowSubstepping);
	void SetKinematicTarget_AssumesLocked(FBodyInstance* BodyInstance, const FTransform& TargetTM, bool bAllowSubstepping);
	bool GetKinematicTarget_AssumesLocked(const FBodyInstance* BodyInstance, FTransform& OutTM) const;

	bool MarkForPreSimKinematicUpdate(USkeletalMeshComponent* InSkelComp, ETeleportType InTeleport, bool bNeedsSkinning);
	void ClearPreSimKinematicUpdate(USkeletalMeshComponent* InSkelComp);

	void AddPendingOnConstraintBreak(FConstraintInstance* ConstraintInstance, int32 SceneType);
	void AddPendingSleepingEvent(FBodyInstance* BI, ESleepEvent SleepEventType, int32 SceneType);
<<<<<<< HEAD
=======

>>>>>>> 6bbb88c8
	int32 DirtyElementCount(Chaos::ISpatialAccelerationCollection<Chaos::FAccelerationStructureHandle, Chaos::FReal, 3>& Collection);

	TArray<FCollisionNotifyInfo>& GetPendingCollisionNotifies(int32 SceneType);

	static bool SupportsOriginShifting();
	void ApplyWorldOffset(FVector InOffset);
#if WITH_CHAOS
	virtual float OnStartFrame(float InDeltaTime) override;
#endif

	bool HandleExecCommands(const TCHAR* Cmd, FOutputDevice* Ar);
	void ListAwakeRigidBodies(bool bIncludeKinematic);
	int32 GetNumAwakeBodies() const;

	static TSharedPtr<IPhysicsReplicationFactory> PhysicsReplicationFactory;

	void StartAsync();
	bool HasAsyncScene() const;
	void SetPhysXTreeRebuildRate(int32 RebuildRate);
	void EnsureCollisionTreeIsBuilt(UWorld* World);
	void KillVisualDebugger();

	DECLARE_MULTICAST_DELEGATE_TwoParams(FOnPhysScenePreTick, FPhysScene_Chaos*, float /*DeltaSeconds*/);
	FOnPhysScenePreTick OnPhysScenePreTick;
	DECLARE_MULTICAST_DELEGATE_TwoParams(FOnPhysSceneStep, FPhysScene_Chaos*, float /*DeltaSeconds*/);
	FOnPhysSceneStep OnPhysSceneStep;

	bool ExecPxVis(uint32 SceneType, const TCHAR* Cmd, FOutputDevice* Ar);
	bool ExecApexVis(uint32 SceneType, const TCHAR* Cmd, FOutputDevice* Ar);

	static Chaos::FCollisionModifierCallback CollisionModifierCallback;

	void DeferPhysicsStateCreation(UPrimitiveComponent* Component);
	void RemoveDeferredPhysicsStateCreation(UPrimitiveComponent* Component);
	void ProcessDeferredCreatePhysicsState();

private:
	UPROPERTY()
	TArray<UPrimitiveComponent*> CollisionEventRegistrations;

	// contains the set of properties that uniquely identifies a reported collision
	// Note that order matters, { Body0, Body1 } is not the same as { Body1, Body0 }
	struct FUniqueContactPairKey
	{
		const void* Body0;
		const void* Body1;

		friend bool operator==(const FUniqueContactPairKey& Lhs, const FUniqueContactPairKey& Rhs)
		{
			return Lhs.Body0 == Rhs.Body0 && Lhs.Body1 == Rhs.Body1;
		}

		friend inline uint32 GetTypeHash(FUniqueContactPairKey const& P)
		{
<<<<<<< HEAD
			return (PTRINT)P.Body0 ^ ((PTRINT)P.Body1 << 18);
=======
			return (uint32)((PTRINT)P.Body0 ^ ((PTRINT)P.Body1 << 18));
>>>>>>> 6bbb88c8
		}
	};

	FCollisionNotifyInfo& GetPendingCollisionForContactPair(const void* P0, const void* P1, bool& bNewEntry);
	/** Key is the unique pair, value is index into PendingNotifies array */
	TMap<FUniqueContactPairKey, int32> ContactPairToPendingNotifyMap;

	/** Holds the list of pending legacy notifies that are to be processed */
	TArray<FCollisionNotifyInfo> PendingCollisionNotifies;

	// Chaos Event Handlers
	void HandleCollisionEvents(const Chaos::FCollisionEventData& CollisionData);

	void DispatchPendingCollisionNotifies();

	/** Replication manager that updates physics bodies towards replicated physics state */
	FPhysicsReplication* PhysicsReplication;

#if CHAOS_WITH_PAUSABLE_SOLVER
	/** Callback that checks the status of the world settings for this scene before pausing/unpausing its solver. */
	void OnUpdateWorldPause();
#endif


#if WITH_EDITOR
	bool IsOwningWorldEditor() const;
#endif

#if WITH_CHAOS
	virtual void OnSyncBodies(Chaos::FPhysicsSolverBase* Solver) override;
#endif

#if 0
	void SetKinematicTransform(FPhysicsActorHandle& InActorReference,const Chaos::TRigidTransform<float,3>& NewTransform)
	{
		// #todo : Initialize
		// Set the buffered kinematic data on the game and render thread
		// InActorReference.GetPhysicsProxy()->SetKinematicData(...)
	}

	void EnableCollisionPair(const TTuple<int32,int32>& CollisionPair)
	{
		// #todo : Implement
	}

	void DisableCollisionPair(const TTuple<int32,int32>& CollisionPair)
	{
		// #todo : Implement
	}
#endif

	FPhysicsConstraintHandle AddSpringConstraint(const TArray< TPair<FPhysicsActorHandle,FPhysicsActorHandle> >& Constraint);
	void RemoveSpringConstraint(const FPhysicsConstraintHandle& Constraint);

#if 0
	void AddForce(const Chaos::FVec3& Force,FPhysicsActorHandle& Handle)
	{
		// #todo : Implement
	}

	void AddTorque(const Chaos::FVec3& Torque,FPhysicsActorHandle& Handle)
	{
		// #todo : Implement
	}
#endif

	/** Process kinematic updates on any deferred skeletal meshes */
	void UpdateKinematicsOnDeferredSkelMeshes();

	/** Information about how to perform kinematic update before physics */
	struct FDeferredKinematicUpdateInfo
	{
		/** Whether to teleport physics bodies or not */
		ETeleportType	TeleportType;
		/** Whether to update skinning info */
		bool			bNeedsSkinning;
	};

	/** Map of SkeletalMeshComponents that need their bone transforms sent to the physics engine before simulation. */
	TArray<TPair<USkeletalMeshComponent*,FDeferredKinematicUpdateInfo>>	DeferredKinematicUpdateSkelMeshes;

	TSet<UPrimitiveComponent*> DeferredCreatePhysicsStateComponents;
	//Body Instances
	TUniquePtr<Chaos::TArrayCollectionArray<FBodyInstance*>> BodyInstances;
	// Temp Interface
	TArray<FCollisionNotifyInfo> MNotifies;

	// Maps PhysicsProxy to Component that created the PhysicsProxy
	TMap<IPhysicsProxyBase*, UPrimitiveComponent*> PhysicsProxyToComponentMap;

	// Maps Component to PhysicsProxy that is created
	TMap<UPrimitiveComponent*, TArray<IPhysicsProxyBase*>> ComponentToPhysicsProxyMap;

	/** The SolverActor that spawned and owns this scene */
	TWeakObjectPtr<AActor> SolverActor;

<<<<<<< HEAD
=======
#if WITH_CHAOS
	Chaos::FReal LastEventDispatchTime;
#endif 

>>>>>>> 6bbb88c8
#if WITH_EDITOR
	// Counter used to check a match with the single step status.
	int32 SingleStepCounter;
#endif
#if CHAOS_WITH_PAUSABLE_SOLVER
	// Cache the state of the game pause in order to avoid sending extraneous commands to the solver.
	bool bIsWorldPaused;
#endif

	// Allow other code to obtain read-locks when needed
	friend struct FScopedSceneReadLock;
	friend struct FScopedSceneLock_Chaos;
<<<<<<< HEAD
};
=======
};

#endif
>>>>>>> 6bbb88c8
<|MERGE_RESOLUTION|>--- conflicted
+++ resolved
@@ -11,11 +11,8 @@
 #include "PhysInterface_Chaos.h"
 #include "Physics/PhysicsInterfaceUtils.h"
 #include "Chaos/ChaosScene.h"
-<<<<<<< HEAD
-=======
 #include "Chaos/ContactModification.h"
 #include "Chaos/Real.h"
->>>>>>> 6bbb88c8
 
 #ifndef CHAOS_WITH_PAUSABLE_SOLVER
 #define CHAOS_WITH_PAUSABLE_SOLVER 1
@@ -43,10 +40,7 @@
 class AWorldSettings;
 class FPhysicsReplicationFactory;
 class FContactModifyCallbackFactory;
-<<<<<<< HEAD
-=======
 struct FConstraintInstanceBase;
->>>>>>> 6bbb88c8
 
 namespace Chaos
 {
@@ -75,8 +69,6 @@
 
 extern int32 GEnableKinematicDeferralStartPhysicsCondition;
 
-<<<<<<< HEAD
-=======
 struct FConstraintBrokenDelegateWrapper
 {
 	FConstraintBrokenDelegateWrapper(FConstraintInstanceBase* ConstraintInstance);
@@ -97,7 +89,6 @@
 	int32 ConstraintIndex;
 };
 
->>>>>>> 6bbb88c8
 /**
 * Low level Chaos scene used when building custom simulations that don't exist in the main world physics scene.
 */
@@ -168,12 +159,9 @@
 		return ComponentToPhysicsProxyMap.Find(Comp);
 	}
 
-<<<<<<< HEAD
-=======
 	/** Given a physics proxy, returns its associated body instance if any */
 	FBodyInstance* GetBodyInstanceFromProxy(const IPhysicsProxyBase* PhysicsProxy) const;
 
->>>>>>> 6bbb88c8
 	/**
 	 * Callback when a world ends, to mark updated packages dirty. This can't be done in final
 	 * sync as the editor will ignore packages being dirtied in PIE. Also used to clean up any other references
@@ -206,10 +194,7 @@
 
 	void AddPendingOnConstraintBreak(FConstraintInstance* ConstraintInstance, int32 SceneType);
 	void AddPendingSleepingEvent(FBodyInstance* BI, ESleepEvent SleepEventType, int32 SceneType);
-<<<<<<< HEAD
-=======
-
->>>>>>> 6bbb88c8
+
 	int32 DirtyElementCount(Chaos::ISpatialAccelerationCollection<Chaos::FAccelerationStructureHandle, Chaos::FReal, 3>& Collection);
 
 	TArray<FCollisionNotifyInfo>& GetPendingCollisionNotifies(int32 SceneType);
@@ -264,11 +249,7 @@
 
 		friend inline uint32 GetTypeHash(FUniqueContactPairKey const& P)
 		{
-<<<<<<< HEAD
-			return (PTRINT)P.Body0 ^ ((PTRINT)P.Body1 << 18);
-=======
 			return (uint32)((PTRINT)P.Body0 ^ ((PTRINT)P.Body1 << 18));
->>>>>>> 6bbb88c8
 		}
 	};
 
@@ -365,13 +346,10 @@
 	/** The SolverActor that spawned and owns this scene */
 	TWeakObjectPtr<AActor> SolverActor;
 
-<<<<<<< HEAD
-=======
 #if WITH_CHAOS
 	Chaos::FReal LastEventDispatchTime;
 #endif 
 
->>>>>>> 6bbb88c8
 #if WITH_EDITOR
 	// Counter used to check a match with the single step status.
 	int32 SingleStepCounter;
@@ -384,10 +362,6 @@
 	// Allow other code to obtain read-locks when needed
 	friend struct FScopedSceneReadLock;
 	friend struct FScopedSceneLock_Chaos;
-<<<<<<< HEAD
 };
-=======
-};
-
-#endif
->>>>>>> 6bbb88c8
+
+#endif