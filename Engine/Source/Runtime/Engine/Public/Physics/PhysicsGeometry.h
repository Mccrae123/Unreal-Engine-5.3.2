// Copyright Epic Games, Inc. All Rights Reserved.

#pragma once

#include "PhysicsEngine/AggregateGeom.h"
#include "Containers/ArrayView.h"

struct FKSphereElem;

class UBodySetup;

/** Helper struct for iterating over shapes in a body setup.*/
struct FBodySetupShapeIterator
{
<<<<<<< HEAD
	FBodySetupShapeIterator();
=======
	ENGINE_API FBodySetupShapeIterator();
>>>>>>> 4af6daef

private:
	FVector Scale3D;
	const FTransform& RelativeTM;

	float MinScaleAbs;
	float MinScale;
	FVector ShapeScale3DAbs;
	FVector ShapeScale3D;

	float ContactOffsetFactor;
	float MinContactOffset;
	float MaxContactOffset;

	bool bDoubleSidedTriMeshGeo;
};<|MERGE_RESOLUTION|>--- conflicted
+++ resolved
@@ -12,11 +12,7 @@
 /** Helper struct for iterating over shapes in a body setup.*/
 struct FBodySetupShapeIterator
 {
-<<<<<<< HEAD
-	FBodySetupShapeIterator();
-=======
 	ENGINE_API FBodySetupShapeIterator();
->>>>>>> 4af6daef
 
 private:
 	FVector Scale3D;
