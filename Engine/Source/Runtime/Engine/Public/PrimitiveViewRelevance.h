--- conflicted
+++ resolved
@@ -9,7 +9,6 @@
  * The different types of relevance a primitive scene proxy can declare towards a particular scene view.
  * the class is only storing bits, and has an |= operator
  */
-<<<<<<< HEAD
 PRAGMA_DISABLE_DEPRECATION_WARNINGS
 struct FPrimitiveViewRelevance : public FMaterialRelevance
 {
@@ -33,10 +32,6 @@
 	uint32 bHairStrandsRelevance : 1;
 #endif
 
-=======
-struct FPrimitiveViewRelevance : public FMaterialRelevance
-{
->>>>>>> f63a3e85
 	// Warning: This class is memzeroed externally as 0 is assumed a
 	// valid value for all members meaning 'not relevant'. If this
 	// changes existing class usage should be re-evaluated
@@ -81,7 +76,7 @@
 
 	bool HasTranslucency() const 
 	{
-		return bSeparateTranslucency || bNormalTranslucency;
+		return bSeparateTranslucency || bNormalTranslucency || bSeparateTranslucencyModulate;
 	}
 
 	bool HasVelocity() const
