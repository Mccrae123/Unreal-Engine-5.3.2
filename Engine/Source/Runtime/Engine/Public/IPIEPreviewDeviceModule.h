// Copyright 1998-2019 Epic Games, Inc. All Rights Reserved.

#pragma once
#include "CoreMinimal.h"
#include "IDeviceProfileSelectorModule.h"
#include "Widgets/SWindow.h"
#include "PIEPreviewDeviceEnumeration.h"

class IPIEPreviewDeviceModule : public IDeviceProfileSelectorModule
{
	public:
		//~ Begin IDeviceProfileSelectorModule Interface
		virtual const FString GetRuntimeDeviceProfileName() override;
		//~ End IDeviceProfileSelectorModule Interface


		//~ Begin IModuleInterface Interface
		virtual void StartupModule() override;
		virtual void ShutdownModule() override;
		//~ End IModuleInterface Interface

		/**
		* Virtual destructor.
		*/
		virtual ~IPIEPreviewDeviceModule()
		{
		}

		//~ Begin IPIEPreviewDeviceModule Interface

		/**
		 * Gives the PIEPreviewDeviceModule a chance to modify the command line based on the target device json
		 */
		virtual void ApplyCommandLineOverrides() = 0;

		/**
		* Create PieWindow Ref
		*/
		virtual  TSharedRef<SWindow>   CreatePIEPreviewDeviceWindow(FVector2D ClientSize, FText WindowTitle, EAutoCenter AutoCenterType, FVector2D ScreenPosition, TOptional<float> MaxWindowWidth, TOptional<float> MaxWindowHeight) = 0;

		/**
		 * should be called after the window is created and registered and before scene rendering begins
		*/
		virtual void OnWindowReady(TSharedRef<SWindow> Window) {};

		/**
		* Apply PieWindow device parameters
		*/
		virtual void ApplyPreviewDeviceState() = 0;

		/** we need the game layer manager to control the DPI scaling behavior and this function can be called should be called when the manager is available */
		virtual void SetGameLayerManagerWidget(TSharedPtr<class SGameLayerManager> GameLayerManager)
		{
		}
<<<<<<< HEAD
=======

		//~ End IDeviceProfileSelectorModule Interface
>>>>>>> 5edfa17c
};<|MERGE_RESOLUTION|>--- conflicted
+++ resolved
@@ -52,9 +52,6 @@
 		virtual void SetGameLayerManagerWidget(TSharedPtr<class SGameLayerManager> GameLayerManager)
 		{
 		}
-<<<<<<< HEAD
-=======
 
 		//~ End IDeviceProfileSelectorModule Interface
->>>>>>> 5edfa17c
 };