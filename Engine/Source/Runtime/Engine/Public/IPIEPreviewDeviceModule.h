// Copyright 1998-2018 Epic Games, Inc. All Rights Reserved.

#pragma once
#include "CoreMinimal.h"
#include "IDeviceProfileSelectorModule.h"
#include "Widgets/SWindow.h"
#include "PIEPreviewDeviceEnumeration.h"

class IPIEPreviewDeviceModule : public IDeviceProfileSelectorModule
{
	public:
		//~ Begin IDeviceProfileSelectorModule Interface
		virtual const FString GetRuntimeDeviceProfileName() override;
		//~ End IDeviceProfileSelectorModule Interface


		//~ Begin IModuleInterface Interface
		virtual void StartupModule() override;
		virtual void ShutdownModule() override;
		//~ End IModuleInterface Interface

		/**
		* Virtual destructor.
		*/
		virtual ~IPIEPreviewDeviceModule()
		{
		}

		/**
		* Create PieWindow Ref
		*/
		virtual  TSharedRef<SWindow>   CreatePIEPreviewDeviceWindow(FVector2D ClientSize, FText WindowTitle, EAutoCenter AutoCenterType, FVector2D ScreenPosition, TOptional<float> MaxWindowWidth, TOptional<float> MaxWindowHeight) = 0;

		/**
		 * should be called after the window is created and registered and before scene rendering begins
		*/
<<<<<<< HEAD
		virtual void PrepareDeviceDisplay() {};
=======
		virtual void OnWindowReady(TSharedRef<SWindow> Window) {};
>>>>>>> 15f50b57

		/**
		* Apply PieWindow device parameters
		*/
		virtual void ApplyPreviewDeviceState() = 0;

		/** we need the game layer manager to control the DPI scaling behavior and this function can be called should be called when the manager is available */
		virtual void SetGameLayerManagerWidget(TSharedPtr<class SGameLayerManager> GameLayerManager)
		{
		}
};<|MERGE_RESOLUTION|>--- conflicted
+++ resolved
@@ -34,11 +34,7 @@
 		/**
 		 * should be called after the window is created and registered and before scene rendering begins
 		*/
-<<<<<<< HEAD
-		virtual void PrepareDeviceDisplay() {};
-=======
 		virtual void OnWindowReady(TSharedRef<SWindow> Window) {};
->>>>>>> 15f50b57
 
 		/**
 		* Apply PieWindow device parameters
