--- conflicted
+++ resolved
@@ -12,8 +12,6 @@
 	ENGINE_API int32 GetMaxPagesProducedPerFrame();
 	/** Get max update rate of already mapped virtual texture pages. */
 	ENGINE_API int32 GetMaxContinuousUpdatesPerFrame();
-<<<<<<< HEAD
-=======
 	/** Get max allocated virtual textures to release per frame. */
 	ENGINE_API int32 GetMaxAllocatedVTReleasedPerFrame();
 	/** Get scale factor for virtual texture physical pool sizes. */
@@ -22,7 +20,6 @@
 	ENGINE_API int32 GetRuntimeVirtualTextureSizeBias();
 	/** Is HW Anisotropic filtering enabled for VT */
 	ENGINE_API bool IsAnisotropicFilteringEnabled();
->>>>>>> 6bbb88c8
 	/**
 	 * Get maximum anisotropy when virtual texture sampling. 
 	 * This is also clamped per virtual texture according to the tile border size.
@@ -32,8 +29,6 @@
 	ENGINE_API float GetPoolSizeScale(uint32 GroupIndex);
 	/** Get resolution bias for runtime virtual textures. */
 	ENGINE_API int32 GetRuntimeVirtualTextureSizeBias(uint32 GroupIndex);
-<<<<<<< HEAD
-=======
 	/** Get maximum size in tiles for physical pools before we split them. */
 	ENGINE_API int32 GetSplitPhysicalPoolSize();
 	/** Get the number of frames a page must be unused, before it's considered free */
@@ -41,5 +36,4 @@
 
 	/** Get a unique hash of all state affecting physical pool allocation.*/
 	ENGINE_API uint32 GetPhysicalPoolSettingsHash();
->>>>>>> 6bbb88c8
 }