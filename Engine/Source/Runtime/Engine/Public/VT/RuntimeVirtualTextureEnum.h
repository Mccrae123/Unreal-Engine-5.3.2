// Copyright Epic Games, Inc. All Rights Reserved.

#pragma once

#include "CoreMinimal.h"
#include "RuntimeVirtualTextureEnum.generated.h"

/** Maximum number of texture layers we will have in a runtime virtual texture. Increase if we add a ERuntimeVirtualTextureMaterialType with more layers. */
namespace RuntimeVirtualTexture { enum { MaxTextureLayers = 3 }; }

/** 
 * Enumeration of all runtime virtual texture material attributes.
 * These can be combined to form full ERuntimeVirtualTextureMaterialType layouts.
 */
enum class ERuntimeVirtualTextureAttributeType : uint8
{
	BaseColor,
	Normal,
	Roughness,
	Specular,
	Mask,
	WorldHeight,

	Count
};

static_assert((uint32)ERuntimeVirtualTextureAttributeType::Count <= 8u, "ERuntimeVirtualTextureAttributeType can no longer be used to create 8bit masks.");

/** 
 * Enumeration of virtual texture stack layouts to support. 
 * Extend this enumeration with other layouts as required. For example we will probably want to add a displacement texture option.
 * This "fixed function" approach will probably break down if we end up needing to support some complex set of attribute combinations but it is OK to begin with.
 */
UENUM()
enum class ERuntimeVirtualTextureMaterialType : uint8
{
	BaseColor UMETA(DisplayName = "Base Color"),
	BaseColor_Normal_DEPRECATED UMETA(Hidden),
	BaseColor_Normal_Specular UMETA(DisplayName = "Base Color, Normal, Roughness, Specular"),
<<<<<<< HEAD
	BaseColor_Normal_Specular_YCoCg UMETA(DisplayName = "YCoCg Base Color, Normal, Roughness, Specular", ToolTip="Base Color is stored in YCoCg space. This requires more memory but may provide better quality."),
=======
	BaseColor_Normal_Specular_YCoCg UMETA(DisplayName = "YCoCg Base Color, Normal, Roughness, Specular", ToolTip = "Base Color is stored in YCoCg space. This requires more memory but may provide better quality."),
	BaseColor_Normal_Specular_Mask_YCoCg UMETA(DisplayName = "YCoCg Base Color, Normal, Roughness, Specular, Mask", ToolTip="Base Color is stored in YCoCg space. This requires more memory but may provide better quality."),
>>>>>>> 90fae962
	WorldHeight UMETA(DisplayName = "World Height"),

	Count UMETA(Hidden),
};

namespace RuntimeVirtualTexture { enum { MaterialType_NumBits = 3 }; }
static_assert((uint32)ERuntimeVirtualTextureMaterialType::Count <= (1 << (uint32)RuntimeVirtualTexture::MaterialType_NumBits), "NumBits is too small");

/** Enumeration of main pass behaviors when rendering to a runtime virtual texture. */
UENUM()
enum class ERuntimeVirtualTextureMainPassType : uint8
{
	/** If there is no valid virtual texture target we will not render at all. Use this for items that we don't mind removing if there is no virtual texture support. */
	Never UMETA(DisplayName = "Virtual Texture Only"),
	/** If and only if there is no valid virtual texture target we will render to the main pass. Use this for items that we must have whether virtual texture is supported or not. */
	Exclusive UMETA(DisplayName = "Virtual Texture OR Main Pass"),
	/** We will render to any valid virtual texture target AND the main pass. Use this for items that need to both read and write the virtual texture. For example, some landscape setups need this. */
	Always UMETA(DisplayName = "Virtual Texture AND Main Pass"),
};

/** Enumeration of runtime virtual texture shader uniforms. */
enum ERuntimeVirtualTextureShaderUniform
{
	ERuntimeVirtualTextureShaderUniform_WorldToUVTransform0,
	ERuntimeVirtualTextureShaderUniform_WorldToUVTransform1,
	ERuntimeVirtualTextureShaderUniform_WorldToUVTransform2,
	ERuntimeVirtualTextureShaderUniform_WorldHeightUnpack,
	ERuntimeVirtualTextureShaderUniform_Count,
};

/** Enumeration of runtime virtual texture debug modes. */
enum class ERuntimeVirtualTextureDebugType
{
	None,
	Debug
};<|MERGE_RESOLUTION|>--- conflicted
+++ resolved
@@ -37,12 +37,8 @@
 	BaseColor UMETA(DisplayName = "Base Color"),
 	BaseColor_Normal_DEPRECATED UMETA(Hidden),
 	BaseColor_Normal_Specular UMETA(DisplayName = "Base Color, Normal, Roughness, Specular"),
-<<<<<<< HEAD
-	BaseColor_Normal_Specular_YCoCg UMETA(DisplayName = "YCoCg Base Color, Normal, Roughness, Specular", ToolTip="Base Color is stored in YCoCg space. This requires more memory but may provide better quality."),
-=======
 	BaseColor_Normal_Specular_YCoCg UMETA(DisplayName = "YCoCg Base Color, Normal, Roughness, Specular", ToolTip = "Base Color is stored in YCoCg space. This requires more memory but may provide better quality."),
 	BaseColor_Normal_Specular_Mask_YCoCg UMETA(DisplayName = "YCoCg Base Color, Normal, Roughness, Specular, Mask", ToolTip="Base Color is stored in YCoCg space. This requires more memory but may provide better quality."),
->>>>>>> 90fae962
 	WorldHeight UMETA(DisplayName = "World Height"),
 
 	Count UMETA(Hidden),
