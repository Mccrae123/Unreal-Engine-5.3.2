// Copyright Epic Games, Inc. All Rights Reserved.

#pragma once

#include "CoreMinimal.h"
#include "Containers/Ticker.h"
#include "RHIDefinitions.h"
#include "Containers/Ticker.h"
#include "ShaderCompiler.h"

class FODSCThread;

/**
 * Responsible for processing shader compile responses from the ODSC Thread.
 * Interface for submitting shader compile requests to the ODSC Thread.
 */
<<<<<<< HEAD
class ENGINE_API FODSCManager
=======
class FODSCManager
>>>>>>> 4af6daef
	: public FTSTickerObjectBase
{
public:

	// FODSCManager

	/**
	 * Constructor
	 */
	ENGINE_API FODSCManager();

	/**
	 * Destructor
	 */
	ENGINE_API virtual ~FODSCManager();

	// FTSTickerObjectBase

	/**
	 * FTSTicker callback
	 *
	 * @param DeltaSeconds - time in seconds since the last tick
	 *
	 * @return false if no longer needs ticking
	 */
	ENGINE_API bool Tick(float DeltaSeconds) override;

	/**
	 * Add a request to compile a shader.  The results are submitted and processed in an async manner.
	 *
	 * @param MaterialsToCompile - List of material names to submit compiles for.
	 * @param ShaderPlatform - Which shader platform to compile for.
	 * @param RecompileCommandType - Whether we should recompile changed or global shaders.
	 *
	 * @return false if no longer needs ticking
	 */
<<<<<<< HEAD
	void AddThreadedRequest(const TArray<FString>& MaterialsToCompile, const FString& ShaderTypesToLoad, EShaderPlatform ShaderPlatform, ERHIFeatureLevel::Type FeatureLevel, EMaterialQualityLevel::Type QualityLevel, ODSCRecompileCommand RecompileCommandType);
=======
	ENGINE_API void AddThreadedRequest(const TArray<FString>& MaterialsToCompile, const FString& ShaderTypesToLoad, EShaderPlatform ShaderPlatform, ERHIFeatureLevel::Type FeatureLevel, EMaterialQualityLevel::Type QualityLevel, ODSCRecompileCommand RecompileCommandType);
>>>>>>> 4af6daef

	/**
	 * Add a request to compile a pipeline of shaders.  The results are submitted and processed in an async manner.
	 *
	 * @param ShaderPlatform - Which shader platform to compile for.
	 * @param FeatureLevel - Which feature level to compile for.
	 * @param QualityLevel - Which material quality level to compile for.
	 * @param MaterialName - The name of the material to compile.
	 * @param VertexFactoryName - The name of the vertex factory type we should compile.
	 * @param PipelineName - The name of the shader pipeline we should compile.
	 * @param ShaderTypeNames - The shader type names of all the shader stages in the pipeline.
	 * @param PermutationId - The permutation ID of the shader we should compile.
	 *
	 * @return false if no longer needs ticking
	 */
<<<<<<< HEAD
	void AddThreadedShaderPipelineRequest(EShaderPlatform ShaderPlatform, ERHIFeatureLevel::Type FeatureLevel, EMaterialQualityLevel::Type QualityLevel, const FString& MaterialName, const FString& VertexFactoryName, const FString& PipelineName, const TArray<FString>& ShaderTypeNames);
=======
	ENGINE_API void AddThreadedShaderPipelineRequest(
		EShaderPlatform ShaderPlatform,
		ERHIFeatureLevel::Type FeatureLevel,
		EMaterialQualityLevel::Type QualityLevel,
		const FString& MaterialName,
		const FString& VertexFactoryName,
		const FString& PipelineName,
		const TArray<FString>& ShaderTypeNames,
		int32 PermutationId
	);
>>>>>>> 4af6daef

	/** Returns true if we would actually add a request when calling AddThreadedShaderPipelineRequest. */
	inline bool IsHandlingRequests() const { return Thread != nullptr; }

private:

<<<<<<< HEAD
	void OnEnginePreExit();
	void StopThread();
=======
	ENGINE_API void OnEnginePreExit();
	ENGINE_API void StopThread();
>>>>>>> 4af6daef

	/** Handles communicating directly with the cook on the fly server. */
	FODSCThread* Thread = nullptr;
};

/** The global shader ODSC manager. */
extern ENGINE_API FODSCManager* GODSCManager;<|MERGE_RESOLUTION|>--- conflicted
+++ resolved
@@ -14,11 +14,7 @@
  * Responsible for processing shader compile responses from the ODSC Thread.
  * Interface for submitting shader compile requests to the ODSC Thread.
  */
-<<<<<<< HEAD
-class ENGINE_API FODSCManager
-=======
 class FODSCManager
->>>>>>> 4af6daef
 	: public FTSTickerObjectBase
 {
 public:
@@ -55,11 +51,7 @@
 	 *
 	 * @return false if no longer needs ticking
 	 */
-<<<<<<< HEAD
-	void AddThreadedRequest(const TArray<FString>& MaterialsToCompile, const FString& ShaderTypesToLoad, EShaderPlatform ShaderPlatform, ERHIFeatureLevel::Type FeatureLevel, EMaterialQualityLevel::Type QualityLevel, ODSCRecompileCommand RecompileCommandType);
-=======
 	ENGINE_API void AddThreadedRequest(const TArray<FString>& MaterialsToCompile, const FString& ShaderTypesToLoad, EShaderPlatform ShaderPlatform, ERHIFeatureLevel::Type FeatureLevel, EMaterialQualityLevel::Type QualityLevel, ODSCRecompileCommand RecompileCommandType);
->>>>>>> 4af6daef
 
 	/**
 	 * Add a request to compile a pipeline of shaders.  The results are submitted and processed in an async manner.
@@ -75,9 +67,6 @@
 	 *
 	 * @return false if no longer needs ticking
 	 */
-<<<<<<< HEAD
-	void AddThreadedShaderPipelineRequest(EShaderPlatform ShaderPlatform, ERHIFeatureLevel::Type FeatureLevel, EMaterialQualityLevel::Type QualityLevel, const FString& MaterialName, const FString& VertexFactoryName, const FString& PipelineName, const TArray<FString>& ShaderTypeNames);
-=======
 	ENGINE_API void AddThreadedShaderPipelineRequest(
 		EShaderPlatform ShaderPlatform,
 		ERHIFeatureLevel::Type FeatureLevel,
@@ -88,20 +77,14 @@
 		const TArray<FString>& ShaderTypeNames,
 		int32 PermutationId
 	);
->>>>>>> 4af6daef
 
 	/** Returns true if we would actually add a request when calling AddThreadedShaderPipelineRequest. */
 	inline bool IsHandlingRequests() const { return Thread != nullptr; }
 
 private:
 
-<<<<<<< HEAD
-	void OnEnginePreExit();
-	void StopThread();
-=======
 	ENGINE_API void OnEnginePreExit();
 	ENGINE_API void StopThread();
->>>>>>> 4af6daef
 
 	/** Handles communicating directly with the cook on the fly server. */
 	FODSCThread* Thread = nullptr;
