--- conflicted
+++ resolved
@@ -51,11 +51,7 @@
 	 *
 	 * @return false if no longer needs ticking
 	 */
-<<<<<<< HEAD
-	void AddThreadedRequest(const TArray<FString>& MaterialsToCompile, EShaderPlatform ShaderPlatform, ODSCRecompileCommand RecompileCommandType);
-=======
 	void AddThreadedRequest(const TArray<FString>& MaterialsToCompile, const FString& ShaderTypesToLoad, EShaderPlatform ShaderPlatform, ERHIFeatureLevel::Type FeatureLevel, EMaterialQualityLevel::Type QualityLevel, ODSCRecompileCommand RecompileCommandType);
->>>>>>> d731a049
 
 	/**
 	 * Add a request to compile a pipeline (VS/PS) of shaders.  The results are submitted and processed in an async manner.
