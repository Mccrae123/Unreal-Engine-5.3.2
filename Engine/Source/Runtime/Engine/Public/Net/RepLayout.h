--- conflicted
+++ resolved
@@ -142,87 +142,7 @@
 	uint32 IsConditional: 1;
 };
 
-<<<<<<< HEAD
-/**
- * This class is used to store meta data about properties that is shared between connections,
- * including whether or not a given property is Conditional, Active, and any external data
- * that may be needed for Replays.
- *
- * TODO: This class (and arguably IRepChangedPropertyTracker) should be renamed to reflect
- *			what they actually do now.
- */
-class FRepChangedPropertyTracker : public IRepChangedPropertyTracker
-{
-public:
-	FRepChangedPropertyTracker() = delete;
-	FRepChangedPropertyTracker(const bool InbIsReplay, const bool InbIsClientReplayRecording);
-
-	PRAGMA_DISABLE_DEPRECATION_WARNINGS
-	virtual ~FRepChangedPropertyTracker() = default;
-	PRAGMA_ENABLE_DEPRECATION_WARNINGS
-
-	//~ Begin IRepChangedPropertyTracker Interface.
-	/**
-	 * Manually set whether or not Property should be marked inactive.
-	 * This will change the Active status for all connections.
-	 *
-	 * @see DOREPLIFETIME_ACTIVE_OVERRIDE
-	 *
-	 * @param OwningObject	The object that we're tracking.
-	 * @param RepIndex		Replication index for the Property.
-	 * @param bIsActive		The new Active state.
-	 */
-	virtual void SetCustomIsActiveOverride(
-		UObject* OwningObject,
-		const uint16 RepIndex,
-		const bool bIsActive) override;
-
-	/**
-	 * Sets (or resets) the External Data.
-	 * External Data is primarily used for Replays, and is used to track additional non-replicated
-	 * data or state about an object.
-	 *
-	 * @param Src		Memory containing the external data.
-	 * @param NumBits	Size of the memory, in bits.
-	 */
-	UE_DEPRECATED(5.0, "Please use UReplaySubsystem::SetExternalDataForObject instead.")
-	virtual void SetExternalData(const uint8* Src, const int32 NumBits) override;
-
-	virtual void CountBytes(FArchive& Ar) const override;
-	//~ End IRepChangedPropertyTracker Interface
-
-	void InitActiveParents(int32 ParentCount)
-	{
-		ActiveParents.Init(true, ParentCount);
-	}
-
-	bool IsParentActive(int32 ParentIndex) const 
-	{ 
-		return ActiveParents[ParentIndex]; 
-	}
-
-	int32 GetParentCount() const
-	{
-		return ActiveParents.Num();
-	}
-
-private:
-	/** Whether or not this is being used for a client replay recording. */
-	bool bIsClientReplayRecording;
-
-	/** Activation data for top level Properties on the given Actor / Object. */
-	TBitArray<> ActiveParents;
-
-public:
-	UE_DEPRECATED(5.0, "No longer used, see UReplaySubsystem::SetExternalDataForObject")
-	TArray<uint8> ExternalData;
-
-	UE_DEPRECATED(5.0, "No longer used, see UReplaySubsystem::SetExternalDataForObject")
-	uint32 ExternalDataNumBits;
-};
-=======
 /** FRepChangedPropertyTracker moved to NetCore module */
->>>>>>> d731a049
 
 class FRepLayout;
 class FRepLayoutCmd;
@@ -1130,10 +1050,7 @@
 	HasObjectOrNetSerializeProperties	= (1 << 3),	//! Will be set for any RepLayout that contains Object or Net Serialize property commands.
 	NoReplicatedProperties				= (1 << 4), //! Will be set if the RepLayout has no lifetime properties, or they are all disabled.
 	FullPushProperties					= (1 << 5), //! All properties in this RepLayout use Push Model.
-<<<<<<< HEAD
-=======
 	HasInitialOnlyProperties			= (1 << 6), //! There is at least 1 Initial Only Lifetime property on this RepLayout.
->>>>>>> d731a049
 };
 ENUM_CLASS_FLAGS(ERepLayoutFlags);
 
