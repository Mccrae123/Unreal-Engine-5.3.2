// Copyright Epic Games, Inc. All Rights Reserved.

#pragma once

#include "Subsystems/WorldSubsystem.h"
#include "Templates/SubclassOf.h"
#include "Misc/HashBuilder.h"
#include "Misc/Guid.h"
#include "ActorPartition/PartitionActor.h"
#include "ActorPartitionSubsystem.generated.h"

class FBaseActorPartition;
class UWorldPartition;

#if WITH_EDITOR
/**
 * FActorPartitionGetParam
 */
struct FActorPartitionGetParams
{
<<<<<<< HEAD
	FActorPartitionGetParams(const TSubclassOf<APartitionActor>& InActorClass, bool bInCreate, ULevel* InLevelHint, const FVector& InLocationHint, uint32 InGridSize = 0, const FGuid& InGuidHint = FGuid(), bool bInBoundsSearch = true, TFunctionRef<void(APartitionActor*)> InActorCreated = [](APartitionActor*) {});
=======
	ENGINE_API FActorPartitionGetParams(const TSubclassOf<APartitionActor>& InActorClass, bool bInCreate, ULevel* InLevelHint, const FVector& InLocationHint, uint32 InGridSize = 0, const FGuid& InGuidHint = FGuid(), bool bInBoundsSearch = true, TFunctionRef<void(APartitionActor*)> InActorCreated = [](APartitionActor*) {});
>>>>>>> 4af6daef

	/* Class of Actor we are getting from the subsystem. */
	TSubclassOf<APartitionActor> ActorClass;
	
	/* Tells Subsystem if it needs to create Actor if it doesn't exist. */
	bool bCreate;
	
	/* Depending on the world LocationHint can be used to find/create the Actor. */
	FVector LocationHint;
	
	/* Depending on the world LevelHint can be used to find/create the Actor. */
	ULevel* LevelHint;

	/* Guid can be used to distinguish between actors of the same type. */
	FGuid GuidHint;

	/* If greater than 0, use this instead of the Actor CDO Grid size*/
	int32 GridSize;

	/* If true existing actors will be searched in the cell bounds only */
	bool bBoundsSearch;

	/* If set, a callback to use if an actor is created. */
	TFunctionRef<void(APartitionActor*)> ActorCreatedCallback;
};

/**
 * FActorPartitionIdentifier
 */

struct FActorPartitionIdentifier
{
	FActorPartitionIdentifier(UClass* InClass, const FGuid& InGridGuid, const uint32& InDataLayerEditorContextHash)
		: Class(InClass)
		, GridGuid(InGridGuid)
		, DataLayerEditorContextHash(InDataLayerEditorContextHash)
	{}

	bool operator == (const FActorPartitionIdentifier& Other) const { return Class == Other.Class && GridGuid == Other.GridGuid && DataLayerEditorContextHash == Other.DataLayerEditorContextHash; }

	friend uint32 GetTypeHash(const FActorPartitionIdentifier& Id)
	{
		return GetTypeHash(Id.Class.Get()->GetName()) ^ GetTypeHash(Id.GridGuid) ^ GetTypeHash(Id.DataLayerEditorContextHash);
	}

	const TSubclassOf<APartitionActor>& GetClass() const { return Class; }
	const FGuid& GetGridGuid() const { return GridGuid; }
	uint32 GetDataLayerEditorContextHash() const { return DataLayerEditorContextHash; }

private:
	TSubclassOf<APartitionActor> Class;
	FGuid GridGuid;
	uint32 DataLayerEditorContextHash;
};

#endif

/**
 * UActorPartitionSubsystem
 */

UCLASS(MinimalAPI)
class UActorPartitionSubsystem : public UWorldSubsystem
{
	GENERATED_BODY()

public:
	ENGINE_API UActorPartitionSubsystem();

	struct FCellCoord
	{
		FCellCoord()
		{}

		FCellCoord(int64 InX, int64 InY, int64 InZ, ULevel* InLevel)
			: X(InX)
			, Y(InY)
			, Z(InZ)
			, Level(InLevel)
		{}

		int64 X;
		int64 Y;
		int64 Z;
		ULevel* Level;

		bool operator==(const FCellCoord& Other) const
		{
			return (X == Other.X) && (Y == Other.Y) && (Z == Other.Z) && (Level == Other.Level);
		}

		friend ENGINE_API uint32 GetTypeHash(const FCellCoord& CellCoord)
		{
			FHashBuilder HashBuilder;
			HashBuilder << CellCoord.X << CellCoord.Y << CellCoord.Z << PointerHash(CellCoord.Level);
			return HashBuilder.GetHash();
		}

		static FCellCoord GetCellCoord(FVector InPos, ULevel* InLevel, uint32 InGridSize)
		{
			return FCellCoord(
				FMath::FloorToInt(InPos.X / InGridSize),
				FMath::FloorToInt(InPos.Y / InGridSize),
				FMath::FloorToInt(InPos.Z / InGridSize),
				InLevel
			);
		}

		static FCellCoord GetCellCoord(FIntPoint InPos, ULevel* InLevel, uint32 InGridSize)
		{
			const int64 GridSize = (int64)InGridSize;
			const int64 CellCoordX = InPos.X < 0 ? (InPos.X - (GridSize - 1)) / GridSize : InPos.X / GridSize;
			const int64 CellCoordY = InPos.Y < 0 ? (InPos.Y - (GridSize - 1)) / GridSize : InPos.Y / GridSize;

			return FCellCoord(CellCoordX, CellCoordY, 0, InLevel);
		}
		
		static FBox GetCellBounds(const FCellCoord& InCellCoord, uint32 InGridSize)
		{
			return FBox(
				FVector(
					static_cast<FVector::FReal>(InCellCoord.X * InGridSize),
					static_cast<FVector::FReal>(InCellCoord.Y * InGridSize),
					static_cast<FVector::FReal>(InCellCoord.Z * InGridSize)
				),
				FVector(
					static_cast<FVector::FReal>(InCellCoord.X * InGridSize + InGridSize),
					static_cast<FVector::FReal>(InCellCoord.Y * InGridSize + InGridSize),
					static_cast<FVector::FReal>(InCellCoord.Z * InGridSize + InGridSize)
				)
			);
		}
	};

#if WITH_EDITOR
	ENGINE_API APartitionActor* GetActor(const FActorPartitionGetParams& GetParam);

	/**
	 * Returns a matching actor based on the parameters being provided
	 * 
	 * @param InActorClass The type of actor we are searching for.
	 * @param InCellCoords The cell coordinate of that actor.
	 * @param bInCreate If the actor doesn't existe should we created it.
	 * @param InGuid Optional, if multiple actors of the same InActorClass exist user can provide Guid id.
	 * @param InGridSize Optional, if not provided the InActorClass CDO will be used to determine GridSize.
	 * @param bInBoundsSearch Optional, if not specified existing actors will be searched in the cell bounds only.
	 */
	ENGINE_API APartitionActor* GetActor(const TSubclassOf<APartitionActor>& InActorClass, const FCellCoord& InCellCoords, bool bInCreate, const FGuid& InGuid = FGuid(), uint32 InGridSize = 0, bool bInBoundsSearch = true, TFunctionRef<void(APartitionActor*)> InActorCreated = [](APartitionActor*) {});

	ENGINE_API virtual void Initialize(FSubsystemCollectionBase& Collection) override;
	ENGINE_API virtual void Deinitialize() override;

	ENGINE_API void ForEachRelevantActor(const TSubclassOf<APartitionActor>& InActorClass, const FBox& IntersectionBounds, TFunctionRef<bool(APartitionActor*)>InOperation) const;
#endif
	ENGINE_API bool IsLevelPartition() const;

private:

#if WITH_EDITOR
	void OnActorPartitionHashInvalidated(const FCellCoord& Hash);
	void OnWorldPartitionInitialized(UWorldPartition* InWorldPartition);

	void InitializeActorPartition();
	void UninitializeActorPartition();

	TMap<FCellCoord, TMap<FActorPartitionIdentifier, TWeakObjectPtr<APartitionActor>>> PartitionedActors;
	TUniquePtr<FBaseActorPartition> ActorPartition;
	
	FDelegateHandle ActorPartitionHashInvalidatedHandle;
#endif
};

#if WITH_EDITOR
/**
 * FBaseActorPartition
 */
class FBaseActorPartition
{
public:
	FBaseActorPartition(UWorld* InWorld) : World(InWorld) {}
	virtual ~FBaseActorPartition() {}

	virtual UActorPartitionSubsystem::FCellCoord GetActorPartitionHash(const FActorPartitionGetParams& GetParams) const = 0;
	virtual APartitionActor* GetActor(const FActorPartitionIdentifier& InActorPartitionId, bool bInCreate, const UActorPartitionSubsystem::FCellCoord& InCellCoord, uint32 InGridSize, bool bInBoundsSearch, TFunctionRef<void(APartitionActor*)> InActorCreated) = 0;
	virtual void ForEachRelevantActor(const TSubclassOf<APartitionActor>& InActorClass, const FBox& IntersectionBounds, TFunctionRef<bool(APartitionActor*)>InOperation) const = 0;

	DECLARE_EVENT_OneParam(FBaseActorPartition, FOnActorPartitionHashInvalidated, const UActorPartitionSubsystem::FCellCoord&);
	FOnActorPartitionHashInvalidated& GetOnActorPartitionHashInvalidated() { return OnActorPartitionHashInvalidated; }
protected:
	UWorld* World;

	FOnActorPartitionHashInvalidated OnActorPartitionHashInvalidated;

	friend class FActorPartitionGridHelper;
};


class FActorPartitionGridHelper
{
public:
	static ENGINE_API void ForEachIntersectingCell(const TSubclassOf<APartitionActor>& InActorClass, const FBox& InBounds, ULevel* InLevel, TFunctionRef<bool(const UActorPartitionSubsystem::FCellCoord&, const FBox&)> InOperation, uint32 InGridSize = 0);
	static ENGINE_API void ForEachIntersectingCell(const TSubclassOf<APartitionActor>& InActorClass, const FIntRect& InBounds, ULevel* InLevel, TFunctionRef<bool(const UActorPartitionSubsystem::FCellCoord&, const FIntRect&)> InOperation, uint32 InGridSize = 0);
};
#endif<|MERGE_RESOLUTION|>--- conflicted
+++ resolved
@@ -18,11 +18,7 @@
  */
 struct FActorPartitionGetParams
 {
-<<<<<<< HEAD
-	FActorPartitionGetParams(const TSubclassOf<APartitionActor>& InActorClass, bool bInCreate, ULevel* InLevelHint, const FVector& InLocationHint, uint32 InGridSize = 0, const FGuid& InGuidHint = FGuid(), bool bInBoundsSearch = true, TFunctionRef<void(APartitionActor*)> InActorCreated = [](APartitionActor*) {});
-=======
 	ENGINE_API FActorPartitionGetParams(const TSubclassOf<APartitionActor>& InActorClass, bool bInCreate, ULevel* InLevelHint, const FVector& InLocationHint, uint32 InGridSize = 0, const FGuid& InGuidHint = FGuid(), bool bInBoundsSearch = true, TFunctionRef<void(APartitionActor*)> InActorCreated = [](APartitionActor*) {});
->>>>>>> 4af6daef
 
 	/* Class of Actor we are getting from the subsystem. */
 	TSubclassOf<APartitionActor> ActorClass;
