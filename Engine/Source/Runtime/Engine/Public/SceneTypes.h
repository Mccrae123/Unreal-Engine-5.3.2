// Copyright Epic Games, Inc. All Rights Reserved.

#pragma once

#include "CoreMinimal.h"
#include "RHIDefinitions.h"
#include "UObject/ObjectMacros.h"
#include "Templates/RefCounting.h"
#include "Containers/List.h"

#include "SceneTypes.generated.h"

class FLightMap;
class FSceneViewStateInterface;
class FShadowMap;

/** A reference to a light-map. */
typedef TRefCountPtr<FLightMap> FLightMapRef;

/** A reference to a shadow-map. */
typedef TRefCountPtr<FShadowMap> FShadowMapRef;

/** Custom primitive data payload. */
USTRUCT()
struct FCustomPrimitiveData
{
	GENERATED_USTRUCT_BODY()

	inline bool operator==(const FCustomPrimitiveData& Other) const
	{
		return Data == Other.Data;
	}

	static constexpr int32 NumCustomPrimitiveDataFloat4s = 9; // Must match NUM_CUSTOM_PRIMITIVE_DATA in SceneData.ush
	static constexpr int32 NumCustomPrimitiveDataFloats = NumCustomPrimitiveDataFloat4s * 4;

	UPROPERTY(EditAnywhere, Category=Rendering)
	TArray<float> Data;
};

enum class EPrimitiveDirtyState : uint8
{
	None                  = 0U,
	ChangedId             = (1U << 0U),
	ChangedTransform      = (1U << 1U),
	ChangedStaticLighting = (1U << 2U),
	ChangedOther          = (1U << 3U),
	/** The Added flag is a bit special, as it is used to skip invalidations in the VSM, and thus must only be set if the primitive is in fact added
	 * (a previous remove must have been processed by GPU scene, or it is new). If in doubt, don't set this. */
	 Added                = (1U << 4U),
	 Removed              = (1U << 5U), // Only used to make sure we don't process something that has been marked as Removed (more a debug feature, can be trimmed if need be)
	 ChangedAll = ChangedId | ChangedTransform | ChangedStaticLighting | ChangedOther,
	 /** Mark all data as changed and set Added flag. Must ONLY be used when a primitive is added, c.f. Added, above. */
	 AddedMask = ChangedAll | Added,
};
ENUM_CLASS_FLAGS(EPrimitiveDirtyState);

/** 
 * Class used to identify UPrimitiveComponents on the rendering thread without having to pass the pointer around, 
 * Which would make it easy for people to access game thread variables from the rendering thread.
 */
class FPrimitiveComponentId
{
public:

	FPrimitiveComponentId() : PrimIDValue(0)
	{}

	inline bool IsValid() const
	{
		return PrimIDValue > 0;
	}

	inline bool operator==(FPrimitiveComponentId OtherId) const
	{
		return PrimIDValue == OtherId.PrimIDValue;
	}

	friend uint32 GetTypeHash( FPrimitiveComponentId Id )
	{
		return GetTypeHash(Id.PrimIDValue);
	}

	uint32 PrimIDValue;
};

/** 
 * Class used to reference an FSceneViewStateInterface that allows destruction and recreation of all FSceneViewStateInterface's when needed. 
 * This is used to support reloading the renderer module on the fly.
 */
class FSceneViewStateReference
{
public:
	FSceneViewStateReference()
	: Reference(nullptr), ShareOriginTarget(nullptr), ShareOriginRefCount(0)
	{
	}

	ENGINE_API virtual ~FSceneViewStateReference();

<<<<<<< HEAD
	/** Allocates the Scene view state. */
=======
	/**
	 * Allocates the Scene view state.
	 */
>>>>>>> d731a049
	ENGINE_API void Allocate(ERHIFeatureLevel::Type FeatureLevel);

	UE_DEPRECATED(5.0, "Allocate must be called with an appropriate RHI Feature Level")
	ENGINE_API void Allocate();

	/**
	  * Mark that a view state shares an origin with another view state, allowing sharing of some internal state, saving memory and performance.
	  * Typically used for cube map faces.  Must be called before "Allocate" is called on the source view state (best practice is to call
	  * immediately after creating the view state).  Multiple view states can point to the same shared origin (for example, the first face of a
	  * cube map), but sharing can't be nested.  Sharing view states must be destroyed before the Target is destroyed.
	  */
	ENGINE_API void ShareOrigin(FSceneViewStateReference* Target);

	/** Destorys the Scene view state. */
	ENGINE_API void Destroy();

	/** Destroys all view states, but does not remove them from the linked list. */
	ENGINE_API static void DestroyAll();

	/** Recreates all view states in the global list. */
	ENGINE_API static void AllocateAll(ERHIFeatureLevel::Type FeatureLevel);

	UE_DEPRECATED(5.0, "AllocateAll must be called with an appropriate RHI Feature Level")
	ENGINE_API static void AllocateAll();

	FSceneViewStateInterface* GetReference()
	{
		return Reference;
	}

private:
	FSceneViewStateInterface* Reference;
	TLinkedList<FSceneViewStateReference*> GlobalListLink;

	FSceneViewStateReference* ShareOriginTarget;

	/** Number of other view states that share this view state's origin. */
	int32 ShareOriginRefCount;

	static TLinkedList<FSceneViewStateReference*>*& GetSceneViewStateList();

	void AllocateInternal(ERHIFeatureLevel::Type FeatureLevel);
};

/** different light component types */
enum ELightComponentType
{
	LightType_Directional = 0,
	LightType_Point,
	LightType_Spot,
	LightType_Rect,
	LightType_MAX,
	LightType_NumBits = 2
};

/**
 * The types of interactions between a light and a primitive.
 */
enum ELightMapInteractionType
{
	LMIT_None	= 0,
	LMIT_GlobalVolume = 1,
	LMIT_Texture = 2,

	LMIT_NumBits = 3
};

enum EShadowMapInteractionType
{
	SMIT_None = 0,
	SMIT_GlobalVolume = 1,
	SMIT_Texture = 2,

	SMIT_NumBits = 3
};

/** Quality levels that a material can be compiled for. */
namespace EMaterialQualityLevel
{
	enum Type
	{
		Low,
		High,
		Medium,
		Epic,
		Num
	};
}

ENGINE_API FString LexToString(EMaterialQualityLevel::Type QualityLevel);

//
//	EMaterialProperty
//
UENUM(BlueprintType)
enum EMaterialProperty
{
	MP_EmissiveColor = 0 UMETA(DisplayName = "Emissive"),
	MP_Opacity UMETA(DisplayName = "Opacity"),
	MP_OpacityMask UMETA(DisplayName = "Opacity Mask"),
	MP_DiffuseColor UMETA(Hidden),			// used in Lightmass, not exposed to user, computed from: BaseColor, Metallic				Also used in Strata which uses Albedo/F0 parameterrization
	MP_SpecularColor UMETA(Hidden),			// used in Lightmass, not exposed to user, derived from: SpecularColor, Metallic, Specular	Also used in Strata which uses Albedo/F0 parameterrization
	MP_BaseColor UMETA(DisplayName = "Diffuse"),
	MP_Metallic UMETA(DisplayName = "Metallic"),
	MP_Specular UMETA(DisplayName = "Specular"),
	MP_Roughness UMETA(DisplayName = "Roughness "),
	MP_Anisotropy UMETA(DisplayName = "Anisotropy"),
	MP_Normal UMETA(DisplayName = "Normal"),
	MP_Tangent UMETA(DisplayName = "Tangent"),
	MP_WorldPositionOffset UMETA(Hidden),
	MP_WorldDisplacement_DEPRECATED UMETA(Hidden),
	MP_TessellationMultiplier_DEPRECATED UMETA(Hidden),
	MP_SubsurfaceColor UMETA(DisplayName = "Subsurface"),
	MP_CustomData0 UMETA(Hidden),
	MP_CustomData1 UMETA(Hidden),
	MP_AmbientOcclusion UMETA(DisplayName = "Ambient Occlusion"),
	MP_Refraction UMETA(DisplayName = "Refraction"),
	MP_CustomizedUVs0 UMETA(Hidden),
	MP_CustomizedUVs1 UMETA(Hidden),
	MP_CustomizedUVs2 UMETA(Hidden),
	MP_CustomizedUVs3 UMETA(Hidden),
	MP_CustomizedUVs4 UMETA(Hidden),
	MP_CustomizedUVs5 UMETA(Hidden),
	MP_CustomizedUVs6 UMETA(Hidden),
	MP_CustomizedUVs7 UMETA(Hidden),
	MP_PixelDepthOffset UMETA(Hidden),
	MP_ShadingModel UMETA(Hidden),
	MP_FrontMaterial UMETA(Hidden),

	//^^^ New material properties go above here ^^^^
	MP_MaterialAttributes UMETA(Hidden),
	MP_CustomOutput UMETA(Hidden),
	MP_MAX UMETA(DisplayName = "None"),
};

/** Blend modes supported for simple element rendering */
enum ESimpleElementBlendMode
{
	SE_BLEND_Opaque = 0,
	SE_BLEND_Masked,
	SE_BLEND_Translucent,
	SE_BLEND_Additive,
	SE_BLEND_Modulate,
	SE_BLEND_MaskedDistanceField,
	SE_BLEND_MaskedDistanceFieldShadowed,
	SE_BLEND_TranslucentDistanceField,
	SE_BLEND_TranslucentDistanceFieldShadowed,
	SE_BLEND_AlphaComposite,
	SE_BLEND_AlphaHoldout,
	// Like SE_BLEND_Translucent, but modifies destination alpha
	SE_BLEND_AlphaBlend,
	// Like SE_BLEND_Translucent, but reads from an alpha-only texture
	SE_BLEND_TranslucentAlphaOnly,
	SE_BLEND_TranslucentAlphaOnlyWriteAlpha,

	SE_BLEND_RGBA_MASK_START,
	SE_BLEND_RGBA_MASK_END = SE_BLEND_RGBA_MASK_START + 31, //Using 5bit bit-field for red, green, blue, alpha and desaturation

	SE_BLEND_MAX
};<|MERGE_RESOLUTION|>--- conflicted
+++ resolved
@@ -98,13 +98,9 @@
 
 	ENGINE_API virtual ~FSceneViewStateReference();
 
-<<<<<<< HEAD
-	/** Allocates the Scene view state. */
-=======
 	/**
 	 * Allocates the Scene view state.
 	 */
->>>>>>> d731a049
 	ENGINE_API void Allocate(ERHIFeatureLevel::Type FeatureLevel);
 
 	UE_DEPRECATED(5.0, "Allocate must be called with an appropriate RHI Feature Level")
