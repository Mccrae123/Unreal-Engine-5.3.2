// Copyright Epic Games, Inc. All Rights Reserved.

#pragma once

#include "CoreMinimal.h"
#include "UObject/Class.h"
#include "SceneTypes.h"

class FMaterialHLSLGenerator;

namespace UE::HLSLTree
{
class FScope;
class FExpression;
}
namespace UE::HLSLTree::Material
{
enum class EExternalInput : uint8;
}
namespace UE::Shader
{
enum class EValueType : uint8;
struct FValue;
}

//
//	FExpressionInput
//

//@warning: FExpressionInput is mirrored in MaterialExpression.h and manually "subclassed" in Material.h (FMaterialInput)
struct FExpressionInput
{
	/** 
	 * Material expression that this input is connected to, or NULL if not connected. 
	 * If you want to be safe when checking against dangling Reroute nodes, please use GetTracedInput before accessing this property.
	*/
	class UMaterialExpression*	Expression;

	/** 
	 * Index into Expression's outputs array that this input is connected to.
	 * If you want to be safe when checking against dangling Reroute nodes, please use GetTracedInput before accessing this property.
	*/
	int32						OutputIndex;

	/** 
	 * Optional name of the input.  
	 * Note that this is the only member which is not derived from the output currently connected. 
	 */
	FName						InputName;

	int32						Mask,
								MaskR,
								MaskG,
								MaskB,
								MaskA;

	FExpressionInput()
		: OutputIndex(0)
		, Mask(0)
		, MaskR(0)
		, MaskG(0)
		, MaskB(0)
		, MaskA(0)
	{
		Expression = nullptr;
	}

	/** ICPPStructOps interface */
	ENGINE_API bool Serialize(FArchive& Ar);

#if WITH_EDITOR
	ENGINE_API int32 Compile(class FMaterialCompiler* Compiler);
	ENGINE_API const UE::HLSLTree::FExpression* TryAcquireHLSLExpression(FMaterialHLSLGenerator& Generator, UE::HLSLTree::FScope& Scope, int32 InputIndex) const;
	ENGINE_API const UE::HLSLTree::FExpression* AcquireHLSLExpression(FMaterialHLSLGenerator& Generator, UE::HLSLTree::FScope& Scope, int32 InputIndex) const;
	ENGINE_API const UE::HLSLTree::FExpression* AcquireHLSLExpressionOrConstant(FMaterialHLSLGenerator& Generator, UE::HLSLTree::FScope& Scope, const UE::Shader::FValue& ConstantValue, int32 InputIndex) const;
	ENGINE_API const UE::HLSLTree::FExpression* AcquireHLSLExpressionOrExternalInput(FMaterialHLSLGenerator& Generator, UE::HLSLTree::FScope& Scope, UE::HLSLTree::Material::EExternalInput Input, int32 InputIndex) const;

	ENGINE_API const UE::HLSLTree::FExpression* TryAcquireHLSLExpression(FMaterialHLSLGenerator& Generator, UE::HLSLTree::FScope& Scope) const;
	ENGINE_API const UE::HLSLTree::FExpression* AcquireHLSLExpression(FMaterialHLSLGenerator& Generator, UE::HLSLTree::FScope& Scope) const;
	ENGINE_API const UE::HLSLTree::FExpression* AcquireHLSLExpressionOrConstant(FMaterialHLSLGenerator& Generator, UE::HLSLTree::FScope& Scope, const UE::Shader::FValue& ConstantValue) const;
	ENGINE_API const UE::HLSLTree::FExpression* AcquireHLSLExpressionOrExternalInput(FMaterialHLSLGenerator& Generator, UE::HLSLTree::FScope& Scope, UE::HLSLTree::Material::EExternalInput Input) const;

	/**
	 * Tests if the input has a material expression connected to it
	 *
	 * @return	true if an expression is connected, otherwise false
	 */
	bool IsConnected() const 
	{ 
		return (nullptr != Expression);
	}

	/** Is the input connected to a constant value */
	bool IsConstant() const { return false; }

	/** Connects output of InExpression to this input */
	ENGINE_API void Connect( int32 InOutputIndex, class UMaterialExpression* InExpression );

	/** If this input goes through reroute nodes or other paths that should not affect code, trace back on the input chain.*/
	ENGINE_API FExpressionInput GetTracedInput() const;

	/** Helper for setting component mask. */
	void SetMask(int32 UseMask, int32 R, int32 G, int32 B, int32 A)
	{
		Mask = UseMask;
		MaskR = R;
		MaskG = G;
		MaskB = B;
		MaskA = A;
	}
#endif // WITH_EDITOR
};

template<>
struct TStructOpsTypeTraits<FExpressionInput>
	: public TStructOpsTypeTraitsBase2<FExpressionInput>
{
	enum
	{
		WithSerializer = true,
	};
	static constexpr EPropertyObjectReferenceType WithSerializerObjectReferences = EPropertyObjectReferenceType::None;
};

//
//	FExpressionOutput
//

struct FExpressionOutput
{
	FName	OutputName;
	int32	Mask,
		MaskR,
		MaskG,
		MaskB,
		MaskA;

	FExpressionOutput(int32 InMask = 0, int32 InMaskR = 0, int32 InMaskG = 0, int32 InMaskB = 0, int32 InMaskA = 0)
		: Mask(InMask)
		, MaskR(InMaskR)
		, MaskG(InMaskG)
		, MaskB(InMaskB)
		, MaskA(InMaskA)
	{}

	FExpressionOutput(FName InOutputName, int32 InMask = 0, int32 InMaskR = 0, int32 InMaskG = 0, int32 InMaskB = 0, int32 InMaskA = 0)
		: OutputName(InOutputName)
		, Mask(InMask)
		, MaskR(InMaskR)
		, MaskG(InMaskG)
		, MaskB(InMaskB)
		, MaskA(InMaskA)
	{}

	/** Helper for setting component mask. */
	void SetMask(int32 UseMask, int32 R, int32 G, int32 B, int32 A)
	{
		Mask = UseMask;
		MaskR = R;
		MaskG = G;
		MaskB = B;
		MaskA = A;
	}
};

//
//	FMaterialInput
//

template<class InputType> struct FMaterialInput : FExpressionInput
{
	FMaterialInput()
	{
		UseConstant = 0;
		Constant = InputType(0);
	}

#if WITH_EDITOR
	bool IsConstant() const { return UseConstant; }
#endif

	uint32	UseConstant : 1;
	InputType	Constant;
};

struct FColorMaterialInput : FMaterialInput<FColor>
{
#if WITH_EDITOR
	ENGINE_API int32 CompileWithDefault(class FMaterialCompiler* Compiler, EMaterialProperty Property);
#endif  // WITH_EDITOR
	/** ICPPStructOps interface */
	ENGINE_API bool Serialize(FArchive& Ar);
};

template<>
struct TStructOpsTypeTraits<FColorMaterialInput>
	: public TStructOpsTypeTraitsBase2<FColorMaterialInput>
{
	enum
	{
		WithSerializer = true,
	};

	static constexpr EPropertyObjectReferenceType WithSerializerObjectReferences = EPropertyObjectReferenceType::None;
};

struct FScalarMaterialInput : FMaterialInput<float>
{
#if WITH_EDITOR
	ENGINE_API int32 CompileWithDefault(class FMaterialCompiler* Compiler, EMaterialProperty Property);
#endif  // WITH_EDITOR
	/** ICPPStructOps interface */
	ENGINE_API bool Serialize(FArchive& Ar);
};

template<>
struct TStructOpsTypeTraits<FScalarMaterialInput>
	: public TStructOpsTypeTraitsBase2<FScalarMaterialInput>
{
	enum
	{
		WithSerializer = true,
	};
	static constexpr EPropertyObjectReferenceType WithSerializerObjectReferences = EPropertyObjectReferenceType::None;
};

struct FShadingModelMaterialInput : FMaterialInput<uint32>
{
#if WITH_EDITOR
	ENGINE_API int32 CompileWithDefault(class FMaterialCompiler* Compiler, EMaterialProperty Property);
#endif  // WITH_EDITOR
	/** ICPPStructOps interface */
	ENGINE_API bool Serialize(FArchive& Ar);
};

template<>
struct TStructOpsTypeTraits<FShadingModelMaterialInput>
	: public TStructOpsTypeTraitsBase2<FShadingModelMaterialInput>
{
	enum
	{
		WithSerializer = true,
	};
};

struct FStrataMaterialInput : FMaterialInput<uint32> // Still giving it a default type
{
#if WITH_EDITOR
	ENGINE_API int32 CompileWithDefault(class FMaterialCompiler* Compiler, EMaterialProperty Property);
#endif  // WITH_EDITOR
	/** ICPPStructOps interface */
	ENGINE_API bool Serialize(FArchive& Ar);
};

template<>
struct TStructOpsTypeTraits<FStrataMaterialInput>
	: public TStructOpsTypeTraitsBase2<FStrataMaterialInput>
{
	enum
	{
		WithSerializer = true,
	};
};

struct FVectorMaterialInput : FMaterialInput<FVector3f>
{
#if WITH_EDITOR
	ENGINE_API int32 CompileWithDefault(class FMaterialCompiler* Compiler, EMaterialProperty Property);
#endif  // WITH_EDITOR
	/** ICPPStructOps interface */
	ENGINE_API bool Serialize(FArchive& Ar);
};

template<>
struct TStructOpsTypeTraits<FVectorMaterialInput>
	: public TStructOpsTypeTraitsBase2<FVectorMaterialInput>
{
	enum
	{
		WithSerializer = true,
	};
	static constexpr EPropertyObjectReferenceType WithSerializerObjectReferences = EPropertyObjectReferenceType::None;
};

struct FVector2MaterialInput : FMaterialInput<FVector2f>
{
#if WITH_EDITOR
	ENGINE_API int32 CompileWithDefault(class FMaterialCompiler* Compiler, EMaterialProperty Property);
#endif  // WITH_EDITOR
	/** ICPPStructOps interface */
	ENGINE_API bool Serialize(FArchive& Ar);
};

template<>
struct TStructOpsTypeTraits<FVector2MaterialInput>
	: public TStructOpsTypeTraitsBase2<FVector2MaterialInput>
{
	enum
	{
		WithSerializer = true,
	};
	static constexpr EPropertyObjectReferenceType WithSerializerObjectReferences = EPropertyObjectReferenceType::None;
};

struct FMaterialAttributesInput : FExpressionInput
{
	FMaterialAttributesInput() 
	: PropertyConnectedMask(0)
	{ 
<<<<<<< HEAD
		// ensure PropertyConnectedBitmask can contain all properties.
		static_assert((uint32)(MP_MaterialAttributes)-1 <= (8 * sizeof(PropertyConnectedBitmask)), "PropertyConnectedBitmask cannot contain entire EMaterialProperty enumeration.");
=======
		// Ensure PropertyConnectedMask can contain all properties.
		static_assert((uint64)(MP_MaterialAttributes)-1 < (8 * sizeof(PropertyConnectedMask)), "PropertyConnectedMask cannot contain entire EMaterialProperty enumeration.");
>>>>>>> 4af6daef
	}

#if WITH_EDITOR
	ENGINE_API int32 CompileWithDefault(class FMaterialCompiler* Compiler, const FGuid& AttributeID);
<<<<<<< HEAD
	inline bool IsConnected(EMaterialProperty Property) { return ((PropertyConnectedBitmask >> (uint32)Property) & 0x1) != 0; }
=======
	inline bool IsConnected(EMaterialProperty Property) { return ((PropertyConnectedMask >> (uint64)Property) & 0x1) != 0; }
>>>>>>> 4af6daef
	inline bool IsConnected() const { return FExpressionInput::IsConnected(); }
	inline void SetConnectedProperty(EMaterialProperty Property, bool bIsConnected)
	{
		PropertyConnectedMask = bIsConnected ? PropertyConnectedMask | (1ull << (uint64)Property) : PropertyConnectedMask & ~(1ull << (uint64)Property);
	}
#endif  // WITH_EDITOR

	/** ICPPStructOps interface */
	ENGINE_API bool Serialize(FArchive& Ar);

	// Each bit corresponds to EMaterialProperty connection status.
	uint64 PropertyConnectedMask;
};

template<>
struct TStructOpsTypeTraits<FMaterialAttributesInput>
	: public TStructOpsTypeTraitsBase2<FMaterialAttributesInput>
{
	enum
	{
		WithSerializer = true,
	};
	static constexpr EPropertyObjectReferenceType WithSerializerObjectReferences = EPropertyObjectReferenceType::None;
};<|MERGE_RESOLUTION|>--- conflicted
+++ resolved
@@ -307,22 +307,13 @@
 	FMaterialAttributesInput() 
 	: PropertyConnectedMask(0)
 	{ 
-<<<<<<< HEAD
-		// ensure PropertyConnectedBitmask can contain all properties.
-		static_assert((uint32)(MP_MaterialAttributes)-1 <= (8 * sizeof(PropertyConnectedBitmask)), "PropertyConnectedBitmask cannot contain entire EMaterialProperty enumeration.");
-=======
 		// Ensure PropertyConnectedMask can contain all properties.
 		static_assert((uint64)(MP_MaterialAttributes)-1 < (8 * sizeof(PropertyConnectedMask)), "PropertyConnectedMask cannot contain entire EMaterialProperty enumeration.");
->>>>>>> 4af6daef
 	}
 
 #if WITH_EDITOR
 	ENGINE_API int32 CompileWithDefault(class FMaterialCompiler* Compiler, const FGuid& AttributeID);
-<<<<<<< HEAD
-	inline bool IsConnected(EMaterialProperty Property) { return ((PropertyConnectedBitmask >> (uint32)Property) & 0x1) != 0; }
-=======
 	inline bool IsConnected(EMaterialProperty Property) { return ((PropertyConnectedMask >> (uint64)Property) & 0x1) != 0; }
->>>>>>> 4af6daef
 	inline bool IsConnected() const { return FExpressionInput::IsConnected(); }
 	inline void SetConnectedProperty(EMaterialProperty Property, bool bIsConnected)
 	{
