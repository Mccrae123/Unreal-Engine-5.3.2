--- conflicted
+++ resolved
@@ -8,23 +8,14 @@
 
 class FLoaderAdapterActor;
 
-<<<<<<< HEAD
-UCLASS(Deprecated, meta = (DeprecationMessage = "WorldPartitionVolume has been replaced by LocationVolume"))
-class ENGINE_API ADEPRECATED_WorldPartitionVolume : public AVolume
-=======
 UCLASS(Deprecated, meta = (DeprecationMessage = "WorldPartitionVolume has been replaced by LocationVolume"), MinimalAPI)
 class ADEPRECATED_WorldPartitionVolume : public AVolume
->>>>>>> 4af6daef
 {
 	GENERATED_UCLASS_BODY()
 
 private:
 #if WITH_EDITOR
-<<<<<<< HEAD
-	virtual bool ActorTypeSupportsDataLayer() const override { return false; }
-=======
 	virtual bool IsDataLayerTypeSupported(TSubclassOf<UDataLayerInstance> DataLayerType) const override { return false; }
->>>>>>> 4af6daef
 #endif
 
 public:
