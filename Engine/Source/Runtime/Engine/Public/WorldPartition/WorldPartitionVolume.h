--- conflicted
+++ resolved
@@ -15,14 +15,8 @@
 
 private:
 #if WITH_EDITOR
-<<<<<<< HEAD
-	void LoadIntersectingCells(bool bIsFromUserChange);
-	void UnloadIntersectingCells(bool bIsFromUserChange);
-	virtual bool CanChangeIsSpatiallyLoadedFlag() const override { return false; }
-=======
 	virtual bool ActorTypeSupportsDataLayer() const override { return false; }
 #endif
->>>>>>> d731a049
 
 public:
 	//~ Begin AActor Interface
