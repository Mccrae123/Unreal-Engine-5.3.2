--- conflicted
+++ resolved
@@ -24,22 +24,6 @@
 
 public:
 	typedef TMap<FName, int64>	FStats;
-<<<<<<< HEAD
-
-	inline const TArray<FHLODSubActorDesc>& GetSubActors() const { return HLODSubActors; }
-	inline const FName GetSourceHLODLayerName() const { return SourceHLODLayerName; }
-	inline const FStats& GetStats() const { return HLODStats; }
-	inline int64 GetStat(FName InStatName) const { return HLODStats.FindRef(InStatName); }
-
-	int64 GetPackageSize() const;
-	static int64 GetPackageSize(const AWorldPartitionHLOD* InHLODActor);
-
-protected:
-	//~ Begin FWorldPartitionActorDesc Interface.
-	virtual void Init(const AActor* InActor) override;
-	virtual bool Equals(const FWorldPartitionActorDesc* Other) const override;
-	virtual void Serialize(FArchive& Ar) override;
-=======
 
 	inline const TArray<FGuid>& GetChildHLODActors() const { return ChildHLODActors; }
 	inline const FName GetSourceHLODLayerName() const { return SourceHLODLayerName; }
@@ -55,16 +39,11 @@
 	ENGINE_API virtual bool Equals(const FWorldPartitionActorDesc* Other) const override;
 	virtual uint32 GetSizeOf() const override { return sizeof(FHLODActorDesc); }
 	ENGINE_API virtual void Serialize(FArchive& Ar) override;
->>>>>>> 4af6daef
 	virtual bool IsRuntimeRelevant(const FActorContainerID& InContainerID) const override { return !bIsForcedNonSpatiallyLoaded; }
 	virtual bool ShouldValidateRuntimeGrid() const override { return false; }
 	//~ End FWorldPartitionActorDesc Interface.
 
-<<<<<<< HEAD
-	TArray<FHLODSubActorDesc> HLODSubActors;
-=======
 	TArray<FGuid> ChildHLODActors;
->>>>>>> 4af6daef
 	FName SourceHLODLayerName;
 	FStats HLODStats;
 };
