--- conflicted
+++ resolved
@@ -9,10 +9,7 @@
 
 #include "WorldPartition/WorldPartitionActorDesc.h"
 #include "WorldPartition/DataLayer/DataLayersID.h"
-<<<<<<< HEAD
-=======
 #include "WorldPartition/HLOD/HLODStats.h"
->>>>>>> d731a049
 #include "WorldPartition/HLOD/HLODSubActor.h"
 
 class UHLODLayer;
@@ -26,10 +23,6 @@
 	friend class FHLODActorDescFactory;
 
 public:
-<<<<<<< HEAD
-	inline const TArray<FHLODSubActorDesc>& GetSubActors() const { return HLODSubActors; }
-	inline uint64 GetCellHash() const { return CellHash; }
-=======
 	typedef TMap<FName, int64>	FStats;
 
 	inline const TArray<FHLODSubActorDesc>& GetSubActors() const { return HLODSubActors; }
@@ -37,26 +30,15 @@
 	inline const FName GetSourceHLODLayerName() const { return SourceHLODLayerName; }
 	inline const FStats& GetStats() const { return HLODStats; }
 	inline int64 GetStat(FName InStatName) const { return HLODStats.FindRef(InStatName); }
->>>>>>> d731a049
 
 	int64 GetPackageSize() const;
 	static int64 GetPackageSize(const AWorldPartitionHLOD* InHLODActor);
-
-	virtual bool ShouldBeLoadedByEditorCells() const { return false; }
 
 protected:
 	//~ Begin FWorldPartitionActorDesc Interface.
 	virtual void Init(const AActor* InActor) override;
 	virtual bool Equals(const FWorldPartitionActorDesc* Other) const override;
 	virtual void Serialize(FArchive& Ar) override;
-<<<<<<< HEAD
-
-	TArray<FHLODSubActorDesc> HLODSubActors;
-
-	uint64 CellHash = 0;
-#endif
-};
-=======
 	virtual bool IsRuntimeRelevant(const FActorContainerID& InContainerID) const override { return !bIsForcedNonSpatiallyLoaded; }
 	//~ End FWorldPartitionActorDesc Interface.
 
@@ -65,5 +47,4 @@
 	FName SourceHLODLayerName;
 	FStats HLODStats;
 };
-#endif
->>>>>>> d731a049
+#endif