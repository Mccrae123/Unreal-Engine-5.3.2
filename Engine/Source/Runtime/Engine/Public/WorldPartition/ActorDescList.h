--- conflicted
+++ resolved
@@ -10,8 +10,6 @@
 {
 #if WITH_EDITOR
 	friend struct FWorldPartitionImplBase;
-<<<<<<< HEAD
-=======
 
 	struct FActorGuidKeyFuncs : TDefaultMapKeyFuncs<FGuid, TUniquePtr<FWorldPartitionActorDesc>*, false>
 	{
@@ -22,7 +20,6 @@
 	};
 
 	using FGuidActorDescMap = TMap<FGuid, TUniquePtr<FWorldPartitionActorDesc>*, FDefaultSetAllocator, FActorGuidKeyFuncs>;
->>>>>>> 4af6daef
 
 public:
 	FActorDescList() {}
@@ -43,11 +40,7 @@
 	int32 GetActorDescCount() const { return ActorsByGuid.Num(); }
 
 	bool IsEmpty() const { return GetActorDescCount() == 0; }
-<<<<<<< HEAD
-	void Empty();
-=======
 	ENGINE_API void Empty();
->>>>>>> 4af6daef
 
 	template<bool bConst, class ActorType>
 	class TBaseIterator
@@ -169,14 +162,8 @@
 	ENGINE_API void RemoveActorDescriptor(FWorldPartitionActorDesc* ActorDesc);
 
 protected:
-<<<<<<< HEAD
-	virtual void AddActorDescriptor(FWorldPartitionActorDesc* ActorDesc);
-	virtual void RemoveActorDescriptor(FWorldPartitionActorDesc* ActorDesc);
-	TUniquePtr<FWorldPartitionActorDesc>* GetActorDescriptor(const FGuid& ActorGuid);
-=======
 
 	ENGINE_API TUniquePtr<FWorldPartitionActorDesc>* GetActorDescriptor(const FGuid& ActorGuid);
->>>>>>> 4af6daef
 
 	TChunkedArray<TUniquePtr<FWorldPartitionActorDesc>> ActorDescList;
 
