// Copyright Epic Games, Inc. All Rights Reserved.
#pragma once

#include "WorldPartition/WorldPartitionRuntimeSpatialHashCell.h"
#include "ProfilingDebugging/ProfilingHelpers.h"
#if WITH_EDITOR
#include "WorldPartition/WorldPartitionLevelHelper.h"
#endif
#include "WorldPartitionRuntimeLevelStreamingCell.generated.h"

UCLASS()
class UWorldPartitionRuntimeLevelStreamingCell : public UWorldPartitionRuntimeSpatialHashCell
{
	GENERATED_UCLASS_BODY()

	//~Begin UWorldPartitionRuntimeCell Interface
	virtual void Load() const override;
	virtual void Unload() const override;
	virtual bool CanUnload() const override;
	virtual void Activate() const override;
	virtual void Deactivate() const override;
	virtual bool IsAddedToWorld() const override;
	virtual bool CanAddToWorld() const override;
	virtual ULevel* GetLevel() const override;
	virtual EWorldPartitionRuntimeCellState GetCurrentState() const override;
	virtual FLinearColor GetDebugColor(EWorldPartitionRuntimeCellVisualizeMode VisualizeMode) const override;
	virtual void SetIsAlwaysLoaded(bool bInIsAlwaysLoaded) override;
	virtual EStreamingStatus GetStreamingStatus() const override;
	virtual bool IsLoading() const override;
	//~End UWorldPartitionRuntimeCell Interface

	virtual void SetStreamingPriority(int32 InStreamingPriority) const override;
	class UWorldPartitionLevelStreamingDynamic* GetLevelStreaming() const;

	bool HasActors() const;

	void CreateAndSetLevelStreaming(const FString& InPackageName);
	class UWorldPartitionLevelStreamingDynamic* CreateLevelStreaming(const FString& InPackageName = FString()) const;
	

#if WITH_EDITOR
	//~Begin UWorldPartitionRuntimeCell Interface
	virtual void AddActorToCell(const FWorldPartitionActorDescView& ActorDescView, const FActorContainerID& InContainerID, const FTransform& InContainerTransform, const UActorDescContainer* InContainer) override;
	virtual int32 GetActorCount() const override;
	virtual void DumpStateLog(FHierarchicalLogArchive& Ar) override;
	// Cook methods
	virtual bool PrepareCellForCook(UPackage* InPackage) override;
	virtual bool PopulateGeneratorPackageForCook(TArray<UPackage*>& OutModifiedPackages) override;
	virtual bool PopulateGeneratedPackageForCook(UPackage* InPackage, TArray<UPackage*>& OutModifiedPackages) override;
	virtual FString GetPackageNameToCreate() const override;
	//~End UWorldPartitionRuntimeCell Interface

	const TArray<FWorldPartitionRuntimeCellObjectMapping>& GetPackages() const { return Packages; }
	const TSet<FGuid>& GetActorFolders() const { return ActorFolders; }
#endif

private:
	UFUNCTION()
	void OnLevelShown();
	
	UFUNCTION()
	void OnLevelHidden();

	class UWorldPartitionLevelStreamingDynamic* GetOrCreateLevelStreaming() const;

<<<<<<< HEAD
#if WITH_EDITOR
	void LoadActorsForCook();
	void MoveAlwaysLoadedContentToPersistentLevel();
	class UWorldPartitionLevelStreamingDynamic* CreateLevelStreaming(const FString& InPackageName = FString()) const;
#endif

=======
>>>>>>> d731a049
#if WITH_EDITORONLY_DATA
	UPROPERTY()
	TArray<FWorldPartitionRuntimeCellObjectMapping> Packages;

	UPROPERTY()
	TSet<FGuid> ActorFolders;
#endif

	UPROPERTY()
	mutable TObjectPtr<class UWorldPartitionLevelStreamingDynamic> LevelStreaming;
};<|MERGE_RESOLUTION|>--- conflicted
+++ resolved
@@ -51,7 +51,6 @@
 	//~End UWorldPartitionRuntimeCell Interface
 
 	const TArray<FWorldPartitionRuntimeCellObjectMapping>& GetPackages() const { return Packages; }
-	const TSet<FGuid>& GetActorFolders() const { return ActorFolders; }
 #endif
 
 private:
@@ -63,21 +62,9 @@
 
 	class UWorldPartitionLevelStreamingDynamic* GetOrCreateLevelStreaming() const;
 
-<<<<<<< HEAD
-#if WITH_EDITOR
-	void LoadActorsForCook();
-	void MoveAlwaysLoadedContentToPersistentLevel();
-	class UWorldPartitionLevelStreamingDynamic* CreateLevelStreaming(const FString& InPackageName = FString()) const;
-#endif
-
-=======
->>>>>>> d731a049
 #if WITH_EDITORONLY_DATA
 	UPROPERTY()
 	TArray<FWorldPartitionRuntimeCellObjectMapping> Packages;
-
-	UPROPERTY()
-	TSet<FGuid> ActorFolders;
 #endif
 
 	UPROPERTY()
