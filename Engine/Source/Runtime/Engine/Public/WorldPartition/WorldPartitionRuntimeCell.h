// Copyright Epic Games, Inc. All Rights Reserved.
#pragma once

#include "CoreMinimal.h"
#include "Templates/SubclassOf.h"
#include "WorldPartition/DataLayer/DataLayerInstance.h"
#include "WorldPartition/WorldPartitionActorDescView.h"
#include "WorldPartition/WorldPartitionStreamingSource.h"
#include "WorldPartition/WorldPartitionActorContainerID.h"
#include "WorldPartition/WorldPartitionRuntimeCellData.h"
#include "WorldPartition/WorldPartitionRuntimeCellInterface.h"
<<<<<<< HEAD
#include "WorldPartition/WorldPartitionRuntimeCellOwner.h"
=======
>>>>>>> 4af6daef
#include "ProfilingDebugging/ProfilingHelpers.h"
#include "Misc/HierarchicalLogArchive.h"
#include "Algo/AnyOf.h"
#include "UObject/ObjectMacros.h"
#include "WorldPartitionRuntimeCell.generated.h"

<<<<<<< HEAD
class UDataLayerAsset;
class UDataLayerInstance;
=======
class UActorContainer;
class UDataLayerAsset;
class UDataLayerInstance;
class UWorldPartition;
class UDataLayerManager;
>>>>>>> 4af6daef
struct FHierarchicalLogArchive;

enum class EWorldPartitionRuntimeCellVisualizeMode
{
	StreamingPriority,
	StreamingStatus
};

USTRUCT()
struct FWorldPartitionRuntimeCellObjectMapping
{
	GENERATED_USTRUCT_BODY()

	FWorldPartitionRuntimeCellObjectMapping()
#if WITH_EDITORONLY_DATA
		: Package(NAME_None)
		, Path(NAME_None)
		, ContainerTransform(FTransform::Identity)
		, ContainerPackage(NAME_None)
		, LoadedPath(NAME_None)
		, bIsEditorOnly(false)
#endif
	{}

<<<<<<< HEAD
	FWorldPartitionRuntimeCellObjectMapping(FName InPackage, FName InPath, const FActorContainerID& InContainerID, const FTransform& InContainerTransform, FName InContainerPackage, FName InWorldPackage, const FGuid& InContentBundleGuid)
=======
	FWorldPartitionRuntimeCellObjectMapping(FName InPackage, FName InPath, const FActorContainerID& InContainerID, const FTransform& InContainerTransform, FName InContainerPackage, FName InWorldPackage, const FGuid& InActorInstanceGuid, bool bInIsEditorOnly)
>>>>>>> 4af6daef
#if WITH_EDITORONLY_DATA
		: Package(InPackage)
		, Path(InPath)
		, ContainerID(InContainerID)
		, ContainerTransform(InContainerTransform)
		, ContainerPackage(InContainerPackage)
		, WorldPackage(InWorldPackage)
<<<<<<< HEAD
		, ContentBundleGuid(InContentBundleGuid)
=======
		, ActorInstanceGuid(InActorInstanceGuid)
>>>>>>> 4af6daef
		, LoadedPath(InPath)
		, bIsEditorOnly(bInIsEditorOnly)
#endif
	{}

#if WITH_EDITORONLY_DATA
	/** 
	 * The name of the package to load to resolve on disk (can contain a single actor or a data chunk)
	 */
	UPROPERTY()
	FName Package;

	/** 
	 * The complete name path of the contained object
	 */
	UPROPERTY()
	FName Path;

	/**
	 * ID of the owning container instance
	 */
	UPROPERTY()
	FActorContainerID ContainerID;

	/** 
	 * Transform of the owning container instance
	 */
	UPROPERTY()
	FTransform ContainerTransform;
		
	/**
	 * Package of the owning container instance
	 */
	UPROPERTY()
	FName ContainerPackage;

	/**
	 * Package of the World 
	 */
	UPROPERTY()
	FName WorldPackage;

	/**
<<<<<<< HEAD
	 * Content Bundle Id
	 */
	UPROPERTY()
	FGuid ContentBundleGuid;
=======
	 * GUID of the actor instance
	 */
	UPROPERTY()
	FGuid ActorInstanceGuid;
>>>>>>> 4af6daef

	/**
	* Loaded actor path (when cooking or pie)
	* 
	* Depending on if the actor was part of a container instance or the main partition this will be the path
	* of the loaded or duplicated actor before it is moved into its runtime cell.
	* 
	* If the actor was part of the world partition this path should match the Path property.
	*/
	UPROPERTY()
	FName LoadedPath;

<<<<<<< HEAD
=======
	UPROPERTY()
	bool bIsEditorOnly;
#endif
};

>>>>>>> 4af6daef
class UActorDescContainer;

/**
 * Cell State
 */
UENUM(BlueprintType)
enum class EWorldPartitionRuntimeCellState : uint8
{
	Unloaded,
	Loaded,
	Activated
};

USTRUCT()
struct FWorldPartitionRuntimeCellDebugInfo
{
	GENERATED_BODY()

	UPROPERTY()
	FString Name;

	UPROPERTY()
	FName GridName;

	UPROPERTY()
	int64 CoordX = 0;

	UPROPERTY()
	int64 CoordY = 0;

	UPROPERTY()
	int64 CoordZ = 0;
};

static_assert(EWorldPartitionRuntimeCellState::Unloaded < EWorldPartitionRuntimeCellState::Loaded && EWorldPartitionRuntimeCellState::Loaded < EWorldPartitionRuntimeCellState::Activated, "Streaming Query code is dependent on this being true");

/**
 * Represents a PIE/Game streaming cell which points to external actor/data chunk packages
 */
<<<<<<< HEAD
UCLASS(Abstract)
class ENGINE_API UWorldPartitionRuntimeCell : public UObject, public IWorldPartitionCell
=======
UCLASS(Abstract, MinimalAPI)
class UWorldPartitionRuntimeCell : public UObject, public IWorldPartitionCell
>>>>>>> 4af6daef
{
	GENERATED_UCLASS_BODY()

#if WITH_EDITOR
<<<<<<< HEAD
	virtual void PostDuplicate(bool bDuplicateForPIE) override;
#endif

	virtual void Load() const PURE_VIRTUAL(UWorldPartitionRuntimeCell::Load,);
	virtual void Unload() const PURE_VIRTUAL(UWorldPartitionRuntimeCell::Unload,);
	virtual bool CanUnload() const PURE_VIRTUAL(UWorldPartitionRuntimeCell::CanUnload, return true;);
	virtual void Activate() const PURE_VIRTUAL(UWorldPartitionRuntimeCell::Activate,);
	virtual void Deactivate() const PURE_VIRTUAL(UWorldPartitionRuntimeCell::Deactivate,);
	virtual bool IsAddedToWorld() const PURE_VIRTUAL(UWorldPartitionRuntimeCell::IsAddedToWorld, return false;);
	virtual bool CanAddToWorld() const PURE_VIRTUAL(UWorldPartitionRuntimeCell::CanAddToWorld, return false;);
	virtual ULevel* GetLevel() const PURE_VIRTUAL(UWorldPartitionRuntimeCell::GetLevel, return nullptr;);
	virtual EWorldPartitionRuntimeCellState GetCurrentState() const PURE_VIRTUAL(UWorldPartitionRuntimeCell::GetCurrentState, return EWorldPartitionRuntimeCellState::Unloaded;);
=======
	ENGINE_API virtual void PostDuplicate(bool bDuplicateForPIE) override;
#endif

	template<class T>
	T* GetTypedOuter() const
	{
		static_assert(!std::is_same<T, UWorld>::value, "Use GetOuterWorld instead");
		static_assert(!std::is_same<T, UWorldPartition>::value, "Use GetOuterWorld()->GetWorldPartition() instead");
		return Super::GetTypedOuter<T>();
	}

	ENGINE_API virtual void Load() const PURE_VIRTUAL(UWorldPartitionRuntimeCell::Load,);
	ENGINE_API virtual void Unload() const PURE_VIRTUAL(UWorldPartitionRuntimeCell::Unload,);
	ENGINE_API virtual bool CanUnload() const PURE_VIRTUAL(UWorldPartitionRuntimeCell::CanUnload, return true;);
	ENGINE_API virtual void Activate() const PURE_VIRTUAL(UWorldPartitionRuntimeCell::Activate,);
	ENGINE_API virtual void Deactivate() const PURE_VIRTUAL(UWorldPartitionRuntimeCell::Deactivate,);
	ENGINE_API virtual bool IsAddedToWorld() const PURE_VIRTUAL(UWorldPartitionRuntimeCell::IsAddedToWorld, return false;);
	ENGINE_API virtual bool CanAddToWorld() const PURE_VIRTUAL(UWorldPartitionRuntimeCell::CanAddToWorld, return false;);
	ENGINE_API virtual ULevel* GetLevel() const PURE_VIRTUAL(UWorldPartitionRuntimeCell::GetLevel, return nullptr;);
	ENGINE_API virtual EWorldPartitionRuntimeCellState GetCurrentState() const PURE_VIRTUAL(UWorldPartitionRuntimeCell::GetCurrentState, return EWorldPartitionRuntimeCellState::Unloaded;);
>>>>>>> 4af6daef
	virtual FLinearColor GetDebugColor(EWorldPartitionRuntimeCellVisualizeMode VisualizeMode) const { static const FLinearColor DefaultColor = FLinearColor::Black.CopyWithNewOpacity(0.25f); return DefaultColor; }
	virtual bool IsAlwaysLoaded() const { return bIsAlwaysLoaded; }
	virtual void SetIsAlwaysLoaded(bool bInIsAlwaysLoaded) { bIsAlwaysLoaded = bInIsAlwaysLoaded; }
	virtual void SetPriority(int32 InPriority) { Priority = InPriority; }
<<<<<<< HEAD
	virtual void SetStreamingPriority(int32 InStreamingPriority) const PURE_VIRTUAL(UWorldPartitionRuntimeCell::SetStreamingPriority,);
=======
	ENGINE_API virtual void SetStreamingPriority(int32 InStreamingPriority) const PURE_VIRTUAL(UWorldPartitionRuntimeCell::SetStreamingPriority,);
>>>>>>> 4af6daef
	virtual EStreamingStatus GetStreamingStatus() const { return LEVEL_Unloaded; }
	UE_DEPRECATED(5.3, "IsLoading is deprecated.")
	virtual bool IsLoading() const { return false; }
<<<<<<< HEAD
	virtual const FString& GetDebugName() const { return DebugInfo.Name; }
	virtual bool IsDebugShown() const;
	virtual FName GetGridName() const { return DebugInfo.GridName; }
	bool GetClientOnlyVisible() const { return bClientOnlyVisible; }
	virtual FGuid const& GetContentBundleID() const { return ContentBundleID; }
	virtual TArray<FName> GetActors() const PURE_VIRTUAL(UWorldPartitionRuntimeCell::GetActors, return TArray<FName>(););

	/** Caches information on streaming source that will be used later on to sort cell. */
	bool ShouldResetStreamingSourceInfo() const;
	void ResetStreamingSourceInfo() const;
	void AppendStreamingSourceInfo(const FWorldPartitionStreamingSource& Source, const FSphericalSector& SourceShape) const;
	void MergeStreamingSourceInfo() const;
	int32 SortCompare(const UWorldPartitionRuntimeCell* Other, bool bCanUseSortingCache = true) const;

	//~Begin IWorldPartitionCell Interface
	virtual TArray<const UDataLayerInstance*> GetDataLayerInstances() const override;
	virtual bool ContainsDataLayer(const UDataLayerAsset* DataLayerAsset) const override;
	virtual bool ContainsDataLayer(const UDataLayerInstance* DataLayerInstance) const override;
	virtual bool HasDataLayers() const override { return !DataLayers.IsEmpty(); }
=======
	void SetClientOnlyVisible(bool bInClientOnlyVisible) { bClientOnlyVisible = bInClientOnlyVisible; }
	bool GetClientOnlyVisible() const { return bClientOnlyVisible; }
	virtual FGuid const& GetContentBundleID() const { return ContentBundleID; }
	ENGINE_API virtual TArray<FName> GetActors() const PURE_VIRTUAL(UWorldPartitionRuntimeCell::GetActors, return TArray<FName>(););

	//~Begin IWorldPartitionCell Interface
	ENGINE_API virtual TArray<const UDataLayerInstance*> GetDataLayerInstances() const override;
	ENGINE_API virtual bool ContainsDataLayer(const UDataLayerAsset* DataLayerAsset) const override;
	ENGINE_API virtual bool ContainsDataLayer(const UDataLayerInstance* DataLayerInstance) const override;
>>>>>>> 4af6daef
	virtual const TArray<FName>& GetDataLayers() const override  { return DataLayers; }
	virtual bool HasAnyDataLayer(const TSet<FName>& InDataLayers) const override
	{
		return Algo::AnyOf(DataLayers, [&InDataLayers](const FName& DataLayer) { return InDataLayers.Contains(DataLayer); });
	}
<<<<<<< HEAD
	virtual const FBox& GetContentBounds() const override;
	virtual FBox GetCellBounds() const override;
	virtual FName GetLevelPackageName() const override;
	virtual IWorldPartitionRuntimeCellOwner* GetCellOwner() const override { return CastChecked<IWorldPartitionRuntimeCellOwner>(GetOuter()); }
	//~End IWorldPartitionCell Interface

	bool GetBlockOnSlowLoading() const { return bBlockOnSlowLoading; }
#if WITH_EDITOR
	bool NeedsActorToCellRemapping() const;
	void SetBlockOnSlowLoading(bool bInBlockOnSlowLoading) { bBlockOnSlowLoading = bInBlockOnSlowLoading; }
	void SetClientOnlyVisible(bool bInClientOnlyVisible) { bClientOnlyVisible = bInClientOnlyVisible; }
	void SetDataLayers(const TArray<const UDataLayerInstance*>& InDataLayerInstances);
	void SetContentBundleUID(const FGuid& InContentBundleID) { ContentBundleID = InContentBundleID; }
	void SetDebugInfo(int64 InCoordX, int64 InCoordY, int64 InCoordZ, FName InGridName);
=======
	ENGINE_API virtual FName GetLevelPackageName() const override;
	ENGINE_API virtual FString GetDebugName() const override;
	ENGINE_API virtual UWorld* GetOwningWorld() const override;
	ENGINE_API virtual UWorld* GetOuterWorld() const override;
	//~End IWorldPartitionCell Interface

	inline bool HasDataLayers() const { return !DataLayers.IsEmpty(); }

	ENGINE_API UDataLayerManager* GetDataLayerManager() const;
	ENGINE_API bool HasAnyDataLayerInEffectiveRuntimeState(EDataLayerRuntimeState InState) const;

	void SetBlockOnSlowLoading(bool bInBlockOnSlowLoading) { bBlockOnSlowLoading = bInBlockOnSlowLoading; }
	bool GetBlockOnSlowLoading() const { return bBlockOnSlowLoading; }
#if WITH_EDITOR
	ENGINE_API bool NeedsActorToCellRemapping() const;
	ENGINE_API void SetDataLayers(const TArray<const UDataLayerInstance*>& InDataLayerInstances);
	void SetContentBundleUID(const FGuid& InContentBundleID) { ContentBundleID = InContentBundleID; }
>>>>>>> 4af6daef
	void SetLevelPackageName(const FName& InLevelPackageName) { LevelPackageName = InLevelPackageName; }
	
	//~Begin IWorldPartitionCell Interface
	virtual TSet<FName> GetActorPackageNames() const override { return TSet<FName>(); }
	//~End IWorldPartitionCell Interface

<<<<<<< HEAD
	virtual void AddActorToCell(const FWorldPartitionActorDescView& ActorDescView, const FActorContainerID& InContainerID, const FTransform& InContainerTransform, const UActorDescContainer* InContainer) PURE_VIRTUAL(UWorldPartitionRuntimeCell::AddActorToCell,);
	virtual int32 GetActorCount() const PURE_VIRTUAL(UWorldPartitionRuntimeCell::GetActorCount, return 0;);

	// Cook methods
	virtual bool PrepareCellForCook(UPackage* InPackage) { return false; }
	virtual bool PopulateGeneratorPackageForCook(TArray<UPackage*>& OutModifiedPackages) PURE_VIRTUAL(UWorldPartitionRuntimeCell::PopulateGeneratorPackageForCook, return false;);
	virtual bool PopulateGeneratedPackageForCook(UPackage* InPackage, TArray<UPackage*>& OutModifiedPackages) PURE_VIRTUAL(UWorldPartitionRuntimeCell::PopulateGeneratedPackageForCook, return false;);
	virtual FString GetPackageNameToCreate() const PURE_VIRTUAL(UWorldPartitionRuntimeCell::GetPackageNameToCreate, return FString(""););

	void SetIsHLOD(bool bInIsHLOD) { bIsHLOD = bInIsHLOD; }

	virtual void DumpStateLog(FHierarchicalLogArchive& Ar);
#endif
	
	bool GetIsHLOD() const { return bIsHLOD; }
	
	FGuid GetGuid() const { return CellGuid; }
	void SetGuid(const FGuid& InCellGuid) { CellGuid = InCellGuid; }

#if !UE_BUILD_SHIPPING
	void SetDebugStreamingPriority(float InDebugStreamingPriority) { DebugStreamingPriority = InDebugStreamingPriority; }
#endif

#if WITH_EDITORONLY_DATA
	UPROPERTY()
	TObjectPtr<UActorContainer> UnsavedActorsContainer;
#endif

protected:
	FLinearColor GetDebugStreamingPriorityColor() const;

#if WITH_EDITOR
	void UpdateDebugName();
=======
	ENGINE_API virtual void AddActorToCell(const FWorldPartitionActorDescView& ActorDescView, const FActorContainerID& InContainerID, const FTransform& InContainerTransform, const UActorDescContainer* InContainer) PURE_VIRTUAL(UWorldPartitionRuntimeCell::AddActorToCell,);
	ENGINE_API virtual void Fixup() PURE_VIRTUAL(UWorldPartitionRuntimeCell::Fixup, );
	ENGINE_API virtual int32 GetActorCount() const PURE_VIRTUAL(UWorldPartitionRuntimeCell::GetActorCount, return 0;);

	// Cook methods
	virtual bool PrepareCellForCook(UPackage* InPackage) { return false; }
	ENGINE_API virtual bool PopulateGeneratorPackageForCook(TArray<UPackage*>& OutModifiedPackages) PURE_VIRTUAL(UWorldPartitionRuntimeCell::PopulateGeneratorPackageForCook, return false;);
	ENGINE_API virtual bool PopulateGeneratedPackageForCook(UPackage* InPackage, TArray<UPackage*>& OutModifiedPackages) PURE_VIRTUAL(UWorldPartitionRuntimeCell::PopulateGeneratedPackageForCook, return false;);
	ENGINE_API virtual FString GetPackageNameToCreate() const PURE_VIRTUAL(UWorldPartitionRuntimeCell::GetPackageNameToCreate, return FString(""););

	ENGINE_API virtual void DumpStateLog(FHierarchicalLogArchive& Ar) const;
#endif

	void SetIsHLOD(bool bInIsHLOD) { bIsHLOD = bInIsHLOD; }
	bool GetIsHLOD() const { return bIsHLOD; }
	
	const FGuid& GetGuid() const { return CellGuid; }
	void SetGuid(const FGuid& InCellGuid) { CellGuid = InCellGuid; }

	const FGuid& GetSourceCellGuid() const { return SourceCellGuid; }
	void SetSourceCellGuid(const FGuid& InSourceCellGuid) { SourceCellGuid = InSourceCellGuid; }

#if !UE_BUILD_SHIPPING
	void SetDebugStreamingPriority(float InDebugStreamingPriority) { DebugStreamingPriority = InDebugStreamingPriority; }
>>>>>>> 4af6daef
#endif

#if WITH_EDITORONLY_DATA
	UPROPERTY()
	TObjectPtr<UActorContainer> UnsavedActorsContainer;
#endif

protected:
	ENGINE_API FLinearColor GetDebugStreamingPriorityColor() const;

	UPROPERTY()
	bool bIsAlwaysLoaded;

private:
	UPROPERTY()
	TArray<FName> DataLayers;
<<<<<<< HEAD
=======

	// Custom Priority
	UPROPERTY()
	int32 Priority;
>>>>>>> 4af6daef

	UPROPERTY()
<<<<<<< HEAD
	FWorldPartitionRuntimeCellDebugInfo DebugInfo;
=======
	bool bClientOnlyVisible;
>>>>>>> 4af6daef

	// Custom Priority
	UPROPERTY()
<<<<<<< HEAD
	int32 Priority;

	UPROPERTY()
	bool bClientOnlyVisible;

	UPROPERTY()
	bool bIsHLOD;
=======
	bool bIsHLOD;

	UPROPERTY()
	bool bBlockOnSlowLoading;

	UPROPERTY()
	FGuid ContentBundleID;
>>>>>>> 4af6daef

protected:
	UPROPERTY()
<<<<<<< HEAD
	bool bBlockOnSlowLoading;

	UPROPERTY()
	FGuid ContentBundleID;

protected:
	UPROPERTY()
	FGuid CellGuid;

=======
	FGuid CellGuid;

	// Used by injected HLOD cells
	UPROPERTY()
	FGuid SourceCellGuid;

>>>>>>> 4af6daef
#if !UE_BUILD_SHIPPING
	// Represents the streaming priority relative to other cells
	float DebugStreamingPriority;
#endif

#if WITH_EDITOR
	FName LevelPackageName;
#endif

public:
<<<<<<< HEAD
=======
	//~Begin UWorldPartitionRuntimeCellData Proxy
	inline bool ShouldResetStreamingSourceInfo() const { return RuntimeCellData->ShouldResetStreamingSourceInfo(); }
	inline void ResetStreamingSourceInfo() const { RuntimeCellData->ResetStreamingSourceInfo(); }
	inline void AppendStreamingSourceInfo(const FWorldPartitionStreamingSource& Source, const FSphericalSector& SourceShape) const { RuntimeCellData->AppendStreamingSourceInfo(Source, SourceShape); }
	inline void MergeStreamingSourceInfo() const { RuntimeCellData->MergeStreamingSourceInfo(); }
	ENGINE_API int32 SortCompare(const UWorldPartitionRuntimeCell* Other, bool bCanUseSortingCache = true) const;
	inline const FBox& GetContentBounds() const { return RuntimeCellData->GetContentBounds(); }
	inline FBox GetCellBounds() const { return RuntimeCellData->GetCellBounds(); }
	ENGINE_API virtual bool IsDebugShown() const;
	//~End UWorldPartitionRuntimeCellData Proxy

>>>>>>> 4af6daef
	UPROPERTY()
	TObjectPtr<UWorldPartitionRuntimeCellData> RuntimeCellData;
};<|MERGE_RESOLUTION|>--- conflicted
+++ resolved
@@ -9,26 +9,17 @@
 #include "WorldPartition/WorldPartitionActorContainerID.h"
 #include "WorldPartition/WorldPartitionRuntimeCellData.h"
 #include "WorldPartition/WorldPartitionRuntimeCellInterface.h"
-<<<<<<< HEAD
-#include "WorldPartition/WorldPartitionRuntimeCellOwner.h"
-=======
->>>>>>> 4af6daef
 #include "ProfilingDebugging/ProfilingHelpers.h"
 #include "Misc/HierarchicalLogArchive.h"
 #include "Algo/AnyOf.h"
 #include "UObject/ObjectMacros.h"
 #include "WorldPartitionRuntimeCell.generated.h"
 
-<<<<<<< HEAD
-class UDataLayerAsset;
-class UDataLayerInstance;
-=======
 class UActorContainer;
 class UDataLayerAsset;
 class UDataLayerInstance;
 class UWorldPartition;
 class UDataLayerManager;
->>>>>>> 4af6daef
 struct FHierarchicalLogArchive;
 
 enum class EWorldPartitionRuntimeCellVisualizeMode
@@ -53,11 +44,7 @@
 #endif
 	{}
 
-<<<<<<< HEAD
-	FWorldPartitionRuntimeCellObjectMapping(FName InPackage, FName InPath, const FActorContainerID& InContainerID, const FTransform& InContainerTransform, FName InContainerPackage, FName InWorldPackage, const FGuid& InContentBundleGuid)
-=======
 	FWorldPartitionRuntimeCellObjectMapping(FName InPackage, FName InPath, const FActorContainerID& InContainerID, const FTransform& InContainerTransform, FName InContainerPackage, FName InWorldPackage, const FGuid& InActorInstanceGuid, bool bInIsEditorOnly)
->>>>>>> 4af6daef
 #if WITH_EDITORONLY_DATA
 		: Package(InPackage)
 		, Path(InPath)
@@ -65,11 +52,7 @@
 		, ContainerTransform(InContainerTransform)
 		, ContainerPackage(InContainerPackage)
 		, WorldPackage(InWorldPackage)
-<<<<<<< HEAD
-		, ContentBundleGuid(InContentBundleGuid)
-=======
 		, ActorInstanceGuid(InActorInstanceGuid)
->>>>>>> 4af6daef
 		, LoadedPath(InPath)
 		, bIsEditorOnly(bInIsEditorOnly)
 #endif
@@ -113,17 +96,10 @@
 	FName WorldPackage;
 
 	/**
-<<<<<<< HEAD
-	 * Content Bundle Id
-	 */
-	UPROPERTY()
-	FGuid ContentBundleGuid;
-=======
 	 * GUID of the actor instance
 	 */
 	UPROPERTY()
 	FGuid ActorInstanceGuid;
->>>>>>> 4af6daef
 
 	/**
 	* Loaded actor path (when cooking or pie)
@@ -136,14 +112,11 @@
 	UPROPERTY()
 	FName LoadedPath;
 
-<<<<<<< HEAD
-=======
 	UPROPERTY()
 	bool bIsEditorOnly;
 #endif
 };
 
->>>>>>> 4af6daef
 class UActorDescContainer;
 
 /**
@@ -183,31 +156,12 @@
 /**
  * Represents a PIE/Game streaming cell which points to external actor/data chunk packages
  */
-<<<<<<< HEAD
-UCLASS(Abstract)
-class ENGINE_API UWorldPartitionRuntimeCell : public UObject, public IWorldPartitionCell
-=======
 UCLASS(Abstract, MinimalAPI)
 class UWorldPartitionRuntimeCell : public UObject, public IWorldPartitionCell
->>>>>>> 4af6daef
 {
 	GENERATED_UCLASS_BODY()
 
 #if WITH_EDITOR
-<<<<<<< HEAD
-	virtual void PostDuplicate(bool bDuplicateForPIE) override;
-#endif
-
-	virtual void Load() const PURE_VIRTUAL(UWorldPartitionRuntimeCell::Load,);
-	virtual void Unload() const PURE_VIRTUAL(UWorldPartitionRuntimeCell::Unload,);
-	virtual bool CanUnload() const PURE_VIRTUAL(UWorldPartitionRuntimeCell::CanUnload, return true;);
-	virtual void Activate() const PURE_VIRTUAL(UWorldPartitionRuntimeCell::Activate,);
-	virtual void Deactivate() const PURE_VIRTUAL(UWorldPartitionRuntimeCell::Deactivate,);
-	virtual bool IsAddedToWorld() const PURE_VIRTUAL(UWorldPartitionRuntimeCell::IsAddedToWorld, return false;);
-	virtual bool CanAddToWorld() const PURE_VIRTUAL(UWorldPartitionRuntimeCell::CanAddToWorld, return false;);
-	virtual ULevel* GetLevel() const PURE_VIRTUAL(UWorldPartitionRuntimeCell::GetLevel, return nullptr;);
-	virtual EWorldPartitionRuntimeCellState GetCurrentState() const PURE_VIRTUAL(UWorldPartitionRuntimeCell::GetCurrentState, return EWorldPartitionRuntimeCellState::Unloaded;);
-=======
 	ENGINE_API virtual void PostDuplicate(bool bDuplicateForPIE) override;
 #endif
 
@@ -228,40 +182,14 @@
 	ENGINE_API virtual bool CanAddToWorld() const PURE_VIRTUAL(UWorldPartitionRuntimeCell::CanAddToWorld, return false;);
 	ENGINE_API virtual ULevel* GetLevel() const PURE_VIRTUAL(UWorldPartitionRuntimeCell::GetLevel, return nullptr;);
 	ENGINE_API virtual EWorldPartitionRuntimeCellState GetCurrentState() const PURE_VIRTUAL(UWorldPartitionRuntimeCell::GetCurrentState, return EWorldPartitionRuntimeCellState::Unloaded;);
->>>>>>> 4af6daef
 	virtual FLinearColor GetDebugColor(EWorldPartitionRuntimeCellVisualizeMode VisualizeMode) const { static const FLinearColor DefaultColor = FLinearColor::Black.CopyWithNewOpacity(0.25f); return DefaultColor; }
 	virtual bool IsAlwaysLoaded() const { return bIsAlwaysLoaded; }
 	virtual void SetIsAlwaysLoaded(bool bInIsAlwaysLoaded) { bIsAlwaysLoaded = bInIsAlwaysLoaded; }
 	virtual void SetPriority(int32 InPriority) { Priority = InPriority; }
-<<<<<<< HEAD
-	virtual void SetStreamingPriority(int32 InStreamingPriority) const PURE_VIRTUAL(UWorldPartitionRuntimeCell::SetStreamingPriority,);
-=======
 	ENGINE_API virtual void SetStreamingPriority(int32 InStreamingPriority) const PURE_VIRTUAL(UWorldPartitionRuntimeCell::SetStreamingPriority,);
->>>>>>> 4af6daef
 	virtual EStreamingStatus GetStreamingStatus() const { return LEVEL_Unloaded; }
 	UE_DEPRECATED(5.3, "IsLoading is deprecated.")
 	virtual bool IsLoading() const { return false; }
-<<<<<<< HEAD
-	virtual const FString& GetDebugName() const { return DebugInfo.Name; }
-	virtual bool IsDebugShown() const;
-	virtual FName GetGridName() const { return DebugInfo.GridName; }
-	bool GetClientOnlyVisible() const { return bClientOnlyVisible; }
-	virtual FGuid const& GetContentBundleID() const { return ContentBundleID; }
-	virtual TArray<FName> GetActors() const PURE_VIRTUAL(UWorldPartitionRuntimeCell::GetActors, return TArray<FName>(););
-
-	/** Caches information on streaming source that will be used later on to sort cell. */
-	bool ShouldResetStreamingSourceInfo() const;
-	void ResetStreamingSourceInfo() const;
-	void AppendStreamingSourceInfo(const FWorldPartitionStreamingSource& Source, const FSphericalSector& SourceShape) const;
-	void MergeStreamingSourceInfo() const;
-	int32 SortCompare(const UWorldPartitionRuntimeCell* Other, bool bCanUseSortingCache = true) const;
-
-	//~Begin IWorldPartitionCell Interface
-	virtual TArray<const UDataLayerInstance*> GetDataLayerInstances() const override;
-	virtual bool ContainsDataLayer(const UDataLayerAsset* DataLayerAsset) const override;
-	virtual bool ContainsDataLayer(const UDataLayerInstance* DataLayerInstance) const override;
-	virtual bool HasDataLayers() const override { return !DataLayers.IsEmpty(); }
-=======
 	void SetClientOnlyVisible(bool bInClientOnlyVisible) { bClientOnlyVisible = bInClientOnlyVisible; }
 	bool GetClientOnlyVisible() const { return bClientOnlyVisible; }
 	virtual FGuid const& GetContentBundleID() const { return ContentBundleID; }
@@ -271,28 +199,11 @@
 	ENGINE_API virtual TArray<const UDataLayerInstance*> GetDataLayerInstances() const override;
 	ENGINE_API virtual bool ContainsDataLayer(const UDataLayerAsset* DataLayerAsset) const override;
 	ENGINE_API virtual bool ContainsDataLayer(const UDataLayerInstance* DataLayerInstance) const override;
->>>>>>> 4af6daef
 	virtual const TArray<FName>& GetDataLayers() const override  { return DataLayers; }
 	virtual bool HasAnyDataLayer(const TSet<FName>& InDataLayers) const override
 	{
 		return Algo::AnyOf(DataLayers, [&InDataLayers](const FName& DataLayer) { return InDataLayers.Contains(DataLayer); });
 	}
-<<<<<<< HEAD
-	virtual const FBox& GetContentBounds() const override;
-	virtual FBox GetCellBounds() const override;
-	virtual FName GetLevelPackageName() const override;
-	virtual IWorldPartitionRuntimeCellOwner* GetCellOwner() const override { return CastChecked<IWorldPartitionRuntimeCellOwner>(GetOuter()); }
-	//~End IWorldPartitionCell Interface
-
-	bool GetBlockOnSlowLoading() const { return bBlockOnSlowLoading; }
-#if WITH_EDITOR
-	bool NeedsActorToCellRemapping() const;
-	void SetBlockOnSlowLoading(bool bInBlockOnSlowLoading) { bBlockOnSlowLoading = bInBlockOnSlowLoading; }
-	void SetClientOnlyVisible(bool bInClientOnlyVisible) { bClientOnlyVisible = bInClientOnlyVisible; }
-	void SetDataLayers(const TArray<const UDataLayerInstance*>& InDataLayerInstances);
-	void SetContentBundleUID(const FGuid& InContentBundleID) { ContentBundleID = InContentBundleID; }
-	void SetDebugInfo(int64 InCoordX, int64 InCoordY, int64 InCoordZ, FName InGridName);
-=======
 	ENGINE_API virtual FName GetLevelPackageName() const override;
 	ENGINE_API virtual FString GetDebugName() const override;
 	ENGINE_API virtual UWorld* GetOwningWorld() const override;
@@ -310,48 +221,12 @@
 	ENGINE_API bool NeedsActorToCellRemapping() const;
 	ENGINE_API void SetDataLayers(const TArray<const UDataLayerInstance*>& InDataLayerInstances);
 	void SetContentBundleUID(const FGuid& InContentBundleID) { ContentBundleID = InContentBundleID; }
->>>>>>> 4af6daef
 	void SetLevelPackageName(const FName& InLevelPackageName) { LevelPackageName = InLevelPackageName; }
 	
 	//~Begin IWorldPartitionCell Interface
 	virtual TSet<FName> GetActorPackageNames() const override { return TSet<FName>(); }
 	//~End IWorldPartitionCell Interface
 
-<<<<<<< HEAD
-	virtual void AddActorToCell(const FWorldPartitionActorDescView& ActorDescView, const FActorContainerID& InContainerID, const FTransform& InContainerTransform, const UActorDescContainer* InContainer) PURE_VIRTUAL(UWorldPartitionRuntimeCell::AddActorToCell,);
-	virtual int32 GetActorCount() const PURE_VIRTUAL(UWorldPartitionRuntimeCell::GetActorCount, return 0;);
-
-	// Cook methods
-	virtual bool PrepareCellForCook(UPackage* InPackage) { return false; }
-	virtual bool PopulateGeneratorPackageForCook(TArray<UPackage*>& OutModifiedPackages) PURE_VIRTUAL(UWorldPartitionRuntimeCell::PopulateGeneratorPackageForCook, return false;);
-	virtual bool PopulateGeneratedPackageForCook(UPackage* InPackage, TArray<UPackage*>& OutModifiedPackages) PURE_VIRTUAL(UWorldPartitionRuntimeCell::PopulateGeneratedPackageForCook, return false;);
-	virtual FString GetPackageNameToCreate() const PURE_VIRTUAL(UWorldPartitionRuntimeCell::GetPackageNameToCreate, return FString(""););
-
-	void SetIsHLOD(bool bInIsHLOD) { bIsHLOD = bInIsHLOD; }
-
-	virtual void DumpStateLog(FHierarchicalLogArchive& Ar);
-#endif
-	
-	bool GetIsHLOD() const { return bIsHLOD; }
-	
-	FGuid GetGuid() const { return CellGuid; }
-	void SetGuid(const FGuid& InCellGuid) { CellGuid = InCellGuid; }
-
-#if !UE_BUILD_SHIPPING
-	void SetDebugStreamingPriority(float InDebugStreamingPriority) { DebugStreamingPriority = InDebugStreamingPriority; }
-#endif
-
-#if WITH_EDITORONLY_DATA
-	UPROPERTY()
-	TObjectPtr<UActorContainer> UnsavedActorsContainer;
-#endif
-
-protected:
-	FLinearColor GetDebugStreamingPriorityColor() const;
-
-#if WITH_EDITOR
-	void UpdateDebugName();
-=======
 	ENGINE_API virtual void AddActorToCell(const FWorldPartitionActorDescView& ActorDescView, const FActorContainerID& InContainerID, const FTransform& InContainerTransform, const UActorDescContainer* InContainer) PURE_VIRTUAL(UWorldPartitionRuntimeCell::AddActorToCell,);
 	ENGINE_API virtual void Fixup() PURE_VIRTUAL(UWorldPartitionRuntimeCell::Fixup, );
 	ENGINE_API virtual int32 GetActorCount() const PURE_VIRTUAL(UWorldPartitionRuntimeCell::GetActorCount, return 0;);
@@ -376,7 +251,6 @@
 
 #if !UE_BUILD_SHIPPING
 	void SetDebugStreamingPriority(float InDebugStreamingPriority) { DebugStreamingPriority = InDebugStreamingPriority; }
->>>>>>> 4af6daef
 #endif
 
 #if WITH_EDITORONLY_DATA
@@ -393,61 +267,31 @@
 private:
 	UPROPERTY()
 	TArray<FName> DataLayers;
-<<<<<<< HEAD
-=======
 
 	// Custom Priority
 	UPROPERTY()
 	int32 Priority;
->>>>>>> 4af6daef
-
-	UPROPERTY()
-<<<<<<< HEAD
-	FWorldPartitionRuntimeCellDebugInfo DebugInfo;
-=======
+
+	UPROPERTY()
 	bool bClientOnlyVisible;
->>>>>>> 4af6daef
-
-	// Custom Priority
-	UPROPERTY()
-<<<<<<< HEAD
-	int32 Priority;
-
-	UPROPERTY()
-	bool bClientOnlyVisible;
 
 	UPROPERTY()
 	bool bIsHLOD;
-=======
-	bool bIsHLOD;
 
 	UPROPERTY()
 	bool bBlockOnSlowLoading;
 
 	UPROPERTY()
 	FGuid ContentBundleID;
->>>>>>> 4af6daef
 
 protected:
 	UPROPERTY()
-<<<<<<< HEAD
-	bool bBlockOnSlowLoading;
-
-	UPROPERTY()
-	FGuid ContentBundleID;
-
-protected:
-	UPROPERTY()
 	FGuid CellGuid;
 
-=======
-	FGuid CellGuid;
-
 	// Used by injected HLOD cells
 	UPROPERTY()
 	FGuid SourceCellGuid;
 
->>>>>>> 4af6daef
 #if !UE_BUILD_SHIPPING
 	// Represents the streaming priority relative to other cells
 	float DebugStreamingPriority;
@@ -458,8 +302,6 @@
 #endif
 
 public:
-<<<<<<< HEAD
-=======
 	//~Begin UWorldPartitionRuntimeCellData Proxy
 	inline bool ShouldResetStreamingSourceInfo() const { return RuntimeCellData->ShouldResetStreamingSourceInfo(); }
 	inline void ResetStreamingSourceInfo() const { RuntimeCellData->ResetStreamingSourceInfo(); }
@@ -471,7 +313,6 @@
 	ENGINE_API virtual bool IsDebugShown() const;
 	//~End UWorldPartitionRuntimeCellData Proxy
 
->>>>>>> 4af6daef
 	UPROPERTY()
 	TObjectPtr<UWorldPartitionRuntimeCellData> RuntimeCellData;
 };