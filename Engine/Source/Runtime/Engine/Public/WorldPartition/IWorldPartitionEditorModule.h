--- conflicted
+++ resolved
@@ -17,12 +17,6 @@
 
 	virtual bool ConvertMap(const FString& InLongPackageName) = 0;
 
-<<<<<<< HEAD
-	virtual bool RunBuilder(TSubclassOf<UWorldPartitionBuilder> BuilderClass, const FString& InLongPackageName) = 0;
-
-	virtual int32 GetPlacementGridSize() const = 0;
-	virtual int32 GetInstancedFoliageGridSize() const = 0;
-=======
 	UE_DEPRECATED(5.1, "Use RunBuilder with UWorld* instead.")
 	virtual bool RunBuilder(TSubclassOf<UWorldPartitionBuilder> BuilderClass, const FString& InLongPackageName) { return false; }
 		
@@ -46,7 +40,6 @@
 
 	virtual bool GetDisablePIE() const = 0;
 	virtual void SetDisablePIE(bool bInDisablePIE) = 0;
->>>>>>> d731a049
 
 	/** Triggered when a world is added. */
 	DECLARE_EVENT_OneParam(IWorldPartitionEditorModule, FWorldPartitionCreated, UWorld*);
