--- conflicted
+++ resolved
@@ -18,11 +18,7 @@
 public:
 	static const uint32 EmptyHash = 0;
 	FDataLayerEditorContext() : Hash(FDataLayerEditorContext::EmptyHash) {}
-<<<<<<< HEAD
-	FDataLayerEditorContext(UWorld* InWorld, const TArray<FName>& InDataLayerInstances);
-=======
 	ENGINE_API FDataLayerEditorContext(UWorld* InWorld, const TArray<FName>& InDataLayerInstances);
->>>>>>> 4af6daef
 	FORCEINLINE bool IsEmpty() const { return (Hash == FDataLayerEditorContext::EmptyHash) && DataLayerInstances.IsEmpty(); }
 	FORCEINLINE uint32 GetHash() const { return Hash; }
 	FORCEINLINE const TArray<FName>& GetDataLayerInstanceNames() const { return DataLayerInstances; }
