// Copyright Epic Games, Inc. All Rights Reserved.

#pragma once

#include "CoreMinimal.h"
#include "UObject/ObjectMacros.h"
#include "UObject/UObjectGlobals.h"
#include "UObject/Object.h"
#include "ActorDataLayer.h"
#include "Math/Color.h"
#include "WorldPartition/DataLayer/DataLayerInstance.h"

#include "DataLayer.generated.h"

UENUM(BlueprintType, meta = (ScriptName = "DataLayerStateType"))
enum class UE_DEPRECATED(5.0, "Use EDataLayerRuntimeState instead.") EDataLayerState : uint8
{
	Unloaded,
	Loaded,
	Activated
};

// Used for debugging
bool inline GetDataLayerRuntimeStateFromName(const FString& InStateName, EDataLayerRuntimeState& OutState)
{
	if (InStateName.Equals(GetDataLayerRuntimeStateName(EDataLayerRuntimeState::Unloaded), ESearchCase::IgnoreCase))
	{
		OutState = EDataLayerRuntimeState::Unloaded;
		return true;
	}
	else if (InStateName.Equals(GetDataLayerRuntimeStateName(EDataLayerRuntimeState::Loaded), ESearchCase::IgnoreCase))
	{
		OutState = EDataLayerRuntimeState::Loaded;
		return true;
	}
	else if (InStateName.Equals(GetDataLayerRuntimeStateName(EDataLayerRuntimeState::Activated), ESearchCase::IgnoreCase))
	{
		OutState = EDataLayerRuntimeState::Activated;
		return true;
	}
	return false;
}

static_assert(EDataLayerRuntimeState::Unloaded < EDataLayerRuntimeState::Loaded && EDataLayerRuntimeState::Loaded < EDataLayerRuntimeState::Activated, "Streaming Query code is dependent on this being true");


static_assert(DATALAYER_TO_INSTANCE_RUNTIME_CONVERSION_ENABLED, "UDEPRECATED_DataLayer class is deprecated and needs to be deleted.");
class UE_DEPRECATED(5.1, "Use UDataLayerInstance & UDataLayerAsset to create DataLayers") UDEPRECATED_DataLayer;

<<<<<<< HEAD
UCLASS(Config = Engine, PerObjectConfig, Within = WorldDataLayers, BlueprintType, Deprecated)
class ENGINE_API UDEPRECATED_DataLayer : public UObject
=======
UCLASS(Config = Engine, PerObjectConfig, Within = WorldDataLayers, BlueprintType, Deprecated, MinimalAPI)
class UDEPRECATED_DataLayer : public UObject
>>>>>>> 4af6daef
{
	GENERATED_UCLASS_BODY()

	friend class UDeprecatedDataLayerInstance;

public:
#if WITH_EDITOR
<<<<<<< HEAD
	virtual bool CanEditChange(const FProperty* Property) const;
	virtual void PostEditChangeProperty(FPropertyChangedEvent& PropertyChangedEvent) override;

	void SetVisible(bool bIsVisible);
	void SetIsInitiallyVisible(bool bIsInitiallyVisible);
	void SetIsRuntime(bool bIsRuntime);
	void SetIsLoadedInEditor(bool bIsLoadedInEditor, bool bFromUserChange);
	void SetIsLocked(bool bInIsLocked) { bIsLocked = bInIsLocked; }

	bool IsLocked() const;
	bool IsInitiallyLoadedInEditor() const { return bIsInitiallyLoadedInEditor; }
	bool IsLoadedInEditor() const { return bIsLoadedInEditor; }
	bool IsEffectiveLoadedInEditor() const;
	bool IsLoadedInEditorChangedByUserOperation() const { return bIsLoadedInEditorChangedByUserOperation; }
	void ClearLoadedInEditorChangedByUserOperation() { bIsLoadedInEditorChangedByUserOperation = false; }

	bool CanParent(const UDEPRECATED_DataLayer* InParent) const;
	void SetParent(UDEPRECATED_DataLayer* InParent);
	void SetChildParent(UDEPRECATED_DataLayer* InParent);

	static FText GetDataLayerText(const UDEPRECATED_DataLayer* InDataLayer);
	const TCHAR* GetDataLayerIconName() const;
#endif
	const TArray<TObjectPtr<UDEPRECATED_DataLayer>>& GetChildren() const { return Children_DEPRECATED; }
	void ForEachChild(TFunctionRef<bool(const UDEPRECATED_DataLayer*)> Operation) const;
=======
	ENGINE_API virtual bool CanEditChange(const FProperty* Property) const;
	ENGINE_API virtual void PostEditChangeProperty(FPropertyChangedEvent& PropertyChangedEvent) override;

	ENGINE_API void SetVisible(bool bIsVisible);
	ENGINE_API void SetIsInitiallyVisible(bool bIsInitiallyVisible);
	ENGINE_API void SetIsRuntime(bool bIsRuntime);
	ENGINE_API void SetIsLoadedInEditor(bool bIsLoadedInEditor, bool bFromUserChange);
	void SetIsLocked(bool bInIsLocked) { bIsLocked = bInIsLocked; }

	ENGINE_API bool IsLocked() const;
	bool IsInitiallyLoadedInEditor() const { return bIsInitiallyLoadedInEditor; }
	bool IsLoadedInEditor() const { return bIsLoadedInEditor; }
	ENGINE_API bool IsEffectiveLoadedInEditor() const;
	bool IsLoadedInEditorChangedByUserOperation() const { return bIsLoadedInEditorChangedByUserOperation; }
	void ClearLoadedInEditorChangedByUserOperation() { bIsLoadedInEditorChangedByUserOperation = false; }

	ENGINE_API bool CanParent(const UDEPRECATED_DataLayer* InParent) const;
	ENGINE_API void SetParent(UDEPRECATED_DataLayer* InParent);
	ENGINE_API void SetChildParent(UDEPRECATED_DataLayer* InParent);

	static ENGINE_API FText GetDataLayerText(const UDEPRECATED_DataLayer* InDataLayer);
	ENGINE_API const TCHAR* GetDataLayerIconName() const;
#endif
	const TArray<TObjectPtr<UDEPRECATED_DataLayer>>& GetChildren() const { return Children_DEPRECATED; }
	ENGINE_API void ForEachChild(TFunctionRef<bool(const UDEPRECATED_DataLayer*)> Operation) const;
>>>>>>> 4af6daef

	const UDEPRECATED_DataLayer* GetParent() const { return Parent_DEPRECATED; }
	UDEPRECATED_DataLayer* GetParent() { return Parent_DEPRECATED; }

<<<<<<< HEAD
	virtual void PostLoad() override;
=======
	ENGINE_API virtual void PostLoad() override;
>>>>>>> 4af6daef

	UFUNCTION(Category = "Data Layer", BlueprintCallable)
	bool Equals(const FActorDataLayer& ActorDataLayer) const { return ActorDataLayer.Name == GetFName(); }

	UFUNCTION(Category = "Data Layer", BlueprintCallable)
	FName GetDataLayerLabel() const { return DataLayerLabel; }

	UFUNCTION(Category = "Data Layer|Editor", BlueprintCallable)
<<<<<<< HEAD
	bool IsInitiallyVisible() const;

	UFUNCTION(Category = "Data Layer|Editor", BlueprintCallable)
	bool IsVisible() const;

	UFUNCTION(Category = "Data Layer|Editor", BlueprintCallable)
	bool IsEffectiveVisible() const;
=======
	ENGINE_API bool IsInitiallyVisible() const;

	UFUNCTION(Category = "Data Layer|Editor", BlueprintCallable)
	ENGINE_API bool IsVisible() const;

	UFUNCTION(Category = "Data Layer|Editor", BlueprintCallable)
	ENGINE_API bool IsEffectiveVisible() const;
>>>>>>> 4af6daef

	UFUNCTION(Category = "Data Layer|Editor", BlueprintCallable)
	FColor GetDebugColor() const { return DebugColor; }

	UFUNCTION(Category = "Data Layer|Runtime", BlueprintCallable)
	bool IsRuntime() const { return bIsRuntime; }
	
	UFUNCTION(Category = "Data Layer|Runtime", BlueprintCallable)
	EDataLayerRuntimeState GetInitialRuntimeState() const { return IsRuntime() ? InitialRuntimeState : EDataLayerRuntimeState::Unloaded; }

	//~ Begin Deprecated

	UE_DEPRECATED(5.0, "Use IsRuntime() instead.")
	UFUNCTION(Category = "Data Layer|Runtime", BlueprintCallable, meta = (DeprecatedFunction, DeprecationMessage = "Use IsRuntime instead"))
	bool IsDynamicallyLoaded() const { return IsRuntime(); }

	UE_DEPRECATED(5.0, "Use GetInitialRuntimeState() instead.")
	UFUNCTION(Category = "Data Layer|Runtime", BlueprintCallable, meta = (DeprecatedFunction, DeprecationMessage = "Use GetInitialRuntimeState instead"))
	bool IsInitiallyActive() const { return IsRuntime() && GetInitialRuntimeState() == EDataLayerRuntimeState::Activated; }

	PRAGMA_DISABLE_DEPRECATION_WARNINGS // Suppress compiler warning on override of deprecated function
	UE_DEPRECATED(5.0, "Use GetInitialRuntimeState() instead.")
	UFUNCTION(Category = "Data Layer|Runtime", BlueprintCallable, meta = (DeprecatedFunction, DeprecationMessage = "Use GetInitialRuntimeState instead"))
	EDataLayerState GetInitialState() const { return (EDataLayerState)GetInitialRuntimeState(); }
	PRAGMA_ENABLE_DEPRECATION_WARNINGS

	//~ End Deprecated
private:

	void AddChild(UDEPRECATED_DataLayer* DataLayer);
#if WITH_EDITOR
<<<<<<< HEAD
	void RemoveChild(UDEPRECATED_DataLayer* DataLayer);
	void PropagateIsRuntime();
=======
	ENGINE_API void RemoveChild(UDEPRECATED_DataLayer* DataLayer);
	ENGINE_API void PropagateIsRuntime();
>>>>>>> 4af6daef
#endif

#if WITH_EDITORONLY_DATA
	UPROPERTY()
	uint32 bIsInitiallyActive_DEPRECATED : 1;

	/** Whether actors associated with the DataLayer are visible in the viewport */
	UPROPERTY(Transient)
	uint32 bIsVisible : 1;

	/** Whether actors associated with the Data Layer should be initially visible in the viewport when loading the map */
	UPROPERTY(Category = "Data Layer|Editor", EditAnywhere)
	uint32 bIsInitiallyVisible : 1;

	/** Determines the default value of the data layer's loaded state in editor if it hasn't been changed in data layer outliner by the user */
	UPROPERTY(Category = "Data Layer|Editor", EditAnywhere, meta = (DisplayName = "Is Initially Loaded"))
	uint32 bIsInitiallyLoadedInEditor : 1;

	/** Wheter the data layer is loaded in editor (user setting) */
	UPROPERTY(Transient)
	uint32 bIsLoadedInEditor : 1;

	/** Whether this data layer editor visibility was changed by a user operation */
	UPROPERTY(Transient)
	uint32 bIsLoadedInEditorChangedByUserOperation : 1;

	/** Whether this data layer is locked, which means the user can't change actors assignation, remove or rename it */
	UPROPERTY()
	uint32 bIsLocked : 1;
#endif

	/** The display name of the Data Layer */
	UPROPERTY()
	FName DataLayerLabel;

	/** Whether the Data Layer affects actor runtime loading */
	UPROPERTY(Category = "Data Layer|Advanced", EditAnywhere)
	uint32 bIsRuntime : 1;

	UPROPERTY(Category = "Data Layer|Advanced|Runtime", EditAnywhere, meta = (EditConditionHides, EditCondition = "bIsRuntime"))
	EDataLayerRuntimeState InitialRuntimeState;

	UPROPERTY(Category = "Data Layer|Editor", EditAnywhere)
	FColor DebugColor;

	UPROPERTY()
	TObjectPtr<UDEPRECATED_DataLayer> Parent_DEPRECATED;

	UPROPERTY(Transient)
	TArray<TObjectPtr<UDEPRECATED_DataLayer>> Children_DEPRECATED;
};<|MERGE_RESOLUTION|>--- conflicted
+++ resolved
@@ -47,13 +47,8 @@
 static_assert(DATALAYER_TO_INSTANCE_RUNTIME_CONVERSION_ENABLED, "UDEPRECATED_DataLayer class is deprecated and needs to be deleted.");
 class UE_DEPRECATED(5.1, "Use UDataLayerInstance & UDataLayerAsset to create DataLayers") UDEPRECATED_DataLayer;
 
-<<<<<<< HEAD
-UCLASS(Config = Engine, PerObjectConfig, Within = WorldDataLayers, BlueprintType, Deprecated)
-class ENGINE_API UDEPRECATED_DataLayer : public UObject
-=======
 UCLASS(Config = Engine, PerObjectConfig, Within = WorldDataLayers, BlueprintType, Deprecated, MinimalAPI)
 class UDEPRECATED_DataLayer : public UObject
->>>>>>> 4af6daef
 {
 	GENERATED_UCLASS_BODY()
 
@@ -61,33 +56,6 @@
 
 public:
 #if WITH_EDITOR
-<<<<<<< HEAD
-	virtual bool CanEditChange(const FProperty* Property) const;
-	virtual void PostEditChangeProperty(FPropertyChangedEvent& PropertyChangedEvent) override;
-
-	void SetVisible(bool bIsVisible);
-	void SetIsInitiallyVisible(bool bIsInitiallyVisible);
-	void SetIsRuntime(bool bIsRuntime);
-	void SetIsLoadedInEditor(bool bIsLoadedInEditor, bool bFromUserChange);
-	void SetIsLocked(bool bInIsLocked) { bIsLocked = bInIsLocked; }
-
-	bool IsLocked() const;
-	bool IsInitiallyLoadedInEditor() const { return bIsInitiallyLoadedInEditor; }
-	bool IsLoadedInEditor() const { return bIsLoadedInEditor; }
-	bool IsEffectiveLoadedInEditor() const;
-	bool IsLoadedInEditorChangedByUserOperation() const { return bIsLoadedInEditorChangedByUserOperation; }
-	void ClearLoadedInEditorChangedByUserOperation() { bIsLoadedInEditorChangedByUserOperation = false; }
-
-	bool CanParent(const UDEPRECATED_DataLayer* InParent) const;
-	void SetParent(UDEPRECATED_DataLayer* InParent);
-	void SetChildParent(UDEPRECATED_DataLayer* InParent);
-
-	static FText GetDataLayerText(const UDEPRECATED_DataLayer* InDataLayer);
-	const TCHAR* GetDataLayerIconName() const;
-#endif
-	const TArray<TObjectPtr<UDEPRECATED_DataLayer>>& GetChildren() const { return Children_DEPRECATED; }
-	void ForEachChild(TFunctionRef<bool(const UDEPRECATED_DataLayer*)> Operation) const;
-=======
 	ENGINE_API virtual bool CanEditChange(const FProperty* Property) const;
 	ENGINE_API virtual void PostEditChangeProperty(FPropertyChangedEvent& PropertyChangedEvent) override;
 
@@ -113,16 +81,11 @@
 #endif
 	const TArray<TObjectPtr<UDEPRECATED_DataLayer>>& GetChildren() const { return Children_DEPRECATED; }
 	ENGINE_API void ForEachChild(TFunctionRef<bool(const UDEPRECATED_DataLayer*)> Operation) const;
->>>>>>> 4af6daef
 
 	const UDEPRECATED_DataLayer* GetParent() const { return Parent_DEPRECATED; }
 	UDEPRECATED_DataLayer* GetParent() { return Parent_DEPRECATED; }
 
-<<<<<<< HEAD
-	virtual void PostLoad() override;
-=======
 	ENGINE_API virtual void PostLoad() override;
->>>>>>> 4af6daef
 
 	UFUNCTION(Category = "Data Layer", BlueprintCallable)
 	bool Equals(const FActorDataLayer& ActorDataLayer) const { return ActorDataLayer.Name == GetFName(); }
@@ -131,15 +94,6 @@
 	FName GetDataLayerLabel() const { return DataLayerLabel; }
 
 	UFUNCTION(Category = "Data Layer|Editor", BlueprintCallable)
-<<<<<<< HEAD
-	bool IsInitiallyVisible() const;
-
-	UFUNCTION(Category = "Data Layer|Editor", BlueprintCallable)
-	bool IsVisible() const;
-
-	UFUNCTION(Category = "Data Layer|Editor", BlueprintCallable)
-	bool IsEffectiveVisible() const;
-=======
 	ENGINE_API bool IsInitiallyVisible() const;
 
 	UFUNCTION(Category = "Data Layer|Editor", BlueprintCallable)
@@ -147,7 +101,6 @@
 
 	UFUNCTION(Category = "Data Layer|Editor", BlueprintCallable)
 	ENGINE_API bool IsEffectiveVisible() const;
->>>>>>> 4af6daef
 
 	UFUNCTION(Category = "Data Layer|Editor", BlueprintCallable)
 	FColor GetDebugColor() const { return DebugColor; }
@@ -179,13 +132,8 @@
 
 	void AddChild(UDEPRECATED_DataLayer* DataLayer);
 #if WITH_EDITOR
-<<<<<<< HEAD
-	void RemoveChild(UDEPRECATED_DataLayer* DataLayer);
-	void PropagateIsRuntime();
-=======
 	ENGINE_API void RemoveChild(UDEPRECATED_DataLayer* DataLayer);
 	ENGINE_API void PropagateIsRuntime();
->>>>>>> 4af6daef
 #endif
 
 #if WITH_EDITORONLY_DATA
