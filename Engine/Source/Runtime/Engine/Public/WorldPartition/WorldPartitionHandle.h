--- conflicted
+++ resolved
@@ -15,11 +15,6 @@
 
 class ENGINE_API FWorldPartitionLoadingContext
 {
-<<<<<<< HEAD
-	static TUniquePtr<FWorldPartitionActorDesc>* GetActorDesc(UActorDescContainer* Container, const FGuid& ActorGuid);
-	static UActorDescContainer* GetActorDescContainer(TUniquePtr<FWorldPartitionActorDesc>* ActorDesc);
-	static bool IsActorDescLoaded(FWorldPartitionActorDesc* ActorDesc);
-=======
 public:
 	/**
 	 * Base class for loading contexts
@@ -82,7 +77,6 @@
 private:
 	static FImmediate DefaultContext;
 	static IContext* ActiveContext;	
->>>>>>> d731a049
 };
 
 template <typename Impl>
@@ -94,10 +88,6 @@
 	{}
 
 	FORCEINLINE TWorldPartitionHandle(TUniquePtr<FWorldPartitionActorDesc>* InActorDesc)
-<<<<<<< HEAD
-		: Container(FWorldPartitionHandleUtils::GetActorDescContainer(InActorDesc))
-		, ActorDesc(InActorDesc)
-=======
 		: Container(Impl::GetActorDescContainer(InActorDesc))
 		, ActorDesc(InActorDesc)
 	{
@@ -110,23 +100,16 @@
 	FORCEINLINE TWorldPartitionHandle(UActorDescContainer* InContainer, const FGuid& ActorGuid)
 		: Container(InContainer)
 		, ActorDesc(Impl::GetActorDesc(InContainer, ActorGuid))
->>>>>>> d731a049
-	{
-		if (IsValid())
-		{
-			IncRefCount();
-		}
-	}
-
-<<<<<<< HEAD
-	FORCEINLINE TWorldPartitionHandle(UActorDescContainer* Container, const FGuid& ActorGuid)
-		: Container(Container)
-		, ActorDesc(FWorldPartitionHandleUtils::GetActorDesc(Container, ActorGuid))
-=======
+	{
+		if (IsValid())
+		{
+			IncRefCount();
+		}
+	}
+
 	FORCEINLINE TWorldPartitionHandle(FActorDescContainerCollection* ContainerCollection, const FGuid& ActorGuid)
 		: Container(Impl::GetActorDescContainer(ContainerCollection, ActorGuid))
 		, ActorDesc(nullptr)
->>>>>>> d731a049
 	{
 		if (Container != nullptr)
 		{
