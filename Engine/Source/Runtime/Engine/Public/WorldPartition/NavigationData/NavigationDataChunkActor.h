--- conflicted
+++ resolved
@@ -9,30 +9,14 @@
 class UNavigationDataChunk;
 class UNavigationSystemBase;
 
-<<<<<<< HEAD
-UCLASS(NotPlaceable)
-class ENGINE_API ANavigationDataChunkActor : public APartitionActor
-=======
 UCLASS(NotPlaceable, MinimalAPI)
 class ANavigationDataChunkActor : public APartitionActor
->>>>>>> 4af6daef
 {
 	GENERATED_UCLASS_BODY()
 
 public:
 #if WITH_EDITOR
 	//~ Begin UObject Interface
-<<<<<<< HEAD
-	virtual void PostLoad() override;
-	virtual void BeginDestroy() override;
-	//~ End UObject Interface
-
-	//~ Begin APartitionActor Interface
-	virtual uint32 GetDefaultGridSize(UWorld* InWorld) const override;
-	//~ End APartitionActor Interface
-	
-	void AddNavigationDataChunkInEditor(const UNavigationSystemBase& NavSys);
-=======
 	ENGINE_API virtual void PostLoad() override;
 	ENGINE_API virtual void BeginDestroy() override;
 	//~ End UObject Interface
@@ -42,7 +26,6 @@
 	//~ End APartitionActor Interface
 	
 	ENGINE_API void AddNavigationDataChunkInEditor(const UNavigationSystemBase& NavSys);
->>>>>>> 4af6daef
 #endif // WITH_EDITOR
 
 	const TArray<UNavigationDataChunk*>& GetNavDataChunk() const { return NavDataChunks; }
@@ -55,11 +38,7 @@
 
 	//~ Begin AActor Interface.
 	virtual bool CanChangeIsSpatiallyLoadedFlag() const override { return false; }
-<<<<<<< HEAD
-	virtual FBox GetStreamingBounds() const override;
-=======
 	ENGINE_API virtual FBox GetStreamingBounds() const override;
->>>>>>> 4af6daef
 	//~ End AActor Interface.
 #endif // WITH_EDITOR
 
