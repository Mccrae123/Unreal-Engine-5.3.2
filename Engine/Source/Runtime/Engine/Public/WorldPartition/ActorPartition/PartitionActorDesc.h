--- conflicted
+++ resolved
@@ -19,14 +19,6 @@
 	int64 GridIndexZ;
 	FGuid GridGuid;
 
-<<<<<<< HEAD
-protected:
-	virtual void Init(const AActor* InActor) override;
-	virtual bool Equals(const FWorldPartitionActorDesc* Other) const override;
-	virtual void Serialize(FArchive& Ar) override;
-	virtual FBox GetEditorBounds() const override;
-	virtual void TransferWorldData(const FWorldPartitionActorDesc* From) override;
-=======
 	ENGINE_API FPartitionActorDesc();
 protected:
 	ENGINE_API virtual void Init(const AActor* InActor) override;
@@ -37,6 +29,5 @@
 	ENGINE_API virtual void TransferWorldData(const FWorldPartitionActorDesc* From) override;
 
 	ENGINE_API void SetGridIndices(double LocationX, double LocationY, double LocationZ);
->>>>>>> 4af6daef
 };
 #endif