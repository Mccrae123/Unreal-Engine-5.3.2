// Copyright Epic Games, Inc. All Rights Reserved.

#pragma once

// Includes
#include "Net/Core/Analytics/NetAnalytics.h"
#include "Net/Core/Connection/NetCloseResult.h"


/**
 * Container class for separating analytics variables and processing, from the main NetConnection code
 */
struct FNetConnAnalyticsVars
{
	friend struct FNetConnAnalyticsData;

	using FNetResult = UE::Net::FNetResult;

public:
	/** Default constructor */
	FNetConnAnalyticsVars();

	bool operator == (const FNetConnAnalyticsVars& A) const;

	void CommitAnalytics(FNetConnAnalyticsVars& AggregatedData);


	/** Accessors */

	void IncreaseOutOfOrderPacketsLostCount(int32 Count=1)
	{
		OutOfOrderPacketsLostCount += Count;
	}

	void IncreaseOutOfOrderPacketsRecoveredCount(int32 Count=1)
	{
		OutOfOrderPacketsRecoveredCount += Count;
	}

	void IncreaseOutOfOrderPacketsDuplicateCount(int32 Count=1)
	{
		OutOfOrderPacketsDuplicateCount += Count;
	}

<<<<<<< HEAD
=======
	void AddFailedPingAddressICMP(FString PingAddress)
	{
		if (FailedPingAddressesICMP.Num() < 32)
		{
			FailedPingAddressesICMP.AddUnique(PingAddress);
		}
	}

	void AddFailedPingAddressUDP(FString PingAddress)
	{
		if (FailedPingAddressesICMP.Num() < 32)
		{
			FailedPingAddressesUDP.AddUnique(PingAddress);
		}
	}

>>>>>>> d731a049

public:
	/** The number of packets that were exclusively ack packets */
	uint64 OutAckOnlyCount;

	/** The number of packets that were just keep-alive packets */
	uint64 OutKeepAliveCount;

private:
	/** The number of out of order packets lost */
	uint64 OutOfOrderPacketsLostCount = 0;

	/** The number of out of order packets recovered */
	uint64 OutOfOrderPacketsRecoveredCount = 0;

	/** The number of out of order packets that were duplicates */
	uint64 OutOfOrderPacketsDuplicateCount = 0;

public:
	/** The result/reason for triggering NetConnection Close (local) */
	TUniquePtr<FNetResult> CloseReason;

	/** The remotely-communicated result/reason for triggering NetConnection Close (remote, server only) */
	TArray<FString> ClientCloseReasons;

	/** NetConnection faults that were recovered from, and the number of times they were recovered from */
	TMap<FString, int32> RecoveredFaults;

private:
	/** List of IP addresses a client failed to ping with ICMP. Should correlate against NetConnection count, to determine overall percent. */
	TArray<FString> FailedPingAddressesICMP;

	/** List of IP addresses a client failed to ping with UDP. Should correlate against NetConnection count, to determine overall percent. */
	TArray<FString> FailedPingAddressesUDP;

public:
	/** Aggregation variables */

	struct FPerNetConnData
	{
		TUniquePtr<FNetResult> CloseReason;
		TArray<FString> ClientCloseReasons;
	};

	/** (Not filled until final commit) Contains Per-NetConnection data which can't be aggregated until final commit */
	TArray<FPerNetConnData> PerConnectionData;
};


/**
 * NetConnection implementation for basic aggregated net analytics data
 */
struct FNetConnAnalyticsData : public TBasicNetAnalyticsData<FNetConnAnalyticsVars>
{
public:
	virtual void SendAnalytics() override;
};<|MERGE_RESOLUTION|>--- conflicted
+++ resolved
@@ -42,8 +42,6 @@
 		OutOfOrderPacketsDuplicateCount += Count;
 	}
 
-<<<<<<< HEAD
-=======
 	void AddFailedPingAddressICMP(FString PingAddress)
 	{
 		if (FailedPingAddressesICMP.Num() < 32)
@@ -60,7 +58,6 @@
 		}
 	}
 
->>>>>>> d731a049
 
 public:
 	/** The number of packets that were exclusively ack packets */
