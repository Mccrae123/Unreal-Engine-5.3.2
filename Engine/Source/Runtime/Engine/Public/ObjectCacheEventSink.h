// Copyright Epic Games, Inc. All Rights Reserved.
#pragma once

#include "CoreMinimal.h"

#if WITH_EDITOR

class UActorComponent;
class UMaterialInterface;
class UPrimitiveComponent;
class UStaticMeshComponent;
<<<<<<< HEAD

struct ENGINE_API FObjectCacheEventSink
=======
class UTexture;

struct FObjectCacheEventSink
>>>>>>> 4af6daef
{
	// For parallel processing.  Calling BeginQueueNotifyEvents will prevent notify events from being processed, an instead placed in a list for later processing.
	// While other threads are actively updating the events, the main thread should process those events using this ProcessQueuedNotifyEvents
	// When parallel processing is complete, calling EndQueueNotifyEvents will flush all events, and return to normal in place processing.
	static ENGINE_API void BeginQueueNotifyEvents();
	static ENGINE_API void ProcessQueuedNotifyEvents();
	static ENGINE_API void EndQueueNotifyEvents();

	static ENGINE_API void NotifyUsedMaterialsChanged_Concurrent(const UPrimitiveComponent* PrimitiveComponent, const TArray<UMaterialInterface*>& UsedMaterials);
	static ENGINE_API void NotifyRenderStateChanged_Concurrent(UActorComponent*);
	static ENGINE_API void NotifyReferencedTextureChanged_Concurrent(UMaterialInterface*);
	static ENGINE_API void NotifyStaticMeshChanged_Concurrent(UStaticMeshComponent*);
	static ENGINE_API void NotifyMaterialDestroyed_Concurrent(UMaterialInterface*);
	static ENGINE_API void NotifyCompositeTextureChanged_Concurrent(UTexture*);
};

#endif // #if WITH_EDITOR<|MERGE_RESOLUTION|>--- conflicted
+++ resolved
@@ -9,14 +9,9 @@
 class UMaterialInterface;
 class UPrimitiveComponent;
 class UStaticMeshComponent;
-<<<<<<< HEAD
-
-struct ENGINE_API FObjectCacheEventSink
-=======
 class UTexture;
 
 struct FObjectCacheEventSink
->>>>>>> 4af6daef
 {
 	// For parallel processing.  Calling BeginQueueNotifyEvents will prevent notify events from being processed, an instead placed in a list for later processing.
 	// While other threads are actively updating the events, the main thread should process those events using this ProcessQueuedNotifyEvents
