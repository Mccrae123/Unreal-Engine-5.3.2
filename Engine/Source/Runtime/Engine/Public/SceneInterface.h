--- conflicted
+++ resolved
@@ -33,11 +33,8 @@
 class UTextureCube;
 class FViewInfo;
 class FSceneRenderer;
-<<<<<<< HEAD
-=======
 class FInstanceCullingManager;
 struct FHairStrandsInstance;
->>>>>>> 6bbb88c8
 
 enum EBasePassDrawListType
 {
@@ -180,11 +177,7 @@
 	 */
 	virtual void UpdateSkyCaptureContents(const USkyLightComponent* CaptureComponent, bool bCaptureEmissiveOnly, UTextureCube* SourceCubemap, FTexture* OutProcessedTexture, float& OutAverageBrightness, FSHVectorRGB3& OutIrradianceEnvironmentMap, TArray<FFloat16Color>* OutRadianceMap) {}
 
-<<<<<<< HEAD
-	virtual void AllocateAndCaptureFrameSkyEnvMap(FRDGBuilder& GraphBuilder, FSceneRenderer& SceneRenderer, FViewInfo& MainView, bool bShouldRenderSkyAtmosphere, bool bShouldRenderVolumetricCloud) {}
-=======
 	virtual void AllocateAndCaptureFrameSkyEnvMap(FRDGBuilder& GraphBuilder, FSceneRenderer& SceneRenderer, FViewInfo& MainView, bool bShouldRenderSkyAtmosphere, bool bShouldRenderVolumetricCloud, FInstanceCullingManager& InstanceCullingManager) {}
->>>>>>> 6bbb88c8
 	virtual void ValidateSkyLightRealTimeCapture(FRDGBuilder& GraphBuilder, const FViewInfo& View, FRDGTextureRef SceneColorTexture) {}
 
 	virtual void AddPlanarReflection(class UPlanarReflectionComponent* Component) {}
@@ -218,12 +211,9 @@
 	/** Invalidates pages in a runtime virtual texture object. */
 	virtual void InvalidateRuntimeVirtualTexture(class URuntimeVirtualTextureComponent* Component, FBoxSphereBounds const& WorldBounds) {}
 
-<<<<<<< HEAD
-=======
 	/** Mark scene as needing to restart path tracer accumulation. */
 	virtual void InvalidatePathTracedOutput() {}
 
->>>>>>> 6bbb88c8
 	/** 
 	 * Retrieves primitive uniform shader parameters that are internal to the renderer.
 	 */
@@ -272,47 +262,10 @@
 	 * @param FogComponent - fog component to remove
 	 */	
 	virtual void RemoveExponentialHeightFog(class UExponentialHeightFogComponent* FogComponent) = 0;
-<<<<<<< HEAD
 	/**
 	 * @return True if there are any exponential height fog potentially enabled in the scene
 	 */
 	virtual bool HasAnyExponentialHeightFog() const = 0;
-
-	/** 
-	 * Adds a new atmospheric fog component to the scene
-	 * 
-	 * @param FogComponent - fog component to add
-	 */
-	UE_DEPRECATED(4.26, "Please use the SkyAtmosphere actor instead.")
-	void AddAtmosphericFog(class UAtmosphericFogComponent* FogComponent) { AddAtmosphericFog_Impl(FogComponent); }
-
-	/** 
-	 * Removes a atmospheric fog component from the scene
-	 * 
-	 * @param FogComponent - fog component to remove
-	 */
-	UE_DEPRECATED(4.26, "Please use the SkyAtmosphere actor instead.")
-	void RemoveAtmosphericFog(class UAtmosphericFogComponent* FogComponent) { RemoveAtmosphericFog_Impl(FogComponent); }
-
-	/** 
-	 * Removes a atmospheric fog resource from the scene...this is just a double check to make sure we don't have stale stuff hanging around; should already be gone.
-	 * 
-	 * @param FogResource - fog resource to remove
-	 */
-	UE_DEPRECATED(4.26, "Please use the SkyAtmosphere actor instead.")
-	void RemoveAtmosphericFogResource_RenderThread(FRenderResource* FogResource) { RemoveAtmosphericFogResource_RenderThread_Impl(FogResource); }
-
-=======
->>>>>>> 6bbb88c8
-	/**
-	 * @return True if there are any exponential height fog potentially enabled in the scene
-	 */
-<<<<<<< HEAD
-	UE_DEPRECATED(4.26, "Please use the SkyAtmosphere actor instead.")
-	FAtmosphericFogSceneInfo* GetAtmosphericFogSceneInfo() { return GetAtmosphericFogSceneInfo_Impl(); }
-=======
-	virtual bool HasAnyExponentialHeightFog() const = 0;
->>>>>>> 6bbb88c8
 
 	/**
 	 * Adds the unique volumetric cloud component to the scene
@@ -346,8 +299,6 @@
 	virtual void RemoveVolumetricCloud(FVolumetricCloudSceneProxy* VolumetricCloudSceneProxy) = 0;
 
 	/**
-<<<<<<< HEAD
-=======
 	 * Adds a hair strands proxy to the scene
 	 *
 	 * @param Proxy - the hair strands proxy
@@ -362,7 +313,6 @@
 	virtual void RemoveHairStrands(FHairStrandsInstance* Proxy) = 0;
 
 	/**
->>>>>>> 6bbb88c8
 	 * Set the physics field scene proxy to the scene
 	 *
 	 * @param PhysicsFieldSceneProxy - the physics field scene proxy
@@ -375,11 +325,6 @@
 	virtual void ResetPhysicsField() = 0;
 
 	/**
-<<<<<<< HEAD
-	 * Reset the physics field scene proxy
-	 */
-	virtual void UpdatePhysicsField(FRHICommandListImmediate& RHICmdList, FViewInfo& View) = 0;
-=======
 	 * Set the shader print/debug cvars to be able to show the fields
 	 */
 	virtual void ShowPhysicsField() = 0;
@@ -391,7 +336,6 @@
 
 	UE_DEPRECATED(5.0, "This method has been refactored to use an FRDGBuilder instead.")
 	virtual void UpdatePhysicsField(FRHICommandListImmediate& RHICmdList, FViewInfo& View) {}
->>>>>>> 6bbb88c8
 
 	/**
 	 * Returns the scene's unique info if it exists
@@ -612,11 +556,4 @@
 
 	/** This scene's feature level */
 	ERHIFeatureLevel::Type FeatureLevel;
-
-	PRAGMA_DISABLE_DEPRECATION_WARNINGS
-	virtual void AddAtmosphericFog_Impl(class UAtmosphericFogComponent* FogComponent) = 0;
-	virtual void RemoveAtmosphericFog_Impl(class UAtmosphericFogComponent* FogComponent) = 0;
-	virtual void RemoveAtmosphericFogResource_RenderThread_Impl(FRenderResource* FogResource) = 0;
-	virtual FAtmosphericFogSceneInfo* GetAtmosphericFogSceneInfo_Impl() = 0;
-	PRAGMA_ENABLE_DEPRECATION_WARNINGS
 };