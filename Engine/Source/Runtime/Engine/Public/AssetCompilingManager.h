// Copyright Epic Games, Inc. All Rights Reserved.
#pragma once

#include "CoreMinimal.h"
#include "Delegates/Delegate.h"
#include "UObject/WeakObjectPtr.h"
#include "UObject/Class.h"
#include "UObject/ObjectMacros.h"
#include "Interfaces/Interface_AsyncCompilation.h"
#include "AssetCompilingManager.generated.h"

class FQueuedThreadPool;

USTRUCT(BlueprintType)
struct FAssetCompileData
{
	GENERATED_BODY();

	/** Object being compiled */
	UPROPERTY(BlueprintReadWrite, Category = AssetCompileData)
	TWeakObjectPtr<UObject> Asset;

	FAssetCompileData()
	{}

	FAssetCompileData(const TWeakObjectPtr<UObject>& InAsset)
		: Asset(InAsset)
	{
	}
};

namespace AssetCompilation
{
	struct FProcessAsyncTaskParams
	{
		/* Limits the execution time instead of processing everything */
		bool bLimitExecutionTime = false;

		/* Limits processing for assets required for PIE only. */
		bool bPlayInEditorAssetsOnly = false;
	};
}

struct IAssetCompilingManager
{
	/**
	 * A unique name among all asset compiling manager to identify the type of asset this manager handles.
	 */
	virtual FName GetAssetTypeName() const = 0;

	/**
	 * Returns an FTextFormat representing a localized singular/plural formatter for this resource name.
	 * 
	 * Note: Should be in a similar form as "{0}|plural(one=Singular Name,other=Plural Name)"
	 */
	virtual FTextFormat GetAssetNameFormat() const = 0;

	/**
	 * Return other asset types that should preferably be handled before this one.
	 */
	virtual TArrayView<FName> GetDependentTypeNames() const = 0;

	/**
	 * Returns the number of remaining compilations.
	 */
	virtual int32 GetNumRemainingAssets() const = 0;

	/**
	 * Blocks until completion of the requested objects.
	 */
	virtual void FinishCompilationForObjects(TArrayView<UObject* const> InObjects) {} /* Optional for backward compatibility */

	/**
	 * Blocks until completion of the requested objects.
	 */
	ENGINE_API virtual void FinishCompilationForObjects(TArrayView<UObject* const> InObjects) {} /* Optional for backward compatibility */

	/**
	 * Blocks until completion of all assets.
	 */
	virtual void FinishAllCompilation() = 0;

	/**
	 * Cancel any pending work and blocks until it is safe to shut down.
	 */
	virtual void Shutdown() = 0;

protected:
	friend class FAssetCompilingManager;

	/** 
	 * Called once per frame, fetches completed tasks and applies them to the scene. 
	 */
	virtual void ProcessAsyncTasks(bool bLimitExecutionTime = false) = 0;

	/**
	 * Called once per frame, fetches completed tasks and applies them to the scene.
	 */
<<<<<<< HEAD
	ENGINE_API virtual void ProcessAsyncTasks(const AssetCompilation::FProcessAsyncTaskParams& Params)
=======
	virtual void ProcessAsyncTasks(const AssetCompilation::FProcessAsyncTaskParams& Params)
>>>>>>> 4af6daef
	{
		/* Forward for backward compatibility */
		ProcessAsyncTasks(Params.bLimitExecutionTime);
	}

	virtual ~IAssetCompilingManager() {}
};

DECLARE_TS_MULTICAST_DELEGATE_OneParam(FAssetPostCompileEvent, const TArray<FAssetCompileData>&);

class FAssetCompilingManager
{
public:
	ENGINE_API static FAssetCompilingManager& Get();

	/**
	 * Register an asset compiling manager.
	 */
	ENGINE_API bool RegisterManager(IAssetCompilingManager* InAssetCompilingManager);

	/**
	 * Unregister an asset compiling manager.
	 */
	ENGINE_API bool UnregisterManager(IAssetCompilingManager* InAssetCompilingManager);

	/**
	 * Register the list of registered managers.
	 */
	ENGINE_API TArrayView<IAssetCompilingManager* const> GetRegisteredManagers() const;

	/** 
	 * Returns the number of remaining compilations.
	 */
	ENGINE_API int32 GetNumRemainingAssets() const;

	/** 
	 * Blocks until completion of all assets.
	 */
	ENGINE_API void FinishAllCompilation();

	/**
	 * Finish compilation of the requested objects.
	 */
	ENGINE_API void FinishCompilationForObjects(TArrayView<UObject* const> InObjects);

	/**
	 * Cancel any pending work and blocks until it is safe to shut down.
	 */
	ENGINE_API void Shutdown();

	/**
	 * Returns the thread-pool where asset compilation should be scheduled.
	 */
	ENGINE_API FQueuedThreadPool* GetThreadPool() const;

	/** 
	 * Called once per frame, fetches completed tasks and applies them to the scene. 
	 */
	ENGINE_API void ProcessAsyncTasks(bool bLimitExecutionTime = false);

	/**
	 * Called once per frame, fetches completed tasks and applies them to the scene.
	 */
	ENGINE_API void ProcessAsyncTasks(const AssetCompilation::FProcessAsyncTaskParams& Params);

	/**
	 * Event called after an asset finishes compilation.
	 */
	FAssetPostCompileEvent& OnAssetPostCompileEvent() { return AssetPostCompileEvent; }

	/**
	 * Event called before and after FinishAllCompilation or ProcessAsyncTasks run operations on a specific package,
	 * used for subscribers to associate low-level actions with that Package (e.g. TObjectPtr reads).
	 * void OnPackageScopeEvent(UPackage* Package, bool bEntering)
	 * Called with bEntering=true followed by actions for Package followed by call with bEntering=false.
	 */
	DECLARE_MULTICAST_DELEGATE_TwoParams(FPackageScopeEvent, UPackage*, bool);
	FPackageScopeEvent& OnPackageScopeEvent() { return PackageScopeEvent; }

private:
	FAssetCompilingManager();
	~FAssetCompilingManager();
	friend struct IAssetCompilingManager;

	/** Take some action whenever the number of remaining asset changes. */
	void UpdateNumRemainingAssets();

	bool bHasShutdown = false;
	int32 LastNumRemainingAssets = 0;

	TArray<IAssetCompilingManager*> AssetCompilingManagers;
	TArray<IAssetCompilingManager*> AssetCompilingManagersWithValidDependencies;

	/** Event issued at the end of the compile process */
	FAssetPostCompileEvent AssetPostCompileEvent;

	FPackageScopeEvent PackageScopeEvent;
};<|MERGE_RESOLUTION|>--- conflicted
+++ resolved
@@ -71,11 +71,6 @@
 	virtual void FinishCompilationForObjects(TArrayView<UObject* const> InObjects) {} /* Optional for backward compatibility */
 
 	/**
-	 * Blocks until completion of the requested objects.
-	 */
-	ENGINE_API virtual void FinishCompilationForObjects(TArrayView<UObject* const> InObjects) {} /* Optional for backward compatibility */
-
-	/**
 	 * Blocks until completion of all assets.
 	 */
 	virtual void FinishAllCompilation() = 0;
@@ -96,11 +91,7 @@
 	/**
 	 * Called once per frame, fetches completed tasks and applies them to the scene.
 	 */
-<<<<<<< HEAD
-	ENGINE_API virtual void ProcessAsyncTasks(const AssetCompilation::FProcessAsyncTaskParams& Params)
-=======
 	virtual void ProcessAsyncTasks(const AssetCompilation::FProcessAsyncTaskParams& Params)
->>>>>>> 4af6daef
 	{
 		/* Forward for backward compatibility */
 		ProcessAsyncTasks(Params.bLimitExecutionTime);
