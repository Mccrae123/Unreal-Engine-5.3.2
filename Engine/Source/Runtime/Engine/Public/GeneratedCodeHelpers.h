// Copyright Epic Games, Inc. All Rights Reserved.

#pragma once

// DO NOT INCLUDE THIS HEADER!
// THIS FILE SHOULD BE USED ONLY BY AUTOMATICALLY GENERATED CODE. 

// Common includes
#include "UObject/Stack.h"
#include "UObject/WeakFieldPtr.h"
#include "Blueprint/BlueprintSupport.h"
#include "Engine/BlueprintGeneratedClass.h"
#include "Engine/UserDefinedStruct.h"
#include "Algo/Reverse.h"

// Common libraries
#include "Kismet/KismetArrayLibrary.h"
#include "Kismet/KismetSystemLibrary.h"
#include "Kismet/KismetMathLibrary.h"
#include "Kismet/BlueprintFunctionLibrary.h"
#include "Kismet/KismetMathLibrary.h"
#include "Kismet/BlueprintSetLibrary.h"
#include "Kismet/BlueprintMapLibrary.h"

// Special libraries
#include "Kismet/DataTableFunctionLibrary.h"

//For DOREPLIFETIME macros
#include "Net/UnrealNetwork.h"

//For Box2D
#include "Runtime/Core/Public/Math/Box2D.h"

inline FBox2D CreateFBox2D(FVector2D InMin, FVector2D InMax, bool InIsValid)
{
	FBox2D Result;
	Result.Min = InMin;
	Result.Max = InMax;
	Result.bIsValid = InIsValid;
	return Result;
}

template<class NativeType>
inline NativeType* NoNativeCast(UClass* NoNativeClass, UObject* Object)
{
	check(NoNativeClass && NoNativeClass->IsChildOf<NativeType>());
	return (Object && Object->IsA(NoNativeClass)) ? ((NativeType*)Object) : nullptr;
}

inline UClass* DynamicMetaCast(const UClass* DesiredClass, UClass* SourceClass)
{
	return ((SourceClass)->IsChildOf(DesiredClass)) ? SourceClass : NULL;
}

inline bool IsValid(const FScriptInterface& Test)
{
	return IsValid(Test.GetObject()) && (nullptr != Test.GetInterface());
}

inline bool IsValid(const FWeakObjectPtr& Test)
{
	return Test.IsValid();
}

template<class TEnum>
inline uint8 EnumToByte(TEnumAsByte<TEnum> Val)
{
	return static_cast<uint8>(Val.GetValue());
}

template<class T>
inline T* GetDefaultValueSafe(UClass* Class)
{
	return IsValid(Class) ? GetMutableDefault<T>(Class) : nullptr;
}

template<typename ValueType>
inline ValueType* AccessPrivateProperty(void const* ContainerPtr, int32 PropertyOffset)
{
	return (ValueType*)((uint8*)ContainerPtr + PropertyOffset);
}

template<typename ValueType>
inline ValueType* AccessPrivateProperty(void const* ContainerPtr, int32 PropertyOffset, int32 ElementSize, int32 ArrayIndex)
{
	return (ValueType*)((uint8*)ContainerPtr + PropertyOffset + (ElementSize * ArrayIndex));
}

struct FCustomThunkTemplates
{
private:
	static void ExecutionMessage(const TCHAR* Message, ELogVerbosity::Type Verbosity)
	{
		FFrame::KismetExecutionMessage(Message, Verbosity);
	}

	template<typename T>
	static int32 LastIndexForLog(const TArray<T>& TargetArray)
	{
		const int32 ArraySize = TargetArray.Num();
		return (ArraySize > 0) ? (ArraySize - 1) : 0;
	}

public:
	//Replacements for CustomThunk functions from UKismetArrayLibrary

	template<typename T, typename U>
	static int32 Array_Add(const TArray<T>& TargetArray, const U& NewItem)
	{
		return const_cast<TArray<T>*>(&TargetArray)->Add(NewItem);
	}

	template<typename T>
	static void Array_Shuffle(const TArray<T>& TargetArray)
	{
		int32 LastIndex = TargetArray.Num() - 1;
		for (int32 i = 0; i < LastIndex; ++i)
		{
			int32 Index = FMath::RandRange(i, LastIndex);
			if (i != Index)
			{
				const_cast<TArray<T>*>(&TargetArray)->Swap(i, Index);
			}
		}
	}

	template<typename T>
<<<<<<< HEAD
=======
	static void Array_Swap(const TArray<T>& TargetArray, int32 FirstIndex, int32 SecondIndex)
	{
		const_cast<TArray<T>*>(&TargetArray)->Swap(FirstIndex, SecondIndex);
	}

	template<typename T>
>>>>>>> 24776ab6
	static bool Array_Identical(const TArray<T>& ArrayA, const TArray<T>& ArrayB)
	{
		return (ArrayA == ArrayB);
	}

	template<typename T, typename U>
	static void Array_Append(const TArray<T>& TargetArray, const TArray<U>& SourceArray)
	{
		const_cast<TArray<T>*>(&TargetArray)->Append(SourceArray);
	}

	template<typename T, typename U>
	static void Array_Insert(const TArray<T>& TargetArray, const U& NewItem, int32 Index)
	{
		if ((Index >= 0) && (Index <= TargetArray.Num()))
		{
			const_cast<TArray<T>*>(&TargetArray)->Insert(NewItem, Index);
		}
		else
		{
			ExecutionMessage(*FString::Printf(TEXT("Attempted to insert an item into array out of bounds [%d/%d]!"), Index, LastIndexForLog(TargetArray)), ELogVerbosity::Warning);
		}
	}

	template<typename T>
	static void Array_Remove(const TArray<T>& TargetArray, int32 IndexToRemove)
	{
		if (TargetArray.IsValidIndex(IndexToRemove))
		{
			const_cast<TArray<T>*>(&TargetArray)->RemoveAt(IndexToRemove);
		}
		else
		{
			ExecutionMessage(*FString::Printf(TEXT("Attempted to remove an item from an invalid index from array [%d/%d]!"), IndexToRemove, LastIndexForLog(TargetArray)), ELogVerbosity::Warning);
		}
	}

	template<typename T, typename U>
	static int32 Array_Find(const TArray<T>& TargetArray, const U& ItemToFind)
	{
		return TargetArray.Find(ItemToFind);
	}

	template<typename T>
	static int32 Array_Find_Struct(const TArray<T>& TargetArray, const T& ItemToFind)
	{
		auto ScriptStruct = T::StaticStruct();
		return TargetArray.IndexOfByPredicate([&](const T& Element) -> bool
		{
			return ScriptStruct->CompareScriptStruct(&Element, &ItemToFind, 0);
		});
	}

	static int32 Array_Find_FText(const TArray<FText>& TargetArray, const FText& ItemToFind)
	{
		return TargetArray.IndexOfByPredicate([&](const FText& Element) -> bool
		{
			return FTextProperty::Identical_Implementation(Element, ItemToFind, 0);
		});
	}

	template<typename T, typename U>
	static bool Array_Contains(const TArray<T>& TargetArray, const U& ItemToFind)
	{
		return TargetArray.Contains(ItemToFind);
	}

	template<typename T>
	static bool Array_Contains_Struct(const TArray<T>& TargetArray, const T& ItemToFind)
	{
		auto ScriptStruct = T::StaticStruct();
		return TargetArray.ContainsByPredicate([&](const T& Element) -> bool
		{
			return ScriptStruct->CompareScriptStruct(&Element, &ItemToFind, 0);
		});
	}

	static bool Array_Contains_FText(const TArray<FText>& TargetArray, const FText& ItemToFind)
	{
		return TargetArray.ContainsByPredicate([&](const FText& Element) -> bool
		{
			return FTextProperty::Identical_Implementation(Element, ItemToFind, 0);
		});
	}

	template<typename T, typename U>
	static int32 Array_AddUnique(const TArray<T>& TargetArray, const U& NewItem)
	{
		return const_cast<TArray<T>*>(&TargetArray)->AddUnique(NewItem);
	}

	template<typename T>
	static int32 Array_AddUnique_Struct(const TArray<T>& TargetArray, const T& NewItem)
	{
		int32 Index = Array_Find_Struct<T>(TargetArray, NewItem);
		if (Index != INDEX_NONE)
		{
			return Index;
		}
		return const_cast<TArray<T>*>(&TargetArray)->Add(NewItem);
	}

	static int32 Array_AddUnique_FText(const TArray<FText>& TargetArray, const FText& NewItem)
	{
		int32 Index = Array_Find_FText(TargetArray, NewItem);
		if (Index != INDEX_NONE)
		{
			return Index;
		}
		return const_cast<TArray<FText>*>(&TargetArray)->Add(NewItem);
	}

	template<typename T, typename U>
	static bool Array_RemoveItem(const TArray<T>& TargetArray, const U& Item)
	{
		return const_cast<TArray<T>*>(&TargetArray)->Remove(Item) != 0;
	}

	template<typename T>
	static bool Array_RemoveItem_Struct(const TArray<T>& TargetArray, const T& Item)
	{
		TargetArray.CheckAddress(&Item);

		auto ScriptStruct = T::StaticStruct();
		return const_cast<TArray<T>*>(&TargetArray)->RemoveAll([&](const T& Element) -> bool
		{
			return ScriptStruct->CompareScriptStruct(&Element, &Item, 0);
		}) != 0;
	}

	static bool Array_RemoveItem_FText(const TArray<FText>& TargetArray, const FText& Item)
	{
		TargetArray.CheckAddress(&Item);

		return const_cast<TArray<FText>*>(&TargetArray)->RemoveAll([&](const FText& Element) -> bool
		{
			return FTextProperty::Identical_Implementation(Element, Item, 0);
		}) != 0;
	}

	template<typename T>
	static void Array_Clear(const TArray<T>& TargetArray)
	{
		const_cast<TArray<T>*>(&TargetArray)->Empty();
	}

	template<typename T>
	static void Array_Resize(const TArray<T>& TargetArray, int32 Size)
	{
		if (Size >= 0)
		{
			const_cast<TArray<T>*>(&TargetArray)->SetNum(Size);
		}
		else
		{
			ExecutionMessage(*FString::Printf(TEXT("Attempted to resize an array using negative size: Size = %d!"), Size), ELogVerbosity::Warning);
		}
	}
	
	template<typename T>
	static void Array_Reverse(const TArray<T>& TargetArray)
	{
		Algo::Reverse(*const_cast<TArray<T>*>(&TargetArray));
	}

	template<typename T>
	static int32 Array_Length(const TArray<T>& TargetArray)
	{
		return TargetArray.Num();
	}

	template<typename T>
	static int32 Array_LastIndex(const TArray<T>& TargetArray)
	{
		return TargetArray.Num() - 1;
	}

	template<typename T, typename U>
	static void Array_Get(const TArray<T>& TargetArray, int32 Index, U& Item)
	{
		if (TargetArray.IsValidIndex(Index))
		{
			Item = (*const_cast<TArray<T>*>(&TargetArray))[Index];
		}
		else
		{
			ExecutionMessage(*FString::Printf(TEXT("Attempted to access index %d from array of length %d!"), 
				Index, TargetArray.Num()), ELogVerbosity::Error);
			Item = U{};
		}
	}

	template<typename T, typename U>
	static void Array_Set(const TArray<T>& TargetArray, int32 Index, const U& Item, bool bSizeToFit)
	{
		if (!TargetArray.IsValidIndex(Index) && bSizeToFit && (Index >= 0))
		{
			const_cast<TArray<T>*>(&TargetArray)->SetNum(Index + 1);
		}

		if (TargetArray.IsValidIndex(Index))
		{
			(*const_cast<TArray<T>*>(&TargetArray))[Index] = Item;
		}
		else
		{
			ExecutionMessage(*FString::Printf(TEXT("Attempted to set an invalid index on array [%d/%d]!"), Index, LastIndexForLog(TargetArray)), ELogVerbosity::Warning);
		}
	}

	template<typename T, typename U>
	static void Array_Random(const TArray<T>& TargetArray, U& OutItem, int32& OutIndex)
	{
		if (TargetArray.Num() > 0)
		{
			const int32 Index = FMath::RandRange(0, TargetArray.Num() - 1);

			OutItem = TargetArray[Index];
			OutIndex = Index;
		}
		else
		{
			OutItem = U{};
			OutIndex = INDEX_NONE;
		}
	}

	template<typename T, typename U>
	static void Array_RandomFromStream(const TArray<T>& TargetArray, FRandomStream& RandomStream, U& OutItem, int32& OutIndex)
	{
		if (TargetArray.Num() > 0)
		{
			const int32 Index = RandomStream.RandRange(0, TargetArray.Num() - 1);

			OutItem = TargetArray[Index];
			OutIndex = Index;
		}
		else
		{
			OutItem = U{};
			OutIndex = INDEX_NONE;
		}
	}

	template<typename T>
	static void SetArrayPropertyByName(UObject* Object, FName PropertyName, TArray<T>& Value)
	{
		UKismetArrayLibrary::GenericArray_SetArrayPropertyByName(Object, PropertyName, &Value);
	}

	template<typename T>
	static bool Array_IsValidIndex(const TArray<T>& TargetArray, int32 Index)
	{
		return TargetArray.IsValidIndex(Index);
	}
	
	//Replacements for CustomThunk functions from UBlueprintSetLibrary
	template<typename T, typename U>
	static void Set_Add(TSet<T>& TargetSet, const U& NewItem)
	{
		TargetSet.Add(NewItem);
	}
	
	template<typename T, typename U>
	static void Set_AddItems(TSet<T>& TargetSet, const TArray<U>& NewItems)
	{
		for(const auto& Entry : NewItems)
		{
			TargetSet.Add(Entry);
		}
	}
	
	template<typename T, typename U>
	static bool Set_Remove(TSet<T>& TargetSet, const U& Item)
	{
		return TargetSet.Remove(Item) > 0;
	}

	template<typename T, typename U>
	static void Set_RemoveItems(TSet<T>& TargetSet, const TArray<U>& Items)
	{
		for(const U& Entry : Items)
		{
			TargetSet.Remove(Entry);
		}
	}
	
	template<typename T, typename U>
	static void Set_ToArray(const TSet<T>& A, TArray<U>& Result)
	{
		ensure(Result.Num() == 0);
		for(const T& Entry : A)
		{
			Result.Add(Entry);
		}
	}
	
	template<typename T>
	static void Set_Clear(TSet<T>& TargetSet)
	{
		TargetSet.Empty();
	}
	
	template<typename T>
	static int32 Set_Length(const TSet<T>& TargetSet)
	{
		return TargetSet.Num();
	}
	
	template<typename T, typename U>
	static bool Set_Contains(const TSet<T>& TargetSet, const U& ItemToFind)
	{
		return TargetSet.Find(ItemToFind) != nullptr;
	}
	
	template<typename T>
	static void Set_Intersection(const TSet<T>& A, const TSet<T>& B, TSet<T>& Result )
	{
		Result = A.Intersect(B);
	}
	
	template<typename T>
	static void Set_Union(const TSet<T>& A, const TSet<T>& B, TSet<T>& Result )
	{
		Result = A.Union(B);
	}
	
	template<typename T>
	static void Set_Difference(const TSet<T>& A, const TSet<T>& B, TSet<T>& Result )
	{
		Result = A.Difference(B);
	}

	template<typename T>
	static void SetSetPropertyByName(UObject* Object, FName PropertyName, const TSet<T>& Value)
	{
		UBlueprintSetLibrary::GenericSet_SetSetPropertyByName(Object, PropertyName, &Value);
	}

	//Replacements for CustomThunk functions from UBlueprintMapLibrary
	template<typename T, typename U, typename V, typename W>
	static void Map_Add(TMap<T, U>& TargetMap, const V& Key, const W& Value)
	{
		TargetMap.Add(Key, Value);
	}
	
	template<typename T, typename U, typename V>
	static bool Map_Remove(TMap<T, U>& TargetMap, const V& Key)
	{
		return TargetMap.Remove(Key) > 0;
	}
	
	template<typename T, typename U, typename V, typename W>
	static bool Map_Find(const TMap<T, U>& TargetMap, const V& Key, W& Value)
	{
		if(const U* CurrentValue = TargetMap.Find(Key))
		{
			Value = *CurrentValue;
			return true;
		}
		return false;
	}
	
	template<typename T, typename U, typename V>
	static bool Map_Contains(const TMap<T, U>& TargetMap, const V& Key)
	{
		return TargetMap.Find(Key) != nullptr;
	}
	
	template<typename T, typename U, typename V>
	static void Map_Keys(const TMap<T, U>& TargetMap, TArray<V>& Keys)
	{
		TargetMap.GetKeys(Keys);
	}

	template<typename T, typename U, typename V>
	static void Map_Values(const TMap<T, U>& TargetMap, TArray<V>& Values)
	{
		for (typename TMap<T, U>::TConstIterator Iterator(TargetMap); Iterator; ++Iterator)
		{
			Values.Add(Iterator.Value());
		}
	}
	
	template<typename T, typename U>
	static int32 Map_Length(const TMap<T, U>& TargetMap)
	{
		return TargetMap.Num();
	}
	
	template<typename T, typename U>
	static void Map_Clear(TMap<T, U>& TargetMap)
	{
		TargetMap.Empty();
	}

	template<typename T, typename U>
	static void SetMapPropertyByName(UObject* Object, FName PropertyName, const TMap<T, U>& Value)
	{
		UBlueprintMapLibrary::GenericMap_SetMapPropertyByName(Object, PropertyName, &Value);
	}

	//Replacements for CustomThunk functions from UDataTableFunctionLibrary

	template<typename T>
	static bool GetDataTableRowFromName(UDataTable* Table, FName RowName, T& OutRow)
	{
		return UDataTableFunctionLibrary::Generic_GetDataTableRowFromName(Table, RowName, &OutRow);
	}

	//Replacements for CustomThunk functions from UKismetSystemLibrary
	static void StackTrace()
	{
		ExecutionMessage(TEXT("Native code cannot generate a stack trace."), ELogVerbosity::Log);
	}
	
	template<typename T>
	static void SetStructurePropertyByName(UObject* Object, FName PropertyName, const T& Value)
	{
		return UKismetSystemLibrary::Generic_SetStructurePropertyByName(Object, PropertyName, &Value);
	}

	static void SetCollisionProfileNameProperty(UObject* Object, FName PropertyName, const FCollisionProfileName& Value)
	{
		return UKismetSystemLibrary::Generic_SetStructurePropertyByName(Object, PropertyName, &Value);
	}

	// Replacements for CustomThunk functions from KismetMathLibrary
	static float Divide_FloatFloat(float A, float B)
	{
		if (B == 0.f)
		{
			ExecutionMessage(TEXT("Divide by zero"), ELogVerbosity::Warning);
			return 0.0f;
		}
		return UKismetMathLibrary::GenericDivide_FloatFloat(A, B);
	}

	static float Percent_FloatFloat(float A, float B)
	{
		if (B == 0.f)
		{
			ExecutionMessage(TEXT("Modulo by zero"), ELogVerbosity::Warning);
			return 0.0f;
		}

		return UKismetMathLibrary::GenericPercent_FloatFloat(A, B);
	}
};

template<typename IndexType, typename ValueType>
struct TSwitchPair
{
	const IndexType& IndexRef;
	ValueType& ValueRef;

	TSwitchPair(const IndexType& InIndexRef, ValueType& InValueRef)
		: IndexRef(InIndexRef)
		, ValueRef(InValueRef)
	{}
};

template<typename IndexType, typename ValueType>
struct TSwitchPair<IndexType, ValueType*>
{
	const IndexType& IndexRef;
	ValueType*& ValueRef;

	template<typename DerivedType>
	TSwitchPair(const IndexType& InIndexRef, DerivedType*& InValueRef)
		: IndexRef(InIndexRef)
		, ValueRef((ValueType*&)InValueRef)
	{
		static_assert(TPointerIsConvertibleFromTo<DerivedType, ValueType>::Value, "Incompatible pointers");
	}
};

template<typename IndexType, typename ValueType>
ValueType& TSwitchValue(const IndexType& CurrentIndex, ValueType& DefaultValue, int OptionsNum)
{
	return DefaultValue;
}

template<typename IndexType, typename ValueType, typename Head, typename... Tail>
ValueType& TSwitchValue(const IndexType& CurrentIndex, ValueType& DefaultValue, int OptionsNum, Head HeadOption, Tail... TailOptions)
{
	if (CurrentIndex == HeadOption.IndexRef)
	{
		return HeadOption.ValueRef;
	}
	return TSwitchValue<IndexType, ValueType, Tail...>(CurrentIndex, DefaultValue, OptionsNum, TailOptions...);
}

// Base class for wrappers for unconverted BlueprintGeneratedClasses
template<class NativeType>
struct FUnconvertedWrapper
{
	NativeType* __Object;

	FUnconvertedWrapper(const UObject* InObject) : __Object(CastChecked<NativeType>(const_cast<UObject*>(InObject))) {}

	operator NativeType*() const { return __Object; }

	UClass* GetClass() const
	{
		check(__Object);
		return __Object->GetClass();
	}
};

template<typename T>
struct TArrayCaster
{
	TArray<T> Val;
	TArray<T>& ValRef;

	TArrayCaster(const TArray<T>& InArr)
		: Val()
		, ValRef(*(TArray<T>*)(&InArr))
	{}

	TArrayCaster(TArray<T>&& InArr) 
		: Val(MoveTemp(InArr))
		, ValRef(Val)
	{}

	template<typename U>
	TArray<U>& Get()
	{
		static_assert(sizeof(T) == sizeof(U), "Incompatible pointers");
		return *reinterpret_cast<TArray<U>*>(&ValRef);
	}
};

template<typename T>
T ConstructTInlineValue(UScriptStruct* Struct)
{
	check(Struct);
	UScriptStruct::ICppStructOps* StructOps = Struct->GetCppStructOps();
	check(StructOps);

	T Value{};
	void* Allocation = Value.Reserve(StructOps->GetSize(), StructOps->GetAlignment());
	Struct->InitializeStruct(Allocation);
	return Value;
}<|MERGE_RESOLUTION|>--- conflicted
+++ resolved
@@ -125,15 +125,12 @@
 	}
 
 	template<typename T>
-<<<<<<< HEAD
-=======
 	static void Array_Swap(const TArray<T>& TargetArray, int32 FirstIndex, int32 SecondIndex)
 	{
 		const_cast<TArray<T>*>(&TargetArray)->Swap(FirstIndex, SecondIndex);
 	}
 
 	template<typename T>
->>>>>>> 24776ab6
 	static bool Array_Identical(const TArray<T>& ArrayA, const TArray<T>& ArrayB)
 	{
 		return (ArrayA == ArrayB);
