--- conflicted
+++ resolved
@@ -37,15 +37,9 @@
 {
 	namespace Anim
 	{
-<<<<<<< HEAD
-		struct ENGINE_API FStackAttributeContainer : public TAttributeContainer<FCompactPoseBoneIndex, FAnimStackAllocator> {};
-		struct ENGINE_API FHeapAttributeContainer : public TAttributeContainer<FCompactPoseBoneIndex, FDefaultAllocator> {};
-		struct ENGINE_API FMeshAttributeContainer : public TAttributeContainer<FMeshPoseBoneIndex, FDefaultAllocator> {};
-=======
 		struct FStackAttributeContainer : public TAttributeContainer<FCompactPoseBoneIndex, FAnimStackAllocator> {};
 		struct FHeapAttributeContainer : public TAttributeContainer<FCompactPoseBoneIndex, FDefaultAllocator> {};
 		struct FMeshAttributeContainer : public TAttributeContainer<FMeshPoseBoneIndex, FDefaultAllocator> {};
->>>>>>> 4af6daef
 
 		/** Accessor for internal data of the TAttributeContainer.  The TAttributeContainer methods are preferred - this accessor should only be used in limited situations */
 		template<class BoneIndexType, typename InAllocator>
@@ -63,15 +57,9 @@
 		{
 #if WITH_EDITOR
 			UE_DEPRECATED(5.1, "GetAttributeValue with signature using FAnimExtractContext is deprecated use other version instead")
-<<<<<<< HEAD
-			static void GetAttributeValue(FStackAttributeContainer& OutAttributes, const FCompactPoseBoneIndex& PoseBoneIndex, const FAnimatedBoneAttribute& Attribute, const FAnimExtractContext& ExtractionContext);
-
-			static void GetAttributeValue(FStackAttributeContainer& OutAttributes, const FCompactPoseBoneIndex& PoseBoneIndex, const FAnimatedBoneAttribute& Attribute, double CurrentTime);
-=======
 			static ENGINE_API void GetAttributeValue(FStackAttributeContainer& OutAttributes, const FCompactPoseBoneIndex& PoseBoneIndex, const FAnimatedBoneAttribute& Attribute, const FAnimExtractContext& ExtractionContext);
 
 			static ENGINE_API void GetAttributeValue(FStackAttributeContainer& OutAttributes, const FCompactPoseBoneIndex& PoseBoneIndex, const FAnimatedBoneAttribute& Attribute, double CurrentTime);
->>>>>>> 4af6daef
 #endif // WITH_EDITOR
 
 			/** Blend custom attribute values from N set of inputs */
@@ -105,18 +93,6 @@
 			static ENGINE_API void ConvertToAdditive(const FStackAttributeContainer& BaseAttributes, FStackAttributeContainer& OutAdditiveAttributes);
 
 			/** Copy attributes from source, and remap the bone indices according to BoneMapToSource */
-<<<<<<< HEAD
-			static void CopyAndRemapAttributes(const FMeshAttributeContainer& SourceAttributes, FStackAttributeContainer& OutAttributes, const TMap<int32, int32>& BoneMapToSource, const FBoneContainer& RequiredBones);
-
-			/** Interpolates between two sets of attributes */
-			static void InterpolateAttributes(FMeshAttributeContainer& FromAttributes, const FMeshAttributeContainer& ToAttributes, float Alpha);
-
-			/** Mirror (swap) attributes with the specified MirrorDataTable. Attributes are swapped using the bone mapping such that bones which are mirrored swap attributes */
-			static void MirrorAttributes(FStackAttributeContainer& Attributes, const UMirrorDataTable& MirrorDataTable, const TArray<FCompactPoseBoneIndex>& CompactPoseMirrorBones);
-
-			UE_DEPRECATED(5.2, "MirrorAttributes has been deprecated, use other signature instead")
-			static void MirrorAttributes(FStackAttributeContainer& Attributes, const UMirrorDataTable& MirrorDataTable);
-=======
 			static ENGINE_API void CopyAndRemapAttributes(const FMeshAttributeContainer& SourceAttributes, FStackAttributeContainer& OutAttributes, const TMap<int32, int32>& BoneMapToSource, const FBoneContainer& RequiredBones);
 
 			/** Interpolates between two sets of attributes */
@@ -127,7 +103,6 @@
 
 			UE_DEPRECATED(5.2, "MirrorAttributes has been deprecated, use other signature instead")
 			static ENGINE_API void MirrorAttributes(FStackAttributeContainer& Attributes, const UMirrorDataTable& MirrorDataTable);
->>>>>>> 4af6daef
 			
 			/** Helper functionality to retrieve the correct blend type (from UAnimationSettings) for the provided attribute name */
 			static ENGINE_API ECustomAttributeBlendType GetAttributeBlendType(const FName& InName);
