--- conflicted
+++ resolved
@@ -103,12 +103,9 @@
 
 	UPROPERTY(Transient)
 	FVector2D TextScale = FVector2D(0.f);
-<<<<<<< HEAD
-=======
 
 	UPROPERTY(Transient)
 	TEnumAsByte<ESceneDepthPriorityGroup> DepthPriority = SDPG_World;
->>>>>>> 6bbb88c8
 };
 
 /** Proxy object passed around during animation tree update in lieu of a UAnimInstance */
@@ -234,9 +231,6 @@
 		FlipBufferWriteIndex();
 	}
 
-<<<<<<< HEAD
-	UE_DEPRECATED(5.0, "Sync groups are no longer stored in arrays, please use GetSyncGroupMapRead")
-=======
 	// flip buffer read/write indices
 	void FlipBufferWriteIndex()
 	{ 
@@ -244,7 +238,6 @@
 	}
 
 	UE_DEPRECATED(5.0, "Sync groups are no longer stored in arrays, please use GetSyncGroupMapRead.")
->>>>>>> 6bbb88c8
 	const TArray<FAnimGroupInstance>& GetSyncGroupRead() const
 	{
 		static const TArray<FAnimGroupInstance> Dummy;
@@ -254,11 +247,7 @@
 	/** Get the sync group we are currently reading from */
 	const FSyncGroupMap& GetSyncGroupMapRead() const
 	{ 
-<<<<<<< HEAD
-		return SyncGroupMaps[GetSyncGroupReadIndex()]; 
-=======
 		return Sync.GetSyncGroupMapRead(); 
->>>>>>> 6bbb88c8
 	}
 
 	/** Get the ungrouped active player we are currently reading from */
@@ -407,8 +396,6 @@
 		return SkeletalMeshComponent; 
 	}
 
-<<<<<<< HEAD
-=======
 	/** Get the current main instance proxy. Note that this will return nullptr outside of pre/post update, and may return nullptr anyway if we dont have a main instance */
 	FAnimInstanceProxy* GetMainInstanceProxy() const
 	{ 
@@ -416,24 +403,12 @@
 		return MainInstanceProxy;
 	}
 
->>>>>>> 6bbb88c8
 	UE_DEPRECATED(4.26, "Please use the overload that takes a group FName")
 	FAnimTickRecord& CreateUninitializedTickRecord(int32 GroupIndex, FAnimGroupInstance*& OutSyncGroupPtr);
 
 	UE_DEPRECATED(4.26, "Please use the overload that takes a group FName")
 	FAnimTickRecord& CreateUninitializedTickRecordInScope(int32 GroupIndex, EAnimSyncGroupScope Scope, FAnimGroupInstance*& OutSyncGroupPtr);
 
-<<<<<<< HEAD
-	// Creates an uninitialized tick record in the list for the correct group or the ungrouped array.  If the group is valid, OutSyncGroupPtr will point to the group.
-	FAnimTickRecord& CreateUninitializedTickRecord(FAnimGroupInstance*& OutSyncGroupPtr, FName GroupName);
-
-	// Creates an uninitialized tick record in the list for the correct group or the ungrouped array.  
-	// If the group is valid, OutSyncGroupPtr will point to the group.
-	// Supply the scope to sync with tick records outside this instance
-	FAnimTickRecord& CreateUninitializedTickRecordInScope(FAnimGroupInstance*& OutSyncGroupPtr, FName GroupName, EAnimSyncGroupScope Scope);
-
-	/** Helper function: make a tick record for a sequence */
-=======
 	UE_DEPRECATED(5.0, "Please use FAnimSyncGroupScope")
 	FAnimTickRecord& CreateUninitializedTickRecord(FAnimGroupInstance*& OutSyncGroupPtr, FName GroupName);
 
@@ -441,7 +416,6 @@
 	FAnimTickRecord& CreateUninitializedTickRecordInScope(FAnimGroupInstance*& OutSyncGroupPtr, FName GroupName, EAnimSyncGroupScope Scope);
 
 	UE_DEPRECATED(5.0, "Please use the FAnimTickRecord constructor that takes a UAnimSequenceBase")
->>>>>>> 6bbb88c8
 	void MakeSequenceTickRecord(FAnimTickRecord& TickRecord, UAnimSequenceBase* Sequence, bool bLooping, float PlayRate, float FinalBlendWeight, float& CurrentTime, FMarkerTickRecord& MarkerTickRecord) const;
 
 	UE_DEPRECATED(5.0, "Please use the FAnimTickRecord constructor that takes a UBlendSpace")
@@ -1048,16 +1022,8 @@
 	/** Map of layer name to saved pose nodes to process after the graph has been updated */
 	TMap<FName, TArray<FAnimNode_SaveCachedPose*>> SavedPoseQueueMap;
 
-<<<<<<< HEAD
-	/** The list of animation assets which are going to be evaluated this frame and need to be ticked (ungrouped) */
-	TArray<FAnimTickRecord> UngroupedActivePlayerArrays[2];
-
-	/** The set of tick groups for this anim instance */
-	FSyncGroupMap SyncGroupMaps[2];
-=======
 	/** Synchronizes animations according to sync groups/markers */
 	UE::Anim::FAnimSync Sync;
->>>>>>> 6bbb88c8
 
 	/** Buffers containing read/write buffers for all current machine weights */
 	TArray<float> MachineWeightArrays[2];
