--- conflicted
+++ resolved
@@ -772,12 +772,9 @@
 		return nullptr;
 	}
 
-<<<<<<< HEAD
-=======
 	/** Gets the most relevant asset player in a specified state */
 	const FAnimNode_AssetPlayerRelevancyBase* GetRelevantAssetPlayerInterfaceFromState(int32 MachineIndex, int32 StateIndex) const;
 
->>>>>>> d731a049
 	/** Gets an unchecked (can return nullptr) node given a property of the anim instance */
 	template<class NodeType>
 	NodeType* GetNodeFromProperty(FProperty* Property)
