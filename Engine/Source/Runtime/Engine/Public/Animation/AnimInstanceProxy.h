--- conflicted
+++ resolved
@@ -29,10 +29,7 @@
 class UAnimInstance;
 class UBlendProfile;
 class UBlendSpace;
-<<<<<<< HEAD
-=======
 class FTokenizedMessage;
->>>>>>> 4af6daef
 namespace EMessageSeverity { enum Type : int; }
 struct FAnimationPoseData;
 struct FAnimBlueprintDebugData_NodeVisit;
@@ -89,10 +86,7 @@
 		Point,
 		Circle,
 		Cone,
-<<<<<<< HEAD
-=======
 		InWorldMessage
->>>>>>> 4af6daef
 	};
 }
 
@@ -153,15 +147,6 @@
 public:
 	using FSyncGroupMap = TMap<FName, FAnimGroupInstance>;
 
-<<<<<<< HEAD
-	FAnimInstanceProxy();
-	FAnimInstanceProxy(UAnimInstance* Instance);
-
-	FAnimInstanceProxy(const FAnimInstanceProxy&);
-	FAnimInstanceProxy& operator=(FAnimInstanceProxy&&);
-	FAnimInstanceProxy& operator=(const FAnimInstanceProxy&);
-	virtual ~FAnimInstanceProxy();
-=======
 	ENGINE_API FAnimInstanceProxy();
 	ENGINE_API FAnimInstanceProxy(UAnimInstance* Instance);
 
@@ -169,7 +154,6 @@
 	ENGINE_API FAnimInstanceProxy& operator=(FAnimInstanceProxy&&);
 	ENGINE_API FAnimInstanceProxy& operator=(const FAnimInstanceProxy&);
 	ENGINE_API virtual ~FAnimInstanceProxy();
->>>>>>> 4af6daef
 
 	// Get the IAnimClassInterface associated with this context, if there is one.
 	// Note: This can return NULL, so check the result.
@@ -198,11 +182,7 @@
 	}
 
 	/** Record a visited node in the debugger */
-<<<<<<< HEAD
-	void RecordNodeVisit(int32 TargetNodeIndex, int32 SourceNodeIndex, float BlendWeight);
-=======
 	ENGINE_API void RecordNodeVisit(int32 TargetNodeIndex, int32 SourceNodeIndex, float BlendWeight);
->>>>>>> 4af6daef
 
 	/** Record a node attribute in the debugger */
 	ENGINE_API void RecordNodeAttribute(const FAnimInstanceProxy& InSourceProxy, int32 InTargetNodeIndex, int32 InSourceNodeIndex, FName InAttribute);
@@ -454,11 +434,7 @@
 	// Allow slot nodes to store off their weight during ticking
 	ENGINE_API void UpdateSlotNodeWeight(const FName& SlotNodeName, float InLocalMontageWeight, float InNodeGlobalWeight);
 
-<<<<<<< HEAD
-	bool GetSlotInertializationRequest(const FName& SlotName, UE::Anim::FSlotInertializationRequest& OutRequest);
-=======
 	ENGINE_API bool GetSlotInertializationRequest(const FName& SlotName, UE::Anim::FSlotInertializationRequest& OutRequest);
->>>>>>> 4af6daef
 
 	/** Register a named slot */
 	ENGINE_API void RegisterSlotNodeWithAnimInstance(const FName& SlotNodeName);
@@ -484,17 +460,6 @@
 #if ENABLE_ANIM_DRAW_DEBUG
 	TArray<FQueuedDrawDebugItem> QueuedDrawDebugItems;
 
-<<<<<<< HEAD
-	void AnimDrawDebugOnScreenMessage(const FString& DebugMessage, const FColor& Color, const FVector2D& TextScale = FVector2D::UnitVector, ESceneDepthPriorityGroup DepthPriority = SDPG_World);
-	void AnimDrawDebugLine(const FVector& StartLoc, const FVector& EndLoc, const FColor& Color, bool bPersistentLines = false, float LifeTime = -1.f, float Thickness = 0.f, ESceneDepthPriorityGroup DepthPriority = SDPG_World);
-	void AnimDrawDebugDirectionalArrow(const FVector& LineStart, const FVector& LineEnd, float ArrowSize, const FColor& Color, bool bPersistentLines = false, float LifeTime = -1.f, float Thickness = 0.f, ESceneDepthPriorityGroup DepthPriority = SDPG_World);
-	void AnimDrawDebugSphere(const FVector& Center, float Radius, int32 Segments, const FColor& Color, bool bPersistentLines = false, float LifeTime = -1.f, float Thickness = 0.f, ESceneDepthPriorityGroup DepthPriority = SDPG_World);
-	void AnimDrawDebugCoordinateSystem(FVector const& AxisLoc, FRotator const& AxisRot, float Scale = 1.f, bool bPersistentLines = false, float LifeTime = -1.f, float Thickness = 0.f, ESceneDepthPriorityGroup DepthPriority = SDPG_World);
-	void AnimDrawDebugPlane(const FTransform& BaseTransform, float Radii, const FColor& Color, bool bPersistentLines = false, float LifeTime = -1.f, float Thickness = 0.f, ESceneDepthPriorityGroup DepthPriority = SDPG_World);
-	void AnimDrawDebugPoint(const FVector& Loc, float Size, const FColor& Color, bool bPersistentLines = false, float LifeTime = -1.f, ESceneDepthPriorityGroup DepthPriority = SDPG_World);
-	void AnimDrawDebugCircle(const FVector& Center, float Radius, int32 Segments, const FColor& Color, const FVector& UpVector = FVector::UpVector, bool bPersistentLines = false, float LifeTime = -1.f, ESceneDepthPriorityGroup DepthPriority = SDPG_World, float Thickness = 0.f);
-	void AnimDrawDebugCone(const FVector& Center, float Radius, const FVector& Direction, float AngleWidth, float AngleHeight, int32 Segments, const FColor& Color, bool bPersistentLines = false, float LifeTime = -1.f, ESceneDepthPriorityGroup DepthPriority = SDPG_World, float Thickness = 0.f);
-=======
 	ENGINE_API void AnimDrawDebugOnScreenMessage(const FString& DebugMessage, const FColor& Color, const FVector2D& TextScale = FVector2D::UnitVector, ESceneDepthPriorityGroup DepthPriority = SDPG_World);
 	ENGINE_API void AnimDrawDebugInWorldMessage(const FString& DebugMessage, const FVector& TextLocation, const FColor& Color, float TextScale);
 	ENGINE_API void AnimDrawDebugLine(const FVector& StartLoc, const FVector& EndLoc, const FColor& Color, bool bPersistentLines = false, float LifeTime = -1.f, float Thickness = 0.f, ESceneDepthPriorityGroup DepthPriority = SDPG_World);
@@ -505,7 +470,6 @@
 	ENGINE_API void AnimDrawDebugPoint(const FVector& Loc, float Size, const FColor& Color, bool bPersistentLines = false, float LifeTime = -1.f, ESceneDepthPriorityGroup DepthPriority = SDPG_World);
 	ENGINE_API void AnimDrawDebugCircle(const FVector& Center, float Radius, int32 Segments, const FColor& Color, const FVector& UpVector = FVector::UpVector, bool bPersistentLines = false, float LifeTime = -1.f, ESceneDepthPriorityGroup DepthPriority = SDPG_World, float Thickness = 0.f);
 	ENGINE_API void AnimDrawDebugCone(const FVector& Center, float Radius, const FVector& Direction, float AngleWidth, float AngleHeight, int32 Segments, const FColor& Color, bool bPersistentLines = false, float LifeTime = -1.f, ESceneDepthPriorityGroup DepthPriority = SDPG_World, float Thickness = 0.f);
->>>>>>> 4af6daef
 #else
 	void AnimDrawDebugOnScreenMessage(const FString& DebugMessage, const FColor& Color, const FVector2D& TextScale = FVector2D::UnitVector, ESceneDepthPriorityGroup DepthPriority = SDPG_World) {}
 	void AnimDrawDebugInWorldMessage(const FString& DebugMessage, const FVector& TextLocation, const FColor& Color, float TextScale) {}
@@ -543,9 +507,6 @@
 	/** Gets the runtime instance of the specified state machine */
 	ENGINE_API const FAnimNode_StateMachine* GetStateMachineInstance(int32 MachineIndex) const;
 
-	/** Gets the runtime instance of the specified state machine */
-	const FAnimNode_StateMachine* GetStateMachineInstance(int32 MachineIndex) const;
-
 	/** Get the machine description for the specified instance. Does not rely on PRIVATE_MachineDescription being initialized */
 	static ENGINE_API const FBakedAnimationStateMachine* GetMachineDescription(IAnimClassInterface* AnimBlueprintClass, const FAnimNode_StateMachine* MachineInstance);
 
@@ -576,12 +537,6 @@
 
 	/** Returns all Animation Nodes of FAnimNode_AssetPlayerRelevancyBase class within the specified (named) Animation Graph */
 	ENGINE_API TArray<FAnimNode_AssetPlayerRelevancyBase*> GetMutableInstanceRelevantAssetPlayers(const FName& GraphName);
-
-	/** Returns all Animation Nodes of FAnimNode_AssetPlayerRelevancyBase class within the specified (named) Animation Graph */
-	TArray<const FAnimNode_AssetPlayerRelevancyBase*> GetInstanceRelevantAssetPlayers(const FName& GraphName) const;
-
-	/** Returns all Animation Nodes of FAnimNode_AssetPlayerRelevancyBase class within the specified (named) Animation Graph */
-	TArray<FAnimNode_AssetPlayerRelevancyBase*> GetMutableInstanceRelevantAssetPlayers(const FName& GraphName);
 
 	/** Returns true if SyncGroupName is valid (exists, and if is based on markers, has valid markers) */
 	ENGINE_API bool IsSyncGroupValid(FName InSyncGroupName) const;
@@ -638,11 +593,7 @@
 	virtual void Update(float DeltaSeconds) {}
 
 	/** Updates the anim graph */
-<<<<<<< HEAD
-	virtual void UpdateAnimationNode(const FAnimationUpdateContext& InContext);
-=======
 	ENGINE_API virtual void UpdateAnimationNode(const FAnimationUpdateContext& InContext);
->>>>>>> 4af6daef
 
 	/** Updates the anim graph using a specified root node */
 	ENGINE_API virtual void UpdateAnimationNode_WithRoot(const FAnimationUpdateContext& InContext, FAnimNode_Base* InRootNode, FName InLayerName);
@@ -706,11 +657,7 @@
 	ENGINE_API virtual void ClearObjects();
 
 	/** Calls Update(), updates the anim graph, ticks asset players */
-<<<<<<< HEAD
-	void UpdateAnimation();
-=======
 	ENGINE_API void UpdateAnimation();
->>>>>>> 4af6daef
 
 	/** Calls Update(), updates the anim graph from the specified root, ticks asset players */
 	ENGINE_API void UpdateAnimation_WithRoot(const FAnimationUpdateContext& InContext, FAnimNode_Base* InRootNode, FName InLayerName);
@@ -823,11 +770,7 @@
 		Note that there might be multiple Active at the same time. This will only return the first active one it finds. **/
 	ENGINE_API const FMontageEvaluationState* GetActiveMontageEvaluationState() const;
 
-<<<<<<< HEAD
-	TMap<FName, UE::Anim::FSlotInertializationRequest>& GetSlotGroupInertializationRequestMap();
-=======
 	ENGINE_API TMap<FName, UE::Anim::FSlotInertializationRequest>& GetSlotGroupInertializationRequestMap();
->>>>>>> 4af6daef
 
 	/** Access montage array data */
 	ENGINE_API TArray<FMontageEvaluationState>& GetMontageEvaluationData();
@@ -845,11 +788,7 @@
 	}
 
 	/** Gets the most relevant asset player in a specified state */
-<<<<<<< HEAD
-	const FAnimNode_AssetPlayerRelevancyBase* GetRelevantAssetPlayerInterfaceFromState(int32 MachineIndex, int32 StateIndex) const;
-=======
 	ENGINE_API const FAnimNode_AssetPlayerRelevancyBase* GetRelevantAssetPlayerInterfaceFromState(int32 MachineIndex, int32 StateIndex) const;
->>>>>>> 4af6daef
 
 	/** Gets an unchecked (can return nullptr) node given a property of the anim instance */
 	template<class NodeType>
@@ -931,24 +870,6 @@
     ENGINE_API bool WasAnimNotifyNameTriggeredInAnyState(FName NotifyName) const;
 	
 	/** Get whether the given state machine triggered the animation notify with the specified name last tick. */
-<<<<<<< HEAD
-    bool WasAnimNotifyNameTriggeredInStateMachine(int32 MachineIndex, FName NotifyName);
-
-	/** Attempts to queue a transition request, returns true if successful */
-	bool RequestTransitionEvent(const FName& EventName, const double RequestTimeout, const ETransitionRequestQueueMode& QueueMode, const ETransitionRequestOverwriteMode& OverwriteMode);
-	
-	/** Removes all queued transition requests with the given event name */
-	void ClearTransitionEvents(const FName& EventName);
-
-	/** Removes all queued transition requests */
-	void ClearAllTransitionEvents();
-
-	/** Returns whether or not the given event transition request has been queued */
-	bool QueryTransitionEvent(int32 MachineIndex, int32 TransitionIndex, const FName& EventName) const;
-
-	/** Behaves like QueryTransitionEvent but additionally marks the event for consumption */
-	bool QueryAndMarkTransitionEvent(int32 MachineIndex, int32 TransitionIndex, const FName& EventName);
-=======
     ENGINE_API bool WasAnimNotifyNameTriggeredInStateMachine(int32 MachineIndex, FName NotifyName);
 
 	/** Attempts to queue a transition request, returns true if successful */
@@ -965,7 +886,6 @@
 
 	/** Behaves like QueryTransitionEvent but additionally marks the event for consumption */
 	ENGINE_API bool QueryAndMarkTransitionEvent(int32 MachineIndex, int32 TransitionIndex, const FName& EventName);
->>>>>>> 4af6daef
 
 	// Sets up a native transition delegate between states with PrevStateName and NextStateName, in the state machine with name MachineName.
 	// Note that a transition already has to exist for this to succeed
@@ -1052,25 +972,16 @@
 
 private:
 
-<<<<<<< HEAD
-	/** Executes the provided functor on each valid state machine on this anim instance */
-	void ForEachStateMachine(const TFunctionRef<void(FAnimNode_StateMachine&)>& Functor);
-=======
 	FName GetTargetLogNameForCurrentWorldType() const;
 
 	/** Executes the provided functor on each valid state machine on this anim instance */
 	ENGINE_API void ForEachStateMachine(const TFunctionRef<void(FAnimNode_StateMachine&)>& Functor);
->>>>>>> 4af6daef
 
 	/** Evaluate the slot when there are blend spaces involved in any of the active anim montages. */
 	ENGINE_API void SlotEvaluatePoseWithBlendProfiles(const FName& SlotNodeName, const FAnimationPoseData& SourceAnimationPoseData, float InSourceWeight, FAnimationPoseData& OutBlendedAnimationPoseData, float InBlendWeight);
 
 	/** Initialize cached class data - state machines, pre-update nodes etc. */
-<<<<<<< HEAD
-	void InitializeCachedClassData();
-=======
 	ENGINE_API void InitializeCachedClassData();
->>>>>>> 4af6daef
 	
 	/** The component to world transform of the component we are running on */
 	FTransform ComponentTransform;
