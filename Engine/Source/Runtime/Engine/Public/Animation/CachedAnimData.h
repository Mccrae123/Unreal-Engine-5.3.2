--- conflicted
+++ resolved
@@ -76,15 +76,9 @@
 	TArray<FCachedAnimStateData> States;
 
 	/** Returns the total local weight of all states. If the definition contains more than on state machine, the result can be larger than 1 */
-<<<<<<< HEAD
-	float GetTotalWeight(UAnimInstance& InAnimInstance) const;
-	bool IsFullWeight(UAnimInstance& InAnimInstance) const;
-	bool IsRelevant(UAnimInstance& InAnimInstance) const;
-=======
 	ENGINE_API float GetTotalWeight(UAnimInstance& InAnimInstance) const;
 	ENGINE_API bool IsFullWeight(UAnimInstance& InAnimInstance) const;
 	ENGINE_API bool IsRelevant(UAnimInstance& InAnimInstance) const;
->>>>>>> 4af6daef
 
 private:
 	ENGINE_API bool IsValid(UAnimInstance& InAnimInstance) const;
