--- conflicted
+++ resolved
@@ -807,20 +807,6 @@
 };
 
 extern void DecompressPose(FCompactPose& OutPose,
-<<<<<<< HEAD
-							const FCompressedAnimSequence& CompressedData,
-							const FAnimExtractContext& ExtractionContext,
-							USkeleton* Skeleton,
-							float SequenceLength,
-							EAnimInterpolationType Interpolation,
-							bool bIsBakedAdditive,
-							const TArray<FTransform>& RetargetTransforms,
-							FName SourceName,
-							const FRootMotionReset& RootMotionReset);
-
-extern void DecompressPose(	FCompactPose& OutPose,
-=======
->>>>>>> 6bbb88c8
 							const FCompressedAnimSequence& CompressedData,
 							const FAnimExtractContext& ExtractionContext,
 							USkeleton* Skeleton,
