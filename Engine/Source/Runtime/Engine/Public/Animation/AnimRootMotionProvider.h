--- conflicted
+++ resolved
@@ -19,13 +19,8 @@
 class IAnimRootMotionProvider : public IModularFeature
 {
 public:
-<<<<<<< HEAD
-	static const FName ModularFeatureName; // "AnimationWarping"
-	static const FName AttributeName;
-=======
 	static ENGINE_API const FName ModularFeatureName; // "AnimationWarping"
 	static ENGINE_API const FName AttributeName;
->>>>>>> 4af6daef
 
 	virtual ~IAnimRootMotionProvider() {}
 
