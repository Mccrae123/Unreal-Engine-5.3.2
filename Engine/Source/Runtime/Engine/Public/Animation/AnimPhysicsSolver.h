// Copyright Epic Games, Inc. All Rights Reserved.

// This code is based upon and adapted to Unreal from the code 
// provided in the Sandbox project here:
// https://github.com/melax/sandbox

// The license for Sandbox is reproduced below:

/*
	Copyright (c) 2014 Stan Melax

	Permission is hereby granted, free of charge, to any person obtaining a copy
	of this software and associated documentation files (the "Software"), to deal
	in the Software without restriction, including without limitation the rights
	to use, copy, modify, merge, publish, distribute, sublicense, and/or sell
	copies of the Software, and to permit persons to whom the Software is
	furnished to do so, subject to the following conditions:

	The above copyright notice and this permission notice shall be included in all
	copies or substantial portions of the Software.

	THE SOFTWARE IS PROVIDED "AS IS", WITHOUT WARRANTY OF ANY KIND, EXPRESS OR
	IMPLIED, INCLUDING BUT NOT LIMITED TO THE WARRANTIES OF MERCHANTABILITY,
	FITNESS FOR A PARTICULAR PURPOSE AND NONINFRINGEMENT. IN NO EVENT SHALL THE
	AUTHORS OR COPYRIGHT HOLDERS BE LIABLE FOR ANY CLAIM, DAMAGES OR OTHER
	LIABILITY, WHETHER IN AN ACTION OF CONTRACT, TORT OR OTHERWISE, ARISING FROM,
	OUT OF OR IN CONNECTION WITH THE SOFTWARE OR THE USE OR OTHER DEALINGS IN THE
	SOFTWARE.
*/

#pragma once

#include "CoreMinimal.h"
#include "Stats/Stats.h"
#include "UObject/ObjectMacros.h"

#include "AnimPhysicsSolver.generated.h"

DECLARE_CYCLE_STAT_EXTERN(TEXT("Anim Dynamics Physics Update"), STAT_AnimDynamicsUpdate, STATGROUP_Physics, ENGINE_API);
DECLARE_CYCLE_STAT_EXTERN(TEXT("Linear Limit Pre-Update"), STAT_AnimDynamicsLinearPre, STATGROUP_Physics, ENGINE_API);
DECLARE_CYCLE_STAT_EXTERN(TEXT("Linear Limit Post-Update"), STAT_AnimDynamicsLinearPost, STATGROUP_Physics, ENGINE_API);
DECLARE_CYCLE_STAT_EXTERN(TEXT("Angular Limit Pre-Update"), STAT_AnimDynamicsAngularPre, STATGROUP_Physics, ENGINE_API);
DECLARE_CYCLE_STAT_EXTERN(TEXT("Angular Limit Post-Update"), STAT_AnimDynamicsAngularPost, STATGROUP_Physics, ENGINE_API);
DECLARE_CYCLE_STAT_EXTERN(TEXT("Velocity Init"), STAT_AnimDynamicsVelocityInit, STATGROUP_Physics, ENGINE_API);
DECLARE_CYCLE_STAT_EXTERN(TEXT("Pose Update"), STAT_AnimDynamicsPoseUpdate, STATGROUP_Physics, ENGINE_API);
DECLARE_CYCLE_STAT_EXTERN(TEXT("Limits Update"), STAT_AnimDynamicsLimitUpdate, STATGROUP_Physics, ENGINE_API);

class FAnimPhys;

namespace AnimPhysicsConstants
{
	// Added bias for angular joints
	inline const float		JointBiasFactor = 0.3f;

	// Damping for linear momentum (1 = critically damped)
	inline const float		LinearDamping = 0.7f;

	// Damping for angular momentum (1 = critically damped)
	inline const float		AngularDamping = 0.7f;

	inline const float		DefaultSpringConstantLinear = 12.0f;
	inline const float		DefaultSpringConstantAngular = 4.0f;
}

// Enum for picking current angular twist axis
UENUM()
enum class AnimPhysTwistAxis : uint8
{
	AxisX,
	AxisY,
	AxisZ
};

UENUM()
enum class AnimPhysCollisionType : uint8
{
	CoM UMETA(DisplayName="CoM", DisplayValue="CoM", ToolTip="Only limit the center of mass from crossing planes."),
	CustomSphere UMETA(ToolTip="Use the specified sphere radius to collide with planes."),
	InnerSphere UMETA(ToolTip="Use the largest sphere that fits entirely within the body extents to collide with planes."),
	OuterSphere UMETA(ToolTip="Use the smallest sphere that wholely contains the body extents to collide with planes.")
};

struct FAnimPhysShape
{
	/** Makes a box with the given extents
	 *  @param Extents Extents of the resulting box
	 */
<<<<<<< HEAD
	static FAnimPhysShape MakeBox(const FVector& Extents);
=======
	static ENGINE_API FAnimPhysShape MakeBox(const FVector& Extents);
>>>>>>> 4af6daef

	ENGINE_API FAnimPhysShape();
	ENGINE_API FAnimPhysShape(TArray<FVector>& InVertices, TArray<FIntVector>& InTriangles);

	/** Transforms each vertex in the shape
	 *  @param InTransform Transform to apply to the verts
	 */
	ENGINE_API void TransformVerts(FTransform& InTransform);

	// Vertex positions defining the shape
	TArray<FVector> Vertices;

	// Triangles defining the shape
	TArray<FIntVector> Triangles;

	// Volume of the shape
	float Volume;

	// Center of mass for the chape
	FVector CenterOfMass;
};

/**
  * Defines a transform (Position/Orientation) for an anim phys object without scaling
  */
struct FAnimPhysPose
{
	FVector Position;
	FQuat Orientation;

	FAnimPhysPose(const FVector& InPosition, const FQuat& InOrient)
		: Position(InPosition)
		, Orientation(InOrient)
	{}

	FAnimPhysPose()
		: Position(FVector::ZeroVector)
		, Orientation(FQuat::Identity)
	{

	}

	FAnimPhysPose Inverse() const
	{
		FQuat InverseOrient = Orientation.Inverse();
		FVector InversePosition = InverseOrient * Position;
		return FAnimPhysPose(InversePosition, InverseOrient);
	}

	FMatrix Matrix() const
	{
		return FTransform(Orientation, Position).ToMatrixNoScale();
	}

	FVector operator*(const FVector& InPoint) const
	{
		return Position + (Orientation * InPoint);
	}

	FAnimPhysPose operator*(const FAnimPhysPose& InPose) const
	{
		return FAnimPhysPose(*this *InPose.Position, Orientation * InPose.Orientation);
	}

	FPlane TransformPlane(const FPlane& InPlane)
	{
		FVector NewNormal(InPlane.X, InPlane.Y, InPlane.Z);
		NewNormal = Orientation * NewNormal;
		return FPlane(NewNormal, InPlane.W - FVector::DotProduct(Position, NewNormal));
	}
};

/**
  * Defines a single closed, convex shape within the rigid body
  */
class FAnimPhysState
{
  public:
	ENGINE_API FAnimPhysState();
	ENGINE_API FAnimPhysState(const FVector& InPosition, const FQuat& InOrient, const FVector& InLinearMomentum, const FVector& InAngularMomentum);

	FAnimPhysPose Pose;

	FVector LinearMomentum;   
	FVector AngularMomentum;

    FAnimPhysPose&           GetPose() { return Pose; }
    const FAnimPhysPose&     GetPose() const { return Pose; }

	FAnimPhysState&          GetState() { return *this; }
	const FAnimPhysState&    GetState() const { return *this; }
};

/** 
  * Simple struct holding wind params passed into simulation
  */
struct FAnimPhysWindData
{
	// Scale for the final velocity
	float BodyWindScale;

	// Current wind speed
	float WindSpeed;

	// World space wind direction
	FVector WindDirection;

	// Mirrors APEX adaption, adds some randomness / billow
	float WindAdaption;
};

/**
  * A collection of shapes grouped for simulation as a rigid body
  */
class FAnimPhysRigidBody : public FAnimPhysState
{
  public:

	ENGINE_API FAnimPhysRigidBody(TArray<FAnimPhysShape>& InShapes, const FVector& InPosition);

	// Spin / Omega for the body
	ENGINE_API FVector Spin();

	// Mass of this body
	float				Mass;

	// 1.0f / Mass
	float				InverseMass;

	// Mass free inverse tensor (easier to scale mass)
	FMatrix				InverseTensorWithoutMass;  

	// Full (with mass) inverse tensor in world space
	FMatrix				InverseWorldSpaceTensor;    // Inverse Inertia Tensor rotated into world space 

	// Maintained state, Start/Prev/Next
	FVector				NextPosition;
	FQuat				NextOrientation;
	FVector				PreviousPosition;
	FQuat				PreviousOrientation;
	FVector				StartPosition;
	FQuat				StartOrientation;

	// Whether to use wind forces on this body
	bool				bWindEnabled;

	// Per-body wind data (speed, direction etc.)
	FAnimPhysWindData	WindData;

	// Override angular damping for this body
	bool				bAngularDampingOverriden;
	float				AngularDamping;

	// Override linear damping for this body
	bool				bLinearDampingOverriden;
	float				LinearDamping;

	// Override gravity scale for this body
	float				GravityScale;

	//Use manual gravity override
	bool bUseGravityOverride;

	//Direct gravity override value
	FVector GravityOverride;

	// Previous motion state (linear/angular momentum)
	FAnimPhysState		PreviousState;

	// Body center of mass (CoM of all shapes)
	FVector				CenterOfMass;

	// Collision Data (Only how we interact with planes currently)
	AnimPhysCollisionType CollisionType;

	// Radius to use when not using CoM collision mode
	float SphereCollisionRadius;
	
	// Shapes contained within this body
	TArray<FAnimPhysShape>		Shapes;
};

/**
  * Base class for constraint limits
  */
class FAnimPhysLimit
{
public:
	FAnimPhysRigidBody* Bodies[2];

	ENGINE_API FAnimPhysLimit(FAnimPhysRigidBody* InFirstBody, FAnimPhysRigidBody* InSecondBody);
};

/**
  * Angular limit, keeps angular torque around an axis within a defined range
  */
class FAnimPhysAngularLimit : public FAnimPhysLimit
{
public:

	// Axis of the limit in world space
	FVector WorldSpaceAxis;

	// Rotational impulse
	float  Torque;

	// The required spin required to align the limit
	float  TargetSpin;

	// Minimum torque this limit can apply
	float  MinimumTorque;

	// Maximum torque this limit can apply
	float  MaximumTorque;

	// Cached spin to torque value that is independant of iterations
	float CachedSpinToTorque;

	ENGINE_API FAnimPhysAngularLimit();
	ENGINE_API FAnimPhysAngularLimit(FAnimPhysRigidBody* InFirstBody, FAnimPhysRigidBody* InSecondBody, const FVector& InWorldSpaceAxis, float InTargetSpin = 0, float InMinimumTorque = -MAX_flt, float InMaximumTorque = MAX_flt);	

	/** Remove bias added to solve the limit
	 */
	ENGINE_API void RemoveBias();

	/** Solve the limit
	 */
	ENGINE_API void Iter(float DeltaTime);

	ENGINE_API void UpdateCachedData();
};

class FAnimPhysLinearLimit : public FAnimPhysLimit
{
 public:

	// Position of anchor on first object (in first object local space)
	FVector FirstPosition;

	// Position of anchor on second object (in second object local space)
	FVector SecondPosition;

	// Normal along which the limit is applied
	FVector LimitNormal;

	// Target speed needed to solve the limit
	float  TargetSpeed; 

	// Target speed of the limit without bias (force added just to solve limit)
	float  TargetSpeedWithoutBias;

	// Minimum force this limit can apply along the normal
	float  MinimumForce;

	// Maximum force this limit can apply along the normal
	float  Maximumforce;

	// Sum of impulses applied
	float  SumImpulses;

	// Cached denominator of the impulse calculation, doesn't change across iterations
	float InverseInertiaImpulse;

	// Cached world space position on body 0
	FVector WorldSpacePosition0;

	// Cached world space position on body 1
	FVector WorldSpacePosition1;

	ENGINE_API FAnimPhysLinearLimit();
	ENGINE_API FAnimPhysLinearLimit(FAnimPhysRigidBody* InFirstBody, FAnimPhysRigidBody* InSecondBody, const FVector& InFirstPosition, const FVector& InSecondPosition,
		const FVector& InNormal = FVector(0.0f, 0.0f, 1.0f), float InTargetSpeed = 0.0f, float InTargetSpeedWithoutBias = 0.0f, const FVector2D& InForceRange = FVector2D(-MAX_flt, MAX_flt));

	/** Remove bias added to solve the limit
	*/
	ENGINE_API void RemoveBias();

	/** Solve the limit
	*/
	ENGINE_API void Iter(float DetlaTime);

	ENGINE_API void UpdateCachedData();
};

struct FAnimPhysSpring
{
	// Bodies connected by the spring (Or nullptr for world)
	FAnimPhysRigidBody* Body0;
	FAnimPhysRigidBody* Body1;

	// Extra orientation applied on top of Body0's orientation to the target direction
	FQuat TargetOrientationOffset;

	// Target in body0 space for the target axis on body1 to reach
	FVector AngularTarget;
	
	// The axis of body1's orientation to match to the angular target
	AnimPhysTwistAxis AngularTargetAxis;

	// Local space anchor positions (in space of Body0 and Body1 respectively)
	FVector Anchor0;
	FVector Anchor1;

	// Spring constant for linear springs
	float SpringConstantLinear;

	// Sprint constant for angular springs
	float SpringConstantAngular;

	// Whether to apply linear spring force
	bool bApplyLinear;

	// Whether to apply angular spring force
	bool bApplyAngular;

	/** Applies forces to the bound bodies
	 */
	ENGINE_API void ApplyForces(float DeltaTime);
};

/**
  * Lightweight rigid body motion solver (no collision) used for cosmetic secondary motion in an animation graph
  * without invoking something heavier like using PhysX to simulate constraints which could be cost prohibitive
  */
class FAnimPhys
{
public:

	// Runtime cvar toggle for detailed/verbose profiling
	static ENGINE_API bool bEnableDetailedStats;

	/** Calculates the volume of a shape
	 *  @param InVertices Verts in the shape
	 *  @param InTriangles Triangles represented in InVertices
	 */
	static ENGINE_API float CalculateVolume(const TArray<FVector>& InVertices, const TArray<FIntVector>& InTriangles);
	
	/** Calculates the volume of a collection of shapes
	 *  @param InShapes Collection of shapes to use
	 */
	static ENGINE_API float CalculateVolume(const TArray<FAnimPhysShape>& InShapes);

	/** Calculates the center of mass of a shape
	 *  @param InVertices Verts in the shape
	 *  @param InTriangles Triangles represented in InVertices
	 */
	static ENGINE_API FVector CalculateCenterOfMass(const TArray<FVector>& InVertices, const TArray<FIntVector>& InTriangles);
	
	/** Calculates the centre of mass of a collection of shapes
	 *  @param InShapes Collection of shapes to use
	 */
	static ENGINE_API FVector CalculateCenterOfMass(const TArray<FAnimPhysShape>& InShapes);

	/** Calculate the inertia tensor of a shape
	 *  @param InVertices Verts in the shape
	 *  @param InTriangles Triangles represented in InVertices
	 *  @param InCenterOfMass Center of mass of the shape
	 */
	static ENGINE_API FMatrix CalculateInertia(const TArray<FVector>& InVertices, const TArray<FIntVector>& InTriangles, const FVector& InCenterOfMass);

	/** Calculate the inertia tensor of a collection of shapes
	 *  @param InShapes Shapes to use
	 *  @param InCenterOfMass Center of mass of the collection
	 */
	static ENGINE_API FMatrix CalculateInertia(const TArray<FAnimPhysShape>& InShapes, const FVector& InCenterOfMass);

	/** Scale the mass and inertia properties of a rigid body
	 *  @param InOutRigidBody Body to modify
	 *  @param Scale Scale to use
	 */
	static ENGINE_API void ScaleRigidBodyMass(FAnimPhysRigidBody* InOutRigidBody, float Scale);  // scales the mass and all relevant inertial properties by multiplier s

	/** Apply an impulse to a body
	 *  @param InOutRigidBody Body to apply the impulse to
	 *  @param InWorldOrientedImpactPoint Location of the impulse
	 *  @param InImpulse Impulse to apply
	 */
	static ENGINE_API void ApplyImpulse(FAnimPhysRigidBody* InOutRigidBody, const FVector& InWorldOrientedImpactPoint, const FVector& InImpulse);

	
	/** Performs a physics update on the provided state objects
	*  @param DeltaTime Time for the frame / update
	*  @param Bodies Bodies to integrate
	*  @param LinearLimits Linear limits to apply to the bodies
	*  @param AngularLimits Angular limits to apply to the bodies
	*  @param Springs Linear/Angular springs to apply to the bodies prior to solving
	*  @param NumPreIterations Number of times to iterate the limits before performing the integration
	*  @param NumPostIterations Number of times to iterae the limits after performing the integration
	*/
	static ENGINE_API void PhysicsUpdate(float DeltaTime, TArray<FAnimPhysRigidBody*>& Bodies, TArray<FAnimPhysLinearLimit>& LinearLimits, TArray<FAnimPhysAngularLimit>& AngularLimits, TArray<FAnimPhysSpring>& Springs, const FVector& GravityDirection, const FVector& ExternalForce, const FVector& ExternalLinearAcc, int32 NumPreIterations = 8, int32 NumPostIterations = 2);

	//////////////////////////////////////////////////////////////////////////
	// Constraint functions

	/** Constrain bodies along a provided axis
	 *  @param LimitContainer Container to add limits to
	 *  @param FirstBody First body in constraint (or nullptr for world)
	 *  @param FirstPosition Local position on first body to apply constraint
	 *  @param SecondBody Second body in constraint
	 *  @param SecondPosition Local position on second body to apply constraint
	 *  @param AxisToConstrain Axis to constrain between bodies
	 *  @param Limits Limit on the provided axis so that Limits.X(min) < Final Position < Limits.Y(max)
	 *  @param MinimumForce Minimum force that can be applied to satisfy the maximum limit (default -MAX_flt)
	 *  @param MaximumForce Maximum force that can be applied to satisfy the minimum limit (default MAX_flt)
	 */
	static ENGINE_API void ConstrainAlongDirection(float DeltaTime, TArray<FAnimPhysLinearLimit>& LimitContainer, FAnimPhysRigidBody *FirstBody, const FVector& FirstPosition, FAnimPhysRigidBody *SecondBody, const FVector& SecondPosition, const FVector& AxisToConstrain, const FVector2D Limits, float MinimumForce = -MAX_flt, float MaximumForce = MAX_flt);

	/** Constrain bodies together as if fixed or nailed (linear only, bodies can still rotate)
	 *  @param LimitContainer Container to add limits to
	 *  @param FirstBody First body in constraint (or nullptr for world)
	 *  @param FirstPosition Local position on first body to apply constraint
	 *  @param SecondBody Second body in constraint
	 *  @param SecondPosition Local position on second body to apply constraint
	 */
	static ENGINE_API void ConstrainPositionNailed(float DeltaTime, TArray<FAnimPhysLinearLimit>& LimitContainer, FAnimPhysRigidBody *FirstBody, const FVector& FirstPosition, FAnimPhysRigidBody *SecondBody, const FVector& SecondPosition);

	/** Constrain bodies together with linear limits forming a box or prism around the constraint
	 *  @param LimitContainer Container to add limits to
	 *  @param FirstBody First body in the constraint (or nullptr for world)
	 *  @param FirstPosition Local position on first body to apply constraint
	 *  @param SecondBody Second body in the constraint
	 *  @param SecondPosition Local position on the second body to apply constraint
	 *  @param PrismRotation Rotation to apply to the prism axes, only necessary when constraining to world, otherwise the rotation of the first body is used
	 *  @param LimitsMin Minimum limits along axes
	 *  @param LimitsMax Maximum limits along axes
	 */
	static ENGINE_API void ConstrainPositionPrismatic(float DeltaTime, TArray<FAnimPhysLinearLimit>& LimitContainer, FAnimPhysRigidBody* FirstBody, const FVector& FirstPosition, FAnimPhysRigidBody* SecondBody, const FVector& SecondPosition, const FQuat& PrismRotation, const FVector& LimitsMin, const FVector& LimitsMax);

	/** Constraint two bodies together with angular limits, limiting the relative rotation between them.
	 *  Note that this allows TWO axes to rotate, the twist axis will always be locked
	 *  @param LimitContainer Container to add limits to
	 *  @param FirstBody First body in the constraint (or nullptr for world)
	 *  @param SecondBody Second body in constraint
	 *  @param JointFrame Frame/Rotation of the joint
	 *  @param TwistAxis The axis to regard as the twist axis
	 *  @param JointLimitMin Minimum limits along each axis (twist axis ignored)
	 *  @param JointLimitMax Maximum limits along each axis (twist axis ignored)
	 *  @param InJointBias Bias towards second body's forces (1.0f = 100%)
	 */
	static ENGINE_API void ConstrainAngularRange(float DeltaTime, TArray<FAnimPhysAngularLimit>& LimitContainer, FAnimPhysRigidBody *FirstBody, FAnimPhysRigidBody *SecondBody, const FQuat& JointFrame, AnimPhysTwistAxis TwistAxis, const FVector& JointLimitMin, const FVector& JointLimitMax, float InJointBias);

	/** Constraints the rotation between two bodies into a cone
	 *  @param LimitContainer Container to add limits to
	 *  @param FirstBody First body in the constraint (or nullptr for world)
	 *  @param Normal0 Normal for the first side of the constraint
	 *  @param SecondBody Second body in the constraint
	 *  @param Normal1 Normal for the second side of the constraint
	 *  @param LimitAngle Angle to limit the cone to
	 *  @param InJointBias Bias towards second body's forces (1.0f = 100%)
	 */
	static ENGINE_API void ConstrainConeAngle(float DeltaTime, TArray<FAnimPhysAngularLimit>& LimitContainer, FAnimPhysRigidBody* FirstBody, const FVector& Normal0, FAnimPhysRigidBody* SecondBody, const FVector& Normal1, float LimitAngle, float InJointBias);  // a hinge is a cone with 0 limitangle

	/** Constrains the position of a body to one side of a plane placed at PlaneTransform (plane normal is Z axis)
	*  @param LimitContainer Container to add limits to
	*  @param Body The body to constrain to the plane
	*  @param PlaneTransform Transform of the plane, with the normal facing along the Z axis of the orientation
	*/
	static ENGINE_API void ConstrainPlanar(float DeltaTime, TArray<FAnimPhysLinearLimit>& LimitContainer, FAnimPhysRigidBody* Body, const FTransform& PlaneTransform);

	/** Constrains the position of a body within the requested sphere */
	static ENGINE_API void ConstrainSphericalInner(float DeltaTime, TArray<FAnimPhysLinearLimit>& LimitContainer, FAnimPhysRigidBody* Body, const FTransform& SphereTransform, float SphereRadius);

	/** Constrains the position of a body outside of the requested sphere */
	static ENGINE_API void ConstrainSphericalOuter(float DeltaTime, TArray<FAnimPhysLinearLimit>& LimitContainer, FAnimPhysRigidBody* Body, const FTransform& SphereTransform, float SphereRadius);

	//////////////////////////////////////////////////////////////////////////
	// Spring creation methods
	static ENGINE_API void CreateSpring(TArray<FAnimPhysSpring>& SpringContainer, FAnimPhysRigidBody* Body0, FVector Position0, FAnimPhysRigidBody* Body1, FVector Position1);

private:

	/** Calculate differentiated orientation quaternion
	*  @param InOrientation Orientation of the body
	*  @param InInverseTensor Inverse inertia tensor for the body
	*  @param InAngularMomentum Current angular momentum of the body
	*/
	static FQuat DiffQ(const FQuat& InOrientation, const FMatrix &InInverseTensor, const FVector& InAngularMomentum);

	/** Perform an RK update of the provided orientation
	*  @param InOrient Orientation to update
	*  @param InInverseTensor Inverse inertia tensor of the body
	*  @param InAngularMomentum Angular momentum of the body
	*  @param InDeltaTime Delta time to process the update over
	*/
	static FQuat UpdateOrientRK(const FQuat& InOrient, const FMatrix& InInverseTensor, const FVector& InAngularMomentum, float InDeltaTime);

	/** Initialize the velocity for a given body
	 *  @param InBody Body to initialize
	 */
	static void InitializeBodyVelocity(float DeltaTime, FAnimPhysRigidBody *InBody, const FVector& GravityDirection);

	/** Using calculated linear and angular momentum, integrate the position and orientation of a body
	 *  @param InBody Body to integrate
	 */
	static void CalculateNextPose(float DeltaTime, FAnimPhysRigidBody* InBody);

	/** Update previous and current pose state
	 *  @param InBody Body to update
	 */
	static void UpdatePose(FAnimPhysRigidBody* InBody);

	/** Internal version of constrain angular. ConstrainAngularRange can work out some of these params so wraps this
	 *  @param LimitContainer Container to add limits to
	 *  @param FirstBody First body in the constraint (or nullptr for world)
	 *  @param JointFrame0 Frame/Rotation of the first side of the joint
	 *  @param SecondBody Second body in the constraint
	 *  @param JointFrame1 Frame/Rotation of the second side of the joint
	 *  @param TwistAxis Axis to consider as the twist axis
	 *  @param InJointLimitMin Minimum limits for the joint (twist axis ignored, always locked)
	 *  @param InJointLimitMax Maximum limits for the joint (twist axis ignored, always locked)
	 */
	static void ConstrainAngularRangeInternal(float DeltaTime, TArray<FAnimPhysAngularLimit>& LimitContainer, FAnimPhysRigidBody *FirstBody, const FQuat& JointFrame0, FAnimPhysRigidBody *SecondBody, const FQuat& JointFrame1, AnimPhysTwistAxis TwistAxis, const FVector& InJointLimitMin, const FVector& InJointLimitMax, float InJointBias);
};<|MERGE_RESOLUTION|>--- conflicted
+++ resolved
@@ -85,11 +85,7 @@
 	/** Makes a box with the given extents
 	 *  @param Extents Extents of the resulting box
 	 */
-<<<<<<< HEAD
-	static FAnimPhysShape MakeBox(const FVector& Extents);
-=======
 	static ENGINE_API FAnimPhysShape MakeBox(const FVector& Extents);
->>>>>>> 4af6daef
 
 	ENGINE_API FAnimPhysShape();
 	ENGINE_API FAnimPhysShape(TArray<FVector>& InVertices, TArray<FIntVector>& InTriangles);
