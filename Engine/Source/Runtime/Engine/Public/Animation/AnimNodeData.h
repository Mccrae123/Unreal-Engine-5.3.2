--- conflicted
+++ resolved
@@ -99,30 +99,18 @@
 	 * @param	InCurrentObject		The object that the node is held on. This is optional as it can be recovered via the node where needed, but can accelerate the operation if supplied.
 	 * @return the raw data value, either held on sparse class data or on the instance 
 	 */
-<<<<<<< HEAD
-	const void* GetData(UE::Anim::FNodeDataId InId, const FAnimNode_Base* InNode, const UObject* InCurrentObject = nullptr) const;
-=======
 	ENGINE_API const void* GetData(UE::Anim::FNodeDataId InId, const FAnimNode_Base* InNode, const UObject* InCurrentObject = nullptr) const;
->>>>>>> 4af6daef
 
 #if WITH_EDITORONLY_DATA
 	/**
 	 * Get the specified mutable data for the specified instance. The data may or may not reside on an anim instance itself as it may have been folded into constants.
 	 * Only available in editor to support patching constant data during compilation. Not for use at runtime. 
 	 */
-<<<<<<< HEAD
-	void* GetMutableData(UE::Anim::FNodeDataId InId, FAnimNode_Base* InNode, UObject* InCurrentObject = nullptr) const;
-#endif
-
-	/** Get the specified mutable data for the specified instance. If the data is not held on the instance this will return nullptr. */
-	void* GetInstanceData(UE::Anim::FNodeDataId InId, FAnimNode_Base* InNode, UObject* InCurrentObject = nullptr) const;
-=======
 	ENGINE_API void* GetMutableData(UE::Anim::FNodeDataId InId, FAnimNode_Base* InNode, UObject* InCurrentObject = nullptr) const;
 #endif
 
 	/** Get the specified mutable data for the specified instance. If the data is not held on the instance this will return nullptr. */
 	ENGINE_API void* GetInstanceData(UE::Anim::FNodeDataId InId, FAnimNode_Base* InNode, UObject* InCurrentObject = nullptr) const;
->>>>>>> 4af6daef
 	
 	/** The class we are part of */
 	const IAnimClassInterface& GetAnimClassInterface() const { check(AnimClassInterface); return *AnimClassInterface; }
@@ -184,11 +172,7 @@
 	// Verifies the layout of another struct data against this one
 	// Note: uses name + index, so not robust to type/size changes. This is OK however as tagged property serializaton
 	// will deal with those and names/indices are all we need to be consistent at this level (as we inderect by name/index)
-<<<<<<< HEAD
-	bool DoesLayoutMatch(const FAnimNodeStructData& InOther) const;
-=======
 	ENGINE_API bool DoesLayoutMatch(const FAnimNodeStructData& InOther) const;
->>>>>>> 4af6daef
 #endif
 	
 private:
