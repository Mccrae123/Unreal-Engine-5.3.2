--- conflicted
+++ resolved
@@ -42,34 +42,11 @@
 			);
 		};
 
-<<<<<<< HEAD
-		struct ENGINE_API AttributeTypes
-=======
 		struct AttributeTypes
->>>>>>> 4af6daef
 		{
 			DECLARE_MULTICAST_DELEGATE_TwoParams(FOnAttributeTypesChanged, const UScriptStruct*, bool /* bIsAdded */ );
 			
 		protected:
-<<<<<<< HEAD
-			static TArray<TWeakObjectPtr<const UScriptStruct>> RegisteredTypes;
-			static TArray<TUniquePtr<IAttributeBlendOperator>> Operators;
-			static TArray<TWeakObjectPtr<const UScriptStruct>> InterpolatableTypes;
-			static std::atomic<bool> bInitialized;
-			static FOnAttributeTypesChanged OnAttributeTypesChangedDelegate;
-
-			static void Initialize();
-
-			/** Register user defined structs as non-blendable animation attribute */
-			static bool RegisterNonBlendableType(const UScriptStruct* InScriptStruct);
-
-			/** Unregisters a specific attribute type and deletes its associated blend operator */
-			static void UnregisterType(const UScriptStruct* InScriptStruct);
-			
-		public:			
-			static void LazyInitialize();
-
-=======
 			static ENGINE_API TArray<TWeakObjectPtr<const UScriptStruct>> RegisteredTypes;
 			static ENGINE_API TArray<TUniquePtr<IAttributeBlendOperator>> Operators;
 			static ENGINE_API TArray<TWeakObjectPtr<const UScriptStruct>> InterpolatableTypes;
@@ -87,7 +64,6 @@
 		public:			
 			static ENGINE_API void LazyInitialize();
 
->>>>>>> 4af6daef
 			static FOnAttributeTypesChanged& GetOnAttributeTypesChanged() { return OnAttributeTypesChangedDelegate; };
 			
 			/** Used for registering an attribute type for which TAttributeTypeTraits::WithCustomBlendOperator is set to true, use RegisterType() otherwise */
@@ -117,19 +93,11 @@
 				
 				if constexpr (UE::Anim::TAttributeTypeTraits<AttributeType>::IsBlendable)	
 				{
-<<<<<<< HEAD
-					static_assert(TModels<CBlendableAttribute, AttributeType>::Value, "Missing function implementations required for Attribute blending");
-
-					if  constexpr (UE::Anim::TAttributeTypeTraits<AttributeType>::RequiresNormalization)
-					{
-						static_assert(TModels<CNormalizedAttribute, AttributeType>::Value, "Missing function implementations required for Attribute normalization");
-=======
 					static_assert(TModels_V<CBlendableAttribute, AttributeType>, "Missing function implementations required for Attribute blending");
 
 					if  constexpr (UE::Anim::TAttributeTypeTraits<AttributeType>::RequiresNormalization)
 					{
 						static_assert(TModels_V<CNormalizedAttribute, AttributeType>, "Missing function implementations required for Attribute normalization");
->>>>>>> 4af6daef
 					}
 					
 					if constexpr (!UE::Anim::TAttributeTypeTraits<AttributeType>::StepInterpolate)
