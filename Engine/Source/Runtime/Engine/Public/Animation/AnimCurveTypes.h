// Copyright Epic Games, Inc. All Rights Reserved.

#pragma once

#include "CoreMinimal.h"
#include "UObject/ObjectMacros.h"
#include "Animation/AnimTypes.h"
#include "Animation/SmartName.h"
#include "Animation/Skeleton.h"
#include "Curves/RichCurve.h"
#include "Misc/EnumRange.h"
#include "AnimCurveTypes.generated.h"

/** This is curve flags that are saved in asset and **/
UENUM(BlueprintType, meta=(Bitflags))
enum EAnimAssetCurveFlags
{
	AACF_NONE = 0 UMETA(Hidden),
	// Used as morph target curve
	AACF_DriveMorphTarget_DEPRECATED = 0x00000001 UMETA(Hidden), // This has moved to FAnimCurveType:bMorphTarget. Set per skeleton. DO NOT REMOVE UNTIL FrameworkObjectVersion.MoveCurveTypesToSkeleton expires.
	// Used as triggering event
	AACF_DriveAttribute_DEPRECATED = 0x00000002 UMETA(Hidden), // Set per skeleton. DO NOT REMOVE UNTIL FrameworkObjectVersion.MoveCurveTypesToSkeleton expires.
	// Is editable in Sequence Editor
	AACF_Editable						= 0x00000004 UMETA(DisplayName = "Editable"), // per asset
	// Used as a material curve
	AACF_DriveMaterial_DEPRECATED = 0x00000008 UMETA(Hidden), // This has moved to FAnimCurveType:bMaterial. Set per skeleton. DO NOT REMOVE UNTIL FrameworkObjectVersion.MoveCurveTypesToSkeleton expires.
	// Is a metadata 'curve'
	AACF_Metadata						= 0x00000010 UMETA(DisplayName = "Metadata"), // per asset
	// motifies bone track
	AACF_DriveTrack = 0x00000020 UMETA(Hidden), // @Todo: remove?
	// disabled, right now it's used by track
	AACF_Disabled = 0x00000040 UMETA(Hidden), // per asset
};
static const EAnimAssetCurveFlags AACF_DefaultCurve = AACF_Editable;

ENUM_RANGE_BY_FIRST_AND_LAST(EAnimAssetCurveFlags, AACF_DriveMorphTarget_DEPRECATED, AACF_Disabled);

/** UI Curve Parameter type
 * This gets name, and cached UID and use it when needed
 * Also it contains curve types 
 */
USTRUCT()
struct ENGINE_API FAnimCurveParam
{
	GENERATED_USTRUCT_BODY()

	UPROPERTY(EditAnywhere, Category = FAnimCurveParam)
	FName Name;

	// name UID for fast access
	SmartName::UID_Type UID;

	FAnimCurveParam()
		: UID(SmartName::MaxUID)
	{}

	// initialize
	void Initialize(USkeleton* Skeleton);

	// this doesn't check CurveType flag
	// because it's possible you don't care about your curve types
	bool IsValid() const
	{
		return UID != SmartName::MaxUID;
	}

	bool IsValidToEvaluate() const
	{
		return IsValid();
	}
};
/**
 * Float curve data for one track
 */
USTRUCT(BlueprintType)
struct ENGINE_API FAnimCurveBase
{
	GENERATED_USTRUCT_BODY()

	// Last observed name of the curve. We store this so we can recover from situations that
	// mean the skeleton doesn't have a mapped name for our UID (such as a user saving the an
	// animation but not the skeleton).
	UPROPERTY()
	FName		LastObservedName_DEPRECATED;

	UPROPERTY()
	FSmartName	Name;

#if WITH_EDITORONLY_DATA
	UPROPERTY()
	FLinearColor Color;
#endif

private:
	// this flag is mostly used by editor only now
	// however I can't remove this to editor only because 
	// we need DEPRECATED Flag to be loaded in game
	// because those data are stored in asset, and skeleton might not be saved with it. 
	/** Curve Type Flags */
	UPROPERTY()
	int32		CurveTypeFlags;

public:
	FAnimCurveBase() 
		: CurveTypeFlags(0)
	{
#if WITH_EDITORONLY_DATA
		Color = MakeColor();
#endif
	}

	FAnimCurveBase(FSmartName InName, int32 InCurveTypeFlags)
		: Name(InName)
		, CurveTypeFlags(InCurveTypeFlags)
	{
#if WITH_EDITORONLY_DATA
		Color = MakeColor();
#endif
	}

	// To be able to use typedef'd types we need to serialize manually
	void PostSerialize(FArchive& Ar);

	/**
	 * Set InFlag to bValue
	 */
	void SetCurveTypeFlag(EAnimAssetCurveFlags InFlag, bool bValue);

	/**
	 * Toggle the value of the specified flag
	 */
	void ToggleCurveTypeFlag(EAnimAssetCurveFlags InFlag);

	/**
	 * Return true if InFlag is set, false otherwise 
	 */
	bool GetCurveTypeFlag(EAnimAssetCurveFlags InFlag) const;

	/**
	 * Set CurveTypeFlags to NewCurveTypeFlags
	 * This just overwrites CurveTypeFlags
	 */
	void SetCurveTypeFlags(int32 NewCurveTypeFlags);
	/** 
	 * returns CurveTypeFlags
	 */
	int32 GetCurveTypeFlags() const;

#if WITH_EDITORONLY_DATA
	/** Get the color used to display this curve in the editor */
	FLinearColor GetColor() const { return Color; }

private:
	/** Make an initial color */
	FLinearColor MakeColor();
#endif
};

USTRUCT(BlueprintType)
struct ENGINE_API FFloatCurve : public FAnimCurveBase
{
	GENERATED_USTRUCT_BODY()

	/** Curve data for float. */
	UPROPERTY()
	FRichCurve	FloatCurve;

	FFloatCurve(){}

	FFloatCurve(FSmartName InName, int32 InCurveTypeFlags)
		: FAnimCurveBase(InName, InCurveTypeFlags)
	{
	}

	// we don't want to have = operator. This only copies curves, but leaving naming and everything else intact. 
	void CopyCurve(const FFloatCurve& SourceCurve);
	float Evaluate(float CurrentTime) const;
	void UpdateOrAddKey(float NewKey, float CurrentTime);
	void GetKeys(TArray<float>& OutTimes, TArray<float>& OutValues) const;
	void Resize(float NewLength, bool bInsert/* whether insert or remove*/, float OldStartTime, float OldEndTime);
};

USTRUCT()
struct ENGINE_API FVectorCurve : public FAnimCurveBase
{
	GENERATED_USTRUCT_BODY()

	enum class EIndex
	{
		X = 0, 
		Y, 
		Z, 
		Max
	};

	/** Curve data for float. */
	UPROPERTY()
	FRichCurve	FloatCurves[3];

	FVectorCurve(){}

	FVectorCurve(FSmartName InName, int32 InCurveTypeFlags)
		: FAnimCurveBase(InName, InCurveTypeFlags)
	{
	}

	// we don't want to have = operator. This only copies curves, but leaving naming and everything else intact. 
	void CopyCurve(const FVectorCurve& SourceCurve);
	FVector Evaluate(float CurrentTime, float BlendWeight) const;
	void UpdateOrAddKey(const FVector& NewKey, float CurrentTime);
	void GetKeys(TArray<float>& OutTimes, TArray<FVector>& OutValues) const;
	bool DoesContainKey() const { return (FloatCurves[0].GetNumKeys() > 0 || FloatCurves[1].GetNumKeys() > 0 || FloatCurves[2].GetNumKeys() > 0);}
	void Resize(float NewLength, bool bInsert/* whether insert or remove*/, float OldStartTime, float OldEndTime);
	int32 GetNumKeys() const;
};

USTRUCT(BlueprintType)
struct ENGINE_API FTransformCurve: public FAnimCurveBase
{
	GENERATED_USTRUCT_BODY()

	/** Curve data for each transform. */
	UPROPERTY()
	FVectorCurve	TranslationCurve;

	/** Rotation curve - right now we use euler because quat also doesn't provide linear interpolation - curve editor can't handle quat interpolation
	 * If you hit gimbal lock, you should add extra key to fix it. This will cause gimbal lock. 
	 * @TODO: Eventually we'll need FRotationCurve that would contain rotation curve - that will interpolate as slerp or as quaternion 
	 */
	UPROPERTY()
	FVectorCurve	RotationCurve;

	UPROPERTY()
	FVectorCurve	ScaleCurve;

	FTransformCurve(){}

	FTransformCurve(FSmartName InName, int32 InCurveTypeFlags)
		: FAnimCurveBase(InName, InCurveTypeFlags)
	{
	}

	// we don't want to have = operator. This only copies curves, but leaving naming and everything else intact. 
	void CopyCurve(const FTransformCurve& SourceCurve);
	FTransform Evaluate(float CurrentTime, float BlendWeight) const;
	void UpdateOrAddKey(const FTransform& NewKey, float CurrentTime);
	void GetKeys(TArray<float>& OutTimes, TArray<FTransform>& OutValues) const;
	void Resize(float NewLength, bool bInsert/* whether insert or remove*/, float OldStartTime, float OldEndTime);
	
	const FVectorCurve* GetVectorCurveByIndex(int32 Index) const;
	FVectorCurve* GetVectorCurveByIndex(int32 Index);
};

USTRUCT(BlueprintType)
struct ENGINE_API FCachedFloatCurve
{
	GENERATED_USTRUCT_BODY()

public:
	UPROPERTY(EditAnywhere, BlueprintReadWrite, Category = "Curve Settings")
	FName CurveName;

private:
	mutable USkeleton::AnimCurveUID CachedUID;
	mutable FName CachedCurveName;

public:
	FCachedFloatCurve()
		: CachedUID(SmartName::MaxUID)
	{}

	bool IsValid(const UAnimSequenceBase* InAnimSequence) const;
	float GetValueAtPosition(const UAnimSequenceBase* InAnimSequence, const float& InPosition) const;
	const FFloatCurve* GetFloatCurve(const UAnimSequenceBase* InAnimSequence) const;

protected:
	USkeleton::AnimCurveUID GetAnimCurveUID(const UAnimSequenceBase* InAnimSequence) const;
};



/**
 * This struct is used to create curve snap shot of current time when extracted
 */
template <typename InAllocator>
struct FBaseBlendedCurve
{
	typedef InAllocator   Allocator;
	/**
	* List of curve weights for this pose
	*/
	TArray<float, Allocator> CurveWeights;

	/**
	 * A bitmask to indicate which weights are valid.
	 */
	TBitArray<Allocator> ValidCurveWeights;

	/**
	* UID to array index look up table for Elements
	* This eliminates the look up cost
	*/
	TArray<uint16> const * UIDToArrayIndexLUT;

	/** 
	 * Valid Curve count 
	 * This should match Elements.Num() 
	 */
	uint16 NumValidCurveCount;

	/**
	 * constructor
	 */
	FBaseBlendedCurve()
		: UIDToArrayIndexLUT(nullptr)
		, NumValidCurveCount(0)
		, bInitialized(false)
	{
	}

	/** Initialize Curve Data from following data */
	void InitFrom(const FBoneContainer& RequiredBones)
	{
		UIDToArrayIndexLUT = &RequiredBones.GetUIDToArrayLookupTable();
<<<<<<< HEAD
		NumValidCurveCount = RequiredBones.GetUIDToArrayIndexLookupTableValidCount();
=======
		NumValidCurveCount = (uint16)RequiredBones.GetUIDToArrayIndexLookupTableValidCount();
>>>>>>> 6bbb88c8
		CurveWeights.Reset();
		CurveWeights.AddZeroed(NumValidCurveCount);
		ValidCurveWeights.Init(false, NumValidCurveCount);
		// no name, means no curve
		bInitialized = true;
	}

	void InitFrom(TArray<uint16> const * InUIDToArrayIndexLUT)
	{
		check(InUIDToArrayIndexLUT != nullptr);
		UIDToArrayIndexLUT = InUIDToArrayIndexLUT;
<<<<<<< HEAD
		NumValidCurveCount = GetValidElementCount(UIDToArrayIndexLUT);
=======
		NumValidCurveCount = (uint16)GetValidElementCount(UIDToArrayIndexLUT);
>>>>>>> 6bbb88c8
		CurveWeights.Reset();
		CurveWeights.AddZeroed(NumValidCurveCount);
		ValidCurveWeights.Init(false, NumValidCurveCount);
		// no name, means no curve
		bInitialized = true;
	}

	template <typename OtherAllocator>
	void InitFrom(const FBaseBlendedCurve<OtherAllocator>& InCurveToInitFrom)
	{
		// make sure this doesn't happen
		check(InCurveToInitFrom.UIDToArrayIndexLUT != nullptr);
		UIDToArrayIndexLUT = InCurveToInitFrom.UIDToArrayIndexLUT;
		NumValidCurveCount = InCurveToInitFrom.NumValidCurveCount;

		CurveWeights.Reset();
		CurveWeights.AddZeroed(NumValidCurveCount);
		ValidCurveWeights.Init(false, NumValidCurveCount);
		bInitialized = true;
	}

	void InitFrom(const FBaseBlendedCurve<Allocator>& InCurveToInitFrom)
	{
		// make sure this doesn't happen
		if (ensure(&InCurveToInitFrom != this))
		{
			check(InCurveToInitFrom.UIDToArrayIndexLUT != nullptr);
			UIDToArrayIndexLUT = InCurveToInitFrom.UIDToArrayIndexLUT;
			NumValidCurveCount = InCurveToInitFrom.NumValidCurveCount;
			CurveWeights.Reset();
			CurveWeights.AddZeroed(NumValidCurveCount);
			ValidCurveWeights.Init(false, NumValidCurveCount);
			bInitialized = true;
		}
	}

	/** Set value of InUID to InValue */
	void Set(USkeleton::AnimCurveUID InUid, float InValue)
	{
		check(bInitialized);

		int32 ArrayIndex = GetArrayIndexByUID(InUid);
		if (ArrayIndex != INDEX_NONE)
		{
			CurveWeights[ArrayIndex] = InValue;
			ValidCurveWeights[ArrayIndex] = true;
		}
	}

	/** Get Value of InUID - @todo : add validation check here and make sure caller also knows it's not valid*/
	float Get(USkeleton::AnimCurveUID InUid) const
	{
		check(bInitialized);

		int32 ArrayIndex = GetArrayIndexByUID(InUid);
		if (ArrayIndex != INDEX_NONE)
		{
			return CurveWeights[ArrayIndex];
		}

		return 0.f;
	}

	/** Get Value of InUID with validation and default value */
	float Get(USkeleton::AnimCurveUID InUid, bool& OutIsValid, float InDefaultValue=0.f) const
	{
		check(bInitialized);

		const int32 ArrayIndex = GetArrayIndexByUID(InUid);
		if ((ArrayIndex != INDEX_NONE) && ValidCurveWeights[ArrayIndex])
		{
			OutIsValid = true;
			return CurveWeights[ArrayIndex];
		}

		OutIsValid = false;
		return InDefaultValue;
	}

	/** Get Array Index by UID */
	int32 GetArrayIndexByUID(USkeleton::AnimCurveUID InUid) const
	{
		int32 ArrayIndex = (*UIDToArrayIndexLUT).IsValidIndex(InUid) ? (*UIDToArrayIndexLUT)[InUid] : MAX_uint16;
		if (ArrayIndex != MAX_uint16)
		{
			return ArrayIndex;
		}
		return INDEX_NONE;
	}

	/** return true if enabled. return false otherwise. */
	bool IsEnabled(USkeleton::AnimCurveUID InUid) const
	{
		check(bInitialized);

		return (GetArrayIndexByUID(InUid) != INDEX_NONE);
	}
	
	/** Get Valid Element Count from given UIDToArrayIndexLUT */
	static int32 GetValidElementCount(TArray<uint16> const* InUIDToArrayIndexLUT) 
	{
		int32 Count = 0;
		if (InUIDToArrayIndexLUT)
		{
			const int32 ArraySize = InUIDToArrayIndexLUT->Num();
			for (int32 Index = 0; Index < ArraySize; ++Index)
			{
				if ((*InUIDToArrayIndexLUT)[Index] != MAX_uint16)
				{
					++Count;
				}
			}
		}

		return Count;
	}	
	/**
	 * Blend (A, B) using Alpha, same as Lerp
	 */
	//@Todo curve flags won't transfer over - it only overwrites
	void Lerp(const FBaseBlendedCurve& A, const FBaseBlendedCurve& B, float Alpha)
	{
		check(A.Num() == B.Num());
		if (!FAnimWeight::IsRelevant(FMath::Abs(Alpha)))
		{
			// if blend is all the way for child1, then just copy its bone atoms
			Override(A);
		}
		else if (!FAnimWeight::IsRelevant(FMath::Abs(Alpha - 1.0f)))
		{
			// if blend is all the way for child2, then just copy its bone atoms
			Override(B);
		}
		else
		{
			InitFrom(A);

			// Only consider curve elements where either or both elements are valid.
			for (TConstDualEitherSetBitIterator<InAllocator, InAllocator> It(A.ValidCurveWeights, B.ValidCurveWeights); It; ++It)
			{
				int32 Idx = It.GetIndex();
				ValidCurveWeights[Idx] = true;
				CurveWeights[Idx] = FMath::Lerp(A.CurveWeights[Idx], B.CurveWeights[Idx], Alpha);
			}
		}
	}

	/**
	 * Blend with Other using Alpha, same as Lerp 
	 */
	void LerpTo(const FBaseBlendedCurve& Other, float Alpha)
	{
		check(Num() == Other.Num());
		if (!FAnimWeight::IsRelevant(FMath::Abs(Alpha)))
		{
			return;
		}
		else if (!FAnimWeight::IsRelevant(FMath::Abs(Alpha - 1.0f)))
		{
			// if blend is all the way for child2, then just copy its bone atoms
			Override(Other);
		}
		else
		{
			// Only consider curve elements where either or both elements are valid.
			for (TConstDualEitherSetBitIterator<InAllocator, InAllocator> It(ValidCurveWeights, Other.ValidCurveWeights); It; ++It)
			{
				int32 Idx = It.GetIndex();
				ValidCurveWeights[Idx] = true;
				CurveWeights[Idx] = FMath::Lerp(CurveWeights[Idx], Other.CurveWeights[Idx], Alpha);
			}
		}
	}
	/**
	 * Convert current curves to Additive (this - BaseCurve) if same found
	 */
	void ConvertToAdditive(const FBaseBlendedCurve& BaseCurve)
	{
		check(bInitialized);
		check(Num() == BaseCurve.Num());

		for (TConstDualEitherSetBitIterator<InAllocator, InAllocator> It(ValidCurveWeights, BaseCurve.ValidCurveWeights); It; ++It)
		{
			int32 Idx = It.GetIndex();
			ValidCurveWeights[Idx] = true;
			CurveWeights[Idx] -= BaseCurve.CurveWeights[Idx];
		}
	}
	/**
	 * Accumulate the input curve with input Weight
	 */
	void Accumulate(const FBaseBlendedCurve& AdditiveCurve, float Weight)
	{
		check(bInitialized);
		check(Num() == AdditiveCurve.Num());

		if (FAnimWeight::IsRelevant(Weight))
		{
			for (TConstDualEitherSetBitIterator<InAllocator, InAllocator> It(ValidCurveWeights, AdditiveCurve.ValidCurveWeights); It; ++It)
			{
				int32 Idx = It.GetIndex();
				ValidCurveWeights[Idx] = true;
				CurveWeights[Idx] += AdditiveCurve.CurveWeights[Idx] * Weight;
			}
		}
	}

	/**
	 * This doesn't blend but combine MAX(current weight, curvetocombine weight)
	 */
	void UseMaxValue(const FBaseBlendedCurve& CurveToCombine)
	{
		check(bInitialized);
		check(Num() == CurveToCombine.Num());

		for (TConstDualEitherSetBitIterator<InAllocator, InAllocator> It(ValidCurveWeights, CurveToCombine.ValidCurveWeights); It; ++It)
		{
			int32 Idx = It.GetIndex();
			if (!ValidCurveWeights[Idx])
			{
				CurveWeights[Idx] = CurveToCombine.CurveWeights[Idx];
				ValidCurveWeights[Idx] = true;
			}
			else if (CurveToCombine.ValidCurveWeights[Idx])
			{
				CurveWeights[Idx] = FMath::Max(CurveWeights[Idx], CurveToCombine.CurveWeights[Idx]);
			}
		}
	}

	/**
	 * This doesn't blend but combine MIN(current weight, curvetocombine weight)
	 */
	void UseMinValue(const FBaseBlendedCurve& CurveToCombine)
	{
		check(bInitialized);
		check(Num() == CurveToCombine.Num());

		for (TConstDualEitherSetBitIterator<InAllocator, InAllocator> It(ValidCurveWeights, CurveToCombine.ValidCurveWeights); It; ++It)
		{
			int32 Idx = It.GetIndex();
			if (!ValidCurveWeights[Idx])
			{
				CurveWeights[Idx] = CurveToCombine.CurveWeights[Idx];
				ValidCurveWeights[Idx] = true;
			}
			else if (CurveToCombine.ValidCurveWeights[Idx])
			{
				CurveWeights[Idx] = FMath::Min(CurveWeights[Idx], CurveToCombine.CurveWeights[Idx]);
			}
		}
	}

	/**
	 * This combines IF the input does not contain valid curve
	 */
	void CombinePreserved(const FBaseBlendedCurve& CurveToCombine)
	{
		check(bInitialized);
		check(Num() == CurveToCombine.Num());

		for (TConstSetBitIterator<InAllocator> It(CurveToCombine.ValidCurveWeights); It; ++It)
		{
			int32 Idx = It.GetIndex();
			if (!ValidCurveWeights[Idx])
			{
				CurveWeights[Idx] = CurveToCombine.CurveWeights[Idx];
				ValidCurveWeights[Idx] = true;
			}
		}
	}
	/**
	 * This doesn't blend but later pose with valid curve value overrides
	 */
	void Combine(const FBaseBlendedCurve& CurveToCombine)
	{
		check(bInitialized);
		check(Num() == CurveToCombine.Num());

		for (TConstSetBitIterator<InAllocator> It(CurveToCombine.ValidCurveWeights); It; ++It)
		{
			int32 Idx = It.GetIndex();
			CurveWeights[Idx] = CurveToCombine.CurveWeights[Idx];
			ValidCurveWeights[Idx] = true;
		}
	}

	/**
	 * Override with inupt curve * weight
	 */
	void Override(const FBaseBlendedCurve& CurveToOverrideFrom, float Weight)
	{
		InitFrom(CurveToOverrideFrom);

		CurveWeights = CurveToOverrideFrom.CurveWeights;
		ValidCurveWeights = CurveToOverrideFrom.ValidCurveWeights;

		if (!FMath::IsNearlyEqual(Weight, 1.f))
		{
			for (TConstSetBitIterator<InAllocator> It(ValidCurveWeights); It; ++It)
			{
				CurveWeights[It.GetIndex()] *= Weight;
			}
		}
	}

	/**
	 * Override with input curve 
	 */
	void Override(const FBaseBlendedCurve& CurveToOverrideFrom)
	{
		// make sure this doesn't happen
		if (ensure(&CurveToOverrideFrom != this))
		{
			check(CurveToOverrideFrom.UIDToArrayIndexLUT != nullptr);
			UIDToArrayIndexLUT = CurveToOverrideFrom.UIDToArrayIndexLUT;
			NumValidCurveCount = CurveToOverrideFrom.NumValidCurveCount;
			CurveWeights = CurveToOverrideFrom.CurveWeights;
			ValidCurveWeights = CurveToOverrideFrom.ValidCurveWeights;
			bInitialized = true;
		}
	}

	/**
	 * Override with input curve, leaving input curve invalid
	 */
	void OverrideMove(FBaseBlendedCurve& CurveToOverrideFrom)
	{
		// make sure this doesn't happen
		if (ensure(&CurveToOverrideFrom != this))
		{
			check(CurveToOverrideFrom.UIDToArrayIndexLUT != nullptr);
			UIDToArrayIndexLUT = CurveToOverrideFrom.UIDToArrayIndexLUT;
			CurveToOverrideFrom.UIDToArrayIndexLUT = nullptr;
			NumValidCurveCount = CurveToOverrideFrom.NumValidCurveCount;
			CurveToOverrideFrom.NumValidCurveCount = 0;
			CurveWeights = MoveTemp(CurveToOverrideFrom.CurveWeights);
			ValidCurveWeights = MoveTemp(CurveToOverrideFrom.ValidCurveWeights);
			bInitialized = true;
			CurveToOverrideFrom.bInitialized = false;
		}
	}

	/** Return number of elements */
	int32 Num() const { return CurveWeights.Num(); }
<<<<<<< HEAD
=======

	/** Return number of valid elements */
	int32 NumValid() const { return ValidCurveWeights.CountSetBits(); }
>>>>>>> 6bbb88c8

	/** CopyFrom as expected. */
	template <typename OtherAllocator>
	void CopyFrom(const FBaseBlendedCurve<OtherAllocator>& CurveToCopyFrom)
	{
		checkf(CurveToCopyFrom.IsValid(), TEXT("Copying data from an invalid curve UIDToArrayIndexLUT: 0x%x  (Sizes %i/%i)"), CurveToCopyFrom.UIDToArrayIndexLUT, (CurveToCopyFrom.UIDToArrayIndexLUT ? CurveToCopyFrom.UIDToArrayIndexLUT->Num() : -1), CurveToCopyFrom.CurveWeights.Num());
		UIDToArrayIndexLUT = CurveToCopyFrom.UIDToArrayIndexLUT;
		CurveWeights = CurveToCopyFrom.CurveWeights;
		ValidCurveWeights = CurveToCopyFrom.ValidCurveWeights;
		NumValidCurveCount = CurveToCopyFrom.NumValidCurveCount;
		bInitialized = true;
	}

	void CopyFrom(const FBaseBlendedCurve<Allocator>& CurveToCopyFrom)
	{
		if (&CurveToCopyFrom != this)
		{
			checkf(CurveToCopyFrom.IsValid(), TEXT("Copying data from an invalid curve UIDToArrayIndexLUT: 0x%x  (Sizes %i/%i)"), CurveToCopyFrom.UIDToArrayIndexLUT, (CurveToCopyFrom.UIDToArrayIndexLUT ? CurveToCopyFrom.UIDToArrayIndexLUT->Num() : -1), CurveToCopyFrom.CurveWeights.Num());
			UIDToArrayIndexLUT = CurveToCopyFrom.UIDToArrayIndexLUT;
			CurveWeights = CurveToCopyFrom.CurveWeights;
			ValidCurveWeights = CurveToCopyFrom.ValidCurveWeights;
			NumValidCurveCount = CurveToCopyFrom.NumValidCurveCount;
			bInitialized = true;
		}
	}

	/** Once moved, source is invalid */
	void MoveFrom(FBaseBlendedCurve<Allocator>& CurveToMoveFrom)
	{
		UIDToArrayIndexLUT = CurveToMoveFrom.UIDToArrayIndexLUT;
		CurveToMoveFrom.UIDToArrayIndexLUT = nullptr;
		NumValidCurveCount = CurveToMoveFrom.NumValidCurveCount;
		CurveToMoveFrom.NumValidCurveCount = 0;
		CurveWeights = MoveTemp(CurveToMoveFrom.CurveWeights);
		ValidCurveWeights = MoveTemp(CurveToMoveFrom.ValidCurveWeights);
		bInitialized = true;
		CurveToMoveFrom.bInitialized = false;
	}

	/** Empty */
	void Empty()
	{
		// Set to nullptr as we only received a ptr reference from USkeleton
		UIDToArrayIndexLUT = nullptr;
		CurveWeights.Reset();
		ValidCurveWeights.Reset();
		NumValidCurveCount = 0;
		bInitialized = false;
	}

	/**  Whether initialized or not */
	bool bInitialized;

	// Only checks bare minimal validity. (namely that we have a UID list and that it 
	// is the same size as our element list
	bool IsValid() const
	{
		return UIDToArrayIndexLUT != nullptr && (CurveWeights.Num() == NumValidCurveCount);
	}
};

struct ENGINE_API FBlendedCurve : public FBaseBlendedCurve<FAnimStackAllocator>
{
};

struct ENGINE_API FBlendedHeapCurve : public FBaseBlendedCurve<FDefaultAllocator>
{
};

UENUM(BlueprintType)
enum class ERawCurveTrackTypes : uint8
{
	RCT_Float UMETA(DisplayName = "Float Curve"),
	RCT_Vector UMETA(DisplayName = "Vector Curve", Hidden),
	RCT_Transform UMETA(DisplayName = "Transformation Curve"),
	RCT_MAX
};

/**
 * Raw Curve data for serialization
 */
USTRUCT()
struct FRawCurveTracks
{
	GENERATED_USTRUCT_BODY()

	UPROPERTY()
	TArray<FFloatCurve>		FloatCurves;

#if WITH_EDITORONLY_DATA
	/**
	 * @note : Currently VectorCurves are not evaluated or used for anything else but transient data for modifying bone track
	 *			Note that it doesn't have UPROPERTY tag yet. In the future, we'd like this to be serialized, but not for now
	 **/
	UPROPERTY(transient)
	TArray<FVectorCurve>	VectorCurves;

	/**
	 * @note : TransformCurves are used to edit additive animation in editor. 
	 **/
	UPROPERTY()
	TArray<FTransformCurve>	TransformCurves;
#endif // #if WITH_EDITORONLY_DATA

	/**
	 * Evaluate curve data at the time CurrentTime, and add to Instance. It only evaluates Float Curve for now
	 *
	 * return true if curve exists, false otherwise
	 */
	void EvaluateCurveData( FBlendedCurve& Curves, float CurrentTime ) const;

#if WITH_EDITOR
	/**
	 *	Evaluate transform curves 
	 */
	ENGINE_API void EvaluateTransformCurveData(USkeleton * Skeleton, TMap<FName, FTransform>&OutCurves, float CurrentTime, float BlendWeight) const;

	/**
	* Add new float curve from the given UID if not existing and add the key with time/value
	*/
	ENGINE_API void AddFloatCurveKey(const FSmartName& NewCurve, int32 CurveFlags, float Time, float Value);
	ENGINE_API void RemoveRedundantKeys();

#endif // WITH_EDITOR
	/**
	 * Find curve data based on the curve UID
	 */
	ENGINE_API FAnimCurveBase * GetCurveData(USkeleton::AnimCurveUID Uid, ERawCurveTrackTypes SupportedCurveType = ERawCurveTrackTypes::RCT_Float);

	/**
	* Find curve data based on the curve UID
	*/
	ENGINE_API const FAnimCurveBase * GetCurveData(USkeleton::AnimCurveUID Uid, ERawCurveTrackTypes SupportedCurveType = ERawCurveTrackTypes::RCT_Float) const;

	/**
	 * Add new curve from the provided UID and return true if success
	 * bVectorInterpCurve == true, then it will create FVectorCuve, otherwise, FFloatCurve
	 */
	ENGINE_API bool AddCurveData(const FSmartName& NewCurve, int32 CurveFlags = AACF_DefaultCurve, ERawCurveTrackTypes SupportedCurveType = ERawCurveTrackTypes::RCT_Float);

	/**
	 * Delete curve data 
	 */
	ENGINE_API bool DeleteCurveData(const FSmartName& CurveToDelete, ERawCurveTrackTypes SupportedCurveType = ERawCurveTrackTypes::RCT_Float);

	/**
	 * Delete all curve data 
	 */
	ENGINE_API void DeleteAllCurveData(ERawCurveTrackTypes SupportedCurveType = ERawCurveTrackTypes::RCT_Float);

	/**
	 * Duplicate curve data
	 * 
	 */
	ENGINE_API bool DuplicateCurveData(const FSmartName& CurveToCopy, const FSmartName& NewCurve, ERawCurveTrackTypes SupportedCurveType = ERawCurveTrackTypes::RCT_Float);

	/**
	 * Updates the DisplayName field of the curves from the provided name container
	 */
	ENGINE_API void RefreshName(const FSmartNameMapping* NameMapping, ERawCurveTrackTypes SupportedCurveType = ERawCurveTrackTypes::RCT_Float);

	/** 
	 * Serialize
	 */
	void PostSerialize(FArchive& Ar);

	/*
	 * resize curve length. If longer, it doesn't do any. If shorter, remove previous keys and add new key to the end of the frame. 
	 */
	void Resize(float TotalLength, bool bInsert/* whether insert or remove*/, float OldStartTime, float OldEndTime);
	/** 
	 * Clear all keys
	 */
	void Empty()
	{
		FloatCurves.Empty();
#if WITH_EDITORONLY_DATA
		VectorCurves.Empty();
		TransformCurves.Empty();
#endif
	}

private:
	/** 
	 * Adding vector curve support - this is all transient data for now. This does not save and all these data will be baked into RawAnimationData
	 */

	/**
	 * Find curve data based on the curve UID
	 */
	template <typename DataType>
	DataType * GetCurveDataImpl(TArray<DataType>& Curves, USkeleton::AnimCurveUID Uid);

	/**
	* Find curve data based on the curve UID
	*/
	template <typename DataType>
	const DataType * GetCurveDataImpl(const TArray<DataType>& Curves, USkeleton::AnimCurveUID Uid) const;

	/**
	 * Add new curve from the provided UID and return true if success
	 * bVectorInterpCurve == true, then it will create FVectorCuve, otherwise, FFloatCurve
	 */
	template <typename DataType>
	bool AddCurveDataImpl(TArray<DataType>& Curves, const FSmartName& NewCurve, int32 CurveFlags);
	/**
	 * Delete curve data 
	 */
	template <typename DataType>
	bool DeleteCurveDataImpl(TArray<DataType>& Curves, const FSmartName& CurveToDelete);
	/**
	 * Duplicate curve data
	 * 
	 */
	template <typename DataType>
	bool DuplicateCurveDataImpl(TArray<DataType>& Curves, const FSmartName& CurveToCopy, const FSmartName& NewCurve);

	/**
	 * Updates the DisplayName field of the curves from the provided name container
	 */
	template <typename DataType>
	void UpdateLastObservedNamesImpl(TArray<DataType>& Curves, const FSmartNameMapping* NameMapping);
};

FArchive& operator<<(FArchive& Ar, FRawCurveTracks& D);<|MERGE_RESOLUTION|>--- conflicted
+++ resolved
@@ -277,7 +277,37 @@
 	USkeleton::AnimCurveUID GetAnimCurveUID(const UAnimSequenceBase* InAnimSequence) const;
 };
 
-
+/**
+* This is array of curves that run when collecting curves natively 
+*/
+struct FCurveElement
+{
+	/** Curve Value */
+	float					Value;
+	/** Whether this value is set or not */
+	bool					bValid;
+
+	FCurveElement(float InValue)
+		:  Value(InValue)
+		,  bValid (true)
+	{}
+
+	FCurveElement()
+		: Value(0.f)
+		, bValid(false)
+	{}
+
+	bool IsValid() const 
+	{
+		return bValid;
+	}
+
+	void SetValue(float InValue)
+	{
+		Value = InValue;
+		bValid = true;
+	}
+};
 
 /**
  * This struct is used to create curve snap shot of current time when extracted
@@ -322,11 +352,7 @@
 	void InitFrom(const FBoneContainer& RequiredBones)
 	{
 		UIDToArrayIndexLUT = &RequiredBones.GetUIDToArrayLookupTable();
-<<<<<<< HEAD
-		NumValidCurveCount = RequiredBones.GetUIDToArrayIndexLookupTableValidCount();
-=======
 		NumValidCurveCount = (uint16)RequiredBones.GetUIDToArrayIndexLookupTableValidCount();
->>>>>>> 6bbb88c8
 		CurveWeights.Reset();
 		CurveWeights.AddZeroed(NumValidCurveCount);
 		ValidCurveWeights.Init(false, NumValidCurveCount);
@@ -338,11 +364,7 @@
 	{
 		check(InUIDToArrayIndexLUT != nullptr);
 		UIDToArrayIndexLUT = InUIDToArrayIndexLUT;
-<<<<<<< HEAD
-		NumValidCurveCount = GetValidElementCount(UIDToArrayIndexLUT);
-=======
 		NumValidCurveCount = (uint16)GetValidElementCount(UIDToArrayIndexLUT);
->>>>>>> 6bbb88c8
 		CurveWeights.Reset();
 		CurveWeights.AddZeroed(NumValidCurveCount);
 		ValidCurveWeights.Init(false, NumValidCurveCount);
@@ -688,12 +710,9 @@
 
 	/** Return number of elements */
 	int32 Num() const { return CurveWeights.Num(); }
-<<<<<<< HEAD
-=======
 
 	/** Return number of valid elements */
 	int32 NumValid() const { return ValidCurveWeights.CountSetBits(); }
->>>>>>> 6bbb88c8
 
 	/** CopyFrom as expected. */
 	template <typename OtherAllocator>
