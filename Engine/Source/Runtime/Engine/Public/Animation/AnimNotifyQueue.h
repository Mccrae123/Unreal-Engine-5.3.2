// Copyright Epic Games, Inc. All Rights Reserved.

#pragma once

#include "CoreMinimal.h"
#include "Math/RandomStream.h"
#include "Animation/AnimTypes.h"
#include "Animation/AnimNodeMessages.h"
#include "AnimNotifyQueue.generated.h"


class USkeletalMeshComponent;
struct FAnimInstanceProxy;
struct FAnimNotifyEvent;
class UMirrorDataTable;
struct FAnimTickRecord;


USTRUCT(BlueprintType)
struct FAnimNotifyEventReference
{
	GENERATED_BODY()

<<<<<<< HEAD
	FAnimNotifyEventReference()
		: Notify(nullptr)
		, MirrorTable(nullptr)
		, NotifySource(nullptr)

	{}

	FAnimNotifyEventReference(const FAnimNotifyEventReference& rhs)
		: ContextData(rhs.ContextData)
		, Notify(rhs.Notify)
		, MirrorTable(rhs.MirrorTable)
		, NotifySource(rhs.NotifySource)
	{}
=======
	FAnimNotifyEventReference() = default;
>>>>>>> 4af6daef

	FAnimNotifyEventReference(const FAnimNotifyEvent* InNotify, const UObject* InNotifySource)
		: Notify(InNotify)
		, MirrorTable(nullptr)
		, NotifySource(InNotifySource)
	{}

	FAnimNotifyEventReference(const FAnimNotifyEvent* InNotify, const UObject* InNotifySource, const UMirrorDataTable* MirrorDataTable)
    : Notify(InNotify)
	, MirrorTable(MirrorDataTable)
    , NotifySource(InNotifySource)
	{}


	const FAnimNotifyEvent* GetNotify() const
	{
		return NotifySource ? Notify : nullptr;
	}

	void SetNotify(const FAnimNotifyEvent* InNotify)
	{
		if (NotifySource)
		{
			Notify = InNotify;
		}
	}

	const UMirrorDataTable* GetMirrorDataTable() const
	{
		return MirrorTable.Get();
	}
	
	friend bool operator==(const FAnimNotifyEventReference& Lhs, const FAnimNotifyEventReference& Rhs)
	{
		return(
			(Lhs.Notify == Rhs.Notify) ||
			(Lhs.Notify && Rhs.Notify && *Lhs.Notify == *Rhs.Notify)
		);
	}

	friend bool operator==(const FAnimNotifyEventReference& Lhs, const FAnimNotifyEvent& Rhs);
	
	template<typename Type> 
	const Type* GetContextData() const 
	{
		if(ContextData.IsValid())
		{
			for(const TUniquePtr<const UE::Anim::IAnimNotifyEventContextDataInterface>& DataInterface : *ContextData)
			{
				if (DataInterface->Is<Type>())
				{
					return &(DataInterface->As<Type>()); 
				}
			}
		}
		return nullptr; 
	}

	// Pulls relevant data from the tick record
	void GatherTickRecordData(const FAnimTickRecord& InTickRecord);
<<<<<<< HEAD

	// Allows adding extra context data after GatherTickRecordData has been exectuted
	template<typename Type, typename... TArgs>
	void AddContextData(TArgs&&... Args)
	{
		static_assert(TPointerIsConvertibleFromTo<Type, const UE::Anim::IAnimNotifyEventContextDataInterface>::Value, "'Type' template parameter to MakeContextData must be derived from IAnimNotifyEventContextDataInterface");
		if (!ContextData.IsValid())
		{
			ContextData = MakeShared<TArray<TUniquePtr<const UE::Anim::IAnimNotifyEventContextDataInterface>>>();
		}

		ContextData->Add(MakeUnique<Type>(Forward<TArgs>(Args)...));
	}

=======

	// Allows adding extra context data after GatherTickRecordData has been exectuted
	template<typename Type, typename... TArgs>
	void AddContextData(TArgs&&... Args)
	{
		static_assert(TPointerIsConvertibleFromTo<Type, const UE::Anim::IAnimNotifyEventContextDataInterface>::Value, "'Type' template parameter to MakeContextData must be derived from IAnimNotifyEventContextDataInterface");
		if (!ContextData.IsValid())
		{
			ContextData = MakeShared<TArray<TUniquePtr<const UE::Anim::IAnimNotifyEventContextDataInterface>>>();
		}

		ContextData->Add(MakeUnique<Type>(Forward<TArgs>(Args)...));
	}

	// Gets the source object of this notify (e.g. anim sequence), if any
	const UObject* GetSourceObject() const
	{
		return NotifySource;
	}

	// Gets the current animation's time that this notify was fired at
	float GetCurrentAnimationTime() const
	{
		return CurrentAnimTime;
	}

>>>>>>> 4af6daef
private:
	// Context data gleaned from the tick record
	TSharedPtr<TArray<TUniquePtr<const UE::Anim::IAnimNotifyEventContextDataInterface>>> ContextData;
	
	const FAnimNotifyEvent* Notify = nullptr;

	// If set, the Notify has been mirrored.  The mirrored name can be found in MirrorTable->AnimNotifyToMirrorAnimNotifyMap
	UPROPERTY(transient)
	TObjectPtr<const UMirrorDataTable> MirrorTable = nullptr; 

	UPROPERTY(transient)
	TObjectPtr<const UObject> NotifySource = nullptr;

	// The recorded time from the tick record that this notify event was fired at
	float CurrentAnimTime = 0.0f;
};

USTRUCT()
struct FAnimNotifyArray
{
	GENERATED_BODY()

	UPROPERTY(transient)
	TArray<FAnimNotifyEventReference> Notifies;
};

USTRUCT()
struct FAnimNotifyContext
{
	GENERATED_BODY()
	FAnimNotifyContext() {}
	FAnimNotifyContext(const FAnimTickRecord& InTickRecord)
    : TickRecord(&InTickRecord)
	{}
	const FAnimTickRecord* TickRecord = nullptr;
	TArray<FAnimNotifyEventReference> ActiveNotifies;
};

USTRUCT()
struct FAnimNotifyQueue
{
	GENERATED_BODY()

	FAnimNotifyQueue()
		: PredictedLODLevel(-1)
	{
		RandomStream.Initialize(0x05629063);
	}

	/** Should the notifies current filtering mode stop it from triggering */
	bool PassesFiltering(const FAnimNotifyEvent* Notify) const;

	/** Work out whether this notify should be triggered based on its chance of triggering value */
	bool PassesChanceOfTriggering(const FAnimNotifyEvent* Event) const;

	/** Add notify to queue*/
	void AddAnimNotify(const FAnimNotifyEvent* Notify, const UObject* NotifySource);

	/** Add anim notifies **/
	void AddAnimNotifies(bool bSrcIsLeader, const TArray<FAnimNotifyEventReference>& NewNotifies, const float InstanceWeight);

	/** Add anim notifies from montage**/
	void AddAnimNotifies(bool bSrcIsLeader, const TMap<FName, TArray<FAnimNotifyEventReference>>& NewNotifies, const float InstanceWeight);

	/** Wrapper functions for when we aren't coming from a sync group **/
	void AddAnimNotifies(const TArray<FAnimNotifyEventReference>& NewNotifies, const float InstanceWeight) { AddAnimNotifies(true, NewNotifies, InstanceWeight); }
	void AddAnimNotifies(const TMap<FName, TArray<FAnimNotifyEventReference>>& NewNotifies, const float InstanceWeight) { AddAnimNotifies(true, NewNotifies, InstanceWeight); }

	/** Reset queue & update LOD level */
	void Reset(USkeletalMeshComponent* Component);

	/** Append one queue to another */
	void Append(const FAnimNotifyQueue& Queue);
	
	/** 
	 *	Best LOD that was 'predicted' by UpdateSkelPose. Copied form USkeletalMeshComponent.
	 *	This is what bones were updated based on, so we do not allow rendering at a better LOD than this. 
	 */
	int32 PredictedLODLevel;

	/** Internal random stream */
	FRandomStream RandomStream;

	/** Animation Notifies that has been triggered in the latest tick **/
	UPROPERTY(transient)
	TArray<FAnimNotifyEventReference> AnimNotifies;

	/** Animation Notifies from montages that still need to be filtered by slot weight*/
	UPROPERTY(transient)
	TMap<FName, FAnimNotifyArray> UnfilteredMontageAnimNotifies;

	/** Takes the cached notifies from playing montages and adds them if they pass a slot weight check */
	void ApplyMontageNotifies(const FAnimInstanceProxy& Proxy);
private:
	/** Implementation for adding notifies*/
	void AddAnimNotifiesToDest(bool bSrcIsLeader, const TArray<FAnimNotifyEventReference>& NewNotifies, TArray<FAnimNotifyEventReference>& DestArray, const float InstanceWeight);

	/** Adds the contents of the NewNotifies array to the DestArray (maintaining uniqueness of notify states*/
	void AddAnimNotifiesToDestNoFiltering(const TArray<FAnimNotifyEventReference>& NewNotifies, TArray<FAnimNotifyEventReference>& DestArray) const;
};<|MERGE_RESOLUTION|>--- conflicted
+++ resolved
@@ -21,23 +21,7 @@
 {
 	GENERATED_BODY()
 
-<<<<<<< HEAD
-	FAnimNotifyEventReference()
-		: Notify(nullptr)
-		, MirrorTable(nullptr)
-		, NotifySource(nullptr)
-
-	{}
-
-	FAnimNotifyEventReference(const FAnimNotifyEventReference& rhs)
-		: ContextData(rhs.ContextData)
-		, Notify(rhs.Notify)
-		, MirrorTable(rhs.MirrorTable)
-		, NotifySource(rhs.NotifySource)
-	{}
-=======
 	FAnimNotifyEventReference() = default;
->>>>>>> 4af6daef
 
 	FAnimNotifyEventReference(const FAnimNotifyEvent* InNotify, const UObject* InNotifySource)
 		: Notify(InNotify)
@@ -98,7 +82,6 @@
 
 	// Pulls relevant data from the tick record
 	void GatherTickRecordData(const FAnimTickRecord& InTickRecord);
-<<<<<<< HEAD
 
 	// Allows adding extra context data after GatherTickRecordData has been exectuted
 	template<typename Type, typename... TArgs>
@@ -113,21 +96,6 @@
 		ContextData->Add(MakeUnique<Type>(Forward<TArgs>(Args)...));
 	}
 
-=======
-
-	// Allows adding extra context data after GatherTickRecordData has been exectuted
-	template<typename Type, typename... TArgs>
-	void AddContextData(TArgs&&... Args)
-	{
-		static_assert(TPointerIsConvertibleFromTo<Type, const UE::Anim::IAnimNotifyEventContextDataInterface>::Value, "'Type' template parameter to MakeContextData must be derived from IAnimNotifyEventContextDataInterface");
-		if (!ContextData.IsValid())
-		{
-			ContextData = MakeShared<TArray<TUniquePtr<const UE::Anim::IAnimNotifyEventContextDataInterface>>>();
-		}
-
-		ContextData->Add(MakeUnique<Type>(Forward<TArgs>(Args)...));
-	}
-
 	// Gets the source object of this notify (e.g. anim sequence), if any
 	const UObject* GetSourceObject() const
 	{
@@ -140,7 +108,6 @@
 		return CurrentAnimTime;
 	}
 
->>>>>>> 4af6daef
 private:
 	// Context data gleaned from the tick record
 	TSharedPtr<TArray<TUniquePtr<const UE::Anim::IAnimNotifyEventContextDataInterface>>> ContextData;
