--- conflicted
+++ resolved
@@ -37,11 +37,7 @@
 #define UE_LARGE_HALF_WORLD_MAX1	(UE_LARGE_HALF_WORLD_MAX - 1)	/* LWC half maximum world size minus one */
 
 #ifndef UE_USE_UE4_WORLD_MAX
-<<<<<<< HEAD
-#define UE_USE_UE4_WORLD_MAX		1						// Force UE4 WORLD_MAX for converted UE4 titles that explicitly rely on it.
-=======
 #define UE_USE_UE4_WORLD_MAX		0						// Force UE4 WORLD_MAX for converted UE4 titles that explicitly rely on it.
->>>>>>> d731a049
 #endif
 
 // Note: Modifying WORLD_MAX affects UE_LWC_RENDER_TILE_SIZE in Engine\Source\Runtime\Core\Private\Misc\LargeWorldRenderPosition.cpp and may introduce precision issues in shaders using world coordinates.
