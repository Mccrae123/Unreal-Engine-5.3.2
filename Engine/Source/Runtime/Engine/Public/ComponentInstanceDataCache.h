// Copyright 1998-2015 Epic Games, Inc. All Rights Reserved.

#pragma once

class UActorComponent;
class AActor;

/** At what point in the rerun construction script process is ApplyToActor being called for */
enum class ECacheApplyPhase
{
	PostSimpleConstructionScript,	// After the simple construction script has been run
	PostUserConstructionScript,		// After the user construction script has been run
};

/** Base class for component instance cached data of a particular type. */
class ENGINE_API FActorComponentInstanceData
{
public:
	FActorComponentInstanceData()
		: SourceComponentClass(nullptr)
		, SourceComponentTypeSerializedIndex(-1)
	{}

	FActorComponentInstanceData(const UActorComponent* SourceComponent);

	virtual ~FActorComponentInstanceData()
	{}

	/** Determines whether this component instance data matches the component */
	bool MatchesComponent(const UActorComponent* Component) const;

	/** Applies this component instance data to the supplied component */
	virtual void ApplyToComponent(UActorComponent* Component, const ECacheApplyPhase CacheApplyPhase);

	/** Replaces any references to old instances during Actor reinstancing */
	virtual void FindAndReplaceInstances(const TMap<UObject*, UObject*>& OldToNewInstanceMap) { };

<<<<<<< HEAD
=======
	virtual void AddReferencedObjects(FReferenceCollector& Collector);

>>>>>>> cce8678d
	bool ContainsSavedProperties() const { return SavedProperties.Num() > 0; }

protected:
	/** The name of the source component */
	FName SourceComponentName;

	/** The class type of the source component */
	UClass* SourceComponentClass;

	/** The index of the source component in its owner's serialized array 
		when filtered to just that component type */
	int32 SourceComponentTypeSerializedIndex;

	TArray<uint8> SavedProperties;
};

/** 
 *	Cache for component instance data.
 *	Note, does not collect references for GC, so is not safe to GC if the cache is only reference to a UObject.
 */
class ENGINE_API FComponentInstanceDataCache
{
public:

	FComponentInstanceDataCache() {}

	/** Constructor that also populates cache from Actor */
	FComponentInstanceDataCache(const AActor* InActor);

	~FComponentInstanceDataCache();

	/** Iterates over an Actor's components and applies the stored component instance data to each */
	void ApplyToActor(AActor* Actor, const ECacheApplyPhase CacheApplyPhase) const;

	/** Iterates over components and replaces any object references with the reinstanced information */
	void FindAndReplaceInstances(const TMap<UObject*, UObject*>& OldToNewInstanceMap);

	bool HasInstanceData() const { return TypeToDataMap.Num() > 0; }

	void AddReferencedObjects(FReferenceCollector& Collector);

private:
	/** Map of data type name to data of that type */
	TMultiMap< FName, FActorComponentInstanceData* >	TypeToDataMap;

	TMap< USceneComponent*, FTransform > InstanceComponentTransformToRootMap;
};<|MERGE_RESOLUTION|>--- conflicted
+++ resolved
@@ -35,11 +35,8 @@
 	/** Replaces any references to old instances during Actor reinstancing */
 	virtual void FindAndReplaceInstances(const TMap<UObject*, UObject*>& OldToNewInstanceMap) { };
 
-<<<<<<< HEAD
-=======
 	virtual void AddReferencedObjects(FReferenceCollector& Collector);
 
->>>>>>> cce8678d
 	bool ContainsSavedProperties() const { return SavedProperties.Num() > 0; }
 
 protected:
