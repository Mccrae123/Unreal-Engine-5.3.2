--- conflicted
+++ resolved
@@ -9,17 +9,14 @@
 #include "Templates/Function.h"
 #include "Templates/SharedPointer.h"
 #include "Tasks/Pipe.h"
-<<<<<<< HEAD
-=======
 #include "Modules/ModuleInterface.h"
->>>>>>> 4af6daef
 
 /**
  * Interface for platform feature modules
  */
 
 /** Defines the interface to platform's save game system (or a generic file based one) */
-class ENGINE_API ISaveGameSystem
+class ISaveGameSystem
 {
 public:
 
@@ -78,25 +75,6 @@
 
 
 	/* Asyncronously checks if the named savegame exists. Default implementation runs blocking version on a background thread */
-<<<<<<< HEAD
-	virtual void DoesSaveGameExistAsync(const TCHAR* Name, FPlatformUserId PlatformUserId, FSaveGameAsyncExistsCallback Callback);
-
-	/* Saves the named savegame asyncronously. Default implementation runs blocking version on a background thread */
-	virtual void SaveGameAsync(bool bAttemptToUseUI, const TCHAR* Name, FPlatformUserId PlatformUserId, TSharedRef<const TArray<uint8>> Data, FSaveGameAsyncOpCompleteCallback Callback);
-
-	/* Load the named savegame asyncronously. Default implementation runs blocking version on a background thread */
-	virtual void LoadGameAsync(bool bAttemptToUseUI, const TCHAR* Name, FPlatformUserId PlatformUserId, FSaveGameAsyncLoadCompleteCallback Callback);
-
-	/* Delete the named savegame asyncronously. Default implementation runs blocking version on a background thread */
-	virtual void DeleteGameAsync(bool bAttemptToUseUI, const TCHAR* Name, FPlatformUserId PlatformUserId, FSaveGameAsyncOpCompleteCallback Callback);
-
-	/* Gets a list of all known saves if the platform supports it. Default implementatino runs blocking version on a background thread */
-	virtual void GetSaveGameNamesAsync(FPlatformUserId PlatformUserId, FSaveGameAsyncGetNamesCallback Callback);
-
-	/* (Optional) initialise the save system for the given user. Useful if the platform may display UI on first use - this can be called as part of the user login flow, for example. 
-	   If this is not used, any UI may be displayed on the first use of the other save api functions */
-	virtual void InitAsync(bool bAttemptToUseUI, FPlatformUserId PlatformUserId, FSaveGameAsyncInitCompleteCallback Callback);
-=======
 	ENGINE_API virtual void DoesSaveGameExistAsync(const TCHAR* Name, FPlatformUserId PlatformUserId, FSaveGameAsyncExistsCallback Callback);
 
 	/* Saves the named savegame asyncronously. Default implementation runs blocking version on a background thread */
@@ -114,27 +92,19 @@
 	/* (Optional) initialise the save system for the given user. Useful if the platform may display UI on first use - this can be called as part of the user login flow, for example. 
 	   If this is not used, any UI may be displayed on the first use of the other save api functions */
 	ENGINE_API virtual void InitAsync(bool bAttemptToUseUI, FPlatformUserId PlatformUserId, FSaveGameAsyncInitCompleteCallback Callback);
->>>>>>> 4af6daef
 
 protected:
 
 	// save task pipe prevents multiple async save operations happening in parallel. note that the order is not guaranteed
-<<<<<<< HEAD
-	static UE::Tasks::FPipe AsyncTaskPipe;
-
-	// helper function for calling back to the game thread when an async save operation has completed
-	void OnAsyncComplete(TFunction<void()> Callback);
-=======
 	static ENGINE_API UE::Tasks::FPipe AsyncTaskPipe;
 
 	// helper function for calling back to the game thread when an async save operation has completed
 	ENGINE_API void OnAsyncComplete(TFunction<void()> Callback);
->>>>>>> 4af6daef
 };
 
 
 /** A generic save game system that just uses IFileManager to save/load with normal files */
-class ENGINE_API FGenericSaveGameSystem : public ISaveGameSystem
+class FGenericSaveGameSystem : public ISaveGameSystem
 {
 public:
 	virtual bool PlatformHasNativeUI() override
@@ -202,11 +172,7 @@
 
 
 /** helper base class for async-compatible save games */
-<<<<<<< HEAD
-class ENGINE_API FBaseAsyncSaveGameSystem : public ISaveGameSystem
-=======
 class FBaseAsyncSaveGameSystem : public ISaveGameSystem
->>>>>>> 4af6daef
 {
 public:
 
@@ -216,20 +182,6 @@
 	}
 
 	// syncronous save functions
-<<<<<<< HEAD
-	virtual ESaveExistsResult DoesSaveGameExistWithResult(const TCHAR* Name, const int32 UserIndex) override;
-	virtual bool GetSaveGameNames(TArray<FString>& FoundSaves, const int32 UserIndex) override;
-	virtual bool SaveGame(bool bAttemptToUseUI, const TCHAR* Name, const int32 UserIndex, const TArray<uint8>& Data) override;
-	virtual bool LoadGame(bool bAttemptToUseUI, const TCHAR* Name, const int32 UserIndex, TArray<uint8>& Data) override;
-	virtual bool DeleteGame(bool bAttemptToUseUI, const TCHAR* Name, const int32 UserIndex) override;
-
-	// asyncronous save functions
-	virtual void DoesSaveGameExistAsync(const TCHAR* Name, FPlatformUserId PlatformUserId, FSaveGameAsyncExistsCallback Callback) override;
-	virtual void SaveGameAsync(bool bAttemptToUseUI, const TCHAR* Name, FPlatformUserId PlatformUserId, TSharedRef<const TArray<uint8>> Data, FSaveGameAsyncOpCompleteCallback Callback) override;
-	virtual void LoadGameAsync(bool bAttemptToUseUI, const TCHAR* Name, FPlatformUserId PlatformUserId, FSaveGameAsyncLoadCompleteCallback Callback) override;
-	virtual void DeleteGameAsync(bool bAttemptToUseUI, const TCHAR* Name, FPlatformUserId PlatformUserId, FSaveGameAsyncOpCompleteCallback Callback) override;
-	virtual void GetSaveGameNamesAsync(FPlatformUserId PlatformUserId, FSaveGameAsyncGetNamesCallback Callback) override;
-=======
 	ENGINE_API virtual ESaveExistsResult DoesSaveGameExistWithResult(const TCHAR* Name, const int32 UserIndex) override;
 	ENGINE_API virtual bool GetSaveGameNames(TArray<FString>& FoundSaves, const int32 UserIndex) override;
 	ENGINE_API virtual bool SaveGame(bool bAttemptToUseUI, const TCHAR* Name, const int32 UserIndex, const TArray<uint8>& Data) override;
@@ -242,7 +194,6 @@
 	ENGINE_API virtual void LoadGameAsync(bool bAttemptToUseUI, const TCHAR* Name, FPlatformUserId PlatformUserId, FSaveGameAsyncLoadCompleteCallback Callback) override;
 	ENGINE_API virtual void DeleteGameAsync(bool bAttemptToUseUI, const TCHAR* Name, FPlatformUserId PlatformUserId, FSaveGameAsyncOpCompleteCallback Callback) override;
 	ENGINE_API virtual void GetSaveGameNamesAsync(FPlatformUserId PlatformUserId, FSaveGameAsyncGetNamesCallback Callback) override;
->>>>>>> 4af6daef
 
 protected:
 	// internal async helpers that require implementation. NB. OutResult will be null for async calls
@@ -253,11 +204,6 @@
 	virtual UE::Tasks::FTask InternalGetSaveGameNamesAsync(FPlatformUserId PlatformUserId, TSharedRef<TArray<FString>> FoundSaves, FSaveGameAsyncGetNamesCallback Callback, TSharedPtr<bool> OutResult = nullptr) = 0;
 
 	// specializations can override this
-<<<<<<< HEAD
-	virtual void WaitForAsyncTask(UE::Tasks::FTask AsyncSaveTask);
-
-};
-=======
 	ENGINE_API virtual void WaitForAsyncTask(UE::Tasks::FTask AsyncSaveTask);
 
 };
@@ -272,4 +218,3 @@
 	virtual ISaveGameSystem* GetSaveGameSystem() = 0;
 };
 
->>>>>>> 4af6daef
