--- conflicted
+++ resolved
@@ -65,10 +65,6 @@
 struct FAttenuationFocusData;
 struct FAudioComponentParam;
 struct FAudioQualitySettings;
-<<<<<<< HEAD
-UE_DECLARE_LWC_TYPE(Rotator, 3);
-=======
->>>>>>> d731a049
 struct FWaveInstance;
 
 LLM_DECLARE_TAG_API(Audio_SpatializationPlugins, ENGINE_API);
@@ -1476,10 +1472,7 @@
 		UE_LOG(LogAudio, Error, TEXT("Submixes are only supported in audio mixer."));
 	}
 
-<<<<<<< HEAD
-=======
 	UE_DEPRECATED(5.1, "UpdateSubmixModulationSettings taking single modulators is deprecated.  Use the overload that allows for modulator sets")
->>>>>>> d731a049
 	virtual void UpdateSubmixModulationSettings(USoundSubmix* InSoundSubmix, USoundModulatorBase* InOutputModulation, USoundModulatorBase* InWetLevelModulation, USoundModulatorBase* InDryLevelModulation)
 	{
 		UE_LOG(LogAudio, Error, TEXT("Submixes are only supported in audio mixer & 'UpdateSubmixModulationSettings' function taking single modulators no longer supported."));
@@ -2051,9 +2044,6 @@
 	/** 3rd party source data override interface. */
 	TAudioSourceDataOverridePtr SourceDataOverridePluginInterface;
 
-	/** 3rd party source data override interface. */
-	TAudioSourceDataOverridePtr SourceDataOverridePluginInterface;
-
 	/** 3rd party reverb interface. */
 	TAudioReverbPtr ReverbPluginInterface;
 
