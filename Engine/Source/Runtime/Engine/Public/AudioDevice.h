// Copyright Epic Games, Inc. All Rights Reserved.
#pragma once

#include "Audio.h"
#include "AudioDeviceManager.h"
#include "Components/AudioComponent.h"
#include "CoreMinimal.h"
#include "DSP/SpectrumAnalyzer.h"
#include "Engine/Engine.h"
#include "EngineGlobals.h"
#include "IAudioExtensionPlugin.h"
#include "AudioDynamicParameter.h"
#include "Sound/AudioSettings.h"
#include "Sound/AudioVolume.h"
#include "Sound/SoundAttenuation.h"
#include "Sound/SoundClass.h"
#include "Sound/SoundConcurrency.h"
#include "Sound/SoundMix.h"
#include "Sound/SoundSubmix.h"
#include "Sound/SoundSubmixSend.h"
#include "Sound/SoundSourceBus.h"
#include "AudioVirtualLoop.h"
#include "AudioMixer.h"

/**
 * Forward declares
 */

class FArchive;
class FAudioDevice;
class FAudioEffectsManager;
class FCanvas;
class FOutputDevice;
class FReferenceCollector;
class FSoundBuffer;
class FViewport;
class FViewportClient;
class IAudioSpatialization;
class ICompressedAudioInfo;
class UReverbEffect;
class USoundAttenuation;
class USoundBase;
class USoundConcurrency;
class USoundEffectSourcePreset;
class USoundEffectSubmixPreset;
class USoundMix;
class USoundSubmixBase;
class USoundSourceBus;
class USoundWave;
class UWorld;

struct FActiveSound;
struct FAttenuationFocusData;
struct FAudioComponentParam;
struct FAudioQualitySettings;
struct FRotator;
struct FWaveInstance;

namespace Audio
{
	class FAudioDebugger;
}

/**
 * Debug state of the audio system
 */
enum EDebugState
{
	// No debug sounds
	DEBUGSTATE_None,
	// No reverb sounds
	DEBUGSTATE_IsolateDryAudio,
	// Only reverb sounds
	DEBUGSTATE_IsolateReverb,
	// Force LPF on all sources
	DEBUGSTATE_TestLPF,
	// Force LPF on all sources
	DEBUGSTATE_TestHPF,
	// Bleed all sounds to the LFE speaker
	DEBUGSTATE_TestLFEBleed,
	// Disable any LPF filter effects
	DEBUGSTATE_DisableLPF,
	// Disable any LPF filter effects
	DEBUGSTATE_DisableHPF,
	// Disable any radio filter effects
	DEBUGSTATE_DisableRadio,
	DEBUGSTATE_MAX,
};

/**
 * Current state of a SoundMix
 */
namespace ESoundMixState
{
	enum Type
	{
		// Waiting to fade in
		Inactive,
		// Fading in
		FadingIn,
		// Fully active
		Active,
		// Fading out
		FadingOut,
		// Time elapsed, just about to be removed
		AwaitingRemoval,
	};

	static const TCHAR* GetString(ESoundMixState::Type InType)
	{
		switch (InType)
		{
			case ESoundMixState::Inactive: return TEXT("Inactive");
			case ESoundMixState::FadingIn: return TEXT("FadingIn");
			case ESoundMixState::Active: return TEXT("Active");
			case ESoundMixState::FadingOut: return TEXT("FadingOut");
			case ESoundMixState::AwaitingRemoval: return TEXT("AwaitingRemoval");
			default: return TEXT("unknown");
		}
	}
}

namespace ESortedActiveWaveGetType
{
	enum Type
	{
		FullUpdate,
		PausedUpdate,
		QueryOnly,
	};
}

/**
 * Defines the properties of the listener
 */
struct FListener
{
	FTransform Transform;
	FVector Velocity;

	/** An attenuation override to use for distance and attenuation calculations */
	FVector AttenuationOverride;

	/** Is our attenuation override active */
	uint32 bUseAttenuationOverride:1;

	struct FInteriorSettings InteriorSettings;

	/** The ID of the volume the listener resides in */
	uint32 AudioVolumeID;

	/** The ID of the world the listener resides in */
	uint32 WorldID;

	/** Index of this listener inside the AudioDevice's listener array */
	int32 ListenerIndex;

	/** The times of interior volumes fading in and out */
	double InteriorStartTime;
	double InteriorEndTime;
	double ExteriorEndTime;
	double InteriorLPFEndTime;
	double ExteriorLPFEndTime;
	float InteriorVolumeInterp;
	float InteriorLPFInterp;
	float ExteriorVolumeInterp;
	float ExteriorLPFInterp;
	FAudioDevice* AudioDevice;

	FVector GetUp() const		{ return Transform.GetUnitAxis(EAxis::Z); }
	FVector GetFront() const	{ return Transform.GetUnitAxis(EAxis::Y); }
	FVector GetRight() const	{ return Transform.GetUnitAxis(EAxis::X); }

	/**
	 * Gets the position of the listener
	 */
	FVector GetPosition(bool bAllowOverride) const;

	/**
	 * Works out the interp value between source and end
	 */
	float Interpolate(const double EndTime);

	/**
	 * Gets the current state of the interior settings for the listener
	 */
	void UpdateCurrentInteriorSettings();

	/**
	 * Apply the interior settings to ambient sounds
	 */
	void ApplyInteriorSettings(uint32 AudioVolumeID, const FInteriorSettings& Settings);

	FListener(FAudioDevice* InAudioDevice)
		: Transform(FTransform::Identity)
		, Velocity(ForceInit)
		, AttenuationOverride(ForceInit)
		, bUseAttenuationOverride(false)
		, AudioVolumeID(0)
		, ListenerIndex(0)
		, InteriorStartTime(0.0)
		, InteriorEndTime(0.0)
		, ExteriorEndTime(0.0)
		, InteriorLPFEndTime(0.0)
		, ExteriorLPFEndTime(0.0)
		, InteriorVolumeInterp(0.f)
		, InteriorLPFInterp(0.f)
		, ExteriorVolumeInterp(0.f)
		, ExteriorLPFInterp(0.f)
		, AudioDevice(InAudioDevice)
	{
	}

private:
	FListener();
};

/**
 * Game thread representation of a listener
 */
struct FListenerProxy
{
	FTransform Transform;

	/** An attenuation override to use for distance and attenuation calculations */
	FVector AttenuationOverride;

	/** Is our attenuation override active */
	uint32 bUseAttenuationOverride :1;

	/**
	 * Gets the position of the listener proxy
	 */
	FVector GetPosition(bool bAllowOverride) const;

	FListenerProxy()
		: bUseAttenuationOverride(false)
	{
	}

	FListenerProxy(const FListener& Listener)
		: Transform(Listener.Transform)
		, AttenuationOverride(Listener.AttenuationOverride)
		, bUseAttenuationOverride(Listener.bUseAttenuationOverride)
	{
	}
};

/**
 * Structure for collating info about sound classes
 */
struct FAudioClassInfo
{
	int32 NumResident;
	int32 SizeResident;
	int32 NumRealTime;
	int32 SizeRealTime;

	FAudioClassInfo()
		: NumResident(0)
		, SizeResident(0)
		, NumRealTime(0)
		, SizeRealTime(0)
	{
	}
};

struct FSoundMixState
{
	bool IsBaseSoundMix;
	uint32 ActiveRefCount;
	uint32 PassiveRefCount;
	double StartTime;
	double FadeInStartTime;
	double FadeInEndTime;
	double FadeOutStartTime;
	double EndTime;
	float InterpValue;
	ESoundMixState::Type CurrentState;
};

struct FSoundMixClassOverride
{
	FSoundClassAdjuster SoundClassAdjustor;
	FDynamicParameter VolumeOverride;
	FDynamicParameter PitchOverride;
	float FadeInTime;
	uint8 bOverrideApplied : 1;
	uint8 bOverrideChanged : 1;
	uint8 bIsClearing : 1;
	uint8 bIsCleared : 1;

	FSoundMixClassOverride()
		: VolumeOverride(1.0f)
		, PitchOverride(1.0f)
		, FadeInTime(0.0f)
		, bOverrideApplied(false)
		, bOverrideChanged(false)
		, bIsClearing(false)
		, bIsCleared(false)
	{
	}
};

typedef TMap<USoundClass*, FSoundMixClassOverride> FSoundMixClassOverrideMap;
typedef TWeakObjectPtr<UAudioComponent> FAudioComponentPtr;

struct FActivatedReverb
{
	FReverbSettings ReverbSettings;
	float Priority;

	FActivatedReverb()
		: Priority(0.f)
	{
	}
};

/** Struct used to cache listener attenuation vector math results */
struct FAttenuationListenerData
{
	FVector ListenerToSoundDir;
	float AttenuationDistance;
	float ListenerToSoundDistance;

	// (AudioMixer only)
	// Non-attenuation distance for calculating surround sound speaker maps for sources w/ spread
	float ListenerToSoundDistanceForPanning;

	FTransform ListenerTransform;
	const FTransform SoundTransform;
	const FSoundAttenuationSettings* AttenuationSettings;

	/** Computes and returns some geometry related to the listener and the given sound transform. */
	UE_DEPRECATED(4.25, "Use FAttenuationListenerData::Create that passes a ListenerIndex")
	static FAttenuationListenerData Create(const FAudioDevice& AudioDevice, const FTransform& InListenerTransform, const FTransform& InSoundTransform, const FSoundAttenuationSettings& InAttenuationSettings);

	/** Computes and returns some geometry related to the listener and the given sound transform. */
	static FAttenuationListenerData Create(const FAudioDevice& AudioDevice, int32 ListenerIndex, const FTransform& InSoundTransform, const FSoundAttenuationSettings& InAttenuationSettings);

private:
	FAttenuationListenerData(const FTransform& InListenerTransform, const FTransform& InSoundTransform, const FSoundAttenuationSettings& InAttenuationSettings)
		: ListenerToSoundDir(FVector::ZeroVector)
		, AttenuationDistance(0.0f)
		, ListenerToSoundDistance(0.0f)
		, ListenerToSoundDistanceForPanning(0.0f)
		, ListenerTransform(InListenerTransform)
		, SoundTransform(InSoundTransform)
		, AttenuationSettings(&InAttenuationSettings)
	{
	}
};

/*
* Setting for global focus scaling
*/
struct FGlobalFocusSettings
{
	float FocusAzimuthScale;
	float NonFocusAzimuthScale;
	float FocusDistanceScale;
	float NonFocusDistanceScale;
	float FocusVolumeScale;
	float NonFocusVolumeScale;
	float FocusPriorityScale;
	float NonFocusPriorityScale;

	FGlobalFocusSettings()
		: FocusAzimuthScale(1.0f)
		, NonFocusAzimuthScale(1.0f)
		, FocusDistanceScale(1.0f)
		, NonFocusDistanceScale(1.0f)
		, FocusVolumeScale(1.0f)
		, NonFocusVolumeScale(1.0f)
		, FocusPriorityScale(1.0f)
		, NonFocusPriorityScale(1.0f)
	{
	}
};

/** Interface to register a device changed listener to respond to audio device changes. */
class IDeviceChangedListener
{
public:
	virtual void OnDeviceRemoved(FString DeviceID) = 0;
	virtual void OnDefaultDeviceChanged() = 0;
};

/** Abstract interface for receiving audio data from a given submix. */
class ENGINE_API ISubmixBufferListener
{
public:
	/**
	Called when a new buffer has been rendered for a given submix
	@param OwningSubmix	The submix object which has rendered a new buffer
	@param AudioData		Ptr to the audio buffer
	@param NumSamples		The number of audio samples in the audio buffer
	@param NumChannels		The number of channels of audio in the buffer (e.g. 2 for stereo, 6 for 5.1, etc)
	@param SampleRate		The sample rate of the audio buffer
	@param AudioClock		Double audio clock value, from start of audio rendering.
	*/
	virtual void OnNewSubmixBuffer(const USoundSubmix* OwningSubmix, float* AudioData, int32 NumSamples, int32 NumChannels, const int32 SampleRate, double AudioClock) = 0;
};


class ENGINE_API FAudioDevice : public FExec
{
public:

	//Begin FExec Interface
	virtual bool Exec(UWorld* InWorld, const TCHAR* Cmd, FOutputDevice& Ar = *GLog) override;
	//End FExec Interface

#if !UE_BUILD_SHIPPING
private:
	/**
	 * Exec command handlers
	 */
	bool HandleDumpSoundInfoCommand(const TCHAR* Cmd, FOutputDevice& Ar);
	/**
	 * Lists all the loaded sounds and their memory footprint
	 */
	bool HandleListSoundsCommand(const TCHAR* Cmd, FOutputDevice& Ar);
	/**
	 * Lists all the playing waveinstances and their associated source
	 */
	bool HandleListWavesCommand(const TCHAR* Cmd, FOutputDevice& Ar);
	/**
	 * Lists a summary of loaded sound collated by class
	 */
	bool HandleListSoundClassesCommand(const TCHAR* Cmd, FOutputDevice& Ar);
	/**
	 * shows sound class hierarchy
	 */
	bool HandleShowSoundClassHierarchyCommand(const TCHAR* Cmd, FOutputDevice& Ar);
	bool HandleListSoundClassVolumesCommand(const TCHAR* Cmd, FOutputDevice& Ar);
	bool HandleListAudioComponentsCommand(const TCHAR* Cmd, FOutputDevice& Ar);
	bool HandleListSoundDurationsCommand(const TCHAR* Cmd, FOutputDevice& Ar);
	bool HandleSoundTemplateInfoCommand(const TCHAR* Cmd, FOutputDevice& Ar);
	bool HandlePlaySoundCueCommand(const TCHAR* Cmd, FOutputDevice& Ar);
	bool HandlePlaySoundWaveCommand(const TCHAR* Cmd, FOutputDevice& Ar);
	bool HandleSetBaseSoundMixCommand(const TCHAR* Cmd, FOutputDevice& Ar);
	bool HandleIsolateDryAudioCommand(const TCHAR* Cmd, FOutputDevice& Ar);
	bool HandleIsolateReverbCommand(const TCHAR* Cmd, FOutputDevice& Ar);
	bool HandleTestLPFCommand(const TCHAR* Cmd, FOutputDevice& Ar);
	bool HandleTestHPFCommand(const TCHAR* Cmd, FOutputDevice& Ar);
	bool HandleTestLFEBleedCommand(const TCHAR* Cmd, FOutputDevice& Ar);
	bool HandleDisableLPFCommand(const TCHAR* Cmd, FOutputDevice& Ar);
	bool HandleDisableHPFCommand(const TCHAR* Cmd, FOutputDevice& Ar);
	bool HandleDisableRadioCommand(const TCHAR* Cmd, FOutputDevice& Ar);
	bool HandleEnableRadioCommand(const TCHAR* Cmd, FOutputDevice& Ar);
	bool HandleResetSoundStateCommand(const TCHAR* Cmd, FOutputDevice& Ar);
	bool HandleToggleSpatializationExtensionCommand(const TCHAR* Cmd, FOutputDevice& Ar);
	bool HandleEnableHRTFForAllCommand(const TCHAR* Cmd, FOutputDevice& Ar);
	bool HandleSoloCommand(const TCHAR* Cmd, FOutputDevice& Ar);
	bool HandleClearSoloCommand(const TCHAR* Cmd, FOutputDevice& Ar);
	bool HandlePlayAllPIEAudioCommand(const TCHAR* Cmd, FOutputDevice& Ar);
	bool HandleAudio3dVisualizeCommand(const TCHAR* Cmd, FOutputDevice& Ar);
	bool HandleAudioMemoryInfo(const TCHAR* Cmd, FOutputDevice& Ar);
	bool HandleAudioSoloSoundClass(const TCHAR* Cmd, FOutputDevice& Ar);
	bool HandleAudioSoloSoundWave(const TCHAR* Cmd, FOutputDevice& Ar);
	bool HandleAudioSoloSoundCue(const TCHAR* Cmd, FOutputDevice& Ar);
	bool HandleAudioMixerDebugSound(const TCHAR* Cmd, FOutputDevice& Ar);
	bool HandleSoundClassFixup(const TCHAR* Cmd, FOutputDevice& Ar);
	bool HandleAudioDebugSound(const TCHAR* Cmd, FOutputDevice& Ar);
	bool HandleResetAllDynamicSoundVolumesCommand(const TCHAR* Cmd, FOutputDevice& Ar);
	bool HandleResetDynamicSoundVolumeCommand(const TCHAR* Cmd, FOutputDevice& Ar);
	bool HandleGetDynamicSoundVolumeCommand(const TCHAR* Cmd, FOutputDevice& Ar);
	bool HandleSetDynamicSoundCommand(const TCHAR* Cmd, FOutputDevice& Ar);

	/** Handles all argument parsing for the solo commands in one place */
	using FToggleSoloPtr = void (Audio::FAudioDebugger::*)(FName InName, bool bExclusive);
	void HandleAudioSoloCommon(const TCHAR* Cmd, FOutputDevice& Ar, FToggleSoloPtr Funct);

	/**
	* Lists a summary of loaded sound collated by class
	*/
	void ShowSoundClassHierarchy(FOutputDevice& Ar, USoundClass* SoundClass = nullptr, int32 Indent = 0) const;

	/**
	* Gets a summary of loaded sound collated by class
	*/
	void GetSoundClassInfo(TMap<FName, FAudioClassInfo>& AudioClassInfos);
#endif

	void UpdateAudioPluginSettingsObjectCache();

public:

	/**
	 * Constructor
	 */
	FAudioDevice();

	virtual ~FAudioDevice()
	{
	}

	/** Returns an array of available audio devices names for the platform */
	virtual void GetAudioDeviceList(TArray<FString>& OutAudioDeviceNames) const
	{
	}

	/** Returns the quality settings used by the default audio settings. */
	static const FAudioQualitySettings& GetQualityLevelSettings();

	/**
	 * Basic initialization of the platform agnostic layer of the audio system
	 */
	bool Init(Audio::FDeviceId InDeviceID, int32 InMaxSources);

	/**
	 * Tears down the audio device
	 */
	void Teardown();

	/**
	 * The audio system's main "Tick" function
	 */
	void Update(bool bGameTicking);

	/** Update called on game thread. */
	virtual void UpdateGameThread() {}

	/**
	 * Suspend/resume all sounds (global pause for device suspend/resume, etc.)
	 *
	 * @param bGameTicking Whether the game is still ticking at the time of suspend
	 */
	void Suspend(bool bGameTicking);

	/**
	 * Counts the bytes for the structures used in this class
	 */
	virtual void CountBytes(FArchive& Ar);

	/**
	 * Track references to UObjects
	 */
	void AddReferencedObjects(FReferenceCollector& Collector);

	/**
	 * Iterate over the active AudioComponents for wave instances that could be playing.
	 *
	 * @return Index of first wave instance that can have a source attached
	 */
	int32 GetSortedActiveWaveInstances(TArray<FWaveInstance*>& WaveInstances, const ESortedActiveWaveGetType::Type GetType);

	/** Update the active sound playback time. This is done here to do after all audio is updated. */
	void UpdateActiveSoundPlaybackTime(bool bIsTimeTicking);

	/** Optional fadeout and fade in of audio to avoid clicks when closing or opening/reusing audio device. */
	virtual void FadeOut() {}
	virtual void FadeIn() {}

	/**
	 * Stop all the audio components and sources attached to the world. nullptr world means all components.
	 */
	void Flush(UWorld* WorldToFlush, bool bClearActivatedReverb = true);

	/**
	 * Allows audio rendering command queue to flush during audio device flush.
	 * @param bPumpSynchronously must be called in situations where the audio render thread is not being called.
	 */
	virtual void FlushAudioRenderingCommands(bool bPumpSynchronously = false) {}

	void OnPreGarbageCollect();

	/**
	 * Stop any playing sounds that are using a particular SoundWave
	 *
	 * @param SoundWave					Resource to stop any sounds that are using it
	 * @param[out] StoppedComponents	List of Audio Components that were stopped
	 */
	void StopSoundsUsingResource(USoundWave* SoundWave, TArray<UAudioComponent*>* StoppedComponents = nullptr);

	static bool LegacyReverbDisabled();

#if WITH_EDITOR
	/** Deals with anything audio related that should happen when PIE starts */
	void OnBeginPIE(const bool bIsSimulating);

	/** Deals with anything audio related that should happen when PIE ends */
	void OnEndPIE(const bool bIsSimulating);
#endif

	/**
	 * Precaches the passed in sound node wave object.
	 *
	 * @param	SoundWave		Resource to be precached.
	 * @param	bSynchronous	If true, this function will block until a vorbis decompression is complete
	 * @param	bTrackMemory	If true, the audio mem stats will be updated
	 * @param   bForceFullDecompression If true, the sound wave will be fully decompressed regardless of size.
	 */
	virtual void Precache(USoundWave* SoundWave, bool bSynchronous = false, bool bTrackMemory = true, bool bForceFullDecompression = false);

	float GetCompressionDurationThreshold(const FSoundGroup &SoundGroup);

	/**
	 * Returns true if a sound wave should be decompressed.
	 */
	bool ShouldUseRealtimeDecompression(bool bForceFullDecompression, const FSoundGroup &SoundGroup, USoundWave* SoundWave, float CompressedDurationThreshold) const;

	/**
	 * Precaches all existing sounds. Called when audio setup is complete
	 */
	void PrecacheStartupSounds();

	/**
	 * Sets the maximum number of channels dynamically. Can't raise the cap over the initial value but can lower it
	 */
	void SetMaxChannels(int32 InMaxChannels);

	/**
	 * Sets the maximum number of channels dynamically by scaled percentage.
	 */
	void SetMaxChannelsScaled(float InScaledChannelCount);

	/** Returns the max channels used by the audio device. */
	int32 GetMaxChannels() const;

	/** Returns the maximum sources used by the audio device set on initialization,
	  * including the number of stopping voices reserved. */
	int32 GetMaxSources() const;

	/**
	 * Returns global pitch range
	 */
	TRange<float> GetGlobalPitchRange() const;

	/**
	* Stops any sound sources which are using the given buffer.
	*
	* @param	FSoundBuffer	Buffer to check against
	*/
	void StopSourcesUsingBuffer(FSoundBuffer * SoundBuffer);

	/**
	 * Stops all game sounds (and possibly UI) sounds
	 *
	 * @param bShouldStopUISounds If true, this function will stop UI sounds as well
	 */
	virtual void StopAllSounds(bool bShouldStopUISounds = false);

	/**
	 * Sets the details about the listener
	 * @param	World				The world the listener is being set on.
	 * @param   ListenerIndex		The index of the listener
	 * @param   ListenerTransform   The listener's world transform
	 * @param   DeltaSeconds		The amount of time over which velocity should be calculated.  If 0, then velocity will not be calculated.
	 */
	void SetListener(UWorld* World, int32 InListenerIndex, const FTransform& ListenerTransform, float InDeltaSeconds);

	/** Sets an override for the listener to do attenuation calculations. */
	UE_DEPRECATED(4.25, "Use SetListenerAttenuationOverride that passes a ListenerIndex instead")
	void SetListenerAttenuationOverride(const FVector AttenuationPosition) { SetListenerAttenuationOverride(0, AttenuationPosition); }

	/** Sets an override position for the specified listener to do attenuation calculations. */
	void SetListenerAttenuationOverride(int32 ListenerIndex, const FVector AttenuationPosition);

	/** Removes a listener attenuation override. */
	UE_DEPRECATED(4.25, "Use ClearListenerAttenuationOverride that passes a ListenerIndex instead")
	void ClearListenerAttenuationOverride() { ClearListenerAttenuationOverride(0); }

	/** Removes a listener attenuation override for the specified listener. */
	void ClearListenerAttenuationOverride(int32 ListenerIndex);

	const TArray<FListener>& GetListeners() const { check(IsInAudioThread()); return Listeners; }

	/**
	 * Returns the currently applied reverb effect if there is one.
	 */
	UReverbEffect* GetCurrentReverbEffect() const
	{
		check(IsInGameThread());
		return CurrentReverbEffect;
	}

	struct ENGINE_API FCreateComponentParams
	{
		FCreateComponentParams();
		FCreateComponentParams(UWorld* World, AActor* Actor = nullptr);
		FCreateComponentParams(AActor* Actor);
		FCreateComponentParams(FAudioDevice* AudioDevice);

		USoundAttenuation* AttenuationSettings;
		TSubclassOf<UAudioComponent> AudioComponentClass = UAudioComponent::StaticClass();
		TSet<USoundConcurrency*> ConcurrencySet;
		bool bAutoDestroy;
		bool bPlay;
		bool bStopWhenOwnerDestroyed;

		void SetLocation(FVector Location);

	private:
		UWorld* World;
		AActor* Actor;
		FAudioDevice* AudioDevice;

		bool bLocationSet;
		FVector Location;

		void CommonInit();

		friend FAudioDevice;
	};

	/**
	 * Creates an audio component to handle playing a sound.
	 * Plays a sound at the given location without creating an audio component.
	 * @param   Sound				The USoundBase to play at the location.
	 * @param   World				The world this sound is playing in.
	 * @param   AActor				The optional actor with which to play the sound on.
	 * @param   Play				Whether or not to automatically call play on the audio component after it is created.
	 * @param	bStopWhenOwnerDestroyed Whether or not to automatically stop the audio component if its owner is destroyed.
	 * @param	Location			The sound's location.
	 * @param	AttenuationSettings	The sound's attenuation settings to use. Will default to the USoundBase's AttenuationSettings if not specified.
	 * @param	USoundConcurrency	The sound's sound concurrency settings to use. Will use the USoundBase's USoundConcurrency if not specified.
	 * @return	The created audio component if the function successfully created one or a nullptr if not successful. Note: if audio is disabled or if there were no hardware audio devices available, this will return nullptr.
	 */
	UE_DEPRECATED(4.14, "Use CreateComponent that passes a parameters block instead")
	static UAudioComponent* CreateComponent(USoundBase* Sound, UWorld* World, AActor* Actor = nullptr, bool bPlay = true, bool bStopWhenOwnerDestroyed = false, const FVector* Location = nullptr, USoundAttenuation* AttenuationSettings = nullptr, USoundConcurrency* ConcurrencySettings = nullptr);

	static UAudioComponent* CreateComponent(USoundBase* Sound, const FCreateComponentParams& Params = FCreateComponentParams());

	/**
	 * Plays a sound at the given location without creating an audio component.
	 * @param   Sound				The USoundBase to play at the location.
	 * @param   World				The world this sound is playing in.
	 * @param   VolumeMultiplier	The volume multiplier to set on the sound.
	 * @param   PitchMultiplier		The pitch multiplier to set on the sound.
	 * @param	StartTime			The initial time offset for the sound.
	 * @param	Location			The sound's position.
	 * @param	Rotation			The sound's rotation.
	 * @param	AttenuationSettings	The sound's attenuation settings to use (optional). Will default to the USoundBase's AttenuationSettings if not specified.
	 * @param	USoundConcurrency	The sound's sound concurrency settings to use (optional). Will use the USoundBase's USoundConcurrency if not specified.
	 * @param	Params				An optional list of audio component params to immediately apply to a sound.
	 */
	void PlaySoundAtLocation(USoundBase* Sound, UWorld* World, float VolumeMultiplier, float PitchMultiplier, float StartTime, const FVector& Location, const FRotator& Rotation, USoundAttenuation* AttenuationSettings = nullptr, USoundConcurrency* ConcurrencySettings = nullptr, const TArray<FAudioComponentParam>* Params = nullptr, AActor* OwningActor = nullptr);

	/**
	 * Adds an active sound to the audio device
	 */
	void AddNewActiveSound(const FActiveSound& ActiveSound);

	/**
	 * Attempts to retrigger a provided loop
	 */
	void RetriggerVirtualLoop(FAudioVirtualLoop& VirtualLoop);

	/**
	 * Removes the active sound for the specified audio component
	 */
	void StopActiveSound(uint64 AudioComponentID);

	/**
	* (Deprecated in favor of AddSoundToStop). Stops the active sound
	*/
	void StopActiveSound(FActiveSound* ActiveSound);

	/**
	* Pauses the active sound for the specified audio component
	*/
	void PauseActiveSound(uint64 AudioComponentID, const bool bInIsPaused);

	/** Notify that a pending async occlusion trace finished on the active sound. */
	void NotifyActiveSoundOcclusionTraceDone(FActiveSound* ActiveSound, bool bIsOccluded);

	/**
	* Finds the active sound for the specified audio component ID
	*/
	FActiveSound* FindActiveSound(uint64 AudioComponentID);

	/**
	 * Removes an active sound from the active sounds array
	 */
	void RemoveActiveSound(FActiveSound* ActiveSound);

	void AddAudioVolumeProxy(const FAudioVolumeProxy& Proxy);
	void RemoveAudioVolumeProxy(uint32 AudioVolumeID);
	void UpdateAudioVolumeProxy(const FAudioVolumeProxy& Proxy);

	struct FAudioVolumeSettings
	{
		uint32 AudioVolumeID;
		float Priority;
		FReverbSettings ReverbSettings;
		FInteriorSettings InteriorSettings;
	};

	void GetAudioVolumeSettings(const uint32 WorldID, const FVector& Location, FAudioVolumeSettings& OutSettings) const;

public:

	void SetDefaultAudioSettings(UWorld* World, const FReverbSettings& DefaultReverbSettings, const FInteriorSettings& DefaultInteriorSettings);

	/**
	 * Gets the current audio debug state
	 */
	EDebugState GetMixDebugState() const { return((EDebugState)DebugState); }

	void SetMixDebugState(EDebugState DebugState);

	/**
	 * Set up the sound class hierarchy
	 */
	void InitSoundClasses();

protected:
	/**
	 * Set up the initial sound sources
	 * Allows us to initialize sound source early on, allowing for render callback hookups for iOS Audio.
	 */
	void InitSoundSources();

public:
	/**
	 * Registers a sound class with the audio device
	 *
	 * @param	SoundClassName	name of sound class to retrieve
	 * @return	sound class properties if it exists
	 */
	void RegisterSoundClass(USoundClass* InSoundClass);

	/**
	* Unregisters a sound class
	*/
	void UnregisterSoundClass(USoundClass* SoundClass);

	/** Initializes sound submixes. */
	virtual void InitSoundSubmixes() {}

	/** Registers the sound submix */
	virtual void RegisterSoundSubmix(const USoundSubmixBase* SoundSubmix, bool bInit) {}

	/** Unregisters the sound submix */
	virtual void UnregisterSoundSubmix(const USoundSubmixBase* SoundSubmix) {}

	/**
	 * Registers the submix buffer listener with the given submix.
	 * A nullptr for SoundSubmix will register the listener with the master submix.
	*/
	virtual void RegisterSubmixBufferListener(ISubmixBufferListener* InSubmixBufferListener, USoundSubmix* SoundSubmix = nullptr)
	{
		UE_LOG(LogAudio, Error, TEXT("Submix buffer listener only works with the audio mixer. Please run with audio mixer enabled."));
	}

	/**
	 * Unregisters the submix buffer listener with the given submix.
	 * A nullptr for SoundSubmix will unregister the listener with the master submix.
	*/
	virtual void UnregisterSubmixBufferListener(ISubmixBufferListener* InSubmixBufferListener, USoundSubmix* SoundSubmix = nullptr)
	{
		UE_LOG(LogAudio, Error, TEXT("Submix buffer listener only works with the audio mixer. Please run with audio mixer enabled."));
	}

	virtual void InitSoundEffectPresets() {}

	/**
	* Gets the current properties of a sound class, if the sound class hasn't been registered, then it returns nullptr
	*
	* @param	SoundClassName	name of sound class to retrieve
	* @return	sound class properties if it exists
	*/
	FSoundClassProperties* GetSoundClassCurrentProperties(USoundClass* InSoundClass);

	/** 
	* Returns the parameters which are dynamic from the given sound class. 
	*/
	FSoundClassDynamicProperties* GetSoundClassDynamicProperties(USoundClass* InSoundClass);

	/**
	* Checks to see if a coordinate is within a distance of any listener
	*/
	bool LocationIsAudible(const FVector& Location, const float MaxDistance) const;

	/**
	* Checks to see if a coordinate is within a distance of the given listener
	*/
	UE_DEPRECATED(4.25, "Use LocationIsAudible that passes a ListenerIndex to check against a specific Listener")
	bool LocationIsAudible(const FVector& Location, const FTransform& ListenerTransform, const float MaxDistance) const;

	/**
	* Checks to see if a coordinate is within a distance of a specific listener
	*/
	bool LocationIsAudible(const FVector& Location, int32 ListenerIndex, const float MaxDistance) const;

	/**
	* Returns the distance to the nearest listener from the given location
	*/
	float GetDistanceToNearestListener(const FVector& Location) const;

	UE_DEPRECATED(4.25, "Use GetDistanceSquaredToListener to check against a specific Listener")
	float GetSquaredDistanceToListener(const FVector& Location, const FTransform& ListenerTransform) const;

	/**
	* Sets OutSqDistance to the distance from location to the appropriate listener representation, depending on calling thread.
	* Returns true if listener position is valid, false if not (in which case, OutSqDistance is undefined).
	*/
	bool GetDistanceSquaredToListener(const FVector& Location, int32 ListenerIndex, float& OutSqDistance) const;

	/**
	* Sets OutSqDistance to the distance from location the closest listener, depending on calling thread.
	* Returns true if listener position is valid, false if not (in which case, OutSqDistance is undefined).
	*/
	bool GetDistanceSquaredToNearestListener(const FVector& Location, float& OutSqDistance) const;
		
		/**
	* Returns a position from the appropriate listener representation, depending on calling thread.
	*
	* @param	ListenerIndex	index of the listener or proxy
	* @param	OutPosition		filled in position of the listener or proxy
	* @param	bAllowOverride	if true we will use the attenuation override for position, if set
	* @return	true if successful
	*/
	bool GetListenerPosition(int32 ListenerIndex, FVector& OutPosition, bool bAllowOverride) const;

	/**
	* Returns the transform of the appropriate listener representation, depending on calling thread
	*/
	bool GetListenerTransform(int32 ListenerIndex, FTransform& OutTransform) const;

	/**
	 * Sets the Sound Mix that should be active by default
	 */
	void SetDefaultBaseSoundMix(USoundMix* SoundMix);

	/**
	 * Removes a sound mix - called when SoundMix is unloaded
	 */
	void RemoveSoundMix(USoundMix* SoundMix);

	/**
	 * Resets all interpolating values to defaults.
	 */
	void ResetInterpolation();

	/** Enables or Disables the radio effect. */
	void EnableRadioEffect(bool bEnable = false);

	friend class FAudioEffectsManager;
	/**
	 * Sets a new sound mix and applies it to all appropriate sound classes
	 */
	void SetBaseSoundMix(USoundMix* SoundMix);

	/**
	 * Push a SoundMix onto the Audio Device's list.
	 *
	 * @param SoundMix The SoundMix to push.
	 * @param bIsPassive Whether this is a passive push from a playing sound.
	 */
	void PushSoundMixModifier(USoundMix* SoundMix, bool bIsPassive = false, bool bIsRetrigger = false);

	/**
	 * Sets a sound class override in the given sound mix.
	 */
	void SetSoundMixClassOverride(USoundMix* InSoundMix, USoundClass* InSoundClass, float Volume, float Pitch, float FadeInTime, bool bApplyToChildren);

	/**
	* Clears a sound class override in the given sound mix.
	*/
	void ClearSoundMixClassOverride(USoundMix* InSoundMix, USoundClass* InSoundClass, float FadeOutTime);

	/**
	 * Pop a SoundMix from the Audio Device's list.
	 *
	 * @param SoundMix The SoundMix to pop.
	 * @param bIsPassive Whether this is a passive pop from a sound finishing.
	 */
	void PopSoundMixModifier(USoundMix* SoundMix, bool bIsPassive = false);

	/**
	 * Clear the effect of one SoundMix completely.
	 *
	 * @param SoundMix The SoundMix to clear.
	 */
	void ClearSoundMixModifier(USoundMix* SoundMix);

	/**
	 * Clear the effect of all SoundMix modifiers.
	 */
	void ClearSoundMixModifiers();

	/** Activates a Reverb Effect without the need for a volume
	 * @param ReverbEffect Reverb Effect to use
	 * @param TagName Tag to associate with Reverb Effect
	 * @param Priority Priority of the Reverb Effect
	 * @param Volume Volume level of Reverb Effect
	 * @param FadeTime Time before Reverb Effect is fully active
	 */
	void ActivateReverbEffect(UReverbEffect* ReverbEffect, FName TagName, float Priority, float Volume, float FadeTime);

	/**
	 * Deactivates a Reverb Effect not applied by a volume
	 *
	 * @param TagName Tag associated with Reverb Effect to remove
	 */
	void DeactivateReverbEffect(FName TagName);

	virtual FName GetRuntimeFormat(USoundWave* SoundWave) = 0;

	/** Whether this SoundWave has an associated info class to decompress it */
	virtual bool HasCompressedAudioInfoClass(USoundWave* SoundWave) { return false; }

	/** Whether this device supports realtime decompression of sound waves (i.e. DTYPE_RealTime) */
	virtual bool SupportsRealtimeDecompression() const
	{
		return false;
	}

	/** Whether or not the platform disables caching of decompressed PCM data (i.e. to save memory on fixed memory platforms */
	virtual bool DisablePCMAudioCaching() const
	{
		return false;
	}

	/** Creates a Compressed audio info class suitable for decompressing this SoundWave */
	virtual ICompressedAudioInfo* CreateCompressedAudioInfo(USoundWave* SoundWave) { return nullptr; }

	/**
	 * Check for errors and output a human readable string
	 */
	virtual bool ValidateAPICall(const TCHAR* Function, uint32 ErrorCode)
	{
		return true;
	}

	const TArray<FActiveSound*>& GetActiveSounds() const
	{
		check(IsInAudioThread());
		return ActiveSounds;
	}

	/** When the set of Audio volumes have changed invalidate the cached values of active sounds */
	void InvalidateCachedInteriorVolumes() const;

	/** Suspend any context related objects */
	virtual void SuspendContext() {}

	/** Resume any context related objects */
	virtual void ResumeContext() {}

	/** Check if any background music or sound is playing through the audio device */
	virtual bool IsExernalBackgroundSoundActive() { return false; }

	/** Whether or not HRTF spatialization is enabled for all. */
	bool IsHRTFEnabledForAll() const;

	void SetHRTFEnabledForAll(bool InbHRTFEnabledForAll)
	{
		const bool bNewHRTFEnabledForAll = InbHRTFEnabledForAll;

		bHRTFEnabledForAll_OnGameThread = bNewHRTFEnabledForAll;

		DECLARE_CYCLE_STAT(TEXT("FAudioThreadTask.SetHRTFEnabledForAll"), STAT_SetHRTFEnabledForAll, STATGROUP_AudioThreadCommands);

		FAudioDevice* AudioDevice = this;
		FAudioThread::RunCommandOnAudioThread([AudioDevice, bNewHRTFEnabledForAll]()
		{
			AudioDevice->bHRTFEnabledForAll = bNewHRTFEnabledForAll;

		}, GET_STATID(STAT_SetHRTFEnabledForAll));
	}

	/** Whether or not HRTF is disabled. */
	bool IsHRTFDisabled() const;

	void SetHRTFDisabled(bool InIsHRTFDisabled)
	{
		const bool bNewHRTFDisabled = InIsHRTFDisabled;

		bHRTFDisabled_OnGameThread = bNewHRTFDisabled;

		DECLARE_CYCLE_STAT(TEXT("FAudioThreadTask.SetHRTFDisabled"), STAT_SetHRTFDisabled, STATGROUP_AudioThreadCommands);

		FAudioDevice* AudioDevice = this;
		FAudioThread::RunCommandOnAudioThread([AudioDevice, bNewHRTFDisabled]()
		{
			AudioDevice->bHRTFDisabled = bNewHRTFDisabled;

		}, GET_STATID(STAT_SetHRTFDisabled));
	}

	void SetSpatializationInterfaceEnabled(bool InbSpatializationInterfaceEnabled)
	{
		FAudioThread::SuspendAudioThread();

		bSpatializationInterfaceEnabled = InbSpatializationInterfaceEnabled;

		FAudioThread::ResumeAudioThread();
	}

	/** Registers a third party listener-observer to this audio device. */
	void RegisterPluginListener(const TAudioPluginListenerPtr PluginListener);

	/** Unregisters a third party listener-observer to this audio device. */
	void UnregisterPluginListener(const TAudioPluginListenerPtr PluginListener);

	bool IsAudioDeviceMuted() const;

	void SetDeviceMuted(bool bMuted);

	/** Returns the azimuth angle of the sound relative to the sound's nearest listener. Used for 3d audio calculations. */
	void GetAzimuth(const FAttenuationListenerData& OutListenerData, float& OutAzimuth, float& AbsoluteAzimuth) const;

	/** Returns the focus factor of a sound based on its position and listener data. */
	float GetFocusFactor(const float Azimuth, const FSoundAttenuationSettings& AttenuationSettings) const;

	/** Gets the max distance and focus factor of a sound. */
	void GetMaxDistanceAndFocusFactor(USoundBase* Sound, const UWorld* World, const FVector& Location, const FSoundAttenuationSettings* AttenuationSettingsToApply, float& OutMaxDistance, float& OutFocusFactor);

	/**
	* Checks if the given sound would be audible.
	* @param Sound					The sound to check if it would be audible
	* @param World					The world the sound is playing in
	* @param Location				The location the sound is playing in the world
	* @param AttenuationSettings	The (optional) attenuation settings the sound is using
	* @param MaxDistance			The computed max distance of the sound.
	* @param FocusFactor			The focus factor of the sound.
	*
	* @return Returns true if the sound is audible, false otherwise.
	*/
	bool SoundIsAudible(USoundBase* Sound, const UWorld* World, const FVector& Location, const FSoundAttenuationSettings* AttenuationSettingsToApply, float MaxDistance, float FocusFactor) const;

	/** Returns the index of the listener closest to the given sound transform */
	static int32 FindClosestListenerIndex(const FTransform& SoundTransform, const TArray<FListener>& InListeners);

	/** Returns the index of the listener closest to the given sound transform */
	int32 FindClosestListenerIndex(const FTransform& SoundTransform) const;
	int32 FindClosestListenerIndex(const FVector& Position, float& OutSqDistance, bool AllowAttenuationOverrides) const;

	/** Disables ActiveSound from responding to calls from its associated AudioComponent. */
	void UnlinkActiveSoundFromComponent(const FActiveSound& InActiveSound);

	/** Return the audio stream time */
	virtual double GetAudioTime() const
	{
		return 0.0;
	}

	/** Enables the audio device to output debug audio to test audio device output. */
	virtual void EnableDebugAudioOutput()
	{
	}

	/** Returns the main audio device of the engine */
	static FAudioDeviceHandle GetMainAudioDevice()
	{
		// Try to get GEngine's main audio device
		FAudioDeviceHandle AudioDevice = GEngine->GetMainAudioDevice();

		// If we don't have a main audio device (maybe we're running in a non-standard mode like a commandlet)
		if (!AudioDevice)
		{
			// We should have an active device for device manager
			FAudioDeviceManager* DeviceManager = GEngine->GetAudioDeviceManager();
			return DeviceManager->GetActiveAudioDevice();
		}
		return AudioDevice;
	}

	/** Returns the audio device manager */
	static FAudioDeviceManager* GetAudioDeviceManager()
	{
		return GEngine->GetAudioDeviceManager();
	}

	/** Low pass filter OneOverQ value */
	float GetLowPassFilterResonance() const;

	/** Returns the number of active sound sources */
	virtual int32 GetNumActiveSources() const { return 0; }

	/** Returns the number of free sources. */
	int32 GetNumFreeSources() const { return Sources.Num(); }

	/** Returns the sample rate used by the audio device. */
	float GetSampleRate() const { return SampleRate; }

	/** Returns the buffer length of the audio device. */
	int32 GetBufferLength() const { return PlatformSettings.CallbackBufferFrameSize; }

	/** Whether or not there's a spatialization plugin enabled. */
	bool IsSpatializationPluginEnabled() const
	{
		return bSpatializationInterfaceEnabled;
	}

	/** Return the spatialization plugin interface. */
	TAudioSpatializationPtr GetSpatializationPluginInterface()
	{
		return SpatializationPluginInterface;
	}

	/** Whether or not there's a modulation plugin enabled. */
	bool IsModulationPluginEnabled() const
	{
		return bModulationInterfaceEnabled;
	}

	/** Whether or not there's an occlusion plugin enabled. */
	bool IsOcclusionPluginEnabled() const
	{
		return bOcclusionInterfaceEnabled;
	}

	static bool IsOcclusionPluginLoaded()
	{
		if (FAudioDeviceHandle MainAudioDevice = GEngine->GetMainAudioDevice())
		{
			return MainAudioDevice->bOcclusionInterfaceEnabled;
		}
		return false;
	}

	/** Whether or not there's a reverb plugin enabled. */
	bool IsReverbPluginEnabled() const
	{
		return bReverbInterfaceEnabled;
	}

	static bool IsReverbPluginLoaded()
	{
		if (FAudioDeviceHandle MainAudioDevice = GEngine->GetMainAudioDevice())
		{
			return MainAudioDevice->bReverbInterfaceEnabled;
		}
		return false;
	}

	/** Returns if this is the multi-platform audio mixer. */
	bool IsAudioMixerEnabled() const
	{
		return bAudioMixerModuleLoaded;
	}

	/** Returns if stopping voices is enabled. */
	bool IsStoppingVoicesEnabled() const
	{
		return bIsStoppingVoicesEnabled;
	}

	/** Returns if baked analysis querying is enabled. */
	bool IsBakedAnalaysisQueryingEnabled() const
	{
		return bIsBakedAnalysisEnabled;
	}

<<<<<<< HEAD
=======
	virtual bool IsNonRealtime() const
	{
		return false;
	}

>>>>>>> 4da1c6ab
	/** Updates the source effect chain. Only implemented in audio mixer. */
	virtual void UpdateSourceEffectChain(const uint32 SourceEffectChainId, const TArray<FSourceEffectChainEntry>& SourceEffectChain, const bool bPlayEffectChainTails) {}

	/** Returns the current source effect chain entries set dynamically from BP or elsewhere. */
	virtual bool GetCurrentSourceEffectChain(const uint32 SourceEffectChainId, TArray<FSourceEffectChainEntry>& OutCurrentSourceEffectChainEntries) { return false; }

	/** Updates the submix properties of any playing submix instances. Allows editor to make changes to submix properties and hear them propagate live.*/
	virtual void UpdateSubmixProperties(USoundSubmixBase* InSubmix)
	{
		UE_LOG(LogAudio, Error, TEXT("Submixes are only supported in audio mixer."));
	}

	/** This is called by a USoundSubmix to start recording a submix instance on this device. */
	virtual void StartRecording(USoundSubmix* InSubmix, float ExpectedRecordingDuration)
	{
		UE_LOG(LogAudio, Error, TEXT("Submix recording only works with the audio mixer. Please run using -audiomixer to or set INI file use submix recording."));
	}

	/** This is called by a USoundSubmix when we stop recording a submix on this device. */
	virtual Audio::AlignedFloatBuffer& StopRecording(USoundSubmix* InSubmix, float& OutNumChannels, float& OutSampleRate)
	{
		UE_LOG(LogAudio, Error, TEXT("Submix recording only works with the audio mixer. Please run using -audiomixer to or set INI file use submix recording."));

		static Audio::AlignedFloatBuffer InvalidBuffer;
		return InvalidBuffer;
	}

	/** This is called by a USoundSubmix to start envelope following on a submix isntance on this device. */
	virtual void StartEnvelopeFollowing(USoundSubmix* InSubmix)
	{
		UE_LOG(LogAudio, Error, TEXT("Envelope following submixes only works with the audio mixer. Please run using -audiomixer or set INI file to use submix recording."));
	}

	/** This is called by a USoundSubmix when we stop envelope following a submix instance on this device. */
	virtual void StopEnvelopeFollowing(USoundSubmix* InSubmix)
	{
		UE_LOG(LogAudio, Error, TEXT("Envelope following submixes only works with the audio mixer. Please run using -audiomixer or set INI file to use submix recording."));
	}

	/** Set the wet-dry level of the given submix */
	virtual void SetSubmixWetDryLevel(USoundSubmix* InSoundSubmix, float InOutputVolume, float InWetLevel, float InDryLevel)
	{
		UE_LOG(LogAudio, Error, TEXT("Submixes are only supported in audio mixer."));
	}

	/** Set the wet-dry level of the given submix */
	virtual void SetSubmixOutputVolume(USoundSubmix* InSoundSubmix, float InOutputVolume)
	{
		UE_LOG(LogAudio, Error, TEXT("Submixes are only supported in audio mixer."));
	}

	/** Set the wet-dry level of the given submix */
	virtual void SetSubmixWetLevel(USoundSubmix* InSoundSubmix, float InWetLevel)
	{
		UE_LOG(LogAudio, Error, TEXT("Submixes are only supported in audio mixer."));
	}

	/** Set the wet-dry level of the given submix */
	virtual void SetSubmixDryLevel(USoundSubmix* InSoundSubmix, float InDryLevel)
	{
		UE_LOG(LogAudio, Error, TEXT("Submixes are only supported in audio mixer."));
	}

	/** Adds an envelope follower delegate to the submix for this audio device. */
	virtual void AddEnvelopeFollowerDelegate(USoundSubmix* InSubmix, const FOnSubmixEnvelopeBP& OnSubmixEnvelopeBP);

	virtual void StartSpectrumAnalysis(USoundSubmix* InSubmix, const FSoundSpectrumAnalyzerSettings& InSettings);
	virtual void StopSpectrumAnalysis(USoundSubmix* InSubmix);
	virtual void GetMagnitudesForFrequencies(USoundSubmix* InSubmix, const TArray<float>& InFrequencies, TArray<float>& OutMagnitudes);
	virtual void GetPhasesForFrequencies(USoundSubmix* InSubmix, const TArray<float>& InFrequencies, TArray<float>& OutPhases);
	virtual void AddSpectralAnalysisDelegate(USoundSubmix* InSubmix, const FSoundSpectrumAnalyzerDelegateSettings& InDelegateSettings, const FOnSubmixSpectralAnalysisBP& OnSubmixSpectralAnalysisBP);
	virtual void RemoveSpectralAnalysisDelegate(USoundSubmix* InSubmix, const FOnSubmixSpectralAnalysisBP& OnSubmixSpectralAnalysisBP);


protected:
	friend class FSoundSource;

	/**
	 * Handle pausing/unpausing of sources when entering or leaving pause mode, or global pause (like device suspend)
	 */
	void HandlePause(bool bGameTicking, bool bGlobalPause = false);

	/**
	 * Stop sources that need to be stopped, and touch the ones that need to be kept alive
	 * Stop sounds that are too low in priority to be played
	 */
	void StopSources(TArray<FWaveInstance*>& WaveInstances, int32 FirstActiveIndex);

	/**
	 * Start and/or update any sources that have a high enough priority to play
	 */
	void StartSources(TArray<FWaveInstance*>& WaveInstances, int32 FirstActiveIndex, bool bGameTicking);

	/**
	 * This is overridden in Audio::FMixerDevice to propogate listener information to the audio thread.
	 */
	virtual void OnListenerUpdated(const TArray<FListener>& InListeners) {};

private:

	/**
	 * Adds an active sound to the audio device. Can be a new active sound or one provided by the re-triggering
	 * loop system.
	 */
	void AddNewActiveSoundInternal(const FActiveSound& ActiveSound, FAudioVirtualLoop* VirtualLoop);

	/**
	 * Reports if a sound fails to start when attempting to create a new active sound.
	 */
	void ReportSoundFailedToStart(const uint64 AudioComponentID, FAudioVirtualLoop* VirtualLoop);

	/**
	* Initializes all plugin listeners belonging to this audio device.
	* Called in the game thread.
	*
	* @param World: Pointer to the UWorld the listener is in.
	*/
	void InitializePluginListeners(UWorld* World);

	/**
	* Notifies all plugin listeners belonging to this audio device that
	* the world changed. Called in the game thread.
	*
	* @param World: Pointer to the UWorld the listener is in.
	*/
	void NotifyPluginListenersWorldChanged(UWorld* World);

	/**
	 * Parses the sound classes and propagates multiplicative properties down the tree.
	 */
	void ParseSoundClasses(float InDeltaTime);

	/** Stops quiet/low priority sounds due to being evaluated as not fulfilling concurrency requirements
	 */
	void UpdateConcurrency(TArray<FWaveInstance*>& WaveInstances, TArray<FActiveSound*>& ActiveSoundsCopy);

	/**
	 * Checks if the given sound would be audible.
	 * @param NewActiveSound	The ActiveSound attempting to be created
	 * @return True if the sound is audible, false otherwise.
	 */
	bool SoundIsAudible(const FActiveSound& NewActiveSound);


	/**
	 * Set the mix for altering sound class properties
	 *
	 * @param NewMix The SoundMix to apply
	 * @param SoundMixState The State associated with this SoundMix
	 */
	bool ApplySoundMix(USoundMix* NewMix, FSoundMixState* SoundMixState);

	/**
	 * Updates the state of a sound mix if it is pushed more than once.
	 *
	 * @param SoundMix The SoundMix we are updating
	 * @param SoundMixState The State associated with this SoundMix
	 */
	void UpdateSoundMix(USoundMix* SoundMix, FSoundMixState* SoundMixState);

	/**
	 * Updates list of SoundMixes that are applied passively, pushing and popping those that change
	 *
	 * @param WaveInstances Sorted list of active wave instances
	 * @param FirstActiveIndex Index of first wave instance that will be played.
	 */
	void UpdatePassiveSoundMixModifiers(TArray<FWaveInstance*>& WaveInstances, int32 FirstActiveIndex);

	/**
	 * Attempt to clear the effect of a particular SoundMix
	 *
	 * @param SoundMix The SoundMix we're attempting to clear
	 * @param SoundMixState The current state of this SoundMix
	 *
	 * @return Whether this SoundMix could be cleared (only true when both ref counts are zero).
	 */
	bool TryClearingSoundMix(USoundMix* SoundMix, FSoundMixState* SoundMixState);

	/**
	 * Attempt to remove this SoundMix's EQ effect - it may not currently be active
	 *
	 * @param SoundMix The SoundMix we're attempting to clear
	 *
	 * @return Whether the effect of this SoundMix was cleared
	 */
	bool TryClearingEQSoundMix(USoundMix* SoundMix);

	/**
	 * Find the SoundMix with the next highest EQ priority to the one passed in
	 *
	 * @param SoundMix The highest priority SoundMix, which will be ignored
	 *
	 * @return The next highest priority SoundMix or nullptr if one cannot be found
	 */
	USoundMix* FindNextHighestEQPrioritySoundMix(USoundMix* IgnoredSoundMix);

	/**
	 * Clear the effect of a SoundMix completely - only called after checking it's safe to
	 */
	void ClearSoundMix(USoundMix* SoundMix);

	/**
	 * Sets the sound class adjusters from a SoundMix.
	 *
	 * @param SoundMix		The SoundMix to apply adjusters from
	 * @param InterpValue	Proportion of adjuster to apply
	 * @param DeltaTime 	The current frame delta time. Used to interpolate sound class adjusters.
	 */
	void ApplyClassAdjusters(USoundMix* SoundMix, float InterpValue, float DeltaTime);

	/**
	* Construct the CurrentSoundClassProperties map
	* @param DeltaTime The current frame delta. Used to interpolate sound class adjustments.
	*
	* This contains the original sound class properties propagated properly, and all adjustments due to the sound mixes
	*/
	void UpdateSoundClassProperties(float DeltaTime);

	void VirtualizeInactiveLoops();

	/**
	 * Recursively apply an adjuster to the passed in sound class and all children of the sound class
	 *
	 * @param InAdjuster		The adjuster to apply
	 * @param InSoundClassName	The name of the sound class to apply the adjuster to.  Also applies to all children of this class
	 */
	void RecursiveApplyAdjuster(const FSoundClassAdjuster& InAdjuster, USoundClass* InSoundClass);

	/**
	 * Takes an adjuster value and modifies it by the proportion that is currently in effect
	 */
	float InterpolateAdjuster(const float Adjuster, const float InterpValue) const
	{
		return Adjuster * InterpValue + 1.0f - InterpValue;
	}

	/** Retrieve the filter frequency to use. Takes into account logarithmic nature of frequency. */
	float GetInterpolatedFrequency(const float InFrequency, const float InterpValue) const;

	/** Allow platforms to optionally specify low-level audio platform settings. */
	virtual FAudioPlatformSettings GetPlatformSettings() const { return FAudioPlatformSettings(); }

public:

	/**
	 * Platform dependent call to init effect data on a sound source
	 */
	void* InitEffect(FSoundSource* Source);

	/**
	 * Platform dependent call to update the sound output with new parameters
	 * The audio system's main "Tick" function
	 */
	void* UpdateEffect(FSoundSource* Source);

	/**
	 * Platform dependent call to destroy any effect related data
	 */
	void DestroyEffect(FSoundSource* Source);

	/**
	 * Return the pointer to the sound effects handler
	 */
	FAudioEffectsManager* GetEffects()
	{
		check(IsInAudioThread());
		return Effects;
	}

	/**
	 * Return the pointer to the sound effects handler
	 */
	const FAudioEffectsManager* GetEffects() const
	{
		check(IsInAudioThread());
		return Effects;
	}

	const TMap<USoundMix*, FSoundMixState>& GetSoundMixModifiers() const
	{
		return SoundMixModifiers;
	}

	const TArray<USoundMix*>& GetPrevPassiveSoundMixModifiers() const
	{
		return PrevPassiveSoundMixModifiers;
	}

	USoundMix* GetDefaultBaseSoundMixModifier()
	{
		return DefaultBaseSoundMix;
	}

	void SetSoundMixModifiers(const TMap<USoundMix*, FSoundMixState>& InSoundMixModifiers, const TArray<USoundMix*>& InPrevPassiveSoundMixModifiers, USoundMix* InDefaultBaseSoundMix)
	{
		SoundMixModifiers = InSoundMixModifiers;
		PrevPassiveSoundMixModifiers = InPrevPassiveSoundMixModifiers;
		DefaultBaseSoundMix = InDefaultBaseSoundMix;
	}

private:
	/**
	 * Internal helper function used by ParseSoundClasses to traverse the tree.
	 *
	 * @param CurrentClass			Subtree to deal with
	 * @param ParentProperties		Propagated properties of parent node
	 */
	void RecurseIntoSoundClasses(USoundClass* CurrentClass, FSoundClassProperties& ParentProperties);

	/**
	 * Find the current highest priority reverb after a change to the list of active ones.
	 */
	void UpdateHighestPriorityReverb();

	void SendUpdateResultsToGameThread(int32 FirstActiveIndex);

public:

// If we make FAudioDevice not be subclassable, then all the functions following would move to IAudioDeviceModule

	/** Starts up any platform specific hardware/APIs */
	virtual bool InitializeHardware()
	{
		return true;
	}

	/** Shuts down any platform specific hardware/APIs */
	virtual void TeardownHardware()
	{
	}

	/** Updates timing information for hardware. */
	virtual void UpdateHardwareTiming()
	{
	}

	/** Lets the platform any tick actions */
	virtual void UpdateHardware()
	{
	}

	/** Creates a new platform specific sound source */
	virtual FAudioEffectsManager* CreateEffectsManager();

	/** Creates a new platform specific sound source */
	virtual FSoundSource* CreateSoundSource() = 0;

	/**
	 * Marks a sound to be stopped.  Returns true if added to stop,
	 * false if already pending stop.
	 */
	void AddSoundToStop(FActiveSound* SoundToStop);

	/**
	 * Whether the provided ActiveSound is currently pending to stop
	 */
	bool IsPendingStop(FActiveSound* ActiveSound);

	/**
	* Gets the direction of the given position vector transformed relative to listener.
	* @param Position				Input position vector to transform relative to listener
	* @param OutDistance			Optional output of distance from position to listener
	* @return The input position relative to the listener.
	*/
	FVector GetListenerTransformedDirection(const FVector& Position, float* OutDistance);

	/** Returns the current audio device update delta time. */
	float GetDeviceDeltaTime() const;

	/** Returns the game's delta time */
	float GetGameDeltaTime() const;

	/** Whether device is using listener attenuation override or not. */
	UE_DEPRECATED(4.25, "Use ParseAttenuation that passes a ListenerIndex instead")
	bool IsUsingListenerAttenuationOverride() const { return IsUsingListenerAttenuationOverride(0); }

	/** Returns if the specific listener is using an attenuation override position. */
	bool IsUsingListenerAttenuationOverride(int32 ListenerIndex) const;

	/** Returns the listener attenuation override */
	UE_DEPRECATED(4.25, "Use ParseAttenuation that passes a ListenerIndex instead")
	const FVector& GetListenerAttenuationOverride() const { return GetListenerAttenuationOverride(0); }

	/** Returns the listener attenuation override for the specified listener */
	const FVector& GetListenerAttenuationOverride(int32 ListenerIndex) const;

	void UpdateVirtualLoops(bool bForceUpdate);

	/** Sets the update delta time for the audio frame */
	virtual void UpdateDeviceDeltaTime()
	{
		const double CurrTime = FPlatformTime::Seconds();
		DeviceDeltaTime = CurrTime - LastUpdateTime;
		LastUpdateTime = CurrTime;
	}

private:
	/** Processes the set of pending sounds that need to be stopped */
	void ProcessingPendingActiveSoundStops(bool bForceDelete = false);

	/** Stops oldest sound source. */
	void StopOldestStoppingSource();

	/** Check whether we should use attenuation settings */
	bool ShouldUseAttenuation(const UWorld* World) const;

	/** Returns the number of frames to use per precache buffer. */
	int32 GetNumPrecacheFrames() const;

	bool RemoveVirtualLoop(FActiveSound& ActiveSound);
public:

	/** Query if the editor is in VR Preview for the current play world. Returns false for non-editor builds */
	static bool CanUseVRAudioDevice();

	/** Returns the audio clock of the audio device. Not supported on all platforms. */
	double GetAudioClock() const { return AudioClock; }

	void AddVirtualLoop(const FAudioVirtualLoop& InVirtualLoop);

	bool AreStartupSoundsPreCached() const { return bStartupSoundsPreCached; }

	float GetTransientMasterVolume() const { check(IsInAudioThread()); return TransientMasterVolume; }
	void SetTransientMasterVolume(float TransientMasterVolume);

	/** Returns the volume that combines transient master volume and the FApp::GetVolumeMultiplier() value */
	float GetMasterVolume() const { return MasterVolume; }

	FSoundSource* GetSoundSource(FWaveInstance* WaveInstance) const;

	const FGlobalFocusSettings& GetGlobalFocusSettings() const;
	void SetGlobalFocusSettings(const FGlobalFocusSettings& NewFocusSettings);

	const FDynamicParameter& GetGlobalPitchScale() const { check(IsInAudioThread()); return GlobalPitchScale; }
	void SetGlobalPitchModulation(float PitchScale, float TimeSec);
	float ClampPitch(float InPitchScale) const;

	/** Overrides the attenuation scale used on a sound class. */
	void SetSoundClassDistanceScale(USoundClass* InSoundClass, float DistanceScale, float TimeSec);

	float GetPlatformAudioHeadroom() const { check(IsInAudioThread()); return PlatformAudioHeadroom; }
	void SetPlatformAudioHeadroom(float PlatformHeadRoom);

	const TMap<FName, FActivatedReverb>& GetActiveReverb() const;

	UE_DEPRECATED(4.13, "Direct access of SoundClasses is no longer allowed. Instead you should use the SoundMixClassOverride system")
	const TMap<USoundClass*, FSoundClassProperties>& GetSoundClassPropertyMap() const
	{
		check(IsInAudioThread());
		return SoundClasses;
	}

	/** Whether play when silent is enabled for all sounds associated with this audio device*/
	bool PlayWhenSilentEnabled() const { return bAllowPlayWhenSilent; }

	bool IsMainAudioDevice()
	{
		FAudioDeviceHandle MainAudioDevice = GEngine->GetMainAudioDevice();
		return (!MainAudioDevice || MainAudioDevice.GetAudioDevice() == this);
	}

	/** Set whether or not we force the use of attenuation for non-game worlds (as by default we only care about game worlds) */
	void SetUseAttenuationForNonGameWorlds(bool bInUseAttenuationForNonGameWorlds)
	{
		bUseAttenuationForNonGameWorlds = bInUseAttenuationForNonGameWorlds;
	}

	const TArray<FWaveInstance*>& GetActiveWaveInstances() const;

	/** Returns the default reverb send level used for sources which have reverb applied but no attenuation settings. */
	float GetDefaultReverbSendLevel() const { return DefaultReverbSendLevel; }

	const TMap<FWaveInstance*, FSoundSource*>& GetWaveInstanceSourceMap() const;

public:

	/** The number of sources to reserve for stopping sounds. */
	int32 NumStoppingSources;

	/** The sample rate of all the audio devices */
	int32 SampleRate;

	/** The platform specific audio settings. */
	FAudioPlatformSettings PlatformSettings;

	/** The number of frames to precache. */
	int32 NumPrecacheFrames;

	/** The handle for this audio device used in the audio device manager. */
	Audio::FDeviceId DeviceID;

	/** 3rd party audio spatialization interface. */
	TAudioSpatializationPtr SpatializationPluginInterface;

	/** 3rd party reverb interface. */
	TAudioReverbPtr ReverbPluginInterface;

	/** 3rd party occlusion interface. */
	TAudioOcclusionPtr OcclusionInterface;

	/** 3rd party modulation interface */
	TAudioModulationPtr ModulationInterface;

	/** 3rd party listener observers registered to this audio device. */
	TArray<TAudioPluginListenerPtr> PluginListeners;

	// Game thread cache of listener transforms
	TArray<FListenerProxy> ListenerProxies;

private:
	/** The maximum number of sources.  Value cannot change after initialization. */
	int32 MaxSources;

	/** The maximum number of concurrent audible sounds. Value cannot exceed MaxSources. */
	int32 MaxChannels;
	int32 MaxChannels_GameThread;

	/** Normalized (0.0f - 1.0f) scalar multiplier on max channels. */
	float MaxChannelsScale;
	float MaxChannelsScale_GameThread;

	uint64 CurrentTick;

	/** An AudioComponent to play test sounds on */
	TWeakObjectPtr<UAudioComponent> TestAudioComponent;

	/** The debug state of the audio device */
	TEnumAsByte<enum EDebugState> DebugState;

	/** transient master volume multiplier that can be modified at runtime without affecting user settings automatically reset to 1.0 on level change */
	float TransientMasterVolume;

	/** The master volume of the game combines the FApp::GetVolumeMultipler() value and the TransientMastervolume. */
	float MasterVolume;

	/** Global dynamic pitch scale parameter */
	FDynamicParameter GlobalPitchScale;

	/** The global focus settings */
	FGlobalFocusSettings GlobalFocusSettings;
	FGlobalFocusSettings GlobalFocusSettings_GameThread;

	/** Timestamp of the last update */
	double LastUpdateTime;

	/** Next resource ID to assign out to a wave/buffer */
	int32 NextResourceID;

	/** Set of sources used to play sounds (platform will subclass these) */
protected:
	// Audio thread representation of listeners
	TArray<FListener> Listeners;

	TArray<FSoundSource*> Sources;
	TArray<FSoundSource*> FreeSources;

private:
	TMap<FWaveInstance*, FSoundSource*>	WaveInstanceSourceMap;

	/** Current properties of all sound classes */
	TMap<USoundClass*, FSoundClassProperties> SoundClasses;
	TMap<USoundClass*, FSoundClassDynamicProperties> DynamicSoundClassProperties;

	/** The Base SoundMix that's currently active */
	USoundMix* BaseSoundMix;

	/** The Base SoundMix that should be applied by default */
	USoundMix* DefaultBaseSoundMix;

	/** Map of sound mixes currently affecting audio properties */
	TMap<USoundMix*, FSoundMixState> SoundMixModifiers;

	/** Map of sound mix sound class overrides. Will override any sound class effects for any sound mixes */
	TMap<USoundMix*, FSoundMixClassOverrideMap> SoundMixClassEffectOverrides;

	/** Cached array of plugin settings objects currently loaded. This is stored so we can add it in AddReferencedObjects. */
	TArray<UObject*> PluginSettingsObjects;

protected:
	/** Interface to audio effects processing */
	FAudioEffectsManager* Effects;

private:
	UReverbEffect* CurrentReverbEffect;

	/** A volume headroom to apply to specific platforms to achieve better platform consistency. */
	float PlatformAudioHeadroom;

	/** The default reverb send level to use for sources which have reverb applied but don't have an attenuation settings. */
	float DefaultReverbSendLevel;

	/** Reverb Effects activated without volumes - Game Thread owned */
	TMap<FName, FActivatedReverb> ActivatedReverbs;

	/** The activated reverb that currently has the highest priority - Audio Thread owned */
	FActivatedReverb HighestPriorityActivatedReverb;

	/** Gamethread representation of whether HRTF is enabled for all 3d sounds. (not bitpacked to avoid thread issues) */
	bool bHRTFEnabledForAll_OnGameThread;

	/** Gamethread representation of whether HRTF is disabbled for all 3d sounds. */
	bool bHRTFDisabled_OnGameThread;

	uint8 bGameWasTicking:1;

public:
	/** HACK: Temporarily disable audio caching.  This will be done better by changing the decompression pool size in the future */
	uint8 bDisableAudioCaching:1;

	/** Whether or not the lower-level audio device hardware initialized. */
	uint8 bIsAudioDeviceHardwareInitialized : 1;

	uint8 bIsStoppingVoicesEnabled : 1;

	/** If baked analysis querying is enabled. */
	uint8 bIsBakedAnalysisEnabled : 1;

	/** Whether or not the audio mixer module is being used by this device. */
	uint8 bAudioMixerModuleLoaded : 1;

	/** Whether of not various audio plugin interfaces are external sends. */
	uint8 bSpatializationIsExternalSend:1;
	uint8 bOcclusionIsExternalSend:1;
	uint8 bReverbIsExternalSend:1;

	/** Max amount of channels a source can be to be spatialized by our active spatialization plugin. */
	int32 MaxChannelsSupportedBySpatializationPlugin;

private:
	/** True once the startup sounds have been precached */
	uint8 bStartupSoundsPreCached:1;

	/** Whether or not various audio plugin interfaces are enabled. */
	uint8 bSpatializationInterfaceEnabled:1;
	uint8 bOcclusionInterfaceEnabled:1;
	uint8 bReverbInterfaceEnabled:1;
	uint8 bModulationInterfaceEnabled:1;

	/** Whether or not we've initialized plugin listeners array. */
	uint8 bPluginListenersInitialized:1;

	/** Whether HRTF is enabled for all 3d sounds. This will automatically make all 3d mono sounds HRTF spatialized. */
	uint8 bHRTFEnabledForAll:1;

	/** Whether or not HRTF is disabled. This will make any sounds which are set to HRTF spatialize to spatialize with panning. */
	uint8 bHRTFDisabled:1;

	/** Whether the audio device is active (current audio device in-focus in PIE) */
	uint8 bIsDeviceMuted:1;

	/** Whether the audio device has been initialized */
	uint8 bIsInitialized:1;

protected:

	/** The audio clock from the audio hardware. Not supported on all platforms. */
	double AudioClock;

	/** Whether or not we allow center channel panning (audio mixer only feature.) */
	uint8 bAllowCenterChannel3DPanning : 1;

	float DeviceDeltaTime;

	/** Whether the device was initialized. */
	FORCEINLINE bool IsInitialized() const { return bIsInitialized; }

private:

	/** Whether the value in HighestPriorityActivatedReverb should be used - Audio Thread owned */
	uint8 bHasActivatedReverb:1;

	/** Whether or not we're supporting zero volume wave instances */
	uint8 bAllowPlayWhenSilent:1;

	/** Whether or not we force the use of attenuation for non-game worlds (as by default we only care about game worlds) */
	uint8 bUseAttenuationForNonGameWorlds:1;

	/** The audio thread update delta time for this audio thread update tick. */


	TArray<FActiveSound*> ActiveSounds;
	/** Array of sound waves to add references to avoid GC until guaranteed to be done with precache or decodes. */
	TArray<USoundWave*> ReferencedSoundWaves;

	void UpdateReferencedSoundWaves();
	TArray<USoundWave*> ReferencedSoundWaves_AudioThread;
	FCriticalSection ReferencedSoundWaveCritSec;

	TArray<USoundWave*> PrecachingSoundWaves;

	TArray<FWaveInstance*> ActiveWaveInstances;

	/** Array of dormant loops stopped due to proximity/applicable concurrency rules
	  * that can be retriggered.
	  */
	TMap<FActiveSound*, FAudioVirtualLoop> VirtualLoops;

	/** Cached copy of sound class adjusters array. Cached to avoid allocating every frame. */
	TArray<FSoundClassAdjuster> SoundClassAdjustersCopy;

	/** Set of sounds which will be stopped next audio frame update */
	TSet<FActiveSound*> PendingSoundsToStop;

	/** Pending active sounds waiting to be added. */
	TQueue<FActiveSound*> PendingAddedActiveSounds;

	/** Max number of active sounds to add per frame. */
	int32 MaxActiveSoundsAddedPerFrame;

	/** A set of sounds which need to be deleted but weren't able to be deleted due to pending async operations */
	TArray<FActiveSound*> PendingSoundsToDelete;

	TMap<uint64, FActiveSound*> AudioComponentIDToActiveSoundMap;

	TMap<uint32, FAudioVolumeProxy> AudioVolumeProxies;

	TMap<uint32, TPair<FReverbSettings,FInteriorSettings>> WorldIDToDefaultAudioVolumeSettingsMap;

	/** List of passive SoundMixes active last frame */
	TArray<USoundMix*> PrevPassiveSoundMixModifiers;

	friend class FSoundConcurrencyManager;
	FSoundConcurrencyManager ConcurrencyManager;

	/** Inverse listener transformation, used for spatialization */
	FMatrix InverseListenerTransform;

	/** A count of the number of one-shot active sounds. */
	uint32 OneShotCount;

	// Global min and max pitch scale, derived from audio settings
	float GlobalMinPitch;
	float GlobalMaxPitch;
};
<|MERGE_RESOLUTION|>--- conflicted
+++ resolved
@@ -1247,14 +1247,11 @@
 		return bIsBakedAnalysisEnabled;
 	}
 
-<<<<<<< HEAD
-=======
 	virtual bool IsNonRealtime() const
 	{
 		return false;
 	}
 
->>>>>>> 4da1c6ab
 	/** Updates the source effect chain. Only implemented in audio mixer. */
 	virtual void UpdateSourceEffectChain(const uint32 SourceEffectChainId, const TArray<FSourceEffectChainEntry>& SourceEffectChain, const bool bPlayEffectChainTails) {}
 
