--- conflicted
+++ resolved
@@ -23,13 +23,8 @@
 #include "DSP/MultithreadedPatching.h"
 #include "Engine/Engine.h"
 #include "EngineGlobals.h"
-#include "HAL/LowLevelMemStats.h"
 #include "IAudioExtensionPlugin.h"
 #include "ISubmixBufferListener.h"
-<<<<<<< HEAD
-#include "AudioDynamicParameter.h"
-=======
->>>>>>> 4af6daef
 #include "Sound/AudioSettings.h"
 #include "Sound/SoundAttenuation.h"
 #include "Sound/SoundConcurrency.h"
@@ -37,19 +32,8 @@
 #include "Sound/SoundSourceBus.h"
 #include "Sound/SoundSubmix.h"
 #include "Sound/SoundSubmixSend.h"
-<<<<<<< HEAD
-#include "Sound/SoundSourceBus.h"
-#include "Sound/SoundModulationDestination.h"
-#include "Subsystems/AudioEngineSubsystem.h"
-=======
->>>>>>> 4af6daef
 #include "Subsystems/SubsystemCollection.h"
 #endif
-
-#if UE_ENABLE_INCLUDE_ORDER_DEPRECATED_IN_5_1
-#include "DSP/SpectrumAnalyzer.h"
-#endif // UE_ENABLE_INCLUDE_ORDER_DEPRECATED_IN_5_1
-
 
 #if UE_ENABLE_INCLUDE_ORDER_DEPRECATED_IN_5_1
 #include "DSP/SpectrumAnalyzer.h"
@@ -90,8 +74,6 @@
 struct FAttenuationFocusData;
 struct FAudioComponentParam;
 struct FAudioQualitySettings;
-<<<<<<< HEAD
-=======
 struct FAudioVirtualLoop;
 struct FSourceEffectChainEntry;
 struct FSoundClassDynamicProperties;
@@ -100,7 +82,6 @@
 struct FSoundParseParameters;
 struct FSoundSpectrumAnalyzerDelegateSettings;
 struct FSoundSpectrumAnalyzerSettings;
->>>>>>> 4af6daef
 struct FWaveInstance;
 
 namespace Audio
@@ -116,12 +97,9 @@
 
 	/** Returns a decoder for the sound assets's given compression type. Will return nullptr if the compression type is platform-dependent. */
 	ENGINE_API ICompressedAudioInfo* CreateSoundAssetDecoder(const FName& InRuntimeFormat);
-<<<<<<< HEAD
-=======
 
 	/** Creates an ID for use by Parameter Transmitters that can differentiate between multiple voices playing on the same Audio Component. */
 	ENGINE_API uint64 GetTransmitterID(uint64 ComponentID, UPTRINT WaveInstanceHash, uint32 PlayOrder);
->>>>>>> 4af6daef
 }
 
 /**
@@ -466,13 +444,9 @@
 public:
 
 	//Begin FExec Interface
-<<<<<<< HEAD
-	ENGINE_API virtual bool Exec(UWorld* InWorld, const TCHAR* Cmd, FOutputDevice& Ar = *GLog) override;
-=======
 #if UE_ALLOW_EXEC_COMMANDS
 	ENGINE_API virtual bool Exec(UWorld* InWorld, const TCHAR* Cmd, FOutputDevice& Ar = *GLog) override;
 #endif
->>>>>>> 4af6daef
 	//End FExec Interface
 
 #if !UE_BUILD_SHIPPING
@@ -553,13 +527,7 @@
 	 */
 	ENGINE_API FAudioDevice();
 
-<<<<<<< HEAD
-	PRAGMA_DISABLE_DEPRECATION_WARNINGS // supress deprecation warning in default dtor
-	ENGINE_API virtual ~FAudioDevice() = default;
-	PRAGMA_ENABLE_DEPRECATION_WARNINGS
-=======
 	ENGINE_API virtual ~FAudioDevice();
->>>>>>> 4af6daef
 
 	/** Returns an array of available audio devices names for the platform */
 	virtual void GetAudioDeviceList(TArray<FString>& OutAudioDeviceNames) const
@@ -901,11 +869,6 @@
 	ENGINE_API void ApplyInteriorSettings(FActiveSound& ActiveSound, FSoundParseParameters& ParseParams) const;
 
 	/**
-<<<<<<< HEAD
-	 * Notifies subsystems an active sound is about to be deleted (called on audio thread)
-	 */
-	ENGINE_API void NotifyPendingDelete(FActiveSound& ActiveSound) const;
-=======
 	 * Notifies subsystems an active sound is about to be deleted (called on audio thread) - Deprecated, see NotifyPendingDeleteInternal
 	 */
 	UE_DEPRECATED(5.3, "NotifyPending is deprecated in public scope. Use IActiveSoundUpdateInterface::OnNotifyPendingDelete instead.")
@@ -922,7 +885,6 @@
 	 * Notifies subsystems an active sound is about to be deleted (called on audio thread)
 	 */
 	ENGINE_API void NotifyPendingDeleteInternal(FActiveSound& ActiveSound) const;
->>>>>>> 4af6daef
 
 public:
 
@@ -963,15 +925,9 @@
 
 	// Handle for our device destroyed delegate
 	FDelegateHandle DeviceDestroyedHandle;
-<<<<<<< HEAD
 
 	FCriticalSection RenderStateCallbackListCritSec;
 
-=======
-
-	FCriticalSection RenderStateCallbackListCritSec;
-
->>>>>>> 4af6daef
 	// Callback as audio device is about to render a buffer
 	FOnAudioDevicePreRender OnAudioDevicePreRender;
 
@@ -1050,56 +1006,9 @@
 	{
 	}
 
-<<<<<<< HEAD
-	virtual void StartAudioBus(uint32 InAudioBusId, int32 InNumChannels, bool bInIsAutomatic)
-	{
-	}
-
-	virtual void StopAudioBus(uint32 InAudioBusId)
-	{
-	}
-
-	virtual bool IsAudioBusActive(uint32 InAudioBusId) const
-	{
-		return false;
-	}
-
-	UE_DEPRECATED(5.2, "AddPatchForAudioBus is deprecated.  Use AddPatchOutputForAudioBus.")
-	virtual Audio::FPatchOutputStrongPtr AddPatchForAudioBus(uint32 InAudioBusId, float InPatchGain = 1.0f)
-	{
-		return nullptr;
-	}
-
-	UE_DEPRECATED(5.2, "AddPatchForAudioBus_GameThread is deprecated.  Use AddPatchOutputForAudioBus.")
-	virtual Audio::FPatchOutputStrongPtr AddPatchForAudioBus_GameThread(uint32 InAudioBusId, float InPatchGain = 1.0f)
-	{
-		return nullptr;
-	}
-
-	UE_DEPRECATED(5.2, "This overload of AddPatchInputForAudioBus is deprecated.  Use the overload that takes the number of frames and channels as parameters.")
-	virtual void AddPatchInputForAudioBus(const Audio::FPatchInput& InPatchInput, uint32 InAudioBusId, float InPatchGain = 1.0f)
-	{
-	}
-
-	UE_DEPRECATED(5.2, "AddPatchInputForAudioBus_GameThread is deprecated.  Use AddPatchInputForAudioBus.")
-	virtual void AddPatchInputForAudioBus_GameThread(const Audio::FPatchInput& InPatchInput, uint32 InAudioBusId, float InPatchGain = 1.0f)
-	{
-	}
-
-	virtual Audio::FPatchInput AddPatchInputForAudioBus(uint32 InAudioBusId, int32 InFrames, int32 InChannels, float InGain = 1.f)
-	{
-		return Audio::FPatchInput();
-	}
-
-	virtual Audio::FPatchOutputStrongPtr AddPatchOutputForAudioBus(uint32 InAudioBusId, int32 InFrames, int32 InChannels, float InGain = 1.f)
-	{
-		return Audio::FPatchOutputStrongPtr();
-	}
-=======
 	ENGINE_API virtual Audio::FPatchInput AddPatchInputForAudioBus(uint32 InAudioBusId, int32 InFrames, int32 InChannels, float InGain = 1.f);
 
 	ENGINE_API virtual Audio::FPatchOutputStrongPtr AddPatchOutputForAudioBus(uint32 InAudioBusId, int32 InFrames, int32 InChannels, float InGain = 1.f);
->>>>>>> 4af6daef
 
 	virtual void InitSoundEffectPresets() {}
 
@@ -1477,24 +1386,6 @@
 	ENGINE_API static bool IsReverbPluginLoaded();
 
 	bool IsSourceDataOverridePluginEnabled() const
-<<<<<<< HEAD
-	{
-		return bSourceDataOverrideInterfaceEnabled;
-	}
-
-	static bool IsSourceDataOverridePluginLoaded()
-	{
-		if (FAudioDeviceHandle MainAudioDevice = GEngine->GetMainAudioDevice())
-		{
-			return MainAudioDevice->bSourceDataOverrideInterfaceEnabled;
-		}
-		return false;
-	}
-
-	/** Returns if this is the multi-platform audio mixer. */
-	bool IsAudioMixerEnabled() const
-=======
->>>>>>> 4af6daef
 	{
 		return bSourceDataOverrideInterfaceEnabled;
 	}
@@ -2121,15 +2012,6 @@
 	/** The handle for this audio device used in the audio device manager. */
 	Audio::FDeviceId DeviceID;
 
-<<<<<<< HEAD
-	struct ENGINE_API FAudioSpatializationInterfaceInfo
-	{
-		// ctors
-		FAudioSpatializationInterfaceInfo() = default;
-		FAudioSpatializationInterfaceInfo(FName InPluginName, FAudioDevice* InAudioDevice, IAudioSpatializationFactory* InAudioSpatializationFactoryPtr);
-
-		bool IsValid() const;
-=======
 	struct FAudioSpatializationInterfaceInfo
 	{
 		// ctors
@@ -2137,7 +2019,6 @@
 		ENGINE_API FAudioSpatializationInterfaceInfo(FName InPluginName, FAudioDevice* InAudioDevice, IAudioSpatializationFactory* InAudioSpatializationFactoryPtr);
 
 		ENGINE_API bool IsValid() const;
->>>>>>> 4af6daef
 
 		FName PluginName;
 		TAudioSpatializationPtr SpatializationPlugin = nullptr;
