--- conflicted
+++ resolved
@@ -73,12 +73,9 @@
 	Greater,
 	LessEqual,
 	GreaterEqual,
-<<<<<<< HEAD
-=======
 	Exp,
 	Exp2,
 	Log
->>>>>>> 4af6daef
 };
 
 struct FPreshaderStructType
