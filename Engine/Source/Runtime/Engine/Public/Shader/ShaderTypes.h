--- conflicted
+++ resolved
@@ -351,11 +351,8 @@
 	// 'Bool' is stored as uint8 to avoid changing on different compilers
 	bool AsBool() const { return Bool != 0u; }
 
-<<<<<<< HEAD
-=======
 	const TCHAR* ToString(EValueComponentType Type, FStringBuilderBase& OutString) const;
 
->>>>>>> d731a049
 	uint64 Packed;
 	double Double;
 	float Float;
@@ -408,46 +405,12 @@
 		Component.Add(W);
 	}
 
-<<<<<<< HEAD
-	inline FValue(double v) : ComponentType(EValueComponentType::Double), NumComponents(1)
-	{
-		Component[0].Double = v;
-	}
-
-	inline FValue(double X, double Y) : ComponentType(EValueComponentType::Double), NumComponents(2)
-	{
-		Component[0].Double = X;
-		Component[1].Double = Y;
-	}
-
-	inline FValue(double X, double Y, double Z) : ComponentType(EValueComponentType::Double), NumComponents(3)
-	{
-		Component[0].Double = X;
-		Component[1].Double = Y;
-		Component[2].Double = Z;
-	}
-
-	inline FValue(double X, double Y, double Z, double W) : ComponentType(EValueComponentType::Double), NumComponents(4)
-	{
-		Component[0].Double = X;
-		Component[1].Double = Y;
-		Component[2].Double = Z;
-		Component[3].Double = W;
-	}
-
-	inline FValue(const FLinearColor& Value) : ComponentType(EValueComponentType::Float), NumComponents(4)
-=======
 	inline FValue(double v) : Type(EValueType::Double1)
->>>>>>> d731a049
 	{
 		Component.Add(v);
 	}
 
-<<<<<<< HEAD
-	inline FValue(const FVector2f& Value) : ComponentType(EValueComponentType::Float), NumComponents(2)
-=======
 	inline FValue(double X, double Y) : Type(EValueType::Double2)
->>>>>>> d731a049
 	{
 		Component.Add(X);
 		Component.Add(Y);
@@ -460,18 +423,7 @@
 		Component.Add(Z);
 	}
 
-<<<<<<< HEAD
-	inline FValue(const FVector3d& Value) : ComponentType(EValueComponentType::Double), NumComponents(3)
-	{
-		Component[0].Double = Value.X;
-		Component[1].Double = Value.Y;
-		Component[2].Double = Value.Z;
-	}
-
-	inline FValue(const FVector4f& Value) : ComponentType(EValueComponentType::Float), NumComponents(4)
-=======
 	inline FValue(double X, double Y, double Z, double W) : Type(EValueType::Double4)
->>>>>>> d731a049
 	{
 		Component.Add(X);
 		Component.Add(Y);
@@ -479,19 +431,7 @@
 		Component.Add(W);
 	}
 
-<<<<<<< HEAD
-	inline FValue(const FVector4d& Value) : ComponentType(EValueComponentType::Double), NumComponents(4)
-	{
-		Component[0].Double = Value.X;
-		Component[1].Double = Value.Y;
-		Component[2].Double = Value.Z;
-		Component[3].Double = Value.W;
-	}
-
-	inline FValue(bool v) : ComponentType(EValueComponentType::Bool), NumComponents(1)
-=======
 	inline FValue(const FLinearColor& Value) : Type(EValueType::Float4)
->>>>>>> d731a049
 	{
 		Component.Add(Value.R);
 		Component.Add(Value.G);
@@ -519,19 +459,12 @@
 		Component.Add(Value.Z);
 	}
 
-<<<<<<< HEAD
-	inline const FValueComponent& GetComponent(int32 i) const
-	{
-		checkf(i >= 0 && i < NumComponents, TEXT("Invalid component %d/%d, of type '%s'"), i, NumComponents, GetValueTypeDescription(GetType()).Name);
-		return Component[i];
-=======
 	inline FValue(const FVector4f& Value) : Type(EValueType::Float4)
 	{
 		Component.Add(Value.X);
 		Component.Add(Value.Y);
 		Component.Add(Value.Z);
 		Component.Add(Value.W);
->>>>>>> d731a049
 	}
 
 	inline FValue(const FVector4d& Value) : Type(EValueType::Double4)
@@ -587,20 +520,12 @@
 	float AsFloatScalar() const;
 	bool AsBoolScalar() const;
 
-<<<<<<< HEAD
-	FString ToString(EValueStringFormat Format = EValueStringFormat::Description) const;
-
-	FValueComponent Component[4];
-	EValueComponentType ComponentType;
-	int8 NumComponents;
-=======
 	bool IsZero() const;
 
 	const TCHAR* ToString(EValueStringFormat Format, FStringBuilderBase& OutString) const;
 
 	FType Type;
 	TArray<FValueComponent, TInlineAllocator<16>> Component;
->>>>>>> d731a049
 };
 
 ENGINE_API bool operator==(const FValue& Lhs, const FValue& Rhs);
