--- conflicted
+++ resolved
@@ -128,10 +128,7 @@
 			&& bEnableReverbSend		== Other.bEnableReverbSend
 			&& PluginSettings.ReverbPluginSettingsArray		== Other.PluginSettings.ReverbPluginSettingsArray
 			&& PluginSettings.SourceDataOverridePluginSettingsArray == Other.PluginSettings.SourceDataOverridePluginSettingsArray
-<<<<<<< HEAD
-=======
 			&& AudioLinkSettingsOverride == Other.AudioLinkSettingsOverride
->>>>>>> d731a049
 			&& ReverbWetLevelMin		== Other.ReverbWetLevelMin
 			&& ReverbWetLevelMax		== Other.ReverbWetLevelMax
 			&& ReverbDistanceMin		== Other.ReverbDistanceMin
