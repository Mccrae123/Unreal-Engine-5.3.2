--- conflicted
+++ resolved
@@ -202,15 +202,9 @@
 void FPreshaderData::WriteValue(const FValue& Value)
 {
 	const int32 NumComponents = Value.Type.GetNumComponents();
-<<<<<<< HEAD
 
 	check(!Value.Type.IsObject());
 
-=======
-
-	check(!Value.Type.IsObject());
-
->>>>>>> 4af6daef
 	WriteType(Value.Type);
 	for (int32 Index = 0; Index < NumComponents; ++Index)
 	{
@@ -379,40 +373,14 @@
 	{
 		const int32 NumComponentsToCopy = FMath::Min(ComponentNum, Value.Component.Num());
 		for (int32 Index = 0; Index < NumComponentsToCopy; ++Index)
-<<<<<<< HEAD
 		{
 			StructValue.Component[ComponentIndex + Index] = Value.Component[Index];
 		}
 		for (int32 Index = NumComponentsToCopy; Index < ComponentNum; ++Index)
 		{
 			StructValue.Component[ComponentIndex + Index] = FValueComponent();
-=======
-		{
-			StructValue.Component[ComponentIndex + Index] = Value.Component[Index];
->>>>>>> 4af6daef
-		}
-		for (int32 Index = NumComponentsToCopy; Index < ComponentNum; ++Index)
-		{
-			StructValue.Component[ComponentIndex + Index] = FValueComponent();
-		}
-	}
-}
-
-static void EvaluateGetField(FPreshaderStack& Stack, FPreshaderDataContext& RESTRICT Data)
-{
-	const FPreshaderValue StructValue = Stack.PopValue();
-	const FPreshaderType FieldType = ReadPreshaderValue<FPreshaderType>(Data);
-	const int32 ComponentIndex = ReadPreshaderValue<int32>(Data);
-	const int32 ComponentNum = FieldType.GetNumComponents();
-
-	// Need to make a local copy of components, since StructValue.Component is only valid until we push the result
-	TArray<FValueComponent, TInlineAllocator<64>> FieldComponents;
-	FieldComponents.Empty(ComponentNum);
-	for (int32 Index = 0; Index < ComponentNum; ++Index)
-	{
-		FieldComponents.Add(StructValue.Component[ComponentIndex + Index]);
-	}
-<<<<<<< HEAD
+		}
+	}
 }
 
 static void EvaluateGetField(FPreshaderStack& Stack, FPreshaderDataContext& RESTRICT Data)
@@ -496,75 +464,6 @@
 		// lookup table to fetch type and component information.
 		if (Parameter.ParameterType <= EMaterialParameterType::DoubleVector)
 		{
-=======
-	Stack.PushValue(FieldType, FieldComponents);
-}
-
-static void EvaluatePushValue(FPreshaderStack& Stack, FPreshaderDataContext& RESTRICT Data)
-{
-	const int32 StackOffset = ReadPreshaderValue<uint16>(Data);
-	const FPreshaderValue Value = Stack.PeekValue(StackOffset);
-	// Make a local copy of the component array, as it will be invalidated when pushing the copy
-	const TArray<FValueComponent, TInlineAllocator<64>> LocalComponent(Value.Component);
-	Stack.PushValue(Value.Type, LocalComponent);
-}
-
-static void EvaluateAssign(FPreshaderStack& Stack)
-{
-	const FPreshaderValue Value = Stack.PopValue();
-	// Make a local copy of the component array, as it will be invalidated when pushing the copy
-	const TArray<FValueComponent, TInlineAllocator<64>> LocalComponent(Value.Component);
-
-	// Remove the old value
-	Stack.PopValue();
-	// Replace with the new value
-	Stack.PushValue(Value.Type, LocalComponent);
-}
-
-static void EvaluateParameter(FPreshaderStack& Stack, const FUniformExpressionSet* UniformExpressionSet, uint32 ParameterIndex, const FMaterialRenderContext& Context)
-{
-	if (!UniformExpressionSet)
-	{
-		// return 0 for parameters if we don't have UniformExpressionSet
-		Stack.PushEmptyValue(EValueType::Float1);
-		return;
-	}
-
-	const FMaterialNumericParameterInfo& Parameter = UniformExpressionSet->GetNumericParameter(ParameterIndex);
-	bool bFoundParameter = false;
-
-	// First allow proxy the chance to override parameter
-	if (Context.MaterialRenderProxy)
-	{
-		FMaterialParameterValue ParameterValue;
-		if (Context.MaterialRenderProxy->GetParameterValue(Parameter.ParameterType, Parameter.ParameterInfo, ParameterValue, Context))
-		{
-			Stack.PushValue(ParameterValue.AsShaderValue());
-			bFoundParameter = true;
-		}
-	}
-
-	// Editor overrides
-#if WITH_EDITOR
-	if (!bFoundParameter)
-	{
-		FValue OverrideValue;
-		if (Context.Material.TransientOverrides.GetNumericOverride(Parameter.ParameterType, Parameter.ParameterInfo, OverrideValue))
-		{
-			Stack.PushValue(OverrideValue);
-			bFoundParameter = true;
-		}
-	}
-#endif // WITH_EDITOR
-
-	// Default value
-	if (!bFoundParameter)
-	{
-		// Fast path for numeric parameters (common case).  Writes data in place to FPreshaderStack, and has a single
-		// lookup table to fetch type and component information.
-		if (Parameter.ParameterType <= EMaterialParameterType::DoubleVector)
-		{
->>>>>>> 4af6daef
 			// Validate that it's OK to do the comparison above, and that our table is correct
 			static_assert((int32)EMaterialParameterType::Scalar == 0);
 			static_assert((int32)EMaterialParameterType::Vector == 1);
@@ -573,7 +472,6 @@
 
 			// Lookup includes type, number of components, and size to copy per component.
 			static const int8 GParameterCopyLookup[3][3] =
-<<<<<<< HEAD
 			{
 				{ (int8)EValueType::Float1, 1, sizeof(float) },		// EMaterialParameterType::Scalar
 				{ (int8)EValueType::Float4, 4, sizeof(float) },		// EMaterialParameterType::Vector
@@ -590,24 +488,6 @@
 			// the source data may not be aligned.
 			for (int32 ComponentIndex = 0; ComponentIndex < NumComponents; ComponentIndex++)
 			{
-=======
-			{
-				{ (int8)EValueType::Float1, 1, sizeof(float) },		// EMaterialParameterType::Scalar
-				{ (int8)EValueType::Float4, 4, sizeof(float) },		// EMaterialParameterType::Vector
-				{ (int8)EValueType::Double4, 4, sizeof(double) },	// EMaterialParameterType::DoubleVector
-			};
-			const int8* ParameterLookup = GParameterCopyLookup[(int32)Parameter.ParameterType];
-			int32 NumComponents = ParameterLookup[1];
-			int32 ComponentSizeInBytes = ParameterLookup[2];
-
-			FValueComponent* Components = Stack.PushEmptyValue((EValueType)ParameterLookup[0], NumComponents);
-			const uint8* ParameterData = UniformExpressionSet->GetDefaultParameterData(Parameter.DefaultValueOffset);
-
-			// Would be nice to be able to do hard coded copies instead of memcpy per component, but it's possible
-			// the source data may not be aligned.
-			for (int32 ComponentIndex = 0; ComponentIndex < NumComponents; ComponentIndex++)
-			{
->>>>>>> 4af6daef
 				FMemory::Memcpy(&Components[ComponentIndex].Packed, ParameterData, ComponentSizeInBytes);
 				ParameterData += ComponentSizeInBytes;
 			}
@@ -628,7 +508,6 @@
 		// Compute magnitude squared (via dot product)
 		double MagnitudeSquared = 0.0;
 		for (int32 ComponentIndex = 0; ComponentIndex < TypeDesc.NumComponents; ComponentIndex++)
-<<<<<<< HEAD
 		{
 			double Value = Component[ComponentIndex].Double;
 			MagnitudeSquared += Value * Value;
@@ -706,85 +585,6 @@
 			Component[ComponentIndex].Float *= InverseMagnitude;
 		}
 
-=======
-		{
-			double Value = Component[ComponentIndex].Double;
-			MagnitudeSquared += Value * Value;
-		}
-
-		// Make the magnitude safe to invert.  Similar to logic in GetSafeDivisor, which clamps a value
-		// to UE_DELTA, but in this case we are using the delta squared to produce the same result we
-		// would get if we did a square root before dividing.
-		MagnitudeSquared = FMath::Max(MagnitudeSquared, UE_DOUBLE_DELTA * UE_DOUBLE_DELTA);
-
-		double InverseMagnitude = FMath::InvSqrt(MagnitudeSquared);
-
-		// And apply that back to the components
-		for (int32 ComponentIndex = 0; ComponentIndex < TypeDesc.NumComponents; ComponentIndex++)
-		{
-			Component[ComponentIndex].Double *= InverseMagnitude;
-		}
-
-		// Type didn't change, started as Double, still Double
-		return Type;
-	}
-	else
-	{
-		// Convert the type to float, if it's not already.
-		if (TypeDesc.ComponentType != EValueComponentType::Float)
-		{
-			if (TypeDesc.ComponentType == EValueComponentType::Int)
-			{
-				for (int32 ComponentIndex = 0; ComponentIndex < TypeDesc.NumComponents; ComponentIndex++)
-				{
-					Component[ComponentIndex].Float = (float)Component[ComponentIndex].Int;
-				}
-
-				// Translate type.  Note that int doesn't support matrices, so we know it should be [Int1..Int4].
-				check(Type >= EValueType::Int1 && Type <= EValueType::Int4);
-				Type = (EValueType)((int32)Type - (int32)EValueType::Int1 + (int32)EValueType::Float1);
-			}
-			else if (TypeDesc.ComponentType == EValueComponentType::Bool)
-			{
-				for (int32 ComponentIndex = 0; ComponentIndex < TypeDesc.NumComponents; ComponentIndex++)
-				{
-					Component[ComponentIndex].Float = (float)Component[ComponentIndex].Bool;
-				}
-
-				// Translate type.  Note that bool doesn't support matrices, so we know it should be [Bool1..Bool4].
-				check(Type >= EValueType::Bool1 && Type <= EValueType::Bool4);
-				Type = (EValueType)((int32)Type - (int32)EValueType::Bool1 + (int32)EValueType::Float1);
-			}
-			else
-			{
-				// Anything else, we'll just bail and not modify the input.  It's probably a bug for the bytecode to
-				// generate a normalize operation on a non numeric type.
-				return Type;
-			}
-		}
-
-		// Compute magnitude squared (via dot product)
-		float MagnitudeSquared = 0.0;
-		for (int32 ComponentIndex = 0; ComponentIndex < TypeDesc.NumComponents; ComponentIndex++)
-		{
-			float Value = Component[ComponentIndex].Float;
-			MagnitudeSquared += Value * Value;
-		}
-
-		// Make the magnitude safe to invert.  Similar to logic in GetSafeDivisor, which clamps a value
-		// to UE_DELTA, but in this case we are using the delta squared to produce the same result we
-		// would get if we did a square root before dividing.
-		MagnitudeSquared = FMath::Max(MagnitudeSquared, UE_DELTA * UE_DELTA);
-
-		float InverseMagnitude = FMath::InvSqrt(MagnitudeSquared);
-
-		// And apply that back to the components
-		for (int32 ComponentIndex = 0; ComponentIndex < TypeDesc.NumComponents; ComponentIndex++)
-		{
-			Component[ComponentIndex].Float *= InverseMagnitude;
-		}
-
->>>>>>> 4af6daef
 		// We updated the type to a Float variation above, if it wasn't already Float, so return that
 		return Type;
 	}
@@ -917,11 +717,7 @@
 	}
 }
 
-<<<<<<< HEAD
-static const UTexture* GetTextureParameter(const FMaterialRenderContext& Context, FPreshaderDataContext& RESTRICT Data)
-=======
 static void GetTextureParameter(const FMaterialRenderContext& Context, FPreshaderDataContext& RESTRICT Data, const UTexture*& OutTexture, const USparseVolumeTexture*& OutSparseVolumeTexture)
->>>>>>> 4af6daef
 {
 	const FHashedMaterialParameterInfo ParameterInfo = ReadPreshaderValue<FHashedMaterialParameterInfo>(Data);
 	const int32 TextureIndex = ReadPreshaderValue<int32>(Data);
@@ -947,8 +743,6 @@
 		const uint32 SizeY = Texture->GetResource()->GetSizeY();
 		const uint32 SizeZ = Texture->GetResource()->GetSizeZ();
 		Stack.PushValue(FValue((float)SizeX, (float)SizeY, (float)SizeZ));
-<<<<<<< HEAD
-=======
 	}
 	else if (SparseVolumeTexture)
 	{
@@ -956,7 +750,6 @@
 		const uint32 SizeY = SparseVolumeTexture->GetSizeY();
 		const uint32 SizeZ = SparseVolumeTexture->GetSizeZ();
 		Stack.PushValue(FValue((float)SizeX, (float)SizeY, (float)SizeZ));
->>>>>>> 4af6daef
 	}
 	else
 	{
@@ -975,8 +768,6 @@
 		const uint32 SizeY = Texture->GetResource()->GetSizeY();
 		const uint32 SizeZ = Texture->GetResource()->GetSizeZ();
 		Stack.PushValue(FValue(1.0f / (float)SizeX, 1.0f / (float)SizeY, (SizeZ > 0 ? 1.0f / (float)SizeZ : 0.0f)));
-<<<<<<< HEAD
-=======
 	}
 	else if (SparseVolumeTexture)
 	{
@@ -984,7 +775,6 @@
 		const uint32 SizeY = SparseVolumeTexture->GetSizeY();
 		const uint32 SizeZ = SparseVolumeTexture->GetSizeZ();
 		Stack.PushValue(FValue(1.0f / (float)SizeX, 1.0f / (float)SizeY, 1.0f / (float)SizeZ));
->>>>>>> 4af6daef
 	}
 	else
 	{
@@ -1056,11 +846,7 @@
 	}
 	if (Texture != nullptr && VectorIndex != INDEX_NONE)
 	{
-<<<<<<< HEAD
-		Stack.PushValue(FValue(Texture->GetUniformParameter(VectorIndex, 0 /*SVT_TODO*/)));
-=======
 		Stack.PushValue(FValue(Texture->GetUniformParameter(VectorIndex)));
->>>>>>> 4af6daef
 	}
 	else
 	{
@@ -1141,12 +927,9 @@
 		case EPreshaderOpcode::Sign: EvaluateUnaryOpInPlace(Stack, SignInPlace); break;
 		case EPreshaderOpcode::Frac: EvaluateUnaryOpInPlace(Stack, FracInPlace); break;
 		case EPreshaderOpcode::Fractional: EvaluateUnaryOpInPlace(Stack, FractionalInPlace); break;
-<<<<<<< HEAD
-=======
 		case EPreshaderOpcode::Exp: EvaluateUnaryOpInPlace(Stack, ExpInPlace); break;
 		case EPreshaderOpcode::Exp2: EvaluateUnaryOpInPlace(Stack, Exp2InPlace); break;
 		case EPreshaderOpcode::Log: EvaluateUnaryOpInPlace(Stack, LogInPlace); break;
->>>>>>> 4af6daef
 		case EPreshaderOpcode::Log2: EvaluateUnaryOpInPlace(Stack, Log2InPlace); break;
 		case EPreshaderOpcode::Log10: EvaluateUnaryOpInPlace(Stack, Log10InPlace); break;
 		case EPreshaderOpcode::ComponentSwizzle: EvaluateComponentSwizzle(Stack, Data); break;
