--- conflicted
+++ resolved
@@ -131,7 +131,6 @@
 }
 
 EValueComponentType FType::GetComponentType(int32 Index) const
-<<<<<<< HEAD
 {
 	if (Index < 0)
 	{
@@ -206,82 +205,6 @@
 	return Shader::EValueType::Void;
 }
 
-=======
-{
-	if (Index < 0)
-	{
-		return EValueComponentType::Void;
-	}
-
-	if (IsStruct())
-	{
-		check(ValueType == EValueType::Struct);
-		if (Index < StructType->ComponentTypes.Num())
-		{
-			return StructType->ComponentTypes[Index];
-		}
-	}
-	else if(IsNumeric())
-	{
-		const FValueTypeDescription& TypeDesc = GetValueTypeDescription(ValueType);
-		// Scalar types replicate xyzw
-		if ((TypeDesc.NumComponents == 1 && Index < 4) || Index < TypeDesc.NumComponents)
-		{
-			return TypeDesc.ComponentType;
-		}
-	}
-
-	return EValueComponentType::Void;
-}
-
-EValueType FType::GetFlatFieldType(int32 Index) const
-{
-	if (IsStruct())
-	{
-		check(ValueType == EValueType::Struct);
-		return StructType->FlatFieldTypes.IsValidIndex(Index) ? StructType->FlatFieldTypes[Index] : EValueType::Void;
-	}
-	else
-	{
-		return (Index == 0) ? ValueType : EValueType::Void;
-	}
-}
-
-FType CombineTypes(const FType& Lhs, const FType& Rhs)
-{
-	if (Lhs.IsVoid() || Lhs.IsAny())
-	{
-		return Rhs;
-	}
-	if (Rhs.IsVoid() || Rhs.IsAny())
-	{
-		return Lhs;
-	}
-
-	if (Lhs.IsNumericVector() && Rhs.IsNumericVector())
-	{
-		const FValueTypeDescription& LhsDesc = GetValueTypeDescription(Lhs);
-		const FValueTypeDescription& RhsDesc = GetValueTypeDescription(Rhs);
-		const EValueComponentType ComponentType = CombineComponentTypes(LhsDesc.ComponentType, RhsDesc.ComponentType);
-		if (ComponentType == EValueComponentType::Void)
-		{
-			return Shader::EValueType::Void;
-		}
-
-		const int8 NumComponents = FMath::Max(LhsDesc.NumComponents, RhsDesc.NumComponents);
-		return MakeValueType(ComponentType, NumComponents);
-	}
-
-	// Non-numeric types can only combine if they are the same
-	if (Lhs == Rhs)
-	{
-		return Lhs;
-	}
-
-	return Shader::EValueType::Void;
-}
-
->>>>>>> 4af6daef
 const FStructField* FStructType::FindFieldByName(const TCHAR* InName) const
 {
 	for (const FStructField& Field : Fields)
@@ -517,7 +440,6 @@
 {
 	FFloatValue Result;
 	Private::AsType(Private::FCastFloat(), *this, Result);
-<<<<<<< HEAD
 	return Result;
 }
 
@@ -528,18 +450,6 @@
 	return Result;
 }
 
-=======
-	return Result;
-}
-
-FDoubleValue FValue::AsDouble() const
-{
-	FDoubleValue Result;
-	Private::AsType(Private::FCastDouble(), *this, Result);
-	return Result;
-}
-
->>>>>>> 4af6daef
 FLinearColor FValue::AsLinearColor() const
 {
 	const FFloatValue Result = AsFloat();
@@ -1064,12 +974,9 @@
 struct FOpFractional : public FOpBaseNoInt { template<typename T> T operator()(T Value) const { return FMath::Fractional(Value); } };
 struct FOpSqrt : public FOpBaseNoInt { template<typename T> T operator()(T Value) const { return FMath::Sqrt(Value); } };
 struct FOpRcp : public FOpBaseNoInt { template<typename T> T operator()(T Value) const { return (T)1 / GetSafeDivisor(Value); } };
-<<<<<<< HEAD
-=======
 struct FOpExp : public FOpBaseNoInt { template<typename T> T operator()(T Value) const { return FMath::Exp(Value); } };
 struct FOpExp2 : public FOpBaseNoInt { template<typename T> T operator()(T Value) const { return FMath::Exp2(Value); } };
 struct FOpLog : public FOpBaseNoInt { template<typename T> T operator()(T Value) const { return FMath::Loge(Value); } };
->>>>>>> 4af6daef
 struct FOpLog2 : public FOpBaseNoInt { template<typename T> T operator()(T Value) const { return FMath::Log2(Value); } };
 struct FOpLog10 : public FOpBaseNoInt
 {
@@ -1091,17 +998,12 @@
 struct FOpDiv : public FOpBase { template<typename T> T operator()(T Lhs, T Rhs) const { return Lhs / GetSafeDivisor(Rhs); } };
 struct FOpMin : public FOpBase { template<typename T> T operator()(T Lhs, T Rhs) const { return FMath::Min(Lhs, Rhs); } };
 struct FOpMax : public FOpBase { template<typename T> T operator()(T Lhs, T Rhs) const { return FMath::Max(Lhs, Rhs); } };
-<<<<<<< HEAD
-struct FOpFmod : public FOpBaseNoInt { template<typename T> T operator()(T Lhs, T Rhs) const { return FMath::Fmod(Lhs, Rhs); } };
-=======
 struct FOpFmod : public FOpBaseNoInt { template<typename T> T operator()(T Lhs, T Rhs) const { return FMath::Fmod(Lhs, GetSafeDivisor(Rhs)); } };
->>>>>>> 4af6daef
 struct FOpAtan2 : public FOpBaseNoInt { template<typename T> T operator()(T Lhs, T Rhs) const { return FMath::Atan2(Lhs, Rhs); } };
 struct FOpLess : public FOpBase { template<typename T> bool operator()(T Lhs, T Rhs) const { return Lhs < Rhs; } };
 struct FOpGreater : public FOpBase { template<typename T> bool operator()(T Lhs, T Rhs) const { return Lhs > Rhs; } };
 struct FOpLessEqual : public FOpBase { template<typename T> bool operator()(T Lhs, T Rhs) const { return Lhs <= Rhs; } };
 struct FOpGreaterEqual : public FOpBase { template<typename T> bool operator()(T Lhs, T Rhs) const { return Lhs >= Rhs; } };
-<<<<<<< HEAD
 
 template<typename Operation>
 inline FValue UnaryOp(const Operation& Op, const FValue& Value)
@@ -1273,8 +1175,6 @@
 	}
 	return Result;
 }
-=======
->>>>>>> 4af6daef
 
 // Similar to "BinaryOp", but reads and writes results to a loose FValueComponent array with specified types for Lhs and Rhs.
 // The components are assumed to be sequential in the array, with Lhs first and Rhs second.  The result overwrites the start
@@ -1284,185 +1184,6 @@
 template<typename Operation>
 inline EValueType BinaryOpInPlace(const Operation& Op, EValueType LhsType, EValueType RhsType, TArrayView<FValueComponent>& Component, int32& OutComponentsConsumed)
 {
-<<<<<<< HEAD
-=======
-	if (Value.Type.IsStruct())
-	{
-		return FValue();
-	}
-	const FValueTypeDescription& TypeDesc = GetValueTypeDescription(Value.Type);
-	check(TypeDesc.ComponentType != EValueComponentType::Numeric);
-	const int8 NumComponents = TypeDesc.NumComponents;
-	
-	FValue Result;
-	if constexpr (Operation::SupportsDouble)
-	{
-		if (TypeDesc.ComponentType == EValueComponentType::Double)
-		{
-			Result.Type = MakeValueType(EValueComponentType::Double, NumComponents);
-			const FDoubleValue Cast = Value.AsDouble();
-			for (int32 i = 0; i < NumComponents; ++i)
-			{
-				Result.Component.Add(Op(Cast.Component[i]));
-			}
-			return Result;
-		}
-	}
-
-	if constexpr (Operation::SupportsInt)
-	{
-		if (TypeDesc.ComponentType != EValueComponentType::Float)
-		{
-			Result.Type = MakeValueType(EValueComponentType::Int, NumComponents);
-			const FIntValue Cast = Value.AsInt();
-			for (int32 i = 0; i < NumComponents; ++i)
-			{
-				Result.Component.Add(Op(Cast.Component[i]));
-			}
-			return Result;
-		}
-	}
-
-	Result.Type = MakeValueType(EValueComponentType::Float, NumComponents);
-	const FFloatValue Cast = Value.AsFloat();
-	for (int32 i = 0; i < NumComponents; ++i)
-	{
-		Result.Component.Add(Op(Cast.Component[i]));
-	}
-	return Result;
-}
-
-// Similar to "UnaryOp", but reads and writes results to a loose FValueComponent array with a specified initial type.
-// Certain ops may change the type, so a new type is returned, but it will always have the same number of components.
-template<typename Operation>
-inline EValueType UnaryOpInPlace(const Operation& Op, EValueType Type, TArrayView<FValueComponent>& Component)
-{
-	const FValueTypeDescription& TypeDesc = GetValueTypeDescription(Type);
-	check(TypeDesc.ComponentType != EValueComponentType::Numeric);
-	const int8 NumComponents = TypeDesc.NumComponents;
-
-	EValueType ResultType;
-
-	// Check for Float input first, as it's by far the most common case (96%)
-	if (TypeDesc.ComponentType == EValueComponentType::Float)
-	{
-		// Float to float, no need to recompute type or cast
-		ResultType = Type;
-		for (int32 i = 0; i < NumComponents; ++i)
-		{
-			Component[i].Float = Op(Component[i].Float);
-		}
-		return ResultType;
-	}
-
-	if constexpr (Operation::SupportsDouble)
-	{
-		if (TypeDesc.ComponentType == EValueComponentType::Double)
-		{
-			// Double to double, no need to recompute type or cast
-			ResultType = Type;
-			for (int32 i = 0; i < NumComponents; ++i)
-			{
-				Component[i].Double = Op(Component[i].Double);
-			}
-			return ResultType;
-		}
-	}
-
-	if constexpr (Operation::SupportsInt)
-	{
-		// Cast to integer
-		ResultType = MakeValueType(EValueComponentType::Int, NumComponents);
-		const FCastInt Cast;
-		for (int32 i = 0; i < NumComponents; ++i)
-		{
-			Component[i].Int = Op(Cast(TypeDesc.ComponentType,Component[i]));
-		}
-		return ResultType;
-	}
-	else
-	{
-		// Cast to float
-		ResultType = MakeValueType(EValueComponentType::Float, NumComponents);
-		const FCastFloat Cast;
-		for (int32 i = 0; i < NumComponents; ++i)
-		{
-			Component[i].Float = Op(Cast(TypeDesc.ComponentType, Component[i]));
-		}
-		return ResultType;
-	}
-}
-
-inline int8 GetNumComponentsResult(int8 Lhs, int8 Rhs)
-{
-	// operations between scalar and non-scalar will splat the scalar value
-	// otherwise, operations should only be between types with same number of components
-	return (Lhs == 1 || Rhs == 1) ? FMath::Max(Lhs, Rhs) : FMath::Min(Lhs, Rhs);
-}
-
-template<typename Operation>
-inline FValue BinaryOp(const Operation& Op, const FValue& Lhs, const FValue& Rhs)
-{
-	if (Lhs.Type.IsStruct() || Rhs.Type.IsStruct())
-	{
-		return FValue();
-	}
-	const FValueTypeDescription& LhsDesc = GetValueTypeDescription(Lhs.Type);
-	const FValueTypeDescription& RhsDesc = GetValueTypeDescription(Rhs.Type);
-	check(LhsDesc.ComponentType != EValueComponentType::Numeric);
-	check(RhsDesc.ComponentType != EValueComponentType::Numeric);
-	const int8 NumComponents = GetNumComponentsResult(LhsDesc.NumComponents, RhsDesc.NumComponents);
-	
-	FValue Result;
-	if constexpr (Operation::SupportsDouble)
-	{
-		if (LhsDesc.ComponentType == EValueComponentType::Double || RhsDesc.ComponentType == EValueComponentType::Double)
-		{
-			Result.Type = MakeValueType(EValueComponentType::Double, NumComponents);
-			const FDoubleValue LhsCast = Lhs.AsDouble();
-			const FDoubleValue RhsCast = Rhs.AsDouble();
-			for (int32 i = 0; i < NumComponents; ++i)
-			{
-				Result.Component.Add(Op(LhsCast.Component[i], RhsCast.Component[i]));
-			}
-			return Result;
-		}
-	}
-
-	if constexpr (Operation::SupportsInt)
-	{
-		if (LhsDesc.ComponentType != EValueComponentType::Float && RhsDesc.ComponentType != EValueComponentType::Float)
-		{
-			Result.Type = MakeValueType(EValueComponentType::Int, NumComponents);
-			const FIntValue LhsCast = Lhs.AsInt();
-			const FIntValue RhsCast = Rhs.AsInt();
-			for (int32 i = 0; i < NumComponents; ++i)
-			{
-				Result.Component.Add(Op(LhsCast.Component[i], RhsCast.Component[i]));
-			}
-			return Result;
-		}
-	}
-
-	Result.Type = MakeValueType(EValueComponentType::Float, NumComponents);
-	const FFloatValue LhsCast = Lhs.AsFloat();
-	const FFloatValue RhsCast = Rhs.AsFloat();
-	for (int32 i = 0; i < NumComponents; ++i)
-	{
-		Result.Component.Add(Op(LhsCast.Component[i], RhsCast.Component[i]));
-	}
-	return Result;
-}
-
-// Similar to "BinaryOp", but reads and writes results to a loose FValueComponent array with specified types for Lhs and Rhs.
-// The components are assumed to be sequential in the array, with Lhs first and Rhs second.  The result overwrites the start
-// of the Component array, and may have a different (but always smaller) number of components and type from the original values.
-// The new type is returned, and the number of components consumed by the operation is stored in OutComponentsConsumed.  The
-// consumed number can be removed from the Component array by the caller to produce a final result array.
-template<typename Operation>
-inline EValueType BinaryOpInPlace(const Operation& Op, EValueType LhsType, EValueType RhsType, TArrayView<FValueComponent>& Component, int32& OutComponentsConsumed)
-{
->>>>>>> 4af6daef
 	const FValueTypeDescription& LhsDesc = GetValueTypeDescription(LhsType);
 	const FValueTypeDescription& RhsDesc = GetValueTypeDescription(RhsType);
 	check(LhsDesc.ComponentType != EValueComponentType::Numeric);
@@ -1473,7 +1194,6 @@
 	check(OutComponentsConsumed >= 0);
 
 	EValueType ResultType;
-<<<<<<< HEAD
 
 	// Fast path for both input and output float (common case)
 	if (LhsDesc.ComponentType == EValueComponentType::Float && RhsDesc.ComponentType == EValueComponentType::Float)
@@ -1495,28 +1215,6 @@
 		for (int32 i = 0; i < NumComponents; i++)
 		{
 			Component[i].Float = TempResult.Component[i];
-=======
-
-	// Fast path for both input and output float (common case)
-	if (LhsDesc.ComponentType == EValueComponentType::Float && RhsDesc.ComponentType == EValueComponentType::Float)
-	{
-		ResultType = MakeValueType(EValueComponentType::Float, NumComponents);
-
-		// Handle splatting of scalars, by choosing a zero or one increment
-		int32 LhsIncrement = (LhsDesc.NumComponents == 1) ? 0 : 1;
-		int32 RhsIncrement = (RhsDesc.NumComponents == 1) ? 0 : 1;
-		int32 LhsComponent = 0;
-		int32 RhsComponent = LhsDesc.NumComponents;
-
-		// Need to write to temporary, since output can overlap with input
-		FFloatValue TempResult;
-		for (int32 i = 0; i < NumComponents; i++, LhsComponent += LhsIncrement, RhsComponent += RhsIncrement)
-		{
-			TempResult.Component[i] = Op(Component[LhsComponent].Float, Component[RhsComponent].Float);
-		}
-		for (int32 i = 0; i < NumComponents; i++)
-		{
-			Component[i].Float = TempResult.Component[i];
 		}
 
 		return ResultType;
@@ -1538,28 +1236,9 @@
 				Component[i].Double = Op(LhsCast.Component[i], RhsCast.Component[i]);
 			}
 			return ResultType;
->>>>>>> 4af6daef
-		}
-
-		return ResultType;
-	}
-
-<<<<<<< HEAD
-	if constexpr (Operation::SupportsDouble)
-	{
-		if (LhsDesc.ComponentType == EValueComponentType::Double || RhsDesc.ComponentType == EValueComponentType::Double)
-		{
-			ResultType = MakeValueType(EValueComponentType::Double, NumComponents);
-
-			FDoubleValue LhsCast;
-			FDoubleValue RhsCast;
-			Private::AsTypeInPlace(Private::FCastDouble(), LhsType, TArrayView<FValueComponent>(Component.GetData(),  LhsDesc.NumComponents), LhsCast);
-			Private::AsTypeInPlace(Private::FCastDouble(), RhsType, TArrayView<FValueComponent>(Component.GetData() + LhsDesc.NumComponents, RhsDesc.NumComponents), RhsCast);
-
-			for (int32 i = 0; i < NumComponents; ++i)
-			{
-				Component[i].Double = Op(LhsCast.Component[i], RhsCast.Component[i]);
-=======
+		}
+	}
+
 	if constexpr (Operation::SupportsInt)
 	{
 		if (LhsDesc.ComponentType != EValueComponentType::Float && RhsDesc.ComponentType != EValueComponentType::Float)
@@ -1574,38 +1253,13 @@
 			for (int32 i = 0; i < NumComponents; ++i)
 			{
 				Component[i].Int = Op(LhsCast.Component[i], RhsCast.Component[i]);
->>>>>>> 4af6daef
 			}
 			return ResultType;
 		}
 	}
 
-<<<<<<< HEAD
-	if constexpr (Operation::SupportsInt)
-	{
-		if (LhsDesc.ComponentType != EValueComponentType::Float && RhsDesc.ComponentType != EValueComponentType::Float)
-		{
-			ResultType = MakeValueType(EValueComponentType::Int, NumComponents);
-
-			FIntValue LhsCast;
-			FIntValue RhsCast;
-			Private::AsTypeInPlace(Private::FCastInt(), LhsType, TArrayView<FValueComponent>(Component.GetData(),  LhsDesc.NumComponents), LhsCast);
-			Private::AsTypeInPlace(Private::FCastInt(), RhsType, TArrayView<FValueComponent>(Component.GetData() + LhsDesc.NumComponents, RhsDesc.NumComponents), RhsCast);
-
-			for (int32 i = 0; i < NumComponents; ++i)
-			{
-				Component[i].Int = Op(LhsCast.Component[i], RhsCast.Component[i]);
-			}
-			return ResultType;
-		}
-	}
-
 	ResultType = MakeValueType(EValueComponentType::Float, NumComponents);
 
-=======
-	ResultType = MakeValueType(EValueComponentType::Float, NumComponents);
-
->>>>>>> 4af6daef
 	FFloatValue LhsCast;
 	FFloatValue RhsCast;
 	Private::AsTypeInPlace(Private::FCastFloat(), LhsType, TArrayView<FValueComponent>(Component.GetData(),  LhsDesc.NumComponents), LhsCast);
@@ -1781,8 +1435,6 @@
 	return Private::UnaryOp(Private::FOpRcp(), Value);
 }
 
-<<<<<<< HEAD
-=======
 FValue Exp(const FValue& Value)
 {
 	return Private::UnaryOp(Private::FOpExp(), Value);
@@ -1798,7 +1450,6 @@
 	return Private::UnaryOp(Private::FOpLog(), Value);
 }
 
->>>>>>> 4af6daef
 FValue Log2(const FValue& Value)
 {
 	return Private::UnaryOp(Private::FOpLog2(), Value);
@@ -2152,8 +1803,6 @@
 	return Private::UnaryOpInPlace(Private::FOpRcp(), Type, Component);
 }
 
-<<<<<<< HEAD
-=======
 EValueType ExpInPlace(EValueType Type, TArrayView<FValueComponent> Component)
 {
 	return Private::UnaryOpInPlace(Private::FOpExp(), Type, Component);
@@ -2169,7 +1818,6 @@
 	return Private::UnaryOpInPlace(Private::FOpLog(), Type, Component);
 }
 
->>>>>>> 4af6daef
 EValueType Log2InPlace(EValueType Type, TArrayView<FValueComponent> Component)
 {
 	return Private::UnaryOpInPlace(Private::FOpLog2(), Type, Component);
