// Copyright Epic Games, Inc. All Rights Reserved.

#include "EngineAnalytics.h"
#include "Misc/Guid.h"
#include "Stats/Stats.h"
#include "Misc/ConfigCacheIni.h"
#include "EngineGlobals.h"
#include "Engine/Engine.h"
#include "Misc/EngineBuildSettings.h"
#include "AnalyticsBuildType.h"
#include "AnalyticsEventAttribute.h"
#include "IAnalyticsProviderET.h"
#include "AnalyticsET.h"
#include "GeneralProjectSettings.h"
#include "EngineSessionManager.h"
#include "Misc/EngineVersion.h"
#include "RHI.h"
#include "GenericPlatform/GenericPlatformCrashContext.h"
#include "StudioAnalytics.h"

#if WITH_EDITOR
#include "EditorAnalyticsSession.h"
#include "EditorSessionSummarySender.h"
#include "Analytics/EditorSessionSummaryWriter.h"
#endif

bool FEngineAnalytics::bIsInitialized;
TSharedPtr<IAnalyticsProviderET> FEngineAnalytics::Analytics;
TSharedPtr<FEngineSessionManager> FEngineAnalytics::SessionManager;

#if WITH_EDITOR
static TSharedPtr<FEditorSessionSummaryWriter> SessionSummaryWriter;
static TSharedPtr<FEditorSessionSummarySender> SessionSummarySender;
#endif

/**
* Default config func.
*/
FAnalyticsET::Config DefaultEngineAnalyticsConfigFunc()
{
	return FAnalyticsET::Config();
}

/**
* Engine analytics config to initialize the analytics provider.
* External code should bind this delegate if engine analytics are desired,
* preferably in private code that won't be redistributed.
*/
TFunction<FAnalyticsET::Config()>& GetEngineAnalyticsConfigFunc()
{
	static TFunction<FAnalyticsET::Config()> Config = &DefaultEngineAnalyticsConfigFunc;
	return Config;
}

static TSharedPtr<IAnalyticsProviderET> CreateEpicAnalyticsProvider()
{
	// Get the default config.
	FAnalyticsET::Config Config = GetEngineAnalyticsConfigFunc()();
	// Set any fields that weren't set by default.
	if (Config.APIKeyET.IsEmpty())
	{
		// We always use the "Release" analytics account unless we're running in analytics test mode (usually with
		// a command-line parameter), or we're an internal Epic build
		const EAnalyticsBuildType AnalyticsBuildType = GetAnalyticsBuildType();
		const bool bUseReleaseAccount =
			(AnalyticsBuildType == EAnalyticsBuildType::Development || AnalyticsBuildType == EAnalyticsBuildType::Release) &&
			!FEngineBuildSettings::IsInternalBuild();	// Internal Epic build
		const TCHAR* BuildTypeStr = bUseReleaseAccount ? TEXT("Release") : TEXT("Dev");

		FString UE4TypeOverride;
		bool bHasOverride = GConfig->GetString(TEXT("Analytics"), TEXT("UE4TypeOverride"), UE4TypeOverride, GEngineIni);
		const TCHAR* UE4TypeStr = bHasOverride ? *UE4TypeOverride : FEngineBuildSettings::IsPerforceBuild() ? TEXT("Perforce") : TEXT("UnrealEngine");
		Config.APIKeyET = FString::Printf(TEXT("UEEditor.%s.%s"), UE4TypeStr, BuildTypeStr);
	}
	if (Config.APIServerET.IsEmpty())
	{
		Config.APIServerET = TEXT("https://datarouter.ol.epicgames.com/");
	}
	if (Config.AppEnvironment.IsEmpty())
	{
		Config.AppEnvironment = TEXT("datacollector-source");
	}
	if (Config.AppVersionET.IsEmpty())
	{
		Config.AppVersionET = FEngineVersion::Current().ToString();
	}

	// Connect the engine analytics provider (if there is a configuration delegate installed)
	return FAnalyticsET::Get().CreateAnalyticsProvider(Config);
}

IAnalyticsProviderET& FEngineAnalytics::GetProvider()
{
	checkf(bIsInitialized && IsAvailable(), TEXT("FEngineAnalytics::GetProvider called outside of Initialize/Shutdown."));

	return *Analytics.Get();
}

void FEngineAnalytics::Initialize()
{
	checkf(!bIsInitialized, TEXT("FEngineAnalytics::Initialize called more than once."));

	check(GEngine);

#if WITH_EDITOR
	// this will only be true for builds that have editor support (desktop platforms)
	// The idea here is to only send editor events for actual editor runs, not for things like -game runs of the editor.
	bool bIsEditorRun = GIsEditor && !IsRunningCommandlet();
#else
	bool bIsEditorRun = false;
#endif

#if UE_BUILD_DEBUG
	const bool bShouldInitAnalytics = false;
#else
	// Outside of the editor, the only engine analytics usage is the hardware survey
	const bool bShouldInitAnalytics = bIsEditorRun && GEngine->AreEditorAnalyticsEnabled();
#endif

	if (bShouldInitAnalytics)
	{
<<<<<<< HEAD
		// Get the default config.
		FAnalyticsET::Config Config = GetEngineAnalyticsConfigFunc()();
		// Set any fields that weren't set by default.
		if (Config.APIKeyET.IsEmpty())
		{
			// We always use the "Release" analytics account unless we're running in analytics test mode (usually with
			// a command-line parameter), or we're an internal Epic build
			const EAnalyticsBuildType AnalyticsBuildType = GetAnalyticsBuildType();
			const bool bUseReleaseAccount =
				(AnalyticsBuildType == EAnalyticsBuildType::Development || AnalyticsBuildType == EAnalyticsBuildType::Release) &&
				!FEngineBuildSettings::IsInternalBuild();	// Internal Epic build
			const TCHAR* BuildTypeStr = bUseReleaseAccount ? TEXT("Release") : TEXT("Dev");

			FString UE4TypeOverride;
			bool bHasOverride = GConfig->GetString(TEXT("Analytics"), TEXT("UE4TypeOverride"), UE4TypeOverride, GEngineIni);
			const TCHAR* UE4TypeStr = bHasOverride ? *UE4TypeOverride : FEngineBuildSettings::IsPerforceBuild() ? TEXT("Perforce") : TEXT("UnrealEngine");
			Config.APIKeyET = FString::Printf(TEXT("UEEditor.%s.%s"), UE4TypeStr, BuildTypeStr);
		}
		if (Config.APIServerET.IsEmpty())
		{
			Config.APIServerET = TEXT("https://datarouter.ol.epicgames.com/");
		}
		if (Config.AppEnvironment.IsEmpty())
		{
			Config.AppEnvironment = TEXT("datacollector-source");
		}
		if (Config.AppVersionET.IsEmpty())
		{
			Config.AppVersionET = FEngineVersion::Current().ToString();
		}

		// Connect the engine analytics provider (if there is a configuration delegate installed)
		Analytics = FAnalyticsET::Get().CreateAnalyticsProvider(Config);
=======
		Analytics = CreateEpicAnalyticsProvider();
>>>>>>> 90fae962

		if (Analytics.IsValid())
		{
			Analytics->SetUserID(FString::Printf(TEXT("%s|%s|%s"), *FPlatformMisc::GetLoginId(), *FPlatformMisc::GetEpicAccountId(), *FPlatformMisc::GetOperatingSystemId()));

			const UGeneralProjectSettings& ProjectSettings = *GetDefault<UGeneralProjectSettings>();

			TArray<FAnalyticsEventAttribute> StartSessionAttributes;
			GEngine->CreateStartupAnalyticsAttributes( StartSessionAttributes );
			// Add project info whether we are in editor or game.
			FString OSMajor;
			FString OSMinor;
			FPlatformMemoryStats Stats = FPlatformMemory::GetStats();
			StartSessionAttributes.Emplace(TEXT("ProjectName"), ProjectSettings.ProjectName);
			StartSessionAttributes.Emplace(TEXT("ProjectID"), ProjectSettings.ProjectID);
			StartSessionAttributes.Emplace(TEXT("ProjectDescription"), ProjectSettings.Description);
			StartSessionAttributes.Emplace(TEXT("ProjectVersion"), ProjectSettings.ProjectVersion);
			StartSessionAttributes.Emplace(TEXT("GPUVendorID"), GRHIVendorId);
			StartSessionAttributes.Emplace(TEXT("GPUDeviceID"), GRHIDeviceId);
			StartSessionAttributes.Emplace(TEXT("GRHIDeviceRevision"), GRHIDeviceRevision);
			StartSessionAttributes.Emplace(TEXT("GRHIAdapterInternalDriverVersion"), GRHIAdapterInternalDriverVersion);
			StartSessionAttributes.Emplace(TEXT("GRHIAdapterUserDriverVersion"), GRHIAdapterUserDriverVersion);
			StartSessionAttributes.Emplace(TEXT("TotalPhysicalRAM"), static_cast<uint64>(Stats.TotalPhysical));
			StartSessionAttributes.Emplace(TEXT("CPUPhysicalCores"), FPlatformMisc::NumberOfCores());
			StartSessionAttributes.Emplace(TEXT("CPULogicalCores"), FPlatformMisc::NumberOfCoresIncludingHyperthreads());
			StartSessionAttributes.Emplace(TEXT("DesktopGPUAdapter"), FPlatformMisc::GetPrimaryGPUBrand());
			StartSessionAttributes.Emplace(TEXT("RenderingGPUAdapter"), GRHIAdapterName);
			StartSessionAttributes.Emplace(TEXT("CPUVendor"), FPlatformMisc::GetCPUVendor());
			StartSessionAttributes.Emplace(TEXT("CPUBrand"), FPlatformMisc::GetCPUBrand());
			FPlatformMisc::GetOSVersions(/*out*/ OSMajor, /*out*/ OSMinor);
			StartSessionAttributes.Emplace(TEXT("OSMajor"), OSMajor);
			StartSessionAttributes.Emplace(TEXT("OSMinor"), OSMinor);
			StartSessionAttributes.Emplace(TEXT("OSVersion"), FPlatformMisc::GetOSVersion());
			StartSessionAttributes.Emplace(TEXT("Is64BitOS"), FPlatformMisc::Is64bitOperatingSystem());
			Analytics->StartSession(MoveTemp(StartSessionAttributes));

			bIsInitialized = true;
		}

		// Create the session manager singleton
		if (!SessionManager.IsValid())
		{
			SessionManager = MakeShared<FEngineSessionManager>(EEngineSessionManagerMode::Editor);
			SessionManager->Initialize();
		}

#if WITH_EDITOR
		if (!SessionSummaryWriter.IsValid())
		{
			SessionSummaryWriter = MakeShared<FEditorSessionSummaryWriter>(FGenericCrashContext::GetOutOfProcessCrashReporterProcessId());
			SessionSummaryWriter->Initialize();

			// This scope is a hack for 4.24.3: It adds 3 extra keys to the session summary to let CrashReportClientEditor
			// impersonate the Editor when sending the summary report (See EditorSessionSummarySender.cpp).
			{
				FGuid SessionId;
				FString SessionIdStr = Analytics->GetSessionID();
				if (FGuid::Parse(SessionIdStr, SessionId))
				{
					// Convert session GUID to one without braces or other chars that might not be suitable for storage
					SessionIdStr = SessionId.ToString(EGuidFormats::DigitsWithHyphens);
				}

				// Add extra fields to the session here for 4.24.3. Done here to keep the FEditorAnalyticsSession public header untouched and avoiding undesired dependencies,
				// but the member were added to FEditorAnalyticsSession in 4.25.
				const FString StoreId(TEXT("Epic Games"));
				const FString SessionSummarySection(TEXT("Unreal Engine/Session Summary/1_0"));
				const FString StorageLocation = SessionSummarySection + TEXT("/") + SessionIdStr;
				const FString AppIdStoreKey(TEXT("AppId"));
				const FString AppVersionStoreKey(TEXT("AppVersion"));
				const FString UserIdStoreKey(TEXT("UserId"));

				FEditorAnalyticsSession::Lock();
				FPlatformMisc::SetStoredValue(StoreId, StorageLocation, AppIdStoreKey, Analytics->GetAppID());
				FPlatformMisc::SetStoredValue(StoreId, StorageLocation, AppVersionStoreKey, Analytics->GetAppVersion());
				FPlatformMisc::SetStoredValue(StoreId, StorageLocation, UserIdStoreKey, Analytics->GetUserID());
				FEditorAnalyticsSession::Unlock();
			}
		}

		if (!SessionSummarySender.IsValid())
		{
			// if we're using out-of-process crash reporting, then we don't need to create a sender in this process.
			if (!FGenericCrashContext::IsOutOfProcessCrashReporter())
			{
				SessionSummarySender = MakeShared<FEditorSessionSummarySender>(FEngineAnalytics::GetProvider(), TEXT("Editor"), FPlatformProcess::GetCurrentProcessId());
			}
		}
#endif
	}
}

void FEngineAnalytics::Shutdown(bool bIsEngineShutdown)
{
	// Destroy the session manager singleton if it exists
	if (SessionManager.IsValid() && bIsEngineShutdown)
	{
		SessionManager->Shutdown();
		SessionManager.Reset();
	}

#if WITH_EDITOR
	if (SessionSummaryWriter.IsValid())
	{
		SessionSummaryWriter->Shutdown();
		SessionSummaryWriter.Reset();
	}

	if (SessionSummarySender.IsValid())
	{
		SessionSummarySender->Shutdown();
		SessionSummarySender.Reset();
	}
#endif

	bIsInitialized = false;

	ensure(!Analytics.IsValid() || Analytics.IsUnique());
	Analytics.Reset();
}

void FEngineAnalytics::Tick(float DeltaTime)
{
	QUICK_SCOPE_CYCLE_COUNTER(STAT_FEngineAnalytics_Tick);

	if (SessionManager.IsValid())
	{
		SessionManager->Tick(DeltaTime);
	}

#if WITH_EDITOR
	if (SessionSummaryWriter.IsValid())
	{
		SessionSummaryWriter->Tick(DeltaTime);
	}

	if (SessionSummarySender.IsValid())
	{
		SessionSummarySender->Tick(DeltaTime);
	}
#endif
}

void FEngineAnalytics::ReportEvent(const FString& EventName, const TArray<FAnalyticsEventAttribute>& Attributes)
{
	if (FEngineAnalytics::IsAvailable())
	{
		FEngineAnalytics::GetProvider().RecordEvent(EventName, Attributes);
	}

	FStudioAnalytics::ReportEvent(EventName, Attributes);
}

void FEngineAnalytics::LowDriveSpaceDetected()
{
#if WITH_EDITOR
	if (SessionSummaryWriter.IsValid())
	{
		SessionSummaryWriter->LowDriveSpaceDetected();
	}
#endif
}<|MERGE_RESOLUTION|>--- conflicted
+++ resolved
@@ -119,43 +119,7 @@
 
 	if (bShouldInitAnalytics)
 	{
-<<<<<<< HEAD
-		// Get the default config.
-		FAnalyticsET::Config Config = GetEngineAnalyticsConfigFunc()();
-		// Set any fields that weren't set by default.
-		if (Config.APIKeyET.IsEmpty())
-		{
-			// We always use the "Release" analytics account unless we're running in analytics test mode (usually with
-			// a command-line parameter), or we're an internal Epic build
-			const EAnalyticsBuildType AnalyticsBuildType = GetAnalyticsBuildType();
-			const bool bUseReleaseAccount =
-				(AnalyticsBuildType == EAnalyticsBuildType::Development || AnalyticsBuildType == EAnalyticsBuildType::Release) &&
-				!FEngineBuildSettings::IsInternalBuild();	// Internal Epic build
-			const TCHAR* BuildTypeStr = bUseReleaseAccount ? TEXT("Release") : TEXT("Dev");
-
-			FString UE4TypeOverride;
-			bool bHasOverride = GConfig->GetString(TEXT("Analytics"), TEXT("UE4TypeOverride"), UE4TypeOverride, GEngineIni);
-			const TCHAR* UE4TypeStr = bHasOverride ? *UE4TypeOverride : FEngineBuildSettings::IsPerforceBuild() ? TEXT("Perforce") : TEXT("UnrealEngine");
-			Config.APIKeyET = FString::Printf(TEXT("UEEditor.%s.%s"), UE4TypeStr, BuildTypeStr);
-		}
-		if (Config.APIServerET.IsEmpty())
-		{
-			Config.APIServerET = TEXT("https://datarouter.ol.epicgames.com/");
-		}
-		if (Config.AppEnvironment.IsEmpty())
-		{
-			Config.AppEnvironment = TEXT("datacollector-source");
-		}
-		if (Config.AppVersionET.IsEmpty())
-		{
-			Config.AppVersionET = FEngineVersion::Current().ToString();
-		}
-
-		// Connect the engine analytics provider (if there is a configuration delegate installed)
-		Analytics = FAnalyticsET::Get().CreateAnalyticsProvider(Config);
-=======
 		Analytics = CreateEpicAnalyticsProvider();
->>>>>>> 90fae962
 
 		if (Analytics.IsValid())
 		{
@@ -207,33 +171,6 @@
 		{
 			SessionSummaryWriter = MakeShared<FEditorSessionSummaryWriter>(FGenericCrashContext::GetOutOfProcessCrashReporterProcessId());
 			SessionSummaryWriter->Initialize();
-
-			// This scope is a hack for 4.24.3: It adds 3 extra keys to the session summary to let CrashReportClientEditor
-			// impersonate the Editor when sending the summary report (See EditorSessionSummarySender.cpp).
-			{
-				FGuid SessionId;
-				FString SessionIdStr = Analytics->GetSessionID();
-				if (FGuid::Parse(SessionIdStr, SessionId))
-				{
-					// Convert session GUID to one without braces or other chars that might not be suitable for storage
-					SessionIdStr = SessionId.ToString(EGuidFormats::DigitsWithHyphens);
-				}
-
-				// Add extra fields to the session here for 4.24.3. Done here to keep the FEditorAnalyticsSession public header untouched and avoiding undesired dependencies,
-				// but the member were added to FEditorAnalyticsSession in 4.25.
-				const FString StoreId(TEXT("Epic Games"));
-				const FString SessionSummarySection(TEXT("Unreal Engine/Session Summary/1_0"));
-				const FString StorageLocation = SessionSummarySection + TEXT("/") + SessionIdStr;
-				const FString AppIdStoreKey(TEXT("AppId"));
-				const FString AppVersionStoreKey(TEXT("AppVersion"));
-				const FString UserIdStoreKey(TEXT("UserId"));
-
-				FEditorAnalyticsSession::Lock();
-				FPlatformMisc::SetStoredValue(StoreId, StorageLocation, AppIdStoreKey, Analytics->GetAppID());
-				FPlatformMisc::SetStoredValue(StoreId, StorageLocation, AppVersionStoreKey, Analytics->GetAppVersion());
-				FPlatformMisc::SetStoredValue(StoreId, StorageLocation, UserIdStoreKey, Analytics->GetUserID());
-				FEditorAnalyticsSession::Unlock();
-			}
 		}
 
 		if (!SessionSummarySender.IsValid())
