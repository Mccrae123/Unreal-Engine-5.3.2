--- conflicted
+++ resolved
@@ -3550,21 +3550,13 @@
 		{
 #if WITH_EDITOR
 			// Ignore if the package is a dynamic PIE package with pending external objects still loading
-<<<<<<< HEAD
-			if ( !OutermostCacheObject->Object->GetOutermost()->IsDynamicPIEPackagePending() )
-=======
 			if ( OutermostCacheObject->Object->GetPackage()->IsDynamicPIEPackagePending() )
->>>>>>> d731a049
 			{
 				return true;
 			}
 #endif
 			// Sometimes, other systems async load packages, which we don't track, but still must be aware of
-<<<<<<< HEAD
-			if ( !OutermostCacheObject->Object->GetOutermost()->IsFullyLoaded() )
-=======
 			if ( !OutermostCacheObject->Object->GetPackage()->IsFullyLoaded() )
->>>>>>> d731a049
 			{
 				return true;
 			}
