// Copyright Epic Games, Inc. All Rights Reserved.

#include "Engine/PackageMapClient.h"
#include "Net/Core/Trace/Private/NetTraceInternal.h"
#include "UObject/Package.h"
#include "EngineStats.h"
#include "Engine/Level.h"
#include "TimerManager.h"
#include "Engine/World.h"
#include "Engine/Engine.h"
#include "UObject/UObjectIterator.h"
#include "Engine/NetConnection.h"
#include "Net/NetworkProfiler.h"
#include "Engine/ActorChannel.h"
#include "ProfilingDebugging/ScopedTimers.h"
#include "GameFramework/GameStateBase.h"
#include "HAL/LowLevelMemStats.h"
#include "Net/Core/Trace/NetTrace.h"
#include "Serialization/MemoryReader.h"
#include "Net/NetworkGranularMemoryLogging.h"
<<<<<<< HEAD
=======
#include "Misc/CommandLine.h"
>>>>>>> 4af6daef

#include UE_INLINE_GENERATED_CPP_BY_NAME(PackageMapClient)

#if WITH_EDITOR
#include "UObject/ObjectRedirector.h"
#endif // WITH_EDITOR

DECLARE_LLM_MEMORY_STAT(TEXT("GuidCache"), STAT_GuidCacheLLM, STATGROUP_LLMFULL);
LLM_DEFINE_TAG(GuidCache, NAME_None, TEXT("Networking"), GET_STATFNAME(STAT_GuidCacheLLM), GET_STATFNAME(STAT_NetworkingSummaryLLM));

// ( OutPacketId == GUID_PACKET_NOT_ACKED ) == NAK'd		(this GUID is not acked, and is not pending either, so sort of waiting)
// ( OutPacketId == GUID_PACKET_ACKED )		== FULLY ACK'd	(this GUID is fully acked, and we no longer need to send full path)
// ( OutPacketId > GUID_PACKET_ACKED )		== PENDING		(this GUID needs to be acked, it has been recently reference, and path was sent)

static const int GUID_PACKET_NOT_ACKED	= -2;		
static const int GUID_PACKET_ACKED		= -1;		

CSV_DEFINE_CATEGORY(PackageMap, true);

/**
 * Don't allow infinite recursion of InternalLoadObject - an attacker could
 * send malicious packets that cause a stack overflow on the server.
 */
static const int INTERNAL_LOAD_OBJECT_RECURSION_LIMIT = 16;

extern FAutoConsoleVariableRef CVarEnableMultiplayerWorldOriginRebasing;

namespace UE
{
	namespace Net
	{
		extern int32 FilterGuidRemapping;

		int32 MaxSerializedNetGuids = 2048;
		static FAutoConsoleVariableRef CVarMaxSerializedNetGuids(TEXT("net.MaxSerializedNetGuids"), MaxSerializedNetGuids, TEXT("Maximum number of network guids we would expect to receive in a bunch"));

		int32 MaxSerializedReplayNetGuids = 32 * 1024;
		static FAutoConsoleVariableRef CVarMaxSerializedReplayNetGuids(TEXT("net.MaxSerializedReplayNetGuids"), MaxSerializedReplayNetGuids, TEXT("Maximum number of network guids we would expect to receive in replay export data."));

		int32 MaxSerializedNetExportGroups = 64 * 1024;
		static FAutoConsoleVariableRef CVarMaxSerializedNetExportGroups(TEXT("net.MaxSerializedNetExportGroups"), MaxSerializedNetExportGroups, TEXT("Maximum number of network export groups we would expect to receive in a bunch"));

		int32 MaxSerializedNetExportsPerGroup = 128 * 1024;	// Gameplay tags will be exported into a single large group for replays
		static FAutoConsoleVariableRef CVarMaxSerializedNetExportsPerGroup(TEXT("net.MaxSerializedNetExportsPerGroup"), MaxSerializedNetExportsPerGroup, TEXT("Maximum number of network exports in each group we would expect to receive in a bunch"));

		static bool ObjectLevelHasFinishedLoading(UObject* Object, UNetDriver* Driver)
		{
			if (Object != nullptr && Driver != nullptr && Driver->GetWorld() != nullptr)
			{
				// get the level for the object
				AActor* Actor = Cast<AActor>(Object);
				ULevel* Level = Actor ? Actor->GetLevel() : Object->GetTypedOuter<ULevel>();

				if (Level != nullptr && Level != Driver->GetWorld()->PersistentLevel)
				{
					return Level->bIsVisible;
				}
			}

			return true;
		}
	};
};

static TAutoConsoleVariable<int32> CVarAllowAsyncLoading(
	TEXT("net.AllowAsyncLoading"),
	0,
	TEXT("Allow async loading of unloaded assets referenced in packets."
		" If false the client will hitch and immediately load the asset,"
		" if true the packet will be delayed while the asset is async loaded."
		" net.DelayUnmappedRPCs can be enabled to delay RPCs relying on async loading assets.")
);

static TAutoConsoleVariable<int32> CVarIgnoreNetworkChecksumMismatch(
	TEXT("net.IgnoreNetworkChecksumMismatch"),
	0,
	TEXT("If true, the integrity checksum on packagemap objects will be ignored, which can cause issues with out of sync data")
);

static TAutoConsoleVariable<int32> CVarReservedNetGuidSize(
	TEXT("net.ReservedNetGuidSize"),
	512,
	TEXT("Reserved size in bytes for NetGUID serialization, used as a placeholder for later serialization")
);

static float GGuidCacheTrackAsyncLoadingGUIDThreshold = 0.f;
static FAutoConsoleVariableRef CVarTrackAsyncLoadingGUIDTreshold(
	TEXT("net.TrackAsyncLoadingGUIDThreshold"),
	GGuidCacheTrackAsyncLoadingGUIDThreshold,
	TEXT("When > 0, any objects that take longer than the threshold to async load will be tracked."
		" Threshold in seconds, @see FNetGUIDCache::ConsumeDelinquencyAnalytics. Used for Debugging and Analytics")
);

static float GGuidCacheTrackAsyncLoadingGUIDThresholdOwner = 0.f;
static FAutoConsoleVariableRef CVarTrackAsyncLoadingGUIDThresholdOwner(
	TEXT("net.TrackAsyncLoadingGUIDThresholdOwner"),
	GGuidCacheTrackAsyncLoadingGUIDThresholdOwner,
	TEXT("When > 0, if the Net Connection's owning Controller or Pawn is waiting on Async Loads for longer than this"
		" threshold, we will fire a CSV Event to track it. Used for Debugging and Profiling")
);

static float GPackageMapTrackQueuedActorThreshold = 0.f;
static FAutoConsoleVariableRef CVarTrackQueuedActorTreshold(
	TEXT("net.TrackQueuedActorThreshold"),
	GPackageMapTrackQueuedActorThreshold,
	TEXT("When > 0, any actors that spend longer than the threshold with queued bunches will be tracked."
		" Threshold in seconds, @see UPackageMap::ConsumeDelinquencyAnalytics. Used for Debugging and Analytics")
);

static float GPackageMapTrackQueuedActorThresholdOwner = 0.f;
static FAutoConsoleVariableRef CVarTrackQueuedActorOwnerThreshold(
	TEXT("net.TrackQueuedActorThresholdOwner"),
	GPackageMapTrackQueuedActorThresholdOwner,
	TEXT("When > 0, if the Net Connection's owning Controller or Pawn has Queued Bunches for longer than this"
		" threshold, we will fire a CSV Event to track it. Used for Debugging and Profiling")
);

static int32 GDelinquencyNumberOfTopOffendersToTrack = 10;
static FAutoConsoleVariableRef CVarDelinquencyNumberOfTopOffendersToTrack(
	TEXT("net.DelinquencyNumberOfTopOffendersToTrack"),
	GDelinquencyNumberOfTopOffendersToTrack,
	TEXT("When > 0 , this will be the number of 'TopOffenders' that are tracked by the PackageMap and GuidCache for"
		" Queued Actors and Async Loads respectively."
		" net.TrackAsyncLoadingGUIDThreshold / net.TrackQueuedActorThreshold still dictate whether or not any of these"
		" items are tracked.")
);

static bool GbAllowClientRemapCacheObject = false;
static FAutoConsoleVariableRef CVarAllowClientRemapCacheObject(
	TEXT("net.AllowClientRemapCacheObject"),
	GbAllowClientRemapCacheObject,
	TEXT("When enabled, we will allow clients to remap read only cache objects and keep the same NetGUID.")
);

static bool GbQuantizeActorScaleOnSpawn = false;
static FAutoConsoleVariableRef CVarQuantizeActorScaleOnSpawn(
	TEXT("net.QuantizeActorScaleOnSpawn"),
	GbQuantizeActorScaleOnSpawn,
	TEXT("When enabled, we will quantize Scale for newly spawned actors to a single decimal of precision.")
);

static bool GbQuantizeActorLocationOnSpawn = true;
static FAutoConsoleVariableRef CVarQuantizeActorLocationOnSpawn(
	TEXT("net.QuantizeActorLocationOnSpawn"),
	GbQuantizeActorLocationOnSpawn,
	TEXT("When enabled, we will quantize Location for newly spawned actors to a single decimal of precision.")
);

static bool GbQuantizeActorVelocityOnSpawn = true;
static FAutoConsoleVariableRef CVarQuantizeActorVelocityOnSpawn(
	TEXT("net.QuantizeActorVelocityOnSpawn"),
	GbQuantizeActorVelocityOnSpawn,
	TEXT("When enabled, we will quantize Velocity for newly spawned actors to a single decimal of precision.")
);

static bool GbQuantizeActorRotationOnSpawn = true;
static FAutoConsoleVariableRef CVarQuantizeActorRotationOnSpawn(
	TEXT("net.QuantizeActorRotationOnSpawn"),
	GbQuantizeActorRotationOnSpawn,
	TEXT("When enabled, we will quantize Rotation for newly spawned actors to a single decimal of precision.")
);

static bool GbNetCheckNoLoadPackages = true;
static FAutoConsoleVariableRef CVarNetCheckNoLoadPackages(
	TEXT("net.CheckNoLoadPackages"),
	GbNetCheckNoLoadPackages,
	TEXT("If enabled, check the no load flag in GetObjectFromNetGUID before forcing a sync load on packages that are not marked IsFullyLoaded")
);

static bool bNetReportSyncLoads = false;
static FAutoConsoleVariableRef CVarNetReportSyncLoads(
	TEXT("net.ReportSyncLoads"),
	bNetReportSyncLoads,
	TEXT("If enabled, the engine will track objects loaded by the networking system and broadcast FNetDelegates::OnSyncLoadDetected to report them."
		"By default they are logged to the LogNetSyncLoads category.")
);

void BroadcastNetFailure(UNetDriver* Driver, ENetworkFailure::Type FailureType, const FString& ErrorStr)
{
	UWorld* World = Driver->GetWorld();

	TWeakObjectPtr<UWorld> WeakWorld(World);
	TWeakObjectPtr<UNetDriver> WeakDriver(Driver);

	auto BroadcastFailureNextFrame = [WeakWorld, WeakDriver, FailureType, ErrorStr]()
	{
		UWorld* LambdaWorld = nullptr;
		UNetDriver* NetDriver = nullptr;
		if (WeakWorld.IsValid())
		{
			LambdaWorld = WeakWorld.Get();
		}

		if (WeakDriver.IsValid())
		{
			NetDriver = WeakDriver.Get();
		}

		GEngine->BroadcastNetworkFailure(LambdaWorld, NetDriver, FailureType, ErrorStr);
	};

	if (World)
	{
		FTimerManager& TM = World->GetTimerManager();
		TM.SetTimerForNextTick(FTimerDelegate::CreateLambda(BroadcastFailureNextFrame));
	}
	else
	{
		BroadcastFailureNextFrame();
	}
}

/*-----------------------------------------------------------------------------
	UPackageMapClient implementation.
-----------------------------------------------------------------------------*/
UPackageMapClient::UPackageMapClient(const FObjectInitializer& ObjectInitializer)
	: Super(ObjectInitializer)
	, Connection(nullptr)
	, DelinquentQueuedActors(GDelinquencyNumberOfTopOffendersToTrack > 0 ? GDelinquencyNumberOfTopOffendersToTrack : 0)
{
}

/**
 *	This is the meat of the PackageMap class which serializes a reference to Object.
 */
bool UPackageMapClient::SerializeObject( FArchive& Ar, UClass* Class, UObject*& Object, FNetworkGUID *OutNetGUID)
{
	SCOPE_CYCLE_COUNTER(STAT_PackageMap_SerializeObjectTime);
	
#if !(UE_BUILD_SHIPPING || UE_BUILD_TEST)
	static IConsoleVariable* DebugObjectCvar = IConsoleManager::Get().FindConsoleVariable(TEXT("net.PackageMap.DebugObject"));
	static IConsoleVariable* DebugAllObjectsCvar = IConsoleManager::Get().FindConsoleVariable(TEXT("net.PackageMap.DebugAll"));
	if (Object &&
		((DebugObjectCvar && !DebugObjectCvar->GetString().IsEmpty() && Object->GetName().Contains(DebugObjectCvar->GetString())) ||
		(DebugAllObjectsCvar && DebugAllObjectsCvar->GetInt() != 0)))
	{
		UE_LOG(LogNetPackageMap, Log, TEXT("Serialized Object %s"), *Object->GetName());
	}
#endif

	if (Ar.IsSaving())
	{
		// If pending kill, just serialize as NULL.
		// TWeakObjectPtrs of PendingKill objects will behave strangely with TSets and TMaps
		//	PendingKill objects will collide with each other and with NULL objects in those data structures.
		if (Object && !IsValid(Object))
		{
			UObject* NullObj = NULL;
			return SerializeObject( Ar, Class, NullObj, OutNetGUID);
		}

		FNetworkGUID NetGUID = GuidCache->GetOrAssignNetGUID( Object );

		// Write out NetGUID to caller if necessary
		if (OutNetGUID)
		{
			*OutNetGUID = NetGUID;
		}

		// Write object NetGUID to the given FArchive
		InternalWriteObject( Ar, NetGUID, Object, TEXT( "" ), NULL );

		// If we need to export this GUID (its new or hasnt been ACKd, do so here)
		if (!NetGUID.IsDefault() && ShouldSendFullPath(Object, NetGUID))
		{
			check(IsNetGUIDAuthority());
			if ( !ExportNetGUID( NetGUID, Object, TEXT(""), NULL ) )
			{
				UE_LOG( LogNetPackageMap, Verbose, TEXT( "Failed to export in ::SerializeObject %s"), *Object->GetName() );
			}
		}

		return true;
	}
	else if (Ar.IsLoading())
	{
		FNetworkGUID NetGUID;
		double LoadTime = 0.0;
		{
#if !(UE_BUILD_SHIPPING || UE_BUILD_TEST)
			FScopedDurationTimer NetSerializeTime(LoadTime);
#endif

			// ----------------	
			// Read NetGUID from stream and resolve object
			// ----------------	
			NetGUID = InternalLoadObject(Ar, Object, 0);

			// Write out NetGUID to caller if necessary
			if (OutNetGUID)
			{
				*OutNetGUID = NetGUID;
			}

#if 0		// Enable this code to force any actor with missing/broken content to not load in replays
			if (NetGUID.IsValid() && Connection->IsInternalAck() && GuidCache->IsGUIDBroken(NetGUID, true))
			{
				Ar.SetError();
				UE_LOG(LogNetPackageMap, Warning, TEXT("UPackageMapClient::SerializeObject: InternalAck GUID broken."));
				return false;
			}
#endif

			// ----------------	
			// Final Checks/verification
			// ----------------	

			// NULL if we haven't finished loading the objects level yet
			if (!ObjectLevelHasFinishedLoading(Object))
			{
				UE_LOG(LogNetPackageMap, Warning, TEXT("Using None instead of replicated reference to %s because the level it's in has not been made visible"), *Object->GetFullName());
				Object = NULL;
			}

			// Check that we got the right class
			if (Object && !(Class->HasAnyClassFlags(CLASS_Interface) ? Object->GetClass()->ImplementsInterface(Class) : Object->IsA(Class)))
			{
				UE_LOG(LogNetPackageMap, Warning, TEXT("Forged object: got %s, expecting %s"), *Object->GetFullName(), *Class->GetFullName());
				Object = NULL;
			}

			if ( NetGUID.IsValid() && bShouldTrackUnmappedGuids && !GuidCache->IsGUIDBroken( NetGUID, false ) )
			{
				if ( Object == nullptr )
				{
					TrackedUnmappedNetGuids.Add( NetGUID );
				}
				else if ( NetGUID.IsDynamic() )
				{
					TrackedMappedDynamicNetGuids.Add( NetGUID );
				}
			}

			if (bNetReportSyncLoads && NetGUID.IsValid())
			{
				// Track the GUID of anything in the outer chain that was sync loaded, to catch packages.
				for (FNetworkGUID CurrentGUID = NetGUID; CurrentGUID.IsValid(); CurrentGUID = GuidCache->GetOuterNetGUID(CurrentGUID))
				{
					if (GuidCache->WasGUIDSyncLoaded(CurrentGUID))
					{
						TrackedSyncLoadedGUIDs.Add(CurrentGUID);
					}
				}
			}

			UE_LOG(LogNetPackageMap, VeryVerbose, TEXT("UPackageMapClient::SerializeObject Serialized Object %s as <%s>"), Object ? *Object->GetPathName() : TEXT("NULL"), *NetGUID.ToString());
		}
		
#if !(UE_BUILD_SHIPPING || UE_BUILD_TEST)
		static IConsoleVariable* LongLoadThreshholdCVAR = IConsoleManager::Get().FindConsoleVariable(TEXT("net.PackageMap.LongLoadThreshhold"));		
		if (LongLoadThreshholdCVAR && ((float)LoadTime > LongLoadThreshholdCVAR->GetFloat()))
		{
			UE_LOG(LogNetPackageMap, Warning, TEXT("Long net serialize: %fms, Serialized Object %s"), (float)LoadTime * 1000.0f, *GetNameSafe(Object));
		}
#endif

		// reference is mapped if it was not NULL (or was explicitly null)
		return (Object != NULL || !NetGUID.IsValid());
	}

	return true;
}

/**
 *	Slimmed down version of SerializeObject, that writes an object reference given a NetGUID and name
 *	(e.g, it does not require the actor to actually exist anymore to serialize the reference).
 *	This must be kept in sync with UPackageMapClient::SerializeObject.
 */
bool UPackageMapClient::WriteObject( FArchive& Ar, UObject* ObjOuter, FNetworkGUID NetGUID, FString ObjName )
{
	Ar << NetGUID;
	NET_CHECKSUM(Ar);

	UE_LOG(LogNetPackageMap, Log, TEXT("WroteObject %s NetGUID <%s>"), *ObjName, *NetGUID.ToString() );

	if (NetGUID.IsStatic() && !NetGUID.IsDefault() && !NetGUIDHasBeenAckd(NetGUID))
	{
		if ( !ExportNetGUID( NetGUID, NULL, ObjName, ObjOuter ) )
		{
			UE_LOG( LogNetPackageMap, Warning, TEXT( "Failed to export in ::WriteObject %s" ), *ObjName );
		}
	}

	return true;
}

/**
 *	Standard method of serializing a new actor.
 *		For static actors, this will just be a single call to SerializeObject, since they can be referenced by their path name.
 *		For dynamic actors, first the actor's reference is serialized but will not resolve on clients since they haven't spawned the actor yet.
 *		The actor archetype is then serialized along with the starting location, rotation, and velocity.
 *		After reading this information, the client spawns this actor in the NetDriver's World and assigns it the NetGUID it read at the top of the function.
 *
 *		returns true if a new actor was spawned. false means an existing actor was found for the netguid.
 */
bool UPackageMapClient::SerializeNewActor(FArchive& Ar, class UActorChannel *Channel, class AActor*& Actor)
{
	LLM_SCOPE(ELLMTag::EngineMisc);

	UE_LOG( LogNetPackageMap, VeryVerbose, TEXT( "SerializeNewActor START" ) );

	uint8 bIsClosingChannel = 0;

	if (Ar.IsLoading() )
	{
		FInBunch* InBunch = (FInBunch*)&Ar;
		bIsClosingChannel = InBunch->bClose;		// This is so we can determine that this channel was opened/closed for destruction
		UE_LOG(LogNetPackageMap, Log, TEXT("UPackageMapClient::SerializeNewActor BitPos: %d"), InBunch->GetPosBits() );

		ResetTrackedSyncLoadedGuids();
	}

	NET_CHECKSUM(Ar);

	FNetworkGUID NetGUID;
	UObject *NewObj = Actor;
	SerializeObject(Ar, AActor::StaticClass(), NewObj, &NetGUID);

	if ( Ar.IsError() )
	{
		UE_LOG( LogNetPackageMap, Error, TEXT( "UPackageMapClient::SerializeNewActor: Ar.IsError after SerializeObject 1" ) );
		return false;
	}

	if (UE::Net::FilterGuidRemapping == 0)
	{
		if ( GuidCache.IsValid() )
		{
			if (ensureMsgf(NetGUID.IsValid(), TEXT("Channel tried to add an invalid GUID to the import list: %s"), *Channel->Describe()))
			{
				LLM_SCOPE_BYTAG(GuidCache);
				GuidCache->ImportedNetGuids.Add( NetGUID );
			}
		}
	}

	Channel->ActorNetGUID = NetGUID;

	Actor = Cast<AActor>(NewObj);

	// When we return an actor, we don't necessarily always spawn it (we might have found it already in memory)
	// The calling code may want to know, so this is why we distinguish
	bool bActorWasSpawned = false;

	if ( Ar.AtEnd() && NetGUID.IsDynamic() )
	{
		// This must be a destruction info coming through or something is wrong
		// If so, we should be closing the channel
		// This can happen when dormant actors that don't have channels get destroyed
		// Not finding the actor can happen if the client streamed in this level after a dynamic actor has been spawned and deleted on the server side
		if ( bIsClosingChannel == 0 )
		{
			UE_LOG( LogNetPackageMap, Error, TEXT( "UPackageMapClient::SerializeNewActor: bIsClosingChannel == 0 : %s [%s]" ), *GetNameSafe(Actor), *NetGUID.ToString() );
			Ar.SetError();
			return false;
		}

		UE_LOG( LogNetPackageMap, Log, TEXT( "UPackageMapClient::SerializeNewActor:  Skipping full read because we are deleting dynamic actor: %s" ), *GetNameSafe(Actor) );
		return false;		// This doesn't mean an error. This just simply means we didn't spawn an actor.
	}

	if (UE::Net::FilterGuidRemapping != 0)
	{
		// Do not mark guid as imported until we know we aren't deleting it
		if ( GuidCache.IsValid() )
		{
			if (ensureMsgf(NetGUID.IsValid(), TEXT("Channel tried to add an invalid GUID to the import list: %s"), *Channel->Describe()))
			{
				LLM_SCOPE_BYTAG(GuidCache);
				GuidCache->ImportedNetGuids.Add(NetGUID);
			}
		}
	}

	if ( NetGUID.IsDynamic() )
	{
		UObject* Archetype = nullptr;
		UObject* ActorLevel = nullptr;
		FVector Location = FVector::ZeroVector;
		FVector Scale = FVector::OneVector;
		FVector Velocity = FVector::ZeroVector;
		FRotator Rotation = FRotator::ZeroRotator;
		bool SerSuccess = false;

		if (Ar.IsSaving())
		{
			// ChildActor's need to be spawned from the ChildActorTemplate otherwise any non-replicated 
			// customized properties will be incorrect on the Client.
			if (UChildActorComponent* CAC = Actor->GetParentComponent())
			{
				Archetype = CAC->GetChildActorTemplate();
			}
			if (Archetype == nullptr)
			{
				Archetype = Actor->GetArchetype();
			}
			ActorLevel = Actor->GetLevel();

			check( Archetype != nullptr );
			check( Actor->NeedsLoadForClient() );			// We have no business sending this unless the client can load
			check( Archetype->NeedsLoadForClient() );		// We have no business sending this unless the client can load

			const USceneComponent* RootComponent = Actor->GetRootComponent();

			if (RootComponent)
			{
				Location = FRepMovement::RebaseOntoZeroOrigin(Actor->GetActorLocation(), Actor);
				Rotation = Actor->GetActorRotation();
				Scale = Actor->GetActorScale();

				if (USceneComponent* AttachParent = RootComponent->GetAttachParent())
				{
					// If this actor is attached, when the scale is serialized on the client, the attach parent property won't be set yet.
					// USceneComponent::SetWorldScale3D (which got called by AActor::SetActorScale3D, which we used to do but no longer).
					// would perform this transformation so that what is sent is relative to the parent. If we don't do this, we will
					// apply the world scale on the client, which will then get applied a second time when the attach parent property is received.
					FTransform ParentToWorld = AttachParent->GetSocketTransform(RootComponent->GetAttachSocketName());
					Scale = Scale * ParentToWorld.GetSafeScaleReciprocal(ParentToWorld.GetScale3D());
				}
				Velocity = Actor->GetVelocity();
			}
		}

		FNetworkGUID ArchetypeNetGUID;
		SerializeObject(Ar, UObject::StaticClass(), Archetype, &ArchetypeNetGUID);

		if (Ar.IsSaving() || (Connection && (Connection->GetNetworkCustomVersion(FEngineNetworkCustomVersion::Guid) >= FEngineNetworkCustomVersion::NewActorOverrideLevel)))
		{
			SerializeObject(Ar, ULevel::StaticClass(), ActorLevel);
		}

#if WITH_EDITOR
		UObjectRedirector* ArchetypeRedirector = Cast<UObjectRedirector>(Archetype);
		if (ArchetypeRedirector)
		{
			// Redirectors not supported
			Archetype = nullptr;
		}
#endif // WITH_EDITOR

		if ( ArchetypeNetGUID.IsValid() && Archetype == NULL )
		{
			const FNetGuidCacheObject* ExistingCacheObjectPtr = GuidCache->ObjectLookup.Find( ArchetypeNetGUID );

			if ( ExistingCacheObjectPtr != NULL )
			{
				UE_LOG( LogNetPackageMap, Error, TEXT( "UPackageMapClient::SerializeNewActor. Unresolved Archetype GUID. Path: %s, NetGUID: %s." ), *ExistingCacheObjectPtr->PathName.ToString(), *ArchetypeNetGUID.ToString() );
			}
			else
			{
				UE_LOG( LogNetPackageMap, Error, TEXT( "UPackageMapClient::SerializeNewActor. Unresolved Archetype GUID. Guid not registered! NetGUID: %s." ), *ArchetypeNetGUID.ToString() );
			}
		}

		// SerializeCompressedInitial
		// only serialize the components that need to be serialized otherwise default them
		bool bSerializeLocation = false;
		bool bSerializeRotation = false;
		bool bSerializeScale = false;
		bool bSerializeVelocity = false;

		{			
			// Server is serializing an object to be sent to a client
			if (Ar.IsSaving())
			{
				// We use 0.01f for comparing when using quantization, because we will only send a single point of precision anyway.
				// We could probably get away with 0.1f, but that may introduce edge cases for rounding.
				static constexpr float Epsilon_Quantized = 0.01f;
				
				// We use KINDA_SMALL_NUMBER for comparing when not using quantization, because that's the default for FVector::Equals.
				static constexpr float Epsilon = UE_KINDA_SMALL_NUMBER;

				bSerializeLocation = !Location.Equals(FVector::ZeroVector, GbQuantizeActorLocationOnSpawn ? Epsilon_Quantized : Epsilon);
				bSerializeVelocity = !Velocity.Equals(FVector::ZeroVector, GbQuantizeActorVelocityOnSpawn ? Epsilon_Quantized : Epsilon);
				bSerializeScale = !Scale.Equals(FVector::OneVector, GbQuantizeActorScaleOnSpawn ? Epsilon_Quantized : Epsilon);

				// We use 0.001f for Rotation comparison to keep consistency with old behavior.
				bSerializeRotation = !Rotation.IsNearlyZero(0.001f);
				
			}

			auto ConditionallySerializeQuantizedVector = [this, &Ar, &SerSuccess](
				FVector& InOutValue,
				const FVector& DefaultValue,
				bool bShouldQuantize,
				bool& bWasSerialized)
			{
				Ar.SerializeBits(&bWasSerialized, 1);
				if (bWasSerialized)
				{
					if (Ar.IsLoading() && Ar.EngineNetVer() < FEngineNetworkCustomVersion::OptionallyQuantizeSpawnInfo)
					{
						bShouldQuantize = true;
					}
					else
					{
						Ar.SerializeBits(&bShouldQuantize, 1);
					}

					if (bShouldQuantize)
					{
						FVector_NetQuantize10 Temp = InOutValue;
						Temp.NetSerialize(Ar, this, SerSuccess);
						InOutValue = Temp;
					}
					else
					{
						Ar << InOutValue;
					}
				}
				else
				{
					InOutValue = DefaultValue;
				}
			};

			ConditionallySerializeQuantizedVector(Location, FVector::ZeroVector, GbQuantizeActorLocationOnSpawn, bSerializeLocation);

			Ar.SerializeBits(&bSerializeRotation, 1);
			if (bSerializeRotation)
			{
				if (GbQuantizeActorRotationOnSpawn)
				{
					Rotation.NetSerialize(Ar, this, SerSuccess);
				} 
				else
				{
					Ar << Rotation;
				}
			}
			else
			{
				Rotation = FRotator::ZeroRotator;
			}

			ConditionallySerializeQuantizedVector(Scale, FVector::OneVector, GbQuantizeActorScaleOnSpawn, bSerializeScale);
			ConditionallySerializeQuantizedVector(Velocity, FVector::ZeroVector, GbQuantizeActorVelocityOnSpawn, bSerializeVelocity);
		}

		if ( Ar.IsLoading() )
		{
			// Spawn actor if necessary (we may have already found it if it was dormant)
			if ( Actor == NULL )
			{
				if ( Archetype )
				{
					// For streaming levels, it's possible that the owning level has been made not-visible but is still loaded.
					// In that case, the level will still be found but the owning world will be invalid.
					// If that happens, wait to spawn the Actor until the next time the level is streamed in.
					// At that point, the Server should resend any dynamic Actors.
					ULevel* SpawnLevel = Cast<ULevel>(ActorLevel);
					if (SpawnLevel == nullptr || SpawnLevel->GetWorld() != nullptr)
					{
						FActorSpawnParameters SpawnInfo;
						SpawnInfo.Template = Cast<AActor>(Archetype);
						SpawnInfo.OverrideLevel = SpawnLevel;
						SpawnInfo.SpawnCollisionHandlingOverride = ESpawnActorCollisionHandlingMethod::AlwaysSpawn;
						SpawnInfo.bRemoteOwned = true;
						SpawnInfo.bNoFail = true;

						UWorld* World = Connection->Driver->GetWorld();
						FVector SpawnLocation = FRepMovement::RebaseOntoLocalOrigin(Location, World->OriginLocation);
						Actor = World->SpawnActorAbsolute(Archetype->GetClass(), FTransform(Rotation, SpawnLocation), SpawnInfo);
						if (Actor)
						{
							// Velocity was serialized by the server
							if (bSerializeVelocity)
							{
								Actor->PostNetReceiveVelocity(Velocity);
							}

							// Scale was serialized by the server
							if (bSerializeScale)
							{
								Actor->SetActorRelativeScale3D(Scale);
							}

							GuidCache->RegisterNetGUID_Client(NetGUID, Actor);
							bActorWasSpawned = true;
						}
						else
						{
							UE_LOG(LogNetPackageMap, Warning, TEXT("SerializeNewActor: Failed to spawn actor for NetGUID: %s, Channel: %d"), *NetGUID.ToString(), Channel->ChIndex);
						}
					}
					else
					{
						UE_LOG(LogNetPackageMap, Log, TEXT("SerializeNewActor: Actor level has invalid world (may be streamed out). NetGUID: %s, Channel: %d"), *NetGUID.ToString(), Channel->ChIndex);
					}
				}
				else
				{
					UE_LOG(LogNetPackageMap, Error, TEXT("UPackageMapClient::SerializeNewActor Unable to read Archetype for NetGUID %s / %s"), *NetGUID.ToString(), *ArchetypeNetGUID.ToString() );
				}
			}
		}
	}
	else if ( Ar.IsLoading() && Actor == NULL )
	{
		// Do not log a warning during replay, since this is a valid case
		UE_CLOG(!Connection->IsReplay(), LogNetPackageMap, Log, TEXT("SerializeNewActor: Failed to find static actor: FullNetGuidPath: %s, Channel: %d"), *GuidCache->FullNetGUIDPath(NetGUID), Channel->ChIndex);

		if (UE::Net::FilterGuidRemapping != 0)
		{
			// Do not attempt to resolve this missing actor
			if ( GuidCache.IsValid() )
			{
				GuidCache->ImportedNetGuids.Remove( NetGUID );
			}
		}
	}

	if (Ar.IsLoading())
	{
		ReportSyncLoadsForActorSpawn(Actor);
	}

	UE_LOG( LogNetPackageMap, Log, TEXT( "SerializeNewActor END: Finished Serializing. Actor: %s, FullNetGUIDPath: %s, Channel: %d, IsLoading: %i, IsDynamic: %i" ), Actor ? *Actor->GetName() : TEXT("NULL"), *GuidCache->FullNetGUIDPath( NetGUID ), Channel->ChIndex, (int)Ar.IsLoading(), (int)NetGUID.IsDynamic() );

	return bActorWasSpawned;
}

//--------------------------------------------------------------------
//
//	Writing
//
//--------------------------------------------------------------------

struct FExportFlags
{
	union
	{
		struct
		{
			uint8 bHasPath				: 1;
			uint8 bNoLoad				: 1;
			uint8 bHasNetworkChecksum	: 1;
		};

		uint8	Value;
	};

	FExportFlags()
	{
		Value = 0;
	}
};

bool FNetGUIDCache::CanClientLoadObject( const UObject* Object, const FNetworkGUID& NetGUID ) const
{
	if ( !NetGUID.IsValid() || NetGUID.IsDynamic() )
	{
		return false;		// We should never tell the client to load dynamic objects (actors or objects created during play for example)
	}

	// PackageMapClient can't load maps, we must wait for the client to load the map when ready
	// These guids are special guids, where the guid and all child guids resolve once the map has been loaded
	if (Object)
	{
		if (Object->GetPackage()->ContainsMap())
		{
			return false;
		}

#if WITH_EDITOR
		// For objects using external package, we need to do the test on the package of their outer most object
		// (this is currently only possible in Editor)
		UObject* OutermostObject = Object->GetOutermostObject();
		if (OutermostObject && OutermostObject->GetPackage()->ContainsMap())
		{
			return false;
		}
#endif
	}

	// If the object is null, we can't check whether the outermost contains a map anymore, so
	// see if there is already a cache entry for the GUID and if so, use its existing NoLoad value.
	// Fixes an edge case where if a GUID is being exported for a map object after the object is
	// destroyed due to latency/timing issues, this function could return true and ultimately
	// cause the server to try to re-load map objects.
	if ( Object == nullptr && IsGUIDNoLoad(NetGUID) )
	{
		return false;
	}

	// We can load everything else
	return true;
}

/** Writes an object NetGUID given the NetGUID and either the object itself, or FString full name of the object. Appends full name/path if necessary */
void UPackageMapClient::InternalWriteObject(FArchive & Ar, FNetworkGUID NetGUID, UObject* Object, FString ObjectPathName, UObject* ObjectOuter)
{
	check(Ar.IsSaving());

	const bool bNoLoad = !GuidCache->CanClientLoadObject(Object, NetGUID);

	if (GuidCache->ShouldAsyncLoad() && IsNetGUIDAuthority() && !GuidCache->IsExportingNetGUIDBunch && !bNoLoad)
	{
		// These are guids that must exist on the client in a package
		// The client needs to know about these so it can determine if it has finished loading them
		// and pause the network stream for that channel if it hasn't
		MustBeMappedGuidsInLastBunch.AddUnique(NetGUID);
	}

	Ar << NetGUID;
	NET_CHECKSUM(Ar);

	if (!NetGUID.IsValid())
	{
		// We're done writing
		return;
	}

	// Write export flags
	//   note: Default NetGUID is implied to always send path
	FExportFlags ExportFlags;

	ExportFlags.bHasNetworkChecksum = (GuidCache->NetworkChecksumMode != FNetGUIDCache::ENetworkChecksumMode::None) ? 1 : 0;

	if (NetGUID.IsDefault())
	{
		// Only the client sends default guids
		check(!IsNetGUIDAuthority());
		ExportFlags.bHasPath = 1;

		Ar << ExportFlags.Value;
	}
	else if (GuidCache->IsExportingNetGUIDBunch)
	{
		// Only the server should be exporting guids
		check(IsNetGUIDAuthority());

		if (Object != nullptr)
		{
			ExportFlags.bHasPath = ShouldSendFullPath(Object, NetGUID) ? 1 : 0;
		}
		else
		{
			ExportFlags.bHasPath = ObjectPathName.IsEmpty() ? 0 : 1;
		}

		ExportFlags.bNoLoad	= bNoLoad ? 1 : 0;

		Ar << ExportFlags.Value;
	}

	if (ExportFlags.bHasPath)
	{
		if (Object != nullptr)
		{
			// If the object isn't nullptr, expect an empty path name, then fill it out with the actual info
			check(ObjectOuter == nullptr);
			check(ObjectPathName.IsEmpty());
			ObjectPathName = Object->GetName();
			ObjectOuter = Object->GetOuter();
		}
		else
		{
			// If we don't have an object, expect an already filled out path name
			checkf(ObjectOuter != nullptr, TEXT("ObjectOuter is null. NetGuid: %s. Object: %s. ObjectPathName: %s"), *NetGUID.ToString(), *GetPathNameSafe(Object), *ObjectPathName);
			checkf(!ObjectPathName.IsEmpty(), TEXT("ObjectPathName is empty. NetGuid: %s. Object: %s"), *NetGUID.ToString(), *GetPathNameSafe(Object));
		}

		const bool bIsPackage = (NetGUID.IsStatic() && Object != nullptr && Object->GetOuter() == nullptr);

		check(bIsPackage == (Cast<UPackage>(Object) != nullptr));		// Make sure it really is a package

		// Serialize reference to outer. This is basically a form of compression.
		FNetworkGUID OuterNetGUID = GuidCache->GetOrAssignNetGUID(ObjectOuter);

		InternalWriteObject(Ar, OuterNetGUID, ObjectOuter, TEXT( "" ), nullptr);

		// Look for renamed startup actors
		if (Connection->Driver)
		{
			const FName SearchPath = FName(*ObjectPathName);
			const FName RenamedPath = Connection->Driver->RenamedStartupActors.FindRef(SearchPath);
			if (!RenamedPath.IsNone())
			{
				ObjectPathName = RenamedPath.ToString();
			}
		}

		GEngine->NetworkRemapPath(Connection, ObjectPathName, false);

		// Serialize Name of object
		Ar << ObjectPathName;

		uint32 NetworkChecksum = 0;

		if ( ExportFlags.bHasNetworkChecksum )
		{
			NetworkChecksum = GuidCache->GetNetworkChecksum(Object);
			Ar << NetworkChecksum;
		}

		if (FNetGuidCacheObject* CacheObject = GuidCache->ObjectLookup.Find(NetGUID))
		{
			if (CacheObject->PathName.IsNone())
			{
				CacheObject->PathName = FName(*ObjectPathName);
			}

			CacheObject->OuterGUID			= OuterNetGUID;
			CacheObject->bNoLoad			= ExportFlags.bNoLoad;
			CacheObject->bIgnoreWhenMissing = ExportFlags.bNoLoad;
			CacheObject->NetworkChecksum	= NetworkChecksum;
		}

		if (GuidCache->IsExportingNetGUIDBunch)
		{
			CurrentExportNetGUIDs.Add(NetGUID);

			int32& ExportCount = NetGUIDExportCountMap.FindOrAdd(NetGUID);
			ExportCount++;
		}
	}
}

//--------------------------------------------------------------------
//
//	Loading
//
//--------------------------------------------------------------------

static void SanityCheckExport( 
	const FNetGUIDCache *	GuidCache,
	const UObject *			Object, 
	const FNetworkGUID &	NetGUID, 
	const FString &			ExpectedPathName, 
	const UObject *			ExpectedOuter, 
	const FNetworkGUID &	ExpectedOuterGUID,
	const FExportFlags &	ExportFlags )
{
	
	check( GuidCache != NULL );
	check( Object != NULL );

	const FNetGuidCacheObject* CacheObject = GuidCache->ObjectLookup.Find( NetGUID );

	if ( CacheObject != NULL )
	{
		if ( CacheObject->OuterGUID != ExpectedOuterGUID )
		{
			UE_LOG( LogNetPackageMap, Warning, TEXT( "SanityCheckExport: CacheObject->OuterGUID != ExpectedOuterGUID. NetGUID: %s, Object: %s, Expected: %s" ), *NetGUID.ToString(), *Object->GetPathName(), *ExpectedPathName );
		}
	}
	else
	{
		UE_LOG( LogNetPackageMap, Warning, TEXT( "SanityCheckExport: CacheObject == NULL. NetGUID: %s, Object: %s, Expected: %s" ), *NetGUID.ToString(), *Object->GetPathName(), *ExpectedPathName );
	}

	if ( Object->GetName() != ExpectedPathName )
	{
		UE_LOG( LogNetPackageMap, Warning, TEXT( "SanityCheckExport: Name mismatch. NetGUID: %s, Object: %s, Expected: %s" ), *NetGUID.ToString(), *Object->GetPathName(), *ExpectedPathName );
	}

	if ( Object->GetOuter() != ExpectedOuter )
	{
		const FString CurrentOuterName	= Object->GetOuter() != NULL ? *Object->GetOuter()->GetName() : TEXT( "NULL" );
		const FString ExpectedOuterName = ExpectedOuter != NULL ? *ExpectedOuter->GetName() : TEXT( "NULL" );
		UE_LOG( LogNetPackageMap, Warning, TEXT( "SanityCheckExport: Outer mismatch. Object: %s, NetGUID: %s, Current: %s, Expected: %s" ), *Object->GetPathName(), *NetGUID.ToString(), *CurrentOuterName, *ExpectedOuterName );
	}

	const bool bIsPackage = ( NetGUID.IsStatic() && Object->GetOuter() == NULL );
	const UPackage* Package = Cast< const UPackage >( Object );

	if ( bIsPackage != ( Package != NULL ) )
	{
		UE_LOG( LogNetPackageMap, Warning, TEXT( "SanityCheckExport: Package type mismatch. Object:%s, NetGUID: %s" ), *Object->GetPathName(), *NetGUID.ToString() );
	}
}

/** Loads a UObject from an FArchive stream. Reads object path if there, and tries to load object if its not already loaded */
FNetworkGUID UPackageMapClient::InternalLoadObject( FArchive & Ar, UObject *& Object, const int32 InternalLoadObjectRecursionCount )
{
	if ( InternalLoadObjectRecursionCount > INTERNAL_LOAD_OBJECT_RECURSION_LIMIT ) 
	{
		UE_LOG( LogNetPackageMap, Warning, TEXT( "InternalLoadObject: Hit recursion limit." ) );
		Ar.SetError(); 
		Object = NULL;
		return FNetworkGUID(); 
	} 

	// ----------------	
	// Read the NetGUID
	// ----------------	
	FNetworkGUID NetGUID;
	Ar << NetGUID;
	NET_CHECKSUM_OR_END( Ar );

	if ( Ar.IsError() )
	{
		Object = NULL;
		return NetGUID;
	}

	if ( !NetGUID.IsValid() )
	{
		Object = NULL;
		return NetGUID;
	}

	// ----------------	
	// Try to resolve NetGUID
	// ----------------	
	if ( NetGUID.IsValid() && !NetGUID.IsDefault() )
	{
		Object = GetObjectFromNetGUID( NetGUID, GuidCache->IsExportingNetGUIDBunch );

		UE_LOG(LogNetPackageMap, VeryVerbose, TEXT( "InternalLoadObject loaded %s from NetGUID <%s>" ), Object ? *Object->GetFullName() : TEXT( "NULL" ), *NetGUID.ToString() );
	}

	// ----------------	
	// Read the full if its there
	// ----------------	
	FExportFlags ExportFlags;

	if ( NetGUID.IsDefault() || GuidCache->IsExportingNetGUIDBunch )
	{
		Ar << ExportFlags.Value;

		if ( Ar.IsError() )
		{
			Object = NULL;
			return NetGUID;
		}
	}

	if ( GuidCache->IsExportingNetGUIDBunch )
	{
		if (ensureMsgf(NetGUID.IsValid(), TEXT("InternalLoadObject tried to add an invalid GUID to the import list, Object: %s"), *GetFullNameSafe(Object)))
		{
			GuidCache->ImportedNetGuids.Add( NetGUID );
		}
	}

	if ( ExportFlags.bHasPath )
	{
		UObject* ObjOuter = NULL;

		FNetworkGUID OuterGUID = InternalLoadObject( Ar, ObjOuter, InternalLoadObjectRecursionCount + 1 );

		FString ObjectName;
		uint32	NetworkChecksum = 0;

		Ar << ObjectName;

		if ( ExportFlags.bHasNetworkChecksum )
		{
			Ar << NetworkChecksum;

			UE_LOG(LogNetPackageMap, Verbose, TEXT("%s has network checksum %u"), *ObjectName, NetworkChecksum);
		}

		const bool bIsPackage = NetGUID.IsStatic() && !OuterGUID.IsValid();

		if ( Ar.IsError() )
		{
			UE_LOG( LogNetPackageMap, Error, TEXT( "InternalLoadObject: Failed to load path name" ) );
			Object = NULL;
			return NetGUID;
		}

		// Remap name for PIE
		GEngine->NetworkRemapPath( Connection, ObjectName, true );

		if (NetGUID.IsDefault())
		{
			// This should be from the client
			// If we get here, we want to go ahead and assign a network guid, 
			// then export that to the client at the next available opportunity
			check(IsNetGUIDAuthority());

			// If the object is not a package and we couldn't find the outer, we have to bail out, since the
			// relative path name is meaningless. This may happen if the outer has been garbage collected.
			if (!bIsPackage && OuterGUID.IsValid() && ObjOuter == nullptr)
			{
				UE_LOG( LogNetPackageMap, Log, TEXT( "InternalLoadObject: couldn't find outer for non-package object. GUID: %s, ObjectName: %s" ), *NetGUID.ToString(), *ObjectName );
				Object = nullptr;
				return NetGUID;
			}

			Object = StaticFindObject(UObject::StaticClass(), ObjOuter, *ObjectName, false);

			// Try to load package if it wasn't found. Note load package fails if the package is already loaded.
			if (Object == nullptr && bIsPackage)
			{
				FPackagePath Path = FPackagePath::FromPackageNameChecked(ObjectName);
				Object = LoadPackage(nullptr, Path, LOAD_None);
			}

			if ( Object == NULL )
			{
				UE_LOG( LogNetPackageMap, Warning, TEXT( "UPackageMapClient::InternalLoadObject: Unable to resolve default guid from client: ObjectName: %s, ObjOuter: %s " ), *ObjectName, ObjOuter != NULL ? *ObjOuter->GetPathName() : TEXT( "NULL" ) );
				return NetGUID;
			}

			if (!IsValid(Object))
			{
				UE_LOG( LogNetPackageMap, Warning, TEXT( "UPackageMapClient::InternalLoadObject: Received reference to invalid object from client: ObjectName: %s, ObjOuter: %s "), *ObjectName, ObjOuter != NULL ? *ObjOuter->GetPathName() : TEXT( "NULL" ) );
				Object = NULL;
				return NetGUID;
			}

			if ( NetworkChecksum != 0 && GuidCache->NetworkChecksumMode == FNetGUIDCache::ENetworkChecksumMode::SaveAndUse && !CVarIgnoreNetworkChecksumMismatch.GetValueOnAnyThread() )
			{
				const uint32 CompareNetworkChecksum = GuidCache->GetNetworkChecksum( Object );

				if (CompareNetworkChecksum != NetworkChecksum )
				{
					FString ErrorStr = FString::Printf(TEXT("UPackageMapClient::InternalLoadObject: Default object package network checksum mismatch! ObjectName: %s, ObjOuter: %s, GUID1: %u, GUID2: %u "), *ObjectName, ObjOuter != NULL ? *ObjOuter->GetPathName() : TEXT("NULL"), CompareNetworkChecksum, NetworkChecksum);
					UE_LOG( LogNetPackageMap, Error, TEXT("%s"), *ErrorStr);
					Object = NULL;

					BroadcastNetFailure(GuidCache->Driver, ENetworkFailure::NetChecksumMismatch, ErrorStr);
					return NetGUID;
				}
			}

			if ( bIsPackage )
			{
				UPackage * Package = Cast< UPackage >( Object );

				if ( Package == NULL )
				{
					UE_LOG( LogNetPackageMap, Error, TEXT( "UPackageMapClient::InternalLoadObject: Default object not a package from client: ObjectName: %s, ObjOuter: %s " ), *ObjectName, ObjOuter != NULL ? *ObjOuter->GetPathName() : TEXT( "NULL" ) );
					Object = NULL;
					return NetGUID;
				}
			}

			// Assign the guid to the object
			NetGUID = GuidCache->GetOrAssignNetGUID( Object );

			// Let this client know what guid we assigned
			HandleUnAssignedObject( Object );

			return NetGUID;
		}
		else if ( Object != nullptr )
		{
			// If we already have the object, just do some sanity checking and return
			SanityCheckExport( GuidCache.Get(), Object, NetGUID, ObjectName, ObjOuter, OuterGUID, ExportFlags );
			return NetGUID;
		}

		// If we are the server, we should have found the object by now
		if ( IsNetGUIDAuthority() )
		{
			UE_LOG( LogNetPackageMap, Warning, TEXT( "UPackageMapClient::InternalLoadObject: Server could not resolve non default guid from client. ObjectName: %s, ObjOuter: %s " ), *ObjectName, ObjOuter != NULL ? *ObjOuter->GetPathName() : TEXT( "NULL" ) );
			return NetGUID;
		}

		//
		// At this point, only the client gets this far
		//

		const bool bIgnoreWhenMissing = ExportFlags.bNoLoad;

		// Register this path and outer guid combo with the net guid
		GuidCache->RegisterNetGUIDFromPath_Client( NetGUID, ObjectName, OuterGUID, NetworkChecksum, ExportFlags.bNoLoad, bIgnoreWhenMissing );

		// Try again now that we've registered the path
		Object = GuidCache->GetObjectFromNetGUID( NetGUID, GuidCache->IsExportingNetGUIDBunch );

		if ( Object == NULL && !GuidCache->ShouldIgnoreWhenMissing( NetGUID ) )
		{
			UE_LOG( LogNetPackageMap, Warning, TEXT( "InternalLoadObject: Unable to resolve object from path. Path: %s, Outer: %s, NetGUID: %s" ), *ObjectName, ObjOuter ? *ObjOuter->GetPathName() : TEXT( "NULL" ), *NetGUID.ToString() );
		}
	}
	else if ( Object == NULL && !GuidCache->ShouldIgnoreWhenMissing( NetGUID ) )
	{
		UE_LOG( LogNetPackageMap, Warning, TEXT( "InternalLoadObject: Unable to resolve object. FullNetGUIDPath: %s" ), *GuidCache->FullNetGUIDPath( NetGUID ) );
	}

	return NetGUID;
}

UObject* UPackageMapClient::ResolvePathAndAssignNetGUID( const FNetworkGUID& NetGUID, const FString& PathName )
{
	check( 0 );
	return NULL;
}

//--------------------------------------------------------------------
//
//	Network - NetGUID Bunches (Export Table)
//
//	These functions deal with exporting new NetGUIDs in separate, discrete bunches.
//	These bunches are appended to normal 'content' bunches. You can think of it as an
//	export table that is prepended to bunches.
//
//--------------------------------------------------------------------

bool UPackageMapClient::ExportNetGUIDForReplay(FNetworkGUID& NetGUID, UObject* Object, FString& PathName, UObject* ObjOuter)
{
	int32 const * const FoundExpectedPacketIdPtr = OverrideAckState->NetGUIDAckStatus.Find(NetGUID);
	const int32 ExpectedPacketId = FoundExpectedPacketIdPtr ? *FoundExpectedPacketIdPtr : OverrideAckState->NetGUIDAckStatus.Emplace(NetGUID, GUID_PACKET_NOT_ACKED);

	if (GUID_PACKET_ACKED != ExpectedPacketId)
	{
		TGuardValue<bool> ExportingGUID(GuidCache->IsExportingNetGUIDBunch, true);

		const int32 MaxReservedSize(CVarReservedNetGuidSize.GetValueOnAnyThread());

		TArray<uint8>& GUIDMemory = ExportGUIDArchives.Emplace_GetRef();
		GUIDMemory.Reserve(MaxReservedSize);

		FNetGUIDCache::ENetworkChecksumMode RestoreMode = GuidCache->NetworkChecksumMode;

		GuidCache->SetNetworkChecksumMode(FNetGUIDCache::ENetworkChecksumMode::None);

		FMemoryWriter Writer(GUIDMemory);
		InternalWriteObject(Writer, NetGUID, Object, PathName, ObjOuter);

		GuidCache->SetNetworkChecksumMode(RestoreMode);

		check(!Writer.IsError());
		ensureMsgf(GUIDMemory.Num() <= MaxReservedSize, TEXT("ExportNetGUIDForReplay exceeded CVarReservedNetGuidSize. Max=%l Count=%l"), MaxReservedSize, GUIDMemory.Num());

		GUIDMemory.Shrink();

		// It's possible InternalWriteObject has modified the NetGUIDAckStatus, so
		// do a quick sanity check to make sure the ID wasn't removed before updating the status.
		int32* NewPacketIdPtr = OverrideAckState->NetGUIDAckStatus.Find(NetGUID);
		if (ensureMsgf(NewPacketIdPtr != nullptr, TEXT("ExportNetGUIDForReplay PacketID was removed for %s %s"), *NetGUID.ToString(), *GetPathNameSafe(Object)))
		{
			*NewPacketIdPtr = GUID_PACKET_ACKED;
		}
	}

	CurrentExportNetGUIDs.Empty();
	ExportNetGUIDCount = 0;
	return true;
}

/** Exports the NetGUID and paths needed to the CurrentExportBunch */
bool UPackageMapClient::ExportNetGUID( FNetworkGUID NetGUID, UObject* Object, FString PathName, UObject* ObjOuter )
{
	check( NetGUID.IsValid() );
	check( ( Object == NULL ) == !PathName.IsEmpty() );
	check( !NetGUID.IsDefault() );
	check( Object == NULL || ShouldSendFullPath( Object, NetGUID ) );

	if (Connection->IsInternalAck())
	{
		return ExportNetGUIDForReplay(NetGUID, Object, PathName, ObjOuter);
	}

	// Two passes are used to export this net guid:
	// 1. Attempt to append this net guid to current bunch
	// 2. If step 1 fails, append to fresh new bunch
	for ( int32 NumTries = 0; NumTries < 2; NumTries++ )
	{
		if ( !CurrentExportBunch )
		{
			check( ExportNetGUIDCount == 0 );

			CurrentExportBunch = new FOutBunch(this, Connection->GetMaxSingleBunchSizeBits());

#if UE_NET_TRACE_ENABLED
			// Only enable this if we are doing verbose tracing
			// We leave it to the bunch to destroy the trace collector
			SetTraceCollector(*CurrentExportBunch, UE_NET_TRACE_CREATE_COLLECTOR(ENetTraceVerbosity::Verbose));
#endif

			CurrentExportBunch->SetAllowResize(false);
			CurrentExportBunch->SetAllowOverflow(true);
			CurrentExportBunch->bHasPackageMapExports = true;
#if !(UE_BUILD_SHIPPING || UE_BUILD_TEST)
			CurrentExportBunch->DebugString = TEXT("NetGUIDs");
#endif

			UE_NET_TRACE_SCOPE(NetGUIDExportBunchHeader, *CurrentExportBunch, GetTraceCollector(*CurrentExportBunch), ENetTraceVerbosity::Verbose);

			CurrentExportBunch->WriteBit( 0 );		// To signify this is NOT a rep layout export

			ExportNetGUIDCount = 0;
			*CurrentExportBunch << ExportNetGUIDCount;
			NET_CHECKSUM( *CurrentExportBunch );
		}

		if ( CurrentExportNetGUIDs.Num() != 0 )
		{
			UE_LOG( LogNetPackageMap, Fatal, TEXT( "ExportNetGUID - CurrentExportNetGUIDs.Num() != 0 (%s)." ), Object ? *Object->GetName() : *PathName );
			return false;
		}

		UE_NET_TRACE_OBJECT_SCOPE(NetGUID, *CurrentExportBunch, GetTraceCollector(*CurrentExportBunch), ENetTraceVerbosity::Verbose);

		// Push our current state in case we overflow with this export and have to pop it off.
		FBitWriterMark LastExportMark;
		LastExportMark.Init( *CurrentExportBunch );

		GuidCache->IsExportingNetGUIDBunch = true;

		InternalWriteObject( *CurrentExportBunch, NetGUID, Object, PathName, ObjOuter );

		GuidCache->IsExportingNetGUIDBunch = false;

		if ( CurrentExportNetGUIDs.Num() == 0 )
		{
			// Some how we failed to export this GUID 
			// This means no path names were written, which means we possibly are incorrectly not writing paths out, or we shouldn't be here in the first place
			UE_LOG( LogNetPackageMap, Warning, TEXT( "ExportNetGUID - InternalWriteObject no GUID's were exported: %s " ), Object ? *Object->GetName() : *PathName );
			LastExportMark.Pop( *CurrentExportBunch );
			return false;
		}
	
		if ( !CurrentExportBunch->IsError() )
		{
			// Success, append these exported guid's to the list going out on this bunch
			CurrentExportBunch->ExportNetGUIDs.Append( CurrentExportNetGUIDs.Array() );
			CurrentExportNetGUIDs.Empty();		// Done with this
			ExportNetGUIDCount++;
			return true;
		}

		// Overflowed, wrap up the currently pending bunch, and start a new one
		LastExportMark.Pop( *CurrentExportBunch );

		// Make sure we reset this so it doesn't persist into the next batch
		CurrentExportNetGUIDs.Empty();

		if ( ExportNetGUIDCount == 0 || NumTries == 1 )
		{
			// This means we couldn't serialize this NetGUID into a single bunch. The path could be ridiculously big (> ~512 bytes) or something else is very wrong
			UE_LOG( LogNetPackageMap, Fatal, TEXT( "ExportNetGUID - Failed to serialize NetGUID into single bunch. (%s)" ), Object ? *Object->GetName() : *PathName  );
			return false;
		}

		for ( auto It = CurrentExportNetGUIDs.CreateIterator(); It; ++It )
		{
			int32& Count = NetGUIDExportCountMap.FindOrAdd( *It );
			Count--;
		}

		// Export current bunch, create a new one, and try again.
		ExportNetGUIDHeader();
	}

	check( 0 );		// Shouldn't get here

	return false;
}

static void PatchHeaderCount( FBitWriter& Writer, bool bHasRepLayoutExport, uint32 NewCount )
{
	FBitWriterMark Reset;
	FBitWriterMark Restore( Writer );
	Reset.PopWithoutClear( Writer );
	Writer.WriteBit( bHasRepLayoutExport ? 1 : 0 );
	Writer << NewCount;
	Restore.PopWithoutClear( Writer );
}

/** Called when an export bunch is finished. It writes how many NetGUIDs are contained in the bunch and finalizes the book keeping so we know what NetGUIDs are in the bunch */
void UPackageMapClient::ExportNetGUIDHeader()
{
	check(CurrentExportBunch);

	UE_LOG(LogNetPackageMap, Log, TEXT("	UPackageMapClient::ExportNetGUID. Bytes: %d Bits: %d ExportNetGUIDCount: %d"), CurrentExportBunch->GetNumBytes(), CurrentExportBunch->GetNumBits(), ExportNetGUIDCount);

	// Rewrite how many NetGUIDs were exported.
	PatchHeaderCount( *CurrentExportBunch, false, ExportNetGUIDCount );

	// If we've written new NetGUIDs to the 'bunch' set (current+1)
	if (UE_LOG_ACTIVE(LogNetPackageMap,Verbose))
	{
		UE_LOG(LogNetPackageMap, Verbose, TEXT("ExportNetGUIDHeader: "));
		for (auto It = CurrentExportBunch->ExportNetGUIDs.CreateIterator(); It; ++It)
		{
			UE_LOG(LogNetPackageMap, Verbose, TEXT("  NetGUID: %s"), *It->ToString());
		}
	}

	// CurrentExportBunch *should* always have NetGUIDs to export. If it doesn't warn. This is a bug.
	if ( CurrentExportBunch->ExportNetGUIDs.Num() != 0 )	
	{
		ExportBunches.Add( CurrentExportBunch );
	}
	else
	{
		UE_LOG(LogNetPackageMap, Warning, TEXT("Attempted to export a NetGUID Bunch with no NetGUIDs!"));
	}
	
	CurrentExportBunch = NULL;
	ExportNetGUIDCount = 0;
}

void UPackageMapClient::ReceiveNetGUIDBunch( FInBunch &InBunch )
{
	check( InBunch.bHasPackageMapExports );

	const int64 StartingBitPos = InBunch.GetPosBits();
	const bool bHasRepLayoutExport = InBunch.ReadBit() == 1 ? true : false;

	if ( bHasRepLayoutExport )
	{
		// We need to keep this around to ensure we don't break backwards compatability.
		ReceiveNetFieldExportsCompat( InBunch );
		return;
	}

	TGuardValue<bool> IsExportingGuard(GuidCache->IsExportingNetGUIDBunch, true);

	int32 NumGUIDsInBunch = 0;
	InBunch << NumGUIDsInBunch;

	if ( NumGUIDsInBunch > UE::Net::MaxSerializedNetGuids )
	{
		UE_LOG( LogNetPackageMap, Error, TEXT( "UPackageMapClient::ReceiveNetGUIDBunch: NumGUIDsInBunch > MaxSerializedNetGuids (%d / %d)" ), NumGUIDsInBunch, UE::Net::MaxSerializedNetGuids);
		InBunch.SetError();
		return;
	}

	NET_CHECKSUM(InBunch);

	UE_LOG(LogNetPackageMap, Log, TEXT("UPackageMapClient::ReceiveNetGUIDBunch %d NetGUIDs. PacketId %d. ChSequence %d. ChIndex %d"), NumGUIDsInBunch, InBunch.PacketId, InBunch.ChSequence, InBunch.ChIndex );

	UE_NET_TRACE(NetGUIDExportBunchHeader, Connection->GetInTraceCollector(), StartingBitPos, InBunch.GetPosBits(), ENetTraceVerbosity::Verbose);

	int32 NumGUIDsRead = 0;
	while( NumGUIDsRead < NumGUIDsInBunch )
	{
		UE_NET_TRACE_NAMED_OBJECT_SCOPE(ObjectScope, FNetworkGUID(), InBunch, Connection->GetInTraceCollector(), ENetTraceVerbosity::Verbose);

		UObject* Obj = NULL;
		const FNetworkGUID LoadedGUID = InternalLoadObject( InBunch, Obj, 0 );

		UE_NET_TRACE_SET_SCOPE_OBJECTID(ObjectScope, LoadedGUID);

		if ( InBunch.IsError() )
		{
			UE_LOG( LogNetPackageMap, Error, TEXT( "UPackageMapClient::ReceiveNetGUIDBunch: InBunch.IsError() after InternalLoadObject" ) );
			return;
		}
		NumGUIDsRead++;
	}

	UE_LOG(LogNetPackageMap, Log, TEXT("UPackageMapClient::ReceiveNetGUIDBunch end. BitPos: %d"), InBunch.GetPosBits());
}

TSharedPtr<FNetFieldExportGroup> UPackageMapClient::GetNetFieldExportGroup(const FString& PathName)
{
	return GuidCache->NetFieldExportGroupMap.FindRef(PathName);
}

void UPackageMapClient::AddNetFieldExportGroup(const FString& PathName, TSharedPtr< FNetFieldExportGroup > NewNetFieldExportGroup)
{
	check(!GuidCache->NetFieldExportGroupMap.Contains(NewNetFieldExportGroup->PathName));

	NewNetFieldExportGroup->PathNameIndex = ++GuidCache->UniqueNetFieldExportGroupPathIndex;

	check(!GuidCache->NetFieldExportGroupPathToIndex.Contains(NewNetFieldExportGroup->PathName));
	check(!GuidCache->NetFieldExportGroupIndexToGroup.Contains(NewNetFieldExportGroup->PathNameIndex));

	GuidCache->NetFieldExportGroupPathToIndex.Add(NewNetFieldExportGroup->PathName, NewNetFieldExportGroup->PathNameIndex);
	GuidCache->NetFieldExportGroupIndexToGroup.Add(NewNetFieldExportGroup->PathNameIndex, NewNetFieldExportGroup.Get());
	GuidCache->NetFieldExportGroupMap.Add(NewNetFieldExportGroup->PathName, NewNetFieldExportGroup);
}

void UPackageMapClient::TrackNetFieldExport(FNetFieldExportGroup* NetFieldExportGroup, const int32 NetFieldExportHandle)
{
	check(Connection->IsInternalAck());
	check(NetFieldExportGroup);

	checkf(NetFieldExportGroup->NetFieldExports.IsValidIndex(NetFieldExportHandle),
		TEXT("Invalid NetFieldExportHandle. GroupPath = %s, NumExports = %d, ExportHandle = %d"),
		*(NetFieldExportGroup->PathName), NetFieldExportGroup->NetFieldExports.Num(), NetFieldExportHandle);

	checkf(NetFieldExportGroup->NetFieldExports[NetFieldExportHandle].Handle == NetFieldExportHandle,
		TEXT("NetFieldExportHandle Mismatch. GroupPath = %s, NumExports = %d, ExportHandle = %d, Expected Handle = %d"),
		*(NetFieldExportGroup->PathName), NetFieldExportGroup->NetFieldExports.Num(), NetFieldExportHandle, NetFieldExportGroup->NetFieldExports[NetFieldExportHandle].Handle);


	NetFieldExportGroup->NetFieldExports[NetFieldExportHandle].bExported = true;

	const uint64 CmdHandle = ((uint64)NetFieldExportGroup->PathNameIndex) << 32 | (uint64)NetFieldExportHandle;

	// If this cmd hasn't been confirmed as exported, we need to export it for this bunch
	if (!OverrideAckState->NetFieldExportAcked.Contains(CmdHandle))
	{
		NetFieldExports.Add(CmdHandle);		// NOTE - This is a set, so it will only add once
	}
}

TSharedPtr< FNetFieldExportGroup > UPackageMapClient::GetNetFieldExportGroupChecked(const FString& PathName) const
{
	return GuidCache->NetFieldExportGroupMap.FindChecked(PathName);
}

void UPackageMapClient::SerializeNetFieldExportGroupMap(FArchive& Ar, bool bClearPendingExports)
{
	if (Ar.IsSaving())
	{
		if (bClearPendingExports)
		{
			NetFieldExports.Empty();
		}

		// Save the number of layouts
		uint32 NumNetFieldExportGroups = GuidCache->NetFieldExportGroupMap.Num();
		Ar << NumNetFieldExportGroups;

		// Save each layout
		for (auto It = GuidCache->NetFieldExportGroupMap.CreateIterator(); It; ++It)
		{
			// Save out the export group
			Ar << *It.Value().Get();
		}
	}
	else
	{
		// Clear all of our mappings, since we're starting over
		GuidCache->NetFieldExportGroupMap.Reset();
		GuidCache->NetFieldExportGroupPathToIndex.Reset();
		GuidCache->NetFieldExportGroupIndexToGroup.Reset();

		// Read the number of export groups
		uint32 NumNetFieldExportGroups = 0;
		Ar << NumNetFieldExportGroups;

		if (Ar.IsError())
		{
			UE_LOG(LogNetPackageMap, Error, TEXT("UPackageMapClient::SerializeNetFieldExportGroupMap - Archive error while reading NumNetFieldExportGroups"));
			return;
		}

		if (NumNetFieldExportGroups > (uint32)UE::Net::MaxSerializedNetExportGroups)
		{
			Ar.SetError();
			UE_LOG(LogNetPackageMap, Error, TEXT("UPackageMapClient::SerializeNetFieldExportGroupMap - NumNetFieldExportGroups exceeds MaxSerializedNetExportGroups (%u / %d)"), NumNetFieldExportGroups, UE::Net::MaxSerializedNetExportGroups);
			return;
		}

		// Read each export group
		for (uint32 i = 0; i < NumNetFieldExportGroups; ++i)
		{
			TSharedPtr<FNetFieldExportGroup> NetFieldExportGroup = MakeShared<FNetFieldExportGroup>();

			// Read in the export group
			Ar << *NetFieldExportGroup.Get();

			if (Ar.IsError())
			{
				UE_LOG(LogNetPackageMap, Error, TEXT("UPackageMapClient::SerializeNetFieldExportGroupMap - Archive error while loading FNetFieldExportGroup, Index: %u"), i);
				return;
			}

			GEngine->NetworkRemapPath(Connection, NetFieldExportGroup->PathName, true);

			// Assign index to path name
			GuidCache->NetFieldExportGroupPathToIndex.Add( NetFieldExportGroup->PathName, NetFieldExportGroup->PathNameIndex );
			GuidCache->NetFieldExportGroupIndexToGroup.Add( NetFieldExportGroup->PathNameIndex, NetFieldExportGroup.Get() );

			// Add the export group to the map
			GuidCache->NetFieldExportGroupMap.Add( NetFieldExportGroup->PathName, NetFieldExportGroup );
		}
	}
}

void UPackageMapClient::AppendExportData(FArchive& Archive)
{
	check(Connection->IsInternalAck());

	AppendNetFieldExports(Archive);
	AppendNetExportGUIDs(Archive);
}

void UPackageMapClient::ReceiveExportData(FArchive& Archive)
{
	check(Connection->IsInternalAck());

	ReceiveNetFieldExports(Archive);
	ReceiveNetExportGUIDs(Archive);
}

void UPackageMapClient::SerializeNetFieldExportDelta(FArchive& Ar)
{
	if (Ar.IsSaving())
	{
		TSet<uint64> DeltaNetFieldExports;
		
		for ( auto It = GuidCache->NetFieldExportGroupMap.CreateIterator(); It; ++It )
		{
			// Save out the export group
			TSharedPtr<FNetFieldExportGroup> ExportGroup = It.Value();
			if (ExportGroup.IsValid())
			{
				for ( int32 i = 0; i < ExportGroup->NetFieldExports.Num(); i++ )
				{
					if (ExportGroup->NetFieldExports[i].bExported && ExportGroup->NetFieldExports[i].bDirtyForReplay)
					{
						check(ExportGroup->PathNameIndex != 0);

						const uint64 CmdHandle = ((uint64)ExportGroup->PathNameIndex) << 32 | (uint64)i;

						check(i == ExportGroup->NetFieldExports[i].Handle);

						DeltaNetFieldExports.Add(CmdHandle);

						ExportGroup->NetFieldExports[i].bDirtyForReplay = false;
					}
				}
			}
		}

		AppendNetFieldExportsInternal(Ar, DeltaNetFieldExports, EAppendNetExportFlags::ForceExportDirtyGroups);

		NetFieldExports.Empty();
	}
	else
	{
		ReceiveNetFieldExports(Ar);
	}
}

void UPackageMapClient::AppendNetFieldExports(FArchive& Archive)
{
	AppendNetFieldExportsInternal(Archive, NetFieldExports, EAppendNetExportFlags::None);
	NetFieldExports.Empty();
}

void UPackageMapClient::AppendNetFieldExportsInternal(FArchive& Archive, const TSet<uint64>& InNetFieldExports, EAppendNetExportFlags Flags)
{
	check(Connection->IsInternalAck());

	uint32 NetFieldCount = InNetFieldExports.Num();
	Archive.SerializeIntPacked(NetFieldCount);

	if (0 == NetFieldCount)
	{
		return;
	}

	TArray< uint32, TInlineAllocator<64> > ExportedPathInThisBunchAlready;
	ExportedPathInThisBunchAlready.Reserve(NetFieldCount);

	for (const uint64 FieldExport : InNetFieldExports)
	{
		// Parse the path name index and cmd index out of the uint64
		uint32 PathNameIndex = FieldExport >> 32;
		uint32 NetFieldExportHandle = FieldExport & (((uint64)1 << 32) - 1);

		check(PathNameIndex != 0);

		FNetFieldExportGroup* NetFieldExportGroup = GuidCache->NetFieldExportGroupIndexToGroup.FindChecked(PathNameIndex);
		const FString& PathName = NetFieldExportGroup->PathName;

		check(NetFieldExportHandle == NetFieldExportGroup->NetFieldExports[NetFieldExportHandle].Handle);

		// Export the path if we need to
		const bool bForceExportDirty = EnumHasAnyFlags(Flags, EAppendNetExportFlags::ForceExportDirtyGroups) && NetFieldExportGroup->bDirtyForReplay;

		uint32 NeedsExport = ((bForceExportDirty || !OverrideAckState->NetFieldExportGroupPathAcked.Contains(PathNameIndex)) && !ExportedPathInThisBunchAlready.Contains(PathNameIndex)) ? 1 : 0;

		Archive.SerializeIntPacked(PathNameIndex);
		Archive.SerializeIntPacked(NeedsExport);

		if (NeedsExport)
		{
			uint32 NumExports = NetFieldExportGroup->NetFieldExports.Num();

			Archive << const_cast<FString&>(PathName);
			Archive.SerializeIntPacked(NumExports);

			ExportedPathInThisBunchAlready.Add(PathNameIndex);

			if (bForceExportDirty)
			{
				NetFieldExportGroup->bDirtyForReplay = false;
			}
		}

		Archive << NetFieldExportGroup->NetFieldExports[NetFieldExportHandle];

		OverrideAckState->NetFieldExportGroupPathAcked.Add( PathNameIndex );
		OverrideAckState->NetFieldExportAcked.Add( FieldExport );
	}
}

void UPackageMapClient::ReceiveNetFieldExportsCompat(FInBunch &InBunch)
{
	if (!Connection->IsInternalAck())
	{
		UE_LOG(LogNetPackageMap, Error, TEXT("ReceiveNetFieldExportsCompat: connection is not a replay connection."));
		InBunch.SetError();
		return;
	}

	// Read number of net field exports
	uint32 NumExportGroups = 0;
	InBunch << NumExportGroups;
<<<<<<< HEAD

	if (NumExportGroups > (uint32)UE::Net::MaxSerializedNetExportGroups)
	{
		UE_LOG(LogNetPackageMap, Error, TEXT("UPackageMapClient::ReceiveNetFieldExportsCompat - NumExportGroups exceeds MaxSerializedNetExportGroups (%u / %d)"), NumExportGroups, UE::Net::MaxSerializedNetExportGroups);
		InBunch.SetError();
		return;
	}

=======

	if (NumExportGroups > (uint32)UE::Net::MaxSerializedNetExportGroups)
	{
		UE_LOG(LogNetPackageMap, Error, TEXT("UPackageMapClient::ReceiveNetFieldExportsCompat - NumExportGroups exceeds MaxSerializedNetExportGroups (%u / %d)"), NumExportGroups, UE::Net::MaxSerializedNetExportGroups);
		InBunch.SetError();
		return;
	}

>>>>>>> 4af6daef
	for (int32 i = 0; i < (int32)NumExportGroups; i++)
	{
		// Read the index that represents the name in the NetFieldExportGroupIndexToPath map
		uint32 PathNameIndex;
		InBunch.SerializeIntPacked(PathNameIndex);

		if (InBunch.IsError())
		{
			UE_LOG(LogNetPackageMap, Error, TEXT("UPackageMapClient::ReceiveNetFieldExportsCompat - Error serializing export path index."));
			return;
		}

		int32 NumExportsInGroup = 0;

		FNetFieldExportGroup* NetFieldExportGroup = nullptr;

		// See if the path name was exported (we'll expect it if we haven't seen this index before)
		if (InBunch.ReadBit() == 1)
		{
			FString PathName;
			InBunch << PathName;

			if (InBunch.IsError())
			{
				UE_LOG(LogNetPackageMap, Error, TEXT("UPackageMapClient::ReceiveNetFieldExportsCompat - Error serializing export path."));
				return;
			}

			InBunch << NumExportsInGroup;

			if (NumExportsInGroup > UE::Net::MaxSerializedNetExportsPerGroup)
			{
				UE_LOG(LogNetPackageMap, Error, TEXT("UPackageMapClient::ReceiveNetFieldExportsCompat - NumExportsInGroup exceeds MaxSerializedNetExportsPerGroup (%d / %d)"), NumExportsInGroup, UE::Net::MaxSerializedNetExportsPerGroup);
				InBunch.SetError();
				return;
			}

			GEngine->NetworkRemapPath(Connection, PathName, true);

			NetFieldExportGroup = GuidCache->NetFieldExportGroupMap.FindRef(PathName).Get();
			if (!NetFieldExportGroup)
			{
				TSharedPtr<FNetFieldExportGroup> NewNetFieldExportGroup(new FNetFieldExportGroup());
				NetFieldExportGroup = NewNetFieldExportGroup.Get();

				NetFieldExportGroup->PathName = PathName;
				NetFieldExportGroup->PathNameIndex = PathNameIndex;

				NetFieldExportGroup->NetFieldExports.SetNum(NumExportsInGroup);

				GuidCache->NetFieldExportGroupMap.Add(PathName, NewNetFieldExportGroup);
			}

			GuidCache->NetFieldExportGroupPathToIndex.Add(PathName, PathNameIndex);
			GuidCache->NetFieldExportGroupIndexToGroup.Add(PathNameIndex, NetFieldExportGroup);
		}
		else
		{
			NetFieldExportGroup = GuidCache->NetFieldExportGroupIndexToGroup.FindChecked(PathNameIndex);
		}


		FNetFieldExport NetFieldExport;

		// Read the cmd
		InBunch << NetFieldExport;

		if (InBunch.IsError())
		{
			return;
		}

		TArray<FNetFieldExport>& NetFieldExportsRef = NetFieldExportGroup->NetFieldExports;

		if (NetFieldExportsRef.IsValidIndex((int32)NetFieldExport.Handle))
		{
			// Assign it to the correct slot (NetFieldExport.Handle is just the index into the array)
			NetFieldExportGroup->NetFieldExports[NetFieldExport.Handle] = NetFieldExport;
		}
		else
		{
			UE_LOG(LogNetPackageMap, Error, TEXT("ReceiveNetFieldExports: Invalid NetFieldExport Handle '%i', Max '%i'."),
				NetFieldExport.Handle, NetFieldExportsRef.Num());

			InBunch.SetError();
			return;
		}
	}
}

void UPackageMapClient::ReceiveNetFieldExports(FArchive& Archive)
{
	DECLARE_SCOPE_CYCLE_COUNTER(TEXT("ReceiveNetFieldExports time"), STAT_ReceiveNetFieldExportsTime, STATGROUP_Net);

	check(Connection->IsInternalAck());

	// Read number of net field exports
	uint32 NumNetExports = 0;
	Archive.SerializeIntPacked(NumNetExports);

	if (NumNetExports > (uint32)UE::Net::MaxSerializedNetExportGroups)
	{
		UE_LOG(LogNetPackageMap, Error, TEXT("UPackageMapClient::ReceiveNetFieldExports - NumNetExports exceeds MaxSerializedNetExportGroups (%u / %d)"), NumNetExports, UE::Net::MaxSerializedNetExportGroups);
		Archive.SetError();
		return;
	}

	for (int32 i = 0; i < (int32)NumNetExports; i++)
	{
		uint32 PathNameIndex = 0;
		uint32 WasExported = 0;

		Archive.SerializeIntPacked(PathNameIndex);
		Archive.SerializeIntPacked(WasExported);
		
		FNetFieldExportGroup* NetFieldExportGroup = nullptr;
		if (!!WasExported)
		{
			FString PathName;
			uint32 NumExportsInGroup = 0;

			Archive << PathName;
			Archive.SerializeIntPacked(NumExportsInGroup);

			if (NumExportsInGroup > (uint32)UE::Net::MaxSerializedNetExportsPerGroup)
			{
				UE_LOG(LogNetPackageMap, Warning, TEXT("UPackageMapClient::ReceiveNetFieldExports - NumExportsInGroup exceeds MaxSerializedNetExportsPerGroup (%u / %d)"), NumExportsInGroup, UE::Net::MaxSerializedNetExportsPerGroup);
				Archive.SetError();
				return;
			}

			GEngine->NetworkRemapPath(Connection, PathName, true);

			NetFieldExportGroup = GuidCache->NetFieldExportGroupMap.FindRef(PathName).Get();
			if (!NetFieldExportGroup)
			{
				TSharedPtr<FNetFieldExportGroup> NewNetFieldExportGroup(new FNetFieldExportGroup());
				NetFieldExportGroup = NewNetFieldExportGroup.Get();

				NetFieldExportGroup->PathName = PathName;
				NetFieldExportGroup->PathNameIndex = PathNameIndex;
				NetFieldExportGroup->NetFieldExports.SetNum(NumExportsInGroup);

				GuidCache->NetFieldExportGroupMap.Add(PathName, NewNetFieldExportGroup);
			}

			GuidCache->NetFieldExportGroupPathToIndex.Add(PathName, PathNameIndex);
			GuidCache->NetFieldExportGroupIndexToGroup.Add(PathNameIndex, NetFieldExportGroup);
		}
		else
		{
			FNetFieldExportGroup** FoundNetFieldExport = GuidCache->NetFieldExportGroupIndexToGroup.Find(PathNameIndex);
			NetFieldExportGroup = FoundNetFieldExport ? *FoundNetFieldExport : nullptr;
		}

		FNetFieldExport Export;
		Archive << Export;

		if (NetFieldExportGroup)
		{
			TArray<FNetFieldExport>& Exports = NetFieldExportGroup->NetFieldExports;
			if (Exports.IsValidIndex(Export.Handle))
			{
				// preserve compatibility flag
				Export.bIncompatible = Exports[Export.Handle].bIncompatible;
				Exports[Export.Handle] = Export;
			}
			else
			{
				UE_LOG(LogNetPackageMap, Error, TEXT("ReceiveNetFieldExports: Invalid NetFieldExportHandle '%i', Max '%i'"), Export.Handle, Exports.Num());
			}
		}
		else
		{
			UE_LOG(LogNetPackageMap, Error, TEXT("ReceiveNetFieldExports: Unable to find NetFieldExportGroup for export. Export.Handle=%i, Export.Name=%s, PathNameIndex=%lu, WasExported=%d, Archive.IsError()=%d"),
				Export.Handle, *Export.ExportName.ToString(), PathNameIndex, !!WasExported, !!Archive.IsError());
		}
	}
}

void UPackageMapClient::AppendNetExportGUIDs(FArchive& Archive)
{
	check(Connection->IsInternalAck());

	uint32 NumGUIDs = ExportGUIDArchives.Num();
	Archive.SerializeIntPacked(NumGUIDs);

	for (TArray<uint8>& GUIDData : ExportGUIDArchives)
	{
		Archive << GUIDData;
	}

	ExportGUIDArchives.Empty()	;
}

void UPackageMapClient::ReceiveNetExportGUIDs(FArchive& Archive)
{
	DECLARE_SCOPE_CYCLE_COUNTER(TEXT("ReceiveNetExportGUIDs time"), STAT_ReceiveNetExportGUIDsTime, STATGROUP_Net);

	check(Connection->IsInternalAck());
	TGuardValue<bool> IsExportingGuard(GuidCache->IsExportingNetGUIDBunch, true);

	uint32 NumGUIDs = 0;
	Archive.SerializeIntPacked(NumGUIDs);

	if (Archive.IsError())
	{
		return;
	}

	if (NumGUIDs > (uint32)UE::Net::MaxSerializedReplayNetGuids)
	{
		UE_LOG(LogNetPackageMap, Error, TEXT("UPackageMapClient::ReceiveNetExportGUIDs: NumGUIDs > MaxSerializedReplayNetGuids (%u / %d)"), NumGUIDs, UE::Net::MaxSerializedReplayNetGuids);
		Archive.SetError();
		return;
	}

	if (bIgnoreReceivedExportGUIDs)
	{
		// Array Serialization works by first serializing an int32 count, and then serializing
		// each member in the array.
		// For arrays whose elements are only 1 byte, the array memory will just be dumped into the archive.
		// Note, this is hacky and depends on the above (which are simple implementation details),
		// but those details are likely not to change anytime soon, given how fundamental they are.

		int32 Count = 0;
		for (uint32 i = 0; i < NumGUIDs; i++)
		{
			Archive << Count;
			Archive.Seek(Count + Archive.Tell());
		}
	}
	else
	{
		TArray<uint8> GUIDData;
		for (uint32 i = 0; i < NumGUIDs; i++)
		{
			Archive << GUIDData;
			FMemoryReader Reader(GUIDData);
			UObject* Object = nullptr;
			InternalLoadObject(Reader, Object, 0);
		}
	}
}

void UPackageMapClient::AppendExportBunches(TArray<FOutBunch *>& OutgoingBunches)
{
	check(!Connection->IsInternalAck());
	check(NetFieldExports.Num() == 0);

	// Finish current in progress bunch if necessary
	if (ExportNetGUIDCount > 0)
	{
		ExportNetGUIDHeader();
	}

	// Let the profiler know about exported GUID bunches
	for (const FOutBunch* ExportBunch : ExportBunches )
	{
		if (ExportBunch != nullptr)
		{
			NETWORK_PROFILER(GNetworkProfiler.TrackExportBunch(ExportBunch->GetNumBits(), Connection));
		}
	}

	// Append the bunches we've made to the passed in list reference
	if (ExportBunches.Num() > 0)
	{
		if (UE_LOG_ACTIVE(LogNetPackageMap,Verbose))
		{
			UE_LOG(LogNetPackageMap, Verbose, TEXT("AppendExportBunches. ExportBunches: %d, ExportNetGUIDCount: %d"), ExportBunches.Num(), ExportNetGUIDCount);
			for (auto It=ExportBunches.CreateIterator(); It; ++It)
			{
				UE_LOG(LogNetPackageMap, Verbose, TEXT("   BunchIndex: %d, ExportNetGUIDs: %d, NumBytes: %d, NumBits: %d"), It.GetIndex(), (*It)->ExportNetGUIDs.Num(), (*It)->GetNumBytes(), (*It)->GetNumBits() );
			}
		}

		OutgoingBunches.Append(ExportBunches);
		ExportBunches.Empty();
	}
}

int32 UPackageMapClient::GetNumExportBunches() const
{
	return ExportBunches.Num();
}

void UPackageMapClient::SyncPackageMapExportAckStatus( const UPackageMapClient* Source )
{
	AckState = Source->AckState;
}

void UPackageMapClient::SavePackageMapExportAckStatus( FPackageMapAckState& OutState )
{
	OutState = AckState;
}

void UPackageMapClient::RestorePackageMapExportAckStatus( const FPackageMapAckState& InState )
{
	AckState = InState;
}

void UPackageMapClient::OverridePackageMapExportAckStatus( FPackageMapAckState* NewState )
{
	OverrideAckState = NewState ? NewState : &AckState;
}

void UPackageMapClient::ResetAckState()
{
	AckState.Reset();
	PendingAckGUIDs.Empty();
}

//--------------------------------------------------------------------
//
//	Network - ACKing
//
//--------------------------------------------------------------------

/**
 *	Called when a bunch is committed to the connection's Out buffer.
 *	ExportNetGUIDs is the list of GUIDs stored on the bunch that we use to update the expected sequence for those exported GUIDs
 */
void UPackageMapClient::NotifyBunchCommit( const int32 OutPacketId, const FOutBunch* OutBunch )
{
	// Mark all of the net field exports in this bunch as ack'd
	// NOTE - This only currently works with reliable connections (i.e. InternalAck)
	// For this to work with normal connections, we'll need to do real ack logic here
	for ( int32 i = 0; i < OutBunch->NetFieldExports.Num(); i++ )
	{
		OverrideAckState->NetFieldExportGroupPathAcked.Add( OutBunch->NetFieldExports[i] >> 32 );
		OverrideAckState->NetFieldExportAcked.Add( OutBunch->NetFieldExports[i] );
	}

	const TArray< FNetworkGUID >& ExportNetGUIDs = OutBunch->ExportNetGUIDs;

	if ( ExportNetGUIDs.Num() == 0 )
	{
		return;		// Nothing to do
	}

	check( OutPacketId > GUID_PACKET_ACKED );	// Assumptions break if this isn't true ( We assume ( OutPacketId > GUID_PACKET_ACKED ) == PENDING )

	for ( int32 i = 0; i < ExportNetGUIDs.Num(); i++ )
	{
		if ( !OverrideAckState->NetGUIDAckStatus.Contains( ExportNetGUIDs[i] ) )
		{
			OverrideAckState->NetGUIDAckStatus.Add( ExportNetGUIDs[i], GUID_PACKET_NOT_ACKED );
		}

		int32& ExpectedPacketIdRef = OverrideAckState->NetGUIDAckStatus.FindChecked( ExportNetGUIDs[i] );

		// Only update expected sequence if this guid was previously nak'd
		// If we always update to the latest packet id, we risk prolonging the ack for no good reason
		// (GUID information doesn't change, so updating to the latest expected sequence is unnecessary)
		if ( ExpectedPacketIdRef == GUID_PACKET_NOT_ACKED )
		{
			if ( Connection->IsInternalAck() )
			{
				// Auto ack now if the connection is 100% reliable
				ExpectedPacketIdRef = GUID_PACKET_ACKED;
				continue;
			}

			ExpectedPacketIdRef = OutPacketId;
			check( !PendingAckGUIDs.Contains( ExportNetGUIDs[i] ) );	// If we hit this assert, this means the lists are out of sync
			PendingAckGUIDs.AddUnique( ExportNetGUIDs[i] );
		}
	}
}

/**
 *	Called by the PackageMap's UConnection after a receiving an ack
 *	Updates the respective GUIDs that were acked by this packet
 */
void UPackageMapClient::ReceivedAck( const int32 AckPacketId )
{
	for ( int32 i = PendingAckGUIDs.Num() - 1; i >= 0; i-- )
	{
		int32& ExpectedPacketIdRef = OverrideAckState->NetGUIDAckStatus.FindChecked( PendingAckGUIDs[i] );

		check( ExpectedPacketIdRef > GUID_PACKET_ACKED );		// Make sure we really are pending, since we're on the list

		if ( ExpectedPacketIdRef > GUID_PACKET_ACKED && ExpectedPacketIdRef <= AckPacketId )
		{
			ExpectedPacketIdRef = GUID_PACKET_ACKED;	// Fully acked
			PendingAckGUIDs.RemoveAt( i );				// Remove from pending list, since we're now acked
		}
	}
}

/**
 *	Handles a NACK for given packet id. If this packet ID contained a NetGUID reference, we redirty the NetGUID by setting
 *	its entry in NetGUIDAckStatus to GUID_PACKET_NOT_ACKED.
 */
void UPackageMapClient::ReceivedNak( const int32 NakPacketId )
{
	for ( int32 i = PendingAckGUIDs.Num() - 1; i >= 0; i-- )
	{
		int32& ExpectedPacketIdRef = OverrideAckState->NetGUIDAckStatus.FindChecked( PendingAckGUIDs[i] );

		check( ExpectedPacketIdRef > GUID_PACKET_ACKED );		// Make sure we aren't acked, since we're on the list

		if ( ExpectedPacketIdRef == NakPacketId )
		{
			ExpectedPacketIdRef = GUID_PACKET_NOT_ACKED;
			// Remove from pending list since we're no longer pending
			// If we send another reference to this GUID, it will get added back to this list to hopefully get acked next time
			PendingAckGUIDs.RemoveAt( i );	
		}
	}
}

/**
 *	Returns true if this PackageMap's connection has ACK'd the given NetGUID.
 */
bool UPackageMapClient::NetGUIDHasBeenAckd(FNetworkGUID NetGUID)
{
	if (!NetGUID.IsValid())
	{
		// Invalid NetGUID == NULL obect, so is ack'd by default
		return true;
	}

	if (NetGUID.IsDefault())
	{
		// Default NetGUID is 'unassigned' but valid. It is never Ack'd
		return false;
	}

	if (!IsNetGUIDAuthority())
	{
		// We arent the ones assigning NetGUIDs, so yes this is fully ackd
		return true;
	}

	// If brand new, add it to map with GUID_PACKET_NOT_ACKED
	if ( !OverrideAckState->NetGUIDAckStatus.Contains( NetGUID ) )
	{
		OverrideAckState->NetGUIDAckStatus.Add( NetGUID, GUID_PACKET_NOT_ACKED );
	}

	int32& AckPacketId = OverrideAckState->NetGUIDAckStatus.FindChecked( NetGUID );

	if ( AckPacketId == GUID_PACKET_ACKED )
	{
		// This GUID has been fully Ackd
		UE_LOG( LogNetPackageMap, Verbose, TEXT("NetGUID <%s> is fully ACKd (AckPacketId: %d <= Connection->OutAckPacketIdL %d) "), *NetGUID.ToString(), AckPacketId, Connection->OutAckPacketId );
		return true;
	}
	else if ( AckPacketId == GUID_PACKET_NOT_ACKED )
	{
		
	}

	return false;
}

/** Immediately export an Object's NetGUID. This will */
void UPackageMapClient::HandleUnAssignedObject(UObject* Obj)
{
	check( Obj != NULL );

	FNetworkGUID NetGUID = GuidCache->GetOrAssignNetGUID( Obj );

	if ( !NetGUID.IsDefault() && ShouldSendFullPath( Obj, NetGUID ) )
	{
		if ( !ExportNetGUID( NetGUID, Obj, TEXT( "" ), NULL ) )
		{
			UE_LOG( LogNetPackageMap, Verbose, TEXT( "Failed to export in ::HandleUnAssignedObject %s" ), Obj ? *Obj->GetName() : TEXT("NULL") );
		}
	}
}

//--------------------------------------------------------------------
//
//	Misc
//
//--------------------------------------------------------------------

/** Do we need to include the full path of this object for the client to resolve it? */
bool UPackageMapClient::ShouldSendFullPath( const UObject* Object, const FNetworkGUID &NetGUID )
{
	if ( !Connection )
	{
		return false;
	}

	// NetGUID is already exported
	if ( CurrentExportBunch != NULL && CurrentExportBunch->ExportNetGUIDs.Contains( NetGUID ) )
	{
		return false;
	}

	if ( !NetGUID.IsValid() )
	{
		return false;
	}

	if ( !Object->IsNameStableForNetworking() )
	{
		checkf( !NetGUID.IsDefault(), TEXT("Non-stably named object %s has a default NetGUID. %s"), *GetFullNameSafe(Object), *Connection->Describe() );
		checkf( NetGUID.IsDynamic(), TEXT("Non-stably named object %s has static NetGUID [%s]. %s"), *GetFullNameSafe(Object), *NetGUID.ToString(), *Connection->Describe() );
		return false;		// We only export objects that have stable names
	}

	if ( NetGUID.IsDefault() )
	{
		checkf( !IsNetGUIDAuthority(), TEXT("A default NetGUID for object %s is being exported on the server. %s"), *GetFullNameSafe(Object), *Connection->Describe() );
		checkf( Object->IsNameStableForNetworking(), TEXT("A default NetGUID is being exported for non-stably named object %s. %s"), *GetFullNameSafe(Object), *Connection->Describe() );
		return true;
	}

	return !NetGUIDHasBeenAckd( NetGUID );
}

void UPackageMapClient::ReportSyncLoadsForProperty(const FProperty* Property, const UObject* Object)
{
	if (bNetReportSyncLoads)
	{
		for (FNetworkGUID SyncLoadedGUID : TrackedSyncLoadedGUIDs)
		{
			const UObject* LoadedObject = GetObjectFromNetGUID(SyncLoadedGUID, false);
		
			FNetSyncLoadReport Report;
			Report.Type = ENetSyncLoadType::PropertyReference;
			Report.NetDriver = Connection ? Connection->Driver.Get() : nullptr;
			Report.OwningObject = Object;
			Report.Property = Property;
			Report.LoadedObject = LoadedObject;
			FNetDelegates::OnSyncLoadDetected.Broadcast(Report);

			// Remove the GUID from cache tracking so we don't log duplicates.
			GuidCache->ClearSyncLoadedGUID(SyncLoadedGUID);
		}
	}

	ResetTrackedSyncLoadedGuids();
}

void UPackageMapClient::ReportSyncLoadsForActorSpawn(const AActor* Actor)
{
	if (bNetReportSyncLoads)
	{
		for (FNetworkGUID SyncLoadedGUID : TrackedSyncLoadedGUIDs)
		{
			const UObject* LoadedObject = GetObjectFromNetGUID(SyncLoadedGUID, false);
		
			FNetSyncLoadReport Report;
			Report.Type = ENetSyncLoadType::ActorSpawn;
			Report.NetDriver = Connection ? Connection->Driver.Get() : nullptr;
			Report.OwningObject = Actor;
			Report.LoadedObject = LoadedObject;
			FNetDelegates::OnSyncLoadDetected.Broadcast(Report);

			// Remove the GUID from cache tracking so we don't log duplicates.
			GuidCache->ClearSyncLoadedGUID(SyncLoadedGUID);
		}
	}

	ResetTrackedSyncLoadedGuids();
}

/**
 *	Prints debug info about this package map's state
 */
void UPackageMapClient::LogDebugInfo( FOutputDevice & Ar )
{
	for ( auto It = GuidCache->NetGUIDLookup.CreateIterator(); It; ++It )
	{
		FNetworkGUID NetGUID = It.Value();

		FString Status = TEXT("Unused");
		if ( OverrideAckState->NetGUIDAckStatus.Contains( NetGUID ) )
		{
			const int32 PacketId = OverrideAckState->NetGUIDAckStatus.FindRef(NetGUID);
			if ( PacketId == GUID_PACKET_NOT_ACKED )
			{
				Status = TEXT("UnAckd");
			}
			else if ( PacketId == GUID_PACKET_ACKED )
			{
				Status = TEXT("Ackd");
			}
			else
			{
				Status = TEXT("Pending");
			}
		}

		UObject *Obj = It.Key().Get();
		FString Str = FString::Printf(TEXT("%s [%s] [%s] - %s"), *NetGUID.ToString(), *Status, NetGUID.IsDynamic() ? TEXT("Dynamic") : TEXT("Static") , Obj ? *Obj->GetFullName() : TEXT("NULL"));
		Ar.Logf(TEXT("%s"), *Str);
		UE_LOG(LogNetPackageMap, Log, TEXT("%s"), *Str);
	}
}

/**
 *	Returns true if Object's outer level has completely finished loading.
 */
bool UPackageMapClient::ObjectLevelHasFinishedLoading(UObject* Object) const
{
	return UE::Net::ObjectLevelHasFinishedLoading(Object, Connection != nullptr ? Connection->Driver : nullptr);
}

/**
 * Return false if our connection is the netdriver's server connection
 *  This is ugly but probably better than adding a shadow variable that has to be
 *  set/cleared at the net driver level.
 */
bool UPackageMapClient::IsNetGUIDAuthority() const
{
	return GuidCache->IsNetGUIDAuthority();
}

/**	
 *	Returns stats for NetGUID usage
 */
void UPackageMapClient::GetNetGUIDStats(int32 &AckCount, int32 &UnAckCount, int32 &PendingCount)
{
	AckCount = UnAckCount = PendingCount = 0;
	for ( auto It = OverrideAckState->NetGUIDAckStatus.CreateIterator(); It; ++It )
	{
		// Sanity check that we're in sync
		check( ( It.Value() > GUID_PACKET_ACKED ) == PendingAckGUIDs.Contains( It.Key() ) );

		if ( It.Value() == GUID_PACKET_NOT_ACKED )
		{
			UnAckCount++;
		}
		else if ( It.Value() == GUID_PACKET_ACKED )
		{
			AckCount++;
		}
		else
		{
			PendingCount++;
		}
	}

	// Sanity check that we're in sync
	check( PendingAckGUIDs.Num() == PendingCount );
}

void UPackageMapClient::AddReferencedObjects(UObject* InThis, FReferenceCollector& Collector)
{
	return Super::AddReferencedObjects(InThis, Collector);
}

void UPackageMapClient::NotifyStreamingLevelUnload(UObject* UnloadedLevel)
{
}

bool UPackageMapClient::PrintExportBatch()
{
	if ( ExportNetGUIDCount <= 0 && CurrentExportBunch == NULL )
	{
		return false;
	}

	// Print the whole thing for reference
#if !(UE_BUILD_SHIPPING || UE_BUILD_TEST)
	if (FNetGUIDCache::IsHistoryEnabled())
	{
		for (auto It = GuidCache->History.CreateIterator(); It; ++It)
		{
			FString Str = It.Value();
			FNetworkGUID NetGUID = It.Key();
			UE_LOG(LogNetPackageMap, Warning, TEXT("<%s> - %s"), *NetGUID.ToString(), *Str);
		}
	}
#endif

	UE_LOG(LogNetPackageMap, Warning, TEXT("\n\n"));
	if ( CurrentExportBunch != NULL )
	{
		for (auto It = CurrentExportBunch->ExportNetGUIDs.CreateIterator(); It; ++It)
		{
			UE_LOG(LogNetPackageMap, Warning, TEXT("  CurrentExportBunch->ExportNetGUIDs: %s"), *It->ToString());
		}
	}

	UE_LOG(LogNetPackageMap, Warning, TEXT("\n"));
	for (auto It = CurrentExportNetGUIDs.CreateIterator(); It; ++It)
	{
		UE_LOG(LogNetPackageMap, Warning, TEXT("  CurrentExportNetGUIDs: %s"), *It->ToString());
	}

	return true;
}

UObject* UPackageMapClient::GetObjectFromNetGUID( const FNetworkGUID& NetGUID, const bool bIgnoreMustBeMapped )
{
	return GuidCache->GetObjectFromNetGUID( NetGUID, bIgnoreMustBeMapped );
}

FNetworkGUID UPackageMapClient::GetNetGUIDFromObject(const UObject* InObject) const
{
	return GuidCache->GetNetGUID(InObject);
}

bool UPackageMapClient::IsGUIDPending(const FNetworkGUID& NetGUID) const
{
	FNetworkGUID NetGUIDToSearch = NetGUID;

	// Check Outer chain
	while (NetGUIDToSearch.IsValid())
	{
		if (CurrentQueuedBunchNetGUIDs.Contains(NetGUIDToSearch))
		{
			return true;
		}

		const FNetGuidCacheObject* CacheObjectPtr = GuidCache->ObjectLookup.Find(NetGUIDToSearch);

		if (!CacheObjectPtr)
		{
			return false;
		}

		if (CacheObjectPtr->bIsPending)
		{
			return true;
		}

		NetGUIDToSearch = CacheObjectPtr->OuterGUID;
	}

	return false;
}

void UPackageMapClient::SetHasQueuedBunches(const FNetworkGUID& NetGUID, bool bHasQueuedBunches)
{
	if (bHasQueuedBunches)
	{
		if (GPackageMapTrackQueuedActorThreshold > 0.f)
		{
			if (UNetDriver const * const NetDriver = ((Connection) ? Connection->GetDriver() : nullptr))
			{
				CurrentQueuedBunchNetGUIDs.Emplace(NetGUID, NetDriver->GetElapsedTime());
			}
		}

		DelinquentQueuedActors.MaxConcurrentQueuedActors = FMath::Max<uint32>(DelinquentQueuedActors.MaxConcurrentQueuedActors, CurrentQueuedBunchNetGUIDs.Num());
	}
	else
	{
		double StartTime = 0.f;

		const bool bNormalQueueEnabled = GPackageMapTrackQueuedActorThreshold > 0.f;
		
#if CSV_PROFILER		
		const bool bOwnerQueueEnabled = GPackageMapTrackQueuedActorThresholdOwner > 0.f;
#else
		constexpr bool bOwnerQueueEnabled = false;
#endif		

		// We try to remove the value regardless of whether or not the CVar is on.
		// That way if it's toggled on and off, we don't end up wasting resources.
		// If it is disabled with entries in DelinquentQueuedActors, it will be up
		// to clients to clear out the map by calling ConsumeDelinquencyAnalytics.
		if (CurrentQueuedBunchNetGUIDs.RemoveAndCopyValue(NetGUID, StartTime) &&
			(bNormalQueueEnabled || bOwnerQueueEnabled) &&
			GuidCache)
		{
			if (UNetDriver const * const NetDriver = ((Connection) ? Connection->GetDriver() : nullptr))
			{
				const double QueuedTime = NetDriver->GetElapsedTime() - StartTime;
				const bool bAboveNormalQueuedTime = bNormalQueueEnabled && QueuedTime > GPackageMapTrackQueuedActorThreshold;
				const bool bAboveOwnerQueuedTime = bOwnerQueueEnabled && QueuedTime > GPackageMapTrackQueuedActorThresholdOwner;

				if (bAboveNormalQueuedTime || bAboveOwnerQueuedTime)
				{
					if (FNetGuidCacheObject const * const CacheObject = GuidCache->ObjectLookup.Find(NetGUID))
					{
						if (UObject const * const Object = CacheObject->Object.Get())
						{
							const FName ObjectClass = Object->GetClass()->GetFName();

							if (bAboveNormalQueuedTime)
							{
								DelinquentQueuedActors.DelinquentQueuedActors.Emplace(ObjectClass, QueuedTime);
							}

#if CSV_PROFILER
							if (bAboveOwnerQueuedTime && GuidCache->IsTrackingOwnerOrPawn())
							{
								CSV_EVENT(PackageMap, TEXT("Owner Net Stall Queued Actor (QueueTime=%.2f)"), QueuedTime);
							}
#endif
						}
					}
				}
			}
		}
	}
}

void UPackageMapClient::Serialize(FArchive& Ar)
{
	GRANULAR_NETWORK_MEMORY_TRACKING_INIT(Ar, "UPackageMapClient::Serialize");

	GRANULAR_NETWORK_MEMORY_TRACKING_TRACK("Super", Super::Serialize(Ar));

	if (Ar.IsCountingMemory())
	{
		// TODO: We don't currently track:
		//		Working Bunches.

		GRANULAR_NETWORK_MEMORY_TRACKING_TRACK("NetGUIDExportCountMap", NetGUIDExportCountMap.CountBytes(Ar));

		GRANULAR_NETWORK_MEMORY_TRACKING_TRACK("ExportGUIDArchives",
			ExportGUIDArchives.CountBytes(Ar);
			for (const TArray<uint8>& Archive : ExportGUIDArchives)
			{
				Archive.CountBytes(Ar);
			}
		);

		GRANULAR_NETWORK_MEMORY_TRACKING_TRACK("CurrentExportNetGUIDS", CurrentExportNetGUIDs.CountBytes(Ar));
		GRANULAR_NETWORK_MEMORY_TRACKING_TRACK("CurrentQueuedBunchNetGUIDs", CurrentQueuedBunchNetGUIDs.CountBytes(Ar));
		GRANULAR_NETWORK_MEMORY_TRACKING_TRACK("PendingAckGUIDs", PendingAckGUIDs.CountBytes(Ar));

		// Don't use the override here, as that's not technically owned by us.
		GRANULAR_NETWORK_MEMORY_TRACKING_TRACK("AckState", AckState.CountBytes(Ar));

		GRANULAR_NETWORK_MEMORY_TRACKING_TRACK("ExportBunches",
			ExportBunches.CountBytes(Ar);
			for (FOutBunch const * const ExportBunch : ExportBunches)
			{
				if (ExportBunch)
				{
					ExportBunch->CountMemory(Ar);
				}
			}
		);

		GRANULAR_NETWORK_MEMORY_TRACKING_TRACK("MustBeMappedGuidsInLastBunch", MustBeMappedGuidsInLastBunch.CountBytes(Ar));
		GRANULAR_NETWORK_MEMORY_TRACKING_TRACK("NetFieldExports", NetFieldExports.CountBytes(Ar));

		GRANULAR_NETWORK_MEMORY_TRACKING_TRACK("DelinquentQueuedActors", DelinquentQueuedActors.CountBytes(Ar));

		// Don't count the GUID Cache here. Instead, we'll let the UNetDriver count it as
		// that's the class that constructs it.
	}
}

//----------------------------------------------------------------------------------------
//	FNetGUIDCache
//----------------------------------------------------------------------------------------

FNetGUIDCache::FNetGUIDCache(UNetDriver* InDriver) 
	: Driver(InDriver)
	, NetworkChecksumMode(ENetworkChecksumMode::SaveAndUse)
	, AsyncLoadMode(EAsyncLoadMode::UseCVar)
	, IsExportingNetGUIDBunch(false)
	, DelinquentAsyncLoads(GDelinquencyNumberOfTopOffendersToTrack > 0 ? GDelinquencyNumberOfTopOffendersToTrack : 0)
{
	UniqueNetFieldExportGroupPathIndex = 0;

	uint64 NetworkGuidSeed = 0;

#if !UE_BUILD_SHIPPING
	FParse::Value(FCommandLine::Get(), TEXT("NetworkGuidSeed="), NetworkGuidSeed);
#endif

	PRAGMA_DISABLE_DEPRECATION_WARNINGS
	UniqueNetIDs[0] = UniqueNetIDs[1] = (int32)NetworkGuidSeed;
	PRAGMA_ENABLE_DEPRECATION_WARNINGS
	NetworkGuidIndex[0] = NetworkGuidIndex[1] = NetworkGuidSeed;
}

class FArchiveCountMemGUID : public FArchive
{
public:
	FArchiveCountMemGUID() : Mem( 0 ) { ArIsCountingMemory = true; }
	void CountBytes( SIZE_T InNum, SIZE_T InMax ) { Mem += InMax; }
	SIZE_T Mem;
};

void FNetGUIDCache::CleanReferences()
{
	const double Time = FPlatformTime::Seconds();

	TMap<TWeakObjectPtr<UObject>, FNetworkGUID> StaticObjectGuids;

	// Mark all static or non valid dynamic guids to timeout after NETWORK_GUID_TIMEOUT seconds
	// We want to leave them around for a certain amount of time to allow in-flight references to these guids to continue to resolve
	for (auto It = ObjectLookup.CreateIterator(); It; ++It)
	{
		const FNetworkGUID& Guid = It.Key();
		FNetGuidCacheObject& CacheObject = It.Value();

		if (CacheObject.ReadOnlyTimestamp != 0)
		{
			// If this guid was suppose to time out, check to see if it has, otherwise ignore it
			const double NETWORK_GUID_TIMEOUT = 90;

			if (Time - CacheObject.ReadOnlyTimestamp > NETWORK_GUID_TIMEOUT)
			{
				It.RemoveCurrent();
			}
		}
		else if (!CacheObject.Object.IsValid())
		{
			// We will leave this guid around for NETWORK_GUID_TIMEOUT seconds to make sure any in-flight guids can be resolved
			CacheObject.ReadOnlyTimestamp = Time;
		}

		// Static GUIDs may refer to things on disk that don't get unloaded during travel (Packages, Sublevels, Compiled Blueprints, etc.),
		// especially if we're traveling to the same map.
		// The server will forcibly assign a new GUID to certain static objects, but there may be existing requests in flight
		// already with the old GUID.
		// So, we'll do a quick sanity check to make sure everything is fixed up.
		// (Note, even if we get the new GUID later and register it, at worst we'll end up with 2 entries in the ObjectLookup
		// with different GUIDs, but they'll both point at the same WeakObject, and we can clean them up later).
		else if (Guid.IsStatic())
		{
			FNetworkGUID& FoundGuid = StaticObjectGuids.FindOrAdd(CacheObject.Object);

			// We haven't seen this static object before, so just track it.
			if (!FoundGuid.IsValid())
			{
				FoundGuid = Guid;
			}

			// We've seen this static object before, but we're seeing it again with a higher guid.
			// That means this is our newly assigned GUID and we can safely time out the old one.
			else if (FoundGuid < Guid)
			{
				ObjectLookup[FoundGuid].ReadOnlyTimestamp = Time;
				FoundGuid = Guid;
			}
			// We've seen this static object before, but we're seeing it again with a lower guid.
			// This means this is an older assignment and we can time out this cache object.
			else
			{
				CacheObject.ReadOnlyTimestamp = Time;
			}
		}
	}

	for (auto It = NetGUIDLookup.CreateIterator(); It; ++It)
	{
		if (!It.Key().IsValid() || !ObjectLookup.Contains(It.Value()))
		{
			It.RemoveCurrent();
		}
	}

	// Sanity check
	// (make sure look-ups are reciprocal)
	for (auto It = ObjectLookup.CreateIterator(); It; ++It)
	{
		check(!It.Key().IsDefault());
		check(It.Key().IsStatic() != It.Key().IsDynamic());

		checkf(!It.Value().Object.IsValid() || NetGUIDLookup.FindRef(It.Value().Object) == It.Key() || It.Value().ReadOnlyTimestamp != 0, TEXT("Failed to validate ObjectLookup map in UPackageMap. Object '%s' was not in the NetGUIDLookup map with with value '%s'." ), *It.Value().Object.Get()->GetPathName(), *It.Key().ToString());
	}

#if !UE_BUILD_SHIPPING || !UE_BUILD_TEST
	for (auto It = NetGUIDLookup.CreateIterator(); It; ++It)
	{
		check(It.Key().IsValid());
		checkf(ObjectLookup.FindRef(It.Value() ).Object == It.Key(), TEXT("Failed to validate NetGUIDLookup map in UPackageMap. GUID '%s' was not in the ObjectLookup map with with object '%s'."), *It.Value().ToString(), *It.Key().Get()->GetPathName());
	}
#endif

	FArchiveCountMemGUID CountBytesAr;

	ObjectLookup.CountBytes( CountBytesAr );
	NetGUIDLookup.CountBytes( CountBytesAr );

	UE_LOG(LogNetPackageMap, Log, TEXT("FNetGUIDCache::CleanReferences: ObjectLookup: %i, NetGUIDLookup: %i, Mem: %i kB"), ObjectLookup.Num(), NetGUIDLookup.Num(), (CountBytesAr.Mem / 1024));
}

bool FNetGUIDCache::SupportsObject( const UObject* Object, const TWeakObjectPtr<UObject>* WeakObjectPtr ) const
{
	// NULL is always supported
	if ( !Object )
	{
		return true;
	}

	// Construct WeakPtr once: either use the passed in one or create a new one.
	const TWeakObjectPtr<UObject>& WeakObject = WeakObjectPtr ? *WeakObjectPtr : MakeWeakObjectPtr<UObject>(const_cast<UObject*>(Object));

	// If we already gave it a NetGUID, its supported.
	// This should happen for dynamic subobjects.
	FNetworkGUID NetGUID = NetGUIDLookup.FindRef( WeakObject );

	if ( NetGUID.IsValid() )
	{
		return true;
	}

#if WITH_EDITOR
	const UPackage* ObjectPackage = Object->GetPackage();
	if (ObjectPackage->HasAnyPackageFlags(PKG_PlayInEditor))
	{
		const int32 DriverPIEInstanceID = Driver->GetWorld() ? Driver->GetWorld()->GetPackage()->GetPIEInstanceID() : INDEX_NONE;
		const int32 ObjectPIEInstanceID = ObjectPackage->GetPIEInstanceID();

		if (!ensureAlwaysMsgf(DriverPIEInstanceID == ObjectPIEInstanceID, TEXT("FNetGUIDCache::SupportsObject: Object %s is not supported since its PIE InstanceID: %d differs from the one of the NetDriver's world PIE InstanceID: %d, it will replicate as an invalid reference."), *GetPathNameSafe(Object), ObjectPIEInstanceID, DriverPIEInstanceID))
		{
			// Don't replicate references to objects owned by other PIE instances.
			return false;
		}
	}
#endif

	if ( Object->IsFullNameStableForNetworking() )
	{
		// If object is fully net addressable, it's definitely supported
		return true;
	}

	if ( Object->IsSupportedForNetworking() )
	{
		// This means the server will explicitly tell the client to spawn and assign the id for this object
		return true;
	}

	UE_LOG( LogNetPackageMap, Warning, TEXT( "FNetGUIDCache::SupportsObject: %s NOT Supported." ), *Object->GetFullName() );
	//UE_LOG( LogNetPackageMap, Warning, TEXT( "   %s"), *DebugContextString );

	return false;
}

/**
 *	Dynamic objects are actors or sub-objects that were spawned in the world at run time, and therefor cannot be
 *	referenced with a path name to the client.
 */
bool FNetGUIDCache::IsDynamicObject( const UObject* Object )
{
	check( Object != NULL );
	check( Object->IsSupportedForNetworking() );

	// Any non net addressable object is dynamic
	return !Object->IsFullNameStableForNetworking();
}

bool FNetGUIDCache::IsNetGUIDAuthority() const
{
	return Driver == NULL || Driver->IsServer();
}

/** Gets or assigns a new NetGUID to this object. Returns whether the object is fully mapped or not */
FNetworkGUID FNetGUIDCache::GetOrAssignNetGUID(UObject* Object, const TWeakObjectPtr<UObject>* WeakObjectPtr)
{
	// Construct WeakPtr once: either use the passed in one or create a new one.
	const TWeakObjectPtr<UObject>& WeakObject = WeakObjectPtr ? *WeakObjectPtr : MakeWeakObjectPtr(const_cast<UObject*>(Object));

	if (!Object || !SupportsObject(Object, &WeakObject))
	{
		// Null of unsupported object, leave as default NetGUID and just return mapped=true
		UE_LOG(LogNetPackageMap, Verbose, TEXT("GetOrAssignNetGUID: Object is not supported. Object %s"), *GetPathNameSafe(Object));
		return FNetworkGUID();
	}

	// ----------------
	// Assign NetGUID if necessary
	// ----------------
	
	const bool bIsNetGUIDAuthority = IsNetGUIDAuthority();
	FNetworkGUID NetGUID = NetGUIDLookup.FindRef(WeakObject);

	if (NetGUID.IsValid())
	{
		FNetGuidCacheObject* CacheObject = ObjectLookup.Find(NetGUID);

		// Check to see if this guid is read only
		// If so, we should ignore this entry, and create a new one (or send default as client)
		const bool bReadOnly = CacheObject != nullptr && CacheObject->ReadOnlyTimestamp > 0;

		if (bReadOnly)
		{
			// Reset this object's guid, we will re-assign below (or send default as a client)
			UE_LOG(LogNetPackageMap, Warning, TEXT("GetOrAssignNetGUID: Attempt to reassign read-only guid. FullNetGUIDPath: %s"), *FullNetGUIDPath(NetGUID));

			const bool bAllowClientRemap = !bIsNetGUIDAuthority && GbAllowClientRemapCacheObject;
			if (bAllowClientRemap)
			{
				CacheObject->ReadOnlyTimestamp = 0;
				return NetGUID;
			}
			else
			{
				NetGUIDLookup.Remove(WeakObject);
			}
		}
		else
		{
			return NetGUID;
		}
	}

	if (!bIsNetGUIDAuthority)
	{
		// We cannot make or assign new NetGUIDs
		// Generate a default GUID, which signifies we write the full path
		// The server should detect this, and assign a full-time guid, and send that back to us
		UE_LOG(LogNetPackageMap, Verbose, TEXT("GetOrAssignNetGUID: NetGUIDLookup did not contain object on client, returning default. Object %s"), *Object->GetPathName());
		return FNetworkGUID::GetDefault();
	}

	return AssignNewNetGUID_Server(Object);
}

FNetworkGUID FNetGUIDCache::GetNetGUID(const UObject* Object) const
{
	TWeakObjectPtr<UObject> WeakObj(const_cast<UObject*>(Object));

	if ( !Object || !SupportsObject( Object, &WeakObj ) )
	{
		// Null of unsupported object, leave as default NetGUID and just return mapped=true
		return FNetworkGUID();
	}

	FNetworkGUID NetGUID = NetGUIDLookup.FindRef( WeakObj );
	return NetGUID;
}

/**
 *	Generate a new NetGUID for this object and assign it.
 */
FNetworkGUID FNetGUIDCache::AssignNewNetGUID_Server( UObject* Object )
{
	check( IsNetGUIDAuthority() );

	// Generate new NetGUID and assign it
	const int32 IsStatic = IsDynamicObject( Object ) ? 0 : 1;

	const FNetworkGUID NewNetGuid = FNetworkGUID::CreateFromIndex(++NetworkGuidIndex[IsStatic], IsStatic != 0);

	RegisterNetGUID_Server( NewNetGuid, Object );

	UE_NET_TRACE_ASSIGNED_GUID(Driver->GetNetTraceId(), NewNetGuid, Object->GetClass()->GetFName(), 0);

	return NewNetGuid;
}

FNetworkGUID FNetGUIDCache::AssignNewNetGUIDFromPath_Server( const FString& PathName, UObject* ObjOuter, UClass* ObjClass )
{
	if ( !IsNetGUIDAuthority() )
	{
		return FNetworkGUID::GetDefault();
	}

	FNetworkGUID OuterGUID = GetOrAssignNetGUID( ObjOuter );

	// Generate new NetGUID and assign it
	const FNetworkGUID NewNetGuid = FNetworkGUID::CreateFromIndex(++NetworkGuidIndex[1], true);

	uint32 NetworkChecksum = GetClassNetworkChecksum( ObjClass );

	RegisterNetGUIDFromPath_Server( NewNetGuid, PathName, OuterGUID, NetworkChecksum, true, true );

	return NewNetGuid;
}

void FNetGUIDCache::RegisterNetGUID_Internal( const FNetworkGUID& NetGUID, const FNetGuidCacheObject& CacheObject )
{
	LLM_SCOPE_BYTAG(GuidCache);

	// We're pretty strict in this function, we expect everything to have been handled before we get here
	check( !ObjectLookup.Contains( NetGUID ) );

	ObjectLookup.Add( NetGUID, CacheObject );

	if ( CacheObject.Object != NULL )
	{
		check( !NetGUIDLookup.Contains( CacheObject.Object ) );

		// If we have an object, associate it with this guid now
		NetGUIDLookup.Add( CacheObject.Object, NetGUID );

		UE_NET_TRACE_ASSIGNED_GUID(Driver->GetNetTraceId(), NetGUID, CacheObject.Object->GetClass()->GetFName(), IsNetGUIDAuthority() ? 0U : 1U);

#if !(UE_BUILD_SHIPPING || UE_BUILD_TEST)
		if (IsHistoryEnabled())
		{
			History.Add(NetGUID, CacheObject.Object->GetPathName());
		}
#endif
	}
	else
	{
#if !(UE_BUILD_SHIPPING || UE_BUILD_TEST)
		if (IsHistoryEnabled())
		{
			History.Add(NetGUID, CacheObject.PathName.ToString());
		}
#endif
	}
}

/**
 *	Associates a net guid directly with an object
 *  This function is only called on server
 */
void FNetGUIDCache::RegisterNetGUID_Server( const FNetworkGUID& NetGUID, UObject* Object )
{
	check( IsValid(Object) );
	check( IsNetGUIDAuthority() );				// Only the server should call this
	check( !NetGUID.IsDefault() );
	check( !ObjectLookup.Contains( NetGUID ) );	// Server should never add twice

	FNetGuidCacheObject CacheObject;

	CacheObject.Object				= MakeWeakObjectPtr(const_cast<UObject*>(Object));
	CacheObject.OuterGUID			= GetOrAssignNetGUID( Object->GetOuter() );
	CacheObject.PathName			= Object->GetFName();
	CacheObject.NetworkChecksum		= GetNetworkChecksum( Object );
	CacheObject.bNoLoad				= !CanClientLoadObject( Object, NetGUID );
	CacheObject.bIgnoreWhenMissing	= CacheObject.bNoLoad;

	RegisterNetGUID_Internal( NetGUID, CacheObject );
}

/**
 *	Associates a net guid directly with an object
 *  This function is only called on clients with dynamic guids
 */
void FNetGUIDCache::RegisterNetGUID_Client( const FNetworkGUID& NetGUID, const UObject* Object )
{
	check( !IsNetGUIDAuthority() );			// Only clients should be here
	check( !Object || IsValid(Object) );
	check( !NetGUID.IsDefault() );
	check( NetGUID.IsDynamic() );	// Clients should only assign dynamic guids through here (static guids go through RegisterNetGUIDFromPath_Client)

	UE_LOG( LogNetPackageMap, Log, TEXT( "RegisterNetGUID_Client: NetGUID: %s, Object: %s" ), *NetGUID.ToString(), Object ? *Object->GetName() : TEXT( "NULL" ) );
	
	//
	// If we have an existing entry, make sure things match up properly
	// We also completely disassociate anything so that RegisterNetGUID_Internal can be fairly strict
	//

	const FNetGuidCacheObject* ExistingCacheObjectPtr = ObjectLookup.Find( NetGUID );

	if ( ExistingCacheObjectPtr )
	{
		if ( ExistingCacheObjectPtr->PathName != NAME_None )
		{
			UE_LOG( LogNetPackageMap, Warning, TEXT( "RegisterNetGUID_Client: Guid with pathname. FullNetGUIDPath: %s" ), *FullNetGUIDPath( NetGUID ) );
		}

		// If this net guid was found but the old object is NULL, this can happen due to:
		//	1. Actor channel was closed locally (but we don't remove the net guid entry, since we can't know for sure if it will be referenced again)
		//		a. Then when we re-create a channel, and assign this actor, we will find the old guid entry here
		//	2. Dynamic object was locally GC'd, but then exported again from the server
		//
		// If this net guid was found and the objects match, we don't care. This can happen due to:
		//	1. Same thing above can happen, but if we for some reason didn't destroy the actor/object we will see this case
		//
		// If the object pointers are different, this can be a problem, 
		//	since this should only be possible if something gets out of sync during the net guid exchange code

		const UObject* OldObject = ExistingCacheObjectPtr->Object.Get();

		if ( OldObject != NULL && OldObject != Object )
		{
			UE_LOG( LogNetPackageMap, Warning, TEXT( "RegisterNetGUID_Client: Reassigning NetGUID <%s> to %s (was assigned to object %s)" ), *NetGUID.ToString(), Object ? *Object->GetPathName() : TEXT( "NULL" ), OldObject ? *OldObject->GetPathName() : TEXT( "NULL" ) );
		}
		else
		{
			UE_LOG( LogNetPackageMap, Verbose, TEXT( "RegisterNetGUID_Client: Reassigning NetGUID <%s> to %s (was assigned to object %s)" ), *NetGUID.ToString(), Object ? *Object->GetPathName() : TEXT( "NULL" ), OldObject ? *OldObject->GetPathName() : TEXT( "NULL" ) );
		}

		NetGUIDLookup.Remove( ExistingCacheObjectPtr->Object );
		ObjectLookup.Remove( NetGUID );
	}

	const FNetworkGUID* ExistingNetworkGUIDPtr = NetGUIDLookup.Find( MakeWeakObjectPtr( const_cast<UObject*>( Object ) ) );

	if ( ExistingNetworkGUIDPtr )
	{
		// This shouldn't happen on dynamic guids
		UE_LOG( LogNetPackageMap, Warning, TEXT( "Changing NetGUID on object %s from <%s:%s> to <%s:%s>" ), Object ? *Object->GetPathName() : TEXT( "NULL" ), *ExistingNetworkGUIDPtr->ToString(), ExistingNetworkGUIDPtr->IsDynamic() ? TEXT("TRUE") : TEXT("FALSE"), *NetGUID.ToString(), NetGUID.IsDynamic() ? TEXT("TRUE") : TEXT("FALSE") );
		ObjectLookup.Remove( *ExistingNetworkGUIDPtr );
		NetGUIDLookup.Remove( MakeWeakObjectPtr( const_cast<UObject*>( Object ) ) );
	}

	FNetGuidCacheObject CacheObject;

	CacheObject.Object = MakeWeakObjectPtr(const_cast<UObject*>(Object));

	RegisterNetGUID_Internal( NetGUID, CacheObject );
}

/**
 *	Associates a net guid with a path, that can be loaded or found later
 *  This function is only called on the client
 */
void FNetGUIDCache::RegisterNetGUIDFromPath_Client( const FNetworkGUID& NetGUID, const FString& PathName, const FNetworkGUID& OuterGUID, const uint32 NetworkChecksum, const bool bNoLoad, const bool bIgnoreWhenMissing )
{
	check( !IsNetGUIDAuthority() );		// Server never calls this locally
	check( !NetGUID.IsDefault() );

	UE_LOG( LogNetPackageMap, Log, TEXT( "RegisterNetGUIDFromPath_Client: NetGUID: %s, PathName: %s, OuterGUID: %s" ), *NetGUID.ToString(), *PathName, *OuterGUID.ToString() );

	const FNetGuidCacheObject* ExistingCacheObjectPtr = ObjectLookup.Find( NetGUID );

	// If we find this guid, make sure nothing changes
	if ( ExistingCacheObjectPtr != NULL )
	{
		FString ErrorStr;
		bool bPathnameMismatch = false;
		bool bOuterMismatch = false;
		bool bNetGuidMismatch = false;

		if ( ExistingCacheObjectPtr->PathName.ToString() != PathName )
		{
			UE_LOG( LogNetPackageMap, Warning, TEXT( "FNetGUIDCache::RegisterNetGUIDFromPath_Client: Path mismatch. Path: %s, Expected: %s, NetGUID: %s" ), *PathName, *ExistingCacheObjectPtr->PathName.ToString(), *NetGUID.ToString() );
			
			ErrorStr = FString::Printf(TEXT("Path mismatch. Path: %s, Expected: %s, NetGUID: %s"), *PathName, *ExistingCacheObjectPtr->PathName.ToString(), *NetGUID.ToString());
			bPathnameMismatch = true;
		}

		if ( ExistingCacheObjectPtr->OuterGUID != OuterGUID )
		{
			UE_LOG( LogNetPackageMap, Warning, TEXT( "FNetGUIDCache::RegisterNetGUIDFromPath_Client: Outer mismatch. Path: %s, Outer: %s, Expected: %s, NetGUID: %s" ), *PathName, *OuterGUID.ToString(), *ExistingCacheObjectPtr->OuterGUID.ToString(), *NetGUID.ToString() );
			ErrorStr = FString::Printf(TEXT("Outer mismatch. Path: %s, Outer: %s, Expected: %s, NetGUID: %s"), *PathName, *OuterGUID.ToString(), *ExistingCacheObjectPtr->OuterGUID.ToString(), *NetGUID.ToString());
			bOuterMismatch = true;
		}

		if ( ExistingCacheObjectPtr->Object != NULL )
		{
			FNetworkGUID CurrentNetGUID = NetGUIDLookup.FindRef( ExistingCacheObjectPtr->Object );

			if ( CurrentNetGUID != NetGUID )
			{
				UE_LOG( LogNetPackageMap, Warning, TEXT( "FNetGUIDCache::RegisterNetGUIDFromPath_Client: Netguid mismatch. Path: %s, NetGUID: %s, Expected: %s" ), *PathName, *NetGUID.ToString(), *CurrentNetGUID.ToString() );
				ErrorStr = FString::Printf(TEXT("Netguid mismatch. Path: %s, NetGUID: %s, Expected: %s"), *PathName, *NetGUID.ToString(), *CurrentNetGUID.ToString());
				bNetGuidMismatch = true;
			}
		}

		if (bPathnameMismatch || bOuterMismatch || bNetGuidMismatch)
		{
			BroadcastNetFailure(Driver, ENetworkFailure::NetGuidMismatch, ErrorStr);
		}

		return;
	}

	// Register a new guid with this path
	FNetGuidCacheObject CacheObject;

	CacheObject.PathName			= FName( *PathName );
	CacheObject.OuterGUID			= OuterGUID;
	CacheObject.NetworkChecksum		= NetworkChecksum;
	CacheObject.bNoLoad				= bNoLoad;
	CacheObject.bIgnoreWhenMissing	= bIgnoreWhenMissing;

	RegisterNetGUID_Internal( NetGUID, CacheObject );
}

/**
*	Associates a net guid with a path, that can be loaded or found later
*  This function is only called on the server
*/
void FNetGUIDCache::RegisterNetGUIDFromPath_Server( const FNetworkGUID& NetGUID, const FString& PathName, const FNetworkGUID& OuterGUID, const uint32 NetworkChecksum, const bool bNoLoad, const bool bIgnoreWhenMissing )
{
	check( IsNetGUIDAuthority() );		// Server never calls this locally
	check( !NetGUID.IsDefault() );

	UE_LOG( LogNetPackageMap, Log, TEXT( "RegisterNetGUIDFromPath_Server: NetGUID: %s, PathName: %s, OuterGUID: %s" ), *NetGUID.ToString(), *PathName, *OuterGUID.ToString() );

	const FNetGuidCacheObject* ExistingCacheObjectPtr = ObjectLookup.Find( NetGUID );

	// If we find this guid, make sure nothing changes
	if ( ExistingCacheObjectPtr != nullptr )
	{
		FString ErrorStr;
		bool bPathnameMismatch = false;
		bool bOuterMismatch = false;

		if ( ExistingCacheObjectPtr->PathName.ToString() != PathName )
		{
			UE_LOG( LogNetPackageMap, Warning, TEXT( "FNetGUIDCache::RegisterNetGUIDFromPath_Server: Path mismatch. Path: %s, Expected: %s, NetGUID: %s" ), *PathName, *ExistingCacheObjectPtr->PathName.ToString(), *NetGUID.ToString() );

			ErrorStr = FString::Printf(TEXT("Path mismatch. Path: %s, Expected: %s, NetGUID: %s"), *PathName, *ExistingCacheObjectPtr->PathName.ToString(), *NetGUID.ToString());
			bPathnameMismatch = true;
		}

		if ( ExistingCacheObjectPtr->OuterGUID != OuterGUID )
		{
			UE_LOG( LogNetPackageMap, Warning, TEXT( "FNetGUIDCache::RegisterNetGUIDFromPath_Server: Outer mismatch. Path: %s, Outer: %s, Expected: %s, NetGUID: %s" ), *PathName, *OuterGUID.ToString(), *ExistingCacheObjectPtr->OuterGUID.ToString(), *NetGUID.ToString() );
			ErrorStr = FString::Printf(TEXT("Outer mismatch. Path: %s, Outer: %s, Expected: %s, NetGUID: %s"), *PathName, *OuterGUID.ToString(), *ExistingCacheObjectPtr->OuterGUID.ToString(), *NetGUID.ToString());
			bOuterMismatch = true;
		}

		if (bPathnameMismatch || bOuterMismatch)
		{
			BroadcastNetFailure(Driver, ENetworkFailure::NetGuidMismatch, ErrorStr);
		}

		return;
	}

	// Register a new guid with this path
	FNetGuidCacheObject CacheObject;

	CacheObject.PathName			= FName( *PathName );
	CacheObject.OuterGUID			= OuterGUID;
	CacheObject.NetworkChecksum		= NetworkChecksum;
	CacheObject.bNoLoad				= bNoLoad;
	CacheObject.bIgnoreWhenMissing	= bIgnoreWhenMissing;

	RegisterNetGUID_Internal( NetGUID, CacheObject );
}

void FNetGUIDCache::ValidateAsyncLoadingPackage(FNetGuidCacheObject& CacheObject, const FNetworkGUID NetGUID)
{
	// With level streaming support we may end up trying to load the same package with a different
	// NetGUID during replay fast-forwarding. This is because if a package was unloaded, and later
	// re-loaded, it will likely be assigned a new NetGUID (since the TWeakObjectPtr to the old package
	// in the cache object would have gone stale). During replay fast-forward, it's possible
	// to see the new NetGUID before the previous one has finished loading, so here we fix up
	// PendingAsyncPackages to refer to the new NewGUID. Also keep track of all the GUIDs referring
	// to the same package so their CacheObjects can be properly updated later.
	FPendingAsyncLoadRequest& PendingLoadRequest = PendingAsyncLoadRequests[CacheObject.PathName];

	PendingLoadRequest.Merge(NetGUID);
	CacheObject.bIsPending = true;

	if (PendingLoadRequest.NetGUIDs.Last() != NetGUID)
	{
		UE_LOG(LogNetPackageMap, Log, TEXT("ValidateAsyncLoadingPackage: Already async loading package with a different NetGUID. Path: %s, original NetGUID: %s, new NetGUID: %s"),
			*CacheObject.PathName.ToString(), *PendingLoadRequest.NetGUIDs.Last().ToString(), *NetGUID.ToString());

PRAGMA_DISABLE_DEPRECATION_WARNINGS
		PendingAsyncPackages[CacheObject.PathName] = NetGUID;
PRAGMA_ENABLE_DEPRECATION_WARNINGS
	}
	else
	{
		UE_LOG(LogNetPackageMap, Log, TEXT("ValidateAsyncLoadingPackage: Already async loading package. Path: %s, NetGUID: %s"), *CacheObject.PathName.ToString(), *NetGUID.ToString());
	}
	
#if CSV_PROFILER
	PendingLoadRequest.bWasRequestedByOwnerOrPawn |= IsTrackingOwnerOrPawn();
#endif
}

void FNetGUIDCache::StartAsyncLoadingPackage(FNetGuidCacheObject& CacheObject, const FNetworkGUID NetGUID, const bool bWasAlreadyAsyncLoading)
{
	LLM_SCOPE_BYTAG(GuidCache);

	// Something else is already async loading this package, calling load again will add our callback to the existing load request
PRAGMA_DISABLE_DEPRECATION_WARNINGS
	PendingAsyncPackages.Add(CacheObject.PathName, NetGUID);
PRAGMA_ENABLE_DEPRECATION_WARNINGS

	FPendingAsyncLoadRequest LoadRequest(NetGUID, Driver->GetElapsedTime());
	
#if CSV_PROFILER
	LoadRequest.bWasRequestedByOwnerOrPawn = IsTrackingOwnerOrPawn();
#endif

	CacheObject.bIsPending = true;

	FPendingAsyncLoadRequest* ExistingRequest = PendingAsyncLoadRequests.Find(CacheObject.PathName);
	if (ExistingRequest)
	{
		// Same package name but a possibly different net GUID. Note down the GUID and wait for the async load completion callback
		ExistingRequest->Merge(LoadRequest);
		return;
	}

	PendingAsyncLoadRequests.Emplace(CacheObject.PathName, MoveTemp(LoadRequest));

	DelinquentAsyncLoads.MaxConcurrentAsyncLoads = FMath::Max<uint32>(DelinquentAsyncLoads.MaxConcurrentAsyncLoads, PendingAsyncLoadRequests.Num());

	LoadPackageAsync(CacheObject.PathName.ToString(), FLoadPackageAsyncDelegate::CreateRaw(this, &FNetGUIDCache::AsyncPackageCallback));
}

void FNetGUIDCache::AsyncPackageCallback(const FName& PackageName, UPackage * Package, EAsyncLoadingResult::Type Result)
{
	LLM_SCOPE_BYTAG(GuidCache);

	check(Package == nullptr || Package->IsFullyLoaded());

	if (FPendingAsyncLoadRequest const * const PendingLoadRequest = PendingAsyncLoadRequests.Find(PackageName))
	{
		const bool bIsBroken = (Package == nullptr);

		for (FNetworkGUID NetGUIDToProcess : PendingLoadRequest->NetGUIDs)
		{
			if (FNetGuidCacheObject* CacheObject = ObjectLookup.Find(NetGUIDToProcess))
			{
				if (!CacheObject->bIsPending)
				{
					UE_LOG(LogNetPackageMap, Error, TEXT("AsyncPackageCallback: Package wasn't pending. Path: %s, NetGUID: %s"), *PackageName.ToString(), *NetGUIDToProcess.ToString());
				}
<<<<<<< HEAD

				CacheObject->bIsPending = false;

=======

				CacheObject->bIsPending = false;

>>>>>>> 4af6daef
				if (bIsBroken)
				{
					CacheObject->bIsBroken = true;
					UE_LOG(LogNetPackageMap, Error, TEXT("AsyncPackageCallback: Package FAILED to load. Path: %s, NetGUID: %s"), *PackageName.ToString(), *NetGUIDToProcess.ToString());
				}

				if (UObject* Object = CacheObject->Object.Get())
				{
					UpdateQueuedBunchObjectReference(NetGUIDToProcess, Object);

					if (UWorld* World = Object->GetWorld())
					{
						if (AGameStateBase* GS = World->GetGameState())
						{
							GS->AsyncPackageLoaded(Object);
						}
					}
				}
			}
			else
			{
				UE_LOG(LogNetPackageMap, Error, TEXT("AsyncPackageCallback: Could not find net guid. Path: %s, NetGUID: %s"), *PackageName.ToString(), *NetGUIDToProcess.ToString());
			}
		}

		// This won't be the exact amount of time that we spent loading the package, but should
		// give us a close enough estimate (within a frame time).
		const double LoadTime = (Driver->GetElapsedTime() - PendingLoadRequest->RequestStartTime);
		if (GGuidCacheTrackAsyncLoadingGUIDThreshold > 0.f &&
			LoadTime >= GGuidCacheTrackAsyncLoadingGUIDThreshold)
		{
			DelinquentAsyncLoads.DelinquentAsyncLoads.Emplace(PackageName, LoadTime);
		}

#if CSV_PROFILER
		if (PendingLoadRequest->bWasRequestedByOwnerOrPawn &&
			GGuidCacheTrackAsyncLoadingGUIDThresholdOwner > 0.f &&
			LoadTime >= GGuidCacheTrackAsyncLoadingGUIDThresholdOwner &&
			Driver->ServerConnection)
		{
			CSV_EVENT(PackageMap, TEXT("Owner Net Stall Async Load (Package=%s|LoadTime=%.2f)"), *PackageName.ToString(), LoadTime);
		}
#endif

		PendingAsyncLoadRequests.Remove(PackageName);

PRAGMA_DISABLE_DEPRECATION_WARNINGS
		PendingAsyncPackages.Remove(PackageName);
PRAGMA_ENABLE_DEPRECATION_WARNINGS
	}
	else
	{
		UE_LOG(LogNetPackageMap, Error, TEXT( "AsyncPackageCallback: Could not find package. Path: %s" ), *PackageName.ToString());
	}
}

UObject* FNetGUIDCache::GetObjectFromNetGUID( const FNetworkGUID& NetGUID, const bool bIgnoreMustBeMapped )
{
	LLM_SCOPE_BYTAG(GuidCache);

	if ( !ensure( NetGUID.IsValid() ) )
	{
		return NULL;
	}

	if ( !ensure( !NetGUID.IsDefault() ) )
	{
		return NULL;
	}

	FNetGuidCacheObject * CacheObjectPtr = ObjectLookup.Find( NetGUID );

	if ( CacheObjectPtr == NULL )
	{
		// This net guid has never been registered
		return NULL;
	}

	UObject* Object = CacheObjectPtr->Object.Get();

	if ( Object != NULL )
	{
		// Either the name should match, or this is dynamic, or we're on the server
		checkf( Object->GetFName() == CacheObjectPtr->PathName || NetGUID.IsDynamic() || IsNetGUIDAuthority(),
		        TEXT("ObjectName: '%s', CacheObjectPathName: '%s'"), *Object->GetName(), *CacheObjectPtr->PathName.ToString());
		return Object;
	}

	if ( CacheObjectPtr->bIsBroken )
	{
		// This object is broken, we know it won't load
		// At this stage, any warnings should have already been logged, so we just need to ignore from this point forward
		return NULL;
	}

	if ( CacheObjectPtr->bIsPending )
	{
		// We're not done loading yet (and no error has been reported yet)
		return NULL;
	}

	if ( CacheObjectPtr->PathName == NAME_None )
	{
		// If we don't have a path, assume this is a non stably named guid
		check( NetGUID.IsDynamic() );
		return NULL;
	}

	// First, resolve the outer
	UObject* ObjOuter = NULL;

	if ( CacheObjectPtr->OuterGUID.IsValid() )
	{
		// If we get here, we depend on an outer to fully load, don't go further until we know we have a fully loaded outer
		FNetGuidCacheObject * OuterCacheObject = ObjectLookup.Find( CacheObjectPtr->OuterGUID );

		if ( OuterCacheObject == NULL )
		{
			// Shouldn't be possible, but just in case...
			if ( CacheObjectPtr->OuterGUID.IsStatic() )
			{
				UE_LOG( LogNetPackageMap, Error, TEXT( "GetObjectFromNetGUID: Static outer not registered. FullNetGUIDPath: %s" ), *FullNetGUIDPath( NetGUID ) );
				CacheObjectPtr->bIsBroken = 1;	// Set this to 1 so that we don't keep spamming
			}
			return NULL;
		}

		// If outer is broken, we will never load, set ourselves to broken as well and bail
		if ( OuterCacheObject->bIsBroken )
		{
			UE_LOG( LogNetPackageMap, Error, TEXT( "GetObjectFromNetGUID: Outer is broken. FullNetGUIDPath: %s" ), *FullNetGUIDPath( NetGUID ) );
			CacheObjectPtr->bIsBroken = 1;	// Set this to 1 so that we don't keep spamming
			return NULL;
		}

		// Try to resolve the outer
		ObjOuter = GetObjectFromNetGUID( CacheObjectPtr->OuterGUID, bIgnoreMustBeMapped );

		// If we can't resolve the outer
		if ( ObjOuter == NULL )
		{
			// If the outer is missing, warn unless told to ignore
			if ( !ShouldIgnoreWhenMissing( CacheObjectPtr->OuterGUID ) )
			{
				UE_LOG( LogNetPackageMap, Error, TEXT( "GetObjectFromNetGUID: Failed to find outer. FullNetGUIDPath: %s" ), *FullNetGUIDPath( NetGUID ) );
			}

			return NULL;
		}
	}

	const uint32 TreatAsLoadedFlags = EPackageFlags::PKG_CompiledIn | EPackageFlags::PKG_PlayInEditor;

	// At this point, we either have an outer, or we are a package
	check( !CacheObjectPtr->bIsPending );

	if (!ensure(ObjOuter == nullptr || ObjOuter->GetPackage()->IsFullyLoaded() || ObjOuter->GetPackage()->HasAnyPackageFlags(TreatAsLoadedFlags)))
	{
		UE_LOG( LogNetPackageMap, Error, TEXT( "GetObjectFromNetGUID: Outer is null or package is not fully loaded.  FullNetGUIDPath: %s Outer: %s" ), *FullNetGUIDPath( NetGUID ), *GetFullNameSafe(ObjOuter) );
	}

	// See if this object is in memory
	Object = FindObjectFast<UObject>(ObjOuter, CacheObjectPtr->PathName);
#if WITH_EDITOR
	// Object must be null if the package is a dynamic PIE package with pending external objects still loading, as it would normally while object is async loading
	if (Object && Object->GetPackage()->IsDynamicPIEPackagePending())
	{
		Object = NULL;
	}
#endif

	// Assume this is a package if the outer is invalid and this is a static guid
	const bool bIsPackage = NetGUID.IsStatic() && !CacheObjectPtr->OuterGUID.IsValid();
	const bool bIsNetGUIDAuthority = IsNetGUIDAuthority();

	if ( Object == NULL && !CacheObjectPtr->bNoLoad )
	{
		if (bIsNetGUIDAuthority)
		{
			// Log when the server needs to re-load an object, it's probably due to a GC after initially loading as default guid
			UE_LOG(LogNetPackageMap, Warning, TEXT("GetObjectFromNetGUID: Server re-loading object (might have been GC'd). FullNetGUIDPath: %s"), *FullNetGUIDPath(NetGUID));
		}

		if ( bIsPackage )
		{
			// Async load the package if:
			//	1. We are actually a package
			//	2. We aren't already pending
			//	3. We're actually suppose to load (levels don't load here for example)
			//		(Refer to CanClientLoadObject, which is where we protect clients from trying to load levels)

			if ( ShouldAsyncLoad() )
			{
				if (!PendingAsyncLoadRequests.Contains(CacheObjectPtr->PathName))
				{
					StartAsyncLoadingPackage(*CacheObjectPtr, NetGUID, false);
					UE_LOG(LogNetPackageMap, Log, TEXT("GetObjectFromNetGUID: Async loading package. Path: %s, NetGUID: %s"), *CacheObjectPtr->PathName.ToString(), *NetGUID.ToString());
				}
				else
				{
					ValidateAsyncLoadingPackage(*CacheObjectPtr, NetGUID);
				}

				// There is nothing else to do except wait on the delegate to tell us this package is done loading
				return NULL;
			}
			else
			{
				// Async loading disabled
				FPackagePath Path = FPackagePath::FromPackageNameChecked(CacheObjectPtr->PathName);
				Object = LoadPackage(nullptr, Path, LOAD_None);
				SyncLoadedGUIDs.AddUnique(NetGUID);
			}
		}
		else
		{
			// If we have a package, but for some reason didn't find the object then do a blocking load as a last attempt
			// This can happen for a few reasons:
			//	1. The object was GC'd, but the package wasn't, so we need to reload
			//	2. Someone else started async loading the outer package, and it's not fully loaded yet
			Object = StaticLoadObject( UObject::StaticClass(), ObjOuter, *CacheObjectPtr->PathName.ToString(), NULL, LOAD_NoWarn );

			if ( ShouldAsyncLoad() )
			{
				UE_LOG( LogNetPackageMap, Error, TEXT( "GetObjectFromNetGUID: Forced blocking load. Path: %s, NetGUID: %s" ), *CacheObjectPtr->PathName.ToString(), *NetGUID.ToString() );
			}
		}
	}

	if ( Object == NULL )
	{
		if ( !CacheObjectPtr->bIgnoreWhenMissing )
		{
			CacheObjectPtr->bIsBroken = 1;	// Set this to 1 so that we don't keep spamming
			UE_LOG( LogNetPackageMap, Error, TEXT( "GetObjectFromNetGUID: Failed to resolve path. FullNetGUIDPath: %s" ), *FullNetGUIDPath( NetGUID ) );
		}

		return NULL;
	}

	if ( bIsPackage )
	{
		UPackage * Package = Cast< UPackage >( Object );

		if ( Package == NULL )
		{
			// This isn't really a package but it should be
			CacheObjectPtr->bIsBroken = true;
			UE_LOG( LogNetPackageMap, Error, TEXT( "GetObjectFromNetGUID: Object is not a package but should be! Path: %s, NetGUID: %s" ), *CacheObjectPtr->PathName.ToString(), *NetGUID.ToString() );
			return NULL;
		}

		if (!Package->IsFullyLoaded() 
			&& !Package->HasAnyPackageFlags( TreatAsLoadedFlags )) //TODO: dependencies of CompiledIn could still be loaded asynchronously. Are they necessary at this point??
		{
			if (ShouldAsyncLoad() && Package->HasAnyInternalFlags(EInternalObjectFlags::AsyncLoading))
			{
				// Something else is already async loading this package, calling load again will add our callback to the existing load request
				StartAsyncLoadingPackage(*CacheObjectPtr, NetGUID, true);
				UE_LOG(LogNetPackageMap, Log, TEXT("GetObjectFromNetGUID: Listening to existing async load. Path: %s, NetGUID: %s"), *CacheObjectPtr->PathName.ToString(), *NetGUID.ToString());

				// We don't want to hook up this package into the cache yet or return it, because it's only partially loaded.
				return nullptr;
			}
			else if (!GbNetCheckNoLoadPackages || !CacheObjectPtr->bNoLoad)
			{
				// If package isn't fully loaded, load it now
				UE_LOG(LogNetPackageMap, Log, TEXT("GetObjectFromNetGUID: Blocking load of %s, NetGUID: %s"), *CacheObjectPtr->PathName.ToString(), *NetGUID.ToString());
				Object = LoadPackage(NULL, *CacheObjectPtr->PathName.ToString(), LOAD_None);
				SyncLoadedGUIDs.AddUnique(NetGUID);
			}
			else
			{
				// Not fully loaded but we should not be loading it directly.
				return nullptr;
			}
		}
	}

	if ( CacheObjectPtr->NetworkChecksum != 0 && !CVarIgnoreNetworkChecksumMismatch.GetValueOnAnyThread() )
	{
		const uint32 NetworkChecksum = GetNetworkChecksum( Object );

		if (CacheObjectPtr->NetworkChecksum != NetworkChecksum )
		{
			if ( NetworkChecksumMode == ENetworkChecksumMode::SaveAndUse )
			{
				FString ErrorStr = FString::Printf(TEXT("GetObjectFromNetGUID: Network checksum mismatch. FullNetGUIDPath: %s, %u, %u"), *FullNetGUIDPath(NetGUID), CacheObjectPtr->NetworkChecksum, NetworkChecksum);
				UE_LOG( LogNetPackageMap, Warning, TEXT("%s"), *ErrorStr );

				CacheObjectPtr->bIsBroken = true;

				BroadcastNetFailure(Driver, ENetworkFailure::NetChecksumMismatch, ErrorStr);
				return NULL;
			}
			else
			{
				UE_LOG( LogNetPackageMap, Verbose, TEXT( "GetObjectFromNetGUID: Network checksum mismatch. FullNetGUIDPath: %s, %u, %u" ), *FullNetGUIDPath( NetGUID ), CacheObjectPtr->NetworkChecksum, NetworkChecksum );
			}
		}
	}

	if ( Object && !UE::Net::ObjectLevelHasFinishedLoading( Object, Driver ) )
	{
		UE_LOG(LogNetPackageMap, Verbose, TEXT("GetObjectFromNetGUID: Forcing object to NULL since level is not loaded yet. Object: %s"), *GetFullNameSafe(Object));
		return NULL;
	}

	// Assign the resolved object to this guid
	CacheObjectPtr->Object = Object;		

	// Assign the guid to the object 
	// We don't want to assign this guid to the object if this guid is timing out
	// But we'll have to if there is no other guid yet
	const bool bAllowClientRemap = !bIsNetGUIDAuthority && GbAllowClientRemapCacheObject;
	const bool bIsNotReadOnlyOrAllowRemap = (CacheObjectPtr->ReadOnlyTimestamp == 0 || bAllowClientRemap);

	if (bIsNotReadOnlyOrAllowRemap || !NetGUIDLookup.Contains(Object))
	{
		if (CacheObjectPtr->ReadOnlyTimestamp > 0)
		{
			UE_LOG( LogNetPackageMap, Warning, TEXT( "GetObjectFromNetGUID: Attempt to reassign read-only guid. FullNetGUIDPath: %s" ), *FullNetGUIDPath( NetGUID ) );

			if (bAllowClientRemap)
			{
				CacheObjectPtr->ReadOnlyTimestamp = 0;
			}
		}

		NetGUIDLookup.Add( Object, NetGUID );

		if (Object)
		{
			UE_NET_TRACE_ASSIGNED_GUID(Driver->GetNetTraceId(), NetGUID, Object->GetClass()->GetFName(), IsNetGUIDAuthority() ? 0U : 1U);
		}
	}

	// Update our QueuedObjectReference if one exists.
	UpdateQueuedBunchObjectReference(NetGUID, Object);

	return Object;
}

bool FNetGUIDCache::ShouldIgnoreWhenMissing( const FNetworkGUID& NetGUID ) const
{
	if (NetGUID.IsDynamic())
	{
		return true;		// Ignore missing dynamic guids (even on server because client may send RPC on/with object it doesn't know server destroyed)
	}

	if ( IsNetGUIDAuthority() )
	{
		return false;		// Server never ignores when missing, always warns
	}

	const FNetGuidCacheObject* CacheObject = ObjectLookup.Find( NetGUID );

	if ( CacheObject == NULL )
	{
		return false;		// If we haven't been told about this static guid before, we need to warn
	}

	const FNetGuidCacheObject* OutermostCacheObject = CacheObject;

	while ( OutermostCacheObject != NULL && OutermostCacheObject->OuterGUID.IsValid() )
	{
		OutermostCacheObject = ObjectLookup.Find( OutermostCacheObject->OuterGUID );
	}

	if ( OutermostCacheObject != NULL )
	{
		// If our outer package is not fully loaded, then don't warn, assume it will eventually come in
		if ( OutermostCacheObject->bIsPending )
		{
			// Outer is pending, don't warn
			return true;
		}

		if ( OutermostCacheObject->Object != NULL )
		{
#if WITH_EDITOR
			// Ignore if the package is a dynamic PIE package with pending external objects still loading
			if ( OutermostCacheObject->Object->GetPackage()->IsDynamicPIEPackagePending() )
			{
				return true;
			}
#endif
			// Sometimes, other systems async load packages, which we don't track, but still must be aware of
			if ( !OutermostCacheObject->Object->GetPackage()->IsFullyLoaded() )
			{
				return true;
			}
		}
	}

	// Ignore warnings when we explicitly are told to
	return CacheObject->bIgnoreWhenMissing;
}

bool FNetGUIDCache::IsGUIDRegistered( const FNetworkGUID& NetGUID ) const
{
	if ( !NetGUID.IsValid() )
	{
		return false;
	}

	if ( NetGUID.IsDefault() )
	{
		return false;
	}

	return ObjectLookup.Contains( NetGUID );
}

FNetGuidCacheObject const * const FNetGUIDCache::GetCacheObject(const FNetworkGUID& NetGUID) const
{
	return (!NetGUID.IsValid() || NetGUID.IsDefault()) ? nullptr : ObjectLookup.Find(NetGUID);
}

bool FNetGUIDCache::IsGUIDLoaded(const FNetworkGUID& NetGUID) const
{
	FNetGuidCacheObject const * const CacheObjectPtr = GetCacheObject(NetGUID);
	return CacheObjectPtr && CacheObjectPtr->Object != nullptr;
}

bool FNetGUIDCache::IsGUIDBroken(const FNetworkGUID& NetGUID, const bool bMustBeRegistered) const
{
	if (!NetGUID.IsValid())
	{
		return false;
	}

	if (NetGUID.IsDefault())
	{
		return false;
	}

	if (FNetGuidCacheObject const * const CacheObjectPtr = ObjectLookup.Find(NetGUID))
	{
		return CacheObjectPtr->bIsBroken;
	}

	return bMustBeRegistered;
}

bool FNetGUIDCache::IsGUIDNoLoad(const FNetworkGUID& NetGUID) const
{
	FNetGuidCacheObject const * const CacheObjectPtr = GetCacheObject(NetGUID);
	return CacheObjectPtr && CacheObjectPtr->bNoLoad;
}

bool FNetGUIDCache::IsGUIDPending(const FNetworkGUID& NetGUID) const
{
	FNetGuidCacheObject const * const CacheObjectPtr = GetCacheObject(NetGUID);
	return CacheObjectPtr && CacheObjectPtr->bIsPending;
}

FNetworkGUID FNetGUIDCache::GetOuterNetGUID( const FNetworkGUID& NetGUID ) const
{
	FNetworkGUID OuterGUID;

	if (FNetGuidCacheObject const * const CacheObjectPtr = GetCacheObject(NetGUID))
	{
		OuterGUID = CacheObjectPtr->OuterGUID;
	}

	return OuterGUID;
}

FString FNetGUIDCache::FullNetGUIDPath( const FNetworkGUID& NetGUID ) const
{
	FString FullPath;

	GenerateFullNetGUIDPath_r( NetGUID, FullPath );

	return FullPath;
}

FString	FNetGUIDCache::Describe(const FNetworkGUID& NetGUID) const
{
	FString Desc = FString::Printf(TEXT("NetworkGUID [%s]"), *NetGUID.ToString());

	if (FNetGuidCacheObject const* const CacheObjectPtr = GetCacheObject(NetGUID))
	{
		Desc += FString::Printf(TEXT(" NoLoad [%d] Pending [%d] Broken [%d] Outer [%s] FullPath [%s] Object [%s]"), !!CacheObjectPtr->bNoLoad, !!CacheObjectPtr->bIsPending, !!CacheObjectPtr->bIsBroken, *CacheObjectPtr->OuterGUID.ToString(), *FullNetGUIDPath(NetGUID), *GetFullNameSafe(CacheObjectPtr->Object.Get()));
	}
	else
	{
		Desc += TEXT(" Unregistered");
	}

	return Desc;
}

void FNetGUIDCache::GenerateFullNetGUIDPath_r( const FNetworkGUID& NetGUID, FString& FullPath ) const
{
	if ( !NetGUID.IsValid() )
	{
		// This is the end of the outer chain, we're done
		return;
	}

	const FNetGuidCacheObject* CacheObject = ObjectLookup.Find( NetGUID );

	if ( CacheObject == nullptr )
	{
		// Doh, this shouldn't be possible, but if this happens, we can't continue
		// So warn, and return
		FullPath += FString::Printf( TEXT( "[%s]NOT_IN_CACHE" ), *NetGUID.ToString() );
		return;
	}

	GenerateFullNetGUIDPath_r( CacheObject->OuterGUID, FullPath );

	if ( !FullPath.IsEmpty() )
	{
		FullPath += TEXT( "." );
	}

	// Prefer the object name first, since non stable named objects don't store the path
	if ( CacheObject->Object.IsValid() )
	{
		// Sanity check that the names match if the path was stored
		if ( !CacheObject->PathName.IsNone() && CacheObject->Object->GetFName() != CacheObject->PathName )
		{
			UE_LOG( LogNetPackageMap, Warning, TEXT( "GenerateFullNetGUIDPath_r: Name mismatch! %s != %s" ), *CacheObject->PathName.ToString(), *CacheObject->Object->GetName() );	
		}

		FullPath += FString::Printf( TEXT( "[%s]%s" ), *NetGUID.ToString(), *CacheObject->Object->GetName() );
	}
	else
	{
		if (CacheObject->PathName.IsNone())
		{
			// This can happen when a non stably named object is NULL
			FullPath += FString::Printf( TEXT( "[%s]EMPTY" ), *NetGUID.ToString() );
		}
		else
		{
			FullPath += FString::Printf( TEXT( "[%s]%s" ), *NetGUID.ToString(), *CacheObject->PathName.ToString() );			
		}
	}
}

uint32 FNetGUIDCache::GetClassNetworkChecksum( UClass* Class )
{
	return Driver->NetCache->GetClassNetCache( Class )->GetClassChecksum();
}

uint32 FNetGUIDCache::GetNetworkChecksum( UObject* Obj )
{
	if ( Obj == NULL )
	{
		return 0;
	}

	// If Obj is already a class, we can use that directly
	UClass* Class = Cast< UClass >( Obj );

	return ( Class != NULL ) ? GetClassNetworkChecksum( Class ) : GetClassNetworkChecksum( Obj->GetClass() );
}

void FNetGUIDCache::SetNetworkChecksumMode( const ENetworkChecksumMode NewMode )
{
	NetworkChecksumMode = NewMode;
}

void FNetGUIDCache::SetAsyncLoadMode( const EAsyncLoadMode NewMode )
{
	AsyncLoadMode = NewMode;
}

bool FNetGUIDCache::ShouldAsyncLoad() const
{
	switch ( AsyncLoadMode )
	{
		case EAsyncLoadMode::UseCVar:		return CVarAllowAsyncLoading.GetValueOnAnyThread() > 0;
		case EAsyncLoadMode::ForceDisable:	return false;
		case EAsyncLoadMode::ForceEnable:	return true;
		default: ensureMsgf( false, TEXT( "Invalid AsyncLoadMode: %i" ), (int32)AsyncLoadMode ); return false;
	}
}

void FNetGUIDCache::ResetCacheForDemo()
{
	ObjectLookup.Reset();
	NetGUIDLookup.Reset();

	NetFieldExportGroupMap.Reset();
	NetFieldExportGroupIndexToGroup.Reset();
	NetFieldExportGroupPathToIndex.Reset();
}

#if !(UE_BUILD_SHIPPING || UE_BUILD_TEST)
static int32 bIsNetGuidCacheHistoryEnabled = 0;
static FAutoConsoleVariableRef CVarIsNetGuidCacheHistoryEnabled(
	TEXT("Net.NetGuidCacheHistoryEnabled"),
	bIsNetGuidCacheHistoryEnabled,
	TEXT("When enabled, allows logging of NetGUIDCache History. Warning, this can eat up a lot of memory, and won't free itself until the Cache is destroyed.")
);

const bool FNetGUIDCache::IsHistoryEnabled()
{
	return !!bIsNetGuidCacheHistoryEnabled;
}
#endif

void FNetGUIDCache::CountBytes(FArchive& Ar) const
{
	GRANULAR_NETWORK_MEMORY_TRACKING_INIT(Ar, "FNetGuidCache::CountBytes");
	GRANULAR_NETWORK_MEMORY_TRACKING_TRACK("ObjectLookup", ObjectLookup.CountBytes(Ar));
	GRANULAR_NETWORK_MEMORY_TRACKING_TRACK("NetGUIDLookup", NetGUIDLookup.CountBytes(Ar));
	GRANULAR_NETWORK_MEMORY_TRACKING_TRACK("ImportedNetGuids", ImportedNetGuids.CountBytes(Ar));
	
	GRANULAR_NETWORK_MEMORY_TRACKING_TRACK("PendingOuterNetGuids",
		PendingOuterNetGuids.CountBytes(Ar);

		for (const auto& PendingOuterNetGuidPar : PendingOuterNetGuids)
		{
			PendingOuterNetGuidPar.Value.CountBytes(Ar);
		}
	);

PRAGMA_DISABLE_DEPRECATION_WARNINGS
	GRANULAR_NETWORK_MEMORY_TRACKING_TRACK("PendingAsyncPackages", PendingAsyncPackages.CountBytes(Ar));
PRAGMA_ENABLE_DEPRECATION_WARNINGS

	GRANULAR_NETWORK_MEMORY_TRACKING_TRACK("NetFieldExportGroupMap",
		NetFieldExportGroupMap.CountBytes(Ar);

		for (const auto& NetfieldExportGroupPair : NetFieldExportGroupMap)
		{
			NetfieldExportGroupPair.Key.CountBytes(Ar);
			if (FNetFieldExportGroup const * const NetfieldExportGroup = NetfieldExportGroupPair.Value.Get())
			{
				Ar.CountBytes(sizeof(FNetFieldExportGroup), sizeof(FNetFieldExportGroup));
				NetfieldExportGroup->CountBytes(Ar);
			}
		}
	);

	GRANULAR_NETWORK_MEMORY_TRACKING_TRACK("NetFieldExportGroupPathToIndex",
		NetFieldExportGroupPathToIndex.CountBytes(Ar);

		for (const auto& NetFieldExportGroupPathToIndexPair : NetFieldExportGroupPathToIndex)
		{
			NetFieldExportGroupPathToIndexPair.Key.CountBytes(Ar);
		}
	);

	GRANULAR_NETWORK_MEMORY_TRACKING_TRACK("NetFieldExportGroupIndexToGroup", NetFieldExportGroupIndexToGroup.CountBytes(Ar));

#if !(UE_BUILD_SHIPPING || UE_BUILD_TEST)

	GRANULAR_NETWORK_MEMORY_TRACKING_TRACK("History",
		History.CountBytes(Ar);
		for (const auto& HistoryPairs : History)
		{
			HistoryPairs.Value.CountBytes(Ar);
		}
	);
#endif

	GRANULAR_NETWORK_MEMORY_TRACKING_TRACK("DelinquentAsyncLoads", DelinquentAsyncLoads.CountBytes(Ar));

	GRANULAR_NETWORK_MEMORY_TRACKING_TRACK("QueuedBunchObjectReferences",

		QueuedBunchObjectReferences.CountBytes(Ar);
		for (const auto& QueuedBunchObjectReferencePair : QueuedBunchObjectReferences)
		{
			if (QueuedBunchObjectReferencePair.Value.IsValid())
			{
				Ar.CountBytes(sizeof(FQueuedBunchObjectReference), sizeof(FQueuedBunchObjectReference));
			}
		}
	);
}

void FNetFieldExport::CountBytes(FArchive& Ar) const
{

}

FArchive& operator<<(FArchive& Ar, FNetFieldExport& C)
{
	uint8 Flags = C.bExported ? 1 : 0;

	Ar << Flags;

	if (Ar.IsLoading())
	{
		C.bExported = (Flags == 1);
	}

	if (C.bExported)
	{
		Ar.SerializeIntPacked(C.Handle);
		Ar << C.CompatibleChecksum;

		if (Ar.IsLoading() && Ar.EngineNetVer() < FEngineNetworkCustomVersion::NetExportSerialization)
		{
			FName TempName;
			FString TempType;

			Ar << TempName;
			Ar << TempType;

			C.ExportName = TempName;
		}
		else
		{
			if (Ar.IsLoading() && Ar.EngineNetVer() < FEngineNetworkCustomVersion::NetExportSerializeFix)
			{
				Ar << C.ExportName;
			}
			else
			{
				UPackageMap::StaticSerializeName(Ar, C.ExportName);
			}
		}
	}

	return Ar;
}

void FNetFieldExportGroup::CountBytes(FArchive& Ar) const
{
	PathName.CountBytes(Ar);
	NetFieldExports.CountBytes(Ar);
	for (const FNetFieldExport& NetFieldExport : NetFieldExports)
	{
		NetFieldExport.CountBytes(Ar);
	}
}

FArchive& operator<<(FArchive& Ar, FNetFieldExportGroup& C)
{
	Ar << C.PathName;

	Ar.SerializeIntPacked(C.PathNameIndex);

	uint32 NumNetFieldExports = C.NetFieldExports.Num();
	Ar.SerializeIntPacked(NumNetFieldExports);

	if (Ar.IsLoading())
	{
		if (NumNetFieldExports > (uint32)UE::Net::MaxSerializedNetExportsPerGroup)
		{
			UE_LOG(LogNetPackageMap, Error, TEXT("FNetFieldExportGroup - NumNetFieldExports exceeds MaxSerializedNetExportsPerGroup (%d / %d)"), NumNetFieldExports, UE::Net::MaxSerializedNetExportsPerGroup);
			Ar.SetError();
			return Ar;
		}

		C.NetFieldExports.AddDefaulted((int32)NumNetFieldExports);
	}

	for (int32 i = 0; i < C.NetFieldExports.Num(); i++)
	{
		Ar << C.NetFieldExports[i];
	}

	return Ar;
}

void FPackageMapAckState::CountBytes(FArchive& Ar) const
{
	NetGUIDAckStatus.CountBytes(Ar);
	NetFieldExportGroupPathAcked.CountBytes(Ar);
	NetFieldExportAcked.CountBytes(Ar);
}

int32 UPackageMapClient::GetNumQueuedBunchNetGUIDs() const
{
	return CurrentQueuedBunchNetGUIDs.Num();
}

void FNetGUIDCache::ConsumeAsyncLoadDelinquencyAnalytics(FNetAsyncLoadDelinquencyAnalytics& Out)
{
	Out = MoveTemp(DelinquentAsyncLoads);
	DelinquentAsyncLoads.MaxConcurrentAsyncLoads = PendingAsyncLoadRequests.Num();
}

const FNetAsyncLoadDelinquencyAnalytics& FNetGUIDCache::GetAsyncLoadDelinquencyAnalytics() const
{
	return DelinquentAsyncLoads;
}

void FNetGUIDCache::ResetAsyncLoadDelinquencyAnalytics()
{
	DelinquentAsyncLoads.Reset();
}

void UPackageMapClient::ConsumeQueuedActorDelinquencyAnalytics(FNetQueuedActorDelinquencyAnalytics& Out)
{
	Out = MoveTemp(DelinquentQueuedActors);
	DelinquentQueuedActors.MaxConcurrentQueuedActors = CurrentQueuedBunchNetGUIDs.Num();
}

const FNetQueuedActorDelinquencyAnalytics& UPackageMapClient::GetQueuedActorDelinquencyAnalytics() const
{
	return DelinquentQueuedActors;
}

void UPackageMapClient::ResetQueuedActorDelinquencyAnalytics()
{
	DelinquentQueuedActors.Reset();
}

void FNetGUIDCache::CollectReferences(class FReferenceCollector& ReferenceCollector)
{
	for (auto It = QueuedBunchObjectReferences.CreateIterator(); It; ++It)
	{
		TSharedPtr<FQueuedBunchObjectReference> SharedQueuedObjectReference = It.Value().Pin();
		FQueuedBunchObjectReference* ObjectRefPtr = SharedQueuedObjectReference.Get();
		if (ObjectRefPtr)
		{
			// Don't bother adding the reference if we don't have an object.
			if (ObjectRefPtr->Object)
			{
				// AddReferencedObject will set our reference to nullptr if the object is pending kill.
				ReferenceCollector.AddReferencedObject(ObjectRefPtr->Object, Driver);

				if (!ObjectRefPtr->Object)
				{
					UE_LOG(LogNetPackageMap, Warning, TEXT("FNetGUIDCache::CollectReferences: QueuedBunchObjectReference was killed by GC. NetGUID=%s"), *It.Key().ToString());
				}
			}
		}
		else
		{
			// If our weak pointer doesn't resolve, we're clearly the last referencer.
			// No need to keep it around.
			It.RemoveCurrent();
		}
	}

	QueuedBunchObjectReferences.Compact();
}

TSharedRef<FQueuedBunchObjectReference> FNetGUIDCache::TrackQueuedBunchObjectReference(const FNetworkGUID InNetGUID, UObject* InObject)
{
	if (TWeakPtr<FQueuedBunchObjectReference>* ExistingRef = QueuedBunchObjectReferences.Find(InNetGUID))
	{
		TSharedPtr<FQueuedBunchObjectReference> ExistingRefShared = ExistingRef->Pin();
		if (ExistingRefShared.IsValid())
		{
			return ExistingRefShared.ToSharedRef();
		}
	}

	// Using MakeShareable instead of MakeShared to allow private constructor.
	TSharedRef<FQueuedBunchObjectReference> NewRef = MakeShareable<FQueuedBunchObjectReference>(new FQueuedBunchObjectReference(InNetGUID, InObject));
	QueuedBunchObjectReferences.Add(InNetGUID, NewRef);
	return NewRef;
}

void FNetGUIDCache::UpdateQueuedBunchObjectReference(const FNetworkGUID NetGUID, UObject* NewObject)
{
	if (TWeakPtr<FQueuedBunchObjectReference>* WeakObjectReference = QueuedBunchObjectReferences.Find(NetGUID))
	{
		TSharedPtr<FQueuedBunchObjectReference> SharedObjectReference = WeakObjectReference->Pin();
		if (FQueuedBunchObjectReference* ObjectReference = SharedObjectReference.Get())
		{
			ObjectReference->Object = NewObject;
		}
	}
}

void FNetGUIDCache::ReportSyncLoadedGUIDs()
{
	if (bNetReportSyncLoads)
	{
		// Log all sync loaded packages that weren't logged previously for being associated with specific properties
		for (FNetworkGUID SyncLoadedGUID : SyncLoadedGUIDs)
		{	
			const UObject* LoadedObject = GetObjectFromNetGUID(SyncLoadedGUID, false);

			FNetSyncLoadReport Report;
			Report.Type = ENetSyncLoadType::Unknown;
			Report.NetDriver = Driver;
			Report.LoadedObject = LoadedObject;
			FNetDelegates::OnSyncLoadDetected.Broadcast(Report);
		}
	}
	SyncLoadedGUIDs.Reset();
}

//------------------------------------------------------
// Debug command to see how many times we've exported each NetGUID
// Used for measuring inefficiencies. Some duplication is unavoidable since we cannot garuntee atomicicity across multiple channels.
// (for example if you have 100 actor channels of the same actor class go out at once, each will have to export the actor's class path in 
// order to be safey resolved... until the NetGUID is ACKd and then new actor channels will not have to export it again).
//
//------------------------------------------------------

static void	ListNetGUIDExports()
{
	struct FCompareNetGUIDCount
	{
		FORCEINLINE bool operator()( const int32& A, const int32& B ) const { return A > B; }
	};

	for (TObjectIterator<UPackageMapClient> PmIt; PmIt; ++PmIt)
	{
		UPackageMapClient *PackageMap = *PmIt;

		
		PackageMap->NetGUIDExportCountMap.ValueSort(FCompareNetGUIDCount());


		UE_LOG(LogNetPackageMap, Warning, TEXT("-----------------------"));
		for (auto It = PackageMap->NetGUIDExportCountMap.CreateIterator(); It; ++It)
		{
			UE_LOG(LogNetPackageMap, Warning, TEXT("NetGUID <%s> - %d"), *(It.Key().ToString()), It.Value() );	
		}
		UE_LOG(LogNetPackageMap, Warning, TEXT("-----------------------"));
	}			
}

FAutoConsoleCommand	ListNetGUIDExportsCommand(
	TEXT("net.ListNetGUIDExports"), 
	TEXT( "Lists open actor channels" ), 
	FConsoleCommandDelegate::CreateStatic(ListNetGUIDExports)
	);

// ----------------------------------------------------------------

#if CSV_PROFILER
bool FNetGUIDCache::IsTrackingOwnerOrPawn() const
{
	return TrackingOwnerOrPawnHelper && TrackingOwnerOrPawnHelper->IsOwnerOrPawn();
}

FNetGUIDCache::FIsOwnerOrPawnHelper::FIsOwnerOrPawnHelper(
	FNetGUIDCache* InGuidCache,
	const AActor* InConnectionActor,
	const AActor* InChannelActor)

	: GuidCache(InGuidCache)
	, ConnectionActor(InConnectionActor)
	, ChannelActor(InChannelActor)
{
	if (GuidCache)
	{
		GuidCache->TrackingOwnerOrPawnHelper = this;
	}
}

FNetGUIDCache::FIsOwnerOrPawnHelper::~FIsOwnerOrPawnHelper()
{
	if (GuidCache)
	{
		GuidCache->TrackingOwnerOrPawnHelper = nullptr;
	}
}

bool FNetGUIDCache::FIsOwnerOrPawnHelper::IsOwnerOrPawn() const
{
	if (CachedResult == INDEX_NONE)
	{
		bool bIsOwnerOrPawn = false;
		if (ChannelActor && ConnectionActor)
		{
			bIsOwnerOrPawn = (ChannelActor == ConnectionActor);
			if (!bIsOwnerOrPawn)
			{
				const AController* Controller = Cast<AController>(ConnectionActor);
				bIsOwnerOrPawn = Controller ? (Controller->GetPawn() == ChannelActor) : false;
			}
		}

		CachedResult = bIsOwnerOrPawn ? 1 : 0;
	}

	return !!CachedResult;
}
#endif
<<<<<<< HEAD
=======

void FNetGUIDCache::ResetReplayDirtyTracking()
{
	// reset guids
	for (auto It = ObjectLookup.CreateIterator(); It; ++It)
	{
		FNetGuidCacheObject& CacheObject = It.Value();
		CacheObject.bDirtyForReplay = true;
	}

	// reset net export groups
	for (auto It = NetFieldExportGroupMap.CreateIterator(); It; ++It)
	{
		TSharedPtr<FNetFieldExportGroup>& ExportGroup = It.Value();
		if (ExportGroup.IsValid())
		{
			// reset the exports in each group
			for (FNetFieldExport& Export : ExportGroup->NetFieldExports)
			{
				Export.bDirtyForReplay = true;
			}

			ExportGroup->bDirtyForReplay = true;
		}
	}
}
>>>>>>> 4af6daef
<|MERGE_RESOLUTION|>--- conflicted
+++ resolved
@@ -18,10 +18,7 @@
 #include "Net/Core/Trace/NetTrace.h"
 #include "Serialization/MemoryReader.h"
 #include "Net/NetworkGranularMemoryLogging.h"
-<<<<<<< HEAD
-=======
 #include "Misc/CommandLine.h"
->>>>>>> 4af6daef
 
 #include UE_INLINE_GENERATED_CPP_BY_NAME(PackageMapClient)
 
@@ -1717,7 +1714,6 @@
 	// Read number of net field exports
 	uint32 NumExportGroups = 0;
 	InBunch << NumExportGroups;
-<<<<<<< HEAD
 
 	if (NumExportGroups > (uint32)UE::Net::MaxSerializedNetExportGroups)
 	{
@@ -1726,16 +1722,6 @@
 		return;
 	}
 
-=======
-
-	if (NumExportGroups > (uint32)UE::Net::MaxSerializedNetExportGroups)
-	{
-		UE_LOG(LogNetPackageMap, Error, TEXT("UPackageMapClient::ReceiveNetFieldExportsCompat - NumExportGroups exceeds MaxSerializedNetExportGroups (%u / %d)"), NumExportGroups, UE::Net::MaxSerializedNetExportGroups);
-		InBunch.SetError();
-		return;
-	}
-
->>>>>>> 4af6daef
 	for (int32 i = 0; i < (int32)NumExportGroups; i++)
 	{
 		// Read the index that represents the name in the NetFieldExportGroupIndexToPath map
@@ -3232,15 +3218,9 @@
 				{
 					UE_LOG(LogNetPackageMap, Error, TEXT("AsyncPackageCallback: Package wasn't pending. Path: %s, NetGUID: %s"), *PackageName.ToString(), *NetGUIDToProcess.ToString());
 				}
-<<<<<<< HEAD
 
 				CacheObject->bIsPending = false;
 
-=======
-
-				CacheObject->bIsPending = false;
-
->>>>>>> 4af6daef
 				if (bIsBroken)
 				{
 					CacheObject->bIsBroken = true;
@@ -4218,8 +4198,6 @@
 	return !!CachedResult;
 }
 #endif
-<<<<<<< HEAD
-=======
 
 void FNetGUIDCache::ResetReplayDirtyTracking()
 {
@@ -4245,5 +4223,4 @@
 			ExportGroup->bDirtyForReplay = true;
 		}
 	}
-}
->>>>>>> 4af6daef
+}