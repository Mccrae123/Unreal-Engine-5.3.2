--- conflicted
+++ resolved
@@ -1287,10 +1287,6 @@
 FNetGUIDCache::FNetGUIDCache( UNetDriver * InDriver ) : IsExportingNetGUIDBunch( false ), Driver( InDriver ), bUseNetworkChecksum( false ), bIgnorePackageMismatchOverride( false )
 {
 	UniqueNetIDs[0] = UniqueNetIDs[1] = 0;
-<<<<<<< HEAD
-	IsExportingNetGUIDBunch = false;
-=======
->>>>>>> cce8678d
 }
 
 class FArchiveCountMemGUID : public FArchive
