// Copyright 1998-2019 Epic Games, Inc. All Rights Reserved.

#include "Engine/Attenuation.h"

#include "DSP/Dsp.h"
#include "EngineDefines.h"


<<<<<<< HEAD
float FBaseAttenuationSettings::GetMaxDimension() const
{
	static const float WorldMax = static_cast<float>(WORLD_MAX);
	if (FalloffDistance > WorldMax)
	{
		return WorldMax;
	}

	float MaxDimension = FalloffDistance;
	if (DistanceAlgorithm == EAttenuationDistanceModel::NaturalSound)
	{
		switch (FalloffMode)
		{
		case ENaturalSoundFalloffMode::Hold:
			return WorldMax;

		case ENaturalSoundFalloffMode::Continues:
			MaxDimension = (FalloffDistance / dBAttenuationAtMax) * -60.f;
			break;

		case ENaturalSoundFalloffMode::Silent:
		default:
			break;
		}
	}
=======
namespace
{
	static const float MinAttenuationValue   = 1.e-3f;
	static const float MinAttenuationValueDb = -60.0f;
} // namespace <>


FBaseAttenuationSettings::FBaseAttenuationSettings()
	: DistanceAlgorithm(EAttenuationDistanceModel::Linear)
	, AttenuationShape(EAttenuationShape::Sphere)
	, dBAttenuationAtMax(MinAttenuationValueDb)
	, FalloffMode(ENaturalSoundFalloffMode::Continues)
	, AttenuationShapeExtents(400.f, 0.f, 0.f)
	, ConeOffset(0.f)
	, FalloffDistance(3600.f)
{
}

float FBaseAttenuationSettings::GetMaxDimension() const
{
	float MaxDimension = GetMaxFalloffDistance();
>>>>>>> cf4d342e

	switch (AttenuationShape)
	{
	case EAttenuationShape::Sphere:
	case EAttenuationShape::Cone:

		MaxDimension += AttenuationShapeExtents.X;
		break;

	case EAttenuationShape::Box:

		MaxDimension += FMath::Max3(AttenuationShapeExtents.X, AttenuationShapeExtents.Y, AttenuationShapeExtents.Z);
		break;

	case EAttenuationShape::Capsule:

		MaxDimension += FMath::Max(AttenuationShapeExtents.X, AttenuationShapeExtents.Y);
		break;

	default:
		check(false);
	}

<<<<<<< HEAD
	return FMath::Clamp(MaxDimension, 0.0f, WorldMax);
=======
	return FMath::Clamp(MaxDimension, 0.0f, static_cast<float>(WORLD_MAX));
}

float FBaseAttenuationSettings::GetMaxFalloffDistance() const
{
	static const float WorldMax = static_cast<float>(WORLD_MAX);
	if (FalloffDistance > WorldMax)
	{
		return WorldMax;
	}

	float MaxFalloffDistance = FalloffDistance;
	switch (DistanceAlgorithm)
	{
		case EAttenuationDistanceModel::Custom:
		{
			const FRichCurve* Curve = CustomAttenuationCurve.GetRichCurveConst();
			check(Curve);

			float LastTime = 0.0f;
			const FRichCurveKey* LastKey = nullptr;
			for (const FRichCurveKey& Key : Curve->Keys)
			{
				if (Key.Time > LastTime)
				{
					LastTime = Key.Time;
					LastKey = &Key;
				}
			}

			const float MaxValue = LastKey ? FMath::Max(LastKey->Value, 0.0f) : 0.0f;

			// If last key's distance is near zero, scale the falloff distance accordingly
			if (FMath::IsNearlyZero(MaxValue, MinAttenuationValue))
			{
				MaxFalloffDistance *= LastTime;
			}
			// Otherwise, curve never terminates to non-zero value, so return WorldMax
			else
			{
				MaxFalloffDistance = WorldMax;
			}
		}
		break;

		case EAttenuationDistanceModel::NaturalSound:
		{
			switch (FalloffMode)
			{
				case ENaturalSoundFalloffMode::Hold:
				{
					MaxFalloffDistance = WorldMax;
				}
				break;

				case ENaturalSoundFalloffMode::Continues:
				{
					MaxFalloffDistance = FalloffDistance * MinAttenuationValueDb / FMath::Min(dBAttenuationAtMax, -KINDA_SMALL_NUMBER);
				}
				break;

				case ENaturalSoundFalloffMode::Silent:
				default:
				break;
			}
		}
		break;

		// All of these cases scale over the provided FalloffDistance, so just return that as max
		case EAttenuationDistanceModel::Inverse:
		case EAttenuationDistanceModel::Linear:
		case EAttenuationDistanceModel::Logarithmic:
		case EAttenuationDistanceModel::LogReverse:
		default:
		break;
	}

	return MaxFalloffDistance;
>>>>>>> cf4d342e
}

float FBaseAttenuationSettings::Evaluate(const FTransform& Origin, const FVector Location, const float DistanceScale) const
{
	float AttenuationMultiplier = 1.f;

	switch (AttenuationShape)
	{
	case EAttenuationShape::Sphere:
	{
		const float Distance = FMath::Max(FVector::Dist( Origin.GetTranslation(), Location ) - AttenuationShapeExtents.X, 0.f);
		AttenuationMultiplier = AttenuationEval(Distance, FalloffDistance, DistanceScale);
		break;
	}

	case EAttenuationShape::Box:
		AttenuationMultiplier = AttenuationEvalBox(Origin, Location, DistanceScale);
		break;

	case EAttenuationShape::Capsule:
		AttenuationMultiplier = AttenuationEvalCapsule(Origin, Location, DistanceScale);
		break;

	case EAttenuationShape::Cone:
		AttenuationMultiplier = AttenuationEvalCone(Origin, Location, DistanceScale);
		break;

	default:
		check(false);
	}

	return AttenuationMultiplier;
}

float FBaseAttenuationSettings::AttenuationEval(const float Distance, const float Falloff, const float DistanceScale) const
{
	// Clamp the input distance between 0.0f and Falloff. If the Distance
	// is actually less than the min value, it will use the min-value of the algorithm/curve
	// rather than assume it's 1.0 (i.e. it could be 0.0 for an inverse curve). Similarly, if the distance
	// is greater than the falloff value, it'll use the algorithm/curve value evaluated at Falloff distance,
	// which could be 1.0 (and not 0.0f).

	const float FalloffCopy = FMath::Max(Falloff, 1.0f);
	float DistanceCopy = Distance * DistanceScale;

	float Result = 0.0f;
	switch (DistanceAlgorithm)
	{
		case EAttenuationDistanceModel::Linear:

			Result = (1.0f - (DistanceCopy / FalloffCopy));
			break;

		case EAttenuationDistanceModel::Logarithmic:
			{
				DistanceCopy = FMath::Max(DistanceCopy, KINDA_SMALL_NUMBER);
				Result = 0.5f * -FMath::Loge(DistanceCopy / FalloffCopy);
			}
			break;

		case EAttenuationDistanceModel::Inverse:
			{
				DistanceCopy = FMath::Max(DistanceCopy, KINDA_SMALL_NUMBER);
				Result = 0.02f / (DistanceCopy / FalloffCopy);
			}
			break;

		case EAttenuationDistanceModel::LogReverse:
		{
			if (DistanceCopy > FalloffCopy)
			{
				Result = 0.0f;
			}
			else
			{
				const float Argument = FMath::Max(1.0f - (DistanceCopy / FalloffCopy), KINDA_SMALL_NUMBER);
				Result = 1.0f + 0.5f * FMath::Loge(Argument);
			}
		}
		break;

		case EAttenuationDistanceModel::NaturalSound:
		{
			check(dBAttenuationAtMax <= 0.0f);
			float Alpha = DistanceCopy / FalloffCopy;
			if (FalloffMode == ENaturalSoundFalloffMode::Hold)
			{
				Alpha = FMath::Clamp(Alpha, 0.0f, 1.0f);
				Result = Audio::ConvertToLinear(Alpha * dBAttenuationAtMax);
			}
			else if (FalloffMode == ENaturalSoundFalloffMode::Silent)
			{
				Alpha = FMath::Clamp(Alpha, 0.0f, 1.0f);
				if (Alpha < 1.0f)
				{
					Result = Audio::ConvertToLinear(Alpha * dBAttenuationAtMax);
				}
				else
				{
					Result = 0.0f;
				}
			}
			else
			{
				Result = Audio::ConvertToLinear(Alpha * dBAttenuationAtMax);
			}
			break;
		}

		case EAttenuationDistanceModel::Custom:

			Result = CustomAttenuationCurve.GetRichCurveConst()->Eval(DistanceCopy / FalloffCopy);
			break;

		default:
			checkf(false, TEXT("Unknown attenuation distance algorithm!"))
			break;
	}

	// Make sure the output is clamped between 0.0 and 1.0f. Some of the algorithms above can
	// result in bad values at the edges.
	return FMath::Clamp(Result, 0.0f, 1.0f);
}

float FBaseAttenuationSettings::AttenuationEvalBox(const FTransform& Origin, const FVector Location, const float DistanceScale) const
{
	const float DistanceSq = ComputeSquaredDistanceFromBoxToPoint(-AttenuationShapeExtents, AttenuationShapeExtents, Origin.InverseTransformPositionNoScale(Location));
	if (FMath::IsNearlyZero(DistanceSq) || DistanceSq < FalloffDistance * FalloffDistance)
	{ 
		return AttenuationEval(FMath::Sqrt(DistanceSq), FalloffDistance, DistanceScale);
	}

	return 0.f;
}

float FBaseAttenuationSettings::AttenuationEvalCapsule(const FTransform& Origin, const FVector Location, const float DistanceScale) const
{
	float Distance = 0.f;
	const float CapsuleHalfHeight = AttenuationShapeExtents.X;
	const float CapsuleRadius = AttenuationShapeExtents.Y;

	// Capsule devolves to a sphere if HalfHeight <= Radius
	if (CapsuleHalfHeight <= CapsuleRadius )
	{
		Distance = FMath::Max(FVector::Dist( Origin.GetTranslation(), Location ) - CapsuleRadius, 0.f);
	}
	else
	{
		const FVector PointOffset = (CapsuleHalfHeight - CapsuleRadius) * Origin.GetUnitAxis( EAxis::Z );
		const FVector StartPoint = Origin.GetTranslation() + PointOffset;
		const FVector EndPoint = Origin.GetTranslation() - PointOffset;

		Distance = FMath::PointDistToSegment(Location, StartPoint, EndPoint) - CapsuleRadius;
	}

	return AttenuationEval(Distance, FalloffDistance, DistanceScale);
}

float FBaseAttenuationSettings::AttenuationEvalCone(const FTransform& Origin, const FVector Location, const float DistanceScale) const
{
	const FVector Forward = Origin.GetUnitAxis( EAxis::X );

	float AttenuationMultiplier = 1.f;

	const FVector ConeOrigin = Origin.GetTranslation() - (Forward * ConeOffset);

	const float Distance = FMath::Max(FVector::Dist( ConeOrigin, Location ) - AttenuationShapeExtents.X, 0.f);
	AttenuationMultiplier *= AttenuationEval(Distance, FalloffDistance, DistanceScale);

	if (AttenuationMultiplier > 0.f)
	{
		const float theta = FMath::RadiansToDegrees(FMath::Abs(FMath::Acos( FVector::DotProduct(Forward, (Location - ConeOrigin).GetSafeNormal()))));
		AttenuationMultiplier *= AttenuationEval(theta - AttenuationShapeExtents.Y, AttenuationShapeExtents.Z, 1.0f);
	}

	return AttenuationMultiplier;
}

void FBaseAttenuationSettings::CollectAttenuationShapesForVisualization(TMultiMap<EAttenuationShape::Type, AttenuationShapeDetails>& ShapeDetailsMap) const
{
	AttenuationShapeDetails ShapeDetails;
	ShapeDetails.Extents = AttenuationShapeExtents;
	ShapeDetails.Falloff = FalloffDistance;
	ShapeDetails.ConeOffset = ConeOffset;

	ShapeDetailsMap.Add(AttenuationShape, ShapeDetails);
}<|MERGE_RESOLUTION|>--- conflicted
+++ resolved
@@ -6,33 +6,6 @@
 #include "EngineDefines.h"
 
 
-<<<<<<< HEAD
-float FBaseAttenuationSettings::GetMaxDimension() const
-{
-	static const float WorldMax = static_cast<float>(WORLD_MAX);
-	if (FalloffDistance > WorldMax)
-	{
-		return WorldMax;
-	}
-
-	float MaxDimension = FalloffDistance;
-	if (DistanceAlgorithm == EAttenuationDistanceModel::NaturalSound)
-	{
-		switch (FalloffMode)
-		{
-		case ENaturalSoundFalloffMode::Hold:
-			return WorldMax;
-
-		case ENaturalSoundFalloffMode::Continues:
-			MaxDimension = (FalloffDistance / dBAttenuationAtMax) * -60.f;
-			break;
-
-		case ENaturalSoundFalloffMode::Silent:
-		default:
-			break;
-		}
-	}
-=======
 namespace
 {
 	static const float MinAttenuationValue   = 1.e-3f;
@@ -54,7 +27,6 @@
 float FBaseAttenuationSettings::GetMaxDimension() const
 {
 	float MaxDimension = GetMaxFalloffDistance();
->>>>>>> cf4d342e
 
 	switch (AttenuationShape)
 	{
@@ -78,9 +50,6 @@
 		check(false);
 	}
 
-<<<<<<< HEAD
-	return FMath::Clamp(MaxDimension, 0.0f, WorldMax);
-=======
 	return FMath::Clamp(MaxDimension, 0.0f, static_cast<float>(WORLD_MAX));
 }
 
@@ -159,7 +128,6 @@
 	}
 
 	return MaxFalloffDistance;
->>>>>>> cf4d342e
 }
 
 float FBaseAttenuationSettings::Evaluate(const FTransform& Origin, const FVector Location, const float DistanceScale) const
