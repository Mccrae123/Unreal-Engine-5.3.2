--- conflicted
+++ resolved
@@ -104,12 +104,6 @@
 		}
 
 		// Fetch data from DDC
-<<<<<<< HEAD
-		TArray64<uint8> Results;
-		//TODO(ddebaets) this sync request seems to be blocking here while it uses the job pool. add overload to perform it on this thread?
-		const bool DDCResult = DDC.GetSynchronous(*Chunk->DerivedDataKey, Results, FinalFilename);
-		if (DDCResult == false)
-=======
 		using namespace UE::DerivedData;
 		FSharedBuffer Results;
 		FRequestOwner BlockingOwner(EPriority::Blocking);
@@ -120,7 +114,6 @@
 		BlockingOwner.Wait();
 
 		if (Results.IsNull())
->>>>>>> d731a049
 		{
 			UE_LOG(LogVTDiskCache, Log, TEXT("Failed to fetch data from DDC (key: %s)"), *Chunk->DerivedDataKey);
 			return;
@@ -128,21 +121,12 @@
 
 		if (Results.GetSize() <= sizeof(FVirtualTextureChunkHeader))
 		{
-<<<<<<< HEAD
-			UE_LOG(LogVTDiskCache, Error, TEXT("VT DDC data is too small %" INT64_FMT " (key: %s)"), Results.Num(), *Chunk->DerivedDataKey);
-			return;
-		}
-
-		const uint8* ChunkData = Results.GetData();
-		const int64 ChunkDataSize = Results.Num();
-=======
 			UE_LOG(LogVTDiskCache, Error, TEXT("VT DDC data is too small %" UINT64_FMT " (key: %s)"), Results.GetSize(), *Chunk->DerivedDataKey);
 			return;
 		}
 
 		const void* ChunkData = Results.GetData();
 		const uint64 ChunkDataSize = Results.GetSize();
->>>>>>> d731a049
 
 		FSHAHash Hash;
 		FSHA1::HashBuffer(ChunkData, ChunkDataSize, Hash.Hash);
