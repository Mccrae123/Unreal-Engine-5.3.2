// Copyright Epic Games, Inc. All Rights Reserved.

#if WITH_EDITOR

#include "VirtualTextureDataBuilder.h"
#include "IImageWrapperModule.h"
#include "Modules/ModuleManager.h"
#include "Modules/ModuleManager.h"
#include "Async/ParallelFor.h"
#include "Misc/ScopedSlowTask.h"
#include "TextureBuildUtilities.h"
#include "TextureDerivedDataTask.h"
#include "ImageCoreUtils.h"
#include "VirtualTexturing.h"

// Debugging aid to dump tiles to disc as png files
#define SAVE_TILES 0
<<<<<<< HEAD

#if SAVE_TILES
#include "ImageUtils.h"
=======
#define SAVE_CHUNKS 0

#if SAVE_TILES || SAVE_CHUNKS
#include "ImageUtils.h"
#include "Misc/Paths.h"
#include "Misc/FileHelper.h"
>>>>>>> 4af6daef
#endif

static TAutoConsoleVariable<int32> CVarVTParallelTileCompression(
	TEXT("r.VT.ParallelTileCompression"),
	1,
	TEXT("Enables parallel compression of macro tiles")
);

/*
 * Just a simple helper struct wrapping a pointer to an image in some source format.
 * This class does not own the memory it simply wraps some useful functionality around it
 * This functionality should ideally be part of something like FImage but it's not.
 */
struct FPixelDataRectangle
{
	ETextureSourceFormat Format;
	int64 Width;
	int64 Height;
	uint8 *Data;

	FPixelDataRectangle(ETextureSourceFormat SetFormat, int32 SetWidth, int32 SetHeight, uint8* SetData) :
		Format(SetFormat),
		Width(SetWidth),
		Height(SetHeight),
		Data(SetData)
	{}

	/*
	 * Copies a Width x Height rectangle located at SourceX, SourceY in the source image to location DestX,DestY in this image.
	 * If the requested rectangle is outside the source image it will be clipped to the source and the smaller clipped rectangle will be copied instead.
	 */
	void CopyRectangle(int32 DestX, int32 DestY, FPixelDataRectangle &Source, int32 SourceX, int32 SourceY, int32 RectWidth, int32 RectHeight)
	{
		checkf(Format == Source.Format, TEXT("Formats need to match"));
		checkf(DestX >= 0 && DestX < Width, TEXT("Destination location out of bounds"));
		checkf(DestY >= 0 && DestY < Height, TEXT("Destination location out of bounds"));

		int64 PixelSize = FTextureSource::GetBytesPerPixel(Source.Format);
		int64 SrcScanlineSize = Source.Width * PixelSize;
		int64 DstScanlineSize = Width * PixelSize;

		// Handle source position having negative coordinates in source image
		if (SourceX < 0)
		{
			DestX = DestX - SourceX;
			RectWidth = RectWidth + SourceX;
			SourceX = 0;
		}


		if (SourceY < 0)
		{
			DestY = DestY - SourceY;
			RectHeight = RectHeight + SourceY;
			SourceY = 0;
		}

		// Handle source position our width being beyond the boundaries of the source image
		int32 ClampedWidth = FMath::Max(FMath::Min(RectWidth, Source.Width - SourceX),0);
		int32 ClampedHeight = FMath::Max(FMath::Min(RectHeight, Source.Height - SourceY),0);
		int32 ClampedScanlineSize = ClampedWidth * PixelSize;

		// Copy the data a scan line at a time

		uint8 *DstScanline = Data + DestX * PixelSize + DestY * DstScanlineSize;
		const uint8 *SrcScanline = Source.Data + SourceX * PixelSize + SourceY * SrcScanlineSize;

		for (int Y = 0; Y < ClampedHeight; Y++)
		{
			FMemory::Memcpy(DstScanline, SrcScanline, ClampedScanlineSize);
			DstScanline += DstScanlineSize;
			SrcScanline += SrcScanlineSize;
		}
	}

	static int32 ApplyBorderMode(int32 x, int32 Width, TextureAddress Mode)
	{
		switch (Mode)
		{
			case TA_Wrap:
			{
				// Make sure it's a proper module for negative numbers ....
				int x_Wrap = x % Width;
				return x_Wrap + ((x_Wrap < 0) ? Width : 0);
			}
			case TA_Clamp:
				return FMath::Max(FMath::Min(x, Width-1), 0);
			case TA_Mirror:
			{
				int32 DoubleWidth = Width + Width;
				int32 DoubleWrap = x % DoubleWidth;
				DoubleWrap += ((DoubleWrap < 0) ? DoubleWidth : 0);
				return (DoubleWrap < Width) ? DoubleWrap : ((Width-1) - (DoubleWrap - Width));
			}
		}
		check(0);
		return x;
	}

	/*
	* Copies a Width x Height rectangle located at SourceX, SourceY in the source image to location DestX,DestY in this image.
	* If the requested rectangle is outside the source image it will be clipped to the source and the smaller clipped rectangle will be copied instead.
	*/
	void CopyRectangleBordered(int32 DestX, int32 DestY, FPixelDataRectangle &Source, int32 SourceX, int32 SourceY, int32 RectWidth, int32 RectHeight, TextureAddress BorderX, TextureAddress BorderY)
	{
		checkf(Format == Source.Format, TEXT("Formats need to match"));
		checkf(DestX >= 0 && DestX < Width, TEXT("Destination location out of bounds"));
		checkf(DestY >= 0 && DestY < Height, TEXT("Destination location out of bounds"));

		// Fast copy of regular pixels
		CopyRectangle(DestX, DestY, Source, SourceX, SourceY, RectWidth, RectHeight);

		int64 pixelSize = FTextureSource::GetBytesPerPixel(Format);

		// Special case the out of bounds pixels loop over all oob pixels and get the properly adjusted values
		if (SourceX < 0 ||
			SourceY < 0 ||
			SourceX + RectWidth > Source.Width ||
			SourceY + RectHeight > Source.Height)
		{
			// Top border and adjacent corners
			for (int32 y = SourceY; y < 0; y++)
			{
				for (int32 x = SourceX; x < SourceX + RectWidth; x++)
				{
					int32 xb = ApplyBorderMode(x, Source.Width, BorderX);
					int32 yb = ApplyBorderMode(y, Source.Height, BorderY);
					SetPixel(x - SourceX + DestX, y - SourceY + DestY, Source.GetPixel(xb, yb, pixelSize), pixelSize);
				}
			}

			// Bottom border and adjacent corners
			for (int32 y = Source.Height; y < SourceY + RectHeight; y++)
			{
				for (int32 x = SourceX; x < SourceX + RectWidth; x++)
				{
					int32 xb = ApplyBorderMode(x, Source.Width, BorderX);
					int32 yb = ApplyBorderMode(y, Source.Height, BorderY);
					SetPixel(x - SourceX + DestX, y - SourceY + DestY, Source.GetPixel(xb, yb, pixelSize), pixelSize);
				}
			}

			// Left border (w.o. corners)
			for (int32 x = SourceX; x < 0; x++)
			{
				//for (int32 y = SourceY; y < SourceY + RectHeight; y++)
				for (int32 y = FMath::Max(0, SourceY); y < FMath::Min(SourceY + RectHeight, Source.Height); y++)
				{
					int32 xb = ApplyBorderMode(x, Source.Width, BorderX);
					int32 yb = ApplyBorderMode(y, Source.Height, BorderY);
					SetPixel(x - SourceX + DestX, y - SourceY + DestY, Source.GetPixel(xb, yb, pixelSize), pixelSize);
				}
			}

			// Right border (w.o. corners)
			for (int32 x = Source.Width; x < SourceX + RectWidth; x++)
			{
				//for (int32 y = SourceY; y < SourceY + RectHeight; y++)
				for (int32 y = FMath::Max(0, SourceY); y < FMath::Min(SourceY + RectHeight, Source.Height); y++)
				{
					int32 xb = ApplyBorderMode(x, Source.Width, BorderX);
					int32 yb = ApplyBorderMode(y, Source.Height, BorderY);
					SetPixel(x - SourceX + DestX, y - SourceY + DestY, Source.GetPixel(xb, yb, pixelSize), pixelSize);
				}
			}
		}
	}

	void Clear()
	{
		FMemory::Memzero(Data, FTextureSource::GetBytesPerPixel(Format) * Width * Height);
	}

	inline void SetPixel(int32 x, int32 y, void *Value, int64 PixelSize)
	{
		void *DestPixelData = GetPixel(x, y, PixelSize);
		FMemory::Memcpy(DestPixelData, Value, PixelSize);
	}

<<<<<<< HEAD
	inline void *GetPixel(int32 x, int32 y, size_t PixelSize) const
=======
	inline void *GetPixel(int32 x, int32 y, int64 PixelSize) const
>>>>>>> 4af6daef
	{
		check(x >= 0);
		check(y >= 0);
		check(x < Width);
		check(y < Height);
		return Data + (((y * Width) + x) * PixelSize);
	}
	
#if SAVE_TILES
	FImageView GetImageView() const 
	{
		ERawImageFormat::Type RawFormat = FImageCoreUtils::ConvertToRawImageFormat(Format);
		return FImageView(Data,Width,Height,RawFormat);
	}

	void Save(FString BaseFileName, IImageWrapperModule* ImageWrapperModule)
	{
		FImageView Image = GetImageView();

		if ( ! FImageUtils::SaveImageAutoFormat(*BaseFileName,Image) )
		{
			UE_LOG(LogVirtualTexturing,Warning,TEXT("Couldn't save to : %s"),*BaseFileName);
		}
	}
#endif

};

#define TEXTURE_COMPRESSOR_MODULENAME "TextureCompressor"

FVirtualTextureDataBuilder::FVirtualTextureDataBuilder(FVirtualTextureBuiltData &SetOutData, const FString& InDebugTexturePathName, ITextureCompressorModule *InCompressor, IImageWrapperModule* InImageWrapper)
	: OutData(SetOutData)
	, DebugTexturePathName(InDebugTexturePathName)
{
	Compressor = InCompressor ? InCompressor : &FModuleManager::LoadModuleChecked<ITextureCompressorModule>(TEXTURE_COMPRESSOR_MODULENAME);
	ImageWrapper = InImageWrapper ? InImageWrapper : &FModuleManager::LoadModuleChecked<IImageWrapperModule>(FName("ImageWrapper"));
}

FVirtualTextureDataBuilder::~FVirtualTextureDataBuilder()
{
}

bool FVirtualTextureBuilderDerivedInfo::InitializeFromBuildSettings(const FTextureSourceData& InSourceData, const FTextureBuildSettings* InSettingsPerLayer)
{
	const int32 NumLayers = InSourceData.Layers.Num();
	checkf(NumLayers <= (int32)VIRTUALTEXTURE_DATA_MAXLAYERS, TEXT("The maximum amount of layers is exceeded."));
	checkf(NumLayers > 0, TEXT("No layers to build."));

	const FTextureBuildSettings& BuildSettingsLayer0 = InSettingsPerLayer[0];
	const int32 TileSize = BuildSettingsLayer0.VirtualTextureTileSize;

	BlockSizeX = InSourceData.BlockSizeX;
	BlockSizeY = InSourceData.BlockSizeY;

	// BlockSize is potentially adjusted by rounding to power of 2
	switch (BuildSettingsLayer0.PowerOfTwoMode)
	{
	case ETexturePowerOfTwoSetting::None:
		break;
	case ETexturePowerOfTwoSetting::PadToPowerOfTwo:
		BlockSizeX = FMath::RoundUpToPowerOfTwo(BlockSizeX);
		BlockSizeY = FMath::RoundUpToPowerOfTwo(BlockSizeY);
		break;
	case ETexturePowerOfTwoSetting::PadToSquarePowerOfTwo:
		BlockSizeX = FMath::RoundUpToPowerOfTwo(BlockSizeX);
		BlockSizeY = FMath::RoundUpToPowerOfTwo(BlockSizeY);
		BlockSizeX = FMath::Max(BlockSizeX, BlockSizeY);
		BlockSizeY = BlockSizeX;
		break;
	default:
		checkNoEntry();
		break;
	}

	check(InSettingsPerLayer[0].MaxTextureResolution >= (uint32)TileSize);

	// Clamp BlockSizeX and BlockSizeY to MaxTextureResolution, but don't change aspect ratio
	const uint32 ClampBlockSize = InSettingsPerLayer[0].MaxTextureResolution;
	if (FMath::Max<uint32>(BlockSizeX, BlockSizeY) > ClampBlockSize)
	{
		const int32 ClampedBlockSizeX = BlockSizeX >= BlockSizeY ? ClampBlockSize : FMath::Max(ClampBlockSize * BlockSizeX / BlockSizeY, 1u);
		const int32 ClampedBlockSizeY = BlockSizeY >= BlockSizeX ? ClampBlockSize : FMath::Max(ClampBlockSize * BlockSizeY / BlockSizeX, 1u);
		BlockSizeX = ClampedBlockSizeX;
		BlockSizeY = ClampedBlockSizeY;
	}

	// We require VT blocks (UDIM pages) to be PoT, but multi block textures may have full logical dimension that's not PoT
	if ( ! FMath::IsPowerOfTwo(BlockSizeX) || ! FMath::IsPowerOfTwo(BlockSizeY) )
	{
		return false;
	}

	// Ensure block size is at least 1 tile, while preserving aspect ratio
	BlockSizeScale = 1;
	while (BlockSizeX < TileSize || BlockSizeY < TileSize)
	{
		BlockSizeX *= 2;
		BlockSizeY *= 2;
		BlockSizeScale *= 2;
	}

	SizeInBlocksX = InSourceData.SizeInBlocksX;
	SizeInBlocksY = InSourceData.SizeInBlocksY;
	SizeX = BlockSizeX * SizeInBlocksX;
	SizeY = BlockSizeY * SizeInBlocksY;

	const uint32 Size = FMath::Max(SizeX, SizeY);

	// Mip down to 1x1 pixels, but don't create more mips than can fit in max page table texture

	// This is incorrect - should be floor not ceil. Testing _so far_ has found there to be no difference noted
	// in projects, however saving this work to a separate CL since this is old and presumably stable code, due to
	// the fact that the Min(x, VIRTUALTEXTURE_LOG2_MAX_PAGETABLE_SIZE) is load bearing. In order to get an incorrect
	// mip count, you need Size to be non pow2 and the result to be larger than VIRTUALTEXTURE_LOG2_MAX_PAGETABLE_SIZE.
	NumMips = FMath::Min<uint32>(FMath::CeilLogTwo(Size) + 1, VIRTUALTEXTURE_LOG2_MAX_PAGETABLE_SIZE);
<<<<<<< HEAD
	return true;
}

void FVirtualTextureDataBuilder::Build(FTextureSourceData& InSourceData, FTextureSourceData& InCompositeSourceData, const FTextureBuildSettings* InSettingsPerLayer, bool bAllowAsync)
{
=======

	return true;
}

bool FVirtualTextureDataBuilder::Build(FTextureSourceData& InSourceData, FTextureSourceData& InCompositeSourceData, const FTextureBuildSettings* InSettingsPerLayer, bool bAllowAsync)
{
	const int32 NumBlocks = InSourceData.Blocks.Num();

>>>>>>> 4af6daef
	const int32 NumLayers = InSourceData.Layers.Num();
	checkf(NumLayers <= (int32)VIRTUALTEXTURE_DATA_MAXLAYERS, TEXT("The maximum amount of layers is exceeded."));
	checkf(NumLayers > 0, TEXT("No layers to build."));

	SettingsPerLayer.AddUninitialized(NumLayers);
	FMemory::Memcpy(&SettingsPerLayer[0], InSettingsPerLayer, sizeof(FTextureBuildSettings) * NumLayers);
	const FTextureBuildSettings& BuildSettingsLayer0 = SettingsPerLayer[0];
	const int32 TileSize = BuildSettingsLayer0.VirtualTextureTileSize;

	DerivedInfo.InitializeFromBuildSettings(InSourceData, InSettingsPerLayer);

	//NOTE: OutData may point to a previously build data so it is important to
	//properly initialize all fields and not assume this is a freshly constructed object

	OutData.TileBorderSize = BuildSettingsLayer0.VirtualTextureBorderSize;
	OutData.TileSize = TileSize;
	OutData.NumLayers = NumLayers;
	OutData.Width = DerivedInfo.SizeX;
	OutData.Height = DerivedInfo.SizeY;
	OutData.WidthInBlocks = InSourceData.SizeInBlocksX;
	OutData.HeightInBlocks = InSourceData.SizeInBlocksY;

	OutData.TileDataOffsetPerLayer.Empty();
	OutData.ChunkIndexPerMip.Empty();
	OutData.BaseOffsetPerMip.Empty();
	OutData.TileOffsetData.Empty();

	OutData.TileIndexPerChunk.Empty();
	OutData.TileIndexPerMip.Empty();
	OutData.TileOffsetInChunk.Empty();
<<<<<<< HEAD

	OutData.Chunks.Empty();
	OutData.NumMips = DerivedInfo.NumMips;

	// process original source to intermediate format, make mips, appply processing options
	BuildSourcePixels(InSourceData, InCompositeSourceData);

	// processed data is now in SourceBlocks , original InSourceData not needed anymore
	// can free InSourceData (and InCompositeSourceData) now
	InSourceData.ReleaseMemory();
	InCompositeSourceData.ReleaseMemory();

	// override async compression if requested
	bAllowAsync = bAllowAsync && CVarVTParallelTileCompression.GetValueOnAnyThread();

	// encode SourceBlocks to VT Tiles and pack into chunks :
	BuildPagesMacroBlocks(bAllowAsync);
	// free SourceBlocks :
	FreeSourcePixels();
}
=======

	OutData.Chunks.Empty();
	OutData.NumMips = DerivedInfo.NumMips;

	// override async compression if requested
	bAllowAsync = bAllowAsync && CVarVTParallelTileCompression.GetValueOnAnyThread();

	LayerPayload.SetNum(NumLayers);

	{
		FScopedSlowTask BuildTask(NumLayers * NumBlocks);

		// Process source texture layer by layer
		// Layer blocks will be freed from inside of BuildLayerBlocks() as soon as they are done
		for (int32 LayerIndex = 0; LayerIndex < NumLayers; ++LayerIndex)
		{
			const FTextureBuildSettings& BuildSettingsForLayer = SettingsPerLayer[LayerIndex];
			FVirtualTextureSourceLayerData LayerData;

			// Specify the format we are processing to in this step :
			LayerData.ImageFormat = UE::TextureBuildUtilities::GetVirtualTextureBuildIntermediateFormat(BuildSettingsForLayer);
			LayerData.GammaSpace = BuildSettingsForLayer.GetDestGammaSpace();
			// Gamma correction can either be applied in step 1 or step 2 of the VT build
			//	depending on whether the Intermediate format is U8 or not
			if (!ERawImageFormat::GetFormatNeedsGammaSpace(LayerData.ImageFormat))
			{
				LayerData.GammaSpace = EGammaSpace::Linear;
			}

			// LayerData.bHasAlpha will be updated after the Build to detect if there is actual alpha in the layers
			LayerData.bHasAlpha = BuildSettingsForLayer.bForceAlphaChannel;
>>>>>>> 4af6daef

			LayerData.FormatName = FImageCoreUtils::ConvertToUncompressedTextureFormatName(LayerData.ImageFormat);
			LayerData.PixelFormat = FImageCoreUtils::GetPixelFormatForRawImageFormat(LayerData.ImageFormat);
			LayerData.SourceFormat = FImageCoreUtils::ConvertToTextureSourceFormat(LayerData.ImageFormat);

			// Don't want platform specific swizzling for VT tile data, this tends to add extra padding for textures with odd dimensions
			// (VT physical tiles generally not power-of-2 after adding border)
			// Must match TextureDerivedData.cpp
			LayerData.TextureFormatName = UE::TextureBuildUtilities::TextureFormatRemovePlatformPrefixFromName(BuildSettingsForLayer.TextureFormatName);

			// bHasAlpha was previously set to true if bForceAlphaChannel
			// if it's false and not bForceNoAlphaChannel, we scan each block for alpha
			// if alpha is in any tile of any block, it gets enabled for all so they have consistent pixel format
			if (!LayerData.bHasAlpha && !BuildSettingsForLayer.bForceNoAlphaChannel)
			{
				// Note that check is a bit wrong to do at this point, because it does require all blocks to be present in the memory
				// This should've been stored somewhere way earlier, maybe at import process
				for (int32 BlockIndex = 0; BlockIndex < NumBlocks; ++BlockIndex)
				{
					const TArray<FImage>& SourceMips = InSourceData.Blocks[BlockIndex].MipsPerLayer[LayerIndex];
					if (!SourceMips.IsEmpty())
					{
						LayerData.bHasAlpha = DetectAlphaChannel(SourceMips[0]);
						if (LayerData.bHasAlpha)
						{
							break;
						}
					}
				}
			}

			// Building happens in following order: [Layers] -> [Blocks (with creating mips)] -> [Tiles] -> [Mips]
			BuildLayerBlocks(BuildTask, LayerIndex, LayerData, InSourceData, InCompositeSourceData, bAllowAsync);
		}
	}

<<<<<<< HEAD
	// Fill out tile offsets per layer if we haven't yet and if all layers are raw uncompressed data.
	if (OutData.TileDataOffsetPerLayer.Num() == 0)
	{
		bool bIsRawGPUData = true;
		for (int32 LayerIndex = 0; LayerIndex < LayerData.Num(); LayerIndex++)
		{
			if (LayerData[LayerIndex].Codec != EVirtualTextureCodec::RawGPU)
			{
				bIsRawGPUData = false;
				break;
			}
		}
		if (bIsRawGPUData)
		{
			uint32 TileDataOffset = 0;
			OutData.TileDataOffsetPerLayer.Reserve(LayerData.Num());
			for (int32 LayerIndex = 0; LayerIndex < LayerData.Num(); LayerIndex++)
			{
				TileDataOffset += LayerData[LayerIndex].TilePayload[0].Num();
				OutData.TileDataOffsetPerLayer.Add(TileDataOffset);
			}
		}
	}

	// Write tiles out to chunk.
	PushDataToChunk(ActiveTileList, LayerData);
=======
	// Rearrange compressed VT tiles into chunks for output
	// Chunks contain multiple tiles: [Tiles] -> [Mips] -> [Layers]
	bool ok = BuildChunks();

	// Release memory used during build process
	LayerPayload.Empty();

	return ok;
>>>>>>> 4af6daef
}

bool FVirtualTextureDataBuilder::BuildChunks()
{
	static const uint32 MinSizePerChunk = 1024u; // Each chunk will contain a mip level of at least this size (MinSizePerChunk x MinSizePerChunk)
	const uint32 NumLayers = LayerPayload.Num();
	const int32 TileSize = SettingsPerLayer[0].VirtualTextureTileSize;
	const uint32 MinSizePerChunkInTiles = FMath::DivideAndRoundUp<uint32>(MinSizePerChunk, TileSize);
	const uint32 MinTilesPerChunk = MinSizePerChunkInTiles * MinSizePerChunkInTiles;
	const int32 BlockSizeInTilesX = FMath::DivideAndRoundUp(DerivedInfo.BlockSizeX, TileSize);
	const int32 BlockSizeInTilesY = FMath::DivideAndRoundUp(DerivedInfo.BlockSizeY, TileSize);

	uint32 MipWidthInTiles = FMath::DivideAndRoundUp(DerivedInfo.SizeX, TileSize);
	uint32 MipHeightInTiles = FMath::DivideAndRoundUp(DerivedInfo.SizeY, TileSize);
	uint32 NumTiles = 0u;

	for (uint32 Mip = 0; Mip < OutData.NumMips; ++Mip)
	{
		const uint32 MaxTileInMip = FMath::MortonCode2(MipWidthInTiles - 1) | (FMath::MortonCode2(MipHeightInTiles - 1) << 1);
		NumTiles += (MaxTileInMip + 1u);
		MipWidthInTiles = FMath::DivideAndRoundUp(MipWidthInTiles, 2u);
		MipHeightInTiles = FMath::DivideAndRoundUp(MipHeightInTiles, 2u);
	}

	// loop over each macro block and assemble the tiles
	FScopedSlowTask BuildTask(NumTiles);

	TArray<FVTSourceTileEntry> TilesInChunk;
	TilesInChunk.Reserve(NumTiles);

<<<<<<< HEAD
=======
	// Loop over Tiles in Morton order, and assemble the tiles into chunks
	// This only moves memory into chunks, packing tile payload into same
	// order as older version of code to maintain identical output
>>>>>>> 4af6daef
	{
		uint32 TileIndex = 0u;
		bool bInFinalChunk = false;

		OutData.ChunkIndexPerMip.Reserve(OutData.NumMips);
		OutData.BaseOffsetPerMip.Init(~0u, OutData.NumMips);
		OutData.TileOffsetData.Reserve(OutData.NumMips);

		OutData.TileOffsetInChunk.Init(~0u, NumTiles * NumLayers);
		OutData.TileIndexPerChunk.Reserve(OutData.NumMips + 1);
		OutData.TileIndexPerMip.Reserve(OutData.NumMips + 1);

		OutData.TileIndexPerChunk.Add(TileIndex);

		MipWidthInTiles = FMath::DivideAndRoundUp(DerivedInfo.SizeX, TileSize);
		MipHeightInTiles = FMath::DivideAndRoundUp(DerivedInfo.SizeY, TileSize);
		for (uint32 Mip = 0; Mip < OutData.NumMips; ++Mip)
		{
			FVirtualTextureTileOffsetData& OffsetData = OutData.TileOffsetData.AddDefaulted_GetRef();
			OffsetData.Init(MipWidthInTiles, MipHeightInTiles);

			OutData.ChunkIndexPerMip.Add(OutData.Chunks.Num());
			OutData.TileIndexPerMip.Add(TileIndex);

			const int32 MipBlockSizeInTilesX = FMath::Max(BlockSizeInTilesX >> Mip, 1);
			const int32 MipBlockSizeInTilesY = FMath::Max(BlockSizeInTilesY >> Mip, 1);
			const uint32 MaxTileInMip = FMath::MortonCode2(MipWidthInTiles - 1) | (FMath::MortonCode2(MipHeightInTiles - 1) << 1);

			for (uint32 TileIndexInMip = 0u; TileIndexInMip <= MaxTileInMip; ++TileIndexInMip)
			{
				BuildTask.EnterProgressFrame();

				const uint32 TileX = FMath::ReverseMortonCode2(TileIndexInMip);
				const uint32 TileY = FMath::ReverseMortonCode2(TileIndexInMip >> 1);
				if (TileX < MipWidthInTiles && TileY < MipHeightInTiles)
				{
					const int32 BlockX = TileX / MipBlockSizeInTilesX;
					const int32 BlockY = TileY / MipBlockSizeInTilesY;

					int32 BlockIndex = FindSourceBlockIndex(Mip, BlockX, BlockY);
					if (BlockIndex != INDEX_NONE)
					{
<<<<<<< HEAD
						const FTextureSourceBlockData& Block = SourceBlocks[BlockIndex];
=======
						FVTBlockPayload& Block = LayerPayload[0].Blocks[BlockIndex];
>>>>>>> 4af6daef
						FVTSourceTileEntry* TileEntry = new(TilesInChunk) FVTSourceTileEntry;
						TileEntry->BlockIndex = BlockIndex;
						TileEntry->TileIndex = TileIndex;
						TileEntry->MipIndex = Mip;
						TileEntry->MipIndexInBlock = Mip - Block.MipBias;
<<<<<<< HEAD
						TileEntry->TileInBlockX = TileX - Block.BlockX * MipBlockSizeInTilesX;
						TileEntry->TileInBlockY = TileY - Block.BlockY * MipBlockSizeInTilesY;

=======
						TileEntry->TileX = TileX;
						TileEntry->TileY = TileY;
>>>>>>> 4af6daef
						OffsetData.AddTile(TileIndexInMip);
					}
				}
				TileIndex += NumLayers;
			}

			OffsetData.Finalize();

			if (!bInFinalChunk && TilesInChunk.Num() >= (int32)MinTilesPerChunk)
			{
				OutData.TileIndexPerChunk.Add(TileIndex);
				if ( ! BuildPagesForChunk(TilesInChunk) )
					return false;
				TilesInChunk.Reset();
			}
			else
			{
				bInFinalChunk = true;
			}

			MipWidthInTiles = FMath::DivideAndRoundUp(MipWidthInTiles, 2u);
			MipHeightInTiles = FMath::DivideAndRoundUp(MipHeightInTiles, 2u);
		}

		check(TileIndex == NumTiles * NumLayers);
		OutData.TileIndexPerChunk.Add(TileIndex);
		OutData.TileIndexPerMip.Add(TileIndex);

		if (TilesInChunk.Num() > 0)
		{
			if ( ! BuildPagesForChunk(TilesInChunk) )
				return false;
		}

		check(OutData.BaseOffsetPerMip.Num() == OutData.NumMips);
	}

	// Use compact tile offsets if we have fixed tile sizes on every layer (raw GPU codecs).
	// Otherwise use legacy data.
	const bool bUseLegacyData = OutData.TileDataOffsetPerLayer.Num() != NumLayers;
	if (bUseLegacyData)
	{
		// Using legacy data from now on so remove the compact data.
		OutData.TileOffsetData.Empty();

		// Patch holes left in offset array
		for (int32 ChunkIndex = 0; ChunkIndex < OutData.Chunks.Num(); ++ChunkIndex)
		{
			uint32 CurrentOffset = OutData.Chunks[ChunkIndex].SizeInBytes;
			for (int32 TileIndex = OutData.TileIndexPerChunk[ChunkIndex + 1] - 1u; TileIndex >= (int32)OutData.TileIndexPerChunk[ChunkIndex]; --TileIndex)
			{
				const uint32 TileOffset = OutData.TileOffsetInChunk[TileIndex];
				if (TileOffset > CurrentOffset)
				{
					check(TileOffset == ~0u);
					OutData.TileOffsetInChunk[TileIndex] = CurrentOffset;
				}
				else
				{
					CurrentOffset = TileOffset;
				}
			}
		}

		for (int32 TileIndex = 0u; TileIndex < OutData.TileOffsetInChunk.Num(); ++TileIndex)
		{
			const uint32 TileOffset = OutData.TileOffsetInChunk[TileIndex];
			check(TileOffset != ~0u);
		}
	}
	else
	{
		// We can remove legacy data and only reference the compact data from now on.
		OutData.TileIndexPerChunk.Empty();
		OutData.TileIndexPerMip.Empty();
		OutData.TileOffsetInChunk.Empty();
	}

	return true;
}

static const TCHAR* GetSafePixelFormatName(EPixelFormat Format)
{
	if (Format >= PF_MAX)
	{
		return TEXT("INVALID");
	}
	else
	{
		return GPixelFormats[Format].Name;
	}
}

void FVirtualTextureDataBuilder::BuildBlockTiles(uint32 LayerIndex, uint32 BlockIndex, FVTBlockPayload& Block, const FVirtualTextureSourceLayerData& LayerData, bool bAllowAsync)
{
<<<<<<< HEAD
	TRACE_CPUPROFILER_EVENT_SCOPE(Texture.VT.BuildTiles);
=======
	TRACE_CPUPROFILER_EVENT_SCOPE(Texture.VT.BuildBlockTiles);
>>>>>>> 4af6daef

	const FTextureBuildSettings& BuildSettingsLayer0 = SettingsPerLayer[0];
	const FTextureBuildSettings& BuildSettingsForLayer = SettingsPerLayer[LayerIndex];

	const int32 TileSize = BuildSettingsLayer0.VirtualTextureTileSize;
	const int32 BorderSize = BuildSettingsLayer0.VirtualTextureBorderSize;
	const int32 PhysicalTileSize = TileSize + BorderSize * 2;
	
	UE_LOG(LogVirtualTexturing, Verbose, TEXT("VT BuildTiles LayerIndex=%d TileList.Num=%d Pixels=%lld"), LayerIndex, TileList.Num(), (int64)PhysicalTileSize*PhysicalTileSize*TileList.Num() );

	FThreadSafeBool bCompressionError = false;
	EPixelFormat CompressedFormat = PF_Unknown;

<<<<<<< HEAD
	{
		// Create settings for building the tile. These should be simple, "clean" settings
		// just compressing the style to a GPU format not adding things like colour correction, ... 
		// as these settings were already baked into the SourcePixels.

		// TBSettings starts default constructed (no processing)
		//	then we copy over just the compression options without the color-change processing
		FTextureBuildSettings TBSettings;
		TBSettings.MaxTextureResolution = FTextureBuildSettings::MaxTextureResolutionDefault;
		TBSettings.TextureFormatName = LayerData.TextureFormatName;
		TBSettings.bSRGB = BuildSettingsForLayer.bSRGB;
		TBSettings.bUseLegacyGamma = BuildSettingsForLayer.bUseLegacyGamma;
		TBSettings.MipGenSettings = TMGS_NoMipmaps;

		// LayerData.bHasAlpha was set for the layer if there is alpha anywhere (or ForceAlpha and not ForceNoAlpha)
		// force each tile to make the same choice about whether it has alpha or not, do not DetectAlpha per tile
		// make sure either ForceAlpha or ForceNoAlpha is on for tiles
		TBSettings.bForceAlphaChannel = LayerData.bHasAlpha;
		TBSettings.bForceNoAlphaChannel = !LayerData.bHasAlpha;

		TBSettings.bHDRSource = BuildSettingsForLayer.bHDRSource;
		TBSettings.bVirtualStreamable = true;

		// Encode speed must be resolved before we get here.
		TBSettings.LossyCompressionAmount = BuildSettingsForLayer.LossyCompressionAmount;
		TBSettings.CompressionQuality = BuildSettingsForLayer.CompressionQuality;
		TBSettings.OodleEncodeEffort = BuildSettingsForLayer.OodleEncodeEffort;
		TBSettings.OodleUniversalTiling = BuildSettingsForLayer.OodleUniversalTiling;
		TBSettings.bOodleUsesRDO = BuildSettingsForLayer.bOodleUsesRDO;
		TBSettings.OodleRDO = BuildSettingsForLayer.OodleRDO;
		TBSettings.OodleTextureSdkVersion = BuildSettingsForLayer.OodleTextureSdkVersion;

		check(TBSettings.GetDestGammaSpace() == BuildSettingsForLayer.GetDestGammaSpace());
 
		GeneratedData.TilePayload.AddDefaulted(TileList.Num());

		// ParallelFor is on TaskGraph for VT tiles
		//	TextureFormats should disable their own internal use of TaskGraph for VT tiles if necessary
		
		const bool bIsSingleThreaded = !bAllowAsync;

		int NumTiles = TileList.Num();
		ParallelFor( TEXT("Texture.VT.BuildTiles.PF"), NumTiles,1, [&](int32 TileIndex)
=======
	{
		// Create settings for building the tile. These should be simple, "clean" settings
		// just compressing the style to a GPU format not adding things like colour correction, ... 
		// as these settings were already baked into the SourcePixels.

		// TBSettings starts default constructed (no processing)
		//	then we copy over just the compression options without the color-change processing
		FTextureBuildSettings TBSettings;
		TBSettings.MaxTextureResolution = FTextureBuildSettings::MaxTextureResolutionDefault;
		TBSettings.TextureFormatName = LayerData.TextureFormatName;
		TBSettings.bSRGB = BuildSettingsForLayer.bSRGB;
		TBSettings.bUseLegacyGamma = BuildSettingsForLayer.bUseLegacyGamma;
		TBSettings.MipGenSettings = TMGS_NoMipmaps;

		// LayerData.bHasAlpha was set for the layer if there is alpha anywhere (or ForceAlpha and not ForceNoAlpha)
		// force each tile to make the same choice about whether it has alpha or not, do not DetectAlpha per tile
		// make sure either ForceAlpha or ForceNoAlpha is on for tiles
		TBSettings.bForceAlphaChannel = LayerData.bHasAlpha;
		TBSettings.bForceNoAlphaChannel = !LayerData.bHasAlpha;

		TBSettings.bHDRSource = BuildSettingsForLayer.bHDRSource;
		TBSettings.bVirtualStreamable = true;

		// Encode speed must be resolved before we get here.
		TBSettings.LossyCompressionAmount = BuildSettingsForLayer.LossyCompressionAmount;
		TBSettings.CompressionQuality = BuildSettingsForLayer.CompressionQuality;
		TBSettings.OodleEncodeEffort = BuildSettingsForLayer.OodleEncodeEffort;
		TBSettings.OodleUniversalTiling = BuildSettingsForLayer.OodleUniversalTiling;
		TBSettings.bOodleUsesRDO = BuildSettingsForLayer.bOodleUsesRDO;
		TBSettings.OodleRDO = BuildSettingsForLayer.OodleRDO;
		TBSettings.OodleTextureSdkVersion = BuildSettingsForLayer.OodleTextureSdkVersion;

		check(TBSettings.GetDestGammaSpace() == BuildSettingsForLayer.GetDestGammaSpace());

		// Mip levels start at Block.MipBias in case provided Texture is smaller than block size used in VT
		for (int32 MipIndex = 0; MipIndex < Block.NumMips; ++MipIndex)
		{
			int32 Mip = MipIndex + Block.MipBias;
			const int32 MipBlockSizeX = FMath::Max(Block.SizeX >> MipIndex, 1);
			const int32 MipBlockSizeY = FMath::Max(Block.SizeY >> MipIndex, 1);
			const int32 MipBlockSizeInTilesX = FMath::DivideAndRoundUp(MipBlockSizeX, TileSize);
			const int32 MipBlockSizeInTilesY = FMath::DivideAndRoundUp(MipBlockSizeY, TileSize);
			const int32 NumTiles = MipBlockSizeInTilesY * MipBlockSizeInTilesX;

			if (MipIndex == 0)
			{
				Block.Tiles.SetNum(NumTiles);
			}

			// ParallelFor is on TaskGraph for VT tiles
			//	TextureFormats should disable their own internal use of TaskGraph for VT tiles if necessary
			const bool bIsSingleThreaded = !bAllowAsync;

			// Build all tiles for this mip level
			ParallelFor(TEXT("Texture.VT.BuildTiles.PF"), NumTiles, 1, [&](int32 TileIndex)
			{
				int32 TileY = TileIndex / MipBlockSizeInTilesX;
				int32 TileX = TileIndex % MipBlockSizeInTilesX;

				Block.Tiles[TileIndex].Mips.SetNum(Block.NumMips);

				const FImage& SourceMip = Block.Mips[MipIndex];
				check(SourceMip.Format == LayerData.ImageFormat);
				check(SourceMip.GammaSpace == LayerData.GammaSpace);

				FPixelDataRectangle SourceData(LayerData.SourceFormat,
					SourceMip.SizeX,
					SourceMip.SizeY,
					const_cast<uint8*>(SourceMip.RawData.GetData()));

				TArray<FImage> TileImages;
				FImage* TileImage = new(TileImages) FImage(PhysicalTileSize, PhysicalTileSize, LayerData.ImageFormat, LayerData.GammaSpace);
				FPixelDataRectangle TileData(LayerData.SourceFormat, PhysicalTileSize, PhysicalTileSize, TileImage->RawData.GetData());

				TileData.Clear();
				TileData.CopyRectangleBordered(0, 0, SourceData,
					TileX * TileSize - BorderSize,
					TileY * TileSize - BorderSize,
					PhysicalTileSize,
					PhysicalTileSize,
					(TextureAddress)BuildSettingsLayer0.VirtualAddressingModeX,
					(TextureAddress)BuildSettingsLayer0.VirtualAddressingModeY);

#if SAVE_TILES
				{
					FString DebugName = FPaths::MakeValidFileName(*DebugTexturePathName, TEXT('_'));
					FString BasePath = FPaths::ProjectUserDir();
					FString TileFileName = BasePath / FString::Format(TEXT("{0}_{1}_{2}_{3}_{4}_{5}.png"), TArray<FStringFormatArg>({ *DebugName, BlockIndex, TileX, TileY, Mip, LayerIndex }));
					TileData.Save(TileFileName, ImageWrapper);
				}
#endif // SAVE_TILES

				// give each tile a unique DebugTexturePathName for DebugDump option :
				FString DebugTilePathName = FString::Printf(TEXT("%s_L%d_VT%04d"), *DebugTexturePathName, LayerIndex, TileIndex);

				TArray<FCompressedImage2D> CompressedMip;
				TArray<FImage> EmptyList;
				uint32 NumMipsInTail, ExtData;
				// this is the Build for Tiles to do the encode to GPU formats, with no processing
				if (!ensure(Compressor->BuildTexture(TileImages, EmptyList, TBSettings, DebugTilePathName, CompressedMip, NumMipsInTail, ExtData, nullptr)))
				{
					bCompressionError = true;
				}

				check(CompressedMip.Num() == 1);
				checkf(CompressedFormat == PF_Unknown || CompressedFormat == CompressedMip[0].PixelFormat,
					TEXT("CompressedFormat: %s (%d), CompressedMip[0].PixelFormat: %s (%d)"),
					GetSafePixelFormatName(CompressedFormat), (int32)CompressedFormat,
					GetSafePixelFormatName((EPixelFormat)CompressedMip[0].PixelFormat), (int32)CompressedMip[0].PixelFormat);

				FVTTileMipPayload& MipPayload = Block.Tiles[TileIndex].Mips[MipIndex];
				MipPayload.Payload = MoveTemp(CompressedMip[0].RawData);
				MipPayload.CompressedFormat = (EPixelFormat)CompressedMip[0].PixelFormat;
			},
			(bIsSingleThreaded ? EParallelForFlags::ForceSingleThread : EParallelForFlags::None));
		}
	}
}

void FVirtualTextureDataBuilder::BuildLayerBlocks(FSlowTask& BuildTask, uint32 LayerIndex, const FVirtualTextureSourceLayerData& LayerData, FTextureSourceData& SourceData, FTextureSourceData& CompositeSourceData, bool bAllowAsync)
{
	TRACE_CPUPROFILER_EVENT_SCOPE(Texture.VT.BuildLayerBlocks);

	const TArray<FImage> EmptyImageArray;

	const int32 TileSize = SettingsPerLayer[0].VirtualTextureTileSize;
	const int32 NumLayers = SourceData.Layers.Num();
	const int32 NumBlocks = SourceData.Blocks.Num();

	// If we have more than 1 block, need to create miptail that contains mips made from multiple blocks
	const bool bNeedsMiptailBlock = (NumBlocks > 1);

	// Miptail
	TArray<FImage> MiptailInputImages;
	FPixelDataRectangle MiptailPixelData{ LayerData.SourceFormat, 0, 0, 0 };
	const uint32 BlockSize = FMath::Max(DerivedInfo.BlockSizeX, DerivedInfo.BlockSizeY);
	const uint32 BlockSizeInTiles = FMath::DivideAndRoundUp<uint32>(BlockSize, TileSize);
	const uint32 MaxMipInBlock = FMath::CeilLogTwo(BlockSizeInTiles);
	const uint32 MipWidthInBlock = FMath::Max<uint32>(DerivedInfo.BlockSizeX >> MaxMipInBlock, 1);
	const uint32 MipHeightInBlock = FMath::Max<uint32>(DerivedInfo.BlockSizeY >> MaxMipInBlock, 1);
	const uint32 MipInputSizeX = FMath::RoundUpToPowerOfTwo(DerivedInfo.SizeInBlocksX * MipWidthInBlock);
	const uint32 MipInputSizeY = FMath::RoundUpToPowerOfTwo(DerivedInfo.SizeInBlocksY * MipHeightInBlock);
	const uint32 MipInputSize = FMath::Max(MipInputSizeX, MipInputSizeY);

	if (bNeedsMiptailBlock)
	{
		MiptailInputImages.Reset(1);
		FImage* MiptailInputImage = new(MiptailInputImages) FImage();
		MiptailInputImage->Init(MipInputSizeX, MipInputSizeY, LayerData.ImageFormat, LayerData.GammaSpace);
		MiptailPixelData = FPixelDataRectangle(LayerData.SourceFormat, MipInputSizeX, MipInputSizeY, MiptailInputImage->RawData.GetData());
		MiptailPixelData.Clear();
	}

	LayerPayload[LayerIndex].Blocks.SetNum(NumBlocks + (bNeedsMiptailBlock ? 1 : 0));

	// Process source texture block by block from same layer
	// Each block is released as soon as possible at end of each iteration
	for (int32 BlockIndex = 0; BlockIndex < NumBlocks; ++BlockIndex)
	{
		BuildTask.EnterProgressFrame();

		const FTextureSourceBlockData& SourceBlockData = SourceData.Blocks[BlockIndex];

		// Current lock + mips that will be compressed to tiles
		FVTBlockPayload& BlockData = LayerPayload[LayerIndex].Blocks[BlockIndex];

		BlockData.BlockX = SourceBlockData.BlockX;
		// UE applies a (1-y) transform to imported UVs, so apply a similar transform to UDIM block locations here
		// This ensures that UDIM tiles will appear in the correct location when sampled with transformed UVs
		BlockData.BlockY = (DerivedInfo.SizeInBlocksY - SourceBlockData.BlockY) % DerivedInfo.SizeInBlocksY;
		BlockData.NumMips = SourceBlockData.NumMips;
		BlockData.NumSlices = SourceBlockData.NumSlices;
		BlockData.MipBias = SourceBlockData.MipBias;
		BlockData.SizeX = 0u;
		BlockData.SizeY = 0u;

		const FTextureBuildSettings& BuildSettingsForLayer = SettingsPerLayer[LayerIndex];

		const TArray<FImage>& SourceMips = SourceBlockData.MipsPerLayer[LayerIndex];
		const TArray<FImage>* CompositeSourceMips = &EmptyImageArray;
		if (CompositeSourceData.Blocks.Num() > 0)
		{
			CompositeSourceMips = &CompositeSourceData.Blocks[BlockIndex].MipsPerLayer[LayerIndex];
		}

		// Adjust the build settings to generate an uncompressed texture with mips but leave other settings
		// like color correction, ... in place

		// TBSettings starts with the full Texture settings, so we get all options
		//  then we change FormatName to be == Source format, so no Compression is done
		FTextureBuildSettings TBSettings = SettingsPerLayer[0];
		//TBSettings.MaxTextureResolution = FTextureBuildSettings::MaxTextureResolutionDefault;
		TBSettings.TextureFormatName = LayerData.FormatName;

		if (LayerIndex != 0)
		{
			// @todo Oodle : this looks fragile
			//	some of the processing options are copied from BuildSettingsForLayer
			//	but some are NOT
			//	it seems semi-random
			//  In the common case of NumLayers==1 , then it doesn't matter
			//	so this would be rarely observed

			// TBSettings was set from Layer 0, copy in some settings from this Layer ?
			TBSettings.bSRGB = BuildSettingsForLayer.bSRGB;
			TBSettings.bUseLegacyGamma = BuildSettingsForLayer.bUseLegacyGamma;
			TBSettings.bForceAlphaChannel = BuildSettingsForLayer.bForceAlphaChannel;
			TBSettings.bForceNoAlphaChannel = BuildSettingsForLayer.bForceNoAlphaChannel;
			TBSettings.bHDRSource = BuildSettingsForLayer.bHDRSource;
			TBSettings.bApplyYCoCgBlockScale = BuildSettingsForLayer.bApplyYCoCgBlockScale;
			TBSettings.bReplicateRed = BuildSettingsForLayer.bReplicateRed;
			TBSettings.bReplicateAlpha = BuildSettingsForLayer.bReplicateAlpha;
		}

		// Make sure the output of the texture builder is in the same gamma space as we expect it.
		check(TBSettings.GetDestGammaSpace() == BuildSettingsForLayer.GetDestGammaSpace());

		// Leave original mip settings alone unless it's none at which point we will just generate them using a simple average
		if (TBSettings.MipGenSettings == TMGS_NoMipmaps)
		{
			TBSettings.MipGenSettings = TMGS_SimpleAverage;
		}

		// For multi-block images, we may have scaled the max block size to be tile-sized, but individual blocks may still be smaller than 1 tile
		// These need to be scaled up as well (scaling up individual blocks has the effect of reducing the block's mip-bias)
		int32 LocalBlockSizeScale = DerivedInfo.BlockSizeScale;
		while (SourceMips[0].SizeX * LocalBlockSizeScale < TileSize || SourceMips[0].SizeY * LocalBlockSizeScale < TileSize)
		{
			check(BlockData.MipBias > 0u);
			--BlockData.MipBias;
			LocalBlockSizeScale *= 2;
		}

		// give each tile a unique DebugTexturePathName for DebugDump option :
		FString CurDebugTexturePathName = FString::Printf(TEXT("%s_L%d_B%d"), *DebugTexturePathName, LayerIndex, BlockIndex);

		// Use the texture compressor module to do all the hard work
		// this is the Build to Uncompressed to apply processing to create the source for the tiles
		TArray<FCompressedImage2D> CompressedMips;
		bool bBuildTextureResult = false;
		if (LocalBlockSizeScale == 1)
		{
			uint32 NumMipsInTail, ExtData;
			bBuildTextureResult = Compressor->BuildTexture(SourceMips, *CompositeSourceMips, TBSettings, CurDebugTexturePathName, CompressedMips, NumMipsInTail, ExtData, nullptr);
		}
		else
		{
			// Need to generate scaled source images before building mips
			// Typically this is only needed to scale very small source images to be at least tile-sized, so performance shouldn't be a big concern here
			TArray<FImage> ScaledSourceMips;
			TArray<FImage> ScaledCompositeMips;
			ScaledSourceMips.Reserve(SourceMips.Num());
			ScaledCompositeMips.Reserve(CompositeSourceMips->Num());
			for (const FImage& SrcMip : SourceMips)
			{
				FImage* ScaledMip = new(ScaledSourceMips) FImage;
				// Pow22 cannot be used as a destination gamma, so change it to sRGB now :
				EGammaSpace GammaSpace = (SrcMip.GammaSpace == EGammaSpace::Pow22) ? EGammaSpace::sRGB : SrcMip.GammaSpace;
				SrcMip.ResizeTo(*ScaledMip, SrcMip.SizeX * LocalBlockSizeScale, SrcMip.SizeY * LocalBlockSizeScale, SrcMip.Format, GammaSpace);
			}

			for (const FImage& SrcMip : *CompositeSourceMips)
			{
				FImage* ScaledMip = new(ScaledCompositeMips) FImage;
				// Pow22 cannot be used as a destination gamma, so change it to sRGB now :
				EGammaSpace GammaSpace = (SrcMip.GammaSpace == EGammaSpace::Pow22) ? EGammaSpace::sRGB : SrcMip.GammaSpace;
				SrcMip.ResizeTo(*ScaledMip, SrcMip.SizeX * LocalBlockSizeScale, SrcMip.SizeY * LocalBlockSizeScale, SrcMip.Format, GammaSpace);
			}

			// Pow22 was converted to sRGB by Resize :
			TBSettings.bUseLegacyGamma = false;

			uint32 NumMipsInTail, ExtData;
			bBuildTextureResult = Compressor->BuildTexture(ScaledSourceMips, ScaledCompositeMips, TBSettings, CurDebugTexturePathName, CompressedMips, NumMipsInTail, ExtData, nullptr);
		}

		check(bBuildTextureResult);

		// Get size of block from Compressor output, since it may have been padded/adjusted
		{
			BlockData.SizeX = CompressedMips[0].SizeX;
			BlockData.SizeY = CompressedMips[0].SizeY;

			// re-compute mip bias to account for any resizing of this block (typically due to clamped max size)
			const int32 MipBiasX = FMath::CeilLogTwo(DerivedInfo.BlockSizeX / BlockData.SizeX);
			const int32 MipBiasY = FMath::CeilLogTwo(DerivedInfo.BlockSizeY / BlockData.SizeY);
			checkf(MipBiasX == MipBiasY, TEXT("Mismatched aspect ratio (%d x %d), (%d x %d)"), DerivedInfo.BlockSizeX, DerivedInfo.BlockSizeY, BlockData.SizeX, BlockData.SizeY);
			BlockData.MipBias = MipBiasX;
		}

		check(BlockData.SizeX << BlockData.MipBias == DerivedInfo.BlockSizeX);
		check(BlockData.SizeY << BlockData.MipBias == DerivedInfo.BlockSizeY);

		// Use actual block size (not the the one UDIM's passe here) to determine how many
		// mips you'll have. As different blocks can be smaller than full UDIM block size
		const uint32 BlockSizeXY = FMath::Max(BlockData.SizeX, BlockData.SizeY);
		if (NumBlocks == 1u)
		{
			const uint32 MaxMipInBlockXY = FMath::CeilLogTwo(BlockSizeXY);
			BlockData.NumMips = FMath::Min<int32>(CompressedMips.Num(), MaxMipInBlockXY + 1);
		}
		else
		{
			const uint32 BlockSizeInTilesXY = FMath::DivideAndRoundUp<uint32>(BlockSizeXY, TileSize);
			const uint32 MaxMipInBlockXY = FMath::CeilLogTwo(BlockSizeInTilesXY);
			BlockData.NumMips = FMath::Min<int32>(CompressedMips.Num(), MaxMipInBlockXY + 1);
		}

		BlockData.Mips.Reserve(BlockData.NumMips);
		for (int32 MipIndex = 0; MipIndex < BlockData.NumMips; ++MipIndex)
		{
			FCompressedImage2D& CompressedMip = CompressedMips[MipIndex];
			check(CompressedMip.PixelFormat == LayerData.PixelFormat);
			FImage* Image = new(BlockData.Mips) FImage();
			Image->SizeX = CompressedMip.SizeX;
			Image->SizeY = CompressedMip.SizeY;
			Image->Format = LayerData.ImageFormat;
			Image->GammaSpace = LayerData.GammaSpace;
			Image->NumSlices = 1;
			check(Image->IsImageInfoValid());
			Image->RawData = MoveTemp(CompressedMip.RawData);
		}

		if (bNeedsMiptailBlock)
		{
			const FImage& SrcMipImage = BlockData.Mips[MaxMipInBlock - BlockData.MipBias];
			check(SrcMipImage.SizeX == MipWidthInBlock);
			check(SrcMipImage.SizeY == MipHeightInBlock);

			FPixelDataRectangle SrcPixelData(LayerData.SourceFormat, SrcMipImage.SizeX, SrcMipImage.SizeY, const_cast<uint8*>(SrcMipImage.RawData.GetData()));
			MiptailPixelData.CopyRectangle(BlockData.BlockX * MipWidthInBlock, BlockData.BlockY * MipHeightInBlock, SrcPixelData, 0, 0, MipWidthInBlock, MipHeightInBlock);
		}
		else
		{
			// Extract fallback color from last mip.
			{
				// this actually just samples one pixel ; it comes from last mip so it's often small already
				// @todo Oodle : just use a "get average color" function
				FImage OnePixelImage(1, 1, 1, ERawImageFormat::RGBA32F);
				BlockData.Mips.Last().ResizeTo(OnePixelImage, 1, 1, ERawImageFormat::RGBA32F, EGammaSpace::Linear);
				OutData.LayerFallbackColors[LayerIndex] = OnePixelImage.AsRGBA32F()[0];
			}
		}

		BuildBlockTiles(LayerIndex, BlockIndex, BlockData, LayerData, bAllowAsync);

		// Mips not needed anymore
		BlockData.Mips.Empty();

		// SourceData for this Block & Layer not needed anymore, can free SourceData (and CompositeSourceData) now
		SourceData.Blocks[BlockIndex].MipsPerLayer[LayerIndex].Empty();
		if (CompositeSourceData.Blocks.Num() > 0)
		{
			CompositeSourceData.Blocks[BlockIndex].MipsPerLayer[LayerIndex].Empty();
		}
	}

	if (bNeedsMiptailBlock)
	{
#if SAVE_TILES
		{
			FString DebugName = FPaths::MakeValidFileName(*DebugTexturePathName, TEXT('_'));
			const FString BasePath = FPaths::ProjectUserDir();
			const FString MipFileName = BasePath / FString::Format(TEXT("{0}_{1}.png"), TArray<FStringFormatArg>({ *DebugName, LayerIndex }));
			MiptailPixelData.Save(MipFileName, ImageWrapper);
		}
#endif // SAVE_TILES

		FVTBlockPayload& BlockData = LayerPayload[LayerIndex].Blocks.Last();
		BlockData.BlockX = 0;
		BlockData.BlockY = 0;
		BlockData.SizeInBlocksX = DerivedInfo.SizeInBlocksX; // miptail block covers the entire logical source texture
		BlockData.SizeInBlocksY = DerivedInfo.SizeInBlocksY;
		BlockData.SizeX = FMath::Max(MipInputSizeX >> 1, 1u);
		BlockData.SizeY = FMath::Max(MipInputSizeY >> 1, 1u);
		BlockData.NumMips = OutData.NumMips - MaxMipInBlock - 1;//   FMath::CeilLogTwo(MipInputSize); // Don't add 1, since 'MipInputSize' is one mip larger
		BlockData.NumSlices = 1; // TODO?
		BlockData.MipBias = MaxMipInBlock + 1;
		check(BlockData.NumMips > 0);

		// Total number of mips should be equal to number of mips per block plus number of miptail mips
		check(MaxMipInBlock + BlockData.NumMips + 1 == OutData.NumMips);


		const FTextureBuildSettings& BuildSettingsForLayer = SettingsPerLayer[LayerIndex];

		// Adjust the build settings to generate an uncompressed texture with mips but leave other settings
		// like color correction, ... in place
		FTextureBuildSettings TBSettings = SettingsPerLayer[0];
		TBSettings.MaxTextureResolution = FTextureBuildSettings::MaxTextureResolutionDefault;; // don't limit the size of the mip-tail, this limit only applies to each source block
		TBSettings.TextureFormatName = LayerData.FormatName;
		TBSettings.bSRGB = BuildSettingsForLayer.bSRGB;
		TBSettings.bUseLegacyGamma = BuildSettingsForLayer.bUseLegacyGamma;

		// Make sure the output of the texture builder is in the same gamma space as we expect it.
		check(TBSettings.GetDestGammaSpace() == BuildSettingsForLayer.GetDestGammaSpace());

		// Leave original mip settings alone unless it's none at which point we will just generate them using a simple average
		if (TBSettings.MipGenSettings == TMGS_NoMipmaps || TBSettings.MipGenSettings == TMGS_LeaveExistingMips)
>>>>>>> 4af6daef
		{
			TBSettings.MipGenSettings = TMGS_SimpleAverage;
		}

<<<<<<< HEAD
			const FTextureSourceBlockData& Block = SourceBlocks[Tile.BlockIndex];
			const FImage& SourceMip = Block.MipsPerLayer[LayerIndex][Tile.MipIndexInBlock];
			check(SourceMip.Format == LayerData.ImageFormat);
			check(SourceMip.GammaSpace == LayerData.GammaSpace);

			FPixelDataRectangle SourceData(LayerData.SourceFormat,
				SourceMip.SizeX,
				SourceMip.SizeY,
				const_cast<uint8*>(SourceMip.RawData.GetData()));

			TArray<FImage> TileImages;
			FImage* TileImage = new(TileImages) FImage(PhysicalTileSize, PhysicalTileSize, LayerData.ImageFormat, LayerData.GammaSpace);
			FPixelDataRectangle TileData(LayerData.SourceFormat, PhysicalTileSize, PhysicalTileSize, TileImage->RawData.GetData());

			TileData.Clear();
			TileData.CopyRectangleBordered(0, 0, SourceData,
				Tile.TileInBlockX * TileSize - BorderSize,
				Tile.TileInBlockY * TileSize - BorderSize,
				PhysicalTileSize,
				PhysicalTileSize,
				(TextureAddress)BuildSettingsLayer0.VirtualAddressingModeX,
				(TextureAddress)BuildSettingsLayer0.VirtualAddressingModeY);

#if 0//SAVE_TILES
			{
				FString BasePath = FPaths::ProjectUserDir();
				FString TileFileName = BasePath / FString::Format(TEXT("{0}_{1}_{2}_{3}_{4}"), TArray<FStringFormatArg>({ Settings.DebugName, Tile.X, Tile.Y, Tile.Mip, LayerIndex }));
				TileData.Save(TileFileName, ImageWrapper);
				FString TileSourceFileName = BasePath / FString::Format(TEXT("{0}_{1}_{2}_{3}_{4}_Src"), TArray<FStringFormatArg>({ Settings.DebugName, Tile.X, Tile.Y, Tile.Mip, LayerIndex }));
				SourceData.Save(TileSourceFileName, ImageWrapper);
			}
#endif // SAVE_TILES

			// give each tile a unique DebugTexturePathName for DebugDump option :
			FString DebugTilePathName = FString::Printf(TEXT("%s_L%d_VT%04d"), *DebugTexturePathName, LayerIndex, TileIndex);

			TArray<FCompressedImage2D> CompressedMip;
			TArray<FImage> EmptyList;
			uint32 NumMipsInTail, ExtData;
			// this is the Build for Tiles to do the encode to GPU formats, with no processing
			if (!ensure(Compressor->BuildTexture(TileImages, EmptyList, TBSettings, DebugTilePathName, CompressedMip, NumMipsInTail, ExtData, nullptr)))
			{
				bCompressionError = true;
			}
=======
		// give each tile a unique DebugTexturePathName for DebugDump option :
		FString CurDebugTexturePathName = FString::Printf(TEXT("%s_L%d_MT"), *DebugTexturePathName, LayerIndex);

		// Use the texture compressor module to do all the hard work
		// TODO - composite images?
		TArray<FCompressedImage2D> CompressedMips;
		uint32 NumMipsInTail, ExtData;
		// this is a Build to uncompressed, to apply processing
		if (!Compressor->BuildTexture(MiptailInputImages, EmptyImageArray, TBSettings, CurDebugTexturePathName, CompressedMips, NumMipsInTail, ExtData, nullptr))
		{
			check(false);
		}
>>>>>>> 4af6daef

		// We skip the first compressed mip output, since that will just be a copy of the input
		check(CompressedMips.Num() >= BlockData.NumMips + 1);
		check(BlockData.SizeX == CompressedMips[1].SizeX);
		check(BlockData.SizeY == CompressedMips[1].SizeY);

		BlockData.Mips.Reserve(CompressedMips.Num() - 1);
		for (int32 MipIndex = 1; MipIndex < BlockData.NumMips + 1; ++MipIndex)
		{
			FCompressedImage2D& CompressedMip = CompressedMips[MipIndex];
			check(CompressedMip.PixelFormat == LayerData.PixelFormat);
			FImage* Image = new(BlockData.Mips) FImage();
			Image->SizeX = CompressedMip.SizeX;
			Image->SizeY = CompressedMip.SizeY;
			Image->Format = LayerData.ImageFormat;
			Image->GammaSpace = LayerData.GammaSpace;
			Image->NumSlices = 1;
			check(Image->IsImageInfoValid());
			Image->RawData = MoveTemp(CompressedMip.RawData);
		}

		BuildBlockTiles(LayerIndex, NumBlocks, BlockData, LayerData, bAllowAsync);

<<<<<<< HEAD
			const uint32 SizeRaw = CompressedMip[0].RawData.Num() * CompressedMip[0].RawData.GetTypeSize();
			GeneratedData.TilePayload[TileIndex] = MoveTemp(CompressedMip[0].RawData);

			// @todo Oodle: if the SourceBlocks we used has no more tiles that need to read from it, free it now?
			//	  what we'd like to do is do all the tiles within each Block/Layer at a time and free that source Block/Layer
			//	  immediately when all its tiles are done before starting the next Block/Layer
		}, 
		(bIsSingleThreaded ? EParallelForFlags::ForceSingleThread : EParallelForFlags::None));
=======
		// Extract fallback color from last mip.
		{
			// this actually just samples one pixel ; it comes from last mip so it's often small already
			// @todo Oodle : just use a "get average color" function
			FImage OnePixelImage(1, 1, 1, ERawImageFormat::RGBA32F);
			BlockData.Mips.Last().ResizeTo(OnePixelImage, 1, 1, ERawImageFormat::RGBA32F, EGammaSpace::Linear);
			OutData.LayerFallbackColors[LayerIndex] = OnePixelImage.AsRGBA32F()[0];
		}
	}
}

bool FVirtualTextureDataBuilder::BuildPagesForChunk(const TArray<FVTSourceTileEntry>& ActiveTileList)
{
	TArray<FLayerData> LayerData;
	LayerData.AddDefaulted(LayerPayload.Num());

	for (int32 LayerIndex = 0; LayerIndex < LayerData.Num(); LayerIndex++)
	{
		BuildTiles(ActiveTileList, LayerIndex, LayerData[LayerIndex]);
	}

	// Fill out tile offsets per layer if we haven't yet and if all layers are raw uncompressed data.
	if (OutData.TileDataOffsetPerLayer.Num() == 0)
	{
		bool bIsRawGPUData = true;
		for (int32 LayerIndex = 0; LayerIndex < LayerData.Num(); LayerIndex++)
		{
			if (LayerData[LayerIndex].Codec != EVirtualTextureCodec::RawGPU)
			{
				bIsRawGPUData = false;
				break;
			}
		}
		if (bIsRawGPUData)
		{
			int64 TileDataOffset = 0;
			OutData.TileDataOffsetPerLayer.Reserve(LayerData.Num());
			for (int32 LayerIndex = 0; LayerIndex < LayerData.Num(); LayerIndex++)
			{
				TileDataOffset += LayerData[LayerIndex].TilePayload[0].Num();
				OutData.TileDataOffsetPerLayer.Add( IntCastChecked<uint32>(TileDataOffset) );
			}
		}
	}

	// Write tiles out to chunk.
	return PushDataToChunk(ActiveTileList, LayerData);
}

void FVirtualTextureDataBuilder::BuildTiles(const TArray<FVTSourceTileEntry>& TileList, uint32 LayerIndex, FLayerData& GeneratedData)
{
	TRACE_CPUPROFILER_EVENT_SCOPE(Texture.VT.BuildTiles);

	FThreadSafeBool bCompressionError = false;
	EPixelFormat CompressedFormat = PF_Unknown;
	const int32 TileSize = SettingsPerLayer[0].VirtualTextureTileSize;
	const int32 BlockSizeInTilesX = FMath::DivideAndRoundUp(DerivedInfo.BlockSizeX, TileSize);
	const int32 BlockSizeInTilesY = FMath::DivideAndRoundUp(DerivedInfo.BlockSizeY, TileSize);

	{
		GeneratedData.TilePayload.AddDefaulted(TileList.Num());
		
		for (int32 TileIndex = 0; TileIndex < TileList.Num(); TileIndex++)
		{
			const FVTSourceTileEntry& Tile = TileList[TileIndex];
			FVTBlockPayload& Block = LayerPayload[LayerIndex].Blocks[Tile.BlockIndex];

			int32 MipIndex = Tile.MipIndex - Block.MipBias;
			int32 BlockWidth = FMath::Max(Block.SizeX >> MipIndex, 1);
			int32 BlockWidthInTiles = FMath::DivideAndRoundUp(BlockWidth, TileSize);

			int32 MipBlockSizeInTilesX = FMath::Max(BlockSizeInTilesX >> Tile.MipIndex, 1);
			int32 MipBlockSizeInTilesY = FMath::Max(BlockSizeInTilesY >> Tile.MipIndex, 1);
			
			int32 TileInBlockX = Tile.TileX - Block.BlockX * MipBlockSizeInTilesX;
			int32 TileInBlockY = Tile.TileY - Block.BlockY * MipBlockSizeInTilesY;
			int32 TileIndexInBlock = TileInBlockY * BlockWidthInTiles + TileInBlockX;

			FVTTileMipPayload& MipPayload = Block.Tiles[TileIndexInBlock].Mips[Tile.MipIndexInBlock];
			GeneratedData.TilePayload[TileIndex] = MoveTemp(MipPayload.Payload);
			CompressedFormat = MipPayload.CompressedFormat;
		}
>>>>>>> 4af6daef

		GeneratedData.Codec = EVirtualTextureCodec::RawGPU;
	}

	if (OutData.LayerTypes[LayerIndex] == EPixelFormat::PF_Unknown)
	{
		OutData.LayerTypes[LayerIndex] = CompressedFormat;
	}
	else
	{
		checkf(OutData.LayerTypes[LayerIndex] == CompressedFormat, TEXT("The texture compressor used a different pixel format for some tiles."));
	}

	if (bCompressionError)
	{
		GeneratedData.TilePayload.Empty();
		GeneratedData.CodecPayload.Empty();
		GeneratedData.Codec = EVirtualTextureCodec::Max;
		UE_LOG(LogVirtualTexturing, Fatal, TEXT("Failed build tile"));
	}
	else
	{
		int CodecPayloadSize = GeneratedData.CodecPayload.Num();
		int64 TilePayloadTotalSize = 0;
		for(int i=0;i<GeneratedData.TilePayload.Num();i++)
		{
			TilePayloadTotalSize += GeneratedData.TilePayload[i].Num();
		}

		UE_LOG(LogVirtualTexturing, Verbose, TEXT("VT CodecPayloadSize = %d TilePayloadTotalSize = %lld"), CodecPayloadSize, TilePayloadTotalSize );
	}
}

bool FVirtualTextureDataBuilder::PushDataToChunk(const TArray<FVTSourceTileEntry>& Tiles, const TArray<FLayerData>& LayerData)
{
	const int32 NumLayers = LayerPayload.Num();

	int64 TotalSize = sizeof(FVirtualTextureChunkHeader);
	for (int32 Layer = 0; Layer < NumLayers; ++Layer)
	{
		TotalSize += LayerData[Layer].CodecPayload.Num();
		for (const TArray<uint8>& TilePayload : LayerData[Layer].TilePayload)
		{
			TotalSize += TilePayload.Num();
		}
	}
	
	// Built VT data structures use uint32 :
	if ( TotalSize >= MAX_uint32 )
	{
		UE_LOG(LogVirtualTexturing,Error,TEXT("Cannot build VT; data bigger than 4 GB : %lld"),TotalSize);
		return false;
	}

	FVirtualTextureDataChunk& Chunk = OutData.Chunks.AddDefaulted_GetRef();
	Chunk.SizeInBytes = TotalSize;
	FByteBulkData& BulkData = Chunk.BulkData;
	BulkData.Lock(LOCK_READ_WRITE);
	uint8* NewChunkData = (uint8*)BulkData.Realloc(TotalSize);
	int64 ChunkOffset = 0;

	// Header for the chunk
	FVirtualTextureChunkHeader* Header = (FVirtualTextureChunkHeader*)NewChunkData;
	FMemory::Memzero(*Header);

	ChunkOffset += sizeof(FVirtualTextureChunkHeader);

	// codec payloads
	for (int32 Layer = 0; Layer < NumLayers; ++Layer)
	{
		Chunk.CodecPayloadOffset[Layer] = IntCastChecked<uint32>( ChunkOffset );
		Chunk.CodecType[Layer] = LayerData[Layer].Codec;
		if (LayerData[Layer].CodecPayload.Num() > 0)
		{
			FMemory::Memcpy(NewChunkData + ChunkOffset, LayerData[Layer].CodecPayload.GetData(), LayerData[Layer].CodecPayload.Num());
			ChunkOffset += LayerData[Layer].CodecPayload.Num();
		}
	}
	Chunk.CodecPayloadSize = ChunkOffset;

	for (int32 TileIdx = 0; TileIdx < Tiles.Num(); ++TileIdx)
	{
		const FVTSourceTileEntry& Tile = Tiles[TileIdx];
		const int32 MipIndex = Tile.MipIndex;
		// Set BaseOffsetPerMip from the first tile we find for the MipIndex.
		if (OutData.BaseOffsetPerMip[MipIndex] == ~0u)
		{
<<<<<<< HEAD
			OutData.BaseOffsetPerMip[MipIndex] = ChunkOffset;
=======
			OutData.BaseOffsetPerMip[MipIndex] = IntCastChecked<uint32>( ChunkOffset );
>>>>>>> 4af6daef
		}
		int32 TileIndex = Tile.TileIndex;
		for (int32 Layer = 0; Layer < NumLayers; ++Layer)
		{
			check(OutData.TileOffsetInChunk[TileIndex] == ~0u);
			OutData.TileOffsetInChunk[TileIndex] = IntCastChecked<uint32>( ChunkOffset );
			++TileIndex;

			const TArray<uint8>& TilePayload = LayerData[Layer].TilePayload[TileIdx];
			const uint32 Size = TilePayload.Num();
			check(Size > 0u);

			FMemory::Memcpy(NewChunkData + ChunkOffset, TilePayload.GetData(), Size);
			ChunkOffset += Size;
		}
	}

	check(ChunkOffset == TotalSize);

	FSHA1::HashBuffer(NewChunkData, TotalSize, Chunk.BulkDataHash.Hash);

#if SAVE_CHUNKS
	{
		FString DebugName = FPaths::MakeValidFileName(*DebugTexturePathName, TEXT('_'));
		FString BasePath = FPaths::ProjectUserDir();
		FString Name = BasePath / FString::Format(TEXT("chunk_{0}_{1}.bin"), TArray<FStringFormatArg>({ ChunkDumpIndex++, Chunk.BulkDataHash.ToString() }));
		FFileHelper::SaveArrayToFile(TArrayView<uint8> { NewChunkData, (int32)TotalSize }, * Name);
	}
#endif

	BulkData.Unlock();
	BulkData.SetBulkDataFlags(BULKDATA_Force_NOT_InlinePayload);

	return true;
}

int32 FVirtualTextureDataBuilder::FindSourceBlockIndex(int32 MipIndex, int32 BlockX, int32 BlockY)
{
	// VT assumes that layer 0 is largest layer when assigning block to tiles
	TArray<FVTBlockPayload>& Blocks = LayerPayload[0].Blocks;
	for (int32 BlockIndex = 0; BlockIndex < Blocks.Num(); ++BlockIndex)
	{
		FVTBlockPayload& Block = Blocks[BlockIndex];
		if (BlockX >= Block.BlockX && BlockX < Block.BlockX + Block.SizeInBlocksX &&
			BlockY >= Block.BlockY && BlockY < Block.BlockY + Block.SizeInBlocksY &&
			MipIndex >= Block.MipBias &&
			(MipIndex - Block.MipBias) < Block.NumMips)
		{
			return BlockIndex;
		}
	}
	return INDEX_NONE;
}

<<<<<<< HEAD
// This builds an uncompressed version of the texture containing all other build settings baked in
// color corrections, mip sharpening, ....
void FVirtualTextureDataBuilder::BuildSourcePixels(const FTextureSourceData& SourceData, const FTextureSourceData& CompositeSourceData)
{
	static const TArray<FImage> EmptyImageArray;

	const int32 TileSize = SettingsPerLayer[0].VirtualTextureTileSize;
	const int32 NumBlocks = SourceData.Blocks.Num();
	const int32 NumLayers = SourceData.Layers.Num();

	SourceLayers.AddDefaulted(NumLayers);
	for (int32 LayerIndex = 0; LayerIndex < NumLayers; ++LayerIndex)
	{
		const FTextureBuildSettings& BuildSettingsForLayer = SettingsPerLayer[LayerIndex];
		FVirtualTextureSourceLayerData& LayerData = SourceLayers[LayerIndex];

		// Specify the format we are processing to in this step :
		LayerData.ImageFormat = UE::TextureBuildUtilities::GetVirtualTextureBuildIntermediateFormat(BuildSettingsForLayer);
		LayerData.GammaSpace = BuildSettingsForLayer.GetDestGammaSpace();
		// Gamma correction can either be applied in step 1 or step 2 of the VT build
		//	depending on whether the Intermediate format is U8 or not
		if ( ! ERawImageFormat::GetFormatNeedsGammaSpace(LayerData.ImageFormat) )
		{
			LayerData.GammaSpace = EGammaSpace::Linear;
		}

		// LayerData.bHasAlpha will be updated after the Build to detect if there is actual alpha in the layers
		LayerData.bHasAlpha = BuildSettingsForLayer.bForceAlphaChannel;
		
		LayerData.FormatName = FImageCoreUtils::ConvertToUncompressedTextureFormatName(LayerData.ImageFormat);
		LayerData.PixelFormat = FImageCoreUtils::GetPixelFormatForRawImageFormat(LayerData.ImageFormat);
		LayerData.SourceFormat = FImageCoreUtils::ConvertToTextureSourceFormat(LayerData.ImageFormat);
	}

	SourceBlocks.AddDefaulted(NumBlocks);
	for (int32 BlockIndex = 0; BlockIndex < NumBlocks; ++BlockIndex)
	{
		const FTextureSourceBlockData& SourceBlockData = SourceData.Blocks[BlockIndex];

		FTextureSourceBlockData& BlockData = SourceBlocks[BlockIndex];
		BlockData.BlockX = SourceBlockData.BlockX;
		// UE applies a (1-y) transform to imported UVs, so apply a similar transform to UDIM block locations here
		// This ensures that UDIM tiles will appear in the correct location when sampled with transformed UVs
		BlockData.BlockY = (DerivedInfo.SizeInBlocksY - SourceBlockData.BlockY) % DerivedInfo.SizeInBlocksY;
		BlockData.NumMips = SourceBlockData.NumMips;
		BlockData.NumSlices = SourceBlockData.NumSlices;
		BlockData.MipBias = SourceBlockData.MipBias;
		BlockData.SizeX = 0u;
		BlockData.SizeY = 0u;
		BlockData.MipsPerLayer.AddDefaulted(NumLayers);
		for (int32 LayerIndex = 0; LayerIndex < NumLayers; ++LayerIndex)
		{
			const FTextureBuildSettings& BuildSettingsForLayer = SettingsPerLayer[LayerIndex];
			FVirtualTextureSourceLayerData& LayerData = SourceLayers[LayerIndex];

			const TArray<FImage>& SourceMips = SourceBlockData.MipsPerLayer[LayerIndex];
			const TArray<FImage>* CompositeSourceMips = &EmptyImageArray;
			if (CompositeSourceData.Blocks.Num() > 0)
			{
				CompositeSourceMips = &CompositeSourceData.Blocks[BlockIndex].MipsPerLayer[LayerIndex];
			}

			// Adjust the build settings to generate an uncompressed texture with mips but leave other settings
			// like color correction, ... in place

			// TBSettings starts with the full Texture settings, so we get all options
			//  then we change FormatName to be == Source format, so no Compression is done
			FTextureBuildSettings TBSettings = SettingsPerLayer[0];
			//TBSettings.MaxTextureResolution = FTextureBuildSettings::MaxTextureResolutionDefault;
			TBSettings.TextureFormatName = LayerData.FormatName;
			
			if ( LayerIndex != 0 )
			{
				// @todo Oodle : this looks fragile
				//	some of the processing options are copied from BuildSettingsForLayer
				//	but some are NOT
				//	it seems semi-random
				//  In the common case of NumLayers==1 , then it doesn't matter
				//	so this would be rarely observed

				// TBSettings was set from Layer 0, copy in some settings from this Layer ?
				TBSettings.bSRGB = BuildSettingsForLayer.bSRGB;
				TBSettings.bUseLegacyGamma = BuildSettingsForLayer.bUseLegacyGamma;
				TBSettings.bForceAlphaChannel = BuildSettingsForLayer.bForceAlphaChannel;
				TBSettings.bForceNoAlphaChannel = BuildSettingsForLayer.bForceNoAlphaChannel;
				TBSettings.bHDRSource = BuildSettingsForLayer.bHDRSource;
				TBSettings.bApplyYCoCgBlockScale = BuildSettingsForLayer.bApplyYCoCgBlockScale;
				TBSettings.bReplicateRed = BuildSettingsForLayer.bReplicateRed;
				TBSettings.bReplicateAlpha = BuildSettingsForLayer.bReplicateAlpha;
			}

			// Make sure the output of the texture builder is in the same gamma space as we expect it.
			check(TBSettings.GetDestGammaSpace() == BuildSettingsForLayer.GetDestGammaSpace());

			// Leave original mip settings alone unless it's none at which point we will just generate them using a simple average
			if (TBSettings.MipGenSettings == TMGS_NoMipmaps)
			{
				TBSettings.MipGenSettings = TMGS_SimpleAverage;
			}

			// For multi-block images, we may have scaled the max block size to be tile-sized, but individual blocks may still be smaller than 1 tile
			// These need to be scaled up as well (scaling up individual blocks has the effect of reducing the block's mip-bias)
			int32 LocalBlockSizeScale = DerivedInfo.BlockSizeScale;
			while (SourceMips[0].SizeX * LocalBlockSizeScale < TileSize || SourceMips[0].SizeY * LocalBlockSizeScale < TileSize)
			{
				check(BlockData.MipBias > 0u);
				--BlockData.MipBias;
				LocalBlockSizeScale *= 2;
			}
			
			// give each tile a unique DebugTexturePathName for DebugDump option :
			FString CurDebugTexturePathName = FString::Printf(TEXT("%s_L%d_B%d"), *DebugTexturePathName, LayerIndex, BlockIndex);

			// Use the texture compressor module to do all the hard work
			// this is the Build to Uncompressed to apply processing to create the source for the tiles
			TArray<FCompressedImage2D> CompressedMips;
			bool bBuildTextureResult = false;
			if (LocalBlockSizeScale == 1)
			{
				uint32 NumMipsInTail, ExtData;
				bBuildTextureResult = Compressor->BuildTexture(SourceMips, *CompositeSourceMips, TBSettings, CurDebugTexturePathName, CompressedMips, NumMipsInTail, ExtData, nullptr);
			}
			else
			{
				// Need to generate scaled source images before building mips
				// Typically this is only needed to scale very small source images to be at least tile-sized, so performance shouldn't be a big concern here
				TArray<FImage> ScaledSourceMips;
				TArray<FImage> ScaledCompositeMips;
				ScaledSourceMips.Reserve(SourceMips.Num());
				ScaledCompositeMips.Reserve(CompositeSourceMips->Num());
				for (const FImage& SrcMip : SourceMips)
				{
					FImage* ScaledMip = new(ScaledSourceMips) FImage;
					// Pow22 cannot be used as a destination gamma, so change it to sRGB now :
					EGammaSpace GammaSpace = (SrcMip.GammaSpace == EGammaSpace::Pow22) ? EGammaSpace::sRGB : SrcMip.GammaSpace;
					SrcMip.ResizeTo(*ScaledMip, SrcMip.SizeX * LocalBlockSizeScale, SrcMip.SizeY * LocalBlockSizeScale, SrcMip.Format, GammaSpace);
				}

				for (const FImage& SrcMip : *CompositeSourceMips)
				{
					FImage* ScaledMip = new(ScaledCompositeMips) FImage;
					// Pow22 cannot be used as a destination gamma, so change it to sRGB now :
					EGammaSpace GammaSpace = (SrcMip.GammaSpace == EGammaSpace::Pow22) ? EGammaSpace::sRGB : SrcMip.GammaSpace;
					SrcMip.ResizeTo(*ScaledMip, SrcMip.SizeX * LocalBlockSizeScale, SrcMip.SizeY * LocalBlockSizeScale, SrcMip.Format, GammaSpace);
				}

				// Pow22 was converted to sRGB by Resize :
				TBSettings.bUseLegacyGamma = false;

				uint32 NumMipsInTail, ExtData;
				bBuildTextureResult = Compressor->BuildTexture(ScaledSourceMips, ScaledCompositeMips, TBSettings, CurDebugTexturePathName, CompressedMips, NumMipsInTail, ExtData, nullptr);
			}

			check(bBuildTextureResult);

			// Get size of block from Compressor output, since it may have been padded/adjusted
			{
				BlockData.SizeX = CompressedMips[0].SizeX;
				BlockData.SizeY = CompressedMips[0].SizeY;

				// re-compute mip bias to account for any resizing of this block (typically due to clamped max size)
				const int32 MipBiasX = FMath::CeilLogTwo(DerivedInfo.BlockSizeX / BlockData.SizeX);
				const int32 MipBiasY = FMath::CeilLogTwo(DerivedInfo.BlockSizeY / BlockData.SizeY);
				checkf(MipBiasX == MipBiasY, TEXT("Mismatched aspect ratio (%d x %d), (%d x %d)"), DerivedInfo.BlockSizeX, DerivedInfo.BlockSizeY, BlockData.SizeX, BlockData.SizeY);
				BlockData.MipBias = MipBiasX;
			}

			check(BlockData.SizeX << BlockData.MipBias == DerivedInfo.BlockSizeX);
			check(BlockData.SizeY << BlockData.MipBias == DerivedInfo.BlockSizeY);

			const uint32 BlockSize = FMath::Max(BlockData.SizeX, BlockData.SizeY);
			if (NumBlocks == 1u)
			{
				const uint32 MaxMipInBlock = FMath::CeilLogTwo(BlockSize);
				BlockData.NumMips = FMath::Min<int32>(CompressedMips.Num(), MaxMipInBlock + 1);
			}
			else
			{
				const uint32 BlockSizeInTiles = FMath::DivideAndRoundUp<uint32>(BlockSize, TileSize);
				const uint32 MaxMipInBlock = FMath::CeilLogTwo(BlockSizeInTiles);
				BlockData.NumMips = FMath::Min<int32>(CompressedMips.Num(), MaxMipInBlock + 1);
			}
			BlockData.MipsPerLayer[LayerIndex].Reserve(BlockData.NumMips);
			for (int32 MipIndex = 0; MipIndex < BlockData.NumMips; ++MipIndex)
			{
				FCompressedImage2D& CompressedMip = CompressedMips[MipIndex];
				check(CompressedMip.PixelFormat == LayerData.PixelFormat);
				FImage* Image = new(BlockData.MipsPerLayer[LayerIndex]) FImage();
				Image->SizeX = CompressedMip.SizeX;
				Image->SizeY = CompressedMip.SizeY;
				Image->Format = LayerData.ImageFormat;
				Image->GammaSpace = LayerData.GammaSpace;
				Image->NumSlices = 1;
				check( Image->IsImageInfoValid() );
				Image->RawData = MoveTemp(CompressedMip.RawData);
			}

			// bHasAlpha was previously set to true if bForceAlphaChannel
			// if it's false and not bForceNoAlphaChannel, we scan each block for alpha
			// if alpha is in any tile of any block, it gets enabled for all so they have consistent pixel format
			if (!LayerData.bHasAlpha && !BuildSettingsForLayer.bForceNoAlphaChannel )
			{
				LayerData.bHasAlpha = DetectAlphaChannel(BlockData.MipsPerLayer[LayerIndex][0]);
			}
		}
	}

	// If we have more than 1 block, need to create miptail that contains mips made from multiple blocks
	if (NumBlocks > 1)
	{
		const uint32 BlockSize = FMath::Max(DerivedInfo.BlockSizeX, DerivedInfo.BlockSizeY);
		const uint32 BlockSizeInTiles = FMath::DivideAndRoundUp<uint32>(BlockSize, TileSize);
		const uint32 MaxMipInBlock = FMath::CeilLogTwo(BlockSizeInTiles);
		const uint32 MipWidthInBlock = FMath::Max<uint32>(DerivedInfo.BlockSizeX >> MaxMipInBlock, 1);
		const uint32 MipHeightInBlock = FMath::Max<uint32>(DerivedInfo.BlockSizeY >> MaxMipInBlock, 1);
		const uint32 MipInputSizeX = FMath::RoundUpToPowerOfTwo(DerivedInfo.SizeInBlocksX * MipWidthInBlock);
		const uint32 MipInputSizeY = FMath::RoundUpToPowerOfTwo(DerivedInfo.SizeInBlocksY * MipHeightInBlock);
		const uint32 MipInputSize = FMath::Max(MipInputSizeX, MipInputSizeY);
		//const uint32 MipInputSizeInTiles = FMath::DivideAndRoundUp<uint32>(MipInputSize, TileSize);

		FTextureSourceBlockData& SourceMiptailBlock = SourceBlocks.AddDefaulted_GetRef();
		SourceMiptailBlock.BlockX = 0;
		SourceMiptailBlock.BlockY = 0;
		SourceMiptailBlock.SizeInBlocksX = DerivedInfo.SizeInBlocksX; // miptail block covers the entire logical source texture
		SourceMiptailBlock.SizeInBlocksY = DerivedInfo.SizeInBlocksY;
		SourceMiptailBlock.SizeX = FMath::Max(MipInputSizeX >> 1, 1u);
		SourceMiptailBlock.SizeY = FMath::Max(MipInputSizeY >> 1, 1u);
		SourceMiptailBlock.NumMips = OutData.NumMips - MaxMipInBlock - 1;//   FMath::CeilLogTwo(MipInputSize); // Don't add 1, since 'MipInputSize' is one mip larger
		SourceMiptailBlock.NumSlices = 1; // TODO?
		SourceMiptailBlock.MipBias = MaxMipInBlock + 1;
		SourceMiptailBlock.MipsPerLayer.AddDefaulted(NumLayers);
		check(SourceMiptailBlock.NumMips > 0);

		// Total number of mips should be equal to number of mips per block plus number of miptail mips
		check(MaxMipInBlock + SourceMiptailBlock.NumMips + 1 == OutData.NumMips);

		TArray<FImage> MiptailInputImages;
		for (int32 LayerIndex = 0u; LayerIndex < NumLayers; ++LayerIndex)
		{
			const FTextureBuildSettings& BuildSettingsForLayer = SettingsPerLayer[LayerIndex];
			const FVirtualTextureSourceLayerData& LayerData = SourceLayers[LayerIndex];

			MiptailInputImages.Reset(1);
			FImage* MiptailInputImage = new(MiptailInputImages) FImage();
			MiptailInputImage->Init(MipInputSizeX, MipInputSizeY, LayerData.ImageFormat, LayerData.GammaSpace);
			FPixelDataRectangle DstPixelData(LayerData.SourceFormat, MipInputSizeX, MipInputSizeY, MiptailInputImage->RawData.GetData());
			DstPixelData.Clear();

			for (int32 BlockIndex = 0; BlockIndex < NumBlocks; ++BlockIndex)
			{
				const FTextureSourceBlockData& BlockData = SourceBlocks[BlockIndex];
				const FImage& SrcMipImage = BlockData.MipsPerLayer[LayerIndex][MaxMipInBlock - BlockData.MipBias];
				check(SrcMipImage.SizeX == MipWidthInBlock);
				check(SrcMipImage.SizeY == MipHeightInBlock);

				FPixelDataRectangle SrcPixelData(LayerData.SourceFormat, SrcMipImage.SizeX, SrcMipImage.SizeY, const_cast<uint8*>(SrcMipImage.RawData.GetData()));
				DstPixelData.CopyRectangle(BlockData.BlockX * MipWidthInBlock, BlockData.BlockY * MipHeightInBlock, SrcPixelData, 0, 0, MipWidthInBlock, MipHeightInBlock);
			}

#if SAVE_TILES
			{
				const FString BasePath = FPaths::ProjectUserDir();
				int32 ObjectNameStart;
				SourceData.TextureFullName.FindLastChar('.', ObjectNameStart);
				FString ObjectName = SourceData.TextureFullName.Right(SourceData.TextureFullName.Len() - ObjectNameStart - 1);
				const FString MipFileName = BasePath / FString::Format(TEXT("{0}_{1}"), TArray<FStringFormatArg>({MoveTemp(ObjectName), LayerIndex}));
				DstPixelData.Save(MipFileName, ImageWrapper);
			}
#endif // SAVE_TILES

			// Adjust the build settings to generate an uncompressed texture with mips but leave other settings
			// like color correction, ... in place
			FTextureBuildSettings TBSettings = SettingsPerLayer[0];
			TBSettings.MaxTextureResolution = FTextureBuildSettings::MaxTextureResolutionDefault;; // don't limit the size of the mip-tail, this limit only applies to each source block
			TBSettings.TextureFormatName = LayerData.FormatName;
			TBSettings.bSRGB = BuildSettingsForLayer.bSRGB;
			TBSettings.bUseLegacyGamma = BuildSettingsForLayer.bUseLegacyGamma;

			// Make sure the output of the texture builder is in the same gamma space as we expect it.
			check(TBSettings.GetDestGammaSpace() == BuildSettingsForLayer.GetDestGammaSpace());

			// Leave original mip settings alone unless it's none at which point we will just generate them using a simple average
			if (TBSettings.MipGenSettings == TMGS_NoMipmaps || TBSettings.MipGenSettings == TMGS_LeaveExistingMips)
			{
				TBSettings.MipGenSettings = TMGS_SimpleAverage;
			}

			// give each tile a unique DebugTexturePathName for DebugDump option :
			FString CurDebugTexturePathName = FString::Printf(TEXT("%s_L%d_MT"), *DebugTexturePathName, LayerIndex);

			// Use the texture compressor module to do all the hard work
			// TODO - composite images?
			TArray<FCompressedImage2D> CompressedMips;
			uint32 NumMipsInTail, ExtData;
			// this is a Build to uncompressed, to apply processing
			if (!Compressor->BuildTexture(MiptailInputImages, EmptyImageArray, TBSettings, CurDebugTexturePathName, CompressedMips, NumMipsInTail, ExtData, nullptr))
			{
				check(false);
			}

			// We skip the first compressed mip output, since that will just be a copy of the input
			check(CompressedMips.Num() >= SourceMiptailBlock.NumMips + 1);
			check(SourceMiptailBlock.SizeX == CompressedMips[1].SizeX);
			check(SourceMiptailBlock.SizeY == CompressedMips[1].SizeY);

			SourceMiptailBlock.MipsPerLayer[LayerIndex].Reserve(CompressedMips.Num() - 1);
			for(int32 MipIndex = 1; MipIndex < SourceMiptailBlock.NumMips + 1; ++MipIndex)
			{
				FCompressedImage2D& CompressedMip = CompressedMips[MipIndex];
				check(CompressedMip.PixelFormat == LayerData.PixelFormat);
				FImage* Image = new(SourceMiptailBlock.MipsPerLayer[LayerIndex]) FImage();
				Image->SizeX = CompressedMip.SizeX;
				Image->SizeY = CompressedMip.SizeY;
				Image->Format = LayerData.ImageFormat;
				Image->GammaSpace = LayerData.GammaSpace;
				Image->NumSlices = 1;
				check( Image->IsImageInfoValid() );
				Image->RawData = MoveTemp(CompressedMip.RawData);
			}
		}
	}

	// Extract fallback color from last mip.
	for (int32 LayerIndex = 0; LayerIndex < NumLayers; ++LayerIndex)
	{
		// this actually just samples one pixel ; it comes from last mip so it's often small already
		// @todo Oodle : just use a "get average color" function
		FImage OnePixelImage(1, 1, 1, ERawImageFormat::RGBA32F);
		SourceBlocks.Last().MipsPerLayer[LayerIndex].Last().ResizeTo(OnePixelImage, 1, 1, ERawImageFormat::RGBA32F, EGammaSpace::Linear);
		OutData.LayerFallbackColors[LayerIndex] = OnePixelImage.AsRGBA32F()[0];
	}

	for (int32 LayerIndex = 0; LayerIndex < NumLayers; ++LayerIndex)
	{
		const FTextureBuildSettings& BuildSettingsForLayer = SettingsPerLayer[LayerIndex];
		FVirtualTextureSourceLayerData& LayerData = SourceLayers[LayerIndex];

		// Note that this code is duplicated at GetBuildSettingsPerFormat in TextureDerivedData.cpp so that the DDC key for 
		// the VT ends up the same for child platforms, preventing re-encoding of the same texture data over and over. 
		// As a result, this code shouldn't be doing anything when used via the ddc texture build/cook path - the prefix 
		// should already be removed.
		// 
		// Don't want platform specific swizzling for VT tile data, this tends to add extra padding for textures with odd dimensions
		// (VT physical tiles generally not power-of-2 after adding border)
		FName TextureFormatPrefix;
		FName TextureFormatName = UE::TextureBuildUtilities::TextureFormatRemovePrefixFromName(BuildSettingsForLayer.TextureFormatName, TextureFormatPrefix);

		if ( TextureFormatPrefix.IsNone())
		{
			LayerData.TextureFormatName = TextureFormatName;
		}
		else
		{
			LayerData.TextureFormatName = *(TextureFormatPrefix.ToString() + TextureFormatName.ToString());
		}
	}
}

void FVirtualTextureDataBuilder::FreeSourcePixels()
{
	SourceBlocks.Empty();
	SourceLayers.Empty();
}

=======
>>>>>>> 4af6daef
// Leaving this code here for now, in case we want to build a new/better system for creating/storing miptails
#if 0
void FVirtualTextureDataBuilder::BuildMipTails()
{
	OutData.MipTails.SetNum(Settings.Layers.Num());

	for (int32 Layer = 0; Layer < Settings.Layers.Num(); Layer++)
	{
		TArray<FImage> SourceList;
		TArray<FImage> EmptyList;

		int32 NumTailMips = SourcePixels[Layer].Num() - NumMips;

		// Make a list of mips to pass to the compressor
		for (int TailMip = 0; TailMip < NumTailMips; TailMip++)
		{
			FImage *TailMipImage = new (SourceList) FImage(*SourcePixels[Layer][TailMip + NumMips]);
		}

		// Adjust the build settings
		// The pixels we have already include things like color correction, mip blurring, ... so we just start
		// from pristine build settings here
		FTextureBuildSettings TBSettings;
		TBSettings.MaxTextureResolution = FTextureBuildSettings::MaxTextureResolutionDefault;;
		TBSettings.TextureFormatName = "BGRA8";
		TBSettings.bSRGB = Settings.Layers[Layer].SourceBuildSettings.bSRGB;
		TBSettings.bUseLegacyGamma = Settings.Layers[Layer].SourceBuildSettings.bUseLegacyGamma;
		TBSettings.MipGenSettings = TMGS_LeaveExistingMips;

		check(TBSettings.GetGammaSpace() == Settings.Layers[Layer].GammaSpace);

		TArray<FCompressedImage2D> CompressedMips;
		uint32 NumMipsInTail, ExtData;
		if (!Compressor->BuildTexture(SourceList, EmptyList, TBSettings, CompressedMips, NumMipsInTail, ExtData))
		{
			check(false);
		}

		OutData.MipTails[Layer].Empty();

		for (int Mip = 0; Mip < CompressedMips.Num(); Mip++)
		{
			check(CompressedMips[Mip].PixelFormat == EPixelFormat::PF_B8G8R8A8);
			OutData.MipTails[Layer].AddDefaulted();
			OutData.MipTails[Layer].Last().SizeX = CompressedMips[Mip].SizeX;
			OutData.MipTails[Layer].Last().SizeY = CompressedMips[Mip].SizeY;
			OutData.MipTails[Layer].Last().SizeZ = 1;
			OutData.MipTails[Layer].Last().Data = CompressedMips[Mip].RawData;
		}
	}
}
#endif // 0

bool FVirtualTextureDataBuilder::DetectAlphaChannel(const FImage &Image)
{
<<<<<<< HEAD
	// @todo Oodle : VT DetectAlphaChannel slightly different than the same function in TextureCompressorModule
	//	  factor them out and share
=======
	// note : VT DetectAlphaChannel slightly different than the same function in TextureCompressorModule
	//	  could factor them out and share
>>>>>>> 4af6daef
	//		technically could change output so may need a ddc key bump and verify

	if (Image.Format == ERawImageFormat::BGRA8)
	{
		const FColor* SrcColors = (&Image.AsBGRA8()[0]);
		const FColor* LastColor = SrcColors + (Image.SizeX * Image.SizeY * Image.NumSlices);
		while (SrcColors < LastColor)
		{
			if (SrcColors->A < 255)
			{
				return true;
			}
			++SrcColors;
		}
		return false;
	}
	else if (Image.Format == ERawImageFormat::RGBA16F)
	{
		const FFloat16Color* SrcColors = (&Image.AsRGBA16F()[0]);
		const FFloat16Color* LastColor = SrcColors + (Image.SizeX * Image.SizeY * Image.NumSlices);
		while (SrcColors < LastColor)
		{
<<<<<<< HEAD
			if (SrcColors->A <  (1.0f - UE_SMALL_NUMBER))
=======
			if (SrcColors->A < (1.0f - UE_SMALL_NUMBER))
>>>>>>> 4af6daef
			{
				return true;
			}
			++SrcColors;
		}
		return false;
	}
	else if (Image.Format == ERawImageFormat::RGBA32F)
	{
		const FLinearColor* SrcColors = (&Image.AsRGBA32F()[0]);
		const FLinearColor* LastColor = SrcColors + (Image.SizeX * Image.SizeY * Image.NumSlices);
		while (SrcColors < LastColor)
		{
			// this comparison matches to would happen if RGBA32F would be converted to BGRA8 format
			if (SrcColors->QuantizeRound().A < 255)
			{
				return true;
			}
			++SrcColors;
		}
		return false;
	}
	else if (Image.Format == ERawImageFormat::RGBA16)
	{
		const uint16* SrcColors = (&Image.AsRGBA16()[0]);
		const uint16* LastColor = SrcColors + (Image.SizeX * Image.SizeY * Image.NumSlices);
		while (SrcColors < LastColor)
		{
			if (SrcColors[3] < 65535)
			{
				return true;
			}
			SrcColors += 4;
		}
		return false;
	}
	else if (Image.Format == ERawImageFormat::G16 ||
			 Image.Format == ERawImageFormat::G8 ||
			 Image.Format == ERawImageFormat::BGRE8 ||
			 Image.Format == ERawImageFormat::R16F ||
			 Image.Format == ERawImageFormat::R32F)
	{
		return false;
	}
	else
	{
		check(false);
		return true;
	}
}

#endif // WITH_EDITOR<|MERGE_RESOLUTION|>--- conflicted
+++ resolved
@@ -15,18 +15,12 @@
 
 // Debugging aid to dump tiles to disc as png files
 #define SAVE_TILES 0
-<<<<<<< HEAD
-
-#if SAVE_TILES
-#include "ImageUtils.h"
-=======
 #define SAVE_CHUNKS 0
 
 #if SAVE_TILES || SAVE_CHUNKS
 #include "ImageUtils.h"
 #include "Misc/Paths.h"
 #include "Misc/FileHelper.h"
->>>>>>> 4af6daef
 #endif
 
 static TAutoConsoleVariable<int32> CVarVTParallelTileCompression(
@@ -206,11 +200,7 @@
 		FMemory::Memcpy(DestPixelData, Value, PixelSize);
 	}
 
-<<<<<<< HEAD
-	inline void *GetPixel(int32 x, int32 y, size_t PixelSize) const
-=======
 	inline void *GetPixel(int32 x, int32 y, int64 PixelSize) const
->>>>>>> 4af6daef
 	{
 		check(x >= 0);
 		check(y >= 0);
@@ -326,13 +316,6 @@
 	// the fact that the Min(x, VIRTUALTEXTURE_LOG2_MAX_PAGETABLE_SIZE) is load bearing. In order to get an incorrect
 	// mip count, you need Size to be non pow2 and the result to be larger than VIRTUALTEXTURE_LOG2_MAX_PAGETABLE_SIZE.
 	NumMips = FMath::Min<uint32>(FMath::CeilLogTwo(Size) + 1, VIRTUALTEXTURE_LOG2_MAX_PAGETABLE_SIZE);
-<<<<<<< HEAD
-	return true;
-}
-
-void FVirtualTextureDataBuilder::Build(FTextureSourceData& InSourceData, FTextureSourceData& InCompositeSourceData, const FTextureBuildSettings* InSettingsPerLayer, bool bAllowAsync)
-{
-=======
 
 	return true;
 }
@@ -341,7 +324,6 @@
 {
 	const int32 NumBlocks = InSourceData.Blocks.Num();
 
->>>>>>> 4af6daef
 	const int32 NumLayers = InSourceData.Layers.Num();
 	checkf(NumLayers <= (int32)VIRTUALTEXTURE_DATA_MAXLAYERS, TEXT("The maximum amount of layers is exceeded."));
 	checkf(NumLayers > 0, TEXT("No layers to build."));
@@ -372,28 +354,6 @@
 	OutData.TileIndexPerChunk.Empty();
 	OutData.TileIndexPerMip.Empty();
 	OutData.TileOffsetInChunk.Empty();
-<<<<<<< HEAD
-
-	OutData.Chunks.Empty();
-	OutData.NumMips = DerivedInfo.NumMips;
-
-	// process original source to intermediate format, make mips, appply processing options
-	BuildSourcePixels(InSourceData, InCompositeSourceData);
-
-	// processed data is now in SourceBlocks , original InSourceData not needed anymore
-	// can free InSourceData (and InCompositeSourceData) now
-	InSourceData.ReleaseMemory();
-	InCompositeSourceData.ReleaseMemory();
-
-	// override async compression if requested
-	bAllowAsync = bAllowAsync && CVarVTParallelTileCompression.GetValueOnAnyThread();
-
-	// encode SourceBlocks to VT Tiles and pack into chunks :
-	BuildPagesMacroBlocks(bAllowAsync);
-	// free SourceBlocks :
-	FreeSourcePixels();
-}
-=======
 
 	OutData.Chunks.Empty();
 	OutData.NumMips = DerivedInfo.NumMips;
@@ -425,7 +385,6 @@
 
 			// LayerData.bHasAlpha will be updated after the Build to detect if there is actual alpha in the layers
 			LayerData.bHasAlpha = BuildSettingsForLayer.bForceAlphaChannel;
->>>>>>> 4af6daef
 
 			LayerData.FormatName = FImageCoreUtils::ConvertToUncompressedTextureFormatName(LayerData.ImageFormat);
 			LayerData.PixelFormat = FImageCoreUtils::GetPixelFormatForRawImageFormat(LayerData.ImageFormat);
@@ -462,34 +421,6 @@
 		}
 	}
 
-<<<<<<< HEAD
-	// Fill out tile offsets per layer if we haven't yet and if all layers are raw uncompressed data.
-	if (OutData.TileDataOffsetPerLayer.Num() == 0)
-	{
-		bool bIsRawGPUData = true;
-		for (int32 LayerIndex = 0; LayerIndex < LayerData.Num(); LayerIndex++)
-		{
-			if (LayerData[LayerIndex].Codec != EVirtualTextureCodec::RawGPU)
-			{
-				bIsRawGPUData = false;
-				break;
-			}
-		}
-		if (bIsRawGPUData)
-		{
-			uint32 TileDataOffset = 0;
-			OutData.TileDataOffsetPerLayer.Reserve(LayerData.Num());
-			for (int32 LayerIndex = 0; LayerIndex < LayerData.Num(); LayerIndex++)
-			{
-				TileDataOffset += LayerData[LayerIndex].TilePayload[0].Num();
-				OutData.TileDataOffsetPerLayer.Add(TileDataOffset);
-			}
-		}
-	}
-
-	// Write tiles out to chunk.
-	PushDataToChunk(ActiveTileList, LayerData);
-=======
 	// Rearrange compressed VT tiles into chunks for output
 	// Chunks contain multiple tiles: [Tiles] -> [Mips] -> [Layers]
 	bool ok = BuildChunks();
@@ -498,7 +429,6 @@
 	LayerPayload.Empty();
 
 	return ok;
->>>>>>> 4af6daef
 }
 
 bool FVirtualTextureDataBuilder::BuildChunks()
@@ -523,18 +453,14 @@
 		MipHeightInTiles = FMath::DivideAndRoundUp(MipHeightInTiles, 2u);
 	}
 
-	// loop over each macro block and assemble the tiles
 	FScopedSlowTask BuildTask(NumTiles);
 
 	TArray<FVTSourceTileEntry> TilesInChunk;
 	TilesInChunk.Reserve(NumTiles);
 
-<<<<<<< HEAD
-=======
 	// Loop over Tiles in Morton order, and assemble the tiles into chunks
 	// This only moves memory into chunks, packing tile payload into same
 	// order as older version of code to maintain identical output
->>>>>>> 4af6daef
 	{
 		uint32 TileIndex = 0u;
 		bool bInFinalChunk = false;
@@ -577,24 +503,14 @@
 					int32 BlockIndex = FindSourceBlockIndex(Mip, BlockX, BlockY);
 					if (BlockIndex != INDEX_NONE)
 					{
-<<<<<<< HEAD
-						const FTextureSourceBlockData& Block = SourceBlocks[BlockIndex];
-=======
 						FVTBlockPayload& Block = LayerPayload[0].Blocks[BlockIndex];
->>>>>>> 4af6daef
 						FVTSourceTileEntry* TileEntry = new(TilesInChunk) FVTSourceTileEntry;
 						TileEntry->BlockIndex = BlockIndex;
 						TileEntry->TileIndex = TileIndex;
 						TileEntry->MipIndex = Mip;
 						TileEntry->MipIndexInBlock = Mip - Block.MipBias;
-<<<<<<< HEAD
-						TileEntry->TileInBlockX = TileX - Block.BlockX * MipBlockSizeInTilesX;
-						TileEntry->TileInBlockY = TileY - Block.BlockY * MipBlockSizeInTilesY;
-
-=======
 						TileEntry->TileX = TileX;
 						TileEntry->TileY = TileY;
->>>>>>> 4af6daef
 						OffsetData.AddTile(TileIndexInMip);
 					}
 				}
@@ -690,11 +606,7 @@
 
 void FVirtualTextureDataBuilder::BuildBlockTiles(uint32 LayerIndex, uint32 BlockIndex, FVTBlockPayload& Block, const FVirtualTextureSourceLayerData& LayerData, bool bAllowAsync)
 {
-<<<<<<< HEAD
-	TRACE_CPUPROFILER_EVENT_SCOPE(Texture.VT.BuildTiles);
-=======
 	TRACE_CPUPROFILER_EVENT_SCOPE(Texture.VT.BuildBlockTiles);
->>>>>>> 4af6daef
 
 	const FTextureBuildSettings& BuildSettingsLayer0 = SettingsPerLayer[0];
 	const FTextureBuildSettings& BuildSettingsForLayer = SettingsPerLayer[LayerIndex];
@@ -702,57 +614,10 @@
 	const int32 TileSize = BuildSettingsLayer0.VirtualTextureTileSize;
 	const int32 BorderSize = BuildSettingsLayer0.VirtualTextureBorderSize;
 	const int32 PhysicalTileSize = TileSize + BorderSize * 2;
-	
-	UE_LOG(LogVirtualTexturing, Verbose, TEXT("VT BuildTiles LayerIndex=%d TileList.Num=%d Pixels=%lld"), LayerIndex, TileList.Num(), (int64)PhysicalTileSize*PhysicalTileSize*TileList.Num() );
 
 	FThreadSafeBool bCompressionError = false;
 	EPixelFormat CompressedFormat = PF_Unknown;
 
-<<<<<<< HEAD
-	{
-		// Create settings for building the tile. These should be simple, "clean" settings
-		// just compressing the style to a GPU format not adding things like colour correction, ... 
-		// as these settings were already baked into the SourcePixels.
-
-		// TBSettings starts default constructed (no processing)
-		//	then we copy over just the compression options without the color-change processing
-		FTextureBuildSettings TBSettings;
-		TBSettings.MaxTextureResolution = FTextureBuildSettings::MaxTextureResolutionDefault;
-		TBSettings.TextureFormatName = LayerData.TextureFormatName;
-		TBSettings.bSRGB = BuildSettingsForLayer.bSRGB;
-		TBSettings.bUseLegacyGamma = BuildSettingsForLayer.bUseLegacyGamma;
-		TBSettings.MipGenSettings = TMGS_NoMipmaps;
-
-		// LayerData.bHasAlpha was set for the layer if there is alpha anywhere (or ForceAlpha and not ForceNoAlpha)
-		// force each tile to make the same choice about whether it has alpha or not, do not DetectAlpha per tile
-		// make sure either ForceAlpha or ForceNoAlpha is on for tiles
-		TBSettings.bForceAlphaChannel = LayerData.bHasAlpha;
-		TBSettings.bForceNoAlphaChannel = !LayerData.bHasAlpha;
-
-		TBSettings.bHDRSource = BuildSettingsForLayer.bHDRSource;
-		TBSettings.bVirtualStreamable = true;
-
-		// Encode speed must be resolved before we get here.
-		TBSettings.LossyCompressionAmount = BuildSettingsForLayer.LossyCompressionAmount;
-		TBSettings.CompressionQuality = BuildSettingsForLayer.CompressionQuality;
-		TBSettings.OodleEncodeEffort = BuildSettingsForLayer.OodleEncodeEffort;
-		TBSettings.OodleUniversalTiling = BuildSettingsForLayer.OodleUniversalTiling;
-		TBSettings.bOodleUsesRDO = BuildSettingsForLayer.bOodleUsesRDO;
-		TBSettings.OodleRDO = BuildSettingsForLayer.OodleRDO;
-		TBSettings.OodleTextureSdkVersion = BuildSettingsForLayer.OodleTextureSdkVersion;
-
-		check(TBSettings.GetDestGammaSpace() == BuildSettingsForLayer.GetDestGammaSpace());
- 
-		GeneratedData.TilePayload.AddDefaulted(TileList.Num());
-
-		// ParallelFor is on TaskGraph for VT tiles
-		//	TextureFormats should disable their own internal use of TaskGraph for VT tiles if necessary
-		
-		const bool bIsSingleThreaded = !bAllowAsync;
-
-		int NumTiles = TileList.Num();
-		ParallelFor( TEXT("Texture.VT.BuildTiles.PF"), NumTiles,1, [&](int32 TileIndex)
-=======
 	{
 		// Create settings for building the tile. These should be simple, "clean" settings
 		// just compressing the style to a GPU format not adding things like colour correction, ... 
@@ -1152,57 +1017,10 @@
 
 		// Leave original mip settings alone unless it's none at which point we will just generate them using a simple average
 		if (TBSettings.MipGenSettings == TMGS_NoMipmaps || TBSettings.MipGenSettings == TMGS_LeaveExistingMips)
->>>>>>> 4af6daef
 		{
 			TBSettings.MipGenSettings = TMGS_SimpleAverage;
 		}
 
-<<<<<<< HEAD
-			const FTextureSourceBlockData& Block = SourceBlocks[Tile.BlockIndex];
-			const FImage& SourceMip = Block.MipsPerLayer[LayerIndex][Tile.MipIndexInBlock];
-			check(SourceMip.Format == LayerData.ImageFormat);
-			check(SourceMip.GammaSpace == LayerData.GammaSpace);
-
-			FPixelDataRectangle SourceData(LayerData.SourceFormat,
-				SourceMip.SizeX,
-				SourceMip.SizeY,
-				const_cast<uint8*>(SourceMip.RawData.GetData()));
-
-			TArray<FImage> TileImages;
-			FImage* TileImage = new(TileImages) FImage(PhysicalTileSize, PhysicalTileSize, LayerData.ImageFormat, LayerData.GammaSpace);
-			FPixelDataRectangle TileData(LayerData.SourceFormat, PhysicalTileSize, PhysicalTileSize, TileImage->RawData.GetData());
-
-			TileData.Clear();
-			TileData.CopyRectangleBordered(0, 0, SourceData,
-				Tile.TileInBlockX * TileSize - BorderSize,
-				Tile.TileInBlockY * TileSize - BorderSize,
-				PhysicalTileSize,
-				PhysicalTileSize,
-				(TextureAddress)BuildSettingsLayer0.VirtualAddressingModeX,
-				(TextureAddress)BuildSettingsLayer0.VirtualAddressingModeY);
-
-#if 0//SAVE_TILES
-			{
-				FString BasePath = FPaths::ProjectUserDir();
-				FString TileFileName = BasePath / FString::Format(TEXT("{0}_{1}_{2}_{3}_{4}"), TArray<FStringFormatArg>({ Settings.DebugName, Tile.X, Tile.Y, Tile.Mip, LayerIndex }));
-				TileData.Save(TileFileName, ImageWrapper);
-				FString TileSourceFileName = BasePath / FString::Format(TEXT("{0}_{1}_{2}_{3}_{4}_Src"), TArray<FStringFormatArg>({ Settings.DebugName, Tile.X, Tile.Y, Tile.Mip, LayerIndex }));
-				SourceData.Save(TileSourceFileName, ImageWrapper);
-			}
-#endif // SAVE_TILES
-
-			// give each tile a unique DebugTexturePathName for DebugDump option :
-			FString DebugTilePathName = FString::Printf(TEXT("%s_L%d_VT%04d"), *DebugTexturePathName, LayerIndex, TileIndex);
-
-			TArray<FCompressedImage2D> CompressedMip;
-			TArray<FImage> EmptyList;
-			uint32 NumMipsInTail, ExtData;
-			// this is the Build for Tiles to do the encode to GPU formats, with no processing
-			if (!ensure(Compressor->BuildTexture(TileImages, EmptyList, TBSettings, DebugTilePathName, CompressedMip, NumMipsInTail, ExtData, nullptr)))
-			{
-				bCompressionError = true;
-			}
-=======
 		// give each tile a unique DebugTexturePathName for DebugDump option :
 		FString CurDebugTexturePathName = FString::Printf(TEXT("%s_L%d_MT"), *DebugTexturePathName, LayerIndex);
 
@@ -1215,7 +1033,6 @@
 		{
 			check(false);
 		}
->>>>>>> 4af6daef
 
 		// We skip the first compressed mip output, since that will just be a copy of the input
 		check(CompressedMips.Num() >= BlockData.NumMips + 1);
@@ -1239,16 +1056,6 @@
 
 		BuildBlockTiles(LayerIndex, NumBlocks, BlockData, LayerData, bAllowAsync);
 
-<<<<<<< HEAD
-			const uint32 SizeRaw = CompressedMip[0].RawData.Num() * CompressedMip[0].RawData.GetTypeSize();
-			GeneratedData.TilePayload[TileIndex] = MoveTemp(CompressedMip[0].RawData);
-
-			// @todo Oodle: if the SourceBlocks we used has no more tiles that need to read from it, free it now?
-			//	  what we'd like to do is do all the tiles within each Block/Layer at a time and free that source Block/Layer
-			//	  immediately when all its tiles are done before starting the next Block/Layer
-		}, 
-		(bIsSingleThreaded ? EParallelForFlags::ForceSingleThread : EParallelForFlags::None));
-=======
 		// Extract fallback color from last mip.
 		{
 			// this actually just samples one pixel ; it comes from last mip so it's often small already
@@ -1331,7 +1138,6 @@
 			GeneratedData.TilePayload[TileIndex] = MoveTemp(MipPayload.Payload);
 			CompressedFormat = MipPayload.CompressedFormat;
 		}
->>>>>>> 4af6daef
 
 		GeneratedData.Codec = EVirtualTextureCodec::RawGPU;
 	}
@@ -1419,11 +1225,7 @@
 		// Set BaseOffsetPerMip from the first tile we find for the MipIndex.
 		if (OutData.BaseOffsetPerMip[MipIndex] == ~0u)
 		{
-<<<<<<< HEAD
-			OutData.BaseOffsetPerMip[MipIndex] = ChunkOffset;
-=======
 			OutData.BaseOffsetPerMip[MipIndex] = IntCastChecked<uint32>( ChunkOffset );
->>>>>>> 4af6daef
 		}
 		int32 TileIndex = Tile.TileIndex;
 		for (int32 Layer = 0; Layer < NumLayers; ++Layer)
@@ -1478,373 +1280,6 @@
 	return INDEX_NONE;
 }
 
-<<<<<<< HEAD
-// This builds an uncompressed version of the texture containing all other build settings baked in
-// color corrections, mip sharpening, ....
-void FVirtualTextureDataBuilder::BuildSourcePixels(const FTextureSourceData& SourceData, const FTextureSourceData& CompositeSourceData)
-{
-	static const TArray<FImage> EmptyImageArray;
-
-	const int32 TileSize = SettingsPerLayer[0].VirtualTextureTileSize;
-	const int32 NumBlocks = SourceData.Blocks.Num();
-	const int32 NumLayers = SourceData.Layers.Num();
-
-	SourceLayers.AddDefaulted(NumLayers);
-	for (int32 LayerIndex = 0; LayerIndex < NumLayers; ++LayerIndex)
-	{
-		const FTextureBuildSettings& BuildSettingsForLayer = SettingsPerLayer[LayerIndex];
-		FVirtualTextureSourceLayerData& LayerData = SourceLayers[LayerIndex];
-
-		// Specify the format we are processing to in this step :
-		LayerData.ImageFormat = UE::TextureBuildUtilities::GetVirtualTextureBuildIntermediateFormat(BuildSettingsForLayer);
-		LayerData.GammaSpace = BuildSettingsForLayer.GetDestGammaSpace();
-		// Gamma correction can either be applied in step 1 or step 2 of the VT build
-		//	depending on whether the Intermediate format is U8 or not
-		if ( ! ERawImageFormat::GetFormatNeedsGammaSpace(LayerData.ImageFormat) )
-		{
-			LayerData.GammaSpace = EGammaSpace::Linear;
-		}
-
-		// LayerData.bHasAlpha will be updated after the Build to detect if there is actual alpha in the layers
-		LayerData.bHasAlpha = BuildSettingsForLayer.bForceAlphaChannel;
-		
-		LayerData.FormatName = FImageCoreUtils::ConvertToUncompressedTextureFormatName(LayerData.ImageFormat);
-		LayerData.PixelFormat = FImageCoreUtils::GetPixelFormatForRawImageFormat(LayerData.ImageFormat);
-		LayerData.SourceFormat = FImageCoreUtils::ConvertToTextureSourceFormat(LayerData.ImageFormat);
-	}
-
-	SourceBlocks.AddDefaulted(NumBlocks);
-	for (int32 BlockIndex = 0; BlockIndex < NumBlocks; ++BlockIndex)
-	{
-		const FTextureSourceBlockData& SourceBlockData = SourceData.Blocks[BlockIndex];
-
-		FTextureSourceBlockData& BlockData = SourceBlocks[BlockIndex];
-		BlockData.BlockX = SourceBlockData.BlockX;
-		// UE applies a (1-y) transform to imported UVs, so apply a similar transform to UDIM block locations here
-		// This ensures that UDIM tiles will appear in the correct location when sampled with transformed UVs
-		BlockData.BlockY = (DerivedInfo.SizeInBlocksY - SourceBlockData.BlockY) % DerivedInfo.SizeInBlocksY;
-		BlockData.NumMips = SourceBlockData.NumMips;
-		BlockData.NumSlices = SourceBlockData.NumSlices;
-		BlockData.MipBias = SourceBlockData.MipBias;
-		BlockData.SizeX = 0u;
-		BlockData.SizeY = 0u;
-		BlockData.MipsPerLayer.AddDefaulted(NumLayers);
-		for (int32 LayerIndex = 0; LayerIndex < NumLayers; ++LayerIndex)
-		{
-			const FTextureBuildSettings& BuildSettingsForLayer = SettingsPerLayer[LayerIndex];
-			FVirtualTextureSourceLayerData& LayerData = SourceLayers[LayerIndex];
-
-			const TArray<FImage>& SourceMips = SourceBlockData.MipsPerLayer[LayerIndex];
-			const TArray<FImage>* CompositeSourceMips = &EmptyImageArray;
-			if (CompositeSourceData.Blocks.Num() > 0)
-			{
-				CompositeSourceMips = &CompositeSourceData.Blocks[BlockIndex].MipsPerLayer[LayerIndex];
-			}
-
-			// Adjust the build settings to generate an uncompressed texture with mips but leave other settings
-			// like color correction, ... in place
-
-			// TBSettings starts with the full Texture settings, so we get all options
-			//  then we change FormatName to be == Source format, so no Compression is done
-			FTextureBuildSettings TBSettings = SettingsPerLayer[0];
-			//TBSettings.MaxTextureResolution = FTextureBuildSettings::MaxTextureResolutionDefault;
-			TBSettings.TextureFormatName = LayerData.FormatName;
-			
-			if ( LayerIndex != 0 )
-			{
-				// @todo Oodle : this looks fragile
-				//	some of the processing options are copied from BuildSettingsForLayer
-				//	but some are NOT
-				//	it seems semi-random
-				//  In the common case of NumLayers==1 , then it doesn't matter
-				//	so this would be rarely observed
-
-				// TBSettings was set from Layer 0, copy in some settings from this Layer ?
-				TBSettings.bSRGB = BuildSettingsForLayer.bSRGB;
-				TBSettings.bUseLegacyGamma = BuildSettingsForLayer.bUseLegacyGamma;
-				TBSettings.bForceAlphaChannel = BuildSettingsForLayer.bForceAlphaChannel;
-				TBSettings.bForceNoAlphaChannel = BuildSettingsForLayer.bForceNoAlphaChannel;
-				TBSettings.bHDRSource = BuildSettingsForLayer.bHDRSource;
-				TBSettings.bApplyYCoCgBlockScale = BuildSettingsForLayer.bApplyYCoCgBlockScale;
-				TBSettings.bReplicateRed = BuildSettingsForLayer.bReplicateRed;
-				TBSettings.bReplicateAlpha = BuildSettingsForLayer.bReplicateAlpha;
-			}
-
-			// Make sure the output of the texture builder is in the same gamma space as we expect it.
-			check(TBSettings.GetDestGammaSpace() == BuildSettingsForLayer.GetDestGammaSpace());
-
-			// Leave original mip settings alone unless it's none at which point we will just generate them using a simple average
-			if (TBSettings.MipGenSettings == TMGS_NoMipmaps)
-			{
-				TBSettings.MipGenSettings = TMGS_SimpleAverage;
-			}
-
-			// For multi-block images, we may have scaled the max block size to be tile-sized, but individual blocks may still be smaller than 1 tile
-			// These need to be scaled up as well (scaling up individual blocks has the effect of reducing the block's mip-bias)
-			int32 LocalBlockSizeScale = DerivedInfo.BlockSizeScale;
-			while (SourceMips[0].SizeX * LocalBlockSizeScale < TileSize || SourceMips[0].SizeY * LocalBlockSizeScale < TileSize)
-			{
-				check(BlockData.MipBias > 0u);
-				--BlockData.MipBias;
-				LocalBlockSizeScale *= 2;
-			}
-			
-			// give each tile a unique DebugTexturePathName for DebugDump option :
-			FString CurDebugTexturePathName = FString::Printf(TEXT("%s_L%d_B%d"), *DebugTexturePathName, LayerIndex, BlockIndex);
-
-			// Use the texture compressor module to do all the hard work
-			// this is the Build to Uncompressed to apply processing to create the source for the tiles
-			TArray<FCompressedImage2D> CompressedMips;
-			bool bBuildTextureResult = false;
-			if (LocalBlockSizeScale == 1)
-			{
-				uint32 NumMipsInTail, ExtData;
-				bBuildTextureResult = Compressor->BuildTexture(SourceMips, *CompositeSourceMips, TBSettings, CurDebugTexturePathName, CompressedMips, NumMipsInTail, ExtData, nullptr);
-			}
-			else
-			{
-				// Need to generate scaled source images before building mips
-				// Typically this is only needed to scale very small source images to be at least tile-sized, so performance shouldn't be a big concern here
-				TArray<FImage> ScaledSourceMips;
-				TArray<FImage> ScaledCompositeMips;
-				ScaledSourceMips.Reserve(SourceMips.Num());
-				ScaledCompositeMips.Reserve(CompositeSourceMips->Num());
-				for (const FImage& SrcMip : SourceMips)
-				{
-					FImage* ScaledMip = new(ScaledSourceMips) FImage;
-					// Pow22 cannot be used as a destination gamma, so change it to sRGB now :
-					EGammaSpace GammaSpace = (SrcMip.GammaSpace == EGammaSpace::Pow22) ? EGammaSpace::sRGB : SrcMip.GammaSpace;
-					SrcMip.ResizeTo(*ScaledMip, SrcMip.SizeX * LocalBlockSizeScale, SrcMip.SizeY * LocalBlockSizeScale, SrcMip.Format, GammaSpace);
-				}
-
-				for (const FImage& SrcMip : *CompositeSourceMips)
-				{
-					FImage* ScaledMip = new(ScaledCompositeMips) FImage;
-					// Pow22 cannot be used as a destination gamma, so change it to sRGB now :
-					EGammaSpace GammaSpace = (SrcMip.GammaSpace == EGammaSpace::Pow22) ? EGammaSpace::sRGB : SrcMip.GammaSpace;
-					SrcMip.ResizeTo(*ScaledMip, SrcMip.SizeX * LocalBlockSizeScale, SrcMip.SizeY * LocalBlockSizeScale, SrcMip.Format, GammaSpace);
-				}
-
-				// Pow22 was converted to sRGB by Resize :
-				TBSettings.bUseLegacyGamma = false;
-
-				uint32 NumMipsInTail, ExtData;
-				bBuildTextureResult = Compressor->BuildTexture(ScaledSourceMips, ScaledCompositeMips, TBSettings, CurDebugTexturePathName, CompressedMips, NumMipsInTail, ExtData, nullptr);
-			}
-
-			check(bBuildTextureResult);
-
-			// Get size of block from Compressor output, since it may have been padded/adjusted
-			{
-				BlockData.SizeX = CompressedMips[0].SizeX;
-				BlockData.SizeY = CompressedMips[0].SizeY;
-
-				// re-compute mip bias to account for any resizing of this block (typically due to clamped max size)
-				const int32 MipBiasX = FMath::CeilLogTwo(DerivedInfo.BlockSizeX / BlockData.SizeX);
-				const int32 MipBiasY = FMath::CeilLogTwo(DerivedInfo.BlockSizeY / BlockData.SizeY);
-				checkf(MipBiasX == MipBiasY, TEXT("Mismatched aspect ratio (%d x %d), (%d x %d)"), DerivedInfo.BlockSizeX, DerivedInfo.BlockSizeY, BlockData.SizeX, BlockData.SizeY);
-				BlockData.MipBias = MipBiasX;
-			}
-
-			check(BlockData.SizeX << BlockData.MipBias == DerivedInfo.BlockSizeX);
-			check(BlockData.SizeY << BlockData.MipBias == DerivedInfo.BlockSizeY);
-
-			const uint32 BlockSize = FMath::Max(BlockData.SizeX, BlockData.SizeY);
-			if (NumBlocks == 1u)
-			{
-				const uint32 MaxMipInBlock = FMath::CeilLogTwo(BlockSize);
-				BlockData.NumMips = FMath::Min<int32>(CompressedMips.Num(), MaxMipInBlock + 1);
-			}
-			else
-			{
-				const uint32 BlockSizeInTiles = FMath::DivideAndRoundUp<uint32>(BlockSize, TileSize);
-				const uint32 MaxMipInBlock = FMath::CeilLogTwo(BlockSizeInTiles);
-				BlockData.NumMips = FMath::Min<int32>(CompressedMips.Num(), MaxMipInBlock + 1);
-			}
-			BlockData.MipsPerLayer[LayerIndex].Reserve(BlockData.NumMips);
-			for (int32 MipIndex = 0; MipIndex < BlockData.NumMips; ++MipIndex)
-			{
-				FCompressedImage2D& CompressedMip = CompressedMips[MipIndex];
-				check(CompressedMip.PixelFormat == LayerData.PixelFormat);
-				FImage* Image = new(BlockData.MipsPerLayer[LayerIndex]) FImage();
-				Image->SizeX = CompressedMip.SizeX;
-				Image->SizeY = CompressedMip.SizeY;
-				Image->Format = LayerData.ImageFormat;
-				Image->GammaSpace = LayerData.GammaSpace;
-				Image->NumSlices = 1;
-				check( Image->IsImageInfoValid() );
-				Image->RawData = MoveTemp(CompressedMip.RawData);
-			}
-
-			// bHasAlpha was previously set to true if bForceAlphaChannel
-			// if it's false and not bForceNoAlphaChannel, we scan each block for alpha
-			// if alpha is in any tile of any block, it gets enabled for all so they have consistent pixel format
-			if (!LayerData.bHasAlpha && !BuildSettingsForLayer.bForceNoAlphaChannel )
-			{
-				LayerData.bHasAlpha = DetectAlphaChannel(BlockData.MipsPerLayer[LayerIndex][0]);
-			}
-		}
-	}
-
-	// If we have more than 1 block, need to create miptail that contains mips made from multiple blocks
-	if (NumBlocks > 1)
-	{
-		const uint32 BlockSize = FMath::Max(DerivedInfo.BlockSizeX, DerivedInfo.BlockSizeY);
-		const uint32 BlockSizeInTiles = FMath::DivideAndRoundUp<uint32>(BlockSize, TileSize);
-		const uint32 MaxMipInBlock = FMath::CeilLogTwo(BlockSizeInTiles);
-		const uint32 MipWidthInBlock = FMath::Max<uint32>(DerivedInfo.BlockSizeX >> MaxMipInBlock, 1);
-		const uint32 MipHeightInBlock = FMath::Max<uint32>(DerivedInfo.BlockSizeY >> MaxMipInBlock, 1);
-		const uint32 MipInputSizeX = FMath::RoundUpToPowerOfTwo(DerivedInfo.SizeInBlocksX * MipWidthInBlock);
-		const uint32 MipInputSizeY = FMath::RoundUpToPowerOfTwo(DerivedInfo.SizeInBlocksY * MipHeightInBlock);
-		const uint32 MipInputSize = FMath::Max(MipInputSizeX, MipInputSizeY);
-		//const uint32 MipInputSizeInTiles = FMath::DivideAndRoundUp<uint32>(MipInputSize, TileSize);
-
-		FTextureSourceBlockData& SourceMiptailBlock = SourceBlocks.AddDefaulted_GetRef();
-		SourceMiptailBlock.BlockX = 0;
-		SourceMiptailBlock.BlockY = 0;
-		SourceMiptailBlock.SizeInBlocksX = DerivedInfo.SizeInBlocksX; // miptail block covers the entire logical source texture
-		SourceMiptailBlock.SizeInBlocksY = DerivedInfo.SizeInBlocksY;
-		SourceMiptailBlock.SizeX = FMath::Max(MipInputSizeX >> 1, 1u);
-		SourceMiptailBlock.SizeY = FMath::Max(MipInputSizeY >> 1, 1u);
-		SourceMiptailBlock.NumMips = OutData.NumMips - MaxMipInBlock - 1;//   FMath::CeilLogTwo(MipInputSize); // Don't add 1, since 'MipInputSize' is one mip larger
-		SourceMiptailBlock.NumSlices = 1; // TODO?
-		SourceMiptailBlock.MipBias = MaxMipInBlock + 1;
-		SourceMiptailBlock.MipsPerLayer.AddDefaulted(NumLayers);
-		check(SourceMiptailBlock.NumMips > 0);
-
-		// Total number of mips should be equal to number of mips per block plus number of miptail mips
-		check(MaxMipInBlock + SourceMiptailBlock.NumMips + 1 == OutData.NumMips);
-
-		TArray<FImage> MiptailInputImages;
-		for (int32 LayerIndex = 0u; LayerIndex < NumLayers; ++LayerIndex)
-		{
-			const FTextureBuildSettings& BuildSettingsForLayer = SettingsPerLayer[LayerIndex];
-			const FVirtualTextureSourceLayerData& LayerData = SourceLayers[LayerIndex];
-
-			MiptailInputImages.Reset(1);
-			FImage* MiptailInputImage = new(MiptailInputImages) FImage();
-			MiptailInputImage->Init(MipInputSizeX, MipInputSizeY, LayerData.ImageFormat, LayerData.GammaSpace);
-			FPixelDataRectangle DstPixelData(LayerData.SourceFormat, MipInputSizeX, MipInputSizeY, MiptailInputImage->RawData.GetData());
-			DstPixelData.Clear();
-
-			for (int32 BlockIndex = 0; BlockIndex < NumBlocks; ++BlockIndex)
-			{
-				const FTextureSourceBlockData& BlockData = SourceBlocks[BlockIndex];
-				const FImage& SrcMipImage = BlockData.MipsPerLayer[LayerIndex][MaxMipInBlock - BlockData.MipBias];
-				check(SrcMipImage.SizeX == MipWidthInBlock);
-				check(SrcMipImage.SizeY == MipHeightInBlock);
-
-				FPixelDataRectangle SrcPixelData(LayerData.SourceFormat, SrcMipImage.SizeX, SrcMipImage.SizeY, const_cast<uint8*>(SrcMipImage.RawData.GetData()));
-				DstPixelData.CopyRectangle(BlockData.BlockX * MipWidthInBlock, BlockData.BlockY * MipHeightInBlock, SrcPixelData, 0, 0, MipWidthInBlock, MipHeightInBlock);
-			}
-
-#if SAVE_TILES
-			{
-				const FString BasePath = FPaths::ProjectUserDir();
-				int32 ObjectNameStart;
-				SourceData.TextureFullName.FindLastChar('.', ObjectNameStart);
-				FString ObjectName = SourceData.TextureFullName.Right(SourceData.TextureFullName.Len() - ObjectNameStart - 1);
-				const FString MipFileName = BasePath / FString::Format(TEXT("{0}_{1}"), TArray<FStringFormatArg>({MoveTemp(ObjectName), LayerIndex}));
-				DstPixelData.Save(MipFileName, ImageWrapper);
-			}
-#endif // SAVE_TILES
-
-			// Adjust the build settings to generate an uncompressed texture with mips but leave other settings
-			// like color correction, ... in place
-			FTextureBuildSettings TBSettings = SettingsPerLayer[0];
-			TBSettings.MaxTextureResolution = FTextureBuildSettings::MaxTextureResolutionDefault;; // don't limit the size of the mip-tail, this limit only applies to each source block
-			TBSettings.TextureFormatName = LayerData.FormatName;
-			TBSettings.bSRGB = BuildSettingsForLayer.bSRGB;
-			TBSettings.bUseLegacyGamma = BuildSettingsForLayer.bUseLegacyGamma;
-
-			// Make sure the output of the texture builder is in the same gamma space as we expect it.
-			check(TBSettings.GetDestGammaSpace() == BuildSettingsForLayer.GetDestGammaSpace());
-
-			// Leave original mip settings alone unless it's none at which point we will just generate them using a simple average
-			if (TBSettings.MipGenSettings == TMGS_NoMipmaps || TBSettings.MipGenSettings == TMGS_LeaveExistingMips)
-			{
-				TBSettings.MipGenSettings = TMGS_SimpleAverage;
-			}
-
-			// give each tile a unique DebugTexturePathName for DebugDump option :
-			FString CurDebugTexturePathName = FString::Printf(TEXT("%s_L%d_MT"), *DebugTexturePathName, LayerIndex);
-
-			// Use the texture compressor module to do all the hard work
-			// TODO - composite images?
-			TArray<FCompressedImage2D> CompressedMips;
-			uint32 NumMipsInTail, ExtData;
-			// this is a Build to uncompressed, to apply processing
-			if (!Compressor->BuildTexture(MiptailInputImages, EmptyImageArray, TBSettings, CurDebugTexturePathName, CompressedMips, NumMipsInTail, ExtData, nullptr))
-			{
-				check(false);
-			}
-
-			// We skip the first compressed mip output, since that will just be a copy of the input
-			check(CompressedMips.Num() >= SourceMiptailBlock.NumMips + 1);
-			check(SourceMiptailBlock.SizeX == CompressedMips[1].SizeX);
-			check(SourceMiptailBlock.SizeY == CompressedMips[1].SizeY);
-
-			SourceMiptailBlock.MipsPerLayer[LayerIndex].Reserve(CompressedMips.Num() - 1);
-			for(int32 MipIndex = 1; MipIndex < SourceMiptailBlock.NumMips + 1; ++MipIndex)
-			{
-				FCompressedImage2D& CompressedMip = CompressedMips[MipIndex];
-				check(CompressedMip.PixelFormat == LayerData.PixelFormat);
-				FImage* Image = new(SourceMiptailBlock.MipsPerLayer[LayerIndex]) FImage();
-				Image->SizeX = CompressedMip.SizeX;
-				Image->SizeY = CompressedMip.SizeY;
-				Image->Format = LayerData.ImageFormat;
-				Image->GammaSpace = LayerData.GammaSpace;
-				Image->NumSlices = 1;
-				check( Image->IsImageInfoValid() );
-				Image->RawData = MoveTemp(CompressedMip.RawData);
-			}
-		}
-	}
-
-	// Extract fallback color from last mip.
-	for (int32 LayerIndex = 0; LayerIndex < NumLayers; ++LayerIndex)
-	{
-		// this actually just samples one pixel ; it comes from last mip so it's often small already
-		// @todo Oodle : just use a "get average color" function
-		FImage OnePixelImage(1, 1, 1, ERawImageFormat::RGBA32F);
-		SourceBlocks.Last().MipsPerLayer[LayerIndex].Last().ResizeTo(OnePixelImage, 1, 1, ERawImageFormat::RGBA32F, EGammaSpace::Linear);
-		OutData.LayerFallbackColors[LayerIndex] = OnePixelImage.AsRGBA32F()[0];
-	}
-
-	for (int32 LayerIndex = 0; LayerIndex < NumLayers; ++LayerIndex)
-	{
-		const FTextureBuildSettings& BuildSettingsForLayer = SettingsPerLayer[LayerIndex];
-		FVirtualTextureSourceLayerData& LayerData = SourceLayers[LayerIndex];
-
-		// Note that this code is duplicated at GetBuildSettingsPerFormat in TextureDerivedData.cpp so that the DDC key for 
-		// the VT ends up the same for child platforms, preventing re-encoding of the same texture data over and over. 
-		// As a result, this code shouldn't be doing anything when used via the ddc texture build/cook path - the prefix 
-		// should already be removed.
-		// 
-		// Don't want platform specific swizzling for VT tile data, this tends to add extra padding for textures with odd dimensions
-		// (VT physical tiles generally not power-of-2 after adding border)
-		FName TextureFormatPrefix;
-		FName TextureFormatName = UE::TextureBuildUtilities::TextureFormatRemovePrefixFromName(BuildSettingsForLayer.TextureFormatName, TextureFormatPrefix);
-
-		if ( TextureFormatPrefix.IsNone())
-		{
-			LayerData.TextureFormatName = TextureFormatName;
-		}
-		else
-		{
-			LayerData.TextureFormatName = *(TextureFormatPrefix.ToString() + TextureFormatName.ToString());
-		}
-	}
-}
-
-void FVirtualTextureDataBuilder::FreeSourcePixels()
-{
-	SourceBlocks.Empty();
-	SourceLayers.Empty();
-}
-
-=======
->>>>>>> 4af6daef
 // Leaving this code here for now, in case we want to build a new/better system for creating/storing miptails
 #if 0
 void FVirtualTextureDataBuilder::BuildMipTails()
@@ -1900,13 +1335,8 @@
 
 bool FVirtualTextureDataBuilder::DetectAlphaChannel(const FImage &Image)
 {
-<<<<<<< HEAD
-	// @todo Oodle : VT DetectAlphaChannel slightly different than the same function in TextureCompressorModule
-	//	  factor them out and share
-=======
 	// note : VT DetectAlphaChannel slightly different than the same function in TextureCompressorModule
 	//	  could factor them out and share
->>>>>>> 4af6daef
 	//		technically could change output so may need a ddc key bump and verify
 
 	if (Image.Format == ERawImageFormat::BGRA8)
@@ -1929,11 +1359,7 @@
 		const FFloat16Color* LastColor = SrcColors + (Image.SizeX * Image.SizeY * Image.NumSlices);
 		while (SrcColors < LastColor)
 		{
-<<<<<<< HEAD
-			if (SrcColors->A <  (1.0f - UE_SMALL_NUMBER))
-=======
 			if (SrcColors->A < (1.0f - UE_SMALL_NUMBER))
->>>>>>> 4af6daef
 			{
 				return true;
 			}
