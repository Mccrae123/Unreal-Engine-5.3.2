// Copyright Epic Games, Inc. All Rights Reserved.

#include "VirtualTextureUploadCache.h"
#include "VirtualTextureChunkManager.h"
#include "RHI.h"

// allow uploading CPU buffer directly to GPU texture
// this is slow under D3D11
// Should be pretty decent on D3D12X...UpdateTexture does make an extra copy of the data, but Lock/Unlock texture also buffers an extra copy of texture on this platform
// Might also be worth enabling this path on PC D3D12, need to measure
#if !defined(ALLOW_UPDATE_TEXTURE)
	#define ALLOW_UPDATE_TEXTURE 0
#endif

DECLARE_MEMORY_STAT_POOL(TEXT("Total GPU Upload Memory"), STAT_TotalGPUUploadSize, STATGROUP_VirtualTextureMemory, FPlatformMemory::MCR_GPU);
DECLARE_MEMORY_STAT(TEXT("Total CPU Upload Memory"), STAT_TotalCPUUploadSize, STATGROUP_VirtualTextureMemory);
DECLARE_DWORD_ACCUMULATOR_STAT(TEXT("Num Upload Entries"), STAT_NumUploadEntries, STATGROUP_VirtualTextureMemory);

FVirtualTextureUploadCache::FTileEntry::FTileEntry() {}
FVirtualTextureUploadCache::FTileEntry::~FTileEntry() {}

FVirtualTextureUploadCache::FVirtualTextureUploadCache()
{
	Tiles.AddDefaulted(LIST_COUNT);
	for (int i = 0; i < LIST_COUNT; ++i)
	{
		FTileEntry& Entry = Tiles[i];
		Entry.NextIndex = Entry.PrevIndex = i;
	}
}

FVirtualTextureUploadCache::~FVirtualTextureUploadCache()
{
}

int32 FVirtualTextureUploadCache::GetOrCreatePoolIndex(EPixelFormat InFormat, uint32 InTileSize)
{
	for (int32 i = 0; i < Pools.Num(); ++i)
	{
		const FPoolEntry& Entry = Pools[i];
		if (Entry.Format == InFormat && Entry.TileSize == InTileSize)
		{
			return i;
		}
	}

	const int32 PoolIndex = Pools.AddDefaulted();
	FPoolEntry& Entry = Pools[PoolIndex];
	Entry.Format = InFormat;
	Entry.TileSize = InTileSize;
	Entry.FreeTileListHead = CreateTileEntry(PoolIndex);
	Entry.SubmitTileListHead = CreateTileEntry(PoolIndex);

	return PoolIndex;
}

void FVirtualTextureUploadCache::Finalize(FRHICommandListImmediate& RHICmdList)
{
	SCOPE_CYCLE_COUNTER(STAT_VTP_FlushUpload)

	check(IsInRenderingThread());

	for (int PoolIndex = 0; PoolIndex < Pools.Num(); ++PoolIndex)
	{
		FPoolEntry& PoolEntry = Pools[PoolIndex];
		const uint32 BatchCount = PoolEntry.BatchCount;
		if (BatchCount == 0u)
		{
			continue;
		}

		const FPixelFormatInfo& FormatInfo = GPixelFormats[PoolEntry.Format];
		const uint32 TileSize = PoolEntry.TileSize;
		const uint32 TileWidthInBlocks = FMath::DivideAndRoundUp(TileSize, (uint32)FormatInfo.BlockSizeX);
		const uint32 TileHeightInBlocks = FMath::DivideAndRoundUp(TileSize, (uint32)FormatInfo.BlockSizeY);

		const uint32 TextureIndex = PoolEntry.BatchTextureIndex;
		PoolEntry.BatchTextureIndex = (PoolEntry.BatchTextureIndex + 1u) % NUM_STAGING_TEXTURES;
		FStagingTexture& StagingTexture = PoolEntry.StagingTexture[TextureIndex];

		// On some platforms the staging texture create/lock behavior will depend on whether we are running with RHI threading
		const bool bIsCpuWritable = !IsRunningRHIInSeparateThread();

		if (BatchCount > StagingTexture.BatchCapacity || bIsCpuWritable != StagingTexture.bIsCPUWritable)
		{
			// Staging texture is vertical stacked in widths of multiples of 4
			// Smaller widths mean smaller stride which is more efficient for copying
			// Round up to 4 to reduce likely wasted memory from width not aligning to whatever GPU prefers
			const uint32 MaxTextureDimension = GetMax2DTextureDimension();
			const uint32 MaxSizeInTiles = FMath::DivideAndRoundDown(MaxTextureDimension, TileSize);
			const uint32 MaxCapacity = MaxSizeInTiles * MaxSizeInTiles;
			check(BatchCount <= MaxCapacity);
			const uint32 WidthInTiles = FMath::DivideAndRoundUp(FMath::DivideAndRoundUp(BatchCount, MaxSizeInTiles), 4u) * 4;
			check(WidthInTiles > 0u);
			const uint32 HeightInTiles = FMath::DivideAndRoundUp(BatchCount, WidthInTiles);
			check(HeightInTiles > 0u);

			if (StagingTexture.RHITexture)
			{
				DEC_MEMORY_STAT_BY(STAT_TotalGPUUploadSize, CalcTextureSize(StagingTexture.RHITexture->GetSizeX(), StagingTexture.RHITexture->GetSizeY(), PoolEntry.Format, 1u));
			}

			FRHIResourceCreateInfo CreateInfo;
			StagingTexture.RHITexture = RHICmdList.CreateTexture2D(TileSize * WidthInTiles, TileSize * HeightInTiles, PoolEntry.Format, 1, 1, bIsCpuWritable ? TexCreate_CPUWritable : TexCreate_None, CreateInfo);
			StagingTexture.WidthInTiles = WidthInTiles;
			StagingTexture.BatchCapacity = WidthInTiles * HeightInTiles;
			StagingTexture.bIsCPUWritable = bIsCpuWritable;
			INC_MEMORY_STAT_BY(STAT_TotalGPUUploadSize, CalcTextureSize(TileSize * WidthInTiles, TileSize * HeightInTiles, PoolEntry.Format, 1u));
		}

		uint32 BatchStride = 0u;
		void* BatchMemory = RHICmdList.LockTexture2D(StagingTexture.RHITexture, 0, RLM_WriteOnly, BatchStride, false, false);

		// copy all tiles to the staging texture
		const int32 SubmitListHead = PoolEntry.SubmitTileListHead;
		int32 Index = Tiles[SubmitListHead].NextIndex;
		while (Index != SubmitListHead)
		{
			const FTileEntry& Entry = Tiles[Index];
			const int32 NextIndex = Entry.NextIndex;
			const uint32_t SrcTileX = Entry.SubmitBatchIndex % StagingTexture.WidthInTiles;
			const uint32_t SrcTileY = Entry.SubmitBatchIndex / StagingTexture.WidthInTiles;

			uint8* BatchDst = (uint8*)BatchMemory + TileHeightInBlocks * SrcTileY * BatchStride + TileWidthInBlocks * SrcTileX * FormatInfo.BlockBytes;
			for (uint32 y = 0u; y < TileHeightInBlocks; ++y)
			{
				FMemory::Memcpy(
					BatchDst + y * BatchStride,
					(uint8*)Entry.Memory + y * Entry.Stride,
					TileWidthInBlocks * FormatInfo.BlockBytes);
			}

			Index = NextIndex;
		}

		RHICmdList.UnlockTexture2D(StagingTexture.RHITexture, 0u, false, false);

		// upload each tile from staging texture to physical texture
		Index = Tiles[SubmitListHead].NextIndex;
		while (Index != SubmitListHead)
		{
			FTileEntry& Entry = Tiles[Index];
			const int32 NextIndex = Entry.NextIndex;
			const uint32_t SrcTileX = Entry.SubmitBatchIndex % StagingTexture.WidthInTiles;
			const uint32_t SrcTileY = Entry.SubmitBatchIndex / StagingTexture.WidthInTiles;

			const uint32 SkipBorderSize = Entry.SubmitSkipBorderSize;
			const uint32 SubmitTileSize = TileSize - SkipBorderSize * 2;
			const FIntVector SourceBoxStart(SrcTileX * TileSize + SkipBorderSize, SrcTileY * TileSize + SkipBorderSize, 0);
			const FIntVector DestinationBoxStart(Entry.SubmitDestX * SubmitTileSize, Entry.SubmitDestY * SubmitTileSize, 0);

			RHICmdList.TransitionResource(EResourceTransitionAccess::EWritable, Entry.RHISubmitTexture);

			FRHICopyTextureInfo CopyInfo;
			CopyInfo.Size = FIntVector(SubmitTileSize, SubmitTileSize, 1);
			CopyInfo.SourcePosition = SourceBoxStart;
			CopyInfo.DestPosition = DestinationBoxStart;
			RHICmdList.CopyTexture(StagingTexture.RHITexture, Entry.RHISubmitTexture, CopyInfo);

			RHICmdList.TransitionResource(EResourceTransitionAccess::EReadable, Entry.RHISubmitTexture);

			Entry.RHISubmitTexture = nullptr;
			Entry.SubmitBatchIndex = 0u;
			Entry.SubmitDestX = 0;
			Entry.SubmitDestY = 0;
			Entry.SubmitSkipBorderSize = 0;

			RemoveFromList(Index);
			AddToList(PoolEntry.FreeTileListHead, Index);
			Index = NextIndex;
		}

		PoolEntry.BatchCount = 0u;
	}
}

void FVirtualTextureUploadCache::ReleaseRHI()
{
	Pools.Empty();
	Tiles.Empty();
}

FVTUploadTileHandle FVirtualTextureUploadCache::PrepareTileForUpload(FVTUploadTileBuffer& OutBuffer, EPixelFormat InFormat, uint32 InTileSize)
{
	SCOPE_CYCLE_COUNTER(STAT_VTP_StageTile)

	checkSlow(IsInRenderingThread());
	FRHICommandListImmediate& RHICmdList = FRHICommandListExecutor::GetImmediateCommandList(); // only valid on the render thread

	const int32 PoolIndex = GetOrCreatePoolIndex(InFormat, InTileSize);
	const FPoolEntry& PoolEntry = Pools[PoolIndex];

	int32 Index = Tiles[PoolEntry.FreeTileListHead].NextIndex;
	if (Index == PoolEntry.FreeTileListHead)
	{
		Index = CreateTileEntry(PoolIndex);
		FTileEntry& NewEntry = Tiles[Index];

		const FPixelFormatInfo& FormatInfo = GPixelFormats[InFormat];
		const uint32 TileWidthInBlocks = FMath::DivideAndRoundUp(InTileSize, (uint32)FormatInfo.BlockSizeX);
		const uint32 TileHeightInBlocks = FMath::DivideAndRoundUp(InTileSize, (uint32)FormatInfo.BlockSizeY);
		const uint32 Stride = TileWidthInBlocks * FormatInfo.BlockBytes;
		const uint32 MemorySize = Stride * TileHeightInBlocks;

		// We support several different methods for staging tile data to GPU textures
		// On some platforms, CPU can write linear texture data to persist mapped buffer, then this can be uploaded directly to GPU...this is fastest method
		// Otherwise, CPU writes texture data to temp buffer, then this is copied to GPU via a batched staging texture...this involves more copying, but is best method under default D3D11
		// Can potentially write each tile to a separate staging texture, but this has too much lock/unlock overhead
		NewEntry.Stride = Stride;
		NewEntry.MemorySize = MemorySize;
<<<<<<< HEAD
		if (ALLOW_COPY_FROM_BUFFER)
=======

		// Stage to persist mapped GPU buffer then GPU copy into texture
		// this is fast where supported
		if (GRHISupportsDirectGPUMemoryLock)
>>>>>>> 90fae962
		{
			FRHIResourceCreateInfo CreateInfo;
			NewEntry.RHIStagingBuffer = RHICreateStructuredBuffer(FormatInfo.BlockBytes, MemorySize, BUF_ShaderResource | BUF_Static | BUF_KeepCPUAccessible, CreateInfo);

			// Here we bypass 'normal' RHI operations in order to get a persistent pointer to GPU memory, on supported platforms
			// This should be encapsulated into a proper RHI method at some point
			NewEntry.Memory = RHICmdList.LockStructuredBuffer(NewEntry.RHIStagingBuffer, 0u, MemorySize, RLM_WriteOnly_NoOverwrite);

			INC_MEMORY_STAT_BY(STAT_TotalGPUUploadSize, MemorySize);
		}
		else
		{
			NewEntry.Memory = FMemory::Malloc(MemorySize);
			INC_MEMORY_STAT_BY(STAT_TotalCPUUploadSize, MemorySize);
		}
		INC_DWORD_STAT(STAT_NumUploadEntries);
	}
	else
	{
		RemoveFromList(Index);
	}

	FTileEntry& Entry = Tiles[Index];
	++NumPendingTiles;
	
	OutBuffer.Memory = Entry.Memory;
	OutBuffer.MemorySize = Entry.MemorySize;
	OutBuffer.Stride = Entry.Stride;
	return FVTUploadTileHandle(Index);
}

void FVirtualTextureUploadCache::SubmitTile(FRHICommandListImmediate& RHICmdList, const FVTUploadTileHandle& InHandle, FRHITexture2D* InDestTexture, int InDestX, int InDestY, int InSkipBorderSize)
{
	checkSlow(IsInRenderingThread());
	check(NumPendingTiles > 0u);
	--NumPendingTiles;

	const int32 Index = InHandle.Index;
	FTileEntry& Entry = Tiles[Index];
	Entry.FrameSubmitted = GFrameNumberRenderThread;

	FPoolEntry& PoolEntry = Pools[Entry.PoolIndex];
	const uint32 TileSize = PoolEntry.TileSize - InSkipBorderSize * 2;

	if (Entry.RHIStagingBuffer)
	{
		const FUpdateTextureRegion2D UpdateRegion(InDestX * TileSize, InDestY * TileSize, InSkipBorderSize, InSkipBorderSize, TileSize, TileSize);
		RHICmdList.UpdateFromBufferTexture2D(InDestTexture, 0u, UpdateRegion, Entry.Stride, Entry.RHIStagingBuffer, 0u);

		// move to pending list, so we won't re-use this buffer until the GPU has finished the copy
		// (we're using persist mapped buffer here, so this is the only synchronization method in place...without this delay we'd get corrupt textures)
		AddToList(LIST_SUBMITTED, Index);
	}
	else
#if ALLOW_UPDATE_TEXTURE	
	{
		const FUpdateTextureRegion2D UpdateRegion(InDestX * TileSize, InDestY * TileSize, InSkipBorderSize, InSkipBorderSize, TileSize, TileSize);
		RHICmdList.UpdateTexture2D(InDestTexture, 0u, UpdateRegion, Entry.Stride, (uint8*)Entry.Memory);

		// UpdateTexture2D makes internal copy of data, no need to wait before re-using tile
		AddToList(PoolEntry.FreeTileListHead, Index);
	}
#else
	{
		Entry.RHISubmitTexture = InDestTexture;
		Entry.SubmitDestX = InDestX;
		Entry.SubmitDestY = InDestY;
		Entry.SubmitSkipBorderSize = InSkipBorderSize;
		Entry.SubmitBatchIndex = PoolEntry.BatchCount++;

		// move to list of batched updates for the current pool
		AddToList(PoolEntry.SubmitTileListHead, Index);
	}
#endif
}

void FVirtualTextureUploadCache::CancelTile(const FVTUploadTileHandle& InHandle)
{
	checkSlow(IsInRenderingThread());
	check(NumPendingTiles > 0u);
	--NumPendingTiles;

	const int32 Index = InHandle.Index;
	FTileEntry& Entry = Tiles[Index];
	FPoolEntry& PoolEntry = Pools[Entry.PoolIndex];

	AddToList(PoolEntry.FreeTileListHead, Index);
}

void FVirtualTextureUploadCache::UpdateFreeList()
{
	check(IsInRenderingThread());
	const uint32 CurrentFrame = GFrameNumberRenderThread;

	int32 Index = Tiles[LIST_SUBMITTED].NextIndex;
	while (Index != LIST_SUBMITTED)
	{
		FTileEntry& Entry = Tiles[Index];
		const int32 NextIndex = Entry.NextIndex;

		check(CurrentFrame >= Entry.FrameSubmitted);
		const uint32 FramesSinceSubmitted = CurrentFrame - Entry.FrameSubmitted;
		if (FramesSinceSubmitted < 2u)
		{
			break;
		}

		const FPoolEntry& PoolEntry = Pools[Entry.PoolIndex];
		RemoveFromList(Index);
		AddToList(PoolEntry.FreeTileListHead, Index);

		Index = NextIndex;
	}
}<|MERGE_RESOLUTION|>--- conflicted
+++ resolved
@@ -208,14 +208,10 @@
 		// Can potentially write each tile to a separate staging texture, but this has too much lock/unlock overhead
 		NewEntry.Stride = Stride;
 		NewEntry.MemorySize = MemorySize;
-<<<<<<< HEAD
-		if (ALLOW_COPY_FROM_BUFFER)
-=======
 
 		// Stage to persist mapped GPU buffer then GPU copy into texture
 		// this is fast where supported
 		if (GRHISupportsDirectGPUMemoryLock)
->>>>>>> 90fae962
 		{
 			FRHIResourceCreateInfo CreateInfo;
 			NewEntry.RHIStagingBuffer = RHICreateStructuredBuffer(FormatInfo.BlockBytes, MemorySize, BUF_ShaderResource | BUF_Static | BUF_KeepCPUAccessible, CreateInfo);
