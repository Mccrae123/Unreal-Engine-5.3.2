// Copyright Epic Games, Inc. All Rights Reserved.

#include "VT/VirtualTexturePoolConfig.h"

UVirtualTexturePoolConfig::UVirtualTexturePoolConfig(const FObjectInitializer& ObjectInitializer)
	: Super(ObjectInitializer)
{
}

void UVirtualTexturePoolConfig::FindPoolConfig(TEnumAsByte<EPixelFormat> const* InFormats, int32 InNumLayers, int32 InTileSize, FVirtualTextureSpacePoolConfig& OutConfig) const
{
	bool bFoundDefaultConfig = false;
	FVirtualTextureSpacePoolConfig DefaultConfig;
	DefaultConfig.SizeInMegabyte = DefaultSizeInMegabyte;

	// Reverse iterate so that project config can override base config
	for (int32 Id = Pools.Num() - 1; Id >= 0 ; Id--)
	{
		const FVirtualTextureSpacePoolConfig& Config = Pools[Id];
		if (Config.MinTileSize <= InTileSize && (Config.MaxTileSize == 0 || Config.MaxTileSize >= InTileSize) && InNumLayers == Config.Formats.Num())
		{
			bool bAllFormatsMatch = true;
			for (int Layer = 0; Layer < InNumLayers && bAllFormatsMatch; ++Layer)
			{
				if (InFormats[Layer] != Config.Formats[Layer])
				{
					bAllFormatsMatch = false;
				}
			}

			if (bAllFormatsMatch)
			{
				OutConfig = Config;
<<<<<<< HEAD
				const float Scale = Config.bAllowSizeScale ? VirtualTextureScalability::GetPoolSizeScale(Config.ScalabilityGroup) : 1.f;
				OutConfig.SizeInMegabyte = (int32)(Scale * (float)OutConfig.SizeInMegabyte);
=======
>>>>>>> 6bbb88c8
				return;
			}
		}

		if (!bFoundDefaultConfig && Config.IsDefault())
		{
			DefaultConfig = Config;
			bFoundDefaultConfig = true;
		}
	}

	OutConfig = DefaultConfig;
}<|MERGE_RESOLUTION|>--- conflicted
+++ resolved
@@ -31,11 +31,6 @@
 			if (bAllFormatsMatch)
 			{
 				OutConfig = Config;
-<<<<<<< HEAD
-				const float Scale = Config.bAllowSizeScale ? VirtualTextureScalability::GetPoolSizeScale(Config.ScalabilityGroup) : 1.f;
-				OutConfig.SizeInMegabyte = (int32)(Scale * (float)OutConfig.SizeInMegabyte);
-=======
->>>>>>> 6bbb88c8
 				return;
 			}
 		}
