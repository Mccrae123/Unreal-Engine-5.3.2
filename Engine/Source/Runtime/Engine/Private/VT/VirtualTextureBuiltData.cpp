// Copyright Epic Games, Inc. All Rights Reserved.

#include "VirtualTextureBuiltData.h"

#include "DerivedDataCache.h"
#include "DerivedDataRequestOwner.h"
#include "Engine/Texture.h"
#include "EngineLogs.h"
#include "Misc/Compression.h"

#if WITH_EDITOR

void FVirtualTextureTileOffsetData::Init(uint32 InWidth, uint32 InHeight)
{
	Width = FMath::Max(InWidth, 1u);
	Height = FMath::Max(InHeight, 1u);

	const uint32 SizePadded = FMath::RoundUpToPowerOfTwo(FMath::Max(Width, Height));
	MaxAddress = SizePadded * SizePadded;

	Addresses.Empty();
	Offsets.Empty();
	TileStates.Empty(MaxAddress);
	TileStates.Add(false, MaxAddress);
}

void FVirtualTextureTileOffsetData::AddTile(uint32 InAddress)
{
	TileStates[InAddress] = true;
}

void FVirtualTextureTileOffsetData::Finalize()
{
	uint32 Offset = 0;
	uint32 StartAddress = 0;
	bool bCurrentState = TileStates[0];

	Addresses.Add(StartAddress);
	Offsets.Add(bCurrentState ? Offset : ~0u);

	for (uint32 Address = 1; Address < MaxAddress; ++Address)
	{
		const bool bState = TileStates[Address];
		if (bState != bCurrentState)
		{
			Offset += bCurrentState ? Address - StartAddress : 0;

			StartAddress = Address;
			bCurrentState = bState;

			Addresses.Add(StartAddress);
			Offsets.Add(bCurrentState ? Offset : ~0u);
		}
	}

	TileStates.Empty();
}

#endif // WITH_EDITOR

uint32 FVirtualTextureTileOffsetData::GetTileOffset(uint32 InAddress) const
{
	const int32 BlockIndex = Algo::UpperBound(Addresses, InAddress) - 1;
	const uint32 BaseOffset = Offsets[BlockIndex];
	if (BaseOffset == ~0u)
	{
		// Address is in empty space.
		return ~0u;
	}
	const uint32 BaseAddress = Addresses[BlockIndex];
	const uint32 LocalOffset = InAddress - BaseAddress;
	return BaseOffset + LocalOffset;
}

uint64 FVirtualTextureBuiltData::GetDiskMemoryFootprint() const
{
	uint64 result = 0;
	for (int32 ChunkId = 0; ChunkId < Chunks.Num(); ChunkId++)
	{
		result += Chunks[ChunkId].SizeInBytes;
	}
	return result;
}

uint32 FVirtualTextureBuiltData::GetMemoryFootprint() const
{
	uint32 TotalSize = sizeof(*this);

	TotalSize += Chunks.GetAllocatedSize();
	for (const FVirtualTextureDataChunk& Chunk : Chunks)
	{
		TotalSize += Chunk.GetMemoryFootprint();
	}

	TotalSize += GetTileMemoryFootprint();

	return TotalSize;
}

uint32 FVirtualTextureBuiltData::GetTileMemoryFootprint() const
{
<<<<<<< HEAD
	uint32 TotalSize = 0;
=======
	uint64 TotalSize = 0;
>>>>>>> 4af6daef

	// Legacy tile offsets are used if tiles are compressed.
	TotalSize += TileOffsetInChunk.GetAllocatedSize();
	TotalSize += TileIndexPerChunk.GetAllocatedSize();
	TotalSize += TileIndexPerMip.GetAllocatedSize();

	// Implicit tile offsets are used if tiles are uncompressed.
	TotalSize += ChunkIndexPerMip.GetAllocatedSize();
	TotalSize += BaseOffsetPerMip.GetAllocatedSize();
	for (FVirtualTextureTileOffsetData const& Data : TileOffsetData)
	{
		TotalSize += Data.Addresses.GetAllocatedSize();
		TotalSize += Data.Offsets.GetAllocatedSize();
	}

<<<<<<< HEAD
	return TotalSize;
=======
	return IntCastChecked<uint32>( TotalSize );
>>>>>>> 4af6daef
}

uint32 FVirtualTextureBuiltData::GetNumTileHeaders() const
{
	return TileOffsetInChunk.Num();
}

bool FVirtualTextureBuiltData::IsLegacyData() const
{
	return TileOffsetInChunk.Num() > 0;
}

uint32 FVirtualTextureBuiltData::GetTileIndex_Legacy(uint8 vLevel, uint32 vAddress) const
{
	check(vLevel < NumMips);
	const uint32 TileIndex = TileIndexPerMip[vLevel] + vAddress * NumLayers;
	if (TileIndex >= TileIndexPerMip[vLevel + 1])
	{
		// vAddress is out of bounds for this texture/mip level
		return ~0u;
	}
	return TileIndex;
}

uint32 FVirtualTextureBuiltData::GetTileOffset_Legacy(uint32 ChunkIndex, uint32 TileIndex) const
{
	check(TileIndex >= TileIndexPerChunk[ChunkIndex]);
	if (TileIndex < TileIndexPerChunk[ChunkIndex + 1])
	{
		return TileOffsetInChunk[TileIndex];
	}

	// If TileIndex is past the end of chunk, return the size of chunk
	// This allows us to determine size of region by asking for start/end offsets
	return Chunks[ChunkIndex].SizeInBytes;
}

bool FVirtualTextureBuiltData::IsValidAddress(uint32 vLevel, uint32 vAddress)
{
	bool bIsValid = false;

	if (IsLegacyData())
	{
		bIsValid = GetTileIndex_Legacy(vLevel, vAddress) != ~0u;
	}
	else
	{
		if (TileOffsetData.IsValidIndex(vLevel))
		{
			const uint32 X = FMath::ReverseMortonCode2(vAddress);
			const uint32 Y = FMath::ReverseMortonCode2(vAddress >> 1);
			bIsValid = X < TileOffsetData[vLevel].Width && Y < TileOffsetData[vLevel].Height;
		}
	}

	return bIsValid;
}

int32 FVirtualTextureBuiltData::GetChunkIndex(uint8 vLevel) const
{
	return ChunkIndexPerMip.IsValidIndex(vLevel) ? ChunkIndexPerMip[vLevel] : -1;
}

uint32 FVirtualTextureBuiltData::GetTileOffset(uint32 vLevel, uint32 vAddress, uint32 LayerIndex) const
{
	uint32 Offset = ~0u;

	if (IsLegacyData())
	{
		const uint32 TileIndex = GetTileIndex_Legacy(vLevel, vAddress);
		if (TileIndex != ~0u)
		{
			// If size of the tile is 0 we return ~0u to indicate that there is no data present.
			const int32 ChunkIndex = GetChunkIndex(vLevel);
			const uint32 TileOffset = GetTileOffset_Legacy(ChunkIndex, TileIndex);
			const uint32 NextTileOffset = GetTileOffset_Legacy(ChunkIndex, TileIndex + GetNumLayers());
			if (TileOffset != NextTileOffset)
			{
				Offset = GetTileOffset_Legacy(ChunkIndex, TileIndex + LayerIndex);
			}
		}
	}
	else
	{
		if (BaseOffsetPerMip.IsValidIndex(vLevel) && TileOffsetData.IsValidIndex(vLevel))
		{
			// If the tile offset is ~0u there is no data present so we return ~0u to indicate that.
			const uint32 BaseOffset = BaseOffsetPerMip[vLevel];
			const uint32 TileOffset = TileOffsetData[vLevel].GetTileOffset(vAddress);
			if (BaseOffset != ~0u && TileOffset != ~0u)
			{
				const uint32 TileDataSize = TileDataOffsetPerLayer.Last();
				const uint32 LayerDataOffset = LayerIndex == 0 ? 0 : TileDataOffsetPerLayer[LayerIndex - 1];
				
<<<<<<< HEAD
				Offset = BaseOffset + (TileOffset * TileDataSize) + LayerDataOffset;
=======
				int64 Offset64 = BaseOffset + (int64) TileOffset * TileDataSize + LayerDataOffset;
				Offset = IntCastChecked<uint32>( Offset64 );
>>>>>>> 4af6daef
			}
		}
	}

	return Offset;
}

void FVirtualTextureBuiltData::Serialize(FArchive& Ar, UObject* Owner, int32 FirstMipToSerialize)
{
	TRACE_CPUPROFILER_EVENT_SCOPE(FVirtualTextureDataChunk::Serialize);

	check(FirstMipToSerialize == 0 || Ar.IsSaving());
	const bool bStripMips = (FirstMipToSerialize > 0);
	uint32 NumChunksToStrip = 0u;

	bool bCooked = Ar.IsCooking();
	Ar << bCooked;

	Ar << NumLayers;
	Ar << WidthInBlocks;
	Ar << HeightInBlocks;
	Ar << TileSize;
	Ar << TileBorderSize;
	Ar << TileDataOffsetPerLayer;

	if (!bStripMips)
	{
		Ar << NumMips;
		Ar << Width;
		Ar << Height;
		Ar << ChunkIndexPerMip;
		Ar << BaseOffsetPerMip;
		Ar << TileOffsetData;
		Ar << TileIndexPerChunk;
		Ar << TileIndexPerMip;
		Ar << TileOffsetInChunk;
	}
	else
	{
		check((uint32)FirstMipToSerialize < NumMips);
		NumChunksToStrip = ChunkIndexPerMip[FirstMipToSerialize];

		uint32 NumMipsToSerialize = NumMips - FirstMipToSerialize;
		uint32 WidthToSerialize = Width >> FirstMipToSerialize;
		uint32 HeightToSerialize = Height >> FirstMipToSerialize;

		TArray<uint32> StrippedChunkIndexPerMip;
		TArray<uint32> StrippedBaseOffsetPerMip;
		TArray<FVirtualTextureTileOffsetData> StrippedTileOffsetData;
		TArray<uint32> StrippedTileIndexPerChunk;
		TArray<uint32> StrippedTileIndexPerMip;
		TArray<uint32> StrippedTileOffsetInChunk;

		StrippedChunkIndexPerMip.Reserve(ChunkIndexPerMip.Num() - FirstMipToSerialize);
		for (int32 i = FirstMipToSerialize; i < ChunkIndexPerMip.Num(); ++i)
<<<<<<< HEAD
		{
			check(ChunkIndexPerMip[i] >= NumChunksToStrip);
			StrippedChunkIndexPerMip.Add(ChunkIndexPerMip[i] - NumChunksToStrip);
		}
		
		StrippedBaseOffsetPerMip.Reserve(BaseOffsetPerMip.Num() - FirstMipToSerialize);
		for (int32 i = FirstMipToSerialize; i < BaseOffsetPerMip.Num(); ++i)
		{
=======
		{
			check(ChunkIndexPerMip[i] >= NumChunksToStrip);
			StrippedChunkIndexPerMip.Add(ChunkIndexPerMip[i] - NumChunksToStrip);
		}
		
		StrippedBaseOffsetPerMip.Reserve(BaseOffsetPerMip.Num() - FirstMipToSerialize);
		for (int32 i = FirstMipToSerialize; i < BaseOffsetPerMip.Num(); ++i)
		{
>>>>>>> 4af6daef
			StrippedBaseOffsetPerMip.Add(BaseOffsetPerMip[i]);
		}

		StrippedTileOffsetData.Reserve(TileOffsetData.Num() - FirstMipToSerialize);
		for (int32 i = FirstMipToSerialize; i < TileOffsetData.Num(); ++i)
		{
			StrippedTileOffsetData.Add(TileOffsetData[i]);
		}

		const bool bHasLegacyData = TileOffsetInChunk.Num() > 0;
		if (bHasLegacyData)
		{
			const uint32 NumTilesToStrip = TileIndexPerMip[FirstMipToSerialize];
			check(NumTilesToStrip < (uint32)TileOffsetInChunk.Num());

			StrippedTileIndexPerChunk.Reserve(TileIndexPerChunk.Num() - NumChunksToStrip);
			for (int32 i = NumChunksToStrip; i < TileIndexPerChunk.Num(); ++i)
			{
				// Since we can only exclude data by chunk, it's possible that the first chunk we need to include will contain some initial tiles from a mip that's been excluded
				StrippedTileIndexPerChunk.Add(TileIndexPerChunk[i] - FMath::Min(NumTilesToStrip, TileIndexPerChunk[i]));
			}

			StrippedTileIndexPerMip.Reserve(TileIndexPerMip.Num() - FirstMipToSerialize);
			for (int32 i = FirstMipToSerialize; i < TileIndexPerMip.Num(); ++i)
			{
				check(TileIndexPerMip[i] >= NumTilesToStrip);
				StrippedTileIndexPerMip.Add(TileIndexPerMip[i] - NumTilesToStrip);
			}

			StrippedTileOffsetInChunk.Reserve(TileOffsetInChunk.Num() - NumTilesToStrip);
			for (int32 i = NumTilesToStrip; i < TileOffsetInChunk.Num(); ++i)
			{
				// offsets within each chunk are unchanged...we are removing chunks that are no longer referenced, but not truncating any existing chunks
				StrippedTileOffsetInChunk.Add(TileOffsetInChunk[i]);
			}
		}

		Ar << NumMipsToSerialize;
		Ar << WidthToSerialize;
		Ar << HeightToSerialize;
		Ar << StrippedChunkIndexPerMip;
		Ar << StrippedBaseOffsetPerMip;
		Ar << StrippedTileOffsetData;
		Ar << StrippedTileIndexPerChunk;
		Ar << StrippedTileIndexPerMip;
		Ar << StrippedTileOffsetInChunk;
	}

	// Serialize the layer pixel formats.
	// Pixel formats are serialized as strings to protect against enum changes
	const UEnum* PixelFormatEnum = UTexture::GetPixelFormatEnum();
	if (Ar.IsLoading())
	{
		checkf(NumLayers <= VIRTUALTEXTURE_DATA_MAXLAYERS, TEXT("Trying to load FVirtualTextureBuiltData with %d layers, only %d layers supported"),
			NumLayers, VIRTUALTEXTURE_DATA_MAXLAYERS);
		for (uint32 Layer = 0; Layer < NumLayers; Layer++)
		{
			FString PixelFormatString;
			Ar << PixelFormatString;
			LayerTypes[Layer] = (EPixelFormat)PixelFormatEnum->GetValueByName(*PixelFormatString);
		}
	}
	else if (Ar.IsSaving())
	{
		for (uint32 Layer = 0; Layer < NumLayers; Layer++)
		{
			FString PixelFormatString = PixelFormatEnum->GetNameByValue(LayerTypes[Layer]).GetPlainNameString();
			Ar << PixelFormatString;
		}
	}
	
 	for (uint32 Layer = 0; Layer < NumLayers; Layer++)
 	{
 		Ar << LayerFallbackColors[Layer];
 	}

	// Serialize the chunks
	int32 NumChunksToSerialize = Chunks.Num() - NumChunksToStrip;
	Ar << NumChunksToSerialize;

	if (Ar.IsLoading())
	{
		Chunks.SetNum(NumChunksToSerialize);
	}

	int32 SerialzeChunkId = 0;
	for (int32 ChunkId = NumChunksToStrip; ChunkId < Chunks.Num(); ChunkId++)
	{
		FVirtualTextureDataChunk& Chunk = Chunks[ChunkId];

		Ar << Chunk.BulkDataHash;
		Ar << Chunk.SizeInBytes;
		Ar << Chunk.CodecPayloadSize;
		for (uint32 LayerIndex = 0u; LayerIndex < NumLayers; ++LayerIndex)
		{
			Ar << Chunk.CodecType[LayerIndex];
			Ar << Chunk.CodecPayloadOffset[LayerIndex];
		}

		Chunk.BulkData.Serialize(Ar, Owner, SerialzeChunkId, false);

#if WITH_EDITORONLY_DATA
		if (!bCooked)
		{
			Ar << Chunk.DerivedDataKey;
			if (Ar.IsLoading() && !Ar.IsCooking())
			{
				Chunk.ShortenKey(Chunk.DerivedDataKey, Chunk.ShortDerivedDataKey);
			}
		}

		// Streaming chunks are saved with a size of 0 because they are stored separately.
		// IsBulkDataLoaded() returns true for this empty bulk data. Remove the empty
		// bulk data to allow unloaded streaming chunks to be detected.
		if (Chunk.BulkData.GetBulkDataSize() == 0 && !Chunk.DerivedDataKey.IsEmpty())
		{
			Chunk.BulkData.RemoveBulkData();
		}
#endif // WITH_EDITORONLY_DATA

		SerialzeChunkId++;
	}
}

struct FBulkDataLockedScope
{
	~FBulkDataLockedScope()
	{
		if (BulkData)
		{
			BulkData->Unlock();
		}
	}

	const FByteBulkData* BulkData = nullptr;
};

bool FVirtualTextureBuiltData::ValidateData(FStringView const& InDDCDebugContext, bool bValidateCompression) const
{
	TRACE_CPUPROFILER_EVENT_SCOPE(FVirtualTextureBuiltData::ValidateCompression);

	const uint32 TilePixelSize = GetPhysicalTileSize();
	TArray<uint8> UncompressedResult;
	FSharedBuffer ChunkDataDDC;

	const FString TextureName(InDDCDebugContext);

	bool bResult = true;
	for (int32 ChunkIndex = 0; bResult && ChunkIndex < Chunks.Num(); ++ChunkIndex)
	{
		const FVirtualTextureDataChunk& Chunk = Chunks[ChunkIndex];
		FBulkDataLockedScope BulkDataLockedScope;

		const void* ChunkData = nullptr;
<<<<<<< HEAD
		uint32 ChunkDataSize = 0u;
		if (Chunk.BulkData.GetBulkDataSize() > 0)
		{
			ChunkDataSize = IntCastChecked<uint32>(Chunk.BulkData.GetBulkDataSize());
=======
		int64 ChunkDataSize = 0;
		if (Chunk.BulkData.GetBulkDataSize() > 0)
		{
			ChunkDataSize = Chunk.BulkData.GetBulkDataSize();
>>>>>>> 4af6daef
			ChunkData = Chunk.BulkData.LockReadOnly();
			BulkDataLockedScope.BulkData = &Chunk.BulkData;
		}
#if WITH_EDITORONLY_DATA
		else
		{
			ChunkDataDDC.Reset();
			using namespace UE::DerivedData;
			FRequestOwner BlockingOwner(EPriority::Blocking);
			GetCache().GetValue({{{InDDCDebugContext}, ConvertLegacyCacheKey(Chunk.DerivedDataKey)}}, BlockingOwner, [&ChunkDataDDC](FCacheGetValueResponse&& Response)
			{
				ChunkDataDDC = Response.Value.GetData().Decompress();
			});
			BlockingOwner.Wait();

			if (ChunkDataDDC.IsNull())
			{
				UE_LOG(LogTexture, Log, TEXT("Virtual Texture %s failed to retrieve DDC data (%s) for chunk %d"), *TextureName, *Chunk.DerivedDataKey, ChunkIndex);
				bResult = false;
				break;
			}

			ChunkData = ChunkDataDDC.GetData();
<<<<<<< HEAD
			ChunkDataSize = IntCastChecked<uint32>(ChunkDataDDC.GetSize());
=======
			ChunkDataSize = ChunkDataDDC.GetSize();
>>>>>>> 4af6daef
		}
#endif // WITH_EDITORONLY_DATA

		if (!ChunkData || ChunkDataSize < sizeof(FVirtualTextureChunkHeader))
		{
<<<<<<< HEAD
			UE_LOG(LogTexture, Error, TEXT("Virtual Texture %s has invalid size %u for chunk %d"), *TextureName, ChunkDataSize, ChunkIndex);
=======
			UE_LOG(LogTexture, Error, TEXT("Virtual Texture %s has invalid size %lld for chunk %d"), *TextureName, ChunkDataSize, ChunkIndex);
>>>>>>> 4af6daef
			bResult = false;
			break;
		}

		FSHAHash Hash;
		FSHA1::HashBuffer(ChunkData, ChunkDataSize, Hash.Hash);
		if (Hash != Chunk.BulkDataHash)
		{
			UE_LOG(LogTexture, Error, TEXT("Virtual Texture %s has invalid hash for chunk %d"), *TextureName, ChunkIndex);
			bResult = false;
			break;
		}

		if (bValidateCompression && IsLegacyData())
		{
			uint32 TileIndex = TileIndexPerChunk[ChunkIndex];
			while (bResult && TileIndex < TileIndexPerChunk[ChunkIndex + 1])
			{
				for (uint32 LayerIndex = 0u; LayerIndex < GetNumLayers(); ++LayerIndex)
				{
					const EVirtualTextureCodec VTCodec = Chunk.CodecType[LayerIndex];
					const EPixelFormat LayerFormat = LayerTypes[LayerIndex];
					const uint32 TileWidthInBlocks = FMath::DivideAndRoundUp(TilePixelSize, (uint32)GPixelFormats[LayerFormat].BlockSizeX);
					const uint32 TileHeightInBlocks = FMath::DivideAndRoundUp(TilePixelSize, (uint32)GPixelFormats[LayerFormat].BlockSizeY);
					const uint32 PackedStride = TileWidthInBlocks * GPixelFormats[LayerFormat].BlockBytes;
					const size_t PackedOutputSize = PackedStride * TileHeightInBlocks;

					if (VTCodec == EVirtualTextureCodec::ZippedGPU_DEPRECATED)
					{
						const uint32 TileOffset = GetTileOffset_Legacy(ChunkIndex, TileIndex);
						const uint32 NextTileOffset = GetTileOffset_Legacy(ChunkIndex, TileIndex + 1);
						check(NextTileOffset >= TileOffset);
						if (NextTileOffset > TileOffset)
						{
							const uint32 CompressedTileSize = NextTileOffset - TileOffset;

							UncompressedResult.SetNumUninitialized(PackedOutputSize, false);
							const bool bUncompressResult = FCompression::UncompressMemory(NAME_Zlib, UncompressedResult.GetData(), PackedOutputSize, static_cast<const uint8*>(ChunkData) + TileOffset, CompressedTileSize);
							if (!bUncompressResult)
							{
								UE_LOG(LogTexture, Error, TEXT("Virtual Texture %s failed to validate compression for chunk %d"), *TextureName, ChunkIndex);
								bResult = false;
								break;
							}
						}
					}
					++TileIndex;
				}
			}
		}
	}

	return bResult;
}

#if WITH_EDITORONLY_DATA

bool FVirtualTextureDataChunk::ShortenKey(const FString& CacheKey, FString& Result)
{
#define MAX_BACKEND_KEY_LENGTH (120)

	Result = FString(CacheKey);
	if (Result.Len() <= MAX_BACKEND_KEY_LENGTH)
	{
		return false;
	}

	FSHA1 HashState;
	int32 Length = Result.Len();
	HashState.Update((const uint8*)&Length, sizeof(int32));

	auto ResultSrc = StringCast<UCS2CHAR>(*Result);
	uint32 CRCofPayload(FCrc::MemCrc32(ResultSrc.Get(), Length * sizeof(UCS2CHAR)));

	HashState.Update((const uint8*)&CRCofPayload, sizeof(uint32));
	HashState.Update((const uint8*)ResultSrc.Get(), Length * sizeof(UCS2CHAR));

	HashState.Final();
	uint8 Hash[FSHA1::DigestSize];
	HashState.GetHash(Hash);
	FString HashString = BytesToHex(Hash, FSHA1::DigestSize);

	int32 HashStringSize = HashString.Len();
	int32 OriginalPart = MAX_BACKEND_KEY_LENGTH - HashStringSize - 2;
	Result = Result.Left(OriginalPart) + TEXT("__") + HashString;
	check(Result.Len() == MAX_BACKEND_KEY_LENGTH && Result.Len() > 0);
	return true;
}

int64 FVirtualTextureDataChunk::StoreInDerivedDataCache(const FStringView InKey, const FStringView InName, const bool bInReplaceExisting)
{
	using namespace UE;
	using namespace UE::DerivedData;

	TRACE_CPUPROFILER_EVENT_SCOPE(FVirtualTextureDataChunk::StoreInDerivedDataCache);

	const int64 BulkDataSizeInBytes = BulkData.GetBulkDataSize();
	check(BulkDataSizeInBytes > 0);

	const FSharedString Name = InName;
	const FCacheKey Key = ConvertLegacyCacheKey(InKey);
	FValue Value = FValue::Compress(FSharedBuffer::MakeView(BulkData.Lock(LOCK_READ_ONLY), BulkDataSizeInBytes));
	BulkData.Unlock();

	FRequestOwner AsyncOwner(EPriority::Normal);
	const ECachePolicy Policy = bInReplaceExisting ? ECachePolicy::Store : ECachePolicy::Default;
	GetCache().PutValue({{Name, Key, MoveTemp(Value), Policy}}, AsyncOwner);
	AsyncOwner.KeepAlive();

	DerivedDataKey = InKey;
	ShortenKey(DerivedDataKey, ShortDerivedDataKey);

	DerivedData = FDerivedData(Name, Key);

	// remove the actual bulkdata so when we serialize the owning FVirtualTextureBuiltData, this is actually serializing only the meta data
	BulkData.RemoveBulkData();
	return BulkDataSizeInBytes;
}

#endif // WITH_EDITORONLY_DATA<|MERGE_RESOLUTION|>--- conflicted
+++ resolved
@@ -99,11 +99,7 @@
 
 uint32 FVirtualTextureBuiltData::GetTileMemoryFootprint() const
 {
-<<<<<<< HEAD
-	uint32 TotalSize = 0;
-=======
 	uint64 TotalSize = 0;
->>>>>>> 4af6daef
 
 	// Legacy tile offsets are used if tiles are compressed.
 	TotalSize += TileOffsetInChunk.GetAllocatedSize();
@@ -119,11 +115,7 @@
 		TotalSize += Data.Offsets.GetAllocatedSize();
 	}
 
-<<<<<<< HEAD
-	return TotalSize;
-=======
 	return IntCastChecked<uint32>( TotalSize );
->>>>>>> 4af6daef
 }
 
 uint32 FVirtualTextureBuiltData::GetNumTileHeaders() const
@@ -218,12 +210,8 @@
 				const uint32 TileDataSize = TileDataOffsetPerLayer.Last();
 				const uint32 LayerDataOffset = LayerIndex == 0 ? 0 : TileDataOffsetPerLayer[LayerIndex - 1];
 				
-<<<<<<< HEAD
-				Offset = BaseOffset + (TileOffset * TileDataSize) + LayerDataOffset;
-=======
 				int64 Offset64 = BaseOffset + (int64) TileOffset * TileDataSize + LayerDataOffset;
 				Offset = IntCastChecked<uint32>( Offset64 );
->>>>>>> 4af6daef
 			}
 		}
 	}
@@ -279,7 +267,6 @@
 
 		StrippedChunkIndexPerMip.Reserve(ChunkIndexPerMip.Num() - FirstMipToSerialize);
 		for (int32 i = FirstMipToSerialize; i < ChunkIndexPerMip.Num(); ++i)
-<<<<<<< HEAD
 		{
 			check(ChunkIndexPerMip[i] >= NumChunksToStrip);
 			StrippedChunkIndexPerMip.Add(ChunkIndexPerMip[i] - NumChunksToStrip);
@@ -288,16 +275,6 @@
 		StrippedBaseOffsetPerMip.Reserve(BaseOffsetPerMip.Num() - FirstMipToSerialize);
 		for (int32 i = FirstMipToSerialize; i < BaseOffsetPerMip.Num(); ++i)
 		{
-=======
-		{
-			check(ChunkIndexPerMip[i] >= NumChunksToStrip);
-			StrippedChunkIndexPerMip.Add(ChunkIndexPerMip[i] - NumChunksToStrip);
-		}
-		
-		StrippedBaseOffsetPerMip.Reserve(BaseOffsetPerMip.Num() - FirstMipToSerialize);
-		for (int32 i = FirstMipToSerialize; i < BaseOffsetPerMip.Num(); ++i)
-		{
->>>>>>> 4af6daef
 			StrippedBaseOffsetPerMip.Add(BaseOffsetPerMip[i]);
 		}
 
@@ -452,17 +429,10 @@
 		FBulkDataLockedScope BulkDataLockedScope;
 
 		const void* ChunkData = nullptr;
-<<<<<<< HEAD
-		uint32 ChunkDataSize = 0u;
-		if (Chunk.BulkData.GetBulkDataSize() > 0)
-		{
-			ChunkDataSize = IntCastChecked<uint32>(Chunk.BulkData.GetBulkDataSize());
-=======
 		int64 ChunkDataSize = 0;
 		if (Chunk.BulkData.GetBulkDataSize() > 0)
 		{
 			ChunkDataSize = Chunk.BulkData.GetBulkDataSize();
->>>>>>> 4af6daef
 			ChunkData = Chunk.BulkData.LockReadOnly();
 			BulkDataLockedScope.BulkData = &Chunk.BulkData;
 		}
@@ -486,21 +456,13 @@
 			}
 
 			ChunkData = ChunkDataDDC.GetData();
-<<<<<<< HEAD
-			ChunkDataSize = IntCastChecked<uint32>(ChunkDataDDC.GetSize());
-=======
 			ChunkDataSize = ChunkDataDDC.GetSize();
->>>>>>> 4af6daef
 		}
 #endif // WITH_EDITORONLY_DATA
 
 		if (!ChunkData || ChunkDataSize < sizeof(FVirtualTextureChunkHeader))
 		{
-<<<<<<< HEAD
-			UE_LOG(LogTexture, Error, TEXT("Virtual Texture %s has invalid size %u for chunk %d"), *TextureName, ChunkDataSize, ChunkIndex);
-=======
 			UE_LOG(LogTexture, Error, TEXT("Virtual Texture %s has invalid size %lld for chunk %d"), *TextureName, ChunkDataSize, ChunkIndex);
->>>>>>> 4af6daef
 			bResult = false;
 			break;
 		}
