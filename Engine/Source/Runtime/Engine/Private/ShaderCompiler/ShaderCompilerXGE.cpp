--- conflicted
+++ resolved
@@ -500,13 +500,6 @@
 		// Grab as many jobs from the job queue as we can.
 		for (int32 PriorityIndex = MaxPriorityIndex; PriorityIndex >= MinPriorityIndex; --PriorityIndex)
 		{
-<<<<<<< HEAD
-			int32 DestJobIndex = 0;
-			JobQueue.Reserve(NumNewJobs);
-			for (int32 SrcJobIndex = 0; SrcJobIndex < NumNewJobs; SrcJobIndex++, DestJobIndex++)
-			{
-				JobQueue.EmplaceAt(DestJobIndex, Manager->CompileQueue[SrcJobIndex]);
-=======
 			const EShaderCompileJobPriority Priority = (EShaderCompileJobPriority)PriorityIndex;
 			const int32 MinBatchSize = (Priority == EShaderCompileJobPriority::Low) ? 1 : XGEShaderCompilerVariables::MinBatchSize;
 			const int32 NumJobs = Manager->AllJobs.GetPendingJobs(EShaderCompilerWorkerType::XGE, Priority, MinBatchSize, INT32_MAX, JobQueue);
@@ -520,7 +513,6 @@
 			{
 				// Kick a batch with just the higher priority jobs, if it's large enough
 				break;
->>>>>>> 3aae9151
 			}
 		}
 	}
