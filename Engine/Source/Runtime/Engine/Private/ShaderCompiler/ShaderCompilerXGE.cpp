--- conflicted
+++ resolved
@@ -879,25 +879,7 @@
 		if (Result.bCompleted)
 		{
 			// Check the output file exists. If it does, attempt to open it and serialize in the completed jobs.
-<<<<<<< HEAD
-			FArchive* OutputFileAr = nullptr;
 			if (IFileManager::Get().FileExists(*Task->OutputFilePath))
-			{
-				float TimeWaited = 0.0f;
-				OutputFileAr = IFileManager::Get().CreateFileReader(*Task->OutputFilePath, FILEREAD_Silent);
-				while (OutputFileAr == nullptr && TimeWaited < 5.0f)
-				{
-					UE_LOG(LogShaderCompilers, Warning, TEXT("Expected XGE output file '%s' exists but can't be opened for read, waiting 1 second to try again.."), *Task->OutputFilePath);
-					FPlatformProcess::Sleep(1.0f);
-					TimeWaited += 1.0f;
-					OutputFileAr = IFileManager::Get().CreateFileReader(*Task->OutputFilePath, FILEREAD_Silent);
-				}
-			}
-
-			if (OutputFileAr)
-=======
-			if (IFileManager::Get().FileExists(*Task->OutputFilePath))
->>>>>>> 90fae962
 			{
 				FArchive* OutputFileAr = IFileManager::Get().CreateFileReader(*Task->OutputFilePath, FILEREAD_Silent);
 				if (OutputFileAr)
@@ -911,13 +893,7 @@
 			if (bOutputFileReadFailed)
 			{
 				// Reading result from XGE job failed, so recompile shaders in current job batch locally
-<<<<<<< HEAD
-				bOutputFileReadFailed = true;
-
-				UE_LOG(LogShaderCompilers, Warning, TEXT("Rescheduling shader compilation to run locally after XGE job failed: %s"), *Task->OutputFilePath);
-=======
 				UE_LOG(LogShaderCompilers, Log, TEXT("Rescheduling shader compilation to run locally after XGE job failed: %s"), *Task->OutputFilePath);
->>>>>>> 90fae962
 
 				for (TSharedRef<FShaderCommonCompileJob, ESPMode::ThreadSafe> Job : Task->ShaderJobs)
 				{
