// Copyright Epic Games, Inc. All Rights Reserved.

#include "Engine/GameViewportClient.h"
#include "HAL/FileManager.h"
#include "Misc/CommandLine.h"
#include "Misc/FileHelper.h"
#include "Misc/Paths.h"
#include "Misc/CoreDelegates.h"
#include "Misc/App.h"
#include "GameMapsSettings.h"
#include "EngineStats.h"
#include "RenderingThread.h"
#include "SceneView.h"
#include "LegacyScreenPercentageDriver.h"
#include "AI/NavigationSystemBase.h"
#include "CanvasItem.h"
#include "Engine/Canvas.h"
#include "GameFramework/Volume.h"
#include "Components/SkeletalMeshComponent.h"
#include "UObject/UObjectIterator.h"
#include "UObject/Package.h"
#include "SceneManagement.h"
#include "Particles/ParticleSystemComponent.h"
#include "Engine/NetDriver.h"
#include "Engine/LocalPlayer.h"
#include "ContentStreaming.h"
#include "UnrealEngine.h"
#include "EngineUtils.h"
#include "Framework/Application/SlateApplication.h"
#include "Widgets/SViewport.h"
#include "Engine/Console.h"
#include "GameFramework/HUD.h"
#include "FXSystem.h"
#include "SubtitleManager.h"
#include "ImageUtils.h"
#include "SceneViewExtension.h"
#include "IHeadMountedDisplay.h"
#include "IXRTrackingSystem.h"
#include "EngineModule.h"
#include "AudioDeviceManager.h"
#include "AudioDevice.h"
#include "Audio/AudioDebug.h"
#include "Sound/SoundWave.h"
#include "HighResScreenshot.h"
#include "BufferVisualizationData.h"
#include "NaniteVisualizationData.h"
#include "LumenVisualizationData.h"
#include "VirtualShadowMapVisualizationData.h"
#include "GameFramework/InputSettings.h"
#include "Components/LineBatchComponent.h"
#include "Debug/DebugDrawService.h"
#include "Components/BrushComponent.h"
#include "Engine/GameEngine.h"
#include "Logging/MessageLog.h"
#include "Blueprint/UserWidget.h"
#include "GameFramework/GameUserSettings.h"
#include "Engine/UserInterfaceSettings.h"
#include "Slate/SceneViewport.h"
#include "Slate/SGameLayerManager.h"
#include "ActorEditorUtils.h"
#include "ComponentRecreateRenderStateContext.h"
#include "DynamicResolutionState.h"
#include "ProfilingDebugging/CsvProfiler.h"
#include "IImageWrapper.h"
#include "IImageWrapperModule.h"
#include "HAL/PlatformApplicationMisc.h"
#include "CustomStaticScreenPercentage.h"
<<<<<<< HEAD
=======
#include "ObjectTrace.h"
>>>>>>> 6bbb88c8

#if WITH_EDITOR
#include "Settings/LevelEditorPlaySettings.h"
#endif
#include "Math/UnrealMathUtility.h"

#define LOCTEXT_NAMESPACE "GameViewport"

/** This variable allows forcing full screen of the first player controller viewport, even if there are multiple controllers plugged in and no cinematic playing. */
bool GForceFullscreen = false;

/** Delegate called at the end of the frame when a screenshot is captured */
FOnScreenshotCaptured UGameViewportClient::ScreenshotCapturedDelegate;

/** Delegate called right after the viewport is rendered */
FOnViewportRendered UGameViewportClient::ViewportRenderedDelegate;

/** Delegate called when the game viewport is created. */
FSimpleMulticastDelegate UGameViewportClient::CreatedDelegate;

/** A list of all the stat names which are enabled for this viewport (static so they persist between runs) */
TArray<FString> UGameViewportClient::EnabledStats;

/**
 * UI Stats
 */
DECLARE_CYCLE_STAT(TEXT("UI Drawing Time"),STAT_UIDrawingTime,STATGROUP_UI);

static TAutoConsoleVariable<int32> CVarSetBlackBordersEnabled(
	TEXT("r.BlackBorders"),
	0,
	TEXT("To draw black borders around the rendered image\n")
	TEXT("(prevents artifacts from post processing passes that read outside of the image e.g. PostProcessAA)\n")
	TEXT("in pixels, 0:off"),
	ECVF_Default);

static TAutoConsoleVariable<int32> CVarScreenshotDelegate(
	TEXT("r.ScreenshotDelegate"),
	1,
	TEXT("ScreenshotDelegates prevent processing of incoming screenshot request and break some features. This allows to disable them.\n")
	TEXT("Ideally we rework the delegate code to not make that needed.\n")
	TEXT(" 0: off\n")
	TEXT(" 1: delegates are on (default)"),
	ECVF_Default);

static TAutoConsoleVariable<float> CVarSecondaryScreenPercentage( // TODO: make it a user settings instead?
	TEXT("r.SecondaryScreenPercentage.GameViewport"),
	0,
	TEXT("Override secondary screen percentage for game viewport.\n")
	TEXT(" 0: Compute secondary screen percentage = 100 / DPIScalefactor automaticaly (default);\n")
	TEXT(" 1: override secondary screen percentage."),
	ECVF_Default);

#if CSV_PROFILER
struct FCsvLocalPlayer
{
	FCsvLocalPlayer()
	{
		CategoryIndex = INDEX_NONE;
		PrevViewOrigin = FVector::ZeroVector;
		LastFrame = 0;
		PrevTime = 0.0;
	}

	uint32 CategoryIndex;
	uint32 LastFrame;
	float PrevTime;
	FVector PrevViewOrigin;
};
static TMap<uint32, FCsvLocalPlayer> GCsvLocalPlayers;
#endif

void UGameViewportClient::EnableCsvPlayerStats(int32 LocalPlayerCount)
{
#if CSV_PROFILER
	if (GCsvLocalPlayers.Num() < LocalPlayerCount)
	{
		for (int PlayerIndex = GCsvLocalPlayers.Num(); PlayerIndex < LocalPlayerCount; PlayerIndex++)
		{
			FCsvLocalPlayer& CsvData = GCsvLocalPlayers.Add(PlayerIndex);
			uint32 index = GCsvLocalPlayers.Num() - 1;
			FString CategoryName = (PlayerIndex == 0) ? TEXT("View") : FString::Printf(TEXT("View%d"), index);
			CsvData.CategoryIndex = FCsvProfiler::Get()->RegisterCategory(CategoryName, (PlayerIndex == 0) ? true : false, false);
		}
	}

	int32 PlayerIndex = 0;
	for (auto& KV : GCsvLocalPlayers)
	{
		FCsvLocalPlayer& value = KV.Value;
		FCsvProfiler::Get()->EnableCategoryByIndex(value.CategoryIndex, PlayerIndex < LocalPlayerCount);
		PlayerIndex++;
	}
#endif
}

void UGameViewportClient::UpdateCsvCameraStats(const TMap<ULocalPlayer*, FSceneView*>& PlayerViewMap)
{
#if CSV_PROFILER
	UWorld* MyWorld = GetWorld();
	if (!ensure(World))
	{
		return;
	}

	for (TMap<ULocalPlayer*, FSceneView*>::TConstIterator It(PlayerViewMap); It; ++It)
	{
		ULocalPlayer* LocalPlayer = It.Key();
		FSceneView* SceneView = It.Value();

		uint32 PlayerIndex = ConvertLocalPlayerToGamePlayerIndex(LocalPlayer);
		if (PlayerIndex != INDEX_NONE)
		{
			FCsvLocalPlayer& CsvData = GCsvLocalPlayers.FindOrAdd(PlayerIndex);
			if (CsvData.CategoryIndex == INDEX_NONE)
			{
				uint32 index = GCsvLocalPlayers.Num() - 1;
				FString CategoryName = LocalPlayer->IsPrimaryPlayer() ? TEXT("View") : FString::Printf(TEXT("View%d"), index);
				CsvData.CategoryIndex = FCsvProfiler::Get()->RegisterCategory(CategoryName, (index == 0) ? true : false, false);
			}

			FVector ViewOrigin = SceneView->ViewMatrices.GetViewOrigin();
			FVector Diff = ViewOrigin - CsvData.PrevViewOrigin;
			float CurrentTime = MyWorld->GetRealTimeSeconds();
			float DeltaT = CurrentTime - CsvData.PrevTime;
			CsvData.PrevViewOrigin = ViewOrigin;
			CsvData.LastFrame = GFrameNumber;
			CsvData.PrevTime = CurrentTime;

			FCsvProfiler::RecordCustomStat("PosX", CsvData.CategoryIndex, ViewOrigin.X, ECsvCustomStatOp::Set);
			FCsvProfiler::RecordCustomStat("PosY", CsvData.CategoryIndex, ViewOrigin.Y, ECsvCustomStatOp::Set);
			FCsvProfiler::RecordCustomStat("PosZ", CsvData.CategoryIndex, ViewOrigin.Z, ECsvCustomStatOp::Set);

			if (!FMath::IsNearlyZero(DeltaT))
			{
				FVector Velocity = Diff / float(DeltaT);
				float CameraSpeed = Velocity.Size();
				float CameraSpeed2D = Velocity.Size2D();

				FCsvProfiler::RecordCustomStat("Speed", CsvData.CategoryIndex, CameraSpeed, ECsvCustomStatOp::Set);
				FCsvProfiler::RecordCustomStat("Speed2D", CsvData.CategoryIndex, CameraSpeed2D, ECsvCustomStatOp::Set);
			}

#if !UE_BUILD_SHIPPING
			FVector ForwardVec = SceneView->ViewMatrices.GetOverriddenTranslatedViewMatrix().GetColumn(2);
			FVector UpVec = SceneView->ViewMatrices.GetOverriddenTranslatedViewMatrix().GetColumn(1);
			FCsvProfiler::RecordCustomStat("ForwardX", CsvData.CategoryIndex, ForwardVec.X, ECsvCustomStatOp::Set);
			FCsvProfiler::RecordCustomStat("ForwardY", CsvData.CategoryIndex, ForwardVec.Y, ECsvCustomStatOp::Set);
			FCsvProfiler::RecordCustomStat("ForwardZ", CsvData.CategoryIndex, ForwardVec.Z, ECsvCustomStatOp::Set);
			FCsvProfiler::RecordCustomStat("UpX", CsvData.CategoryIndex, UpVec.X, ECsvCustomStatOp::Set);
			FCsvProfiler::RecordCustomStat("UpY", CsvData.CategoryIndex, UpVec.Y, ECsvCustomStatOp::Set);
			FCsvProfiler::RecordCustomStat("UpZ", CsvData.CategoryIndex, UpVec.Z, ECsvCustomStatOp::Set);
#endif // !UE_BUILD_SHIPPING
		}
	}
#endif
}


UGameViewportClient::UGameViewportClient(const FObjectInitializer& ObjectInitializer)
	: Super(ObjectInitializer)
	, EngineShowFlags(ESFIM_Game)
	, CurrentBufferVisualizationMode(NAME_None)
	, CurrentNaniteVisualizationMode(NAME_None)
	, CurrentLumenVisualizationMode(NAME_None)
	, CurrentVirtualShadowMapVisualizationMode(NAME_None)
	, HighResScreenshotDialog(nullptr)
	, bUseSoftwareCursorWidgets(true)
	, bIgnoreInput(false)
	, MouseCaptureMode(EMouseCaptureMode::CapturePermanently)
	, bHideCursorDuringCapture(false)
	, MouseLockMode(EMouseLockMode::LockOnCapture)
	, bIsMouseOverClient(false)
#if WITH_EDITOR
	, bUseMouseForTouchInEditor(false)
#endif
{

	bIsPlayInEditorViewport = false;
	ViewModeIndex = VMI_Lit;

	SplitscreenInfo.Init(FSplitscreenData(), ESplitScreenType::SplitTypeCount);

	static float OneOverThree = 1.0f / 3.0f;
	static float TwoOverThree = 2.0f / 3.0f;

	SplitscreenInfo[ESplitScreenType::None].PlayerData.Add(FPerPlayerSplitscreenData(1.0f, 1.0f, 0.0f, 0.0f));

	SplitscreenInfo[ESplitScreenType::TwoPlayer_Horizontal].PlayerData.Add(FPerPlayerSplitscreenData(1.0f, 0.5f, 0.0f, 0.0f));
	SplitscreenInfo[ESplitScreenType::TwoPlayer_Horizontal].PlayerData.Add(FPerPlayerSplitscreenData(1.0f, 0.5f, 0.0f, 0.5f));

	SplitscreenInfo[ESplitScreenType::TwoPlayer_Vertical].PlayerData.Add(FPerPlayerSplitscreenData(0.5f, 1.0f, 0.0f, 0.0f));
	SplitscreenInfo[ESplitScreenType::TwoPlayer_Vertical].PlayerData.Add(FPerPlayerSplitscreenData(0.5f, 1.0f, 0.5f, 0.0f));

	SplitscreenInfo[ESplitScreenType::ThreePlayer_FavorTop].PlayerData.Add(FPerPlayerSplitscreenData(1.0f, 0.5f, 0.0f, 0.0f));
	SplitscreenInfo[ESplitScreenType::ThreePlayer_FavorTop].PlayerData.Add(FPerPlayerSplitscreenData(0.5f, 0.5f, 0.0f, 0.5f));
	SplitscreenInfo[ESplitScreenType::ThreePlayer_FavorTop].PlayerData.Add(FPerPlayerSplitscreenData(0.5f, 0.5f, 0.5f, 0.5f));

	SplitscreenInfo[ESplitScreenType::ThreePlayer_FavorBottom].PlayerData.Add(FPerPlayerSplitscreenData(0.5f, 0.5f, 0.0f, 0.0f));
	SplitscreenInfo[ESplitScreenType::ThreePlayer_FavorBottom].PlayerData.Add(FPerPlayerSplitscreenData(0.5f, 0.5f, 0.5f, 0.0f));
	SplitscreenInfo[ESplitScreenType::ThreePlayer_FavorBottom].PlayerData.Add(FPerPlayerSplitscreenData(1.0f, 0.5f, 0.0f, 0.5f));

	SplitscreenInfo[ESplitScreenType::ThreePlayer_Vertical].PlayerData.Add(FPerPlayerSplitscreenData(OneOverThree, 1.0f, 0.0f, 0.0f));
	SplitscreenInfo[ESplitScreenType::ThreePlayer_Vertical].PlayerData.Add(FPerPlayerSplitscreenData(OneOverThree, 1.0f, OneOverThree, 0.0f));
	SplitscreenInfo[ESplitScreenType::ThreePlayer_Vertical].PlayerData.Add(FPerPlayerSplitscreenData(OneOverThree, 1.0f, TwoOverThree, 0.0f));

	SplitscreenInfo[ESplitScreenType::ThreePlayer_Horizontal].PlayerData.Add(FPerPlayerSplitscreenData(1.0f, OneOverThree, 0.0f, 0.0f));
	SplitscreenInfo[ESplitScreenType::ThreePlayer_Horizontal].PlayerData.Add(FPerPlayerSplitscreenData(1.0f, OneOverThree, 0.0f, OneOverThree));
	SplitscreenInfo[ESplitScreenType::ThreePlayer_Horizontal].PlayerData.Add(FPerPlayerSplitscreenData(1.0f, OneOverThree, 0.0f, TwoOverThree));

	SplitscreenInfo[ESplitScreenType::FourPlayer_Grid].PlayerData.Add(FPerPlayerSplitscreenData(0.5f, 0.5f, 0.0f, 0.0f));
	SplitscreenInfo[ESplitScreenType::FourPlayer_Grid].PlayerData.Add(FPerPlayerSplitscreenData(0.5f, 0.5f, 0.5f, 0.0f));
	SplitscreenInfo[ESplitScreenType::FourPlayer_Grid].PlayerData.Add(FPerPlayerSplitscreenData(0.5f, 0.5f, 0.0f, 0.5f));
	SplitscreenInfo[ESplitScreenType::FourPlayer_Grid].PlayerData.Add(FPerPlayerSplitscreenData(0.5f, 0.5f, 0.5f, 0.5f));

	SplitscreenInfo[ESplitScreenType::FourPlayer_Vertical].PlayerData.Add(FPerPlayerSplitscreenData(0.25f, 1.0f, 0.0f, 0.0f));
	SplitscreenInfo[ESplitScreenType::FourPlayer_Vertical].PlayerData.Add(FPerPlayerSplitscreenData(0.25f, 1.0f, 0.25f, 0.0f));
	SplitscreenInfo[ESplitScreenType::FourPlayer_Vertical].PlayerData.Add(FPerPlayerSplitscreenData(0.25f, 1.0f, 0.5f, 0.0f));
	SplitscreenInfo[ESplitScreenType::FourPlayer_Vertical].PlayerData.Add(FPerPlayerSplitscreenData(0.25f, 1.0f, 0.75f, 0.0f));

	SplitscreenInfo[ESplitScreenType::FourPlayer_Horizontal].PlayerData.Add(FPerPlayerSplitscreenData(1.f, 0.25f, 0.0f, 0.0f));
	SplitscreenInfo[ESplitScreenType::FourPlayer_Horizontal].PlayerData.Add(FPerPlayerSplitscreenData(1.f, 0.25f, 0.0f, 0.25f));
	SplitscreenInfo[ESplitScreenType::FourPlayer_Horizontal].PlayerData.Add(FPerPlayerSplitscreenData(1.f, 0.25f, 0.0f, 0.5f));
	SplitscreenInfo[ESplitScreenType::FourPlayer_Horizontal].PlayerData.Add(FPerPlayerSplitscreenData(1.f, 0.25f, 0.0f, 0.75f));

	bSuppressTransitionMessage = true;

	if (HasAnyFlags(RF_ClassDefaultObject) == false)
	{
		StatUnitData = new FStatUnitData();
		StatHitchesData = new FStatHitchesData();
		FCoreDelegates::StatCheckEnabled.AddUObject(this, &UGameViewportClient::HandleViewportStatCheckEnabled);
		FCoreDelegates::StatEnabled.AddUObject(this, &UGameViewportClient::HandleViewportStatEnabled);
		FCoreDelegates::StatDisabled.AddUObject(this, &UGameViewportClient::HandleViewportStatDisabled);
		FCoreDelegates::StatDisableAll.AddUObject(this, &UGameViewportClient::HandleViewportStatDisableAll);

#if WITH_EDITOR
		if (GIsEditor)
		{
			FSlateApplication::Get().OnWindowDPIScaleChanged().AddUObject(this, &UGameViewportClient::HandleWindowDPIScaleChanged);
		}
#endif

		AudioDeviceDestroyedHandle = FAudioDeviceManagerDelegates::OnAudioDeviceDestroyed.AddLambda([this](const Audio::FDeviceId InDeviceId)
		{
			if (InDeviceId == AudioDevice.GetDeviceID())
			{
				AudioDevice.Reset();
			}
		});
	}
}

UGameViewportClient::UGameViewportClient(FVTableHelper& Helper)
	: Super(Helper)
	, EngineShowFlags(ESFIM_Game)
	, CurrentBufferVisualizationMode(NAME_None)
	, CurrentNaniteVisualizationMode(NAME_None)
	, CurrentLumenVisualizationMode(NAME_None)
	, CurrentVirtualShadowMapVisualizationMode(NAME_None)
	, HighResScreenshotDialog(nullptr)
	, bIgnoreInput(false)
	, MouseCaptureMode(EMouseCaptureMode::CapturePermanently)
	, bHideCursorDuringCapture(false)
	, MouseLockMode(EMouseLockMode::LockOnCapture)
{

}

UGameViewportClient::~UGameViewportClient()
{
	if (EngineShowFlags.Collision)
	{
		// Clear ref to world as it may be GC'd & we don't want to use it in toggle below.
		World = nullptr;

		EngineShowFlags.SetCollision(false);
		ToggleShowCollision();
	}

	FCoreDelegates::StatCheckEnabled.RemoveAll(this);
	FCoreDelegates::StatEnabled.RemoveAll(this);
	FCoreDelegates::StatDisabled.RemoveAll(this);
	FCoreDelegates::StatDisableAll.RemoveAll(this);

#if WITH_EDITOR
	if (GIsEditor && FSlateApplication::IsInitialized())
	{
		FSlateApplication::Get().OnWindowDPIScaleChanged().RemoveAll(this);
	}
#endif

	if (StatHitchesData)
	{
		delete StatHitchesData;
		StatHitchesData = NULL;
	}

	if (StatUnitData)
	{
		delete StatUnitData;
		StatUnitData = NULL;
	}
}

void UGameViewportClient::PostInitProperties()
{
	Super::PostInitProperties();
	EngineShowFlags = FEngineShowFlags(ESFIM_Game);
}

void UGameViewportClient::BeginDestroy()
{
	if (AudioDeviceDestroyedHandle.IsValid())
	{
		FAudioDeviceManagerDelegates::OnAudioDeviceDestroyed.Remove(AudioDeviceDestroyedHandle);
		AudioDeviceDestroyedHandle.Reset();
	}
	AudioDevice.Reset();

	RemoveAllViewportWidgets();
	Super::BeginDestroy();
}

void UGameViewportClient::DetachViewportClient()
{
	ViewportConsole = NULL;
	ResetHardwareCursorStates();
	RemoveAllViewportWidgets();
	RemoveFromRoot();
}

FSceneViewport* UGameViewportClient::CreateGameViewport(TSharedPtr<SViewport> InViewportWidget)
{
	return new FSceneViewport(this, InViewportWidget);
}

FSceneViewport* UGameViewportClient::GetGameViewport()
{
	if (Viewport && Viewport->GetViewportType() == NAME_SceneViewport)
	{
		return static_cast<FSceneViewport*>(Viewport);
	}
	return nullptr;
}

const FSceneViewport* UGameViewportClient::GetGameViewport() const
{
	if (Viewport && Viewport->GetViewportType() == NAME_SceneViewport)
	{
		return static_cast<FSceneViewport*>(Viewport);
	}
	return nullptr;
}


TSharedPtr<class SViewport> UGameViewportClient::GetGameViewportWidget() const
{
	const FSceneViewport* SceneViewport = GetGameViewport();
	if (SceneViewport != nullptr)
	{
		TWeakPtr<SViewport> WeakViewportWidget = SceneViewport->GetViewportWidget();
		TSharedPtr<SViewport> ViewportWidget = WeakViewportWidget.Pin();
		return ViewportWidget;
	}
	return nullptr;
}

void UGameViewportClient::Tick( float DeltaTime )
{
	TickDelegate.Broadcast(DeltaTime);
}

FString UGameViewportClient::ConsoleCommand( const FString& Command)
{
	FString TruncatedCommand = Command.Left(1000);
	FConsoleOutputDevice ConsoleOut(ViewportConsole);
	Exec( GetWorld(), *TruncatedCommand,ConsoleOut);
	return *ConsoleOut;
}

void UGameViewportClient::SetEnabledStats(const TArray<FString>& InEnabledStats)
{
	if (FPlatformProcess::SupportsMultithreading())
	{
		EnabledStats = InEnabledStats;
	}
	else
	{
		UE_LOG(LogPlayerManagement, Warning, TEXT("WARNING: Stats disabled for non multi-threading platforms"));
	}

#if ENABLE_AUDIO_DEBUG
	if (UWorld* MyWorld = GetWorld())
	{
		if (FAudioDeviceManager* DeviceManager = GEngine->GetAudioDeviceManager())
		{
			Audio::FAudioDebugger::ResolveDesiredStats(this);
		}
	}
#endif // ENABLE_AUDIO_DEBUG
}


void UGameViewportClient::Init(struct FWorldContext& WorldContext, UGameInstance* OwningGameInstance, bool bCreateNewAudioDevice)
{
	// set reference to world context
	WorldContext.AddRef(static_cast<UWorld*&>(World));

	// remember our game instance
	GameInstance = OwningGameInstance;

	// Set the projects default viewport mouse capture mode
	MouseCaptureMode = GetDefault<UInputSettings>()->DefaultViewportMouseCaptureMode;
	FString DefaultViewportMouseCaptureMode;
	if (FParse::Value(FCommandLine::Get(), TEXT("DefaultViewportMouseCaptureMode="), DefaultViewportMouseCaptureMode))
	{
		const UEnum* EnumPtr = StaticEnum<EMouseCaptureMode>();
		checkf(EnumPtr, TEXT("Unable to find EMouseCaptureMode enum"));
		if (EnumPtr)
		{
			int64 EnumValue = EnumPtr->GetValueByName(FName(*DefaultViewportMouseCaptureMode));
			if (EnumValue != INDEX_NONE)
			{
				MouseCaptureMode = static_cast<EMouseCaptureMode>(EnumValue);
			}
			else
			{
				UE_LOG(LogInit, Warning, TEXT("Unknown DefaultViewportMouseCaptureMode %s. Command line setting will be ignored."), *DefaultViewportMouseCaptureMode);
			}
		}
	}
	MouseLockMode = GetDefault<UInputSettings>()->DefaultViewportMouseLockMode;

	// Don't capture mouse when headless
	if(!FApp::CanEverRender())
	{
		MouseCaptureMode = EMouseCaptureMode::NoCapture;
		MouseLockMode = EMouseLockMode::DoNotLock;
	}

	// In off-screen rendering mode don't lock mouse to the viewport, as we don't want mouse to lock to an invisible window
	if (FSlateApplication::Get().IsRenderingOffScreen()) {
		MouseLockMode = EMouseLockMode::DoNotLock;
	}

	// Create the cursor Widgets
	UUserInterfaceSettings* UISettings = GetMutableDefault<UUserInterfaceSettings>(UUserInterfaceSettings::StaticClass());

	if (GEngine)
	{
		FAudioDeviceManager* AudioDeviceManager = GEngine->GetAudioDeviceManager();
		if (AudioDeviceManager)
		{
			// Get a new audio device for this world.
			FAudioDeviceParams DeviceParams = AudioDeviceManager->GetDefaultParamsForNewWorld();
			DeviceParams.AssociatedWorld = World;

			AudioDevice = AudioDeviceManager->RequestAudioDevice(DeviceParams);

			if (AudioDevice.IsValid())
			{
#if ENABLE_AUDIO_DEBUG
				Audio::FAudioDebugger::ResolveDesiredStats(this);
#endif // ENABLE_AUDIO_DEBUG

				// Set the base mix of the new device based on the world settings of the world
				if (World)
				{
					AudioDevice.GetAudioDevice()->SetDefaultBaseSoundMix(World->GetWorldSettings()->DefaultBaseSoundMix);

					// Set the world's audio device handle to use so that sounds which play in that world will use the correct audio device
					World->SetAudioDevice(AudioDevice);
				}

				// Set this audio device handle on the world context so future world's set onto the world context
				// will pass the audio device handle to them and audio will play on the correct audio device
				WorldContext.AudioDeviceID = AudioDevice.GetDeviceID();
			}
		}
	}

	// Set all the software cursors.
	for ( auto& Entry : UISettings->SoftwareCursors )
	{
		AddSoftwareCursor(Entry.Key, Entry.Value);
	}

	// Set all the hardware cursors.
	for ( auto& Entry : UISettings->HardwareCursors )
	{
		SetHardwareCursor(Entry.Key, Entry.Value.CursorPath, Entry.Value.HotSpot);
	}
}

void UGameViewportClient::RebuildCursors()
{
	UUserInterfaceSettings* UISettings = GetMutableDefault<UUserInterfaceSettings>(UUserInterfaceSettings::StaticClass());
	// Set all the software cursors.
	for (auto& Entry : UISettings->SoftwareCursors)
	{
		AddSoftwareCursor(Entry.Key, Entry.Value);
	}

	// Set all the hardware cursors.
	for (auto& Entry : UISettings->HardwareCursors)
	{
		SetHardwareCursor(Entry.Key, Entry.Value.CursorPath, Entry.Value.HotSpot);
	}
}

UWorld* UGameViewportClient::GetWorld() const
{
	return World;
}

UGameInstance* UGameViewportClient::GetGameInstance() const
{
	return GameInstance;
}

bool UGameViewportClient::TryToggleFullscreenOnInputKey(FKey Key, EInputEvent EventType)
{
	if ((Key == EKeys::Enter && EventType == EInputEvent::IE_Pressed && FSlateApplication::Get().GetModifierKeys().IsAltDown() && GetDefault<UInputSettings>()->bAltEnterTogglesFullscreen)
		|| (IsRunningGame() && Key == EKeys::F11 && EventType == EInputEvent::IE_Pressed && GetDefault<UInputSettings>()->bF11TogglesFullscreen && !FSlateApplication::Get().GetModifierKeys().AreModifersDown(EModifierKey::Control | EModifierKey::Alt)))
	{
		HandleToggleFullscreenCommand();
		return true;
	}

	return false;
}

void UGameViewportClient::RemapControllerInput(FInputKeyEventArgs& InOutEventArgs)
{
	const int32 NumLocalPlayers = World ? World->GetGameInstance()->GetNumLocalPlayers() : 0;

	if (NumLocalPlayers > 1 && InOutEventArgs.Key.IsGamepadKey() && GetDefault<UGameMapsSettings>()->bOffsetPlayerGamepadIds)
	{
		InOutEventArgs.ControllerId++;
	}
	else if (InOutEventArgs.Viewport->IsPlayInEditorViewport() && InOutEventArgs.Key.IsGamepadKey())
	{
		GEngine->RemapGamepadControllerIdForPIE(this, InOutEventArgs.ControllerId);
	}
}

bool UGameViewportClient::InputKey(const FInputKeyEventArgs& InEventArgs)
{
	FInputKeyEventArgs EventArgs = InEventArgs;

	if (TryToggleFullscreenOnInputKey(EventArgs.Key, EventArgs.Event))
	{
		return true;
	}

	if (EventArgs.Key == EKeys::LeftMouseButton && EventArgs.Event == EInputEvent::IE_Pressed)
<<<<<<< HEAD
	{
		GEngine->SetFlashIndicatorLatencyMarker(GFrameCounter);
	}

	if (IgnoreInput())
=======
>>>>>>> 6bbb88c8
	{
		GEngine->SetFlashIndicatorLatencyMarker(GFrameCounter);
	}

	RemapControllerInput(EventArgs);

	if (IgnoreInput())
	{
		return ViewportConsole ? ViewportConsole->InputKey(EventArgs.ControllerId, EventArgs.Key, EventArgs.Event, EventArgs.AmountDepressed, EventArgs.IsGamepad()) : false;
	}

	OnInputKeyEvent.Broadcast(EventArgs);

#if WITH_EDITOR
	// Give debugger commands a chance to process key binding
	if (GameViewportInputKeyDelegate.IsBound())
	{
		if ( GameViewportInputKeyDelegate.Execute(EventArgs.Key, FSlateApplication::Get().GetModifierKeys(), EventArgs.Event) )
		{
			return true;
		}
	}
#endif

	// route to subsystems that care
	bool bResult = ( ViewportConsole ? ViewportConsole->InputKey(EventArgs.ControllerId, EventArgs.Key, EventArgs.Event, EventArgs.AmountDepressed, EventArgs.IsGamepad()) : false );

	// Try the override callback, this may modify event args
	if (!bResult && OnOverrideInputKeyEvent.IsBound())
	{
		bResult = OnOverrideInputKeyEvent.Execute(EventArgs);
	}

	if (!bResult)
	{
		ULocalPlayer* const TargetPlayer = GEngine->GetLocalPlayerFromControllerId(this, EventArgs.ControllerId);
		if (TargetPlayer && TargetPlayer->PlayerController)
		{
			bResult = TargetPlayer->PlayerController->InputKey(FInputKeyParams(EventArgs.Key, EventArgs.Event, static_cast<double>(EventArgs.AmountDepressed), EventArgs.IsGamepad()));
		}

		// A gameviewport is always considered to have responded to a mouse buttons to avoid throttling
		if (!bResult && EventArgs.Key.IsMouseButton())
		{
			bResult = true;
		}
	}

#if WITH_EDITOR
	// For PIE, let the next PIE window handle the input if none of our players did
	// (this allows people to use multiple controllers to control each window)
	const int32 NumLocalPlayers = World ? World->GetGameInstance()->GetNumLocalPlayers() : 0;
	if (!bResult && EventArgs.ControllerId > NumLocalPlayers - 1 && EventArgs.Viewport->IsPlayInEditorViewport())
	{
		UGameViewportClient* NextViewport = GEngine->GetNextPIEViewport(this);
		if (NextViewport)
		{
			FInputKeyEventArgs NextViewportEventArgs = EventArgs;
			NextViewportEventArgs.ControllerId = EventArgs.ControllerId - NumLocalPlayers;
			bResult = NextViewport->InputKey(NextViewportEventArgs);
		}
	}
#endif

	return bResult;
}


bool UGameViewportClient::InputAxis(FViewport* InViewport, int32 ControllerId, FKey Key, float Delta, float DeltaTime, int32 NumSamples, bool bGamepad)
{
	if (IgnoreInput())
	{
		return false;
	}

	// Handle mapping controller id and key if needed
	FInputKeyEventArgs EventArgs(InViewport, ControllerId, Key, IE_Axis);
	RemapControllerInput(EventArgs);

	OnInputAxisEvent.Broadcast(InViewport, EventArgs.ControllerId, EventArgs.Key, Delta, DeltaTime, NumSamples, EventArgs.IsGamepad());
	
	bool bResult = false;

	// Don't allow mouse/joystick input axes while in PIE and the console has forced the cursor to be visible.  It's
	// just distracting when moving the mouse causes mouse look while you are trying to move the cursor over a button
	// in the editor!
	if( !( InViewport->IsSlateViewport() && InViewport->IsPlayInEditorViewport() ) || ViewportConsole == NULL || !ViewportConsole->ConsoleActive() )
	{
		// route to subsystems that care
		if (ViewportConsole != NULL)
		{
			bResult = ViewportConsole->InputAxis(EventArgs.ControllerId, EventArgs.Key, Delta, DeltaTime, NumSamples, EventArgs.IsGamepad());
		}
		
		// Try the override callback, this may modify event args
		if (!bResult && OnOverrideInputAxisEvent.IsBound())
		{
			bResult = OnOverrideInputAxisEvent.Execute(EventArgs, Delta, DeltaTime, NumSamples);
		}

		if (!bResult)
		{
			ULocalPlayer* const TargetPlayer = GEngine->GetLocalPlayerFromControllerId(this, EventArgs.ControllerId);
			if (TargetPlayer && TargetPlayer->PlayerController)
			{
				bResult = TargetPlayer->PlayerController->InputKey(FInputKeyParams(EventArgs.Key, (double)Delta, DeltaTime, NumSamples, EventArgs.IsGamepad()));
			}
		}

#if WITH_EDITOR
		const int32 NumLocalPlayers = World && World->GetGameInstance() ? World->GetGameInstance()->GetNumLocalPlayers() : 0;
		// For PIE, let the next PIE window handle the input if none of our players did
		// (this allows people to use multiple controllers to control each window)
		if (!bResult && EventArgs.ControllerId > NumLocalPlayers - 1 && InViewport->IsPlayInEditorViewport())
		{
			UGameViewportClient *NextViewport = GEngine->GetNextPIEViewport(this);
			if (NextViewport)
			{
				bResult = NextViewport->InputAxis(InViewport, EventArgs.ControllerId - NumLocalPlayers, EventArgs.Key, Delta, DeltaTime, NumSamples, EventArgs.IsGamepad());
			}
		}
#endif

		if( InViewport->IsSlateViewport() && InViewport->IsPlayInEditorViewport() )
		{
			// Absorb all keys so game input events are not routed to the Slate editor frame
			bResult = true;
		}
	}

	return bResult;
}


bool UGameViewportClient::InputChar(FViewport* InViewport, int32 ControllerId, TCHAR Character)
{
	// should probably just add a ctor to FString that takes a TCHAR
	FString CharacterString;
	CharacterString += Character;

	//Always route to the console
	bool bResult = (ViewportConsole ? ViewportConsole->InputChar(ControllerId, CharacterString) : false);

	if (IgnoreInput())
	{
		return bResult;
	}

	// route to subsystems that care
	if (!bResult && InViewport->IsSlateViewport() && InViewport->IsPlayInEditorViewport())
	{
		// Absorb all keys so game input events are not routed to the Slate editor frame
		bResult = true;
	}

	return bResult;
}

bool UGameViewportClient::InputTouch(FViewport* InViewport, int32 ControllerId, uint32 Handle, ETouchType::Type Type, const FVector2D& TouchLocation, float Force, FDateTime DeviceTimestamp, uint32 TouchpadIndex)
{
	if (IgnoreInput())
	{
		return false;
	}

	// route to subsystems that care
	bool bResult = (ViewportConsole ? ViewportConsole->InputTouch(ControllerId, Handle, Type, TouchLocation, Force, DeviceTimestamp, TouchpadIndex) : false);
	if (!bResult)
	{
		ULocalPlayer* const TargetPlayer = GEngine->GetLocalPlayerFromControllerId(this, ControllerId);
		if (TargetPlayer && TargetPlayer->PlayerController)
		{
			bResult = TargetPlayer->PlayerController->InputTouch(Handle, Type, TouchLocation, Force, DeviceTimestamp, TouchpadIndex);
		}
	}

	return bResult;
}

bool UGameViewportClient::InputMotion(FViewport* InViewport, int32 ControllerId, const FVector& Tilt, const FVector& RotationRate, const FVector& Gravity, const FVector& Acceleration)
{
	if (IgnoreInput())
	{
		return false;
	}

	// route to subsystems that care
	bool bResult = false;

	ULocalPlayer* const TargetPlayer = GEngine->GetLocalPlayerFromControllerId(this, ControllerId);
	if (TargetPlayer && TargetPlayer->PlayerController)
	{
		bResult = TargetPlayer->PlayerController->InputMotion(Tilt, RotationRate, Gravity, Acceleration);
	}

	return bResult;
}

void UGameViewportClient::SetIsSimulateInEditorViewport(bool bInIsSimulateInEditorViewport)
{
	if (FPlatformMisc::DesktopTouchScreen() && GetUseMouseForTouch())
	{
		FSlateApplication::Get().SetGameIsFakingTouchEvents(!bInIsSimulateInEditorViewport);
	}

	for (ULocalPlayer* LocalPlayer : GetOuterUEngine()->GetGamePlayers(this))
	{
		if (LocalPlayer->PlayerController)
		{
			if (bInIsSimulateInEditorViewport)
			{
				LocalPlayer->PlayerController->CleanupGameViewport();
			}
			else
			{
				LocalPlayer->PlayerController->CreateTouchInterface();
			}
		}
	}
}

float UGameViewportClient::UpdateViewportClientWindowDPIScale() const
{
	TSharedPtr<SWindow> PinnedWindow = Window.Pin();

	float DPIScale = 1.0f;

	if(PinnedWindow.IsValid() && PinnedWindow->GetNativeWindow().IsValid())
	{
		DPIScale = PinnedWindow->GetNativeWindow()->GetDPIScaleFactor();
	}

	return DPIScale;
}

void UGameViewportClient::MouseEnter(FViewport* InViewport, int32 x, int32 y)
{
	Super::MouseEnter(InViewport, x, y);

	if (FPlatformMisc::DesktopTouchScreen() && InViewport && GetUseMouseForTouch() && GetGameViewport() && !GetGameViewport()->GetPlayInEditorIsSimulate())
	{
		FSlateApplication::Get().SetGameIsFakingTouchEvents(true);
	}

	// Replace all the cursors.
	TSharedPtr<ICursor> PlatformCursor = FSlateApplication::Get().GetPlatformCursor();
	if ( ICursor* Cursor = PlatformCursor.Get() )
	{
		for ( auto& Entry : HardwareCursors )
		{
			Cursor->SetTypeShape(Entry.Key, Entry.Value);
		}
	}

	bIsMouseOverClient = true;
}

void UGameViewportClient::MouseLeave(FViewport* InViewport)
{
	Super::MouseLeave(InViewport);

	if (InViewport && GetUseMouseForTouch())
	{
		// Only send the touch end event if we're not drag/dropping, as that will end the drag/drop operation.
		if ( !FSlateApplication::Get().IsDragDropping() )
		{
			FIntPoint LastViewportCursorPos;
			InViewport->GetMousePos(LastViewportCursorPos, false);

			if (FPlatformMisc::DesktopTouchScreen())
			{
				TSharedPtr<class SViewport> ViewportWidget = GetGameViewportWidget();
				if (ViewportWidget.IsValid() && !ViewportWidget->HasFocusedDescendants())
				{
					FVector2D CursorPos(LastViewportCursorPos.X, LastViewportCursorPos.Y);
					FSlateApplication::Get().SetGameIsFakingTouchEvents(false, &CursorPos);
				}
			}
		}
	}

#if WITH_EDITOR

	// NOTE: Only do this in editor builds where the editor is running.
	// We don't care about bothering to clear them otherwise, and it may negatively impact
	// things like drag/drop, since those would 'leave' the viewport.
	if ( !FSlateApplication::Get().IsDragDropping() )
	{
		bIsMouseOverClient = false;
		ResetHardwareCursorStates();
	}

#endif
}

void UGameViewportClient::ResetHardwareCursorStates()
{
	// clear all the overridden hardware cursors
	TSharedPtr<ICursor> PlatformCursor = FSlateApplication::Get().GetPlatformCursor();
	if (ICursor* Cursor = PlatformCursor.Get())
	{
		for (auto& Entry : HardwareCursors)
		{
			Cursor->SetTypeShape(Entry.Key, nullptr);
		}
	}
}

bool UGameViewportClient::GetMousePosition(FVector2D& MousePosition) const
{
	bool bGotMousePosition = false;

	if (Viewport && FSlateApplication::Get().IsMouseAttached())
	{
		FIntPoint MousePos;
		Viewport->GetMousePos(MousePos);
		if (MousePos.X >= 0 && MousePos.Y >= 0)
		{
			MousePosition = FVector2D(MousePos);
			bGotMousePosition = true;
		}
	}

	return bGotMousePosition;
}

bool UGameViewportClient::RequiresUncapturedAxisInput() const
{
	bool bRequired = false;
	if (Viewport != NULL && Viewport->HasFocus())
	{
		if (ViewportConsole && ViewportConsole->ConsoleActive())
		{
			bRequired = true;
		}
		else if (GameInstance && GameInstance->GetFirstLocalPlayerController())
		{
			bRequired = GameInstance->GetFirstLocalPlayerController()->ShouldShowMouseCursor();
		}
	}

	return bRequired;
}


EMouseCursor::Type UGameViewportClient::GetCursor(FViewport* InViewport, int32 X, int32 Y)
{
	// If the viewport isn't active or the console is active we don't want to override the cursor
	if (!FSlateApplication::Get().IsActive())
	{
		return EMouseCursor::Default;
	}
	else if (!InViewport->HasMouseCapture() && !InViewport->HasFocus())
	{
		return EMouseCursor::Default;
	}
	else if (ViewportConsole && ViewportConsole->ConsoleActive())
	{
		return EMouseCursor::Default;
	}
	else if (GameInstance && GameInstance->GetFirstLocalPlayerController())
	{
		return GameInstance->GetFirstLocalPlayerController()->GetMouseCursor();
	}

	return FViewportClient::GetCursor(InViewport, X, Y);
}

void UGameViewportClient::SetVirtualCursorWidget(EMouseCursor::Type Cursor, UUserWidget* UserWidget)
{
	TSharedPtr<SWidget>& ExistingWidget = CursorWidgets.FindOrAdd(Cursor);
	TSharedPtr<SWidget> NewWidget = UserWidget ? UserWidget->TakeWidget() : TSharedPtr<SWidget>();
	if (NewWidget != ExistingWidget)
	{
		// Pure safety
		ExistingWidget.Reset();
		ExistingWidget = NewWidget;
	}
}

void UGameViewportClient::AddSoftwareCursor(EMouseCursor::Type Cursor, const FSoftClassPath& CursorClass)
{
	if (CursorClass.IsValid())
	{
		if (UClass* Class = CursorClass.TryLoadClass<UUserWidget>())
		{
			UUserWidget* UserWidget = CreateWidget(GetGameInstance(), Class);
			AddCursorWidget(Cursor, UserWidget);
		}
		else
		{
			FMessageLog("PIE").Warning(FText::Format(LOCTEXT("AddCursor:LoadFailed", "UGameViewportClient::AddCursor: Could not load cursor class '{0}'."), FText::FromString(CursorClass.GetAssetName())));
		}
	}
	else
	{
		FMessageLog("PIE").Warning(LOCTEXT("AddCursor:InvalidClass", "UGameViewportClient::AddCursor: Invalid class specified."));
	}
}

void UGameViewportClient::AddSoftwareCursorFromSlateWidget(EMouseCursor::Type InCursorType, TSharedPtr<SWidget> CursorWidgetPtr)
{
	if (CursorWidgetPtr.IsValid())
	{
		CursorWidgets.Emplace(InCursorType, CursorWidgetPtr);
	}
}

TSharedPtr<SWidget> UGameViewportClient::GetSoftwareCursorWidget(EMouseCursor::Type Cursor) const
{
	if (CursorWidgets.Contains(Cursor))
	{
		const TSharedPtr<SWidget> CursorWidgetPtr = CursorWidgets.FindRef(Cursor);
		if (CursorWidgetPtr.IsValid())
		{	
			return CursorWidgetPtr;
		}
	}
	return nullptr;
}

bool UGameViewportClient::HasSoftwareCursor(EMouseCursor::Type Cursor) const
{
	return CursorWidgets.Contains(Cursor);
}

void UGameViewportClient::AddCursorWidget(EMouseCursor::Type Cursor, class UUserWidget* CursorWidget)
{
	if (ensure(CursorWidget))
	{
		CursorWidgets.Add(Cursor, CursorWidget->TakeWidget());
	}
}

TOptional<TSharedRef<SWidget>> UGameViewportClient::MapCursor(FViewport* InViewport, const FCursorReply& CursorReply)
{
	if (bUseSoftwareCursorWidgets)
	{
		if (CursorReply.GetCursorType() != EMouseCursor::None)
		{
			const TSharedPtr<SWidget> CursorWidgetPtr = CursorWidgets.FindRef(CursorReply.GetCursorType());

			if (CursorWidgetPtr.IsValid())
			{
				return CursorWidgetPtr.ToSharedRef();
			}
			else
			{
				UE_LOG(LogPlayerManagement, Warning, TEXT("UGameViewportClient::MapCursor: Could not find cursor to map to %d."), int32(CursorReply.GetCursorType()));
			}
		}
	}

	return TOptional<TSharedRef<SWidget>>();
}

void UGameViewportClient::SetDropDetail(float DeltaSeconds)
{
	if (GEngine && GetWorld())
	{
		float FrameTime = 0.0f;
		if (FPlatformProperties::SupportsWindowedMode() == false)
		{
			FrameTime	= FPlatformTime::ToSeconds(FMath::Max3<uint32>( GRenderThreadTime, GGameThreadTime, GGPUFrameTime ));
			// If DeltaSeconds is bigger than 34 ms we can take it into account as we're not VSYNCing in that case.
			if( DeltaSeconds > 0.034 )
			{
				FrameTime = FMath::Max( FrameTime, DeltaSeconds );
			}
		}
		else
		{
			FrameTime = DeltaSeconds;
		}
		const float FrameRate	= FrameTime > 0 ? 1 / FrameTime : 0;

		// When using FixedFrameRate, FrameRate here becomes FixedFrameRate (even if actual framerate is smaller).
		const bool bTimeIsManipulated = FApp::IsBenchmarking() || FApp::UseFixedTimeStep() || GEngine->bUseFixedFrameRate;
		// Drop detail if framerate is below threshold.
		GetWorld()->bDropDetail		= FrameRate < FMath::Clamp(GEngine->MinDesiredFrameRate, 1.f, 100.f) && !bTimeIsManipulated;
		GetWorld()->bAggressiveLOD	= FrameRate < FMath::Clamp(GEngine->MinDesiredFrameRate - 5.f, 1.f, 100.f) && !bTimeIsManipulated;

		// this is slick way to be able to do something based on the frametime and whether we are bound by one thing or another
#if 0
		// so where we check to see if we are above some threshold and below 150 ms (any thing above that is usually blocking loading of some sort)
		// also we don't want to do the auto trace when we are blocking on async loading
		if ((0.070 < FrameTime) && (FrameTime < 0.150) && IsAsyncLoading() == false && GetWorld()->bRequestedBlockOnAsyncLoading == false && (GetWorld()->GetTimeSeconds() > 30.0f))
		{
			// now check to see if we have done a trace in the last 30 seconds otherwise we will just trace ourselves to death
			static float LastTraceTime = -9999.0f;
			if( (LastTraceTime+30.0f < GetWorld()->GetTimeSeconds()))
			{
				LastTraceTime = GetWorld()->GetTimeSeconds();
				UE_LOG(LogPlayerManagement, Warning, TEXT("Auto Trace initiated!! FrameTime: %f"), FrameTime );

				// do what ever action you want here (e.g. trace <type>, GShouldLogOutAFrameOfMoveActor = true, c.f. LevelTick.cpp for more)
				//GShouldLogOutAFrameOfMoveActor = true;

#if !WITH_EDITORONLY_DATA
				UE_LOG(LogPlayerManagement, Warning, TEXT("    GGameThreadTime: %d GRenderThreadTime: %d "), GGameThreadTime, GRenderThreadTime );
#endif // WITH_EDITORONLY_DATA
			}
		}
#endif // 0
	}
}


void UGameViewportClient::SetViewportFrame( FViewportFrame* InViewportFrame )
{
	ViewportFrame = InViewportFrame;
	SetViewport( ViewportFrame ? ViewportFrame->GetViewport() : NULL );
}


void UGameViewportClient::SetViewport( FViewport* InViewport )
{
	FViewport* PreviousViewport = Viewport;
	Viewport = InViewport;

	if ( PreviousViewport == NULL && Viewport != NULL )
	{
		// ensure that the player's Origin and Size members are initialized the moment we get a viewport
		LayoutPlayers();
	}
}

void UGameViewportClient::SetViewportOverlayWidget(TSharedPtr< SWindow > InWindow, TSharedRef<SOverlay> InViewportOverlayWidget)
{
	Window = InWindow;
	ViewportOverlayWidget = InViewportOverlayWidget;
}

void UGameViewportClient::SetGameLayerManager(TSharedPtr< IGameLayerManager > LayerManager)
{
	GameLayerManagerPtr = LayerManager;
}

void UGameViewportClient::GetViewportSize( FVector2D& out_ViewportSize ) const
{
	if ( Viewport != NULL )
	{
		out_ViewportSize.X = Viewport->GetSizeXY().X;
		out_ViewportSize.Y = Viewport->GetSizeXY().Y;
	}
}

bool UGameViewportClient::IsFullScreenViewport() const
{
	if (Viewport != nullptr)
	{
		return Viewport->IsFullscreen();
	}

	return false;
}

bool UGameViewportClient::IsExclusiveFullscreenViewport() const
{
	if (Viewport != nullptr)
	{
		return Viewport->IsExclusiveFullscreen();
	}

	return false;
}

bool UGameViewportClient::ShouldForceFullscreenViewport() const
{
	bool bResult = false;
	if ( GForceFullscreen )
	{
		bResult = true;
	}
	else if ( GetOuterUEngine()->GetNumGamePlayers(this) == 0 )
	{
		bResult = true;
	}
	else if ( UWorld* MyWorld = GetWorld() )
	{
		if ( MyWorld->bIsDefaultLevel )
		{
			bResult = true;
		}
		else if ( GameInstance )
		{
			APlayerController* PlayerController = GameInstance->GetFirstLocalPlayerController();
			if( ( PlayerController ) && ( PlayerController->bCinematicMode ) )
			{
				bResult = true;
			}
		}
	}
	return bResult;
}

/** Util to find named canvas in transient package, and create if not found */
static UCanvas* GetCanvasByName(FName CanvasName)
{
	// Cache to avoid FString/FName conversions/compares
	static TMap<FName, UCanvas*> CanvasMap;
	UCanvas** FoundCanvas = CanvasMap.Find(CanvasName);
	if (!FoundCanvas)
	{
		UCanvas* CanvasObject = FindObject<UCanvas>(GetTransientPackage(),*CanvasName.ToString());
		if( !CanvasObject )
		{
			CanvasObject = NewObject<UCanvas>(GetTransientPackage(), CanvasName);
			CanvasObject->AddToRoot();
		}

		CanvasMap.Add(CanvasName, CanvasObject);
		return CanvasObject;
	}

	return *FoundCanvas;
}

void UGameViewportClient::Draw(FViewport* InViewport, FCanvas* SceneCanvas)
{
	//Valid SceneCanvas is required.  Make this explicit.
	check(SceneCanvas);

	BeginDrawDelegate.Broadcast();

	const bool bStereoRendering = GEngine->IsStereoscopic3D(InViewport);
	FCanvas* DebugCanvas = InViewport->GetDebugCanvas();

	// Create a temporary canvas if there isn't already one.
	static FName CanvasObjectName(TEXT("CanvasObject"));
	UCanvas* CanvasObject = GetCanvasByName(CanvasObjectName);
	CanvasObject->Canvas = SceneCanvas;

	// Create temp debug canvas object
	FIntPoint DebugCanvasSize = InViewport->GetSizeXY();
	if (bStereoRendering && GEngine->XRSystem.IsValid() && GEngine->XRSystem->GetHMDDevice())
	{
		DebugCanvasSize = GEngine->XRSystem->GetHMDDevice()->GetIdealDebugCanvasRenderTargetSize();
	}

	static FName DebugCanvasObjectName(TEXT("DebugCanvasObject"));
	UCanvas* DebugCanvasObject = GetCanvasByName(DebugCanvasObjectName);
	DebugCanvasObject->Init(DebugCanvasSize.X, DebugCanvasSize.Y, NULL, DebugCanvas);

	if (DebugCanvas)
	{
		DebugCanvas->SetScaledToRenderTarget(bStereoRendering);
		DebugCanvas->SetStereoRendering(bStereoRendering);
	}
	if (SceneCanvas)
	{
		SceneCanvas->SetScaledToRenderTarget(bStereoRendering);
		SceneCanvas->SetStereoRendering(bStereoRendering);
	}

	UWorld* MyWorld = GetWorld();
	if (MyWorld == nullptr)
<<<<<<< HEAD
	{
		return;
	}

	// Force path tracing view mode, and extern code set path tracer show flags
	const bool bForcePathTracing = InViewport->GetClient()->GetEngineShowFlags()->PathTracing;
	if (bForcePathTracing)
=======
>>>>>>> 6bbb88c8
	{
		return;
	}

	// create the view family for rendering the world scene to the viewport's render target
	FSceneViewFamilyContext ViewFamily(FSceneViewFamily::ConstructionValues(
		InViewport,
		MyWorld->Scene,
		EngineShowFlags)
		.SetRealtimeUpdate(true));

	ViewFamily.DebugDPIScale = GetDPIScale();

#if WITH_EDITOR
	if (GIsEditor)
	{
		// Force enable view family show flag for HighDPI derived's screen percentage.
		ViewFamily.EngineShowFlags.ScreenPercentage = true;
	}
#endif

	ViewFamily.ViewExtensions = GEngine->ViewExtensions->GatherActiveExtensions(FSceneViewExtensionContext(InViewport));

	for (auto ViewExt : ViewFamily.ViewExtensions)
	{
		ViewExt->SetupViewFamily(ViewFamily);
	}

	if (bStereoRendering && GEngine->XRSystem.IsValid() && GEngine->XRSystem->GetHMDDevice())
	{
		// Allow HMD to modify screen settings
		GEngine->XRSystem->GetHMDDevice()->UpdateScreenSettings(Viewport);
	}

	ESplitScreenType::Type SplitScreenConfig = GetCurrentSplitscreenConfiguration();
	ViewFamily.ViewMode = EViewModeIndex(ViewModeIndex);
	EngineShowFlagOverride(ESFIM_Game, ViewFamily.ViewMode, ViewFamily.EngineShowFlags, false);

	if (ViewFamily.EngineShowFlags.VisualizeBuffer && AllowDebugViewmodes())
	{
		// Process the buffer visualization console command
		FName NewBufferVisualizationMode = NAME_None;
		static IConsoleVariable* ICVar = IConsoleManager::Get().FindConsoleVariable(FBufferVisualizationData::GetVisualizationTargetConsoleCommandName());
		if (ICVar)
		{
			static const FName OverviewName = TEXT("Overview");
			FString ModeNameString = ICVar->GetString();
			FName ModeName = *ModeNameString;
			if (ModeNameString.IsEmpty() || ModeName == OverviewName || ModeName == NAME_None)
			{
				NewBufferVisualizationMode = NAME_None;
			}
			else
			{
				if (GetBufferVisualizationData().GetMaterial(ModeName) == nullptr)
				{
					// Mode is out of range, so display a message to the user, and reset the mode back to the previous valid one
					UE_LOG(LogConsoleResponse, Warning, TEXT("Buffer visualization mode '%s' does not exist"), *ModeNameString);
					NewBufferVisualizationMode = CurrentBufferVisualizationMode;
					// todo: cvars are user settings, here the cvar state is used to avoid log spam and to auto correct for the user (likely not what the user wants)
					ICVar->Set(*NewBufferVisualizationMode.GetPlainNameString(), ECVF_SetByCode);
				}
				else
				{
					NewBufferVisualizationMode = ModeName;
				}
			}
		}

		if (NewBufferVisualizationMode != CurrentBufferVisualizationMode)
		{
			CurrentBufferVisualizationMode = NewBufferVisualizationMode;
		}
	}

	// Setup the screen percentage and upscaling method for the view family.
	bool bFinalScreenPercentageShowFlag;
	bool bUsesDynamicResolution = false;
	{
		checkf(ViewFamily.GetScreenPercentageInterface() == nullptr,
			TEXT("Some code has tried to set up an alien screen percentage driver, that could be wrong if not supported very well by the RHI."));

		// Force screen percentage show flag to be turned off if not supported.
		if (!ViewFamily.SupportsScreenPercentage())
		{
			ViewFamily.EngineShowFlags.ScreenPercentage = false;
		}

		// Set up secondary resolution fraction for the view family.
		if (!bStereoRendering && ViewFamily.SupportsScreenPercentage())
		{
			float CustomSecondaruScreenPercentage = CVarSecondaryScreenPercentage.GetValueOnGameThread();

			if (CustomSecondaruScreenPercentage > 0.0)
			{
				// Override secondary resolution fraction with CVar.
				ViewFamily.SecondaryViewFraction = FMath::Min(CustomSecondaruScreenPercentage / 100.0f, 1.0f);
			}
			else
			{
				// Automatically compute secondary resolution fraction from DPI.
				ViewFamily.SecondaryViewFraction = GetDPIDerivedResolutionFraction();
			}

			check(ViewFamily.SecondaryViewFraction > 0.0f);
		}

		// Setup main view family with screen percentage interface by dynamic resolution if screen percentage is enabled.
		#if WITH_DYNAMIC_RESOLUTION
		if (ViewFamily.EngineShowFlags.ScreenPercentage)
		{
			FDynamicResolutionStateInfos DynamicResolutionStateInfos;
			GEngine->GetDynamicResolutionCurrentStateInfos(/* out */ DynamicResolutionStateInfos);

			// Do not allow dynamic resolution to touch the view family if not supported to ensure there is no possibility to ruin
			// game play experience on platforms that does not support it, but have it enabled by mistake.
			if (DynamicResolutionStateInfos.Status == EDynamicResolutionStatus::Enabled)
			{
				GEngine->EmitDynamicResolutionEvent(EDynamicResolutionStateEvent::BeginDynamicResolutionRendering);
				GEngine->GetDynamicResolutionState()->SetupMainViewFamily(ViewFamily);

				bUsesDynamicResolution = ViewFamily.GetScreenPercentageInterface() != nullptr;
			}
			else if (DynamicResolutionStateInfos.Status == EDynamicResolutionStatus::DebugForceEnabled)
			{
				GEngine->EmitDynamicResolutionEvent(EDynamicResolutionStateEvent::BeginDynamicResolutionRendering);
				ViewFamily.SetScreenPercentageInterface(new FLegacyScreenPercentageDriver(
					ViewFamily,
					DynamicResolutionStateInfos.ResolutionFractionApproximation,
<<<<<<< HEAD
					/* AllowPostProcessSettingsScreenPercentage = */ false,
=======
>>>>>>> 6bbb88c8
					DynamicResolutionStateInfos.ResolutionFractionUpperBound));

				bUsesDynamicResolution = true;
			}

			#if CSV_PROFILER
			if (DynamicResolutionStateInfos.ResolutionFractionApproximation >= 0.0f)
			{
				CSV_CUSTOM_STAT_GLOBAL(DynamicResolutionPercentage, DynamicResolutionStateInfos.ResolutionFractionApproximation * 100.0f, ECsvCustomStatOp::Set);
			}
			#endif
		}
		#endif

<<<<<<< HEAD
		if (GCustomStaticScreenPercentage && ViewFamily.ViewMode == EViewModeIndex::VMI_Lit)
=======
		if (GCustomStaticScreenPercentage && ViewFamily.ViewMode == EViewModeIndex::VMI_Lit && ViewFamily.Scene->GetShadingPath() == EShadingPath::Deferred && ViewFamily.bRealtimeUpdate)
>>>>>>> 6bbb88c8
		{
			GCustomStaticScreenPercentage->SetupMainGameViewFamily(ViewFamily);
		}

<<<<<<< HEAD
		// If a screen percentage interface was not set by dynamic resolution, then create one matching legacy behavior.
		if (ViewFamily.GetScreenPercentageInterface() == nullptr)
		{
			bool AllowPostProcessSettingsScreenPercentage = false;
			float GlobalResolutionFraction = 1.0f;

			if (ViewFamily.EngineShowFlags.ScreenPercentage)
			{
				// Allow FPostProcessSettings::ScreenPercentage.
				AllowPostProcessSettingsScreenPercentage = true;

				// Get global view fraction set by r.ScreenPercentage.
				GlobalResolutionFraction = FLegacyScreenPercentageDriver::GetCVarResolutionFraction();
			}

			ViewFamily.SetScreenPercentageInterface(new FLegacyScreenPercentageDriver(
				ViewFamily, GlobalResolutionFraction, AllowPostProcessSettingsScreenPercentage));
		}

		check(ViewFamily.GetScreenPercentageInterface() != nullptr);

=======
>>>>>>> 6bbb88c8
		bFinalScreenPercentageShowFlag = ViewFamily.EngineShowFlags.ScreenPercentage;
	}

	TMap<ULocalPlayer*,FSceneView*> PlayerViewMap;
	TArray<FSceneView*> Views;

	for (FLocalPlayerIterator Iterator(GEngine, MyWorld); Iterator; ++Iterator)
	{
		ULocalPlayer* LocalPlayer = *Iterator;
		if (LocalPlayer)
		{
			APlayerController* PlayerController = LocalPlayer->PlayerController;

			const bool bEnableStereo = GEngine->IsStereoscopic3D(InViewport);
			const int32 NumViews = bStereoRendering ? GEngine->StereoRenderingDevice->GetDesiredNumberOfViews(bStereoRendering) : 1;

			for (int32 ViewIndex = 0; ViewIndex < NumViews; ++ViewIndex)
			{
				// Calculate the player's view information.
				FVector		ViewLocation;
				FRotator	ViewRotation;

				FSceneView* View = LocalPlayer->CalcSceneView(&ViewFamily, ViewLocation, ViewRotation, InViewport, nullptr, bStereoRendering ? ViewIndex : INDEX_NONE);

				if (View)
				{
					Views.Add(View);

					if (View->Family->EngineShowFlags.Wireframe)
					{
						// Wireframe color is emissive-only, and mesh-modifying materials do not use material substitution, hence...
						View->DiffuseOverrideParameter = FVector4f(0.f, 0.f, 0.f, 0.f);
						View->SpecularOverrideParameter = FVector4f(0.f, 0.f, 0.f, 0.f);
					}
					else if (View->Family->EngineShowFlags.OverrideDiffuseAndSpecular)
					{
						View->DiffuseOverrideParameter = FVector4f(GEngine->LightingOnlyBrightness.R, GEngine->LightingOnlyBrightness.G, GEngine->LightingOnlyBrightness.B, 0.0f);
						View->SpecularOverrideParameter = FVector4f(.1f, .1f, .1f, 0.0f);
					}
					else if (View->Family->EngineShowFlags.LightingOnlyOverride)
					{
						View->DiffuseOverrideParameter = FVector4f(GEngine->LightingOnlyBrightness.R, GEngine->LightingOnlyBrightness.G, GEngine->LightingOnlyBrightness.B, 0.0f);
						View->SpecularOverrideParameter = FVector4f(0.f, 0.f, 0.f, 0.f);
					}
					else if (View->Family->EngineShowFlags.ReflectionOverride)
					{
						View->DiffuseOverrideParameter = FVector4f(0.f, 0.f, 0.f, 0.f);
						View->SpecularOverrideParameter = FVector4f(1, 1, 1, 0.0f);
						View->NormalOverrideParameter = FVector4f(0, 0, 1, 0.0f);
						View->RoughnessOverrideParameter = FVector2D(0.0f, 0.0f);
					}

					if (!View->Family->EngineShowFlags.Diffuse)
					{
						View->DiffuseOverrideParameter = FVector4f(0.f, 0.f, 0.f, 0.f);
					}

					if (!View->Family->EngineShowFlags.Specular)
					{
						View->SpecularOverrideParameter = FVector4f(0.f, 0.f, 0.f, 0.f);
					}

					View->CurrentBufferVisualizationMode = CurrentBufferVisualizationMode;
					View->CurrentNaniteVisualizationMode = CurrentNaniteVisualizationMode;
					View->CurrentLumenVisualizationMode = CurrentLumenVisualizationMode;
					View->CurrentVirtualShadowMapVisualizationMode = CurrentVirtualShadowMapVisualizationMode;

					View->CameraConstrainedViewRect = View->UnscaledViewRect;

					// If this is the primary drawing pass, update things that depend on the view location
					if (ViewIndex == 0)
					{
						// Save the location of the view.
						LocalPlayer->LastViewLocation = ViewLocation;

						PlayerViewMap.Add(LocalPlayer, View);

						// Update the listener.
						if (AudioDevice && PlayerController != NULL)
						{
							bool bUpdateListenerPosition = true;

							// If the main audio device is used for multiple PIE viewport clients, we only
							// want to update the main audio device listener position if it is in focus
							if (GEngine)
							{
								FAudioDeviceManager* AudioDeviceManager = GEngine->GetAudioDeviceManager();

								// If there is more than one world referencing the main audio device
								if (AudioDeviceManager->GetNumMainAudioDeviceWorlds() > 1)
								{
									Audio::FDeviceId MainAudioDeviceID = GEngine->GetMainAudioDeviceID();
									if (AudioDevice->DeviceID == MainAudioDeviceID && !bHasAudioFocus)
									{
										bUpdateListenerPosition = false;
									}
								}
							}

							if (bUpdateListenerPosition)
							{
								FVector Location;
								FVector ProjFront;
								FVector ProjRight;
								PlayerController->GetAudioListenerPosition(/*out*/ Location, /*out*/ ProjFront, /*out*/ ProjRight);

								FTransform ListenerTransform(FRotationMatrix::MakeFromXY(ProjFront, ProjRight));

								// Allow the HMD to adjust based on the head position of the player, as opposed to the view location
								if (GEngine->XRSystem.IsValid() && GEngine->StereoRenderingDevice.IsValid() && GEngine->StereoRenderingDevice->IsStereoEnabled())
								{
									const FVector Offset = GEngine->XRSystem->GetAudioListenerOffset();
									Location += ListenerTransform.TransformPositionNoScale(Offset);
								}

								ListenerTransform.SetTranslation(Location);
								ListenerTransform.NormalizeRotation();

								uint32 ViewportIndex = PlayerViewMap.Num() - 1;
								AudioDevice->SetListener(MyWorld, ViewportIndex, ListenerTransform, (View->bCameraCut ? 0.f : MyWorld->GetDeltaSeconds()));

								FVector OverrideAttenuation;
								if (PlayerController->GetAudioListenerAttenuationOverridePosition(OverrideAttenuation))
								{
									AudioDevice->SetListenerAttenuationOverride(ViewportIndex, OverrideAttenuation);
								}
								else
								{
									AudioDevice->ClearListenerAttenuationOverride(ViewportIndex);
								}
							}
						}
					}

					// Add view information for resource streaming. Allow up to 5X boost for small FOV.
					const float StreamingScale = 1.f / FMath::Clamp<float>(View->LODDistanceFactor, .2f, 1.f);
					IStreamingManager::Get().AddViewInformation(View->ViewMatrices.GetViewOrigin(), View->UnscaledViewRect.Width(), View->UnscaledViewRect.Width() * View->ViewMatrices.GetProjectionMatrix().M[0][0], StreamingScale);
					MyWorld->ViewLocationsRenderedLastFrame.Add(View->ViewMatrices.GetViewOrigin());
				}
			}
		}
	}

#if CSV_PROFILER
	UpdateCsvCameraStats(PlayerViewMap);
#endif

#if OBJECT_TRACE_ENABLED 
	for (TMap<ULocalPlayer*, FSceneView*>::TConstIterator It(PlayerViewMap); It; ++It)
	{
		ULocalPlayer* LocalPlayer = It.Key();
		FSceneView* SceneView = It.Value();
		TRACE_VIEW(LocalPlayer, SceneView);	
	}
#endif

	FinalizeViews(&ViewFamily, PlayerViewMap);

	// Update level streaming.
	MyWorld->UpdateLevelStreaming();

	// Find largest rectangle bounded by all rendered views.
	uint32 MinX=InViewport->GetSizeXY().X, MinY=InViewport->GetSizeXY().Y, MaxX=0, MaxY=0;
	uint32 TotalArea = 0;
	{
		for( int32 ViewIndex = 0; ViewIndex < ViewFamily.Views.Num(); ++ViewIndex )
		{
			const FSceneView* View = ViewFamily.Views[ViewIndex];

			FIntRect UpscaledViewRect = View->UnscaledViewRect;

			MinX = FMath::Min<uint32>(UpscaledViewRect.Min.X, MinX);
			MinY = FMath::Min<uint32>(UpscaledViewRect.Min.Y, MinY);
			MaxX = FMath::Max<uint32>(UpscaledViewRect.Max.X, MaxX);
			MaxY = FMath::Max<uint32>(UpscaledViewRect.Max.Y, MaxY);
			TotalArea += UpscaledViewRect.Width() * UpscaledViewRect.Height();
		}

		// To draw black borders around the rendered image (prevents artifacts from post processing passes that read outside of the image e.g. PostProcessAA)
		{
			int32 BlackBorders = FMath::Clamp(CVarSetBlackBordersEnabled.GetValueOnGameThread(), 0, 10);

			if(ViewFamily.Views.Num() == 1 && BlackBorders)
			{
				MinX += BlackBorders;
				MinY += BlackBorders;
				MaxX -= BlackBorders;
				MaxY -= BlackBorders;
				TotalArea = (MaxX - MinX) * (MaxY - MinY);
			}
		}
	}

	// If the views don't cover the entire bounding rectangle, clear the entire buffer.
	bool bBufferCleared = false;
	bool bStereoscopicPass = (ViewFamily.Views.Num() != 0 && IStereoRendering::IsStereoEyeView(*ViewFamily.Views[0]));
	if (ViewFamily.Views.Num() == 0 || TotalArea != (MaxX-MinX)*(MaxY-MinY) || bDisableWorldRendering || bStereoscopicPass)
	{
		if (bDisableWorldRendering || !bStereoscopicPass) // TotalArea computation does not work correctly for stereoscopic views
		{
			SceneCanvas->Clear(FLinearColor::Transparent);
		}

		bBufferCleared = true;
	}

	{
<<<<<<< HEAD
		// Make sure the engine show flag for screen percentage is still what it was when setting up the screen percentage interface
		ViewFamily.EngineShowFlags.ScreenPercentage = bFinalScreenPercentageShowFlag;

=======
		// If a screen percentage interface was not set by dynamic resolution, then create one matching legacy behavior.
		if (ViewFamily.GetScreenPercentageInterface() == nullptr)
		{
			float GlobalResolutionFraction = 1.0f;

			if (ViewFamily.EngineShowFlags.ScreenPercentage && !bDisableWorldRendering && ViewFamily.Views.Num() > 0)
			{
				// Get global view fraction.
				FStaticResolutionFractionHeuristic StaticHeuristic;

#if WITH_EDITOR
				if (FStaticResolutionFractionHeuristic::FUserSettings::EditorOverridePIESettings())
				{
					StaticHeuristic.Settings.PullEditorRenderingSettings(/* bIsRealTime = */ true);
				}
				else
#endif
				{
					StaticHeuristic.Settings.PullRunTimeRenderingSettings();
				}

				StaticHeuristic.PullViewFamilyRenderingSettings(ViewFamily);
				StaticHeuristic.DPIScale = GetDPIScale();

				GlobalResolutionFraction = StaticHeuristic.ResolveResolutionFraction();
			}

			ViewFamily.SetScreenPercentageInterface(new FLegacyScreenPercentageDriver(
				ViewFamily, GlobalResolutionFraction));
		}

		check(ViewFamily.GetScreenPercentageInterface() != nullptr);

		// Make sure the engine show flag for screen percentage is still what it was when setting up the screen percentage interface
		ViewFamily.EngineShowFlags.ScreenPercentage = bFinalScreenPercentageShowFlag;

>>>>>>> 6bbb88c8
		if (bStereoRendering && bUsesDynamicResolution)
		{
			// Change screen percentage method to raw output when doing dynamic resolution with VR if not using TAA upsample.
			for (FSceneView* View : Views)
			{
				if (View->PrimaryScreenPercentageMethod == EPrimaryScreenPercentageMethod::SpatialUpscale)
				{
					View->PrimaryScreenPercentageMethod = EPrimaryScreenPercentageMethod::RawOutput;
				}
			}
		}
	}

	ViewFamily.bIsHDR = GetWindow().IsValid() ? GetWindow().Get()->GetIsHDR() : false;

	// Draw the player views.
	if (!bDisableWorldRendering && PlayerViewMap.Num() > 0 && FSlateApplication::Get().GetPlatformApplication()->IsAllowedToRender()) //-V560
	{
		// Views 
		for (auto ViewExt : ViewFamily.ViewExtensions)
		{
			for (FSceneView* View : Views)
			{
				ViewExt->SetupView(ViewFamily, *View);
			}
		}

		GetRendererModule().BeginRenderingViewFamily(SceneCanvas, &ViewFamily);
	}
	else
	{
		GetRendererModule().PerFrameCleanupIfSkipRenderer();

		// Make sure RHI resources get flushed if we're not using a renderer
		ENQUEUE_RENDER_COMMAND(UGameViewportClient_FlushRHIResources)(
			[](FRHICommandListImmediate& RHICmdList)
			{
				RHICmdList.ImmediateFlush(EImmediateFlushType::FlushRHIThreadFlushResources);
			});
	}

	// Beyond this point, only UI rendering independent from dynamc resolution.
	GEngine->EmitDynamicResolutionEvent(EDynamicResolutionStateEvent::EndDynamicResolutionRendering);

	// Clear areas of the rendertarget (backbuffer) that aren't drawn over by the views.
	if (!bBufferCleared)
	{
		// clear left
		if( MinX > 0 )
		{
			SceneCanvas->DrawTile(0,0,MinX,InViewport->GetSizeXY().Y,0.0f,0.0f,1.0f,1.f,FLinearColor::Black,NULL,false);
		}
		// clear right
		if( MaxX < (uint32)InViewport->GetSizeXY().X )
		{
			SceneCanvas->DrawTile(MaxX,0,InViewport->GetSizeXY().X,InViewport->GetSizeXY().Y,0.0f,0.0f,1.0f,1.f,FLinearColor::Black,NULL,false);
		}
		// clear top
		if( MinY > 0 )
		{
			SceneCanvas->DrawTile(MinX,0,MaxX,MinY,0.0f,0.0f,1.0f,1.f,FLinearColor::Black,NULL,false);
		}
		// clear bottom
		if( MaxY < (uint32)InViewport->GetSizeXY().Y )
		{
			SceneCanvas->DrawTile(MinX,MaxY,MaxX,InViewport->GetSizeXY().Y,0.0f,0.0f,1.0f,1.f,FLinearColor::Black,NULL,false);
		}
	}

	// Remove temporary debug lines.
	if (MyWorld->LineBatcher != nullptr)
	{
		MyWorld->LineBatcher->Flush();
	}

	if (MyWorld->ForegroundLineBatcher != nullptr)
	{
		MyWorld->ForegroundLineBatcher->Flush();
	}

	// Draw FX debug information.
	if (MyWorld->FXSystem)
	{
		MyWorld->FXSystem->DrawDebug(SceneCanvas);
	}

	// Render the UI.
	if (FSlateApplication::Get().GetPlatformApplication()->IsAllowedToRender())
	{
		SCOPE_CYCLE_COUNTER(STAT_UIDrawingTime);
		CSV_SCOPED_TIMING_STAT_EXCLUSIVE(UI);

		// render HUD
		bool bDisplayedSubtitles = false;
		for( FConstPlayerControllerIterator Iterator = MyWorld->GetPlayerControllerIterator(); Iterator; ++Iterator )
		{
			APlayerController* PlayerController = Iterator->Get();
			if (PlayerController)
			{
				ULocalPlayer* LocalPlayer = Cast<ULocalPlayer>(PlayerController->Player);
				if( LocalPlayer )
				{
					FSceneView* View = PlayerViewMap.FindRef(LocalPlayer);
					if (View != NULL)
					{
						// rendering to directly to viewport target
						FVector CanvasOrigin(FMath::TruncToFloat((float)View->UnscaledViewRect.Min.X), FMath::TruncToFloat((float)View->UnscaledViewRect.Min.Y), 0.f);

						CanvasObject->Init(View->UnscaledViewRect.Width(), View->UnscaledViewRect.Height(), View, SceneCanvas);

						// Set the canvas transform for the player's view rectangle.
						check(SceneCanvas);
						SceneCanvas->PushAbsoluteTransform(FTranslationMatrix(CanvasOrigin));
						CanvasObject->ApplySafeZoneTransform();

						// Render the player's HUD.
						if( PlayerController->MyHUD )
						{
							SCOPE_CYCLE_COUNTER(STAT_HudTime);

							DebugCanvasObject->SceneView = View;
							PlayerController->MyHUD->SetCanvas(CanvasObject, DebugCanvasObject);

							PlayerController->MyHUD->PostRender();

							// Put these pointers back as if a blueprint breakpoint hits during HUD PostRender they can
							// have been changed
							CanvasObject->Canvas = SceneCanvas;
							DebugCanvasObject->Canvas = DebugCanvas;

							// A side effect of PostRender is that the playercontroller could be destroyed
							if (IsValid(PlayerController))
							{
								PlayerController->MyHUD->SetCanvas(NULL, NULL);
							}
						}

						if (DebugCanvas != NULL )
						{
							DebugCanvas->PushAbsoluteTransform(FTranslationMatrix(CanvasOrigin));
							UDebugDrawService::Draw(ViewFamily.EngineShowFlags, InViewport, View, DebugCanvas, DebugCanvasObject);
							DebugCanvas->PopTransform();
						}

						CanvasObject->PopSafeZoneTransform();
						SceneCanvas->PopTransform();

						// draw subtitles
						if (!bDisplayedSubtitles)
						{
							FVector2D MinPos(0.f, 0.f);
							FVector2D MaxPos(1.f, 1.f);
							GetSubtitleRegion(MinPos, MaxPos);

							const uint32 SizeX = SceneCanvas->GetRenderTarget()->GetSizeXY().X;
							const uint32 SizeY = SceneCanvas->GetRenderTarget()->GetSizeXY().Y;
							FIntRect SubtitleRegion(FMath::TruncToInt(SizeX * MinPos.X), FMath::TruncToInt(SizeY * MinPos.Y), FMath::TruncToInt(SizeX * MaxPos.X), FMath::TruncToInt(SizeY * MaxPos.Y));
							FSubtitleManager::GetSubtitleManager()->DisplaySubtitles( SceneCanvas, SubtitleRegion, MyWorld->GetAudioTimeSeconds() );
							bDisplayedSubtitles = true;
						}
					}
				}
			}
		}

		//ensure canvas has been flushed before rendering UI
		SceneCanvas->Flush_GameThread();

		DrawnDelegate.Broadcast();

		// Allow the viewport to render additional stuff
		PostRender(DebugCanvasObject);
	}


	// Grab the player camera location and orientation so we can pass that along to the stats drawing code.
	FVector PlayerCameraLocation = FVector::ZeroVector;
	FRotator PlayerCameraRotation = FRotator::ZeroRotator;
	{
		for( FConstPlayerControllerIterator Iterator = MyWorld->GetPlayerControllerIterator(); Iterator; ++Iterator )
		{
			if (APlayerController* PC = Iterator->Get())
			{
				PC->GetPlayerViewPoint(PlayerCameraLocation, PlayerCameraRotation);
			}
		}
	}

	if (DebugCanvas)
	{
		// Reset the debug canvas to be full-screen before drawing the console
		// (the debug draw service above has messed with the viewport size to fit it to a single player's subregion)
		DebugCanvasObject->Init(DebugCanvasSize.X, DebugCanvasSize.Y, NULL, DebugCanvas);

		DrawStatsHUD( MyWorld, InViewport, DebugCanvas, DebugCanvasObject, DebugProperties, PlayerCameraLocation, PlayerCameraRotation );

		if (GEngine->IsStereoscopic3D(InViewport))
		{
#if 0 //!UE_BUILD_SHIPPING
			// TODO: replace implementation in OculusHMD with a debug renderer
			if (GEngine->XRSystem.IsValid())
			{
				GEngine->XRSystem->DrawDebug(DebugCanvasObject);
			}
#endif
		}

		// Render the console absolutely last because developer input is was matter the most.
		if (ViewportConsole)
		{
			ViewportConsole->PostRender_Console(DebugCanvasObject);
		}
	}

	EndDrawDelegate.Broadcast();
}

bool UGameViewportClient::ProcessScreenShots(FViewport* InViewport)
{
	bool bIsScreenshotSaved = false;

	if (GIsDumpingMovie || FScreenshotRequest::IsScreenshotRequested() || GIsHighResScreenshot)
	{
		TArray<FColor> Bitmap;

		bool bShowUI = false;
		TSharedPtr<SWindow> WindowPtr = GetWindow();
		if (!GIsDumpingMovie && (FScreenshotRequest::ShouldShowUI() && WindowPtr.IsValid()))
		{
			bShowUI = true;
		}

		bool bScreenshotSuccessful = false;
		bool bIsUI = false;
		FIntVector Size(InViewport->GetSizeXY().X, InViewport->GetSizeXY().Y, 0);
		if( bShowUI && FSlateApplication::IsInitialized() )
		{
			TSharedRef<SWidget> WindowRef = WindowPtr.ToSharedRef();
			bScreenshotSuccessful = FSlateApplication::Get().TakeScreenshot( WindowRef, Bitmap, Size);
			GScreenshotResolutionX = Size.X;
			GScreenshotResolutionY = Size.Y;
			bIsUI = true;
		}
		else
		{
			bScreenshotSuccessful = GetViewportScreenShot(InViewport, Bitmap);
		}

		if (bScreenshotSuccessful)
		{
			if (ScreenshotCapturedDelegate.IsBound() && CVarScreenshotDelegate.GetValueOnGameThread())
			{
				// Ensure that all pixels' alpha is set to 255
				for (auto& Color : Bitmap)
				{
					Color.A = 255;
				}

				// If delegate subscribed, fire it instead of writing out a file to disk
				ScreenshotCapturedDelegate.Broadcast(Size.X, Size.Y, Bitmap);
			}
			else
			{
				FString ScreenShotName = FScreenshotRequest::GetFilename();
				if (GIsDumpingMovie && ScreenShotName.IsEmpty())
				{
					// Request a new screenshot with a formatted name
					bShowUI = false;
					const bool bAddFilenameSuffix = true;
					FScreenshotRequest::RequestScreenshot(FString(), bShowUI, bAddFilenameSuffix);
					ScreenShotName = FScreenshotRequest::GetFilename();
				}

				// If a screenshot is requested during PIE (via F9), it does a screenshot of the entire editor window, including UI.
				// We need to ignore the high resolution screenshot alpha mask in that case, as the mask isn't relevant when taking a
				// screenshot of the entire window (and it will trigger an assert).  We don't want to solve this by modifying the
				// global variables associated with the screenshot feature, as the application may be taking its own screenshots.
				if (!bIsUI)
				{
<<<<<<< HEAD
					GetHighResScreenshotConfig().MergeMaskIntoAlpha(Bitmap);
=======
					GetHighResScreenshotConfig().MergeMaskIntoAlpha(Bitmap, FIntRect(0,0,0,0));
>>>>>>> 6bbb88c8
				}

				FIntRect SourceRect(0, 0, GScreenshotResolutionX, GScreenshotResolutionY);
				if (GIsHighResScreenshot)
				{
					SourceRect = GetHighResScreenshotConfig().CaptureRegion;
				}

				// Clip the bitmap to just the capture region if valid
				if (!SourceRect.IsEmpty())
				{
					FColor* const Data = Bitmap.GetData();
					const int32 OldWidth = Size.X;
					const int32 OldHeight = Size.Y;
					const int32 NewWidth = SourceRect.Width();
					const int32 NewHeight = SourceRect.Height();
					const int32 CaptureTopRow = SourceRect.Min.Y;
					const int32 CaptureLeftColumn = SourceRect.Min.X;

					for (int32 Row = 0; Row < NewHeight; Row++)
					{
						FMemory::Memmove(Data + Row * NewWidth, Data + (Row + CaptureTopRow) * OldWidth + CaptureLeftColumn, NewWidth * sizeof(*Data));
					}

					Bitmap.RemoveAt(NewWidth * NewHeight, OldWidth * OldHeight - NewWidth * NewHeight, false);
					Size = FIntVector(NewWidth, NewHeight, 0);
				}

				if (!FPaths::GetExtension(ScreenShotName).IsEmpty())
				{
					ScreenShotName = FPaths::GetBaseFilename(ScreenShotName, false);
					ScreenShotName += TEXT(".png");
				}

				// Save the contents of the array to a png file.
				TArray64<uint8> CompressedBitmap;
				FImageUtils::PNGCompressImageArray(Size.X, Size.Y, Bitmap, CompressedBitmap);
				bIsScreenshotSaved = FFileHelper::SaveArrayToFile(CompressedBitmap, *ScreenShotName);

			}
		}

		FScreenshotRequest::Reset();
		FScreenshotRequest::OnScreenshotRequestProcessed().Broadcast();

		// Reeanble screen messages - if we are NOT capturing a movie
		GAreScreenMessagesEnabled = GScreenMessagesRestoreState;
	}

	return bIsScreenshotSaved;
}

void UGameViewportClient::Precache()
{
	if(!GIsEditor)
	{
		// Precache sounds...
		if (AudioDevice)
		{
			UE_LOG(LogPlayerManagement, Log, TEXT("Precaching sounds..."));
			for(TObjectIterator<USoundWave> It;It;++It)
			{
				USoundWave* SoundWave = *It;
				AudioDevice->Precache( SoundWave );
			}
			UE_LOG(LogPlayerManagement, Log, TEXT("Precaching sounds completed..."));
		}
	}

	// Log time till first precache is finished.
	static bool bIsFirstCallOfFunction = true;
	if( bIsFirstCallOfFunction )
	{
		UE_LOG(LogPlayerManagement, Log, TEXT("%5.2f seconds passed since startup."),FPlatformTime::Seconds()-GStartTime);
		bIsFirstCallOfFunction = false;
	}
}

TOptional<bool> UGameViewportClient::QueryShowFocus(const EFocusCause InFocusCause) const
{
	UUserInterfaceSettings* UISettings = GetMutableDefault<UUserInterfaceSettings>(UUserInterfaceSettings::StaticClass());

	if ( UISettings->RenderFocusRule == ERenderFocusRule::Never ||
		(UISettings->RenderFocusRule == ERenderFocusRule::NonPointer && InFocusCause == EFocusCause::Mouse) ||
		(UISettings->RenderFocusRule == ERenderFocusRule::NavigationOnly && InFocusCause != EFocusCause::Navigation))
	{
		return false;
	}

	return true;
}

void UGameViewportClient::LostFocus(FViewport* InViewport)
{
	// We need to reset some key inputs, since keyup events will sometimes not be processed (such as going into immersive/maximized mode).
	// Resetting them will prevent them from "sticking"
	UWorld* const ViewportWorld = GetWorld();
	if (ViewportWorld && !ViewportWorld->bIsTearingDown)
	{
		for (FConstPlayerControllerIterator Iterator = ViewportWorld->GetPlayerControllerIterator(); Iterator; ++Iterator)
		{
			APlayerController* const PlayerController = Iterator->Get();
			if (PlayerController)
			{
				PlayerController->FlushPressedKeys();
			}
		}
	}

	if (GEngine && GEngine->GetAudioDeviceManager())
	{
		bHasAudioFocus = false;
	}
}

void UGameViewportClient::ReceivedFocus(FViewport* InViewport)
{
	if (FPlatformMisc::DesktopTouchScreen() && GetUseMouseForTouch() && GetGameViewport() && !GetGameViewport()->GetPlayInEditorIsSimulate())
	{
		FSlateApplication::Get().SetGameIsFakingTouchEvents(true);
	}

	if (GEngine && GEngine->GetAudioDeviceManager())
	{
		GEngine->GetAudioDeviceManager()->SetActiveDevice(AudioDevice.GetDeviceID());
		bHasAudioFocus = true;
	}
}

bool UGameViewportClient::IsFocused(FViewport* InViewport)
{
	return InViewport->HasFocus() || InViewport->HasMouseCapture();
}

void UGameViewportClient::Activated(FViewport* InViewport, const FWindowActivateEvent& InActivateEvent)
{
	ReceivedFocus(InViewport);
}

void UGameViewportClient::Deactivated(FViewport* InViewport, const FWindowActivateEvent& InActivateEvent)
{
	LostFocus(InViewport);
}

bool UGameViewportClient::IsInPermanentCapture()
{
	bool bIsInPermanentCapture = FViewportClient::IsInPermanentCapture();
	if (ViewportConsole)
	{
		bIsInPermanentCapture = !ViewportConsole->ConsoleActive() && bIsInPermanentCapture;
	}
	return bIsInPermanentCapture;
}

bool UGameViewportClient::WindowCloseRequested()
{
	return !WindowCloseRequestedDelegate.IsBound() || WindowCloseRequestedDelegate.Execute();
}

void UGameViewportClient::CloseRequested(FViewport* InViewport)
{
	check(InViewport == Viewport);

	if (FGenericPlatformMisc::DesktopTouchScreen())
	{
		FSlateApplication::Get().SetGameIsFakingTouchEvents(false);
	}

	// broadcast close request to anyone that registered an interest
	CloseRequestedDelegate.Broadcast(InViewport);

	SetViewportFrame(NULL);

	TSharedPtr< IGameLayerManager > GameLayerManager(GameLayerManagerPtr.Pin());
	if (GameLayerManager.IsValid())
	{
		GameLayerManager->SetSceneViewport(nullptr);
	}

	// If this viewport has a high res screenshot window attached to it, close it
	if (HighResScreenshotDialog.IsValid())
	{
		HighResScreenshotDialog.Pin()->RequestDestroyWindow();
		HighResScreenshotDialog = NULL;
	}
}

bool UGameViewportClient::IsOrtho() const
{
	return false;
}

void UGameViewportClient::PostRender(UCanvas* Canvas)
{
#if WITH_EDITOR
	DrawTitleSafeArea(Canvas);
#endif
	// Draw the transition screen.
	DrawTransition(Canvas);
}

void UGameViewportClient::PeekTravelFailureMessages(UWorld* InWorld, ETravelFailure::Type FailureType, const FString& ErrorString)
{
	UE_LOG(LogNet, Warning, TEXT("Travel Failure: [%s]: %s"), ETravelFailure::ToString(FailureType), *ErrorString);
}

void UGameViewportClient::PeekNetworkFailureMessages(UWorld *InWorld, UNetDriver *NetDriver, ENetworkFailure::Type FailureType, const FString& ErrorString)
{
	static double LastTimePrinted = 0.0f;
	if (FPlatformTime::Seconds() - LastTimePrinted > GEngine->NetErrorLogInterval)
	{
		UE_LOG(LogNet, Warning, TEXT("Network Failure: %s[%s]: %s"), NetDriver ? *NetDriver->NetDriverName.ToString() : TEXT("NULL"), ENetworkFailure::ToString(FailureType), *ErrorString);
		LastTimePrinted = FPlatformTime::Seconds();
	}
}

void UGameViewportClient::SSSwapControllers()
{
#if !UE_BUILD_SHIPPING
	UEngine* const Engine = GetOuterUEngine();

	int32 const NumPlayers = Engine ? Engine->GetNumGamePlayers(this) : 0;
	if (NumPlayers > 1)
	{
		ULocalPlayer* const LP = Engine ? Engine->GetFirstGamePlayer(this) : nullptr;
		const int32 TmpControllerID = LP ? LP->GetControllerId() : 0;

		for (int32 Idx = 0; Idx<NumPlayers-1; ++Idx)
		{
			Engine->GetGamePlayer(this, Idx)->SetControllerId(Engine->GetGamePlayer(this, Idx + 1)->GetControllerId());
		}
		Engine->GetGamePlayer(this, NumPlayers-1)->SetControllerId(TmpControllerID);
	}
#endif
}

void UGameViewportClient::ShowTitleSafeArea()
{
	static IConsoleVariable* DebugSafeZoneModeCvar = IConsoleManager::Get().FindConsoleVariable(TEXT("r.DebugSafeZone.Mode"));
	if (DebugSafeZoneModeCvar)
	{
		const int32 DebugSafeZoneMode = DebugSafeZoneModeCvar->GetInt();
		if (DebugSafeZoneMode != 1)
		{
			DebugSafeZoneModeCvar->Set(1);
		}
		else
		{
			DebugSafeZoneModeCvar->Set(0);
		}
	}
}

void UGameViewportClient::SetConsoleTarget(int32 PlayerIndex)
{
#if !UE_BUILD_SHIPPING
	if (ViewportConsole)
	{
		if(PlayerIndex >= 0 && PlayerIndex < GetOuterUEngine()->GetNumGamePlayers(this))
		{
			ViewportConsole->ConsoleTargetPlayer = GetOuterUEngine()->GetGamePlayer(this, PlayerIndex);
		}
		else
		{
			ViewportConsole->ConsoleTargetPlayer = NULL;
		}
	}
#endif
}


ULocalPlayer* UGameViewportClient::SetupInitialLocalPlayer(FString& OutError)
{
	check(GetOuterUEngine()->ConsoleClass != NULL);

	ActiveSplitscreenType = ESplitScreenType::None;

#if ALLOW_CONSOLE
	// Create the viewport's console.
	ViewportConsole = NewObject<UConsole>(this, GetOuterUEngine()->ConsoleClass);
	// register console to get all log messages
	GLog->AddOutputDevice(ViewportConsole);
#endif // !UE_BUILD_SHIPPING

	// Keep an eye on any network or server travel failures
	GEngine->OnTravelFailure().AddUObject(this, &UGameViewportClient::PeekTravelFailureMessages);
	GEngine->OnNetworkFailure().AddUObject(this, &UGameViewportClient::PeekNetworkFailureMessages);

	UGameInstance * ViewportGameInstance = GEngine->GetWorldContextFromGameViewportChecked(this).OwningGameInstance;

	if ( !ensure( ViewportGameInstance != NULL ) )
	{
		return NULL;
	}

	// Create the initial player - this is necessary or we can't render anything in-game.
	return ViewportGameInstance->CreateInitialPlayer(OutError);
}

void UGameViewportClient::UpdateActiveSplitscreenType()
{
	ESplitScreenType::Type SplitType = ESplitScreenType::None;
	const int32 NumPlayers = GEngine->GetNumGamePlayers(GetWorld());
	const UGameMapsSettings* Settings = GetDefault<UGameMapsSettings>();

	if (Settings->bUseSplitscreen && !bDisableSplitScreenOverride)
	{
		switch (NumPlayers)
		{
		case 0:
		case 1:
			SplitType = ESplitScreenType::None;
			break;

		case 2:
			switch (Settings->TwoPlayerSplitscreenLayout)
			{
			case ETwoPlayerSplitScreenType::Horizontal:
				SplitType = ESplitScreenType::TwoPlayer_Horizontal;
				break;

			case ETwoPlayerSplitScreenType::Vertical:
				SplitType = ESplitScreenType::TwoPlayer_Vertical;
				break;

			default:
				check(0);
			}
			break;

		case 3:
			switch (Settings->ThreePlayerSplitscreenLayout)
			{
			case EThreePlayerSplitScreenType::FavorTop:
				SplitType = ESplitScreenType::ThreePlayer_FavorTop;
				break;

			case EThreePlayerSplitScreenType::FavorBottom:
				SplitType = ESplitScreenType::ThreePlayer_FavorBottom;
				break;

			case EThreePlayerSplitScreenType::Vertical:
				SplitType = ESplitScreenType::ThreePlayer_Vertical;
				break;

			case EThreePlayerSplitScreenType::Horizontal:
				SplitType = ESplitScreenType::ThreePlayer_Horizontal;
				break;

			default:
				check(0);
			}
			break;

		default:
			ensure(NumPlayers == 4);
			switch (Settings->FourPlayerSplitscreenLayout)
			{
			case EFourPlayerSplitScreenType::Grid:
				SplitType = ESplitScreenType::FourPlayer_Grid;
				break;

			case EFourPlayerSplitScreenType::Vertical:
				SplitType = ESplitScreenType::FourPlayer_Vertical;
				break;

			case EFourPlayerSplitScreenType::Horizontal:
				SplitType = ESplitScreenType::FourPlayer_Horizontal;
				break;

			default:
				check(0);
			}
			break;
		}
	}
	else
	{
		SplitType = ESplitScreenType::None;
	}

	ActiveSplitscreenType = SplitType;
}

void UGameViewportClient::LayoutPlayers()
{
	UpdateActiveSplitscreenType();
	const ESplitScreenType::Type SplitType = GetCurrentSplitscreenConfiguration();

	// Initialize the players
	const TArray<ULocalPlayer*>& PlayerList = GetOuterUEngine()->GetGamePlayers(this);

	for ( int32 PlayerIdx = 0; PlayerIdx < PlayerList.Num(); PlayerIdx++ )
	{
		if ( SplitType < SplitscreenInfo.Num() && PlayerIdx < SplitscreenInfo[SplitType].PlayerData.Num() )
		{
			PlayerList[PlayerIdx]->Size.X =	SplitscreenInfo[SplitType].PlayerData[PlayerIdx].SizeX;
			PlayerList[PlayerIdx]->Size.Y =	SplitscreenInfo[SplitType].PlayerData[PlayerIdx].SizeY;
			PlayerList[PlayerIdx]->Origin.X =	SplitscreenInfo[SplitType].PlayerData[PlayerIdx].OriginX;
			PlayerList[PlayerIdx]->Origin.Y =	SplitscreenInfo[SplitType].PlayerData[PlayerIdx].OriginY;
		}
		else
		{
			PlayerList[PlayerIdx]->Size.X =	0.f;
			PlayerList[PlayerIdx]->Size.Y =	0.f;
			PlayerList[PlayerIdx]->Origin.X =	0.f;
			PlayerList[PlayerIdx]->Origin.Y =	0.f;
		}
	}
}

void UGameViewportClient::SetForceDisableSplitscreen(const bool bDisabled)
{
	bDisableSplitScreenOverride = bDisabled;
	LayoutPlayers();
}

void UGameViewportClient::GetSubtitleRegion(FVector2D& MinPos, FVector2D& MaxPos)
{
	MaxPos.X = 1.0f;
	MaxPos.Y = (GetOuterUEngine()->GetNumGamePlayers(this) == 1) ? 0.9f : 0.5f;
}


int32 UGameViewportClient::ConvertLocalPlayerToGamePlayerIndex( ULocalPlayer* LPlayer )
{
	return GetOuterUEngine()->GetGamePlayers(this).Find( LPlayer );
}

bool UGameViewportClient::HasTopSafeZone( int32 LocalPlayerIndex )
{
	switch ( GetCurrentSplitscreenConfiguration() )
	{
	case ESplitScreenType::None:
	case ESplitScreenType::TwoPlayer_Vertical:
	case ESplitScreenType::ThreePlayer_Vertical:
	case ESplitScreenType::FourPlayer_Vertical:
		return true;

	case ESplitScreenType::TwoPlayer_Horizontal:
	case ESplitScreenType::ThreePlayer_FavorTop:
	case ESplitScreenType::ThreePlayer_Horizontal:
	case ESplitScreenType::FourPlayer_Horizontal:
		return (LocalPlayerIndex == 0);

	case ESplitScreenType::ThreePlayer_FavorBottom:
	case ESplitScreenType::FourPlayer_Grid:
		return (LocalPlayerIndex < 2);
	}

	return false;
}

bool UGameViewportClient::HasBottomSafeZone( int32 LocalPlayerIndex )
{
	switch ( GetCurrentSplitscreenConfiguration() )
	{
	case ESplitScreenType::None:
	case ESplitScreenType::TwoPlayer_Vertical:
	case ESplitScreenType::ThreePlayer_Vertical:
	case ESplitScreenType::FourPlayer_Vertical:
		return true;

	case ESplitScreenType::TwoPlayer_Horizontal:
	case ESplitScreenType::ThreePlayer_FavorTop:
		return (LocalPlayerIndex > 0);

	case ESplitScreenType::ThreePlayer_FavorBottom:
	case ESplitScreenType::FourPlayer_Grid:
	case ESplitScreenType::ThreePlayer_Horizontal:
		return (LocalPlayerIndex > 1);

	case ESplitScreenType::FourPlayer_Horizontal:
		return (LocalPlayerIndex > 2);
	}

	return false;
}

bool UGameViewportClient::HasLeftSafeZone( int32 LocalPlayerIndex )
{
	switch ( GetCurrentSplitscreenConfiguration() )
	{
	case ESplitScreenType::None:
	case ESplitScreenType::TwoPlayer_Horizontal:
	case ESplitScreenType::ThreePlayer_Horizontal:
	case ESplitScreenType::FourPlayer_Horizontal:
		return true;

	case ESplitScreenType::TwoPlayer_Vertical:
	case ESplitScreenType::ThreePlayer_Vertical:
	case ESplitScreenType::FourPlayer_Vertical:
		return (LocalPlayerIndex == 0);

	case ESplitScreenType::ThreePlayer_FavorTop:
		return (LocalPlayerIndex < 2) ? true : false;

	case ESplitScreenType::ThreePlayer_FavorBottom:
	case ESplitScreenType::FourPlayer_Grid:
		return (LocalPlayerIndex == 0 || LocalPlayerIndex == 2);
	}

	return false;
}

bool UGameViewportClient::HasRightSafeZone( int32 LocalPlayerIndex )
{
	switch ( GetCurrentSplitscreenConfiguration() )
	{
	case ESplitScreenType::None:
	case ESplitScreenType::TwoPlayer_Horizontal:
	case ESplitScreenType::ThreePlayer_Horizontal:
	case ESplitScreenType::FourPlayer_Horizontal:
		return true;

	case ESplitScreenType::TwoPlayer_Vertical:
	case ESplitScreenType::ThreePlayer_FavorBottom:
		return (LocalPlayerIndex > 0);

	case ESplitScreenType::ThreePlayer_FavorTop:
		return (LocalPlayerIndex != 1);

	case ESplitScreenType::ThreePlayer_Vertical:
		return (LocalPlayerIndex == 2);

	case ESplitScreenType::FourPlayer_Vertical:
		return (LocalPlayerIndex == 3);

	case ESplitScreenType::FourPlayer_Grid:
		return (LocalPlayerIndex == 1 || LocalPlayerIndex == 3);
	}

	return false;
}


void UGameViewportClient::GetPixelSizeOfScreen( float& Width, float& Height, UCanvas* Canvas, int32 LocalPlayerIndex )
{
	switch ( GetCurrentSplitscreenConfiguration() )
	{
	case ESplitScreenType::None:
		Width = Canvas->ClipX;
		Height = Canvas->ClipY;
		return;
	case ESplitScreenType::TwoPlayer_Horizontal:
		Width = Canvas->ClipX;
		Height = Canvas->ClipY * 2;
		return;
	case ESplitScreenType::TwoPlayer_Vertical:
		Width = Canvas->ClipX * 2;
		Height = Canvas->ClipY;
		return;
	case ESplitScreenType::ThreePlayer_FavorTop:
		if (LocalPlayerIndex == 0)
		{
			Width = Canvas->ClipX;
		}
		else
		{
			Width = Canvas->ClipX * 2;
		}
		Height = Canvas->ClipY * 2;
		return;
	case ESplitScreenType::ThreePlayer_FavorBottom:
		if (LocalPlayerIndex == 2)
		{
			Width = Canvas->ClipX;
		}
		else
		{
			Width = Canvas->ClipX * 2;
		}
		Height = Canvas->ClipY * 2;
		return;
	case ESplitScreenType::ThreePlayer_Vertical:
		Width = Canvas->ClipX * 3;
		Height = Canvas->ClipY;
		return;
	case ESplitScreenType::ThreePlayer_Horizontal:
		Width = Canvas->ClipX;
		Height = Canvas->ClipY * 3;
		return;
	case ESplitScreenType::FourPlayer_Grid:
		Width = Canvas->ClipX * 2;
		Height = Canvas->ClipY * 2;
		return;
	case ESplitScreenType::FourPlayer_Vertical:
		Width = Canvas->ClipX * 4;
		Height = Canvas->ClipY;
		return;
	case ESplitScreenType::FourPlayer_Horizontal:
		Width = Canvas->ClipX;
		Height = Canvas->ClipY * 4;
		return;
	}
}

void UGameViewportClient::CalculateSafeZoneValues( FMargin& InSafeZone, UCanvas* Canvas, int32 LocalPlayerIndex, bool bUseMaxPercent )
{
	float ScreenWidth, ScreenHeight;
	GetPixelSizeOfScreen(ScreenWidth, ScreenHeight, Canvas, LocalPlayerIndex);

	FVector2D ScreenSize(ScreenWidth, ScreenHeight);
	FSlateApplication::Get().GetSafeZoneSize(InSafeZone, ScreenSize);
}


bool UGameViewportClient::CalculateDeadZoneForAllSides( ULocalPlayer* LPlayer, UCanvas* Canvas, float& fTopSafeZone, float& fBottomSafeZone, float& fLeftSafeZone, float& fRightSafeZone, bool bUseMaxPercent )
{
	// save separate - if the split screen is in bottom right, then
	FMargin SafeZone;
	if ( LPlayer != NULL )
	{
		int32 LocalPlayerIndex = ConvertLocalPlayerToGamePlayerIndex( LPlayer );

		if ( LocalPlayerIndex != -1 )
		{
			// see if this player should have a safe zone for any particular zonetype
			bool bHasTopSafeZone = HasTopSafeZone( LocalPlayerIndex );
			bool bHasBottomSafeZone = HasBottomSafeZone( LocalPlayerIndex );
			bool bHasLeftSafeZone = HasLeftSafeZone( LocalPlayerIndex );
			bool bHasRightSafeZone = HasRightSafeZone( LocalPlayerIndex );

			// if they need a safezone, then calculate it and save it
			if ( bHasTopSafeZone || bHasBottomSafeZone || bHasLeftSafeZone || bHasRightSafeZone)
			{
				// calculate the safezones
				CalculateSafeZoneValues(SafeZone, Canvas, LocalPlayerIndex, bUseMaxPercent );

				if (bHasTopSafeZone)
				{
					fTopSafeZone = SafeZone.Top;
				}
				else
				{
					fTopSafeZone = 0.f;
				}

				if (bHasBottomSafeZone)
				{
					fBottomSafeZone = SafeZone.Bottom;
				}
				else
				{
					fBottomSafeZone = 0.f;
				}

				if (bHasLeftSafeZone)
				{
					fLeftSafeZone = SafeZone.Left;
				}
				else
				{
					fLeftSafeZone = 0.f;
				}

				if (bHasRightSafeZone)
				{
					fRightSafeZone = SafeZone.Right;
				}
				else
				{
					fRightSafeZone = 0.f;
				}

				return true;
			}
		}
	}
	return false;
}

void UGameViewportClient::DrawTitleSafeArea( UCanvas* Canvas )
{
#if WITH_EDITOR
	// If we have a valid player hud, then the title area has already rendered.
	APlayerController* FirstPlayerController = GetWorld()->GetFirstPlayerController();
	if (FirstPlayerController && FirstPlayerController->GetHUD())
	{
		return;
	}

	// If r.DebugSafeZone.Mode isn't set to draw title area, don't draw it.
	static IConsoleVariable* SafeZoneModeCvar = IConsoleManager::Get().FindConsoleVariable(TEXT("r.DebugSafeZone.Mode"));
	if (SafeZoneModeCvar && (SafeZoneModeCvar->GetInt() != 1))
	{
		return;
	}

	FMargin SafeZone;
	const ULevelEditorPlaySettings* PlayInSettings = GetDefault<ULevelEditorPlaySettings>();

	float Width, Height;
	GetPixelSizeOfScreen(Width, Height, Canvas, 0);

	FLinearColor UnsafeZoneColor(1.0f, 0.0f, 0.0f, 0.25f);
	static IConsoleVariable* AlphaCvar = IConsoleManager::Get().FindConsoleVariable(TEXT("r.DebugSafeZone.OverlayAlpha"));
	if (AlphaCvar)
	{
		UnsafeZoneColor.A = AlphaCvar->GetFloat();
	}

	FCanvasTileItem TileItem(FVector2D::ZeroVector, GWhiteTexture, UnsafeZoneColor);
	TileItem.BlendMode = SE_BLEND_Translucent;

	// CalculateSafeZoneValues() can be slow, so we only want to run it if we have boundaries to draw
	if (FDisplayMetrics::GetDebugTitleSafeZoneRatio() < 1.f)
	{
		CalculateSafeZoneValues(SafeZone, Canvas, 0, false);
		const float HeightOfSides = Height - SafeZone.GetTotalSpaceAlong<Orient_Vertical>();
		// Top bar
		TileItem.Position = FVector2D::ZeroVector;
		TileItem.Size = FVector2D(Width, SafeZone.Top);
		Canvas->DrawItem(TileItem);

		// Bottom bar
		TileItem.Position = FVector2D(0.0f, Height - SafeZone.Bottom);
		TileItem.Size = FVector2D(Width, SafeZone.Bottom);
		Canvas->DrawItem(TileItem);

		// Left bar
		TileItem.Position = FVector2D(0.0f, SafeZone.Top);
		TileItem.Size = FVector2D(SafeZone.Left, HeightOfSides);
		Canvas->DrawItem(TileItem);

		// Right bar
		TileItem.Position = FVector2D(Width - SafeZone.Right, SafeZone.Top);
		TileItem.Size = FVector2D(SafeZone.Right, HeightOfSides);
		Canvas->DrawItem(TileItem);
	}
	else if (FSlateApplication::Get().IsCustomSafeZoneSet())
	{
		ULevelEditorPlaySettings* PlaySettings = GetMutableDefault<ULevelEditorPlaySettings>();
		PlaySettings->CalculateCustomUnsafeZones(PlaySettings->CustomUnsafeZoneStarts, PlaySettings->CustomUnsafeZoneDimensions, PlaySettings->DeviceToEmulate, FVector2D(Width, Height));

		for (int ZoneIndex = 0; ZoneIndex < PlaySettings->CustomUnsafeZoneStarts.Num(); ZoneIndex++)
		{
			TileItem.Position = PlaySettings->CustomUnsafeZoneStarts[ZoneIndex];
			TileItem.Size = PlaySettings->CustomUnsafeZoneDimensions[ZoneIndex];
			Canvas->DrawItem(TileItem);
		}
	}
#endif
}

void UGameViewportClient::DrawTransition(UCanvas* Canvas)
{
	if (bSuppressTransitionMessage == false)
	{
		switch (GetOuterUEngine()->TransitionType)
		{
		case ETransitionType::Loading:
			DrawTransitionMessage(Canvas, NSLOCTEXT("GameViewportClient", "LoadingMessage", "LOADING").ToString());
			break;
		case ETransitionType::Saving:
			DrawTransitionMessage(Canvas, NSLOCTEXT("GameViewportClient", "SavingMessage", "SAVING").ToString());
			break;
		case ETransitionType::Connecting:
			DrawTransitionMessage(Canvas, NSLOCTEXT("GameViewportClient", "ConnectingMessage", "CONNECTING").ToString());
			break;
		case ETransitionType::Precaching:
			DrawTransitionMessage(Canvas, NSLOCTEXT("GameViewportClient", "PrecachingMessage", "PRECACHING").ToString());
			break;
		case ETransitionType::Paused:
			DrawTransitionMessage(Canvas, NSLOCTEXT("GameViewportClient", "PausedMessage", "PAUSED").ToString());
			break;
		case ETransitionType::WaitingToConnect:
			DrawTransitionMessage(Canvas, TEXT("Waiting to connect...")); // Temp - localization of the FString messages is broke atm. Loc this when its fixed.
			break;
		}
	}
}

void UGameViewportClient::DrawTransitionMessage(UCanvas* Canvas,const FString& Message)
{
	UFont* Font = GEngine->GetLargeFont();
	FCanvasTextItem TextItem( FVector2D::ZeroVector, FText::GetEmpty(), Font, FLinearColor::Blue);
	TextItem.EnableShadow( FLinearColor::Black );
	TextItem.Text = FText::FromString(Message);
	float XL, YL;
	Canvas->StrLen( Font , Message, XL, YL );
	Canvas->DrawItem( TextItem, 0.5f * (Canvas->ClipX - XL), 0.66f * Canvas->ClipY - YL * 0.5f );
}

void UGameViewportClient::NotifyPlayerAdded( int32 PlayerIndex, ULocalPlayer* AddedPlayer )
{
	LayoutPlayers();

	FSlateApplication::Get().SetUserFocusToGameViewport(PlayerIndex);

	TSharedPtr< IGameLayerManager > GameLayerManager(GameLayerManagerPtr.Pin());
	if ( GameLayerManager.IsValid() )
	{
		GameLayerManager->NotifyPlayerAdded(PlayerIndex, AddedPlayer);
	}

	PlayerAddedDelegate.Broadcast( PlayerIndex );
}

void UGameViewportClient::NotifyPlayerRemoved( int32 PlayerIndex, ULocalPlayer* RemovedPlayer )
{
	LayoutPlayers();

	TSharedPtr< IGameLayerManager > GameLayerManager(GameLayerManagerPtr.Pin());
	if ( GameLayerManager.IsValid() )
	{
		GameLayerManager->NotifyPlayerRemoved(PlayerIndex, RemovedPlayer);
	}

	PlayerRemovedDelegate.Broadcast( PlayerIndex );
}

void UGameViewportClient::AddViewportWidgetContent( TSharedRef<SWidget> ViewportContent, const int32 ZOrder )
{
	TSharedPtr< SOverlay > PinnedViewportOverlayWidget( ViewportOverlayWidget.Pin() );
	if( ensure( PinnedViewportOverlayWidget.IsValid() ) )
	{
		PinnedViewportOverlayWidget->AddSlot( ZOrder )
			[
				ViewportContent
			];
	}
}

void UGameViewportClient::RemoveViewportWidgetContent( TSharedRef<SWidget> ViewportContent )
{
	TSharedPtr< SOverlay > PinnedViewportOverlayWidget( ViewportOverlayWidget.Pin() );
	if( PinnedViewportOverlayWidget.IsValid() )
	{
		PinnedViewportOverlayWidget->RemoveSlot( ViewportContent );
	}
}

void UGameViewportClient::AddViewportWidgetForPlayer(ULocalPlayer* Player, TSharedRef<SWidget> ViewportContent, const int32 ZOrder)
{
	if (ensure(Player))
	{
		TSharedPtr< IGameLayerManager > GameLayerManager(GameLayerManagerPtr.Pin());
		if (GameLayerManager.IsValid())
		{
			GameLayerManager->AddWidgetForPlayer(Player, ViewportContent, ZOrder);
		}
	}
	//TODO - If this fails what should we do?
}

void UGameViewportClient::RemoveViewportWidgetForPlayer(ULocalPlayer* Player, TSharedRef<SWidget> ViewportContent)
{
	TSharedPtr< IGameLayerManager > GameLayerManager(GameLayerManagerPtr.Pin());
	if ( GameLayerManager.IsValid() )
	{
		GameLayerManager->RemoveWidgetForPlayer(Player, ViewportContent);
	}
}

void UGameViewportClient::RemoveAllViewportWidgets()
{
	CursorWidgets.Empty();

	TSharedPtr< SOverlay > PinnedViewportOverlayWidget( ViewportOverlayWidget.Pin() );
	if( PinnedViewportOverlayWidget.IsValid() )
	{
		PinnedViewportOverlayWidget->ClearChildren();
	}

	TSharedPtr< IGameLayerManager > GameLayerManager(GameLayerManagerPtr.Pin());
	if ( GameLayerManager.IsValid() )
	{
		GameLayerManager->ClearWidgets();
	}
}

void UGameViewportClient::VerifyPathRenderingComponents()
{
	const bool bShowPaths = !!EngineShowFlags.Navigation;

	UWorld* const ViewportWorld = GetWorld();

	if (ViewportWorld)
	{
		FNavigationSystem::VerifyNavigationRenderingComponents(*ViewportWorld, bShowPaths);
	}
}

void UGameViewportClient::SetMouseCaptureMode(EMouseCaptureMode Mode)
{
	if (MouseCaptureMode != Mode)
	{
		UE_LOG(LogViewport, Display, TEXT("Viewport MouseCaptureMode Changed, %s -> %s"),
			*StaticEnum<EMouseCaptureMode>()->GetNameStringByValue((uint64)MouseCaptureMode),
			*StaticEnum<EMouseCaptureMode>()->GetNameStringByValue((uint64)Mode)
		);

		MouseCaptureMode = Mode;
	}
}

EMouseCaptureMode UGameViewportClient::GetMouseCaptureMode() const
{
	return MouseCaptureMode;
}

bool UGameViewportClient::CaptureMouseOnLaunch()
{
	// Capture mouse unless headless
	return !FApp::CanEverRender() ? false : GetDefault<UInputSettings>()->bCaptureMouseOnLaunch;
}

void UGameViewportClient::SetMouseLockMode(EMouseLockMode InMouseLockMode)
{
	if (MouseLockMode != InMouseLockMode)
	{
		UE_LOG(LogViewport, Display, TEXT("Viewport MouseLockMode Changed, %s -> %s"),
			*StaticEnum<EMouseLockMode>()->GetNameStringByValue((uint64)MouseLockMode),
			*StaticEnum<EMouseLockMode>()->GetNameStringByValue((uint64)InMouseLockMode)
		);

		MouseLockMode = InMouseLockMode;
	}
}

void UGameViewportClient::SetHideCursorDuringCapture(bool InHideCursorDuringCapture)
{
	if (bHideCursorDuringCapture != InHideCursorDuringCapture)
	{
		UE_LOG(LogViewport, Display, TEXT("Viewport HideCursorDuringCapture Changed, %s -> %s"),
			bHideCursorDuringCapture ? TEXT("True") : TEXT("False"),
			InHideCursorDuringCapture ? TEXT("True") : TEXT("False")
		);

		bHideCursorDuringCapture = InHideCursorDuringCapture;
	}
}

bool UGameViewportClient::Exec( UWorld* InWorld, const TCHAR* Cmd,FOutputDevice& Ar)
{
	if ( FParse::Command(&Cmd,TEXT("FORCEFULLSCREEN")) )
	{
		return HandleForceFullscreenCommand( Cmd, Ar );
	}
	else if( FParse::Command(&Cmd,TEXT("SHOW")) )
	{
		return HandleShowCommand( Cmd, Ar, InWorld );
	}
	else if( FParse::Command(&Cmd,TEXT("SHOWLAYER")) )
	{
		return HandleShowLayerCommand( Cmd, Ar, InWorld );
	}
	else if (FParse::Command(&Cmd,TEXT("VIEWMODE")))
	{
		return HandleViewModeCommand( Cmd, Ar, InWorld );
	}
	else if (FParse::Command(&Cmd, TEXT("NEXTVIEWMODE")))
	{
		return HandleNextViewModeCommand( Cmd, Ar, InWorld );
	}
	else if (FParse::Command(&Cmd, TEXT("PREVVIEWMODE")))
	{
		return HandlePrevViewModeCommand( Cmd, Ar, InWorld );
	}
	else if( FParse::Command(&Cmd,TEXT("PRECACHE")) )
	{
		return HandlePreCacheCommand( Cmd, Ar );
	}
	else if( FParse::Command(&Cmd,TEXT("TOGGLE_FULLSCREEN")) || FParse::Command(&Cmd,TEXT("FULLSCREEN")) )
	{
		return HandleToggleFullscreenCommand();
	}
	else if( FParse::Command(&Cmd,TEXT("SETRES")) )
	{
		return HandleSetResCommand( Cmd, Ar );
	}
	else if( FParse::Command(&Cmd,TEXT("HighResShot")) )
	{
		return HandleHighresScreenshotCommand( Cmd, Ar );
	}
	else if( FParse::Command(&Cmd,TEXT("HighResShotUI")) )
	{
		return HandleHighresScreenshotUICommand( Cmd, Ar );
	}
	else if( FParse::Command(&Cmd,TEXT("SHOT")) || FParse::Command(&Cmd,TEXT("SCREENSHOT")) )
	{
		return HandleScreenshotCommand( Cmd, Ar );
	}
	else if ( FParse::Command(&Cmd, TEXT("BUGSCREENSHOTWITHHUDINFO")) )
	{
		return HandleBugScreenshotwithHUDInfoCommand( Cmd, Ar );
	}
	else if ( FParse::Command(&Cmd,TEXT("BUGSCREENSHOT")) )
	{
		return HandleBugScreenshotCommand( Cmd, Ar );
	}
	else if( FParse::Command(&Cmd,TEXT("KILLPARTICLES")) )
	{
		return HandleKillParticlesCommand( Cmd, Ar );
	}
	else if( FParse::Command(&Cmd,TEXT("FORCESKELLOD")) )
	{
		return HandleForceSkelLODCommand( Cmd, Ar, InWorld );
	}
	else if (FParse::Command(&Cmd, TEXT("DISPLAY")))
	{
		return HandleDisplayCommand( Cmd, Ar );
	}
	else if (FParse::Command(&Cmd, TEXT("DISPLAYALL")))
	{
		return HandleDisplayAllCommand( Cmd, Ar );
	}
	else if (FParse::Command(&Cmd, TEXT("DISPLAYALLLOCATION")))
	{
		return HandleDisplayAllLocationCommand( Cmd, Ar );
	}
	else if (FParse::Command(&Cmd, TEXT("DISPLAYALLROTATION")))
	{
		return HandleDisplayAllRotationCommand( Cmd, Ar );
	}
	else if (FParse::Command(&Cmd, TEXT("DISPLAYCLEAR")))
	{
		return HandleDisplayClearCommand( Cmd, Ar );
	}
	else if (FParse::Command(&Cmd, TEXT("GETALLLOCATION")))
	{
		return HandleGetAllLocationCommand(Cmd, Ar);
	}
	else if (FParse::Command(&Cmd, TEXT("GETALLROTATION")))
	{
		return HandleGetAllRotationCommand(Cmd, Ar);
	}
	else if(FParse::Command(&Cmd, TEXT("TEXTUREDEFRAG")))
	{
		return HandleTextureDefragCommand( Cmd, Ar );
	}
	else if (FParse::Command(&Cmd, TEXT("TOGGLEMIPFADE")))
	{
		return HandleToggleMIPFadeCommand( Cmd, Ar );
	}
	else if (FParse::Command(&Cmd, TEXT("PAUSERENDERCLOCK")))
	{
		return HandlePauseRenderClockCommand( Cmd, Ar );
	}

	if(ProcessConsoleExec(Cmd,Ar,NULL))
	{
		return true;
	}
	else if ( GameInstance && (GameInstance->Exec(InWorld, Cmd, Ar) || GameInstance->ProcessConsoleExec(Cmd, Ar, nullptr)) )
	{
		return true;
	}
	else if( GEngine->Exec( InWorld, Cmd,Ar) )
	{
		return true;
	}
	else
	{
		return false;
	}
}

bool UGameViewportClient::HandleForceFullscreenCommand( const TCHAR* Cmd, FOutputDevice& Ar )
{
	GForceFullscreen = !GForceFullscreen;
	return true;
}

bool UGameViewportClient::HandleShowCommand( const TCHAR* Cmd, FOutputDevice& Ar, UWorld* InWorld )
{
#if UE_BUILD_SHIPPING
	// don't allow show flags in net games, but on con
	if ( InWorld->GetNetMode() != NM_Standalone || (GEngine->GetWorldContextFromWorldChecked(InWorld).PendingNetGame != NULL) )
	{
		return true;
	}
	// the effects of this cannot be easily reversed, so prevent the user from playing network games without restarting to avoid potential exploits
	GDisallowNetworkTravel = true;
#endif // UE_BUILD_SHIPPING

	// First, look for skeletal mesh show commands

	bool bUpdateSkelMeshCompDebugFlags = false;
	static bool bShowPrePhysSkelBones = false;

	if(FParse::Command(&Cmd,TEXT("PREPHYSBONES")))
	{
		bShowPrePhysSkelBones = !bShowPrePhysSkelBones;
		bUpdateSkelMeshCompDebugFlags = true;
	}

	// If we changed one of the skel mesh debug show flags, set it on each of the components in the World.
	if(bUpdateSkelMeshCompDebugFlags)
	{
		for (TObjectIterator<USkeletalMeshComponent> It; It; ++It)
		{
			USkeletalMeshComponent* SkelComp = *It;
			if( SkelComp->GetScene() == InWorld->Scene )
			{
				SkelComp->bShowPrePhysBones = bShowPrePhysSkelBones;
				SkelComp->MarkRenderStateDirty();
			}
		}

		// Now we are done.
		return true;
	}

	// EngineShowFlags
	{
		int32 FlagIndex = FEngineShowFlags::FindIndexByName(Cmd);

		if(FlagIndex != -1)
		{
			bool bCanBeToggled = true;

			if(GIsEditor)
			{
				if(!FEngineShowFlags::CanBeToggledInEditor(Cmd))
				{
					bCanBeToggled = false;
				}
			}

			bool bIsACollisionFlag = FEngineShowFlags::IsNameThere(Cmd, TEXT("Collision"));

			if(bCanBeToggled)
			{
				bool bOldState = EngineShowFlags.GetSingleFlag(FlagIndex);

				EngineShowFlags.SetSingleFlag(FlagIndex, !bOldState);

				if(FEngineShowFlags::IsNameThere(Cmd, TEXT("Navigation,Cover")))
				{
					VerifyPathRenderingComponents();
				}

				if(FEngineShowFlags::IsNameThere(Cmd, TEXT("Volumes")))
				{
					// TODO: Investigate why this is doesn't appear to work
					if (AllowDebugViewmodes())
					{
						ToggleShowVolumes();
					}
					else
					{
						Ar.Logf(TEXT("Debug viewmodes not allowed on consoles by default.  See AllowDebugViewmodes()."));
					}
				}
			}

			if(bIsACollisionFlag)
			{
				ToggleShowCollision();
			}

			return true;
		}
	}

	// create a sorted list of showflags
	TSet<FString> LinesToSort;
	{
		struct FIterSink
		{
			FIterSink(TSet<FString>& InLinesToSort, const FEngineShowFlags InEngineShowFlags) : LinesToSort(InLinesToSort), EngineShowFlags(InEngineShowFlags)
			{
			}

			bool HandleShowFlag(uint32 InIndex, const FString& InName)
			{
				FString Value = FString::Printf(TEXT("%s=%d"), *InName, EngineShowFlags.GetSingleFlag(InIndex) ? 1 : 0);
				LinesToSort.Add(Value);
				return true;
			}

			bool OnEngineShowFlag(uint32 InIndex, const FString& InName)
			{
				return HandleShowFlag(InIndex, InName);
			}

			bool OnCustomShowFlag(uint32 InIndex, const FString& InName)
			{
				return HandleShowFlag(InIndex, InName);
			}

			TSet<FString>& LinesToSort;
			const FEngineShowFlags EngineShowFlags;
		};

		FIterSink Sink(LinesToSort, EngineShowFlags);

		FEngineShowFlags::IterateAllFlags(Sink);
	}

	LinesToSort.Sort( TLess<FString>() );

	for(TSet<FString>::TConstIterator It(LinesToSort); It; ++It)
	{
		const FString Value = *It;

		Ar.Logf(TEXT("%s"), *Value);
	}

	return true;
}

FPopupMethodReply UGameViewportClient::OnQueryPopupMethod() const
{
	return FPopupMethodReply::UseMethod(EPopupMethod::UseCurrentWindow)
		.SetShouldThrottle(EShouldThrottle::No);
}

bool UGameViewportClient::HandleNavigation(const uint32 InUserIndex, TSharedPtr<SWidget> InDestination)
{
	if (CustomNavigationEvent.IsBound())
	{
		return CustomNavigationEvent.Execute(InUserIndex, InDestination);
	}
	return false;
}

void UGameViewportClient::ToggleShowVolumes()
{
	// Don't allow 'show collision' and 'show volumes' at the same time, so turn collision off
	if (EngineShowFlags.Volumes && EngineShowFlags.Collision)
	{
		EngineShowFlags.SetCollision(false);
		ToggleShowCollision();
	}

	// Iterate over all brushes
	for (TObjectIterator<UBrushComponent> It; It; ++It)
	{
		UBrushComponent* BrushComponent = *It;
		AVolume* Owner = Cast<AVolume>(BrushComponent->GetOwner());

		// Only bother with volume brushes that belong to the world's scene
		if (Owner && BrushComponent->GetScene() == GetWorld()->Scene && !FActorEditorUtils::IsABuilderBrush(Owner))
		{
			// We're expecting this to be in the game at this point
			check(Owner->GetWorld()->IsGameWorld());

			// Toggle visibility of this volume
			if (BrushComponent->IsVisible())
			{
				BrushComponent->SetVisibility(false);
				BrushComponent->SetHiddenInGame(true);
			}
			else
			{
				BrushComponent->SetVisibility(true);
				BrushComponent->SetHiddenInGame(false);
			}
		}
	}
}

void UGameViewportClient::ToggleShowCollision()
{
	// special case: for the Engine.Collision flag, we need to un-hide any primitive components that collide so their collision geometry gets rendered
	const bool bIsShowingCollision = EngineShowFlags.Collision;

	if (bIsShowingCollision)
	{
		// Don't allow 'show collision' and 'show volumes' at the same time, so turn collision off
		if (EngineShowFlags.Volumes)
		{
			EngineShowFlags.SetVolumes(false);
			ToggleShowVolumes();
		}
	}

#if !UE_BUILD_SHIPPING
	if (World != nullptr)
	{
		// Tell engine to create proxies for hidden components, so we can still draw collision
		World->bCreateRenderStateForHiddenComponentsWithCollsion = bIsShowingCollision;

		// Need to recreate scene proxies when this flag changes.
		FGlobalComponentRecreateRenderStateContext Recreate;
	}
#endif // !UE_BUILD_SHIPPING


#if !(UE_BUILD_SHIPPING || UE_BUILD_TEST)
	if (EngineShowFlags.Collision)
	{
		for (FLocalPlayerIterator It((UEngine*)GetOuter(), World); It; ++It)
		{
			APlayerController* PC = It->PlayerController;
			if (PC != NULL && PC->GetPawn() != NULL)
			{
				PC->ClientMessage(FString::Printf(TEXT("!!!! Player Pawn %s Collision Info !!!!"), *PC->GetPawn()->GetName()));
				if (PC->GetPawn()->GetMovementBase())
				{
					PC->ClientMessage(FString::Printf(TEXT("Base %s"), *PC->GetPawn()->GetMovementBase()->GetName()));
				}
				TSet<AActor*> TouchingActors;
				PC->GetPawn()->GetOverlappingActors(TouchingActors);
				int32 i = 0;
				for (AActor* TouchingActor : TouchingActors)
				{
					PC->ClientMessage(FString::Printf(TEXT("Touching %d: %s"), i++, *TouchingActor->GetName()));
				}
			}
		}
	}
#endif
}

bool UGameViewportClient::HandleShowLayerCommand( const TCHAR* Cmd, FOutputDevice& Ar, UWorld* InWorld )
{
	FString LayerName = FParse::Token(Cmd, 0);
	// optional 0/1 for setting vis, instead of toggling
	FString SetModeParam = FParse::Token(Cmd, 0);

	int32 SetMode = -1;
	if (SetModeParam != TEXT(""))
	{
		SetMode = FCString::Atoi(*SetModeParam);
	}

	bool bPrintValidEntries = false;

	if (LayerName.IsEmpty())
	{
		Ar.Logf(TEXT("Missing layer name."));
		bPrintValidEntries = true;
	}
	else
	{
		int32 NumActorsToggled = 0;
		FName LayerFName = FName(*LayerName);

		for (FActorIterator It(InWorld); It; ++It)
		{
			AActor* Actor = *It;

			if (Actor->Layers.Contains(LayerFName))
			{
				const bool bHiddenLocal = Actor->IsHidden();

				// look for always toggle, or a set when it's unset, etc
				if ((SetMode == -1) || (SetMode == 0 && !bHiddenLocal) || (SetMode != 0 && bHiddenLocal))
				{
					NumActorsToggled++;
					// Note: overriding existing hidden property, ideally this would be something orthogonal
					Actor->SetHidden(!bHiddenLocal);

					Actor->MarkComponentsRenderStateDirty();
				}
			}
		}

		Ar.Logf(TEXT("Toggled visibility of %u actors"), NumActorsToggled);
		bPrintValidEntries = NumActorsToggled == 0;
	}

	if (bPrintValidEntries)
	{
		TArray<FName> LayerNames;

		for (FActorIterator It(InWorld); It; ++It)
		{
			AActor* Actor = *It;

			for (int32 LayerIndex = 0; LayerIndex < Actor->Layers.Num(); LayerIndex++)
			{
				LayerNames.AddUnique(Actor->Layers[LayerIndex]);
			}
		}

		Ar.Logf(TEXT("Valid layer names:"));

		for (int32 LayerIndex = 0; LayerIndex < LayerNames.Num(); LayerIndex++)
		{
			Ar.Logf(TEXT("   %s"), *LayerNames[LayerIndex].ToString());
		}
	}

	return true;
}

bool UGameViewportClient::HandleViewModeCommand( const TCHAR* Cmd, FOutputDevice& Ar, UWorld* InWorld )
{
#if !UE_BUILD_DEBUG
	// If there isn't a cheat manager, exit out
	bool bCheatsEnabled = false;
	for (FLocalPlayerIterator It((UEngine*)GetOuter(), InWorld); It; ++It)
	{
		if (It->PlayerController != NULL && It->PlayerController->CheatManager != NULL)
		{
			bCheatsEnabled = true;
			break;
		}
	}
	if (!bCheatsEnabled)
	{
		return true;
	}
#endif
	FString ViewModeName = FParse::Token(Cmd, 0);

	if(!ViewModeName.IsEmpty())
	{
		uint32 i = 0;
		for(; i < VMI_Max; ++i)
		{
			if(ViewModeName == GetViewModeName((EViewModeIndex)i))
			{
				ViewModeIndex = i;
				Ar.Logf(TEXT("Set new viewmode: %s"), GetViewModeName((EViewModeIndex)ViewModeIndex));
				break;
			}
		}
		if(i == VMI_Max)
		{
			Ar.Logf(TEXT("Error: view mode not recognized: %s"), *ViewModeName);
		}
	}
	else
	{
		Ar.Logf(TEXT("Current view mode: %s"), GetViewModeName((EViewModeIndex)ViewModeIndex));

		FString ViewModes;
		for(uint32 i = 0; i < VMI_Max; ++i)
		{
			if(i != 0)
			{
				if ((i % 5) == 0)
				{
					ViewModes += TEXT("\n     ");
				}
				else
				{
					ViewModes += TEXT(", ");
				}
			}
			ViewModes += GetViewModeName((EViewModeIndex)i);
		}
		Ar.Logf(TEXT("Available view modes: %s"), *ViewModes);
	}

	if (ViewModeIndex == VMI_StationaryLightOverlap)
	{
		Ar.Logf(TEXT("This view mode is currently not supported in game."));
		ViewModeIndex = VMI_Lit;
	}

	if (FPlatformProperties::SupportsWindowedMode() == false)
	{
		if(ViewModeIndex == VMI_Unlit
			|| ViewModeIndex == VMI_StationaryLightOverlap
			|| ViewModeIndex == VMI_Lit_DetailLighting
			|| ViewModeIndex == VMI_ReflectionOverride)
		{
			Ar.Logf(TEXT("This view mode is currently not supported on consoles."));
			ViewModeIndex = VMI_Lit;
		}
	}

#if UE_BUILD_TEST || UE_BUILD_SHIPPING
	Ar.Logf(TEXT("Debug viewmodes not allowed in Test or Shipping builds."));
	ViewModeIndex = VMI_Lit;
#endif

	if ((ViewModeIndex != VMI_Lit && ViewModeIndex != VMI_ShaderComplexity) && !AllowDebugViewmodes())
	{
		Ar.Logf(TEXT("Debug viewmodes not allowed on consoles by default.  See AllowDebugViewmodes()."));
		ViewModeIndex = VMI_Lit;
	}

#if RHI_RAYTRACING
	if (!GRHISupportsRayTracing || !GRHISupportsRayTracingShaders)
	{
		if (ViewModeIndex == VMI_PathTracing)
		{
			Ar.Logf(TEXT("Path Tracing view mode requires ray tracing support. It is not supported on this system."));
			ViewModeIndex = VMI_Lit;
		}

		if (ViewModeIndex == VMI_RayTracingDebug)
		{
			Ar.Logf(TEXT("Ray tracing view mode requires ray tracing support. It is not supported on this system."));
			ViewModeIndex = VMI_Lit;
		}
	}
#endif

	ApplyViewMode((EViewModeIndex)ViewModeIndex, true, EngineShowFlags);

	return true;
}

bool UGameViewportClient::HandleNextViewModeCommand( const TCHAR* Cmd, FOutputDevice& Ar, UWorld* InWorld )
{
#if !UE_BUILD_DEBUG
	// If there isn't a cheat manager, exit out
	bool bCheatsEnabled = false;
	for (FLocalPlayerIterator It((UEngine*)GetOuter(), InWorld); It; ++It)
	{
		if (It->PlayerController != NULL && It->PlayerController->CheatManager != NULL)
		{
			bCheatsEnabled = true;
			break;
		}
	}
	if (!bCheatsEnabled)
	{
		return true;
	}
#endif
	ViewModeIndex = ViewModeIndex + 1;

	// wrap around
	if(ViewModeIndex == VMI_Max)
	{
		ViewModeIndex = 0;
	}

	Ar.Logf(TEXT("New view mode: %s"), GetViewModeName((EViewModeIndex)ViewModeIndex));
	ApplyViewMode((EViewModeIndex)ViewModeIndex, true, EngineShowFlags);
	return true;
}

bool UGameViewportClient::HandlePrevViewModeCommand( const TCHAR* Cmd, FOutputDevice& Ar, UWorld* InWorld )
{
#if !UE_BUILD_DEBUG
	// If there isn't a cheat manager, exit out
	bool bCheatsEnabled = false;
	for (FLocalPlayerIterator It((UEngine*)GetOuter(), InWorld); It; ++It)
	{
		if (It->PlayerController != NULL && It->PlayerController->CheatManager != NULL)
		{
			bCheatsEnabled = true;
			break;
		}
	}
	if (!bCheatsEnabled)
	{
		return true;
	}
#endif
	ViewModeIndex = ViewModeIndex - 1;

	// wrap around
	if(ViewModeIndex < 0)
	{
		ViewModeIndex = VMI_Max - 1;
	}

	Ar.Logf(TEXT("New view mode: %s"), GetViewModeName((EViewModeIndex)ViewModeIndex));
	ApplyViewMode((EViewModeIndex)ViewModeIndex, true, EngineShowFlags);
	return true;
}

bool UGameViewportClient::HandlePreCacheCommand( const TCHAR* Cmd, FOutputDevice& Ar )
{
	Precache();
	return true;
}

bool UGameViewportClient::SetDisplayConfiguration(const FIntPoint* Dimensions, EWindowMode::Type WindowMode)
{
	if (Viewport == NULL || ViewportFrame == NULL)
	{
		return true;
	}

	UGameEngine* GameEngine = Cast<UGameEngine>(GEngine);

	if (GameEngine)
	{
		UGameUserSettings* UserSettings = GameEngine->GetGameUserSettings();

		UserSettings->SetFullscreenMode(WindowMode);

		if (Dimensions)
		{
			UserSettings->SetScreenResolution(*Dimensions);
		}

		UserSettings->ApplySettings(false);
	}
	else
	{
		int32 NewX = GSystemResolution.ResX;
		int32 NewY = GSystemResolution.ResY;

		if (Dimensions)
		{
			NewX = Dimensions->X;
			NewY = Dimensions->Y;
		}

		FSystemResolution::RequestResolutionChange(NewX, NewY, WindowMode);
	}

	return true;
}

bool UGameViewportClient::HandleToggleFullscreenCommand()
{
	static auto CVar = IConsoleManager::Get().FindTConsoleVariableDataInt(TEXT("r.FullScreenMode"));
	check(CVar);
	auto FullScreenMode = CVar->GetValueOnGameThread() == 0 ? EWindowMode::Fullscreen : EWindowMode::WindowedFullscreen;
	FullScreenMode = Viewport->IsFullscreen() ? EWindowMode::Windowed : FullScreenMode;

	if (PLATFORM_WINDOWS && FullScreenMode == EWindowMode::Fullscreen)
	{
		// Handle fullscreen mode differently for D3D11/D3D12
		static const bool bD3D12 = FParse::Param(FCommandLine::Get(), TEXT("d3d12")) || FParse::Param(FCommandLine::Get(), TEXT("dx12"));
		if (bD3D12)
		{
			// Force D3D12 RHI to use windowed fullscreen mode
			FullScreenMode = EWindowMode::WindowedFullscreen;
		}
	}

	int32 ResolutionX = GSystemResolution.ResX;
	int32 ResolutionY = GSystemResolution.ResY;
	bool bNewModeApplied = false;

	// Make sure the user's settings are updated after pressing Alt+Enter to toggle fullscreen.  Note
	// that we don't need to "apply" the setting change, as we already did that above directly.
	UGameEngine* GameEngine = Cast<UGameEngine>( GEngine );
	if( GameEngine )
	{
		UGameUserSettings* UserSettings = GameEngine->GetGameUserSettings();
		if( UserSettings != nullptr )
		{
			// Ensure that our desired screen size will fit on the display
			ResolutionX = UserSettings->GetScreenResolution().X;
			ResolutionY = UserSettings->GetScreenResolution().Y;
			UGameEngine::DetermineGameWindowResolution(ResolutionX, ResolutionY, FullScreenMode, true);

			UserSettings->SetScreenResolution(FIntPoint(ResolutionX, ResolutionY));
			UserSettings->SetFullscreenMode(FullScreenMode);
			UserSettings->ConfirmVideoMode();
			UserSettings->ApplySettings(false);
			bNewModeApplied = true;
		}
	}

	if (!bNewModeApplied)
	{
		FSystemResolution::RequestResolutionChange(ResolutionX, ResolutionY, FullScreenMode);
	}

	ToggleFullscreenDelegate.Broadcast(FullScreenMode != EWindowMode::Windowed);

	return true;
}

bool UGameViewportClient::HandleSetResCommand( const TCHAR* Cmd, FOutputDevice& Ar )
{
	if(Viewport && ViewportFrame)
	{
		int32 X=FCString::Atoi(Cmd);
		const TCHAR* CmdTemp = FCString::Strchr(Cmd,'x') ? FCString::Strchr(Cmd,'x')+1 : FCString::Strchr(Cmd,'X') ? FCString::Strchr(Cmd,'X')+1 : TEXT("");
		int32 Y=FCString::Atoi(CmdTemp);
		Cmd = CmdTemp;
		EWindowMode::Type WindowMode = Viewport->GetWindowMode();

		if(FCString::Strchr(Cmd,'w') || FCString::Strchr(Cmd,'W'))
		{
			if(FCString::Strchr(Cmd, 'f') || FCString::Strchr(Cmd, 'F'))
			{
				WindowMode = EWindowMode::WindowedFullscreen;
			}
			else
			{
				WindowMode = EWindowMode::Windowed;
			}

		}
		else if(FCString::Strchr(Cmd,'f') || FCString::Strchr(Cmd,'F'))
		{
			WindowMode = EWindowMode::Fullscreen;
		}
		if( X && Y )
		{
			FSystemResolution::RequestResolutionChange(X, Y, WindowMode);
		}
	}
	return true;
}

bool UGameViewportClient::HandleHighresScreenshotCommand( const TCHAR* Cmd, FOutputDevice& Ar )
{
	if(Viewport)
	{
		if (GetHighResScreenshotConfig().ParseConsoleCommand(Cmd, Ar))
		{
			Viewport->TakeHighResScreenShot();
		}
	}
	return true;
}

bool UGameViewportClient::HandleHighresScreenshotUICommand( const TCHAR* Cmd, FOutputDevice& Ar )
{
	// Open the highres screenshot UI. When the capture region editing works properly, we can pass CaptureRegionWidget through
	// HighResScreenshotDialog = SHighResScreenshotDialog::OpenDialog(GetWorld(), Viewport, NULL /*CaptureRegionWidget*/);
	// Disabled until mouse specification UI can be used correctly
	return true;
}


bool UGameViewportClient::HandleScreenshotCommand( const TCHAR* Cmd, FOutputDevice& Ar )
{
	if(Viewport)
	{
		bool bShowUI = FParse::Command(&Cmd, TEXT("SHOWUI"));
		bool bAddFilenameSuffix = true;

		// support arguments
		FString FileName;
		bShowUI = FParse::Param(Cmd, TEXT("showui")) || bShowUI;
		FParse::Value(Cmd, TEXT("filename="), FileName);

		if (FParse::Param(Cmd, TEXT("nosuffix")))
		{
			bAddFilenameSuffix = false;
		}

		FScreenshotRequest::RequestScreenshot(FileName, bShowUI, bAddFilenameSuffix );

		GScreenshotResolutionX = Viewport->GetSizeXY().X;
		GScreenshotResolutionY = Viewport->GetSizeXY().Y;
	}
	return true;
}

bool UGameViewportClient::HandleBugScreenshotwithHUDInfoCommand( const TCHAR* Cmd, FOutputDevice& Ar )
{
	return RequestBugScreenShot(Cmd, true);
}

bool UGameViewportClient::HandleBugScreenshotCommand( const TCHAR* Cmd, FOutputDevice& Ar )
{
	return RequestBugScreenShot(Cmd, false);
}

bool UGameViewportClient::HandleKillParticlesCommand( const TCHAR* Cmd, FOutputDevice& Ar )
{
	// Don't kill in the Editor to avoid potential content clobbering.
	if( !GIsEditor )
	{
		extern bool GIsAllowingParticles;
		// Deactivate system and kill existing particles.
		for( TObjectIterator<UParticleSystemComponent> It; It; ++It )
		{
			UParticleSystemComponent* ParticleSystemComponent = *It;
			ParticleSystemComponent->DeactivateSystem();
			ParticleSystemComponent->KillParticlesForced();
		}
		// No longer initialize particles from here on out.
		GIsAllowingParticles = false;
	}
	return true;
}

bool UGameViewportClient::HandleForceSkelLODCommand( const TCHAR* Cmd, FOutputDevice& Ar, UWorld* InWorld )
{
	int32 ForceLod = 0;
	if(FParse::Value(Cmd,TEXT("LOD="),ForceLod))
	{
		ForceLod++;
	}

	for (TObjectIterator<USkeletalMeshComponent> It; It; ++It)
	{
		USkeletalMeshComponent* SkelComp = *It;
		if( SkelComp->GetScene() == InWorld->Scene && !SkelComp->IsTemplate())
		{
			SkelComp->SetForcedLOD(ForceLod);
		}
	}
	return true;
}

bool UGameViewportClient::HandleDisplayCommand( const TCHAR* Cmd, FOutputDevice& Ar )
{
	TCHAR ObjectName[256];
	TCHAR PropStr[256];
	if ( FParse::Token(Cmd, ObjectName, UE_ARRAY_COUNT(ObjectName), true) &&
		FParse::Token(Cmd, PropStr, UE_ARRAY_COUNT(PropStr), true) )
	{
		UObject* Obj = FindObject<UObject>(ANY_PACKAGE, ObjectName);
		if (Obj != nullptr)
		{
			FName PropertyName(PropStr, FNAME_Find);
			if (PropertyName != NAME_None && FindFProperty<FProperty>(Obj->GetClass(), PropertyName) != nullptr)
			{
				AddDebugDisplayProperty(Obj, nullptr, PropertyName);
			}
			else
			{
				Ar.Logf(TEXT("Property '%s' not found on object '%s'"), PropStr, *Obj->GetName());
			}
		}
		else
		{
			Ar.Logf(TEXT("Object not found"));
		}
	}

	return true;
}

bool UGameViewportClient::HandleDisplayAllCommand( const TCHAR* Cmd, FOutputDevice& Ar )
{
	TCHAR ClassName[256];
	TCHAR PropStr[256];
	if (FParse::Token(Cmd, ClassName, UE_ARRAY_COUNT(ClassName), true))
	{
		bool bValidClassToken = true;
		UClass* WithinClass = nullptr;
		{
			FString ClassStr(ClassName);
			int32 DotIndex = ClassStr.Find(TEXT("."));
			if (DotIndex != INDEX_NONE)
			{
				// first part is within class
				WithinClass = FindObject<UClass>(ANY_PACKAGE, *ClassStr.Left(DotIndex));
				if (WithinClass == nullptr)
				{
					Ar.Logf(TEXT("Within class not found"));
					bValidClassToken = false;
				}
				else
				{
					FCString::Strncpy(ClassName, *ClassStr.Right(ClassStr.Len() - DotIndex - 1), 256);
					bValidClassToken = FCString::Strlen(ClassName) > 0;
				}
			}
		}
		if (bValidClassToken)
		{
			FParse::Token(Cmd, PropStr, UE_ARRAY_COUNT(PropStr), true);
			UClass* Cls = FindObject<UClass>(ANY_PACKAGE, ClassName);
			if (Cls != nullptr)
			{
				FName PropertyName(PropStr, FNAME_Find);
				FProperty* Prop = PropertyName != NAME_None ? FindFProperty<FProperty>(Cls, PropertyName) : nullptr;
				{
					// add all un-GCable things immediately as that list is static
					// so then we only have to iterate over dynamic things each frame
					for (TObjectIterator<UObject> It; It; ++It)
					{
						if (!GUObjectArray.IsDisregardForGC(*It))
						{
							break;
						}
						else if (It->IsA(Cls) && !It->IsTemplate() && (WithinClass == nullptr || (It->GetOuter() != nullptr && It->GetOuter()->GetClass()->IsChildOf(WithinClass))))
						{
							AddDebugDisplayProperty(*It, nullptr, PropertyName, !Prop);
						}
					}
					AddDebugDisplayProperty(Cls, WithinClass, PropertyName, !Prop);
				}
			}
			else
			{
				Ar.Logf(TEXT("Object not found"));
			}
		}
	}

	return true;
}

bool UGameViewportClient::HandleDisplayAllLocationCommand( const TCHAR* Cmd, FOutputDevice& Ar )
{
	TCHAR ClassName[256];
	if (FParse::Token(Cmd, ClassName, UE_ARRAY_COUNT(ClassName), true))
	{
		UClass* Cls = FindObject<UClass>(ANY_PACKAGE, ClassName);
		if (Cls != nullptr)
		{
			// add all un-GCable things immediately as that list is static
			// so then we only have to iterate over dynamic things each frame
			for (TObjectIterator<UObject> It(true); It; ++It)
			{
				if (!GUObjectArray.IsDisregardForGC(*It))
				{
					break;
				}
				else if (It->IsA(Cls))
				{
					AddDebugDisplayProperty(*It, nullptr, NAME_Location, true);
				}
			}
			AddDebugDisplayProperty(Cls, nullptr, NAME_Location, true);
		}
		else
		{
			Ar.Logf(TEXT("Object not found"));
		}
	}

	return true;
}

bool UGameViewportClient::HandleDisplayAllRotationCommand( const TCHAR* Cmd, FOutputDevice& Ar )
{
	TCHAR ClassName[256];
	if (FParse::Token(Cmd, ClassName, UE_ARRAY_COUNT(ClassName), true))
	{
		UClass* Cls = FindObject<UClass>(ANY_PACKAGE, ClassName);
		if (Cls != nullptr)
		{
			// add all un-GCable things immediately as that list is static
			// so then we only have to iterate over dynamic things each frame
			for (TObjectIterator<UObject> It(true); It; ++It)
			{
				if (!GUObjectArray.IsDisregardForGC(*It))
				{
					break;
				}
				else if (It->IsA(Cls))
				{
					AddDebugDisplayProperty(*It, nullptr, NAME_Rotation, true);
				}
			}
			AddDebugDisplayProperty(Cls, nullptr, NAME_Rotation, true);
		}
		else
		{
			Ar.Logf(TEXT("Object not found"));
		}
	}

	return true;
}

bool UGameViewportClient::HandleDisplayClearCommand( const TCHAR* Cmd, FOutputDevice& Ar )
{
	DebugProperties.Empty();

	return true;
}

bool UGameViewportClient::HandleGetAllLocationCommand(const TCHAR* Cmd, FOutputDevice& Ar)
{
	// iterate through all actors of the specified class and log their location
	TCHAR ClassName[256];
	UClass* Class;

	if (FParse::Token(Cmd, ClassName, UE_ARRAY_COUNT(ClassName), 1) &&
		(Class = FindObject<UClass>(ANY_PACKAGE, ClassName)) != NULL)
	{
		bool bShowPendingKills = FParse::Command(&Cmd, TEXT("SHOWPENDINGKILLS"));
		int32 cnt = 0;
		for (TObjectIterator<AActor> It; It; ++It)
		{
			if ((bShowPendingKills || IsValid(*It)) && It->IsA(Class))
			{
				FVector ActorLocation = It->GetActorLocation();
				Ar.Logf(TEXT("%i) %s (%f, %f, %f)"), cnt++, *It->GetFullName(), ActorLocation.X, ActorLocation.Y, ActorLocation.Z);
			}
		}
	}
	else
	{
		Ar.Logf(TEXT("Unrecognized class %s"), ClassName);
	}

	return true;
}

bool UGameViewportClient::HandleGetAllRotationCommand(const TCHAR* Cmd, FOutputDevice& Ar)
{
	// iterate through all actors of the specified class and log their rotation
	TCHAR ClassName[256];
	UClass* Class;

	if (FParse::Token(Cmd, ClassName, UE_ARRAY_COUNT(ClassName), 1) &&
		(Class = FindObject<UClass>(ANY_PACKAGE, ClassName)) != NULL)
	{
		bool bShowPendingKills = FParse::Command(&Cmd, TEXT("SHOWPENDINGKILLS"));
		int32 cnt = 0;
		for (TObjectIterator<AActor> It; It; ++It)
		{
<<<<<<< HEAD
			if ((bShowPendingKills || !It->IsPendingKill()) && It->IsA(Class))
=======
			if ((bShowPendingKills || IsValid(*It)) && It->IsA(Class))
>>>>>>> 6bbb88c8
			{
				FRotator ActorRotation = It->GetActorRotation();
				Ar.Logf(TEXT("%i) %s (%f, %f, %f)"), cnt++, *It->GetFullName(), ActorRotation.Yaw, ActorRotation.Pitch, ActorRotation.Roll);
			}
		}
	}
	else
	{
		Ar.Logf(TEXT("Unrecognized class %s"), ClassName);
	}

	return true;
}

bool UGameViewportClient::HandleTextureDefragCommand( const TCHAR* Cmd, FOutputDevice& Ar )
{
	extern void appDefragmentTexturePool();
	appDefragmentTexturePool();
	return true;
}

bool UGameViewportClient::HandleToggleMIPFadeCommand( const TCHAR* Cmd, FOutputDevice& Ar )
{
	GEnableMipLevelFading = (GEnableMipLevelFading >= 0.0f) ? -1.0f : 1.0f;
	Ar.Logf(TEXT("Mip-fading is now: %s"), (GEnableMipLevelFading >= 0.0f) ? TEXT("ENABLED") : TEXT("DISABLED"));
	return true;
}

bool UGameViewportClient::HandlePauseRenderClockCommand( const TCHAR* Cmd, FOutputDevice& Ar )
{
	GPauseRenderingRealtimeClock = !GPauseRenderingRealtimeClock;
	Ar.Logf(TEXT("The global realtime rendering clock is now: %s"), GPauseRenderingRealtimeClock ? TEXT("PAUSED") : TEXT("RUNNING"));
	return true;
}


bool UGameViewportClient::RequestBugScreenShot(const TCHAR* Cmd, bool bDisplayHUDInfo)
{
	// Path/name is the first (and only supported) argument
	FString FileName = Cmd;

	// Handle just a plain console command (e.g. "BUGSCREENSHOT").
	if (FileName.Len() == 0)
	{
		FileName = TEXT("BugScreenShot.png");
	}

	// Handle a console command and name (e.g. BUGSCREENSHOT FOO)
	if (FileName.Contains(TEXT("/")) == false)
	{
		// Path will be <gamename>/bugit/<platform>/desc_
		const FString BaseFile = FString::Printf(TEXT("%s%s_"), *FPaths::BugItDir(), *FPaths::GetBaseFilename(FileName));

		// find the next filename in the sequence, e.g <gamename>/bugit/<platform>/desc_00000.png
		FFileHelper::GenerateNextBitmapFilename(BaseFile, TEXT("png"), FileName);
	}

	if (Viewport != NULL)
	{
		UWorld* const ViewportWorld = GetWorld();
		if (bDisplayHUDInfo && (ViewportWorld != nullptr))
		{
			for (FConstPlayerControllerIterator Iterator = ViewportWorld->GetPlayerControllerIterator(); Iterator; ++Iterator)
			{
				APlayerController* PlayerController = Iterator->Get();
				if (PlayerController && PlayerController->GetHUD())
				{
					PlayerController->GetHUD()->HandleBugScreenShot();
				}
			}
		}

		const bool bShowUI = true;
		const bool bAddFilenameSuffix = false;
		FScreenshotRequest::RequestScreenshot(FileName, true, bAddFilenameSuffix);
	}

	return true;
}

void UGameViewportClient::HandleViewportStatCheckEnabled(const TCHAR* InName, bool& bOutCurrentEnabled, bool& bOutOthersEnabled)
{
	// Check to see which viewports have this enabled (current, non-current)
	const bool bEnabled = IsStatEnabled(InName);
	if (GStatProcessingViewportClient == this && GEngine->GameViewport == this)
	{
		bOutCurrentEnabled = bEnabled;
	}
	else
	{
		bOutOthersEnabled |= bEnabled;
	}
}

void UGameViewportClient::HandleViewportStatEnabled(const TCHAR* InName)
{
	// Just enable this on the active viewport
	if (GStatProcessingViewportClient == this && GEngine->GameViewport == this)
	{
		SetStatEnabled(InName, true);
	}
}

void UGameViewportClient::HandleViewportStatDisabled(const TCHAR* InName)
{
	// Just disable this on the active viewport
	if (GStatProcessingViewportClient == this && GEngine->GameViewport == this)
	{
		SetStatEnabled(InName, false);
	}
}

void UGameViewportClient::HandleViewportStatDisableAll(const bool bInAnyViewport)
{
	// Disable all on either all or the current viewport (depending on the flag)
	if (bInAnyViewport || (GStatProcessingViewportClient == this && GEngine->GameViewport == this))
	{
		SetStatEnabled(NULL, false, true);
	}
}

void UGameViewportClient::HandleWindowDPIScaleChanged(TSharedRef<SWindow> InWindow)
{
#if WITH_EDITOR
	if (InWindow == Window)
	{
		RequestUpdateDPIScale();
	}
#endif
}

bool UGameViewportClient::SetHardwareCursor(EMouseCursor::Type CursorShape, FName GameContentPath, FVector2D HotSpot)
{
	TSharedPtr<ICursor> PlatformCursor = FSlateApplication::Get().GetPlatformCursor();
	if (!PlatformCursor)
	{
		return false;
	}

	void* HardwareCursor = HardwareCursorCache.FindRef(GameContentPath);
	if ( !HardwareCursor )
	{
		// Validate hot spot
		ensure(HotSpot.X >= 0.0f && HotSpot.X <= 1.0f);
		ensure(HotSpot.Y >= 0.0f && HotSpot.Y <= 1.0f);
		HotSpot.X = FMath::Clamp(HotSpot.X, 0.0f, 1.0f);
		HotSpot.Y = FMath::Clamp(HotSpot.Y, 0.0f, 1.0f);

		// Try to create cursor from file directly
		FString CursorPath = FPaths::ProjectContentDir() / GameContentPath.ToString();
		HardwareCursor = PlatformCursor->CreateCursorFromFile(CursorPath, HotSpot);
		if ( !HardwareCursor )
		{
			// Try to load from PNG
			HardwareCursor = LoadCursorFromPngs(*PlatformCursor, CursorPath, HotSpot);
			if ( !HardwareCursor )
			{
				UE_LOG(LogInit, Error, TEXT("Failed to load cursor '%s'"), *CursorPath);
				return false;
			}
		}

		HardwareCursorCache.Add(GameContentPath, HardwareCursor);
	}

	HardwareCursors.Add(CursorShape, HardwareCursor);

	if ( bIsMouseOverClient )
	{
		PlatformCursor->SetTypeShape(CursorShape, HardwareCursor);
	}

	return true;
}

bool UGameViewportClient::IsSimulateInEditorViewport() const
{
	const FSceneViewport* GameViewport = GetGameViewport();

	return GameViewport ? GameViewport->GetPlayInEditorIsSimulate() : false;
}

bool UGameViewportClient::GetUseMouseForTouch() const
{
#if WITH_EDITOR
	return GetDefault<ULevelEditorPlaySettings>()->UseMouseForTouch || GetDefault<UInputSettings>()->bUseMouseForTouch;
#else
	return GetDefault<UInputSettings>()->bUseMouseForTouch;
#endif
}

void* UGameViewportClient::LoadCursorFromPngs(ICursor& PlatformCursor, const FString& InPathToCursorWithoutExtension, FVector2D InHotSpot)
{
	if (!PlatformCursor.IsCreateCursorFromRGBABufferSupported())
	{
		return nullptr;
	}

	TArray<TSharedPtr<FPngFileData>> CursorPngFiles;
	if (!LoadAvailableCursorPngs(CursorPngFiles, InPathToCursorWithoutExtension))
	{
		return nullptr;
	}

	check(CursorPngFiles.Num() > 0);
	TSharedPtr<FPngFileData> NearestCursor = CursorPngFiles[0];
	float PlatformScaleFactor = FPlatformApplicationMisc::GetDPIScaleFactorAtPoint(0, 0);
	for (TSharedPtr<FPngFileData>& FileData : CursorPngFiles)
	{
		const float NewDelta = FMath::Abs(FileData->ScaleFactor - PlatformScaleFactor);
		if (NewDelta < FMath::Abs(NearestCursor->ScaleFactor - PlatformScaleFactor))
		{
			NearestCursor = FileData;
		}
	}

	IImageWrapperModule& ImageWrapperModule = FModuleManager::LoadModuleChecked<IImageWrapperModule>(FName("ImageWrapper"));
	TSharedPtr<IImageWrapper>PngImageWrapper = ImageWrapperModule.CreateImageWrapper(EImageFormat::PNG);

	if (PngImageWrapper.IsValid() && PngImageWrapper->SetCompressed(NearestCursor->FileData.GetData(), NearestCursor->FileData.Num()))
	{
		TArray64<uint8> RawImageData;
		if (PngImageWrapper->GetRaw(ERGBFormat::RGBA, 8, RawImageData))
		{
			const int32 Width = PngImageWrapper->GetWidth();
			const int32 Height = PngImageWrapper->GetHeight();

			return PlatformCursor.CreateCursorFromRGBABuffer((FColor*) RawImageData.GetData(), Width, Height, InHotSpot);
		}
	}

	return nullptr;
}

void UGameViewportClient::AddDebugDisplayProperty(class UObject* Obj, TSubclassOf<class UObject> WithinClass, const FName& PropertyName, bool bSpecialProperty /*= false*/)
{
	// If this property already exists than don't add a new one
	for (const FDebugDisplayProperty& Prop : DebugProperties)
	{
		if (Prop.Obj == Obj && Prop.PropertyName == PropertyName)
		{
			return;
		}
	}

	FDebugDisplayProperty& NewProp = DebugProperties.AddDefaulted_GetRef();
	NewProp.Obj = Obj;
	NewProp.WithinClass = WithinClass;
	NewProp.PropertyName = PropertyName;
	NewProp.bSpecialProperty = bSpecialProperty;
}

bool UGameViewportClient::LoadAvailableCursorPngs(TArray< TSharedPtr<FPngFileData> >& Results, const FString& InPathToCursorWithoutExtension)
{
	FString CursorsWithSizeSearch = FPaths::GetCleanFilename(InPathToCursorWithoutExtension) + TEXT("*.png");

	TArray<FString> PngCursorFiles;
	IFileManager::Get().FindFilesRecursive(PngCursorFiles, *FPaths::GetPath(InPathToCursorWithoutExtension), *CursorsWithSizeSearch, true, false, false);

	bool bFoundCursor = false;

	for (const FString& FullCursorPath : PngCursorFiles)
	{
		FString CursorFile = FPaths::GetBaseFilename(FullCursorPath);

		FString Dummy;
		FString ScaleFactorSection;
		FString ScaleFactor;

		if (CursorFile.Split(TEXT("@"), &Dummy, &ScaleFactorSection, ESearchCase::IgnoreCase, ESearchDir::FromEnd))
		{
			if (ScaleFactorSection.Split(TEXT("x"), &ScaleFactor, &Dummy) == false)
			{
				ScaleFactor = ScaleFactorSection;
			}
		}
		else
		{
			ScaleFactor = TEXT("1");
		}

		if (FCString::IsNumeric(*ScaleFactor) == false)
		{
			UE_LOG(LogInit, Error, TEXT("Failed to load cursor '%s', non-numeric characters in the scale factor."), *FullCursorPath);
			continue;
		}

		TSharedPtr<FPngFileData> PngFileData = MakeShared<FPngFileData>();
		PngFileData->FileName = FullCursorPath;
		PngFileData->ScaleFactor = FCString::Atof(*ScaleFactor);

		if (FFileHelper::LoadFileToArray(PngFileData->FileData, *FullCursorPath, FILEREAD_Silent))
		{
			UE_LOG(LogInit, Log, TEXT("Loading Cursor '%s'."), *FullCursorPath);
		}

		Results.Add(PngFileData);

		bFoundCursor = true;
	}

	Results.StableSort([](const TSharedPtr<FPngFileData>& InFirst, const TSharedPtr<FPngFileData>& InSecond) -> bool
	{
		return InFirst->ScaleFactor < InSecond->ScaleFactor;
	});

	return bFoundCursor;
}

#undef LOCTEXT_NAMESPACE<|MERGE_RESOLUTION|>--- conflicted
+++ resolved
@@ -65,10 +65,7 @@
 #include "IImageWrapperModule.h"
 #include "HAL/PlatformApplicationMisc.h"
 #include "CustomStaticScreenPercentage.h"
-<<<<<<< HEAD
-=======
 #include "ObjectTrace.h"
->>>>>>> 6bbb88c8
 
 #if WITH_EDITOR
 #include "Settings/LevelEditorPlaySettings.h"
@@ -626,14 +623,6 @@
 	}
 
 	if (EventArgs.Key == EKeys::LeftMouseButton && EventArgs.Event == EInputEvent::IE_Pressed)
-<<<<<<< HEAD
-	{
-		GEngine->SetFlashIndicatorLatencyMarker(GFrameCounter);
-	}
-
-	if (IgnoreInput())
-=======
->>>>>>> 6bbb88c8
 	{
 		GEngine->SetFlashIndicatorLatencyMarker(GFrameCounter);
 	}
@@ -1291,16 +1280,6 @@
 
 	UWorld* MyWorld = GetWorld();
 	if (MyWorld == nullptr)
-<<<<<<< HEAD
-	{
-		return;
-	}
-
-	// Force path tracing view mode, and extern code set path tracer show flags
-	const bool bForcePathTracing = InViewport->GetClient()->GetEngineShowFlags()->PathTracing;
-	if (bForcePathTracing)
-=======
->>>>>>> 6bbb88c8
 	{
 		return;
 	}
@@ -1430,10 +1409,6 @@
 				ViewFamily.SetScreenPercentageInterface(new FLegacyScreenPercentageDriver(
 					ViewFamily,
 					DynamicResolutionStateInfos.ResolutionFractionApproximation,
-<<<<<<< HEAD
-					/* AllowPostProcessSettingsScreenPercentage = */ false,
-=======
->>>>>>> 6bbb88c8
 					DynamicResolutionStateInfos.ResolutionFractionUpperBound));
 
 				bUsesDynamicResolution = true;
@@ -1448,39 +1423,11 @@
 		}
 		#endif
 
-<<<<<<< HEAD
-		if (GCustomStaticScreenPercentage && ViewFamily.ViewMode == EViewModeIndex::VMI_Lit)
-=======
 		if (GCustomStaticScreenPercentage && ViewFamily.ViewMode == EViewModeIndex::VMI_Lit && ViewFamily.Scene->GetShadingPath() == EShadingPath::Deferred && ViewFamily.bRealtimeUpdate)
->>>>>>> 6bbb88c8
 		{
 			GCustomStaticScreenPercentage->SetupMainGameViewFamily(ViewFamily);
 		}
 
-<<<<<<< HEAD
-		// If a screen percentage interface was not set by dynamic resolution, then create one matching legacy behavior.
-		if (ViewFamily.GetScreenPercentageInterface() == nullptr)
-		{
-			bool AllowPostProcessSettingsScreenPercentage = false;
-			float GlobalResolutionFraction = 1.0f;
-
-			if (ViewFamily.EngineShowFlags.ScreenPercentage)
-			{
-				// Allow FPostProcessSettings::ScreenPercentage.
-				AllowPostProcessSettingsScreenPercentage = true;
-
-				// Get global view fraction set by r.ScreenPercentage.
-				GlobalResolutionFraction = FLegacyScreenPercentageDriver::GetCVarResolutionFraction();
-			}
-
-			ViewFamily.SetScreenPercentageInterface(new FLegacyScreenPercentageDriver(
-				ViewFamily, GlobalResolutionFraction, AllowPostProcessSettingsScreenPercentage));
-		}
-
-		check(ViewFamily.GetScreenPercentageInterface() != nullptr);
-
-=======
->>>>>>> 6bbb88c8
 		bFinalScreenPercentageShowFlag = ViewFamily.EngineShowFlags.ScreenPercentage;
 	}
 
@@ -1688,11 +1635,6 @@
 	}
 
 	{
-<<<<<<< HEAD
-		// Make sure the engine show flag for screen percentage is still what it was when setting up the screen percentage interface
-		ViewFamily.EngineShowFlags.ScreenPercentage = bFinalScreenPercentageShowFlag;
-
-=======
 		// If a screen percentage interface was not set by dynamic resolution, then create one matching legacy behavior.
 		if (ViewFamily.GetScreenPercentageInterface() == nullptr)
 		{
@@ -1729,7 +1671,6 @@
 		// Make sure the engine show flag for screen percentage is still what it was when setting up the screen percentage interface
 		ViewFamily.EngineShowFlags.ScreenPercentage = bFinalScreenPercentageShowFlag;
 
->>>>>>> 6bbb88c8
 		if (bStereoRendering && bUsesDynamicResolution)
 		{
 			// Change screen percentage method to raw output when doing dynamic resolution with VR if not using TAA upsample.
@@ -2009,11 +1950,7 @@
 				// global variables associated with the screenshot feature, as the application may be taking its own screenshots.
 				if (!bIsUI)
 				{
-<<<<<<< HEAD
-					GetHighResScreenshotConfig().MergeMaskIntoAlpha(Bitmap);
-=======
 					GetHighResScreenshotConfig().MergeMaskIntoAlpha(Bitmap, FIntRect(0,0,0,0));
->>>>>>> 6bbb88c8
 				}
 
 				FIntRect SourceRect(0, 0, GScreenshotResolutionX, GScreenshotResolutionY);
@@ -3997,11 +3934,7 @@
 		int32 cnt = 0;
 		for (TObjectIterator<AActor> It; It; ++It)
 		{
-<<<<<<< HEAD
-			if ((bShowPendingKills || !It->IsPendingKill()) && It->IsA(Class))
-=======
 			if ((bShowPendingKills || IsValid(*It)) && It->IsA(Class))
->>>>>>> 6bbb88c8
 			{
 				FRotator ActorRotation = It->GetActorRotation();
 				Ar.Logf(TEXT("%i) %s (%f, %f, %f)"), cnt++, *It->GetFullName(), ActorRotation.Yaw, ActorRotation.Pitch, ActorRotation.Roll);
