// Copyright 1998-2018 Epic Games, Inc. All Rights Reserved.

#include "Engine/GameViewportClient.h"
#include "HAL/FileManager.h"
#include "Misc/CommandLine.h"
#include "Misc/FileHelper.h"
#include "Misc/Paths.h"
#include "Misc/CoreDelegates.h"
#include "Misc/App.h"
#include "GameMapsSettings.h"
#include "EngineStats.h"
#include "RenderingThread.h"
#include "SceneView.h"
#include "LegacyScreenPercentageDriver.h"
#include "AI/Navigation/NavigationSystem.h"
#include "CanvasItem.h"
#include "Engine/Canvas.h"
#include "GameFramework/Volume.h"
#include "Components/SkeletalMeshComponent.h"
#include "UObject/UObjectIterator.h"
#include "UObject/Package.h"
#include "SceneManagement.h"
#include "Particles/ParticleSystemComponent.h"
#include "Engine/NetDriver.h"
#include "Engine/LocalPlayer.h"
#include "ContentStreaming.h"
#include "UnrealEngine.h"
#include "EngineUtils.h"
#include "Framework/Application/SlateApplication.h"
#include "Widgets/SViewport.h"
#include "Engine/Console.h"
#include "GameFramework/HUD.h"
#include "FXSystem.h"
#include "SubtitleManager.h"
#include "ImageUtils.h"
#include "SceneViewExtension.h"
#include "IHeadMountedDisplay.h"
#include "IXRTrackingSystem.h"
#include "EngineModule.h"
#include "AudioDeviceManager.h"
#include "AudioDevice.h"
#include "Sound/SoundWave.h"
#include "HighResScreenshot.h"
#include "BufferVisualizationData.h"
#include "GameFramework/InputSettings.h"
#include "Components/LineBatchComponent.h"
#include "Debug/DebugDrawService.h"
#include "Components/BrushComponent.h"
#include "Engine/GameEngine.h"
#include "Logging/MessageLog.h"
#include "Blueprint/UserWidget.h"
#include "GameFramework/GameUserSettings.h"
#include "Engine/UserInterfaceSettings.h"
#include "Slate/SceneViewport.h"
#include "Slate/SGameLayerManager.h"
#include "ActorEditorUtils.h"
#include "ComponentRecreateRenderStateContext.h"
#include "Framework/Application/HardwareCursor.h"
#include "DynamicResolutionState.h"
#include "ProfilingDebugging/CsvProfiler.h"

#define LOCTEXT_NAMESPACE "GameViewport"

/** This variable allows forcing full screen of the first player controller viewport, even if there are multiple controllers plugged in and no cinematic playing. */
bool GForceFullscreen = false;

/** Whether to visualize the lightmap selected by the Debug Camera. */
extern ENGINE_API bool GShowDebugSelectedLightmap;
/** The currently selected component in the actor. */
extern ENGINE_API UPrimitiveComponent* GDebugSelectedComponent;
/** The lightmap used by the currently selected component, if it's a static mesh component. */
extern ENGINE_API class FLightMap2D* GDebugSelectedLightmap;

/** Delegate called at the end of the frame when a screenshot is captured */
FOnScreenshotCaptured UGameViewportClient::ScreenshotCapturedDelegate;

/** Delegate called when the game viewport is created. */
FSimpleMulticastDelegate UGameViewportClient::CreatedDelegate;

/** A list of all the stat names which are enabled for this viewport (static so they persist between runs) */
TArray<FString> UGameViewportClient::EnabledStats;

/** Those sound stat flags which are enabled on this viewport */
FViewportClient::ESoundShowFlags::Type UGameViewportClient::SoundShowFlags = FViewportClient::ESoundShowFlags::Disabled;

/**
 * UI Stats
 */
DECLARE_CYCLE_STAT(TEXT("UI Drawing Time"),STAT_UIDrawingTime,STATGROUP_UI);

static TAutoConsoleVariable<int32> CVarSetBlackBordersEnabled(
	TEXT("r.BlackBorders"),
	0,
	TEXT("To draw black borders around the rendered image\n")
	TEXT("(prevents artifacts from post processing passes that read outside of the image e.g. PostProcessAA)\n")
	TEXT("in pixels, 0:off"),
	ECVF_Default);

static TAutoConsoleVariable<int32> CVarScreenshotDelegate(
	TEXT("r.ScreenshotDelegate"),
	1,
	TEXT("ScreenshotDelegates prevent processing of incoming screenshot request and break some features. This allows to disable them.\n")
	TEXT("Ideally we rework the delegate code to not make that needed.\n")
	TEXT(" 0: off\n")
	TEXT(" 1: delegates are on (default)"),
	ECVF_Default);

static TAutoConsoleVariable<float> CVarSecondaryScreenPercentage( // TODO: make it a user settings instead?
	TEXT("r.SecondaryScreenPercentage.GameViewport"),
	0,
	TEXT("Override secondary screen percentage for game viewport.\n")
	TEXT(" 0: Compute secondary screen percentage = 100 / DPIScalefactor automaticaly (default);\n")
	TEXT(" 1: override secondary screen percentage."),
	ECVF_Default);


/**
 * Draw debug info on a game scene view.
 */
class FGameViewDrawer : public FViewElementDrawer
{
public:
	/**
	 * Draws debug info using the given draw interface.
	 */
	virtual void Draw(const FSceneView* View,FPrimitiveDrawInterface* PDI)
	{
#if !(UE_BUILD_SHIPPING || UE_BUILD_TEST)
		// Draw a wireframe sphere around the selected lightmap, if requested.
		if ( GShowDebugSelectedLightmap && GDebugSelectedComponent && GDebugSelectedLightmap )
		{
			float Radius = GDebugSelectedComponent->Bounds.SphereRadius;
			int32 Sides = FMath::Clamp<int32>( FMath::TruncToInt(Radius*Radius*4.0f*PI/(80.0f*80.0f)), 8, 200 );
			DrawWireSphere( PDI, GDebugSelectedComponent->Bounds.Origin, FColor(255,130,0), GDebugSelectedComponent->Bounds.SphereRadius, Sides, SDPG_Foreground );
		}
#endif
	}
};

UGameViewportClient::UGameViewportClient(const FObjectInitializer& ObjectInitializer)
	: Super(ObjectInitializer)
	, EngineShowFlags(ESFIM_Game)
	, CurrentBufferVisualizationMode(NAME_None)
	, HighResScreenshotDialog(NULL)
	, bUseSoftwareCursorWidgets(true)
	, bIgnoreInput(false)
	, MouseCaptureMode(EMouseCaptureMode::CapturePermanently)
	, bHideCursorDuringCapture(false)
	, MouseLockMode(EMouseLockMode::LockOnCapture)
	, AudioDeviceHandle(INDEX_NONE)
	, bHasAudioFocus(false)
	, bIsMouseOverClient(false)
{

	TitleSafeZone.MaxPercentX = 0.9f;
	TitleSafeZone.MaxPercentY = 0.9f;
	TitleSafeZone.RecommendedPercentX = 0.8f;
	TitleSafeZone.RecommendedPercentY = 0.8f;

	bIsPlayInEditorViewport = false;
	ViewModeIndex = VMI_Lit;

	SplitscreenInfo.Init(FSplitscreenData(), ESplitScreenType::SplitTypeCount);

	SplitscreenInfo[ESplitScreenType::None].PlayerData.Add(FPerPlayerSplitscreenData(1.0f, 1.0f, 0.0f, 0.0f));

	SplitscreenInfo[ESplitScreenType::TwoPlayer_Horizontal].PlayerData.Add(FPerPlayerSplitscreenData(1.0f, 0.5f, 0.0f, 0.0f));
	SplitscreenInfo[ESplitScreenType::TwoPlayer_Horizontal].PlayerData.Add(FPerPlayerSplitscreenData(1.0f, 0.5f, 0.0f, 0.5f));

	SplitscreenInfo[ESplitScreenType::TwoPlayer_Vertical].PlayerData.Add(FPerPlayerSplitscreenData(0.5f, 1.0f, 0.0f, 0.0f));
	SplitscreenInfo[ESplitScreenType::TwoPlayer_Vertical].PlayerData.Add(FPerPlayerSplitscreenData(0.5f, 1.0f, 0.5f, 0.0f));

	SplitscreenInfo[ESplitScreenType::ThreePlayer_FavorTop].PlayerData.Add(FPerPlayerSplitscreenData(1.0f, 0.5f, 0.0f, 0.0f));
	SplitscreenInfo[ESplitScreenType::ThreePlayer_FavorTop].PlayerData.Add(FPerPlayerSplitscreenData(0.5f, 0.5f, 0.0f, 0.5f));
	SplitscreenInfo[ESplitScreenType::ThreePlayer_FavorTop].PlayerData.Add(FPerPlayerSplitscreenData(0.5f, 0.5f, 0.5f, 0.5f));

	SplitscreenInfo[ESplitScreenType::ThreePlayer_FavorBottom].PlayerData.Add(FPerPlayerSplitscreenData(0.5f, 0.5f, 0.0f, 0.0f));
	SplitscreenInfo[ESplitScreenType::ThreePlayer_FavorBottom].PlayerData.Add(FPerPlayerSplitscreenData(0.5f, 0.5f, 0.5f, 0.0f));
	SplitscreenInfo[ESplitScreenType::ThreePlayer_FavorBottom].PlayerData.Add(FPerPlayerSplitscreenData(1.0f, 0.5f, 0.0f, 0.5f));

	SplitscreenInfo[ESplitScreenType::FourPlayer].PlayerData.Add(FPerPlayerSplitscreenData(0.5f, 0.5f, 0.0f, 0.0f));
	SplitscreenInfo[ESplitScreenType::FourPlayer].PlayerData.Add(FPerPlayerSplitscreenData(0.5f, 0.5f, 0.5f, 0.0f));
	SplitscreenInfo[ESplitScreenType::FourPlayer].PlayerData.Add(FPerPlayerSplitscreenData(0.5f, 0.5f, 0.0f, 0.5f));
	SplitscreenInfo[ESplitScreenType::FourPlayer].PlayerData.Add(FPerPlayerSplitscreenData(0.5f, 0.5f, 0.5f, 0.5f));

	MaxSplitscreenPlayers = 4;
	bSuppressTransitionMessage = true;

	if (HasAnyFlags(RF_ClassDefaultObject) == false)
	{
		StatUnitData = new FStatUnitData();
		StatHitchesData = new FStatHitchesData();
		FCoreDelegates::StatCheckEnabled.AddUObject(this, &UGameViewportClient::HandleViewportStatCheckEnabled);
		FCoreDelegates::StatEnabled.AddUObject(this, &UGameViewportClient::HandleViewportStatEnabled);
		FCoreDelegates::StatDisabled.AddUObject(this, &UGameViewportClient::HandleViewportStatDisabled);
		FCoreDelegates::StatDisableAll.AddUObject(this, &UGameViewportClient::HandleViewportStatDisableAll);

#if WITH_EDITOR
		if (GIsEditor)
		{
			FSlateApplication::Get().OnWindowDPIScaleChanged().AddUObject(this, &UGameViewportClient::HandleWindowDPIScaleChanged);
		}
#endif

	}
}

UGameViewportClient::UGameViewportClient(FVTableHelper& Helper)
	: Super(Helper)
	, EngineShowFlags(ESFIM_Game)
	, CurrentBufferVisualizationMode(NAME_None)
	, HighResScreenshotDialog(NULL)
	, bIgnoreInput(false)
	, MouseCaptureMode(EMouseCaptureMode::CapturePermanently)
	, bHideCursorDuringCapture(false)
	, MouseLockMode(EMouseLockMode::LockOnCapture)
	, AudioDeviceHandle(INDEX_NONE)
	, bHasAudioFocus(false)
{

}

UGameViewportClient::~UGameViewportClient()
{
	if (EngineShowFlags.Collision)
	{
		EngineShowFlags.SetCollision(false);
		ToggleShowCollision();
	}

	FCoreDelegates::StatCheckEnabled.RemoveAll(this);
	FCoreDelegates::StatEnabled.RemoveAll(this);
	FCoreDelegates::StatDisabled.RemoveAll(this);
	FCoreDelegates::StatDisableAll.RemoveAll(this);

#if WITH_EDITOR
	if (GIsEditor && FSlateApplication::IsInitialized())
	{
		FSlateApplication::Get().OnWindowDPIScaleChanged().RemoveAll(this);
	}
#endif

	if (StatHitchesData)
	{
		delete StatHitchesData;
		StatHitchesData = NULL;
	}

	if (StatUnitData)
	{
		delete StatUnitData;
		StatUnitData = NULL;
	}
}

void UGameViewportClient::PostInitProperties()
{
	Super::PostInitProperties();
	EngineShowFlags = FEngineShowFlags(ESFIM_Game);
}

void UGameViewportClient::BeginDestroy()
{
	if (GEngine)
	{
		class FAudioDeviceManager* AudioDeviceManager = GEngine->GetAudioDeviceManager();
		if (AudioDeviceManager)
		{
			AudioDeviceManager->ShutdownAudioDevice(AudioDeviceHandle);
		}
	}

	RemoveAllViewportWidgets();
	Super::BeginDestroy();
}

void UGameViewportClient::DetachViewportClient()
{
	ViewportConsole = NULL;
	ResetHardwareCursorStates();
	RemoveAllViewportWidgets();
	RemoveFromRoot();
}

FSceneViewport* UGameViewportClient::GetGameViewport()
{
	return static_cast<FSceneViewport*>(Viewport);
}

const FSceneViewport* UGameViewportClient::GetGameViewport() const
{
	return static_cast<FSceneViewport*>(Viewport);
}


TSharedPtr<class SViewport> UGameViewportClient::GetGameViewportWidget()
{
	FSceneViewport* SceneViewport = GetGameViewport();
	if (SceneViewport != nullptr)
	{
		TWeakPtr<SViewport> WeakViewportWidget = SceneViewport->GetViewportWidget();
		TSharedPtr<SViewport> ViewportWidget = WeakViewportWidget.Pin();
		return ViewportWidget;
	}
	return nullptr;
}

void UGameViewportClient::Tick( float DeltaTime )
{
	TickDelegate.Broadcast(DeltaTime);
}

FString UGameViewportClient::ConsoleCommand( const FString& Command)
{
	FString TruncatedCommand = Command.Left(1000);
	FConsoleOutputDevice ConsoleOut(ViewportConsole);
	Exec( GetWorld(), *TruncatedCommand,ConsoleOut);
	return *ConsoleOut;
}

void UGameViewportClient::SetEnabledStats(const TArray<FString>& InEnabledStats)
{
	if (FPlatformProcess::SupportsMultithreading())
	{
		EnabledStats = InEnabledStats;
	}
	else
	{
		UE_LOG(LogPlayerManagement, Warning, TEXT("WARNING: Stats disabled for non multi-threading platforms"));
	}

#if !UE_BUILD_SHIPPING
	if (UWorld* MyWorld = GetWorld())
	{
		if (FAudioDevice* AudioDevice = MyWorld->GetAudioDevice())
		{
			AudioDevice->ResolveDesiredStats(this);
		}
	}
#endif
}


void UGameViewportClient::Init(struct FWorldContext& WorldContext, UGameInstance* OwningGameInstance, bool bCreateNewAudioDevice)
{
	// set reference to world context
	WorldContext.AddRef(World);

	// remember our game instance
	GameInstance = OwningGameInstance;

	// Set the projects default viewport mouse capture mode
	MouseCaptureMode = GetDefault<UInputSettings>()->DefaultViewportMouseCaptureMode;
	MouseLockMode = GetDefault<UInputSettings>()->DefaultViewportMouseLockMode;

	// Create the cursor Widgets
	UUserInterfaceSettings* UISettings = GetMutableDefault<UUserInterfaceSettings>(UUserInterfaceSettings::StaticClass());

	if (GEngine)
	{
		FAudioDeviceManager* AudioDeviceManager = GEngine->GetAudioDeviceManager();
		if (AudioDeviceManager)
		{
			FAudioDeviceManager::FCreateAudioDeviceResults NewDeviceResults;
			if (AudioDeviceManager->CreateAudioDevice(bCreateNewAudioDevice, NewDeviceResults))
			{
				AudioDeviceHandle = NewDeviceResults.Handle;

#if !UE_BUILD_SHIPPING
				if (NewDeviceResults.bNewDevice)
				{
					NewDeviceResults.AudioDevice->ResolveDesiredStats(this);
				}
#endif // UE_BUILD_SHIPPING

				// Set the base mix of the new device based on the world settings of the world
				if (World)
				{
					NewDeviceResults.AudioDevice->SetDefaultBaseSoundMix(World->GetWorldSettings()->DefaultBaseSoundMix);

					// Set the world's audio device handle to use so that sounds which play in that world will use the correct audio device
					World->SetAudioDeviceHandle(AudioDeviceHandle);
				}

				// Set this audio device handle on the world context so future world's set onto the world context
				// will pass the audio device handle to them and audio will play on the correct audio device
				WorldContext.AudioDeviceHandle = AudioDeviceHandle;
			}
		}
	}

	// Set all the software cursors.
	for ( auto& Entry : UISettings->SoftwareCursors )
	{
		AddSoftwareCursor(Entry.Key, Entry.Value);
	}

	// Set all the hardware cursors.
	for ( auto& Entry : UISettings->HardwareCursors )
	{
		SetHardwareCursor(Entry.Key, Entry.Value.CursorPath, Entry.Value.HotSpot);
	}
}

void UGameViewportClient::RebuildCursors()
{
	UUserInterfaceSettings* UISettings = GetMutableDefault<UUserInterfaceSettings>(UUserInterfaceSettings::StaticClass());
	// Set all the software cursors.
	for (auto& Entry : UISettings->SoftwareCursors)
	{
		AddSoftwareCursor(Entry.Key, Entry.Value);
	}

	// Set all the hardware cursors.
	for (auto& Entry : UISettings->HardwareCursors)
	{
		SetHardwareCursor(Entry.Key, Entry.Value.CursorPath, Entry.Value.HotSpot);
	}
}

UWorld* UGameViewportClient::GetWorld() const
{
	return World;
}

UGameInstance* UGameViewportClient::GetGameInstance() const
{
	return GameInstance;
}

bool UGameViewportClient::InputKey(FViewport* InViewport, int32 ControllerId, FKey Key, EInputEvent EventType, float AmountDepressed, bool bGamepad)
{
	if (IgnoreInput())
	{
		return ViewportConsole ? ViewportConsole->InputKey(ControllerId, Key, EventType, AmountDepressed, bGamepad) : false;
	}

	if ((Key == EKeys::Enter && EventType == EInputEvent::IE_Pressed && FSlateApplication::Get().GetModifierKeys().IsAltDown() && GetDefault<UInputSettings>()->bAltEnterTogglesFullscreen)
		|| (IsRunningGame() && Key == EKeys::F11 && EventType == EInputEvent::IE_Pressed && GetDefault<UInputSettings>()->bF11TogglesFullscreen))
	{
		HandleToggleFullscreenCommand();
		return true;
	}

	const int32 NumLocalPlayers = World ? World->GetGameInstance()->GetNumLocalPlayers() : 0;

	if (NumLocalPlayers > 1 && Key.IsGamepadKey() && GetDefault<UGameMapsSettings>()->bOffsetPlayerGamepadIds)
	{
		++ControllerId;
	}
	else if (InViewport->IsPlayInEditorViewport() && Key.IsGamepadKey())
	{
		GEngine->RemapGamepadControllerIdForPIE(this, ControllerId);
	}

#if WITH_EDITOR
	// Give debugger commands a chance to process key binding
	if (GameViewportInputKeyDelegate.IsBound())
	{
		if ( GameViewportInputKeyDelegate.Execute(Key, FSlateApplication::Get().GetModifierKeys(), EventType) )
		{
			return true;
		}
	}
#endif

	// route to subsystems that care
	bool bResult = ( ViewportConsole ? ViewportConsole->InputKey(ControllerId, Key, EventType, AmountDepressed, bGamepad) : false );

	if (!bResult)
	{
		ULocalPlayer* const TargetPlayer = GEngine->GetLocalPlayerFromControllerId(this, ControllerId);
		if (TargetPlayer && TargetPlayer->PlayerController)
		{
			bResult = TargetPlayer->PlayerController->InputKey(Key, EventType, AmountDepressed, bGamepad);
		}

		// A gameviewport is always considered to have responded to a mouse buttons to avoid throttling
		if (!bResult && Key.IsMouseButton())
		{
			bResult = true;
		}
	}

	// For PIE, let the next PIE window handle the input if none of our players did
	// (this allows people to use multiple controllers to control each window)
	if (!bResult && ControllerId > NumLocalPlayers - 1 && InViewport->IsPlayInEditorViewport())
	{
		UGameViewportClient *NextViewport = GEngine->GetNextPIEViewport(this);
		if (NextViewport)
		{
			bResult = NextViewport->InputKey(InViewport, ControllerId - NumLocalPlayers, Key, EventType, AmountDepressed, bGamepad);
		}
	}

	return bResult;
}


bool UGameViewportClient::InputAxis(FViewport* InViewport, int32 ControllerId, FKey Key, float Delta, float DeltaTime, int32 NumSamples, bool bGamepad)
{
	if (IgnoreInput())
	{
		return false;
	}

	const int32 NumLocalPlayers = World->GetGameInstance()->GetNumLocalPlayers();

	if (NumLocalPlayers > 1 && Key.IsGamepadKey() && GetDefault<UGameMapsSettings>()->bOffsetPlayerGamepadIds)
	{
		++ControllerId;
	}
	else if (InViewport->IsPlayInEditorViewport() && Key.IsGamepadKey())
	{
		GEngine->RemapGamepadControllerIdForPIE(this, ControllerId);
	}

	bool bResult = false;

	// Don't allow mouse/joystick input axes while in PIE and the console has forced the cursor to be visible.  It's
	// just distracting when moving the mouse causes mouse look while you are trying to move the cursor over a button
	// in the editor!
	if( !( InViewport->IsSlateViewport() && InViewport->IsPlayInEditorViewport() ) || ViewportConsole == NULL || !ViewportConsole->ConsoleActive() )
	{
		// route to subsystems that care
		if (ViewportConsole != NULL)
		{
			bResult = ViewportConsole->InputAxis(ControllerId, Key, Delta, DeltaTime, NumSamples, bGamepad);
		}
		if (!bResult)
		{
			ULocalPlayer* const TargetPlayer = GEngine->GetLocalPlayerFromControllerId(this, ControllerId);
			if (TargetPlayer && TargetPlayer->PlayerController)
			{
				bResult = TargetPlayer->PlayerController->InputAxis(Key, Delta, DeltaTime, NumSamples, bGamepad);
			}
		}

		// For PIE, let the next PIE window handle the input if none of our players did
		// (this allows people to use multiple controllers to control each window)
		if (!bResult && ControllerId > NumLocalPlayers - 1 && InViewport->IsPlayInEditorViewport())
		{
			UGameViewportClient *NextViewport = GEngine->GetNextPIEViewport(this);
			if (NextViewport)
			{
				bResult = NextViewport->InputAxis(InViewport, ControllerId - NumLocalPlayers, Key, Delta, DeltaTime, NumSamples, bGamepad);
			}
		}

		if( InViewport->IsSlateViewport() && InViewport->IsPlayInEditorViewport() )
		{
			// Absorb all keys so game input events are not routed to the Slate editor frame
			bResult = true;
		}
	}

	return bResult;
}


bool UGameViewportClient::InputChar(FViewport* InViewport, int32 ControllerId, TCHAR Character)
{
	// should probably just add a ctor to FString that takes a TCHAR
	FString CharacterString;
	CharacterString += Character;

	//Always route to the console
	bool bResult = (ViewportConsole ? ViewportConsole->InputChar(ControllerId, CharacterString) : false);

	if (IgnoreInput())
	{
		return bResult;
	}

	// route to subsystems that care
	if (!bResult && InViewport->IsSlateViewport() && InViewport->IsPlayInEditorViewport())
	{
		// Absorb all keys so game input events are not routed to the Slate editor frame
		bResult = true;
	}

	return bResult;
}

bool UGameViewportClient::InputTouch(FViewport* InViewport, int32 ControllerId, uint32 Handle, ETouchType::Type Type, const FVector2D& TouchLocation, FDateTime DeviceTimestamp, uint32 TouchpadIndex)
{
	if (IgnoreInput())
	{
		return false;
	}

	// route to subsystems that care
	bool bResult = (ViewportConsole ? ViewportConsole->InputTouch(ControllerId, Handle, Type, TouchLocation, DeviceTimestamp, TouchpadIndex) : false);
	if (!bResult)
	{
		ULocalPlayer* const TargetPlayer = GEngine->GetLocalPlayerFromControllerId(this, ControllerId);
		if (TargetPlayer && TargetPlayer->PlayerController)
		{
			bResult = TargetPlayer->PlayerController->InputTouch(Handle, Type, TouchLocation, DeviceTimestamp, TouchpadIndex);
		}
	}

	return bResult;
}

bool UGameViewportClient::InputMotion(FViewport* InViewport, int32 ControllerId, const FVector& Tilt, const FVector& RotationRate, const FVector& Gravity, const FVector& Acceleration)
{
	if (IgnoreInput())
	{
		return false;
	}

	// route to subsystems that care
	bool bResult = false;

	ULocalPlayer* const TargetPlayer = GEngine->GetLocalPlayerFromControllerId(this, ControllerId);
	if (TargetPlayer && TargetPlayer->PlayerController)
	{
		bResult = TargetPlayer->PlayerController->InputMotion(Tilt, RotationRate, Gravity, Acceleration);
	}

	return bResult;
}

void UGameViewportClient::SetIsSimulateInEditorViewport(bool bInIsSimulateInEditorViewport)
{
#if PLATFORM_DESKTOP || PLATFORM_HTML5
	if (GetDefault<UInputSettings>()->bUseMouseForTouch)
	{
		FSlateApplication::Get().SetGameIsFakingTouchEvents(!bInIsSimulateInEditorViewport);
	}
#endif

	for (ULocalPlayer* LocalPlayer : GetOuterUEngine()->GetGamePlayers(this))
	{
		if (LocalPlayer->PlayerController)
		{
			if (bInIsSimulateInEditorViewport)
			{
				LocalPlayer->PlayerController->CleanupGameViewport();
			}
			else
			{
				LocalPlayer->PlayerController->CreateTouchInterface();
			}
		}
	}
}

float UGameViewportClient::UpdateViewportClientWindowDPIScale() const
{
	TSharedPtr<SWindow> PinnedWindow = Window.Pin();

	float DPIScale = 1.0f;

	if(PinnedWindow.IsValid() && PinnedWindow->GetNativeWindow().IsValid())
	{
		DPIScale = PinnedWindow->GetNativeWindow()->GetDPIScaleFactor();
	}

	return DPIScale;
}

void UGameViewportClient::MouseEnter(FViewport* InViewport, int32 x, int32 y)
{
	Super::MouseEnter(InViewport, x, y);

#if PLATFORM_DESKTOP || PLATFORM_HTML5
	if (GetDefault<UInputSettings>()->bUseMouseForTouch && !GetGameViewport()->GetPlayInEditorIsSimulate())
	{
		FSlateApplication::Get().SetGameIsFakingTouchEvents(true);
	}
#endif

	// Replace all the cursors.
	TSharedPtr<ICursor> PlatformCursor = FSlateApplication::Get().GetPlatformCursor();
	if ( ICursor* Cursor = PlatformCursor.Get() )
	{
		for ( auto& Entry : HardwareCursors )
		{
			Cursor->SetTypeShape(Entry.Key, Entry.Value->GetHandle());
		}
	}

	bIsMouseOverClient = true;
}

void UGameViewportClient::MouseLeave(FViewport* InViewport)
{
	Super::MouseLeave(InViewport);

	if (InViewport && GetDefault<UInputSettings>()->bUseMouseForTouch)
	{
		// Only send the touch end event if we're not drag/dropping, as that will end the drag/drop operation.
		if ( !FSlateApplication::Get().IsDragDropping() )
		{
			FIntPoint LastViewportCursorPos;
			InViewport->GetMousePos(LastViewportCursorPos, false);

#if PLATFORM_DESKTOP || PLATFORM_HTML5
			FVector2D CursorPos(LastViewportCursorPos.X, LastViewportCursorPos.Y);
			FSlateApplication::Get().SetGameIsFakingTouchEvents(false, &CursorPos);
#endif
		}
	}

#if WITH_EDITOR

	// NOTE: Only do this in editor builds where the editor is running.
	// We don't care about bothering to clear them otherwise, and it may negatively impact
	// things like drag/drop, since those would 'leave' the viewport.
	if ( !FSlateApplication::Get().IsDragDropping() )
	{
		bIsMouseOverClient = false;
		ResetHardwareCursorStates();
	}

#endif
}

void UGameViewportClient::ResetHardwareCursorStates()
{
	// clear all the overridden hardware cursors
	TSharedPtr<ICursor> PlatformCursor = FSlateApplication::Get().GetPlatformCursor();
	if (ICursor* Cursor = PlatformCursor.Get())
	{
		for (auto& Entry : HardwareCursors)
		{
			Cursor->SetTypeShape(Entry.Key, nullptr);
		}
	}
}

bool UGameViewportClient::GetMousePosition(FVector2D& MousePosition) const
{
	bool bGotMousePosition = false;

	if (Viewport && FSlateApplication::Get().IsMouseAttached())
	{
		FIntPoint MousePos;
		Viewport->GetMousePos(MousePos);
		if (MousePos.X >= 0 && MousePos.Y >= 0)
		{
			MousePosition = FVector2D(MousePos);
			bGotMousePosition = true;
		}
	}

	return bGotMousePosition;
}

bool UGameViewportClient::RequiresUncapturedAxisInput() const
{
	bool bRequired = false;
	if (Viewport != NULL && Viewport->HasFocus())
	{
		if (ViewportConsole && ViewportConsole->ConsoleActive())
		{
			bRequired = true;
		}
		else if (GameInstance && GameInstance->GetFirstLocalPlayerController())
		{
			bRequired = GameInstance->GetFirstLocalPlayerController()->ShouldShowMouseCursor();
		}
	}

	return bRequired;
}


EMouseCursor::Type UGameViewportClient::GetCursor(FViewport* InViewport, int32 X, int32 Y)
{
	// If the viewport isn't active or the console is active we don't want to override the cursor
	if (!FSlateApplication::Get().IsActive() || (!InViewport->HasMouseCapture() && !InViewport->HasFocus()) || (ViewportConsole && ViewportConsole->ConsoleActive()))
	{
		return EMouseCursor::Default;
	}
	else if (GameInstance && GameInstance->GetFirstLocalPlayerController())
	{
		return GameInstance->GetFirstLocalPlayerController()->GetMouseCursor();
	}

	return FViewportClient::GetCursor(InViewport, X, Y);
}

void UGameViewportClient::SetVirtualCursorWidget(EMouseCursor::Type Cursor, UUserWidget* UserWidget)
{
	if (ensure(UserWidget))
	{
		if (CursorWidgets.Contains(Cursor))
		{
			TSharedRef<SWidget>* Widget = CursorWidgets.Find(Cursor);
			(*Widget) = UserWidget->TakeWidget();
		}
		else
		{
			CursorWidgets.Add(Cursor, UserWidget->TakeWidget());
		}
	}
}

void UGameViewportClient::AddSoftwareCursor(EMouseCursor::Type Cursor, const FSoftClassPath& CursorClass)
{
	if (ensureMsgf(CursorClass.IsValid(), TEXT("UGameViewportClient::AddCusor: Cursor class is not valid!")))
	{
		UClass* Class = CursorClass.TryLoadClass<UUserWidget>();
		if (Class)
		{
			UUserWidget* UserWidget = CreateWidget<UUserWidget>(GetGameInstance(), Class);
			AddCursorWidget(Cursor, UserWidget);
		}
		else
		{
			UE_LOG(LogPlayerManagement, Warning, TEXT("UGameViewportClient::AddCursor: Could not load cursor class %s."), *CursorClass.GetAssetName());
		}
	}
}

void UGameViewportClient::AddCursorWidget(EMouseCursor::Type Cursor, class UUserWidget* CursorWidget)
{
	if (ensure(CursorWidget))
	{
		CursorWidgets.Add(Cursor, CursorWidget->TakeWidget());
	}
}

TOptional<TSharedRef<SWidget>> UGameViewportClient::MapCursor(FViewport* InViewport, const FCursorReply& CursorReply)
{
	if (bUseSoftwareCursorWidgets)
	{
		if (CursorReply.GetCursorType() != EMouseCursor::None)
		{
			const TSharedRef<SWidget>* CursorWidgetPtr = CursorWidgets.Find(CursorReply.GetCursorType());

			if (CursorWidgetPtr != nullptr)
			{
				return *CursorWidgetPtr;
			}
			else
			{
				UE_LOG(LogPlayerManagement, Warning, TEXT("UGameViewportClient::MapCursor: Could not find cursor to map to %d."),int32(CursorReply.GetCursorType()));
			}
		}
	}
	return TOptional<TSharedRef<SWidget>>();
}

void UGameViewportClient::SetDropDetail(float DeltaSeconds)
{
	if (GEngine && GetWorld())
	{
		float FrameTime = 0.0f;
		if (FPlatformProperties::SupportsWindowedMode() == false)
		{
			FrameTime	= FPlatformTime::ToSeconds(FMath::Max3<uint32>( GRenderThreadTime, GGameThreadTime, GGPUFrameTime ));
			// If DeltaSeconds is bigger than 34 ms we can take it into account as we're not VSYNCing in that case.
			if( DeltaSeconds > 0.034 )
			{
				FrameTime = FMath::Max( FrameTime, DeltaSeconds );
			}
		}
		else
		{
			FrameTime = DeltaSeconds;
		}
		const float FrameRate	= FrameTime > 0 ? 1 / FrameTime : 0;

		// When using FixedFrameRate, FrameRate here becomes FixedFrameRate (even if actual framerate is smaller).
		const bool bTimeIsManipulated = FApp::IsBenchmarking() || FApp::UseFixedTimeStep() || GEngine->bUseFixedFrameRate;
		// Drop detail if framerate is below threshold.
		GetWorld()->bDropDetail		= FrameRate < FMath::Clamp(GEngine->MinDesiredFrameRate, 1.f, 100.f) && !bTimeIsManipulated;
		GetWorld()->bAggressiveLOD	= FrameRate < FMath::Clamp(GEngine->MinDesiredFrameRate - 5.f, 1.f, 100.f) && !bTimeIsManipulated;

		// this is slick way to be able to do something based on the frametime and whether we are bound by one thing or another
#if 0 
		// so where we check to see if we are above some threshold and below 150 ms (any thing above that is usually blocking loading of some sort)
		// also we don't want to do the auto trace when we are blocking on async loading
		if ((0.070 < FrameTime) && (FrameTime < 0.150) && IsAsyncLoading() == false && GetWorld()->bRequestedBlockOnAsyncLoading == false && (GetWorld()->GetTimeSeconds() > 30.0f))
		{
			// now check to see if we have done a trace in the last 30 seconds otherwise we will just trace ourselves to death
			static float LastTraceTime = -9999.0f;
			if( (LastTraceTime+30.0f < GetWorld()->GetTimeSeconds()))
			{
				LastTraceTime = GetWorld()->GetTimeSeconds();
				UE_LOG(LogPlayerManagement, Warning, TEXT("Auto Trace initiated!! FrameTime: %f"), FrameTime );

				// do what ever action you want here (e.g. trace <type>, GShouldLogOutAFrameOfMoveActor = true, c.f. LevelTick.cpp for more)
				//GShouldLogOutAFrameOfMoveActor = true;

#if !WITH_EDITORONLY_DATA
				UE_LOG(LogPlayerManagement, Warning, TEXT("    GGameThreadTime: %d GRenderThreadTime: %d "), GGameThreadTime, GRenderThreadTime );
#endif // WITH_EDITORONLY_DATA
			}
		}
#endif // 0 
	}
}


void UGameViewportClient::SetViewportFrame( FViewportFrame* InViewportFrame )
{
	ViewportFrame = InViewportFrame;
	SetViewport( ViewportFrame ? ViewportFrame->GetViewport() : NULL );
}


void UGameViewportClient::SetViewport( FViewport* InViewport )
{
	FViewport* PreviousViewport = Viewport;
	Viewport = InViewport;

	if ( PreviousViewport == NULL && Viewport != NULL )
	{
		// ensure that the player's Origin and Size members are initialized the moment we get a viewport
		LayoutPlayers();
	}
}

void UGameViewportClient::GetViewportSize( FVector2D& out_ViewportSize ) const
{
	if ( Viewport != NULL )
	{
		out_ViewportSize.X = Viewport->GetSizeXY().X;
		out_ViewportSize.Y = Viewport->GetSizeXY().Y;
	}
}

bool UGameViewportClient::IsFullScreenViewport() const
{
	if (Viewport != nullptr)
	{
		return Viewport->IsFullscreen();
	}

	return false;
}

bool UGameViewportClient::ShouldForceFullscreenViewport() const
{
	bool bResult = false;
	if ( GForceFullscreen )
	{
		bResult = true;
	}
	else if ( GetOuterUEngine()->GetNumGamePlayers(this) == 0 )
	{
		bResult = true;
	}
	else if ( UWorld* MyWorld = GetWorld() )
	{
		if ( MyWorld->bIsDefaultLevel )
		{
			bResult = true;
		}
		else if ( GameInstance )
		{
			APlayerController* PlayerController = GameInstance->GetFirstLocalPlayerController();
			if( ( PlayerController ) && ( PlayerController->bCinematicMode ) )
			{
				bResult = true;
			}
		}
	}
	return bResult;
}

/** Util to find named canvas in transient package, and create if not found */
static UCanvas* GetCanvasByName(FName CanvasName)
{
	// Cache to avoid FString/FName conversions/compares
	static TMap<FName, UCanvas*> CanvasMap;
	UCanvas** FoundCanvas = CanvasMap.Find(CanvasName);
	if (!FoundCanvas)
	{
		UCanvas* CanvasObject = FindObject<UCanvas>(GetTransientPackage(),*CanvasName.ToString());
		if( !CanvasObject )
		{
			CanvasObject = NewObject<UCanvas>(GetTransientPackage(), CanvasName);
			CanvasObject->AddToRoot();
		}

		CanvasMap.Add(CanvasName, CanvasObject);
		return CanvasObject;
	}

	return *FoundCanvas;
}

void UGameViewportClient::Draw(FViewport* InViewport, FCanvas* SceneCanvas)
{
	//Valid SceneCanvas is required.  Make this explicit.
	check(SceneCanvas);

	BeginDrawDelegate.Broadcast();

	const bool bStereoRendering = GEngine->IsStereoscopic3D(InViewport);
	FCanvas* DebugCanvas = InViewport->GetDebugCanvas();

	// Create a temporary canvas if there isn't already one.
	static FName CanvasObjectName(TEXT("CanvasObject"));
	UCanvas* CanvasObject = GetCanvasByName(CanvasObjectName);
	CanvasObject->Canvas = SceneCanvas;		

	// Create temp debug canvas object
	FIntPoint DebugCanvasSize = InViewport->GetSizeXY();
	static FName DebugCanvasObjectName(TEXT("DebugCanvasObject"));
	UCanvas* DebugCanvasObject = GetCanvasByName(DebugCanvasObjectName);
	DebugCanvasObject->Init(DebugCanvasSize.X, DebugCanvasSize.Y, NULL, DebugCanvas);

	if (DebugCanvas)
	{
		DebugCanvas->SetScaledToRenderTarget(bStereoRendering);
		DebugCanvas->SetStereoRendering(bStereoRendering);
	}
	if (SceneCanvas)
	{
		SceneCanvas->SetScaledToRenderTarget(bStereoRendering);
		SceneCanvas->SetStereoRendering(bStereoRendering);
	}

	bool bUIDisableWorldRendering = false;
	FGameViewDrawer GameViewDrawer;

	UWorld* MyWorld = GetWorld();

	// create the view family for rendering the world scene to the viewport's render target
	FSceneViewFamilyContext ViewFamily(FSceneViewFamily::ConstructionValues( 	
		InViewport,
		MyWorld->Scene,
		EngineShowFlags)
		.SetRealtimeUpdate(true));

#if WITH_EDITOR
	if (GIsEditor)
	{
		// Force enable view family show flag for HighDPI derived's screen percentage.
		ViewFamily.EngineShowFlags.ScreenPercentage = true;
	}
#endif

	ViewFamily.ViewExtensions = GEngine->ViewExtensions->GatherActiveExtensions(InViewport);

	for (auto ViewExt : ViewFamily.ViewExtensions)
	{
		ViewExt->SetupViewFamily(ViewFamily);
	}

	if (bStereoRendering && GEngine->XRSystem.IsValid() && GEngine->XRSystem->GetHMDDevice())
	{
		// Allow HMD to modify screen settings
		GEngine->XRSystem->GetHMDDevice()->UpdateScreenSettings(Viewport);
	}

	ESplitScreenType::Type SplitScreenConfig = GetCurrentSplitscreenConfiguration();
	ViewFamily.ViewMode = EViewModeIndex(ViewModeIndex);
	EngineShowFlagOverride(ESFIM_Game, ViewFamily.ViewMode, ViewFamily.EngineShowFlags, NAME_None, SplitScreenConfig != ESplitScreenType::None);

	if (ViewFamily.EngineShowFlags.VisualizeBuffer && AllowDebugViewmodes())
	{
		// Process the buffer visualization console command
		FName NewBufferVisualizationMode = NAME_None;
		static IConsoleVariable* ICVar = IConsoleManager::Get().FindConsoleVariable(FBufferVisualizationData::GetVisualizationTargetConsoleCommandName());
		if (ICVar)
		{
			static const FName OverviewName = TEXT("Overview");
			FString ModeNameString = ICVar->GetString();
			FName ModeName = *ModeNameString;
			if (ModeNameString.IsEmpty() || ModeName == OverviewName || ModeName == NAME_None)
			{
				NewBufferVisualizationMode = NAME_None;
			}
			else
			{
				if (GetBufferVisualizationData().GetMaterial(ModeName) == NULL)
				{
					// Mode is out of range, so display a message to the user, and reset the mode back to the previous valid one
					UE_LOG(LogConsoleResponse, Warning, TEXT("Buffer visualization mode '%s' does not exist"), *ModeNameString);
					NewBufferVisualizationMode = CurrentBufferVisualizationMode;
					// todo: cvars are user settings, here the cvar state is used to avoid log spam and to auto correct for the user (likely not what the user wants)
					ICVar->Set(*NewBufferVisualizationMode.GetPlainNameString(), ECVF_SetByCode);
				}
				else
				{
					NewBufferVisualizationMode = ModeName;
				}
			}
		}

		if (NewBufferVisualizationMode != CurrentBufferVisualizationMode)
		{
			CurrentBufferVisualizationMode = NewBufferVisualizationMode;
		}
	}

	TMap<ULocalPlayer*,FSceneView*> PlayerViewMap;

	FAudioDevice* AudioDevice = MyWorld->GetAudioDevice();
	TArray<FSceneView*> Views;

	for (FLocalPlayerIterator Iterator(GEngine, MyWorld); Iterator; ++Iterator)
	{
		ULocalPlayer* LocalPlayer = *Iterator;
		if (LocalPlayer)
		{
			APlayerController* PlayerController = LocalPlayer->PlayerController;

			const bool bEnableStereo = GEngine->IsStereoscopic3D(InViewport);
			const int32 NumViews = bStereoRendering ? ((ViewFamily.IsMonoscopicFarFieldEnabled()) ? 3 : GEngine->StereoRenderingDevice->GetDesiredNumberOfViews(bStereoRendering)) : 1;

			for (int32 i = 0; i < NumViews; ++i)
			{
				// Calculate the player's view information.
				FVector		ViewLocation;
				FRotator	ViewRotation;

				EStereoscopicPass PassType = bStereoRendering ? GEngine->StereoRenderingDevice->GetViewPassForIndex(bStereoRendering, i) : eSSP_FULL;

				FSceneView* View = LocalPlayer->CalcSceneView(&ViewFamily, ViewLocation, ViewRotation, InViewport, &GameViewDrawer, PassType);

				if (View)
				{
					Views.Add(View);

					if (View->Family->EngineShowFlags.Wireframe)
					{
						// Wireframe color is emissive-only, and mesh-modifying materials do not use material substitution, hence...
						View->DiffuseOverrideParameter = FVector4(0.f, 0.f, 0.f, 0.f);
						View->SpecularOverrideParameter = FVector4(0.f, 0.f, 0.f, 0.f);
					}
					else if (View->Family->EngineShowFlags.OverrideDiffuseAndSpecular)
					{
						View->DiffuseOverrideParameter = FVector4(GEngine->LightingOnlyBrightness.R, GEngine->LightingOnlyBrightness.G, GEngine->LightingOnlyBrightness.B, 0.0f);
						View->SpecularOverrideParameter = FVector4(.1f, .1f, .1f, 0.0f);
					}
					else if (View->Family->EngineShowFlags.ReflectionOverride)
					{
						View->DiffuseOverrideParameter = FVector4(0.f, 0.f, 0.f, 0.f);
						View->SpecularOverrideParameter = FVector4(1, 1, 1, 0.0f);
						View->NormalOverrideParameter = FVector4(0, 0, 1, 0.0f);
						View->RoughnessOverrideParameter = FVector2D(0.0f, 0.0f);
					}

					if (!View->Family->EngineShowFlags.Diffuse)
					{
						View->DiffuseOverrideParameter = FVector4(0.f, 0.f, 0.f, 0.f);
					}

					if (!View->Family->EngineShowFlags.Specular)
					{
						View->SpecularOverrideParameter = FVector4(0.f, 0.f, 0.f, 0.f);
					}

					View->CurrentBufferVisualizationMode = CurrentBufferVisualizationMode;

					View->CameraConstrainedViewRect = View->UnscaledViewRect;

					// If this is the primary drawing pass, update things that depend on the view location
					if (i == 0)
					{
						// Save the location of the view.
						LocalPlayer->LastViewLocation = ViewLocation;

						PlayerViewMap.Add(LocalPlayer, View);

						// Update the listener.
						if (AudioDevice != NULL && PlayerController != NULL)
						{
							bool bUpdateListenerPosition = true;

							// If the main audio device is used for multiple PIE viewport clients, we only
							// want to update the main audio device listener position if it is in focus
							if (GEngine)
							{
								FAudioDeviceManager* AudioDeviceManager = GEngine->GetAudioDeviceManager();

								// If there is more than one world referencing the main audio device
								if (AudioDeviceManager->GetNumMainAudioDeviceWorlds() > 1)
								{
									uint32 MainAudioDeviceHandle = GEngine->GetAudioDeviceHandle();
									if (AudioDevice->DeviceHandle == MainAudioDeviceHandle && !bHasAudioFocus)
									{
										bUpdateListenerPosition = false;
									}
								}
							}

							if (bUpdateListenerPosition)
							{
								FVector Location;
								FVector ProjFront;
								FVector ProjRight;
								PlayerController->GetAudioListenerPosition(/*out*/ Location, /*out*/ ProjFront, /*out*/ ProjRight);						

								FTransform ListenerTransform(FRotationMatrix::MakeFromXY(ProjFront, ProjRight));

								// Allow the HMD to adjust based on the head position of the player, as opposed to the view location
								if (GEngine->XRSystem.IsValid() && GEngine->StereoRenderingDevice.IsValid() && GEngine->StereoRenderingDevice->IsStereoEnabled())
								{
									const FVector Offset = GEngine->XRSystem->GetAudioListenerOffset();
									Location += ListenerTransform.TransformPositionNoScale(Offset);
								}

								ListenerTransform.SetTranslation(Location);
								ListenerTransform.NormalizeRotation();

								uint32 ViewportIndex = PlayerViewMap.Num() - 1;
								AudioDevice->SetListener(MyWorld, ViewportIndex, ListenerTransform, (View->bCameraCut ? 0.f : MyWorld->GetDeltaSeconds()));

								FVector OverrideAttenuation;
								if (PlayerController->GetAudioListenerAttenuationOverridePosition(OverrideAttenuation))
								{
									AudioDevice->SetListenerAttenuationOverride(OverrideAttenuation);
								}
								else
								{
									AudioDevice->ClearListenerAttenuationOverride();
								}
							}
						}
						if (PassType == eSSP_LEFT_EYE)
						{
							// Save the size of the left eye view, so we can use it to reinitialize the DebugCanvasObject when rendering the console at the end of this method
							DebugCanvasSize = View->UnscaledViewRect.Size();
						}

					}

					// Add view information for resource streaming. Allow up to 5X boost for small FOV.
					const float StreamingScale = 1.f / FMath::Clamp<float>(View->LODDistanceFactor, .2f, 1.f);
					IStreamingManager::Get().AddViewInformation(View->ViewMatrices.GetViewOrigin(), View->UnscaledViewRect.Width(), View->UnscaledViewRect.Width() * View->ViewMatrices.GetProjectionMatrix().M[0][0], StreamingScale);
					MyWorld->ViewLocationsRenderedLastFrame.Add(View->ViewMatrices.GetViewOrigin());
				}
			}
		}
	}

	FinalizeViews(&ViewFamily, PlayerViewMap);

	// Update level streaming.
	MyWorld->UpdateLevelStreaming();

	// Find largest rectangle bounded by all rendered views.
	uint32 MinX=InViewport->GetSizeXY().X, MinY=InViewport->GetSizeXY().Y, MaxX=0, MaxY=0;
	uint32 TotalArea = 0;
	{
		for( int32 ViewIndex = 0; ViewIndex < ViewFamily.Views.Num(); ++ViewIndex )
		{
			const FSceneView* View = ViewFamily.Views[ViewIndex];

			FIntRect UpscaledViewRect = View->UnscaledViewRect;

			MinX = FMath::Min<uint32>(UpscaledViewRect.Min.X, MinX);
			MinY = FMath::Min<uint32>(UpscaledViewRect.Min.Y, MinY);
			MaxX = FMath::Max<uint32>(UpscaledViewRect.Max.X, MaxX);
			MaxY = FMath::Max<uint32>(UpscaledViewRect.Max.Y, MaxY);
			TotalArea += FMath::TruncToInt(UpscaledViewRect.Width()) * FMath::TruncToInt(UpscaledViewRect.Height());
		}

		// To draw black borders around the rendered image (prevents artifacts from post processing passes that read outside of the image e.g. PostProcessAA)
		{
			int32 BlackBorders = FMath::Clamp(CVarSetBlackBordersEnabled.GetValueOnGameThread(), 0, 10);

			if(ViewFamily.Views.Num() == 1 && BlackBorders)
			{
				MinX += BlackBorders;
				MinY += BlackBorders;
				MaxX -= BlackBorders;
				MaxY -= BlackBorders;
				TotalArea = (MaxX - MinX) * (MaxY - MinY);
			}
		}
	}
	
	// If the views don't cover the entire bounding rectangle, clear the entire buffer.
	bool bBufferCleared = false;
	if (ViewFamily.Views.Num() == 0 || TotalArea != (MaxX-MinX)*(MaxY-MinY) || bDisableWorldRendering)
	{
		bool bStereoscopicPass = (ViewFamily.Views.Num() != 0 && ViewFamily.Views[0]->StereoPass != eSSP_FULL);
		if (bDisableWorldRendering || !bStereoscopicPass) // TotalArea computation does not work correctly for stereoscopic views
		{
			SceneCanvas->Clear(FLinearColor::Transparent);
		}
		
		bBufferCleared = true;
	}
	
	// Force screen percentage show flag to be turned off if not supported.
	if (!ViewFamily.SupportsScreenPercentage())
	{
		ViewFamily.EngineShowFlags.ScreenPercentage = false;
	}

	// Set up secondary resolution fraction for the view family.
	if (!bStereoRendering)
	{
		float CustomSecondaruScreenPercentage = CVarSecondaryScreenPercentage.GetValueOnGameThread();

		if (CustomSecondaruScreenPercentage > 0.0)
		{
			// Override secondary resolution fraction with CVar.
			ViewFamily.SecondaryViewFraction = FMath::Min(CustomSecondaruScreenPercentage / 100.0f, 1.0f);
		}
		else
		{
			// Automatically compute secondary resolution fraction from DPI.
			ViewFamily.SecondaryViewFraction = GetDPIDerivedResolutionFraction();
		}

		check(ViewFamily.SecondaryViewFraction > 0.0f);
		check(ViewFamily.SupportsScreenPercentage() || ViewFamily.SecondaryViewFraction == 1.0f);
	}

	float DynamicResolutionPercentage = 100.0f;

	// Setup main view family with screen percentage interface by dynamic resolution if screen percentage is supported.
	if (ViewFamily.EngineShowFlags.ScreenPercentage && GEngine->GetDynamicResolutionState())
	{
		GEngine->EmitDynamicResolutionEvent(EDynamicResolutionStateEvent::BeginDynamicResolutionRendering);
		GEngine->GetDynamicResolutionState()->SetupMainViewFamily(ViewFamily);

<<<<<<< HEAD
#if CSV_PROFILER
		float ResolutionFraction = GEngine->GetDynamicResolutionState()->GetResolutionFractionApproximation();
		if ( ResolutionFraction >= 0.0f )
		{
			CSV_CUSTOM_STAT_GLOBAL(DynamicResolutionFraction, ResolutionFraction, ECsvCustomStatOp::Set);
		}
#endif
=======
		if (GEngine->GetDynamicResolutionStatus() == EDynamicResolutionStatus::Enabled)
		{
			DynamicResolutionPercentage = GEngine->GetDynamicResolutionState()->GetResolutionFractionApproximation() * 100.0f;
		}
>>>>>>> 40ff9d61
	}

#if CSV_PROFILER
	if (DynamicResolutionPercentage >= 0.0f)
	{
		CSV_CUSTOM_STAT_GLOBAL(DynamicResolutionPercentage, DynamicResolutionPercentage, ECsvCustomStatOp::Set);
	}
#endif

	// If a screen percentage interface was not set by dynamic resolution, then create one matching legacy behavior.
	if (ViewFamily.GetScreenPercentageInterface() == nullptr)
	{
		bool AllowPostProcessSettingsScreenPercentage = false;
		float GlobalResolutionFraction = 1.0f;

		if (ViewFamily.EngineShowFlags.ScreenPercentage)
		{
			// Allow FPostProcessSettings::ScreenPercentage.
			AllowPostProcessSettingsScreenPercentage = true;

			// Get global view fraction set by r.ScreenPercentage.
			GlobalResolutionFraction = FLegacyScreenPercentageDriver::GetCVarResolutionFraction();
		}

		ViewFamily.SetScreenPercentageInterface(new FLegacyScreenPercentageDriver(
			ViewFamily, GlobalResolutionFraction, AllowPostProcessSettingsScreenPercentage));
	}
	else if (bStereoRendering)
	{
		// Change screen percentage method to raw output when doing dynamic resolution with VR if not using TAA upsample.
		for (FSceneView* View : Views)
		{
			if (View->PrimaryScreenPercentageMethod == EPrimaryScreenPercentageMethod::SpatialUpscale)
			{
				View->PrimaryScreenPercentageMethod = EPrimaryScreenPercentageMethod::RawOutput;
			}
		}
	}

	// Draw the player views.
	if (!bDisableWorldRendering && !bUIDisableWorldRendering && PlayerViewMap.Num() > 0) //-V560
	{
		GetRendererModule().BeginRenderingViewFamily(SceneCanvas,&ViewFamily);
	}
	else
	{
		// Make sure RHI resources get flushed if we're not using a renderer
		ENQUEUE_UNIQUE_RENDER_COMMAND( UGameViewportClient_FlushRHIResources,
		{ 
			FRHICommandListExecutor::GetImmediateCommandList().ImmediateFlush(EImmediateFlushType::FlushRHIThreadFlushResources);
		});
	}

	// Beyond this point, only UI rendering independent from dynamc resolution.
	GEngine->EmitDynamicResolutionEvent(EDynamicResolutionStateEvent::EndDynamicResolutionRendering);

	// Clear areas of the rendertarget (backbuffer) that aren't drawn over by the views.
	if (!bBufferCleared)
	{
		// clear left
		if( MinX > 0 )
		{
			SceneCanvas->DrawTile(0,0,MinX,InViewport->GetSizeXY().Y,0.0f,0.0f,1.0f,1.f,FLinearColor::Black,NULL,false);
		}
		// clear right
		if( MaxX < (uint32)InViewport->GetSizeXY().X )
		{
			SceneCanvas->DrawTile(MaxX,0,InViewport->GetSizeXY().X,InViewport->GetSizeXY().Y,0.0f,0.0f,1.0f,1.f,FLinearColor::Black,NULL,false);
		}
		// clear top
		if( MinY > 0 )
		{
			SceneCanvas->DrawTile(MinX,0,MaxX,MinY,0.0f,0.0f,1.0f,1.f,FLinearColor::Black,NULL,false);
		}
		// clear bottom
		if( MaxY < (uint32)InViewport->GetSizeXY().Y )
		{
			SceneCanvas->DrawTile(MinX,MaxY,MaxX,InViewport->GetSizeXY().Y,0.0f,0.0f,1.0f,1.f,FLinearColor::Black,NULL,false);
		}
	}
	
	// Remove temporary debug lines.
	if (MyWorld->LineBatcher != nullptr)
	{
		MyWorld->LineBatcher->Flush();
	}

	if (MyWorld->ForegroundLineBatcher != nullptr)
	{
		MyWorld->ForegroundLineBatcher->Flush();
	}

	// Draw FX debug information.
	if (MyWorld->FXSystem)
	{
		MyWorld->FXSystem->DrawDebug(SceneCanvas);
	}

	// Render the UI.
	{
		SCOPE_CYCLE_COUNTER(STAT_UIDrawingTime);

		// render HUD
		bool bDisplayedSubtitles = false;
		for( FConstPlayerControllerIterator Iterator = MyWorld->GetPlayerControllerIterator(); Iterator; ++Iterator )
		{
			APlayerController* PlayerController = Iterator->Get();
			if (PlayerController)
			{
				ULocalPlayer* LocalPlayer = Cast<ULocalPlayer>(PlayerController->Player);
				if( LocalPlayer )
				{
					FSceneView* View = PlayerViewMap.FindRef(LocalPlayer);
					if (View != NULL)
					{
						// rendering to directly to viewport target
						FVector CanvasOrigin(FMath::TruncToFloat(View->UnscaledViewRect.Min.X), FMath::TruncToInt(View->UnscaledViewRect.Min.Y), 0.f);
												
						CanvasObject->Init(View->UnscaledViewRect.Width(), View->UnscaledViewRect.Height(), View, SceneCanvas);

						// Set the canvas transform for the player's view rectangle.
						check(SceneCanvas);
						SceneCanvas->PushAbsoluteTransform(FTranslationMatrix(CanvasOrigin));
						CanvasObject->ApplySafeZoneTransform();						

						// Render the player's HUD.
						if( PlayerController->MyHUD )
						{
							SCOPE_CYCLE_COUNTER(STAT_HudTime);

							DebugCanvasObject->SceneView = View;
							PlayerController->MyHUD->SetCanvas(CanvasObject, DebugCanvasObject);

							PlayerController->MyHUD->PostRender();
							
							// Put these pointers back as if a blueprint breakpoint hits during HUD PostRender they can
							// have been changed
							CanvasObject->Canvas = SceneCanvas;
							DebugCanvasObject->Canvas = DebugCanvas;

							// A side effect of PostRender is that the playercontroller could be destroyed
							if (!PlayerController->IsPendingKill())
							{
								PlayerController->MyHUD->SetCanvas(NULL, NULL);
							}
						}

						if (DebugCanvas != NULL )
						{
							DebugCanvas->PushAbsoluteTransform(FTranslationMatrix(CanvasOrigin));
							UDebugDrawService::Draw(ViewFamily.EngineShowFlags, InViewport, View, DebugCanvas);
							DebugCanvas->PopTransform();
						}

						CanvasObject->PopSafeZoneTransform();
						SceneCanvas->PopTransform();						

						// draw subtitles
						if (!bDisplayedSubtitles)
						{
							FVector2D MinPos(0.f, 0.f);
							FVector2D MaxPos(1.f, 1.f);
							GetSubtitleRegion(MinPos, MaxPos);

							const uint32 SizeX = SceneCanvas->GetRenderTarget()->GetSizeXY().X;
							const uint32 SizeY = SceneCanvas->GetRenderTarget()->GetSizeXY().Y;
							FIntRect SubtitleRegion(FMath::TruncToInt(SizeX * MinPos.X), FMath::TruncToInt(SizeY * MinPos.Y), FMath::TruncToInt(SizeX * MaxPos.X), FMath::TruncToInt(SizeY * MaxPos.Y));
							FSubtitleManager::GetSubtitleManager()->DisplaySubtitles( SceneCanvas, SubtitleRegion, MyWorld->GetAudioTimeSeconds() );
							bDisplayedSubtitles = true;
						}
					}
				}
			}
		}

		//ensure canvas has been flushed before rendering UI
		SceneCanvas->Flush_GameThread();

		DrawnDelegate.Broadcast();

		// Allow the viewport to render additional stuff
		PostRender(DebugCanvasObject);
	}


	// Grab the player camera location and orientation so we can pass that along to the stats drawing code.
	FVector PlayerCameraLocation = FVector::ZeroVector;
	FRotator PlayerCameraRotation = FRotator::ZeroRotator;
	{
		for( FConstPlayerControllerIterator Iterator = MyWorld->GetPlayerControllerIterator(); Iterator; ++Iterator )
		{
			(*Iterator)->GetPlayerViewPoint( PlayerCameraLocation, PlayerCameraRotation );
		}
	}

	if (DebugCanvas)
	{
		// Reset the debug canvas to be full-screen before drawing the console
		// (the debug draw service above has messed with the viewport size to fit it to a single player's subregion)
		DebugCanvasObject->Init(DebugCanvasSize.X, DebugCanvasSize.Y, NULL, DebugCanvas);

		DrawStatsHUD( MyWorld, InViewport, DebugCanvas, DebugCanvasObject, DebugProperties, PlayerCameraLocation, PlayerCameraRotation );

		if (GEngine->IsStereoscopic3D(InViewport))
		{
#if 0 //!UE_BUILD_SHIPPING
			// TODO: replace implementation in OculusHMD with a debug renderer
			if (GEngine->XRSystem.IsValid())
			{
				GEngine->XRSystem->DrawDebug(DebugCanvasObject);
			}
#endif
		}

		// Render the console absolutely last because developer input is was matter the most.
		if (ViewportConsole)
		{
			ViewportConsole->PostRender_Console(DebugCanvasObject);
		}
	}

	EndDrawDelegate.Broadcast();
}

void UGameViewportClient::ProcessScreenShots(FViewport* InViewport)
{
	if (GIsDumpingMovie || FScreenshotRequest::IsScreenshotRequested() || GIsHighResScreenshot)
	{	
		TArray<FColor> Bitmap;

		bool bShowUI = false;
		TSharedPtr<SWindow> WindowPtr = GetWindow();
		if (!GIsDumpingMovie && (FScreenshotRequest::ShouldShowUI() && WindowPtr.IsValid()))
		{
			bShowUI = true;
		}

		bool bScreenshotSuccessful = false;
		FIntVector Size(InViewport->GetSizeXY().X, InViewport->GetSizeXY().Y, 0);
		if( bShowUI && FSlateApplication::IsInitialized() )
		{
			TSharedRef<SWidget> WindowRef = WindowPtr.ToSharedRef();
			bScreenshotSuccessful = FSlateApplication::Get().TakeScreenshot( WindowRef, Bitmap, Size);
			GScreenshotResolutionX = Size.X;
			GScreenshotResolutionY = Size.Y;
		}
		else
		{
			bScreenshotSuccessful = GetViewportScreenShot(InViewport, Bitmap);
		}

		if (bScreenshotSuccessful)
		{
			if (ScreenshotCapturedDelegate.IsBound() && CVarScreenshotDelegate.GetValueOnGameThread())
			{
				// Ensure that all pixels' alpha is set to 255
				for (auto& Color : Bitmap)
				{
					Color.A = 255;
				}

				// If delegate subscribed, fire it instead of writing out a file to disk
				ScreenshotCapturedDelegate.Broadcast(Size.X, Size.Y, Bitmap);
			}
			else
			{
				FString ScreenShotName = FScreenshotRequest::GetFilename();
				if (GIsDumpingMovie && ScreenShotName.IsEmpty())
				{
					// Request a new screenshot with a formatted name
					bShowUI = false;
					const bool bAddFilenameSuffix = true;
					FScreenshotRequest::RequestScreenshot(FString(), bShowUI, bAddFilenameSuffix);
					ScreenShotName = FScreenshotRequest::GetFilename();
				}

				GetHighResScreenshotConfig().MergeMaskIntoAlpha(Bitmap);
				
				FIntRect SourceRect(0, 0, GScreenshotResolutionX, GScreenshotResolutionY);
				if (GIsHighResScreenshot)
				{
					SourceRect = GetHighResScreenshotConfig().CaptureRegion;
				}

				if (!FPaths::GetExtension(ScreenShotName).IsEmpty())
				{
					ScreenShotName = FPaths::GetBaseFilename(ScreenShotName, false);
					ScreenShotName += TEXT(".png");
				}

				// Save the contents of the array to a png file.
				TArray<uint8> CompressedBitmap;
				FImageUtils::CompressImageArray(Size.X, Size.Y, Bitmap, CompressedBitmap);
				FFileHelper::SaveArrayToFile(CompressedBitmap, *ScreenShotName);
			}
		}

		FScreenshotRequest::Reset();
		FScreenshotRequest::OnScreenshotRequestProcessed().ExecuteIfBound();

		// Reeanble screen messages - if we are NOT capturing a movie
		GAreScreenMessagesEnabled = GScreenMessagesRestoreState;
	}
}

void UGameViewportClient::Precache()
{
	if(!GIsEditor)
	{
		// Precache sounds...
		if (FAudioDevice* AudioDevice = GetWorld()->GetAudioDevice())
		{
			UE_LOG(LogPlayerManagement, Log, TEXT("Precaching sounds..."));
			for(TObjectIterator<USoundWave> It;It;++It)
			{
				USoundWave* SoundWave = *It;
				AudioDevice->Precache( SoundWave );
			}
			UE_LOG(LogPlayerManagement, Log, TEXT("Precaching sounds completed..."));
		}
	}

	// Log time till first precache is finished.
	static bool bIsFirstCallOfFunction = true;
	if( bIsFirstCallOfFunction )
	{
		UE_LOG(LogPlayerManagement, Log, TEXT("%5.2f seconds passed since startup."),FPlatformTime::Seconds()-GStartTime);
		bIsFirstCallOfFunction = false;
	}
}

TOptional<bool> UGameViewportClient::QueryShowFocus(const EFocusCause InFocusCause) const
{
	UUserInterfaceSettings* UISettings = GetMutableDefault<UUserInterfaceSettings>(UUserInterfaceSettings::StaticClass());
	
	if ( UISettings->RenderFocusRule == ERenderFocusRule::Never ||
		(UISettings->RenderFocusRule == ERenderFocusRule::NonPointer && InFocusCause == EFocusCause::Mouse) ||
		(UISettings->RenderFocusRule == ERenderFocusRule::NavigationOnly && InFocusCause != EFocusCause::Navigation))
	{
		return false;
	}

	return true;
}

void UGameViewportClient::LostFocus(FViewport* InViewport)
{
	// We need to reset some key inputs, since keyup events will sometimes not be processed (such as going into immersive/maximized mode).  
	// Resetting them will prevent them from "sticking"
	UWorld* const ViewportWorld = GetWorld();
	if (ViewportWorld && !ViewportWorld->bIsTearingDown)
	{
		for (FConstPlayerControllerIterator Iterator = ViewportWorld->GetPlayerControllerIterator(); Iterator; ++Iterator)
		{
			APlayerController* const PlayerController = Iterator->Get();
			if (PlayerController)
			{
				PlayerController->FlushPressedKeys();
			}
		}
	}

	if (GEngine && GEngine->GetAudioDeviceManager())
	{
		bHasAudioFocus = false;
	}
}

void UGameViewportClient::ReceivedFocus(FViewport* InViewport)
{
#if PLATFORM_DESKTOP || PLATFORM_HTML5
	if (GetDefault<UInputSettings>()->bUseMouseForTouch && GetGameViewport() && !GetGameViewport()->GetPlayInEditorIsSimulate())
	{
		FSlateApplication::Get().SetGameIsFakingTouchEvents(true);
	}
#endif

	if (GEngine && GEngine->GetAudioDeviceManager())
	{ 
		GEngine->GetAudioDeviceManager()->SetActiveDevice(AudioDeviceHandle);
		bHasAudioFocus = true;
	}
}

bool UGameViewportClient::IsFocused(FViewport* InViewport)
{
	return InViewport->HasFocus() || InViewport->HasMouseCapture();
}

void UGameViewportClient::Activated(FViewport* InViewport, const FWindowActivateEvent& InActivateEvent)
{
	ReceivedFocus(InViewport);
}

void UGameViewportClient::Deactivated(FViewport* InViewport, const FWindowActivateEvent& InActivateEvent)
{
	LostFocus(InViewport);
}

bool UGameViewportClient::WindowCloseRequested()
{
	return !WindowCloseRequestedDelegate.IsBound() || WindowCloseRequestedDelegate.Execute();
}

void UGameViewportClient::CloseRequested(FViewport* InViewport)
{
	check(InViewport == Viewport);

#if PLATFORM_DESKTOP || PLATFORM_HTML5
	FSlateApplication::Get().SetGameIsFakingTouchEvents(false);
#endif
	
	// broadcast close request to anyone that registered an interest
	CloseRequestedDelegate.Broadcast(InViewport);

	SetViewportFrame(NULL);

	// If this viewport has a high res screenshot window attached to it, close it
	if (HighResScreenshotDialog.IsValid())
	{
		HighResScreenshotDialog.Pin()->RequestDestroyWindow();
		HighResScreenshotDialog = NULL;
	}
}

bool UGameViewportClient::IsOrtho() const
{
	return false;
}

void UGameViewportClient::PostRender(UCanvas* Canvas)
{
	if( bShowTitleSafeZone )
	{
		DrawTitleSafeArea(Canvas);
	}

	// Draw the transition screen.
	DrawTransition(Canvas);
}

void UGameViewportClient::PeekTravelFailureMessages(UWorld* InWorld, ETravelFailure::Type FailureType, const FString& ErrorString)
{
	UE_LOG(LogNet, Warning, TEXT("Travel Failure: [%s]: %s"), ETravelFailure::ToString(FailureType), *ErrorString);
}

void UGameViewportClient::PeekNetworkFailureMessages(UWorld *InWorld, UNetDriver *NetDriver, ENetworkFailure::Type FailureType, const FString& ErrorString)
{
	UE_LOG(LogNet, Warning, TEXT("Network Failure: %s[%s]: %s"), NetDriver ? *NetDriver->NetDriverName.ToString() : TEXT("NULL"), ENetworkFailure::ToString(FailureType), *ErrorString);
}

void UGameViewportClient::SSSwapControllers()
{
#if !UE_BUILD_SHIPPING
	UEngine* const Engine = GetOuterUEngine();

	int32 const NumPlayers = Engine ? Engine->GetNumGamePlayers(this) : 0;
	if (NumPlayers > 1)
	{
		ULocalPlayer* const LP = Engine ? Engine->GetFirstGamePlayer(this) : nullptr;
		const int32 TmpControllerID = LP ? LP->GetControllerId() : 0;

		for (int32 Idx = 0; Idx<NumPlayers-1; ++Idx)
		{
			Engine->GetGamePlayer(this, Idx)->SetControllerId(Engine->GetGamePlayer(this, Idx + 1)->GetControllerId());
		}
		Engine->GetGamePlayer(this, NumPlayers-1)->SetControllerId(TmpControllerID);
	}
#endif
}

void UGameViewportClient::ShowTitleSafeArea()
{
#if !UE_BUILD_SHIPPING
	bShowTitleSafeZone = !bShowTitleSafeZone;
#endif
}

void UGameViewportClient::SetConsoleTarget(int32 PlayerIndex)
{
#if !UE_BUILD_SHIPPING
	if (ViewportConsole)
	{
		if(PlayerIndex >= 0 && PlayerIndex < GetOuterUEngine()->GetNumGamePlayers(this))
		{
			ViewportConsole->ConsoleTargetPlayer = GetOuterUEngine()->GetGamePlayer(this, PlayerIndex);
		}
		else
		{
			ViewportConsole->ConsoleTargetPlayer = NULL;
		}
	}
#endif
}


ULocalPlayer* UGameViewportClient::SetupInitialLocalPlayer(FString& OutError)
{
	check(GetOuterUEngine()->ConsoleClass != NULL);

	ActiveSplitscreenType = ESplitScreenType::None;

#if ALLOW_CONSOLE
	// Create the viewport's console.
	ViewportConsole = NewObject<UConsole>(this, GetOuterUEngine()->ConsoleClass);
	// register console to get all log messages
	GLog->AddOutputDevice(ViewportConsole);
#endif // !UE_BUILD_SHIPPING

	// Keep an eye on any network or server travel failures
	GEngine->OnTravelFailure().AddUObject(this, &UGameViewportClient::PeekTravelFailureMessages);
	GEngine->OnNetworkFailure().AddUObject(this, &UGameViewportClient::PeekNetworkFailureMessages);

	UGameInstance * ViewportGameInstance = GEngine->GetWorldContextFromGameViewportChecked(this).OwningGameInstance;

	if ( !ensure( ViewportGameInstance != NULL ) )
	{
		return NULL;
	}

	// Create the initial player - this is necessary or we can't render anything in-game.
	return ViewportGameInstance->CreateInitialPlayer(OutError);
}

void UGameViewportClient::UpdateActiveSplitscreenType()
{
	ESplitScreenType::Type SplitType = ESplitScreenType::None;
	const int32 NumPlayers = GEngine->GetNumGamePlayers(GetWorld());
	const UGameMapsSettings* Settings = GetDefault<UGameMapsSettings>();

	if (Settings->bUseSplitscreen && !bDisableSplitScreenOverride)
	{
		switch (NumPlayers)
		{
		case 0:
		case 1:
			SplitType = ESplitScreenType::None;
			break;

		case 2:
			switch (Settings->TwoPlayerSplitscreenLayout)
			{
			case ETwoPlayerSplitScreenType::Horizontal:
				SplitType = ESplitScreenType::TwoPlayer_Horizontal;
				break;

			case ETwoPlayerSplitScreenType::Vertical:
				SplitType = ESplitScreenType::TwoPlayer_Vertical;
				break;

			default:
				check(0);
			}
			break;

		case 3:
			switch (Settings->ThreePlayerSplitscreenLayout)
			{
			case EThreePlayerSplitScreenType::FavorTop:
				SplitType = ESplitScreenType::ThreePlayer_FavorTop;
				break;

			case EThreePlayerSplitScreenType::FavorBottom:
				SplitType = ESplitScreenType::ThreePlayer_FavorBottom;
				break;

			default:
				check(0);
			}
			break;

		default:
			ensure(NumPlayers == 4);
			SplitType = ESplitScreenType::FourPlayer;
			break;
		}
	}
	else
	{
		SplitType = ESplitScreenType::None;
	}

	ActiveSplitscreenType = SplitType;
}

void UGameViewportClient::LayoutPlayers()
{
	UpdateActiveSplitscreenType();
	const ESplitScreenType::Type SplitType = GetCurrentSplitscreenConfiguration();
	
	// Initialize the players
	const TArray<ULocalPlayer*>& PlayerList = GetOuterUEngine()->GetGamePlayers(this);

	for ( int32 PlayerIdx = 0; PlayerIdx < PlayerList.Num(); PlayerIdx++ )
	{
		if ( SplitType < SplitscreenInfo.Num() && PlayerIdx < SplitscreenInfo[SplitType].PlayerData.Num() )
		{
			PlayerList[PlayerIdx]->Size.X =	SplitscreenInfo[SplitType].PlayerData[PlayerIdx].SizeX;
			PlayerList[PlayerIdx]->Size.Y =	SplitscreenInfo[SplitType].PlayerData[PlayerIdx].SizeY;
			PlayerList[PlayerIdx]->Origin.X =	SplitscreenInfo[SplitType].PlayerData[PlayerIdx].OriginX;
			PlayerList[PlayerIdx]->Origin.Y =	SplitscreenInfo[SplitType].PlayerData[PlayerIdx].OriginY;
		}
		else
		{
			PlayerList[PlayerIdx]->Size.X =	0.f;
			PlayerList[PlayerIdx]->Size.Y =	0.f;
			PlayerList[PlayerIdx]->Origin.X =	0.f;
			PlayerList[PlayerIdx]->Origin.Y =	0.f;
		}
	}
}

void UGameViewportClient::SetDisableSplitscreenOverride( const bool bDisabled )
{
	bDisableSplitScreenOverride = bDisabled;
	LayoutPlayers();
}

void UGameViewportClient::GetSubtitleRegion(FVector2D& MinPos, FVector2D& MaxPos)
{
	MaxPos.X = 1.0f;
	MaxPos.Y = (GetOuterUEngine()->GetNumGamePlayers(this) == 1) ? 0.9f : 0.5f;
}


int32 UGameViewportClient::ConvertLocalPlayerToGamePlayerIndex( ULocalPlayer* LPlayer )
{
	return GetOuterUEngine()->GetGamePlayers(this).Find( LPlayer );
}

bool UGameViewportClient::HasTopSafeZone( int32 LocalPlayerIndex )
{
	switch ( GetCurrentSplitscreenConfiguration() )
	{
	case ESplitScreenType::None:
	case ESplitScreenType::TwoPlayer_Vertical:
		return true;

	case ESplitScreenType::TwoPlayer_Horizontal:
	case ESplitScreenType::ThreePlayer_FavorTop:
		return (LocalPlayerIndex == 0) ? true : false;

	case ESplitScreenType::ThreePlayer_FavorBottom:
	case ESplitScreenType::FourPlayer:
		return (LocalPlayerIndex < 2) ? true : false;
	}

	return false;
}

bool UGameViewportClient::HasBottomSafeZone( int32 LocalPlayerIndex )
{
	switch ( GetCurrentSplitscreenConfiguration() )
	{
	case ESplitScreenType::None:
	case ESplitScreenType::TwoPlayer_Vertical:
		return true;

	case ESplitScreenType::TwoPlayer_Horizontal:
	case ESplitScreenType::ThreePlayer_FavorTop:
		return (LocalPlayerIndex == 0) ? false : true;

	case ESplitScreenType::ThreePlayer_FavorBottom:
	case ESplitScreenType::FourPlayer:
		return (LocalPlayerIndex > 1) ? true : false;
	}

	return false;
}

bool UGameViewportClient::HasLeftSafeZone( int32 LocalPlayerIndex )
{
	switch ( GetCurrentSplitscreenConfiguration() )
	{
	case ESplitScreenType::None:
	case ESplitScreenType::TwoPlayer_Horizontal:
		return true;

	case ESplitScreenType::TwoPlayer_Vertical:
		return (LocalPlayerIndex == 0) ? true : false;

	case ESplitScreenType::ThreePlayer_FavorTop:
		return (LocalPlayerIndex < 2) ? true : false;

	case ESplitScreenType::ThreePlayer_FavorBottom:
	case ESplitScreenType::FourPlayer:
		return (LocalPlayerIndex == 0 || LocalPlayerIndex == 2) ? true : false;
	}

	return false;
}

bool UGameViewportClient::HasRightSafeZone( int32 LocalPlayerIndex )
{
	switch ( GetCurrentSplitscreenConfiguration() )
	{
	case ESplitScreenType::None:
	case ESplitScreenType::TwoPlayer_Horizontal:
		return true;

	case ESplitScreenType::TwoPlayer_Vertical:
	case ESplitScreenType::ThreePlayer_FavorBottom:
		return (LocalPlayerIndex > 0) ? true : false;

	case ESplitScreenType::ThreePlayer_FavorTop:
		return (LocalPlayerIndex == 1) ? false : true;

	case ESplitScreenType::FourPlayer:
		return (LocalPlayerIndex == 0 || LocalPlayerIndex == 2) ? false : true;
	}

	return false;
}


void UGameViewportClient::GetPixelSizeOfScreen( float& Width, float& Height, UCanvas* Canvas, int32 LocalPlayerIndex )
{
	switch ( GetCurrentSplitscreenConfiguration() )
	{
	case ESplitScreenType::None:
		Width = Canvas->ClipX;
		Height = Canvas->ClipY;
		return;
	case ESplitScreenType::TwoPlayer_Horizontal:
		Width = Canvas->ClipX;
		Height = Canvas->ClipY * 2;
		return;
	case ESplitScreenType::TwoPlayer_Vertical:
		Width = Canvas->ClipX * 2;
		Height = Canvas->ClipY;
		return;
	case ESplitScreenType::ThreePlayer_FavorTop:
		if (LocalPlayerIndex == 0)
		{
			Width = Canvas->ClipX;
		}
		else
		{
			Width = Canvas->ClipX * 2;
		}
		Height = Canvas->ClipY * 2;
		return;
	case ESplitScreenType::ThreePlayer_FavorBottom:
		if (LocalPlayerIndex == 2)
		{
			Width = Canvas->ClipX;
		}
		else
		{
			Width = Canvas->ClipX * 2;
		}
		Height = Canvas->ClipY * 2;
		return;
	case ESplitScreenType::FourPlayer:
		Width = Canvas->ClipX * 2;
		Height = Canvas->ClipY * 2;
		return;
	}
}

void UGameViewportClient::CalculateSafeZoneValues( float& Horizontal, float& Vertical, UCanvas* Canvas, int32 LocalPlayerIndex, bool bUseMaxPercent )
{

	float XSafeZoneToUse = bUseMaxPercent ? TitleSafeZone.MaxPercentX : TitleSafeZone.RecommendedPercentX;
	float YSafeZoneToUse = bUseMaxPercent ? TitleSafeZone.MaxPercentY : TitleSafeZone.RecommendedPercentY;

	float ScreenWidth, ScreenHeight;
	GetPixelSizeOfScreen( ScreenWidth, ScreenHeight, Canvas, LocalPlayerIndex );
	Horizontal = (ScreenWidth * (1 - XSafeZoneToUse) / 2.0f);
	Vertical = (ScreenHeight * (1 - YSafeZoneToUse) / 2.0f);
}


bool UGameViewportClient::CalculateDeadZoneForAllSides( ULocalPlayer* LPlayer, UCanvas* Canvas, float& fTopSafeZone, float& fBottomSafeZone, float& fLeftSafeZone, float& fRightSafeZone, bool bUseMaxPercent )
{
	// save separate - if the split screen is in bottom right, then

	if ( LPlayer != NULL )
	{
		int32 LocalPlayerIndex = ConvertLocalPlayerToGamePlayerIndex( LPlayer );

		if ( LocalPlayerIndex != -1 )
		{
			// see if this player should have a safe zone for any particular zonetype
			bool bHasTopSafeZone = HasTopSafeZone( LocalPlayerIndex );
			bool bHasBottomSafeZone = HasBottomSafeZone( LocalPlayerIndex );
			bool bHasLeftSafeZone = HasLeftSafeZone( LocalPlayerIndex );
			bool bHasRightSafeZone = HasRightSafeZone( LocalPlayerIndex );

			// if they need a safezone, then calculate it and save it
			if ( bHasTopSafeZone || bHasBottomSafeZone || bHasLeftSafeZone || bHasRightSafeZone)
			{
				// calculate the safezones
				float HorizSafeZoneValue, VertSafeZoneValue;
				CalculateSafeZoneValues( HorizSafeZoneValue, VertSafeZoneValue, Canvas, LocalPlayerIndex, bUseMaxPercent );

				if (bHasTopSafeZone)
				{
					fTopSafeZone = VertSafeZoneValue;
				}
				else
				{
					fTopSafeZone = 0.f;
				}

				if (bHasBottomSafeZone)
				{
					fBottomSafeZone = VertSafeZoneValue;
				}
				else
				{
					fBottomSafeZone = 0.f;
				}

				if (bHasLeftSafeZone)
				{
					fLeftSafeZone = HorizSafeZoneValue;
				}
				else
				{
					fLeftSafeZone = 0.f;
				}

				if (bHasRightSafeZone)
				{
					fRightSafeZone = HorizSafeZoneValue;
				}
				else
				{
					fRightSafeZone = 0.f;
				}

				return true;
			}
		}
	}
	return false;
}

void UGameViewportClient::DrawTitleSafeArea( UCanvas* Canvas )
{	
	// red colored max safe area box
	Canvas->SetDrawColor(255,0,0,255);
	float X = Canvas->ClipX * (1 - TitleSafeZone.MaxPercentX) / 2.0f;
	float Y = Canvas->ClipY * (1 - TitleSafeZone.MaxPercentY) / 2.0f;
	FCanvasBoxItem BoxItem( FVector2D( X, Y ), FVector2D( Canvas->ClipX * TitleSafeZone.MaxPercentX, Canvas->ClipY * TitleSafeZone.MaxPercentY ) );
	BoxItem.SetColor( FLinearColor::Red );
	Canvas->DrawItem( BoxItem );
		
	// yellow colored recommended safe area box
	X = Canvas->ClipX * (1 - TitleSafeZone.RecommendedPercentX) / 2.0f;
	Y = Canvas->ClipY * (1 - TitleSafeZone.RecommendedPercentY) / 2.0f;
	BoxItem.SetColor( FLinearColor::Yellow );
	BoxItem.Size = FVector2D( Canvas->ClipX * TitleSafeZone.RecommendedPercentX, Canvas->ClipY * TitleSafeZone.RecommendedPercentY );
	Canvas->DrawItem( BoxItem, X, Y );
}

void UGameViewportClient::DrawTransition(UCanvas* Canvas)
{
	if (bSuppressTransitionMessage == false)
	{
		switch (GetOuterUEngine()->TransitionType)
		{
		case TT_Loading:
			DrawTransitionMessage(Canvas, NSLOCTEXT("GameViewportClient", "LoadingMessage", "LOADING").ToString());
			break;
		case TT_Saving:
			DrawTransitionMessage(Canvas, NSLOCTEXT("GameViewportClient", "SavingMessage", "SAVING").ToString());
			break;
		case TT_Connecting:
			DrawTransitionMessage(Canvas, NSLOCTEXT("GameViewportClient", "ConnectingMessage", "CONNECTING").ToString());
			break;
		case TT_Precaching:
			DrawTransitionMessage(Canvas, NSLOCTEXT("GameViewportClient", "PrecachingMessage", "PRECACHING").ToString());
			break;
		case TT_Paused:
			DrawTransitionMessage(Canvas, NSLOCTEXT("GameViewportClient", "PausedMessage", "PAUSED").ToString());
			break;
		case TT_WaitingToConnect:
			DrawTransitionMessage(Canvas, TEXT("Waiting to connect...")); // Temp - localization of the FString messages is broke atm. Loc this when its fixed.
			break;
		}
	}
}

void UGameViewportClient::DrawTransitionMessage(UCanvas* Canvas,const FString& Message)
{
	UFont* Font = GEngine->GetLargeFont();
	FCanvasTextItem TextItem( FVector2D::ZeroVector, FText::GetEmpty(), Font, FLinearColor::Blue);
	TextItem.EnableShadow( FLinearColor::Black );
	TextItem.Text = FText::FromString(Message);
	float XL, YL;
	Canvas->StrLen( Font , Message, XL, YL );
	Canvas->DrawItem( TextItem, 0.5f * (Canvas->ClipX - XL), 0.66f * Canvas->ClipY - YL * 0.5f );	
}

void UGameViewportClient::NotifyPlayerAdded( int32 PlayerIndex, ULocalPlayer* AddedPlayer )
{
	LayoutPlayers();

	FSlateApplication::Get().SetUserFocusToGameViewport(PlayerIndex);

	TSharedPtr< IGameLayerManager > GameLayerManager(GameLayerManagerPtr.Pin());
	if ( GameLayerManager.IsValid() )
	{
		GameLayerManager->NotifyPlayerAdded(PlayerIndex, AddedPlayer);
	}

	PlayerAddedDelegate.Broadcast( PlayerIndex );
}

void UGameViewportClient::NotifyPlayerRemoved( int32 PlayerIndex, ULocalPlayer* RemovedPlayer )
{
	LayoutPlayers();

	TSharedPtr< IGameLayerManager > GameLayerManager(GameLayerManagerPtr.Pin());
	if ( GameLayerManager.IsValid() )
	{
		GameLayerManager->NotifyPlayerRemoved(PlayerIndex, RemovedPlayer);
	}

	PlayerRemovedDelegate.Broadcast( PlayerIndex );
}

void UGameViewportClient::AddViewportWidgetContent( TSharedRef<SWidget> ViewportContent, const int32 ZOrder )
{
	TSharedPtr< SOverlay > PinnedViewportOverlayWidget( ViewportOverlayWidget.Pin() );
	if( ensure( PinnedViewportOverlayWidget.IsValid() ) )
	{
		// NOTE: Returns FSimpleSlot but we're ignoring here.  Could be used for alignment though.
		PinnedViewportOverlayWidget->AddSlot( ZOrder )
			[
				ViewportContent
			];
	}
}

void UGameViewportClient::RemoveViewportWidgetContent( TSharedRef<SWidget> ViewportContent )
{
	TSharedPtr< SOverlay > PinnedViewportOverlayWidget( ViewportOverlayWidget.Pin() );
	if( PinnedViewportOverlayWidget.IsValid() )
	{
		PinnedViewportOverlayWidget->RemoveSlot( ViewportContent );
	}
}

void UGameViewportClient::AddViewportWidgetForPlayer(ULocalPlayer* Player, TSharedRef<SWidget> ViewportContent, const int32 ZOrder)
{
	TSharedPtr< IGameLayerManager > GameLayerManager(GameLayerManagerPtr.Pin());
	if ( GameLayerManager.IsValid() )
	{
		GameLayerManager->AddWidgetForPlayer(Player, ViewportContent, ZOrder);
	}
}

void UGameViewportClient::RemoveViewportWidgetForPlayer(ULocalPlayer* Player, TSharedRef<SWidget> ViewportContent)
{
	TSharedPtr< IGameLayerManager > GameLayerManager(GameLayerManagerPtr.Pin());
	if ( GameLayerManager.IsValid() )
	{
		GameLayerManager->RemoveWidgetForPlayer(Player, ViewportContent);
	}
}

void UGameViewportClient::RemoveAllViewportWidgets()
{
	CursorWidgets.Empty();

	TSharedPtr< SOverlay > PinnedViewportOverlayWidget( ViewportOverlayWidget.Pin() );
	if( PinnedViewportOverlayWidget.IsValid() )
	{
		PinnedViewportOverlayWidget->ClearChildren();
	}

	TSharedPtr< IGameLayerManager > GameLayerManager(GameLayerManagerPtr.Pin());
	if ( GameLayerManager.IsValid() )
		{
		GameLayerManager->ClearWidgets();
	}
}

void UGameViewportClient::VerifyPathRenderingComponents()
{
	const bool bShowPaths = !!EngineShowFlags.Navigation;

	UWorld* const ViewportWorld = GetWorld();

	// make sure nav mesh has a rendering component
	ANavigationData* const NavData = (ViewportWorld && ViewportWorld->GetNavigationSystem() != nullptr)
		? ViewportWorld->GetNavigationSystem()->GetMainNavData(FNavigationSystem::DontCreate)
		: NULL;

	if(NavData && NavData->RenderingComp == NULL)
	{
		NavData->RenderingComp = NavData->ConstructRenderingComponent();
		if (NavData->RenderingComp)
		{
			NavData->RenderingComp->SetVisibility(bShowPaths);
			NavData->RenderingComp->RegisterComponent();
		}
	}

	if(NavData == NULL)
	{
		UE_LOG(LogPlayerManagement, Warning, TEXT("No NavData found when calling UGameViewportClient::VerifyPathRenderingComponents()"));
	}
}

bool UGameViewportClient::CaptureMouseOnLaunch()
{
	return GetDefault<UInputSettings>()->bCaptureMouseOnLaunch;
}

bool UGameViewportClient::Exec( UWorld* InWorld, const TCHAR* Cmd,FOutputDevice& Ar)
{
	if ( FParse::Command(&Cmd,TEXT("FORCEFULLSCREEN")) )
	{
		return HandleForceFullscreenCommand( Cmd, Ar );
	}
	else if( FParse::Command(&Cmd,TEXT("SHOW")) )
	{
		return HandleShowCommand( Cmd, Ar, InWorld );
	}
	else if( FParse::Command(&Cmd,TEXT("SHOWLAYER")) )
	{
		return HandleShowLayerCommand( Cmd, Ar, InWorld );
	}
	else if (FParse::Command(&Cmd,TEXT("VIEWMODE")))
	{
		return HandleViewModeCommand( Cmd, Ar, InWorld );
	}
	else if (FParse::Command(&Cmd, TEXT("NEXTVIEWMODE")))
	{
		return HandleNextViewModeCommand( Cmd, Ar, InWorld );
	}
	else if (FParse::Command(&Cmd, TEXT("PREVVIEWMODE")))
	{
		return HandlePrevViewModeCommand( Cmd, Ar, InWorld );
	}
	else if( FParse::Command(&Cmd,TEXT("PRECACHE")) )
	{
		return HandlePreCacheCommand( Cmd, Ar );
	}
	else if( FParse::Command(&Cmd,TEXT("TOGGLE_FULLSCREEN")) || FParse::Command(&Cmd,TEXT("FULLSCREEN")) )
	{
		return HandleToggleFullscreenCommand();
	}	
	else if( FParse::Command(&Cmd,TEXT("SETRES")) )
	{
		return HandleSetResCommand( Cmd, Ar );
	}
	else if( FParse::Command(&Cmd,TEXT("HighResShot")) )
	{
		return HandleHighresScreenshotCommand( Cmd, Ar );
	}
	else if( FParse::Command(&Cmd,TEXT("HighResShotUI")) )
	{
		return HandleHighresScreenshotUICommand( Cmd, Ar );
	}
	else if( FParse::Command(&Cmd,TEXT("SHOT")) || FParse::Command(&Cmd,TEXT("SCREENSHOT")) )
	{
		return HandleScreenshotCommand( Cmd, Ar );	
	}
	else if ( FParse::Command(&Cmd, TEXT("BUGSCREENSHOTWITHHUDINFO")) )
	{
		return HandleBugScreenshotwithHUDInfoCommand( Cmd, Ar );
	}
	else if ( FParse::Command(&Cmd,TEXT("BUGSCREENSHOT")) )
	{
		return HandleBugScreenshotCommand( Cmd, Ar );
	}
	else if( FParse::Command(&Cmd,TEXT("KILLPARTICLES")) )
	{
		return HandleKillParticlesCommand( Cmd, Ar );	
	}
	else if( FParse::Command(&Cmd,TEXT("FORCESKELLOD")) )
	{
		return HandleForceSkelLODCommand( Cmd, Ar, InWorld );
	}
	else if (FParse::Command(&Cmd, TEXT("DISPLAY")))
	{
		return HandleDisplayCommand( Cmd, Ar );
	}
	else if (FParse::Command(&Cmd, TEXT("DISPLAYALL")))
	{
		return HandleDisplayAllCommand( Cmd, Ar );
	}
	else if (FParse::Command(&Cmd, TEXT("DISPLAYALLLOCATION")))
	{
		return HandleDisplayAllLocationCommand( Cmd, Ar );
	}
	else if (FParse::Command(&Cmd, TEXT("DISPLAYALLROTATION")))
	{
		return HandleDisplayAllRotationCommand( Cmd, Ar );
	}
	else if (FParse::Command(&Cmd, TEXT("DISPLAYCLEAR")))
	{
		return HandleDisplayClearCommand( Cmd, Ar );
	}
	else if(FParse::Command(&Cmd, TEXT("TEXTUREDEFRAG")))
	{
		return HandleTextureDefragCommand( Cmd, Ar );
	}
	else if (FParse::Command(&Cmd, TEXT("TOGGLEMIPFADE")))
	{
		return HandleToggleMIPFadeCommand( Cmd, Ar );
	}
	else if (FParse::Command(&Cmd, TEXT("PAUSERENDERCLOCK")))
	{
		return HandlePauseRenderClockCommand( Cmd, Ar );
	}

	if(ProcessConsoleExec(Cmd,Ar,NULL))
	{
		return true;
	}
	else if ( GameInstance && (GameInstance->Exec(InWorld, Cmd, Ar) || GameInstance->ProcessConsoleExec(Cmd, Ar, nullptr)) )
	{
		return true;
	}
	else if( GEngine->Exec( InWorld, Cmd,Ar) )
	{
		return true;
	}
	else
	{
		return false;
	}
}

bool UGameViewportClient::HandleForceFullscreenCommand( const TCHAR* Cmd, FOutputDevice& Ar )
{
	GForceFullscreen = !GForceFullscreen;
	return true;
}

bool UGameViewportClient::HandleShowCommand( const TCHAR* Cmd, FOutputDevice& Ar, UWorld* InWorld )
{
#if UE_BUILD_SHIPPING
	// don't allow show flags in net games, but on con
	if ( InWorld->GetNetMode() != NM_Standalone || (GEngine->GetWorldContextFromWorldChecked(InWorld).PendingNetGame != NULL) )
	{
		return true;
	}
	// the effects of this cannot be easily reversed, so prevent the user from playing network games without restarting to avoid potential exploits
	GDisallowNetworkTravel = true;
#endif // UE_BUILD_SHIPPING

	// First, look for skeletal mesh show commands

	bool bUpdateSkelMeshCompDebugFlags = false;
	static bool bShowPrePhysSkelBones = false;

	if(FParse::Command(&Cmd,TEXT("PREPHYSBONES")))
	{
		bShowPrePhysSkelBones = !bShowPrePhysSkelBones;
		bUpdateSkelMeshCompDebugFlags = true;
	}

	// If we changed one of the skel mesh debug show flags, set it on each of the components in the World.
	if(bUpdateSkelMeshCompDebugFlags)
	{
		for (TObjectIterator<USkeletalMeshComponent> It; It; ++It)
		{
			USkeletalMeshComponent* SkelComp = *It;
			if( SkelComp->GetScene() == InWorld->Scene )
			{
				SkelComp->bShowPrePhysBones = bShowPrePhysSkelBones;
				SkelComp->MarkRenderStateDirty();
			}
		}

		// Now we are done.
		return true;
	}

	// EngineShowFlags
	{
		int32 FlagIndex = FEngineShowFlags::FindIndexByName(Cmd);

		if(FlagIndex != -1)
		{
			bool bCanBeToggled = true;

			if(GIsEditor)
			{
				if(!FEngineShowFlags::CanBeToggledInEditor(Cmd))
				{
					bCanBeToggled = false;
				}
			}

			bool bIsACollisionFlag = FEngineShowFlags::IsNameThere(Cmd, TEXT("Collision"));

			if(bCanBeToggled)
			{
				bool bOldState = EngineShowFlags.GetSingleFlag(FlagIndex);

				EngineShowFlags.SetSingleFlag(FlagIndex, !bOldState);

				if(FEngineShowFlags::IsNameThere(Cmd, TEXT("Navigation,Cover")))
				{
					VerifyPathRenderingComponents();
				}
					
				if(FEngineShowFlags::IsNameThere(Cmd, TEXT("Volumes")))
				{
					// TODO: Investigate why this is doesn't appear to work
					if (AllowDebugViewmodes())
					{
						ToggleShowVolumes();
					}
					else
					{
						Ar.Logf(TEXT("Debug viewmodes not allowed on consoles by default.  See AllowDebugViewmodes()."));
					}
				}
			}

			if(bIsACollisionFlag)
			{
				ToggleShowCollision();
			}

			return true;
		}
	}

	// create a sorted list of showflags
	TSet<FString> LinesToSort;
	{
		struct FIterSink
		{
			FIterSink(TSet<FString>& InLinesToSort, const FEngineShowFlags InEngineShowFlags) : LinesToSort(InLinesToSort), EngineShowFlags(InEngineShowFlags)
			{
			}

			bool OnEngineShowFlag(uint32 InIndex, const FString& InName)
			{
				FString Value = FString::Printf(TEXT("%s=%d"), *InName, EngineShowFlags.GetSingleFlag(InIndex) ? 1 : 0);
				LinesToSort.Add(Value);
				return true;
			}

			TSet<FString>& LinesToSort;
			const FEngineShowFlags EngineShowFlags;
		};

		FIterSink Sink(LinesToSort, EngineShowFlags);

		FEngineShowFlags::IterateAllFlags(Sink);
	}	

	LinesToSort.Sort( TLess<FString>() );

	for(TSet<FString>::TConstIterator It(LinesToSort); It; ++It)
	{
		const FString Value = *It;

		Ar.Logf(TEXT("%s"), *Value);
	}

	return true;
}

FPopupMethodReply UGameViewportClient::OnQueryPopupMethod() const
{
	return FPopupMethodReply::UseMethod(EPopupMethod::UseCurrentWindow)
		.SetShouldThrottle(EShouldThrottle::No);
}

bool UGameViewportClient::HandleNavigation(const uint32 InUserIndex, TSharedPtr<SWidget> InDestination)
{
	if (CustomNavigationEvent.IsBound())
	{
		return CustomNavigationEvent.Execute(InUserIndex, InDestination);
	}
	return false;
}

void UGameViewportClient::ToggleShowVolumes()
{
	// Don't allow 'show collision' and 'show volumes' at the same time, so turn collision off
	if (EngineShowFlags.Volumes && EngineShowFlags.Collision)
	{
		EngineShowFlags.SetCollision(false);
		ToggleShowCollision();
	}

	// Iterate over all brushes
	for (TObjectIterator<UBrushComponent> It; It; ++It)
	{
		UBrushComponent* BrushComponent = *It;
		AVolume* Owner = Cast<AVolume>(BrushComponent->GetOwner());

		// Only bother with volume brushes that belong to the world's scene
		if (Owner && BrushComponent->GetScene() == GetWorld()->Scene && !FActorEditorUtils::IsABuilderBrush(Owner))
		{
			// We're expecting this to be in the game at this point
			check(Owner->GetWorld()->IsGameWorld());

			// Toggle visibility of this volume
			if (BrushComponent->IsVisible())
			{
				BrushComponent->SetVisibility(false);
				BrushComponent->SetHiddenInGame(true);
			}
			else
			{
				BrushComponent->SetVisibility(true);
				BrushComponent->SetHiddenInGame(false);
			}
		}
	}
}

void UGameViewportClient::ToggleShowCollision()
{
	// special case: for the Engine.Collision flag, we need to un-hide any primitive components that collide so their collision geometry gets rendered
	const bool bIsShowingCollision = EngineShowFlags.Collision;

	if (bIsShowingCollision)
	{
		// Don't allow 'show collision' and 'show volumes' at the same time, so turn collision off
		if (EngineShowFlags.Volumes)
		{
			EngineShowFlags.SetVolumes(false);
			ToggleShowVolumes();
		}
	}

#if !UE_BUILD_SHIPPING
	if (World != nullptr)
	{
		// Tell engine to create proxies for hidden components, so we can still draw collision
		World->bCreateRenderStateForHiddenComponents = bIsShowingCollision;

		// Need to recreate scene proxies when this flag changes.
		FGlobalComponentRecreateRenderStateContext Recreate;
	}
#endif // !UE_BUILD_SHIPPING


#if !(UE_BUILD_SHIPPING || UE_BUILD_TEST)
	if (EngineShowFlags.Collision)
	{
		for (FLocalPlayerIterator It((UEngine*)GetOuter(), World); It; ++It)
		{
			APlayerController* PC = It->PlayerController;
			if (PC != NULL && PC->GetPawn() != NULL)
			{
				PC->ClientMessage(FString::Printf(TEXT("!!!! Player Pawn %s Collision Info !!!!"), *PC->GetPawn()->GetName()));
				if (PC->GetPawn()->GetMovementBase())
				{
					PC->ClientMessage(FString::Printf(TEXT("Base %s"), *PC->GetPawn()->GetMovementBase()->GetName()));
				}
				TSet<AActor*> TouchingActors;
				PC->GetPawn()->GetOverlappingActors(TouchingActors);
				int32 i = 0;
				for (AActor* TouchingActor : TouchingActors)
				{
					PC->ClientMessage(FString::Printf(TEXT("Touching %d: %s"), i++, *TouchingActor->GetName()));
				}
			}
		}
	}
#endif
}

bool UGameViewportClient::HandleShowLayerCommand( const TCHAR* Cmd, FOutputDevice& Ar, UWorld* InWorld )
{
	FString LayerName = FParse::Token(Cmd, 0);
	// optional 0/1 for setting vis, instead of toggling
	FString SetModeParam = FParse::Token(Cmd, 0);

	int32 SetMode = -1;
	if (SetModeParam != TEXT(""))
	{
		SetMode = FCString::Atoi(*SetModeParam);
	}

	bool bPrintValidEntries = false;

	if (LayerName.IsEmpty())
	{
		Ar.Logf(TEXT("Missing layer name."));
		bPrintValidEntries = true;
	}
	else
	{
		int32 NumActorsToggled = 0;
		FName LayerFName = FName(*LayerName);

		for (FActorIterator It(InWorld); It; ++It)
		{
			AActor* Actor = *It;
			
			if (Actor->Layers.Contains(LayerFName))
			{
				// look for always toggle, or a set when it's unset, etc
				if ((SetMode == -1) || (SetMode == 0 && !Actor->bHidden) || (SetMode != 0 && Actor->bHidden))
				{
					NumActorsToggled++;
					// Note: overriding existing hidden property, ideally this would be something orthogonal
					Actor->bHidden = !Actor->bHidden;

					Actor->MarkComponentsRenderStateDirty();
				}
			}
		}

		Ar.Logf(TEXT("Toggled visibility of %u actors"), NumActorsToggled);
		bPrintValidEntries = NumActorsToggled == 0;
	}

	if (bPrintValidEntries)
	{
		TArray<FName> LayerNames;

		for (FActorIterator It(InWorld); It; ++It)
		{
			AActor* Actor = *It;

			for (int32 LayerIndex = 0; LayerIndex < Actor->Layers.Num(); LayerIndex++)
			{
				LayerNames.AddUnique(Actor->Layers[LayerIndex]);
			}
		}

		Ar.Logf(TEXT("Valid layer names:"));

		for (int32 LayerIndex = 0; LayerIndex < LayerNames.Num(); LayerIndex++)
		{
			Ar.Logf(TEXT("   %s"), *LayerNames[LayerIndex].ToString());
		}
	}

	return true;
}

bool UGameViewportClient::HandleViewModeCommand( const TCHAR* Cmd, FOutputDevice& Ar, UWorld* InWorld )
{
#if !UE_BUILD_DEBUG
	// If there isn't a cheat manager, exit out
	bool bCheatsEnabled = false;
	for (FLocalPlayerIterator It((UEngine*)GetOuter(), InWorld); It; ++It)
	{
		if (It->PlayerController != NULL && It->PlayerController->CheatManager != NULL)
		{
			bCheatsEnabled = true;
			break;
		}
	}
	if (!bCheatsEnabled)
	{
		return true;
	}
#endif
	FString ViewModeName = FParse::Token(Cmd, 0);

	if(!ViewModeName.IsEmpty())
	{
		uint32 i = 0;
		for(; i < VMI_Max; ++i)
		{
			if(ViewModeName == GetViewModeName((EViewModeIndex)i))
			{
				ViewModeIndex = i;
				Ar.Logf(TEXT("Set new viewmode: %s"), GetViewModeName((EViewModeIndex)ViewModeIndex));
				break;
			}
		}
		if(i == VMI_Max)
		{
			Ar.Logf(TEXT("Error: view mode not recognized: %s"), *ViewModeName);
		}
	}
	else
	{
		Ar.Logf(TEXT("Current view mode: %s"), GetViewModeName((EViewModeIndex)ViewModeIndex));

		FString ViewModes;
		for(uint32 i = 0; i < VMI_Max; ++i)
		{
			if(i != 0)
			{
				ViewModes += TEXT(", ");
			}
			ViewModes += GetViewModeName((EViewModeIndex)i);
		}
		Ar.Logf(TEXT("Available view modes: %s"), *ViewModes);
	}

	if (ViewModeIndex == VMI_StationaryLightOverlap)
	{
		Ar.Logf(TEXT("This view mode is currently not supported in game."));
		ViewModeIndex = VMI_Lit;
	}

	if (FPlatformProperties::SupportsWindowedMode() == false)
	{
		if(ViewModeIndex == VMI_Unlit			
			|| ViewModeIndex == VMI_StationaryLightOverlap
			|| ViewModeIndex == VMI_Lit_DetailLighting
			|| ViewModeIndex == VMI_ReflectionOverride)
		{
			Ar.Logf(TEXT("This view mode is currently not supported on consoles."));
			ViewModeIndex = VMI_Lit;
		}
	}
	if ((ViewModeIndex != VMI_Lit && ViewModeIndex != VMI_ShaderComplexity) && !AllowDebugViewmodes())
	{
		Ar.Logf(TEXT("Debug viewmodes not allowed on consoles by default.  See AllowDebugViewmodes()."));
		ViewModeIndex = VMI_Lit;
	}

	ApplyViewMode((EViewModeIndex)ViewModeIndex, true, EngineShowFlags);

	return true;
}

bool UGameViewportClient::HandleNextViewModeCommand( const TCHAR* Cmd, FOutputDevice& Ar, UWorld* InWorld )
{
#if !UE_BUILD_DEBUG
	// If there isn't a cheat manager, exit out
	bool bCheatsEnabled = false;
	for (FLocalPlayerIterator It((UEngine*)GetOuter(), InWorld); It; ++It)
	{
		if (It->PlayerController != NULL && It->PlayerController->CheatManager != NULL)
		{
			bCheatsEnabled = true;
			break;
		}
	}
	if (!bCheatsEnabled)
	{
		return true;
	}
#endif
	ViewModeIndex = ViewModeIndex + 1;

	// wrap around
	if(ViewModeIndex == VMI_Max)
	{
		ViewModeIndex = 0;
	}

	Ar.Logf(TEXT("New view mode: %s"), GetViewModeName((EViewModeIndex)ViewModeIndex));
	ApplyViewMode((EViewModeIndex)ViewModeIndex, true, EngineShowFlags);
	return true;
}

bool UGameViewportClient::HandlePrevViewModeCommand( const TCHAR* Cmd, FOutputDevice& Ar, UWorld* InWorld )
{
#if !UE_BUILD_DEBUG
	// If there isn't a cheat manager, exit out
	bool bCheatsEnabled = false;
	for (FLocalPlayerIterator It((UEngine*)GetOuter(), InWorld); It; ++It)
	{
		if (It->PlayerController != NULL && It->PlayerController->CheatManager != NULL)
		{
			bCheatsEnabled = true;
			break;
		}
	}
	if (!bCheatsEnabled)
	{
		return true;
	}
#endif
	ViewModeIndex = ViewModeIndex - 1;

	// wrap around
	if(ViewModeIndex < 0)
	{
		ViewModeIndex = VMI_Max - 1;
	}

	Ar.Logf(TEXT("New view mode: %s"), GetViewModeName((EViewModeIndex)ViewModeIndex));
	ApplyViewMode((EViewModeIndex)ViewModeIndex, true, EngineShowFlags);
	return true;
}

bool UGameViewportClient::HandlePreCacheCommand( const TCHAR* Cmd, FOutputDevice& Ar )
{
	Precache();
	return true;
}

bool UGameViewportClient::SetDisplayConfiguration(const FIntPoint* Dimensions, EWindowMode::Type WindowMode)
{
	if (Viewport == NULL || ViewportFrame == NULL)
	{
		return true;
	}

	UGameEngine* GameEngine = Cast<UGameEngine>(GEngine);
	
	if (GameEngine)
	{
		UGameUserSettings* UserSettings = GameEngine->GetGameUserSettings();

		UserSettings->SetFullscreenMode(WindowMode);

		if (Dimensions)
		{
			UserSettings->SetScreenResolution(*Dimensions);
		}

		UserSettings->ApplySettings(false);
	}
	else
	{
		int32 NewX = GSystemResolution.ResX;
		int32 NewY = GSystemResolution.ResY;

		if (Dimensions)
		{
			NewX = Dimensions->X;
			NewY = Dimensions->Y;
		}
	
		FSystemResolution::RequestResolutionChange(NewX, NewY, WindowMode);
	}

	return true;
}

bool UGameViewportClient::HandleToggleFullscreenCommand()
{
	static auto CVar = IConsoleManager::Get().FindTConsoleVariableDataInt(TEXT("r.FullScreenMode"));
	check(CVar);
	auto FullScreenMode = CVar->GetValueOnGameThread() == 0 ? EWindowMode::Fullscreen : EWindowMode::WindowedFullscreen;
	FullScreenMode = Viewport->IsFullscreen() ? EWindowMode::Windowed : FullScreenMode;

	if (PLATFORM_WINDOWS && FullScreenMode == EWindowMode::Fullscreen)
	{
		// Handle fullscreen mode differently for D3D11/D3D12
		static const bool bD3D12 = FParse::Param(FCommandLine::Get(), TEXT("d3d12")) || FParse::Param(FCommandLine::Get(), TEXT("dx12"));
		if (bD3D12)
		{
			// Force D3D12 RHI to use windowed fullscreen mode
			FullScreenMode = EWindowMode::WindowedFullscreen;
		}
	}

	int32 ResolutionX = GSystemResolution.ResX;
	int32 ResolutionY = GSystemResolution.ResY;

	// Make sure the user's settings are updated after pressing Alt+Enter to toggle fullscreen.  Note
	// that we don't need to "apply" the setting change, as we already did that above directly.
	UGameEngine* GameEngine = Cast<UGameEngine>( GEngine );
	if( GameEngine )
	{
		UGameUserSettings* UserSettings = GameEngine->GetGameUserSettings();
		if( UserSettings != nullptr )
		{
			// Ensure that our desired screen size will fit on the display
			ResolutionX = UserSettings->GetScreenResolution().X;
			ResolutionY = UserSettings->GetScreenResolution().Y;
			UGameEngine::DetermineGameWindowResolution(ResolutionX, ResolutionY, FullScreenMode);

			UserSettings->SetFullscreenMode(FullScreenMode);
			UserSettings->ConfirmVideoMode();
		}
	}

	FSystemResolution::RequestResolutionChange(ResolutionX, ResolutionY, FullScreenMode);

	ToggleFullscreenDelegate.Broadcast(FullScreenMode != EWindowMode::Windowed);

	return true;
}

bool UGameViewportClient::HandleSetResCommand( const TCHAR* Cmd, FOutputDevice& Ar )
{
	if(Viewport && ViewportFrame)
	{
		int32 X=FCString::Atoi(Cmd);
		const TCHAR* CmdTemp = FCString::Strchr(Cmd,'x') ? FCString::Strchr(Cmd,'x')+1 : FCString::Strchr(Cmd,'X') ? FCString::Strchr(Cmd,'X')+1 : TEXT("");
		int32 Y=FCString::Atoi(CmdTemp);
		Cmd = CmdTemp;
		EWindowMode::Type WindowMode = Viewport->GetWindowMode();

		if(FCString::Strchr(Cmd,'w') || FCString::Strchr(Cmd,'W'))
		{
			if(FCString::Strchr(Cmd, 'f') || FCString::Strchr(Cmd, 'F'))
			{
				WindowMode = EWindowMode::WindowedFullscreen;
			}
			else
			{
				WindowMode = EWindowMode::Windowed;
			}
			
		}
		else if(FCString::Strchr(Cmd,'f') || FCString::Strchr(Cmd,'F'))
		{
			WindowMode = EWindowMode::Fullscreen;
		}
		if( X && Y )
		{
			FSystemResolution::RequestResolutionChange(X, Y, WindowMode);
		}
	}
	return true;
}

bool UGameViewportClient::HandleHighresScreenshotCommand( const TCHAR* Cmd, FOutputDevice& Ar )
{
	if(Viewport)
	{
		if (GetHighResScreenshotConfig().ParseConsoleCommand(Cmd, Ar))
		{
			Viewport->TakeHighResScreenShot();
		}
	}
	return true;
}

bool UGameViewportClient::HandleHighresScreenshotUICommand( const TCHAR* Cmd, FOutputDevice& Ar )
{
	// Open the highres screenshot UI. When the capture region editing works properly, we can pass CaptureRegionWidget through
	// HighResScreenshotDialog = SHighResScreenshotDialog::OpenDialog(GetWorld(), Viewport, NULL /*CaptureRegionWidget*/);
	// Disabled until mouse specification UI can be used correctly
	return true;
}


bool UGameViewportClient::HandleScreenshotCommand( const TCHAR* Cmd, FOutputDevice& Ar )
{
	if(Viewport)
	{
		bool bShowUI = FParse::Command(&Cmd, TEXT("SHOWUI"));
		bool bAddFilenameSuffix = true;

		// support arguments
		FString FileName;
		bShowUI = FParse::Param(Cmd, TEXT("showui")) || bShowUI;
		FParse::Value(Cmd, TEXT("filename="), FileName);

		if (FParse::Param(Cmd, TEXT("nosuffix")))
		{
			bAddFilenameSuffix = false;
		}

		FScreenshotRequest::RequestScreenshot(FileName, bShowUI, bAddFilenameSuffix );

		GScreenshotResolutionX = Viewport->GetSizeXY().X;
		GScreenshotResolutionY = Viewport->GetSizeXY().Y;
	}
	return true;
}

bool UGameViewportClient::HandleBugScreenshotwithHUDInfoCommand( const TCHAR* Cmd, FOutputDevice& Ar )
{
	return RequestBugScreenShot(Cmd, true);
}

bool UGameViewportClient::HandleBugScreenshotCommand( const TCHAR* Cmd, FOutputDevice& Ar )
{
	return RequestBugScreenShot(Cmd, false);
}

bool UGameViewportClient::HandleKillParticlesCommand( const TCHAR* Cmd, FOutputDevice& Ar )
{
	// Don't kill in the Editor to avoid potential content clobbering.
	if( !GIsEditor )
	{
		extern bool GIsAllowingParticles;
		// Deactivate system and kill existing particles.
		for( TObjectIterator<UParticleSystemComponent> It; It; ++It )
		{
			UParticleSystemComponent* ParticleSystemComponent = *It;
			ParticleSystemComponent->DeactivateSystem();
			ParticleSystemComponent->KillParticlesForced();
		}
		// No longer initialize particles from here on out.
		GIsAllowingParticles = false;
	}
	return true;
}

bool UGameViewportClient::HandleForceSkelLODCommand( const TCHAR* Cmd, FOutputDevice& Ar, UWorld* InWorld )
{
	int32 ForceLod = 0;
	if(FParse::Value(Cmd,TEXT("LOD="),ForceLod))
	{
		ForceLod++;
	}

	for (TObjectIterator<USkeletalMeshComponent> It; It; ++It)
	{
		USkeletalMeshComponent* SkelComp = *It;
		if( SkelComp->GetScene() == InWorld->Scene && !SkelComp->IsTemplate())
		{
			SkelComp->ForcedLodModel = ForceLod;
		}
	}
	return true;
}

bool UGameViewportClient::HandleDisplayCommand( const TCHAR* Cmd, FOutputDevice& Ar )
{
	TCHAR ObjectName[256];
	TCHAR PropStr[256];
	if ( FParse::Token(Cmd, ObjectName, ARRAY_COUNT(ObjectName), true) &&
		FParse::Token(Cmd, PropStr, ARRAY_COUNT(PropStr), true) )
	{
		UObject* Obj = FindObject<UObject>(ANY_PACKAGE, ObjectName);
		if (Obj != NULL)
		{
			FName PropertyName(PropStr, FNAME_Find);
			if (PropertyName != NAME_None && FindField<UProperty>(Obj->GetClass(), PropertyName) != NULL)
			{
				FDebugDisplayProperty& NewProp = DebugProperties[DebugProperties.AddZeroed()];
				NewProp.Obj = Obj;
				NewProp.PropertyName = PropertyName;
			}
			else
			{
				Ar.Logf(TEXT("Property '%s' not found on object '%s'"), PropStr, *Obj->GetName());
			}
		}
		else
		{
			Ar.Logf(TEXT("Object not found"));
		}
	}

	return true;
}

bool UGameViewportClient::HandleDisplayAllCommand( const TCHAR* Cmd, FOutputDevice& Ar )
{
	TCHAR ClassName[256];
	TCHAR PropStr[256];
	if (FParse::Token(Cmd, ClassName, ARRAY_COUNT(ClassName), true))
	{
		bool bValidClassToken = true;
		UClass* WithinClass = NULL;
		{
			FString ClassStr(ClassName);
			int32 DotIndex = ClassStr.Find(TEXT("."));
			if (DotIndex != INDEX_NONE)
			{
				// first part is within class
				WithinClass = FindObject<UClass>(ANY_PACKAGE, *ClassStr.Left(DotIndex));
				if (WithinClass == NULL)
				{
					Ar.Logf(TEXT("Within class not found"));
					bValidClassToken = false;
				}
				else
				{
					FCString::Strncpy(ClassName, *ClassStr.Right(ClassStr.Len() - DotIndex - 1), 256);
					bValidClassToken = FCString::Strlen(ClassName) > 0;
				}
			}
		}
		if (bValidClassToken)
		{
			FParse::Token(Cmd, PropStr, ARRAY_COUNT(PropStr), true);
			UClass* Cls = FindObject<UClass>(ANY_PACKAGE, ClassName);
			if (Cls != NULL)
			{
				FName PropertyName(PropStr, FNAME_Find);
				UProperty* Prop = PropertyName != NAME_None ? FindField<UProperty>(Cls, PropertyName) : NULL;
				{
					// add all un-GCable things immediately as that list is static
					// so then we only have to iterate over dynamic things each frame
					for (TObjectIterator<UObject> It; It; ++It)
					{
						if (!GUObjectArray.IsDisregardForGC(*It))
						{
							break;
						}
						else if (It->IsA(Cls) && !It->IsTemplate() && (WithinClass == NULL || (It->GetOuter() != NULL && It->GetOuter()->GetClass()->IsChildOf(WithinClass))))
						{
							FDebugDisplayProperty& NewProp = DebugProperties[DebugProperties.AddZeroed()];
							NewProp.Obj = *It;
							NewProp.PropertyName = PropertyName;
							if (!Prop)
							{
								NewProp.bSpecialProperty = true;
							}
						}
					}
					FDebugDisplayProperty& NewProp = DebugProperties[DebugProperties.AddZeroed()];
					NewProp.Obj = Cls;
					NewProp.WithinClass = WithinClass;
					NewProp.PropertyName = PropertyName;
					if (!Prop)
					{
						NewProp.bSpecialProperty = true;
					}
				}
			}
			else
			{
				Ar.Logf(TEXT("Object not found"));
			}
		}
	}

	return true;
}

bool UGameViewportClient::HandleDisplayAllLocationCommand( const TCHAR* Cmd, FOutputDevice& Ar )
{
	TCHAR ClassName[256];
	if (FParse::Token(Cmd, ClassName, ARRAY_COUNT(ClassName), true))
	{
		UClass* Cls = FindObject<UClass>(ANY_PACKAGE, ClassName);
		if (Cls != NULL)
		{
			// add all un-GCable things immediately as that list is static
			// so then we only have to iterate over dynamic things each frame
			for (TObjectIterator<UObject> It(true); It; ++It)
			{
				if (!GUObjectArray.IsDisregardForGC(*It))
				{
					break;
				}
				else if (It->IsA(Cls))
				{
					FDebugDisplayProperty& NewProp = DebugProperties[DebugProperties.AddZeroed()];
					NewProp.Obj = *It;
					NewProp.PropertyName = NAME_Location;
					NewProp.bSpecialProperty = true;
				}
			}
			FDebugDisplayProperty& NewProp = DebugProperties[DebugProperties.AddZeroed()];
			NewProp.Obj = Cls;
			NewProp.PropertyName = NAME_Location;
			NewProp.bSpecialProperty = true;
		}
		else
		{
			Ar.Logf(TEXT("Object not found"));
		}
	}

	return true;
}

bool UGameViewportClient::HandleDisplayAllRotationCommand( const TCHAR* Cmd, FOutputDevice& Ar )
{
	TCHAR ClassName[256];
	if (FParse::Token(Cmd, ClassName, ARRAY_COUNT(ClassName), true))
	{
		UClass* Cls = FindObject<UClass>(ANY_PACKAGE, ClassName);
		if (Cls != NULL)
		{
			// add all un-GCable things immediately as that list is static
			// so then we only have to iterate over dynamic things each frame
			for (TObjectIterator<UObject> It(true); It; ++It)
			{
				if (!GUObjectArray.IsDisregardForGC(*It))
				{
					break;
				}
				else if (It->IsA(Cls))
				{
					FDebugDisplayProperty& NewProp = DebugProperties[DebugProperties.AddZeroed()];
					NewProp.Obj = *It;
					NewProp.PropertyName = NAME_Rotation;
					NewProp.bSpecialProperty = true;
				}
			}
			FDebugDisplayProperty& NewProp = DebugProperties[DebugProperties.AddZeroed()];
			NewProp.Obj = Cls;
			NewProp.PropertyName = NAME_Rotation;
			NewProp.bSpecialProperty = true;
		}
		else
		{
			Ar.Logf(TEXT("Object not found"));
		}
	}

	return true;
}

bool UGameViewportClient::HandleDisplayClearCommand( const TCHAR* Cmd, FOutputDevice& Ar )
{
	DebugProperties.Empty();

	return true;
}

bool UGameViewportClient::HandleTextureDefragCommand( const TCHAR* Cmd, FOutputDevice& Ar )
{
	extern void appDefragmentTexturePool();
	appDefragmentTexturePool();
	return true;
}

bool UGameViewportClient::HandleToggleMIPFadeCommand( const TCHAR* Cmd, FOutputDevice& Ar )
{
	GEnableMipLevelFading = (GEnableMipLevelFading >= 0.0f) ? -1.0f : 1.0f;
	Ar.Logf(TEXT("Mip-fading is now: %s"), (GEnableMipLevelFading >= 0.0f) ? TEXT("ENABLED") : TEXT("DISABLED"));
	return true;
}

bool UGameViewportClient::HandlePauseRenderClockCommand( const TCHAR* Cmd, FOutputDevice& Ar )
{
	GPauseRenderingRealtimeClock = !GPauseRenderingRealtimeClock;
	Ar.Logf(TEXT("The global realtime rendering clock is now: %s"), GPauseRenderingRealtimeClock ? TEXT("PAUSED") : TEXT("RUNNING"));
	return true;
}


bool UGameViewportClient::RequestBugScreenShot(const TCHAR* Cmd, bool bDisplayHUDInfo)
{
	// Path/name is the first (and only supported) argument
	FString FileName = Cmd;

	// Handle just a plain console command (e.g. "BUGSCREENSHOT").
	if (FileName.Len() == 0)
	{
		FileName = TEXT("BugScreenShot.png");
	}

	// Handle a console command and name (e.g. BUGSCREENSHOT FOO)
	if (FileName.Contains(TEXT("/")) == false)
	{
		// Path will be <gamename>/bugit/<platform>/desc_
		const FString BaseFile = FString::Printf(TEXT("%s%s_"), *FPaths::BugItDir(), *FPaths::GetBaseFilename(FileName));

		// find the next filename in the sequence, e.g <gamename>/bugit/<platform>/desc_00000.png
		FFileHelper::GenerateNextBitmapFilename(BaseFile, TEXT("png"), FileName);
	}

	if (Viewport != NULL)
	{
		UWorld* const ViewportWorld = GetWorld();
		if (bDisplayHUDInfo && (ViewportWorld != nullptr))
		{
			for (FConstPlayerControllerIterator Iterator = ViewportWorld->GetPlayerControllerIterator(); Iterator; ++Iterator)
			{
						APlayerController* PlayerController = Iterator->Get();
				if (PlayerController && PlayerController->GetHUD())
				{
					PlayerController->GetHUD()->HandleBugScreenShot();
				}
			}
		}

		const bool bShowUI = true;
		const bool bAddFilenameSuffix = false;
		FScreenshotRequest::RequestScreenshot(FileName, true, bAddFilenameSuffix);
	}

	return true;
}

void UGameViewportClient::HandleViewportStatCheckEnabled(const TCHAR* InName, bool& bOutCurrentEnabled, bool& bOutOthersEnabled)
{
	// Check to see which viewports have this enabled (current, non-current)
	const bool bEnabled = IsStatEnabled(InName);
	if (GStatProcessingViewportClient == this && GEngine->GameViewport == this)
	{
		bOutCurrentEnabled = bEnabled;
	}
	else
	{
		bOutOthersEnabled |= bEnabled;
	}
}

void UGameViewportClient::HandleViewportStatEnabled(const TCHAR* InName)
{
	// Just enable this on the active viewport
	if (GStatProcessingViewportClient == this && GEngine->GameViewport == this)
	{
		SetStatEnabled(InName, true);
	}
}

void UGameViewportClient::HandleViewportStatDisabled(const TCHAR* InName)
{
	// Just disable this on the active viewport
	if (GStatProcessingViewportClient == this && GEngine->GameViewport == this)
	{
		SetStatEnabled(InName, false);
	}
}

void UGameViewportClient::HandleViewportStatDisableAll(const bool bInAnyViewport)
{
	// Disable all on either all or the current viewport (depending on the flag)
	if (bInAnyViewport || (GStatProcessingViewportClient == this && GEngine->GameViewport == this))
	{
		SetStatEnabled(NULL, false, true);
	}
}

void UGameViewportClient::HandleWindowDPIScaleChanged(TSharedRef<SWindow> InWindow)
{
#if WITH_EDITOR
	if (InWindow == Window)
	{
		RequestUpdateDPIScale();
	}
#endif
}

bool UGameViewportClient::SetHardwareCursor(EMouseCursor::Type CursorShape, FName GameContentPath, FVector2D HotSpot)
{
	TSharedPtr<FHardwareCursor> HardwareCursor = HardwareCursorCache.FindRef(GameContentPath);
	if ( HardwareCursor.IsValid() == false )
	{
		HardwareCursor = MakeShared<FHardwareCursor>(FPaths::ProjectContentDir() / GameContentPath.ToString(), HotSpot);
		if ( HardwareCursor->GetHandle() == nullptr )
		{
			return false;
		}

		HardwareCursorCache.Add(GameContentPath, HardwareCursor);
	}

	HardwareCursors.Add(CursorShape, HardwareCursor);

	if ( bIsMouseOverClient )
	{
		TSharedPtr<ICursor> PlatformCursor = FSlateApplication::Get().GetPlatformCursor();
		if ( ICursor* Cursor = PlatformCursor.Get() )
		{
			Cursor->SetTypeShape(CursorShape, HardwareCursor->GetHandle());
		}
	}
	
	return true;
}

bool UGameViewportClient::IsSimulateInEditorViewport() const
{
	const FSceneViewport* GameViewport = GetGameViewport();

	return GameViewport ? GameViewport->GetPlayInEditorIsSimulate() : false;
}

#undef LOCTEXT_NAMESPACE<|MERGE_RESOLUTION|>--- conflicted
+++ resolved
@@ -1189,7 +1189,7 @@
 								FVector Location;
 								FVector ProjFront;
 								FVector ProjRight;
-								PlayerController->GetAudioListenerPosition(/*out*/ Location, /*out*/ ProjFront, /*out*/ ProjRight);						
+								PlayerController->GetAudioListenerPosition(/*out*/ Location, /*out*/ ProjFront, /*out*/ ProjRight);
 
 								FTransform ListenerTransform(FRotationMatrix::MakeFromXY(ProjFront, ProjRight));
 
@@ -1318,20 +1318,10 @@
 		GEngine->EmitDynamicResolutionEvent(EDynamicResolutionStateEvent::BeginDynamicResolutionRendering);
 		GEngine->GetDynamicResolutionState()->SetupMainViewFamily(ViewFamily);
 
-<<<<<<< HEAD
-#if CSV_PROFILER
-		float ResolutionFraction = GEngine->GetDynamicResolutionState()->GetResolutionFractionApproximation();
-		if ( ResolutionFraction >= 0.0f )
-		{
-			CSV_CUSTOM_STAT_GLOBAL(DynamicResolutionFraction, ResolutionFraction, ECsvCustomStatOp::Set);
-		}
-#endif
-=======
 		if (GEngine->GetDynamicResolutionStatus() == EDynamicResolutionStatus::Enabled)
 		{
 			DynamicResolutionPercentage = GEngine->GetDynamicResolutionState()->GetResolutionFractionApproximation() * 100.0f;
 		}
->>>>>>> 40ff9d61
 	}
 
 #if CSV_PROFILER
