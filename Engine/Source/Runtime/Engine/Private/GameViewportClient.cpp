// Copyright Epic Games, Inc. All Rights Reserved.

#include "Engine/GameViewportClient.h"
#include "HAL/FileManager.h"
#include "Misc/CommandLine.h"
#include "Misc/FileHelper.h"
#include "Misc/Paths.h"
#include "Misc/CoreDelegates.h"
#include "Misc/App.h"
#include "GameMapsSettings.h"
#include "EngineStats.h"
#include "RenderingThread.h"
#include "SceneView.h"
#include "LegacyScreenPercentageDriver.h"
#include "AI/NavigationSystemBase.h"
#include "CanvasItem.h"
#include "Engine/Canvas.h"
#include "GameFramework/Volume.h"
#include "Components/SkeletalMeshComponent.h"
#include "UObject/UObjectIterator.h"
#include "UObject/Package.h"
#include "SceneManagement.h"
#include "Particles/ParticleSystemComponent.h"
#include "Engine/NetDriver.h"
#include "Engine/LocalPlayer.h"
#include "ContentStreaming.h"
#include "UnrealEngine.h"
#include "EngineUtils.h"
#include "Framework/Application/SlateApplication.h"
#include "Widgets/SViewport.h"
#include "Engine/Console.h"
#include "GameFramework/HUD.h"
#include "FXSystem.h"
#include "SubtitleManager.h"
#include "ImageUtils.h"
#include "SceneViewExtension.h"
#include "IHeadMountedDisplay.h"
#include "IXRTrackingSystem.h"
#include "EngineModule.h"
#include "AudioDeviceManager.h"
#include "AudioDevice.h"
#include "Audio/AudioDebug.h"
#include "Sound/SoundWave.h"
#include "HighResScreenshot.h"
#include "BufferVisualizationData.h"
#include "NaniteVisualizationData.h"
#include "LumenVisualizationData.h"
#include "VirtualShadowMapVisualizationData.h"
#include "GameFramework/InputSettings.h"
#include "Components/LineBatchComponent.h"
#include "Debug/DebugDrawService.h"
#include "Components/BrushComponent.h"
#include "Engine/GameEngine.h"
#include "Logging/MessageLog.h"
#include "Blueprint/UserWidget.h"
#include "GameFramework/GameUserSettings.h"
#include "Engine/UserInterfaceSettings.h"
#include "Slate/SceneViewport.h"
#include "Slate/SGameLayerManager.h"
#include "ActorEditorUtils.h"
#include "ComponentRecreateRenderStateContext.h"
#include "DynamicResolutionState.h"
#include "ProfilingDebugging/CsvProfiler.h"
#include "ProfilingDebugging/MiscTrace.h"
#include "ProfilingDebugging/TraceScreenshot.h"
#include "IImageWrapper.h"
#include "IImageWrapperModule.h"
#include "HAL/PlatformApplicationMisc.h"
#include "ObjectTrace.h"
#include "DynamicResolutionState.h"

#if WITH_EDITOR
#include "Settings/LevelEditorPlaySettings.h"
#endif
#include "Math/UnrealMathUtility.h"

#include UE_INLINE_GENERATED_CPP_BY_NAME(GameViewportClient)

#define LOCTEXT_NAMESPACE "GameViewport"

/** This variable allows forcing full screen of the first player controller viewport, even if there are multiple controllers plugged in and no cinematic playing. */
bool GForceFullscreen = false;

/** Delegate called at the end of the frame when a screenshot is captured */
FOnScreenshotCaptured UGameViewportClient::ScreenshotCapturedDelegate;

/** Delegate called right after the viewport is rendered */
FOnViewportRendered UGameViewportClient::ViewportRenderedDelegate;

/** Delegate called when the game viewport is created. */
FSimpleMulticastDelegate UGameViewportClient::CreatedDelegate;

/** A list of all the stat names which are enabled for this viewport (static so they persist between runs) */
TArray<FString> UGameViewportClient::EnabledStats;

/**
 * UI Stats
 */
DECLARE_CYCLE_STAT(TEXT("UI Drawing Time"),STAT_UIDrawingTime,STATGROUP_UI);

static TAutoConsoleVariable<int32> CVarSetBlackBordersEnabled(
	TEXT("r.BlackBorders"),
	0,
	TEXT("To draw black borders around the rendered image\n")
	TEXT("(prevents artifacts from post processing passes that read outside of the image e.g. PostProcessAA)\n")
	TEXT("in pixels, 0:off"),
	ECVF_Default);

static TAutoConsoleVariable<int32> CVarScreenshotDelegate(
	TEXT("r.ScreenshotDelegate"),
	1,
	TEXT("ScreenshotDelegates prevent processing of incoming screenshot request and break some features. This allows to disable them.\n")
	TEXT("Ideally we rework the delegate code to not make that needed.\n")
	TEXT(" 0: off\n")
	TEXT(" 1: delegates are on (default)"),
	ECVF_Default);

static TAutoConsoleVariable<float> CVarSecondaryScreenPercentage( // TODO: make it a user settings instead?
	TEXT("r.SecondaryScreenPercentage.GameViewport"),
	0,
	TEXT("Override secondary screen percentage for game viewport.\n")
	TEXT(" 0: Compute secondary screen percentage = 100 / DPIScalefactor automaticaly (default);\n")
	TEXT(" 1: override secondary screen percentage."),
	ECVF_Default);

#if CSV_PROFILER
struct FCsvLocalPlayer
{
	FCsvLocalPlayer()
	{
		CategoryIndex = INDEX_NONE;
		PrevViewOrigin = FVector::ZeroVector;
		LastFrame = 0;
		PrevTime = 0.0;
	}

	uint32 CategoryIndex;
	uint32 LastFrame;
	float PrevTime;
	FVector PrevViewOrigin;
};
static TMap<uint32, FCsvLocalPlayer> GCsvLocalPlayers;
#endif

void UGameViewportClient::EnableCsvPlayerStats(int32 LocalPlayerCount)
{
#if CSV_PROFILER
	if (GCsvLocalPlayers.Num() < LocalPlayerCount)
	{
		for (int PlayerIndex = GCsvLocalPlayers.Num(); PlayerIndex < LocalPlayerCount; PlayerIndex++)
		{
			FCsvLocalPlayer& CsvData = GCsvLocalPlayers.Add(PlayerIndex);
			uint32 index = GCsvLocalPlayers.Num() - 1;
			FString CategoryName = (PlayerIndex == 0) ? TEXT("View") : FString::Printf(TEXT("View%d"), index);
			CsvData.CategoryIndex = FCsvProfiler::Get()->RegisterCategory(CategoryName, (PlayerIndex == 0) ? true : false, false);
		}
	}

	int32 PlayerIndex = 0;
	for (auto& KV : GCsvLocalPlayers)
	{
		FCsvLocalPlayer& value = KV.Value;
		FCsvProfiler::Get()->EnableCategoryByIndex(value.CategoryIndex, PlayerIndex < LocalPlayerCount);
		PlayerIndex++;
	}
#endif
}

void UGameViewportClient::UpdateCsvCameraStats(const TMap<ULocalPlayer*, FSceneView*>& PlayerViewMap)
{
#if CSV_PROFILER
	UWorld* MyWorld = GetWorld();
	if (!ensure(World))
	{
		return;
	}

	for (TMap<ULocalPlayer*, FSceneView*>::TConstIterator It(PlayerViewMap); It; ++It)
	{
		ULocalPlayer* LocalPlayer = It.Key();
		FSceneView* SceneView = It.Value();

		uint32 PlayerIndex = ConvertLocalPlayerToGamePlayerIndex(LocalPlayer);
		if (PlayerIndex != INDEX_NONE)
		{
			FCsvLocalPlayer& CsvData = GCsvLocalPlayers.FindOrAdd(PlayerIndex);
			if (CsvData.CategoryIndex == INDEX_NONE)
			{
				uint32 index = GCsvLocalPlayers.Num() - 1;
				FString CategoryName = LocalPlayer->IsPrimaryPlayer() ? TEXT("View") : FString::Printf(TEXT("View%d"), index);
				CsvData.CategoryIndex = FCsvProfiler::Get()->RegisterCategory(CategoryName, (index == 0) ? true : false, false);
			}

			FVector ViewOrigin = SceneView->ViewMatrices.GetViewOrigin();
			FVector Diff = ViewOrigin - CsvData.PrevViewOrigin;
			float CurrentTime = MyWorld->GetRealTimeSeconds();
			float DeltaT = CurrentTime - CsvData.PrevTime;
			CsvData.PrevViewOrigin = ViewOrigin;
			CsvData.LastFrame = GFrameNumber;
			CsvData.PrevTime = CurrentTime;

			FCsvProfiler::RecordCustomStat("PosX", CsvData.CategoryIndex, ViewOrigin.X, ECsvCustomStatOp::Set);
			FCsvProfiler::RecordCustomStat("PosY", CsvData.CategoryIndex, ViewOrigin.Y, ECsvCustomStatOp::Set);
			FCsvProfiler::RecordCustomStat("PosZ", CsvData.CategoryIndex, ViewOrigin.Z, ECsvCustomStatOp::Set);

			if (!FMath::IsNearlyZero(DeltaT))
			{
				FVector Velocity = Diff / float(DeltaT);
				float CameraSpeed = Velocity.Size();
				float CameraSpeed2D = Velocity.Size2D();

				FCsvProfiler::RecordCustomStat("Speed", CsvData.CategoryIndex, CameraSpeed, ECsvCustomStatOp::Set);
				FCsvProfiler::RecordCustomStat("Speed2D", CsvData.CategoryIndex, CameraSpeed2D, ECsvCustomStatOp::Set);
			}

#if !UE_BUILD_SHIPPING
			FVector ForwardVec = SceneView->ViewMatrices.GetOverriddenTranslatedViewMatrix().GetColumn(2);
			FVector UpVec = SceneView->ViewMatrices.GetOverriddenTranslatedViewMatrix().GetColumn(1);
			FCsvProfiler::RecordCustomStat("ForwardX", CsvData.CategoryIndex, ForwardVec.X, ECsvCustomStatOp::Set);
			FCsvProfiler::RecordCustomStat("ForwardY", CsvData.CategoryIndex, ForwardVec.Y, ECsvCustomStatOp::Set);
			FCsvProfiler::RecordCustomStat("ForwardZ", CsvData.CategoryIndex, ForwardVec.Z, ECsvCustomStatOp::Set);
			FCsvProfiler::RecordCustomStat("UpX", CsvData.CategoryIndex, UpVec.X, ECsvCustomStatOp::Set);
			FCsvProfiler::RecordCustomStat("UpY", CsvData.CategoryIndex, UpVec.Y, ECsvCustomStatOp::Set);
			FCsvProfiler::RecordCustomStat("UpZ", CsvData.CategoryIndex, UpVec.Z, ECsvCustomStatOp::Set);
#endif // !UE_BUILD_SHIPPING
		}
	}
#endif
}


UGameViewportClient::UGameViewportClient(const FObjectInitializer& ObjectInitializer)
	: Super(ObjectInitializer)
	, EngineShowFlags(ESFIM_Game)
	, CurrentBufferVisualizationMode(NAME_None)
	, CurrentNaniteVisualizationMode(NAME_None)
	, CurrentLumenVisualizationMode(NAME_None)
	, CurrentVirtualShadowMapVisualizationMode(NAME_None)
	, HighResScreenshotDialog(nullptr)
	, bUseSoftwareCursorWidgets(true)
	, bIgnoreInput(false)
	, MouseCaptureMode(EMouseCaptureMode::CapturePermanently)
	, bHideCursorDuringCapture(false)
	, MouseLockMode(EMouseLockMode::LockOnCapture)
	, bIsMouseOverClient(false)
#if WITH_EDITOR
	, bUseMouseForTouchInEditor(false)
#endif
{

	bIsPlayInEditorViewport = false;
	ViewModeIndex = VMI_Lit;

	SplitscreenInfo.Init(FSplitscreenData(), ESplitScreenType::SplitTypeCount);

	static float OneOverThree = 1.0f / 3.0f;
	static float TwoOverThree = 2.0f / 3.0f;

	SplitscreenInfo[ESplitScreenType::None].PlayerData.Add(FPerPlayerSplitscreenData(1.0f, 1.0f, 0.0f, 0.0f));

	SplitscreenInfo[ESplitScreenType::TwoPlayer_Horizontal].PlayerData.Add(FPerPlayerSplitscreenData(1.0f, 0.5f, 0.0f, 0.0f));
	SplitscreenInfo[ESplitScreenType::TwoPlayer_Horizontal].PlayerData.Add(FPerPlayerSplitscreenData(1.0f, 0.5f, 0.0f, 0.5f));

	SplitscreenInfo[ESplitScreenType::TwoPlayer_Vertical].PlayerData.Add(FPerPlayerSplitscreenData(0.5f, 1.0f, 0.0f, 0.0f));
	SplitscreenInfo[ESplitScreenType::TwoPlayer_Vertical].PlayerData.Add(FPerPlayerSplitscreenData(0.5f, 1.0f, 0.5f, 0.0f));

	SplitscreenInfo[ESplitScreenType::ThreePlayer_FavorTop].PlayerData.Add(FPerPlayerSplitscreenData(1.0f, 0.5f, 0.0f, 0.0f));
	SplitscreenInfo[ESplitScreenType::ThreePlayer_FavorTop].PlayerData.Add(FPerPlayerSplitscreenData(0.5f, 0.5f, 0.0f, 0.5f));
	SplitscreenInfo[ESplitScreenType::ThreePlayer_FavorTop].PlayerData.Add(FPerPlayerSplitscreenData(0.5f, 0.5f, 0.5f, 0.5f));

	SplitscreenInfo[ESplitScreenType::ThreePlayer_FavorBottom].PlayerData.Add(FPerPlayerSplitscreenData(0.5f, 0.5f, 0.0f, 0.0f));
	SplitscreenInfo[ESplitScreenType::ThreePlayer_FavorBottom].PlayerData.Add(FPerPlayerSplitscreenData(0.5f, 0.5f, 0.5f, 0.0f));
	SplitscreenInfo[ESplitScreenType::ThreePlayer_FavorBottom].PlayerData.Add(FPerPlayerSplitscreenData(1.0f, 0.5f, 0.0f, 0.5f));

	SplitscreenInfo[ESplitScreenType::ThreePlayer_Vertical].PlayerData.Add(FPerPlayerSplitscreenData(OneOverThree, 1.0f, 0.0f, 0.0f));
	SplitscreenInfo[ESplitScreenType::ThreePlayer_Vertical].PlayerData.Add(FPerPlayerSplitscreenData(OneOverThree, 1.0f, OneOverThree, 0.0f));
	SplitscreenInfo[ESplitScreenType::ThreePlayer_Vertical].PlayerData.Add(FPerPlayerSplitscreenData(OneOverThree, 1.0f, TwoOverThree, 0.0f));

	SplitscreenInfo[ESplitScreenType::ThreePlayer_Horizontal].PlayerData.Add(FPerPlayerSplitscreenData(1.0f, OneOverThree, 0.0f, 0.0f));
	SplitscreenInfo[ESplitScreenType::ThreePlayer_Horizontal].PlayerData.Add(FPerPlayerSplitscreenData(1.0f, OneOverThree, 0.0f, OneOverThree));
	SplitscreenInfo[ESplitScreenType::ThreePlayer_Horizontal].PlayerData.Add(FPerPlayerSplitscreenData(1.0f, OneOverThree, 0.0f, TwoOverThree));

	SplitscreenInfo[ESplitScreenType::FourPlayer_Grid].PlayerData.Add(FPerPlayerSplitscreenData(0.5f, 0.5f, 0.0f, 0.0f));
	SplitscreenInfo[ESplitScreenType::FourPlayer_Grid].PlayerData.Add(FPerPlayerSplitscreenData(0.5f, 0.5f, 0.5f, 0.0f));
	SplitscreenInfo[ESplitScreenType::FourPlayer_Grid].PlayerData.Add(FPerPlayerSplitscreenData(0.5f, 0.5f, 0.0f, 0.5f));
	SplitscreenInfo[ESplitScreenType::FourPlayer_Grid].PlayerData.Add(FPerPlayerSplitscreenData(0.5f, 0.5f, 0.5f, 0.5f));

	SplitscreenInfo[ESplitScreenType::FourPlayer_Vertical].PlayerData.Add(FPerPlayerSplitscreenData(0.25f, 1.0f, 0.0f, 0.0f));
	SplitscreenInfo[ESplitScreenType::FourPlayer_Vertical].PlayerData.Add(FPerPlayerSplitscreenData(0.25f, 1.0f, 0.25f, 0.0f));
	SplitscreenInfo[ESplitScreenType::FourPlayer_Vertical].PlayerData.Add(FPerPlayerSplitscreenData(0.25f, 1.0f, 0.5f, 0.0f));
	SplitscreenInfo[ESplitScreenType::FourPlayer_Vertical].PlayerData.Add(FPerPlayerSplitscreenData(0.25f, 1.0f, 0.75f, 0.0f));

	SplitscreenInfo[ESplitScreenType::FourPlayer_Horizontal].PlayerData.Add(FPerPlayerSplitscreenData(1.f, 0.25f, 0.0f, 0.0f));
	SplitscreenInfo[ESplitScreenType::FourPlayer_Horizontal].PlayerData.Add(FPerPlayerSplitscreenData(1.f, 0.25f, 0.0f, 0.25f));
	SplitscreenInfo[ESplitScreenType::FourPlayer_Horizontal].PlayerData.Add(FPerPlayerSplitscreenData(1.f, 0.25f, 0.0f, 0.5f));
	SplitscreenInfo[ESplitScreenType::FourPlayer_Horizontal].PlayerData.Add(FPerPlayerSplitscreenData(1.f, 0.25f, 0.0f, 0.75f));

	bSuppressTransitionMessage = true;

	if (HasAnyFlags(RF_ClassDefaultObject) == false)
	{
		StatUnitData = new FStatUnitData();
		StatHitchesData = new FStatHitchesData();
		FCoreDelegates::StatCheckEnabled.AddUObject(this, &UGameViewportClient::HandleViewportStatCheckEnabled);
		FCoreDelegates::StatEnabled.AddUObject(this, &UGameViewportClient::HandleViewportStatEnabled);
		FCoreDelegates::StatDisabled.AddUObject(this, &UGameViewportClient::HandleViewportStatDisabled);
		FCoreDelegates::StatDisableAll.AddUObject(this, &UGameViewportClient::HandleViewportStatDisableAll);

#if WITH_EDITOR
		if (GIsEditor)
		{
			FSlateApplication::Get().OnWindowDPIScaleChanged().AddUObject(this, &UGameViewportClient::HandleWindowDPIScaleChanged);
		}
#endif

		AudioDeviceDestroyedHandle = FAudioDeviceManagerDelegates::OnAudioDeviceDestroyed.AddLambda([this](const Audio::FDeviceId InDeviceId)
		{
			if (InDeviceId == AudioDevice.GetDeviceID())
			{
				AudioDevice.Reset();
			}
		});
	}
}

UGameViewportClient::UGameViewportClient(FVTableHelper& Helper)
	: Super(Helper)
	, EngineShowFlags(ESFIM_Game)
	, CurrentBufferVisualizationMode(NAME_None)
	, CurrentNaniteVisualizationMode(NAME_None)
	, CurrentLumenVisualizationMode(NAME_None)
	, CurrentVirtualShadowMapVisualizationMode(NAME_None)
	, HighResScreenshotDialog(nullptr)
	, bIgnoreInput(false)
	, MouseCaptureMode(EMouseCaptureMode::CapturePermanently)
	, bHideCursorDuringCapture(false)
	, MouseLockMode(EMouseLockMode::LockOnCapture)
{

}

UGameViewportClient::~UGameViewportClient()
{
	if (EngineShowFlags.Collision)
	{
		// Clear ref to world as it may be GC'd & we don't want to use it in toggle below.
		World = nullptr;

		EngineShowFlags.SetCollision(false);
		ToggleShowCollision();
	}

	FCoreDelegates::StatCheckEnabled.RemoveAll(this);
	FCoreDelegates::StatEnabled.RemoveAll(this);
	FCoreDelegates::StatDisabled.RemoveAll(this);
	FCoreDelegates::StatDisableAll.RemoveAll(this);

#if WITH_EDITOR
	if (GIsEditor && FSlateApplication::IsInitialized())
	{
		FSlateApplication::Get().OnWindowDPIScaleChanged().RemoveAll(this);
	}
#endif

	if (StatHitchesData)
	{
		delete StatHitchesData;
		StatHitchesData = NULL;
	}

	if (StatUnitData)
	{
		delete StatUnitData;
		StatUnitData = NULL;
	}
}

void UGameViewportClient::PostInitProperties()
{
	Super::PostInitProperties();
	EngineShowFlags = FEngineShowFlags(ESFIM_Game);
}

void UGameViewportClient::BeginDestroy()
{
	if (AudioDeviceDestroyedHandle.IsValid())
	{
		FAudioDeviceManagerDelegates::OnAudioDeviceDestroyed.Remove(AudioDeviceDestroyedHandle);
		AudioDeviceDestroyedHandle.Reset();
	}
	AudioDevice.Reset();

	RemoveAllViewportWidgets();
	Super::BeginDestroy();
}

void UGameViewportClient::DetachViewportClient()
{
	ViewportConsole = NULL;
	ResetHardwareCursorStates();
	RemoveAllViewportWidgets();
	RemoveFromRoot();
}

FSceneViewport* UGameViewportClient::CreateGameViewport(TSharedPtr<SViewport> InViewportWidget)
{
	return new FSceneViewport(this, InViewportWidget);
}

FSceneViewport* UGameViewportClient::GetGameViewport()
{
	if (Viewport && Viewport->GetViewportType() == NAME_SceneViewport)
	{
		return static_cast<FSceneViewport*>(Viewport);
	}
	return nullptr;
}

const FSceneViewport* UGameViewportClient::GetGameViewport() const
{
	if (Viewport && Viewport->GetViewportType() == NAME_SceneViewport)
	{
		return static_cast<FSceneViewport*>(Viewport);
	}
	return nullptr;
}


TSharedPtr<class SViewport> UGameViewportClient::GetGameViewportWidget() const
{
	const FSceneViewport* SceneViewport = GetGameViewport();
	if (SceneViewport != nullptr)
	{
		TWeakPtr<SViewport> WeakViewportWidget = SceneViewport->GetViewportWidget();
		TSharedPtr<SViewport> ViewportWidget = WeakViewportWidget.Pin();
		return ViewportWidget;
	}
	return nullptr;
}

void UGameViewportClient::Tick( float DeltaTime )
{
	TickDelegate.Broadcast(DeltaTime);
}

FString UGameViewportClient::ConsoleCommand( const FString& Command)
{
	FString TruncatedCommand = Command.Left(1000);
	FConsoleOutputDevice ConsoleOut(ViewportConsole);
	Exec( GetWorld(), *TruncatedCommand,ConsoleOut);
	return *ConsoleOut;
}

void UGameViewportClient::SetEnabledStats(const TArray<FString>& InEnabledStats)
{
	if (FPlatformProcess::SupportsMultithreading())
	{
		EnabledStats = InEnabledStats;
	}
	else
	{
		UE_LOG(LogPlayerManagement, Warning, TEXT("WARNING: Stats disabled for non multi-threading platforms"));
	}

#if ENABLE_AUDIO_DEBUG
	if (UWorld* MyWorld = GetWorld())
	{
		if (FAudioDeviceManager* DeviceManager = GEngine->GetAudioDeviceManager())
		{
			Audio::FAudioDebugger::ResolveDesiredStats(this);
		}
	}
#endif // ENABLE_AUDIO_DEBUG
}


void UGameViewportClient::Init(struct FWorldContext& WorldContext, UGameInstance* OwningGameInstance, bool bCreateNewAudioDevice)
{
	// set reference to world context
	WorldContext.AddRef(static_cast<UWorld*&>(World));

	// remember our game instance
	GameInstance = OwningGameInstance;

	// Set the projects default viewport mouse capture mode
	MouseCaptureMode = GetDefault<UInputSettings>()->DefaultViewportMouseCaptureMode;
	FString DefaultViewportMouseCaptureMode;
	if (FParse::Value(FCommandLine::Get(), TEXT("DefaultViewportMouseCaptureMode="), DefaultViewportMouseCaptureMode))
	{
		const UEnum* EnumPtr = StaticEnum<EMouseCaptureMode>();
		checkf(EnumPtr, TEXT("Unable to find EMouseCaptureMode enum"));
		if (EnumPtr)
		{
			int64 EnumValue = EnumPtr->GetValueByName(FName(*DefaultViewportMouseCaptureMode));
			if (EnumValue != INDEX_NONE)
			{
				MouseCaptureMode = static_cast<EMouseCaptureMode>(EnumValue);
			}
			else
			{
				UE_LOG(LogInit, Warning, TEXT("Unknown DefaultViewportMouseCaptureMode %s. Command line setting will be ignored."), *DefaultViewportMouseCaptureMode);
			}
		}
	}
	MouseLockMode = GetDefault<UInputSettings>()->DefaultViewportMouseLockMode;

	// Don't capture mouse when headless
	if(!FApp::CanEverRender())
	{
		MouseCaptureMode = EMouseCaptureMode::NoCapture;
		MouseLockMode = EMouseLockMode::DoNotLock;
	}

	// In off-screen rendering mode don't lock mouse to the viewport, as we don't want mouse to lock to an invisible window
	if (FSlateApplication::Get().IsRenderingOffScreen()) {
		MouseLockMode = EMouseLockMode::DoNotLock;
	}

	// Create the cursor Widgets
	UUserInterfaceSettings* UISettings = GetMutableDefault<UUserInterfaceSettings>(UUserInterfaceSettings::StaticClass());

	if (GEngine)
	{
		FAudioDeviceManager* AudioDeviceManager = GEngine->GetAudioDeviceManager();
		if (AudioDeviceManager)
		{
			// Get a new audio device for this world.
			FAudioDeviceParams DeviceParams = AudioDeviceManager->GetDefaultParamsForNewWorld();
			DeviceParams.AssociatedWorld = World;

			AudioDevice = AudioDeviceManager->RequestAudioDevice(DeviceParams);

			if (AudioDevice.IsValid())
			{
#if ENABLE_AUDIO_DEBUG
				Audio::FAudioDebugger::ResolveDesiredStats(this);
#endif // ENABLE_AUDIO_DEBUG

				// Set the base mix of the new device based on the world settings of the world
				if (World)
				{
					AudioDevice.GetAudioDevice()->SetDefaultBaseSoundMix(World->GetWorldSettings()->DefaultBaseSoundMix);

					// Set the world's audio device handle to use so that sounds which play in that world will use the correct audio device
					World->SetAudioDevice(AudioDevice);
				}

				// Set this audio device handle on the world context so future world's set onto the world context
				// will pass the audio device handle to them and audio will play on the correct audio device
				WorldContext.AudioDeviceID = AudioDevice.GetDeviceID();
			}
		}
	}

	// Set all the software cursors.
	for ( auto& Entry : UISettings->SoftwareCursors )
	{
		AddSoftwareCursor(Entry.Key, Entry.Value);
	}

	// Set all the hardware cursors.
	for ( auto& Entry : UISettings->HardwareCursors )
	{
		SetHardwareCursor(Entry.Key, Entry.Value.CursorPath, Entry.Value.HotSpot);
	}
}

void UGameViewportClient::RebuildCursors()
{
	UUserInterfaceSettings* UISettings = GetMutableDefault<UUserInterfaceSettings>(UUserInterfaceSettings::StaticClass());
	// Set all the software cursors.
	for (auto& Entry : UISettings->SoftwareCursors)
	{
		AddSoftwareCursor(Entry.Key, Entry.Value);
	}

	// Set all the hardware cursors.
	for (auto& Entry : UISettings->HardwareCursors)
	{
		SetHardwareCursor(Entry.Key, Entry.Value.CursorPath, Entry.Value.HotSpot);
	}
}

UWorld* UGameViewportClient::GetWorld() const
{
	return World;
}

UGameInstance* UGameViewportClient::GetGameInstance() const
{
	return GameInstance;
}

bool UGameViewportClient::TryToggleFullscreenOnInputKey(FKey Key, EInputEvent EventType)
{
	if ((Key == EKeys::Enter && EventType == EInputEvent::IE_Pressed && FSlateApplication::Get().GetModifierKeys().IsAltDown() && GetDefault<UInputSettings>()->bAltEnterTogglesFullscreen)
		|| (IsRunningGame() && Key == EKeys::F11 && EventType == EInputEvent::IE_Pressed && GetDefault<UInputSettings>()->bF11TogglesFullscreen && !FSlateApplication::Get().GetModifierKeys().AreModifersDown(EModifierKey::Control | EModifierKey::Alt)))
	{
		HandleToggleFullscreenCommand();
		return true;
	}

	return false;
}

void UGameViewportClient::RemapControllerInput(FInputKeyEventArgs& InOutEventArgs)
{
	const int32 NumLocalPlayers = World ? World->GetGameInstance()->GetNumLocalPlayers() : 0;

	if (NumLocalPlayers > 1 && InOutEventArgs.Key.IsGamepadKey() && GetDefault<UGameMapsSettings>()->bOffsetPlayerGamepadIds)
	{
		InOutEventArgs.ControllerId++;
	}
	else if (InOutEventArgs.Viewport->IsPlayInEditorViewport() && InOutEventArgs.Key.IsGamepadKey())
	{
		GEngine->RemapGamepadControllerIdForPIE(this, InOutEventArgs.ControllerId);
	}
}

bool UGameViewportClient::InputKey(const FInputKeyEventArgs& InEventArgs)
{
	FInputKeyEventArgs EventArgs = InEventArgs;

	if (TryToggleFullscreenOnInputKey(EventArgs.Key, EventArgs.Event))
	{
		return true;
	}

	if (EventArgs.Key == EKeys::LeftMouseButton && EventArgs.Event == EInputEvent::IE_Pressed)
	{
		GEngine->SetFlashIndicatorLatencyMarker(GFrameCounter);
	}

	RemapControllerInput(EventArgs);

	if (IgnoreInput())
	{
		return ViewportConsole ? ViewportConsole->InputKey(EventArgs.InputDevice, EventArgs.Key, EventArgs.Event, EventArgs.AmountDepressed, EventArgs.IsGamepad()) : false;
	}

	OnInputKeyEvent.Broadcast(EventArgs);

#if WITH_EDITOR
	// Give debugger commands a chance to process key binding
	if (GameViewportInputKeyDelegate.IsBound())
	{
		if ( GameViewportInputKeyDelegate.Execute(EventArgs.Key, FSlateApplication::Get().GetModifierKeys(), EventArgs.Event) )
		{
			return true;
		}
	}
#endif

	// route to subsystems that care
	bool bResult = ( ViewportConsole ? ViewportConsole->InputKey(EventArgs.InputDevice, EventArgs.Key, EventArgs.Event, EventArgs.AmountDepressed, EventArgs.IsGamepad()) : false );

	// Try the override callback, this may modify event args
	if (!bResult && OnOverrideInputKeyEvent.IsBound())
	{
		bResult = OnOverrideInputKeyEvent.Execute(EventArgs);
	}

	if (!bResult)
	{
		ULocalPlayer* const TargetPlayer = GEngine->GetLocalPlayerFromInputDevice(this, EventArgs.InputDevice);
		if (TargetPlayer && TargetPlayer->PlayerController)
		{
<<<<<<< HEAD
			bResult = TargetPlayer->PlayerController->InputKey(FInputKeyParams(EventArgs.Key, EventArgs.Event, static_cast<double>(EventArgs.AmountDepressed), EventArgs.IsGamepad()));
=======
			bResult = TargetPlayer->PlayerController->InputKey(FInputKeyParams(EventArgs.Key, EventArgs.Event, static_cast<double>(EventArgs.AmountDepressed), EventArgs.IsGamepad(), EventArgs.InputDevice));
>>>>>>> d731a049
		}

		// A gameviewport is always considered to have responded to a mouse buttons to avoid throttling
		if (!bResult && EventArgs.Key.IsMouseButton())
		{
			bResult = true;
		}
	}


	return bResult;
}

PRAGMA_DISABLE_DEPRECATION_WARNINGS
bool UGameViewportClient::InputAxis(FViewport* InViewport, int32 ControllerId, FKey Key, float Delta, float DeltaTime, int32 NumSamples, bool bGamepad)
{
	// Remap the old int32 ControllerId value to the new InputDeviceId
	IPlatformInputDeviceMapper& DeviceMapper = IPlatformInputDeviceMapper::Get();
	FPlatformUserId UserId = PLATFORMUSERID_NONE;
	FInputDeviceId DeviceId = INPUTDEVICEID_NONE;
	DeviceMapper.RemapControllerIdToPlatformUserAndDevice(ControllerId, UserId, DeviceId);
	
	return InputAxis(InViewport, DeviceId, Key, Delta, DeltaTime, NumSamples, bGamepad);
}
PRAGMA_ENABLE_DEPRECATION_WARNINGS

bool UGameViewportClient::InputAxis(FViewport* InViewport, FInputDeviceId InputDevice, FKey Key, float Delta, float DeltaTime, int32 NumSamples, bool bGamepad)
{
	if (IgnoreInput())
	{
		return false;
	}

	// Handle mapping controller id and key if needed
	FInputKeyEventArgs EventArgs(InViewport, InputDevice, Key, IE_Axis);

	OnInputAxisEvent.Broadcast(InViewport, EventArgs.ControllerId, EventArgs.Key, Delta, DeltaTime, NumSamples, EventArgs.IsGamepad());
	
	bool bResult = false;

	// Don't allow mouse/joystick input axes while in PIE and the console has forced the cursor to be visible.  It's
	// just distracting when moving the mouse causes mouse look while you are trying to move the cursor over a button
	// in the editor!
	if( !( InViewport->IsSlateViewport() && InViewport->IsPlayInEditorViewport() ) || ViewportConsole == nullptr || !ViewportConsole->ConsoleActive() )
	{
		// route to subsystems that care
		if (ViewportConsole != nullptr)
		{
			bResult = ViewportConsole->InputAxis(EventArgs.InputDevice, EventArgs.Key, Delta, DeltaTime, NumSamples, EventArgs.IsGamepad());
		}
		
		// Try the override callback, this may modify event args
		if (!bResult && OnOverrideInputAxisEvent.IsBound())
		{
			bResult = OnOverrideInputAxisEvent.Execute(EventArgs, Delta, DeltaTime, NumSamples);
		}

		if (!bResult)
		{
			ULocalPlayer* const TargetPlayer = GEngine->GetLocalPlayerFromInputDevice(this, EventArgs.InputDevice);
			if (TargetPlayer && TargetPlayer->PlayerController)
			{
<<<<<<< HEAD
				bResult = TargetPlayer->PlayerController->InputKey(FInputKeyParams(EventArgs.Key, (double)Delta, DeltaTime, NumSamples, EventArgs.IsGamepad()));
=======
				bResult = TargetPlayer->PlayerController->InputKey(FInputKeyParams(EventArgs.Key, (double)Delta, DeltaTime, NumSamples, EventArgs.IsGamepad(), EventArgs.InputDevice));
>>>>>>> d731a049
			}
		}

		if( InViewport->IsSlateViewport() && InViewport->IsPlayInEditorViewport() )
		{
			// Absorb all keys so game input events are not routed to the Slate editor frame
			bResult = true;
		}
	}

	return bResult;
}


bool UGameViewportClient::InputChar(FViewport* InViewport, int32 ControllerId, TCHAR Character)
{
	// should probably just add a ctor to FString that takes a TCHAR
	FString CharacterString;
	CharacterString += Character;

	//Always route to the console
	bool bResult = (ViewportConsole ? ViewportConsole->InputChar(FInputDeviceId::CreateFromInternalId(ControllerId), CharacterString) : false);

	if (IgnoreInput())
	{
		return bResult;
	}

	// route to subsystems that care
	if (!bResult && InViewport->IsSlateViewport() && InViewport->IsPlayInEditorViewport())
	{
		// Absorb all keys so game input events are not routed to the Slate editor frame
		bResult = true;
	}

	return bResult;
}

bool UGameViewportClient::InputTouch(FViewport* InViewport, int32 ControllerId, uint32 Handle, ETouchType::Type Type, const FVector2D& TouchLocation, float Force, FDateTime DeviceTimestamp, uint32 TouchpadIndex)
{
	if (IgnoreInput())
	{
		return false;
	}

	// route to subsystems that care
	bool bResult = (ViewportConsole ? ViewportConsole->InputTouch(FInputDeviceId::CreateFromInternalId(ControllerId), Handle, Type, TouchLocation, Force, DeviceTimestamp, TouchpadIndex) : false);
	if (!bResult)
	{
		ULocalPlayer* const TargetPlayer = GEngine->GetLocalPlayerFromControllerId(this, ControllerId);
		if (TargetPlayer && TargetPlayer->PlayerController)
		{
			bResult = TargetPlayer->PlayerController->InputTouch(Handle, Type, TouchLocation, Force, DeviceTimestamp, TouchpadIndex);
		}
	}

	return bResult;
}

bool UGameViewportClient::InputMotion(FViewport* InViewport, int32 ControllerId, const FVector& Tilt, const FVector& RotationRate, const FVector& Gravity, const FVector& Acceleration)
{
	if (IgnoreInput() || !GetDefault<UInputSettings>()->bEnableMotionControls)
	{
		return false;
	}

	// route to subsystems that care
	bool bResult = false;

	ULocalPlayer* const TargetPlayer = GEngine->GetLocalPlayerFromControllerId(this, ControllerId);
	if (TargetPlayer && TargetPlayer->PlayerController)
	{
		bResult = TargetPlayer->PlayerController->InputMotion(Tilt, RotationRate, Gravity, Acceleration);
	}

	return bResult;
}

void UGameViewportClient::SetIsSimulateInEditorViewport(bool bInIsSimulateInEditorViewport)
{
	if (FPlatformMisc::DesktopTouchScreen() && GetUseMouseForTouch())
	{
		FSlateApplication::Get().SetGameIsFakingTouchEvents(!bInIsSimulateInEditorViewport);
	}

	for (ULocalPlayer* LocalPlayer : GetOuterUEngine()->GetGamePlayers(this))
	{
		if (LocalPlayer->PlayerController)
		{
			if (bInIsSimulateInEditorViewport)
			{
				LocalPlayer->PlayerController->CleanupGameViewport();
			}
			else
			{
				LocalPlayer->PlayerController->CreateTouchInterface();
			}
		}
	}
}

float UGameViewportClient::UpdateViewportClientWindowDPIScale() const
{
	TSharedPtr<SWindow> PinnedWindow = Window.Pin();

	float DPIScale = 1.0f;

	if(PinnedWindow.IsValid() && PinnedWindow->GetNativeWindow().IsValid())
	{
		DPIScale = PinnedWindow->GetNativeWindow()->GetDPIScaleFactor();
	}

	return DPIScale;
}

void UGameViewportClient::MouseEnter(FViewport* InViewport, int32 x, int32 y)
{
	Super::MouseEnter(InViewport, x, y);

	if (FPlatformMisc::DesktopTouchScreen() && InViewport && GetUseMouseForTouch() && GetGameViewport() && !GetGameViewport()->GetPlayInEditorIsSimulate())
	{
		FSlateApplication::Get().SetGameIsFakingTouchEvents(true);
	}

	// Replace all the cursors.
	TSharedPtr<ICursor> PlatformCursor = FSlateApplication::Get().GetPlatformCursor();
	if ( ICursor* Cursor = PlatformCursor.Get() )
	{
		for ( auto& Entry : HardwareCursors )
		{
			Cursor->SetTypeShape(Entry.Key, Entry.Value);
		}
	}

	bIsMouseOverClient = true;
}

void UGameViewportClient::MouseLeave(FViewport* InViewport)
{
	Super::MouseLeave(InViewport);

	if (InViewport && GetUseMouseForTouch())
	{
		// Only send the touch end event if we're not drag/dropping, as that will end the drag/drop operation.
		if ( !FSlateApplication::Get().IsDragDropping() )
		{
			FIntPoint LastViewportCursorPos;
			InViewport->GetMousePos(LastViewportCursorPos, false);

			if (FPlatformMisc::DesktopTouchScreen())
			{
				TSharedPtr<class SViewport> ViewportWidget = GetGameViewportWidget();
				if (ViewportWidget.IsValid() && !ViewportWidget->HasFocusedDescendants())
				{
					FVector2D CursorPos(LastViewportCursorPos.X, LastViewportCursorPos.Y);
					FSlateApplication::Get().SetGameIsFakingTouchEvents(false, &CursorPos);
				}
			}
		}
	}

#if WITH_EDITOR

	// NOTE: Only do this in editor builds where the editor is running.
	// We don't care about bothering to clear them otherwise, and it may negatively impact
	// things like drag/drop, since those would 'leave' the viewport.
	if ( !FSlateApplication::Get().IsDragDropping() )
	{
		bIsMouseOverClient = false;
		ResetHardwareCursorStates();
	}

#endif
}

void UGameViewportClient::ResetHardwareCursorStates()
{
	// clear all the overridden hardware cursors
	TSharedPtr<ICursor> PlatformCursor = FSlateApplication::Get().GetPlatformCursor();
	if (ICursor* Cursor = PlatformCursor.Get())
	{
		for (auto& Entry : HardwareCursors)
		{
			Cursor->SetTypeShape(Entry.Key, nullptr);
		}
	}
}

bool UGameViewportClient::GetMousePosition(FVector2D& MousePosition) const
{
	bool bGotMousePosition = false;

	if (Viewport && FSlateApplication::Get().IsMouseAttached())
	{
		FIntPoint MousePos;
		Viewport->GetMousePos(MousePos);
		if (MousePos.X >= 0 && MousePos.Y >= 0)
		{
			MousePosition = FVector2D(MousePos);
			bGotMousePosition = true;
		}
	}

	return bGotMousePosition;
}

bool UGameViewportClient::RequiresUncapturedAxisInput() const
{
	bool bRequired = false;
	if (Viewport != NULL && Viewport->HasFocus())
	{
		if (ViewportConsole && ViewportConsole->ConsoleActive())
		{
			bRequired = true;
		}
		else if (GameInstance && GameInstance->GetFirstLocalPlayerController())
		{
			bRequired = GameInstance->GetFirstLocalPlayerController()->ShouldShowMouseCursor();
		}
	}

	return bRequired;
}


EMouseCursor::Type UGameViewportClient::GetCursor(FViewport* InViewport, int32 X, int32 Y)
{
	// If the viewport isn't active or the console is active we don't want to override the cursor
	if (!FSlateApplication::Get().IsActive())
	{
		return EMouseCursor::Default;
	}
	else if (!InViewport->HasMouseCapture() && !InViewport->HasFocus())
	{
		return EMouseCursor::Default;
	}
	else if (ViewportConsole && ViewportConsole->ConsoleActive())
	{
		return EMouseCursor::Default;
	}
	else if (GameInstance && GameInstance->GetFirstLocalPlayerController())
	{
		return GameInstance->GetFirstLocalPlayerController()->GetMouseCursor();
	}

	return FViewportClient::GetCursor(InViewport, X, Y);
}

void UGameViewportClient::SetVirtualCursorWidget(EMouseCursor::Type Cursor, UUserWidget* UserWidget)
{
	TSharedPtr<SWidget>& ExistingWidget = CursorWidgets.FindOrAdd(Cursor);
	TSharedPtr<SWidget> NewWidget = UserWidget ? UserWidget->TakeWidget() : TSharedPtr<SWidget>();
	if (NewWidget != ExistingWidget)
	{
		// Pure safety
		ExistingWidget.Reset();
		ExistingWidget = NewWidget;
	}
}

void UGameViewportClient::AddSoftwareCursor(EMouseCursor::Type Cursor, const FSoftClassPath& CursorClass)
{
	if (CursorClass.IsValid())
	{
		if (UClass* Class = CursorClass.TryLoadClass<UUserWidget>())
		{
			UUserWidget* UserWidget = CreateWidget(GetGameInstance(), Class);
			AddCursorWidget(Cursor, UserWidget);
		}
		else
		{
			FMessageLog("PIE").Warning(FText::Format(LOCTEXT("AddCursor:LoadFailed", "UGameViewportClient::AddCursor: Could not load cursor class '{0}'."), FText::FromString(CursorClass.GetAssetName())));
		}
	}
	else
	{
		FMessageLog("PIE").Warning(LOCTEXT("AddCursor:InvalidClass", "UGameViewportClient::AddCursor: Invalid class specified."));
	}
}

void UGameViewportClient::AddSoftwareCursorFromSlateWidget(EMouseCursor::Type InCursorType, TSharedPtr<SWidget> CursorWidgetPtr)
{
	if (CursorWidgetPtr.IsValid())
	{
		CursorWidgets.Emplace(InCursorType, CursorWidgetPtr);
	}
}

TSharedPtr<SWidget> UGameViewportClient::GetSoftwareCursorWidget(EMouseCursor::Type Cursor) const
{
	if (CursorWidgets.Contains(Cursor))
	{
		const TSharedPtr<SWidget> CursorWidgetPtr = CursorWidgets.FindRef(Cursor);
		if (CursorWidgetPtr.IsValid())
		{	
			return CursorWidgetPtr;
		}
	}
	return nullptr;
}

bool UGameViewportClient::HasSoftwareCursor(EMouseCursor::Type Cursor) const
{
	return CursorWidgets.Contains(Cursor);
}

void UGameViewportClient::AddCursorWidget(EMouseCursor::Type Cursor, class UUserWidget* CursorWidget)
{
	if (ensure(CursorWidget))
	{
		CursorWidgets.Add(Cursor, CursorWidget->TakeWidget());
	}
}

TOptional<TSharedRef<SWidget>> UGameViewportClient::MapCursor(FViewport* InViewport, const FCursorReply& CursorReply)
{
	if (bUseSoftwareCursorWidgets)
	{
		if (CursorReply.GetCursorType() != EMouseCursor::None)
		{
			const TSharedPtr<SWidget> CursorWidgetPtr = CursorWidgets.FindRef(CursorReply.GetCursorType());

			if (CursorWidgetPtr.IsValid())
			{
				return CursorWidgetPtr.ToSharedRef();
			}
			else
			{
				UE_LOG(LogPlayerManagement, Warning, TEXT("UGameViewportClient::MapCursor: Could not find cursor to map to %d."), int32(CursorReply.GetCursorType()));
			}
		}
	}

	return TOptional<TSharedRef<SWidget>>();
}

void UGameViewportClient::SetDropDetail(float DeltaSeconds)
{
	if (GEngine && GetWorld())
	{
		float FrameTime = 0.0f;
		if (FPlatformProperties::SupportsWindowedMode() == false)
		{
			FrameTime	= FPlatformTime::ToSeconds(FMath::Max3<uint32>( GRenderThreadTime, GGameThreadTime, GGPUFrameTime ));
			// If DeltaSeconds is bigger than 34 ms we can take it into account as we're not VSYNCing in that case.
			if( DeltaSeconds > 0.034 )
			{
				FrameTime = FMath::Max( FrameTime, DeltaSeconds );
			}
		}
		else
		{
			FrameTime = DeltaSeconds;
		}
		const float FrameRate	= FrameTime > 0 ? 1 / FrameTime : 0;

		// When using FixedFrameRate, FrameRate here becomes FixedFrameRate (even if actual framerate is smaller).
		const bool bTimeIsManipulated = FApp::IsBenchmarking() || FApp::UseFixedTimeStep() || GEngine->bUseFixedFrameRate;
		// Drop detail if framerate is below threshold.
		GetWorld()->bDropDetail		= FrameRate < FMath::Clamp(GEngine->MinDesiredFrameRate, 1.f, 100.f) && !bTimeIsManipulated;
		GetWorld()->bAggressiveLOD	= FrameRate < FMath::Clamp(GEngine->MinDesiredFrameRate - 5.f, 1.f, 100.f) && !bTimeIsManipulated;

		// this is slick way to be able to do something based on the frametime and whether we are bound by one thing or another
#if 0
		// so where we check to see if we are above some threshold and below 150 ms (any thing above that is usually blocking loading of some sort)
		// also we don't want to do the auto trace when we are blocking on async loading
		if ((0.070 < FrameTime) && (FrameTime < 0.150) && IsAsyncLoading() == false && GetWorld()->bRequestedBlockOnAsyncLoading == false && (GetWorld()->GetTimeSeconds() > 30.0f))
		{
			// now check to see if we have done a trace in the last 30 seconds otherwise we will just trace ourselves to death
			static float LastTraceTime = -9999.0f;
			if( (LastTraceTime+30.0f < GetWorld()->GetTimeSeconds()))
			{
				LastTraceTime = GetWorld()->GetTimeSeconds();
				UE_LOG(LogPlayerManagement, Warning, TEXT("Auto Trace initiated!! FrameTime: %f"), FrameTime );

				// do what ever action you want here (e.g. trace <type>, GShouldLogOutAFrameOfMoveActor = true, c.f. LevelTick.cpp for more)
				//GShouldLogOutAFrameOfMoveActor = true;

#if !WITH_EDITORONLY_DATA
				UE_LOG(LogPlayerManagement, Warning, TEXT("    GGameThreadTime: %d GRenderThreadTime: %d "), GGameThreadTime, GRenderThreadTime );
#endif // WITH_EDITORONLY_DATA
			}
		}
#endif // 0
	}
}


void UGameViewportClient::SetViewportFrame( FViewportFrame* InViewportFrame )
{
	ViewportFrame = InViewportFrame;
	SetViewport( ViewportFrame ? ViewportFrame->GetViewport() : NULL );
}


void UGameViewportClient::SetViewport( FViewport* InViewport )
{
	FViewport* PreviousViewport = Viewport;
	Viewport = InViewport;

	if ( PreviousViewport == NULL && Viewport != NULL )
	{
		// ensure that the player's Origin and Size members are initialized the moment we get a viewport
		LayoutPlayers();
	}
}

void UGameViewportClient::SetViewportOverlayWidget(TSharedPtr< SWindow > InWindow, TSharedRef<SOverlay> InViewportOverlayWidget)
{
	Window = InWindow;
	ViewportOverlayWidget = InViewportOverlayWidget;
}

void UGameViewportClient::SetGameLayerManager(TSharedPtr< IGameLayerManager > LayerManager)
{
	GameLayerManagerPtr = LayerManager;
}

void UGameViewportClient::GetViewportSize( FVector2D& out_ViewportSize ) const
{
	if ( Viewport != NULL )
	{
		out_ViewportSize.X = Viewport->GetSizeXY().X;
		out_ViewportSize.Y = Viewport->GetSizeXY().Y;
	}
}

bool UGameViewportClient::IsFullScreenViewport() const
{
	if (Viewport != nullptr)
	{
		return Viewport->IsFullscreen();
	}

	return false;
}

bool UGameViewportClient::IsExclusiveFullscreenViewport() const
{
	if (Viewport != nullptr)
	{
		return Viewport->IsExclusiveFullscreen();
	}

	return false;
}

bool UGameViewportClient::ShouldForceFullscreenViewport() const
{
	bool bResult = false;
	if ( GForceFullscreen )
	{
		bResult = true;
	}
	else if ( GetOuterUEngine()->GetNumGamePlayers(this) == 0 )
	{
		bResult = true;
	}
	else if ( UWorld* MyWorld = GetWorld() )
	{
		if ( MyWorld->bIsDefaultLevel )
		{
			bResult = true;
		}
		else if ( GameInstance )
		{
			APlayerController* PlayerController = GameInstance->GetFirstLocalPlayerController();
			if( ( PlayerController ) && ( PlayerController->bCinematicMode ) )
			{
				bResult = true;
			}
		}
	}
	return bResult;
}

/** Util to find named canvas in transient package, and create if not found */
static UCanvas* GetCanvasByName(FName CanvasName)
{
	// Cache to avoid FString/FName conversions/compares
	static TMap<FName, UCanvas*> CanvasMap;
	UCanvas** FoundCanvas = CanvasMap.Find(CanvasName);
	if (!FoundCanvas)
	{
		UCanvas* CanvasObject = FindObject<UCanvas>(GetTransientPackage(),*CanvasName.ToString());
		if( !CanvasObject )
		{
			CanvasObject = NewObject<UCanvas>(GetTransientPackage(), CanvasName);
			CanvasObject->AddToRoot();
		}

		CanvasMap.Add(CanvasName, CanvasObject);
		return CanvasObject;
	}

	return *FoundCanvas;
}

void UGameViewportClient::Draw(FViewport* InViewport, FCanvas* SceneCanvas)
{
	//Valid SceneCanvas is required.  Make this explicit.
	check(SceneCanvas);

	BeginDrawDelegate.Broadcast();

	const bool bStereoRendering = GEngine->IsStereoscopic3D(InViewport);
	FCanvas* DebugCanvas = InViewport->GetDebugCanvas();

	// Create a temporary canvas if there isn't already one.
	static FName CanvasObjectName(TEXT("CanvasObject"));
	UCanvas* CanvasObject = GetCanvasByName(CanvasObjectName);
	CanvasObject->Canvas = SceneCanvas;

	// Create temp debug canvas object
	FIntPoint DebugCanvasSize = InViewport->GetSizeXY();
	if (bStereoRendering && GEngine->XRSystem.IsValid() && GEngine->XRSystem->GetHMDDevice())
	{
		DebugCanvasSize = GEngine->XRSystem->GetHMDDevice()->GetIdealDebugCanvasRenderTargetSize();
	}

	static FName DebugCanvasObjectName(TEXT("DebugCanvasObject"));
	UCanvas* DebugCanvasObject = GetCanvasByName(DebugCanvasObjectName);
	DebugCanvasObject->Init(DebugCanvasSize.X, DebugCanvasSize.Y, NULL, DebugCanvas);

	if (DebugCanvas)
	{
		DebugCanvas->SetScaledToRenderTarget(bStereoRendering);
		DebugCanvas->SetStereoRendering(bStereoRendering);
	}
	if (SceneCanvas)
	{
		SceneCanvas->SetScaledToRenderTarget(bStereoRendering);
		SceneCanvas->SetStereoRendering(bStereoRendering);
	}

	UWorld* MyWorld = GetWorld();
	if (MyWorld == nullptr)
	{
		return;
	}

	// create the view family for rendering the world scene to the viewport's render target
	FSceneViewFamilyContext ViewFamily(FSceneViewFamily::ConstructionValues(
		InViewport,
		MyWorld->Scene,
		EngineShowFlags)
		.SetRealtimeUpdate(true));

	ViewFamily.DebugDPIScale = GetDPIScale();

#if WITH_EDITOR
	if (GIsEditor)
	{
		// Force enable view family show flag for HighDPI derived's screen percentage.
		ViewFamily.EngineShowFlags.ScreenPercentage = true;
	}
#endif

	FSceneViewExtensionContext ViewExtensionContext(InViewport);
	ViewExtensionContext.bStereoEnabled = true;
	ViewFamily.ViewExtensions = GEngine->ViewExtensions->GatherActiveExtensions(ViewExtensionContext);

	for (auto ViewExt : ViewFamily.ViewExtensions)
	{
		ViewExt->SetupViewFamily(ViewFamily);
	}

	if (bStereoRendering && GEngine->XRSystem.IsValid() && GEngine->XRSystem->GetHMDDevice())
	{
		// Allow HMD to modify screen settings
		GEngine->XRSystem->GetHMDDevice()->UpdateScreenSettings(Viewport);
	}

	ESplitScreenType::Type SplitScreenConfig = GetCurrentSplitscreenConfiguration();
	ViewFamily.ViewMode = EViewModeIndex(ViewModeIndex);
	EngineShowFlagOverride(ESFIM_Game, ViewFamily.ViewMode, ViewFamily.EngineShowFlags, false);

	if (ViewFamily.EngineShowFlags.VisualizeBuffer && AllowDebugViewmodes())
	{
		// Process the buffer visualization console command
		FName NewBufferVisualizationMode = NAME_None;
		static IConsoleVariable* ICVar = IConsoleManager::Get().FindConsoleVariable(FBufferVisualizationData::GetVisualizationTargetConsoleCommandName());
		if (ICVar)
		{
			static const FName OverviewName = TEXT("Overview");
			FString ModeNameString = ICVar->GetString();
			FName ModeName = *ModeNameString;
			if (ModeNameString.IsEmpty() || ModeName == OverviewName || ModeName == NAME_None)
			{
				NewBufferVisualizationMode = NAME_None;
			}
			else
			{
				if (GetBufferVisualizationData().GetMaterial(ModeName) == nullptr)
				{
					// Mode is out of range, so display a message to the user, and reset the mode back to the previous valid one
					UE_LOG(LogConsoleResponse, Warning, TEXT("Buffer visualization mode '%s' does not exist"), *ModeNameString);
					NewBufferVisualizationMode = CurrentBufferVisualizationMode;
					// todo: cvars are user settings, here the cvar state is used to avoid log spam and to auto correct for the user (likely not what the user wants)
					ICVar->Set(*NewBufferVisualizationMode.GetPlainNameString(), ECVF_SetByCode);
				}
				else
				{
					NewBufferVisualizationMode = ModeName;
				}
			}
		}

		if (NewBufferVisualizationMode != CurrentBufferVisualizationMode)
		{
			CurrentBufferVisualizationMode = NewBufferVisualizationMode;
		}
	}

	// Setup the screen percentage and upscaling method for the view family.
	bool bFinalScreenPercentageShowFlag;
	bool bUsesDynamicResolution = false;
	{
		checkf(ViewFamily.GetScreenPercentageInterface() == nullptr,
			TEXT("Some code has tried to set up an alien screen percentage driver, that could be wrong if not supported very well by the RHI."));

		// Force screen percentage show flag to be turned off if not supported.
		if (!ViewFamily.SupportsScreenPercentage())
		{
			ViewFamily.EngineShowFlags.ScreenPercentage = false;
		}

		// Set up secondary resolution fraction for the view family.
		if (!bStereoRendering && ViewFamily.SupportsScreenPercentage())
		{
			float CustomSecondaruScreenPercentage = CVarSecondaryScreenPercentage.GetValueOnGameThread();

			if (CustomSecondaruScreenPercentage > 0.0)
			{
				// Override secondary resolution fraction with CVar.
				ViewFamily.SecondaryViewFraction = FMath::Min(CustomSecondaruScreenPercentage / 100.0f, 1.0f);
			}
			else
			{
				// Automatically compute secondary resolution fraction from DPI.
				ViewFamily.SecondaryViewFraction = GetDPIDerivedResolutionFraction();
			}

			check(ViewFamily.SecondaryViewFraction > 0.0f);
		}

		// Setup main view family with screen percentage interface by dynamic resolution if screen percentage is enabled.
		#if WITH_DYNAMIC_RESOLUTION
		if (ViewFamily.EngineShowFlags.ScreenPercentage)
		{
			FDynamicResolutionStateInfos DynamicResolutionStateInfos;
			GEngine->GetDynamicResolutionCurrentStateInfos(/* out */ DynamicResolutionStateInfos);

			// Do not allow dynamic resolution to touch the view family if not supported to ensure there is no possibility to ruin
			// game play experience on platforms that does not support it, but have it enabled by mistake.
			if (DynamicResolutionStateInfos.Status == EDynamicResolutionStatus::Enabled)
			{
				GEngine->EmitDynamicResolutionEvent(EDynamicResolutionStateEvent::BeginDynamicResolutionRendering);
				GEngine->GetDynamicResolutionState()->SetupMainViewFamily(ViewFamily);

				bUsesDynamicResolution = ViewFamily.GetScreenPercentageInterface() != nullptr;
			}
			else if (DynamicResolutionStateInfos.Status == EDynamicResolutionStatus::DebugForceEnabled)
			{
				GEngine->EmitDynamicResolutionEvent(EDynamicResolutionStateEvent::BeginDynamicResolutionRendering);
				ViewFamily.SetScreenPercentageInterface(new FLegacyScreenPercentageDriver(
					ViewFamily,
					DynamicResolutionStateInfos.ResolutionFractionApproximations[GDynamicPrimaryResolutionFraction],
					DynamicResolutionStateInfos.ResolutionFractionUpperBounds[GDynamicPrimaryResolutionFraction]));

				bUsesDynamicResolution = true;
			}

			// Feed approximated resolution fraction to CSV
			#if CSV_PROFILER
			if (DynamicResolutionStateInfos.ResolutionFractionApproximations[GDynamicPrimaryResolutionFraction] >= 0.0f)
			{
				// Keep same name as before for primary screen percentage
				CSV_CUSTOM_STAT_GLOBAL(DynamicResolutionPercentage, DynamicResolutionStateInfos.ResolutionFractionApproximations[GDynamicPrimaryResolutionFraction] * 100.0f, ECsvCustomStatOp::Set);
				CSV_CUSTOM_STAT_GLOBAL(DynamicResolutionPercentageMax, DynamicResolutionStateInfos.ResolutionFractionUpperBounds[GDynamicPrimaryResolutionFraction] * 100.0f, ECsvCustomStatOp::Set);
			}
			for (TLinkedList<DynamicRenderScaling::FBudget*>::TIterator BudgetIt(DynamicRenderScaling::FBudget::GetGlobalList()); BudgetIt; BudgetIt.Next())
			{
				const DynamicRenderScaling::FBudget& Budget = **BudgetIt;
				if (Budget == GDynamicPrimaryResolutionFraction)
				{
					continue;
				}

				float Value = DynamicResolutionStateInfos.ResolutionFractionApproximations[Budget] * 100.0f;
				const char* NameChar = Budget.GetAnsiName();

				TRACE_CSV_PROFILER_INLINE_STAT(NameChar, CSV_CATEGORY_INDEX_GLOBAL);
				FCsvProfiler::RecordCustomStat(NameChar, CSV_CATEGORY_INDEX_GLOBAL, Value, ECsvCustomStatOp::Set);
			}
			#endif
		}
		#endif

		bFinalScreenPercentageShowFlag = ViewFamily.EngineShowFlags.ScreenPercentage;
	}

	TMap<ULocalPlayer*,FSceneView*> PlayerViewMap;
	TArray<FSceneView*> Views;

	for (FLocalPlayerIterator Iterator(GEngine, MyWorld); Iterator; ++Iterator)
	{
		ULocalPlayer* LocalPlayer = *Iterator;
		if (LocalPlayer)
		{
			APlayerController* PlayerController = LocalPlayer->PlayerController;

			const bool bEnableStereo = GEngine->IsStereoscopic3D(InViewport);
			const int32 NumViews = bStereoRendering ? GEngine->StereoRenderingDevice->GetDesiredNumberOfViews(bStereoRendering) : 1;

			for (int32 ViewIndex = 0; ViewIndex < NumViews; ++ViewIndex)
			{
				// Calculate the player's view information.
				FVector		ViewLocation;
				FRotator	ViewRotation;

				FSceneView* View = LocalPlayer->CalcSceneView(&ViewFamily, ViewLocation, ViewRotation, InViewport, nullptr, bStereoRendering ? ViewIndex : INDEX_NONE);

				if (View)
				{
					Views.Add(View);

					if (View->Family->EngineShowFlags.Wireframe)
					{
						// Wireframe color is emissive-only, and mesh-modifying materials do not use material substitution, hence...
						View->DiffuseOverrideParameter = FVector4f(0.f, 0.f, 0.f, 0.f);
						View->SpecularOverrideParameter = FVector4f(0.f, 0.f, 0.f, 0.f);
					}
					else if (View->Family->EngineShowFlags.OverrideDiffuseAndSpecular)
					{
						View->DiffuseOverrideParameter = FVector4f(GEngine->LightingOnlyBrightness.R, GEngine->LightingOnlyBrightness.G, GEngine->LightingOnlyBrightness.B, 0.0f);
						View->SpecularOverrideParameter = FVector4f(.1f, .1f, .1f, 0.0f);
					}
					else if (View->Family->EngineShowFlags.LightingOnlyOverride)
					{
						View->DiffuseOverrideParameter = FVector4f(GEngine->LightingOnlyBrightness.R, GEngine->LightingOnlyBrightness.G, GEngine->LightingOnlyBrightness.B, 0.0f);
						View->SpecularOverrideParameter = FVector4f(0.f, 0.f, 0.f, 0.f);
					}
					else if (View->Family->EngineShowFlags.ReflectionOverride)
					{
						View->DiffuseOverrideParameter = FVector4f(0.f, 0.f, 0.f, 0.f);
						View->SpecularOverrideParameter = FVector4f(1, 1, 1, 0.0f);
						View->NormalOverrideParameter = FVector4f(0, 0, 1, 0.0f);
						View->RoughnessOverrideParameter = FVector2D(0.0f, 0.0f);
					}

					if (!View->Family->EngineShowFlags.Diffuse)
					{
						View->DiffuseOverrideParameter = FVector4f(0.f, 0.f, 0.f, 0.f);
					}

					if (!View->Family->EngineShowFlags.Specular)
					{
						View->SpecularOverrideParameter = FVector4f(0.f, 0.f, 0.f, 0.f);
					}

					View->CurrentBufferVisualizationMode = CurrentBufferVisualizationMode;
					View->CurrentNaniteVisualizationMode = CurrentNaniteVisualizationMode;
					View->CurrentLumenVisualizationMode = CurrentLumenVisualizationMode;
					View->CurrentVirtualShadowMapVisualizationMode = CurrentVirtualShadowMapVisualizationMode;

					View->CameraConstrainedViewRect = View->UnscaledViewRect;

					// If this is the primary drawing pass, update things that depend on the view location
					if (ViewIndex == 0)
					{
						// Save the location of the view.
						LocalPlayer->LastViewLocation = ViewLocation;

						PlayerViewMap.Add(LocalPlayer, View);

						// Update the listener.
						if (AudioDevice && PlayerController != NULL)
						{
							bool bUpdateListenerPosition = true;

							// If the main audio device is used for multiple PIE viewport clients, we only
							// want to update the main audio device listener position if it is in focus
							if (GEngine)
							{
								FAudioDeviceManager* AudioDeviceManager = GEngine->GetAudioDeviceManager();

								// If there is more than one world referencing the main audio device
								if (AudioDeviceManager->GetNumMainAudioDeviceWorlds() > 1)
								{
									Audio::FDeviceId MainAudioDeviceID = GEngine->GetMainAudioDeviceID();
									if (AudioDevice->DeviceID == MainAudioDeviceID && !bHasAudioFocus)
									{
										bUpdateListenerPosition = false;
									}
								}
							}

							if (bUpdateListenerPosition)
							{
								FVector Location;
								FVector ProjFront;
								FVector ProjRight;
								PlayerController->GetAudioListenerPosition(/*out*/ Location, /*out*/ ProjFront, /*out*/ ProjRight);

								FTransform ListenerTransform(FRotationMatrix::MakeFromXY(ProjFront, ProjRight));

								// Allow the HMD to adjust based on the head position of the player, as opposed to the view location
								if (GEngine->XRSystem.IsValid() && GEngine->StereoRenderingDevice.IsValid() && GEngine->StereoRenderingDevice->IsStereoEnabled())
								{
									const FVector Offset = GEngine->XRSystem->GetAudioListenerOffset();
									Location += ListenerTransform.TransformPositionNoScale(Offset);
								}

								ListenerTransform.SetTranslation(Location);
								ListenerTransform.NormalizeRotation();

								uint32 ViewportIndex = PlayerViewMap.Num() - 1;
								AudioDevice->SetListener(MyWorld, ViewportIndex, ListenerTransform, (View->bCameraCut ? 0.f : MyWorld->GetDeltaSeconds()));

								FVector OverrideAttenuation;
								if (PlayerController->GetAudioListenerAttenuationOverridePosition(OverrideAttenuation))
								{
									AudioDevice->SetListenerAttenuationOverride(ViewportIndex, OverrideAttenuation);
								}
								else
								{
									AudioDevice->ClearListenerAttenuationOverride(ViewportIndex);
								}
							}
						}
					}

					// Add view information for resource streaming. Allow up to 5X boost for small FOV.
					const float StreamingScale = 1.f / FMath::Clamp<float>(View->LODDistanceFactor, .2f, 1.f);
					IStreamingManager::Get().AddViewInformation(View->ViewMatrices.GetViewOrigin(), View->UnscaledViewRect.Width(), View->UnscaledViewRect.Width() * View->ViewMatrices.GetProjectionMatrix().M[0][0], StreamingScale);
					MyWorld->ViewLocationsRenderedLastFrame.Add(View->ViewMatrices.GetViewOrigin());
					FWorldCachedViewInfo& WorldViewInfo = World->CachedViewInfoRenderedLastFrame.AddDefaulted_GetRef();
					WorldViewInfo.ViewMatrix = View->ViewMatrices.GetViewMatrix();
					WorldViewInfo.ProjectionMatrix = View->ViewMatrices.GetProjectionMatrix();
					WorldViewInfo.ViewProjectionMatrix = View->ViewMatrices.GetViewProjectionMatrix();
					WorldViewInfo.ViewToWorld = View->ViewMatrices.GetInvViewMatrix();
					World->LastRenderTime = World->GetTimeSeconds();
				}
			}
		}
	}

#if CSV_PROFILER
	UpdateCsvCameraStats(PlayerViewMap);
#endif

#if OBJECT_TRACE_ENABLED 
	for (TMap<ULocalPlayer*, FSceneView*>::TConstIterator It(PlayerViewMap); It; ++It)
	{
		ULocalPlayer* LocalPlayer = It.Key();
		FSceneView* SceneView = It.Value();
		TRACE_VIEW(LocalPlayer, SceneView);	
	}
#endif

	FinalizeViews(&ViewFamily, PlayerViewMap);

	// Update level streaming.
	MyWorld->UpdateLevelStreaming();

	// Find largest rectangle bounded by all rendered views.
	uint32 MinX=InViewport->GetSizeXY().X, MinY=InViewport->GetSizeXY().Y, MaxX=0, MaxY=0;
	uint32 TotalArea = 0;
	{
		for( int32 ViewIndex = 0; ViewIndex < ViewFamily.Views.Num(); ++ViewIndex )
		{
			const FSceneView* View = ViewFamily.Views[ViewIndex];

			FIntRect UpscaledViewRect = View->UnscaledViewRect;

			MinX = FMath::Min<uint32>(UpscaledViewRect.Min.X, MinX);
			MinY = FMath::Min<uint32>(UpscaledViewRect.Min.Y, MinY);
			MaxX = FMath::Max<uint32>(UpscaledViewRect.Max.X, MaxX);
			MaxY = FMath::Max<uint32>(UpscaledViewRect.Max.Y, MaxY);
			TotalArea += UpscaledViewRect.Width() * UpscaledViewRect.Height();
		}

		// To draw black borders around the rendered image (prevents artifacts from post processing passes that read outside of the image e.g. PostProcessAA)
		{
			int32 BlackBorders = FMath::Clamp(CVarSetBlackBordersEnabled.GetValueOnGameThread(), 0, 10);

			if(ViewFamily.Views.Num() == 1 && BlackBorders)
			{
				MinX += BlackBorders;
				MinY += BlackBorders;
				MaxX -= BlackBorders;
				MaxY -= BlackBorders;
				TotalArea = (MaxX - MinX) * (MaxY - MinY);
			}
		}
	}

	// If the views don't cover the entire bounding rectangle, clear the entire buffer.
	bool bBufferCleared = false;
	bool bStereoscopicPass = (ViewFamily.Views.Num() != 0 && IStereoRendering::IsStereoEyeView(*ViewFamily.Views[0]));
	if (ViewFamily.Views.Num() == 0 || TotalArea != (MaxX-MinX)*(MaxY-MinY) || bDisableWorldRendering || bStereoscopicPass)
	{
		if (bDisableWorldRendering || !bStereoscopicPass) // TotalArea computation does not work correctly for stereoscopic views
		{
			SceneCanvas->Clear(FLinearColor::Transparent);
		}

		bBufferCleared = true;
	}

	{
		// If a screen percentage interface was not set by dynamic resolution, then create one matching legacy behavior.
		if (ViewFamily.GetScreenPercentageInterface() == nullptr)
		{
			float GlobalResolutionFraction = 1.0f;

			if (ViewFamily.EngineShowFlags.ScreenPercentage && !bDisableWorldRendering && ViewFamily.Views.Num() > 0)
			{
				// Get global view fraction.
<<<<<<< HEAD
				FStaticResolutionFractionHeuristic StaticHeuristic;
=======
				FStaticResolutionFractionHeuristic StaticHeuristic(ViewFamily.EngineShowFlags);
>>>>>>> d731a049

#if WITH_EDITOR
				if (FStaticResolutionFractionHeuristic::FUserSettings::EditorOverridePIESettings())
				{
<<<<<<< HEAD
					StaticHeuristic.Settings.PullEditorRenderingSettings(/* bIsRealTime = */ true);
=======
					StaticHeuristic.Settings.PullEditorRenderingSettings(/* bIsRealTime = */ true, /* bIsPathTraced = */ ViewFamily.EngineShowFlags.PathTracing);
>>>>>>> d731a049
				}
				else
#endif
				{
					StaticHeuristic.Settings.PullRunTimeRenderingSettings();
				}

				StaticHeuristic.PullViewFamilyRenderingSettings(ViewFamily);
				StaticHeuristic.DPIScale = GetDPIScale();

				GlobalResolutionFraction = StaticHeuristic.ResolveResolutionFraction();
			}

			ViewFamily.SetScreenPercentageInterface(new FLegacyScreenPercentageDriver(
				ViewFamily, GlobalResolutionFraction));
		}

		check(ViewFamily.GetScreenPercentageInterface() != nullptr);

		// Make sure the engine show flag for screen percentage is still what it was when setting up the screen percentage interface
		ViewFamily.EngineShowFlags.ScreenPercentage = bFinalScreenPercentageShowFlag;

		if (bStereoRendering && bUsesDynamicResolution)
		{
			// Change screen percentage method to raw output when doing dynamic resolution with VR if not using TAA upsample.
			for (FSceneView* View : Views)
			{
				if (View->PrimaryScreenPercentageMethod == EPrimaryScreenPercentageMethod::SpatialUpscale)
				{
					View->PrimaryScreenPercentageMethod = EPrimaryScreenPercentageMethod::RawOutput;
				}
			}
		}
	}

	ViewFamily.bIsHDR = GetWindow().IsValid() ? GetWindow().Get()->GetIsHDR() : false;

	// Draw the player views.
	if (!bDisableWorldRendering && PlayerViewMap.Num() > 0 && FSlateApplication::Get().GetPlatformApplication()->IsAllowedToRender()) //-V560
	{
		// Views 
		for (auto ViewExt : ViewFamily.ViewExtensions)
		{
			for (FSceneView* View : Views)
			{
				ViewExt->SetupView(ViewFamily, *View);
			}
		}

		GetRendererModule().BeginRenderingViewFamily(SceneCanvas, &ViewFamily);
	}
	else
	{
		GetRendererModule().PerFrameCleanupIfSkipRenderer();

		// Make sure RHI resources get flushed if we're not using a renderer
		ENQUEUE_RENDER_COMMAND(UGameViewportClient_FlushRHIResources)(
			[](FRHICommandListImmediate& RHICmdList)
			{
				RHICmdList.ImmediateFlush(EImmediateFlushType::FlushRHIThreadFlushResources);
			});
	}

	// Beyond this point, only UI rendering independent from dynamc resolution.
	GEngine->EmitDynamicResolutionEvent(EDynamicResolutionStateEvent::EndDynamicResolutionRendering);

	// Clear areas of the rendertarget (backbuffer) that aren't drawn over by the views.
	if (!bBufferCleared)
	{
		// clear left
		if( MinX > 0 )
		{
			SceneCanvas->DrawTile(0,0,MinX,InViewport->GetSizeXY().Y,0.0f,0.0f,1.0f,1.f,FLinearColor::Black,NULL,false);
		}
		// clear right
		if( MaxX < (uint32)InViewport->GetSizeXY().X )
		{
			SceneCanvas->DrawTile(MaxX,0,InViewport->GetSizeXY().X,InViewport->GetSizeXY().Y,0.0f,0.0f,1.0f,1.f,FLinearColor::Black,NULL,false);
		}
		// clear top
		if( MinY > 0 )
		{
			SceneCanvas->DrawTile(MinX,0,MaxX,MinY,0.0f,0.0f,1.0f,1.f,FLinearColor::Black,NULL,false);
		}
		// clear bottom
		if( MaxY < (uint32)InViewport->GetSizeXY().Y )
		{
			SceneCanvas->DrawTile(MinX,MaxY,MaxX,InViewport->GetSizeXY().Y,0.0f,0.0f,1.0f,1.f,FLinearColor::Black,NULL,false);
		}
	}

	// Remove temporary debug lines.
	if (MyWorld->LineBatcher != nullptr)
	{
		MyWorld->LineBatcher->Flush();
	}

	if (MyWorld->ForegroundLineBatcher != nullptr)
	{
		MyWorld->ForegroundLineBatcher->Flush();
	}

	// Draw FX debug information.
	if (MyWorld->FXSystem)
	{
		MyWorld->FXSystem->DrawDebug(SceneCanvas);
	}

	// Render the UI.
	if (FSlateApplication::Get().GetPlatformApplication()->IsAllowedToRender())
	{
		SCOPE_CYCLE_COUNTER(STAT_UIDrawingTime);
		CSV_SCOPED_TIMING_STAT_EXCLUSIVE(UI);

		// render HUD
		bool bDisplayedSubtitles = false;
		for( FConstPlayerControllerIterator Iterator = MyWorld->GetPlayerControllerIterator(); Iterator; ++Iterator )
		{
			APlayerController* PlayerController = Iterator->Get();
			if (PlayerController)
			{
				ULocalPlayer* LocalPlayer = Cast<ULocalPlayer>(PlayerController->Player);
				if( LocalPlayer )
				{
					FSceneView* View = PlayerViewMap.FindRef(LocalPlayer);
					if (View != NULL)
					{
						// rendering to directly to viewport target
						FVector CanvasOrigin(FMath::TruncToFloat((float)View->UnscaledViewRect.Min.X), FMath::TruncToFloat((float)View->UnscaledViewRect.Min.Y), 0.f);

						CanvasObject->Init(View->UnscaledViewRect.Width(), View->UnscaledViewRect.Height(), View, SceneCanvas);

						// Set the canvas transform for the player's view rectangle.
						check(SceneCanvas);
						SceneCanvas->PushAbsoluteTransform(FTranslationMatrix(CanvasOrigin));
						CanvasObject->ApplySafeZoneTransform();

						// Render the player's HUD.
						if( PlayerController->MyHUD )
						{
							SCOPE_CYCLE_COUNTER(STAT_HudTime);

							DebugCanvasObject->SceneView = View;
							PlayerController->MyHUD->SetCanvas(CanvasObject, DebugCanvasObject);

							PlayerController->MyHUD->PostRender();

							// Put these pointers back as if a blueprint breakpoint hits during HUD PostRender they can
							// have been changed
							CanvasObject->Canvas = SceneCanvas;
							DebugCanvasObject->Canvas = DebugCanvas;

							// A side effect of PostRender is that the playercontroller could be destroyed
							if (IsValid(PlayerController))
							{
								PlayerController->MyHUD->SetCanvas(NULL, NULL);
							}
						}

						if (DebugCanvas != NULL )
						{
							DebugCanvas->PushAbsoluteTransform(FTranslationMatrix(CanvasOrigin));
							UDebugDrawService::Draw(ViewFamily.EngineShowFlags, InViewport, View, DebugCanvas, DebugCanvasObject);
							DebugCanvas->PopTransform();
						}

						CanvasObject->PopSafeZoneTransform();
						SceneCanvas->PopTransform();

						// draw subtitles
						if (!bDisplayedSubtitles)
						{
							FVector2D MinPos(0.f, 0.f);
							FVector2D MaxPos(1.f, 1.f);
							GetSubtitleRegion(MinPos, MaxPos);

							const uint32 SizeX = SceneCanvas->GetRenderTarget()->GetSizeXY().X;
							const uint32 SizeY = SceneCanvas->GetRenderTarget()->GetSizeXY().Y;
							FIntRect SubtitleRegion(FMath::TruncToInt(SizeX * MinPos.X), FMath::TruncToInt(SizeY * MinPos.Y), FMath::TruncToInt(SizeX * MaxPos.X), FMath::TruncToInt(SizeY * MaxPos.Y));
							FSubtitleManager::GetSubtitleManager()->DisplaySubtitles( SceneCanvas, SubtitleRegion, MyWorld->GetAudioTimeSeconds() );
							bDisplayedSubtitles = true;
						}
					}
				}
			}
		}

		//ensure canvas has been flushed before rendering UI
		SceneCanvas->Flush_GameThread();

		DrawnDelegate.Broadcast();

		// Allow the viewport to render additional stuff
		PostRender(DebugCanvasObject);
	}


	// Grab the player camera location and orientation so we can pass that along to the stats drawing code.
	FVector PlayerCameraLocation = FVector::ZeroVector;
	FRotator PlayerCameraRotation = FRotator::ZeroRotator;
	{
		for( FConstPlayerControllerIterator Iterator = MyWorld->GetPlayerControllerIterator(); Iterator; ++Iterator )
		{
			if (APlayerController* PC = Iterator->Get())
			{
				PC->GetPlayerViewPoint(PlayerCameraLocation, PlayerCameraRotation);
			}
		}
	}

	if (DebugCanvas)
	{
		// Reset the debug canvas to be full-screen before drawing the console
		// (the debug draw service above has messed with the viewport size to fit it to a single player's subregion)
		DebugCanvasObject->Init(DebugCanvasSize.X, DebugCanvasSize.Y, NULL, DebugCanvas);

		DrawStatsHUD( MyWorld, InViewport, DebugCanvas, DebugCanvasObject, DebugProperties, PlayerCameraLocation, PlayerCameraRotation );

		if (GEngine->IsStereoscopic3D(InViewport))
		{
#if 0 //!UE_BUILD_SHIPPING
			// TODO: replace implementation in OculusHMD with a debug renderer
			if (GEngine->XRSystem.IsValid())
			{
				GEngine->XRSystem->DrawDebug(DebugCanvasObject);
			}
#endif
		}

		// Render the console absolutely last because developer input is was matter the most.
		if (ViewportConsole)
		{
			ViewportConsole->PostRender_Console(DebugCanvasObject);
		}
	}

	EndDrawDelegate.Broadcast();
}

bool UGameViewportClient::ProcessScreenShots(FViewport* InViewport)
{
	bool bIsScreenshotSaved = false;

	if (GIsDumpingMovie || FScreenshotRequest::IsScreenshotRequested() || GIsHighResScreenshot)
	{
		TArray<FColor> Bitmap;

		bool bShowUI = false;
		TSharedPtr<SWindow> WindowPtr = GetWindow();
		if (!GIsDumpingMovie && (FScreenshotRequest::ShouldShowUI() && WindowPtr.IsValid()))
		{
			bShowUI = true;
		}

		bool bScreenshotSuccessful = false;
		bool bIsUI = false;
		FIntVector Size(InViewport->GetSizeXY().X, InViewport->GetSizeXY().Y, 0);
		if( bShowUI && FSlateApplication::IsInitialized() )
		{
			TSharedRef<SWidget> WindowRef = WindowPtr.ToSharedRef();
			bScreenshotSuccessful = FSlateApplication::Get().TakeScreenshot( WindowRef, Bitmap, Size);
			GScreenshotResolutionX = Size.X;
			GScreenshotResolutionY = Size.Y;
			bIsUI = true;
		}
		else
		{
			bScreenshotSuccessful = GetViewportScreenShot(InViewport, Bitmap);
		}

		if (bScreenshotSuccessful)
		{
			if (ScreenshotCapturedDelegate.IsBound() && CVarScreenshotDelegate.GetValueOnGameThread())
			{
				// Ensure that all pixels' alpha is set to 255
				for (auto& Color : Bitmap)
				{
					Color.A = 255;
				}

				// If delegate subscribed, fire it instead of writing out a file to disk
				ScreenshotCapturedDelegate.Broadcast(Size.X, Size.Y, Bitmap);
			}
			else
			{
				FString ScreenShotName = FScreenshotRequest::GetFilename();
				if (GIsDumpingMovie && ScreenShotName.IsEmpty())
				{
					// Request a new screenshot with a formatted name
					bShowUI = false;
					const bool bAddFilenameSuffix = true;
					FScreenshotRequest::RequestScreenshot(FString(), bShowUI, bAddFilenameSuffix);
					ScreenShotName = FScreenshotRequest::GetFilename();
				}

				// If a screenshot is requested during PIE (via F9), it does a screenshot of the entire editor window, including UI.
				// We need to ignore the high resolution screenshot alpha mask in that case, as the mask isn't relevant when taking a
				// screenshot of the entire window (and it will trigger an assert).  We don't want to solve this by modifying the
				// global variables associated with the screenshot feature, as the application may be taking its own screenshots.
<<<<<<< HEAD
				if (!bIsUI)
				{
					GetHighResScreenshotConfig().MergeMaskIntoAlpha(Bitmap, FIntRect(0,0,0,0));
				}
=======
				if (GIsHighResScreenshot && !bIsUI)
				{
					GetHighResScreenshotConfig().MergeMaskIntoAlpha(Bitmap, FIntRect(0,0,0,0));
				}
				else
				{
					// Ensure that all pixels' alpha is set to 255 for a regular screenshot regardless of UI settings
					// (Regular screenshots return with 0 in the alpha channels)
					for (auto& Color : Bitmap)
					{
						Color.A = 255;
					}
				}
>>>>>>> d731a049

				FIntRect SourceRect(0, 0, GScreenshotResolutionX, GScreenshotResolutionY);
				if (GIsHighResScreenshot)
				{
					SourceRect = GetHighResScreenshotConfig().CaptureRegion;
				}

				// Clip the bitmap to just the capture region if valid
				if (!SourceRect.IsEmpty())
				{
					const int32 OldWidth = Size.X;
					const int32 OldHeight = Size.Y;
					
					//clamp in bounds:
					int CaptureMinX = FMath::Clamp(SourceRect.Min.X,0,OldWidth);
					int CaptureMinY = FMath::Clamp(SourceRect.Min.Y,0,OldHeight);
				
					int CaptureMaxX = FMath::Clamp(SourceRect.Max.X,0,OldWidth);
					int CaptureMaxY = FMath::Clamp(SourceRect.Max.Y,0,OldHeight);
				
					int32 NewWidth  = CaptureMaxX - CaptureMinX;
					int32 NewHeight = CaptureMaxY - CaptureMinY;
 
					if ( NewWidth > 0 && NewHeight > 0 )
					{
						FColor* const Data = Bitmap.GetData();

						for (int32 Row = 0; Row < NewHeight; Row++)
						{
							FMemory::Memmove(Data + Row * NewWidth, Data + (Row + CaptureMinY) * OldWidth + CaptureMinX, NewWidth * sizeof(*Data));
						}

						Bitmap.RemoveAt(NewWidth * NewHeight, OldWidth * OldHeight - NewWidth * NewHeight, false);
						Size = FIntVector(NewWidth, NewHeight, 0);
					}
				}

				if ( FPaths::GetExtension(ScreenShotName).IsEmpty() )
				{
					ScreenShotName += TEXT(".png");
				}

<<<<<<< HEAD
				// Save the contents of the array to a png file.
				TArray64<uint8> CompressedBitmap;
				FImageUtils::PNGCompressImageArray(Size.X, Size.Y, Bitmap, CompressedBitmap);
				bIsScreenshotSaved = FFileHelper::SaveArrayToFile(CompressedBitmap, *ScreenShotName);
=======
				bool bSuppressWritingToFile = false;
				if (SHOULD_TRACE_SCREENSHOT())
				{
					bSuppressWritingToFile = FTraceScreenshot::ShouldSuppressWritingToFile();
					FTraceScreenshot::TraceScreenshot(Size.X, Size.Y, Bitmap, ScreenShotName);
				}
>>>>>>> d731a049

				// Save the contents of the array to a png file.
				if (!bSuppressWritingToFile)
				{
					FImageView Image((const FColor*)Bitmap.GetData(), Size.X, Size.Y);
					bIsScreenshotSaved = FImageUtils::SaveImageByExtension(*ScreenShotName, Image);
				}
			}
		}

		FScreenshotRequest::Reset();
		FTraceScreenshot::Reset();
		FScreenshotRequest::OnScreenshotRequestProcessed().Broadcast();

		// Reeanble screen messages - if we are NOT capturing a movie
		GAreScreenMessagesEnabled = GScreenMessagesRestoreState;
	}

	return bIsScreenshotSaved;
}

void UGameViewportClient::Precache()
{
	if(!GIsEditor)
	{
		// Precache sounds...
		if (AudioDevice)
		{
			UE_LOG(LogPlayerManagement, Log, TEXT("Precaching sounds..."));
			for(TObjectIterator<USoundWave> It;It;++It)
			{
				USoundWave* SoundWave = *It;
				AudioDevice->Precache( SoundWave );
			}
			UE_LOG(LogPlayerManagement, Log, TEXT("Precaching sounds completed..."));
		}
	}

	// Log time till first precache is finished.
	static bool bIsFirstCallOfFunction = true;
	if( bIsFirstCallOfFunction )
	{
		UE_LOG(LogPlayerManagement, Log, TEXT("%5.2f seconds passed since startup."),FPlatformTime::Seconds()-GStartTime);
		bIsFirstCallOfFunction = false;
	}
}

TOptional<bool> UGameViewportClient::QueryShowFocus(const EFocusCause InFocusCause) const
{
	UUserInterfaceSettings* UISettings = GetMutableDefault<UUserInterfaceSettings>(UUserInterfaceSettings::StaticClass());

	if ( UISettings->RenderFocusRule == ERenderFocusRule::Never ||
		(UISettings->RenderFocusRule == ERenderFocusRule::NonPointer && InFocusCause == EFocusCause::Mouse) ||
		(UISettings->RenderFocusRule == ERenderFocusRule::NavigationOnly && InFocusCause != EFocusCause::Navigation))
	{
		return false;
	}

	return true;
}

void UGameViewportClient::LostFocus(FViewport* InViewport)
{
	// We need to reset some key inputs, since keyup events will sometimes not be processed (such as going into immersive/maximized mode).
	// Resetting them will prevent them from "sticking"
	UWorld* const ViewportWorld = GetWorld();
	const bool bShouldFlush = GetDefault<UInputSettings>()->bShouldFlushPressedKeysOnViewportFocusLost;
	
	if (ViewportWorld && !ViewportWorld->bIsTearingDown)
	{
		for (FConstPlayerControllerIterator Iterator = ViewportWorld->GetPlayerControllerIterator(); Iterator; ++Iterator)
		{
			APlayerController* const PlayerController = Iterator->Get();
			if (PlayerController && (bShouldFlush || PlayerController->ShouldFlushKeysWhenViewportFocusChanges()))
			{
				PlayerController->FlushPressedKeys();
			}
		}
	}

	if (GEngine && GEngine->GetAudioDeviceManager())
	{
		bHasAudioFocus = false;
	}
}

void UGameViewportClient::ReceivedFocus(FViewport* InViewport)
{
	if (FPlatformMisc::DesktopTouchScreen() && GetUseMouseForTouch() && GetGameViewport() && !GetGameViewport()->GetPlayInEditorIsSimulate())
	{
		FSlateApplication::Get().SetGameIsFakingTouchEvents(true);
	}

	if (GEngine && GEngine->GetAudioDeviceManager())
	{
		GEngine->GetAudioDeviceManager()->SetActiveDevice(AudioDevice.GetDeviceID());
		bHasAudioFocus = true;
	}
}

bool UGameViewportClient::IsFocused(FViewport* InViewport)
{
	return InViewport->HasFocus() || InViewport->HasMouseCapture();
}

void UGameViewportClient::Activated(FViewport* InViewport, const FWindowActivateEvent& InActivateEvent)
{
	ReceivedFocus(InViewport);
}

void UGameViewportClient::Deactivated(FViewport* InViewport, const FWindowActivateEvent& InActivateEvent)
{
	LostFocus(InViewport);
}

bool UGameViewportClient::IsInPermanentCapture()
{
	bool bIsInPermanentCapture = FViewportClient::IsInPermanentCapture();
	if (ViewportConsole)
	{
		bIsInPermanentCapture = !ViewportConsole->ConsoleActive() && bIsInPermanentCapture;
	}
	return bIsInPermanentCapture;
}

bool UGameViewportClient::WindowCloseRequested()
{
	return !WindowCloseRequestedDelegate.IsBound() || WindowCloseRequestedDelegate.Execute();
}

void UGameViewportClient::CloseRequested(FViewport* InViewport)
{
	check(InViewport == Viewport);

	if (FGenericPlatformMisc::DesktopTouchScreen())
	{
		FSlateApplication::Get().SetGameIsFakingTouchEvents(false);
	}

	// broadcast close request to anyone that registered an interest
	CloseRequestedDelegate.Broadcast(InViewport);

	SetViewportFrame(NULL);

	TSharedPtr< IGameLayerManager > GameLayerManager(GameLayerManagerPtr.Pin());
	if (GameLayerManager.IsValid())
	{
		GameLayerManager->SetSceneViewport(nullptr);
	}

	// If this viewport has a high res screenshot window attached to it, close it
	if (HighResScreenshotDialog.IsValid())
	{
		HighResScreenshotDialog.Pin()->RequestDestroyWindow();
		HighResScreenshotDialog = NULL;
	}
}

bool UGameViewportClient::IsOrtho() const
{
	return false;
}

void UGameViewportClient::PostRender(UCanvas* Canvas)
{
#if WITH_EDITOR
	DrawTitleSafeArea(Canvas);
#endif
	// Draw the transition screen.
	DrawTransition(Canvas);
}

void UGameViewportClient::PeekTravelFailureMessages(UWorld* InWorld, ETravelFailure::Type FailureType, const FString& ErrorString)
{
	UE_LOG(LogNet, Warning, TEXT("Travel Failure: [%s]: %s"), ETravelFailure::ToString(FailureType), *ErrorString);
}

void UGameViewportClient::PeekNetworkFailureMessages(UWorld *InWorld, UNetDriver *NetDriver, ENetworkFailure::Type FailureType, const FString& ErrorString)
{
	static double LastTimePrinted = 0.0f;
	if (FPlatformTime::Seconds() - LastTimePrinted > GEngine->NetErrorLogInterval)
	{
		UE_LOG(LogNet, Warning, TEXT("Network Failure: %s[%s]: %s"), NetDriver ? *NetDriver->NetDriverName.ToString() : TEXT("NULL"), ENetworkFailure::ToString(FailureType), *ErrorString);
		LastTimePrinted = FPlatformTime::Seconds();
	}
}

void UGameViewportClient::SSSwapControllers()
{
#if !UE_BUILD_SHIPPING
	UEngine* const Engine = GetOuterUEngine();

	int32 const NumPlayers = Engine ? Engine->GetNumGamePlayers(this) : 0;
	if (NumPlayers > 1)
	{
		ULocalPlayer* const LP = Engine ? Engine->GetFirstGamePlayer(this) : nullptr;
		const int32 TmpControllerID = LP ? LP->GetControllerId() : 0;

		for (int32 Idx = 0; Idx<NumPlayers-1; ++Idx)
		{
			Engine->GetGamePlayer(this, Idx)->SetControllerId(Engine->GetGamePlayer(this, Idx + 1)->GetControllerId());
		}
		Engine->GetGamePlayer(this, NumPlayers-1)->SetControllerId(TmpControllerID);
	}
#endif
}

void UGameViewportClient::ShowTitleSafeArea()
{
	static IConsoleVariable* DebugSafeZoneModeCvar = IConsoleManager::Get().FindConsoleVariable(TEXT("r.DebugSafeZone.Mode"));
	if (DebugSafeZoneModeCvar)
	{
		const int32 DebugSafeZoneMode = DebugSafeZoneModeCvar->GetInt();
		if (DebugSafeZoneMode != 1)
		{
			DebugSafeZoneModeCvar->Set(1);
		}
		else
		{
			DebugSafeZoneModeCvar->Set(0);
		}
	}
}

void UGameViewportClient::SetConsoleTarget(int32 PlayerIndex)
{
#if !UE_BUILD_SHIPPING
	if (ViewportConsole)
	{
		if(PlayerIndex >= 0 && PlayerIndex < GetOuterUEngine()->GetNumGamePlayers(this))
		{
			ViewportConsole->ConsoleTargetPlayer = GetOuterUEngine()->GetGamePlayer(this, PlayerIndex);
		}
		else
		{
			ViewportConsole->ConsoleTargetPlayer = NULL;
		}
	}
#endif
}


ULocalPlayer* UGameViewportClient::SetupInitialLocalPlayer(FString& OutError)
{
	check(GetOuterUEngine()->ConsoleClass != NULL);

	ActiveSplitscreenType = ESplitScreenType::None;

#if ALLOW_CONSOLE
	// Create the viewport's console.
	ViewportConsole = NewObject<UConsole>(this, GetOuterUEngine()->ConsoleClass);
	// register console to get all log messages
	GLog->AddOutputDevice(ViewportConsole);
#endif // !UE_BUILD_SHIPPING

	// Keep an eye on any network or server travel failures
	GEngine->OnTravelFailure().AddUObject(this, &UGameViewportClient::PeekTravelFailureMessages);
	GEngine->OnNetworkFailure().AddUObject(this, &UGameViewportClient::PeekNetworkFailureMessages);

	UGameInstance * ViewportGameInstance = GEngine->GetWorldContextFromGameViewportChecked(this).OwningGameInstance;

	if ( !ensure( ViewportGameInstance != NULL ) )
	{
		return NULL;
	}

	// Create the initial player - this is necessary or we can't render anything in-game.
	return ViewportGameInstance->CreateInitialPlayer(OutError);
}

void UGameViewportClient::UpdateActiveSplitscreenType()
{
	ESplitScreenType::Type SplitType = ESplitScreenType::None;
	const int32 NumPlayers = GEngine->GetNumGamePlayers(GetWorld());
	const UGameMapsSettings* Settings = GetDefault<UGameMapsSettings>();

	if (Settings->bUseSplitscreen && !bDisableSplitScreenOverride)
	{
		switch (NumPlayers)
		{
		case 0:
		case 1:
			SplitType = ESplitScreenType::None;
			break;

		case 2:
			switch (Settings->TwoPlayerSplitscreenLayout)
			{
			case ETwoPlayerSplitScreenType::Horizontal:
				SplitType = ESplitScreenType::TwoPlayer_Horizontal;
				break;

			case ETwoPlayerSplitScreenType::Vertical:
				SplitType = ESplitScreenType::TwoPlayer_Vertical;
				break;

			default:
				check(0);
			}
			break;

		case 3:
			switch (Settings->ThreePlayerSplitscreenLayout)
			{
			case EThreePlayerSplitScreenType::FavorTop:
				SplitType = ESplitScreenType::ThreePlayer_FavorTop;
				break;

			case EThreePlayerSplitScreenType::FavorBottom:
				SplitType = ESplitScreenType::ThreePlayer_FavorBottom;
				break;

			case EThreePlayerSplitScreenType::Vertical:
				SplitType = ESplitScreenType::ThreePlayer_Vertical;
				break;

			case EThreePlayerSplitScreenType::Horizontal:
				SplitType = ESplitScreenType::ThreePlayer_Horizontal;
				break;

			default:
				check(0);
			}
			break;

		default:
			ensure(NumPlayers == 4);
			switch (Settings->FourPlayerSplitscreenLayout)
			{
			case EFourPlayerSplitScreenType::Grid:
				SplitType = ESplitScreenType::FourPlayer_Grid;
				break;

			case EFourPlayerSplitScreenType::Vertical:
				SplitType = ESplitScreenType::FourPlayer_Vertical;
				break;

			case EFourPlayerSplitScreenType::Horizontal:
				SplitType = ESplitScreenType::FourPlayer_Horizontal;
				break;

			default:
				check(0);
			}
			break;
		}
	}
	else
	{
		SplitType = ESplitScreenType::None;
	}

	ActiveSplitscreenType = SplitType;
}

void UGameViewportClient::LayoutPlayers()
{
	UpdateActiveSplitscreenType();
	const ESplitScreenType::Type SplitType = GetCurrentSplitscreenConfiguration();

	// Initialize the players
	const TArray<ULocalPlayer*>& PlayerList = GetOuterUEngine()->GetGamePlayers(this);

	for ( int32 PlayerIdx = 0; PlayerIdx < PlayerList.Num(); PlayerIdx++ )
	{
		if ( SplitType < SplitscreenInfo.Num() && PlayerIdx < SplitscreenInfo[SplitType].PlayerData.Num() )
		{
			PlayerList[PlayerIdx]->Size.X =	SplitscreenInfo[SplitType].PlayerData[PlayerIdx].SizeX;
			PlayerList[PlayerIdx]->Size.Y =	SplitscreenInfo[SplitType].PlayerData[PlayerIdx].SizeY;
			PlayerList[PlayerIdx]->Origin.X =	SplitscreenInfo[SplitType].PlayerData[PlayerIdx].OriginX;
			PlayerList[PlayerIdx]->Origin.Y =	SplitscreenInfo[SplitType].PlayerData[PlayerIdx].OriginY;
		}
		else
		{
			PlayerList[PlayerIdx]->Size.X =	0.f;
			PlayerList[PlayerIdx]->Size.Y =	0.f;
			PlayerList[PlayerIdx]->Origin.X =	0.f;
			PlayerList[PlayerIdx]->Origin.Y =	0.f;
		}
	}
}

void UGameViewportClient::SetForceDisableSplitscreen(const bool bDisabled)
{
	bDisableSplitScreenOverride = bDisabled;
	LayoutPlayers();
}

void UGameViewportClient::GetSubtitleRegion(FVector2D& MinPos, FVector2D& MaxPos)
{
	MaxPos.X = 1.0f;
	MaxPos.Y = (GetOuterUEngine()->GetNumGamePlayers(this) == 1) ? 0.9f : 0.5f;
}


int32 UGameViewportClient::ConvertLocalPlayerToGamePlayerIndex( ULocalPlayer* LPlayer )
{
	return GetOuterUEngine()->GetGamePlayers(this).Find( LPlayer );
}

bool UGameViewportClient::HasTopSafeZone( int32 LocalPlayerIndex )
{
	switch ( GetCurrentSplitscreenConfiguration() )
	{
	case ESplitScreenType::None:
	case ESplitScreenType::TwoPlayer_Vertical:
	case ESplitScreenType::ThreePlayer_Vertical:
	case ESplitScreenType::FourPlayer_Vertical:
		return true;

	case ESplitScreenType::TwoPlayer_Horizontal:
	case ESplitScreenType::ThreePlayer_FavorTop:
	case ESplitScreenType::ThreePlayer_Horizontal:
	case ESplitScreenType::FourPlayer_Horizontal:
		return (LocalPlayerIndex == 0);

	case ESplitScreenType::ThreePlayer_FavorBottom:
	case ESplitScreenType::FourPlayer_Grid:
		return (LocalPlayerIndex < 2);
	}

	return false;
}

bool UGameViewportClient::HasBottomSafeZone( int32 LocalPlayerIndex )
{
	switch ( GetCurrentSplitscreenConfiguration() )
	{
	case ESplitScreenType::None:
	case ESplitScreenType::TwoPlayer_Vertical:
	case ESplitScreenType::ThreePlayer_Vertical:
	case ESplitScreenType::FourPlayer_Vertical:
		return true;

	case ESplitScreenType::TwoPlayer_Horizontal:
	case ESplitScreenType::ThreePlayer_FavorTop:
		return (LocalPlayerIndex > 0);

	case ESplitScreenType::ThreePlayer_FavorBottom:
	case ESplitScreenType::FourPlayer_Grid:
	case ESplitScreenType::ThreePlayer_Horizontal:
		return (LocalPlayerIndex > 1);

	case ESplitScreenType::FourPlayer_Horizontal:
		return (LocalPlayerIndex > 2);
	}

	return false;
}

bool UGameViewportClient::HasLeftSafeZone( int32 LocalPlayerIndex )
{
	switch ( GetCurrentSplitscreenConfiguration() )
	{
	case ESplitScreenType::None:
	case ESplitScreenType::TwoPlayer_Horizontal:
	case ESplitScreenType::ThreePlayer_Horizontal:
	case ESplitScreenType::FourPlayer_Horizontal:
		return true;

	case ESplitScreenType::TwoPlayer_Vertical:
	case ESplitScreenType::ThreePlayer_Vertical:
	case ESplitScreenType::FourPlayer_Vertical:
		return (LocalPlayerIndex == 0);

	case ESplitScreenType::ThreePlayer_FavorTop:
		return (LocalPlayerIndex < 2) ? true : false;

	case ESplitScreenType::ThreePlayer_FavorBottom:
	case ESplitScreenType::FourPlayer_Grid:
		return (LocalPlayerIndex == 0 || LocalPlayerIndex == 2);
	}

	return false;
}

bool UGameViewportClient::HasRightSafeZone( int32 LocalPlayerIndex )
{
	switch ( GetCurrentSplitscreenConfiguration() )
	{
	case ESplitScreenType::None:
	case ESplitScreenType::TwoPlayer_Horizontal:
	case ESplitScreenType::ThreePlayer_Horizontal:
	case ESplitScreenType::FourPlayer_Horizontal:
		return true;

	case ESplitScreenType::TwoPlayer_Vertical:
	case ESplitScreenType::ThreePlayer_FavorBottom:
		return (LocalPlayerIndex > 0);

	case ESplitScreenType::ThreePlayer_FavorTop:
		return (LocalPlayerIndex != 1);

	case ESplitScreenType::ThreePlayer_Vertical:
		return (LocalPlayerIndex == 2);

	case ESplitScreenType::FourPlayer_Vertical:
		return (LocalPlayerIndex == 3);

	case ESplitScreenType::FourPlayer_Grid:
		return (LocalPlayerIndex == 1 || LocalPlayerIndex == 3);
	}

	return false;
}


void UGameViewportClient::GetPixelSizeOfScreen( float& Width, float& Height, UCanvas* Canvas, int32 LocalPlayerIndex )
{
	switch ( GetCurrentSplitscreenConfiguration() )
	{
	case ESplitScreenType::None:
		Width = Canvas->ClipX;
		Height = Canvas->ClipY;
		return;
	case ESplitScreenType::TwoPlayer_Horizontal:
		Width = Canvas->ClipX;
		Height = Canvas->ClipY * 2;
		return;
	case ESplitScreenType::TwoPlayer_Vertical:
		Width = Canvas->ClipX * 2;
		Height = Canvas->ClipY;
		return;
	case ESplitScreenType::ThreePlayer_FavorTop:
		if (LocalPlayerIndex == 0)
		{
			Width = Canvas->ClipX;
		}
		else
		{
			Width = Canvas->ClipX * 2;
		}
		Height = Canvas->ClipY * 2;
		return;
	case ESplitScreenType::ThreePlayer_FavorBottom:
		if (LocalPlayerIndex == 2)
		{
			Width = Canvas->ClipX;
		}
		else
		{
			Width = Canvas->ClipX * 2;
		}
		Height = Canvas->ClipY * 2;
		return;
	case ESplitScreenType::ThreePlayer_Vertical:
		Width = Canvas->ClipX * 3;
		Height = Canvas->ClipY;
		return;
	case ESplitScreenType::ThreePlayer_Horizontal:
		Width = Canvas->ClipX;
		Height = Canvas->ClipY * 3;
		return;
	case ESplitScreenType::FourPlayer_Grid:
		Width = Canvas->ClipX * 2;
		Height = Canvas->ClipY * 2;
		return;
	case ESplitScreenType::FourPlayer_Vertical:
		Width = Canvas->ClipX * 4;
		Height = Canvas->ClipY;
		return;
	case ESplitScreenType::FourPlayer_Horizontal:
		Width = Canvas->ClipX;
		Height = Canvas->ClipY * 4;
		return;
	}
}

void UGameViewportClient::CalculateSafeZoneValues( FMargin& InSafeZone, UCanvas* Canvas, int32 LocalPlayerIndex, bool bUseMaxPercent )
{
	float ScreenWidth, ScreenHeight;
	GetPixelSizeOfScreen(ScreenWidth, ScreenHeight, Canvas, LocalPlayerIndex);

	FVector2D ScreenSize(ScreenWidth, ScreenHeight);
	FSlateApplication::Get().GetSafeZoneSize(InSafeZone, ScreenSize);
}


bool UGameViewportClient::CalculateDeadZoneForAllSides( ULocalPlayer* LPlayer, UCanvas* Canvas, float& fTopSafeZone, float& fBottomSafeZone, float& fLeftSafeZone, float& fRightSafeZone, bool bUseMaxPercent )
{
	// save separate - if the split screen is in bottom right, then
	FMargin SafeZone;
	if ( LPlayer != NULL )
	{
		int32 LocalPlayerIndex = ConvertLocalPlayerToGamePlayerIndex( LPlayer );

		if ( LocalPlayerIndex != -1 )
		{
			// see if this player should have a safe zone for any particular zonetype
			bool bHasTopSafeZone = HasTopSafeZone( LocalPlayerIndex );
			bool bHasBottomSafeZone = HasBottomSafeZone( LocalPlayerIndex );
			bool bHasLeftSafeZone = HasLeftSafeZone( LocalPlayerIndex );
			bool bHasRightSafeZone = HasRightSafeZone( LocalPlayerIndex );

			// if they need a safezone, then calculate it and save it
			if ( bHasTopSafeZone || bHasBottomSafeZone || bHasLeftSafeZone || bHasRightSafeZone)
			{
				// calculate the safezones
				CalculateSafeZoneValues(SafeZone, Canvas, LocalPlayerIndex, bUseMaxPercent );

				if (bHasTopSafeZone)
				{
					fTopSafeZone = SafeZone.Top;
				}
				else
				{
					fTopSafeZone = 0.f;
				}

				if (bHasBottomSafeZone)
				{
					fBottomSafeZone = SafeZone.Bottom;
				}
				else
				{
					fBottomSafeZone = 0.f;
				}

				if (bHasLeftSafeZone)
				{
					fLeftSafeZone = SafeZone.Left;
				}
				else
				{
					fLeftSafeZone = 0.f;
				}

				if (bHasRightSafeZone)
				{
					fRightSafeZone = SafeZone.Right;
				}
				else
				{
					fRightSafeZone = 0.f;
				}

				return true;
			}
		}
	}
	return false;
}

void UGameViewportClient::DrawTitleSafeArea( UCanvas* Canvas )
{
#if WITH_EDITOR
	// If we have a valid player hud, then the title area has already rendered.
	APlayerController* FirstPlayerController = GetWorld()->GetFirstPlayerController();
	if (FirstPlayerController && FirstPlayerController->GetHUD())
	{
		return;
	}

	// If r.DebugSafeZone.Mode isn't set to draw title area, don't draw it.
	static IConsoleVariable* SafeZoneModeCvar = IConsoleManager::Get().FindConsoleVariable(TEXT("r.DebugSafeZone.Mode"));
	if (SafeZoneModeCvar && (SafeZoneModeCvar->GetInt() != 1))
	{
		return;
	}

	FMargin SafeZone;
	const ULevelEditorPlaySettings* PlayInSettings = GetDefault<ULevelEditorPlaySettings>();

	float Width, Height;
	GetPixelSizeOfScreen(Width, Height, Canvas, 0);

	FLinearColor UnsafeZoneColor(1.0f, 0.0f, 0.0f, 0.25f);
	static IConsoleVariable* AlphaCvar = IConsoleManager::Get().FindConsoleVariable(TEXT("r.DebugSafeZone.OverlayAlpha"));
	if (AlphaCvar)
	{
		UnsafeZoneColor.A = AlphaCvar->GetFloat();
	}

	FCanvasTileItem TileItem(FVector2D::ZeroVector, GWhiteTexture, UnsafeZoneColor);
	TileItem.BlendMode = SE_BLEND_Translucent;

	// CalculateSafeZoneValues() can be slow, so we only want to run it if we have boundaries to draw
	if (FDisplayMetrics::GetDebugTitleSafeZoneRatio() < 1.f)
	{
		CalculateSafeZoneValues(SafeZone, Canvas, 0, false);
		const float HeightOfSides = Height - SafeZone.GetTotalSpaceAlong<Orient_Vertical>();
		// Top bar
		TileItem.Position = FVector2D::ZeroVector;
		TileItem.Size = FVector2D(Width, SafeZone.Top);
		Canvas->DrawItem(TileItem);

		// Bottom bar
		TileItem.Position = FVector2D(0.0f, Height - SafeZone.Bottom);
		TileItem.Size = FVector2D(Width, SafeZone.Bottom);
		Canvas->DrawItem(TileItem);

		// Left bar
		TileItem.Position = FVector2D(0.0f, SafeZone.Top);
		TileItem.Size = FVector2D(SafeZone.Left, HeightOfSides);
		Canvas->DrawItem(TileItem);

		// Right bar
		TileItem.Position = FVector2D(Width - SafeZone.Right, SafeZone.Top);
		TileItem.Size = FVector2D(SafeZone.Right, HeightOfSides);
		Canvas->DrawItem(TileItem);
	}
	else if (FSlateApplication::Get().IsCustomSafeZoneSet())
	{
		ULevelEditorPlaySettings* PlaySettings = GetMutableDefault<ULevelEditorPlaySettings>();
		PlaySettings->CalculateCustomUnsafeZones(PlaySettings->CustomUnsafeZoneStarts, PlaySettings->CustomUnsafeZoneDimensions, PlaySettings->DeviceToEmulate, FVector2D(Width, Height));

		for (int ZoneIndex = 0; ZoneIndex < PlaySettings->CustomUnsafeZoneStarts.Num(); ZoneIndex++)
		{
			TileItem.Position = PlaySettings->CustomUnsafeZoneStarts[ZoneIndex];
			TileItem.Size = PlaySettings->CustomUnsafeZoneDimensions[ZoneIndex];
			Canvas->DrawItem(TileItem);
		}
	}
#endif
}

void UGameViewportClient::DrawTransition(UCanvas* Canvas)
{
	if (bSuppressTransitionMessage == false)
	{
		switch (GetOuterUEngine()->TransitionType)
		{
		case ETransitionType::Loading:
			DrawTransitionMessage(Canvas, NSLOCTEXT("GameViewportClient", "LoadingMessage", "LOADING").ToString());
			break;
		case ETransitionType::Saving:
			DrawTransitionMessage(Canvas, NSLOCTEXT("GameViewportClient", "SavingMessage", "SAVING").ToString());
			break;
		case ETransitionType::Connecting:
			DrawTransitionMessage(Canvas, NSLOCTEXT("GameViewportClient", "ConnectingMessage", "CONNECTING").ToString());
			break;
		case ETransitionType::Precaching:
			DrawTransitionMessage(Canvas, NSLOCTEXT("GameViewportClient", "PrecachingMessage", "PRECACHING").ToString());
			break;
		case ETransitionType::Paused:
			DrawTransitionMessage(Canvas, NSLOCTEXT("GameViewportClient", "PausedMessage", "PAUSED").ToString());
			break;
		case ETransitionType::WaitingToConnect:
			DrawTransitionMessage(Canvas, TEXT("Waiting to connect...")); // Temp - localization of the FString messages is broke atm. Loc this when its fixed.
			break;
		}
	}
}

void UGameViewportClient::DrawTransitionMessage(UCanvas* Canvas,const FString& Message)
{
	UFont* Font = GEngine->GetLargeFont();
	FCanvasTextItem TextItem( FVector2D::ZeroVector, FText::GetEmpty(), Font, FLinearColor::Blue);
	TextItem.EnableShadow( FLinearColor::Black );
	TextItem.Text = FText::FromString(Message);
	float XL, YL;
	Canvas->StrLen( Font , Message, XL, YL );
	Canvas->DrawItem( TextItem, 0.5f * (Canvas->ClipX - XL), 0.66f * Canvas->ClipY - YL * 0.5f );
}

void UGameViewportClient::NotifyPlayerAdded( int32 PlayerIndex, ULocalPlayer* AddedPlayer )
{
	LayoutPlayers();

	FSlateApplication::Get().SetUserFocusToGameViewport(PlayerIndex);

	TSharedPtr< IGameLayerManager > GameLayerManager(GameLayerManagerPtr.Pin());
	if ( GameLayerManager.IsValid() )
	{
		GameLayerManager->NotifyPlayerAdded(PlayerIndex, AddedPlayer);
	}

	PlayerAddedDelegate.Broadcast( PlayerIndex );
}

void UGameViewportClient::NotifyPlayerRemoved( int32 PlayerIndex, ULocalPlayer* RemovedPlayer )
{
	LayoutPlayers();

	TSharedPtr< IGameLayerManager > GameLayerManager(GameLayerManagerPtr.Pin());
	if ( GameLayerManager.IsValid() )
	{
		GameLayerManager->NotifyPlayerRemoved(PlayerIndex, RemovedPlayer);
	}

	PlayerRemovedDelegate.Broadcast( PlayerIndex );
}

void UGameViewportClient::AddViewportWidgetContent( TSharedRef<SWidget> ViewportContent, const int32 ZOrder )
{
	TSharedPtr< SOverlay > PinnedViewportOverlayWidget( ViewportOverlayWidget.Pin() );
	if( ensure( PinnedViewportOverlayWidget.IsValid() ) )
	{
		PinnedViewportOverlayWidget->AddSlot( ZOrder )
			[
				ViewportContent
			];
	}
}

void UGameViewportClient::RemoveViewportWidgetContent( TSharedRef<SWidget> ViewportContent )
{
	TSharedPtr< SOverlay > PinnedViewportOverlayWidget( ViewportOverlayWidget.Pin() );
	if( PinnedViewportOverlayWidget.IsValid() )
	{
		PinnedViewportOverlayWidget->RemoveSlot( ViewportContent );
	}
}

void UGameViewportClient::AddViewportWidgetForPlayer(ULocalPlayer* Player, TSharedRef<SWidget> ViewportContent, const int32 ZOrder)
{
	if (ensure(Player))
	{
		TSharedPtr< IGameLayerManager > GameLayerManager(GameLayerManagerPtr.Pin());
		if (GameLayerManager.IsValid())
		{
			GameLayerManager->AddWidgetForPlayer(Player, ViewportContent, ZOrder);
		}
	}
	//TODO - If this fails what should we do?
}

void UGameViewportClient::RemoveViewportWidgetForPlayer(ULocalPlayer* Player, TSharedRef<SWidget> ViewportContent)
{
	TSharedPtr< IGameLayerManager > GameLayerManager(GameLayerManagerPtr.Pin());
	if ( GameLayerManager.IsValid() )
	{
		GameLayerManager->RemoveWidgetForPlayer(Player, ViewportContent);
	}
}

void UGameViewportClient::RemoveAllViewportWidgets()
{
	CursorWidgets.Empty();

	TSharedPtr< SOverlay > PinnedViewportOverlayWidget( ViewportOverlayWidget.Pin() );
	if( PinnedViewportOverlayWidget.IsValid() )
	{
		PinnedViewportOverlayWidget->ClearChildren();
	}

	TSharedPtr< IGameLayerManager > GameLayerManager(GameLayerManagerPtr.Pin());
	if ( GameLayerManager.IsValid() )
	{
		GameLayerManager->ClearWidgets();
	}
}

void UGameViewportClient::VerifyPathRenderingComponents()
{
	const bool bShowPaths = !!EngineShowFlags.Navigation;

	UWorld* const ViewportWorld = GetWorld();

	if (ViewportWorld)
	{
		FNavigationSystem::VerifyNavigationRenderingComponents(*ViewportWorld, bShowPaths);
	}
}

void UGameViewportClient::SetMouseCaptureMode(EMouseCaptureMode Mode)
{
	if (MouseCaptureMode != Mode)
	{
		UE_LOG(LogViewport, Display, TEXT("Viewport MouseCaptureMode Changed, %s -> %s"),
			*StaticEnum<EMouseCaptureMode>()->GetNameStringByValue((uint64)MouseCaptureMode),
			*StaticEnum<EMouseCaptureMode>()->GetNameStringByValue((uint64)Mode)
		);

		MouseCaptureMode = Mode;
	}
}

EMouseCaptureMode UGameViewportClient::GetMouseCaptureMode() const
{
	return MouseCaptureMode;
}

bool UGameViewportClient::CaptureMouseOnLaunch()
{
	// Capture mouse unless headless
	return !FApp::CanEverRender() ? false : GetDefault<UInputSettings>()->bCaptureMouseOnLaunch;
}

void UGameViewportClient::SetMouseLockMode(EMouseLockMode InMouseLockMode)
{
	if (MouseLockMode != InMouseLockMode)
	{
		UE_LOG(LogViewport, Display, TEXT("Viewport MouseLockMode Changed, %s -> %s"),
			*StaticEnum<EMouseLockMode>()->GetNameStringByValue((uint64)MouseLockMode),
			*StaticEnum<EMouseLockMode>()->GetNameStringByValue((uint64)InMouseLockMode)
		);

		MouseLockMode = InMouseLockMode;
	}
}

void UGameViewportClient::SetHideCursorDuringCapture(bool InHideCursorDuringCapture)
{
	if (bHideCursorDuringCapture != InHideCursorDuringCapture)
	{
		UE_LOG(LogViewport, Display, TEXT("Viewport HideCursorDuringCapture Changed, %s -> %s"),
			bHideCursorDuringCapture ? TEXT("True") : TEXT("False"),
			InHideCursorDuringCapture ? TEXT("True") : TEXT("False")
		);

		bHideCursorDuringCapture = InHideCursorDuringCapture;
	}
}

bool UGameViewportClient::Exec( UWorld* InWorld, const TCHAR* Cmd,FOutputDevice& Ar)
{
	if ( FParse::Command(&Cmd,TEXT("FORCEFULLSCREEN")) )
	{
		return HandleForceFullscreenCommand( Cmd, Ar );
	}
	else if( FParse::Command(&Cmd,TEXT("SHOW")) )
	{
		return HandleShowCommand( Cmd, Ar, InWorld );
	}
	else if( FParse::Command(&Cmd,TEXT("SHOWLAYER")) )
	{
		return HandleShowLayerCommand( Cmd, Ar, InWorld );
	}
	else if (FParse::Command(&Cmd,TEXT("VIEWMODE")))
	{
		return HandleViewModeCommand( Cmd, Ar, InWorld );
	}
	else if (FParse::Command(&Cmd, TEXT("NEXTVIEWMODE")))
	{
		return HandleNextViewModeCommand( Cmd, Ar, InWorld );
	}
	else if (FParse::Command(&Cmd, TEXT("PREVVIEWMODE")))
	{
		return HandlePrevViewModeCommand( Cmd, Ar, InWorld );
	}
	else if( FParse::Command(&Cmd,TEXT("PRECACHE")) )
	{
		return HandlePreCacheCommand( Cmd, Ar );
	}
	else if( FParse::Command(&Cmd,TEXT("TOGGLE_FULLSCREEN")) || FParse::Command(&Cmd,TEXT("FULLSCREEN")) )
	{
		return HandleToggleFullscreenCommand();
	}
	else if( FParse::Command(&Cmd,TEXT("SETRES")) )
	{
		return HandleSetResCommand( Cmd, Ar );
	}
	else if( FParse::Command(&Cmd,TEXT("HighResShot")) )
	{
		return HandleHighresScreenshotCommand( Cmd, Ar );
	}
	else if( FParse::Command(&Cmd,TEXT("HighResShotUI")) )
	{
		return HandleHighresScreenshotUICommand( Cmd, Ar );
	}
	else if( FParse::Command(&Cmd,TEXT("SHOT")) || FParse::Command(&Cmd,TEXT("SCREENSHOT")) )
	{
		return HandleScreenshotCommand( Cmd, Ar );
	}
	else if ( FParse::Command(&Cmd, TEXT("BUGSCREENSHOTWITHHUDINFO")) )
	{
		return HandleBugScreenshotwithHUDInfoCommand( Cmd, Ar );
	}
	else if ( FParse::Command(&Cmd,TEXT("BUGSCREENSHOT")) )
	{
		return HandleBugScreenshotCommand( Cmd, Ar );
	}
	else if( FParse::Command(&Cmd,TEXT("KILLPARTICLES")) )
	{
		return HandleKillParticlesCommand( Cmd, Ar );
	}
	else if( FParse::Command(&Cmd,TEXT("FORCESKELLOD")) )
	{
		return HandleForceSkelLODCommand( Cmd, Ar, InWorld );
	}
	else if (FParse::Command(&Cmd, TEXT("DISPLAY")))
	{
		return HandleDisplayCommand( Cmd, Ar );
	}
	else if (FParse::Command(&Cmd, TEXT("DISPLAYALL")))
	{
		return HandleDisplayAllCommand( Cmd, Ar );
	}
	else if (FParse::Command(&Cmd, TEXT("DISPLAYALLLOCATION")))
	{
		return HandleDisplayAllLocationCommand( Cmd, Ar );
	}
	else if (FParse::Command(&Cmd, TEXT("DISPLAYALLROTATION")))
	{
		return HandleDisplayAllRotationCommand( Cmd, Ar );
	}
	else if (FParse::Command(&Cmd, TEXT("DISPLAYCLEAR")))
	{
		return HandleDisplayClearCommand( Cmd, Ar );
	}
	else if (FParse::Command(&Cmd, TEXT("GETALLLOCATION")))
	{
		return HandleGetAllLocationCommand(Cmd, Ar);
	}
	else if (FParse::Command(&Cmd, TEXT("GETALLROTATION")))
	{
		return HandleGetAllRotationCommand(Cmd, Ar);
	}
	else if(FParse::Command(&Cmd, TEXT("TEXTUREDEFRAG")))
	{
		return HandleTextureDefragCommand( Cmd, Ar );
	}
	else if (FParse::Command(&Cmd, TEXT("TOGGLEMIPFADE")))
	{
		return HandleToggleMIPFadeCommand( Cmd, Ar );
	}
	else if (FParse::Command(&Cmd, TEXT("PAUSERENDERCLOCK")))
	{
		return HandlePauseRenderClockCommand( Cmd, Ar );
	}

	if(ProcessConsoleExec(Cmd,Ar,NULL))
	{
		return true;
	}
	else if ( GameInstance && (GameInstance->Exec(InWorld, Cmd, Ar) || GameInstance->ProcessConsoleExec(Cmd, Ar, nullptr)) )
	{
		return true;
	}
	else if( GEngine->Exec( InWorld, Cmd,Ar) )
	{
		return true;
	}
	else
	{
		return false;
	}
}

bool UGameViewportClient::HandleForceFullscreenCommand( const TCHAR* Cmd, FOutputDevice& Ar )
{
	GForceFullscreen = !GForceFullscreen;
	return true;
}

bool UGameViewportClient::HandleShowCommand( const TCHAR* Cmd, FOutputDevice& Ar, UWorld* InWorld )
{
#if UE_BUILD_SHIPPING
	// don't allow show flags in net games, but on con
	if ( InWorld->GetNetMode() != NM_Standalone || (GEngine->GetWorldContextFromWorldChecked(InWorld).PendingNetGame != NULL) )
	{
		return true;
	}
	// the effects of this cannot be easily reversed, so prevent the user from playing network games without restarting to avoid potential exploits
	GDisallowNetworkTravel = true;
#endif // UE_BUILD_SHIPPING

	// First, look for skeletal mesh show commands

	bool bUpdateSkelMeshCompDebugFlags = false;
	static bool bShowPrePhysSkelBones = false;

	if(FParse::Command(&Cmd,TEXT("PREPHYSBONES")))
	{
		bShowPrePhysSkelBones = !bShowPrePhysSkelBones;
		bUpdateSkelMeshCompDebugFlags = true;
	}

	// If we changed one of the skel mesh debug show flags, set it on each of the components in the World.
	if(bUpdateSkelMeshCompDebugFlags)
	{
		for (TObjectIterator<USkeletalMeshComponent> It; It; ++It)
		{
			USkeletalMeshComponent* SkelComp = *It;
			if( SkelComp->GetScene() == InWorld->Scene )
			{
				SkelComp->bShowPrePhysBones = bShowPrePhysSkelBones;
				SkelComp->MarkRenderStateDirty();
			}
		}

		// Now we are done.
		return true;
	}

	// EngineShowFlags
	{
		int32 FlagIndex = FEngineShowFlags::FindIndexByName(Cmd);

		if(FlagIndex != -1)
		{
			bool bCanBeToggled = true;

			if(GIsEditor)
			{
				if(!FEngineShowFlags::CanBeToggledInEditor(Cmd))
				{
					bCanBeToggled = false;
				}
			}

			bool bIsACollisionFlag = FEngineShowFlags::IsNameThere(Cmd, TEXT("Collision"));

			if(bCanBeToggled)
			{
				bool bOldState = EngineShowFlags.GetSingleFlag(FlagIndex);

				EngineShowFlags.SetSingleFlag(FlagIndex, !bOldState);

				if(FEngineShowFlags::IsNameThere(Cmd, TEXT("Navigation,Cover")))
				{
					VerifyPathRenderingComponents();
				}

				if(FEngineShowFlags::IsNameThere(Cmd, TEXT("Volumes")))
				{
					// TODO: Investigate why this is doesn't appear to work
					if (AllowDebugViewmodes())
					{
						ToggleShowVolumes();
					}
					else
					{
						Ar.Logf(TEXT("Debug viewmodes not allowed on consoles by default.  See AllowDebugViewmodes()."));
					}
				}
			}

			if(bIsACollisionFlag)
			{
				ToggleShowCollision();
			}

			return true;
		}
	}

	// create a sorted list of showflags
	TSet<FString> LinesToSort;
	{
		struct FIterSink
		{
			FIterSink(TSet<FString>& InLinesToSort, const FEngineShowFlags InEngineShowFlags) : LinesToSort(InLinesToSort), EngineShowFlags(InEngineShowFlags)
			{
			}

			bool HandleShowFlag(uint32 InIndex, const FString& InName)
			{
				FString Value = FString::Printf(TEXT("%s=%d"), *InName, EngineShowFlags.GetSingleFlag(InIndex) ? 1 : 0);
				LinesToSort.Add(Value);
				return true;
			}

			bool OnEngineShowFlag(uint32 InIndex, const FString& InName)
			{
				return HandleShowFlag(InIndex, InName);
			}

			bool OnCustomShowFlag(uint32 InIndex, const FString& InName)
			{
				return HandleShowFlag(InIndex, InName);
			}

			TSet<FString>& LinesToSort;
			const FEngineShowFlags EngineShowFlags;
		};

		FIterSink Sink(LinesToSort, EngineShowFlags);

		FEngineShowFlags::IterateAllFlags(Sink);
	}

	LinesToSort.Sort( TLess<FString>() );

	for(TSet<FString>::TConstIterator It(LinesToSort); It; ++It)
	{
		const FString Value = *It;

		Ar.Logf(TEXT("%s"), *Value);
	}

	return true;
}

FPopupMethodReply UGameViewportClient::OnQueryPopupMethod() const
{
	return FPopupMethodReply::UseMethod(EPopupMethod::UseCurrentWindow)
		.SetShouldThrottle(EShouldThrottle::No);
}

bool UGameViewportClient::HandleNavigation(const uint32 InUserIndex, TSharedPtr<SWidget> InDestination)
{
	if (CustomNavigationEvent.IsBound())
	{
		return CustomNavigationEvent.Execute(InUserIndex, InDestination);
	}
	return false;
}

void UGameViewportClient::ToggleShowVolumes()
{
	// Don't allow 'show collision' and 'show volumes' at the same time, so turn collision off
	if (EngineShowFlags.Volumes && EngineShowFlags.Collision)
	{
		EngineShowFlags.SetCollision(false);
		ToggleShowCollision();
	}

	// Iterate over all brushes
	for (TObjectIterator<UBrushComponent> It; It; ++It)
	{
		UBrushComponent* BrushComponent = *It;
		AVolume* Owner = Cast<AVolume>(BrushComponent->GetOwner());

		// Only bother with volume brushes that belong to the world's scene
		if (Owner && BrushComponent->GetScene() == GetWorld()->Scene && !FActorEditorUtils::IsABuilderBrush(Owner))
		{
			// We're expecting this to be in the game at this point
			check(Owner->GetWorld()->IsGameWorld());

			// Toggle visibility of this volume
			if (BrushComponent->IsVisible())
			{
				BrushComponent->SetVisibility(false);
				BrushComponent->SetHiddenInGame(true);
			}
			else
			{
				BrushComponent->SetVisibility(true);
				BrushComponent->SetHiddenInGame(false);
			}
		}
	}
}

void UGameViewportClient::ToggleShowCollision()
{
	// special case: for the Engine.Collision flag, we need to un-hide any primitive components that collide so their collision geometry gets rendered
	const bool bIsShowingCollision = EngineShowFlags.Collision;

	if (bIsShowingCollision)
	{
		// Don't allow 'show collision' and 'show volumes' at the same time, so turn collision off
		if (EngineShowFlags.Volumes)
		{
			EngineShowFlags.SetVolumes(false);
			ToggleShowVolumes();
		}
	}

#if !UE_BUILD_SHIPPING
	if (World != nullptr)
	{
		// Tell engine to create proxies for hidden components, so we can still draw collision
		World->bCreateRenderStateForHiddenComponentsWithCollsion = bIsShowingCollision;

		// Need to recreate scene proxies when this flag changes.
		FGlobalComponentRecreateRenderStateContext Recreate;
	}
#endif // !UE_BUILD_SHIPPING


#if !(UE_BUILD_SHIPPING || UE_BUILD_TEST)
	if (EngineShowFlags.Collision)
	{
		for (FLocalPlayerIterator It((UEngine*)GetOuter(), World); It; ++It)
		{
			APlayerController* PC = It->PlayerController;
			if (PC != NULL && PC->GetPawn() != NULL)
			{
				PC->ClientMessage(FString::Printf(TEXT("!!!! Player Pawn %s Collision Info !!!!"), *PC->GetPawn()->GetName()));
				if (PC->GetPawn()->GetMovementBase())
				{
					PC->ClientMessage(FString::Printf(TEXT("Base %s"), *PC->GetPawn()->GetMovementBase()->GetName()));
				}
				TSet<AActor*> TouchingActors;
				PC->GetPawn()->GetOverlappingActors(TouchingActors);
				int32 i = 0;
				for (AActor* TouchingActor : TouchingActors)
				{
					PC->ClientMessage(FString::Printf(TEXT("Touching %d: %s"), i++, *TouchingActor->GetName()));
				}
			}
		}
	}
#endif
}

bool UGameViewportClient::HandleShowLayerCommand( const TCHAR* Cmd, FOutputDevice& Ar, UWorld* InWorld )
{
	FString LayerName = FParse::Token(Cmd, 0);
	// optional 0/1 for setting vis, instead of toggling
	FString SetModeParam = FParse::Token(Cmd, 0);

	int32 SetMode = -1;
	if (SetModeParam != TEXT(""))
	{
		SetMode = FCString::Atoi(*SetModeParam);
	}

	bool bPrintValidEntries = false;

	if (LayerName.IsEmpty())
	{
		Ar.Logf(TEXT("Missing layer name."));
		bPrintValidEntries = true;
	}
	else
	{
		int32 NumActorsToggled = 0;
		FName LayerFName = FName(*LayerName);

		for (FActorIterator It(InWorld); It; ++It)
		{
			AActor* Actor = *It;

			if (Actor->Layers.Contains(LayerFName))
			{
				const bool bHiddenLocal = Actor->IsHidden();

				// look for always toggle, or a set when it's unset, etc
				if ((SetMode == -1) || (SetMode == 0 && !bHiddenLocal) || (SetMode != 0 && bHiddenLocal))
				{
					NumActorsToggled++;
					// Note: overriding existing hidden property, ideally this would be something orthogonal
					Actor->SetHidden(!bHiddenLocal);

					Actor->MarkComponentsRenderStateDirty();
				}
			}
		}

		Ar.Logf(TEXT("Toggled visibility of %u actors"), NumActorsToggled);
		bPrintValidEntries = NumActorsToggled == 0;
	}

	if (bPrintValidEntries)
	{
		TArray<FName> LayerNames;

		for (FActorIterator It(InWorld); It; ++It)
		{
			AActor* Actor = *It;

			for (int32 LayerIndex = 0; LayerIndex < Actor->Layers.Num(); LayerIndex++)
			{
				LayerNames.AddUnique(Actor->Layers[LayerIndex]);
			}
		}

		Ar.Logf(TEXT("Valid layer names:"));

		for (int32 LayerIndex = 0; LayerIndex < LayerNames.Num(); LayerIndex++)
		{
			Ar.Logf(TEXT("   %s"), *LayerNames[LayerIndex].ToString());
		}
	}

	return true;
}

bool UGameViewportClient::HandleViewModeCommand( const TCHAR* Cmd, FOutputDevice& Ar, UWorld* InWorld )
{
#if !UE_BUILD_DEBUG
	// If there isn't a cheat manager, exit out
	bool bCheatsEnabled = false;
	for (FLocalPlayerIterator It((UEngine*)GetOuter(), InWorld); It; ++It)
	{
		if (It->PlayerController != NULL && It->PlayerController->CheatManager != NULL)
		{
			bCheatsEnabled = true;
			break;
		}
	}
	if (!bCheatsEnabled)
	{
		return true;
	}
#endif
	FString ViewModeName = FParse::Token(Cmd, 0);

	if(!ViewModeName.IsEmpty())
	{
		uint32 i = 0;
		for(; i < VMI_Max; ++i)
		{
			if(ViewModeName == GetViewModeName((EViewModeIndex)i))
			{
				ViewModeIndex = i;
				Ar.Logf(TEXT("Set new viewmode: %s"), GetViewModeName((EViewModeIndex)ViewModeIndex));
				break;
			}
		}
		if(i == VMI_Max)
		{
			Ar.Logf(TEXT("Error: view mode not recognized: %s"), *ViewModeName);
		}
	}
	else
	{
		Ar.Logf(TEXT("Current view mode: %s"), GetViewModeName((EViewModeIndex)ViewModeIndex));

		FString ViewModes;
		for(uint32 i = 0; i < VMI_Max; ++i)
		{
			if(i != 0)
			{
				if ((i % 5) == 0)
				{
					ViewModes += TEXT("\n     ");
				}
				else
				{
					ViewModes += TEXT(", ");
				}
			}
			ViewModes += GetViewModeName((EViewModeIndex)i);
		}
		Ar.Logf(TEXT("Available view modes: %s"), *ViewModes);
	}

	if (ViewModeIndex == VMI_StationaryLightOverlap)
	{
		Ar.Logf(TEXT("This view mode is currently not supported in game."));
		ViewModeIndex = VMI_Lit;
	}

	if (FPlatformProperties::SupportsWindowedMode() == false)
	{
		if(ViewModeIndex == VMI_Unlit
			|| ViewModeIndex == VMI_StationaryLightOverlap
			|| ViewModeIndex == VMI_Lit_DetailLighting
			|| ViewModeIndex == VMI_ReflectionOverride)
		{
			Ar.Logf(TEXT("This view mode is currently not supported on consoles."));
			ViewModeIndex = VMI_Lit;
		}
	}

#if UE_BUILD_TEST || UE_BUILD_SHIPPING
	Ar.Logf(TEXT("Debug viewmodes not allowed in Test or Shipping builds."));
	ViewModeIndex = VMI_Lit;
#endif

	if ((ViewModeIndex != VMI_Lit && ViewModeIndex != VMI_ShaderComplexity) && !AllowDebugViewmodes())
	{
		Ar.Logf(TEXT("Debug viewmodes not allowed on consoles by default.  See AllowDebugViewmodes()."));
		ViewModeIndex = VMI_Lit;
	}

#if RHI_RAYTRACING
	if (!GRHISupportsRayTracing || !GRHISupportsRayTracingShaders)
	{
		if (ViewModeIndex == VMI_PathTracing)
		{
			Ar.Logf(TEXT("Path Tracing view mode requires ray tracing support. It is not supported on this system."));
			ViewModeIndex = VMI_Lit;
		}

		if (ViewModeIndex == VMI_RayTracingDebug)
		{
			Ar.Logf(TEXT("Ray tracing view mode requires ray tracing support. It is not supported on this system."));
			ViewModeIndex = VMI_Lit;
		}
	}
#endif

	ApplyViewMode((EViewModeIndex)ViewModeIndex, true, EngineShowFlags);

	return true;
}

bool UGameViewportClient::HandleNextViewModeCommand( const TCHAR* Cmd, FOutputDevice& Ar, UWorld* InWorld )
{
#if !UE_BUILD_DEBUG
	// If there isn't a cheat manager, exit out
	bool bCheatsEnabled = false;
	for (FLocalPlayerIterator It((UEngine*)GetOuter(), InWorld); It; ++It)
	{
		if (It->PlayerController != NULL && It->PlayerController->CheatManager != NULL)
		{
			bCheatsEnabled = true;
			break;
		}
	}
	if (!bCheatsEnabled)
	{
		return true;
	}
#endif
	ViewModeIndex = ViewModeIndex + 1;

	// wrap around
	if(ViewModeIndex == VMI_Max)
	{
		ViewModeIndex = 0;
	}

	Ar.Logf(TEXT("New view mode: %s"), GetViewModeName((EViewModeIndex)ViewModeIndex));
	ApplyViewMode((EViewModeIndex)ViewModeIndex, true, EngineShowFlags);
	return true;
}

bool UGameViewportClient::HandlePrevViewModeCommand( const TCHAR* Cmd, FOutputDevice& Ar, UWorld* InWorld )
{
#if !UE_BUILD_DEBUG
	// If there isn't a cheat manager, exit out
	bool bCheatsEnabled = false;
	for (FLocalPlayerIterator It((UEngine*)GetOuter(), InWorld); It; ++It)
	{
		if (It->PlayerController != NULL && It->PlayerController->CheatManager != NULL)
		{
			bCheatsEnabled = true;
			break;
		}
	}
	if (!bCheatsEnabled)
	{
		return true;
	}
#endif
	ViewModeIndex = ViewModeIndex - 1;

	// wrap around
	if(ViewModeIndex < 0)
	{
		ViewModeIndex = VMI_Max - 1;
	}

	Ar.Logf(TEXT("New view mode: %s"), GetViewModeName((EViewModeIndex)ViewModeIndex));
	ApplyViewMode((EViewModeIndex)ViewModeIndex, true, EngineShowFlags);
	return true;
}

bool UGameViewportClient::HandlePreCacheCommand( const TCHAR* Cmd, FOutputDevice& Ar )
{
	Precache();
	return true;
}

bool UGameViewportClient::SetDisplayConfiguration(const FIntPoint* Dimensions, EWindowMode::Type WindowMode)
{
	if (Viewport == NULL || ViewportFrame == NULL)
	{
		return true;
	}

	UGameEngine* GameEngine = Cast<UGameEngine>(GEngine);

	if (GameEngine)
	{
		UGameUserSettings* UserSettings = GameEngine->GetGameUserSettings();

		UserSettings->SetFullscreenMode(WindowMode);

		if (Dimensions)
		{
			UserSettings->SetScreenResolution(*Dimensions);
		}

		UserSettings->ApplySettings(false);
	}
	else
	{
		int32 NewX = GSystemResolution.ResX;
		int32 NewY = GSystemResolution.ResY;

		if (Dimensions)
		{
			NewX = Dimensions->X;
			NewY = Dimensions->Y;
		}

		FSystemResolution::RequestResolutionChange(NewX, NewY, WindowMode);
	}

	return true;
}

bool UGameViewportClient::HandleToggleFullscreenCommand()
{
	static auto CVar = IConsoleManager::Get().FindTConsoleVariableDataInt(TEXT("r.FullScreenMode"));
	check(CVar);
	auto FullScreenMode = CVar->GetValueOnGameThread() == 0 ? EWindowMode::Fullscreen : EWindowMode::WindowedFullscreen;
	FullScreenMode = Viewport->IsFullscreen() ? EWindowMode::Windowed : FullScreenMode;

	if (PLATFORM_WINDOWS && FullScreenMode == EWindowMode::Fullscreen)
	{
		// Handle fullscreen mode differently for D3D11/D3D12
		static const bool bD3D12 = FParse::Param(FCommandLine::Get(), TEXT("d3d12")) || FParse::Param(FCommandLine::Get(), TEXT("dx12"));
		if (bD3D12)
		{
			// Force D3D12 RHI to use windowed fullscreen mode
			FullScreenMode = EWindowMode::WindowedFullscreen;
		}
	}

	int32 ResolutionX = GSystemResolution.ResX;
	int32 ResolutionY = GSystemResolution.ResY;
	bool bNewModeApplied = false;

	// Make sure the user's settings are updated after pressing Alt+Enter to toggle fullscreen.  Note
	// that we don't need to "apply" the setting change, as we already did that above directly.
	UGameEngine* GameEngine = Cast<UGameEngine>( GEngine );
	if( GameEngine )
	{
		UGameUserSettings* UserSettings = GameEngine->GetGameUserSettings();
		if( UserSettings != nullptr )
		{
			// Ensure that our desired screen size will fit on the display
			ResolutionX = UserSettings->GetScreenResolution().X;
			ResolutionY = UserSettings->GetScreenResolution().Y;
			UGameEngine::DetermineGameWindowResolution(ResolutionX, ResolutionY, FullScreenMode, true);

			UserSettings->SetScreenResolution(FIntPoint(ResolutionX, ResolutionY));
			UserSettings->SetFullscreenMode(FullScreenMode);
			UserSettings->ConfirmVideoMode();
			UserSettings->ApplySettings(false);
			bNewModeApplied = true;
		}
	}

	if (!bNewModeApplied)
	{
		FSystemResolution::RequestResolutionChange(ResolutionX, ResolutionY, FullScreenMode);
	}

	ToggleFullscreenDelegate.Broadcast(FullScreenMode != EWindowMode::Windowed);

	return true;
}

bool UGameViewportClient::HandleSetResCommand( const TCHAR* Cmd, FOutputDevice& Ar )
{
	if(Viewport && ViewportFrame)
	{
		int32 X=FCString::Atoi(Cmd);
		const TCHAR* CmdTemp = FCString::Strchr(Cmd,'x') ? FCString::Strchr(Cmd,'x')+1 : FCString::Strchr(Cmd,'X') ? FCString::Strchr(Cmd,'X')+1 : TEXT("");
		int32 Y=FCString::Atoi(CmdTemp);
		Cmd = CmdTemp;
		EWindowMode::Type WindowMode = Viewport->GetWindowMode();

		if(FCString::Strchr(Cmd,'w') || FCString::Strchr(Cmd,'W'))
		{
			if(FCString::Strchr(Cmd, 'f') || FCString::Strchr(Cmd, 'F'))
			{
				WindowMode = EWindowMode::WindowedFullscreen;
			}
			else
			{
				WindowMode = EWindowMode::Windowed;
			}

		}
		else if(FCString::Strchr(Cmd,'f') || FCString::Strchr(Cmd,'F'))
		{
			WindowMode = EWindowMode::Fullscreen;
		}
		if( X && Y )
		{
			FSystemResolution::RequestResolutionChange(X, Y, WindowMode);
		}
	}
	return true;
}

bool UGameViewportClient::HandleHighresScreenshotCommand( const TCHAR* Cmd, FOutputDevice& Ar )
{
	if(Viewport)
	{
		if (GetHighResScreenshotConfig().ParseConsoleCommand(Cmd, Ar))
		{
			Viewport->TakeHighResScreenShot();
		}
	}
	return true;
}

bool UGameViewportClient::HandleHighresScreenshotUICommand( const TCHAR* Cmd, FOutputDevice& Ar )
{
	// Open the highres screenshot UI. When the capture region editing works properly, we can pass CaptureRegionWidget through
	// HighResScreenshotDialog = SHighResScreenshotDialog::OpenDialog(GetWorld(), Viewport, NULL /*CaptureRegionWidget*/);
	// Disabled until mouse specification UI can be used correctly
	return true;
}


bool UGameViewportClient::HandleScreenshotCommand( const TCHAR* Cmd, FOutputDevice& Ar )
{
	if(Viewport)
	{
		bool bShowUI = FParse::Command(&Cmd, TEXT("SHOWUI"));
		bool bAddFilenameSuffix = true;

		// support arguments
		FString FileName;
		bShowUI = FParse::Param(Cmd, TEXT("showui")) || bShowUI;
		FParse::Value(Cmd, TEXT("filename="), FileName);

		if (FParse::Param(Cmd, TEXT("nosuffix")))
		{
			bAddFilenameSuffix = false;
		}

		FScreenshotRequest::RequestScreenshot(FileName, bShowUI, bAddFilenameSuffix );

		GScreenshotResolutionX = Viewport->GetSizeXY().X;
		GScreenshotResolutionY = Viewport->GetSizeXY().Y;
	}
	return true;
}

bool UGameViewportClient::HandleBugScreenshotwithHUDInfoCommand( const TCHAR* Cmd, FOutputDevice& Ar )
{
	return RequestBugScreenShot(Cmd, true);
}

bool UGameViewportClient::HandleBugScreenshotCommand( const TCHAR* Cmd, FOutputDevice& Ar )
{
	return RequestBugScreenShot(Cmd, false);
}

bool UGameViewportClient::HandleKillParticlesCommand( const TCHAR* Cmd, FOutputDevice& Ar )
{
	// Don't kill in the Editor to avoid potential content clobbering.
	if( !GIsEditor )
	{
		extern bool GIsAllowingParticles;
		// Deactivate system and kill existing particles.
		for( TObjectIterator<UParticleSystemComponent> It; It; ++It )
		{
			UParticleSystemComponent* ParticleSystemComponent = *It;
			ParticleSystemComponent->DeactivateSystem();
			ParticleSystemComponent->KillParticlesForced();
		}
		// No longer initialize particles from here on out.
		GIsAllowingParticles = false;
	}
	return true;
}

bool UGameViewportClient::HandleForceSkelLODCommand( const TCHAR* Cmd, FOutputDevice& Ar, UWorld* InWorld )
{
	int32 ForceLod = 0;
	if(FParse::Value(Cmd,TEXT("LOD="),ForceLod))
	{
		ForceLod++;
	}

	for (TObjectIterator<USkeletalMeshComponent> It; It; ++It)
	{
		USkeletalMeshComponent* SkelComp = *It;
		if( SkelComp->GetScene() == InWorld->Scene && !SkelComp->IsTemplate())
		{
			SkelComp->SetForcedLOD(ForceLod);
		}
	}
	return true;
}

bool UGameViewportClient::HandleDisplayCommand( const TCHAR* Cmd, FOutputDevice& Ar )
{
	TCHAR ObjectName[256];
	TCHAR PropStr[256];
	if ( FParse::Token(Cmd, ObjectName, UE_ARRAY_COUNT(ObjectName), true) &&
		FParse::Token(Cmd, PropStr, UE_ARRAY_COUNT(PropStr), true) )
	{
		UObject* Obj = FindFirstObject<UObject>(ObjectName, EFindFirstObjectOptions::NativeFirst, ELogVerbosity::Warning, TEXT("HandleDisplayCommand"));
		if (Obj != nullptr)
		{
			FName PropertyName(PropStr, FNAME_Find);
			if (PropertyName != NAME_None && FindFProperty<FProperty>(Obj->GetClass(), PropertyName) != nullptr)
			{
				AddDebugDisplayProperty(Obj, nullptr, PropertyName);
			}
			else
			{
				Ar.Logf(TEXT("Property '%s' not found on object '%s'"), PropStr, *Obj->GetName());
			}
		}
		else
		{
			Ar.Logf(TEXT("Object not found"));
		}
	}

	return true;
}

bool UGameViewportClient::HandleDisplayAllCommand( const TCHAR* Cmd, FOutputDevice& Ar )
{
	TCHAR ClassName[256];
	TCHAR PropStr[256];
	if (FParse::Token(Cmd, ClassName, UE_ARRAY_COUNT(ClassName), true))
	{
		bool bValidClassToken = true;
		UClass* WithinClass = nullptr;
		{
			FString ClassStr(ClassName);
			int32 DotIndex = ClassStr.Find(TEXT("."));
			if (DotIndex != INDEX_NONE)
			{
				// first part is within class
				WithinClass = FindFirstObject<UClass>(*ClassStr.Left(DotIndex), EFindFirstObjectOptions::None, ELogVerbosity::Warning, TEXT("HandleDisplayAllCommand"));
				if (WithinClass == nullptr)
				{
					Ar.Logf(TEXT("Within class not found"));
					bValidClassToken = false;
				}
				else
				{
					FCString::Strncpy(ClassName, *ClassStr.Right(ClassStr.Len() - DotIndex - 1), 256);
					bValidClassToken = FCString::Strlen(ClassName) > 0;
				}
			}
		}
		if (bValidClassToken)
		{
			FParse::Token(Cmd, PropStr, UE_ARRAY_COUNT(PropStr), true);
			UClass* Cls = FindFirstObject<UClass>(ClassName, EFindFirstObjectOptions::None, ELogVerbosity::Warning, TEXT("HandleDisplayAllCommand"));
			if (Cls != nullptr)
			{
				FName PropertyName(PropStr, FNAME_Find);
				FProperty* Prop = PropertyName != NAME_None ? FindFProperty<FProperty>(Cls, PropertyName) : nullptr;
				{
					// add all un-GCable things immediately as that list is static
					// so then we only have to iterate over dynamic things each frame
					for (TObjectIterator<UObject> It; It; ++It)
					{
						if (!GUObjectArray.IsDisregardForGC(*It))
						{
							break;
						}
						else if (It->IsA(Cls) && !It->IsTemplate() && (WithinClass == nullptr || (It->GetOuter() != nullptr && It->GetOuter()->GetClass()->IsChildOf(WithinClass))))
						{
							AddDebugDisplayProperty(*It, nullptr, PropertyName, !Prop);
						}
					}
					AddDebugDisplayProperty(Cls, WithinClass, PropertyName, !Prop);
				}
			}
			else
			{
				Ar.Logf(TEXT("Object not found"));
			}
		}
	}

	return true;
}

bool UGameViewportClient::HandleDisplayAllLocationCommand( const TCHAR* Cmd, FOutputDevice& Ar )
{
	TCHAR ClassName[256];
	if (FParse::Token(Cmd, ClassName, UE_ARRAY_COUNT(ClassName), true))
	{
		UClass* Cls = FindFirstObject<UClass>(ClassName, EFindFirstObjectOptions::None, ELogVerbosity::Warning, TEXT("HandleDisplayAllLocationCommand"));
		if (Cls != nullptr)
		{
			// add all un-GCable things immediately as that list is static
			// so then we only have to iterate over dynamic things each frame
			for (TObjectIterator<UObject> It(true); It; ++It)
			{
				if (!GUObjectArray.IsDisregardForGC(*It))
				{
					break;
				}
				else if (It->IsA(Cls))
				{
					AddDebugDisplayProperty(*It, nullptr, NAME_Location, true);
				}
			}
			AddDebugDisplayProperty(Cls, nullptr, NAME_Location, true);
		}
		else
		{
			Ar.Logf(TEXT("Object not found"));
		}
	}

	return true;
}

bool UGameViewportClient::HandleDisplayAllRotationCommand( const TCHAR* Cmd, FOutputDevice& Ar )
{
	TCHAR ClassName[256];
	if (FParse::Token(Cmd, ClassName, UE_ARRAY_COUNT(ClassName), true))
	{
		UClass* Cls = FindFirstObject<UClass>(ClassName, EFindFirstObjectOptions::None, ELogVerbosity::Warning, TEXT("HandleDisplayAllRotationCommand"));
		if (Cls != nullptr)
		{
			// add all un-GCable things immediately as that list is static
			// so then we only have to iterate over dynamic things each frame
			for (TObjectIterator<UObject> It(true); It; ++It)
			{
				if (!GUObjectArray.IsDisregardForGC(*It))
				{
					break;
				}
				else if (It->IsA(Cls))
				{
					AddDebugDisplayProperty(*It, nullptr, NAME_Rotation, true);
				}
			}
			AddDebugDisplayProperty(Cls, nullptr, NAME_Rotation, true);
		}
		else
		{
			Ar.Logf(TEXT("Object not found"));
		}
	}

	return true;
}

bool UGameViewportClient::HandleDisplayClearCommand( const TCHAR* Cmd, FOutputDevice& Ar )
{
	DebugProperties.Empty();

	return true;
}

bool UGameViewportClient::HandleGetAllLocationCommand(const TCHAR* Cmd, FOutputDevice& Ar)
{
	// iterate through all actors of the specified class and log their location
	TCHAR ClassName[256];
	UClass* Class;

	if (FParse::Token(Cmd, ClassName, UE_ARRAY_COUNT(ClassName), 1) &&
		(Class = FindFirstObject<UClass>(ClassName, EFindFirstObjectOptions::None, ELogVerbosity::Warning, TEXT("HandleGetAllLocationCommand"))) != nullptr)
	{
		bool bShowPendingKills = FParse::Command(&Cmd, TEXT("SHOWPENDINGKILLS"));
		int32 cnt = 0;
		for (TObjectIterator<AActor> It; It; ++It)
		{
			if ((bShowPendingKills || IsValid(*It)) && It->IsA(Class))
			{
				FVector ActorLocation = It->GetActorLocation();
				Ar.Logf(TEXT("%i) %s (%f, %f, %f)"), cnt++, *It->GetFullName(), ActorLocation.X, ActorLocation.Y, ActorLocation.Z);
			}
		}
	}
	else
	{
		Ar.Logf(TEXT("Unrecognized class %s"), ClassName);
	}

	return true;
}

bool UGameViewportClient::HandleGetAllRotationCommand(const TCHAR* Cmd, FOutputDevice& Ar)
{
	// iterate through all actors of the specified class and log their rotation
	TCHAR ClassName[256];
	UClass* Class;

	if (FParse::Token(Cmd, ClassName, UE_ARRAY_COUNT(ClassName), 1) &&
		(Class = FindFirstObject<UClass>(ClassName, EFindFirstObjectOptions::None, ELogVerbosity::Warning, TEXT("HandleGetAllRotationCommand"))) != nullptr)
	{
		bool bShowPendingKills = FParse::Command(&Cmd, TEXT("SHOWPENDINGKILLS"));
		int32 cnt = 0;
		for (TObjectIterator<AActor> It; It; ++It)
		{
			if ((bShowPendingKills || IsValid(*It)) && It->IsA(Class))
			{
				FRotator ActorRotation = It->GetActorRotation();
				Ar.Logf(TEXT("%i) %s (%f, %f, %f)"), cnt++, *It->GetFullName(), ActorRotation.Yaw, ActorRotation.Pitch, ActorRotation.Roll);
			}
		}
	}
	else
	{
		Ar.Logf(TEXT("Unrecognized class %s"), ClassName);
	}

	return true;
}

bool UGameViewportClient::HandleTextureDefragCommand( const TCHAR* Cmd, FOutputDevice& Ar )
{
	extern void appDefragmentTexturePool();
	appDefragmentTexturePool();
	return true;
}

bool UGameViewportClient::HandleToggleMIPFadeCommand( const TCHAR* Cmd, FOutputDevice& Ar )
{
	GEnableMipLevelFading = (GEnableMipLevelFading >= 0.0f) ? -1.0f : 1.0f;
	Ar.Logf(TEXT("Mip-fading is now: %s"), (GEnableMipLevelFading >= 0.0f) ? TEXT("ENABLED") : TEXT("DISABLED"));
	return true;
}

bool UGameViewportClient::HandlePauseRenderClockCommand( const TCHAR* Cmd, FOutputDevice& Ar )
{
	GPauseRenderingRealtimeClock = !GPauseRenderingRealtimeClock;
	Ar.Logf(TEXT("The global realtime rendering clock is now: %s"), GPauseRenderingRealtimeClock ? TEXT("PAUSED") : TEXT("RUNNING"));
	return true;
}


bool UGameViewportClient::RequestBugScreenShot(const TCHAR* Cmd, bool bDisplayHUDInfo)
{
	// Path/name is the first (and only supported) argument
	FString FileName = Cmd;

	// Handle just a plain console command (e.g. "BUGSCREENSHOT").
	if (FileName.Len() == 0)
	{
		FileName = TEXT("BugScreenShot.png");
	}

	// Handle a console command and name (e.g. BUGSCREENSHOT FOO)
	if (FileName.Contains(TEXT("/")) == false)
	{
		// Path will be <gamename>/bugit/<platform>/desc_
		const FString BaseFile = FString::Printf(TEXT("%s%s_"), *FPaths::BugItDir(), *FPaths::GetBaseFilename(FileName));

		// find the next filename in the sequence, e.g <gamename>/bugit/<platform>/desc_00000.png
		FFileHelper::GenerateNextBitmapFilename(BaseFile, TEXT("png"), FileName);
	}

	if (Viewport != NULL)
	{
		UWorld* const ViewportWorld = GetWorld();
		if (bDisplayHUDInfo && (ViewportWorld != nullptr))
		{
			for (FConstPlayerControllerIterator Iterator = ViewportWorld->GetPlayerControllerIterator(); Iterator; ++Iterator)
			{
				APlayerController* PlayerController = Iterator->Get();
				if (PlayerController && PlayerController->GetHUD())
				{
					PlayerController->GetHUD()->HandleBugScreenShot();
				}
			}
		}

		const bool bShowUI = true;
		const bool bAddFilenameSuffix = false;
		FScreenshotRequest::RequestScreenshot(FileName, true, bAddFilenameSuffix);
	}

	return true;
}

void UGameViewportClient::HandleViewportStatCheckEnabled(const TCHAR* InName, bool& bOutCurrentEnabled, bool& bOutOthersEnabled)
{
	// Check to see which viewports have this enabled (current, non-current)
	const bool bEnabled = IsStatEnabled(InName);
	if (GStatProcessingViewportClient == this && GEngine->GameViewport == this)
	{
		bOutCurrentEnabled = bEnabled;
	}
	else
	{
		bOutOthersEnabled |= bEnabled;
	}
}

void UGameViewportClient::HandleViewportStatEnabled(const TCHAR* InName)
{
	// Just enable this on the active viewport
	if (GStatProcessingViewportClient == this && GEngine->GameViewport == this)
	{
		SetStatEnabled(InName, true);
	}
}

void UGameViewportClient::HandleViewportStatDisabled(const TCHAR* InName)
{
	// Just disable this on the active viewport
	if (GStatProcessingViewportClient == this && GEngine->GameViewport == this)
	{
		SetStatEnabled(InName, false);
	}
}

void UGameViewportClient::HandleViewportStatDisableAll(const bool bInAnyViewport)
{
	// Disable all on either all or the current viewport (depending on the flag)
	if (bInAnyViewport || (GStatProcessingViewportClient == this && GEngine->GameViewport == this))
	{
		SetStatEnabled(NULL, false, true);
	}
}

void UGameViewportClient::HandleWindowDPIScaleChanged(TSharedRef<SWindow> InWindow)
{
#if WITH_EDITOR
	if (InWindow == Window)
	{
		RequestUpdateDPIScale();
	}
#endif
}

bool UGameViewportClient::SetHardwareCursor(EMouseCursor::Type CursorShape, FName GameContentPath, FVector2D HotSpot)
{
	TSharedPtr<ICursor> PlatformCursor = FSlateApplication::Get().GetPlatformCursor();
	if (!PlatformCursor)
	{
		return false;
	}

	void* HardwareCursor = HardwareCursorCache.FindRef(GameContentPath);
	if ( !HardwareCursor )
	{
		// Validate hot spot
		ensure(HotSpot.X >= 0.0f && HotSpot.X <= 1.0f);
		ensure(HotSpot.Y >= 0.0f && HotSpot.Y <= 1.0f);
		HotSpot.X = FMath::Clamp(HotSpot.X, 0.0f, 1.0f);
		HotSpot.Y = FMath::Clamp(HotSpot.Y, 0.0f, 1.0f);

		// Try to create cursor from file directly
		FString CursorPath = FPaths::ProjectContentDir() / GameContentPath.ToString();
		HardwareCursor = PlatformCursor->CreateCursorFromFile(CursorPath, HotSpot);
		if ( !HardwareCursor )
		{
			// Try to load from PNG
			HardwareCursor = LoadCursorFromPngs(*PlatformCursor, CursorPath, HotSpot);
			if ( !HardwareCursor )
			{
				UE_LOG(LogInit, Error, TEXT("Failed to load cursor '%s'"), *CursorPath);
				return false;
			}
		}

		HardwareCursorCache.Add(GameContentPath, HardwareCursor);
	}

	HardwareCursors.Add(CursorShape, HardwareCursor);

	if ( bIsMouseOverClient )
	{
		PlatformCursor->SetTypeShape(CursorShape, HardwareCursor);
	}

	return true;
}

bool UGameViewportClient::IsSimulateInEditorViewport() const
{
	const FSceneViewport* GameViewport = GetGameViewport();

	return GameViewport ? GameViewport->GetPlayInEditorIsSimulate() : false;
}

bool UGameViewportClient::GetUseMouseForTouch() const
{
#if WITH_EDITOR
	return GetDefault<ULevelEditorPlaySettings>()->UseMouseForTouch || GetDefault<UInputSettings>()->bUseMouseForTouch;
#else
	return GetDefault<UInputSettings>()->bUseMouseForTouch;
#endif
}

void* UGameViewportClient::LoadCursorFromPngs(ICursor& PlatformCursor, const FString& InPathToCursorWithoutExtension, FVector2D InHotSpot)
{
	if (!PlatformCursor.IsCreateCursorFromRGBABufferSupported())
	{
		return nullptr;
	}

	TArray<TSharedPtr<FPngFileData>> CursorPngFiles;
	if (!LoadAvailableCursorPngs(CursorPngFiles, InPathToCursorWithoutExtension))
	{
		return nullptr;
	}

	check(CursorPngFiles.Num() > 0);
	TSharedPtr<FPngFileData> NearestCursor = CursorPngFiles[0];
	float PlatformScaleFactor = FPlatformApplicationMisc::GetDPIScaleFactorAtPoint(0, 0);
	for (TSharedPtr<FPngFileData>& FileData : CursorPngFiles)
	{
		const float NewDelta = FMath::Abs(FileData->ScaleFactor - PlatformScaleFactor);
		if (NewDelta < FMath::Abs(NearestCursor->ScaleFactor - PlatformScaleFactor))
		{
			NearestCursor = FileData;
		}
	}

	IImageWrapperModule& ImageWrapperModule = FModuleManager::LoadModuleChecked<IImageWrapperModule>(FName("ImageWrapper"));
	TSharedPtr<IImageWrapper>PngImageWrapper = ImageWrapperModule.CreateImageWrapper(EImageFormat::PNG);

	if (PngImageWrapper.IsValid() && PngImageWrapper->SetCompressed(NearestCursor->FileData.GetData(), NearestCursor->FileData.Num()))
	{
		TArray64<uint8> RawImageData;
		if (PngImageWrapper->GetRaw(ERGBFormat::RGBA, 8, RawImageData))
		{
			const int32 Width = PngImageWrapper->GetWidth();
			const int32 Height = PngImageWrapper->GetHeight();

			return PlatformCursor.CreateCursorFromRGBABuffer((FColor*) RawImageData.GetData(), Width, Height, InHotSpot);
		}
	}

	return nullptr;
}

void UGameViewportClient::AddDebugDisplayProperty(class UObject* Obj, TSubclassOf<class UObject> WithinClass, const FName& PropertyName, bool bSpecialProperty /*= false*/)
{
	// If this property already exists than don't add a new one
	for (const FDebugDisplayProperty& Prop : DebugProperties)
	{
		if (Prop.Obj == Obj && Prop.PropertyName == PropertyName)
		{
			return;
		}
	}

	FDebugDisplayProperty& NewProp = DebugProperties.AddDefaulted_GetRef();
	NewProp.Obj = Obj;
	NewProp.WithinClass = WithinClass;
	NewProp.PropertyName = PropertyName;
	NewProp.bSpecialProperty = bSpecialProperty;
}

bool UGameViewportClient::LoadAvailableCursorPngs(TArray< TSharedPtr<FPngFileData> >& Results, const FString& InPathToCursorWithoutExtension)
{
	FString CursorsWithSizeSearch = FPaths::GetCleanFilename(InPathToCursorWithoutExtension) + TEXT("*.png");

	TArray<FString> PngCursorFiles;
	IFileManager::Get().FindFilesRecursive(PngCursorFiles, *FPaths::GetPath(InPathToCursorWithoutExtension), *CursorsWithSizeSearch, true, false, false);

	bool bFoundCursor = false;

	for (const FString& FullCursorPath : PngCursorFiles)
	{
		FString CursorFile = FPaths::GetBaseFilename(FullCursorPath);

		FString Dummy;
		FString ScaleFactorSection;
		FString ScaleFactor;

		if (CursorFile.Split(TEXT("@"), &Dummy, &ScaleFactorSection, ESearchCase::IgnoreCase, ESearchDir::FromEnd))
		{
			if (ScaleFactorSection.Split(TEXT("x"), &ScaleFactor, &Dummy) == false)
			{
				ScaleFactor = ScaleFactorSection;
			}
		}
		else
		{
			ScaleFactor = TEXT("1");
		}

		if (FCString::IsNumeric(*ScaleFactor) == false)
		{
			UE_LOG(LogInit, Error, TEXT("Failed to load cursor '%s', non-numeric characters in the scale factor."), *FullCursorPath);
			continue;
		}

		TSharedPtr<FPngFileData> PngFileData = MakeShared<FPngFileData>();
		PngFileData->FileName = FullCursorPath;
		PngFileData->ScaleFactor = FCString::Atof(*ScaleFactor);

		if (FFileHelper::LoadFileToArray(PngFileData->FileData, *FullCursorPath, FILEREAD_Silent))
		{
			UE_LOG(LogInit, Log, TEXT("Loading Cursor '%s'."), *FullCursorPath);
		}

		Results.Add(PngFileData);

		bFoundCursor = true;
	}

	Results.StableSort([](const TSharedPtr<FPngFileData>& InFirst, const TSharedPtr<FPngFileData>& InSecond) -> bool
	{
		return InFirst->ScaleFactor < InSecond->ScaleFactor;
	});

	return bFoundCursor;
}

#undef LOCTEXT_NAMESPACE
<|MERGE_RESOLUTION|>--- conflicted
+++ resolved
@@ -665,11 +665,7 @@
 		ULocalPlayer* const TargetPlayer = GEngine->GetLocalPlayerFromInputDevice(this, EventArgs.InputDevice);
 		if (TargetPlayer && TargetPlayer->PlayerController)
 		{
-<<<<<<< HEAD
-			bResult = TargetPlayer->PlayerController->InputKey(FInputKeyParams(EventArgs.Key, EventArgs.Event, static_cast<double>(EventArgs.AmountDepressed), EventArgs.IsGamepad()));
-=======
 			bResult = TargetPlayer->PlayerController->InputKey(FInputKeyParams(EventArgs.Key, EventArgs.Event, static_cast<double>(EventArgs.AmountDepressed), EventArgs.IsGamepad(), EventArgs.InputDevice));
->>>>>>> d731a049
 		}
 
 		// A gameviewport is always considered to have responded to a mouse buttons to avoid throttling
@@ -732,11 +728,7 @@
 			ULocalPlayer* const TargetPlayer = GEngine->GetLocalPlayerFromInputDevice(this, EventArgs.InputDevice);
 			if (TargetPlayer && TargetPlayer->PlayerController)
 			{
-<<<<<<< HEAD
-				bResult = TargetPlayer->PlayerController->InputKey(FInputKeyParams(EventArgs.Key, (double)Delta, DeltaTime, NumSamples, EventArgs.IsGamepad()));
-=======
 				bResult = TargetPlayer->PlayerController->InputKey(FInputKeyParams(EventArgs.Key, (double)Delta, DeltaTime, NumSamples, EventArgs.IsGamepad(), EventArgs.InputDevice));
->>>>>>> d731a049
 			}
 		}
 
@@ -1657,20 +1649,12 @@
 			if (ViewFamily.EngineShowFlags.ScreenPercentage && !bDisableWorldRendering && ViewFamily.Views.Num() > 0)
 			{
 				// Get global view fraction.
-<<<<<<< HEAD
-				FStaticResolutionFractionHeuristic StaticHeuristic;
-=======
 				FStaticResolutionFractionHeuristic StaticHeuristic(ViewFamily.EngineShowFlags);
->>>>>>> d731a049
 
 #if WITH_EDITOR
 				if (FStaticResolutionFractionHeuristic::FUserSettings::EditorOverridePIESettings())
 				{
-<<<<<<< HEAD
-					StaticHeuristic.Settings.PullEditorRenderingSettings(/* bIsRealTime = */ true);
-=======
 					StaticHeuristic.Settings.PullEditorRenderingSettings(/* bIsRealTime = */ true, /* bIsPathTraced = */ ViewFamily.EngineShowFlags.PathTracing);
->>>>>>> d731a049
 				}
 				else
 #endif
@@ -1970,12 +1954,6 @@
 				// We need to ignore the high resolution screenshot alpha mask in that case, as the mask isn't relevant when taking a
 				// screenshot of the entire window (and it will trigger an assert).  We don't want to solve this by modifying the
 				// global variables associated with the screenshot feature, as the application may be taking its own screenshots.
-<<<<<<< HEAD
-				if (!bIsUI)
-				{
-					GetHighResScreenshotConfig().MergeMaskIntoAlpha(Bitmap, FIntRect(0,0,0,0));
-				}
-=======
 				if (GIsHighResScreenshot && !bIsUI)
 				{
 					GetHighResScreenshotConfig().MergeMaskIntoAlpha(Bitmap, FIntRect(0,0,0,0));
@@ -1989,7 +1967,6 @@
 						Color.A = 255;
 					}
 				}
->>>>>>> d731a049
 
 				FIntRect SourceRect(0, 0, GScreenshotResolutionX, GScreenshotResolutionY);
 				if (GIsHighResScreenshot)
@@ -2032,19 +2009,12 @@
 					ScreenShotName += TEXT(".png");
 				}
 
-<<<<<<< HEAD
-				// Save the contents of the array to a png file.
-				TArray64<uint8> CompressedBitmap;
-				FImageUtils::PNGCompressImageArray(Size.X, Size.Y, Bitmap, CompressedBitmap);
-				bIsScreenshotSaved = FFileHelper::SaveArrayToFile(CompressedBitmap, *ScreenShotName);
-=======
 				bool bSuppressWritingToFile = false;
 				if (SHOULD_TRACE_SCREENSHOT())
 				{
 					bSuppressWritingToFile = FTraceScreenshot::ShouldSuppressWritingToFile();
 					FTraceScreenshot::TraceScreenshot(Size.X, Size.Y, Bitmap, ScreenShotName);
 				}
->>>>>>> d731a049
 
 				// Save the contents of the array to a png file.
 				if (!bSuppressWritingToFile)
