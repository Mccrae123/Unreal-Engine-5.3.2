// Copyright Epic Games, Inc. All Rights Reserved.

#include "Engine/GameViewportClient.h"
#include "Engine/GameInstance.h"
#include "EngineGlobals.h"
#include "GameFramework/Pawn.h"
#include "ImageCore.h"
#include "Misc/FileHelper.h"
#include "Input/CursorReply.h"
#include "Misc/Paths.h"
#include "InputKeyEventArgs.h"
#include "Misc/CoreDelegates.h"
#include "GameMapsSettings.h"
#include "EngineStats.h"
#include "Net/Core/Connection/NetEnums.h"
#include "RenderingThread.h"
#include "LegacyScreenPercentageDriver.h"
#include "AI/NavigationSystemBase.h"
#include "Engine/Canvas.h"
#include "Components/SkeletalMeshComponent.h"
#include "UObject/UObjectIterator.h"
#include "UObject/Package.h"
#include "Particles/ParticleSystemComponent.h"
#include "Engine/NetDriver.h"
#include "UnrealEngine.h"
#include "EngineUtils.h"
#include "Framework/Application/SlateApplication.h"
#include "Engine/Console.h"
#include "GameFramework/HUD.h"
#include "FXSystem.h"
#include "SubtitleManager.h"
#include "ImageUtils.h"
#include "SceneViewExtension.h"
#include "IHeadMountedDisplay.h"
#include "IXRTrackingSystem.h"
#include "EngineModule.h"
#include "AudioDevice.h"
#include "Audio/AudioDebug.h"
#include "HighResScreenshot.h"
#include "BufferVisualizationData.h"
#include "GameFramework/InputSettings.h"
#include "Components/LineBatchComponent.h"
#include "Debug/DebugDrawService.h"
#include "Components/BrushComponent.h"
#include "Engine/GameEngine.h"
#include "Logging/MessageLog.h"
#include "Blueprint/UserWidget.h"
#include "GameFramework/GameUserSettings.h"
#include "Engine/UserInterfaceSettings.h"
#include "Slate/SceneViewport.h"
#include "Slate/SGameLayerManager.h"
#include "ActorEditorUtils.h"
#include "ComponentRecreateRenderStateContext.h"
#include "DynamicResolutionState.h"
#include "ProfilingDebugging/TraceScreenshot.h"
#include "IImageWrapper.h"
#include "IImageWrapperModule.h"
#include "HAL/PlatformApplicationMisc.h"
#include "ObjectTrace.h"
#include "DynamicResolutionState.h"
#include "HDRHelper.h"
#include "GlobalRenderResources.h"
#include "ShaderCore.h"

#if WITH_EDITOR
#include "Settings/LevelEditorPlaySettings.h"
#endif

#include UE_INLINE_GENERATED_CPP_BY_NAME(GameViewportClient)

#define LOCTEXT_NAMESPACE "GameViewport"

/** This variable allows forcing full screen of the first player controller viewport, even if there are multiple controllers plugged in and no cinematic playing. */
bool GForceFullscreen = false;

/** Delegate called at the end of the frame when a screenshot is captured */
FOnScreenshotCaptured UGameViewportClient::ScreenshotCapturedDelegate;

/** Delegate called right after the viewport is rendered */
FOnViewportRendered UGameViewportClient::ViewportRenderedDelegate;

/** Delegate called when the game viewport is created. */
FSimpleMulticastDelegate UGameViewportClient::CreatedDelegate;

/** A list of all the stat names which are enabled for this viewport (static so they persist between runs) */
TArray<FString> UGameViewportClient::EnabledStats;

/**
 * UI Stats
 */
DECLARE_CYCLE_STAT(TEXT("UI Drawing Time"),STAT_UIDrawingTime,STATGROUP_UI);

static TAutoConsoleVariable<int32> CVarSetBlackBordersEnabled(
	TEXT("r.BlackBorders"),
	0,
	TEXT("To draw black borders around the rendered image\n")
	TEXT("(prevents artifacts from post processing passes that read outside of the image e.g. PostProcessAA)\n")
	TEXT("in pixels, 0:off"),
	ECVF_Default);

static TAutoConsoleVariable<int32> CVarScreenshotDelegate(
	TEXT("r.ScreenshotDelegate"),
	1,
	TEXT("ScreenshotDelegates prevent processing of incoming screenshot request and break some features. This allows to disable them.\n")
	TEXT("Ideally we rework the delegate code to not make that needed.\n")
	TEXT(" 0: off\n")
	TEXT(" 1: delegates are on (default)"),
	ECVF_Default);

static TAutoConsoleVariable<float> CVarSecondaryScreenPercentage( // TODO: make it a user settings instead?
	TEXT("r.SecondaryScreenPercentage.GameViewport"),
	0,
	TEXT("Override secondary screen percentage for game viewport.\n")
	TEXT(" 0: Compute secondary screen percentage = 100 / DPIScalefactor automaticaly (default);\n")
	TEXT(" 1: override secondary screen percentage."),
	ECVF_Default);

#if CSV_PROFILER
struct FCsvLocalPlayer
{
	FCsvLocalPlayer()
	{
		CategoryIndex = INDEX_NONE;
		PrevViewOrigin = FVector::ZeroVector;
		LastFrame = 0;
		PrevTime = 0.0;
	}

	uint32 CategoryIndex;
	uint32 LastFrame;
	float PrevTime;
	FVector PrevViewOrigin;
};
static TMap<uint32, FCsvLocalPlayer> GCsvLocalPlayers;
#endif

void UGameViewportClient::EnableCsvPlayerStats(int32 LocalPlayerCount)
{
#if CSV_PROFILER
	if (GCsvLocalPlayers.Num() < LocalPlayerCount)
	{
		for (int PlayerIndex = GCsvLocalPlayers.Num(); PlayerIndex < LocalPlayerCount; PlayerIndex++)
		{
			FCsvLocalPlayer& CsvData = GCsvLocalPlayers.Add(PlayerIndex);
			uint32 index = GCsvLocalPlayers.Num() - 1;
			FString CategoryName = (PlayerIndex == 0) ? TEXT("View") : FString::Printf(TEXT("View%d"), index);
			CsvData.CategoryIndex = FCsvProfiler::Get()->RegisterCategory(CategoryName, (PlayerIndex == 0) ? true : false, false);
		}
	}

	int32 PlayerIndex = 0;
	for (auto& KV : GCsvLocalPlayers)
	{
		FCsvLocalPlayer& value = KV.Value;
		FCsvProfiler::Get()->EnableCategoryByIndex(value.CategoryIndex, PlayerIndex < LocalPlayerCount);
		PlayerIndex++;
	}
#endif
}

void UGameViewportClient::UpdateCsvCameraStats(const TMap<ULocalPlayer*, FSceneView*>& PlayerViewMap)
{
#if CSV_PROFILER
	UWorld* MyWorld = GetWorld();
	if (!ensure(World))
	{
		return;
	}

	for (TMap<ULocalPlayer*, FSceneView*>::TConstIterator It(PlayerViewMap); It; ++It)
	{
		ULocalPlayer* LocalPlayer = It.Key();
		FSceneView* SceneView = It.Value();

		uint32 PlayerIndex = ConvertLocalPlayerToGamePlayerIndex(LocalPlayer);
		if (PlayerIndex != INDEX_NONE)
		{
			FCsvLocalPlayer& CsvData = GCsvLocalPlayers.FindOrAdd(PlayerIndex);
			if (CsvData.CategoryIndex == INDEX_NONE)
			{
				uint32 index = GCsvLocalPlayers.Num() - 1;
				FString CategoryName = LocalPlayer->IsPrimaryPlayer() ? TEXT("View") : FString::Printf(TEXT("View%d"), index);
				CsvData.CategoryIndex = FCsvProfiler::Get()->RegisterCategory(CategoryName, (index == 0) ? true : false, false);
			}

			FVector ViewOrigin = SceneView->ViewMatrices.GetViewOrigin();
			FVector Diff = ViewOrigin - CsvData.PrevViewOrigin;
			float CurrentTime = MyWorld->GetRealTimeSeconds();
			float DeltaT = CurrentTime - CsvData.PrevTime;
			CsvData.PrevViewOrigin = ViewOrigin;
			CsvData.LastFrame = GFrameNumber;
			CsvData.PrevTime = CurrentTime;

			FCsvProfiler::RecordCustomStat("PosX", CsvData.CategoryIndex, ViewOrigin.X, ECsvCustomStatOp::Set);
			FCsvProfiler::RecordCustomStat("PosY", CsvData.CategoryIndex, ViewOrigin.Y, ECsvCustomStatOp::Set);
			FCsvProfiler::RecordCustomStat("PosZ", CsvData.CategoryIndex, ViewOrigin.Z, ECsvCustomStatOp::Set);

			if (!FMath::IsNearlyZero(DeltaT))
			{
				FVector Velocity = Diff / float(DeltaT);
				float CameraSpeed = Velocity.Size();
				float CameraSpeed2D = Velocity.Size2D();

				FCsvProfiler::RecordCustomStat("Speed", CsvData.CategoryIndex, CameraSpeed, ECsvCustomStatOp::Set);
				FCsvProfiler::RecordCustomStat("Speed2D", CsvData.CategoryIndex, CameraSpeed2D, ECsvCustomStatOp::Set);
			}

#if !UE_BUILD_SHIPPING
			FVector ForwardVec = SceneView->ViewMatrices.GetOverriddenTranslatedViewMatrix().GetColumn(2);
			FVector UpVec = SceneView->ViewMatrices.GetOverriddenTranslatedViewMatrix().GetColumn(1);
			FCsvProfiler::RecordCustomStat("ForwardX", CsvData.CategoryIndex, ForwardVec.X, ECsvCustomStatOp::Set);
			FCsvProfiler::RecordCustomStat("ForwardY", CsvData.CategoryIndex, ForwardVec.Y, ECsvCustomStatOp::Set);
			FCsvProfiler::RecordCustomStat("ForwardZ", CsvData.CategoryIndex, ForwardVec.Z, ECsvCustomStatOp::Set);
			FCsvProfiler::RecordCustomStat("UpX", CsvData.CategoryIndex, UpVec.X, ECsvCustomStatOp::Set);
			FCsvProfiler::RecordCustomStat("UpY", CsvData.CategoryIndex, UpVec.Y, ECsvCustomStatOp::Set);
			FCsvProfiler::RecordCustomStat("UpZ", CsvData.CategoryIndex, UpVec.Z, ECsvCustomStatOp::Set);
#endif // !UE_BUILD_SHIPPING
		}
	}
#endif
}


UGameViewportClient::UGameViewportClient(const FObjectInitializer& ObjectInitializer)
	: Super(ObjectInitializer)
	, EngineShowFlags(ESFIM_Game)
	, CurrentBufferVisualizationMode(NAME_None)
	, CurrentNaniteVisualizationMode(NAME_None)
	, CurrentLumenVisualizationMode(NAME_None)
	, CurrentStrataVisualizationMode(NAME_None)
	, CurrentGroomVisualizationMode(NAME_None)
	, CurrentVirtualShadowMapVisualizationMode(NAME_None)
	, HighResScreenshotDialog(nullptr)
	, bUseSoftwareCursorWidgets(true)
	, bIgnoreInput(false)
	, MouseCaptureMode(EMouseCaptureMode::CapturePermanently)
	, bHideCursorDuringCapture(false)
	, MouseLockMode(EMouseLockMode::LockOnCapture)
	, bIsMouseOverClient(false)
#if WITH_EDITOR
	, bUseMouseForTouchInEditor(false)
#endif
{

	bIsPlayInEditorViewport = false;
	ViewModeIndex = VMI_Lit;

	SplitscreenInfo.Init(FSplitscreenData(), ESplitScreenType::SplitTypeCount);

	static float OneOverThree = 1.0f / 3.0f;
	static float TwoOverThree = 2.0f / 3.0f;

	SplitscreenInfo[ESplitScreenType::None].PlayerData.Add(FPerPlayerSplitscreenData(1.0f, 1.0f, 0.0f, 0.0f));

	SplitscreenInfo[ESplitScreenType::TwoPlayer_Horizontal].PlayerData.Add(FPerPlayerSplitscreenData(1.0f, 0.5f, 0.0f, 0.0f));
	SplitscreenInfo[ESplitScreenType::TwoPlayer_Horizontal].PlayerData.Add(FPerPlayerSplitscreenData(1.0f, 0.5f, 0.0f, 0.5f));

	SplitscreenInfo[ESplitScreenType::TwoPlayer_Vertical].PlayerData.Add(FPerPlayerSplitscreenData(0.5f, 1.0f, 0.0f, 0.0f));
	SplitscreenInfo[ESplitScreenType::TwoPlayer_Vertical].PlayerData.Add(FPerPlayerSplitscreenData(0.5f, 1.0f, 0.5f, 0.0f));

	SplitscreenInfo[ESplitScreenType::ThreePlayer_FavorTop].PlayerData.Add(FPerPlayerSplitscreenData(1.0f, 0.5f, 0.0f, 0.0f));
	SplitscreenInfo[ESplitScreenType::ThreePlayer_FavorTop].PlayerData.Add(FPerPlayerSplitscreenData(0.5f, 0.5f, 0.0f, 0.5f));
	SplitscreenInfo[ESplitScreenType::ThreePlayer_FavorTop].PlayerData.Add(FPerPlayerSplitscreenData(0.5f, 0.5f, 0.5f, 0.5f));

	SplitscreenInfo[ESplitScreenType::ThreePlayer_FavorBottom].PlayerData.Add(FPerPlayerSplitscreenData(0.5f, 0.5f, 0.0f, 0.0f));
	SplitscreenInfo[ESplitScreenType::ThreePlayer_FavorBottom].PlayerData.Add(FPerPlayerSplitscreenData(0.5f, 0.5f, 0.5f, 0.0f));
	SplitscreenInfo[ESplitScreenType::ThreePlayer_FavorBottom].PlayerData.Add(FPerPlayerSplitscreenData(1.0f, 0.5f, 0.0f, 0.5f));

	SplitscreenInfo[ESplitScreenType::ThreePlayer_Vertical].PlayerData.Add(FPerPlayerSplitscreenData(OneOverThree, 1.0f, 0.0f, 0.0f));
	SplitscreenInfo[ESplitScreenType::ThreePlayer_Vertical].PlayerData.Add(FPerPlayerSplitscreenData(OneOverThree, 1.0f, OneOverThree, 0.0f));
	SplitscreenInfo[ESplitScreenType::ThreePlayer_Vertical].PlayerData.Add(FPerPlayerSplitscreenData(OneOverThree, 1.0f, TwoOverThree, 0.0f));

	SplitscreenInfo[ESplitScreenType::ThreePlayer_Horizontal].PlayerData.Add(FPerPlayerSplitscreenData(1.0f, OneOverThree, 0.0f, 0.0f));
	SplitscreenInfo[ESplitScreenType::ThreePlayer_Horizontal].PlayerData.Add(FPerPlayerSplitscreenData(1.0f, OneOverThree, 0.0f, OneOverThree));
	SplitscreenInfo[ESplitScreenType::ThreePlayer_Horizontal].PlayerData.Add(FPerPlayerSplitscreenData(1.0f, OneOverThree, 0.0f, TwoOverThree));

	SplitscreenInfo[ESplitScreenType::FourPlayer_Grid].PlayerData.Add(FPerPlayerSplitscreenData(0.5f, 0.5f, 0.0f, 0.0f));
	SplitscreenInfo[ESplitScreenType::FourPlayer_Grid].PlayerData.Add(FPerPlayerSplitscreenData(0.5f, 0.5f, 0.5f, 0.0f));
	SplitscreenInfo[ESplitScreenType::FourPlayer_Grid].PlayerData.Add(FPerPlayerSplitscreenData(0.5f, 0.5f, 0.0f, 0.5f));
	SplitscreenInfo[ESplitScreenType::FourPlayer_Grid].PlayerData.Add(FPerPlayerSplitscreenData(0.5f, 0.5f, 0.5f, 0.5f));

	SplitscreenInfo[ESplitScreenType::FourPlayer_Vertical].PlayerData.Add(FPerPlayerSplitscreenData(0.25f, 1.0f, 0.0f, 0.0f));
	SplitscreenInfo[ESplitScreenType::FourPlayer_Vertical].PlayerData.Add(FPerPlayerSplitscreenData(0.25f, 1.0f, 0.25f, 0.0f));
	SplitscreenInfo[ESplitScreenType::FourPlayer_Vertical].PlayerData.Add(FPerPlayerSplitscreenData(0.25f, 1.0f, 0.5f, 0.0f));
	SplitscreenInfo[ESplitScreenType::FourPlayer_Vertical].PlayerData.Add(FPerPlayerSplitscreenData(0.25f, 1.0f, 0.75f, 0.0f));

	SplitscreenInfo[ESplitScreenType::FourPlayer_Horizontal].PlayerData.Add(FPerPlayerSplitscreenData(1.f, 0.25f, 0.0f, 0.0f));
	SplitscreenInfo[ESplitScreenType::FourPlayer_Horizontal].PlayerData.Add(FPerPlayerSplitscreenData(1.f, 0.25f, 0.0f, 0.25f));
	SplitscreenInfo[ESplitScreenType::FourPlayer_Horizontal].PlayerData.Add(FPerPlayerSplitscreenData(1.f, 0.25f, 0.0f, 0.5f));
	SplitscreenInfo[ESplitScreenType::FourPlayer_Horizontal].PlayerData.Add(FPerPlayerSplitscreenData(1.f, 0.25f, 0.0f, 0.75f));

	bSuppressTransitionMessage = true;

	if (HasAnyFlags(RF_ClassDefaultObject) == false)
	{
		StatUnitData = new FStatUnitData();
		StatHitchesData = new FStatHitchesData();
		FCoreDelegates::StatCheckEnabled.AddUObject(this, &UGameViewportClient::HandleViewportStatCheckEnabled);
		FCoreDelegates::StatEnabled.AddUObject(this, &UGameViewportClient::HandleViewportStatEnabled);
		FCoreDelegates::StatDisabled.AddUObject(this, &UGameViewportClient::HandleViewportStatDisabled);
		FCoreDelegates::StatDisableAll.AddUObject(this, &UGameViewportClient::HandleViewportStatDisableAll);

#if WITH_EDITOR
		if (GIsEditor)
		{
			FSlateApplication::Get().OnWindowDPIScaleChanged().AddUObject(this, &UGameViewportClient::HandleWindowDPIScaleChanged);
		}
#endif

		AudioDeviceDestroyedHandle = FAudioDeviceManagerDelegates::OnAudioDeviceDestroyed.AddLambda([this](const Audio::FDeviceId InDeviceId)
		{
			if (InDeviceId == AudioDevice.GetDeviceID())
			{
				AudioDevice.Reset();
			}
		});
	}
}

UGameViewportClient::UGameViewportClient(FVTableHelper& Helper)
	: Super(Helper)
	, EngineShowFlags(ESFIM_Game)
	, CurrentBufferVisualizationMode(NAME_None)
	, CurrentNaniteVisualizationMode(NAME_None)
	, CurrentLumenVisualizationMode(NAME_None)
	, CurrentStrataVisualizationMode(NAME_None)
	, CurrentGroomVisualizationMode(NAME_None)
	, CurrentVirtualShadowMapVisualizationMode(NAME_None)
	, HighResScreenshotDialog(nullptr)
	, bIgnoreInput(false)
	, MouseCaptureMode(EMouseCaptureMode::CapturePermanently)
	, bHideCursorDuringCapture(false)
	, MouseLockMode(EMouseLockMode::LockOnCapture)
{

}

UGameViewportClient::~UGameViewportClient()
{
	if (EngineShowFlags.Collision)
	{
		// Clear ref to world as it may be GC'd & we don't want to use it in toggle below.
		World = nullptr;

		EngineShowFlags.SetCollision(false);
		ToggleShowCollision();
	}

	FCoreDelegates::StatCheckEnabled.RemoveAll(this);
	FCoreDelegates::StatEnabled.RemoveAll(this);
	FCoreDelegates::StatDisabled.RemoveAll(this);
	FCoreDelegates::StatDisableAll.RemoveAll(this);

#if WITH_EDITOR
	if (GIsEditor && FSlateApplication::IsInitialized())
	{
		FSlateApplication::Get().OnWindowDPIScaleChanged().RemoveAll(this);
	}
#endif

	if (StatHitchesData)
	{
		delete StatHitchesData;
		StatHitchesData = NULL;
	}

	if (StatUnitData)
	{
		delete StatUnitData;
		StatUnitData = NULL;
	}
}

void UGameViewportClient::PostInitProperties()
{
	Super::PostInitProperties();
	EngineShowFlags = FEngineShowFlags(ESFIM_Game);
}

void UGameViewportClient::BeginDestroy()
{
	if (AudioDeviceDestroyedHandle.IsValid())
	{
		FAudioDeviceManagerDelegates::OnAudioDeviceDestroyed.Remove(AudioDeviceDestroyedHandle);
		AudioDeviceDestroyedHandle.Reset();
	}
	AudioDevice.Reset();

	RemoveAllViewportWidgets();
	Super::BeginDestroy();
}

void UGameViewportClient::DetachViewportClient()
{
	ViewportConsole = NULL;
	ResetHardwareCursorStates();
	RemoveAllViewportWidgets();
	RemoveFromRoot();
}

FSceneViewport* UGameViewportClient::CreateGameViewport(TSharedPtr<SViewport> InViewportWidget)
{
	return new FSceneViewport(this, InViewportWidget);
}

FSceneViewport* UGameViewportClient::GetGameViewport()
{
	if (Viewport && Viewport->GetViewportType() == NAME_SceneViewport)
	{
		return static_cast<FSceneViewport*>(Viewport);
	}
	return nullptr;
}

const FSceneViewport* UGameViewportClient::GetGameViewport() const
{
	if (Viewport && Viewport->GetViewportType() == NAME_SceneViewport)
	{
		return static_cast<FSceneViewport*>(Viewport);
	}
	return nullptr;
}


TSharedPtr<class SViewport> UGameViewportClient::GetGameViewportWidget() const
{
	const FSceneViewport* SceneViewport = GetGameViewport();
	if (SceneViewport != nullptr)
	{
		TWeakPtr<SViewport> WeakViewportWidget = SceneViewport->GetViewportWidget();
		TSharedPtr<SViewport> ViewportWidget = WeakViewportWidget.Pin();
		return ViewportWidget;
	}
	return nullptr;
}

void UGameViewportClient::Tick( float DeltaTime )
{
	TickDelegate.Broadcast(DeltaTime);
}

FString UGameViewportClient::ConsoleCommand( const FString& Command)
{
	FString TruncatedCommand = Command.Left(1000);
	FConsoleOutputDevice ConsoleOut(ViewportConsole);
	Exec( GetWorld(), *TruncatedCommand,ConsoleOut);
	return *ConsoleOut;
}

void UGameViewportClient::SetEnabledStats(const TArray<FString>& InEnabledStats)
{
	if (FPlatformProcess::SupportsMultithreading())
	{
		EnabledStats = InEnabledStats;
	}
	else
	{
		UE_LOG(LogPlayerManagement, Warning, TEXT("WARNING: Stats disabled for non multi-threading platforms"));
	}

#if ENABLE_AUDIO_DEBUG
	if (UWorld* MyWorld = GetWorld())
	{
		if (FAudioDeviceManager* DeviceManager = GEngine->GetAudioDeviceManager())
		{
			Audio::FAudioDebugger::ResolveDesiredStats(this);
		}
	}
#endif // ENABLE_AUDIO_DEBUG
}


void UGameViewportClient::Init(struct FWorldContext& WorldContext, UGameInstance* OwningGameInstance, bool bCreateNewAudioDevice)
{
	// set reference to world context
	WorldContext.AddRef(static_cast<UWorld*&>(World));

	// remember our game instance
	GameInstance = OwningGameInstance;

	// Set the projects default viewport mouse capture mode
	MouseCaptureMode = GetDefault<UInputSettings>()->DefaultViewportMouseCaptureMode;
	FString DefaultViewportMouseCaptureMode;
	if (FParse::Value(FCommandLine::Get(), TEXT("DefaultViewportMouseCaptureMode="), DefaultViewportMouseCaptureMode))
	{
		const UEnum* EnumPtr = StaticEnum<EMouseCaptureMode>();
		checkf(EnumPtr, TEXT("Unable to find EMouseCaptureMode enum"));
		if (EnumPtr)
		{
			int64 EnumValue = EnumPtr->GetValueByName(FName(*DefaultViewportMouseCaptureMode));
			if (EnumValue != INDEX_NONE)
			{
				MouseCaptureMode = static_cast<EMouseCaptureMode>(EnumValue);
			}
			else
			{
				UE_LOG(LogInit, Warning, TEXT("Unknown DefaultViewportMouseCaptureMode %s. Command line setting will be ignored."), *DefaultViewportMouseCaptureMode);
			}
		}
	}
	MouseLockMode = GetDefault<UInputSettings>()->DefaultViewportMouseLockMode;

	// Don't capture mouse when headless
	if(!FApp::CanEverRender())
	{
		MouseCaptureMode = EMouseCaptureMode::NoCapture;
		MouseLockMode = EMouseLockMode::DoNotLock;
	}

	// In off-screen rendering mode don't lock mouse to the viewport, as we don't want mouse to lock to an invisible window
	if (FSlateApplication::Get().IsRenderingOffScreen()) {
		MouseLockMode = EMouseLockMode::DoNotLock;
	}

	// Create the cursor Widgets
	UUserInterfaceSettings* UISettings = GetMutableDefault<UUserInterfaceSettings>(UUserInterfaceSettings::StaticClass());

	if (GEngine)
	{
		FAudioDeviceManager* AudioDeviceManager = GEngine->GetAudioDeviceManager();
		if (AudioDeviceManager)
		{
			// Get a new audio device for this world.
			FAudioDeviceParams DeviceParams = AudioDeviceManager->GetDefaultParamsForNewWorld();
			DeviceParams.AssociatedWorld = World;

			AudioDevice = AudioDeviceManager->RequestAudioDevice(DeviceParams);

			if (AudioDevice.IsValid())
			{
#if ENABLE_AUDIO_DEBUG
				Audio::FAudioDebugger::ResolveDesiredStats(this);
#endif // ENABLE_AUDIO_DEBUG

				// Set the base mix of the new device based on the world settings of the world
				if (World)
				{
					AudioDevice.GetAudioDevice()->SetDefaultBaseSoundMix(World->GetWorldSettings()->DefaultBaseSoundMix);

					// Set the world's audio device handle to use so that sounds which play in that world will use the correct audio device
					World->SetAudioDevice(AudioDevice);
				}

				// Set this audio device handle on the world context so future world's set onto the world context
				// will pass the audio device handle to them and audio will play on the correct audio device
				WorldContext.AudioDeviceID = AudioDevice.GetDeviceID();
			}
		}
	}

	// Set all the software cursors.
	for ( auto& Entry : UISettings->SoftwareCursors )
	{
		AddSoftwareCursor(Entry.Key, Entry.Value);
	}

	// Set all the hardware cursors.
	for ( auto& Entry : UISettings->HardwareCursors )
	{
		SetHardwareCursor(Entry.Key, Entry.Value.CursorPath, Entry.Value.HotSpot);
	}
}

void UGameViewportClient::RebuildCursors()
{
	UUserInterfaceSettings* UISettings = GetMutableDefault<UUserInterfaceSettings>(UUserInterfaceSettings::StaticClass());
	// Set all the software cursors.
	for (auto& Entry : UISettings->SoftwareCursors)
	{
		AddSoftwareCursor(Entry.Key, Entry.Value);
	}

	// Set all the hardware cursors.
	for (auto& Entry : UISettings->HardwareCursors)
	{
		SetHardwareCursor(Entry.Key, Entry.Value.CursorPath, Entry.Value.HotSpot);
	}
}

UWorld* UGameViewportClient::GetWorld() const
{
	return World;
}

UGameInstance* UGameViewportClient::GetGameInstance() const
{
	return GameInstance;
}

bool UGameViewportClient::TryToggleFullscreenOnInputKey(FKey Key, EInputEvent EventType)
{
	if ((Key == EKeys::Enter && EventType == EInputEvent::IE_Pressed && FSlateApplication::Get().GetModifierKeys().IsAltDown() && GetDefault<UInputSettings>()->bAltEnterTogglesFullscreen)
		|| (IsRunningGame() && Key == EKeys::F11 && EventType == EInputEvent::IE_Pressed && GetDefault<UInputSettings>()->bF11TogglesFullscreen && !FSlateApplication::Get().GetModifierKeys().AreModifersDown(EModifierKey::Control | EModifierKey::Alt)))
	{
		HandleToggleFullscreenCommand();
		return true;
	}

	return false;
}

void UGameViewportClient::RemapControllerInput(FInputKeyEventArgs& InOutEventArgs)
<<<<<<< HEAD
{
	const int32 NumLocalPlayers = World ? World->GetGameInstance()->GetNumLocalPlayers() : 0;

	if (NumLocalPlayers > 1 && InOutEventArgs.Key.IsGamepadKey() && GetDefault<UGameMapsSettings>()->bOffsetPlayerGamepadIds)
	{
		InOutEventArgs.ControllerId++;
	}
	else if (InOutEventArgs.Viewport->IsPlayInEditorViewport() && InOutEventArgs.Key.IsGamepadKey())
	{
		GEngine->RemapGamepadControllerIdForPIE(this, InOutEventArgs.ControllerId);
	}
}

bool UGameViewportClient::InputKey(const FInputKeyEventArgs& InEventArgs)
{
=======
{
	const int32 NumLocalPlayers = World ? World->GetGameInstance()->GetNumLocalPlayers() : 0;

	if (NumLocalPlayers > 1 && InOutEventArgs.Key.IsGamepadKey() && GetDefault<UGameMapsSettings>()->bOffsetPlayerGamepadIds)
	{
		InOutEventArgs.ControllerId++;
	}
	else if (InOutEventArgs.Viewport->IsPlayInEditorViewport() && InOutEventArgs.Key.IsGamepadKey())
	{
		GEngine->RemapGamepadControllerIdForPIE(this, InOutEventArgs.ControllerId);
	}
}

bool UGameViewportClient::InputKey(const FInputKeyEventArgs& InEventArgs)
{
>>>>>>> 4af6daef
	FInputKeyEventArgs EventArgs = InEventArgs;

	if (TryToggleFullscreenOnInputKey(EventArgs.Key, EventArgs.Event))
	{
		return true;
	}

	if (EventArgs.Key == EKeys::LeftMouseButton && EventArgs.Event == EInputEvent::IE_Pressed)
	{
		GEngine->SetFlashIndicatorLatencyMarker(GFrameCounter);
	}

	RemapControllerInput(EventArgs);
<<<<<<< HEAD

=======


#if WITH_EDITOR
	if (EventArgs.Key.IsGamepadKey())
	{
		/** For PIE, since this is gamepad, check if we want to route gamepad to second window.
		 * Let the next PIE window handle the input (this allows people to use a controller for one window and kbm for the other).
		 */
		const FViewportClient* InViewportClient = InEventArgs.Viewport != nullptr ? InEventArgs.Viewport->GetClient() : nullptr;
		if (InViewportClient == this)
		{
			const ULevelEditorPlaySettings* PlayInSettings = GetDefault<ULevelEditorPlaySettings>();
			const bool CanRouteGamepadToSecondWindow = [&PlayInSettings] { bool RouteGamepadToSecondWindow(false); return (PlayInSettings->GetRouteGamepadToSecondWindow(RouteGamepadToSecondWindow) && RouteGamepadToSecondWindow); }();
			const bool CanRunUnderOneProcess = [&PlayInSettings] { bool RunUnderOneProcess(false); return (PlayInSettings->GetRunUnderOneProcess(RunUnderOneProcess) && RunUnderOneProcess); }();
			if (CanRouteGamepadToSecondWindow && CanRunUnderOneProcess && InEventArgs.Viewport->IsPlayInEditorViewport())
			{
				if (UGameViewportClient* NextViewport = GEngine->GetNextPIEViewport(this))
				{
					const bool bResult = NextViewport->InputKey(InEventArgs);
					return false;
				}
			}
		}	
	}
#endif
	

>>>>>>> 4af6daef
	if (IgnoreInput())
	{
		return ViewportConsole ? ViewportConsole->InputKey(EventArgs.InputDevice, EventArgs.Key, EventArgs.Event, EventArgs.AmountDepressed, EventArgs.IsGamepad()) : false;
	}

	OnInputKeyEvent.Broadcast(EventArgs);

#if WITH_EDITOR
	// Give debugger commands a chance to process key binding
	if (GameViewportInputKeyDelegate.IsBound())
	{
		if ( GameViewportInputKeyDelegate.Execute(EventArgs.Key, FSlateApplication::Get().GetModifierKeys(), EventArgs.Event) )
		{
			return true;
		}
	}
#endif

	// route to subsystems that care
	bool bResult = ( ViewportConsole ? ViewportConsole->InputKey(EventArgs.InputDevice, EventArgs.Key, EventArgs.Event, EventArgs.AmountDepressed, EventArgs.IsGamepad()) : false );

	// Try the override callback, this may modify event args
	if (!bResult && OnOverrideInputKeyEvent.IsBound())
	{
		bResult = OnOverrideInputKeyEvent.Execute(EventArgs);
	}

	if (!bResult)
	{
		ULocalPlayer* const TargetPlayer = GEngine->GetLocalPlayerFromInputDevice(this, EventArgs.InputDevice);
		if (TargetPlayer && TargetPlayer->PlayerController)
		{
			bResult = TargetPlayer->PlayerController->InputKey(FInputKeyParams(EventArgs.Key, EventArgs.Event, static_cast<double>(EventArgs.AmountDepressed), EventArgs.IsGamepad(), EventArgs.InputDevice));
		}

		// A gameviewport is always considered to have responded to a mouse buttons to avoid throttling
		if (!bResult && EventArgs.Key.IsMouseButton())
		{
			bResult = true;
		}
	}


	return bResult;
}

PRAGMA_DISABLE_DEPRECATION_WARNINGS
bool UGameViewportClient::InputAxis(FViewport* InViewport, int32 ControllerId, FKey Key, float Delta, float DeltaTime, int32 NumSamples, bool bGamepad)
{
	// Remap the old int32 ControllerId value to the new InputDeviceId
	IPlatformInputDeviceMapper& DeviceMapper = IPlatformInputDeviceMapper::Get();
	FPlatformUserId UserId = PLATFORMUSERID_NONE;
	FInputDeviceId DeviceId = INPUTDEVICEID_NONE;
	DeviceMapper.RemapControllerIdToPlatformUserAndDevice(ControllerId, UserId, DeviceId);
	
	return InputAxis(InViewport, DeviceId, Key, Delta, DeltaTime, NumSamples, bGamepad);
}
PRAGMA_ENABLE_DEPRECATION_WARNINGS

bool UGameViewportClient::InputAxis(FViewport* InViewport, FInputDeviceId InputDevice, FKey Key, float Delta, float DeltaTime, int32 NumSamples, bool bGamepad)
{
	if (IgnoreInput())
	{
		return false;
	}

	// Handle mapping controller id and key if needed
	FInputKeyEventArgs EventArgs(InViewport, InputDevice, Key, IE_Axis);

<<<<<<< HEAD
=======
	RemapControllerInput(EventArgs);

#if WITH_EDITOR
	if (bGamepad && InViewport)
	{
		/** For PIE, since this is gamepad, check if we want to route gamepad to second window.
		 * Let the next PIE window handle the input (this allows people to use a controller for one window and kbm for the other).
		 */
		const FViewportClient* InViewportClient = InViewport->GetClient();
		if (InViewportClient == this)
		{
			const ULevelEditorPlaySettings* PlayInSettings = GetDefault<ULevelEditorPlaySettings>();
			const bool CanRouteGamepadToSecondWindow = [&PlayInSettings] { bool RouteGamepadToSecondWindow(false); return (PlayInSettings->GetRouteGamepadToSecondWindow(RouteGamepadToSecondWindow) && RouteGamepadToSecondWindow); }();
			const bool CanRunUnderOneProcess = [&PlayInSettings] { bool RunUnderOneProcess(false); return (PlayInSettings->GetRunUnderOneProcess(RunUnderOneProcess) && RunUnderOneProcess); }();
			if (CanRouteGamepadToSecondWindow && CanRunUnderOneProcess && InViewport->IsPlayInEditorViewport())
			{
				if (UGameViewportClient* NextViewport = GEngine->GetNextPIEViewport(this))
				{
					const bool bResult = NextViewport->InputAxis(InViewport, InputDevice, Key, Delta, DeltaTime, NumSamples, bGamepad);
					return false;
				}
			}
		}
	}
#endif
	
>>>>>>> 4af6daef
	OnInputAxisEvent.Broadcast(InViewport, EventArgs.ControllerId, EventArgs.Key, Delta, DeltaTime, NumSamples, EventArgs.IsGamepad());
	
	bool bResult = false;

	// Don't allow mouse/joystick input axes while in PIE and the console has forced the cursor to be visible.  It's
	// just distracting when moving the mouse causes mouse look while you are trying to move the cursor over a button
	// in the editor!
<<<<<<< HEAD
	if( !( InViewport->IsSlateViewport() && InViewport->IsPlayInEditorViewport() ) || ViewportConsole == nullptr || !ViewportConsole->ConsoleActive() )
	{
		// route to subsystems that care
		if (ViewportConsole != nullptr)
		{
			bResult = ViewportConsole->InputAxis(EventArgs.InputDevice, EventArgs.Key, Delta, DeltaTime, NumSamples, EventArgs.IsGamepad());
		}
		
		// Try the override callback, this may modify event args
		if (!bResult && OnOverrideInputAxisEvent.IsBound())
		{
			bResult = OnOverrideInputAxisEvent.Execute(EventArgs, Delta, DeltaTime, NumSamples);
		}

		if (!bResult)
		{
			ULocalPlayer* const TargetPlayer = GEngine->GetLocalPlayerFromInputDevice(this, EventArgs.InputDevice);
			if (TargetPlayer && TargetPlayer->PlayerController)
			{
				bResult = TargetPlayer->PlayerController->InputKey(FInputKeyParams(EventArgs.Key, (double)Delta, DeltaTime, NumSamples, EventArgs.IsGamepad(), EventArgs.InputDevice));
=======
	if (InViewport)
	{
		if( !( InViewport->IsSlateViewport() && InViewport->IsPlayInEditorViewport() ) || ViewportConsole == nullptr || !ViewportConsole->ConsoleActive() )
		{
			// route to subsystems that care
			if (ViewportConsole != nullptr)
			{
				bResult = ViewportConsole->InputAxis(EventArgs.InputDevice, EventArgs.Key, Delta, DeltaTime, NumSamples, EventArgs.IsGamepad());
			}
		
			// Try the override callback, this may modify event args
			if (!bResult && OnOverrideInputAxisEvent.IsBound())
			{
				bResult = OnOverrideInputAxisEvent.Execute(EventArgs, Delta, DeltaTime, NumSamples);
			}

			if (!bResult)
			{
				ULocalPlayer* const TargetPlayer = GEngine->GetLocalPlayerFromInputDevice(this, EventArgs.InputDevice);
				if (TargetPlayer && TargetPlayer->PlayerController)
				{
					bResult = TargetPlayer->PlayerController->InputKey(FInputKeyParams(EventArgs.Key, (double)Delta, DeltaTime, NumSamples, EventArgs.IsGamepad(), EventArgs.InputDevice));
				}
>>>>>>> 4af6daef
			}

			if( InViewport->IsSlateViewport() && InViewport->IsPlayInEditorViewport() )
			{
				// Absorb all keys so game input events are not routed to the Slate editor frame
				bResult = true;
			}
		}
	}

	return bResult;
}


bool UGameViewportClient::InputChar(FViewport* InViewport, int32 ControllerId, TCHAR Character)
{
	// should probably just add a ctor to FString that takes a TCHAR
	FString CharacterString;
	CharacterString += Character;

	//Always route to the console
	bool bResult = (ViewportConsole ? ViewportConsole->InputChar(FInputDeviceId::CreateFromInternalId(ControllerId), CharacterString) : false);

	if (IgnoreInput())
	{
		return bResult;
	}

	// route to subsystems that care
	if (!bResult && InViewport->IsSlateViewport() && InViewport->IsPlayInEditorViewport())
	{
		// Absorb all keys so game input events are not routed to the Slate editor frame
		bResult = true;
	}

	return bResult;
}

bool UGameViewportClient::InputTouch(FViewport* InViewport, int32 ControllerId, uint32 Handle, ETouchType::Type Type, const FVector2D& TouchLocation, float Force, FDateTime DeviceTimestamp, uint32 TouchpadIndex)
{
	if (IgnoreInput())
	{
		return false;
	}

	// route to subsystems that care
	bool bResult = (ViewportConsole ? ViewportConsole->InputTouch(FInputDeviceId::CreateFromInternalId(ControllerId), Handle, Type, TouchLocation, Force, DeviceTimestamp, TouchpadIndex) : false);
	if (!bResult)
	{
		ULocalPlayer* const TargetPlayer = GEngine->GetLocalPlayerFromControllerId(this, ControllerId);
		if (TargetPlayer && TargetPlayer->PlayerController)
		{
			bResult = TargetPlayer->PlayerController->InputTouch(Handle, Type, TouchLocation, Force, DeviceTimestamp, TouchpadIndex);
		}
	}

	return bResult;
}

bool UGameViewportClient::InputMotion(FViewport* InViewport, int32 ControllerId, const FVector& Tilt, const FVector& RotationRate, const FVector& Gravity, const FVector& Acceleration)
{
	if (IgnoreInput() || !GetDefault<UInputSettings>()->bEnableMotionControls)
	{
		return false;
	}

	// route to subsystems that care
	bool bResult = false;

	ULocalPlayer* const TargetPlayer = GEngine->GetLocalPlayerFromControllerId(this, ControllerId);
	if (TargetPlayer && TargetPlayer->PlayerController)
	{
		bResult = TargetPlayer->PlayerController->InputMotion(Tilt, RotationRate, Gravity, Acceleration);
	}

	return bResult;
}

void UGameViewportClient::SetIsSimulateInEditorViewport(bool bInIsSimulateInEditorViewport)
{
	if (FPlatformMisc::DesktopTouchScreen() && GetUseMouseForTouch())
	{
		FSlateApplication::Get().SetGameIsFakingTouchEvents(!bInIsSimulateInEditorViewport);
	}

	for (ULocalPlayer* LocalPlayer : GetOuterUEngine()->GetGamePlayers(this))
	{
		if (LocalPlayer->PlayerController)
		{
			if (bInIsSimulateInEditorViewport)
			{
				LocalPlayer->PlayerController->CleanupGameViewport();
			}
			else
			{
				LocalPlayer->PlayerController->CreateTouchInterface();
			}
		}
	}
}

float UGameViewportClient::UpdateViewportClientWindowDPIScale() const
{
	TSharedPtr<SWindow> PinnedWindow = Window.Pin();

	float DPIScale = 1.0f;

	if(PinnedWindow.IsValid() && PinnedWindow->GetNativeWindow().IsValid())
	{
		DPIScale = PinnedWindow->GetNativeWindow()->GetDPIScaleFactor();
	}

	return DPIScale;
}

void UGameViewportClient::MouseEnter(FViewport* InViewport, int32 x, int32 y)
{
	Super::MouseEnter(InViewport, x, y);

	if (FPlatformMisc::DesktopTouchScreen() && InViewport && GetUseMouseForTouch() && GetGameViewport() && !GetGameViewport()->GetPlayInEditorIsSimulate())
	{
		FSlateApplication::Get().SetGameIsFakingTouchEvents(true);
	}

	// Replace all the cursors.
	TSharedPtr<ICursor> PlatformCursor = FSlateApplication::Get().GetPlatformCursor();
	if ( ICursor* Cursor = PlatformCursor.Get() )
	{
		for ( auto& Entry : HardwareCursors )
		{
			Cursor->SetTypeShape(Entry.Key, Entry.Value);
		}
	}

	bIsMouseOverClient = true;
}

void UGameViewportClient::MouseLeave(FViewport* InViewport)
{
	Super::MouseLeave(InViewport);

	if (InViewport && GetUseMouseForTouch())
	{
		// Only send the touch end event if we're not drag/dropping, as that will end the drag/drop operation.
		if ( !FSlateApplication::Get().IsDragDropping() )
		{
			FIntPoint LastViewportCursorPos;
			InViewport->GetMousePos(LastViewportCursorPos, false);

			if (FPlatformMisc::DesktopTouchScreen())
			{
				TSharedPtr<class SViewport> ViewportWidget = GetGameViewportWidget();
				if (ViewportWidget.IsValid() && !ViewportWidget->HasFocusedDescendants())
				{
					FVector2D CursorPos(LastViewportCursorPos.X, LastViewportCursorPos.Y);
					FSlateApplication::Get().SetGameIsFakingTouchEvents(false, &CursorPos);
				}
			}
		}
	}

#if WITH_EDITOR

	// NOTE: Only do this in editor builds where the editor is running.
	// We don't care about bothering to clear them otherwise, and it may negatively impact
	// things like drag/drop, since those would 'leave' the viewport.
	if ( !FSlateApplication::Get().IsDragDropping() )
	{
		bIsMouseOverClient = false;
		ResetHardwareCursorStates();
	}

#endif
}

void UGameViewportClient::ResetHardwareCursorStates()
{
	// clear all the overridden hardware cursors
	TSharedPtr<ICursor> PlatformCursor = FSlateApplication::Get().GetPlatformCursor();
	if (ICursor* Cursor = PlatformCursor.Get())
	{
		for (auto& Entry : HardwareCursors)
		{
			Cursor->SetTypeShape(Entry.Key, nullptr);
		}
	}
}

bool UGameViewportClient::GetMousePosition(FVector2D& MousePosition) const
{
	bool bGotMousePosition = false;

	if (Viewport && FSlateApplication::Get().IsMouseAttached())
	{
		FIntPoint MousePos;
		Viewport->GetMousePos(MousePos);
		if (MousePos.X >= 0 && MousePos.Y >= 0)
		{
			MousePosition = FVector2D(MousePos);
			bGotMousePosition = true;
		}
	}

	return bGotMousePosition;
}

bool UGameViewportClient::RequiresUncapturedAxisInput() const
{
	bool bRequired = false;
	if (Viewport != NULL && Viewport->HasFocus())
	{
		if (ViewportConsole && ViewportConsole->ConsoleActive())
		{
			bRequired = true;
		}
		else if (GameInstance && GameInstance->GetFirstLocalPlayerController())
		{
			bRequired = GameInstance->GetFirstLocalPlayerController()->ShouldShowMouseCursor();
		}
	}

	return bRequired;
}


EMouseCursor::Type UGameViewportClient::GetCursor(FViewport* InViewport, int32 X, int32 Y)
{
	// If the viewport isn't active or the console is active we don't want to override the cursor
	if (!FSlateApplication::Get().IsActive())
	{
		return EMouseCursor::Default;
	}
	else if (!InViewport->HasMouseCapture() && !InViewport->HasFocus())
	{
		return EMouseCursor::Default;
	}
	else if (ViewportConsole && ViewportConsole->ConsoleActive())
	{
		return EMouseCursor::Default;
	}
	else if (GameInstance && GameInstance->GetFirstLocalPlayerController())
	{
		return GameInstance->GetFirstLocalPlayerController()->GetMouseCursor();
	}

	return FViewportClient::GetCursor(InViewport, X, Y);
}

void UGameViewportClient::SetVirtualCursorWidget(EMouseCursor::Type Cursor, UUserWidget* UserWidget)
{
	TSharedPtr<SWidget>& ExistingWidget = CursorWidgets.FindOrAdd(Cursor);
	TSharedPtr<SWidget> NewWidget = UserWidget ? UserWidget->TakeWidget() : TSharedPtr<SWidget>();
	if (NewWidget != ExistingWidget)
	{
		// Pure safety
		ExistingWidget.Reset();
		ExistingWidget = NewWidget;
	}
}

void UGameViewportClient::AddSoftwareCursor(EMouseCursor::Type Cursor, const FSoftClassPath& CursorClass)
{
	if (CursorClass.IsValid())
	{
		if (UClass* Class = CursorClass.TryLoadClass<UUserWidget>())
		{
			UUserWidget* UserWidget = CreateWidget(GetGameInstance(), Class);
			AddCursorWidget(Cursor, UserWidget);
		}
		else
		{
			FMessageLog("PIE").Warning(FText::Format(LOCTEXT("AddCursor:LoadFailed", "UGameViewportClient::AddCursor: Could not load cursor class '{0}'."), FText::FromString(CursorClass.GetAssetName())));
		}
	}
	else
	{
		FMessageLog("PIE").Warning(LOCTEXT("AddCursor:InvalidClass", "UGameViewportClient::AddCursor: Invalid class specified."));
	}
}

void UGameViewportClient::AddSoftwareCursorFromSlateWidget(EMouseCursor::Type InCursorType, TSharedPtr<SWidget> CursorWidgetPtr)
{
	if (CursorWidgetPtr.IsValid())
	{
		CursorWidgets.Emplace(InCursorType, CursorWidgetPtr);
	}
}

TSharedPtr<SWidget> UGameViewportClient::GetSoftwareCursorWidget(EMouseCursor::Type Cursor) const
{
	if (CursorWidgets.Contains(Cursor))
	{
		const TSharedPtr<SWidget> CursorWidgetPtr = CursorWidgets.FindRef(Cursor);
		if (CursorWidgetPtr.IsValid())
		{	
			return CursorWidgetPtr;
		}
	}
	return nullptr;
}

bool UGameViewportClient::HasSoftwareCursor(EMouseCursor::Type Cursor) const
{
	return CursorWidgets.Contains(Cursor);
}

void UGameViewportClient::AddCursorWidget(EMouseCursor::Type Cursor, class UUserWidget* CursorWidget)
{
	if (ensure(CursorWidget))
	{
		CursorWidgets.Add(Cursor, CursorWidget->TakeWidget());
	}
}

TOptional<TSharedRef<SWidget>> UGameViewportClient::MapCursor(FViewport* InViewport, const FCursorReply& CursorReply)
{
	if (bUseSoftwareCursorWidgets)
	{
		if (CursorReply.GetCursorType() != EMouseCursor::None)
		{
			const TSharedPtr<SWidget> CursorWidgetPtr = CursorWidgets.FindRef(CursorReply.GetCursorType());

			if (CursorWidgetPtr.IsValid())
			{
				return CursorWidgetPtr.ToSharedRef();
			}
			else
			{
				UE_LOG(LogPlayerManagement, Warning, TEXT("UGameViewportClient::MapCursor: Could not find cursor to map to %d."), int32(CursorReply.GetCursorType()));
			}
		}
	}

	return TOptional<TSharedRef<SWidget>>();
}

void UGameViewportClient::SetDropDetail(float DeltaSeconds)
{
	if (GEngine && GetWorld())
	{
		float FrameTime = 0.0f;
		if (FPlatformProperties::SupportsWindowedMode() == false)
		{
			FrameTime	= FPlatformTime::ToSeconds(FMath::Max3<uint32>( GRenderThreadTime, GGameThreadTime, GGPUFrameTime ));
			// If DeltaSeconds is bigger than 34 ms we can take it into account as we're not VSYNCing in that case.
			if( DeltaSeconds > 0.034 )
			{
				FrameTime = FMath::Max( FrameTime, DeltaSeconds );
			}
		}
		else
		{
			FrameTime = DeltaSeconds;
		}
		const float FrameRate	= FrameTime > 0 ? 1 / FrameTime : 0;

		// When using FixedFrameRate, FrameRate here becomes FixedFrameRate (even if actual framerate is smaller).
		const bool bTimeIsManipulated = FApp::IsBenchmarking() || FApp::UseFixedTimeStep() || GEngine->bUseFixedFrameRate;
		// Drop detail if framerate is below threshold.
		GetWorld()->bDropDetail		= FrameRate < FMath::Clamp(GEngine->MinDesiredFrameRate, 1.f, 100.f) && !bTimeIsManipulated;
		GetWorld()->bAggressiveLOD	= FrameRate < FMath::Clamp(GEngine->MinDesiredFrameRate - 5.f, 1.f, 100.f) && !bTimeIsManipulated;

		// this is slick way to be able to do something based on the frametime and whether we are bound by one thing or another
#if 0
		// so where we check to see if we are above some threshold and below 150 ms (any thing above that is usually blocking loading of some sort)
		// also we don't want to do the auto trace when we are blocking on async loading
		if ((0.070 < FrameTime) && (FrameTime < 0.150) && IsAsyncLoading() == false && GetWorld()->bRequestedBlockOnAsyncLoading == false && (GetWorld()->GetTimeSeconds() > 30.0f))
		{
			// now check to see if we have done a trace in the last 30 seconds otherwise we will just trace ourselves to death
			static float LastTraceTime = -9999.0f;
			if( (LastTraceTime+30.0f < GetWorld()->GetTimeSeconds()))
			{
				LastTraceTime = GetWorld()->GetTimeSeconds();
				UE_LOG(LogPlayerManagement, Warning, TEXT("Auto Trace initiated!! FrameTime: %f"), FrameTime );

				// do what ever action you want here (e.g. trace <type>, GShouldLogOutAFrameOfMoveActor = true, c.f. LevelTick.cpp for more)
				//GShouldLogOutAFrameOfMoveActor = true;

#if !WITH_EDITORONLY_DATA
				UE_LOG(LogPlayerManagement, Warning, TEXT("    GGameThreadTime: %d GRenderThreadTime: %d "), GGameThreadTime, GRenderThreadTime );
#endif // WITH_EDITORONLY_DATA
			}
		}
#endif // 0
	}
}


void UGameViewportClient::SetViewportFrame( FViewportFrame* InViewportFrame )
{
	ViewportFrame = InViewportFrame;
	SetViewport( ViewportFrame ? ViewportFrame->GetViewport() : NULL );
}


void UGameViewportClient::SetViewport( FViewport* InViewport )
{
	FViewport* PreviousViewport = Viewport;
	Viewport = InViewport;

	if ( PreviousViewport == NULL && Viewport != NULL )
	{
		// ensure that the player's Origin and Size members are initialized the moment we get a viewport
		LayoutPlayers();
	}
}

void UGameViewportClient::SetViewportOverlayWidget(TSharedPtr< SWindow > InWindow, TSharedRef<SOverlay> InViewportOverlayWidget)
{
	Window = InWindow;
	ViewportOverlayWidget = InViewportOverlayWidget;
}

void UGameViewportClient::SetGameLayerManager(TSharedPtr< IGameLayerManager > LayerManager)
{
	GameLayerManagerPtr = LayerManager;
}

void UGameViewportClient::GetViewportSize( FVector2D& out_ViewportSize ) const
{
	if ( Viewport != NULL )
	{
		out_ViewportSize.X = Viewport->GetSizeXY().X;
		out_ViewportSize.Y = Viewport->GetSizeXY().Y;
	}
}

bool UGameViewportClient::IsFullScreenViewport() const
{
	if (Viewport != nullptr)
	{
		return Viewport->IsFullscreen();
	}

	return false;
}

bool UGameViewportClient::IsExclusiveFullscreenViewport() const
{
	if (Viewport != nullptr)
	{
		return Viewport->IsExclusiveFullscreen();
	}

	return false;
}

bool UGameViewportClient::ShouldForceFullscreenViewport() const
{
	bool bResult = false;
	if ( GForceFullscreen )
	{
		bResult = true;
	}
	else if ( GetOuterUEngine()->GetNumGamePlayers(this) == 0 )
	{
		bResult = true;
	}
	else if ( UWorld* MyWorld = GetWorld() )
	{
		if ( MyWorld->bIsDefaultLevel )
		{
			bResult = true;
		}
		else if ( GameInstance )
		{
			APlayerController* PlayerController = GameInstance->GetFirstLocalPlayerController();
			if( ( PlayerController ) && ( PlayerController->bCinematicMode ) )
			{
				bResult = true;
			}
		}
	}
	return bResult;
}

/** Util to find named canvas in transient package, and create if not found */
static UCanvas* GetCanvasByName(FName CanvasName)
{
	// Cache to avoid FString/FName conversions/compares
	static TMap<FName, UCanvas*> CanvasMap;
	UCanvas** FoundCanvas = CanvasMap.Find(CanvasName);
	if (!FoundCanvas)
	{
		UCanvas* CanvasObject = FindObject<UCanvas>(GetTransientPackage(),*CanvasName.ToString());
		if( !CanvasObject )
		{
			CanvasObject = NewObject<UCanvas>(GetTransientPackage(), CanvasName);
			CanvasObject->AddToRoot();
		}

		CanvasMap.Add(CanvasName, CanvasObject);
		return CanvasObject;
	}

	return *FoundCanvas;
}

EViewStatusForScreenPercentage UGameViewportClient::GetViewStatusForScreenPercentage() const
{
	if (EngineShowFlags.PathTracing)
	{
		return EViewStatusForScreenPercentage::PathTracer;
	}
	else if (EngineShowFlags.StereoRendering)
	{
		return EViewStatusForScreenPercentage::VR;
	}
	else if (World && World->GetFeatureLevel() == ERHIFeatureLevel::ES3_1)
	{
		return EViewStatusForScreenPercentage::Mobile;
	}
	else
	{
		return EViewStatusForScreenPercentage::Desktop;
	}
}

void UGameViewportClient::Draw(FViewport* InViewport, FCanvas* SceneCanvas)
{
	//Valid SceneCanvas is required.  Make this explicit.
	check(SceneCanvas);

	BeginDrawDelegate.Broadcast();

	const bool bStereoRendering = GEngine->IsStereoscopic3D(InViewport);
	FCanvas* DebugCanvas = InViewport->GetDebugCanvas();

	// Create a temporary canvas if there isn't already one.
	static FName CanvasObjectName(TEXT("CanvasObject"));
	UCanvas* CanvasObject = GetCanvasByName(CanvasObjectName);
	CanvasObject->Canvas = SceneCanvas;

	// Create temp debug canvas object
	FIntPoint DebugCanvasSize = InViewport->GetSizeXY();
	if (bStereoRendering && GEngine->XRSystem.IsValid() && GEngine->XRSystem->GetHMDDevice())
	{
		DebugCanvasSize = GEngine->XRSystem->GetHMDDevice()->GetIdealDebugCanvasRenderTargetSize();
	}

	static FName DebugCanvasObjectName(TEXT("DebugCanvasObject"));
	UCanvas* DebugCanvasObject = GetCanvasByName(DebugCanvasObjectName);
	DebugCanvasObject->Init(DebugCanvasSize.X, DebugCanvasSize.Y, NULL, DebugCanvas);

	if (DebugCanvas)
	{
		DebugCanvas->SetScaledToRenderTarget(bStereoRendering);
		DebugCanvas->SetStereoRendering(bStereoRendering);
	}
	if (SceneCanvas)
	{
		SceneCanvas->SetScaledToRenderTarget(bStereoRendering);
		SceneCanvas->SetStereoRendering(bStereoRendering);
	}

	UWorld* MyWorld = GetWorld();
	if (MyWorld == nullptr)
	{
		return;
	}

	// create the view family for rendering the world scene to the viewport's render target
	FSceneViewFamilyContext ViewFamily(FSceneViewFamily::ConstructionValues(
		InViewport,
		MyWorld->Scene,
		EngineShowFlags)
		.SetRealtimeUpdate(true));

	ViewFamily.DebugDPIScale = GetDPIScale();

#if WITH_EDITOR
	if (GIsEditor)
	{
		// Force enable view family show flag for HighDPI derived's screen percentage.
		ViewFamily.EngineShowFlags.ScreenPercentage = true;
	}
#endif

	FSceneViewExtensionContext ViewExtensionContext(InViewport);
	ViewExtensionContext.bStereoEnabled = true;
	ViewFamily.ViewExtensions = GEngine->ViewExtensions->GatherActiveExtensions(ViewExtensionContext);

	for (auto ViewExt : ViewFamily.ViewExtensions)
	{
		ViewExt->SetupViewFamily(ViewFamily);
	}

	if (bStereoRendering && GEngine->XRSystem.IsValid() && GEngine->XRSystem->GetHMDDevice())
	{
		// Allow HMD to modify screen settings
		GEngine->XRSystem->GetHMDDevice()->UpdateScreenSettings(Viewport);
	}

	ESplitScreenType::Type SplitScreenConfig = GetCurrentSplitscreenConfiguration();
	ViewFamily.ViewMode = EViewModeIndex(ViewModeIndex);
	EngineShowFlagOverride(ESFIM_Game, ViewFamily.ViewMode, ViewFamily.EngineShowFlags, false);

	if (ViewFamily.EngineShowFlags.VisualizeBuffer && AllowDebugViewmodes())
	{
		// Process the buffer visualization console command
		FName NewBufferVisualizationMode = NAME_None;
		static IConsoleVariable* ICVar = IConsoleManager::Get().FindConsoleVariable(FBufferVisualizationData::GetVisualizationTargetConsoleCommandName());
		if (ICVar)
		{
			static const FName OverviewName = TEXT("Overview");
			FString ModeNameString = ICVar->GetString();
			FName ModeName = *ModeNameString;
			if (ModeNameString.IsEmpty() || ModeName == OverviewName || ModeName == NAME_None)
			{
				NewBufferVisualizationMode = NAME_None;
			}
			else
			{
				if (GetBufferVisualizationData().GetMaterial(ModeName) == nullptr)
				{
					// Mode is out of range, so display a message to the user, and reset the mode back to the previous valid one
					UE_LOG(LogConsoleResponse, Warning, TEXT("Buffer visualization mode '%s' does not exist"), *ModeNameString);
					NewBufferVisualizationMode = CurrentBufferVisualizationMode;
					// todo: cvars are user settings, here the cvar state is used to avoid log spam and to auto correct for the user (likely not what the user wants)
					ICVar->Set(*NewBufferVisualizationMode.GetPlainNameString(), ECVF_SetByCode);
				}
				else
				{
					NewBufferVisualizationMode = ModeName;
				}
			}
		}

		if (NewBufferVisualizationMode != CurrentBufferVisualizationMode)
		{
			CurrentBufferVisualizationMode = NewBufferVisualizationMode;
		}
	}

	// Setup the screen percentage and upscaling method for the view family.
	bool bFinalScreenPercentageShowFlag;
	bool bUsesDynamicResolution = false;
	{
		checkf(ViewFamily.GetScreenPercentageInterface() == nullptr,
			TEXT("Some code has tried to set up an alien screen percentage driver, that could be wrong if not supported very well by the RHI."));

		// Force screen percentage show flag to be turned off if not supported.
		if (!ViewFamily.SupportsScreenPercentage())
		{
			ViewFamily.EngineShowFlags.ScreenPercentage = false;
		}

		// Set up secondary resolution fraction for the view family.
		if (!bStereoRendering && ViewFamily.SupportsScreenPercentage())
		{
			float CustomSecondaruScreenPercentage = CVarSecondaryScreenPercentage.GetValueOnGameThread();

			if (CustomSecondaruScreenPercentage > 0.0)
			{
				// Override secondary resolution fraction with CVar.
				ViewFamily.SecondaryViewFraction = FMath::Min(CustomSecondaruScreenPercentage / 100.0f, 1.0f);
			}
			else
			{
				// Automatically compute secondary resolution fraction from DPI.
				ViewFamily.SecondaryViewFraction = GetDPIDerivedResolutionFraction();
			}

			check(ViewFamily.SecondaryViewFraction > 0.0f);
		}

		// Setup main view family with screen percentage interface by dynamic resolution if screen percentage is enabled.
		#if WITH_DYNAMIC_RESOLUTION
		if (ViewFamily.EngineShowFlags.ScreenPercentage)
		{
			FDynamicResolutionStateInfos DynamicResolutionStateInfos;
			GEngine->GetDynamicResolutionCurrentStateInfos(/* out */ DynamicResolutionStateInfos);

			// Do not allow dynamic resolution to touch the view family if not supported to ensure there is no possibility to ruin
			// game play experience on platforms that does not support it, but have it enabled by mistake.
			if (DynamicResolutionStateInfos.Status == EDynamicResolutionStatus::Enabled)
			{
				GEngine->EmitDynamicResolutionEvent(EDynamicResolutionStateEvent::BeginDynamicResolutionRendering);
				GEngine->GetDynamicResolutionState()->SetupMainViewFamily(ViewFamily);

				bUsesDynamicResolution = ViewFamily.GetScreenPercentageInterface() != nullptr;
			}
			else if (DynamicResolutionStateInfos.Status == EDynamicResolutionStatus::DebugForceEnabled)
			{
				GEngine->EmitDynamicResolutionEvent(EDynamicResolutionStateEvent::BeginDynamicResolutionRendering);
				ViewFamily.SetScreenPercentageInterface(new FLegacyScreenPercentageDriver(
					ViewFamily,
					DynamicResolutionStateInfos.ResolutionFractionApproximations[GDynamicPrimaryResolutionFraction],
					DynamicResolutionStateInfos.ResolutionFractionUpperBounds[GDynamicPrimaryResolutionFraction]));

				bUsesDynamicResolution = true;
			}

			// Feed approximated resolution fraction to CSV
			#if CSV_PROFILER
			if (DynamicResolutionStateInfos.ResolutionFractionApproximations[GDynamicPrimaryResolutionFraction] >= 0.0f)
			{
				// Keep same name as before for primary screen percentage
				CSV_CUSTOM_STAT_GLOBAL(DynamicResolutionPercentage, DynamicResolutionStateInfos.ResolutionFractionApproximations[GDynamicPrimaryResolutionFraction] * 100.0f, ECsvCustomStatOp::Set);
				CSV_CUSTOM_STAT_GLOBAL(DynamicResolutionPercentageMax, DynamicResolutionStateInfos.ResolutionFractionUpperBounds[GDynamicPrimaryResolutionFraction] * 100.0f, ECsvCustomStatOp::Set);
			}
			for (TLinkedList<DynamicRenderScaling::FBudget*>::TIterator BudgetIt(DynamicRenderScaling::FBudget::GetGlobalList()); BudgetIt; BudgetIt.Next())
			{
				const DynamicRenderScaling::FBudget& Budget = **BudgetIt;
				if (Budget == GDynamicPrimaryResolutionFraction)
				{
					continue;
				}

				float Value = DynamicResolutionStateInfos.ResolutionFractionApproximations[Budget] * 100.0f;
				const char* NameChar = Budget.GetAnsiName();

				TRACE_CSV_PROFILER_INLINE_STAT(NameChar, CSV_CATEGORY_INDEX_GLOBAL);
				FCsvProfiler::RecordCustomStat(NameChar, CSV_CATEGORY_INDEX_GLOBAL, Value, ECsvCustomStatOp::Set);
			}
			#endif
		}
		#endif

		bFinalScreenPercentageShowFlag = ViewFamily.EngineShowFlags.ScreenPercentage;
	}

	TMap<ULocalPlayer*,FSceneView*> PlayerViewMap;
	TArray<FSceneView*> Views;

	for (FLocalPlayerIterator Iterator(GEngine, MyWorld); Iterator; ++Iterator)
	{
		ULocalPlayer* LocalPlayer = *Iterator;
		if (LocalPlayer)
		{
			APlayerController* PlayerController = LocalPlayer->PlayerController;

			const bool bEnableStereo = GEngine->IsStereoscopic3D(InViewport);
			const int32 NumViews = bStereoRendering ? GEngine->StereoRenderingDevice->GetDesiredNumberOfViews(bStereoRendering) : 1;

			for (int32 ViewIndex = 0; ViewIndex < NumViews; ++ViewIndex)
			{
				// Calculate the player's view information.
				FVector		ViewLocation;
				FRotator	ViewRotation;

				FSceneView* View = LocalPlayer->CalcSceneView(&ViewFamily, ViewLocation, ViewRotation, InViewport, nullptr, bStereoRendering ? ViewIndex : INDEX_NONE);

				if (View)
				{
					Views.Add(View);

					if (View->Family->EngineShowFlags.Wireframe)
					{
						// Wireframe color is emissive-only, and mesh-modifying materials do not use material substitution, hence...
						View->DiffuseOverrideParameter = FVector4f(0.f, 0.f, 0.f, 0.f);
						View->SpecularOverrideParameter = FVector4f(0.f, 0.f, 0.f, 0.f);
					}
					else if (View->Family->EngineShowFlags.OverrideDiffuseAndSpecular)
					{
						View->DiffuseOverrideParameter = FVector4f(GEngine->LightingOnlyBrightness.R, GEngine->LightingOnlyBrightness.G, GEngine->LightingOnlyBrightness.B, 0.0f);
						View->SpecularOverrideParameter = FVector4f(.1f, .1f, .1f, 0.0f);
					}
					else if (View->Family->EngineShowFlags.LightingOnlyOverride)
					{
						View->DiffuseOverrideParameter = FVector4f(GEngine->LightingOnlyBrightness.R, GEngine->LightingOnlyBrightness.G, GEngine->LightingOnlyBrightness.B, 0.0f);
						View->SpecularOverrideParameter = FVector4f(0.f, 0.f, 0.f, 0.f);
					}
					else if (View->Family->EngineShowFlags.ReflectionOverride)
					{
						View->DiffuseOverrideParameter = FVector4f(0.f, 0.f, 0.f, 0.f);
						View->SpecularOverrideParameter = FVector4f(1, 1, 1, 0.0f);
						View->NormalOverrideParameter = FVector4f(0, 0, 1, 0.0f);
						View->RoughnessOverrideParameter = FVector2D(0.0f, 0.0f);
					}

					if (!View->Family->EngineShowFlags.Diffuse)
					{
						View->DiffuseOverrideParameter = FVector4f(0.f, 0.f, 0.f, 0.f);
					}

					if (!View->Family->EngineShowFlags.Specular)
					{
						View->SpecularOverrideParameter = FVector4f(0.f, 0.f, 0.f, 0.f);
					}

					View->CurrentBufferVisualizationMode = CurrentBufferVisualizationMode;
					View->CurrentNaniteVisualizationMode = CurrentNaniteVisualizationMode;
					View->CurrentLumenVisualizationMode = CurrentLumenVisualizationMode;
					View->CurrentStrataVisualizationMode = CurrentStrataVisualizationMode;
					View->CurrentGroomVisualizationMode = CurrentGroomVisualizationMode;
					View->CurrentVirtualShadowMapVisualizationMode = CurrentVirtualShadowMapVisualizationMode;

					View->CameraConstrainedViewRect = View->UnscaledViewRect;

					// If this is the primary drawing pass, update things that depend on the view location
					if (ViewIndex == 0)
					{
						// Save the location of the view.
						LocalPlayer->LastViewLocation = ViewLocation;

						PlayerViewMap.Add(LocalPlayer, View);

						// Update the listener.
						if (AudioDevice && PlayerController != NULL)
						{
							bool bUpdateListenerPosition = true;

							// If the main audio device is used for multiple PIE viewport clients, we only
							// want to update the main audio device listener position if it is in focus
							if (GEngine)
							{
								FAudioDeviceManager* AudioDeviceManager = GEngine->GetAudioDeviceManager();

								// If there is more than one world referencing the main audio device
								if (AudioDeviceManager->GetNumMainAudioDeviceWorlds() > 1)
								{
									Audio::FDeviceId MainAudioDeviceID = GEngine->GetMainAudioDeviceID();
									if (AudioDevice->DeviceID == MainAudioDeviceID && !bHasAudioFocus)
									{
										bUpdateListenerPosition = false;
									}
								}
							}

							if (bUpdateListenerPosition)
							{
								FVector Location;
								FVector ProjFront;
								FVector ProjRight;
								PlayerController->GetAudioListenerPosition(/*out*/ Location, /*out*/ ProjFront, /*out*/ ProjRight);

								FTransform ListenerTransform(FRotationMatrix::MakeFromXY(ProjFront, ProjRight));

								// Allow the HMD to adjust based on the head position of the player, as opposed to the view location
								if (GEngine->XRSystem.IsValid() && GEngine->StereoRenderingDevice.IsValid() && GEngine->StereoRenderingDevice->IsStereoEnabled())
								{
									const FVector Offset = GEngine->XRSystem->GetAudioListenerOffset();
									Location += ListenerTransform.TransformPositionNoScale(Offset);
								}

								ListenerTransform.SetTranslation(Location);
								ListenerTransform.NormalizeRotation();

								uint32 ViewportIndex = PlayerViewMap.Num() - 1;
								AudioDevice->SetListener(MyWorld, ViewportIndex, ListenerTransform, (View->bCameraCut ? 0.f : MyWorld->GetDeltaSeconds()));

								FVector OverrideAttenuation;
								if (PlayerController->GetAudioListenerAttenuationOverridePosition(OverrideAttenuation))
								{
									AudioDevice->SetListenerAttenuationOverride(ViewportIndex, OverrideAttenuation);
								}
								else
								{
									AudioDevice->ClearListenerAttenuationOverride(ViewportIndex);
								}
							}
						}
					}

					// Add view information for resource streaming. Allow up to 5X boost for small FOV.
					const float StreamingScale = 1.f / FMath::Clamp<float>(View->LODDistanceFactor, .2f, 1.f);
					IStreamingManager::Get().AddViewInformation(View->ViewMatrices.GetViewOrigin(), View->UnscaledViewRect.Width(), View->UnscaledViewRect.Width() * View->ViewMatrices.GetProjectionMatrix().M[0][0], StreamingScale);
					MyWorld->ViewLocationsRenderedLastFrame.Add(View->ViewMatrices.GetViewOrigin());
					FWorldCachedViewInfo& WorldViewInfo = World->CachedViewInfoRenderedLastFrame.AddDefaulted_GetRef();
					WorldViewInfo.ViewMatrix = View->ViewMatrices.GetViewMatrix();
					WorldViewInfo.ProjectionMatrix = View->ViewMatrices.GetProjectionMatrix();
					WorldViewInfo.ViewProjectionMatrix = View->ViewMatrices.GetViewProjectionMatrix();
					WorldViewInfo.ViewToWorld = View->ViewMatrices.GetInvViewMatrix();
					World->LastRenderTime = World->GetTimeSeconds();
				}
			}
		}
	}

#if CSV_PROFILER
	UpdateCsvCameraStats(PlayerViewMap);
#endif

#if OBJECT_TRACE_ENABLED 
	for (TMap<ULocalPlayer*, FSceneView*>::TConstIterator It(PlayerViewMap); It; ++It)
	{
		ULocalPlayer* LocalPlayer = It.Key();
		FSceneView* SceneView = It.Value();
		TRACE_VIEW(LocalPlayer, SceneView);	
	}
#endif

	FinalizeViews(&ViewFamily, PlayerViewMap);

	// Update level streaming.
	MyWorld->UpdateLevelStreaming();

	// Find largest rectangle bounded by all rendered views.
	uint32 MinX=InViewport->GetSizeXY().X, MinY=InViewport->GetSizeXY().Y, MaxX=0, MaxY=0;
	uint32 TotalArea = 0;
	{
		for( int32 ViewIndex = 0; ViewIndex < ViewFamily.Views.Num(); ++ViewIndex )
		{
			const FSceneView* View = ViewFamily.Views[ViewIndex];

			FIntRect UpscaledViewRect = View->UnscaledViewRect;

			MinX = FMath::Min<uint32>(UpscaledViewRect.Min.X, MinX);
			MinY = FMath::Min<uint32>(UpscaledViewRect.Min.Y, MinY);
			MaxX = FMath::Max<uint32>(UpscaledViewRect.Max.X, MaxX);
			MaxY = FMath::Max<uint32>(UpscaledViewRect.Max.Y, MaxY);
			TotalArea += UpscaledViewRect.Width() * UpscaledViewRect.Height();
		}

		// To draw black borders around the rendered image (prevents artifacts from post processing passes that read outside of the image e.g. PostProcessAA)
		{
			int32 BlackBorders = FMath::Clamp(CVarSetBlackBordersEnabled.GetValueOnGameThread(), 0, 10);

			if(ViewFamily.Views.Num() == 1 && BlackBorders)
			{
				MinX += BlackBorders;
				MinY += BlackBorders;
				MaxX -= BlackBorders;
				MaxY -= BlackBorders;
				TotalArea = (MaxX - MinX) * (MaxY - MinY);
			}
		}
	}

	// If the views don't cover the entire bounding rectangle, clear the entire buffer.
	bool bBufferCleared = false;
	bool bStereoscopicPass = (ViewFamily.Views.Num() != 0 && IStereoRendering::IsStereoEyeView(*ViewFamily.Views[0]));
	if (ViewFamily.Views.Num() == 0 || TotalArea != (MaxX-MinX)*(MaxY-MinY) || bDisableWorldRendering || bStereoscopicPass)
	{
		if (bDisableWorldRendering || !bStereoscopicPass) // TotalArea computation does not work correctly for stereoscopic views
		{
			SceneCanvas->Clear(FLinearColor::Transparent);
		}

		bBufferCleared = true;
	}

	{
		// If a screen percentage interface was not set by dynamic resolution, then create one matching legacy behavior.
		if (ViewFamily.GetScreenPercentageInterface() == nullptr)
		{
			float GlobalResolutionFraction = 1.0f;

			if (ViewFamily.EngineShowFlags.ScreenPercentage && !bDisableWorldRendering && ViewFamily.Views.Num() > 0)
			{
				// Get global view fraction.
<<<<<<< HEAD
				FStaticResolutionFractionHeuristic StaticHeuristic(ViewFamily.EngineShowFlags);

#if WITH_EDITOR
				if (FStaticResolutionFractionHeuristic::FUserSettings::EditorOverridePIESettings())
				{
					StaticHeuristic.Settings.PullEditorRenderingSettings(/* bIsRealTime = */ true, /* bIsPathTraced = */ ViewFamily.EngineShowFlags.PathTracing);
				}
				else
#endif
				{
					StaticHeuristic.Settings.PullRunTimeRenderingSettings();
				}

=======
				FStaticResolutionFractionHeuristic StaticHeuristic;
				StaticHeuristic.Settings.PullRunTimeRenderingSettings(GetViewStatusForScreenPercentage());
>>>>>>> 4af6daef
				StaticHeuristic.PullViewFamilyRenderingSettings(ViewFamily);
				StaticHeuristic.DPIScale = GetDPIScale();

				GlobalResolutionFraction = StaticHeuristic.ResolveResolutionFraction();
			}

			ViewFamily.SetScreenPercentageInterface(new FLegacyScreenPercentageDriver(
				ViewFamily, GlobalResolutionFraction));
		}

		check(ViewFamily.GetScreenPercentageInterface() != nullptr);

		// Make sure the engine show flag for screen percentage is still what it was when setting up the screen percentage interface
		ViewFamily.EngineShowFlags.ScreenPercentage = bFinalScreenPercentageShowFlag;

		if (bStereoRendering && bUsesDynamicResolution)
		{
			// Change screen percentage method to raw output when doing dynamic resolution with VR if not using TAA upsample.
			for (FSceneView* View : Views)
			{
				if (View->PrimaryScreenPercentageMethod == EPrimaryScreenPercentageMethod::SpatialUpscale)
				{
					View->PrimaryScreenPercentageMethod = EPrimaryScreenPercentageMethod::RawOutput;
				}
			}
		}
	}

	ViewFamily.bIsHDR = GetWindow().IsValid() ? GetWindow().Get()->GetIsHDR() : false;

	// Draw the player views.
	if (!bDisableWorldRendering && PlayerViewMap.Num() > 0 && FSlateApplication::Get().GetPlatformApplication()->IsAllowedToRender()) //-V560
	{
<<<<<<< HEAD
		// Views 
		for (auto ViewExt : ViewFamily.ViewExtensions)
		{
			for (FSceneView* View : Views)
			{
				ViewExt->SetupView(ViewFamily, *View);
			}
		}
=======
		// Scene view extension SetupView calls already done in LocalPlayer->CalcSceneView above.
>>>>>>> 4af6daef

		GetRendererModule().BeginRenderingViewFamily(SceneCanvas, &ViewFamily);
	}
	else
	{
		GetRendererModule().PerFrameCleanupIfSkipRenderer();

		// Make sure RHI resources get flushed if we're not using a renderer
		ENQUEUE_RENDER_COMMAND(UGameViewportClient_FlushRHIResources)(
			[](FRHICommandListImmediate& RHICmdList)
			{
				RHICmdList.ImmediateFlush(EImmediateFlushType::FlushRHIThreadFlushResources);
			});
	}

	// Beyond this point, only UI rendering independent from dynamc resolution.
	GEngine->EmitDynamicResolutionEvent(EDynamicResolutionStateEvent::EndDynamicResolutionRendering);

	// Clear areas of the rendertarget (backbuffer) that aren't drawn over by the views.
	if (!bBufferCleared)
	{
		// clear left
		if( MinX > 0 )
		{
			SceneCanvas->DrawTile(0,0,MinX,InViewport->GetSizeXY().Y,0.0f,0.0f,1.0f,1.f,FLinearColor::Black,NULL,false);
		}
		// clear right
		if( MaxX < (uint32)InViewport->GetSizeXY().X )
		{
			SceneCanvas->DrawTile(MaxX,0,InViewport->GetSizeXY().X,InViewport->GetSizeXY().Y,0.0f,0.0f,1.0f,1.f,FLinearColor::Black,NULL,false);
		}
		// clear top
		if( MinY > 0 )
		{
			SceneCanvas->DrawTile(MinX,0,MaxX,MinY,0.0f,0.0f,1.0f,1.f,FLinearColor::Black,NULL,false);
		}
		// clear bottom
		if( MaxY < (uint32)InViewport->GetSizeXY().Y )
		{
			SceneCanvas->DrawTile(MinX,MaxY,MaxX,InViewport->GetSizeXY().Y,0.0f,0.0f,1.0f,1.f,FLinearColor::Black,NULL,false);
		}
	}

	// Remove temporary debug lines.
	if (MyWorld->LineBatcher != nullptr)
	{
		MyWorld->LineBatcher->Flush();
	}

	if (MyWorld->ForegroundLineBatcher != nullptr)
	{
		MyWorld->ForegroundLineBatcher->Flush();
	}

	// Draw FX debug information.
	if (MyWorld->FXSystem)
	{
		MyWorld->FXSystem->DrawDebug(SceneCanvas);
	}

	// Render the UI.
	if (FSlateApplication::Get().GetPlatformApplication()->IsAllowedToRender())
	{
		SCOPE_CYCLE_COUNTER(STAT_UIDrawingTime);
		CSV_SCOPED_TIMING_STAT_EXCLUSIVE(UI);

		// render HUD
		bool bDisplayedSubtitles = false;
		for( FConstPlayerControllerIterator Iterator = MyWorld->GetPlayerControllerIterator(); Iterator; ++Iterator )
		{
			APlayerController* PlayerController = Iterator->Get();
			if (PlayerController)
			{
				ULocalPlayer* LocalPlayer = Cast<ULocalPlayer>(PlayerController->Player);
				if( LocalPlayer )
				{
					FSceneView* View = PlayerViewMap.FindRef(LocalPlayer);
					if (View != NULL)
					{
						// rendering to directly to viewport target
						FVector CanvasOrigin(FMath::TruncToFloat((float)View->UnscaledViewRect.Min.X), FMath::TruncToFloat((float)View->UnscaledViewRect.Min.Y), 0.f);

						CanvasObject->Init(View->UnscaledViewRect.Width(), View->UnscaledViewRect.Height(), View, SceneCanvas);

						// Set the canvas transform for the player's view rectangle.
						check(SceneCanvas);
						SceneCanvas->PushAbsoluteTransform(FTranslationMatrix(CanvasOrigin));
						CanvasObject->ApplySafeZoneTransform();

						// Render the player's HUD.
						if( PlayerController->MyHUD )
						{
							SCOPE_CYCLE_COUNTER(STAT_HudTime);

							DebugCanvasObject->SceneView = View;
							PlayerController->MyHUD->SetCanvas(CanvasObject, DebugCanvasObject);

							PlayerController->MyHUD->PostRender();

							// Put these pointers back as if a blueprint breakpoint hits during HUD PostRender they can
							// have been changed
							CanvasObject->Canvas = SceneCanvas;
							DebugCanvasObject->Canvas = DebugCanvas;

							// A side effect of PostRender is that the playercontroller could be destroyed
							if (IsValid(PlayerController))
							{
								PlayerController->MyHUD->SetCanvas(NULL, NULL);
							}
						}

						if (DebugCanvas != NULL )
						{
							DebugCanvas->PushAbsoluteTransform(FTranslationMatrix(CanvasOrigin));
							UDebugDrawService::Draw(ViewFamily.EngineShowFlags, InViewport, View, DebugCanvas, DebugCanvasObject);
							DebugCanvas->PopTransform();
						}

						CanvasObject->PopSafeZoneTransform();
						SceneCanvas->PopTransform();

						// draw subtitles
						if (!bDisplayedSubtitles)
						{
							FVector2D MinPos(0.f, 0.f);
							FVector2D MaxPos(1.f, 1.f);
							GetSubtitleRegion(MinPos, MaxPos);

							const uint32 SizeX = SceneCanvas->GetRenderTarget()->GetSizeXY().X;
							const uint32 SizeY = SceneCanvas->GetRenderTarget()->GetSizeXY().Y;
							FIntRect SubtitleRegion(FMath::TruncToInt(SizeX * MinPos.X), FMath::TruncToInt(SizeY * MinPos.Y), FMath::TruncToInt(SizeX * MaxPos.X), FMath::TruncToInt(SizeY * MaxPos.Y));
							FSubtitleManager::GetSubtitleManager()->DisplaySubtitles( SceneCanvas, SubtitleRegion, MyWorld->GetAudioTimeSeconds() );
							bDisplayedSubtitles = true;
						}
					}
				}
			}
		}

		//ensure canvas has been flushed before rendering UI
		SceneCanvas->Flush_GameThread();

		DrawnDelegate.Broadcast();

		// Allow the viewport to render additional stuff
		PostRender(DebugCanvasObject);
	}


	// Grab the player camera location and orientation so we can pass that along to the stats drawing code.
	FVector PlayerCameraLocation = FVector::ZeroVector;
	FRotator PlayerCameraRotation = FRotator::ZeroRotator;
	{
		for( FConstPlayerControllerIterator Iterator = MyWorld->GetPlayerControllerIterator(); Iterator; ++Iterator )
		{
			if (APlayerController* PC = Iterator->Get())
			{
				PC->GetPlayerViewPoint(PlayerCameraLocation, PlayerCameraRotation);
			}
		}
	}

	if (DebugCanvas)
	{
		// Reset the debug canvas to be full-screen before drawing the console
		// (the debug draw service above has messed with the viewport size to fit it to a single player's subregion)
		DebugCanvasObject->Init(DebugCanvasSize.X, DebugCanvasSize.Y, NULL, DebugCanvas);

		DrawStatsHUD( MyWorld, InViewport, DebugCanvas, DebugCanvasObject, DebugProperties, PlayerCameraLocation, PlayerCameraRotation );

		if (GEngine->IsStereoscopic3D(InViewport))
		{
#if 0 //!UE_BUILD_SHIPPING
			// TODO: replace implementation in OculusHMD with a debug renderer
			if (GEngine->XRSystem.IsValid())
			{
				GEngine->XRSystem->DrawDebug(DebugCanvasObject);
			}
#endif
		}

		// Render the console absolutely last because developer input is was matter the most.
		if (ViewportConsole)
		{
			ViewportConsole->PostRender_Console(DebugCanvasObject);
		}
	}

	EndDrawDelegate.Broadcast();
}

template<class FColorType, typename TChannelType>
bool ProcessScreenshotData(TArray<FColorType>& Bitmap, FIntVector Size, TChannelType OpaqueAlphaValue, bool bHdrEnabled, bool bIsUI, const TCHAR* ToExtension)
{
	bool bIsScreenshotSaved = false;
	{
		FString ScreenShotName = FScreenshotRequest::GetFilename();
		if (GIsDumpingMovie && ScreenShotName.IsEmpty())
		{
			// Request a new screenshot with a formatted name
			const bool bShowUI = false;
			const bool bAddFilenameSuffix = true;
			FScreenshotRequest::RequestScreenshot(FString(), bShowUI, bAddFilenameSuffix, bHdrEnabled);
			ScreenShotName = FScreenshotRequest::GetFilename();
		}

		// If a screenshot is requested during PIE (via F9), it does a screenshot of the entire editor window, including UI.
		// We need to ignore the high resolution screenshot alpha mask in that case, as the mask isn't relevant when taking a
		// screenshot of the entire window (and it will trigger an assert).  We don't want to solve this by modifying the
		// global variables associated with the screenshot feature, as the application may be taking its own screenshots.
		if (GIsHighResScreenshot && !bIsUI)
		{
			GetHighResScreenshotConfig().MergeMaskIntoAlpha(Bitmap, FIntRect(0, 0, 0, 0));
		}
		else
		{
			// Ensure that all pixels' alpha is set to opaque for a regular screenshot regardless of UI settings
			// (Regular screenshots return with 0 in the alpha channels)
			for (auto& Color : Bitmap)
			{
				Color.A = OpaqueAlphaValue;
			}
		}

		FIntRect SourceRect(0, 0, GScreenshotResolutionX, GScreenshotResolutionY);
		if (GIsHighResScreenshot)
		{
			SourceRect = GetHighResScreenshotConfig().CaptureRegion;
		}

		// Clip the bitmap to just the capture region if valid
		if (!SourceRect.IsEmpty())
		{
			const int32 OldWidth = Size.X;
			const int32 OldHeight = Size.Y;

			//clamp in bounds:
			int CaptureMinX = FMath::Clamp(SourceRect.Min.X, 0, OldWidth);
			int CaptureMinY = FMath::Clamp(SourceRect.Min.Y, 0, OldHeight);

			int CaptureMaxX = FMath::Clamp(SourceRect.Max.X, 0, OldWidth);
			int CaptureMaxY = FMath::Clamp(SourceRect.Max.Y, 0, OldHeight);

			int32 NewWidth = CaptureMaxX - CaptureMinX;
			int32 NewHeight = CaptureMaxY - CaptureMinY;

			if (NewWidth > 0 && NewHeight > 0 && ((NewWidth != OldWidth) || (NewHeight != OldHeight)))
			{
				FColorType* const Data = Bitmap.GetData();

				for (int32 Row = 0; Row < NewHeight; Row++)
				{
					FMemory::Memmove(Data + Row * NewWidth, Data + (Row + CaptureMinY) * OldWidth + CaptureMinX, NewWidth * sizeof(*Data));
				}

				Bitmap.RemoveAt(NewWidth * NewHeight, OldWidth * OldHeight - NewWidth * NewHeight, false);
				Size = FIntVector(NewWidth, NewHeight, 0);
			}
		}

		if (FPaths::GetExtension(ScreenShotName).IsEmpty())
		{
			ScreenShotName += ToExtension;
		}

		bool bSuppressWritingToFile = false;
		if (SHOULD_TRACE_SCREENSHOT())
		{
			bSuppressWritingToFile = FTraceScreenshot::ShouldSuppressWritingToFile();
			FTraceScreenshot::TraceScreenshot(Size.X, Size.Y, Bitmap, ScreenShotName);
		}

		// Save the contents of the array to a png file.
		if (!bSuppressWritingToFile)
		{
			FImageView Image((const FColorType*)Bitmap.GetData(), Size.X, Size.Y);
			bIsScreenshotSaved = FImageUtils::SaveImageByExtension(*ScreenShotName, Image);
		}
	}

	return bIsScreenshotSaved;
}

bool UGameViewportClient::ProcessScreenShots(FViewport* InViewport)
{
	bool bIsScreenshotSaved = false;

	if (GIsDumpingMovie || FScreenshotRequest::IsScreenshotRequested() || GIsHighResScreenshot)
	{
		TArray<FColor> Bitmap;
		TArray<FLinearColor> BitmapHDR;

		bool bShowUI = false;
		TSharedPtr<SWindow> WindowPtr = GetWindow();
		if (!GIsDumpingMovie && (FScreenshotRequest::ShouldShowUI() && WindowPtr.IsValid()))
		{
			bShowUI = true;
		}

		bool bScreenshotSuccessful = false;
		bool bIsUI = false;
<<<<<<< HEAD
		FIntVector Size(InViewport->GetSizeXY().X, InViewport->GetSizeXY().Y, 0);
=======
		FIntVector Size(InViewport->GetRenderTargetTextureSizeXY().X, InViewport->GetRenderTargetTextureSizeXY().Y, 0);
>>>>>>> 4af6daef

		EDisplayOutputFormat ViewportOutputFormat = InViewport->GetDisplayOutputFormat();
		bool bHdrEnabled = InViewport->GetSceneHDREnabled();

		if( bShowUI && FSlateApplication::IsInitialized() )
		{
			TSharedRef<SWidget> WindowRef = WindowPtr.ToSharedRef();
			if (bHdrEnabled)
			{
				bScreenshotSuccessful = FSlateApplication::Get().TakeHDRScreenshot(WindowRef, BitmapHDR, Size);
				ConvertPixelDataToSCRGB(BitmapHDR, ViewportOutputFormat);
			}
			else
			{
				bScreenshotSuccessful = FSlateApplication::Get().TakeScreenshot(WindowRef, Bitmap, Size);
			}
			GScreenshotResolutionX = Size.X;
			GScreenshotResolutionY = Size.Y;
			bIsUI = true;
		}
		else if (bHdrEnabled)
		{
<<<<<<< HEAD
			bScreenshotSuccessful = GetViewportScreenShotHDR(InViewport, BitmapHDR);
=======
			bScreenshotSuccessful = GetViewportScreenShotHDR(InViewport, BitmapHDR, FIntRect(0, 0, Size.X, Size.Y));
>>>>>>> 4af6daef
			ConvertPixelDataToSCRGB(BitmapHDR, ViewportOutputFormat);
		}
		else
		{
			bScreenshotSuccessful = GetViewportScreenShot(InViewport, Bitmap, FIntRect(0, 0, Size.X, Size.Y));
		}

		if (bScreenshotSuccessful)
		{
			if (Bitmap.Num() > 0)
			{
				if (ScreenshotCapturedDelegate.IsBound() && CVarScreenshotDelegate.GetValueOnGameThread())
				{
					// Ensure that all pixels' alpha is set to 255
					for (auto& Color : Bitmap)
					{
						Color.A = 255;
					}

					// If delegate subscribed, fire it instead of writing out a file to disk
					ScreenshotCapturedDelegate.Broadcast(Size.X, Size.Y, Bitmap);
				}
				else
				{
					bIsScreenshotSaved = ProcessScreenshotData(Bitmap, Size, 255, bHdrEnabled, bIsUI, TEXT(".png"));
				}
			}
			else
			{
				bIsScreenshotSaved = ProcessScreenshotData(BitmapHDR, Size, 1.0f, bHdrEnabled, bIsUI, TEXT(".exr"));
			}
		}

		FScreenshotRequest::Reset();
		FTraceScreenshot::Reset();
		FScreenshotRequest::OnScreenshotRequestProcessed().Broadcast();

		// Reeanble screen messages - if we are NOT capturing a movie
		GAreScreenMessagesEnabled = GScreenMessagesRestoreState;
	}

	return bIsScreenshotSaved;
}

void UGameViewportClient::Precache()
{
	if(!GIsEditor)
	{
		// Precache sounds...
		if (AudioDevice)
		{
			UE_LOG(LogPlayerManagement, Log, TEXT("Precaching sounds..."));
			for(TObjectIterator<USoundWave> It;It;++It)
			{
				USoundWave* SoundWave = *It;
				AudioDevice->Precache( SoundWave );
			}
			UE_LOG(LogPlayerManagement, Log, TEXT("Precaching sounds completed..."));
		}
	}

	// Log time till first precache is finished.
	static bool bIsFirstCallOfFunction = true;
	if( bIsFirstCallOfFunction )
	{
		UE_LOG(LogPlayerManagement, Log, TEXT("%5.2f seconds passed since startup."),FPlatformTime::Seconds()-GStartTime);
		bIsFirstCallOfFunction = false;
	}
}

TOptional<bool> UGameViewportClient::QueryShowFocus(const EFocusCause InFocusCause) const
{
	UUserInterfaceSettings* UISettings = GetMutableDefault<UUserInterfaceSettings>(UUserInterfaceSettings::StaticClass());

	if ( UISettings->RenderFocusRule == ERenderFocusRule::Never ||
		(UISettings->RenderFocusRule == ERenderFocusRule::NonPointer && InFocusCause == EFocusCause::Mouse) ||
		(UISettings->RenderFocusRule == ERenderFocusRule::NavigationOnly && InFocusCause != EFocusCause::Navigation))
	{
		return false;
	}

	return true;
}

void UGameViewportClient::LostFocus(FViewport* InViewport)
{
	// We need to reset some key inputs, since keyup events will sometimes not be processed (such as going into immersive/maximized mode).
	// Resetting them will prevent them from "sticking"
	UWorld* const ViewportWorld = GetWorld();
	const bool bShouldFlush = GetDefault<UInputSettings>()->bShouldFlushPressedKeysOnViewportFocusLost;
	
	if (ViewportWorld && !ViewportWorld->bIsTearingDown)
	{
		for (FConstPlayerControllerIterator Iterator = ViewportWorld->GetPlayerControllerIterator(); Iterator; ++Iterator)
		{
			APlayerController* const PlayerController = Iterator->Get();
			if (PlayerController && (bShouldFlush || PlayerController->ShouldFlushKeysWhenViewportFocusChanges()))
			{
				PlayerController->FlushPressedKeys();
			}
		}
	}

	if (GEngine && GEngine->GetAudioDeviceManager())
	{
		bHasAudioFocus = false;
	}
}

void UGameViewportClient::ReceivedFocus(FViewport* InViewport)
{
	if (FPlatformMisc::DesktopTouchScreen() && GetUseMouseForTouch() && GetGameViewport() && !GetGameViewport()->GetPlayInEditorIsSimulate())
	{
		FSlateApplication::Get().SetGameIsFakingTouchEvents(true);
	}

	if (GEngine && GEngine->GetAudioDeviceManager())
	{
		GEngine->GetAudioDeviceManager()->SetActiveDevice(AudioDevice.GetDeviceID());
		bHasAudioFocus = true;
	}
}

bool UGameViewportClient::IsFocused(FViewport* InViewport)
{
	return InViewport->HasFocus() || InViewport->HasMouseCapture();
}

void UGameViewportClient::Activated(FViewport* InViewport, const FWindowActivateEvent& InActivateEvent)
{
	ReceivedFocus(InViewport);
}

void UGameViewportClient::Deactivated(FViewport* InViewport, const FWindowActivateEvent& InActivateEvent)
{
	LostFocus(InViewport);
}

bool UGameViewportClient::IsInPermanentCapture()
{
	bool bIsInPermanentCapture = FViewportClient::IsInPermanentCapture();
	if (ViewportConsole)
	{
		bIsInPermanentCapture = !ViewportConsole->ConsoleActive() && bIsInPermanentCapture;
	}
	return bIsInPermanentCapture;
}

bool UGameViewportClient::WindowCloseRequested()
{
	return !WindowCloseRequestedDelegate.IsBound() || WindowCloseRequestedDelegate.Execute();
}

void UGameViewportClient::CloseRequested(FViewport* InViewport)
{
	check(InViewport == Viewport);

	if (FGenericPlatformMisc::DesktopTouchScreen())
	{
		FSlateApplication::Get().SetGameIsFakingTouchEvents(false);
	}

	// broadcast close request to anyone that registered an interest
	CloseRequestedDelegate.Broadcast(InViewport);

	SetViewportFrame(NULL);

	TSharedPtr< IGameLayerManager > GameLayerManager(GameLayerManagerPtr.Pin());
	if (GameLayerManager.IsValid())
	{
		GameLayerManager->SetSceneViewport(nullptr);
	}

	// If this viewport has a high res screenshot window attached to it, close it
	if (HighResScreenshotDialog.IsValid())
	{
		HighResScreenshotDialog.Pin()->RequestDestroyWindow();
		HighResScreenshotDialog = NULL;
	}
}

bool UGameViewportClient::IsOrtho() const
{
	return false;
}

void UGameViewportClient::PostRender(UCanvas* Canvas)
{
#if WITH_EDITOR
	DrawTitleSafeArea(Canvas);
#endif
	// Draw the transition screen.
	DrawTransition(Canvas);
}

void UGameViewportClient::PeekTravelFailureMessages(UWorld* InWorld, ETravelFailure::Type FailureType, const FString& ErrorString)
{
	UE_LOG(LogNet, Warning, TEXT("Travel Failure: [%s]: %s"), ETravelFailure::ToString(FailureType), *ErrorString);
}

void UGameViewportClient::PeekNetworkFailureMessages(UWorld *InWorld, UNetDriver *NetDriver, ENetworkFailure::Type FailureType, const FString& ErrorString)
{
	static double LastTimePrinted = 0.0f;
	if (FPlatformTime::Seconds() - LastTimePrinted > GEngine->NetErrorLogInterval)
	{
		UE_LOG(LogNet, Warning, TEXT("Network Failure: %s[%s]: %s"), NetDriver ? *NetDriver->NetDriverName.ToString() : TEXT("NULL"), ENetworkFailure::ToString(FailureType), *ErrorString);
		LastTimePrinted = FPlatformTime::Seconds();
	}
}

void UGameViewportClient::SSSwapControllers()
{
#if !UE_BUILD_SHIPPING
	UEngine* const Engine = GetOuterUEngine();

	int32 const NumPlayers = Engine ? Engine->GetNumGamePlayers(this) : 0;
	if (NumPlayers > 1)
	{
		ULocalPlayer* const LP = Engine ? Engine->GetFirstGamePlayer(this) : nullptr;
		const int32 TmpControllerID = LP ? LP->GetControllerId() : 0;

		for (int32 Idx = 0; Idx<NumPlayers-1; ++Idx)
		{
			Engine->GetGamePlayer(this, Idx)->SetControllerId(Engine->GetGamePlayer(this, Idx + 1)->GetControllerId());
		}
		Engine->GetGamePlayer(this, NumPlayers-1)->SetControllerId(TmpControllerID);
	}
#endif
}

void UGameViewportClient::ShowTitleSafeArea()
{
	static IConsoleVariable* DebugSafeZoneModeCvar = IConsoleManager::Get().FindConsoleVariable(TEXT("r.DebugSafeZone.Mode"));
	if (DebugSafeZoneModeCvar)
	{
		const int32 DebugSafeZoneMode = DebugSafeZoneModeCvar->GetInt();
		if (DebugSafeZoneMode != 1)
		{
			DebugSafeZoneModeCvar->Set(1);
		}
		else
		{
			DebugSafeZoneModeCvar->Set(0);
		}
	}
}

void UGameViewportClient::SetConsoleTarget(int32 PlayerIndex)
{
#if !UE_BUILD_SHIPPING
	if (ViewportConsole)
	{
		if(PlayerIndex >= 0 && PlayerIndex < GetOuterUEngine()->GetNumGamePlayers(this))
		{
			ViewportConsole->ConsoleTargetPlayer = GetOuterUEngine()->GetGamePlayer(this, PlayerIndex);
		}
		else
		{
			ViewportConsole->ConsoleTargetPlayer = NULL;
		}
	}
#endif
}


ULocalPlayer* UGameViewportClient::SetupInitialLocalPlayer(FString& OutError)
{
	check(GetOuterUEngine()->ConsoleClass != NULL);

	ActiveSplitscreenType = ESplitScreenType::None;

#if ALLOW_CONSOLE
	// Create the viewport's console.
	ViewportConsole = NewObject<UConsole>(this, GetOuterUEngine()->ConsoleClass);
	// register console to get all log messages
	GLog->AddOutputDevice(ViewportConsole);
#endif // !UE_BUILD_SHIPPING

	// Keep an eye on any network or server travel failures
	GEngine->OnTravelFailure().AddUObject(this, &UGameViewportClient::PeekTravelFailureMessages);
	GEngine->OnNetworkFailure().AddUObject(this, &UGameViewportClient::PeekNetworkFailureMessages);

	UGameInstance * ViewportGameInstance = GEngine->GetWorldContextFromGameViewportChecked(this).OwningGameInstance;

	if ( !ensure( ViewportGameInstance != NULL ) )
	{
		return NULL;
	}

	// Create the initial player - this is necessary or we can't render anything in-game.
	return ViewportGameInstance->CreateInitialPlayer(OutError);
}

void UGameViewportClient::UpdateActiveSplitscreenType()
{
	ESplitScreenType::Type SplitType = ESplitScreenType::None;
	const int32 NumPlayers = GEngine->GetNumGamePlayers(GetWorld());
	const UGameMapsSettings* Settings = GetDefault<UGameMapsSettings>();

	if (Settings->bUseSplitscreen && !bDisableSplitScreenOverride)
	{
		switch (NumPlayers)
		{
		case 0:
		case 1:
			SplitType = ESplitScreenType::None;
			break;

		case 2:
			switch (Settings->TwoPlayerSplitscreenLayout)
			{
			case ETwoPlayerSplitScreenType::Horizontal:
				SplitType = ESplitScreenType::TwoPlayer_Horizontal;
				break;

			case ETwoPlayerSplitScreenType::Vertical:
				SplitType = ESplitScreenType::TwoPlayer_Vertical;
				break;

			default:
				check(0);
			}
			break;

		case 3:
			switch (Settings->ThreePlayerSplitscreenLayout)
			{
			case EThreePlayerSplitScreenType::FavorTop:
				SplitType = ESplitScreenType::ThreePlayer_FavorTop;
				break;

			case EThreePlayerSplitScreenType::FavorBottom:
				SplitType = ESplitScreenType::ThreePlayer_FavorBottom;
				break;

			case EThreePlayerSplitScreenType::Vertical:
				SplitType = ESplitScreenType::ThreePlayer_Vertical;
				break;

			case EThreePlayerSplitScreenType::Horizontal:
				SplitType = ESplitScreenType::ThreePlayer_Horizontal;
				break;

			default:
				check(0);
			}
			break;

		default:
			ensure(NumPlayers == 4);
			switch (Settings->FourPlayerSplitscreenLayout)
			{
			case EFourPlayerSplitScreenType::Grid:
				SplitType = ESplitScreenType::FourPlayer_Grid;
				break;

			case EFourPlayerSplitScreenType::Vertical:
				SplitType = ESplitScreenType::FourPlayer_Vertical;
				break;

			case EFourPlayerSplitScreenType::Horizontal:
				SplitType = ESplitScreenType::FourPlayer_Horizontal;
				break;

			default:
				check(0);
			}
			break;
		}
	}
	else
	{
		SplitType = ESplitScreenType::None;
	}

	ActiveSplitscreenType = SplitType;
}

void UGameViewportClient::LayoutPlayers()
{
	UpdateActiveSplitscreenType();
	const ESplitScreenType::Type SplitType = GetCurrentSplitscreenConfiguration();

	// Initialize the players
	const TArray<ULocalPlayer*>& PlayerList = GetOuterUEngine()->GetGamePlayers(this);

	for ( int32 PlayerIdx = 0; PlayerIdx < PlayerList.Num(); PlayerIdx++ )
	{
		if ( SplitType < SplitscreenInfo.Num() && PlayerIdx < SplitscreenInfo[SplitType].PlayerData.Num() )
		{
			PlayerList[PlayerIdx]->Size.X =	SplitscreenInfo[SplitType].PlayerData[PlayerIdx].SizeX;
			PlayerList[PlayerIdx]->Size.Y =	SplitscreenInfo[SplitType].PlayerData[PlayerIdx].SizeY;
			PlayerList[PlayerIdx]->Origin.X =	SplitscreenInfo[SplitType].PlayerData[PlayerIdx].OriginX;
			PlayerList[PlayerIdx]->Origin.Y =	SplitscreenInfo[SplitType].PlayerData[PlayerIdx].OriginY;
		}
		else
		{
			PlayerList[PlayerIdx]->Size.X =	0.f;
			PlayerList[PlayerIdx]->Size.Y =	0.f;
			PlayerList[PlayerIdx]->Origin.X =	0.f;
			PlayerList[PlayerIdx]->Origin.Y =	0.f;
		}
	}
}

void UGameViewportClient::SetForceDisableSplitscreen(const bool bDisabled)
{
	bDisableSplitScreenOverride = bDisabled;
	LayoutPlayers();
}

void UGameViewportClient::GetSubtitleRegion(FVector2D& MinPos, FVector2D& MaxPos)
{
	MaxPos.X = 1.0f;
	MaxPos.Y = (GetOuterUEngine()->GetNumGamePlayers(this) == 1) ? 0.9f : 0.5f;
}


int32 UGameViewportClient::ConvertLocalPlayerToGamePlayerIndex( ULocalPlayer* LPlayer )
{
	return GetOuterUEngine()->GetGamePlayers(this).Find( LPlayer );
}

bool UGameViewportClient::HasTopSafeZone( int32 LocalPlayerIndex )
{
	switch ( GetCurrentSplitscreenConfiguration() )
	{
	case ESplitScreenType::None:
	case ESplitScreenType::TwoPlayer_Vertical:
	case ESplitScreenType::ThreePlayer_Vertical:
	case ESplitScreenType::FourPlayer_Vertical:
		return true;

	case ESplitScreenType::TwoPlayer_Horizontal:
	case ESplitScreenType::ThreePlayer_FavorTop:
	case ESplitScreenType::ThreePlayer_Horizontal:
	case ESplitScreenType::FourPlayer_Horizontal:
		return (LocalPlayerIndex == 0);

	case ESplitScreenType::ThreePlayer_FavorBottom:
	case ESplitScreenType::FourPlayer_Grid:
		return (LocalPlayerIndex < 2);
	}

	return false;
}

bool UGameViewportClient::HasBottomSafeZone( int32 LocalPlayerIndex )
{
	switch ( GetCurrentSplitscreenConfiguration() )
	{
	case ESplitScreenType::None:
	case ESplitScreenType::TwoPlayer_Vertical:
	case ESplitScreenType::ThreePlayer_Vertical:
	case ESplitScreenType::FourPlayer_Vertical:
		return true;

	case ESplitScreenType::TwoPlayer_Horizontal:
	case ESplitScreenType::ThreePlayer_FavorTop:
		return (LocalPlayerIndex > 0);

	case ESplitScreenType::ThreePlayer_FavorBottom:
	case ESplitScreenType::FourPlayer_Grid:
	case ESplitScreenType::ThreePlayer_Horizontal:
		return (LocalPlayerIndex > 1);

	case ESplitScreenType::FourPlayer_Horizontal:
		return (LocalPlayerIndex > 2);
	}

	return false;
}

bool UGameViewportClient::HasLeftSafeZone( int32 LocalPlayerIndex )
{
	switch ( GetCurrentSplitscreenConfiguration() )
	{
	case ESplitScreenType::None:
	case ESplitScreenType::TwoPlayer_Horizontal:
	case ESplitScreenType::ThreePlayer_Horizontal:
	case ESplitScreenType::FourPlayer_Horizontal:
		return true;

	case ESplitScreenType::TwoPlayer_Vertical:
	case ESplitScreenType::ThreePlayer_Vertical:
	case ESplitScreenType::FourPlayer_Vertical:
		return (LocalPlayerIndex == 0);

	case ESplitScreenType::ThreePlayer_FavorTop:
		return (LocalPlayerIndex < 2) ? true : false;

	case ESplitScreenType::ThreePlayer_FavorBottom:
	case ESplitScreenType::FourPlayer_Grid:
		return (LocalPlayerIndex == 0 || LocalPlayerIndex == 2);
	}

	return false;
}

bool UGameViewportClient::HasRightSafeZone( int32 LocalPlayerIndex )
{
	switch ( GetCurrentSplitscreenConfiguration() )
	{
	case ESplitScreenType::None:
	case ESplitScreenType::TwoPlayer_Horizontal:
	case ESplitScreenType::ThreePlayer_Horizontal:
	case ESplitScreenType::FourPlayer_Horizontal:
		return true;

	case ESplitScreenType::TwoPlayer_Vertical:
	case ESplitScreenType::ThreePlayer_FavorBottom:
		return (LocalPlayerIndex > 0);

	case ESplitScreenType::ThreePlayer_FavorTop:
		return (LocalPlayerIndex != 1);

	case ESplitScreenType::ThreePlayer_Vertical:
		return (LocalPlayerIndex == 2);

	case ESplitScreenType::FourPlayer_Vertical:
		return (LocalPlayerIndex == 3);

	case ESplitScreenType::FourPlayer_Grid:
		return (LocalPlayerIndex == 1 || LocalPlayerIndex == 3);
	}

	return false;
}


void UGameViewportClient::GetPixelSizeOfScreen( float& Width, float& Height, UCanvas* Canvas, int32 LocalPlayerIndex )
{
	switch ( GetCurrentSplitscreenConfiguration() )
	{
	case ESplitScreenType::None:
		Width = Canvas->ClipX;
		Height = Canvas->ClipY;
		return;
	case ESplitScreenType::TwoPlayer_Horizontal:
		Width = Canvas->ClipX;
		Height = Canvas->ClipY * 2;
		return;
	case ESplitScreenType::TwoPlayer_Vertical:
		Width = Canvas->ClipX * 2;
		Height = Canvas->ClipY;
		return;
	case ESplitScreenType::ThreePlayer_FavorTop:
		if (LocalPlayerIndex == 0)
		{
			Width = Canvas->ClipX;
		}
		else
		{
			Width = Canvas->ClipX * 2;
		}
		Height = Canvas->ClipY * 2;
		return;
	case ESplitScreenType::ThreePlayer_FavorBottom:
		if (LocalPlayerIndex == 2)
		{
			Width = Canvas->ClipX;
		}
		else
		{
			Width = Canvas->ClipX * 2;
		}
		Height = Canvas->ClipY * 2;
		return;
	case ESplitScreenType::ThreePlayer_Vertical:
		Width = Canvas->ClipX * 3;
		Height = Canvas->ClipY;
		return;
	case ESplitScreenType::ThreePlayer_Horizontal:
		Width = Canvas->ClipX;
		Height = Canvas->ClipY * 3;
		return;
	case ESplitScreenType::FourPlayer_Grid:
		Width = Canvas->ClipX * 2;
		Height = Canvas->ClipY * 2;
		return;
	case ESplitScreenType::FourPlayer_Vertical:
		Width = Canvas->ClipX * 4;
		Height = Canvas->ClipY;
		return;
	case ESplitScreenType::FourPlayer_Horizontal:
		Width = Canvas->ClipX;
		Height = Canvas->ClipY * 4;
		return;
	}
}

void UGameViewportClient::CalculateSafeZoneValues( FMargin& InSafeZone, UCanvas* Canvas, int32 LocalPlayerIndex, bool bUseMaxPercent )
{
	float ScreenWidth, ScreenHeight;
	GetPixelSizeOfScreen(ScreenWidth, ScreenHeight, Canvas, LocalPlayerIndex);

	FVector2D ScreenSize(ScreenWidth, ScreenHeight);
	FSlateApplication::Get().GetSafeZoneSize(InSafeZone, ScreenSize);
}


bool UGameViewportClient::CalculateDeadZoneForAllSides( ULocalPlayer* LPlayer, UCanvas* Canvas, float& fTopSafeZone, float& fBottomSafeZone, float& fLeftSafeZone, float& fRightSafeZone, bool bUseMaxPercent )
{
	// save separate - if the split screen is in bottom right, then
	FMargin SafeZone;
	if ( LPlayer != NULL )
	{
		int32 LocalPlayerIndex = ConvertLocalPlayerToGamePlayerIndex( LPlayer );

		if ( LocalPlayerIndex != -1 )
		{
			// see if this player should have a safe zone for any particular zonetype
			bool bHasTopSafeZone = HasTopSafeZone( LocalPlayerIndex );
			bool bHasBottomSafeZone = HasBottomSafeZone( LocalPlayerIndex );
			bool bHasLeftSafeZone = HasLeftSafeZone( LocalPlayerIndex );
			bool bHasRightSafeZone = HasRightSafeZone( LocalPlayerIndex );

			// if they need a safezone, then calculate it and save it
			if ( bHasTopSafeZone || bHasBottomSafeZone || bHasLeftSafeZone || bHasRightSafeZone)
			{
				// calculate the safezones
				CalculateSafeZoneValues(SafeZone, Canvas, LocalPlayerIndex, bUseMaxPercent );

				if (bHasTopSafeZone)
				{
					fTopSafeZone = SafeZone.Top;
				}
				else
				{
					fTopSafeZone = 0.f;
				}

				if (bHasBottomSafeZone)
				{
					fBottomSafeZone = SafeZone.Bottom;
				}
				else
				{
					fBottomSafeZone = 0.f;
				}

				if (bHasLeftSafeZone)
				{
					fLeftSafeZone = SafeZone.Left;
				}
				else
				{
					fLeftSafeZone = 0.f;
				}

				if (bHasRightSafeZone)
				{
					fRightSafeZone = SafeZone.Right;
				}
				else
				{
					fRightSafeZone = 0.f;
				}

				return true;
			}
		}
	}
	return false;
}

void UGameViewportClient::DrawTitleSafeArea( UCanvas* Canvas )
{
#if WITH_EDITOR
	// If we have a valid player hud, then the title area has already rendered.
	APlayerController* FirstPlayerController = GetWorld()->GetFirstPlayerController();
	if (FirstPlayerController && FirstPlayerController->GetHUD())
	{
		return;
	}

	// If r.DebugSafeZone.Mode isn't set to draw title area, don't draw it.
	static IConsoleVariable* SafeZoneModeCvar = IConsoleManager::Get().FindConsoleVariable(TEXT("r.DebugSafeZone.Mode"));
	if (SafeZoneModeCvar && (SafeZoneModeCvar->GetInt() != 1))
	{
		return;
	}

	FMargin SafeZone;
	const ULevelEditorPlaySettings* PlayInSettings = GetDefault<ULevelEditorPlaySettings>();

	float Width, Height;
	GetPixelSizeOfScreen(Width, Height, Canvas, 0);

	FLinearColor UnsafeZoneColor(1.0f, 0.0f, 0.0f, 0.25f);
	static IConsoleVariable* AlphaCvar = IConsoleManager::Get().FindConsoleVariable(TEXT("r.DebugSafeZone.OverlayAlpha"));
	if (AlphaCvar)
	{
		UnsafeZoneColor.A = AlphaCvar->GetFloat();
	}

	FCanvasTileItem TileItem(FVector2D::ZeroVector, GWhiteTexture, UnsafeZoneColor);
	TileItem.BlendMode = SE_BLEND_Translucent;

	// CalculateSafeZoneValues() can be slow, so we only want to run it if we have boundaries to draw
	if (FDisplayMetrics::GetDebugTitleSafeZoneRatio() < 1.f)
	{
		CalculateSafeZoneValues(SafeZone, Canvas, 0, false);
		const float HeightOfSides = Height - SafeZone.GetTotalSpaceAlong<Orient_Vertical>();
		// Top bar
		TileItem.Position = FVector2D::ZeroVector;
		TileItem.Size = FVector2D(Width, SafeZone.Top);
		Canvas->DrawItem(TileItem);

		// Bottom bar
		TileItem.Position = FVector2D(0.0f, Height - SafeZone.Bottom);
		TileItem.Size = FVector2D(Width, SafeZone.Bottom);
		Canvas->DrawItem(TileItem);

		// Left bar
		TileItem.Position = FVector2D(0.0f, SafeZone.Top);
		TileItem.Size = FVector2D(SafeZone.Left, HeightOfSides);
		Canvas->DrawItem(TileItem);

		// Right bar
		TileItem.Position = FVector2D(Width - SafeZone.Right, SafeZone.Top);
		TileItem.Size = FVector2D(SafeZone.Right, HeightOfSides);
		Canvas->DrawItem(TileItem);
	}
	else if (FSlateApplication::Get().IsCustomSafeZoneSet())
	{
		ULevelEditorPlaySettings* PlaySettings = GetMutableDefault<ULevelEditorPlaySettings>();
		PlaySettings->CalculateCustomUnsafeZones(PlaySettings->CustomUnsafeZoneStarts, PlaySettings->CustomUnsafeZoneDimensions, PlaySettings->DeviceToEmulate, FVector2D(Width, Height));

		for (int ZoneIndex = 0; ZoneIndex < PlaySettings->CustomUnsafeZoneStarts.Num(); ZoneIndex++)
		{
			TileItem.Position = PlaySettings->CustomUnsafeZoneStarts[ZoneIndex];
			TileItem.Size = PlaySettings->CustomUnsafeZoneDimensions[ZoneIndex];
			Canvas->DrawItem(TileItem);
		}
	}
#endif
}

void UGameViewportClient::DrawTransition(UCanvas* Canvas)
{
	if (bSuppressTransitionMessage == false)
	{
		switch (GetOuterUEngine()->TransitionType)
		{
		case ETransitionType::Loading:
			DrawTransitionMessage(Canvas, NSLOCTEXT("GameViewportClient", "LoadingMessage", "LOADING").ToString());
			break;
		case ETransitionType::Saving:
			DrawTransitionMessage(Canvas, NSLOCTEXT("GameViewportClient", "SavingMessage", "SAVING").ToString());
			break;
		case ETransitionType::Connecting:
			DrawTransitionMessage(Canvas, NSLOCTEXT("GameViewportClient", "ConnectingMessage", "CONNECTING").ToString());
			break;
		case ETransitionType::Precaching:
			DrawTransitionMessage(Canvas, NSLOCTEXT("GameViewportClient", "PrecachingMessage", "PRECACHING").ToString());
			break;
		case ETransitionType::Paused:
			DrawTransitionMessage(Canvas, NSLOCTEXT("GameViewportClient", "PausedMessage", "PAUSED").ToString());
			break;
		case ETransitionType::WaitingToConnect:
			DrawTransitionMessage(Canvas, TEXT("Waiting to connect...")); // Temp - localization of the FString messages is broke atm. Loc this when its fixed.
			break;
		}
	}
}

void UGameViewportClient::DrawTransitionMessage(UCanvas* Canvas,const FString& Message)
{
	UFont* Font = GEngine->GetLargeFont();
	FCanvasTextItem TextItem( FVector2D::ZeroVector, FText::GetEmpty(), Font, FLinearColor::Blue);
	TextItem.EnableShadow( FLinearColor::Black );
	TextItem.Text = FText::FromString(Message);
	float XL, YL;
	Canvas->StrLen( Font , Message, XL, YL );
	Canvas->DrawItem( TextItem, 0.5f * (Canvas->ClipX - XL), 0.66f * Canvas->ClipY - YL * 0.5f );
}

void UGameViewportClient::NotifyPlayerAdded( int32 PlayerIndex, ULocalPlayer* AddedPlayer )
{
	LayoutPlayers();

	FSlateApplication::Get().SetUserFocusToGameViewport(PlayerIndex);

	TSharedPtr< IGameLayerManager > GameLayerManager(GameLayerManagerPtr.Pin());
	if ( GameLayerManager.IsValid() )
	{
		GameLayerManager->NotifyPlayerAdded(PlayerIndex, AddedPlayer);
	}

	PlayerAddedDelegate.Broadcast( PlayerIndex );
}

void UGameViewportClient::NotifyPlayerRemoved( int32 PlayerIndex, ULocalPlayer* RemovedPlayer )
{
	LayoutPlayers();

	TSharedPtr< IGameLayerManager > GameLayerManager(GameLayerManagerPtr.Pin());
	if ( GameLayerManager.IsValid() )
	{
		GameLayerManager->NotifyPlayerRemoved(PlayerIndex, RemovedPlayer);
	}

	PlayerRemovedDelegate.Broadcast( PlayerIndex );
}

void UGameViewportClient::AddViewportWidgetContent( TSharedRef<SWidget> ViewportContent, const int32 ZOrder )
{
	TSharedPtr< SOverlay > PinnedViewportOverlayWidget( ViewportOverlayWidget.Pin() );
	if( ensure( PinnedViewportOverlayWidget.IsValid() ) )
	{
		PinnedViewportOverlayWidget->AddSlot( ZOrder )
			[
				ViewportContent
			];
	}
}

void UGameViewportClient::RemoveViewportWidgetContent( TSharedRef<SWidget> ViewportContent )
{
	TSharedPtr< SOverlay > PinnedViewportOverlayWidget( ViewportOverlayWidget.Pin() );
	if( PinnedViewportOverlayWidget.IsValid() )
	{
		PinnedViewportOverlayWidget->RemoveSlot( ViewportContent );
	}
}

void UGameViewportClient::AddViewportWidgetForPlayer(ULocalPlayer* Player, TSharedRef<SWidget> ViewportContent, const int32 ZOrder)
{
	if (ensure(Player))
	{
		TSharedPtr< IGameLayerManager > GameLayerManager(GameLayerManagerPtr.Pin());
		if (GameLayerManager.IsValid())
		{
			GameLayerManager->AddWidgetForPlayer(Player, ViewportContent, ZOrder);
		}
	}
	//TODO - If this fails what should we do?
}

void UGameViewportClient::RemoveViewportWidgetForPlayer(ULocalPlayer* Player, TSharedRef<SWidget> ViewportContent)
{
	TSharedPtr< IGameLayerManager > GameLayerManager(GameLayerManagerPtr.Pin());
	if ( GameLayerManager.IsValid() )
	{
		GameLayerManager->RemoveWidgetForPlayer(Player, ViewportContent);
	}
}

void UGameViewportClient::RemoveAllViewportWidgets()
{
	CursorWidgets.Empty();

	TSharedPtr< SOverlay > PinnedViewportOverlayWidget( ViewportOverlayWidget.Pin() );
	if( PinnedViewportOverlayWidget.IsValid() )
	{
		PinnedViewportOverlayWidget->ClearChildren();
	}

	TSharedPtr< IGameLayerManager > GameLayerManager(GameLayerManagerPtr.Pin());
	if ( GameLayerManager.IsValid() )
	{
		GameLayerManager->ClearWidgets();
	}
}

void UGameViewportClient::AddGameLayerWidget(TSharedRef<SWidget> ViewportContent, const int32 ZOrder)
{
	if (const TSharedPtr<IGameLayerManager> GameLayerManager = GameLayerManagerPtr.Pin())
	{
		GameLayerManager->AddGameLayer(ViewportContent, ZOrder);
	}
}

void UGameViewportClient::RemoveGameLayerWidget(TSharedRef<SWidget> ViewportContent)
{
	if (const TSharedPtr<IGameLayerManager> GameLayerManager = GameLayerManagerPtr.Pin())
	{
		GameLayerManager->RemoveGameLayer(ViewportContent);
	}
}

void UGameViewportClient::VerifyPathRenderingComponents()
{
	const bool bShowPaths = !!EngineShowFlags.Navigation;

	UWorld* const ViewportWorld = GetWorld();

	if (ViewportWorld)
	{
		FNavigationSystem::VerifyNavigationRenderingComponents(*ViewportWorld, bShowPaths);
	}
}

void UGameViewportClient::SetMouseCaptureMode(EMouseCaptureMode Mode)
{
	if (MouseCaptureMode != Mode)
	{
		UE_LOG(LogViewport, Display, TEXT("Viewport MouseCaptureMode Changed, %s -> %s"),
			*StaticEnum<EMouseCaptureMode>()->GetNameStringByValue((uint64)MouseCaptureMode),
			*StaticEnum<EMouseCaptureMode>()->GetNameStringByValue((uint64)Mode)
		);

		MouseCaptureMode = Mode;
	}
}

EMouseCaptureMode UGameViewportClient::GetMouseCaptureMode() const
{
	return MouseCaptureMode;
}

bool UGameViewportClient::CaptureMouseOnLaunch()
{
	// Capture mouse unless headless
	return !FApp::CanEverRender() ? false : GetDefault<UInputSettings>()->bCaptureMouseOnLaunch;
}

void UGameViewportClient::SetMouseLockMode(EMouseLockMode InMouseLockMode)
{
	if (MouseLockMode != InMouseLockMode)
	{
		UE_LOG(LogViewport, Display, TEXT("Viewport MouseLockMode Changed, %s -> %s"),
			*StaticEnum<EMouseLockMode>()->GetNameStringByValue((uint64)MouseLockMode),
			*StaticEnum<EMouseLockMode>()->GetNameStringByValue((uint64)InMouseLockMode)
		);

		MouseLockMode = InMouseLockMode;
	}
}

EMouseLockMode UGameViewportClient::GetMouseLockMode() const
{
	return MouseLockMode;
}

void UGameViewportClient::SetHideCursorDuringCapture(bool InHideCursorDuringCapture)
{
	if (bHideCursorDuringCapture != InHideCursorDuringCapture)
	{
		UE_LOG(LogViewport, Display, TEXT("Viewport HideCursorDuringCapture Changed, %s -> %s"),
			bHideCursorDuringCapture ? TEXT("True") : TEXT("False"),
			InHideCursorDuringCapture ? TEXT("True") : TEXT("False")
		);

		bHideCursorDuringCapture = InHideCursorDuringCapture;
	}
}

#if UE_ALLOW_EXEC_COMMANDS
bool UGameViewportClient::Exec(UWorld* InWorld, const TCHAR* Cmd, FOutputDevice& Ar)
{
	if (FExec::Exec(InWorld, Cmd, Ar))
	{
		return true;
	}
	else if (ProcessConsoleExec(Cmd, Ar, NULL))
	{
		return true;
	}
	else if (GameInstance && (GameInstance->Exec(InWorld, Cmd, Ar) || GameInstance->ProcessConsoleExec(Cmd, Ar, nullptr)))
	{
		return true;
	}
	else if (GEngine->Exec(InWorld, Cmd, Ar))
	{
		return true;
	}
	else
	{
		return false;
	}
}
#endif // UE_ALLOW_EXEC_COMMANDS

bool UGameViewportClient::Exec_Runtime( UWorld* InWorld, const TCHAR* Cmd,FOutputDevice& Ar)
{
	if ( FParse::Command(&Cmd,TEXT("FORCEFULLSCREEN")) )
	{
		return HandleForceFullscreenCommand( Cmd, Ar );
	}
	else if( FParse::Command(&Cmd,TEXT("SHOW")) )
	{
		return HandleShowCommand( Cmd, Ar, InWorld );
	}
	else if( FParse::Command(&Cmd,TEXT("SHOWLAYER")) )
	{
		return HandleShowLayerCommand( Cmd, Ar, InWorld );
	}
	else if (FParse::Command(&Cmd,TEXT("VIEWMODE")))
	{
		return HandleViewModeCommand( Cmd, Ar, InWorld );
	}
	else if (FParse::Command(&Cmd, TEXT("NEXTVIEWMODE")))
	{
		return HandleNextViewModeCommand( Cmd, Ar, InWorld );
	}
	else if (FParse::Command(&Cmd, TEXT("PREVVIEWMODE")))
	{
		return HandlePrevViewModeCommand( Cmd, Ar, InWorld );
	}
	else if( FParse::Command(&Cmd,TEXT("PRECACHE")) )
	{
		return HandlePreCacheCommand( Cmd, Ar );
	}
	else if( FParse::Command(&Cmd,TEXT("TOGGLE_FULLSCREEN")) || FParse::Command(&Cmd,TEXT("FULLSCREEN")) )
	{
		return HandleToggleFullscreenCommand();
	}
	else if( FParse::Command(&Cmd,TEXT("SETRES")) )
	{
		return HandleSetResCommand( Cmd, Ar );
	}
	else if( FParse::Command(&Cmd,TEXT("HighResShot")) )
	{
		return HandleHighresScreenshotCommand( Cmd, Ar );
	}
	else if( FParse::Command(&Cmd,TEXT("HighResShotUI")) )
	{
		return HandleHighresScreenshotUICommand( Cmd, Ar );
	}
	else if( FParse::Command(&Cmd,TEXT("SHOT")) || FParse::Command(&Cmd,TEXT("SCREENSHOT")) )
	{
		return HandleScreenshotCommand( Cmd, Ar );
	}
	else if ( FParse::Command(&Cmd, TEXT("BUGSCREENSHOTWITHHUDINFO")) )
	{
		return HandleBugScreenshotwithHUDInfoCommand( Cmd, Ar );
	}
	else if ( FParse::Command(&Cmd,TEXT("BUGSCREENSHOT")) )
	{
		return HandleBugScreenshotCommand( Cmd, Ar );
	}
	else if( FParse::Command(&Cmd,TEXT("KILLPARTICLES")) )
	{
		return HandleKillParticlesCommand( Cmd, Ar );
	}
	else if( FParse::Command(&Cmd,TEXT("FORCESKELLOD")) )
	{
		return HandleForceSkelLODCommand( Cmd, Ar, InWorld );
	}
	else if (FParse::Command(&Cmd, TEXT("DISPLAY")))
	{
		return HandleDisplayCommand( Cmd, Ar );
	}
	else if (FParse::Command(&Cmd, TEXT("DISPLAYALL")))
	{
		return HandleDisplayAllCommand( Cmd, Ar );
	}
	else if (FParse::Command(&Cmd, TEXT("DISPLAYALLLOCATION")))
	{
		return HandleDisplayAllLocationCommand( Cmd, Ar );
	}
	else if (FParse::Command(&Cmd, TEXT("DISPLAYALLROTATION")))
	{
		return HandleDisplayAllRotationCommand( Cmd, Ar );
	}
	else if (FParse::Command(&Cmd, TEXT("DISPLAYCLEAR")))
	{
		return HandleDisplayClearCommand( Cmd, Ar );
	}
	else if (FParse::Command(&Cmd, TEXT("GETALLLOCATION")))
	{
		return HandleGetAllLocationCommand(Cmd, Ar);
	}
	else if (FParse::Command(&Cmd, TEXT("GETALLROTATION")))
	{
		return HandleGetAllRotationCommand(Cmd, Ar);
	}
	else if(FParse::Command(&Cmd, TEXT("TEXTUREDEFRAG")))
	{
		return HandleTextureDefragCommand( Cmd, Ar );
	}
	else if (FParse::Command(&Cmd, TEXT("TOGGLEMIPFADE")))
	{
		return HandleToggleMIPFadeCommand( Cmd, Ar );
	}
	else if (FParse::Command(&Cmd, TEXT("PAUSERENDERCLOCK")))
	{
		return HandlePauseRenderClockCommand( Cmd, Ar );
	}
	else
	{
		return false;
	}
}

bool UGameViewportClient::HandleForceFullscreenCommand( const TCHAR* Cmd, FOutputDevice& Ar )
{
	GForceFullscreen = !GForceFullscreen;
	return true;
}

bool UGameViewportClient::HandleShowCommand( const TCHAR* Cmd, FOutputDevice& Ar, UWorld* InWorld )
{
#if UE_BUILD_SHIPPING
	// don't allow show flags in net games, but on con
	if ( InWorld->GetNetMode() != NM_Standalone || (GEngine->GetWorldContextFromWorldChecked(InWorld).PendingNetGame != NULL) )
	{
		return true;
	}
	// the effects of this cannot be easily reversed, so prevent the user from playing network games without restarting to avoid potential exploits
	GDisallowNetworkTravel = true;
#endif // UE_BUILD_SHIPPING

	// First, look for skeletal mesh show commands

	bool bUpdateSkelMeshCompDebugFlags = false;
	static bool bShowPrePhysSkelBones = false;

	if(FParse::Command(&Cmd,TEXT("PREPHYSBONES")))
	{
		bShowPrePhysSkelBones = !bShowPrePhysSkelBones;
		bUpdateSkelMeshCompDebugFlags = true;
	}

	// If we changed one of the skel mesh debug show flags, set it on each of the components in the World.
	if(bUpdateSkelMeshCompDebugFlags)
	{
		for (TObjectIterator<USkeletalMeshComponent> It; It; ++It)
		{
			USkeletalMeshComponent* SkelComp = *It;
			if( SkelComp->GetScene() == InWorld->Scene )
			{
				SkelComp->bShowPrePhysBones = bShowPrePhysSkelBones;
				SkelComp->MarkRenderStateDirty();
			}
		}

		// Now we are done.
		return true;
	}

	// EngineShowFlags
	{
		int32 FlagIndex = FEngineShowFlags::FindIndexByName(Cmd);

		if(FlagIndex != -1)
		{
			bool bCanBeToggled = true;

			if(GIsEditor)
			{
				if(!FEngineShowFlags::CanBeToggledInEditor(Cmd))
				{
					bCanBeToggled = false;
				}
			}

			bool bIsACollisionFlag = FEngineShowFlags::IsNameThere(Cmd, TEXT("Collision"));

			if(bCanBeToggled)
			{
				bool bOldState = EngineShowFlags.GetSingleFlag(FlagIndex);

				EngineShowFlags.SetSingleFlag(FlagIndex, !bOldState);

				if(FEngineShowFlags::IsNameThere(Cmd, TEXT("Navigation,Cover")))
				{
					VerifyPathRenderingComponents();
				}

				if(FEngineShowFlags::IsNameThere(Cmd, TEXT("Volumes")))
				{
					// TODO: Investigate why this is doesn't appear to work
					if (AllowDebugViewmodes())
					{
						ToggleShowVolumes();
					}
					else
					{
						Ar.Logf(TEXT("Debug viewmodes not allowed on consoles by default.  See AllowDebugViewmodes()."));
					}
				}
			}

			if(bIsACollisionFlag)
			{
				ToggleShowCollision();
			}

			return true;
		}
	}

	// create a sorted list of showflags
	TSet<FString> LinesToSort;
	{
		struct FIterSink
		{
			FIterSink(TSet<FString>& InLinesToSort, const FEngineShowFlags InEngineShowFlags) : LinesToSort(InLinesToSort), EngineShowFlags(InEngineShowFlags)
			{
			}

			bool HandleShowFlag(uint32 InIndex, const FString& InName)
			{
				FString Value = FString::Printf(TEXT("%s=%d"), *InName, EngineShowFlags.GetSingleFlag(InIndex) ? 1 : 0);
				LinesToSort.Add(Value);
				return true;
			}

			bool OnEngineShowFlag(uint32 InIndex, const FString& InName)
			{
				return HandleShowFlag(InIndex, InName);
			}

			bool OnCustomShowFlag(uint32 InIndex, const FString& InName)
			{
				return HandleShowFlag(InIndex, InName);
			}

			TSet<FString>& LinesToSort;
			const FEngineShowFlags EngineShowFlags;
		};

		FIterSink Sink(LinesToSort, EngineShowFlags);

		FEngineShowFlags::IterateAllFlags(Sink);
	}

	LinesToSort.Sort( TLess<FString>() );

	for(TSet<FString>::TConstIterator It(LinesToSort); It; ++It)
	{
		const FString Value = *It;

		Ar.Logf(TEXT("%s"), *Value);
	}

	return true;
}

FPopupMethodReply UGameViewportClient::OnQueryPopupMethod() const
{
	return FPopupMethodReply::UseMethod(EPopupMethod::UseCurrentWindow)
		.SetShouldThrottle(EShouldThrottle::No);
}

bool UGameViewportClient::HandleNavigation(const uint32 InUserIndex, TSharedPtr<SWidget> InDestination)
{
	if (CustomNavigationEvent.IsBound())
	{
		return CustomNavigationEvent.Execute(InUserIndex, InDestination);
	}
	return false;
}

void UGameViewportClient::ToggleShowVolumes()
{
	// Don't allow 'show collision' and 'show volumes' at the same time, so turn collision off
	if (EngineShowFlags.Volumes && EngineShowFlags.Collision)
	{
		EngineShowFlags.SetCollision(false);
		ToggleShowCollision();
	}

	// Iterate over all brushes
	for (TObjectIterator<UBrushComponent> It; It; ++It)
	{
		UBrushComponent* BrushComponent = *It;
		AVolume* Owner = Cast<AVolume>(BrushComponent->GetOwner());

		// Only bother with volume brushes that belong to the world's scene
		if (Owner && BrushComponent->GetScene() == GetWorld()->Scene && !FActorEditorUtils::IsABuilderBrush(Owner))
		{
			// We're expecting this to be in the game at this point
			check(Owner->GetWorld()->IsGameWorld());

			// Toggle visibility of this volume
			if (BrushComponent->IsVisible())
			{
				BrushComponent->SetVisibility(false);
				BrushComponent->SetHiddenInGame(true);
			}
			else
			{
				BrushComponent->SetVisibility(true);
				BrushComponent->SetHiddenInGame(false);
			}
		}
	}
}

void UGameViewportClient::ToggleShowCollision()
{
	// special case: for the Engine.Collision flag, we need to un-hide any primitive components that collide so their collision geometry gets rendered
	const bool bIsShowingCollision = EngineShowFlags.Collision;

	if (bIsShowingCollision)
	{
		// Don't allow 'show collision' and 'show volumes' at the same time, so turn collision off
		if (EngineShowFlags.Volumes)
		{
			EngineShowFlags.SetVolumes(false);
			ToggleShowVolumes();
		}
	}

#if !UE_BUILD_SHIPPING
	if (World != nullptr)
	{
		// Tell engine to create proxies for hidden components, so we can still draw collision
		World->bCreateRenderStateForHiddenComponentsWithCollsion = bIsShowingCollision;

		// Need to recreate scene proxies when this flag changes.
		FGlobalComponentRecreateRenderStateContext Recreate;
	}
#endif // !UE_BUILD_SHIPPING


#if !(UE_BUILD_SHIPPING || UE_BUILD_TEST)
	if (EngineShowFlags.Collision)
	{
		for (FLocalPlayerIterator It((UEngine*)GetOuter(), World); It; ++It)
		{
			APlayerController* PC = It->PlayerController;
			if (PC != NULL && PC->GetPawn() != NULL)
			{
				PC->ClientMessage(FString::Printf(TEXT("!!!! Player Pawn %s Collision Info !!!!"), *PC->GetPawn()->GetName()));
				if (PC->GetPawn()->GetMovementBase())
				{
					PC->ClientMessage(FString::Printf(TEXT("Base %s"), *PC->GetPawn()->GetMovementBase()->GetName()));
				}
				TSet<AActor*> TouchingActors;
				PC->GetPawn()->GetOverlappingActors(TouchingActors);
				int32 i = 0;
				for (AActor* TouchingActor : TouchingActors)
				{
					PC->ClientMessage(FString::Printf(TEXT("Touching %d: %s"), i++, *TouchingActor->GetName()));
				}
			}
		}
	}
#endif
}

bool UGameViewportClient::HandleShowLayerCommand( const TCHAR* Cmd, FOutputDevice& Ar, UWorld* InWorld )
{
	FString LayerName = FParse::Token(Cmd, 0);
	// optional 0/1 for setting vis, instead of toggling
	FString SetModeParam = FParse::Token(Cmd, 0);

	int32 SetMode = -1;
	if (SetModeParam != TEXT(""))
	{
		SetMode = FCString::Atoi(*SetModeParam);
	}

	bool bPrintValidEntries = false;

	if (LayerName.IsEmpty())
	{
		Ar.Logf(TEXT("Missing layer name."));
		bPrintValidEntries = true;
	}
	else
	{
		int32 NumActorsToggled = 0;
		FName LayerFName = FName(*LayerName);

		for (FActorIterator It(InWorld); It; ++It)
		{
			AActor* Actor = *It;

			if (Actor->Layers.Contains(LayerFName))
			{
				const bool bHiddenLocal = Actor->IsHidden();

				// look for always toggle, or a set when it's unset, etc
				if ((SetMode == -1) || (SetMode == 0 && !bHiddenLocal) || (SetMode != 0 && bHiddenLocal))
				{
					NumActorsToggled++;
					// Note: overriding existing hidden property, ideally this would be something orthogonal
					Actor->SetHidden(!bHiddenLocal);

					Actor->MarkComponentsRenderStateDirty();
				}
			}
		}

		Ar.Logf(TEXT("Toggled visibility of %u actors"), NumActorsToggled);
		bPrintValidEntries = NumActorsToggled == 0;
	}

	if (bPrintValidEntries)
	{
		TArray<FName> LayerNames;

		for (FActorIterator It(InWorld); It; ++It)
		{
			AActor* Actor = *It;

			for (int32 LayerIndex = 0; LayerIndex < Actor->Layers.Num(); LayerIndex++)
			{
				LayerNames.AddUnique(Actor->Layers[LayerIndex]);
			}
		}

		Ar.Logf(TEXT("Valid layer names:"));

		for (int32 LayerIndex = 0; LayerIndex < LayerNames.Num(); LayerIndex++)
		{
			Ar.Logf(TEXT("   %s"), *LayerNames[LayerIndex].ToString());
		}
	}

	return true;
}

bool UGameViewportClient::HandleViewModeCommand( const TCHAR* Cmd, FOutputDevice& Ar, UWorld* InWorld )
{
#if !UE_BUILD_DEBUG
	// If there isn't a cheat manager, exit out
	bool bCheatsEnabled = false;
	for (FLocalPlayerIterator It((UEngine*)GetOuter(), InWorld); It; ++It)
	{
		if (It->PlayerController != NULL && It->PlayerController->CheatManager != NULL)
		{
			bCheatsEnabled = true;
			break;
		}
	}
	if (!bCheatsEnabled)
	{
		return true;
	}
#endif
	FString ViewModeName = FParse::Token(Cmd, 0);

	if(!ViewModeName.IsEmpty())
	{
		uint32 i = 0;
		for(; i < VMI_Max; ++i)
		{
			if(ViewModeName == GetViewModeName((EViewModeIndex)i))
			{
				ViewModeIndex = i;
				Ar.Logf(TEXT("Set new viewmode: %s"), GetViewModeName((EViewModeIndex)ViewModeIndex));
				break;
			}
		}
		if(i == VMI_Max)
		{
			Ar.Logf(TEXT("Error: view mode not recognized: %s"), *ViewModeName);
		}
	}
	else
	{
		Ar.Logf(TEXT("Current view mode: %s"), GetViewModeName((EViewModeIndex)ViewModeIndex));

		FString ViewModes;
		for(uint32 i = 0; i < VMI_Max; ++i)
		{
			if(i != 0)
			{
				if ((i % 5) == 0)
				{
					ViewModes += TEXT("\n     ");
				}
				else
				{
					ViewModes += TEXT(", ");
				}
			}
			ViewModes += GetViewModeName((EViewModeIndex)i);
		}
		Ar.Logf(TEXT("Available view modes: %s"), *ViewModes);
	}

	if (ViewModeIndex == VMI_StationaryLightOverlap)
	{
		Ar.Logf(TEXT("This view mode is currently not supported in game."));
		ViewModeIndex = VMI_Lit;
	}

	if (FPlatformProperties::SupportsWindowedMode() == false)
	{
		if(ViewModeIndex == VMI_Unlit
			|| ViewModeIndex == VMI_StationaryLightOverlap
			|| ViewModeIndex == VMI_Lit_DetailLighting
			|| ViewModeIndex == VMI_ReflectionOverride)
		{
			Ar.Logf(TEXT("This view mode is currently not supported on consoles."));
			ViewModeIndex = VMI_Lit;
		}
	}

#if UE_BUILD_TEST || UE_BUILD_SHIPPING
	Ar.Logf(TEXT("Debug viewmodes not allowed in Test or Shipping builds."));
	ViewModeIndex = VMI_Lit;
#endif

	if ((ViewModeIndex != VMI_Lit && ViewModeIndex != VMI_ShaderComplexity) && !AllowDebugViewmodes())
	{
		Ar.Logf(TEXT("Debug viewmodes not allowed on consoles by default.  See AllowDebugViewmodes()."));
		ViewModeIndex = VMI_Lit;
	}

#if RHI_RAYTRACING
	if (!GRHISupportsRayTracing || !GRHISupportsRayTracingShaders)
	{
		if (ViewModeIndex == VMI_PathTracing)
		{
			Ar.Logf(TEXT("Path Tracing view mode requires ray tracing support. It is not supported on this system."));
			ViewModeIndex = VMI_Lit;
		}

		if (ViewModeIndex == VMI_RayTracingDebug)
		{
			Ar.Logf(TEXT("Ray tracing view mode requires ray tracing support. It is not supported on this system."));
			ViewModeIndex = VMI_Lit;
		}
	}
#endif

	ApplyViewMode((EViewModeIndex)ViewModeIndex, true, EngineShowFlags);

	return true;
}

bool UGameViewportClient::HandleNextViewModeCommand( const TCHAR* Cmd, FOutputDevice& Ar, UWorld* InWorld )
{
#if !UE_BUILD_DEBUG
	// If there isn't a cheat manager, exit out
	bool bCheatsEnabled = false;
	for (FLocalPlayerIterator It((UEngine*)GetOuter(), InWorld); It; ++It)
	{
		if (It->PlayerController != NULL && It->PlayerController->CheatManager != NULL)
		{
			bCheatsEnabled = true;
			break;
		}
	}
	if (!bCheatsEnabled)
	{
		return true;
	}
#endif
	ViewModeIndex = ViewModeIndex + 1;

	// wrap around
	if(ViewModeIndex == VMI_Max)
	{
		ViewModeIndex = 0;
	}

	Ar.Logf(TEXT("New view mode: %s"), GetViewModeName((EViewModeIndex)ViewModeIndex));
	ApplyViewMode((EViewModeIndex)ViewModeIndex, true, EngineShowFlags);
	return true;
}

bool UGameViewportClient::HandlePrevViewModeCommand( const TCHAR* Cmd, FOutputDevice& Ar, UWorld* InWorld )
{
#if !UE_BUILD_DEBUG
	// If there isn't a cheat manager, exit out
	bool bCheatsEnabled = false;
	for (FLocalPlayerIterator It((UEngine*)GetOuter(), InWorld); It; ++It)
	{
		if (It->PlayerController != NULL && It->PlayerController->CheatManager != NULL)
		{
			bCheatsEnabled = true;
			break;
		}
	}
	if (!bCheatsEnabled)
	{
		return true;
	}
#endif
	ViewModeIndex = ViewModeIndex - 1;

	// wrap around
	if(ViewModeIndex < 0)
	{
		ViewModeIndex = VMI_Max - 1;
	}

	Ar.Logf(TEXT("New view mode: %s"), GetViewModeName((EViewModeIndex)ViewModeIndex));
	ApplyViewMode((EViewModeIndex)ViewModeIndex, true, EngineShowFlags);
	return true;
}

bool UGameViewportClient::HandlePreCacheCommand( const TCHAR* Cmd, FOutputDevice& Ar )
{
	Precache();
	return true;
}

bool UGameViewportClient::SetDisplayConfiguration(const FIntPoint* Dimensions, EWindowMode::Type WindowMode)
{
	if (Viewport == NULL || ViewportFrame == NULL)
	{
		return true;
	}

	UGameEngine* GameEngine = Cast<UGameEngine>(GEngine);

	if (GameEngine)
	{
		UGameUserSettings* UserSettings = GameEngine->GetGameUserSettings();

		UserSettings->SetFullscreenMode(WindowMode);

		if (Dimensions)
		{
			UserSettings->SetScreenResolution(*Dimensions);
		}

		UserSettings->ApplySettings(false);
	}
	else
	{
		int32 NewX = GSystemResolution.ResX;
		int32 NewY = GSystemResolution.ResY;

		if (Dimensions)
		{
			NewX = Dimensions->X;
			NewY = Dimensions->Y;
		}

		FSystemResolution::RequestResolutionChange(NewX, NewY, WindowMode);
	}

	return true;
}

bool UGameViewportClient::HandleToggleFullscreenCommand()
{
	static auto CVar = IConsoleManager::Get().FindTConsoleVariableDataInt(TEXT("r.FullScreenMode"));
	check(CVar);
	auto FullScreenMode = CVar->GetValueOnGameThread() == 0 ? EWindowMode::Fullscreen : EWindowMode::WindowedFullscreen;
	FullScreenMode = Viewport->IsFullscreen() ? EWindowMode::Windowed : FullScreenMode;

	if (PLATFORM_WINDOWS && FullScreenMode == EWindowMode::Fullscreen)
	{
		// Handle fullscreen mode differently for D3D11/D3D12
		static const bool bD3D12 = FParse::Param(FCommandLine::Get(), TEXT("d3d12")) || FParse::Param(FCommandLine::Get(), TEXT("dx12"));
		if (bD3D12)
		{
			// Force D3D12 RHI to use windowed fullscreen mode
			FullScreenMode = EWindowMode::WindowedFullscreen;
		}
	}

	int32 ResolutionX = GSystemResolution.ResX;
	int32 ResolutionY = GSystemResolution.ResY;
	bool bNewModeApplied = false;

	// Make sure the user's settings are updated after pressing Alt+Enter to toggle fullscreen.  Note
	// that we don't need to "apply" the setting change, as we already did that above directly.
	UGameEngine* GameEngine = Cast<UGameEngine>( GEngine );
	if( GameEngine )
	{
		UGameUserSettings* UserSettings = GameEngine->GetGameUserSettings();
		if( UserSettings != nullptr )
		{
			// Ensure that our desired screen size will fit on the display
			ResolutionX = UserSettings->GetScreenResolution().X;
			ResolutionY = UserSettings->GetScreenResolution().Y;
			UGameEngine::DetermineGameWindowResolution(ResolutionX, ResolutionY, FullScreenMode, true);

			UserSettings->SetScreenResolution(FIntPoint(ResolutionX, ResolutionY));
			UserSettings->SetFullscreenMode(FullScreenMode);
			UserSettings->ConfirmVideoMode();
			UserSettings->ApplySettings(false);
			bNewModeApplied = true;
		}
	}

	if (!bNewModeApplied)
	{
		FSystemResolution::RequestResolutionChange(ResolutionX, ResolutionY, FullScreenMode);
	}

	ToggleFullscreenDelegate.Broadcast(FullScreenMode != EWindowMode::Windowed);

	return true;
}

bool UGameViewportClient::HandleSetResCommand( const TCHAR* Cmd, FOutputDevice& Ar )
{
	if(Viewport && ViewportFrame)
	{
		int32 X=FCString::Atoi(Cmd);
		const TCHAR* CmdTemp = FCString::Strchr(Cmd,'x') ? FCString::Strchr(Cmd,'x')+1 : FCString::Strchr(Cmd,'X') ? FCString::Strchr(Cmd,'X')+1 : TEXT("");
		int32 Y=FCString::Atoi(CmdTemp);
		Cmd = CmdTemp;
		EWindowMode::Type WindowMode = Viewport->GetWindowMode();

		if(FCString::Strchr(Cmd,'w') || FCString::Strchr(Cmd,'W'))
		{
			if(FCString::Strchr(Cmd, 'f') || FCString::Strchr(Cmd, 'F'))
			{
				WindowMode = EWindowMode::WindowedFullscreen;
			}
			else
			{
				WindowMode = EWindowMode::Windowed;
			}

		}
		else if(FCString::Strchr(Cmd,'f') || FCString::Strchr(Cmd,'F'))
		{
			WindowMode = EWindowMode::Fullscreen;
		}
		if( X && Y )
		{
			FSystemResolution::RequestResolutionChange(X, Y, WindowMode);
		}
	}
	return true;
}

bool UGameViewportClient::HandleHighresScreenshotCommand( const TCHAR* Cmd, FOutputDevice& Ar )
{
	if(Viewport)
	{
		if (GetHighResScreenshotConfig().ParseConsoleCommand(Cmd, Ar))
		{
			Viewport->TakeHighResScreenShot();
		}
	}
	return true;
}

bool UGameViewportClient::HandleHighresScreenshotUICommand( const TCHAR* Cmd, FOutputDevice& Ar )
{
	// Open the highres screenshot UI. When the capture region editing works properly, we can pass CaptureRegionWidget through
	// HighResScreenshotDialog = SHighResScreenshotDialog::OpenDialog(GetWorld(), Viewport, NULL /*CaptureRegionWidget*/);
	// Disabled until mouse specification UI can be used correctly
	return true;
}


bool UGameViewportClient::HandleScreenshotCommand( const TCHAR* Cmd, FOutputDevice& Ar )
{
	if(Viewport)
	{
		bool bShowUI = FParse::Command(&Cmd, TEXT("SHOWUI"));
		bool bAddFilenameSuffix = true;

		// support arguments
		FString FileName;
		bShowUI = FParse::Param(Cmd, TEXT("showui")) || bShowUI;
		FParse::Value(Cmd, TEXT("filename="), FileName);

		if (FParse::Param(Cmd, TEXT("nosuffix")))
		{
			bAddFilenameSuffix = false;
		}

		FScreenshotRequest::RequestScreenshot(FileName, bShowUI, bAddFilenameSuffix, Viewport->GetSceneHDREnabled());

		GScreenshotResolutionX = Viewport->GetRenderTargetTextureSizeXY().X;
		GScreenshotResolutionY = Viewport->GetRenderTargetTextureSizeXY().Y;
	}
	return true;
}

bool UGameViewportClient::HandleBugScreenshotwithHUDInfoCommand( const TCHAR* Cmd, FOutputDevice& Ar )
{
	return RequestBugScreenShot(Cmd, true);
}

bool UGameViewportClient::HandleBugScreenshotCommand( const TCHAR* Cmd, FOutputDevice& Ar )
{
	return RequestBugScreenShot(Cmd, false);
}

bool UGameViewportClient::HandleKillParticlesCommand( const TCHAR* Cmd, FOutputDevice& Ar )
{
	// Don't kill in the Editor to avoid potential content clobbering.
	if( !GIsEditor )
	{
		extern bool GIsAllowingParticles;
		// Deactivate system and kill existing particles.
		for( TObjectIterator<UParticleSystemComponent> It; It; ++It )
		{
			UParticleSystemComponent* ParticleSystemComponent = *It;
			ParticleSystemComponent->DeactivateSystem();
			ParticleSystemComponent->KillParticlesForced();
		}
		// No longer initialize particles from here on out.
		GIsAllowingParticles = false;
	}
	return true;
}

bool UGameViewportClient::HandleForceSkelLODCommand( const TCHAR* Cmd, FOutputDevice& Ar, UWorld* InWorld )
{
	int32 ForceLod = 0;
	if(FParse::Value(Cmd,TEXT("LOD="),ForceLod))
	{
		ForceLod++;
	}

	for (TObjectIterator<USkeletalMeshComponent> It; It; ++It)
	{
		USkeletalMeshComponent* SkelComp = *It;
		if( SkelComp->GetScene() == InWorld->Scene && !SkelComp->IsTemplate())
		{
			SkelComp->SetForcedLOD(ForceLod);
		}
	}
	return true;
}

bool UGameViewportClient::HandleDisplayCommand( const TCHAR* Cmd, FOutputDevice& Ar )
{
	TCHAR ObjectName[256];
	TCHAR PropStr[256];
	if ( FParse::Token(Cmd, ObjectName, UE_ARRAY_COUNT(ObjectName), true) &&
		FParse::Token(Cmd, PropStr, UE_ARRAY_COUNT(PropStr), true) )
	{
		UObject* Obj = FindFirstObject<UObject>(ObjectName, EFindFirstObjectOptions::NativeFirst, ELogVerbosity::Warning, TEXT("HandleDisplayCommand"));
		if (Obj != nullptr)
		{
			FName PropertyName(PropStr, FNAME_Find);
			if (PropertyName != NAME_None && FindFProperty<FProperty>(Obj->GetClass(), PropertyName) != nullptr)
			{
				AddDebugDisplayProperty(Obj, nullptr, PropertyName);
			}
			else
			{
				Ar.Logf(TEXT("Property '%s' not found on object '%s'"), PropStr, *Obj->GetName());
			}
		}
		else
		{
			Ar.Logf(TEXT("Object not found"));
		}
	}

	return true;
}

bool UGameViewportClient::HandleDisplayAllCommand( const TCHAR* Cmd, FOutputDevice& Ar )
{
	TCHAR ClassName[256];
	TCHAR PropStr[256];
	if (FParse::Token(Cmd, ClassName, UE_ARRAY_COUNT(ClassName), true))
	{
		bool bValidClassToken = true;
		UClass* WithinClass = nullptr;
		{
			FString ClassStr(ClassName);
			int32 DotIndex = ClassStr.Find(TEXT("."));
			if (DotIndex != INDEX_NONE)
			{
				// first part is within class
				WithinClass = FindFirstObject<UClass>(*ClassStr.Left(DotIndex), EFindFirstObjectOptions::None, ELogVerbosity::Warning, TEXT("HandleDisplayAllCommand"));
				if (WithinClass == nullptr)
				{
					Ar.Logf(TEXT("Within class not found"));
					bValidClassToken = false;
				}
				else
				{
					FCString::Strncpy(ClassName, *ClassStr.Right(ClassStr.Len() - DotIndex - 1), 256);
					bValidClassToken = FCString::Strlen(ClassName) > 0;
				}
			}
		}
		if (bValidClassToken)
		{
			FParse::Token(Cmd, PropStr, UE_ARRAY_COUNT(PropStr), true);
			UClass* Cls = FindFirstObject<UClass>(ClassName, EFindFirstObjectOptions::None, ELogVerbosity::Warning, TEXT("HandleDisplayAllCommand"));
			if (Cls != nullptr)
			{
				FName PropertyName(PropStr, FNAME_Find);
				FProperty* Prop = PropertyName != NAME_None ? FindFProperty<FProperty>(Cls, PropertyName) : nullptr;
				{
					// add all un-GCable things immediately as that list is static
					// so then we only have to iterate over dynamic things each frame
					for (TObjectIterator<UObject> It; It; ++It)
					{
						if (!GUObjectArray.IsDisregardForGC(*It))
						{
							break;
						}
						else if (It->IsA(Cls) && !It->IsTemplate() && (WithinClass == nullptr || (It->GetOuter() != nullptr && It->GetOuter()->GetClass()->IsChildOf(WithinClass))))
						{
							AddDebugDisplayProperty(*It, nullptr, PropertyName, !Prop);
						}
					}
					AddDebugDisplayProperty(Cls, WithinClass, PropertyName, !Prop);
				}
			}
			else
			{
				Ar.Logf(TEXT("Object not found"));
			}
		}
	}

	return true;
}

bool UGameViewportClient::HandleDisplayAllLocationCommand( const TCHAR* Cmd, FOutputDevice& Ar )
{
	TCHAR ClassName[256];
	if (FParse::Token(Cmd, ClassName, UE_ARRAY_COUNT(ClassName), true))
	{
		UClass* Cls = FindFirstObject<UClass>(ClassName, EFindFirstObjectOptions::None, ELogVerbosity::Warning, TEXT("HandleDisplayAllLocationCommand"));
		if (Cls != nullptr)
		{
			// add all un-GCable things immediately as that list is static
			// so then we only have to iterate over dynamic things each frame
			for (TObjectIterator<UObject> It(true); It; ++It)
			{
				if (!GUObjectArray.IsDisregardForGC(*It))
				{
					break;
				}
				else if (It->IsA(Cls))
				{
					AddDebugDisplayProperty(*It, nullptr, NAME_Location, true);
				}
			}
			AddDebugDisplayProperty(Cls, nullptr, NAME_Location, true);
		}
		else
		{
			Ar.Logf(TEXT("Object not found"));
		}
	}

	return true;
}

bool UGameViewportClient::HandleDisplayAllRotationCommand( const TCHAR* Cmd, FOutputDevice& Ar )
{
	TCHAR ClassName[256];
	if (FParse::Token(Cmd, ClassName, UE_ARRAY_COUNT(ClassName), true))
	{
		UClass* Cls = FindFirstObject<UClass>(ClassName, EFindFirstObjectOptions::None, ELogVerbosity::Warning, TEXT("HandleDisplayAllRotationCommand"));
		if (Cls != nullptr)
		{
			// add all un-GCable things immediately as that list is static
			// so then we only have to iterate over dynamic things each frame
			for (TObjectIterator<UObject> It(true); It; ++It)
			{
				if (!GUObjectArray.IsDisregardForGC(*It))
				{
					break;
				}
				else if (It->IsA(Cls))
				{
					AddDebugDisplayProperty(*It, nullptr, NAME_Rotation, true);
				}
			}
			AddDebugDisplayProperty(Cls, nullptr, NAME_Rotation, true);
		}
		else
		{
			Ar.Logf(TEXT("Object not found"));
		}
	}

	return true;
}

bool UGameViewportClient::HandleDisplayClearCommand( const TCHAR* Cmd, FOutputDevice& Ar )
{
	DebugProperties.Empty();

	return true;
}

bool UGameViewportClient::HandleGetAllLocationCommand(const TCHAR* Cmd, FOutputDevice& Ar)
{
	// iterate through all actors of the specified class and log their location
	TCHAR ClassName[256];
	UClass* Class;

	if (FParse::Token(Cmd, ClassName, UE_ARRAY_COUNT(ClassName), 1) &&
		(Class = FindFirstObject<UClass>(ClassName, EFindFirstObjectOptions::None, ELogVerbosity::Warning, TEXT("HandleGetAllLocationCommand"))) != nullptr)
	{
		bool bShowPendingKills = FParse::Command(&Cmd, TEXT("SHOWPENDINGKILLS"));
		int32 cnt = 0;
		for (TObjectIterator<AActor> It; It; ++It)
		{
			if ((bShowPendingKills || IsValid(*It)) && It->IsA(Class))
			{
				FVector ActorLocation = It->GetActorLocation();
				Ar.Logf(TEXT("%i) %s (%f, %f, %f)"), cnt++, *It->GetFullName(), ActorLocation.X, ActorLocation.Y, ActorLocation.Z);
			}
		}
	}
	else
	{
		Ar.Logf(TEXT("Unrecognized class %s"), ClassName);
	}

	return true;
}

bool UGameViewportClient::HandleGetAllRotationCommand(const TCHAR* Cmd, FOutputDevice& Ar)
{
	// iterate through all actors of the specified class and log their rotation
	TCHAR ClassName[256];
	UClass* Class;

	if (FParse::Token(Cmd, ClassName, UE_ARRAY_COUNT(ClassName), 1) &&
		(Class = FindFirstObject<UClass>(ClassName, EFindFirstObjectOptions::None, ELogVerbosity::Warning, TEXT("HandleGetAllRotationCommand"))) != nullptr)
	{
		bool bShowPendingKills = FParse::Command(&Cmd, TEXT("SHOWPENDINGKILLS"));
		int32 cnt = 0;
		for (TObjectIterator<AActor> It; It; ++It)
		{
			if ((bShowPendingKills || IsValid(*It)) && It->IsA(Class))
			{
				FRotator ActorRotation = It->GetActorRotation();
				Ar.Logf(TEXT("%i) %s (%f, %f, %f)"), cnt++, *It->GetFullName(), ActorRotation.Yaw, ActorRotation.Pitch, ActorRotation.Roll);
			}
		}
	}
	else
	{
		Ar.Logf(TEXT("Unrecognized class %s"), ClassName);
	}

	return true;
}

bool UGameViewportClient::HandleTextureDefragCommand( const TCHAR* Cmd, FOutputDevice& Ar )
{
	extern void appDefragmentTexturePool();
	appDefragmentTexturePool();
	return true;
}

bool UGameViewportClient::HandleToggleMIPFadeCommand( const TCHAR* Cmd, FOutputDevice& Ar )
{
	GEnableMipLevelFading = (GEnableMipLevelFading >= 0.0f) ? -1.0f : 1.0f;
	Ar.Logf(TEXT("Mip-fading is now: %s"), (GEnableMipLevelFading >= 0.0f) ? TEXT("ENABLED") : TEXT("DISABLED"));
	return true;
}

bool UGameViewportClient::HandlePauseRenderClockCommand( const TCHAR* Cmd, FOutputDevice& Ar )
{
	GPauseRenderingRealtimeClock = !GPauseRenderingRealtimeClock;
	Ar.Logf(TEXT("The global realtime rendering clock is now: %s"), GPauseRenderingRealtimeClock ? TEXT("PAUSED") : TEXT("RUNNING"));
	return true;
}


bool UGameViewportClient::RequestBugScreenShot(const TCHAR* Cmd, bool bDisplayHUDInfo)
{
	// Path/name is the first (and only supported) argument
	FString FileName = Cmd;

	// Handle just a plain console command (e.g. "BUGSCREENSHOT").
	bool bHDREnabled = (Viewport != NULL && Viewport->GetSceneHDREnabled());
	const TCHAR* ScreenshotExtension = bHDREnabled ? TEXT("exr") : TEXT("png");
	if (FileName.Len() == 0)
	{
		FileName = bHDREnabled ? TEXT("BugScreenShot.exr") : TEXT("BugScreenShot.png");
	}

	// Handle a console command and name (e.g. BUGSCREENSHOT FOO)
	if (FileName.Contains(TEXT("/")) == false)
	{
		// Path will be <gamename>/bugit/<platform>/desc_
		const FString BaseFile = FString::Printf(TEXT("%s%s_"), *FPaths::BugItDir(), *FPaths::GetBaseFilename(FileName));

		// find the next filename in the sequence, e.g <gamename>/bugit/<platform>/desc_00000.png
		FFileHelper::GenerateNextBitmapFilename(BaseFile, ScreenshotExtension, FileName);
	}

	if (Viewport != NULL)
	{
		UWorld* const ViewportWorld = GetWorld();
		if (bDisplayHUDInfo && (ViewportWorld != nullptr))
		{
			for (FConstPlayerControllerIterator Iterator = ViewportWorld->GetPlayerControllerIterator(); Iterator; ++Iterator)
			{
				APlayerController* PlayerController = Iterator->Get();
				if (PlayerController && PlayerController->GetHUD())
				{
					PlayerController->GetHUD()->HandleBugScreenShot();
				}
			}
		}

		const bool bShowUI = true;
		const bool bAddFilenameSuffix = false;
		FScreenshotRequest::RequestScreenshot(FileName, true, bAddFilenameSuffix, bHDREnabled);
	}

	return true;
}

void UGameViewportClient::HandleViewportStatCheckEnabled(const TCHAR* InName, bool& bOutCurrentEnabled, bool& bOutOthersEnabled)
{
	// Check to see which viewports have this enabled (current, non-current)
	const bool bEnabled = IsStatEnabled(InName);
	if (GStatProcessingViewportClient == this && GEngine->GameViewport == this)
	{
		bOutCurrentEnabled = bEnabled;
	}
	else
	{
		bOutOthersEnabled |= bEnabled;
	}
}

void UGameViewportClient::HandleViewportStatEnabled(const TCHAR* InName)
{
	// Just enable this on the active viewport
	if (GStatProcessingViewportClient == this && GEngine->GameViewport == this)
	{
		SetStatEnabled(InName, true);
	}
}

void UGameViewportClient::HandleViewportStatDisabled(const TCHAR* InName)
{
	// Just disable this on the active viewport
	if (GStatProcessingViewportClient == this && GEngine->GameViewport == this)
	{
		SetStatEnabled(InName, false);
	}
}

void UGameViewportClient::HandleViewportStatDisableAll(const bool bInAnyViewport)
{
	// Disable all on either all or the current viewport (depending on the flag)
	if (bInAnyViewport || (GStatProcessingViewportClient == this && GEngine->GameViewport == this))
	{
		SetStatEnabled(NULL, false, true);
	}
}

void UGameViewportClient::HandleWindowDPIScaleChanged(TSharedRef<SWindow> InWindow)
{
#if WITH_EDITOR
	if (InWindow == Window)
	{
		RequestUpdateDPIScale();
	}
#endif
}

bool UGameViewportClient::SetHardwareCursor(EMouseCursor::Type CursorShape, FName GameContentPath, FVector2D HotSpot)
{
	TSharedPtr<ICursor> PlatformCursor = FSlateApplication::Get().GetPlatformCursor();
	if (!PlatformCursor)
	{
		return false;
	}

	void* HardwareCursor = HardwareCursorCache.FindRef(GameContentPath);
	if ( !HardwareCursor )
	{
		// Validate hot spot
		ensure(HotSpot.X >= 0.0f && HotSpot.X <= 1.0f);
		ensure(HotSpot.Y >= 0.0f && HotSpot.Y <= 1.0f);
		HotSpot.X = FMath::Clamp(HotSpot.X, 0.0f, 1.0f);
		HotSpot.Y = FMath::Clamp(HotSpot.Y, 0.0f, 1.0f);

		// Try to create cursor from file directly
		FString CursorPath = FPaths::ProjectContentDir() / GameContentPath.ToString();
		HardwareCursor = PlatformCursor->CreateCursorFromFile(CursorPath, HotSpot);
		if ( !HardwareCursor )
		{
			// Try to load from PNG
			HardwareCursor = LoadCursorFromPngs(*PlatformCursor, CursorPath, HotSpot);
			if ( !HardwareCursor )
			{
				UE_LOG(LogInit, Error, TEXT("Failed to load cursor '%s'"), *CursorPath);
				return false;
			}
		}

		HardwareCursorCache.Add(GameContentPath, HardwareCursor);
	}

	HardwareCursors.Add(CursorShape, HardwareCursor);

	if ( bIsMouseOverClient )
	{
		PlatformCursor->SetTypeShape(CursorShape, HardwareCursor);
	}

	return true;
}

bool UGameViewportClient::IsSimulateInEditorViewport() const
{
	const FSceneViewport* GameViewport = GetGameViewport();

	return GameViewport ? GameViewport->GetPlayInEditorIsSimulate() : false;
}

bool UGameViewportClient::GetUseMouseForTouch() const
{
#if WITH_EDITOR
	return GetDefault<ULevelEditorPlaySettings>()->UseMouseForTouch || GetDefault<UInputSettings>()->bUseMouseForTouch;
#else
	return GetDefault<UInputSettings>()->bUseMouseForTouch;
#endif
}

void* UGameViewportClient::LoadCursorFromPngs(ICursor& PlatformCursor, const FString& InPathToCursorWithoutExtension, FVector2D InHotSpot)
{
	if (!PlatformCursor.IsCreateCursorFromRGBABufferSupported())
	{
		return nullptr;
	}

	TArray<TSharedPtr<FPngFileData>> CursorPngFiles;
	if (!LoadAvailableCursorPngs(CursorPngFiles, InPathToCursorWithoutExtension))
	{
		return nullptr;
	}

	check(CursorPngFiles.Num() > 0);
	TSharedPtr<FPngFileData> NearestCursor = CursorPngFiles[0];
	float PlatformScaleFactor = FPlatformApplicationMisc::GetDPIScaleFactorAtPoint(0, 0);
	for (TSharedPtr<FPngFileData>& FileData : CursorPngFiles)
	{
		const float NewDelta = FMath::Abs(FileData->ScaleFactor - PlatformScaleFactor);
		if (NewDelta < FMath::Abs(NearestCursor->ScaleFactor - PlatformScaleFactor))
		{
			NearestCursor = FileData;
		}
	}

	IImageWrapperModule& ImageWrapperModule = FModuleManager::LoadModuleChecked<IImageWrapperModule>(FName("ImageWrapper"));
	TSharedPtr<IImageWrapper>PngImageWrapper = ImageWrapperModule.CreateImageWrapper(EImageFormat::PNG);

	if (PngImageWrapper.IsValid() && PngImageWrapper->SetCompressed(NearestCursor->FileData.GetData(), NearestCursor->FileData.Num()))
	{
		TArray64<uint8> RawImageData;
		if (PngImageWrapper->GetRaw(ERGBFormat::RGBA, 8, RawImageData))
		{
			const int32 Width = PngImageWrapper->GetWidth();
			const int32 Height = PngImageWrapper->GetHeight();

			return PlatformCursor.CreateCursorFromRGBABuffer((FColor*) RawImageData.GetData(), Width, Height, InHotSpot);
		}
	}

	return nullptr;
}

void UGameViewportClient::AddDebugDisplayProperty(class UObject* Obj, TSubclassOf<class UObject> WithinClass, const FName& PropertyName, bool bSpecialProperty /*= false*/)
{
	// If this property already exists than don't add a new one
	for (const FDebugDisplayProperty& Prop : DebugProperties)
	{
		if (Prop.Obj == Obj && Prop.PropertyName == PropertyName)
		{
			return;
		}
	}

	FDebugDisplayProperty& NewProp = DebugProperties.AddDefaulted_GetRef();
	NewProp.Obj = Obj;
	NewProp.WithinClass = WithinClass;
	NewProp.PropertyName = PropertyName;
	NewProp.bSpecialProperty = bSpecialProperty;
}

bool UGameViewportClient::LoadAvailableCursorPngs(TArray< TSharedPtr<FPngFileData> >& Results, const FString& InPathToCursorWithoutExtension)
{
	FString CursorsWithSizeSearch = FPaths::GetCleanFilename(InPathToCursorWithoutExtension) + TEXT("*.png");

	TArray<FString> PngCursorFiles;
	IFileManager::Get().FindFilesRecursive(PngCursorFiles, *FPaths::GetPath(InPathToCursorWithoutExtension), *CursorsWithSizeSearch, true, false, false);

	bool bFoundCursor = false;

	for (const FString& FullCursorPath : PngCursorFiles)
	{
		FString CursorFile = FPaths::GetBaseFilename(FullCursorPath);

		FString Dummy;
		FString ScaleFactorSection;
		FString ScaleFactor;

		if (CursorFile.Split(TEXT("@"), &Dummy, &ScaleFactorSection, ESearchCase::IgnoreCase, ESearchDir::FromEnd))
		{
			if (ScaleFactorSection.Split(TEXT("x"), &ScaleFactor, &Dummy) == false)
			{
				ScaleFactor = ScaleFactorSection;
			}
		}
		else
		{
			ScaleFactor = TEXT("1");
		}

		if (FCString::IsNumeric(*ScaleFactor) == false)
		{
			UE_LOG(LogInit, Error, TEXT("Failed to load cursor '%s', non-numeric characters in the scale factor."), *FullCursorPath);
			continue;
		}

		TSharedPtr<FPngFileData> PngFileData = MakeShared<FPngFileData>();
		PngFileData->FileName = FullCursorPath;
		PngFileData->ScaleFactor = FCString::Atof(*ScaleFactor);

		if (FFileHelper::LoadFileToArray(PngFileData->FileData, *FullCursorPath, FILEREAD_Silent))
		{
			UE_LOG(LogInit, Log, TEXT("Loading Cursor '%s'."), *FullCursorPath);
		}

		Results.Add(PngFileData);

		bFoundCursor = true;
	}

	Results.StableSort([](const TSharedPtr<FPngFileData>& InFirst, const TSharedPtr<FPngFileData>& InSecond) -> bool
	{
		return InFirst->ScaleFactor < InSecond->ScaleFactor;
	});

	return bFoundCursor;
}

#undef LOCTEXT_NAMESPACE
<|MERGE_RESOLUTION|>--- conflicted
+++ resolved
@@ -600,7 +600,6 @@
 }
 
 void UGameViewportClient::RemapControllerInput(FInputKeyEventArgs& InOutEventArgs)
-<<<<<<< HEAD
 {
 	const int32 NumLocalPlayers = World ? World->GetGameInstance()->GetNumLocalPlayers() : 0;
 
@@ -616,23 +615,6 @@
 
 bool UGameViewportClient::InputKey(const FInputKeyEventArgs& InEventArgs)
 {
-=======
-{
-	const int32 NumLocalPlayers = World ? World->GetGameInstance()->GetNumLocalPlayers() : 0;
-
-	if (NumLocalPlayers > 1 && InOutEventArgs.Key.IsGamepadKey() && GetDefault<UGameMapsSettings>()->bOffsetPlayerGamepadIds)
-	{
-		InOutEventArgs.ControllerId++;
-	}
-	else if (InOutEventArgs.Viewport->IsPlayInEditorViewport() && InOutEventArgs.Key.IsGamepadKey())
-	{
-		GEngine->RemapGamepadControllerIdForPIE(this, InOutEventArgs.ControllerId);
-	}
-}
-
-bool UGameViewportClient::InputKey(const FInputKeyEventArgs& InEventArgs)
-{
->>>>>>> 4af6daef
 	FInputKeyEventArgs EventArgs = InEventArgs;
 
 	if (TryToggleFullscreenOnInputKey(EventArgs.Key, EventArgs.Event))
@@ -646,9 +628,6 @@
 	}
 
 	RemapControllerInput(EventArgs);
-<<<<<<< HEAD
-
-=======
 
 
 #if WITH_EDITOR
@@ -676,7 +655,6 @@
 #endif
 	
 
->>>>>>> 4af6daef
 	if (IgnoreInput())
 	{
 		return ViewportConsole ? ViewportConsole->InputKey(EventArgs.InputDevice, EventArgs.Key, EventArgs.Event, EventArgs.AmountDepressed, EventArgs.IsGamepad()) : false;
@@ -746,8 +724,6 @@
 	// Handle mapping controller id and key if needed
 	FInputKeyEventArgs EventArgs(InViewport, InputDevice, Key, IE_Axis);
 
-<<<<<<< HEAD
-=======
 	RemapControllerInput(EventArgs);
 
 #if WITH_EDITOR
@@ -774,7 +750,6 @@
 	}
 #endif
 	
->>>>>>> 4af6daef
 	OnInputAxisEvent.Broadcast(InViewport, EventArgs.ControllerId, EventArgs.Key, Delta, DeltaTime, NumSamples, EventArgs.IsGamepad());
 	
 	bool bResult = false;
@@ -782,28 +757,6 @@
 	// Don't allow mouse/joystick input axes while in PIE and the console has forced the cursor to be visible.  It's
 	// just distracting when moving the mouse causes mouse look while you are trying to move the cursor over a button
 	// in the editor!
-<<<<<<< HEAD
-	if( !( InViewport->IsSlateViewport() && InViewport->IsPlayInEditorViewport() ) || ViewportConsole == nullptr || !ViewportConsole->ConsoleActive() )
-	{
-		// route to subsystems that care
-		if (ViewportConsole != nullptr)
-		{
-			bResult = ViewportConsole->InputAxis(EventArgs.InputDevice, EventArgs.Key, Delta, DeltaTime, NumSamples, EventArgs.IsGamepad());
-		}
-		
-		// Try the override callback, this may modify event args
-		if (!bResult && OnOverrideInputAxisEvent.IsBound())
-		{
-			bResult = OnOverrideInputAxisEvent.Execute(EventArgs, Delta, DeltaTime, NumSamples);
-		}
-
-		if (!bResult)
-		{
-			ULocalPlayer* const TargetPlayer = GEngine->GetLocalPlayerFromInputDevice(this, EventArgs.InputDevice);
-			if (TargetPlayer && TargetPlayer->PlayerController)
-			{
-				bResult = TargetPlayer->PlayerController->InputKey(FInputKeyParams(EventArgs.Key, (double)Delta, DeltaTime, NumSamples, EventArgs.IsGamepad(), EventArgs.InputDevice));
-=======
 	if (InViewport)
 	{
 		if( !( InViewport->IsSlateViewport() && InViewport->IsPlayInEditorViewport() ) || ViewportConsole == nullptr || !ViewportConsole->ConsoleActive() )
@@ -827,7 +780,6 @@
 				{
 					bResult = TargetPlayer->PlayerController->InputKey(FInputKeyParams(EventArgs.Key, (double)Delta, DeltaTime, NumSamples, EventArgs.IsGamepad(), EventArgs.InputDevice));
 				}
->>>>>>> 4af6daef
 			}
 
 			if( InViewport->IsSlateViewport() && InViewport->IsPlayInEditorViewport() )
@@ -1770,24 +1722,8 @@
 			if (ViewFamily.EngineShowFlags.ScreenPercentage && !bDisableWorldRendering && ViewFamily.Views.Num() > 0)
 			{
 				// Get global view fraction.
-<<<<<<< HEAD
-				FStaticResolutionFractionHeuristic StaticHeuristic(ViewFamily.EngineShowFlags);
-
-#if WITH_EDITOR
-				if (FStaticResolutionFractionHeuristic::FUserSettings::EditorOverridePIESettings())
-				{
-					StaticHeuristic.Settings.PullEditorRenderingSettings(/* bIsRealTime = */ true, /* bIsPathTraced = */ ViewFamily.EngineShowFlags.PathTracing);
-				}
-				else
-#endif
-				{
-					StaticHeuristic.Settings.PullRunTimeRenderingSettings();
-				}
-
-=======
 				FStaticResolutionFractionHeuristic StaticHeuristic;
 				StaticHeuristic.Settings.PullRunTimeRenderingSettings(GetViewStatusForScreenPercentage());
->>>>>>> 4af6daef
 				StaticHeuristic.PullViewFamilyRenderingSettings(ViewFamily);
 				StaticHeuristic.DPIScale = GetDPIScale();
 
@@ -1821,18 +1757,7 @@
 	// Draw the player views.
 	if (!bDisableWorldRendering && PlayerViewMap.Num() > 0 && FSlateApplication::Get().GetPlatformApplication()->IsAllowedToRender()) //-V560
 	{
-<<<<<<< HEAD
-		// Views 
-		for (auto ViewExt : ViewFamily.ViewExtensions)
-		{
-			for (FSceneView* View : Views)
-			{
-				ViewExt->SetupView(ViewFamily, *View);
-			}
-		}
-=======
 		// Scene view extension SetupView calls already done in LocalPlayer->CalcSceneView above.
->>>>>>> 4af6daef
 
 		GetRendererModule().BeginRenderingViewFamily(SceneCanvas, &ViewFamily);
 	}
@@ -2134,11 +2059,7 @@
 
 		bool bScreenshotSuccessful = false;
 		bool bIsUI = false;
-<<<<<<< HEAD
-		FIntVector Size(InViewport->GetSizeXY().X, InViewport->GetSizeXY().Y, 0);
-=======
 		FIntVector Size(InViewport->GetRenderTargetTextureSizeXY().X, InViewport->GetRenderTargetTextureSizeXY().Y, 0);
->>>>>>> 4af6daef
 
 		EDisplayOutputFormat ViewportOutputFormat = InViewport->GetDisplayOutputFormat();
 		bool bHdrEnabled = InViewport->GetSceneHDREnabled();
@@ -2161,11 +2082,7 @@
 		}
 		else if (bHdrEnabled)
 		{
-<<<<<<< HEAD
-			bScreenshotSuccessful = GetViewportScreenShotHDR(InViewport, BitmapHDR);
-=======
 			bScreenshotSuccessful = GetViewportScreenShotHDR(InViewport, BitmapHDR, FIntRect(0, 0, Size.X, Size.Y));
->>>>>>> 4af6daef
 			ConvertPixelDataToSCRGB(BitmapHDR, ViewportOutputFormat);
 		}
 		else
