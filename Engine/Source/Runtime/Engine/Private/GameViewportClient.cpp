// Copyright 1998-2019 Epic Games, Inc. All Rights Reserved.

#include "Engine/GameViewportClient.h"
#include "HAL/FileManager.h"
#include "Misc/CommandLine.h"
#include "Misc/FileHelper.h"
#include "Misc/Paths.h"
#include "Misc/CoreDelegates.h"
#include "Misc/App.h"
#include "GameMapsSettings.h"
#include "EngineStats.h"
#include "RenderingThread.h"
#include "SceneView.h"
#include "LegacyScreenPercentageDriver.h"
#include "AI/NavigationSystemBase.h"
#include "CanvasItem.h"
#include "Engine/Canvas.h"
#include "GameFramework/Volume.h"
#include "Components/SkeletalMeshComponent.h"
#include "UObject/UObjectIterator.h"
#include "UObject/Package.h"
#include "SceneManagement.h"
#include "Particles/ParticleSystemComponent.h"
#include "Engine/NetDriver.h"
#include "Engine/LocalPlayer.h"
#include "ContentStreaming.h"
#include "UnrealEngine.h"
#include "EngineUtils.h"
#include "Framework/Application/SlateApplication.h"
#include "Widgets/SViewport.h"
#include "Engine/Console.h"
#include "GameFramework/HUD.h"
#include "FXSystem.h"
#include "SubtitleManager.h"
#include "ImageUtils.h"
#include "SceneViewExtension.h"
#include "IHeadMountedDisplay.h"
#include "IXRTrackingSystem.h"
#include "EngineModule.h"
#include "AudioDeviceManager.h"
#include "AudioDevice.h"
#include "Audio/AudioDebug.h"
#include "Sound/SoundWave.h"
#include "HighResScreenshot.h"
#include "BufferVisualizationData.h"
#include "GameFramework/InputSettings.h"
#include "Components/LineBatchComponent.h"
#include "Debug/DebugDrawService.h"
#include "Components/BrushComponent.h"
#include "Engine/GameEngine.h"
#include "Logging/MessageLog.h"
#include "Blueprint/UserWidget.h"
#include "GameFramework/GameUserSettings.h"
#include "Engine/UserInterfaceSettings.h"
#include "Slate/SceneViewport.h"
#include "Slate/SGameLayerManager.h"
#include "ActorEditorUtils.h"
#include "ComponentRecreateRenderStateContext.h"
#include "DynamicResolutionState.h"
#include "ProfilingDebugging/CsvProfiler.h"
#include "IImageWrapper.h"
#include "IImageWrapperModule.h"
#include "HAL/PlatformApplicationMisc.h"

CSV_DEFINE_CATEGORY(View, true);

#if WITH_EDITOR
#include "Settings/LevelEditorPlaySettings.h"
#endif
#include "Math/UnrealMathUtility.h"

#define LOCTEXT_NAMESPACE "GameViewport"

/** This variable allows forcing full screen of the first player controller viewport, even if there are multiple controllers plugged in and no cinematic playing. */
bool GForceFullscreen = false;

/** Delegate called at the end of the frame when a screenshot is captured */
FOnScreenshotCaptured UGameViewportClient::ScreenshotCapturedDelegate;

/** Delegate called right after the viewport is rendered */
FOnViewportRendered UGameViewportClient::ViewportRenderedDelegate;

/** Delegate called when the game viewport is created. */
FSimpleMulticastDelegate UGameViewportClient::CreatedDelegate;

/** A list of all the stat names which are enabled for this viewport (static so they persist between runs) */
TArray<FString> UGameViewportClient::EnabledStats;

/**
 * UI Stats
 */
DECLARE_CYCLE_STAT(TEXT("UI Drawing Time"),STAT_UIDrawingTime,STATGROUP_UI);

static TAutoConsoleVariable<int32> CVarSetBlackBordersEnabled(
	TEXT("r.BlackBorders"),
	0,
	TEXT("To draw black borders around the rendered image\n")
	TEXT("(prevents artifacts from post processing passes that read outside of the image e.g. PostProcessAA)\n")
	TEXT("in pixels, 0:off"),
	ECVF_Default);

static TAutoConsoleVariable<int32> CVarScreenshotDelegate(
	TEXT("r.ScreenshotDelegate"),
	1,
	TEXT("ScreenshotDelegates prevent processing of incoming screenshot request and break some features. This allows to disable them.\n")
	TEXT("Ideally we rework the delegate code to not make that needed.\n")
	TEXT(" 0: off\n")
	TEXT(" 1: delegates are on (default)"),
	ECVF_Default);

static TAutoConsoleVariable<float> CVarSecondaryScreenPercentage( // TODO: make it a user settings instead?
	TEXT("r.SecondaryScreenPercentage.GameViewport"),
	0,
	TEXT("Override secondary screen percentage for game viewport.\n")
	TEXT(" 0: Compute secondary screen percentage = 100 / DPIScalefactor automaticaly (default);\n")
	TEXT(" 1: override secondary screen percentage."),
	ECVF_Default);

<<<<<<< HEAD
=======

void UGameViewportClient::UpdateCsvCameraStats(const FSceneView* View)
{
#if CSV_PROFILER
	if (!View)
	{
		return;
	}
	static uint32 PrevFrameNumber = GFrameNumber;
	static double PrevTime = 0.0;
	static FVector PrevViewOrigin = FVector(ForceInitToZero);

	// TODO: support multiple views/view families, e.g for splitscreen. For now, we just output stats for the first one.
	if (GFrameNumber != PrevFrameNumber)
	{
		FVector ViewOrigin = View->ViewMatrices.GetViewOrigin();
		FVector ForwardVec = View->ViewMatrices.GetOverriddenTranslatedViewMatrix().GetColumn(2);
		FVector UpVec = View->ViewMatrices.GetOverriddenTranslatedViewMatrix().GetColumn(1);
		FVector Diff = ViewOrigin - PrevViewOrigin;
		double CurrentTime = FPlatformTime::Seconds();
		double DeltaT = CurrentTime - PrevTime;
		FVector Velocity = Diff / float(DeltaT);
		float CameraSpeed = Velocity.Size();
		PrevViewOrigin = ViewOrigin;
		PrevTime = CurrentTime;
		PrevFrameNumber = GFrameNumber;

		CSV_CUSTOM_STAT(View, PosX, View->ViewMatrices.GetViewOrigin().X, ECsvCustomStatOp::Set);
		CSV_CUSTOM_STAT(View, PosY, View->ViewMatrices.GetViewOrigin().Y, ECsvCustomStatOp::Set);
		CSV_CUSTOM_STAT(View, PosZ, View->ViewMatrices.GetViewOrigin().Z, ECsvCustomStatOp::Set);
		CSV_CUSTOM_STAT(View, ForwardX, ForwardVec.X, ECsvCustomStatOp::Set);
		CSV_CUSTOM_STAT(View, ForwardY, ForwardVec.Y, ECsvCustomStatOp::Set);
		CSV_CUSTOM_STAT(View, ForwardZ, ForwardVec.Z, ECsvCustomStatOp::Set);
		CSV_CUSTOM_STAT(View, UpX, UpVec.X, ECsvCustomStatOp::Set);
		CSV_CUSTOM_STAT(View, UpY, UpVec.Y, ECsvCustomStatOp::Set);
		CSV_CUSTOM_STAT(View, UpZ, UpVec.Z, ECsvCustomStatOp::Set);
		CSV_CUSTOM_STAT(View, Speed, CameraSpeed, ECsvCustomStatOp::Set);
	}
#endif
}


>>>>>>> 9ba46998
UGameViewportClient::UGameViewportClient(const FObjectInitializer& ObjectInitializer)
	: Super(ObjectInitializer)
#if WITH_EDITOR
	, bShowTitleSafeZone(true)
#endif
	, EngineShowFlags(ESFIM_Game)
	, CurrentBufferVisualizationMode(NAME_None)
	, HighResScreenshotDialog(NULL)
	, bUseSoftwareCursorWidgets(true)
	, bIgnoreInput(false)
	, MouseCaptureMode(EMouseCaptureMode::CapturePermanently)
	, bHideCursorDuringCapture(false)
	, MouseLockMode(EMouseLockMode::LockOnCapture)
	, AudioDeviceHandle(INDEX_NONE)
	, bHasAudioFocus(false)
	, bIsMouseOverClient(false)
#if WITH_EDITOR
	, bUseMouseForTouchInEditor(false)
#endif
{

	bIsPlayInEditorViewport = false;
	ViewModeIndex = VMI_Lit;

	SplitscreenInfo.Init(FSplitscreenData(), ESplitScreenType::SplitTypeCount);

	SplitscreenInfo[ESplitScreenType::None].PlayerData.Add(FPerPlayerSplitscreenData(1.0f, 1.0f, 0.0f, 0.0f));

	SplitscreenInfo[ESplitScreenType::TwoPlayer_Horizontal].PlayerData.Add(FPerPlayerSplitscreenData(1.0f, 0.5f, 0.0f, 0.0f));
	SplitscreenInfo[ESplitScreenType::TwoPlayer_Horizontal].PlayerData.Add(FPerPlayerSplitscreenData(1.0f, 0.5f, 0.0f, 0.5f));

	SplitscreenInfo[ESplitScreenType::TwoPlayer_Vertical].PlayerData.Add(FPerPlayerSplitscreenData(0.5f, 1.0f, 0.0f, 0.0f));
	SplitscreenInfo[ESplitScreenType::TwoPlayer_Vertical].PlayerData.Add(FPerPlayerSplitscreenData(0.5f, 1.0f, 0.5f, 0.0f));

	SplitscreenInfo[ESplitScreenType::ThreePlayer_FavorTop].PlayerData.Add(FPerPlayerSplitscreenData(1.0f, 0.5f, 0.0f, 0.0f));
	SplitscreenInfo[ESplitScreenType::ThreePlayer_FavorTop].PlayerData.Add(FPerPlayerSplitscreenData(0.5f, 0.5f, 0.0f, 0.5f));
	SplitscreenInfo[ESplitScreenType::ThreePlayer_FavorTop].PlayerData.Add(FPerPlayerSplitscreenData(0.5f, 0.5f, 0.5f, 0.5f));

	SplitscreenInfo[ESplitScreenType::ThreePlayer_FavorBottom].PlayerData.Add(FPerPlayerSplitscreenData(0.5f, 0.5f, 0.0f, 0.0f));
	SplitscreenInfo[ESplitScreenType::ThreePlayer_FavorBottom].PlayerData.Add(FPerPlayerSplitscreenData(0.5f, 0.5f, 0.5f, 0.0f));
	SplitscreenInfo[ESplitScreenType::ThreePlayer_FavorBottom].PlayerData.Add(FPerPlayerSplitscreenData(1.0f, 0.5f, 0.0f, 0.5f));

	SplitscreenInfo[ESplitScreenType::ThreePlayer_Vertical].PlayerData.Add(FPerPlayerSplitscreenData(0.333f, 1.0f, 0.0f, 0.0f));
	SplitscreenInfo[ESplitScreenType::ThreePlayer_Vertical].PlayerData.Add(FPerPlayerSplitscreenData(0.333f, 1.0f, 0.333f, 0.0f));
	SplitscreenInfo[ESplitScreenType::ThreePlayer_Vertical].PlayerData.Add(FPerPlayerSplitscreenData(0.333f, 1.0f, 0.666f, 0.0f));

	SplitscreenInfo[ESplitScreenType::ThreePlayer_Horizontal].PlayerData.Add(FPerPlayerSplitscreenData(1.0f, 0.333f, 0.0f, 0.0f));
	SplitscreenInfo[ESplitScreenType::ThreePlayer_Horizontal].PlayerData.Add(FPerPlayerSplitscreenData(1.0f, 0.333f, 0.0f, 0.333f));
	SplitscreenInfo[ESplitScreenType::ThreePlayer_Horizontal].PlayerData.Add(FPerPlayerSplitscreenData(1.0f, 0.333f, 0.0f, 0.666f));

	SplitscreenInfo[ESplitScreenType::FourPlayer_Grid].PlayerData.Add(FPerPlayerSplitscreenData(0.5f, 0.5f, 0.0f, 0.0f));
	SplitscreenInfo[ESplitScreenType::FourPlayer_Grid].PlayerData.Add(FPerPlayerSplitscreenData(0.5f, 0.5f, 0.5f, 0.0f));
	SplitscreenInfo[ESplitScreenType::FourPlayer_Grid].PlayerData.Add(FPerPlayerSplitscreenData(0.5f, 0.5f, 0.0f, 0.5f));
	SplitscreenInfo[ESplitScreenType::FourPlayer_Grid].PlayerData.Add(FPerPlayerSplitscreenData(0.5f, 0.5f, 0.5f, 0.5f));

	SplitscreenInfo[ESplitScreenType::FourPlayer_Vertical].PlayerData.Add(FPerPlayerSplitscreenData(0.25f, 1.0f, 0.0f, 0.0f));
	SplitscreenInfo[ESplitScreenType::FourPlayer_Vertical].PlayerData.Add(FPerPlayerSplitscreenData(0.25f, 1.0f, 0.25f, 0.0f));
	SplitscreenInfo[ESplitScreenType::FourPlayer_Vertical].PlayerData.Add(FPerPlayerSplitscreenData(0.25f, 1.0f, 0.5f, 0.0f));
	SplitscreenInfo[ESplitScreenType::FourPlayer_Vertical].PlayerData.Add(FPerPlayerSplitscreenData(0.25f, 1.0f, 0.75f, 0.0f));

	SplitscreenInfo[ESplitScreenType::FourPlayer_Horizontal].PlayerData.Add(FPerPlayerSplitscreenData(1.f, 0.25f, 0.0f, 0.0f));
	SplitscreenInfo[ESplitScreenType::FourPlayer_Horizontal].PlayerData.Add(FPerPlayerSplitscreenData(1.f, 0.25f, 0.0f, 0.25f));
	SplitscreenInfo[ESplitScreenType::FourPlayer_Horizontal].PlayerData.Add(FPerPlayerSplitscreenData(1.f, 0.25f, 0.0f, 0.5f));
	SplitscreenInfo[ESplitScreenType::FourPlayer_Horizontal].PlayerData.Add(FPerPlayerSplitscreenData(1.f, 0.25f, 0.0f, 0.75f));

	MaxSplitscreenPlayers = 4;
	bSuppressTransitionMessage = true;

	if (HasAnyFlags(RF_ClassDefaultObject) == false)
	{
		StatUnitData = new FStatUnitData();
		StatHitchesData = new FStatHitchesData();
		FCoreDelegates::StatCheckEnabled.AddUObject(this, &UGameViewportClient::HandleViewportStatCheckEnabled);
		FCoreDelegates::StatEnabled.AddUObject(this, &UGameViewportClient::HandleViewportStatEnabled);
		FCoreDelegates::StatDisabled.AddUObject(this, &UGameViewportClient::HandleViewportStatDisabled);
		FCoreDelegates::StatDisableAll.AddUObject(this, &UGameViewportClient::HandleViewportStatDisableAll);

#if WITH_EDITOR
		if (GIsEditor)
		{
			FSlateApplication::Get().OnWindowDPIScaleChanged().AddUObject(this, &UGameViewportClient::HandleWindowDPIScaleChanged);
		}
#endif

	}
}

UGameViewportClient::UGameViewportClient(FVTableHelper& Helper)
	: Super(Helper)
#if WITH_EDITOR
	, bShowTitleSafeZone(true)
#endif
	, EngineShowFlags(ESFIM_Game)
	, CurrentBufferVisualizationMode(NAME_None)
	, HighResScreenshotDialog(NULL)
	, bIgnoreInput(false)
	, MouseCaptureMode(EMouseCaptureMode::CapturePermanently)
	, bHideCursorDuringCapture(false)
	, MouseLockMode(EMouseLockMode::LockOnCapture)
	, AudioDeviceHandle(INDEX_NONE)
	, bHasAudioFocus(false)
{

}

UGameViewportClient::~UGameViewportClient()
{
	if (EngineShowFlags.Collision)
	{
		EngineShowFlags.SetCollision(false);
		ToggleShowCollision();
	}

	FCoreDelegates::StatCheckEnabled.RemoveAll(this);
	FCoreDelegates::StatEnabled.RemoveAll(this);
	FCoreDelegates::StatDisabled.RemoveAll(this);
	FCoreDelegates::StatDisableAll.RemoveAll(this);

#if WITH_EDITOR
	if (GIsEditor && FSlateApplication::IsInitialized())
	{
		FSlateApplication::Get().OnWindowDPIScaleChanged().RemoveAll(this);
	}
#endif

	if (StatHitchesData)
	{
		delete StatHitchesData;
		StatHitchesData = NULL;
	}

	if (StatUnitData)
	{
		delete StatUnitData;
		StatUnitData = NULL;
	}
}

void UGameViewportClient::PostInitProperties()
{
	Super::PostInitProperties();
	EngineShowFlags = FEngineShowFlags(ESFIM_Game);
}

void UGameViewportClient::BeginDestroy()
{
	if (GEngine)
	{
		class FAudioDeviceManager* AudioDeviceManager = GEngine->GetAudioDeviceManager();
		if (AudioDeviceManager)
		{
			AudioDeviceManager->ShutdownAudioDevice(AudioDeviceHandle);
		}
	}

	RemoveAllViewportWidgets();
	Super::BeginDestroy();
}

void UGameViewportClient::DetachViewportClient()
{
	ViewportConsole = NULL;
	ResetHardwareCursorStates();
	RemoveAllViewportWidgets();
	RemoveFromRoot();
}

FSceneViewport* UGameViewportClient::GetGameViewport()
{
	return static_cast<FSceneViewport*>(Viewport);
}

const FSceneViewport* UGameViewportClient::GetGameViewport() const
{
	return static_cast<FSceneViewport*>(Viewport);
}


TSharedPtr<class SViewport> UGameViewportClient::GetGameViewportWidget() const
{
	const FSceneViewport* SceneViewport = GetGameViewport();
	if (SceneViewport != nullptr)
	{
		TWeakPtr<SViewport> WeakViewportWidget = SceneViewport->GetViewportWidget();
		TSharedPtr<SViewport> ViewportWidget = WeakViewportWidget.Pin();
		return ViewportWidget;
	}
	return nullptr;
}

void UGameViewportClient::Tick( float DeltaTime )
{
	TickDelegate.Broadcast(DeltaTime);
}

FString UGameViewportClient::ConsoleCommand( const FString& Command)
{
	FString TruncatedCommand = Command.Left(1000);
	FConsoleOutputDevice ConsoleOut(ViewportConsole);
	Exec( GetWorld(), *TruncatedCommand,ConsoleOut);
	return *ConsoleOut;
}

void UGameViewportClient::SetEnabledStats(const TArray<FString>& InEnabledStats)
{
	if (FPlatformProcess::SupportsMultithreading())
	{
		EnabledStats = InEnabledStats;
	}
	else
	{
		UE_LOG(LogPlayerManagement, Warning, TEXT("WARNING: Stats disabled for non multi-threading platforms"));
	}

#if ENABLE_AUDIO_DEBUG
	if (UWorld* MyWorld = GetWorld())
	{
		if (FAudioDeviceManager* DeviceManager = GEngine->GetAudioDeviceManager())
		{
			FAudioDebugger::ResolveDesiredStats(this);
		}
	}
#endif // ENABLE_AUDIO_DEBUG
}


void UGameViewportClient::Init(struct FWorldContext& WorldContext, UGameInstance* OwningGameInstance, bool bCreateNewAudioDevice)
{
	// set reference to world context
	WorldContext.AddRef(World);

	// remember our game instance
	GameInstance = OwningGameInstance;

	// Set the projects default viewport mouse capture mode
	MouseCaptureMode = GetDefault<UInputSettings>()->DefaultViewportMouseCaptureMode;
	FString DefaultViewportMouseCaptureMode;
	if (FParse::Value(FCommandLine::Get(), TEXT("DefaultViewportMouseCaptureMode="), DefaultViewportMouseCaptureMode))
	{
		const UEnum* EnumPtr = StaticEnum<EMouseCaptureMode>();
		checkf(EnumPtr, TEXT("Unable to find EMouseCaptureMode enum"));
		if (EnumPtr)
		{
			int64 EnumValue = EnumPtr->GetValueByName(FName(*DefaultViewportMouseCaptureMode));
			if (EnumValue != INDEX_NONE)
			{
				MouseCaptureMode = static_cast<EMouseCaptureMode>(EnumValue);
			}
			else
			{
				UE_LOG(LogInit, Warning, TEXT("Unknown DefaultViewportMouseCaptureMode %s. Command line setting will be ignored."), *DefaultViewportMouseCaptureMode);
			}
		}
	}
	MouseLockMode = GetDefault<UInputSettings>()->DefaultViewportMouseLockMode;
	// In off-screen rendering mode don't lock mouse to the viewport, as we don't want mouse to lock to an invisible window
	if (FSlateApplication::Get().IsRenderingOffScreen()) {
		MouseLockMode = EMouseLockMode::DoNotLock;
	}

	// Create the cursor Widgets
	UUserInterfaceSettings* UISettings = GetMutableDefault<UUserInterfaceSettings>(UUserInterfaceSettings::StaticClass());

	if (GEngine)
	{
		FAudioDeviceManager* AudioDeviceManager = GEngine->GetAudioDeviceManager();
		if (AudioDeviceManager)
		{
			FAudioDeviceManager::FCreateAudioDeviceResults NewDeviceResults;
			if (AudioDeviceManager->CreateAudioDevice(bCreateNewAudioDevice, NewDeviceResults))
			{
				AudioDeviceHandle = NewDeviceResults.Handle;

#if ENABLE_AUDIO_DEBUG
				FAudioDebugger::ResolveDesiredStats(this);
#endif // ENABLE_AUDIO_DEBUG

				// Set the base mix of the new device based on the world settings of the world
				if (World)
				{
					NewDeviceResults.AudioDevice->SetDefaultBaseSoundMix(World->GetWorldSettings()->DefaultBaseSoundMix);

					// Set the world's audio device handle to use so that sounds which play in that world will use the correct audio device
					World->SetAudioDeviceHandle(AudioDeviceHandle);
				}

				// Set this audio device handle on the world context so future world's set onto the world context
				// will pass the audio device handle to them and audio will play on the correct audio device
				WorldContext.AudioDeviceHandle = AudioDeviceHandle;
			}
		}
	}

	// Set all the software cursors.
	for ( auto& Entry : UISettings->SoftwareCursors )
	{
		AddSoftwareCursor(Entry.Key, Entry.Value);
	}

	// Set all the hardware cursors.
	for ( auto& Entry : UISettings->HardwareCursors )
	{
		SetHardwareCursor(Entry.Key, Entry.Value.CursorPath, Entry.Value.HotSpot);
	}
}

void UGameViewportClient::RebuildCursors()
{
	UUserInterfaceSettings* UISettings = GetMutableDefault<UUserInterfaceSettings>(UUserInterfaceSettings::StaticClass());
	// Set all the software cursors.
	for (auto& Entry : UISettings->SoftwareCursors)
	{
		AddSoftwareCursor(Entry.Key, Entry.Value);
	}

	// Set all the hardware cursors.
	for (auto& Entry : UISettings->HardwareCursors)
	{
		SetHardwareCursor(Entry.Key, Entry.Value.CursorPath, Entry.Value.HotSpot);
	}
}

UWorld* UGameViewportClient::GetWorld() const
{
	return World;
}

UGameInstance* UGameViewportClient::GetGameInstance() const
{
	return GameInstance;
}

bool UGameViewportClient::TryToggleFullscreenOnInputKey(FKey Key, EInputEvent EventType)
{
	if ((Key == EKeys::Enter && EventType == EInputEvent::IE_Pressed && FSlateApplication::Get().GetModifierKeys().IsAltDown() && GetDefault<UInputSettings>()->bAltEnterTogglesFullscreen)
		|| (IsRunningGame() && Key == EKeys::F11 && EventType == EInputEvent::IE_Pressed && GetDefault<UInputSettings>()->bF11TogglesFullscreen && !FSlateApplication::Get().GetModifierKeys().AreModifersDown(EModifierKey::Control | EModifierKey::Alt)))
	{
		HandleToggleFullscreenCommand();
		return true;
	}

	return false;
}

bool UGameViewportClient::InputKey(const FInputKeyEventArgs& EventArgs)
{
	int32 ControllerId = EventArgs.ControllerId;

	if (TryToggleFullscreenOnInputKey(EventArgs.Key, EventArgs.Event))
	{
		return true;
	}

	if (IgnoreInput())
	{
		return ViewportConsole ? ViewportConsole->InputKey(ControllerId, EventArgs.Key, EventArgs.Event, EventArgs.AmountDepressed, EventArgs.IsGamepad()) : false;
	}

	const int32 NumLocalPlayers = World ? World->GetGameInstance()->GetNumLocalPlayers() : 0;

	if (NumLocalPlayers > 1 && EventArgs.Key.IsGamepadKey() && GetDefault<UGameMapsSettings>()->bOffsetPlayerGamepadIds)
	{
		++ControllerId;
	}
	else if (EventArgs.Viewport->IsPlayInEditorViewport() && EventArgs.Key.IsGamepadKey())
	{
		GEngine->RemapGamepadControllerIdForPIE(this, ControllerId);
	}

#if WITH_EDITOR
	// Give debugger commands a chance to process key binding
	if (GameViewportInputKeyDelegate.IsBound())
	{
		if ( GameViewportInputKeyDelegate.Execute(EventArgs.Key, FSlateApplication::Get().GetModifierKeys(), EventArgs.Event) )
		{
			return true;
		}
	}
#endif

	// route to subsystems that care
	bool bResult = ( ViewportConsole ? ViewportConsole->InputKey(ControllerId, EventArgs.Key, EventArgs.Event, EventArgs.AmountDepressed, EventArgs.IsGamepad()) : false );

	if (!bResult)
	{
		ULocalPlayer* const TargetPlayer = GEngine->GetLocalPlayerFromControllerId(this, ControllerId);
		if (TargetPlayer && TargetPlayer->PlayerController)
		{
			bResult = TargetPlayer->PlayerController->InputKey(EventArgs.Key, EventArgs.Event, EventArgs.AmountDepressed, EventArgs.IsGamepad());
		}

		// A gameviewport is always considered to have responded to a mouse buttons to avoid throttling
		if (!bResult && EventArgs.Key.IsMouseButton())
		{
			bResult = true;
		}
	}

#if WITH_EDITOR
	// For PIE, let the next PIE window handle the input if none of our players did
	// (this allows people to use multiple controllers to control each window)
	if (!bResult && ControllerId > NumLocalPlayers - 1 && EventArgs.Viewport->IsPlayInEditorViewport())
	{
		UGameViewportClient* NextViewport = GEngine->GetNextPIEViewport(this);
		if (NextViewport)
		{
			FInputKeyEventArgs NextViewportEventArgs = EventArgs;
			NextViewportEventArgs.ControllerId = ControllerId - NumLocalPlayers;
			bResult = NextViewport->InputKey(NextViewportEventArgs);
		}
	}
#endif

	return bResult;
}


bool UGameViewportClient::InputAxis(FViewport* InViewport, int32 ControllerId, FKey Key, float Delta, float DeltaTime, int32 NumSamples, bool bGamepad)
{
	if (IgnoreInput())
	{
		return false;
	}

	const int32 NumLocalPlayers = World ? World->GetGameInstance()->GetNumLocalPlayers() : 0;

	if (NumLocalPlayers > 1 && Key.IsGamepadKey() && GetDefault<UGameMapsSettings>()->bOffsetPlayerGamepadIds)
	{
		++ControllerId;
	}
	else if (InViewport->IsPlayInEditorViewport() && Key.IsGamepadKey())
	{
		GEngine->RemapGamepadControllerIdForPIE(this, ControllerId);
	}

	bool bResult = false;

	// Don't allow mouse/joystick input axes while in PIE and the console has forced the cursor to be visible.  It's
	// just distracting when moving the mouse causes mouse look while you are trying to move the cursor over a button
	// in the editor!
	if( !( InViewport->IsSlateViewport() && InViewport->IsPlayInEditorViewport() ) || ViewportConsole == NULL || !ViewportConsole->ConsoleActive() )
	{
		// route to subsystems that care
		if (ViewportConsole != NULL)
		{
			bResult = ViewportConsole->InputAxis(ControllerId, Key, Delta, DeltaTime, NumSamples, bGamepad);
		}
		if (!bResult)
		{
			ULocalPlayer* const TargetPlayer = GEngine->GetLocalPlayerFromControllerId(this, ControllerId);
			if (TargetPlayer && TargetPlayer->PlayerController)
			{
				bResult = TargetPlayer->PlayerController->InputAxis(Key, Delta, DeltaTime, NumSamples, bGamepad);
			}
		}

		// For PIE, let the next PIE window handle the input if none of our players did
		// (this allows people to use multiple controllers to control each window)
		if (!bResult && ControllerId > NumLocalPlayers - 1 && InViewport->IsPlayInEditorViewport())
		{
			UGameViewportClient *NextViewport = GEngine->GetNextPIEViewport(this);
			if (NextViewport)
			{
				bResult = NextViewport->InputAxis(InViewport, ControllerId - NumLocalPlayers, Key, Delta, DeltaTime, NumSamples, bGamepad);
			}
		}

		if( InViewport->IsSlateViewport() && InViewport->IsPlayInEditorViewport() )
		{
			// Absorb all keys so game input events are not routed to the Slate editor frame
			bResult = true;
		}
	}

	return bResult;
}


bool UGameViewportClient::InputChar(FViewport* InViewport, int32 ControllerId, TCHAR Character)
{
	// should probably just add a ctor to FString that takes a TCHAR
	FString CharacterString;
	CharacterString += Character;

	//Always route to the console
	bool bResult = (ViewportConsole ? ViewportConsole->InputChar(ControllerId, CharacterString) : false);

	if (IgnoreInput())
	{
		return bResult;
	}

	// route to subsystems that care
	if (!bResult && InViewport->IsSlateViewport() && InViewport->IsPlayInEditorViewport())
	{
		// Absorb all keys so game input events are not routed to the Slate editor frame
		bResult = true;
	}

	return bResult;
}

bool UGameViewportClient::InputTouch(FViewport* InViewport, int32 ControllerId, uint32 Handle, ETouchType::Type Type, const FVector2D& TouchLocation, float Force, FDateTime DeviceTimestamp, uint32 TouchpadIndex)
{
	if (IgnoreInput())
	{
		return false;
	}

	// route to subsystems that care
	bool bResult = (ViewportConsole ? ViewportConsole->InputTouch(ControllerId, Handle, Type, TouchLocation, Force, DeviceTimestamp, TouchpadIndex) : false);
	if (!bResult)
	{
		ULocalPlayer* const TargetPlayer = GEngine->GetLocalPlayerFromControllerId(this, ControllerId);
		if (TargetPlayer && TargetPlayer->PlayerController)
		{
			bResult = TargetPlayer->PlayerController->InputTouch(Handle, Type, TouchLocation, Force, DeviceTimestamp, TouchpadIndex);
		}
	}

	return bResult;
}

bool UGameViewportClient::InputMotion(FViewport* InViewport, int32 ControllerId, const FVector& Tilt, const FVector& RotationRate, const FVector& Gravity, const FVector& Acceleration)
{
	if (IgnoreInput())
	{
		return false;
	}

	// route to subsystems that care
	bool bResult = false;

	ULocalPlayer* const TargetPlayer = GEngine->GetLocalPlayerFromControllerId(this, ControllerId);
	if (TargetPlayer && TargetPlayer->PlayerController)
	{
		bResult = TargetPlayer->PlayerController->InputMotion(Tilt, RotationRate, Gravity, Acceleration);
	}

	return bResult;
}

void UGameViewportClient::SetIsSimulateInEditorViewport(bool bInIsSimulateInEditorViewport)
{
#if PLATFORM_DESKTOP || PLATFORM_HTML5
	if (GetUseMouseForTouch())
	{
		FSlateApplication::Get().SetGameIsFakingTouchEvents(!bInIsSimulateInEditorViewport);
	}
#endif

	for (ULocalPlayer* LocalPlayer : GetOuterUEngine()->GetGamePlayers(this))
	{
		if (LocalPlayer->PlayerController)
		{
			if (bInIsSimulateInEditorViewport)
			{
				LocalPlayer->PlayerController->CleanupGameViewport();
			}
			else
			{
				LocalPlayer->PlayerController->CreateTouchInterface();
			}
		}
	}
}

float UGameViewportClient::UpdateViewportClientWindowDPIScale() const
{
	TSharedPtr<SWindow> PinnedWindow = Window.Pin();

	float DPIScale = 1.0f;

	if(PinnedWindow.IsValid() && PinnedWindow->GetNativeWindow().IsValid())
	{
		DPIScale = PinnedWindow->GetNativeWindow()->GetDPIScaleFactor();
	}

	return DPIScale;
}

void UGameViewportClient::MouseEnter(FViewport* InViewport, int32 x, int32 y)
{
	Super::MouseEnter(InViewport, x, y);

#if PLATFORM_DESKTOP || PLATFORM_HTML5
	if (InViewport && GetUseMouseForTouch() && GetGameViewport() && !GetGameViewport()->GetPlayInEditorIsSimulate())
	{
		FSlateApplication::Get().SetGameIsFakingTouchEvents(true);
	}
#endif

	// Replace all the cursors.
	TSharedPtr<ICursor> PlatformCursor = FSlateApplication::Get().GetPlatformCursor();
	if ( ICursor* Cursor = PlatformCursor.Get() )
	{
		for ( auto& Entry : HardwareCursors )
		{
			Cursor->SetTypeShape(Entry.Key, Entry.Value);
		}
	}

	bIsMouseOverClient = true;
}

void UGameViewportClient::MouseLeave(FViewport* InViewport)
{
	Super::MouseLeave(InViewport);

	if (InViewport && GetUseMouseForTouch())
	{
		// Only send the touch end event if we're not drag/dropping, as that will end the drag/drop operation.
		if ( !FSlateApplication::Get().IsDragDropping() )
		{
			FIntPoint LastViewportCursorPos;
			InViewport->GetMousePos(LastViewportCursorPos, false);

#if PLATFORM_DESKTOP || PLATFORM_HTML5
			TSharedPtr<class SViewport> ViewportWidget = GetGameViewportWidget();
			if (ViewportWidget.IsValid() && !ViewportWidget->HasFocusedDescendants())
			{
				FVector2D CursorPos(LastViewportCursorPos.X, LastViewportCursorPos.Y);
				FSlateApplication::Get().SetGameIsFakingTouchEvents(false, &CursorPos);
			}
#endif
		}
	}

#if WITH_EDITOR

	// NOTE: Only do this in editor builds where the editor is running.
	// We don't care about bothering to clear them otherwise, and it may negatively impact
	// things like drag/drop, since those would 'leave' the viewport.
	if ( !FSlateApplication::Get().IsDragDropping() )
	{
		bIsMouseOverClient = false;
		ResetHardwareCursorStates();
	}

#endif
}

void UGameViewportClient::ResetHardwareCursorStates()
{
	// clear all the overridden hardware cursors
	TSharedPtr<ICursor> PlatformCursor = FSlateApplication::Get().GetPlatformCursor();
	if (ICursor* Cursor = PlatformCursor.Get())
	{
		for (auto& Entry : HardwareCursors)
		{
			Cursor->SetTypeShape(Entry.Key, nullptr);
		}
	}
}

bool UGameViewportClient::GetMousePosition(FVector2D& MousePosition) const
{
	bool bGotMousePosition = false;

	if (Viewport && FSlateApplication::Get().IsMouseAttached())
	{
		FIntPoint MousePos;
		Viewport->GetMousePos(MousePos);
		if (MousePos.X >= 0 && MousePos.Y >= 0)
		{
			MousePosition = FVector2D(MousePos);
			bGotMousePosition = true;
		}
	}

	return bGotMousePosition;
}

bool UGameViewportClient::RequiresUncapturedAxisInput() const
{
	bool bRequired = false;
	if (Viewport != NULL && Viewport->HasFocus())
	{
		if (ViewportConsole && ViewportConsole->ConsoleActive())
		{
			bRequired = true;
		}
		else if (GameInstance && GameInstance->GetFirstLocalPlayerController())
		{
			bRequired = GameInstance->GetFirstLocalPlayerController()->ShouldShowMouseCursor();
		}
	}

	return bRequired;
}


EMouseCursor::Type UGameViewportClient::GetCursor(FViewport* InViewport, int32 X, int32 Y)
{
	// If the viewport isn't active or the console is active we don't want to override the cursor
	if (!FSlateApplication::Get().IsActive())
	{
		return EMouseCursor::Default;
	}
	else if (!InViewport->HasMouseCapture() && !InViewport->HasFocus())
	{
		return EMouseCursor::Default;
	}
	else if (ViewportConsole && ViewportConsole->ConsoleActive())
	{
		return EMouseCursor::Default;
	}
	else if (GameInstance && GameInstance->GetFirstLocalPlayerController())
	{
		return GameInstance->GetFirstLocalPlayerController()->GetMouseCursor();
	}

	return FViewportClient::GetCursor(InViewport, X, Y);
}

void UGameViewportClient::SetVirtualCursorWidget(EMouseCursor::Type Cursor, UUserWidget* UserWidget)
{
	TSharedPtr<SWidget>& ExistingWidget = CursorWidgets.FindOrAdd(Cursor);
	TSharedPtr<SWidget> NewWidget = UserWidget ? UserWidget->TakeWidget() : TSharedPtr<SWidget>();
	if (NewWidget != ExistingWidget)
	{
		// Pure safety
		ExistingWidget.Reset();
		ExistingWidget = NewWidget;
	}
}

void UGameViewportClient::AddSoftwareCursor(EMouseCursor::Type Cursor, const FSoftClassPath& CursorClass)
{
	if (CursorClass.IsValid())
	{
		if (UClass* Class = CursorClass.TryLoadClass<UUserWidget>())
		{
			UUserWidget* UserWidget = CreateWidget(GetGameInstance(), Class);
			AddCursorWidget(Cursor, UserWidget);
		}
		else
		{
			FMessageLog("PIE").Warning(FText::Format(LOCTEXT("AddCursor:LoadFailed", "UGameViewportClient::AddCursor: Could not load cursor class '{0}'."), FText::FromString(CursorClass.GetAssetName())));
		}
	}
	else
	{
		FMessageLog("PIE").Warning(LOCTEXT("AddCursor:InvalidClass", "UGameViewportClient::AddCursor: Invalid class specified."));
	}
}

bool UGameViewportClient::HasSoftwareCursor(EMouseCursor::Type Cursor) const
{
	return CursorWidgets.Contains(Cursor);
}

void UGameViewportClient::AddCursorWidget(EMouseCursor::Type Cursor, class UUserWidget* CursorWidget)
{
	if (ensure(CursorWidget))
	{
		CursorWidgets.Add(Cursor, CursorWidget->TakeWidget());
	}
}

TOptional<TSharedRef<SWidget>> UGameViewportClient::MapCursor(FViewport* InViewport, const FCursorReply& CursorReply)
{
	if (bUseSoftwareCursorWidgets)
	{
		if (CursorReply.GetCursorType() != EMouseCursor::None)
		{
			const TSharedPtr<SWidget> CursorWidgetPtr = CursorWidgets.FindRef(CursorReply.GetCursorType());

			if (CursorWidgetPtr.IsValid())
			{
				return CursorWidgetPtr.ToSharedRef();
			}
			else
			{
				UE_LOG(LogPlayerManagement, Warning, TEXT("UGameViewportClient::MapCursor: Could not find cursor to map to %d."), int32(CursorReply.GetCursorType()));
			}
		}
	}

	return TOptional<TSharedRef<SWidget>>();
}

void UGameViewportClient::SetDropDetail(float DeltaSeconds)
{
	if (GEngine && GetWorld())
	{
		float FrameTime = 0.0f;
		if (FPlatformProperties::SupportsWindowedMode() == false)
		{
			FrameTime	= FPlatformTime::ToSeconds(FMath::Max3<uint32>( GRenderThreadTime, GGameThreadTime, GGPUFrameTime ));
			// If DeltaSeconds is bigger than 34 ms we can take it into account as we're not VSYNCing in that case.
			if( DeltaSeconds > 0.034 )
			{
				FrameTime = FMath::Max( FrameTime, DeltaSeconds );
			}
		}
		else
		{
			FrameTime = DeltaSeconds;
		}
		const float FrameRate	= FrameTime > 0 ? 1 / FrameTime : 0;

		// When using FixedFrameRate, FrameRate here becomes FixedFrameRate (even if actual framerate is smaller).
		const bool bTimeIsManipulated = FApp::IsBenchmarking() || FApp::UseFixedTimeStep() || GEngine->bUseFixedFrameRate;
		// Drop detail if framerate is below threshold.
		GetWorld()->bDropDetail		= FrameRate < FMath::Clamp(GEngine->MinDesiredFrameRate, 1.f, 100.f) && !bTimeIsManipulated;
		GetWorld()->bAggressiveLOD	= FrameRate < FMath::Clamp(GEngine->MinDesiredFrameRate - 5.f, 1.f, 100.f) && !bTimeIsManipulated;

		// this is slick way to be able to do something based on the frametime and whether we are bound by one thing or another
#if 0
		// so where we check to see if we are above some threshold and below 150 ms (any thing above that is usually blocking loading of some sort)
		// also we don't want to do the auto trace when we are blocking on async loading
		if ((0.070 < FrameTime) && (FrameTime < 0.150) && IsAsyncLoading() == false && GetWorld()->bRequestedBlockOnAsyncLoading == false && (GetWorld()->GetTimeSeconds() > 30.0f))
		{
			// now check to see if we have done a trace in the last 30 seconds otherwise we will just trace ourselves to death
			static float LastTraceTime = -9999.0f;
			if( (LastTraceTime+30.0f < GetWorld()->GetTimeSeconds()))
			{
				LastTraceTime = GetWorld()->GetTimeSeconds();
				UE_LOG(LogPlayerManagement, Warning, TEXT("Auto Trace initiated!! FrameTime: %f"), FrameTime );

				// do what ever action you want here (e.g. trace <type>, GShouldLogOutAFrameOfMoveActor = true, c.f. LevelTick.cpp for more)
				//GShouldLogOutAFrameOfMoveActor = true;

#if !WITH_EDITORONLY_DATA
				UE_LOG(LogPlayerManagement, Warning, TEXT("    GGameThreadTime: %d GRenderThreadTime: %d "), GGameThreadTime, GRenderThreadTime );
#endif // WITH_EDITORONLY_DATA
			}
		}
#endif // 0
	}
}


void UGameViewportClient::SetViewportFrame( FViewportFrame* InViewportFrame )
{
	ViewportFrame = InViewportFrame;
	SetViewport( ViewportFrame ? ViewportFrame->GetViewport() : NULL );
}


void UGameViewportClient::SetViewport( FViewport* InViewport )
{
	FViewport* PreviousViewport = Viewport;
	Viewport = InViewport;

	if ( PreviousViewport == NULL && Viewport != NULL )
	{
		// ensure that the player's Origin and Size members are initialized the moment we get a viewport
		LayoutPlayers();
	}
}

void UGameViewportClient::SetViewportOverlayWidget(TSharedPtr< SWindow > InWindow, TSharedRef<SOverlay> InViewportOverlayWidget)
{
	Window = InWindow;
	ViewportOverlayWidget = InViewportOverlayWidget;
}

void UGameViewportClient::SetGameLayerManager(TSharedPtr< IGameLayerManager > LayerManager)
{
	GameLayerManagerPtr = LayerManager;
}

void UGameViewportClient::GetViewportSize( FVector2D& out_ViewportSize ) const
{
	if ( Viewport != NULL )
	{
		out_ViewportSize.X = Viewport->GetSizeXY().X;
		out_ViewportSize.Y = Viewport->GetSizeXY().Y;
	}
}

bool UGameViewportClient::IsFullScreenViewport() const
{
	if (Viewport != nullptr)
	{
		return Viewport->IsFullscreen();
	}

	return false;
}

bool UGameViewportClient::IsExclusiveFullscreenViewport() const
{
	if (Viewport != nullptr)
	{
		return Viewport->IsExclusiveFullscreen();
	}

	return false;
}

bool UGameViewportClient::ShouldForceFullscreenViewport() const
{
	bool bResult = false;
	if ( GForceFullscreen )
	{
		bResult = true;
	}
	else if ( GetOuterUEngine()->GetNumGamePlayers(this) == 0 )
	{
		bResult = true;
	}
	else if ( UWorld* MyWorld = GetWorld() )
	{
		if ( MyWorld->bIsDefaultLevel )
		{
			bResult = true;
		}
		else if ( GameInstance )
		{
			APlayerController* PlayerController = GameInstance->GetFirstLocalPlayerController();
			if( ( PlayerController ) && ( PlayerController->bCinematicMode ) )
			{
				bResult = true;
			}
		}
	}
	return bResult;
}

/** Util to find named canvas in transient package, and create if not found */
static UCanvas* GetCanvasByName(FName CanvasName)
{
	// Cache to avoid FString/FName conversions/compares
	static TMap<FName, UCanvas*> CanvasMap;
	UCanvas** FoundCanvas = CanvasMap.Find(CanvasName);
	if (!FoundCanvas)
	{
		UCanvas* CanvasObject = FindObject<UCanvas>(GetTransientPackage(),*CanvasName.ToString());
		if( !CanvasObject )
		{
			CanvasObject = NewObject<UCanvas>(GetTransientPackage(), CanvasName);
			CanvasObject->AddToRoot();
		}

		CanvasMap.Add(CanvasName, CanvasObject);
		return CanvasObject;
	}

	return *FoundCanvas;
}

void UGameViewportClient::Draw(FViewport* InViewport, FCanvas* SceneCanvas)
{
	//Valid SceneCanvas is required.  Make this explicit.
	check(SceneCanvas);

	BeginDrawDelegate.Broadcast();

	const bool bStereoRendering = GEngine->IsStereoscopic3D(InViewport);
	FCanvas* DebugCanvas = InViewport->GetDebugCanvas();

	// Create a temporary canvas if there isn't already one.
	static FName CanvasObjectName(TEXT("CanvasObject"));
	UCanvas* CanvasObject = GetCanvasByName(CanvasObjectName);
	CanvasObject->Canvas = SceneCanvas;

	// Create temp debug canvas object
	FIntPoint DebugCanvasSize = InViewport->GetSizeXY();
	if (bStereoRendering && GEngine->XRSystem.IsValid() && GEngine->XRSystem->GetHMDDevice())
	{
		DebugCanvasSize = GEngine->XRSystem->GetHMDDevice()->GetIdealDebugCanvasRenderTargetSize();
	}

	static FName DebugCanvasObjectName(TEXT("DebugCanvasObject"));
	UCanvas* DebugCanvasObject = GetCanvasByName(DebugCanvasObjectName);
	DebugCanvasObject->Init(DebugCanvasSize.X, DebugCanvasSize.Y, NULL, DebugCanvas);

	if (DebugCanvas)
	{
		DebugCanvas->SetScaledToRenderTarget(bStereoRendering);
		DebugCanvas->SetStereoRendering(bStereoRendering);
	}
	if (SceneCanvas)
	{
		SceneCanvas->SetScaledToRenderTarget(bStereoRendering);
		SceneCanvas->SetStereoRendering(bStereoRendering);
	}

	UWorld* MyWorld = GetWorld();

	// Force path tracing view mode, and extern code set path tracer show flags
	const bool bForcePathTracing = InViewport->GetClient()->GetEngineShowFlags()->PathTracing;
	if (bForcePathTracing)
	{
		EngineShowFlags.SetPathTracing(true);
		ViewModeIndex = VMI_PathTracing;
	}

	// create the view family for rendering the world scene to the viewport's render target
	FSceneViewFamilyContext ViewFamily(FSceneViewFamily::ConstructionValues(
		InViewport,
		MyWorld->Scene,
		EngineShowFlags)
		.SetRealtimeUpdate(true));

#if WITH_EDITOR
	if (GIsEditor)
	{
		// Force enable view family show flag for HighDPI derived's screen percentage.
		ViewFamily.EngineShowFlags.ScreenPercentage = true;
	}

<<<<<<< HEAD
	ENGINE_API void UpdateDebugViewModeShaders();
=======
>>>>>>> 9ba46998
	UpdateDebugViewModeShaders();
#endif

	ViewFamily.ViewExtensions = GEngine->ViewExtensions->GatherActiveExtensions(InViewport);

	for (auto ViewExt : ViewFamily.ViewExtensions)
	{
		ViewExt->SetupViewFamily(ViewFamily);
	}

	if (bStereoRendering && GEngine->XRSystem.IsValid() && GEngine->XRSystem->GetHMDDevice())
	{
		// Allow HMD to modify screen settings
		GEngine->XRSystem->GetHMDDevice()->UpdateScreenSettings(Viewport);
	}

	ESplitScreenType::Type SplitScreenConfig = GetCurrentSplitscreenConfiguration();
	ViewFamily.ViewMode = EViewModeIndex(ViewModeIndex);
	EngineShowFlagOverride(ESFIM_Game, ViewFamily.ViewMode, ViewFamily.EngineShowFlags, false);

	if (ViewFamily.EngineShowFlags.VisualizeBuffer && AllowDebugViewmodes())
	{
		// Process the buffer visualization console command
		FName NewBufferVisualizationMode = NAME_None;
		static IConsoleVariable* ICVar = IConsoleManager::Get().FindConsoleVariable(FBufferVisualizationData::GetVisualizationTargetConsoleCommandName());
		if (ICVar)
		{
			static const FName OverviewName = TEXT("Overview");
			FString ModeNameString = ICVar->GetString();
			FName ModeName = *ModeNameString;
			if (ModeNameString.IsEmpty() || ModeName == OverviewName || ModeName == NAME_None)
			{
				NewBufferVisualizationMode = NAME_None;
			}
			else
			{
				if (GetBufferVisualizationData().GetMaterial(ModeName) == NULL)
				{
					// Mode is out of range, so display a message to the user, and reset the mode back to the previous valid one
					UE_LOG(LogConsoleResponse, Warning, TEXT("Buffer visualization mode '%s' does not exist"), *ModeNameString);
					NewBufferVisualizationMode = CurrentBufferVisualizationMode;
					// todo: cvars are user settings, here the cvar state is used to avoid log spam and to auto correct for the user (likely not what the user wants)
					ICVar->Set(*NewBufferVisualizationMode.GetPlainNameString(), ECVF_SetByCode);
				}
				else
				{
					NewBufferVisualizationMode = ModeName;
				}
			}
		}

		if (NewBufferVisualizationMode != CurrentBufferVisualizationMode)
		{
			CurrentBufferVisualizationMode = NewBufferVisualizationMode;
		}
	}

	TMap<ULocalPlayer*,FSceneView*> PlayerViewMap;

	FAudioDevice* AudioDevice = MyWorld->GetAudioDevice();
	TArray<FSceneView*> Views;

	for (FLocalPlayerIterator Iterator(GEngine, MyWorld); Iterator; ++Iterator)
	{
		ULocalPlayer* LocalPlayer = *Iterator;
		if (LocalPlayer)
		{
			APlayerController* PlayerController = LocalPlayer->PlayerController;

			const bool bEnableStereo = GEngine->IsStereoscopic3D(InViewport);
			const int32 NumViews = bStereoRendering ? GEngine->StereoRenderingDevice->GetDesiredNumberOfViews(bStereoRendering) : 1;

			for (int32 i = 0; i < NumViews; ++i)
			{
				// Calculate the player's view information.
				FVector		ViewLocation;
				FRotator	ViewRotation;

				EStereoscopicPass PassType = bStereoRendering ? GEngine->StereoRenderingDevice->GetViewPassForIndex(bStereoRendering, i) : eSSP_FULL;

				FSceneView* View = LocalPlayer->CalcSceneView(&ViewFamily, ViewLocation, ViewRotation, InViewport, nullptr, PassType);

				if (View)
				{
					Views.Add(View);

					if (View->Family->EngineShowFlags.Wireframe)
					{
						// Wireframe color is emissive-only, and mesh-modifying materials do not use material substitution, hence...
						View->DiffuseOverrideParameter = FVector4(0.f, 0.f, 0.f, 0.f);
						View->SpecularOverrideParameter = FVector4(0.f, 0.f, 0.f, 0.f);
					}
					else if (View->Family->EngineShowFlags.OverrideDiffuseAndSpecular)
					{
						View->DiffuseOverrideParameter = FVector4(GEngine->LightingOnlyBrightness.R, GEngine->LightingOnlyBrightness.G, GEngine->LightingOnlyBrightness.B, 0.0f);
						View->SpecularOverrideParameter = FVector4(.1f, .1f, .1f, 0.0f);
					}
					else if (View->Family->EngineShowFlags.ReflectionOverride)
					{
						View->DiffuseOverrideParameter = FVector4(0.f, 0.f, 0.f, 0.f);
						View->SpecularOverrideParameter = FVector4(1, 1, 1, 0.0f);
						View->NormalOverrideParameter = FVector4(0, 0, 1, 0.0f);
						View->RoughnessOverrideParameter = FVector2D(0.0f, 0.0f);
					}

					if (!View->Family->EngineShowFlags.Diffuse)
					{
						View->DiffuseOverrideParameter = FVector4(0.f, 0.f, 0.f, 0.f);
					}

					if (!View->Family->EngineShowFlags.Specular)
					{
						View->SpecularOverrideParameter = FVector4(0.f, 0.f, 0.f, 0.f);
					}

					View->CurrentBufferVisualizationMode = CurrentBufferVisualizationMode;

					View->CameraConstrainedViewRect = View->UnscaledViewRect;

					// If this is the primary drawing pass, update things that depend on the view location
					if (i == 0)
					{
						// Save the location of the view.
						LocalPlayer->LastViewLocation = ViewLocation;

						PlayerViewMap.Add(LocalPlayer, View);

						// Update the listener.
						if (AudioDevice != NULL && PlayerController != NULL)
						{
							bool bUpdateListenerPosition = true;

							// If the main audio device is used for multiple PIE viewport clients, we only
							// want to update the main audio device listener position if it is in focus
							if (GEngine)
							{
								FAudioDeviceManager* AudioDeviceManager = GEngine->GetAudioDeviceManager();

								// If there is more than one world referencing the main audio device
								if (AudioDeviceManager->GetNumMainAudioDeviceWorlds() > 1)
								{
									uint32 MainAudioDeviceHandle = GEngine->GetAudioDeviceHandle();
									if (AudioDevice->DeviceHandle == MainAudioDeviceHandle && !bHasAudioFocus)
									{
										bUpdateListenerPosition = false;
									}
								}
							}

							if (bUpdateListenerPosition)
							{
								FVector Location;
								FVector ProjFront;
								FVector ProjRight;
								PlayerController->GetAudioListenerPosition(/*out*/ Location, /*out*/ ProjFront, /*out*/ ProjRight);

								FTransform ListenerTransform(FRotationMatrix::MakeFromXY(ProjFront, ProjRight));

								// Allow the HMD to adjust based on the head position of the player, as opposed to the view location
								if (GEngine->XRSystem.IsValid() && GEngine->StereoRenderingDevice.IsValid() && GEngine->StereoRenderingDevice->IsStereoEnabled())
								{
									const FVector Offset = GEngine->XRSystem->GetAudioListenerOffset();
									Location += ListenerTransform.TransformPositionNoScale(Offset);
								}

								ListenerTransform.SetTranslation(Location);
								ListenerTransform.NormalizeRotation();

								uint32 ViewportIndex = PlayerViewMap.Num() - 1;
								AudioDevice->SetListener(MyWorld, ViewportIndex, ListenerTransform, (View->bCameraCut ? 0.f : MyWorld->GetDeltaSeconds()));

								FVector OverrideAttenuation;
								if (PlayerController->GetAudioListenerAttenuationOverridePosition(OverrideAttenuation))
								{
									AudioDevice->SetListenerAttenuationOverride(OverrideAttenuation);
								}
								else
								{
									AudioDevice->ClearListenerAttenuationOverride();
								}
							}
						}

					#if RHI_RAYTRACING
						View->SetupRayTracedRendering();
					#endif
<<<<<<< HEAD
=======

					#if CSV_PROFILER
						UpdateCsvCameraStats(View);
					#endif
>>>>>>> 9ba46998
					}

					// Add view information for resource streaming. Allow up to 5X boost for small FOV.
					const float StreamingScale = 1.f / FMath::Clamp<float>(View->LODDistanceFactor, .2f, 1.f);
					IStreamingManager::Get().AddViewInformation(View->ViewMatrices.GetViewOrigin(), View->UnscaledViewRect.Width(), View->UnscaledViewRect.Width() * View->ViewMatrices.GetProjectionMatrix().M[0][0], StreamingScale);
					MyWorld->ViewLocationsRenderedLastFrame.Add(View->ViewMatrices.GetViewOrigin());
				}
			}
		}
	}

	FinalizeViews(&ViewFamily, PlayerViewMap);

	// Update level streaming.
	MyWorld->UpdateLevelStreaming();

	// Find largest rectangle bounded by all rendered views.
	uint32 MinX=InViewport->GetSizeXY().X, MinY=InViewport->GetSizeXY().Y, MaxX=0, MaxY=0;
	uint32 TotalArea = 0;
	{
		for( int32 ViewIndex = 0; ViewIndex < ViewFamily.Views.Num(); ++ViewIndex )
		{
			const FSceneView* View = ViewFamily.Views[ViewIndex];

			FIntRect UpscaledViewRect = View->UnscaledViewRect;

			MinX = FMath::Min<uint32>(UpscaledViewRect.Min.X, MinX);
			MinY = FMath::Min<uint32>(UpscaledViewRect.Min.Y, MinY);
			MaxX = FMath::Max<uint32>(UpscaledViewRect.Max.X, MaxX);
			MaxY = FMath::Max<uint32>(UpscaledViewRect.Max.Y, MaxY);
			TotalArea += FMath::TruncToInt(UpscaledViewRect.Width()) * FMath::TruncToInt(UpscaledViewRect.Height());
		}

		// To draw black borders around the rendered image (prevents artifacts from post processing passes that read outside of the image e.g. PostProcessAA)
		{
			int32 BlackBorders = FMath::Clamp(CVarSetBlackBordersEnabled.GetValueOnGameThread(), 0, 10);

			if(ViewFamily.Views.Num() == 1 && BlackBorders)
			{
				MinX += BlackBorders;
				MinY += BlackBorders;
				MaxX -= BlackBorders;
				MaxY -= BlackBorders;
				TotalArea = (MaxX - MinX) * (MaxY - MinY);
			}
		}
	}

	// If the views don't cover the entire bounding rectangle, clear the entire buffer.
	bool bBufferCleared = false;
	bool bStereoscopicPass = (ViewFamily.Views.Num() != 0 && ViewFamily.Views[0]->StereoPass != eSSP_FULL);
	if (ViewFamily.Views.Num() == 0 || TotalArea != (MaxX-MinX)*(MaxY-MinY) || bDisableWorldRendering || bStereoscopicPass)
	{
		if (bDisableWorldRendering || !bStereoscopicPass) // TotalArea computation does not work correctly for stereoscopic views
		{
			SceneCanvas->Clear(FLinearColor::Transparent);
		}

		bBufferCleared = true;
	}

	// Force screen percentage show flag to be turned off if not supported.
	if (!ViewFamily.SupportsScreenPercentage())
	{
		ViewFamily.EngineShowFlags.ScreenPercentage = false;
	}

	// Set up secondary resolution fraction for the view family.
	if (!bStereoRendering && ViewFamily.SupportsScreenPercentage())
	{
		float CustomSecondaruScreenPercentage = CVarSecondaryScreenPercentage.GetValueOnGameThread();

		if (CustomSecondaruScreenPercentage > 0.0)
		{
			// Override secondary resolution fraction with CVar.
			ViewFamily.SecondaryViewFraction = FMath::Min(CustomSecondaruScreenPercentage / 100.0f, 1.0f);
		}
		else
		{
			// Automatically compute secondary resolution fraction from DPI.
			ViewFamily.SecondaryViewFraction = GetDPIDerivedResolutionFraction();
		}

		check(ViewFamily.SecondaryViewFraction > 0.0f);
	}

	checkf(ViewFamily.GetScreenPercentageInterface() == nullptr,
		TEXT("Some code has tried to set up an alien screen percentage driver, that could be wrong if not supported very well by the RHI."));

	// Setup main view family with screen percentage interface by dynamic resolution if screen percentage is enabled.
	#if WITH_DYNAMIC_RESOLUTION
	if (ViewFamily.EngineShowFlags.ScreenPercentage)
	{
		FDynamicResolutionStateInfos DynamicResolutionStateInfos;
		GEngine->GetDynamicResolutionCurrentStateInfos(/* out */ DynamicResolutionStateInfos);

		// Do not allow dynamic resolution to touch the view family if not supported to ensure there is no possibility to ruin
		// game play experience on platforms that does not support it, but have it enabled by mistake.
		if (DynamicResolutionStateInfos.Status == EDynamicResolutionStatus::Enabled)
		{
			GEngine->EmitDynamicResolutionEvent(EDynamicResolutionStateEvent::BeginDynamicResolutionRendering);
			GEngine->GetDynamicResolutionState()->SetupMainViewFamily(ViewFamily);
		}
		else if (DynamicResolutionStateInfos.Status == EDynamicResolutionStatus::DebugForceEnabled)
		{
			GEngine->EmitDynamicResolutionEvent(EDynamicResolutionStateEvent::BeginDynamicResolutionRendering);
			ViewFamily.SetScreenPercentageInterface(new FLegacyScreenPercentageDriver(
				ViewFamily,
				DynamicResolutionStateInfos.ResolutionFractionApproximation,
				/* AllowPostProcessSettingsScreenPercentage = */ false,
				DynamicResolutionStateInfos.ResolutionFractionUpperBound));
		}

		#if CSV_PROFILER
		if (DynamicResolutionStateInfos.ResolutionFractionApproximation >= 0.0f)
		{
			CSV_CUSTOM_STAT_GLOBAL(DynamicResolutionPercentage, DynamicResolutionStateInfos.ResolutionFractionApproximation * 100.0f, ECsvCustomStatOp::Set);
		}
		#endif
	}
	#endif

	// If a screen percentage interface was not set by dynamic resolution, then create one matching legacy behavior.
	if (ViewFamily.GetScreenPercentageInterface() == nullptr)
	{
		bool AllowPostProcessSettingsScreenPercentage = false;
		float GlobalResolutionFraction = 1.0f;

		if (ViewFamily.EngineShowFlags.ScreenPercentage)
		{
			// Allow FPostProcessSettings::ScreenPercentage.
			AllowPostProcessSettingsScreenPercentage = true;

			// Get global view fraction set by r.ScreenPercentage.
			GlobalResolutionFraction = FLegacyScreenPercentageDriver::GetCVarResolutionFraction();
		}

		ViewFamily.SetScreenPercentageInterface(new FLegacyScreenPercentageDriver(
			ViewFamily, GlobalResolutionFraction, AllowPostProcessSettingsScreenPercentage));
	}
	else if (bStereoRendering)
	{
		// Change screen percentage method to raw output when doing dynamic resolution with VR if not using TAA upsample.
		for (FSceneView* View : Views)
		{
			if (View->PrimaryScreenPercentageMethod == EPrimaryScreenPercentageMethod::SpatialUpscale)
			{
				View->PrimaryScreenPercentageMethod = EPrimaryScreenPercentageMethod::RawOutput;
			}
		}
	}

	// Draw the player views.
	if (!bDisableWorldRendering && PlayerViewMap.Num() > 0 && FSlateApplication::Get().GetPlatformApplication()->IsAllowedToRender()) //-V560
	{
		GetRendererModule().BeginRenderingViewFamily(SceneCanvas,&ViewFamily);
	}
	else
	{
		// Make sure RHI resources get flushed if we're not using a renderer
		ENQUEUE_RENDER_COMMAND(UGameViewportClient_FlushRHIResources)(
			[](FRHICommandListImmediate& RHICmdList)
			{
				RHICmdList.ImmediateFlush(EImmediateFlushType::FlushRHIThreadFlushResources);
			});
	}

	// Beyond this point, only UI rendering independent from dynamc resolution.
	GEngine->EmitDynamicResolutionEvent(EDynamicResolutionStateEvent::EndDynamicResolutionRendering);

	// Clear areas of the rendertarget (backbuffer) that aren't drawn over by the views.
	if (!bBufferCleared)
	{
		// clear left
		if( MinX > 0 )
		{
			SceneCanvas->DrawTile(0,0,MinX,InViewport->GetSizeXY().Y,0.0f,0.0f,1.0f,1.f,FLinearColor::Black,NULL,false);
		}
		// clear right
		if( MaxX < (uint32)InViewport->GetSizeXY().X )
		{
			SceneCanvas->DrawTile(MaxX,0,InViewport->GetSizeXY().X,InViewport->GetSizeXY().Y,0.0f,0.0f,1.0f,1.f,FLinearColor::Black,NULL,false);
		}
		// clear top
		if( MinY > 0 )
		{
			SceneCanvas->DrawTile(MinX,0,MaxX,MinY,0.0f,0.0f,1.0f,1.f,FLinearColor::Black,NULL,false);
		}
		// clear bottom
		if( MaxY < (uint32)InViewport->GetSizeXY().Y )
		{
			SceneCanvas->DrawTile(MinX,MaxY,MaxX,InViewport->GetSizeXY().Y,0.0f,0.0f,1.0f,1.f,FLinearColor::Black,NULL,false);
		}
	}

	// Remove temporary debug lines.
	if (MyWorld->LineBatcher != nullptr)
	{
		MyWorld->LineBatcher->Flush();
	}

	if (MyWorld->ForegroundLineBatcher != nullptr)
	{
		MyWorld->ForegroundLineBatcher->Flush();
	}

	// Draw FX debug information.
	if (MyWorld->FXSystem)
	{
		MyWorld->FXSystem->DrawDebug(SceneCanvas);
	}

	// Render the UI.
	if (FSlateApplication::Get().GetPlatformApplication()->IsAllowedToRender())
	{
		SCOPE_CYCLE_COUNTER(STAT_UIDrawingTime);
		CSV_SCOPED_TIMING_STAT_EXCLUSIVE(UI);

		// render HUD
		bool bDisplayedSubtitles = false;
		for( FConstPlayerControllerIterator Iterator = MyWorld->GetPlayerControllerIterator(); Iterator; ++Iterator )
		{
			APlayerController* PlayerController = Iterator->Get();
			if (PlayerController)
			{
				ULocalPlayer* LocalPlayer = Cast<ULocalPlayer>(PlayerController->Player);
				if( LocalPlayer )
				{
					FSceneView* View = PlayerViewMap.FindRef(LocalPlayer);
					if (View != NULL)
					{
						// rendering to directly to viewport target
						FVector CanvasOrigin(FMath::TruncToFloat(View->UnscaledViewRect.Min.X), FMath::TruncToInt(View->UnscaledViewRect.Min.Y), 0.f);

						CanvasObject->Init(View->UnscaledViewRect.Width(), View->UnscaledViewRect.Height(), View, SceneCanvas);

						// Set the canvas transform for the player's view rectangle.
						check(SceneCanvas);
						SceneCanvas->PushAbsoluteTransform(FTranslationMatrix(CanvasOrigin));
						CanvasObject->ApplySafeZoneTransform();

						// Render the player's HUD.
						if( PlayerController->MyHUD )
						{
							SCOPE_CYCLE_COUNTER(STAT_HudTime);

							DebugCanvasObject->SceneView = View;
							PlayerController->MyHUD->SetCanvas(CanvasObject, DebugCanvasObject);

							PlayerController->MyHUD->PostRender();

							// Put these pointers back as if a blueprint breakpoint hits during HUD PostRender they can
							// have been changed
							CanvasObject->Canvas = SceneCanvas;
							DebugCanvasObject->Canvas = DebugCanvas;

							// A side effect of PostRender is that the playercontroller could be destroyed
							if (!PlayerController->IsPendingKill())
							{
								PlayerController->MyHUD->SetCanvas(NULL, NULL);
							}
						}

						if (DebugCanvas != NULL )
						{
							DebugCanvas->PushAbsoluteTransform(FTranslationMatrix(CanvasOrigin));
							UDebugDrawService::Draw(ViewFamily.EngineShowFlags, InViewport, View, DebugCanvas, DebugCanvasObject);
							DebugCanvas->PopTransform();
						}

						CanvasObject->PopSafeZoneTransform();
						SceneCanvas->PopTransform();

						// draw subtitles
						if (!bDisplayedSubtitles)
						{
							FVector2D MinPos(0.f, 0.f);
							FVector2D MaxPos(1.f, 1.f);
							GetSubtitleRegion(MinPos, MaxPos);

							const uint32 SizeX = SceneCanvas->GetRenderTarget()->GetSizeXY().X;
							const uint32 SizeY = SceneCanvas->GetRenderTarget()->GetSizeXY().Y;
							FIntRect SubtitleRegion(FMath::TruncToInt(SizeX * MinPos.X), FMath::TruncToInt(SizeY * MinPos.Y), FMath::TruncToInt(SizeX * MaxPos.X), FMath::TruncToInt(SizeY * MaxPos.Y));
							FSubtitleManager::GetSubtitleManager()->DisplaySubtitles( SceneCanvas, SubtitleRegion, MyWorld->GetAudioTimeSeconds() );
							bDisplayedSubtitles = true;
						}
					}
				}
			}
		}

		//ensure canvas has been flushed before rendering UI
		SceneCanvas->Flush_GameThread();

		DrawnDelegate.Broadcast();

		// Allow the viewport to render additional stuff
		PostRender(DebugCanvasObject);
	}


	// Grab the player camera location and orientation so we can pass that along to the stats drawing code.
	FVector PlayerCameraLocation = FVector::ZeroVector;
	FRotator PlayerCameraRotation = FRotator::ZeroRotator;
	{
		for( FConstPlayerControllerIterator Iterator = MyWorld->GetPlayerControllerIterator(); Iterator; ++Iterator )
		{
			if (APlayerController* PC = Iterator->Get())
			{
				PC->GetPlayerViewPoint(PlayerCameraLocation, PlayerCameraRotation);
			}
		}
	}

	if (DebugCanvas)
	{
		// Reset the debug canvas to be full-screen before drawing the console
		// (the debug draw service above has messed with the viewport size to fit it to a single player's subregion)
		DebugCanvasObject->Init(DebugCanvasSize.X, DebugCanvasSize.Y, NULL, DebugCanvas);

		DrawStatsHUD( MyWorld, InViewport, DebugCanvas, DebugCanvasObject, DebugProperties, PlayerCameraLocation, PlayerCameraRotation );

		if (GEngine->IsStereoscopic3D(InViewport))
		{
#if 0 //!UE_BUILD_SHIPPING
			// TODO: replace implementation in OculusHMD with a debug renderer
			if (GEngine->XRSystem.IsValid())
			{
				GEngine->XRSystem->DrawDebug(DebugCanvasObject);
			}
#endif
		}

		// Render the console absolutely last because developer input is was matter the most.
		if (ViewportConsole)
		{
			ViewportConsole->PostRender_Console(DebugCanvasObject);
		}
	}

	EndDrawDelegate.Broadcast();
}

bool UGameViewportClient::ProcessScreenShots(FViewport* InViewport)
{
	bool bIsScreenshotSaved = false;

	if (GIsDumpingMovie || FScreenshotRequest::IsScreenshotRequested() || GIsHighResScreenshot)
	{
		TArray<FColor> Bitmap;

		bool bShowUI = false;
		TSharedPtr<SWindow> WindowPtr = GetWindow();
		if (!GIsDumpingMovie && (FScreenshotRequest::ShouldShowUI() && WindowPtr.IsValid()))
		{
			bShowUI = true;
		}

		bool bScreenshotSuccessful = false;
		FIntVector Size(InViewport->GetSizeXY().X, InViewport->GetSizeXY().Y, 0);
		if( bShowUI && FSlateApplication::IsInitialized() )
		{
			TSharedRef<SWidget> WindowRef = WindowPtr.ToSharedRef();
			bScreenshotSuccessful = FSlateApplication::Get().TakeScreenshot( WindowRef, Bitmap, Size);
			GScreenshotResolutionX = Size.X;
			GScreenshotResolutionY = Size.Y;
		}
		else
		{
			bScreenshotSuccessful = GetViewportScreenShot(InViewport, Bitmap);
		}

		if (bScreenshotSuccessful)
		{
			if (ScreenshotCapturedDelegate.IsBound() && CVarScreenshotDelegate.GetValueOnGameThread())
			{
				// Ensure that all pixels' alpha is set to 255
				for (auto& Color : Bitmap)
				{
					Color.A = 255;
				}

				// If delegate subscribed, fire it instead of writing out a file to disk
				ScreenshotCapturedDelegate.Broadcast(Size.X, Size.Y, Bitmap);
			}
			else
			{
				FString ScreenShotName = FScreenshotRequest::GetFilename();
				if (GIsDumpingMovie && ScreenShotName.IsEmpty())
				{
					// Request a new screenshot with a formatted name
					bShowUI = false;
					const bool bAddFilenameSuffix = true;
					FScreenshotRequest::RequestScreenshot(FString(), bShowUI, bAddFilenameSuffix);
					ScreenShotName = FScreenshotRequest::GetFilename();
				}

				GetHighResScreenshotConfig().MergeMaskIntoAlpha(Bitmap);

				FIntRect SourceRect(0, 0, GScreenshotResolutionX, GScreenshotResolutionY);
				if (GIsHighResScreenshot)
				{
					SourceRect = GetHighResScreenshotConfig().CaptureRegion;
				}

				// Clip the bitmap to just the capture region if valid
				if (!SourceRect.IsEmpty())
				{
					FColor* const Data = Bitmap.GetData();
					const int32 OldWidth = Size.X;
					const int32 OldHeight = Size.Y;
					const int32 NewWidth = SourceRect.Width();
					const int32 NewHeight = SourceRect.Height();
					const int32 CaptureTopRow = SourceRect.Min.Y;
					const int32 CaptureLeftColumn = SourceRect.Min.X;

					for (int32 Row = 0; Row < NewHeight; Row++)
					{
						FMemory::Memmove(Data + Row * NewWidth, Data + (Row + CaptureTopRow) * OldWidth + CaptureLeftColumn, NewWidth * sizeof(*Data));
					}

					Bitmap.RemoveAt(NewWidth * NewHeight, OldWidth * OldHeight - NewWidth * NewHeight, false);
					Size = FIntVector(NewWidth, NewHeight, 0);
				}

				if (!FPaths::GetExtension(ScreenShotName).IsEmpty())
				{
					ScreenShotName = FPaths::GetBaseFilename(ScreenShotName, false);
					ScreenShotName += TEXT(".png");
				}

				// Save the contents of the array to a png file.
				TArray<uint8> CompressedBitmap;
				FImageUtils::CompressImageArray(Size.X, Size.Y, Bitmap, CompressedBitmap);
				bIsScreenshotSaved = FFileHelper::SaveArrayToFile(CompressedBitmap, *ScreenShotName);

			}
		}

		FScreenshotRequest::Reset();
		FScreenshotRequest::OnScreenshotRequestProcessed().Broadcast();

		// Reeanble screen messages - if we are NOT capturing a movie
		GAreScreenMessagesEnabled = GScreenMessagesRestoreState;
	}

	return bIsScreenshotSaved;
}

void UGameViewportClient::Precache()
{
	if(!GIsEditor)
	{
		// Precache sounds...
		if (FAudioDevice* AudioDevice = GetWorld()->GetAudioDevice())
		{
			UE_LOG(LogPlayerManagement, Log, TEXT("Precaching sounds..."));
			for(TObjectIterator<USoundWave> It;It;++It)
			{
				USoundWave* SoundWave = *It;
				AudioDevice->Precache( SoundWave );
			}
			UE_LOG(LogPlayerManagement, Log, TEXT("Precaching sounds completed..."));
		}
	}

	// Log time till first precache is finished.
	static bool bIsFirstCallOfFunction = true;
	if( bIsFirstCallOfFunction )
	{
		UE_LOG(LogPlayerManagement, Log, TEXT("%5.2f seconds passed since startup."),FPlatformTime::Seconds()-GStartTime);
		bIsFirstCallOfFunction = false;
	}
}

TOptional<bool> UGameViewportClient::QueryShowFocus(const EFocusCause InFocusCause) const
{
	UUserInterfaceSettings* UISettings = GetMutableDefault<UUserInterfaceSettings>(UUserInterfaceSettings::StaticClass());

	if ( UISettings->RenderFocusRule == ERenderFocusRule::Never ||
		(UISettings->RenderFocusRule == ERenderFocusRule::NonPointer && InFocusCause == EFocusCause::Mouse) ||
		(UISettings->RenderFocusRule == ERenderFocusRule::NavigationOnly && InFocusCause != EFocusCause::Navigation))
	{
		return false;
	}

	return true;
}

void UGameViewportClient::LostFocus(FViewport* InViewport)
{
	// We need to reset some key inputs, since keyup events will sometimes not be processed (such as going into immersive/maximized mode).
	// Resetting them will prevent them from "sticking"
	UWorld* const ViewportWorld = GetWorld();
	if (ViewportWorld && !ViewportWorld->bIsTearingDown)
	{
		for (FConstPlayerControllerIterator Iterator = ViewportWorld->GetPlayerControllerIterator(); Iterator; ++Iterator)
		{
			APlayerController* const PlayerController = Iterator->Get();
			if (PlayerController)
			{
				PlayerController->FlushPressedKeys();
			}
		}
	}

	if (GEngine && GEngine->GetAudioDeviceManager())
	{
		bHasAudioFocus = false;
	}
}

void UGameViewportClient::ReceivedFocus(FViewport* InViewport)
{
#if PLATFORM_DESKTOP || PLATFORM_HTML5
	if (GetUseMouseForTouch() && GetGameViewport() && !GetGameViewport()->GetPlayInEditorIsSimulate())
	{
		FSlateApplication::Get().SetGameIsFakingTouchEvents(true);
	}
#endif

	if (GEngine && GEngine->GetAudioDeviceManager())
	{
		GEngine->GetAudioDeviceManager()->SetActiveDevice(AudioDeviceHandle);
		bHasAudioFocus = true;
	}
}

bool UGameViewportClient::IsFocused(FViewport* InViewport)
{
	return InViewport->HasFocus() || InViewport->HasMouseCapture();
}

void UGameViewportClient::Activated(FViewport* InViewport, const FWindowActivateEvent& InActivateEvent)
{
	ReceivedFocus(InViewport);
}

void UGameViewportClient::Deactivated(FViewport* InViewport, const FWindowActivateEvent& InActivateEvent)
{
	LostFocus(InViewport);
}

bool UGameViewportClient::IsInPermanentCapture()
{
	bool bIsInPermanentCapture = FViewportClient::IsInPermanentCapture();
	if (ViewportConsole)
	{
		bIsInPermanentCapture = !ViewportConsole->ConsoleActive() && bIsInPermanentCapture;
	}
	return bIsInPermanentCapture;
}

bool UGameViewportClient::WindowCloseRequested()
{
	return !WindowCloseRequestedDelegate.IsBound() || WindowCloseRequestedDelegate.Execute();
}

void UGameViewportClient::CloseRequested(FViewport* InViewport)
{
	check(InViewport == Viewport);

#if PLATFORM_DESKTOP || PLATFORM_HTML5
	FSlateApplication::Get().SetGameIsFakingTouchEvents(false);
#endif

	// broadcast close request to anyone that registered an interest
	CloseRequestedDelegate.Broadcast(InViewport);

	SetViewportFrame(NULL);

	TSharedPtr< IGameLayerManager > GameLayerManager(GameLayerManagerPtr.Pin());
	if (GameLayerManager.IsValid())
	{
		GameLayerManager->SetSceneViewport(nullptr);
	}

	// If this viewport has a high res screenshot window attached to it, close it
	if (HighResScreenshotDialog.IsValid())
	{
		HighResScreenshotDialog.Pin()->RequestDestroyWindow();
		HighResScreenshotDialog = NULL;
	}
}

bool UGameViewportClient::IsOrtho() const
{
	return false;
}

void UGameViewportClient::PostRender(UCanvas* Canvas)
{
#if WITH_EDITOR
	if(bShowTitleSafeZone)
	{
		DrawTitleSafeArea(Canvas);
	}
#endif

	// Draw the transition screen.
	DrawTransition(Canvas);
}

void UGameViewportClient::PeekTravelFailureMessages(UWorld* InWorld, ETravelFailure::Type FailureType, const FString& ErrorString)
{
	UE_LOG(LogNet, Warning, TEXT("Travel Failure: [%s]: %s"), ETravelFailure::ToString(FailureType), *ErrorString);
}

void UGameViewportClient::PeekNetworkFailureMessages(UWorld *InWorld, UNetDriver *NetDriver, ENetworkFailure::Type FailureType, const FString& ErrorString)
{
	static double LastTimePrinted = 0.0f;
	if (FPlatformTime::Seconds() - LastTimePrinted > GEngine->NetErrorLogInterval)
	{
		UE_LOG(LogNet, Warning, TEXT("Network Failure: %s[%s]: %s"), NetDriver ? *NetDriver->NetDriverName.ToString() : TEXT("NULL"), ENetworkFailure::ToString(FailureType), *ErrorString);
		LastTimePrinted = FPlatformTime::Seconds();
	}
}

void UGameViewportClient::SSSwapControllers()
{
#if !UE_BUILD_SHIPPING
	UEngine* const Engine = GetOuterUEngine();

	int32 const NumPlayers = Engine ? Engine->GetNumGamePlayers(this) : 0;
	if (NumPlayers > 1)
	{
		ULocalPlayer* const LP = Engine ? Engine->GetFirstGamePlayer(this) : nullptr;
		const int32 TmpControllerID = LP ? LP->GetControllerId() : 0;

		for (int32 Idx = 0; Idx<NumPlayers-1; ++Idx)
		{
			Engine->GetGamePlayer(this, Idx)->SetControllerId(Engine->GetGamePlayer(this, Idx + 1)->GetControllerId());
		}
		Engine->GetGamePlayer(this, NumPlayers-1)->SetControllerId(TmpControllerID);
	}
#endif
}

void UGameViewportClient::ShowTitleSafeArea()
{
#if !UE_BUILD_SHIPPING
	bShowTitleSafeZone = !bShowTitleSafeZone;
#endif
}

void UGameViewportClient::SetConsoleTarget(int32 PlayerIndex)
{
#if !UE_BUILD_SHIPPING
	if (ViewportConsole)
	{
		if(PlayerIndex >= 0 && PlayerIndex < GetOuterUEngine()->GetNumGamePlayers(this))
		{
			ViewportConsole->ConsoleTargetPlayer = GetOuterUEngine()->GetGamePlayer(this, PlayerIndex);
		}
		else
		{
			ViewportConsole->ConsoleTargetPlayer = NULL;
		}
	}
#endif
}


ULocalPlayer* UGameViewportClient::SetupInitialLocalPlayer(FString& OutError)
{
	check(GetOuterUEngine()->ConsoleClass != NULL);

	ActiveSplitscreenType = ESplitScreenType::None;

#if ALLOW_CONSOLE
	// Create the viewport's console.
	ViewportConsole = NewObject<UConsole>(this, GetOuterUEngine()->ConsoleClass);
	// register console to get all log messages
	GLog->AddOutputDevice(ViewportConsole);
#endif // !UE_BUILD_SHIPPING

	// Keep an eye on any network or server travel failures
	GEngine->OnTravelFailure().AddUObject(this, &UGameViewportClient::PeekTravelFailureMessages);
	GEngine->OnNetworkFailure().AddUObject(this, &UGameViewportClient::PeekNetworkFailureMessages);

	UGameInstance * ViewportGameInstance = GEngine->GetWorldContextFromGameViewportChecked(this).OwningGameInstance;

	if ( !ensure( ViewportGameInstance != NULL ) )
	{
		return NULL;
	}

	// Create the initial player - this is necessary or we can't render anything in-game.
	return ViewportGameInstance->CreateInitialPlayer(OutError);
}

void UGameViewportClient::UpdateActiveSplitscreenType()
{
	ESplitScreenType::Type SplitType = ESplitScreenType::None;
	const int32 NumPlayers = GEngine->GetNumGamePlayers(GetWorld());
	const UGameMapsSettings* Settings = GetDefault<UGameMapsSettings>();

	if (Settings->bUseSplitscreen && !bDisableSplitScreenOverride)
	{
		switch (NumPlayers)
		{
		case 0:
		case 1:
			SplitType = ESplitScreenType::None;
			break;

		case 2:
			switch (Settings->TwoPlayerSplitscreenLayout)
			{
			case ETwoPlayerSplitScreenType::Horizontal:
				SplitType = ESplitScreenType::TwoPlayer_Horizontal;
				break;

			case ETwoPlayerSplitScreenType::Vertical:
				SplitType = ESplitScreenType::TwoPlayer_Vertical;
				break;

			default:
				check(0);
			}
			break;

		case 3:
			switch (Settings->ThreePlayerSplitscreenLayout)
			{
			case EThreePlayerSplitScreenType::FavorTop:
				SplitType = ESplitScreenType::ThreePlayer_FavorTop;
				break;

			case EThreePlayerSplitScreenType::FavorBottom:
				SplitType = ESplitScreenType::ThreePlayer_FavorBottom;
				break;

			case EThreePlayerSplitScreenType::Vertical:
				SplitType = ESplitScreenType::ThreePlayer_Vertical;
				break;

			case EThreePlayerSplitScreenType::Horizontal:
				SplitType = ESplitScreenType::ThreePlayer_Horizontal;
				break;

			default:
				check(0);
			}
			break;

		default:
			ensure(NumPlayers == 4);
			switch (Settings->FourPlayerSplitscreenLayout)
			{
			case EFourPlayerSplitScreenType::Grid:
				SplitType = ESplitScreenType::FourPlayer_Grid;
				break;

			case EFourPlayerSplitScreenType::Vertical:
				SplitType = ESplitScreenType::FourPlayer_Vertical;
				break;

			case EFourPlayerSplitScreenType::Horizontal:
				SplitType = ESplitScreenType::FourPlayer_Horizontal;
				break;

			default:
				check(0);
			}
			break;
		}
	}
	else
	{
		SplitType = ESplitScreenType::None;
	}

	ActiveSplitscreenType = SplitType;
}

void UGameViewportClient::LayoutPlayers()
{
	UpdateActiveSplitscreenType();
	const ESplitScreenType::Type SplitType = GetCurrentSplitscreenConfiguration();

	// Initialize the players
	const TArray<ULocalPlayer*>& PlayerList = GetOuterUEngine()->GetGamePlayers(this);

	for ( int32 PlayerIdx = 0; PlayerIdx < PlayerList.Num(); PlayerIdx++ )
	{
		if ( SplitType < SplitscreenInfo.Num() && PlayerIdx < SplitscreenInfo[SplitType].PlayerData.Num() )
		{
			PlayerList[PlayerIdx]->Size.X =	SplitscreenInfo[SplitType].PlayerData[PlayerIdx].SizeX;
			PlayerList[PlayerIdx]->Size.Y =	SplitscreenInfo[SplitType].PlayerData[PlayerIdx].SizeY;
			PlayerList[PlayerIdx]->Origin.X =	SplitscreenInfo[SplitType].PlayerData[PlayerIdx].OriginX;
			PlayerList[PlayerIdx]->Origin.Y =	SplitscreenInfo[SplitType].PlayerData[PlayerIdx].OriginY;
		}
		else
		{
			PlayerList[PlayerIdx]->Size.X =	0.f;
			PlayerList[PlayerIdx]->Size.Y =	0.f;
			PlayerList[PlayerIdx]->Origin.X =	0.f;
			PlayerList[PlayerIdx]->Origin.Y =	0.f;
		}
	}
}

void UGameViewportClient::SetDisableSplitscreenOverride( const bool bDisabled )
{
	bDisableSplitScreenOverride = bDisabled;
	LayoutPlayers();
}

void UGameViewportClient::GetSubtitleRegion(FVector2D& MinPos, FVector2D& MaxPos)
{
	MaxPos.X = 1.0f;
	MaxPos.Y = (GetOuterUEngine()->GetNumGamePlayers(this) == 1) ? 0.9f : 0.5f;
}


int32 UGameViewportClient::ConvertLocalPlayerToGamePlayerIndex( ULocalPlayer* LPlayer )
{
	return GetOuterUEngine()->GetGamePlayers(this).Find( LPlayer );
}

bool UGameViewportClient::HasTopSafeZone( int32 LocalPlayerIndex )
{
	switch ( GetCurrentSplitscreenConfiguration() )
	{
	case ESplitScreenType::None:
	case ESplitScreenType::TwoPlayer_Vertical:
	case ESplitScreenType::ThreePlayer_Vertical:
	case ESplitScreenType::FourPlayer_Vertical:
		return true;

	case ESplitScreenType::TwoPlayer_Horizontal:
	case ESplitScreenType::ThreePlayer_FavorTop:
	case ESplitScreenType::ThreePlayer_Horizontal:
	case ESplitScreenType::FourPlayer_Horizontal:
		return (LocalPlayerIndex == 0);

	case ESplitScreenType::ThreePlayer_FavorBottom:
	case ESplitScreenType::FourPlayer_Grid:
		return (LocalPlayerIndex < 2);
	}

	return false;
}

bool UGameViewportClient::HasBottomSafeZone( int32 LocalPlayerIndex )
{
	switch ( GetCurrentSplitscreenConfiguration() )
	{
	case ESplitScreenType::None:
	case ESplitScreenType::TwoPlayer_Vertical:
	case ESplitScreenType::ThreePlayer_Vertical:
	case ESplitScreenType::FourPlayer_Vertical:
		return true;

	case ESplitScreenType::TwoPlayer_Horizontal:
	case ESplitScreenType::ThreePlayer_FavorTop:
		return (LocalPlayerIndex > 0);

	case ESplitScreenType::ThreePlayer_FavorBottom:
	case ESplitScreenType::FourPlayer_Grid:
	case ESplitScreenType::ThreePlayer_Horizontal:
		return (LocalPlayerIndex > 1);

	case ESplitScreenType::FourPlayer_Horizontal:
		return (LocalPlayerIndex > 2);
	}

	return false;
}

bool UGameViewportClient::HasLeftSafeZone( int32 LocalPlayerIndex )
{
	switch ( GetCurrentSplitscreenConfiguration() )
	{
	case ESplitScreenType::None:
	case ESplitScreenType::TwoPlayer_Horizontal:
	case ESplitScreenType::ThreePlayer_Horizontal:
	case ESplitScreenType::FourPlayer_Horizontal:
		return true;

	case ESplitScreenType::TwoPlayer_Vertical:
	case ESplitScreenType::ThreePlayer_Vertical:
	case ESplitScreenType::FourPlayer_Vertical:
		return (LocalPlayerIndex == 0);

	case ESplitScreenType::ThreePlayer_FavorTop:
		return (LocalPlayerIndex < 2) ? true : false;

	case ESplitScreenType::ThreePlayer_FavorBottom:
	case ESplitScreenType::FourPlayer_Grid:
		return (LocalPlayerIndex == 0 || LocalPlayerIndex == 2);
	}

	return false;
}

bool UGameViewportClient::HasRightSafeZone( int32 LocalPlayerIndex )
{
	switch ( GetCurrentSplitscreenConfiguration() )
	{
	case ESplitScreenType::None:
	case ESplitScreenType::TwoPlayer_Horizontal:
	case ESplitScreenType::ThreePlayer_Horizontal:
	case ESplitScreenType::FourPlayer_Horizontal:
		return true;

	case ESplitScreenType::TwoPlayer_Vertical:
	case ESplitScreenType::ThreePlayer_FavorBottom:
		return (LocalPlayerIndex > 0);

	case ESplitScreenType::ThreePlayer_FavorTop:
		return (LocalPlayerIndex != 1);

	case ESplitScreenType::ThreePlayer_Vertical:
		return (LocalPlayerIndex == 2);

	case ESplitScreenType::FourPlayer_Vertical:
		return (LocalPlayerIndex == 3);

	case ESplitScreenType::FourPlayer_Grid:
		return (LocalPlayerIndex == 1 || LocalPlayerIndex == 3);
	}

	return false;
}


void UGameViewportClient::GetPixelSizeOfScreen( float& Width, float& Height, UCanvas* Canvas, int32 LocalPlayerIndex )
{
	switch ( GetCurrentSplitscreenConfiguration() )
	{
	case ESplitScreenType::None:
		Width = Canvas->ClipX;
		Height = Canvas->ClipY;
		return;
	case ESplitScreenType::TwoPlayer_Horizontal:
		Width = Canvas->ClipX;
		Height = Canvas->ClipY * 2;
		return;
	case ESplitScreenType::TwoPlayer_Vertical:
		Width = Canvas->ClipX * 2;
		Height = Canvas->ClipY;
		return;
	case ESplitScreenType::ThreePlayer_FavorTop:
		if (LocalPlayerIndex == 0)
		{
			Width = Canvas->ClipX;
		}
		else
		{
			Width = Canvas->ClipX * 2;
		}
		Height = Canvas->ClipY * 2;
		return;
	case ESplitScreenType::ThreePlayer_FavorBottom:
		if (LocalPlayerIndex == 2)
		{
			Width = Canvas->ClipX;
		}
		else
		{
			Width = Canvas->ClipX * 2;
		}
		Height = Canvas->ClipY * 2;
		return;
	case ESplitScreenType::ThreePlayer_Vertical:
		Width = Canvas->ClipX * 3;
		Height = Canvas->ClipY;
		return;
	case ESplitScreenType::ThreePlayer_Horizontal:
		Width = Canvas->ClipX;
		Height = Canvas->ClipY * 3;
		return;
	case ESplitScreenType::FourPlayer_Grid:
		Width = Canvas->ClipX * 2;
		Height = Canvas->ClipY * 2;
		return;
	case ESplitScreenType::FourPlayer_Vertical:
		Width = Canvas->ClipX * 4;
		Height = Canvas->ClipY;
		return;
	case ESplitScreenType::FourPlayer_Horizontal:
		Width = Canvas->ClipX;
		Height = Canvas->ClipY * 4;
		return;
	}
}

void UGameViewportClient::CalculateSafeZoneValues( FMargin& InSafeZone, UCanvas* Canvas, int32 LocalPlayerIndex, bool bUseMaxPercent )
{
	float ScreenWidth, ScreenHeight;
	GetPixelSizeOfScreen(ScreenWidth, ScreenHeight, Canvas, LocalPlayerIndex);

	FVector2D ScreenSize(ScreenWidth, ScreenHeight);
	FSlateApplication::Get().GetSafeZoneSize(InSafeZone, ScreenSize);
}


bool UGameViewportClient::CalculateDeadZoneForAllSides( ULocalPlayer* LPlayer, UCanvas* Canvas, float& fTopSafeZone, float& fBottomSafeZone, float& fLeftSafeZone, float& fRightSafeZone, bool bUseMaxPercent )
{
	// save separate - if the split screen is in bottom right, then
	FMargin SafeZone;
	if ( LPlayer != NULL )
	{
		int32 LocalPlayerIndex = ConvertLocalPlayerToGamePlayerIndex( LPlayer );

		if ( LocalPlayerIndex != -1 )
		{
			// see if this player should have a safe zone for any particular zonetype
			bool bHasTopSafeZone = HasTopSafeZone( LocalPlayerIndex );
			bool bHasBottomSafeZone = HasBottomSafeZone( LocalPlayerIndex );
			bool bHasLeftSafeZone = HasLeftSafeZone( LocalPlayerIndex );
			bool bHasRightSafeZone = HasRightSafeZone( LocalPlayerIndex );

			// if they need a safezone, then calculate it and save it
			if ( bHasTopSafeZone || bHasBottomSafeZone || bHasLeftSafeZone || bHasRightSafeZone)
			{
				// calculate the safezones
				CalculateSafeZoneValues(SafeZone, Canvas, LocalPlayerIndex, bUseMaxPercent );

				if (bHasTopSafeZone)
				{
					fTopSafeZone = SafeZone.Top;
				}
				else
				{
					fTopSafeZone = 0.f;
				}

				if (bHasBottomSafeZone)
				{
					fBottomSafeZone = SafeZone.Bottom;
				}
				else
				{
					fBottomSafeZone = 0.f;
				}

				if (bHasLeftSafeZone)
				{
					fLeftSafeZone = SafeZone.Left;
				}
				else
				{
					fLeftSafeZone = 0.f;
				}

				if (bHasRightSafeZone)
				{
					fRightSafeZone = SafeZone.Right;
				}
				else
				{
					fRightSafeZone = 0.f;
				}

				return true;
			}
		}
	}
	return false;
}

void UGameViewportClient::DrawTitleSafeArea( UCanvas* Canvas )
{
#if WITH_EDITOR
	FMargin SafeZone;
	const ULevelEditorPlaySettings* PlayInSettings = GetDefault<ULevelEditorPlaySettings>();

	const float Width = Canvas->UnsafeSizeX;
	const float Height = Canvas->UnsafeSizeY;
	const FLinearColor UnsafeZoneColor(1.0f, 0.0f, 0.0f, 0.25f);
	FCanvasTileItem TileItem(FVector2D::ZeroVector, GWhiteTexture, UnsafeZoneColor);
	TileItem.BlendMode = SE_BLEND_Translucent;

	// CalculateSafeZoneValues() can be slow, so we only want to run it if we have boundaries to draw
	if (FDisplayMetrics::GetDebugTitleSafeZoneRatio() < 1.f)
	{
		CalculateSafeZoneValues(SafeZone, Canvas, 0, false);
		const float HeightOfSides = Height - SafeZone.GetTotalSpaceAlong<Orient_Vertical>();
		// Top bar
		TileItem.Position = FVector2D::ZeroVector;
		TileItem.Size = FVector2D(Width, SafeZone.Top);
		Canvas->DrawItem(TileItem);

		// Bottom bar
		TileItem.Position = FVector2D(0.0f, Height - SafeZone.Bottom);
		TileItem.Size = FVector2D(Width, SafeZone.Bottom);
		Canvas->DrawItem(TileItem);

		// Left bar
		TileItem.Position = FVector2D(0.0f, SafeZone.Top);
		TileItem.Size = FVector2D(SafeZone.Left, HeightOfSides);
		Canvas->DrawItem(TileItem);

		// Right bar
		TileItem.Position = FVector2D(Width - SafeZone.Right, SafeZone.Top);
		TileItem.Size = FVector2D(SafeZone.Right, HeightOfSides);
		Canvas->DrawItem(TileItem);
	}
	else if (!FSlateApplication::Get().GetCustomSafeZone().GetDesiredSize().IsZero())
	{
		ULevelEditorPlaySettings* PlaySettings = GetMutableDefault<ULevelEditorPlaySettings>();
		PlaySettings->CalculateCustomUnsafeZones(PlaySettings->CustomUnsafeZoneStarts, PlaySettings->CustomUnsafeZoneDimensions, PlaySettings->DeviceToEmulate, FVector2D(Width, Height));

		for (int ZoneIndex = 0; ZoneIndex < PlaySettings->CustomUnsafeZoneStarts.Num(); ZoneIndex++)
		{
			TileItem.Position = PlaySettings->CustomUnsafeZoneStarts[ZoneIndex];
			TileItem.Size = PlaySettings->CustomUnsafeZoneDimensions[ZoneIndex];
			Canvas->DrawItem(TileItem);
		}
	}
#endif
}

void UGameViewportClient::DrawTransition(UCanvas* Canvas)
{
	if (bSuppressTransitionMessage == false)
	{
		switch (GetOuterUEngine()->TransitionType)
		{
		case ETransitionType::Loading:
			DrawTransitionMessage(Canvas, NSLOCTEXT("GameViewportClient", "LoadingMessage", "LOADING").ToString());
			break;
		case ETransitionType::Saving:
			DrawTransitionMessage(Canvas, NSLOCTEXT("GameViewportClient", "SavingMessage", "SAVING").ToString());
			break;
		case ETransitionType::Connecting:
			DrawTransitionMessage(Canvas, NSLOCTEXT("GameViewportClient", "ConnectingMessage", "CONNECTING").ToString());
			break;
		case ETransitionType::Precaching:
			DrawTransitionMessage(Canvas, NSLOCTEXT("GameViewportClient", "PrecachingMessage", "PRECACHING").ToString());
			break;
		case ETransitionType::Paused:
			DrawTransitionMessage(Canvas, NSLOCTEXT("GameViewportClient", "PausedMessage", "PAUSED").ToString());
			break;
		case ETransitionType::WaitingToConnect:
			DrawTransitionMessage(Canvas, TEXT("Waiting to connect...")); // Temp - localization of the FString messages is broke atm. Loc this when its fixed.
			break;
		}
	}
}

void UGameViewportClient::DrawTransitionMessage(UCanvas* Canvas,const FString& Message)
{
	UFont* Font = GEngine->GetLargeFont();
	FCanvasTextItem TextItem( FVector2D::ZeroVector, FText::GetEmpty(), Font, FLinearColor::Blue);
	TextItem.EnableShadow( FLinearColor::Black );
	TextItem.Text = FText::FromString(Message);
	float XL, YL;
	Canvas->StrLen( Font , Message, XL, YL );
	Canvas->DrawItem( TextItem, 0.5f * (Canvas->ClipX - XL), 0.66f * Canvas->ClipY - YL * 0.5f );
}

void UGameViewportClient::NotifyPlayerAdded( int32 PlayerIndex, ULocalPlayer* AddedPlayer )
{
	LayoutPlayers();

	FSlateApplication::Get().SetUserFocusToGameViewport(PlayerIndex);

	TSharedPtr< IGameLayerManager > GameLayerManager(GameLayerManagerPtr.Pin());
	if ( GameLayerManager.IsValid() )
	{
		GameLayerManager->NotifyPlayerAdded(PlayerIndex, AddedPlayer);
	}

	PlayerAddedDelegate.Broadcast( PlayerIndex );
}

void UGameViewportClient::NotifyPlayerRemoved( int32 PlayerIndex, ULocalPlayer* RemovedPlayer )
{
	LayoutPlayers();

	TSharedPtr< IGameLayerManager > GameLayerManager(GameLayerManagerPtr.Pin());
	if ( GameLayerManager.IsValid() )
	{
		GameLayerManager->NotifyPlayerRemoved(PlayerIndex, RemovedPlayer);
	}

	PlayerRemovedDelegate.Broadcast( PlayerIndex );
}

void UGameViewportClient::AddViewportWidgetContent( TSharedRef<SWidget> ViewportContent, const int32 ZOrder )
{
	TSharedPtr< SOverlay > PinnedViewportOverlayWidget( ViewportOverlayWidget.Pin() );
	if( ensure( PinnedViewportOverlayWidget.IsValid() ) )
	{
		// NOTE: Returns FSimpleSlot but we're ignoring here.  Could be used for alignment though.
		PinnedViewportOverlayWidget->AddSlot( ZOrder )
			[
				ViewportContent
			];
	}
}

void UGameViewportClient::RemoveViewportWidgetContent( TSharedRef<SWidget> ViewportContent )
{
	TSharedPtr< SOverlay > PinnedViewportOverlayWidget( ViewportOverlayWidget.Pin() );
	if( PinnedViewportOverlayWidget.IsValid() )
	{
		PinnedViewportOverlayWidget->RemoveSlot( ViewportContent );
	}
}

void UGameViewportClient::AddViewportWidgetForPlayer(ULocalPlayer* Player, TSharedRef<SWidget> ViewportContent, const int32 ZOrder)
{
	if (ensure(Player))
	{
		TSharedPtr< IGameLayerManager > GameLayerManager(GameLayerManagerPtr.Pin());
		if (GameLayerManager.IsValid())
		{
			GameLayerManager->AddWidgetForPlayer(Player, ViewportContent, ZOrder);
		}
	}
	//TODO - If this fails what should we do?
}

void UGameViewportClient::RemoveViewportWidgetForPlayer(ULocalPlayer* Player, TSharedRef<SWidget> ViewportContent)
{
	TSharedPtr< IGameLayerManager > GameLayerManager(GameLayerManagerPtr.Pin());
	if ( GameLayerManager.IsValid() )
	{
		GameLayerManager->RemoveWidgetForPlayer(Player, ViewportContent);
	}
}

void UGameViewportClient::RemoveAllViewportWidgets()
{
	CursorWidgets.Empty();

	TSharedPtr< SOverlay > PinnedViewportOverlayWidget( ViewportOverlayWidget.Pin() );
	if( PinnedViewportOverlayWidget.IsValid() )
	{
		PinnedViewportOverlayWidget->ClearChildren();
	}

	TSharedPtr< IGameLayerManager > GameLayerManager(GameLayerManagerPtr.Pin());
	if ( GameLayerManager.IsValid() )
	{
		GameLayerManager->ClearWidgets();
	}
}

void UGameViewportClient::VerifyPathRenderingComponents()
{
	const bool bShowPaths = !!EngineShowFlags.Navigation;

	UWorld* const ViewportWorld = GetWorld();

	if (ViewportWorld)
	{
		FNavigationSystem::VerifyNavigationRenderingComponents(*ViewportWorld, bShowPaths);
	}
}

bool UGameViewportClient::CaptureMouseOnLaunch()
{
	return GetDefault<UInputSettings>()->bCaptureMouseOnLaunch;
}

bool UGameViewportClient::Exec( UWorld* InWorld, const TCHAR* Cmd,FOutputDevice& Ar)
{
	if ( FParse::Command(&Cmd,TEXT("FORCEFULLSCREEN")) )
	{
		return HandleForceFullscreenCommand( Cmd, Ar );
	}
	else if( FParse::Command(&Cmd,TEXT("SHOW")) )
	{
		return HandleShowCommand( Cmd, Ar, InWorld );
	}
	else if( FParse::Command(&Cmd,TEXT("SHOWLAYER")) )
	{
		return HandleShowLayerCommand( Cmd, Ar, InWorld );
	}
	else if (FParse::Command(&Cmd,TEXT("VIEWMODE")))
	{
		return HandleViewModeCommand( Cmd, Ar, InWorld );
	}
	else if (FParse::Command(&Cmd, TEXT("NEXTVIEWMODE")))
	{
		return HandleNextViewModeCommand( Cmd, Ar, InWorld );
	}
	else if (FParse::Command(&Cmd, TEXT("PREVVIEWMODE")))
	{
		return HandlePrevViewModeCommand( Cmd, Ar, InWorld );
	}
	else if( FParse::Command(&Cmd,TEXT("PRECACHE")) )
	{
		return HandlePreCacheCommand( Cmd, Ar );
	}
	else if( FParse::Command(&Cmd,TEXT("TOGGLE_FULLSCREEN")) || FParse::Command(&Cmd,TEXT("FULLSCREEN")) )
	{
		return HandleToggleFullscreenCommand();
	}
	else if( FParse::Command(&Cmd,TEXT("SETRES")) )
	{
		return HandleSetResCommand( Cmd, Ar );
	}
	else if( FParse::Command(&Cmd,TEXT("HighResShot")) )
	{
		return HandleHighresScreenshotCommand( Cmd, Ar );
	}
	else if( FParse::Command(&Cmd,TEXT("HighResShotUI")) )
	{
		return HandleHighresScreenshotUICommand( Cmd, Ar );
	}
	else if( FParse::Command(&Cmd,TEXT("SHOT")) || FParse::Command(&Cmd,TEXT("SCREENSHOT")) )
	{
		return HandleScreenshotCommand( Cmd, Ar );
	}
	else if ( FParse::Command(&Cmd, TEXT("BUGSCREENSHOTWITHHUDINFO")) )
	{
		return HandleBugScreenshotwithHUDInfoCommand( Cmd, Ar );
	}
	else if ( FParse::Command(&Cmd,TEXT("BUGSCREENSHOT")) )
	{
		return HandleBugScreenshotCommand( Cmd, Ar );
	}
	else if( FParse::Command(&Cmd,TEXT("KILLPARTICLES")) )
	{
		return HandleKillParticlesCommand( Cmd, Ar );
	}
	else if( FParse::Command(&Cmd,TEXT("FORCESKELLOD")) )
	{
		return HandleForceSkelLODCommand( Cmd, Ar, InWorld );
	}
	else if (FParse::Command(&Cmd, TEXT("DISPLAY")))
	{
		return HandleDisplayCommand( Cmd, Ar );
	}
	else if (FParse::Command(&Cmd, TEXT("DISPLAYALL")))
	{
		return HandleDisplayAllCommand( Cmd, Ar );
	}
	else if (FParse::Command(&Cmd, TEXT("DISPLAYALLLOCATION")))
	{
		return HandleDisplayAllLocationCommand( Cmd, Ar );
	}
	else if (FParse::Command(&Cmd, TEXT("DISPLAYALLROTATION")))
	{
		return HandleDisplayAllRotationCommand( Cmd, Ar );
	}
	else if (FParse::Command(&Cmd, TEXT("DISPLAYCLEAR")))
	{
		return HandleDisplayClearCommand( Cmd, Ar );
	}
	else if (FParse::Command(&Cmd, TEXT("GETALLLOCATION")))
	{
		return HandleGetAllLocationCommand(Cmd, Ar);
	}
	else if(FParse::Command(&Cmd, TEXT("TEXTUREDEFRAG")))
	{
		return HandleTextureDefragCommand( Cmd, Ar );
	}
	else if (FParse::Command(&Cmd, TEXT("TOGGLEMIPFADE")))
	{
		return HandleToggleMIPFadeCommand( Cmd, Ar );
	}
	else if (FParse::Command(&Cmd, TEXT("PAUSERENDERCLOCK")))
	{
		return HandlePauseRenderClockCommand( Cmd, Ar );
	}

	if(ProcessConsoleExec(Cmd,Ar,NULL))
	{
		return true;
	}
	else if ( GameInstance && (GameInstance->Exec(InWorld, Cmd, Ar) || GameInstance->ProcessConsoleExec(Cmd, Ar, nullptr)) )
	{
		return true;
	}
	else if( GEngine->Exec( InWorld, Cmd,Ar) )
	{
		return true;
	}
	else
	{
		return false;
	}
}

bool UGameViewportClient::HandleForceFullscreenCommand( const TCHAR* Cmd, FOutputDevice& Ar )
{
	GForceFullscreen = !GForceFullscreen;
	return true;
}

bool UGameViewportClient::HandleShowCommand( const TCHAR* Cmd, FOutputDevice& Ar, UWorld* InWorld )
{
#if UE_BUILD_SHIPPING
	// don't allow show flags in net games, but on con
	if ( InWorld->GetNetMode() != NM_Standalone || (GEngine->GetWorldContextFromWorldChecked(InWorld).PendingNetGame != NULL) )
	{
		return true;
	}
	// the effects of this cannot be easily reversed, so prevent the user from playing network games without restarting to avoid potential exploits
	GDisallowNetworkTravel = true;
#endif // UE_BUILD_SHIPPING

	// First, look for skeletal mesh show commands

	bool bUpdateSkelMeshCompDebugFlags = false;
	static bool bShowPrePhysSkelBones = false;

	if(FParse::Command(&Cmd,TEXT("PREPHYSBONES")))
	{
		bShowPrePhysSkelBones = !bShowPrePhysSkelBones;
		bUpdateSkelMeshCompDebugFlags = true;
	}

	// If we changed one of the skel mesh debug show flags, set it on each of the components in the World.
	if(bUpdateSkelMeshCompDebugFlags)
	{
		for (TObjectIterator<USkeletalMeshComponent> It; It; ++It)
		{
			USkeletalMeshComponent* SkelComp = *It;
			if( SkelComp->GetScene() == InWorld->Scene )
			{
				SkelComp->bShowPrePhysBones = bShowPrePhysSkelBones;
				SkelComp->MarkRenderStateDirty();
			}
		}

		// Now we are done.
		return true;
	}

	// EngineShowFlags
	{
		int32 FlagIndex = FEngineShowFlags::FindIndexByName(Cmd);

		if(FlagIndex != -1)
		{
			bool bCanBeToggled = true;

			if(GIsEditor)
			{
				if(!FEngineShowFlags::CanBeToggledInEditor(Cmd))
				{
					bCanBeToggled = false;
				}
			}

			bool bIsACollisionFlag = FEngineShowFlags::IsNameThere(Cmd, TEXT("Collision"));

			if(bCanBeToggled)
			{
				bool bOldState = EngineShowFlags.GetSingleFlag(FlagIndex);

				EngineShowFlags.SetSingleFlag(FlagIndex, !bOldState);

				if(FEngineShowFlags::IsNameThere(Cmd, TEXT("Navigation,Cover")))
				{
					VerifyPathRenderingComponents();
				}

				if(FEngineShowFlags::IsNameThere(Cmd, TEXT("Volumes")))
				{
					// TODO: Investigate why this is doesn't appear to work
					if (AllowDebugViewmodes())
					{
						ToggleShowVolumes();
					}
					else
					{
						Ar.Logf(TEXT("Debug viewmodes not allowed on consoles by default.  See AllowDebugViewmodes()."));
					}
				}
			}

			if(bIsACollisionFlag)
			{
				ToggleShowCollision();
			}

			return true;
		}
	}

	// create a sorted list of showflags
	TSet<FString> LinesToSort;
	{
		struct FIterSink
		{
			FIterSink(TSet<FString>& InLinesToSort, const FEngineShowFlags InEngineShowFlags) : LinesToSort(InLinesToSort), EngineShowFlags(InEngineShowFlags)
			{
			}

			bool OnEngineShowFlag(uint32 InIndex, const FString& InName)
			{
				FString Value = FString::Printf(TEXT("%s=%d"), *InName, EngineShowFlags.GetSingleFlag(InIndex) ? 1 : 0);
				LinesToSort.Add(Value);
				return true;
			}

			TSet<FString>& LinesToSort;
			const FEngineShowFlags EngineShowFlags;
		};

		FIterSink Sink(LinesToSort, EngineShowFlags);

		FEngineShowFlags::IterateAllFlags(Sink);
	}

	LinesToSort.Sort( TLess<FString>() );

	for(TSet<FString>::TConstIterator It(LinesToSort); It; ++It)
	{
		const FString Value = *It;

		Ar.Logf(TEXT("%s"), *Value);
	}

	return true;
}

FPopupMethodReply UGameViewportClient::OnQueryPopupMethod() const
{
	return FPopupMethodReply::UseMethod(EPopupMethod::UseCurrentWindow)
		.SetShouldThrottle(EShouldThrottle::No);
}

bool UGameViewportClient::HandleNavigation(const uint32 InUserIndex, TSharedPtr<SWidget> InDestination)
{
	if (CustomNavigationEvent.IsBound())
	{
		return CustomNavigationEvent.Execute(InUserIndex, InDestination);
	}
	return false;
}

void UGameViewportClient::ToggleShowVolumes()
{
	// Don't allow 'show collision' and 'show volumes' at the same time, so turn collision off
	if (EngineShowFlags.Volumes && EngineShowFlags.Collision)
	{
		EngineShowFlags.SetCollision(false);
		ToggleShowCollision();
	}

	// Iterate over all brushes
	for (TObjectIterator<UBrushComponent> It; It; ++It)
	{
		UBrushComponent* BrushComponent = *It;
		AVolume* Owner = Cast<AVolume>(BrushComponent->GetOwner());

		// Only bother with volume brushes that belong to the world's scene
		if (Owner && BrushComponent->GetScene() == GetWorld()->Scene && !FActorEditorUtils::IsABuilderBrush(Owner))
		{
			// We're expecting this to be in the game at this point
			check(Owner->GetWorld()->IsGameWorld());

			// Toggle visibility of this volume
			if (BrushComponent->IsVisible())
			{
				BrushComponent->SetVisibility(false);
				BrushComponent->SetHiddenInGame(true);
			}
			else
			{
				BrushComponent->SetVisibility(true);
				BrushComponent->SetHiddenInGame(false);
			}
		}
	}
}

void UGameViewportClient::ToggleShowCollision()
{
	// special case: for the Engine.Collision flag, we need to un-hide any primitive components that collide so their collision geometry gets rendered
	const bool bIsShowingCollision = EngineShowFlags.Collision;

	if (bIsShowingCollision)
	{
		// Don't allow 'show collision' and 'show volumes' at the same time, so turn collision off
		if (EngineShowFlags.Volumes)
		{
			EngineShowFlags.SetVolumes(false);
			ToggleShowVolumes();
		}
	}

#if !UE_BUILD_SHIPPING
	if (World != nullptr)
	{
		// Tell engine to create proxies for hidden components, so we can still draw collision
		World->bCreateRenderStateForHiddenComponents = bIsShowingCollision;

		// Need to recreate scene proxies when this flag changes.
		FGlobalComponentRecreateRenderStateContext Recreate;
	}
#endif // !UE_BUILD_SHIPPING


#if !(UE_BUILD_SHIPPING || UE_BUILD_TEST)
	if (EngineShowFlags.Collision)
	{
		for (FLocalPlayerIterator It((UEngine*)GetOuter(), World); It; ++It)
		{
			APlayerController* PC = It->PlayerController;
			if (PC != NULL && PC->GetPawn() != NULL)
			{
				PC->ClientMessage(FString::Printf(TEXT("!!!! Player Pawn %s Collision Info !!!!"), *PC->GetPawn()->GetName()));
				if (PC->GetPawn()->GetMovementBase())
				{
					PC->ClientMessage(FString::Printf(TEXT("Base %s"), *PC->GetPawn()->GetMovementBase()->GetName()));
				}
				TSet<AActor*> TouchingActors;
				PC->GetPawn()->GetOverlappingActors(TouchingActors);
				int32 i = 0;
				for (AActor* TouchingActor : TouchingActors)
				{
					PC->ClientMessage(FString::Printf(TEXT("Touching %d: %s"), i++, *TouchingActor->GetName()));
				}
			}
		}
	}
#endif
}

bool UGameViewportClient::HandleShowLayerCommand( const TCHAR* Cmd, FOutputDevice& Ar, UWorld* InWorld )
{
	FString LayerName = FParse::Token(Cmd, 0);
	// optional 0/1 for setting vis, instead of toggling
	FString SetModeParam = FParse::Token(Cmd, 0);

	int32 SetMode = -1;
	if (SetModeParam != TEXT(""))
	{
		SetMode = FCString::Atoi(*SetModeParam);
	}

	bool bPrintValidEntries = false;

	if (LayerName.IsEmpty())
	{
		Ar.Logf(TEXT("Missing layer name."));
		bPrintValidEntries = true;
	}
	else
	{
		int32 NumActorsToggled = 0;
		FName LayerFName = FName(*LayerName);

		for (FActorIterator It(InWorld); It; ++It)
		{
			AActor* Actor = *It;

			if (Actor->Layers.Contains(LayerFName))
			{
				// look for always toggle, or a set when it's unset, etc
				if ((SetMode == -1) || (SetMode == 0 && !Actor->bHidden) || (SetMode != 0 && Actor->bHidden))
				{
					NumActorsToggled++;
					// Note: overriding existing hidden property, ideally this would be something orthogonal
					Actor->bHidden = !Actor->bHidden;

					Actor->MarkComponentsRenderStateDirty();
				}
			}
		}

		Ar.Logf(TEXT("Toggled visibility of %u actors"), NumActorsToggled);
		bPrintValidEntries = NumActorsToggled == 0;
	}

	if (bPrintValidEntries)
	{
		TArray<FName> LayerNames;

		for (FActorIterator It(InWorld); It; ++It)
		{
			AActor* Actor = *It;

			for (int32 LayerIndex = 0; LayerIndex < Actor->Layers.Num(); LayerIndex++)
			{
				LayerNames.AddUnique(Actor->Layers[LayerIndex]);
			}
		}

		Ar.Logf(TEXT("Valid layer names:"));

		for (int32 LayerIndex = 0; LayerIndex < LayerNames.Num(); LayerIndex++)
		{
			Ar.Logf(TEXT("   %s"), *LayerNames[LayerIndex].ToString());
		}
	}

	return true;
}

bool UGameViewportClient::HandleViewModeCommand( const TCHAR* Cmd, FOutputDevice& Ar, UWorld* InWorld )
{
#if !UE_BUILD_DEBUG
	// If there isn't a cheat manager, exit out
	bool bCheatsEnabled = false;
	for (FLocalPlayerIterator It((UEngine*)GetOuter(), InWorld); It; ++It)
	{
		if (It->PlayerController != NULL && It->PlayerController->CheatManager != NULL)
		{
			bCheatsEnabled = true;
			break;
		}
	}
	if (!bCheatsEnabled)
	{
		return true;
	}
#endif
	FString ViewModeName = FParse::Token(Cmd, 0);

	if(!ViewModeName.IsEmpty())
	{
		uint32 i = 0;
		for(; i < VMI_Max; ++i)
		{
			if(ViewModeName == GetViewModeName((EViewModeIndex)i))
			{
				ViewModeIndex = i;
				Ar.Logf(TEXT("Set new viewmode: %s"), GetViewModeName((EViewModeIndex)ViewModeIndex));
				break;
			}
		}
		if(i == VMI_Max)
		{
			Ar.Logf(TEXT("Error: view mode not recognized: %s"), *ViewModeName);
		}
	}
	else
	{
		Ar.Logf(TEXT("Current view mode: %s"), GetViewModeName((EViewModeIndex)ViewModeIndex));

		FString ViewModes;
		for(uint32 i = 0; i < VMI_Max; ++i)
		{
			if(i != 0)
			{
				if ((i % 5) == 0)
				{
					ViewModes += TEXT("\n     ");
				}
				else
				{
					ViewModes += TEXT(", ");
				}
			}
			ViewModes += GetViewModeName((EViewModeIndex)i);
		}
		Ar.Logf(TEXT("Available view modes: %s"), *ViewModes);
	}

	if (ViewModeIndex == VMI_StationaryLightOverlap)
	{
		Ar.Logf(TEXT("This view mode is currently not supported in game."));
		ViewModeIndex = VMI_Lit;
	}

	if (FPlatformProperties::SupportsWindowedMode() == false)
	{
		if(ViewModeIndex == VMI_Unlit
			|| ViewModeIndex == VMI_StationaryLightOverlap
			|| ViewModeIndex == VMI_Lit_DetailLighting
			|| ViewModeIndex == VMI_ReflectionOverride)
		{
			Ar.Logf(TEXT("This view mode is currently not supported on consoles."));
			ViewModeIndex = VMI_Lit;
		}
	}
	if ((ViewModeIndex != VMI_Lit && ViewModeIndex != VMI_ShaderComplexity) && !AllowDebugViewmodes())
	{
		Ar.Logf(TEXT("Debug viewmodes not allowed on consoles by default.  See AllowDebugViewmodes()."));
		ViewModeIndex = VMI_Lit;
	}

#if RHI_RAYTRACING
	if (!GRHISupportsRayTracing)
	{
		if (ViewModeIndex == VMI_PathTracing)
		{
			Ar.Logf(TEXT("Path Tracing view mode requires ray tracing support. It is not supported on this system."));
			ViewModeIndex = VMI_Lit;
		}

		if (ViewModeIndex == VMI_RayTracingDebug)
		{
			Ar.Logf(TEXT("Ray tracing view mode requires ray tracing support. It is not supported on this system."));
			ViewModeIndex = VMI_Lit;
		}
	}
#endif

	ApplyViewMode((EViewModeIndex)ViewModeIndex, true, EngineShowFlags);

	return true;
}

bool UGameViewportClient::HandleNextViewModeCommand( const TCHAR* Cmd, FOutputDevice& Ar, UWorld* InWorld )
{
#if !UE_BUILD_DEBUG
	// If there isn't a cheat manager, exit out
	bool bCheatsEnabled = false;
	for (FLocalPlayerIterator It((UEngine*)GetOuter(), InWorld); It; ++It)
	{
		if (It->PlayerController != NULL && It->PlayerController->CheatManager != NULL)
		{
			bCheatsEnabled = true;
			break;
		}
	}
	if (!bCheatsEnabled)
	{
		return true;
	}
#endif
	ViewModeIndex = ViewModeIndex + 1;

	// wrap around
	if(ViewModeIndex == VMI_Max)
	{
		ViewModeIndex = 0;
	}

	Ar.Logf(TEXT("New view mode: %s"), GetViewModeName((EViewModeIndex)ViewModeIndex));
	ApplyViewMode((EViewModeIndex)ViewModeIndex, true, EngineShowFlags);
	return true;
}

bool UGameViewportClient::HandlePrevViewModeCommand( const TCHAR* Cmd, FOutputDevice& Ar, UWorld* InWorld )
{
#if !UE_BUILD_DEBUG
	// If there isn't a cheat manager, exit out
	bool bCheatsEnabled = false;
	for (FLocalPlayerIterator It((UEngine*)GetOuter(), InWorld); It; ++It)
	{
		if (It->PlayerController != NULL && It->PlayerController->CheatManager != NULL)
		{
			bCheatsEnabled = true;
			break;
		}
	}
	if (!bCheatsEnabled)
	{
		return true;
	}
#endif
	ViewModeIndex = ViewModeIndex - 1;

	// wrap around
	if(ViewModeIndex < 0)
	{
		ViewModeIndex = VMI_Max - 1;
	}

	Ar.Logf(TEXT("New view mode: %s"), GetViewModeName((EViewModeIndex)ViewModeIndex));
	ApplyViewMode((EViewModeIndex)ViewModeIndex, true, EngineShowFlags);
	return true;
}

bool UGameViewportClient::HandlePreCacheCommand( const TCHAR* Cmd, FOutputDevice& Ar )
{
	Precache();
	return true;
}

bool UGameViewportClient::SetDisplayConfiguration(const FIntPoint* Dimensions, EWindowMode::Type WindowMode)
{
	if (Viewport == NULL || ViewportFrame == NULL)
	{
		return true;
	}

	UGameEngine* GameEngine = Cast<UGameEngine>(GEngine);

	if (GameEngine)
	{
		UGameUserSettings* UserSettings = GameEngine->GetGameUserSettings();

		UserSettings->SetFullscreenMode(WindowMode);

		if (Dimensions)
		{
			UserSettings->SetScreenResolution(*Dimensions);
		}

		UserSettings->ApplySettings(false);
	}
	else
	{
		int32 NewX = GSystemResolution.ResX;
		int32 NewY = GSystemResolution.ResY;

		if (Dimensions)
		{
			NewX = Dimensions->X;
			NewY = Dimensions->Y;
		}

		FSystemResolution::RequestResolutionChange(NewX, NewY, WindowMode);
	}

	return true;
}

bool UGameViewportClient::HandleToggleFullscreenCommand()
{
	static auto CVar = IConsoleManager::Get().FindTConsoleVariableDataInt(TEXT("r.FullScreenMode"));
	check(CVar);
	auto FullScreenMode = CVar->GetValueOnGameThread() == 0 ? EWindowMode::Fullscreen : EWindowMode::WindowedFullscreen;
	FullScreenMode = Viewport->IsFullscreen() ? EWindowMode::Windowed : FullScreenMode;

	if (PLATFORM_WINDOWS && FullScreenMode == EWindowMode::Fullscreen)
	{
		// Handle fullscreen mode differently for D3D11/D3D12
		static const bool bD3D12 = FParse::Param(FCommandLine::Get(), TEXT("d3d12")) || FParse::Param(FCommandLine::Get(), TEXT("dx12"));
		if (bD3D12)
		{
			// Force D3D12 RHI to use windowed fullscreen mode
			FullScreenMode = EWindowMode::WindowedFullscreen;
		}
	}

	int32 ResolutionX = GSystemResolution.ResX;
	int32 ResolutionY = GSystemResolution.ResY;
	bool bNewModeApplied = false;

	// Make sure the user's settings are updated after pressing Alt+Enter to toggle fullscreen.  Note
	// that we don't need to "apply" the setting change, as we already did that above directly.
	UGameEngine* GameEngine = Cast<UGameEngine>( GEngine );
	if( GameEngine )
	{
		UGameUserSettings* UserSettings = GameEngine->GetGameUserSettings();
		if( UserSettings != nullptr )
		{
			// Ensure that our desired screen size will fit on the display
			ResolutionX = UserSettings->GetScreenResolution().X;
			ResolutionY = UserSettings->GetScreenResolution().Y;
			UGameEngine::DetermineGameWindowResolution(ResolutionX, ResolutionY, FullScreenMode, true);

			UserSettings->SetScreenResolution(FIntPoint(ResolutionX, ResolutionY));
			UserSettings->SetFullscreenMode(FullScreenMode);
			UserSettings->ConfirmVideoMode();
			UserSettings->ApplySettings(false);
			bNewModeApplied = true;
		}
	}

	if (!bNewModeApplied)
	{
		FSystemResolution::RequestResolutionChange(ResolutionX, ResolutionY, FullScreenMode);
	}

	ToggleFullscreenDelegate.Broadcast(FullScreenMode != EWindowMode::Windowed);

	return true;
}

bool UGameViewportClient::HandleSetResCommand( const TCHAR* Cmd, FOutputDevice& Ar )
{
	if(Viewport && ViewportFrame)
	{
		int32 X=FCString::Atoi(Cmd);
		const TCHAR* CmdTemp = FCString::Strchr(Cmd,'x') ? FCString::Strchr(Cmd,'x')+1 : FCString::Strchr(Cmd,'X') ? FCString::Strchr(Cmd,'X')+1 : TEXT("");
		int32 Y=FCString::Atoi(CmdTemp);
		Cmd = CmdTemp;
		EWindowMode::Type WindowMode = Viewport->GetWindowMode();

		if(FCString::Strchr(Cmd,'w') || FCString::Strchr(Cmd,'W'))
		{
			if(FCString::Strchr(Cmd, 'f') || FCString::Strchr(Cmd, 'F'))
			{
				WindowMode = EWindowMode::WindowedFullscreen;
			}
			else
			{
				WindowMode = EWindowMode::Windowed;
			}

		}
		else if(FCString::Strchr(Cmd,'f') || FCString::Strchr(Cmd,'F'))
		{
			WindowMode = EWindowMode::Fullscreen;
		}
		if( X && Y )
		{
			FSystemResolution::RequestResolutionChange(X, Y, WindowMode);
		}
	}
	return true;
}

bool UGameViewportClient::HandleHighresScreenshotCommand( const TCHAR* Cmd, FOutputDevice& Ar )
{
	if(Viewport)
	{
		if (GetHighResScreenshotConfig().ParseConsoleCommand(Cmd, Ar))
		{
			Viewport->TakeHighResScreenShot();
		}
	}
	return true;
}

bool UGameViewportClient::HandleHighresScreenshotUICommand( const TCHAR* Cmd, FOutputDevice& Ar )
{
	// Open the highres screenshot UI. When the capture region editing works properly, we can pass CaptureRegionWidget through
	// HighResScreenshotDialog = SHighResScreenshotDialog::OpenDialog(GetWorld(), Viewport, NULL /*CaptureRegionWidget*/);
	// Disabled until mouse specification UI can be used correctly
	return true;
}


bool UGameViewportClient::HandleScreenshotCommand( const TCHAR* Cmd, FOutputDevice& Ar )
{
	if(Viewport)
	{
		bool bShowUI = FParse::Command(&Cmd, TEXT("SHOWUI"));
		bool bAddFilenameSuffix = true;

		// support arguments
		FString FileName;
		bShowUI = FParse::Param(Cmd, TEXT("showui")) || bShowUI;
		FParse::Value(Cmd, TEXT("filename="), FileName);

		if (FParse::Param(Cmd, TEXT("nosuffix")))
		{
			bAddFilenameSuffix = false;
		}

		FScreenshotRequest::RequestScreenshot(FileName, bShowUI, bAddFilenameSuffix );

		GScreenshotResolutionX = Viewport->GetSizeXY().X;
		GScreenshotResolutionY = Viewport->GetSizeXY().Y;
	}
	return true;
}

bool UGameViewportClient::HandleBugScreenshotwithHUDInfoCommand( const TCHAR* Cmd, FOutputDevice& Ar )
{
	return RequestBugScreenShot(Cmd, true);
}

bool UGameViewportClient::HandleBugScreenshotCommand( const TCHAR* Cmd, FOutputDevice& Ar )
{
	return RequestBugScreenShot(Cmd, false);
}

bool UGameViewportClient::HandleKillParticlesCommand( const TCHAR* Cmd, FOutputDevice& Ar )
{
	// Don't kill in the Editor to avoid potential content clobbering.
	if( !GIsEditor )
	{
		extern bool GIsAllowingParticles;
		// Deactivate system and kill existing particles.
		for( TObjectIterator<UParticleSystemComponent> It; It; ++It )
		{
			UParticleSystemComponent* ParticleSystemComponent = *It;
			ParticleSystemComponent->DeactivateSystem();
			ParticleSystemComponent->KillParticlesForced();
		}
		// No longer initialize particles from here on out.
		GIsAllowingParticles = false;
	}
	return true;
}

bool UGameViewportClient::HandleForceSkelLODCommand( const TCHAR* Cmd, FOutputDevice& Ar, UWorld* InWorld )
{
	int32 ForceLod = 0;
	if(FParse::Value(Cmd,TEXT("LOD="),ForceLod))
	{
		ForceLod++;
	}

	for (TObjectIterator<USkeletalMeshComponent> It; It; ++It)
	{
		USkeletalMeshComponent* SkelComp = *It;
		if( SkelComp->GetScene() == InWorld->Scene && !SkelComp->IsTemplate())
		{
			SkelComp->ForcedLodModel = ForceLod;
		}
	}
	return true;
}

bool UGameViewportClient::HandleDisplayCommand( const TCHAR* Cmd, FOutputDevice& Ar )
{
	TCHAR ObjectName[256];
	TCHAR PropStr[256];
	if ( FParse::Token(Cmd, ObjectName, ARRAY_COUNT(ObjectName), true) &&
		FParse::Token(Cmd, PropStr, ARRAY_COUNT(PropStr), true) )
	{
		UObject* Obj = FindObject<UObject>(ANY_PACKAGE, ObjectName);
		if (Obj != NULL)
		{
			FName PropertyName(PropStr, FNAME_Find);
			if (PropertyName != NAME_None && FindField<UProperty>(Obj->GetClass(), PropertyName) != NULL)
			{
				FDebugDisplayProperty& NewProp = DebugProperties[DebugProperties.AddZeroed()];
				NewProp.Obj = Obj;
				NewProp.PropertyName = PropertyName;
			}
			else
			{
				Ar.Logf(TEXT("Property '%s' not found on object '%s'"), PropStr, *Obj->GetName());
			}
		}
		else
		{
			Ar.Logf(TEXT("Object not found"));
		}
	}

	return true;
}

bool UGameViewportClient::HandleDisplayAllCommand( const TCHAR* Cmd, FOutputDevice& Ar )
{
	TCHAR ClassName[256];
	TCHAR PropStr[256];
	if (FParse::Token(Cmd, ClassName, ARRAY_COUNT(ClassName), true))
	{
		bool bValidClassToken = true;
		UClass* WithinClass = NULL;
		{
			FString ClassStr(ClassName);
			int32 DotIndex = ClassStr.Find(TEXT("."));
			if (DotIndex != INDEX_NONE)
			{
				// first part is within class
				WithinClass = FindObject<UClass>(ANY_PACKAGE, *ClassStr.Left(DotIndex));
				if (WithinClass == NULL)
				{
					Ar.Logf(TEXT("Within class not found"));
					bValidClassToken = false;
				}
				else
				{
					FCString::Strncpy(ClassName, *ClassStr.Right(ClassStr.Len() - DotIndex - 1), 256);
					bValidClassToken = FCString::Strlen(ClassName) > 0;
				}
			}
		}
		if (bValidClassToken)
		{
			FParse::Token(Cmd, PropStr, ARRAY_COUNT(PropStr), true);
			UClass* Cls = FindObject<UClass>(ANY_PACKAGE, ClassName);
			if (Cls != NULL)
			{
				FName PropertyName(PropStr, FNAME_Find);
				UProperty* Prop = PropertyName != NAME_None ? FindField<UProperty>(Cls, PropertyName) : NULL;
				{
					// add all un-GCable things immediately as that list is static
					// so then we only have to iterate over dynamic things each frame
					for (TObjectIterator<UObject> It; It; ++It)
					{
						if (!GUObjectArray.IsDisregardForGC(*It))
						{
							break;
						}
						else if (It->IsA(Cls) && !It->IsTemplate() && (WithinClass == NULL || (It->GetOuter() != NULL && It->GetOuter()->GetClass()->IsChildOf(WithinClass))))
						{
							FDebugDisplayProperty& NewProp = DebugProperties[DebugProperties.AddZeroed()];
							NewProp.Obj = *It;
							NewProp.PropertyName = PropertyName;
							if (!Prop)
							{
								NewProp.bSpecialProperty = true;
							}
						}
					}
					FDebugDisplayProperty& NewProp = DebugProperties[DebugProperties.AddZeroed()];
					NewProp.Obj = Cls;
					NewProp.WithinClass = WithinClass;
					NewProp.PropertyName = PropertyName;
					if (!Prop)
					{
						NewProp.bSpecialProperty = true;
					}
				}
			}
			else
			{
				Ar.Logf(TEXT("Object not found"));
			}
		}
	}

	return true;
}

bool UGameViewportClient::HandleDisplayAllLocationCommand( const TCHAR* Cmd, FOutputDevice& Ar )
{
	TCHAR ClassName[256];
	if (FParse::Token(Cmd, ClassName, ARRAY_COUNT(ClassName), true))
	{
		UClass* Cls = FindObject<UClass>(ANY_PACKAGE, ClassName);
		if (Cls != NULL)
		{
			// add all un-GCable things immediately as that list is static
			// so then we only have to iterate over dynamic things each frame
			for (TObjectIterator<UObject> It(true); It; ++It)
			{
				if (!GUObjectArray.IsDisregardForGC(*It))
				{
					break;
				}
				else if (It->IsA(Cls))
				{
					FDebugDisplayProperty& NewProp = DebugProperties[DebugProperties.AddZeroed()];
					NewProp.Obj = *It;
					NewProp.PropertyName = NAME_Location;
					NewProp.bSpecialProperty = true;
				}
			}
			FDebugDisplayProperty& NewProp = DebugProperties[DebugProperties.AddZeroed()];
			NewProp.Obj = Cls;
			NewProp.PropertyName = NAME_Location;
			NewProp.bSpecialProperty = true;
		}
		else
		{
			Ar.Logf(TEXT("Object not found"));
		}
	}

	return true;
}

bool UGameViewportClient::HandleDisplayAllRotationCommand( const TCHAR* Cmd, FOutputDevice& Ar )
{
	TCHAR ClassName[256];
	if (FParse::Token(Cmd, ClassName, ARRAY_COUNT(ClassName), true))
	{
		UClass* Cls = FindObject<UClass>(ANY_PACKAGE, ClassName);
		if (Cls != NULL)
		{
			// add all un-GCable things immediately as that list is static
			// so then we only have to iterate over dynamic things each frame
			for (TObjectIterator<UObject> It(true); It; ++It)
			{
				if (!GUObjectArray.IsDisregardForGC(*It))
				{
					break;
				}
				else if (It->IsA(Cls))
				{
					FDebugDisplayProperty& NewProp = DebugProperties[DebugProperties.AddZeroed()];
					NewProp.Obj = *It;
					NewProp.PropertyName = NAME_Rotation;
					NewProp.bSpecialProperty = true;
				}
			}
			FDebugDisplayProperty& NewProp = DebugProperties[DebugProperties.AddZeroed()];
			NewProp.Obj = Cls;
			NewProp.PropertyName = NAME_Rotation;
			NewProp.bSpecialProperty = true;
		}
		else
		{
			Ar.Logf(TEXT("Object not found"));
		}
	}

	return true;
}

bool UGameViewportClient::HandleDisplayClearCommand( const TCHAR* Cmd, FOutputDevice& Ar )
{
	DebugProperties.Empty();

	return true;
}

bool UGameViewportClient::HandleGetAllLocationCommand(const TCHAR* Cmd, FOutputDevice& Ar)
{
	// iterate through all actors of the specified class and log their location
	TCHAR ClassName[256];
	UClass* Class;

	if (FParse::Token(Cmd, ClassName, ARRAY_COUNT(ClassName), 1) &&
		(Class = FindObject<UClass>(ANY_PACKAGE, ClassName)) != NULL)
	{
		bool bShowPendingKills = FParse::Command(&Cmd, TEXT("SHOWPENDINGKILLS"));
		int32 cnt = 0;
		for (TObjectIterator<AActor> It; It; ++It)
		{
			if ((bShowPendingKills || !It->IsPendingKill()) && It->IsA(Class))
			{
				FVector ActorLocation = It->GetActorLocation();
				Ar.Logf(TEXT("%i) %s (%f, %f, %f)"), cnt++, *It->GetFullName(), ActorLocation.X, ActorLocation.Y, ActorLocation.Z);
			}
		}
	}
	else
	{
		Ar.Logf(TEXT("Unrecognized class %s"), ClassName);
	}

	return true;
}

bool UGameViewportClient::HandleTextureDefragCommand( const TCHAR* Cmd, FOutputDevice& Ar )
{
	extern void appDefragmentTexturePool();
	appDefragmentTexturePool();
	return true;
}

bool UGameViewportClient::HandleToggleMIPFadeCommand( const TCHAR* Cmd, FOutputDevice& Ar )
{
	GEnableMipLevelFading = (GEnableMipLevelFading >= 0.0f) ? -1.0f : 1.0f;
	Ar.Logf(TEXT("Mip-fading is now: %s"), (GEnableMipLevelFading >= 0.0f) ? TEXT("ENABLED") : TEXT("DISABLED"));
	return true;
}

bool UGameViewportClient::HandlePauseRenderClockCommand( const TCHAR* Cmd, FOutputDevice& Ar )
{
	GPauseRenderingRealtimeClock = !GPauseRenderingRealtimeClock;
	Ar.Logf(TEXT("The global realtime rendering clock is now: %s"), GPauseRenderingRealtimeClock ? TEXT("PAUSED") : TEXT("RUNNING"));
	return true;
}


bool UGameViewportClient::RequestBugScreenShot(const TCHAR* Cmd, bool bDisplayHUDInfo)
{
	// Path/name is the first (and only supported) argument
	FString FileName = Cmd;

	// Handle just a plain console command (e.g. "BUGSCREENSHOT").
	if (FileName.Len() == 0)
	{
		FileName = TEXT("BugScreenShot.png");
	}

	// Handle a console command and name (e.g. BUGSCREENSHOT FOO)
	if (FileName.Contains(TEXT("/")) == false)
	{
		// Path will be <gamename>/bugit/<platform>/desc_
		const FString BaseFile = FString::Printf(TEXT("%s%s_"), *FPaths::BugItDir(), *FPaths::GetBaseFilename(FileName));

		// find the next filename in the sequence, e.g <gamename>/bugit/<platform>/desc_00000.png
		FFileHelper::GenerateNextBitmapFilename(BaseFile, TEXT("png"), FileName);
	}

	if (Viewport != NULL)
	{
		UWorld* const ViewportWorld = GetWorld();
		if (bDisplayHUDInfo && (ViewportWorld != nullptr))
		{
			for (FConstPlayerControllerIterator Iterator = ViewportWorld->GetPlayerControllerIterator(); Iterator; ++Iterator)
			{
				APlayerController* PlayerController = Iterator->Get();
				if (PlayerController && PlayerController->GetHUD())
				{
					PlayerController->GetHUD()->HandleBugScreenShot();
				}
			}
		}

		const bool bShowUI = true;
		const bool bAddFilenameSuffix = false;
		FScreenshotRequest::RequestScreenshot(FileName, true, bAddFilenameSuffix);
	}

	return true;
}

void UGameViewportClient::HandleViewportStatCheckEnabled(const TCHAR* InName, bool& bOutCurrentEnabled, bool& bOutOthersEnabled)
{
	// Check to see which viewports have this enabled (current, non-current)
	const bool bEnabled = IsStatEnabled(InName);
	if (GStatProcessingViewportClient == this && GEngine->GameViewport == this)
	{
		bOutCurrentEnabled = bEnabled;
	}
	else
	{
		bOutOthersEnabled |= bEnabled;
	}
}

void UGameViewportClient::HandleViewportStatEnabled(const TCHAR* InName)
{
	// Just enable this on the active viewport
	if (GStatProcessingViewportClient == this && GEngine->GameViewport == this)
	{
		SetStatEnabled(InName, true);
	}
}

void UGameViewportClient::HandleViewportStatDisabled(const TCHAR* InName)
{
	// Just disable this on the active viewport
	if (GStatProcessingViewportClient == this && GEngine->GameViewport == this)
	{
		SetStatEnabled(InName, false);
	}
}

void UGameViewportClient::HandleViewportStatDisableAll(const bool bInAnyViewport)
{
	// Disable all on either all or the current viewport (depending on the flag)
	if (bInAnyViewport || (GStatProcessingViewportClient == this && GEngine->GameViewport == this))
	{
		SetStatEnabled(NULL, false, true);
	}
}

void UGameViewportClient::HandleWindowDPIScaleChanged(TSharedRef<SWindow> InWindow)
{
#if WITH_EDITOR
	if (InWindow == Window)
	{
		RequestUpdateDPIScale();
	}
#endif
}

bool UGameViewportClient::SetHardwareCursor(EMouseCursor::Type CursorShape, FName GameContentPath, FVector2D HotSpot)
{
	TSharedPtr<ICursor> PlatformCursor = FSlateApplication::Get().GetPlatformCursor();
	if (!PlatformCursor)
	{
		return false;
	}

	void* HardwareCursor = HardwareCursorCache.FindRef(GameContentPath);
	if ( !HardwareCursor )
	{
		// Validate hot spot
		ensure(HotSpot.X >= 0.0f && HotSpot.X <= 1.0f);
		ensure(HotSpot.Y >= 0.0f && HotSpot.Y <= 1.0f);
		HotSpot.X = FMath::Clamp(HotSpot.X, 0.0f, 1.0f);
		HotSpot.Y = FMath::Clamp(HotSpot.Y, 0.0f, 1.0f);

		// Try to create cursor from file directly
		FString CursorPath = FPaths::ProjectContentDir() / GameContentPath.ToString();
		HardwareCursor = PlatformCursor->CreateCursorFromFile(CursorPath, HotSpot);
		if ( !HardwareCursor )
		{
			// Try to load from PNG
			HardwareCursor = LoadCursorFromPngs(*PlatformCursor, CursorPath, HotSpot);
			if ( !HardwareCursor )
			{
				UE_LOG(LogInit, Error, TEXT("Failed to load cursor '%s'"), *CursorPath);
				return false;
			}
		}

		HardwareCursorCache.Add(GameContentPath, HardwareCursor);
	}

	HardwareCursors.Add(CursorShape, HardwareCursor);

	if ( bIsMouseOverClient )
	{
		PlatformCursor->SetTypeShape(CursorShape, HardwareCursor);
	}

	return true;
}

bool UGameViewportClient::IsSimulateInEditorViewport() const
{
	const FSceneViewport* GameViewport = GetGameViewport();

	return GameViewport ? GameViewport->GetPlayInEditorIsSimulate() : false;
}

#if WITH_EDITOR
void UGameViewportClient::SetPlayInEditorUseMouseForTouch(bool bInUseMouseForTouch)
{
	bUseMouseForTouchInEditor = bInUseMouseForTouch;
}
#endif

bool UGameViewportClient::GetUseMouseForTouch() const
{
#if WITH_EDITOR
	return bUseMouseForTouchInEditor || GetDefault<UInputSettings>()->bUseMouseForTouch;
#else
	return GetDefault<UInputSettings>()->bUseMouseForTouch;
#endif
}

void* UGameViewportClient::LoadCursorFromPngs(ICursor& PlatformCursor, const FString& InPathToCursorWithoutExtension, FVector2D InHotSpot)
{
	TArray<TSharedPtr<FPngFileData>> CursorPngFiles;
	if (!LoadAvailableCursorPngs(CursorPngFiles, InPathToCursorWithoutExtension))
	{
		return nullptr;
	}

	check(CursorPngFiles.Num() > 0);
	TSharedPtr<FPngFileData> NearestCursor = CursorPngFiles[0];
	float PlatformScaleFactor = FPlatformApplicationMisc::GetDPIScaleFactorAtPoint(0, 0);
	for (TSharedPtr<FPngFileData>& FileData : CursorPngFiles)
	{
		const float NewDelta = FMath::Abs(FileData->ScaleFactor - PlatformScaleFactor);
		if (NewDelta < FMath::Abs(NearestCursor->ScaleFactor - PlatformScaleFactor))
		{
			NearestCursor = FileData;
		}
	}

	IImageWrapperModule& ImageWrapperModule = FModuleManager::LoadModuleChecked<IImageWrapperModule>(FName("ImageWrapper"));
	TSharedPtr<IImageWrapper>PngImageWrapper = ImageWrapperModule.CreateImageWrapper(EImageFormat::PNG);

	if (PngImageWrapper.IsValid() && PngImageWrapper->SetCompressed(NearestCursor->FileData.GetData(), NearestCursor->FileData.Num()))
	{
		const TArray<uint8>* RawImageData = nullptr;
		if (PngImageWrapper->GetRaw(ERGBFormat::RGBA, 8, RawImageData))
		{
			const int32 Width = PngImageWrapper->GetWidth();
			const int32 Height = PngImageWrapper->GetHeight();

			return PlatformCursor.CreateCursorFromRGBABuffer((FColor*) RawImageData->GetData(), Width, Height, InHotSpot);
		}
	}

	return nullptr;
}

bool UGameViewportClient::LoadAvailableCursorPngs(TArray< TSharedPtr<FPngFileData> >& Results, const FString& InPathToCursorWithoutExtension)
{
	FString CursorsWithSizeSearch = FPaths::GetCleanFilename(InPathToCursorWithoutExtension) + TEXT("*.png");

	TArray<FString> PngCursorFiles;
	IFileManager::Get().FindFilesRecursive(PngCursorFiles, *FPaths::GetPath(InPathToCursorWithoutExtension), *CursorsWithSizeSearch, true, false, false);

	bool bFoundCursor = false;

	for (const FString& FullCursorPath : PngCursorFiles)
	{
		FString CursorFile = FPaths::GetBaseFilename(FullCursorPath);

		FString Dummy;
		FString ScaleFactorSection;
		FString ScaleFactor;

		if (CursorFile.Split(TEXT("@"), &Dummy, &ScaleFactorSection, ESearchCase::IgnoreCase, ESearchDir::FromEnd))
		{
			if (ScaleFactorSection.Split(TEXT("x"), &ScaleFactor, &Dummy) == false)
			{
				ScaleFactor = ScaleFactorSection;
			}
		}
		else
		{
			ScaleFactor = TEXT("1");
		}

		if (FCString::IsNumeric(*ScaleFactor) == false)
		{
			UE_LOG(LogInit, Error, TEXT("Failed to load cursor '%s', non-numeric characters in the scale factor."), *FullCursorPath);
			continue;
		}

		TSharedPtr<FPngFileData> PngFileData = MakeShared<FPngFileData>();
		PngFileData->FileName = FullCursorPath;
		PngFileData->ScaleFactor = FCString::Atof(*ScaleFactor);

		if (FFileHelper::LoadFileToArray(PngFileData->FileData, *FullCursorPath, FILEREAD_Silent))
		{
			UE_LOG(LogInit, Log, TEXT("Loading Cursor '%s'."), *FullCursorPath);
		}

		Results.Add(PngFileData);

		bFoundCursor = true;
	}

	Results.StableSort([](const TSharedPtr<FPngFileData>& InFirst, const TSharedPtr<FPngFileData>& InSecond) -> bool
	{
		return InFirst->ScaleFactor < InSecond->ScaleFactor;
	});

	return bFoundCursor;
}

#undef LOCTEXT_NAMESPACE<|MERGE_RESOLUTION|>--- conflicted
+++ resolved
@@ -116,8 +116,6 @@
 	TEXT(" 1: override secondary screen percentage."),
 	ECVF_Default);
 
-<<<<<<< HEAD
-=======
 
 void UGameViewportClient::UpdateCsvCameraStats(const FSceneView* View)
 {
@@ -160,7 +158,6 @@
 }
 
 
->>>>>>> 9ba46998
 UGameViewportClient::UGameViewportClient(const FObjectInitializer& ObjectInitializer)
 	: Super(ObjectInitializer)
 #if WITH_EDITOR
@@ -1166,10 +1163,6 @@
 		ViewFamily.EngineShowFlags.ScreenPercentage = true;
 	}
 
-<<<<<<< HEAD
-	ENGINE_API void UpdateDebugViewModeShaders();
-=======
->>>>>>> 9ba46998
 	UpdateDebugViewModeShaders();
 #endif
 
@@ -1356,13 +1349,10 @@
 					#if RHI_RAYTRACING
 						View->SetupRayTracedRendering();
 					#endif
-<<<<<<< HEAD
-=======
 
 					#if CSV_PROFILER
 						UpdateCsvCameraStats(View);
 					#endif
->>>>>>> 9ba46998
 					}
 
 					// Add view information for resource streaming. Allow up to 5X boost for small FOV.
