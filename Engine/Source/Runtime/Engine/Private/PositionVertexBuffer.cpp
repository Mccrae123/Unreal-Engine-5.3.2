// Copyright Epic Games, Inc. All Rights Reserved.

#include "Rendering/PositionVertexBuffer.h"

#include "Components.h"
#include "DataDrivenShaderPlatformInfo.h"
#include "LocalVertexFactory.h"
#include "RHIResourceUpdates.h"
#include "StaticMeshVertexData.h"

/*-----------------------------------------------------------------------------
FPositionVertexBuffer
-----------------------------------------------------------------------------*/

/** The implementation of the static mesh position-only vertex data storage type. */
class FPositionVertexData :
	public TStaticMeshVertexData<FPositionVertex>
{
public:
	FPositionVertexData(bool InNeedsCPUAccess = false)
		: TStaticMeshVertexData<FPositionVertex>(InNeedsCPUAccess)
	{
	}
};


FPositionVertexBuffer::FPositionVertexBuffer():
	VertexData(NULL),
	Data(NULL),
	Stride(0),
	NumVertices(0)
{}

FPositionVertexBuffer::~FPositionVertexBuffer()
{
	CleanUp();
}

/** Delete existing resources */
void FPositionVertexBuffer::CleanUp()
{
	if (VertexData)
	{
		delete VertexData;
		VertexData = nullptr;
	}
}

void FPositionVertexBuffer::Init(uint32 InNumVertices, bool bInNeedsCPUAccess)
{
	NumVertices = InNumVertices;
	bNeedsCPUAccess = bInNeedsCPUAccess;

	// Allocate the vertex data storage type.
	AllocateData(bInNeedsCPUAccess);

	// Allocate the vertex data buffer.
	VertexData->ResizeBuffer(NumVertices);
	Data = NumVertices ? VertexData->GetDataPointer() : nullptr;
}

/**
* Initializes the buffer with the given vertices, used to convert legacy layouts.
* @param InVertices - The vertices to initialize the buffer with.
*/
void FPositionVertexBuffer::Init(const TArray<FStaticMeshBuildVertex>& InVertices, bool bInNeedsCPUAccess)
{
	const FConstMeshBuildVertexView VertexView = MakeConstMeshBuildVertexView(InVertices);
	Init(VertexView, bInNeedsCPUAccess);
}

void FPositionVertexBuffer::Init(const FConstMeshBuildVertexView& InVertices, bool bInNeedsCPUAccess)
{
	Init(InVertices.Position.Num(), bInNeedsCPUAccess);

	// Copy the vertex positions into the buffer.
	for (int32 VertexIndex = 0; VertexIndex < InVertices.Position.Num(); VertexIndex++)
	{
		VertexPosition(VertexIndex) = InVertices.Position[VertexIndex];
	}
}

/**
* Initializes this vertex buffer with the contents of the given vertex buffer.
* @param InVertexBuffer - The vertex buffer to initialize from.
*/
void FPositionVertexBuffer::Init(const FPositionVertexBuffer& InVertexBuffer, bool bInNeedsCPUAccess)
{
	bNeedsCPUAccess = bInNeedsCPUAccess;
	if ( InVertexBuffer.GetNumVertices() )
	{
		Init(InVertexBuffer.GetNumVertices(), bInNeedsCPUAccess);

		check( Stride == InVertexBuffer.GetStride() );

		const uint8* InData = InVertexBuffer.Data;
		FMemory::Memcpy( Data, InData, Stride * NumVertices );
	}
}

void FPositionVertexBuffer::Init(const TArray<FVector3f>& InPositions, bool bInNeedsCPUAccess)
{
	NumVertices = InPositions.Num();
	bNeedsCPUAccess = bInNeedsCPUAccess;
	if ( NumVertices )
	{
		AllocateData(bInNeedsCPUAccess);
		check( Stride == InPositions.GetTypeSize() );
		VertexData->ResizeBuffer(NumVertices);
		Data = VertexData->GetDataPointer();
		FMemory::Memcpy( Data, InPositions.GetData(), Stride * NumVertices );
	}
}

bool FPositionVertexBuffer::AppendVertices( const FStaticMeshBuildVertex* Vertices, const uint32 NumVerticesToAppend )
{
	const uint64 TotalNumVertices = (uint64)NumVertices + (uint64)NumVerticesToAppend;
	if (!ensureMsgf(TotalNumVertices < INT32_MAX, TEXT("FPositionVertexBuffer::AppendVertices adding %u to %u vertices exceeds INT32_MAX limit"), NumVerticesToAppend, NumVertices))
	{
		return false;
	}

	if (VertexData == nullptr && NumVerticesToAppend > 0)
	{
		// Allocate the vertex data storage type if the buffer was never allocated before
		AllocateData(bNeedsCPUAccess);
	}

	if( NumVerticesToAppend > 0 )
	{
		check( VertexData != nullptr );
		check( Vertices != nullptr );

		const uint32 FirstDestVertexIndex = NumVertices;
		NumVertices += NumVerticesToAppend;
		VertexData->ResizeBuffer( NumVertices );
		if( NumVertices > 0 )
		{
			Data = VertexData->GetDataPointer();

			// Copy the vertices into the buffer.
			for( uint32 VertexIter = 0; VertexIter < NumVerticesToAppend; ++VertexIter )
			{
				const FStaticMeshBuildVertex& SourceVertex = Vertices[ VertexIter ];

				const uint32 DestVertexIndex = FirstDestVertexIndex + VertexIter;
				VertexPosition( DestVertexIndex ) = SourceVertex.Position;
			}
		}
	}

	return true;
}

/**
 * Serializer
 *
 * @param	Ar					Archive to serialize with
 * @param	bInNeedsCPUAccess	Whether the elements need to be accessed by the CPU
 */
void FPositionVertexBuffer::Serialize( FArchive& Ar, bool bInNeedsCPUAccess )
{
	bNeedsCPUAccess = bInNeedsCPUAccess;

	SerializeMetaData(Ar);

	if(Ar.IsLoading())
	{
		// Allocate the vertex data storage type.
		AllocateData( bInNeedsCPUAccess );
	}

	if(VertexData != NULL)
	{
		// Serialize the vertex data.
		VertexData->Serialize(Ar);

		// Make a copy of the vertex data pointer.
		Data = NumVertices ? VertexData->GetDataPointer() : nullptr;
	}
}

void FPositionVertexBuffer::SerializeMetaData(FArchive& Ar)
{
	Ar << Stride << NumVertices;
}

void FPositionVertexBuffer::ClearMetaData()
{
	Stride = NumVertices = 0;
}

bool FPositionVertexBuffer::GetAllowCPUAccess() const
{
	return VertexData ? VertexData->GetAllowCPUAccess() : false;
}

/**
* Specialized assignment operator, only used when importing LOD's.  
*/
void FPositionVertexBuffer::operator=(const FPositionVertexBuffer &Other)
{
	//VertexData doesn't need to be allocated here because Build will be called next,
	VertexData = NULL;
}

template <bool bRenderThread>
FBufferRHIRef FPositionVertexBuffer::CreateRHIBuffer_Internal()
{
	return CreateRHIBuffer<bRenderThread>(VertexData, NumVertices, BUF_Static | BUF_ShaderResource, TEXT("FPositionVertexBuffer"));
}

FBufferRHIRef FPositionVertexBuffer::CreateRHIBuffer_RenderThread()
{
	return CreateRHIBuffer_Internal<true>();
}

FBufferRHIRef FPositionVertexBuffer::CreateRHIBuffer_Async()
{
	return CreateRHIBuffer_Internal<false>();
}

void FPositionVertexBuffer::InitRHIForStreaming(FRHIBuffer* IntermediateBuffer, FRHIResourceUpdateBatcher& Batcher)
{
	check(VertexBufferRHI);
	if (IntermediateBuffer)
	{
		Batcher.QueueUpdateRequest(VertexBufferRHI, IntermediateBuffer);
	}
}

void FPositionVertexBuffer::ReleaseRHIForStreaming(FRHIResourceUpdateBatcher& Batcher)
{
	check(VertexBufferRHI);
	Batcher.QueueUpdateRequest(VertexBufferRHI, nullptr);
}

<<<<<<< HEAD
void FPositionVertexBuffer::InitRHIForStreaming(FRHIBuffer* IntermediateBuffer, FRHIResourceUpdateBatcher& Batcher)
{
	check(VertexBufferRHI);
	if (IntermediateBuffer)
	{
		Batcher.QueueUpdateRequest(VertexBufferRHI, IntermediateBuffer);
		if (PositionComponentSRV)
		{
			Batcher.QueueUpdateRequest(PositionComponentSRV, VertexBufferRHI, 4, PF_R32_FLOAT);
		}
	}
}

void FPositionVertexBuffer::ReleaseRHIForStreaming(FRHIResourceUpdateBatcher& Batcher)
{
	check(VertexBufferRHI);
	Batcher.QueueUpdateRequest(VertexBufferRHI, nullptr);
	if (PositionComponentSRV)
	{
		Batcher.QueueUpdateRequest(PositionComponentSRV, nullptr, 0, 0);
	}
}

void FPositionVertexBuffer::InitRHI()
{
	TRACE_CPUPROFILER_EVENT_SCOPE(FPositionVertexBuffer::InitRHI);

	const bool bHadVertexData = VertexData != nullptr;
=======
void FPositionVertexBuffer::InitRHI(FRHICommandListBase& RHICmdList)
{
	TRACE_CPUPROFILER_EVENT_SCOPE(FPositionVertexBuffer::InitRHI);

>>>>>>> 4af6daef
	VertexBufferRHI = CreateRHIBuffer_RenderThread();
	// we have decide to create the SRV based on GMaxRHIShaderPlatform because this is created once and shared between feature levels for editor preview.
	// Also check to see whether cpu access has been activated on the vertex data
	if (VertexBufferRHI)
	{
		// we have decide to create the SRV based on GMaxRHIShaderPlatform because this is created once and shared between feature levels for editor preview.
		bool bSRV = RHISupportsManualVertexFetch(GMaxRHIShaderPlatform) || FLocalVertexFactory::IsGPUSkinPassThroughSupported(GMaxRHIShaderPlatform);

		// When bAllowCPUAccess is true, the meshes is likely going to be used for Niagara to spawn particles on mesh surface.
		// And it can be the case for CPU *and* GPU access: no differenciation today. That is why we create a SRV in this case.
		// This also avoid setting lots of states on all the members of all the different buffers used by meshes. Follow up: https://jira.it.epicgames.net/browse/UE-69376.
		bSRV |= (VertexData && VertexData->GetAllowCPUAccess());
		if(bSRV)
		{
			// When VertexData is null, this buffer hasn't been streamed in yet. We still need to create a FRHIShaderResourceView which will be
			// cached in a vertex factory uniform buffer later. The nullptr tells the RHI that the SRV doesn't view on anything yet.
<<<<<<< HEAD
			PositionComponentSRV = RHICreateShaderResourceView(FShaderResourceViewInitializer(bHadVertexData ? VertexBufferRHI : nullptr, PF_R32_FLOAT));
=======
			PositionComponentSRV = RHICmdList.CreateShaderResourceView(VertexBufferRHI, 4, PF_R32_FLOAT);
>>>>>>> 4af6daef
		}
	}
}

void FPositionVertexBuffer::ReleaseRHI()
{
	PositionComponentSRV.SafeRelease();
	FVertexBuffer::ReleaseRHI();
}

void FPositionVertexBuffer::AllocateData( bool bInNeedsCPUAccess /*= true*/ )
{
	// Clear any old VertexData before allocating.
	CleanUp();

	VertexData = new FPositionVertexData(bInNeedsCPUAccess);
	// Calculate the vertex stride.
	Stride = VertexData->GetStride();
}

void FPositionVertexBuffer::BindPositionVertexBuffer(const FVertexFactory* VertexFactory, FStaticMeshDataType& StaticMeshData) const
{
	StaticMeshData.PositionComponent = FVertexStreamComponent(
		this,
		STRUCT_OFFSET(FPositionVertex, Position),
		GetStride(),
		VET_Float3
	);
	StaticMeshData.PositionComponentSRV = PositionComponentSRV;
}<|MERGE_RESOLUTION|>--- conflicted
+++ resolved
@@ -235,41 +235,10 @@
 	Batcher.QueueUpdateRequest(VertexBufferRHI, nullptr);
 }
 
-<<<<<<< HEAD
-void FPositionVertexBuffer::InitRHIForStreaming(FRHIBuffer* IntermediateBuffer, FRHIResourceUpdateBatcher& Batcher)
-{
-	check(VertexBufferRHI);
-	if (IntermediateBuffer)
-	{
-		Batcher.QueueUpdateRequest(VertexBufferRHI, IntermediateBuffer);
-		if (PositionComponentSRV)
-		{
-			Batcher.QueueUpdateRequest(PositionComponentSRV, VertexBufferRHI, 4, PF_R32_FLOAT);
-		}
-	}
-}
-
-void FPositionVertexBuffer::ReleaseRHIForStreaming(FRHIResourceUpdateBatcher& Batcher)
-{
-	check(VertexBufferRHI);
-	Batcher.QueueUpdateRequest(VertexBufferRHI, nullptr);
-	if (PositionComponentSRV)
-	{
-		Batcher.QueueUpdateRequest(PositionComponentSRV, nullptr, 0, 0);
-	}
-}
-
-void FPositionVertexBuffer::InitRHI()
+void FPositionVertexBuffer::InitRHI(FRHICommandListBase& RHICmdList)
 {
 	TRACE_CPUPROFILER_EVENT_SCOPE(FPositionVertexBuffer::InitRHI);
 
-	const bool bHadVertexData = VertexData != nullptr;
-=======
-void FPositionVertexBuffer::InitRHI(FRHICommandListBase& RHICmdList)
-{
-	TRACE_CPUPROFILER_EVENT_SCOPE(FPositionVertexBuffer::InitRHI);
-
->>>>>>> 4af6daef
 	VertexBufferRHI = CreateRHIBuffer_RenderThread();
 	// we have decide to create the SRV based on GMaxRHIShaderPlatform because this is created once and shared between feature levels for editor preview.
 	// Also check to see whether cpu access has been activated on the vertex data
@@ -286,11 +255,7 @@
 		{
 			// When VertexData is null, this buffer hasn't been streamed in yet. We still need to create a FRHIShaderResourceView which will be
 			// cached in a vertex factory uniform buffer later. The nullptr tells the RHI that the SRV doesn't view on anything yet.
-<<<<<<< HEAD
-			PositionComponentSRV = RHICreateShaderResourceView(FShaderResourceViewInitializer(bHadVertexData ? VertexBufferRHI : nullptr, PF_R32_FLOAT));
-=======
 			PositionComponentSRV = RHICmdList.CreateShaderResourceView(VertexBufferRHI, 4, PF_R32_FLOAT);
->>>>>>> 4af6daef
 		}
 	}
 }
