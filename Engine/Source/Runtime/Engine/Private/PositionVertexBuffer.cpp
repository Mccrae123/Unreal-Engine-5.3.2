--- conflicted
+++ resolved
@@ -236,10 +236,7 @@
 {
 	TRACE_CPUPROFILER_EVENT_SCOPE(FPositionVertexBuffer::InitRHI);
 
-<<<<<<< HEAD
-=======
 	const bool bHadVertexData = VertexData != nullptr;
->>>>>>> d731a049
 	VertexBufferRHI = CreateRHIBuffer_RenderThread();
 	// we have decide to create the SRV based on GMaxRHIShaderPlatform because this is created once and shared between feature levels for editor preview.
 	// Also check to see whether cpu access has been activated on the vertex data
