--- conflicted
+++ resolved
@@ -79,12 +79,6 @@
 	, PlaybackTimeNonVirtualized(0.0f)
 	, MinCurrentPitch(1.0f)
 	, RequestedStartTime(0.0f)
-<<<<<<< HEAD
-	, CurrentAdjustVolumeMultiplier(1.0f)
-	, TargetAdjustVolumeMultiplier(1.0f)
-	, TargetAdjustVolumeStopTime(-1.0f)
-=======
->>>>>>> 69078e53
 	, VolumeMultiplier(1.0f)
 	, PitchMultiplier(1.0f)
 	, LowPassFilterFrequency(MAX_FILTER_FREQUENCY)
@@ -553,15 +547,7 @@
 	ParseParams.Transform = Transform;
 	ParseParams.StartTime = RequestedStartTime;
 
-<<<<<<< HEAD
-	// Default values.
-	// It's all Multiplicative!  So now people are all modifying the multiplier values via various means
-	// (even after the Sound has started playing, and this line takes them all into account and gives us
-	// final value that is correct
-	UpdateAdjustVolumeMultiplier(DeltaTime);
-=======
 	ComponentVolumeFader.Update(DeltaTime);
->>>>>>> 69078e53
 
 	ParseParams.VolumeMultiplier = GetVolume();
 
@@ -671,11 +657,7 @@
 			{
 				check(WaveInstance);
 
-<<<<<<< HEAD
-				float WaveInstanceVolume = WaveInstance->GetVolumeWithDistanceAttenuation();
-=======
 				float WaveInstanceVolume = WaveInstance->GetVolumeWithDistanceAttenuation() * WaveInstance->GetDynamicVolume();
->>>>>>> 69078e53
 				if (WaveInstanceVolume > VolumeConcurrency)
 				{
 					VolumeConcurrency = WaveInstanceVolume;
