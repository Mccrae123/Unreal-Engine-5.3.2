--- conflicted
+++ resolved
@@ -1787,14 +1787,11 @@
 		}
 	}
 
-<<<<<<< HEAD
-=======
 	if (Settings->AudioLinkSettingsOverride)
 	{
 		ParseParams.AudioLinkSettingsOverride = Settings->AudioLinkSettingsOverride;
 	}
 
->>>>>>> d731a049
 	// Attenuate with the absorption filter if necessary
 	if (Settings->bAttenuateWithLPF)
 	{
@@ -1822,10 +1819,7 @@
 	ParseParams.bApplyNormalizationToStereoSounds = Settings->bApplyNormalizationToStereoSounds;
 	ParseParams.bUseSpatialization |= Settings->bSpatialize;
 	ParseParams.bEnableSourceDataOverride |= Settings->bEnableSourceDataOverride;
-<<<<<<< HEAD
-=======
 	ParseParams.bEnableSendToAudioLink |= Settings->bEnableSendToAudioLink;
->>>>>>> d731a049
 
 	// Check the binaural radius to determine if we're going to HRTF spatialize, cache the result
 	if (bIsFirstAttenuationUpdate)
@@ -1852,11 +1846,7 @@
 			ParseParams.SpatializationMethod = Settings->SpatializationAlgorithm;
 		}
 
-<<<<<<< HEAD
-		ParseParams.bSpatializationIsExternalSend = AudioDevice->bSpatializationIsExternalSend;
-=======
 		ParseParams.bSpatializationIsExternalSend = AudioDevice->GetCurrentSpatializationPluginInterfaceInfo().bSpatializationIsExternalSend;
->>>>>>> d731a049
 	}
 
 	// If not overriding from a node, set focus data
