// Copyright 1998-2019 Epic Games, Inc. All Rights Reserved.

#include "Sound/SoundConcurrency.h"
#include "Components/AudioComponent.h"
#include "ActiveSound.h"
#include "AudioDevice.h"
#include "AudioVirtualLoop.h"
#include "Sound/SoundBase.h"


// Forward Declarations
struct FListener;

namespace
{
	void SetSoundDataTarget(const FActiveSound& ActiveSound, FConcurrencySoundData& SoundData, float InTargetVolume, float InLerpTime)
	{
#if UE_BUILD_SHIPPING
		SoundData.SetTarget(InTargetVolume, InLerpTime);
#else
		const float LastTargetVolume = SoundData.GetTargetVolume();

		SoundData.SetTarget(InTargetVolume, InLerpTime);
		if (!FMath::IsNearlyEqual(LastTargetVolume, InTargetVolume))
		{
			if (const USoundBase* Sound = ActiveSound.GetSound())
			{
				UE_LOG(LogAudio, Verbose,
					TEXT("Sound '%s' concurrency generation '%i' target volume update: %.3f to %.3f."),
					*Sound->GetName(),
					SoundData.Generation,
					LastTargetVolume,
					InTargetVolume);
			}
		}
#endif // UE_BUILD_SHIPPING
	}
} // namespace <>


/************************************************************************/
/* USoundConcurrency													*/
/************************************************************************/

USoundConcurrency::USoundConcurrency(const FObjectInitializer& ObjectInitializer)
	: Super(ObjectInitializer)
{
}

/************************************************************************/
/* FSoundConcurrencySettings											*/
/************************************************************************/
float FSoundConcurrencySettings::GetVolumeScale() const
{
	return FMath::Clamp(VolumeScale, 0.0f, 1.0f);;
}


/************************************************************************/
/* USoundConcurrency													*/
/************************************************************************/

FConcurrencyHandle::FConcurrencyHandle(const FSoundConcurrencySettings& InSettings)
	: Settings(InSettings)
	, ObjectID(0)
	, bIsOverride(true)
{
}

FConcurrencyHandle::FConcurrencyHandle(const USoundConcurrency& Concurrency)
	: Settings(Concurrency.Concurrency)
	, ObjectID(Concurrency.GetUniqueID())
	, bIsOverride(false)
{
}

EConcurrencyMode FConcurrencyHandle::GetMode(const FActiveSound& ActiveSound) const
{
	if (Settings.bLimitToOwner && ActiveSound.GetOwnerID() != 0)
	{
		return bIsOverride && ActiveSound.GetSound() != nullptr
			? EConcurrencyMode::OwnerPerSound
			: EConcurrencyMode::Owner;
	}

	return ObjectID == 0 ? EConcurrencyMode::Sound : EConcurrencyMode::Group;
}

void FConcurrencySoundData::Update(float InElapsed)
{
	Elapsed += InElapsed;
}

float FConcurrencySoundData::GetVolume(bool bInDecibels) const
{
	if (FMath::IsNearlyZero(LerpTime) || Elapsed > LerpTime || FMath::IsNearlyEqual(DbTargetVolume, DbStartVolume))
	{
		return bInDecibels ? DbTargetVolume : Audio::ConvertToLinear(DbTargetVolume);
	}

	float Alpha = Elapsed / LerpTime;
	const float DbCurrentVolume = FMath::Lerp(DbStartVolume, DbTargetVolume, Alpha);
	return bInDecibels ? DbCurrentVolume : Audio::ConvertToLinear(DbCurrentVolume);
}

float FConcurrencySoundData::GetTargetVolume(bool bInDecibels) const
{
	return bInDecibels ? DbTargetVolume : Audio::ConvertToLinear(DbTargetVolume);
}

void FConcurrencySoundData::SetTarget(float InTargetVolume, float InLerpTime)
{
	DbStartVolume = GetVolume(true);

	LerpTime = FMath::Max(InLerpTime, 0.0f);
	Elapsed = 0.0f;

	DbTargetVolume = Audio::ConvertToDecibels(InTargetVolume, KINDA_SMALL_NUMBER);
}

/************************************************************************/
/* FConcurrencyGroup												*/
/************************************************************************/

FConcurrencyGroup::FConcurrencyGroup(FConcurrencyGroupID InGroupID, const FConcurrencyHandle& ConcurrencyHandle)
	: GroupID(InGroupID)
	, ObjectID(ConcurrencyHandle.ObjectID)
	, Settings(ConcurrencyHandle.Settings)
{
}

FConcurrencyGroupID FConcurrencyGroup::GenerateNewID()
{
	static FConcurrencyGroupID ConcurrencyGroupIDs = 0;
	return ++ConcurrencyGroupIDs;
}

void FConcurrencyGroup::AddActiveSound(FActiveSound& ActiveSound)
{
	check(GroupID != 0);

	if (ActiveSound.ConcurrencyGroupData.Contains(GroupID))
	{
		UE_LOG(LogAudio, Fatal, TEXT("Attempting to add active sound '%s' to concurrency group multiple times."), *ActiveSound.GetOwnerName());
		return;
	}

	FConcurrencySoundData SoundData;
	SoundData.Generation = ActiveSounds.Num();
	SetSoundDataTarget(ActiveSound, SoundData, 1.0f, 0.0f);

	ActiveSounds.Add(&ActiveSound);
	ActiveSound.ConcurrencyGroupData.Add(GroupID, MoveTemp(SoundData));
}

void FConcurrencyGroup::RemoveActiveSound(FActiveSound& ActiveSound)
{
	// Remove from array
<<<<<<< HEAD
	const int32 NumRemoved = ActiveSounds.RemoveSwap(ActiveSound);
=======
	const int32 NumRemoved = ActiveSounds.RemoveSwap(&ActiveSound);
>>>>>>> 9ba46998
	if (NumRemoved == 0)
	{
		return;
	}
<<<<<<< HEAD

=======
>>>>>>> 9ba46998
	check(NumRemoved == 1);

	FConcurrencySoundData& SoundData = ActiveSound.ConcurrencyGroupData.FindChecked(GroupID);

	// Rebase generations due to removal of a member
	for (FActiveSound* OtherSound : ActiveSounds)
	{
		check(OtherSound);
		FConcurrencySoundData& OtherSoundData = OtherSound->ConcurrencyGroupData.FindChecked(GroupID);
		if (OtherSoundData.Generation > SoundData.Generation)
		{
			check(OtherSoundData.Generation > 0);
			check(OtherSoundData.Generation <= ActiveSounds.Num());
			OtherSoundData.Generation--;
		}

		if (Settings.bVolumeScaleCanRelease)
		{
			const float GenerationDelta = static_cast<float>(ActiveSounds.Num() - OtherSoundData.Generation) - 1.0f;
			const float NewTargetVolume = FMath::Clamp(FMath::Pow(Settings.GetVolumeScale(), GenerationDelta), 0.0f, 1.0f);
			SetSoundDataTarget(*OtherSound, OtherSoundData, NewTargetVolume, Settings.VolumeScaleReleaseTime);
		}
	}
}

void FConcurrencyGroup::StopQuietSoundsDueToMaxConcurrency()
{
	// Nothing to do if our active sound count is less than or equal to our max active sounds
	if (Settings.ResolutionRule != EMaxConcurrentResolutionRule::StopQuietest || ActiveSounds.Num() <= Settings.MaxCount)
	{
		return;
	}

	// Comparator for sorting group's ActiveSounds according to their "volume" concurrency. Quieter sounds will be
	//  at the front of the array. If they share the same volume, newer sounds will be sorted first to avoid loop
	// realization ping-ponging 
	struct FCompareActiveSounds
	{
		FORCEINLINE bool operator()(const FActiveSound& A, const FActiveSound& B) const
		{
			if (FMath::IsNearlyEqual(A.VolumeConcurrency, B.VolumeConcurrency, KINDA_SMALL_NUMBER))
			{
				return A.PlaybackTime > B.PlaybackTime;
			}
			return A.VolumeConcurrency < B.VolumeConcurrency;
		}
	};

	ActiveSounds.Sort(FCompareActiveSounds());

	const int32 NumActiveSounds = ActiveSounds.Num();
	const int32 NumSoundsToStop = NumActiveSounds - Settings.MaxCount;
	check(NumSoundsToStop > 0);

	// Need to make a new list when stopping the sounds since the process of stopping an active sound
	// will remove the sound from this concurrency group's ActiveSounds array.
	int32 i = 0;
	for (; i < NumSoundsToStop; ++i)
	{
		FActiveSound* ActiveSound = ActiveSounds[i];
		check(ActiveSound);
		ActiveSound->bShouldStopDueToMaxConcurrency = true;
	}

	for (; i < NumActiveSounds; ++i)
	{
		ActiveSounds[i]->bShouldStopDueToMaxConcurrency = false;
	}

}


/************************************************************************/
/* FSoundConcurrencyManager												*/
/************************************************************************/

FSoundConcurrencyManager::FSoundConcurrencyManager(class FAudioDevice* InAudioDevice)
	: AudioDevice(InAudioDevice)
{
}

FSoundConcurrencyManager::~FSoundConcurrencyManager()
{
}

void FSoundConcurrencyManager::CreateNewGroupsFromHandles(
	const FActiveSound& NewActiveSound,
	const TArray<FConcurrencyHandle>& ConcurrencyHandles,
	TArray<FConcurrencyGroup*>& OutGroupsToApply
)
{
	for (const FConcurrencyHandle& ConcurrencyHandle : ConcurrencyHandles)
	{
		switch (ConcurrencyHandle.GetMode(NewActiveSound))
		{
			case EConcurrencyMode::Group:
			{
				if (!ConcurrencyMap.Contains(ConcurrencyHandle.ObjectID))
				{
					FConcurrencyGroup& ConcurrencyGroup = CreateNewConcurrencyGroup(ConcurrencyHandle);
					ConcurrencyMap.Add(ConcurrencyHandle.ObjectID, ConcurrencyGroup.GetGroupID());
					OutGroupsToApply.Add(&ConcurrencyGroup);
				}
			}
			break;

			case EConcurrencyMode::Owner:
			{
				const FSoundOwnerObjectID OwnerObjectID = NewActiveSound.GetOwnerID();
				if (FOwnerConcurrencyMapEntry* ConcurrencyEntry = OwnerConcurrencyMap.Find(OwnerObjectID))
				{
					if (!ConcurrencyEntry->ConcurrencyObjectToConcurrencyGroup.Contains(ConcurrencyHandle.ObjectID))
					{
						FConcurrencyGroup& ConcurrencyGroup = CreateNewConcurrencyGroup(ConcurrencyHandle);
						ConcurrencyEntry->ConcurrencyObjectToConcurrencyGroup.Add(ConcurrencyHandle.ObjectID, ConcurrencyGroup.GetGroupID());
						OutGroupsToApply.Add(&ConcurrencyGroup);
					}
				}
				else
				{
					FConcurrencyGroup& ConcurrencyGroup = CreateNewConcurrencyGroup(ConcurrencyHandle);
					OwnerConcurrencyMap.Emplace(OwnerObjectID, FOwnerConcurrencyMapEntry(ConcurrencyHandle.ObjectID, ConcurrencyGroup.GetGroupID()));
					OutGroupsToApply.Add(&ConcurrencyGroup);
				}
			}
			break;

			case EConcurrencyMode::OwnerPerSound:
			{
				USoundBase* Sound = NewActiveSound.GetSound();
				check(Sound);

				const FSoundObjectID SoundObjectID = static_cast<FSoundObjectID>(Sound->GetUniqueID());
				const FSoundOwnerObjectID OwnerObjectID = NewActiveSound.GetOwnerID();

				if (FSoundInstanceEntry* InstanceEntry = OwnerPerSoundConcurrencyMap.Find(OwnerObjectID))
				{
					if (!InstanceEntry->SoundInstanceToConcurrencyGroup.Contains(SoundObjectID))
					{
						FConcurrencyGroup& ConcurrencyGroup = CreateNewConcurrencyGroup(ConcurrencyHandle);
						InstanceEntry->SoundInstanceToConcurrencyGroup.Add(SoundObjectID, ConcurrencyGroup.GetGroupID());
						OutGroupsToApply.Add(&ConcurrencyGroup);
					}
				}
				else
				{
					FConcurrencyGroup& ConcurrencyGroup = CreateNewConcurrencyGroup(ConcurrencyHandle);
					OwnerPerSoundConcurrencyMap.Emplace(OwnerObjectID, FSoundInstanceEntry(SoundObjectID, ConcurrencyGroup.GetGroupID()));
					OutGroupsToApply.Add(&ConcurrencyGroup);
				}
			}
			break;

			case EConcurrencyMode::Sound:
			{
				const FSoundObjectID SoundObjectID = NewActiveSound.GetSound()->GetUniqueID();
				if (!SoundObjectToConcurrencyGroup.Contains(SoundObjectID))
				{
					FConcurrencyGroup& ConcurrencyGroup = CreateNewConcurrencyGroup(ConcurrencyHandle);
					SoundObjectToConcurrencyGroup.Add(SoundObjectID, ConcurrencyGroup.GetGroupID());
					OutGroupsToApply.Add(&ConcurrencyGroup);
				}
			}
			break;
		}
	}
}

FActiveSound* FSoundConcurrencyManager::CreateNewActiveSound(const FActiveSound& NewActiveSound, bool bIsRetriggering)
{
	check(NewActiveSound.GetSound());
	check(IsInAudioThread());

	// If there are no concurrency settings associated then there is no limit on this sound
	TArray<FConcurrencyHandle> ConcurrencyHandles;
	NewActiveSound.GetConcurrencyHandles(ConcurrencyHandles);

	// If there was no concurrency or the setting was zero, then always play this sound.
	if (!ConcurrencyHandles.Num())
	{
		FActiveSound* ActiveSound = new FActiveSound(NewActiveSound);
		ActiveSound->PlaybackTimeNonVirtualized = 0.0f;
		ActiveSound->SetAudioDevice(AudioDevice);
		return ActiveSound;
	}

#if !UE_BUILD_SHIPPING
	for (const FConcurrencyHandle& ConcurrencyHandle : ConcurrencyHandles)
	{
		check(ConcurrencyHandle.Settings.MaxCount > 0);
	}
#endif

	return EvaluateConcurrency(NewActiveSound, ConcurrencyHandles, bIsRetriggering);
}

FConcurrencyGroup& FSoundConcurrencyManager::CreateNewConcurrencyGroup(const FConcurrencyHandle& ConcurrencyHandle)
{
	//Create & add new concurrency group to the map
	FConcurrencyGroupID GroupID = FConcurrencyGroup::GenerateNewID();
	ConcurrencyGroups.Emplace(GroupID, new FConcurrencyGroup(GroupID, ConcurrencyHandle));

	return *ConcurrencyGroups.FindRef(GroupID);
}

FConcurrencyGroup* FSoundConcurrencyManager::CanPlaySound(const FActiveSound& NewActiveSound, const FConcurrencyGroupID GroupID, TArray<FActiveSound*>& OutSoundsToEvict, bool bIsRetriggering)
{
	check(GroupID != 0);
<<<<<<< HEAD
	FConcurrencyGroup* ConcurrencyGroup = ConcurrencyGroups.Find(GroupID);
=======
	FConcurrencyGroup* ConcurrencyGroup = ConcurrencyGroups.FindRef(GroupID);
>>>>>>> 9ba46998
	if (!ConcurrencyGroup)
	{
		UE_LOG(LogAudio, Warning, TEXT("Attempting to add active sound '%s' (owner '%s') to invalid concurrency group."),
			NewActiveSound.GetSound() ? *NewActiveSound.GetSound()->GetFullName() : TEXT("Unset"),
			*NewActiveSound.GetOwnerName());
		return nullptr;
	}

	// StopQuietest doesn't evict, it culls once we instantiate the sound.  This
	// is because it is not possible to evaluate sound volumes *before* they play.
	if (ConcurrencyGroup->GetSettings().ResolutionRule == EMaxConcurrentResolutionRule::StopQuietest)
	{
		return ConcurrencyGroup;
	}

	if (ConcurrencyGroup->IsFull())
	{
		// If no room for new sound, early out
<<<<<<< HEAD
		if (FActiveSound* SoundToEvict = GetEvictableSound(NewActiveSound, *ConcurrencyGroup))
=======
		if (FActiveSound* SoundToEvict = GetEvictableSound(NewActiveSound, *ConcurrencyGroup, bIsRetriggering))
>>>>>>> 9ba46998
		{
			OutSoundsToEvict.AddUnique(SoundToEvict);
		}
		else
		{
			return nullptr;
		}
	}

	return ConcurrencyGroup;
}

FActiveSound* FSoundConcurrencyManager::GetEvictableSound(const FActiveSound& NewActiveSound, const FConcurrencyGroup& ConcurrencyGroup, bool bIsRetriggering)
{
	check(ConcurrencyGroup.IsFull());

	const EMaxConcurrentResolutionRule::Type Rule = ConcurrencyGroup.GetSettings().ResolutionRule;
	switch (Rule)
	{
		case EMaxConcurrentResolutionRule::PreventNew:
		{
			return nullptr;
		}
		break;

		case EMaxConcurrentResolutionRule::StopOldest:
		{
			return GetEvictableSoundStopOldest(NewActiveSound, ConcurrencyGroup, bIsRetriggering);

		}
		break;

		case EMaxConcurrentResolutionRule::StopFarthestThenPreventNew:
		case EMaxConcurrentResolutionRule::StopFarthestThenOldest:
		{
			return GetEvictableSoundStopFarthest(NewActiveSound, ConcurrencyGroup, bIsRetriggering);
		}
		break;

		case EMaxConcurrentResolutionRule::StopLowestPriority:
		case EMaxConcurrentResolutionRule::StopLowestPriorityThenPreventNew:
		{
			return GetEvictableSoundStopLowestPriority(NewActiveSound, ConcurrencyGroup, bIsRetriggering);
		}
		break;

		// Eviction not supported by StopQuietest due to it requiring the sound to be initialized in order to calculate.
		// Therefore, it is culled later but not evicted.
		case EMaxConcurrentResolutionRule::StopQuietest:
		{
			return nullptr;
		}
		break;

		default:
		{
			checkf(false, TEXT("Unknown EMaxConcurrentResolutionRule enumeration."));
		}
		break;
	}

	return nullptr;
}

FActiveSound* FSoundConcurrencyManager::GetEvictableSoundStopOldest(const FActiveSound& NewActiveSound, const FConcurrencyGroup& ConcurrencyGroup, bool bIsRetriggering) const
{
	FActiveSound* EvictableSound = nullptr;
	const TArray<FActiveSound*>& ActiveSounds = ConcurrencyGroup.GetActiveSounds();
	for (FActiveSound* ActiveSound : ActiveSounds)
	{
		if (EvictableSound == nullptr || ActiveSound->PlaybackTime > EvictableSound->PlaybackTime)
		{
			EvictableSound = ActiveSound;
		}
	}

	// Don't evict if attempting to re-trigger an older sound than that which is currently playing
	if (bIsRetriggering && EvictableSound && NewActiveSound.PlaybackTime > EvictableSound->PlaybackTime)
	{
		return nullptr;
	}

	return EvictableSound;
}

FActiveSound* FSoundConcurrencyManager::GetEvictableSoundStopFarthest(const FActiveSound& NewActiveSound, const FConcurrencyGroup& ConcurrencyGroup, bool bIsRetriggering) const
{
	const EMaxConcurrentResolutionRule::Type Rule = ConcurrencyGroup.GetSettings().ResolutionRule;

	check(AudioDevice);
	TArray<FListener>& Listeners = AudioDevice->Listeners;

	int32 ClosestListenerIndex = NewActiveSound.FindClosestListener(Listeners);
	float DistanceToStopSoundSq = FVector::DistSquared(Listeners[ClosestListenerIndex].Transform.GetTranslation(), NewActiveSound.Transform.GetTranslation());

	FActiveSound* EvictableSound = nullptr;
	const TArray<FActiveSound*>& ActiveSounds = ConcurrencyGroup.GetActiveSounds();
	for (FActiveSound* ActiveSound : ActiveSounds)
	{
		check(ActiveSound);

		ClosestListenerIndex = ActiveSound->FindClosestListener(Listeners);
		const float DistanceToActiveSoundSq = FVector::DistSquared(Listeners[ClosestListenerIndex].Transform.GetTranslation(), ActiveSound->Transform.GetTranslation());

		// Stop Farthest
		if (DistanceToActiveSoundSq > DistanceToStopSoundSq)
		{
			DistanceToStopSoundSq = DistanceToActiveSoundSq;
			EvictableSound = ActiveSound;
			continue;
		}

		// Stop Farthest than Oldest
		if (Rule == EMaxConcurrentResolutionRule::StopFarthestThenOldest && DistanceToActiveSoundSq == DistanceToStopSoundSq)
		{
			const bool bIsOlderThanChosen = EvictableSound == nullptr || ActiveSound->PlaybackTime > EvictableSound->PlaybackTime;
			if (bIsOlderThanChosen)
			{
				// Don't evict if attempting to re-trigger an older sound than that which is currently playing
				if (!bIsRetriggering || ActiveSound->PlaybackTime > NewActiveSound.PlaybackTime)
				{
					DistanceToStopSoundSq = DistanceToActiveSoundSq;
					EvictableSound = ActiveSound;
				}
			}
		}
	}

	return EvictableSound;
}

FActiveSound* FSoundConcurrencyManager::GetEvictableSoundStopLowestPriority(const FActiveSound& NewActiveSound, const FConcurrencyGroup& ConcurrencyGroup, bool bIsRetriggering) const
{
	// Find oldest and oldest lowest priority sound in the group
	FActiveSound* EvictableSound = nullptr;
	const TArray<FActiveSound*>& ActiveSounds = ConcurrencyGroup.GetActiveSounds();
	for (FActiveSound* ActiveSound : ActiveSounds)
	{
		check(ActiveSound);

		if (EvictableSound == nullptr
			|| (ActiveSound->GetPriority() < EvictableSound->GetPriority())
			|| (ActiveSound->GetPriority() == EvictableSound->GetPriority() && ActiveSound->PlaybackTime > EvictableSound->PlaybackTime))
		{
			EvictableSound = ActiveSound;
		}
	}

	if (EvictableSound)
	{
		// Drop request as same priority and preventing new
		const EMaxConcurrentResolutionRule::Type Rule = ConcurrencyGroup.GetSettings().ResolutionRule;
		if (Rule == EMaxConcurrentResolutionRule::StopLowestPriorityThenPreventNew
			&& EvictableSound->GetPriority() == NewActiveSound.GetPriority())
		{
			return nullptr;
		}

		// Drop request as NewActiveSound's priority is lower than the lowest priority sound playing
		else if (EvictableSound->GetPriority() > NewActiveSound.GetPriority())
		{
			return nullptr;
		}
	}

	return EvictableSound;
}

FActiveSound* FSoundConcurrencyManager::EvaluateConcurrency(const FActiveSound& NewActiveSound, TArray<FConcurrencyHandle>& ConcurrencyHandles, bool bIsRetriggering)
{
	check(NewActiveSound.GetSound());

	TArray<FActiveSound*> SoundsToEvict;
	TArray<FConcurrencyGroup*> GroupsToApply;

	for (const FConcurrencyHandle& ConcurrencyHandle : ConcurrencyHandles)
	{
		switch (ConcurrencyHandle.GetMode(NewActiveSound))
		{
			case EConcurrencyMode::Group:
			{
				if (FConcurrencyGroupID* ConcurrencyGroupID = ConcurrencyMap.Find(ConcurrencyHandle.ObjectID))
				{
					FConcurrencyGroup* ConcurrencyGroup = CanPlaySound(NewActiveSound, *ConcurrencyGroupID, SoundsToEvict, bIsRetriggering);
					if (!ConcurrencyGroup)
					{
						return nullptr;
					}
					GroupsToApply.Add(ConcurrencyGroup);
				}
			}
			break;

			case EConcurrencyMode::Owner:
			{
				if (FOwnerConcurrencyMapEntry* ConcurrencyEntry = OwnerConcurrencyMap.Find(NewActiveSound.GetOwnerID()))
				{
					if (FConcurrencyGroupID* ConcurrencyGroupID = ConcurrencyEntry->ConcurrencyObjectToConcurrencyGroup.Find(ConcurrencyHandle.ObjectID))
					{
						FConcurrencyGroup* ConcurrencyGroup = CanPlaySound(NewActiveSound, *ConcurrencyGroupID, SoundsToEvict, bIsRetriggering);
						if (!ConcurrencyGroup)
						{
							return nullptr;
						}
						GroupsToApply.Add(ConcurrencyGroup);
					}
				}
			}
			break;

			case EConcurrencyMode::OwnerPerSound:
			{
				const uint32 OwnerObjectID = NewActiveSound.GetOwnerID();
				if (FSoundInstanceEntry* InstanceEntry = OwnerPerSoundConcurrencyMap.Find(OwnerObjectID))
				{
					USoundBase* Sound = NewActiveSound.GetSound();
					check(Sound);
					if (FConcurrencyGroupID* ConcurrencyGroupID = InstanceEntry->SoundInstanceToConcurrencyGroup.Find(Sound->GetUniqueID()))
					{
						FConcurrencyGroup* ConcurrencyGroup = CanPlaySound(NewActiveSound, *ConcurrencyGroupID, SoundsToEvict, bIsRetriggering);
						if (!ConcurrencyGroup)
						{
							return nullptr;
						}
						GroupsToApply.Add(ConcurrencyGroup);
					}
				}
			}
			break;

			case EConcurrencyMode::Sound:
			{
				const FSoundObjectID SoundObjectID = NewActiveSound.GetSound()->GetUniqueID();
				if (FConcurrencyGroupID* ConcurrencyGroupID = SoundObjectToConcurrencyGroup.Find(SoundObjectID))
				{
					FConcurrencyGroup* ConcurrencyGroup = CanPlaySound(NewActiveSound, *ConcurrencyGroupID, SoundsToEvict, bIsRetriggering);
					if (!ConcurrencyGroup)
					{
						return nullptr;
					}
					GroupsToApply.Add(ConcurrencyGroup);
				}
			}
			break;
		}
	}

	CreateNewGroupsFromHandles(NewActiveSound, ConcurrencyHandles, GroupsToApply);
	return CreateAndEvictActiveSounds(NewActiveSound, GroupsToApply, SoundsToEvict);
}

FActiveSound* FSoundConcurrencyManager::CreateAndEvictActiveSounds(const FActiveSound& NewActiveSound, const TArray<FConcurrencyGroup*>& GroupsToApply, const TArray<FActiveSound*>& SoundsToEvict)
{
	// First make a new active sound
	FActiveSound* ActiveSound = new FActiveSound(NewActiveSound);
	ActiveSound->SetAudioDevice(AudioDevice);
	check(AudioDevice == ActiveSound->AudioDevice);

	bool bTrackConcurrencyVolume = false;
	for (FConcurrencyGroup* ConcurrencyGroup : GroupsToApply)
	{
		check(ConcurrencyGroup);

		const FSoundConcurrencySettings& Settings = ConcurrencyGroup->GetSettings();
		const float Volume = Settings.GetVolumeScale();
		if (!FMath::IsNearlyEqual(Volume, 1.0f))
		{
			check(Volume >= 0.0f);
			const int32 NextGeneration = ConcurrencyGroup->GetNextGeneration();

			// If we're ducking older sounds in the concurrency group, then loop through each sound in the concurrency group
			// and update their duck amount based on each sound's generation and the next generation count. The older the sound, the more ducking.
			const TArray<FActiveSound*>& ActiveSounds = ConcurrencyGroup->GetActiveSounds();
			for (FActiveSound* OtherSound : ActiveSounds)
			{
				check(OtherSound);

				FConcurrencySoundData& OtherSoundData = OtherSound->ConcurrencyGroupData.FindChecked(ConcurrencyGroup->GetGroupID());
				const float ActiveSoundGeneration = static_cast<float>(OtherSoundData.Generation);
				const float GenerationDelta = NextGeneration - ActiveSoundGeneration;
				const float NewTargetVolume = FMath::Pow(Volume, GenerationDelta);

				// Don't allow volume to recover if release time is negative
				if (Settings.bVolumeScaleCanRelease && OtherSoundData.GetTargetVolume() < NewTargetVolume)
				{
					continue;
				}

				SetSoundDataTarget(*OtherSound, OtherSoundData, NewTargetVolume, Settings.VolumeScaleAttackTime);
			}
		}

		// Determine if we need to track concurrency volume on this active sound
		if (ConcurrencyGroup->GetSettings().ResolutionRule == EMaxConcurrentResolutionRule::StopQuietest)
		{
			bTrackConcurrencyVolume = true;
		}

		// And add it to to the concurrency group.
		ConcurrencyGroup->AddActiveSound(*ActiveSound);
	}

	if (!bTrackConcurrencyVolume)
	{
		ActiveSound->VolumeConcurrency = -1.0f;
	}

	// Stop any sounds now if needed
	for (FActiveSound* SoundToEvict : SoundsToEvict)
	{
		check(SoundToEvict);
		check(AudioDevice == SoundToEvict->AudioDevice);

		// Remove the active sound from the concurrency manager immediately so it doesn't count towards
		// subsequent concurrency resolution checks (i.e. if sounds are triggered multiple times in this frame)
<<<<<<< HEAD
		StopActiveSound(SoundToEvict);
=======
		RemoveActiveSound(*SoundToEvict);
>>>>>>> 9ba46998

		if (SoundToEvict->FadeOut == FActiveSound::EFadeOut::Concurrency)
		{
			continue;
		}

		if (AudioDevice->IsPendingStop(SoundToEvict))
		{
			continue;
		}

		StopDueToVoiceStealing(*SoundToEvict);
	}

	return ActiveSound;
}

<<<<<<< HEAD
void FSoundConcurrencyManager::StopActiveSound(FActiveSound* ActiveSound)
=======
void FSoundConcurrencyManager::RemoveActiveSound(FActiveSound& ActiveSound)
>>>>>>> 9ba46998
{
	check(IsInAudioThread());

	// Remove this sound from it's concurrency list
	for (const TPair<FConcurrencyGroupID, FConcurrencySoundData>& SoundDataPair : ActiveSound.ConcurrencyGroupData)
	{
<<<<<<< HEAD
		FConcurrencyGroup* ConcurrencyGroup = ConcurrencyGroups.Find(ConcurrencyGroupID);
		if (!ConcurrencyGroup)
		{
			UE_LOG(LogAudio, Fatal, TEXT("Attempting to remove stopped sound '%s' from inactive concurrency group."),
				ActiveSound->GetSound() ? *ActiveSound->GetSound()->GetName(): TEXT("Unset"));
			return;
=======
		const FConcurrencyGroupID ConcurrencyGroupID = SoundDataPair.Key;
		FConcurrencyGroup* ConcurrencyGroup = ConcurrencyGroups.FindRef(ConcurrencyGroupID);
		if (!ConcurrencyGroup)
		{
			UE_LOG(LogAudio, Error, TEXT("Attempting to remove stopped sound '%s' from inactive concurrency group."),
				ActiveSound.GetSound() ? *ActiveSound.GetSound()->GetName(): TEXT("Unset"));
			continue;
>>>>>>> 9ba46998
		}

		check(!ConcurrencyGroup->IsEmpty());
		ConcurrencyGroup->RemoveActiveSound(ActiveSound);

		if (ConcurrencyGroup->IsEmpty())
		{
			// Get the object ID prior to removing from groups collection to avoid reading
			// from the object after its destroyed.
			const FConcurrencyObjectID ConcurrencyObjectID = ConcurrencyGroup->GetObjectID();

			// Remove the object from the map.
			ConcurrencyGroups.Remove(ConcurrencyGroupID);

			// Remove from global group map if present.
			ConcurrencyMap.Remove(ConcurrencyObjectID);

			// Remove from sound object map if present.
<<<<<<< HEAD
			if (USoundBase* Sound = ActiveSound->GetSound())
=======
			if (USoundBase* Sound = ActiveSound.GetSound())
>>>>>>> 9ba46998
			{
				const FSoundOwnerObjectID ObjectID = Sound->GetUniqueID();
				SoundObjectToConcurrencyGroup.Remove(ObjectID);
			}

			// Remove from owner map if present.
<<<<<<< HEAD
			const uint32 OwnerID = ActiveSound->GetOwnerID();
=======
			const uint32 OwnerID = ActiveSound.GetOwnerID();
>>>>>>> 9ba46998
			if (FOwnerConcurrencyMapEntry* OwnerEntry = OwnerConcurrencyMap.Find(OwnerID))
			{
				if (OwnerEntry->ConcurrencyObjectToConcurrencyGroup.Remove(ConcurrencyObjectID))
				{
					if (OwnerEntry->ConcurrencyObjectToConcurrencyGroup.Num() == 0)
					{
						OwnerConcurrencyMap.Remove(OwnerID);
					}
				}
			}

			// Remove from owner per sound map if present.
			if (FSoundInstanceEntry* InstanceEntry = OwnerPerSoundConcurrencyMap.Find(OwnerID))
			{
				if (USoundBase* Sound = ActiveSound.GetSound())
				{
					if (InstanceEntry->SoundInstanceToConcurrencyGroup.Remove(Sound->GetUniqueID()))
					{
						if (InstanceEntry->SoundInstanceToConcurrencyGroup.Num() == 0)
						{
							OwnerPerSoundConcurrencyMap.Remove(OwnerID);
						}
					}
				}
			}

			delete ConcurrencyGroup;
		}
	}

	ActiveSound.ConcurrencyGroupData.Reset();
}

void FSoundConcurrencyManager::StopDueToVoiceStealing(FActiveSound& ActiveSound)
{
	check(ActiveSound.AudioDevice);

	float FadeOutDuration = 0.0f;
	bool bRequiresConcurrencyFade = ActiveSound.GetConcurrencyFadeDuration(FadeOutDuration);
	if (bRequiresConcurrencyFade)
	{
		ActiveSound.AudioDevice->UnlinkActiveSoundFromComponent(ActiveSound);
	}
	else
	{
		ActiveSound.AudioDevice->AddSoundToStop(&ActiveSound);
	}

	const bool bDoRangeCheck = false;
	FAudioVirtualLoop VirtualLoop;
	if (FAudioVirtualLoop::Virtualize(ActiveSound, bDoRangeCheck, VirtualLoop))
	{
		ActiveSound.ClearAudioComponent();
		if (USoundBase* Sound = ActiveSound.GetSound())
		{
			UE_LOG(LogAudio, Verbose, TEXT("Playing ActiveSound %s Virtualizing: Sound's voice stollen due to concurrency group maximum met."), *Sound->GetName());
		}
		ActiveSound.AudioDevice->AddVirtualLoop(VirtualLoop);
	}

	// Apply concurrency fade after potentially virtualizing to avoid transferring undesired new concurrency fade state
	if (bRequiresConcurrencyFade)
	{
		ActiveSound.FadeOut = FActiveSound::EFadeOut::Concurrency;
		ActiveSound.TargetAdjustVolumeMultiplier = 0.0f;
		ActiveSound.TargetAdjustVolumeStopTime = ActiveSound.PlaybackTime + FadeOutDuration;
	}
}

void FSoundConcurrencyManager::UpdateQuietSoundsToStop()
{
	check(IsInAudioThread());

	for (auto& ConcurrenyGroupEntry : ConcurrencyGroups)
	{
		ConcurrenyGroupEntry.Value->StopQuietSoundsDueToMaxConcurrency();
	}
}<|MERGE_RESOLUTION|>--- conflicted
+++ resolved
@@ -156,19 +156,11 @@
 void FConcurrencyGroup::RemoveActiveSound(FActiveSound& ActiveSound)
 {
 	// Remove from array
-<<<<<<< HEAD
-	const int32 NumRemoved = ActiveSounds.RemoveSwap(ActiveSound);
-=======
 	const int32 NumRemoved = ActiveSounds.RemoveSwap(&ActiveSound);
->>>>>>> 9ba46998
 	if (NumRemoved == 0)
 	{
 		return;
 	}
-<<<<<<< HEAD
-
-=======
->>>>>>> 9ba46998
 	check(NumRemoved == 1);
 
 	FConcurrencySoundData& SoundData = ActiveSound.ConcurrencyGroupData.FindChecked(GroupID);
@@ -377,11 +369,7 @@
 FConcurrencyGroup* FSoundConcurrencyManager::CanPlaySound(const FActiveSound& NewActiveSound, const FConcurrencyGroupID GroupID, TArray<FActiveSound*>& OutSoundsToEvict, bool bIsRetriggering)
 {
 	check(GroupID != 0);
-<<<<<<< HEAD
-	FConcurrencyGroup* ConcurrencyGroup = ConcurrencyGroups.Find(GroupID);
-=======
 	FConcurrencyGroup* ConcurrencyGroup = ConcurrencyGroups.FindRef(GroupID);
->>>>>>> 9ba46998
 	if (!ConcurrencyGroup)
 	{
 		UE_LOG(LogAudio, Warning, TEXT("Attempting to add active sound '%s' (owner '%s') to invalid concurrency group."),
@@ -400,11 +388,7 @@
 	if (ConcurrencyGroup->IsFull())
 	{
 		// If no room for new sound, early out
-<<<<<<< HEAD
-		if (FActiveSound* SoundToEvict = GetEvictableSound(NewActiveSound, *ConcurrencyGroup))
-=======
 		if (FActiveSound* SoundToEvict = GetEvictableSound(NewActiveSound, *ConcurrencyGroup, bIsRetriggering))
->>>>>>> 9ba46998
 		{
 			OutSoundsToEvict.AddUnique(SoundToEvict);
 		}
@@ -720,11 +704,7 @@
 
 		// Remove the active sound from the concurrency manager immediately so it doesn't count towards
 		// subsequent concurrency resolution checks (i.e. if sounds are triggered multiple times in this frame)
-<<<<<<< HEAD
-		StopActiveSound(SoundToEvict);
-=======
 		RemoveActiveSound(*SoundToEvict);
->>>>>>> 9ba46998
 
 		if (SoundToEvict->FadeOut == FActiveSound::EFadeOut::Concurrency)
 		{
@@ -742,25 +722,13 @@
 	return ActiveSound;
 }
 
-<<<<<<< HEAD
-void FSoundConcurrencyManager::StopActiveSound(FActiveSound* ActiveSound)
-=======
 void FSoundConcurrencyManager::RemoveActiveSound(FActiveSound& ActiveSound)
->>>>>>> 9ba46998
 {
 	check(IsInAudioThread());
 
 	// Remove this sound from it's concurrency list
 	for (const TPair<FConcurrencyGroupID, FConcurrencySoundData>& SoundDataPair : ActiveSound.ConcurrencyGroupData)
 	{
-<<<<<<< HEAD
-		FConcurrencyGroup* ConcurrencyGroup = ConcurrencyGroups.Find(ConcurrencyGroupID);
-		if (!ConcurrencyGroup)
-		{
-			UE_LOG(LogAudio, Fatal, TEXT("Attempting to remove stopped sound '%s' from inactive concurrency group."),
-				ActiveSound->GetSound() ? *ActiveSound->GetSound()->GetName(): TEXT("Unset"));
-			return;
-=======
 		const FConcurrencyGroupID ConcurrencyGroupID = SoundDataPair.Key;
 		FConcurrencyGroup* ConcurrencyGroup = ConcurrencyGroups.FindRef(ConcurrencyGroupID);
 		if (!ConcurrencyGroup)
@@ -768,7 +736,6 @@
 			UE_LOG(LogAudio, Error, TEXT("Attempting to remove stopped sound '%s' from inactive concurrency group."),
 				ActiveSound.GetSound() ? *ActiveSound.GetSound()->GetName(): TEXT("Unset"));
 			continue;
->>>>>>> 9ba46998
 		}
 
 		check(!ConcurrencyGroup->IsEmpty());
@@ -787,22 +754,14 @@
 			ConcurrencyMap.Remove(ConcurrencyObjectID);
 
 			// Remove from sound object map if present.
-<<<<<<< HEAD
-			if (USoundBase* Sound = ActiveSound->GetSound())
-=======
 			if (USoundBase* Sound = ActiveSound.GetSound())
->>>>>>> 9ba46998
 			{
 				const FSoundOwnerObjectID ObjectID = Sound->GetUniqueID();
 				SoundObjectToConcurrencyGroup.Remove(ObjectID);
 			}
 
 			// Remove from owner map if present.
-<<<<<<< HEAD
-			const uint32 OwnerID = ActiveSound->GetOwnerID();
-=======
 			const uint32 OwnerID = ActiveSound.GetOwnerID();
->>>>>>> 9ba46998
 			if (FOwnerConcurrencyMapEntry* OwnerEntry = OwnerConcurrencyMap.Find(OwnerID))
 			{
 				if (OwnerEntry->ConcurrencyObjectToConcurrencyGroup.Remove(ConcurrencyObjectID))
