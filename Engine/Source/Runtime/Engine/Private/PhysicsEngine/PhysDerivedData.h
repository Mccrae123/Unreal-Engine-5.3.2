--- conflicted
+++ resolved
@@ -51,11 +51,7 @@
 		// This is a version string that mimics the old versioning scheme. If you
 		// want to bump this version, generate a new guid using VS->Tools->Create GUID and
 		// return it here. Ex.
-<<<<<<< HEAD
-		return TEXT("0A50D9145BC447B69254BED33438406D");	
-=======
 		return PHYSX_DDC;	
->>>>>>> a23640a2
 	}
 
 	virtual FString GetPluginSpecificCacheKeySuffix() const override
