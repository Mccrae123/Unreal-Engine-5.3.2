--- conflicted
+++ resolved
@@ -193,16 +193,6 @@
 
 		ConstraintHandle = Constraints->AddConstraint({ Actor1->ParticleHandle, Actor2->ParticleHandle }, ConstraintSettings);
 
-<<<<<<< HEAD
-		if (Actor1->ParticleHandle != nullptr)
-		{
-			FGenericParticleHandle(Actor1->ParticleHandle)->SetInertiaConditioningDirty();
-		}
-		if (Actor2->ParticleHandle != nullptr)
-		{
-			FGenericParticleHandle(Actor2->ParticleHandle)->SetInertiaConditioningDirty();
-		}
-=======
 		SetActorInertiaConditioningDirty();
 	}
 
@@ -213,7 +203,6 @@
 		ConstraintHandle = Constraints->AddConstraint({ Actor1->ParticleHandle, Actor2->ParticleHandle }, ConstraintSettings);
 
 		SetActorInertiaConditioningDirty();
->>>>>>> 4af6daef
 	}
 
 	FJointHandle::~FJointHandle()
