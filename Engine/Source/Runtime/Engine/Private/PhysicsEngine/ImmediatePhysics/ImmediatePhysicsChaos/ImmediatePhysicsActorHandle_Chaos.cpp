// Copyright Epic Games, Inc. All Rights Reserved.

#include "Physics/ImmediatePhysics/ImmediatePhysicsChaos/ImmediatePhysicsActorHandle_Chaos.h"

#include "BodySetupEnums.h"
#include "Chaos/MassProperties.h"
#include "Chaos/PBDRigidsSOAs.h"
#include "Chaos/Particle/ParticleUtilities.h"
#include "Chaos/TriangleMeshImplicitObject.h"

#include "Physics/Experimental/ChaosInterfaceUtils.h"

#include "Physics/ImmediatePhysics/ImmediatePhysicsShared/ImmediatePhysicsCore.h"
#include "PhysicsEngine/BodySetup.h"
#include "Physics/PhysicsInterfaceTypes.h"
#include "PhysicsEngine/BodyUtils.h"
#include "PhysicsProxy/SingleParticlePhysicsProxy.h"

//PRAGMA_DISABLE_OPTIMIZATION

namespace ImmediatePhysics_Chaos
{
	//
	// Utils
	//

	bool CreateDefaultGeometry(const FVector& Scale, FReal& OutMass, Chaos::FVec3& OutInertia, Chaos::FRigidTransform3& OutCoMTransform, TUniquePtr<Chaos::FImplicitObject>& OutGeom, TArray<TUniquePtr<Chaos::FPerShapeData>>& OutShapes)
	{
		using namespace Chaos;

		const FReal Mass = 1.0f;
		const FReal Radius = 1.0f * Scale.GetMax();

<<<<<<< HEAD
		auto ImplicitSphere = MakeUnique<Chaos::TSphere<FReal, 3>>(FVec3(0), Radius);
		auto NewShape = Chaos::FPerShapeData::CreatePerShapeData(OutShapes.Num(), MakeSerializable(ImplicitSphere));
=======
		TUniquePtr<Chaos::FImplicitSphere3> ImplicitSphere = MakeUnique<Chaos::FImplicitSphere3>(FVec3(0), Radius);
		TUniquePtr<FPerShapeData> NewShape = Chaos::FShapeInstance::Make(OutShapes.Num(), MakeSerializable(ImplicitSphere));
>>>>>>> 4af6daef
		NewShape->UpdateShapeBounds(FTransform::Identity);
		NewShape->SetUserData(nullptr);
		NewShape->SetQueryEnabled(false);
		NewShape->SetSimEnabled(false);

		OutMass = Mass;
		OutInertia = TSphere<FReal, 3>::GetInertiaTensor(Mass, Radius).GetDiagonal();
		OutCoMTransform = FTransform::Identity;
		OutShapes.Emplace(MoveTemp(NewShape));
		OutGeom = MoveTemp(ImplicitSphere);

		return true;
	}

	TUniquePtr<Chaos::FImplicitObject> CloneGeometry(const Chaos::FImplicitObject* Geom, TArray<TUniquePtr<Chaos::FPerShapeData>>& OutShapes)
	{
		using namespace Chaos;

		EImplicitObjectType GeomType = GetInnerType(Geom->GetCollisionType());
		bool bIsInstanced = IsInstanced(Geom->GetCollisionType());
		bool bIsScaled = IsScaled(Geom->GetCollisionType());

		// Transformed HeightField
		if (GeomType == ImplicitObjectType::Transformed)
		{
			const TImplicitObjectTransformed<FReal, 3>* SrcTransformed = Geom->template GetObject<const TImplicitObjectTransformed<FReal, 3>>();
			if ((SrcTransformed != nullptr) && (SrcTransformed->GetTransformedObject()->GetType() == ImplicitObjectType::HeightField))
			{
				FImplicitObject* InnerGeom = const_cast<FImplicitObject*>(SrcTransformed->GetTransformedObject());
				TUniquePtr<TImplicitObjectTransformed<FReal, 3, false>> Cloned = MakeUnique<Chaos::TImplicitObjectTransformed<FReal, 3, false>>(InnerGeom, SrcTransformed->GetTransform());
				return Cloned;
			}
		}

		// Instanced Trimesh
		if (bIsInstanced && (GeomType == ImplicitObjectType::TriangleMesh))
		{
			const TImplicitObjectInstanced<FTriangleMeshImplicitObject>* SrcInstanced = Geom->template GetObject<const TImplicitObjectInstanced<FTriangleMeshImplicitObject>>();
			if (SrcInstanced != nullptr)
			{
				const TImplicitObjectInstanced<FTriangleMeshImplicitObject>::ObjectType InnerGeom = SrcInstanced->Object();
				TUniquePtr<TImplicitObjectInstanced<FTriangleMeshImplicitObject>> Cloned = MakeUnique<TImplicitObjectInstanced<FTriangleMeshImplicitObject>>(InnerGeom);
				return Cloned;
			}
		}

		return nullptr;
	}

	// Intended for use with Tri Mesh and Heightfields when cloning world simulation objects into the immediate scene
	bool CloneGeometry(FBodyInstance* BodyInstance, EActorType ActorType, const FVector& Scale, FReal& OutMass, Chaos::FVec3& OutInertia, Chaos::FRigidTransform3& OutCoMTransform, TUniquePtr<Chaos::FImplicitObject>& OutGeom, TArray<TUniquePtr<Chaos::FPerShapeData>>& OutShapes)
	{
		// We should only get non-simulated objects through this path, but you never know...
		if ((BodyInstance != nullptr) && !BodyInstance->bSimulatePhysics && BodyInstance->ActorHandle)
		{
			OutMass = 0.0f;
			OutInertia = FVector::ZeroVector;
			OutCoMTransform = FTransform::Identity;
			OutGeom = CloneGeometry(BodyInstance->ActorHandle->GetGameThreadAPI().Geometry().Get(), OutShapes);
			if (OutGeom != nullptr)
			{
				return true;
			}
		}

		return CreateDefaultGeometry(Scale, OutMass, OutInertia, OutCoMTransform, OutGeom, OutShapes);
	}

	bool CreateGeometry(FBodyInstance* BodyInstance, EActorType ActorType, const FVector& Scale, FReal& OutMass, Chaos::FVec3& OutInertia, Chaos::FRigidTransform3& OutCoMTransform, TUniquePtr<Chaos::FImplicitObject>& OutGeom, TArray<TUniquePtr<Chaos::FPerShapeData>>& OutShapes)
	{
		using namespace Chaos;

		OutMass = 0.0f;
		OutInertia = FVector::ZeroVector;
		OutCoMTransform = FTransform::Identity;

		// If there's no BodySetup, we may be cloning an in-world object and probably have a TriMesh or HeightField so try to just copy references
		// @todo(ccaulfield): make this cleaner - we should have a separate path for this
		if ((BodyInstance == nullptr) || (BodyInstance->BodySetup == nullptr) || (BodyInstance->BodySetup->CollisionTraceFlag == ECollisionTraceFlag::CTF_UseComplexAsSimple))
		{
			return CloneGeometry(BodyInstance, ActorType, Scale, OutMass, OutInertia, OutCoMTransform, OutGeom, OutShapes);
		}

		UBodySetup* BodySetup = BodyInstance->GetBodySetup();

		// Set the filter to collide with everything (we use a broad phase that only contains particle pairs that are explicitly set to collide)
		FBodyCollisionData BodyCollisionData;
		// @todo(chaos): we need an API for setting up filters
		BodyCollisionData.CollisionFilterData.SimFilter.Word1 = 0xFFFF;
		BodyCollisionData.CollisionFilterData.SimFilter.Word3 = 0xFFFF;
		BodyCollisionData.CollisionFlags.bEnableSimCollisionSimple = true;

		//BodyInstance->BuildBodyFilterData(BodyCollisionData.CollisionFilterData);
		BodyInstance->BuildBodyCollisionFlags(BodyCollisionData.CollisionFlags, BodyInstance->GetCollisionEnabled(), BodyInstance->BodySetup->GetCollisionTraceFlag() == CTF_UseComplexAsSimple);

		FGeometryAddParams AddParams;
		AddParams.bDoubleSided = BodySetup->bDoubleSidedGeometry;
		AddParams.CollisionData = BodyCollisionData;
		AddParams.CollisionTraceType = BodySetup->GetCollisionTraceFlag();
		AddParams.Scale = Scale;
		//AddParams.SimpleMaterial = SimpleMaterial;
		//AddParams.ComplexMaterials = TArrayView<UPhysicalMaterial*>(ComplexMaterials);
		AddParams.LocalTransform = FTransform::Identity;
		AddParams.WorldTransform = BodyInstance->GetUnrealWorldTransform();
		AddParams.Geometry = &BodySetup->AggGeom;
		AddParams.ChaosTriMeshes = MakeArrayView(BodySetup->ChaosTriMeshes);

		TArray<TUniquePtr<FImplicitObject>> Geoms;
		FShapesArray Shapes;
		ChaosInterface::CreateGeometry(AddParams, Geoms, Shapes);

		if (Geoms.Num() == 0)
		{
			return false;
		}

		if (ActorType == EActorType::DynamicActor)
		{
			// Whether each shape contributes to mass
			// @todo(chaos): it would be easier if ComputeMassProperties knew how to extract this info. Maybe it should be a flag in PerShapeData
			TArray<bool> bContributesToMass;
			bContributesToMass.Reserve(Shapes.Num());
			for (int32 ShapeIndex = 0; ShapeIndex < Shapes.Num(); ++ShapeIndex)
			{
				const TUniquePtr<FPerShapeData>& Shape = Shapes[ShapeIndex];
				const FKShapeElem* ShapeElem = FChaosUserData::Get<FKShapeElem>(Shape->GetUserData());
				bool bHasMass = ShapeElem && ShapeElem->GetContributeToMass();
				bContributesToMass.Add(bHasMass);
			}

			// bInertaScaleIncludeMass = true is to match legacy physics behaviour. This will scale the inertia by the change in mass (density x volumescale) 
			// as well as the dimension change even though we don't actually change the mass.
			const bool bInertaScaleIncludeMass = true;
			FMassProperties MassProperties = BodyUtils::ComputeMassProperties(BodyInstance, Shapes, bContributesToMass, FTransform::Identity, bInertaScaleIncludeMass);
			OutMass = MassProperties.Mass;
			OutInertia = MassProperties.InertiaTensor.GetDiagonal();
			OutCoMTransform = FTransform(MassProperties.RotationOfMass, MassProperties.CenterOfMass);
		}

		// If we have multiple root shapes, wrap them in a union
		if (Geoms.Num() == 1)
		{
			OutGeom = MoveTemp(Geoms[0]);
		}
		else
		{
			OutGeom = MakeUnique<FImplicitObjectUnion>(MoveTemp(Geoms));
		}

		for (TUniquePtr<FPerShapeData>& Shape : Shapes)
		{
			OutShapes.Emplace(MoveTemp(Shape));
		}

		return true;
	}

	void FActorHandle::CreateParticleHandle(
		FBodyInstance*                 BodyInstance,
		const EActorType               ActorType,
		const FTransform&              WorldTransform,
		const FReal                    Mass,
		const Chaos::FVec3             Inertia,
		const Chaos::FRigidTransform3& CoMTransform)
	{
		using namespace Chaos;

		switch (ActorType)
		{
		case EActorType::StaticActor:
			ParticleHandle = Particles.CreateStaticParticles(1, nullptr, FGeometryParticleParameters())[0];
			break;
		case EActorType::KinematicActor:
			ParticleHandle = Particles.CreateKinematicParticles(1, nullptr, FKinematicGeometryParticleParameters())[0];
			break;
		case EActorType::DynamicActor:
			ParticleHandle = Particles.CreateDynamicParticles(1, nullptr, FPBDRigidParticleParameters())[0];
			break;
		}

		if (ParticleHandle != nullptr)
		{
			SetWorldTransform(WorldTransform);

			ParticleHandle->SetGeometry(MakeSerializable(Geometry));

			// Set the collision filter data for the shapes to collide with everything.
			// Even though we already tried to do this when we created the original shapes array, 
			// that gets thrown away and we need to do it here. This is not a good API
			FCollisionData CollisionData;
			CollisionData.SimData.Word1 = 0xFFFFF;
			CollisionData.SimData.Word3 = 0xFFFFF;
			CollisionData.bSimCollision = 1;
			for (const TUniquePtr<FPerShapeData>& Shape : ParticleHandle->ShapesArray())
			{
				Shape->SetCollisionData(CollisionData);
			}

			if (Geometry && Geometry->HasBoundingBox())
			{
				ParticleHandle->SetHasBounds(true);
				ParticleHandle->SetLocalBounds(Geometry->BoundingBox());
				ParticleHandle->UpdateWorldSpaceState(FRigidTransform3(ParticleHandle->X(), ParticleHandle->R()), FVec3(0));
			}

			if (FKinematicGeometryParticleHandle* Kinematic = ParticleHandle->CastToKinematicParticle())
			{
				Kinematic->SetV(FVector3f::ZeroVector);
				Kinematic->SetW(FVector3f::ZeroVector);
			}

			FPBDRigidParticleHandle* Dynamic = ParticleHandle->CastToRigidParticle();
			if (Dynamic && Dynamic->ObjectState() == EObjectStateType::Dynamic)
			{
				FReal MassInv = (Mass > 0.0f) ? 1.0f / Mass : 0.0f;
				FVec3 InertiaInv = (Mass > 0.0f) ? Inertia.Reciprocal() : FVec3::ZeroVector;
				Dynamic->SetM(Mass);
				Dynamic->SetInvM(MassInv);
				Dynamic->SetCenterOfMass(CoMTransform.GetTranslation());
				Dynamic->SetRotationOfMass(CoMTransform.GetRotation());
				Dynamic->SetI(TVec3<FRealSingle>(Inertia.X, Inertia.Y, Inertia.Z));
				Dynamic->SetInvI(TVec3<FRealSingle>(InertiaInv.X, InertiaInv.Y, InertiaInv.Z));
				if (BodyInstance != nullptr)
				{
					Dynamic->SetInertiaConditioningEnabled(BodyInstance->IsInertiaConditioningEnabled());
					Dynamic->SetLinearEtherDrag(BodyInstance->LinearDamping);
					Dynamic->SetAngularEtherDrag(BodyInstance->AngularDamping);
					Dynamic->SetGravityEnabled(BodyInstance->bEnableGravity);
					Dynamic->SetUpdateKinematicFromSimulation(BodyInstance->bUpdateKinematicFromSimulation);
				}
				Dynamic->SetDisabled(true);
			}
		}
	}

	//
	// Actor Handle
	//

	FActorHandle::FActorHandle(
		Chaos::FPBDRigidsSOAs& InParticles, 
		Chaos::TArrayCollectionArray<Chaos::FVec3>& InParticlePrevXs, 
		Chaos::TArrayCollectionArray<Chaos::FRotation3>& InParticlePrevRs, 
		EActorType ActorType, 
		FBodyInstance* BodyInstance, 
		const FTransform& InTransform)
		: Particles(InParticles)
		, ParticleHandle(nullptr)
		, ParticlePrevXs(InParticlePrevXs)
		, ParticlePrevRs(InParticlePrevRs)
	{
		using namespace Chaos;

		const FTransform Transform = FTransform(InTransform.GetRotation(), InTransform.GetTranslation());
		const FVector Scale = InTransform.GetScale3D();

		FReal Mass = 0;
		FVec3 Inertia = FVec3::OneVector;
		FRigidTransform3 CoMTransform = FRigidTransform3::Identity;
		if (CreateGeometry(BodyInstance, ActorType, Scale, Mass, Inertia, CoMTransform, Geometry, Shapes))
		{
<<<<<<< HEAD
			switch (ActorType)
			{
			case EActorType::StaticActor:
				ParticleHandle = Particles.CreateStaticParticles(1, nullptr, FGeometryParticleParameters())[0];
				break;
			case EActorType::KinematicActor:
				ParticleHandle = Particles.CreateKinematicParticles(1, nullptr, FKinematicGeometryParticleParameters())[0];
				break;
			case EActorType::DynamicActor:
				ParticleHandle = Particles.CreateDynamicParticles(1, nullptr, FPBDRigidParticleParameters())[0];
				break;
			}

			if (ParticleHandle != nullptr)
			{
				SetWorldTransform(Transform);

				ParticleHandle->SetGeometry(MakeSerializable(Geometry));

				// Set the collision filter data for the shapes to collide with everything.
				// Even though we already tried to do this when we created the original shapes array, 
				// that gets thrown away and we need to do it here. This is not a good API
				FCollisionData CollisionData;
				CollisionData.SimData.Word1 = 0xFFFFF;
				CollisionData.SimData.Word3 = 0xFFFFF;
				CollisionData.bSimCollision = 1;
				for (const auto& Shape : ParticleHandle->ShapesArray())
				{
					Shape->SetCollisionData(CollisionData);
				}

				if (Geometry && Geometry->HasBoundingBox())
				{
					ParticleHandle->SetHasBounds(true);
					ParticleHandle->SetLocalBounds(Geometry->BoundingBox());
					ParticleHandle->UpdateWorldSpaceState(FRigidTransform3(ParticleHandle->X(), ParticleHandle->R()), FVec3(0));
				}

				if (auto* Kinematic = ParticleHandle->CastToKinematicParticle())
				{
					Kinematic->SetV(FVector3f::ZeroVector);
					Kinematic->SetW(FVector3f::ZeroVector);
				}

				auto* Dynamic = ParticleHandle->CastToRigidParticle();
				if (Dynamic && Dynamic->ObjectState() == EObjectStateType::Dynamic)
				{
					FReal MassInv = (Mass > 0.0f) ? 1.0f / Mass : 0.0f;
					FVec3 InertiaInv = (Mass > 0.0f) ? Inertia.Reciprocal() : FVec3::ZeroVector;
					Dynamic->SetM(Mass);
					Dynamic->SetInvM(MassInv);
					Dynamic->SetCenterOfMass(CoMTransform.GetTranslation());
					Dynamic->SetRotationOfMass(CoMTransform.GetRotation());
					Dynamic->SetI(TVec3<FRealSingle>( Inertia.X, Inertia.Y, Inertia.Z ));
					Dynamic->SetInvI(TVec3<FRealSingle>(InertiaInv.X, InertiaInv.Y, InertiaInv.Z ));
					if (BodyInstance != nullptr)
					{
						Dynamic->SetInertiaConditioningEnabled(BodyInstance->IsInertiaConditioningEnabled());
						Dynamic->SetLinearEtherDrag(BodyInstance->LinearDamping);
						Dynamic->SetAngularEtherDrag(BodyInstance->AngularDamping);
						Dynamic->SetGravityEnabled(BodyInstance->bEnableGravity);
					}
					Dynamic->Disabled() = true;
				}
			}
=======
			CreateParticleHandle(BodyInstance, ActorType, Transform, Mass, Inertia, CoMTransform);
>>>>>>> 4af6daef
		}
	}

	FActorHandle::~FActorHandle()
	{
		if (ParticleHandle != nullptr)
		{
			Particles.DestroyParticle(ParticleHandle);
			ParticleHandle = nullptr;
			Geometry = nullptr;
		}
	}

	Chaos::FGenericParticleHandle FActorHandle::Handle() const
	{
		return { ParticleHandle };
	}

	Chaos::FGeometryParticleHandle* FActorHandle::GetParticle()
	{
		return ParticleHandle;
	}

	const Chaos::FGeometryParticleHandle* FActorHandle::GetParticle() const
	{
		return ParticleHandle;
	}

	bool FActorHandle::GetEnabled() const
	{
		const Chaos::FConstGenericParticleHandle Particle = ParticleHandle;
		return !Particle->Disabled();
	}

	void FActorHandle::SetEnabled(bool bEnabled)
	{
		Chaos::FPBDRigidParticleHandle* Dynamic = ParticleHandle->CastToRigidParticle();
		if (Dynamic && Dynamic->ObjectState() == Chaos::EObjectStateType::Dynamic)
		{
			Dynamic->SetDisabled(!bEnabled);
		}
	}


	void FActorHandle::InitWorldTransform(const FTransform& WorldTM)
	{
		using namespace Chaos;

		SetWorldTransform(WorldTM);

		if (FKinematicGeometryParticleHandle* Kinematic = ParticleHandle->CastToKinematicParticle())
		{
			Kinematic->V() = FVec3(0);
			Kinematic->W() = FVec3(0);
			Kinematic->KinematicTarget().Clear();
		}

		// Initialize the bounds. Important because if the particle never moves its 
		// bounds will never get updated (see FPBDMinEvolution::ApplyKinematicTargets) 
		ParticleHandle->UpdateWorldSpaceState(FRigidTransform3(ParticleHandle->X(), ParticleHandle->R()), FVec3(0));
	}

	void FActorHandle::SetWorldTransform(const FTransform& WorldTM)
	{
		using namespace Chaos;

		ParticleHandle->X() = WorldTM.GetTranslation();
		ParticleHandle->R() = WorldTM.GetRotation();

		FPBDRigidParticleHandle* Dynamic = ParticleHandle->CastToRigidParticle();
		if(Dynamic && Dynamic->ObjectState() == Chaos::EObjectStateType::Dynamic)
		{
			Dynamic->P() = Dynamic->X();
			Dynamic->Q() = Dynamic->R();
			Dynamic->AuxilaryValue(ParticlePrevXs) = Dynamic->P();
			Dynamic->AuxilaryValue(ParticlePrevRs) = Dynamic->Q();
		}
	}

	bool FActorHandle::SetIsKinematic(bool bKinematic)
	{
		using namespace Chaos;

		if (ParticleHandle == nullptr)
		{
			return false;
		}

		EParticleType CurrentParticleType = ParticleHandle->GetParticleType();

		if (CurrentParticleType == EParticleType::Kinematic && bKinematic)
		{
			return true;
		}
		if (CurrentParticleType == EParticleType::Rigid)
		{
			if (FPBDRigidParticleHandle* Dynamic = ParticleHandle->CastToRigidParticle())
			{
				// Note that the state might be dynamic, sleeping, or kinematic
				if (Dynamic->ObjectState() != EObjectStateType::Kinematic && bKinematic)
				{
					Dynamic->SetObjectStateLowLevel(EObjectStateType::Kinematic);
					return true;
				}
				else if (Dynamic->ObjectState() == EObjectStateType::Kinematic && !bKinematic)
				{
					Dynamic->SetObjectStateLowLevel(EObjectStateType::Dynamic);
					return true;
				}
				return true;
			}
		}
		return false;
	}

	bool FActorHandle::GetIsKinematic() const
	{
		return Handle()->IsKinematic();
	}

	const FKinematicTarget& FActorHandle::GetKinematicTarget() const
	{
		check(ParticleHandle->CastToKinematicParticle());
		return ParticleHandle->CastToKinematicParticle()->KinematicTarget();
	}

	FKinematicTarget& FActorHandle::GetKinematicTarget()
	{
		check(ParticleHandle->CastToKinematicParticle());
		return ParticleHandle->CastToKinematicParticle()->KinematicTarget();
	}

	void FActorHandle::SetKinematicTarget(const FTransform& WorldTM)
	{
		using namespace Chaos;

		if (ensure(GetIsKinematic()))
		{
			FGenericParticleHandle GenericHandle(ParticleHandle);
			FTransform ParticleTransform = FParticleUtilities::ActorWorldToParticleWorld(GenericHandle, WorldTM);

			GetKinematicTarget().SetTargetMode(ParticleTransform);
		}

	}

	bool FActorHandle::HasKinematicTarget() const
	{
		if (GetIsKinematic())
		{
			return GetKinematicTarget().GetMode() == Chaos::EKinematicTargetMode::Position;
		}
		return false;
	}

	bool FActorHandle::IsSimulated() const
	{
		return ParticleHandle->CastToRigidParticle() != nullptr && ParticleHandle->ObjectState() == Chaos::EObjectStateType::Dynamic;
	}

	bool FActorHandle::IsGravityEnabled() const
	{
		using namespace Chaos;
		if (FPBDRigidParticleHandle* Rigid = Handle()->CastToRigidParticle())
		{
			return IsSimulated() && Rigid->GravityEnabled();
		}
		return false;
	}

	void FActorHandle::SetGravityEnabled(bool bEnable)
	{
		using namespace Chaos;
		if (FPBDRigidParticleHandle* Rigid = Handle()->CastToRigidParticle())
		{
			Rigid->SetGravityEnabled(bEnable);
		}
	}

	FTransform FActorHandle::GetWorldTransform() const
	{
		using namespace Chaos;

		return FParticleUtilities::GetActorWorldTransform(FGenericParticleHandle(ParticleHandle));
	}

	void FActorHandle::SetLinearVelocity(const FVector& NewLinearVelocity)
	{
		using namespace Chaos;

		if (FKinematicGeometryParticleHandle* KinematicParticleHandle = ParticleHandle->CastToKinematicParticle())
		{
			KinematicParticleHandle->SetV(NewLinearVelocity);
		}
	}

	FVector FActorHandle::GetLinearVelocity() const
	{
		return Handle()->V();
	}

	void FActorHandle::SetAngularVelocity(const FVector& NewAngularVelocity)
	{
		using namespace Chaos;

		if (FKinematicGeometryParticleHandle* KinematicParticleHandle = ParticleHandle->CastToKinematicParticle())
		{
			KinematicParticleHandle->SetW(NewAngularVelocity);
		}
	}

	FVector FActorHandle::GetAngularVelocity() const
	{
		return Handle()->W();
	}

	void FActorHandle::AddForce(const FVector& Force)
	{
		using namespace Chaos;

		if (FPBDRigidParticleHandle* Rigid = Handle()->CastToRigidParticle())
		{
			Rigid->AddForce(Force);
		}
	}

	void FActorHandle::AddTorque(const FVector& Torque)
	{
		using namespace Chaos;

		if (FPBDRigidParticleHandle * Rigid = Handle()->CastToRigidParticle())
		{
			Rigid->AddTorque(Torque);
		}
	}

	void FActorHandle::AddRadialForce(const FVector& Origin, FReal Strength, FReal Radius, ERadialImpulseFalloff Falloff, EForceType ForceType)
	{
		using namespace Chaos;

		if (FPBDRigidParticleHandle* Rigid = Handle()->CastToRigidParticle())
		{
			const FRigidTransform3& PCOMTransform = FParticleUtilities::GetCoMWorldTransform(Rigid);
			FVec3 Delta = PCOMTransform.GetTranslation() - Origin;

			const FReal Mag = Delta.Size();
			if (Mag > Radius)
			{
				return;
			}
			Delta.Normalize();

			FReal ImpulseMag = Strength;
			if (Falloff == RIF_Linear)
			{
				ImpulseMag *= ((FReal)1. - (Mag / Radius));
			}

			const FVec3 PImpulse = Delta * ImpulseMag;
			const FVec3 ApplyDelta = (ForceType == EForceType::AddAcceleration || ForceType == EForceType::AddVelocity) ? PImpulse : PImpulse * Rigid->InvM();

			if (ForceType == EForceType::AddImpulse || ForceType == EForceType::AddVelocity)
			{
				Rigid->V() += ApplyDelta;
			}
			else
			{
				Rigid->Acceleration() += ApplyDelta * Rigid->InvM();
			}
		}
	}

	void FActorHandle::AddImpulseAtLocation(FVector Impulse, FVector Location)
	{
		using namespace Chaos;

		if (FPBDRigidParticleHandle* Rigid = Handle()->CastToRigidParticle())
		{
			FVector CoM = FParticleUtilities::GetCoMWorldPosition(Rigid);
			Chaos::FMatrix33 InvInertia = FParticleUtilities::GetWorldInvInertia(Rigid);
			Rigid->LinearImpulseVelocity() += Impulse * Rigid->InvM();
			Rigid->AngularImpulseVelocity() += InvInertia * FVector::CrossProduct(Location - CoM, Impulse);
		}
	}

	void FActorHandle::SetLinearDamping(FReal NewLinearDamping)
	{
		using namespace Chaos;

		if (FPBDRigidParticleHandle* Rigid = Handle()->CastToRigidParticle())
		{
			Rigid->LinearEtherDrag() = NewLinearDamping;
		}
	}

	FReal FActorHandle::GetLinearDamping() const
	{
		using namespace Chaos;

		if (FPBDRigidParticleHandle* Rigid = Handle()->CastToRigidParticle())
		{
			return Rigid->LinearEtherDrag();
		}
		return 0.0f;
	}

	void FActorHandle::SetAngularDamping(FReal NewAngularDamping)
	{
		using namespace Chaos;

		if (FPBDRigidParticleHandle* Rigid = Handle()->CastToRigidParticle())
		{
			Rigid->AngularEtherDrag() = NewAngularDamping;
		}
	}

	FReal FActorHandle::GetAngularDamping() const
	{
		using namespace Chaos;

		if (FPBDRigidParticleHandle* Rigid = Handle()->CastToRigidParticle())
		{
			return Rigid->AngularEtherDrag();
		}
		return 0.0f;
	}

	void FActorHandle::SetMaxLinearVelocitySquared(FReal NewMaxLinearVelocitySquared)
	{
#if IMMEDIATEPHYSICS_CHAOS_TODO
#endif
	}

	FReal FActorHandle::GetMaxLinearVelocitySquared() const
	{
#if IMMEDIATEPHYSICS_CHAOS_TODO
#endif
		return FLT_MAX;
	}

	void FActorHandle::SetMaxAngularVelocitySquared(FReal NewMaxAngularVelocitySquared)
	{
#if IMMEDIATEPHYSICS_CHAOS_TODO
#endif
	}

	FReal FActorHandle::GetMaxAngularVelocitySquared() const
	{
#if IMMEDIATEPHYSICS_CHAOS_TODO
#endif
		return FLT_MAX;
	}

	void FActorHandle::SetInverseMass(FReal NewInverseMass)
	{
		using namespace Chaos;

		FPBDRigidParticleHandle* Dynamic = ParticleHandle->CastToRigidParticle();
		if(Dynamic && Dynamic->ObjectState() == EObjectStateType::Dynamic)
		{
			FReal NewMass = (NewInverseMass > UE_SMALL_NUMBER) ? (FReal)1. / NewInverseMass : (FReal)0.;
			Dynamic->SetM(NewMass);
			Dynamic->SetInvM(NewInverseMass);
		}
	}

	FReal FActorHandle::GetInverseMass() const
	{
		return Handle()->InvM();
	}

	FReal FActorHandle::GetMass() const
	{
		return Handle()->M();
	}

	void FActorHandle::SetInverseInertia(const FVector& NewInverseInertia)
	{
		using namespace Chaos;

		FPBDRigidParticleHandle* Dynamic = ParticleHandle->CastToRigidParticle();
		if(Dynamic && Dynamic->ObjectState() == EObjectStateType::Dynamic)
		{
			Chaos::FVec3 NewInertia = FVector3f::ZeroVector;
			if ((NewInverseInertia.X > UE_SMALL_NUMBER) && (NewInverseInertia.Y > UE_SMALL_NUMBER) && (NewInverseInertia.Z > UE_SMALL_NUMBER))
			{
				NewInertia = FVector3f( 1.0f / NewInverseInertia.X , 1.0f / NewInverseInertia.Y, 1.0f / NewInverseInertia.Z );
			}
			Dynamic->SetI(TVec3<FRealSingle>(NewInertia.X, NewInertia.Y, NewInertia.Z ));
			Dynamic->SetInvI(TVec3<FRealSingle>(NewInverseInertia.X, NewInverseInertia.Y, NewInverseInertia.Z ));
			
			if (Dynamic->InertiaConditioningEnabled())
			{
				Dynamic->SetInertiaConditioningDirty();
			}
		}
	}

	FVector FActorHandle::GetInverseInertia() const
	{
		return FVector(Handle()->InvI());
	}

	FVector FActorHandle::GetInertia() const
	{
		return FVector(Handle()->I());
	}

	void FActorHandle::SetMaxDepenetrationVelocity(FReal NewMaxDepenetrationVelocity)
	{
#if IMMEDIATEPHYSICS_CHAOS_TODO
#endif
	}

	FReal FActorHandle::GetMaxDepenetrationVelocity() const
	{
#if IMMEDIATEPHYSICS_CHAOS_TODO
#endif
		return FLT_MAX;
	}

	void FActorHandle::SetMaxContactImpulse(FReal NewMaxContactImpulse)
	{
#if IMMEDIATEPHYSICS_CHAOS_TODO
#endif
	}

	FReal FActorHandle::GetMaxContactImpulse() const
	{
#if IMMEDIATEPHYSICS_CHAOS_TODO
#endif
		return FLT_MAX;
	}

	FTransform FActorHandle::GetLocalCoMTransform() const
	{
		return FTransform(Handle()->RotationOfMass(), Handle()->CenterOfMass());
	}

	int32 FActorHandle::GetLevel() const
	{
		return Level;
	}

	void FActorHandle::SetLevel(int32 InLevel)
	{
		Level = InLevel;
	}
}<|MERGE_RESOLUTION|>--- conflicted
+++ resolved
@@ -31,13 +31,8 @@
 		const FReal Mass = 1.0f;
 		const FReal Radius = 1.0f * Scale.GetMax();
 
-<<<<<<< HEAD
-		auto ImplicitSphere = MakeUnique<Chaos::TSphere<FReal, 3>>(FVec3(0), Radius);
-		auto NewShape = Chaos::FPerShapeData::CreatePerShapeData(OutShapes.Num(), MakeSerializable(ImplicitSphere));
-=======
 		TUniquePtr<Chaos::FImplicitSphere3> ImplicitSphere = MakeUnique<Chaos::FImplicitSphere3>(FVec3(0), Radius);
 		TUniquePtr<FPerShapeData> NewShape = Chaos::FShapeInstance::Make(OutShapes.Num(), MakeSerializable(ImplicitSphere));
->>>>>>> 4af6daef
 		NewShape->UpdateShapeBounds(FTransform::Identity);
 		NewShape->SetUserData(nullptr);
 		NewShape->SetQueryEnabled(false);
@@ -299,75 +294,7 @@
 		FRigidTransform3 CoMTransform = FRigidTransform3::Identity;
 		if (CreateGeometry(BodyInstance, ActorType, Scale, Mass, Inertia, CoMTransform, Geometry, Shapes))
 		{
-<<<<<<< HEAD
-			switch (ActorType)
-			{
-			case EActorType::StaticActor:
-				ParticleHandle = Particles.CreateStaticParticles(1, nullptr, FGeometryParticleParameters())[0];
-				break;
-			case EActorType::KinematicActor:
-				ParticleHandle = Particles.CreateKinematicParticles(1, nullptr, FKinematicGeometryParticleParameters())[0];
-				break;
-			case EActorType::DynamicActor:
-				ParticleHandle = Particles.CreateDynamicParticles(1, nullptr, FPBDRigidParticleParameters())[0];
-				break;
-			}
-
-			if (ParticleHandle != nullptr)
-			{
-				SetWorldTransform(Transform);
-
-				ParticleHandle->SetGeometry(MakeSerializable(Geometry));
-
-				// Set the collision filter data for the shapes to collide with everything.
-				// Even though we already tried to do this when we created the original shapes array, 
-				// that gets thrown away and we need to do it here. This is not a good API
-				FCollisionData CollisionData;
-				CollisionData.SimData.Word1 = 0xFFFFF;
-				CollisionData.SimData.Word3 = 0xFFFFF;
-				CollisionData.bSimCollision = 1;
-				for (const auto& Shape : ParticleHandle->ShapesArray())
-				{
-					Shape->SetCollisionData(CollisionData);
-				}
-
-				if (Geometry && Geometry->HasBoundingBox())
-				{
-					ParticleHandle->SetHasBounds(true);
-					ParticleHandle->SetLocalBounds(Geometry->BoundingBox());
-					ParticleHandle->UpdateWorldSpaceState(FRigidTransform3(ParticleHandle->X(), ParticleHandle->R()), FVec3(0));
-				}
-
-				if (auto* Kinematic = ParticleHandle->CastToKinematicParticle())
-				{
-					Kinematic->SetV(FVector3f::ZeroVector);
-					Kinematic->SetW(FVector3f::ZeroVector);
-				}
-
-				auto* Dynamic = ParticleHandle->CastToRigidParticle();
-				if (Dynamic && Dynamic->ObjectState() == EObjectStateType::Dynamic)
-				{
-					FReal MassInv = (Mass > 0.0f) ? 1.0f / Mass : 0.0f;
-					FVec3 InertiaInv = (Mass > 0.0f) ? Inertia.Reciprocal() : FVec3::ZeroVector;
-					Dynamic->SetM(Mass);
-					Dynamic->SetInvM(MassInv);
-					Dynamic->SetCenterOfMass(CoMTransform.GetTranslation());
-					Dynamic->SetRotationOfMass(CoMTransform.GetRotation());
-					Dynamic->SetI(TVec3<FRealSingle>( Inertia.X, Inertia.Y, Inertia.Z ));
-					Dynamic->SetInvI(TVec3<FRealSingle>(InertiaInv.X, InertiaInv.Y, InertiaInv.Z ));
-					if (BodyInstance != nullptr)
-					{
-						Dynamic->SetInertiaConditioningEnabled(BodyInstance->IsInertiaConditioningEnabled());
-						Dynamic->SetLinearEtherDrag(BodyInstance->LinearDamping);
-						Dynamic->SetAngularEtherDrag(BodyInstance->AngularDamping);
-						Dynamic->SetGravityEnabled(BodyInstance->bEnableGravity);
-					}
-					Dynamic->Disabled() = true;
-				}
-			}
-=======
 			CreateParticleHandle(BodyInstance, ActorType, Transform, Mass, Inertia, CoMTransform);
->>>>>>> 4af6daef
 		}
 	}
 
