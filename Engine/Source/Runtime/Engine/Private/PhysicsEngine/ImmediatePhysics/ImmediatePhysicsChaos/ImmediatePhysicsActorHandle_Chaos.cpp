// Copyright Epic Games, Inc. All Rights Reserved.

#include "Physics/ImmediatePhysics/ImmediatePhysicsChaos/ImmediatePhysicsActorHandle_Chaos.h"

#include "Chaos/Box.h"
#include "Chaos/Capsule.h"
#include "Chaos/Evolution/PBDMinEvolution.h"
#include "Chaos/ImplicitObjectScaled.h"
#include "Chaos/MassProperties.h"
#include "Chaos/Particle/ParticleUtilities.h"
#include "Chaos/ParticleHandle.h"
#include "Chaos/PBDRigidParticles.h"
#include "Chaos/PBDRigidsEvolutionGBF.h"
#include "Chaos/Sphere.h"
#include "Chaos/TriangleMeshImplicitObject.h"
#include "Chaos/Utilities.h"

#include "Physics/Experimental/ChaosInterfaceUtils.h"

#include "PhysicsEngine/BodyInstance.h"
#include "PhysicsEngine/BodySetup.h"
#include "PhysicsEngine/BodyUtils.h"

//PRAGMA_DISABLE_OPTIMIZATION

namespace ImmediatePhysics_Chaos
{
	//
	// Utils
	//

	bool CreateDefaultGeometry(const FVector& Scale, float& OutMass, Chaos::TVector<float, 3>& OutInertia, Chaos::TRigidTransform<float, 3>& OutCoMTransform, TUniquePtr<Chaos::FImplicitObject>& OutGeom, TArray<TUniquePtr<Chaos::FPerShapeData>>& OutShapes)
	{
		using namespace Chaos;

		const FReal Mass = 1.0f;
		const FReal Radius = 1.0f * Scale.GetMax();

		auto ImplicitSphere = MakeUnique<Chaos::TSphere<float, 3>>(FVec3(0), Radius);
		auto NewShape = Chaos::FPerShapeData::CreatePerShapeData(OutShapes.Num());
		NewShape->SetGeometry(MakeSerializable(ImplicitSphere));
		NewShape->UpdateShapeBounds(FTransform::Identity);
		NewShape->SetUserData(nullptr);
		NewShape->SetQueryEnabled(false);
		NewShape->SetSimEnabled(false);

		OutMass = Mass;
		OutInertia = TSphere<FReal, 3>::GetInertiaTensor(Mass, Radius).GetDiagonal();
		OutCoMTransform = FTransform::Identity;
		OutShapes.Emplace(MoveTemp(NewShape));
		OutGeom = MoveTemp(ImplicitSphere);

		return true;
	}

#if WITH_CHAOS
	TUniquePtr<Chaos::FImplicitObject> CloneGeometry(const Chaos::FImplicitObject* Geom, TArray<TUniquePtr<Chaos::FPerShapeData>>& OutShapes)
	{
		using namespace Chaos;

		EImplicitObjectType GeomType = GetInnerType(Geom->GetCollisionType());
		bool bIsInstanced = IsInstanced(Geom->GetCollisionType());
		bool bIsScaled = IsScaled(Geom->GetCollisionType());

		// Transformed HeightField
		if (GeomType == ImplicitObjectType::Transformed)
		{
			const TImplicitObjectTransformed<FReal, 3>* SrcTransformed = Geom->template GetObject<const TImplicitObjectTransformed<FReal, 3>>();
			if ((SrcTransformed != nullptr) && (SrcTransformed->GetTransformedObject()->GetType() == ImplicitObjectType::HeightField))
			{
				FImplicitObject* InnerGeom = const_cast<FImplicitObject*>(SrcTransformed->GetTransformedObject());
				TUniquePtr<TImplicitObjectTransformed<FReal, 3, false>> Cloned = MakeUnique<Chaos::TImplicitObjectTransformed<FReal, 3, false>>(InnerGeom, SrcTransformed->GetTransform());
				return Cloned;
			}
		}

		// Instanced Trimesh
		if (bIsInstanced && (GeomType == ImplicitObjectType::TriangleMesh))
		{
			const TImplicitObjectInstanced<FTriangleMeshImplicitObject>* SrcInstanced = Geom->template GetObject<const TImplicitObjectInstanced<FTriangleMeshImplicitObject>>();
			if (SrcInstanced != nullptr)
			{
				const TImplicitObjectInstanced<FTriangleMeshImplicitObject>::ObjectType InnerGeom = SrcInstanced->Object();
				TUniquePtr<TImplicitObjectInstanced<FTriangleMeshImplicitObject>> Cloned = MakeUnique<TImplicitObjectInstanced<FTriangleMeshImplicitObject>>(InnerGeom);
				return Cloned;
			}
		}

		return nullptr;
	}
#endif

	// Intended for use with Tri Mesh and Heightfields when cloning world simulation objects into the immediate scene
	bool CloneGeometry(FBodyInstance* BodyInstance, EActorType ActorType, const FVector& Scale, float& OutMass, Chaos::TVector<float, 3>& OutInertia, Chaos::TRigidTransform<float, 3>& OutCoMTransform, TUniquePtr<Chaos::FImplicitObject>& OutGeom, TArray<TUniquePtr<Chaos::FPerShapeData>>& OutShapes)
	{
#if WITH_CHAOS
		// We should only get non-simulated objects through this path, but you never know...
		if ((BodyInstance != nullptr) && !BodyInstance->bSimulatePhysics && (BodyInstance->ActorHandle != nullptr))
		{
			OutMass = 0.0f;
			OutInertia = FVector::ZeroVector;
			OutCoMTransform = FTransform::Identity;
			OutGeom = CloneGeometry(BodyInstance->ActorHandle->Geometry().Get(), OutShapes);
			if (OutGeom != nullptr)
			{
				return true;
			}
		}
#endif

		return CreateDefaultGeometry(Scale, OutMass, OutInertia, OutCoMTransform, OutGeom, OutShapes);
	}

	bool CreateGeometry(FBodyInstance* BodyInstance, EActorType ActorType, const FVector& Scale, float& OutMass, Chaos::TVector<float, 3>& OutInertia, Chaos::TRigidTransform<float, 3>& OutCoMTransform, TUniquePtr<Chaos::FImplicitObject>& OutGeom, TArray<TUniquePtr<Chaos::FPerShapeData>>& OutShapes)
	{
		using namespace Chaos;

<<<<<<< HEAD
		if ((BodyInstance == nullptr) || (BodyInstance->BodySetup == nullptr))
		{
			// @todo(ccaulfield): fix this path
			return CreateDefaultGeometry(Scale, OutMass, OutInertia, OutCoMTransform, OutGeom, OutShapes);
		}

		UBodySetup* BodySetup = BodyInstance->BodySetup.Get();

#if WITH_CHAOS && !PHYSICS_INTERFACE_PHYSX
=======
>>>>>>> 24776ab6
		OutMass = 0.0f;
		OutInertia = FVector::ZeroVector;
		OutCoMTransform = FTransform::Identity;

		// If there's no BodySetup, we may be cloning an in-world object and probably have a TriMesh or HeightField so try to just copy references
		// @todo(ccaulfield): make this cleaner - we should have a separate path for this
		if ((BodyInstance == nullptr) || (BodyInstance->BodySetup == nullptr) || (BodyInstance->BodySetup->CollisionTraceFlag == ECollisionTraceFlag::CTF_UseComplexAsSimple))
		{
			return CloneGeometry(BodyInstance, ActorType, Scale, OutMass, OutInertia, OutCoMTransform, OutGeom, OutShapes);
		}

		UBodySetup* BodySetup = BodyInstance->GetBodySetup();

		FBodyCollisionData BodyCollisionData;
		BodyInstance->BuildBodyFilterData(BodyCollisionData.CollisionFilterData);
		BodyInstance->BuildBodyCollisionFlags(BodyCollisionData.CollisionFlags, BodyInstance->GetCollisionEnabled(), BodyInstance->BodySetup->GetCollisionTraceFlag() == CTF_UseComplexAsSimple);

		FGeometryAddParams AddParams;
		AddParams.bDoubleSided = BodySetup->bDoubleSidedGeometry;
		AddParams.CollisionData = BodyCollisionData;
		AddParams.CollisionTraceType = BodySetup->GetCollisionTraceFlag();
		AddParams.Scale = Scale;
		//AddParams.SimpleMaterial = SimpleMaterial;
		//AddParams.ComplexMaterials = TArrayView<UPhysicalMaterial*>(ComplexMaterials);
#if CHAOS_PARTICLE_ACTORTRANSFORM
		AddParams.LocalTransform = FTransform::Identity;
#else
		AddParams.LocalTransform = TRigidTransform<float, 3>(OutCoMTransform.GetRotation().Inverse() * -OutCoMTransform.GetTranslation(), OutCoMTransform.GetRotation().Inverse());
#endif
		AddParams.WorldTransform = BodyInstance->GetUnrealWorldTransform();
		AddParams.Geometry = &BodySetup->AggGeom;
#if PHYSICS_INTERFACE_PHYSX
		AddParams.TriMeshes = TArrayView<PxTriangleMesh*>(BodySetup->TriMeshes);
#endif
#if WITH_CHAOS
		AddParams.ChaosTriMeshes = MakeArrayView(BodySetup->ChaosTriMeshes);
#endif

		TArray<TUniquePtr<FImplicitObject>> Geoms;
		FShapesArray Shapes;
		ChaosInterface::CreateGeometry(AddParams, Geoms, Shapes);

		if (Geoms.Num() == 0)
		{
			return false;
		}

#if WITH_CHAOS && !PHYSICS_INTERFACE_PHYSX
		if (ActorType == EActorType::DynamicActor)
		{
			// Whether each shape contributes to mass
			// @todo(chaos): it would be easier if ComputeMassProperties knew how to extract this info. Maybe it should be a flag in PerShapeData
			TArray<bool> bContributesToMass;
			bContributesToMass.Reserve(Shapes.Num());
			for (int32 ShapeIndex = 0; ShapeIndex < Shapes.Num(); ++ShapeIndex)
			{
				const TUniquePtr<FPerShapeData>& Shape = Shapes[ShapeIndex];
				const FKShapeElem* ShapeElem = FChaosUserData::Get<FKShapeElem>(Shape->GetUserData());
				bool bHasMass = ShapeElem && ShapeElem->GetContributeToMass();
				bContributesToMass.Add(bHasMass);
			}

			// bInertaScaleIncludeMass = true is to match legacy physics behaviour. This will scale the inertia by the change in mass (density x volumescale) 
			// as well as the dimension change even though we don't actually change the mass.
			const bool bInertaScaleIncludeMass = true;
			TMassProperties<float, 3> MassProperties = BodyUtils::ComputeMassProperties(BodyInstance, Shapes, bContributesToMass, FTransform::Identity, bInertaScaleIncludeMass);
			OutMass = MassProperties.Mass;
			OutInertia = MassProperties.InertiaTensor.GetDiagonal();
			OutCoMTransform = FTransform(MassProperties.RotationOfMass, MassProperties.CenterOfMass);
		}
#else
		OutMass = BodyInstance->GetBodyMass();
		OutInertia = BodyInstance->GetBodyInertiaTensor();
		OutCoMTransform = BodyInstance->GetMassSpaceLocal();
#endif

		// If we have multiple root shapes, wrap them in a union
		if (Geoms.Num() == 1)
		{
			OutGeom = MoveTemp(Geoms[0]);
		}
		else
		{
			OutGeom = MakeUnique<FImplicitObjectUnion>(MoveTemp(Geoms));
		}

		for (auto& Shape : Shapes)
		{
			OutShapes.Emplace(MoveTemp(Shape));
		}

		return true;
	}

	//
	// Actor Handle
	//

	FActorHandle::FActorHandle(
		Chaos::TPBDRigidsSOAs<FReal, 3>& InParticles, 
		Chaos::TArrayCollectionArray<Chaos::FVec3>& InParticlePrevXs, 
		Chaos::TArrayCollectionArray<Chaos::FRotation3>& InParticlePrevRs, 
		EActorType ActorType, 
		FBodyInstance* BodyInstance, 
		const FTransform& InTransform)
		: Particles(InParticles)
		, ParticleHandle(nullptr)
		, ParticlePrevXs(InParticlePrevXs)
		, ParticlePrevRs(InParticlePrevRs)
	{
		using namespace Chaos;

		const FTransform Transform = FTransform(InTransform.GetRotation(), InTransform.GetTranslation());
		const FVector Scale = InTransform.GetScale3D();

		float Mass = 0;
		FVec3 Inertia = FVec3::OneVector;
		FRigidTransform3 CoMTransform = FRigidTransform3::Identity;
		if (CreateGeometry(BodyInstance, ActorType, Scale, Mass, Inertia, CoMTransform, Geometry, Shapes))
		{
			switch (ActorType)
			{
			case EActorType::StaticActor:
				ParticleHandle = Particles.CreateStaticParticles(1, nullptr, TGeometryParticleParameters<FReal, Dimensions>())[0];
				break;
			case EActorType::KinematicActor:
				ParticleHandle = Particles.CreateKinematicParticles(1, nullptr, TKinematicGeometryParticleParameters<FReal, Dimensions>())[0];
				break;
			case EActorType::DynamicActor:
				ParticleHandle = Particles.CreateDynamicParticles(1, nullptr, TPBDRigidParticleParameters<FReal, Dimensions>())[0];
				break;
			}

			if (ParticleHandle != nullptr)
			{
				SetWorldTransform(Transform);

				ParticleHandle->SetGeometry(MakeSerializable(Geometry));

				if (Geometry && Geometry->HasBoundingBox())
				{
					ParticleHandle->SetHasBounds(true);
					ParticleHandle->SetLocalBounds(Geometry->BoundingBox());
					ParticleHandle->SetWorldSpaceInflatedBounds(Geometry->BoundingBox().TransformedAABB(TRigidTransform<float, 3>(ParticleHandle->X(), ParticleHandle->R())));
				}

				if (auto* Kinematic = ParticleHandle->CastToKinematicParticle())
				{
					Kinematic->SetV(FVector::ZeroVector);
					Kinematic->SetW(FVector::ZeroVector);
				}

				auto* Dynamic = ParticleHandle->CastToRigidParticle();
				if (Dynamic && Dynamic->ObjectState() == EObjectStateType::Dynamic)
				{
					float MassInv = (Mass > 0.0f) ? 1.0f / Mass : 0.0f;
					FVector InertiaInv = (Mass > 0.0f) ? Inertia.Reciprocal() : FVector::ZeroVector;
					Dynamic->SetM(Mass);
					Dynamic->SetInvM(MassInv);
					Dynamic->SetCenterOfMass(CoMTransform.GetTranslation());
					Dynamic->SetRotationOfMass(CoMTransform.GetRotation());
					Dynamic->SetI({ Inertia.X, Inertia.Y, Inertia.Z });
					Dynamic->SetInvI({ InertiaInv.X, InertiaInv.Y, InertiaInv.Z });
					if (BodyInstance != nullptr)
					{
						Dynamic->SetLinearEtherDrag(BodyInstance->LinearDamping);
						Dynamic->SetAngularEtherDrag(BodyInstance->AngularDamping);
						Dynamic->SetGravityEnabled(BodyInstance->bEnableGravity);
					}
					Dynamic->Disabled() = true;
				}
			}
		}
	}

	FActorHandle::~FActorHandle()
	{
		if (ParticleHandle != nullptr)
		{
			Particles.DestroyParticle(ParticleHandle);
			ParticleHandle = nullptr;
			Geometry = nullptr;
		}
	}

	Chaos::TGenericParticleHandle<FReal, Dimensions> FActorHandle::Handle() const
	{
		return { ParticleHandle };
	}

	Chaos::TGeometryParticleHandle<FReal, Dimensions>* FActorHandle::GetParticle()
	{
		return ParticleHandle;
	}

	const Chaos::TGeometryParticleHandle<FReal, Dimensions>* FActorHandle::GetParticle() const
	{
		return ParticleHandle;
	}

	void FActorHandle::SetEnabled(bool bEnabled)
	{
		auto* Dynamic = ParticleHandle->CastToRigidParticle();
		if(Dynamic && Dynamic->ObjectState() == Chaos::EObjectStateType::Dynamic)
		{
			Dynamic->Disabled() = !bEnabled;
		}
	}


	void FActorHandle::InitWorldTransform(const FTransform& WorldTM)
	{
		using namespace Chaos;

		SetWorldTransform(WorldTM);

		if (auto* Kinematic = ParticleHandle->CastToKinematicParticle())
		{
			Kinematic->V() = FVec3(0);
			Kinematic->W() = FVec3(0);
			Kinematic->KinematicTarget().Clear();
		}
	}

	void FActorHandle::SetWorldTransform(const FTransform& WorldTM)
	{
		using namespace Chaos;

		FParticleUtilitiesXR::SetActorWorldTransform(TGenericParticleHandle<FReal, 3>(ParticleHandle), WorldTM);

		auto* Dynamic = ParticleHandle->CastToRigidParticle();
		if(Dynamic && Dynamic->ObjectState() == Chaos::EObjectStateType::Dynamic)
		{
			Dynamic->P() = Dynamic->X();
			Dynamic->Q() = Dynamic->R();
			Dynamic->AuxilaryValue(ParticlePrevXs) = Dynamic->P();
			Dynamic->AuxilaryValue(ParticlePrevRs) = Dynamic->Q();
		}
	}

	void FActorHandle::SetIsKinematic(bool bKinematic)
	{
#if IMMEDIATEPHYSICS_CHAOS_TODO
		// This needs to destroy and recreate the particle
#endif
	}

	bool FActorHandle::GetIsKinematic() const
	{
		return Handle()->IsKinematic();
	}

	const FKinematicTarget& FActorHandle::GetKinematicTarget() const
	{
		check(ParticleHandle->CastToKinematicParticle());
		return ParticleHandle->CastToKinematicParticle()->KinematicTarget();
	}

	FKinematicTarget& FActorHandle::GetKinematicTarget()
	{
		check(ParticleHandle->CastToKinematicParticle());
		return ParticleHandle->CastToKinematicParticle()->KinematicTarget();
	}

	void FActorHandle::SetKinematicTarget(const FTransform& WorldTM)
	{
		using namespace Chaos;

		if (ensure(GetIsKinematic()))
		{
			TGenericParticleHandle<FReal, 3> GenericHandle(ParticleHandle);
			FTransform PreviousTransform(GenericHandle->R(), GenericHandle->X());
			FTransform ParticleTransform = FParticleUtilities::ActorWorldToParticleWorld(GenericHandle, WorldTM);

			GetKinematicTarget().SetTargetMode(ParticleTransform, PreviousTransform);
		}

	}

	bool FActorHandle::HasKinematicTarget() const
	{
		if (GetIsKinematic())
		{
			return GetKinematicTarget().GetMode() == Chaos::EKinematicTargetMode::Position;
		}
		return false;
	}

	bool FActorHandle::IsSimulated() const
	{
		return ParticleHandle->CastToRigidParticle() != nullptr && ParticleHandle->ObjectState() == Chaos::EObjectStateType::Dynamic;
	}

	FTransform FActorHandle::GetWorldTransform() const
	{
		using namespace Chaos;

		return FParticleUtilities::GetActorWorldTransform(TGenericParticleHandle<FReal, 3>(ParticleHandle));
	}

	void FActorHandle::SetLinearVelocity(const FVector& NewLinearVelocity)
	{
		using namespace Chaos;

		if (TKinematicGeometryParticleHandle<FReal, Dimensions>* KinematicParticleHandle = ParticleHandle->CastToKinematicParticle())
		{
			KinematicParticleHandle->SetV(NewLinearVelocity);
		}
	}

	FVector FActorHandle::GetLinearVelocity() const
	{
		return Handle()->V();
	}

	void FActorHandle::SetAngularVelocity(const FVector& NewAngularVelocity)
	{
		using namespace Chaos;

		if (TKinematicGeometryParticleHandle<FReal, Dimensions>* KinematicParticleHandle = ParticleHandle->CastToKinematicParticle())
		{
			KinematicParticleHandle->SetW(NewAngularVelocity);
		}
	}

	FVector FActorHandle::GetAngularVelocity() const
	{
		return Handle()->W();
	}

	void FActorHandle::AddForce(const FVector& Force)
	{
		using namespace Chaos;

		if (TPBDRigidParticleHandle<FReal, 3>* Rigid = Handle()->CastToRigidParticle())
		{
			Rigid->F() += Force;
		}
	}

	void FActorHandle::AddRadialForce(const FVector& Origin, float Strength, float Radius, ERadialImpulseFalloff Falloff, EForceType ForceType)
	{
		using namespace Chaos;

		if (TPBDRigidParticleHandle<FReal, 3>* Rigid = Handle()->CastToRigidParticle())
		{
			const FRigidTransform3& PCOMTransform = FParticleUtilities::GetCoMWorldTransform(Rigid);
			FVec3 Delta = PCOMTransform.GetTranslation() - Origin;

			const float Mag = Delta.Size();
			if (Mag > Radius)
			{
				return;
			}
			Delta.Normalize();

			float ImpulseMag = Strength;
			if (Falloff == RIF_Linear)
			{
				ImpulseMag *= (1.0f - (Mag / Radius));
			}

			const FVec3 PImpulse = Delta * ImpulseMag;
			const FVec3 ApplyDelta = (ForceType == EForceType::AddAcceleration || ForceType == EForceType::AddVelocity) ? PImpulse : PImpulse * Rigid->InvM();

			if (ForceType == EForceType::AddImpulse || ForceType == EForceType::AddVelocity)
			{
				Rigid->V() += ApplyDelta;
			}
			else
			{
				Rigid->F() += ApplyDelta;
			}
		}
	}

	void FActorHandle::AddImpulseAtLocation(FVector Impulse, FVector Location)
	{
		using namespace Chaos;

		if (TPBDRigidParticleHandle<FReal, 3>* Rigid = Handle()->CastToRigidParticle())
		{
			FVector CoM = FParticleUtilities::GetCoMWorldPosition(Rigid);
			Rigid->LinearImpulse() += Impulse;
			Rigid->AngularImpulse() += FVector::CrossProduct(Location - CoM, Impulse);
		}
	}

	void FActorHandle::SetLinearDamping(float NewLinearDamping)
	{
		using namespace Chaos;

		if (TPBDRigidParticleHandle<FReal, 3>* Rigid = Handle()->CastToRigidParticle())
		{
			Rigid->LinearEtherDrag() = NewLinearDamping;
		}
	}

	float FActorHandle::GetLinearDamping() const
	{
		using namespace Chaos;

		if (TPBDRigidParticleHandle<FReal, 3>* Rigid = Handle()->CastToRigidParticle())
		{
			return Rigid->LinearEtherDrag();
		}
		return 0.0f;
	}

	void FActorHandle::SetAngularDamping(float NewAngularDamping)
	{
		using namespace Chaos;

		if (TPBDRigidParticleHandle<FReal, 3>* Rigid = Handle()->CastToRigidParticle())
		{
			Rigid->AngularEtherDrag() = NewAngularDamping;
		}
	}

	float FActorHandle::GetAngularDamping() const
	{
		using namespace Chaos;

		if (TPBDRigidParticleHandle<FReal, 3>* Rigid = Handle()->CastToRigidParticle())
		{
			return Rigid->AngularEtherDrag();
		}
		return 0.0f;
	}

	void FActorHandle::SetMaxLinearVelocitySquared(float NewMaxLinearVelocitySquared)
	{
#if IMMEDIATEPHYSICS_CHAOS_TODO
#endif
	}

	float FActorHandle::GetMaxLinearVelocitySquared() const
	{
#if IMMEDIATEPHYSICS_CHAOS_TODO
#endif
		return FLT_MAX;
	}

	void FActorHandle::SetMaxAngularVelocitySquared(float NewMaxAngularVelocitySquared)
	{
#if IMMEDIATEPHYSICS_CHAOS_TODO
#endif
	}

	float FActorHandle::GetMaxAngularVelocitySquared() const
	{
#if IMMEDIATEPHYSICS_CHAOS_TODO
#endif
		return FLT_MAX;
	}

	void FActorHandle::SetInverseMass(float NewInverseMass)
	{
		using namespace Chaos;

		TPBDRigidParticleHandle<FReal, Dimensions>* Dynamic = ParticleHandle->CastToRigidParticle();
		if(Dynamic && Dynamic->ObjectState() == EObjectStateType::Dynamic)
		{
			float NewMass = (NewInverseMass > SMALL_NUMBER) ? 1.0f / NewInverseMass : 0.0f;
			Dynamic->SetM(NewMass);
			Dynamic->SetInvM(NewInverseMass);
		}
	}

	float FActorHandle::GetInverseMass() const
	{
		return Handle()->InvM();
	}

	float FActorHandle::GetMass() const
	{
		return Handle()->M();
	}

	void FActorHandle::SetInverseInertia(const FVector& NewInverseInertia)
	{
		using namespace Chaos;

		TPBDRigidParticleHandle<FReal, Dimensions>* Dynamic = ParticleHandle->CastToRigidParticle();
		if(Dynamic && Dynamic->ObjectState() == EObjectStateType::Dynamic)
		{
			FVector NewInertia = FVector::ZeroVector;
			if ((NewInverseInertia.X > SMALL_NUMBER) && (NewInverseInertia.Y > SMALL_NUMBER) && (NewInverseInertia.Z > SMALL_NUMBER))
			{
				NewInertia = { 1.0f / NewInverseInertia.X , 1.0f / NewInverseInertia.Y, 1.0f / NewInverseInertia.Z };
			}
			Dynamic->SetI({ NewInertia.X, NewInertia.Y, NewInertia.Z });
			Dynamic->SetInvI({ NewInverseInertia.X, NewInverseInertia.Y, NewInverseInertia.Z });
		}
	}

	FVector FActorHandle::GetInverseInertia() const
	{
		using namespace Chaos;

		const PMatrix<float, 3, 3>& InvI = Handle()->InvI();
		return { InvI.M[0][0], InvI.M[1][1], InvI.M[2][2] };
	}

	FVector FActorHandle::GetInertia() const
	{
		using namespace Chaos;

		const PMatrix<float, 3, 3>& I = Handle()->I();
		return { I.M[0][0], I.M[1][1], I.M[2][2] };
	}

	void FActorHandle::SetMaxDepenetrationVelocity(float NewMaxDepenetrationVelocity)
	{
#if IMMEDIATEPHYSICS_CHAOS_TODO
#endif
	}

	float FActorHandle::GetMaxDepenetrationVelocity(float NewMaxDepenetrationVelocity) const
	{
#if IMMEDIATEPHYSICS_CHAOS_TODO
#endif
		return FLT_MAX;
	}

	void FActorHandle::SetMaxContactImpulse(float NewMaxContactImpulse)
	{
#if IMMEDIATEPHYSICS_CHAOS_TODO
#endif
	}

	float FActorHandle::GetMaxContactImpulse() const
	{
#if IMMEDIATEPHYSICS_CHAOS_TODO
#endif
		return FLT_MAX;
	}

	FTransform FActorHandle::GetLocalCoMTransform() const
	{
		return FTransform(Handle()->RotationOfMass(), Handle()->CenterOfMass());
	}

	int32 FActorHandle::GetLevel() const
	{
		return Level;
	}

	void FActorHandle::SetLevel(int32 InLevel)
	{
		Level = InLevel;
	}
}<|MERGE_RESOLUTION|>--- conflicted
+++ resolved
@@ -115,18 +115,6 @@
 	{
 		using namespace Chaos;
 
-<<<<<<< HEAD
-		if ((BodyInstance == nullptr) || (BodyInstance->BodySetup == nullptr))
-		{
-			// @todo(ccaulfield): fix this path
-			return CreateDefaultGeometry(Scale, OutMass, OutInertia, OutCoMTransform, OutGeom, OutShapes);
-		}
-
-		UBodySetup* BodySetup = BodyInstance->BodySetup.Get();
-
-#if WITH_CHAOS && !PHYSICS_INTERFACE_PHYSX
-=======
->>>>>>> 24776ab6
 		OutMass = 0.0f;
 		OutInertia = FVector::ZeroVector;
 		OutCoMTransform = FTransform::Identity;
