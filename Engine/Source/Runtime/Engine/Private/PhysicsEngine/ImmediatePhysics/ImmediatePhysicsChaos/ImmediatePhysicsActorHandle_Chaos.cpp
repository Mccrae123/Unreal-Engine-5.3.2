--- conflicted
+++ resolved
@@ -628,14 +628,11 @@
 			}
 			Dynamic->SetI(TVec3<FRealSingle>(NewInertia.X, NewInertia.Y, NewInertia.Z ));
 			Dynamic->SetInvI(TVec3<FRealSingle>(NewInverseInertia.X, NewInverseInertia.Y, NewInverseInertia.Z ));
-<<<<<<< HEAD
-=======
 			
 			if (Dynamic->InertiaConditioningEnabled())
 			{
 				Dynamic->SetInertiaConditioningDirty();
 			}
->>>>>>> d731a049
 		}
 	}
 
