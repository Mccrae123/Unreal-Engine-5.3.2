--- conflicted
+++ resolved
@@ -386,11 +386,7 @@
 
 		if (ensure(GetIsKinematic()))
 		{
-<<<<<<< HEAD
-			TGenericParticleHandle<FReal, 3> GenericHandle(ParticleHandle);
-=======
 			FGenericParticleHandle GenericHandle(ParticleHandle);
->>>>>>> 3aae9151
 			FTransform PreviousTransform(GenericHandle->R(), GenericHandle->X());
 			FTransform ParticleTransform = FParticleUtilities::ActorWorldToParticleWorld(GenericHandle, WorldTM);
 
