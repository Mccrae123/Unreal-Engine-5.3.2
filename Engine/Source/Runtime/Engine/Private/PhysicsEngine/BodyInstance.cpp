// Copyright Epic Games, Inc. All Rights Reserved.

#include "PhysicsEngine/BodyInstance.h"
#include "EngineGlobals.h"
#include "HAL/IConsoleManager.h"
#include "Components/SceneComponent.h"
#include "Components/PrimitiveComponent.h"
#include "Components/MeshComponent.h"
#include "Components/StaticMeshComponent.h"
#include "Engine/Engine.h"
#include "GameFramework/Volume.h"
#include "Components/SkeletalMeshComponent.h"
#include "Components/ShapeComponent.h"
#include "Engine/CollisionProfile.h"
#include "SceneManagement.h"
#include "Collision.h"
#include "Physics/PhysicsInterfaceCore.h"
#include "Physics/PhysicsFiltering.h"
#include "PhysicsEngine/ConstraintInstance.h"
#include "PhysicsEngine/ShapeElem.h"
#include "PhysicsEngine/ConvexElem.h"
#include "PhysicsEngine/BoxElem.h"
#include "PhysicsEngine/SphereElem.h"
#include "PhysicsEngine/SphylElem.h"
#include "PhysicsEngine/BodySetup.h"
#include "PhysicsEngine/BodyUtils.h"
#include "HAL/LowLevelMemTracker.h"
#include "HAL/IConsoleManager.h"
#include "Logging/TokenizedMessage.h"
#include "Logging/MessageLog.h"
#include "Misc/UObjectToken.h"

#include "ChaosCheck.h"
#include "Chaos/Capsule.h"
#include "Chaos/Convex.h"
#include "Chaos/ImplicitObject.h"
#include "Chaos/ImplicitObjectScaled.h"
#include "Chaos/ImplicitObjectTransformed.h"
#include "Chaos/ParticleHandle.h"
#include "Chaos/TriangleMeshImplicitObject.h"
#include "Chaos/MassProperties.h"
#include "Chaos/Utilities.h"
#include "Physics/Experimental/ChaosInterfaceUtils.h"

#include "Chaos/ParticleHandle.h"
#include "PhysicsProxy/SingleParticlePhysicsProxy.h"

#define LOCTEXT_NAMESPACE "BodyInstance"

#include "Components/ModelComponent.h"
#include "Components/BrushComponent.h"
#include "PhysicalMaterials/PhysicalMaterial.h"
#include "PhysicsEngine/PhysicsSettings.h"

#include UE_INLINE_GENERATED_CPP_BY_NAME(BodyInstance)

DECLARE_CYCLE_STAT(TEXT("Init Body"), STAT_InitBody, STATGROUP_Physics);
DECLARE_CYCLE_STAT(TEXT("Init Body Debug"), STAT_InitBodyDebug, STATGROUP_Physics);
DECLARE_CYCLE_STAT(TEXT("Init Body Scene Interaction"), STAT_InitBodySceneInteraction, STATGROUP_Physics);
DECLARE_CYCLE_STAT(TEXT("Init Body Aggregate"), STAT_InitBodyAggregate, STATGROUP_Physics);
DECLARE_CYCLE_STAT(TEXT("Init Body Add"), STAT_InitBodyAdd, STATGROUP_Physics);
DECLARE_CYCLE_STAT(TEXT("Init Body Post Add to Scene"), STAT_InitBodyPostAdd, STATGROUP_Physics);
DECLARE_CYCLE_STAT(TEXT("Term Body"), STAT_TermBody, STATGROUP_Physics);
DECLARE_CYCLE_STAT(TEXT("Update Materials"), STAT_UpdatePhysMats, STATGROUP_Physics);
DECLARE_CYCLE_STAT(TEXT("Update Materials Scene Interaction"), STAT_UpdatePhysMatsSceneInteraction, STATGROUP_Physics);
DECLARE_CYCLE_STAT(TEXT("Filter Update"), STAT_UpdatePhysFilter, STATGROUP_Physics);
DECLARE_CYCLE_STAT(TEXT("Filter Update (PhysX Code)"), STAT_UpdatePhysFilterPhysX, STATGROUP_Physics);
DECLARE_CYCLE_STAT(TEXT("Init Bodies"), STAT_InitBodies, STATGROUP_Physics);
DECLARE_CYCLE_STAT(TEXT("Bulk Body Scene Add"), STAT_BulkSceneAdd, STATGROUP_Physics);
DECLARE_CYCLE_STAT(TEXT("Static Init Bodies"), STAT_StaticInitBodies, STATGROUP_Physics);
DECLARE_CYCLE_STAT(TEXT("UpdateBodyScale"), STAT_BodyInstanceUpdateBodyScale, STATGROUP_Physics);
DECLARE_CYCLE_STAT(TEXT("CreatePhysicsShapesAndActors"), STAT_CreatePhysicsShapesAndActors, STATGROUP_Physics);
DECLARE_CYCLE_STAT(TEXT("CreatePhysicsShapes"), STAT_CreatePhysicsShapes, STATGROUP_Physics);
DECLARE_CYCLE_STAT(TEXT("CreatePhysicsActor"), STAT_CreatePhysicsActor, STATGROUP_Physics);
DECLARE_CYCLE_STAT(TEXT("BodyInstance SetCollisionProfileName"), STAT_BodyInst_SetCollisionProfileName, STATGROUP_Physics);
DECLARE_CYCLE_STAT(TEXT("Phys SetBodyTransform"), STAT_SetBodyTransform, STATGROUP_Physics);

// @HACK Guard to better encapsulate game related hacks introduced into UpdatePhysicsFilterData()
TAutoConsoleVariable<int32> CVarEnableDynamicPerBodyFilterHacks(
	TEXT("p.EnableDynamicPerBodyFilterHacks"), 
	0, 
	TEXT("Enables/Disables the use of a set of game focused hacks - allowing users to modify skel body collision dynamically (changes the behavior of per-body collision filtering)."),
	ECVF_ReadOnly
);

TAutoConsoleVariable<int32> CVarIgnoreAnalyticCollisionsOverride(
	TEXT("p.IgnoreAnalyticCollisionsOverride"), 
	0, 
	TEXT("Overrides the default for ignroing analytic collsions."),
	ECVF_ReadOnly
);


using namespace PhysicsInterfaceTypes;

bool IsRigidBodyKinematic_AssumesLocked(const FPhysicsActorHandle& InActorRef)
{
	if(FPhysicsInterface::IsRigidBody(InActorRef))
	{
		return FPhysicsInterface::IsKinematic_AssumesLocked(InActorRef);
	}

	return false;
}

int32 FillInlineShapeArray_AssumesLocked(PhysicsInterfaceTypes::FInlineShapeArray& Array, const FPhysicsActorHandle& Actor)
{
	FPhysicsInterface::GetAllShapes_AssumedLocked(Actor, Array);

	return Array.Num();
}

////////////////////////////////////////////////////////////////////////////
// FCollisionResponse
////////////////////////////////////////////////////////////////////////////

FCollisionResponse::FCollisionResponse()
{

}

FCollisionResponse::FCollisionResponse(ECollisionResponse DefaultResponse)
{
	SetAllChannels(DefaultResponse);
}

/** Set the response of a particular channel in the structure. */
bool FCollisionResponse::SetResponse(ECollisionChannel Channel, ECollisionResponse NewResponse)
{
#if 1// @hack until PostLoad is disabled for CDO of BP WITH_EDITOR
	ECollisionResponse DefaultResponse = FCollisionResponseContainer::GetDefaultResponseContainer().GetResponse(Channel);
	if (DefaultResponse == NewResponse)
	{
		RemoveReponseFromArray(Channel);
	}
	else
	{
		AddReponseToArray(Channel, NewResponse);
	}
#endif

	return ResponseToChannels.SetResponse(Channel, NewResponse);
}

/** Set all channels to the specified response */
bool FCollisionResponse::SetAllChannels(ECollisionResponse NewResponse)
{
	if (ResponseToChannels.SetAllChannels(NewResponse))
	{
#if 1// @hack until PostLoad is disabled for CDO of BP WITH_EDITOR
		UpdateArrayFromResponseContainer();
#endif
		return true;
	}
	return false;
}

bool FCollisionResponse::ReplaceChannels(ECollisionResponse OldResponse, ECollisionResponse NewResponse)
{
	if (ResponseToChannels.ReplaceChannels(OldResponse, NewResponse))
	{
#if 1// @hack until PostLoad is disabled for CDO of BP WITH_EDITOR
		UpdateArrayFromResponseContainer();
#endif
		return true;
	}
	return false;
}

/** Set all channels from ChannelResponse Array **/
bool FCollisionResponse::SetCollisionResponseContainer(const FCollisionResponseContainer& InResponseToChannels)
{
	if (ResponseToChannels != InResponseToChannels)
	{
		ResponseToChannels = InResponseToChannels;
#if 1// @hack until PostLoad is disabled for CDO of BP WITH_EDITOR
		// this is only valid case that has to be updated
		UpdateArrayFromResponseContainer();
#endif
		return true;
	}
	return false;
}

void FCollisionResponse::SetResponsesArray(const TArray<FResponseChannel>& InChannelResponses)
{
#if DO_GUARD_SLOW
	// verify if the name is overlapping, if so, ensure, do not remove in debug because it will cause inconsistent bug between debug/release
	int32 const ResponseNum = InChannelResponses.Num();
	for (int32 I=0; I<ResponseNum; ++I)
	{
		for (int32 J=I+1; J<ResponseNum; ++J)
		{
			if (InChannelResponses[I].Channel == InChannelResponses[J].Channel)
			{
				UE_LOG(LogCollision, Warning, TEXT("Collision Channel : Redundant name exists"));
			}
		}
	}
#endif

	ResponseArray = InChannelResponses;
	UpdateResponseContainerFromArray();
}

#if 1// @hack until PostLoad is disabled for CDO of BP WITH_EDITOR
bool FCollisionResponse::RemoveReponseFromArray(ECollisionChannel Channel)
{
	// this is expensive operation, I'd love to remove names but this operation is supposed to do
	// so only allow it in editor
	// without editor, this does not have to match 
	// We'd need to save name just in case that name is gone or not
	FName ChannelName = UCollisionProfile::Get()->ReturnChannelNameFromContainerIndex(Channel);
	for (auto Iter=ResponseArray.CreateIterator(); Iter; ++Iter)
	{
		if (ChannelName == (*Iter).Channel)
		{
			ResponseArray.RemoveAt(Iter.GetIndex());
			return true;
		}
	}
	return false;
}

bool FCollisionResponse::AddReponseToArray(ECollisionChannel Channel, ECollisionResponse Response)
{
	// this is expensive operation, I'd love to remove names but this operation is supposed to do
	// so only allow it in editor
	// without editor, this does not have to match 
	FName ChannelName = UCollisionProfile::Get()->ReturnChannelNameFromContainerIndex(Channel);
	for (auto Iter=ResponseArray.CreateIterator(); Iter; ++Iter)
	{
		if (ChannelName == (*Iter).Channel)
		{
			(*Iter).Response = Response;
			return true;
		}
	}

	// if not add to the list
	ResponseArray.Add(FResponseChannel(ChannelName, Response));
	return true;
}

void FCollisionResponse::UpdateArrayFromResponseContainer()
{
	ResponseArray.Empty(UE_ARRAY_COUNT(ResponseToChannels.EnumArray));

	const FCollisionResponseContainer& DefaultResponse = FCollisionResponseContainer::GetDefaultResponseContainer();
	const UCollisionProfile* CollisionProfile = UCollisionProfile::Get();

	for (int32 i = 0; i < UE_ARRAY_COUNT(ResponseToChannels.EnumArray); i++)
	{
		// if not same as default
		if (ResponseToChannels.EnumArray[i] != DefaultResponse.EnumArray[i])
		{
			FName ChannelName = CollisionProfile->ReturnChannelNameFromContainerIndex(i);
			if (ChannelName != NAME_None)
			{
				FResponseChannel NewResponse;
				NewResponse.Channel = ChannelName;
				NewResponse.Response = (ECollisionResponse)ResponseToChannels.EnumArray[i];
				ResponseArray.Add(NewResponse);
			}
		}
	}
}

#endif // WITH_EDITOR

void FCollisionResponse::UpdateResponseContainerFromArray()
{
	ResponseToChannels = FCollisionResponseContainer::GetDefaultResponseContainer();

	for (auto Iter = ResponseArray.CreateIterator(); Iter; ++Iter)
	{
		FResponseChannel& Response = *Iter;

		int32 EnumIndex = UCollisionProfile::Get()->ReturnContainerIndexFromChannelName(Response.Channel);
		if ( EnumIndex != INDEX_NONE )
		{
			ResponseToChannels.SetResponse((ECollisionChannel)EnumIndex, Response.Response);
		}
		else
		{
			// otherwise remove
			ResponseArray.RemoveAt(Iter.GetIndex());
			--Iter;
		}
	}
}

bool FCollisionResponse::operator==(const FCollisionResponse& Other) const
{
	bool bCollisionResponseEqual = ResponseArray.Num() == Other.ResponseArray.Num();
	if(bCollisionResponseEqual)
	{
		for(int32 ResponseIdx = 0; ResponseIdx < ResponseArray.Num(); ++ResponseIdx)
		{
			for(int32 InternalIdx = 0; InternalIdx < ResponseArray.Num(); ++InternalIdx)
			{
				if(ResponseArray[ResponseIdx].Channel == Other.ResponseArray[InternalIdx].Channel)
				{
					bCollisionResponseEqual &= ResponseArray[ResponseIdx] == Other.ResponseArray[InternalIdx];
					break;
				}
			}
			
		}
	}

	return bCollisionResponseEqual;
}
////////////////////////////////////////////////////////////////////////////


FBodyInstance::FBodyInstance()
	: InstanceBodyIndex(INDEX_NONE)
	, InstanceBoneIndex(INDEX_NONE)
	, ObjectType(ECC_WorldStatic)
	, MaskFilter(0)
	, CollisionEnabled(ECollisionEnabled::QueryAndPhysics)
	, CurrentSceneState(BodyInstanceSceneState::NotAdded)
	, SleepFamily(ESleepFamily::Normal)
	, DOFMode(0)
	, bUseCCD(false)
	, bIgnoreAnalyticCollisions(false)
	, bNotifyRigidBodyCollision(false)
	, bContactModification(false)
	, bSmoothEdgeCollisions(false)
	, bLockTranslation(true)
	, bLockRotation(true)
	, bLockXTranslation(false)
	, bLockYTranslation(false)
	, bLockZTranslation(false)
	, bLockXRotation(false)
	, bLockYRotation(false)
	, bLockZRotation(false)
	, bOverrideMaxAngularVelocity(false)
	, bOverrideMaxDepenetrationVelocity(false)
	, bOverrideWalkableSlopeOnInstance(false)
	, bInterpolateWhenSubStepping(true)
	, bPendingCollisionProfileSetup(false)
	, bInertiaConditioning(true)
	, Scale3D(1.0f)
	, CollisionProfileName(UCollisionProfile::CustomCollisionProfileName)
	, PositionSolverIterationCount(8)
	, VelocitySolverIterationCount(1)
	, MaxDepenetrationVelocity(0.f)
	, MassInKgOverride(100.f)
	, ExternalCollisionProfileBodySetup(nullptr)
	, LinearDamping(0.01)
	, AngularDamping(0.0)
	, CustomDOFPlaneNormal(FVector::ZeroVector)
	, COMNudge(ForceInit)
	, MassScale(1.f)
	, InertiaTensorScale(1.f)
	, DOFConstraint(nullptr)
	, WeldParent(nullptr)
	, PhysMaterialOverride(nullptr)
	, CustomSleepThresholdMultiplier(1.f)
	, StabilizationThresholdMultiplier(1.f)
	, PhysicsBlendWeight(0.f)
	, ActorHandle(DefaultPhysicsActorHandle())
{
	MaxAngularVelocity = UPhysicsSettings::Get()->MaxAngularVelocity;
}

const FPhysicsActorHandle& FBodyInstance::GetActorReferenceWithWelding() const
{
	return WeldParent ? WeldParent->ActorHandle : ActorHandle;
}

FArchive& operator<<(FArchive& Ar,FBodyInstance& BodyInst)
{
	if (!Ar.IsLoading() && !Ar.IsSaving())
	{
		Ar << BodyInst.OwnerComponent;
		Ar << BodyInst.PhysMaterialOverride;
	}

	if (Ar.IsLoading() && Ar.UEVer() < VER_UE4_MAX_ANGULAR_VELOCITY_DEFAULT)
	{
		if(BodyInst.MaxAngularVelocity != 400.f)
		{
			BodyInst.bOverrideMaxAngularVelocity = true;
		}
	}

	return Ar;
}


/** Util for finding the parent bodyinstance of a specified body, using skeleton hierarchy */
FBodyInstance* FindParentBodyInstance(FName BodyName, USkeletalMeshComponent* SkelMeshComp)
{
	FName TestBoneName = BodyName;
	while(true)
	{
		TestBoneName = SkelMeshComp->GetParentBone(TestBoneName);
		// Bail out if parent bone not found
		if(TestBoneName == NAME_None)
		{
			return NULL;
		}

		// See if we have a body for the parent bone
		FBodyInstance* BI = SkelMeshComp->GetBodyInstance(TestBoneName);
		if(BI != NULL)
		{
			// We do - return it
			return BI;
		}

		// Don't repeat if we are already at the root!
		if(SkelMeshComp->GetBoneIndex(TestBoneName) == 0)
		{
			return NULL;
		}
	}

	return NULL;
}

//Determine that the shape is associated with this subbody (or root body)
bool FBodyInstance::IsShapeBoundToBody(const FPhysicsShapeHandle& Shape) const
{
	const FBodyInstance* BI = GetOriginalBodyInstance(Shape);
	return BI == this;
}

const TMap<FPhysicsShapeHandle, FBodyInstance::FWeldInfo>* FBodyInstance::GetCurrentWeldInfo() const
{
	return ShapeToBodiesMap.Get();
}

int32 FBodyInstance::GetAllShapes_AssumesLocked(TArray<FPhysicsShapeHandle>& OutShapes) const
{
	if(ActorHandle)
	{
		return FPhysicsInterface::GetAllShapes_AssumedLocked(ActorHandle, OutShapes);
	}

	return 0;
}

void FBodyInstance::UpdateTriMeshVertices(const TArray<FVector> & NewPositions)
{
	if (BodySetup.IsValid())
	{
		FPhysicsCommand::ExecuteWrite(ActorHandle, [&](const FPhysicsActorHandle& Actor)
		{
			//after updating the vertices we must call setGeometry again to update any shapes referencing the mesh
			TArray<FPhysicsShapeHandle> Shapes;
			const int32 SyncShapeCount = GetAllShapes_AssumesLocked(Shapes);

			for (FPhysicsShapeHandle& Shape : Shapes)
			{
				if (FPhysicsInterface::GetShapeType(Shape) == ECollisionShapeType::Trimesh)
				{
					using namespace Chaos;
					const Chaos::FImplicitObject* ShapeImplicit = Shape.Shape->GetGeometry().Get();
					EImplicitObjectType Type = ShapeImplicit->GetType();

					// Cast to derived implicit, copy trianglemesh.
					FVec3 Scale(1, 1, 1);
					TUniquePtr<FTriangleMeshImplicitObject> TriMeshCopy = nullptr;
					if (IsInstanced(Type))
					{
						const TImplicitObjectInstanced<FTriangleMeshImplicitObject>& InstancedImplicit = ShapeImplicit->GetObjectChecked<TImplicitObjectInstanced<FTriangleMeshImplicitObject>>();
						const FTriangleMeshImplicitObject* TriangleMesh = InstancedImplicit.GetInstancedObject();
						TriMeshCopy = TriangleMesh->CopySlow();
					}
					else if (IsScaled(Type))
					{
						const TImplicitObjectScaled<FTriangleMeshImplicitObject>& ScaledImplicit = ShapeImplicit->GetObjectChecked<TImplicitObjectScaled<FTriangleMeshImplicitObject>>();
						const FTriangleMeshImplicitObject* TriangleMesh = ScaledImplicit.GetUnscaledObject();
						Scale = ScaledImplicit.GetScale();
						TriMeshCopy = TriangleMesh->CopySlow();
					}
					else
					{
						const FTriangleMeshImplicitObject& TriangleMesh = ShapeImplicit->GetObjectChecked<FTriangleMeshImplicitObject>();
						TriMeshCopy = TriangleMesh.CopySlow();
					}

					TriMeshCopy->GetObjectChecked<FTriangleMeshImplicitObject>().UpdateVertices(NewPositions);
					if (Scale != FVec3(1, 1, 1))
					{
						TSharedPtr<FTriangleMeshImplicitObject, ESPMode::ThreadSafe> SharedPtrForRefCount(nullptr); // Not instanced, no shared trimesh to ref count.
						TUniquePtr<FImplicitObject> Scaled = MakeUnique<TImplicitObjectScaled<FTriangleMeshImplicitObject, /*bInstanced=*/false>>(MoveTemp(TriMeshCopy), SharedPtrForRefCount, Scale);
						FPhysicsInterface::SetGeometry(Shape, MoveTemp(Scaled));
					}
					else
					{
						FPhysicsInterface::SetGeometry(Shape, MoveTemp(TriMeshCopy));
					}
				}
			}
		});
	}
}

void FBodyInstance::UpdatePhysicalMaterials()
{
	SCOPE_CYCLE_COUNTER(STAT_UpdatePhysMats);
	UPhysicalMaterial* SimplePhysMat = GetSimplePhysicalMaterial();
	TArray<FPhysicalMaterialMaskParams> ComplexPhysMatMasks;
	TArray<UPhysicalMaterial*> ComplexPhysMats = GetComplexPhysicalMaterials(ComplexPhysMatMasks);

	FPhysicsCommand::ExecuteWrite(GetActorReferenceWithWelding(), [&](const FPhysicsActorHandle& Actor)
	{
		ApplyMaterialToInstanceShapes_AssumesLocked(SimplePhysMat, ComplexPhysMats, ComplexPhysMatMasks);
	});
}

void FBodyInstance::InvalidateCollisionProfileName()
{
	CollisionProfileName = UCollisionProfile::CustomCollisionProfileName;
	ExternalCollisionProfileBodySetup = nullptr;
	bPendingCollisionProfileSetup = false;
}

bool FBodyInstance::SetResponseToChannel(ECollisionChannel Channel, ECollisionResponse NewResponse)
{
	if (CollisionResponses.SetResponse(Channel, NewResponse))
	{
		InvalidateCollisionProfileName();
		UpdatePhysicsFilterData();
		return true;
	}

	return false;
}

bool FBodyInstance::SetResponseToAllChannels(ECollisionResponse NewResponse)
{
	if (CollisionResponses.SetAllChannels(NewResponse))
	{
		InvalidateCollisionProfileName();
		UpdatePhysicsFilterData();
		return true;
	}

	return false;
}
	
bool FBodyInstance::ReplaceResponseToChannels(ECollisionResponse OldResponse, ECollisionResponse NewResponse)
{
	if (CollisionResponses.ReplaceChannels(OldResponse, NewResponse))
	{
		InvalidateCollisionProfileName();
		UpdatePhysicsFilterData();
		return true;
	}

	return false;
}

bool FBodyInstance::SetResponseToChannels(const FCollisionResponseContainer& NewResponses)
{
	if (CollisionResponses.SetCollisionResponseContainer(NewResponses))
	{
		InvalidateCollisionProfileName();
		UpdatePhysicsFilterData();
		return true;
	}

	return false;
}

bool FBodyInstance::SetShapeResponseToChannels(const int32 ShapeIndex, const FCollisionResponseContainer& NewResponses)
{
	if (!ShapeCollisionResponses.IsSet())
	{
		ShapeCollisionResponses = TArray<TPair<int32, FCollisionResponse>>();
	}

	TArray<TPair<int32, FCollisionResponse>>& ShapeCollisionResponsesValue = ShapeCollisionResponses.GetValue();

	bool bIndexExists = false;
	int32 ResponseIndex = 0;
	const int32 ResponseNum = ShapeCollisionResponsesValue.Num();
	for (; ResponseIndex < ResponseNum; ++ResponseIndex)
	{
		if (ShapeCollisionResponsesValue[ResponseIndex].Key == ShapeIndex)
		{
			break;
		}
	}

	if (ResponseIndex == ResponseNum)
	{
		ShapeCollisionResponsesValue.Add(TPair<int32, FCollisionResponse>(ShapeIndex, FCollisionResponse()));
	}

	if (ShapeCollisionResponsesValue[ResponseIndex].Value.SetCollisionResponseContainer(NewResponses))
	{
		UpdatePhysicsFilterData();
		return true;
	}

	return false;
}

const FCollisionResponseContainer& FBodyInstance::GetShapeResponseToChannels(const int32 ShapeIndex) const
{
	return GetShapeResponseToChannels(ShapeIndex, GetResponseToChannels());
}

const FCollisionResponseContainer& FBodyInstance::GetShapeResponseToChannels(const int32 ShapeIndex, const FCollisionResponseContainer& DefaultResponseContainer) const
{
	// Return per-shape collision response override if there is one
	if (ShapeCollisionResponses.IsSet())
	{
		for (int32 ResponseIndex = 0; ResponseIndex < ShapeCollisionResponses.GetValue().Num(); ++ResponseIndex)
		{
			if (ShapeCollisionResponses.GetValue()[ResponseIndex].Key == ShapeIndex)
			{
				return ShapeCollisionResponses.GetValue()[ResponseIndex].Value.GetResponseContainer();
			}
		}
	}

	// Return base collision response
	return DefaultResponseContainer;
}

void FBodyInstance::SetObjectType(ECollisionChannel Channel)
{
	InvalidateCollisionProfileName();
	ObjectType = Channel;
	UpdatePhysicsFilterData();
}

void FBodyInstance::ApplyDeferredCollisionProfileName()
{
	if(bPendingCollisionProfileSetup)
	{
		SetCollisionProfileName(CollisionProfileName);
		bPendingCollisionProfileSetup = false;
	}
}

void FBodyInstance::SetCollisionProfileNameDeferred(FName InCollisionProfileName)
{
	CollisionProfileName = InCollisionProfileName;
	ExternalCollisionProfileBodySetup = nullptr;
	bPendingCollisionProfileSetup = true;
}

void FBodyInstance::SetCollisionProfileName(FName InCollisionProfileName)
{
	SCOPE_CYCLE_COUNTER(STAT_BodyInst_SetCollisionProfileName);

	//Note that GetCollisionProfileName will use the external profile if one is set.
	//GetCollisionProfileName will be consistent with the values set by LoadProfileData.
	//This is why we can't use CollisionProfileName directly during the equality check
	if (bPendingCollisionProfileSetup || GetCollisionProfileName() != InCollisionProfileName)
	{
		//LoadProfileData uses GetCollisionProfileName internally so we must now set the external collision data to null.
		ExternalCollisionProfileBodySetup = nullptr;
		CollisionProfileName = InCollisionProfileName;
		// now Load ProfileData
		LoadProfileData(false);

		bPendingCollisionProfileSetup = false;
	}
	
	ExternalCollisionProfileBodySetup = nullptr;	//Even if incoming is the same as GetCollisionProfileName we turn it into "manual mode"
}

FName FBodyInstance::GetCollisionProfileName() const
{
	FName ReturnProfileName = CollisionProfileName;
	if (UBodySetup* BodySetupPtr = ExternalCollisionProfileBodySetup.Get(true))
	{
		ReturnProfileName = BodySetupPtr->DefaultInstance.CollisionProfileName;
	}
	
	return ReturnProfileName;
}


bool FBodyInstance::DoesUseCollisionProfile() const
{
	return IsValidCollisionProfileName(GetCollisionProfileName());
}

void FBodyInstance::SetMassScale(float InMassScale)
{
	MassScale = InMassScale;
	UpdateMassProperties();
}

void FBodyInstance::SetCollisionEnabled(ECollisionEnabled::Type NewType, bool bUpdatePhysicsFilterData)
{
	if (CollisionEnabled != NewType)
	{
		ECollisionEnabled::Type OldType = CollisionEnabled;
		InvalidateCollisionProfileName();
		CollisionEnabled = NewType;
		
		// Only update physics filter data if required
		if (bUpdatePhysicsFilterData)
		{
			UpdatePhysicsFilterData();
		}

		bool bWasPhysicsEnabled = CollisionEnabledHasPhysics(OldType);
		bool bIsPhysicsEnabled = CollisionEnabledHasPhysics(NewType);

		// Whenever we change physics state, call Recreate
		// This should also handle destroying the state (in case it's newly disabled).
		if (bWasPhysicsEnabled != bIsPhysicsEnabled)
		{
			if(UPrimitiveComponent* PrimComponent = OwnerComponent.Get())
			{
				PrimComponent->RecreatePhysicsState();
			}

		}

	}
}

void FBodyInstance::SetShapeCollisionEnabled(const int32 ShapeIndex, ECollisionEnabled::Type NewType, bool bUpdatePhysicsFilterData)
{
	if (ensureAlways(BodySetup.IsValid()))
	{
		const ECollisionEnabled::Type OldType = GetShapeCollisionEnabled(ShapeIndex);
		if (OldType != NewType)
		{
			// If ShapeCollisionEnabled wasn't set up yet, copy values from BodySetup into it
			if (!ShapeCollisionEnabled.IsSet())
			{
				const int32 ShapeCount = GetBodySetup()->AggGeom.GetElementCount();
				ShapeCollisionEnabled = TArray<TEnumAsByte<ECollisionEnabled::Type>>();
				ShapeCollisionEnabled.GetValue().SetNum(ShapeCount);
				for (int32 OptionalShapeIndex = 0; OptionalShapeIndex < ShapeCount; ++OptionalShapeIndex)
				{
					ShapeCollisionEnabled.GetValue()[OptionalShapeIndex] = GetBodySetup()->AggGeom.GetElement(OptionalShapeIndex)->GetCollisionEnabled();
				}
			}
			ShapeCollisionEnabled.GetValue()[ShapeIndex] = NewType;

			if (bUpdatePhysicsFilterData)
			{
				UpdatePhysicsFilterData();
			}
		}
	}
}

EDOFMode::Type FBodyInstance::ResolveDOFMode(EDOFMode::Type DOFMode)
{
	EDOFMode::Type ResultDOF = DOFMode;
	if (DOFMode == EDOFMode::Default)
	{
		ESettingsDOF::Type SettingDefaultPlane = UPhysicsSettings::Get()->DefaultDegreesOfFreedom;
		if (SettingDefaultPlane == ESettingsDOF::XYPlane) ResultDOF = EDOFMode::XYPlane;
		if (SettingDefaultPlane == ESettingsDOF::XZPlane) ResultDOF = EDOFMode::XZPlane;
		if (SettingDefaultPlane == ESettingsDOF::YZPlane) ResultDOF = EDOFMode::YZPlane;
		if (SettingDefaultPlane == ESettingsDOF::Full3D) ResultDOF  = EDOFMode::SixDOF;
	}

	return ResultDOF;
}

FVector FBodyInstance::GetLockedAxis() const
{
	EDOFMode::Type MyDOFMode = ResolveDOFMode(DOFMode);

	switch (MyDOFMode)
	{
	case EDOFMode::None: return FVector::ZeroVector;
	case EDOFMode::YZPlane: return FVector(1, 0, 0);
	case EDOFMode::XZPlane: return FVector(0, 1, 0);
	case EDOFMode::XYPlane: return FVector(0, 0, 1);
	case EDOFMode::CustomPlane: return CustomDOFPlaneNormal;
	case EDOFMode::SixDOF: return FVector::ZeroVector;
	default:	check(0);	//unsupported locked axis type
	}

	return FVector::ZeroVector;
}

void FBodyInstance::UseExternalCollisionProfile(UBodySetup* InExternalCollisionProfileBodySetup)
{
	ensureAlways(InExternalCollisionProfileBodySetup);
	ExternalCollisionProfileBodySetup = InExternalCollisionProfileBodySetup;
	bPendingCollisionProfileSetup = false;
	LoadProfileData(false);
}

void FBodyInstance::ClearExternalCollisionProfile()
{
	ExternalCollisionProfileBodySetup = nullptr;
	LoadProfileData(false);
}

void FBodyInstance::SetDOFLock(EDOFMode::Type NewAxisMode)
{
	DOFMode = NewAxisMode;

	CreateDOFLock();
}

void FBodyInstance::CreateDOFLock()
{
	if (DOFConstraint)
	{
		DOFConstraint->TermConstraint();
		FConstraintInstance::Free(DOFConstraint);
		DOFConstraint = NULL;
	}

	const FVector LockedAxis = GetLockedAxis();
	const EDOFMode::Type DOF = ResolveDOFMode(DOFMode);

	if (IsDynamic() == false || (LockedAxis.IsNearlyZero() && DOF != EDOFMode::SixDOF))
	{
		return;
	}

	//if we're using SixDOF make sure we have at least one constraint
	if (DOF == EDOFMode::SixDOF && !bLockXTranslation && !bLockYTranslation && !bLockZTranslation && !bLockXRotation && !bLockYRotation && !bLockZRotation)
	{
		return;
	}

	DOFConstraint = FConstraintInstance::Alloc();
	{
		DOFConstraint->ProfileInstance.ConeLimit.bSoftConstraint = false;
		DOFConstraint->ProfileInstance.TwistLimit.bSoftConstraint  = false;
		DOFConstraint->ProfileInstance.LinearLimit.bSoftConstraint  = false;

		const FTransform TM = GetUnrealWorldTransform(false);
		FVector Normal = FVector(1, 0, 0);
		FVector Sec = FVector(0, 1, 0);


		if(DOF != EDOFMode::SixDOF)
		{
			DOFConstraint->SetAngularSwing1Motion((bLockRotation || DOFMode != EDOFMode::CustomPlane) ? EAngularConstraintMotion::ACM_Locked : EAngularConstraintMotion::ACM_Free);
			DOFConstraint->SetAngularSwing2Motion((bLockRotation || DOFMode != EDOFMode::CustomPlane) ? EAngularConstraintMotion::ACM_Locked : EAngularConstraintMotion::ACM_Free);
			DOFConstraint->SetAngularTwistMotion(EAngularConstraintMotion::ACM_Free);
			
			DOFConstraint->SetLinearXMotion((bLockTranslation || DOFMode != EDOFMode::CustomPlane) ? ELinearConstraintMotion::LCM_Locked : ELinearConstraintMotion::LCM_Free);
			DOFConstraint->SetLinearYMotion(ELinearConstraintMotion::LCM_Free);
			DOFConstraint->SetLinearZMotion(ELinearConstraintMotion::LCM_Free);

			Normal = LockedAxis.GetSafeNormal();
			FVector Garbage;
			Normal.FindBestAxisVectors(Garbage, Sec);
		}
		else
		{
			DOFConstraint->SetAngularTwistMotion(bLockXRotation ? EAngularConstraintMotion::ACM_Locked : EAngularConstraintMotion::ACM_Free);
			DOFConstraint->SetAngularSwing2Motion(bLockYRotation ? EAngularConstraintMotion::ACM_Locked : EAngularConstraintMotion::ACM_Free);
			DOFConstraint->SetAngularSwing1Motion(bLockZRotation ? EAngularConstraintMotion::ACM_Locked : EAngularConstraintMotion::ACM_Free);

			DOFConstraint->SetLinearXMotion(bLockXTranslation ? ELinearConstraintMotion::LCM_Locked : ELinearConstraintMotion::LCM_Free);
			DOFConstraint->SetLinearYMotion(bLockYTranslation ? ELinearConstraintMotion::LCM_Locked : ELinearConstraintMotion::LCM_Free);
			DOFConstraint->SetLinearZMotion(bLockZTranslation ? ELinearConstraintMotion::LCM_Locked : ELinearConstraintMotion::LCM_Free);
		}

		DOFConstraint->PriAxis1 = TM.InverseTransformVectorNoScale(Normal);
		DOFConstraint->SecAxis1 = TM.InverseTransformVectorNoScale(Sec);

		DOFConstraint->PriAxis2 = Normal;
		DOFConstraint->SecAxis2 = Sec;
		DOFConstraint->Pos2 = TM.GetLocation();

		// Create constraint instance based on DOF
		DOFConstraint->InitConstraint(this, nullptr, 1.f, OwnerComponent.Get());
	}
}

ECollisionEnabled::Type FBodyInstance::GetCollisionEnabled_CheckOwner() const
{
	// Check actor override
	const UPrimitiveComponent* OwnerComponentInst = OwnerComponent.Get();
	AActor* Owner = OwnerComponentInst ? OwnerComponentInst->GetOwner() : nullptr;
	if (Owner && !Owner->GetActorEnableCollision())
	{
		return ECollisionEnabled::NoCollision;
	}
	else if(const USkeletalMeshComponent* SkelMeshComp = Cast<USkeletalMeshComponent>(OwnerComponentInst))
	{
		// Check component override (skel mesh case)
		return SkelMeshComp->BodyInstance.CollisionEnabled;
	}
	else
	{
		return CollisionEnabled;
	}
}

ECollisionEnabled::Type FBodyInstance::GetShapeCollisionEnabled(const int32 ShapeIndex) const
{
	// If any runtime shape collision overrides have been set, return that.
	// Otherwise, get it from the bodysetup.
	if (ShapeCollisionEnabled.IsSet())
	{
		if (ensure(ShapeCollisionEnabled.GetValue().IsValidIndex(ShapeIndex)))
		{
			return ShapeCollisionEnabled.GetValue()[ShapeIndex];
		}
	}

	if (!ensureAlways(BodySetup.IsValid()))
	{
		return ECollisionEnabled::NoCollision;
	}	

	FKShapeElem* Shape = GetBodySetup()->AggGeom.GetElement(ShapeIndex);
	if (!ensure(Shape))
	{
		return ECollisionEnabled::NoCollision;
	}

	return Shape->GetCollisionEnabled();
}

void FBodyInstance::SetMaskFilter(FMaskFilter InMaskFilter)
{
	if (MaskFilter == InMaskFilter)
	{
		return;
	}

	FPhysicsCommand::ExecuteWrite(ActorHandle, [&](const FPhysicsActorHandle& Actor)
	{
		TArray<FPhysicsShapeHandle> Shapes;
		FPhysicsInterface::GetAllShapes_AssumedLocked(Actor, Shapes);

		for(FPhysicsShapeHandle& Shape : Shapes)
		{
			const FBodyInstance* BI = GetOriginalBodyInstance(Shape);

			if(BI == this)
				{
				FPhysicsCommand::ExecuteShapeWrite(this, Shape, [&](const FPhysicsShapeHandle& InnerShape)
					{
					FPhysicsInterface::SetMaskFilter(InnerShape, InMaskFilter);
					});
				}
			}
	});

	MaskFilter = InMaskFilter;
}

/** Update the filter data on the physics shapes, based on the owning component flags. */
void FBodyInstance::UpdatePhysicsFilterData()
{
	SCOPE_CYCLE_COUNTER(STAT_UpdatePhysFilter);

	if(WeldParent)
	{
		WeldParent->UpdatePhysicsFilterData();
		return;
	}

	// Do nothing if no physics actor
	if (!IsValidBodyInstance())
	{
		return;
	}

	// this can happen in landscape height field collision component
	if (!BodySetup.IsValid())
	{
		return;
	}

	FPhysicsCommand::ExecuteWrite(GetActorReferenceWithWelding(), [&](const FPhysicsActorHandle& Actor)
	{
		TArray<FPhysicsShapeHandle> AllShapes;
		const int32 NumSyncShapes = FPhysicsInterface::GetAllShapes_AssumedLocked(ActorHandle, AllShapes);
		const int32 NumTotalShapes = AllShapes.Num();
		// In skeletal case, collision enable/disable/movement should be overriden by mesh component
		FBodyCollisionData BodyCollisionData;
		BuildBodyFilterData(BodyCollisionData.CollisionFilterData);
		BuildBodyCollisionFlags(BodyCollisionData.CollisionFlags, GetCollisionEnabled(), BodySetup->GetCollisionTraceFlag() == CTF_UseComplexAsSimple);

		bool bUpdateMassProperties = false;

		// We use these to determine the original shape index of an element.
		// TODO: If we stored ShapeIndex in FKShapeElem this wouldn't be necessary.
		int32 ShapeIndexBase = 0;
		const FBodyInstance* PrevBI = this;

		for(int32 ShapeIndex = 0; ShapeIndex < NumTotalShapes; ++ShapeIndex)
		{
			FPhysicsShapeHandle& Shape = AllShapes[ShapeIndex];
			const FBodyInstance* BI = GetOriginalBodyInstance(Shape);

			if (BI != PrevBI)
			{
				ShapeIndexBase = ShapeIndex;
				PrevBI = BI;
			}
			const int32 SetupShapeIndex = ShapeIndex - ShapeIndexBase;

			// If the BodyInstance that owns this shape is not 'this' BodyInstance (ie in the case of welding)
			// we need to generate new filter data using the owning original instance (and its BodySetup) 
			FBodyCollisionData PerShapeCollisionData;
			if(BI != this)
			{
				BI->BuildBodyFilterData(PerShapeCollisionData.CollisionFilterData);
			}
			else
			{
				PerShapeCollisionData = BodyCollisionData;
			}

			const bool bInstanceComplexAsSimple = BI->BodySetup.IsValid() ? (BI->BodySetup->GetCollisionTraceFlag() == CTF_UseComplexAsSimple) : false;
			if (BI->BodySetup.IsValid() && SetupShapeIndex < BI->GetBodySetup()->AggGeom.GetElementCount())
			{
				// Get the shape's CollisionResponses
				BI->BuildBodyFilterData(PerShapeCollisionData.CollisionFilterData, SetupShapeIndex);

				// Get the shape's CollisionEnabled masked with the body's CollisionEnabled and compute the shape's collisionflags.
				const ECollisionEnabled::Type FilteredShapeCollision = CollisionEnabledIntersection(BI->GetCollisionEnabled(), BI->GetShapeCollisionEnabled(SetupShapeIndex));
				BuildBodyCollisionFlags(PerShapeCollisionData.CollisionFlags, FilteredShapeCollision, bInstanceComplexAsSimple);
			}
			else
			{
				// This case may occur for trimeshes, which do not have toggleable shape collision. The assumption is made that
				// trimesh (complex) shapes are always created after all of the simple shapes.
				BuildBodyCollisionFlags(PerShapeCollisionData.CollisionFlags, BI->GetCollisionEnabled(), bInstanceComplexAsSimple);
			}


			FPhysicsCommand::ExecuteShapeWrite(this, Shape, [&](const FPhysicsShapeHandle& InnerShape)
			{
				// See if we currently have sim collision
				const bool bWasSimulationShape = FPhysicsInterface::IsSimulationShape(InnerShape);
				const bool bSyncShape = ShapeIndex < NumSyncShapes;
				const bool bIsTrimesh = FPhysicsInterface::GetShapeType(InnerShape) == ECollisionShapeType::Trimesh;
				const bool bIsStatic = FPhysicsInterface::IsStatic(Actor);

				const FBodyCollisionFlags& CollisionFlags = PerShapeCollisionData.CollisionFlags;
				const FBodyCollisionFilterData& FilterData = PerShapeCollisionData.CollisionFilterData;
				const bool bNewQueryShape = CollisionFlags.bEnableQueryCollision && (!bIsStatic || bSyncShape);
				const bool bNewSimShape = bIsTrimesh ? CollisionFlags.bEnableSimCollisionComplex : CollisionFlags.bEnableSimCollisionSimple;
				const bool bNewProbeShape = CollisionFlags.bEnableProbeCollision;

				FPhysicsInterface::SetIsQueryShape(InnerShape, bNewQueryShape);
				FPhysicsInterface::SetIsSimulationShape(InnerShape, bNewSimShape);
				FPhysicsInterface::SetIsProbeShape(InnerShape, bNewProbeShape);

				// If we changed 'simulation collision' on a shape, we need to recalc mass properties
				if (bWasSimulationShape != bNewSimShape)
				{
					bUpdateMassProperties = true;
				}

				// Apply new collision settings to this shape
				FPhysicsInterface::SetSimulationFilter(InnerShape, FilterData.SimFilter);
				FPhysicsInterface::SetQueryFilter(InnerShape, bIsTrimesh ? FilterData.QueryComplexFilter : FilterData.QuerySimpleFilter);
			});
		}

		if(bUpdateMassProperties)
		{
			UpdateMassProperties();
		}

		//If filtering changed we must update GT structure right away
		if (FPhysScene* PhysScene = GetPhysicsScene())
		{
			PhysScene->UpdateActorInAccelerationStructure(Actor);
		}
		// Always wake actors up when collision filters change
		FPhysicsInterface::WakeUp_AssumesLocked(Actor);
	});

	UpdateInterpolateWhenSubStepping();
}

TAutoConsoleVariable<int32> CDisableQueryOnlyActors(TEXT("p.DisableQueryOnlyActors"), 0, TEXT("If QueryOnly is used, actors are marked as simulation disabled. This is NOT compatible with origin shifting at the moment."));

#if USE_BODYINSTANCE_DEBUG_NAMES
TSharedPtr<TArray<ANSICHAR>> GetDebugDebugName(const UPrimitiveComponent* PrimitiveComp, const UBodySetup* BodySetup, FString& DebugName)
{
	// Setup names
	// Make the debug name for this geometry...
	DebugName.Reset();
	TSharedPtr<TArray<ANSICHAR>> PhysXName;

	if (PrimitiveComp)
	{
		DebugName += FString::Printf(TEXT("Component: '%s' "), *PrimitiveComp->GetPathName());
	}

	if (BodySetup->BoneName != NAME_None)
	{
		DebugName += FString::Printf(TEXT("Bone: '%s' "), *BodySetup->BoneName.ToString());
	}

	// Convert to char* for PhysX
	PhysXName = MakeShareable(new TArray<ANSICHAR>(StringToArray<ANSICHAR>(*DebugName, DebugName.Len() + 1)));

	return PhysXName;
}
#endif

static void GetSimulatingAndBlendWeight(const USkeletalMeshComponent* SkelMeshComp, const UBodySetup* BodySetup, float& InstanceBlendWeight, bool& bInstanceSimulatePhysics)
{
	bool bEnableSim = false;
	if (SkelMeshComp)
	{
		if(CollisionEnabledHasPhysics(SkelMeshComp->BodyInstance.GetCollisionEnabled()))
		{
			if ((BodySetup->PhysicsType == PhysType_Simulated) || (BodySetup->PhysicsType == PhysType_Default))
			{
				bEnableSim = (SkelMeshComp && IsRunningDedicatedServer()) ? SkelMeshComp->bEnablePhysicsOnDedicatedServer : true;
				bEnableSim &= ((BodySetup->PhysicsType == PhysType_Simulated) || (SkelMeshComp->BodyInstance.bSimulatePhysics));	//if unfixed enable. If default look at parent
			}
		}
	}
	else
	{
		//not a skeletal mesh so don't bother with default and skeletal mesh component
		bEnableSim = BodySetup->PhysicsType == PhysType_Simulated;
	}

	if (bEnableSim)
	{
		// set simulate to true if using physics
		bInstanceSimulatePhysics = true;
		if (BodySetup->PhysicsType == PhysType_Simulated)
		{
			InstanceBlendWeight = 1.f;
		}
	}
	else
	{
		bInstanceSimulatePhysics = false;
		if (BodySetup->PhysicsType == PhysType_Simulated)
		{
			InstanceBlendWeight = 0.f;
		}
	}
}

void FInitBodiesHelperBase::UpdateSimulatingAndBlendWeight()
{
	GetSimulatingAndBlendWeight(SkelMeshComp, BodySetup, InstanceBlendWeight, bInstanceSimulatePhysics);
}


FInitBodiesHelperBase::FInitBodiesHelperBase(TArray<FBodyInstance*>& InBodies, TArray<FTransform>& InTransforms, class UBodySetup* InBodySetup, class UPrimitiveComponent* InPrimitiveComp, FPhysScene* InRBScene, const FInitBodySpawnParams& InSpawnParams, FPhysicsAggregateHandle InAggregate)
	: Bodies(InBodies)
	, Transforms(InTransforms)
	, BodySetup(InBodySetup)
	, PrimitiveComp(InPrimitiveComp)
	, PhysScene(InRBScene)
	, Aggregate(InAggregate)
#if USE_BODYINSTANCE_DEBUG_NAMES
	, DebugName(new FString())
#endif
	, bInstanceSimulatePhysics(false)
	, InstanceBlendWeight(-1.f)
	, SkelMeshComp(nullptr)
	, SpawnParams(InSpawnParams)
	, DisableQueryOnlyActors(!!CDisableQueryOnlyActors.GetValueOnGameThread())
{
#if USE_BODYINSTANCE_DEBUG_NAMES
	PhysXName = GetDebugDebugName(PrimitiveComp, BodySetup, *DebugName);
#endif
}

// Return to actor ref
void FInitBodiesHelperBase::CreateActor_AssumesLocked(FBodyInstance* Instance, const FTransform& Transform) const
{
	SCOPE_CYCLE_COUNTER(STAT_CreatePhysicsActor);
	checkSlow(!FPhysicsInterface::IsValid(Instance->ActorHandle));
	const ECollisionEnabled::Type CollisionType = Instance->GetCollisionEnabled();
	const bool bDisableSim = !CollisionEnabledHasPhysics(CollisionType) && DisableQueryOnlyActors;

	FActorCreationParams ActorParams;
	ActorParams.InitialTM = Transform;
	ActorParams.bSimulatePhysics = Instance->ShouldInstanceSimulatingPhysics();
	ActorParams.bStartAwake = Instance->bStartAwake;
#if USE_BODYINSTANCE_DEBUG_NAMES
	ActorParams.DebugName = Instance->CharDebugName.IsValid() ? Instance->CharDebugName->GetData() : nullptr;
#endif
	ActorParams.bEnableGravity = Instance->bEnableGravity;
	ActorParams.bQueryOnly = bDisableSim;
	ActorParams.Scene = PhysScene;

	if (IsStatic())
	{
		ActorParams.bStatic = true;

		FPhysicsInterface::CreateActor(ActorParams, Instance->ActorHandle);
	}
	else
	{
		FPhysicsInterface::CreateActor(ActorParams, Instance->ActorHandle);
		FPhysicsInterface::SetCcdEnabled_AssumesLocked(Instance->ActorHandle, Instance->bUseCCD);
		FPhysicsInterface::SetIsKinematic_AssumesLocked(Instance->ActorHandle, !Instance->ShouldInstanceSimulatingPhysics());

		FPhysicsInterface::SetMaxLinearVelocity_AssumesLocked(Instance->ActorHandle, TNumericLimits<float>::Max());
<<<<<<< HEAD
		FPhysicsInterface::SetSmoothEdgeCollisionsEnabled(Instance->ActorHandle, Instance->bSmoothEdgeCollisions);
#endif
=======
		FPhysicsInterface::SetSmoothEdgeCollisionsEnabled_AssumesLocked(Instance->ActorHandle, Instance->bSmoothEdgeCollisions);
		FPhysicsInterface::SetInertiaConditioningEnabled_AssumesLocked(Instance->ActorHandle, Instance->bInertiaConditioning);
>>>>>>> d731a049

		// Set sleep even notification
		FPhysicsInterface::SetSendsSleepNotifies_AssumesLocked(Instance->ActorHandle, Instance->bGenerateWakeEvents);
	}
}

bool FInitBodiesHelperBase::CreateShapes_AssumesLocked(FBodyInstance* Instance) const
{
	SCOPE_CYCLE_COUNTER(STAT_CreatePhysicsShapes);
	UPhysicalMaterial* SimplePhysMat = Instance->GetSimplePhysicalMaterial();
	TArray<UPhysicalMaterial*> ComplexPhysMats;
	TArray<FPhysicalMaterialMaskParams> ComplexPhysMatMasks;

	ComplexPhysMats = Instance->GetComplexPhysicalMaterials(ComplexPhysMatMasks);

	FBodyCollisionData BodyCollisionData;
	Instance->BuildBodyFilterData(BodyCollisionData.CollisionFilterData);
	FBodyInstance::BuildBodyCollisionFlags(BodyCollisionData.CollisionFlags, Instance->GetCollisionEnabled(), BodySetup->GetCollisionTraceFlag() == CTF_UseComplexAsSimple);

	bool bInitFail = false;

	// #PHYS2 Call interface AddGeometry
	BodySetup->AddShapesToRigidActor_AssumesLocked(Instance, Instance->Scale3D, SimplePhysMat, ComplexPhysMats, ComplexPhysMatMasks, BodyCollisionData, FTransform::Identity);

	FPhysicsInterface::SetIgnoreAnalyticCollisions_AssumesLocked(Instance->ActorHandle, CVarIgnoreAnalyticCollisionsOverride.GetValueOnGameThread() ? true : Instance->bIgnoreAnalyticCollisions);

	const int32 NumShapes = FPhysicsInterface::GetNumShapes(Instance->ActorHandle);
	bInitFail |= NumShapes == 0;

	return bInitFail;
}

UBodySetup* FBodyInstance::GetBodySetup() const
{
	if(UBodySetupCore* BodySetupCore = BodySetup.Get())
	{
		return CastChecked<UBodySetup>(BodySetupCore);
	}

	return nullptr;
}

// Takes actor ref arrays.
// #PHYS2 this used to return arrays of low-level physics bodies, which would be added to scene in InitBodies. Should it still do that, rather then later iterate over BodyInstances to get phys actor refs?
bool FInitBodiesHelperBase::CreateShapesAndActors()
{
	SCOPE_CYCLE_COUNTER(STAT_CreatePhysicsShapesAndActors);

	const int32 NumBodies = Bodies.Num();

	// Ensure we have the AggGeom inside the body setup so we can calculate the number of shapes
	BodySetup->CreatePhysicsMeshes();

	for (int32 BodyIdx = NumBodies - 1; BodyIdx >= 0; BodyIdx--)   // iterate in reverse since list might shrink
	{
		FBodyInstance* Instance = Bodies[BodyIdx];
		const FTransform& Transform = Transforms[BodyIdx];

#if !USE_BODYINSTANCE_DEBUG_NAMES
		FString DebugName;
		FBodyInstance::ValidateTransform(Transform, DebugName, BodySetup);
#else
		FBodyInstance::ValidateTransform(Transform, *DebugName, BodySetup);
#endif

		Instance->OwnerComponent = PrimitiveComp;
		Instance->BodySetup = BodySetup;
		Instance->Scale3D = Transform.GetScale3D();
#if USE_BODYINSTANCE_DEBUG_NAMES
		Instance->CharDebugName = PhysXName;
#endif
		Instance->bEnableGravity = Instance->bEnableGravity && (SkelMeshComp ? SkelMeshComp->BodyInstance.bEnableGravity : true);	//In the case of skeletal mesh component we AND bodies with the parent body

		// Handle autowelding here to avoid extra work
		if (!IsStatic() && Instance->bAutoWeld)
		{
			ECollisionEnabled::Type CollisionType = Instance->GetCollisionEnabled();
			if (CollisionType != ECollisionEnabled::QueryOnly)
			{
				if (UPrimitiveComponent * ParentPrimComponent = PrimitiveComp ? Cast<UPrimitiveComponent>(PrimitiveComp->GetAttachParent()) : NULL)
				{
					UWorld* World = PrimitiveComp->GetWorld();
					if (World && World->IsGameWorld())
					{
						//if we have a parent we will now do the weld and exit any further initialization
						if (PrimitiveComp->WeldToImplementation(ParentPrimComponent, PrimitiveComp->GetAttachSocketName(), false))	//welded new simulated body so initialization is done
						{
							return false;
						}
					}
				}
			}
		}

		// Don't process if we've already got a body
		// Just ask actorref
		if (FPhysicsInterface::IsValid(Instance->GetPhysicsActorHandle()))
		{
			Instance->OwnerComponent = nullptr;
			Instance->BodySetup      = nullptr;
			Bodies.RemoveAt(BodyIdx);  // so we wont add it to the physx scene again later.
			Transforms.RemoveAt(BodyIdx);
			continue;
		}

		// Set sim parameters for bodies from skeletal mesh components
		if (!IsStatic() && SpawnParams.bPhysicsTypeDeterminesSimulation)
		{
			Instance->bSimulatePhysics = bInstanceSimulatePhysics;
			if (InstanceBlendWeight != -1.0f)
			{
				Instance->PhysicsBlendWeight = InstanceBlendWeight;
			}
		}

		// Init user data structure to point back at this instance
		Instance->PhysicsUserData = FPhysicsUserData(Instance);

		CreateActor_AssumesLocked(Instance, Transform);
		const bool bInitFail = CreateShapes_AssumesLocked(Instance);
		if (bInitFail)
		{
#if WITH_EDITOR
			//In the editor we may have ended up here because of world trace ignoring our EnableCollision. Since we can't get at the data in that function we check for it here
			if(!PrimitiveComp || PrimitiveComp->IsCollisionEnabled())
#endif
			{
				UE_LOG(LogPhysics, Log, TEXT("Init Instance %d of Primitive Component %s failed. Does it have collision data available?"), BodyIdx, *PrimitiveComp->GetReadableName());
			}

			FPhysicsInterface::ReleaseActor(Instance->ActorHandle, PhysScene);

			Instance->OwnerComponent = nullptr;
			Instance->BodySetup = nullptr;
			Instance->ExternalCollisionProfileBodySetup = nullptr;

			continue;
		}

		FPhysicsInterface::SetActorUserData_AssumesLocked(Instance->ActorHandle, &Instance->PhysicsUserData);
<<<<<<< HEAD
#if WITH_CHAOS && USE_BODYINSTANCE_DEBUG_NAMES
=======

#if USE_BODYINSTANCE_DEBUG_NAMES
>>>>>>> d731a049
		Instance->ActorHandle->GetParticle_LowLevel()->SetDebugName(DebugName);
#endif
	}
	return true;
}

void FInitBodiesHelperBase::InitBodies()
{
<<<<<<< HEAD
#if WITH_CHAOS
	LLM_SCOPE(ELLMTag::ChaosBody);
#else
	LLM_SCOPE(ELLMTag::PhysX);
#endif
=======
	LLM_SCOPE(ELLMTag::ChaosBody);
>>>>>>> d731a049

	//check(IsInGameThread());

	if (CreateShapesAndActors())
	{
		FPhysicsCommand::ExecuteWrite(PhysScene, [&]()
		{
			// If an aggregate present, add to that
			if (Aggregate.IsValid())
			{
				SCOPE_CYCLE_COUNTER(STAT_InitBodyAggregate);
				for (FBodyInstance* BI : Bodies)
				{
					const FPhysicsActorHandle& ActorHandle = BI->GetPhysicsActorHandle();
					if (FPhysicsInterface::IsValid(ActorHandle))
					{
						FPhysicsInterface::AddActorToAggregate_AssumesLocked(Aggregate, ActorHandle);
					}
				}
			}
			else if (PhysScene)
			{
				SCOPE_CYCLE_COUNTER(STAT_InitBodyAdd);
				TArray<FPhysicsActorHandle> ActorHandles;
				ActorHandles.Reserve(Bodies.Num());

				for (FBodyInstance* BI : Bodies)
				{
					FPhysicsActorHandle& ActorHandle = BI->GetPhysicsActorHandle();
					if (FPhysicsInterface::IsValid(ActorHandle))
					{
						ActorHandles.Add(ActorHandle);

						Chaos::FRigidBodyHandle_External& Body_External = ActorHandle->GetGameThreadAPI();
						const int32 NumShapes = FPhysicsInterface::GetNumShapes(ActorHandle);

						// If this shape shouldn't collide in the sim we disable it here until we support
						// a separation of unions for these shapes
						if(BI->GetCollisionEnabled() == ECollisionEnabled::QueryOnly || BI->GetCollisionEnabled() == ECollisionEnabled::NoCollision)
						{
							for(int32 ShapeIndex = 0; ShapeIndex < NumShapes; ++ShapeIndex)
							{
								Body_External.SetShapeSimCollisionEnabled(ShapeIndex, false);
							}
						}
						if (BI->BodySetup.IsValid())
						{
							for (int32 ShapeIndex = 0; ShapeIndex < NumShapes; ++ShapeIndex)
							{
								Body_External.SetShapeCollisionTraceType(ShapeIndex, ChaosInterface::ConvertCollisionTraceFlag(BI->BodySetup->GetCollisionTraceFlag())) ;
							}
						}
					}
				}

				PhysScene->AddActorsToScene_AssumesLocked(ActorHandles);

				for (FBodyInstance* BI : Bodies)
				{
					FPhysicsActorHandle& ActorHandle = BI->GetPhysicsActorHandle();
					if (FPhysicsInterface::IsValid(ActorHandle))
					{
						PhysScene->AddToComponentMaps(BI->OwnerComponent.Get(), ActorHandle);
					}
					if (BI->bNotifyRigidBodyCollision)
					{
						if (UPrimitiveComponent* PrimComp = BI->OwnerComponent.Get())
						{
							FPhysScene_Chaos* LocalPhysScene = PrimComp->GetWorld()->GetPhysicsScene();
							LocalPhysScene->RegisterForCollisionEvents(PrimComp);
						}
					}
				}
			}

			// Set up dynamic instance data
			if (!IsStatic())
			{
				SCOPE_CYCLE_COUNTER(STAT_InitBodyPostAdd);
				for (int32 BodyIdx = 0, NumBodies = Bodies.Num(); BodyIdx < NumBodies; ++BodyIdx)
				{
					FBodyInstance* Instance = Bodies[BodyIdx];
					Instance->InitDynamicProperties_AssumesLocked();
				}
			}
		});
	}
}

FInitBodySpawnParams::FInitBodySpawnParams(const UPrimitiveComponent* PrimComp)
{
	bStaticPhysics = PrimComp == nullptr || PrimComp->Mobility != EComponentMobility::Movable;

	if(const USkeletalMeshComponent* SKOwner = Cast<USkeletalMeshComponent>(PrimComp))
	{
		bPhysicsTypeDeterminesSimulation = true;
	}
	else
	{
		bPhysicsTypeDeterminesSimulation = false;
	}
}

// Chaos addition
static TAutoConsoleVariable<int32> CVarAllowCreatePhysxBodies(
	TEXT("p.chaos.AllowCreatePhysxBodies"),
	1,
	TEXT("")
	TEXT(" 0 is off, 1 is on (default)"),
	ECVF_ReadOnly);


void FBodyInstance::InitBody(class UBodySetup* Setup, const FTransform& Transform, UPrimitiveComponent* PrimComp, FPhysScene* InRBScene, const FInitBodySpawnParams& SpawnParams)
{
	if (CVarAllowCreatePhysxBodies.GetValueOnGameThread() == 0)
	{
		return;
	}

	SCOPE_CYCLE_COUNTER(STAT_InitBody);
	check(Setup);
	
	static TArray<FBodyInstance*> Bodies;
	static TArray<FTransform> Transforms;

	check(Bodies.Num() == 0);
	check(Transforms.Num() == 0);

	Bodies.Add(this);
	Transforms.Add(Transform);

	bool bIsStatic = SpawnParams.bStaticPhysics;
	if(bIsStatic)
	{
		FInitBodiesHelper<true> InitBodiesHelper(Bodies, Transforms, Setup, PrimComp, InRBScene, SpawnParams, SpawnParams.Aggregate);
		InitBodiesHelper.InitBodies();
	}
	else
	{
		FInitBodiesHelper<false> InitBodiesHelper(Bodies, Transforms, Setup, PrimComp, InRBScene, SpawnParams, SpawnParams.Aggregate);
		InitBodiesHelper.InitBodies();
	}

	Bodies.Reset();
	Transforms.Reset();

	UpdateInterpolateWhenSubStepping();
}

FVector GetInitialLinearVelocity(const AActor* OwningActor, bool& bComponentAwake)
{
	FVector InitialLinVel(EForceInit::ForceInitToZero);
	if (OwningActor)
	{
		InitialLinVel = OwningActor->GetVelocity();

		if (InitialLinVel.SizeSquared() > FMath::Square(UE_KINDA_SMALL_NUMBER))
		{
			bComponentAwake = true;
		}
	}

	return InitialLinVel;
}


const FBodyInstance* FBodyInstance::GetOriginalBodyInstance(const FPhysicsShapeHandle& InShape) const
{
	const FBodyInstance* BI = WeldParent ? WeldParent : this;
	const FWeldInfo* Result = BI->ShapeToBodiesMap.IsValid() ? BI->ShapeToBodiesMap->Find(InShape) : nullptr;
	return Result ? Result->ChildBI : BI;
}

const FTransform& FBodyInstance::GetRelativeBodyTransform(const FPhysicsShapeHandle& InShape) const
{
	check(IsInGameThread());
	const FBodyInstance* BI = WeldParent ? WeldParent : this;
	const FWeldInfo* Result = BI->ShapeToBodiesMap.IsValid() ? BI->ShapeToBodiesMap->Find(InShape) : nullptr;
	return Result ? Result->RelativeTM : FTransform::Identity;
}

/**
 *	Clean up the physics engine info for this instance.
 */
void FBodyInstance::TermBody(bool bNeverDeferRelease)
{
	SCOPE_CYCLE_COUNTER(STAT_TermBody);

	if (UPrimitiveComponent* PrimComp = OwnerComponent.Get())
	{
		if (FPhysScene_Chaos* PhysScene = PrimComp->GetWorld()->GetPhysicsScene())
		{
			if (FPhysicsInterface::IsValid(ActorHandle))
			{
				PhysScene->RemoveFromComponentMaps(ActorHandle);
			}
			if (bNotifyRigidBodyCollision)
			{
				PhysScene->UnRegisterForCollisionEvents(PrimComp);
			}
		}
	}

	if (IsValidBodyInstance())
	{
		FPhysicsInterface::ReleaseActor(ActorHandle, GetPhysicsScene(), bNeverDeferRelease);
	}


	// @TODO: Release spring body here

	CurrentSceneState = BodyInstanceSceneState::NotAdded;
	BodySetup = NULL;
	OwnerComponent = NULL;
	ExternalCollisionProfileBodySetup = nullptr;

	if (DOFConstraint)
	{
		DOFConstraint->TermConstraint();
		FConstraintInstance::Free(DOFConstraint);
			DOFConstraint = NULL;
	}
	
}

bool FBodyInstance::Weld(FBodyInstance* TheirBody, const FTransform& TheirTM)
{
	check(IsInGameThread());
	check(TheirBody);
	if (TheirBody->BodySetup.IsValid() == false)	//attach actor can be called before body has been initialized. In this case just return false
	{
		return false;
	}

    if (TheirBody->WeldParent == this) // The body is already welded to this component. Do nothing.
    {
        return false;
    }

	TArray<FPhysicsShapeHandle> PNewShapes;

	FTransform MyTM = GetUnrealWorldTransform(false);
	MyTM.SetScale3D(Scale3D);	//physx doesn't store 3d so set it here

	FTransform RelativeTM = TheirTM.GetRelativeTransform(MyTM);

	FPhysicsCommand::ExecuteWrite(ActorHandle, [&](const FPhysicsActorHandle& Actor)
	{
		SCOPE_CYCLE_COUNTER(STAT_UpdatePhysMats);

		TheirBody->WeldParent = this;

		UPhysicalMaterial* SimplePhysMat = TheirBody->GetSimplePhysicalMaterial();

		TArray<UPhysicalMaterial*> ComplexPhysMats;
		TArray<FPhysicalMaterialMaskParams> ComplexPhysMatMasks;
	
		ComplexPhysMats = TheirBody->GetComplexPhysicalMaterials(ComplexPhysMatMasks);

		// This builds collision data based on this (parent) body, not their body. This gets fixed  up later though when PostShapeChange() calls UpdatePhysicsFilterData().
		FBodyCollisionData BodyCollisionData;
		BuildBodyFilterData(BodyCollisionData.CollisionFilterData);
		BuildBodyCollisionFlags(BodyCollisionData.CollisionFlags, GetCollisionEnabled(), BodySetup->GetCollisionTraceFlag() == CTF_UseComplexAsSimple);

		TheirBody->GetBodySetup()->AddShapesToRigidActor_AssumesLocked(this, Scale3D, SimplePhysMat, ComplexPhysMats, ComplexPhysMatMasks, BodyCollisionData, RelativeTM, &PNewShapes);

		FPhysicsInterface::SetSendsSleepNotifies_AssumesLocked(Actor, TheirBody->bGenerateWakeEvents);

		if(PNewShapes.Num())
		{
			if(!ShapeToBodiesMap.IsValid())
			{
				ShapeToBodiesMap = TSharedPtr<TMap<FPhysicsShapeHandle, FWeldInfo>>(new TMap<FPhysicsShapeHandle, FWeldInfo>());
			}

			for (int32 ShapeIdx = 0; ShapeIdx < PNewShapes.Num(); ++ShapeIdx)
			{
				ShapeToBodiesMap->Add(PNewShapes[ShapeIdx], FWeldInfo(TheirBody, RelativeTM));
			}

			if(TheirBody->ShapeToBodiesMap.IsValid())
			{
				TSet<FBodyInstance*> Bodies;
				//If the body that is welding to us has things welded to it, make sure to weld those things to us as well
				TMap<FPhysicsShapeHandle, FWeldInfo>& TheirWeldInfo = *TheirBody->ShapeToBodiesMap.Get();
				for(auto Itr = TheirWeldInfo.CreateIterator(); Itr; ++Itr)
				{
					const FWeldInfo& WeldInfo = Itr->Value;
					if(!Bodies.Contains(WeldInfo.ChildBI))
					{
						Bodies.Add(WeldInfo.ChildBI);	//only want to weld once per body and can have multiple shapes
						const FTransform ChildWorldTM = WeldInfo.RelativeTM * TheirTM;
						Weld(WeldInfo.ChildBI, ChildWorldTM);
					}
				}

				TheirWeldInfo.Empty();	//They are no longer root so empty this
			}
		}

		PostShapeChange();

		// remove their body from scenes (don't call TermBody because we don't want to clear things like BodySetup)
		FPhysicsInterface::ReleaseActor(TheirBody->ActorHandle, TheirBody->GetPhysicsScene());
	});
	
	UpdateInterpolateWhenSubStepping();

	TheirBody->UpdateDebugRendering();
	UpdateDebugRendering();

	return true;
}

int32 EnsureUnweldModifiesGTOnly = 0;
FAutoConsoleVariableRef CVarEnsureUnweldModifiesGTOnly(TEXT("p.EnsureUnweldModifiesGTOnly"), EnsureUnweldModifiesGTOnly, TEXT("Ensure if unweld modifies geometry shared with physics thread"));

void FBodyInstance::UnWeld(FBodyInstance* TheirBI)
{
	check(IsInGameThread());

	bool bShapesChanged = false;

	FPhysicsCommand::ExecuteWrite(ActorHandle, [&](const FPhysicsActorHandle& Actor)
				{
		TArray<FPhysicsShapeHandle> Shapes;
		const int32 NumSyncShapes = GetAllShapes_AssumesLocked(Shapes);
		const int32 NumTotalShapes = Shapes.Num();

#if WITH_CHAOS
		if(EnsureUnweldModifiesGTOnly && Actor->GetSolverBase() != nullptr)
		{
			ensureAlwaysMsgf(false, TEXT("Tried to unweld on body already in solver %s"), *GetBodyDebugName());
		}
#endif

		// reversed since FPhysicsInterface::DetachShape is removing shapes
		for (int Idx = Shapes.Num()-1; Idx >=0; Idx--)
		{
			FPhysicsShapeHandle& Shape = Shapes[Idx];
			const FBodyInstance* BI = GetOriginalBodyInstance(Shape);
			if (TheirBI == BI)
			{
				ShapeToBodiesMap->Remove(Shape);
				FPhysicsInterface::DetachShape(Actor, Shape);
				bShapesChanged = true;
			}
		}

	if (bShapesChanged)
	{
		PostShapeChange();
	}

		TheirBI->WeldParent = nullptr;
	});

	UpdateInterpolateWhenSubStepping();

	TheirBI->UpdateDebugRendering();
	UpdateDebugRendering();
}

void FBodyInstance::PostShapeChange()
{
	// Set the filter data on the shapes (call this after setting BodyData because it uses that pointer)
	UpdatePhysicsFilterData();

	UpdateMassProperties();
	// Update damping
	UpdateDampingProperties();
}

float AdjustForSmallThreshold(float NewVal, float OldVal)
{
	float Threshold = 0.1f;
	float Delta = NewVal - OldVal;
	if (Delta < 0 && FMath::Abs(NewVal) < Threshold)	//getting smaller and passed threshold so flip sign
	{
		return -Threshold;
	}
	else if (Delta > 0 && FMath::Abs(NewVal) < Threshold)	//getting bigger and passed small threshold so flip sign
	{
		return Threshold;
	}

	return NewVal;
}

//Non uniform scaling depends on the primitive that has the least non uniform scaling capability. So for example, a capsule's x and y axes scale are locked.
//So if a capsule exists in this body we must use locked x and y scaling for all shapes.
namespace EScaleMode
{
	enum Type
	{
		Free,
		LockedXY,
		LockedXYZ
	};
}

//computes the relative scaling vectors based on scale mode used
void ComputeScalingVectors(EScaleMode::Type ScaleMode, const FVector& InScale3D, FVector& OutScale3D, FVector& OutScale3DAbs)
{
	// Ensure no zeroes in any dimension
	FVector NewScale3D;
	NewScale3D.X = FMath::IsNearlyZero(InScale3D.X) ? UE_KINDA_SMALL_NUMBER : InScale3D.X;
	NewScale3D.Y = FMath::IsNearlyZero(InScale3D.Y) ? UE_KINDA_SMALL_NUMBER : InScale3D.Y;
	NewScale3D.Z = FMath::IsNearlyZero(InScale3D.Z) ? UE_KINDA_SMALL_NUMBER : InScale3D.Z;

	const FVector NewScale3DAbs = NewScale3D.GetAbs();
	switch (ScaleMode)
	{
	case EScaleMode::Free:
	{
		OutScale3D = NewScale3D;
		break;
	}
	case EScaleMode::LockedXY:
	{
		float XYScaleAbs = FMath::Max(NewScale3DAbs.X, NewScale3DAbs.Y);
		float XYScale = FMath::Max(NewScale3D.X, NewScale3D.Y) < 0.f ? -XYScaleAbs : XYScaleAbs;	//if both xy are negative we should make the xy scale negative

		OutScale3D = NewScale3D;
		OutScale3D.X = OutScale3D.Y = XYScale;

		break;
	}
	case EScaleMode::LockedXYZ:
	{
		float UniformScaleAbs = NewScale3DAbs.GetMin();	//uniform scale uses the smallest magnitude
		float UniformScale = FMath::Max3(NewScale3D.X, NewScale3D.Y, NewScale3D.Z) < 0.f ? -UniformScaleAbs : UniformScaleAbs;	//if all three values are negative we should make uniform scale negative

		OutScale3D = FVector(UniformScale);
		break;
	}
	default:
	{
		check(false);	//invalid scale mode
	}
	}

	OutScale3DAbs = OutScale3D.GetAbs();
}

EScaleMode::Type ComputeScaleMode(const TArray<FPhysicsShapeHandle>& Shapes)
{
	EScaleMode::Type ScaleMode = EScaleMode::Free;

	for(int32 ShapeIdx = 0; ShapeIdx < Shapes.Num(); ++ShapeIdx)
	{
		const FPhysicsShapeHandle& Shape = Shapes[ShapeIdx];
		ECollisionShapeType GeomType = FPhysicsInterface::GetShapeType(Shape);

		if(GeomType == ECollisionShapeType::Sphere)
		{
			ScaleMode = EScaleMode::LockedXYZ;	//sphere is most restrictive so we can stop
			break;
		}
		else if(GeomType == ECollisionShapeType::Capsule)
		{
			ScaleMode = EScaleMode::LockedXY;
		}
	}

	return ScaleMode;
}

void FBodyInstance::SetMassOverride(float MassInKG, bool bNewOverrideMass)
{
	bOverrideMass = bNewOverrideMass;
	MassInKgOverride = MassInKG;
}

bool FBodyInstance::GetRigidBodyState(FRigidBodyState& OutState)
{
	if (IsInstanceSimulatingPhysics())
	{
		FTransform BodyTM = GetUnrealWorldTransform();
		OutState.Position = BodyTM.GetTranslation();
		OutState.Quaternion = BodyTM.GetRotation();
		OutState.LinVel = GetUnrealWorldVelocity();
		OutState.AngVel = FMath::RadiansToDegrees(GetUnrealWorldAngularVelocityInRadians());
		OutState.Flags = (IsInstanceAwake() ? ERigidBodyFlags::None : ERigidBodyFlags::Sleeping);
		return true;
	}

	return false;
}

bool FBodyInstance::UpdateBodyScale(const FVector& InScale3D, bool bForceUpdate)
{
	using namespace Chaos;

	SCOPE_CYCLE_COUNTER(STAT_BodyInstanceUpdateBodyScale);

	if (!IsValidBodyInstance())
	{
		//UE_LOG(LogPhysics, Log, TEXT("Body hasn't been initialized. Call InitBody to initialize."));
		return false;
	}

	// if scale is already correct, and not forcing an update, do nothing
	if (Scale3D.Equals(InScale3D) && !bForceUpdate)
	{
		return false;
	}

	bool bSuccess = false;

#if !(UE_BUILD_SHIPPING || UE_BUILD_TEST)
	ensureMsgf ( !Scale3D.ContainsNaN() && !InScale3D.ContainsNaN(), TEXT("Scale3D = (%f,%f,%f) InScale3D = (%f,%f,%f)"), Scale3D.X, Scale3D.Y, Scale3D.Z, InScale3D.X, InScale3D.Y, InScale3D.Z );
#endif

	FVector UpdatedScale3D;

	//Get all shapes
	EScaleMode::Type ScaleMode = EScaleMode::Free;

	FPhysicsCommand::ExecuteWrite(ActorHandle, [&](const FPhysicsActorHandle& Actor)
	{
		TArray<FPhysicsShapeHandle> Shapes;
		GetAllShapes_AssumesLocked(Shapes);
		ScaleMode = ComputeScaleMode(Shapes);

		FVector AdjustedScale3D;
		FVector AdjustedScale3DAbs;

		// Apply scaling
		ComputeScalingVectors(ScaleMode, InScale3D, AdjustedScale3D, AdjustedScale3DAbs);

		UpdatedScale3D = AdjustedScale3D;

		TArray<TUniquePtr<FImplicitObject>> NewGeometry;
		NewGeometry.Reserve(Shapes.Num());


		for (FPhysicsShapeHandle& ShapeHandle : Shapes)
		{
			const Chaos::FImplicitObject& ImplicitObject = ShapeHandle.GetGeometry();
			
			EImplicitObjectType OuterType = ImplicitObject.GetType();
			EImplicitObjectType WrappedOrConcreteType = GetInnerType(OuterType);
			
			const FTransform& RelativeTM = GetRelativeBodyTransform(ShapeHandle);

			bool bIsTransformed = false;
			bool bIsScaled = false;
			bool bIsInstanced = false;

			// Unwrap the shape in order:
			// Transformed -> Scaled | Instanced -> Concrete

			if(OuterType == ImplicitObjectType::Transformed)
			{
				bIsTransformed = true;

				// Get GeomType that is transformed
				WrappedOrConcreteType = static_cast<const TImplicitObjectTransformed<FReal, 3>&>(ImplicitObject).GetTransformedObject()->GetType();
			}
			else
			{
				// If we didn't find a wrapper (transformed) then our wrapped or concrete type is the outer type
				WrappedOrConcreteType = OuterType;
			}

			// Strip out the scaled and instance wrappers leaving us with a definite concrete type
			EImplicitObjectType ConcreteType = WrappedOrConcreteType;

			if(IsScaled(ConcreteType))
			{
				bIsScaled = true;

				ConcreteType ^= ImplicitObjectType::IsScaled;
				ensure(!IsInstanced(ConcreteType));
			}
			else if(IsInstanced(ConcreteType))
			{
				bIsInstanced = true;
<<<<<<< HEAD

				ConcreteType ^= ImplicitObjectType::IsInstanced;
				ensure(!IsScaled(ConcreteType));
			}

=======

				ConcreteType ^= ImplicitObjectType::IsInstanced;
				ensure(!IsScaled(ConcreteType));
			}

>>>>>>> d731a049
			FKShapeElem* ShapeElem = FChaosUserData::Get<FKShapeElem>(FPhysicsInterface::GetUserData(ShapeHandle));

			switch(ConcreteType)
			{
				case ImplicitObjectType::Sphere:
				{
					if (!CHAOS_ENSURE(!bIsInstanced && !bIsScaled))
					{
						// No support for Instanced, Scaled not supported as we bake the scale below
						break;
					}

					FKSphereElem* SphereElem = ShapeElem->GetShapeCheck<FKSphereElem>();
					ensure(ScaleMode == EScaleMode::LockedXYZ);

					FReal Radius = FMath::Max<FReal>(SphereElem->Radius * AdjustedScale3DAbs.X, FCollisionShape::MinSphereRadius());
					FVec3 Center = RelativeTM.TransformPosition(SphereElem->Center) * InScale3D;
					TUniquePtr<TSphere<FReal, 3>> NewSphere = MakeUnique<TSphere<FReal, 3>>(Center, Radius);

					NewGeometry.Emplace(MoveTemp(NewSphere));
					bSuccess = true;

					break;
				}
				case ImplicitObjectType::Box:
				{
					if (!CHAOS_ENSURE(!bIsScaled && !bIsInstanced))
					{
						// No support for ScaledImplicit Box yet or Instanced, scale is baked below
						break;
					}

					FKBoxElem* BoxElem = ShapeElem->GetShapeCheck<FKBoxElem>();

					const TBox<FReal, 3> * BoxGeometry = static_cast<const TBox<FReal, 3>*>(&ImplicitObject);

					FVec3 HalfExtents;
					HalfExtents.X = FMath::Max<FReal>((0.5f * BoxElem->X * AdjustedScale3DAbs.X), FCollisionShape::MinBoxExtent());
					HalfExtents.Y = FMath::Max<FReal>((0.5f * BoxElem->Y * AdjustedScale3DAbs.Y), FCollisionShape::MinBoxExtent());
					HalfExtents.Z = FMath::Max<FReal>((0.5f * BoxElem->Z * AdjustedScale3DAbs.Z), FCollisionShape::MinBoxExtent());

					FRigidTransform3 LocalTransform = BoxElem->GetTransform() * RelativeTM;
					LocalTransform.ScaleTranslation(AdjustedScale3D);

					// If not already transformed and has a rotation, must convert to transformed geometry.
					if (bIsTransformed || (LocalTransform.GetRotation() == FQuat::Identity))
					{
						// Center at origin, transform holds translation
						const FVec3 Min = -HalfExtents;
						const FVec3 Max =  HalfExtents;

						TUniquePtr<TBox<FReal, 3>> NewBox = MakeUnique<TBox<FReal, 3>>(Min, Max);
						TUniquePtr<TImplicitObjectTransformed<FReal, 3>> NewTransformedBox = MakeUnique<TImplicitObjectTransformed<FReal, 3>>(MoveTemp(NewBox), LocalTransform);
						NewGeometry.Emplace(MoveTemp(NewTransformedBox));
					}
					else
					{
						// Bake in transformed position
						const FVec3 Min = LocalTransform.GetLocation() - HalfExtents;
						const FVec3 Max = LocalTransform.GetLocation() + HalfExtents;

						TUniquePtr<TBox<FReal, 3>> NewBox = MakeUnique<TBox<FReal, 3>>(Min, Max);
						NewGeometry.Emplace(MoveTemp(NewBox));
					}

					bSuccess = true;

					break;
				}
				case ImplicitObjectType::Capsule:
				{
					if (!CHAOS_ENSURE(!bIsInstanced && !bIsScaled))
<<<<<<< HEAD
					{
						// No support for Instanced
						break;
=======
					{
						// No support for Instanced
						break;
					}

					ensure(ScaleMode == EScaleMode::LockedXY || ScaleMode == EScaleMode::LockedXYZ);

					FReal ScaleRadius = FMath::Max(AdjustedScale3DAbs.X, AdjustedScale3DAbs.Y);
					FReal ScaleLength = AdjustedScale3DAbs.Z;

					FReal Radius = 0.0f;
					FReal HalfHeight = 0.0f;
					FVec3 Center;
					FVec3 Axis;

					if (ShapeElem->GetShapeType() == EAggCollisionShape::TaperedCapsule)
					{
						// Handle the case where standard capsules are generated in place of tapered capsules, which are not fully supported.
						FKTaperedCapsuleElem* TaperedCapsuleElem = ShapeElem->GetShapeCheck<FKTaperedCapsuleElem>();

						const FReal MeanRadius = 0.5f * (TaperedCapsuleElem->Radius0 + TaperedCapsuleElem->Radius1);

						const FReal InitialHeight = MeanRadius * 2.0f + TaperedCapsuleElem->Length;
						Radius = FMath::Max(MeanRadius * ScaleRadius, (FReal)0.1);
						HalfHeight = (TaperedCapsuleElem->Length * 0.5f + MeanRadius) * ScaleLength;

						// TODO: For Transformed implicit, do not bake this in. Set Transform instead.
						Center = RelativeTM.TransformPosition(TaperedCapsuleElem->Center) * InScale3D;
						Axis = TaperedCapsuleElem->Rotation.RotateVector(Chaos::FVec3(0, 0, 1));
>>>>>>> d731a049
					}
					else
					{
						FKSphylElem* SphylElem = ShapeElem->GetShapeCheck<FKSphylElem>();

<<<<<<< HEAD
					ensure(ScaleMode == EScaleMode::LockedXY || ScaleMode == EScaleMode::LockedXYZ);

					FReal ScaleRadius = FMath::Max(AdjustedScale3DAbs.X, AdjustedScale3DAbs.Y);
					FReal ScaleLength = AdjustedScale3DAbs.Z;
					FKSphylElem* SphylElem = ShapeElem->GetShapeCheck<FKSphylElem>();
=======
						const FReal InitialHeight = SphylElem->Radius * 2.0f + SphylElem->Length;
						Radius = FMath::Max(SphylElem->Radius * ScaleRadius, (FReal)0.1);
						HalfHeight = (SphylElem->Length * 0.5f + SphylElem->Radius) * ScaleLength;

						// TODO: For Transformed implicit, do not bake this in. Set Transform instead.
						Center = RelativeTM.TransformPosition(SphylElem->Center) * InScale3D;
						Axis = SphylElem->Rotation.RotateVector(Chaos::FVec3(0, 0, 1));
					}
>>>>>>> d731a049

					Radius = FMath::Min(Radius, HalfHeight);	//radius is capped by half length
					Radius = FMath::Max(Radius, (FReal)FCollisionShape::MinCapsuleRadius());
					FReal HalfLength = HalfHeight - Radius;
					HalfLength = FMath::Max((FReal)FCollisionShape::MinCapsuleAxisHalfHeight(), HalfLength);

<<<<<<< HEAD
					// TODO: For Transformed implicit, do not bake this in. Set Transform instead.
					FVec3 Center = RelativeTM.TransformPosition(SphylElem->Center) * InScale3D;
					const FVec3 Axis = SphylElem->Rotation.RotateVector(Chaos::FVec3(0, 0, 1));

=======
>>>>>>> d731a049
					const FVec3 X1 = Center - HalfLength * Axis;
					const FVec3 X2 = Center + HalfLength * Axis;

					TUniquePtr<FCapsule> NewCapsule =  MakeUnique<FCapsule>(X1, X2, Radius);
					NewGeometry.Emplace(MoveTemp(NewCapsule));

					bSuccess = true;

					break;
				}
				case ImplicitObjectType::Convex:
				{
					if(!CHAOS_ENSURE(bIsInstanced || bIsScaled))
					{
						// Expecting instanced or scaled.
						break;
					}

					FKConvexElem* ConvexElem = ShapeElem->GetShapeCheck<FKConvexElem>();
					const TSharedPtr<Chaos::FConvex, ESPMode::ThreadSafe>& ConvexImplicit = ConvexElem->GetChaosConvexMesh();

					TUniquePtr<FImplicitObject> NewConvex = nullptr;
					if (AdjustedScale3D == FVector(1.0f, 1.0f, 1.0f))
					{
						NewConvex = MakeUnique<TImplicitObjectInstanced<FConvex>>(ConvexImplicit);
					}
					else
					{
						NewConvex = MakeUnique<TImplicitObjectScaled<FConvex>>(ConvexImplicit, AdjustedScale3D);
<<<<<<< HEAD
					}

					if(RelativeTM.GetRotation() != FQuat::Identity || RelativeTM.GetTranslation() != FVector::ZeroVector)
					{
						FTransform AdjustedTransform = RelativeTM;
						AdjustedTransform.SetTranslation(RelativeTM.GetTranslation() * AdjustedScale3D);
						NewConvex = MakeUnique<TImplicitObjectTransformed<FReal, 3>>(MoveTemp(NewConvex), AdjustedTransform);
=======
>>>>>>> d731a049
					}
					
					NewGeometry.Emplace(MoveTemp(NewConvex));

					if(RelativeTM.GetRotation() != FQuat::Identity || RelativeTM.GetTranslation() != FVector::ZeroVector)
					{
						FTransform AdjustedTransform = RelativeTM;
						AdjustedTransform.SetTranslation(RelativeTM.GetTranslation() * AdjustedScale3D);
						NewConvex = MakeUnique<TImplicitObjectTransformed<FReal, 3>>(MoveTemp(NewConvex), AdjustedTransform);
					}
					
					NewGeometry.Emplace(MoveTemp(NewConvex));

					bSuccess = true;

					break;
				}
				case ImplicitObjectType::TriangleMesh:
				{
					if(!CHAOS_ENSURE(bIsScaled || bIsInstanced))
					{
						// Currently assuming all triangle meshes are scaled or instanced (if scale == 1).
						break;
					}

					auto CreateTriGeomAuto = [](auto InObject, TArray<TUniquePtr<FImplicitObject>>& OutGeoArray, const FVec3& InScale) -> TUniquePtr<FImplicitObject>
					{
						if(InScale == Chaos::FVec3(1.0f, 1.0f, 1.0f))
						{
							return MakeUnique<Chaos::TImplicitObjectInstanced<Chaos::FTriangleMeshImplicitObject>>(InObject);
						}
						else
						{
							return MakeUnique<Chaos::TImplicitObjectScaled<Chaos::FTriangleMeshImplicitObject>>(MoveTemp(InObject), InScale);
						}
					};

					const FImplicitObject* TrimeshContainer = &ImplicitObject;
					if(bIsTransformed)
					{
						TrimeshContainer = static_cast<const TImplicitObjectTransformed<FReal, 3>*>(TrimeshContainer)->GetTransformedObject();
					}

					TSharedPtr<FTriangleMeshImplicitObject, ESPMode::ThreadSafe> InnerTriangleMesh = nullptr;
					if (bIsScaled)
					{
						const TImplicitObjectScaled<FTriangleMeshImplicitObject>* ScaledTriangleMesh = (static_cast<const TImplicitObjectScaled<FTriangleMeshImplicitObject>*>(TrimeshContainer));
						InnerTriangleMesh = ScaledTriangleMesh->GetSharedObject();

						if(!InnerTriangleMesh)
						{
							// While a body setup will instantiate the triangle mesh as a shared geometry, other methods might not (e.g. retopologized landscape)
							TImplicitObjectScaled<FTriangleMeshImplicitObject>::ObjectType InnerObject = ScaledTriangleMesh->Object();
							NewGeometry.Emplace(MakeUnique<Chaos::TImplicitObjectScaled<Chaos::FTriangleMeshImplicitObject>>(ScaledTriangleMesh->Object(), InnerTriangleMesh, AdjustedScale3D));
						}
					}
					else if (bIsInstanced)
					{
						const TImplicitObjectInstanced<FTriangleMeshImplicitObject>* InstancedTriangleMesh = (static_cast<const TImplicitObjectInstanced<FTriangleMeshImplicitObject>*>(TrimeshContainer));
						InnerTriangleMesh = InstancedTriangleMesh->Object();
					}
					else
					{
						CHAOS_ENSURE(false);
						break;
					}

					if(InnerTriangleMesh)
					{
						TUniquePtr<FImplicitObject> NewTrimesh = CreateTriGeomAuto(MoveTempIfPossible(InnerTriangleMesh), NewGeometry, AdjustedScale3D);

						// If we have a transform - wrap the trimesh
						if(RelativeTM.GetRotation() != FQuat::Identity || RelativeTM.GetTranslation() != FVector::ZeroVector)
						{
							FTransform AdjustedTransform = RelativeTM;
							AdjustedTransform.SetTranslation(RelativeTM.GetTranslation() * AdjustedScale3D);
							NewTrimesh = MakeUnique<TImplicitObjectTransformed<FReal, 3>>(MoveTemp(NewTrimesh), AdjustedTransform);
						}

						NewGeometry.Emplace(MoveTemp(NewTrimesh));
					}

					bSuccess = true;

					break;
				}
				default:
				{
					CHAOS_ENSURE(false);
					UE_LOG(LogPhysics, Warning, TEXT("UpdateBodyScale: Unimplemented ImplicitObject of type: %d skipped."), OuterType);
				}
			}// end switch
		}

		// Many types not yet implemented for UpdateBodyScale. If any geometry is missing from array, we cannot update geometry without losing data.
		// Only follow through with update if all shapes succeeded.
		if (CHAOS_ENSURE(NewGeometry.Num() == Shapes.Num()))
		{
			ActorHandle->GetGameThreadAPI().SetGeometry(MakeUnique<Chaos::FImplicitObjectUnion>(MoveTemp(NewGeometry)));
			FPhysicsInterface::WakeUp_AssumesLocked(ActorHandle);
		}
		else
		{
			bSuccess = false;
		}
	});

	if (bSuccess)
	{
		Scale3D = UpdatedScale3D;

		FPhysScene_Chaos& Scene = *GetPhysicsScene();
		Scene.UpdateActorInAccelerationStructure(ActorHandle);

		// update mass if required
		if (bUpdateMassWhenScaleChanges)
		{
			bDirtyMassProps = true;

			//if already simulated compute mass immediately
			if (ShouldInstanceSimulatingPhysics())
			{
				UpdateMassProperties();
			}
		}
	}

<<<<<<< HEAD
#elif PHYSICS_INTERFACE_PHYSX
	//Get all shapes
	EScaleMode::Type ScaleMode = EScaleMode::Free;

	FPhysicsCommand::ExecuteWrite(ActorHandle, [&](const FPhysicsActorHandle& Actor)
	{
		TArray<PxShape *> PShapes;
		TArray<FPhysicsShapeHandle> Shapes;
		GetAllShapes_AssumesLocked(Shapes);
		ScaleMode = ComputeScaleMode(Shapes);

		FVector AdjustedScale3D;
		FVector AdjustedScale3DAbs;

		// Apply scaling
		ComputeScalingVectors(ScaleMode, InScale3D, AdjustedScale3D, AdjustedScale3DAbs);
		
		for(FPhysicsShapeHandle& Shape : Shapes)
		{
			bool bInvalid = false;	//we only mark invalid if actually found geom and it's invalid scale
			PxGeometry* UpdatedGeometry = NULL;
			FTransform LocalTransform = FPhysicsInterface::GetLocalTransform(Shape);

			ECollisionShapeType WrappedOrConcreteType = FPhysicsInterface::GetShapeType(Shape);
			FKShapeElem* ShapeElem = FPhysxUserData::Get<FKShapeElem>(FPhysicsInterface::GetUserData(Shape));
			const FTransform& RelativeTM = GetRelativeBodyTransform(Shape);

			FPhysicsGeometryCollection GeoCollection = FPhysicsInterface::GetGeometryCollection(Shape);

			switch (WrappedOrConcreteType)
			{
				case ECollisionShapeType::Sphere:
				{
					FKSphereElem* SphereElem = ShapeElem->GetShapeCheck<FKSphereElem>();
					ensure(ScaleMode == EScaleMode::LockedXYZ);

					PxSphereGeometry& PSphereGeom = GeoCollection.GetSphereGeometry();
					 
					PSphereGeom.radius = FMath::Max(SphereElem->Radius * AdjustedScale3DAbs.X, FCollisionShape::MinSphereRadius());

					FVector NewTranslation = RelativeTM.TransformPosition(SphereElem->Center) * AdjustedScale3D.X;
					LocalTransform.SetTranslation(NewTranslation);

					if (PSphereGeom.isValid())
					{
						UpdatedGeometry = &PSphereGeom;
						bSuccess = true;
					}
					else
					{
						bInvalid = true;
					}
					break;
				}
				case ECollisionShapeType::Box:
				{
					FKBoxElem* BoxElem = ShapeElem->GetShapeCheck<FKBoxElem>();
					PxBoxGeometry& PBoxGeom = GeoCollection.GetBoxGeometry();

					PBoxGeom.halfExtents.x = FMath::Max((0.5f * BoxElem->X * AdjustedScale3DAbs.X), FCollisionShape::MinBoxExtent());
					PBoxGeom.halfExtents.y = FMath::Max((0.5f * BoxElem->Y * AdjustedScale3DAbs.Y), FCollisionShape::MinBoxExtent());
					PBoxGeom.halfExtents.z = FMath::Max((0.5f * BoxElem->Z * AdjustedScale3DAbs.Z), FCollisionShape::MinBoxExtent());

					LocalTransform = BoxElem->GetTransform() * RelativeTM;
					LocalTransform.ScaleTranslation(AdjustedScale3D);

					if (PBoxGeom.isValid())
					{
						UpdatedGeometry = &PBoxGeom;
						bSuccess = true;
					}
					else
					{
						bInvalid = true;
					}
					break;
				}
				case ECollisionShapeType::Capsule:
				{
					FKSphylElem* SphylElem = ShapeElem->GetShapeCheck<FKSphylElem>();
					ensure(ScaleMode == EScaleMode::LockedXY || ScaleMode == EScaleMode::LockedXYZ);

					float ScaleRadius = FMath::Max(AdjustedScale3DAbs.X, AdjustedScale3DAbs.Y);
					float ScaleLength = AdjustedScale3DAbs.Z;

					PxCapsuleGeometry& PCapsuleGeom = GeoCollection.GetCapsuleGeometry();

					// this is a bit confusing since radius and height is scaled
					// first apply the scale first 
					float Radius = FMath::Max(SphylElem->Radius * ScaleRadius, 0.1f);
					float Length = SphylElem->Length + SphylElem->Radius * 2.f;
					float HalfLength = Length * ScaleLength * 0.5f;
					Radius = FMath::Min(Radius, HalfLength);	//radius is capped by half length
					Radius = FMath::Max(Radius, FCollisionShape::MinCapsuleRadius()); // bounded by minimum limit.
					float HalfHeight = HalfLength - Radius;
					HalfHeight = FMath::Max(FCollisionShape::MinCapsuleAxisHalfHeight(), HalfHeight);

					PCapsuleGeom.halfHeight = FMath::Max(HalfHeight, KINDA_SMALL_NUMBER);
					PCapsuleGeom.radius = FMath::Max(Radius, KINDA_SMALL_NUMBER);

					LocalTransform.SetTranslation(RelativeTM.TransformPosition(SphylElem->Center));
					LocalTransform.SetRotation(SphylElem->Rotation.Quaternion() * U2PSphylBasis_UE); // #PHYS2 we probably want to put this behind the interface?
					LocalTransform.ScaleTranslation(AdjustedScale3D);

					if (PCapsuleGeom.isValid())
					{
						UpdatedGeometry = &PCapsuleGeom;
						bSuccess = true;
					}
					else
					{
						bInvalid = true;
					}

					break;
				}
				case ECollisionShapeType::Convex:
				{
					FKConvexElem* ConvexElem = ShapeElem->GetShapeCheck<FKConvexElem>();
					PxConvexMeshGeometry& PConvexGeom = GeoCollection.GetConvexGeometry();

					bool bUseNegX = CalcMeshNegScaleCompensation(AdjustedScale3D, LocalTransform);

					PConvexGeom.convexMesh = bUseNegX ? ConvexElem->GetMirroredConvexMesh() : ConvexElem->GetConvexMesh();
					PConvexGeom.scale.scale = U2PVector(AdjustedScale3DAbs);

					LocalTransform.TransformRotation(RelativeTM.GetRotation());
					LocalTransform.ScaleTranslation(AdjustedScale3D);

					if (PConvexGeom.isValid())
					{
						UpdatedGeometry = &PConvexGeom;
						bSuccess = true;
					}
					else
					{
						bInvalid = true;
					}

					break;
				}
				case ECollisionShapeType::Trimesh:
				{
					check(ShapeElem == nullptr);	//trimesh shape doesn't have userData

					PxTriangleMeshGeometry& PTriMeshGeom = GeoCollection.GetTriMeshGeometry();

					// find which trimesh elems it is
					// it would be nice to know if the order of PShapes array index is in the order of createShape
					if (BodySetup.IsValid())
					{
						for (PxTriangleMesh* TriMesh : BodySetup->TriMeshes)
						{
							// found it
							if (TriMesh == PTriMeshGeom.triangleMesh)
							{
								PTriMeshGeom.scale.scale = U2PVector(AdjustedScale3D);

								LocalTransform = RelativeTM;
								LocalTransform.ScaleTranslation(AdjustedScale3D);

								if (PTriMeshGeom.isValid())
								{
									UpdatedGeometry = &PTriMeshGeom;
									bSuccess = true;
								}
								else
								{
									bInvalid = true;
								}
							}
						}
					}

					break;
				}
				case ECollisionShapeType::Heightfield:
				{
					// HeightField is only used by Landscape, which does different code path from other primitives
					break;
				}
				default:
				{
						   UE_LOG(LogPhysics, Error, TEXT("Unknown geom type."));
				}
			}// end switch

			if (UpdatedGeometry)
			{
				FPhysicsCommand::ExecuteShapeWrite(this, Shape, [&](FPhysicsShapeHandle& InShape)
				{
					FPhysicsInterface::SetLocalTransform(InShape, LocalTransform);
					FPhysicsInterface::SetGeometry(InShape, *UpdatedGeometry);
				});

				UpdatedScale3D = AdjustedScale3D;
			}
			else if (bInvalid)
			{
#if !(UE_BUILD_SHIPPING || UE_BUILD_TEST)
				FMessageLog("PIE").Warning()
					->AddToken(FTextToken::Create(LOCTEXT("InvalidScaleStart", "Applying invalid scale")))
					->AddToken(FTextToken::Create(AdjustedScale3D.ToCompactText()))
					->AddToken(FTextToken::Create(LOCTEXT("InvalidScaleMid", "to body")))
					->AddToken(FUObjectToken::Create(OwnerComponent.Get()));
#endif // !(UE_BUILD_SHIPPING || UE_BUILD_TEST)
			}
		}
	});

	// if success, overwrite old Scale3D, otherwise, just don't do it. It will have invalid scale next time
	if (bSuccess)
	{
		Scale3D = UpdatedScale3D;

		// update mass if required
		if (bUpdateMassWhenScaleChanges)
		{
			bDirtyMassProps = true;

			//if already simulated compute mass immediately
			if(ShouldInstanceSimulatingPhysics())
			{
				UpdateMassProperties();
			}
		}
	}
#endif

=======
>>>>>>> d731a049
	return bSuccess;
}

void FBodyInstance::UpdateInstanceSimulatePhysics()
{
	// In skeletal case, we need both our bone and skelcomponent flag to be true.
	// This might be 'and'ing us with ourself, but thats fine.
	const bool bUseSimulate = IsInstanceSimulatingPhysics();
	bool bInitialized = false;

	FPhysicsCommand::ExecuteWrite(ActorHandle, [&](const FPhysicsActorHandle& Actor)
	{
		bInitialized = true;
		FPhysicsInterface::SetIsKinematic_AssumesLocked(Actor, !bUseSimulate);
		FPhysicsInterface::SetCcdEnabled_AssumesLocked(Actor, bUseCCD);

		if(bSimulatePhysics)
		{
			if(bDirtyMassProps)
			{
				UpdateMassProperties();
			}

			if(bStartAwake)
			{
				FPhysicsInterface::WakeUp_AssumesLocked(Actor);
			}
		}
	});

	//In the original physx only implementation this was wrapped in a PRigidDynamic != NULL check.
	//We use bInitialized to check rigid actor has been created in either engine because if we haven't even initialized yet, we don't want to undo our settings
	if (bInitialized)
	{
		if (bUseSimulate)
		{
			PhysicsBlendWeight = 1.f;
		}
		else
		{
			PhysicsBlendWeight = 0.f;
		}

		bSimulatePhysics = bUseSimulate;
	}
}

bool FBodyInstance::IsNonKinematic() const
{
	return bSimulatePhysics;
}

bool FBodyInstance::IsDynamic() const
{
	return FPhysicsInterface::IsDynamic(ActorHandle);
}

void FBodyInstance::ApplyWeldOnChildren()
{
	if(UPrimitiveComponent* OwnerComponentInst = OwnerComponent.Get())
	{
		TArray<FBodyInstance*> ChildrenBodies;
		TArray<FName> ChildrenLabels;
		OwnerComponentInst->GetWeldedBodies(ChildrenBodies, ChildrenLabels, /*bIncludingAutoWeld=*/true);

		for (int32 ChildIdx = 0; ChildIdx < ChildrenBodies.Num(); ++ChildIdx)
		{
			FBodyInstance* ChildBI = ChildrenBodies[ChildIdx];
			checkSlow(ChildBI);
			if (ChildBI != this)
			{
				const ECollisionEnabled::Type ChildCollision = ChildBI->GetCollisionEnabled();
				if(CollisionEnabledHasPhysics(ChildCollision))
				{
					if(UPrimitiveComponent* PrimOwnerComponent = ChildBI->OwnerComponent.Get())
					{
						Weld(ChildBI, PrimOwnerComponent->GetSocketTransform(ChildrenLabels[ChildIdx]));
					}
				}
			}
		}
	}
	
}

void FBodyInstance::SetInstanceSimulatePhysics(bool bSimulate, bool bMaintainPhysicsBlending, bool bPreserveExistingAttachment)
{
	if (bSimulate)
	{
		UPrimitiveComponent* OwnerComponentInst = OwnerComponent.Get();

		// If we are enabling simulation, and we are the root body of our component (or we are welded), we detach the component 
		if (OwnerComponentInst && OwnerComponentInst->IsRegistered() && (OwnerComponentInst->GetBodyInstance() == this || OwnerComponentInst->IsWelded()))
		{
			if (!bPreserveExistingAttachment && OwnerComponentInst->GetAttachParent())
			{
				OwnerComponentInst->DetachFromComponent(FDetachmentTransformRules::KeepWorldTransform);
			}

			if (bSimulatePhysics == false)	//if we're switching from kinematic to simulated
			{
				ApplyWeldOnChildren();
			}
		}

#if !(UE_BUILD_SHIPPING || UE_BUILD_TEST)
		if (OwnerComponentInst)
		{
			if (!IsValidBodyInstance())
			{
				FMessageLog("PIE").Warning(FText::Format(LOCTEXT("SimPhysNoBody", "Trying to simulate physics on ''{0}'' but no physics body."),
					FText::FromString(GetPathNameSafe(OwnerComponentInst))));
			}
			else if (FPhysicsInterface::IsStatic(ActorHandle))
			{
				FMessageLog("PIE").Warning(FText::Format(LOCTEXT("SimPhysStatic", "Trying to simulate physics on ''{0}'' but it is static."),
					FText::FromString(GetPathNameSafe(OwnerComponentInst))));
			}
			else if(BodySetup.IsValid() && BodySetup->GetCollisionTraceFlag() == ECollisionTraceFlag::CTF_UseComplexAsSimple)
			{
				FMessageLog("PIE").Warning(FText::Format(LOCTEXT("SimComplexAsSimple", "Trying to simulate physics on ''{0}'' but it has ComplexAsSimple collision."),
					FText::FromString(GetPathNameSafe(OwnerComponentInst))));
			}
		}
#endif
	}

	bSimulatePhysics = bSimulate;
	if ( !bMaintainPhysicsBlending )
	{
		if (bSimulatePhysics)
		{
			PhysicsBlendWeight = 1.f;
		}
		else
		{
			PhysicsBlendWeight = 0.f;
		}
	}

	UpdateInstanceSimulatePhysics();
}

bool FBodyInstance::IsValidBodyInstance() const
{
	return FPhysicsInterface::IsValid(ActorHandle);
}

FTransform GetUnrealWorldTransformImp_AssumesLocked(const FBodyInstance* BodyInstance, bool bWithProjection, bool bGlobalPose)
{
	FTransform WorldTM = FTransform::Identity;

	if(BodyInstance && BodyInstance->IsValidBodyInstance())
	{
		WorldTM = FPhysicsInterface::GetTransform_AssumesLocked(BodyInstance->ActorHandle, bGlobalPose);

		if(bWithProjection)
		{
			BodyInstance->ExecuteOnCalculateCustomProjection(WorldTM);
		}
	}

	return WorldTM;
}

FTransform FBodyInstance::GetUnrealWorldTransform(bool bWithProjection /* = true*/, bool bForceGlobalPose /* = true*/) const
{
	FTransform OutTransform = FTransform::Identity;

	FPhysicsCommand::ExecuteRead(ActorHandle, [&](const FPhysicsActorHandle& Actor)
	{
		OutTransform = GetUnrealWorldTransformImp_AssumesLocked(this, bWithProjection, bForceGlobalPose);
	});

	return OutTransform;
}


FTransform FBodyInstance::GetUnrealWorldTransform_AssumesLocked(bool bWithProjection /* = true*/, bool bForceGlobalPose /* = true*/) const
{
	return GetUnrealWorldTransformImp_AssumesLocked(this, bWithProjection, bForceGlobalPose);
}

void FBodyInstance::SetBodyTransform(const FTransform& NewTransform, ETeleportType Teleport, bool bAutoWake)
{
	SCOPE_CYCLE_COUNTER(STAT_SetBodyTransform);

#if !(UE_BUILD_SHIPPING || UE_BUILD_TEST)
	extern bool GShouldLogOutAFrameOfSetBodyTransform;
	if (GShouldLogOutAFrameOfSetBodyTransform == true)
	{
		UE_LOG(LogPhysics, Log, TEXT("SetBodyTransform: %s"), *GetBodyDebugName());
	}
#endif // !(UE_BUILD_SHIPPING || UE_BUILD_TEST)

	// Catch NaNs and elegantly bail out.

	if( !ensureMsgf(!NewTransform.ContainsNaN(), TEXT("SetBodyTransform contains NaN (%s)\n%s"), (OwnerComponent.Get() ? *OwnerComponent->GetPathName() : TEXT("NONE")), *NewTransform.ToString()) )
	{
		return;
	}

	if(FPhysicsInterface::IsValid(ActorHandle))
	{
		if(!NewTransform.IsValid())
		{
			UE_LOG(LogPhysics, Warning, TEXT("FBodyInstance::SetBodyTransform: Trying to set new transform with bad data: %s"), *NewTransform.ToString());
			return;
		}

		bool bEditorWorld = false;
#if WITH_EDITOR
		//If the body is moved in the editor we avoid setting the kinematic target. This is useful for tools that rely on the physx data being up to date in the editor (and velocities aren't important in this case)
		UPrimitiveComponent* OwnerComp = OwnerComponent.Get();
		UWorld* World = OwnerComp ? OwnerComp->GetWorld() : nullptr;
		bEditorWorld = World && World->WorldType == EWorldType::Editor;
#endif

		FPhysScene* Scene = GetPhysicsScene();

		if(FPhysicsInterface::IsDynamic(ActorHandle) && !bEditorWorld && Scene)
		{
			FPhysicsCommand::ExecuteWrite(ActorHandle, [&](const FPhysicsActorHandle& Actor)
			{
				const bool bKinematic = FPhysicsInterface::IsKinematic_AssumesLocked(Actor);
				const bool bSimulated = FPhysicsInterface::CanSimulate_AssumesLocked(Actor);
				const bool bIsSimKinematic = bKinematic && bSimulated;

				if(bIsSimKinematic && Teleport == ETeleportType::None)
				{
					Scene->SetKinematicTarget_AssumesLocked(this, NewTransform, true);
				}
				else
				{
					// todo(chaos): Calling SetKinematicTarget_AssumesLocked before SetGlobalPose_AssumesLocked is unnessary for chaos. We should fix this when PhysX is removed.
					if(bIsSimKinematic)
					{
						FPhysicsInterface::SetKinematicTarget_AssumesLocked(Actor, NewTransform);
					}

					FPhysicsInterface::SetGlobalPose_AssumesLocked(Actor, NewTransform);
				}
			});
		}
		else if(Scene)
		{
			FPhysicsCommand::ExecuteWrite(ActorHandle, [&](const FPhysicsActorHandle& Actor)
			{
				FPhysicsInterface::SetGlobalPose_AssumesLocked(Actor, NewTransform);
			});
		}
	}
	else if(WeldParent)
	{
		WeldParent->SetWeldedBodyTransform(this, NewTransform);
	}
}

void FBodyInstance::SetWeldedBodyTransform(FBodyInstance* TheirBody, const FTransform& NewTransform)
{
	UnWeld(TheirBody);
	Weld(TheirBody, NewTransform);
}

FVector FBodyInstance::GetUnrealWorldVelocity() const
{
	FVector OutVelocity = FVector::ZeroVector;

	FPhysicsCommand::ExecuteRead(ActorHandle, [&](const FPhysicsActorHandle& Actor)
	{
		OutVelocity = GetUnrealWorldVelocity_AssumesLocked();
	});

	return OutVelocity;
}

FVector FBodyInstance::GetUnrealWorldVelocity_AssumesLocked() const
{
	FVector LinVel(EForceInit::ForceInitToZero);
	if (FPhysicsInterface::IsValid(ActorHandle))
	{
		LinVel = FPhysicsInterface::GetLinearVelocity_AssumesLocked(ActorHandle);
	}

	return LinVel;
}

/** Note: returns angular velocity in radians per second. */
FVector FBodyInstance::GetUnrealWorldAngularVelocityInRadians() const
{
	FVector OutVelocity = FVector::ZeroVector;

	FPhysicsCommand::ExecuteRead(ActorHandle, [&](const FPhysicsActorHandle& Actor)
	{
		OutVelocity = FPhysicsInterface::GetAngularVelocity_AssumesLocked(Actor);
	});

	return OutVelocity;
}

/** Note: returns angular velocity in radians per second. */
FVector FBodyInstance::GetUnrealWorldAngularVelocityInRadians_AssumesLocked() const
{
	return FPhysicsInterface::GetAngularVelocity_AssumesLocked(ActorHandle);
}

FVector FBodyInstance::GetUnrealWorldVelocityAtPoint(const FVector& Point) const
{
	FVector OutVelocity = FVector::ZeroVector;
	FPhysicsCommand::ExecuteRead(ActorHandle, [&](const FPhysicsActorHandle& Actor)
	{
		OutVelocity = FPhysicsInterface::GetWorldVelocityAtPoint_AssumesLocked(Actor, Point);
	});

	return OutVelocity;
}


FVector FBodyInstance::GetUnrealWorldVelocityAtPoint_AssumesLocked(const FVector& Point) const
{
	return FPhysicsInterface::GetWorldVelocityAtPoint_AssumesLocked(ActorHandle, Point);
}

FTransform FBodyInstance::GetMassSpaceToWorldSpace() const
{
	FTransform MassSpaceToWorldSpace = FTransform::Identity;

	FPhysicsCommand::ExecuteRead(ActorHandle, [&](const FPhysicsActorHandle& Actor)
		{
		MassSpaceToWorldSpace = FPhysicsInterface::GetComTransform_AssumesLocked(Actor);
	});

	return MassSpaceToWorldSpace;
}

FTransform FBodyInstance::GetMassSpaceLocal() const
{
	FTransform MassSpaceLocal = FTransform::Identity;

	FPhysicsCommand::ExecuteRead(ActorHandle, [&](const FPhysicsActorHandle& Actor)
	{
		MassSpaceLocal = FPhysicsInterface::GetComTransformLocal_AssumesLocked(Actor);
	});

	return MassSpaceLocal;
}

void FBodyInstance::SetMassSpaceLocal(const FTransform& NewMassSpaceLocalTM)
{
	//TODO: UE doesn't store this so any changes to mass properties will not remember about this properly
	FPhysicsCommand::ExecuteWrite(ActorHandle, [&](const FPhysicsActorHandle& Actor)
	{
		FPhysicsInterface::SetComLocalPose_AssumesLocked(Actor, NewMassSpaceLocalTM);
	});
}

float FBodyInstance::GetBodyMass() const
{
	float OutMass = 0.0f;

	FPhysicsCommand::ExecuteRead(ActorHandle, [&](const FPhysicsActorHandle& Actor)
	{
		OutMass = FPhysicsInterface::GetMass_AssumesLocked(Actor);
	});

	return OutMass;
}


FVector FBodyInstance::GetBodyInertiaTensor() const
{
	FVector OutTensor = FVector::ZeroVector;

	FPhysicsCommand::ExecuteRead(ActorHandle, [&](const FPhysicsActorHandle& Actor)
	{
		OutTensor = FPhysicsInterface::GetLocalInertiaTensor_AssumesLocked(Actor);
	});

	return OutTensor;
}

void FBodyInstance::SetInertiaConditioningEnabled(bool bInEnabled)
{
	if (bInEnabled != bInertiaConditioning)
	{
		bInertiaConditioning = bInEnabled;
		FPhysicsCommand::ExecuteWrite(ActorHandle,
			[bInEnabled](const FPhysicsActorHandle& Actor)
			{
				if (FPhysicsInterface::IsRigidBody(Actor))
				{
					FPhysicsInterface::SetInertiaConditioningEnabled_AssumesLocked(Actor, bInEnabled);
				}
			});
	}
}

FBox FBodyInstance::GetBodyBounds() const
{
	FBox OutBox(EForceInit::ForceInitToZero);

	FPhysicsCommand::ExecuteRead(ActorHandle, [&](const FPhysicsActorHandle& Actor)
	{
		OutBox = FPhysicsInterface::GetBounds_AssumesLocked(Actor);
	});

	return OutBox;
}

void FBodyInstance::DrawCOMPosition(FPrimitiveDrawInterface* PDI, float COMRenderSize, const FColor& COMRenderColor)
{
	if (IsValidBodyInstance())
	{
		DrawWireStar(PDI, GetCOMPosition(), COMRenderSize, COMRenderColor, SDPG_World);
	}
}

/** Utility for copying properties from one BodyInstance to another. */
void FBodyInstance::CopyBodyInstancePropertiesFrom(const FBodyInstance* FromInst)
{
	// No copying of runtime instances (strictly defaults off BodySetup)
	check(FromInst);
	check(FromInst->OwnerComponent.Get() == NULL);
	check(FromInst->BodySetup.Get() == NULL);
	check(!FPhysicsInterface::IsValid(FromInst->ActorHandle));
	check(!FPhysicsInterface::IsValid(ActorHandle));

	*this = *FromInst;
}

void FBodyInstance::CopyRuntimeBodyInstancePropertiesFrom(const FBodyInstance* FromInst)
{
	check(FromInst);
	check(!FromInst->bPendingCollisionProfileSetup);

	if (FromInst->bOverrideWalkableSlopeOnInstance)
	{
		SetWalkableSlopeOverride(FromInst->GetWalkableSlopeOverride());
	}

	CollisionResponses = FromInst->CollisionResponses;
	CollisionProfileName = FromInst->CollisionProfileName;
	CollisionEnabled = FromInst->CollisionEnabled;

	UpdatePhysicsFilterData();
}

const FPhysScene* FBodyInstance::GetPhysicsScene() const
{
	return static_cast<const FPhysScene*>(FPhysicsInterface::GetCurrentScene(ActorHandle));
}

FPhysScene* FBodyInstance::GetPhysicsScene()
{
	return static_cast<FPhysScene*>(FPhysicsInterface::GetCurrentScene(ActorHandle));
}

FPhysicsActorHandle& FBodyInstance::GetPhysicsActorHandle()
{
	return ActorHandle;
}

const FPhysicsActorHandle& FBodyInstance::GetPhysicsActorHandle() const
{
	return ActorHandle;
}

const FWalkableSlopeOverride& FBodyInstance::GetWalkableSlopeOverride() const
{
	if (bOverrideWalkableSlopeOnInstance || !BodySetup.IsValid())
	{
		return WalkableSlopeOverride;
	}
	else
	{
		return GetBodySetup()->WalkableSlopeOverride;
	}
}

void FBodyInstance::SetWalkableSlopeOverride(const FWalkableSlopeOverride& NewOverride, bool bNewOverideSetting)
{
	bOverrideWalkableSlopeOnInstance = bNewOverideSetting;
	WalkableSlopeOverride = NewOverride;
}


bool FBodyInstance::GetOverrideWalkableSlopeOnInstance() const
{
	return bOverrideWalkableSlopeOnInstance;
}

/** 
*	Changes the current PhysMaterialOverride for this body. 
*	Note that if physics is already running on this component, this will _not_ alter its mass/inertia etc, it will only change its 
*	surface properties like friction and the damping.
*/
void FBodyInstance::SetPhysMaterialOverride( UPhysicalMaterial* NewPhysMaterial )
{
	// Save ref to PhysicalMaterial
	PhysMaterialOverride = NewPhysMaterial;

	// Go through the chain of physical materials and update the shapes 
	UpdatePhysicalMaterials();

	// Because physical material has changed, we need to update the mass
	UpdateMassProperties();
}

UPhysicalMaterial* FBodyInstance::GetSimplePhysicalMaterial() const
{
	return GetSimplePhysicalMaterial(this, OwnerComponent, GetBodySetup());
}

UPhysicalMaterial* FBodyInstance::GetSimplePhysicalMaterial(const FBodyInstance* BodyInstance, TWeakObjectPtr<UPrimitiveComponent> OwnerComp, TWeakObjectPtr<UBodySetup> BodySetupPtr)
{
	if(!GEngine || !GEngine->DefaultPhysMaterial)
	{
		UE_LOG(LogPhysics, Error, TEXT("FBodyInstance::GetSimplePhysicalMaterial : GEngine not initialized! Cannot call this during native CDO construction, wrap with if(!HasAnyFlags(RF_ClassDefaultObject)) or move out of constructor, material parameters will not be correct."));

		return nullptr;
	}

	// Find the PhysicalMaterial we need to apply to the physics bodies.
	// (LOW priority) Engine Mat, Material PhysMat, BodySetup Mat, Component Override, Body Override (HIGH priority)
	
	UPhysicalMaterial* ReturnPhysMaterial = NULL;

	// BodyInstance override
	if (BodyInstance->PhysMaterialOverride != NULL)
	{
		ReturnPhysMaterial = BodyInstance->PhysMaterialOverride;
		check(!ReturnPhysMaterial || ReturnPhysMaterial->IsValidLowLevel());
	}
	else
	{
		// Component override
		UPrimitiveComponent* OwnerPrimComponent = OwnerComp.Get();
		if (OwnerPrimComponent && OwnerPrimComponent->BodyInstance.PhysMaterialOverride != NULL)
		{
			ReturnPhysMaterial = OwnerComp->BodyInstance.PhysMaterialOverride;
			check(!ReturnPhysMaterial || ReturnPhysMaterial->IsValidLowLevel());
		}
		else
		{
			// BodySetup
			UBodySetup* BodySetupRawPtr = BodySetupPtr.Get();
			if (BodySetupRawPtr && BodySetupRawPtr->PhysMaterial != NULL)
			{
				ReturnPhysMaterial = BodySetupPtr->PhysMaterial;
				check(!ReturnPhysMaterial || ReturnPhysMaterial->IsValidLowLevel());
			}
			else
			{
				// See if the Material has a PhysicalMaterial
				UMeshComponent* MeshComp = Cast<UMeshComponent>(OwnerPrimComponent);
				UPhysicalMaterial* PhysMatFromMaterial = NULL;
				if (MeshComp != NULL)
				{
					UMaterialInterface* Material = MeshComp->GetMaterial(0);
					if (Material != NULL)
					{
						PhysMatFromMaterial = Material->GetPhysicalMaterial();
					}
				}

				if (PhysMatFromMaterial != NULL)
				{
					ReturnPhysMaterial = PhysMatFromMaterial;
					check(!ReturnPhysMaterial || ReturnPhysMaterial->IsValidLowLevel());
				}
				// fallback is default physical material
				else
				{
					ReturnPhysMaterial = GEngine->DefaultPhysMaterial;
					check(!ReturnPhysMaterial || ReturnPhysMaterial->IsValidLowLevel());
				}
			}
		}
	}
	
	return ReturnPhysMaterial;
}

TArray<UPhysicalMaterial*> FBodyInstance::GetComplexPhysicalMaterials() const
{
	TArray<UPhysicalMaterial*> PhysMaterials;
	GetComplexPhysicalMaterials(PhysMaterials);
	return PhysMaterials;
}

TArray<UPhysicalMaterial*> FBodyInstance::GetComplexPhysicalMaterials(TArray<FPhysicalMaterialMaskParams>& OutPhysMaterialMasks) const
{
	TArray<UPhysicalMaterial*> PhysMaterials;
	GetComplexPhysicalMaterials(PhysMaterials, OutPhysMaterialMasks);
	return PhysMaterials;
}

void FBodyInstance::GetComplexPhysicalMaterials(TArray<UPhysicalMaterial*>& OutPhysMaterials) const
{
	GetComplexPhysicalMaterials(this, OwnerComponent, OutPhysMaterials);
}

void FBodyInstance::GetComplexPhysicalMaterials(TArray<UPhysicalMaterial*>& OutPhysMaterials, TArray<FPhysicalMaterialMaskParams>& OutPhysMaterialMasks) const
{
	GetComplexPhysicalMaterials(this, OwnerComponent, OutPhysMaterials, &OutPhysMaterialMasks);
}

void FBodyInstance::GetComplexPhysicalMaterials(const FBodyInstance* BodyInstance, TWeakObjectPtr<UPrimitiveComponent> OwnerComp, TArray<UPhysicalMaterial*>& OutPhysMaterials, TArray<FPhysicalMaterialMaskParams>* OutPhysMaterialMasks)
{
	if(!GEngine || !GEngine->DefaultPhysMaterial)
	{
		UE_LOG(LogPhysics, Error, TEXT("FBodyInstance::GetComplexPhysicalMaterials : GEngine not initialized! Cannot call this during native CDO construction, wrap with if(!HasAnyFlags(RF_ClassDefaultObject)) or move out of constructor, material parameters will not be correct."));

		return;
	}

	// Find the PhysicalMaterial we need to apply to the physics bodies.
	// (LOW priority) Engine Mat, Material PhysMat, Component Override, Body Override (HIGH priority)
	
	// BodyInstance override
	if (BodyInstance && BodyInstance->PhysMaterialOverride != nullptr)
	{
		OutPhysMaterials.SetNum(1);
		OutPhysMaterials[0] = BodyInstance->PhysMaterialOverride;
		check(!OutPhysMaterials[0] || OutPhysMaterials[0]->IsValidLowLevel());
	}
	else
	{
		// Component override
		UPrimitiveComponent* OwnerPrimComponent = OwnerComp.Get();
		if (OwnerPrimComponent && OwnerPrimComponent->BodyInstance.PhysMaterialOverride != nullptr)
		{
			OutPhysMaterials.SetNum(1);
			OutPhysMaterials[0] = OwnerComp->BodyInstance.PhysMaterialOverride;
			check(!OutPhysMaterials[0] || OutPhysMaterials[0]->IsValidLowLevel());
		}
		else
		{
			// See if the Material has a PhysicalMaterial
			if (OwnerPrimComponent)
			{
				const int32 NumMaterials = OwnerPrimComponent->GetNumMaterials();
				OutPhysMaterials.SetNum(NumMaterials);

				if (OutPhysMaterialMasks)
				{
					OutPhysMaterialMasks->SetNum(NumMaterials);
				}

				for (int32 MatIdx = 0; MatIdx < NumMaterials; MatIdx++)
				{
					UPhysicalMaterial* PhysMat = GEngine->DefaultPhysMaterial;
					UMaterialInterface* Material = OwnerPrimComponent->GetMaterial(MatIdx);
					if (Material)
					{
						PhysMat = Material->GetPhysicalMaterial();
					}

					OutPhysMaterials[MatIdx] = PhysMat;

					if (OutPhysMaterialMasks)
					{
						UPhysicalMaterialMask* PhysMatMask = nullptr;
						UMaterialInterface* PhysMatMap = nullptr;

						if (Material)
						{
							PhysMatMask = Material->GetPhysicalMaterialMask();
							if (PhysMatMask)
							{
								PhysMatMap = Material;
							}
						}

						(*OutPhysMaterialMasks)[MatIdx].PhysicalMaterialMask = PhysMatMask;
						(*OutPhysMaterialMasks)[MatIdx].PhysicalMaterialMap = PhysMatMap;
					}
				}
			}			
		}
	}
}

/** Util for finding the number of 'collision sim' shapes on this Actor */
int32 GetNumSimShapes_AssumesLocked(const FPhysicsActorHandle& ActorRef)
{
	FInlineShapeArray PShapes;
	const int32 NumShapes = FillInlineShapeArray_AssumesLocked(PShapes, ActorRef);

	int32 NumSimShapes = 0;

	for(FPhysicsShapeHandle& Shape : PShapes)
	{
		if(FPhysicsInterface::IsSimulationShape(Shape))
		{
			NumSimShapes++;
		}
	}

	return NumSimShapes;
}


void FBodyInstance::UpdateMassProperties()
{
	bDirtyMassProps = false;

	UPhysicalMaterial* PhysMat = GetSimplePhysicalMaterial();

	if (FPhysicsInterface::IsValid(ActorHandle) && FPhysicsInterface::IsRigidBody(ActorHandle))
	{
		FPhysicsCommand::ExecuteWrite(ActorHandle, [&](FPhysicsActorHandle& Actor)
		{
			check(FPhysicsInterface::IsValid(Actor));

			if (GetNumSimShapes_AssumesLocked(Actor) > 0)
			{
				const int32 NumShapes = FPhysicsInterface::GetNumShapes(Actor);

				TArray<FPhysicsShapeHandle> Shapes;
				Shapes.AddUninitialized(NumShapes);
				FPhysicsInterface::GetAllShapes_AssumedLocked(Actor, Shapes);

				// Ignore trimeshes & shapes which don't contribute to the mass
				for (int32 ShapeIdx = Shapes.Num() - 1; ShapeIdx >= 0; --ShapeIdx)
				{
					const FPhysicsShapeHandle& Shape = Shapes[ShapeIdx];
					const FKShapeElem* ShapeElem = FChaosUserData::Get<FKShapeElem>(FPhysicsInterface::GetUserData(Shape));
					bool bIsTriangleMesh = FPhysicsInterface::GetShapeType(Shape) == ECollisionShapeType::Trimesh;
					bool bHasNoMass = ShapeElem && !ShapeElem->GetContributeToMass();
					if (bIsTriangleMesh || bHasNoMass)
					{
						Shapes.RemoveAtSwap(ShapeIdx);
					}
				}

				Chaos::FMassProperties TotalMassProperties;

				if (ShapeToBodiesMap.IsValid() && ShapeToBodiesMap->Num() > 0)
				{
					struct FWeldedBatch
					{
						TArray<FPhysicsShapeHandle> Shapes;
						FTransform RelTM;
					};

					// If we have welded children we must compute the mass properties of each individual body first and then combine them 
					// all together because each welded body may have different density etc
					TMap<FBodyInstance*, FWeldedBatch> BodyToShapes;

					for (const FPhysicsShapeHandle& Shape : Shapes) //sort all welded children by their original bodies
					{
						if (FWeldInfo* WeldInfo = ShapeToBodiesMap->Find(Shape))
						{
							FWeldedBatch* WeldedBatch = BodyToShapes.Find(WeldInfo->ChildBI);
							if (!WeldedBatch)
							{
								WeldedBatch = &BodyToShapes.Add(WeldInfo->ChildBI);
								WeldedBatch->RelTM = WeldInfo->RelativeTM;
							}

							WeldedBatch->Shapes.Add(Shape);
						}
						else
						{
							//no weld info so shape really belongs to this body
							FWeldedBatch* WeldedBatch = BodyToShapes.Find(this);
							if (!WeldedBatch)
							{
								WeldedBatch = &BodyToShapes.Add(this);
								WeldedBatch->RelTM = FTransform::Identity;
							}

							WeldedBatch->Shapes.Add(Shape);
						}
					}

					TArray<Chaos::FMassProperties> SubMassProperties;
					for (auto BodyShapesItr : BodyToShapes)
					{
						const FBodyInstance* OwningBI = BodyShapesItr.Key;
						const FWeldedBatch& WeldedBatch = BodyShapesItr.Value;

						// The component scale is already built into the geometry, but if the user has set up a CoM
						// modifier, it will need to be transformed by the component scale and the welded child's relative transform.
						FTransform MassModifierTransform = WeldedBatch.RelTM;
						MassModifierTransform.SetScale3D(MassModifierTransform.GetScale3D() * Scale3D);

						Chaos::FMassProperties BodyMassProperties = BodyUtils::ComputeMassProperties(OwningBI, WeldedBatch.Shapes, MassModifierTransform);
						SubMassProperties.Add(BodyMassProperties);
					}

					// Combine all the child inertias
					// NOTE: These leaves the inertia in diagonal form with a rotation of mass
					if (SubMassProperties.Num() > 0)
					{
						TotalMassProperties = Chaos::Combine(SubMassProperties);
					}
				}
				else
				{
					// If we have no shapes that affect mass we cannot compute the mass properties in a meaningful way.
					if (Shapes.Num() > 0)
					{
						// The component scale is already built into the geometry, but if the user has set up a CoM
						// modifier, it will need to be transformed by the component scale.
						const bool bInertiaScaleIncludeMass = false;
						FTransform MassModifierTransform(FQuat::Identity, FVector(0.f, 0.f, 0.f), Scale3D);
						TotalMassProperties = BodyUtils::ComputeMassProperties(this, Shapes, MassModifierTransform, bInertiaScaleIncludeMass);
					}
				}

				// Note: We expect the inertia to be diagonal at this point
				// Only set mass properties if inertia tensor is valid. TODO Remove this once we track down cause of empty tensors.
				// (This can happen if all shapes have bContributeToMass set to false which gives an empty Shapes array. There may be other ways).
				const float InertiaTensorTrace = (TotalMassProperties.InertiaTensor.M[0][0] + TotalMassProperties.InertiaTensor.M[1][1] + TotalMassProperties.InertiaTensor.M[2][2]) / 3;
				if (CHAOS_ENSURE(InertiaTensorTrace > UE_SMALL_NUMBER))
				{
					const FVector MassSpaceInertiaTensor(TotalMassProperties.InertiaTensor.M[0][0], TotalMassProperties.InertiaTensor.M[1][1], TotalMassProperties.InertiaTensor.M[2][2]);
					FPhysicsInterface::SetMassSpaceInertiaTensor_AssumesLocked(Actor, MassSpaceInertiaTensor);

					FPhysicsInterface::SetMass_AssumesLocked(Actor, TotalMassProperties.Mass);

					FTransform Com(TotalMassProperties.RotationOfMass, TotalMassProperties.CenterOfMass);
					FPhysicsInterface::SetComLocalPose_AssumesLocked(Actor, Com);
				}
			}
		});
	}

	//Let anyone who cares about mass properties know they've been updated
	if (BodyInstanceDelegates.IsValid())
	{
		BodyInstanceDelegates->OnRecalculatedMassProperties.Broadcast(this);
	}
}

void FBodyInstance::UpdateDebugRendering()
{
#if !(UE_BUILD_SHIPPING || UE_BUILD_TEST)
	//After we update the mass properties, we should update any debug rendering
	if (UPrimitiveComponent* OwnerPrim = OwnerComponent.Get())
	{
		OwnerPrim->SendRenderDebugPhysics();
	}
#endif
}

void FBodyInstance::UpdateDampingProperties()
{
	FPhysicsCommand::ExecuteWrite(ActorHandle, [&](const FPhysicsActorHandle& Actor)
	{
		if(FPhysicsInterface::IsDynamic(Actor))
	{
			FPhysicsInterface::SetLinearDamping_AssumesLocked(Actor, LinearDamping);
			FPhysicsInterface::SetAngularDamping_AssumesLocked(Actor, AngularDamping);
		}
	});
}

bool FBodyInstance::IsInstanceAwake() const
{
	bool bIsAwake = false;

	FPhysicsCommand::ExecuteRead(ActorHandle, [&](const FPhysicsActorHandle& Actor)
	{
		if(FPhysicsInterface::IsDynamic(Actor))
	{
			bIsAwake = !FPhysicsInterface::IsSleeping(Actor);
		}
	});

	return bIsAwake;
}

void FBodyInstance::WakeInstance()
{
	FPhysicsCommand::ExecuteWrite(ActorHandle, [&](const FPhysicsActorHandle& Actor)
	{
		if(FPhysicsInterface::IsDynamic(Actor) && FPhysicsInterface::IsInScene(Actor) && !FPhysicsInterface::IsKinematic_AssumesLocked(Actor))
		{
			FPhysicsInterface::WakeUp_AssumesLocked(Actor);
		}
	});
}

void FBodyInstance::PutInstanceToSleep()
{
	FPhysicsCommand::ExecuteWrite(ActorHandle, [&](const FPhysicsActorHandle& Actor)
	{
		if(FPhysicsInterface::IsDynamic(Actor) && FPhysicsInterface::IsInScene(Actor) && !FPhysicsInterface::IsKinematic_AssumesLocked(Actor))
		{
			FPhysicsInterface::PutToSleep_AssumesLocked(Actor);
		}
	});
}

float FBodyInstance::GetSleepThresholdMultiplier() const
{
	if (SleepFamily == ESleepFamily::Sensitive)
	{
		return 1 / 20.0f;
	}
	else if (SleepFamily == ESleepFamily::Custom)
	{
		return CustomSleepThresholdMultiplier;
	}

	return 1.f;
}

void FBodyInstance::SetLinearVelocity(const FVector& NewVel, bool bAddToCurrent, bool bAutoWake)
{
	FPhysicsCommand::ExecuteWrite(ActorHandle, [&](const FPhysicsActorHandle& Actor)
	{
		if(FPhysicsInterface::IsRigidBody(Actor))
	{
			FVector FinalVelocity = NewVel;

		if (bAddToCurrent)
		{
				FinalVelocity += FPhysicsInterface::GetLinearVelocity_AssumesLocked(Actor);
		}

			FPhysicsInterface::SetLinearVelocity_AssumesLocked(Actor, FinalVelocity);
		}
	});
}

void FBodyInstance::SetAngularVelocityInRadians(const FVector& NewAngVel, bool bAddToCurrent, bool bAutoWake)
{
	FPhysicsCommand::ExecuteWrite(ActorHandle, [&](const FPhysicsActorHandle& Actor)
	{
		if(FPhysicsInterface::IsRigidBody(Actor))
	{
			FVector FinalVelocity = NewAngVel;

		if (bAddToCurrent)
		{
				FinalVelocity += FPhysicsInterface::GetAngularVelocity_AssumesLocked(Actor);
		}

			FPhysicsInterface::SetAngularVelocity_AssumesLocked(Actor, FinalVelocity);
		}
	});
}

float FBodyInstance::GetMaxAngularVelocityInRadians() const
{
	return bOverrideMaxAngularVelocity ? FMath::DegreesToRadians(MaxAngularVelocity) : FMath::DegreesToRadians(UPhysicsSettings::Get()->MaxAngularVelocity);
}

void FBodyInstance::SetMaxAngularVelocityInRadians(float NewMaxAngVel, bool bAddToCurrent, bool bUpdateOverrideMaxAngularVelocity)
{
	float NewMaxInDegrees = FMath::RadiansToDegrees(NewMaxAngVel);

	FPhysicsCommand::ExecuteWrite(ActorHandle, [&](const FPhysicsActorHandle& Actor)
	{
		if (bAddToCurrent)
		{
			float OldValue = FPhysicsInterface::GetMaxAngularVelocity_AssumesLocked(Actor);
			NewMaxAngVel += OldValue;
			float OldValueInDegrees = FMath::RadiansToDegrees(OldValue);
			NewMaxInDegrees += OldValueInDegrees;
		}

		FPhysicsInterface::SetMaxAngularVelocity_AssumesLocked(Actor, NewMaxAngVel);
	});

	MaxAngularVelocity = NewMaxInDegrees;

	if(bUpdateOverrideMaxAngularVelocity)
	{
		bOverrideMaxAngularVelocity = true;
	}
}

void FBodyInstance::SetMaxDepenetrationVelocity(float MaxVelocity)
{
	MaxDepenetrationVelocity = MaxVelocity;

	FPhysicsCommand::ExecuteWrite(ActorHandle, [&](const FPhysicsActorHandle& Actor)
	{
		FPhysicsInterface::SetMaxDepenetrationVelocity_AssumesLocked(Actor, MaxDepenetrationVelocity);
	});
}


void FBodyInstance::AddCustomPhysics(FCalculateCustomPhysics& CalculateCustomPhysics)
{
	FPhysicsCommand::ExecuteWrite(ActorHandle, [&](const FPhysicsActorHandle& Actor)
	{
		if(!IsRigidBodyKinematic_AssumesLocked(Actor))
		{
			if(FPhysScene* PhysScene = GetPhysicsScene())
			{
				PhysScene->AddCustomPhysics_AssumesLocked(this, CalculateCustomPhysics);
			}
		}
	});
}

void FBodyInstance::AddForce(const FVector& Force, bool bAllowSubstepping, bool bAccelChange)
{
	FPhysicsCommand::ExecuteWrite(ActorHandle, [&](const FPhysicsActorHandle& Actor)
	{
		if(!IsRigidBodyKinematic_AssumesLocked(Actor))
		{
			if(FPhysScene* PhysScene = GetPhysicsScene())
			{
				PhysScene->AddForce_AssumesLocked(this, Force, bAllowSubstepping, bAccelChange);
			}
		}
	});
}

void FBodyInstance::AddForceAtPosition(const FVector& Force, const FVector& Position, bool bAllowSubstepping, bool bIsLocalForce)
{
	FPhysicsCommand::ExecuteWrite(ActorHandle, [&](const FPhysicsActorHandle& Actor)
	{
		if(!IsRigidBodyKinematic_AssumesLocked(Actor))
		{
			if(FPhysScene* PhysScene = GetPhysicsScene())
			{
				PhysScene->AddForceAtPosition_AssumesLocked(this, Force, Position, bAllowSubstepping, bIsLocalForce);
			}
		}
	});
}

void FBodyInstance::ClearForces(bool bAllowSubstepping)
{
	FPhysicsCommand::ExecuteWrite(ActorHandle, [&](const FPhysicsActorHandle& Actor)
	{
		if(!IsRigidBodyKinematic_AssumesLocked(Actor))
		{
			if(FPhysScene* PhysScene = GetPhysicsScene())
			{
				PhysScene->ClearForces_AssumesLocked(this, bAllowSubstepping);
			}
		}
	});
}

void FBodyInstance::SetOneWayInteraction(bool InOneWayInteraction /*= true*/)
{
	FPhysicsCommand::ExecuteWrite(ActorHandle, [&](const FPhysicsActorHandle& Actor)
		{
			if (FPhysicsInterface::IsRigidBody(Actor) && !IsRigidBodyKinematic_AssumesLocked(Actor))
			{
				FPhysicsInterface::SetOneWayInteraction_AssumesLocked(Actor, InOneWayInteraction);
			}
		});
}

void FBodyInstance::AddTorqueInRadians(const FVector& Torque, bool bAllowSubstepping, bool bAccelChange)
{
	FPhysicsCommand::ExecuteWrite(ActorHandle, [&](const FPhysicsActorHandle& Actor)
	{
		if(!IsRigidBodyKinematic_AssumesLocked(Actor))
		{
			if(FPhysScene* PhysScene = GetPhysicsScene())
			{
				PhysScene->AddTorque_AssumesLocked(this, Torque, bAllowSubstepping, bAccelChange);
			}
		}
	});
}

void FBodyInstance::ClearTorques(bool bAllowSubstepping)
{
	FPhysicsCommand::ExecuteWrite(ActorHandle, [&](const FPhysicsActorHandle& Actor)
	{
		if(!IsRigidBodyKinematic_AssumesLocked(Actor))
		{
			if(FPhysScene* PhysScene = GetPhysicsScene())
			{
				PhysScene->ClearTorques_AssumesLocked(this, bAllowSubstepping);
			}
		}
	});
}

void FBodyInstance::AddAngularImpulseInRadians(const FVector& AngularImpulse, bool bVelChange)
{
	FPhysicsCommand::ExecuteWrite(ActorHandle, [&](const FPhysicsActorHandle& Actor)
	{
		if (FPhysicsInterface::IsRigidBody(Actor) && FPhysicsInterface::IsInScene(Actor) && !IsRigidBodyKinematic_AssumesLocked(Actor))
		{
			if (FPhysScene* PhysScene = GetPhysicsScene())
			{
				if (bVelChange)
				{
					FPhysicsInterface::AddAngularVelocityInRadians_AssumesLocked(Actor, AngularImpulse);
				}
				else
				{
					FPhysicsInterface::AddAngularImpulseInRadians_AssumesLocked(Actor, AngularImpulse);
				}
			}
		}
	});
}

void FBodyInstance::AddImpulse(const FVector& Impulse, bool bVelChange)
{
	FPhysicsCommand::ExecuteWrite(ActorHandle, [&](const FPhysicsActorHandle& Actor)
	{
		if(FPhysicsInterface::IsRigidBody(Actor) && FPhysicsInterface::IsInScene(Actor) && !IsRigidBodyKinematic_AssumesLocked(Actor))
		{
			if(bVelChange)
			{
				FPhysicsInterface::AddVelocity_AssumesLocked(Actor, Impulse);
			}
			else
			{
				FPhysicsInterface::AddImpulse_AssumesLocked(Actor, Impulse);
			}
		}
	});
}

void FBodyInstance::AddImpulseAtPosition(const FVector& Impulse, const FVector& Position)
{
	FPhysicsCommand::ExecuteWrite(ActorHandle, [&](const FPhysicsActorHandle& Actor)
	{
		if(FPhysicsInterface::IsRigidBody(Actor) && FPhysicsInterface::IsInScene(Actor) && !IsRigidBodyKinematic_AssumesLocked(Actor))
		{
			FPhysicsInterface::AddImpulseAtLocation_AssumesLocked(Actor, Impulse, Position);
		}
	});
}

void FBodyInstance::AddVelocityChangeImpulseAtLocation(const FVector& Impulse, const FVector& Position)
{
	FPhysicsCommand::ExecuteWrite(ActorHandle, [&](const FPhysicsActorHandle& Actor)
	{
		if (FPhysicsInterface::IsRigidBody(Actor) && FPhysicsInterface::IsInScene(Actor) && !IsRigidBodyKinematic_AssumesLocked(Actor))
		{
			FPhysicsInterface::AddVelocityChangeImpulseAtLocation_AssumesLocked(Actor, Impulse, Position);
		}
	});
}

void FBodyInstance::SetInstanceNotifyRBCollision(bool bNewNotifyCollision)
{

	if (bNewNotifyCollision == bNotifyRigidBodyCollision)
	{
		// don't update if we've already set it
		return;
	}
	
	// make sure to register the component for collision events 
	if (UPrimitiveComponent* PrimComp = OwnerComponent.Get())
	{
		if (UWorld* World = PrimComp->GetWorld())
		{
			if (FPhysScene_Chaos* PhysScene = World->GetPhysicsScene())
			{
				if (bNewNotifyCollision)
				{
					// add to the list
					PhysScene->RegisterForCollisionEvents(PrimComp);
				}
				else
				{
					PhysScene->UnRegisterForCollisionEvents(PrimComp);
				}
			}
		}
	}

	bNotifyRigidBodyCollision = bNewNotifyCollision;
	UpdatePhysicsFilterData();
}

void FBodyInstance::SetEnableGravity(bool bInGravityEnabled)
{
	if (bEnableGravity != bInGravityEnabled)
	{
		bEnableGravity = bInGravityEnabled;

		{
			FPhysicsCommand::ExecuteWrite(ActorHandle, [&](const FPhysicsActorHandle& Actor)
			{
				if(FPhysicsInterface::IsRigidBody(Actor))
				{
					FPhysicsInterface::SetGravityEnabled_AssumesLocked(Actor, bEnableGravity);
				}
		});
		}

		if (bEnableGravity)
		{
			WakeInstance();
		}
	}
}

void FBodyInstance::SetContactModification(bool bNewContactModification)
{
	if (bNewContactModification != bContactModification)
	{
		bContactModification = bNewContactModification;
		UpdatePhysicsFilterData();
	}
}

void FBodyInstance::SetSmoothEdgeCollisionsEnabled(bool bNewSmoothEdgeCollisions)
{
	if (bNewSmoothEdgeCollisions != bSmoothEdgeCollisions)
	{
		bSmoothEdgeCollisions = bNewSmoothEdgeCollisions;
<<<<<<< HEAD
#if WITH_CHAOS
=======

>>>>>>> d731a049
		FPhysicsCommand::ExecuteWrite(ActorHandle, 
			[bNewSmoothEdgeCollisions](const FPhysicsActorHandle& Actor)
			{
				if (FPhysicsInterface::IsRigidBody(Actor))
				{
<<<<<<< HEAD
					FPhysicsInterface::SetSmoothEdgeCollisionsEnabled(Actor, bNewSmoothEdgeCollisions);
				}
			});
#endif
=======
					FPhysicsInterface::SetSmoothEdgeCollisionsEnabled_AssumesLocked(Actor, bNewSmoothEdgeCollisions);
				}
			});
>>>>>>> d731a049
	}
}


void FBodyInstance::SetUseCCD(bool bInUseCCD)
{
	if (bUseCCD != bInUseCCD)
	{
		bUseCCD = bInUseCCD;
		// Need to set body flag
		FPhysicsCommand::ExecuteWrite(ActorHandle, [&](const FPhysicsActorHandle& Actor)
		{
			if (FPhysicsInterface::IsValid(Actor) && FPhysicsInterface::IsRigidBody(Actor))
			{
				FPhysicsInterface::SetCcdEnabled_AssumesLocked(Actor, bUseCCD);
			}
		});
		// And update collision filter data
		UpdatePhysicsFilterData();
	}
}

void FBodyInstance::SetPhysicsDisabled(bool bSetDisabled)
{
	FPhysicsCommand::ExecuteWrite(ActorHandle, [&](const FPhysicsActorHandle& Actor)
	{
		if (FPhysicsInterface::IsValid(Actor) && FPhysicsInterface::IsRigidBody(Actor))
		{
			FPhysicsInterface::SetDisabled(Actor, bSetDisabled);
		}
	});
}

bool FBodyInstance::IsPhysicsDisabled() const
{
	bool bIsDisabled = false;
	FPhysicsCommand::ExecuteRead(ActorHandle, [&](const FPhysicsActorHandle& Actor)
	{
		bIsDisabled = FPhysicsInterface::IsDisabled(Actor);
	});
	return bIsDisabled;
}

void FBodyInstance::AddRadialImpulseToBody(const FVector& Origin, float Radius, float Strength, uint8 Falloff, bool bVelChange)
{
	FPhysicsCommand::ExecuteWrite(ActorHandle, [&](const FPhysicsActorHandle& Actor)
	{
		if(FPhysicsInterface::IsRigidBody(Actor) && FPhysicsInterface::IsInScene(Actor) && !IsRigidBodyKinematic_AssumesLocked(Actor))
		{
			FPhysicsInterface::AddRadialImpulse_AssumesLocked(Actor, Origin, Radius, Strength, (ERadialImpulseFalloff)Falloff, bVelChange);
		}
	});
}

void FBodyInstance::AddRadialForceToBody(const FVector& Origin, float Radius, float Strength, uint8 Falloff, bool bAccelChange, bool bAllowSubstepping)
{
	FPhysicsCommand::ExecuteWrite(ActorHandle, [&](const FPhysicsActorHandle& Actor)
	{
		if(FPhysicsInterface::IsRigidBody(Actor) && FPhysicsInterface::IsInScene(Actor) && !IsRigidBodyKinematic_AssumesLocked(Actor))
		{
			if(FPhysScene* PhysScene = GetPhysicsScene())
			{
				PhysScene->AddRadialForceToBody_AssumesLocked(this, Origin, Radius, Strength, Falloff, bAccelChange, bAllowSubstepping);
			}
		}
	});
}

FString FBodyInstance::GetBodyDebugName() const
{
	FString DebugName;

	UPrimitiveComponent* OwnerComponentInst = OwnerComponent.Get();
	if (OwnerComponentInst != NULL)
	{
		DebugName = OwnerComponentInst->GetPathName();
		if (const UObject* StatObject = OwnerComponentInst->AdditionalStatObject())
		{
			DebugName += TEXT(" ");
			StatObject->AppendName(DebugName);
		}
	}

	if ((BodySetup != NULL) && (BodySetup->BoneName != NAME_None))
	{
		DebugName += FString(TEXT(" Bone: ")) + BodySetup->BoneName.ToString();
	}

	return DebugName;
}


/////////////////////////////////////////////////////////////////////////////////////////////////////////////////////////
// COLLISION

bool FBodyInstance::LineTrace(struct FHitResult& OutHit, const FVector& Start, const FVector& End, bool bTraceComplex, bool bReturnPhysicalMaterial) const
{
	SCOPE_CYCLE_COUNTER(STAT_Collision_SceneQueryTotal);
	SCOPE_CYCLE_COUNTER(STAT_Collision_FBodyInstance_LineTrace);

	return FPhysicsInterface::LineTrace_Geom(OutHit, this, Start, End, bTraceComplex, bReturnPhysicalMaterial);
}

bool FBodyInstance::Sweep(struct FHitResult& OutHit, const FVector& Start, const FVector& End, const FQuat& ShapeWorldRotation, const FCollisionShape& CollisionShape, bool bTraceComplex) const
{
	return FPhysicsInterface::Sweep_Geom(OutHit, this, Start, End, ShapeWorldRotation, CollisionShape, bTraceComplex);
		}

bool FBodyInstance::GetSquaredDistanceToBody(const FVector& Point, float& OutDistanceSquared, FVector& OutPointOnBody) const
{
	return FPhysicsInterface::GetSquaredDistanceToBody(this, Point, OutDistanceSquared, &OutPointOnBody);
}

float FBodyInstance::GetDistanceToBody(const FVector& Point, FVector& OutPointOnBody) const
{
	float DistanceSqr = -1.f;
	return (GetSquaredDistanceToBody(Point, DistanceSqr, OutPointOnBody) ? FMath::Sqrt(DistanceSqr) : -1.f);
}

template <typename AllocatorType>
bool FBodyInstance::OverlapTestForBodiesImpl(const FVector& Pos, const FQuat& Rot, const TArray<FBodyInstance*, AllocatorType>& Bodies, bool bTraceComplex) const
{
	bool bHaveOverlap = false;

	FPhysicsCommand::ExecuteRead(ActorHandle, [&](const FPhysicsActorHandle& Actor)
	{
		// calculate the test global pose of the rigid body
		FTransform PTestGlobalPose = FTransform(Rot, Pos);

		// Get all the shapes from the actor
		FInlineShapeArray TargetShapes;

		const int32 NumTargetShapes = FillInlineShapeArray_AssumesLocked(TargetShapes, Actor);

		for(const FPhysicsShapeHandle& Shape : TargetShapes)
		{
			if (!Shape.GetGeometry().IsConvex())
			{
				continue;	//we skip complex shapes - should this respect ComplexAsSimple?
			}

			for (const FBodyInstance* BodyInstance : Bodies)
			{
<<<<<<< HEAD
				bHaveOverlap = FPhysicsInterface::Overlap_Geom(BodyInstance, FPhysicsInterface::GetGeometryCollection(Shape), PTestGlobalPose);
=======
				bHaveOverlap = FPhysicsInterface::Overlap_Geom(BodyInstance, FPhysicsInterface::GetGeometryCollection(Shape), PTestGlobalPose, /*bOutMTD=*/nullptr, bTraceComplex);
>>>>>>> d731a049

				if (bHaveOverlap)
				{
					return;
				}
			}
		}
	});
	return bHaveOverlap;
}

// Explicit template instantiation for the above.
template bool FBodyInstance::OverlapTestForBodiesImpl(const FVector& Pos, const FQuat& Rot, const TArray<FBodyInstance*>& Bodies, bool bTraceComplex) const;
template bool FBodyInstance::OverlapTestForBodiesImpl(const FVector& Pos, const FQuat& Rot, const TArray<FBodyInstance*, TInlineAllocator<1>>& Bodies, bool bTraceComplex) const;


bool FBodyInstance::OverlapTest(const FVector& Position, const FQuat& Rotation, const struct FCollisionShape& CollisionShape, FMTDResult* OutMTD, bool bTraceComplex) const
{
	SCOPE_CYCLE_COUNTER(STAT_Collision_SceneQueryTotal);
	SCOPE_CYCLE_COUNTER(STAT_Collision_FBodyInstance_OverlapTest);

	bool bHasOverlap = false;

	FPhysicsCommand::ExecuteRead(ActorHandle, [&](const FPhysicsActorHandle& Actor)
	{
		FTransform GeomTransform(Rotation, Position);

		bHasOverlap = FPhysicsInterface::Overlap_Geom(this, CollisionShape, Rotation, GeomTransform, OutMTD, bTraceComplex);
	});

	return bHasOverlap;
}

bool FBodyInstance::OverlapTest_AssumesLocked(const FVector& Position, const FQuat& Rotation, const struct FCollisionShape& CollisionShape, FMTDResult* OutMTD /*= nullptr*/, bool bTraceComplex) const
{
	SCOPE_CYCLE_COUNTER(STAT_Collision_SceneQueryTotal);
	SCOPE_CYCLE_COUNTER(STAT_Collision_FBodyInstance_OverlapTest);

	FTransform GeomTransform(Rotation, Position);
	bool bHasOverlap = FPhysicsInterface::Overlap_Geom(this, CollisionShape, Rotation, GeomTransform, OutMTD, bTraceComplex);
	return bHasOverlap;
}

FTransform RootSpaceToWeldedSpace(const FBodyInstance* BI, const FTransform& RootTM)
{
	if (BI->WeldParent)
	{
		UPrimitiveComponent* Parent = BI->WeldParent->OwnerComponent.Get();
		UPrimitiveComponent* Child = BI->OwnerComponent.Get();
		if (Parent && Child)
		{
			FTransform ParentT = Parent->GetComponentTransform();
			FTransform ChildT = Child->GetComponentTransform();
			FTransform RelativeT = ParentT.GetRelativeTransform(ChildT);
			FTransform ScaledRoot = RootTM;
			ScaledRoot.SetScale3D(BI->Scale3D);
			FTransform FinalTM = RelativeT * ScaledRoot;
			FinalTM.SetScale3D(FVector::OneVector);

			return FinalTM;
		}
	}

	return RootTM;
}

bool FBodyInstance::OverlapMulti(TArray<struct FOverlapResult>& InOutOverlaps, const class UWorld* World, const FTransform* pWorldToComponent, const FVector& Pos, const FQuat& Quat, ECollisionChannel TestChannel, const struct FComponentQueryParams& Params, const struct FCollisionResponseParams& ResponseParams, const FCollisionObjectQueryParams& ObjectQueryParams) const
{
	SCOPE_CYCLE_COUNTER(STAT_Collision_SceneQueryTotal);
	SCOPE_CYCLE_COUNTER(STAT_Collision_FBodyInstance_OverlapMulti);

	if ( !IsValidBodyInstance()  && (!WeldParent || !WeldParent->IsValidBodyInstance()))
	{
		UE_LOG(LogCollision, Log, TEXT("FBodyInstance::OverlapMulti : (%s) No physics data"), *GetBodyDebugName());
		return false;
	}

	bool bHaveBlockingHit = false;

	// Determine how to convert the local space of this body instance to the test space
	const FTransform ComponentSpaceToTestSpace(Quat, Pos);

	FTransform BodyInstanceSpaceToTestSpace(NoInit);
	if (pWorldToComponent)
	{
		const FTransform RootTM = WeldParent ? WeldParent->GetUnrealWorldTransform() : GetUnrealWorldTransform();
		const FTransform LocalOffset = (*pWorldToComponent) * RootTM;
		BodyInstanceSpaceToTestSpace = ComponentSpaceToTestSpace * LocalOffset;
	}
	else
	{
		BodyInstanceSpaceToTestSpace = ComponentSpaceToTestSpace;
	}

	//We want to test using global position. However, the global position of the body will be in terms of the root body which we are welded to. So we must undo the relative transform so that our shapes are centered
	//Global = Parent * Relative => Global * RelativeInverse = Parent
	if (WeldParent)
	{
		BodyInstanceSpaceToTestSpace = RootSpaceToWeldedSpace(this, BodyInstanceSpaceToTestSpace);
	}

	const FBodyInstance* TargetInstance = WeldParent ? WeldParent : this;

	FPhysicsCommand::ExecuteRead(TargetInstance->ActorHandle, [&](const FPhysicsActorHandle& Actor)
	{
		if(FPhysicsInterface::IsValid(Actor))
		{
		// Get all the shapes from the actor
			FInlineShapeArray PShapes;
			const int32 NumShapes = FillInlineShapeArray_AssumesLocked(PShapes, Actor);

			// Iterate over each shape
			TArray<struct FOverlapResult> TempOverlaps;
			for (int32 ShapeIdx = 0; ShapeIdx < NumShapes; ShapeIdx++)
			{
				// Skip this shape if it's CollisionEnabled setting was masked out
				if (Params.ShapeCollisionMask && !(Params.ShapeCollisionMask & GetShapeCollisionEnabled(ShapeIdx)))
				{
					continue;
				}

				FPhysicsShapeHandle& ShapeRef = PShapes[ShapeIdx];

				FPhysicsGeometryCollection GeomCollection = FPhysicsInterface::GetGeometryCollection(ShapeRef);

				if(IsShapeBoundToBody(ShapeRef) == false)
				{
					continue;
				}

				if (!ShapeRef.GetGeometry().IsConvex())
				{
					continue;	//we skip complex shapes - should this respect ComplexAsSimple?
				}

				TempOverlaps.Reset();
				if(FPhysicsInterface::GeomOverlapMulti(World, GeomCollection, BodyInstanceSpaceToTestSpace.GetTranslation(), BodyInstanceSpaceToTestSpace.GetRotation(), TempOverlaps, TestChannel, Params, ResponseParams, ObjectQueryParams))
				{
					bHaveBlockingHit = true;
				}
				InOutOverlaps.Append(TempOverlaps);
			}
			}
		});

	return bHaveBlockingHit;
}

bool FBodyInstance::IsValidCollisionProfileName(FName InCollisionProfileName)
{
	return (InCollisionProfileName != NAME_None) && (InCollisionProfileName != UCollisionProfile::CustomCollisionProfileName);
}

void FBodyInstance::LoadProfileData(bool bVerifyProfile)
{
	const FName UseCollisionProfileName = GetCollisionProfileName();
	if ( bVerifyProfile )
	{
		// if collision profile name exists, 
		// check with current settings
		// if same, then keep the profile name
		// if not same, that means it has been modified from default
		// leave it as it is, and clear profile name
		if ( IsValidCollisionProfileName(UseCollisionProfileName) )
		{
			FCollisionResponseTemplate Template;
			if ( UCollisionProfile::Get()->GetProfileTemplate(UseCollisionProfileName, Template) ) 
			{
				// this function is only used for old code that did require verification of using profile or not
				// so that means it will have valid ResponsetoChannels value, so this is okay to access. 
				if (Template.IsEqual(CollisionEnabled, ObjectType, CollisionResponses.GetResponseContainer()) == false)
				{
					InvalidateCollisionProfileName(); 
				}
			}
			else
			{
				UE_LOG(LogPhysics, Warning, TEXT("COLLISION PROFILE [%s] is not found"), *UseCollisionProfileName.ToString());
				// if not nothing to do
				InvalidateCollisionProfileName(); 
			}
		}
	}
	else
	{
		if ( IsValidCollisionProfileName(UseCollisionProfileName) )
		{
			if ( UCollisionProfile::Get()->ReadConfig(UseCollisionProfileName, *this) == false)
			{
				// clear the name
				InvalidateCollisionProfileName();
			}
		}

		// no profile, so it just needs to update container from array data
		if ( DoesUseCollisionProfile() == false )
		{
			// if external profile copy the data over
			if (ExternalCollisionProfileBodySetup.IsValid(true))
			{
				UBodySetup* BodySetupInstance = ExternalCollisionProfileBodySetup.Get(true);
				const FBodyInstance& ExternalBodyInstance = BodySetupInstance->DefaultInstance;
				CollisionProfileName = ExternalBodyInstance.CollisionProfileName;
				ObjectType = ExternalBodyInstance.ObjectType;
				CollisionEnabled = ExternalBodyInstance.CollisionEnabled;
				CollisionResponses.SetCollisionResponseContainer(ExternalBodyInstance.CollisionResponses.ResponseToChannels);
			}
			else
			{
				CollisionResponses.UpdateResponseContainerFromArray();
			}
		}
	}
}

void FBodyInstance::GetBodyInstanceResourceSizeEx(FResourceSizeEx& CumulativeResourceSize) const
{
	CumulativeResourceSize.AddDedicatedSystemMemoryBytes(FPhysicsInterface::GetResourceSizeEx(ActorHandle));
}

void FBodyInstance::FixupData(class UObject* Loader)
{
	check (Loader);

	FPackageFileVersion const UEVersion = Loader->GetLinkerUEVersion();

#if WITH_EDITOR
	if (UEVersion < VER_UE4_ADD_CUSTOMPROFILENAME_CHANGE)
	{
		if (CollisionProfileName == NAME_None)
		{
			CollisionProfileName = UCollisionProfile::CustomCollisionProfileName;
		}
	}

	if (UEVersion < VER_UE4_SAVE_COLLISIONRESPONSE_PER_CHANNEL)
	{
		CollisionResponses.SetCollisionResponseContainer(ResponseToChannels_DEPRECATED);
	}
#endif // WITH_EDITORONLY_DATA

	// Load profile. If older version, please verify profile name first
	bool bNeedToVerifyProfile = (UEVersion < VER_UE4_COLLISION_PROFILE_SETTING) || 
		// or shape component needs to convert since we added profile
		(UEVersion < VER_UE4_SAVE_COLLISIONRESPONSE_PER_CHANNEL && Loader->IsA(UShapeComponent::StaticClass()));
	LoadProfileData(bNeedToVerifyProfile);

	// if profile isn't set, then fix up channel responses
	if( CollisionProfileName == UCollisionProfile::CustomCollisionProfileName ) 
	{
		if (UEVersion >= VER_UE4_SAVE_COLLISIONRESPONSE_PER_CHANNEL)
		{
			CollisionResponses.UpdateResponseContainerFromArray();
		}
	}
}

void FBodyInstance::ApplyMaterialToShape_AssumesLocked(const FPhysicsShapeHandle& InShape, UPhysicalMaterial* SimplePhysMat, const TArrayView<UPhysicalMaterial*>& ComplexPhysMats, const TArrayView<FPhysicalMaterialMaskParams>* ComplexPhysMatMasks)
{
	// If a triangle mesh, need to get array of materials...
	ECollisionShapeType GeomType = FPhysicsInterface::GetShapeType(InShape);
	if(GeomType == ECollisionShapeType::Trimesh)
	{
		if(ComplexPhysMats.Num())
		{
			if (ensure(ComplexPhysMatMasks))
			{
				FPhysicsInterface::SetMaterials(InShape, ComplexPhysMats, *ComplexPhysMatMasks);
			}
			else
			{
				FPhysicsInterface::SetMaterials(InShape, ComplexPhysMats);
			}
		}
		else
		{
			if(SimplePhysMat)
			{
				UE_LOG(LogPhysics, Verbose, TEXT("FBodyInstance::ApplyMaterialToShape_AssumesLocked : PComplexMats is empty - falling back on simple physical material."));
				FPhysicsInterface::SetMaterials(InShape, {&SimplePhysMat, 1});
			}
			else
			{
				UE_LOG(LogPhysics, Error, TEXT("FBodyInstance::ApplyMaterialToShape_AssumesLocked : PComplexMats is empty, and we do not have a valid simple material."));
			}
		}

	}
	// Simple shape, 
	else if(SimplePhysMat)
	{
		FPhysicsInterface::SetMaterials(InShape, {&SimplePhysMat, 1});
	}
	else
	{
		UE_LOG(LogPhysics, Error, TEXT("FBodyInstance::ApplyMaterialToShape_AssumesLocked : No valid simple physics material found."));
	}
}

void FBodyInstance::ApplyMaterialToInstanceShapes_AssumesLocked(UPhysicalMaterial* SimplePhysMat, TArray<UPhysicalMaterial*>& ComplexPhysMats, const TArrayView<FPhysicalMaterialMaskParams>& ComplexPhysMatMasks)
{
	FBodyInstance* TheirBI = this;
	FBodyInstance* BIWithActor = TheirBI->WeldParent ? TheirBI->WeldParent : TheirBI;

	TArray<FPhysicsShapeHandle> AllShapes;
	BIWithActor->GetAllShapes_AssumesLocked(AllShapes);

	for(FPhysicsShapeHandle& Shape : AllShapes)
	{
		if(TheirBI->IsShapeBoundToBody(Shape))
		{
			FPhysicsCommand::ExecuteShapeWrite(BIWithActor, Shape, [&](const FPhysicsShapeHandle& InnerShape)
			{
				ApplyMaterialToShape_AssumesLocked(InnerShape, SimplePhysMat, ComplexPhysMats, &ComplexPhysMatMasks);
			});		
		}
	}
}

bool FBodyInstance::ValidateTransform(const FTransform &Transform, const FString& DebugName, const UBodySetup* Setup)
{
	if(Transform.GetScale3D().IsNearlyZero())
	{
		UE_LOG(LogPhysics, Warning, TEXT("Initialising Body : Scale3D is (nearly) zero: %s"), *DebugName);
		return false;
	}

	// Check we support mirroring/non-mirroring
	const float TransformDet = Transform.GetDeterminant();
	if(TransformDet < 0.f && !Setup->bGenerateMirroredCollision)
	{
		UE_LOG(LogPhysics, Warning, TEXT("Initialising Body : Body is mirrored but bGenerateMirroredCollision == false: %s"), *DebugName);
		return false;
	}

	if(TransformDet > 0.f && !Setup->bGenerateNonMirroredCollision)
	{
		UE_LOG(LogPhysics, Warning, TEXT("Initialising Body : Body is not mirrored but bGenerateNonMirroredCollision == false: %s"), *DebugName);
		return false;
	}

#if !(UE_BUILD_SHIPPING)
	if(Transform.ContainsNaN())
	{
		UE_LOG(LogPhysics, Warning, TEXT("Initialising Body : Bad transform - %s %s\n%s"), *DebugName, *Setup->BoneName.ToString(), *Transform.ToString());
		return false;
	}
#endif

	return true;
}

void FBodyInstance::InitDynamicProperties_AssumesLocked()
{
	if (!BodySetup.IsValid())
	{
		// This may be invalid following an undo if the BodySetup was a transient object (e.g. in Mesh Paint mode)
		// Just exit gracefully if so.
		return;
	}

	//QueryOnly bodies cannot become simulated at runtime. To do this they must change their CollisionEnabled which recreates the physics state
	//So early out to save a lot of useless work
	if (GetCollisionEnabled() == ECollisionEnabled::QueryOnly)
	{
		return;
	}
	
	if(FPhysicsInterface::IsDynamic(ActorHandle))
	{
		//A non simulated body may become simulated at runtime, so we need to compute its mass.
		//However, this is not supported for complexAsSimple since a trimesh cannot itself be simulated, it can only be used for collision of other simple shapes.
		if (BodySetup->GetCollisionTraceFlag() != ECollisionTraceFlag::CTF_UseComplexAsSimple)
		{
			UpdateMassProperties();
			UpdateDampingProperties();
			SetMaxAngularVelocityInRadians(GetMaxAngularVelocityInRadians(), false, false);
			SetMaxDepenetrationVelocity(bOverrideMaxDepenetrationVelocity ? MaxDepenetrationVelocity : UPhysicsSettings::Get()->MaxDepenetrationVelocity);
		}
		else
		{
#if !(UE_BUILD_SHIPPING || UE_BUILD_TEST)
			if (bSimulatePhysics)
			{
				if(UPrimitiveComponent* OwnerComponentInst = OwnerComponent.Get())
				{
					FMessageLog("PIE").Warning(FText::Format(LOCTEXT("SimComplexAsSimple", "Trying to simulate physics on ''{0}'' but it has ComplexAsSimple collision."),
						FText::FromString(GetPathNameSafe(OwnerComponentInst))));
				}
			}
#endif
		}

		UPrimitiveComponent* OwnerComponentInst = OwnerComponent.Get();
		const AActor* OwningActor = OwnerComponentInst ? OwnerComponentInst->GetOwner() : nullptr;

		bool bComponentAwake = false;
		FVector InitialLinVel = GetInitialLinearVelocity(OwningActor, bComponentAwake);

		if (ShouldInstanceSimulatingPhysics())
		{
			FPhysicsInterface::SetLinearVelocity_AssumesLocked(ActorHandle, InitialLinVel);
		}

		float SleepEnergyThresh = FPhysicsInterface::GetSleepEnergyThreshold_AssumesLocked(ActorHandle);
		SleepEnergyThresh *= GetSleepThresholdMultiplier();
		FPhysicsInterface::SetSleepEnergyThreshold_AssumesLocked(ActorHandle, SleepEnergyThresh);

		// PhysX specific dynamic parameters, not generically exposed to physics interface

		float StabilizationThreshold = FPhysicsInterface::GetStabilizationEnergyThreshold_AssumesLocked(ActorHandle);
		StabilizationThreshold *= StabilizationThresholdMultiplier;
		FPhysicsInterface::SetStabilizationEnergyThreshold_AssumesLocked(ActorHandle, StabilizationThreshold);

		uint32 PositionIterCount = FMath::Clamp<uint8>(PositionSolverIterationCount, 1, 255);
		uint32 VelocityIterCount = FMath::Clamp<uint8>(VelocitySolverIterationCount, 1, 255);
		FPhysicsInterface::SetSolverPositionIterationCount_AssumesLocked(ActorHandle, PositionIterCount);
		FPhysicsInterface::SetSolverVelocityIterationCount_AssumesLocked(ActorHandle, VelocityIterCount);

		CreateDOFLock();
		if(FPhysicsInterface::IsInScene(ActorHandle) && !IsRigidBodyKinematic_AssumesLocked(ActorHandle))
		{
			if(!bStartAwake && !bComponentAwake)
			{
				FPhysicsInterface::SetWakeCounter_AssumesLocked(ActorHandle, 0.0f);
				FPhysicsInterface::PutToSleep_AssumesLocked(ActorHandle);
			}
		}

		FPhysicsInterface::SetInitialized_AssumesLocked(ActorHandle, true);
	}
}

void FBodyInstance::BuildBodyFilterData(FBodyCollisionFilterData& OutFilterData, const int32 ShapeIndex) const
{
	// this can happen in landscape height field collision component
	if(!BodySetup.IsValid())
	{
		return;
	}

	// Figure out if we are static
	UPrimitiveComponent* OwnerComponentInst = OwnerComponent.Get();
	AActor* Owner = OwnerComponentInst ? OwnerComponentInst->GetOwner() : NULL;
	const bool bPhysicsStatic = !OwnerComponentInst || OwnerComponentInst->IsWorldGeometry();

	// Grab collision setting from body instance.
	// If we're looking at a specific shape, intersect it with the shape's specific collision setting.
	ECollisionEnabled::Type UseCollisionEnabled // this checks actor/component override. 
		= ShapeIndex == INDEX_NONE
		? GetCollisionEnabled()
		: CollisionEnabledIntersection(GetCollisionEnabled(), GetShapeCollisionEnabled(ShapeIndex));
	FCollisionResponseContainer UseResponse = CollisionResponses.GetResponseContainer();
	bool bUseNotifyRBCollision = bNotifyRigidBodyCollision;
	ECollisionChannel UseChannel = ObjectType;


	bool bUseContactModification = bContactModification;

	// @TODO: The skel mesh really shouldn't be the (pseudo-)authority here on the body's collision.
	//        This block should ultimately be removed, and outside of this (in the skel component) we 
	//        should configure the bodies to reflect this desired behavior.
	if(USkeletalMeshComponent* SkelMeshComp = Cast<USkeletalMeshComponent>(OwnerComponentInst))
	{
		if (CVarEnableDynamicPerBodyFilterHacks.GetValueOnGameThread() && bHACK_DisableCollisionResponse)
		{
			UseResponse.SetAllChannels(ECR_Ignore);
			UseCollisionEnabled = ECollisionEnabled::PhysicsOnly;
		}
		else if(BodySetup->CollisionReponse == EBodyCollisionResponse::BodyCollision_Enabled)
		{
			UseResponse.SetAllChannels(ECR_Block);
		}
		else if(BodySetup->CollisionReponse == EBodyCollisionResponse::BodyCollision_Disabled)
		{
			UseResponse.SetAllChannels(ECR_Ignore);
			UseCollisionEnabled = ECollisionEnabled::PhysicsOnly;		// this will prevent object traces hitting this as well
		}

		const bool bDisableSkelComponentOverride = CVarEnableDynamicPerBodyFilterHacks.GetValueOnGameThread() && bHACK_DisableSkelComponentFilterOverriding;
		if (bDisableSkelComponentOverride)
		{
			// if we are disabling the skeletal component override, we want the original body instance collision response
			// this is to allow per body instance collision filtering instead of taking the data from the skeletal mesh
			UseResponse = CollisionResponses.GetResponseContainer();
		}
		else
		{
			UseChannel = SkelMeshComp->GetCollisionObjectType();
			UseResponse = FCollisionResponseContainer::CreateMinContainer(UseResponse, SkelMeshComp->BodyInstance.CollisionResponses.GetResponseContainer());
		}

		if (ShapeIndex != INDEX_NONE)
		{
			// If we're looking at a specific shape, take the intersection of its collision responses
			// with the base primitive component's collision responses.
			FCollisionResponseContainer ShapeResponse = GetShapeResponseToChannels(ShapeIndex, UseResponse);
			UseResponse = FCollisionResponseContainer::CreateMinContainer(UseResponse, ShapeResponse);
		}

		bUseNotifyRBCollision = bUseNotifyRBCollision && SkelMeshComp->BodyInstance.bNotifyRigidBodyCollision;
	}

#if WITH_EDITOR
	// if no collision, but if world wants to enable trace collision for components, allow it
	if((UseCollisionEnabled == ECollisionEnabled::NoCollision) && Owner && (Owner->IsA(AVolume::StaticClass()) == false))
	{
		UWorld* World = Owner->GetWorld();
		UPrimitiveComponent* PrimComp = OwnerComponentInst;
		if(World && World->bEnableTraceCollision &&
		   (PrimComp->IsA(UStaticMeshComponent::StaticClass()) || PrimComp->IsA(USkeletalMeshComponent::StaticClass()) || PrimComp->IsA(UBrushComponent::StaticClass())))
		{
			//UE_LOG(LogPhysics, Warning, TEXT("Enabling collision %s : %s"), *GetNameSafe(Owner), *GetNameSafe(OwnerComponent.Get()));
			// clear all other channel just in case other people using those channels to do something
			UseResponse.SetAllChannels(ECR_Ignore);
			UseCollisionEnabled = ECollisionEnabled::QueryOnly;
		}
	}
#endif

	const bool bUseComplexAsSimple = (BodySetup.Get()->GetCollisionTraceFlag() == CTF_UseComplexAsSimple);
	const bool bUseSimpleAsComplex = (BodySetup.Get()->GetCollisionTraceFlag() == CTF_UseSimpleAsComplex);

	if(UseCollisionEnabled != ECollisionEnabled::NoCollision)
	{
		// CCD is determined by root body in case of welding
		bool bRootCCD = (WeldParent != nullptr) ? WeldParent->bUseCCD : bUseCCD;

		FCollisionFilterData SimFilterData;
		FCollisionFilterData SimpleQueryData;

			uint32 ActorID = Owner ? Owner->GetUniqueID() : 0;
			uint32 CompID = (OwnerComponentInst != nullptr) ? OwnerComponentInst->GetUniqueID() : 0;
		CreateShapeFilterData(UseChannel, MaskFilter, ActorID, UseResponse, CompID, InstanceBodyIndex, SimpleQueryData, SimFilterData, bRootCCD && !bPhysicsStatic, bUseNotifyRBCollision, bPhysicsStatic, bUseContactModification);

		FCollisionFilterData ComplexQueryData = SimpleQueryData;
			
			// Set output sim data
		OutFilterData.SimFilter = SimFilterData;

			// Build filterdata variations for complex and simple
		SimpleQueryData.Word3 |= EPDF_SimpleCollision;
			if(bUseSimpleAsComplex)
			{
			SimpleQueryData.Word3 |= EPDF_ComplexCollision;
			}

		ComplexQueryData.Word3 |= EPDF_ComplexCollision;
			if(bUseComplexAsSimple)
			{
			ComplexQueryData.Word3 |= EPDF_SimpleCollision;
			}
			
		OutFilterData.QuerySimpleFilter = SimpleQueryData;
		OutFilterData.QueryComplexFilter = ComplexQueryData;
	}
}

void FBodyInstance::InitStaticBodies(const TArray<FBodyInstance*>& Bodies, const TArray<FTransform>& Transforms, UBodySetup* BodySetup, UPrimitiveComponent* PrimitiveComp, FPhysScene* InRBScene)
{
	SCOPE_CYCLE_COUNTER(STAT_StaticInitBodies);

	check(BodySetup);
	check(InRBScene);
	check(Bodies.Num() > 0);

	static TArray<FBodyInstance*> BodiesStatic;
	static TArray<FTransform> TransformsStatic;

	check(BodiesStatic.Num() == 0);
	check(TransformsStatic.Num() == 0);

	BodiesStatic = Bodies;
	TransformsStatic = Transforms;

	FInitBodiesHelper<true> InitBodiesHelper(BodiesStatic, TransformsStatic, BodySetup, PrimitiveComp, InRBScene, FInitBodySpawnParams(PrimitiveComp), FPhysicsAggregateHandle());
	InitBodiesHelper.InitBodies();

	BodiesStatic.Reset();
	TransformsStatic.Reset();
}

int32 SimCollisionEnabled = 1;
FAutoConsoleVariableRef CVarSimCollisionEnabled(TEXT("p.SimCollisionEnabled"), SimCollisionEnabled, TEXT("If 0 no sim collision will be used"));

void FBodyInstance::BuildBodyCollisionFlags(FBodyCollisionFlags& OutFlags, ECollisionEnabled::Type UseCollisionEnabled, bool bUseComplexAsSimple)
{
	OutFlags.bEnableQueryCollision = false;
	OutFlags.bEnableSimCollisionSimple = false;
	OutFlags.bEnableSimCollisionComplex = false;
	OutFlags.bEnableProbeCollision = false;

	if(UseCollisionEnabled != ECollisionEnabled::NoCollision)
	{
		// Query collision
		OutFlags.bEnableQueryCollision = CollisionEnabledHasQuery(UseCollisionEnabled);

		// Sim collision
		const bool bProbe = CollisionEnabledHasProbe(UseCollisionEnabled);
		const bool bSimCollision = SimCollisionEnabled && (bProbe || CollisionEnabledHasPhysics(UseCollisionEnabled));

		// Enable sim collision
		if(bSimCollision)
		{
			// Objects marked as probes use sim collision, but don't actually have physical reactions
			OutFlags.bEnableProbeCollision = bProbe;

			// We use simple sim collision even if we also use complex sim collision?
			OutFlags.bEnableSimCollisionSimple = true;
			
			// on dynamic objects and objects which don't use complex as simple, tri mesh not used for sim
			if(bUseComplexAsSimple)
			{
				OutFlags.bEnableSimCollisionComplex = true;
			}
		}
	}
}

void FBodyInstance::UpdateInterpolateWhenSubStepping()
{
	if(UPhysicsSettings::Get()->bSubstepping)
	{
		// We interpolate based around our current collision enabled flag
		ECollisionEnabled::Type UseCollisionEnabled = ECollisionEnabled::NoCollision;
		if(OwnerComponent.IsValid() && OwnerComponent.Get()->GetBodyInstance() != this)
		{
			UseCollisionEnabled = OwnerComponent->GetCollisionEnabled();
		}
		else
		{
			UseCollisionEnabled = GetCollisionEnabled();
		}
	
		bInterpolateWhenSubStepping = CollisionEnabledHasPhysics(UseCollisionEnabled);

		// If we have a weld parent we should take into account that too as that may be simulating while we are not
		if(WeldParent)
		{
			// Potentially recurse here
			WeldParent->UpdateInterpolateWhenSubStepping();
			bInterpolateWhenSubStepping |= WeldParent->bInterpolateWhenSubStepping;
		}
	}
}

void FBodyInstance::ExecuteOnCalculateCustomProjection(FTransform& WorldTM) const
{
	if (BodyInstanceDelegates.IsValid())
	{
		BodyInstanceDelegates->OnCalculateCustomProjection.ExecuteIfBound(this, WorldTM);
	}
}

FCalculateCustomProjection& FBodyInstance::OnCalculateCustomProjection()
{
	if (!BodyInstanceDelegates.IsValid())
	{
		BodyInstanceDelegates.Reset(new FBodyInstanceDelegates);
	}

	return BodyInstanceDelegates->OnCalculateCustomProjection;
}

FRecalculatedMassProperties& FBodyInstance::OnRecalculatedMassProperties()
{
	if (!BodyInstanceDelegates.IsValid())
	{
		BodyInstanceDelegates.Reset(new FBodyInstanceDelegates);
	}

	return BodyInstanceDelegates->OnRecalculatedMassProperties;
}


bool FBodyInstanceAsyncPhysicsTickHandle::IsValid() const
{
	return Proxy && Proxy->GetPhysicsThreadAPI() != nullptr;
}

Chaos::FRigidBodyHandle_Internal* FBodyInstanceAsyncPhysicsTickHandle::operator->()
{
	return Proxy->GetPhysicsThreadAPI();
}

////////////////////////////////////////////////////////////////////////////
// FBodyInstanceEditorHelpers

#if WITH_EDITOR

void FBodyInstanceEditorHelpers::EnsureConsistentMobilitySimulationSettingsOnPostEditChange(UPrimitiveComponent* Component, FPropertyChangedEvent& PropertyChangedEvent)
{
	if (FProperty* PropertyThatChanged = PropertyChangedEvent.Property)
	{
		const FName PropertyName = PropertyThatChanged->GetFName();

		// Automatically change collision profile based on mobility and physics settings (if it is currently one of the default profiles)
		const bool bMobilityChanged = PropertyName == GET_MEMBER_NAME_CHECKED(USceneComponent, Mobility);
		const bool bSimulatePhysicsChanged = PropertyName == GET_MEMBER_NAME_CHECKED(FBodyInstance, bSimulatePhysics);

		if (bMobilityChanged || bSimulatePhysicsChanged)
		{
			// If we enabled physics simulation, but we are not marked movable, do that for them
			if (bSimulatePhysicsChanged && Component->BodyInstance.bSimulatePhysics && (Component->Mobility != EComponentMobility::Movable))
			{
				Component->SetMobility(EComponentMobility::Movable);
			}
			// If we made the component no longer movable, but simulation was enabled, disable that for them
			else if (bMobilityChanged && (Component->Mobility != EComponentMobility::Movable) && Component->BodyInstance.bSimulatePhysics)
			{
				Component->BodyInstance.bSimulatePhysics = false;
			}

			// If the collision profile is one of the 'default' ones for a StaticMeshActor, make sure it is the correct one
			// If user has changed it to something else, don't touch it
			const FName CurrentProfileName = Component->BodyInstance.GetCollisionProfileName();
			if ((CurrentProfileName == UCollisionProfile::BlockAll_ProfileName) ||
				(CurrentProfileName == UCollisionProfile::BlockAllDynamic_ProfileName) ||
				(CurrentProfileName == UCollisionProfile::PhysicsActor_ProfileName))
			{
				if (Component->Mobility == EComponentMobility::Movable)
				{
					if (Component->BodyInstance.bSimulatePhysics)
					{
						Component->SetCollisionProfileName(UCollisionProfile::PhysicsActor_ProfileName);
					}
					else
					{
						Component->SetCollisionProfileName(UCollisionProfile::BlockAllDynamic_ProfileName);
					}
				}
				else
				{
					Component->SetCollisionProfileName(UCollisionProfile::BlockAll_ProfileName);
				}
			}
		}
	}
}

#endif // WITH_EDITOR

#undef LOCTEXT_NAMESPACE
<|MERGE_RESOLUTION|>--- conflicted
+++ resolved
@@ -1206,13 +1206,8 @@
 		FPhysicsInterface::SetIsKinematic_AssumesLocked(Instance->ActorHandle, !Instance->ShouldInstanceSimulatingPhysics());
 
 		FPhysicsInterface::SetMaxLinearVelocity_AssumesLocked(Instance->ActorHandle, TNumericLimits<float>::Max());
-<<<<<<< HEAD
-		FPhysicsInterface::SetSmoothEdgeCollisionsEnabled(Instance->ActorHandle, Instance->bSmoothEdgeCollisions);
-#endif
-=======
 		FPhysicsInterface::SetSmoothEdgeCollisionsEnabled_AssumesLocked(Instance->ActorHandle, Instance->bSmoothEdgeCollisions);
 		FPhysicsInterface::SetInertiaConditioningEnabled_AssumesLocked(Instance->ActorHandle, Instance->bInertiaConditioning);
->>>>>>> d731a049
 
 		// Set sleep even notification
 		FPhysicsInterface::SetSendsSleepNotifies_AssumesLocked(Instance->ActorHandle, Instance->bGenerateWakeEvents);
@@ -1353,12 +1348,8 @@
 		}
 
 		FPhysicsInterface::SetActorUserData_AssumesLocked(Instance->ActorHandle, &Instance->PhysicsUserData);
-<<<<<<< HEAD
-#if WITH_CHAOS && USE_BODYINSTANCE_DEBUG_NAMES
-=======
 
 #if USE_BODYINSTANCE_DEBUG_NAMES
->>>>>>> d731a049
 		Instance->ActorHandle->GetParticle_LowLevel()->SetDebugName(DebugName);
 #endif
 	}
@@ -1367,15 +1358,7 @@
 
 void FInitBodiesHelperBase::InitBodies()
 {
-<<<<<<< HEAD
-#if WITH_CHAOS
 	LLM_SCOPE(ELLMTag::ChaosBody);
-#else
-	LLM_SCOPE(ELLMTag::PhysX);
-#endif
-=======
-	LLM_SCOPE(ELLMTag::ChaosBody);
->>>>>>> d731a049
 
 	//check(IsInGameThread());
 
@@ -1705,12 +1688,10 @@
 		const int32 NumSyncShapes = GetAllShapes_AssumesLocked(Shapes);
 		const int32 NumTotalShapes = Shapes.Num();
 
-#if WITH_CHAOS
 		if(EnsureUnweldModifiesGTOnly && Actor->GetSolverBase() != nullptr)
 		{
 			ensureAlwaysMsgf(false, TEXT("Tried to unweld on body already in solver %s"), *GetBodyDebugName());
 		}
-#endif
 
 		// reversed since FPhysicsInterface::DetachShape is removing shapes
 		for (int Idx = Shapes.Num()-1; Idx >=0; Idx--)
@@ -1955,19 +1936,11 @@
 			else if(IsInstanced(ConcreteType))
 			{
 				bIsInstanced = true;
-<<<<<<< HEAD
 
 				ConcreteType ^= ImplicitObjectType::IsInstanced;
 				ensure(!IsScaled(ConcreteType));
 			}
 
-=======
-
-				ConcreteType ^= ImplicitObjectType::IsInstanced;
-				ensure(!IsScaled(ConcreteType));
-			}
-
->>>>>>> d731a049
 			FKShapeElem* ShapeElem = FChaosUserData::Get<FKShapeElem>(FPhysicsInterface::GetUserData(ShapeHandle));
 
 			switch(ConcreteType)
@@ -2040,11 +2013,6 @@
 				case ImplicitObjectType::Capsule:
 				{
 					if (!CHAOS_ENSURE(!bIsInstanced && !bIsScaled))
-<<<<<<< HEAD
-					{
-						// No support for Instanced
-						break;
-=======
 					{
 						// No support for Instanced
 						break;
@@ -2074,19 +2042,11 @@
 						// TODO: For Transformed implicit, do not bake this in. Set Transform instead.
 						Center = RelativeTM.TransformPosition(TaperedCapsuleElem->Center) * InScale3D;
 						Axis = TaperedCapsuleElem->Rotation.RotateVector(Chaos::FVec3(0, 0, 1));
->>>>>>> d731a049
 					}
 					else
 					{
 						FKSphylElem* SphylElem = ShapeElem->GetShapeCheck<FKSphylElem>();
 
-<<<<<<< HEAD
-					ensure(ScaleMode == EScaleMode::LockedXY || ScaleMode == EScaleMode::LockedXYZ);
-
-					FReal ScaleRadius = FMath::Max(AdjustedScale3DAbs.X, AdjustedScale3DAbs.Y);
-					FReal ScaleLength = AdjustedScale3DAbs.Z;
-					FKSphylElem* SphylElem = ShapeElem->GetShapeCheck<FKSphylElem>();
-=======
 						const FReal InitialHeight = SphylElem->Radius * 2.0f + SphylElem->Length;
 						Radius = FMath::Max(SphylElem->Radius * ScaleRadius, (FReal)0.1);
 						HalfHeight = (SphylElem->Length * 0.5f + SphylElem->Radius) * ScaleLength;
@@ -2095,20 +2055,12 @@
 						Center = RelativeTM.TransformPosition(SphylElem->Center) * InScale3D;
 						Axis = SphylElem->Rotation.RotateVector(Chaos::FVec3(0, 0, 1));
 					}
->>>>>>> d731a049
 
 					Radius = FMath::Min(Radius, HalfHeight);	//radius is capped by half length
 					Radius = FMath::Max(Radius, (FReal)FCollisionShape::MinCapsuleRadius());
 					FReal HalfLength = HalfHeight - Radius;
 					HalfLength = FMath::Max((FReal)FCollisionShape::MinCapsuleAxisHalfHeight(), HalfLength);
 
-<<<<<<< HEAD
-					// TODO: For Transformed implicit, do not bake this in. Set Transform instead.
-					FVec3 Center = RelativeTM.TransformPosition(SphylElem->Center) * InScale3D;
-					const FVec3 Axis = SphylElem->Rotation.RotateVector(Chaos::FVec3(0, 0, 1));
-
-=======
->>>>>>> d731a049
 					const FVec3 X1 = Center - HalfLength * Axis;
 					const FVec3 X2 = Center + HalfLength * Axis;
 
@@ -2138,19 +2090,7 @@
 					else
 					{
 						NewConvex = MakeUnique<TImplicitObjectScaled<FConvex>>(ConvexImplicit, AdjustedScale3D);
-<<<<<<< HEAD
 					}
-
-					if(RelativeTM.GetRotation() != FQuat::Identity || RelativeTM.GetTranslation() != FVector::ZeroVector)
-					{
-						FTransform AdjustedTransform = RelativeTM;
-						AdjustedTransform.SetTranslation(RelativeTM.GetTranslation() * AdjustedScale3D);
-						NewConvex = MakeUnique<TImplicitObjectTransformed<FReal, 3>>(MoveTemp(NewConvex), AdjustedTransform);
-=======
->>>>>>> d731a049
-					}
-					
-					NewGeometry.Emplace(MoveTemp(NewConvex));
 
 					if(RelativeTM.GetRotation() != FQuat::Identity || RelativeTM.GetTranslation() != FVector::ZeroVector)
 					{
@@ -2275,238 +2215,6 @@
 		}
 	}
 
-<<<<<<< HEAD
-#elif PHYSICS_INTERFACE_PHYSX
-	//Get all shapes
-	EScaleMode::Type ScaleMode = EScaleMode::Free;
-
-	FPhysicsCommand::ExecuteWrite(ActorHandle, [&](const FPhysicsActorHandle& Actor)
-	{
-		TArray<PxShape *> PShapes;
-		TArray<FPhysicsShapeHandle> Shapes;
-		GetAllShapes_AssumesLocked(Shapes);
-		ScaleMode = ComputeScaleMode(Shapes);
-
-		FVector AdjustedScale3D;
-		FVector AdjustedScale3DAbs;
-
-		// Apply scaling
-		ComputeScalingVectors(ScaleMode, InScale3D, AdjustedScale3D, AdjustedScale3DAbs);
-		
-		for(FPhysicsShapeHandle& Shape : Shapes)
-		{
-			bool bInvalid = false;	//we only mark invalid if actually found geom and it's invalid scale
-			PxGeometry* UpdatedGeometry = NULL;
-			FTransform LocalTransform = FPhysicsInterface::GetLocalTransform(Shape);
-
-			ECollisionShapeType WrappedOrConcreteType = FPhysicsInterface::GetShapeType(Shape);
-			FKShapeElem* ShapeElem = FPhysxUserData::Get<FKShapeElem>(FPhysicsInterface::GetUserData(Shape));
-			const FTransform& RelativeTM = GetRelativeBodyTransform(Shape);
-
-			FPhysicsGeometryCollection GeoCollection = FPhysicsInterface::GetGeometryCollection(Shape);
-
-			switch (WrappedOrConcreteType)
-			{
-				case ECollisionShapeType::Sphere:
-				{
-					FKSphereElem* SphereElem = ShapeElem->GetShapeCheck<FKSphereElem>();
-					ensure(ScaleMode == EScaleMode::LockedXYZ);
-
-					PxSphereGeometry& PSphereGeom = GeoCollection.GetSphereGeometry();
-					 
-					PSphereGeom.radius = FMath::Max(SphereElem->Radius * AdjustedScale3DAbs.X, FCollisionShape::MinSphereRadius());
-
-					FVector NewTranslation = RelativeTM.TransformPosition(SphereElem->Center) * AdjustedScale3D.X;
-					LocalTransform.SetTranslation(NewTranslation);
-
-					if (PSphereGeom.isValid())
-					{
-						UpdatedGeometry = &PSphereGeom;
-						bSuccess = true;
-					}
-					else
-					{
-						bInvalid = true;
-					}
-					break;
-				}
-				case ECollisionShapeType::Box:
-				{
-					FKBoxElem* BoxElem = ShapeElem->GetShapeCheck<FKBoxElem>();
-					PxBoxGeometry& PBoxGeom = GeoCollection.GetBoxGeometry();
-
-					PBoxGeom.halfExtents.x = FMath::Max((0.5f * BoxElem->X * AdjustedScale3DAbs.X), FCollisionShape::MinBoxExtent());
-					PBoxGeom.halfExtents.y = FMath::Max((0.5f * BoxElem->Y * AdjustedScale3DAbs.Y), FCollisionShape::MinBoxExtent());
-					PBoxGeom.halfExtents.z = FMath::Max((0.5f * BoxElem->Z * AdjustedScale3DAbs.Z), FCollisionShape::MinBoxExtent());
-
-					LocalTransform = BoxElem->GetTransform() * RelativeTM;
-					LocalTransform.ScaleTranslation(AdjustedScale3D);
-
-					if (PBoxGeom.isValid())
-					{
-						UpdatedGeometry = &PBoxGeom;
-						bSuccess = true;
-					}
-					else
-					{
-						bInvalid = true;
-					}
-					break;
-				}
-				case ECollisionShapeType::Capsule:
-				{
-					FKSphylElem* SphylElem = ShapeElem->GetShapeCheck<FKSphylElem>();
-					ensure(ScaleMode == EScaleMode::LockedXY || ScaleMode == EScaleMode::LockedXYZ);
-
-					float ScaleRadius = FMath::Max(AdjustedScale3DAbs.X, AdjustedScale3DAbs.Y);
-					float ScaleLength = AdjustedScale3DAbs.Z;
-
-					PxCapsuleGeometry& PCapsuleGeom = GeoCollection.GetCapsuleGeometry();
-
-					// this is a bit confusing since radius and height is scaled
-					// first apply the scale first 
-					float Radius = FMath::Max(SphylElem->Radius * ScaleRadius, 0.1f);
-					float Length = SphylElem->Length + SphylElem->Radius * 2.f;
-					float HalfLength = Length * ScaleLength * 0.5f;
-					Radius = FMath::Min(Radius, HalfLength);	//radius is capped by half length
-					Radius = FMath::Max(Radius, FCollisionShape::MinCapsuleRadius()); // bounded by minimum limit.
-					float HalfHeight = HalfLength - Radius;
-					HalfHeight = FMath::Max(FCollisionShape::MinCapsuleAxisHalfHeight(), HalfHeight);
-
-					PCapsuleGeom.halfHeight = FMath::Max(HalfHeight, KINDA_SMALL_NUMBER);
-					PCapsuleGeom.radius = FMath::Max(Radius, KINDA_SMALL_NUMBER);
-
-					LocalTransform.SetTranslation(RelativeTM.TransformPosition(SphylElem->Center));
-					LocalTransform.SetRotation(SphylElem->Rotation.Quaternion() * U2PSphylBasis_UE); // #PHYS2 we probably want to put this behind the interface?
-					LocalTransform.ScaleTranslation(AdjustedScale3D);
-
-					if (PCapsuleGeom.isValid())
-					{
-						UpdatedGeometry = &PCapsuleGeom;
-						bSuccess = true;
-					}
-					else
-					{
-						bInvalid = true;
-					}
-
-					break;
-				}
-				case ECollisionShapeType::Convex:
-				{
-					FKConvexElem* ConvexElem = ShapeElem->GetShapeCheck<FKConvexElem>();
-					PxConvexMeshGeometry& PConvexGeom = GeoCollection.GetConvexGeometry();
-
-					bool bUseNegX = CalcMeshNegScaleCompensation(AdjustedScale3D, LocalTransform);
-
-					PConvexGeom.convexMesh = bUseNegX ? ConvexElem->GetMirroredConvexMesh() : ConvexElem->GetConvexMesh();
-					PConvexGeom.scale.scale = U2PVector(AdjustedScale3DAbs);
-
-					LocalTransform.TransformRotation(RelativeTM.GetRotation());
-					LocalTransform.ScaleTranslation(AdjustedScale3D);
-
-					if (PConvexGeom.isValid())
-					{
-						UpdatedGeometry = &PConvexGeom;
-						bSuccess = true;
-					}
-					else
-					{
-						bInvalid = true;
-					}
-
-					break;
-				}
-				case ECollisionShapeType::Trimesh:
-				{
-					check(ShapeElem == nullptr);	//trimesh shape doesn't have userData
-
-					PxTriangleMeshGeometry& PTriMeshGeom = GeoCollection.GetTriMeshGeometry();
-
-					// find which trimesh elems it is
-					// it would be nice to know if the order of PShapes array index is in the order of createShape
-					if (BodySetup.IsValid())
-					{
-						for (PxTriangleMesh* TriMesh : BodySetup->TriMeshes)
-						{
-							// found it
-							if (TriMesh == PTriMeshGeom.triangleMesh)
-							{
-								PTriMeshGeom.scale.scale = U2PVector(AdjustedScale3D);
-
-								LocalTransform = RelativeTM;
-								LocalTransform.ScaleTranslation(AdjustedScale3D);
-
-								if (PTriMeshGeom.isValid())
-								{
-									UpdatedGeometry = &PTriMeshGeom;
-									bSuccess = true;
-								}
-								else
-								{
-									bInvalid = true;
-								}
-							}
-						}
-					}
-
-					break;
-				}
-				case ECollisionShapeType::Heightfield:
-				{
-					// HeightField is only used by Landscape, which does different code path from other primitives
-					break;
-				}
-				default:
-				{
-						   UE_LOG(LogPhysics, Error, TEXT("Unknown geom type."));
-				}
-			}// end switch
-
-			if (UpdatedGeometry)
-			{
-				FPhysicsCommand::ExecuteShapeWrite(this, Shape, [&](FPhysicsShapeHandle& InShape)
-				{
-					FPhysicsInterface::SetLocalTransform(InShape, LocalTransform);
-					FPhysicsInterface::SetGeometry(InShape, *UpdatedGeometry);
-				});
-
-				UpdatedScale3D = AdjustedScale3D;
-			}
-			else if (bInvalid)
-			{
-#if !(UE_BUILD_SHIPPING || UE_BUILD_TEST)
-				FMessageLog("PIE").Warning()
-					->AddToken(FTextToken::Create(LOCTEXT("InvalidScaleStart", "Applying invalid scale")))
-					->AddToken(FTextToken::Create(AdjustedScale3D.ToCompactText()))
-					->AddToken(FTextToken::Create(LOCTEXT("InvalidScaleMid", "to body")))
-					->AddToken(FUObjectToken::Create(OwnerComponent.Get()));
-#endif // !(UE_BUILD_SHIPPING || UE_BUILD_TEST)
-			}
-		}
-	});
-
-	// if success, overwrite old Scale3D, otherwise, just don't do it. It will have invalid scale next time
-	if (bSuccess)
-	{
-		Scale3D = UpdatedScale3D;
-
-		// update mass if required
-		if (bUpdateMassWhenScaleChanges)
-		{
-			bDirtyMassProps = true;
-
-			//if already simulated compute mass immediately
-			if(ShouldInstanceSimulatingPhysics())
-			{
-				UpdateMassProperties();
-			}
-		}
-	}
-#endif
-
-=======
->>>>>>> d731a049
 	return bSuccess;
 }
 
@@ -3721,26 +3429,15 @@
 	if (bNewSmoothEdgeCollisions != bSmoothEdgeCollisions)
 	{
 		bSmoothEdgeCollisions = bNewSmoothEdgeCollisions;
-<<<<<<< HEAD
-#if WITH_CHAOS
-=======
-
->>>>>>> d731a049
+
 		FPhysicsCommand::ExecuteWrite(ActorHandle, 
 			[bNewSmoothEdgeCollisions](const FPhysicsActorHandle& Actor)
 			{
 				if (FPhysicsInterface::IsRigidBody(Actor))
 				{
-<<<<<<< HEAD
-					FPhysicsInterface::SetSmoothEdgeCollisionsEnabled(Actor, bNewSmoothEdgeCollisions);
+					FPhysicsInterface::SetSmoothEdgeCollisionsEnabled_AssumesLocked(Actor, bNewSmoothEdgeCollisions);
 				}
 			});
-#endif
-=======
-					FPhysicsInterface::SetSmoothEdgeCollisionsEnabled_AssumesLocked(Actor, bNewSmoothEdgeCollisions);
-				}
-			});
->>>>>>> d731a049
 	}
 }
 
@@ -3884,11 +3581,7 @@
 
 			for (const FBodyInstance* BodyInstance : Bodies)
 			{
-<<<<<<< HEAD
-				bHaveOverlap = FPhysicsInterface::Overlap_Geom(BodyInstance, FPhysicsInterface::GetGeometryCollection(Shape), PTestGlobalPose);
-=======
 				bHaveOverlap = FPhysicsInterface::Overlap_Geom(BodyInstance, FPhysicsInterface::GetGeometryCollection(Shape), PTestGlobalPose, /*bOutMTD=*/nullptr, bTraceComplex);
->>>>>>> d731a049
 
 				if (bHaveOverlap)
 				{
