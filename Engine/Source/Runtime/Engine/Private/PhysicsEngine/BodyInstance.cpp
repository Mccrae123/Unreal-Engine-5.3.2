// Copyright Epic Games, Inc. All Rights Reserved.

#include "PhysicsEngine/BodyInstance.h"
#include "BodySetupEnums.h"
#include "Components/StaticMeshComponent.h"
#include "Chaos/CollisionConvexMesh.h"
#include "Engine/Engine.h"
#include "Components/SkeletalMeshComponent.h"
#include "Components/ShapeComponent.h"
#include "GameFramework/Actor.h"
#include "Engine/CollisionProfile.h"
#include "Engine/World.h"
#include "SceneManagement.h"
#include "Collision.h"
#include "Materials/MaterialInterface.h"
#include "Physics/PhysicsFiltering.h"
#include "Physics/Experimental/PhysScene_Chaos.h"
#include "PhysicsEngine/ConstraintInstance.h"
#include "Physics/PhysicsInterfaceTypes.h"
#include "PhysicsEngine/ConvexElem.h"
#include "PhysicsEngine/BoxElem.h"
#include "PhysicsEngine/LevelSetElem.h"
#include "PhysicsEngine/SphereElem.h"
#include "PhysicsEngine/SphylElem.h"
#include "PhysicsEngine/BodySetup.h"
#include "PhysicsEngine/BodyUtils.h"
#include "Logging/MessageLog.h"

#include "Chaos/Capsule.h"
#include "Chaos/Convex.h"
#include "Chaos/TriangleMeshImplicitObject.h"
#include "Physics/Experimental/ChaosInterfaceUtils.h"

#include "PhysicsEngine/TaperedCapsuleElem.h"
#include "PhysicsProxy/SingleParticlePhysicsProxy.h"

#include "Components/BrushComponent.h"
#include "PhysicalMaterials/PhysicalMaterial.h"
#include "PhysicsEngine/PhysicsSettings.h"

#define LOCTEXT_NAMESPACE "BodyInstance"

#include UE_INLINE_GENERATED_CPP_BY_NAME(BodyInstance)

DECLARE_CYCLE_STAT(TEXT("Init Body"), STAT_InitBody, STATGROUP_Physics);
DECLARE_CYCLE_STAT(TEXT("Init Body Debug"), STAT_InitBodyDebug, STATGROUP_Physics);
DECLARE_CYCLE_STAT(TEXT("Init Body Scene Interaction"), STAT_InitBodySceneInteraction, STATGROUP_Physics);
DECLARE_CYCLE_STAT(TEXT("Init Body Aggregate"), STAT_InitBodyAggregate, STATGROUP_Physics);
DECLARE_CYCLE_STAT(TEXT("Init Body Add"), STAT_InitBodyAdd, STATGROUP_Physics);
DECLARE_CYCLE_STAT(TEXT("Init Body Post Add to Scene"), STAT_InitBodyPostAdd, STATGROUP_Physics);
DECLARE_CYCLE_STAT(TEXT("Term Body"), STAT_TermBody, STATGROUP_Physics);
DECLARE_CYCLE_STAT(TEXT("Update Materials"), STAT_UpdatePhysMats, STATGROUP_Physics);
DECLARE_CYCLE_STAT(TEXT("Update Materials Scene Interaction"), STAT_UpdatePhysMatsSceneInteraction, STATGROUP_Physics);
DECLARE_CYCLE_STAT(TEXT("Filter Update"), STAT_UpdatePhysFilter, STATGROUP_Physics);
DECLARE_CYCLE_STAT(TEXT("Filter Update (PhysX Code)"), STAT_UpdatePhysFilterPhysX, STATGROUP_Physics);
DECLARE_CYCLE_STAT(TEXT("Init Bodies"), STAT_InitBodies, STATGROUP_Physics);
DECLARE_CYCLE_STAT(TEXT("Bulk Body Scene Add"), STAT_BulkSceneAdd, STATGROUP_Physics);
DECLARE_CYCLE_STAT(TEXT("Static Init Bodies"), STAT_StaticInitBodies, STATGROUP_Physics);
DECLARE_CYCLE_STAT(TEXT("UpdateBodyScale"), STAT_BodyInstanceUpdateBodyScale, STATGROUP_Physics);
DECLARE_CYCLE_STAT(TEXT("CreatePhysicsShapesAndActors"), STAT_CreatePhysicsShapesAndActors, STATGROUP_Physics);
DECLARE_CYCLE_STAT(TEXT("CreatePhysicsShapes"), STAT_CreatePhysicsShapes, STATGROUP_Physics);
DECLARE_CYCLE_STAT(TEXT("CreatePhysicsActor"), STAT_CreatePhysicsActor, STATGROUP_Physics);
DECLARE_CYCLE_STAT(TEXT("BodyInstance SetCollisionProfileName"), STAT_BodyInst_SetCollisionProfileName, STATGROUP_Physics);
DECLARE_CYCLE_STAT(TEXT("Phys SetBodyTransform"), STAT_SetBodyTransform, STATGROUP_Physics);

// @HACK Guard to better encapsulate game related hacks introduced into UpdatePhysicsFilterData()
TAutoConsoleVariable<int32> CVarEnableDynamicPerBodyFilterHacks(
	TEXT("p.EnableDynamicPerBodyFilterHacks"), 
	0, 
	TEXT("Enables/Disables the use of a set of game focused hacks - allowing users to modify skel body collision dynamically (changes the behavior of per-body collision filtering)."),
	ECVF_ReadOnly
);

TAutoConsoleVariable<int32> CVarIgnoreAnalyticCollisionsOverride(
	TEXT("p.IgnoreAnalyticCollisionsOverride"), 
	0, 
	TEXT("Overrides the default for ignroing analytic collsions."),
	ECVF_ReadOnly
);


using namespace PhysicsInterfaceTypes;

bool IsRigidBodyKinematic_AssumesLocked(const FPhysicsActorHandle& InActorRef)
{
	if(FPhysicsInterface::IsRigidBody(InActorRef))
	{
		return FPhysicsInterface::IsKinematic_AssumesLocked(InActorRef);
	}

	return false;
}

int32 FillInlineShapeArray_AssumesLocked(PhysicsInterfaceTypes::FInlineShapeArray& Array, const FPhysicsActorHandle& Actor)
{
	FPhysicsInterface::GetAllShapes_AssumedLocked(Actor, Array);

	return Array.Num();
}

////////////////////////////////////////////////////////////////////////////
// FCollisionResponse
////////////////////////////////////////////////////////////////////////////

FCollisionResponse::FCollisionResponse()
{

}

FCollisionResponse::FCollisionResponse(ECollisionResponse DefaultResponse)
{
	SetAllChannels(DefaultResponse);
}

/** Set the response of a particular channel in the structure. */
bool FCollisionResponse::SetResponse(ECollisionChannel Channel, ECollisionResponse NewResponse)
{
#if 1// @hack until PostLoad is disabled for CDO of BP WITH_EDITOR
	ECollisionResponse DefaultResponse = FCollisionResponseContainer::GetDefaultResponseContainer().GetResponse(Channel);
	if (DefaultResponse == NewResponse)
	{
		RemoveReponseFromArray(Channel);
	}
	else
	{
		AddReponseToArray(Channel, NewResponse);
	}
#endif

	return ResponseToChannels.SetResponse(Channel, NewResponse);
}

/** Set all channels to the specified response */
bool FCollisionResponse::SetAllChannels(ECollisionResponse NewResponse)
{
	if (ResponseToChannels.SetAllChannels(NewResponse))
	{
#if 1// @hack until PostLoad is disabled for CDO of BP WITH_EDITOR
		UpdateArrayFromResponseContainer();
#endif
		return true;
	}
	return false;
}

bool FCollisionResponse::ReplaceChannels(ECollisionResponse OldResponse, ECollisionResponse NewResponse)
{
	if (ResponseToChannels.ReplaceChannels(OldResponse, NewResponse))
	{
#if 1// @hack until PostLoad is disabled for CDO of BP WITH_EDITOR
		UpdateArrayFromResponseContainer();
#endif
		return true;
	}
	return false;
}

/** Set all channels from ChannelResponse Array **/
bool FCollisionResponse::SetCollisionResponseContainer(const FCollisionResponseContainer& InResponseToChannels)
{
	if (ResponseToChannels != InResponseToChannels)
	{
		ResponseToChannels = InResponseToChannels;
#if 1// @hack until PostLoad is disabled for CDO of BP WITH_EDITOR
		// this is only valid case that has to be updated
		UpdateArrayFromResponseContainer();
#endif
		return true;
	}
	return false;
}

void FCollisionResponse::SetResponsesArray(const TArray<FResponseChannel>& InChannelResponses)
{
#if DO_GUARD_SLOW
	// verify if the name is overlapping, if so, ensure, do not remove in debug because it will cause inconsistent bug between debug/release
	int32 const ResponseNum = InChannelResponses.Num();
	for (int32 I=0; I<ResponseNum; ++I)
	{
		for (int32 J=I+1; J<ResponseNum; ++J)
		{
			if (InChannelResponses[I].Channel == InChannelResponses[J].Channel)
			{
				UE_LOG(LogCollision, Warning, TEXT("Collision Channel : Redundant name exists"));
			}
		}
	}
#endif

	ResponseArray = InChannelResponses;
	UpdateResponseContainerFromArray();
}

#if 1// @hack until PostLoad is disabled for CDO of BP WITH_EDITOR
bool FCollisionResponse::RemoveReponseFromArray(ECollisionChannel Channel)
{
	// this is expensive operation, I'd love to remove names but this operation is supposed to do
	// so only allow it in editor
	// without editor, this does not have to match 
	// We'd need to save name just in case that name is gone or not
	FName ChannelName = UCollisionProfile::Get()->ReturnChannelNameFromContainerIndex(Channel);
	for (auto Iter=ResponseArray.CreateIterator(); Iter; ++Iter)
	{
		if (ChannelName == (*Iter).Channel)
		{
			ResponseArray.RemoveAt(Iter.GetIndex());
			return true;
		}
	}
	return false;
}

bool FCollisionResponse::AddReponseToArray(ECollisionChannel Channel, ECollisionResponse Response)
{
	// this is expensive operation, I'd love to remove names but this operation is supposed to do
	// so only allow it in editor
	// without editor, this does not have to match 
	FName ChannelName = UCollisionProfile::Get()->ReturnChannelNameFromContainerIndex(Channel);
	for (auto Iter=ResponseArray.CreateIterator(); Iter; ++Iter)
	{
		if (ChannelName == (*Iter).Channel)
		{
			(*Iter).Response = Response;
			return true;
		}
	}

	// if not add to the list
	ResponseArray.Add(FResponseChannel(ChannelName, Response));
	return true;
}

void FCollisionResponse::UpdateArrayFromResponseContainer()
{
	ResponseArray.Empty(UE_ARRAY_COUNT(ResponseToChannels.EnumArray));

	const FCollisionResponseContainer& DefaultResponse = FCollisionResponseContainer::GetDefaultResponseContainer();
	const UCollisionProfile* CollisionProfile = UCollisionProfile::Get();

	for (int32 i = 0; i < UE_ARRAY_COUNT(ResponseToChannels.EnumArray); i++)
	{
		// if not same as default
		if (ResponseToChannels.EnumArray[i] != DefaultResponse.EnumArray[i])
		{
			FName ChannelName = CollisionProfile->ReturnChannelNameFromContainerIndex(i);
			if (ChannelName != NAME_None)
			{
				FResponseChannel NewResponse;
				NewResponse.Channel = ChannelName;
				NewResponse.Response = (ECollisionResponse)ResponseToChannels.EnumArray[i];
				ResponseArray.Add(NewResponse);
			}
		}
	}
}

#endif // WITH_EDITOR

void FCollisionResponse::UpdateResponseContainerFromArray()
{
	ResponseToChannels = FCollisionResponseContainer::GetDefaultResponseContainer();

	for (auto Iter = ResponseArray.CreateIterator(); Iter; ++Iter)
	{
		FResponseChannel& Response = *Iter;

		int32 EnumIndex = UCollisionProfile::Get()->ReturnContainerIndexFromChannelName(Response.Channel);
		if ( EnumIndex != INDEX_NONE )
		{
			ResponseToChannels.SetResponse((ECollisionChannel)EnumIndex, Response.Response);
		}
		else
		{
			// otherwise remove
			ResponseArray.RemoveAt(Iter.GetIndex());
			--Iter;
		}
	}
}

bool FCollisionResponse::operator==(const FCollisionResponse& Other) const
{
	bool bCollisionResponseEqual = ResponseArray.Num() == Other.ResponseArray.Num();
	if(bCollisionResponseEqual)
	{
		for(int32 ResponseIdx = 0; ResponseIdx < ResponseArray.Num(); ++ResponseIdx)
		{
			for(int32 InternalIdx = 0; InternalIdx < ResponseArray.Num(); ++InternalIdx)
			{
				if(ResponseArray[ResponseIdx].Channel == Other.ResponseArray[InternalIdx].Channel)
				{
					bCollisionResponseEqual &= ResponseArray[ResponseIdx] == Other.ResponseArray[InternalIdx];
					break;
				}
			}
			
		}
	}

	return bCollisionResponseEqual;
}
////////////////////////////////////////////////////////////////////////////


FBodyInstance::FBodyInstance()
	: InstanceBodyIndex(INDEX_NONE)
	, InstanceBoneIndex(INDEX_NONE)
	, ObjectType(ECC_WorldStatic)
	, MaskFilter(0)
	, CollisionEnabled(ECollisionEnabled::QueryAndPhysics)
	, CurrentSceneState(BodyInstanceSceneState::NotAdded)
	, SleepFamily(ESleepFamily::Normal)
	, DOFMode(0)
	, bUseCCD(false)
	, bIgnoreAnalyticCollisions(false)
	, bNotifyRigidBodyCollision(false)
	, bContactModification(false)
	, bSmoothEdgeCollisions(false)
	, bLockTranslation(true)
	, bLockRotation(true)
	, bLockXTranslation(false)
	, bLockYTranslation(false)
	, bLockZTranslation(false)
	, bLockXRotation(false)
	, bLockYRotation(false)
	, bLockZRotation(false)
	, bOverrideMaxAngularVelocity(false)
	, bOverrideMaxDepenetrationVelocity(false)
	, bOverrideWalkableSlopeOnInstance(false)
	, bInterpolateWhenSubStepping(true)
	, bPendingCollisionProfileSetup(false)
	, bInertiaConditioning(true)
	, Scale3D(1.0f)
	, CollisionProfileName(UCollisionProfile::CustomCollisionProfileName)
	, PositionSolverIterationCount(8)
	, VelocitySolverIterationCount(1)
	, MaxDepenetrationVelocity(0.f)
	, MassInKgOverride(100.f)
	, ExternalCollisionProfileBodySetup(nullptr)
	, LinearDamping(0.01)
	, AngularDamping(0.0)
	, CustomDOFPlaneNormal(FVector::ZeroVector)
	, COMNudge(ForceInit)
	, MassScale(1.f)
	, InertiaTensorScale(1.f)
	, DOFConstraint(nullptr)
	, WeldParent(nullptr)
	, PhysMaterialOverride(nullptr)
	, CustomSleepThresholdMultiplier(1.f)
	, StabilizationThresholdMultiplier(1.f)
	, PhysicsBlendWeight(0.f)
	, ActorHandle(DefaultPhysicsActorHandle())
{
	MaxAngularVelocity = UPhysicsSettings::Get()->MaxAngularVelocity;
}

FBodyInstance::~FBodyInstance() = default;

const FPhysicsActorHandle& FBodyInstance::GetActorReferenceWithWelding() const
{
	return WeldParent ? WeldParent->ActorHandle : ActorHandle;
}

FArchive& operator<<(FArchive& Ar,FBodyInstance& BodyInst)
{
	if (!Ar.IsLoading() && !Ar.IsSaving())
	{
		Ar << BodyInst.OwnerComponent;
		Ar << BodyInst.PhysMaterialOverride;
	}

	if (Ar.IsLoading() && Ar.UEVer() < VER_UE4_MAX_ANGULAR_VELOCITY_DEFAULT)
	{
		if(BodyInst.MaxAngularVelocity != 400.f)
		{
			BodyInst.bOverrideMaxAngularVelocity = true;
		}
	}

	return Ar;
}


/** Util for finding the parent bodyinstance of a specified body, using skeleton hierarchy */
FBodyInstance* FindParentBodyInstance(FName BodyName, USkeletalMeshComponent* SkelMeshComp)
{
	FName TestBoneName = BodyName;
	while(true)
	{
		TestBoneName = SkelMeshComp->GetParentBone(TestBoneName);
		// Bail out if parent bone not found
		if(TestBoneName == NAME_None)
		{
			return NULL;
		}

		// See if we have a body for the parent bone
		FBodyInstance* BI = SkelMeshComp->GetBodyInstance(TestBoneName);
		if(BI != NULL)
		{
			// We do - return it
			return BI;
		}

		// Don't repeat if we are already at the root!
		if(SkelMeshComp->GetBoneIndex(TestBoneName) == 0)
		{
			return NULL;
		}
	}

	return NULL;
}

//Determine that the shape is associated with this subbody (or root body)
bool FBodyInstance::IsShapeBoundToBody(const FPhysicsShapeHandle& Shape) const
{
	const FBodyInstance* BI = GetOriginalBodyInstance(Shape);
	return BI == this;
}

const TMap<FPhysicsShapeHandle, FBodyInstance::FWeldInfo>* FBodyInstance::GetCurrentWeldInfo() const
{
	return ShapeToBodiesMap.Get();
}

int32 FBodyInstance::GetAllShapes_AssumesLocked(TArray<FPhysicsShapeHandle>& OutShapes) const
{
	if(ActorHandle)
	{
		return FPhysicsInterface::GetAllShapes_AssumedLocked(ActorHandle, OutShapes);
	}

	return 0;
}

void FBodyInstance::UpdateTriMeshVertices(const TArray<FVector> & NewPositions)
{
	if (BodySetup.IsValid())
	{
		FPhysicsCommand::ExecuteWrite(ActorHandle, [&](const FPhysicsActorHandle& Actor)
		{
			//after updating the vertices we must call setGeometry again to update any shapes referencing the mesh
			TArray<FPhysicsShapeHandle> Shapes;
			const int32 SyncShapeCount = GetAllShapes_AssumesLocked(Shapes);

			for (FPhysicsShapeHandle& Shape : Shapes)
			{
				if (FPhysicsInterface::GetShapeType(Shape) == ECollisionShapeType::Trimesh)
				{
					using namespace Chaos;
					const Chaos::FImplicitObject* ShapeImplicit = Shape.Shape->GetGeometry().Get();
					EImplicitObjectType Type = ShapeImplicit->GetType();

					// Cast to derived implicit, copy trianglemesh.
					FVec3 Scale(1, 1, 1);
					TUniquePtr<FTriangleMeshImplicitObject> TriMeshCopy = nullptr;
					if (IsInstanced(Type))
					{
						const TImplicitObjectInstanced<FTriangleMeshImplicitObject>& InstancedImplicit = ShapeImplicit->GetObjectChecked<TImplicitObjectInstanced<FTriangleMeshImplicitObject>>();
						const FTriangleMeshImplicitObject* TriangleMesh = InstancedImplicit.GetInstancedObject();
						TriMeshCopy = TriangleMesh->CopySlow();
					}
					else if (IsScaled(Type))
					{
						const TImplicitObjectScaled<FTriangleMeshImplicitObject>& ScaledImplicit = ShapeImplicit->GetObjectChecked<TImplicitObjectScaled<FTriangleMeshImplicitObject>>();
						const FTriangleMeshImplicitObject* TriangleMesh = ScaledImplicit.GetUnscaledObject();
						Scale = ScaledImplicit.GetScale();
						TriMeshCopy = TriangleMesh->CopySlow();
					}
					else
					{
						const FTriangleMeshImplicitObject& TriangleMesh = ShapeImplicit->GetObjectChecked<FTriangleMeshImplicitObject>();
						TriMeshCopy = TriangleMesh.CopySlow();
					}

					TriMeshCopy->GetObjectChecked<FTriangleMeshImplicitObject>().UpdateVertices(NewPositions);
					if (Scale != FVec3(1, 1, 1))
					{
						TSharedPtr<FTriangleMeshImplicitObject, ESPMode::ThreadSafe> SharedPtrForRefCount(nullptr); // Not instanced, no shared trimesh to ref count.
						TUniquePtr<FImplicitObject> Scaled = MakeUnique<TImplicitObjectScaled<FTriangleMeshImplicitObject, /*bInstanced=*/false>>(MoveTemp(TriMeshCopy), SharedPtrForRefCount, Scale);
						FPhysicsInterface::SetGeometry(Shape, MoveTemp(Scaled));
					}
					else
					{
						FPhysicsInterface::SetGeometry(Shape, MoveTemp(TriMeshCopy));
					}
				}
			}
		});
	}
}

void FBodyInstance::UpdatePhysicalMaterials()
{
	SCOPE_CYCLE_COUNTER(STAT_UpdatePhysMats);
	UPhysicalMaterial* SimplePhysMat = GetSimplePhysicalMaterial();
	TArray<FPhysicalMaterialMaskParams> ComplexPhysMatMasks;
	TArray<UPhysicalMaterial*> ComplexPhysMats = GetComplexPhysicalMaterials(ComplexPhysMatMasks);

	FPhysicsCommand::ExecuteWrite(GetActorReferenceWithWelding(), [&](const FPhysicsActorHandle& Actor)
	{
		ApplyMaterialToInstanceShapes_AssumesLocked(SimplePhysMat, ComplexPhysMats, ComplexPhysMatMasks);
	});
}

void FBodyInstance::InvalidateCollisionProfileName()
{
	CollisionProfileName = UCollisionProfile::CustomCollisionProfileName;
	ExternalCollisionProfileBodySetup = nullptr;
	bPendingCollisionProfileSetup = false;
}

bool FBodyInstance::SetResponseToChannel(ECollisionChannel Channel, ECollisionResponse NewResponse)
{
	if (CollisionResponses.SetResponse(Channel, NewResponse))
	{
		InvalidateCollisionProfileName();
		UpdatePhysicsFilterData();
		return true;
	}

	return false;
}

bool FBodyInstance::SetResponseToAllChannels(ECollisionResponse NewResponse)
{
	if (CollisionResponses.SetAllChannels(NewResponse))
	{
		InvalidateCollisionProfileName();
		UpdatePhysicsFilterData();
		return true;
	}

	return false;
}
	
bool FBodyInstance::ReplaceResponseToChannels(ECollisionResponse OldResponse, ECollisionResponse NewResponse)
{
	if (CollisionResponses.ReplaceChannels(OldResponse, NewResponse))
	{
		InvalidateCollisionProfileName();
		UpdatePhysicsFilterData();
		return true;
	}

	return false;
}

bool FBodyInstance::SetResponseToChannels(const FCollisionResponseContainer& NewResponses)
{
	if (CollisionResponses.SetCollisionResponseContainer(NewResponses))
	{
		InvalidateCollisionProfileName();
		UpdatePhysicsFilterData();
		return true;
	}

	return false;
}

bool FBodyInstance::SetShapeResponseToChannels(const int32 ShapeIndex, const FCollisionResponseContainer& NewResponses)
{
	if (!ShapeCollisionResponses.IsSet())
	{
		ShapeCollisionResponses = TArray<TPair<int32, FCollisionResponse>>();
	}

	TArray<TPair<int32, FCollisionResponse>>& ShapeCollisionResponsesValue = ShapeCollisionResponses.GetValue();

	bool bIndexExists = false;
	int32 ResponseIndex = 0;
	const int32 ResponseNum = ShapeCollisionResponsesValue.Num();
	for (; ResponseIndex < ResponseNum; ++ResponseIndex)
	{
		if (ShapeCollisionResponsesValue[ResponseIndex].Key == ShapeIndex)
		{
			break;
		}
	}

	if (ResponseIndex == ResponseNum)
	{
		ShapeCollisionResponsesValue.Add(TPair<int32, FCollisionResponse>(ShapeIndex, FCollisionResponse()));
	}

	if (ShapeCollisionResponsesValue[ResponseIndex].Value.SetCollisionResponseContainer(NewResponses))
	{
		UpdatePhysicsFilterData();
		return true;
	}

	return false;
}

const FCollisionResponseContainer& FBodyInstance::GetShapeResponseToChannels(const int32 ShapeIndex) const
{
	return GetShapeResponseToChannels(ShapeIndex, GetResponseToChannels());
}

const FCollisionResponseContainer& FBodyInstance::GetShapeResponseToChannels(const int32 ShapeIndex, const FCollisionResponseContainer& DefaultResponseContainer) const
{
	// Return per-shape collision response override if there is one
	if (ShapeCollisionResponses.IsSet())
	{
		for (int32 ResponseIndex = 0; ResponseIndex < ShapeCollisionResponses.GetValue().Num(); ++ResponseIndex)
		{
			if (ShapeCollisionResponses.GetValue()[ResponseIndex].Key == ShapeIndex)
			{
				return ShapeCollisionResponses.GetValue()[ResponseIndex].Value.GetResponseContainer();
			}
		}
	}

	// Return base collision response
	return DefaultResponseContainer;
}

void FBodyInstance::SetObjectType(ECollisionChannel Channel)
{
	InvalidateCollisionProfileName();
	ObjectType = Channel;
	UpdatePhysicsFilterData();
}

void FBodyInstance::ApplyDeferredCollisionProfileName()
{
	if(bPendingCollisionProfileSetup)
	{
		SetCollisionProfileName(CollisionProfileName);
		bPendingCollisionProfileSetup = false;
	}
}

void FBodyInstance::SetCollisionProfileNameDeferred(FName InCollisionProfileName)
{
	CollisionProfileName = InCollisionProfileName;
	ExternalCollisionProfileBodySetup = nullptr;
	bPendingCollisionProfileSetup = true;
}

void FBodyInstance::SetCollisionProfileName(FName InCollisionProfileName)
{
	SCOPE_CYCLE_COUNTER(STAT_BodyInst_SetCollisionProfileName);

	//Note that GetCollisionProfileName will use the external profile if one is set.
	//GetCollisionProfileName will be consistent with the values set by LoadProfileData.
	//This is why we can't use CollisionProfileName directly during the equality check
	if (bPendingCollisionProfileSetup || GetCollisionProfileName() != InCollisionProfileName)
	{
		//LoadProfileData uses GetCollisionProfileName internally so we must now set the external collision data to null.
		ExternalCollisionProfileBodySetup = nullptr;
		CollisionProfileName = InCollisionProfileName;
		// now Load ProfileData
		LoadProfileData(false);

		bPendingCollisionProfileSetup = false;
	}
	
	ExternalCollisionProfileBodySetup = nullptr;	//Even if incoming is the same as GetCollisionProfileName we turn it into "manual mode"
}

FName FBodyInstance::GetCollisionProfileName() const
{
	FName ReturnProfileName = CollisionProfileName;
	if (UBodySetup* BodySetupPtr = ExternalCollisionProfileBodySetup.Get(true))
	{
		ReturnProfileName = BodySetupPtr->DefaultInstance.CollisionProfileName;
	}
	
	return ReturnProfileName;
}


bool FBodyInstance::DoesUseCollisionProfile() const
{
	return IsValidCollisionProfileName(GetCollisionProfileName());
}

void FBodyInstance::SetMassScale(float InMassScale)
{
	MassScale = InMassScale;
	UpdateMassProperties();
}

void FBodyInstance::SetCollisionEnabled(ECollisionEnabled::Type NewType, bool bUpdatePhysicsFilterData)
{
	if (CollisionEnabled != NewType)
	{
		ECollisionEnabled::Type OldType = CollisionEnabled;
		InvalidateCollisionProfileName();
		CollisionEnabled = NewType;
		
		// Only update physics filter data if required
		if (bUpdatePhysicsFilterData)
		{
			UpdatePhysicsFilterData();
		}

		bool bWasPhysicsEnabled = CollisionEnabledHasPhysics(OldType);
		bool bIsPhysicsEnabled = CollisionEnabledHasPhysics(NewType);

		// Whenever we change physics state, call Recreate
		// This should also handle destroying the state (in case it's newly disabled).
		if (bWasPhysicsEnabled != bIsPhysicsEnabled)
		{
			if(UPrimitiveComponent* PrimComponent = OwnerComponent.Get())
			{
				PrimComponent->RecreatePhysicsState();
			}

		}

	}
}

void FBodyInstance::SetShapeCollisionEnabled(const int32 ShapeIndex, ECollisionEnabled::Type NewType, bool bUpdatePhysicsFilterData)
{
	if (ensureAlways(BodySetup.IsValid()))
	{
		const ECollisionEnabled::Type OldType = GetShapeCollisionEnabled(ShapeIndex);
		if (OldType != NewType)
		{
			// If ShapeCollisionEnabled wasn't set up yet, copy values from BodySetup into it
			if (!ShapeCollisionEnabled.IsSet())
			{
				const int32 ShapeCount = GetBodySetup()->AggGeom.GetElementCount();
				ShapeCollisionEnabled = TArray<TEnumAsByte<ECollisionEnabled::Type>>();
				ShapeCollisionEnabled.GetValue().SetNum(ShapeCount);
				for (int32 OptionalShapeIndex = 0; OptionalShapeIndex < ShapeCount; ++OptionalShapeIndex)
				{
					ShapeCollisionEnabled.GetValue()[OptionalShapeIndex] = GetBodySetup()->AggGeom.GetElement(OptionalShapeIndex)->GetCollisionEnabled();
				}
			}
			ShapeCollisionEnabled.GetValue()[ShapeIndex] = NewType;

			if (bUpdatePhysicsFilterData)
			{
				UpdatePhysicsFilterData();
			}
		}
	}
}

EDOFMode::Type FBodyInstance::ResolveDOFMode(EDOFMode::Type DOFMode)
{
	EDOFMode::Type ResultDOF = DOFMode;
	if (DOFMode == EDOFMode::Default)
	{
		ESettingsDOF::Type SettingDefaultPlane = UPhysicsSettings::Get()->DefaultDegreesOfFreedom;
		if (SettingDefaultPlane == ESettingsDOF::XYPlane) ResultDOF = EDOFMode::XYPlane;
		if (SettingDefaultPlane == ESettingsDOF::XZPlane) ResultDOF = EDOFMode::XZPlane;
		if (SettingDefaultPlane == ESettingsDOF::YZPlane) ResultDOF = EDOFMode::YZPlane;
		if (SettingDefaultPlane == ESettingsDOF::Full3D) ResultDOF  = EDOFMode::SixDOF;
	}

	return ResultDOF;
}

FVector FBodyInstance::GetLockedAxis() const
{
	EDOFMode::Type MyDOFMode = ResolveDOFMode(DOFMode);

	switch (MyDOFMode)
	{
	case EDOFMode::None: return FVector::ZeroVector;
	case EDOFMode::YZPlane: return FVector(1, 0, 0);
	case EDOFMode::XZPlane: return FVector(0, 1, 0);
	case EDOFMode::XYPlane: return FVector(0, 0, 1);
	case EDOFMode::CustomPlane: return CustomDOFPlaneNormal;
	case EDOFMode::SixDOF: return FVector::ZeroVector;
	default:	check(0);	//unsupported locked axis type
	}

	return FVector::ZeroVector;
}

void FBodyInstance::UseExternalCollisionProfile(UBodySetup* InExternalCollisionProfileBodySetup)
{
	ensureAlways(InExternalCollisionProfileBodySetup);
	ExternalCollisionProfileBodySetup = InExternalCollisionProfileBodySetup;
	bPendingCollisionProfileSetup = false;
	LoadProfileData(false);
}

void FBodyInstance::ClearExternalCollisionProfile()
{
	ExternalCollisionProfileBodySetup = nullptr;
	LoadProfileData(false);
}

void FBodyInstance::SetDOFLock(EDOFMode::Type NewAxisMode)
{
	DOFMode = NewAxisMode;

	CreateDOFLock();
}

void FBodyInstance::CreateDOFLock()
{
	if (DOFConstraint)
	{
		DOFConstraint->TermConstraint();
		FConstraintInstance::Free(DOFConstraint);
		DOFConstraint = NULL;
	}

	const FVector LockedAxis = GetLockedAxis();
	const EDOFMode::Type DOF = ResolveDOFMode(DOFMode);

	if (IsDynamic() == false || (LockedAxis.IsNearlyZero() && DOF != EDOFMode::SixDOF))
	{
		return;
	}

	//if we're using SixDOF make sure we have at least one constraint
	if (DOF == EDOFMode::SixDOF && !bLockXTranslation && !bLockYTranslation && !bLockZTranslation && !bLockXRotation && !bLockYRotation && !bLockZRotation)
	{
		return;
	}

	DOFConstraint = FConstraintInstance::Alloc();
	{
		DOFConstraint->ProfileInstance.ConeLimit.bSoftConstraint = false;
		DOFConstraint->ProfileInstance.TwistLimit.bSoftConstraint  = false;
		DOFConstraint->ProfileInstance.LinearLimit.bSoftConstraint  = false;

		const FTransform TM = GetUnrealWorldTransform(false);
		FVector Normal = FVector(1, 0, 0);
		FVector Sec = FVector(0, 1, 0);


		if(DOF != EDOFMode::SixDOF)
		{
			DOFConstraint->SetAngularSwing1Motion((bLockRotation || DOFMode != EDOFMode::CustomPlane) ? EAngularConstraintMotion::ACM_Locked : EAngularConstraintMotion::ACM_Free);
			DOFConstraint->SetAngularSwing2Motion((bLockRotation || DOFMode != EDOFMode::CustomPlane) ? EAngularConstraintMotion::ACM_Locked : EAngularConstraintMotion::ACM_Free);
			DOFConstraint->SetAngularTwistMotion(EAngularConstraintMotion::ACM_Free);
			
			DOFConstraint->SetLinearXMotion((bLockTranslation || DOFMode != EDOFMode::CustomPlane) ? ELinearConstraintMotion::LCM_Locked : ELinearConstraintMotion::LCM_Free);
			DOFConstraint->SetLinearYMotion(ELinearConstraintMotion::LCM_Free);
			DOFConstraint->SetLinearZMotion(ELinearConstraintMotion::LCM_Free);

			Normal = LockedAxis.GetSafeNormal();
			FVector Garbage;
			Normal.FindBestAxisVectors(Garbage, Sec);
		}
		else
		{
			DOFConstraint->SetAngularTwistMotion(bLockXRotation ? EAngularConstraintMotion::ACM_Locked : EAngularConstraintMotion::ACM_Free);
			DOFConstraint->SetAngularSwing2Motion(bLockYRotation ? EAngularConstraintMotion::ACM_Locked : EAngularConstraintMotion::ACM_Free);
			DOFConstraint->SetAngularSwing1Motion(bLockZRotation ? EAngularConstraintMotion::ACM_Locked : EAngularConstraintMotion::ACM_Free);

			DOFConstraint->SetLinearXMotion(bLockXTranslation ? ELinearConstraintMotion::LCM_Locked : ELinearConstraintMotion::LCM_Free);
			DOFConstraint->SetLinearYMotion(bLockYTranslation ? ELinearConstraintMotion::LCM_Locked : ELinearConstraintMotion::LCM_Free);
			DOFConstraint->SetLinearZMotion(bLockZTranslation ? ELinearConstraintMotion::LCM_Locked : ELinearConstraintMotion::LCM_Free);
		}

		DOFConstraint->PriAxis1 = TM.InverseTransformVectorNoScale(Normal);
		DOFConstraint->SecAxis1 = TM.InverseTransformVectorNoScale(Sec);

		DOFConstraint->PriAxis2 = Normal;
		DOFConstraint->SecAxis2 = Sec;
		DOFConstraint->Pos2 = TM.GetLocation();

		// Create constraint instance based on DOF
		DOFConstraint->InitConstraint(this, nullptr, 1.f, OwnerComponent.Get());
	}
}

ECollisionEnabled::Type FBodyInstance::GetCollisionEnabled_CheckOwner() const
{
	// Check actor override
	const UPrimitiveComponent* OwnerComponentInst = OwnerComponent.Get();
	AActor* Owner = OwnerComponentInst ? OwnerComponentInst->GetOwner() : nullptr;
	if (Owner && !Owner->GetActorEnableCollision())
	{
		return ECollisionEnabled::NoCollision;
	}
	else if(const USkeletalMeshComponent* SkelMeshComp = Cast<USkeletalMeshComponent>(OwnerComponentInst))
	{
		// Check component override (skel mesh case)
		return SkelMeshComp->BodyInstance.CollisionEnabled;
	}
	else
	{
		return CollisionEnabled;
	}
}

ECollisionEnabled::Type FBodyInstance::GetShapeCollisionEnabled(const int32 ShapeIndex) const
{
	// If any runtime shape collision overrides have been set, return that.
	// Otherwise, get it from the bodysetup.
	if (ShapeCollisionEnabled.IsSet())
	{
		if (ensure(ShapeCollisionEnabled.GetValue().IsValidIndex(ShapeIndex)))
		{
			return ShapeCollisionEnabled.GetValue()[ShapeIndex];
		}
	}

	if (!ensureAlways(BodySetup.IsValid()))
	{
		return ECollisionEnabled::NoCollision;
	}	

	FKShapeElem* Shape = GetBodySetup()->AggGeom.GetElement(ShapeIndex);
	if (!ensure(Shape))
	{
		return ECollisionEnabled::NoCollision;
	}

	return Shape->GetCollisionEnabled();
}

void FBodyInstance::SetMaskFilter(FMaskFilter InMaskFilter)
{
	if (MaskFilter == InMaskFilter)
	{
		return;
	}

	FPhysicsCommand::ExecuteWrite(ActorHandle, [&](const FPhysicsActorHandle& Actor)
	{
		TArray<FPhysicsShapeHandle> Shapes;
		FPhysicsInterface::GetAllShapes_AssumedLocked(Actor, Shapes);

		for(FPhysicsShapeHandle& Shape : Shapes)
		{
			const FBodyInstance* BI = GetOriginalBodyInstance(Shape);

			if(BI == this)
				{
				FPhysicsCommand::ExecuteShapeWrite(this, Shape, [&](const FPhysicsShapeHandle& InnerShape)
					{
					FPhysicsInterface::SetMaskFilter(InnerShape, InMaskFilter);
					});
				}
			}
	});

	MaskFilter = InMaskFilter;
}

/** Update the filter data on the physics shapes, based on the owning component flags. */
void FBodyInstance::UpdatePhysicsFilterData()
{
	SCOPE_CYCLE_COUNTER(STAT_UpdatePhysFilter);

	if(WeldParent)
	{
		WeldParent->UpdatePhysicsFilterData();
		return;
	}

	// Do nothing if no physics actor
	if (!IsValidBodyInstance())
	{
		return;
	}

	// this can happen in landscape height field collision component
	if (!BodySetup.IsValid())
	{
		return;
	}

	FPhysicsCommand::ExecuteWrite(GetActorReferenceWithWelding(), [&](const FPhysicsActorHandle& Actor)
	{
		TArray<FPhysicsShapeHandle> AllShapes;
		const int32 NumSyncShapes = FPhysicsInterface::GetAllShapes_AssumedLocked(ActorHandle, AllShapes);
		const int32 NumTotalShapes = AllShapes.Num();
		// In skeletal case, collision enable/disable/movement should be overriden by mesh component
		FBodyCollisionData BodyCollisionData;
		BuildBodyFilterData(BodyCollisionData.CollisionFilterData);
		BuildBodyCollisionFlags(BodyCollisionData.CollisionFlags, GetCollisionEnabled(), BodySetup->GetCollisionTraceFlag() == CTF_UseComplexAsSimple);

		bool bUpdateMassProperties = false;

		// We use these to determine the original shape index of an element.
		// TODO: If we stored ShapeIndex in FKShapeElem this wouldn't be necessary.
		int32 ShapeIndexBase = 0;
		const FBodyInstance* PrevBI = this;

		for(int32 ShapeIndex = 0; ShapeIndex < NumTotalShapes; ++ShapeIndex)
		{
			FPhysicsShapeHandle& Shape = AllShapes[ShapeIndex];
			const FBodyInstance* BI = GetOriginalBodyInstance(Shape);

			if (BI != PrevBI)
			{
				ShapeIndexBase = ShapeIndex;
				PrevBI = BI;
			}
			const int32 SetupShapeIndex = ShapeIndex - ShapeIndexBase;

			// If the BodyInstance that owns this shape is not 'this' BodyInstance (ie in the case of welding)
			// we need to generate new filter data using the owning original instance (and its BodySetup) 
			FBodyCollisionData PerShapeCollisionData;
			if(BI != this)
			{
				BI->BuildBodyFilterData(PerShapeCollisionData.CollisionFilterData);
			}
			else
			{
				PerShapeCollisionData = BodyCollisionData;
			}

			const bool bInstanceComplexAsSimple = BI->BodySetup.IsValid() ? (BI->BodySetup->GetCollisionTraceFlag() == CTF_UseComplexAsSimple) : false;
			if (BI->BodySetup.IsValid() && SetupShapeIndex < BI->GetBodySetup()->AggGeom.GetElementCount())
			{
				// Get the shape's CollisionResponses
				BI->BuildBodyFilterData(PerShapeCollisionData.CollisionFilterData, SetupShapeIndex);

				// Get the shape's CollisionEnabled masked with the body's CollisionEnabled and compute the shape's collisionflags.
				const ECollisionEnabled::Type FilteredShapeCollision = CollisionEnabledIntersection(BI->GetCollisionEnabled(), BI->GetShapeCollisionEnabled(SetupShapeIndex));
				BuildBodyCollisionFlags(PerShapeCollisionData.CollisionFlags, FilteredShapeCollision, bInstanceComplexAsSimple);
			}
			else
			{
				// This case may occur for trimeshes, which do not have toggleable shape collision. The assumption is made that
				// trimesh (complex) shapes are always created after all of the simple shapes.
				BuildBodyCollisionFlags(PerShapeCollisionData.CollisionFlags, BI->GetCollisionEnabled(), bInstanceComplexAsSimple);
			}


			FPhysicsCommand::ExecuteShapeWrite(this, Shape, [&](const FPhysicsShapeHandle& InnerShape)
			{
				// See if we currently have sim collision
				const bool bWasSimulationShape = FPhysicsInterface::IsSimulationShape(InnerShape);
				const bool bSyncShape = ShapeIndex < NumSyncShapes;
				const bool bIsTrimesh = FPhysicsInterface::GetShapeType(InnerShape) == ECollisionShapeType::Trimesh;
				const bool bIsStatic = FPhysicsInterface::IsStatic(Actor);

				const FBodyCollisionFlags& CollisionFlags = PerShapeCollisionData.CollisionFlags;
				const FBodyCollisionFilterData& FilterData = PerShapeCollisionData.CollisionFilterData;
				const bool bNewQueryShape = CollisionFlags.bEnableQueryCollision && (!bIsStatic || bSyncShape);
				const bool bNewSimShape = bIsTrimesh ? CollisionFlags.bEnableSimCollisionComplex : CollisionFlags.bEnableSimCollisionSimple;
				const bool bNewProbeShape = CollisionFlags.bEnableProbeCollision;

				FPhysicsInterface::SetIsQueryShape(InnerShape, bNewQueryShape);
				FPhysicsInterface::SetIsSimulationShape(InnerShape, bNewSimShape);
				FPhysicsInterface::SetIsProbeShape(InnerShape, bNewProbeShape);

				// If we changed 'simulation collision' on a shape, we need to recalc mass properties
				if (bWasSimulationShape != bNewSimShape)
				{
					bUpdateMassProperties = true;
				}

				// Apply new collision settings to this shape
				FPhysicsInterface::SetSimulationFilter(InnerShape, FilterData.SimFilter);
				FPhysicsInterface::SetQueryFilter(InnerShape, bIsTrimesh ? FilterData.QueryComplexFilter : FilterData.QuerySimpleFilter);
			});
		}

		if(bUpdateMassProperties)
		{
			UpdateMassProperties();
		}

		//If filtering changed we must update GT structure right away
		if (FPhysScene* PhysScene = GetPhysicsScene())
		{
			PhysScene->UpdateActorInAccelerationStructure(Actor);
		}
		// Always wake actors up when collision filters change
		FPhysicsInterface::WakeUp_AssumesLocked(Actor);
	});

	UpdateInterpolateWhenSubStepping();
}

TAutoConsoleVariable<int32> CDisableQueryOnlyActors(TEXT("p.DisableQueryOnlyActors"), 0, TEXT("If QueryOnly is used, actors are marked as simulation disabled. This is NOT compatible with origin shifting at the moment."));

#if USE_BODYINSTANCE_DEBUG_NAMES
TSharedPtr<TArray<ANSICHAR>> GetDebugDebugName(const UPrimitiveComponent* PrimitiveComp, const UBodySetup* BodySetup, FString& DebugName)
{
	// Setup names
	// Make the debug name for this geometry...
	DebugName.Reset();
	TSharedPtr<TArray<ANSICHAR>> PhysXName;

	if (PrimitiveComp)
	{
#if WITH_EDITOR
		if (PrimitiveComp->GetOwner())
		{
			DebugName += FString::Printf(TEXT("Actor: '%s' "), *PrimitiveComp->GetOwner()->GetActorLabel(false));
		}
#endif
		DebugName += FString::Printf(TEXT("Component: '%s' "), *PrimitiveComp->GetPathName());
	}

	if (BodySetup->BoneName != NAME_None)
	{
		DebugName += FString::Printf(TEXT("Bone: '%s' "), *BodySetup->BoneName.ToString());
	}

	// Convert to char* for PhysX
	PhysXName = MakeShareable(new TArray<ANSICHAR>(StringToArray<ANSICHAR>(*DebugName, DebugName.Len() + 1)));

	return PhysXName;
}
#endif

static void GetSimulatingAndBlendWeight(const USkeletalMeshComponent* SkelMeshComp, const UBodySetup* BodySetup, float& InstanceBlendWeight, bool& bInstanceSimulatePhysics)
{
	bool bEnableSim = false;
	if (SkelMeshComp)
	{
		if(CollisionEnabledHasPhysics(SkelMeshComp->BodyInstance.GetCollisionEnabled()))
		{
			if ((BodySetup->PhysicsType == PhysType_Simulated) || (BodySetup->PhysicsType == PhysType_Default))
			{
				bEnableSim = (SkelMeshComp && IsRunningDedicatedServer()) ? SkelMeshComp->bEnablePhysicsOnDedicatedServer : true;
				bEnableSim &= ((BodySetup->PhysicsType == PhysType_Simulated) || (SkelMeshComp->BodyInstance.bSimulatePhysics));	//if unfixed enable. If default look at parent
			}
		}
	}
	else
	{
		//not a skeletal mesh so don't bother with default and skeletal mesh component
		bEnableSim = BodySetup->PhysicsType == PhysType_Simulated;
	}

	if (bEnableSim)
	{
		// set simulate to true if using physics
		bInstanceSimulatePhysics = true;
		if (BodySetup->PhysicsType == PhysType_Simulated)
		{
			InstanceBlendWeight = 1.f;
		}
	}
	else
	{
		bInstanceSimulatePhysics = false;
		if (BodySetup->PhysicsType == PhysType_Simulated)
		{
			InstanceBlendWeight = 0.f;
		}
	}
}

void FInitBodiesHelperBase::UpdateSimulatingAndBlendWeight()
{
	GetSimulatingAndBlendWeight(SkelMeshComp, BodySetup, InstanceBlendWeight, bInstanceSimulatePhysics);
}


FInitBodiesHelperBase::FInitBodiesHelperBase(TArray<FBodyInstance*>& InBodies, TArray<FTransform>& InTransforms, class UBodySetup* InBodySetup, class UPrimitiveComponent* InPrimitiveComp, FPhysScene* InRBScene, const FInitBodySpawnParams& InSpawnParams, FPhysicsAggregateHandle InAggregate)
	: Bodies(InBodies)
	, Transforms(InTransforms)
	, BodySetup(InBodySetup)
	, PrimitiveComp(InPrimitiveComp)
	, PhysScene(InRBScene)
	, Aggregate(InAggregate)
#if USE_BODYINSTANCE_DEBUG_NAMES
	, DebugName(new FString())
#endif
	, bInstanceSimulatePhysics(false)
	, InstanceBlendWeight(-1.f)
	, SkelMeshComp(nullptr)
	, SpawnParams(InSpawnParams)
	, DisableQueryOnlyActors(!!CDisableQueryOnlyActors.GetValueOnGameThread())
{
#if USE_BODYINSTANCE_DEBUG_NAMES
	PhysXName = GetDebugDebugName(PrimitiveComp, BodySetup, *DebugName);
#endif
}

// Return to actor ref
void FInitBodiesHelperBase::CreateActor_AssumesLocked(FBodyInstance* Instance, const FTransform& Transform) const
{
	SCOPE_CYCLE_COUNTER(STAT_CreatePhysicsActor);
	checkSlow(!FPhysicsInterface::IsValid(Instance->ActorHandle));
	const ECollisionEnabled::Type CollisionType = Instance->GetCollisionEnabled();
	const bool bDisableSim = !CollisionEnabledHasPhysics(CollisionType) && DisableQueryOnlyActors;

	FActorCreationParams ActorParams;
	ActorParams.InitialTM = Transform;
	ActorParams.bSimulatePhysics = Instance->ShouldInstanceSimulatingPhysics();
	ActorParams.bStartAwake = Instance->bStartAwake;
#if USE_BODYINSTANCE_DEBUG_NAMES
	ActorParams.DebugName = Instance->CharDebugName.IsValid() ? Instance->CharDebugName->GetData() : nullptr;
#endif
	ActorParams.bEnableGravity = Instance->bEnableGravity;
	ActorParams.bUpdateKinematicFromSimulation = Instance->bUpdateKinematicFromSimulation;
	ActorParams.bQueryOnly = CollisionType == ECollisionEnabled::QueryOnly;
	ActorParams.Scene = PhysScene;

	if (IsStatic())
	{
		ActorParams.bStatic = true;

		FPhysicsInterface::CreateActor(ActorParams, Instance->ActorHandle);
	}
	else
	{
		FPhysicsInterface::CreateActor(ActorParams, Instance->ActorHandle);
		FPhysicsInterface::SetCcdEnabled_AssumesLocked(Instance->ActorHandle, Instance->bUseCCD);
		FPhysicsInterface::SetIsKinematic_AssumesLocked(Instance->ActorHandle, !Instance->ShouldInstanceSimulatingPhysics());

		FPhysicsInterface::SetMaxLinearVelocity_AssumesLocked(Instance->ActorHandle, TNumericLimits<float>::Max());
		FPhysicsInterface::SetSmoothEdgeCollisionsEnabled_AssumesLocked(Instance->ActorHandle, Instance->bSmoothEdgeCollisions);
		FPhysicsInterface::SetInertiaConditioningEnabled_AssumesLocked(Instance->ActorHandle, Instance->bInertiaConditioning);

		// Set sleep even notification
		FPhysicsInterface::SetSendsSleepNotifies_AssumesLocked(Instance->ActorHandle, Instance->bGenerateWakeEvents);
	}
}

bool FInitBodiesHelperBase::CreateShapes_AssumesLocked(FBodyInstance* Instance) const
{
	SCOPE_CYCLE_COUNTER(STAT_CreatePhysicsShapes);
	UPhysicalMaterial* SimplePhysMat = Instance->GetSimplePhysicalMaterial();
	TArray<UPhysicalMaterial*> ComplexPhysMats;
	TArray<FPhysicalMaterialMaskParams> ComplexPhysMatMasks;

	ComplexPhysMats = Instance->GetComplexPhysicalMaterials(ComplexPhysMatMasks);

	FBodyCollisionData BodyCollisionData;
	Instance->BuildBodyFilterData(BodyCollisionData.CollisionFilterData);
	FBodyInstance::BuildBodyCollisionFlags(BodyCollisionData.CollisionFlags, Instance->GetCollisionEnabled(), BodySetup->GetCollisionTraceFlag() == CTF_UseComplexAsSimple);

	bool bInitFail = false;

	// #PHYS2 Call interface AddGeometry
	BodySetup->AddShapesToRigidActor_AssumesLocked(Instance, Instance->Scale3D, SimplePhysMat, ComplexPhysMats, ComplexPhysMatMasks, BodyCollisionData, FTransform::Identity);

	FPhysicsInterface::SetIgnoreAnalyticCollisions_AssumesLocked(Instance->ActorHandle, CVarIgnoreAnalyticCollisionsOverride.GetValueOnGameThread() ? true : Instance->bIgnoreAnalyticCollisions);

	const int32 NumShapes = FPhysicsInterface::GetNumShapes(Instance->ActorHandle);
	bInitFail |= NumShapes == 0;

	return bInitFail;
}

UBodySetup* FBodyInstance::GetBodySetup() const
{
	if(UBodySetupCore* BodySetupCore = BodySetup.Get())
	{
		return CastChecked<UBodySetup>(BodySetupCore);
	}

	return nullptr;
}

// Takes actor ref arrays.
// #PHYS2 this used to return arrays of low-level physics bodies, which would be added to scene in InitBodies. Should it still do that, rather then later iterate over BodyInstances to get phys actor refs?
bool FInitBodiesHelperBase::CreateShapesAndActors()
{
	SCOPE_CYCLE_COUNTER(STAT_CreatePhysicsShapesAndActors);

	const int32 NumBodies = Bodies.Num();

	// Ensure we have the AggGeom inside the body setup so we can calculate the number of shapes
	BodySetup->CreatePhysicsMeshes();

	for (int32 BodyIdx = NumBodies - 1; BodyIdx >= 0; BodyIdx--)   // iterate in reverse since list might shrink
	{
		FBodyInstance* Instance = Bodies[BodyIdx];
		const FTransform& Transform = Transforms[BodyIdx];

#if !USE_BODYINSTANCE_DEBUG_NAMES
		FString DebugName;
		FBodyInstance::ValidateTransform(Transform, DebugName, BodySetup);
#else
		FBodyInstance::ValidateTransform(Transform, *DebugName, BodySetup);
#endif

		Instance->OwnerComponent = PrimitiveComp;
		Instance->BodySetup = BodySetup;
		Instance->Scale3D = Transform.GetScale3D();
#if USE_BODYINSTANCE_DEBUG_NAMES
		Instance->CharDebugName = PhysXName;
#endif
		Instance->bEnableGravity = Instance->bEnableGravity && (SkelMeshComp ? SkelMeshComp->BodyInstance.bEnableGravity : true);	//In the case of skeletal mesh component we AND bodies with the parent body

		// Handle autowelding here to avoid extra work
		if (!IsStatic() && Instance->bAutoWeld)
		{
			ECollisionEnabled::Type CollisionType = Instance->GetCollisionEnabled();
			if (CollisionType != ECollisionEnabled::QueryOnly)
			{
				if (UPrimitiveComponent * ParentPrimComponent = PrimitiveComp ? Cast<UPrimitiveComponent>(PrimitiveComp->GetAttachParent()) : NULL)
				{
					UWorld* World = PrimitiveComp->GetWorld();
					if (World && World->IsGameWorld())
					{
						//if we have a parent we will now do the weld and exit any further initialization
						if (PrimitiveComp->WeldToImplementation(ParentPrimComponent, PrimitiveComp->GetAttachSocketName(), false))	//welded new simulated body so initialization is done
						{
							return false;
						}
					}
				}
			}
		}

		// Don't process if we've already got a body
		// Just ask actorref
		if (FPhysicsInterface::IsValid(Instance->GetPhysicsActorHandle()))
		{
			Instance->OwnerComponent = nullptr;
			Instance->BodySetup      = nullptr;
			Bodies.RemoveAt(BodyIdx);  // so we wont add it to the physx scene again later.
			Transforms.RemoveAt(BodyIdx);
			continue;
		}

		// Set sim parameters for bodies from skeletal mesh components
		if (!IsStatic() && SpawnParams.bPhysicsTypeDeterminesSimulation)
		{
			Instance->bSimulatePhysics = bInstanceSimulatePhysics;
			if (InstanceBlendWeight != -1.0f)
			{
				Instance->PhysicsBlendWeight = InstanceBlendWeight;
			}
		}

		// Init user data structure to point back at this instance
		Instance->PhysicsUserData = FPhysicsUserData(Instance);

		CreateActor_AssumesLocked(Instance, Transform);
		const bool bInitFail = CreateShapes_AssumesLocked(Instance);
		if (bInitFail)
		{
#if WITH_EDITOR
			//In the editor we may have ended up here because of world trace ignoring our EnableCollision. Since we can't get at the data in that function we check for it here
			if(!PrimitiveComp || PrimitiveComp->IsCollisionEnabled())
#endif
			{
				UE_LOG(LogPhysics, Log, TEXT("Init Instance %d of Primitive Component %s failed. Does it have collision data available?"), BodyIdx, *PrimitiveComp->GetReadableName());
			}

			FPhysicsInterface::ReleaseActor(Instance->ActorHandle, PhysScene);

			Instance->OwnerComponent = nullptr;
			Instance->BodySetup = nullptr;
			Instance->ExternalCollisionProfileBodySetup = nullptr;

			continue;
		}

		FPhysicsInterface::SetActorUserData_AssumesLocked(Instance->ActorHandle, &Instance->PhysicsUserData);

#if USE_BODYINSTANCE_DEBUG_NAMES
		Instance->ActorHandle->GetParticle_LowLevel()->SetDebugName(DebugName);
#endif
	}
	return true;
}

void FInitBodiesHelperBase::InitBodies()
{
	LLM_SCOPE(ELLMTag::ChaosBody);

	//check(IsInGameThread());

	if (CreateShapesAndActors())
	{
		FPhysicsCommand::ExecuteWrite(PhysScene, [&]()
		{
			// If an aggregate present, add to that
			if (Aggregate.IsValid())
			{
				SCOPE_CYCLE_COUNTER(STAT_InitBodyAggregate);
				for (FBodyInstance* BI : Bodies)
				{
					const FPhysicsActorHandle& ActorHandle = BI->GetPhysicsActorHandle();
					if (FPhysicsInterface::IsValid(ActorHandle))
					{
						FPhysicsInterface::AddActorToAggregate_AssumesLocked(Aggregate, ActorHandle);
					}
				}
			}
			else if (PhysScene)
			{
				SCOPE_CYCLE_COUNTER(STAT_InitBodyAdd);
				TArray<FPhysicsActorHandle> ActorHandles;
				ActorHandles.Reserve(Bodies.Num());

				for (FBodyInstance* BI : Bodies)
				{
					FPhysicsActorHandle& ActorHandle = BI->GetPhysicsActorHandle();
					if (FPhysicsInterface::IsValid(ActorHandle))
					{
						ActorHandles.Add(ActorHandle);

						Chaos::FRigidBodyHandle_External& Body_External = ActorHandle->GetGameThreadAPI();
						const int32 NumShapes = FPhysicsInterface::GetNumShapes(ActorHandle);

						// If this shape shouldn't collide in the sim we disable it here until we support
						// a separation of unions for these shapes
						if(BI->GetCollisionEnabled() == ECollisionEnabled::QueryOnly || BI->GetCollisionEnabled() == ECollisionEnabled::NoCollision)
						{
							for(int32 ShapeIndex = 0; ShapeIndex < NumShapes; ++ShapeIndex)
							{
								Body_External.SetShapeSimCollisionEnabled(ShapeIndex, false);
							}
						}
						if (BI->BodySetup.IsValid())
						{
							for (int32 ShapeIndex = 0; ShapeIndex < NumShapes; ++ShapeIndex)
							{
								Body_External.SetShapeCollisionTraceType(ShapeIndex, ChaosInterface::ConvertCollisionTraceFlag(BI->BodySetup->GetCollisionTraceFlag())) ;
							}
						}
					}
				}

				PhysScene->AddActorsToScene_AssumesLocked(ActorHandles);

				for (FBodyInstance* BI : Bodies)
				{
					FPhysicsActorHandle& ActorHandle = BI->GetPhysicsActorHandle();
					if (FPhysicsInterface::IsValid(ActorHandle))
					{
						PhysScene->AddToComponentMaps(BI->OwnerComponent.Get(), ActorHandle);
					}
					if (BI->bNotifyRigidBodyCollision)
					{
						if (UPrimitiveComponent* PrimComp = BI->OwnerComponent.Get())
						{
							FPhysScene_Chaos* LocalPhysScene = PrimComp->GetWorld()->GetPhysicsScene();
							LocalPhysScene->RegisterForCollisionEvents(PrimComp);
						}
					}
				}
			}

			// Set up dynamic instance data
			if (!IsStatic())
			{
				SCOPE_CYCLE_COUNTER(STAT_InitBodyPostAdd);
				for (int32 BodyIdx = 0, NumBodies = Bodies.Num(); BodyIdx < NumBodies; ++BodyIdx)
				{
					FBodyInstance* Instance = Bodies[BodyIdx];
					Instance->InitDynamicProperties_AssumesLocked();
				}
			}
		});
	}
}

FInitBodySpawnParams::FInitBodySpawnParams(const UPrimitiveComponent* PrimComp)
{
	bStaticPhysics = PrimComp == nullptr || (
		PrimComp->Mobility != EComponentMobility::Movable &&
		PrimComp->GetStaticWhenNotMoveable());

	if(const USkeletalMeshComponent* SKOwner = Cast<USkeletalMeshComponent>(PrimComp))
	{
		bPhysicsTypeDeterminesSimulation = true;
	}
	else
	{
		bPhysicsTypeDeterminesSimulation = false;
	}
}

FInitBodySpawnParams::FInitBodySpawnParams(bool bInStaticPhysics, bool bInPhysicsTypeDeterminesSimulation)
	: bStaticPhysics(bInStaticPhysics)
	, bPhysicsTypeDeterminesSimulation(bInPhysicsTypeDeterminesSimulation)
{
}


// Chaos addition
static TAutoConsoleVariable<int32> CVarAllowCreatePhysxBodies(
	TEXT("p.chaos.AllowCreatePhysxBodies"),
	1,
	TEXT("")
	TEXT(" 0 is off, 1 is on (default)"),
	ECVF_ReadOnly);


void FBodyInstance::InitBody(class UBodySetup* Setup, const FTransform& Transform, UPrimitiveComponent* PrimComp, FPhysScene* InRBScene, const FInitBodySpawnParams& SpawnParams)
{
	if (CVarAllowCreatePhysxBodies.GetValueOnGameThread() == 0)
	{
		return;
	}

	SCOPE_CYCLE_COUNTER(STAT_InitBody);
	check(Setup);
	
	static TArray<FBodyInstance*> Bodies;
	static TArray<FTransform> Transforms;

	check(Bodies.Num() == 0);
	check(Transforms.Num() == 0);

	Bodies.Add(this);
	Transforms.Add(Transform);

	bool bIsStatic = SpawnParams.bStaticPhysics;
	if(bIsStatic)
	{
		FInitBodiesHelper<true> InitBodiesHelper(Bodies, Transforms, Setup, PrimComp, InRBScene, SpawnParams, SpawnParams.Aggregate);
		InitBodiesHelper.InitBodies();
	}
	else
	{
		FInitBodiesHelper<false> InitBodiesHelper(Bodies, Transforms, Setup, PrimComp, InRBScene, SpawnParams, SpawnParams.Aggregate);
		InitBodiesHelper.InitBodies();
	}

	Bodies.Reset();
	Transforms.Reset();

	UpdateInterpolateWhenSubStepping();
}

FVector GetInitialLinearVelocity(const AActor* OwningActor, bool& bComponentAwake)
{
	FVector InitialLinVel(EForceInit::ForceInitToZero);
	if (OwningActor)
	{
		InitialLinVel = OwningActor->GetVelocity();

		if (InitialLinVel.SizeSquared() > FMath::Square(UE_KINDA_SMALL_NUMBER))
		{
			bComponentAwake = true;
		}
	}

	return InitialLinVel;
}


const FBodyInstance* FBodyInstance::GetOriginalBodyInstance(const FPhysicsShapeHandle& InShape) const
{
	const FBodyInstance* BI = WeldParent ? WeldParent : this;
	const FWeldInfo* Result = BI->ShapeToBodiesMap.IsValid() ? BI->ShapeToBodiesMap->Find(InShape) : nullptr;
	return Result ? Result->ChildBI : BI;
}

const FTransform& FBodyInstance::GetRelativeBodyTransform(const FPhysicsShapeHandle& InShape) const
{
	check(IsInGameThread());
	const FBodyInstance* BI = WeldParent ? WeldParent : this;
	const FWeldInfo* Result = BI->ShapeToBodiesMap.IsValid() ? BI->ShapeToBodiesMap->Find(InShape) : nullptr;
	return Result ? Result->RelativeTM : FTransform::Identity;
}

/**
 *	Clean up the physics engine info for this instance.
 */
void FBodyInstance::TermBody(bool bNeverDeferRelease)
{
	SCOPE_CYCLE_COUNTER(STAT_TermBody);

	if (UPrimitiveComponent* PrimComp = OwnerComponent.Get())
	{
		if (FPhysScene_Chaos* PhysScene = PrimComp->GetWorld()->GetPhysicsScene())
		{
			if (FPhysicsInterface::IsValid(ActorHandle))
			{
				PhysScene->RemoveFromComponentMaps(ActorHandle);
			}
			if (bNotifyRigidBodyCollision)
			{
				PhysScene->UnRegisterForCollisionEvents(PrimComp);
			}
		}
	}

	if (IsValidBodyInstance())
	{
		FPhysicsInterface::ReleaseActor(ActorHandle, GetPhysicsScene(), bNeverDeferRelease);
	}


	// @TODO: Release spring body here

	CurrentSceneState = BodyInstanceSceneState::NotAdded;
	BodySetup = NULL;
	OwnerComponent = NULL;
	ExternalCollisionProfileBodySetup = nullptr;

	if (DOFConstraint)
	{
		DOFConstraint->TermConstraint();
		FConstraintInstance::Free(DOFConstraint);
			DOFConstraint = NULL;
	}
	
}

bool FBodyInstance::Weld(FBodyInstance* TheirBody, const FTransform& TheirTM)
{
	check(IsInGameThread());
	check(TheirBody);
	if (TheirBody->BodySetup.IsValid() == false)	//attach actor can be called before body has been initialized. In this case just return false
	{
		return false;
	}

    if (TheirBody->WeldParent == this) // The body is already welded to this component. Do nothing.
    {
        return false;
    }

	TArray<FPhysicsShapeHandle> PNewShapes;

	FTransform MyTM = GetUnrealWorldTransform(false);
	MyTM.SetScale3D(Scale3D);	//physx doesn't store 3d so set it here

	FTransform RelativeTM = TheirTM.GetRelativeTransform(MyTM);

	FPhysicsCommand::ExecuteWrite(ActorHandle, [&](const FPhysicsActorHandle& Actor)
	{
		SCOPE_CYCLE_COUNTER(STAT_UpdatePhysMats);

		TheirBody->WeldParent = this;

		UPhysicalMaterial* SimplePhysMat = TheirBody->GetSimplePhysicalMaterial();

		TArray<UPhysicalMaterial*> ComplexPhysMats;
		TArray<FPhysicalMaterialMaskParams> ComplexPhysMatMasks;
	
		ComplexPhysMats = TheirBody->GetComplexPhysicalMaterials(ComplexPhysMatMasks);

		// This builds collision data based on this (parent) body, not their body. This gets fixed  up later though when PostShapeChange() calls UpdatePhysicsFilterData().
		FBodyCollisionData BodyCollisionData;
		BuildBodyFilterData(BodyCollisionData.CollisionFilterData);
		BuildBodyCollisionFlags(BodyCollisionData.CollisionFlags, GetCollisionEnabled(), BodySetup->GetCollisionTraceFlag() == CTF_UseComplexAsSimple);

		TheirBody->GetBodySetup()->AddShapesToRigidActor_AssumesLocked(this, Scale3D, SimplePhysMat, ComplexPhysMats, ComplexPhysMatMasks, BodyCollisionData, RelativeTM, &PNewShapes);

		FPhysicsInterface::SetSendsSleepNotifies_AssumesLocked(Actor, TheirBody->bGenerateWakeEvents);

		if(PNewShapes.Num())
		{
			if(!ShapeToBodiesMap.IsValid())
			{
				ShapeToBodiesMap = TSharedPtr<TMap<FPhysicsShapeHandle, FWeldInfo>>(new TMap<FPhysicsShapeHandle, FWeldInfo>());
			}

			for (int32 ShapeIdx = 0; ShapeIdx < PNewShapes.Num(); ++ShapeIdx)
			{
				ShapeToBodiesMap->Add(PNewShapes[ShapeIdx], FWeldInfo(TheirBody, RelativeTM));
			}

			if(TheirBody->ShapeToBodiesMap.IsValid())
			{
				TSet<FBodyInstance*> Bodies;
				//If the body that is welding to us has things welded to it, make sure to weld those things to us as well
				TMap<FPhysicsShapeHandle, FWeldInfo>& TheirWeldInfo = *TheirBody->ShapeToBodiesMap.Get();
				for(auto Itr = TheirWeldInfo.CreateIterator(); Itr; ++Itr)
				{
					const FWeldInfo& WeldInfo = Itr->Value;
					if(!Bodies.Contains(WeldInfo.ChildBI))
					{
						Bodies.Add(WeldInfo.ChildBI);	//only want to weld once per body and can have multiple shapes
						const FTransform ChildWorldTM = WeldInfo.RelativeTM * TheirTM;
						Weld(WeldInfo.ChildBI, ChildWorldTM);
					}
				}

				TheirWeldInfo.Empty();	//They are no longer root so empty this
			}
		}

		PostShapeChange();

		// remove their body from scenes (don't call TermBody because we don't want to clear things like BodySetup)
		FPhysicsInterface::ReleaseActor(TheirBody->ActorHandle, TheirBody->GetPhysicsScene());
	});
	
	UpdateInterpolateWhenSubStepping();

	TheirBody->UpdateDebugRendering();
	UpdateDebugRendering();

	return true;
}

int32 EnsureUnweldModifiesGTOnly = 0;
FAutoConsoleVariableRef CVarEnsureUnweldModifiesGTOnly(TEXT("p.EnsureUnweldModifiesGTOnly"), EnsureUnweldModifiesGTOnly, TEXT("Ensure if unweld modifies geometry shared with physics thread"));

void FBodyInstance::UnWeld(FBodyInstance* TheirBI)
{
	check(IsInGameThread());

	bool bShapesChanged = false;

	FPhysicsCommand::ExecuteWrite(ActorHandle, [&](const FPhysicsActorHandle& Actor)
				{
		TArray<FPhysicsShapeHandle> Shapes;
		const int32 NumSyncShapes = GetAllShapes_AssumesLocked(Shapes);
		const int32 NumTotalShapes = Shapes.Num();

		if(EnsureUnweldModifiesGTOnly && Actor->GetSolverBase() != nullptr)
		{
			ensureAlwaysMsgf(false, TEXT("Tried to unweld on body already in solver %s"), *GetBodyDebugName());
		}

		// reversed since FPhysicsInterface::DetachShape is removing shapes
		for (int Idx = Shapes.Num()-1; Idx >=0; Idx--)
		{
			FPhysicsShapeHandle& Shape = Shapes[Idx];
			const FBodyInstance* BI = GetOriginalBodyInstance(Shape);
			if (TheirBI == BI)
			{
				ShapeToBodiesMap->Remove(Shape);
				FPhysicsInterface::DetachShape(Actor, Shape);
				bShapesChanged = true;
			}
		}

	if (bShapesChanged)
	{
		PostShapeChange();
	}

		TheirBI->WeldParent = nullptr;
	});

	UpdateInterpolateWhenSubStepping();

	TheirBI->UpdateDebugRendering();
	UpdateDebugRendering();
}

void FBodyInstance::PostShapeChange()
{
	// Set the filter data on the shapes (call this after setting BodyData because it uses that pointer)
	UpdatePhysicsFilterData();

	UpdateMassProperties();
	// Update damping
	UpdateDampingProperties();
}

float AdjustForSmallThreshold(float NewVal, float OldVal)
{
	float Threshold = 0.1f;
	float Delta = NewVal - OldVal;
	if (Delta < 0 && FMath::Abs(NewVal) < Threshold)	//getting smaller and passed threshold so flip sign
	{
		return -Threshold;
	}
	else if (Delta > 0 && FMath::Abs(NewVal) < Threshold)	//getting bigger and passed small threshold so flip sign
	{
		return Threshold;
	}

	return NewVal;
}

//Non uniform scaling depends on the primitive that has the least non uniform scaling capability. So for example, a capsule's x and y axes scale are locked.
//So if a capsule exists in this body we must use locked x and y scaling for all shapes.
namespace EScaleMode
{
	enum Type
	{
		Free,
		LockedXY,
		LockedXYZ
	};
}

//computes the relative scaling vectors based on scale mode used
void ComputeScalingVectors(EScaleMode::Type ScaleMode, const FVector& InScale3D, FVector& OutScale3D, FVector& OutScale3DAbs)
{
	// Ensure no zeroes in any dimension
	FVector NewScale3D;
	NewScale3D.X = FMath::IsNearlyZero(InScale3D.X) ? UE_KINDA_SMALL_NUMBER : InScale3D.X;
	NewScale3D.Y = FMath::IsNearlyZero(InScale3D.Y) ? UE_KINDA_SMALL_NUMBER : InScale3D.Y;
	NewScale3D.Z = FMath::IsNearlyZero(InScale3D.Z) ? UE_KINDA_SMALL_NUMBER : InScale3D.Z;

	const FVector NewScale3DAbs = NewScale3D.GetAbs();
	switch (ScaleMode)
	{
	case EScaleMode::Free:
	{
		OutScale3D = NewScale3D;
		break;
	}
	case EScaleMode::LockedXY:
	{
		float XYScaleAbs = FMath::Max(NewScale3DAbs.X, NewScale3DAbs.Y);
		float XYScale = FMath::Max(NewScale3D.X, NewScale3D.Y) < 0.f ? -XYScaleAbs : XYScaleAbs;	//if both xy are negative we should make the xy scale negative

		OutScale3D = NewScale3D;
		OutScale3D.X = OutScale3D.Y = XYScale;

		break;
	}
	case EScaleMode::LockedXYZ:
	{
		float UniformScaleAbs = NewScale3DAbs.GetMin();	//uniform scale uses the smallest magnitude
		float UniformScale = FMath::Max3(NewScale3D.X, NewScale3D.Y, NewScale3D.Z) < 0.f ? -UniformScaleAbs : UniformScaleAbs;	//if all three values are negative we should make uniform scale negative

		OutScale3D = FVector(UniformScale);
		break;
	}
	default:
	{
		check(false);	//invalid scale mode
	}
	}

	OutScale3DAbs = OutScale3D.GetAbs();
}

EScaleMode::Type ComputeScaleMode(const TArray<FPhysicsShapeHandle>& Shapes)
{
	EScaleMode::Type ScaleMode = EScaleMode::Free;

	for(int32 ShapeIdx = 0; ShapeIdx < Shapes.Num(); ++ShapeIdx)
	{
		const FPhysicsShapeHandle& Shape = Shapes[ShapeIdx];
		ECollisionShapeType GeomType = FPhysicsInterface::GetShapeType(Shape);

		if(GeomType == ECollisionShapeType::Sphere)
		{
			ScaleMode = EScaleMode::LockedXYZ;	//sphere is most restrictive so we can stop
			break;
		}
		else if(GeomType == ECollisionShapeType::Capsule)
		{
			ScaleMode = EScaleMode::LockedXY;
		}
	}

	return ScaleMode;
}

void FBodyInstance::SetMassOverride(float MassInKG, bool bNewOverrideMass)
{
	bOverrideMass = bNewOverrideMass;
	MassInKgOverride = MassInKG;
}

bool FBodyInstance::GetRigidBodyState(FRigidBodyState& OutState)
{
	if (IsInstanceSimulatingPhysics())
	{
		FTransform BodyTM = GetUnrealWorldTransform();
		OutState.Position = BodyTM.GetTranslation();
		OutState.Quaternion = BodyTM.GetRotation();
		OutState.LinVel = GetUnrealWorldVelocity();
		OutState.AngVel = FMath::RadiansToDegrees(GetUnrealWorldAngularVelocityInRadians());
		OutState.Flags = (IsInstanceAwake() ? ERigidBodyFlags::None : ERigidBodyFlags::Sleeping);
		return true;
	}

	return false;
}

bool FBodyInstance::UpdateBodyScale(const FVector& InScale3D, bool bForceUpdate)
{
	using namespace Chaos;

	if (!IsValidBodyInstance())
	{
		//UE_LOG(LogPhysics, Log, TEXT("Body hasn't been initialized. Call InitBody to initialize."));
		return false;
	}

	// if scale is already correct, and not forcing an update, do nothing
	if (Scale3D.Equals(InScale3D) && !bForceUpdate)
	{
		return false;
	}

	SCOPE_CYCLE_COUNTER(STAT_BodyInstanceUpdateBodyScale);

	bool bSuccess = false;

#if !(UE_BUILD_SHIPPING || UE_BUILD_TEST)
	ensureMsgf ( !Scale3D.ContainsNaN() && !InScale3D.ContainsNaN(), TEXT("Scale3D = (%f,%f,%f) InScale3D = (%f,%f,%f)"), Scale3D.X, Scale3D.Y, Scale3D.Z, InScale3D.X, InScale3D.Y, InScale3D.Z );
#endif

	FVector UpdatedScale3D;

	//Get all shapes
	EScaleMode::Type ScaleMode = EScaleMode::Free;

	FPhysicsCommand::ExecuteWrite(ActorHandle, [&](const FPhysicsActorHandle& Actor)
	{
		TArray<FPhysicsShapeHandle> Shapes;
		GetAllShapes_AssumesLocked(Shapes);
		ScaleMode = ComputeScaleMode(Shapes);

		FVector AdjustedScale3D;
		FVector AdjustedScale3DAbs;

		// Apply scaling
		ComputeScalingVectors(ScaleMode, InScale3D, AdjustedScale3D, AdjustedScale3DAbs);

		UpdatedScale3D = AdjustedScale3D;

		TArray<TUniquePtr<FImplicitObject>> NewGeometry;
		NewGeometry.Reserve(Shapes.Num());


		for (FPhysicsShapeHandle& ShapeHandle : Shapes)
		{
			const Chaos::FImplicitObject& ImplicitObject = ShapeHandle.GetGeometry();
			
			EImplicitObjectType OuterType = ImplicitObject.GetType();
			EImplicitObjectType WrappedOrConcreteType = GetInnerType(OuterType);
			
			const FTransform& RelativeTM = GetRelativeBodyTransform(ShapeHandle);

			bool bIsTransformed = false;
			bool bIsScaled = false;
			bool bIsInstanced = false;

			// Unwrap the shape in order:
			// Transformed -> Scaled | Instanced -> Concrete

			if(OuterType == ImplicitObjectType::Transformed)
			{
				bIsTransformed = true;

				// Get GeomType that is transformed
				WrappedOrConcreteType = static_cast<const TImplicitObjectTransformed<FReal, 3>&>(ImplicitObject).GetTransformedObject()->GetType();
			}
			else
			{
				// If we didn't find a wrapper (transformed) then our wrapped or concrete type is the outer type
				WrappedOrConcreteType = OuterType;
			}

			// Strip out the scaled and instance wrappers leaving us with a definite concrete type
			EImplicitObjectType ConcreteType = WrappedOrConcreteType;

			if(IsScaled(ConcreteType))
			{
				bIsScaled = true;

				ConcreteType ^= ImplicitObjectType::IsScaled;
				ensure(!IsInstanced(ConcreteType));
			}
			else if(IsInstanced(ConcreteType))
			{
				bIsInstanced = true;

				ConcreteType ^= ImplicitObjectType::IsInstanced;
				ensure(!IsScaled(ConcreteType));
			}
<<<<<<< HEAD

			FKShapeElem* ShapeElem = FChaosUserData::Get<FKShapeElem>(FPhysicsInterface::GetUserData(ShapeHandle));

=======

			FKShapeElem* ShapeElem = FChaosUserData::Get<FKShapeElem>(FPhysicsInterface::GetUserData(ShapeHandle));

>>>>>>> 4af6daef
			switch(ConcreteType)
			{
				case ImplicitObjectType::Sphere:
				{
					if (!CHAOS_ENSURE(!bIsInstanced && !bIsScaled))
					{
						// No support for Instanced, Scaled not supported as we bake the scale below
						break;
					}

					FKSphereElem* SphereElem = ShapeElem->GetShapeCheck<FKSphereElem>();
					ensure(ScaleMode == EScaleMode::LockedXYZ);

					FReal Radius = FMath::Max<FReal>(SphereElem->Radius * AdjustedScale3DAbs.X, FCollisionShape::MinSphereRadius());
					FVec3 Center = RelativeTM.TransformPosition(SphereElem->Center) * InScale3D;
					TUniquePtr<TSphere<FReal, 3>> NewSphere = MakeUnique<TSphere<FReal, 3>>(Center, Radius);

					NewGeometry.Emplace(MoveTemp(NewSphere));
					bSuccess = true;

					break;
				}
				case ImplicitObjectType::Box:
				{
					if (!CHAOS_ENSURE(!bIsScaled && !bIsInstanced))
					{
						// No support for ScaledImplicit Box yet or Instanced, scale is baked below
						break;
					}

					FKBoxElem* BoxElem = ShapeElem->GetShapeCheck<FKBoxElem>();

					const TBox<FReal, 3> * BoxGeometry = static_cast<const TBox<FReal, 3>*>(&ImplicitObject);

					FVec3 HalfExtents;
					HalfExtents.X = FMath::Max<FReal>((0.5f * BoxElem->X * AdjustedScale3DAbs.X), FCollisionShape::MinBoxExtent());
					HalfExtents.Y = FMath::Max<FReal>((0.5f * BoxElem->Y * AdjustedScale3DAbs.Y), FCollisionShape::MinBoxExtent());
					HalfExtents.Z = FMath::Max<FReal>((0.5f * BoxElem->Z * AdjustedScale3DAbs.Z), FCollisionShape::MinBoxExtent());

					FRigidTransform3 LocalTransform = BoxElem->GetTransform() * RelativeTM;
					LocalTransform.ScaleTranslation(AdjustedScale3D);

					// If not already transformed and has a rotation, must convert to transformed geometry.
					if (bIsTransformed || (LocalTransform.GetRotation() == FQuat::Identity))
					{
						// Center at origin, transform holds translation
						const FVec3 Min = -HalfExtents;
						const FVec3 Max =  HalfExtents;

						TUniquePtr<TBox<FReal, 3>> NewBox = MakeUnique<TBox<FReal, 3>>(Min, Max);
						TUniquePtr<TImplicitObjectTransformed<FReal, 3>> NewTransformedBox = MakeUnique<TImplicitObjectTransformed<FReal, 3>>(MoveTemp(NewBox), LocalTransform);
						NewGeometry.Emplace(MoveTemp(NewTransformedBox));
					}
					else
					{
						// Bake in transformed position
						const FVec3 Min = LocalTransform.GetLocation() - HalfExtents;
						const FVec3 Max = LocalTransform.GetLocation() + HalfExtents;

						TUniquePtr<TBox<FReal, 3>> NewBox = MakeUnique<TBox<FReal, 3>>(Min, Max);
						NewGeometry.Emplace(MoveTemp(NewBox));
					}

					bSuccess = true;

					break;
				}
				case ImplicitObjectType::Capsule:
				{
					if (!CHAOS_ENSURE(!bIsInstanced && !bIsScaled))
					{
						// No support for Instanced
						break;
					}

					ensure(ScaleMode == EScaleMode::LockedXY || ScaleMode == EScaleMode::LockedXYZ);

					FReal ScaleRadius = FMath::Max(AdjustedScale3DAbs.X, AdjustedScale3DAbs.Y);
					FReal ScaleLength = AdjustedScale3DAbs.Z;

					FReal Radius = 0.0f;
					FReal HalfHeight = 0.0f;
					FVec3 Center;
					FVec3 Axis;

					if (ShapeElem->GetShapeType() == EAggCollisionShape::TaperedCapsule)
					{
						// Handle the case where standard capsules are generated in place of tapered capsules, which are not fully supported.
						FKTaperedCapsuleElem* TaperedCapsuleElem = ShapeElem->GetShapeCheck<FKTaperedCapsuleElem>();

						const FReal MeanRadius = 0.5f * (TaperedCapsuleElem->Radius0 + TaperedCapsuleElem->Radius1);

						const FReal InitialHeight = MeanRadius * 2.0f + TaperedCapsuleElem->Length;
						Radius = FMath::Max(MeanRadius * ScaleRadius, (FReal)0.1);
						HalfHeight = (TaperedCapsuleElem->Length * 0.5f + MeanRadius) * ScaleLength;

						// TODO: For Transformed implicit, do not bake this in. Set Transform instead.
						Center = RelativeTM.TransformPosition(TaperedCapsuleElem->Center) * InScale3D;
						Axis = TaperedCapsuleElem->Rotation.RotateVector(Chaos::FVec3(0, 0, 1));
					}
					else
					{
						FKSphylElem* SphylElem = ShapeElem->GetShapeCheck<FKSphylElem>();

						const FReal InitialHeight = SphylElem->Radius * 2.0f + SphylElem->Length;
						Radius = FMath::Max(SphylElem->Radius * ScaleRadius, (FReal)0.1);
						HalfHeight = (SphylElem->Length * 0.5f + SphylElem->Radius) * ScaleLength;

						// TODO: For Transformed implicit, do not bake this in. Set Transform instead.
						Center = RelativeTM.TransformPosition(SphylElem->Center) * InScale3D;
						Axis = SphylElem->Rotation.RotateVector(Chaos::FVec3(0, 0, 1));
					}

					Radius = FMath::Min(Radius, HalfHeight);	//radius is capped by half length
					Radius = FMath::Max(Radius, (FReal)FCollisionShape::MinCapsuleRadius());
					FReal HalfLength = HalfHeight - Radius;
					HalfLength = FMath::Max((FReal)FCollisionShape::MinCapsuleAxisHalfHeight(), HalfLength);

					const FVec3 X1 = Center - HalfLength * Axis;
					const FVec3 X2 = Center + HalfLength * Axis;

					TUniquePtr<FCapsule> NewCapsule =  MakeUnique<FCapsule>(X1, X2, Radius);
					NewGeometry.Emplace(MoveTemp(NewCapsule));

					bSuccess = true;

					break;
				}
				case ImplicitObjectType::Convex:
				{
					if(!CHAOS_ENSURE(bIsInstanced || bIsScaled))
					{
						// Expecting instanced or scaled.
						break;
					}

					FKConvexElem* ConvexElem = ShapeElem->GetShapeCheck<FKConvexElem>();
					const TSharedPtr<Chaos::FConvex, ESPMode::ThreadSafe>& ConvexImplicit = ConvexElem->GetChaosConvexMesh();

					TUniquePtr<FImplicitObject> NewConvex = nullptr;
					if (AdjustedScale3D == FVector(1.0f, 1.0f, 1.0f))
					{
						NewConvex = MakeUnique<TImplicitObjectInstanced<FConvex>>(ConvexImplicit);
					}
					else
					{
						NewConvex = MakeUnique<TImplicitObjectScaled<FConvex>>(ConvexImplicit, AdjustedScale3D);
<<<<<<< HEAD
					}

					if(RelativeTM.GetRotation() != FQuat::Identity || RelativeTM.GetTranslation() != FVector::ZeroVector)
					{
						FTransform AdjustedTransform = RelativeTM;
						AdjustedTransform.SetTranslation(RelativeTM.GetTranslation() * AdjustedScale3D);
						NewConvex = MakeUnique<TImplicitObjectTransformed<FReal, 3>>(MoveTemp(NewConvex), AdjustedTransform);
=======
>>>>>>> 4af6daef
					}
					
					NewGeometry.Emplace(MoveTemp(NewConvex));

					if(RelativeTM.GetRotation() != FQuat::Identity || RelativeTM.GetTranslation() != FVector::ZeroVector)
					{
						FTransform AdjustedTransform = RelativeTM;
						AdjustedTransform.SetTranslation(RelativeTM.GetTranslation() * AdjustedScale3D);
						NewConvex = MakeUnique<TImplicitObjectTransformed<FReal, 3>>(MoveTemp(NewConvex), AdjustedTransform);
					}
					
					NewGeometry.Emplace(MoveTemp(NewConvex));

					bSuccess = true;

					break;
				}
				case ImplicitObjectType::TriangleMesh:
				{
					if(!CHAOS_ENSURE(bIsScaled || bIsInstanced))
					{
						// Currently assuming all triangle meshes are scaled or instanced (if scale == 1).
						break;
					}

					auto CreateTriGeomAuto = [](auto InObject, TArray<TUniquePtr<FImplicitObject>>& OutGeoArray, const FVec3& InScale) -> TUniquePtr<FImplicitObject>
					{
						if(InScale == Chaos::FVec3(1.0f, 1.0f, 1.0f))
						{
							return MakeUnique<Chaos::TImplicitObjectInstanced<Chaos::FTriangleMeshImplicitObject>>(InObject);
						}
						else
						{
							return MakeUnique<Chaos::TImplicitObjectScaled<Chaos::FTriangleMeshImplicitObject>>(MoveTemp(InObject), InScale);
						}
					};

					const FImplicitObject* TrimeshContainer = &ImplicitObject;
					if(bIsTransformed)
					{
						TrimeshContainer = static_cast<const TImplicitObjectTransformed<FReal, 3>*>(TrimeshContainer)->GetTransformedObject();
					}

					TSharedPtr<FTriangleMeshImplicitObject, ESPMode::ThreadSafe> InnerTriangleMesh = nullptr;
					if (bIsScaled)
					{
						const TImplicitObjectScaled<FTriangleMeshImplicitObject>* ScaledTriangleMesh = (static_cast<const TImplicitObjectScaled<FTriangleMeshImplicitObject>*>(TrimeshContainer));
						InnerTriangleMesh = ScaledTriangleMesh->GetSharedObject();

						if(!InnerTriangleMesh)
						{
							// While a body setup will instantiate the triangle mesh as a shared geometry, other methods might not (e.g. retopologized landscape)
							TImplicitObjectScaled<FTriangleMeshImplicitObject>::ObjectType InnerObject = ScaledTriangleMesh->Object();
							NewGeometry.Emplace(MakeUnique<Chaos::TImplicitObjectScaled<Chaos::FTriangleMeshImplicitObject>>(ScaledTriangleMesh->Object(), InnerTriangleMesh, AdjustedScale3D));
						}
					}
					else if (bIsInstanced)
					{
						const TImplicitObjectInstanced<FTriangleMeshImplicitObject>* InstancedTriangleMesh = (static_cast<const TImplicitObjectInstanced<FTriangleMeshImplicitObject>*>(TrimeshContainer));
						InnerTriangleMesh = InstancedTriangleMesh->Object();
					}
					else
					{
						CHAOS_ENSURE(false);
						break;
					}

					if(InnerTriangleMesh)
					{
						TUniquePtr<FImplicitObject> NewTrimesh = CreateTriGeomAuto(MoveTempIfPossible(InnerTriangleMesh), NewGeometry, AdjustedScale3D);

						// If we have a transform - wrap the trimesh
						if(RelativeTM.GetRotation() != FQuat::Identity || RelativeTM.GetTranslation() != FVector::ZeroVector)
						{
							FTransform AdjustedTransform = RelativeTM;
							AdjustedTransform.SetTranslation(RelativeTM.GetTranslation() * AdjustedScale3D);
							NewTrimesh = MakeUnique<TImplicitObjectTransformed<FReal, 3>>(MoveTemp(NewTrimesh), AdjustedTransform);
						}

						NewGeometry.Emplace(MoveTemp(NewTrimesh));
					}

					bSuccess = true;

					break;
				}
				default:
				{
					CHAOS_ENSURE(false);
					UE_LOG(LogPhysics, Warning, TEXT("UpdateBodyScale: Unimplemented ImplicitObject of type: %d skipped."), OuterType);
				}
			}// end switch
		}

		// Many types not yet implemented for UpdateBodyScale. If any geometry is missing from array, we cannot update geometry without losing data.
		// Only follow through with update if all shapes succeeded.
		if (CHAOS_ENSURE(NewGeometry.Num() == Shapes.Num()))
		{
			ActorHandle->GetGameThreadAPI().SetGeometry(MakeUnique<Chaos::FImplicitObjectUnion>(MoveTemp(NewGeometry)));
			FPhysicsInterface::WakeUp_AssumesLocked(ActorHandle);
		}
		else
		{
			bSuccess = false;
		}
	});

	if (bSuccess)
	{
		Scale3D = UpdatedScale3D;

		FPhysScene_Chaos& Scene = *GetPhysicsScene();
		Scene.UpdateActorInAccelerationStructure(ActorHandle);

		// update mass if required
		if (bUpdateMassWhenScaleChanges)
		{
			bDirtyMassProps = true;

			//if already simulated compute mass immediately
			if (ShouldInstanceSimulatingPhysics())
			{
				UpdateMassProperties();
			}
		}
	}

	return bSuccess;
}

void FBodyInstance::UpdateInstanceSimulatePhysics()
{
	// In skeletal case, we need both our bone and skelcomponent flag to be true.
	// This might be 'and'ing us with ourself, but thats fine.
	const bool bUseSimulate = IsInstanceSimulatingPhysics();
	bool bInitialized = false;

	FPhysicsCommand::ExecuteWrite(ActorHandle, [&](const FPhysicsActorHandle& Actor)
	{
		bInitialized = true;
		FPhysicsInterface::SetIsKinematic_AssumesLocked(Actor, !bUseSimulate);
		FPhysicsInterface::SetCcdEnabled_AssumesLocked(Actor, bUseCCD);

		if(bSimulatePhysics)
		{
			if(bDirtyMassProps)
			{
				UpdateMassProperties();
			}

			if(bStartAwake)
			{
				FPhysicsInterface::WakeUp_AssumesLocked(Actor);
			}
		}
	});

	//In the original physx only implementation this was wrapped in a PRigidDynamic != NULL check.
	//We use bInitialized to check rigid actor has been created in either engine because if we haven't even initialized yet, we don't want to undo our settings
	if (bInitialized)
	{
		if (bUseSimulate)
		{
			PhysicsBlendWeight = 1.f;
		}
		else
		{
			PhysicsBlendWeight = 0.f;
		}

		bSimulatePhysics = bUseSimulate;
	}
}

bool FBodyInstance::IsNonKinematic() const
{
	return bSimulatePhysics;
}

bool FBodyInstance::IsDynamic() const
{
	return FPhysicsInterface::IsDynamic(ActorHandle);
}

void FBodyInstance::ApplyWeldOnChildren()
{
	if(UPrimitiveComponent* OwnerComponentInst = OwnerComponent.Get())
	{
		TArray<FBodyInstance*> ChildrenBodies;
		TArray<FName> ChildrenLabels;
		OwnerComponentInst->GetWeldedBodies(ChildrenBodies, ChildrenLabels, /*bIncludingAutoWeld=*/true);

		for (int32 ChildIdx = 0; ChildIdx < ChildrenBodies.Num(); ++ChildIdx)
		{
			FBodyInstance* ChildBI = ChildrenBodies[ChildIdx];
			checkSlow(ChildBI);
			if (ChildBI != this)
			{
				const ECollisionEnabled::Type ChildCollision = ChildBI->GetCollisionEnabled();
				if(CollisionEnabledHasPhysics(ChildCollision))
				{
					if(UPrimitiveComponent* PrimOwnerComponent = ChildBI->OwnerComponent.Get())
					{
						Weld(ChildBI, PrimOwnerComponent->GetSocketTransform(ChildrenLabels[ChildIdx]));
					}
				}
			}
		}
	}
	
}

void FBodyInstance::SetInstanceSimulatePhysics(bool bSimulate, bool bMaintainPhysicsBlending, bool bPreserveExistingAttachment)
{
	if (bSimulate)
	{
		UPrimitiveComponent* OwnerComponentInst = OwnerComponent.Get();

		// If we are enabling simulation, and we are the root body of our component (or we are welded), we detach the component 
		if (OwnerComponentInst && OwnerComponentInst->IsRegistered() && (OwnerComponentInst->GetBodyInstance() == this || OwnerComponentInst->IsWelded()))
		{
			if (!bPreserveExistingAttachment && OwnerComponentInst->GetAttachParent())
			{
				OwnerComponentInst->DetachFromComponent(FDetachmentTransformRules::KeepWorldTransform);
			}

			if (bSimulatePhysics == false)	//if we're switching from kinematic to simulated
			{
				ApplyWeldOnChildren();
			}
		}

#if !(UE_BUILD_SHIPPING || UE_BUILD_TEST)
		if (OwnerComponentInst)
		{
			if (!IsValidBodyInstance())
			{
				FMessageLog("PIE").Warning(FText::Format(LOCTEXT("SimPhysNoBody", "Trying to simulate physics on ''{0}'' but no physics body."),
					FText::FromString(GetPathNameSafe(OwnerComponentInst))));
			}
			else if (FPhysicsInterface::IsStatic(ActorHandle))
			{
				FMessageLog("PIE").Warning(FText::Format(LOCTEXT("SimPhysStatic", "Trying to simulate physics on ''{0}'' but it is static."),
					FText::FromString(GetPathNameSafe(OwnerComponentInst))));
			}
			else if(BodySetup.IsValid() && BodySetup->GetCollisionTraceFlag() == ECollisionTraceFlag::CTF_UseComplexAsSimple)
			{
				FMessageLog("PIE").Warning(FText::Format(LOCTEXT("SimComplexAsSimple", "Trying to simulate physics on ''{0}'' but it has ComplexAsSimple collision."),
					FText::FromString(GetPathNameSafe(OwnerComponentInst))));
			}
		}
#endif
	}

	bSimulatePhysics = bSimulate;
	if ( !bMaintainPhysicsBlending )
	{
		if (bSimulatePhysics)
		{
			PhysicsBlendWeight = 1.f;
		}
		else
		{
			PhysicsBlendWeight = 0.f;
		}
	}

	UpdateInstanceSimulatePhysics();
}

bool FBodyInstance::IsValidBodyInstance() const
{
	return FPhysicsInterface::IsValid(ActorHandle);
}

FTransform GetUnrealWorldTransformImp_AssumesLocked(const FBodyInstance* BodyInstance, bool bWithProjection, bool bGlobalPose)
{
	FTransform WorldTM = FTransform::Identity;

	if(BodyInstance && BodyInstance->IsValidBodyInstance())
	{
		WorldTM = FPhysicsInterface::GetTransform_AssumesLocked(BodyInstance->ActorHandle, bGlobalPose);

		if(bWithProjection)
		{
			BodyInstance->ExecuteOnCalculateCustomProjection(WorldTM);
		}
	}

	return WorldTM;
}

FTransform FBodyInstance::GetUnrealWorldTransform(bool bWithProjection /* = true*/, bool bForceGlobalPose /* = true*/) const
{
	FTransform OutTransform = FTransform::Identity;

	FPhysicsCommand::ExecuteRead(ActorHandle, [&](const FPhysicsActorHandle& Actor)
	{
		OutTransform = GetUnrealWorldTransformImp_AssumesLocked(this, bWithProjection, bForceGlobalPose);
	});

	return OutTransform;
}


FTransform FBodyInstance::GetUnrealWorldTransform_AssumesLocked(bool bWithProjection /* = true*/, bool bForceGlobalPose /* = true*/) const
{
	return GetUnrealWorldTransformImp_AssumesLocked(this, bWithProjection, bForceGlobalPose);
}

void FBodyInstance::SetBodyTransform(const FTransform& NewTransform, ETeleportType Teleport, bool bAutoWake)
{
	SCOPE_CYCLE_COUNTER(STAT_SetBodyTransform);

#if !(UE_BUILD_SHIPPING || UE_BUILD_TEST)
	extern bool GShouldLogOutAFrameOfSetBodyTransform;
	if (GShouldLogOutAFrameOfSetBodyTransform == true)
	{
		UE_LOG(LogPhysics, Log, TEXT("SetBodyTransform: %s"), *GetBodyDebugName());
	}
#endif // !(UE_BUILD_SHIPPING || UE_BUILD_TEST)

	// Catch NaNs and elegantly bail out.

	if( !ensureMsgf(!NewTransform.ContainsNaN(), TEXT("SetBodyTransform contains NaN (%s)\n%s"), (OwnerComponent.Get() ? *OwnerComponent->GetPathName() : TEXT("NONE")), *NewTransform.ToString()) )
	{
		return;
	}

	if(FPhysicsInterface::IsValid(ActorHandle))
	{
		if(!NewTransform.IsValid())
		{
			UE_LOG(LogPhysics, Warning, TEXT("FBodyInstance::SetBodyTransform: Trying to set new transform with bad data: %s"), *NewTransform.ToString());
			return;
		}

		bool bEditorWorld = false;
#if WITH_EDITOR
		//If the body is moved in the editor we avoid setting the kinematic target. This is useful for tools that rely on the physx data being up to date in the editor (and velocities aren't important in this case)
		UPrimitiveComponent* OwnerComp = OwnerComponent.Get();
		UWorld* World = OwnerComp ? OwnerComp->GetWorld() : nullptr;
		bEditorWorld = World && World->WorldType == EWorldType::Editor;
#endif

		FPhysScene* Scene = GetPhysicsScene();

		if(FPhysicsInterface::IsDynamic(ActorHandle) && !bEditorWorld && Scene)
		{
			FPhysicsCommand::ExecuteWrite(ActorHandle, [&](const FPhysicsActorHandle& Actor)
			{
				const bool bKinematic = FPhysicsInterface::IsKinematic_AssumesLocked(Actor);
				const bool bSimulated = FPhysicsInterface::CanSimulate_AssumesLocked(Actor);
				const bool bIsSimKinematic = bKinematic && bSimulated;

				if(bIsSimKinematic && Teleport == ETeleportType::None)
				{
					Scene->SetKinematicTarget_AssumesLocked(this, NewTransform, true);
				}
				else
				{
					// todo(chaos): Calling SetKinematicTarget_AssumesLocked before SetGlobalPose_AssumesLocked is unnessary for chaos. We should fix this when PhysX is removed.
					if(bIsSimKinematic)
					{
						FPhysicsInterface::SetKinematicTarget_AssumesLocked(Actor, NewTransform);
					}

					FPhysicsInterface::SetGlobalPose_AssumesLocked(Actor, NewTransform);
				}
			});
		}
		else if(Scene)
		{
			FPhysicsCommand::ExecuteWrite(ActorHandle, [&](const FPhysicsActorHandle& Actor)
			{
				FPhysicsInterface::SetGlobalPose_AssumesLocked(Actor, NewTransform);
			});
		}
	}
	else if(WeldParent)
	{
		WeldParent->SetWeldedBodyTransform(this, NewTransform);
	}
}

void FBodyInstance::SetWeldedBodyTransform(FBodyInstance* TheirBody, const FTransform& NewTransform)
{
	UnWeld(TheirBody);
	Weld(TheirBody, NewTransform);
}

FVector FBodyInstance::GetUnrealWorldVelocity() const
{
	FVector OutVelocity = FVector::ZeroVector;

	FPhysicsCommand::ExecuteRead(ActorHandle, [&](const FPhysicsActorHandle& Actor)
	{
		OutVelocity = GetUnrealWorldVelocity_AssumesLocked();
	});

	return OutVelocity;
}

FVector FBodyInstance::GetUnrealWorldVelocity_AssumesLocked() const
{
	FVector LinVel(EForceInit::ForceInitToZero);
	if (FPhysicsInterface::IsValid(ActorHandle))
	{
		LinVel = FPhysicsInterface::GetLinearVelocity_AssumesLocked(ActorHandle);
	}

	return LinVel;
}

/** Note: returns angular velocity in radians per second. */
FVector FBodyInstance::GetUnrealWorldAngularVelocityInRadians() const
{
	FVector OutVelocity = FVector::ZeroVector;

	FPhysicsCommand::ExecuteRead(ActorHandle, [&](const FPhysicsActorHandle& Actor)
	{
		OutVelocity = FPhysicsInterface::GetAngularVelocity_AssumesLocked(Actor);
	});

	return OutVelocity;
}

/** Note: returns angular velocity in radians per second. */
FVector FBodyInstance::GetUnrealWorldAngularVelocityInRadians_AssumesLocked() const
{
	return FPhysicsInterface::GetAngularVelocity_AssumesLocked(ActorHandle);
}

FVector FBodyInstance::GetUnrealWorldVelocityAtPoint(const FVector& Point) const
{
	FVector OutVelocity = FVector::ZeroVector;
	FPhysicsCommand::ExecuteRead(ActorHandle, [&](const FPhysicsActorHandle& Actor)
	{
		OutVelocity = FPhysicsInterface::GetWorldVelocityAtPoint_AssumesLocked(Actor, Point);
	});

	return OutVelocity;
}


FVector FBodyInstance::GetUnrealWorldVelocityAtPoint_AssumesLocked(const FVector& Point) const
{
	return FPhysicsInterface::GetWorldVelocityAtPoint_AssumesLocked(ActorHandle, Point);
}

FTransform FBodyInstance::GetMassSpaceToWorldSpace() const
{
	FTransform MassSpaceToWorldSpace = FTransform::Identity;

	FPhysicsCommand::ExecuteRead(ActorHandle, [&](const FPhysicsActorHandle& Actor)
		{
		MassSpaceToWorldSpace = FPhysicsInterface::GetComTransform_AssumesLocked(Actor);
	});

	return MassSpaceToWorldSpace;
}

FTransform FBodyInstance::GetMassSpaceLocal() const
{
	FTransform MassSpaceLocal = FTransform::Identity;

	FPhysicsCommand::ExecuteRead(ActorHandle, [&](const FPhysicsActorHandle& Actor)
	{
		MassSpaceLocal = FPhysicsInterface::GetComTransformLocal_AssumesLocked(Actor);
	});

	return MassSpaceLocal;
}

void FBodyInstance::SetMassSpaceLocal(const FTransform& NewMassSpaceLocalTM)
{
	//TODO: UE doesn't store this so any changes to mass properties will not remember about this properly
	FPhysicsCommand::ExecuteWrite(ActorHandle, [&](const FPhysicsActorHandle& Actor)
	{
		FPhysicsInterface::SetComLocalPose_AssumesLocked(Actor, NewMassSpaceLocalTM);
	});
}

float FBodyInstance::GetBodyMass() const
{
	float OutMass = 0.0f;

	FPhysicsCommand::ExecuteRead(ActorHandle, [&](const FPhysicsActorHandle& Actor)
	{
		OutMass = FPhysicsInterface::GetMass_AssumesLocked(Actor);
	});

	return OutMass;
}


FVector FBodyInstance::GetBodyInertiaTensor() const
{
	FVector OutTensor = FVector::ZeroVector;

	FPhysicsCommand::ExecuteRead(ActorHandle, [&](const FPhysicsActorHandle& Actor)
	{
		OutTensor = FPhysicsInterface::GetLocalInertiaTensor_AssumesLocked(Actor);
	});

	return OutTensor;
}

void FBodyInstance::SetInertiaConditioningEnabled(bool bInEnabled)
{
	if (bInEnabled != bInertiaConditioning)
	{
		bInertiaConditioning = bInEnabled;
		FPhysicsCommand::ExecuteWrite(ActorHandle,
			[bInEnabled](const FPhysicsActorHandle& Actor)
			{
				if (FPhysicsInterface::IsRigidBody(Actor))
				{
					FPhysicsInterface::SetInertiaConditioningEnabled_AssumesLocked(Actor, bInEnabled);
				}
			});
	}
}

FBox FBodyInstance::GetBodyBounds() const
{
	FBox OutBox(EForceInit::ForceInitToZero);

	FPhysicsCommand::ExecuteRead(ActorHandle, [&](const FPhysicsActorHandle& Actor)
	{
		OutBox = FPhysicsInterface::GetBounds_AssumesLocked(Actor);
	});

	return OutBox;
}

void FBodyInstance::DrawCOMPosition(FPrimitiveDrawInterface* PDI, float COMRenderSize, const FColor& COMRenderColor)
{
	if (IsValidBodyInstance())
	{
		DrawWireStar(PDI, GetCOMPosition(), COMRenderSize, COMRenderColor, SDPG_Foreground);
	}
}

/** Utility for copying properties from one BodyInstance to another. */
void FBodyInstance::CopyBodyInstancePropertiesFrom(const FBodyInstance* FromInst)
{
	// No copying of runtime instances (strictly defaults off BodySetup)
	check(FromInst);
	check(FromInst->OwnerComponent.Get() == NULL);
	check(FromInst->BodySetup.Get() == NULL);
	check(!FPhysicsInterface::IsValid(FromInst->ActorHandle));
	check(!FPhysicsInterface::IsValid(ActorHandle));

	*this = *FromInst;
}

void FBodyInstance::CopyRuntimeBodyInstancePropertiesFrom(const FBodyInstance* FromInst)
{
	check(FromInst);
	check(!FromInst->bPendingCollisionProfileSetup);

	if (FromInst->bOverrideWalkableSlopeOnInstance)
	{
		SetWalkableSlopeOverride(FromInst->GetWalkableSlopeOverride());
	}

	CollisionResponses = FromInst->CollisionResponses;
	CollisionProfileName = FromInst->CollisionProfileName;
	CollisionEnabled = FromInst->CollisionEnabled;

	UpdatePhysicsFilterData();
}

const FPhysScene* FBodyInstance::GetPhysicsScene() const
{
	return static_cast<const FPhysScene*>(FPhysicsInterface::GetCurrentScene(ActorHandle));
}

FPhysScene* FBodyInstance::GetPhysicsScene()
{
	return static_cast<FPhysScene*>(FPhysicsInterface::GetCurrentScene(ActorHandle));
}

FPhysicsActorHandle& FBodyInstance::GetPhysicsActorHandle()
{
	return ActorHandle;
}

const FPhysicsActorHandle& FBodyInstance::GetPhysicsActorHandle() const
{
	return ActorHandle;
}

const FWalkableSlopeOverride& FBodyInstance::GetWalkableSlopeOverride() const
{
	if (bOverrideWalkableSlopeOnInstance || !BodySetup.IsValid())
	{
		return WalkableSlopeOverride;
	}
	else
	{
		return GetBodySetup()->WalkableSlopeOverride;
	}
}

void FBodyInstance::SetWalkableSlopeOverride(const FWalkableSlopeOverride& NewOverride, bool bNewOverideSetting)
{
	bOverrideWalkableSlopeOnInstance = bNewOverideSetting;
	WalkableSlopeOverride = NewOverride;
}


bool FBodyInstance::GetOverrideWalkableSlopeOnInstance() const
{
	return bOverrideWalkableSlopeOnInstance;
}

/** 
*	Changes the current PhysMaterialOverride for this body. 
*	Note that if physics is already running on this component, this will _not_ alter its mass/inertia etc, it will only change its 
*	surface properties like friction and the damping.
*/
void FBodyInstance::SetPhysMaterialOverride( UPhysicalMaterial* NewPhysMaterial )
{
	// Save ref to PhysicalMaterial
	PhysMaterialOverride = NewPhysMaterial;

	// Go through the chain of physical materials and update the shapes 
	UpdatePhysicalMaterials();

	// Because physical material has changed, we need to update the mass
	UpdateMassProperties();
}

UPhysicalMaterial* FBodyInstance::GetSimplePhysicalMaterial() const
{
	return GetSimplePhysicalMaterial(this, OwnerComponent, GetBodySetup());
}

UPhysicalMaterial* FBodyInstance::GetSimplePhysicalMaterial(const FBodyInstance* BodyInstance, TWeakObjectPtr<UPrimitiveComponent> OwnerComp, TWeakObjectPtr<UBodySetup> BodySetupPtr)
{
	if(!GEngine || !GEngine->DefaultPhysMaterial)
	{
		UE_LOG(LogPhysics, Error, TEXT("FBodyInstance::GetSimplePhysicalMaterial : GEngine not initialized! Cannot call this during native CDO construction, wrap with if(!HasAnyFlags(RF_ClassDefaultObject)) or move out of constructor, material parameters will not be correct."));

		return nullptr;
	}

	// Find the PhysicalMaterial we need to apply to the physics bodies.
	// (LOW priority) Engine Mat, Material PhysMat, BodySetup Mat, Component Override, Body Override (HIGH priority)
	
	UPhysicalMaterial* ReturnPhysMaterial = NULL;

	// BodyInstance override
	if (BodyInstance->PhysMaterialOverride != NULL)
	{
		ReturnPhysMaterial = BodyInstance->PhysMaterialOverride;
		check(!ReturnPhysMaterial || ReturnPhysMaterial->IsValidLowLevel());
	}
	else
	{
		// Component override
		UPrimitiveComponent* OwnerPrimComponent = OwnerComp.Get();
		if (OwnerPrimComponent && OwnerPrimComponent->BodyInstance.PhysMaterialOverride != NULL)
		{
			ReturnPhysMaterial = OwnerComp->BodyInstance.PhysMaterialOverride;
			check(!ReturnPhysMaterial || ReturnPhysMaterial->IsValidLowLevel());
		}
		else
		{
			// BodySetup
			UBodySetup* BodySetupRawPtr = BodySetupPtr.Get();
			if (BodySetupRawPtr && BodySetupRawPtr->PhysMaterial != NULL)
			{
				ReturnPhysMaterial = BodySetupPtr->PhysMaterial;
				check(!ReturnPhysMaterial || ReturnPhysMaterial->IsValidLowLevel());
			}
			else
			{
				// See if the Material has a PhysicalMaterial
				UMeshComponent* MeshComp = Cast<UMeshComponent>(OwnerPrimComponent);
				UPhysicalMaterial* PhysMatFromMaterial = NULL;
				if (MeshComp != NULL)
				{
					UMaterialInterface* Material = MeshComp->GetMaterial(0);
					if (Material != NULL)
					{
						PhysMatFromMaterial = Material->GetPhysicalMaterial();
					}
				}

				if (PhysMatFromMaterial != NULL)
				{
					ReturnPhysMaterial = PhysMatFromMaterial;
					check(!ReturnPhysMaterial || ReturnPhysMaterial->IsValidLowLevel());
				}
				// fallback is default physical material
				else
				{
					ReturnPhysMaterial = GEngine->DefaultPhysMaterial;
					check(!ReturnPhysMaterial || ReturnPhysMaterial->IsValidLowLevel());
				}
			}
		}
	}
	
	return ReturnPhysMaterial;
}

TArray<UPhysicalMaterial*> FBodyInstance::GetComplexPhysicalMaterials() const
{
	TArray<UPhysicalMaterial*> PhysMaterials;
	GetComplexPhysicalMaterials(PhysMaterials);
	return PhysMaterials;
}

TArray<UPhysicalMaterial*> FBodyInstance::GetComplexPhysicalMaterials(TArray<FPhysicalMaterialMaskParams>& OutPhysMaterialMasks) const
{
	TArray<UPhysicalMaterial*> PhysMaterials;
	GetComplexPhysicalMaterials(PhysMaterials, OutPhysMaterialMasks);
	return PhysMaterials;
}

void FBodyInstance::GetComplexPhysicalMaterials(TArray<UPhysicalMaterial*>& OutPhysMaterials) const
{
	GetComplexPhysicalMaterials(this, OwnerComponent, OutPhysMaterials);
}

void FBodyInstance::GetComplexPhysicalMaterials(TArray<UPhysicalMaterial*>& OutPhysMaterials, TArray<FPhysicalMaterialMaskParams>& OutPhysMaterialMasks) const
{
	GetComplexPhysicalMaterials(this, OwnerComponent, OutPhysMaterials, &OutPhysMaterialMasks);
}

void FBodyInstance::GetComplexPhysicalMaterials(const FBodyInstance* BodyInstance, TWeakObjectPtr<UPrimitiveComponent> OwnerComp, TArray<UPhysicalMaterial*>& OutPhysMaterials, TArray<FPhysicalMaterialMaskParams>* OutPhysMaterialMasks)
{
	if(!GEngine || !GEngine->DefaultPhysMaterial)
	{
		UE_LOG(LogPhysics, Error, TEXT("FBodyInstance::GetComplexPhysicalMaterials : GEngine not initialized! Cannot call this during native CDO construction, wrap with if(!HasAnyFlags(RF_ClassDefaultObject)) or move out of constructor, material parameters will not be correct."));

		return;
	}

	// Find the PhysicalMaterial we need to apply to the physics bodies.
	// (LOW priority) Engine Mat, Material PhysMat, Component Override, Body Override (HIGH priority)
	
	// BodyInstance override
	if (BodyInstance && BodyInstance->PhysMaterialOverride != nullptr)
	{
		OutPhysMaterials.SetNum(1);
		OutPhysMaterials[0] = BodyInstance->PhysMaterialOverride;
		check(!OutPhysMaterials[0] || OutPhysMaterials[0]->IsValidLowLevel());
	}
	else
	{
		// Component override
		UPrimitiveComponent* OwnerPrimComponent = OwnerComp.Get();
		if (OwnerPrimComponent && OwnerPrimComponent->BodyInstance.PhysMaterialOverride != nullptr)
		{
			OutPhysMaterials.SetNum(1);
			OutPhysMaterials[0] = OwnerComp->BodyInstance.PhysMaterialOverride;
			check(!OutPhysMaterials[0] || OutPhysMaterials[0]->IsValidLowLevel());
		}
		else
		{
			// See if the Material has a PhysicalMaterial
			if (OwnerPrimComponent)
			{
				const int32 NumMaterials = OwnerPrimComponent->GetNumMaterials();
				OutPhysMaterials.SetNum(NumMaterials);

				if (OutPhysMaterialMasks)
				{
					OutPhysMaterialMasks->SetNum(NumMaterials);
				}

				for (int32 MatIdx = 0; MatIdx < NumMaterials; MatIdx++)
				{
					UPhysicalMaterial* PhysMat = GEngine->DefaultPhysMaterial;
					UMaterialInterface* Material = OwnerPrimComponent->GetMaterial(MatIdx);
					if (Material)
					{
						PhysMat = Material->GetPhysicalMaterial();
					}

					OutPhysMaterials[MatIdx] = PhysMat;

					if (OutPhysMaterialMasks)
					{
						UPhysicalMaterialMask* PhysMatMask = nullptr;
						UMaterialInterface* PhysMatMap = nullptr;

						if (Material)
						{
							PhysMatMask = Material->GetPhysicalMaterialMask();
							if (PhysMatMask)
							{
								PhysMatMap = Material;
							}
						}

						(*OutPhysMaterialMasks)[MatIdx].PhysicalMaterialMask = PhysMatMask;
						(*OutPhysMaterialMasks)[MatIdx].PhysicalMaterialMap = PhysMatMap;
					}
				}
			}			
		}
	}
}

/** Util for finding the number of 'collision sim' shapes on this Actor */
int32 GetNumSimShapes_AssumesLocked(const FPhysicsActorHandle& ActorRef)
{
	FInlineShapeArray PShapes;
	const int32 NumShapes = FillInlineShapeArray_AssumesLocked(PShapes, ActorRef);

	int32 NumSimShapes = 0;

	for(FPhysicsShapeHandle& Shape : PShapes)
	{
		if(FPhysicsInterface::IsSimulationShape(Shape))
		{
			NumSimShapes++;
		}
	}

	return NumSimShapes;
}


void FBodyInstance::UpdateMassProperties()
{
	bDirtyMassProps = false;

	UPhysicalMaterial* PhysMat = GetSimplePhysicalMaterial();

	if (FPhysicsInterface::IsValid(ActorHandle) && FPhysicsInterface::IsRigidBody(ActorHandle))
	{
		FPhysicsCommand::ExecuteWrite(ActorHandle, [&](FPhysicsActorHandle& Actor)
		{
			check(FPhysicsInterface::IsValid(Actor));

			if (GetNumSimShapes_AssumesLocked(Actor) > 0)
			{
				const int32 NumShapes = FPhysicsInterface::GetNumShapes(Actor);

				TArray<FPhysicsShapeHandle> Shapes;
				Shapes.AddUninitialized(NumShapes);
				FPhysicsInterface::GetAllShapes_AssumedLocked(Actor, Shapes);

				// Ignore trimeshes & shapes which don't contribute to the mass
				for (int32 ShapeIdx = Shapes.Num() - 1; ShapeIdx >= 0; --ShapeIdx)
				{
					const FPhysicsShapeHandle& Shape = Shapes[ShapeIdx];
					const FKShapeElem* ShapeElem = FChaosUserData::Get<FKShapeElem>(FPhysicsInterface::GetUserData(Shape));
					bool bIsTriangleMesh = FPhysicsInterface::GetShapeType(Shape) == ECollisionShapeType::Trimesh;
					bool bHasNoMass = ShapeElem && !ShapeElem->GetContributeToMass();
					if (bIsTriangleMesh || bHasNoMass)
					{
						Shapes.RemoveAtSwap(ShapeIdx);
					}
				}

				Chaos::FMassProperties TotalMassProperties;

				if (ShapeToBodiesMap.IsValid() && ShapeToBodiesMap->Num() > 0)
				{
					struct FWeldedBatch
					{
						TArray<FPhysicsShapeHandle> Shapes;
						FTransform RelTM;
					};

					// If we have welded children we must compute the mass properties of each individual body first and then combine them 
					// all together because each welded body may have different density etc
					TMap<FBodyInstance*, FWeldedBatch> BodyToShapes;

					for (const FPhysicsShapeHandle& Shape : Shapes) //sort all welded children by their original bodies
					{
						if (FWeldInfo* WeldInfo = ShapeToBodiesMap->Find(Shape))
						{
							FWeldedBatch* WeldedBatch = BodyToShapes.Find(WeldInfo->ChildBI);
							if (!WeldedBatch)
							{
								WeldedBatch = &BodyToShapes.Add(WeldInfo->ChildBI);
								WeldedBatch->RelTM = WeldInfo->RelativeTM;
							}

							WeldedBatch->Shapes.Add(Shape);
						}
						else
						{
							//no weld info so shape really belongs to this body
							FWeldedBatch* WeldedBatch = BodyToShapes.Find(this);
							if (!WeldedBatch)
							{
								WeldedBatch = &BodyToShapes.Add(this);
								WeldedBatch->RelTM = FTransform::Identity;
							}

							WeldedBatch->Shapes.Add(Shape);
						}
					}

					TArray<Chaos::FMassProperties> SubMassProperties;
					for (auto BodyShapesItr : BodyToShapes)
					{
						const FBodyInstance* OwningBI = BodyShapesItr.Key;
						const FWeldedBatch& WeldedBatch = BodyShapesItr.Value;

						// The component scale is already built into the geometry, but if the user has set up a CoM
						// modifier, it will need to be transformed by the component scale and the welded child's relative transform.
						FTransform MassModifierTransform = WeldedBatch.RelTM;
						MassModifierTransform.SetScale3D(MassModifierTransform.GetScale3D() * Scale3D);

						Chaos::FMassProperties BodyMassProperties = BodyUtils::ComputeMassProperties(OwningBI, WeldedBatch.Shapes, MassModifierTransform);
						SubMassProperties.Add(BodyMassProperties);
					}

					// Combine all the child inertias
					// NOTE: These leaves the inertia in diagonal form with a rotation of mass
					if (SubMassProperties.Num() > 0)
					{
						TotalMassProperties = Chaos::Combine(SubMassProperties);
					}
				}
				else
				{
					// If we have no shapes that affect mass we cannot compute the mass properties in a meaningful way.
					if (Shapes.Num() > 0)
					{
						// The component scale is already built into the geometry, but if the user has set up a CoM
						// modifier, it will need to be transformed by the component scale.
						const bool bInertiaScaleIncludeMass = false;
						FTransform MassModifierTransform(FQuat::Identity, FVector(0.f, 0.f, 0.f), Scale3D);
						TotalMassProperties = BodyUtils::ComputeMassProperties(this, Shapes, MassModifierTransform, bInertiaScaleIncludeMass);
					}
				}

				// Note: We expect the inertia to be diagonal at this point
				// Only set mass properties if inertia tensor is valid. TODO Remove this once we track down cause of empty tensors.
				// (This can happen if all shapes have bContributeToMass set to false which gives an empty Shapes array. There may be other ways).
				const float InertiaTensorTrace = (TotalMassProperties.InertiaTensor.M[0][0] + TotalMassProperties.InertiaTensor.M[1][1] + TotalMassProperties.InertiaTensor.M[2][2]) / 3;
				if (CHAOS_ENSURE(InertiaTensorTrace > UE_SMALL_NUMBER))
				{
					const FVector MassSpaceInertiaTensor(TotalMassProperties.InertiaTensor.M[0][0], TotalMassProperties.InertiaTensor.M[1][1], TotalMassProperties.InertiaTensor.M[2][2]);
					FPhysicsInterface::SetMassSpaceInertiaTensor_AssumesLocked(Actor, MassSpaceInertiaTensor);

					FPhysicsInterface::SetMass_AssumesLocked(Actor, TotalMassProperties.Mass);

					FTransform Com(TotalMassProperties.RotationOfMass, TotalMassProperties.CenterOfMass);
					FPhysicsInterface::SetComLocalPose_AssumesLocked(Actor, Com);
				}
			}
		});
	}

	//Let anyone who cares about mass properties know they've been updated
	if (BodyInstanceDelegates.IsValid())
	{
		BodyInstanceDelegates->OnRecalculatedMassProperties.Broadcast(this);
	}
}

void FBodyInstance::UpdateDebugRendering()
{
#if !(UE_BUILD_SHIPPING || UE_BUILD_TEST)
	//After we update the mass properties, we should update any debug rendering
	if (UPrimitiveComponent* OwnerPrim = OwnerComponent.Get())
	{
		OwnerPrim->SendRenderDebugPhysics();
	}
#endif
}

void FBodyInstance::UpdateDampingProperties()
{
	FPhysicsCommand::ExecuteWrite(ActorHandle, [&](const FPhysicsActorHandle& Actor)
	{
		if(FPhysicsInterface::IsDynamic(Actor))
	{
			FPhysicsInterface::SetLinearDamping_AssumesLocked(Actor, LinearDamping);
			FPhysicsInterface::SetAngularDamping_AssumesLocked(Actor, AngularDamping);
		}
	});
}

bool FBodyInstance::IsInstanceAwake() const
{
	bool bIsAwake = false;

	FPhysicsCommand::ExecuteRead(ActorHandle, [&](const FPhysicsActorHandle& Actor)
	{
		if(FPhysicsInterface::IsDynamic(Actor))
	{
			bIsAwake = !FPhysicsInterface::IsSleeping(Actor);
		}
	});

	return bIsAwake;
}

void FBodyInstance::WakeInstance()
{
	FPhysicsCommand::ExecuteWrite(ActorHandle, [&](const FPhysicsActorHandle& Actor)
	{
		if(FPhysicsInterface::IsDynamic(Actor) && FPhysicsInterface::IsInScene(Actor) && !FPhysicsInterface::IsKinematic_AssumesLocked(Actor))
		{
			FPhysicsInterface::WakeUp_AssumesLocked(Actor);
		}
	});
}

void FBodyInstance::PutInstanceToSleep()
{
	FPhysicsCommand::ExecuteWrite(ActorHandle, [&](const FPhysicsActorHandle& Actor)
	{
		if(FPhysicsInterface::IsDynamic(Actor) && FPhysicsInterface::IsInScene(Actor) && !FPhysicsInterface::IsKinematic_AssumesLocked(Actor))
		{
			FPhysicsInterface::PutToSleep_AssumesLocked(Actor);
		}
	});
}

float FBodyInstance::GetSleepThresholdMultiplier() const
{
	if (SleepFamily == ESleepFamily::Sensitive)
	{
		return 1 / 20.0f;
	}
	else if (SleepFamily == ESleepFamily::Custom)
	{
		return CustomSleepThresholdMultiplier;
	}

	return 1.f;
}

void FBodyInstance::SetLinearVelocity(const FVector& NewVel, bool bAddToCurrent, bool bAutoWake)
{

	FPhysicsCommand::ExecuteWrite(ActorHandle, [&](const FPhysicsActorHandle& Actor)
	{
		if(FPhysicsInterface::IsRigidBody(Actor))
	{
			FVector FinalVelocity = NewVel;

		if (bAddToCurrent)
		{
				FinalVelocity += FPhysicsInterface::GetLinearVelocity_AssumesLocked(Actor);
		}

			FPhysicsInterface::SetLinearVelocity_AssumesLocked(Actor, FinalVelocity);
		}
	});
}

void FBodyInstance::SetAngularVelocityInRadians(const FVector& NewAngVel, bool bAddToCurrent, bool bAutoWake)
{
	FPhysicsCommand::ExecuteWrite(ActorHandle, [&](const FPhysicsActorHandle& Actor)
	{
		if(FPhysicsInterface::IsRigidBody(Actor))
	{
			FVector FinalVelocity = NewAngVel;

		if (bAddToCurrent)
		{
				FinalVelocity += FPhysicsInterface::GetAngularVelocity_AssumesLocked(Actor);
		}

			FPhysicsInterface::SetAngularVelocity_AssumesLocked(Actor, FinalVelocity);
		}
	});
}

float FBodyInstance::GetMaxAngularVelocityInRadians() const
{
	return bOverrideMaxAngularVelocity ? FMath::DegreesToRadians(MaxAngularVelocity) : FMath::DegreesToRadians(UPhysicsSettings::Get()->MaxAngularVelocity);
}

void FBodyInstance::SetMaxAngularVelocityInRadians(float NewMaxAngVel, bool bAddToCurrent, bool bUpdateOverrideMaxAngularVelocity)
{
	float NewMaxInDegrees = FMath::RadiansToDegrees(NewMaxAngVel);

	FPhysicsCommand::ExecuteWrite(ActorHandle, [&](const FPhysicsActorHandle& Actor)
	{
		if (bAddToCurrent)
		{
			float OldValue = FPhysicsInterface::GetMaxAngularVelocity_AssumesLocked(Actor);
			NewMaxAngVel += OldValue;
			float OldValueInDegrees = FMath::RadiansToDegrees(OldValue);
			NewMaxInDegrees += OldValueInDegrees;
		}

		FPhysicsInterface::SetMaxAngularVelocity_AssumesLocked(Actor, NewMaxAngVel);
	});

	MaxAngularVelocity = NewMaxInDegrees;

	if(bUpdateOverrideMaxAngularVelocity)
	{
		bOverrideMaxAngularVelocity = true;
	}
}

void FBodyInstance::SetMaxDepenetrationVelocity(float MaxVelocity)
{
	MaxDepenetrationVelocity = MaxVelocity;

	FPhysicsCommand::ExecuteWrite(ActorHandle, [&](const FPhysicsActorHandle& Actor)
	{
		FPhysicsInterface::SetMaxDepenetrationVelocity_AssumesLocked(Actor, MaxDepenetrationVelocity);
	});
}


void FBodyInstance::AddCustomPhysics(FCalculateCustomPhysics& CalculateCustomPhysics)
{
	FPhysicsCommand::ExecuteWrite(ActorHandle, [&](const FPhysicsActorHandle& Actor)
	{
		if(!IsRigidBodyKinematic_AssumesLocked(Actor))
		{
			if(FPhysScene* PhysScene = GetPhysicsScene())
			{
				PhysScene->AddCustomPhysics_AssumesLocked(this, CalculateCustomPhysics);
			}
		}
	});
}

void FBodyInstance::ApplyAsyncPhysicsCommand(FAsyncPhysicsTimestamp TimeStamp, const bool bIsInternal, APlayerController* PlayerController, const TFunction<void()>& Command)
{
	if (bIsInternal && TimeStamp.IsValid())
	{
		APlayerController* LocalController = PlayerController ? PlayerController : 
			OwnerComponent->GetWorld() ? OwnerComponent->GetWorld()->GetFirstPlayerController() : nullptr;
		if (LocalController)
		{
			TimeStamp.LocalFrame = TimeStamp.ServerFrame - LocalController->GetLocalToServerAsyncPhysicsTickOffset();
			LocalController->ExecuteAsyncPhysicsCommand(TimeStamp, OwnerComponent.Get(), Command);
		}
	}
	else
	{
		FPhysicsCommand::ExecuteWrite(ActorHandle, [&](const FPhysicsActorHandle& Actor)
			{
				Command();
			});
	}
}

static bool IsBodyDynamic(const FPhysicsActorHandle& ActorHandle, const bool bIsInternal)
{
	const Chaos::EObjectStateType ObjectState = bIsInternal ? ActorHandle->GetPhysicsThreadAPI()->ObjectState() :
		ActorHandle->GetGameThreadAPI().ObjectState();

	return (ObjectState == Chaos::EObjectStateType::Dynamic) || (ObjectState == Chaos::EObjectStateType::Sleeping);
}

void FBodyInstance::AddForce(const FVector& Force, bool bAllowSubstepping, bool bAccelChange, const FAsyncPhysicsTimestamp TimeStamp, APlayerController* PlayerController)
{
	const bool bIsInternal = TimeStamp.IsValid();
	ApplyAsyncPhysicsCommand(TimeStamp, bIsInternal, PlayerController, [&, Force, bAllowSubstepping, bAccelChange, bIsInternal]()
	{
		if (FPhysicsInterface::IsInScene(ActorHandle) && IsBodyDynamic(ActorHandle, bIsInternal))
		{
			FPhysicsInterface::AddForce_AssumesLocked(ActorHandle, Force, bAllowSubstepping, bAccelChange, bIsInternal);
		}
	});
}

void FBodyInstance::AddForceAtPosition(const FVector& Force, const FVector& Position, bool bAllowSubstepping, bool bIsLocalForce, const FAsyncPhysicsTimestamp TimeStamp, APlayerController* PlayerController)
{
	const bool bIsInternal = TimeStamp.IsValid();
	ApplyAsyncPhysicsCommand(TimeStamp, bIsInternal, PlayerController, [&, Force, Position, bAllowSubstepping, bIsLocalForce, bIsInternal]()
	{
		if (FPhysicsInterface::IsInScene(ActorHandle) && IsBodyDynamic(ActorHandle, bIsInternal))
		{
			FPhysicsInterface::AddForceAtPosition_AssumesLocked(ActorHandle, Force, Position, bAllowSubstepping, bIsLocalForce, bIsInternal);
		}
	});
}

void FBodyInstance::ClearForces(bool bAllowSubstepping)
{
	FPhysicsCommand::ExecuteWrite(ActorHandle, [&](const FPhysicsActorHandle& Actor)
	{
		if(!IsRigidBodyKinematic_AssumesLocked(Actor))
		{
			if(FPhysScene* PhysScene = GetPhysicsScene())
			{
				PhysScene->ClearForces_AssumesLocked(this, bAllowSubstepping);
			}
		}
	});
}

void FBodyInstance::SetOneWayInteraction(bool InOneWayInteraction /*= true*/)
{
	FPhysicsCommand::ExecuteWrite(ActorHandle, [&](const FPhysicsActorHandle& Actor)
		{
			if (FPhysicsInterface::IsRigidBody(Actor) && !IsRigidBodyKinematic_AssumesLocked(Actor))
			{
				FPhysicsInterface::SetOneWayInteraction_AssumesLocked(Actor, InOneWayInteraction);
			}
		});
}

void FBodyInstance::AddTorqueInRadians(const FVector& Torque, bool bAllowSubstepping, bool bAccelChange, const FAsyncPhysicsTimestamp TimeStamp, APlayerController* PlayerController)
{
	const bool bIsInternal = TimeStamp.IsValid();
	ApplyAsyncPhysicsCommand(TimeStamp, bIsInternal, PlayerController, [&, Torque, bAllowSubstepping, bAccelChange, bIsInternal]()
	{
		if (FPhysicsInterface::IsInScene(ActorHandle) && IsBodyDynamic(ActorHandle, bIsInternal))
		{
			FPhysicsInterface::AddTorque_AssumesLocked(ActorHandle, Torque, bAllowSubstepping, bAccelChange, bIsInternal);
		}
	});
}

void FBodyInstance::ClearTorques(bool bAllowSubstepping)
{
	FPhysicsCommand::ExecuteWrite(ActorHandle, [&](const FPhysicsActorHandle& Actor)
	{
		if(!IsRigidBodyKinematic_AssumesLocked(Actor))
		{
			if(FPhysScene* PhysScene = GetPhysicsScene())
			{
				PhysScene->ClearTorques_AssumesLocked(this, bAllowSubstepping);
			}
		}
	});
}

void FBodyInstance::AddAngularImpulseInRadians(const FVector& AngularImpulse, bool bVelChange, const FAsyncPhysicsTimestamp TimeStamp, APlayerController* PlayerController)
{
	const bool bIsInternal = TimeStamp.IsValid();
	ApplyAsyncPhysicsCommand(TimeStamp, bIsInternal, PlayerController, [&, AngularImpulse, bVelChange, bIsInternal]()
	{
		if (FPhysicsInterface::IsInScene(ActorHandle) && IsBodyDynamic(ActorHandle, bIsInternal))
		{
			if (bVelChange)
			{
				FPhysicsInterface::AddAngularVelocityInRadians_AssumesLocked(ActorHandle, AngularImpulse, bIsInternal);
			}
			else
			{
				FPhysicsInterface::AddAngularImpulseInRadians_AssumesLocked(ActorHandle, AngularImpulse, bIsInternal);
			}
		}
	});
}

void FBodyInstance::AddImpulse(const FVector& Impulse, bool bVelChange, const FAsyncPhysicsTimestamp TimeStamp, APlayerController* PlayerController)
{
	const bool bIsInternal = TimeStamp.IsValid();
	ApplyAsyncPhysicsCommand(TimeStamp, bIsInternal, PlayerController, [&, Impulse, bVelChange, bIsInternal]()
	{		
		if (FPhysicsInterface::IsInScene(ActorHandle) && IsBodyDynamic(ActorHandle, bIsInternal))
		{
			if (bVelChange)
			{
				FPhysicsInterface::AddVelocity_AssumesLocked(ActorHandle, Impulse, bIsInternal);
			}
			else
			{
				FPhysicsInterface::AddImpulse_AssumesLocked(ActorHandle, Impulse, bIsInternal);
			}
		}
	});
}

void FBodyInstance::AddImpulseAtPosition(const FVector& Impulse, const FVector& Position, const FAsyncPhysicsTimestamp TimeStamp, APlayerController* PlayerController)
{
	const bool bIsInternal = TimeStamp.IsValid();
	ApplyAsyncPhysicsCommand(TimeStamp, bIsInternal, PlayerController, [&, Impulse, Position, bIsInternal]()
	{
		if (FPhysicsInterface::IsInScene(ActorHandle) && IsBodyDynamic(ActorHandle, bIsInternal))
		{
			FPhysicsInterface::AddImpulseAtLocation_AssumesLocked(ActorHandle, Impulse, Position, bIsInternal);
		}
	});
}

void FBodyInstance::AddVelocityChangeImpulseAtLocation(const FVector& Impulse, const FVector& Position, const FAsyncPhysicsTimestamp TimeStamp, APlayerController* PlayerController)
{
	const bool bIsInternal = TimeStamp.IsValid();
	ApplyAsyncPhysicsCommand(TimeStamp, bIsInternal, PlayerController, [&, Impulse, Position, bIsInternal]()
	{
		if (FPhysicsInterface::IsInScene(ActorHandle) && IsBodyDynamic(ActorHandle, bIsInternal))
		{
			FPhysicsInterface::AddVelocityChangeImpulseAtLocation_AssumesLocked(ActorHandle, Impulse, Position, bIsInternal);
		}
	});
}

void FBodyInstance::AddVelocityChangeImpulseAtLocation(const FVector& Impulse, const FVector& Position)
{
	FPhysicsCommand::ExecuteWrite(ActorHandle, [&](const FPhysicsActorHandle& Actor)
	{
		if (FPhysicsInterface::IsRigidBody(Actor) && FPhysicsInterface::IsInScene(Actor) && !IsRigidBodyKinematic_AssumesLocked(Actor))
		{
			FPhysicsInterface::AddVelocityChangeImpulseAtLocation_AssumesLocked(Actor, Impulse, Position);
		}
	});
}

void FBodyInstance::SetInstanceNotifyRBCollision(bool bNewNotifyCollision)
{

	if (bNewNotifyCollision == bNotifyRigidBodyCollision)
	{
		// don't update if we've already set it
		return;
	}
	
	// make sure to register the component for collision events 
	if (UPrimitiveComponent* PrimComp = OwnerComponent.Get())
	{
		if (UWorld* World = PrimComp->GetWorld())
		{
			if (FPhysScene_Chaos* PhysScene = World->GetPhysicsScene())
			{
				if (bNewNotifyCollision)
				{
					// add to the list
					PhysScene->RegisterForCollisionEvents(PrimComp);
				}
				else
				{
					PhysScene->UnRegisterForCollisionEvents(PrimComp);
				}
			}
		}
	}

	bNotifyRigidBodyCollision = bNewNotifyCollision;
	UpdatePhysicsFilterData();
}

void FBodyInstance::SetEnableGravity(bool bInGravityEnabled)
{
	if (bEnableGravity != bInGravityEnabled)
	{
		bEnableGravity = bInGravityEnabled;

		{
			FPhysicsCommand::ExecuteWrite(ActorHandle, [&](const FPhysicsActorHandle& Actor)
			{
				if(FPhysicsInterface::IsRigidBody(Actor))
				{
					FPhysicsInterface::SetGravityEnabled_AssumesLocked(Actor, bEnableGravity);
				}
		});
		}

		if (bEnableGravity)
		{
			WakeInstance();
		}
	}
}

void FBodyInstance::SetUpdateKinematicFromSimulation(bool bInUpdateKinematicFromSimulation)
{
	if (bUpdateKinematicFromSimulation != bInUpdateKinematicFromSimulation)
	{
		bUpdateKinematicFromSimulation = bInUpdateKinematicFromSimulation;

		{
			FPhysicsCommand::ExecuteWrite(ActorHandle, [&](const FPhysicsActorHandle& Actor)
				{
					if (FPhysicsInterface::IsRigidBody(Actor))
					{
						FPhysicsInterface::SetUpdateKinematicFromSimulation_AssumesLocked(Actor, bUpdateKinematicFromSimulation);
					}
				});
		}
	}
}


void FBodyInstance::SetContactModification(bool bNewContactModification)
{
	if (bNewContactModification != bContactModification)
	{
		bContactModification = bNewContactModification;
		UpdatePhysicsFilterData();
	}
}

void FBodyInstance::SetSmoothEdgeCollisionsEnabled(bool bNewSmoothEdgeCollisions)
{
	if (bNewSmoothEdgeCollisions != bSmoothEdgeCollisions)
	{
		bSmoothEdgeCollisions = bNewSmoothEdgeCollisions;

		FPhysicsCommand::ExecuteWrite(ActorHandle, 
			[bNewSmoothEdgeCollisions](const FPhysicsActorHandle& Actor)
			{
				if (FPhysicsInterface::IsRigidBody(Actor))
				{
					FPhysicsInterface::SetSmoothEdgeCollisionsEnabled_AssumesLocked(Actor, bNewSmoothEdgeCollisions);
				}
			});
	}
}


void FBodyInstance::SetUseCCD(bool bInUseCCD)
{
	if (bUseCCD != bInUseCCD)
	{
		bUseCCD = bInUseCCD;
		// Need to set body flag
		FPhysicsCommand::ExecuteWrite(ActorHandle, [&](const FPhysicsActorHandle& Actor)
		{
			if (FPhysicsInterface::IsValid(Actor) && FPhysicsInterface::IsRigidBody(Actor))
			{
				FPhysicsInterface::SetCcdEnabled_AssumesLocked(Actor, bUseCCD);
			}
		});
		// And update collision filter data
		UpdatePhysicsFilterData();
	}
}

void FBodyInstance::SetPhysicsDisabled(bool bSetDisabled)
{
	FPhysicsCommand::ExecuteWrite(ActorHandle, [&](const FPhysicsActorHandle& Actor)
	{
		if (FPhysicsInterface::IsValid(Actor) && FPhysicsInterface::IsRigidBody(Actor))
		{
			FPhysicsInterface::SetDisabled(Actor, bSetDisabled);
		}
	});
}

bool FBodyInstance::IsPhysicsDisabled() const
{
	bool bIsDisabled = false;
	FPhysicsCommand::ExecuteRead(ActorHandle, [&](const FPhysicsActorHandle& Actor)
	{
		bIsDisabled = FPhysicsInterface::IsDisabled(Actor);
	});
	return bIsDisabled;
}

EPhysicsReplicationMode FBodyInstance::GetPhysicsReplicationMode() const
{
	UPrimitiveComponent* OwnerComponentInst = OwnerComponent.Get();
	AActor* OwningActor = OwnerComponentInst ? OwnerComponentInst->GetOwner() : nullptr;
	if (OwningActor)
	{
		return OwningActor->GetPhysicsReplicationMode();
	}

	return EPhysicsReplicationMode::Default;
}

void FBodyInstance::AddRadialImpulseToBody(const FVector& Origin, float Radius, float Strength, uint8 Falloff, bool bVelChange)
{
	FPhysicsCommand::ExecuteWrite(ActorHandle, [&](const FPhysicsActorHandle& Actor)
	{
		if(FPhysicsInterface::IsRigidBody(Actor) && FPhysicsInterface::IsInScene(Actor) && !IsRigidBodyKinematic_AssumesLocked(Actor))
		{
			FPhysicsInterface::AddRadialImpulse_AssumesLocked(Actor, Origin, Radius, Strength, (ERadialImpulseFalloff)Falloff, bVelChange);
		}
	});
}

void FBodyInstance::AddRadialForceToBody(const FVector& Origin, float Radius, float Strength, uint8 Falloff, bool bAccelChange, bool bAllowSubstepping)
{
	FPhysicsCommand::ExecuteWrite(ActorHandle, [&](const FPhysicsActorHandle& Actor)
	{
		if(FPhysicsInterface::IsRigidBody(Actor) && FPhysicsInterface::IsInScene(Actor) && !IsRigidBodyKinematic_AssumesLocked(Actor))
		{
			if(FPhysScene* PhysScene = GetPhysicsScene())
			{
				PhysScene->AddRadialForceToBody_AssumesLocked(this, Origin, Radius, Strength, Falloff, bAccelChange, bAllowSubstepping);
			}
		}
	});
}

FString FBodyInstance::GetBodyDebugName() const
{
	FString DebugName;

	UPrimitiveComponent* OwnerComponentInst = OwnerComponent.Get();
	if (OwnerComponentInst != NULL)
	{
		DebugName = OwnerComponentInst->GetPathName();
		if (const UObject* StatObject = OwnerComponentInst->AdditionalStatObject())
		{
			DebugName += TEXT(" ");
			StatObject->AppendName(DebugName);
		}
	}

	if ((BodySetup != NULL) && (BodySetup->BoneName != NAME_None))
	{
		DebugName += FString(TEXT(" Bone: ")) + BodySetup->BoneName.ToString();
	}

	return DebugName;
}


/////////////////////////////////////////////////////////////////////////////////////////////////////////////////////////
// COLLISION

bool FBodyInstance::LineTrace(struct FHitResult& OutHit, const FVector& Start, const FVector& End, bool bTraceComplex, bool bReturnPhysicalMaterial) const
{
	SCOPE_CYCLE_COUNTER(STAT_Collision_SceneQueryTotal);
	SCOPE_CYCLE_COUNTER(STAT_Collision_FBodyInstance_LineTrace);

	return FPhysicsInterface::LineTrace_Geom(OutHit, this, Start, End, bTraceComplex, bReturnPhysicalMaterial);
}

bool FBodyInstance::Sweep(struct FHitResult& OutHit, const FVector& Start, const FVector& End, const FQuat& ShapeWorldRotation, const FCollisionShape& CollisionShape, bool bTraceComplex) const
{
	return FPhysicsInterface::Sweep_Geom(OutHit, this, Start, End, ShapeWorldRotation, CollisionShape, bTraceComplex);
		}

bool FBodyInstance::GetSquaredDistanceToBody(const FVector& Point, float& OutDistanceSquared, FVector& OutPointOnBody) const
{
	return FPhysicsInterface::GetSquaredDistanceToBody(this, Point, OutDistanceSquared, &OutPointOnBody);
}

float FBodyInstance::GetDistanceToBody(const FVector& Point, FVector& OutPointOnBody) const
{
	float DistanceSqr = -1.f;
	return (GetSquaredDistanceToBody(Point, DistanceSqr, OutPointOnBody) ? FMath::Sqrt(DistanceSqr) : -1.f);
}

template <typename AllocatorType>
bool FBodyInstance::OverlapTestForBodiesImpl(const FVector& Pos, const FQuat& Rot, const TArray<FBodyInstance*, AllocatorType>& Bodies, bool bTraceComplex) const
{
	bool bHaveOverlap = false;

	FPhysicsCommand::ExecuteRead(ActorHandle, [&](const FPhysicsActorHandle& Actor)
	{
		// calculate the test global pose of the rigid body
		FTransform PTestGlobalPose = FTransform(Rot, Pos);

		// Get all the shapes from the actor
		FInlineShapeArray TargetShapes;

		const int32 NumTargetShapes = FillInlineShapeArray_AssumesLocked(TargetShapes, Actor);

		for(const FPhysicsShapeHandle& Shape : TargetShapes)
		{
			if (!Shape.GetGeometry().IsConvex())
			{
				continue;	//we skip complex shapes - should this respect ComplexAsSimple?
			}

			for (const FBodyInstance* BodyInstance : Bodies)
			{
				bHaveOverlap = FPhysicsInterface::Overlap_Geom(BodyInstance, FPhysicsInterface::GetGeometryCollection(Shape), PTestGlobalPose, /*bOutMTD=*/nullptr, bTraceComplex);

				if (bHaveOverlap)
				{
					return;
				}
			}
		}
	});
	return bHaveOverlap;
}

// Explicit template instantiation for the above.
template bool FBodyInstance::OverlapTestForBodiesImpl(const FVector& Pos, const FQuat& Rot, const TArray<FBodyInstance*>& Bodies, bool bTraceComplex) const;
template bool FBodyInstance::OverlapTestForBodiesImpl(const FVector& Pos, const FQuat& Rot, const TArray<FBodyInstance*, TInlineAllocator<1>>& Bodies, bool bTraceComplex) const;


bool FBodyInstance::OverlapTest(const FVector& Position, const FQuat& Rotation, const struct FCollisionShape& CollisionShape, FMTDResult* OutMTD, bool bTraceComplex) const
{
	SCOPE_CYCLE_COUNTER(STAT_Collision_SceneQueryTotal);
	SCOPE_CYCLE_COUNTER(STAT_Collision_FBodyInstance_OverlapTest);

	bool bHasOverlap = false;

	FPhysicsCommand::ExecuteRead(ActorHandle, [&](const FPhysicsActorHandle& Actor)
	{
		FTransform GeomTransform(Rotation, Position);

		bHasOverlap = FPhysicsInterface::Overlap_Geom(this, CollisionShape, Rotation, GeomTransform, OutMTD, bTraceComplex);
	});

	return bHasOverlap;
}

bool FBodyInstance::OverlapTest_AssumesLocked(const FVector& Position, const FQuat& Rotation, const struct FCollisionShape& CollisionShape, FMTDResult* OutMTD /*= nullptr*/, bool bTraceComplex) const
{
	SCOPE_CYCLE_COUNTER(STAT_Collision_SceneQueryTotal);
	SCOPE_CYCLE_COUNTER(STAT_Collision_FBodyInstance_OverlapTest);

	FTransform GeomTransform(Rotation, Position);
	bool bHasOverlap = FPhysicsInterface::Overlap_Geom(this, CollisionShape, Rotation, GeomTransform, OutMTD, bTraceComplex);
	return bHasOverlap;
}

FTransform RootSpaceToWeldedSpace(const FBodyInstance* BI, const FTransform& RootTM)
{
	if (BI->WeldParent)
	{
		UPrimitiveComponent* Parent = BI->WeldParent->OwnerComponent.Get();
		UPrimitiveComponent* Child = BI->OwnerComponent.Get();
		if (Parent && Child)
		{
			FTransform ParentT = Parent->GetComponentTransform();
			FTransform ChildT = Child->GetComponentTransform();
			FTransform RelativeT = ParentT.GetRelativeTransform(ChildT);
			FTransform ScaledRoot = RootTM;
			ScaledRoot.SetScale3D(BI->Scale3D);
			FTransform FinalTM = RelativeT * ScaledRoot;
			FinalTM.SetScale3D(FVector::OneVector);

			return FinalTM;
		}
	}

	return RootTM;
}

bool FBodyInstance::OverlapMulti(TArray<struct FOverlapResult>& InOutOverlaps, const class UWorld* World, const FTransform* pWorldToComponent, const FVector& Pos, const FQuat& Quat, ECollisionChannel TestChannel, const struct FComponentQueryParams& Params, const struct FCollisionResponseParams& ResponseParams, const FCollisionObjectQueryParams& ObjectQueryParams) const
{
	SCOPE_CYCLE_COUNTER(STAT_Collision_SceneQueryTotal);
	SCOPE_CYCLE_COUNTER(STAT_Collision_FBodyInstance_OverlapMulti);

	if ( !IsValidBodyInstance()  && (!WeldParent || !WeldParent->IsValidBodyInstance()))
	{
		UE_LOG(LogCollision, Log, TEXT("FBodyInstance::OverlapMulti : (%s) No physics data"), *GetBodyDebugName());
		return false;
	}

	bool bHaveBlockingHit = false;

	// Determine how to convert the local space of this body instance to the test space
	const FTransform ComponentSpaceToTestSpace(Quat, Pos);

	FTransform BodyInstanceSpaceToTestSpace(NoInit);
	if (pWorldToComponent)
	{
		const FTransform RootTM = WeldParent ? WeldParent->GetUnrealWorldTransform() : GetUnrealWorldTransform();
		const FTransform LocalOffset = (*pWorldToComponent) * RootTM;
		BodyInstanceSpaceToTestSpace = ComponentSpaceToTestSpace * LocalOffset;
	}
	else
	{
		BodyInstanceSpaceToTestSpace = ComponentSpaceToTestSpace;
	}

	//We want to test using global position. However, the global position of the body will be in terms of the root body which we are welded to. So we must undo the relative transform so that our shapes are centered
	//Global = Parent * Relative => Global * RelativeInverse = Parent
	if (WeldParent)
	{
		BodyInstanceSpaceToTestSpace = RootSpaceToWeldedSpace(this, BodyInstanceSpaceToTestSpace);
	}

	const FBodyInstance* TargetInstance = WeldParent ? WeldParent : this;

	FPhysicsCommand::ExecuteRead(TargetInstance->ActorHandle, [&](const FPhysicsActorHandle& Actor)
	{
		if(FPhysicsInterface::IsValid(Actor))
		{
		// Get all the shapes from the actor
			FInlineShapeArray PShapes;
			const int32 NumShapes = FillInlineShapeArray_AssumesLocked(PShapes, Actor);

			// Iterate over each shape
			TArray<struct FOverlapResult> TempOverlaps;
			for (int32 ShapeIdx = 0; ShapeIdx < NumShapes; ShapeIdx++)
			{
				// Skip this shape if it's CollisionEnabled setting was masked out
				if (Params.ShapeCollisionMask && !(Params.ShapeCollisionMask & GetShapeCollisionEnabled(ShapeIdx)))
				{
					continue;
				}

				FPhysicsShapeHandle& ShapeRef = PShapes[ShapeIdx];

				FPhysicsGeometryCollection GeomCollection = FPhysicsInterface::GetGeometryCollection(ShapeRef);

				if(IsShapeBoundToBody(ShapeRef) == false)
				{
					continue;
				}

				if (!ShapeRef.GetGeometry().IsConvex())
				{
					continue;	//we skip complex shapes - should this respect ComplexAsSimple?
				}

				TempOverlaps.Reset();
				if(FPhysicsInterface::GeomOverlapMulti(World, GeomCollection, BodyInstanceSpaceToTestSpace.GetTranslation(), BodyInstanceSpaceToTestSpace.GetRotation(), TempOverlaps, TestChannel, Params, ResponseParams, ObjectQueryParams))
				{
					bHaveBlockingHit = true;
				}
				InOutOverlaps.Append(TempOverlaps);
			}
			}
		});

	return bHaveBlockingHit;
}

bool FBodyInstance::IsValidCollisionProfileName(FName InCollisionProfileName)
{
	return (InCollisionProfileName != NAME_None) && (InCollisionProfileName != UCollisionProfile::CustomCollisionProfileName);
}

void FBodyInstance::LoadProfileData(bool bVerifyProfile)
{
	const FName UseCollisionProfileName = GetCollisionProfileName();
	if ( bVerifyProfile )
	{
		// if collision profile name exists, 
		// check with current settings
		// if same, then keep the profile name
		// if not same, that means it has been modified from default
		// leave it as it is, and clear profile name
		if ( IsValidCollisionProfileName(UseCollisionProfileName) )
		{
			FCollisionResponseTemplate Template;
			if ( UCollisionProfile::Get()->GetProfileTemplate(UseCollisionProfileName, Template) ) 
			{
				// this function is only used for old code that did require verification of using profile or not
				// so that means it will have valid ResponsetoChannels value, so this is okay to access. 
				if (Template.IsEqual(CollisionEnabled, ObjectType, CollisionResponses.GetResponseContainer()) == false)
				{
					InvalidateCollisionProfileName(); 
				}
			}
			else
			{
				UE_LOG(LogPhysics, Warning, TEXT("COLLISION PROFILE [%s] is not found"), *UseCollisionProfileName.ToString());
				// if not nothing to do
				InvalidateCollisionProfileName(); 
			}
		}
	}
	else
	{
		if ( IsValidCollisionProfileName(UseCollisionProfileName) )
		{
			if ( UCollisionProfile::Get()->ReadConfig(UseCollisionProfileName, *this) == false)
			{
				// clear the name
				InvalidateCollisionProfileName();
			}
		}

		// no profile, so it just needs to update container from array data
		if ( DoesUseCollisionProfile() == false )
		{
			// if external profile copy the data over
			if (ExternalCollisionProfileBodySetup.IsValid(true))
			{
				UBodySetup* BodySetupInstance = ExternalCollisionProfileBodySetup.Get(true);
				const FBodyInstance& ExternalBodyInstance = BodySetupInstance->DefaultInstance;
				CollisionProfileName = ExternalBodyInstance.CollisionProfileName;
				ObjectType = ExternalBodyInstance.ObjectType;
				CollisionEnabled = ExternalBodyInstance.CollisionEnabled;
				CollisionResponses.SetCollisionResponseContainer(ExternalBodyInstance.CollisionResponses.ResponseToChannels);
			}
			else
			{
				CollisionResponses.UpdateResponseContainerFromArray();
			}
		}
	}
}

void FBodyInstance::GetBodyInstanceResourceSizeEx(FResourceSizeEx& CumulativeResourceSize) const
{
	CumulativeResourceSize.AddDedicatedSystemMemoryBytes(FPhysicsInterface::GetResourceSizeEx(ActorHandle));
}

void FBodyInstance::FixupData(class UObject* Loader)
{
	check (Loader);

	FPackageFileVersion const UEVersion = Loader->GetLinkerUEVersion();

#if WITH_EDITOR
	if (UEVersion < VER_UE4_ADD_CUSTOMPROFILENAME_CHANGE)
	{
		if (CollisionProfileName == NAME_None)
		{
			CollisionProfileName = UCollisionProfile::CustomCollisionProfileName;
		}
	}

	if (UEVersion < VER_UE4_SAVE_COLLISIONRESPONSE_PER_CHANNEL)
	{
		CollisionResponses.SetCollisionResponseContainer(ResponseToChannels_DEPRECATED);
	}
#endif // WITH_EDITORONLY_DATA

	// Load profile. If older version, please verify profile name first
	bool bNeedToVerifyProfile = (UEVersion < VER_UE4_COLLISION_PROFILE_SETTING) || 
		// or shape component needs to convert since we added profile
		(UEVersion < VER_UE4_SAVE_COLLISIONRESPONSE_PER_CHANNEL && Loader->IsA(UShapeComponent::StaticClass()));
	LoadProfileData(bNeedToVerifyProfile);

	// if profile isn't set, then fix up channel responses
	if( CollisionProfileName == UCollisionProfile::CustomCollisionProfileName ) 
	{
		if (UEVersion >= VER_UE4_SAVE_COLLISIONRESPONSE_PER_CHANNEL)
		{
			CollisionResponses.UpdateResponseContainerFromArray();
		}
	}
}

void FBodyInstance::ApplyMaterialToShape_AssumesLocked(const FPhysicsShapeHandle& InShape, UPhysicalMaterial* SimplePhysMat, const TArrayView<UPhysicalMaterial*>& ComplexPhysMats, const TArrayView<FPhysicalMaterialMaskParams>* ComplexPhysMatMasks)
{
	// If a triangle mesh, need to get array of materials...
	ECollisionShapeType GeomType = FPhysicsInterface::GetShapeType(InShape);
	if(GeomType == ECollisionShapeType::Trimesh)
	{
		if(ComplexPhysMats.Num())
		{
			if (ensure(ComplexPhysMatMasks))
			{
				FPhysicsInterface::SetMaterials(InShape, ComplexPhysMats, *ComplexPhysMatMasks);
			}
			else
			{
				FPhysicsInterface::SetMaterials(InShape, ComplexPhysMats);
			}
		}
		else
		{
			if(SimplePhysMat)
			{
				UE_LOG(LogPhysics, Verbose, TEXT("FBodyInstance::ApplyMaterialToShape_AssumesLocked : PComplexMats is empty - falling back on simple physical material."));
				FPhysicsInterface::SetMaterials(InShape, {&SimplePhysMat, 1});
			}
			else
			{
				UE_LOG(LogPhysics, Error, TEXT("FBodyInstance::ApplyMaterialToShape_AssumesLocked : PComplexMats is empty, and we do not have a valid simple material."));
			}
		}

	}
	// Simple shape, 
	else if(SimplePhysMat)
	{
		FPhysicsInterface::SetMaterials(InShape, {&SimplePhysMat, 1});
	}
	else
	{
		UE_LOG(LogPhysics, Error, TEXT("FBodyInstance::ApplyMaterialToShape_AssumesLocked : No valid simple physics material found."));
	}
}

void FBodyInstance::ApplyMaterialToInstanceShapes_AssumesLocked(UPhysicalMaterial* SimplePhysMat, TArray<UPhysicalMaterial*>& ComplexPhysMats, const TArrayView<FPhysicalMaterialMaskParams>& ComplexPhysMatMasks)
{
	FBodyInstance* TheirBI = this;
	FBodyInstance* BIWithActor = TheirBI->WeldParent ? TheirBI->WeldParent : TheirBI;

	TArray<FPhysicsShapeHandle> AllShapes;
	BIWithActor->GetAllShapes_AssumesLocked(AllShapes);

	for(FPhysicsShapeHandle& Shape : AllShapes)
	{
		if(TheirBI->IsShapeBoundToBody(Shape))
		{
			FPhysicsCommand::ExecuteShapeWrite(BIWithActor, Shape, [&](const FPhysicsShapeHandle& InnerShape)
			{
				ApplyMaterialToShape_AssumesLocked(InnerShape, SimplePhysMat, ComplexPhysMats, &ComplexPhysMatMasks);
			});		
		}
	}
}

bool FBodyInstance::ValidateTransform(const FTransform &Transform, const FString& DebugName, const UBodySetup* Setup)
{
	if(Transform.GetScale3D().IsNearlyZero())
	{
		UE_LOG(LogPhysics, Warning, TEXT("Initialising Body : Scale3D is (nearly) zero: %s"), *DebugName);
		return false;
	}

	// Check we support mirroring/non-mirroring
	const float TransformDet = Transform.GetDeterminant();
	if(TransformDet < 0.f && !Setup->bGenerateMirroredCollision)
	{
		UE_LOG(LogPhysics, Warning, TEXT("Initialising Body : Body is mirrored but bGenerateMirroredCollision == false: %s"), *DebugName);
		return false;
	}

	if(TransformDet > 0.f && !Setup->bGenerateNonMirroredCollision)
	{
		UE_LOG(LogPhysics, Warning, TEXT("Initialising Body : Body is not mirrored but bGenerateNonMirroredCollision == false: %s"), *DebugName);
		return false;
	}

#if !(UE_BUILD_SHIPPING)
	if(Transform.ContainsNaN())
	{
		UE_LOG(LogPhysics, Warning, TEXT("Initialising Body : Bad transform - %s %s\n%s"), *DebugName, *Setup->BoneName.ToString(), *Transform.ToString());
		return false;
	}
#endif

	return true;
}

void FBodyInstance::InitDynamicProperties_AssumesLocked()
{
	if (!BodySetup.IsValid())
	{
		// This may be invalid following an undo if the BodySetup was a transient object (e.g. in Mesh Paint mode)
		// Just exit gracefully if so.
		return;
	}

	//QueryOnly bodies cannot become simulated at runtime. To do this they must change their CollisionEnabled which recreates the physics state
	//So early out to save a lot of useless work
	if (GetCollisionEnabled() == ECollisionEnabled::QueryOnly)
	{
		return;
	}
	
	if(FPhysicsInterface::IsDynamic(ActorHandle))
	{
		//A non simulated body may become simulated at runtime, so we need to compute its mass.
		//However, this is not supported for complexAsSimple since a trimesh cannot itself be simulated, it can only be used for collision of other simple shapes.
		if (BodySetup->GetCollisionTraceFlag() != ECollisionTraceFlag::CTF_UseComplexAsSimple)
		{
			UpdateMassProperties();
			UpdateDampingProperties();
			SetMaxAngularVelocityInRadians(GetMaxAngularVelocityInRadians(), false, false);
			SetMaxDepenetrationVelocity(bOverrideMaxDepenetrationVelocity ? MaxDepenetrationVelocity : UPhysicsSettings::Get()->MaxDepenetrationVelocity);
		}
		else
		{
#if !(UE_BUILD_SHIPPING || UE_BUILD_TEST)
			if (bSimulatePhysics)
			{
				if(UPrimitiveComponent* OwnerComponentInst = OwnerComponent.Get())
				{
					FMessageLog("PIE").Warning(FText::Format(LOCTEXT("SimComplexAsSimple", "Trying to simulate physics on ''{0}'' but it has ComplexAsSimple collision."),
						FText::FromString(GetPathNameSafe(OwnerComponentInst))));
				}
			}
#endif
		}

		UPrimitiveComponent* OwnerComponentInst = OwnerComponent.Get();
		const AActor* OwningActor = OwnerComponentInst ? OwnerComponentInst->GetOwner() : nullptr;

		bool bComponentAwake = false;
		FVector InitialLinVel = GetInitialLinearVelocity(OwningActor, bComponentAwake);

		if (ShouldInstanceSimulatingPhysics())
		{
			FPhysicsInterface::SetLinearVelocity_AssumesLocked(ActorHandle, InitialLinVel);
		}

		float SleepEnergyThresh = FPhysicsInterface::GetSleepEnergyThreshold_AssumesLocked(ActorHandle);
		SleepEnergyThresh *= GetSleepThresholdMultiplier();
		FPhysicsInterface::SetSleepEnergyThreshold_AssumesLocked(ActorHandle, SleepEnergyThresh);

		// PhysX specific dynamic parameters, not generically exposed to physics interface

		float StabilizationThreshold = FPhysicsInterface::GetStabilizationEnergyThreshold_AssumesLocked(ActorHandle);
		StabilizationThreshold *= StabilizationThresholdMultiplier;
		FPhysicsInterface::SetStabilizationEnergyThreshold_AssumesLocked(ActorHandle, StabilizationThreshold);

		uint32 PositionIterCount = FMath::Clamp<uint8>(PositionSolverIterationCount, 1, 255);
		uint32 VelocityIterCount = FMath::Clamp<uint8>(VelocitySolverIterationCount, 1, 255);
		FPhysicsInterface::SetSolverPositionIterationCount_AssumesLocked(ActorHandle, PositionIterCount);
		FPhysicsInterface::SetSolverVelocityIterationCount_AssumesLocked(ActorHandle, VelocityIterCount);

		CreateDOFLock();
		if(FPhysicsInterface::IsInScene(ActorHandle) && !IsRigidBodyKinematic_AssumesLocked(ActorHandle))
		{
			if(!bStartAwake && !bComponentAwake)
			{
				FPhysicsInterface::SetWakeCounter_AssumesLocked(ActorHandle, 0.0f);
				FPhysicsInterface::PutToSleep_AssumesLocked(ActorHandle);
			}
		}

		FPhysicsInterface::SetInitialized_AssumesLocked(ActorHandle, true);
	}
}

void FBodyInstance::BuildBodyFilterData(FBodyCollisionFilterData& OutFilterData, const int32 ShapeIndex) const
{
	// this can happen in landscape height field collision component
	if(!BodySetup.IsValid())
	{
		return;
	}

	// Figure out if we are static
	UPrimitiveComponent* OwnerComponentInst = OwnerComponent.Get();
	AActor* Owner = OwnerComponentInst ? OwnerComponentInst->GetOwner() : NULL;
	const bool bPhysicsStatic = !OwnerComponentInst || OwnerComponentInst->IsWorldGeometry();

	// Grab collision setting from body instance.
	// If we're looking at a specific shape, intersect it with the shape's specific collision setting.
	ECollisionEnabled::Type UseCollisionEnabled // this checks actor/component override. 
		= ShapeIndex == INDEX_NONE
		? GetCollisionEnabled()
		: CollisionEnabledIntersection(GetCollisionEnabled(), GetShapeCollisionEnabled(ShapeIndex));
	FCollisionResponseContainer UseResponse = CollisionResponses.GetResponseContainer();
	bool bUseNotifyRBCollision = bNotifyRigidBodyCollision;
	ECollisionChannel UseChannel = ObjectType;


	bool bUseContactModification = bContactModification;

	// @TODO: The skel mesh really shouldn't be the (pseudo-)authority here on the body's collision.
	//        This block should ultimately be removed, and outside of this (in the skel component) we 
	//        should configure the bodies to reflect this desired behavior.
	if(USkeletalMeshComponent* SkelMeshComp = Cast<USkeletalMeshComponent>(OwnerComponentInst))
	{
		if (CVarEnableDynamicPerBodyFilterHacks.GetValueOnGameThread() && bHACK_DisableCollisionResponse)
		{
			UseResponse.SetAllChannels(ECR_Ignore);
			UseCollisionEnabled = ECollisionEnabled::PhysicsOnly;
		}
		else if(BodySetup->CollisionReponse == EBodyCollisionResponse::BodyCollision_Enabled)
		{
			UseResponse.SetAllChannels(ECR_Block);
		}
		else if(BodySetup->CollisionReponse == EBodyCollisionResponse::BodyCollision_Disabled)
		{
			UseResponse.SetAllChannels(ECR_Ignore);
			UseCollisionEnabled = ECollisionEnabled::PhysicsOnly;		// this will prevent object traces hitting this as well
		}

		const bool bDisableSkelComponentOverride = CVarEnableDynamicPerBodyFilterHacks.GetValueOnGameThread() && bHACK_DisableSkelComponentFilterOverriding;
		if (bDisableSkelComponentOverride)
		{
			// if we are disabling the skeletal component override, we want the original body instance collision response
			// this is to allow per body instance collision filtering instead of taking the data from the skeletal mesh
			UseResponse = CollisionResponses.GetResponseContainer();
		}
		else
		{
			UseChannel = SkelMeshComp->GetCollisionObjectType();
			UseResponse = FCollisionResponseContainer::CreateMinContainer(UseResponse, SkelMeshComp->BodyInstance.CollisionResponses.GetResponseContainer());
		}

		if (ShapeIndex != INDEX_NONE)
		{
			// If we're looking at a specific shape, take the intersection of its collision responses
			// with the base primitive component's collision responses.
			FCollisionResponseContainer ShapeResponse = GetShapeResponseToChannels(ShapeIndex, UseResponse);
			UseResponse = FCollisionResponseContainer::CreateMinContainer(UseResponse, ShapeResponse);
		}

		bUseNotifyRBCollision = bUseNotifyRBCollision && SkelMeshComp->BodyInstance.bNotifyRigidBodyCollision;
	}

#if WITH_EDITOR
	// if no collision, but if world wants to enable trace collision for components, allow it
	if((UseCollisionEnabled == ECollisionEnabled::NoCollision) && Owner && (Owner->IsA(AVolume::StaticClass()) == false))
	{
		UWorld* World = Owner->GetWorld();
		UPrimitiveComponent* PrimComp = OwnerComponentInst;
		if(World && World->bEnableTraceCollision &&
		   (PrimComp->IsA(UStaticMeshComponent::StaticClass()) || PrimComp->IsA(USkeletalMeshComponent::StaticClass()) || PrimComp->IsA(UBrushComponent::StaticClass())))
		{
			//UE_LOG(LogPhysics, Warning, TEXT("Enabling collision %s : %s"), *GetNameSafe(Owner), *GetNameSafe(OwnerComponent.Get()));
			// clear all other channel just in case other people using those channels to do something
			UseResponse.SetAllChannels(ECR_Ignore);
			UseCollisionEnabled = ECollisionEnabled::QueryOnly;
		}
	}
#endif

	const bool bUseComplexAsSimple = (BodySetup.Get()->GetCollisionTraceFlag() == CTF_UseComplexAsSimple);
	const bool bUseSimpleAsComplex = (BodySetup.Get()->GetCollisionTraceFlag() == CTF_UseSimpleAsComplex);

	if(UseCollisionEnabled != ECollisionEnabled::NoCollision)
	{
		// CCD is determined by root body in case of welding
		bool bRootCCD = (WeldParent != nullptr) ? WeldParent->bUseCCD : bUseCCD;

		FCollisionFilterData SimFilterData;
		FCollisionFilterData SimpleQueryData;

			uint32 ActorID = Owner ? Owner->GetUniqueID() : 0;
			uint32 CompID = (OwnerComponentInst != nullptr) ? OwnerComponentInst->GetUniqueID() : 0;
		CreateShapeFilterData(UseChannel, MaskFilter, ActorID, UseResponse, CompID, InstanceBodyIndex, SimpleQueryData, SimFilterData, bRootCCD && !bPhysicsStatic, bUseNotifyRBCollision, bPhysicsStatic, bUseContactModification);

		FCollisionFilterData ComplexQueryData = SimpleQueryData;
			
			// Set output sim data
		OutFilterData.SimFilter = SimFilterData;

			// Build filterdata variations for complex and simple
		SimpleQueryData.Word3 |= EPDF_SimpleCollision;
			if(bUseSimpleAsComplex)
			{
			SimpleQueryData.Word3 |= EPDF_ComplexCollision;
			}

		ComplexQueryData.Word3 |= EPDF_ComplexCollision;
			if(bUseComplexAsSimple)
			{
			ComplexQueryData.Word3 |= EPDF_SimpleCollision;
			}
			
		OutFilterData.QuerySimpleFilter = SimpleQueryData;
		OutFilterData.QueryComplexFilter = ComplexQueryData;
	}
}

void FBodyInstance::InitStaticBodies(const TArray<FBodyInstance*>& Bodies, const TArray<FTransform>& Transforms, UBodySetup* BodySetup, UPrimitiveComponent* PrimitiveComp, FPhysScene* InRBScene)
{
	SCOPE_CYCLE_COUNTER(STAT_StaticInitBodies);

	check(BodySetup);
	check(InRBScene);
	check(Bodies.Num() > 0);

	static TArray<FBodyInstance*> BodiesStatic;
	static TArray<FTransform> TransformsStatic;

	check(BodiesStatic.Num() == 0);
	check(TransformsStatic.Num() == 0);

	BodiesStatic = Bodies;
	TransformsStatic = Transforms;

	FInitBodiesHelper<true> InitBodiesHelper(BodiesStatic, TransformsStatic, BodySetup, PrimitiveComp, InRBScene, FInitBodySpawnParams(PrimitiveComp), FPhysicsAggregateHandle());
	InitBodiesHelper.InitBodies();

	BodiesStatic.Reset();
	TransformsStatic.Reset();
}

int32 SimCollisionEnabled = 1;
FAutoConsoleVariableRef CVarSimCollisionEnabled(TEXT("p.SimCollisionEnabled"), SimCollisionEnabled, TEXT("If 0 no sim collision will be used"));

void FBodyInstance::BuildBodyCollisionFlags(FBodyCollisionFlags& OutFlags, ECollisionEnabled::Type UseCollisionEnabled, bool bUseComplexAsSimple)
{
	OutFlags.bEnableQueryCollision = false;
	OutFlags.bEnableSimCollisionSimple = false;
	OutFlags.bEnableSimCollisionComplex = false;
	OutFlags.bEnableProbeCollision = false;

	if(UseCollisionEnabled != ECollisionEnabled::NoCollision)
	{
		// Query collision
		OutFlags.bEnableQueryCollision = CollisionEnabledHasQuery(UseCollisionEnabled);

		// Sim collision
		const bool bProbe = CollisionEnabledHasProbe(UseCollisionEnabled);
		const bool bSimCollision = SimCollisionEnabled && (bProbe || CollisionEnabledHasPhysics(UseCollisionEnabled));

		// Enable sim collision
		if(bSimCollision)
		{
			// Objects marked as probes use sim collision, but don't actually have physical reactions
			OutFlags.bEnableProbeCollision = bProbe;

			// We use simple sim collision even if we also use complex sim collision?
			OutFlags.bEnableSimCollisionSimple = true;
			
			// on dynamic objects and objects which don't use complex as simple, tri mesh not used for sim
			if(bUseComplexAsSimple)
			{
				OutFlags.bEnableSimCollisionComplex = true;
			}
		}
	}
}

void FBodyInstance::UpdateInterpolateWhenSubStepping()
{
	if(UPhysicsSettings::Get()->bSubstepping)
	{
		// We interpolate based around our current collision enabled flag
		ECollisionEnabled::Type UseCollisionEnabled = ECollisionEnabled::NoCollision;
		if(OwnerComponent.IsValid() && OwnerComponent.Get()->GetBodyInstance() != this)
		{
			UseCollisionEnabled = OwnerComponent->GetCollisionEnabled();
		}
		else
		{
			UseCollisionEnabled = GetCollisionEnabled();
		}
	
		bInterpolateWhenSubStepping = CollisionEnabledHasPhysics(UseCollisionEnabled);

		// If we have a weld parent we should take into account that too as that may be simulating while we are not
		if(WeldParent)
		{
			// Potentially recurse here
			WeldParent->UpdateInterpolateWhenSubStepping();
			bInterpolateWhenSubStepping |= WeldParent->bInterpolateWhenSubStepping;
		}
	}
}

void FBodyInstance::ExecuteOnCalculateCustomProjection(FTransform& WorldTM) const
{
	if (BodyInstanceDelegates.IsValid())
	{
		BodyInstanceDelegates->OnCalculateCustomProjection.ExecuteIfBound(this, WorldTM);
	}
}

FCalculateCustomProjection& FBodyInstance::OnCalculateCustomProjection()
{
	if (!BodyInstanceDelegates.IsValid())
	{
		BodyInstanceDelegates.Reset(new FBodyInstanceDelegates);
	}

	return BodyInstanceDelegates->OnCalculateCustomProjection;
}

FRecalculatedMassProperties& FBodyInstance::OnRecalculatedMassProperties()
{
	if (!BodyInstanceDelegates.IsValid())
	{
		BodyInstanceDelegates.Reset(new FBodyInstanceDelegates);
	}

	return BodyInstanceDelegates->OnRecalculatedMassProperties;
}

bool FBodyInstanceAsyncPhysicsTickHandle::IsValid() const
{
	return Proxy && Proxy->GetPhysicsThreadAPI() != nullptr;
}

Chaos::FRigidBodyHandle_Internal* FBodyInstanceAsyncPhysicsTickHandle::operator->()
{
	return Proxy->GetPhysicsThreadAPI();
}


bool FBodyInstanceAsyncPhysicsTickHandle::IsValid() const
{
	return Proxy && Proxy->GetPhysicsThreadAPI() != nullptr;
}

Chaos::FRigidBodyHandle_Internal* FBodyInstanceAsyncPhysicsTickHandle::operator->()
{
	return Proxy->GetPhysicsThreadAPI();
}

////////////////////////////////////////////////////////////////////////////
// FBodyInstanceEditorHelpers

#if WITH_EDITOR

void FBodyInstanceEditorHelpers::EnsureConsistentMobilitySimulationSettingsOnPostEditChange(UPrimitiveComponent* Component, FPropertyChangedEvent& PropertyChangedEvent)
{
	if (FProperty* PropertyThatChanged = PropertyChangedEvent.Property)
	{
		const FName PropertyName = PropertyThatChanged->GetFName();

		// Automatically change collision profile based on mobility and physics settings (if it is currently one of the default profiles)
		const bool bMobilityChanged = PropertyName == GET_MEMBER_NAME_CHECKED(USceneComponent, Mobility);
		const bool bSimulatePhysicsChanged = PropertyName == GET_MEMBER_NAME_CHECKED(FBodyInstance, bSimulatePhysics);

		if (bMobilityChanged || bSimulatePhysicsChanged)
		{
			// If we enabled physics simulation, but we are not marked movable, do that for them
			if (bSimulatePhysicsChanged && Component->BodyInstance.bSimulatePhysics && (Component->Mobility != EComponentMobility::Movable))
			{
				Component->SetMobility(EComponentMobility::Movable);
			}
			// If we made the component no longer movable, but simulation was enabled, disable that for them
			else if (bMobilityChanged && (Component->Mobility != EComponentMobility::Movable) && Component->BodyInstance.bSimulatePhysics)
			{
				Component->BodyInstance.bSimulatePhysics = false;
			}

			// If the collision profile is one of the 'default' ones for a StaticMeshActor, make sure it is the correct one
			// If user has changed it to something else, don't touch it
			const FName CurrentProfileName = Component->BodyInstance.GetCollisionProfileName();
			if ((CurrentProfileName == UCollisionProfile::BlockAll_ProfileName) ||
				(CurrentProfileName == UCollisionProfile::BlockAllDynamic_ProfileName) ||
				(CurrentProfileName == UCollisionProfile::PhysicsActor_ProfileName))
			{
				if (Component->Mobility == EComponentMobility::Movable)
				{
					if (Component->BodyInstance.bSimulatePhysics)
					{
						Component->SetCollisionProfileName(UCollisionProfile::PhysicsActor_ProfileName);
					}
					else
					{
						Component->SetCollisionProfileName(UCollisionProfile::BlockAllDynamic_ProfileName);
					}
				}
				else
				{
					Component->SetCollisionProfileName(UCollisionProfile::BlockAll_ProfileName);
				}
			}
		}
	}
}

#endif // WITH_EDITOR

#undef LOCTEXT_NAMESPACE
<|MERGE_RESOLUTION|>--- conflicted
+++ resolved
@@ -1946,15 +1946,9 @@
 				ConcreteType ^= ImplicitObjectType::IsInstanced;
 				ensure(!IsScaled(ConcreteType));
 			}
-<<<<<<< HEAD
 
 			FKShapeElem* ShapeElem = FChaosUserData::Get<FKShapeElem>(FPhysicsInterface::GetUserData(ShapeHandle));
 
-=======
-
-			FKShapeElem* ShapeElem = FChaosUserData::Get<FKShapeElem>(FPhysicsInterface::GetUserData(ShapeHandle));
-
->>>>>>> 4af6daef
 			switch(ConcreteType)
 			{
 				case ImplicitObjectType::Sphere:
@@ -2102,19 +2096,7 @@
 					else
 					{
 						NewConvex = MakeUnique<TImplicitObjectScaled<FConvex>>(ConvexImplicit, AdjustedScale3D);
-<<<<<<< HEAD
 					}
-
-					if(RelativeTM.GetRotation() != FQuat::Identity || RelativeTM.GetTranslation() != FVector::ZeroVector)
-					{
-						FTransform AdjustedTransform = RelativeTM;
-						AdjustedTransform.SetTranslation(RelativeTM.GetTranslation() * AdjustedScale3D);
-						NewConvex = MakeUnique<TImplicitObjectTransformed<FReal, 3>>(MoveTemp(NewConvex), AdjustedTransform);
-=======
->>>>>>> 4af6daef
-					}
-					
-					NewGeometry.Emplace(MoveTemp(NewConvex));
 
 					if(RelativeTM.GetRotation() != FQuat::Identity || RelativeTM.GetTranslation() != FVector::ZeroVector)
 					{
@@ -3408,17 +3390,6 @@
 	});
 }
 
-void FBodyInstance::AddVelocityChangeImpulseAtLocation(const FVector& Impulse, const FVector& Position)
-{
-	FPhysicsCommand::ExecuteWrite(ActorHandle, [&](const FPhysicsActorHandle& Actor)
-	{
-		if (FPhysicsInterface::IsRigidBody(Actor) && FPhysicsInterface::IsInScene(Actor) && !IsRigidBodyKinematic_AssumesLocked(Actor))
-		{
-			FPhysicsInterface::AddVelocityChangeImpulseAtLocation_AssumesLocked(Actor, Impulse, Position);
-		}
-	});
-}
-
 void FBodyInstance::SetInstanceNotifyRBCollision(bool bNewNotifyCollision)
 {
 
@@ -4357,16 +4328,6 @@
 	return Proxy->GetPhysicsThreadAPI();
 }
 
-
-bool FBodyInstanceAsyncPhysicsTickHandle::IsValid() const
-{
-	return Proxy && Proxy->GetPhysicsThreadAPI() != nullptr;
-}
-
-Chaos::FRigidBodyHandle_Internal* FBodyInstanceAsyncPhysicsTickHandle::operator->()
-{
-	return Proxy->GetPhysicsThreadAPI();
-}
 
 ////////////////////////////////////////////////////////////////////////////
 // FBodyInstanceEditorHelpers
