--- conflicted
+++ resolved
@@ -1177,11 +1177,7 @@
 					for (FBodyInstance* BI : Bodies)
 					{
 						const FPhysicsActorHandle& ActorHandle = BI->GetPhysicsActorHandle();
-<<<<<<< HEAD
-						if (ActorHandle.IsValid())
-=======
-						if(FPhysicsInterface::IsValid(ActorHandle))
->>>>>>> d258ed10
+						if (FPhysicsInterface::IsValid(ActorHandle))
 						{
 							FPhysicsInterface::AddActorToAggregate_AssumesLocked(Aggregate, ActorHandle);
 						}
@@ -1194,13 +1190,8 @@
 
 					for (FBodyInstance* BI : Bodies)
 					{
-<<<<<<< HEAD
-						const FPhysicsActorHandle& ActorHandle = BI->GetPhysicsActorHandle();
-						if (ActorHandle.IsValid())
-=======
 						FPhysicsActorHandle& ActorHandle = BI->GetPhysicsActorHandle();
-						if(FPhysicsInterface::IsValid(ActorHandle))
->>>>>>> d258ed10
+						if (FPhysicsInterface::IsValid(ActorHandle))
 						{
 							ActorHandles.Add(ActorHandle);
 
