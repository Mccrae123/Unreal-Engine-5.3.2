--- conflicted
+++ resolved
@@ -6,10 +6,7 @@
 #include "PhysicsEngine/PhysicsAsset.h"
 #include "PhysXPublic.h"
 #include "Physics/PhysicsInterfaceCore.h"
-<<<<<<< HEAD
-=======
 #include "Chaos/ChaosConstraintSettings.h"
->>>>>>> 3aae9151
 #include "Chaos/ParticleHandle.h"
 #include "Chaos/Sphere.h"
 #include "ChaosCheck.h"
@@ -206,11 +203,7 @@
 				if (FPhysicsActorHandle TargetActor = InstanceData.TargetActor)
 				{
 					// TODO: If kinematic targets implemented, fetch target and don't use position.
-<<<<<<< HEAD
-					return FTransform(TargetActor->R(), TargetActor->X());
-=======
 					return FTransform(TargetActor->GetGameThreadAPI().R(), TargetActor->GetGameThreadAPI().X());
->>>>>>> 3aae9151
 				}
 #endif
 
@@ -312,11 +305,7 @@
 					}
 				}
 #else
-<<<<<<< HEAD
-				if (FPhysicsActor* TargetActor = InstanceData.TargetActor)
-=======
 				if (FPhysicsActorHandle TargetActor = InstanceData.TargetActor)
->>>>>>> 3aae9151
 				{
 					const int32 BoneIdx = RefSkeleton.FindBoneIndex(PhysAnimData.BodyName);
 					if (BoneIdx != INDEX_NONE)	//It's possible the skeletal mesh has changed out from under us. In that case we should probably reset, but at the very least don't do work on non-existent bones
@@ -465,15 +454,9 @@
 							
 							// Chaos requires our particles have geometry.
 							auto Sphere = MakeUnique<Chaos::FImplicitSphere3>(FVector(0,0,0), 0);
-<<<<<<< HEAD
-							KineActor->SetGeometry(MoveTemp(Sphere));
-
-							KineActor->SetUserData(nullptr);
-=======
 							KineActor->GetGameThreadAPI().SetGeometry(MoveTemp(Sphere));
 
 							KineActor->GetGameThreadAPI().SetUserData(nullptr);
->>>>>>> 3aae9151
 
 							TArray<FPhysicsActorHandle> ActorHandles({ KineActor });
 							Scene->AddActorsToScene_AssumesLocked(ActorHandles, /*bImmediate=*/false);
@@ -601,11 +584,7 @@
 #if PHYSICS_INTERFACE_PHYSX
 			PDI->DrawPoint(P2UVector(PhysAnimData.TargetActor->getGlobalPose().p), TargetActorColor, 3.f, SDPG_World);
 #elif WITH_CHAOS
-<<<<<<< HEAD
-			PDI->DrawPoint(PhysAnimData.TargetActor->X(), TargetActorColor, 3.f, SDPG_World);
-=======
 			PDI->DrawPoint(PhysAnimData.TargetActor->GetGameThreadAPI().X(), TargetActorColor, 3.f, SDPG_World);
->>>>>>> 3aae9151
 #endif
 		}
 	}
