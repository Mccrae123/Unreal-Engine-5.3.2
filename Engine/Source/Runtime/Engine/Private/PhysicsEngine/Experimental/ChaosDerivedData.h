--- conflicted
+++ resolved
@@ -61,10 +61,7 @@
 	}
 
 private:
-<<<<<<< HEAD
-=======
 	friend class FChaosDerivedDataCookerRefHolder;
->>>>>>> 6bbb88c8
 	UBodySetup* Setup;
 	FName RequestedFormat;
 	TUniquePtr<FGCObject> RefHolder;
