// Copyright Epic Games, Inc. All Rights Reserved.

#if WITH_CHAOS

#include "Physics/Experimental/PhysInterface_Chaos.h"
#include "Physics/Experimental/PhysScene_Chaos.h"
#include "Physics/Experimental/ChaosInterfaceUtils.h"
#include "Physics/PhysicsInterfaceTypes.h"
#include "PhysicsEngine/AggregateGeom.h"
#include "Templates/UniquePtr.h"

#include "PhysicsSolver.h"
#include "Chaos/Box.h"
#include "Chaos/Cylinder.h"
#include "Chaos/TaperedCylinder.h"
#include "Chaos/Capsule.h"
#include "Chaos/ImplicitObjectTransformed.h"
#include "Chaos/ImplicitObjectUnion.h"
#include "Chaos/TriangleMeshImplicitObject.h"
#include "Chaos/Levelset.h"
#include "Chaos/PBDRigidParticles.h"
#include "Chaos/Sphere.h"
#include "Chaos/Matrix.h"
#include "Chaos/MassProperties.h"
#include "ChaosSolversModule.h"
#include "Chaos/ErrorReporter.h"
#include "Chaos/ImplicitObjectScaled.h"
#include "Chaos/Convex.h"
#include "Chaos/GeometryQueries.h"
#include "Chaos/Plane.h"
#include "ChaosCheck.h"
#include "Chaos/Particle/ParticleUtilities.h"
#include "Chaos/PBDJointConstraints.h"
#include "Chaos/PBDJointConstraintData.h"
#include "Chaos/ChaosConstraintSettings.h"

#include "Async/ParallelFor.h"
#include "Collision/CollisionConversions.h"
#include "Components/PrimitiveComponent.h"
#include "Components/SkeletalMeshComponent.h"
#include "Math/UnrealMathUtility.h"
#include "PBDRigidsSolver.h"
#include "Physics/PhysicsFiltering.h"
#include "PhysicsInterfaceUtilsCore.h"
#include "PhysicalMaterials/PhysicalMaterialMask.h"
#include "PhysicalMaterials/PhysicalMaterial.h"
#include "PhysicsProxy/SingleParticlePhysicsProxy.h"

#if PHYSICS_INTERFACE_PHYSX
#include "geometry/PxConvexMesh.h"
#include "geometry/PxTriangleMesh.h"
#include "foundation/PxVec3.h"
#include "extensions/PxMassProperties.h"
#include "Containers/ArrayView.h"
#endif

DEFINE_STAT(STAT_TotalPhysicsTime);
DEFINE_STAT(STAT_NumCloths);
DEFINE_STAT(STAT_NumClothVerts);

DECLARE_CYCLE_STAT(TEXT("Start Physics Time (sync)"), STAT_PhysicsKickOffDynamicsTime, STATGROUP_Physics);
DECLARE_CYCLE_STAT(TEXT("Fetch Results Time (sync)"), STAT_PhysicsFetchDynamicsTime, STATGROUP_Physics);

DECLARE_CYCLE_STAT(TEXT("Start Physics Time (async)"), STAT_PhysicsKickOffDynamicsTime_Async, STATGROUP_Physics);
DECLARE_CYCLE_STAT(TEXT("Fetch Results Time (async)"), STAT_PhysicsFetchDynamicsTime_Async, STATGROUP_Physics);

DECLARE_CYCLE_STAT(TEXT("Update Kinematics On Deferred SkelMeshes"), STAT_UpdateKinematicsOnDeferredSkelMeshes, STATGROUP_Physics);

DECLARE_CYCLE_STAT(TEXT("Phys Events Time"), STAT_PhysicsEventTime, STATGROUP_Physics);
DECLARE_CYCLE_STAT(TEXT("SyncComponentsToBodies (sync)"), STAT_SyncComponentsToBodies, STATGROUP_Physics);
DECLARE_CYCLE_STAT(TEXT("SyncComponentsToBodies (async)"), STAT_SyncComponentsToBodies_Async, STATGROUP_Physics);
DECLARE_CYCLE_STAT(TEXT("Query PhysicalMaterialMask Hit"), STAT_QueryPhysicalMaterialMaskHit, STATGROUP_Physics);

DECLARE_DWORD_COUNTER_STAT(TEXT("Broadphase Adds"), STAT_NumBroadphaseAdds, STATGROUP_Physics);
DECLARE_DWORD_COUNTER_STAT(TEXT("Broadphase Removes"), STAT_NumBroadphaseRemoves, STATGROUP_Physics);
DECLARE_DWORD_COUNTER_STAT(TEXT("Active Constraints"), STAT_NumActiveConstraints, STATGROUP_Physics);
DECLARE_DWORD_COUNTER_STAT(TEXT("Active Simulated Bodies"), STAT_NumActiveSimulatedBodies, STATGROUP_Physics);
DECLARE_DWORD_COUNTER_STAT(TEXT("Active Kinematic Bodies"), STAT_NumActiveKinematicBodies, STATGROUP_Physics);
DECLARE_DWORD_COUNTER_STAT(TEXT("Mobile Bodies"), STAT_NumMobileBodies, STATGROUP_Physics);
DECLARE_DWORD_COUNTER_STAT(TEXT("Static Bodies"), STAT_NumStaticBodies, STATGROUP_Physics);
DECLARE_DWORD_COUNTER_STAT(TEXT("Shapes"), STAT_NumShapes, STATGROUP_Physics);

DECLARE_DWORD_COUNTER_STAT(TEXT("(ASync) Broadphase Adds"), STAT_NumBroadphaseAddsAsync, STATGROUP_Physics);
DECLARE_DWORD_COUNTER_STAT(TEXT("(ASync) Broadphase Removes"), STAT_NumBroadphaseRemovesAsync, STATGROUP_Physics);
DECLARE_DWORD_COUNTER_STAT(TEXT("(ASync) Active Constraints"), STAT_NumActiveConstraintsAsync, STATGROUP_Physics);
DECLARE_DWORD_COUNTER_STAT(TEXT("(ASync) Active Simulated Bodies"), STAT_NumActiveSimulatedBodiesAsync, STATGROUP_Physics);
DECLARE_DWORD_COUNTER_STAT(TEXT("(ASync) Active Kinematic Bodies"), STAT_NumActiveKinematicBodiesAsync, STATGROUP_Physics);
DECLARE_DWORD_COUNTER_STAT(TEXT("(ASync) Mobile Bodies"), STAT_NumMobileBodiesAsync, STATGROUP_Physics);
DECLARE_DWORD_COUNTER_STAT(TEXT("(ASync) Static Bodies"), STAT_NumStaticBodiesAsync, STATGROUP_Physics);
DECLARE_DWORD_COUNTER_STAT(TEXT("(ASync) Shapes"), STAT_NumShapesAsync, STATGROUP_Physics);

ECollisionShapeType GetGeometryType(const Chaos::FPerShapeData& Shape)
{
	return GetType(*Shape.GetGeometry());
}

Chaos::FChaosPhysicsMaterial* GetMaterialFromInternalFaceIndex(const FPhysicsShape& Shape, const FPhysicsActor& Actor, uint32 InternalFaceIndex)
{
	const auto& Materials = Shape.GetMaterials();
	if(Materials.Num() > 0 && Actor.GetProxy())
	{
		Chaos::FPBDRigidsSolver* Solver = Actor.GetProxy()->GetSolver<Chaos::FPBDRigidsSolver>();

		if(ensure(Solver))
		{
			if(Materials.Num() == 1)
			{
				return Solver->GetQueryMaterials_External().Get(Materials[0].InnerHandle);
			}

			uint8 Index = Shape.GetGeometry()->GetMaterialIndex(InternalFaceIndex);

			if(Materials.IsValidIndex(Index))
			{
				return Solver->GetQueryMaterials_External().Get(Materials[Index].InnerHandle);
			}
		}
	}

	return nullptr;
}

Chaos::FChaosPhysicsMaterial* GetMaterialFromInternalFaceIndexAndHitLocation(const FPhysicsShape& Shape, const FPhysicsActor& Actor, uint32 InternalFaceIndex, const FVector& HitLocation)
{
	{
		SCOPE_CYCLE_COUNTER(STAT_QueryPhysicalMaterialMaskHit);

		if (Shape.GetMaterials().Num() > 0 && Actor.GetProxy())
		{
			Chaos::FPBDRigidsSolver* Solver = Actor.GetProxy()->GetSolver<Chaos::FPBDRigidsSolver>();

			if (ensure(Solver))
			{
				if (Shape.GetMaterialMasks().Num() > 0)
				{
					UBodySetup* BodySetup = nullptr;

					if (const FBodyInstance* BodyInst = GetUserData(Actor))
					{
						BodyInst = FPhysicsInterface::ShapeToOriginalBodyInstance(BodyInst, &Shape);
						BodySetup = BodyInst->GetBodySetup();	//this data should be immutable at runtime so ok to check from worker thread.
						ECollisionShapeType GeomType = GetGeometryType(Shape);

						if (BodySetup && BodySetup->bSupportUVsAndFaceRemap && GetGeometryType(Shape) == ECollisionShapeType::Trimesh)
						{
							FVector Scale(1.0f, 1.0f, 1.0f);
							const Chaos::FImplicitObject* Geometry = Shape.GetGeometry().Get();
							if (const Chaos::TImplicitObjectScaled<Chaos::FTriangleMeshImplicitObject>* ScaledTrimesh = Chaos::TImplicitObjectScaled<Chaos::FTriangleMeshImplicitObject>::AsScaled(*Geometry))
							{
								Scale = ScaledTrimesh->GetScale();
							}

							// Convert hit location to local
							Chaos::FRigidTransform3 ActorToWorld(Actor.X(), Actor.R(), Scale);
							const FVector LocalHitPos = ActorToWorld.InverseTransformPosition(HitLocation);

							uint8 Index = Shape.GetGeometry()->GetMaterialIndex(InternalFaceIndex);
							if (Shape.GetMaterialMasks().IsValidIndex(Index))
							{
								Chaos::FChaosPhysicsMaterialMask* Mask = nullptr;
								{
									Mask = Solver->GetQueryMaterialMasks_External().Get(Shape.GetMaterialMasks()[Index].InnerHandle);
								}

								if (Mask && InternalFaceIndex < (uint32)BodySetup->FaceRemap.Num())
								{
									int32 RemappedFaceIndex = BodySetup->FaceRemap[InternalFaceIndex];
									FVector2D UV;


									if (BodySetup->CalcUVAtLocation(LocalHitPos, RemappedFaceIndex, Mask->UVChannelIndex, UV))
									{
										uint32 MapIdx = UPhysicalMaterialMask::GetPhysMatIndex(Mask->MaskData, Mask->SizeX, Mask->SizeY, Mask->AddressX, Mask->AddressY, UV.X, UV.Y);
										uint32 AdjustedMapIdx = Index * EPhysicalMaterialMaskColor::MAX + MapIdx;
										if (Shape.GetMaterialMaskMaps().IsValidIndex(AdjustedMapIdx))
										{
											uint32 MaterialIdx = Shape.GetMaterialMaskMaps()[AdjustedMapIdx];
											if (Shape.GetMaterialMaskMapMaterials().IsValidIndex(MaterialIdx))
											{
												return Solver->GetQueryMaterials_External().Get(Shape.GetMaterialMaskMapMaterials()[MaterialIdx].InnerHandle);
											}
										}
									}
								}
							}
						}
					}
				}
			}
		}
	}

	return GetMaterialFromInternalFaceIndex(Shape, Actor, InternalFaceIndex);
}

FPhysInterface_Chaos::FPhysInterface_Chaos(const AWorldSettings* Settings) 
{

}

FPhysInterface_Chaos::~FPhysInterface_Chaos()
{
}

FPhysicsMaterialMaskHandle FPhysInterface_Chaos::CreateMaterialMask(const UPhysicalMaterialMask* InMaterialMask)
{
	Chaos::FMaterialMaskHandle NewHandle = Chaos::FPhysicalMaterialManager::Get().CreateMask();
	FPhysInterface_Chaos::UpdateMaterialMask(NewHandle, InMaterialMask);
	return NewHandle;
}

void FPhysInterface_Chaos::UpdateMaterialMask(FPhysicsMaterialMaskHandle& InHandle, const UPhysicalMaterialMask* InMaterialMask)
{
	if (Chaos::FChaosPhysicsMaterialMask* MaterialMask = InHandle.Get())
	{
		InMaterialMask->GenerateMaskData(MaterialMask->MaskData, MaterialMask->SizeX, MaterialMask->SizeY);
		MaterialMask->UVChannelIndex = InMaterialMask->UVChannelIndex;
		MaterialMask->AddressX = static_cast<int32>(InMaterialMask->AddressX);
		MaterialMask->AddressY = static_cast<int32>(InMaterialMask->AddressY);
	}

	Chaos::FPhysicalMaterialManager::Get().UpdateMaterialMask(InHandle);
}

bool FPhysInterface_Chaos::IsInScene(const FPhysicsActorHandle& InActorReference)
{
	return (GetCurrentScene(InActorReference) != nullptr);
}

void FPhysInterface_Chaos::FlushScene(FPhysScene* InScene)
{
	InScene->Flush();
}

Chaos::EJointMotionType ConvertMotionType(ELinearConstraintMotion InEngineType)
{
	if (InEngineType == ELinearConstraintMotion::LCM_Free)
		return Chaos::EJointMotionType::Free;
	else if (InEngineType == ELinearConstraintMotion::LCM_Limited)
		return Chaos::EJointMotionType::Limited;
	else if (InEngineType == ELinearConstraintMotion::LCM_Locked)
		return Chaos::EJointMotionType::Locked;
	else
		ensure(false);
	return Chaos::EJointMotionType::Locked;
};

void FPhysInterface_Chaos::SetLinearMotionLimitType_AssumesLocked(const FPhysicsConstraintHandle& InConstraintRef, PhysicsInterfaceTypes::ELimitAxis InAxis, ELinearConstraintMotion InMotion)
{
	if (InConstraintRef.IsValid() && InConstraintRef.Constraint->IsType(Chaos::EConstraintType::JointConstraintType))
	{
		if (Chaos::FJointConstraint* Constraint = static_cast<Chaos::FJointConstraint*>(InConstraintRef.Constraint))
		{
			switch (InAxis)
			{
			case PhysicsInterfaceTypes::ELimitAxis::X:
				Constraint->SetLinearMotionTypesX(ConvertMotionType(InMotion));
				break;

			case PhysicsInterfaceTypes::ELimitAxis::Y:
				Constraint->SetLinearMotionTypesY(ConvertMotionType(InMotion));
				break;

			case PhysicsInterfaceTypes::ELimitAxis::Z:
				Constraint->SetLinearMotionTypesZ(ConvertMotionType(InMotion));
				break;
			default:
				ensure(false);
			}
		}
	}
}

Chaos::EJointMotionType ConvertMotionType(EAngularConstraintMotion InEngineType)
{
	if (InEngineType == EAngularConstraintMotion::ACM_Free)
		return Chaos::EJointMotionType::Free;
	else if (InEngineType == EAngularConstraintMotion::ACM_Limited)
		return Chaos::EJointMotionType::Limited;
	else if (InEngineType == EAngularConstraintMotion::ACM_Locked)
		return Chaos::EJointMotionType::Locked;
	else
		ensure(false);
	return Chaos::EJointMotionType::Locked;
};


void FPhysInterface_Chaos::SetAngularMotionLimitType_AssumesLocked(const FPhysicsConstraintHandle& InConstraintRef, PhysicsInterfaceTypes::ELimitAxis InAxis, EAngularConstraintMotion InMotion)
{
	if (InConstraintRef.IsValid() && InConstraintRef.Constraint->IsType(Chaos::EConstraintType::JointConstraintType))
	{
		if (Chaos::FJointConstraint* Constraint = static_cast<Chaos::FJointConstraint*>(InConstraintRef.Constraint))
		{
			switch (InAxis)
			{
			case PhysicsInterfaceTypes::ELimitAxis::Twist:
				Constraint->SetAngularMotionTypesX(ConvertMotionType(InMotion));
				break;

			case PhysicsInterfaceTypes::ELimitAxis::Swing1:
				Constraint->SetAngularMotionTypesY(ConvertMotionType(InMotion));
				break;

			case PhysicsInterfaceTypes::ELimitAxis::Swing2:
				Constraint->SetAngularMotionTypesZ(ConvertMotionType(InMotion));
				break;
			default:
				ensure(false);
			}
		}
	}
}

void FPhysInterface_Chaos::UpdateLinearLimitParams_AssumesLocked(const FPhysicsConstraintHandle& InConstraintRef, float InLimit, float InAverageMass, const FLinearConstraint& InParams)
{
	if (InConstraintRef.IsValid() && InConstraintRef.Constraint->IsType(Chaos::EConstraintType::JointConstraintType))
	{
		if (Chaos::FJointConstraint* Constraint = static_cast<Chaos::FJointConstraint*>(InConstraintRef.Constraint))
		{
			Constraint->SetLinearLimit(InLimit); 

			Constraint->SetSoftLinearLimitsEnabled(InParams.bSoftConstraint);
			Constraint->SetSoftLinearStiffness(Chaos::ConstraintSettings::SoftLinearStiffnessScale() * InParams.Stiffness);
			Constraint->SetSoftLinearDamping(Chaos::ConstraintSettings::SoftLinearDampingScale() * InParams.Damping);
			Constraint->SetLinearContactDistance(InParams.ContactDistance);
			Constraint->SetLinearRestitution(InParams.Restitution);
			//Constraint->SetAngularSoftForceMode( InParams.NOT_QUITE_SURE ); // @todo(chaos) 
		}
	}
}

void FPhysInterface_Chaos::UpdateConeLimitParams_AssumesLocked(const FPhysicsConstraintHandle& InConstraintRef, float InAverageMass, const FConeConstraint& InParams)
{
	if (InConstraintRef.IsValid() && InConstraintRef.Constraint->IsType(Chaos::EConstraintType::JointConstraintType))
	{
		if (Chaos::FJointConstraint* Constraint = static_cast<Chaos::FJointConstraint*>(InConstraintRef.Constraint))
		{
			Chaos::FVec3 Limit = Constraint->GetAngularLimits();
			Limit[(int32)Chaos::EJointAngularConstraintIndex::Swing1] = FMath::DegreesToRadians(InParams.Swing1LimitDegrees);
			Limit[(int32)Chaos::EJointAngularConstraintIndex::Swing2] = FMath::DegreesToRadians(InParams.Swing2LimitDegrees);
			Constraint->SetAngularLimits(Limit);

			Constraint->SetSoftSwingLimitsEnabled(InParams.bSoftConstraint);
			Constraint->SetSoftSwingStiffness(Chaos::ConstraintSettings::SoftAngularStiffnessScale() * InParams.Stiffness);
			Constraint->SetSoftSwingDamping(Chaos::ConstraintSettings::SoftAngularDampingScale() * InParams.Damping);
			Constraint->SetSwingContactDistance(InParams.ContactDistance);
			Constraint->SetSwingRestitution(InParams.Restitution);
			//Constraint->SetAngularSoftForceMode( InParams.NOT_QUITE_SURE ); // @todo(chaos) 
		}
	}
}

void FPhysInterface_Chaos::UpdateTwistLimitParams_AssumesLocked(const FPhysicsConstraintHandle& InConstraintRef, float InAverageMass, const FTwistConstraint& InParams)
{
	if (InConstraintRef.IsValid() && InConstraintRef.Constraint->IsType(Chaos::EConstraintType::JointConstraintType))
	{
		if (Chaos::FJointConstraint* Constraint = static_cast<Chaos::FJointConstraint*>(InConstraintRef.Constraint))
		{
			Chaos::FVec3 Limit = Constraint->GetAngularLimits();
			Limit[(int32)Chaos::EJointAngularConstraintIndex::Twist] = FMath::DegreesToRadians(InParams.TwistLimitDegrees);
			Constraint->SetAngularLimits(Limit);

			Constraint->SetSoftTwistLimitsEnabled(InParams.bSoftConstraint);
			Constraint->SetSoftTwistStiffness(Chaos::ConstraintSettings::SoftAngularStiffnessScale() * InParams.Stiffness);
			Constraint->SetSoftTwistDamping(Chaos::ConstraintSettings::SoftAngularDampingScale() * InParams.Damping);
			Constraint->SetTwistContactDistance(InParams.ContactDistance);
			Constraint->SetTwistRestitution(InParams.Restitution);
			//Constraint->SetAngularSoftForceMode( InParams.NOT_QUITE_SURE ); // @todo(chaos) 

		}
	}
}

void FPhysInterface_Chaos::UpdateLinearDrive_AssumesLocked(const FPhysicsConstraintHandle& InConstraintRef, const FLinearDriveConstraint& InDriveParams)
{
	if (InConstraintRef.IsValid() && InConstraintRef.Constraint->IsType(Chaos::EConstraintType::JointConstraintType))
	{
		if (Chaos::FJointConstraint* Constraint = static_cast<Chaos::FJointConstraint*>(InConstraintRef.Constraint))
		{
			Constraint->SetLinearPositionDriveXEnabled(false);
			Constraint->SetLinearPositionDriveYEnabled(false);
			Constraint->SetLinearPositionDriveZEnabled(false);

			Constraint->SetLinearVelocityDriveXEnabled(false);
			Constraint->SetLinearVelocityDriveYEnabled(false);
			Constraint->SetLinearVelocityDriveZEnabled(false);

			bool bPositionDriveEnabled = InDriveParams.IsPositionDriveEnabled();
			if (bPositionDriveEnabled)
			{
				Constraint->SetLinearPositionDriveXEnabled(InDriveParams.XDrive.bEnablePositionDrive);
				Constraint->SetLinearPositionDriveYEnabled(InDriveParams.YDrive.bEnablePositionDrive);
				Constraint->SetLinearPositionDriveZEnabled(InDriveParams.ZDrive.bEnablePositionDrive);
				if (FMath::IsNearlyEqual(Constraint->GetLinearPlasticityLimit(), FLT_MAX))
				{
					Constraint->SetLinearDrivePositionTarget(InDriveParams.PositionTarget);
				}
			}

			bool bVelocityDriveEnabled = InDriveParams.IsVelocityDriveEnabled();
			if (bVelocityDriveEnabled)
			{
				Constraint->SetLinearVelocityDriveXEnabled(InDriveParams.XDrive.bEnableVelocityDrive);
				Constraint->SetLinearVelocityDriveYEnabled(InDriveParams.YDrive.bEnableVelocityDrive);
				Constraint->SetLinearVelocityDriveZEnabled(InDriveParams.ZDrive.bEnableVelocityDrive);
				Constraint->SetLinearDriveVelocityTarget(InDriveParams.VelocityTarget);
			}

			Constraint->SetLinearDriveForceMode(Chaos::EJointForceMode::Acceleration);
			Constraint->SetLinearDriveStiffness(Chaos::ConstraintSettings::LinearDriveStiffnessScale() * FMath::Max3(InDriveParams.XDrive.Stiffness, InDriveParams.YDrive.Stiffness, InDriveParams.ZDrive.Stiffness));
			Constraint->SetLinearDriveDamping(Chaos::ConstraintSettings::LinearDriveDampingScale() * FMath::Max3(InDriveParams.XDrive.Damping, InDriveParams.YDrive.Damping, InDriveParams.ZDrive.Damping));
		}
	}
}

void FPhysInterface_Chaos::UpdateAngularDrive_AssumesLocked(const FPhysicsConstraintHandle& InConstraintRef, const FAngularDriveConstraint& InDriveParams)
{
	if (InConstraintRef.IsValid() && InConstraintRef.Constraint->IsType(Chaos::EConstraintType::JointConstraintType))
	{
		if (Chaos::FJointConstraint* Constraint = static_cast<Chaos::FJointConstraint*>(InConstraintRef.Constraint))
		{
			Constraint->SetAngularSLerpPositionDriveEnabled(false);
			Constraint->SetAngularTwistPositionDriveEnabled(false);
			Constraint->SetAngularSwingPositionDriveEnabled(false);

			Constraint->SetAngularSLerpVelocityDriveEnabled(false);
			Constraint->SetAngularTwistVelocityDriveEnabled(false);
			Constraint->SetAngularSwingVelocityDriveEnabled(false);

			bool bPositionDriveEnabled = InDriveParams.IsOrientationDriveEnabled();
			if (bPositionDriveEnabled)
			{
				if (InDriveParams.AngularDriveMode == EAngularDriveMode::TwistAndSwing)
				{
					Constraint->SetAngularTwistPositionDriveEnabled(InDriveParams.TwistDrive.bEnablePositionDrive);
					Constraint->SetAngularSwingPositionDriveEnabled(InDriveParams.SwingDrive.bEnablePositionDrive);
				}
				else
				{
					Constraint->SetAngularSLerpPositionDriveEnabled(InDriveParams.SlerpDrive.bEnablePositionDrive);
				}

				if (FMath::IsNearlyEqual(Constraint->GetAngularPlasticityLimit(),FLT_MAX) )
				{
					// Plastic joints should not be re-targeted after initialization. 
					Constraint->SetAngularDrivePositionTarget(Chaos::FRotation3(InDriveParams.OrientationTarget.Quaternion()));
				}
			}

			bool bVelocityDriveEnabled = InDriveParams.IsVelocityDriveEnabled();
			if (bVelocityDriveEnabled)
			{
				if (InDriveParams.AngularDriveMode == EAngularDriveMode::TwistAndSwing)
				{
					Constraint->SetAngularTwistVelocityDriveEnabled(InDriveParams.TwistDrive.bEnableVelocityDrive);
					Constraint->SetAngularSwingVelocityDriveEnabled(InDriveParams.SwingDrive.bEnableVelocityDrive);
				}
				else
				{
					Constraint->SetAngularSLerpVelocityDriveEnabled(InDriveParams.SlerpDrive.bEnableVelocityDrive);
				}

				if (!FMath::IsNearlyEqual(Constraint->GetAngularPlasticityLimit(),FLT_MAX))
				{
					// Plasticity requires a zero relative velocity.
					if (!Constraint->GetAngularDriveVelocityTarget().IsZero())
					{
						Constraint->SetAngularDriveVelocityTarget(FVector(ForceInitToZero));
					}
				}
				else
				{
					Constraint->SetAngularDriveVelocityTarget(InDriveParams.AngularVelocityTarget);
				}
			}

			Constraint->SetAngularDriveForceMode(Chaos::EJointForceMode::Acceleration);
			Constraint->SetAngularDriveStiffness(Chaos::ConstraintSettings::AngularDriveStiffnessScale() * FMath::Max3(InDriveParams.SlerpDrive.Stiffness, InDriveParams.TwistDrive.Stiffness, InDriveParams.SwingDrive.Stiffness));
			Constraint->SetAngularDriveDamping(Chaos::ConstraintSettings::AngularDriveDampingScale() * FMath::Max3(InDriveParams.SlerpDrive.Damping, InDriveParams.TwistDrive.Damping, InDriveParams.SwingDrive.Damping));
		}
	}
}

void FPhysInterface_Chaos::UpdateDriveTarget_AssumesLocked(const FPhysicsConstraintHandle& InConstraintRef, const FLinearDriveConstraint& InLinDrive, const FAngularDriveConstraint& InAngDrive)
{
	if (InConstraintRef.IsValid())
	{
		UpdateLinearDrive_AssumesLocked(InConstraintRef, InLinDrive);
		UpdateAngularDrive_AssumesLocked(InConstraintRef, InAngDrive);
	}
}



enum class EPhysicsInterfaceScopedLockType : uint8
{
	Read,
	Write
};

struct FScopedSceneLock_Chaos
{
	FScopedSceneLock_Chaos(FPhysicsActorHandle const * InActorHandle, EPhysicsInterfaceScopedLockType InLockType)
		: LockType(InLockType)
	{
		auto Scene = GetSceneForActor(InActorHandle);
		Solver = Scene ? Scene->GetSolver() : nullptr;
		LockScene();
	}

	FScopedSceneLock_Chaos(FPhysicsActorHandle const * InActorHandleA, FPhysicsActorHandle const * InActorHandleB, EPhysicsInterfaceScopedLockType InLockType)
		: LockType(InLockType)
	{
		FPhysScene_Chaos* SceneA = GetSceneForActor(InActorHandleA);
		FPhysScene_Chaos* SceneB = GetSceneForActor(InActorHandleB);
		FPhysScene_Chaos* Scene = nullptr;

		if(SceneA == SceneB)
		{
			Scene = SceneA;
		}
		else if(!SceneA || !SceneB)
		{
			Scene = SceneA ? SceneA : SceneB;
		}
		else
		{
			UE_LOG(LogPhysics, Warning, TEXT("Attempted to aquire a physics scene lock for two paired actors that were not in the same scene. Skipping lock"));
		}

		Solver = Scene ? Scene->GetSolver() : nullptr;
		LockScene();
	}

	FScopedSceneLock_Chaos(FPhysicsConstraintHandle const * InConstraintHandle, EPhysicsInterfaceScopedLockType InLockType)
		: Solver(nullptr)
		, LockType(InLockType)
	{
		if (InConstraintHandle)
		{
			auto Scene = GetSceneForActor(InConstraintHandle);
			Solver = Scene ? Scene->GetSolver() : nullptr;
		}
#if CHAOS_CHECKED
		if (!Solver)
		{
			UE_LOG(LogPhysics, Warning, TEXT("Failed to find Scene for constraint. Skipping lock"));
		}
#endif
		LockScene();
	}

	FScopedSceneLock_Chaos(USkeletalMeshComponent* InSkelMeshComp, EPhysicsInterfaceScopedLockType InLockType)
		: LockType(InLockType)
	{
		Solver = nullptr;

		if(InSkelMeshComp)
		{
			for(FBodyInstance* BI : InSkelMeshComp->Bodies)
			{
				auto Scene = GetSceneForActor(&BI->GetPhysicsActorHandle());
				if(Scene)
				{
					Solver = Scene->GetSolver();
					break;
				}
			}
		}

		LockScene();
	}

	FScopedSceneLock_Chaos(FPhysScene_Chaos* InScene, EPhysicsInterfaceScopedLockType InLockType)
		: Solver(InScene ? InScene->GetSolver() : nullptr)
		, LockType(InLockType)
	{
		LockScene();
	}

	~FScopedSceneLock_Chaos()
	{
		UnlockScene();
	}

private:

	void LockScene()
	{
		if(!Solver)
		{
			return;
		}

		switch(LockType)
		{
		case EPhysicsInterfaceScopedLockType::Read:
			Solver->GetExternalDataLock_External().ReadLock();
			break;
		case EPhysicsInterfaceScopedLockType::Write:
			Solver->GetExternalDataLock_External().WriteLock();
			break;
		}
	}

	void UnlockScene()
	{
		if(!Solver)
		{
			return;
		}

		switch(LockType)
		{
		case EPhysicsInterfaceScopedLockType::Read:
			Solver->GetExternalDataLock_External().ReadUnlock();
			break;
		case EPhysicsInterfaceScopedLockType::Write:
			Solver->GetExternalDataLock_External().WriteUnlock();
			break;
		}
	}

	FPhysScene_Chaos* GetSceneForActor(FPhysicsActorHandle const * InActorHandle)
	{
		if(InActorHandle)
		{
			return static_cast<FPhysScene*>(FChaosEngineInterface::GetCurrentScene(*InActorHandle));
		}
		
		return nullptr;
	}

	FPhysScene_Chaos* GetSceneForActor(FPhysicsConstraintHandle const* InConstraintHandle)
	{		
		if (InConstraintHandle && InConstraintHandle->IsValid() && InConstraintHandle->Constraint->IsType(Chaos::EConstraintType::JointConstraintType))
		{
			Chaos::FJointConstraint* Constraint = static_cast<Chaos::FJointConstraint*>(InConstraintHandle->Constraint);

			FConstraintInstanceBase* ConstraintInstance = (Constraint) ? FPhysicsUserData_Chaos::Get<FConstraintInstanceBase>(Constraint->GetUserData()) : nullptr;
			if (ConstraintInstance)
			{
				return ConstraintInstance->GetPhysicsScene();
			}
		}
	
		return nullptr;
	}

	Chaos::FPBDRigidsSolver* Solver;
	EPhysicsInterfaceScopedLockType LockType;
};

bool FPhysInterface_Chaos::ExecuteOnUnbrokenConstraintReadOnly(const FPhysicsConstraintHandle& InConstraintRef, TFunctionRef<void(const FPhysicsConstraintHandle&)> Func)
{
    if (!IsBroken(InConstraintRef))
    {
		FScopedSceneLock_Chaos SceneLock(&InConstraintRef, EPhysicsInterfaceScopedLockType::Read);
        Func(InConstraintRef);
        return true;
    }
    return false;
}

bool FPhysInterface_Chaos::ExecuteOnUnbrokenConstraintReadWrite(const FPhysicsConstraintHandle& InConstraintRef, TFunctionRef<void(const FPhysicsConstraintHandle&)> Func)
{
    if (!IsBroken(InConstraintRef))
    {
		FScopedSceneLock_Chaos SceneLock(&InConstraintRef, EPhysicsInterfaceScopedLockType::Write);
        Func(InConstraintRef);
        return true;
    }
    return false;
}

bool FPhysInterface_Chaos::ExecuteRead(const FPhysicsActorHandle& InActorReference, TFunctionRef<void(const FPhysicsActorHandle& Actor)> InCallable)
{
	if(InActorReference)
	{
		FScopedSceneLock_Chaos SceneLock(&InActorReference, EPhysicsInterfaceScopedLockType::Read);

		InCallable(InActorReference);
		return true;
	}
	return false;
}

bool FPhysInterface_Chaos::ExecuteRead(USkeletalMeshComponent* InMeshComponent, TFunctionRef<void()> InCallable)
{
	FScopedSceneLock_Chaos SceneLock(InMeshComponent, EPhysicsInterfaceScopedLockType::Read);
	InCallable();
	return true;
}

bool FPhysInterface_Chaos::ExecuteRead(const FPhysicsActorHandle& InActorReferenceA, const FPhysicsActorHandle& InActorReferenceB, TFunctionRef<void(const FPhysicsActorHandle& ActorA, const FPhysicsActorHandle& ActorB)> InCallable)
{
	FScopedSceneLock_Chaos SceneLock(&InActorReferenceA, &InActorReferenceB, EPhysicsInterfaceScopedLockType::Read);
	InCallable(InActorReferenceA, InActorReferenceB);
	return true;
}

bool FPhysInterface_Chaos::ExecuteRead(const FPhysicsConstraintHandle& InConstraintRef, TFunctionRef<void(const FPhysicsConstraintHandle& Constraint)> InCallable)
{
	if(InConstraintRef.IsValid())
	{
		FScopedSceneLock_Chaos SceneLock(&InConstraintRef, EPhysicsInterfaceScopedLockType::Read);
		InCallable(InConstraintRef);
		return true;
	}

	return false;
}

bool FPhysInterface_Chaos::ExecuteRead(FPhysScene* InScene, TFunctionRef<void()> InCallable)
{
	if(InScene)
	{
		FScopedSceneLock_Chaos SceneLock(InScene, EPhysicsInterfaceScopedLockType::Read);
		InCallable();
		return true;
	}

	return false;
}

bool FPhysInterface_Chaos::ExecuteWrite(const FPhysicsActorHandle& InActorReference, TFunctionRef<void(const FPhysicsActorHandle& Actor)> InCallable)
{
	//why do we have a write that takes in a const handle?
	if(InActorReference)
	{
		FScopedSceneLock_Chaos SceneLock(&InActorReference, EPhysicsInterfaceScopedLockType::Write);
		InCallable(InActorReference);
		return true;
	}
	return false;
}

bool FPhysInterface_Chaos::ExecuteWrite(FPhysicsActorHandle& InActorReference, TFunctionRef<void(FPhysicsActorHandle& Actor)> InCallable)
{
	if(InActorReference)
	{
		FScopedSceneLock_Chaos SceneLock(&InActorReference, EPhysicsInterfaceScopedLockType::Write);
		InCallable(InActorReference);
		return true;
	}

	return false;
}

bool FPhysInterface_Chaos::ExecuteWrite(USkeletalMeshComponent* InMeshComponent, TFunctionRef<void()> InCallable)
{
	FScopedSceneLock_Chaos SceneLock(InMeshComponent, EPhysicsInterfaceScopedLockType::Write);
	InCallable();
	return true;
}

bool FPhysInterface_Chaos::ExecuteWrite(const FPhysicsActorHandle& InActorReferenceA, const FPhysicsActorHandle& InActorReferenceB, TFunctionRef<void(const FPhysicsActorHandle& ActorA, const FPhysicsActorHandle& ActorB)> InCallable)
{
	FScopedSceneLock_Chaos SceneLock(&InActorReferenceA, &InActorReferenceB, EPhysicsInterfaceScopedLockType::Write);
	InCallable(InActorReferenceA, InActorReferenceB);
	return true;
}

bool FPhysInterface_Chaos::ExecuteWrite(const FPhysicsConstraintHandle& InConstraintRef, TFunctionRef<void(const FPhysicsConstraintHandle& Constraint)> InCallable)
{
	if(InConstraintRef.IsValid())
	{
		FScopedSceneLock_Chaos SceneLock(&InConstraintRef, EPhysicsInterfaceScopedLockType::Write);
		InCallable(InConstraintRef);
		return true;
	}

	return false;
}

bool FPhysInterface_Chaos::ExecuteWrite(FPhysScene* InScene, TFunctionRef<void()> InCallable)
{
	if(InScene)
	{
		FScopedSceneLock_Chaos SceneLock(InScene, EPhysicsInterfaceScopedLockType::Write);
		InCallable();
		return true;
	}

	return false;
}

void FPhysInterface_Chaos::ExecuteShapeWrite(FBodyInstance* InInstance, FPhysicsShapeHandle& InShape, TFunctionRef<void(FPhysicsShapeHandle& InShape)> InCallable)
{
	if(InInstance && InShape.IsValid())
	{
		FScopedSceneLock_Chaos SceneLock(&InInstance->GetPhysicsActorHandle(), EPhysicsInterfaceScopedLockType::Write);
		InCallable(InShape);
	}
}


FPhysicsShapeHandle FPhysInterface_Chaos::CreateShape(physx::PxGeometry* InGeom, bool bSimulation, bool bQuery, UPhysicalMaterial* InSimpleMaterial, TArray<UPhysicalMaterial*>* InComplexMaterials)
{
	// #todo : Implement
	// @todo(mlentine): Should we be doing anything with the InGeom here?
    FPhysicsActorHandle NewActor = nullptr;
	return { nullptr, NewActor };
}

const FBodyInstance* FPhysInterface_Chaos::ShapeToOriginalBodyInstance(const FBodyInstance* InCurrentInstance, const Chaos::FPerShapeData* InShape)
{
	//question: this is identical to physx version, should it be in body instance?
	check(InCurrentInstance);
	check(InShape);

	const FBodyInstance* TargetInstance = InCurrentInstance->WeldParent ? InCurrentInstance->WeldParent : InCurrentInstance;
	const FBodyInstance* OutInstance = TargetInstance;

	if (const TMap<FPhysicsShapeHandle, FBodyInstance::FWeldInfo>* WeldInfo = InCurrentInstance->GetCurrentWeldInfo())
	{
		for (const TPair<FPhysicsShapeHandle, FBodyInstance::FWeldInfo>& Pair : *WeldInfo)
		{
			if (Pair.Key.Shape == InShape)
			{
				TargetInstance = Pair.Value.ChildBI;
			}
		}
	}

	return TargetInstance;
}



void FPhysInterface_Chaos::AddGeometry(FPhysicsActorHandle& InActor, const FGeometryAddParams& InParams, TArray<FPhysicsShapeHandle>* OutOptShapes)
{
	LLM_SCOPE(ELLMTag::ChaosGeometry);
	TArray<TUniquePtr<Chaos::FImplicitObject>> Geoms;
	Chaos::FShapesArray Shapes;
	ChaosInterface::CreateGeometry(InParams, Geoms, Shapes);

#if WITH_CHAOS
	if (InActor && Geoms.Num())
	{
		for (TUniquePtr<Chaos::FPerShapeData>& Shape : Shapes)
		{
			FPhysicsShapeHandle NewHandle(Shape.Get(), InActor);
			if (OutOptShapes)
			{
				OutOptShapes->Add(NewHandle);
			}

			FBodyInstance::ApplyMaterialToShape_AssumesLocked(NewHandle, InParams.SimpleMaterial, InParams.ComplexMaterials, &InParams.ComplexMaterialMasks);

			//TArrayView<UPhysicalMaterial*> SimpleView = MakeArrayView(&(const_cast<UPhysicalMaterial*>(InParams.SimpleMaterial)), 1);
			//FPhysInterface_Chaos::SetMaterials(NewHandle, InParams.ComplexMaterials.Num() > 0 ? InParams.ComplexMaterials : SimpleView);
		}

		bool bMergeShapesArray = false;
		//todo: we should not be creating unique geometry per actor
		// we always have a union so we can support any future welding operations. (Non-trivial converting the SharedPtr to UniquePtr)
<<<<<<< HEAD
		{
			if (InActor->Geometry()) // geometry already exists - combine new geometry with the existing
			{
				InActor->MergeGeometry(MoveTemp(Geoms));
				bMergeShapesArray = true;
			}
			else
			{
				InActor->SetGeometry(MakeUnique<Chaos::FImplicitObjectUnion>(MoveTemp(Geoms)));
			}
		}

		if (bMergeShapesArray)
		{
			InActor->MergeShapesArray(MoveTemp(Shapes));
		}
		else
		{
			InActor->SetShapesArray(MoveTemp(Shapes));
=======
		{
			if (InActor->GetGameThreadAPI().Geometry()) // geometry already exists - combine new geometry with the existing
			{
				InActor->GetGameThreadAPI().MergeGeometry(MoveTemp(Geoms));
				bMergeShapesArray = true;
			}
			else
			{
				InActor->GetGameThreadAPI().SetGeometry(MakeUnique<Chaos::FImplicitObjectUnion>(MoveTemp(Geoms)));
			}
		}

		if (bMergeShapesArray)
		{
			InActor->GetGameThreadAPI().MergeShapesArray(MoveTemp(Shapes));
		}
		else
		{
			InActor->GetGameThreadAPI().SetShapesArray(MoveTemp(Shapes));
>>>>>>> 3aae9151
		}
	}
#endif
}

void FPhysInterface_Chaos::SetMaterials(const FPhysicsShapeHandle& InShape, const TArrayView<UPhysicalMaterial*> InMaterials)
{
	// Build a list of handles to store on the shape
	TArray<Chaos::FMaterialHandle> NewMaterialHandles;
	NewMaterialHandles.Reserve(InMaterials.Num());

	for(UPhysicalMaterial* UnrealMaterial : InMaterials)
	{
		NewMaterialHandles.Add(UnrealMaterial->GetPhysicsMaterial());
	}

	InShape.Shape->SetMaterials(NewMaterialHandles);
}

void FPhysInterface_Chaos::SetMaterials(const FPhysicsShapeHandle& InShape, const TArrayView<UPhysicalMaterial*> InMaterials, const TArrayView<FPhysicalMaterialMaskParams>& InMaterialMasks)
{
	SetMaterials(InShape, InMaterials);

	if (InMaterialMasks.Num() > 0)
	{
		// Build a list of handles to store on the shape
		TArray<Chaos::FMaterialMaskHandle> NewMaterialMaskHandles;
		TArray<uint32> NewMaterialMaskMaps;
		TArray<Chaos::FMaterialHandle> NewMaterialMaskMaterialHandles;

		NewMaterialMaskHandles.Reserve(InMaterialMasks.Num());

		int MaskMapMatIdx = 0;

		InShape.Shape->ModifyMaterialMaskMaps([&](auto& MaterialMaskMaps)
		{
			for(FPhysicalMaterialMaskParams& MaterialMaskData : InMaterialMasks)
		{
				if(MaterialMaskData.PhysicalMaterialMask && ensure(MaterialMaskData.PhysicalMaterialMap))
			{
				NewMaterialMaskHandles.Add(MaterialMaskData.PhysicalMaterialMask->GetPhysicsMaterialMask());
					for(int i = 0; i < EPhysicalMaterialMaskColor::MAX; i++)
				{
						if(UPhysicalMaterial* MapMat = MaterialMaskData.PhysicalMaterialMap->GetPhysicalMaterialFromMap(i))
					{
							MaterialMaskMaps.Emplace(MaskMapMatIdx);
						MaskMapMatIdx++;
						} else
					{
							MaterialMaskMaps.Emplace(INDEX_NONE);
				}
			}
				} else
			{
				NewMaterialMaskHandles.Add(Chaos::FMaterialMaskHandle());
					for(int i = 0; i < EPhysicalMaterialMaskColor::MAX; i++)
				{
						MaterialMaskMaps.Emplace(INDEX_NONE);
				}
			}
		}

		});
		

		
		if (MaskMapMatIdx > 0)
		{
			NewMaterialMaskMaterialHandles.Reserve(MaskMapMatIdx);

			uint32 Offset = 0;

			for (FPhysicalMaterialMaskParams& MaterialMaskData : InMaterialMasks)
			{
				if (MaterialMaskData.PhysicalMaterialMask)
				{
					for (int i = 0; i < EPhysicalMaterialMaskColor::MAX; i++)
					{
						if (UPhysicalMaterial* MapMat = MaterialMaskData.PhysicalMaterialMap->GetPhysicalMaterialFromMap(i))
						{
							NewMaterialMaskMaterialHandles.Add(MapMat->GetPhysicsMaterial());
						}
					}
				}
			}
		}

		InShape.Shape->SetMaterialMasks(NewMaterialMaskHandles);
		InShape.Shape->SetMaterialMaskMapMaterials(NewMaterialMaskMaterialHandles);
	}
}

void FinishSceneStat()
{
}

bool FPhysInterface_Chaos::LineTrace_Geom(FHitResult& OutHit, const FBodyInstance* InInstance, const FVector& WorldStart, const FVector& WorldEnd, bool bTraceComplex, bool bExtractPhysMaterial)
{
	// Need an instance to trace against
	check(InInstance);

	OutHit.TraceStart = WorldStart;
	OutHit.TraceEnd = WorldEnd;

	bool bHitSomething = false;

	const FVector Delta = WorldEnd - WorldStart;
	const float DeltaMag = Delta.Size();
	if (DeltaMag > KINDA_SMALL_NUMBER)
	{
		{
			// #PHYS2 Really need a concept for "multi" locks here - as we're locking ActorRef but not TargetInstance->ActorRef
			FPhysicsCommand::ExecuteRead(InInstance->ActorHandle, [&](const FPhysicsActorHandle& Actor)
			{
				// If we're welded then the target instance is actually our parent
				const FBodyInstance* TargetInstance = InInstance->WeldParent ? InInstance->WeldParent : InInstance;
				if(const FPhysicsActorHandle RigidBody = TargetInstance->ActorHandle)
				{
					FRaycastHit BestHit;
					BestHit.Distance = FLT_MAX;

					// Get all the shapes from the actor
					PhysicsInterfaceTypes::FInlineShapeArray Shapes;
					const int32 NumShapes = FillInlineShapeArray_AssumesLocked(Shapes, Actor);

					const FTransform WorldTM(RigidBody->GetGameThreadAPI().R(), RigidBody->GetGameThreadAPI().X());
					const FVector LocalStart = WorldTM.InverseTransformPositionNoScale(WorldStart);
					const FVector LocalDelta = WorldTM.InverseTransformVectorNoScale(Delta);

					// Iterate over each shape
					for (int32 ShapeIdx = 0; ShapeIdx < NumShapes; ShapeIdx++)
					{
						// #PHYS2 - SHAPES - Resolve this single cast case
						FPhysicsShapeReference_Chaos& ShapeRef = Shapes[ShapeIdx];
						Chaos::FPerShapeData* Shape = ShapeRef.Shape;
						check(Shape);

						if (TargetInstance->IsShapeBoundToBody(ShapeRef) == false)
						{
							continue;
						}

						// Filter so we trace against the right kind of collision
						FCollisionFilterData ShapeFilter = Shape->GetQueryData();
						const bool bShapeIsComplex = (ShapeFilter.Word3 & EPDF_ComplexCollision) != 0;
						const bool bShapeIsSimple = (ShapeFilter.Word3 & EPDF_SimpleCollision) != 0;
						if ((bTraceComplex && bShapeIsComplex) || (!bTraceComplex && bShapeIsSimple))
						{

							float Distance;
							Chaos::FVec3 LocalPosition;
							Chaos::FVec3 LocalNormal;

							int32 FaceIndex;
							if (Shape->GetGeometry()->Raycast(LocalStart, LocalDelta / DeltaMag, DeltaMag, 0, Distance, LocalPosition, LocalNormal, FaceIndex))
							{
								if (Distance < BestHit.Distance)
								{
									BestHit.Distance = Distance;
									BestHit.WorldNormal = LocalNormal;	//will convert to world when best is chosen
									BestHit.WorldPosition = LocalPosition;
									BestHit.Shape = Shape;
									BestHit.Actor = Actor->GetParticle_LowLevel();
									BestHit.FaceIndex = FaceIndex;
								}
							}
						}
					}

					if (BestHit.Distance < FLT_MAX)
					{
						BestHit.WorldNormal = WorldTM.TransformVectorNoScale(BestHit.WorldNormal);
						BestHit.WorldPosition = WorldTM.TransformPositionNoScale(BestHit.WorldPosition);
						SetFlags(BestHit, EHitFlags::Distance | EHitFlags::Normal | EHitFlags::Position);

						// we just like to make sure if the hit is made, set to test touch
						FCollisionFilterData QueryFilter;
						QueryFilter.Word2 = 0xFFFFF;

						FTransform StartTM(WorldStart);
						const UPrimitiveComponent* OwnerComponentInst = InInstance->OwnerComponent.Get();
						ConvertQueryImpactHit(OwnerComponentInst ? OwnerComponentInst->GetWorld() : nullptr, BestHit, OutHit, DeltaMag, QueryFilter, WorldStart, WorldEnd, nullptr, StartTM, true, bExtractPhysMaterial);
						bHitSomething = true;
					}
				}
			});
		}
	}

	return bHitSomething;
}

bool FPhysInterface_Chaos::Sweep_Geom(FHitResult& OutHit, const FBodyInstance* InInstance, const FVector& InStart, const FVector& InEnd, const FQuat& InShapeRotation, const FCollisionShape& InShape, bool bSweepComplex)
{
	bool bSweepHit = false;

	if (InShape.IsNearlyZero())
	{
		bSweepHit = LineTrace_Geom(OutHit, InInstance, InStart, InEnd, bSweepComplex);
	}
	else
	{
		OutHit.TraceStart = InStart;
		OutHit.TraceEnd = InEnd;

		const FBodyInstance* TargetInstance = InInstance->WeldParent ? InInstance->WeldParent : InInstance;

		FPhysicsCommand::ExecuteRead(TargetInstance->ActorHandle, [&](const FPhysicsActorHandle& Actor)
		{
			if (Actor && InInstance->OwnerComponent.Get())
			{
				FPhysicsShapeAdapter ShapeAdapter(InShapeRotation, InShape);

				const FVector Delta = InEnd - InStart;
				const float DeltaMag = Delta.Size();
				if (DeltaMag > KINDA_SMALL_NUMBER)
				{
					const FTransform ActorTM(Actor->GetGameThreadAPI().R(), Actor->GetGameThreadAPI().X());

					UPrimitiveComponent* OwnerComponentInst = InInstance->OwnerComponent.Get();
					FTransform StartTM(ShapeAdapter.GetGeomOrientation(), InStart);
					FTransform CompTM(OwnerComponentInst->GetComponentTransform());

					Chaos::FVec3 Dir = Delta / DeltaMag;

					FSweepHit Hit;

					// Get all the shapes from the actor
					PhysicsInterfaceTypes::FInlineShapeArray Shapes;
					// #PHYS2 - SHAPES - Resolve this function to not use px stuff
					const int32 NumShapes = FillInlineShapeArray_AssumesLocked(Shapes, Actor); // #PHYS2 - Need a lock/execute here?

					// Iterate over each shape
					for (int32 ShapeIdx = 0; ShapeIdx < NumShapes; ShapeIdx++)
					{
						FPhysicsShapeReference_Chaos& ShapeRef = Shapes[ShapeIdx];
						Chaos::FPerShapeData* Shape = ShapeRef.Shape;
						check(Shape);

						// Skip shapes not bound to this instance
						if (!TargetInstance->IsShapeBoundToBody(ShapeRef))
						{
							continue;
						}

						// Filter so we trace against the right kind of collision
						FCollisionFilterData ShapeFilter = Shape->GetQueryData();
						const bool bShapeIsComplex = (ShapeFilter.Word3 & EPDF_ComplexCollision) != 0;
						const bool bShapeIsSimple = (ShapeFilter.Word3 & EPDF_SimpleCollision) != 0;
						if ((bSweepComplex && bShapeIsComplex) || (!bSweepComplex && bShapeIsSimple))
						{
							//question: this is returning first result, is that valid? Keeping it the same as physx for now
							Chaos::FVec3 WorldPosition;
							Chaos::FVec3 WorldNormal;
							int32 FaceIdx;
							if (Chaos::Utilities::CastHelper(ShapeAdapter.GetGeometry(), ActorTM, [&](const auto& Downcast, const auto& FullActorTM) { return Chaos::SweepQuery(*Shape->GetGeometry(), FullActorTM, Downcast, StartTM, Dir, DeltaMag, Hit.Distance, WorldPosition, WorldNormal, FaceIdx, 0.f, false); }))
							{
								// we just like to make sure if the hit is made
								FCollisionFilterData QueryFilter;
								QueryFilter.Word2 = 0xFFFFF;

								// we don't get Shape information when we access via PShape, so I filled it up
								Hit.Shape = Shape;
								Hit.Actor = ShapeRef.ActorRef ? ShapeRef.ActorRef->GetParticle_LowLevel() : nullptr;
								Hit.WorldPosition = WorldPosition;
								Hit.WorldNormal = WorldNormal;
								Hit.FaceIndex = FaceIdx;
								if (!HadInitialOverlap(Hit))
								{
									Hit.FaceIndex = FindFaceIndex(Hit, Dir);
								}
								SetFlags(Hit, EHitFlags::Distance | EHitFlags::Normal | EHitFlags::Position | EHitFlags::FaceIndex);

								FTransform StartTransform(InStart);
								ConvertQueryImpactHit(OwnerComponentInst->GetWorld(), Hit, OutHit, DeltaMag, QueryFilter, InStart, InEnd, nullptr, StartTransform, false, false);
								bSweepHit = true;
							}
						}
					}
				}
			}
		});
	}

	return bSweepHit;
}

bool Overlap_GeomInternal(const FBodyInstance* InInstance, const Chaos::FImplicitObject& InGeom, const FTransform& GeomTransform, FMTDResult* OutOptResult)
{
	const FBodyInstance* TargetInstance = InInstance->WeldParent ? InInstance->WeldParent : InInstance;
	FPhysicsActorHandle RigidBody = TargetInstance->ActorHandle;

	if (!RigidBody)
	{
		return false;
	}

	// Get all the shapes from the actor
	PhysicsInterfaceTypes::FInlineShapeArray Shapes;
	const int32 NumShapes = FillInlineShapeArray_AssumesLocked(Shapes, RigidBody);

	const FTransform ActorTM(RigidBody->GetGameThreadAPI().R(), RigidBody->GetGameThreadAPI().X());

	// Iterate over each shape
	for (int32 ShapeIdx = 0; ShapeIdx < NumShapes; ++ShapeIdx)
	{
		FPhysicsShapeReference_Chaos& ShapeRef = Shapes[ShapeIdx];
		const Chaos::FPerShapeData* Shape = ShapeRef.Shape;
		check(Shape);

		if (TargetInstance->IsShapeBoundToBody(ShapeRef))
		{
			if (OutOptResult)
			{
				Chaos::FMTDInfo MTDInfo;
				if (Chaos::Utilities::CastHelper(InGeom, ActorTM, [&](const auto& Downcast, const auto& FullActorTM) { return Chaos::OverlapQuery(*Shape->GetGeometry(), FullActorTM, Downcast, GeomTransform, /*Thickness=*/0, &MTDInfo); }))
				{
					OutOptResult->Distance = MTDInfo.Penetration;
					OutOptResult->Direction = MTDInfo.Normal;
					return true;	//question: should we take most shallow penetration?
				}
			}
			else	//question: why do we even allow user to not pass in MTD info?
			{
				if (Chaos::Utilities::CastHelper(InGeom, ActorTM, [&](const auto& Downcast, const auto& FullActorTM) { return Chaos::OverlapQuery(*Shape->GetGeometry(), FullActorTM, Downcast, GeomTransform); }))
				{
					return true;
				}
			}

		}
	}

	return false;
}

bool FPhysInterface_Chaos::Overlap_Geom(const FBodyInstance* InBodyInstance, const FPhysicsGeometryCollection& InGeometry, const FTransform& InShapeTransform, FMTDResult* OutOptResult)
{
	return Overlap_GeomInternal(InBodyInstance, InGeometry.GetGeometry(), InShapeTransform, OutOptResult);
}

bool FPhysInterface_Chaos::Overlap_Geom(const FBodyInstance* InBodyInstance, const FCollisionShape& InCollisionShape, const FQuat& InShapeRotation, const FTransform& InShapeTransform, FMTDResult* OutOptResult)
{
	FPhysicsShapeAdapter Adaptor(InShapeRotation, InCollisionShape);
	return Overlap_GeomInternal(InBodyInstance, Adaptor.GetGeometry(), Adaptor.GetGeomPose(InShapeTransform.GetTranslation()), OutOptResult);
}

bool FPhysInterface_Chaos::GetSquaredDistanceToBody(const FBodyInstance* InInstance, const FVector& InPoint, float& OutDistanceSquared, FVector* OutOptPointOnBody)
{
	if (OutOptPointOnBody)
	{
		*OutOptPointOnBody = InPoint;
		OutDistanceSquared = 0.f;
	}

	float ReturnDistance = -1.f;
	float MinPhi = BIG_NUMBER;
	bool bFoundValidBody = false;
	bool bEarlyOut = true;

	const FBodyInstance* UseBI = InInstance->WeldParent ? InInstance->WeldParent : InInstance;
	const FTransform BodyTM = UseBI->GetUnrealWorldTransform();
	const FVector LocalPoint = BodyTM.InverseTransformPositionNoScale(InPoint);

	FPhysicsCommand::ExecuteRead(UseBI->ActorHandle, [&](const FPhysicsActorHandle& Actor)
	{

		bEarlyOut = false;

		TArray<FPhysicsShapeReference_Chaos> Shapes;
		InInstance->GetAllShapes_AssumesLocked(Shapes);
		for (const FPhysicsShapeReference_Chaos& Shape : Shapes)
		{
			if (UseBI->IsShapeBoundToBody(Shape) == false)	//skip welded shapes that do not belong to us
			{
				continue;
			}

			ECollisionShapeType GeomType = FPhysicsInterface::GetShapeType(Shape);

			if (!Shape.GetGeometry().IsConvex())
			{
				// Type unsupported for this function, but some other shapes will probably work. 
				continue;
			}

			bFoundValidBody = true;

			Chaos::FVec3 Normal;
			const float Phi = Shape.Shape->GetGeometry()->PhiWithNormal(LocalPoint, Normal);
			if (Phi <= 0)
			{
				OutDistanceSquared = 0;
				if (OutOptPointOnBody)
				{
					*OutOptPointOnBody = InPoint;
				}
				break;
			}
			else if (Phi < MinPhi)
			{
				MinPhi = Phi;
				OutDistanceSquared = Phi * Phi;
				if (OutOptPointOnBody)
				{
					const Chaos::FVec3 LocalClosestPoint = LocalPoint - Phi * Normal;
					*OutOptPointOnBody = BodyTM.TransformPositionNoScale(LocalClosestPoint);
				}
			}
		}
	});

	if (!bFoundValidBody && !bEarlyOut)
	{
		UE_LOG(LogPhysics, Verbose, TEXT("GetDistanceToBody: Component (%s) has no simple collision and cannot be queried for closest point."), InInstance->OwnerComponent.Get() ? *(InInstance->OwnerComponent->GetPathName()) : TEXT("NONE"));
	}

	return bFoundValidBody;
}

uint32 GetTriangleMeshExternalFaceIndex(const FPhysicsShape& Shape, uint32 InternalFaceIndex)
{
	using namespace Chaos;
	uint8 OuterType = Shape.GetGeometry()->GetType();
	uint8 InnerType = GetInnerType(OuterType);
	if (ensure(InnerType == ImplicitObjectType::TriangleMesh))
	{
		const FTriangleMeshImplicitObject* TriangleMesh = nullptr;

		if (IsScaled(OuterType))
		{
			const TImplicitObjectScaled<FTriangleMeshImplicitObject>& ScaledTriangleMesh = Shape.GetGeometry()->GetObjectChecked<TImplicitObjectScaled<FTriangleMeshImplicitObject>>();
			TriangleMesh = ScaledTriangleMesh.GetUnscaledObject();
		}
		else if(IsInstanced(OuterType))
		{
			TriangleMesh = Shape.GetGeometry()->GetObjectChecked<TImplicitObjectInstanced<FTriangleMeshImplicitObject>>().GetInstancedObject();
		}
		else
		{
			TriangleMesh = &Shape.GetGeometry()->GetObjectChecked<FTriangleMeshImplicitObject>();
		}

		return TriangleMesh->GetExternalFaceIndexFromInternal(InternalFaceIndex);
	}

	return -1;
}

void FPhysInterface_Chaos::CalculateMassPropertiesFromShapeCollection(Chaos::FMassProperties& OutProperties,const TArray<FPhysicsShapeHandle>& InShapes,float InDensityKGPerCM)
{
	ChaosInterface::CalculateMassPropertiesFromShapeCollection(OutProperties,InShapes,InDensityKGPerCM);
}

#endif
<|MERGE_RESOLUTION|>--- conflicted
+++ resolved
@@ -855,27 +855,6 @@
 		bool bMergeShapesArray = false;
 		//todo: we should not be creating unique geometry per actor
 		// we always have a union so we can support any future welding operations. (Non-trivial converting the SharedPtr to UniquePtr)
-<<<<<<< HEAD
-		{
-			if (InActor->Geometry()) // geometry already exists - combine new geometry with the existing
-			{
-				InActor->MergeGeometry(MoveTemp(Geoms));
-				bMergeShapesArray = true;
-			}
-			else
-			{
-				InActor->SetGeometry(MakeUnique<Chaos::FImplicitObjectUnion>(MoveTemp(Geoms)));
-			}
-		}
-
-		if (bMergeShapesArray)
-		{
-			InActor->MergeShapesArray(MoveTemp(Shapes));
-		}
-		else
-		{
-			InActor->SetShapesArray(MoveTemp(Shapes));
-=======
 		{
 			if (InActor->GetGameThreadAPI().Geometry()) // geometry already exists - combine new geometry with the existing
 			{
@@ -895,7 +874,6 @@
 		else
 		{
 			InActor->GetGameThreadAPI().SetShapesArray(MoveTemp(Shapes));
->>>>>>> 3aae9151
 		}
 	}
 #endif
