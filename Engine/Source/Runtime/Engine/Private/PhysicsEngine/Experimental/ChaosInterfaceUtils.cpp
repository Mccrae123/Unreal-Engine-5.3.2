// Copyright 1998-2019 Epic Games, Inc. All Rights Reserved.

#include "Physics/Experimental/ChaosInterfaceUtils.h"

#include "Chaos/Box.h"
#include "Chaos/Capsule.h"
#include "Chaos/GeometryParticles.h"
#include "Chaos/ImplicitObject.h"
#include "Chaos/ImplicitObjectScaled.h"
#include "Chaos/Levelset.h"
#include "Chaos/Sphere.h"
#include "Chaos/TriangleMesh.h"
#include "Chaos/TriangleMeshImplicitObject.h"
#include "Chaos/UniformGrid.h"
#include "Chaos/Convex.h"

#include "PhysicsEngine/BoxElem.h"
#include "PhysicsEngine/ConvexElem.h"
#include "PhysicsEngine/SphylElem.h"
#include "PhysicsEngine/SphereElem.h"

#include "Physics/PhysicsInterfaceTypes.h"
#include "PhysicsEngine/AggregateGeom.h"

#if WITH_PHYSX
#include "PhysXIncludes.h"
#endif

#define FORCE_ANALYTICS 0

namespace ChaosInterface
{
	template<class PHYSX_MESH>
	TArray<Chaos::TVector<int32, 3>> GetMeshElements(const PHYSX_MESH* PhysXMesh)
	{
		check(false);
	}

#if WITH_PHYSX

	template<>
	TArray<Chaos::TVector<int32, 3>> GetMeshElements(const physx::PxConvexMesh* PhysXMesh)
	{
		TArray<Chaos::TVector<int32, 3>> CollisionMeshElements;
#if !WITH_CHAOS_NEEDS_TO_BE_FIXED
		int32 offset = 0;
		int32 NbPolygons = static_cast<int32>(PhysXMesh->getNbPolygons());
		for (int32 i = 0; i < NbPolygons; i++)
		{
			physx::PxHullPolygon Poly;
			bool status = PhysXMesh->getPolygonData(i, Poly);
			const auto Indices = PhysXMesh->getIndexBuffer() + Poly.mIndexBase;

			for (int32 j = 2; j < static_cast<int32>(Poly.mNbVerts); j++)
			{
				CollisionMeshElements.Add(Chaos::TVector<int32, 3>(Indices[offset], Indices[offset + j], Indices[offset + j - 1]));
			}
		}
#endif
		return CollisionMeshElements;
	}

	template<>
	TArray<Chaos::TVector<int32, 3>> GetMeshElements(const physx::PxTriangleMesh* PhysXMesh)
	{
		TArray<Chaos::TVector<int32, 3>> CollisionMeshElements;
		const auto MeshFlags = PhysXMesh->getTriangleMeshFlags();
		for (int32 j = 0; j < static_cast<int32>(PhysXMesh->getNbTriangles()); ++j)
		{
			if (MeshFlags | physx::PxTriangleMeshFlag::e16_BIT_INDICES)
			{
				const physx::PxU16* Indices = reinterpret_cast<const physx::PxU16*>(PhysXMesh->getTriangles());
				CollisionMeshElements.Add(Chaos::TVector<int32, 3>(Indices[3 * j], Indices[3 * j + 1], Indices[3 * j + 2]));
			}
			else
			{
				const physx::PxU32* Indices = reinterpret_cast<const physx::PxU32*>(PhysXMesh->getTriangles());
				CollisionMeshElements.Add(Chaos::TVector<int32, 3>(Indices[3 * j], Indices[3 * j + 1], Indices[3 * j + 2]));
			}
		}
		return CollisionMeshElements;
	}

	template<class PHYSX_MESH>
	TUniquePtr<Chaos::FImplicitObject> ConvertPhysXMeshToLevelset(const PHYSX_MESH* PhysXMesh, const FVector& Scale)
	{
#if WITH_CHAOS && !WITH_CHAOS_NEEDS_TO_BE_FIXED
		TArray<Chaos::TVector<int32, 3>> CollisionMeshElements = GetMeshElements(PhysXMesh);
		Chaos::TParticles<float, 3> CollisionMeshParticles;
		CollisionMeshParticles.AddParticles(PhysXMesh->getNbVertices());
		for (uint32 j = 0; j < CollisionMeshParticles.Size(); ++j)
		{
			const auto& Vertex = PhysXMesh->getVertices()[j];
			CollisionMeshParticles.X(j) = Scale * Chaos::TVector<float, 3>(Vertex.x, Vertex.y, Vertex.z);
		}
		Chaos::TBox<float, 3> BoundingBox(CollisionMeshParticles.X(0), CollisionMeshParticles.X(0));
		for (uint32 j = 1; j < CollisionMeshParticles.Size(); ++j)
		{
			BoundingBox.GrowToInclude(CollisionMeshParticles.X(j));
		}
#if FORCE_ANALYTICS
		return TUniquePtr<Chaos::FImplicitObject>(new Chaos::TBox<float, 3>(BoundingBox));
#else
		int32 MaxAxisSize = 10;
		int32 MaxAxis;
		const auto Extents = BoundingBox.Extents();
		if (Extents[0] > Extents[1] && Extents[0] > Extents[2])
		{
			MaxAxis = 0;
		}
		else if (Extents[1] > Extents[2])
		{
			MaxAxis = 1;
		}
		else
		{
			MaxAxis = 2;
		}
		Chaos::TVector<int32, 3> Counts(MaxAxisSize * Extents[0] / Extents[MaxAxis], MaxAxisSize * Extents[1] / Extents[MaxAxis], MaxAxisSize * Extents[2] / Extents[MaxAxis]);
		Counts[0] = Counts[0] < 1 ? 1 : Counts[0];
		Counts[1] = Counts[1] < 1 ? 1 : Counts[1];
		Counts[2] = Counts[2] < 1 ? 1 : Counts[2];
		Chaos::TUniformGrid<float, 3> Grid(BoundingBox.Min(), BoundingBox.Max(), Counts, 1);
		Chaos::TTriangleMesh<float> CollisionMesh(MoveTemp(CollisionMeshElements));
		return TUniquePtr<Chaos::FImplicitObject>(new Chaos::TLevelSet<float, 3>(Grid, CollisionMeshParticles, CollisionMesh));
#endif

#else
		return TUniquePtr<Chaos::FImplicitObject>();
#endif // !WITH_CHAOS_NEEDS_TO_BE_FIXED

	}

#endif


	void CreateGeometry(const FGeometryAddParams& InParams, TArray<TUniquePtr<Chaos::FImplicitObject>>& OutGeoms, Chaos::TShapesArray<float, 3>& OutShapes)
	{
		const FVector& Scale = InParams.Scale;
		TArray<TUniquePtr<Chaos::FImplicitObject>>& Geoms = OutGeoms;
		Chaos::TShapesArray<float, 3>& Shapes = OutShapes;

		auto NewShapeHelper = [&InParams](Chaos::TSerializablePtr<Chaos::FImplicitObject> InGeom, void* UserData, bool bComplexShape = false)
		{
			auto NewShape = Chaos::TPerShapeData<float, 3>::CreatePerShapeData();
			NewShape->Geometry = InGeom;
			NewShape->QueryData = bComplexShape ? InParams.CollisionData.CollisionFilterData.QueryComplexFilter : InParams.CollisionData.CollisionFilterData.QuerySimpleFilter;
			NewShape->SimData = InParams.CollisionData.CollisionFilterData.SimFilter;
			NewShape->UpdateShapeBounds(InParams.WorldTransform);
			NewShape->UserData = UserData;
			return NewShape;
		};

		for (uint32 i = 0; i < static_cast<uint32>(InParams.Geometry->SphereElems.Num()); ++i)
		{
			const FKSphereElem& SphereElem = InParams.Geometry->SphereElems[i];
			const FKSphereElem ScaledSphereElem = SphereElem.GetFinalScaled(Scale, InParams.LocalTransform);
			const float UseRadius = FMath::Max(ScaledSphereElem.Radius, KINDA_SMALL_NUMBER);
			auto ImplicitSphere = MakeUnique<Chaos::TSphere<float, 3>>(ScaledSphereElem.Center, UseRadius);
			auto NewShape = NewShapeHelper(MakeSerializable(ImplicitSphere), (void*)SphereElem.GetUserData());
			Shapes.Emplace(MoveTemp(NewShape));
			Geoms.Add(MoveTemp(ImplicitSphere));
		}

		for (uint32 i = 0; i < static_cast<uint32>(InParams.Geometry->BoxElems.Num()); ++i)
		{
			const FKBoxElem& BoxElem = InParams.Geometry->BoxElems[i];
			const FKBoxElem ScaledBoxElem = BoxElem.GetFinalScaled(Scale, InParams.LocalTransform);
			const FTransform& BoxTransform = ScaledBoxElem.GetTransform();
			Chaos::TVector<float, 3> HalfExtents = Chaos::TVector<float, 3>(ScaledBoxElem.X * 0.5f, ScaledBoxElem.Y * 0.5f, ScaledBoxElem.Z * 0.5f);

			HalfExtents.X = FMath::Max(HalfExtents.X, KINDA_SMALL_NUMBER);
			HalfExtents.Y = FMath::Max(HalfExtents.Y, KINDA_SMALL_NUMBER);
			HalfExtents.Z = FMath::Max(HalfExtents.Z, KINDA_SMALL_NUMBER);

			// TBox can handle translations internally but if we have a rotation we need to wrap it in a transform
			TUniquePtr<Chaos::FImplicitObject> Implicit;
			if (!BoxTransform.GetRotation().IsIdentity())
			{
				auto ImplicitBox = MakeUnique<Chaos::TBox<float, 3>>(-HalfExtents, HalfExtents);
				Implicit = TUniquePtr<Chaos::FImplicitObject>(new Chaos::TImplicitObjectTransformed<float, 3>(MoveTemp(ImplicitBox), BoxTransform));
			}
			else
			{
				Implicit = MakeUnique<Chaos::TBox<float, 3>>(BoxTransform.GetTranslation() - HalfExtents, BoxTransform.GetTranslation() + HalfExtents);
			}

			auto NewShape = NewShapeHelper(MakeSerializable(Implicit), (void*)BoxElem.GetUserData());
			Shapes.Emplace(MoveTemp(NewShape));
			Geoms.Add(MoveTemp(Implicit));
		}
		for (uint32 i = 0; i < static_cast<uint32>(InParams.Geometry->SphylElems.Num()); ++i)
		{
			const FKSphylElem& UnscaledSphyl = InParams.Geometry->SphylElems[i];
			const FKSphylElem ScaledSphylElem = UnscaledSphyl.GetFinalScaled(Scale, InParams.LocalTransform);
			float HalfHeight = FMath::Max(ScaledSphylElem.Length * 0.5f, KINDA_SMALL_NUMBER);
			const float Radius = FMath::Max(ScaledSphylElem.Radius, KINDA_SMALL_NUMBER);

			if (HalfHeight < KINDA_SMALL_NUMBER)
			{
				//not a capsule just use a sphere
				auto ImplicitSphere = MakeUnique<Chaos::TSphere<float, 3>>(ScaledSphylElem.Center, Radius);
				auto NewShape = NewShapeHelper(MakeSerializable(ImplicitSphere), (void*)UnscaledSphyl.GetUserData());
				Shapes.Emplace(MoveTemp(NewShape));
				Geoms.Add(MoveTemp(ImplicitSphere));

			}
			else
			{
				Chaos::TVector<float, 3> HalfExtents = ScaledSphylElem.Rotation.RotateVector(Chaos::TVector<float, 3>(0, 0, HalfHeight));

				auto ImplicitCapsule = MakeUnique<Chaos::TCapsule<float>>(ScaledSphylElem.Center - HalfExtents, ScaledSphylElem.Center + HalfExtents, Radius);
				auto NewShape = NewShapeHelper(MakeSerializable(ImplicitCapsule), (void*)UnscaledSphyl.GetUserData());
				Shapes.Emplace(MoveTemp(NewShape));
				Geoms.Add(MoveTemp(ImplicitCapsule));
			}
		}
#if 0
		for (uint32 i = 0; i < static_cast<uint32>(InParams.Geometry->TaperedCapsuleElems.Num()); ++i)
		{
			ensure(FMath::IsNearlyEqual(Scale[0], Scale[1]) && FMath::IsNearlyEqual(Scale[1], Scale[2]));
			const auto& TCapsule = InParams.Geometry->TaperedCapsuleElems[i];
			if (TCapsule.Length == 0)
			{
				Chaos::TSphere<float, 3> * ImplicitSphere = new Chaos::TSphere<float, 3>(-half_extents, TCapsule.Radius * Scale[0]);
				if (PhysicsProxy) PhysicsProxy->ImplicitObjects_GameThread.Add(ImplicitSphere);
				else if (OutOptShapes) OutOptShapes->Add({ ImplicitSphere,true,true,InActor });
			}
			else
			{
				Chaos::TVector<float, 3> half_extents(0, 0, TCapsule.Length / 2 * Scale[0]);
				auto ImplicitCylinder = MakeUnique<Chaos::TCylinder<float>>(-half_extents, half_extents, TCapsule.Radius * Scale[0]);
				if (PhysicsProxy) PhysicsProxy->ImplicitObjects_GameThread.Add(MoveTemp(ImplicitSphere));
				else if (OutOptShapes) OutOptShapes->Add({ ImplicitSphere,true,true,InActor });

				auto ImplicitSphereA = MakeUnique<Chaos::TSphere<float, 3>>(-half_extents, TCapsule.Radius * Scale[0]);
				if (PhysicsProxy) PhysicsProxy->ImplicitObjects_GameThread.Add(MoveTemp(ImplicitSphereA));
				else if (OutOptShapes) OutOptShapes->Add({ ImplicitSphereA,true,true,InActor });

				auto ImplicitSphereB = MakeUnique<Chaos::TSphere<float, 3>>(half_extents, TCapsule.Radius * Scale[0]);
				if (PhysicsProxy) PhysicsProxy->ImplicitObjects_GameThread.Add(MoveTemp(ImplicitSphereB));
				else if (OutOptShapes) OutOptShapes->Add({ ImplicitSphereB,true,true,InActor });
			}
		}
#endif
#if WITH_CHAOS && !PHYSICS_INTERFACE_PHYSX
		for (uint32 i = 0; i < static_cast<uint32>(InParams.Geometry->ConvexElems.Num()); ++i)
		{
			const FKConvexElem& CollisionBody = InParams.Geometry->ConvexElems[i];
			const FTransform& ConvexTransform = CollisionBody.GetTransform();
			if (const auto& ConvexImplicit = CollisionBody.GetChaosConvexMesh())
			{
				//if (!ConvexTransform.GetTranslation().IsNearlyZero() || !ConvexTransform.GetRotation().IsIdentity())
				//{
				//	TUniquePtr<Chaos::FImplicitObject> TransformImplicit = TUniquePtr<Chaos::FImplicitObject>(new Chaos::TImplicitObjectTransformed<float, 3>(MakeSerializable(ConvexImplicit), ConvexTransform));
				//	TUniquePtr<Chaos::TImplicitObjectScaled<float, 3, false>> Implicit = MakeUnique<Chaos::TImplicitObjectScaled<float, 3, false>>(MoveTemp(TransformImplicit), Scale);
				//	auto NewShape = NewShapeHelper(MakeSerializable(Implicit));
				//	Shapes.Emplace(MoveTemp(NewShape));
				//	Geoms.Add(MoveTemp(Implicit));
				//}
				//else
				{
<<<<<<< HEAD
					auto Implicit = MakeUnique<Chaos::TImplicitObjectScaled<Chaos::TConvex<float, 3>>>(MakeSerializable(ConvexImplicit), Scale);
=======
					auto Implicit = MakeUnique<Chaos::TImplicitObjectScaled<Chaos::FConvex>>(MakeSerializable(ConvexImplicit), Scale);
>>>>>>> cf4d342e
					auto NewShape = NewShapeHelper(MakeSerializable(Implicit), (void*)CollisionBody.GetUserData());
					Shapes.Emplace(MoveTemp(NewShape));
					Geoms.Add(MoveTemp(Implicit));
				}
			}
		}

		for (const auto& ChaosTriMesh : InParams.ChaosTriMeshes)
		{
			auto Implicit = MakeUnique<Chaos::TImplicitObjectScaled<Chaos::TTriangleMeshImplicitObject<float>>>(MakeSerializable(ChaosTriMesh), Scale);
			auto NewShape = NewShapeHelper(MakeSerializable(Implicit), nullptr, true);
			Shapes.Emplace(MoveTemp(NewShape));
			Geoms.Add(MoveTemp(Implicit));
		}
#endif
#if WITH_PHYSX && PHYSICS_INTERFACE_PHYSX
		for (const auto& PhysXMesh : InParams.TriMeshes)
		{
			auto Implicit = ConvertPhysXMeshToLevelset(PhysXMesh, Scale);
			auto NewShape = NewShapeHelper(MakeSerializable(Implicit), nullptr, true);
			Shapes.Emplace(MoveTemp(NewShape));
			Geoms.Add(MoveTemp(Implicit));

		}
#endif
	}

}<|MERGE_RESOLUTION|>--- conflicted
+++ resolved
@@ -260,11 +260,7 @@
 				//}
 				//else
 				{
-<<<<<<< HEAD
-					auto Implicit = MakeUnique<Chaos::TImplicitObjectScaled<Chaos::TConvex<float, 3>>>(MakeSerializable(ConvexImplicit), Scale);
-=======
 					auto Implicit = MakeUnique<Chaos::TImplicitObjectScaled<Chaos::FConvex>>(MakeSerializable(ConvexImplicit), Scale);
->>>>>>> cf4d342e
 					auto NewShape = NewShapeHelper(MakeSerializable(Implicit), (void*)CollisionBody.GetUserData());
 					Shapes.Emplace(MoveTemp(NewShape));
 					Geoms.Add(MoveTemp(Implicit));
