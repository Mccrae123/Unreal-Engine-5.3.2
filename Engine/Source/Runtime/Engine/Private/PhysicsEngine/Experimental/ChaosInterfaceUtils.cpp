--- conflicted
+++ resolved
@@ -134,6 +134,21 @@
 
 #endif
 
+	Chaos::EChaosCollisionTraceFlag ConvertCollisionTraceFlag(ECollisionTraceFlag Flag)
+	{
+		if (Flag == ECollisionTraceFlag::CTF_UseDefault)
+			return Chaos::EChaosCollisionTraceFlag::Chaos_CTF_UseDefault;
+		if (Flag == ECollisionTraceFlag::CTF_UseSimpleAndComplex)
+			return Chaos::EChaosCollisionTraceFlag::Chaos_CTF_UseSimpleAndComplex;
+		if (Flag == ECollisionTraceFlag::CTF_UseSimpleAsComplex)
+			return Chaos::EChaosCollisionTraceFlag::Chaos_CTF_UseSimpleAsComplex;
+		if (Flag == ECollisionTraceFlag::CTF_UseComplexAsSimple)
+			return Chaos::EChaosCollisionTraceFlag::Chaos_CTF_UseComplexAsSimple;
+		if (Flag == ECollisionTraceFlag::CTF_MAX)
+			return Chaos::EChaosCollisionTraceFlag::Chaos_CTF_MAX;
+		ensure(false);
+		return Chaos::EChaosCollisionTraceFlag::Chaos_CTF_UseDefault;
+	}
 
 	void CreateGeometry(const FGeometryAddParams& InParams, TArray<TUniquePtr<Chaos::FImplicitObject>>& OutGeoms, Chaos::TShapesArray<float, 3>& OutShapes)
 	{
@@ -162,12 +177,13 @@
 
 		ensure(bMakeComplexGeometry || bMakeSimpleGeometry);
 
-		auto NewShapeHelper = [&InParams](Chaos::TSerializablePtr<Chaos::FImplicitObject> InGeom, void* UserData, bool bComplexShape = false)
+		auto NewShapeHelper = [&InParams, &CollisionTraceType](Chaos::TSerializablePtr<Chaos::FImplicitObject> InGeom, void* UserData, bool bComplexShape = false)
 		{
 			auto NewShape = Chaos::TPerShapeData<float, 3>::CreatePerShapeData();
 			NewShape->Geometry = InGeom;
 			NewShape->QueryData = bComplexShape ? InParams.CollisionData.CollisionFilterData.QueryComplexFilter : InParams.CollisionData.CollisionFilterData.QuerySimpleFilter;
 			NewShape->SimData = InParams.CollisionData.CollisionFilterData.SimFilter;
+			NewShape->CollisionTraceType = ConvertCollisionTraceFlag(CollisionTraceType);
 			NewShape->UpdateShapeBounds(InParams.WorldTransform);
 			NewShape->UserData = UserData;
 			NewShape->bSimulate = bComplexShape ? InParams.CollisionData.CollisionFlags.bEnableSimCollisionComplex : InParams.CollisionData.CollisionFlags.bEnableSimCollisionSimple;
@@ -176,33 +192,7 @@
 
 		if (bMakeSimpleGeometry)
 		{
-<<<<<<< HEAD
 			for (uint32 i = 0; i < static_cast<uint32>(InParams.Geometry->SphereElems.Num()); ++i)
-=======
-			const FKSphereElem& SphereElem = InParams.Geometry->SphereElems[i];
-			const FKSphereElem ScaledSphereElem = SphereElem.GetFinalScaled(Scale, InParams.LocalTransform);
-			const float UseRadius = FMath::Max(ScaledSphereElem.Radius, KINDA_SMALL_NUMBER);
-			auto ImplicitSphere = MakeUnique<Chaos::TSphere<float, 3>>(ScaledSphereElem.Center, UseRadius);
-			auto NewShape = NewShapeHelper(MakeSerializable(ImplicitSphere), (void*)SphereElem.GetUserData());
-			Shapes.Emplace(MoveTemp(NewShape));
-			Geoms.Add(MoveTemp(ImplicitSphere));
-		}
-
-		for (uint32 i = 0; i < static_cast<uint32>(InParams.Geometry->BoxElems.Num()); ++i)
-		{
-			const FKBoxElem& BoxElem = InParams.Geometry->BoxElems[i];
-			const FKBoxElem ScaledBoxElem = BoxElem.GetFinalScaled(Scale, InParams.LocalTransform);
-			const FTransform& BoxTransform = ScaledBoxElem.GetTransform();
-			Chaos::TVector<float, 3> HalfExtents = Chaos::TVector<float, 3>(ScaledBoxElem.X * 0.5f, ScaledBoxElem.Y * 0.5f, ScaledBoxElem.Z * 0.5f);
-
-			HalfExtents.X = FMath::Max(HalfExtents.X, KINDA_SMALL_NUMBER);
-			HalfExtents.Y = FMath::Max(HalfExtents.Y, KINDA_SMALL_NUMBER);
-			HalfExtents.Z = FMath::Max(HalfExtents.Z, KINDA_SMALL_NUMBER);
-
-			// TAABB can handle translations internally but if we have a rotation we need to wrap it in a transform
-			TUniquePtr<Chaos::FImplicitObject> Implicit;
-			if (!BoxTransform.GetRotation().IsIdentity())
->>>>>>> fa8a8d0d
 			{
 				const FKSphereElem& SphereElem = InParams.Geometry->SphereElems[i];
 				const FKSphereElem ScaledSphereElem = SphereElem.GetFinalScaled(Scale, InParams.LocalTransform);
@@ -331,7 +321,6 @@
 
 		if (bMakeComplexGeometry)
 		{
-<<<<<<< HEAD
 			for (auto& ChaosTriMesh : InParams.ChaosTriMeshes)
 			{
 				TUniquePtr<Chaos::FImplicitObject> Implicit;
@@ -350,13 +339,6 @@
 				Shapes.Emplace(MoveTemp(NewShape));
 				Geoms.Add(MoveTemp(Implicit));
 			}
-=======
-			auto Implicit = MakeUnique<Chaos::TImplicitObjectScaled<Chaos::FTriangleMeshImplicitObject>>(ChaosTriMesh, Scale);
-			auto NewShape = NewShapeHelper(MakeSerializable(Implicit), nullptr, true);
-			Shapes.Emplace(MoveTemp(NewShape));
-			Geoms.Add(MoveTemp(Implicit));
-		}
->>>>>>> fa8a8d0d
 #endif
 		}
 #if WITH_PHYSX && PHYSICS_INTERFACE_PHYSX
