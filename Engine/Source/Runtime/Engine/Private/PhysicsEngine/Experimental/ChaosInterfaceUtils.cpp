--- conflicted
+++ resolved
@@ -83,13 +83,8 @@
 		const bool bMakeSimpleGeometry = (CollisionTraceType != CTF_UseComplexAsSimple) || (InParams.ChaosTriMeshes.Num() == 0);
 
 		// The reverse is true for Simple as Complex.
-<<<<<<< HEAD
-		const int32 SimpleShapeCount = InParams.Geometry->SphereElems.Num() + InParams.Geometry->BoxElems.Num() + InParams.Geometry->ConvexElems.Num() + InParams.Geometry->SphylElems.Num();
-		bool bMakeComplexGeometry = (CollisionTraceType != CTF_UseSimpleAsComplex) || (SimpleShapeCount == 0);
-=======
 		const int32 SimpleShapeCount = InParams.Geometry->SphereElems.Num() + InParams.Geometry->BoxElems.Num() + InParams.Geometry->SphylElems.Num() + InParams.Geometry->TaperedCapsuleElems.Num() + InParams.Geometry->ConvexElems.Num();
 		const bool bMakeComplexGeometry = (CollisionTraceType != CTF_UseSimpleAsComplex) || (SimpleShapeCount == 0);
->>>>>>> 4af6daef
 
 		ensure(bMakeComplexGeometry || bMakeSimpleGeometry);
 
@@ -99,11 +94,7 @@
 
 		auto NewShapeHelper = [&InParams, &CollisionTraceType](Chaos::TSerializablePtr<Chaos::FImplicitObject> InGeom, int32 ShapeIdx, void* UserData, ECollisionEnabled::Type ShapeCollisionEnabled, bool bComplexShape = false)
 		{
-<<<<<<< HEAD
-			TUniquePtr<Chaos::FPerShapeData> NewShape = Chaos::FPerShapeData::CreatePerShapeData(ShapeIdx, InGeom);
-=======
 			TUniquePtr<Chaos::FPerShapeData> NewShape = Chaos::FShapeInstanceProxy::Make(ShapeIdx, InGeom);
->>>>>>> 4af6daef
 			NewShape->SetQueryData(bComplexShape ? InParams.CollisionData.CollisionFilterData.QueryComplexFilter : InParams.CollisionData.CollisionFilterData.QuerySimpleFilter);
 			NewShape->SetSimData(InParams.CollisionData.CollisionFilterData.SimFilter);
 			NewShape->SetCollisionTraceType(ConvertCollisionTraceFlag(CollisionTraceType));
@@ -167,21 +158,11 @@
 				Chaos::FReal HalfHeight = FMath::Max(ScaledSphylElem.Length * 0.5f, UE_KINDA_SMALL_NUMBER);
 				const Chaos::FReal Radius = FMath::Max(ScaledSphylElem.Radius, UE_KINDA_SMALL_NUMBER);
 
-<<<<<<< HEAD
-				if (HalfHeight < UE_KINDA_SMALL_NUMBER)
-				{
-					//not a capsule just use a sphere
-					auto ImplicitSphere = MakeUnique<Chaos::TSphere<Chaos::FReal, 3>>(ScaledSphylElem.Center, Radius);
-					TUniquePtr<Chaos::FPerShapeData> NewShape = NewShapeHelper(MakeSerializable(ImplicitSphere),Shapes.Num(), (void*)UnscaledSphyl.GetUserData(), UnscaledSphyl.GetCollisionEnabled());
-					Shapes.Emplace(MoveTemp(NewShape));
-					Geoms.Add(MoveTemp(ImplicitSphere));
-=======
 				TUniquePtr<Chaos::FImplicitObject> Object;
 				if (HalfHeight < UE_KINDA_SMALL_NUMBER)
 				{
 					//not a capsule just use a sphere
 					Object = MakeUnique<Chaos::TSphere<Chaos::FReal, 3>>(ScaledSphylElem.Center, Radius);
->>>>>>> 4af6daef
 				}
 				else
 				{
@@ -219,43 +200,8 @@
 				Shapes.Emplace(MoveTemp(NewShape));
 				Geoms.Emplace(MoveTemp(Object));
 			}
-<<<<<<< HEAD
-#ifdef CREATE_STRAIGHT_CAPSULE_GEOMETRY_FOR_TAPERED_CAPSULES
-			for (uint32 i = 0; i < static_cast<uint32>(InParams.Geometry->TaperedCapsuleElems.Num()); ++i)
-			{
-				const FKTaperedCapsuleElem& UnscaledTaperedCapsule = InParams.Geometry->TaperedCapsuleElems[i];
-
-				const FKTaperedCapsuleElem ScaledTaperedCapsule = UnscaledTaperedCapsule.GetFinalScaled(Scale, InParams.LocalTransform);
-				Chaos::FReal HalfHeight = FMath::Max(ScaledTaperedCapsule.Length * 0.5f, UE_KINDA_SMALL_NUMBER);
-				const Chaos::FReal Radius0 = FMath::Max(ScaledTaperedCapsule.Radius0, UE_KINDA_SMALL_NUMBER);
-				const Chaos::FReal Radius1 = FMath::Max(ScaledTaperedCapsule.Radius1, UE_KINDA_SMALL_NUMBER);
-
-				if (HalfHeight < UE_KINDA_SMALL_NUMBER)
-				{
-					//not a capsule just use a sphere
-					const Chaos::FReal MaxRadius = FMath::Max(Radius0, Radius1);
-					auto ImplicitSphere = MakeUnique<Chaos::TSphere<Chaos::FReal, 3>>(ScaledTaperedCapsule.Center, MaxRadius);
-					TUniquePtr<Chaos::FPerShapeData> NewShape = NewShapeHelper(MakeSerializable(ImplicitSphere), Shapes.Num(), (void*)UnscaledTaperedCapsule.GetUserData(), UnscaledTaperedCapsule.GetCollisionEnabled());
-					Shapes.Emplace(MoveTemp(NewShape));
-					Geoms.Add(MoveTemp(ImplicitSphere));
-				}
-				else
-				{
-					Chaos::FVec3 HalfExtents = ScaledTaperedCapsule.Rotation.RotateVector(Chaos::FVec3(0, 0, HalfHeight));
-					const Chaos::FReal MeanRadius = 0.5f * (Radius0 + Radius1);
-
-					auto ImplicitCapsule = MakeUnique<Chaos::FCapsule>(ScaledTaperedCapsule.Center - HalfExtents, ScaledTaperedCapsule.Center + HalfExtents, MeanRadius);
-					TUniquePtr<Chaos::FPerShapeData> NewShape = NewShapeHelper(MakeSerializable(ImplicitCapsule), Shapes.Num(), (void*)UnscaledTaperedCapsule.GetUserData(), UnscaledTaperedCapsule.GetCollisionEnabled());
-					Shapes.Emplace(MoveTemp(NewShape));
-					Geoms.Add(MoveTemp(ImplicitCapsule));
-				}
-			}
-#elif 0
-			for (uint32 i = 0; i < static_cast<uint32>(InParams.Geometry->TaperedCapsuleElems.Num()); ++i)
-=======
 #elif 0
 			for (const FKTaperedCapsuleElem& TaperedCapsule : InParams.Geometry->TaperedCapsuleElems)
->>>>>>> 4af6daef
 			{
 				ensure(FMath::IsNearlyEqual(Scale[0], Scale[1]) && FMath::IsNearlyEqual(Scale[1], Scale[2]));
 				if (TaperedCapsule.Length == 0)
@@ -281,37 +227,6 @@
 				}
 			}
 #endif
-<<<<<<< HEAD
-
-			for (uint32 i = 0; i < static_cast<uint32>(InParams.Geometry->ConvexElems.Num()); ++i)
-			{
-				const FKConvexElem& CollisionBody = InParams.Geometry->ConvexElems[i];
-				if (const auto& ConvexImplicit = CollisionBody.GetChaosConvexMesh())
-				{
-					// Extract the scale from the transform - we have separate wrapper classes for scale versus translate/rotate 
-					FVector NetScale = Scale * InParams.LocalTransform.GetScale3D();
-
-					// If Scale is zero in any component, set minimum positive instead
-					NetScale.X = FMath::Abs(NetScale.X) < UE_KINDA_SMALL_NUMBER ? UE_KINDA_SMALL_NUMBER : NetScale.X;
-					NetScale.Y = FMath::Abs(NetScale.Y) < UE_KINDA_SMALL_NUMBER ? UE_KINDA_SMALL_NUMBER : NetScale.Y;
-					NetScale.Z = FMath::Abs(NetScale.Z) < UE_KINDA_SMALL_NUMBER ? UE_KINDA_SMALL_NUMBER : NetScale.Z;
-
-					FTransform ConvexTransform = FTransform(InParams.LocalTransform.GetRotation(), Scale * InParams.LocalTransform.GetLocation(), FVector(1, 1, 1));
-					const FVector ScaledSize = (NetScale.GetAbs() * CollisionBody.ElemBox.GetSize());	// Note: Scale can be negative
-					const Chaos::FReal CollisionMargin = FMath::Min<Chaos::FReal>(ScaledSize.GetMin() * CollisionMarginFraction, CollisionMarginMax);
-
-					// Wrap the convex in a scaled or instanced wrapper depending on scale value, and add a margin
-					// NOTE: CollisionMargin is on the Instance/Scaled wrapper, not the inner convex (which is shared and should not have a margin).
-					TUniquePtr<Chaos::FImplicitObject> Implicit;
-					if (NetScale == FVector(1))
-					{
-						Implicit = TUniquePtr<Chaos::FImplicitObject>(new Chaos::TImplicitObjectInstanced<Chaos::FConvex>(ConvexImplicit, CollisionMargin));
-					}
-					else
-					{
-						Implicit = TUniquePtr<Chaos::FImplicitObject>(new Chaos::TImplicitObjectScaled<Chaos::FConvex>(ConvexImplicit, NetScale, CollisionMargin));
-					}
-=======
 			if (!InParams.Geometry->ConvexElems.IsEmpty())
 			{
 				// Extract the scale from the transform - we have separate wrapper classes for scale versus translate/rotate 
@@ -321,7 +236,6 @@
 				NetScale.X = FMath::Abs(NetScale.X) < UE_KINDA_SMALL_NUMBER ? UE_KINDA_SMALL_NUMBER : NetScale.X;
 				NetScale.Y = FMath::Abs(NetScale.Y) < UE_KINDA_SMALL_NUMBER ? UE_KINDA_SMALL_NUMBER : NetScale.Y;
 				NetScale.Z = FMath::Abs(NetScale.Z) < UE_KINDA_SMALL_NUMBER ? UE_KINDA_SMALL_NUMBER : NetScale.Z;
->>>>>>> 4af6daef
 
 				const FVector NetScaleAbs = NetScale.GetAbs();
 
@@ -379,24 +293,17 @@
 					Implicit = TUniquePtr<Chaos::FImplicitObject>(new Chaos::TImplicitObjectScaled<Chaos::FTriangleMeshImplicitObject>(ChaosTriMesh, Scale));
 				}
 
-<<<<<<< HEAD
-=======
 				// Wrap the mesh in a non-scaled transform if necessary (the scale is pulled out above)
 				if (bHasTranslationOrRotation)
 				{
 					Implicit = TUniquePtr<Chaos::FImplicitObject>(new Chaos::TImplicitObjectTransformed<Chaos::FReal, 3>(MoveTemp(Implicit), MeshTransform));
 				}
 
->>>>>>> 4af6daef
 				ChaosTriMesh->SetCullsBackFaceRaycast(!InParams.bDoubleSided);
 
 				TUniquePtr<Chaos::FPerShapeData> NewShape = NewShapeHelper(MakeSerializable(Implicit),Shapes.Num(), nullptr, ECollisionEnabled::QueryAndPhysics, true);
 				Shapes.Emplace(MoveTemp(NewShape));
-<<<<<<< HEAD
-				Geoms.Add(MoveTemp(Implicit));
-=======
 				Geoms.Emplace(MoveTemp(Implicit));
->>>>>>> 4af6daef
 			}
 		}
 	}
