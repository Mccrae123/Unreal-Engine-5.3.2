// Copyright Epic Games, Inc. All Rights Reserved.

#if WITH_IMMEDIATE_PHYSX

#include "Physics/PhysicsInterfaceImmediatePhysX.h"
#include "Physics/PhysicsInterfaceUtils.h"

#include "Physics/PhysScene_ImmediatePhysX.h"
#include "Logging/MessageLog.h"
#include "Components/SkeletalMeshComponent.h"
#include "Internationalization/Internationalization.h"

#if WITH_PHYSX
#include "PhysxUserData.h"
#include "PhysXPublic.h"
#include "Physics/PhysicsFiltering.h"
#include "PhysicsEngine/PhysXSupport.h"
#include "Collision.h"
#include "Collision/CollisionConversions.h"
#endif // WITH_PHYSX

#include "PhysicsEngine/ConstraintDrives.h"
#include "PhysicsEngine/AggregateGeom.h"
#include "Physics/PhysicsGeometry.h"
#include "Engine/Engine.h"
#include "PhysicalMaterials/PhysicalMaterial.h"

using namespace physx;
using namespace PhysicsInterfaceTypes;

#define LOCTEXT_NAMESPACE "PhysicsInterface_PhysX"

extern TAutoConsoleVariable<float> CVarConstraintLinearDampingScale;
extern TAutoConsoleVariable<float> CVarConstraintLinearStiffnessScale;
extern TAutoConsoleVariable<float> CVarConstraintAngularDampingScale;
extern TAutoConsoleVariable<float> CVarConstraintAngularStiffnessScale;

enum class EPhysicsInterfaceScopedLockType : uint8
{
	Read,
	Write
};

struct FPhysicsInterfaceScopedLock_PhysX
{
private:

	friend struct FPhysicsCommand_ImmediatePhysX;

	FPhysicsInterfaceScopedLock_PhysX(FPhysicsActorHandle const * InActorReference, EPhysicsInterfaceScopedLockType InLockType);
	FPhysicsInterfaceScopedLock_PhysX(FPhysicsActorHandle const * InActorReferenceA, FPhysicsActorHandle const * InActorReferenceB, EPhysicsInterfaceScopedLockType InLockType);
	FPhysicsInterfaceScopedLock_PhysX(FPhysicsConstraintHandle const * InConstraintReference, EPhysicsInterfaceScopedLockType InLockType);
	FPhysicsInterfaceScopedLock_PhysX(USkeletalMeshComponent* InSkelMeshComp, EPhysicsInterfaceScopedLockType InLockType);
	FPhysicsInterfaceScopedLock_PhysX(FPhysScene* InScene, EPhysicsInterfaceScopedLockType InLockType);

	~FPhysicsInterfaceScopedLock_PhysX();

	void LockScenes();

	FPhysScene* Scenes[2];
	EPhysicsInterfaceScopedLockType LockType;
};

void FPhysicsInterface_ImmediatePhysX::CreateActor(const FActorCreationParams& Params, FPhysicsActorHandle& Handle)
{
	FPhysicsActorReference_ImmediatePhysX NewBody;
	NewBody.Scene = Params.Scene;

	PxSolverBodyData* NewSolverBodyData = new (Params.Scene->SolverBodiesData) PxSolverBodyData();
	immediate::PxRigidBodyData* NewRigidBodyData = new (Params.Scene->RigidBodiesData) immediate::PxRigidBodyData();

	NewRigidBodyData->body2World = U2PTransform(Params.InitialTM);

	Params.Scene->PendingAcceleration.AddZeroed();
	Params.Scene->PendingAngularAcceleration.AddZeroed();
	Params.Scene->KinematicTargets.AddZeroed();
    Params.Scene->BodyInstances.AddZeroed();

	// @todo(mlentine): How do we treat these differently using immediate mode?
	if(Params.bStatic || Params.bQueryOnly)
	{
		immediate::PxConstructStaticSolverBody(NewRigidBodyData->body2World, *NewSolverBodyData);
	}
	else
	{
        NewBody.Index = Params.Scene->NumSimulatedBodies;
	    Params.Scene->SwapActorData(Params.Scene->SolverBodiesData.Num() - 1, Params.Scene->NumSimulatedBodies++);
	}
	
	Handle = NewBody;
}

void FPhysicsInterface_ImmediatePhysX::ReleaseActor(FPhysicsActorHandle& InActorReference, FPhysScene* InScene)
{
	InActorReference.Scene->SwapActorData(InActorReference.Index, --InActorReference.Scene->NumSimulatedBodies);
	InActorReference.Scene->ResizeActorData(InActorReference.Scene->NumSimulatedBodies);
}

PxD6Axis::Enum U2PConstraintAxis(PhysicsInterfaceTypes::ELimitAxis InAxis)
{
	switch(InAxis)
	{
	case PhysicsInterfaceTypes::ELimitAxis::X:
		return PxD6Axis::Enum::eX;
	case PhysicsInterfaceTypes::ELimitAxis::Y:
		return PxD6Axis::Enum::eY;
	case PhysicsInterfaceTypes::ELimitAxis::Z:
		return PxD6Axis::Enum::eZ;
	case PhysicsInterfaceTypes::ELimitAxis::Twist:
		return PxD6Axis::Enum::eTWIST;
	case PhysicsInterfaceTypes::ELimitAxis::Swing1:
		return PxD6Axis::Enum::eSWING1;
	case PhysicsInterfaceTypes::ELimitAxis::Swing2:
		return PxD6Axis::Enum::eSWING2;
	default:
		check(false);
	};

	return PxD6Axis::Enum::eX;
}

/** Util for converting from UE motion enum to physx motion enum */
PxD6Motion::Enum U2PAngularMotion(EAngularConstraintMotion InMotion)
{
	switch(InMotion)
	{
		case EAngularConstraintMotion::ACM_Free:
			return PxD6Motion::eFREE;
		case EAngularConstraintMotion::ACM_Limited:
			return PxD6Motion::eLIMITED;
		case EAngularConstraintMotion::ACM_Locked:
			return PxD6Motion::eLOCKED;
		default:
			check(0);	//unsupported motion type
	}

	return PxD6Motion::eFREE;
}

/** Util for converting from UE motion enum to physx motion enum */
PxD6Motion::Enum U2PLinearMotion(ELinearConstraintMotion InMotion)
{
	switch(InMotion)
	{
		case ELinearConstraintMotion::LCM_Free:
			return PxD6Motion::eFREE;

		case ELinearConstraintMotion::LCM_Limited:
			return PxD6Motion::eLIMITED;
		case ELinearConstraintMotion::LCM_Locked:
			return PxD6Motion::eLOCKED;
		default: 
			check(0);	//unsupported motion type
	}

	return PxD6Motion::eFREE;
}

physx::PxJointActorIndex::Enum U2PConstraintFrame(EConstraintFrame::Type InFrame)
{
	// Swap frame order, since Unreal reverses physx order
	return (InFrame == EConstraintFrame::Frame1) ? physx::PxJointActorIndex::eACTOR1 : physx::PxJointActorIndex::eACTOR0;
}

physx::PxD6Drive::Enum U2PDriveType(EDriveType InDriveType)
{
	switch(InDriveType)
	{
		case EDriveType::X:
			return PxD6Drive::eX;
		case EDriveType::Y:
			return PxD6Drive::eY;
		case EDriveType::Z:
			return PxD6Drive::eZ;
		case EDriveType::Swing:
			return PxD6Drive::eSWING;
		case EDriveType::Twist:
			return PxD6Drive::eTWIST;
		case EDriveType::Slerp:
			return PxD6Drive::eSLERP;
		default:
			check(false);	// Invalid drive type
			break;
	};

	return PxD6Drive::eX;
}

// PhysX interface definition //////////////////////////////////////////////////////////////////////////

FPhysicsActorReference_ImmediatePhysX::FPhysicsActorReference_ImmediatePhysX() 
	: Scene(nullptr)
{

}

bool FPhysicsActorReference_ImmediatePhysX::IsValid() const
{
	return Scene != nullptr && Index < Scene->NumSimulatedBodies;
}

bool FPhysicsActorReference_ImmediatePhysX::Equals(const FPhysicsActorReference_ImmediatePhysX& Other) const
{
	return Scene == Other.Scene
		&& Index == Other.Index;
}

FPhysicsConstraintReference_ImmediatePhysX::FPhysicsConstraintReference_ImmediatePhysX()
	:Scene(nullptr)
{

}

bool FPhysicsConstraintReference_ImmediatePhysX::IsValid() const
{
	return Scene != nullptr && Index < static_cast<uint32>(Scene->Joints.Num());
}

bool FPhysicsConstraintReference_ImmediatePhysX::Equals(const FPhysicsConstraintReference_ImmediatePhysX& Other) const
{
	return Scene == Other.Scene
		&& Index == Other.Index;
}


FPhysicsAggregateReference_ImmediatePhysX::FPhysicsAggregateReference_ImmediatePhysX()
	: Scene(nullptr)
{

}

bool FPhysicsAggregateReference_ImmediatePhysX::IsValid() const
{
	return Scene != nullptr && Indices.Num() > 0;
}

// @todo(mlentine): Do we need locks?
FPhysicsInterfaceScopedLock_PhysX::FPhysicsInterfaceScopedLock_PhysX(FPhysicsActorHandle const * InActorReference, EPhysicsInterfaceScopedLockType InLockType)
	: LockType(InLockType)
{
	Scenes[0] = InActorReference ? InActorReference->Scene : nullptr;
    Scenes[1] = nullptr;
	LockScenes();
}

FPhysicsInterfaceScopedLock_PhysX::FPhysicsInterfaceScopedLock_PhysX(FPhysicsActorHandle const * InActorReferenceA, FPhysicsActorHandle const * InActorReferenceB, EPhysicsInterfaceScopedLockType InLockType)
	: LockType(InLockType)
{
	Scenes[0] = InActorReferenceA ? InActorReferenceA->Scene : nullptr;
	Scenes[1] = InActorReferenceB ? InActorReferenceB->Scene : nullptr;

	// Only lock if we have unique scenes, either one vs. nullptr or both are equal
	if(Scenes[0] == Scenes[1] || (!Scenes[0] || !Scenes[1]))
	{
		LockScenes();
	}
	else
	{
		UE_LOG(LogPhysics, Warning, TEXT("Attempted to aquire a physics scene lock for two paired actors that were not in the same scene. Skipping lock"));
	}
}


FPhysicsInterfaceScopedLock_PhysX::FPhysicsInterfaceScopedLock_PhysX(FPhysicsConstraintHandle const * InConstraintReference, EPhysicsInterfaceScopedLockType InLockType)
	: LockType(InLockType)
{
	if(InConstraintReference)
	{
		Scenes[0] = InConstraintReference->Scene;
		Scenes[1] = nullptr;
		LockScenes();
	}
}

FPhysicsInterfaceScopedLock_PhysX::FPhysicsInterfaceScopedLock_PhysX(USkeletalMeshComponent* InSkelMeshComp, EPhysicsInterfaceScopedLockType InLockType)
	: LockType(InLockType)
{
	Scenes[0] = nullptr;
	Scenes[1] = nullptr;

	LockScenes();
}

FPhysicsInterfaceScopedLock_PhysX::FPhysicsInterfaceScopedLock_PhysX(FPhysScene* InScene, EPhysicsInterfaceScopedLockType InLockType)
	: LockType(InLockType)
{
	Scenes[0] = InScene;
	Scenes[1] = nullptr;

	LockScenes();
}

FPhysicsInterfaceScopedLock_PhysX::~FPhysicsInterfaceScopedLock_PhysX()
{
	if (Scenes[0])
	{
		if (LockType == EPhysicsInterfaceScopedLockType::Read)
		{
		}
		else if (LockType == EPhysicsInterfaceScopedLockType::Write)
		{
		}
	}

	if (Scenes[1])
	{
		if (LockType == EPhysicsInterfaceScopedLockType::Read)
		{
		}
		else if (LockType == EPhysicsInterfaceScopedLockType::Write)
		{
		}
	}
}


void FPhysicsInterfaceScopedLock_PhysX::LockScenes()
{
	if (Scenes[0])
	{
		if (LockType == EPhysicsInterfaceScopedLockType::Read)
		{
		}
		else if(LockType == EPhysicsInterfaceScopedLockType::Write)
		{
		}
	}

	if (Scenes[1])
	{
		if (LockType == EPhysicsInterfaceScopedLockType::Read)
		{
		}
		else if (LockType == EPhysicsInterfaceScopedLockType::Write)
		{
		}
	}
}

bool FPhysicsCommand_ImmediatePhysX::ExecuteRead(const FPhysicsActorHandle& InActorReference, TFunctionRef<void(const FPhysicsActorHandle& Actor)> InCallable)
{
	if(InActorReference.IsValid())
	{
		FPhysicsInterfaceScopedLock_PhysX ScopeLock(&InActorReference, EPhysicsInterfaceScopedLockType::Read);
		InCallable(InActorReference);

		return true;
	}

	return false;
}

bool FPhysicsCommand_ImmediatePhysX::ExecuteRead(USkeletalMeshComponent* InMeshComponent, TFunctionRef<void()> InCallable)
{
	FPhysicsInterfaceScopedLock_PhysX ScopeLock(InMeshComponent, EPhysicsInterfaceScopedLockType::Read);
	InCallable();

	return ScopeLock.Scenes[0] || ScopeLock.Scenes[1];
}

bool FPhysicsCommand_ImmediatePhysX::ExecuteRead(const FPhysicsActorHandle& InActorReferenceA, const FPhysicsActorHandle& InActorReferenceB, TFunctionRef<void(const FPhysicsActorHandle& ActorA, const FPhysicsActorHandle& ActorB)> InCallable)
{
	if(InActorReferenceA.IsValid() || InActorReferenceB.IsValid())
	{
		FPhysicsInterfaceScopedLock_PhysX ScopeLock(&InActorReferenceA, &InActorReferenceB, EPhysicsInterfaceScopedLockType::Read);
		InCallable(InActorReferenceA, InActorReferenceB);

		return ScopeLock.Scenes[0] || ScopeLock.Scenes[1];
	}

	return false;
}

bool FPhysicsCommand_ImmediatePhysX::ExecuteRead(const FPhysicsConstraintHandle& InConstraintRef, TFunctionRef<void(const FPhysicsConstraintHandle& Constraint)> InCallable)
{
	if(InConstraintRef.IsValid())
	{
		FPhysicsInterfaceScopedLock_PhysX ScopeLock(&InConstraintRef, EPhysicsInterfaceScopedLockType::Read);
		InCallable(InConstraintRef);

		return true;
	}
	
	return false;
}

bool FPhysicsCommand_ImmediatePhysX::ExecuteRead(FPhysScene* InScene, TFunctionRef<void()> InCallable)
{
 	if(InScene)
	{
		FPhysicsInterfaceScopedLock_PhysX ScopeLock(InScene, EPhysicsInterfaceScopedLockType::Read);
		InCallable();

		return true;
	}

	return false;   
}

bool FPhysicsCommand_ImmediatePhysX::ExecuteWrite(const FPhysicsActorHandle& InActorReference, TFunctionRef<void(const FPhysicsActorHandle& Actor)> InCallable)
{
	if(InActorReference.IsValid())
	{
		FPhysicsInterfaceScopedLock_PhysX ScopeLock(&InActorReference, EPhysicsInterfaceScopedLockType::Write);
		InCallable(InActorReference);

		return true;
	}

	return false;
}

bool FPhysicsCommand_ImmediatePhysX::ExecuteWrite(USkeletalMeshComponent* InMeshComponent, TFunctionRef<void()> InCallable)
{
	FPhysicsInterfaceScopedLock_PhysX ScopeLock(InMeshComponent, EPhysicsInterfaceScopedLockType::Write);
	InCallable();

	return ScopeLock.Scenes[0] || ScopeLock.Scenes[1];
}

bool FPhysicsCommand_ImmediatePhysX::ExecuteWrite(const FPhysicsActorHandle& InActorReferenceA, const FPhysicsActorHandle& InActorReferenceB, TFunctionRef<void(const FPhysicsActorHandle& ActorA, const FPhysicsActorHandle& ActorB)> InCallable)
{
	if(InActorReferenceA.IsValid() || InActorReferenceB.IsValid())
	{
		FPhysicsInterfaceScopedLock_PhysX ScopeLock(&InActorReferenceA, &InActorReferenceB, EPhysicsInterfaceScopedLockType::Write);
		InCallable(InActorReferenceA, InActorReferenceB);

		return ScopeLock.Scenes[0] || ScopeLock.Scenes[1];
	}

	return false;
}

bool FPhysicsCommand_ImmediatePhysX::ExecuteWrite(const FPhysicsConstraintHandle& InConstraintRef, TFunctionRef<void(const FPhysicsConstraintHandle& Constraint)> InCallable)
{
	if(InConstraintRef.IsValid())
	{
		FPhysicsInterfaceScopedLock_PhysX ScopeLock(&InConstraintRef, EPhysicsInterfaceScopedLockType::Write);
		InCallable(InConstraintRef);

		return true;
	}

	return false;
}

bool FPhysicsCommand_ImmediatePhysX::ExecuteWrite(FPhysScene* InScene, TFunctionRef<void()> InCallable)
{
 	if(InScene)
	{
		FPhysicsInterfaceScopedLock_PhysX ScopeLock(InScene, EPhysicsInterfaceScopedLockType::Write);
		InCallable();

		return true;
	}

	return false;   
}

struct FScopedSharedShapeHandler
{
	FScopedSharedShapeHandler() = delete;
	FScopedSharedShapeHandler(const FScopedSharedShapeHandler& Other) = delete;
	FScopedSharedShapeHandler& operator=(const FScopedSharedShapeHandler& Other) = delete;

	FScopedSharedShapeHandler(FBodyInstance* InInstance, FPhysicsShapeHandle& InShape)
		: Instance(InInstance)
		, Shape(InShape)
		, bShared(false)
	{
		bShared = Instance && Instance->HasSharedShapes() && Instance->ActorHandle.IsValid();

		if(bShared)
		{
			Actor = Instance->ActorHandle;

			FPhysicsShapeHandle NewShape = FPhysicsInterface::CloneShape(Shape);
			FPhysicsInterface::DetachShape(Actor, Shape);
			Shape = NewShape;
		}
	}

	~FScopedSharedShapeHandler()
	{
		if(bShared)
		{
			FPhysicsInterface::AttachShape(Actor, Shape);
			FPhysicsInterface::ReleaseShape(Shape);
		}
	}

private:
	FBodyInstance* Instance;
	FPhysicsShapeHandle& Shape;
	FPhysicsActorHandle Actor;
	bool bShared;
};

void FPhysicsCommand_ImmediatePhysX::ExecuteShapeWrite(FBodyInstance* InInstance, FPhysicsShapeHandle& InShape, TFunctionRef<void(const FPhysicsShapeHandle& InShape)> InCallable)
{
	if(InShape.IsValid())
	{
		FScopedSharedShapeHandler SharedShapeHandler(InInstance, InShape);
		InCallable(InShape);
	}
}

template<typename AllocatorType>
int32 FPhysicsInterface_ImmediatePhysX::GetAllShapes_AssumedLocked(const FPhysicsActorReference_ImmediatePhysX& InActorReference, TArray<FPhysicsShapeHandle, AllocatorType>& OutShapes, EPhysicsSceneType InSceneType)
{
	OutShapes.Empty();

	// @todo(mlentine): Fix Memory Leak for new Materials
	for (int32 i = 0; i < InActorReference.Scene->Actors[InActorReference.Index].Shapes.Num(); ++i)
	{
        FPhysicsShapeHandle NewHandle(FPhysScene_ImmediatePhysX::FShape(InActorReference.Scene->Actors[InActorReference.Index].Shapes[i]));
        NewHandle.Actor = const_cast<FPhysicsActorReference_ImmediatePhysX*>(&InActorReference);
        NewHandle.Index = i;
        OutShapes.Add(NewHandle);
		//OutShapes.Append(GPhysXSDK->createShape(*Shape.Geometry, *GPhysXSDK->createMaterial(Shape.Material.StaticFriction, Shape.Material.DynamicFriction, Shape.Material.Restitution), 1));
	}

	return OutShapes.Num();
}

template int32 FPhysicsInterface_ImmediatePhysX::GetAllShapes_AssumedLocked(const FPhysicsActorReference_ImmediatePhysX& InActorHandle, TArray<FPhysicsShapeHandle>& OutShapes, EPhysicsSceneType InSceneType);
template int32 FPhysicsInterface_ImmediatePhysX::GetAllShapes_AssumedLocked(const FPhysicsActorReference_ImmediatePhysX& InActorHandle, PhysicsInterfaceTypes::FInlineShapeArray& OutShapes, EPhysicsSceneType InSceneType);

void FPhysicsInterface_ImmediatePhysX::GetNumShapes(const FPhysicsActorHandle& InHandle, int32& OutNumSyncShapes, int32& OutNumAsyncShapes)
{
    // @todo(mlentine): What to do in this case with sync/async?
    OutNumSyncShapes = InHandle.Scene->Actors[InHandle.Index].Shapes.Num();
    OutNumAsyncShapes = 0;
}

void FPhysicsInterface_ImmediatePhysX::ReleaseShape(const FPhysicsShapeHandle& InShape)
{
    check(InShape.Actor == nullptr);
}

void FPhysicsInterface_ImmediatePhysX::AttachShape(const FPhysicsActorHandle& InActor, const FPhysicsShapeHandle& InNewShape)
{
    const_cast<FPhysicsShapeHandle&>(InNewShape).Index = InActor.Scene->Actors[InActor.Index].Shapes.Num();
    const_cast<FPhysicsShapeHandle&>(InNewShape).Actor = const_cast<FPhysicsActorHandle*>(&InActor);
    InActor.Scene->Actors[InActor.Index].Shapes.Add(InNewShape.Shape);
}

void FPhysicsInterface_ImmediatePhysX::AttachShape(const FPhysicsActorHandle& InActor, const FPhysicsShapeHandle& InNewShape, EPhysicsSceneType SceneType)
{
    AttachShape(InActor, InNewShape);
}

void FPhysicsInterface_ImmediatePhysX::DetachShape(const FPhysicsActorHandle& InActor, FPhysicsShapeHandle& InShape, bool bWakeTouching)
{
    // @todo(mlentine): We need to renumber shapes before we can remove it
    //InActor.Scene->Actors[InActor.Index].Shapes.RemoveAt(InShape.Index);
    InShape.Actor = nullptr;
}

FPhysicsAggregateReference_ImmediatePhysX FPhysicsInterface_ImmediatePhysX::CreateAggregate(int32 MaxBodies)
{
	FPhysicsAggregateHandle NewAggregate;
	return NewAggregate;
}

void FPhysicsInterface_ImmediatePhysX::ReleaseAggregate(FPhysicsAggregateReference_ImmediatePhysX& InAggregate)
{
	if (InAggregate.IsValid())
	{
		InAggregate.Indices.SetNum(0);
		InAggregate.Scene = nullptr;
	}
}


int32 FPhysicsInterface_ImmediatePhysX::GetNumActorsInAggregate(const FPhysicsAggregateReference_ImmediatePhysX& InAggregate)
{
	int32 NumActors = 0;
	if (InAggregate.IsValid())
	{
		NumActors = InAggregate.Indices.Num();
	}
	return NumActors;
}

// @todo(mlentine): InAggregate should be modifiable
void FPhysicsInterface_ImmediatePhysX::AddActorToAggregate_AssumesLocked(const FPhysicsAggregateReference_ImmediatePhysX& InAggregate, const FPhysicsActorReference_ImmediatePhysX& InActor)
{
	if (InAggregate.Scene)
	{
		check(InAggregate.Scene == InActor.Scene);
	}
	else
	{
		const_cast<FPhysicsAggregateReference_ImmediatePhysX&>(InAggregate).Scene = InActor.Scene;
	}
	const_cast<FPhysicsAggregateReference_ImmediatePhysX&>(InAggregate).Indices.Add(InActor.Index);
}

////////////////////////////////////////////////////
PxMaterial* GetDefaultPhysMaterial()
{
	check(GEngine->DefaultPhysMaterial != NULL);
#if WITH_IMMEDIATE_PHYSX
    return nullptr;
#else
	return GEngine->DefaultPhysMaterial->GetPhysicsMaterial();
#endif
}


FPhysicsShapeReference_ImmediatePhysX FPhysicsInterface_ImmediatePhysX::CreateShape(physx::PxGeometry* InGeom, bool bSimulation, bool bQuery, UPhysicalMaterial* InSimpleMaterial, TArray<UPhysicalMaterial*>* InComplexMaterials, bool bShared)
{
    //@todo(mlentine): What do we do with simulation and query here?
    FPhysScene_ImmediatePhysX::FMaterial NewMaterial;
    if (InComplexMaterials)
    {
        check(InComplexMaterials->Num() == 1);
        NewMaterial.StaticFriction = (*InComplexMaterials)[0]->Friction;
        NewMaterial.DynamicFriction = (*InComplexMaterials)[0]->Friction;
        NewMaterial.Restitution = (*InComplexMaterials)[0]->Restitution;
    }
    FPhysScene_ImmediatePhysX::FShape NewShape(PxTransform(), PxVec3(), 1, InGeom, NewMaterial);
    FPhysicsShapeReference_ImmediatePhysX NewHandle(MoveTemp(NewShape));
    return NewHandle;
}

void FPhysicsInterface_ImmediatePhysX::AddGeometry(const FPhysicsActorHandle& InActor, const FGeometryAddParams& InParams, TArray<FPhysicsShapeReference_ImmediatePhysX>* OutOptShapes)
{
	auto AttachShape_AssumesLocked = [&InParams, &OutOptShapes, InActor](const PxGeometry& PGeom, const PxTransform& PLocalPose, const float ContactOffset, const float RestOffset)
	{
		const bool bShapeSharing = InParams.bSharedShapes;
		const FBodyCollisionData& BodyCollisionData = InParams.CollisionData;

        FPhysScene_ImmediatePhysX::FMaterial Material(GetDefaultPhysMaterial());

        if (OutOptShapes)
        {
            FPhysicsShapeHandle NewShapeRef(FPhysScene_ImmediatePhysX::FShape(PLocalPose, PxVec3(ContactOffset), RestOffset, &PGeom, Material));
            NewShapeRef.Index = InActor.Scene->Actors[InActor.Index].Shapes.Num();
            NewShapeRef.Actor = const_cast<FPhysicsActorHandle*>(&InActor);
            OutOptShapes->Add(NewShapeRef);
        }
		
		InActor.Scene->Actors[InActor.Index].Shapes.Add(FPhysScene_ImmediatePhysX::FShape(PLocalPose, PxVec3(ContactOffset), RestOffset, &PGeom, Material));
	};

	auto IterateSimpleShapes = [AttachShape_AssumesLocked](const FKShapeElem& Elem, const PxGeometry& Geom, const PxTransform& PLocalPose, float ContactOffset, float RestOffset)
	{
		AttachShape_AssumesLocked(Geom, PLocalPose, ContactOffset, RestOffset);
	};

	auto IterateTrimeshes = [AttachShape_AssumesLocked](PxTriangleMesh*, const PxGeometry& Geom, const PxTransform& PLocalPose, float ContactOffset, float RestOffset)
	{
		// Create without 'sim shape' flag, problematic if it's kinematic, and it gets set later anyway.
        AttachShape_AssumesLocked(Geom, PLocalPose, ContactOffset, RestOffset);
	};

	FBodySetupShapeIterator AddShapesHelper(InParams.Scale, InParams.LocalTransform, InParams.bDoubleSided);

	// Create shapes for simple collision if we do not want to use the complex collision mesh 
	// for simple queries as well
	FKAggregateGeom* AggGeom = InParams.Geometry;
	check(AggGeom);

	if (InParams.CollisionTraceType != ECollisionTraceFlag::CTF_UseComplexAsSimple)
	{
		AddShapesHelper.ForEachShape<FKSphereElem, PxSphereGeometry>(AggGeom->SphereElems, IterateSimpleShapes);
		AddShapesHelper.ForEachShape<FKSphylElem, PxCapsuleGeometry>(AggGeom->SphylElems, IterateSimpleShapes);
		AddShapesHelper.ForEachShape<FKBoxElem, PxBoxGeometry>(AggGeom->BoxElems, IterateSimpleShapes);
		AddShapesHelper.ForEachShape<FKConvexElem, PxConvexMeshGeometry>(AggGeom->ConvexElems, IterateSimpleShapes);
	}
	
	// Create tri-mesh shape, when we are not using simple collision shapes for 
	// complex queries as well
	if (InParams.CollisionTraceType != ECollisionTraceFlag::CTF_UseSimpleAsComplex)
	{
		AddShapesHelper.ForEachShape<PxTriangleMesh*, PxTriangleMeshGeometry>(InParams.TriMeshes, IterateTrimeshes);
	}
}

FPhysicsShapeHandle FPhysicsInterface_ImmediatePhysX::CloneShape(const FPhysicsShapeHandle& InShape)
{
    FPhysicsShapeHandle NewShapeRef(FPhysScene_ImmediatePhysX::FShape(InShape.Shape.LocalTM, InShape.Shape.BoundsOffset, InShape.Shape.BoundsMagnitude, InShape.Shape.Geometry, InShape.Shape.Material));
    if (InShape.Actor)
    {
        const auto& Shape = InShape.Actor->Scene->Actors[InShape.Actor->Index].Shapes[InShape.Index];
        NewShapeRef.Index = InShape.Actor->Scene->Actors[InShape.Actor->Index].Shapes.Num();
        NewShapeRef.Actor = InShape.Actor;
        InShape.Actor->Scene->Actors[InShape.Actor->Index].Shapes.Add(FPhysScene_ImmediatePhysX::FShape(Shape.LocalTM, Shape.BoundsOffset, Shape.BoundsMagnitude, Shape.Geometry, Shape.Material));
    }
    else
    {
        NewShapeRef.Actor = nullptr;
    }
    return NewShapeRef;
}

bool FPhysicsInterface_ImmediatePhysX::IsSimulationShape(const FPhysicsShapeHandle& InShape)
{
    return InShape.Actor != nullptr;
}

bool FPhysicsInterface_ImmediatePhysX::IsQueryShape(const FPhysicsShapeHandle& InShape)
{
    return InShape.Actor != nullptr;
}

ECollisionShapeType FPhysicsInterface_ImmediatePhysX::GetShapeType(const FPhysicsShapeHandle& InShape)
{
    if (!InShape.Actor)
    {
        return ECollisionShapeType::None;
    }
    const FPhysScene_ImmediatePhysX::FShape& Shape = InShape.Actor->Scene->Actors[InShape.Actor->Index].Shapes[InShape.Index];
    if (Shape.Geometry->getType() == PxGeometryType::Enum::eSPHERE)
    {
        return ECollisionShapeType::Sphere;
    }
    if (Shape.Geometry->getType() == PxGeometryType::Enum::eBOX)
    {
        return ECollisionShapeType::Box;
    }
    if (Shape.Geometry->getType() == PxGeometryType::Enum::eCONVEXMESH)
    {
        return ECollisionShapeType::Convex;
    }
    if (Shape.Geometry->getType() == PxGeometryType::Enum::eTRIANGLEMESH)
    {
        return ECollisionShapeType::Trimesh;
    }
    if (Shape.Geometry->getType() == PxGeometryType::Enum::eHEIGHTFIELD)
    {
        return ECollisionShapeType::Heightfield;
    }
    if (Shape.Geometry->getType() == PxGeometryType::Enum::eCAPSULE)
    {
        return ECollisionShapeType::TCapsule;
    }
    return ECollisionShapeType::None;
}

FPhysicsGeometryCollection FPhysicsInterface_ImmediatePhysX::GetGeometryCollection(const FPhysicsShapeHandle& InShape)
{
    FPhysicsGeometryCollection Geometry;
    Geometry.Geometry = nullptr;
    if (InShape.Actor)
    {
        const FPhysScene_ImmediatePhysX::FShape& Shape = InShape.Actor->Scene->Actors[InShape.Actor->Index].Shapes[InShape.Index];
        Geometry.Geometry = const_cast<physx::PxGeometry*>(Shape.Geometry);
    }
    return Geometry;
}

FTransform FPhysicsInterface_ImmediatePhysX::GetLocalTransform(const FPhysicsShapeHandle& InShape)
{
    if (!InShape.Actor)
    {
        return FTransform();
    }
    const FPhysScene_ImmediatePhysX::FShape& Shape = InShape.Actor->Scene->Actors[InShape.Actor->Index].Shapes[InShape.Index];
    return P2UTransform(Shape.LocalTM);
}

void* FPhysicsInterface_ImmediatePhysX::GetUserData(const FPhysicsShapeHandle& InShape)
{
    return nullptr;
}

// @todo(mlentine): Do we need to do anything for these?
void FPhysicsInterface_ImmediatePhysX::SetMaskFilter(const FPhysicsShapeHandle& InShape, FMaskFilter InFilter)
{
}

void FPhysicsInterface_ImmediatePhysX::SetSimulationFilter(const FPhysicsShapeHandle& InShape, const FCollisionFilterData& InFilter)
{
}

void FPhysicsInterface_ImmediatePhysX::SetQueryFilter(const FPhysicsShapeHandle& InShape, const FCollisionFilterData& InFilter)
{
}

void FPhysicsInterface_ImmediatePhysX::SetIsSimulationShape(const FPhysicsShapeHandle& InShape, bool bIsSimShape)
{
}

void FPhysicsInterface_ImmediatePhysX::SetIsQueryShape(const FPhysicsShapeHandle& InShape, bool bIsQueryShape)
{
}

void FPhysicsInterface_ImmediatePhysX::SetUserData(const FPhysicsShapeHandle& InShape, void* InUserData)
{
}

void FPhysicsInterface_ImmediatePhysX::SetGeometry(const FPhysicsShapeHandle& InShape, physx::PxGeometry& InGeom)
{
    if (!InShape.Actor)
    {
        return;
    }
    const FPhysScene_ImmediatePhysX::FShape& Shape = InShape.Actor->Scene->Actors[InShape.Actor->Index].Shapes[InShape.Index];
    const_cast<FPhysicsShapeHandle&>(InShape).Shape = InShape.Actor->Scene->Actors[InShape.Actor->Index].Shapes[InShape.Index] = FPhysScene_ImmediatePhysX::FShape(Shape.LocalTM, Shape.BoundsOffset, Shape.BoundsMagnitude, &InGeom, Shape.Material);
}

void FPhysicsInterface_ImmediatePhysX::SetLocalTransform(const FPhysicsShapeHandle& InShape, const FTransform& NewLocalTransform)
{
    if (!InShape.Actor)
    {
        return;
    }
    const FPhysScene_ImmediatePhysX::FShape& Shape = InShape.Actor->Scene->Actors[InShape.Actor->Index].Shapes[InShape.Index];
    const_cast<FPhysicsShapeHandle&>(InShape).Shape = InShape.Actor->Scene->Actors[InShape.Actor->Index].Shapes[InShape.Index] = FPhysScene_ImmediatePhysX::FShape(U2PTransform(NewLocalTransform), Shape.BoundsOffset, Shape.BoundsMagnitude, Shape.Geometry, Shape.Material);
}

void FPhysicsInterface_ImmediatePhysX::SetMaterials(const FPhysicsShapeHandle& InShape, const TArrayView<UPhysicalMaterial*>InMaterials)
{
    FPhysScene_ImmediatePhysX::FMaterial NewMaterial;
    check(InMaterials.Num() == 1);
    NewMaterial.StaticFriction = InMaterials[0]->Friction;
    NewMaterial.DynamicFriction = InMaterials[0]->Friction;
    NewMaterial.Restitution = InMaterials[0]->Restitution;
    if (!InShape.Actor)
    {
        return;
    }
    const FPhysScene_ImmediatePhysX::FShape& Shape = InShape.Actor->Scene->Actors[InShape.Actor->Index].Shapes[InShape.Index];
    const_cast<FPhysicsShapeHandle&>(InShape).Shape = InShape.Actor->Scene->Actors[InShape.Actor->Index].Shapes[InShape.Index] = FPhysScene_ImmediatePhysX::FShape(Shape.LocalTM, Shape.BoundsOffset, Shape.BoundsMagnitude, Shape.Geometry, NewMaterial);
}

FPhysicsMaterialHandle FPhysicsInterface_ImmediatePhysX::CreateMaterial(const UPhysicalMaterial* InMaterial)
{
    check(InMaterial);
    FPhysScene_ImmediatePhysX::FMaterial NewMaterial;
    NewMaterial.StaticFriction = InMaterial->Friction;
    NewMaterial.DynamicFriction = InMaterial->Friction;
    NewMaterial.Restitution = InMaterial->Restitution;
    FPhysicsMaterialHandle Handle;
    Handle.Material = NewMaterial;
    return Handle;
}

void FPhysicsInterface_ImmediatePhysX::ReleaseMaterial(FPhysicsMaterialHandle& InHandle)
{

}

void FPhysicsInterface_ImmediatePhysX::UpdateMaterial(const FPhysicsMaterialHandle& InHandle, UPhysicalMaterial* InMaterial)
{
    check(InMaterial);
    const_cast<FPhysicsMaterialHandle&>(InHandle).Material.StaticFriction = InMaterial->Friction;
    const_cast<FPhysicsMaterialHandle&>(InHandle).Material.DynamicFriction = InMaterial->Friction;
    const_cast<FPhysicsMaterialHandle&>(InHandle).Material.Restitution = InMaterial->Restitution;
}

void FPhysicsInterface_ImmediatePhysX::SetUserData(const FPhysicsMaterialHandle& InHandle, void* InUserData)
{
    check(false);
}

void FPhysicsInterface_ImmediatePhysX::SetActorUserData_AssumesLocked(const FPhysicsActorHandle& InActorReference, FPhysxUserData* InUserData)
{
    if (FPhysScene* Scene = InUserData->Get<FPhysScene>(InUserData))
    {
        const_cast<FPhysicsActorHandle&>(InActorReference).Scene = Scene;
    }
    if (FBodyInstance* BodyInstance = InUserData->Get<FBodyInstance>(InUserData))
    {
        InActorReference.Scene->BodyInstances[InActorReference.Index] = BodyInstance;
    }
}

bool FPhysicsInterface_ImmediatePhysX::IsRigidBody(const FPhysicsActorHandle& InActorReference)
{
    return InActorReference.IsValid();
}

bool FPhysicsInterface_ImmediatePhysX::IsDynamic(const FPhysicsActorHandle& InActorReference)
{
    return InActorReference.Index < InActorReference.Scene->NumSimulatedBodies;
}

bool FPhysicsInterface_ImmediatePhysX::IsStatic(const FPhysicsActorHandle& InActorReference)
{
    return InActorReference.Index >= (InActorReference.Scene->NumSimulatedBodies + InActorReference.Scene->NumKinematicBodies);
}

bool FPhysicsInterface_ImmediatePhysX::IsKinematic_AssumesLocked(const FPhysicsActorHandle& InActorReference)
{
    return InActorReference.Index >= InActorReference.Scene->NumSimulatedBodies &&
        InActorReference.Index < (InActorReference.Scene->NumSimulatedBodies + InActorReference.Scene->NumKinematicBodies);
}

bool FPhysicsInterface_ImmediatePhysX::IsSleeping(const FPhysicsActorHandle& InActorReference)
{
    return !IsDynamic(InActorReference);
}

bool FPhysicsInterface_ImmediatePhysX::IsCcdEnabled(const FPhysicsActorHandle& InActorReference)
{
    // @todo(mlentine): It looks like immediate mode doesn't support this
    return false;
}

bool FPhysicsInterface_ImmediatePhysX::IsInScene(const FPhysicsActorHandle& InActorReference)
{
    return InActorReference.Scene != nullptr;
}

FPhysScene* FPhysicsInterface_ImmediatePhysX::GetCurrentScene(const FPhysicsActorHandle& InActorReference)
{
    return InActorReference.Scene;
}

bool FPhysicsInterface_ImmediatePhysX::CanSimulate_AssumesLocked(const FPhysicsActorHandle& InActorReference)
{
    return InActorReference.IsValid();
}

float FPhysicsInterface_ImmediatePhysX::GetMass_AssumesLocked(const FPhysicsActorHandle& InActorReference)
{
    return 1 / InActorReference.Scene->RigidBodiesData[InActorReference.Index].invMass;
}

void FPhysicsInterface_ImmediatePhysX::SetSendsSleepNotifies_AssumesLocked(const FPhysicsActorHandle& InActorReference, bool bSendSleepNotifies)
{
    // @todo(mlentine): Is there a way to "sleep" bodies in immediate mode?
    check(false);
}


void FPhysicsInterface_ImmediatePhysX::PutToSleep_AssumesLocked(const FPhysicsActorHandle& InActorReference)
{
    // @todo(mlentine): Is there a way to "sleep" bodies in immediate mode?
    check(false);
}

void FPhysicsInterface_ImmediatePhysX::WakeUp_AssumesLocked(const FPhysicsActorHandle& InActorReference)
{
    // @todo(mlentine): Is there a way to "sleep" bodies in immediate mode?
    check(false);
}

void FPhysicsInterface_ImmediatePhysX::SetIsKinematic_AssumesLocked(const FPhysicsActorHandle& InActorReference, bool bIsKinematic)
{
    if (bIsKinematic)
    {
        int32 NewIndex = IsDynamic(InActorReference) ? --InActorReference.Scene->NumSimulatedBodies : InActorReference.Scene->NumSimulatedBodies + InActorReference.Scene->NumKinematicBodies;
        InActorReference.Scene->SwapActorData(NewIndex, InActorReference.Index);
        const_cast<FPhysicsActorHandle&>(InActorReference).Index = NewIndex;
        InActorReference.Scene->NumKinematicBodies++;
    }
    else
    {
        // @todo(mlentine): We are assuming making it not kinematic means it is now dynamic
        int32 NewIndex = InActorReference.Scene->NumSimulatedBodies++;
        InActorReference.Scene->SwapActorData(NewIndex, InActorReference.Index);
        const_cast<FPhysicsActorHandle&>(InActorReference).Index = NewIndex;
        InActorReference.Scene->NumKinematicBodies--;
    }
}

void FPhysicsInterface_ImmediatePhysX::SetCcdEnabled_AssumesLocked(const FPhysicsActorHandle& InActorReference, bool bIsCcdEnabled)
{
    check(bIsCcdEnabled == false);
}

FTransform FPhysicsInterface_ImmediatePhysX::GetGlobalPose_AssumesLocked(const FPhysicsActorHandle& InActorReference)
{
    return P2UTransform(InActorReference.Scene->RigidBodiesData[InActorReference.Index].body2World);
}

void FPhysicsInterface_ImmediatePhysX::SetGlobalPose_AssumesLocked(const FPhysicsActorHandle& InActorReference, const FTransform& InNewPose, bool bAutoWake)
{
    InActorReference.Scene->RigidBodiesData[InActorReference.Index].body2World = U2PTransform(InNewPose);
}

FTransform FPhysicsInterface_ImmediatePhysX::GetTransform_AssumesLocked(const FPhysicsActorHandle& InRef, bool bForceGlobalPose /*= false*/)
{
	if(!bForceGlobalPose)
	{
		if(IsDynamic(InRef))
		{
			if(HasKinematicTarget_AssumesLocked(InRef))
			{
				return GetKinematicTarget_AssumesLocked(InRef);
			}
		}
	}

	return GetGlobalPose_AssumesLocked(InRef);
}

bool FPhysicsInterface_ImmediatePhysX::HasKinematicTarget_AssumesLocked(const FPhysicsActorHandle& InActorReference)
{
    return !IsDynamic(InActorReference) && !IsStatic(InActorReference);
}

FTransform FPhysicsInterface_ImmediatePhysX::GetKinematicTarget_AssumesLocked(const FPhysicsActorHandle& InActorReference)
{
    return P2UTransform(InActorReference.Scene->KinematicTargets[InActorReference.Index].BodyToWorld);
}

void FPhysicsInterface_ImmediatePhysX::SetKinematicTarget_AssumesLocked(const FPhysicsActorHandle& InActorReference, const FTransform& InNewTarget)
{
    InActorReference.Scene->KinematicTargets[InActorReference.Index].BodyToWorld = U2PTransform(InNewTarget);
}

FVector FPhysicsInterface_ImmediatePhysX::GetLinearVelocity_AssumesLocked(const FPhysicsActorHandle& InActorReference)
{
    return P2UVector(InActorReference.Scene->RigidBodiesData[InActorReference.Index].linearVelocity);
}

void FPhysicsInterface_ImmediatePhysX::SetLinearVelocity_AssumesLocked(const FPhysicsActorHandle& InActorReference, const FVector& InNewVelocity, bool bAutoWake)
{
    InActorReference.Scene->RigidBodiesData[InActorReference.Index].linearVelocity = U2PVector(InNewVelocity);
}

FVector FPhysicsInterface_ImmediatePhysX::GetAngularVelocity_AssumesLocked(const FPhysicsActorHandle& InActorReference)
{
    return P2UVector(InActorReference.Scene->RigidBodiesData[InActorReference.Index].angularVelocity);
}

void FPhysicsInterface_ImmediatePhysX::SetAngularVelocity_AssumesLocked(const FPhysicsActorHandle& InActorReference, const FVector& InNewVelocity, bool bAutoWake)
{
    InActorReference.Scene->RigidBodiesData[InActorReference.Index].angularVelocity = U2PVector(InNewVelocity);
}

float FPhysicsInterface_ImmediatePhysX::GetMaxAngularVelocity_AssumesLocked(const FPhysicsActorHandle& InActorReference)
{
    return sqrt(InActorReference.Scene->RigidBodiesData[InActorReference.Index].maxAngularVelocitySq);
}

void FPhysicsInterface_ImmediatePhysX::SetMaxAngularVelocity_AssumesLocked(const FPhysicsActorHandle& InActorReference, float InMaxAngularVelocity)
{
    InActorReference.Scene->RigidBodiesData[InActorReference.Index].maxAngularVelocitySq = InMaxAngularVelocity * InMaxAngularVelocity;
}

float FPhysicsInterface_ImmediatePhysX::GetMaxDepenetrationVelocity_AssumesLocked(const FPhysicsActorHandle& InActorReference)
{
    return InActorReference.Scene->RigidBodiesData[InActorReference.Index].maxDepenetrationVelocity;
}

void FPhysicsInterface_ImmediatePhysX::SetMaxDepenetrationVelocity_AssumesLocked(const FPhysicsActorHandle& InActorReference, float InMaxDepenetrationVelocity)
{
    InActorReference.Scene->RigidBodiesData[InActorReference.Index].maxDepenetrationVelocity = InMaxDepenetrationVelocity;
}

FVector FPhysicsInterface_ImmediatePhysX::GetWorldVelocityAtPoint_AssumesLocked(const FPhysicsActorHandle& InActorReference, const FVector& InPoint)
{
    const auto& RigidBodyData = InActorReference.Scene->RigidBodiesData[InActorReference.Index];
    return P2UVector(RigidBodyData.linearVelocity) + FVector::CrossProduct(P2UVector(RigidBodyData.angularVelocity), InPoint - P2UTransform(RigidBodyData.body2World).GetTranslation());
}

FTransform FPhysicsInterface_ImmediatePhysX::GetComTransform_AssumesLocked(const FPhysicsActorHandle& InActorReference)
{
    // @todo(mlentine): Need to get Com from Shape
    check(false);
	return FTransform::Identity;
}

FVector FPhysicsInterface_ImmediatePhysX::GetLocalInertiaTensor_AssumesLocked(const FPhysicsActorHandle& InActorReference)
{
    FVector InvInertia = P2UVector(InActorReference.Scene->RigidBodiesData[InActorReference.Index].invInertia);
    return FVector(1.f / InvInertia.X, 1.f / InvInertia.Y, 1.f / InvInertia.Z);
}

FBox FPhysicsInterface_ImmediatePhysX::GetBounds_AssumesLocked(const FPhysicsActorHandle& InActorReference)
{
    // @todo(mlentine): Need to get Bounds from Shape
    check(false);
	return FBox();
}

void FPhysicsInterface_ImmediatePhysX::SetLinearDamping_AssumesLocked(const FPhysicsActorHandle& InActorReference, float InDamping)
{
    InActorReference.Scene->RigidBodiesData[InActorReference.Index].linearDamping = InDamping;
}

void FPhysicsInterface_ImmediatePhysX::SetAngularDamping_AssumesLocked(const FPhysicsActorHandle& InActorReference, float InDamping)
{
    InActorReference.Scene->RigidBodiesData[InActorReference.Index].angularDamping = InDamping;
}

void FPhysicsInterface_ImmediatePhysX::AddForce_AssumesLocked(const FPhysicsActorHandle& InActorReference, const FVector& InForce)
{
    check(IsDynamic(InActorReference));
    InActorReference.Scene->PendingAcceleration[InActorReference.Index] += U2PVector(InForce * InActorReference.Scene->RigidBodiesData[InActorReference.Index].invMass);
}

void FPhysicsInterface_ImmediatePhysX::AddTorque_AssumesLocked(const FPhysicsActorHandle& InActorReference, const FVector& InTorque)
{
    check(IsDynamic(InActorReference));
    InActorReference.Scene->PendingAngularAcceleration[InActorReference.Index] += U2PVector(InTorque * P2UVector(InActorReference.Scene->RigidBodiesData[InActorReference.Index].invInertia));
}

// @todo(mlentine): Rename this to Impulse
void FPhysicsInterface_ImmediatePhysX::AddForceMassIndependent_AssumesLocked(const FPhysicsActorHandle& InActorReference, const FVector& InForce)
{
    check(IsDynamic(InActorReference));
    InActorReference.Scene->PendingVelocityChange[InActorReference.Index] += U2PVector(InForce);
}

void FPhysicsInterface_ImmediatePhysX::AddTorqueMassIndependent_AssumesLocked(const FPhysicsActorHandle& InActorReference, const FVector& InTorque)
{
    check(IsDynamic(InActorReference));
    InActorReference.Scene->PendingAngularAcceleration[InActorReference.Index] += U2PVector(InTorque);
}

void FPhysicsInterface_ImmediatePhysX::AddImpulseAtLocation_AssumesLocked(const FPhysicsActorHandle& InActorReference, const FVector& InImpulse, const FVector& InLocation)
{
    const auto& RigidBodyData = InActorReference.Scene->RigidBodiesData[InActorReference.Index];
    InActorReference.Scene->PendingVelocityChange[InActorReference.Index] += U2PVector(InImpulse);
    InActorReference.Scene->PendingAngularVelocityChange[InActorReference.Index] += U2PVector(FVector::CrossProduct(InImpulse, InLocation - P2UTransform(RigidBodyData.body2World).GetTranslation()));
}

void FPhysicsInterface_ImmediatePhysX::AddRadialImpulse_AssumesLocked(const FPhysicsActorHandle& InActorReference, const FVector& InOrigin, float InRadius, float InStrength, ERadialImpulseFalloff InFalloff, bool bInVelChange)
{
    const auto& RigidBodyData = InActorReference.Scene->RigidBodiesData[InActorReference.Index];
    FVector Direction = (P2UTransform(RigidBodyData.body2World).GetTranslation() - InOrigin);
    const float Distance = Direction.Size();
    if (Distance > InRadius)
    {
        return;
    }
    Direction = Direction.GetSafeNormal();
    FVector Force(0, 0, 0);
    check(InFalloff == RIF_Constant || InFalloff == RIF_Linear);
    if (InFalloff == RIF_Constant)
    {
        Force = InStrength * Direction;
    }
    if (InFalloff == RIF_Linear)
    {
        Force = (InRadius - Distance) / InRadius * InStrength * Direction;
    }
    if (bInVelChange)
    {
        InActorReference.Scene->PendingVelocityChange[InActorReference.Index] += U2PVector(Force);
    }
    else 
    {
        InActorReference.Scene->PendingAcceleration[InActorReference.Index] += U2PVector(Force);
    }
}

bool FPhysicsInterface_ImmediatePhysX::IsGravityEnabled_AssumesLocked(const FPhysicsActorHandle& InActorReference)
{
	return true;
}

void FPhysicsInterface_ImmediatePhysX::SetGravityEnabled_AssumesLocked(const FPhysicsActorHandle& InActorReference, bool bEnabled)
{
    // @todo(mlentine): We do not currently support a way to turn off gravity
    check(bEnabled);
}

float FPhysicsInterface_ImmediatePhysX::GetSleepEnergyThreshold_AssumesLocked(const FPhysicsActorHandle& InActorReference)
{
    // @todo(mlentine): How is sleeping supported in immediate mode?
	return 0.0f;
}

void FPhysicsInterface_ImmediatePhysX::SetSleepEnergyThreshold_AssumesLocked(const FPhysicsActorHandle& InActorReference, float InEnergyThreshold)
{
    // @todo(mlentine): How is sleeping supported in immediate mode?
    check(false);
}

void FPhysicsInterface_ImmediatePhysX::SetMass_AssumesLocked(const FPhysicsActorReference_ImmediatePhysX& InHandle, float InMass)
{
    InHandle.Scene->RigidBodiesData[InHandle.Index].invMass = 1.f / InMass;
}

void FPhysicsInterface_ImmediatePhysX::SetMassSpaceInertiaTensor_AssumesLocked(const FPhysicsActorReference_ImmediatePhysX& InHandle, const FVector& InTensor)
{
    InHandle.Scene->RigidBodiesData[InHandle.Index].invInertia = U2PVector(FVector(1.f / InTensor.X, 1.f / InTensor.Y, 1.f / InTensor.Z));
}

void FPhysicsInterface_ImmediatePhysX::SetComLocalPose_AssumesLocked(const FPhysicsActorReference_ImmediatePhysX& InHandle, const FTransform& InComLocalPose)
{
    // @todo(mlentine): Similar to Chaos this shouldn't be possible as this makes initia tensor non diagonal
    check(false);
}

float FPhysicsInterface_ImmediatePhysX::GetStabilizationEnergyThreshold_AssumesLocked(const FPhysicsActorReference_ImmediatePhysX& InHandle)
{
	// #PHYS2 implement
	return 0.0f;
}

void FPhysicsInterface_ImmediatePhysX::SetStabilizationEnergyThreshold_AssumesLocked(const FPhysicsActorReference_ImmediatePhysX& InHandle, float InThreshold)
{
	// #PHYS2 implement
}

uint32 FPhysicsInterface_ImmediatePhysX::GetSolverPositionIterationCount_AssumesLocked(const FPhysicsActorReference_ImmediatePhysX& InHandle)
{
	// #PHYS2 implement
	return 0;
}

void FPhysicsInterface_ImmediatePhysX::SetSolverPositionIterationCount_AssumesLocked(const FPhysicsActorReference_ImmediatePhysX& InHandle, uint32 InSolverIterationCount)
{
	// #PHYS2 implement
}

uint32 FPhysicsInterface_ImmediatePhysX::GetSolverVelocityIterationCount_AssumesLocked(const FPhysicsActorReference_ImmediatePhysX& InHandle)
{
	// #PHYS2 implement
	return 0;
}

void FPhysicsInterface_ImmediatePhysX::SetSolverVelocityIterationCount_AssumesLocked(const FPhysicsActorReference_ImmediatePhysX& InHandle, uint32 InSolverIterationCount)
{
	// #PHYS2 implement
}

float FPhysicsInterface_ImmediatePhysX::GetWakeCounter_AssumesLocked(const FPhysicsActorReference_ImmediatePhysX& InHandle)
{
	// #PHYS2 implement
	return 0.0f;
}

void FPhysicsInterface_ImmediatePhysX::SetWakeCounter_AssumesLocked(const FPhysicsActorReference_ImmediatePhysX& InHandle, float InWakeCounter)
{
	// #PHYS2 implement
}

SIZE_T FPhysicsInterface_ImmediatePhysX::GetResourceSizeEx(const FPhysicsActorReference_ImmediatePhysX& InActorReference)
{
    // @todo(mlentine): What uses this and what does this need to be?
    check(false);
	return 0;
}

// Constraint free functions //////////////////////////////////////////////////////////////////////////

const bool bDrivesUseAcceleration = true;

bool GetSceneForConstraintActors_LockFree(const FPhysicsActorHandle& InActor1, const FPhysicsActorHandle& InActor2, FPhysScene* OutScene)
{
    if (InActor1.Scene && InActor2.Scene)
    {
        if (InActor1.Scene != InActor2.Scene)
        {
            return false;
        }
    }
    OutScene = InActor1.Scene ? InActor1.Scene : InActor2.Scene;
	return OutScene != nullptr;
}

void GetSoftLimitParams_Linear(float& InOutDamping, float& InOutStiffness)
{
	InOutDamping = InOutDamping * CVarConstraintLinearDampingScale.GetValueOnGameThread();
	InOutStiffness = InOutStiffness * CVarConstraintLinearStiffnessScale.GetValueOnGameThread();
}

void GetSoftLimitParams_Angular(float& InOutDamping, float& InOutStiffness)
{
	InOutDamping = InOutDamping * CVarConstraintAngularDampingScale.GetValueOnGameThread();
	InOutStiffness = InOutStiffness * CVarConstraintAngularStiffnessScale.GetValueOnGameThread();
}

// Constraint interface functions

FPhysicsConstraintReference_ImmediatePhysX FPhysicsInterface_ImmediatePhysX::CreateConstraint(const FPhysicsActorHandle& InActorRef1, const FPhysicsActorHandle& InActorRef2, const FTransform& InLocalFrame1, const FTransform& InLocalFrame2)
{
	FPhysicsConstraintReference_ImmediatePhysX OutReference;
    OutReference.Scene = InActorRef1.Scene;
    OutReference.Index = InActorRef1.Scene->Joints.Num();
    
    OutReference.Scene->Joints.Add(FPhysScene_ImmediatePhysX::FJoint(InActorRef1.Index, InActorRef2.Index, InLocalFrame1, InLocalFrame2));
	return OutReference;
}

void FPhysicsInterface_ImmediatePhysX::SetConstraintUserData(const FPhysicsConstraintHandle& InConstraintRef, void* InUserData)
{
    // @todo(mlentine): What do we use InUserData for?
    check(false);
}

void FPhysicsInterface_ImmediatePhysX::ReleaseConstraint(FPhysicsConstraintHandle& InConstraintRef)
{
    // @todo(mlentine): I don't think we need to do anything here.
    InConstraintRef.Scene->Joints.RemoveAtSwap(InConstraintRef.Index);
}

FTransform FPhysicsInterface_ImmediatePhysX::GetLocalPose(const FPhysicsConstraintHandle& InConstraintRef, EConstraintFrame::Type InFrame)
{
    if (InFrame == EConstraintFrame::Frame1)
    {
        return InConstraintRef.Scene->Joints[InConstraintRef.Index].JointToParent;
    }
    else if (InFrame == EConstraintFrame::Frame2)
    {
        return InConstraintRef.Scene->Joints[InConstraintRef.Index].JointToChild;
    }
	return FTransform::Identity;
}

FTransform FPhysicsInterface_ImmediatePhysX::GetGlobalPose(const FPhysicsConstraintHandle& InConstraintRef, EConstraintFrame::Type InFrame)
{
    if (InFrame == EConstraintFrame::Frame1)
    {
        return P2UTransform(InConstraintRef.Scene->RigidBodiesData[InConstraintRef.Scene->Joints[InConstraintRef.Index].ParentIndex].body2World);
    }
    else if (InFrame == EConstraintFrame::Frame2)
    {
        return P2UTransform(InConstraintRef.Scene->RigidBodiesData[InConstraintRef.Scene->Joints[InConstraintRef.Index].ChildIndex].body2World);
    }
	return FTransform::Identity;
}

FVector FPhysicsInterface_ImmediatePhysX::GetLocation(const FPhysicsConstraintHandle& InConstraintRef)
{
    return 0.5 * (GetGlobalPose(InConstraintRef, EConstraintFrame::Frame1).GetTranslation() + GetGlobalPose(InConstraintRef, EConstraintFrame::Frame2).GetTranslation());
}

void FPhysicsInterface_ImmediatePhysX::GetForce(const FPhysicsConstraintHandle& InConstraintRef, FVector& OutLinForce, FVector& OutAngForce)
{
    // @todo(mlentine): How do I get this from immediate mode?
    check(false);
}

void FPhysicsInterface_ImmediatePhysX::GetDriveLinearVelocity(const FPhysicsConstraintHandle& InConstraintRef, FVector& OutLinVelocity)
{
    // @todo(mlentine): How do I get this from immediate mode?
    check(false);
}

void FPhysicsInterface_ImmediatePhysX::GetDriveAngularVelocity(const FPhysicsConstraintHandle& InConstraintRef, FVector& OutAngVelocity)
{
    // @todo(mlentine): How do I get this from immediate mode?
    check(false);
}

float FPhysicsInterface_ImmediatePhysX::GetCurrentSwing1(const FPhysicsConstraintHandle& InConstraintRef)
{
    // @todo(mlentine): How do I get this from immediate mode?
    check(false);
    return 0;
}

float FPhysicsInterface_ImmediatePhysX::GetCurrentSwing2(const FPhysicsConstraintHandle& InConstraintRef)
{
    // @todo(mlentine): How do I get this from immediate mode?
    check(false);
    return 0;
}

float FPhysicsInterface_ImmediatePhysX::GetCurrentTwist(const FPhysicsConstraintHandle& InConstraintRef)
{
    // @todo(mlentine): How do I get this from immediate mode?
    check(false);
    return 0;
}

void FPhysicsInterface_ImmediatePhysX::SetCanVisualize(const FPhysicsConstraintHandle& InConstraintRef, bool bInCanVisualize)
{
    // @todo(mlentine): Can we enable visualization from immediate mode?
    check(bInCanVisualize == false);
}

void FPhysicsInterface_ImmediatePhysX::SetCollisionEnabled(const FPhysicsConstraintHandle& InConstraintRef, bool bInCollisionEnabled)
{
    // @todo(mlentine): Allow collisions to be disabled
    check(bInCollisionEnabled == true);
}

void FPhysicsInterface_ImmediatePhysX::SetProjectionEnabled_AssumesLocked(const FPhysicsConstraintHandle& InConstraintRef, bool bInProjectionEnabled, float InLinearTolerance, float InAngularToleranceDegrees)
{
    // @todo(mlentine): How do we set this from immediate mode?
    check(false);
}

void FPhysicsInterface_ImmediatePhysX::SetParentDominates_AssumesLocked(const FPhysicsConstraintHandle& InConstraintRef, bool bInParentDominates)
{
    InConstraintRef.Scene->RigidBodiesData[InConstraintRef.Scene->Joints[InConstraintRef.Index].ParentIndex].invMass = bInParentDominates ? 0.f : 1.f;
    // @todo(mlentine): We will have to save the origional inertia somehow as the physx type doesn't have a scale. Right now we just treat it as a sphere.
    InConstraintRef.Scene->RigidBodiesData[InConstraintRef.Scene->Joints[InConstraintRef.Index].ParentIndex].invInertia = U2PVector(bInParentDominates ? FVector(0, 0, 0) : FVector(1, 1, 1));
}

void FPhysicsInterface_ImmediatePhysX::SetBreakForces_AssumesLocked(const FPhysicsConstraintHandle& InConstraintRef, float InLinearBreakForce, float InAngularBreakForce)
{
    // @todo(mlentine): Need to store force and run something like this in order to determine if it breaks.
    /*
    FVector LinearForce, AngularForce;
    GetForce(InConstraintRef, LinearForce, AngularForce);
    if (InLinearBreakForce * InLinearBreakForce > LinearForce.SizeSquared() || InAngularBreakForce * InAngularBreakForce > AngularForce.SizeSquared())
    {
        ReleaseConstraint(InConstraintRef);
    }
    */
}

void FPhysicsInterface_ImmediatePhysX::SetPlasticityLimits_AssumesLocked(const FPhysicsConstraintHandle& InConstraintRef, float InLinearBreakForce, float InAngularBreakTorque)
{
	// @todo(chaos) : Implement
}

<<<<<<< HEAD
=======

>>>>>>> 6bbb88c8
void FPhysicsInterface_ImmediatePhysX::SetLocalPose(const FPhysicsConstraintHandle& InConstraintRef, const FTransform& InPose, EConstraintFrame::Type InFrame)
{
    if (InFrame == EConstraintFrame::Frame1)
    {
        InConstraintRef.Scene->Joints[InConstraintRef.Index].JointToParent = InPose;
    }
    if (InFrame == EConstraintFrame::Frame2)
    {
        InConstraintRef.Scene->Joints[InConstraintRef.Index].JointToChild = InPose;
    }
}

void FPhysicsInterface_ImmediatePhysX::SetLinearMotionLimitType_AssumesLocked(const FPhysicsConstraintHandle& InConstraintRef, PhysicsInterfaceTypes::ELimitAxis InAxis, ELinearConstraintMotion InMotion)
{
    // @todo(mlentine): How to do this in immediate mode
    check(false);
}

void FPhysicsInterface_ImmediatePhysX::SetAngularMotionLimitType_AssumesLocked(const FPhysicsConstraintHandle& InConstraintRef, PhysicsInterfaceTypes::ELimitAxis InAxis, EAngularConstraintMotion InMotion)
{
    // @todo(mlentine): How to do this in immediate mode
    check(false);
}

void FPhysicsInterface_ImmediatePhysX::UpdateLinearLimitParams_AssumesLocked(const FPhysicsConstraintHandle& InConstraintRef, float InLimit, float InAverageMass, const FLinearConstraint& InParams)
{
    // @todo(mlentine): How to do this in immediate mode
    check(false);
}

void FPhysicsInterface_ImmediatePhysX::UpdateConeLimitParams_AssumesLocked(const FPhysicsConstraintHandle& InConstraintRef, float InAverageMass, const FConeConstraint& InParams)
{
    // @todo(mlentine): How to do this in immediate mode
    check(false);
}

void FPhysicsInterface_ImmediatePhysX::UpdateTwistLimitParams_AssumesLocked(const FPhysicsConstraintHandle& InConstraintRef, float InAverageMass, const FTwistConstraint& InParams)
{
    // @todo(mlentine): How to do this in immediate mode
    check(false);
}

void FPhysicsInterface_ImmediatePhysX::UpdateLinearDrive_AssumesLocked(const FPhysicsConstraintHandle& InConstraintRef, const FLinearDriveConstraint& InDriveParams)
{
    // @todo(mlentine): How to do this in immediate mode
    check(false);
}

void FPhysicsInterface_ImmediatePhysX::UpdateAngularDrive_AssumesLocked(const FPhysicsConstraintHandle& InConstraintRef, const FAngularDriveConstraint& InDriveParams)
{
    // @todo(mlentine): How to do this in immediate mode
    check(false);
}

void FPhysicsInterface_ImmediatePhysX::UpdateDriveTarget_AssumesLocked(const FPhysicsConstraintHandle& InConstraintRef, const FLinearDriveConstraint& InLinDrive, const FAngularDriveConstraint& InAngDrive)
{
    // @todo(mlentine): How to do this in immediate mode
    check(false);
}

void FPhysicsInterface_ImmediatePhysX::SetDrivePosition(const FPhysicsConstraintHandle& InConstraintRef, const FVector& InPosition)
{
    // @todo(mlentine): How to do this in immediate mode
    check(false);
}

void FPhysicsInterface_ImmediatePhysX::SetDriveOrientation(const FPhysicsConstraintHandle& InConstraintRef, const FQuat& InOrientation)
{
    // @todo(mlentine): How to do this in immediate mode
    check(false);
}

void FPhysicsInterface_ImmediatePhysX::SetDriveLinearVelocity(const FPhysicsConstraintHandle& InConstraintRef, const FVector& InLinVelocity)
{
    // @todo(mlentine): How to do this in immediate mode
    check(false);
}

void FPhysicsInterface_ImmediatePhysX::SetDriveAngularVelocity(const FPhysicsConstraintHandle& InConstraintRef, const FVector& InAngVelocity)
{
    // @todo(mlentine): How to do this in immediate mode
    check(false);
}

void FPhysicsInterface_ImmediatePhysX::SetTwistLimit(const FPhysicsConstraintHandle& InConstraintRef, float InLowerLimit, float InUpperLimit, float InContactDistance)
{
    // @todo(mlentine): How to do this in immediate mode
    check(false);
}

void FPhysicsInterface_ImmediatePhysX::SetSwingLimit(const FPhysicsConstraintHandle& InConstraintRef, float InYLimit, float InZLimit, float InContactDistance)
{
    // @todo(mlentine): How to do this in immediate mode
    check(false);
}

void FPhysicsInterface_ImmediatePhysX::SetLinearLimit(const FPhysicsConstraintHandle& InConstraintRef, float InLimit)
{
    // @todo(mlentine): How to do this in immediate mode
    check(false);
}

bool FPhysicsInterface_ImmediatePhysX::IsBroken(const FPhysicsConstraintHandle& InConstraintRef)
{
    return !InConstraintRef.IsValid();
}

bool FPhysicsInterface_ImmediatePhysX::ExecuteOnUnbrokenConstraintReadOnly(const FPhysicsConstraintHandle& InConstraintRef, TFunctionRef<void(const FPhysicsConstraintHandle&)> Func)
{
    if (!IsBroken(InConstraintRef))
    {
        Func(InConstraintRef);
        return true;
    }
	return false;
}

bool FPhysicsInterface_ImmediatePhysX::ExecuteOnUnbrokenConstraintReadWrite(const FPhysicsConstraintHandle& InConstraintRef, TFunctionRef<void(const FPhysicsConstraintHandle&)> Func)
{
    if (!IsBroken(InConstraintRef))
    {
        Func(InConstraintRef);
        return true;
    }
	return false;
}

void FinishSceneStat(uint32 Scene)
{
}

void FPhysicsInterface_ImmediatePhysX::CalculateMassPropertiesFromShapeCollection(physx::PxMassProperties& OutProperties, const TArray<FPhysicsShapeHandle>& InShapes, float InDensityKGPerCM)
{
    // What does it mean when if there is more than one collision object?
    check(InShapes.Num() == 1);
    if (InShapes[0].Actor->IsValid())
    {
        const auto& Data = InShapes[0].Actor->Scene->RigidBodiesData[InShapes[0].Actor->Index];
        OutProperties.centerOfMass = Data.body2World.p;
        OutProperties.inertiaTensor = physx::PxMat33();
        OutProperties.inertiaTensor(0, 0) = 1.f / Data.invInertia.x;
        OutProperties.inertiaTensor(1, 1) = 1.f / Data.invInertia.y;
        OutProperties.inertiaTensor(2, 2) = 1.f / Data.invInertia.z;
        OutProperties.mass = 1.f / Data.invMass;
    }
}

bool FPhysicsInterface_ImmediatePhysX::LineTrace_Geom(FHitResult& OutHit, const FBodyInstance* InInstance, const FVector& InStart, const FVector& InEnd, bool bTraceComplex, bool bExtractPhysMaterial)
{
	check(InInstance);

	OutHit.TraceStart = InStart;
	OutHit.TraceEnd = InEnd;

	bool bHitSomething = false;

	const FVector Delta = InEnd - InStart;
	const float DeltaMag = Delta.Size();
	if(DeltaMag > KINDA_SMALL_NUMBER)
	{
		{
			// #PHYS2 Really need a concept for "multi" locks here - as we're locking ActorRef but not TargetInstance->ActorRef
			FPhysicsCommand::ExecuteRead(InInstance->ActorHandle, [&](const FPhysicsActorHandle& Actor)
			{
				// If we're welded then the target instance is actually our parent
				const FBodyInstance* TargetInstance = InInstance->WeldParent ? InInstance->WeldParent : InInstance;

				if(Actor.IsValid())
				{
					// Create filter data used to filter collisions, should always return eTOUCH for LineTraceComponent		
					PxHitFlags PHitFlags = PxHitFlag::ePOSITION | PxHitFlag::eNORMAL | PxHitFlag::eDISTANCE | PxHitFlag::eFACE_INDEX;

					PxRaycastHit BestHit;
					float BestHitDistance = BIG_NUMBER;

					// Get all the shapes from the actor
					FInlineShapeArray PShapes;
					const int32 NumShapes = FillInlineShapeArray_AssumesLocked(PShapes, Actor);

					// Iterate over each shape
					for(int32 ShapeIdx = 0; ShapeIdx < NumShapes; ShapeIdx++)
					{
						FPhysicsShapeHandle& ShapeRef = PShapes[ShapeIdx];

						const PxU32 HitBufferSize = 1;
						PxRaycastHit PHits[HitBufferSize];

						// Filter so we trace against the right kind of collision
						const bool bShapeIsComplex = ShapeRef.Shape.Geometry->getType() == PxGeometryType::Enum::eTRIANGLEMESH;
						if((bTraceComplex && bShapeIsComplex) || (!bTraceComplex && !bShapeIsComplex))
						{
							const int32 ArraySize = UE_ARRAY_COUNT(PHits);
							// #PHYS2 This may not work with shared shapes (GetTransform requires getActor to return non-nullptr) verify
							PxTransform ShapeTransform = ShapeRef.Shape.LocalTM;
							const PxI32 NumHits = PxGeometryQuery::raycast(U2PVector(InStart), U2PVector(Delta / DeltaMag), *ShapeRef.Shape.Geometry, ShapeTransform, DeltaMag, PHitFlags, ArraySize, PHits);

							if(ensure(NumHits <= ArraySize))
							{
								for(int HitIndex = 0; HitIndex < NumHits; HitIndex++)
								{
									PxRaycastHit& Hit = PHits[HitIndex];
									if(Hit.distance < BestHitDistance)
									{
										BestHitDistance = PHits[HitIndex].distance;
										BestHit = PHits[HitIndex];
									}
								}
							}
						}
					}

					if(BestHitDistance < BIG_NUMBER)
					{
						// we just like to make sure if the hit is made, set to test touch
						PxFilterData QueryFilter;
						QueryFilter.word2 = 0xFFFFF;

						PxTransform PStartTM(U2PVector(InStart));
						const UPrimitiveComponent* OwnerComponentInst = InInstance->OwnerComponent.Get();
						ConvertQueryImpactHit(OwnerComponentInst ? OwnerComponentInst->GetWorld() : nullptr, BestHit, OutHit, DeltaMag, QueryFilter, InStart, InEnd, nullptr, PStartTM, true, bExtractPhysMaterial);
						bHitSomething = true;
					}
				}
			});
		}
	}

	return bHitSomething;
}

bool FPhysicsInterface_ImmediatePhysX::Sweep_Geom(FHitResult& OutHit, const FBodyInstance* InInstance, const FVector& InStart, const FVector& InEnd, const FQuat& InShapeRotation, const FCollisionShape& InShape, bool bSweepComplex)
{
	bool bSweepHit = false;

	if(InShape.IsNearlyZero())
	{
		bSweepHit = LineTrace_Geom(OutHit, InInstance, InStart, InEnd, bSweepComplex);
	}
	else
	{
		OutHit.TraceStart = InStart;
		OutHit.TraceEnd = InEnd;

		const FBodyInstance* TargetInstance = InInstance->WeldParent ? InInstance->WeldParent : InInstance;

		FPhysicsCommand::ExecuteRead(TargetInstance->ActorHandle, [&](const FPhysicsActorHandle& Actor)
		{
			if(Actor.IsValid() && InInstance->OwnerComponent != nullptr)
			{
				FPhysXShapeAdapter ShapeAdaptor(InShapeRotation, InShape);
				
				const FVector Delta = InEnd - InStart;
				const float DeltaMag = Delta.Size();
				if(DeltaMag > KINDA_SMALL_NUMBER)
				{
					PxHitFlags POutputFlags = PxHitFlag::ePOSITION | PxHitFlag::eNORMAL | PxHitFlag::eDISTANCE | PxHitFlag::eFACE_INDEX | PxHitFlag::eMTD;

					UPrimitiveComponent* OwnerComponentInst = InInstance->OwnerComponent.Get();
					PxTransform PStartTM(U2PVector(InStart), ShapeAdaptor.GetGeomOrientation());
					PxTransform PCompTM(U2PTransform(OwnerComponentInst->GetComponentTransform()));

					PxVec3 PDir = U2PVector(Delta / DeltaMag);

					PxSweepHit PHit;

					// Get all the shapes from the actor
					FInlineShapeArray PShapes;
					// #PHYS2 - SHAPES - Resolve this function to not use px stuff
					const int32 NumShapes = FillInlineShapeArray_AssumesLocked(PShapes, Actor); // #PHYS2 - Need a lock/execute here?

					// Iterate over each shape
					for(int32 ShapeIdx = 0; ShapeIdx < NumShapes; ShapeIdx++)
					{
						FPhysicsShapeHandle& ShapeRef = PShapes[ShapeIdx];

						// Filter so we trace against the right kind of collision
						const bool bShapeIsComplex = ShapeRef.Shape.Geometry->getType() == PxGeometryType::Enum::eTRIANGLEMESH;
						if((bSweepComplex && bShapeIsComplex) || (!bSweepComplex && !bShapeIsComplex))
						{
							PxTransform PGlobalPose = PCompTM.transform(ShapeRef.Shape.LocalTM);
							const PxGeometry& Geometry = ShapeAdaptor.GetGeometry();
							if(PxGeometryQuery::sweep(PDir, DeltaMag, Geometry, PStartTM, *ShapeRef.Shape.Geometry, PGlobalPose, PHit, POutputFlags))
							{
								// we just like to make sure if the hit is made
								PxFilterData QueryFilter;
								QueryFilter.word2 = 0xFFFFF;

								PxTransform PStartTransform(U2PVector(InStart));
								PHit.faceIndex = FindFaceIndex(PHit, PDir);
								ConvertQueryImpactHit(OwnerComponentInst->GetWorld(), PHit, OutHit, DeltaMag, QueryFilter, InStart, InEnd, nullptr, PStartTransform, false, false);
								bSweepHit = true;
							}
						}
					}
				}
			}
		});
	}

	return bSweepHit;
}

bool Overlap_GeomInternal(const FBodyInstance* InInstance, const PxGeometry& InPxGeom, const FTransform& InShapeTransform, FMTDResult* OutOptResult)
{
	PxTransform ShapePose = U2PTransform(InShapeTransform);
	const FBodyInstance* TargetInstance = InInstance->WeldParent ? InInstance->WeldParent : InInstance;

	// Get all the shapes from the actor
	FInlineShapeArray PShapes;
	const int32 NumShapes = FillInlineShapeArray_AssumesLocked(PShapes, TargetInstance->ActorHandle);

	// Iterate over each shape
	for(int32 ShapeIdx = 0; ShapeIdx < NumShapes; ++ShapeIdx)
	{
		FPhysicsShapeHandle& ShapeRef = PShapes[ShapeIdx];

		if(TargetInstance->IsShapeBoundToBody(ShapeRef))
		{
			PxVec3 POutDirection;
			float OutDistance;

			PxTransform PTransform = U2PTransform(FPhysicsInterface::GetTransform_AssumesLocked(TargetInstance->ActorHandle) * P2UTransform(ShapeRef.Shape.LocalTM));
			if(OutOptResult)
			{
				if(PxGeometryQuery::computePenetration(POutDirection, OutDistance, InPxGeom, ShapePose, *ShapeRef.Shape.Geometry, PTransform))
				{
					//TODO: there are some edge cases that give us nan results. In these cases we skip
					if(!POutDirection.isFinite())
					{
						POutDirection.x = 0.f;
						POutDirection.y = 0.f;
						POutDirection.z = 0.f;
					}

					OutOptResult->Direction = P2UVector(POutDirection);
					OutOptResult->Distance = FMath::Abs(OutDistance);

					return true;
				}
			}
			else
			{
				if(PxGeometryQuery::overlap(InPxGeom, ShapePose, *ShapeRef.Shape.Geometry, PTransform))
				{
					return true;
				}
			}

		}
	}

	return false;
}

bool FPhysicsInterface_ImmediatePhysX::Overlap_Geom(const FBodyInstance* InBodyInstance, const FPhysicsGeometryCollection& InGeometry, const FTransform& InShapeTransform, FMTDResult* OutOptResult)
{
	PxGeometry& PGeom = *InGeometry.Geometry;

	return Overlap_GeomInternal(InBodyInstance, PGeom, InShapeTransform, OutOptResult);
}

bool FPhysicsInterface_ImmediatePhysX::Overlap_Geom(const FBodyInstance* InBodyInstance, const FCollisionShape& InCollisionShape, const FQuat& InShapeRotation, const FTransform& InShapeTransform, FMTDResult* OutOptResult)
{
	FPhysXShapeAdapter Adaptor(InShapeRotation, InCollisionShape);

	return Overlap_GeomInternal(InBodyInstance, Adaptor.GetGeometry(), InShapeTransform, OutOptResult);
}

bool FPhysicsInterface_ImmediatePhysX::GetSquaredDistanceToBody(const FBodyInstance* InInstance, const FVector& InPoint, float& OutDistanceSquared, FVector* OutOptPointOnBody)
{
	if(OutOptPointOnBody)
	{
		*OutOptPointOnBody = InPoint;
	}

	float ReturnDistance = -1.f;
	float MinDistanceSqr = BIG_NUMBER;
	bool bFoundValidBody = false;
	bool bEarlyOut = true;

	const FBodyInstance* UseBI = InInstance->WeldParent ? InInstance->WeldParent : InInstance;

	FPhysicsCommand::ExecuteRead(UseBI->ActorHandle, [&](const FPhysicsActorHandle& Actor)
	{
		bool bSyncData = FPhysicsInterface::HasSyncSceneData(Actor);
		int32 NumSyncShapes = 0;
		int32 NumAsyncShapes = 0;
		FPhysicsInterface::GetNumShapes(Actor, NumSyncShapes, NumAsyncShapes);

		int32 NumShapes = bSyncData ? NumSyncShapes : NumAsyncShapes;

		if(NumShapes == 0 || UseBI->OwnerComponent == NULL)
		{
			return;
		}

		bEarlyOut = false;

		// Get all the shapes from the actor
		FInlineShapeArray PShapes;
		const int32 NumTotalShapes = FillInlineShapeArray_AssumesLocked(PShapes, Actor);

		const PxVec3 PPoint = U2PVector(InPoint);

		// Iterate over each shape
		for(int32 ShapeIdx = 0; ShapeIdx < NumTotalShapes; ShapeIdx++)
		{
			// #PHYS2 - resolve px stuff here
			FPhysicsShapeHandle& ShapeRef = PShapes[ShapeIdx];

			FPhysicsGeometryCollection GeoCollection = FPhysicsInterface::GetGeometryCollection(ShapeRef);

			PxTransform PGlobalPose = U2PTransform(FPhysicsInterface::GetTransform_AssumesLocked(Actor) * P2UTransform(ShapeRef.Shape.LocalTM));

			ECollisionShapeType GeomType = FPhysicsInterface::GetShapeType(ShapeRef);

			if(GeomType == ECollisionShapeType::Trimesh)
			{
				// Type unsupported for this function, but some other shapes will probably work. 
				continue;
			}

			bFoundValidBody = true;

			PxVec3 PClosestPoint;
			float SqrDistance = PxGeometryQuery::pointDistance(PPoint, GeoCollection.GetGeometry(), PGlobalPose, &PClosestPoint);
			// distance has valid data and smaller than mindistance
			if(SqrDistance > 0.f && MinDistanceSqr > SqrDistance)
			{
				MinDistanceSqr = SqrDistance;

				if(OutOptPointOnBody)
				{
					*OutOptPointOnBody = P2UVector(PClosestPoint);
				}
			}
			else if(SqrDistance == 0.f)
			{
				MinDistanceSqr = 0.f;
				break;
			}
		}
	});

	if(!bFoundValidBody && !bEarlyOut)
	{
		UE_LOG(LogPhysics, Verbose, TEXT("GetDistanceToBody: Component (%s) has no simple collision and cannot be queried for closest point."), InInstance->OwnerComponent.Get() ? *(InInstance->OwnerComponent->GetPathName()) : TEXT("NONE"));
	}

	if(bFoundValidBody)
	{
		OutDistanceSquared = MinDistanceSqr;
	}
	return bFoundValidBody;
}

FPhysicsShapeReference_ImmediatePhysX::FPhysicsShapeReference_ImmediatePhysX(FPhysScene_ImmediatePhysX::FShape&& InShape)
	: Shape(MoveTemp(InShape)), Actor(nullptr)
{

}

bool FPhysicsShapeReference_ImmediatePhysX::IsValid() const
{
	return Actor != nullptr;
}

#undef LOCTEXT_NAMESPACE

#endif<|MERGE_RESOLUTION|>--- conflicted
+++ resolved
@@ -1399,10 +1399,7 @@
 	// @todo(chaos) : Implement
 }
 
-<<<<<<< HEAD
-=======
-
->>>>>>> 6bbb88c8
+
 void FPhysicsInterface_ImmediatePhysX::SetLocalPose(const FPhysicsConstraintHandle& InConstraintRef, const FTransform& InPose, EConstraintFrame::Type InFrame)
 {
     if (InFrame == EConstraintFrame::Frame1)
