--- conflicted
+++ resolved
@@ -1,6 +1,5 @@
 // Copyright Epic Games, Inc. All Rights Reserved.
 
-#if WITH_CHAOS
 #include "Physics/Experimental/PhysScene_Chaos.h"
 
 #include "CoreMinimal.h"
@@ -433,13 +432,7 @@
 	)
 	, PhysicsReplication(nullptr)
 	, SolverActor(InSolverActor)
-<<<<<<< HEAD
-#if WITH_CHAOS
 	, LastEventDispatchTime(Chaos::FReal(-1))
-#endif
-=======
-	, LastEventDispatchTime(Chaos::FReal(-1))
->>>>>>> d731a049
 #if WITH_EDITOR
 	, SingleStepCounter(0)
 #endif
@@ -447,10 +440,6 @@
 	, bIsWorldPaused(false)
 #endif
 {
-<<<<<<< HEAD
-#if WITH_CHAOS
-=======
->>>>>>> d731a049
 	LLM_SCOPE(ELLMTag::ChaosScene);
 
 	PhysicsProxyToComponentMap.Reset();
@@ -758,10 +747,6 @@
 
 void FPhysScene_Chaos::HandleCollisionEvents(const Chaos::FCollisionEventData& Event)
 {
-<<<<<<< HEAD
-#if WITH_CHAOS
-=======
->>>>>>> d731a049
 	ContactPairToPendingNotifyMap.Reset();
 
 	TMap<IPhysicsProxyBase*, TArray<int32>> const& PhysicsProxyToCollisionIndicesMap = Event.PhysicsProxyToCollisionIndices.PhysicsProxyToIndicesMap;
@@ -844,14 +829,10 @@
 								NewContact.ContactNormal = CollisionDataItem.Normal;
 								NewContact.ContactPosition = CollisionDataItem.Location;
 								NewContact.ContactPenetration = CollisionDataItem.PenetrationDepth;
-<<<<<<< HEAD
-								NotifyInfo.RigidCollisionData.bIsVelocityDeltaUnderThreshold = CollisionDataItem.DeltaVelocity1.IsNearlyZero(MinDeltaVelocityThreshold) && CollisionDataItem.DeltaVelocity2.IsNearlyZero(MinDeltaVelocityThreshold);
-=======
 								NewContact.bContactProbe = CollisionDataItem.bProbe;
 								NotifyInfo.RigidCollisionData.bIsVelocityDeltaUnderThreshold =
 									DeltaVelocity1.IsNearlyZero(MinDeltaVelocityThreshold) &&
 									DeltaVelocity2.IsNearlyZero(MinDeltaVelocityThreshold);
->>>>>>> d731a049
 								
 								Chaos::FChaosPhysicsMaterial* InternalMat1 = CollisionDataItem.Mat1.Get();
 								Chaos::FChaosPhysicsMaterial* InternalMat2 = CollisionDataItem.Mat2.Get();
@@ -873,7 +854,6 @@
 
 	// Tell the world and actors about the collisions
 	DispatchPendingCollisionNotifies();
-#endif
 }
 
 void FPhysScene_Chaos::DispatchPendingCollisionNotifies()
@@ -1963,10 +1943,6 @@
 	}
 }
 
-<<<<<<< HEAD
-#endif // WITH_CHAOS
-#endif
-=======
 void FPhysScene_Chaos::EnqueueAsyncPhysicsCommand(int32 PhysicsStep, UObject* OwningObject, const TFunction<void()>& Command)
 {
 	EnableAsyncPhysicsTickCallback();
@@ -1974,4 +1950,3 @@
 }
 
 TSharedPtr<IPhysicsReplicationFactory> FPhysScene_Chaos::PhysicsReplicationFactory;
->>>>>>> d731a049
