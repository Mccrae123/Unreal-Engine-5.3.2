--- conflicted
+++ resolved
@@ -594,15 +594,6 @@
 void FPhysScene_Chaos::RemoveObject(FGeometryCollectionPhysicsProxy* InObject)
 {
 	Chaos::FPhysicsSolver* Solver = InObject->GetSolver<Chaos::FPhysicsSolver>();
-<<<<<<< HEAD
-	if(Solver && !Solver->UnregisterObject(InObject))
-	{
-		UE_LOG(LogChaos, Warning, TEXT("Attempted to remove an object that wasn't found in its solver's gamethread storage - it's likely the solver has been mistakenly changed."));
-	}
-	RemoveFromComponentMaps(InObject);
-}
-=======
->>>>>>> 3aae9151
 
 	for (TUniquePtr<Chaos::TGeometryParticle<Chaos::FReal, 3>>& GTParticleUnique : InObject->GetExternalParticles())
 	{
@@ -709,11 +700,7 @@
 							bool bSwapOrder;
 							int32 CollisionIdx = Chaos::FEventManager::DecodeCollisionIndex(EncodedCollisionIdx, bSwapOrder);
 
-<<<<<<< HEAD
-							Chaos::TCollisionData<float, 3> const& CollisionDataItem = CollisionData[CollisionIdx];
-=======
 							Chaos::FCollidingData const& CollisionDataItem = CollisionData[CollisionIdx];
->>>>>>> 3aae9151
 							IPhysicsProxyBase* const PhysicsProxy1 = bSwapOrder ? CollisionDataItem.ParticleProxy : CollisionDataItem.LevelsetProxy;
 
 							bool bNewEntry = false;
