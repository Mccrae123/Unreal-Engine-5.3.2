// Copyright Epic Games, Inc. All Rights Reserved.

#include "ChaosDerivedData.h"

#if WITH_CHAOS

#include "Chaos/CollisionConvexMesh.h"
#include "Chaos/ChaosArchive.h"
#include "ChaosDerivedDataUtil.h"
#include "Chaos/Particles.h"
#include "Chaos/TriangleMeshImplicitObject.h"
#include "Chaos/Convex.h"
#include "Serialization/Archive.h"
#include "PhysicsEngine/BodySetup.h"
#include "Serialization/MemoryWriter.h"

int32 EnableMeshClean = 1;
FAutoConsoleVariableRef CVarEnableMeshClean(TEXT("p.EnableMeshClean"), EnableMeshClean, TEXT("Enable/Disable mesh cleanup during cook."));

const TCHAR* FChaosDerivedDataCooker::GetPluginName() const
{
	return TEXT("ChaosGeometryData");
}

const TCHAR* FChaosDerivedDataCooker::GetVersionString() const
{
<<<<<<< HEAD
	return TEXT("A9DFE2536B324A68B507931A0D2C5496");
=======
	return TEXT("6249C3BD908145F3B3AC3048F3BF1C01");
>>>>>>> fa8a8d0d
}

FString FChaosDerivedDataCooker::GetPluginSpecificCacheKeySuffix() const
{
	FString SetupGeometryKey(TEXT("INVALID"));

	if(Setup)
	{
		Setup->GetGeometryDDCKey(SetupGeometryKey);
	}

	return FString::Printf(TEXT("%s_%s"),
		*RequestedFormat.ToString(),
		*SetupGeometryKey);
}

bool FChaosDerivedDataCooker::IsBuildThreadsafe() const
{
	// #BG Investigate Parallel Build
	return false;
}

bool FChaosDerivedDataCooker::Build(TArray<uint8>& OutData)
{
	bool bSucceeded = false;

	if(Setup)
	{
		FCookBodySetupInfo CookInfo;

		EPhysXMeshCookFlags TempFlags = static_cast<EPhysXMeshCookFlags>(0); // #BGTODO Remove need for PhysX specific flags
		Setup->GetCookInfo(CookInfo, TempFlags);

		FMemoryWriter MemWriterAr(OutData);
		Chaos::FChaosArchive Ar(MemWriterAr);

		int32 PrecisionSize = (int32)sizeof(BuildPrecision);

		Ar << PrecisionSize;
		BuildInternal(Ar, CookInfo);

		bSucceeded = true;
	}

	return bSucceeded;
}

void FChaosDerivedDataCooker::AddReferencedObjects(FReferenceCollector& Collector)
{
	if(Setup)
	{
		Collector.AddReferencedObject(Setup);
	}
}

FChaosDerivedDataCooker::FChaosDerivedDataCooker(UBodySetup* InSetup, FName InFormat)
	: Setup(InSetup)
	, RequestedFormat(InFormat)
{

}

void FChaosDerivedDataCooker::BuildTriangleMeshes(TArray<TUniquePtr<Chaos::FTriangleMeshImplicitObject>>& OutTriangleMeshes, TArray<int32>& OutFaceRemap, const FCookBodySetupInfo& InParams)
{
	if(!InParams.bCookTriMesh)
	{
		return;
	}

	TArray<FVector> FinalVerts = InParams.TriangleMeshDesc.Vertices;

	// Push indices into one flat array
	TArray<int32> FinalIndices;
	FinalIndices.Reserve(InParams.TriangleMeshDesc.Indices.Num() * 3);
	for(const FTriIndices& Tri : InParams.TriangleMeshDesc.Indices)
	{
		//question: It seems like unreal triangles are CW, but couldn't find confirmation for this
		FinalIndices.Add(Tri.v1);
		FinalIndices.Add(Tri.v0);
		FinalIndices.Add(Tri.v2);
	}

<<<<<<< HEAD
	if (EnableMeshClean)
	{
		Chaos::CleanTrimesh(FinalVerts, FinalIndices, &OutFaceRemap);
	}
=======
	Chaos::CleanTrimesh(FinalVerts, FinalIndices, &OutFaceRemap);
>>>>>>> fa8a8d0d

	// Build particle list #BG Maybe allow TParticles to copy vectors?
	Chaos::TParticles<Chaos::FReal, 3> TriMeshParticles;
	TriMeshParticles.AddParticles(FinalVerts.Num());

	const int32 NumVerts = FinalVerts.Num();
	for(int32 VertIndex = 0; VertIndex < NumVerts; ++VertIndex)
	{
		TriMeshParticles.X(VertIndex) = FinalVerts[VertIndex];
	}

	// Build chaos triangle list. #BGTODO Just make the clean function take these types instead of double copying
	const int32 NumTriangles = FinalIndices.Num() / 3;
	bool bHasMaterials = InParams.TriangleMeshDesc.MaterialIndices.Num() > 0;
	TArray<uint16> MaterialIndices;

	auto LambdaHelper = [&](auto& Triangles)
	{
		if(bHasMaterials)
		{
			MaterialIndices.Reserve(NumTriangles);
		}

		Triangles.Reserve(NumTriangles);
		for(int32 TriangleIndex = 0; TriangleIndex < NumTriangles; ++TriangleIndex)
		{
			// Only add this triangle if it is valid
			const int32 BaseIndex = TriangleIndex * 3;
			const bool bIsValidTriangle = Chaos::FConvexBuilder::IsValidTriangle(
				FinalVerts[FinalIndices[BaseIndex]],
				FinalVerts[FinalIndices[BaseIndex + 1]],
				FinalVerts[FinalIndices[BaseIndex + 2]]);

			// TODO: Figure out a proper way to handle this. Could these edges get sewn together? Is this important?
			//if (ensureMsgf(bIsValidTriangle, TEXT("FChaosDerivedDataCooker::BuildTriangleMeshes(): Trimesh attempted cooked with invalid triangle!")));
			if (bIsValidTriangle)
			{
				Triangles.Add(Chaos::TVector<int32, 3>(FinalIndices[BaseIndex], FinalIndices[BaseIndex + 1], FinalIndices[BaseIndex + 2]));

				if(bHasMaterials)
				{
<<<<<<< HEAD
					if (EnableMeshClean)
					{
						if(!ensure(OutFaceRemap.IsValidIndex(TriangleIndex)))
						{
							MaterialIndices.Empty();
							bHasMaterials = false;
						}
						else
						{
							const int32 OriginalIndex = OutFaceRemap[TriangleIndex];

							if (ensure(InParams.TriangleMeshDesc.MaterialIndices.IsValidIndex(OriginalIndex)))
							{
								MaterialIndices.Add(InParams.TriangleMeshDesc.MaterialIndices[OriginalIndex]);
							}
							else
							{
								MaterialIndices.Empty();
								bHasMaterials = false;
							}
						}
					}
					else
					{
						if (ensure(InParams.TriangleMeshDesc.MaterialIndices.IsValidIndex(TriangleIndex)))
						{
							MaterialIndices.Add(InParams.TriangleMeshDesc.MaterialIndices[TriangleIndex]);
=======
				if(!ensure(OutFaceRemap.IsValidIndex(TriangleIndex)))
					{
						MaterialIndices.Empty();
						bHasMaterials = false;
					}
					else
					{
					const int32 OriginalIndex = OutFaceRemap[TriangleIndex];

						if(ensure(InParams.TriangleMeshDesc.MaterialIndices.IsValidIndex(OriginalIndex)))
						{
							MaterialIndices.Add(InParams.TriangleMeshDesc.MaterialIndices[OriginalIndex]);
>>>>>>> fa8a8d0d
						}
						else
						{
							MaterialIndices.Empty();
							bHasMaterials = false;
						}
					}

				}
			}
		}

<<<<<<< HEAD
		TUniquePtr<TArray<int32>> OutFaceRemapPtr = MakeUnique<TArray<int32>>(OutFaceRemap);
		OutTriangleMeshes.Emplace(new Chaos::FTriangleMeshImplicitObject(MoveTemp(TriMeshParticles), MoveTemp(Triangles), MoveTemp(MaterialIndices), MoveTemp(OutFaceRemapPtr)));
=======
		OutTriangleMeshes.Emplace(new Chaos::FTriangleMeshImplicitObject(MoveTemp(TriMeshParticles), MoveTemp(Triangles), MoveTemp(MaterialIndices)));
>>>>>>> fa8a8d0d
	};

	if(FinalVerts.Num() < TNumericLimits<uint16>::Max())
	{
		TArray<Chaos::TVector<uint16, 3>> TrianglesSmallIdx;
		LambdaHelper(TrianglesSmallIdx);
	}
	else
	{
		TArray<Chaos::TVector<int32, 3>> TrianglesLargeIdx;
		LambdaHelper(TrianglesLargeIdx);
	}	
}

void FChaosDerivedDataCooker::BuildConvexMeshes(TArray<TUniquePtr<Chaos::FImplicitObject>>& OutConvexMeshes, const FCookBodySetupInfo& InParams)
{
	auto BuildConvexFromVerts = [](TArray<TUniquePtr<Chaos::FImplicitObject>>& OutConvexes, const TArray<TArray<FVector>>& InMeshVerts, const bool bMirrored)
	{
		for(const TArray<FVector>& HullVerts : InMeshVerts)
		{
			Chaos::TParticles<Chaos::FReal, 3> ConvexParticles;

			const int32 NumHullVerts = HullVerts.Num();

			ConvexParticles.AddParticles(NumHullVerts);

			for(int32 VertIndex = 0; VertIndex < NumHullVerts; ++VertIndex)
			{
				const FVector& HullVert = HullVerts[VertIndex];
				ConvexParticles.X(VertIndex) = FVector(bMirrored ? -HullVert.X : HullVert.X, HullVert.Y, HullVert.Z);
			}

			OutConvexes.Emplace(new Chaos::FConvex(ConvexParticles));
		}
	};

	if(InParams.bCookNonMirroredConvex)
	{
		BuildConvexFromVerts(OutConvexMeshes, InParams.NonMirroredConvexVertices, false);
	}

	if(InParams.bCookMirroredConvex)
	{
		BuildConvexFromVerts(OutConvexMeshes, InParams.MirroredConvexVertices, true);
	}

}

template<typename Precision>
void BuildSimpleShapes(TArray<TUniquePtr<Chaos::FImplicitObject>>& OutImplicits, UBodySetup* InSetup)
{
	check(InSetup);

	FKAggregateGeom& AggGeom = InSetup->AggGeom;

	for(FKBoxElem& Box : AggGeom.BoxElems)
	{
		Chaos::TVector<Precision, 3> HalfBoxExtent = Chaos::TVector<Precision, 3>(Box.X, Box.Y, Box.Z) / 2.0f;
		TUniquePtr<Chaos::TBox<Precision, 3>> NonTransformed = MakeUnique<Chaos::TBox<Precision, 3>>(-HalfBoxExtent, HalfBoxExtent);
		Chaos::TRigidTransform<Precision, 3> ShapeLocalTransform(Box.Center, Box.Rotation.Quaternion());
		OutImplicits.Add(MakeUnique<Chaos::TImplicitObjectTransformed<Precision, 3>>(MakeSerializable(NonTransformed), MoveTemp(NonTransformed), ShapeLocalTransform));
	}

	for(FKSphereElem& Sphere : AggGeom.SphereElems)
	{
		OutImplicits.Add(MakeUnique<Chaos::TSphere<Precision, 3>>(Sphere.Center, Sphere.Radius));
	}

	for(FKSphylElem& Sphyl : AggGeom.SphylElems)
	{
		const float HalfLength = Sphyl.Length / 2.0f;
		const Chaos::TVector<Precision, 3> TopPoint(0.0f, 0.0f, HalfLength);
		const Chaos::TVector<Precision, 3> BottomPoint(0.0f, 0.0f, -HalfLength);
		TUniquePtr<Chaos::TCapsule<Precision>> NonTransformed = MakeUnique<Chaos::TCapsule<Precision>>(TopPoint, BottomPoint, Sphyl.Radius);
		Chaos::TRigidTransform<Precision, 3> ShapeLocalTransform(Sphyl.Center, Sphyl.Rotation.Quaternion());
		OutImplicits.Add(MakeUnique<Chaos::TImplicitObjectTransformed<Precision, 3>>(MakeSerializable(NonTransformed), MoveTemp(NonTransformed), ShapeLocalTransform));
	}

	const int32 NumTaperedCapsules = AggGeom.TaperedCapsuleElems.Num();
	UE_CLOG(NumTaperedCapsules > 0, LogChaos, Warning, TEXT("Ignoring %d tapered spheres when building collision data for body setup %s"), NumTaperedCapsules, *InSetup->GetName());
}

void FChaosDerivedDataCooker::BuildInternal(Chaos::FChaosArchive& Ar, FCookBodySetupInfo& InInfo)
{
	TArray<TUniquePtr<Chaos::FImplicitObject>> SimpleImplicits;
	TArray<TUniquePtr<Chaos::FTriangleMeshImplicitObject>> ComplexImplicits;

	TArray<int32> FaceRemap;
	//BuildSimpleShapes(SimpleImplicits, Setup);
	BuildConvexMeshes(SimpleImplicits, InInfo);
	BuildTriangleMeshes(ComplexImplicits, FaceRemap, InInfo);

	//TUniquePtr<Chaos::TImplicitObjectUnion<Precision, 3>> SimpleUnion = MakeUnique<Chaos::TImplicitObjectUnion<Precision, 3>>(MoveTemp(SimpleImplicits));
	//TUniquePtr<Chaos::TImplicitObjectUnion<Precision, 3>> ComplexUnion = MakeUnique<Chaos::TImplicitObjectUnion<Precision, 3>>(MoveTemp(ComplexImplicits));

	FBodySetupUVInfo UVInfo;
	if(InInfo.bSupportUVFromHitResults)
	{
		UVInfo.FillFromTriMesh(InInfo.TriangleMeshDesc);
	}
	if (!InInfo.bSupportFaceRemap)
	{
		FaceRemap.Empty();
	}

	Ar << SimpleImplicits << ComplexImplicits << UVInfo << FaceRemap;
}

#endif
 <|MERGE_RESOLUTION|>--- conflicted
+++ resolved
@@ -24,11 +24,7 @@
 
 const TCHAR* FChaosDerivedDataCooker::GetVersionString() const
 {
-<<<<<<< HEAD
-	return TEXT("A9DFE2536B324A68B507931A0D2C5496");
-=======
-	return TEXT("6249C3BD908145F3B3AC3048F3BF1C01");
->>>>>>> fa8a8d0d
+	return TEXT("CD1FE02F2AB9453FB6E173E28A076DC4");
 }
 
 FString FChaosDerivedDataCooker::GetPluginSpecificCacheKeySuffix() const
@@ -111,14 +107,10 @@
 		FinalIndices.Add(Tri.v2);
 	}
 
-<<<<<<< HEAD
 	if (EnableMeshClean)
 	{
 		Chaos::CleanTrimesh(FinalVerts, FinalIndices, &OutFaceRemap);
 	}
-=======
-	Chaos::CleanTrimesh(FinalVerts, FinalIndices, &OutFaceRemap);
->>>>>>> fa8a8d0d
 
 	// Build particle list #BG Maybe allow TParticles to copy vectors?
 	Chaos::TParticles<Chaos::FReal, 3> TriMeshParticles;
@@ -160,7 +152,6 @@
 
 				if(bHasMaterials)
 				{
-<<<<<<< HEAD
 					if (EnableMeshClean)
 					{
 						if(!ensure(OutFaceRemap.IsValidIndex(TriangleIndex)))
@@ -188,20 +179,6 @@
 						if (ensure(InParams.TriangleMeshDesc.MaterialIndices.IsValidIndex(TriangleIndex)))
 						{
 							MaterialIndices.Add(InParams.TriangleMeshDesc.MaterialIndices[TriangleIndex]);
-=======
-				if(!ensure(OutFaceRemap.IsValidIndex(TriangleIndex)))
-					{
-						MaterialIndices.Empty();
-						bHasMaterials = false;
-					}
-					else
-					{
-					const int32 OriginalIndex = OutFaceRemap[TriangleIndex];
-
-						if(ensure(InParams.TriangleMeshDesc.MaterialIndices.IsValidIndex(OriginalIndex)))
-						{
-							MaterialIndices.Add(InParams.TriangleMeshDesc.MaterialIndices[OriginalIndex]);
->>>>>>> fa8a8d0d
 						}
 						else
 						{
@@ -214,12 +191,8 @@
 			}
 		}
 
-<<<<<<< HEAD
 		TUniquePtr<TArray<int32>> OutFaceRemapPtr = MakeUnique<TArray<int32>>(OutFaceRemap);
 		OutTriangleMeshes.Emplace(new Chaos::FTriangleMeshImplicitObject(MoveTemp(TriMeshParticles), MoveTemp(Triangles), MoveTemp(MaterialIndices), MoveTemp(OutFaceRemapPtr)));
-=======
-		OutTriangleMeshes.Emplace(new Chaos::FTriangleMeshImplicitObject(MoveTemp(TriMeshParticles), MoveTemp(Triangles), MoveTemp(MaterialIndices)));
->>>>>>> fa8a8d0d
 	};
 
 	if(FinalVerts.Num() < TNumericLimits<uint16>::Max())
