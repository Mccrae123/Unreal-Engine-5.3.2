// Copyright Epic Games, Inc. All Rights Reserved.

#include "CoreMinimal.h"
#include "EngineDefines.h"
#include "EngineGlobals.h"
#include "RenderCommandFence.h"
#include "RHI.h"
#include "RenderingThread.h"
#include "VertexFactory.h"
#include "RenderUtils.h"
#include "Engine/Engine.h"
#include "SceneManagement.h"
#include "Materials/MaterialInstanceDynamic.h"
#include "DynamicMeshBuilder.h"
#include "PhysicsPublic.h"
#include "PhysXPublic.h"
#include "PhysicsEngine/ConstraintTypes.h"
#include "PhysicsEngine/ConstraintInstance.h"
#include "PhysicsEngine/PhysicsConstraintTemplate.h"
#include "PhysicsEngine/ConvexElem.h"
#include "PhysicsEngine/BoxElem.h"
#include "PhysicsEngine/SphereElem.h"
#include "PhysicsEngine/SphylElem.h"
#include "PhysicsEngine/AggregateGeom.h"
#include "PhysicsEngine/PhysicsAsset.h"
#include "StaticMeshResources.h"

static const int32 DrawCollisionSides = 16;
static const int32 DrawConeLimitSides = 40;

static const float DebugJointPosSize = 5.0f;
static const float DebugJointAxisSize = 20.0f;

static const float JointRenderThickness = 0.1f;
static const float UnselectedJointRenderSize = 4.f;
static const float SelectedJointRenderSize = 10.f;
static const float LimitRenderSize = 0.16f;

static const FColor JointUnselectedColor(255, 0, 255);
static const FColor JointRed(FColor::Red);
static const FColor JointGreen(FColor::Green);
static const FColor JointBlue(FColor::Blue);

static const FColor	JointLimitColor(FColor::Green);
static const FColor	JointRefColor(FColor::Yellow);
static const FColor JointLockedColor(255,128,10);

/////////////////////////////////////////////////////////////////////////////////////
// FKSphereElem
/////////////////////////////////////////////////////////////////////////////////////

void FKSphereElem::DrawElemWire(class FPrimitiveDrawInterface* PDI, const FTransform& ElemTM, const FVector& Scale3D, const FColor Color) const
{
	FVector ElemCenter = ElemTM.GetLocation();
	FVector X = ElemTM.GetScaledAxis(EAxis::X);
	FVector Y = ElemTM.GetScaledAxis(EAxis::Y);
	FVector Z = ElemTM.GetScaledAxis(EAxis::Z);

	const float ScaleRadius = Scale3D.GetAbsMin();

	DrawCircle(PDI, ElemCenter, X, Y, Color, ScaleRadius*Radius, DrawCollisionSides, SDPG_World);
	DrawCircle(PDI, ElemCenter, X, Z, Color, ScaleRadius*Radius, DrawCollisionSides, SDPG_World);
	DrawCircle(PDI, ElemCenter, Y, Z, Color, ScaleRadius*Radius, DrawCollisionSides, SDPG_World);
}


void FKSphereElem::DrawElemSolid(class FPrimitiveDrawInterface* PDI, const FTransform& ElemTM, const FVector& Scale3D, const FMaterialRenderProxy* MaterialRenderProxy) const
{
	DrawSphere(PDI, ElemTM.GetLocation(), FRotator::ZeroRotator, FVector(this->Radius * Scale3D.GetAbsMin()), DrawCollisionSides, DrawCollisionSides / 2, MaterialRenderProxy, SDPG_World);
}

void FKSphereElem::GetElemSolid(const FTransform& ElemTM, const FVector& Scale3D, const FMaterialRenderProxy* MaterialRenderProxy, int32 ViewIndex, FMeshElementCollector& Collector) const
{
	GetSphereMesh(ElemTM.GetLocation(), FVector(this->Radius * Scale3D.GetAbsMin()), DrawCollisionSides, DrawCollisionSides / 2, MaterialRenderProxy, SDPG_World, false, ViewIndex, Collector);
}

void FKBoxElem::DrawElemWire(class FPrimitiveDrawInterface* PDI, const FTransform& ElemTM, const FVector& Scale3D, const FColor Color) const
{
	FVector	B[2], P, Q, Radii;

	// X,Y,Z member variables are LENGTH not RADIUS
	Radii.X = Scale3D.X*0.5f*X;
	Radii.Y = Scale3D.Y*0.5f*Y;
	Radii.Z = Scale3D.Z*0.5f*Z;

	B[0] = Radii; // max
	B[1] = -1.0f * Radii; // min

	for (int32 i = 0; i < 2; i++)
	{
		for (int32 j = 0; j < 2; j++)
		{
			P.X = B[i].X; Q.X = B[i].X;
			P.Y = B[j].Y; Q.Y = B[j].Y;
			P.Z = B[0].Z; Q.Z = B[1].Z;
			PDI->DrawLine(ElemTM.TransformPosition(P), ElemTM.TransformPosition(Q), Color, SDPG_World);

			P.Y = B[i].Y; Q.Y = B[i].Y;
			P.Z = B[j].Z; Q.Z = B[j].Z;
			P.X = B[0].X; Q.X = B[1].X;
			PDI->DrawLine(ElemTM.TransformPosition(P), ElemTM.TransformPosition(Q), Color, SDPG_World);

			P.Z = B[i].Z; Q.Z = B[i].Z;
			P.X = B[j].X; Q.X = B[j].X;
			P.Y = B[0].Y; Q.Y = B[1].Y;
			PDI->DrawLine(ElemTM.TransformPosition(P), ElemTM.TransformPosition(Q), Color, SDPG_World);
		}
	}
}

/////////////////////////////////////////////////////////////////////////////////////
// FKBoxElem
/////////////////////////////////////////////////////////////////////////////////////

void FKBoxElem::DrawElemSolid(class FPrimitiveDrawInterface* PDI, const FTransform& ElemTM, const FVector& Scale3D, const FMaterialRenderProxy* MaterialRenderProxy) const
{
	DrawBox(PDI, ElemTM.ToMatrixWithScale(), Scale3D * 0.5f * FVector(X, Y, Z), MaterialRenderProxy, SDPG_World);
}

void FKBoxElem::GetElemSolid(const FTransform& ElemTM, const FVector& Scale3D, const FMaterialRenderProxy* MaterialRenderProxy, int32 ViewIndex, FMeshElementCollector& Collector) const
{
	GetBoxMesh(ElemTM.ToMatrixWithScale(), Scale3D * 0.5f * FVector(X, Y, Z), MaterialRenderProxy, SDPG_World, ViewIndex, Collector);
}

/////////////////////////////////////////////////////////////////////////////////////
// FKSphylElem
/////////////////////////////////////////////////////////////////////////////////////

static void DrawHalfCircle(FPrimitiveDrawInterface* PDI, const FVector& Base, const FVector& X, const FVector& Y, const FColor Color, float Radius)
{
	float	AngleDelta = 2.0f * (float)PI / ((float)DrawCollisionSides);
	FVector	LastVertex = Base + X * Radius;

	for(int32 SideIndex = 0; SideIndex < (DrawCollisionSides/2); SideIndex++)
	{
		FVector	Vertex = Base + (X * FMath::Cos(AngleDelta * (SideIndex + 1)) + Y * FMath::Sin(AngleDelta * (SideIndex + 1))) * Radius;
		PDI->DrawLine(LastVertex, Vertex, Color, SDPG_World);
		LastVertex = Vertex;
	}	
}

void FKSphylElem::DrawElemWire(class FPrimitiveDrawInterface* PDI, const FTransform& ElemTM, const FVector& Scale3D, const FColor Color) const
{
	const FVector Origin = ElemTM.GetLocation();
	const FVector XAxis = ElemTM.GetScaledAxis(EAxis::X);
	const FVector YAxis = ElemTM.GetScaledAxis(EAxis::Y);
	const FVector ZAxis = ElemTM.GetScaledAxis(EAxis::Z);
	const float ScaledHalfLength = GetScaledCylinderLength(Scale3D) * .5f;
	const float ScaledRadius = GetScaledRadius(Scale3D);
	
	// Draw top and bottom circles
	const FVector TopEnd = Origin + (ScaledHalfLength * ZAxis);
	const FVector BottomEnd = Origin - (ScaledHalfLength * ZAxis);

	DrawCircle(PDI, TopEnd, XAxis, YAxis, Color, ScaledRadius, DrawCollisionSides, SDPG_World);
	DrawCircle(PDI, BottomEnd, XAxis, YAxis, Color, ScaledRadius, DrawCollisionSides, SDPG_World);

	// Draw domed caps
	DrawHalfCircle(PDI, TopEnd, YAxis, ZAxis, Color, ScaledRadius);
	DrawHalfCircle(PDI, TopEnd, XAxis, ZAxis, Color, ScaledRadius);

	const FVector NegZAxis = -ZAxis;

	DrawHalfCircle(PDI, BottomEnd, YAxis, NegZAxis, Color, ScaledRadius);
	DrawHalfCircle(PDI, BottomEnd, XAxis, NegZAxis, Color,ScaledRadius);

	// Draw connecty lines
	PDI->DrawLine(TopEnd + ScaledRadius*XAxis, BottomEnd + ScaledRadius*XAxis, Color, SDPG_World);
	PDI->DrawLine(TopEnd - ScaledRadius*XAxis, BottomEnd - ScaledRadius*XAxis, Color, SDPG_World);
	PDI->DrawLine(TopEnd + ScaledRadius*YAxis, BottomEnd + ScaledRadius*YAxis, Color, SDPG_World);
	PDI->DrawLine(TopEnd - ScaledRadius*YAxis, BottomEnd - ScaledRadius*YAxis, Color, SDPG_World);
}

void FKSphylElem::GetElemSolid(const FTransform& ElemTM, const FVector& Scale3D, const FMaterialRenderProxy* MaterialRenderProxy, int32 ViewIndex, FMeshElementCollector& Collector) const
{
	const FVector Scale3DAbs = Scale3D.GetAbs();
	const float ScaleRadius = FMath::Max(Scale3DAbs.X, Scale3DAbs.Y);
	const float ScaleLength = Scale3DAbs.Z;

	const int32 NumSides = DrawCollisionSides;
	const int32 NumRings = (DrawCollisionSides / 2) + 1;

	// The first/last arc are on top of each other.
	const int32 NumVerts = (NumSides + 1) * (NumRings + 1);
	FDynamicMeshVertex* Verts = (FDynamicMeshVertex*)FMemory::Malloc(NumVerts * sizeof(FDynamicMeshVertex));

	// Calculate verts for one arc
	FDynamicMeshVertex* ArcVerts = (FDynamicMeshVertex*)FMemory::Malloc((NumRings + 1) * sizeof(FDynamicMeshVertex));

	for (int32 RingIdx = 0; RingIdx < NumRings + 1; RingIdx++)
	{
		FDynamicMeshVertex* ArcVert = &ArcVerts[RingIdx];

		float Angle;
		float ZOffset;
		if (RingIdx <= DrawCollisionSides / 4)
		{
			Angle = ((float)RingIdx / (NumRings - 1)) * PI;
			ZOffset = 0.5 * ScaleLength * Length;
		}
		else
		{
			Angle = ((float)(RingIdx - 1) / (NumRings - 1)) * PI;
			ZOffset = -0.5 * ScaleLength * Length;
		}

		// Note- unit sphere, so position always has mag of one. We can just use it for normal!		
		FVector SpherePos;
		SpherePos.X = 0.0f;
		SpherePos.Y = ScaleRadius * Radius * FMath::Sin(Angle);
		SpherePos.Z = ScaleRadius * Radius * FMath::Cos(Angle);

		ArcVert->Position = SpherePos + FVector(0, 0, ZOffset);

		ArcVert->SetTangents(
			FVector(1, 0, 0),
			FVector(0.0f, -SpherePos.Z, SpherePos.Y),
			SpherePos
			);

		ArcVert->TextureCoordinate[0].X = 0.0f;
		ArcVert->TextureCoordinate[0].Y = ((float)RingIdx / NumRings);
	}

	// Then rotate this arc NumSides+1 times.
	for (int32 SideIdx = 0; SideIdx < NumSides + 1; SideIdx++)
	{
		const FRotator ArcRotator(0, 360.f * ((float)SideIdx / NumSides), 0);
		const FRotationMatrix ArcRot(ArcRotator);
		const float XTexCoord = ((float)SideIdx / NumSides);

		for (int32 VertIdx = 0; VertIdx < NumRings + 1; VertIdx++)
		{
			int32 VIx = (NumRings + 1)*SideIdx + VertIdx;

			Verts[VIx].Position = ArcRot.TransformPosition(ArcVerts[VertIdx].Position);

			Verts[VIx].SetTangents(
				ArcRot.TransformVector(ArcVerts[VertIdx].TangentX.ToFVector()),
				ArcRot.TransformVector(ArcVerts[VertIdx].GetTangentY()),
				ArcRot.TransformVector(ArcVerts[VertIdx].TangentZ.ToFVector())
				);

			Verts[VIx].TextureCoordinate[0].X = XTexCoord;
			Verts[VIx].TextureCoordinate[0].Y = ArcVerts[VertIdx].TextureCoordinate[0].Y;
		}
	}

	FDynamicMeshBuilder MeshBuilder(Collector.GetFeatureLevel());
	{
		// Add all of the vertices to the mesh.
		for (int32 VertIdx = 0; VertIdx < NumVerts; VertIdx++)
		{
			MeshBuilder.AddVertex(Verts[VertIdx]);
		}

		// Add all of the triangles to the mesh.
		for (int32 SideIdx = 0; SideIdx < NumSides; SideIdx++)
		{
			const int32 a0start = (SideIdx + 0) * (NumRings + 1);
			const int32 a1start = (SideIdx + 1) * (NumRings + 1);

			for (int32 RingIdx = 0; RingIdx < NumRings; RingIdx++)
			{
				MeshBuilder.AddTriangle(a0start + RingIdx + 0, a1start + RingIdx + 0, a0start + RingIdx + 1);
				MeshBuilder.AddTriangle(a1start + RingIdx + 0, a1start + RingIdx + 1, a0start + RingIdx + 1);
			}
		}

	}
	MeshBuilder.GetMesh(ElemTM.ToMatrixWithScale(), MaterialRenderProxy, SDPG_World, false, false, ViewIndex, Collector);

	FMemory::Free(Verts);
	FMemory::Free(ArcVerts);
}

void FKSphylElem::DrawElemSolid(FPrimitiveDrawInterface* PDI, const FTransform& ElemTM, const FVector& Scale3D, const FMaterialRenderProxy* MaterialRenderProxy) const
{
	const FVector Scale3DAbs = Scale3D.GetAbs();
	const float ScaleRadius = FMath::Max(Scale3DAbs.X, Scale3DAbs.Y);
	const float ScaleLength = Scale3DAbs.Z;

	const int32 NumSides = DrawCollisionSides;
	const int32 NumRings = (DrawCollisionSides / 2) + 1;

	// The first/last arc are on top of each other.
	const int32 NumVerts = (NumSides + 1) * (NumRings + 1);
	FDynamicMeshVertex* Verts = (FDynamicMeshVertex*)FMemory::Malloc(NumVerts * sizeof(FDynamicMeshVertex));

	// Calculate verts for one arc
	FDynamicMeshVertex* ArcVerts = (FDynamicMeshVertex*)FMemory::Malloc((NumRings + 1) * sizeof(FDynamicMeshVertex));

	for (int32 RingIdx = 0; RingIdx < NumRings + 1; RingIdx++)
	{
		FDynamicMeshVertex* ArcVert = &ArcVerts[RingIdx];

		float Angle;
		float ZOffset;
		if (RingIdx <= DrawCollisionSides / 4)
		{
			Angle = ((float)RingIdx / (NumRings - 1)) * PI;
			ZOffset = 0.5 * ScaleLength * Length;
		}
		else
		{
			Angle = ((float)(RingIdx - 1) / (NumRings - 1)) * PI;
			ZOffset = -0.5 * ScaleLength * Length;
		}

		// Note- unit sphere, so position always has mag of one. We can just use it for normal!		
		FVector SpherePos;
		SpherePos.X = 0.0f;
		SpherePos.Y = ScaleRadius * Radius * FMath::Sin(Angle);
		SpherePos.Z = ScaleRadius * Radius * FMath::Cos(Angle);

		ArcVert->Position = SpherePos + FVector(0, 0, ZOffset);

		ArcVert->SetTangents(
			FVector(1, 0, 0),
			FVector(0.0f, -SpherePos.Z, SpherePos.Y),
			SpherePos
			);

		ArcVert->TextureCoordinate[0].X = 0.0f;
		ArcVert->TextureCoordinate[0].Y = ((float)RingIdx / NumRings);
	}

	// Then rotate this arc NumSides+1 times.
	for (int32 SideIdx = 0; SideIdx < NumSides + 1; SideIdx++)
	{
		const FRotator ArcRotator(0, 360.f * ((float)SideIdx / NumSides), 0);
		const FRotationMatrix ArcRot(ArcRotator);
		const float XTexCoord = ((float)SideIdx / NumSides);

		for (int32 VertIdx = 0; VertIdx < NumRings + 1; VertIdx++)
		{
			int32 VIx = (NumRings + 1)*SideIdx + VertIdx;

			Verts[VIx].Position = ArcRot.TransformPosition(ArcVerts[VertIdx].Position);

			Verts[VIx].SetTangents(
				ArcRot.TransformVector(ArcVerts[VertIdx].TangentX.ToFVector()),
				ArcRot.TransformVector(ArcVerts[VertIdx].GetTangentY()),
				ArcRot.TransformVector(ArcVerts[VertIdx].TangentZ.ToFVector())
				);

			Verts[VIx].TextureCoordinate[0].X = XTexCoord;
			Verts[VIx].TextureCoordinate[0].Y = ArcVerts[VertIdx].TextureCoordinate[0].Y;
		}
	}

	FDynamicMeshBuilder MeshBuilder(PDI->View->GetFeatureLevel());
	{
		// Add all of the vertices to the mesh.
		for (int32 VertIdx = 0; VertIdx < NumVerts; VertIdx++)
		{
			MeshBuilder.AddVertex(Verts[VertIdx]);
		}

		// Add all of the triangles to the mesh.
		for (int32 SideIdx = 0; SideIdx < NumSides; SideIdx++)
		{
			const int32 a0start = (SideIdx + 0) * (NumRings + 1);
			const int32 a1start = (SideIdx + 1) * (NumRings + 1);

			for (int32 RingIdx = 0; RingIdx < NumRings; RingIdx++)
			{
				MeshBuilder.AddTriangle(a0start + RingIdx + 0, a1start + RingIdx + 0, a0start + RingIdx + 1);
				MeshBuilder.AddTriangle(a1start + RingIdx + 0, a1start + RingIdx + 1, a0start + RingIdx + 1);
			}
		}

	}
	MeshBuilder.Draw(PDI, ElemTM.ToMatrixWithScale(), MaterialRenderProxy, SDPG_World,0.f);


	FMemory::Free(Verts);
	FMemory::Free(ArcVerts);
}

/////////////////////////////////////////////////////////////////////////////////////
// FKTaperedCapsuleElem
/////////////////////////////////////////////////////////////////////////////////////

void FKTaperedCapsuleElem::DrawTaperedCapsuleSides(FPrimitiveDrawInterface* PDI, const FTransform& ElemTM, const FVector& InCenter0, const FVector& InCenter1, float InRadius0, float InRadius1, const FColor& Color)
{
	// Draws just the sides of a tapered capsule specified by provided Spheres that can have different radii.  Does not draw the spheres, just the sleeve.
	// Extent geometry endpoints not necessarily coplanar with sphere origins (uses hull horizon)
	// Otherwise uses the great-circle cap assumption.
	const float AngleIncrementCircle = 360.0f / DrawCollisionSides;
	const float AngleIncrementSides = 90.0f; 
	const FVector Separation = InCenter1 - InCenter0;
	const float Distance = Separation.Size();
	if(Separation.IsNearlyZero() || Distance <= FMath::Abs(InRadius0 - InRadius1))
	{
		return;
	}
	FQuat CapsuleOrientation = ElemTM.GetRotation();
	float OffsetZ = (InRadius1 - InRadius0) / Distance;
	float ScaleXY = FMath::Sqrt(1.0f - FMath::Square(OffsetZ));
	FVector StartVertex = CapsuleOrientation.RotateVector(FVector(ScaleXY, 0, OffsetZ));
	FVector VertexPrevious = StartVertex;
	for(float Angle = AngleIncrementCircle; Angle <= 360.0f; Angle += AngleIncrementCircle)  // iterate over unit circle about capsule's major axis (which is orientation.AxisZ)
	{
		FVector VertexCurrent = CapsuleOrientation.RotateVector(FVector(FMath::Cos(FMath::DegreesToRadians(Angle))*ScaleXY, FMath::Sin(FMath::DegreesToRadians(Angle))*ScaleXY, OffsetZ));
		PDI->DrawLine(InCenter0 + VertexPrevious * InRadius0, InCenter0 + VertexCurrent * InRadius0, Color, SDPG_World);  // cap-circle segment on sphere S0
		PDI->DrawLine(InCenter1 + VertexPrevious * InRadius1, InCenter1 + VertexCurrent * InRadius1, Color, SDPG_World);  // cap-circle segment on sphere S1
		VertexPrevious = VertexCurrent;
	}

	VertexPrevious = StartVertex;
	for(float Angle = AngleIncrementSides; Angle <= 360.0f; Angle += AngleIncrementSides)  // iterate over unit circle about capsule's major axis (which is orientation.AxisZ)
	{
		FVector VertexCurrent = CapsuleOrientation.RotateVector(FVector(FMath::Cos(FMath::DegreesToRadians(Angle))*ScaleXY, FMath::Sin(FMath::DegreesToRadians(Angle))*ScaleXY, OffsetZ));
		PDI->DrawLine(InCenter0 + VertexCurrent  * InRadius0, InCenter1 + VertexCurrent * InRadius1, Color, SDPG_World);  // capsule side segment between spheres
		VertexPrevious = VertexCurrent;
	}
}

void FKTaperedCapsuleElem::DrawElemWire(class FPrimitiveDrawInterface* PDI, const FTransform& ElemTM, const FVector& Scale3D, const FColor Color) const
{
	const FVector Origin = ElemTM.GetLocation();
	const FVector XAxis = ElemTM.GetScaledAxis(EAxis::X);
	const FVector YAxis = ElemTM.GetScaledAxis(EAxis::Y);
	const FVector ZAxis = ElemTM.GetScaledAxis(EAxis::Z);
	const float ScaledHalfLength = GetScaledCylinderLength(Scale3D) * .5f;
	float ScaledRadius0;
	float ScaledRadius1;
	GetScaledRadii(Scale3D, ScaledRadius0, ScaledRadius1);
	
	// Draw top and bottom circles
	const FVector TopEnd = Origin + (ScaledHalfLength * ZAxis);
	const FVector BottomEnd = Origin - (ScaledHalfLength * ZAxis);

	const FVector Separation = TopEnd - BottomEnd;
	float Distance = Separation.Size();

	if(Separation.IsNearlyZero() || Distance <= FMath::Abs(ScaledRadius0 - ScaledRadius1))
	{
		// Degenerate or one end encompasses the other - draw a sphere
		if(ScaledRadius0 > ScaledRadius1)
		{
			DrawCircle(PDI, TopEnd, XAxis, YAxis, Color, ScaledRadius0, DrawCollisionSides, SDPG_World);
			DrawCircle(PDI, TopEnd, XAxis, ZAxis, Color, ScaledRadius0, DrawCollisionSides, SDPG_World);
			DrawCircle(PDI, TopEnd, YAxis, ZAxis, Color, ScaledRadius0, DrawCollisionSides, SDPG_World);
		}
		else
		{
			DrawCircle(PDI, BottomEnd, XAxis, YAxis, Color, ScaledRadius1, DrawCollisionSides, SDPG_World);
			DrawCircle(PDI, BottomEnd, XAxis, ZAxis, Color, ScaledRadius1, DrawCollisionSides, SDPG_World);
			DrawCircle(PDI, BottomEnd, YAxis, ZAxis, Color, ScaledRadius1, DrawCollisionSides, SDPG_World);
		}
	}
	else
	{
		if(ScaledRadius0 > ScaledRadius1)
		{
			DrawCircle(PDI, TopEnd, XAxis, YAxis, Color, ScaledRadius0, DrawCollisionSides, SDPG_World);
		}
		else
		{
			DrawCircle(PDI, BottomEnd, XAxis, YAxis, Color, ScaledRadius1, DrawCollisionSides, SDPG_World);
		}	

		const FVector NegZAxis = -ZAxis;

		const float OffsetZ0 = ((ScaledRadius0 - ScaledRadius1) * ScaledRadius0) / Distance;
		float TopLimit = 90.0f - FMath::RadiansToDegrees(FMath::Asin(OffsetZ0 / ScaledRadius0));
		DrawArc(PDI, TopEnd, NegZAxis, YAxis, TopLimit, 360.0f-TopLimit, ScaledRadius0, DrawCollisionSides, Color, SDPG_World);
		DrawArc(PDI, TopEnd, NegZAxis, XAxis, TopLimit, 360.0f-TopLimit, ScaledRadius0, DrawCollisionSides, Color, SDPG_World);

		const float OffsetZ1 = ((ScaledRadius0 - ScaledRadius1) * ScaledRadius1) / Distance;
		float BottomLimit =  180.0f - TopLimit;
 		DrawArc(PDI, BottomEnd, ZAxis, YAxis, BottomLimit, 360.0f-BottomLimit, ScaledRadius1, DrawCollisionSides, Color, SDPG_World);
 		DrawArc(PDI, BottomEnd, ZAxis, XAxis, BottomLimit, 360.0f-BottomLimit, ScaledRadius1, DrawCollisionSides, Color, SDPG_World);

		// Draw connecty lines
		DrawTaperedCapsuleSides(PDI, ElemTM, TopEnd, BottomEnd, ScaledRadius0, ScaledRadius1, Color);
	}
}

struct FScopedTaperedCapsuleBuilder
{
	FScopedTaperedCapsuleBuilder(const FKTaperedCapsuleElem& InTaperedCapsule, const FVector& InScale3D, ERHIFeatureLevel::Type InFeatureLevel)
		: MeshBuilder(InFeatureLevel)
	{
		const float ScaledLength = InTaperedCapsule.GetScaledCylinderLength(InScale3D);
		const float ScaledHalfLength = ScaledLength * 0.5f;
		float ScaledRadius0;
		float ScaledRadius1;
		InTaperedCapsule.GetScaledRadii(InScale3D, ScaledRadius0, ScaledRadius1);

		// Deal with degenerates
		float SphereOffset0 = ScaledHalfLength;
		float SphereOffset1 = -ScaledHalfLength;
		if(FMath::IsNearlyZero(ScaledLength) || ScaledLength <= FMath::Abs(ScaledRadius0 - ScaledRadius1))
		{
			// Degenerate or one end encompasses the other - we need to draw a sphere, so map one end to the other
			if(ScaledRadius0 > ScaledRadius1)
			{
				SphereOffset1 = SphereOffset0;
				ScaledRadius1 = ScaledRadius0;
			}
			else
			{
				SphereOffset0 = SphereOffset1;
				ScaledRadius0 = ScaledRadius1;
			}
		}
		
		const int32 NumSides = DrawCollisionSides;
		const int32 NumRings = (DrawCollisionSides / 2) + 1;

		// The first/last arc are on top of each other.
		const int32 NumVerts = (NumSides + 1) * (NumRings + 1);
		Verts = (FDynamicMeshVertex*)FMemory::Malloc(NumVerts * sizeof(FDynamicMeshVertex));

		// Calculate verts for one arc
		ArcVerts = (FDynamicMeshVertex*)FMemory::Malloc((NumRings + 1) * sizeof(FDynamicMeshVertex));

		// Calc arc split point
		const float OffsetZ = ((ScaledRadius0 - ScaledRadius1) * ScaledRadius0) / ScaledLength;
		float SplitAngle = 90.0f - FMath::RadiansToDegrees(FMath::Asin(OffsetZ / ScaledRadius0));
		int32 SplitPoint = (int32)((float)NumRings * ((180.0f - SplitAngle) / 180.0f));

		for (int32 RingIdx = 0; RingIdx < NumRings + 1; RingIdx++)
		{
			FDynamicMeshVertex* ArcVert = &ArcVerts[RingIdx];

			// Note- unit sphere, so position always has mag of one. We can just use it for normal!		
			FVector SpherePos;
			SpherePos.X = 0.0f;

			float ZOffset;

			if (RingIdx <= SplitPoint)
			{
				float Angle = ((float)RingIdx / (NumRings - 1)) * PI;
				ZOffset = SphereOffset0;
				SpherePos.Y = ScaledRadius0 * FMath::Sin(Angle);
				SpherePos.Z = ScaledRadius0 * FMath::Cos(Angle);
			}
			else
			{
				float Angle = ((float)(RingIdx - 1) / (NumRings - 1)) * PI;
				ZOffset = SphereOffset1;
				SpherePos.Y = ScaledRadius1 * FMath::Sin(Angle);
				SpherePos.Z = ScaledRadius1 * FMath::Cos(Angle);
			}

			ArcVert->Position = SpherePos + FVector(0, 0, ZOffset);

			ArcVert->SetTangents(
				FVector(1, 0, 0),
				FVector(0.0f, -SpherePos.Z, SpherePos.Y),
				SpherePos
				);

			ArcVert->TextureCoordinate[0].X = 0.0f;
			ArcVert->TextureCoordinate[0].Y = ((float)RingIdx / NumRings);
		}

		// Then rotate this arc NumSides+1 times.
		for (int32 SideIdx = 0; SideIdx < NumSides + 1; SideIdx++)
		{
			const FRotator ArcRotator(0, 360.f * ((float)SideIdx / NumSides), 0);
			const FRotationMatrix ArcRot(ArcRotator);
			const float XTexCoord = ((float)SideIdx / NumSides);

			for (int32 VertIdx = 0; VertIdx < NumRings + 1; VertIdx++)
			{
				int32 VIx = (NumRings + 1)*SideIdx + VertIdx;

				Verts[VIx].Position = ArcRot.TransformPosition(ArcVerts[VertIdx].Position);

				Verts[VIx].SetTangents(
					ArcRot.TransformVector(ArcVerts[VertIdx].TangentX.ToFVector()),
					ArcRot.TransformVector(ArcVerts[VertIdx].GetTangentY()),
					ArcRot.TransformVector(ArcVerts[VertIdx].TangentZ.ToFVector())
					);

				Verts[VIx].TextureCoordinate[0].X = XTexCoord;
				Verts[VIx].TextureCoordinate[0].Y = ArcVerts[VertIdx].TextureCoordinate[0].Y;
			}
		}

	
		{
			// Add all of the vertices to the mesh.
			for (int32 VertIdx = 0; VertIdx < NumVerts; VertIdx++)
			{
				MeshBuilder.AddVertex(Verts[VertIdx]);
			}

			// Add all of the triangles to the mesh.
			for (int32 SideIdx = 0; SideIdx < NumSides; SideIdx++)
			{
				const int32 a0start = (SideIdx + 0) * (NumRings + 1);
				const int32 a1start = (SideIdx + 1) * (NumRings + 1);

				for (int32 RingIdx = 0; RingIdx < NumRings; RingIdx++)
				{
					MeshBuilder.AddTriangle(a0start + RingIdx + 0, a1start + RingIdx + 0, a0start + RingIdx + 1);
					MeshBuilder.AddTriangle(a1start + RingIdx + 0, a1start + RingIdx + 1, a0start + RingIdx + 1);
				}
			}
		}
	}

	~FScopedTaperedCapsuleBuilder()
	{
		FMemory::Free(Verts);
		FMemory::Free(ArcVerts);
	}

	FDynamicMeshBuilder MeshBuilder;
	FDynamicMeshVertex* Verts;
	FDynamicMeshVertex* ArcVerts;
};

void FKTaperedCapsuleElem::GetElemSolid(const FTransform& ElemTM, const FVector& Scale3D, const FMaterialRenderProxy* MaterialRenderProxy, int32 ViewIndex, FMeshElementCollector& Collector) const
{
	FScopedTaperedCapsuleBuilder TaperedCapsuleBuilder(*this, Scale3D, Collector.GetFeatureLevel());
	TaperedCapsuleBuilder.MeshBuilder.GetMesh(ElemTM.ToMatrixWithScale(), MaterialRenderProxy, SDPG_World, false, false, ViewIndex, Collector);
}

void FKTaperedCapsuleElem::DrawElemSolid(FPrimitiveDrawInterface* PDI, const FTransform& ElemTM, const FVector& Scale3D, const FMaterialRenderProxy* MaterialRenderProxy) const
{
	FScopedTaperedCapsuleBuilder TaperedCapsuleBuilder(*this, Scale3D, PDI->View->GetFeatureLevel());
	TaperedCapsuleBuilder.MeshBuilder.Draw(PDI, ElemTM.ToMatrixWithScale(), MaterialRenderProxy, SDPG_World, 0.f);
}


/////////////////////////////////////////////////////////////////////////////////////
// FKConvexElem
/////////////////////////////////////////////////////////////////////////////////////

void FKConvexElem::DrawElemWire(FPrimitiveDrawInterface* PDI, const FTransform& ElemTM, const float Scale, const FColor Color) const
{
#if WITH_PHYSX && PHYSICS_INTERFACE_PHYSX

	PxConvexMesh* Mesh = ConvexMesh;

	if(Mesh)
	{
		// Draw each triangle that makes up the convex hull
		PxU32 NbVerts = Mesh->getNbVertices();
		const PxVec3* Vertices = Mesh->getVertices();
		
		// ElemTM is element transform, but geometry is stored in body space, so we need to remove body->element transform
		FTransform RenderTM = Transform.GetRelativeTransformReverse(ElemTM);

		TArray<FVector> TransformedVerts;
		TransformedVerts.AddUninitialized(NbVerts);
		for(PxU32 i=0; i<NbVerts; i++)
		{
			TransformedVerts[i] = RenderTM.TransformPosition(P2UVector(Vertices[i]) * Scale);
		}
						
		const PxU8* PIndexBuffer = Mesh->getIndexBuffer();
		PxU32 NbPolygons = Mesh->getNbPolygons();

		for(PxU32 i=0;i<NbPolygons;i++)
		{
			PxHullPolygon Data;
			bool bStatus = Mesh->getPolygonData(i, Data);
			check(bStatus);

			const PxU8* PIndices = PIndexBuffer + Data.mIndexBase;
		
			for(PxU16 j=0;j<Data.mNbVerts;j++)
			{
				// Get the verts that make up this line.
				int32 I0 = PIndices[j];
				int32 I1 = (j == Data.mNbVerts - 1) ? PIndices[0] : PIndices[j + 1];

				// Loop back last and first vertices
				if(j==Data.mNbVerts - 1)
				{
					I1 = PIndices[0];
				}

				PDI->DrawLine( TransformedVerts[I0], TransformedVerts[I1], Color, SDPG_World );
			}
		}
	}
	else
	{
		UE_LOG(LogPhysics, Log, TEXT("FKConvexElem::DrawElemWire : No ConvexMesh, so unable to draw."));
	}
#elif WITH_CHAOS
	const int32 NumIndices = IndexData.Num();
	if(NumIndices > 0 && ensure(NumIndices % 3 == 0))
	{
		// NOTE: With chaos, instead of using a mesh with transformed verts, we use the 
		// VertexData directly, so we don't need to remove the body->elem transform like
		// we did with physx.
		const int32 NumVerts = VertexData.Num();
		TArray<FVector> TransformedVerts;
		TransformedVerts.Reserve(NumVerts);
<<<<<<< HEAD

		for(const FVector& Vert : VertexData)
		{
			TransformedVerts.Add(Transform.TransformPosition(Vert));
=======
		for(const FVector& Vert : VertexData)
		{
			TransformedVerts.Add(ElemTM.TransformPosition(Vert));
>>>>>>> 421d6516
		}

		for(int32 Base = 0; Base < NumIndices; Base += 3)
		{
			if (IndexData[Base] >= NumVerts || IndexData[Base + 1] >= NumVerts || IndexData[Base + 2] >= NumVerts)
			{
				continue;
			}

			PDI->DrawLine(TransformedVerts[IndexData[Base]], TransformedVerts[IndexData[Base + 1]], Color, SDPG_World);
			PDI->DrawLine(TransformedVerts[IndexData[Base + 1]], TransformedVerts[IndexData[Base + 2]], Color, SDPG_World);
			PDI->DrawLine(TransformedVerts[IndexData[Base + 2]], TransformedVerts[IndexData[Base]], Color, SDPG_World);
		}
	}
	else
	{
		UE_LOG(LogPhysics, Log, TEXT("FKConvexElem::AddCachedSolidConvexGeom : No ConvexMesh, so unable to draw."));
	}
#endif // WITH_PHYSX
}

void FKConvexElem::AddCachedSolidConvexGeom(TArray<FDynamicMeshVertex>& VertexBuffer, TArray<uint32>& IndexBuffer, const FColor VertexColor) const
{
#if WITH_PHYSX && PHYSICS_INTERFACE_PHYSX
	// We always want to generate 'non-mirrored geometry', so if all we have is flipped, we have to un-flip it in this function
	bool bIsMirrored = false;
	const PxConvexMesh* ConvexMeshToUse = nullptr; 
	if (ConvexMesh != nullptr)
	{
		ConvexMeshToUse = ConvexMesh;
	}
	else if (ConvexMeshNegX != nullptr)
	{
		ConvexMeshToUse = ConvexMeshNegX;
		bIsMirrored = true;
	}

	if(ConvexMeshToUse)
	{
		int32 StartVertOffset = VertexBuffer.Num();

		// get PhysX data
		const PxVec3* PVertices = ConvexMeshToUse->getVertices();
		const PxU8* PIndexBuffer = ConvexMeshToUse->getIndexBuffer();
		PxU32 NbPolygons = ConvexMeshToUse->getNbPolygons();

		FVector Scale3D = bIsMirrored ? FVector(-1, 1, 1) : FVector(1, 1, 1);

		for(PxU32 i=0;i<NbPolygons;i++)
		{
			PxHullPolygon Data;
			bool bStatus = ConvexMeshToUse->getPolygonData(i, Data);
			check(bStatus);

			const PxU8* indices = PIndexBuffer + Data.mIndexBase;

			// create tangents from the first and second vertices of each polygon
			const FVector TangentX = P2UVector(PVertices[indices[1]]-PVertices[indices[0]]).GetSafeNormal();
			const FVector TangentZ = FVector(Data.mPlane[0], Data.mPlane[1], Data.mPlane[2]).GetSafeNormal();
			const FVector TangentY = (TangentX ^ TangentZ).GetSafeNormal();

			// add vertices 
			for(PxU32 j=0;j<Data.mNbVerts;j++)
			{
				int32 VertIndex = indices[j];

				FDynamicMeshVertex Vert1;
				Vert1.Position = P2UVector(PVertices[VertIndex]) * Scale3D;
				Vert1.Color = VertexColor;
				Vert1.SetTangents(
					TangentX,
					TangentY,
					TangentZ
					);
				VertexBuffer.Add(Vert1);
			}

			// Add indices
			PxU32 nbTris = Data.mNbVerts - 2;
			for(PxU32 j=0;j<nbTris;j++)
			{
				IndexBuffer.Add(StartVertOffset+0);

				if (bIsMirrored)
				{
					IndexBuffer.Add(StartVertOffset + j + 1);
					IndexBuffer.Add(StartVertOffset + j + 2);
				}
				else
				{
					IndexBuffer.Add(StartVertOffset + j + 2);
					IndexBuffer.Add(StartVertOffset + j + 1);
				}
			}

			StartVertOffset += Data.mNbVerts;
		}
	}
	else
	{
		UE_LOG(LogPhysics, Log, TEXT("FKConvexElem::AddCachedSolidConvexGeom : No ConvexMesh, so unable to draw."));
	}
#elif WITH_CHAOS
	const int32 NumIndices = IndexData.Num();
	if(NumIndices > 0 && ensure(NumIndices % 3 == 0))
	{
		int32 BeginOffset = VertexBuffer.Num();

		const int32 NumVerts = VertexData.Num();
		const int32 NumTriangles = NumIndices / 3;

		// Generate Tangents
		struct LocalTangents
		{
			FVector T[3];
		};

		TArray<LocalTangents> VertTangents;
		VertTangents.Init({ { FVector::ZeroVector, FVector::ZeroVector, FVector::ZeroVector } }, VertexData.Num());
		for(int32 TriIndex = 0; TriIndex < NumTriangles; ++TriIndex)
		{
			const int32 Base = TriIndex * 3;

			const int32 I0 = IndexData[Base];
			const int32 I1 = IndexData[Base + 1];
			const int32 I2 = IndexData[Base + 2];

			const FVector TangentX = (VertexData[I1] - VertexData[I0]).GetSafeNormal();
			const FVector TangentZ = FPlane(VertexData[I0], VertexData[I1], VertexData[I2]).GetSafeNormal();
			const FVector TangentY = FVector::CrossProduct(TangentX, TangentZ).GetSafeNormal();

			for(int32 TriVertIndex = 0; TriVertIndex < 3; ++TriVertIndex)
			{
				const int32 Index = IndexData[Base + TriVertIndex];
				VertTangents[IndexData[Base + TriVertIndex]].T[0] = TangentX;
				VertTangents[IndexData[Base + TriVertIndex]].T[1] = TangentX;
				VertTangents[IndexData[Base + TriVertIndex]].T[2] = TangentX;
			}
		}

		for(int32 VertIndex = 0; VertIndex < VertexData.Num(); ++VertIndex)
		{
			FDynamicMeshVertex Vert;
			Vert.Position = VertexData[VertIndex];
			Vert.Color = VertexColor;
			Vert.SetTangents(VertTangents[VertIndex].T[0], VertTangents[VertIndex].T[1], VertTangents[VertIndex].T[2]);
			VertexBuffer.Add(Vert);
		}

		for(int32 Index : IndexData)
		{
			IndexBuffer.Add(BeginOffset + Index);
		}
	}
	else
	{
		UE_LOG(LogPhysics, Log, TEXT("FKConvexElem::AddCachedSolidConvexGeom : No ConvexMesh, so unable to draw."));
	}
#endif // WITH_PHYSX
}

/////////////////////////////////////////////////////////////////////////////////////
// FKConvexGeomRenderInfo
/////////////////////////////////////////////////////////////////////////////////////

FKConvexGeomRenderInfo::FKConvexGeomRenderInfo()
	: VertexBuffers(nullptr)
	, IndexBuffer(nullptr)
	, CollisionVertexFactory(nullptr)
{

}

bool FKConvexGeomRenderInfo::HasValidGeometry()
{
	return
		(VertexBuffers != NULL) &&
		(VertexBuffers->PositionVertexBuffer.GetNumVertices() > 0) &&
		(IndexBuffer != NULL) &&
		(IndexBuffer->Indices.Num() > 0);
}

/////////////////////////////////////////////////////////////////////////////////////
// FKAggregateGeom
/////////////////////////////////////////////////////////////////////////////////////

void FKAggregateGeom::GetAggGeom(const FTransform& Transform, const FColor Color, const FMaterialRenderProxy* MatInst, bool bPerHullColor, bool bDrawSolid, bool bDrawsVelocity, int32 ViewIndex, FMeshElementCollector& Collector) const
{
	const FVector Scale3D = Transform.GetScale3D();
	FTransform ParentTM = Transform;
	ParentTM.RemoveScaling();

	for (int32 i = 0; i < SphereElems.Num(); i++)
	{
		FTransform ElemTM = SphereElems[i].GetTransform();
		ElemTM.ScaleTranslation(Scale3D);
		ElemTM *= ParentTM;

		if (bDrawSolid)
			SphereElems[i].GetElemSolid(ElemTM, Scale3D, MatInst, ViewIndex, Collector);
		else
			SphereElems[i].DrawElemWire(Collector.GetPDI(ViewIndex), ElemTM, Scale3D, Color);
	}

	for (int32 i = 0; i < BoxElems.Num(); i++)
	{
		FTransform ElemTM = BoxElems[i].GetTransform();
		ElemTM.ScaleTranslation(Scale3D);
		ElemTM *= ParentTM;

		if (bDrawSolid)
			BoxElems[i].GetElemSolid(ElemTM, Scale3D, MatInst, ViewIndex, Collector);
		else
			BoxElems[i].DrawElemWire(Collector.GetPDI(ViewIndex), ElemTM, Scale3D, Color);
	}

	for (int32 i = 0; i < SphylElems.Num(); i++)
	{
		FTransform ElemTM = SphylElems[i].GetTransform();
		ElemTM.ScaleTranslation(Scale3D);
		ElemTM *= ParentTM;

		if (bDrawSolid)
			SphylElems[i].GetElemSolid(ElemTM, Scale3D, MatInst, ViewIndex, Collector);
		else
			SphylElems[i].DrawElemWire(Collector.GetPDI(ViewIndex), ElemTM, Scale3D, Color);
	}
	
	if(ConvexElems.Num() > 0)
	{
		if(bDrawSolid)
		{
			// Cache collision vertex/index buffer
			if(!RenderInfo)
			{
				//@todo - parallelrendering, remove const cast
				FKAggregateGeom& ThisGeom = const_cast<FKAggregateGeom&>(*this);
				ThisGeom.RenderInfo = new FKConvexGeomRenderInfo();
				ThisGeom.RenderInfo->VertexBuffers = new FStaticMeshVertexBuffers();
				ThisGeom.RenderInfo->IndexBuffer = new FDynamicMeshIndexBuffer32();

				TArray<FDynamicMeshVertex> OutVerts;
				for(int32 i=0; i<ConvexElems.Num(); i++)
				{
					// Get vertices/triangles from this hull.
					ConvexElems[i].AddCachedSolidConvexGeom(OutVerts, ThisGeom.RenderInfo->IndexBuffer->Indices, FColor::White);
				}

				// Only continue if we actually got some valid geometry
				// Will crash if we try to init buffers with no data
				if(ThisGeom.RenderInfo->VertexBuffers
					&& ThisGeom.RenderInfo->IndexBuffer
					&& OutVerts.Num() > 0
					&& ThisGeom.RenderInfo->IndexBuffer->Indices.Num() > 0)
				{
					ThisGeom.RenderInfo->IndexBuffer->InitResource();

					ThisGeom.RenderInfo->CollisionVertexFactory = new FLocalVertexFactory(Collector.GetFeatureLevel(), "FKAggregateGeom");
					ThisGeom.RenderInfo->VertexBuffers->InitFromDynamicVertex(ThisGeom.RenderInfo->CollisionVertexFactory, OutVerts);

				}
			}

			// If we have geometry to draw, do so
			if(RenderInfo->HasValidGeometry())
			{
				// Calculate transform
				FTransform LocalToWorld = FTransform(FQuat::Identity, FVector::ZeroVector, Scale3D) * ParentTM;

				// Draw the mesh.
				FMeshBatch& Mesh = Collector.AllocateMesh();
				FMeshBatchElement& BatchElement = Mesh.Elements[0];
				BatchElement.IndexBuffer = RenderInfo->IndexBuffer;
				Mesh.VertexFactory = RenderInfo->CollisionVertexFactory;
				Mesh.MaterialRenderProxy = MatInst;
				FBoxSphereBounds WorldBounds, LocalBounds;
				CalcBoxSphereBounds(WorldBounds, LocalToWorld);
				CalcBoxSphereBounds(LocalBounds, FTransform::Identity);

				FDynamicPrimitiveUniformBuffer& DynamicPrimitiveUniformBuffer = Collector.AllocateOneFrameResource<FDynamicPrimitiveUniformBuffer>();
				DynamicPrimitiveUniformBuffer.Set(LocalToWorld.ToMatrixWithScale(), LocalToWorld.ToMatrixWithScale(), WorldBounds, LocalBounds, true, false, bDrawsVelocity, false);
				BatchElement.PrimitiveUniformBufferResource = &DynamicPrimitiveUniformBuffer.UniformBuffer;

			 	// previous l2w not used so treat as static
				BatchElement.FirstIndex = 0;
				BatchElement.NumPrimitives = RenderInfo->IndexBuffer->Indices.Num() / 3;
				BatchElement.MinVertexIndex = 0;
				BatchElement.MaxVertexIndex = RenderInfo->VertexBuffers->PositionVertexBuffer.GetNumVertices() - 1;
				Mesh.ReverseCulling = LocalToWorld.GetDeterminant() < 0.0f ? true : false;
				Mesh.Type = PT_TriangleList;
				Mesh.DepthPriorityGroup = SDPG_World;
				Mesh.bCanApplyViewModeOverrides = false;
				Collector.AddMesh(ViewIndex, Mesh);
			}
		}
		else
		{
			for(int32 i=0; i<ConvexElems.Num(); i++)
			{
				FColor ConvexColor = bPerHullColor ? DebugUtilColor[i%NUM_DEBUG_UTIL_COLORS] : Color;
				FTransform ElemTM = ConvexElems[i].GetTransform();
				ElemTM *= Transform;
				ConvexElems[i].DrawElemWire(Collector.GetPDI(ViewIndex), ElemTM, 1.f, ConvexColor);	//we pass in 1 for scale because the ElemTM already has the scale baked into it
			}
		}
	}

	for (int32 i = 0; i < TaperedCapsuleElems.Num(); i++)
	{
		FTransform ElemTM = TaperedCapsuleElems[i].GetTransform();
		ElemTM.ScaleTranslation(Scale3D);
		ElemTM *= ParentTM;

		if (bDrawSolid)
			TaperedCapsuleElems[i].GetElemSolid(ElemTM, Scale3D, MatInst, ViewIndex, Collector);
		else
			TaperedCapsuleElems[i].DrawElemWire(Collector.GetPDI(ViewIndex), ElemTM, Scale3D, Color);
	}
}

/** Release the RenderInfo (if its there) and safely clean up any resources. Not thread safe, but can be called from any thread (conditionally safe). */
void FKAggregateGeom::FreeRenderInfo()
{
	// See if we have rendering resources to free
	if (RenderInfo)
	{
		// Should always have these if RenderInfo exists
		check(RenderInfo->VertexBuffers);
		check(RenderInfo->IndexBuffer);

		// Fire off a render command to free these resources
		ENQUEUE_RENDER_COMMAND(FKAggregateGeomFreeRenderInfo)(
			[RenderInfoToRelease = RenderInfo](FRHICommandList& RHICmdList)
			{
				RenderInfoToRelease->VertexBuffers->ColorVertexBuffer.ReleaseResource();
				RenderInfoToRelease->VertexBuffers->StaticMeshVertexBuffer.ReleaseResource();
				RenderInfoToRelease->VertexBuffers->PositionVertexBuffer.ReleaseResource();
				RenderInfoToRelease->IndexBuffer->ReleaseResource();

				// May not exist if no geometry was available
				if (RenderInfoToRelease->CollisionVertexFactory != nullptr)
				{
					RenderInfoToRelease->CollisionVertexFactory->ReleaseResource();
				}

				// Free memory.
				delete RenderInfoToRelease->VertexBuffers;
				delete RenderInfoToRelease->IndexBuffer;

				if (RenderInfoToRelease->CollisionVertexFactory != nullptr)
				{
					delete RenderInfoToRelease->CollisionVertexFactory;
				}

				delete RenderInfoToRelease;
			}
		);

		// Reset the pointer as it's been given to the render thread
		RenderInfo = nullptr;
	}
}

/////////////////////////////////////////////////////////////////////////////////////
// UPhysicsAsset
/////////////////////////////////////////////////////////////////////////////////////

FTransform GetSkelBoneTransform(int32 BoneIndex, const TArray<FTransform>& SpaceBases, const FTransform& LocalToWorld)
{
	if(BoneIndex != INDEX_NONE && BoneIndex < SpaceBases.Num())
	{
		return SpaceBases[BoneIndex] * LocalToWorld;
	}
	else
	{
		return FTransform::Identity;
	}
}

void UPhysicsAsset::GetCollisionMesh(int32 ViewIndex, FMeshElementCollector& Collector, const USkeletalMesh* SkelMesh, const TArray<FTransform>& SpaceBases, const FTransform& LocalToWorld, const FVector& Scale3D)
{
	for( int32 i=0; i<SkeletalBodySetups.Num(); i++)
	{
		int32 BoneIndex = SkelMesh->RefSkeleton.FindBoneIndex( SkeletalBodySetups[i]->BoneName );
		
		FColor* BoneColor = (FColor*)( &SkeletalBodySetups[i] );

		FTransform BoneTransform = GetSkelBoneTransform(BoneIndex, SpaceBases, LocalToWorld);
		// SkelBoneTransform should have the appropriate scale baked in from Component and Import Transform.
		// BoneTransform.SetScale3D(Scale3D);
		if (SkeletalBodySetups[i]->bCreatedPhysicsMeshes)
		{
			SkeletalBodySetups[i]->AggGeom.GetAggGeom(BoneTransform, *BoneColor, NULL, false, false, true, ViewIndex, Collector);
		}
	}
}

void UPhysicsAsset::GetUsedMaterials(TArray<UMaterialInterface*>& Materials)
{
	for (int32 i = 0; i < ConstraintSetup.Num(); i++)
	{
		FConstraintInstance& Instance = ConstraintSetup[i]->DefaultInstance;
		Instance.GetUsedMaterials(Materials);
	}
}

void UPhysicsAsset::DrawConstraints(int32 ViewIndex, FMeshElementCollector& Collector, const USkeletalMesh* SkelMesh, const TArray<FTransform>& SpaceBases, const FTransform& LocalToWorld, float Scale)
{
	for (int32 i = 0; i < ConstraintSetup.Num(); i++)
	{
		FConstraintInstance& Instance = ConstraintSetup[i]->DefaultInstance;

		// Get each constraint frame in world space.
		FTransform Con1Frame = FTransform::Identity;
		int32 Bone1Index = SkelMesh->RefSkeleton.FindBoneIndex(Instance.ConstraintBone1);
		if (Bone1Index != INDEX_NONE)
		{
			FTransform Body1TM = GetSkelBoneTransform(Bone1Index, SpaceBases, LocalToWorld);
			Body1TM.RemoveScaling();
			Con1Frame = Instance.GetRefFrame(EConstraintFrame::Frame1) * Body1TM;
		}

		FTransform Con2Frame = FTransform::Identity;
		int32 Bone2Index = SkelMesh->RefSkeleton.FindBoneIndex(Instance.ConstraintBone2);
		if (Bone2Index != INDEX_NONE)
		{
			FTransform Body2TM = GetSkelBoneTransform(Bone2Index, SpaceBases, LocalToWorld);
			Body2TM.RemoveScaling();
			Con2Frame = Instance.GetRefFrame(EConstraintFrame::Frame2) * Body2TM;
		}


		Instance.DrawConstraint(ViewIndex, Collector, Scale, 1.f, true, true, Con1Frame, Con2Frame, false);
	}
}
static void DrawLinearLimit(FPrimitiveDrawInterface* PDI, const FVector& Origin, const FVector& Axis, const FVector& Orth, float LinearLimitRadius, bool bLinearLimited, float DrawScale)
{
	float ScaledLimitSize = LimitRenderSize * DrawScale;

	if (bLinearLimited)
	{
		FVector Start = Origin - LinearLimitRadius * Axis;
		FVector End = Origin + LinearLimitRadius * Axis;

		PDI->DrawLine(  Start, End, JointLimitColor, SDPG_World );

		// Draw ends indicating limit.
		PDI->DrawLine(  Start - (0.2f * ScaledLimitSize * Orth), Start + (0.2f * ScaledLimitSize * Orth), JointLimitColor, SDPG_World );
		PDI->DrawLine(  End - (0.2f * ScaledLimitSize * Orth), End + (0.2f * ScaledLimitSize * Orth), JointLimitColor, SDPG_World );
	}
	else
	{
		FVector Start = Origin - 1.5f * ScaledLimitSize * Axis;
		FVector End = Origin + 1.5f * ScaledLimitSize * Axis;

		PDI->DrawLine(  Start, End, JointRefColor, SDPG_World );

		// Draw arrow heads.
		PDI->DrawLine(  Start, Start + (0.2f * ScaledLimitSize * Axis) + (0.2f * ScaledLimitSize * Orth), JointLimitColor, SDPG_World );
		PDI->DrawLine(  Start, Start + (0.2f * ScaledLimitSize * Axis) - (0.2f * ScaledLimitSize * Orth), JointLimitColor, SDPG_World );

		PDI->DrawLine(  End, End - (0.2f * ScaledLimitSize * Axis) + (0.2f * ScaledLimitSize * Orth), JointLimitColor, SDPG_World );
		PDI->DrawLine(  End, End - (0.2f * ScaledLimitSize * Axis) - (0.2f * ScaledLimitSize * Orth), JointLimitColor, SDPG_World );
	}
}

//creates fan shape along visualized axis for rotation axis of length Length
FMatrix HelpBuildFan(const FTransform& Con1Frame, const FTransform& Con2Frame, EAxis::Type DrawOnAxis, EAxis::Type RotationAxis, float Length)
{
	FVector Con1DrawOnAxis = Con1Frame.GetScaledAxis(DrawOnAxis);
	FVector Con2DrawOnAxis = Con2Frame.GetScaledAxis(DrawOnAxis);

	FVector Con1RotationAxis = Con1Frame.GetScaledAxis(RotationAxis);
	FVector Con2RotationAxis = Con2Frame.GetScaledAxis(RotationAxis);

	// Rotate parent twist ref axis
	FQuat Con2ToCon1Rot = FQuat::FindBetween(Con2RotationAxis, Con1RotationAxis);
	FVector Con2InCon1DrawOnAxis = Con2ToCon1Rot.RotateVector(Con2DrawOnAxis);

	FTransform ConeLimitTM(Con2InCon1DrawOnAxis, Con1RotationAxis ^ Con2InCon1DrawOnAxis, Con1RotationAxis, Con1Frame.GetTranslation());
	FMatrix ConeToWorld = FScaleMatrix(FVector(Length * 0.9f)) * ConeLimitTM.ToMatrixWithScale();
	return ConeToWorld;
}

//builds radians for limit based on limit type
float HelpBuildAngle(float LimitAngle, EAngularConstraintMotion LimitType)
{
	switch (LimitType)
	{
		case ACM_Free: return PI;
		case ACM_Locked: return 0.f;
		default: return FMath::DegreesToRadians(LimitAngle);
	}
}


FPrimitiveDrawInterface* FConstraintInstance::FPDIOrCollector::GetPDI() const
{
	return PDI ? PDI : Collector->GetPDI(ViewIndex);
}

void FConstraintInstance::FPDIOrCollector::DrawCylinder(const FVector& Start, const FVector& End, float Thickness, FMaterialRenderProxy* MaterialProxy, ESceneDepthPriorityGroup DepthPriority) const
{
	if (HasCollector())
	{
		GetCylinderMesh(Start, End, Thickness, 4, MaterialProxy, DepthPriority, ViewIndex, *Collector);
	}
	else
	{
		::DrawCylinder(PDI, Start, End, Thickness, 4, MaterialProxy, DepthPriority);
	}
}

void FConstraintInstance::GetUsedMaterials(TArray<UMaterialInterface*>& Materials)
{
	Materials.AddUnique(GEngine->ConstraintLimitMaterialX);
	Materials.AddUnique(GEngine->ConstraintLimitMaterialXAxis);
	Materials.AddUnique(GEngine->ConstraintLimitMaterialY);
	Materials.AddUnique(GEngine->ConstraintLimitMaterialYAxis);
	Materials.AddUnique(GEngine->ConstraintLimitMaterialZ);
	Materials.AddUnique(GEngine->ConstraintLimitMaterialZAxis);
}

void FConstraintInstance::DrawConstraintImp(const FPDIOrCollector& PDIOrCollector, float Scale, float LimitDrawScale, bool bDrawLimits, bool bDrawSelected, const FTransform& Con1Frame, const FTransform& Con2Frame, bool bDrawAsPoint) const
{
	// Do nothing if we're shipping
#if UE_BUILD_SHIPPING
	return;
#endif

	const ESceneDepthPriorityGroup Layer = ESceneDepthPriorityGroup::SDPG_World;
	FPrimitiveDrawInterface* PDI = PDIOrCollector.GetPDI();

	check((GEngine->ConstraintLimitMaterialX != nullptr) && (GEngine->ConstraintLimitMaterialY != nullptr) && (GEngine->ConstraintLimitMaterialZ != nullptr));

	static UMaterialInterface * LimitMaterialX = GEngine->ConstraintLimitMaterialX;
	static UMaterialInterface * LimitMaterialXAxis = GEngine->ConstraintLimitMaterialXAxis;
	static UMaterialInterface * LimitMaterialY = GEngine->ConstraintLimitMaterialY;
	static UMaterialInterface * LimitMaterialYAxis = GEngine->ConstraintLimitMaterialYAxis;
	static UMaterialInterface * LimitMaterialZ = GEngine->ConstraintLimitMaterialZ;
	static UMaterialInterface * LimitMaterialZAxis = GEngine->ConstraintLimitMaterialZAxis;
	
	FVector Con1Pos = Con1Frame.GetTranslation();
	FVector Con2Pos = Con2Frame.GetTranslation();

	float Length = (bDrawSelected ? SelectedJointRenderSize : UnselectedJointRenderSize) * Scale;
	float Thickness = JointRenderThickness;

	// Special mode for drawing joints just as points..
	if(bDrawAsPoint && !bDrawSelected)
	{
		PDI->DrawPoint( Con1Frame.GetTranslation(), JointUnselectedColor, 4.f, ESceneDepthPriorityGroup::SDPG_Foreground );
		PDI->DrawPoint( Con2Frame.GetTranslation(), JointUnselectedColor, 4.f, ESceneDepthPriorityGroup::SDPG_Foreground );

		// do nothing else in this mode.
		return;
	}

	if (bDrawLimits)
	{

		//////////////////////////////////////////////////////////////////////////
		// ANGULAR DRAWING

		//Draw limits first as they are transparent and need to be under coordinate axes
		const bool bLockSwing1 = GetAngularSwing1Motion() == ACM_Locked;
		const bool bLockSwing2 = GetAngularSwing2Motion() == ACM_Locked;
		const bool bLockAllSwing = bLockSwing1 && bLockSwing2;

		// If swing is limited (but not locked) - draw the limit cone.
		if (!bLockAllSwing)
		{
			if (ProfileInstance.ConeLimit.Swing1Motion == ACM_Free && ProfileInstance.ConeLimit.Swing2Motion == ACM_Free)
			{
				if (PDIOrCollector.HasCollector())
				{
					GetSphereMesh(Con1Pos, FVector(Length*0.9f), DrawConeLimitSides, DrawConeLimitSides, LimitMaterialX->GetRenderProxy(), Layer, false, PDIOrCollector.ViewIndex, *PDIOrCollector.Collector);
				}
				else
				{
					DrawSphere(PDI, Con1Pos, FRotator::ZeroRotator, FVector(Length * 0.9f), DrawConeLimitSides, DrawConeLimitSides, LimitMaterialX->GetRenderProxy(), Layer);
				}
			}
			else
			{
				FTransform ConeLimitTM = Con2Frame;
				ConeLimitTM.SetTranslation(Con1Frame.GetTranslation());

				const float Swing1Ang = HelpBuildAngle(GetAngularSwing1Limit(), GetAngularSwing1Motion());
				const float Swing2Ang = HelpBuildAngle(GetAngularSwing2Limit(), GetAngularSwing2Motion());
				FMatrix ConeToWorld = FScaleMatrix(FVector(Length * 0.9f)) * ConeLimitTM.ToMatrixWithScale();

				if (PDIOrCollector.HasCollector())
				{
					GetConeMesh(ConeToWorld, FMath::RadiansToDegrees(Swing1Ang), FMath::RadiansToDegrees(Swing2Ang), DrawConeLimitSides, LimitMaterialX->GetRenderProxy(), Layer, PDIOrCollector.ViewIndex, *PDIOrCollector.Collector);
				}
				else
				{
					DrawCone(PDI, ConeToWorld, Swing1Ang, Swing2Ang, DrawConeLimitSides, false, JointLimitColor, LimitMaterialX->GetRenderProxy(), Layer);
				}
			}
		}

		//twist
		if (GetAngularTwistMotion() != ACM_Locked)
		{
			FMatrix ConeToWorld = HelpBuildFan(Con1Frame, Con2Frame, EAxis::Y, EAxis::X, Length);
			float Limit = HelpBuildAngle(GetAngularTwistLimit(), GetAngularTwistMotion());
			if (PDIOrCollector.HasCollector())
			{
				GetConeMesh(ConeToWorld, FMath::RadiansToDegrees(Limit), 0, DrawConeLimitSides, LimitMaterialY->GetRenderProxy(), Layer, PDIOrCollector.ViewIndex, *PDIOrCollector.Collector);
			}
			else
			{
				DrawCone(PDI, ConeToWorld, Limit, 0, DrawConeLimitSides, false, JointLimitColor, LimitMaterialY->GetRenderProxy(), Layer);
			}
		}
	}


	//////////////////////////////////////////////////////////////////////////
	// COORDINATE AXES
	FVector Position = Con1Frame.GetTranslation();

	PDIOrCollector.DrawCylinder(Position, Position + Length * Con1Frame.GetScaledAxis(EAxis::X), Thickness, LimitMaterialXAxis->GetRenderProxy(), Layer);
	PDIOrCollector.DrawCylinder(Position, Position + Length * Con1Frame.GetScaledAxis(EAxis::Y), Thickness, LimitMaterialYAxis->GetRenderProxy(), Layer);
	PDIOrCollector.DrawCylinder(Position, Position + Length * Con1Frame.GetScaledAxis(EAxis::Z), Thickness, LimitMaterialZAxis->GetRenderProxy(), Layer);

	PDIOrCollector.DrawCylinder(Position, Position + Length * Con2Frame.GetScaledAxis(EAxis::X), Thickness, LimitMaterialXAxis->GetRenderProxy(), Layer);
	PDIOrCollector.DrawCylinder(Position, Position + Length * Con2Frame.GetScaledAxis(EAxis::Y), Thickness, LimitMaterialYAxis->GetRenderProxy(), Layer);
	PDIOrCollector.DrawCylinder(Position, Position + Length * Con2Frame.GetScaledAxis(EAxis::Z), Thickness, LimitMaterialZAxis->GetRenderProxy(), Layer);


	//Draw arrow on twist axist
	{
		FTransform ConeLimitTM = Con2Frame;
		ConeLimitTM.SetTranslation(Con1Frame.GetTranslation() + Length*1.05*Con2Frame.GetScaledAxis(EAxis::X));

		const float Swing1Ang = PI / 4;
		const float Swing2Ang = PI / 4;
		FMatrix ConeToWorld = FScaleMatrix(FVector(Length * -0.1f)) * ConeLimitTM.ToMatrixWithScale();

		if (PDIOrCollector.HasCollector())
		{
			GetConeMesh(ConeToWorld, FMath::RadiansToDegrees(Swing1Ang), FMath::RadiansToDegrees(Swing2Ang), DrawConeLimitSides, LimitMaterialXAxis->GetRenderProxy(), Layer, PDIOrCollector.ViewIndex, *PDIOrCollector.Collector);
		}
		else
		{
			DrawCone(PDI, ConeToWorld, Swing1Ang, Swing2Ang, DrawConeLimitSides, false, JointLimitColor, LimitMaterialXAxis->GetRenderProxy(), Layer);
		}
	}

	//////////////////////////////////////////////////////////////////////////
	// LINEAR DRAWING

	//TODO: Move this all into a draw function on linear constraint
	bool bLinearXLocked = (GetLinearXMotion() == LCM_Locked) || (GetLinearXMotion() == LCM_Limited && GetLinearLimit() < RB_MinSizeToLockDOF);
	bool bLinearYLocked = (GetLinearYMotion() == LCM_Locked) || (GetLinearYMotion() == LCM_Limited && GetLinearLimit() < RB_MinSizeToLockDOF);
	bool bLinearZLocked = (GetLinearZMotion() == LCM_Locked) || (GetLinearZMotion() == LCM_Limited && GetLinearLimit() < RB_MinSizeToLockDOF);

	if(!bLinearXLocked)
	{
		bool bLinearXLimited = ( GetLinearXMotion() == LCM_Limited && GetLinearLimit() >= RB_MinSizeToLockDOF );
		DrawLinearLimit(PDI, Con2Frame.GetTranslation(), Con2Frame.GetScaledAxis( EAxis::X ), Con2Frame.GetScaledAxis( EAxis::Z ), GetLinearLimit(), bLinearXLimited, LimitDrawScale);
	}

	if(!bLinearYLocked)
	{
		bool bLinearYLimited = ( GetLinearYMotion() == LCM_Limited && GetLinearLimit() >= RB_MinSizeToLockDOF );
		DrawLinearLimit(PDI, Con2Frame.GetTranslation(), Con2Frame.GetScaledAxis( EAxis::Y ), Con2Frame.GetScaledAxis( EAxis::Z ), GetLinearLimit(), bLinearYLimited, LimitDrawScale);
	}

	if(!bLinearZLocked)
	{
		bool bLinearZLimited = ( GetLinearZMotion() == LCM_Limited && GetLinearLimit() >= RB_MinSizeToLockDOF );
		DrawLinearLimit(PDI, Con2Frame.GetTranslation(), Con2Frame.GetScaledAxis( EAxis::Z ), Con2Frame.GetScaledAxis( EAxis::X ), GetLinearLimit(), bLinearZLimited, LimitDrawScale);
	}
}<|MERGE_RESOLUTION|>--- conflicted
+++ resolved
@@ -698,16 +698,9 @@
 		const int32 NumVerts = VertexData.Num();
 		TArray<FVector> TransformedVerts;
 		TransformedVerts.Reserve(NumVerts);
-<<<<<<< HEAD
-
 		for(const FVector& Vert : VertexData)
 		{
-			TransformedVerts.Add(Transform.TransformPosition(Vert));
-=======
-		for(const FVector& Vert : VertexData)
-		{
 			TransformedVerts.Add(ElemTM.TransformPosition(Vert));
->>>>>>> 421d6516
 		}
 
 		for(int32 Base = 0; Base < NumIndices; Base += 3)
