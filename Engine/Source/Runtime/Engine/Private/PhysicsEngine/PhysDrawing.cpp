// Copyright Epic Games, Inc. All Rights Reserved.

#include "CoreMinimal.h"
#include "EngineDefines.h"
#include "EngineGlobals.h"
#include "RenderCommandFence.h"
#include "RHI.h"
#include "RenderingThread.h"
#include "VertexFactory.h"
#include "RenderUtils.h"
#include "Engine/Engine.h"
#include "SceneManagement.h"
#include "Materials/MaterialInstanceDynamic.h"
#include "DynamicMeshBuilder.h"
#include "PhysicsPublic.h"
#include "PhysXPublic.h"
#include "PhysicsEngine/ConstraintTypes.h"
#include "PhysicsEngine/ConstraintInstance.h"
#include "PhysicsEngine/PhysicsConstraintTemplate.h"
#include "PhysicsEngine/ConvexElem.h"
#include "PhysicsEngine/BoxElem.h"
#include "PhysicsEngine/SphereElem.h"
#include "PhysicsEngine/SphylElem.h"
#include "PhysicsEngine/AggregateGeom.h"
#include "PhysicsEngine/PhysicsAsset.h"
#include "StaticMeshResources.h"

static const int32 DrawCollisionSides = 32;
static const int32 DrawConeLimitSides = 40;

static const float DebugJointPosSize = 5.0f;
static const float DebugJointAxisSize = 20.0f;

static const float JointRenderThickness = 0.1f;
static const float UnselectedJointRenderSize = 4.f;
static const float SelectedJointRenderSize = 10.f;
static const float LimitRenderSize = 0.16f;

static const FColor JointUnselectedColor(255, 0, 255);
static const FColor JointRed(FColor::Red);
static const FColor JointGreen(FColor::Green);
static const FColor JointBlue(FColor::Blue);

static const FColor	JointLimitColor(FColor::Green);
static const FColor	JointRefColor(FColor::Yellow);
static const FColor JointLockedColor(255,128,10);

/////////////////////////////////////////////////////////////////////////////////////
// FKSphereElem
/////////////////////////////////////////////////////////////////////////////////////

void FKSphereElem::DrawElemWire(class FPrimitiveDrawInterface* PDI, const FTransform& ElemTM, float Scale, const FColor Color) const
{
	DrawElemWire(PDI, ElemTM, FVector(Scale), Color);
}

void FKSphereElem::DrawElemSolid(class FPrimitiveDrawInterface* PDI, const FTransform& ElemTM, float Scale, const FMaterialRenderProxy* MaterialRenderProxy) const
{
	DrawElemSolid(PDI, ElemTM, FVector(Scale), MaterialRenderProxy);
}

void FKSphereElem::DrawElemWire(class FPrimitiveDrawInterface* PDI, const FTransform& ElemTM, const FVector& Scale3D, const FColor Color) const
{
	FVector ElemCenter = ElemTM.GetLocation();
	FVector X = ElemTM.GetScaledAxis(EAxis::X);
	FVector Y = ElemTM.GetScaledAxis(EAxis::Y);
	FVector Z = ElemTM.GetScaledAxis(EAxis::Z);

	const float ScaleRadius = Scale3D.GetAbsMin();

	DrawCircle(PDI, ElemCenter, X, Y, Color, ScaleRadius*Radius, DrawCollisionSides, SDPG_World);
	DrawCircle(PDI, ElemCenter, X, Z, Color, ScaleRadius*Radius, DrawCollisionSides, SDPG_World);
	DrawCircle(PDI, ElemCenter, Y, Z, Color, ScaleRadius*Radius, DrawCollisionSides, SDPG_World);
}


void FKSphereElem::DrawElemSolid(class FPrimitiveDrawInterface* PDI, const FTransform& ElemTM, const FVector& Scale3D, const FMaterialRenderProxy* MaterialRenderProxy) const
{
	DrawSphere(PDI, ElemTM.GetLocation(), FRotator::ZeroRotator, FVector(this->Radius * Scale3D.GetAbsMin()), DrawCollisionSides, DrawCollisionSides / 2, MaterialRenderProxy, SDPG_World);
}

void FKSphereElem::GetElemSolid(const FTransform& ElemTM, const FVector& Scale3D, const FMaterialRenderProxy* MaterialRenderProxy, int32 ViewIndex, FMeshElementCollector& Collector) const
{
	GetSphereMesh(ElemTM.GetLocation(), FVector(this->Radius * Scale3D.GetAbsMin()), DrawCollisionSides, DrawCollisionSides / 2, MaterialRenderProxy, SDPG_World, false, ViewIndex, Collector);
}

/////////////////////////////////////////////////////////////////////////////////////
// FKBoxElem
/////////////////////////////////////////////////////////////////////////////////////

void FKBoxElem::DrawElemWire(class FPrimitiveDrawInterface* PDI, const FTransform& ElemTM, float Scale, const FColor Color) const
{
	DrawElemWire(PDI, ElemTM, FVector(Scale), Color);
}

void FKBoxElem::DrawElemSolid(class FPrimitiveDrawInterface* PDI, const FTransform& ElemTM, float Scale, const FMaterialRenderProxy* MaterialRenderProxy) const
{
	DrawElemSolid(PDI, ElemTM, FVector(Scale), MaterialRenderProxy);
}

void FKBoxElem::DrawElemWire(class FPrimitiveDrawInterface* PDI, const FTransform& ElemTM, const FVector& Scale3D, const FColor Color) const
{
	FVector	B[2], P, Q, Radii;

	// X,Y,Z member variables are LENGTH not RADIUS
	Radii.X = Scale3D.X * 0.5f * X;
	Radii.Y = Scale3D.Y * 0.5f * Y;
	Radii.Z = Scale3D.Z * 0.5f * Z;

	B[0] = Radii; // max
	B[1] = -1.0f * Radii; // min

	for (int32 i = 0; i < 2; i++)
	{
		for (int32 j = 0; j < 2; j++)
		{
			P.X = B[i].X; Q.X = B[i].X;
			P.Y = B[j].Y; Q.Y = B[j].Y;
			P.Z = B[0].Z; Q.Z = B[1].Z;
			PDI->DrawLine(ElemTM.TransformPosition(P), ElemTM.TransformPosition(Q), Color, SDPG_World);

			P.Y = B[i].Y; Q.Y = B[i].Y;
			P.Z = B[j].Z; Q.Z = B[j].Z;
			P.X = B[0].X; Q.X = B[1].X;
			PDI->DrawLine(ElemTM.TransformPosition(P), ElemTM.TransformPosition(Q), Color, SDPG_World);

			P.Z = B[i].Z; Q.Z = B[i].Z;
			P.X = B[j].X; Q.X = B[j].X;
			P.Y = B[0].Y; Q.Y = B[1].Y;
			PDI->DrawLine(ElemTM.TransformPosition(P), ElemTM.TransformPosition(Q), Color, SDPG_World);
		}
	}
}

void FKBoxElem::DrawElemSolid(class FPrimitiveDrawInterface* PDI, const FTransform& ElemTM, const FVector& Scale3D, const FMaterialRenderProxy* MaterialRenderProxy) const
{
	DrawBox(PDI, ElemTM.ToMatrixWithScale(), Scale3D * 0.5f * FVector(X, Y, Z), MaterialRenderProxy, SDPG_World);
}

void FKBoxElem::GetElemSolid(const FTransform& ElemTM, const FVector& Scale3D, const FMaterialRenderProxy* MaterialRenderProxy, int32 ViewIndex, FMeshElementCollector& Collector) const
{
	GetBoxMesh(ElemTM.ToMatrixWithScale(), Scale3D * 0.5f * FVector(X, Y, Z), MaterialRenderProxy, SDPG_World, ViewIndex, Collector);
}

/////////////////////////////////////////////////////////////////////////////////////
// FKSphylElem
/////////////////////////////////////////////////////////////////////////////////////

static void DrawHalfCircle(FPrimitiveDrawInterface* PDI, const FVector& Base, const FVector& X, const FVector& Y, const FColor Color, float Radius)
{
	float	AngleDelta = 2.0f * (float)UE_PI / ((float)DrawCollisionSides);
	FVector	LastVertex = Base + X * Radius;

	for(int32 SideIndex = 0; SideIndex < (DrawCollisionSides/2); SideIndex++)
	{
		FVector	Vertex = Base + (X * FMath::Cos(AngleDelta * (SideIndex + 1)) + Y * FMath::Sin(AngleDelta * (SideIndex + 1))) * Radius;
		PDI->DrawLine(LastVertex, Vertex, Color, SDPG_World);
		LastVertex = Vertex;
	}	
}

void FKSphylElem::DrawElemWire(class FPrimitiveDrawInterface* PDI, const FTransform& ElemTM, float Scale, const FColor Color) const
{
	DrawElemWire(PDI, ElemTM, FVector(Scale), Color);
}

void FKSphylElem::DrawElemSolid(class FPrimitiveDrawInterface* PDI, const FTransform& ElemTM, float Scale, const FMaterialRenderProxy* MaterialRenderProxy) const
{
	DrawElemSolid(PDI, ElemTM, FVector(Scale), MaterialRenderProxy);
}

void FKSphylElem::DrawElemWire(class FPrimitiveDrawInterface* PDI, const FTransform& ElemTM, const FVector& Scale3D, const FColor Color) const
{
	const FVector Origin = ElemTM.GetLocation();
	const FVector XAxis = ElemTM.GetScaledAxis(EAxis::X);
	const FVector YAxis = ElemTM.GetScaledAxis(EAxis::Y);
	const FVector ZAxis = ElemTM.GetScaledAxis(EAxis::Z);
	const float ScaledHalfLength = GetScaledCylinderLength(Scale3D) * .5f;
	const float ScaledRadius = GetScaledRadius(Scale3D);
	
	// Draw top and bottom circles
	const FVector TopEnd = Origin + (ScaledHalfLength * ZAxis);
	const FVector BottomEnd = Origin - (ScaledHalfLength * ZAxis);

	DrawCircle(PDI, TopEnd, XAxis, YAxis, Color, ScaledRadius, DrawCollisionSides, SDPG_World);
	DrawCircle(PDI, BottomEnd, XAxis, YAxis, Color, ScaledRadius, DrawCollisionSides, SDPG_World);

	// Draw domed caps
	DrawHalfCircle(PDI, TopEnd, YAxis, ZAxis, Color, ScaledRadius);
	DrawHalfCircle(PDI, TopEnd, XAxis, ZAxis, Color, ScaledRadius);

	const FVector NegZAxis = -ZAxis;

	DrawHalfCircle(PDI, BottomEnd, YAxis, NegZAxis, Color, ScaledRadius);
	DrawHalfCircle(PDI, BottomEnd, XAxis, NegZAxis, Color,ScaledRadius);

	// Draw connecty lines
	PDI->DrawLine(TopEnd + ScaledRadius*XAxis, BottomEnd + ScaledRadius*XAxis, Color, SDPG_World);
	PDI->DrawLine(TopEnd - ScaledRadius*XAxis, BottomEnd - ScaledRadius*XAxis, Color, SDPG_World);
	PDI->DrawLine(TopEnd + ScaledRadius*YAxis, BottomEnd + ScaledRadius*YAxis, Color, SDPG_World);
	PDI->DrawLine(TopEnd - ScaledRadius*YAxis, BottomEnd - ScaledRadius*YAxis, Color, SDPG_World);
}

void FKSphylElem::GetElemSolid(const FTransform& ElemTM, const FVector& Scale3D, const FMaterialRenderProxy* MaterialRenderProxy, int32 ViewIndex, FMeshElementCollector& Collector) const
{
	const FVector Scale3DAbs = Scale3D.GetAbs();
	const float ScaleRadius = FMath::Max(Scale3DAbs.X, Scale3DAbs.Y);
	const float ScaleLength = Scale3DAbs.Z;

	const int32 NumSides = DrawCollisionSides;
	const int32 NumRings = (DrawCollisionSides / 2) + 1;

	// The first/last arc are on top of each other.
	const int32 NumVerts = (NumSides + 1) * (NumRings + 1);
	FDynamicMeshVertex* Verts = (FDynamicMeshVertex*)FMemory::Malloc(NumVerts * sizeof(FDynamicMeshVertex));

	// Calculate verts for one arc
	FDynamicMeshVertex* ArcVerts = (FDynamicMeshVertex*)FMemory::Malloc((NumRings + 1) * sizeof(FDynamicMeshVertex));

	for (int32 RingIdx = 0; RingIdx < NumRings + 1; RingIdx++)
	{
		FDynamicMeshVertex* ArcVert = &ArcVerts[RingIdx];

		float Angle;
		float ZOffset;
		if (RingIdx <= DrawCollisionSides / 4)
		{
			Angle = ((float)RingIdx / (NumRings - 1)) * UE_PI;
			ZOffset = 0.5 * ScaleLength * Length;
		}
		else
		{
			Angle = ((float)(RingIdx - 1) / (NumRings - 1)) * UE_PI;
			ZOffset = -0.5 * ScaleLength * Length;
		}

		// Note- unit sphere, so position always has mag of one. We can just use it for normal!		
		FVector SpherePos;
		SpherePos.X = 0.0f;
		SpherePos.Y = ScaleRadius * Radius * FMath::Sin(Angle);
		SpherePos.Z = ScaleRadius * Radius * FMath::Cos(Angle);

		ArcVert->Position = FVector3f(SpherePos + FVector(0, 0, ZOffset));

		ArcVert->SetTangents(
			FVector3f(1, 0, 0),
			FVector3f(0.0f, -SpherePos.Z, SpherePos.Y),
			(FVector3f)SpherePos
			);

		ArcVert->TextureCoordinate[0].X = 0.0f;
		ArcVert->TextureCoordinate[0].Y = ((float)RingIdx / NumRings);
	}

	// Then rotate this arc NumSides+1 times.
	for (int32 SideIdx = 0; SideIdx < NumSides + 1; SideIdx++)
	{
		const FRotator3f ArcRotator(0, 360.f * ((float)SideIdx / NumSides), 0);
		const FRotationMatrix44f ArcRot(ArcRotator);
		const float XTexCoord = ((float)SideIdx / NumSides);

		for (int32 VertIdx = 0; VertIdx < NumRings + 1; VertIdx++)
		{
			int32 VIx = (NumRings + 1)*SideIdx + VertIdx;

			Verts[VIx].Position = ArcRot.TransformPosition(ArcVerts[VertIdx].Position);

			Verts[VIx].SetTangents(
				ArcRot.TransformVector(ArcVerts[VertIdx].TangentX.ToFVector3f()),
				ArcRot.TransformVector(ArcVerts[VertIdx].GetTangentY()),
				ArcRot.TransformVector(ArcVerts[VertIdx].TangentZ.ToFVector3f())
				);

			Verts[VIx].TextureCoordinate[0].X = XTexCoord;
			Verts[VIx].TextureCoordinate[0].Y = ArcVerts[VertIdx].TextureCoordinate[0].Y;
		}
	}

	FDynamicMeshBuilder MeshBuilder(Collector.GetFeatureLevel());
	{
		// Add all of the vertices to the mesh.
		for (int32 VertIdx = 0; VertIdx < NumVerts; VertIdx++)
		{
			MeshBuilder.AddVertex(Verts[VertIdx]);
		}

		// Add all of the triangles to the mesh.
		for (int32 SideIdx = 0; SideIdx < NumSides; SideIdx++)
		{
			const int32 a0start = (SideIdx + 0) * (NumRings + 1);
			const int32 a1start = (SideIdx + 1) * (NumRings + 1);

			for (int32 RingIdx = 0; RingIdx < NumRings; RingIdx++)
			{
				MeshBuilder.AddTriangle(a0start + RingIdx + 0, a1start + RingIdx + 0, a0start + RingIdx + 1);
				MeshBuilder.AddTriangle(a1start + RingIdx + 0, a1start + RingIdx + 1, a0start + RingIdx + 1);
			}
		}

	}
	MeshBuilder.GetMesh(ElemTM.ToMatrixWithScale(), MaterialRenderProxy, SDPG_World, false, false, ViewIndex, Collector);

	FMemory::Free(Verts);
	FMemory::Free(ArcVerts);
}

void FKSphylElem::DrawElemSolid(FPrimitiveDrawInterface* PDI, const FTransform& ElemTM, const FVector& Scale3D, const FMaterialRenderProxy* MaterialRenderProxy) const
{
	const FVector Scale3DAbs = Scale3D.GetAbs();
	const float ScaleRadius = FMath::Max(Scale3DAbs.X, Scale3DAbs.Y);
	const float ScaleLength = Scale3DAbs.Z;

	const int32 NumSides = DrawCollisionSides;
	const int32 NumRings = (DrawCollisionSides / 2) + 1;

	// The first/last arc are on top of each other.
	const int32 NumVerts = (NumSides + 1) * (NumRings + 1);
	FDynamicMeshVertex* Verts = (FDynamicMeshVertex*)FMemory::Malloc(NumVerts * sizeof(FDynamicMeshVertex));

	// Calculate verts for one arc
	FDynamicMeshVertex* ArcVerts = (FDynamicMeshVertex*)FMemory::Malloc((NumRings + 1) * sizeof(FDynamicMeshVertex));

	for (int32 RingIdx = 0; RingIdx < NumRings + 1; RingIdx++)
	{
		FDynamicMeshVertex* ArcVert = &ArcVerts[RingIdx];

		float Angle;
		float ZOffset;
		if (RingIdx <= DrawCollisionSides / 4)
		{
			Angle = ((float)RingIdx / (NumRings - 1)) * UE_PI;
			ZOffset = 0.5 * ScaleLength * Length;
		}
		else
		{
			Angle = ((float)(RingIdx - 1) / (NumRings - 1)) * UE_PI;
			ZOffset = -0.5 * ScaleLength * Length;
		}

		// Note- unit sphere, so position always has mag of one. We can just use it for normal!		
		FVector SpherePos;
		SpherePos.X = 0.0f;
		SpherePos.Y = ScaleRadius * Radius * FMath::Sin(Angle);
		SpherePos.Z = ScaleRadius * Radius * FMath::Cos(Angle);

		ArcVert->Position = FVector3f(SpherePos + FVector(0, 0, ZOffset));

		ArcVert->SetTangents(
			FVector3f(1, 0, 0),
			FVector3f(0.0f, -SpherePos.Z, SpherePos.Y),
			(FVector3f)SpherePos
			);

		ArcVert->TextureCoordinate[0].X = 0.0f;
		ArcVert->TextureCoordinate[0].Y = ((float)RingIdx / NumRings);
	}

	// Then rotate this arc NumSides+1 times.
	for (int32 SideIdx = 0; SideIdx < NumSides + 1; SideIdx++)
	{
		const FRotator3f ArcRotator(0, 360.f * ((float)SideIdx / NumSides), 0);
		const FRotationMatrix44f ArcRot(ArcRotator);
		const float XTexCoord = ((float)SideIdx / NumSides);

		for (int32 VertIdx = 0; VertIdx < NumRings + 1; VertIdx++)
		{
			int32 VIx = (NumRings + 1)*SideIdx + VertIdx;

			Verts[VIx].Position = ArcRot.TransformPosition(ArcVerts[VertIdx].Position);

			Verts[VIx].SetTangents(
				ArcRot.TransformVector(ArcVerts[VertIdx].TangentX.ToFVector3f()),
				ArcRot.TransformVector(ArcVerts[VertIdx].GetTangentY()),
				ArcRot.TransformVector(ArcVerts[VertIdx].TangentZ.ToFVector3f())
				);

			Verts[VIx].TextureCoordinate[0].X = XTexCoord;
			Verts[VIx].TextureCoordinate[0].Y = ArcVerts[VertIdx].TextureCoordinate[0].Y;
		}
	}

	FDynamicMeshBuilder MeshBuilder(PDI->View->GetFeatureLevel());
	{
		// Add all of the vertices to the mesh.
		for (int32 VertIdx = 0; VertIdx < NumVerts; VertIdx++)
		{
			MeshBuilder.AddVertex(Verts[VertIdx]);
		}

		// Add all of the triangles to the mesh.
		for (int32 SideIdx = 0; SideIdx < NumSides; SideIdx++)
		{
			const int32 a0start = (SideIdx + 0) * (NumRings + 1);
			const int32 a1start = (SideIdx + 1) * (NumRings + 1);

			for (int32 RingIdx = 0; RingIdx < NumRings; RingIdx++)
			{
				MeshBuilder.AddTriangle(a0start + RingIdx + 0, a1start + RingIdx + 0, a0start + RingIdx + 1);
				MeshBuilder.AddTriangle(a1start + RingIdx + 0, a1start + RingIdx + 1, a0start + RingIdx + 1);
			}
		}

	}
	MeshBuilder.Draw(PDI, ElemTM.ToMatrixWithScale(), MaterialRenderProxy, SDPG_World);


	FMemory::Free(Verts);
	FMemory::Free(ArcVerts);
}

/////////////////////////////////////////////////////////////////////////////////////
// FKTaperedCapsuleElem
/////////////////////////////////////////////////////////////////////////////////////

void FKTaperedCapsuleElem::DrawTaperedCapsuleSides(FPrimitiveDrawInterface* PDI, const FTransform& ElemTM, const FVector& InCenter0, const FVector& InCenter1, float InRadius0, float InRadius1, const FColor& Color)
{
	// Draws just the sides of a tapered capsule specified by provided Spheres that can have different radii.  Does not draw the spheres, just the sleeve.
	// Extent geometry endpoints not necessarily coplanar with sphere origins (uses hull horizon)
	// Otherwise uses the great-circle cap assumption.
	const float AngleIncrementCircle = 360.0f / DrawCollisionSides;
	const float AngleIncrementSides = 90.0f; 
	const FVector Separation = InCenter1 - InCenter0;
	const float Distance = Separation.Size();
	if(Separation.IsNearlyZero() || Distance <= FMath::Abs(InRadius0 - InRadius1))
	{
		return;
	}
	FQuat CapsuleOrientation = ElemTM.GetRotation();
	float OffsetZ = (InRadius1 - InRadius0) / Distance;
	float ScaleXY = FMath::Sqrt(1.0f - FMath::Square(OffsetZ));
	FVector StartVertex = CapsuleOrientation.RotateVector(FVector(ScaleXY, 0, OffsetZ));
	FVector VertexPrevious = StartVertex;
	for(float Angle = AngleIncrementCircle; Angle <= 360.0f; Angle += AngleIncrementCircle)  // iterate over unit circle about capsule's major axis (which is orientation.AxisZ)
	{
		FVector VertexCurrent = CapsuleOrientation.RotateVector(FVector(FMath::Cos(FMath::DegreesToRadians(Angle))*ScaleXY, FMath::Sin(FMath::DegreesToRadians(Angle))*ScaleXY, OffsetZ));
		PDI->DrawLine(InCenter0 + VertexPrevious * InRadius0, InCenter0 + VertexCurrent * InRadius0, Color, SDPG_World);  // cap-circle segment on sphere S0
		PDI->DrawLine(InCenter1 + VertexPrevious * InRadius1, InCenter1 + VertexCurrent * InRadius1, Color, SDPG_World);  // cap-circle segment on sphere S1
		VertexPrevious = VertexCurrent;
	}

	VertexPrevious = StartVertex;
	for(float Angle = AngleIncrementSides; Angle <= 360.0f; Angle += AngleIncrementSides)  // iterate over unit circle about capsule's major axis (which is orientation.AxisZ)
	{
		FVector VertexCurrent = CapsuleOrientation.RotateVector(FVector(FMath::Cos(FMath::DegreesToRadians(Angle))*ScaleXY, FMath::Sin(FMath::DegreesToRadians(Angle))*ScaleXY, OffsetZ));
		PDI->DrawLine(InCenter0 + VertexCurrent  * InRadius0, InCenter1 + VertexCurrent * InRadius1, Color, SDPG_World);  // capsule side segment between spheres
		VertexPrevious = VertexCurrent;
	}
}

void FKTaperedCapsuleElem::DrawElemWire(class FPrimitiveDrawInterface* PDI, const FTransform& ElemTM, float Scale, const FColor Color) const
{
	DrawElemWire(PDI, ElemTM, FVector(Scale), Color);
}

void FKTaperedCapsuleElem::DrawElemSolid(class FPrimitiveDrawInterface* PDI, const FTransform& ElemTM, float Scale, const FMaterialRenderProxy* MaterialRenderProxy) const
{
	DrawElemSolid(PDI, ElemTM, FVector(Scale), MaterialRenderProxy);
}

void FKTaperedCapsuleElem::DrawElemWire(class FPrimitiveDrawInterface* PDI, const FTransform& ElemTM, const FVector& Scale3D, const FColor Color) const
{
	const FVector Origin = ElemTM.GetLocation();
	const FVector XAxis = ElemTM.GetScaledAxis(EAxis::X);
	const FVector YAxis = ElemTM.GetScaledAxis(EAxis::Y);
	const FVector ZAxis = ElemTM.GetScaledAxis(EAxis::Z);
	const float ScaledHalfLength = GetScaledCylinderLength(Scale3D) * .5f;
	float ScaledRadius0;
	float ScaledRadius1;
	GetScaledRadii(Scale3D, ScaledRadius0, ScaledRadius1);
	
	// Draw top and bottom circles
	const FVector TopEnd = Origin + (ScaledHalfLength * ZAxis);
	const FVector BottomEnd = Origin - (ScaledHalfLength * ZAxis);

	const FVector Separation = TopEnd - BottomEnd;
	float Distance = Separation.Size();

	if(Separation.IsNearlyZero() || Distance <= FMath::Abs(ScaledRadius0 - ScaledRadius1))
	{
		// Degenerate or one end encompasses the other - draw a sphere
		if(ScaledRadius0 > ScaledRadius1)
		{
			DrawCircle(PDI, TopEnd, XAxis, YAxis, Color, ScaledRadius0, DrawCollisionSides, SDPG_World);
			DrawCircle(PDI, TopEnd, XAxis, ZAxis, Color, ScaledRadius0, DrawCollisionSides, SDPG_World);
			DrawCircle(PDI, TopEnd, YAxis, ZAxis, Color, ScaledRadius0, DrawCollisionSides, SDPG_World);
		}
		else
		{
			DrawCircle(PDI, BottomEnd, XAxis, YAxis, Color, ScaledRadius1, DrawCollisionSides, SDPG_World);
			DrawCircle(PDI, BottomEnd, XAxis, ZAxis, Color, ScaledRadius1, DrawCollisionSides, SDPG_World);
			DrawCircle(PDI, BottomEnd, YAxis, ZAxis, Color, ScaledRadius1, DrawCollisionSides, SDPG_World);
		}
	}
	else
	{
		if(ScaledRadius0 > ScaledRadius1)
		{
			DrawCircle(PDI, TopEnd, XAxis, YAxis, Color, ScaledRadius0, DrawCollisionSides, SDPG_World);
		}
		else
		{
			DrawCircle(PDI, BottomEnd, XAxis, YAxis, Color, ScaledRadius1, DrawCollisionSides, SDPG_World);
		}	

		const FVector NegZAxis = -ZAxis;

		const float OffsetZ0 = ((ScaledRadius0 - ScaledRadius1) * ScaledRadius0) / Distance;
		float TopLimit = 90.0f - FMath::RadiansToDegrees(FMath::Asin(OffsetZ0 / ScaledRadius0));
		DrawArc(PDI, TopEnd, NegZAxis, YAxis, TopLimit, 360.0f-TopLimit, ScaledRadius0, DrawCollisionSides, Color, SDPG_World);
		DrawArc(PDI, TopEnd, NegZAxis, XAxis, TopLimit, 360.0f-TopLimit, ScaledRadius0, DrawCollisionSides, Color, SDPG_World);

		const float OffsetZ1 = ((ScaledRadius0 - ScaledRadius1) * ScaledRadius1) / Distance;
		float BottomLimit =  180.0f - TopLimit;
 		DrawArc(PDI, BottomEnd, ZAxis, YAxis, BottomLimit, 360.0f-BottomLimit, ScaledRadius1, DrawCollisionSides, Color, SDPG_World);
 		DrawArc(PDI, BottomEnd, ZAxis, XAxis, BottomLimit, 360.0f-BottomLimit, ScaledRadius1, DrawCollisionSides, Color, SDPG_World);

		// Draw connecty lines
		DrawTaperedCapsuleSides(PDI, ElemTM, TopEnd, BottomEnd, ScaledRadius0, ScaledRadius1, Color);
	}
}

struct FScopedTaperedCapsuleBuilder
{
	FScopedTaperedCapsuleBuilder(const FKTaperedCapsuleElem& InTaperedCapsule, const FVector& InScale3D, ERHIFeatureLevel::Type InFeatureLevel)
		: MeshBuilder(InFeatureLevel)
	{
		const float ScaledLength = InTaperedCapsule.GetScaledCylinderLength(InScale3D);
		const float ScaledHalfLength = ScaledLength * 0.5f;
		float ScaledRadius0;
		float ScaledRadius1;
		InTaperedCapsule.GetScaledRadii(InScale3D, ScaledRadius0, ScaledRadius1);

		// Deal with degenerates
		float SphereOffset0 = ScaledHalfLength;
		float SphereOffset1 = -ScaledHalfLength;
		if(FMath::IsNearlyZero(ScaledLength) || ScaledLength <= FMath::Abs(ScaledRadius0 - ScaledRadius1))
		{
			// Degenerate or one end encompasses the other - we need to draw a sphere, so map one end to the other
			if(ScaledRadius0 > ScaledRadius1)
			{
				SphereOffset1 = SphereOffset0;
				ScaledRadius1 = ScaledRadius0;
			}
			else
			{
				SphereOffset0 = SphereOffset1;
				ScaledRadius0 = ScaledRadius1;
			}
		}
		
		const int32 NumSides = DrawCollisionSides;
		const int32 NumRings = (DrawCollisionSides / 2) + 1;

		// The first/last arc are on top of each other.
		const int32 NumVerts = (NumSides + 1) * (NumRings + 1);
		Verts = (FDynamicMeshVertex*)FMemory::Malloc(NumVerts * sizeof(FDynamicMeshVertex));

		// Calculate verts for one arc
		ArcVerts = (FDynamicMeshVertex*)FMemory::Malloc((NumRings + 1) * sizeof(FDynamicMeshVertex));

		// Calc arc split point
		const float OffsetZ = ((ScaledRadius0 - ScaledRadius1) * ScaledRadius0) / ScaledLength;
		float SplitAngle = 90.0f - FMath::RadiansToDegrees(FMath::Asin(OffsetZ / ScaledRadius0));
		int32 SplitPoint = (int32)((float)NumRings * ((180.0f - SplitAngle) / 180.0f));

		for (int32 RingIdx = 0; RingIdx < NumRings + 1; RingIdx++)
		{
			FDynamicMeshVertex* ArcVert = &ArcVerts[RingIdx];

			// Note- unit sphere, so position always has mag of one. We can just use it for normal!		
			FVector SpherePos;
			SpherePos.X = 0.0f;

			float ZOffset;

			if (RingIdx <= SplitPoint)
			{
				float Angle = ((float)RingIdx / (NumRings - 1)) * UE_PI;
				ZOffset = SphereOffset0;
				SpherePos.Y = ScaledRadius0 * FMath::Sin(Angle);
				SpherePos.Z = ScaledRadius0 * FMath::Cos(Angle);
			}
			else
			{
				float Angle = ((float)(RingIdx - 1) / (NumRings - 1)) * UE_PI;
				ZOffset = SphereOffset1;
				SpherePos.Y = ScaledRadius1 * FMath::Sin(Angle);
				SpherePos.Z = ScaledRadius1 * FMath::Cos(Angle);
			}

			ArcVert->Position = FVector3f(SpherePos + FVector(0, 0, ZOffset));

			ArcVert->SetTangents(
				FVector3f(1, 0, 0),
				FVector3f(0.0f, -SpherePos.Z, SpherePos.Y),
				(FVector3f)SpherePos
				);

			ArcVert->TextureCoordinate[0].X = 0.0f;
			ArcVert->TextureCoordinate[0].Y = ((float)RingIdx / NumRings);
		}

		// Then rotate this arc NumSides+1 times.
		for (int32 SideIdx = 0; SideIdx < NumSides + 1; SideIdx++)
		{
			const FRotator3f ArcRotator(0, 360.f * ((float)SideIdx / NumSides), 0);
			const FRotationMatrix44f ArcRot(ArcRotator);
			const float XTexCoord = ((float)SideIdx / NumSides);

			for (int32 VertIdx = 0; VertIdx < NumRings + 1; VertIdx++)
			{
				int32 VIx = (NumRings + 1)*SideIdx + VertIdx;

				Verts[VIx].Position = ArcRot.TransformPosition(ArcVerts[VertIdx].Position);

				Verts[VIx].SetTangents(
					ArcRot.TransformVector(ArcVerts[VertIdx].TangentX.ToFVector3f()),
					ArcRot.TransformVector(ArcVerts[VertIdx].GetTangentY()),
					ArcRot.TransformVector(ArcVerts[VertIdx].TangentZ.ToFVector3f())
					);

				Verts[VIx].TextureCoordinate[0].X = XTexCoord;
				Verts[VIx].TextureCoordinate[0].Y = ArcVerts[VertIdx].TextureCoordinate[0].Y;
			}
		}

	
		{
			// Add all of the vertices to the mesh.
			for (int32 VertIdx = 0; VertIdx < NumVerts; VertIdx++)
			{
				MeshBuilder.AddVertex(Verts[VertIdx]);
			}

			// Add all of the triangles to the mesh.
			for (int32 SideIdx = 0; SideIdx < NumSides; SideIdx++)
			{
				const int32 a0start = (SideIdx + 0) * (NumRings + 1);
				const int32 a1start = (SideIdx + 1) * (NumRings + 1);

				for (int32 RingIdx = 0; RingIdx < NumRings; RingIdx++)
				{
					MeshBuilder.AddTriangle(a0start + RingIdx + 0, a1start + RingIdx + 0, a0start + RingIdx + 1);
					MeshBuilder.AddTriangle(a1start + RingIdx + 0, a1start + RingIdx + 1, a0start + RingIdx + 1);
				}
			}
		}
	}

	~FScopedTaperedCapsuleBuilder()
	{
		FMemory::Free(Verts);
		FMemory::Free(ArcVerts);
	}

	FDynamicMeshBuilder MeshBuilder;
	FDynamicMeshVertex* Verts;
	FDynamicMeshVertex* ArcVerts;
};

void FKTaperedCapsuleElem::GetElemSolid(const FTransform& ElemTM, const FVector& Scale3D, const FMaterialRenderProxy* MaterialRenderProxy, int32 ViewIndex, FMeshElementCollector& Collector) const
{
	FScopedTaperedCapsuleBuilder TaperedCapsuleBuilder(*this, Scale3D, Collector.GetFeatureLevel());
	TaperedCapsuleBuilder.MeshBuilder.GetMesh(ElemTM.ToMatrixWithScale(), MaterialRenderProxy, SDPG_World, false, false, ViewIndex, Collector);
}

void FKTaperedCapsuleElem::DrawElemSolid(FPrimitiveDrawInterface* PDI, const FTransform& ElemTM, const FVector& Scale3D, const FMaterialRenderProxy* MaterialRenderProxy) const
{
	FScopedTaperedCapsuleBuilder TaperedCapsuleBuilder(*this, Scale3D, PDI->View->GetFeatureLevel());
	TaperedCapsuleBuilder.MeshBuilder.Draw(PDI, ElemTM.ToMatrixWithScale(), MaterialRenderProxy, SDPG_World);
}


/////////////////////////////////////////////////////////////////////////////////////
// FKConvexElem
/////////////////////////////////////////////////////////////////////////////////////

void FKConvexElem::DrawElemWire(FPrimitiveDrawInterface* PDI, const FTransform& ElemTM, const float Scale, const FColor Color) const
{
	const int32 NumIndices = IndexData.Num();
	if(NumIndices > 0 && ensure(NumIndices % 3 == 0))
	{
		// NOTE: With chaos, instead of using a mesh with transformed verts, we use the 
		// VertexData directly, so we don't need to remove the body->elem transform like
		// we did with physx.
		const int32 NumVerts = VertexData.Num();
		TArray<FVector> TransformedVerts;
		TransformedVerts.Reserve(NumVerts);
		for(const FVector& Vert : VertexData)
		{
			TransformedVerts.Add(ElemTM.TransformPosition(Vert));
		}

		for(int32 Base = 0; Base < NumIndices; Base += 3)
		{
			if (IndexData[Base] >= NumVerts || IndexData[Base + 1] >= NumVerts || IndexData[Base + 2] >= NumVerts)
			{
				continue;
			}

			PDI->DrawLine(TransformedVerts[IndexData[Base]], TransformedVerts[IndexData[Base + 1]], Color, SDPG_World);
			PDI->DrawLine(TransformedVerts[IndexData[Base + 1]], TransformedVerts[IndexData[Base + 2]], Color, SDPG_World);
			PDI->DrawLine(TransformedVerts[IndexData[Base + 2]], TransformedVerts[IndexData[Base]], Color, SDPG_World);
		}
	}
	else
	{
		UE_LOG(LogPhysics, Log, TEXT("FKConvexElem::DrawElemWire : No ConvexMesh, so unable to draw."));
	}
}

void FKConvexElem::DrawElemSolid(FPrimitiveDrawInterface* PDI, const FTransform& ElemTM, const float Scale, const FMaterialRenderProxy* MaterialRenderProxy) const
{
	const int32 NumIndices = IndexData.Num();
	if (NumIndices > 0 && ensure(NumIndices % 3 == 0))
	{
		FDynamicMeshBuilder MeshBuilder(PDI->View->GetFeatureLevel());

		const FVector2D DummyUV(0);
		const FVector3f DummyTangentX(1, 0, 0);
		const FVector3f DummyTangentY(0, 1, 0);
		const FVector3f DummyTangentZ(0, 0, 1);

		// NOTE: With chaos, instead of using a mesh with transformed verts, we use the 
		// VertexData directly, so we don't need to remove the body->elem transform like
		// we did with physx.
		const int32 NumVerts = VertexData.Num();
		for (const FVector& Vert : VertexData)
		{
			MeshBuilder.AddVertex((FVector3f)ElemTM.TransformPosition(Vert), FVector2f(DummyUV), DummyTangentX, DummyTangentY, DummyTangentZ, FColor::White);
		}

		for (int32 Base = 0; Base < NumIndices; Base += 3)
		{
			if (IndexData[Base] >= NumVerts || IndexData[Base + 1] >= NumVerts || IndexData[Base + 2] >= NumVerts)
			{
				continue;
			}
			MeshBuilder.AddTriangle(IndexData[Base], IndexData[Base + 1], IndexData[Base + 2]);
		}
		MeshBuilder.Draw(PDI, FMatrix::Identity, MaterialRenderProxy, SDPG_World);
	}
	else
	{
		UE_LOG(LogPhysics, Log, TEXT("FKConvexElem::DrawElemSolid : No ConvexMesh, so unable to draw."));
	}
}

void FKConvexElem::AddCachedSolidConvexGeom(TArray<FDynamicMeshVertex>& VertexBuffer, TArray<uint32>& IndexBuffer, const FColor VertexColor) const
{
	const int32 NumIndices = IndexData.Num();
	if(NumIndices > 0 && ensure(NumIndices % 3 == 0))
	{
		const int32 NumTriangles = NumIndices / 3;

		for(int32 TriIndex = 0; TriIndex < NumTriangles; ++TriIndex)
		{
			const int32 Base = TriIndex * 3;

			// Note: we are swapping the winding order of the triangles here from CW to CCW winding (Left handed coordinates)
			const int32 TriVertexIndex[3] = { IndexData[Base], IndexData[Base + 2], IndexData[Base + 1] };

			const FVector TangentX = (VertexData[TriVertexIndex[1]] - VertexData[TriVertexIndex[0]]).GetSafeNormal();
			// Note: FPlane assumes CW winding in left handed coordinates and we need CCW (That explains the sign here)
			const FVector TangentZ = -FPlane(VertexData[TriVertexIndex[0]], VertexData[TriVertexIndex[1]], VertexData[TriVertexIndex[2]]).GetSafeNormal();
			const FVector TangentY = FVector::CrossProduct(TangentZ, TangentX).GetSafeNormal();

			for(int32 TriVertCount = 0; TriVertCount < 3; ++TriVertCount)
			{
				const int32 Index = TriVertexIndex[TriVertCount];
				FDynamicMeshVertex Vert;
<<<<<<< HEAD
				Vert.Position = (FVector3f)VertexData[Index];
=======
				Vert.Position = (FVector3f)Transform.TransformPosition(VertexData[Index]);
>>>>>>> d731a049
				Vert.Color = VertexColor;
				Vert.SetTangents((FVector3f)TangentX, (FVector3f)TangentY, (FVector3f)TangentZ);
				VertexBuffer.Add(Vert);
				IndexBuffer.Add(VertexBuffer.Num() - 1); // Output indices
			}
		}
	}
	else
	{
		UE_LOG(LogPhysics, Log, TEXT("FKConvexElem::AddCachedSolidConvexGeom : No ConvexMesh, so unable to draw."));
	}
}

/////////////////////////////////////////////////////////////////////////////////////
// FKLevelSetElem
/////////////////////////////////////////////////////////////////////////////////////

void FKLevelSetElem::DrawElemWire(class FPrimitiveDrawInterface* PDI, const FTransform& ElemTM, float Scale, const FColor Color) const
{
	TArray<FBox> Boxes;

	// Bounding box
	Boxes.Add(UntransformedAABB());

	// Cells with negative Phi values
	const double Threshold = UE_KINDA_SMALL_NUMBER;		// allow slightly greater than zero for visualization purposes
	GetInteriorGridCells(Boxes, UE_KINDA_SMALL_NUMBER);

	for (const FBox& Box : Boxes)
	{
		DrawWireBox(PDI, ElemTM.ToMatrixWithScale(), Box, Color, SDPG_World, 0.f);
	}
}

void FKLevelSetElem::DrawElemSolid(class FPrimitiveDrawInterface* PDI, const FTransform& ElemTM, float Scale, const FMaterialRenderProxy* MaterialRenderProxy) const
{
	TArray<FVector3f> Vertices;
	TArray<FIntVector> Tris;
	GetZeroIsosurfaceGridCellFaces(Vertices, Tris);

	FDynamicMeshBuilder MeshBuilder(PDI->View->GetFeatureLevel());
	for (const FVector3f& V : Vertices)
	{
		MeshBuilder.AddVertex(FDynamicMeshVertex(V));
	}
	for (const FIntVector& T : Tris)
	{
		MeshBuilder.AddTriangle(T[0], T[1], T[2]);
	}

	MeshBuilder.Draw(PDI, ElemTM.ToMatrixWithScale(), MaterialRenderProxy, SDPG_World, 0.f);
}

void FKLevelSetElem::GetElemSolid(const FTransform& ElemTM, const FVector& Scale3D, const FMaterialRenderProxy* MaterialRenderProxy, int32 ViewIndex, class FMeshElementCollector& Collector) const
{
	TArray<FVector3f> Vertices;
	TArray<FIntVector> Tris;
	GetZeroIsosurfaceGridCellFaces(Vertices, Tris);

	FDynamicMeshBuilder MeshBuilder(Collector.GetFeatureLevel());
	for (const FVector3f& V : Vertices)
	{
		MeshBuilder.AddVertex(FDynamicMeshVertex(V));
	}
	for (const FIntVector& T : Tris)
	{
		MeshBuilder.AddTriangle(T[0], T[1], T[2]);
	}

	MeshBuilder.GetMesh(ElemTM.ToMatrixWithScale(), MaterialRenderProxy, SDPG_World, false, false, ViewIndex, Collector);
}

/////////////////////////////////////////////////////////////////////////////////////
// FKConvexGeomRenderInfo
/////////////////////////////////////////////////////////////////////////////////////

FKConvexGeomRenderInfo::FKConvexGeomRenderInfo()
	: VertexBuffers(nullptr)
	, IndexBuffer(nullptr)
	, CollisionVertexFactory(nullptr)
{

}

bool FKConvexGeomRenderInfo::HasValidGeometry()
{
	return
		(VertexBuffers != NULL) &&
		(VertexBuffers->PositionVertexBuffer.GetNumVertices() > 0) &&
		(IndexBuffer != NULL) &&
		(IndexBuffer->Indices.Num() > 0);
}

/////////////////////////////////////////////////////////////////////////////////////
// FKAggregateGeom
/////////////////////////////////////////////////////////////////////////////////////

void FKAggregateGeom::GetAggGeom(const FTransform& Transform, const FColor Color, const FMaterialRenderProxy* MatInst, bool bPerHullColor, bool bDrawSolid, bool bOutputVelocity, int32 ViewIndex, FMeshElementCollector& Collector) const
{
	const FVector Scale3D = Transform.GetScale3D();
	FTransform ParentTM = Transform;
	ParentTM.RemoveScaling();

	for (int32 i = 0; i < SphereElems.Num(); i++)
	{
		FTransform ElemTM = SphereElems[i].GetTransform();
		ElemTM.ScaleTranslation(Scale3D);
		ElemTM *= ParentTM;

		if (bDrawSolid)
			SphereElems[i].GetElemSolid(ElemTM, Scale3D, MatInst, ViewIndex, Collector);
		else
			SphereElems[i].DrawElemWire(Collector.GetPDI(ViewIndex), ElemTM, Scale3D, Color);
	}

	for (int32 i = 0; i < BoxElems.Num(); i++)
	{
		const FKBoxElem ScaledBox = BoxElems[i].GetFinalScaled(Scale3D, FTransform::Identity);
		FTransform ElemTM = ScaledBox.GetTransform();
		ElemTM *= ParentTM;

		if (bDrawSolid)
			BoxElems[i].GetElemSolid(ElemTM, Scale3D, MatInst, ViewIndex, Collector);
		else
			BoxElems[i].DrawElemWire(Collector.GetPDI(ViewIndex), ElemTM, Scale3D, Color);
	}

	for (int32 i = 0; i < SphylElems.Num(); i++)
	{
		const FKSphylElem ScaledSphyl = SphylElems[i].GetFinalScaled(Scale3D, FTransform::Identity);  
		FTransform ElemTM = ScaledSphyl.GetTransform();
		ElemTM *= ParentTM;

		if (bDrawSolid)
			SphylElems[i].GetElemSolid(ElemTM, Scale3D, MatInst, ViewIndex, Collector);
		else
			SphylElems[i].DrawElemWire(Collector.GetPDI(ViewIndex), ElemTM, Scale3D, Color);
	}
	
	if(ConvexElems.Num() > 0)
	{
		if(bDrawSolid)
		{
			// Cache collision vertex/index buffer
			if(!RenderInfo)
			{
				//@todo - parallel rendering, remove const cast
				FKAggregateGeom& ThisGeom = const_cast<FKAggregateGeom&>(*this);
				ThisGeom.RenderInfo = new FKConvexGeomRenderInfo();
				ThisGeom.RenderInfo->VertexBuffers = new FStaticMeshVertexBuffers();
				ThisGeom.RenderInfo->IndexBuffer = new FDynamicMeshIndexBuffer32();

				TArray<FDynamicMeshVertex> OutVerts;
				for(int32 i=0; i<ConvexElems.Num(); i++)
				{
					// Get vertices/triangles from this hull.
					ConvexElems[i].AddCachedSolidConvexGeom(OutVerts, ThisGeom.RenderInfo->IndexBuffer->Indices, FColor::White);
				}

				// Only continue if we actually got some valid geometry
				// Will crash if we try to init buffers with no data
				if(ThisGeom.RenderInfo->VertexBuffers
					&& ThisGeom.RenderInfo->IndexBuffer
					&& OutVerts.Num() > 0
					&& ThisGeom.RenderInfo->IndexBuffer->Indices.Num() > 0)
				{
					ThisGeom.RenderInfo->IndexBuffer->InitResource();

					ThisGeom.RenderInfo->CollisionVertexFactory = new FLocalVertexFactory(Collector.GetFeatureLevel(), "FKAggregateGeom");
					ThisGeom.RenderInfo->VertexBuffers->InitFromDynamicVertex(ThisGeom.RenderInfo->CollisionVertexFactory, OutVerts);

				}
			}

			// If we have geometry to draw, do so
			if(RenderInfo->HasValidGeometry())
			{
				// Calculate transform
				FTransform LocalToWorld = FTransform(FQuat::Identity, FVector::ZeroVector, Scale3D) * ParentTM;

				// Draw the mesh.
				FMeshBatch& Mesh = Collector.AllocateMesh();
				FMeshBatchElement& BatchElement = Mesh.Elements[0];
				BatchElement.IndexBuffer = RenderInfo->IndexBuffer;
				Mesh.VertexFactory = RenderInfo->CollisionVertexFactory;
				Mesh.MaterialRenderProxy = MatInst;
				FBoxSphereBounds WorldBounds, LocalBounds;
				CalcBoxSphereBounds(WorldBounds, LocalToWorld);
				CalcBoxSphereBounds(LocalBounds, FTransform::Identity);

				FDynamicPrimitiveUniformBuffer& DynamicPrimitiveUniformBuffer = Collector.AllocateOneFrameResource<FDynamicPrimitiveUniformBuffer>();
				DynamicPrimitiveUniformBuffer.Set(LocalToWorld.ToMatrixWithScale(), LocalToWorld.ToMatrixWithScale(), WorldBounds, LocalBounds, true, false, bOutputVelocity);
				BatchElement.PrimitiveUniformBufferResource = &DynamicPrimitiveUniformBuffer.UniformBuffer;

			 	// previous l2w not used so treat as static
				BatchElement.FirstIndex = 0;
				BatchElement.NumPrimitives = RenderInfo->IndexBuffer->Indices.Num() / 3;
				BatchElement.MinVertexIndex = 0;
				BatchElement.MaxVertexIndex = RenderInfo->VertexBuffers->PositionVertexBuffer.GetNumVertices() - 1;
				Mesh.ReverseCulling = LocalToWorld.GetDeterminant() < 0.0f ? true : false;
				Mesh.Type = PT_TriangleList;
				Mesh.DepthPriorityGroup = SDPG_World;
				Mesh.bCanApplyViewModeOverrides = false;
				Collector.AddMesh(ViewIndex, Mesh);
			}
		}
		else
		{
			for(int32 i=0; i<ConvexElems.Num(); i++)
			{
				FColor ConvexColor = bPerHullColor ? DebugUtilColor[i%NUM_DEBUG_UTIL_COLORS] : Color;
				FTransform ElemTM = ConvexElems[i].GetTransform();
				ElemTM *= Transform;
				ConvexElems[i].DrawElemWire(Collector.GetPDI(ViewIndex), ElemTM, 1.f, ConvexColor);	//we pass in 1 for scale because the ElemTM already has the scale baked into it
			}
		}
	}

	for (int32 i = 0; i < TaperedCapsuleElems.Num(); i++)
	{
		const FKTaperedCapsuleElem ScaledTaperedCapsule = TaperedCapsuleElems[i].GetFinalScaled(Scale3D, FTransform::Identity);
		FTransform ElemTM = ScaledTaperedCapsule.GetTransform();
		ElemTM *= ParentTM;

		if (bDrawSolid)
			TaperedCapsuleElems[i].GetElemSolid(ElemTM, Scale3D, MatInst, ViewIndex, Collector);
		else
			TaperedCapsuleElems[i].DrawElemWire(Collector.GetPDI(ViewIndex), ElemTM, Scale3D, Color);
	}

	for (int32 i = 0; i < LevelSetElems.Num(); i++)
	{
		FTransform ElemTM = LevelSetElems[i].GetTransform();
		ElemTM *= Transform;

		if (bDrawSolid)
			LevelSetElems[i].GetElemSolid(ElemTM, Scale3D, MatInst, ViewIndex, Collector);
		else
			LevelSetElems[i].DrawElemWire(Collector.GetPDI(ViewIndex), ElemTM, 1.f, Color);
	}
}

/** Release the RenderInfo (if its there) and safely clean up any resources. Not thread safe, but can be called from any thread (conditionally safe). */
void FKAggregateGeom::FreeRenderInfo()
{
	// See if we have rendering resources to free
	if (RenderInfo)
	{
		// Should always have these if RenderInfo exists
		check(RenderInfo->VertexBuffers);
		check(RenderInfo->IndexBuffer);

		// Fire off a render command to free these resources
		ENQUEUE_RENDER_COMMAND(FKAggregateGeomFreeRenderInfo)(
			[RenderInfoToRelease = RenderInfo](FRHICommandList& RHICmdList)
			{
				RenderInfoToRelease->VertexBuffers->ColorVertexBuffer.ReleaseResource();
				RenderInfoToRelease->VertexBuffers->StaticMeshVertexBuffer.ReleaseResource();
				RenderInfoToRelease->VertexBuffers->PositionVertexBuffer.ReleaseResource();
				RenderInfoToRelease->IndexBuffer->ReleaseResource();

				// May not exist if no geometry was available
				if (RenderInfoToRelease->CollisionVertexFactory != nullptr)
				{
					RenderInfoToRelease->CollisionVertexFactory->ReleaseResource();
				}

				// Free memory.
				delete RenderInfoToRelease->VertexBuffers;
				delete RenderInfoToRelease->IndexBuffer;

				if (RenderInfoToRelease->CollisionVertexFactory != nullptr)
				{
					delete RenderInfoToRelease->CollisionVertexFactory;
				}

				delete RenderInfoToRelease;
			}
		);

		// Reset the pointer as it's been given to the render thread
		RenderInfo = nullptr;
	}
}

/////////////////////////////////////////////////////////////////////////////////////
// UPhysicsAsset
/////////////////////////////////////////////////////////////////////////////////////

FTransform GetSkelBoneTransform(int32 BoneIndex, const TArray<FTransform>& SpaceBases, const FTransform& LocalToWorld)
{
	if(BoneIndex != INDEX_NONE && BoneIndex < SpaceBases.Num())
	{
		return SpaceBases[BoneIndex] * LocalToWorld;
	}
	else
	{
		return FTransform::Identity;
	}
}

void UPhysicsAsset::GetCollisionMesh(int32 ViewIndex, FMeshElementCollector& Collector, const FReferenceSkeleton& RefSkeleton, const TArray<FTransform>& SpaceBases, const FTransform& LocalToWorld, const FVector& Scale3D)
{
	for( int32 i=0; i<SkeletalBodySetups.Num(); i++)
	{
		int32 BoneIndex = RefSkeleton.FindBoneIndex( SkeletalBodySetups[i]->BoneName );
		
		FColor* BoneColor = (FColor*)( &SkeletalBodySetups[i] );

		FTransform BoneTransform = GetSkelBoneTransform(BoneIndex, SpaceBases, LocalToWorld);
		// SkelBoneTransform should have the appropriate scale baked in from Component and Import Transform.
		// BoneTransform.SetScale3D(Scale3D);
		if (SkeletalBodySetups[i]->bCreatedPhysicsMeshes)
		{
			SkeletalBodySetups[i]->AggGeom.GetAggGeom(BoneTransform, *BoneColor, NULL, false, false, true, ViewIndex, Collector);
		}
	}
}

void UPhysicsAsset::GetUsedMaterials(TArray<UMaterialInterface*>& Materials)
{
	for (int32 i = 0; i < ConstraintSetup.Num(); i++)
	{
		FConstraintInstance& Instance = ConstraintSetup[i]->DefaultInstance;
		Instance.GetUsedMaterials(Materials);
	}
}

void UPhysicsAsset::DrawConstraints(int32 ViewIndex, FMeshElementCollector& Collector, const FReferenceSkeleton& RefSkeleton, const TArray<FTransform>& SpaceBases, const FTransform& LocalToWorld, float Scale)
{
	for (int32 i = 0; i < ConstraintSetup.Num(); i++)
	{
		FConstraintInstance& Instance = ConstraintSetup[i]->DefaultInstance;

		// Get each constraint frame in world space.
		FTransform Con1Frame = FTransform::Identity;
		int32 Bone1Index = RefSkeleton.FindBoneIndex(Instance.ConstraintBone1);
		if (Bone1Index != INDEX_NONE)
		{
			FTransform Body1TM = GetSkelBoneTransform(Bone1Index, SpaceBases, LocalToWorld);
			Body1TM.RemoveScaling();
			Con1Frame = Instance.GetRefFrame(EConstraintFrame::Frame1) * Body1TM;
		}

		FTransform Con2Frame = FTransform::Identity;
		int32 Bone2Index = RefSkeleton.FindBoneIndex(Instance.ConstraintBone2);
		if (Bone2Index != INDEX_NONE)
		{
			FTransform Body2TM = GetSkelBoneTransform(Bone2Index, SpaceBases, LocalToWorld);
			Body2TM.RemoveScaling();
			Con2Frame = Instance.GetRefFrame(EConstraintFrame::Frame2) * Body2TM;
		}


		Instance.DrawConstraint(ViewIndex, Collector, Scale, 1.f, true, true, Con1Frame, Con2Frame, false);
	}
}
static void DrawLinearLimit(FPrimitiveDrawInterface* PDI, const FVector& Origin, const FVector& Axis, const FVector& Orth, float LinearLimitRadius, bool bLinearLimited, float DrawScale)
{
	float ScaledLimitSize = LimitRenderSize * DrawScale;

	if (bLinearLimited)
	{
		FVector Start = Origin - LinearLimitRadius * Axis;
		FVector End = Origin + LinearLimitRadius * Axis;

		PDI->DrawLine(  Start, End, JointLimitColor, SDPG_World );

		// Draw ends indicating limit.
		PDI->DrawLine(  Start - (0.2f * ScaledLimitSize * Orth), Start + (0.2f * ScaledLimitSize * Orth), JointLimitColor, SDPG_World );
		PDI->DrawLine(  End - (0.2f * ScaledLimitSize * Orth), End + (0.2f * ScaledLimitSize * Orth), JointLimitColor, SDPG_World );
	}
	else
	{
		FVector Start = Origin - 1.5f * ScaledLimitSize * Axis;
		FVector End = Origin + 1.5f * ScaledLimitSize * Axis;

		PDI->DrawLine(  Start, End, JointRefColor, SDPG_World );

		// Draw arrow heads.
		PDI->DrawLine(  Start, Start + (0.2f * ScaledLimitSize * Axis) + (0.2f * ScaledLimitSize * Orth), JointLimitColor, SDPG_World );
		PDI->DrawLine(  Start, Start + (0.2f * ScaledLimitSize * Axis) - (0.2f * ScaledLimitSize * Orth), JointLimitColor, SDPG_World );

		PDI->DrawLine(  End, End - (0.2f * ScaledLimitSize * Axis) + (0.2f * ScaledLimitSize * Orth), JointLimitColor, SDPG_World );
		PDI->DrawLine(  End, End - (0.2f * ScaledLimitSize * Axis) - (0.2f * ScaledLimitSize * Orth), JointLimitColor, SDPG_World );
	}
}

//creates fan shape along visualized axis for rotation axis of length Length
FMatrix HelpBuildFan(const FTransform& Con1Frame, const FTransform& Con2Frame, EAxis::Type DrawOnAxis, EAxis::Type RotationAxis, float Length)
{
	FVector Con1DrawOnAxis = Con1Frame.GetScaledAxis(DrawOnAxis);
	FVector Con2DrawOnAxis = Con2Frame.GetScaledAxis(DrawOnAxis);

	FVector Con1RotationAxis = Con1Frame.GetScaledAxis(RotationAxis);
	FVector Con2RotationAxis = Con2Frame.GetScaledAxis(RotationAxis);

	// Rotate parent twist ref axis
	FQuat Con2ToCon1Rot = FQuat::FindBetween(Con2RotationAxis, Con1RotationAxis);
	FVector Con2InCon1DrawOnAxis = Con2ToCon1Rot.RotateVector(Con2DrawOnAxis);

	FTransform ConeLimitTM(Con2InCon1DrawOnAxis, Con1RotationAxis ^ Con2InCon1DrawOnAxis, Con1RotationAxis, Con1Frame.GetTranslation());
	FMatrix ConeToWorld = FScaleMatrix(FVector(Length * 0.9f)) * ConeLimitTM.ToMatrixWithScale();
	return ConeToWorld;
}

//builds radians for limit based on limit type
float HelpBuildAngle(float LimitAngle, EAngularConstraintMotion LimitType)
{
	switch (LimitType)
	{
		case ACM_Free: return UE_PI;
		case ACM_Locked: return 0.f;
		default: return FMath::DegreesToRadians(LimitAngle);
	}
}


FPrimitiveDrawInterface* FConstraintInstance::FPDIOrCollector::GetPDI() const
{
	return PDI ? PDI : Collector->GetPDI(ViewIndex);
}

void FConstraintInstance::FPDIOrCollector::DrawCylinder(const FVector& Start, const FVector& End, float Thickness, FMaterialRenderProxy* MaterialProxy, ESceneDepthPriorityGroup DepthPriority) const
{
	if (HasCollector())
	{
		GetCylinderMesh(Start, End, Thickness, 4, MaterialProxy, DepthPriority, ViewIndex, *Collector);
	}
	else
	{
		::DrawCylinder(PDI, Start, End, Thickness, 4, MaterialProxy, DepthPriority);
	}
}

void FConstraintInstance::GetUsedMaterials(TArray<UMaterialInterface*>& Materials)
{
	Materials.AddUnique(GEngine->ConstraintLimitMaterialX);
	Materials.AddUnique(GEngine->ConstraintLimitMaterialXAxis);
	Materials.AddUnique(GEngine->ConstraintLimitMaterialY);
	Materials.AddUnique(GEngine->ConstraintLimitMaterialYAxis);
	Materials.AddUnique(GEngine->ConstraintLimitMaterialZ);
	Materials.AddUnique(GEngine->ConstraintLimitMaterialZAxis);
}

void FConstraintInstance::DrawConstraintImp(const FPDIOrCollector& PDIOrCollector, float Scale, float LimitDrawScale, bool bDrawLimits, bool bDrawSelected, const FTransform& Con1Frame, const FTransform& Con2Frame, bool bDrawAsPoint) const
{
	// Do nothing if we're shipping
#if UE_BUILD_SHIPPING
	return;
#endif

	const ESceneDepthPriorityGroup Layer = ESceneDepthPriorityGroup::SDPG_World;
	FPrimitiveDrawInterface* PDI = PDIOrCollector.GetPDI();

	check((GEngine->ConstraintLimitMaterialX != nullptr) && (GEngine->ConstraintLimitMaterialY != nullptr) && (GEngine->ConstraintLimitMaterialZ != nullptr));

	static UMaterialInterface * LimitMaterialX = GEngine->ConstraintLimitMaterialX;
	static UMaterialInterface * LimitMaterialXAxis = GEngine->ConstraintLimitMaterialXAxis;
	static UMaterialInterface * LimitMaterialY = GEngine->ConstraintLimitMaterialY;
	static UMaterialInterface * LimitMaterialYAxis = GEngine->ConstraintLimitMaterialYAxis;
	static UMaterialInterface * LimitMaterialZ = GEngine->ConstraintLimitMaterialZ;
	static UMaterialInterface * LimitMaterialZAxis = GEngine->ConstraintLimitMaterialZAxis;
	
	FVector Con1Pos = Con1Frame.GetTranslation();
	FVector Con2Pos = Con2Frame.GetTranslation();

	float Length = (bDrawSelected ? SelectedJointRenderSize : UnselectedJointRenderSize) * Scale;
	float Thickness = JointRenderThickness;

	// Special mode for drawing joints just as points..
	if(bDrawAsPoint && !bDrawSelected)
	{
		PDI->DrawPoint( Con1Frame.GetTranslation(), JointUnselectedColor, 4.f, ESceneDepthPriorityGroup::SDPG_Foreground );
		PDI->DrawPoint( Con2Frame.GetTranslation(), JointUnselectedColor, 4.f, ESceneDepthPriorityGroup::SDPG_Foreground );

		// do nothing else in this mode.
		return;
	}

	if (bDrawLimits)
	{

		//////////////////////////////////////////////////////////////////////////
		// ANGULAR DRAWING

		//Draw limits first as they are transparent and need to be under coordinate axes
		const bool bLockSwing1 = GetAngularSwing1Motion() == ACM_Locked;
		const bool bLockSwing2 = GetAngularSwing2Motion() == ACM_Locked;
		const bool bLockAllSwing = bLockSwing1 && bLockSwing2;

		// If swing is limited (but not locked) - draw the limit cone.
		if (!bLockAllSwing)
		{
			if (ProfileInstance.ConeLimit.Swing1Motion == ACM_Free && ProfileInstance.ConeLimit.Swing2Motion == ACM_Free)
			{
				if (PDIOrCollector.HasCollector())
				{
					GetSphereMesh(Con1Pos, FVector(Length*0.9f), DrawConeLimitSides, DrawConeLimitSides, LimitMaterialX->GetRenderProxy(), Layer, false, PDIOrCollector.ViewIndex, *PDIOrCollector.Collector);
				}
				else
				{
					DrawSphere(PDI, Con1Pos, FRotator::ZeroRotator, FVector(Length * 0.9f), DrawConeLimitSides, DrawConeLimitSides, LimitMaterialX->GetRenderProxy(), Layer);
				}
			}
			else
			{
				FTransform ConeLimitTM = Con2Frame;
				ConeLimitTM.SetTranslation(Con1Frame.GetTranslation());

				const float Swing1Ang = HelpBuildAngle(GetAngularSwing1Limit(), GetAngularSwing1Motion());
				const float Swing2Ang = HelpBuildAngle(GetAngularSwing2Limit(), GetAngularSwing2Motion());
				FMatrix ConeToWorld = FScaleMatrix(FVector(Length * 0.9f)) * ConeLimitTM.ToMatrixWithScale();

				if (PDIOrCollector.HasCollector())
				{
					GetConeMesh(ConeToWorld, FMath::RadiansToDegrees(Swing1Ang), FMath::RadiansToDegrees(Swing2Ang), DrawConeLimitSides, LimitMaterialX->GetRenderProxy(), Layer, PDIOrCollector.ViewIndex, *PDIOrCollector.Collector);
				}
				else
				{
					DrawCone(PDI, ConeToWorld, Swing1Ang, Swing2Ang, DrawConeLimitSides, false, JointLimitColor, LimitMaterialX->GetRenderProxy(), Layer);
				}
			}
		}

		//twist
		if (GetAngularTwistMotion() != ACM_Locked)
		{
			FMatrix ConeToWorld = HelpBuildFan(Con1Frame, Con2Frame, EAxis::Y, EAxis::X, Length);
			float Limit = HelpBuildAngle(GetAngularTwistLimit(), GetAngularTwistMotion());
			if (PDIOrCollector.HasCollector())
			{
				GetConeMesh(ConeToWorld, FMath::RadiansToDegrees(Limit), 0, DrawConeLimitSides, LimitMaterialY->GetRenderProxy(), Layer, PDIOrCollector.ViewIndex, *PDIOrCollector.Collector);
			}
			else
			{
				DrawCone(PDI, ConeToWorld, Limit, 0, DrawConeLimitSides, false, JointLimitColor, LimitMaterialY->GetRenderProxy(), Layer);
			}
		}
	}


	//////////////////////////////////////////////////////////////////////////
	// COORDINATE AXES
	FVector Position = Con1Frame.GetTranslation();

	PDIOrCollector.DrawCylinder(Position, Position + Length * Con1Frame.GetScaledAxis(EAxis::X), Thickness, LimitMaterialXAxis->GetRenderProxy(), Layer);
	PDIOrCollector.DrawCylinder(Position, Position + Length * Con1Frame.GetScaledAxis(EAxis::Y), Thickness, LimitMaterialYAxis->GetRenderProxy(), Layer);
	PDIOrCollector.DrawCylinder(Position, Position + Length * Con1Frame.GetScaledAxis(EAxis::Z), Thickness, LimitMaterialZAxis->GetRenderProxy(), Layer);

	PDIOrCollector.DrawCylinder(Position, Position + Length * Con2Frame.GetScaledAxis(EAxis::X), Thickness, LimitMaterialXAxis->GetRenderProxy(), Layer);
	PDIOrCollector.DrawCylinder(Position, Position + Length * Con2Frame.GetScaledAxis(EAxis::Y), Thickness, LimitMaterialYAxis->GetRenderProxy(), Layer);
	PDIOrCollector.DrawCylinder(Position, Position + Length * Con2Frame.GetScaledAxis(EAxis::Z), Thickness, LimitMaterialZAxis->GetRenderProxy(), Layer);


	//Draw arrow on twist axist
	{
		FTransform ConeLimitTM = Con2Frame;
		ConeLimitTM.SetTranslation(Con1Frame.GetTranslation() + Length*1.05*Con2Frame.GetScaledAxis(EAxis::X));

		const float Swing1Ang = UE_PI / 4;
		const float Swing2Ang = UE_PI / 4;
		FMatrix ConeToWorld = FScaleMatrix(FVector(Length * -0.1f)) * ConeLimitTM.ToMatrixWithScale();

		if (PDIOrCollector.HasCollector())
		{
			GetConeMesh(ConeToWorld, FMath::RadiansToDegrees(Swing1Ang), FMath::RadiansToDegrees(Swing2Ang), DrawConeLimitSides, LimitMaterialXAxis->GetRenderProxy(), Layer, PDIOrCollector.ViewIndex, *PDIOrCollector.Collector);
		}
		else
		{
			DrawCone(PDI, ConeToWorld, Swing1Ang, Swing2Ang, DrawConeLimitSides, false, JointLimitColor, LimitMaterialXAxis->GetRenderProxy(), Layer);
		}
	}

	//////////////////////////////////////////////////////////////////////////
	// LINEAR DRAWING

	//TODO: Move this all into a draw function on linear constraint
	bool bLinearXLocked = (GetLinearXMotion() == LCM_Locked) || (GetLinearXMotion() == LCM_Limited && GetLinearLimit() < RB_MinSizeToLockDOF);
	bool bLinearYLocked = (GetLinearYMotion() == LCM_Locked) || (GetLinearYMotion() == LCM_Limited && GetLinearLimit() < RB_MinSizeToLockDOF);
	bool bLinearZLocked = (GetLinearZMotion() == LCM_Locked) || (GetLinearZMotion() == LCM_Limited && GetLinearLimit() < RB_MinSizeToLockDOF);

	if(!bLinearXLocked)
	{
		bool bLinearXLimited = ( GetLinearXMotion() == LCM_Limited && GetLinearLimit() >= RB_MinSizeToLockDOF );
		DrawLinearLimit(PDI, Con2Frame.GetTranslation(), Con2Frame.GetScaledAxis( EAxis::X ), Con2Frame.GetScaledAxis( EAxis::Z ), GetLinearLimit(), bLinearXLimited, LimitDrawScale);
	}

	if(!bLinearYLocked)
	{
		bool bLinearYLimited = ( GetLinearYMotion() == LCM_Limited && GetLinearLimit() >= RB_MinSizeToLockDOF );
		DrawLinearLimit(PDI, Con2Frame.GetTranslation(), Con2Frame.GetScaledAxis( EAxis::Y ), Con2Frame.GetScaledAxis( EAxis::Z ), GetLinearLimit(), bLinearYLimited, LimitDrawScale);
	}

	if(!bLinearZLocked)
	{
		bool bLinearZLimited = ( GetLinearZMotion() == LCM_Limited && GetLinearLimit() >= RB_MinSizeToLockDOF );
		DrawLinearLimit(PDI, Con2Frame.GetTranslation(), Con2Frame.GetScaledAxis( EAxis::Z ), Con2Frame.GetScaledAxis( EAxis::X ), GetLinearLimit(), bLinearZLimited, LimitDrawScale);
	}
}<|MERGE_RESOLUTION|>--- conflicted
+++ resolved
@@ -769,11 +769,7 @@
 			{
 				const int32 Index = TriVertexIndex[TriVertCount];
 				FDynamicMeshVertex Vert;
-<<<<<<< HEAD
-				Vert.Position = (FVector3f)VertexData[Index];
-=======
 				Vert.Position = (FVector3f)Transform.TransformPosition(VertexData[Index]);
->>>>>>> d731a049
 				Vert.Color = VertexColor;
 				Vert.SetTangents((FVector3f)TangentX, (FVector3f)TangentY, (FVector3f)TangentZ);
 				VertexBuffer.Add(Vert);
