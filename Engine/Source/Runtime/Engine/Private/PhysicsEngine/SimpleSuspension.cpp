// Copyright Epic Games, Inc. All Rights Reserved.

#include "Physics/SimpleSuspension.h"
#include "Chaos/Real.h"
<<<<<<< HEAD
=======


// Some calculations are expected to exceed the engine's SMALL_NUMBER threshold
static double SUSPENSION_SMALL_NUMBER = 1.e-10;

// Tolerance for using single axis calculations
static double SUSPENSION_ALIGNMENT_TOLERANCE = 0.1;
>>>>>>> d731a049

void FSimpleSuspension::Setup(const FSimpleSuspensionParams& InSuspensionParams)
{
	const int32 Count = SuspensionParams.SpringParams.Num();
	ensure(SuspensionParams.LocalSpringOrigins.Num() == Count);
	SuspensionState.SpringDisplacements.SetNumZeroed(Count);
	SuspensionState.SpringForces.SetNumZeroed(Count);
	SuspensionState.SpringContacts.SetNumZeroed(Count);
	SuspensionState.WorldSpringOrigins.SetNumZeroed(Count);
	SuspensionParams = InSuspensionParams;
}

void FSimpleSuspension::Setup(const FSimpleSuspensionParams& InSuspensionParams, const float TotalMass, const float Gravity)
{
	Setup(InSuspensionParams);
	ComputeSpringParams(TotalMass, Gravity);
}

void FSimpleSuspension::ComputeSpringParams(const float TotalMass, const float Gravity)
{
	FSimpleSuspensionHelpers::ComputeSpringParams(SuspensionParams, TotalMass, Gravity, SuspensionParams.SpringParams);
}

void FSimpleSuspension::Update(const FTransform& LocalToWorld, const FVector& LinearVelocity, const FVector& AngularVelocityRad, const FSimpleSuspensionRaycast& RaycastFunction)
{
	// Compute world coordinates needed for displacement and force calculations
	FSimpleSuspensionHelpers::ComputeWorldSuspensionCoordinates(SuspensionParams, LocalToWorld, SuspensionState);

	// Do raycasts to find the displacements of each spring
	FSimpleSuspensionHelpers::ComputeSuspensionDisplacements(SuspensionParams, RaycastFunction, SuspensionState);

	// Compute the forces which result from spring displacements
	FSimpleSuspensionHelpers::ComputeSuspensionForces(LinearVelocity, AngularVelocityRad, SuspensionState, SuspensionParams.SpringParams, SuspensionState);
}

bool FSimpleSuspensionHelpers::ComputeSingleAxisLambda(const FVector::FReal AxisDot, const FVector::FReal SumAxis, const uint32 Count, TArray<FVector::FReal, TFixedAllocator<2>>& Lambdas, FString* ErrMsg)
{
	using Chaos::FReal;

	//compute determinant
	const FReal DetLL = AxisDot * Count - SumAxis * SumAxis;
	if (!ErrCheck(!FMath::IsNearlyZero(DetLL, SUSPENSION_SMALL_NUMBER),
		TEXT("Spring configuration is invalid! Please make sure no two springs are at the same location."), ErrMsg))
	{
		return false;
	}

	const FReal LambdaB0 = Lambdas[0];
	const FReal LambdaB1 = Lambdas[1];

	//Compute the inverse matrix
	const FReal DetLLInv = 1.f / DetLL;
	const FReal InvLL00 = Count * DetLLInv;
	const FReal InvLL01 = -SumAxis * DetLLInv;
	const FReal InvLL10 = -SumAxis * DetLLInv;
	const FReal InvLL11 = AxisDot * DetLLInv;

	//compute Lagrange Multipliers - The third lambda value will always be zero in the 1D case.
	Lambdas[0] = InvLL00 * LambdaB0 + InvLL01 * LambdaB1;
	Lambdas[1] = InvLL10 * LambdaB0 + InvLL11 * LambdaB1;

	return true;
}

bool FSimpleSuspensionHelpers::ComputeSprungMasses(const TArray<FVector>& MassSpringPositions, const float TotalMass, TArray<float>& OutSprungMasses, FString* ErrMsg)
{
	using Chaos::FReal;
	/*

	For a body which is supported by a collection of parallel springs,
	this method will compute a distribution of masses among the springs
	which minimizes the variance between them.

	This method assumes that spring positions are given relative to the
	center of mass of the body, and that gravity occurs in the local -Z
	direction.

	Different methods are used for 1, 2, and >= 3 numbers of springs.

	*/

	// Make sure we have enough space in the spring mass results array
	const uint32 Count = MassSpringPositions.Num();
	OutSprungMasses.Reserve(Count);

	// Check essential values
	if (!ErrCheck(Count > 0, TEXT("Must have at least one spring to compute sprung masses."), ErrMsg))
	{
		return false;
	}

	if (!ErrCheck(TotalMass > UE_SMALL_NUMBER, TEXT("Total mass must be greater than zero to compute sprung masses."), ErrMsg))
	{
		return false;
	}

	// The cases of one or two springs are special snowflakes
	if (Count == 1)
	{
		OutSprungMasses[0] = TotalMass;
		return true;
	}
	else if (Count == 2)
	{
		/*

		For two springs, we project the CM (which is 0,0 since we're
		in the mass frame of the object) onto the line between the
		springs, and compute the ratio of the distances.

		For example in the graph below, if the springs are at points
		A and B, then the distances d0 and d1 will be computed.

			 d0      d1
		A---------p------B
				  |
				  c

		Then the masses m0 and m1 at A and B will be distributed according
		to the magnitudes of d0 and d1.

		m0 = m * d0 / (d0 + d1);
		m1 = m - m0;

		*/

		const FReal AX = MassSpringPositions[0].X;
		const FReal AY = MassSpringPositions[0].Y;
		const FReal DiffX = MassSpringPositions[1].X - AX;
		const FReal DiffY = MassSpringPositions[1].Y - AY;

		// If the springs are close together, just divide the mass in 2.
		const FReal DistSquared = (DiffX * DiffX) + (DiffY * DiffY);
		const FReal Dist = FMath::Sqrt(DistSquared);
<<<<<<< HEAD
		if (Dist <= SMALL_NUMBER)
=======
		if (Dist <= UE_SMALL_NUMBER)
>>>>>>> d731a049
		{
			OutSprungMasses[0] = OutSprungMasses[1] = TotalMass * .5f;
			return true;
		}

		// The springs are far enough apart, compute the distribution
		const FReal DistInv = 1.f / Dist;
		const FReal DirX = DiffX * DistInv;
		const FReal DirY = DiffY * DistInv;
		const FReal DirDotA = (DirX * AX) + (DirY * AY);
		OutSprungMasses[0] = -TotalMass * DirDotA * DistInv;
		OutSprungMasses[1] = TotalMass - OutSprungMasses[0];
		if (ErrCheck(OutSprungMasses[0] >= 0.f, TEXT("Spring configuration is invalid! Please make sure the center of mass is located between the springs."), ErrMsg) &&
			ErrCheck(OutSprungMasses[1] >= 0.f, TEXT("Spring configuration is invalid! Please make sure the center of mass is located between the springs."), ErrMsg))
		{
			return true;
		}
		return false;
	}

	/*

	In the case that we have N >= 3 springs, we solve a constrained minimization
	problem using Lagrange multipliers (https://en.wikipedia.org/wiki/Lagrange_multiplier).

	Our constraints express the following: the mass-weighted sum of the spring
	positions must equal the center of mass, and the sum of the sprung masses must equal
	the total mass of the body. Thus, we have three constraint equations:

	g0 = sum(x_i * m_i) = x_c * m
	g1 = sum(y_i * m_i) = y_c * m
	g2 = sum(m_i) = m

	When there are many springs, there are many ways in which we could distribute the
	masses among them. In order to get an even distribution, we want to minimize the
	function whose value is the total mass variance.

	f = sum((m_i - m_u)^2)

	where m_u is the average mass per spring, m / N.

	The equation which constrains the minimization of f will be the gradient of the sum
	of f and the constraints multiplied by scalars, set to zero.

	grad(f) + lambda0 grad(g0) + lambda1 grad(g1) + lambda2 grad(g2) = 0

	That is,

	2 m_i + lambda0 * x_i + lambda1 * y_i + lambda2 = 2m_u

	where 0 < i <= N. In combination with the constraint equations, we now have a system of
	N+3 equations and N+3 unknowns.

	[  0   0   0   x0  x1  x2  ... ] [ lambda0 ] = [ m x_c ]
	[  0   0   0   y0  y1  y2  ... ] [ lambda1 ]   [ m y_c ]
	[  0   0   0   1   1   1   ... ] [ lambda2 ]   [ m     ]
	[  x0  y0  1   2   0   0   ... ] [ m0      ]   [ 2 m_u ]
	[  x1  y1  1   0   2   0       ] [ m1      ]   [ 2 m_u ]
	[  x2  y2  1   0   0   2       ] [ m2      ]   [ 2 m_u ]
	[  .   .   .             .     ] [ .       ]   [ .     ]
	[  .   .   .               .   ] [ .       ]   [ .     ]
	[  .   .   .                 . ] [ .       ]   [ .     ]


	The linear (N+3)x(N+3) system which results takes a form which can be simplified
	using the Schur complement (https://en.wikipedia.org/wiki/Schur_complement) of the
	system matrix.

	[  0   Lt  ] [ lambda_vec ] = [ u ]
	[  L   2 I ] [ m_vec      ]   [ v ]

	where Lt = Transpose(L), lambda_vec = { lambda0, lambda1, lambda2 },
	m_vec = { m0, m1, m2, ... }, u = m { x_c, y_c, 1 }, and v = 2 m_u { 1, 1, 1, ...}.

	This system can be solved for lambda_vec and subsequently m_vec, which is our solution vector.

	lambda_vec = (Lt L)^-1 (Lt v - 2 u)
	m_vec = (v - L lambda_vec) / 2

	The matrix (Lt L) is a 3x3 matrix, and its inverse is the only one which must be found
	in order to finally solve for the masses.

	*/

	// Cache values we'll need later, and clear out the results array
	const FReal CountN = (FReal)Count;
	const FReal CountInverse = 1.f / CountN;
	const FReal AverageMass = TotalMass * CountInverse;
	FReal SumX = 0.f;
	FReal SumY = 0.f;
	FReal XDotX = 0.f;
	FReal YDotY = 0.f;
	FReal XDotY = 0.f;
	FReal B0 = 0.f;
	FReal B1 = 0.f;
	FReal B2 = 0.f;
<<<<<<< HEAD
=======
	bool bAlignedX = true;
	bool bAlignedY = true;

>>>>>>> d731a049
	for (uint32 Index = 0; Index < Count; ++Index)
	{
		const FReal X = MassSpringPositions[Index].X;
		const FReal Y = MassSpringPositions[Index].Y;
		SumX += X;
		SumY += Y;
		XDotX += X * X;
		YDotY += Y * Y;
		XDotY += X * Y;

		bAlignedX &= FMath::IsNearlyEqual(MassSpringPositions[Index].X, MassSpringPositions[0].X, SUSPENSION_ALIGNMENT_TOLERANCE);
		bAlignedY &= FMath::IsNearlyEqual(MassSpringPositions[Index].Y, MassSpringPositions[0].Y, SUSPENSION_ALIGNMENT_TOLERANCE);
	}

<<<<<<< HEAD
	// Compute determinant of system matrix, in prep for inversion
	const FReal DetLL
		= (XDotX * YDotY * Count)
		+ (2.f * XDotY * SumX * SumY)
		- (YDotY * SumX * SumX)
		- (XDotX * SumY * SumY)
		- (XDotY * Count);
=======
	//calculate the lambdas - we approximate the center of mass as zero for each axis
	FReal Lambda0 = 0.0f;
	FReal Lambda1 = 0.0f;
	FReal Lambda2 = 0.0f;

	const FReal LambdaB0 = 2.f * AverageMass * SumX;
	const FReal LambdaB1 = 2.f * AverageMass * SumY;
	const FReal LambdaB2 = (2.f * AverageMass * CountN) - (2.f * TotalMass);
>>>>>>> d731a049

	//if one axis is aligned, we actually lose a constraint/equation and we need to adjust our calculation
	if (bAlignedY)
	{
		TArray<Chaos::FReal, TFixedAllocator<2>> Lambdas;
		Lambdas.Add(LambdaB0);
		Lambdas.Add(LambdaB2);

		ComputeSingleAxisLambda(XDotX, SumX, Count, Lambdas);

		Lambda0 = Lambdas[0];
		Lambda2 = Lambdas[1];
	}

<<<<<<< HEAD
	// Compute the elements of the inverse matrix
	const FReal DetLLInv = 1.f / DetLL;
	const FReal InvLL00 = ((Count * YDotY) - (SumY * SumY)) * DetLLInv;
	const FReal InvLL01 = ((SumX * SumY) - (Count * XDotY)) * DetLLInv;
	const FReal InvLL02 = ((SumY * XDotY) - (SumX * YDotY)) * DetLLInv;
	const FReal InvLL10 = InvLL01; // Symmetry!
	const FReal InvLL11 = ((Count * XDotX) - (SumX * SumX)) * DetLLInv;
	const FReal InvLL12 = ((SumX * XDotY) - (SumY * XDotX)) * DetLLInv; // = InvLL21. Symmetry!
	const FReal InvLL20 = InvLL02; // Symmetry!
	const FReal InvLL21 = InvLL12; // Symmetry!
	const FReal InvLL22 = ((XDotX * YDotY) - (XDotY * XDotY)) * DetLLInv;

	// Compute the Lagrange multipliers
	const FReal LambdaB0 = 2.f * AverageMass * SumX;
	const FReal LambdaB1 = 2.f * AverageMass * SumY;
	const FReal LambdaB2 = (2.f * AverageMass * CountN) - (2.f * TotalMass);
	const FReal Lambda0 = (InvLL00 * LambdaB0) + (InvLL01 * LambdaB1) + (InvLL02 * LambdaB2);
	const FReal Lambda1 = (InvLL10 * LambdaB0) + (InvLL11 * LambdaB1) + (InvLL12 * LambdaB2);
	const FReal Lambda2 = (InvLL20 * LambdaB0) + (InvLL21 * LambdaB1) + (InvLL22 * LambdaB2);
=======
	else if (bAlignedX)
	{
		TArray<Chaos::FReal, TFixedAllocator<2>> Lambdas;
		Lambdas.Add(LambdaB1);
		Lambdas.Add(LambdaB2);

		ComputeSingleAxisLambda(YDotY, SumY, Count, Lambdas);

		Lambda1 = Lambdas[0];
		Lambda2 = Lambdas[1];
	}

	//2D constraint calculation
	else
	{
		// Compute determinant of system matrix, in prep for inversion
		const FReal DetLL
			= (XDotX * YDotY * Count)
			+ (2.f * XDotY * SumX * SumY)
			- (YDotY * SumX * SumX)
			- (XDotX * SumY * SumY)
			- (XDotY * XDotY * Count);

		// Make sure the matrix is invertible!
		if (!ErrCheck(!FMath::IsNearlyZero(DetLL, SUSPENSION_SMALL_NUMBER),
			TEXT("Spring configuration is invalid! Please make sure no two springs are at the same location."), ErrMsg))
		{
			return false;
		}

		// Compute the elements of the inverse matrix
		const FReal DetLLInv = 1.f / DetLL;
		const FReal InvLL00 = ((Count * YDotY) - (SumY * SumY)) * DetLLInv;
		const FReal InvLL01 = ((SumX * SumY) - (Count * XDotY)) * DetLLInv;
		const FReal InvLL02 = ((SumY * XDotY) - (SumX * YDotY)) * DetLLInv;
		const FReal InvLL10 = InvLL01; // Symmetry!
		const FReal InvLL11 = ((Count * XDotX) - (SumX * SumX)) * DetLLInv;
		const FReal InvLL12 = ((SumX * XDotY) - (SumY * XDotX)) * DetLLInv; // = InvLL21. Symmetry!
		const FReal InvLL20 = InvLL02; // Symmetry!
		const FReal InvLL21 = InvLL12; // Symmetry!
		const FReal InvLL22 = ((XDotX * YDotY) - (XDotY * XDotY)) * DetLLInv;

		// Compute the Lagrange multipliers
		Lambda0 = (InvLL00 * LambdaB0) + (InvLL01 * LambdaB1) + (InvLL02 * LambdaB2);
		Lambda1 = (InvLL10 * LambdaB0) + (InvLL11 * LambdaB1) + (InvLL12 * LambdaB2);
		Lambda2 = (InvLL20 * LambdaB0) + (InvLL21 * LambdaB1) + (InvLL22 * LambdaB2);		
	}
>>>>>>> d731a049

	// Compute the masses
	for (uint32 Index = 0; Index < Count; ++Index)
	{
		const FReal X = MassSpringPositions[Index].X;
		const FReal Y = MassSpringPositions[Index].Y;
		const FReal LLambda = (X * Lambda0) + (Y * Lambda1) + Lambda2;
		OutSprungMasses[Index] = AverageMass - (0.5f * LLambda);
		if (!ErrCheck(OutSprungMasses[Index] >= 0.f, TEXT("Spring configuration is invalid! Please make sure the center of mass is located inside the area covered by the springs."), ErrMsg))
		{
			return false;
		}
	}

	return true;
}

bool FSimpleSuspensionHelpers::ComputeSprungMasses(const TArray<FVector>& LocalSpringPositions, const FVector& LocalCenterOfMass, const float TotalMass, TArray<float>& OutSprungMasses, FString* ErrMsg)
{
	// Compute support origin's in center of mass space
	const int32 SpringCount = LocalSpringPositions.Num();
	TArray<FVector> MassSpringPositions;
	MassSpringPositions.SetNum(SpringCount);
	for (int32 Index = 0; Index < SpringCount; ++Index)
	{
		MassSpringPositions[Index] = LocalSpringPositions[Index] - LocalCenterOfMass;
	}

	// Do the calculation
	return ComputeSprungMasses(MassSpringPositions, TotalMass, OutSprungMasses, ErrMsg);
}

void FSimpleSuspensionHelpers::ComputeSpringNaturalFrequencyAndDampingRatio(const float SprungMass, const float SpringStiffness, const float SpringDamping, float& OutNaturalFrequency, float& OutDampingRatio)
{
	const float NaturalFrequency = SprungMass > UE_SMALL_NUMBER ? SpringStiffness / SprungMass : 0.f;
	const float CriticalDamping = ComputeSpringCriticalDamping(SprungMass, OutNaturalFrequency);
	OutNaturalFrequency = NaturalFrequency;
	OutDampingRatio = CriticalDamping > UE_SMALL_NUMBER ? SpringDamping / CriticalDamping : 1.f;
}

float FSimpleSuspensionHelpers::ComputeSpringStiffness(const float SprungMass, const float NaturalFrequency)
{
	return SprungMass * NaturalFrequency * NaturalFrequency;
}

float FSimpleSuspensionHelpers::ComputeSpringDamping(const float SprungMass, const float NaturalFrequency, const float DampingRatio)
{
	return DampingRatio * ComputeSpringCriticalDamping(SprungMass, NaturalFrequency);
}

float FSimpleSuspensionHelpers::ComputeSpringCriticalDamping(const float SprungMass, const float NaturalFrequency)
{
	return 2.f * NaturalFrequency * SprungMass;
}

float FSimpleSuspensionHelpers::ComputeSpringRestLength(const float SprungMass, const float NaturalFrequency, const float SuspendedLength, const float Gravity)
{
	const float SpringStiffness = ComputeSpringStiffness(SprungMass, NaturalFrequency);
	if (SpringStiffness > UE_SMALL_NUMBER)
	{
		// "Suspended Displacement" is the amount by which a spring this stiff will
		// be compressed by the force of gravity when it's resting
		const float SuspendedDisplacement = SprungMass * Gravity / SpringStiffness;

		// Suspended length plus the suspended displacement will be the total
		// un-compressed spring length.
		return SuspendedLength + SuspendedDisplacement;
	}
	else
	{
		return 0.f;
	}
}

void FSimpleSuspensionHelpers::ComputeSpringParams(const TArray<FVector>& LocalSuspensionOrigins, const FVector& LocalCenterOfMass, const float TotalMass, const FVector& LocalSuspensionNormal, const float LocalGroundDistance, const float NaturalFrequency, const float DampingRatio, const float Gravity, TArray<FSimpleSuspensionSpringParams>& OutSpringParams)
{
	// Make sure our output array is the right size
	const int32 Count = LocalSuspensionOrigins.Num();
	OutSpringParams.SetNum(Count);

	// Compute sprung mass percents
	TArray<float> SprungMasses;
	SprungMasses.SetNum(Count);
	FSimpleSuspensionHelpers::ComputeSprungMasses(LocalSuspensionOrigins, LocalCenterOfMass, TotalMass, SprungMasses);

	// Set suspension parameters for each spring
	const FVector GroundPoint = -LocalSuspensionNormal * LocalGroundDistance;
	for (int32 Index = 0; Index < Count; ++Index)
	{
		// Compute spring rest length and suspended length
		const FVector OriginGroundDiff = LocalSuspensionOrigins[Index] - GroundPoint;
		const float SuspendedLength = FVector::DotProduct(LocalSuspensionNormal, OriginGroundDiff);
		const float SprungMass = SprungMasses[Index];

		// Store sprung mass, spring stiffness, and spring damping in this
		// support's computed parameters.
		FSimpleSuspensionSpringParams& Params = OutSpringParams[Index];
		Params.Stiffness = FSimpleSuspensionHelpers::ComputeSpringStiffness(SprungMasses[Index], NaturalFrequency);
		Params.Damping = FSimpleSuspensionHelpers::ComputeSpringDamping(SprungMass, NaturalFrequency, DampingRatio);
		Params.Length = FSimpleSuspensionHelpers::ComputeSpringRestLength(SprungMass, NaturalFrequency, SuspendedLength, Gravity);
		Params.Mass = SprungMass;
	}
}

void FSimpleSuspensionHelpers::ComputeSpringParams(const FSimpleSuspensionParams& SuspensionParams, const float TotalMass, const float Gravity, TArray<FSimpleSuspensionSpringParams>& OutSpringParams)
{
	FSimpleSuspensionHelpers::ComputeSpringParams(SuspensionParams.LocalSpringOrigins, SuspensionParams.LocalCenterOfMass, TotalMass, SuspensionParams.LocalSuspensionNormal, SuspensionParams.LocalGroundDistance, SuspensionParams.NaturalFrequency, SuspensionParams.DampingRatio, Gravity, OutSpringParams);
}

void FSimpleSuspensionHelpers::ComputeWorldSuspensionCoordinates(const FVector& LocalCenterOfMass, const FVector& LocalSuspensionNormal, const TArray<FVector>& LocalSuspensionOrigins, const FTransform& LocalToWorld, FVector& OutWorldCenterOfMass, FVector& OutWorldSuspensionNormal, TArray<FVector>& OutWorldSuspensionOrigins)
{
	const int32 Count = LocalSuspensionOrigins.Num();
	ensure(OutWorldSuspensionOrigins.Num() == Count);
	OutWorldCenterOfMass = LocalToWorld.TransformPosition(LocalCenterOfMass);
	OutWorldSuspensionNormal = LocalToWorld.TransformVector(LocalSuspensionNormal);
	for (int32 Index = 0; Index < Count; ++Index)
	{
		OutWorldSuspensionOrigins[Index] = LocalToWorld.TransformPosition(LocalSuspensionOrigins[Index]);
	}
}

void FSimpleSuspensionHelpers::ComputeWorldSuspensionCoordinates(const FSimpleSuspensionParams& SuspensionParams, const FTransform& LocalToWorld, FSimpleSuspensionState& OutSuspensionState)
{
	FSimpleSuspensionHelpers::ComputeWorldSuspensionCoordinates(SuspensionParams.LocalCenterOfMass, SuspensionParams.LocalSuspensionNormal, SuspensionParams.LocalSpringOrigins, LocalToWorld, OutSuspensionState.WorldCenterOfMass, OutSuspensionState.WorldSuspensionNormal, OutSuspensionState.WorldSpringOrigins);
}

void FSimpleSuspensionHelpers::ComputeSuspensionDisplacements(const TArray<FVector> WorldSuspensionOrigins, const TArray<FSimpleSuspensionSpringParams>& SpringParams, const FVector& WorldSuspensionNormal, const FSimpleSuspensionRaycast& RaycastFunction, TArray<float>& OutSpringDisplacements)
{
	const int32 Count = WorldSuspensionOrigins.Num();
	ensure(SpringParams.Num() == Count);
	ensure(OutSpringDisplacements.Num() == Count);
	for (int32 Index = 0; Index < Count; ++Index)
	{
		// Do a raycast to compute spring compression
		const float RestLength = SpringParams[Index].Length;
		const FVector WorldBegin = WorldSuspensionOrigins[Index];
		const FVector WorldEnd = WorldBegin - (RestLength * WorldSuspensionNormal);
		FVector HitPoint;
		FVector HitNormal;
		if (RaycastFunction(WorldBegin, WorldEnd, Index, HitPoint, HitNormal))
		{
			// We hit something, so compute it's displacement
			const float CompressedLength = FVector::DotProduct(WorldBegin - HitPoint, WorldSuspensionNormal);
			OutSpringDisplacements[Index] = RestLength - CompressedLength;
		}
		else
		{
			// No hits, no displacement
			OutSpringDisplacements[Index] = 0.f;
		}
	}
}

void FSimpleSuspensionHelpers::ComputeSuspensionDisplacements(const FSimpleSuspensionParams& SuspensionParams, const FSimpleSuspensionRaycast& RaycastFunction, FSimpleSuspensionState InOutSuspensionState)
{
	FSimpleSuspensionHelpers::ComputeSuspensionDisplacements(InOutSuspensionState.WorldSpringOrigins, SuspensionParams.SpringParams, InOutSuspensionState.WorldSuspensionNormal, RaycastFunction, InOutSuspensionState.SpringDisplacements);
}

float FSimpleSuspensionHelpers::ComputeSpringForce(const float SpringStiffness, const float SpringDamping, const float SpringDisplacement, const float SpringVelocity)
{
	const float StiffnessForce = SpringDisplacement * SpringStiffness;
	const float DampingForce = SpringDisplacement > UE_SMALL_NUMBER ? SpringVelocity * SpringDamping : 0.f;
	return StiffnessForce + DampingForce;
}

void FSimpleSuspensionHelpers::ComputeSuspensionForces(const FVector& LinearVelocity, const FVector& AngularVelocityRad, const FVector& WorldCenterOfMass, const FVector& WorldSuspensionNormal, const TArray<FVector> WorldSuspensionOrigins, const TArray<FSimpleSuspensionSpringParams>& SpringParams, const TArray<float>& SpringDisplacements, FVector& OutTotalForce, FVector& OutTotalTorque, TArray<float>& OutSpringForces)
{
	ensure(SpringParams.Num() == SpringDisplacements.Num());

	OutTotalForce = FVector::ZeroVector;
	OutTotalTorque = FVector::ZeroVector;
	const int32 Count = SpringParams.Num();
	for (int32 Index = 0; Index < Count; ++Index)
	{
		const FSimpleSuspensionSpringParams& Params = SpringParams[Index];
		const float SpringDisplacement = SpringDisplacements[Index];
		const float CompressedLength = Params.Length - SpringDisplacement;

		// Find the velocity of the endpoint of the spring
		const FVector WorldOrigin = WorldSuspensionOrigins[Index];
		const FVector COMOrigin = WorldOrigin - WorldCenterOfMass;
		const FVector SupportLinearVelocity = LinearVelocity + FVector::CrossProduct(AngularVelocityRad, COMOrigin);
		const float SpringVelocity = -FVector::DotProduct(WorldSuspensionNormal, SupportLinearVelocity);

		// Compute contribution of spring to total force and torque
		OutSpringForces[Index] = ComputeSpringForce(Params.Stiffness, Params.Damping, SpringDisplacement, SpringVelocity);

		//OutSpringForces[Index] = ComputeSpringForce(Params.Stiffness, Params.Damping, SpringDisplacement, SpringVelocity);
		const FVector SupportForce = WorldSuspensionNormal * OutSpringForces[Index];
		const FVector SupportTorque = FVector::CrossProduct(COMOrigin, SupportForce);
		OutTotalForce += SupportForce;
		OutTotalTorque += SupportTorque;
	}
}

void FSimpleSuspensionHelpers::ComputeSuspensionForces(const FVector& LinearVelocity, const FVector& AngularVelocityRad, const FSimpleSuspensionState& SuspensionState, const TArray<FSimpleSuspensionSpringParams>& SpringParams, FSimpleSuspensionState& OutSuspensionState)
{
	FSimpleSuspensionHelpers::ComputeSuspensionForces(LinearVelocity, AngularVelocityRad, SuspensionState.WorldCenterOfMass, SuspensionState.WorldSuspensionNormal, SuspensionState.WorldSpringOrigins, SpringParams, OutSuspensionState.SpringDisplacements, OutSuspensionState.TotalForce, OutSuspensionState.TotalTorqueRad, OutSuspensionState.SpringForces);
}

void FSimpleSuspensionHelpers::IntegrateSpring(const float DeltaTime, const float SpringDisplacement, const float SpringVelocity, const FSimpleSuspensionSpringParams& SpringParams, const float SprungMass, float& OutNewSpringDisplacement, float& OutNewSpringVelocity)
{
	//
	// TODO: Verify and test all this math! Not being used atm, so
	//       didn't bother to verify yet...
	//
	const float Denominator = SprungMass + (DeltaTime * (SpringParams.Damping + (SpringParams.Stiffness * DeltaTime)));
	if (Denominator > UE_SMALL_NUMBER)
	{
		// We do each of these integrations implicitly. We do them separately
		// before assigning return values to allow for inline integration
		// (ie, the caller doesn't own before/after state, just wants updated
		// values).
		const float DenominatorInv = 1.f / Denominator;
		const float NewDisplacement = DenominatorInv * ((SpringParams.Damping * SpringDisplacement * DeltaTime) + (SprungMass * (SpringDisplacement + (DeltaTime * SpringVelocity))));
		const float NewVelocity = DenominatorInv * ((SprungMass * SpringVelocity) - (DeltaTime * SpringParams.Stiffness * SpringDisplacement));
		OutNewSpringDisplacement = NewDisplacement;
		OutNewSpringVelocity = NewVelocity;
	}
	else
	{
		// Whatever caller is trying to do, it's not gonna work.
		OutNewSpringDisplacement = SpringDisplacement;
		OutNewSpringVelocity = SpringVelocity;
	}
}

void FSimpleSuspensionHelpers::IntegrateSprings(const float DeltaTime, const TArray<float>& SpringDisplacements, const TArray<float>& SpringVelocities, const TArray<FSimpleSuspensionSpringParams>& SuspensionParams, const TArray<float>& SprungMasses, TArray<float>& OutNewSpringDisplacements, TArray<float>& OutNewSpringVelocities)
{
	const int32 Count = SuspensionParams.Num();
	ensure(OutNewSpringDisplacements.Num() == Count);
	ensure(OutNewSpringVelocities.Num() == Count);
	ensure(SpringDisplacements.Num() == Count);
	ensure(SpringVelocities.Num() == Count);
	ensure(SprungMasses.Num() == Count);
	for (int32 Index = 0; Index < Count; ++Index)
	{
		IntegrateSpring(DeltaTime, SpringDisplacements[Index], SpringVelocities[Index], SuspensionParams[Index], SprungMasses[Index], OutNewSpringDisplacements[Index], OutNewSpringVelocities[Index]);
	}
}

bool FSimpleSuspensionHelpers::ErrCheck(const bool bCondition, const FString& Message, FString* ErrMsg)
{
	if (ErrMsg != nullptr && !bCondition) { *ErrMsg = Message; }
	return bCondition;
}<|MERGE_RESOLUTION|>--- conflicted
+++ resolved
@@ -2,8 +2,6 @@
 
 #include "Physics/SimpleSuspension.h"
 #include "Chaos/Real.h"
-<<<<<<< HEAD
-=======
 
 
 // Some calculations are expected to exceed the engine's SMALL_NUMBER threshold
@@ -11,7 +9,6 @@
 
 // Tolerance for using single axis calculations
 static double SUSPENSION_ALIGNMENT_TOLERANCE = 0.1;
->>>>>>> d731a049
 
 void FSimpleSuspension::Setup(const FSimpleSuspensionParams& InSuspensionParams)
 {
@@ -146,11 +143,7 @@
 		// If the springs are close together, just divide the mass in 2.
 		const FReal DistSquared = (DiffX * DiffX) + (DiffY * DiffY);
 		const FReal Dist = FMath::Sqrt(DistSquared);
-<<<<<<< HEAD
-		if (Dist <= SMALL_NUMBER)
-=======
 		if (Dist <= UE_SMALL_NUMBER)
->>>>>>> d731a049
 		{
 			OutSprungMasses[0] = OutSprungMasses[1] = TotalMass * .5f;
 			return true;
@@ -247,12 +240,9 @@
 	FReal B0 = 0.f;
 	FReal B1 = 0.f;
 	FReal B2 = 0.f;
-<<<<<<< HEAD
-=======
 	bool bAlignedX = true;
 	bool bAlignedY = true;
 
->>>>>>> d731a049
 	for (uint32 Index = 0; Index < Count; ++Index)
 	{
 		const FReal X = MassSpringPositions[Index].X;
@@ -267,15 +257,6 @@
 		bAlignedY &= FMath::IsNearlyEqual(MassSpringPositions[Index].Y, MassSpringPositions[0].Y, SUSPENSION_ALIGNMENT_TOLERANCE);
 	}
 
-<<<<<<< HEAD
-	// Compute determinant of system matrix, in prep for inversion
-	const FReal DetLL
-		= (XDotX * YDotY * Count)
-		+ (2.f * XDotY * SumX * SumY)
-		- (YDotY * SumX * SumX)
-		- (XDotX * SumY * SumY)
-		- (XDotY * Count);
-=======
 	//calculate the lambdas - we approximate the center of mass as zero for each axis
 	FReal Lambda0 = 0.0f;
 	FReal Lambda1 = 0.0f;
@@ -284,7 +265,6 @@
 	const FReal LambdaB0 = 2.f * AverageMass * SumX;
 	const FReal LambdaB1 = 2.f * AverageMass * SumY;
 	const FReal LambdaB2 = (2.f * AverageMass * CountN) - (2.f * TotalMass);
->>>>>>> d731a049
 
 	//if one axis is aligned, we actually lose a constraint/equation and we need to adjust our calculation
 	if (bAlignedY)
@@ -299,27 +279,6 @@
 		Lambda2 = Lambdas[1];
 	}
 
-<<<<<<< HEAD
-	// Compute the elements of the inverse matrix
-	const FReal DetLLInv = 1.f / DetLL;
-	const FReal InvLL00 = ((Count * YDotY) - (SumY * SumY)) * DetLLInv;
-	const FReal InvLL01 = ((SumX * SumY) - (Count * XDotY)) * DetLLInv;
-	const FReal InvLL02 = ((SumY * XDotY) - (SumX * YDotY)) * DetLLInv;
-	const FReal InvLL10 = InvLL01; // Symmetry!
-	const FReal InvLL11 = ((Count * XDotX) - (SumX * SumX)) * DetLLInv;
-	const FReal InvLL12 = ((SumX * XDotY) - (SumY * XDotX)) * DetLLInv; // = InvLL21. Symmetry!
-	const FReal InvLL20 = InvLL02; // Symmetry!
-	const FReal InvLL21 = InvLL12; // Symmetry!
-	const FReal InvLL22 = ((XDotX * YDotY) - (XDotY * XDotY)) * DetLLInv;
-
-	// Compute the Lagrange multipliers
-	const FReal LambdaB0 = 2.f * AverageMass * SumX;
-	const FReal LambdaB1 = 2.f * AverageMass * SumY;
-	const FReal LambdaB2 = (2.f * AverageMass * CountN) - (2.f * TotalMass);
-	const FReal Lambda0 = (InvLL00 * LambdaB0) + (InvLL01 * LambdaB1) + (InvLL02 * LambdaB2);
-	const FReal Lambda1 = (InvLL10 * LambdaB0) + (InvLL11 * LambdaB1) + (InvLL12 * LambdaB2);
-	const FReal Lambda2 = (InvLL20 * LambdaB0) + (InvLL21 * LambdaB1) + (InvLL22 * LambdaB2);
-=======
 	else if (bAlignedX)
 	{
 		TArray<Chaos::FReal, TFixedAllocator<2>> Lambdas;
@@ -367,7 +326,6 @@
 		Lambda1 = (InvLL10 * LambdaB0) + (InvLL11 * LambdaB1) + (InvLL12 * LambdaB2);
 		Lambda2 = (InvLL20 * LambdaB0) + (InvLL21 * LambdaB1) + (InvLL22 * LambdaB2);		
 	}
->>>>>>> d731a049
 
 	// Compute the masses
 	for (uint32 Index = 0; Index < Count; ++Index)
