--- conflicted
+++ resolved
@@ -1,11 +1,8 @@
 // Copyright Epic Games, Inc. All Rights Reserved.
 
 #include "Engine/BlueprintGeneratedClass.h"
-<<<<<<< HEAD
-=======
 
 #include "Containers/RingBuffer.h"
->>>>>>> 4af6daef
 #include "Blueprint/BlueprintSupport.h"
 #include "HAL/IConsoleManager.h"
 #include "EngineLogs.h"
@@ -22,12 +19,9 @@
 #include "Engine/LevelScriptActor.h"
 #include "Engine/SCS_Node.h"
 #include "Engine/InheritableComponentHandler.h"
-<<<<<<< HEAD
-=======
 #include "IFieldNotificationClassDescriptor.h"
 #include "INotifyFieldValueChanged.h"
 #include "Misc/ConfigCacheIni.h"
->>>>>>> 4af6daef
 #include "Net/Core/PushModel/PushModel.h"
 #include "UObject/FortniteMainBranchObjectVersion.h"
 #include "UObject/Package.h" // IWYU pragma: keep
@@ -42,11 +36,8 @@
 #include "Kismet2/BlueprintEditorUtils.h"
 #include "BlueprintCompilationManager.h"
 #include "Engine/LevelScriptBlueprint.h"
-<<<<<<< HEAD
-=======
 #include "WorldPartition/WorldPartitionActorDescUtils.h"
 #include "UObject/UObjectGlobals.h"
->>>>>>> 4af6daef
 extern UNREALED_API class UEditorEngine* GEditor;
 #else
 #include "UObject/LinkerLoad.h"
@@ -112,8 +103,6 @@
 }
 #endif // WITH_ADDITIONAL_CRASH_CONTEXTS
 
-<<<<<<< HEAD
-=======
 namespace UE::Runtime::Engine::Private
 {
 	struct FBlueprintGeneratedClassUtils
@@ -207,7 +196,6 @@
 	};
 }
 
->>>>>>> 4af6daef
 PRAGMA_DISABLE_DEPRECATION_WARNINGS
 UBlueprintGeneratedClass::UBlueprintGeneratedClass(const FObjectInitializer& ObjectInitializer)
 	: Super(ObjectInitializer)
@@ -389,8 +377,6 @@
 		OutTags.Add(FAssetRegistryTag(EditorTag.Key, EditorTag.Value, FAssetRegistryTag::TT_Hidden));
 	}
 #endif //#if WITH_EDITORONLY_DATA
-<<<<<<< HEAD
-=======
 
 #if WITH_EDITOR
 	/*
@@ -437,29 +423,6 @@
 
 	FixTagValueShortClassName(FBlueprintTags::ParentClassPath, FAssetRegistryTag::TT_Alphabetical);
 	FixTagValueShortClassName(FBlueprintTags::NativeParentClassPath, FAssetRegistryTag::TT_Alphabetical);
->>>>>>> 4af6daef
-}
-#endif // WITH_EDITOR
-
-#if WITH_EDITOR
-void UBlueprintGeneratedClass::PostLoadAssetRegistryTags(const FAssetData& InAssetData, TArray<FAssetRegistryTag>& OutTagsAndValuesToUpdate) const
-{
-	Super::PostLoadAssetRegistryTags(InAssetData, OutTagsAndValuesToUpdate);
-
-	auto FixTagValueShortClassName = [&InAssetData, &OutTagsAndValuesToUpdate](FName TagName, FAssetRegistryTag::ETagType TagType)
-	{
-		FString TagValue = InAssetData.GetTagValueRef<FString>(TagName);
-		if (!TagValue.IsEmpty() && TagValue != TEXT("None"))
-		{
-			if (UClass::TryFixShortClassNameExportPath(TagValue, ELogVerbosity::Warning, TEXT("UBlueprintGeneratedClass::PostLoadAssetRegistryTags")))
-			{
-				OutTagsAndValuesToUpdate.Add(FAssetRegistryTag(TagName, TagValue, TagType));
-			}
-		}
-	};
-
-	FixTagValueShortClassName(FBlueprintTags::ParentClassPath, FAssetRegistryTag::TT_Alphabetical);
-	FixTagValueShortClassName(FBlueprintTags::NativeParentClassPath, FAssetRegistryTag::TT_Alphabetical);
 }
 #endif // WITH_EDITOR
 
@@ -495,11 +458,7 @@
  	if (nullptr == ClassGeneratedBy) // to track UE-11597 and UE-11595
  	{
 		// If this is a cooked blueprint, the generatedby class will have been discarded so we'll just have to assume we're authoritative!
-<<<<<<< HEAD
-		if (bCooked || RootPackageHasAnyFlags(PKG_FilterEditorOnly))
-=======
 		if (bCooked || RootPackageHasAnyFlags(PKG_Cooked))
->>>>>>> 4af6daef
 		{ 
 			return this;
 		}
@@ -680,7 +639,6 @@
 	if(UnderlyingArchive.CustomVer(FUE5MainStreamObjectVersion::GUID) >= FUE5MainStreamObjectVersion::SparseClassDataStructSerialization)
 	{
 		if (UnderlyingArchive.IsSaving())
-<<<<<<< HEAD
 		{
 			UScriptStruct* SerializedSparseClassDataStruct = SparseClassDataStruct;
 			if (!OverridesSparseClassDataArchetype())
@@ -694,21 +652,6 @@
 		}
 		else if (UnderlyingArchive.IsLoading())
 		{
-=======
-		{
-			UScriptStruct* SerializedSparseClassDataStruct = SparseClassDataStruct;
-			if (!OverridesSparseClassDataArchetype())
-			{
-				// If this class doesn't override the sparse class data of its archetype, then we can skip saving it 
-				// since it can be lazily regenerated from the archetype data on load
-				SerializedSparseClassDataStruct = nullptr;
-				bSkipSparseClassDataSerialization = true;
-			}
-			UnderlyingArchive << SerializedSparseClassDataStruct;
-		}
-		else if (UnderlyingArchive.IsLoading())
-		{
->>>>>>> 4af6daef
 			UScriptStruct* SerializedSparseClassDataStruct = nullptr;
 			UnderlyingArchive << SerializedSparseClassDataStruct;
 			if (SparseClassDataStruct != SerializedSparseClassDataStruct)
@@ -728,11 +671,7 @@
 	}
 
 #if WITH_EDITORONLY_DATA
-<<<<<<< HEAD
-	if (bIsSparseClassDataSerializable || GetOutermost()->bIsCookedForEditor)
-=======
 	if (bIsSparseClassDataSerializable || GetPackage()->HasAnyPackageFlags(PKG_Cooked))
->>>>>>> 4af6daef
 #endif
 	{
 		if(bSkipSparseClassDataSerialization)
@@ -756,17 +695,6 @@
 
 	if (UnderlyingArchive.IsLoading())
 	{
-<<<<<<< HEAD
-		if (SparseClassDataStruct)
-		{
-			// TODO: We should make sure that this instance conforms to its archetype (keeping data where possible, potentially via 
-			// an explicit upgrade path for sparse data), as it may have changed since this BPGC was saved (UE-127121)
-		}
-		else
-		{
-			SparseClassDataStruct = GetSparseClassDataArchetypeStruct();
-		}
-=======
 		if (!SparseClassDataStruct)
 		{
 			SparseClassDataStruct = GetSparseClassDataArchetypeStruct();
@@ -787,7 +715,6 @@
 			}
 		}
 #endif
->>>>>>> 4af6daef
 	}
 }
 
@@ -1060,31 +987,9 @@
 		}
 		else
 		{
-<<<<<<< HEAD
-			// Create a temp default array as a placeholder to compare against the remaining elements in the value.
-			FScriptArray TempDefaultArray;
-			const int32 Count = ArrayValueHelper.Num() - DefaultArrayValueHelper.Num();
-			TempDefaultArray.Add(Count, ArrayProperty->Inner->ElementSize, ArrayProperty->Inner->GetMinAlignment());
-			uint8 *Dest = (uint8*)TempDefaultArray.GetData();
-			if (ArrayProperty->Inner->PropertyFlags & CPF_ZeroConstructor)
-			{
-				FMemory::Memzero(Dest, Count * ArrayProperty->Inner->ElementSize);
-			}
-			else
-			{
-				for (int32 i = 0; i < Count; i++, Dest += ArrayProperty->Inner->ElementSize)
-				{
-					ArrayProperty->Inner->InitializeValue(Dest);
-				}
-			}
-
-			// Recursively fill out the property list for the remainder of the elements in the value that extend beyond the size of the default value.
-			BuildCustomArrayPropertyListForPostConstruction(ArrayProperty, *CurrentArrayNodePtr, DataPtr, (uint8*)&TempDefaultArray, ArrayValueIndex);
-=======
 			// NULL signals the end of the array value change at the current index.
 			*CurrentArrayNodePtr = new FCustomPropertyListNode(nullptr, ArrayValueIndex);
 			CustomPropertyListForPostConstruction.Add(*CurrentArrayNodePtr);
->>>>>>> 4af6daef
 
 			// Don't need to record anything else.
 			break;
@@ -1129,10 +1034,6 @@
 void UBlueprintGeneratedClass::InitPropertiesFromCustomList(uint8* DataPtr, const uint8* DefaultDataPtr)
 {
 	FScopeLock SerializeAndPostLoadLock(&SerializeAndPostLoadCritical);
-<<<<<<< HEAD
-	checkf(bCustomPropertyListForPostConstructionInitialized, TEXT("Custom Property List Not Initialized for %s"), *GetPathNameSafe(this)); // Something went wrong, probably a race condition
-=======
->>>>>>> 4af6daef
 
 	if (GBlueprintNativePropertyInitFastPathDisabled
 		|| !ensureMsgf(bCustomPropertyListForPostConstructionInitialized, TEXT("Custom Property List Not Initialized for %s"), *GetPathNameSafe(this))) // Something went wrong, probably a race condition
@@ -1216,8 +1117,6 @@
 			continue;
 		}
 
-<<<<<<< HEAD
-=======
 		if (!SrcArrayValueHelper.IsValidIndex(ArrayIndex)) // dst bounds were conformed above, so just need to check source
 		{
 			ensureMsgf(false,
@@ -1228,25 +1127,12 @@
 			continue;
 		}
 
->>>>>>> 4af6daef
 		if (!InitPropertyFromSubPropertyList(ArrayProperty->Inner, CustomArrayPropertyListNode->SubPropertyList, DstArrayItemValue, SrcArrayItemValue))
 		{
 			// Unable to init properties from sub custom property list, fall back to the default copy value behavior
 			ArrayProperty->Inner->CopyCompleteValue(DstArrayItemValue, SrcArrayItemValue);
 		}
 	}
-<<<<<<< HEAD
-}
-
-bool UBlueprintGeneratedClass::InitPropertyFromSubPropertyList(const FProperty* Property, const FCustomPropertyListNode* SubPropertyList, uint8* PropertyValue, const uint8* DefaultPropertyValue)
-{
-	if (SubPropertyList != nullptr)
-	{
-		if (const FStructProperty* StructProperty = CastField<FStructProperty>(Property))
-		{
-			InitPropertiesFromCustomList(SubPropertyList, StructProperty->Struct, PropertyValue, DefaultPropertyValue);
-			return true;
-=======
 
 	// If necessary, copy the remainder of the source array value to the destination. It's possible for the number of elements in the
 	// derived Blueprint class default object to exceed the number of elements in the first antecedent native superclass default object,
@@ -1259,14 +1145,9 @@
 			const uint8* SrcArrayItemValue = SrcArrayValueHelper.GetRawPtr(ArrayIndex);
 
 			FMemory::Memcpy(DstArrayItemValue, SrcArrayItemValue, (SrcNum - ArrayIndex) * ArrayProperty->Inner->ElementSize);
->>>>>>> 4af6daef
-		}
-		else if (const FArrayProperty* ArrayProperty = CastField<FArrayProperty>(Property))
-		{
-<<<<<<< HEAD
-			InitArrayPropertyFromCustomList(ArrayProperty, SubPropertyList, PropertyValue, DefaultPropertyValue);
-			return true;
-=======
+		}
+		else
+		{
 			for (; ArrayIndex < SrcNum; ++ArrayIndex)
 			{
 				uint8* DstArrayItemValue = DstArrayValueHelper.GetRawPtr(ArrayIndex);
@@ -1279,11 +1160,8 @@
 
 				ArrayProperty->Inner->CopyCompleteValue(DstArrayItemValue, SrcArrayItemValue);
 			}
->>>>>>> 4af6daef
-		}
-		// No need to handle Sets and Maps as they are not optimized through the custom property list
-	}
-	return false;
+		}
+	}
 }
 
 bool UBlueprintGeneratedClass::InitPropertyFromSubPropertyList(const FProperty* Property, const FCustomPropertyListNode* SubPropertyList, uint8* PropertyValue, const uint8* DefaultPropertyValue)
@@ -2340,11 +2218,7 @@
 			}
 
 			// This is a hard reference or we don't know what's serializing it, so serialize it normally
-<<<<<<< HEAD
-			InnerCollector.AddReferencedObject(Object, Referencer, ReferencingProperty);
-=======
 			InnerCollector.AddReferencedObject(ObjectPtrWrap(Object), Referencer, ReferencingProperty);
->>>>>>> 4af6daef
 		}
 	}
 
@@ -2837,8 +2711,6 @@
 	}
 
 	return FindBlueprintPropertyNameFromGuid(PropertyGuid);
-<<<<<<< HEAD
-=======
 }
 
 FGuid UBlueprintGeneratedClass::FindPropertyGuidFromName(const FName InName) const
@@ -2856,92 +2728,10 @@
 	}
 
 	return FGuid();
->>>>>>> 4af6daef
 }
 
 void UBlueprintGeneratedClass::ForEachFieldNotify(TFunctionRef<bool(::UE::FieldNotification::FFieldId FieldId)> Callback, bool bIncludeSuper) const
 {
-<<<<<<< HEAD
-	const FGuid FoundPropertyGuid = FindBlueprintPropertyGuidFromName(InName);
-	if (FoundPropertyGuid.IsValid())
-	{
-		return FoundPropertyGuid;
-	}
-
-	if (UBlueprintGeneratedClass* Super = Cast<UBlueprintGeneratedClass>(GetSuperStruct()))
-	{
-		// Fall back to parent if this is an inherited variable
-		return Super->FindPropertyGuidFromName(InName);
-	}
-
-	return FGuid();
-}
-
-#if WITH_EDITORONLY_DATA
-void UBlueprintGeneratedClass::GetEditorTags(FEditorTags& Tags) const
-{
-	if (UBlueprint* BP = Cast<UBlueprint>(ClassGeneratedBy))
-	{
-		auto AddEditorTag = [BP, &Tags](FName TagName, FName PropertyName, const uint8* PropertyValueOverride = nullptr)
-		{
-			const FProperty* Property = FindFieldChecked<FProperty>(UBlueprint::StaticClass(), PropertyName);
-			const uint8* PropertyAddr = PropertyValueOverride ? PropertyValueOverride : Property->ContainerPtrToValuePtr<uint8>(BP);
-			FString PropertyValueAsText;
-			Property->ExportTextItem_Direct(PropertyValueAsText, PropertyAddr, PropertyAddr, nullptr, PPF_None);
-			if (!PropertyValueAsText.IsEmpty())
-			{
-				Tags.Add(TagName, MoveTemp(PropertyValueAsText));
-			}
-		};
-
-		AddEditorTag(FBlueprintTags::BlueprintType, GET_MEMBER_NAME_CHECKED(UBlueprint, BlueprintType));
-
-		{
-			// Clear the FBPInterfaceDescription Graphs because they are irrelevant to the BPGC
-			TArray<FBPInterfaceDescription> GraphlessImplementedInterfaces;
-			GraphlessImplementedInterfaces.Reserve(BP->ImplementedInterfaces.Num());
-			for (const FBPInterfaceDescription& ImplementedInterface : BP->ImplementedInterfaces)
-			{
-				FBPInterfaceDescription& GraphlessImplementedInterface = GraphlessImplementedInterfaces.Emplace_GetRef(ImplementedInterface);
-				GraphlessImplementedInterface.Graphs.Empty();
-			}
-
-			AddEditorTag(FBlueprintTags::ImplementedInterfaces, GET_MEMBER_NAME_CHECKED(UBlueprint, ImplementedInterfaces), (const uint8*)&GraphlessImplementedInterfaces);
-		}
-	}
-}
-
-TSubclassOf<UClassCookedMetaData> UBlueprintGeneratedClass::GetCookedMetaDataClass() const
-{
-	return UClassCookedMetaData::StaticClass();
-}
-
-UClassCookedMetaData* UBlueprintGeneratedClass::NewCookedMetaData()
-{
-	if (!CachedCookedMetaDataPtr)
-	{
-		CachedCookedMetaDataPtr = CookedMetaDataUtil::NewCookedMetaData<UClassCookedMetaData>(this, "CookedClassMetaData", GetCookedMetaDataClass());
-	}
-	return CachedCookedMetaDataPtr;
-}
-
-const UClassCookedMetaData* UBlueprintGeneratedClass::FindCookedMetaData()
-{
-	if (!CachedCookedMetaDataPtr)
-	{
-		CachedCookedMetaDataPtr = CookedMetaDataUtil::FindCookedMetaData<UClassCookedMetaData>(this, TEXT("CookedClassMetaData"));
-	}
-	return CachedCookedMetaDataPtr;
-}
-
-void UBlueprintGeneratedClass::PurgeCookedMetaData()
-{
-	if (CachedCookedMetaDataPtr)
-	{
-		CookedMetaDataUtil::PurgeCookedMetaData<UClassCookedMetaData>(CachedCookedMetaDataPtr);
-	}
-}
-=======
 	ensureMsgf(FieldNotifiesStartBitNumber >= 0, TEXT("The FieldNotifyStartIndex is negative. The number of field should be positive."));
 	for (int32 Index = 0; Index < FieldNotifies.Num(); ++Index)
 	{
@@ -3119,5 +2909,4 @@
 	return static_cast<ESoftObjectPathCollectType>(FMath::Max(static_cast<int>(A), static_cast<int>(B)));
 }
 
->>>>>>> 4af6daef
 #endif //if WITH_EDITORONLY_DATA
