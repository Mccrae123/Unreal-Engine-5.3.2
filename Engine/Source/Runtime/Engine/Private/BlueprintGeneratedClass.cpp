// Copyright 1998-2019 Epic Games, Inc. All Rights Reserved.

#include "Engine/BlueprintGeneratedClass.h"
#include "Misc/CoreMisc.h"
#include "Stats/StatsMisc.h"
#include "UObject/UObjectHash.h"
#include "UObject/CoreNet.h"
#include "UObject/Package.h"
#include "UObject/LinkerLoad.h"
#include "Serialization/ObjectReader.h"
#include "Serialization/ObjectWriter.h"
#include "Engine/Blueprint.h"
#include "Components/ActorComponent.h"
#include "Curves/CurveFloat.h"
#include "Engine/DynamicBlueprintBinding.h"
#include "Components/TimelineComponent.h"
#include "Engine/TimelineTemplate.h"
#include "Engine/LevelScriptActor.h"
#include "Engine/SCS_Node.h"
#include "Engine/InheritableComponentHandler.h"
#include "Misc/ScopeLock.h"

#if WITH_EDITOR
#include "Kismet2/BlueprintEditorUtils.h"
#include "Kismet2/KismetEditorUtilities.h"
#include "BlueprintCompilationManager.h"
#include "Engine/LevelScriptBlueprint.h"
#endif //WITH_EDITOR

DEFINE_STAT(STAT_PersistentUberGraphFrameMemory);
DEFINE_STAT(STAT_BPCompInstancingFastPathMemory);

int32 GBlueprintClusteringEnabled = 0;
static FAutoConsoleVariableRef CVarBlueprintClusteringEnabled(
	TEXT("gc.BlueprintClusteringEnabled"),
	GBlueprintClusteringEnabled,
	TEXT("Whether to allow Blueprint classes to create GC clusters."),
	ECVF_Default
);

int32 GBlueprintComponentInstancingFastPathDisabled = 0;
static FAutoConsoleVariableRef CVarBlueprintComponentInstancingFastPathDisabled(
	TEXT("bp.ComponentInstancingFastPathDisabled"),
	GBlueprintComponentInstancingFastPathDisabled,
	TEXT("Disable the Blueprint component instancing fast path."),
	ECVF_Default
);

UBlueprintGeneratedClass::UBlueprintGeneratedClass(const FObjectInitializer& ObjectInitializer)
	: Super(ObjectInitializer)
#if VALIDATE_UBER_GRAPH_PERSISTENT_FRAME
	, UberGraphFunctionKey(0)
#endif//VALIDATE_UBER_GRAPH_PERSISTENT_FRAME
{
	NumReplicatedProperties = 0;
	bHasNativizedParent = false;
	bHasCookedComponentInstancingData = false;
	bCustomPropertyListForPostConstructionInitialized = false;
}

void UBlueprintGeneratedClass::PostInitProperties()
{
	Super::PostInitProperties();
	if (HasAnyFlags(RF_ClassDefaultObject))
	{
		// Default__BlueprintGeneratedClass uses its own AddReferencedObjects function.
		ClassAddReferencedObjects = &UBlueprintGeneratedClass::AddReferencedObjects;
	}
}

void UBlueprintGeneratedClass::PostLoad()
{
	Super::PostLoad();

#if WITH_EDITORONLY_DATA
	UPackage* Package = GetOutermost();
	if (Package == nullptr || !Package->bIsCookedForEditor)
	{
		if (GetAuthoritativeClass() != this)
		{
			return;
		}

		UObject* ClassCDO = ClassDefaultObject;

		// Go through the CDO of the class, and make sure we don't have any legacy components that aren't instanced hanging on.
		struct FCheckIfComponentChildHelper
		{
			static bool IsComponentChild(UObject* CurrObj, const UObject* CDO)
			{
				UObject*  OuterObject = CurrObj ? CurrObj->GetOuter() : nullptr;
				const bool bValidOuter = OuterObject && (OuterObject != CDO);
				return bValidOuter ? (OuterObject->IsDefaultSubobject() || IsComponentChild(OuterObject, CDO)) : false;
			};
		};

		if (ClassCDO)
		{
			ForEachObjectWithOuter(ClassCDO, [ClassCDO](UObject* CurrObj)
			{
				const bool bComponentChild = FCheckIfComponentChildHelper::IsComponentChild(CurrObj, ClassCDO);
				if (!CurrObj->IsDefaultSubobject() && !CurrObj->IsRooted() && !bComponentChild)
				{
					CurrObj->MarkPendingKill();
				}
			});
		}

		if (GetLinkerUE4Version() < VER_UE4_CLASS_NOTPLACEABLE_ADDED)
		{
			// Make sure the placeable flag is correct for all blueprints
			UBlueprint* Blueprint = Cast<UBlueprint>(ClassGeneratedBy);
			if (ensure(Blueprint) && Blueprint->BlueprintType != BPTYPE_MacroLibrary)
			{
				ClassFlags &= ~CLASS_NotPlaceable;
			}
		}

#if UE_BLUEPRINT_EVENTGRAPH_FASTCALLS
		// Patch the fast calls (needed as we can't bump engine version to serialize it directly in UFunction right now)
		for (const FEventGraphFastCallPair& Pair : FastCallPairs_DEPRECATED)
		{
			Pair.FunctionToPatch->EventGraphFunction = UberGraphFunction;
			Pair.FunctionToPatch->EventGraphCallOffset = Pair.EventGraphCallOffset;
		}
#endif
	}
#endif // WITH_EDITORONLY_DATA

	AssembleReferenceTokenStream(true);
}

FPrimaryAssetId UBlueprintGeneratedClass::GetPrimaryAssetId() const
{
	FPrimaryAssetId AssetId;
	if (!ensure(ClassDefaultObject))
	{
		return AssetId;
	}

	AssetId = ClassDefaultObject->GetPrimaryAssetId();

	/*
	if (!AssetId.IsValid())
	{ 
		FName AssetType = NAME_None; // TODO: Support blueprint-only primary assets with a class flag. No way to guess at type currently
		FName AssetName = FPackageName::GetShortFName(GetOutermost()->GetFName());
		return FPrimaryAssetId(AssetType, AssetName);
	}
	*/

	return AssetId;
}

#if WITH_EDITOR

UClass* UBlueprintGeneratedClass::GetAuthoritativeClass()
{
	if (nullptr == ClassGeneratedBy) // to track UE-11597 and UE-11595
	{
		UE_LOG(LogBlueprint, Fatal, TEXT("UBlueprintGeneratedClass::GetAuthoritativeClass: ClassGeneratedBy is null. class '%s'"), *GetPathName());
	}

	UBlueprint* GeneratingBP = CastChecked<UBlueprint>(ClassGeneratedBy);

	check(GeneratingBP);

	return (GeneratingBP->GeneratedClass != NULL) ? GeneratingBP->GeneratedClass : this;
}

struct FConditionalRecompileClassHepler
{
	enum ENeededAction
	{
		None,
		StaticLink,
		Recompile,
	};

	static bool HasTheSameLayoutAsParent(const UStruct* Struct)
	{
		const UStruct* Parent = Struct ? Struct->GetSuperStruct() : NULL;
		return FStructUtils::TheSameLayout(Struct, Parent);
	}

	static ENeededAction IsConditionalRecompilationNecessary(const UBlueprint* GeneratingBP)
	{
		if (FBlueprintEditorUtils::IsInterfaceBlueprint(GeneratingBP))
		{
			return ENeededAction::None;
		}

		if (FBlueprintEditorUtils::IsDataOnlyBlueprint(GeneratingBP))
		{
			// If my parent is native, my layout wasn't changed.
			const UClass* ParentClass = *GeneratingBP->ParentClass;
			if (!GeneratingBP->GeneratedClass || (GeneratingBP->GeneratedClass->GetSuperClass() != ParentClass))
			{
				return ENeededAction::Recompile;
			}

			if (ParentClass && ParentClass->HasAllClassFlags(CLASS_Native))
			{
				return ENeededAction::None;
			}

			if (HasTheSameLayoutAsParent(*GeneratingBP->GeneratedClass))
			{
				return ENeededAction::StaticLink;
			}
			else
			{
				UE_LOG(LogBlueprint, Log, TEXT("During ConditionalRecompilation the layout of DataOnly BP should not be changed. It will be handled, but it's bad for performence. Blueprint %s"), *GeneratingBP->GetName());
			}
		}

		return ENeededAction::Recompile;
	}
};

extern UNREALED_API FSecondsCounterData BlueprintCompileAndLoadTimerData;
extern COREUOBJECT_API bool GBlueprintUseCompilationManager;

void UBlueprintGeneratedClass::ConditionalRecompileClass(FUObjectSerializeContext* InLoadContext)
{
	if(GBlueprintUseCompilationManager)
	{
		FBlueprintCompilationManager::FlushCompilationQueue(InLoadContext);
		return;
	}
	
	FSecondsCounterScope Timer(BlueprintCompileAndLoadTimerData);

	UBlueprint* GeneratingBP = Cast<UBlueprint>(ClassGeneratedBy);
	if (GeneratingBP && (GeneratingBP->SkeletonGeneratedClass != this))
	{
		const FConditionalRecompileClassHepler::ENeededAction NecessaryAction = FConditionalRecompileClassHepler::IsConditionalRecompilationNecessary(GeneratingBP);
		if (FConditionalRecompileClassHepler::Recompile == NecessaryAction)
		{
			const bool bWasRegenerating = GeneratingBP->bIsRegeneratingOnLoad;
			GeneratingBP->bIsRegeneratingOnLoad = true;

			{
				UPackage* const Package = GeneratingBP->GetOutermost();
				const bool bStartedWithUnsavedChanges = Package != nullptr ? Package->IsDirty() : true;

				// Make sure that nodes are up to date, so that we get any updated blueprint signatures
				FBlueprintEditorUtils::RefreshExternalBlueprintDependencyNodes(GeneratingBP);

				// Normal blueprints get their status reset by RecompileBlueprintBytecode, but macros will not:
				if ((GeneratingBP->Status != BS_Error) && (GeneratingBP->BlueprintType == EBlueprintType::BPTYPE_MacroLibrary))
				{
					GeneratingBP->Status = BS_UpToDate;
				}

				if (Package != nullptr && Package->IsDirty() && !bStartedWithUnsavedChanges)
				{
					Package->SetDirtyFlag(false);
				}
			}
			if ((GeneratingBP->Status != BS_Error) && (GeneratingBP->BlueprintType != EBlueprintType::BPTYPE_MacroLibrary))
			{
				FKismetEditorUtilities::RecompileBlueprintBytecode(GeneratingBP);
			}

			GeneratingBP->bIsRegeneratingOnLoad = bWasRegenerating;
		}
		else if (FConditionalRecompileClassHepler::StaticLink == NecessaryAction)
		{
			StaticLink(true);
			if (*GeneratingBP->SkeletonGeneratedClass)
			{
				GeneratingBP->SkeletonGeneratedClass->StaticLink(true);
			}
		}
	}
}

void UBlueprintGeneratedClass::FlushCompilationQueueForLevel()
{
	if(GBlueprintUseCompilationManager)
	{
		if(Cast<ULevelScriptBlueprint>(ClassGeneratedBy))
		{
			FBlueprintCompilationManager::FlushCompilationQueue(nullptr);
		}
	}
}

UObject* UBlueprintGeneratedClass::GetArchetypeForCDO() const
{
	if (OverridenArchetypeForCDO)
	{
		ensure(OverridenArchetypeForCDO->IsA(GetSuperClass()));
		return OverridenArchetypeForCDO;
	}

	return Super::GetArchetypeForCDO();
}
#endif //WITH_EDITOR

void UBlueprintGeneratedClass::SerializeDefaultObject(UObject* Object, FStructuredArchive::FSlot Slot)
{
	FScopeLock SerializeAndPostLoadLock(&SerializeAndPostLoadCritical);
	FArchive& UnderlyingArchive = Slot.GetUnderlyingArchive();

	Super::SerializeDefaultObject(Object, Slot);

	if (UnderlyingArchive.IsLoading() && !UnderlyingArchive.IsObjectReferenceCollector() && Object == ClassDefaultObject)
	{
		// On load, build the custom property list used in post-construct initialization logic. Note that in the editor, this will be refreshed during compile-on-load.
		// @TODO - Potentially make this serializable (or cooked data) to eliminate the slight load time cost we'll incur below to generate this list in a cooked build. For now, it's not serialized since the raw UProperty references cannot be saved out.
		UpdateCustomPropertyListForPostConstruction();

		const FString BPGCName = GetName();
		auto BuildCachedPropertyDataLambda = [BPGCName](FBlueprintCookedComponentInstancingData& CookedData, UActorComponent* SourceTemplate, FString CompVarName)
		{
<<<<<<< HEAD
			if (CookedData.bIsValid)
=======
			if (CookedData.bHasValidCookedData)
>>>>>>> 9ba46998
			{
				// This feature requires EDL at cook time, so ensure that the source template is also fully loaded at this point.
				if (SourceTemplate != nullptr
					&& ensure(!SourceTemplate->HasAnyFlags(RF_NeedLoad)))
				{
					CookedData.BuildCachedPropertyDataFromTemplate(SourceTemplate);
				}
				else
				{
					// This situation is unexpected; templates that are filtered out by context should not be generating fast path data at cook time. Emit a warning about this.
					UE_LOG(LogBlueprint, Warning, TEXT("BPComp fast path (%s.%s) : Invalid source template. Will use slow path for dynamic instancing."), *BPGCName, *CompVarName);

					// Invalidate the cooked data so that we fall back to using the slow path when dynamically instancing this node.
<<<<<<< HEAD
					CookedData.bIsValid = false;
=======
					CookedData.bHasValidCookedData = false;
>>>>>>> 9ba46998
				}
			}
		};

		// Generate "fast path" instancing data for inherited SCS node templates. This data may also be used to support inherited SCS component default value overrides
		// in a nativized, cooked build, in which this Blueprint class inherits from a nativized Blueprint parent. See CheckAndApplyComponentTemplateOverrides() below.
		if (InheritableComponentHandler && (bHasCookedComponentInstancingData || bHasNativizedParent))
		{
			for (auto RecordIt = InheritableComponentHandler->CreateRecordIterator(); RecordIt; ++RecordIt)
			{
				BuildCachedPropertyDataLambda(RecordIt->CookedComponentInstancingData, RecordIt->ComponentTemplate, RecordIt->ComponentKey.GetSCSVariableName().ToString());
			}
		}

		if (bHasCookedComponentInstancingData)
		{
			// Generate "fast path" instancing data for SCS node templates owned by this Blueprint class.
			if (SimpleConstructionScript)
			{
				const TArray<USCS_Node*>& AllSCSNodes = SimpleConstructionScript->GetAllNodes();
				for (USCS_Node* SCSNode : AllSCSNodes)
				{
					BuildCachedPropertyDataLambda(SCSNode->CookedComponentInstancingData, SCSNode->ComponentTemplate, SCSNode->GetVariableName().ToString());
				}
			}

			// Generate "fast path" instancing data for UCS/AddComponent node templates.
			if (CookedComponentInstancingData.Num() > 0)
			{
				for (UActorComponent* ComponentTemplate : ComponentTemplates)
				{
					if (ComponentTemplate)
					{
						FBlueprintCookedComponentInstancingData* ComponentInstancingData = CookedComponentInstancingData.Find(ComponentTemplate->GetFName());
						if (ComponentInstancingData != nullptr)
						{
							BuildCachedPropertyDataLambda(*ComponentInstancingData, ComponentTemplate, ComponentTemplate->GetName());
						}
					}
				}
			}
		}

		// We may need to manually apply default value overrides to some inherited components in a cooked build
		// scenario. This can occur if we have a nativized Blueprint class somewhere in the parent class ancestry.
		// Note: This must occur AFTER component templates are loaded, but BEFORE component instances are serialized.
		if (bHasNativizedParent)
		{
			CheckAndApplyComponentTemplateOverrides(ClassDefaultObject);
		}
	}
}

void UBlueprintGeneratedClass::PostLoadDefaultObject(UObject* Object)
{
	FScopeLock SerializeAndPostLoadLock(&SerializeAndPostLoadCritical);

	Super::PostLoadDefaultObject(Object);

	if (Object == ClassDefaultObject)
	{
		// Rebuild the custom property list used in post-construct initialization logic. Note that PostLoad() may have altered some serialized properties.
		UpdateCustomPropertyListForPostConstruction();

		// Restore any property values from config file
		if (HasAnyClassFlags(CLASS_Config))
		{
			ClassDefaultObject->LoadConfig();
		}
	}
}

bool UBlueprintGeneratedClass::BuildCustomPropertyListForPostConstruction(FCustomPropertyListNode*& InPropertyList, UStruct* InStruct, const uint8* DataPtr, const uint8* DefaultDataPtr)
{
	const UClass* OwnerClass = Cast<UClass>(InStruct);
	FCustomPropertyListNode** CurrentNodePtr = &InPropertyList;

	for (UProperty* Property = InStruct->PropertyLink; Property; Property = Property->PropertyLinkNext)
	{
		const bool bIsConfigProperty = Property->HasAnyPropertyFlags(CPF_Config) && !(OwnerClass && OwnerClass->HasAnyClassFlags(CLASS_PerObjectConfig));
		const bool bIsTransientProperty = Property->HasAnyPropertyFlags(CPF_Transient | CPF_DuplicateTransient | CPF_NonPIEDuplicateTransient);

		// Skip config properties as they're already in the PostConstructLink chain. Also skip transient properties if they contain a reference to an instanced subobjects (as those should not be initialized from defaults).
		if (!bIsConfigProperty && (!bIsTransientProperty || !Property->ContainsInstancedObjectProperty()))
		{
			for (int32 Idx = 0; Idx < Property->ArrayDim; Idx++)
			{
				const uint8* PropertyValue = Property->ContainerPtrToValuePtr<uint8>(DataPtr, Idx);
				const uint8* DefaultPropertyValue = Property->ContainerPtrToValuePtrForDefaults<uint8>(InStruct, DefaultDataPtr, Idx);

				// If this is a struct property, recurse to pull out any fields that differ from the native CDO.
				if (UStructProperty* StructProperty = Cast<UStructProperty>(Property))
				{
					// Create a new node for the struct property.
					*CurrentNodePtr = new FCustomPropertyListNode(Property, Idx);
					CustomPropertyListForPostConstruction.Add(*CurrentNodePtr);

					// Recursively gather up all struct fields that differ and assign to the current node's sub property list.
					if (BuildCustomPropertyListForPostConstruction((*CurrentNodePtr)->SubPropertyList, StructProperty->Struct, PropertyValue, DefaultPropertyValue))
					{
						// Advance to the next node in the list.
						CurrentNodePtr = &(*CurrentNodePtr)->PropertyListNext;
					}
					else
					{
						// Remove the node for the struct property since it does not differ from the native CDO.
						CustomPropertyListForPostConstruction.RemoveAt(CustomPropertyListForPostConstruction.Num() - 1);

						// Clear the current node ptr since the array will have freed up the memory it referenced.
						*CurrentNodePtr = nullptr;
					}
				}
				else if (UArrayProperty* ArrayProperty = Cast<UArrayProperty>(Property))
				{
					// Create a new node for the array property.
					*CurrentNodePtr = new FCustomPropertyListNode(Property, Idx);
					CustomPropertyListForPostConstruction.Add(*CurrentNodePtr);

					// Recursively gather up all array item indices that differ and assign to the current node's sub property list.
					if (BuildCustomArrayPropertyListForPostConstruction(ArrayProperty, (*CurrentNodePtr)->SubPropertyList, PropertyValue, DefaultPropertyValue))
					{
						// Advance to the next node in the list.
						CurrentNodePtr = &(*CurrentNodePtr)->PropertyListNext;
					}
					else
					{
						// Remove the node for the array property since it does not differ from the native CDO.
						CustomPropertyListForPostConstruction.RemoveAt(CustomPropertyListForPostConstruction.Num() - 1);

						// Clear the current node ptr since the array will have freed up the memory it referenced.
						*CurrentNodePtr = nullptr;
					}
				}
				else if (!Property->Identical(PropertyValue, DefaultPropertyValue))
				{
					// Create a new node, link it into the chain and add it into the array.
					*CurrentNodePtr = new FCustomPropertyListNode(Property, Idx);
					CustomPropertyListForPostConstruction.Add(*CurrentNodePtr);

					// Advance to the next node ptr.
					CurrentNodePtr = &(*CurrentNodePtr)->PropertyListNext;
				}
			}
		}
	}

	// This will be non-NULL if the above found at least one property value that differs from the native CDO.
	return (InPropertyList != nullptr);
}

bool UBlueprintGeneratedClass::BuildCustomArrayPropertyListForPostConstruction(UArrayProperty* ArrayProperty, FCustomPropertyListNode*& InPropertyList, const uint8* DataPtr, const uint8* DefaultDataPtr, int32 StartIndex)
{
	FCustomPropertyListNode** CurrentArrayNodePtr = &InPropertyList;

	FScriptArrayHelper ArrayValueHelper(ArrayProperty, DataPtr);
	FScriptArrayHelper DefaultArrayValueHelper(ArrayProperty, DefaultDataPtr);

	for (int32 ArrayValueIndex = StartIndex; ArrayValueIndex < ArrayValueHelper.Num(); ++ArrayValueIndex)
	{
		const int32 DefaultArrayValueIndex = ArrayValueIndex - StartIndex;
		if (DefaultArrayValueIndex < DefaultArrayValueHelper.Num())
		{
			const uint8* ArrayPropertyValue = ArrayValueHelper.GetRawPtr(ArrayValueIndex);
			const uint8* DefaultArrayPropertyValue = DefaultArrayValueHelper.GetRawPtr(DefaultArrayValueIndex);

			if (UStructProperty* InnerStructProperty = Cast<UStructProperty>(ArrayProperty->Inner))
			{
				// Create a new node for the item value at this index.
				*CurrentArrayNodePtr = new FCustomPropertyListNode(ArrayProperty, ArrayValueIndex);
				CustomPropertyListForPostConstruction.Add(*CurrentArrayNodePtr);

				// Recursively gather up all struct fields that differ and assign to the array item value node's sub property list.
				if (BuildCustomPropertyListForPostConstruction((*CurrentArrayNodePtr)->SubPropertyList, InnerStructProperty->Struct, ArrayPropertyValue, DefaultArrayPropertyValue))
				{
					// Advance to the next node in the list.
					CurrentArrayNodePtr = &(*CurrentArrayNodePtr)->PropertyListNext;
				}
				else
				{
					// Remove the node for the struct property since it does not differ from the native CDO.
					CustomPropertyListForPostConstruction.RemoveAt(CustomPropertyListForPostConstruction.Num() - 1);

					// Clear the current array item node ptr
					*CurrentArrayNodePtr = nullptr;
				}
			}
			else if (UArrayProperty* InnerArrayProperty = Cast<UArrayProperty>(ArrayProperty->Inner))
			{
				// Create a new node for the item value at this index.
				*CurrentArrayNodePtr = new FCustomPropertyListNode(ArrayProperty, ArrayValueIndex);
				CustomPropertyListForPostConstruction.Add(*CurrentArrayNodePtr);

				// Recursively gather up all array item indices that differ and assign to the array item value node's sub property list.
				if (BuildCustomArrayPropertyListForPostConstruction(InnerArrayProperty, (*CurrentArrayNodePtr)->SubPropertyList, ArrayPropertyValue, DefaultArrayPropertyValue))
				{
					// Advance to the next node in the list.
					CurrentArrayNodePtr = &(*CurrentArrayNodePtr)->PropertyListNext;
				}
				else
				{
					// Remove the node for the array property since it does not differ from the native CDO.
					CustomPropertyListForPostConstruction.RemoveAt(CustomPropertyListForPostConstruction.Num() - 1);

					// Clear the current array item node ptr
					*CurrentArrayNodePtr = nullptr;
				}
			}
			else if (!ArrayProperty->Inner->Identical(ArrayPropertyValue, DefaultArrayPropertyValue))
			{
				// Create a new node, link it into the chain and add it into the array.
				*CurrentArrayNodePtr = new FCustomPropertyListNode(ArrayProperty, ArrayValueIndex);
				CustomPropertyListForPostConstruction.Add(*CurrentArrayNodePtr);

				// Advance to the next array item node ptr.
				CurrentArrayNodePtr = &(*CurrentArrayNodePtr)->PropertyListNext;
			}
		}
		else
		{
			// Create a temp default array as a placeholder to compare against the remaining elements in the value.
			FScriptArray TempDefaultArray;
			const int32 Count = ArrayValueHelper.Num() - DefaultArrayValueHelper.Num();
			TempDefaultArray.Add(Count, ArrayProperty->Inner->ElementSize);
			uint8 *Dest = (uint8*)TempDefaultArray.GetData();
			if (ArrayProperty->Inner->PropertyFlags & CPF_ZeroConstructor)
			{
				FMemory::Memzero(Dest, Count * ArrayProperty->Inner->ElementSize);
			}
			else
			{
				for (int32 i = 0; i < Count; i++, Dest += ArrayProperty->Inner->ElementSize)
				{
					ArrayProperty->Inner->InitializeValue(Dest);
				}
			}

			// Recursively fill out the property list for the remainder of the elements in the value that extend beyond the size of the default value.
			BuildCustomArrayPropertyListForPostConstruction(ArrayProperty, *CurrentArrayNodePtr, DataPtr, (uint8*)&TempDefaultArray, ArrayValueIndex);

			// Don't need to record anything else.
			break;
		}
	}

	// Return true if the above found at least one array element that differs from the native CDO, or otherwise if the array sizes are different.
	return (InPropertyList != nullptr || ArrayValueHelper.Num() != DefaultArrayValueHelper.Num());
}

void UBlueprintGeneratedClass::UpdateCustomPropertyListForPostConstruction()
{
	// Empty the current list.
	CustomPropertyListForPostConstruction.Empty();
	bCustomPropertyListForPostConstructionInitialized = false;

	// Find the first native antecedent. All non-native decendant properties are attached to the PostConstructLink chain (see UStruct::Link), so we only need to worry about properties owned by native super classes here.
	UClass* SuperClass = GetSuperClass();
	while (SuperClass && !SuperClass->HasAnyClassFlags(CLASS_Native | CLASS_Intrinsic))
	{
		SuperClass = SuperClass->GetSuperClass();
	}

	if (SuperClass)
	{
		check(ClassDefaultObject != nullptr);

		// Recursively gather native class-owned property values that differ from defaults.
		FCustomPropertyListNode* PropertyList = nullptr;
		BuildCustomPropertyListForPostConstruction(PropertyList, SuperClass, (uint8*)ClassDefaultObject, (uint8*)SuperClass->GetDefaultObject(false));
	}

	bCustomPropertyListForPostConstructionInitialized = true;
}

void UBlueprintGeneratedClass::InitPropertiesFromCustomList(uint8* DataPtr, const uint8* DefaultDataPtr)
{
	FScopeLock SerializeAndPostLoadLock(&SerializeAndPostLoadCritical);
	check(bCustomPropertyListForPostConstructionInitialized); // Something went wrong, probably a race condition

	if (const FCustomPropertyListNode* CustomPropertyList = GetCustomPropertyListForPostConstruction())
	{
		InitPropertiesFromCustomList(CustomPropertyList, this, DataPtr, DefaultDataPtr);
	}
}

void UBlueprintGeneratedClass::InitPropertiesFromCustomList(const FCustomPropertyListNode* InPropertyList, UStruct* InStruct, uint8* DataPtr, const uint8* DefaultDataPtr)
{
	for (const FCustomPropertyListNode* CustomPropertyListNode = InPropertyList; CustomPropertyListNode; CustomPropertyListNode = CustomPropertyListNode->PropertyListNext)
	{
		uint8* PropertyValue = CustomPropertyListNode->Property->ContainerPtrToValuePtr<uint8>(DataPtr, CustomPropertyListNode->ArrayIndex);
		const uint8* DefaultPropertyValue = CustomPropertyListNode->Property->ContainerPtrToValuePtr<uint8>(DefaultDataPtr, CustomPropertyListNode->ArrayIndex);

		if (const UStructProperty* StructProperty = Cast<UStructProperty>(CustomPropertyListNode->Property))
		{
			// This should never be NULL; we should not be recording the StructProperty without at least one sub property, but we'll verify just to be sure.
			if (ensure(CustomPropertyListNode->SubPropertyList != nullptr))
			{
				InitPropertiesFromCustomList(CustomPropertyListNode->SubPropertyList, StructProperty->Struct, PropertyValue, DefaultPropertyValue);
			}
		}
		else if (const UArrayProperty* ArrayProperty = Cast<UArrayProperty>(CustomPropertyListNode->Property))
		{
			// Note: The sub-property list can be NULL here; in that case only the array size will differ from the default value, but the elements themselves will simply be initialized to defaults.
			InitArrayPropertyFromCustomList(ArrayProperty, CustomPropertyListNode->SubPropertyList, PropertyValue, DefaultPropertyValue);
		}
		else
		{
			CustomPropertyListNode->Property->CopySingleValue(PropertyValue, DefaultPropertyValue);
		}
	}
}

void UBlueprintGeneratedClass::InitArrayPropertyFromCustomList(const UArrayProperty* ArrayProperty, const FCustomPropertyListNode* InPropertyList, uint8* DataPtr, const uint8* DefaultDataPtr)
{
	FScriptArrayHelper DstArrayValueHelper(ArrayProperty, DataPtr);
	FScriptArrayHelper SrcArrayValueHelper(ArrayProperty, DefaultDataPtr);

	const int32 SrcNum = SrcArrayValueHelper.Num();
	const int32 DstNum = DstArrayValueHelper.Num();

	if (SrcNum > DstNum)
	{
		DstArrayValueHelper.AddValues(SrcNum - DstNum);
	}
	else if (SrcNum < DstNum)
	{
		DstArrayValueHelper.RemoveValues(SrcNum, DstNum - SrcNum);
	}

	for (const FCustomPropertyListNode* CustomArrayPropertyListNode = InPropertyList; CustomArrayPropertyListNode; CustomArrayPropertyListNode = CustomArrayPropertyListNode->PropertyListNext)
	{
		int32 ArrayIndex = CustomArrayPropertyListNode->ArrayIndex;

		uint8* DstArrayItemValue = DstArrayValueHelper.GetRawPtr(ArrayIndex);
		const uint8* SrcArrayItemValue = SrcArrayValueHelper.GetRawPtr(ArrayIndex);

		if (const UStructProperty* InnerStructProperty = Cast<UStructProperty>(ArrayProperty->Inner))
		{
			InitPropertiesFromCustomList(CustomArrayPropertyListNode->SubPropertyList, InnerStructProperty->Struct, DstArrayItemValue, SrcArrayItemValue);
		}
		else if (const UArrayProperty* InnerArrayProperty = Cast<UArrayProperty>(ArrayProperty->Inner))
		{
			InitArrayPropertyFromCustomList(InnerArrayProperty, CustomArrayPropertyListNode->SubPropertyList, DstArrayItemValue, SrcArrayItemValue);
		}
		else
		{
			ArrayProperty->Inner->CopyCompleteValue(DstArrayItemValue, SrcArrayItemValue);
		}
	}
}

bool UBlueprintGeneratedClass::IsFunctionImplementedInScript(FName InFunctionName) const
{
	UFunction* Function = FindFunctionByName(InFunctionName);
	return Function && Function->GetOuter() && Function->GetOuter()->IsA(UBlueprintGeneratedClass::StaticClass());
}

UInheritableComponentHandler* UBlueprintGeneratedClass::GetInheritableComponentHandler(const bool bCreateIfNecessary)
{
	static const FBoolConfigValueHelper EnableInheritableComponents(TEXT("Kismet"), TEXT("bEnableInheritableComponents"), GEngineIni);
	if (!EnableInheritableComponents)
	{
		return nullptr;
	}
	
	if (InheritableComponentHandler)
	{
		if (!GEventDrivenLoaderEnabled || !EVENT_DRIVEN_ASYNC_LOAD_ACTIVE_AT_RUNTIME)
		{
			// This preload will not succeed in EDL
			InheritableComponentHandler->PreloadAll();
		}	
	}

	if (!InheritableComponentHandler && bCreateIfNecessary)
	{
		InheritableComponentHandler = NewObject<UInheritableComponentHandler>(this, FName(TEXT("InheritableComponentHandler")));
	}

	return InheritableComponentHandler;
}


UObject* UBlueprintGeneratedClass::FindArchetype(UClass* ArchetypeClass, const FName ArchetypeName) const
{
	UObject* Archetype = nullptr;

	// There are some rogue LevelScriptActors that still have a SimpleConstructionScript
	// and since preloading the SCS of a script in a world package is bad news, we need to filter them out
	if (SimpleConstructionScript && !IsChildOf<ALevelScriptActor>())
	{
#if WITH_EDITORONLY_DATA
		// On load, we may fix up AddComponent node templates to conform to the newer archetype naming convention. In that case, we use a map to find
		// the new template name in order to redirect to the appropriate archetype.
		const UBlueprint* Blueprint = Cast<const UBlueprint>(ClassGeneratedBy);
		const FName NewArchetypeName = Blueprint ? Blueprint->OldToNewComponentTemplateNames.FindRef(ArchetypeName) : NAME_None;
#endif
		// Component templates (archetypes) differ from the component class default object, and they are considered to be "default subobjects" owned
		// by the Blueprint Class instance. Also, unlike "default subobjects" on the native C++ side, component templates are not currently owned by the
		// Blueprint Class default object. Instead, they are owned by the Blueprint Class itself. And, just as native C++ default subobjects serve as the
		// "archetype" object for components instanced and outered to a native Actor class instance at construction time, Blueprint Component templates
		// also serve as the "archetype" object for components instanced and outered to a Blueprint Class instance at construction time. However, since
		// Blueprint Component templates are not owned by the Blueprint Class default object, we must search for them by name within the Blueprint Class.
		//
		// Native component subobjects are instanced using the same name as the default subobject (archetype). Thus, it's easy to find the archetype -
		// we just look for an object with the same name that's owned by (i.e. outered to) the Actor class default object. This is the default logic
		// that we're overriding here.
		//
		// Blueprint (non-native) component templates are split between SCS (SimpleConstructionScript) and AddComponent nodes in Blueprint function
		// graphs (e.g. ConstructionScript). Both templates use a unique naming convention within the scope of the Blueprint Class, but at construction
		// time, we choose a unique name that differs from the archetype name for each component instance. We do this partially to support nativization,
		// in which we need to explicitly guard against recycling objects at allocation time. For SCS component instances, the name we choose matches the
		// "variable" name that's also user-facing. Thus, when we search for archetypes, we do so using the SCS variable name, and not the archetype name.
		// Conversely, for AddComponent node-spawned instances, we do not have a user-facing variable name, so instead we choose a unique name that
		// incorporates the archetype name, but we append an index as well. The index is needed to support multiple invocations of the same AddComponent
		// node in a function graph, which can occur when the AddComponent node is wired to a flow-control node such as a ForEach loop, for example. Thus,
		// we still look for the archetype by name, but we must first ensure that the instance name is converted to its "base" name by removing the index.
#if WITH_EDITORONLY_DATA
		const FName ArchetypeBaseName = NewArchetypeName != NAME_None ? NewArchetypeName : FName(ArchetypeName, 0);
#else
		const FName ArchetypeBaseName = FName(ArchetypeName, 0);
#endif
		UBlueprintGeneratedClass* Class = const_cast<UBlueprintGeneratedClass*>(this);
		while (Class)
		{
			USimpleConstructionScript* ClassSCS = Class->SimpleConstructionScript;
			USCS_Node* SCSNode = nullptr;
			if (ClassSCS)
			{
				if (ClassSCS->HasAnyFlags(RF_NeedLoad))
				{
					ClassSCS->PreloadChain();
				}

				// We keep the index name here rather than the base name, in order to avoid potential
				// collisions between an SCS variable name and an existing AddComponent node template.
				// This is because old AddComponent node templates were based on the class display name.
				SCSNode = ClassSCS->FindSCSNode(ArchetypeName);
			}

			if (SCSNode)
			{
				// Ensure that the stored template is of the same type as the serialized object. Since
				// we match these by name, this handles the case where the Blueprint class was updated
				// after having previously serialized an instanced into another package (e.g. map). In
				// that case, the Blueprint class might contain an SCS node with the same name as the
				// previously-serialized object, but it might also have been switched to a different type.
				if (SCSNode->ComponentTemplate && SCSNode->ComponentTemplate->IsA(ArchetypeClass))
				{
					Archetype = SCSNode->ComponentTemplate;
				}
			}
			else if(UInheritableComponentHandler* ICH = Class->GetInheritableComponentHandler())
			{
				if (GEventDrivenLoaderEnabled && EVENT_DRIVEN_ASYNC_LOAD_ACTIVE_AT_RUNTIME)
				{
					if (ICH->HasAnyFlags(RF_NeedLoad))
					{
						UE_LOG(LogClass, Fatal, TEXT("%s had RF_NeedLoad when searching for an archetype of %s named %s"), *GetFullNameSafe(ICH), *GetFullNameSafe(ArchetypeClass), *ArchetypeName.ToString());
					}
				}
				// This would find either an SCS component template override (for which the archetype
				// name will match the SCS variable name), or an old AddComponent node template override
				// (for which the archetype name will match the override record's component template name).
				FComponentKey ComponentKey = ICH->FindKey(ArchetypeName);
				if (!ComponentKey.IsValid() && ArchetypeName != ArchetypeBaseName)
				{
					// We didn't find either an SCS override or an old AddComponent template override,
					// so now we look for a match with the base name; this would apply to new AddComponent
					// node template overrides, which use the base name (non-index form).
					ComponentKey = ICH->FindKey(ArchetypeBaseName);

					// If we found a match with an SCS key instead, treat this as a collision and throw it
					// out, because it should have already been found in the first search. This could happen
					// if an old AddComponent node template's base name collides with an SCS variable name.
					if (ComponentKey.IsValid() && ComponentKey.IsSCSKey())
					{
						ComponentKey = FComponentKey();
					}
				}

				// Avoid searching for an invalid key.
				if (ComponentKey.IsValid())
				{
					Archetype = ICH->GetOverridenComponentTemplate(ComponentKey);

					if (GEventDrivenLoaderEnabled && EVENT_DRIVEN_ASYNC_LOAD_ACTIVE_AT_RUNTIME)
					{
						if (Archetype && Archetype->HasAnyFlags(RF_NeedLoad))
						{
							UE_LOG(LogClass, Fatal, TEXT("%s had RF_NeedLoad when searching for an archetype of %s named %s"), *GetFullNameSafe(Archetype), *GetFullNameSafe(ArchetypeClass), *ArchetypeName.ToString());
						}
					}
				}
			}

			if (Archetype == nullptr)
			{
				// We'll get here if we failed to find the archetype in either the SCS or the ICH. In that case,
				// we first check the base name case. If that fails, then we may be looking for something other
				// than an AddComponent template. In that case, we check for an object that shares the instance name.
				Archetype = static_cast<UObject*>(FindObjectWithOuter(Class, ArchetypeClass, ArchetypeBaseName));
				if (Archetype == nullptr && ArchetypeName != ArchetypeBaseName)
				{
					Archetype = static_cast<UObject*>(FindObjectWithOuter(Class, ArchetypeClass, ArchetypeName));
				}

				// Walk up the class hierarchy until we either find a match or hit a native class.
				Class = (Archetype ? nullptr : Cast<UBlueprintGeneratedClass>(Class->GetSuperClass()));
			}
			else
			{
				Class = nullptr;
			}
		}
	}
	
	return Archetype;
}

UDynamicBlueprintBinding* UBlueprintGeneratedClass::GetDynamicBindingObject(const UClass* ThisClass, UClass* BindingClass)
{
	check(ThisClass);
	UDynamicBlueprintBinding* DynamicBlueprintBinding = nullptr;
	if (const UBlueprintGeneratedClass* BPGC = Cast<UBlueprintGeneratedClass>(ThisClass))
	{
		for (UDynamicBlueprintBinding* DynamicBindingObject : BPGC->DynamicBindingObjects)
		{
			if (DynamicBindingObject && (DynamicBindingObject->GetClass() == BindingClass))
			{
				DynamicBlueprintBinding = DynamicBindingObject;
				break;
			}
		}
	}
	else if (const UDynamicClass* DynamicClass = Cast<UDynamicClass>(ThisClass))
	{
		for (UObject* MiscObj : DynamicClass->DynamicBindingObjects)
		{
			UDynamicBlueprintBinding* DynamicBindingObject = Cast<UDynamicBlueprintBinding>(MiscObj);
			if (DynamicBindingObject && (DynamicBindingObject->GetClass() == BindingClass))
			{
				DynamicBlueprintBinding = DynamicBindingObject;
				break;
			}
		}
	}
	return DynamicBlueprintBinding;
}

void UBlueprintGeneratedClass::BindDynamicDelegates(const UClass* ThisClass, UObject* InInstance)
{
	check(ThisClass && InInstance);
	if (!InInstance->IsA(ThisClass))
	{
		UE_LOG(LogBlueprint, Warning, TEXT("BindComponentDelegates: '%s' is not an instance of '%s'."), *InInstance->GetName(), *ThisClass->GetName());
		return;
	}

	if (const UBlueprintGeneratedClass* BPGC = Cast<UBlueprintGeneratedClass>(ThisClass))
	{
		for (UDynamicBlueprintBinding* DynamicBindingObject : BPGC->DynamicBindingObjects)
		{
			if (ensure(DynamicBindingObject))
			{
				DynamicBindingObject->BindDynamicDelegates(InInstance);
			}
		}
	}
	else if (const UDynamicClass* DynamicClass = Cast<UDynamicClass>(ThisClass))
	{
		for (UObject* MiscObj : DynamicClass->DynamicBindingObjects)
		{
			UDynamicBlueprintBinding* DynamicBindingObject = Cast<UDynamicBlueprintBinding>(MiscObj);
			if (DynamicBindingObject)
			{
				DynamicBindingObject->BindDynamicDelegates(InInstance);
			}
		}
	}

	if (UClass* TheSuperClass = ThisClass->GetSuperClass())
	{
		BindDynamicDelegates(TheSuperClass, InInstance);
	}
}

#if WITH_EDITOR
void UBlueprintGeneratedClass::UnbindDynamicDelegates(const UClass* ThisClass, UObject* InInstance)
{
	check(ThisClass && InInstance);
	if (!InInstance->IsA(ThisClass))
	{
		UE_LOG(LogBlueprint, Warning, TEXT("UnbindDynamicDelegates: '%s' is not an instance of '%s'."), *InInstance->GetName(), *ThisClass->GetName());
		return;
	}

	if (const UBlueprintGeneratedClass* BPGC = Cast<UBlueprintGeneratedClass>(ThisClass))
	{
		for (UDynamicBlueprintBinding* DynamicBindingObject : BPGC->DynamicBindingObjects)
		{
			if (ensure(DynamicBindingObject))
			{
				DynamicBindingObject->UnbindDynamicDelegates(InInstance);
			}
		}
	}
	else if (const UDynamicClass* DynamicClass = Cast<UDynamicClass>(ThisClass))
	{
		for (UObject* MiscObj : DynamicClass->DynamicBindingObjects)
		{
			UDynamicBlueprintBinding* DynamicBindingObject = Cast<UDynamicBlueprintBinding>(MiscObj);
			if (DynamicBindingObject)
			{
				DynamicBindingObject->UnbindDynamicDelegates(InInstance);
			}
		}
	}

	if (UClass* TheSuperClass = ThisClass->GetSuperClass())
	{
		UnbindDynamicDelegates(TheSuperClass, InInstance);
	}
}

void UBlueprintGeneratedClass::UnbindDynamicDelegatesForProperty(UObject* InInstance, const UObjectProperty* InObjectProperty)
{
	for (int32 Index = 0; Index < DynamicBindingObjects.Num(); ++Index)
	{
		if ( ensure(DynamicBindingObjects[Index] != NULL) )
		{
			DynamicBindingObjects[Index]->UnbindDynamicDelegatesForProperty(InInstance, InObjectProperty);
		}
	}
}
#endif

bool UBlueprintGeneratedClass::GetGeneratedClassesHierarchy(const UClass* InClass, TArray<const UBlueprintGeneratedClass*>& OutBPGClasses)
{
	OutBPGClasses.Empty();
	bool bNoErrors = true;
	while(const UBlueprintGeneratedClass* BPGClass = Cast<const UBlueprintGeneratedClass>(InClass))
	{
#if WITH_EDITORONLY_DATA
		const UBlueprint* BP = Cast<const UBlueprint>(BPGClass->ClassGeneratedBy);
		bNoErrors &= (NULL != BP) && (BP->Status != BS_Error);
#endif
		OutBPGClasses.Add(BPGClass);
		InClass = BPGClass->GetSuperClass();
	}
	return bNoErrors;
}

UActorComponent* UBlueprintGeneratedClass::FindComponentTemplateByName(const FName& TemplateName) const
{
	for(int32 i = 0; i < ComponentTemplates.Num(); i++)
	{
		UActorComponent* Template = ComponentTemplates[i];
		if(Template != NULL && Template->GetFName() == TemplateName)
		{
			return Template;
		}
	}

	return NULL;
}

void UBlueprintGeneratedClass::CreateTimelineComponent(AActor* Actor, const UTimelineTemplate* TimelineTemplate)
{
	if (!Actor
		|| !TimelineTemplate
		|| Actor->IsTemplate()
		|| Actor->IsPendingKill())
	{
		return;
	}

	FName NewName = TimelineTemplate->GetVariableName();
	UTimelineComponent* NewTimeline = NewObject<UTimelineComponent>(Actor, NewName);
	NewTimeline->CreationMethod = EComponentCreationMethod::UserConstructionScript; // Indicate it comes from a blueprint so it gets cleared when we rerun construction scripts
	Actor->BlueprintCreatedComponents.Add(NewTimeline); // Add to array so it gets saved
	NewTimeline->SetNetAddressable();	// This component has a stable name that can be referenced for replication

	NewTimeline->SetPropertySetObject(Actor); // Set which object the timeline should drive properties on
	NewTimeline->SetDirectionPropertyName(TimelineTemplate->GetDirectionPropertyName());

	NewTimeline->SetTimelineLength(TimelineTemplate->TimelineLength); // copy length
	NewTimeline->SetTimelineLengthMode(TimelineTemplate->LengthMode);

	// Find property with the same name as the template and assign the new Timeline to it
	UClass* ActorClass = Actor->GetClass();
	UObjectPropertyBase* Prop = FindField<UObjectPropertyBase>(ActorClass, TimelineTemplate->GetVariableName());
	if (Prop)
	{
		Prop->SetObjectPropertyValue_InContainer(Actor, NewTimeline);
	}

	// Event tracks
	// In the template there is a track for each function, but in the runtime Timeline each key has its own delegate, so we fold them together
	for (int32 TrackIdx = 0; TrackIdx < TimelineTemplate->EventTracks.Num(); TrackIdx++)
	{
		const FTTEventTrack* EventTrackTemplate = &TimelineTemplate->EventTracks[TrackIdx];
		if (EventTrackTemplate->CurveKeys != nullptr)
		{
			// Create delegate for all keys in this track
			FScriptDelegate EventDelegate;
			EventDelegate.BindUFunction(Actor, EventTrackTemplate->GetFunctionName());

			// Create an entry in Events for each key of this track
			for (auto It(EventTrackTemplate->CurveKeys->FloatCurve.GetKeyIterator()); It; ++It)
			{
				NewTimeline->AddEvent(It->Time, FOnTimelineEvent(EventDelegate));
			}
		}
	}

	// Float tracks
	for (int32 TrackIdx = 0; TrackIdx < TimelineTemplate->FloatTracks.Num(); TrackIdx++)
	{
		const FTTFloatTrack* FloatTrackTemplate = &TimelineTemplate->FloatTracks[TrackIdx];
		if (FloatTrackTemplate->CurveFloat != NULL)
		{
			NewTimeline->AddInterpFloat(FloatTrackTemplate->CurveFloat, FOnTimelineFloat(), FloatTrackTemplate->GetPropertyName(), FloatTrackTemplate->GetTrackName());
		}
	}

	// Vector tracks
	for (int32 TrackIdx = 0; TrackIdx < TimelineTemplate->VectorTracks.Num(); TrackIdx++)
	{
		const FTTVectorTrack* VectorTrackTemplate = &TimelineTemplate->VectorTracks[TrackIdx];
		if (VectorTrackTemplate->CurveVector != NULL)
		{
			NewTimeline->AddInterpVector(VectorTrackTemplate->CurveVector, FOnTimelineVector(), VectorTrackTemplate->GetPropertyName(), VectorTrackTemplate->GetTrackName());
		}
	}

	// Linear color tracks
	for (int32 TrackIdx = 0; TrackIdx < TimelineTemplate->LinearColorTracks.Num(); TrackIdx++)
	{
		const FTTLinearColorTrack* LinearColorTrackTemplate = &TimelineTemplate->LinearColorTracks[TrackIdx];
		if (LinearColorTrackTemplate->CurveLinearColor != NULL)
		{
			NewTimeline->AddInterpLinearColor(LinearColorTrackTemplate->CurveLinearColor, FOnTimelineLinearColor(), LinearColorTrackTemplate->GetPropertyName(), LinearColorTrackTemplate->GetTrackName());
		}
	}

	// Set up delegate that gets called after all properties are updated
	FScriptDelegate UpdateDelegate;
	UpdateDelegate.BindUFunction(Actor, TimelineTemplate->GetUpdateFunctionName());
	NewTimeline->SetTimelinePostUpdateFunc(FOnTimelineEvent(UpdateDelegate));

	// Set up finished delegate that gets called after all properties are updated
	FScriptDelegate FinishedDelegate;
	FinishedDelegate.BindUFunction(Actor, TimelineTemplate->GetFinishedFunctionName());
	NewTimeline->SetTimelineFinishedFunc(FOnTimelineEvent(FinishedDelegate));

	NewTimeline->RegisterComponent();

	// Start playing now, if desired
	if (TimelineTemplate->bAutoPlay)
	{
		// Needed for autoplay timelines in cooked builds, since they won't have Activate() called via the Play call below
		NewTimeline->bAutoActivate = true;
		NewTimeline->Play();
	}

	// Set to loop, if desired
	if (TimelineTemplate->bLoop)
	{
		NewTimeline->SetLooping(true);
	}

	// Set replication, if desired
	if (TimelineTemplate->bReplicated)
	{
		NewTimeline->SetIsReplicated(true);
	}

	// Set replication, if desired
	if (TimelineTemplate->bIgnoreTimeDilation)
	{
		NewTimeline->SetIgnoreTimeDilation(true);
	}
}

void UBlueprintGeneratedClass::CreateComponentsForActor(const UClass* ThisClass, AActor* Actor)
{
	check(ThisClass && Actor);
	if (Actor->IsTemplate() || Actor->IsPendingKill())
	{
		return;
	}

	if (const UBlueprintGeneratedClass* BPGC = Cast<const UBlueprintGeneratedClass>(ThisClass))
	{
		for (UTimelineTemplate* TimelineTemplate : BPGC->Timelines)
		{
			// Not fatal if NULL, but shouldn't happen and ignored if not wired up in graph
			if (TimelineTemplate)
			{
				CreateTimelineComponent(Actor, TimelineTemplate);
			}
		}
	}
	else if (const UDynamicClass* DynamicClass = Cast<UDynamicClass>(ThisClass))
	{
		for (UObject* MiscObj : DynamicClass->Timelines)
		{
			const UTimelineTemplate* TimelineTemplate = Cast<const UTimelineTemplate>(MiscObj);
			// Not fatal if NULL, but shouldn't happen and ignored if not wired up in graph
			if (TimelineTemplate)
			{
				CreateTimelineComponent(Actor, TimelineTemplate);
			}
		}
	}
}

bool UBlueprintGeneratedClass::UseFastPathComponentInstancing()
{
	return bHasCookedComponentInstancingData && FPlatformProperties::RequiresCookedData() && !GBlueprintComponentInstancingFastPathDisabled;
}

void UBlueprintGeneratedClass::CheckAndApplyComponentTemplateOverrides(UObject* InClassDefaultObject)
{
	// Get the Blueprint class hierarchy (if valid).
	TArray<const UBlueprintGeneratedClass*> ParentBPClassStack;
	GetGeneratedClassesHierarchy(InClassDefaultObject->GetClass(), ParentBPClassStack);
	if (ParentBPClassStack.Num() > 0)
	{
		// If the nearest native antecedent is also a nativized BP class, we may have an override
		// in an ICH for some part of the non-native BP class hierarchy that also inherits from it.
		if (UDynamicClass* ParentDynamicClass = Cast<UDynamicClass>(ParentBPClassStack[ParentBPClassStack.Num() - 1]->GetSuperClass()))
		{
			// Get all default subobjects owned by the nativized antecedent's CDO.
			// Note: This will also include all other inherited default subobjects.
			TArray<UObject*> DefaultSubobjects;
			ParentDynamicClass->GetDefaultObjectSubobjects(DefaultSubobjects);

			// Pick out only the UActorComponent-based subobjects and cache them to use for checking below.
			TArray<UActorComponent*> NativizedParentClassComponentSubobjects;
			for (UObject* DefaultSubobject : DefaultSubobjects)
			{
				if (UActorComponent* ComponentSubobject = Cast<UActorComponent>(DefaultSubobject))
				{
					NativizedParentClassComponentSubobjects.Add(ComponentSubobject);
				}
			}

			// Now check each non-native BP class (on up to the given Actor) for any inherited component template overrides, and manually apply default value overrides as we go.
			for (int32 i = ParentBPClassStack.Num() - 1; i >= 0; i--)
			{
				const UBlueprintGeneratedClass* CurrentBPGClass = ParentBPClassStack[i];
				check(CurrentBPGClass);

				UInheritableComponentHandler* ICH = const_cast<UBlueprintGeneratedClass*>(CurrentBPGClass)->GetInheritableComponentHandler();
				if (ICH && NativizedParentClassComponentSubobjects.Num() > 0)
				{
					// Check each default subobject that we've inherited from the antecedent class
					for (UActorComponent* NativizedComponentSubobject : NativizedParentClassComponentSubobjects)
					{
						const FName NativizedComponentSubobjectName = NativizedComponentSubobject->GetFName();
						FComponentKey ComponentKey = ICH->FindKey(NativizedComponentSubobjectName);
						if (ComponentKey.IsValid() && ComponentKey.IsSCSKey())
						{
							const FBlueprintCookedComponentInstancingData* OverrideData = ICH->GetOverridenComponentTemplateData(ComponentKey);
							if (OverrideData != nullptr && OverrideData->bHasValidCookedData)
							{
								// This is the instance of the inherited component subobject that's owned by the given class default object
								if (UObject* NativizedComponentSubobjectInstance = InClassDefaultObject->GetDefaultSubobjectByName(NativizedComponentSubobjectName))
								{
									// Nativized component override data loader implementation.
									class FNativizedComponentOverrideDataLoader : public FObjectReader
									{
									public:
										FNativizedComponentOverrideDataLoader(const TArray<uint8>& InSrcBytes, const FCustomPropertyListNode* InPropertyList)
											:FObjectReader(const_cast<TArray<uint8>&>(InSrcBytes))
										{
											ArCustomPropertyList = InPropertyList;
											ArUseCustomPropertyList = true;
											this->SetWantBinaryPropertySerialization(true);

											// Set this flag to emulate things that would happen in the SDO case when this flag is set (e.g. - not setting 'bHasBeenCreated').
											ArPortFlags |= PPF_Duplicate;
										}
									};

									// Serialize cached override data to the instanced subobject that's based on the default subobject from the nativized parent class and owned by the non-nativized child class default object.
									FNativizedComponentOverrideDataLoader OverrideDataLoader(OverrideData->GetCachedPropertyData(), OverrideData->GetCachedPropertyList());
									NativizedComponentSubobjectInstance->Serialize(OverrideDataLoader);
								}
							}
						}
					}
				}
			}
		}
	}
}

uint8* UBlueprintGeneratedClass::GetPersistentUberGraphFrame(UObject* Obj, UFunction* FuncToCheck) const
{
	if (Obj && UsePersistentUberGraphFrame() && UberGraphFramePointerProperty && UberGraphFunction)
	{
		if (UberGraphFunction == FuncToCheck)
		{
			FPointerToUberGraphFrame* PointerToUberGraphFrame = UberGraphFramePointerProperty->ContainerPtrToValuePtr<FPointerToUberGraphFrame>(Obj);
			checkSlow(PointerToUberGraphFrame);
			ensure(PointerToUberGraphFrame->RawPointer);
			return PointerToUberGraphFrame->RawPointer;
		}
	}
	UClass* ParentClass = GetSuperClass();
	checkSlow(ParentClass);
	return ParentClass->GetPersistentUberGraphFrame(Obj, FuncToCheck);
}

void UBlueprintGeneratedClass::CreatePersistentUberGraphFrame(UObject* Obj, bool bCreateOnlyIfEmpty, bool bSkipSuperClass, UClass* OldClass) const
{
#if USE_UBER_GRAPH_PERSISTENT_FRAME
	/** Macros should not create uber graph frames as they have no uber graph. If UBlueprints are cooked out the macro class probably does not exist as well */
	UBlueprint* Blueprint = Cast<UBlueprint>(ClassGeneratedBy);
	if (Blueprint && Blueprint->BlueprintType == BPTYPE_MacroLibrary)
	{
		return;
	}

	ensure(!UberGraphFramePointerProperty == !UberGraphFunction);
	if (Obj && UsePersistentUberGraphFrame() && UberGraphFramePointerProperty && UberGraphFunction)
	{
		FPointerToUberGraphFrame* PointerToUberGraphFrame = UberGraphFramePointerProperty->ContainerPtrToValuePtr<FPointerToUberGraphFrame>(Obj);
		check(PointerToUberGraphFrame);

		if ( !ensureMsgf(bCreateOnlyIfEmpty || !PointerToUberGraphFrame->RawPointer
			, TEXT("Attempting to recreate an object's UberGraphFrame when the previous one was not properly destroyed (transitioning '%s' from '%s' to '%s'). We'll attempt to free the frame memory, but cannot clean up its properties (this may result in leaks and undesired side effects).")
			, *Obj->GetPathName()
			, (OldClass == nullptr) ? TEXT("<NULL>") : *OldClass->GetName()
			, *GetName()) )
		{
			FMemory::Free(PointerToUberGraphFrame->RawPointer);
			PointerToUberGraphFrame->RawPointer = nullptr;
		}
		
		if (!PointerToUberGraphFrame->RawPointer)
		{
			uint8* FrameMemory = NULL;
			const bool bUberGraphFunctionIsReady = UberGraphFunction->HasAllFlags(RF_LoadCompleted); // is fully loaded
			if (bUberGraphFunctionIsReady)
			{
				INC_MEMORY_STAT_BY(STAT_PersistentUberGraphFrameMemory, UberGraphFunction->GetStructureSize());
				FrameMemory = (uint8*)FMemory::Malloc(UberGraphFunction->GetStructureSize());

				FMemory::Memzero(FrameMemory, UberGraphFunction->GetStructureSize());
				for (UProperty* Property = UberGraphFunction->PropertyLink; Property; Property = Property->PropertyLinkNext)
				{
					Property->InitializeValue_InContainer(FrameMemory);
				}
			}
			else
			{
				UE_LOG(LogBlueprint, Verbose, TEXT("Function '%s' is not ready to create frame for '%s'"),
					*GetPathNameSafe(UberGraphFunction), *GetPathNameSafe(Obj));
			}
			PointerToUberGraphFrame->RawPointer = FrameMemory;
#if VALIDATE_UBER_GRAPH_PERSISTENT_FRAME
			PointerToUberGraphFrame->UberGraphFunctionKey = UberGraphFunctionKey;
#endif//VALIDATE_UBER_GRAPH_PERSISTENT_FRAME
		}
	}

	if (!bSkipSuperClass)
	{
		UClass* ParentClass = GetSuperClass();
		checkSlow(ParentClass);
		ParentClass->CreatePersistentUberGraphFrame(Obj, bCreateOnlyIfEmpty);
	}
#endif // USE_UBER_GRAPH_PERSISTENT_FRAME
}

void UBlueprintGeneratedClass::DestroyPersistentUberGraphFrame(UObject* Obj, bool bSkipSuperClass) const
{
#if USE_UBER_GRAPH_PERSISTENT_FRAME
	ensure(!UberGraphFramePointerProperty == !UberGraphFunction);
	if (Obj && UsePersistentUberGraphFrame() && UberGraphFramePointerProperty && UberGraphFunction)
	{
		FPointerToUberGraphFrame* PointerToUberGraphFrame = UberGraphFramePointerProperty->ContainerPtrToValuePtr<FPointerToUberGraphFrame>(Obj);
		checkSlow(PointerToUberGraphFrame);
		uint8* FrameMemory = PointerToUberGraphFrame->RawPointer;
		PointerToUberGraphFrame->RawPointer = NULL;
		if (FrameMemory)
		{
			for (UProperty* Property = UberGraphFunction->PropertyLink; Property; Property = Property->PropertyLinkNext)
			{
				Property->DestroyValue_InContainer(FrameMemory);
			}
			FMemory::Free(FrameMemory);
			DEC_MEMORY_STAT_BY(STAT_PersistentUberGraphFrameMemory, UberGraphFunction->GetStructureSize());
		}
		else
		{
			UE_LOG(LogBlueprint, Log, TEXT("Object '%s' had no Uber Graph Persistent Frame"), *GetPathNameSafe(Obj));
		}
	}

	if (!bSkipSuperClass)
	{
		UClass* ParentClass = GetSuperClass();
		checkSlow(ParentClass);
		ParentClass->DestroyPersistentUberGraphFrame(Obj);
	}
#endif // USE_UBER_GRAPH_PERSISTENT_FRAME
}

void UBlueprintGeneratedClass::GetPreloadDependencies(TArray<UObject*>& OutDeps)
{
	Super::GetPreloadDependencies(OutDeps);
	
	// Super handles parent class and fields
	OutDeps.Add(GetSuperClass()->GetDefaultObject());

	if (UberGraphFunction)
	{
		OutDeps.Add(UberGraphFunction);
	}
	
	UObject *CDO = GetDefaultObject();
	if (CDO)
	{
		ForEachObjectWithOuter(CDO, [&OutDeps](UObject* SubObj)
		{
			if (SubObj->HasAllFlags(RF_DefaultSubObject))
			{
				OutDeps.Add(SubObj->GetClass());
				OutDeps.Add(SubObj->GetArchetype());
			}
		});
	}

	if (InheritableComponentHandler)
	{
		OutDeps.Add(InheritableComponentHandler);
	}

	if (SimpleConstructionScript)
	{
		OutDeps.Add(SimpleConstructionScript);
	}
}

void UBlueprintGeneratedClass::GetDefaultObjectPreloadDependencies(TArray<UObject*>& OutDeps)
{
	Super::GetDefaultObjectPreloadDependencies(OutDeps);

	// Ensure that BPGC-owned component templates (archetypes) are loaded prior to CDO serialization in order to support the following use cases:
	//
	//	1) When the "fast path" component instancing optimization is enabled, we generate a cached delta binary at BPGC load time that we then deserialize into
	//	   new component instances after we spawn them at runtime. Generating the cached delta requires component templates to be loaded so that we can use them
	//	   as the basis for delta serialization. However, we cannot add them a preload dependency of the class without introducing a cycle, so we add them as a
	//	   preload dependency on the CDO here instead.
	//	2) When Blueprint nativization is enabled, any Blueprint class assets that are not converted to C++ may still inherit from a Blueprint class asset that is
	//	   converted to C++. In that case, the non-nativized child Blueprint class may still inherit one or more SCS nodes from the parent class. However, when
	//	   we nativize a Blueprint class, we convert the class-owned SCS component templates into CDO-owned default subobjects. In the non-nativized child Blueprint
	//	   class, these remain stored in the ICH as override templates. In order to ensure that the inherited default subobject in the CDO reflects the defaults that
	//	   are recorded into the override template, we bake out the list of changed properties at cook time and then use it to also generate a cached delta binary
	//	   when the non-nativized BPGC child asset is loaded in the cooked build. We then use binary serialization to update the default subobject instance (see
	//	   CheckAndApplyComponentTemplateOverrides). That must occur prior to serializing instances of the non-nativized BPGC so that delta serialization works
	//	   correctly, so adding them as preload dependencies here ensures that the override templates will all be loaded prior to serialization of the CDO.

	// Walk up the SCS inheritance hierarchy and add component templates (archetypes). This may include override templates contained in the ICH for inherited SCS nodes.
	UBlueprintGeneratedClass* CurrentBPClass = this;
	while (CurrentBPClass)
	{
		if (CurrentBPClass->SimpleConstructionScript)
		{
			const TArray<USCS_Node*>& AllSCSNodes = CurrentBPClass->SimpleConstructionScript->GetAllNodes();
			for (USCS_Node* SCSNode : AllSCSNodes)
			{
				// An SCS node that's owned by this class must also be considered a preload dependency since we will access its serialized template reference property. Any SCS
				// nodes that are inherited from a parent class will reference templates through the ICH instead, and that's already a preload dependency on the BP class itself.
				if (CurrentBPClass == this)
				{
					OutDeps.Add(SCSNode);
				}

				OutDeps.Add(SCSNode->GetActualComponentTemplate(this));
			}
		}

		CurrentBPClass = Cast<UBlueprintGeneratedClass>(CurrentBPClass->GetSuperClass());
	}

	// Also add UCS/AddComponent node templates (archetypes).
	for (UActorComponent* ComponentTemplate : ComponentTemplates)
	{
		if (ComponentTemplate)
		{
			OutDeps.Add(ComponentTemplate);
		}
	}
}

bool UBlueprintGeneratedClass::NeedsLoadForServer() const
{
	// This logic can't be used for targets that use editor content because UBlueprint::NeedsLoadForEditorGame
	// returns true and forces all UBlueprints to be loaded for -game or -server runs. The ideal fix would be
	// to remove UBlueprint::NeedsLoadForEditorGame, after that it would be nice if we could just implement
	// UBlueprint::NeedsLoadForEditorGame here, but we can't because then our CDO doesn't get loaded. We *could*
	// fix that behavior, but instead I'm just abusing IsRunningCommandlet() so that this logic only runs during cook:
	if (IsRunningCommandlet() && !HasAnyFlags(RF_ClassDefaultObject))
	{
		if (ensure(GetSuperClass()) && !GetSuperClass()->NeedsLoadForServer())
		{
			return false;
		}
		if (ensure(ClassDefaultObject) && !ClassDefaultObject->NeedsLoadForServer())
		{
			return false;
		}
	}
	return Super::NeedsLoadForServer();
}

bool UBlueprintGeneratedClass::NeedsLoadForClient() const
{
	// This logic can't be used for targets that use editor content because UBlueprint::NeedsLoadForEditorGame
	// returns true and forces all UBlueprints to be loaded for -game or -server runs. The ideal fix would be
	// to remove UBlueprint::NeedsLoadForEditorGame, after that it would be nice if we could just implement
	// UBlueprint::NeedsLoadForEditorGame here, but we can't because then our CDO doesn't get loaded. We *could*
	// fix that behavior, but instead I'm just abusing IsRunningCommandlet() so that this logic only runs during cook:
	if (IsRunningCommandlet() && !HasAnyFlags(RF_ClassDefaultObject))
	{
		if (ensure(GetSuperClass()) && !GetSuperClass()->NeedsLoadForClient())
		{
			return false;
		}
		if (ensure(ClassDefaultObject) && !ClassDefaultObject->NeedsLoadForClient())
		{
			return false;
		}
	}
	return Super::NeedsLoadForClient();
}

bool UBlueprintGeneratedClass::NeedsLoadForEditorGame() const
{
	return true;
}

bool UBlueprintGeneratedClass::CanBeClusterRoot() const
{
	// Clustering level BPs doesn't work yet
	return GBlueprintClusteringEnabled && !GetOutermost()->ContainsMap();
}

void UBlueprintGeneratedClass::Link(FArchive& Ar, bool bRelinkExistingProperties)
{
	Super::Link(Ar, bRelinkExistingProperties);

#if USE_UBER_GRAPH_PERSISTENT_FRAME
	if(UsePersistentUberGraphFrame())
	{
		if (UberGraphFunction)
		{
			Ar.Preload(UberGraphFunction);

			for (UStructProperty* Property : TFieldRange<UStructProperty>(this, EFieldIteratorFlags::ExcludeSuper))
			{
				if (Property->GetFName() == GetUberGraphFrameName())
				{
					UberGraphFramePointerProperty = Property;
					break;
				}
			}
			checkSlow(UberGraphFramePointerProperty);
		}
	}
#endif

	AssembleReferenceTokenStream(true);
}

void UBlueprintGeneratedClass::PurgeClass(bool bRecompilingOnLoad)
{
	Super::PurgeClass(bRecompilingOnLoad);

	UberGraphFramePointerProperty = NULL;
	UberGraphFunction = NULL;
#if VALIDATE_UBER_GRAPH_PERSISTENT_FRAME
	UberGraphFunctionKey = 0;
#endif//VALIDATE_UBER_GRAPH_PERSISTENT_FRAME
#if WITH_EDITORONLY_DATA
	OverridenArchetypeForCDO = NULL;

#if UE_BLUEPRINT_EVENTGRAPH_FASTCALLS
	FastCallPairs_DEPRECATED.Empty();
#endif
#endif //WITH_EDITOR
}

void UBlueprintGeneratedClass::Bind()
{
	Super::Bind();

	if (UsePersistentUberGraphFrame() && UberGraphFunction)
	{
		ClassAddReferencedObjects = &UBlueprintGeneratedClass::AddReferencedObjectsInUbergraphFrame;
	}
}

void UBlueprintGeneratedClass::AddReferencedObjectsInUbergraphFrame(UObject* InThis, FReferenceCollector& Collector)
{
	checkSlow(InThis);
	for (UClass* CurrentClass = InThis->GetClass(); CurrentClass; CurrentClass = CurrentClass->GetSuperClass())
	{
		if (UBlueprintGeneratedClass* BPGC = Cast<UBlueprintGeneratedClass>(CurrentClass))
		{
#if USE_UBER_GRAPH_PERSISTENT_FRAME
			if (BPGC->UberGraphFramePointerProperty)
			{
				FPointerToUberGraphFrame* PointerToUberGraphFrame = BPGC->UberGraphFramePointerProperty->ContainerPtrToValuePtr<FPointerToUberGraphFrame>(InThis);
				checkSlow(PointerToUberGraphFrame)
				if (PointerToUberGraphFrame->RawPointer)
				{
#if VALIDATE_UBER_GRAPH_PERSISTENT_FRAME
					ensureMsgf(
						PointerToUberGraphFrame->UberGraphFunctionKey == BPGC->UberGraphFunctionKey,
						TEXT("Detected key mismatch in uber graph frame for instance %s of type %s, iteration will be unsafe"),
						*InThis->GetPathName(),
						*BPGC->GetPathName()
					);
#endif//VALIDATE_UBER_GRAPH_PERSISTENT_FRAME

					checkSlow(BPGC->UberGraphFunction);
					FVerySlowReferenceCollectorArchiveScope CollectorScope(
						Collector.GetInternalPersistentFrameReferenceCollectorArchive(),
						BPGC->UberGraphFunction,
						BPGC->UberGraphFramePointerProperty,
						InThis,
						PointerToUberGraphFrame->RawPointer);
					BPGC->UberGraphFunction->SerializeBin(CollectorScope.GetArchive(), PointerToUberGraphFrame->RawPointer);
				}
			}
#endif // USE_UBER_GRAPH_PERSISTENT_FRAME
		}
		else if (CurrentClass->HasAllClassFlags(CLASS_Native))
		{
			CurrentClass->CallAddReferencedObjects(InThis, Collector);
			break;
		}
		else
		{
			checkSlow(false);
		}
	}
}

FName UBlueprintGeneratedClass::GetUberGraphFrameName()
{
	static const FName UberGraphFrameName(TEXT("UberGraphFrame"));
	return UberGraphFrameName;
}

bool UBlueprintGeneratedClass::UsePersistentUberGraphFrame()
{
#if USE_UBER_GRAPH_PERSISTENT_FRAME
	static const FBoolConfigValueHelper PersistentUberGraphFrame(TEXT("Kismet"), TEXT("bPersistentUberGraphFrame"), GEngineIni);
	return PersistentUberGraphFrame;
#else
	return false;
#endif
}

#if VALIDATE_UBER_GRAPH_PERSISTENT_FRAME
static TAtomic<int32> GUberGraphSerialNumber(0);

ENGINE_API int32 IncrementUberGraphSerialNumber()
{
	return ++GUberGraphSerialNumber;
}
#endif//VALIDATE_UBER_GRAPH_PERSISTENT_FRAME

void UBlueprintGeneratedClass::Serialize(FArchive& Ar)
{
#if VALIDATE_UBER_GRAPH_PERSISTENT_FRAME
	if (Ar.IsLoading() && 0 == (Ar.GetPortFlags() & PPF_Duplicate))
	{
		UberGraphFunctionKey = IncrementUberGraphSerialNumber();
	}
#endif//VALIDATE_UBER_GRAPH_PERSISTENT_FRAME

	Super::Serialize(Ar);

	if (Ar.IsLoading() && 0 == (Ar.GetPortFlags() & PPF_Duplicate))
	{
		CreatePersistentUberGraphFrame(ClassDefaultObject, true);

		UPackage* Package = GetOutermost();
		if (Package && Package->HasAnyPackageFlags(PKG_ForDiffing))
		{
			// If this is a diff package, set class to deprecated. This happens here to make sure it gets hit in all load cases
			ClassFlags |= CLASS_Deprecated;
		}
	}
}

void UBlueprintGeneratedClass::GetLifetimeBlueprintReplicationList(TArray<FLifetimeProperty>& OutLifetimeProps) const
{
	uint32 PropertiesLeft = NumReplicatedProperties;

	for (TFieldIterator<UProperty> It(this, EFieldIteratorFlags::ExcludeSuper); It && PropertiesLeft > 0; ++It)
	{
		UProperty * Prop = *It;
		if (Prop != NULL && Prop->GetPropertyFlags() & CPF_Net)
		{
			PropertiesLeft--;
			
			OutLifetimeProps.AddUnique(FLifetimeProperty(Prop->RepIndex, Prop->GetBlueprintReplicationCondition()));
		}
	}

	UBlueprintGeneratedClass* SuperBPClass = Cast<UBlueprintGeneratedClass>(GetSuperStruct());
	if (SuperBPClass != NULL)
	{
		SuperBPClass->GetLifetimeBlueprintReplicationList(OutLifetimeProps);
	}
}

FBlueprintCookedComponentInstancingData::~FBlueprintCookedComponentInstancingData()
{
	DEC_MEMORY_STAT_BY(STAT_BPCompInstancingFastPathMemory, CachedPropertyData.GetAllocatedSize());
	DEC_MEMORY_STAT_BY(STAT_BPCompInstancingFastPathMemory, CachedPropertyListForSerialization.GetAllocatedSize());
}

void FBlueprintCookedComponentInstancingData::BuildCachedPropertyList(FCustomPropertyListNode** CurrentNode, const UStruct* CurrentScope, int32* CurrentSourceIdx) const
{
	int32 LocalSourceIdx = 0;

	if (CurrentSourceIdx == nullptr)
	{
		CurrentSourceIdx = &LocalSourceIdx;
	}

	// The serialized list is stored linearly, so stop iterating once we no longer match the scope (this indicates that we've finished parsing out "sub" properties for a UStruct).
	while (*CurrentSourceIdx < ChangedPropertyList.Num() && ChangedPropertyList[*CurrentSourceIdx].PropertyScope == CurrentScope)
	{
		// Find changed property by name/scope.
		const FBlueprintComponentChangedPropertyInfo& ChangedPropertyInfo = ChangedPropertyList[(*CurrentSourceIdx)++];
		UProperty* Property = nullptr;
		const UStruct* PropertyScope = CurrentScope;
		while (!Property && PropertyScope)
		{
			Property = FindField<UProperty>(PropertyScope, ChangedPropertyInfo.PropertyName);
			PropertyScope = PropertyScope->GetSuperStruct();
		}

		// Create a new node to hold property info.
		FCustomPropertyListNode* NewNode = new FCustomPropertyListNode(Property, ChangedPropertyInfo.ArrayIndex);
		CachedPropertyListForSerialization.Add(NewNode);

		// Link the new node into the current property list.
		if (CurrentNode)
		{
			*CurrentNode = NewNode;
		}

		// If this is a UStruct property, recursively build a sub-property list.
		if (const UStructProperty* StructProperty = Cast<UStructProperty>(Property))
		{
			BuildCachedPropertyList(&NewNode->SubPropertyList, StructProperty->Struct, CurrentSourceIdx);
		}
		else if (const UArrayProperty* ArrayProperty = Cast<UArrayProperty>(Property))
		{
			// If this is an array property, recursively build a sub-property list.
			BuildCachedArrayPropertyList(ArrayProperty, &NewNode->SubPropertyList, CurrentSourceIdx);
		}

		// Advance current location to the next linked node.
		CurrentNode = &NewNode->PropertyListNext;
	}
}

void FBlueprintCookedComponentInstancingData::BuildCachedArrayPropertyList(const UArrayProperty* ArrayProperty, FCustomPropertyListNode** ArraySubPropertyNode, int32* CurrentSourceIdx) const
{
	// Build the array property's sub-property list. An empty name field signals the end of the changed array property list.
	while (*CurrentSourceIdx < ChangedPropertyList.Num() &&
		(ChangedPropertyList[*CurrentSourceIdx].PropertyName == NAME_None
			|| ChangedPropertyList[*CurrentSourceIdx].PropertyName == ArrayProperty->GetFName()))
	{
		const FBlueprintComponentChangedPropertyInfo& ChangedArrayPropertyInfo = ChangedPropertyList[(*CurrentSourceIdx)++];
		UProperty* InnerProperty = ChangedArrayPropertyInfo.PropertyName != NAME_None ? ArrayProperty->Inner : nullptr;

		*ArraySubPropertyNode = new FCustomPropertyListNode(InnerProperty, ChangedArrayPropertyInfo.ArrayIndex);
		CachedPropertyListForSerialization.Add(*ArraySubPropertyNode);

		// If this is a UStruct property, recursively build a sub-property list.
		if (const UStructProperty* InnerStructProperty = Cast<UStructProperty>(InnerProperty))
		{
			BuildCachedPropertyList(&(*ArraySubPropertyNode)->SubPropertyList, InnerStructProperty->Struct, CurrentSourceIdx);
		}
		else if (const UArrayProperty* InnerArrayProperty = Cast<UArrayProperty>(InnerProperty))
		{
			// If this is an array property, recursively build a sub-property list.
			BuildCachedArrayPropertyList(InnerArrayProperty, &(*ArraySubPropertyNode)->SubPropertyList, CurrentSourceIdx);
		}

		ArraySubPropertyNode = &(*ArraySubPropertyNode)->PropertyListNext;
	}
}

const FCustomPropertyListNode* FBlueprintCookedComponentInstancingData::GetCachedPropertyList() const
{
	FCustomPropertyListNode* PropertyListRootNode = nullptr;

	// Construct the list if necessary.
	if (CachedPropertyListForSerialization.Num() == 0 && ChangedPropertyList.Num() > 0)
	{
		CachedPropertyListForSerialization.Reserve(ChangedPropertyList.Num());

		// Kick off construction of the cached property list.
		BuildCachedPropertyList(&PropertyListRootNode, ComponentTemplateClass);

		INC_MEMORY_STAT_BY(STAT_BPCompInstancingFastPathMemory, CachedPropertyListForSerialization.GetAllocatedSize());
	}
	else if (CachedPropertyListForSerialization.Num() > 0)
	{
		PropertyListRootNode = *CachedPropertyListForSerialization.GetData();
	}

	return PropertyListRootNode;
}

void FBlueprintCookedComponentInstancingData::BuildCachedPropertyDataFromTemplate(UActorComponent* SourceTemplate)
{
	// Blueprint component instance data writer implementation.
	class FBlueprintComponentInstanceDataWriter : public FObjectWriter
	{
	public:
		FBlueprintComponentInstanceDataWriter(TArray<uint8>& InDstBytes, const FCustomPropertyListNode* InPropertyList)
			:FObjectWriter(InDstBytes)
		{
			ArCustomPropertyList = InPropertyList;
			ArUseCustomPropertyList = true;
			this->SetWantBinaryPropertySerialization(true);

			// Set this flag to emulate things that would normally happen in the SDO case when this flag is set. This is needed to ensure consistency with serialization during instancing.
			ArPortFlags |= PPF_Duplicate;
		}
	};

<<<<<<< HEAD
	checkSlow(bIsValid);
=======
	checkSlow(bHasValidCookedData);
>>>>>>> 9ba46998
	checkSlow(SourceTemplate != nullptr);
	checkSlow(!SourceTemplate->HasAnyFlags(RF_NeedLoad));

	// Cache source template attributes needed for instancing.
	ComponentTemplateName = SourceTemplate->GetFName();
	ComponentTemplateClass = SourceTemplate->GetClass();
	ComponentTemplateFlags = SourceTemplate->GetFlags();

	// This will also load the cached property list, if necessary.
	const FCustomPropertyListNode* PropertyList = GetCachedPropertyList();

	// Make sure we don't have any previously-built data.
	if (!ensure(CachedPropertyData.Num() == 0))
	{
		DEC_MEMORY_STAT_BY(STAT_BPCompInstancingFastPathMemory, CachedPropertyData.GetAllocatedSize());

		CachedPropertyData.Empty();
	}

	// Write template data out to the "fast path" buffer. All dependencies will be loaded at this point.
	FBlueprintComponentInstanceDataWriter InstanceDataWriter(CachedPropertyData, PropertyList);
	SourceTemplate->Serialize(InstanceDataWriter);

	INC_MEMORY_STAT_BY(STAT_BPCompInstancingFastPathMemory, CachedPropertyData.GetAllocatedSize());
}

bool UBlueprintGeneratedClass::ArePropertyGuidsAvailable() const
{
#if WITH_EDITORONLY_DATA
	// Property guid's are generated during compilation.
	return PropertyGuids.Num() > 0;
#else
	return false;
#endif // WITH_EDITORONLY_DATA
}

FName UBlueprintGeneratedClass::FindPropertyNameFromGuid(const FGuid& PropertyGuid) const
{
	FName RedirectedName = NAME_None;
#if WITH_EDITORONLY_DATA
	if (const FName* Result = PropertyGuids.FindKey(PropertyGuid))
	{
		RedirectedName = *Result;
	}
#endif // WITH_EDITORONLY_DATA
	return RedirectedName;
}

FGuid UBlueprintGeneratedClass::FindPropertyGuidFromName(const FName InName) const
{
	FGuid PropertyGuid;
#if WITH_EDITORONLY_DATA
	if (const FGuid* Result = PropertyGuids.Find(InName))
	{
		PropertyGuid = *Result;
	}
#endif // WITH_EDITORONLY_DATA
	return PropertyGuid;
}<|MERGE_RESOLUTION|>--- conflicted
+++ resolved
@@ -315,11 +315,7 @@
 		const FString BPGCName = GetName();
 		auto BuildCachedPropertyDataLambda = [BPGCName](FBlueprintCookedComponentInstancingData& CookedData, UActorComponent* SourceTemplate, FString CompVarName)
 		{
-<<<<<<< HEAD
-			if (CookedData.bIsValid)
-=======
 			if (CookedData.bHasValidCookedData)
->>>>>>> 9ba46998
 			{
 				// This feature requires EDL at cook time, so ensure that the source template is also fully loaded at this point.
 				if (SourceTemplate != nullptr
@@ -333,11 +329,7 @@
 					UE_LOG(LogBlueprint, Warning, TEXT("BPComp fast path (%s.%s) : Invalid source template. Will use slow path for dynamic instancing."), *BPGCName, *CompVarName);
 
 					// Invalidate the cooked data so that we fall back to using the slow path when dynamically instancing this node.
-<<<<<<< HEAD
-					CookedData.bIsValid = false;
-=======
 					CookedData.bHasValidCookedData = false;
->>>>>>> 9ba46998
 				}
 			}
 		};
@@ -1786,11 +1778,7 @@
 		}
 	};
 
-<<<<<<< HEAD
-	checkSlow(bIsValid);
-=======
 	checkSlow(bHasValidCookedData);
->>>>>>> 9ba46998
 	checkSlow(SourceTemplate != nullptr);
 	checkSlow(!SourceTemplate->HasAnyFlags(RF_NeedLoad));
 
