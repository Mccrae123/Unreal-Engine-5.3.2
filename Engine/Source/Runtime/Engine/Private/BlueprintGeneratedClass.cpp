--- conflicted
+++ resolved
@@ -21,10 +21,7 @@
 #include "Engine/InheritableComponentHandler.h"
 #include "Misc/ScopeLock.h"
 #include "UObject/CoreObjectVersion.h"
-<<<<<<< HEAD
 #include "Net/Core/PushModel/PushModel.h"
-=======
->>>>>>> fa8a8d0d
 
 #if WITH_EDITOR
 #include "Kismet2/BlueprintEditorUtils.h"
@@ -79,7 +76,7 @@
 
 void UBlueprintGeneratedClass::PostLoad()
 {
-	Super::PostLoad();	
+	Super::PostLoad();
 
 #if WITH_EDITORONLY_DATA
 	UPackage* Package = GetOutermost();
@@ -686,6 +683,11 @@
 
 		uint8* DstArrayItemValue = DstArrayValueHelper.GetRawPtr(ArrayIndex);
 		const uint8* SrcArrayItemValue = SrcArrayValueHelper.GetRawPtr(ArrayIndex);
+
+		if (DstArrayItemValue == nullptr && SrcArrayItemValue == nullptr)
+		{
+			continue;
+		}
 
 		if (const FStructProperty* InnerStructProperty = CastField<FStructProperty>(ArrayProperty->Inner))
 		{
@@ -1519,7 +1521,7 @@
 	Super::Link(Ar, bRelinkExistingProperties);
 
 #if USE_UBER_GRAPH_PERSISTENT_FRAME
-	if (UsePersistentUberGraphFrame())
+	if(UsePersistentUberGraphFrame())
 	{
 		if (UberGraphFunction)
 		{
@@ -1821,12 +1823,12 @@
 	checkSlow(SourceTemplate != nullptr);
 	checkSlow(!SourceTemplate->HasAnyFlags(RF_NeedLoad));
 
-			// Cache source template attributes needed for instancing.
-			ComponentTemplateName = SourceTemplate->GetFName();
-			ComponentTemplateClass = SourceTemplate->GetClass();
-			ComponentTemplateFlags = SourceTemplate->GetFlags();
-
-			// This will also load the cached property list, if necessary.
+	// Cache source template attributes needed for instancing.
+	ComponentTemplateName = SourceTemplate->GetFName();
+	ComponentTemplateClass = SourceTemplate->GetClass();
+	ComponentTemplateFlags = SourceTemplate->GetFlags();
+
+	// This will also load the cached property list, if necessary.
 	const FCustomPropertyListNode* PropertyList = GetCachedPropertyList();
 
 	// Make sure we don't have any previously-built data.
@@ -1837,9 +1839,9 @@
 		CachedPropertyData.Empty();
 	}
 
-			// Write template data out to the "fast path" buffer. All dependencies will be loaded at this point.
+	// Write template data out to the "fast path" buffer. All dependencies will be loaded at this point.
 	FBlueprintComponentInstanceDataWriter InstanceDataWriter(CachedPropertyData, PropertyList);
-			SourceTemplate->Serialize(InstanceDataWriter);
+	SourceTemplate->Serialize(InstanceDataWriter);
 
 	INC_MEMORY_STAT_BY(STAT_BPCompInstancingFastPathMemory, CachedPropertyData.GetAllocatedSize());
 }
