--- conflicted
+++ resolved
@@ -600,21 +600,7 @@
 	return nullptr;
 }
 
-<<<<<<< HEAD
-FAudioDeviceManager* FAudioDeviceManager::Get()
-{
-	if (GEngine)
-	{
-		return GEngine->GetAudioDeviceManager();
-	}
-
-	return nullptr;
-}
-
-FAudioDevice* FAudioDeviceManager::GetActiveAudioDevice()
-=======
 FAudioDeviceHandle FAudioDeviceManager::GetActiveAudioDevice()
->>>>>>> 60750822
 {
 	if (ActiveAudioDeviceID != INDEX_NONE)
 	{
