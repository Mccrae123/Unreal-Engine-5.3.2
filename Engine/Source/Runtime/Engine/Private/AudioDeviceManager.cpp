--- conflicted
+++ resolved
@@ -542,10 +542,7 @@
 		check(AudioSettings);
 
 		AudioSettings->LoadDefaultObjects();
-<<<<<<< HEAD
-=======
 		AudioSettings->RegisterParameterInterfaces();
->>>>>>> 6bbb88c8
 
 		const bool bIsAudioMixerEnabled = AudioDeviceModule->IsAudioMixerModule();
 		AudioSettings->SetAudioMixerEnabled(bIsAudioMixerEnabled);
@@ -957,16 +954,6 @@
 		FScopeLock ScopeLock(&DeviceMapCriticalSection);
 		Devices.GetKeys(DeviceIDs);
 	}
-<<<<<<< HEAD
-}
-
-void FAudioDeviceManager::IterateOverAllDevices(TUniqueFunction<void(Audio::FDeviceId, const FAudioDevice*)> ForEachDevice) const
-{
-	// We have to cheat a little to make this safe: we cast our crit section to a mutable pointer in order to scope lock.
-	FCriticalSection* ConstCastCritSection = const_cast<FCriticalSection*>(&DeviceMapCriticalSection);
-	FScopeLock ScopeLock(ConstCastCritSection);
-=======
->>>>>>> 6bbb88c8
 
 	for (const Audio::FDeviceId DeviceID : DeviceIDs)
 	{
