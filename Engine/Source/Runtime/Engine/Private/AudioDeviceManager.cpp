--- conflicted
+++ resolved
@@ -1,10 +1,7 @@
 // Copyright Epic Games, Inc. All Rights Reserved.
 #include "AudioDeviceManager.h"
 
-<<<<<<< HEAD
-=======
 #include "Algo/Transform.h"
->>>>>>> 4af6daef
 #include "Audio/AudioDebug.h"
 #include "AudioAnalytics.h"
 #include "AudioMixerDevice.h"
@@ -388,24 +385,11 @@
 		AudioSettings->LoadDefaultObjects();
 		AudioSettings->RegisterParameterInterfaces();
 
-<<<<<<< HEAD
-		const bool bIsAudioMixerEnabled = AudioDeviceModule->IsAudioMixerModule();
-		if (bIsAudioMixerEnabled)
-		{
-			FModuleManager::Get().LoadModuleChecked(TEXT("AudioMixer"));
-		}
-		AudioSettings->SetAudioMixerEnabled(bIsAudioMixerEnabled);
-
 		// Register all formats
 		AudioFormatSettings = MakePimpl<Audio::FAudioFormatSettings>(GConfig, GEngineIni, FPlatformProperties::IniPlatformName());
 		RegisterAudioInfoFactories();
-=======
-		// Register all formats
-		AudioFormatSettings = MakePimpl<Audio::FAudioFormatSettings>(GConfig, GEngineIni, FPlatformProperties::IniPlatformName());
-		RegisterAudioInfoFactories();
 
 		FModuleManager::Get().LoadModuleChecked(TEXT("AudioMixer"));
->>>>>>> 4af6daef
 
 #if WITH_EDITOR
 		IAudioEditorModule* AudioEditorModule = &FModuleManager::LoadModuleChecked<IAudioEditorModule>("AudioEditor");
@@ -457,39 +441,7 @@
 	bool bForceNonRealtimeRenderer = FParse::Param(FCommandLine::Get(), TEXT("DeterministicAudio"));
 
 	// If not using command line switch to use audio mixer, check the game platform engine ini file (e.g. WindowsEngine.ini) which enables it for player
-<<<<<<< HEAD
-	bUsingAudioMixer = bForceAudioMixer;
-	if (!bForceAudioMixer && !bForceNoAudioMixer)
-	{
-		GConfig->GetBool(TEXT("Audio"), TEXT("UseAudioMixer"), bUsingAudioMixer, GEngineIni);
-		// Get the audio mixer and non-audio mixer device module names
-		GConfig->GetString(TEXT("Audio"), TEXT("AudioDeviceModuleName"), AudioDeviceModuleName, GEngineIni);
-		GConfig->GetString(TEXT("Audio"), TEXT("AudioMixerModuleName"), AudioMixerModuleName, GEngineIni);
-
-		// If AudioLink is Enabled, use the AudioLink Platform.
-		static const FString AudioLinkMixerModule = TEXT("AudioMixerPlatformAudioLink");
-		if (IModularFeatures::Get().IsModularFeatureAvailable(TEXT("AudioLink Factory")))
-		{
-			AudioMixerModuleName = AudioLinkMixerModule;
-		}
-	}
-	else if (bForceNoAudioMixer)
-	{
-		GConfig->GetString(TEXT("Audio"), TEXT("AudioDeviceModuleName"), AudioDeviceModuleName, GEngineIni);
-
-		// Allow no audio mixer override from command line
-		bUsingAudioMixer = false;
-	}
-	else if(bForceAudioMixer)
-	{ 
-		GConfig->GetString(TEXT("Audio"), TEXT("AudioMixerModuleName"), AudioMixerModuleName, GEngineIni);
-	}
-
-	// Check for config bool that restricts audio mixer toggle to only once. This will allow us to patch audio mixer on or off after initial login.
-	GConfig->GetBool(TEXT("Audio"), TEXT("OnlyToggleAudioMixerOnce"), bOnlyToggleAudioMixerOnce, GEngineIni);
-=======
 	GConfig->GetString(TEXT("Audio"), TEXT("AudioMixerModuleName"), AudioMixerModuleName, GEngineIni);
->>>>>>> 4af6daef
 
 	if (bForceNonRealtimeRenderer)
 	{
@@ -502,10 +454,6 @@
 		AudioDeviceModule = FModuleManager::LoadModulePtr<IAudioDeviceModule>(*AudioMixerModuleName);
 	}
 
-	if (bForceNoAudioMixer)
-	{
-		Audio::Analytics::RecordEvent_Usage(TEXT("ForceNoAudioMixer"));
-	}
 	return AudioDeviceModule != nullptr;
 }
 
@@ -1551,12 +1499,7 @@
 	// Set to highest max channels initially provided by any quality setting, so that
 	// setting to lower quality but potentially returning to higher quality later at
 	// runtime is supported.
-<<<<<<< HEAD
-	const UAudioSettings* AudioSettings = GetDefault<UAudioSettings>();
-	const int32 HighestMaxChannels = AudioSettings ? AudioSettings->GetHighestMaxChannels() : 0;
-=======
 	const int32 HighestMaxChannels = GetDefault<UAudioSettings>()->GetHighestMaxChannels();
->>>>>>> 4af6daef
 	if (Device->Init(InDeviceID, HighestMaxChannels, InParams.BufferSizeOverride, InParams.NumBuffersOverride))
 	{
 		const FAudioQualitySettings& QualitySettings = Device->GetQualityLevelSettings();
