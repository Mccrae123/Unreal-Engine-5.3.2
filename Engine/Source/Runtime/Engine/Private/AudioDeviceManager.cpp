// Copyright Epic Games, Inc. All Rights Reserved.
#include "AudioDeviceManager.h"

#include "Audio.h"
#include "Audio/AudioDebug.h"
#include "AudioDefines.h"
#include "AudioDevice.h"
#include "AudioMixerDevice.h"
#include "Engine/World.h"
#include "Sound/AudioSettings.h"
#include "Sound/SoundWave.h"
#include "GameFramework/GameUserSettings.h"
#include "Misc/CommandLine.h"
#include "Misc/ConfigCacheIni.h"
#include "Misc/CoreDelegates.h"
#include "UObject/UObjectIterator.h"
#include "Audio/AudioDebug.h"

#if INSTRUMENT_AUDIODEVICE_HANDLES
#include "Containers/StringConv.h"
#include "HAL/PlatformStackWalk.h"
#endif


#if WITH_EDITOR
#include "AudioEditorModule.h"
#include "Settings/LevelEditorMiscSettings.h"
#endif

static int32 GCVarEnableAudioThreadWait = 1;
TAutoConsoleVariable<int32> CVarEnableAudioThreadWait(
	TEXT("AudioThread.EnableAudioThreadWait"),
	GCVarEnableAudioThreadWait,
	TEXT("Enables waiting on the audio thread to finish its commands.\n")
	TEXT("0: Not Enabled, 1: Enabled"),
	ECVF_Default);

static int32 GCvarIsUsingAudioMixer = 0;
FAutoConsoleVariableRef CVarIsUsingAudioMixer(
	TEXT("au.IsUsingAudioMixer"),
	GCvarIsUsingAudioMixer,
	TEXT("Whether or not we're currently using the audio mixer. Change to dynamically toggle on/off. This will only take effect if an audio device is currently not in use, unless au.AllowUnsafeAudioMixerToggling is set to 1. Note: sounds will stop. Looping sounds won't automatically resume. \n")
	TEXT("0: Not Using Audio Mixer, 1: Using Audio Mixer"),
	ECVF_Default);

static int32 GCvarAllowUnsafeAudioMixerToggling = 0;
FAutoConsoleVariableRef CVarAllowUnsafeAudioMixerToggling(
	TEXT("au.AllowUnsafeAudioMixerToggling"),
	GCvarAllowUnsafeAudioMixerToggling,
	TEXT("If set to 1, will allow au.IsUsingAudioMixer to swap out the audio engine, even if there are systems in the world currently using the audio engine. \n")
	TEXT("0: disable usage of au.IsUsingAudioMixer when the audio device is actively in use, 1: enable usage of au.IsUsingAudioMixer."),
	ECVF_Default);

static int32 CVarIsVisualizeEnabled = 0;
FAutoConsoleVariableRef CVarAudioVisualizeEnabled(
	TEXT("au.3dVisualize.Enabled"),
	CVarIsVisualizeEnabled,
	TEXT("Whether or not audio visualization is enabled. \n")
	TEXT("0: Not Enabled, 1: Enabled"),
	ECVF_Default);

static int32 GCVarFlushAudioRenderCommandsOnSuspend = 0;
FAutoConsoleVariableRef CVarFlushAudioRenderCommandsOnSuspend(
	TEXT("au.FlushAudioRenderCommandsOnSuspend"),
	GCVarFlushAudioRenderCommandsOnSuspend,
	TEXT("When set to 1, ensures that we pump through all pending commands to the audio thread and audio render thread on app suspension.\n")
	TEXT("0: Not Disabled, 1: Disabled"),
	ECVF_Default);

static int32 GCVarNeverMuteNonRealtimeAudioDevices = 0;
FAutoConsoleVariableRef CVarNeverMuteNonRealtimeAudioDevices(
	TEXT("au.NeverMuteNonRealtimeAudioDevices"),
	GCVarNeverMuteNonRealtimeAudioDevices,
	TEXT("When set to 1, nonrealtime audio devices will be exempt from normal audio device muting (for example, when a window goes out of focus.\n")
	TEXT("0: Not Disabled, 1: Disabled"),
	ECVF_Default);

static FAutoConsoleCommand GReportAudioDevicesCommand(
	TEXT("au.ReportAudioDevices"),
	TEXT("This will log any active audio devices (instances of the audio engine) alive right now."),
	FConsoleCommandDelegate::CreateStatic(
		[]()
	{
		FAudioDeviceManager::Get()->LogListOfAudioDevices();
	})
);

namespace AudioDeviceManagerUtils
{
	FString PrintDeviceInfo(const Audio::FDeviceId InDeviceId, const EAudioDeviceScope InScope, const bool bInIsNonRealtime, const int32* NumHandles = nullptr, const TMap<uint32, FString>* InStackWalk = nullptr)
	{
		FString ScopeStr;
		switch (InScope)
		{
			case EAudioDeviceScope::Shared:
				ScopeStr = TEXT("Shared");
				break;

			case EAudioDeviceScope::Unique:
				ScopeStr = TEXT("Unique");
				break;

			case EAudioDeviceScope::Default:
			default:
				ScopeStr = TEXT("Default");
				break;
		}

		FString DeviceInfo = FString::Printf(
			TEXT("                Id: %d, Scope: %s, Realtime: %s"),
			InDeviceId,
			*ScopeStr,
			bInIsNonRealtime ? TEXT("False") : TEXT("True"));

		if (!NumHandles)
		{
			return DeviceInfo;
		}

		DeviceInfo += FString::Printf(TEXT(", Num Handles: %d"), *NumHandles);

#if INSTRUMENT_AUDIODEVICE_HANDLES
		if (InStackWalk)
		{
			DeviceInfo += TEXT("\n            Active Handles:\n\n");
			for (const TPair<uint32, FString>& StackWalkPairs : *InStackWalk)
			{
				DeviceInfo += StackWalkPairs.Value;
				DeviceInfo += TEXT("\n\n");
			}
		}
#endif

		return DeviceInfo;
	}
}


FAudioDeviceManager* FAudioDeviceManager::Singleton = nullptr;

// Some stress tests:
#if INSTRUMENT_AUDIODEVICE_HANDLES
static TArray<FAudioDeviceHandle> IntentionallyLeakedHandles;

static FAutoConsoleCommand GLeakAudioDeviceCommand(
	TEXT("au.stresstest.LeakAnAudioDevice"),
	TEXT("This will intentionally leak a new audio device. Obviously, should only be used for testing."),
	FConsoleCommandDelegate::CreateStatic(
		[]()
{
	FAudioDeviceParams Params;
	Params.Scope = EAudioDeviceScope::Unique;
	IntentionallyLeakedHandles.Add(FAudioDeviceManager::Get()->RequestAudioDevice(Params));
})
);

static FAutoConsoleCommand GLeakAudioDeviceHandleCommand(
	TEXT("au.stresstest.LeakAnAudioDeviceHandle"),
	TEXT("This will intentionally leak a new handle to an audio device. Obviously, should only be used for testing."),
	FConsoleCommandDelegate::CreateStatic(
		[]()
{
	FAudioDeviceParams Params;
	Params.Scope = EAudioDeviceScope::Shared;
	IntentionallyLeakedHandles.Add(FAudioDeviceManager::Get()->RequestAudioDevice(Params));
})
);

static FAutoConsoleCommand GCleanUpAudioDeviceLeaksCommand(
	TEXT("au.stresstest.CleanUpAudioDeviceLeaks"),
	TEXT("Clean up any audio devices created through a leak command."),
	FConsoleCommandDelegate::CreateStatic(
		[]()
{
	IntentionallyLeakedHandles.Reset();
})
);
#endif

/*-----------------------------------------------------------------------------
FAudioDeviceManager implementation.
-----------------------------------------------------------------------------*/

FAudioDeviceManager::FAudioDeviceManager()
	: AudioDeviceModule(nullptr)
	, DeviceIDCounter(0)
	, NextResourceID(1)
	, SoloDeviceHandle(INDEX_NONE)
	, ActiveAudioDeviceID(INDEX_NONE)
	, bUsingAudioMixer(false)
	, bPlayAllDeviceAudio(false)
	, bOnlyToggleAudioMixerOnce(false)
	, bToggledAudioMixer(false)
{

#if ENABLE_AUDIO_DEBUG
	AudioDebugger = MakeUnique<Audio::FAudioDebugger>();

	// Check for a command line debug sound argument.
	FString DebugSound;
	if (FParse::Value(FCommandLine::Get(), TEXT("DebugSound="), DebugSound))
	{
		GetDebugger().SetAudioDebugSound(*DebugSound);
	}

#endif //ENABLE_AUDIO_DEBUG
}

FAudioDeviceManager::~FAudioDeviceManager()
{
	UE_LOG(LogAudio, Display, TEXT("Beginning Audio Device Manager Shutdown (Module: %s)..."), *AudioMixerModuleName);

	TArray<Audio::FDeviceId> DeviceIds;
	{
		FScopeLock ScopeLock(&DeviceMapCriticalSection);
		Devices.GetKeys(DeviceIds);
	}

	if (DeviceIds.Num() > 0)
	{
		UE_LOG(LogAudio, Display, TEXT("Destroying %d Remaining Audio Device(s)..."), DeviceIds.Num());

		// Notify anyone listening to the device manager that we are about to destroy the audio device.
		for (Audio::FDeviceId DeviceId : DeviceIds)
		{
			FAudioDeviceManagerDelegates::OnAudioDeviceDestroyed.Broadcast(DeviceId);
		}
	}

	FAudioThread::StopAudioThread();

	{
		FScopeLock ScopeLock(&DeviceMapCriticalSection);
		MainAudioDeviceHandle.Reset();
		Devices.Reset();
	}

	FCoreDelegates::ApplicationWillEnterBackgroundDelegate.RemoveAll(this);

	// Release any loaded buffers - this calls stop on any sources that need it
	for (int32 Index = Buffers.Num() - 1; Index >= 0; Index--)
	{
		FreeBufferResource(Buffers[Index]);
	}
}

bool FAudioDeviceManager::ToggleAudioMixer()
{
	// Only need to toggle if we have 2 device module names loaded at init
	if (AudioDeviceModule && AudioDeviceModuleName.Len() > 0 && AudioMixerModuleName.Len() > 0)
	{
		FScopeLock ScopeLock(&DeviceMapCriticalSection);
		{
			// Check to see if there are still any active handles using this audio device, and either warn or exit early.
			for (auto& DeviceContainer : Devices)
			{
				if (DeviceContainer.Value.NumberOfHandlesToThisDevice > 0)
				{

					UE_LOG(LogAudio, Warning, TEXT("Attempted to toggle the audio mixer while that audio device was in use."));

	#if INSTRUMENT_AUDIODEVICE_HANDLES
					FString ActiveDeviceHandles;
					for (auto& StackWalkString : DeviceContainer.Value.HandleCreationStackWalks)
					{
						ActiveDeviceHandles += StackWalkString.Value;
						ActiveDeviceHandles += TEXT("\n\n");
					}

					UE_LOG(LogAudio, Warning, TEXT("List Of Active Handles to this device: \n%s"), *ActiveDeviceHandles);
	#else
					UE_LOG(LogAudio, Warning, TEXT("For more information compile with INSTRUMENT_AUDIODEVICE_HANDLES."));
	#endif

					if (!GCvarAllowUnsafeAudioMixerToggling)
					{
						return false;
					}
				}
			}
		}

		// Suspend the audio thread
		FAudioThread::SuspendAudioThread();

		// If using audio mixer, we need to toggle back to non-audio mixer
		FString ModuleToUnload;

		// If currently using the audio mixer, we need to toggle to the old audio engine module
		if (bUsingAudioMixer)
		{
			// Unload the previous module
			ModuleToUnload = AudioMixerModuleName;

			AudioDeviceModule = FModuleManager::LoadModulePtr<IAudioDeviceModule>(*AudioDeviceModuleName);

			bUsingAudioMixer = false;
		}
		// If we're currently using old audio engine module, we toggle to the audio mixer module
		else
		{
			// Unload the previous module
			ModuleToUnload = AudioDeviceModuleName;

			// Load the audio mixer engine module
			AudioDeviceModule = FModuleManager::LoadModulePtr<IAudioDeviceModule>(*AudioMixerModuleName);

			bUsingAudioMixer = true;
		}

		// If we succeeded in loading a new module, create a new main audio device.
		if (AudioDeviceModule)
		{
			// Shutdown and create new audio devices
			const UAudioSettings* AudioSettings = GetDefault<UAudioSettings>();
			const int32 QualityLevel = GEngine->GetGameUserSettings()->GetAudioQualityLevel(); // -V595
			const int32 QualityLevelMaxChannels = AudioSettings->GetQualityLevelSettings(QualityLevel).MaxChannels; //-V595

			// We could have multiple audio devices, so loop through them and patch them up best we can to
			// get parity. E.g. we need to pass the handle from the odl to the new, set whether or not its active
			// and try and get the mix-states to be the same.
			for (auto& DeviceContainer : Devices)
			{
				FAudioDevice*& AudioDevice = DeviceContainer.Value.Device;

				check(AudioDevice);

				// Get the audio device handle and whether it is active
				uint32 DeviceID = AudioDevice->DeviceID;
				check(DeviceContainer.Key == DeviceID);
				bool bIsActive = (DeviceID == ActiveAudioDeviceID);

				// To transfer mix states, we need to re-base the absolute clocks on the mix states
				// so the target audio device timing won't result in the mixes suddenly stopping.
				TMap<USoundMix*, FSoundMixState> MixModifiers = AudioDevice->GetSoundMixModifiers();
				TArray<USoundMix*> PrevPassiveSoundMixModifiers = AudioDevice->GetPrevPassiveSoundMixModifiers();
				USoundMix* BaseSoundMix = AudioDevice->GetDefaultBaseSoundMixModifier();
				double AudioClock = AudioDevice->GetAudioClock();

				for (TPair<USoundMix*, FSoundMixState>& SoundMixPair : MixModifiers)
				{
					// Rebase so that a new clock starting from 0.0 won't cause mixes to stop.
					SoundMixPair.Value.StartTime -= AudioClock;
					SoundMixPair.Value.FadeInStartTime -= AudioClock;
					SoundMixPair.Value.FadeInEndTime -= AudioClock;

					if (SoundMixPair.Value.EndTime > 0.0f)
					{
						SoundMixPair.Value.EndTime -= AudioClock;
					}

					if (SoundMixPair.Value.FadeOutStartTime > 0.0f)
					{
						SoundMixPair.Value.FadeOutStartTime -= AudioClock;
					}
				}

				// Tear it down and delete the old audio device. This does a bunch of cleanup.
				AudioDevice->Teardown();
				delete AudioDevice;

				// Make a new audio device using the new audio device module
				AudioDevice = AudioDeviceModule->CreateAudioDevice();

				// Some AudioDeviceModules override CreteAudioMixerPlatformInterface, which means we can create a Audio::FMixerDevice.
				if (AudioDevice == nullptr)
				{
					checkf(AudioDeviceModule->IsAudioMixerModule(), TEXT("Please override AudioDeviceModule->CreateAudioDevice()"))
						AudioDevice = new Audio::FMixerDevice(AudioDeviceModule->CreateAudioMixerPlatformInterface());
				}

				check(AudioDevice);

				// Re-init the new audio device using appropriate settings so it behaves the same
				if (AudioDevice->Init(DeviceID, AudioSettings->GetHighestMaxChannels()))
				{
					AudioDevice->SetMaxChannels(QualityLevelMaxChannels);
				}

				// Transfer the sound mix modifiers to the new audio engine
				AudioDevice->SetSoundMixModifiers(MixModifiers, PrevPassiveSoundMixModifiers, BaseSoundMix);
				// Setup the mute state of the audio device to be the same that it was
				if (bIsActive)
				{
					AudioDevice->SetDeviceMuted(false);
				}
				else
				{
					AudioDevice->SetDeviceMuted(true);
				}

				// Fade in the new audio device (used only in audio mixer to prevent pops on startup/shutdown)
				AudioDevice->FadeIn();
			}

			// We now must free any resources that have been cached with the old audio engine
			// This will result in re-caching of sound waves, but we're forced to do this because FSoundBuffer pointers
			// are cached and each AudioDevice backend has a derived implementation of this so once we
			// switch to a new audio engine the FSoundBuffer pointers are totally invalid.
			for (TObjectIterator<USoundWave> SoundWaveIt; SoundWaveIt; ++SoundWaveIt)
			{
				USoundWave* SoundWave = *SoundWaveIt;
				FreeResource(SoundWave);
			}

			// Unload the previous audio device module
			FModuleManager::Get().UnloadModule(*ModuleToUnload);

			// Resume the audio thread
			FAudioThread::ResumeAudioThread();
		}
	}

	return false;
}

bool FAudioDeviceManager::IsUsingAudioMixer() const
{
	return bUsingAudioMixer;
}

IAudioDeviceModule* FAudioDeviceManager::GetAudioDeviceModule()
{
	return AudioDeviceModule;
}

FAudioDeviceParams FAudioDeviceManager::GetDefaultParamsForNewWorld()
{
	bool bCreateNewAudioDeviceForPlayInEditor = false;

#if WITH_EDITOR
	// GIsEditor is necessary here to ignore this setting for -game situations.
	if (GIsEditor)
	{
		bCreateNewAudioDeviceForPlayInEditor = GetDefault<ULevelEditorMiscSettings>()->bCreateNewAudioDeviceForPlayInEditor;
	}
#endif

	FAudioDeviceParams Params;
	Params.Scope = bCreateNewAudioDeviceForPlayInEditor ? EAudioDeviceScope::Unique : EAudioDeviceScope::Shared;

	return Params;
}

FAudioDeviceHandle FAudioDeviceManager::RequestAudioDevice(const FAudioDeviceParams& InParams)
{
	FScopeLock ScopeLock(&DeviceMapCriticalSection);
	if (InParams.Scope == EAudioDeviceScope::Unique)
	{
		return CreateNewDevice(InParams);
	}
	else
	{
		// See if we already have a device we can use.
		for (auto& Device : Devices)
		{
			if (CanUseAudioDevice(InParams, Device.Value))
			{
				RegisterWorld(InParams.AssociatedWorld, Device.Key);
				return BuildNewHandle(Device.Value, Device.Key, InParams);
			}
		}

		// If we did not find a suitable device, build one.
		return CreateNewDevice(InParams);
	}
}

void FAudioDeviceManager::RegisterWorld(UWorld* InWorld, Audio::FDeviceId DeviceId)
{
	if (!InWorld)
	{
		return;
	}

	if (FAudioDeviceContainer* DeviceContainer = Devices.Find(DeviceId))
	{
		if (!DeviceContainer->WorldsUsingThisDevice.Contains(InWorld))
		{
			UE_LOG(LogAudio, Display, TEXT("Audio Device (ID: %d) registered with world '%s'."), DeviceId, *InWorld->GetName());
			DeviceContainer->WorldsUsingThisDevice.AddUnique(InWorld);
			FAudioDeviceWorldDelegates::OnWorldRegisteredToAudioDevice.Broadcast(InWorld, DeviceId);
		}
	}
}

void FAudioDeviceManager::UnregisterWorld(UWorld* InWorld, Audio::FDeviceId DeviceId)
{
	if (!InWorld)
	{
		return;
	}

	if (FAudioDeviceContainer* DeviceContainer = Devices.Find(DeviceId))
	{
		if (DeviceContainer->WorldsUsingThisDevice.Contains(InWorld))
		{
			UE_LOG(LogAudio, Display, TEXT("Audio Device unregistered from world '%s'."), *InWorld->GetName());
			DeviceContainer->WorldsUsingThisDevice.Remove(InWorld);
			FAudioDeviceWorldDelegates::OnWorldUnregisteredWithAudioDevice.Broadcast(InWorld, DeviceId);
		}

		if (MainAudioDeviceHandle.World.Get() == InWorld)
		{
			MainAudioDeviceHandle.World.Reset();
		}
	}
}

bool FAudioDeviceManager::InitializeManager()
{
	if (LoadDefaultAudioDeviceModule())
	{
		check(AudioDeviceModule);

		const bool bIsAudioMixerEnabled = AudioDeviceModule->IsAudioMixerModule();
		GetMutableDefault<UAudioSettings>()->SetAudioMixerEnabled(bIsAudioMixerEnabled);

#if WITH_EDITOR
		if (bIsAudioMixerEnabled)
		{
			IAudioEditorModule* AudioEditorModule = &FModuleManager::LoadModuleChecked<IAudioEditorModule>("AudioEditor");
			AudioEditorModule->RegisterAudioMixerAssetActions();
			AudioEditorModule->RegisterEffectPresetAssetActions();
		}
#endif

		FCoreDelegates::ApplicationWillEnterBackgroundDelegate.AddRaw(this, &FAudioDeviceManager::AppWillEnterBackground);

		return true;
	}

	// Failed to initialize
	return false;
}

bool FAudioDeviceManager::CreateMainAudioDevice()
{
	if (!MainAudioDeviceHandle)
	{
		// Initialize the main audio device.
		FAudioDeviceParams MainDeviceParams;
		MainDeviceParams.Scope = EAudioDeviceScope::Shared;
		MainDeviceParams.bIsNonRealtime = false;
		MainDeviceParams.AssociatedWorld = GWorld;

		MainAudioDeviceHandle = RequestAudioDevice(MainDeviceParams);

		if (!MainAudioDeviceHandle)
		{
			UE_LOG(LogAudio, Display, TEXT("Main audio device could not be initialized. Please check the value for AudioDeviceModuleName and AudioMixerModuleName in [Platform]Engine.ini."));
			return false;
		}

		FAudioThread::StartAudioThread();
	}
	return true;
}

bool FAudioDeviceManager::LoadDefaultAudioDeviceModule()
{
	check(!AudioDeviceModule);

	// Check if we're going to try to force loading the audio mixer from the command line
	bool bForceAudioMixer = FParse::Param(FCommandLine::Get(), TEXT("AudioMixer"));

	bool bForceNoAudioMixer = FParse::Param(FCommandLine::Get(), TEXT("NoAudioMixer"));

	bool bForceNonRealtimeRenderer = FParse::Param(FCommandLine::Get(), TEXT("DeterministicAudio"));

	// If not using command line switch to use audio mixer, check the game platform engine ini file (e.g. WindowsEngine.ini) which enables it for player
	bUsingAudioMixer = bForceAudioMixer;
	if (!bForceAudioMixer && !bForceNoAudioMixer)
	{
		GConfig->GetBool(TEXT("Audio"), TEXT("UseAudioMixer"), bUsingAudioMixer, GEngineIni);
		// Get the audio mixer and non-audio mixer device module names
		GConfig->GetString(TEXT("Audio"), TEXT("AudioDeviceModuleName"), AudioDeviceModuleName, GEngineIni);
		GConfig->GetString(TEXT("Audio"), TEXT("AudioMixerModuleName"), AudioMixerModuleName, GEngineIni);
	}
	else if (bForceNoAudioMixer)
	{
		GConfig->GetString(TEXT("Audio"), TEXT("AudioDeviceModuleName"), AudioDeviceModuleName, GEngineIni);

		// Allow no audio mixer override from command line
		bUsingAudioMixer = false;
	}
	else if(bForceAudioMixer)
	{
		GConfig->GetString(TEXT("Audio"), TEXT("AudioMixerModuleName"), AudioMixerModuleName, GEngineIni);
	}

	// Check for config bool that restricts audio mixer toggle to only once. This will allow us to patch audio mixer on or off after initial login.
	GConfig->GetBool(TEXT("Audio"), TEXT("OnlyToggleAudioMixerOnce"), bOnlyToggleAudioMixerOnce, GEngineIni);

	if (bForceNonRealtimeRenderer)
	{
		AudioDeviceModule = FModuleManager::LoadModulePtr<IAudioDeviceModule>(TEXT("NonRealtimeAudioRenderer"));

		static IConsoleVariable* IsUsingAudioMixerCvar = IConsoleManager::Get().FindConsoleVariable(TEXT("au.IsUsingAudioMixer"));
		check(IsUsingAudioMixerCvar);
		IsUsingAudioMixerCvar->Set(2, ECVF_SetByConstructor);

		bUsingAudioMixer = true;

		return AudioDeviceModule != nullptr;
	}

	if (bUsingAudioMixer && AudioMixerModuleName.Len() > 0)
	{
		AudioDeviceModule = FModuleManager::LoadModulePtr<IAudioDeviceModule>(*AudioMixerModuleName);
		if (AudioDeviceModule)
		{
			static IConsoleVariable* IsUsingAudioMixerCvar = IConsoleManager::Get().FindConsoleVariable(TEXT("au.IsUsingAudioMixer"));
			check(IsUsingAudioMixerCvar);
			IsUsingAudioMixerCvar->Set(1, ECVF_SetByConstructor);
		}
		else
		{
			bUsingAudioMixer = false;
		}
	}

	if (!AudioDeviceModule && AudioDeviceModuleName.Len() > 0)
	{
		AudioDeviceModule = FModuleManager::LoadModulePtr<IAudioDeviceModule>(*AudioDeviceModuleName);

		static IConsoleVariable* IsUsingAudioMixerCvar = IConsoleManager::Get().FindConsoleVariable(TEXT("au.IsUsingAudioMixer"));
		check(IsUsingAudioMixerCvar);
		IsUsingAudioMixerCvar->Set(0, ECVF_SetByConstructor);
	}

	return AudioDeviceModule != nullptr;
}

FAudioDeviceHandle FAudioDeviceManager::CreateNewDevice(const FAudioDeviceParams& InParams)
{
	const Audio::FDeviceId DeviceID = GetNewDeviceID();

	FString DeviceInfo = AudioDeviceManagerUtils::PrintDeviceInfo(DeviceID, InParams.Scope, InParams.bIsNonRealtime);
	UE_LOG(LogAudio, Display, TEXT("Creating Audio Device: %s"), *DeviceInfo);
	Devices.Emplace(DeviceID, FAudioDeviceContainer(InParams, DeviceID, this));

	FAudioDeviceContainer* ContainerPtr = Devices.Find(DeviceID);
	check(ContainerPtr);
	if (!ContainerPtr->Device)
	{
		UE_LOG(LogAudio, Display, TEXT("Destroying Audio Device %d: could not be initialized. Check AudioDeviceModuleName and AudioMixerModuleName in [Platform]Engine.ini."), DeviceID);

		// Initializing the audio device failed. Remove the device container and return an empty handle.
		Devices.Remove(DeviceID);
		return FAudioDeviceHandle();
	}
	else
	{
		RegisterWorld(InParams.AssociatedWorld, DeviceID);

		FAudioDeviceHandle Handle = BuildNewHandle(*ContainerPtr, DeviceID, InParams);
		FAudioDeviceManagerDelegates::OnAudioDeviceCreated.Broadcast(DeviceID);
		return Handle;
	}
}

bool FAudioDeviceManager::IsValidAudioDevice(Audio::FDeviceId Handle) const
{
	FCriticalSection* ConstCastCritSection = const_cast<FCriticalSection*>(&DeviceMapCriticalSection);
	FScopeLock ScopeLock(ConstCastCritSection);

	return Devices.Contains(Handle);
}

void FAudioDeviceManager::IncrementDevice(Audio::FDeviceId DeviceID)
{
	FScopeLock ScopeLock(&DeviceMapCriticalSection);

	// If there is an FAudioDeviceHandle out in the world
	check(Devices.Contains(DeviceID));

	FAudioDeviceContainer& Container = Devices[DeviceID];
	Container.NumberOfHandlesToThisDevice++;
}

void FAudioDeviceManager::DecrementDevice(Audio::FDeviceId DeviceID, UWorld* InWorld)
{
	FAudioDevice* DeviceToTearDown = nullptr;

	{
		FScopeLock ScopeLock(&DeviceMapCriticalSection);

		// If there is an FAudioDeviceHandle out in the world
		check(Devices.Contains(DeviceID));

		FAudioDeviceContainer& Container = Devices[DeviceID];
		check(Container.NumberOfHandlesToThisDevice > 0);
<<<<<<< HEAD
		Container.NumberOfHandlesToThisDevice--;

		// If there is no longer anyone using this device, shut it down.
		if (!Container.NumberOfHandlesToThisDevice)
		{
=======

		// Report device being destroyed before actual destruction
		// to allow listeners to access and respond where applicable.
		bool bDestroyingDevice = false;
		if (Container.NumberOfHandlesToThisDevice == 1)
		{
			bDestroyingDevice = true;
			FAudioDeviceManagerDelegates::OnAudioDeviceDestroyed.Broadcast(DeviceID);

>>>>>>> 24776ab6
			// If this is the active device and being destroyed, set the main device as the active device.
			if (DeviceID == ActiveAudioDeviceID)
			{
				SetActiveDevice(MainAudioDeviceHandle.GetDeviceID());
			}
<<<<<<< HEAD

			FAudioDeviceManagerDelegates::OnAudioDeviceDestroyed.Broadcast(DeviceID);
			Swap(DeviceToTearDown, Container.Device);
			Devices.Remove(DeviceID);
		}
		else if (InWorld)
		{
			Container.WorldsUsingThisDevice.Remove(InWorld);
=======

			UnregisterWorld(InWorld, DeviceID);
		}

		Container.NumberOfHandlesToThisDevice--;

		// If there is no longer any users of this device, destroy it.
		if (Container.NumberOfHandlesToThisDevice)
		{
			ensureMsgf(!bDestroyingDevice, TEXT("AudioDevice Destruction Failure: 'OnAudioDeviceDestroyed' listener generated new persistent handle(s) to AudioDevice."));
		}
		else
		{
			Swap(DeviceToTearDown, Container.Device);
			Devices.Remove(DeviceID);
>>>>>>> 24776ab6
		}
	}

	if (DeviceToTearDown)
	{
		DeviceToTearDown->FadeOut();
		DeviceToTearDown->Teardown();
		delete DeviceToTearDown;
	}
}

FAudioDeviceHandle FAudioDeviceManager::BuildNewHandle(FAudioDeviceContainer&Container, Audio::FDeviceId DeviceID, const FAudioDeviceParams &InParams)
{
	FAudioDeviceManager::Get()->IncrementDevice(DeviceID);
	return FAudioDeviceHandle(Container.Device, DeviceID, InParams.AssociatedWorld);
}

bool FAudioDeviceManager::CanUseAudioDevice(const FAudioDeviceParams& InParams, const FAudioDeviceContainer& InContainer)
{
	return InContainer.Scope == EAudioDeviceScope::Shared
		&& InParams.AudioModule == InContainer.SpecifiedModule
		&& InParams.bIsNonRealtime == InContainer.bIsNonRealtime;
}

#if INSTRUMENT_AUDIODEVICE_HANDLES
uint32 FAudioDeviceManager::CreateUniqueStackWalkID()
{
	static uint32 UniqueStackWalkID = 0;
	return UniqueStackWalkID++;
}
#endif

FAudioDeviceHandle FAudioDeviceManager::GetAudioDevice(Audio::FDeviceId InDeviceID)
{
	FScopeLock ScopeLock(&DeviceMapCriticalSection);
<<<<<<< HEAD
	FAudioDeviceContainer* Container = Devices.Find(Handle);
=======
	FAudioDeviceContainer* Container = Devices.Find(InDeviceID);
>>>>>>> 24776ab6
	if (Container)
	{
		FAudioDeviceParams Params = FAudioDeviceParams();
		return BuildNewHandle(*Container, InDeviceID, Params);
	}
	else
	{
		return FAudioDeviceHandle();
	}
}

FAudioDevice* FAudioDeviceManager::GetAudioDeviceRaw(Audio::FDeviceId InDeviceID)
{
	FScopeLock ScopeLock(&DeviceMapCriticalSection);
<<<<<<< HEAD
	if (!IsValidAudioDevice(Handle))
=======
	if (!IsValidAudioDevice(InDeviceID))
>>>>>>> 24776ab6
	{
		return nullptr;
	}

	FAudioDevice* AudioDevice = Devices[InDeviceID].Device;
	check(AudioDevice != nullptr);

	return AudioDevice;
}

void FAudioDeviceManager::SetAudioDevice(UWorld& InWorld, Audio::FDeviceId InDeviceID)
{
	FScopeLock ScopeLock(&DeviceMapCriticalSection);
	{
		if (FAudioDeviceContainer* Container = Devices.Find(InDeviceID))
		{
			FAudioDeviceParams Params = FAudioDeviceParams();
			Params.AssociatedWorld = &InWorld;
			FAudioDeviceHandle Handle = BuildNewHandle(*Container, InDeviceID, Params);
			InWorld.SetAudioDevice(Handle);
		}
		else
		{
			static const FAudioDeviceHandle InvalidHandle;
			InWorld.SetAudioDevice(InvalidHandle);
		}
	}
}

bool FAudioDeviceManager::Initialize()
{
	if (!Singleton)
	{
		bool bUseSound = FApp::CanEverRenderAudio();

		if (bUseSound)
		{
			UE_LOG(LogAudio, Display, TEXT("Initializing Audio Device Manager..."));
			Singleton = new FAudioDeviceManager();

			if (Singleton->InitializeManager())
			{
				UE_LOG(LogAudio, Display, TEXT("Audio Device Manager Initialized"));
			}
			else
			{
				UE_LOG(LogAudio, Warning, TEXT("Audio Device Manager Initialization Failed!"));
				delete Singleton;
				Singleton = nullptr;
			}
		}
	}

	return Singleton != nullptr;
}

FAudioDeviceManager* FAudioDeviceManager::Get()
{
	return Singleton;
}

void FAudioDeviceManager::Shutdown()
{
	if (Singleton)
	{
		delete Singleton;
		Singleton = nullptr;

		UE_LOG(LogAudio, Display, TEXT("Audio Device Manager Shutdown"));
	}
}

FAudioDeviceHandle FAudioDeviceManager::GetActiveAudioDevice()
{
	if (ActiveAudioDeviceID != INDEX_NONE)
	{
		return GetAudioDevice(ActiveAudioDeviceID);
	}

	return MainAudioDeviceHandle;
}

void FAudioDeviceManager::UpdateActiveAudioDevices(bool bGameTicking)
{
	// Before we kick off the next update make sure that we've finished the previous frame's update (this should be extremely rare)
	if (GCVarEnableAudioThreadWait)
	{
		SyncFence.Wait();
	}

	if (!bOnlyToggleAudioMixerOnce || (bOnlyToggleAudioMixerOnce && !bToggledAudioMixer))
	{
		if (bUsingAudioMixer && !GCvarIsUsingAudioMixer)
		{
			const bool bSuccessfullyToggledAudioMixer = ToggleAudioMixer();

			if (bSuccessfullyToggledAudioMixer)
			{
				bToggledAudioMixer = true;
				bUsingAudioMixer = false;
			}
			else
			{
				GCvarIsUsingAudioMixer = true;
			}
		}
		else if (!bUsingAudioMixer && GCvarIsUsingAudioMixer)
		{
			const bool bSuccessfullyToggledAudioMixer = ToggleAudioMixer();

			if (bSuccessfullyToggledAudioMixer)
			{
				bToggledAudioMixer = true;
				bUsingAudioMixer = true;
			}
			else
			{
				GCvarIsUsingAudioMixer = false;
			}
		}
	}

	IterateOverAllDevices(
		[&bGameTicking](Audio::FDeviceId, FAudioDevice* InDevice)
		{
			InDevice->Update(bGameTicking);
		}
	);

	if (GCVarEnableAudioThreadWait)
	{
		SyncFence.BeginFence();
	}
}

void FAudioDeviceManager::IterateOverAllDevices(TUniqueFunction<void(Audio::FDeviceId, FAudioDevice*)> ForEachDevice)
{
	FScopeLock ScopeLock(&DeviceMapCriticalSection);
	for (auto& DeviceContainer : Devices)
	{
		ForEachDevice(DeviceContainer.Key, DeviceContainer.Value.Device);
	}
}

void FAudioDeviceManager::IterateOverAllDevices(TUniqueFunction<void(Audio::FDeviceId, const FAudioDevice*)> ForEachDevice) const
{
	// We have to cheat a little to make this safe: we cast our crit section to a mutable pointer in order to scope lock.
	FCriticalSection* ConstCastCritSection = const_cast<FCriticalSection*>(&DeviceMapCriticalSection);
	FScopeLock ScopeLock(ConstCastCritSection);

	for (const auto& DeviceContainer : Devices)
	{
		ForEachDevice(DeviceContainer.Key, DeviceContainer.Value.Device);
	}
}

void FAudioDeviceManager::AddReferencedObjects(FReferenceCollector& Collector)
{
	IterateOverAllDevices(
		[&Collector](Audio::FDeviceId, FAudioDevice* InDevice)
		{
			InDevice->AddReferencedObjects(Collector);
		}
	);
}

void FAudioDeviceManager::StopSoundsUsingResource(USoundWave* InSoundWave, TArray<UAudioComponent*>* StoppedComponents)
{
	IterateOverAllDevices(
		[&InSoundWave, &StoppedComponents](Audio::FDeviceId, FAudioDevice* InDevice)
		{
			InDevice->StopSoundsUsingResource(InSoundWave, StoppedComponents);
		}
	);
}

void FAudioDeviceManager::RegisterSoundClass(USoundClass* SoundClass)
{
	IterateOverAllDevices(
		[&SoundClass](Audio::FDeviceId, FAudioDevice* InDevice)
		{
			InDevice->RegisterSoundClass(SoundClass);
		}
	);
}

void FAudioDeviceManager::UnregisterSoundClass(USoundClass* SoundClass)
{
	IterateOverAllDevices(
		[&SoundClass](Audio::FDeviceId, FAudioDevice* InDevice)
		{
			InDevice->UnregisterSoundClass(SoundClass);
		}
	);
}

void FAudioDeviceManager::InitSoundClasses()
{
	IterateOverAllDevices(
		[](Audio::FDeviceId, FAudioDevice* InDevice)
		{
			InDevice->InitSoundClasses();
		}
	);
}

void FAudioDeviceManager::RegisterSoundSubmix(const USoundSubmixBase* SoundSubmix)
{
	IterateOverAllDevices(
		[&SoundSubmix](Audio::FDeviceId, FAudioDevice* InDevice)
		{
			InDevice->RegisterSoundSubmix(SoundSubmix, true);
		}
	);
}

void FAudioDeviceManager::UnregisterSoundSubmix(const USoundSubmixBase* SoundSubmix)
{
	IterateOverAllDevices(
		[&SoundSubmix](Audio::FDeviceId, FAudioDevice* InDevice)
		{
			InDevice->UnregisterSoundSubmix(SoundSubmix);
		}
	);
}

void FAudioDeviceManager::InitSoundSubmixes()
{
	IterateOverAllDevices(
		[](Audio::FDeviceId, FAudioDevice* InDevice)
		{
			InDevice->InitSoundSubmixes();
		}
	);
}

void FAudioDeviceManager::InitSoundEffectPresets()
{
	IterateOverAllDevices(
		[](Audio::FDeviceId, FAudioDevice* InDevice)
		{
			InDevice->InitSoundEffectPresets();
		}
	);
}

void FAudioDeviceManager::UpdateSourceEffectChain(const uint32 SourceEffectChainId, const TArray<FSourceEffectChainEntry>& SourceEffectChain, const bool bPlayEffectChainTails)
{
	IterateOverAllDevices(
		[&SourceEffectChainId, &SourceEffectChain, &bPlayEffectChainTails](Audio::FDeviceId, FAudioDevice* InDevice)
		{
			InDevice->UpdateSourceEffectChain(SourceEffectChainId, SourceEffectChain, bPlayEffectChainTails);
		}
	);
}

void FAudioDeviceManager::UpdateSubmix(USoundSubmixBase* SoundSubmix)
{
	IterateOverAllDevices(
		[&SoundSubmix](Audio::FDeviceId, FAudioDevice* InDevice)
		{
			InDevice->UpdateSubmixProperties(SoundSubmix);
		}
	);
}

void FAudioDeviceManager::SetActiveDevice(uint32 InAudioDeviceHandle)
{
	// Only change the active device if there are no solo'd audio devices
	if (SoloDeviceHandle == INDEX_NONE)
	{
		FScopeLock ScopeLock(&DeviceMapCriticalSection);
		// Iterate over all of our devices and mute every device except for InAudioDeviceHandle:
		for (auto& DeviceContainer : Devices)
		{
			check(DeviceContainer.Value.Device);
			FAudioDevice* AudioDevice = DeviceContainer.Value.Device;

			if (DeviceContainer.Key == InAudioDeviceHandle)
			{
				ActiveAudioDeviceID = InAudioDeviceHandle;
				AudioDevice->SetDeviceMuted(false);
			}
			else
			{
				AudioDevice->SetDeviceMuted(true);
			}
		}
	}
}

void FAudioDeviceManager::SetSoloDevice(Audio::FDeviceId InAudioDeviceHandle)
{
	SoloDeviceHandle = InAudioDeviceHandle;
	if (SoloDeviceHandle != INDEX_NONE)
	{
		FScopeLock ScopeLock(&DeviceMapCriticalSection);
		for (auto& DeviceContainer : Devices)
		{
			check(DeviceContainer.Value.Device);
			check(DeviceContainer.Key == DeviceContainer.Value.Device->DeviceID);
			FAudioDevice*& AudioDevice = DeviceContainer.Value.Device;

			// Un-mute the active audio device and mute non-active device, as long as its not the main audio device (which is used to play UI sounds)
			if (AudioDevice->DeviceID == InAudioDeviceHandle)
			{
				ActiveAudioDeviceID = InAudioDeviceHandle;
				AudioDevice->SetDeviceMuted(false);
			}
			else
			{
				AudioDevice->SetDeviceMuted(true);
			}
		}
	}
}


uint8 FAudioDeviceManager::GetNumActiveAudioDevices() const
{
	FCriticalSection* ConstCastCritSection = const_cast<FCriticalSection*>(&DeviceMapCriticalSection);
	FScopeLock ScopeLock(ConstCastCritSection);
	return Devices.Num();
}

uint8 FAudioDeviceManager::GetNumMainAudioDeviceWorlds() const
{
	FCriticalSection* ConstCastCritSection = const_cast<FCriticalSection*>(&DeviceMapCriticalSection);
	FScopeLock ScopeLock(ConstCastCritSection);

	const Audio::FDeviceId MainDeviceID = MainAudioDeviceHandle.GetDeviceID();
	if (Devices.Contains(MainDeviceID))
	{
		return Devices[MainDeviceID].WorldsUsingThisDevice.Num();
	}
	else
	{
		return 0;
	}
}

TArray<FAudioDevice*> FAudioDeviceManager::GetAudioDevices()
{
	TArray<FAudioDevice*> DeviceList;
	FScopeLock ScopeLock(&DeviceMapCriticalSection);
	for (auto& Device : Devices)
	{
		DeviceList.Add(Device.Value.Device);
	}

	return DeviceList;
}

TArray<UWorld*> FAudioDeviceManager::GetWorldsUsingAudioDevice(const Audio::FDeviceId& InID)
{
	FScopeLock ScopeLock(&DeviceMapCriticalSection);
	if (Devices.Contains(InID))
	{
		return Devices[InID].WorldsUsingThisDevice;
	}
	else
	{
		return TArray<UWorld*>();
	}
}

#if INSTRUMENT_AUDIODEVICE_HANDLES
void FAudioDeviceManager::AddStackWalkForContainer(Audio::FDeviceId InId, uint32 StackWalkID, FString&& InStackWalk)
{
	check(Devices.Contains(InId));
	check(!Devices[InId].HandleCreationStackWalks.Contains(StackWalkID));
	FAudioDeviceContainer& Container = Devices[InId];
	Container.HandleCreationStackWalks.Add(StackWalkID, MoveTemp(InStackWalk));
}

void FAudioDeviceManager::RemoveStackWalkForContainer(Audio::FDeviceId InId, uint32 StackWalkID)
{
	if (!Devices.Contains(InId))
	{
		return;
	}

	check(Devices[InId].HandleCreationStackWalks.Contains(StackWalkID));
	FAudioDeviceContainer& Container = Devices[InId];
	Container.HandleCreationStackWalks.Remove(StackWalkID);
}
#endif

void FAudioDeviceManager::LogListOfAudioDevices()
{
	FString ListOfDevices;

	for (const TPair<Audio::FDeviceId, FAudioDeviceContainer>& DevicePair : Devices)
	{
		ListOfDevices += AudioDeviceManagerUtils::PrintDeviceInfo(
			DevicePair.Key,
			DevicePair.Value.Scope,
			DevicePair.Value.bIsNonRealtime,
			&DevicePair.Value.NumberOfHandlesToThisDevice
#if INSTRUMENT_AUDIODEVICE_HANDLES
			, &DevicePair.Value.HandleCreationStackWalks
#endif
		);
	}

	UE_LOG(LogAudio, Display, TEXT("Active Audio Devices:\n%s"), *ListOfDevices);
}

uint32 FAudioDeviceManager::GetNewDeviceID()
{
	return ++DeviceIDCounter;
}

void FAudioDeviceManager::StopSourcesUsingBuffer(FSoundBuffer* SoundBuffer)
{
	IterateOverAllDevices([SoundBuffer](Audio::FDeviceId Id, FAudioDevice* Device)
	{
		Device->StopSourcesUsingBuffer(SoundBuffer);
	});
}

void FAudioDeviceManager::TrackResource(USoundWave* SoundWave, FSoundBuffer* Buffer)
{
	// Allocate new resource ID and assign to USoundWave. A value of 0 (default) means not yet registered.
	int32 ResourceID = NextResourceID++;
	Buffer->ResourceID = ResourceID;
	SoundWave->ResourceID = ResourceID;

	Buffers.Add(Buffer);
	WaveBufferMap.Add(ResourceID, Buffer);

#if !(UE_BUILD_SHIPPING || UE_BUILD_TEST)
	// Keep track of associated resource name.
	Buffer->ResourceName = SoundWave->GetPathName();
#endif
}

void FAudioDeviceManager::FreeResource(USoundWave* SoundWave)
{
	if (SoundWave->ResourceID)
	{
		FSoundBuffer* SoundBuffer = WaveBufferMap.FindRef(SoundWave->ResourceID);
		FreeBufferResource(SoundBuffer);

		// Flag that the sound wave needs to do a full decompress again
		SoundWave->DecompressionType = DTYPE_Setup;
		SoundWave->SetPrecacheState(ESoundWavePrecacheState::NotStarted);

		SoundWave->ResourceID = 0;
	}
}

void FAudioDeviceManager::FreeBufferResource(FSoundBuffer* SoundBuffer)
{
	if (SoundBuffer)
	{
		// Make sure any realtime tasks are finished that are using this buffer
		SoundBuffer->EnsureRealtimeTaskCompletion();

		Buffers.Remove(SoundBuffer);

		// Stop any sound sources on any audio device currently using this buffer before deleting
		StopSourcesUsingBuffer(SoundBuffer);

		delete SoundBuffer;
		SoundBuffer = nullptr;
	}
}

FSoundBuffer* FAudioDeviceManager::GetSoundBufferForResourceID(uint32 ResourceID)
{
	return WaveBufferMap.FindRef(ResourceID);
}

void FAudioDeviceManager::RemoveSoundBufferForResourceID(uint32 ResourceID)
{
	WaveBufferMap.Remove(ResourceID);
}

void FAudioDeviceManager::RemoveSoundMix(USoundMix* SoundMix)
{
	if (!IsInAudioThread())
	{
		DECLARE_CYCLE_STAT(TEXT("FAudioThreadTask.RemoveSoundMix"), STAT_AudioRemoveSoundMix, STATGROUP_AudioThreadCommands);

		FAudioDeviceManager* AudioDeviceManager = this;
		FAudioThread::RunCommandOnAudioThread([AudioDeviceManager, SoundMix]()
		{
			AudioDeviceManager->RemoveSoundMix(SoundMix);

		}, GET_STATID(STAT_AudioRemoveSoundMix));

		return;
	}

	IterateOverAllDevices([SoundMix](Audio::FDeviceId Id, FAudioDevice* Device)
	{
		Device->RemoveSoundMix(SoundMix);
	});
}

void FAudioDeviceManager::TogglePlayAllDeviceAudio()
{
	if (!IsInAudioThread())
	{
		DECLARE_CYCLE_STAT(TEXT("FAudioThreadTask.TogglePlayAllDeviceAudio"), STAT_TogglePlayAllDeviceAudio, STATGROUP_AudioThreadCommands);

		FAudioDeviceManager* AudioDeviceManager = this;
		FAudioThread::RunCommandOnAudioThread([AudioDeviceManager]()
		{
			AudioDeviceManager->TogglePlayAllDeviceAudio();

		}, GET_STATID(STAT_TogglePlayAllDeviceAudio));

		return;
	}

	bPlayAllDeviceAudio = !bPlayAllDeviceAudio;
}

bool FAudioDeviceManager::IsAlwaysPlayNonRealtimeDeviceAudio() const
{
	return GCVarNeverMuteNonRealtimeAudioDevices != 0;
}

bool FAudioDeviceManager::IsVisualizeDebug3dEnabled() const
{
#if ENABLE_AUDIO_DEBUG
	return GetDebugger().IsVisualizeDebug3dEnabled() || CVarIsVisualizeEnabled;
#else // ENABLE_AUDIO_DEBUG
	return false;
#endif // !ENABLE_AUDIO_DEBUG
}

void FAudioDeviceManager::ToggleVisualize3dDebug()
{
#if ENABLE_AUDIO_DEBUG
	if (!IsInAudioThread())
	{
		DECLARE_CYCLE_STAT(TEXT("FAudioThreadTask.ToggleVisualize3dDebug"), STAT_ToggleVisualize3dDebug, STATGROUP_AudioThreadCommands);

		FAudioDeviceManager* AudioDeviceManager = this;
		FAudioThread::RunCommandOnAudioThread([AudioDeviceManager]()
		{
			AudioDeviceManager->ToggleVisualize3dDebug();

		}, GET_STATID(STAT_ToggleVisualize3dDebug));

		return;
	}

	GetDebugger().ToggleVisualizeDebug3dEnabled();
#endif // ENABLE_AUDIO_DEBUG
}

float FAudioDeviceManager::GetDynamicSoundVolume(ESoundType SoundType, const FName& SoundName) const
{
	check(IsInAudioThread());

	TTuple<ESoundType, FName> SoundKey(SoundType, SoundName);
	if (const float* Volume = DynamicSoundVolumes.Find(SoundKey))
	{
		return FMath::Max(0.0f, *Volume);
	}

	return 1.0f;
}

void FAudioDeviceManager::ResetAllDynamicSoundVolumes()
{
	if (!IsInAudioThread())
	{
		DECLARE_CYCLE_STAT(TEXT("FAudioThreadTask.ResetAllDynamicSoundVolumes"), STAT_ResetAllDynamicSoundVolumes, STATGROUP_AudioThreadCommands);

		FAudioDeviceManager* AudioDeviceManager = this;
		FAudioThread::RunCommandOnAudioThread([AudioDeviceManager]()
		{
			AudioDeviceManager->ResetAllDynamicSoundVolumes();

		}, GET_STATID(STAT_ResetAllDynamicSoundVolumes));
		return;
	}

	DynamicSoundVolumes.Reset();
	DynamicSoundVolumes.Shrink();
}

void FAudioDeviceManager::ResetDynamicSoundVolume(ESoundType SoundType, const FName& SoundName)
{
	if (!IsInAudioThread())
	{
		DECLARE_CYCLE_STAT(TEXT("FAudioThreadTask.ResetSoundCueTrimVolume"), STAT_ResetSoundCueTrimVolume, STATGROUP_AudioThreadCommands);

		FAudioDeviceManager* AudioDeviceManager = this;
		FAudioThread::RunCommandOnAudioThread([AudioDeviceManager, SoundType, SoundName]()
		{
			AudioDeviceManager->ResetDynamicSoundVolume(SoundType, SoundName);

		}, GET_STATID(STAT_ResetSoundCueTrimVolume));
		return;
	}

	TTuple<ESoundType, FName> Key(SoundType, SoundName);
	DynamicSoundVolumes.Remove(Key);
}

void FAudioDeviceManager::SetDynamicSoundVolume(ESoundType SoundType, const FName& SoundName, float Volume)
{
	if (!IsInAudioThread())
	{
		DECLARE_CYCLE_STAT(TEXT("FAudioThreadTask.SetDynamicSoundVolume"), STAT_SetDynamicSoundVolume, STATGROUP_AudioThreadCommands);

		FAudioDeviceManager* AudioDeviceManager = this;
		FAudioThread::RunCommandOnAudioThread([AudioDeviceManager, SoundType, SoundName, Volume]()
		{
			AudioDeviceManager->SetDynamicSoundVolume(SoundType, SoundName, Volume);

		}, GET_STATID(STAT_SetDynamicSoundVolume));
		return;
	}

	TTuple<ESoundType, FName> Key(SoundType, SoundName);
	DynamicSoundVolumes.FindOrAdd(Key) = FMath::Clamp(Volume, 0.0f, MAX_VOLUME);;
}

#if ENABLE_AUDIO_DEBUG
Audio::FAudioDebugger& FAudioDeviceManager::GetDebugger()
{
	check(AudioDebugger.IsValid());

	return *AudioDebugger;
}

const Audio::FAudioDebugger& FAudioDeviceManager::GetDebugger() const
{
	check(AudioDebugger.IsValid());

	return *AudioDebugger;
}

#endif // ENABLE_AUDIO_DEBUG


void FAudioDeviceManager::AppWillEnterBackground()
{
	// Flush all commands to the audio thread and the audio render thread:
	if (GCVarFlushAudioRenderCommandsOnSuspend)
	{
		if (MainAudioDeviceHandle.IsValid())
		{
			FAudioThread::RunCommandOnAudioThread([this]()
			{
				if (MainAudioDeviceHandle.IsValid())
				{
					MainAudioDeviceHandle->FlushAudioRenderingCommands(true);
				}
			}, TStatId());
		}

		FAudioCommandFence AudioCommandFence;
		AudioCommandFence.BeginFence();
		AudioCommandFence.Wait();
	}
}

FAudioDeviceHandle::FAudioDeviceHandle()
	: World(nullptr)
	, Device(nullptr)
	, DeviceId(INDEX_NONE)
{
#if INSTRUMENT_AUDIODEVICE_HANDLES
	StackWalkID = INDEX_NONE;
#endif
}

FAudioDeviceHandle::FAudioDeviceHandle(FAudioDevice* InDevice, Audio::FDeviceId InID, UWorld* InWorld)
	: World(InWorld)
	, Device(InDevice)
	, DeviceId(InID)
{
#if INSTRUMENT_AUDIODEVICE_HANDLES
	AddStackDumpToAudioDeviceContainer();
#endif
}

FAudioDeviceHandle::FAudioDeviceHandle(const FAudioDeviceHandle& Other)
	: FAudioDeviceHandle()
{
	*this = Other;
}

FAudioDeviceHandle::FAudioDeviceHandle(FAudioDeviceHandle&& Other)
	: FAudioDeviceHandle()
{
	*this = MoveTemp(Other);
}

#if INSTRUMENT_AUDIODEVICE_HANDLES
void FAudioDeviceHandle::AddStackDumpToAudioDeviceContainer()
{
	static const int32 MaxPlatformWalkStringCount = 1024 * 4;

	ANSICHAR PlatformDump[MaxPlatformWalkStringCount];
	FMemory::Memzero(PlatformDump, MaxPlatformWalkStringCount * sizeof(ANSICHAR));

	FPlatformStackWalk::StackWalkAndDump(PlatformDump, MaxPlatformWalkStringCount - 1, 2);

	FString FormattedDump = TEXT("New Handle Created:\n");

	int32 DumpLength = FCStringAnsi::Strlen(PlatformDump);

	// If this hits, increase the max character length.
	ensure(DumpLength < MaxPlatformWalkStringCount - 1);

	FormattedDump.AppendChars(ANSI_TO_TCHAR(PlatformDump), DumpLength);
	FormattedDump += TEXT("\n");
	StackWalkID = FAudioDeviceManager::Get()->CreateUniqueStackWalkID();
	FAudioDeviceManager::Get()->AddStackWalkForContainer(DeviceId, StackWalkID, MoveTemp(FormattedDump));
}
#endif

FAudioDeviceHandle::~FAudioDeviceHandle()
{
	if (IsValid())
	{
		FAudioDeviceManager* AudioDeviceManager = FAudioDeviceManager::Get();
		if (ensure(AudioDeviceManager))
		{
			AudioDeviceManager->DecrementDevice(DeviceId, World.Get());

#if INSTRUMENT_AUDIODEVICE_HANDLES
			check(StackWalkID != INDEX_NONE);
			AudioDeviceManager->RemoveStackWalkForContainer(DeviceId, StackWalkID);
#endif
		}
	}
}

FAudioDevice* FAudioDeviceHandle::GetAudioDevice() const
{
	return Device;
}

TWeakObjectPtr<UWorld> FAudioDeviceHandle::GetWorld() const
{
	return World;
}

Audio::FDeviceId FAudioDeviceHandle::GetDeviceID() const
{
	return DeviceId;
}

bool FAudioDeviceHandle::IsValid() const
{
	return Device != nullptr;
}

void FAudioDeviceHandle::Reset()
{
	*this = FAudioDeviceHandle();
}

FAudioDeviceHandle& FAudioDeviceHandle::operator=(const FAudioDeviceHandle& Other)
{
	const bool bWasValid = IsValid();
	const Audio::FDeviceId OldDeviceId = DeviceId;
	UWorld* OldWorld = World.Get();

#if INSTRUMENT_AUDIODEVICE_HANDLES
	const uint32 OldStackWalkID = StackWalkID;
#endif

	Device = Other.Device;
	DeviceId = Other.DeviceId;
	World = Other.World;

	if (FAudioDeviceManager* AudioDeviceManager = FAudioDeviceManager::Get())
	{
		if (IsValid())
		{
			AudioDeviceManager->IncrementDevice(DeviceId);

#if INSTRUMENT_AUDIODEVICE_HANDLES
			AddStackDumpToAudioDeviceContainer();
#endif
		}

		if (bWasValid)
		{
			AudioDeviceManager->DecrementDevice(OldDeviceId, OldWorld);

#if INSTRUMENT_AUDIODEVICE_HANDLES
			check(OldStackWalkID != INDEX_NONE);
			AudioDeviceManager->RemoveStackWalkForContainer(OldDeviceId, OldStackWalkID);
#endif
		}
	}

	return *this;
}

FAudioDeviceHandle& FAudioDeviceHandle::operator=(FAudioDeviceHandle&& Other)
{
#if INSTRUMENT_AUDIODEVICE_HANDLES
	const uint32 OldStackWalkID = StackWalkID;
#endif

	const bool bWasValid = IsValid();
	const Audio::FDeviceId OldDeviceId = DeviceId;
	UWorld* OldWorld = World.Get();

	Device = Other.Device;
	DeviceId = Other.DeviceId;
	World = Other.World;

	FAudioDeviceManager* AudioDeviceManager = FAudioDeviceManager::Get();
	if (AudioDeviceManager && IsValid())
	{
#if INSTRUMENT_AUDIODEVICE_HANDLES
		AddStackDumpToAudioDeviceContainer();
#endif
	}

	if (AudioDeviceManager && bWasValid)
	{
#if INSTRUMENT_AUDIODEVICE_HANDLES
		check(OldStackWalkID != INDEX_NONE);
		AudioDeviceManager->RemoveStackWalkForContainer(OldDeviceId, OldStackWalkID);
#endif

		AudioDeviceManager->DecrementDevice(OldDeviceId, OldWorld);
	}

	if (AudioDeviceManager && Other.IsValid())
	{
#if INSTRUMENT_AUDIODEVICE_HANDLES
		check(Other.StackWalkID != INDEX_NONE);
		AudioDeviceManager->RemoveStackWalkForContainer(Other.DeviceId, Other.StackWalkID);
#endif
	}

	Other.Device = nullptr;
	Other.DeviceId = INDEX_NONE;
	Other.World.Reset();

#if INSTRUMENT_AUDIODEVICE_HANDLES
	Other.StackWalkID = INDEX_NONE;
#endif

	return *this;
}

FAudioDeviceManager::FAudioDeviceContainer::FAudioDeviceContainer(const FAudioDeviceParams& InParams, Audio::FDeviceId InDeviceID, FAudioDeviceManager* DeviceManager)
	: NumberOfHandlesToThisDevice(0)
	, Scope(InParams.Scope)
	, bIsNonRealtime(InParams.bIsNonRealtime)
	, SpecifiedModule(InParams.AudioModule)
{
	// Here we create an entirely new audio device.
	if (bIsNonRealtime)
	{
		IAudioDeviceModule* NonRealtimeModule = FModuleManager::LoadModulePtr<IAudioDeviceModule>(TEXT("NonRealtimeAudioRenderer"));
		check(NonRealtimeModule);
		Device = NonRealtimeModule->CreateAudioDevice();
	}
	else if (SpecifiedModule != nullptr)
	{
		Device = SpecifiedModule->CreateAudioDevice();
	}
	else
	{
		check(DeviceManager->AudioDeviceModule);
		Device = DeviceManager->AudioDeviceModule->CreateAudioDevice();

		if (!Device)
		{
			Device = new Audio::FMixerDevice(DeviceManager->AudioDeviceModule->CreateAudioMixerPlatformInterface());
		}
	}

	check(Device);

	// Set to highest max channels initially provided by any quality setting, so that
	// setting to lower quality but potentially returning to higher quality later at
	// runtime is supported.
	const UAudioSettings* AudioSettings = GetDefault<UAudioSettings>();
	const int32 HighestMaxChannels = AudioSettings ? AudioSettings->GetHighestMaxChannels() : 0;
	if (Device->Init(InDeviceID, HighestMaxChannels))
	{
		const FAudioQualitySettings& QualitySettings = Device->GetQualityLevelSettings();
		Device->SetMaxChannels(QualitySettings.MaxChannels);
		Device->FadeIn();
	}
	else
	{
		UE_LOG(LogAudio, Warning, TEXT("FAudioDevice::Init Failed!"));
		Device->Teardown();
		delete Device;
		Device = nullptr;
	}
}

FAudioDeviceManager::FAudioDeviceContainer::FAudioDeviceContainer()
{
	checkNoEntry();
}

FAudioDeviceManager::FAudioDeviceContainer::FAudioDeviceContainer(FAudioDeviceContainer&& Other)
{
	Device = Other.Device;
	Other.Device = nullptr;

	NumberOfHandlesToThisDevice = Other.NumberOfHandlesToThisDevice;
	Other.NumberOfHandlesToThisDevice = 0;

	WorldsUsingThisDevice = MoveTemp(Other.WorldsUsingThisDevice);

	Scope = Other.Scope;
	Other.Scope = EAudioDeviceScope::Default;

	bIsNonRealtime = Other.bIsNonRealtime;
	Other.bIsNonRealtime = false;

	SpecifiedModule = Other.SpecifiedModule;
	Other.SpecifiedModule = nullptr;

#if INSTRUMENT_AUDIODEVICE_HANDLES
	HandleCreationStackWalks = MoveTemp(Other.HandleCreationStackWalks);
#endif
}

FAudioDeviceManager::FAudioDeviceContainer::~FAudioDeviceContainer()
{
	// Shutdown the audio device.
	if (NumberOfHandlesToThisDevice != 0)
	{
		UE_LOG(LogAudio, Display, TEXT("Shutting down audio device while %d references to it are still alive. For more information, compile with INSTRUMENT_AUDIODEVICE_HANDLES."), NumberOfHandlesToThisDevice);

#if INSTRUMENT_AUDIODEVICE_HANDLES
		FString ActiveDeviceHandles;
		for (auto& StackWalkString : HandleCreationStackWalks)
		{
			ActiveDeviceHandles += StackWalkString.Value;
			ActiveDeviceHandles += TEXT("\n\n");
		}

		UE_LOG(LogAudio, Warning, TEXT("List Of Active Handles: \n%s"), *ActiveDeviceHandles);
#endif
	}

	if (Device)
	{
		Device->FadeOut();
		Device->Teardown();
		delete Device;
		Device = nullptr;
	}
}

FAudioDeviceManagerDelegates::FOnAudioDeviceCreated FAudioDeviceManagerDelegates::OnAudioDeviceCreated;
FAudioDeviceManagerDelegates::FOnAudioDeviceDestroyed FAudioDeviceManagerDelegates::OnAudioDeviceDestroyed;<|MERGE_RESOLUTION|>--- conflicted
+++ resolved
@@ -691,13 +691,6 @@
 
 		FAudioDeviceContainer& Container = Devices[DeviceID];
 		check(Container.NumberOfHandlesToThisDevice > 0);
-<<<<<<< HEAD
-		Container.NumberOfHandlesToThisDevice--;
-
-		// If there is no longer anyone using this device, shut it down.
-		if (!Container.NumberOfHandlesToThisDevice)
-		{
-=======
 
 		// Report device being destroyed before actual destruction
 		// to allow listeners to access and respond where applicable.
@@ -707,38 +700,26 @@
 			bDestroyingDevice = true;
 			FAudioDeviceManagerDelegates::OnAudioDeviceDestroyed.Broadcast(DeviceID);
 
->>>>>>> 24776ab6
 			// If this is the active device and being destroyed, set the main device as the active device.
 			if (DeviceID == ActiveAudioDeviceID)
 			{
 				SetActiveDevice(MainAudioDeviceHandle.GetDeviceID());
 			}
-<<<<<<< HEAD
-
-			FAudioDeviceManagerDelegates::OnAudioDeviceDestroyed.Broadcast(DeviceID);
+
+			UnregisterWorld(InWorld, DeviceID);
+		}
+
+		Container.NumberOfHandlesToThisDevice--;
+
+		// If there is no longer any users of this device, destroy it.
+		if (Container.NumberOfHandlesToThisDevice)
+		{
+			ensureMsgf(!bDestroyingDevice, TEXT("AudioDevice Destruction Failure: 'OnAudioDeviceDestroyed' listener generated new persistent handle(s) to AudioDevice."));
+		}
+		else
+		{
 			Swap(DeviceToTearDown, Container.Device);
 			Devices.Remove(DeviceID);
-		}
-		else if (InWorld)
-		{
-			Container.WorldsUsingThisDevice.Remove(InWorld);
-=======
-
-			UnregisterWorld(InWorld, DeviceID);
-		}
-
-		Container.NumberOfHandlesToThisDevice--;
-
-		// If there is no longer any users of this device, destroy it.
-		if (Container.NumberOfHandlesToThisDevice)
-		{
-			ensureMsgf(!bDestroyingDevice, TEXT("AudioDevice Destruction Failure: 'OnAudioDeviceDestroyed' listener generated new persistent handle(s) to AudioDevice."));
-		}
-		else
-		{
-			Swap(DeviceToTearDown, Container.Device);
-			Devices.Remove(DeviceID);
->>>>>>> 24776ab6
 		}
 	}
 
@@ -774,11 +755,7 @@
 FAudioDeviceHandle FAudioDeviceManager::GetAudioDevice(Audio::FDeviceId InDeviceID)
 {
 	FScopeLock ScopeLock(&DeviceMapCriticalSection);
-<<<<<<< HEAD
-	FAudioDeviceContainer* Container = Devices.Find(Handle);
-=======
 	FAudioDeviceContainer* Container = Devices.Find(InDeviceID);
->>>>>>> 24776ab6
 	if (Container)
 	{
 		FAudioDeviceParams Params = FAudioDeviceParams();
@@ -793,11 +770,7 @@
 FAudioDevice* FAudioDeviceManager::GetAudioDeviceRaw(Audio::FDeviceId InDeviceID)
 {
 	FScopeLock ScopeLock(&DeviceMapCriticalSection);
-<<<<<<< HEAD
-	if (!IsValidAudioDevice(Handle))
-=======
 	if (!IsValidAudioDevice(InDeviceID))
->>>>>>> 24776ab6
 	{
 		return nullptr;
 	}
