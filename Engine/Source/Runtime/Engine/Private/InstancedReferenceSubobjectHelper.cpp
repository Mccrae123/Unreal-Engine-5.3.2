--- conflicted
+++ resolved
@@ -130,17 +130,10 @@
 		FScriptArrayHelper ArrayHelper(ArrayProperty, ContainerAddress);
 		for (int32 ElementIndex = 0; ElementIndex < ArrayHelper.Num(); ++ElementIndex)
 		{
-<<<<<<< HEAD
-			const uint8* ValueAddress = ArrayHelper.GetRawPtr(ElementIndex);
-
-			PropertyPath.Push(ArrayProperty->Inner, ElementIndex);
-			GetInstancedSubObjects_Inner(PropertyPath, ValueAddress, OutObjects);
-=======
 			T ValueAddress = ArrayHelper.GetRawPtr(ElementIndex);
 
 			PropertyPath.Push(ArrayProperty->Inner, ElementIndex);
 			ForEachInstancedSubObject(PropertyPath, ValueAddress, ObjRefFunc);
->>>>>>> 3aae9151
 			PropertyPath.Pop();
 		}
 	}
@@ -153,20 +146,6 @@
 		}
 
 		FScriptMapHelper MapHelper(MapProperty, ContainerAddress);
-<<<<<<< HEAD
-		for (int32 ElementIndex = 0; ElementIndex < MapHelper.Num(); ++ElementIndex)
-		{
-			const uint8* KeyAddress = MapHelper.GetKeyPtr(ElementIndex);
-			const uint8* ValueAddress = MapHelper.GetValuePtr(ElementIndex);
-
-			PropertyPath.Push(MapProperty->KeyProp, ElementIndex);
-			GetInstancedSubObjects_Inner(PropertyPath, KeyAddress, OutObjects);
-			PropertyPath.Pop();
-
-			PropertyPath.Push(MapProperty->ValueProp, ElementIndex);
-			GetInstancedSubObjects_Inner(PropertyPath, ValueAddress, OutObjects);
-			PropertyPath.Pop();
-=======
 		for (int32 ElementIndex = 0; ElementIndex < MapHelper.GetMaxIndex(); ++ElementIndex)
 		{
 			if (MapHelper.IsValidIndex(ElementIndex))
@@ -182,7 +161,6 @@
 				ForEachInstancedSubObject(PropertyPath, ValueAddress, ObjRefFunc);
 				PropertyPath.Pop();
 			}
->>>>>>> 3aae9151
 		}
 	}
 	else if (const FSetProperty* SetProperty = CastField<const FSetProperty>(TargetProp))
@@ -194,15 +172,6 @@
 		}
 
 		FScriptSetHelper SetHelper(SetProperty, ContainerAddress);
-<<<<<<< HEAD
-		for (int32 ElementIndex = 0; ElementIndex < SetHelper.Num(); ++ElementIndex)
-		{
-			const uint8* ValueAddress = SetHelper.GetElementPtr(ElementIndex);
-
-			PropertyPath.Push(SetProperty->ElementProp, ElementIndex);
-			GetInstancedSubObjects_Inner(PropertyPath, ValueAddress, OutObjects);
-			PropertyPath.Pop();
-=======
 		for (int32 ElementIndex = 0; ElementIndex < SetHelper.GetMaxIndex(); ++ElementIndex)
 		{
 			if (SetHelper.IsValidIndex(ElementIndex))
@@ -213,7 +182,6 @@
 				ForEachInstancedSubObject(PropertyPath, ValueAddress, ObjRefFunc);
 				PropertyPath.Pop();
 			}
->>>>>>> 3aae9151
 		}
 	}
 	else if (const FStructProperty* StructProperty = CastField<const FStructProperty>(TargetProp))
@@ -228,17 +196,10 @@
 		{
 			for (int32 ArrayIdx = 0; ArrayIdx < StructProp->ArrayDim; ++ArrayIdx)
 			{
-<<<<<<< HEAD
-				const uint8* ValueAddress = StructProp->ContainerPtrToValuePtr<uint8>(ContainerAddress, ArrayIdx);
-
-				PropertyPath.Push(StructProp, ArrayIdx);
-				GetInstancedSubObjects_Inner(PropertyPath, ValueAddress, OutObjects);
-=======
 				T ValueAddress = StructProp->ContainerPtrToValuePtr<uint8>(ContainerAddress, ArrayIdx);
 
 				PropertyPath.Push(StructProp, ArrayIdx);
 				ForEachInstancedSubObject(PropertyPath, ValueAddress, ObjRefFunc);
->>>>>>> 3aae9151
 				PropertyPath.Pop();
 			}
 		}
@@ -251,11 +212,7 @@
 			if (UObject* ObjectValue = ObjectProperty->GetObjectPropertyValue(ContainerAddress))
 			{
 				// don't need to push to PropertyPath, since this property is already at its head
-<<<<<<< HEAD
-				OutObjects(FInstancedSubObjRef(ObjectValue, PropertyPath));
-=======
 				ObjRefFunc(FInstancedSubObjRef(ObjectValue, PropertyPath), ContainerAddress);
->>>>>>> 3aae9151
 			}
 		}
 	}
