--- conflicted
+++ resolved
@@ -49,36 +49,10 @@
 		else if (const FSetProperty* SetProperty = CastField<FSetProperty>(CurrentProp))
 		{
 			if (!PropertyLink.PropertyPtr->SameType(SetProperty->ElementProp))
-<<<<<<< HEAD
 			{
 				CurrentProp = nullptr;
 				break;
 			}
-
-			const int32 TargetIndex = PropertyLink.ArrayIndex;
-			check(TargetIndex != INDEX_NONE);
-
-			FScriptSetHelper SetHelper(SetProperty, ValuePtr);
-			if (SetHelper.IsValidIndex(TargetIndex))
-			{
-				CurrentProp = SetProperty->ElementProp;
-				ValuePtr = SetHelper.GetElementPtr(TargetIndex);
-			}
-			else
-=======
->>>>>>> 6bbb88c8
-			{
-				CurrentProp = nullptr;
-			}
-<<<<<<< HEAD
-		}
-		else if (const FMapProperty* MapProperty = CastField<FMapProperty>(CurrentProp))
-		{
-			const int32 TargetIndex = PropertyLink.ArrayIndex;
-			check(TargetIndex != INDEX_NONE);
-				
-			FScriptMapHelper MapHelper(MapProperty, ValuePtr);
-=======
 
 			FScriptSetHelper SetHelper(SetProperty, ValuePtr);
 
@@ -100,7 +74,6 @@
 
 			// Convert the logical index (recorded in the path) to the actual index used internally by the map.
 			const int32 TargetIndex = MapHelper.FindInternalIndex(PropertyLink.ArrayIndex);
->>>>>>> 6bbb88c8
 			if (!MapHelper.IsValidIndex(TargetIndex))
 			{
 				CurrentProp = nullptr;
@@ -172,10 +145,7 @@
 			return;
 		}
 
-<<<<<<< HEAD
-=======
 		int32 LogicalIndex = 0;
->>>>>>> 6bbb88c8
 		FScriptMapHelper MapHelper(MapProperty, ContainerAddress);
 		for (int32 ElementIndex = 0; ElementIndex < MapHelper.GetMaxIndex(); ++ElementIndex)
 		{
@@ -184,29 +154,6 @@
 				T KeyAddress = MapHelper.GetKeyPtr(ElementIndex);
 				T ValueAddress = MapHelper.GetValuePtr(ElementIndex);
 
-<<<<<<< HEAD
-				PropertyPath.Push(MapProperty->KeyProp, ElementIndex);
-				ForEachInstancedSubObject(PropertyPath, KeyAddress, ObjRefFunc);
-				PropertyPath.Pop();
-
-				PropertyPath.Push(MapProperty->ValueProp, ElementIndex, true);
-				ForEachInstancedSubObject(PropertyPath, ValueAddress, ObjRefFunc);
-				PropertyPath.Pop();
-			}
-		}
-	}
-	else if (const FSetProperty* SetProperty = CastField<const FSetProperty>(TargetProp))
-	{
-		// Exit now if the set doesn't contain any instanced references.
-		if (!SetProperty->HasAnyPropertyFlags(CPF_ContainsInstancedReference))
-		{
-			return;
-		}
-
-		FScriptSetHelper SetHelper(SetProperty, ContainerAddress);
-		for (int32 ElementIndex = 0; ElementIndex < SetHelper.GetMaxIndex(); ++ElementIndex)
-		{
-=======
 				// Note: Keep these as the logical (Nth) index in case the map changes internally after we construct the path or in case we resolve using a different object.
 				PropertyPath.Push(MapProperty->KeyProp, LogicalIndex);
 				ForEachInstancedSubObject(PropertyPath, KeyAddress, ObjRefFunc);
@@ -232,23 +179,16 @@
 		FScriptSetHelper SetHelper(SetProperty, ContainerAddress);
 		for (int32 ElementIndex = 0; ElementIndex < SetHelper.GetMaxIndex(); ++ElementIndex)
 		{
->>>>>>> 6bbb88c8
 			if (SetHelper.IsValidIndex(ElementIndex))
 			{
 				T ValueAddress = SetHelper.GetElementPtr(ElementIndex);
 
-<<<<<<< HEAD
-				PropertyPath.Push(SetProperty->ElementProp, ElementIndex);
-				ForEachInstancedSubObject(PropertyPath, ValueAddress, ObjRefFunc);
-				PropertyPath.Pop();
-=======
 				// Note: Keep this as the logical (Nth) index in case the set changes internally after we construct the path or in case we resolve using a different object.
 				PropertyPath.Push(SetProperty->ElementProp, LogicalIndex);
 				ForEachInstancedSubObject(PropertyPath, ValueAddress, ObjRefFunc);
 				PropertyPath.Pop();
 
 				++LogicalIndex;
->>>>>>> 6bbb88c8
 			}
 		}
 	}
