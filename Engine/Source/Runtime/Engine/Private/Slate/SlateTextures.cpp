// Copyright 1998-2019 Epic Games, Inc. All Rights Reserved.


#include "Slate/SlateTextures.h"
#include "RenderUtils.h"
#include "ClearQuad.h"

FSlateTexture2DRHIRef::FSlateTexture2DRHIRef( FTexture2DRHIRef InRef, uint32 InWidth, uint32 InHeight )
	: TSlateTexture( InRef )
	, Width( InWidth )
	, Height( InHeight )
	, PixelFormat( PF_Unknown )
	, bCreateEmptyTexture( false )
{

}

FSlateTexture2DRHIRef::FSlateTexture2DRHIRef( uint32 InWidth, uint32 InHeight, EPixelFormat InPixelFormat, TSharedPtr<FSlateTextureData, ESPMode::ThreadSafe> InTextureData, uint32 InTexCreateFlags, bool bInCreateEmptyTexture)
	: Width( InWidth )
	, Height( InHeight )
	, TexCreateFlags( InTexCreateFlags )
	, TextureData( InTextureData )
	, PixelFormat( InPixelFormat )
	, bCreateEmptyTexture( bInCreateEmptyTexture )
{

}

FSlateTexture2DRHIRef::~FSlateTexture2DRHIRef()
{

}

void FSlateTexture2DRHIRef::Cleanup()
{
	BeginReleaseResource(this);
	BeginCleanup(this);
}

void FSlateTexture2DRHIRef::InitDynamicRHI()
{
	check( IsInRenderingThread() );

	if( Width > 0 && Height > 0 )
	{
		if( TextureData.IsValid() || bCreateEmptyTexture )
		{
			check( !IsValidRef( ShaderResource) );
			FRHIResourceCreateInfo CreateInfo;
			ShaderResource = RHICreateTexture2D( Width, Height, PixelFormat, 1, 1, TexCreateFlags, CreateInfo );
			check( IsValidRef( ShaderResource ) );

			INC_MEMORY_STAT_BY(STAT_SlateTextureGPUMemory, Width*Height*GPixelFormats[PixelFormat].BlockBytes);
		}

		if( TextureData.IsValid() && TextureData->GetRawBytes().Num() > 0 )
		{
			check(Width == TextureData->GetWidth());
			check(Height == TextureData->GetHeight());

			uint32 Stride;
			uint8* DestTextureData = (uint8*)RHILockTexture2D(ShaderResource, 0, RLM_WriteOnly, Stride, false);
			const uint8* SourceTextureData = TextureData->GetRawBytes().GetData();
			const uint32 DataStride = Width * GPixelFormats[PixelFormat].BlockBytes;
			if (Stride == DataStride)
			{
				FMemory::Memcpy(DestTextureData, SourceTextureData, DataStride * Height);
			}
			else
			{
				checkf(GPixelFormats[PixelFormat].BlockSizeX == 1 
					&& GPixelFormats[PixelFormat].BlockSizeY == 1 
					&& GPixelFormats[PixelFormat].BlockSizeZ == 1,
					TEXT("Tried to use compressed format?"));
				for (uint32 i = 0; i < Height; i++)
				{
					FMemory::Memcpy(DestTextureData, SourceTextureData, DataStride);
					DestTextureData += Stride;
					SourceTextureData += DataStride;
				}
			}
			RHIUnlockTexture2D(ShaderResource, 0, false);
			TextureData->Empty();
		}
	}
}

void FSlateTexture2DRHIRef::ReleaseDynamicRHI()
{
	check( IsInRenderingThread() );

	if( IsValidRef(ShaderResource) )
	{
		DEC_MEMORY_STAT_BY(STAT_SlateTextureGPUMemory, Width*Height*GPixelFormats[PixelFormat].BlockBytes);
	}

	ShaderResource.SafeRelease();

}

void FSlateTexture2DRHIRef::Resize( uint32 InWidth, uint32 InHeight )
{
	check( IsInRenderingThread() );
	Width = InWidth;
	Height = InHeight;
	UpdateRHI();
}

void FSlateTexture2DRHIRef::SetRHIRef( FTexture2DRHIRef InRHIRef, uint32 InWidth, uint32 InHeight )
{
	check( IsInRenderingThread() );
	ShaderResource = InRHIRef;
	Width = InWidth;
	Height = InHeight;
}

void FSlateTexture2DRHIRef::SetTextureData( FSlateTextureDataPtr NewTextureData )
{
	check( IsInRenderingThread() );
	Width = NewTextureData->GetWidth();
	Height = NewTextureData->GetHeight();
	TextureData = NewTextureData;
}

void FSlateTexture2DRHIRef::SetTextureData( FSlateTextureDataPtr NewTextureData, EPixelFormat InPixelFormat, uint32 InTexCreateFlags )
{
	check( IsInRenderingThread() );

	SetTextureData( NewTextureData );

	PixelFormat = InPixelFormat;
	TexCreateFlags = InTexCreateFlags;
}


void FSlateTexture2DRHIRef::ClearTextureData()
{
	check( IsInRenderingThread() );
	TextureData.Reset();
}

void FSlateTexture2DRHIRef::ResizeTexture(uint32 InWidth, uint32 InHeight)
{
	if (GetWidth() != InWidth || GetHeight() != InHeight)
	{
		if (IsInRenderingThread())
		{
			Resize(InWidth, InHeight);
		}
		else
		{
			FIntPoint Dimensions(InWidth, InHeight);
			FSlateTexture2DRHIRef* TextureRHIRef = this;
			ENQUEUE_RENDER_COMMAND(ResizeSlateTexture)(
				[TextureRHIRef, Dimensions](FRHICommandListImmediate& RHICmdList)
				{
					TextureRHIRef->Resize(Dimensions.X, Dimensions.Y);
				});
		}
	}
}

void FSlateTexture2DRHIRef::SetTextureData(const TArray<uint8>& Bytes)
{
	uint32 DstStride = 0;
	uint8* DstData = (uint8*) RHILockTexture2D(GetTypedResource(), 0, RLM_WriteOnly, DstStride, false);

	const uint32 NumBlocksX = (Width  + GPixelFormats[PixelFormat].BlockSizeX - 1) / GPixelFormats[PixelFormat].BlockSizeX;
	const uint32 NumBlocksY = (Height + GPixelFormats[PixelFormat].BlockSizeY - 1) / GPixelFormats[PixelFormat].BlockSizeY;
	const uint32 SrcStride = NumBlocksX * GPixelFormats[PixelFormat].BlockBytes;
	ensure(SrcStride * NumBlocksY == Bytes.Num());

	if (SrcStride == DstStride)
	{
		FMemory::Memcpy(DstData, Bytes.GetData(), Bytes.Num());
	}
	else
	{
		const uint8* SrcData = Bytes.GetData();
		for (uint32 Row = 0; Row < NumBlocksY; ++Row)
		{
			FMemory::Memcpy(DstData, SrcData, SrcStride);
			DstData += DstStride;
			SrcData += SrcStride;
		}
	}

	RHIUnlockTexture2D(GetTypedResource(), 0, false);
}

void FSlateTexture2DRHIRef::SetTextureData(const TArray<uint8>& Bytes)
{
	uint32 DstStride = 0;
	uint8* DstData = (uint8*) RHILockTexture2D(GetTypedResource(), 0, RLM_WriteOnly, DstStride, false);

	const uint32 NumBlocksX = (Width  + GPixelFormats[PixelFormat].BlockSizeX - 1) / GPixelFormats[PixelFormat].BlockSizeX;
	const uint32 NumBlocksY = (Height + GPixelFormats[PixelFormat].BlockSizeY - 1) / GPixelFormats[PixelFormat].BlockSizeY;
	const uint32 SrcStride = NumBlocksX * GPixelFormats[PixelFormat].BlockBytes;
	ensure(SrcStride * NumBlocksY == Bytes.Num());

	if (SrcStride == DstStride)
	{
		FMemory::Memcpy(DstData, Bytes.GetData(), Bytes.Num());
	}
	else
	{
		const uint8* SrcData = Bytes.GetData();
		for (uint32 Row = 0; Row < NumBlocksY; ++Row)
		{
			FMemory::Memcpy(DstData, SrcData, SrcStride);
			DstData += DstStride;
			SrcData += SrcStride;
		}
	}

	RHIUnlockTexture2D(GetTypedResource(), 0, false);
}

void FSlateTexture2DRHIRef::UpdateTexture(const TArray<uint8>& Bytes)
{
	if (IsInRenderingThread())
	{
		SetTextureData(Bytes);
	}
	else
	{
<<<<<<< HEAD
		ENQUEUE_UNIQUE_RENDER_COMMAND_TWOPARAMETER(UpdateSlateTexture,
		FSlateTexture2DRHIRef*, TextureRHIRef, this,
		const TArray<uint8>&, TextureData, Bytes,
		{
			TextureRHIRef->SetTextureData(TextureData);
		});
=======
		FSlateTexture2DRHIRef* TextureRHIRef = this;
		ENQUEUE_RENDER_COMMAND(UpdateSlateTexture)(
			[TextureRHIRef, Bytes](FRHICommandListImmediate& RHICmdList)
			{
				TextureRHIRef->SetTextureData(Bytes);
			});
>>>>>>> 5edfa17c
	}
}

void FSlateTexture2DRHIRef::UpdateTextureThreadSafe(const TArray<uint8>& Bytes)
{
	if(IsInGameThread())
	{
		// Make bulk data for updating the texture memory later
		FSlateTextureData* BulkData = new FSlateTextureData( Bytes.Num(), 0, 1, Bytes );

		// Update the texture RHI
		FSlateTexture2DRHIRef* ThisTexture = this;
		ENQUEUE_RENDER_COMMAND(FSlateTexture2DRHIRef_UpdateTextureThreadSafe)(
			[ThisTexture, BulkData](FRHICommandListImmediate& RHICmdList)
			{
				ThisTexture->UpdateTexture( BulkData->GetRawBytes() );
				delete BulkData;
			});
	}
}

void FSlateTexture2DRHIRef::UpdateTextureThreadSafeRaw(uint32 InWidth, uint32 InHeight, const void* Buffer, const FIntRect& Dirty)
{
	if (IsInGameThread())
	{
		// No cheap way to avoid having to copy the Buffer, as we cannot guarantee it will not be touched before the rendering thread is done with it.
		FSlateTextureData* BulkData = new FSlateTextureData( (uint8*)Buffer, InWidth, InHeight, 4 );
		UpdateTextureThreadSafeWithTextureData(BulkData);
	}
}

void FSlateTexture2DRHIRef::UpdateTextureThreadSafeWithTextureData(FSlateTextureData* BulkData)
{
	check(IsInGameThread());
	// Update the texture RHI
	FSlateTexture2DRHIRef* ThisTexture = this;
	ENQUEUE_RENDER_COMMAND(FSlateTexture2DRHIRef_UpdateTextureThreadSafeWithTextureData)(
		[ThisTexture, BulkData](FRHICommandListImmediate& RHICmdList)
		{
			if (ThisTexture->GetWidth() != BulkData->GetWidth() || ThisTexture->GetHeight() != BulkData->GetHeight())
			{
				ThisTexture->Resize(BulkData->GetWidth(), BulkData->GetHeight());
			}
			ThisTexture->UpdateTexture(BulkData->GetRawBytes());
			delete BulkData;
		});
}

void FSlateRenderTargetRHI::SetRHIRef( FTexture2DRHIRef InRenderTargetTexture, uint32 InWidth, uint32 InHeight )
{
	check( IsInRenderingThread() );
	ShaderResource = InRenderTargetTexture;
	Width = InWidth;
	Height = InHeight;
}





FSlateTextureRenderTarget2DResource::FSlateTextureRenderTarget2DResource(const FLinearColor& InClearColor, int32 InTargetSizeX, int32 InTargetSizeY, uint8 InFormat, ESamplerFilter InFilter, TextureAddress InAddressX, TextureAddress InAddressY, float InTargetGamma)
	:	ClearColor(InClearColor)
	,   TargetSizeX(InTargetSizeX)
	,	TargetSizeY(InTargetSizeY)
	,	Format(InFormat)
	,	Filter(InFilter)
	,	AddressX(InAddressX)
	,	AddressY(InAddressY)
	,	TargetGamma(InTargetGamma)
{
}

void FSlateTextureRenderTarget2DResource::SetSize(int32 InSizeX,int32 InSizeY)
{
	check(IsInRenderingThread());

	if (InSizeX != TargetSizeX || InSizeY != TargetSizeY)
	{
		TargetSizeX = InSizeX;
		TargetSizeY = InSizeY;
		// reinit the resource with new TargetSizeX,TargetSizeY
		UpdateRHI();
	}	
}

void FSlateTextureRenderTarget2DResource::ClampSize(int32 MaxSizeX,int32 MaxSizeY)
{
	check(IsInRenderingThread());

	// upsize to go back to original or downsize to clamp to max
	int32 NewSizeX = FMath::Min<int32>(TargetSizeX,MaxSizeX);
	int32 NewSizeY = FMath::Min<int32>(TargetSizeY,MaxSizeY);
	if (NewSizeX != TargetSizeX || NewSizeY != TargetSizeY)
	{
		TargetSizeX = NewSizeX;
		TargetSizeY = NewSizeY;
		// reinit the resource with new TargetSizeX,TargetSizeY
		UpdateRHI();
	}	
}

void FSlateTextureRenderTarget2DResource::InitDynamicRHI()
{
	check(IsInRenderingThread());

	if( TargetSizeX > 0 && TargetSizeY > 0 )
	{
		// Create the RHI texture. Only one mip is used and the texture is targetable for resolve.
		FRHIResourceCreateInfo CreateInfo = { FClearValueBinding(ClearColor) };
		RHICreateTargetableShaderResource2D(
			TargetSizeX, 
			TargetSizeY, 
			Format, 
			1,
			/*TexCreateFlags=*/0,
			TexCreate_RenderTargetable,
			/*bNeedsTwoCopies=*/false,
			CreateInfo,
			RenderTargetTextureRHI,
			Texture2DRHI
			);
		TextureRHI = (FTextureRHIRef&)Texture2DRHI;
	}

	// Create the sampler state RHI resource.
	FSamplerStateInitializerRHI SamplerStateInitializer
	(
		Filter,
		AddressX == TA_Wrap ? AM_Wrap : (AddressX == TA_Clamp ? AM_Clamp : AM_Mirror),
		AddressY == TA_Wrap ? AM_Wrap : (AddressY == TA_Clamp ? AM_Clamp : AM_Mirror),
		AM_Wrap
	);
	SamplerStateRHI = RHICreateSamplerState( SamplerStateInitializer );
}

void FSlateTextureRenderTarget2DResource::ReleaseDynamicRHI()
{
	check(IsInRenderingThread());

	// Release the FTexture RHI resources here as well
	ReleaseRHI();

	Texture2DRHI.SafeRelease();
	RenderTargetTextureRHI.SafeRelease();	

	// Remove from global list of deferred clears
	RemoveFromDeferredUpdateList();
}

void FSlateTextureRenderTarget2DResource::UpdateDeferredResource(FRHICommandListImmediate& RHICmdList, bool bClearRenderTarget/*=true*/)
{
	check(IsInRenderingThread());

	// Clear the target surface to green
	if (bClearRenderTarget)
	{
		FRHIRenderPassInfo RPInfo(RenderTargetTextureRHI, ERenderTargetActions::Clear_Store);
		RHICmdList.BeginRenderPass(RPInfo, TEXT("Slate2DUpdateDeferred_Clear"));
		RHICmdList.EndRenderPass();
	}

	// Copy surface to the texture for use
	RHICmdList.CopyToResolveTarget(RenderTargetTextureRHI, TextureRHI, FResolveParams());
}

uint32 FSlateTextureRenderTarget2DResource::GetSizeX() const
{ 
	return TargetSizeX; 
}

uint32 FSlateTextureRenderTarget2DResource::GetSizeY() const
{ 
	return TargetSizeY; 
}

FIntPoint FSlateTextureRenderTarget2DResource::GetSizeXY() const
{ 
	return FIntPoint(TargetSizeX, TargetSizeY); 
}

float FSlateTextureRenderTarget2DResource::GetDisplayGamma() const
{
	if (TargetGamma > KINDA_SMALL_NUMBER * 10.0f)
	{
		return TargetGamma;
	}
	if (Format == PF_FloatRGB || Format == PF_FloatRGBA )
	{
		return 1.0f;
	}
	return FTextureRenderTargetResource::GetDisplayGamma();
}<|MERGE_RESOLUTION|>--- conflicted
+++ resolved
@@ -188,57 +188,20 @@
 	RHIUnlockTexture2D(GetTypedResource(), 0, false);
 }
 
-void FSlateTexture2DRHIRef::SetTextureData(const TArray<uint8>& Bytes)
-{
-	uint32 DstStride = 0;
-	uint8* DstData = (uint8*) RHILockTexture2D(GetTypedResource(), 0, RLM_WriteOnly, DstStride, false);
-
-	const uint32 NumBlocksX = (Width  + GPixelFormats[PixelFormat].BlockSizeX - 1) / GPixelFormats[PixelFormat].BlockSizeX;
-	const uint32 NumBlocksY = (Height + GPixelFormats[PixelFormat].BlockSizeY - 1) / GPixelFormats[PixelFormat].BlockSizeY;
-	const uint32 SrcStride = NumBlocksX * GPixelFormats[PixelFormat].BlockBytes;
-	ensure(SrcStride * NumBlocksY == Bytes.Num());
-
-	if (SrcStride == DstStride)
-	{
-		FMemory::Memcpy(DstData, Bytes.GetData(), Bytes.Num());
+void FSlateTexture2DRHIRef::UpdateTexture(const TArray<uint8>& Bytes)
+{
+	if (IsInRenderingThread())
+	{
+		SetTextureData(Bytes);
 	}
 	else
 	{
-		const uint8* SrcData = Bytes.GetData();
-		for (uint32 Row = 0; Row < NumBlocksY; ++Row)
-		{
-			FMemory::Memcpy(DstData, SrcData, SrcStride);
-			DstData += DstStride;
-			SrcData += SrcStride;
-		}
-	}
-
-	RHIUnlockTexture2D(GetTypedResource(), 0, false);
-}
-
-void FSlateTexture2DRHIRef::UpdateTexture(const TArray<uint8>& Bytes)
-{
-	if (IsInRenderingThread())
-	{
-		SetTextureData(Bytes);
-	}
-	else
-	{
-<<<<<<< HEAD
-		ENQUEUE_UNIQUE_RENDER_COMMAND_TWOPARAMETER(UpdateSlateTexture,
-		FSlateTexture2DRHIRef*, TextureRHIRef, this,
-		const TArray<uint8>&, TextureData, Bytes,
-		{
-			TextureRHIRef->SetTextureData(TextureData);
-		});
-=======
 		FSlateTexture2DRHIRef* TextureRHIRef = this;
 		ENQUEUE_RENDER_COMMAND(UpdateSlateTexture)(
 			[TextureRHIRef, Bytes](FRHICommandListImmediate& RHICmdList)
 			{
 				TextureRHIRef->SetTextureData(Bytes);
 			});
->>>>>>> 5edfa17c
 	}
 }
 
