// Copyright 1998-2019 Epic Games, Inc. All Rights Reserved.

#include "Slate/DebugCanvas.h"
#include "RenderingThread.h"
#include "UnrealClient.h"
#include "CanvasTypes.h"
#include "Engine/Engine.h"
#include "EngineModule.h"
#include "Framework/Application/SlateApplication.h"
#include "IStereoLayers.h"
#include "StereoRendering.h"
#include "Slate/SceneViewport.h"
#include "IXRTrackingSystem.h"
#include "ISpectatorScreenController.h"
#include "IHeadMountedDisplay.h"

/**
 * Simple representation of the backbuffer that the debug canvas renders to
 * This class may only be accessed from the render thread
 */
class FSlateCanvasRenderTarget : public FRenderTarget
{
public:
	/** FRenderTarget interface */
	virtual FIntPoint GetSizeXY() const
	{
		return ViewRect.Size();
	}

	/** Sets the texture that this target renders to */
	void SetRenderTargetTexture( FTexture2DRHIRef& InRHIRef )
	{
		RenderTargetTextureRHI = InRHIRef;
	}

	/** Clears the render target texture */
	void ClearRenderTargetTexture()
	{
		RenderTargetTextureRHI.SafeRelease();
	}

	/** Sets the viewport rect for the render target */
	void SetViewRect( const FIntRect& InViewRect ) 
	{ 
		ViewRect = InViewRect;
	}

	/** Gets the viewport rect for the render target */
	const FIntRect& GetViewRect() const 
	{
		return ViewRect; 
	}
private:
	FIntRect ViewRect;
};

#define INVALID_LAYER_ID UINT_MAX

FDebugCanvasDrawer::FDebugCanvasDrawer()
	: GameThreadCanvas( NULL )
	, RenderThreadCanvas( NULL )
	, RenderTarget( new FSlateCanvasRenderTarget )
	, LayerID(INVALID_LAYER_ID)
{}

void FDebugCanvasDrawer::ReleaseTexture()
{
	LayerTexture.SafeRelease();
}

void FDebugCanvasDrawer::ReleaseResources()
{
	FDebugCanvasDrawer* const ReleaseMe = this;

	ENQUEUE_UNIQUE_RENDER_COMMAND_ONEPARAMETER(
		ReleaseCommand,
		FDebugCanvasDrawer*, ReleaseMe, ReleaseMe,
		{
			ReleaseMe->ReleaseTexture();
		});

	FlushRenderingCommands();
}

FDebugCanvasDrawer::~FDebugCanvasDrawer()
{
	delete RenderTarget;

	// We assume that the render thread is no longer utilizing any canvases
	if( GameThreadCanvas.IsValid() && RenderThreadCanvas != GameThreadCanvas )
	{
		GameThreadCanvas.Reset();
	}

	if( RenderThreadCanvas.IsValid() )
	{
		// Capture a copy of the canvas until the render thread can delete it
		FCanvasPtr RTCanvas = RenderThreadCanvas;
		ENQUEUE_RENDER_COMMAND(DeleteDebugRenderThreadCanvas)(
			[RTCanvas](FRHICommandListImmediate& RHICmdList)
		{
		});

		RenderThreadCanvas = nullptr;
	}

<<<<<<< HEAD
	if (LayerID != INVALID_LAYER_ID && 
		GEngine->StereoRenderingDevice.IsValid() && 
		GEngine->StereoRenderingDevice->GetStereoLayers())
=======
	if (LayerID != INVALID_LAYER_ID && GEngine->StereoRenderingDevice && GEngine->StereoRenderingDevice->GetStereoLayers())
>>>>>>> df71d635
	{
		if (GEngine->StereoRenderingDevice.IsValid())
		{
			GEngine->StereoRenderingDevice->GetStereoLayers()->DestroyLayer(LayerID);
		}
		LayerID = INVALID_LAYER_ID;
	}
}

FCanvas* FDebugCanvasDrawer::GetGameThreadDebugCanvas()
{
	return GameThreadCanvas.Get();
}


void FDebugCanvasDrawer::BeginRenderingCanvas( const FIntRect& CanvasRect )
{
	if( CanvasRect.Size().X > 0 && CanvasRect.Size().Y > 0 )
	{
		bCanvasRenderedLastFrame = true;
		ENQUEUE_UNIQUE_RENDER_COMMAND_THREEPARAMETER
		(
			BeginRenderingDebugCanvas,
			FDebugCanvasDrawer*, CanvasDrawer, this, 
			FCanvasPtr, CanvasToRender, GameThreadCanvas,
			FIntRect, CanvasRect, CanvasRect,
			{
				// Delete the old rendering thread canvas
				if( CanvasDrawer->GetRenderThreadCanvas().IsValid() && CanvasToRender.IsValid() )
				{
					CanvasDrawer->DeleteRenderThreadCanvas();
				}

				if(!CanvasToRender.IsValid())
				{
					CanvasToRender = CanvasDrawer->GetRenderThreadCanvas();
				}

				CanvasDrawer->SetRenderThreadCanvas( CanvasRect, CanvasToRender );
			}
		);
		
		// Gave the canvas to the render thread
		GameThreadCanvas = nullptr;
	}
}


void FDebugCanvasDrawer::InitDebugCanvas(FViewportClient* ViewportClient, UWorld* InWorld)
{
	// If the canvas is not null there is more than one viewport draw call before slate draws.  This can happen on resizes. 
	// We need to delete the old canvas
		// This can also happen if we are debugging a HUD blueprint and in that case we need to continue using
		// the same canvas
	if (FSlateApplication::Get().IsNormalExecution())
	{
		GameThreadCanvas = MakeShared<FCanvas, ESPMode::ThreadSafe>(RenderTarget, nullptr, InWorld, InWorld ? InWorld->FeatureLevel.GetValue() : GMaxRHIFeatureLevel, FCanvas::CDM_DeferDrawing, ViewportClient->GetDPIScale());

		// Do not allow the canvas to be flushed outside of our debug rendering path
		GameThreadCanvas->SetAllowedModes(FCanvas::Allow_DeleteOnRender);
	}

	if (GameThreadCanvas.IsValid())
	{
		const bool bIsStereoscopic3D = GEngine && GEngine->IsStereoscopic3D();
		IStereoLayers* const StereoLayers = (bIsStereoscopic3D && GEngine && GEngine->StereoRenderingDevice.IsValid()) ? GEngine->StereoRenderingDevice->GetStereoLayers() : nullptr;
		const bool bHMDAvailable = StereoLayers && bIsStereoscopic3D;

		GameThreadCanvas->SetUseInternalTexture(bHMDAvailable);

		if (bHMDAvailable && LayerTexture && bCanvasRenderedLastFrame)
		{
			if (StereoLayers)
			{
				const IStereoLayers::FLayerDesc StereoLayerDesc = StereoLayers->GetDebugCanvasLayerDesc(LayerTexture->GetRenderTargetItem().ShaderResourceTexture);
				if (LayerID == INVALID_LAYER_ID)
				{
					LayerID = StereoLayers->CreateLayer(StereoLayerDesc);
				}
				else
				{
					StereoLayers->SetLayerDesc(LayerID, StereoLayerDesc);
				}
			}
		}

		if (LayerID != INVALID_LAYER_ID && (!bHMDAvailable || !bCanvasRenderedLastFrame))
		{
			if (StereoLayers)
			{
				StereoLayers->DestroyLayer(LayerID);
				LayerID = INVALID_LAYER_ID;
			}
		}

		bCanvasRenderedLastFrame = false;
	}
}

void FDebugCanvasDrawer::DrawRenderThread(FRHICommandListImmediate& RHICmdList, const void* InWindowBackBuffer)
{
	check( IsInRenderingThread() );
	check(RHICmdList.IsOutsideRenderPass());

	SCOPED_DRAW_EVENT(RHICmdList, DrawDebugCanvas);

	QUICK_SCOPE_CYCLE_COUNTER(Stat_DrawDebugCanvas);
	if( RenderThreadCanvas.IsValid() )
	{
		FTexture2DRHIRef* RT = (FTexture2DRHIRef*)InWindowBackBuffer;
		if (RenderThreadCanvas->IsUsingInternalTexture())
		{
			if (LayerTexture && RenderThreadCanvas->GetParentCanvasSize() != LayerTexture->GetDesc().Extent)
			{
				LayerTexture.SafeRelease();
			}

			if (!LayerTexture)
			{
				// Set TexCreate_NoFastClear because the fast CMASK clear was not working on ps4.
				FPooledRenderTargetDesc Desc(FPooledRenderTargetDesc::Create2DDesc(RenderThreadCanvas->GetParentCanvasSize(), PF_B8G8R8A8, FClearValueBinding(), TexCreate_SRGB, TexCreate_RenderTargetable | TexCreate_NoFastClear, false));
				Desc.DebugName = TEXT("DebugCanvasLayerTexture");
				GetRendererModule().RenderTargetPoolFindFreeElement(RHICmdList, Desc, LayerTexture, TEXT("DebugCanvasLayerTexture"));
				UE_LOG(LogProfilingDebugging, Log, TEXT("Allocated a %d x %d texture for HMD canvas layer"), RenderThreadCanvas->GetParentCanvasSize().X, RenderThreadCanvas->GetParentCanvasSize().Y);
			}

			IStereoLayers* const StereoLayers = (GEngine && GEngine->IsStereoscopic3D() && GEngine->StereoRenderingDevice.IsValid()) ? GEngine->StereoRenderingDevice->GetStereoLayers() : nullptr;

			FTextureRHIRef HMDSwapchain = nullptr, HMDNull = nullptr;
			if (StereoLayers)
			{
				StereoLayers->GetAllocatedTexture(LayerID, HMDSwapchain, HMDNull);

				// If drawing to a layer tell the spectator screen controller to copy that layer to the spectator screen.
				if (LayerID != INVALID_LAYER_ID && GEngine && GEngine->XRSystem)
				{
					IHeadMountedDisplay* HMD = GEngine->XRSystem->GetHMDDevice();
					if (HMD)
					{
						ISpectatorScreenController* SpectatorScreenController = HMD->GetSpectatorScreenController();
						if (SpectatorScreenController)
						{
							SpectatorScreenController->QueueDebugCanvasLayerID(LayerID);
						}
					}
				}
			}
			RT = reinterpret_cast<FTexture2DRHIRef*>(HMDSwapchain == nullptr ? &LayerTexture->GetRenderTargetItem().ShaderResourceTexture : &HMDSwapchain);
		}
		RenderTarget->SetRenderTargetTexture(*RT);

		bool bNeedToFlipVertical = RenderThreadCanvas->GetAllowSwitchVerticalAxis();
		// Do not flip when rendering to the back buffer
		RenderThreadCanvas->SetAllowSwitchVerticalAxis(false);
		if (RenderThreadCanvas->IsScaledToRenderTarget() && IsValidRef(*RT)) 
		{
			RenderThreadCanvas->SetRenderTargetRect( FIntRect(0, 0, (*RT)->GetSizeX(), (*RT)->GetSizeY()) );
		}
		else
		{
			RenderThreadCanvas->SetRenderTargetRect( RenderTarget->GetViewRect() );
		}

		RenderThreadCanvas->Flush_RenderThread(RHICmdList, true);
		RenderThreadCanvas->SetAllowSwitchVerticalAxis(bNeedToFlipVertical);
		RenderTarget->ClearRenderTargetTexture();
	}
}

FCanvasPtr FDebugCanvasDrawer::GetRenderThreadCanvas()
{
	check( IsInRenderingThread() );
	return RenderThreadCanvas;
}

void FDebugCanvasDrawer::DeleteRenderThreadCanvas()
{
	check( IsInRenderingThread() );
	RenderThreadCanvas.Reset();
}

void FDebugCanvasDrawer::SetRenderThreadCanvas( const FIntRect& InCanvasRect, FCanvasPtr& Canvas )
{
	check( IsInRenderingThread() );
	if (Canvas->IsUsingInternalTexture())
	{
		RenderTarget->SetViewRect(FIntRect(FIntPoint(0, 0), Canvas->GetParentCanvasSize()));
	}
	else
	{
		RenderTarget->SetViewRect(InCanvasRect);
	}
	RenderThreadCanvas = Canvas;
}

SDebugCanvas::SDebugCanvas()
{
	SetCanTick(false);
	bCanSupportFocus = false;
}

void SDebugCanvas::Construct(const FArguments& InArgs)
{
	SceneViewport = InArgs._SceneViewport;
}

int32 SDebugCanvas::OnPaint(const FPaintArgs& Args, const FGeometry& AllottedGeometry, const FSlateRect& MyCullingRect, FSlateWindowElementList& OutDrawElements, int32 LayerId, const FWidgetStyle& InWidgetStyle, bool bParentEnabled) const
{
	QUICK_SCOPE_CYCLE_COUNTER(STAT_SlatePaintDebugCanvas);
	const FSceneViewport* Viewport = SceneViewport.Get();
	if (Viewport)
	{
		Viewport->PaintDebugCanvas(AllottedGeometry, OutDrawElements, LayerId);
	}

	return LayerId;
}

FVector2D SDebugCanvas::ComputeDesiredSize(float LayoutScaleMultiplier) const
{
	const FSceneViewport* Viewport = SceneViewport.Get();
	if (Viewport)
	{
		return Viewport->GetSizeXY();
	}
	else
	{
		return FVector2D::ZeroVector;
	}
}

void SDebugCanvas::SetSceneViewport(FSceneViewport* InSceneViewport)
{
	FSceneViewport* CurrentSceneViewport = SceneViewport.Get();
	if (CurrentSceneViewport)
	{
		// this canvas is moving to another viewport
		CurrentSceneViewport->SetDebugCanvas(nullptr);
	}

	SceneViewport = InSceneViewport;

	if (InSceneViewport)
	{
		// Notify the new viewport of its debug canvas for invalidation purposes
		InSceneViewport->SetDebugCanvas(SharedThis(this));
	}
}<|MERGE_RESOLUTION|>--- conflicted
+++ resolved
@@ -104,18 +104,11 @@
 		RenderThreadCanvas = nullptr;
 	}
 
-<<<<<<< HEAD
 	if (LayerID != INVALID_LAYER_ID && 
 		GEngine->StereoRenderingDevice.IsValid() && 
 		GEngine->StereoRenderingDevice->GetStereoLayers())
-=======
-	if (LayerID != INVALID_LAYER_ID && GEngine->StereoRenderingDevice && GEngine->StereoRenderingDevice->GetStereoLayers())
->>>>>>> df71d635
-	{
-		if (GEngine->StereoRenderingDevice.IsValid())
-		{
-			GEngine->StereoRenderingDevice->GetStereoLayers()->DestroyLayer(LayerID);
-		}
+	{
+		GEngine->StereoRenderingDevice->GetStereoLayers()->DestroyLayer(LayerID);
 		LayerID = INVALID_LAYER_ID;
 	}
 }
@@ -245,7 +238,7 @@
 				StereoLayers->GetAllocatedTexture(LayerID, HMDSwapchain, HMDNull);
 
 				// If drawing to a layer tell the spectator screen controller to copy that layer to the spectator screen.
-				if (LayerID != INVALID_LAYER_ID && GEngine && GEngine->XRSystem)
+				if (StereoLayers->ShouldCopyDebugLayersToSpectatorScreen() && LayerID != INVALID_LAYER_ID && GEngine && GEngine->XRSystem)
 				{
 					IHeadMountedDisplay* HMD = GEngine->XRSystem->GetHMDDevice();
 					if (HMD)
