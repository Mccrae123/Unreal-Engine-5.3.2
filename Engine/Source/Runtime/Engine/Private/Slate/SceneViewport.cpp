--- conflicted
+++ resolved
@@ -1365,17 +1365,8 @@
 				IHeadMountedDisplay::MonitorInfo MonitorInfo;
 				if (GEngine->XRSystem.IsValid() && GEngine->XRSystem->GetHMDDevice() && GEngine->XRSystem->GetHMDDevice()->GetHMDMonitorInfo(MonitorInfo))
 				{
-<<<<<<< HEAD
-#if PLATFORM_PS4 || PLATFORM_ANDROID
-					// Only do the resolution check on PS4/Morpheus. On desktop, this breaks the mirror window logic.
-					if (MonitorInfo.DesktopX > 0 || MonitorInfo.DesktopY > 0 || MonitorInfo.ResolutionX > 0 || MonitorInfo.ResolutionY > 0)
-#else
-					if (MonitorInfo.DesktopX > 0 || MonitorInfo.DesktopY > 0)
-#endif
-=======
 					// Desktop platfoms generally don't check the monitor resolution.
 					if (MonitorInfo.DesktopX > 0 || MonitorInfo.DesktopY > 0 || (MonitorInfo.bShouldTestResolution && (MonitorInfo.ResolutionX > 0 || MonitorInfo.ResolutionY > 0)))
->>>>>>> 6bbb88c8
 					{
 						NewWindowSize.X = MonitorInfo.ResolutionX;
 						NewWindowSize.Y = MonitorInfo.ResolutionY;
