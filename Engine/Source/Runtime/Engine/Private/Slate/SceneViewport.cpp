// Copyright Epic Games, Inc. All Rights Reserved.


#include "Slate/SceneViewport.h"
#include "Rendering/DrawElements.h"
#include "Widgets/SViewport.h"
#include "Misc/App.h"
#include "EngineGlobals.h"
#include "RenderingThread.h"
#include "GameFramework/PlayerController.h"
#include "Engine/Canvas.h"
#include "Engine/RendererSettings.h"
#include "Application/SlateApplicationBase.h"
#include "Layout/WidgetPath.h"
#include "UnrealEngine.h"
#include "Framework/Application/SlateApplication.h"
#include "Framework/Application/SlateUser.h"
#include "Slate/SlateTextures.h"
#include "Slate/DebugCanvas.h"

#include "IHeadMountedDisplay.h"
#include "IXRTrackingSystem.h"
#include "StereoRenderTargetManager.h"

DEFINE_LOG_CATEGORY(LogViewport);

extern EWindowMode::Type GetWindowModeType(EWindowMode::Type WindowMode);

const FName NAME_SceneViewport = FName(TEXT("SceneViewport"));

FSceneViewport::FSceneViewport( FViewportClient* InViewportClient, TSharedPtr<SViewport> InViewportWidget )
	: FViewport( InViewportClient )
	, CurrentReplyState( FReply::Unhandled() )
	, CachedCursorPos(-1, -1)
	, PreCaptureCursorPos(-1, -1)
	, SoftwareCursorPosition( 0, 0 )
	, bIsSoftwareCursorVisible( false )	
	, DebugCanvasDrawer( new FDebugCanvasDrawer )
	, ViewportWidget( InViewportWidget )
	, NumMouseSamplesX( 0 )
	, NumMouseSamplesY( 0 )
	, MouseDelta( 0, 0 )
	, bIsCursorVisible( true )
	, bShouldCaptureMouseOnActivate( true )
	, bRequiresVsync( false )
	, bUseSeparateRenderTarget( InViewportWidget.IsValid() ? !InViewportWidget->ShouldRenderDirectly() : true )
	, bForceSeparateRenderTarget( false )
	, bIsResizing( false )
	, bForceViewportSize(false)
	, bPlayInEditorIsSimulate( false )
	, bCursorHiddenDueToCapture( false )
	, MousePosBeforeHiddenDueToCapture( -1, -1 )
	, RTTSize( 0, 0 )
	, NumBufferedFrames(1)
	, CurrentBufferedTargetIndex(0)
	, NextBufferedTargetIndex(0)
	, NumTouches(0)
{
	bIsSlateViewport = true;
	ViewportType = NAME_SceneViewport;
	RenderThreadSlateTexture = new FSlateRenderTargetRHI(nullptr, 0, 0);

	if (InViewportClient)
	{
		bShouldCaptureMouseOnActivate = InViewportClient->CaptureMouseOnLaunch();
	}

	if(FSlateApplication::IsInitialized())
	{
		FSlateApplication::Get().GetRenderer()->OnSlateWindowDestroyed().AddRaw(this, &FSceneViewport::OnWindowBackBufferResourceDestroyed);
		FSlateApplication::Get().GetRenderer()->OnPreResizeWindowBackBuffer().AddRaw(this, &FSceneViewport::OnPreResizeWindowBackbuffer);
		FSlateApplication::Get().GetRenderer()->OnPostResizeWindowBackBuffer().AddRaw(this, &FSceneViewport::OnPostResizeWindowBackbuffer);
	}
}

FSceneViewport::~FSceneViewport()
{
	Destroy();
	// Wait for resources to be deleted
	FlushRenderingCommands();

	if(FSlateApplication::IsInitialized())
	{
		FSlateApplication::Get().GetRenderer()->OnSlateWindowDestroyed().RemoveAll(this);
		FSlateApplication::Get().GetRenderer()->OnPreResizeWindowBackBuffer().RemoveAll(this);
		FSlateApplication::Get().GetRenderer()->OnPostResizeWindowBackBuffer().RemoveAll(this);
	}

}

bool FSceneViewport::HasMouseCapture() const
{
	return ViewportWidget.IsValid() && ViewportWidget.Pin()->HasMouseCapture();
}

bool FSceneViewport::HasFocus() const
{
	return FSlateApplication::Get().GetUserFocusedWidget(0) == ViewportWidget.Pin();
}

void FSceneViewport::CaptureMouse( bool bCapture )
{
	if( bCapture )
	{
		CurrentReplyState.UseHighPrecisionMouseMovement( ViewportWidget.Pin().ToSharedRef() );
	}
	else
	{
		CurrentReplyState.ReleaseMouseCapture();
	}
}

void FSceneViewport::LockMouseToViewport( bool bLock )
{
	if( bLock )
	{
		CurrentReplyState.LockMouseToWidget( ViewportWidget.Pin().ToSharedRef() );
	}
	else
	{
		CurrentReplyState.ReleaseMouseLock();
	}
}

void FSceneViewport::ShowCursor( bool bVisible )
{
	if ( bVisible && !bIsCursorVisible )
	{
		if( bIsSoftwareCursorVisible )
		{
			const int32 ClampedMouseX = FMath::Clamp<int32>(SoftwareCursorPosition.X / CachedGeometry.Scale, 0, SizeX);
			const int32 ClampedMouseY = FMath::Clamp<int32>(SoftwareCursorPosition.Y / CachedGeometry.Scale, 0, SizeY);

			CurrentReplyState.SetMousePos( CachedGeometry.LocalToAbsolute( FVector2D(ClampedMouseX, ClampedMouseY) ).IntPoint() );
		}
		else
		{
			// Restore the old mouse position when we show the cursor.
			CurrentReplyState.SetMousePos( PreCaptureCursorPos );
		}

		SetPreCaptureMousePosFromSlateCursor();
		bIsCursorVisible = true;
	}
	else if ( !bVisible && bIsCursorVisible )
	{
		// Remember the current mouse position when we hide the cursor.
		SetPreCaptureMousePosFromSlateCursor();
		bIsCursorVisible = false;
	}
}

bool FSceneViewport::SetUserFocus(bool bFocus)
{
	if (bFocus)
	{
		CurrentReplyState.SetUserFocus(ViewportWidget.Pin().ToSharedRef(), EFocusCause::SetDirectly, true);
	}
	else
	{
		CurrentReplyState.ClearUserFocus(true);
	}

	return bFocus;
}

bool FSceneViewport::KeyState( FKey Key ) const
{
	return KeyStateMap.FindRef( Key );
}

void FSceneViewport::Destroy()
{
	ViewportClient = NULL;
	
	UpdateViewportRHI( true, 0, 0, EWindowMode::Windowed, PF_Unknown );	
}

int32 FSceneViewport::GetMouseX() const
{
	return CachedCursorPos.X;
}

int32 FSceneViewport::GetMouseY() const
{
	return CachedCursorPos.Y;
}

void FSceneViewport::GetMousePos( FIntPoint& MousePosition, const bool bLocalPosition )
{
	if (bLocalPosition)
	{
		MousePosition = CachedCursorPos;
	}
	else
	{
		const FVector2D AbsoluteMousePos = CachedGeometry.LocalToAbsolute(FVector2D(CachedCursorPos.X / CachedGeometry.Scale, CachedCursorPos.Y / CachedGeometry.Scale));
		MousePosition.X = AbsoluteMousePos.X;
		MousePosition.Y = AbsoluteMousePos.Y;
	}
}

void FSceneViewport::SetMouse( int32 X, int32 Y )
{
	const FVector2D NormalizedLocalMousePosition = FVector2D(X, Y) / GetSizeXY();
	FVector2D AbsolutePos = CachedGeometry.LocalToAbsolute(NormalizedLocalMousePosition * CachedGeometry.GetLocalSize());
	FSlateApplication::Get().SetCursorPos( AbsolutePos.RoundToVector() );
	CachedCursorPos = FIntPoint(X, Y);
}

void FSceneViewport::ProcessInput( float DeltaTime )
{
	// Required 
}

void FSceneViewport::UpdateCachedCursorPos( const FGeometry& InGeometry, const FPointerEvent& InMouseEvent )
{
	if (InMouseEvent.GetUserIndex() == FSlateApplication::CursorUserIndex)
	{
		FVector2D LocalPixelMousePos = InGeometry.AbsoluteToLocal(InMouseEvent.GetScreenSpacePosition());
		LocalPixelMousePos.X *= CachedGeometry.Scale;
		LocalPixelMousePos.Y *= CachedGeometry.Scale;

		CachedCursorPos = LocalPixelMousePos.IntPoint();
	}
}

void FSceneViewport::UpdateCachedGeometry( const FGeometry& InGeometry )
{
	CachedGeometry = InGeometry;
}

void FSceneViewport::UpdateModifierKeys( const FPointerEvent& InMouseEvent )
{
	KeyStateMap.Add(EKeys::LeftAlt, InMouseEvent.IsLeftAltDown());
	KeyStateMap.Add(EKeys::RightAlt, InMouseEvent.IsRightAltDown());
	KeyStateMap.Add(EKeys::LeftControl, InMouseEvent.IsLeftControlDown());
	KeyStateMap.Add(EKeys::RightControl, InMouseEvent.IsRightControlDown());
	KeyStateMap.Add(EKeys::LeftShift, InMouseEvent.IsLeftShiftDown());
	KeyStateMap.Add(EKeys::RightShift, InMouseEvent.IsRightShiftDown());
	KeyStateMap.Add(EKeys::LeftCommand, InMouseEvent.IsLeftCommandDown());
	KeyStateMap.Add(EKeys::RightCommand, InMouseEvent.IsRightCommandDown());
}

void FSceneViewport::ApplyModifierKeys(const FModifierKeysState& InKeysState)
{
	if (ViewportClient && GetSizeXY() != FIntPoint::ZeroValue)
	{
		// Switch to the viewport clients world before processing input
		FScopedConditionalWorldSwitcher WorldSwitcher(ViewportClient);

		if (InKeysState.IsLeftAltDown())
		{
			ViewportClient->InputKey(FInputKeyEventArgs(this, 0, EKeys::LeftAlt, IE_Pressed));
		}
		if (InKeysState.IsRightAltDown())
		{
			ViewportClient->InputKey(FInputKeyEventArgs(this, 0, EKeys::RightAlt, IE_Pressed));
		}
		if (InKeysState.IsLeftControlDown())
		{
			ViewportClient->InputKey(FInputKeyEventArgs(this, 0, EKeys::LeftControl, IE_Pressed));
		}
		if (InKeysState.IsRightControlDown())
		{
			ViewportClient->InputKey(FInputKeyEventArgs(this, 0, EKeys::RightControl, IE_Pressed));
		}
		if (InKeysState.IsLeftShiftDown())
		{
			ViewportClient->InputKey(FInputKeyEventArgs(this, 0, EKeys::LeftShift, IE_Pressed));
		}
		if (InKeysState.IsRightShiftDown())
		{
			ViewportClient->InputKey(FInputKeyEventArgs(this, 0, EKeys::RightShift, IE_Pressed));
		}
	}
}

void FSceneViewport::ProcessAccumulatedPointerInput()
{
	if( !ViewportClient )
	{
		return;
	}

	// Switch to the viewport clients world before processing input
	FScopedConditionalWorldSwitcher WorldSwitcher( ViewportClient );

	const bool bViewportHasCapture = ViewportWidget.IsValid() && ViewportWidget.Pin()->HasMouseCapture();

	ViewportClient->ProcessAccumulatedPointerInput(this);

	if (NumMouseSamplesX > 0 || NumMouseSamplesY > 0)
	{
		const float DeltaTime = FApp::GetDeltaTime();
		ViewportClient->InputAxis( this, 0, EKeys::MouseX, MouseDelta.X, DeltaTime, NumMouseSamplesX );
		ViewportClient->InputAxis( this, 0, EKeys::MouseY, MouseDelta.Y, DeltaTime, NumMouseSamplesY );
	}

	if ( bCursorHiddenDueToCapture )
	{
		switch ( ViewportClient->GetMouseCaptureMode() )
		{
		case EMouseCaptureMode::NoCapture:
		case EMouseCaptureMode::CaptureDuringMouseDown:
		case EMouseCaptureMode::CaptureDuringRightMouseDown:
			if ( !bViewportHasCapture )
			{
				bool bShouldMouseBeVisible = ViewportClient->GetCursor(this, GetMouseX(), GetMouseY()) != EMouseCursor::None;

				UWorld* World = ViewportClient->GetWorld();
				if ( World && World->IsGameWorld() && World->GetGameInstance() )
				{
					APlayerController* PC = World->GetGameInstance()->GetFirstLocalPlayerController();
					bShouldMouseBeVisible &= PC && PC->ShouldShowMouseCursor();
				}

				if ( bShouldMouseBeVisible )
				{
					bCursorHiddenDueToCapture = false;
					CurrentReplyState.SetMousePos(MousePosBeforeHiddenDueToCapture);
					MousePosBeforeHiddenDueToCapture = FIntPoint(-1, -1);
				}
			}
			break;
		}
	}

	MouseDelta = FIntPoint::ZeroValue;
	NumMouseSamplesX = 0;
	NumMouseSamplesY = 0;
}

FVector2D FSceneViewport::VirtualDesktopPixelToViewport(FIntPoint VirtualDesktopPointPx) const
{
	// Virtual Desktop Pixel to local slate unit
	const FVector2D TransformedPoint = CachedGeometry.AbsoluteToLocal(FVector2D(VirtualDesktopPointPx.X, VirtualDesktopPointPx.Y));

	// Pixels to normalized coordinates and correct for DPI scale
	return FVector2D( TransformedPoint.X / SizeX * CachedGeometry.Scale, TransformedPoint.Y / SizeY * CachedGeometry.Scale);
}

FIntPoint FSceneViewport::ViewportToVirtualDesktopPixel(FVector2D ViewportCoordinate) const
{
	// Normalized to pixels transform
	const FVector2D LocalCoordinateInSu = FVector2D( ViewportCoordinate.X * SizeX, ViewportCoordinate.Y * SizeY );
	// Local slate unit to virtual desktop pixel.
	const FVector2D TransformedPoint = FVector2D( CachedGeometry.LocalToAbsolute( LocalCoordinateInSu ) );

	// Correct for DPI
	return FIntPoint( FMath::TruncToInt(TransformedPoint.X / CachedGeometry.Scale), FMath::TruncToInt(TransformedPoint.Y / CachedGeometry.Scale) );
}

void FSceneViewport::OnDrawViewport( const FGeometry& AllottedGeometry, const FSlateRect& MyCullingRect, FSlateWindowElementList& OutDrawElements, int32 LayerId, const FWidgetStyle& InWidgetStyle, bool bParentEnabled )
{
	// Switch to the viewport clients world before resizing
	FScopedConditionalWorldSwitcher WorldSwitcher( ViewportClient );

	/** Check to see if the viewport should be resized */
	if (!bForceViewportSize)
	{
		FIntPoint DrawSize = FIntPoint( FMath::RoundToInt( AllottedGeometry.GetDrawSize().X ), FMath::RoundToInt( AllottedGeometry.GetDrawSize().Y ) );
		if( GetSizeXY() != DrawSize )
		{
			TSharedPtr<SWindow> Window = FSlateApplication::Get().FindWidgetWindow( ViewportWidget.Pin().ToSharedRef() );
			if ( Window.IsValid() )
			{
				//@HACK VREDITOR
				//check(Window.IsValid());
				if ( Window->IsViewportSizeDrivenByWindow() )
				{
					if (ViewportWidget.Pin()->ShouldRenderDirectly())
					{
						InitialPositionX = FMath::Max(0.0f, AllottedGeometry.AbsolutePosition.X);
						InitialPositionY = FMath::Max(0.0f, AllottedGeometry.AbsolutePosition.Y);
					}

					ResizeViewport(FMath::Max(0, DrawSize.X), FMath::Max(0, DrawSize.Y), Window->GetWindowMode());
				}
			}
		}
	}
	
}

bool FSceneViewport::IsForegroundWindow() const
{
	bool bIsForeground = false;
	if( ViewportWidget.IsValid() )
	{
		TSharedPtr<SWindow> Window = FSlateApplication::Get().FindWidgetWindow( ViewportWidget.Pin().ToSharedRef() );
		if( Window.IsValid() )
		{
			bIsForeground = Window->GetNativeWindow()->IsForegroundWindow();
		}
	}

	return bIsForeground;
}

FCursorReply FSceneViewport::OnCursorQuery( const FGeometry& MyGeometry, const FPointerEvent& CursorEvent )
{
	if (bCursorHiddenDueToCapture)
	{
		return FCursorReply::Cursor(EMouseCursor::None);
	}

	EMouseCursor::Type MouseCursorToUse = EMouseCursor::Default;

	// If the cursor should be hidden, use EMouseCursor::None,
	// only when in the foreground, or we'll hide the mouse in the window/program above us.
	if( ViewportClient && GetSizeXY() != FIntPoint::ZeroValue  )
	{
		const int32 MouseX = GetMouseX();
		const int32 MouseY = GetMouseY();
		MouseCursorToUse = ViewportClient->GetCursor(this, MouseX, MouseY);
	}

	// In game mode we may be using a borderless window, which needs OnCursorQuery call to handle window resize cursors
	if (IsRunningGame() && GEngine && GEngine->GameViewport && MouseCursorToUse != EMouseCursor::None)
	{
		TSharedPtr<SWindow> Window = GEngine->GameViewport->GetWindow();
		if (Window.IsValid())
		{
			FCursorReply Reply = Window->OnCursorQuery(MyGeometry, CursorEvent);
			if (Reply.IsEventHandled())
			{
				return Reply;
			}
		}
	}

	// Use the default cursor if there is no viewport client or we dont have focus
	return FCursorReply::Cursor(MouseCursorToUse);
}

TOptional<TSharedRef<SWidget>> FSceneViewport::OnMapCursor(const FCursorReply& CursorReply)
{
	if (ViewportClient && GetSizeXY() != FIntPoint::ZeroValue)
	{
		return ViewportClient->MapCursor(this, CursorReply);
	}
	return ISlateViewport::OnMapCursor(CursorReply);
}

FReply FSceneViewport::OnMouseButtonDown( const FGeometry& InGeometry, const FPointerEvent& InMouseEvent )
{
	// Start a new reply state
	// Prevent throttling when interacting with the viewport so we can move around in it
	CurrentReplyState = FReply::Handled().PreventThrottling();

	KeyStateMap.Add(InMouseEvent.GetEffectingButton(), true);
	UpdateModifierKeys(InMouseEvent);

	UpdateCachedGeometry(InGeometry);
	UpdateCachedCursorPos(InGeometry, InMouseEvent);

	// Switch to the viewport clients world before processing input
	FScopedConditionalWorldSwitcher WorldSwitcher(ViewportClient);
	if (ViewportClient && GetSizeXY() != FIntPoint::ZeroValue)
	{
		// If we're obtaining focus, we have to copy the modifier key states prior to processing this mouse button event, as this is the only point at which the mouse down
		// event is processed when focus initially changes and the modifier keys need to be in-place to detect any unique drag-like events.
		if (!HasFocus())
		{
			FModifierKeysState KeysState = FSlateApplication::Get().GetModifierKeys();
			ApplyModifierKeys(KeysState);
		}

		const bool bTemporaryCapture = 
			ViewportClient->GetMouseCaptureMode() == EMouseCaptureMode::CaptureDuringMouseDown ||
			(ViewportClient->GetMouseCaptureMode() == EMouseCaptureMode::CaptureDuringRightMouseDown && InMouseEvent.GetEffectingButton() == EKeys::RightMouseButton);

		// Process primary input if we aren't currently a game viewport, we already have capture, or we are permanent capture that doesn't consume the mouse down.
		const bool bProcessInputPrimary = !IsCurrentlyGameViewport() || HasMouseCapture() || (ViewportClient->GetMouseCaptureMode() == EMouseCaptureMode::CapturePermanently_IncludingInitialMouseDown);

		const bool bAnyMenuWasVisible = FSlateApplication::Get().AnyMenusVisible();

		// Process the mouse event
		if (bTemporaryCapture || bProcessInputPrimary)
		{
			if (!ViewportClient->InputKey(FInputKeyEventArgs(this, InMouseEvent.GetUserIndex(), InMouseEvent.GetEffectingButton(), IE_Pressed, 1.0f, InMouseEvent.IsTouchEvent())))
			{
				CurrentReplyState = FReply::Unhandled();
			}
		}

		// a new menu was opened if there was previously not a menu visible but now there is
		const bool bNewMenuWasOpened = !bAnyMenuWasVisible && FSlateApplication::Get().AnyMenusVisible();

		const bool bPermanentCapture =
			(ViewportClient->GetMouseCaptureMode() == EMouseCaptureMode::CapturePermanently) ||
			(ViewportClient->GetMouseCaptureMode() == EMouseCaptureMode::CapturePermanently_IncludingInitialMouseDown);

		if (FSlateApplication::Get().IsActive() && !ViewportClient->IgnoreInput() &&
			!bNewMenuWasOpened && // We should not focus the viewport if a menu was opened as it would close the menu
			(bPermanentCapture || bTemporaryCapture))
		{
			CurrentReplyState = AcquireFocusAndCapture(FIntPoint(InMouseEvent.GetScreenSpacePosition().X, InMouseEvent.GetScreenSpacePosition().Y), EFocusCause::Mouse);
		}
	}

	// Re-set prevent throttling here as it can get reset when inside of InputKey()
	CurrentReplyState.PreventThrottling();

	return CurrentReplyState;
}

FReply FSceneViewport::AcquireFocusAndCapture(FIntPoint MousePosition, EFocusCause FocusCause)
{
	bShouldCaptureMouseOnActivate = false;

	FReply ReplyState = FReply::Handled().PreventThrottling();

	TSharedRef<SViewport> ViewportWidgetRef = ViewportWidget.Pin().ToSharedRef();

	// Mouse down should focus viewport for user input
	ReplyState.SetUserFocus(ViewportWidgetRef, FocusCause);

	UWorld* World = ViewportClient->GetWorld();
	if (World && World->IsGameWorld() && World->GetGameInstance() && (World->GetGameInstance()->GetFirstLocalPlayerController() || World->IsPlayInEditor()))
	{
		ReplyState.CaptureMouse(ViewportWidgetRef);

		if (ViewportClient->LockDuringCapture())
		{
			ReplyState.LockMouseToWidget(ViewportWidgetRef);
		}

		APlayerController* PC = World->GetGameInstance()->GetFirstLocalPlayerController();
		const bool bShouldShowMouseCursor = PC && PC->ShouldShowMouseCursor();

		if ( ViewportClient->HideCursorDuringCapture() && bShouldShowMouseCursor )
		{
			bCursorHiddenDueToCapture = true;
			MousePosBeforeHiddenDueToCapture = MousePosition;
		}

		if ( bCursorHiddenDueToCapture || !bShouldShowMouseCursor )
		{
			ReplyState.UseHighPrecisionMouseMovement(ViewportWidgetRef);
		}
	}
	else
	{
		ReplyState.UseHighPrecisionMouseMovement(ViewportWidgetRef);
	}

	return ReplyState;
}

bool FSceneViewport::IsCurrentlyGameViewport()
{
	// Either were game code only or were are currently play in editor.
	return (FApp::IsGame() && !GIsEditor) || IsPlayInEditorViewport();
}

FReply FSceneViewport::OnMouseButtonUp( const FGeometry& InGeometry, const FPointerEvent& InMouseEvent )
{
	// Start a new reply state
	CurrentReplyState = FReply::Handled();

	KeyStateMap.Add( InMouseEvent.GetEffectingButton(), false );
	UpdateModifierKeys( InMouseEvent );

	UpdateCachedGeometry(InGeometry);
	UpdateCachedCursorPos( InGeometry, InMouseEvent );
	

	// Switch to the viewport clients world before processing input
	FScopedConditionalWorldSwitcher WorldSwitcher( ViewportClient );
	bool bCursorVisible = true;
	bool bReleaseMouseCapture = true;
	
	if( ViewportClient && GetSizeXY() != FIntPoint::ZeroValue )
	{
		if (!ViewportClient->InputKey(FInputKeyEventArgs(this, InMouseEvent.GetUserIndex(), InMouseEvent.GetEffectingButton(), IE_Released, 1.0f, InMouseEvent.IsTouchEvent())))
		{
			CurrentReplyState = FReply::Unhandled(); 
		}

		bCursorVisible = ViewportClient->GetCursor(this, GetMouseX(), GetMouseY()) != EMouseCursor::None;

		if (bCursorVisible)
		{
			bReleaseMouseCapture = true;
			UE_LOG(LogViewport, Verbose, TEXT("Releasing Mouse Capture; Cursor is visible"));
		}
		else if (ViewportClient->GetMouseCaptureMode() == EMouseCaptureMode::CaptureDuringMouseDown)
		{
			bReleaseMouseCapture = true;
			UE_LOG(LogViewport, Verbose, TEXT("Releasing Mouse Capture; EMouseCaptureMode::CaptureDuringMouseDown - Mouse Button Released"));
		}
		else if (ViewportClient->GetMouseCaptureMode() == EMouseCaptureMode::CaptureDuringRightMouseDown && InMouseEvent.GetEffectingButton() == EKeys::RightMouseButton)
		{
			bReleaseMouseCapture = true;
			UE_LOG(LogViewport, Verbose, TEXT("Releasing Mouse Capture; EMouseCaptureMode::CaptureDuringRightMouseDown - Right Mouse Button Released"));
		}
		else
		{
			bReleaseMouseCapture = false;
		}
	}

	if ( !IsCurrentlyGameViewport() || bReleaseMouseCapture )
	{
		// On mouse up outside of the game (editor viewport) or if the cursor is visible in game, we should make sure the mouse is no longer captured
		// as long as the left or right mouse buttons are not still down
		if ( !InMouseEvent.IsMouseButtonDown(EKeys::RightMouseButton) && !InMouseEvent.IsMouseButtonDown(EKeys::LeftMouseButton) )
		{
			if ( bCursorHiddenDueToCapture )
			{
				bCursorHiddenDueToCapture = false;
				CurrentReplyState.SetMousePos(MousePosBeforeHiddenDueToCapture);
				MousePosBeforeHiddenDueToCapture = FIntPoint(-1, -1);
			}

			CurrentReplyState.ReleaseMouseCapture();

			if ( bCursorVisible && !ViewportClient->ShouldAlwaysLockMouse() )
			{
				CurrentReplyState.ReleaseMouseLock();
			}
		}
	}

	return CurrentReplyState;
}

void FSceneViewport::OnMouseEnter( const FGeometry& MyGeometry, const FPointerEvent& MouseEvent )
{
	UpdateCachedCursorPos( MyGeometry, MouseEvent );
	ViewportClient->MouseEnter( this, GetMouseX(), GetMouseY() );
}

void FSceneViewport::OnMouseLeave( const FPointerEvent& MouseEvent )
{
	if( ViewportClient )
	{
		ViewportClient->MouseLeave( this );
	
		if (IsCurrentlyGameViewport())
		{
			CachedCursorPos = FIntPoint(-1, -1);
		}
	}
}

FReply FSceneViewport::OnMouseMove( const FGeometry& InGeometry, const FPointerEvent& InMouseEvent )
{
	// Start a new reply state
	CurrentReplyState = FReply::Handled();

	UpdateCachedGeometry(InGeometry);
	UpdateCachedCursorPos(InGeometry, InMouseEvent);

	const bool bViewportHasCapture = ViewportWidget.IsValid() && ViewportWidget.Pin()->HasMouseCapture();
	if ( ViewportClient && GetSizeXY() != FIntPoint::ZeroValue )
	{
		// Switch to the viewport clients world before processing input
		FScopedConditionalWorldSwitcher WorldSwitcher(ViewportClient);

		if ( bViewportHasCapture )
		{
			ViewportClient->CapturedMouseMove(this, GetMouseX(), GetMouseY());
		}
		else
		{
			ViewportClient->MouseMove(this, GetMouseX(), GetMouseY());
		}

		if ( bViewportHasCapture )
		{
			// Accumulate delta changes to mouse movement.  Depending on the sample frequency of a mouse we may get many per frame.
			//@todo Slate: In directinput, number of samples in x/y could be different...
			const FVector2D CursorDelta = InMouseEvent.GetCursorDelta();
			MouseDelta.X += CursorDelta.X;
			++NumMouseSamplesX;

			MouseDelta.Y -= CursorDelta.Y;
			++NumMouseSamplesY;
		}

		if ( bCursorHiddenDueToCapture )
		{
			// If hidden during capture, don't actually move the cursor
			FVector2D RevertedCursorPos( MousePosBeforeHiddenDueToCapture.X, MousePosBeforeHiddenDueToCapture.Y );
			FSlateApplication::Get().SetCursorPos(RevertedCursorPos);
		}
	}

	return CurrentReplyState;
}

FReply FSceneViewport::OnMouseWheel( const FGeometry& InGeometry, const FPointerEvent& InMouseEvent )
{
	// Start a new reply state
	CurrentReplyState = FReply::Handled();

	UpdateCachedGeometry(InGeometry);
	UpdateCachedCursorPos( InGeometry, InMouseEvent );

	if( ViewportClient  && GetSizeXY() != FIntPoint::ZeroValue  )
	{
		// Switch to the viewport clients world before processing input
		FScopedConditionalWorldSwitcher WorldSwitcher( ViewportClient );

		// The viewport client accepts two different keys depending on the direction of scroll.  
		FKey const ViewportClientKey = InMouseEvent.GetWheelDelta() < 0 ? EKeys::MouseScrollDown : EKeys::MouseScrollUp;

		// Pressed and released should be sent
		ViewportClient->InputKey(FInputKeyEventArgs(this, InMouseEvent.GetUserIndex(), ViewportClientKey, IE_Pressed, 1.0f, InMouseEvent.IsTouchEvent()));
		ViewportClient->InputKey(FInputKeyEventArgs(this, InMouseEvent.GetUserIndex(), ViewportClientKey, IE_Released, 1.0f, InMouseEvent.IsTouchEvent()));
		ViewportClient->InputAxis(this, InMouseEvent.GetUserIndex(), EKeys::MouseWheelAxis, InMouseEvent.GetWheelDelta(), FApp::GetDeltaTime());
	}
	return CurrentReplyState;
}

FReply FSceneViewport::OnMouseButtonDoubleClick( const FGeometry& InGeometry, const FPointerEvent& InMouseEvent )
{
	// Start a new reply state
	CurrentReplyState = FReply::Handled(); 

	// Note: When double-clicking, the following message sequence is sent:
	//	WM_*BUTTONDOWN
	//	WM_*BUTTONUP
	//	WM_*BUTTONDBLCLK	(Needs to set the KeyStates[*] to true)
	//	WM_*BUTTONUP
	KeyStateMap.Add( InMouseEvent.GetEffectingButton(), true );

	UpdateCachedGeometry(InGeometry);
	UpdateCachedCursorPos(InGeometry, InMouseEvent);

	if( ViewportClient && GetSizeXY() != FIntPoint::ZeroValue  )
	{
		// Switch to the viewport clients world before processing input
		FScopedConditionalWorldSwitcher WorldSwitcher( ViewportClient );

		if (!ViewportClient->InputKey(FInputKeyEventArgs(this, InMouseEvent.GetUserIndex(), InMouseEvent.GetEffectingButton(), IE_DoubleClick, 1.0f, InMouseEvent.IsTouchEvent())))
		{
			CurrentReplyState = FReply::Unhandled(); 
		}
	}
	return CurrentReplyState;
}

FReply FSceneViewport::OnTouchStarted( const FGeometry& MyGeometry, const FPointerEvent& TouchEvent )
{
	// Start a new reply state
	CurrentReplyState = FReply::Handled().PreventThrottling(); 
	++NumTouches;

	UpdateCachedGeometry(MyGeometry);
	UpdateCachedCursorPos(MyGeometry, TouchEvent);
	
	if( ViewportClient )
	{
		// Switch to the viewport clients world before processing input
		FScopedConditionalWorldSwitcher WorldSwitcher( ViewportClient );

		const FVector2D TouchPosition = CachedCursorPos;

		if(ViewportClient->InputTouch( this, TouchEvent.GetUserIndex(), TouchEvent.GetPointerIndex(), ETouchType::Began, TouchPosition, TouchEvent.GetTouchForce(), FDateTime::Now(), TouchEvent.GetTouchpadIndex()) )
		{
			const bool bTemporaryCapture = ViewportClient->GetMouseCaptureMode() == EMouseCaptureMode::CaptureDuringMouseDown;
			if (bTemporaryCapture)
			{
				CurrentReplyState = AcquireFocusAndCapture(FIntPoint(TouchEvent.GetScreenSpacePosition().X, TouchEvent.GetScreenSpacePosition().Y), EFocusCause::Mouse);
			}
		}
		else
		{
			CurrentReplyState = FReply::Unhandled(); 
		}
	}

	return CurrentReplyState;
}

FReply FSceneViewport::OnTouchMoved( const FGeometry& MyGeometry, const FPointerEvent& TouchEvent )
{
	// Start a new reply state
	CurrentReplyState = FReply::Handled();

	UpdateCachedGeometry(MyGeometry);
	UpdateCachedCursorPos(MyGeometry, TouchEvent);

	if( ViewportClient )
	{
		// Switch to the viewport clients world before processing input
		FScopedConditionalWorldSwitcher WorldSwitcher( ViewportClient );


		if( !ViewportClient->InputTouch( this, TouchEvent.GetUserIndex(), TouchEvent.GetPointerIndex(), ETouchType::Moved, CachedCursorPos, TouchEvent.GetTouchForce(), FDateTime::Now(), TouchEvent.GetTouchpadIndex()) )
		{
			CurrentReplyState = FReply::Unhandled(); 
		}
	}

	return CurrentReplyState;
}

FReply FSceneViewport::OnTouchEnded( const FGeometry& MyGeometry, const FPointerEvent& TouchEvent )
{
	// Start a new reply state
	CurrentReplyState = FReply::Handled();

	FIntPoint CurCursorPos;

	UpdateCachedGeometry(MyGeometry);
	if (--NumTouches > 0)
	{
		UpdateCachedCursorPos(MyGeometry, TouchEvent);
		CurCursorPos = CachedCursorPos;
	}
	else
	{
		UpdateCachedCursorPos(MyGeometry, TouchEvent);
		CurCursorPos = CachedCursorPos;
		CachedCursorPos = FIntPoint(-1, -1);
	}


	if( ViewportClient )
	{
		// Switch to the viewport clients world before processing input
		FScopedConditionalWorldSwitcher WorldSwitcher( ViewportClient );

		if( !ViewportClient->InputTouch( this, TouchEvent.GetUserIndex(), TouchEvent.GetPointerIndex(), ETouchType::Ended, CurCursorPos, 0.0f, FDateTime::Now(), TouchEvent.GetTouchpadIndex()) )
		{
			CurrentReplyState = FReply::Unhandled(); 
		}

		if (ViewportClient->GetMouseCaptureMode() == EMouseCaptureMode::CaptureDuringMouseDown)
		{
			CurrentReplyState.ReleaseMouseCapture();
		}
	}

	return CurrentReplyState;
}

FReply FSceneViewport::OnTouchForceChanged(const FGeometry& MyGeometry, const FPointerEvent& TouchEvent)
{
	// Start a new reply state
	CurrentReplyState = FReply::Handled();

	UpdateCachedCursorPos(MyGeometry, TouchEvent);
	UpdateCachedGeometry(MyGeometry);

	if (ViewportClient)
	{
		// Switch to the viewport clients world before processing input
		FScopedConditionalWorldSwitcher WorldSwitcher(ViewportClient);

		const FVector2D TouchPosition = MyGeometry.AbsoluteToLocal(TouchEvent.GetScreenSpacePosition()) * MyGeometry.Scale;

		if (!ViewportClient->InputTouch(this, TouchEvent.GetUserIndex(), TouchEvent.GetPointerIndex(), ETouchType::ForceChanged, TouchPosition, TouchEvent.GetTouchForce(), FDateTime::Now(), TouchEvent.GetTouchpadIndex()))
		{
			CurrentReplyState = FReply::Unhandled();
		}
	}

	return CurrentReplyState;
}

FReply FSceneViewport::OnTouchFirstMove(const FGeometry& MyGeometry, const FPointerEvent& TouchEvent)
{
	// Start a new reply state
	CurrentReplyState = FReply::Handled();

	UpdateCachedCursorPos(MyGeometry, TouchEvent);
	UpdateCachedGeometry(MyGeometry);

	if (ViewportClient)
	{
		// Switch to the viewport clients world before processing input
		FScopedConditionalWorldSwitcher WorldSwitcher(ViewportClient);

		const FVector2D TouchPosition = MyGeometry.AbsoluteToLocal(TouchEvent.GetScreenSpacePosition()) * MyGeometry.Scale;

		if (!ViewportClient->InputTouch(this, TouchEvent.GetUserIndex(), TouchEvent.GetPointerIndex(), ETouchType::FirstMove, TouchPosition, TouchEvent.GetTouchForce(), FDateTime::Now(), TouchEvent.GetTouchpadIndex()))
		{
			CurrentReplyState = FReply::Unhandled();
		}
	}

	return CurrentReplyState;
}

FReply FSceneViewport::OnTouchGesture( const FGeometry& MyGeometry, const FPointerEvent& GestureEvent )
{
	// Start a new reply state
	CurrentReplyState = FReply::Handled();

	UpdateCachedGeometry(MyGeometry);
	UpdateCachedCursorPos( MyGeometry, GestureEvent );

	if( ViewportClient )
	{
		// Switch to the viewport clients world before processing input
		FScopedConditionalWorldSwitcher WorldSwitcher( ViewportClient );

		FSlateApplication::Get().SetKeyboardFocus(ViewportWidget.Pin());

		if( !ViewportClient->InputGesture( this, GestureEvent.GetGestureType(), GestureEvent.GetGestureDelta(), GestureEvent.IsDirectionInvertedFromDevice() ) )
		{
			CurrentReplyState = FReply::Unhandled();
		}
	}

	return CurrentReplyState;
}

FReply FSceneViewport::OnMotionDetected( const FGeometry& MyGeometry, const FMotionEvent& MotionEvent )
{
	// Start a new reply state
	CurrentReplyState = FReply::Handled(); 

	if( ViewportClient )
	{
		// Switch to the viewport clients world before processing input
		FScopedConditionalWorldSwitcher WorldSwitcher( ViewportClient );

		if( !ViewportClient->InputMotion( this, MotionEvent.GetUserIndex(), MotionEvent.GetTilt(), MotionEvent.GetRotationRate(), MotionEvent.GetGravity(), MotionEvent.GetAcceleration()) )
		{
			CurrentReplyState = FReply::Unhandled(); 
		}
	}

	return CurrentReplyState;
}

FPopupMethodReply FSceneViewport::OnQueryPopupMethod() const
{
	if (ViewportClient != nullptr)
	{
		return ViewportClient->OnQueryPopupMethod();
	}
	else
	{
		return FPopupMethodReply::Unhandled();
	}
}

bool FSceneViewport::HandleNavigation(const uint32 InUserIndex, TSharedPtr<SWidget> InDestination)
{
	if (ViewportClient != nullptr)
	{
		return ViewportClient->HandleNavigation(InUserIndex, InDestination);
	}
	return false;
}

TOptional<bool> FSceneViewport::OnQueryShowFocus(const EFocusCause InFocusCause) const
{
	if (ViewportClient)
	{
		// Switch to the viewport clients world before processing input
		FScopedConditionalWorldSwitcher WorldSwitcher(ViewportClient);

		return ViewportClient->QueryShowFocus(InFocusCause);
	}

	return TOptional<bool>();
}

void FSceneViewport::OnFinishedPointerInput()
{
	ProcessAccumulatedPointerInput();
}

FReply FSceneViewport::OnKeyDown( const FGeometry& InGeometry, const FKeyEvent& InKeyEvent )
{
	// Start a new reply state
	CurrentReplyState = FReply::Handled(); 

	FKey Key = InKeyEvent.GetKey();
	if (Key.IsValid())
	{
		KeyStateMap.Add(Key, true);

		//@todo Slate Viewports: FWindowsViewport checks for Alt+Enter or F11 and toggles fullscreen.  Unknown if fullscreen via this method will be needed for slate viewports. 
		if (ViewportClient && GetSizeXY() != FIntPoint::ZeroValue)
		{
			// Switch to the viewport clients world before processing input
			FScopedConditionalWorldSwitcher WorldSwitcher(ViewportClient);

			if (!ViewportClient->InputKey(FInputKeyEventArgs(this, InKeyEvent.GetUserIndex(), Key, InKeyEvent.IsRepeat() ? IE_Repeat : IE_Pressed, 1.0f, false)))
			{
				CurrentReplyState = FReply::Unhandled();
			}
		}
	}
	else
	{
		CurrentReplyState = FReply::Unhandled();
	}
	return CurrentReplyState;
}

FReply FSceneViewport::OnKeyUp( const FGeometry& InGeometry, const FKeyEvent& InKeyEvent )
{
	// Start a new reply state
	CurrentReplyState = FReply::Handled(); 

	FKey Key = InKeyEvent.GetKey();
	if (Key.IsValid())
	{
		KeyStateMap.Add(Key, false);

		if (ViewportClient && GetSizeXY() != FIntPoint::ZeroValue)
		{
			// Switch to the viewport clients world before processing input
			FScopedConditionalWorldSwitcher WorldSwitcher(ViewportClient);

			if (!ViewportClient->InputKey(FInputKeyEventArgs(this, InKeyEvent.GetUserIndex(), Key, IE_Released, 1.0f, false)))
			{
				CurrentReplyState = FReply::Unhandled();
			}
		}
	}
	else
	{
		CurrentReplyState = FReply::Unhandled();
	}

	return CurrentReplyState;
}

FReply FSceneViewport::OnAnalogValueChanged(const FGeometry& MyGeometry, const FAnalogInputEvent& InAnalogInputEvent)
{
	// Start a new reply state
	CurrentReplyState = FReply::Handled();

	FKey Key = InAnalogInputEvent.GetKey();
	if (Key.IsValid())
	{
		KeyStateMap.Add(Key, true);

		if (ViewportClient)
		{
			// Switch to the viewport clients world before processing input
			FScopedConditionalWorldSwitcher WorldSwitcher(ViewportClient);

			if (!ViewportClient->InputAxis(this, InAnalogInputEvent.GetUserIndex(), Key, Key == EKeys::Gamepad_RightY ? -InAnalogInputEvent.GetAnalogValue() : InAnalogInputEvent.GetAnalogValue(), FApp::GetDeltaTime(), 1, Key.IsGamepadKey()))
			{
				CurrentReplyState = FReply::Unhandled();
			}
		}
	}
	else
	{
		CurrentReplyState = FReply::Unhandled();
	}

	return CurrentReplyState;
}

FReply FSceneViewport::OnKeyChar( const FGeometry& InGeometry, const FCharacterEvent& InCharacterEvent )
{
	// Start a new reply state
	CurrentReplyState = FReply::Handled(); 

	if( ViewportClient && GetSizeXY() != FIntPoint::ZeroValue  )
	{
		// Switch to the viewport clients world before processing input
		FScopedConditionalWorldSwitcher WorldSwitcher( ViewportClient );

		if (!ViewportClient->InputChar(this, InCharacterEvent.GetUserIndex(), InCharacterEvent.GetCharacter()))
		{
			CurrentReplyState = FReply::Unhandled();
		}
	}
	return CurrentReplyState;
}

FReply FSceneViewport::OnFocusReceived(const FFocusEvent& InFocusEvent)
{
	CurrentReplyState = FReply::Handled(); 

	if ( InFocusEvent.GetUser() == FSlateApplication::Get().GetUserIndexForKeyboard() )
	{
		if ( ViewportClient != nullptr )
		{
			FScopedConditionalWorldSwitcher WorldSwitcher(ViewportClient);
			ViewportClient->ReceivedFocus(this);
		}

		// Update key state mappings so that the the viewport modifier states are valid upon focus.
		const FModifierKeysState KeysState = FSlateApplication::Get().GetModifierKeys();
		KeyStateMap.Add(EKeys::LeftAlt, KeysState.IsLeftAltDown());
		KeyStateMap.Add(EKeys::RightAlt, KeysState.IsRightAltDown());
		KeyStateMap.Add(EKeys::LeftControl, KeysState.IsLeftControlDown());
		KeyStateMap.Add(EKeys::RightControl, KeysState.IsRightControlDown());
		KeyStateMap.Add(EKeys::LeftShift, KeysState.IsLeftShiftDown());
		KeyStateMap.Add(EKeys::RightShift, KeysState.IsRightShiftDown());
		KeyStateMap.Add(EKeys::LeftCommand, KeysState.IsLeftCommandDown());
		KeyStateMap.Add(EKeys::RightCommand, KeysState.IsRightCommandDown());


		if ( IsCurrentlyGameViewport() )
		{
			FSlateApplication& SlateApp = FSlateApplication::Get();

			const bool bPermanentCapture = (!GIsEditor || InFocusEvent.GetCause() == EFocusCause::Mouse)	&&
										   (ViewportClient != nullptr)										&&
					(( ViewportClient->GetMouseCaptureMode() == EMouseCaptureMode::CapturePermanently ) ||
					 ( ViewportClient->GetMouseCaptureMode() == EMouseCaptureMode::CapturePermanently_IncludingInitialMouseDown )
					);

			// if bPermanentCapture is true, then ViewportClient != nullptr, so it's ok to dereference it.  But the permanent capture must be tested first.
			if ( SlateApp.IsActive() && bPermanentCapture && !ViewportClient->IgnoreInput() )
			{
				TSharedRef<SViewport> ViewportWidgetRef = ViewportWidget.Pin().ToSharedRef();

				FWidgetPath PathToWidget;
				SlateApp.GeneratePathToWidgetUnchecked(ViewportWidgetRef, PathToWidget);

				return AcquireFocusAndCapture(GetSizeXY() / 2, EFocusCause::Mouse);
			}
		}
	}

	return CurrentReplyState;
}

void FSceneViewport::OnFocusLost( const FFocusEvent& InFocusEvent )
{
	// If the focus loss event isn't the for the primary 'keyboard' user, don't worry about it.
	if ( InFocusEvent.GetUser() != FSlateApplication::Get().GetUserIndexForKeyboard() )
	{
		return;
	}

	bShouldCaptureMouseOnActivate = false;
	bCursorHiddenDueToCapture = false;
	KeyStateMap.Empty();
	if ( ViewportClient != nullptr )
	{
		FScopedConditionalWorldSwitcher WorldSwitcher(ViewportClient);
		ViewportClient->LostFocus(this);
	}
}

void FSceneViewport::OnViewportClosed()
{
	if( ViewportClient )
	{
		FScopedConditionalWorldSwitcher WorldSwitcher( ViewportClient );
		ViewportClient->CloseRequested( this );
	}
}

FReply FSceneViewport::OnRequestWindowClose()
{
	return (ViewportClient && !ViewportClient->WindowCloseRequested()) ? FReply::Handled() : FReply::Unhandled();
}

TWeakPtr<SWidget> FSceneViewport::GetWidget()
{
	return GetViewportWidget();
}

FReply FSceneViewport::OnViewportActivated(const FWindowActivateEvent& InActivateEvent)
{
	if (ViewportClient != nullptr)
	{
		FScopedConditionalWorldSwitcher WorldSwitcher(ViewportClient);
		ViewportClient->Activated(this, InActivateEvent);
		
		// Determine if we're in permanent capture mode.  This cannot be cached as part of bShouldCaptureMouseOnActivate because it could change between window activate and deactivate
		const bool bPermanentCapture = ViewportClient->IsInPermanentCapture();


		// If we are activating and had Mouse Capture on deactivate then we should get focus again
		// It's important to note in the case of:
		//    InActivateEvent.ActivationType == FWindowActivateEvent::EA_ActivateByMouse
		// we do NOT acquire focus the reasoning is that the click itself will give us a chance on Mouse down to get capture.
		// This also means we don't go and grab capture in situations like:
		//    - the user clicked on the application header
		//    - the user clicked on some UI
		//    - the user clicked in our window but not an area our viewport covers.
		if (InActivateEvent.GetActivationType() == FWindowActivateEvent::EA_Activate && (bShouldCaptureMouseOnActivate || bPermanentCapture))
		{
			return AcquireFocusAndCapture(GetSizeXY() / 2, EFocusCause::WindowActivate);
		}
	}

	return FReply::Unhandled();
}

void FSceneViewport::OnViewportDeactivated(const FWindowActivateEvent& InActivateEvent)
{
	// We backup if we have capture for us on activation, however we also maintain "true" if it's already true!
	// The reasoning behind maintaining "true" is that if the viewport is activated, 
	// however doesn't reclaim capture we want to claim capture next time we activate unless something else gets focus.
	// So we reset bHadMouseCaptureOnDeactivate in AcquireFocusAndCapture() and in OnFocusLost()
	//
	// This is not ideal, however the better fix probably requires that slate fundamentally chance when it "activates" a window or maybe just the viewport
	// Which there simply doesn't exist the right hooks currently.
	//
	// This fixes the case where the application is deactivated, then the user click on the windows header
	// this activates the window but we do not capture the mouse, then the User Alt-Tabs to the application.
	// We properly acquire capture because we maintained the "true" through the activation where nothing was focuses
	bShouldCaptureMouseOnActivate = !GIsEditor  && (bShouldCaptureMouseOnActivate || HasMouseCapture());

	KeyStateMap.Empty();
	if (ViewportClient != nullptr)
	{
		FScopedConditionalWorldSwitcher WorldSwitcher(ViewportClient);
		ViewportClient->Deactivated(this, InActivateEvent);
	}
}

FSlateShaderResource* FSceneViewport::GetViewportRenderTargetTexture() const
{ 
	check(IsThreadSafeForSlateRendering());
	return (BufferedSlateHandles.Num() != 0) ? BufferedSlateHandles[CurrentBufferedTargetIndex] : nullptr;
}

void FSceneViewport::SetDebugCanvas(TSharedPtr<SDebugCanvas> InDebugCanvas)
{
	DebugCanvas = InDebugCanvas;
}

void FSceneViewport::PaintDebugCanvas(const FGeometry& AllottedGeometry, FSlateWindowElementList& OutDrawElements, int32 LayerId) const
{
	if (DebugCanvasDrawer->GetGameThreadDebugCanvas() && DebugCanvasDrawer->GetGameThreadDebugCanvas()->HasBatchesToRender())
	{
		// Cannot pass negative canvas positions
		float CanvasMinX = FMath::Max(0.0f, AllottedGeometry.AbsolutePosition.X);
		float CanvasMinY = FMath::Max(0.0f, AllottedGeometry.AbsolutePosition.Y);
		FIntRect CanvasRect(
			FMath::RoundToInt(CanvasMinX),
			FMath::RoundToInt(CanvasMinY),
			FMath::RoundToInt(CanvasMinX + AllottedGeometry.GetLocalSize().X * AllottedGeometry.Scale),
			FMath::RoundToInt(CanvasMinY + AllottedGeometry.GetLocalSize().Y * AllottedGeometry.Scale));

		DebugCanvasDrawer->BeginRenderingCanvas(CanvasRect);

		FSlateDrawElement::MakeCustom(OutDrawElements, LayerId, DebugCanvasDrawer);
	}
}

void FSceneViewport::ResizeFrame(uint32 NewWindowSizeX, uint32 NewWindowSizeY, EWindowMode::Type NewWindowMode)
{
	// Resizing the window directly is only supported in the game
	if( FApp::IsGame() && FApp::CanEverRender() && NewWindowSizeX > 0 && NewWindowSizeY > 0 )
	{		
		TSharedPtr<SWindow> WindowToResize = FSlateApplication::Get().FindWidgetWindow( ViewportWidget.Pin().ToSharedRef());

		if( WindowToResize.IsValid() )
		{
			NewWindowMode = GetWindowModeType(NewWindowMode);

			const FVector2D OldWindowPos = WindowToResize->GetPositionInScreen();
			const FVector2D OldWindowSize = WindowToResize->GetClientSizeInScreen();
			const EWindowMode::Type OldWindowMode = WindowToResize->GetWindowMode();

			// Set the new window mode first to ensure that the work area size is correct (fullscreen windows can affect this)
			if (NewWindowMode != OldWindowMode)
			{
				WindowToResize->SetWindowMode(NewWindowMode);
				WindowMode = NewWindowMode;
			}

			TOptional<FVector2D> NewWindowPos;
			FVector2D NewWindowSize(NewWindowSizeX, NewWindowSizeY);

			// Only adjust window size if not in off-screen rendering mode, because off-screen rendering skips rendering to screen and uses custom size.
			if (!FSlateApplication::Get().IsRenderingOffScreen())
			{
				const FSlateRect BestWorkArea = FSlateApplication::Get().GetWorkArea(FSlateRect::FromPointAndExtent(OldWindowPos, OldWindowSize));

				// A switch to window mode should position the window to be in the center of the work-area (we don't do this if we were already in window mode to allow the user to move the window)
				// Fullscreen modes should position the window to the top-left of the monitor.
				// If we're going into windowed fullscreen mode, we always want the window to fill the entire screen.
				// When we calculate the scene view, we'll check the fullscreen mode and configure the screen percentage
				// scaling so we actual render to the resolution we've been asked for.
				if (NewWindowMode == EWindowMode::Windowed)
				{
					if (OldWindowMode == EWindowMode::Windowed && NewWindowSize == OldWindowSize)
					{
						// Leave the window position alone!
						NewWindowPos.Reset();
					}
					else
					{
						const FVector2D BestWorkAreaTopLeft = BestWorkArea.GetTopLeft();
						const FVector2D BestWorkAreaSize = BestWorkArea.GetSize();

						FVector2D CenteredWindowPos = BestWorkAreaTopLeft;

						if (NewWindowSize.X < BestWorkAreaSize.X)
						{
							CenteredWindowPos.X += FMath::Max(0.0f, (BestWorkAreaSize.X - NewWindowSize.X) * 0.5f);
						}

						if (NewWindowSize.Y < BestWorkAreaSize.Y)
						{
							CenteredWindowPos.Y += FMath::Max(0.0f, (BestWorkAreaSize.Y - NewWindowSize.Y) * 0.5f);
						}

						NewWindowPos = CenteredWindowPos;
					}
				}
				else
				{
					FDisplayMetrics DisplayMetrics;
					FSlateApplication::Get().GetInitialDisplayMetrics(DisplayMetrics);

					if (DisplayMetrics.MonitorInfo.Num() > 0)
					{
						// Try to find the monitor that the viewport belongs to based on BestWorkArea.
						// For widowed fullscreen and fullscreen modes it should be top left position of one of monitors.
						FPlatformRect DisplayRect = DisplayMetrics.MonitorInfo[0].DisplayRect;
						for (int32 Index = 1; Index < DisplayMetrics.MonitorInfo.Num(); ++Index)
						{
							const FMonitorInfo& MonitorInfo = DisplayMetrics.MonitorInfo[Index];
							if (BestWorkArea.GetTopLeft() == FVector2D(MonitorInfo.WorkArea.Left, MonitorInfo.WorkArea.Top))
							{
								DisplayRect = DisplayMetrics.MonitorInfo[Index].DisplayRect;
							}
						}

						NewWindowPos = FVector2D(DisplayRect.Left, DisplayRect.Top);

						if (NewWindowMode == EWindowMode::WindowedFullscreen)
						{
							NewWindowSize.X = DisplayRect.Right - DisplayRect.Left;
							NewWindowSize.Y = DisplayRect.Bottom - DisplayRect.Top;
						}
					}
					else
					{
						NewWindowPos = FVector2D(0.0f, 0.0f);

						if (NewWindowMode == EWindowMode::WindowedFullscreen)
						{
							NewWindowSize.X = DisplayMetrics.PrimaryDisplayWidth;
							NewWindowSize.Y = DisplayMetrics.PrimaryDisplayHeight;
						}
					}
				}

#if !PLATFORM_MAC
				IHeadMountedDisplay::MonitorInfo MonitorInfo;
				if (GEngine->XRSystem.IsValid() && GEngine->XRSystem->GetHMDDevice() && GEngine->XRSystem->GetHMDDevice()->GetHMDMonitorInfo(MonitorInfo))
				{
#if PLATFORM_PS4 || PLATFORM_ANDROID
					// Only do the resolution check on PS4/Morpheus. On desktop, this breaks the mirror window logic.
					if (MonitorInfo.DesktopX > 0 || MonitorInfo.DesktopY > 0 || MonitorInfo.ResolutionX > 0 || MonitorInfo.ResolutionY > 0)
#else
					if (MonitorInfo.DesktopX > 0 || MonitorInfo.DesktopY > 0)
#endif
					{
						NewWindowSize.X = MonitorInfo.ResolutionX;
						NewWindowSize.Y = MonitorInfo.ResolutionY;
						NewWindowPos = FVector2D(MonitorInfo.DesktopX, MonitorInfo.DesktopY);
					}
				}
#endif
			}
			else
			{
				NewWindowPos = FVector2D(0.0f, 0.0f);
			}

			// Resize window
			const bool bSizeChanged = NewWindowSize != OldWindowSize;
			const bool bPositionChanged = NewWindowPos.IsSet() && NewWindowPos != OldWindowPos;
			const bool bModeChanged = NewWindowMode != OldWindowMode;
			if (bSizeChanged || bPositionChanged || bModeChanged)
			{
				if (CurrentReplyState.ShouldReleaseMouseLock())
				{
					LockMouseToViewport(false);
				}

				if (bModeChanged || (bSizeChanged && bPositionChanged))
				{
					WindowToResize->ReshapeWindow(NewWindowPos.GetValue(), NewWindowSize);
				}
				else if (bSizeChanged)
				{
					WindowToResize->Resize(NewWindowSize);
				}
				else
				{
					WindowToResize->MoveWindowTo(NewWindowPos.GetValue());
				}
			}

			// Resize viewport
			FVector2D ViewportSize = WindowToResize->GetWindowSizeFromClientSize(FVector2D(SizeX, SizeY));
			FVector2D NewViewportSize = WindowToResize->GetViewportSize();

			// Resize backbuffer
			FVector2D BackBufferSize = WindowToResize->IsMirrorWindow() ? OldWindowSize : ViewportSize;
			FVector2D NewBackbufferSize = WindowToResize->IsMirrorWindow() ? NewWindowSize : NewViewportSize;

			if (NewViewportSize != ViewportSize || NewWindowMode != OldWindowMode)
			{
				FSlateApplicationBase::Get().GetRenderer()->UpdateFullscreenState(WindowToResize.ToSharedRef(), NewBackbufferSize.X, NewBackbufferSize.Y);
				ResizeViewport(NewViewportSize.X, NewViewportSize.Y, NewWindowMode);
			}


			if(NewBackbufferSize != BackBufferSize)
			{
				FSlateApplicationBase::Get().GetRenderer()->UpdateFullscreenState(WindowToResize.ToSharedRef(), NewBackbufferSize.X, NewBackbufferSize.Y);
			}

			UCanvas::UpdateAllCanvasSafeZoneData();
		}
	}
}

bool FSceneViewport::HasFixedSize() const
{
	return bForceViewportSize;
}

void FSceneViewport::SetFixedViewportSize(uint32 NewViewportSizeX, uint32 NewViewportSizeY)
{
	if (NewViewportSizeX > 0 && NewViewportSizeY > 0)
	{
		bForceViewportSize = true;
		TSharedPtr<SWindow> Window = FSlateApplication::Get().FindWidgetWindow(ViewportWidget.Pin().ToSharedRef());
		if (Window.IsValid())
		{
			ResizeViewport(NewViewportSizeX, NewViewportSizeY, Window->GetWindowMode());
		}
	}
	else
	{
		bForceViewportSize = false;
		TSharedPtr<SWindow> Window = FSlateApplication::Get().FindWidgetWindow(ViewportWidget.Pin().ToSharedRef());
		if (Window.IsValid())
		{
			Window->Invalidate(EInvalidateWidget::PaintAndVolatility);
		}
	}
}

void FSceneViewport::SetViewportSize(uint32 NewViewportSizeX, uint32 NewViewportSizeY)
{
	TSharedPtr<SWindow> Window = FSlateApplication::Get().FindWidgetWindow(ViewportWidget.Pin().ToSharedRef());
	if (Window.IsValid())
	{
		Window->SetIndependentViewportSize(FVector2D(NewViewportSizeX, NewViewportSizeY));
		const FVector2D vp = Window->IsMirrorWindow() ? Window->GetSizeInScreen() : Window->GetViewportSize();
		FSlateApplicationBase::Get().GetRenderer()->UpdateFullscreenState(Window.ToSharedRef(), vp.X, vp.Y);
		ResizeViewport(NewViewportSizeX, NewViewportSizeY, Window->GetWindowMode());
	}
}

TSharedPtr<SWindow> FSceneViewport::FindWindow()
{
	if ( ViewportWidget.IsValid() )
	{
		TSharedPtr<SViewport> PinnedViewportWidget = ViewportWidget.Pin();
		return FSlateApplication::Get().FindWidgetWindow(PinnedViewportWidget.ToSharedRef());
	}

	return TSharedPtr<SWindow>();
}

bool FSceneViewport::IsStereoRenderingAllowed() const
{
	if (ViewportWidget.IsValid())
	{
		return ViewportWidget.Pin()->IsStereoRenderingAllowed();
	}
	return false;
}

void FSceneViewport::ResizeViewport(uint32 NewSizeX, uint32 NewSizeY, EWindowMode::Type NewWindowMode)
{
	// Do not resize if the viewport is an invalid size or our UI should be responsive
	if( NewSizeX > 0 && NewSizeY > 0)
	{
		uint32 MaxSize = GetMax2DTextureDimension();
		// When the size is larger than the biggest texture possible, we clamp it to the max size but still preserve aspect ratio
		if (NewSizeX > MaxSize || NewSizeY > MaxSize)
		{
			float Ratio = (float)NewSizeX / (float)NewSizeY;
			if (NewSizeX > NewSizeY)
			{
				NewSizeX = MaxSize;
				NewSizeY = NewSizeX / Ratio;
			}
			else
			{
				NewSizeY = MaxSize;
				NewSizeX = NewSizeY * Ratio;
			}
		}

		bIsResizing = true;

		UpdateViewportRHI(false, NewSizeX, NewSizeY, NewWindowMode, PF_Unknown);
		FCoreDelegates::OnSafeFrameChangedEvent.Broadcast();

		if (ViewportClient)
		{
			// Invalidate, then redraw immediately so the user isn't left looking at an empty black viewport
			// as they continue to resize the window.
			Invalidate();

			if ( ViewportClient->GetWorld() )
			{
				Draw();
			}
		}

		//if we have a delegate, fire it off
		if(FApp::IsGame() && OnSceneViewportResizeDel.IsBound())
		{
			OnSceneViewportResizeDel.Execute(FVector2D(NewSizeX, NewSizeY));
		}

		bIsResizing = false;
	}
}

void FSceneViewport::InvalidateDisplay()
{
	// Dirty the viewport.  It will be redrawn next time the editor ticks.
	if( ViewportClient != NULL )
	{
		ViewportClient->RedrawRequested( this );
	}
}

void FSceneViewport::DeferInvalidateHitProxy()
{
	if( ViewportClient != NULL )
	{
		ViewportClient->RequestInvalidateHitProxy( this );
	}
}

FCanvas* FSceneViewport::GetDebugCanvas()
{
	return DebugCanvasDrawer->GetGameThreadDebugCanvas();
}

float FSceneViewport::GetDisplayGamma() const
{
	if (ViewportGammaOverride.IsSet())
	{
		return ViewportGammaOverride.GetValue();
	}
	return	FViewport::GetDisplayGamma();
}

void FSceneViewport::EnqueueEndRenderFrame(const bool bLockToVsync, const bool bShouldPresent)
{
	FViewport::EnqueueEndRenderFrame(bLockToVsync, bShouldPresent);

	// Invalidate the debug canvas after rendering is complete if the debug canvas has elements
	if (DebugCanvasDrawer->GetGameThreadDebugCanvas() && DebugCanvasDrawer->GetGameThreadDebugCanvas()->HasBatchesToRender() && DebugCanvas.IsValid())
	{
		DebugCanvas.Pin()->Invalidate(EInvalidateWidget::Paint);
	}
}

const FTexture2DRHIRef& FSceneViewport::GetRenderTargetTexture() const
{
	if (IsInRenderingThread())
	{
		return RenderTargetTextureRenderThreadRHI;
	}
	return 	RenderTargetTextureRHI;
}

FSlateShaderResource* FSceneViewport::GetViewportRenderTargetTexture()
{
	if (IsInRenderingThread())
	{
		return RenderThreadSlateTexture;
	}
	return (BufferedSlateHandles.Num() != 0) ? BufferedSlateHandles[CurrentBufferedTargetIndex] : nullptr;
}

void FSceneViewport::SetRenderTargetTextureRenderThread(FTexture2DRHIRef& RT)
{
	check(IsInRenderingThread());
	RenderTargetTextureRenderThreadRHI = RT;
	if (RT.IsValid())
	{
		RenderThreadSlateTexture->SetRHIRef(RenderTargetTextureRenderThreadRHI, RT->GetSizeX(), RT->GetSizeY());
	}
	else
	{
		RenderThreadSlateTexture->SetRHIRef(nullptr, 0, 0);
	}
}

void FSceneViewport::UpdateViewportRHI(bool bDestroyed, uint32 NewSizeX, uint32 NewSizeY, EWindowMode::Type NewWindowMode, EPixelFormat PreferredPixelFormat)
{
	{
		SCOPED_SUSPEND_RENDERING_THREAD(true);

		// Update the viewport attributes.
		// This is done AFTER the command flush done by UpdateViewportRHI, to avoid disrupting rendering thread accesses to the old viewport size.
		SizeX = NewSizeX;
		SizeY = NewSizeY;
		WindowMode = NewWindowMode;

		// Release the viewport's resources.
		BeginReleaseResource(this);

		if( !bDestroyed )
		{
			BeginInitResource(this);
				
			if( !UseSeparateRenderTarget() )
			{
				// Get the viewport for this window from the renderer so we can render directly to the backbuffer
				FSlateRenderer* Renderer = FSlateApplication::Get().GetRenderer();

				TSharedPtr<SWindow> Window = FSlateApplication::Get().FindWidgetWindow(ViewportWidget.Pin().ToSharedRef());
				void* ViewportResource = Renderer->GetViewportResource(*Window);
				if( ViewportResource )
				{
					ViewportRHI = *((FViewportRHIRef*)ViewportResource);
				}
				Renderer->UpdateFullscreenState(Window.ToSharedRef(), NewSizeX, NewSizeY);
			}

			ViewportResizedEvent.Broadcast(this, 0);
		}
		else
		{
			// Enqueue a render command to delete the handle.  It must be deleted on the render thread after the resource is released
			FSlateRenderTargetRHI** RenderThreadSlateTexturePtr = &RenderThreadSlateTexture;
			TArray<FSlateRenderTargetRHI*>* BufferedSlateHandlesPtr = &BufferedSlateHandles;
			ENQUEUE_RENDER_COMMAND(DeleteSlateRenderTarget)(
				[BufferedSlateHandlesPtr, RenderThreadSlateTexturePtr](FRHICommandListImmediate& RHICmdList)
				{
					for (int32 i = 0; i < BufferedSlateHandlesPtr->Num(); ++i)
					{
						delete (*BufferedSlateHandlesPtr)[i];
						(*BufferedSlateHandlesPtr)[i] = nullptr;
					}

					delete *RenderThreadSlateTexturePtr;
					*RenderThreadSlateTexturePtr = nullptr;
				});

		}
	}
}

void FSceneViewport::EnqueueBeginRenderFrame(const bool bShouldPresent)
{
	check( IsInGameThread() );
	const bool bStereoRenderingAvailable = GEngine->StereoRenderingDevice.IsValid() && IsStereoRenderingAllowed();
	const bool bStereoRenderingEnabled = bStereoRenderingAvailable && GEngine->StereoRenderingDevice->IsStereoEnabled();

	IStereoRenderTargetManager* StereoRenderTargetManager = bStereoRenderingAvailable ? GEngine->StereoRenderingDevice->GetRenderTargetManager(): nullptr;

	CurrentBufferedTargetIndex = NextBufferedTargetIndex;
	NextBufferedTargetIndex = (CurrentBufferedTargetIndex + 1) % BufferedSlateHandles.Num();
	if (BufferedRenderTargetsRHI[CurrentBufferedTargetIndex])
	{
		RenderTargetTextureRHI = BufferedRenderTargetsRHI[CurrentBufferedTargetIndex];
	}

	// check if we need to reallocate rendertarget for HMD and update HMD rendering viewport 
	if (bStereoRenderingAvailable)
	{
		bool bHMDWantsSeparateRenderTarget = StereoRenderTargetManager != nullptr ? StereoRenderTargetManager->ShouldUseSeparateRenderTarget() : false;
		if (bHMDWantsSeparateRenderTarget != bForceSeparateRenderTarget ||
		    (bHMDWantsSeparateRenderTarget && StereoRenderTargetManager->NeedReAllocateViewportRenderTarget(*this)))
		{
			// This will cause RT to be allocated (or freed)
			bForceSeparateRenderTarget = bHMDWantsSeparateRenderTarget;
			UpdateViewportRHI(false, SizeX, SizeY, WindowMode, PF_Unknown);
		}
	}

	DebugCanvasDrawer->InitDebugCanvas(GetClient(), GetClient()->GetWorld());

	// Note: ViewportRHI is only updated on the game thread

	// If we dont have the ViewportRHI then we need to get it before rendering
	// Note, we need ViewportRHI even if UseSeparateRenderTarget() is true when stereo rendering
	// is enabled.
	if (!IsValidRef(ViewportRHI) && (!UseSeparateRenderTarget() || bStereoRenderingEnabled))
	{
		// Get the viewport for this window from the renderer so we can render directly to the backbuffer
		FSlateRenderer* Renderer = FSlateApplication::Get().GetRenderer();
		if (ViewportWidget.IsValid())
		{
			auto WidgetWindow = FSlateApplication::Get().FindWidgetWindow(ViewportWidget.Pin().ToSharedRef());
			if (WidgetWindow.IsValid())
			{
				void* ViewportResource = Renderer->GetViewportResource(*WidgetWindow);
				if (ViewportResource)
				{
					ViewportRHI = *((FViewportRHIRef*)ViewportResource);
				}
			}
		}
	}


	//set the rendertarget visible to the render thread
	//must come before any render thread frame handling.
	ENQUEUE_RENDER_COMMAND(SetRenderThreadViewportTarget)(
		[Viewport = this, RT = RenderTargetTextureRHI](FRHICommandListImmediate& RHICmdList) mutable
		{
			Viewport->SetRenderTargetTextureRenderThread(RT);			
		});		

	FViewport::EnqueueBeginRenderFrame(bShouldPresent);

	if (StereoRenderTargetManager != nullptr && bShouldPresent)
	{
		StereoRenderTargetManager->UpdateViewport(UseSeparateRenderTarget(), *this, ViewportWidget.Pin().Get());
	}
}

void FSceneViewport::BeginRenderFrame(FRHICommandListImmediate& RHICmdList)
{
	check( IsInRenderingThread() );
	if (UseSeparateRenderTarget())
	{		
		RHICmdList.Transition(FRHITransitionInfo(RenderTargetTextureRenderThreadRHI, ERHIAccess::Unknown, ERHIAccess::RTV));
	}
	else if( IsValidRef( ViewportRHI ) ) 
	{
		// Get the backbuffer render target to render directly to it
		RenderTargetTextureRenderThreadRHI = RHICmdList.GetViewportBackBuffer(ViewportRHI);
		RenderThreadSlateTexture->SetRHIRef(RenderTargetTextureRenderThreadRHI, RenderTargetTextureRenderThreadRHI->GetSizeX(), RenderTargetTextureRenderThreadRHI->GetSizeY());
	}
}

void FSceneViewport::EndRenderFrame(FRHICommandListImmediate& RHICmdList, bool bPresent, bool bLockToVsync)
{
	check( IsInRenderingThread() );
	if (UseSeparateRenderTarget())
	{
		if (BufferedSlateHandles[CurrentBufferedTargetIndex])
		{			
			RHICmdList.CopyToResolveTarget(RenderTargetTextureRenderThreadRHI, RenderTargetTextureRenderThreadRHI, FResolveParams());
		}
	}
	else
	{
		// Workaround: un-setting targets splits Post->UI render-pass, we should avoid this as we don't resize viewport on mobile devices
		bool bShouldUnsetTargets = !(IsVulkanMobilePlatform(GMaxRHIShaderPlatform) && !IsPCPlatform(GMaxRHIShaderPlatform));
		if (bShouldUnsetTargets)
		{
			// Set the active render target(s) to nothing to release references in the case that the viewport is resized by slate before we draw again
<<<<<<< HEAD
			PRAGMA_DISABLE_DEPRECATION_WARNINGS
			UnbindRenderTargets(RHICmdList);
			PRAGMA_ENABLE_DEPRECATION_WARNINGS
=======
			//UnbindRenderTargets(RHICmdList);
>>>>>>> 24776ab6
		}
		// Note: this releases our reference but does not release the resource as it is owned by slate (this is intended)
		RenderTargetTextureRenderThreadRHI.SafeRelease();
		RenderThreadSlateTexture->SetRHIRef(nullptr, 0, 0);
	}
}

void FSceneViewport::Tick( const FGeometry& AllottedGeometry, double InCurrentTime, float DeltaTime )
{
	UpdateCachedGeometry(AllottedGeometry);
	ProcessInput( DeltaTime );

	if(IsValidRef(ViewportRHI))
	{
		ViewportRHI->Tick(DeltaTime);
	}
	// In order to get material parameter collections to function properly, we need the current world's Scene
	// properly propagated through to any widgets that depend on that functionality. The SceneViewport and RetainerWidget are the 
	// only locations where this information exists in Slate, so we push the current scene onto the current
	// Slate application so that we can leverage it in later calls.
	if (ViewportClient && ViewportClient->GetWorld() && ViewportClient->GetWorld()->Scene)
	{
		FSlateApplication::Get().GetRenderer()->RegisterCurrentScene(ViewportClient->GetWorld()->Scene);
	}
	else
	{
		FSlateApplication::Get().GetRenderer()->RegisterCurrentScene(nullptr);
	}
}

void FSceneViewport::OnPlayWorldViewportSwapped( const FSceneViewport& OtherViewport )
{
	// We need to call WindowRenderTargetUpdate() to make sure the Slate renderer is updated to render
	// to the viewport client we'll be using for PIE/SIE.  Otherwise if stereo rendering is enabled, Slate
	// could render the HMD mirror to a game viewport client which is not visible on screen!
	TSharedPtr<SWidget> PinnedViewport = ViewportWidget.Pin();
	if( PinnedViewport.IsValid() )
	{
		FSlateRenderer* Renderer = FSlateApplication::Get().GetRenderer();

		TSharedPtr<SWindow> Window = FSlateApplication::Get().FindWidgetWindow( PinnedViewport.ToSharedRef() );

		WindowRenderTargetUpdate( Renderer, Window.Get() );
	}

	// Play world viewports should always be the same size.  Resize to other viewports size
	if( GetSizeXY() != OtherViewport.GetSizeXY() )
	{
		// Switch to the viewport clients world before processing input
		FScopedConditionalWorldSwitcher WorldSwitcher( ViewportClient );

		UpdateViewportRHI( false, OtherViewport.GetSizeXY().X, OtherViewport.GetSizeXY().Y, EWindowMode::Windowed, PF_Unknown );

		// Invalidate, then redraw immediately so the user isn't left looking at an empty black viewport
		// as they continue to resize the window.
		Invalidate();
	}

	// Play world viewports should transfer active stats so it doesn't appear like a seperate viewport
	SwapStatCommands(OtherViewport);
}


void FSceneViewport::SwapStatCommands( const FSceneViewport& OtherViewport )
{
	FViewportClient* ClientA = GetClient();
	FViewportClient* ClientB = OtherViewport.GetClient();
	check(ClientA && ClientB);
	// Only swap if both viewports have stats
	const TArray<FString>* StatsA = ClientA->GetEnabledStats();
	const TArray<FString>* StatsB = ClientB->GetEnabledStats();
	if (StatsA && StatsB)
	{
		const TArray<FString> StatsCopy = *StatsA;
		ClientA->SetEnabledStats(*StatsB);
		ClientB->SetEnabledStats(StatsCopy);
	}
}

/** Queue an update to the Window's RT on the Renderthread */
void FSceneViewport::WindowRenderTargetUpdate(FSlateRenderer* Renderer, SWindow* Window)
{	
	check(IsInGameThread());
	if (Renderer)
	{
		if (UseSeparateRenderTarget())
		{
			if (Window)
			{
				// We need to pass a texture to the renderer only for stereo rendering. Otherwise, Editor will be rendered incorrectly.
				if (GEngine->IsStereoscopic3D(this))
				{
					//todo: mw Make this function take an FSlateTexture* rather than a void*
					Renderer->SetWindowRenderTarget(*Window, static_cast<IViewportRenderTargetProvider*>(this));
				}
				else
				{
					Renderer->SetWindowRenderTarget(*Window, nullptr);
				}
			}
		}
		else
		{
			if (Window)
			{
				Renderer->SetWindowRenderTarget(*Window, nullptr);
			}
		}
	}
}

void FSceneViewport::OnWindowBackBufferResourceDestroyed(void* Backbuffer)
{
	check(IsInGameThread());
	FViewportRHIRef TestReference = *(FViewportRHIRef*)Backbuffer;
	// Backbuffer we are rendering to is being released.  We must free our resource
	if(ViewportRHI == TestReference)
	{
		ViewportRHI.SafeRelease();
	}
}

void FSceneViewport::OnPreResizeWindowBackbuffer(void* Backbuffer)
{
	OnWindowBackBufferResourceDestroyed(Backbuffer);
}

void FSceneViewport::OnPostResizeWindowBackbuffer(void* Backbuffer)
{
	check(IsInGameThread());

	if(!UseSeparateRenderTarget() && !IsValidRef(ViewportRHI) && ViewportWidget.IsValid())
	{
		FSlateRenderer* Renderer = FSlateApplication::Get().GetRenderer();

		TSharedPtr<SWindow> Window = FSlateApplication::Get().FindWidgetWindow(ViewportWidget.Pin().ToSharedRef());

		// If the window is not valid then we are likely in a loading movie and the viewport is not attached to the window.  
		// We'll have to wait until safe
		if(Window.IsValid())
		{
			void* ViewportResource = Renderer->GetViewportResource(*Window);
			if (ViewportResource)
			{
				ViewportRHI = *((FViewportRHIRef*)ViewportResource);
			}
		}
	}
}

void FSceneViewport::InitDynamicRHI()
{
	if(bRequiresHitProxyStorage)
	{
		// Initialize the hit proxy map.
		HitProxyMap.Init(SizeX,SizeY);
	}
	RTTSize = FIntPoint(0, 0);

	FSlateRenderer* Renderer = FSlateApplication::Get().GetRenderer();
	uint32 TexSizeX = SizeX, TexSizeY = SizeY;
	if (UseSeparateRenderTarget())
	{
		NumBufferedFrames = 1;
		
		// @todo vreditor switch: This code needs to be called when switching between stereo/non when going immersive.  Seems to always work out that way anyway though? (Probably due to resize)
		IStereoRenderTargetManager * const StereoRenderTargetManager = 
			(IsStereoRenderingAllowed() && GEngine->StereoRenderingDevice.IsValid() && GEngine->StereoRenderingDevice->IsStereoEnabledOnNextFrame())
				? GEngine->StereoRenderingDevice->GetRenderTargetManager() 
				: nullptr;

		if (StereoRenderTargetManager != nullptr)
		{
			StereoRenderTargetManager->CalculateRenderTargetSize(*this, TexSizeX, TexSizeY);
			NumBufferedFrames = StereoRenderTargetManager->GetNumberOfBufferedFrames();
		}
		
		check(BufferedSlateHandles.Num() == BufferedRenderTargetsRHI.Num() && BufferedSlateHandles.Num() == BufferedShaderResourceTexturesRHI.Num());

		//clear existing entries
		for (int32 i = 0; i < BufferedSlateHandles.Num(); ++i)
		{
			if (!BufferedSlateHandles[i])
			{
				BufferedSlateHandles[i] = new FSlateRenderTargetRHI(nullptr, 0, 0);
			}
			BufferedRenderTargetsRHI[i] = nullptr;
			BufferedShaderResourceTexturesRHI[i] = nullptr;
		}

		if (BufferedSlateHandles.Num() < NumBufferedFrames)
		{
			//add sufficient entires for buffering.
			for (int32 i = BufferedSlateHandles.Num(); i < NumBufferedFrames; i++)
			{
				BufferedSlateHandles.Add(new FSlateRenderTargetRHI(nullptr, 0, 0)); 
				BufferedRenderTargetsRHI.Add(nullptr);
				BufferedShaderResourceTexturesRHI.Add(nullptr);
			}
		}
		else if (BufferedSlateHandles.Num() > NumBufferedFrames)
		{
			BufferedSlateHandles.SetNum(NumBufferedFrames);
			BufferedRenderTargetsRHI.SetNum(NumBufferedFrames);
			BufferedShaderResourceTexturesRHI.SetNum(NumBufferedFrames);
		}
		check(BufferedSlateHandles.Num() == BufferedRenderTargetsRHI.Num() && BufferedSlateHandles.Num() == BufferedShaderResourceTexturesRHI.Num());

		static const auto CVarDefaultBackBufferPixelFormat = IConsoleManager::Get().FindTConsoleVariableDataInt(TEXT("r.DefaultBackBufferPixelFormat"));
		EPixelFormat SceneTargetFormat = EDefaultBackBufferPixelFormat::Convert2PixelFormat(EDefaultBackBufferPixelFormat::FromInt(CVarDefaultBackBufferPixelFormat->GetValueOnRenderThread()));
		SceneTargetFormat = RHIPreferredPixelFormatHint(SceneTargetFormat);
	
#if WITH_EDITOR
		// HDR Editor needs to be in float format if running with HDR
		static auto CVarHDREnable = IConsoleManager::Get().FindConsoleVariable(TEXT("Editor.HDRSupport"));
		if(CVarHDREnable && (CVarHDREnable->GetInt() != 0))
		{
			SceneTargetFormat = PF_FloatRGBA;
		}
#endif

		FRHIResourceCreateInfo CreateInfo;
		FTexture2DRHIRef BufferedRTRHI;
		FTexture2DRHIRef BufferedSRVRHI;

		for (int32 i = 0; i < NumBufferedFrames; ++i)
		{
			// try to allocate texture via StereoRenderingDevice; if not successful, use the default way
			if (StereoRenderTargetManager == nullptr || !StereoRenderTargetManager->AllocateRenderTargetTexture(i, TexSizeX, TexSizeY, SceneTargetFormat, 1, TexCreate_None, TexCreate_RenderTargetable, BufferedRTRHI, BufferedSRVRHI))
			{
				RHICreateTargetableShaderResource2D(TexSizeX, TexSizeY, SceneTargetFormat, 1, TexCreate_None, TexCreate_RenderTargetable, false, CreateInfo, BufferedRTRHI, BufferedSRVRHI);
			}
			BufferedRenderTargetsRHI[i] = BufferedRTRHI;
			BufferedShaderResourceTexturesRHI[i] = BufferedSRVRHI;

			if (BufferedSlateHandles[i])
			{
				BufferedSlateHandles[i]->SetRHIRef(BufferedShaderResourceTexturesRHI[0], TexSizeX, TexSizeY);
			}
		}

		// clear out any extra entries we have hanging around
		for (int32 i = NumBufferedFrames; i < BufferedSlateHandles.Num(); ++i)
		{
			if (BufferedSlateHandles[i])
			{
				BufferedSlateHandles[i]->SetRHIRef(nullptr, 0, 0);
			}
			BufferedRenderTargetsRHI[i] = nullptr;
			BufferedShaderResourceTexturesRHI[i] = nullptr;
		}

		CurrentBufferedTargetIndex = 0;
		NextBufferedTargetIndex = (CurrentBufferedTargetIndex + 1) % BufferedSlateHandles.Num();
		RenderTargetTextureRHI = BufferedShaderResourceTexturesRHI[CurrentBufferedTargetIndex];
	}
	else
	{
		check(BufferedSlateHandles.Num() == BufferedRenderTargetsRHI.Num() && BufferedSlateHandles.Num() == BufferedShaderResourceTexturesRHI.Num());
		if (BufferedSlateHandles.Num() == 0)
		{
			BufferedSlateHandles.Add(nullptr);
			BufferedRenderTargetsRHI.Add(nullptr);
			BufferedShaderResourceTexturesRHI.Add(nullptr);
		}		
		NumBufferedFrames = 1;

		RenderTargetTextureRHI = nullptr;		
		CurrentBufferedTargetIndex = NextBufferedTargetIndex = 0;
	}

	//how is this useful at all?  Pinning a weakptr to get a non-threadsafe shared ptr?  Pinning a weakptr is supposed to be protecting me from my weakptr dying underneath me...
	TSharedPtr<SWidget> PinnedViewport = ViewportWidget.Pin();
	if (PinnedViewport.IsValid())
	{

		TSharedPtr<SWindow> Window = FSlateApplication::Get().FindWidgetWindow(PinnedViewport.ToSharedRef());
		
		WindowRenderTargetUpdate(Renderer, Window.Get());
		if (UseSeparateRenderTarget())
		{
			RTTSize = FIntPoint(TexSizeX, TexSizeY);
		}
	}
}

void FSceneViewport::ReleaseDynamicRHI()
{
	FViewport::ReleaseDynamicRHI();

	ViewportRHI.SafeRelease();

	DebugCanvasDrawer->ReleaseResources();

	for (int32 i = 0; i < BufferedSlateHandles.Num(); ++i)
	{
		if (BufferedSlateHandles[i])
		{
			BufferedSlateHandles[i]->ReleaseDynamicRHI();
		}
	}
	if (RenderThreadSlateTexture)
	{
		RenderThreadSlateTexture->ReleaseDynamicRHI();
	}
}

void FSceneViewport::SetPreCaptureMousePosFromSlateCursor()
{
	PreCaptureCursorPos = FSlateApplication::Get().GetCursorPos().IntPoint();
}<|MERGE_RESOLUTION|>--- conflicted
+++ resolved
@@ -1757,13 +1757,7 @@
 		if (bShouldUnsetTargets)
 		{
 			// Set the active render target(s) to nothing to release references in the case that the viewport is resized by slate before we draw again
-<<<<<<< HEAD
-			PRAGMA_DISABLE_DEPRECATION_WARNINGS
-			UnbindRenderTargets(RHICmdList);
-			PRAGMA_ENABLE_DEPRECATION_WARNINGS
-=======
 			//UnbindRenderTargets(RHICmdList);
->>>>>>> 24776ab6
 		}
 		// Note: this releases our reference but does not release the resource as it is owned by slate (this is intended)
 		RenderTargetTextureRenderThreadRHI.SafeRelease();
