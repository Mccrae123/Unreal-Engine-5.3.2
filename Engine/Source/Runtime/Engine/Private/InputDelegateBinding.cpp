// Copyright Epic Games, Inc. All Rights Reserved.

#include "Engine/InputDelegateBinding.h"
#include "UObject/Class.h"
#include "Engine/BlueprintGeneratedClass.h"
#include "GameFramework/Actor.h"
#include "Components/InputComponent.h"
<<<<<<< HEAD
=======

#include UE_INLINE_GENERATED_CPP_BY_NAME(InputDelegateBinding)
>>>>>>> d731a049

TSet<UClass*> UInputDelegateBinding::InputBindingClasses;

UInputDelegateBinding::UInputDelegateBinding(const FObjectInitializer& ObjectInitializer)
	: Super(ObjectInitializer)
{
	if (IsTemplate())
	{
		// Auto register the class
		InputBindingClasses.Emplace(GetClass());
	}
}

bool UInputDelegateBinding::SupportsInputDelegate(const UClass* InClass)
{
	return !!Cast<UBlueprintGeneratedClass>(InClass);
}

void UInputDelegateBinding::BindInputDelegates(const UClass* InClass, UInputComponent* InputComponent, UObject* InObjectToBindTo /* = nullptr */)
{
	if (InClass && InputComponent && SupportsInputDelegate(InClass))
	{
		ensureMsgf(InputComponent, TEXT("Attempting to bind input delegates to an invalid Input Component!"));
		
		// If there was an object given to bind to use that, otherwise fall back to the input component's owner
		// which will be an AActor.
		UObject* ObjectToBindTo = InObjectToBindTo ? InObjectToBindTo : InputComponent->GetOwner();
		
		BindInputDelegates(InClass->GetSuperClass(), InputComponent, ObjectToBindTo);

		for(UClass* BindingClass : InputBindingClasses)
		{
			UInputDelegateBinding* BindingObject = CastChecked<UInputDelegateBinding>(
				UBlueprintGeneratedClass::GetDynamicBindingObject(InClass, BindingClass)
				, ECastCheckedType::NullAllowed);
			if (BindingObject)
			{
				BindingObject->BindToInputComponent(InputComponent, ObjectToBindTo);
			}
		}
	}
}

void UInputDelegateBinding::BindInputDelegatesWithSubojects(AActor* InActor, UInputComponent* InputComponent)
{
	TRACE_CPUPROFILER_EVENT_SCOPE(UInputDelegateBinding::BindInputDelegatesWithSubojects);
	
	ensureMsgf(InActor && InputComponent, TEXT("Attempting to bind input delegates to an invalid actor or input component!"));

	const UClass* ActorClass = InActor ? InActor->GetClass() : nullptr;

	if (ActorClass && InputComponent && SupportsInputDelegate(ActorClass))
	{
		// Bind any input delegates on the base actor class
		UInputDelegateBinding::BindInputDelegates(ActorClass, InputComponent, InputComponent->GetOwner());

		// Bind any input delegates on the actor's components
		TInlineComponentArray<UActorComponent*> ComponentArray;
		InActor->GetComponents(ComponentArray);
		for(UActorComponent* Comp : ComponentArray)
		{
			const UClass* CompClass = Comp ? Comp->GetClass() : nullptr;
<<<<<<< HEAD
			if(CompClass && SupportsInputDelegate(CompClass) && Comp != InputComponent)
=======
			if(CompClass && Comp != InputComponent)
>>>>>>> d731a049
			{
				UInputDelegateBinding::BindInputDelegates(CompClass, InputComponent, Comp);	
			}			
		}
	}
}<|MERGE_RESOLUTION|>--- conflicted
+++ resolved
@@ -5,11 +5,8 @@
 #include "Engine/BlueprintGeneratedClass.h"
 #include "GameFramework/Actor.h"
 #include "Components/InputComponent.h"
-<<<<<<< HEAD
-=======
 
 #include UE_INLINE_GENERATED_CPP_BY_NAME(InputDelegateBinding)
->>>>>>> d731a049
 
 TSet<UClass*> UInputDelegateBinding::InputBindingClasses;
 
@@ -72,11 +69,7 @@
 		for(UActorComponent* Comp : ComponentArray)
 		{
 			const UClass* CompClass = Comp ? Comp->GetClass() : nullptr;
-<<<<<<< HEAD
-			if(CompClass && SupportsInputDelegate(CompClass) && Comp != InputComponent)
-=======
 			if(CompClass && Comp != InputComponent)
->>>>>>> d731a049
 			{
 				UInputDelegateBinding::BindInputDelegates(CompClass, InputComponent, Comp);	
 			}			
