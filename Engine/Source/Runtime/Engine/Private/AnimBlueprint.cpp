--- conflicted
+++ resolved
@@ -240,8 +240,6 @@
 	return GetDefault<UAnimBlueprintSettings>()->bAllowMacros;
 }
 
-<<<<<<< HEAD
-=======
 bool UAnimBlueprint::SupportsInputEvents() const
 {
 	// Animation blueprints don't really support input events. You used to be able to place
@@ -257,7 +255,6 @@
 	return false;	
 }
 
->>>>>>> 4af6daef
 bool UAnimBlueprint::AllowFunctionOverride(const UFunction* const InFunction) const
 {
 	check(InFunction);
