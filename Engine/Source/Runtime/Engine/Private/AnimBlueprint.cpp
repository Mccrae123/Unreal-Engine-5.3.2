// Copyright Epic Games, Inc. All Rights Reserved.

#include "Animation/AnimBlueprint.h"
#include "UObject/FrameworkObjectVersion.h"
#include "Animation/AnimBlueprintGeneratedClass.h"
#if WITH_EDITOR
#include "Settings/EditorExperimentalSettings.h"
#include "Modules/ModuleManager.h"
#endif
#if WITH_EDITORONLY_DATA
#include "AnimationEditorUtils.h"
#endif

//////////////////////////////////////////////////////////////////////////
// UAnimBlueprint

UAnimBlueprint::UAnimBlueprint(const FObjectInitializer& ObjectInitializer)
	: Super(ObjectInitializer)
{
	bUseMultiThreadedAnimationUpdate = true;
<<<<<<< HEAD

=======
#if WITH_EDITORONLY_DATA
	bRefreshExtensions = true;
#endif
	
>>>>>>> 6bbb88c8
#if WITH_EDITOR
	if(!HasAnyFlags(RF_ClassDefaultObject))
	{
		// Ensure that we are able to compile this anim BP by loading the compiler's module
		FModuleManager::Get().LoadModuleChecked("AnimGraph");
	}
#endif
}

UAnimBlueprintGeneratedClass* UAnimBlueprint::GetAnimBlueprintGeneratedClass() const
{
	UAnimBlueprintGeneratedClass* Result = Cast<UAnimBlueprintGeneratedClass>(*GeneratedClass);
	return Result;
}

UAnimBlueprintGeneratedClass* UAnimBlueprint::GetAnimBlueprintSkeletonClass() const
{
	UAnimBlueprintGeneratedClass* Result = Cast<UAnimBlueprintGeneratedClass>(*SkeletonGeneratedClass);
	return Result;
}

void UAnimBlueprint::Serialize(FArchive& Ar)
{
	LLM_SCOPE(ELLMTag::Animation);

	Super::Serialize(Ar);

#if WITH_EDITOR
	Ar.UsingCustomVersion(FFrameworkObjectVersion::GUID);
#endif
}

#if WITH_EDITOR

UClass* UAnimBlueprint::GetBlueprintClass() const
{
	return UAnimBlueprintGeneratedClass::StaticClass();
}

int32 UAnimBlueprint::FindOrAddGroup(FName GroupName)
{
	if (GroupName == NAME_None)
	{
		return INDEX_NONE;
	}
	else
	{
		// Look for an existing group
		for (int32 Index = 0; Index < Groups.Num(); ++Index)
		{
			if (Groups[Index].Name == GroupName)
			{
				return Index;
			}
		}

		// Create a new group
		MarkPackageDirty();
		FAnimGroupInfo& NewGroup = *(new (Groups) FAnimGroupInfo());
		NewGroup.Name = GroupName;

		return Groups.Num() - 1;
	}
}

UAnimBlueprint* UAnimBlueprint::FindRootAnimBlueprint(const UAnimBlueprint* DerivedBlueprint)
{
	UAnimBlueprint* ParentBP = nullptr;

	// Determine if there is an anim blueprint in the ancestry of this class
	for (UClass* ParentClass = DerivedBlueprint->ParentClass; ParentClass && (UObject::StaticClass() != ParentClass); ParentClass = ParentClass->GetSuperClass())
	{
		if (UAnimBlueprint* TestBP = Cast<UAnimBlueprint>(ParentClass->ClassGeneratedBy))
		{
			ParentBP = TestBP;
		}
	}

	return ParentBP;
}

UAnimBlueprint* UAnimBlueprint::GetParentAnimBlueprint(const UAnimBlueprint* DerivedBlueprint)
{
	UAnimBlueprint* ParentBP = nullptr;
	UClass* ParentClass = DerivedBlueprint->ParentClass;

	if (UAnimBlueprint* TestBP = Cast<UAnimBlueprint>(ParentClass->ClassGeneratedBy))
	{
		ParentBP = TestBP;
	}

	return ParentBP;
}

FAnimParentNodeAssetOverride* UAnimBlueprint::GetAssetOverrideForNode(FGuid NodeGuid, bool bIgnoreSelf) const
{
	TArray<UBlueprint*> Hierarchy;
	GetBlueprintHierarchyFromClass(GetAnimBlueprintGeneratedClass(), Hierarchy);

	for (int32 Idx = bIgnoreSelf ? 1 : 0 ; Idx < Hierarchy.Num() ; ++Idx)
	{
		if (UAnimBlueprint* AnimBlueprint = Cast<UAnimBlueprint>(Hierarchy[Idx]))
		{
			FAnimParentNodeAssetOverride* Override = AnimBlueprint->ParentAssetOverrides.FindByPredicate([NodeGuid](const FAnimParentNodeAssetOverride& Other)
			{
				return Other.ParentNodeGuid == NodeGuid;
			});

			if (Override)
			{
				return Override;
			}
		}
	}

	return nullptr;
}

bool UAnimBlueprint::GetAssetOverrides(TArray<FAnimParentNodeAssetOverride*>& OutOverrides)
{
	TArray<UBlueprint*> Hierarchy;
	GetBlueprintHierarchyFromClass(GetAnimBlueprintGeneratedClass(), Hierarchy);

	for (UBlueprint* Blueprint : Hierarchy)
	{
		if (UAnimBlueprint* AnimBlueprint = Cast<UAnimBlueprint>(Blueprint))
		{
			for (FAnimParentNodeAssetOverride& Override : AnimBlueprint->ParentAssetOverrides)
			{
				bool OverrideExists = OutOverrides.ContainsByPredicate([Override](const FAnimParentNodeAssetOverride* Other)
				{
					return Override.ParentNodeGuid == Other->ParentNodeGuid;
				});

				if (!OverrideExists)
				{
					OutOverrides.Add(&Override);
				}
			}
		}
	}

	return OutOverrides.Num() > 0;
}

void UAnimBlueprint::PostLoad()
{
	LLM_SCOPE(ELLMTag::Animation);

	Super::PostLoad();
#if WITH_EDITOR
	// Validate animation overrides
	UAnimBlueprintGeneratedClass* AnimBPGeneratedClass = GetAnimBlueprintGeneratedClass();
	
	if (AnimBPGeneratedClass)
	{
		// If there is no index for the guid, remove the entry.
		ParentAssetOverrides.RemoveAll([AnimBPGeneratedClass](const FAnimParentNodeAssetOverride& Element)
		{
			if (!AnimBPGeneratedClass->GetNodePropertyIndexFromGuid(Element.ParentNodeGuid, EPropertySearchMode::Hierarchy))
			{
				return true;
			}

			return false;
		});
	}
#endif
}

bool UAnimBlueprint::CanAlwaysRecompileWhilePlayingInEditor() const
{
	return true;
}

bool UAnimBlueprint::FindDiffs(const UBlueprint* OtherBlueprint, FDiffResults& Results) const
{
	const UAnimBlueprint* OtherAnimBP = Cast<UAnimBlueprint>(OtherBlueprint);
	if (!OtherAnimBP)
	{
		return false;
	}

	// Anim BPs should diff correctly, as all the info is stored in graphs or the parent
	return true;
}

void UAnimBlueprint::SetObjectBeingDebugged(UObject* NewObject)
{
	// Look for any linked instances and set them up too if they are not already open in an editor
	AnimationEditorUtils::SetupDebugLinkedAnimInstances(this, NewObject);

	Super::SetObjectBeingDebugged(NewObject);
}

#endif

USkeletalMesh* UAnimBlueprint::GetPreviewMesh(bool bFindIfNotSet/*=false*/)
{
#if WITH_EDITORONLY_DATA
	USkeletalMesh* PreviewMesh = PreviewSkeletalMesh.LoadSynchronous();
	// if somehow skeleton changes, just nullify it. 
	if (PreviewMesh && PreviewMesh->GetSkeleton() != TargetSkeleton)
	{
		PreviewMesh = nullptr;
		SetPreviewMesh(nullptr);
	}

	return PreviewMesh;
#else
	return nullptr;
#endif
}

USkeletalMesh* UAnimBlueprint::GetPreviewMesh() const
{
#if WITH_EDITORONLY_DATA
	if (!PreviewSkeletalMesh.IsValid())
	{
		PreviewSkeletalMesh.LoadSynchronous();
	}
	return PreviewSkeletalMesh.Get();
#else
	return nullptr;
#endif
}

void UAnimBlueprint::SetPreviewMesh(USkeletalMesh* PreviewMesh, bool bMarkAsDirty/*=true*/)
{
#if WITH_EDITORONLY_DATA
	if(bMarkAsDirty)
	{
		Modify();
	}
	PreviewSkeletalMesh = PreviewMesh;
#endif
}

void UAnimBlueprint::SetPreviewAnimationBlueprint(UAnimBlueprint* InPreviewAnimationBlueprint)
{
#if WITH_EDITORONLY_DATA
	Modify();
	PreviewAnimationBlueprint = InPreviewAnimationBlueprint;
#endif
}

UAnimBlueprint* UAnimBlueprint::GetPreviewAnimationBlueprint() const
{
#if WITH_EDITORONLY_DATA
	if (!PreviewAnimationBlueprint.IsValid())
	{
		PreviewAnimationBlueprint.LoadSynchronous();
	}
	return PreviewAnimationBlueprint.Get();
#else
	return nullptr;
#endif
}

void UAnimBlueprint::SetPreviewAnimationBlueprintApplicationMethod(EPreviewAnimationBlueprintApplicationMethod InMethod) 
{ 
#if WITH_EDITORONLY_DATA
	Modify();
	PreviewAnimationBlueprintApplicationMethod = InMethod; 
#endif
}

EPreviewAnimationBlueprintApplicationMethod UAnimBlueprint::GetPreviewAnimationBlueprintApplicationMethod() const 
{ 
#if WITH_EDITORONLY_DATA
	return PreviewAnimationBlueprintApplicationMethod; 
#else
	return EPreviewAnimationBlueprintApplicationMethod::LinkedLayers;
#endif
}

void UAnimBlueprint::SetPreviewAnimationBlueprintTag(FName InTag) 
{ 
#if WITH_EDITORONLY_DATA
	Modify();
	PreviewAnimationBlueprintTag = InTag; 
#endif
}

FName UAnimBlueprint::GetPreviewAnimationBlueprintTag() const 
{ 
#if WITH_EDITORONLY_DATA
	return PreviewAnimationBlueprintTag; 
#else
	return NAME_None;
#endif
}

bool UAnimBlueprint::IsObjectBeingDebugged(const UObject* Object) const
{
#if WITH_EDITOR
	// Only root anim BPs can have anim graphs and be debugged
	const UAnimBlueprint* RootBP = UAnimBlueprint::FindRootAnimBlueprint(this);
	const UAnimBlueprint* DebugBP = RootBP ? RootBP : this;
	
	return DebugBP->GetObjectBeingDebugged() == Object;
#else
	return false;
#endif
}

FAnimBlueprintDebugData* UAnimBlueprint::GetDebugData() const
{
#if WITH_EDITORONLY_DATA
	// Only root anim BPs can have anim graphs and be debugged
	const UAnimBlueprint* RootBP = UAnimBlueprint::FindRootAnimBlueprint(this);
	const UAnimBlueprint* DebugBP = RootBP ? RootBP : this;
	UAnimBlueprintGeneratedClass* AnimClass = DebugBP->GetAnimBlueprintGeneratedClass();

	return AnimClass ? &AnimClass->GetAnimBlueprintDebugData() : nullptr;
#else
	return nullptr;
#endif // WITH_EDITORONLY_DATA
}

#if WITH_EDITORONLY_DATA
bool UAnimBlueprint::IsCompatible(const UAnimBlueprint* InAnimBlueprint) const
{
	if(InAnimBlueprint->bIsTemplate)
	{
		// Directionality here, templates are compatible with all anim BPs, but not necessarily vice versa
		return true;
	}
	
	if(InAnimBlueprint->BlueprintType == BPTYPE_Interface)
	{
		// Interfaces dont bother with skeleton checks - assume compatibility is driven by the interface machinery
		return true;
	}

	return (TargetSkeleton != nullptr && TargetSkeleton->IsCompatible(InAnimBlueprint->TargetSkeleton));
}

bool UAnimBlueprint::IsCompatibleByAssetString(const FString& InSkeletonAsset, bool bInIsTemplate, bool bInIsInterface) const
{
	if(bInIsTemplate)
	{
		// Directionality here, templates are compatible with all anim BPs, but not necessarily vice versa
		return true;
	}
	
	if(bInIsInterface)
	{
		// Interfaces dont bother with skeleton checks - assume compatibility is driven by the interface machinery
		return true;
	}

	return (TargetSkeleton != nullptr && TargetSkeleton->IsCompatibleSkeletonByAssetString(InSkeletonAsset));
}
#endif<|MERGE_RESOLUTION|>--- conflicted
+++ resolved
@@ -18,14 +18,10 @@
 	: Super(ObjectInitializer)
 {
 	bUseMultiThreadedAnimationUpdate = true;
-<<<<<<< HEAD
-
-=======
 #if WITH_EDITORONLY_DATA
 	bRefreshExtensions = true;
 #endif
 	
->>>>>>> 6bbb88c8
 #if WITH_EDITOR
 	if(!HasAnyFlags(RF_ClassDefaultObject))
 	{
