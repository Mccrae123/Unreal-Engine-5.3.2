// Copyright Epic Games, Inc. All Rights Reserved.

#include "Engine/PoseWatch.h"
#include "Animation/AnimBlueprint.h"

<<<<<<< HEAD
=======
#include UE_INLINE_GENERATED_CPP_BY_NAME(PoseWatch)

>>>>>>> d731a049
#if WITH_EDITOR
#include "AnimationEditorUtils.h"
#endif

#define LOCTEXT_NAMESPACE "PoseWatch"

<<<<<<< HEAD
=======
#if WITH_EDITOR

// PoseWatchUtil

TSet<UPoseWatch*> PoseWatchUtil::GetChildrenPoseWatchOf(const UPoseWatchFolder* Folder, const UAnimBlueprint* AnimBlueprint)
{
	TSet<UPoseWatch*> Children;

	for (UPoseWatch* SomePoseWatch : AnimBlueprint->PoseWatches)
	{
		if (SomePoseWatch->IsIn(Folder))
		{
			Children.Add(SomePoseWatch);
		}
	}

	return Children;
}

TSet<UPoseWatchFolder*> PoseWatchUtil::GetChildrenPoseWatchFoldersOf(const UPoseWatchFolder* Folder, const UAnimBlueprint* AnimBlueprint)
{
	TSet<UPoseWatchFolder*> Children;

	for (UPoseWatchFolder* SomePoseWatchFolder : AnimBlueprint->PoseWatchFolders)
	{
		if (SomePoseWatchFolder->IsIn(Folder))
		{
			Children.Add(SomePoseWatchFolder);
		}
	}

	return Children;
}

template <typename TParent, typename TItem> FText PoseWatchUtil::FindUniqueNameInParent(TParent* InParent, const TItem* InItem)
{
	static const FTextFormat LabelFormat = FTextFormat::FromString("{0}{1}");

	FText NewLabel = InItem->GetLabel();

	for (uint32 Counter = 1; !InItem->IsLabelUniqueInParent(NewLabel, InParent); ++Counter)
	{
		NewLabel = FText::Format(LabelFormat, InItem->GetLabel(), FText::AsNumber(Counter));
	}

	return NewLabel;
}

FColor PoseWatchUtil::ChoosePoseWatchColor()
{
	return FColor::MakeRandomColor();
}

#endif // WITH_EDITOR

// UPoseWatchFolder

>>>>>>> d731a049
UPoseWatchFolder::UPoseWatchFolder(const FObjectInitializer& ObjectInitializer)
	: Super(ObjectInitializer)
{
#if WITH_EDITOR
	Label = GetDefaultLabel();
#endif
}
<<<<<<< HEAD
=======

#if WITH_EDITOR

const FText UPoseWatchFolder::GetPath() const
{
	if (Parent.Get() != nullptr)
	{
		return FText::Format(LOCTEXT("Path", "{0}/{1}"), Parent->GetPath(), Label);
	}
	return Label;
}

FText UPoseWatchFolder::GetDefaultLabel() const
{
	return LOCTEXT("PoseWatchFolderDefaultName", "NewFolder");
}

FText UPoseWatchFolder::GetLabel() const
{
	return Label;
}

bool UPoseWatchFolder::GetIsVisible() const
{
	return bIsVisible;
}

UPoseWatchFolder* UPoseWatchFolder::GetParent() const
{
	return Parent.Get();
}

bool UPoseWatchFolder::SetParent(UPoseWatchFolder* InParent, bool bForce)
{
	if (IsLabelUniqueInParent(Label, InParent))
	{
		Parent = InParent;
		return true;
	}
	else if (bForce)
	{
		Label = FindUniqueNameInParent(InParent);
		check(IsLabelUniqueInParent(Label, InParent))
		Parent = InParent;
		return true;
	}
	return false;
}

bool UPoseWatchFolder::IsLabelUniqueInParent(const FText& InLabel, UPoseWatchFolder* InFolder) const
{
	for (UPoseWatchFolder* SomeChildFolder : PoseWatchUtil::GetChildrenPoseWatchFoldersOf(InFolder, GetAnimBlueprint()))
	{
		if (SomeChildFolder->GetLabel().ToString().Equals(InLabel.ToString()))
		{
			if (SomeChildFolder != this)
			{
				return false;
			}
		}
	}
	return true;

	// TODO - folders can contain folders AND node watches ... don't we need to check against node watch names as well ?
}

void UPoseWatchFolder::MoveTo(UPoseWatchFolder* InFolder)
{
	SetParent(InFolder);
}

bool UPoseWatchFolder::SetLabel(const FText& InLabel)
{
	FText NewLabel = FText::TrimPrecedingAndTrailing(InLabel);
	if (IsLabelUniqueInParent(NewLabel, Parent.Get()))
	{
		Label = NewLabel;
		return true;
	}
	return false;
}

void UPoseWatchFolder::SetIsVisible(bool bInIsVisible, bool bUpdateChildren)
{
	// Can only become visible if there are no children descendents
	if (!HasPoseWatchDescendents() && bInIsVisible)
	{
		bIsVisible = false;
		return;
	}

	bIsVisible = bInIsVisible;

	if (bUpdateChildren)
	{
		for (UPoseWatch* SomePoseWatch : PoseWatchUtil::GetChildrenPoseWatchOf(this, GetAnimBlueprint()))
		{
			SomePoseWatch->SetIsVisible(bInIsVisible);
		}
		for (UPoseWatchFolder* SomeChildFolder : PoseWatchUtil::GetChildrenPoseWatchFoldersOf(this, GetAnimBlueprint()))
		{
			SomeChildFolder->SetIsVisible(bInIsVisible);
		}
	}
}

void UPoseWatchFolder::SetIsExpanded(bool bInIsExpanded)
{
	bIsExpanded = bInIsExpanded;
}

bool UPoseWatchFolder::GetIsExpanded() const
{
	return bIsExpanded;
}

void UPoseWatchFolder::OnRemoved()
{
	// Move all this folder's children to this folder's parent
	for (UPoseWatch* SomePoseWatch : PoseWatchUtil::GetChildrenPoseWatchOf(this, GetAnimBlueprint()))
	{
		SomePoseWatch->SetParent(Parent.Get(), /* bForce*/ true);
	}
	for (UPoseWatchFolder* SomePoseWatchFolder : PoseWatchUtil::GetChildrenPoseWatchFoldersOf(this, GetAnimBlueprint()))
	{
		SomePoseWatchFolder->SetParent(Parent.Get(), /* bForce*/ true);
	}

	UAnimBlueprint* AnimBlueprint = CastChecked<UAnimBlueprint>(GetOuter());
	AnimBlueprint->PoseWatchFolders.Remove(this);

	if (Parent.IsValid())
	{
		Parent->UpdateVisibility();
	}

	AnimationEditorUtils::OnPoseWatchesChanged().Broadcast(GetAnimBlueprint(), nullptr);
}

void UPoseWatchFolder::UpdateVisibility()
{
	bool bNewIsVisible = false;

	for (UPoseWatch* SomePoseWatch : PoseWatchUtil::GetChildrenPoseWatchOf(this, GetAnimBlueprint()))
	{
		bNewIsVisible |= SomePoseWatch->GetIsVisible();
	}
	for (UPoseWatchFolder* SomePoseWatchFolder : PoseWatchUtil::GetChildrenPoseWatchFoldersOf(this, GetAnimBlueprint()))
	{
		bNewIsVisible |= SomePoseWatchFolder->GetIsVisible();
	}

	SetIsVisible(bNewIsVisible, false);
	if (Parent.IsValid())
	{
		Parent->UpdateVisibility();
	}
}

UAnimBlueprint* UPoseWatchFolder::GetAnimBlueprint() const
{
	return  CastChecked<UAnimBlueprint>(GetOuter());
}

bool UPoseWatchFolder::IsIn(const UPoseWatchFolder* InFolder) const
{
	return Parent.Get() == InFolder;
}

bool UPoseWatchFolder::IsDescendantOf(const UPoseWatchFolder* InFolder) const
{
	if (IsIn(InFolder))
	{
		return true;
	}

	TWeakObjectPtr<UPoseWatchFolder> ParentFolder = Parent;
	while (ParentFolder.IsValid())
	{
		if (ParentFolder->IsIn(InFolder))
		{
			return true;
		}
		ParentFolder = ParentFolder->Parent;
	}
	return false;
}

bool UPoseWatchFolder::IsAssignedFolder() const
{
	return Parent != nullptr;
}

bool UPoseWatchFolder::ValidateLabelRename(const FText& InLabel, FText& OutErrorMessage)
{
	FText UseLabel = FText::TrimPrecedingAndTrailing(InLabel);
	if (UseLabel.IsEmptyOrWhitespace())
	{
		OutErrorMessage = LOCTEXT("PoseWatchFolderNameEmpty", "A pose watch folder must have a label");
		return false;
	}

	if (!IsLabelUniqueInParent(UseLabel, Parent.Get()))
	{
		OutErrorMessage = LOCTEXT("PoseWatchFolderNameTaken", "A folder already has this name at this level");
		return false;
	}
	return true;
}

bool UPoseWatchFolder::HasChildren() const
{
	if (PoseWatchUtil::GetChildrenPoseWatchFoldersOf(this, GetAnimBlueprint()).Num() > 0)
	{
		return true;
	}
	if (PoseWatchUtil::GetChildrenPoseWatchOf(this, GetAnimBlueprint()).Num() > 0)
	{
		return true;
	}
	return false;
}

void UPoseWatchFolder::SetUniqueDefaultLabel()
{
	Label = GetDefaultLabel();
	Label = FindUniqueNameInParent(Parent.Get());
}

FText UPoseWatchFolder::FindUniqueNameInParent(UPoseWatchFolder* InFolder) const
{
	return PoseWatchUtil::FindUniqueNameInParent(InFolder, this);
}

bool UPoseWatchFolder::HasPoseWatchChildren() const
{
	return PoseWatchUtil::GetChildrenPoseWatchOf(this, GetAnimBlueprint()).Num() > 0;
}

bool UPoseWatchFolder::HasPoseWatchDescendents() const
{
	if (HasPoseWatchChildren())
	{
		return true;
	}
	for (UPoseWatchFolder* SomePoseWatchFolder : PoseWatchUtil::GetChildrenPoseWatchFoldersOf(this, GetAnimBlueprint()))
	{
		if (SomePoseWatchFolder->HasPoseWatchDescendents())
		{
			return true;
		}
	}
	return false;
}

// UPoseWatchElement

FText UPoseWatchElement::GetDefaultLabel() const
{
	return LOCTEXT("NewPoseWatchElement", "Pose Watch");
}

FText UPoseWatchElement::GetLabel() const
{
	return Label;
}

bool UPoseWatchElement::GetIsVisible() const
{
	return bIsVisible;
}

bool UPoseWatchElement::GetIsEnabled() const
{
	return true;
}

UPoseWatch* UPoseWatchElement::GetParent() const
{
	return Parent.Get();
}

void UPoseWatchElement::SetParent(UPoseWatch* InParent)
{
	Parent = InParent;
}

bool UPoseWatchElement::SetLabel(const FText& InLabel)
{
	if (Parent.IsValid() && IsLabelUniqueInParent(InLabel, Parent.Get()))
	{
		Label = InLabel;
		return true;
	}

	return false;
}

void UPoseWatchElement::SetIsVisible(bool bInIsVisible)
{
	bIsVisible = bInIsVisible;

	if (Parent.IsValid())
	{
		Parent->UpdateVisibility();
	}
}

bool UPoseWatchElement::ValidateLabelRename(const FText& InLabel, FText& OutErrorMessage)
{
	if (!IsLabelUniqueInParent(InLabel, Parent.Get()))
	{
		OutErrorMessage = LOCTEXT("PoseWatchElementNameTaken", "A element already has this name in this node watch");
		return false;
	}

	return true;
}

bool UPoseWatchElement::IsLabelUniqueInParent(const FText& InLabel, UPoseWatch* InParent) const
{
	for (TObjectPtr<UPoseWatchElement>& Element : InParent->GetElements())
	{
		if (Element->GetLabel().ToString().Equals(InLabel.ToString()))
		{
			if (Element != this)
			{
				return false;
			}
		}
	}
	return true;
}

void UPoseWatchElement::SetUniqueDefaultLabel()
{
	Label = GetDefaultLabel();
	Label = FindUniqueNameInParent(Parent.Get());
}

void UPoseWatchElement::SetUniqueLabel(const FText& InLabel)
{
	Label = InLabel;
	Label = FindUniqueNameInParent(Parent.Get());
}

FColor UPoseWatchElement::GetColor() const
{
	return Color;
}

void UPoseWatchElement::SetColor(const FColor& InColor)
{
	Color = InColor;
}

bool UPoseWatchElement::HasColor() const
{
	return bHasColor;
}

void UPoseWatchElement::SetHasColor(const bool bInHasColor)
{
	bHasColor = bInHasColor;
}

FName UPoseWatchElement::GetIconName() const
{
	return IconName;
}

void UPoseWatchElement::SetIconName(const FName InIconName)
{
	IconName = InIconName;
}

void UPoseWatchElement::ToggleIsVisible()
{
	SetIsVisible(!bIsVisible);
}

FText UPoseWatchElement::FindUniqueNameInParent(UPoseWatch* InParent) const
{
	if (InParent)
	{
		return PoseWatchUtil::FindUniqueNameInParent(InParent, this);
	}
	return FText();
}

#endif // WITH_EDITOR

// UPoseWatchPoseElement

UPoseWatchPoseElement::UPoseWatchPoseElement(const FObjectInitializer& ObjectInitializer)
	: Super(ObjectInitializer)
{
#if WITH_EDITOR
	ViewportMask = nullptr;
	bInvertViewportMask = false;
	BlendScaleThreshold = 0.f;
	ViewportOffset = FVector3d::ZeroVector;

	Label = GetDefaultLabel();
	SetIconName("AnimGraph.PoseWatch.Icon");
#endif
}

#if WITH_EDITOR

bool UPoseWatchPoseElement::GetIsEnabled() const
{
	return Parent.Get() && Parent->GetIsNodeEnabled();
}

FSlateIcon UPoseWatchPoseElement::StaticGetIcon()
{
	static FSlateIcon Icon(FAppStyle::GetAppStyleSetName(), "AnimGraph.PoseWatch.Icon");
	return Icon;
}

#endif // WITH_EDITOR

// UPoseWatch
>>>>>>> d731a049

UPoseWatch::UPoseWatch(const FObjectInitializer& ObjectInitializer)
	: Super(ObjectInitializer)
{
#if WITH_EDITOR
	Label = GetDefaultLabel();
<<<<<<< HEAD
	SetColor(PoseWatchUtil::ChoosePoseWatchColor());
=======
>>>>>>> d731a049
#endif
}

#if WITH_EDITOR

<<<<<<< HEAD

// PoseWatchUtil

TSet<UPoseWatch*> PoseWatchUtil::GetChildrenPoseWatchOf(const UPoseWatchFolder* Folder, const UAnimBlueprint* AnimBlueprint)
{
	TSet<UPoseWatch*> Children;

	for (UPoseWatch* SomePoseWatch : AnimBlueprint->PoseWatches)
	{
		if (SomePoseWatch->IsIn(Folder))
		{
			Children.Add(SomePoseWatch);
		}
	}

	return Children;
}

TSet<UPoseWatchFolder*> PoseWatchUtil::GetChildrenPoseWatchFoldersOf(const UPoseWatchFolder* Folder, const UAnimBlueprint* AnimBlueprint)
{
	TSet<UPoseWatchFolder*> Children;

	for (UPoseWatchFolder* SomePoseWatchFolder : AnimBlueprint->PoseWatchFolders)
	{
		if (SomePoseWatchFolder->IsIn(Folder))
		{
			Children.Add(SomePoseWatchFolder);
		}
	}

	return Children;
}

template <typename T>
T* PoseWatchUtil::FindInFolderInCollection(const FName& Label, UPoseWatchFolder* InFolder, const TArray<TObjectPtr<T>>& PoseWatchCollection)
{
	for (const TObjectPtr<T>& PoseWatchItem : PoseWatchCollection)
	{
		if (PoseWatchItem->IsIn(InFolder) && PoseWatchItem->GetLabel().ToString().Equals(Label.ToString()))
		{
			return PoseWatchItem;
		}
	}
	return nullptr;
}

template <typename T>
FText PoseWatchUtil::FindUniqueNameInFolder(UPoseWatchFolder* InParent, const T* Item, const TArray<TObjectPtr<T>>& Collection)
{
	FName NewName(Item->GetLabel().ToString());
	FString BaseLabel = Item->GetLabel().ToString();
	int32 Index = 0;
	T* ConflictingItem = nullptr;
	do
	{
		++Index;
		NewName = *FString::Printf(TEXT("%s%d"), *BaseLabel, Index);
		ConflictingItem = FindInFolderInCollection(NewName, InParent, Collection);
	} while (ConflictingItem != nullptr && ConflictingItem != Item);

	return FText::FromName(NewName);
}

FColor PoseWatchUtil::ChoosePoseWatchColor()
{
	return FColor::MakeRandomColor();
}


// UPoseWatchFolder

const FText UPoseWatchFolder::GetPath() const
{
	if (Parent.Get() != nullptr)
	{
		return FText::Format(LOCTEXT("Path", "{0}/{1}"), Parent->GetPath(), Label);
	}
	return Label;
}

FText UPoseWatchFolder::GetDefaultLabel() const
{
	return LOCTEXT("PoseWatchFolderDefaultName", "NewFolder");
}

FText UPoseWatchFolder::GetLabel() const
{
	return Label;
}

bool UPoseWatchFolder::GetIsVisible() const
{
	return bIsVisible;
}

UPoseWatchFolder* UPoseWatchFolder::GetParent() const
{
	return Parent.Get();
}

bool UPoseWatchFolder::SetParent(UPoseWatchFolder* InParent, bool bForce)
{
	if (IsFolderLabelUniqueInFolder(Label, InParent))
	{
		Parent = InParent;
		return true;
	}
	else if (bForce)
	{
		Label = FindUniqueNameInFolder(InParent);
		check(IsFolderLabelUniqueInFolder(Label, InParent))
		Parent = InParent;
		return true;
	}
	return false;
}

bool UPoseWatchFolder::IsFolderLabelUniqueInFolder(const FText& InLabel, UPoseWatchFolder* InFolder) const
{
	for (UPoseWatchFolder* SomeChildFolder : PoseWatchUtil::GetChildrenPoseWatchFoldersOf(InFolder, GetAnimBlueprint()))
	{
		if (SomeChildFolder->GetLabel().ToString().Equals(InLabel.ToString()))
		{
			if (SomeChildFolder != this)
			{
				return false;
			}
		}
	}
	return true;
}

void UPoseWatchFolder::MoveTo(UPoseWatchFolder* InFolder)
{
	SetParent(InFolder);
}

bool UPoseWatchFolder::SetLabel(const FText& InLabel)
{
	if (IsFolderLabelUniqueInFolder(InLabel, Parent.Get()))
	{
		Label = InLabel;
		return true;
	}
	return false;
}

void UPoseWatchFolder::SetIsVisible(bool bInIsVisible, bool bUpdateChildren)
{
	// Can only become visible if there are no children descendents
	if (!HasPoseWatchDescendents() && bInIsVisible)
	{
		bIsVisible = false;
		return;
	}

	bIsVisible = bInIsVisible;

	if (bUpdateChildren)
	{
		for (UPoseWatch* SomePoseWatch : PoseWatchUtil::GetChildrenPoseWatchOf(this, GetAnimBlueprint()))
		{
			SomePoseWatch->SetIsVisible(bInIsVisible);
		}
		for (UPoseWatchFolder* SomeChildFolder : PoseWatchUtil::GetChildrenPoseWatchFoldersOf(this, GetAnimBlueprint()))
		{
			SomeChildFolder->SetIsVisible(bInIsVisible);
		}
	}
}

void UPoseWatchFolder::SetIsExpanded(bool bInIsExpanded)
=======
void UPoseWatch::SetIsExpanded(bool bInIsExpanded)
>>>>>>> d731a049
{
	bIsExpanded = bInIsExpanded;
}

<<<<<<< HEAD
bool UPoseWatchFolder::GetIsExpanded() const
=======
bool UPoseWatch::GetIsExpanded() const
>>>>>>> d731a049
{
	return bIsExpanded;
}

<<<<<<< HEAD
void UPoseWatchFolder::OnRemoved()
{
	// Move all this folder's children to this folder's parent
	for (UPoseWatch* SomePoseWatch : PoseWatchUtil::GetChildrenPoseWatchOf(this, GetAnimBlueprint()))
	{
		SomePoseWatch->SetParent(Parent.Get(), /* bForce*/ true);
	}
	for (UPoseWatchFolder* SomePoseWatchFolder : PoseWatchUtil::GetChildrenPoseWatchFoldersOf(this, GetAnimBlueprint()))
	{
		SomePoseWatchFolder->SetParent(Parent.Get(), /* bForce*/ true);
	}

	UAnimBlueprint* AnimBlueprint = CastChecked<UAnimBlueprint>(GetOuter());
	AnimBlueprint->PoseWatchFolders.Remove(this);

	if (Parent.IsValid())
	{
		Parent->UpdateVisibility();
	}

	AnimationEditorUtils::OnPoseWatchesChanged().Broadcast(GetAnimBlueprint(), nullptr);
}

void UPoseWatchFolder::UpdateVisibility()
{
	bool bNewIsVisible = false;

	for (UPoseWatch* SomePoseWatch : PoseWatchUtil::GetChildrenPoseWatchOf(this, GetAnimBlueprint()))
	{
		bNewIsVisible |= SomePoseWatch->GetIsVisible();
	}
	for (UPoseWatchFolder* SomePoseWatchFolder : PoseWatchUtil::GetChildrenPoseWatchFoldersOf(this, GetAnimBlueprint()))
	{
		bNewIsVisible |= SomePoseWatchFolder->GetIsVisible();
	}

	SetIsVisible(bNewIsVisible, false);
	if (Parent.IsValid())
	{
		Parent->UpdateVisibility();
	}
}

UAnimBlueprint* UPoseWatchFolder::GetAnimBlueprint() const
{
	return  CastChecked<UAnimBlueprint>(GetOuter());
}

bool UPoseWatchFolder::IsIn(const UPoseWatchFolder* InFolder) const
{
	return Parent.Get() == InFolder;
}

bool UPoseWatchFolder::IsDescendantOf(const UPoseWatchFolder* InFolder) const
{
	if (IsIn(InFolder))
	{
		return true;
	}

	TWeakObjectPtr<UPoseWatchFolder> ParentFolder = Parent;
	while (ParentFolder.IsValid())
	{
		if (ParentFolder->IsIn(InFolder))
		{
			return true;
		}
		ParentFolder = ParentFolder->Parent;
	}
	return false;
}

bool UPoseWatchFolder::IsAssignedFolder() const
{
	return Parent != nullptr;
}

bool UPoseWatchFolder::ValidateLabelRename(const FText& InLabel, FText& OutErrorMessage)
{
	if (!IsFolderLabelUniqueInFolder(InLabel, Parent.Get()))
	{
		OutErrorMessage = LOCTEXT("PoseWatchFolderNameTaken", "A folder already has this name at this level");
		return false;
	}
	return true;
}

bool UPoseWatchFolder::HasChildren() const
{
	if (PoseWatchUtil::GetChildrenPoseWatchFoldersOf(this, GetAnimBlueprint()).Num() > 0)
	{
		return true;
	}
	if (PoseWatchUtil::GetChildrenPoseWatchOf(this, GetAnimBlueprint()).Num() > 0)
	{
		return true;
	}
	return false;
}

void UPoseWatchFolder::SetUniqueDefaultLabel()
{
	Label = GetDefaultLabel();
	Label = FindUniqueNameInFolder(Parent.Get());
}

FText UPoseWatchFolder::FindUniqueNameInFolder(UPoseWatchFolder* InParent) const
{
	return PoseWatchUtil::FindUniqueNameInFolder(InParent, this, GetAnimBlueprint()->PoseWatchFolders);
}

bool UPoseWatchFolder::HasPoseWatchChildren() const
{
	return PoseWatchUtil::GetChildrenPoseWatchOf(this, GetAnimBlueprint()).Num() > 0;
}

bool UPoseWatchFolder::HasPoseWatchDescendents() const
{
	if (HasPoseWatchChildren())
	{
		return true;
	}
	for (UPoseWatchFolder* SomePoseWatchFolder : PoseWatchUtil::GetChildrenPoseWatchFoldersOf(this, GetAnimBlueprint()))
	{
		if (SomePoseWatchFolder->HasPoseWatchDescendents())
		{
			return true;
		}
	}
	return false;
}

// UPoseWatch

=======
>>>>>>> d731a049
const FText UPoseWatch::GetPath() const
{
	check(!Label.IsEmpty())
	if (Parent.Get() != nullptr)
	{
		return FText::Format(LOCTEXT("Path", "{0}/{1}"), Parent->GetPath(), Label);
	}
	return Label;
}

FText UPoseWatch::GetLabel() const
{
	return Label;
}

FText UPoseWatch::GetDefaultLabel() const
{
	if (Node.IsValid())
	{
		return Node->GetNodeTitle(ENodeTitleType::ListView);
	}
	return LOCTEXT("NewPoseWatch", "NewPoseWatch");
}

bool UPoseWatch::GetIsVisible() const
{
	return bIsVisible;
}

<<<<<<< HEAD
FColor UPoseWatch::GetColor() const
{
	return Color;
=======
bool UPoseWatch::GetIsNodeEnabled() const
{
	return bIsNodeEnabled;
}

bool UPoseWatch::GetIsEnabled() const
{
 	bool bIsEnabled = false;
  
	// Set visible if any child component is visible.
	for (TObjectPtr<UPoseWatchElement> PoseWatchElement : Elements)
	{
  		bIsEnabled |= PoseWatchElement->GetIsEnabled();
	}
  
	return bIsEnabled;
}

FColor UPoseWatch::GetColor() const
{
	return Color_DEPRECATED;
>>>>>>> d731a049
}

bool UPoseWatch::GetShouldDeleteOnDeselect() const
{
	return bDeleteOnDeselection;
}

void UPoseWatch::OnRemoved()
{
	UAnimBlueprint* AnimBlueprint = CastChecked<UAnimBlueprint>(GetOuter());
	AnimBlueprint->PoseWatches.Remove(this);
	
	AnimationEditorUtils::RemovePoseWatch(this, AnimBlueprint);

<<<<<<< HEAD

=======
>>>>>>> d731a049
	if (Parent.IsValid())
	{
		Parent->UpdateVisibility();
	}

	AnimationEditorUtils::OnPoseWatchesChanged().Broadcast(GetAnimBlueprint(), Node.Get());
}

UPoseWatchFolder* UPoseWatch::GetParent() const
{
	return Parent.Get();
}

bool UPoseWatch::SetParent(UPoseWatchFolder* InParent, bool bForce)
{
<<<<<<< HEAD
	if (!IsPoseWatchLabelUniqueInFolder(Label, InParent))
=======
	if (!IsLabelUniqueInParent(Label, InParent))
>>>>>>> d731a049
	{
		if (!bForce)
		{
			return false;
		}
<<<<<<< HEAD
		Label = FindUniqueNameInFolder(InParent);
=======
		Label = FindUniqueNameInParent(InParent);
>>>>>>> d731a049
	}

	UPoseWatchFolder* OldParent = Parent.Get();
	Parent = InParent;

	if (OldParent)
	{
		OldParent->UpdateVisibility();
	}

	if (InParent)
	{
		InParent->UpdateVisibility();
		InParent->SetIsExpanded(true);
	}

	return true;
}

<<<<<<< HEAD
bool UPoseWatch::GetIsEnabled() const
{
	return bIsEnabled;
}

void UPoseWatch::SetIsEnabled(bool bInIsEnabled)
{
	bIsEnabled = bInIsEnabled;
=======
void UPoseWatch::SetIsNodeEnabled(const bool bInIsNodeEnabled)
{
	bIsNodeEnabled = bInIsNodeEnabled;
>>>>>>> d731a049
}

void UPoseWatch::MoveTo(UPoseWatchFolder* InFolder)
{
	SetParent(InFolder);
}

bool UPoseWatch::SetLabel(const FText& InLabel)
{
<<<<<<< HEAD
	UPoseWatch* ConflictingPoseWatch = nullptr;
	if (IsPoseWatchLabelUniqueInFolder(InLabel, Parent.Get()))
	{
		Label = InLabel;
		return true;
	}
	else if (ConflictingPoseWatch == this)
	{
		Label = InLabel;
		return true;
	}
=======
	FText NewLabel = FText::TrimPrecedingAndTrailing(InLabel);

	if (IsLabelUniqueInParent(NewLabel, Parent.Get()))
	{
		Label = NewLabel;
		return true;
	}

>>>>>>> d731a049
	return false;
}

void UPoseWatch::SetIsVisible(bool bInIsVisible)
{
<<<<<<< HEAD
=======
	for (TObjectPtr<UPoseWatchElement> PoseWatchElement : Elements)
	{
		PoseWatchElement->SetIsVisible(bInIsVisible);
	}

>>>>>>> d731a049
	bIsVisible = bInIsVisible;

	if (Parent.IsValid())
	{
		Parent->UpdateVisibility();
	}
}

void UPoseWatch::SetColor(const FColor& InColor)
{
<<<<<<< HEAD
	Color = InColor;
=======
	Color_DEPRECATED = InColor;

	for (TObjectPtr<UPoseWatchElement> PoseWatchElement : Elements)
	{
		PoseWatchElement->SetColor(InColor);
	}
>>>>>>> d731a049
}

void UPoseWatch::SetShouldDeleteOnDeselect(const bool bInDeleteOnDeselection)
{
	bDeleteOnDeselection = bInDeleteOnDeselection;
}

void UPoseWatch::ToggleIsVisible()
{
	SetIsVisible(!bIsVisible);
}

bool UPoseWatch::IsIn(const UPoseWatchFolder* InFolder) const
{
	return Parent.Get() == InFolder;
}

bool UPoseWatch::IsAssignedFolder() const
{
	return Parent != nullptr;
}

bool UPoseWatch::ValidateLabelRename(const FText& InLabel, FText& OutErrorMessage)
{
<<<<<<< HEAD
	UPoseWatch* ConflictingPoseWatch = nullptr;
	if (!IsPoseWatchLabelUniqueInFolder(InLabel, Parent.Get()))
	{
		if (ConflictingPoseWatch != this)
		{
			OutErrorMessage = LOCTEXT("PoseWatchNameTaken", "A pose watch already has this name at this level");
			return false;
		}
=======
	FText UseLabel = FText::TrimPrecedingAndTrailing(InLabel);
	if (UseLabel.IsEmptyOrWhitespace())
	{
		OutErrorMessage = LOCTEXT("PoseWatchNameEmpty", "A pose watch must have a label");
		return false;
	}

	if (!IsLabelUniqueInParent(UseLabel, Parent.Get()))
	{
		OutErrorMessage = LOCTEXT("PoseWatchNameTaken", "A pose watch already has this name at this level");
		return false;
>>>>>>> d731a049
	}
	return true;
}

<<<<<<< HEAD
bool UPoseWatch::IsPoseWatchLabelUniqueInFolder(const FText& InLabel, UPoseWatchFolder* InFolder) const
=======
bool UPoseWatch::IsLabelUniqueInParent(const FText& InLabel, UPoseWatchFolder* InFolder) const
>>>>>>> d731a049
{
	for (UPoseWatch* SomePoseWatch : PoseWatchUtil::GetChildrenPoseWatchOf(InFolder, GetAnimBlueprint()))
	{
		if (SomePoseWatch->GetLabel().ToString().Equals(InLabel.ToString()))
		{
			if (SomePoseWatch != this)
			{
				return false;
			}
		}
	}
	return true;
}

void UPoseWatch::SetUniqueDefaultLabel()
{
	Label = GetDefaultLabel();
<<<<<<< HEAD
	Label = FindUniqueNameInFolder(Parent.Get());
=======
	Label = FindUniqueNameInParent(Parent.Get());
}

void UPoseWatch::UpdateVisibility()
{
	bIsVisible = false;

	// Set visible if any child component is visible.
	for (TObjectPtr<UPoseWatchElement> PoseWatchElement : Elements)
	{
		bIsVisible |= PoseWatchElement->GetIsVisible();
	}
>>>>>>> d731a049
}

UAnimBlueprint* UPoseWatch::GetAnimBlueprint() const
{
	return  CastChecked<UAnimBlueprint>(GetOuter());
}

<<<<<<< HEAD
FText UPoseWatch::FindUniqueNameInFolder(UPoseWatchFolder* InParent) const
{
	return PoseWatchUtil::FindUniqueNameInFolder(InParent, this, GetAnimBlueprint()->PoseWatches);
=======
FText UPoseWatch::FindUniqueNameInParent(UPoseWatchFolder* InParent) const
{
	return PoseWatchUtil::FindUniqueNameInParent(InParent, this);
}

TObjectPtr<UPoseWatchElement> UPoseWatch::AddElement(const FText InLabel, const FName InIconName)
{
	return AddElement<UPoseWatchElement>(InLabel, InIconName);
>>>>>>> d731a049
}

#endif // WITH_EDITOR

<<<<<<< HEAD
=======
#if WITH_EDITORONLY_DATA
void UPoseWatch::Serialize(FArchive& Ar)
{
	Super::Serialize(Ar);

	Ar.UsingCustomVersion(FFortniteMainBranchObjectVersion::GUID);

	if (Ar.CustomVer(FFortniteMainBranchObjectVersion::GUID) < FFortniteMainBranchObjectVersion::PoseWatchMigrateSkeletonDrawParametersToPoseElement)
	{
		// Transfer pose watch skeleton draw parameters to a new pose watch pose element.
		TObjectPtr<UPoseWatchPoseElement> NewPoseWatchElement = NewObject<UPoseWatchPoseElement>(this);
		NewPoseWatchElement->SetParent(this);
		NewPoseWatchElement->SetColor(Color_DEPRECATED);
		NewPoseWatchElement->ViewportMask = ViewportMask_DEPRECATED;
		NewPoseWatchElement->bInvertViewportMask = bInvertViewportMask_DEPRECATED;
		NewPoseWatchElement->BlendScaleThreshold = BlendScaleThreshold_DEPRECATED;
		NewPoseWatchElement->ViewportOffset = ViewportOffset_DEPRECATED;
		Elements.Add(NewPoseWatchElement);
	}

	// UE-162694 Remove pose watch elements that were previously incorrectly serialized
	Elements.RemoveAll([](const TObjectPtr<UPoseWatchElement>& Element)
	{
		return Element == nullptr;
	});
}
#endif // WITH_EDITORONLY_DATA

>>>>>>> d731a049
#undef LOCTEXT_NAMESPACE<|MERGE_RESOLUTION|>--- conflicted
+++ resolved
@@ -3,19 +3,14 @@
 #include "Engine/PoseWatch.h"
 #include "Animation/AnimBlueprint.h"
 
-<<<<<<< HEAD
-=======
 #include UE_INLINE_GENERATED_CPP_BY_NAME(PoseWatch)
 
->>>>>>> d731a049
 #if WITH_EDITOR
 #include "AnimationEditorUtils.h"
 #endif
 
 #define LOCTEXT_NAMESPACE "PoseWatch"
 
-<<<<<<< HEAD
-=======
 #if WITH_EDITOR
 
 // PoseWatchUtil
@@ -73,7 +68,6 @@
 
 // UPoseWatchFolder
 
->>>>>>> d731a049
 UPoseWatchFolder::UPoseWatchFolder(const FObjectInitializer& ObjectInitializer)
 	: Super(ObjectInitializer)
 {
@@ -81,8 +75,6 @@
 	Label = GetDefaultLabel();
 #endif
 }
-<<<<<<< HEAD
-=======
 
 #if WITH_EDITOR
 
@@ -507,348 +499,27 @@
 #endif // WITH_EDITOR
 
 // UPoseWatch
->>>>>>> d731a049
 
 UPoseWatch::UPoseWatch(const FObjectInitializer& ObjectInitializer)
 	: Super(ObjectInitializer)
 {
 #if WITH_EDITOR
 	Label = GetDefaultLabel();
-<<<<<<< HEAD
-	SetColor(PoseWatchUtil::ChoosePoseWatchColor());
-=======
->>>>>>> d731a049
 #endif
 }
 
 #if WITH_EDITOR
 
-<<<<<<< HEAD
-
-// PoseWatchUtil
-
-TSet<UPoseWatch*> PoseWatchUtil::GetChildrenPoseWatchOf(const UPoseWatchFolder* Folder, const UAnimBlueprint* AnimBlueprint)
-{
-	TSet<UPoseWatch*> Children;
-
-	for (UPoseWatch* SomePoseWatch : AnimBlueprint->PoseWatches)
-	{
-		if (SomePoseWatch->IsIn(Folder))
-		{
-			Children.Add(SomePoseWatch);
-		}
-	}
-
-	return Children;
-}
-
-TSet<UPoseWatchFolder*> PoseWatchUtil::GetChildrenPoseWatchFoldersOf(const UPoseWatchFolder* Folder, const UAnimBlueprint* AnimBlueprint)
-{
-	TSet<UPoseWatchFolder*> Children;
-
-	for (UPoseWatchFolder* SomePoseWatchFolder : AnimBlueprint->PoseWatchFolders)
-	{
-		if (SomePoseWatchFolder->IsIn(Folder))
-		{
-			Children.Add(SomePoseWatchFolder);
-		}
-	}
-
-	return Children;
-}
-
-template <typename T>
-T* PoseWatchUtil::FindInFolderInCollection(const FName& Label, UPoseWatchFolder* InFolder, const TArray<TObjectPtr<T>>& PoseWatchCollection)
-{
-	for (const TObjectPtr<T>& PoseWatchItem : PoseWatchCollection)
-	{
-		if (PoseWatchItem->IsIn(InFolder) && PoseWatchItem->GetLabel().ToString().Equals(Label.ToString()))
-		{
-			return PoseWatchItem;
-		}
-	}
-	return nullptr;
-}
-
-template <typename T>
-FText PoseWatchUtil::FindUniqueNameInFolder(UPoseWatchFolder* InParent, const T* Item, const TArray<TObjectPtr<T>>& Collection)
-{
-	FName NewName(Item->GetLabel().ToString());
-	FString BaseLabel = Item->GetLabel().ToString();
-	int32 Index = 0;
-	T* ConflictingItem = nullptr;
-	do
-	{
-		++Index;
-		NewName = *FString::Printf(TEXT("%s%d"), *BaseLabel, Index);
-		ConflictingItem = FindInFolderInCollection(NewName, InParent, Collection);
-	} while (ConflictingItem != nullptr && ConflictingItem != Item);
-
-	return FText::FromName(NewName);
-}
-
-FColor PoseWatchUtil::ChoosePoseWatchColor()
-{
-	return FColor::MakeRandomColor();
-}
-
-
-// UPoseWatchFolder
-
-const FText UPoseWatchFolder::GetPath() const
-{
-	if (Parent.Get() != nullptr)
-	{
-		return FText::Format(LOCTEXT("Path", "{0}/{1}"), Parent->GetPath(), Label);
-	}
-	return Label;
-}
-
-FText UPoseWatchFolder::GetDefaultLabel() const
-{
-	return LOCTEXT("PoseWatchFolderDefaultName", "NewFolder");
-}
-
-FText UPoseWatchFolder::GetLabel() const
-{
-	return Label;
-}
-
-bool UPoseWatchFolder::GetIsVisible() const
-{
-	return bIsVisible;
-}
-
-UPoseWatchFolder* UPoseWatchFolder::GetParent() const
-{
-	return Parent.Get();
-}
-
-bool UPoseWatchFolder::SetParent(UPoseWatchFolder* InParent, bool bForce)
-{
-	if (IsFolderLabelUniqueInFolder(Label, InParent))
-	{
-		Parent = InParent;
-		return true;
-	}
-	else if (bForce)
-	{
-		Label = FindUniqueNameInFolder(InParent);
-		check(IsFolderLabelUniqueInFolder(Label, InParent))
-		Parent = InParent;
-		return true;
-	}
-	return false;
-}
-
-bool UPoseWatchFolder::IsFolderLabelUniqueInFolder(const FText& InLabel, UPoseWatchFolder* InFolder) const
-{
-	for (UPoseWatchFolder* SomeChildFolder : PoseWatchUtil::GetChildrenPoseWatchFoldersOf(InFolder, GetAnimBlueprint()))
-	{
-		if (SomeChildFolder->GetLabel().ToString().Equals(InLabel.ToString()))
-		{
-			if (SomeChildFolder != this)
-			{
-				return false;
-			}
-		}
-	}
-	return true;
-}
-
-void UPoseWatchFolder::MoveTo(UPoseWatchFolder* InFolder)
-{
-	SetParent(InFolder);
-}
-
-bool UPoseWatchFolder::SetLabel(const FText& InLabel)
-{
-	if (IsFolderLabelUniqueInFolder(InLabel, Parent.Get()))
-	{
-		Label = InLabel;
-		return true;
-	}
-	return false;
-}
-
-void UPoseWatchFolder::SetIsVisible(bool bInIsVisible, bool bUpdateChildren)
-{
-	// Can only become visible if there are no children descendents
-	if (!HasPoseWatchDescendents() && bInIsVisible)
-	{
-		bIsVisible = false;
-		return;
-	}
-
-	bIsVisible = bInIsVisible;
-
-	if (bUpdateChildren)
-	{
-		for (UPoseWatch* SomePoseWatch : PoseWatchUtil::GetChildrenPoseWatchOf(this, GetAnimBlueprint()))
-		{
-			SomePoseWatch->SetIsVisible(bInIsVisible);
-		}
-		for (UPoseWatchFolder* SomeChildFolder : PoseWatchUtil::GetChildrenPoseWatchFoldersOf(this, GetAnimBlueprint()))
-		{
-			SomeChildFolder->SetIsVisible(bInIsVisible);
-		}
-	}
-}
-
-void UPoseWatchFolder::SetIsExpanded(bool bInIsExpanded)
-=======
 void UPoseWatch::SetIsExpanded(bool bInIsExpanded)
->>>>>>> d731a049
 {
 	bIsExpanded = bInIsExpanded;
 }
 
-<<<<<<< HEAD
-bool UPoseWatchFolder::GetIsExpanded() const
-=======
 bool UPoseWatch::GetIsExpanded() const
->>>>>>> d731a049
 {
 	return bIsExpanded;
 }
 
-<<<<<<< HEAD
-void UPoseWatchFolder::OnRemoved()
-{
-	// Move all this folder's children to this folder's parent
-	for (UPoseWatch* SomePoseWatch : PoseWatchUtil::GetChildrenPoseWatchOf(this, GetAnimBlueprint()))
-	{
-		SomePoseWatch->SetParent(Parent.Get(), /* bForce*/ true);
-	}
-	for (UPoseWatchFolder* SomePoseWatchFolder : PoseWatchUtil::GetChildrenPoseWatchFoldersOf(this, GetAnimBlueprint()))
-	{
-		SomePoseWatchFolder->SetParent(Parent.Get(), /* bForce*/ true);
-	}
-
-	UAnimBlueprint* AnimBlueprint = CastChecked<UAnimBlueprint>(GetOuter());
-	AnimBlueprint->PoseWatchFolders.Remove(this);
-
-	if (Parent.IsValid())
-	{
-		Parent->UpdateVisibility();
-	}
-
-	AnimationEditorUtils::OnPoseWatchesChanged().Broadcast(GetAnimBlueprint(), nullptr);
-}
-
-void UPoseWatchFolder::UpdateVisibility()
-{
-	bool bNewIsVisible = false;
-
-	for (UPoseWatch* SomePoseWatch : PoseWatchUtil::GetChildrenPoseWatchOf(this, GetAnimBlueprint()))
-	{
-		bNewIsVisible |= SomePoseWatch->GetIsVisible();
-	}
-	for (UPoseWatchFolder* SomePoseWatchFolder : PoseWatchUtil::GetChildrenPoseWatchFoldersOf(this, GetAnimBlueprint()))
-	{
-		bNewIsVisible |= SomePoseWatchFolder->GetIsVisible();
-	}
-
-	SetIsVisible(bNewIsVisible, false);
-	if (Parent.IsValid())
-	{
-		Parent->UpdateVisibility();
-	}
-}
-
-UAnimBlueprint* UPoseWatchFolder::GetAnimBlueprint() const
-{
-	return  CastChecked<UAnimBlueprint>(GetOuter());
-}
-
-bool UPoseWatchFolder::IsIn(const UPoseWatchFolder* InFolder) const
-{
-	return Parent.Get() == InFolder;
-}
-
-bool UPoseWatchFolder::IsDescendantOf(const UPoseWatchFolder* InFolder) const
-{
-	if (IsIn(InFolder))
-	{
-		return true;
-	}
-
-	TWeakObjectPtr<UPoseWatchFolder> ParentFolder = Parent;
-	while (ParentFolder.IsValid())
-	{
-		if (ParentFolder->IsIn(InFolder))
-		{
-			return true;
-		}
-		ParentFolder = ParentFolder->Parent;
-	}
-	return false;
-}
-
-bool UPoseWatchFolder::IsAssignedFolder() const
-{
-	return Parent != nullptr;
-}
-
-bool UPoseWatchFolder::ValidateLabelRename(const FText& InLabel, FText& OutErrorMessage)
-{
-	if (!IsFolderLabelUniqueInFolder(InLabel, Parent.Get()))
-	{
-		OutErrorMessage = LOCTEXT("PoseWatchFolderNameTaken", "A folder already has this name at this level");
-		return false;
-	}
-	return true;
-}
-
-bool UPoseWatchFolder::HasChildren() const
-{
-	if (PoseWatchUtil::GetChildrenPoseWatchFoldersOf(this, GetAnimBlueprint()).Num() > 0)
-	{
-		return true;
-	}
-	if (PoseWatchUtil::GetChildrenPoseWatchOf(this, GetAnimBlueprint()).Num() > 0)
-	{
-		return true;
-	}
-	return false;
-}
-
-void UPoseWatchFolder::SetUniqueDefaultLabel()
-{
-	Label = GetDefaultLabel();
-	Label = FindUniqueNameInFolder(Parent.Get());
-}
-
-FText UPoseWatchFolder::FindUniqueNameInFolder(UPoseWatchFolder* InParent) const
-{
-	return PoseWatchUtil::FindUniqueNameInFolder(InParent, this, GetAnimBlueprint()->PoseWatchFolders);
-}
-
-bool UPoseWatchFolder::HasPoseWatchChildren() const
-{
-	return PoseWatchUtil::GetChildrenPoseWatchOf(this, GetAnimBlueprint()).Num() > 0;
-}
-
-bool UPoseWatchFolder::HasPoseWatchDescendents() const
-{
-	if (HasPoseWatchChildren())
-	{
-		return true;
-	}
-	for (UPoseWatchFolder* SomePoseWatchFolder : PoseWatchUtil::GetChildrenPoseWatchFoldersOf(this, GetAnimBlueprint()))
-	{
-		if (SomePoseWatchFolder->HasPoseWatchDescendents())
-		{
-			return true;
-		}
-	}
-	return false;
-}
-
-// UPoseWatch
-
-=======
->>>>>>> d731a049
 const FText UPoseWatch::GetPath() const
 {
 	check(!Label.IsEmpty())
@@ -878,11 +549,6 @@
 	return bIsVisible;
 }
 
-<<<<<<< HEAD
-FColor UPoseWatch::GetColor() const
-{
-	return Color;
-=======
 bool UPoseWatch::GetIsNodeEnabled() const
 {
 	return bIsNodeEnabled;
@@ -904,7 +570,6 @@
 FColor UPoseWatch::GetColor() const
 {
 	return Color_DEPRECATED;
->>>>>>> d731a049
 }
 
 bool UPoseWatch::GetShouldDeleteOnDeselect() const
@@ -919,10 +584,6 @@
 	
 	AnimationEditorUtils::RemovePoseWatch(this, AnimBlueprint);
 
-<<<<<<< HEAD
-
-=======
->>>>>>> d731a049
 	if (Parent.IsValid())
 	{
 		Parent->UpdateVisibility();
@@ -938,21 +599,13 @@
 
 bool UPoseWatch::SetParent(UPoseWatchFolder* InParent, bool bForce)
 {
-<<<<<<< HEAD
-	if (!IsPoseWatchLabelUniqueInFolder(Label, InParent))
-=======
 	if (!IsLabelUniqueInParent(Label, InParent))
->>>>>>> d731a049
 	{
 		if (!bForce)
 		{
 			return false;
 		}
-<<<<<<< HEAD
-		Label = FindUniqueNameInFolder(InParent);
-=======
 		Label = FindUniqueNameInParent(InParent);
->>>>>>> d731a049
 	}
 
 	UPoseWatchFolder* OldParent = Parent.Get();
@@ -972,20 +625,9 @@
 	return true;
 }
 
-<<<<<<< HEAD
-bool UPoseWatch::GetIsEnabled() const
-{
-	return bIsEnabled;
-}
-
-void UPoseWatch::SetIsEnabled(bool bInIsEnabled)
-{
-	bIsEnabled = bInIsEnabled;
-=======
 void UPoseWatch::SetIsNodeEnabled(const bool bInIsNodeEnabled)
 {
 	bIsNodeEnabled = bInIsNodeEnabled;
->>>>>>> d731a049
 }
 
 void UPoseWatch::MoveTo(UPoseWatchFolder* InFolder)
@@ -995,19 +637,6 @@
 
 bool UPoseWatch::SetLabel(const FText& InLabel)
 {
-<<<<<<< HEAD
-	UPoseWatch* ConflictingPoseWatch = nullptr;
-	if (IsPoseWatchLabelUniqueInFolder(InLabel, Parent.Get()))
-	{
-		Label = InLabel;
-		return true;
-	}
-	else if (ConflictingPoseWatch == this)
-	{
-		Label = InLabel;
-		return true;
-	}
-=======
 	FText NewLabel = FText::TrimPrecedingAndTrailing(InLabel);
 
 	if (IsLabelUniqueInParent(NewLabel, Parent.Get()))
@@ -1016,20 +645,16 @@
 		return true;
 	}
 
->>>>>>> d731a049
 	return false;
 }
 
 void UPoseWatch::SetIsVisible(bool bInIsVisible)
 {
-<<<<<<< HEAD
-=======
 	for (TObjectPtr<UPoseWatchElement> PoseWatchElement : Elements)
 	{
 		PoseWatchElement->SetIsVisible(bInIsVisible);
 	}
 
->>>>>>> d731a049
 	bIsVisible = bInIsVisible;
 
 	if (Parent.IsValid())
@@ -1040,16 +665,12 @@
 
 void UPoseWatch::SetColor(const FColor& InColor)
 {
-<<<<<<< HEAD
-	Color = InColor;
-=======
 	Color_DEPRECATED = InColor;
 
 	for (TObjectPtr<UPoseWatchElement> PoseWatchElement : Elements)
 	{
 		PoseWatchElement->SetColor(InColor);
 	}
->>>>>>> d731a049
 }
 
 void UPoseWatch::SetShouldDeleteOnDeselect(const bool bInDeleteOnDeselection)
@@ -1074,16 +695,6 @@
 
 bool UPoseWatch::ValidateLabelRename(const FText& InLabel, FText& OutErrorMessage)
 {
-<<<<<<< HEAD
-	UPoseWatch* ConflictingPoseWatch = nullptr;
-	if (!IsPoseWatchLabelUniqueInFolder(InLabel, Parent.Get()))
-	{
-		if (ConflictingPoseWatch != this)
-		{
-			OutErrorMessage = LOCTEXT("PoseWatchNameTaken", "A pose watch already has this name at this level");
-			return false;
-		}
-=======
 	FText UseLabel = FText::TrimPrecedingAndTrailing(InLabel);
 	if (UseLabel.IsEmptyOrWhitespace())
 	{
@@ -1095,16 +706,11 @@
 	{
 		OutErrorMessage = LOCTEXT("PoseWatchNameTaken", "A pose watch already has this name at this level");
 		return false;
->>>>>>> d731a049
 	}
 	return true;
 }
 
-<<<<<<< HEAD
-bool UPoseWatch::IsPoseWatchLabelUniqueInFolder(const FText& InLabel, UPoseWatchFolder* InFolder) const
-=======
 bool UPoseWatch::IsLabelUniqueInParent(const FText& InLabel, UPoseWatchFolder* InFolder) const
->>>>>>> d731a049
 {
 	for (UPoseWatch* SomePoseWatch : PoseWatchUtil::GetChildrenPoseWatchOf(InFolder, GetAnimBlueprint()))
 	{
@@ -1122,9 +728,6 @@
 void UPoseWatch::SetUniqueDefaultLabel()
 {
 	Label = GetDefaultLabel();
-<<<<<<< HEAD
-	Label = FindUniqueNameInFolder(Parent.Get());
-=======
 	Label = FindUniqueNameInParent(Parent.Get());
 }
 
@@ -1137,7 +740,6 @@
 	{
 		bIsVisible |= PoseWatchElement->GetIsVisible();
 	}
->>>>>>> d731a049
 }
 
 UAnimBlueprint* UPoseWatch::GetAnimBlueprint() const
@@ -1145,11 +747,6 @@
 	return  CastChecked<UAnimBlueprint>(GetOuter());
 }
 
-<<<<<<< HEAD
-FText UPoseWatch::FindUniqueNameInFolder(UPoseWatchFolder* InParent) const
-{
-	return PoseWatchUtil::FindUniqueNameInFolder(InParent, this, GetAnimBlueprint()->PoseWatches);
-=======
 FText UPoseWatch::FindUniqueNameInParent(UPoseWatchFolder* InParent) const
 {
 	return PoseWatchUtil::FindUniqueNameInParent(InParent, this);
@@ -1158,13 +755,10 @@
 TObjectPtr<UPoseWatchElement> UPoseWatch::AddElement(const FText InLabel, const FName InIconName)
 {
 	return AddElement<UPoseWatchElement>(InLabel, InIconName);
->>>>>>> d731a049
 }
 
 #endif // WITH_EDITOR
 
-<<<<<<< HEAD
-=======
 #if WITH_EDITORONLY_DATA
 void UPoseWatch::Serialize(FArchive& Ar)
 {
@@ -1193,5 +787,4 @@
 }
 #endif // WITH_EDITORONLY_DATA
 
->>>>>>> d731a049
 #undef LOCTEXT_NAMESPACE