--- conflicted
+++ resolved
@@ -381,13 +381,7 @@
 			if (Cast<UNetConnection>(PlayerController->Player) != nullptr)
 			{
 				// Remote player
-<<<<<<< HEAD
-				PRAGMA_DISABLE_DEPRECATION_WARNINGS
-				PlayerController->ClientTravel(FURL, TRAVEL_Relative, bSeamless, NextMapGuid);
-				PRAGMA_ENABLE_DEPRECATION_WARNINGS
-=======
 				PlayerController->ClientTravel(FURL, TRAVEL_Relative, bSeamless);
->>>>>>> 6bbb88c8
 			}
 			else
 			{
@@ -639,11 +633,7 @@
 void AGameModeBase::PreLogin(const FString& Options, const FString& Address, const FUniqueNetIdRepl& UniqueId, FString& ErrorMessage)
 {
 	// Login unique id must match server expected unique id type OR No unique id could mean game doesn't use them
-<<<<<<< HEAD
-	const bool bUniqueIdCheckOk = (!UniqueId.IsValid() || UOnlineEngineInterface::Get()->IsCompatibleUniqueNetId(*UniqueId));
-=======
 	const bool bUniqueIdCheckOk = (!UniqueId.IsValid() || UOnlineEngineInterface::Get()->IsCompatibleUniqueNetId(UniqueId));
->>>>>>> 6bbb88c8
 	if (bUniqueIdCheckOk)
 	{
 		ErrorMessage = GameSession->ApproveLogin(Options);
