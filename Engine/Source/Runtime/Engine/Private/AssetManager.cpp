// Copyright Epic Games, Inc. All Rights Reserved.

#include "Engine/AssetManager.h"
#include "Engine/AssetManagerSettings.h"
#include "Engine/PrimaryAssetLabel.h"
#include "AssetRegistry/AssetData.h"
#include "AssetRegistry/ARFilter.h"
#include "AssetRegistry/AssetRegistryHelpers.h"
#include "Containers/StringView.h"
#include "Engine/Engine.h"
#include "Engine/BlueprintGeneratedClass.h"
#include "Engine/ICookInfo.h"
#include "Interfaces/IPluginManager.h"
#include "MoviePlayerProxy.h"
#include "UObject/ConstructorHelpers.h"
#include "UObject/ObjectSaveContext.h"
#include "UObject/UObjectHash.h"
#include "Misc/FileHelper.h"
#include "Misc/ScopedSlowTask.h"
#include "Misc/Paths.h"
#include "Misc/StringBuilder.h"
#include "Serialization/MemoryReader.h"
#include "AssetRegistry/AssetRegistryState.h"
#include "HAL/PlatformFileManager.h"
#include "IPlatformFilePak.h"
#include "Stats/StatsMisc.h"
#include "String/Find.h"
#include "Internationalization/PackageLocalizationManager.h"
#include "HAL/PlatformMisc.h"
#include "HAL/PlatformApplicationMisc.h"
#include "AssetRegistry/AssetRegistryModule.h"

#include UE_INLINE_GENERATED_CPP_BY_NAME(AssetManager)

#if WITH_EDITOR
#include "Editor.h"
#include "Widgets/Notifications/SNotificationList.h"
#include "Framework/Notifications/NotificationManager.h"
#include "Commandlets/ChunkDependencyInfo.h"
#include "Settings/ProjectPackagingSettings.h"
#endif

#define LOCTEXT_NAMESPACE "AssetManager"
LLM_DEFINE_TAG(AssetManager);

DEFINE_LOG_CATEGORY(LogAssetManager);

/** Structure defining the current loading state of an asset */
struct FPrimaryAssetLoadState
{
	/** The handle to the streamable state for this asset, this keeps the objects in memory. If handle is invalid, not in memory at all */
	TSharedPtr<FStreamableHandle> Handle;

	/** The set of bundles to be loaded by the handle */
	TArray<FName> BundleNames;

	/** If this state is keeping things in memory */
	bool IsValid() const { return Handle.IsValid() && Handle->IsActive(); }

	/** Reset this state */
	void Reset(bool bCancelHandle)
	{
		if (Handle.IsValid())
		{
			if (Handle->IsActive() && bCancelHandle)
			{
				// This will call the cancel callback if set
				Handle->CancelHandle();
			}
			
			Handle = nullptr;
		}
		BundleNames.Reset();
	}
};

/** Structure representing data about a specific asset */
struct FPrimaryAssetData
{
	/** Path used to look up cached asset data in the asset registry. This will be missing the _C for blueprint classes */
	FSoftObjectPath AssetDataPath;

	/** Path to this asset on disk */
	FSoftObjectPtr AssetPtr;

	/** Current state of this asset */
	FPrimaryAssetLoadState CurrentState;

	/** Pending state of this asset, will be copied to CurrentState when load finishes */
	FPrimaryAssetLoadState PendingState;

	FPrimaryAssetData() {}

	/** Asset is considered loaded at all if there is an active handle for it */
	bool IsLoaded() const { return CurrentState.IsValid(); }
};

/** Structure representing all items of a specific asset type */
struct FPrimaryAssetTypeData
{
	/** The public info struct */
	FPrimaryAssetTypeInfo Info;

	/** Map of scanned assets */
	TMap<FName, FPrimaryAssetData> AssetMap;

	/** In the editor, paths that we need to scan once asset registry is done loading */
	TArray<FString> DeferredAssetScanPaths;

	/** Expanded list of asset scan paths and package names, will not include virtual paths */
	TArray<FString> RealAssetScanPaths;

	FPrimaryAssetTypeData() {}

	FPrimaryAssetTypeData(FName InPrimaryAssetType, UClass* InAssetBaseClass, bool bInHasBlueprintClasses, bool bInIsEditorOnly)
		: Info(InPrimaryAssetType, InAssetBaseClass, bInHasBlueprintClasses, bInIsEditorOnly)
		{}
};

/** Version of rules with cached data */
struct FCompiledAssetManagerSearchRules : FAssetManagerSearchRules
{
	FCompiledAssetManagerSearchRules(const FAssetManagerSearchRules& InRules)
		: FAssetManagerSearchRules(InRules)
		, bShouldCallDelegate(InRules.ShouldIncludeDelegate.IsBound())
		, bShouldCheckWildcards(false)
	{
		for (const FString& String : IncludePatterns)
		{
			if (String.Len())
			{
				IncludeWildcards.Add(String);
				bShouldCheckWildcards = true;
			}
		}

		for (const FString& String : ExcludePatterns)
		{
			if (String.Len())
			{
				ExcludeWildcards.Add(String);
				bShouldCheckWildcards = true;
			}
		}

		// Check class first
		if (AssetBaseClass)
		{
			AssetClassNames.Add(AssetBaseClass->GetClassPathName());

#if WITH_EDITOR
			// Add any old names to the list in case things haven't been resaved
			TArray<FString> OldNames = FLinkerLoad::FindPreviousPathNamesForClass(AssetBaseClass->GetPathName(), false);
			AssetClassNames.Append(OldNames);
#endif
		}
	}

	bool PassesWildcardsAndDelegates(const FAssetData& AssetData, const UAssetManager* AssetManager) const
	{
		if (bShouldCheckWildcards)
		{
			// Check include and exclude patterns, will pass if no include patterns
			FString PackageString = AssetData.PackageName.ToString();
			for (const FString& Wildcard : ExcludeWildcards)
			{
				if (PackageString.MatchesWildcard(Wildcard, ESearchCase::IgnoreCase))
				{
					return false;
				}
			}

			bool bPassesInclude = (IncludeWildcards.Num() == 0);
			for (const FString& Wildcard : IncludeWildcards)
			{
				if (PackageString.MatchesWildcard(Wildcard, ESearchCase::IgnoreCase))
				{
					bPassesInclude = true;
					break;
				}
			}
			if (!bPassesInclude)
			{
				return false;
			}
		}

		if (!bSkipManagerIncludeCheck)
		{
			if (!AssetManager->ShouldIncludeInAssetSearch(AssetData, *this))
			{
				return false;
			}
		}

		if (bShouldCallDelegate)
		{
			if (!ShouldIncludeDelegate.Execute(AssetData, *this))
			{
				return false;
			}
		}

		return true;
	}

	TArray<FString> IncludeWildcards;
	TArray<FString> ExcludeWildcards;
	TArray<FTopLevelAssetPath> AssetClassNames;
	TSet<FTopLevelAssetPath> DerivedClassNames;
	bool bShouldCallDelegate;
	bool bShouldCheckWildcards;
};

const FPrimaryAssetType UAssetManager::MapType = FName(TEXT("Map"));
const FPrimaryAssetType UAssetManager::PrimaryAssetLabelType = FName(TEXT("PrimaryAssetLabel"));
const FPrimaryAssetType UAssetManager::PackageChunkType = FName(TEXT("PackageChunk"));
const FString UAssetManager::AssetSearchRootsVirtualPath = TEXT("$AssetSearchRoots");
const FString UAssetManager::DynamicSearchRootsVirtualPath = TEXT("$DynamicSearchRoots");
FSimpleMulticastDelegate UAssetManager::OnCompletedInitialScanDelegate;
FSimpleMulticastDelegate UAssetManager::OnAssetManagerCreatedDelegate;

// Allow StartInitialLoading() bulk scan to continue past FinishInitialLoading() to cover:
// 1. Loading in subclass FinishInitialLoading() override after calling base FinishInitialLoading() 
// 2. Plugin loading in OnPostEngine callback, e.g. UDataRegistrySubsystem::LoadAllRegistries()
// 
// Bulk scanning should stop before the early GC when loading the first map, to ensure
// RebuildObjectReferenceList() stops INI-referenced UClasses from being GCed.
//
// Ideally some future asset manager refactoring can get rid of this complexity / hack.
static class FInitialBulkScanHelper
{
	UAssetManager* Scanner = nullptr;

public:
	void StartOnce(UAssetManager* Manager)
	{
		if (Scanner == nullptr)
		{
			Manager->PushBulkScanning();
			Scanner = Manager;
		}
	}

	void StopOnce()
	{
		if (Scanner)
		{
			Scanner->PopBulkScanning();
		}
		else
		{
			Scanner = reinterpret_cast<UAssetManager*>(8); // Avoid starting bulk scan after OnPostEngineInit
		}
	}
}
GInitialBulkScan;

// OnPostEngineInit fires in reverse order, register early to get a late callback
static FDelayedAutoRegisterHelper GInitialBulkScanStopper(EDelayedRegisterRunPhase::StartOfEnginePreInit,
	[] { FCoreDelegates::OnPostEngineInit.AddLambda([] { GInitialBulkScan.StopOnce(); }); } );


UAssetManager::UAssetManager()
{
	bIsGlobalAsyncScanEnvironment = false;
	bShouldGuessTypeAndName = false;
	bShouldUseSynchronousLoad = false;
	bIsLoadingFromPakFiles = false;
	bShouldAcquireMissingChunksOnLoad = false;
	bTargetPlatformsAllowEditorObjects = false;
	NumBulkScanRequests = 0;
	bIsManagementDatabaseCurrent = false;
	bIsPrimaryAssetDirectoryCurrent = false;
	bUpdateManagementDatabaseAfterScan = false;
	bIncludeOnlyOnDiskAssets = true;
	bHasCompletedInitialScan = false;
	NumberOfSpawnedNotifications = 0;
}

void UAssetManager::PostInitProperties()
{
	Super::PostInitProperties();

	if (!HasAnyFlags(RF_ClassDefaultObject))
	{
		const UAssetManagerSettings& Settings = GetSettings();
#if WITH_EDITOR
		bIsGlobalAsyncScanEnvironment = GIsEditor && !IsRunningCommandlet();

		if (bIsGlobalAsyncScanEnvironment)
		{
			// Listen for when the asset registry has finished discovering files
			IAssetRegistry& AssetRegistry = GetAssetRegistry();

			AssetRegistry.OnFilesLoaded().AddUObject(this, &UAssetManager::OnAssetRegistryFilesLoaded);
			AssetRegistry.OnInMemoryAssetCreated().AddUObject(this, &UAssetManager::OnInMemoryAssetCreated);
			AssetRegistry.OnInMemoryAssetDeleted().AddUObject(this, &UAssetManager::OnInMemoryAssetDeleted);
			AssetRegistry.OnAssetRenamed().AddUObject(this, &UAssetManager::OnAssetRenamed);
			AssetRegistry.OnAssetRemoved().AddUObject(this, &UAssetManager::OnAssetRemoved);
		}

		FEditorDelegates::PreBeginPIE.AddUObject(this, &UAssetManager::PreBeginPIE);
		FEditorDelegates::EndPIE.AddUObject(this, &UAssetManager::EndPIE);
		FCoreUObjectDelegates::OnObjectPreSave.AddUObject(this, &UAssetManager::OnObjectPreSave);

		// In editor builds guess the type/name if allowed
		bShouldGuessTypeAndName = Settings.bShouldGuessTypeAndNameInEditor;
		bOnlyCookProductionAssets = Settings.bOnlyCookProductionAssets;

		// In editor builds, always allow asset registry searches for in-memory asset data, as that data can change when propagating AssetBundle tags post load.
		bIncludeOnlyOnDiskAssets = false;
#else 
		// Never guess type in cooked builds
		bShouldGuessTypeAndName = false;

		// Only cooked builds supoprt pak files and chunk download
		bIsLoadingFromPakFiles = FPlatformFileManager::Get().FindPlatformFile(TEXT("PakFile")) != nullptr;
		bShouldAcquireMissingChunksOnLoad = Settings.bShouldAcquireMissingChunksOnLoad;
#endif
		
		bShouldUseSynchronousLoad = IsRunningCommandlet();

		if (Settings.bShouldManagerDetermineTypeAndName)
		{
			FCoreUObjectDelegates::GetPrimaryAssetIdForObject.BindUObject(this, &UAssetManager::DeterminePrimaryAssetIdForObject);
		}

		LoadRedirectorMaps();

		StreamableManager.SetManagerName(FString::Printf(TEXT("%s.StreamableManager"), *GetPathName()));

		// Add /Game to initial list, games can add additional ones if desired
		AllAssetSearchRoots.Add(TEXT("/Game"));
	}
}

void UAssetManager::GetCachedPrimaryAssetEncryptionKeyGuid(FPrimaryAssetId InPrimaryAssetId, FGuid& OutGuid)
{
	OutGuid.Invalidate();
	if (const FGuid* Guid = PrimaryAssetEncryptionKeyCache.Find(InPrimaryAssetId))
	{
		OutGuid = *Guid;
	}
}

bool UAssetManager::IsValid()
{
	if (GEngine && GEngine->AssetManager)
	{
		return true;
	}

	return false;
}

UAssetManager& UAssetManager::Get()
{
	UAssetManager* Singleton = GEngine->AssetManager;

	if (Singleton)
	{
		return *Singleton;
	}
	else
	{
		UE_LOG(LogAssetManager, Fatal, TEXT("Cannot use AssetManager if no AssetManagerClassName is defined!"));
		return *NewObject<UAssetManager>(); // never calls this
	}
}

UAssetManager* UAssetManager::GetIfValid()
{
	if (GEngine && GEngine->AssetManager)
	{
		return GEngine->AssetManager;
	}

	return nullptr;
}

FPrimaryAssetId UAssetManager::CreatePrimaryAssetIdFromChunkId(int32 ChunkId)
{
	if (ChunkId == INDEX_NONE)
	{
		return FPrimaryAssetId();
	}

	// Name_0 is actually stored as 1 inside FName, so offset
	static FName ChunkName = "Chunk";
	return FPrimaryAssetId(PackageChunkType, FName(ChunkName, ChunkId + 1));
}

int32 UAssetManager::ExtractChunkIdFromPrimaryAssetId(const FPrimaryAssetId& PrimaryAssetId)
{
	if (PrimaryAssetId.PrimaryAssetType == PackageChunkType)
	{
		return PrimaryAssetId.PrimaryAssetName.GetNumber() - 1;
	}
	return INDEX_NONE;
}

IAssetRegistry& UAssetManager::GetAssetRegistry() const
{
	if (!CachedAssetRegistry)
	{
		FAssetRegistryModule& AssetRegistryModule = FModuleManager::LoadModuleChecked<FAssetRegistryModule>(TEXT("AssetRegistry"));
		CachedAssetRegistry = &AssetRegistryModule.Get();
	}

	return *CachedAssetRegistry;
}

const UAssetManagerSettings& UAssetManager::GetSettings() const
{
	if (!CachedSettings)
	{
		CachedSettings = GetDefault<UAssetManagerSettings>();
	}
	return *CachedSettings;
}

FTimerManager* UAssetManager::GetTimerManager() const
{
#if WITH_EDITOR
	if (GEditor)
	{
		// In editor use the editor manager
		if (GEditor->IsTimerManagerValid())
		{
			return &GEditor->GetTimerManager().Get();
		}
	}
	else
#endif
	{
		// Otherwise we should always have a game instance
		const TIndirectArray<FWorldContext>& WorldContexts = GEngine->GetWorldContexts();
		for (const FWorldContext& WorldContext : WorldContexts)
		{
			if (WorldContext.WorldType == EWorldType::Game && WorldContext.OwningGameInstance)
			{
				return &WorldContext.OwningGameInstance->GetTimerManager();
			}
		}
	}

	// This will only hit in very early startup
	return nullptr;
}

FPrimaryAssetId UAssetManager::DeterminePrimaryAssetIdForObject(const UObject* Object) const
{
	const UObject* AssetObject = Object;
	// First find the object that would be registered, need to use class if we're a BP CDO
	if (Object->HasAnyFlags(RF_ClassDefaultObject))
	{
		AssetObject = Object->GetClass();
	}

	FString AssetPath = AssetObject->GetPathName();
	FPrimaryAssetId RegisteredId = GetPrimaryAssetIdForPath(FSoftObjectPath(AssetObject));

	if (RegisteredId.IsValid())
	{
		return RegisteredId;
	}

	FPrimaryAssetType FoundType;

	// Not registered, so search the types for one that matches class/path
	for (const TPair<FName, TSharedRef<FPrimaryAssetTypeData>>& TypePair : AssetTypeMap)
	{
		const FPrimaryAssetTypeData& TypeData = TypePair.Value.Get();

		// Check the originally passed object, which is either an asset or a CDO, not the BP class
		if (Object->IsA(TypeData.Info.AssetBaseClassLoaded))
		{
			// Check paths, directories will end in /, specific paths will end in full assetname.assetname
			for (const FString& ScanPath : TypeData.RealAssetScanPaths)
			{
				if (AssetPath.StartsWith(ScanPath))
				{
					if (FoundType.IsValid())
					{
						UE_LOG(LogAssetManager, Warning, TEXT("Found Duplicate PrimaryAssetType %s for asset %s which is already registered as %s, it is not possible to have conflicting directories when bShouldManagerDetermineTypeAndName is true!"), *TypeData.Info.PrimaryAssetType.ToString(), *AssetPath, *FoundType.ToString());
					}
					else
					{
						FoundType = TypeData.Info.PrimaryAssetType;
					}
				}
			}
		}
	}

	if (FoundType.IsValid())
	{
		// Use the package's short name, avoids issues with _C
		return FPrimaryAssetId(FoundType, FPackageName::GetShortFName(AssetObject->GetOutermost()->GetName()));
	}

	return FPrimaryAssetId();
}

bool UAssetManager::IsAssetDataBlueprintOfClassSet(const FAssetData& AssetData, const TSet<FTopLevelAssetPath>& ClassNameSet) const
{
	return UAssetRegistryHelpers::IsAssetDataBlueprintOfClassSet(AssetData, ClassNameSet);
}

int32 UAssetManager::SearchAssetRegistryPaths(TArray<FAssetData>& OutAssetDataList, const FAssetManagerSearchRules& Rules) const
{
	if (!Rules.AssetBaseClass)
	{
		return 0;
	}
	if (Rules.AssetScanPaths.IsEmpty())
	{
		return 0;
	}
	TArray<FString> Directories, PackageNames;
	TArray<FString> ScanPaths = Rules.AssetScanPaths;
	// Add path info
	if (!Rules.bSkipVirtualPathExpansion)
	{
		ExpandVirtualPaths(ScanPaths);
	}

	for (const FString& Path : ScanPaths)
	{
		int32 DotIndex = INDEX_NONE;
		if (Path.FindChar('.', DotIndex))
		{
			FString PackageName = Path.Mid(0, DotIndex); //avoid re-searching for index inside FPackageName::ObjectPathToPackageName

			PackageNames.AddUnique(MoveTemp(PackageName));
		}
		else if (Path.Len() > 0)
		{
			Directories.AddUnique(GetNormalizedPackagePath(Path, false));
		}
	}

#if WITH_EDITOR
	// Cooked data has the asset data already set up
	const bool bShouldDoSynchronousScan = !bIsGlobalAsyncScanEnvironment || Rules.bForceSynchronousScan;
	if (bShouldDoSynchronousScan)
	{
		ScanPathsSynchronous(ScanPaths);
	}
#endif
	
	FCompiledAssetManagerSearchRules CompiledRules(Rules);
	int32 InitialAssetCount = OutAssetDataList.Num();
	FARFilter ARFilter;
	IAssetRegistry& AssetRegistry = GetAssetRegistry();

	if (Rules.AssetBaseClass)
	{
		// Class check
		if (!Rules.bHasBlueprintClasses)
		{
			// Use class directly
			ARFilter.ClassPaths = CompiledRules.AssetClassNames;
			ARFilter.bRecursiveClasses = true;
		}
		else
		{
			// Search for all blueprints and then check derived classes later
			ARFilter.ClassPaths.Add(UBlueprintCore::StaticClass()->GetClassPathName());
			ARFilter.bRecursiveClasses = true;

			GetAssetRegistry().GetDerivedClassNames(CompiledRules.AssetClassNames, TSet<FTopLevelAssetPath>(), CompiledRules.DerivedClassNames);
		}
	}

	const bool bBothDirectoriesAndPackageNames = (Directories.Num() > 0 && PackageNames.Num() > 0);
	for (const FString& Directory : Directories)
	{
		ARFilter.PackagePaths.Add(FName(*Directory));
	}

	if (!bBothDirectoriesAndPackageNames)
	{
		// To get both the directories and package names we have to do two queries, since putting both in the same query only returns assets of those package names AND are in those directories.
		for (const FString& PackageName : PackageNames)
		{
			ARFilter.PackageNames.Add(FName(*PackageName));
		}
	}

	ARFilter.bRecursivePaths = true;
	ARFilter.bIncludeOnlyOnDiskAssets = !GIsEditor; // In editor check in memory, otherwise don't

	auto FilterLambda = [this, &OutAssetDataList, &CompiledRules](const FAssetData& AssetData)
	{
		// Verify blueprint class
		if (CompiledRules.bHasBlueprintClasses)
		{
			if (!IsAssetDataBlueprintOfClassSet(AssetData, CompiledRules.DerivedClassNames))
			{
				return true;
			}
		}

		if (!CompiledRules.PassesWildcardsAndDelegates(AssetData, this))
		{
			return true;
		}

		// Passed all filters
		OutAssetDataList.Add(AssetData);

		return true;
	};

	if (bBothDirectoriesAndPackageNames)
	{
		// To get both the directories and package names we have to do two queries, since putting both in the same query only returns assets of those package names AND are in those directories.
		AssetRegistry.EnumerateAssets(ARFilter, FilterLambda);

		for (const FString& PackageName : PackageNames)
		{
			ARFilter.PackageNames.Add(FName(*PackageName));
		}
		ARFilter.PackagePaths.Empty();
	}

	// Search asset registry and apply delegate, will always search entire registry
	AssetRegistry.EnumerateAssets(ARFilter, FilterLambda);

	return OutAssetDataList.Num() - InitialAssetCount;
}

bool UAssetManager::DoesAssetMatchSearchRules(const FAssetData& AssetData, const FAssetManagerSearchRules& Rules) const
{
	// This is slower than the scan version above when looking for many assets, but works on assets from any source
	FCompiledAssetManagerSearchRules CompiledRules(Rules);

	// Check class first
	if (Rules.AssetBaseClass)
	{
		GetAssetRegistry().GetDerivedClassNames(CompiledRules.AssetClassNames, TSet<FTopLevelAssetPath>(), CompiledRules.DerivedClassNames);

		if (!Rules.bHasBlueprintClasses)
		{
			if (!CompiledRules.DerivedClassNames.Contains(AssetData.AssetClassPath))
			{
				return false;
			}
		}
		else
		{
			if (!IsAssetDataBlueprintOfClassSet(AssetData, CompiledRules.DerivedClassNames))
			{
				return false;
			}
		}
	}

	TArray<FString> ScanPaths = Rules.AssetScanPaths;
	// Add path info
	if (!Rules.bSkipVirtualPathExpansion)
	{
		ExpandVirtualPaths(ScanPaths);
	}

	// If we have any scan paths, verify it's inside one
	bool bFoundPath = ScanPaths.Num() == 0;
	for (FString& Path : ScanPaths)
	{
		NormalizePackagePath(Path, false);
		if (AssetData.PackageName.ToString().StartsWith(Path))
		{
			bFoundPath = true;
			break;
		}
	}

	if (!bFoundPath)
	{
		return false;
	}

	if (!CompiledRules.PassesWildcardsAndDelegates(AssetData, this))
	{
		return false;
	}

	return true;
}

bool UAssetManager::ShouldIncludeInAssetSearch(const FAssetData& AssetData, const FAssetManagerSearchRules& SearchRules) const
{
	const UAssetManagerSettings& Settings = GetSettings();

	if (Settings.DirectoriesToExclude.Num() > 0)
	{
		// Check exclusion path, but only if we have paths as the package name string is slow to generate
		// Games can override this for more specific checks
		if (IsPathExcludedFromScan(AssetData.PackageName.ToString()))
		{
			return false;
		}
	}

	return true;
}

void UAssetManager::ScanPathsSynchronous(const TArray<FString>& PathsToScan) const
{
	TArray<FString> Directories;
	TArray<FString> PackageFilenames;

	for (const FString& Path : PathsToScan)
	{
		bool bAlreadyScanned = false;
		int32 DotIndex = INDEX_NONE;
		if (Path.FindChar('.', DotIndex))
		{
			FString PackageName = FPackageName::ObjectPathToPackageName(Path);

			for (const FString& AlreadyScanned : AlreadyScannedDirectories)
			{
				if (PackageName == AlreadyScanned || PackageName.StartsWith(AlreadyScanned + TEXT("/")))
				{
					bAlreadyScanned = true;
					break;
				}
			}

			if (!bAlreadyScanned)
			{
				FString AssetFilename;
				// Try both extensions
				if (FPackageName::TryConvertLongPackageNameToFilename(PackageName, AssetFilename, FPackageName::GetAssetPackageExtension()))
				{
					PackageFilenames.AddUnique(AssetFilename);
				}

				if (FPackageName::TryConvertLongPackageNameToFilename(PackageName, AssetFilename, FPackageName::GetMapPackageExtension()))
				{
					PackageFilenames.AddUnique(AssetFilename);
				}
			}
		}
		else
		{
			for (const FString& AlreadyScanned : AlreadyScannedDirectories)
			{
				if (Path == AlreadyScanned || Path.StartsWith(AlreadyScanned + TEXT("/")))
				{
					bAlreadyScanned = true;
					break;
				}
			}

			if (!bAlreadyScanned)
			{
				AlreadyScannedDirectories.Add(Path);

				// The asset registry currently crashes if you pass it either a ../ disk path or a /pluginname/ path that isn't mounted, so we need to verify the conversion would work but send the preconverted path
				FString OnDiskPath;

				if (FPackageName::TryConvertLongPackageNameToFilename(Path / TEXT(""), OnDiskPath))
				{
					Directories.AddUnique(Path);
				}
			}
		}
	}

	if (Directories.Num() > 0)
	{
		GetAssetRegistry().ScanPathsSynchronous(Directories);
	}
	if (PackageFilenames.Num() > 0)
	{
		GetAssetRegistry().ScanFilesSynchronous(PackageFilenames);
	}
}

int32 UAssetManager::ScanPathsForPrimaryAssets(FPrimaryAssetType PrimaryAssetType, const TArray<FString>& Paths, UClass* BaseClass, bool bHasBlueprintClasses, bool bIsEditorOnly, bool bForceSynchronousScan)
{
	LLM_SCOPE_BYTAG(AssetManager);
	TRACE_CPUPROFILER_EVENT_SCOPE(UAssetManager::ScanPathsForPrimaryAssets)

	if (bIsEditorOnly && !GIsEditor)
	{
		return 0;
	}

	TSharedRef<FPrimaryAssetTypeData>* FoundType = AssetTypeMap.Find(PrimaryAssetType);

	check(BaseClass);

	if (!FoundType)
	{
		TSharedPtr<FPrimaryAssetTypeData> NewAsset = MakeShareable(new FPrimaryAssetTypeData(PrimaryAssetType, BaseClass, bHasBlueprintClasses, bIsEditorOnly));

		FoundType = &AssetTypeMap.Add(PrimaryAssetType, NewAsset.ToSharedRef());
	}

	// Should always be valid
	check(FoundType);

	FPrimaryAssetTypeData& TypeData = FoundType->Get();

	// Make sure types match
	if (!ensureMsgf(TypeData.Info.AssetBaseClassLoaded == BaseClass && TypeData.Info.bHasBlueprintClasses == bHasBlueprintClasses && TypeData.Info.bIsEditorOnly == bIsEditorOnly, TEXT("UAssetManager::ScanPathsForPrimaryAssets TypeData parameters did not match for type '%s'"), *TypeData.Info.PrimaryAssetType.ToString()))
	{
		return 0;
	}

	// Add path info
	for (const FString& Path : Paths)
	{
		TypeData.Info.AssetScanPaths.AddUnique(Path);
	}

#if WITH_EDITOR
	// Cooked data has the asset data already set up
	const bool bShouldDoSynchronousScan = !bIsGlobalAsyncScanEnvironment || bForceSynchronousScan;
	if (!bShouldDoSynchronousScan && GetAssetRegistry().IsLoadingAssets())
	{
		// Keep track of the paths we asked for so once assets are discovered we will refresh the list
		for (const FString& Path : Paths)
		{
			TypeData.DeferredAssetScanPaths.AddUnique(Path);
		}

		// Since we are still asynchronously discovering assets, we'll wait until that is done before populating with primary assets
		return 0;
	}
#endif

	FAssetManagerSearchRules SearchRules;
	SearchRules.AssetBaseClass = BaseClass;
	SearchRules.AssetScanPaths = Paths;
	SearchRules.bHasBlueprintClasses = bHasBlueprintClasses;
	SearchRules.bForceSynchronousScan = bForceSynchronousScan;	

	// Expand paths so we can record them for later
	ExpandVirtualPaths(SearchRules.AssetScanPaths);
	SearchRules.bSkipVirtualPathExpansion = true;
	for (const FString& Path : SearchRules.AssetScanPaths)
	{
		TypeData.RealAssetScanPaths.AddUnique(Path);
	}

	TArray<FAssetData> AssetDataList;
	SearchAssetRegistryPaths(AssetDataList, SearchRules);

	int32 NumAdded = 0;
	// Now add to map or update as needed
	for (FAssetData& Data : AssetDataList)
	{
		if (!Data.IsTopLevelAsset())
		{
			// Only TopLevelAssets can be PrimaryAssets
			continue;
		}
		FPrimaryAssetId PrimaryAssetId = ExtractPrimaryAssetIdFromData(Data, PrimaryAssetType);

		// Remove invalid or wrong type assets
		if (!PrimaryAssetId.IsValid() || PrimaryAssetId.PrimaryAssetType != PrimaryAssetType)
		{
			if (!PrimaryAssetId.IsValid())
			{
				UE_LOG(LogAssetManager, Warning, TEXT("Ignoring primary asset %s - PrimaryAssetType %s - invalid primary asset ID"), *Data.AssetName.ToString(), *PrimaryAssetType.ToString());
			}
			else
			{
				// Warn that 'Foo' conflicts with 'Bar', but only once per conflict
				static TSet<TPair<FPrimaryAssetType, FPrimaryAssetType>> IssuedWarnings;

				TTuple<FPrimaryAssetType, FPrimaryAssetType> ConflictPair(PrimaryAssetType, PrimaryAssetId.PrimaryAssetType);
				if (!IssuedWarnings.Contains(ConflictPair))
				{
					FString ConflictMsg = FString::Printf(TEXT("Ignoring PrimaryAssetType %s - Conflicts with %s - Asset: %s"), *PrimaryAssetType.ToString(), *PrimaryAssetId.PrimaryAssetType.ToString(), *Data.AssetName.ToString());

					UE_LOG(LogAssetManager, Display, TEXT("%s"), *ConflictMsg);
					IssuedWarnings.Add(ConflictPair);
				}
			}
			continue;
		}

		NumAdded++;

		TryUpdateCachedAssetData(PrimaryAssetId, Data, false);
	}

	if (!IsBulkScanning())
	{
		RebuildObjectReferenceList();
	}

	return NumAdded;
}

void UAssetManager::PushBulkScanning()
{
	if (++NumBulkScanRequests == 1)
	{
		StartBulkScanning();
	}
}

void UAssetManager::PopBulkScanning()
{
	ensure(NumBulkScanRequests > 0);
	if (--NumBulkScanRequests == 0)
	{
		StopBulkScanning();
	}
}

void UAssetManager::RemoveScanPathsForPrimaryAssets(FPrimaryAssetType PrimaryAssetType, const TArray<FString>& Paths, UClass* BaseClass, bool bHasBlueprintClasses, bool bIsEditorOnly /*= false*/)
{
	if (bIsEditorOnly && !GIsEditor)
	{
		return;
	}

	TSharedRef<FPrimaryAssetTypeData>* FoundType = AssetTypeMap.Find(PrimaryAssetType);

	check(BaseClass);

	if (!FoundType)
	{
		return;
	}

	FPrimaryAssetTypeData& TypeData = FoundType->Get();

	// Make sure types match
	if (!ensureMsgf(TypeData.Info.AssetBaseClassLoaded == BaseClass && TypeData.Info.bHasBlueprintClasses == bHasBlueprintClasses && TypeData.Info.bIsEditorOnly == bIsEditorOnly, TEXT("UAssetManager::RemoveScanPathsForPrimaryAssets TypeData parameters did not match for type '%s'"), *TypeData.Info.PrimaryAssetType.ToString()))
	{
		return;
	}

	TArray<FString> RemovedPaths;
	RemovedPaths.Reserve(Paths.Num());
	for (const FString& Path : Paths)
	{
		if (TypeData.Info.AssetScanPaths.Remove(Path))
		{
			RemovedPaths.Add(Path);
		}

		TypeData.DeferredAssetScanPaths.Remove(Path);
	}

	// Expand paths so we can record them for later
	ExpandVirtualPaths(RemovedPaths);
	for (const FString& Path : RemovedPaths)
	{
		TypeData.RealAssetScanPaths.Remove(Path);
	}
}

void UAssetManager::RemovePrimaryAssetType(FPrimaryAssetType PrimaryAssetType)
{
	AssetTypeMap.Remove(PrimaryAssetType);
}

void UAssetManager::StartBulkScanning()
{
	check(IsBulkScanning());

	NumberOfSpawnedNotifications = 0;
	bOldTemporaryCachingMode = GetAssetRegistry().GetTemporaryCachingMode();
	// Go into temporary caching mode to speed up class queries
	GetAssetRegistry().SetTemporaryCachingMode(true);
}

void UAssetManager::StopBulkScanning()
{
	check(!IsBulkScanning());

	GetAssetRegistry().SetTemporaryCachingMode(bOldTemporaryCachingMode);
	
	RebuildObjectReferenceList();
}

bool UAssetManager::RegisterSpecificPrimaryAsset(const FPrimaryAssetId& PrimaryAssetId, const FAssetData& NewAssetData)
{
	if (!PrimaryAssetId.IsValid())
	{
		return false;
	}

	const TSharedRef<FPrimaryAssetTypeData>* FoundType = AssetTypeMap.Find(PrimaryAssetId.PrimaryAssetType);
	if (!FoundType)
	{
		return false;
	}

	if (!TryUpdateCachedAssetData(PrimaryAssetId, NewAssetData, false))
	{
		return false;
	}

	if (!IsBulkScanning())
	{
		RebuildObjectReferenceList();
	}

	return true;
}

// This determines if we can use a faster conversion path
enum class EAssetDataCanBeSubobject { Yes, No };

template<EAssetDataCanBeSubobject ScanForSubobject>
bool TryToSoftObjectPath(const FAssetData& AssetData, FSoftObjectPath& OutSoftObjectPath);

bool UAssetManager::TryUpdateCachedAssetData(const FPrimaryAssetId& PrimaryAssetId, const FAssetData& NewAssetData, bool bAllowDuplicates)
{
	check(PrimaryAssetId.IsValid());

	const TSharedRef<FPrimaryAssetTypeData>* FoundType = AssetTypeMap.Find(PrimaryAssetId.PrimaryAssetType);

	if (!ensure(FoundType))
	{
		return false;
	}
	else
	{
		FPrimaryAssetTypeData& TypeData = FoundType->Get();

		FPrimaryAssetData* OldData = TypeData.AssetMap.Find(PrimaryAssetId.PrimaryAssetName);

		FSoftObjectPath NewAssetPath;
		if (!TryToSoftObjectPath<EAssetDataCanBeSubobject::No>(NewAssetData, NewAssetPath))
		{
			UE_LOG(LogAssetManager, Warning, TEXT("Tried to add primary asset %s, but it is not a TopLevelAsset and so cannot be a primary asset"),
<<<<<<< HEAD
				*NewAssetData.ObjectPath.ToString())
=======
				*NewAssetData.GetObjectPathString())
>>>>>>> d731a049
			return false;
		}

		ensure(NewAssetPath.IsAsset());

		if (OldData && OldData->AssetPtr.ToSoftObjectPath() != NewAssetPath)
		{
			UE_LOG(LogAssetManager, Warning, 
				TEXT("Found duplicate PrimaryAssetID %s, path %s conflicts with existing path %s. Two different primary assets can not have the same type and name."), 
				*PrimaryAssetId.ToString(), *OldData->AssetPtr.ToString(), *NewAssetPath.ToString());

#if WITH_EDITOR
			if (GIsEditor)
			{
				const int MaxNotificationsPerFrame = 5;
				if (NumberOfSpawnedNotifications++ < MaxNotificationsPerFrame)
				{
					FNotificationInfo Info(FText::Format(LOCTEXT("DuplicateAssetId", "Duplicate Asset ID {0} used by both {1} and {2}, rename one to avoid a conflict."),
						FText::FromString(PrimaryAssetId.ToString()), FText::FromString(OldData->AssetPtr.ToSoftObjectPath().GetLongPackageName()), FText::FromString(NewAssetPath.GetLongPackageName())));
					Info.ExpireDuration = 30.0f;

					TSharedPtr<SNotificationItem> Notification = FSlateNotificationManager::Get().AddNotification(Info);
					if (Notification.IsValid())
					{
						Notification->SetCompletionState(SNotificationItem::CS_Fail);
					}
				}
			}
			else
#endif
			// Don't ensure for editor only types as they will not cause an actual game problem
			if (!bAllowDuplicates && !TypeData.Info.bIsEditorOnly)
			{
				ensureMsgf(!OldData, TEXT("Found Duplicate PrimaryAssetID %s! Path %s conflicts with existing path %s"), *PrimaryAssetId.ToString(), *OldData->AssetPtr.ToString(), *NewAssetPath.ToString());
			}
		}

		FPrimaryAssetData& NameData = TypeData.AssetMap.FindOrAdd(PrimaryAssetId.PrimaryAssetName);

		// Update data and path, don't touch state or references
		NameData.AssetDataPath = NewAssetData.GetSoftObjectPath(); // This will not have _C
		NameData.AssetPtr = FSoftObjectPtr(NewAssetPath); // This will have _C

		// If the types don't match, update the registry
		IAssetRegistry& LocalAssetRegistry = GetAssetRegistry();
		FPrimaryAssetId SavedId = NewAssetData.GetPrimaryAssetId();
		FPrimaryAssetId ObjectPathId = LocalAssetRegistry.GetAssetByObjectPath(NameData.AssetDataPath, true).GetPrimaryAssetId();
		if (SavedId != PrimaryAssetId || (ObjectPathId.IsValid() && SavedId != ObjectPathId))
		{
			LocalAssetRegistry.SetPrimaryAssetIdForObjectPath(NameData.AssetDataPath, PrimaryAssetId);
		}

		if (IsBulkScanning())
		{
			// Do a partial update, add to the path->asset map
			AssetPathMap.Add(NewAssetPath, PrimaryAssetId);
		}

		if (NewAssetData.TaggedAssetBundles)
		{
			CachedAssetBundles.Add(PrimaryAssetId, NewAssetData.TaggedAssetBundles);

			// FSoftObjectPathSerializationScope is costly and FSoftObjectPath::PostLoadPath()
			// is only useful to make sure soft bundle references are cooked.
			//
			// Ideally we should not need this code, we should be able to pick up these
			// references when we load the package header and then queue them up for cooking.
			//
			// For some reason, this doesn't work. StartupSoftObjectPackages in CookOnTheFlyServer.cpp
			// become the same without this code, but GRedirectCollector picks up other soft references 
			// thanks to this code that are not detected otherwise.
#if WITH_EDITOR
			if (GIsEditor)
			{
				static FName AssetBundleDataName("AssetBundleData");

				// Mark these as editor only if our type is editor only
				FSoftObjectPathSerializationScope SerializationScope(NewAssetData.PackageName, AssetBundleDataName, TypeData.Info.bIsEditorOnly ? ESoftObjectPathCollectType::EditorOnlyCollect : ESoftObjectPathCollectType::AlwaysCollect, ESoftObjectPathSerializeType::AlwaysSerialize);
			
				for (const FAssetBundleEntry& Entry : NewAssetData.TaggedAssetBundles->Bundles)
				{
					for (const FTopLevelAssetPath& Path : Entry.AssetPaths)
					{
						FSoftObjectPath FullPath(Path);
						FullPath.PostLoadPath(nullptr);
					}
				}
			}
#endif
		}
		else if (OldData)
		{
			CachedAssetBundles.Remove(PrimaryAssetId);
		}
	}
	return true;
}

int32 UAssetManager::ScanPathForPrimaryAssets(FPrimaryAssetType PrimaryAssetType, const FString& Path, UClass* BaseClass, bool bHasBlueprintClasses, bool bIsEditorOnly, bool bForceSynchronousScan)
{
	return ScanPathsForPrimaryAssets(PrimaryAssetType, TArray<FString>{Path}, BaseClass, bHasBlueprintClasses, bIsEditorOnly, bForceSynchronousScan);
}

bool UAssetManager::AddDynamicAsset(const FPrimaryAssetId& PrimaryAssetId, const FSoftObjectPath& AssetPath, const FAssetBundleData& BundleData)
{
	if (!ensure(PrimaryAssetId.IsValid()))
	{
		return false;
	}

	if (!ensure(AssetPath.IsNull() || AssetPath.IsAsset()))
	{
		return false;
	}

	FPrimaryAssetType PrimaryAssetType = PrimaryAssetId.PrimaryAssetType;
	TSharedRef<FPrimaryAssetTypeData>* FoundType = AssetTypeMap.Find(PrimaryAssetType);

	if (!FoundType)
	{
		TSharedPtr<FPrimaryAssetTypeData> NewAsset = MakeShareable(new FPrimaryAssetTypeData());
		NewAsset->Info.PrimaryAssetType = PrimaryAssetType;
		NewAsset->Info.bIsDynamicAsset = true;

		FoundType = &AssetTypeMap.Add(PrimaryAssetType, NewAsset.ToSharedRef());
	}

	// Should always be valid
	check(FoundType);

	FPrimaryAssetTypeData& TypeData = FoundType->Get();

	// This needs to be a dynamic type, types cannot be both dynamic and loaded off disk
	if (!ensure(TypeData.Info.bIsDynamicAsset))
	{
		return false;
	}

	FPrimaryAssetData* OldData = TypeData.AssetMap.Find(PrimaryAssetId.PrimaryAssetName);
	FPrimaryAssetData& NameData = TypeData.AssetMap.FindOrAdd(PrimaryAssetId.PrimaryAssetName);

	if (OldData && OldData->AssetPtr.ToSoftObjectPath() != AssetPath)
	{
		UE_LOG(LogAssetManager, Warning, TEXT("AddDynamicAsset on %s called with conflicting path. Path %s is replacing path %s"), *PrimaryAssetId.ToString(), *OldData->AssetPtr.ToString(), *AssetPath.ToString());
	}

	NameData.AssetPtr = FSoftObjectPtr(AssetPath);

	if (IsBulkScanning() && AssetPath.IsValid())
	{
		// Do a partial update, add to the path->asset map
		AssetPathMap.Add(AssetPath, PrimaryAssetId);
	}


	if (BundleData.Bundles.Num() > 0)
	{
		CachedAssetBundles.Add(PrimaryAssetId, MakeShared<FAssetBundleData, ESPMode::ThreadSafe>(BundleData));
	}
	else if (OldData)
	{
		CachedAssetBundles.Remove(PrimaryAssetId);
	}

	return true;
}

void UAssetManager::RecursivelyExpandBundleData(FAssetBundleData& BundleData) const
{
	TArray<FTopLevelAssetPath> ReferencesToExpand;
	TSet<FName> FoundBundleNames;

	for (const FAssetBundleEntry& Entry : BundleData.Bundles)
	{
		FoundBundleNames.Add(Entry.BundleName);

		for (const FTopLevelAssetPath& Reference : Entry.AssetPaths)
		{
			ReferencesToExpand.AddUnique(Reference);
		}
	}

	// Expandable references can increase recursively
	for (int32 i = 0; i < ReferencesToExpand.Num(); i++)
	{
		FPrimaryAssetId FoundId = GetPrimaryAssetIdForPath(FSoftObjectPath(ReferencesToExpand[i]));
		TArray<FAssetBundleEntry> FoundEntries;

		if (FoundId.IsValid() && GetAssetBundleEntries(FoundId, FoundEntries))
		{
			for (const FAssetBundleEntry& FoundEntry : FoundEntries)
			{
				// Make sure the bundle name matches
				if (FoundBundleNames.Contains(FoundEntry.BundleName))
				{
					BundleData.AddBundleAssets(FoundEntry.BundleName, FoundEntry.AssetPaths);

					for (const FTopLevelAssetPath& FoundReference : FoundEntry.AssetPaths)
					{
						// Keep recursing
						ReferencesToExpand.AddUnique(FoundReference);
					}
				}
			}
		}
	}
}

void UAssetManager::SetPrimaryAssetTypeRules(FPrimaryAssetType PrimaryAssetType, const FPrimaryAssetRules& Rules)
{
	// Can't set until it's been scanned at least once
	TSharedRef<FPrimaryAssetTypeData>* FoundType = AssetTypeMap.Find(PrimaryAssetType);

	if (ensure(FoundType))
	{
		(*FoundType)->Info.Rules = Rules;
	}
}

void UAssetManager::SetPrimaryAssetRules(FPrimaryAssetId PrimaryAssetId, const FPrimaryAssetRules& Rules)
{
	static FPrimaryAssetRules DefaultRules;

	FPrimaryAssetRulesExplicitOverride ExplicitRules;
	ExplicitRules.Rules = Rules;
	ExplicitRules.bOverridePriority = (Rules.Priority != DefaultRules.Priority);
	ExplicitRules.bOverrideApplyRecursively = (Rules.bApplyRecursively != DefaultRules.bApplyRecursively);
	ExplicitRules.bOverrideChunkId = (Rules.ChunkId != DefaultRules.ChunkId);
	ExplicitRules.bOverrideCookRule = (Rules.CookRule != DefaultRules.CookRule);
	
	SetPrimaryAssetRulesExplicitly(PrimaryAssetId, ExplicitRules);
}

void UAssetManager::SetPrimaryAssetRulesExplicitly(FPrimaryAssetId PrimaryAssetId, const FPrimaryAssetRulesExplicitOverride& ExplicitRules)
{
	if (!ExplicitRules.HasAnyOverride())
	{
		AssetRuleOverrides.Remove(PrimaryAssetId);
	}
	else
	{
		if (!GIsEditor && AssetRuleOverrides.Find(PrimaryAssetId))
		{
			UE_LOG(LogAssetManager, Error, TEXT("Duplicate Rule overrides found for asset %s!"), *PrimaryAssetId.ToString());
		}

		AssetRuleOverrides.Add(PrimaryAssetId, ExplicitRules);
	}

	bIsManagementDatabaseCurrent = false;
}

FPrimaryAssetRules UAssetManager::GetPrimaryAssetRules(FPrimaryAssetId PrimaryAssetId) const
{
	FPrimaryAssetRules Result;

	// Allow setting management rules before scanning
	const TSharedRef<FPrimaryAssetTypeData>* FoundType = AssetTypeMap.Find(PrimaryAssetId.PrimaryAssetType);

	if (FoundType)
	{
		Result = (*FoundType)->Info.Rules;

		// Selectively override
		const FPrimaryAssetRulesExplicitOverride* FoundRulesOverride = AssetRuleOverrides.Find(PrimaryAssetId);

		if (FoundRulesOverride)
		{
			FoundRulesOverride->OverrideRulesExplicitly(Result);
		}

		if (Result.Priority < 0)
		{
			// Make sure it's at least 1
			Result.Priority = 1;
		}
	}

	return Result;
}

bool UAssetManager::GetPrimaryAssetData(const FPrimaryAssetId& PrimaryAssetId, FAssetData& AssetData) const
{
	const FPrimaryAssetData* NameData = GetNameData(PrimaryAssetId);

	if (NameData)
	{
		FAssetData CachedAssetData = GetAssetRegistry().GetAssetByObjectPath(NameData->AssetDataPath, false /* bIncludeOnlyOnDiskAssets */);

		if (CachedAssetData.IsValid())
		{
			AssetData = MoveTemp(CachedAssetData);
			return true;
		}
	}
	return false;
}

bool UAssetManager::GetPrimaryAssetDataList(FPrimaryAssetType PrimaryAssetType, TArray<FAssetData>& AssetDataList) const
{
	IAssetRegistry& Registry = GetAssetRegistry();
	bool bAdded = false;
	const TSharedRef<FPrimaryAssetTypeData>* FoundType = AssetTypeMap.Find(PrimaryAssetType);

	if (FoundType)
	{
		const FPrimaryAssetTypeData& TypeData = FoundType->Get();

		for (const TPair<FName, FPrimaryAssetData>& Pair : TypeData.AssetMap)
		{
			FAssetData CachedAssetData = Registry.GetAssetByObjectPath(Pair.Value.AssetDataPath, false /* bIncludeOnlyOnDiskAssets */);

			if (CachedAssetData.IsValid())
			{
				bAdded = true;
				AssetDataList.Add(MoveTemp(CachedAssetData));
			}
		}
	}

	return bAdded;
}

UObject* UAssetManager::GetPrimaryAssetObject(const FPrimaryAssetId& PrimaryAssetId) const
{
	const FPrimaryAssetData* NameData = GetNameData(PrimaryAssetId);

	if (NameData)
	{
		return NameData->AssetPtr.Get();
	}

	return nullptr;
}

bool UAssetManager::GetPrimaryAssetObjectList(FPrimaryAssetType PrimaryAssetType, TArray<UObject*>& ObjectList) const
{
	bool bAdded = false;
	const TSharedRef<FPrimaryAssetTypeData>* FoundType = AssetTypeMap.Find(PrimaryAssetType);

	if (FoundType)
	{
		const FPrimaryAssetTypeData& TypeData = FoundType->Get();

		for (const TPair<FName, FPrimaryAssetData>& Pair : TypeData.AssetMap)
		{
			UObject* FoundObject = Pair.Value.AssetPtr.Get();

			if (FoundObject)
			{
				ObjectList.Add(FoundObject);
				bAdded = true;
			}
		}
	}

	return bAdded;
}

FSoftObjectPath UAssetManager::GetPrimaryAssetPath(const FPrimaryAssetId& PrimaryAssetId) const
{
	const FPrimaryAssetData* NameData = GetNameData(PrimaryAssetId);

	if (NameData)
	{
		return NameData->AssetPtr.ToSoftObjectPath();
	}
	return FSoftObjectPath();
}

bool UAssetManager::GetPrimaryAssetPathList(FPrimaryAssetType PrimaryAssetType, TArray<FSoftObjectPath>& AssetPathList) const
{
	const TSharedRef<FPrimaryAssetTypeData>* FoundType = AssetTypeMap.Find(PrimaryAssetType);

	if (FoundType)
	{
		const FPrimaryAssetTypeData& TypeData = FoundType->Get();

		for (const TPair<FName, FPrimaryAssetData>& Pair : TypeData.AssetMap)
		{
			if (!Pair.Value.AssetPtr.IsNull())
			{
				AssetPathList.AddUnique(Pair.Value.AssetPtr.ToSoftObjectPath());
			}
		}
	}

	return AssetPathList.Num() > 0;
}

FPrimaryAssetId UAssetManager::GetPrimaryAssetIdForObject(UObject* Object) const
{
	// Use path instead of calling on Object, we only want it if it's registered
	return GetPrimaryAssetIdForPath(FSoftObjectPath(Object));
}

FPrimaryAssetId UAssetManager::GetPrimaryAssetIdForData(const FAssetData& AssetData) const
{
	return GetPrimaryAssetIdForPath(GetAssetPathForData(AssetData));
}

FPrimaryAssetId UAssetManager::GetPrimaryAssetIdForPath(const FSoftObjectPath& ObjectPath) const
{
	const FPrimaryAssetId* FoundIdentifier = AssetPathMap.Find(ObjectPath);

	// Check redirector list
	if (!FoundIdentifier)
	{
		FSoftObjectPath RedirectedPath = GetRedirectedAssetPath(ObjectPath);

		if (!RedirectedPath.IsNull())
		{
			FoundIdentifier = AssetPathMap.Find(RedirectedPath);
		}
	}

	if (FoundIdentifier)
	{
		return *FoundIdentifier;
	}

	return FPrimaryAssetId();
}

FPrimaryAssetId UAssetManager::GetPrimaryAssetIdForPath(FName ObjectPath) const
{
PRAGMA_DISABLE_DEPRECATION_WARNINGS
	return GetPrimaryAssetIdForPath(FSoftObjectPath(ObjectPath));
PRAGMA_ENABLE_DEPRECATION_WARNINGS
}

FPrimaryAssetId UAssetManager::GetPrimaryAssetIdForPackage(FName PackagePath) const
{
	FString PackageString = PackagePath.ToString();
	FString AssetName = FPackageName::GetShortName(PackageString);

	FPrimaryAssetId FoundId;
	FSoftObjectPath PossibleAssetPath(FString::Printf(TEXT("%s.%s"), *PackageString, *AssetName));

	// Try without _C first
	if (PossibleAssetPath.IsValid())
	{
		FoundId = GetPrimaryAssetIdForPath(PossibleAssetPath);

		if (FoundId.IsValid())
		{
			return FoundId;
		}
	}

	// Then try _C
	PossibleAssetPath = FSoftObjectPath(FString::Printf(TEXT("%s.%s_C"), *PackageString, *AssetName));

	if (PossibleAssetPath.IsValid())
	{
		FoundId = GetPrimaryAssetIdForPath(PossibleAssetPath);
	}

	return FoundId;
}

FPrimaryAssetId UAssetManager::ExtractPrimaryAssetIdFromData(const FAssetData& AssetData, FPrimaryAssetType SuggestedType) const
{
	FPrimaryAssetId FoundId = AssetData.GetPrimaryAssetId();

	if (!FoundId.IsValid() && bShouldGuessTypeAndName && SuggestedType.IsValid())
	{
		const TSharedRef<FPrimaryAssetTypeData>* FoundType = AssetTypeMap.Find(SuggestedType);

		if (ensure(FoundType))
		{
			// If asset at this path is already known about return that
			FPrimaryAssetId OldID = GetPrimaryAssetIdForPath(GetAssetPathForData(AssetData));

			if (OldID.IsValid())
			{
				return OldID;
			}

			return FPrimaryAssetId(SuggestedType, SuggestedType == MapType ? AssetData.PackageName : AssetData.AssetName);
		}
	}

	return FoundId;
}

bool UAssetManager::GetPrimaryAssetIdList(FPrimaryAssetType PrimaryAssetType, TArray<FPrimaryAssetId>& PrimaryAssetIdList, EAssetManagerFilter Filter) const
{
	const TSharedRef<FPrimaryAssetTypeData>* FoundType = AssetTypeMap.Find(PrimaryAssetType);

	if (FoundType)
	{
		const FPrimaryAssetTypeData& TypeData = FoundType->Get();

		for (const TPair<FName, FPrimaryAssetData>& Pair : TypeData.AssetMap)
		{
			if ((!(Filter & EAssetManagerFilter::UnloadedOnly)) || ((Pair.Value.CurrentState.BundleNames.Num() == 0) && (Pair.Value.PendingState.BundleNames.Num() == 0)))
			{
				PrimaryAssetIdList.Add(FPrimaryAssetId(PrimaryAssetType, Pair.Key));
			}
		}
	}

	return PrimaryAssetIdList.Num() > 0;
}

bool UAssetManager::GetPrimaryAssetTypeInfo(FPrimaryAssetType PrimaryAssetType, FPrimaryAssetTypeInfo& AssetTypeInfo) const
{
	const TSharedRef<FPrimaryAssetTypeData>* FoundType = AssetTypeMap.Find(PrimaryAssetType);

	if (FoundType)
	{
		AssetTypeInfo = (*FoundType)->Info;

		return true;
	}

	return false;
}

void UAssetManager::GetPrimaryAssetTypeInfoList(TArray<FPrimaryAssetTypeInfo>& AssetTypeInfoList) const
{
	for (const TPair<FName, TSharedRef<FPrimaryAssetTypeData>>& TypePair : AssetTypeMap)
	{
		const FPrimaryAssetTypeData& TypeData = TypePair.Value.Get();

		AssetTypeInfoList.Add(TypeData.Info);
	}
}

TSharedPtr<FStreamableHandle> UAssetManager::ChangeBundleStateForPrimaryAssets(const TArray<FPrimaryAssetId>& AssetsToChange, const TArray<FName>& AddBundles, const TArray<FName>& RemoveBundles, bool bRemoveAllBundles, FStreamableDelegate DelegateToCall, TAsyncLoadPriority Priority)
{
	TArray<TSharedPtr<FStreamableHandle> > NewHandles, ExistingHandles;
	TArray<FPrimaryAssetId> NewAssets;
	TSharedPtr<FStreamableHandle> ReturnHandle;
	int32 MoviePlayerNumAssets = 0;
	for (const FPrimaryAssetId& PrimaryAssetId : AssetsToChange)
	{
		MoviePlayerNumAssets++;
		// Call the blocking tick every 500 assets.
		if (MoviePlayerNumAssets >= 500)
		{
			MoviePlayerNumAssets = 0;
			//UE_LOG(LogTemp, Warning, TEXT("pooo %d"), MoviePlayerNumAssets);
			FMoviePlayerProxy::BlockingTick();
		}

		FPrimaryAssetData* NameData = GetNameData(PrimaryAssetId);

		if (NameData)
		{
			FPlatformMisc::PumpEssentialAppMessages();

			// Iterate list of changes, compute new bundle set
			bool bLoadIfNeeded = false;
			
			// Use pending state if valid
			TArray<FName> CurrentBundleState = NameData->PendingState.IsValid() ? NameData->PendingState.BundleNames : NameData->CurrentState.BundleNames;
			TArray<FName> NewBundleState;

			if (!bRemoveAllBundles)
			{
				NewBundleState = CurrentBundleState;

				for (const FName& RemoveBundle : RemoveBundles)
				{
					NewBundleState.Remove(RemoveBundle);
				}
			}

			for (const FName& AddBundle : AddBundles)
			{
				NewBundleState.AddUnique(AddBundle);
			}

			NewBundleState.Sort(FNameLexicalLess());

			// If the pending state is valid, check if it is different
			if (NameData->PendingState.IsValid())
			{
				if (NameData->PendingState.BundleNames == NewBundleState)
				{
					// This will wait on any existing handles to finish
					ExistingHandles.Add(NameData->PendingState.Handle);
					continue;
				}

				// Clear pending state
				NameData->PendingState.Reset(true);
			}
			else if (NameData->CurrentState.IsValid() && NameData->CurrentState.BundleNames == NewBundleState)
			{
				// If no pending, compare with current
				continue;
			}

			TSet<FSoftObjectPath> PathsToLoad;

			// Gather asset refs
			const FSoftObjectPath& AssetPath = NameData->AssetPtr.ToSoftObjectPath();

			if (!AssetPath.IsNull())
			{
				// Dynamic types can have no base asset path
				PathsToLoad.Add(AssetPath);
			}
			
			for (const FName& BundleName : NewBundleState)
			{
				FAssetBundleEntry Entry = GetAssetBundleEntry(PrimaryAssetId, BundleName);

				if (Entry.IsValid())
				{
					for (const FTopLevelAssetPath & Path : Entry.AssetPaths)
					{
						PathsToLoad.Emplace(FSoftObjectPath(Path));
					}
				}
				else
				{
					UE_LOG(LogAssetManager, Verbose, TEXT("ChangeBundleStateForPrimaryAssets: No assets for bundle %s::%s"), *PrimaryAssetId.ToString(), *BundleName.ToString());
				}
			}

			if (PathsToLoad.Num() == 0)
			{
				// New state has no assets to load. Set the CurrentState's bundles and clear the handle
				NameData->CurrentState.BundleNames = NewBundleState;
				NameData->CurrentState.Handle.Reset();
				continue;
			}

			TSharedPtr<FStreamableHandle> NewHandle;

			TStringBuilder<1024> DebugName;
			PrimaryAssetId.AppendString(DebugName);

			if (NewBundleState.Num() > 0)
			{
				DebugName << TEXT(" (");

				for (int32 Index = 0; Index < NewBundleState.Num(); Index++)
				{
					if (Index > 0)
					{
						DebugName << TEXT(", ");
					}
					NewBundleState[Index].AppendString(DebugName);
				}

				DebugName << TEXT(")");
			}

			NewHandle = LoadAssetList(PathsToLoad.Array(), FStreamableDelegate(), Priority, FString(DebugName.Len(), DebugName.ToString()));

			if (!NewHandle.IsValid())
			{
				// LoadAssetList already throws an error, no need to do it here as well
				continue;
			}

			if (NewHandle->HasLoadCompleted())
			{
				// Copy right into active
				NameData->CurrentState.BundleNames = NewBundleState;
				NameData->CurrentState.Handle = NewHandle;
			}
			else
			{
				// Copy into pending and set delegate
				NameData->PendingState.BundleNames = NewBundleState;
				NameData->PendingState.Handle = NewHandle;

				NewHandle->BindCompleteDelegate(FStreamableDelegate::CreateUObject(this, &UAssetManager::OnAssetStateChangeCompleted, PrimaryAssetId, NewHandle, FStreamableDelegate()));
			}

			NewHandles.Add(NewHandle);
			NewAssets.Add(PrimaryAssetId);
		}
		else
		{
			WarnAboutInvalidPrimaryAsset(PrimaryAssetId, TEXT("ChangeBundleStateForPrimaryAssets failed to find NameData"));
		}
	}

	if (NewHandles.Num() > 1 || ExistingHandles.Num() > 0)
	{
		// If multiple handles or we have an old handle, need to make wrapper handle
		NewHandles.Append(ExistingHandles);

		ReturnHandle = StreamableManager.CreateCombinedHandle(NewHandles, FString::Printf(TEXT("%s CreateCombinedHandle"), *GetName()));

		// Call delegate or bind to meta handle
		if (ReturnHandle->HasLoadCompleted())
		{
			FStreamableHandle::ExecuteDelegate(DelegateToCall);
		}
		else
		{
			// Call external callback when completed
			ReturnHandle->BindCompleteDelegate(DelegateToCall);
		}
	}
	else if (NewHandles.Num() == 1)
	{
		ReturnHandle = NewHandles[0];
		ensure(NewAssets.Num() == 1);

		// If only one handle, return it and add callback
		if (ReturnHandle->HasLoadCompleted())
		{
			FStreamableHandle::ExecuteDelegate(DelegateToCall);
		}
		else
		{
			// Call internal callback and external callback when it finishes
			ReturnHandle->BindCompleteDelegate(FStreamableDelegate::CreateUObject(this, &UAssetManager::OnAssetStateChangeCompleted, NewAssets[0], ReturnHandle, DelegateToCall));
		}
	}
	else
	{
		// Call completion callback, nothing to do
		FStreamableHandle::ExecuteDelegate(DelegateToCall);
	}

	return ReturnHandle;
}

TSharedPtr<FStreamableHandle> UAssetManager::ChangeBundleStateForMatchingPrimaryAssets(const TArray<FName>& NewBundles, const TArray<FName>& OldBundles, FStreamableDelegate DelegateToCall, TAsyncLoadPriority Priority)
{
	TArray<FPrimaryAssetId> AssetsToChange;

	if (GetPrimaryAssetsWithBundleState(AssetsToChange, TArray<FPrimaryAssetType>(), OldBundles))
	{
		// This will call delegate when done
		return ChangeBundleStateForPrimaryAssets(AssetsToChange, NewBundles, OldBundles, false, MoveTemp(DelegateToCall), Priority);
	}

	// Nothing to transition, call delegate now
	DelegateToCall.ExecuteIfBound();
	return nullptr;
}

bool UAssetManager::GetPrimaryAssetLoadSet(TSet<FSoftObjectPath>& OutAssetLoadSet, const FPrimaryAssetId& PrimaryAssetId, const TArray<FName>& LoadBundles, bool bLoadRecursive) const
{
	const FPrimaryAssetData* NameData = GetNameData(PrimaryAssetId);
	if (NameData)
	{
		// Gather asset refs
		const FSoftObjectPath& AssetPath = NameData->AssetPtr.ToSoftObjectPath();
		if (!AssetPath.IsNull())
		{
			// Dynamic types can have no base asset path
			OutAssetLoadSet.Add(AssetPath);
		}

		// Construct a temporary bundle data with the bundles specified
		FAssetBundleData TempBundleData;
		for (const FName& BundleName : LoadBundles)
		{
			FAssetBundleEntry Entry = GetAssetBundleEntry(PrimaryAssetId, BundleName);

			if (Entry.IsValid())
			{
				TempBundleData.Bundles.Add(Entry);
			}
		}

		if (bLoadRecursive)
		{
			RecursivelyExpandBundleData(TempBundleData);
		}

		for (const FAssetBundleEntry& Entry : TempBundleData.Bundles)
		{
			for (const FTopLevelAssetPath& Path : Entry.AssetPaths)
			{
				OutAssetLoadSet.Emplace(FSoftObjectPath(Path));
			}
		}
	}
	else
	{
		WarnAboutInvalidPrimaryAsset(PrimaryAssetId, TEXT("GetPrimaryAssetLoadSet failed to find NameData"));
	}
	return NameData != nullptr;
}

TSharedPtr<FStreamableHandle> UAssetManager::PreloadPrimaryAssets(const TArray<FPrimaryAssetId>& AssetsToLoad, const TArray<FName>& LoadBundles, bool bLoadRecursive, FStreamableDelegate DelegateToCall, TAsyncLoadPriority Priority)
{
	TSet<FSoftObjectPath> PathsToLoad;
	TStringBuilder<256> DebugName;
	TSharedPtr<FStreamableHandle> ReturnHandle;

	for (const FPrimaryAssetId& PrimaryAssetId : AssetsToLoad)
	{
		if (GetPrimaryAssetLoadSet(PathsToLoad, PrimaryAssetId, LoadBundles, bLoadRecursive))
		{
			if (DebugName.Len() == 0)
			{
				DebugName << FStreamableHandle::HandleDebugName_Preloading;
				DebugName << TEXT(" ");
			}
			else
			{
				DebugName << TEXT(", ");
			}
			DebugName << PrimaryAssetId.ToString();
		}
	}

	ReturnHandle = LoadAssetList(PathsToLoad.Array(), MoveTemp(DelegateToCall), Priority, FString(*DebugName));

	if (!ensureMsgf(ReturnHandle.IsValid(), TEXT("Requested preload of Primary Asset with no referenced assets! DebugName:%s"), *DebugName))
	{
		return nullptr;
	}

	return ReturnHandle;
}

void UAssetManager::OnAssetStateChangeCompleted(FPrimaryAssetId PrimaryAssetId, TSharedPtr<FStreamableHandle> BoundHandle, FStreamableDelegate WrappedDelegate)
{
	FPrimaryAssetData* NameData = GetNameData(PrimaryAssetId);

	if (NameData)
	{
		if (NameData->PendingState.Handle == BoundHandle)
		{
			NameData->CurrentState.Handle = NameData->PendingState.Handle;
			NameData->CurrentState.BundleNames = NameData->PendingState.BundleNames;

			WrappedDelegate.ExecuteIfBound();

			// Clear old state, but don't cancel handle as we just copied it into current
			NameData->PendingState.Reset(false);
		}
		else
		{
			UE_LOG(LogAssetManager, Verbose, TEXT("OnAssetStateChangeCompleted: Received after pending data changed, ignoring (%s)"), *PrimaryAssetId.ToString());
		}
	}
	else
	{
		UE_LOG(LogAssetManager, Error, TEXT("OnAssetStateChangeCompleted: Received for invalid asset! (%s)"), *PrimaryAssetId.ToString());
	}
}

TSharedPtr<FStreamableHandle> UAssetManager::LoadPrimaryAssets(const TArray<FPrimaryAssetId>& AssetsToLoad, const TArray<FName>& LoadBundles, FStreamableDelegate DelegateToCall, TAsyncLoadPriority Priority)
{
	return ChangeBundleStateForPrimaryAssets(AssetsToLoad, LoadBundles, TArray<FName>(), true, MoveTemp(DelegateToCall), Priority);
}

TSharedPtr<FStreamableHandle> UAssetManager::LoadPrimaryAsset(const FPrimaryAssetId& AssetToLoad, const TArray<FName>& LoadBundles, FStreamableDelegate DelegateToCall, TAsyncLoadPriority Priority)
{
	return LoadPrimaryAssets(TArray<FPrimaryAssetId>{AssetToLoad}, LoadBundles, MoveTemp(DelegateToCall), Priority);
}

TSharedPtr<FStreamableHandle> UAssetManager::LoadPrimaryAssetsWithType(FPrimaryAssetType PrimaryAssetType, const TArray<FName>& LoadBundles, FStreamableDelegate DelegateToCall, TAsyncLoadPriority Priority)
{
	TArray<FPrimaryAssetId> Assets;
	GetPrimaryAssetIdList(PrimaryAssetType, Assets);
	return LoadPrimaryAssets(Assets, LoadBundles, MoveTemp(DelegateToCall), Priority);
}

TSharedPtr<FStreamableHandle> UAssetManager::GetPrimaryAssetHandle(const FPrimaryAssetId& PrimaryAssetId, bool bForceCurrent, TArray<FName>* Bundles) const
{
	const FPrimaryAssetData* NameData = GetNameData(PrimaryAssetId);

	if (!NameData)
	{
		return nullptr;
	}

	const FPrimaryAssetLoadState& LoadState = (bForceCurrent || !NameData->PendingState.IsValid()) ? NameData->CurrentState : NameData->PendingState;

	if (Bundles)
	{
		*Bundles = LoadState.BundleNames;
	}
	return LoadState.Handle;
}

bool UAssetManager::GetPrimaryAssetsWithBundleState(TArray<FPrimaryAssetId>& PrimaryAssetList, const TArray<FPrimaryAssetType>& ValidTypes, const TArray<FName>& RequiredBundles, const TArray<FName>& ExcludedBundles, bool bForceCurrent) const
{
	bool bFoundAny = false;

	for (const TPair<FName, TSharedRef<FPrimaryAssetTypeData>>& TypePair : AssetTypeMap)
	{
		if (ValidTypes.Num() > 0 && !ValidTypes.Contains(FPrimaryAssetType(TypePair.Key)))
		{
			// Skip this type
			continue;
		}

		const FPrimaryAssetTypeData& TypeData = TypePair.Value.Get();

		for (const TPair<FName, FPrimaryAssetData>& NamePair : TypeData.AssetMap)
		{
			const FPrimaryAssetData& NameData = NamePair.Value;

			const FPrimaryAssetLoadState& LoadState = (bForceCurrent || !NameData.PendingState.IsValid()) ? NameData.CurrentState : NameData.PendingState;

			if (!LoadState.IsValid())
			{
				// Only allow loaded assets
				continue;
			}

			bool bFailedTest = false;

			// Check bundle requirements
			for (const FName& RequiredName : RequiredBundles)
			{
				if (!LoadState.BundleNames.Contains(RequiredName))
				{
					bFailedTest = true;
					break;
				}
			}

			for (const FName& ExcludedName : ExcludedBundles)
			{
				if (LoadState.BundleNames.Contains(ExcludedName))
				{
					bFailedTest = true;
					break;
				}
			}

			if (!bFailedTest)
			{
				PrimaryAssetList.Add(FPrimaryAssetId(TypePair.Key, NamePair.Key));
				bFoundAny = true;
			}
		}
	}

	return bFoundAny;
}

void UAssetManager::GetPrimaryAssetBundleStateMap(TMap<FPrimaryAssetId, TArray<FName>>& BundleStateMap, bool bForceCurrent) const
{
	BundleStateMap.Reset();

	for (const TPair<FName, TSharedRef<FPrimaryAssetTypeData>>& TypePair : AssetTypeMap)
	{
		const FPrimaryAssetTypeData& TypeData = TypePair.Value.Get();

		for (const TPair<FName, FPrimaryAssetData>& NamePair : TypeData.AssetMap)
		{
			const FPrimaryAssetData& NameData = NamePair.Value;

			const FPrimaryAssetLoadState& LoadState = (bForceCurrent || !NameData.PendingState.IsValid()) ? NameData.CurrentState : NameData.PendingState;

			if (!LoadState.IsValid())
			{
				continue;
			}

			FPrimaryAssetId AssetID(TypePair.Key, NamePair.Key);

			BundleStateMap.Add(AssetID, LoadState.BundleNames);
		}
	}
}

int32 UAssetManager::UnloadPrimaryAssets(const TArray<FPrimaryAssetId>& AssetsToUnload)
{
	int32 NumUnloaded = 0;

	for (const FPrimaryAssetId& PrimaryAssetId : AssetsToUnload)
	{
		FPrimaryAssetData* NameData = GetNameData(PrimaryAssetId);

		if (NameData)
		{
			// Undo current and pending
			if (NameData->CurrentState.IsValid() || NameData->PendingState.IsValid())
			{
				NumUnloaded++;
				NameData->CurrentState.Reset(true);
				NameData->PendingState.Reset(true);
			}
		}
		else
		{
			WarnAboutInvalidPrimaryAsset(PrimaryAssetId, TEXT("UnloadPrimaryAssets failed to find NameData"));
		}
	}

	return NumUnloaded;
}

int32 UAssetManager::UnloadPrimaryAsset(const FPrimaryAssetId& AssetToUnload)
{
	return UnloadPrimaryAssets(TArray<FPrimaryAssetId>{AssetToUnload});
}

int32 UAssetManager::UnloadPrimaryAssetsWithType(FPrimaryAssetType PrimaryAssetType)
{
	TArray<FPrimaryAssetId> Assets;
	GetPrimaryAssetIdList(PrimaryAssetType, Assets);
	return UnloadPrimaryAssets(Assets);
}

TSharedPtr<FStreamableHandle> UAssetManager::LoadAssetList(const TArray<FSoftObjectPath>& AssetList, FStreamableDelegate DelegateToCall, TAsyncLoadPriority Priority, const FString& DebugName)
{
	TSharedPtr<FStreamableHandle> NewHandle;
	TArray<int32> MissingChunks, ErrorChunks;

	if (bShouldAcquireMissingChunksOnLoad)
	{
		FindMissingChunkList(AssetList, MissingChunks, ErrorChunks);

		if (ErrorChunks.Num() > 0)
		{
			// At least one chunk doesn't exist, fail
			UE_LOG(LogAssetManager, Error, TEXT("Failure loading %s, Required chunk %d does not exist!"), *DebugName, ErrorChunks[0]);
			return nullptr;
		}
	}

	// SynchronousLoad doesn't make sense if chunks are missing
	if (bShouldUseSynchronousLoad && MissingChunks.Num() == 0)
	{
		NewHandle = StreamableManager.RequestSyncLoad(AssetList, false, DebugName);
		FStreamableHandle::ExecuteDelegate(DelegateToCall);
	}
	else
	{
		NewHandle = StreamableManager.RequestAsyncLoad(AssetList, MoveTemp(DelegateToCall), Priority, false, MissingChunks.Num() > 0, DebugName);

		if (MissingChunks.Num() > 0 && NewHandle.IsValid())
		{
			AcquireChunkList(MissingChunks, FAssetManagerAcquireResourceDelegate(), EChunkPriority::Immediate, NewHandle);
		}
	}

	return NewHandle;
}

FAssetBundleEntry UAssetManager::GetAssetBundleEntry(const FPrimaryAssetId& BundleScope, FName BundleName) const
{
	if (const TSharedPtr<FAssetBundleData, ESPMode::ThreadSafe>* FoundMap = CachedAssetBundles.Find(BundleScope))
	{
		for (FAssetBundleEntry& Entry : (**FoundMap).Bundles)
		{
			if (Entry.BundleName == BundleName)
			{
				return Entry;
			}
		}
	}
	
	return FAssetBundleEntry();
}

bool UAssetManager::GetAssetBundleEntries(const FPrimaryAssetId& BundleScope, TArray<FAssetBundleEntry>& OutEntries) const
{
	if (const TSharedPtr<FAssetBundleData, ESPMode::ThreadSafe>* FoundMap = CachedAssetBundles.Find(BundleScope))
	{
		OutEntries.Append((**FoundMap).Bundles);
		return (**FoundMap).Bundles.Num() > 0;
	}
	
	return false;
}

bool UAssetManager::FindMissingChunkList(const TArray<FSoftObjectPath>& AssetList, TArray<int32>& OutMissingChunkList, TArray<int32>& OutErrorChunkList) const
{
	if (!bIsLoadingFromPakFiles)
	{
		return false;
	}

	// Cache of locations for chunk IDs
	TMap<int32, EChunkLocation::Type> ChunkLocationCache;

	// Grab chunk install
	IPlatformChunkInstall* ChunkInstall = FPlatformMisc::GetPlatformChunkInstall();

	// Grab pak platform file
	FPakPlatformFile* Pak = (FPakPlatformFile*)FPlatformFileManager::Get().FindPlatformFile(TEXT("PakFile"));
	check(Pak);

	for (const FSoftObjectPath& Asset : AssetList)
	{
		FAssetData FoundData;
		GetAssetDataForPath(Asset, FoundData);
		TSet<int32> FoundChunks, MissingChunks, ErrorChunks;

		for (int32 PakchunkId : FoundData.GetChunkIDs())
		{
			if (!ChunkLocationCache.Contains(PakchunkId))
			{
				EChunkLocation::Type Location = ChunkInstall->GetPakchunkLocation(PakchunkId);

				// If chunk install thinks the chunk is available, we need to double check with the pak system that it isn't
				// pending decryption
				if (Location >= EChunkLocation::LocalSlow && Pak->AnyChunksAvailable())
				{
					Location = Pak->GetPakChunkLocation(PakchunkId);
				}

				ChunkLocationCache.Add(PakchunkId, Location);
			}
			EChunkLocation::Type ChunkLocation = ChunkLocationCache[PakchunkId];

			switch (ChunkLocation)
			{			
			case EChunkLocation::DoesNotExist:
				ErrorChunks.Add(PakchunkId);
				break;
			case EChunkLocation::NotAvailable:
				MissingChunks.Add(PakchunkId);
				break;
			case EChunkLocation::LocalSlow:
			case EChunkLocation::LocalFast:
				FoundChunks.Add(PakchunkId);
				break;
			}
		}

		// Assets may be redundantly in multiple chunks, if we have any of the chunks then we have the asset
		if (FoundChunks.Num() == 0)
		{
			if (MissingChunks.Num() > 0)
			{
				int32 MissingChunkToAdd = -1;

				for (int32 MissingChunkId : MissingChunks)
				{
					if (OutMissingChunkList.Contains(MissingChunkId))
					{
						// This chunk is already scheduled, don't add a new one
						MissingChunkToAdd = -1;
						break;
					}
					else if (MissingChunkToAdd == -1)
					{
						// Add the first mentioned missing chunk
						MissingChunkToAdd = MissingChunkId;
					}
				}

				if (MissingChunkToAdd != -1)
				{
					OutMissingChunkList.Add(MissingChunkToAdd);
				}
			}
			else if (ErrorChunks.Num() > 0)
			{
				// Only have error chunks, report the errors
				for (int32 ErrorChunkId : ErrorChunks)
				{
					OutErrorChunkList.Add(ErrorChunkId);
				}
			}
		}
	}

	return OutMissingChunkList.Num() > 0 || OutErrorChunkList.Num() > 0;
}

void UAssetManager::AcquireChunkList(const TArray<int32>& ChunkList, FAssetManagerAcquireResourceDelegate CompleteDelegate, EChunkPriority::Type Priority, TSharedPtr<FStreamableHandle> StalledHandle)
{
	FPendingChunkInstall* PendingChunkInstall = new(PendingChunkInstalls) FPendingChunkInstall;
	PendingChunkInstall->ManualCallback = MoveTemp(CompleteDelegate);
	PendingChunkInstall->RequestedChunks = ChunkList;
	PendingChunkInstall->PendingChunks = ChunkList;
	PendingChunkInstall->StalledStreamableHandle = StalledHandle;

	IPlatformChunkInstall* ChunkInstall = FPlatformMisc::GetPlatformChunkInstall();

	if (!ChunkInstallDelegateHandle.IsValid())
	{
		ChunkInstallDelegateHandle = ChunkInstall->AddChunkInstallDelegate(FPlatformChunkInstallDelegate::CreateUObject(this, &ThisClass::OnChunkDownloaded));
	}

	for (int32 MissingChunk : PendingChunkInstall->PendingChunks)
	{
		ChunkInstall->PrioritizePakchunk(MissingChunk, Priority);
	}
}

void UAssetManager::AcquireResourcesForAssetList(const TArray<FSoftObjectPath>& AssetList, FAssetManagerAcquireResourceDelegate CompleteDelegate, EChunkPriority::Type Priority)
{
	AcquireResourcesForAssetList(AssetList, FAssetManagerAcquireResourceDelegateEx::CreateLambda([CompleteDelegate = MoveTemp(CompleteDelegate)](bool bSuccess, const TArray<int32>& Unused) { CompleteDelegate.ExecuteIfBound(bSuccess); }), Priority);
}

void UAssetManager::AcquireResourcesForAssetList(const TArray<FSoftObjectPath>& AssetList, FAssetManagerAcquireResourceDelegateEx CompleteDelegate, EChunkPriority::Type Priority)
{
	TArray<int32> MissingChunks, ErrorChunks;
	FindMissingChunkList(AssetList, MissingChunks, ErrorChunks);
	if (ErrorChunks.Num() > 0)
	{
		// At least one chunk doesn't exist, fail
		FStreamableDelegate TempDelegate = FStreamableDelegate::CreateLambda([CompleteDelegate = MoveTemp(CompleteDelegate), MissingChunks]() { CompleteDelegate.ExecuteIfBound(false, MissingChunks); });
		FStreamableHandle::ExecuteDelegate(TempDelegate);
	}
	else if (MissingChunks.Num() == 0)
	{
		// All here, schedule the callback
		FStreamableDelegate TempDelegate = FStreamableDelegate::CreateLambda([CompleteDelegate = MoveTemp(CompleteDelegate)]() { CompleteDelegate.ExecuteIfBound(true, TArray<int32>()); });
		FStreamableHandle::ExecuteDelegate(TempDelegate);
	}
	else
	{
		AcquireChunkList(MissingChunks, FAssetManagerAcquireResourceDelegate::CreateLambda([CompleteDelegate = MoveTemp(CompleteDelegate), MissingChunks](bool bSuccess) { CompleteDelegate.ExecuteIfBound(bSuccess, MissingChunks); }), Priority, nullptr);
	}
}

void UAssetManager::AcquireResourcesForPrimaryAssetList(const TArray<FPrimaryAssetId>& PrimaryAssetList, FAssetManagerAcquireResourceDelegate CompleteDelegate, EChunkPriority::Type Priority)
{
	TSet<FSoftObjectPath> PathsToLoad;
	TSharedPtr<FStreamableHandle> ReturnHandle;

	for (const FPrimaryAssetId& PrimaryAssetId : PrimaryAssetList)
	{
		FPrimaryAssetData* NameData = GetNameData(PrimaryAssetId);

		if (NameData)
		{
			// Gather asset refs
			const FSoftObjectPath& AssetPath = NameData->AssetPtr.ToSoftObjectPath();

			if (!AssetPath.IsNull())
			{
				// Dynamic types can have no base asset path
				PathsToLoad.Add(AssetPath);
			}

			TArray<FAssetBundleEntry> BundleEntries;
			GetAssetBundleEntries(PrimaryAssetId, BundleEntries);
			for (const FAssetBundleEntry& Entry : BundleEntries)
			{
				if (Entry.IsValid())
				{
					for (const FTopLevelAssetPath& Path : Entry.AssetPaths)
					{
						PathsToLoad.Emplace(FSoftObjectPath(Path));
					}
				}
			}
		}
		else
		{
			WarnAboutInvalidPrimaryAsset(PrimaryAssetId, TEXT("AcquireResourcesForPrimaryAssetList failed to find NameData"));
		}
	}

	AcquireResourcesForAssetList(PathsToLoad.Array(), MoveTemp(CompleteDelegate), Priority);
}

bool UAssetManager::GetResourceAcquireProgress(int32& OutAcquiredCount, int32& OutRequestedCount) const
{
	OutAcquiredCount = OutRequestedCount = 0;
	// Iterate pending callbacks, in order they were added
	for (const FPendingChunkInstall& PendingChunkInstall : PendingChunkInstalls)
	{
		OutRequestedCount += PendingChunkInstall.RequestedChunks.Num();
		OutAcquiredCount += (PendingChunkInstall.RequestedChunks.Num() - PendingChunkInstall.PendingChunks.Num());
	}

	return PendingChunkInstalls.Num() > 0;
}

void UAssetManager::OnChunkDownloaded(uint32 ChunkId, bool bSuccess)
{
	IPlatformChunkInstall* ChunkInstall = FPlatformMisc::GetPlatformChunkInstall();

	// Iterate pending callbacks, in order they were added
	for (int32 i = 0; i < PendingChunkInstalls.Num(); i++)
	{
		// Make a copy so if we resize the array it's safe
		FPendingChunkInstall PendingChunkInstall = PendingChunkInstalls[i];
		if (PendingChunkInstall.PendingChunks.Contains(ChunkId))
		{
			bool bFailed = !bSuccess;
			TArray<int32> NewPendingList;
			
			// Check all chunks if they are done or failed
			for (int32 PendingPakchunkId : PendingChunkInstall.PendingChunks)
			{
				EChunkLocation::Type ChunkLocation = ChunkInstall->GetPakchunkLocation(PendingPakchunkId);

				switch (ChunkLocation)
				{
				case EChunkLocation::DoesNotExist:
					bFailed = true;
					break;
				case EChunkLocation::NotAvailable:
					NewPendingList.Add(PendingPakchunkId);
					break;
				}
			}

			if (bFailed)
			{
				// Resize array first
				PendingChunkInstalls.RemoveAt(i);
				i--;

				if (PendingChunkInstall.StalledStreamableHandle.IsValid())
				{
					PendingChunkInstall.StalledStreamableHandle->CancelHandle();
				}

				PendingChunkInstall.ManualCallback.ExecuteIfBound(false);
			}
			else if (NewPendingList.Num() == 0)
			{
				// Resize array first
				PendingChunkInstalls.RemoveAt(i);
				i--;

				if (PendingChunkInstall.StalledStreamableHandle.IsValid())
				{
					// Now that this stalled load can resume, we need to clear all of it's requested assets
					// from the known missing list, just in case we ever previously tried to load them from
					// before the chunk was installed/decrypted
					TArray<FSoftObjectPath> RequestedAssets;
					PendingChunkInstall.StalledStreamableHandle->GetRequestedAssets(RequestedAssets);
					for (const FSoftObjectPath& Path : RequestedAssets)
					{
						FName Name(*Path.GetLongPackageName());
						if (FLinkerLoad::IsKnownMissingPackage(Name))
						{
							FLinkerLoad::RemoveKnownMissingPackage(Name);
						}
					}
					PendingChunkInstall.StalledStreamableHandle->StartStalledHandle();
				}

				PendingChunkInstall.ManualCallback.ExecuteIfBound(true);
			}
			else
			{
				PendingChunkInstalls[i].PendingChunks = NewPendingList;
			}
		}
	}
}

bool UAssetManager::OnAssetRegistryAvailableAfterInitialization(FName InName, FAssetRegistryState& OutNewState)
{
#if WITH_EDITOR
	UE_LOG(LogAssetManager, Warning, TEXT("UAssetManager::OnAssetRegistryAvailableAfterInitialization is only supported in cooked builds, but was called from the editor!"));
	return false;
#endif

	bool bLoaded = false;
	double RegistrationTime = 0.0;

	{
		SCOPE_SECONDS_COUNTER(RegistrationTime);

		IAssetRegistry& LocalAssetRegistry = GetAssetRegistry();
		
		{
			TArray<uint8> Bytes;
			const FString Filename = FPaths::ProjectDir() / (TEXT("AssetRegistry") + InName.ToString()) + TEXT(".bin");
			if (FPaths::FileExists(Filename) && FFileHelper::LoadFileToArray(Bytes, *Filename))
			{
				bLoaded = true;
				FMemoryReader Ar(Bytes);
				OutNewState.Load(Ar);
			}
		}

		if (bLoaded)
		{
			LocalAssetRegistry.AppendState(OutNewState);
			FPackageLocalizationManager::Get().ConditionalUpdateCache();

			TArray<FAssetData> NewAssetData;
			bool bRebuildReferenceList = false;
			if (OutNewState.GetAllAssets(TSet<FName>(), NewAssetData))
			{
				// Temporary performance fix while waiting for Ben Zeigler's AssetManager registry scanning changes
				const bool bPathExclusionsExists = GetSettings().DirectoriesToExclude.Num() > 0;

				for (const FAssetData& AssetData : NewAssetData)
				{
					if (!bPathExclusionsExists || !IsPathExcludedFromScan(AssetData.PackageName.ToString()))
					{
						FPrimaryAssetId PrimaryAssetId = AssetData.GetPrimaryAssetId();
						if (PrimaryAssetId.IsValid() && AssetData.IsTopLevelAsset())
						{
							TSharedRef<FPrimaryAssetTypeData>* FoundType = AssetTypeMap.Find(PrimaryAssetId.PrimaryAssetType);
							if (FoundType)
							{
								FPrimaryAssetTypeData& TypeData = FoundType->Get();
								if (ShouldScanPrimaryAssetType(TypeData.Info))
								{
									// Make sure it's in a valid path
									bool bFoundPath = false;
									for (const FString& Path : TypeData.RealAssetScanPaths)
									{
										if (AssetData.PackageName.ToString().StartsWith(Path))
										{
											bFoundPath = true;
											break;
										}
									}

									if (bFoundPath)
									{
										FString GuidString;
										if (AssetData.GetTagValue(GetEncryptionKeyAssetTagName(), GuidString))
										{
											FGuid Guid;
											FGuid::Parse(GuidString, Guid);
											check(!PrimaryAssetEncryptionKeyCache.Contains(PrimaryAssetId));
											PrimaryAssetEncryptionKeyCache.Add(PrimaryAssetId, Guid);
											UE_LOG(LogAssetManager, Verbose, TEXT("Found encrypted primary asset '%s' using keys '%s'"), *PrimaryAssetId.PrimaryAssetName.ToString(), *GuidString);
										}

										// Check exclusion path
										if (TryUpdateCachedAssetData(PrimaryAssetId, AssetData, false))
										{
											bRebuildReferenceList = true;
										}
									}
								}
							}
						}
					}
				}
			}

			if (bRebuildReferenceList)
			{
				RebuildObjectReferenceList();
			}
		}
	}

	UE_CLOG(bLoaded, LogAssetManager, Log, TEXT("Registered new asset registry '%s' in %.4fs"), *InName.ToString(), RegistrationTime);
	return bLoaded;
}

FPrimaryAssetData* UAssetManager::GetNameData(const FPrimaryAssetId& PrimaryAssetId, bool bCheckRedirector)
{
	return const_cast<FPrimaryAssetData*>(AsConst(*this).GetNameData(PrimaryAssetId));
}

const FPrimaryAssetData* UAssetManager::GetNameData(const FPrimaryAssetId& PrimaryAssetId, bool bCheckRedirector) const
{
	const TSharedRef<FPrimaryAssetTypeData>* FoundType = AssetTypeMap.Find(PrimaryAssetId.PrimaryAssetType);

	// Try redirected name
	if (FoundType)
	{
		const FPrimaryAssetData* FoundName = (*FoundType)->AssetMap.Find(PrimaryAssetId.PrimaryAssetName);
		
		if (FoundName)
		{
			return FoundName;
		}
	}

	if (bCheckRedirector)
	{
		FPrimaryAssetId RedirectedId = GetRedirectedPrimaryAssetId(PrimaryAssetId);

		if (RedirectedId.IsValid())
		{
			// Recursively call self, but turn off recursion flag
			return GetNameData(RedirectedId, false);
		}
	}

	return nullptr;
}

void UAssetManager::RebuildObjectReferenceList()
{
	AssetPathMap.Reset();
	ObjectReferenceList.Reset();

	// Iterate primary asset map
	for (TPair<FName, TSharedRef<FPrimaryAssetTypeData>>& TypePair : AssetTypeMap)
	{
		FPrimaryAssetTypeData& TypeData = TypePair.Value.Get();

		// Add base class in case it's a blueprint
		if (!TypeData.Info.bIsDynamicAsset)
		{
			ObjectReferenceList.AddUnique(TypeData.Info.AssetBaseClassLoaded);
		}

		TypeData.Info.NumberOfAssets = TypeData.AssetMap.Num();

		for (TPair<FName, FPrimaryAssetData>& NamePair : TypeData.AssetMap)
		{
			FPrimaryAssetData& NameData = NamePair.Value;
			
			const FSoftObjectPath& AssetRef = NameData.AssetPtr.ToSoftObjectPath();

			// Dynamic types can have null asset refs
			if (!AssetRef.IsNull())
			{
				AssetPathMap.Add(AssetRef, FPrimaryAssetId(TypePair.Key, NamePair.Key));
			}
		}
	}

	bIsManagementDatabaseCurrent = false;
}

void UAssetManager::LoadRedirectorMaps()
{
	AssetPathRedirects.Reset();
	PrimaryAssetIdRedirects.Reset();
	PrimaryAssetTypeRedirects.Reset();

	const UAssetManagerSettings& Settings = GetSettings();

	for (const FAssetManagerRedirect& Redirect : Settings.PrimaryAssetTypeRedirects)
	{
		PrimaryAssetTypeRedirects.Add(FName(*Redirect.Old), FName(*Redirect.New));
	}

	for (const FAssetManagerRedirect& Redirect : Settings.PrimaryAssetIdRedirects)
	{
		PrimaryAssetIdRedirects.Add(Redirect.Old, Redirect.New);
	}

	for (const FAssetManagerRedirect& Redirect : Settings.AssetPathRedirects)
	{
		AssetPathRedirects.Add(FSoftObjectPath(*Redirect.Old), FSoftObjectPath(*Redirect.New));
	}

	// Collapse all redirects to resolve recursive relationships.
	for (const TPair<FSoftObjectPath, FSoftObjectPath>& Pair : AssetPathRedirects)
	{
		const FSoftObjectPath OldPath = Pair.Key;
		FSoftObjectPath NewPath = Pair.Value;
		TSet<FSoftObjectPath> CollapsedPaths;
		CollapsedPaths.Add(OldPath);
		CollapsedPaths.Add(NewPath);
		while (FSoftObjectPath* NewPathValue = AssetPathRedirects.Find(NewPath)) // Does the NewPath exist as a key?
		{
			NewPath = *NewPathValue;
			if (CollapsedPaths.Contains(NewPath))
			{
				UE_LOG(LogAssetManager, Error, TEXT("AssetPathRedirect cycle detected when redirecting: %s to %s"), *OldPath.ToString(), *NewPath.ToString());
				break;
			}
			else
			{
				CollapsedPaths.Add(NewPath);
			}
		}
		AssetPathRedirects[OldPath] = NewPath;
	}
}

FPrimaryAssetId UAssetManager::GetRedirectedPrimaryAssetId(const FPrimaryAssetId& OldId) const
{
	FString OldIdString = OldId.ToString();

	const FString* FoundId = PrimaryAssetIdRedirects.Find(OldIdString);

	if (FoundId)
	{
		return FPrimaryAssetId(*FoundId);
	}

	// Now look for type redirect
	const FName* FoundType = PrimaryAssetTypeRedirects.Find(OldId.PrimaryAssetType);

	if (FoundType)
	{
		return FPrimaryAssetId(*FoundType, OldId.PrimaryAssetName);
	}

	return FPrimaryAssetId();
}

void UAssetManager::GetPreviousPrimaryAssetIds(const FPrimaryAssetId& NewId, TArray<FPrimaryAssetId>& OutOldIds) const
{
	FString NewIdString = NewId.ToString();

	for (const TPair<FString, FString>& Redirect : PrimaryAssetIdRedirects)
	{
		if (Redirect.Value == NewIdString)
		{
			OutOldIds.AddUnique(FPrimaryAssetId(Redirect.Key));
		}
	}

	// Also look for type redirects
	for (const TPair<FName, FName>& Redirect : PrimaryAssetTypeRedirects)
	{
		if (Redirect.Value == NewId.PrimaryAssetType.GetName())
		{
			OutOldIds.AddUnique(FPrimaryAssetId(Redirect.Key, NewId.PrimaryAssetName));
		}
	}
}

FName UAssetManager::GetRedirectedAssetPath(FName OldPath) const
{
PRAGMA_DISABLE_DEPRECATION_WARNINGS
	const FSoftObjectPath* Redirected = AssetPathRedirects.Find(FSoftObjectPath(OldPath));
	if (Redirected)
	{
		return Redirected->ToFName();
	}
	return NAME_None;
PRAGMA_ENABLE_DEPRECATION_WARNINGS
}

FSoftObjectPath UAssetManager::GetRedirectedAssetPath(const FSoftObjectPath& ObjectPath) const
{
	const FSoftObjectPath* RedirectedName = AssetPathRedirects.Find(ObjectPath.GetWithoutSubPath());
	if (!RedirectedName)
	{
		return FSoftObjectPath();
	}
	return FSoftObjectPath(RedirectedName->GetAssetPath(), ObjectPath.GetSubPathString());
}

void UAssetManager::ExtractSoftObjectPaths(const UStruct* Struct, const void* StructValue, TArray<FSoftObjectPath>& FoundAssetReferences, const TArray<FName>& PropertiesToSkip) const
{
	if (!ensure(Struct && StructValue))
	{
		return;
	}

	for (TPropertyValueIterator<const FProperty> It(Struct, StructValue); It; ++It)
	{
		const FProperty* Property = It.Key();
		const void* PropertyValue = It.Value();
		
		if (PropertiesToSkip.Contains(Property->GetFName()))
		{
			It.SkipRecursiveProperty();
			continue;
		}

		FSoftObjectPath FoundRef;
		if (const FSoftClassProperty* AssetClassProp = CastField<FSoftClassProperty>(Property))
		{
			const TSoftClassPtr<UObject>* AssetClassPtr = reinterpret_cast<const TSoftClassPtr<UObject>*>(PropertyValue);
			if (AssetClassPtr)
			{
				FoundRef = AssetClassPtr->ToSoftObjectPath();
			}
		}
		else if (const FSoftObjectProperty* AssetProp = CastField<FSoftObjectProperty>(Property))
		{
			const TSoftObjectPtr<UObject>* AssetPtr = reinterpret_cast<const TSoftObjectPtr<UObject>*>(PropertyValue);
			if (AssetPtr)
			{
				FoundRef = AssetPtr->ToSoftObjectPath();
			}
		}
		else if (const FStructProperty* StructProperty = CastField<FStructProperty>(Property))
		{
			// SoftClassPath is binary identical with SoftObjectPath
			if (StructProperty->Struct == TBaseStructure<FSoftObjectPath>::Get() || StructProperty->Struct == TBaseStructure<FSoftClassPath>::Get())
			{
				const FSoftObjectPath* AssetRefPtr = reinterpret_cast<const FSoftObjectPath*>(PropertyValue);
				if (AssetRefPtr)
				{
					FoundRef = *AssetRefPtr;
				}

				// Skip recursion, we don't care about the raw string property
				It.SkipRecursiveProperty();
			}
		}
		if (!FoundRef.IsNull())
		{
			FoundAssetReferences.AddUnique(FoundRef);
		}
	}
}

bool UAssetManager::GetAssetDataForPath(const FSoftObjectPath& ObjectPath, FAssetData& AssetData) const
{
	if (ObjectPath.IsNull())
	{
		return false;
	}

	IAssetRegistry& AssetRegistry = GetAssetRegistry();

	FString AssetPath = ObjectPath.ToString();

	// First check local redirector
	FSoftObjectPath RedirectedPath = GetRedirectedAssetPath(ObjectPath);

	if (RedirectedPath.IsValid())
	{
		AssetPath = RedirectedPath.ToString();
	}

	GetAssetDataForPathInternal(AssetRegistry, AssetPath, AssetData);

#if WITH_EDITOR
	// Cooked data has the asset data already set up. Uncooked builds may need to manually scan for this file
	if (!AssetData.IsValid())
	{
		ScanPathsSynchronous(TArray<FString>{AssetPath});

		GetAssetDataForPathInternal(AssetRegistry, AssetPath, AssetData);
	}

	// Handle redirector chains
	FAssetDataTagMapSharedView::FFindTagResult Result = AssetData.TagsAndValues.FindTag("DestinationObject");
	while (Result.IsSet())
	{
		FString DestinationObjectPath = Result.GetValue();
		ConstructorHelpers::StripObjectClass(DestinationObjectPath);
		AssetData = AssetRegistry.GetAssetByObjectPath(FSoftObjectPath(DestinationObjectPath));
		Result = AssetData.TagsAndValues.FindTag("DestinationObject");
	}

#endif

	return AssetData.IsValid();
}

static bool EndsWithBlueprint(const FTopLevelAssetPath& Name)
{
	// Numbered names can't end with Blueprint
	return Name.GetAssetName().ToString().EndsWith(TEXT("Blueprint"));
}

static bool ContainsSubobjectDelimiter(FName Name)
{
	TCHAR Buffer[NAME_SIZE];
	FStringView View(Buffer, Name.GetPlainNameString(Buffer));
	return UE::String::FindFirstChar(View, SUBOBJECT_DELIMITER_CHAR) != INDEX_NONE;
}

template<EAssetDataCanBeSubobject ScanForSubobject>
bool TryToSoftObjectPath(const FAssetData& AssetData, FSoftObjectPath& OutObjectPath)
{
	if (!AssetData.IsValid())
	{
		OutObjectPath = FSoftObjectPath();
		return false;
	}
	else if (EndsWithBlueprint(AssetData.AssetClassPath))
	{
		TStringBuilder<256> AssetPath;
<<<<<<< HEAD
		AssetPath << AssetData.ObjectPath << TEXT("_C");
=======
		AssetPath << AssetData.ToSoftObjectPath() << TEXT("_C");
>>>>>>> d731a049
		OutObjectPath = FSoftObjectPath(FStringView(AssetPath));
		return true;
	}
	else if (ScanForSubobject == EAssetDataCanBeSubobject::Yes)
	{
<<<<<<< HEAD
		OutObjectPath = FSoftObjectPath(AssetData.ObjectPath);
=======
		OutObjectPath = FSoftObjectPath(AssetData.GetSoftObjectPath());
>>>>>>> d731a049
		return true;
	}
	else
	{
<<<<<<< HEAD
		if (ContainsSubobjectDelimiter(AssetData.ObjectPath))
=======
		if (!AssetData.IsTopLevelAsset())
>>>>>>> d731a049
		{
			OutObjectPath = FSoftObjectPath();
			return false;
		}
<<<<<<< HEAD
		OutObjectPath = FSoftObjectPath(AssetData.ObjectPath, /* no subobject */ FString());
=======
		OutObjectPath = AssetData.GetSoftObjectPath();
>>>>>>> d731a049
		return true;
	}
}

FSoftObjectPath UAssetManager::GetAssetPathForData(const FAssetData& AssetData) const
{
	FSoftObjectPath Result;
	TryToSoftObjectPath<EAssetDataCanBeSubobject::Yes>(AssetData, Result);
	return Result;
}

void UAssetManager::GetAssetDataForPathInternal(IAssetRegistry& AssetRegistry, const FString& AssetPath, OUT FAssetData& OutAssetData) const
{
	// We're a class if our path is foo.foo_C
	bool bIsClass = AssetPath.EndsWith(TEXT("_C"), ESearchCase::CaseSensitive) && !AssetPath.Contains(TEXT("_C."), ESearchCase::CaseSensitive);

	// If we're a class, first look for the asset data without the trailing _C
	// We do this first because in cooked builds you have to search the asset registry for the Blueprint, not the class itself
	if (bIsClass)
	{
		// We need to strip the class suffix because the asset registry has it listed by blueprint name
		
		OutAssetData = AssetRegistry.GetAssetByObjectPath(FSoftObjectPath(AssetPath.LeftChop(2)), bIncludeOnlyOnDiskAssets);

		if (OutAssetData.IsValid())
		{
			return;
		}
	}

	OutAssetData = AssetRegistry.GetAssetByObjectPath(FSoftObjectPath(AssetPath), bIncludeOnlyOnDiskAssets);
}

bool UAssetManager::WriteCustomReport(FString FileName, TArray<FString>& FileLines) const
{
	// Has a report been generated
	bool ReportGenerated = false;

	// Ensure we have a log to write
	if (FileLines.Num())
	{
		// Create the file name		
		FString FileLocation = FPaths::ConvertRelativePathToFull(FPaths::ProjectSavedDir() + TEXT("Reports/"));
		FString FullPath = FString::Printf(TEXT("%s%s"), *FileLocation, *FileName);

		// save file
		FArchive* LogFile = IFileManager::Get().CreateFileWriter(*FullPath);

		if (LogFile != NULL)
		{
			for (int32 Index = 0; Index < FileLines.Num(); ++Index)
			{
				FString LogEntry = FString::Printf(TEXT("%s"), *FileLines[Index]) + LINE_TERMINATOR;
				LogFile->Serialize(TCHAR_TO_ANSI(*LogEntry), LogEntry.Len());
			}

			LogFile->Close();
			delete LogFile;

			// A report has been generated
			ReportGenerated = true;
		}
	}

	return ReportGenerated;
}

static FAutoConsoleCommand CVarDumpAssetTypeSummary(
	TEXT("AssetManager.DumpTypeSummary"),
	TEXT("Shows a summary of types known about by the asset manager"),
	FConsoleCommandDelegate::CreateStatic(UAssetManager::DumpAssetTypeSummary),
	ECVF_Cheat);

void UAssetManager::DumpAssetTypeSummary()
{
	if (!UAssetManager::IsValid())
	{
		return;
	}

	UAssetManager& Manager = Get();
	TArray<FPrimaryAssetTypeInfo> TypeInfos;

	Manager.GetPrimaryAssetTypeInfoList(TypeInfos);

	TypeInfos.Sort([](const FPrimaryAssetTypeInfo& LHS, const FPrimaryAssetTypeInfo& RHS) { return LHS.PrimaryAssetType.LexicalLess(RHS.PrimaryAssetType); });

	UE_LOG(LogAssetManager, Log, TEXT("=========== Asset Manager Type Summary ==========="));

	for (const FPrimaryAssetTypeInfo& TypeInfo : TypeInfos)
	{
		UE_LOG(LogAssetManager, Log, TEXT("  %s: Class %s, Count %d, Paths %s"), *TypeInfo.PrimaryAssetType.ToString(), *TypeInfo.AssetBaseClassLoaded->GetName(), TypeInfo.NumberOfAssets, *FString::Join(TypeInfo.AssetScanPaths, TEXT(", ")));
	}
}

static FAutoConsoleCommand CVarDumpLoadedAssetState(
	TEXT("AssetManager.DumpLoadedAssets"),
	TEXT("Shows a list of all loaded primary assets and bundles"),
	FConsoleCommandDelegate::CreateStatic(UAssetManager::DumpLoadedAssetState),
	ECVF_Cheat);

void UAssetManager::DumpLoadedAssetState()
{
	if (!UAssetManager::IsValid())
	{
		return;
	}

	UAssetManager& Manager = Get();
	TArray<FPrimaryAssetTypeInfo> TypeInfos;

	Manager.GetPrimaryAssetTypeInfoList(TypeInfos);

	TypeInfos.Sort([](const FPrimaryAssetTypeInfo& LHS, const FPrimaryAssetTypeInfo& RHS) { return LHS.PrimaryAssetType.LexicalLess(RHS.PrimaryAssetType); });

	UE_LOG(LogAssetManager, Log, TEXT("=========== Asset Manager Loaded Asset State ==========="));

	for (const FPrimaryAssetTypeInfo& TypeInfo : TypeInfos)
	{
		struct FLoadedInfo
		{
			FName AssetName;
			bool bPending;
			FString BundleState;

			FLoadedInfo(FName InAssetName, bool bInPending, const FString& InBundleState) : AssetName(InAssetName), bPending(bInPending), BundleState(InBundleState) {}
		};

		TArray<FLoadedInfo> LoadedInfos;

		FPrimaryAssetTypeData& TypeData = Manager.AssetTypeMap.Find(TypeInfo.PrimaryAssetType)->Get();

		for (const TPair<FName, FPrimaryAssetData>& NamePair : TypeData.AssetMap)
		{
			const FPrimaryAssetData& NameData = NamePair.Value;

			if (NameData.PendingState.IsValid() || NameData.CurrentState.IsValid())
			{
				const FPrimaryAssetLoadState& LoadState = (!NameData.PendingState.IsValid()) ? NameData.CurrentState : NameData.PendingState;

				FString BundleString;

				for (const FName& BundleName : LoadState.BundleNames)
				{
					if (!BundleString.IsEmpty())
					{
						BundleString += TEXT(", ");
					}
					BundleString += BundleName.ToString();
				}

				LoadedInfos.Emplace(NamePair.Key, NameData.PendingState.IsValid(), BundleString);
			}
		}

		if (LoadedInfos.Num() > 0)
		{
			UE_LOG(LogAssetManager, Log, TEXT("  Type %s:"), *TypeInfo.PrimaryAssetType.ToString());

			LoadedInfos.Sort([](const FLoadedInfo& LHS, const FLoadedInfo& RHS) { return LHS.AssetName.LexicalLess(RHS.AssetName); });

			for (FLoadedInfo& LoadedInfo : LoadedInfos)
			{
				UE_LOG(LogAssetManager, Log, TEXT("    %s: %s, (%s)"), *LoadedInfo.AssetName.ToString(), LoadedInfo.bPending ? TEXT("pending load") : TEXT("loaded"), *LoadedInfo.BundleState);
			}
		}	
	}
}

static FAutoConsoleCommand CVarDumpBundlesForAsset(
	TEXT("AssetManager.DumpBundlesForAsset"),
	TEXT("Shows a list of all bundles for the specified primary asset by primary asset id (i.e. Map:Entry)"),
	FConsoleCommandWithArgsDelegate::CreateStatic(UAssetManager::DumpBundlesForAsset),
	ECVF_Cheat);

void UAssetManager::DumpBundlesForAsset(const TArray<FString>& Args)
{
	if (Args.Num() < 1)
	{
		UE_LOG(LogAssetManager, Warning, TEXT("Too few arguments for DumpBundlesForAsset. Include the primary asset id (i.e. Map:Entry)"));
		return;
	}

	FString PrimaryAssetIdString = Args[0];
	if (!PrimaryAssetIdString.Contains(TEXT(":")))
	{
		UE_LOG(LogAssetManager, Warning, TEXT("Incorrect argument for DumpBundlesForAsset. Arg should be the primary asset id (i.e. Map:Entry)"));
		return;
	}

	if (!UAssetManager::IsValid())
	{
		UE_LOG(LogAssetManager, Warning, TEXT("DumpBundlesForAsset Failed. Invalid asset manager."));
		return;
	}

	UAssetManager& Manager = Get();

	FPrimaryAssetId PrimaryAssetId(PrimaryAssetIdString);
	const TSharedPtr<FAssetBundleData, ESPMode::ThreadSafe>* FoundMap = Manager.CachedAssetBundles.Find(PrimaryAssetId);
	if (!FoundMap)
	{
		UE_LOG(LogAssetManager, Display, TEXT("Could not find bundles for primary asset %s."), *PrimaryAssetIdString);
		return;
	}

	UE_LOG(LogAssetManager, Display, TEXT("Dumping bundles for primary asset %s..."), *PrimaryAssetIdString);
	for (const FAssetBundleEntry& Entry : (**FoundMap).Bundles)
	{
		UE_LOG(LogAssetManager, Display, TEXT("  Bundle: %s (%d assets)"), *Entry.BundleName.ToString(), Entry.AssetPaths.Num());
		for (const FTopLevelAssetPath& Path : Entry.AssetPaths)
		{
			UE_LOG(LogAssetManager, Display, TEXT("    %s"), *Path.ToString());
		}
	}
}

static FAutoConsoleCommand CVarDumpAssetRegistryInfo(
	TEXT("AssetManager.DumpAssetRegistryInfo"),
	TEXT("Dumps extended info about asset registry to log"),
	FConsoleCommandDelegate::CreateStatic(UAssetManager::DumpAssetRegistryInfo),
	ECVF_Cheat);

void UAssetManager::DumpAssetRegistryInfo()
{
	UE_LOG(LogAssetManager, Log, TEXT("=========== Asset Registry Summary ==========="));
	UE_LOG(LogAssetManager, Log, TEXT("Current Registry Memory:"));

	UAssetManager& Manager = Get();

	// Output sizes
	Manager.GetAssetRegistry().GetAllocatedSize(true);

#if WITH_EDITOR
	UE_LOG(LogAssetManager, Log, TEXT("Estimated Cooked Registry Memory:"));

	FAssetRegistryState State;
	FAssetRegistrySerializationOptions SaveOptions;

	Manager.GetAssetRegistry().InitializeSerializationOptions(SaveOptions);
	Manager.GetAssetRegistry().InitializeTemporaryAssetRegistryState(State, SaveOptions);

	State.GetAllocatedSize(true);
#endif
}

static FAutoConsoleCommand CVarDumpReferencersForPackage(
	TEXT("AssetManager.DumpReferencersForPackage"),
	TEXT("Generates a graph viz and log file of all references to a specified package"),
	FConsoleCommandWithArgsDelegate::CreateStatic(UAssetManager::DumpReferencersForPackage),
	ECVF_Cheat);

void UAssetManager::DumpReferencersForPackage(const TArray< FString >& PackageNames)
{
	if (!UAssetManager::IsValid() || PackageNames.Num() == 0)
	{
		return;
	}

	UAssetManager& Manager = Get();
	IAssetRegistry& AssetRegistry = Manager.GetAssetRegistry();

	TArray<FString> ReportLines;

	ReportLines.Add(TEXT("digraph { "));

	for (const FString& PackageString : PackageNames)
	{
		TArray<FAssetIdentifier> FoundReferencers;

		AssetRegistry.GetReferencers(FName(*PackageString), FoundReferencers, UE::AssetRegistry::EDependencyCategory::Package);

		for (const FAssetIdentifier& Identifier : FoundReferencers)
		{
			FString ReferenceString = Identifier.ToString();

			ReportLines.Add(FString::Printf(TEXT("\t\"%s\" -> \"%s\";"), *ReferenceString, *PackageString));

			UE_LOG(LogAssetManager, Log, TEXT("%s depends on %s"), *ReferenceString, *PackageString);
		}
	}

	ReportLines.Add(TEXT("}"));

	Manager.WriteCustomReport(FString::Printf(TEXT("ReferencersForPackage%s%s.gv"), *PackageNames[0], *FDateTime::Now().ToString()), ReportLines);
}

FName UAssetManager::GetEncryptionKeyAssetTagName()
{
	static const FName NAME_EncryptionKey(TEXT("EncryptionKey"));
	return NAME_EncryptionKey;
}

bool UAssetManager::ShouldScanPrimaryAssetType(FPrimaryAssetTypeInfo& TypeInfo) const
{
	if (!ensureMsgf(TypeInfo.PrimaryAssetType != PackageChunkType.GetName(), TEXT("Cannot use %s as an asset manager type, this is reserved for internal use"), *TypeInfo.PrimaryAssetType.ToString()))
	{
		// Cannot use this as a proper type
		return false;
	}

	if (TypeInfo.bIsEditorOnly && !GIsEditor)
	{
		return false;
	}

	bool bIsValid, bBaseClassWasLoaded;
	TypeInfo.FillRuntimeData(bIsValid, bBaseClassWasLoaded);

	if (bBaseClassWasLoaded)
	{
		// Had to load a class, mark that the temporary cache needs to be updated
		GetAssetRegistry().SetTemporaryCachingModeInvalidated();
	}

	return bIsValid;
}

void UAssetManager::ScanPrimaryAssetTypesFromConfig()
{
	SCOPED_BOOT_TIMING("UAssetManager::ScanPrimaryAssetTypesFromConfig");
	IAssetRegistry& AssetRegistry = GetAssetRegistry();
	const UAssetManagerSettings& Settings = GetSettings();

	PushBulkScanning();

	double LastPumpTime = FPlatformTime::Seconds();
	for (FPrimaryAssetTypeInfo TypeInfo : Settings.PrimaryAssetTypesToScan)
	{
		// This function also fills out runtime data on the copy
		if (!ShouldScanPrimaryAssetType(TypeInfo))
		{
			continue;
		}

		UE_CLOG(AssetTypeMap.Find(TypeInfo.PrimaryAssetType), LogAssetManager, Error, TEXT("Found multiple \"%s\" Primary Asset Type entries in \"Primary Asset Types To Scan\" config. Only a single entry per type is supported."), *TypeInfo.PrimaryAssetType.ToString());

		ScanPathsForPrimaryAssets(TypeInfo.PrimaryAssetType, TypeInfo.AssetScanPaths, TypeInfo.AssetBaseClassLoaded, TypeInfo.bHasBlueprintClasses, TypeInfo.bIsEditorOnly, false);

		SetPrimaryAssetTypeRules(TypeInfo.PrimaryAssetType, TypeInfo.Rules);

		if (FPlatformTime::Seconds() > (LastPumpTime + 0.033f))
		{
			FPlatformApplicationMisc::PumpMessages(IsInGameThread());
			LastPumpTime = FPlatformTime::Seconds();
		}
	}

	PopBulkScanning();
}

void UAssetManager::ScanPrimaryAssetRulesFromConfig()
{
	const UAssetManagerSettings& Settings = GetSettings();

	// Read primary asset rule overrides
	for (const FPrimaryAssetRulesOverride& Override : Settings.PrimaryAssetRules)
	{
		if (Override.PrimaryAssetId.PrimaryAssetType == PrimaryAssetLabelType)
		{
			UE_LOG(LogAssetManager, Error, TEXT("Cannot specify Rules overrides for Labels in ini! You most modify asset %s!"), *Override.PrimaryAssetId.ToString());
			continue;
		}

		SetPrimaryAssetRules(Override.PrimaryAssetId, Override.Rules);
	}

	for (const FPrimaryAssetRulesCustomOverride& Override : Settings.CustomPrimaryAssetRules)
	{
		ApplyCustomPrimaryAssetRulesOverride(Override);
	}
}

void UAssetManager::ApplyCustomPrimaryAssetRulesOverride(const FPrimaryAssetRulesCustomOverride& CustomOverride)
{
	TArray<FPrimaryAssetId> PrimaryAssets;
	GetPrimaryAssetIdList(CustomOverride.PrimaryAssetType, PrimaryAssets);

	for (FPrimaryAssetId PrimaryAssetId : PrimaryAssets)
	{
		if (DoesPrimaryAssetMatchCustomOverride(PrimaryAssetId, CustomOverride))
		{
			SetPrimaryAssetRules(PrimaryAssetId, CustomOverride.Rules);
		}
	}
}

bool UAssetManager::DoesPrimaryAssetMatchCustomOverride(FPrimaryAssetId PrimaryAssetId, const FPrimaryAssetRulesCustomOverride& CustomOverride) const
{
	if (!CustomOverride.FilterDirectory.Path.IsEmpty())
	{
		FSoftObjectPath AssetPath = GetPrimaryAssetPath(PrimaryAssetId);
		FString PathString = AssetPath.ToString();

		if (!PathString.Contains(CustomOverride.FilterDirectory.Path))
		{
			return false;
		}
	}

	// Filter string must be checked by an override of this function

	return true;
}

void UAssetManager::CallOrRegister_OnCompletedInitialScan(FSimpleMulticastDelegate::FDelegate&& Delegate)
{
	if (IsValid() && Get().HasInitialScanCompleted())
	{
		Delegate.Execute();
	}
	else
	{
		OnCompletedInitialScanDelegate.Add(MoveTemp(Delegate));
	}
}

void UAssetManager::CallOrRegister_OnAssetManagerCreated(FSimpleMulticastDelegate::FDelegate&& Delegate)
{
	if (IsValid())
	{
		Delegate.Execute();
	}
	else
	{
		OnAssetManagerCreatedDelegate.Add(MoveTemp(Delegate));
	}
}

bool UAssetManager::HasInitialScanCompleted() const
{
	return bHasCompletedInitialScan;
}

FDelegateHandle UAssetManager::Register_OnAddedAssetSearchRoot(FOnAddedAssetSearchRoot::FDelegate&& Delegate)
{
	return OnAddedAssetSearchRootDelegate.Add(MoveTemp(Delegate));
}

void UAssetManager::Unregister_OnAddedAssetSearchRoot(FDelegateHandle DelegateHandle)
{
	OnAddedAssetSearchRootDelegate.Remove(DelegateHandle);
}

bool UAssetManager::ExpandVirtualPaths(TArray<FString>& InOutPaths) const
{
	bool bMadeChange = false;
	for (int32 ReadIndex = 0; ReadIndex < InOutPaths.Num(); ReadIndex++)
	{
		const FString* PatternString = nullptr;
		const TArray<FString>* ReplacementStrings = nullptr;

		// Note, this does not support multiple virtual roots, which would conflict
		if (InOutPaths[ReadIndex].Contains(AssetSearchRootsVirtualPath))
		{
			PatternString = &AssetSearchRootsVirtualPath;
			ReplacementStrings = &GetAssetSearchRoots(true);
		}
		else if (InOutPaths[ReadIndex].Contains(DynamicSearchRootsVirtualPath))
		{
			PatternString = &DynamicSearchRootsVirtualPath;
			ReplacementStrings = &GetAssetSearchRoots(false);
		}
		
		if (PatternString)
		{
			bMadeChange = true;
			int32 NumReplacements = ReplacementStrings->Num();
			if (NumReplacements == 0)
			{
				// No replacements, just delete
				InOutPaths.RemoveAt(ReadIndex);
				ReadIndex--;
				continue;
			}

			// Add room for new strings and then replace
			FString ReadString = InOutPaths[ReadIndex];
			if (NumReplacements > 1)
			{
				InOutPaths.InsertDefaulted(ReadIndex + 1, NumReplacements - 1);
			}
			
			for (int32 ReplaceIndex = 0; ReplaceIndex < NumReplacements; ReplaceIndex++)
			{
				// This replacement is not case sensitive
				InOutPaths[ReadIndex + ReplaceIndex] = ReadString.Replace(**PatternString, *((*ReplacementStrings)[ReplaceIndex]));
			}

			// Deal with inserted strings and implicit ++ from for loop
			ReadIndex += (NumReplacements - 1);
		}
	}

	return bMadeChange;
}

void UAssetManager::AddAssetSearchRoot(const FString& NewRootPath)
{
	// Not valid to mount twice, or with case variation
	FString NormalizedPath = GetNormalizedPackagePath(NewRootPath, false);

	if (AllAssetSearchRoots.Contains(NormalizedPath))
	{
		UE_LOG(LogAssetManager, Error, TEXT("AddAssetSearchRoot called twice with path %s!"), *NormalizedPath);
		return;
	}

	AllAssetSearchRoots.Add(NormalizedPath);
	AddedAssetSearchRoots.Add(NormalizedPath);

	OnAddedAssetSearchRootDelegate.Broadcast(NormalizedPath);
}

const TArray<FString>& UAssetManager::GetAssetSearchRoots(bool bIncludeStartupRoots) const
{
	return bIncludeStartupRoots ? AllAssetSearchRoots : AddedAssetSearchRoots;
}

void UAssetManager::PostInitialAssetScan()
{
	// Don't apply rules until scanning is done
	ScanPrimaryAssetRulesFromConfig();

	bIsPrimaryAssetDirectoryCurrent = true;

#if WITH_EDITOR
	if (bUpdateManagementDatabaseAfterScan)
	{
		bUpdateManagementDatabaseAfterScan = false;
		UpdateManagementDatabase(true);
	}
#endif

	if (!bHasCompletedInitialScan)
	{
		// Done with initial scan, fire delegate exactly once. This does not happen on editor refreshes
		bHasCompletedInitialScan = true;
		OnCompletedInitialScanDelegate.Broadcast();
		OnCompletedInitialScanDelegate.Clear();
	}
}

bool UAssetManager::GetManagedPackageList(FPrimaryAssetId PrimaryAssetId, TArray<FName>& PackagePathList) const
{
	bool bFoundAny = false;
	TArray<FAssetIdentifier> FoundDependencies;
	TArray<FString> DependencyStrings;

	IAssetRegistry& AssetRegistry = GetAssetRegistry();
	AssetRegistry.GetDependencies(PrimaryAssetId, FoundDependencies, UE::AssetRegistry::EDependencyCategory::Manage);

	for (const FAssetIdentifier& Identifier : FoundDependencies)
	{
		if (Identifier.PackageName != NAME_None)
		{
			bFoundAny = true;
			PackagePathList.Add(Identifier.PackageName);
		}
	}
	return bFoundAny;
}

bool UAssetManager::GetPackageManagers(FName PackageName, bool bRecurseToParents, TSet<FPrimaryAssetId>& ManagerSet) const
{
	IAssetRegistry& AssetRegistry = GetAssetRegistry();

	bool bFoundAny = false;
	TArray<FAssetIdentifier> ReferencingPrimaryAssets;
	ReferencingPrimaryAssets.Reserve(128);

	AssetRegistry.GetReferencers(PackageName, ReferencingPrimaryAssets, UE::AssetRegistry::EDependencyCategory::Manage);

	for (int32 IdentifierIndex = 0; IdentifierIndex < ReferencingPrimaryAssets.Num(); IdentifierIndex++)
	{
		FPrimaryAssetId PrimaryAssetId = ReferencingPrimaryAssets[IdentifierIndex].GetPrimaryAssetId();
		if (PrimaryAssetId.IsValid())
		{
			bFoundAny = true;
			ManagerSet.Add(PrimaryAssetId);

			if (bRecurseToParents)
			{
				const TArray<FPrimaryAssetId> *ManagementParents = ManagementParentMap.Find(PrimaryAssetId);

				if (ManagementParents)
				{
					for (const FPrimaryAssetId& Manager : *ManagementParents)
					{
						if (!ManagerSet.Contains(Manager))
						{
							ManagerSet.Add(Manager);
							// Add to end of list to recurse into the parent
							ReferencingPrimaryAssets.Add(Manager);
						}
					}
				}
			}
		}
	}
	return bFoundAny;
}

void UAssetManager::StartInitialLoading()
{
	GInitialBulkScan.StartOnce(this);

	ScanPrimaryAssetTypesFromConfig();

	OnAssetManagerCreatedDelegate.Broadcast();
	OnAssetManagerCreatedDelegate.Clear();
}

void UAssetManager::FinishInitialLoading()
{
	// See if we have pending scans, if so defer result
	bool bWaitingOnDeferredScan = false;

	for (const TPair<FName, TSharedRef<FPrimaryAssetTypeData>>& TypePair : AssetTypeMap)
	{
		const FPrimaryAssetTypeData& TypeData = TypePair.Value.Get();

		if (TypeData.DeferredAssetScanPaths.Num())
		{
			bWaitingOnDeferredScan = true;
		}
	}

	if (!bWaitingOnDeferredScan)
	{
		PostInitialAssetScan();
	}
}

bool UAssetManager::IsPathExcludedFromScan(const FString& Path) const
{
	const UAssetManagerSettings& Settings = GetSettings();

	for (const FDirectoryPath& ExcludedPath : Settings.DirectoriesToExclude)
	{
		if (Path.Contains(ExcludedPath.Path))
		{
			return true;
		}
	}

	return false;
}

bool UAssetManager::GetContentRootPathFromPackageName(const FString& PackageName, FString& OutContentRootPath)
{
	if (PackageName.StartsWith(TEXT("/"), ESearchCase::CaseSensitive))
	{
		const int32 SecondSlashIndex = PackageName.Find(TEXT("/"), ESearchCase::CaseSensitive, ESearchDir::FromStart, 1);
		if (SecondSlashIndex != INDEX_NONE)
		{
			OutContentRootPath = PackageName.Mid(0, SecondSlashIndex + 1);
			return true;
		}
	}

	return false;
}

void UAssetManager::NormalizePackagePath(FString& InOutPath, bool bIncludeFinalSlash)
{
	InOutPath.ReplaceInline(TEXT("//"), TEXT("/"), ESearchCase::CaseSensitive);

	bool bEndsInSlash = InOutPath.EndsWith(TEXT("/"), ESearchCase::CaseSensitive);

	if (bIncludeFinalSlash && !bEndsInSlash)
	{
		InOutPath += TEXT("/");
	}
	else if (!bIncludeFinalSlash && bEndsInSlash)
	{
		InOutPath.LeftChopInline(1);
	}
}

FString UAssetManager::GetNormalizedPackagePath(const FString& InPath, bool bIncludeFinalSlash)
{
	FString ReturnPath = InPath;
	NormalizePackagePath(ReturnPath, bIncludeFinalSlash);
	return MoveTemp(ReturnPath);
}

void UAssetManager::WarnAboutInvalidPrimaryAsset(const FPrimaryAssetId& PrimaryAssetId, const FString& Message) const
{
	if (!WarningInvalidAssets.Contains(PrimaryAssetId))
	{
		WarningInvalidAssets.Add(PrimaryAssetId);

		const UAssetManagerSettings& Settings = GetSettings();
		if (Settings.bShouldWarnAboutInvalidAssets)
		{
			const TSharedRef<FPrimaryAssetTypeData>* FoundType = AssetTypeMap.Find(PrimaryAssetId.PrimaryAssetType);

			if (FoundType)
			{
				UE_LOG(LogAssetManager, Warning, TEXT("Invalid Primary Asset Id %s: %s"), *PrimaryAssetId.ToString(), *Message);
			}
			else
			{
				UE_LOG(LogAssetManager, Warning, TEXT("Invalid Primary Asset Type %s: %s"), *PrimaryAssetId.ToString(), *Message);
			}
		}
	}
}

void UAssetManager::InvalidatePrimaryAssetDirectory()
{
	bIsPrimaryAssetDirectoryCurrent = false;
}

void UAssetManager::RefreshPrimaryAssetDirectory(bool bForceRefresh)
{
	WarningInvalidAssets.Reset();

	if (bForceRefresh || !bIsPrimaryAssetDirectoryCurrent)
	{
		PushBulkScanning();

		for (TPair<FName, TSharedRef<FPrimaryAssetTypeData>>& TypePair : AssetTypeMap)
		{
			FPrimaryAssetTypeData& TypeData = TypePair.Value.Get();

			// Rescan the runtime data, the class may have gotten changed by hot reload or config changes
			bool bIsValid, bBaseClassWasLoaded;
			TypeData.Info.FillRuntimeData(bIsValid, bBaseClassWasLoaded);

			if (bBaseClassWasLoaded)
			{
				// Had to load a class, mark that the temporary cache needs to be updated
				GetAssetRegistry().SetTemporaryCachingModeInvalidated();
			}

			if (!bIsValid)
			{
				continue;
			}

			if (TypeData.Info.AssetScanPaths.Num())
			{
				// Clear old data if this type has actual scan paths
				TypeData.AssetMap.Reset();

				// Rescan all assets. We don't force synchronous here as in the editor it was already loaded async
				ScanPathsForPrimaryAssets(TypePair.Key, TypeData.Info.AssetScanPaths, TypeData.Info.AssetBaseClassLoaded, TypeData.Info.bHasBlueprintClasses, TypeData.Info.bIsEditorOnly, false);
			}
		}

		PopBulkScanning();

		PostInitialAssetScan();
	}
}

#if WITH_EDITOR

EAssetSetManagerResult::Type UAssetManager::ShouldSetManager(const FAssetIdentifier& Manager, const FAssetIdentifier& Source, const FAssetIdentifier& Target, EAssetRegistryDependencyType::Type DependencyType, EAssetSetManagerFlags::Type Flags) const
{
	checkf(false, TEXT("Call ShouldSetManager that takes a Category instead"));
	return EAssetSetManagerResult::DoNotSet;
}

EAssetSetManagerResult::Type UAssetManager::ShouldSetManager(const FAssetIdentifier& Manager, const FAssetIdentifier& Source, const FAssetIdentifier& Target,
	UE::AssetRegistry::EDependencyCategory Category, UE::AssetRegistry::EDependencyProperty Properties, EAssetSetManagerFlags::Type Flags) const
{
	FPrimaryAssetId ManagerPrimaryAssetId = Manager.GetPrimaryAssetId();
	FPrimaryAssetId TargetPrimaryAssetId = Target.GetPrimaryAssetId();
	if (TargetPrimaryAssetId.IsValid())
	{
		// Don't recurse Primary Asset Id references
		return EAssetSetManagerResult::SetButDoNotRecurse;
	}

	TStringBuilder<256> TargetPackageString;
	Target.PackageName.ToString(TargetPackageString);

	// Ignore script references
	if (FStringView(TargetPackageString).StartsWith(TEXT("/Script/"), ESearchCase::CaseSensitive))
	{
		return EAssetSetManagerResult::DoNotSet;
	}

	if (Flags & EAssetSetManagerFlags::TargetHasExistingManager)
	{
		// If target has a higher priority manager, never recurse and only set manager if direct
		if (Flags & EAssetSetManagerFlags::IsDirectSet)
		{
			return EAssetSetManagerResult::SetButDoNotRecurse;
		}
		else
		{
			return EAssetSetManagerResult::DoNotSet;
		}
	}
	else if (Flags & EAssetSetManagerFlags::TargetHasDirectManager)
	{
		// If target has another direct manager being set in this run, never recurse and set manager if we think this is an "owner" reference and not a back reference

		bool bIsOwnershipReference = Flags & EAssetSetManagerFlags::IsDirectSet;

		if (ManagerPrimaryAssetId.PrimaryAssetType == MapType)
		{
			// References made by maps are ownership references, because there is no way to distinguish between sublevels and top level maps we "include" sublevels in parent maps via reference
			bIsOwnershipReference = true;
		}

		if (bIsOwnershipReference)
		{
			return EAssetSetManagerResult::SetButDoNotRecurse;
		}
		else
		{
			return EAssetSetManagerResult::DoNotSet;
		}
	}
	return EAssetSetManagerResult::SetAndRecurse;
}

void UAssetManager::OnAssetRegistryFilesLoaded()
{
	PushBulkScanning();

	for (TPair<FName, TSharedRef<FPrimaryAssetTypeData>>& TypePair : AssetTypeMap)
	{
		FPrimaryAssetTypeData& TypeData = TypePair.Value.Get();

		if (TypeData.DeferredAssetScanPaths.Num())
		{
			// File scan finished, now scan for assets. Maps are sorted so this will be in the order of original scan requests
			ScanPathsForPrimaryAssets(TypePair.Key, TypeData.DeferredAssetScanPaths, TypeData.Info.AssetBaseClassLoaded, TypeData.Info.bHasBlueprintClasses, TypeData.Info.bIsEditorOnly, false);

			TypeData.DeferredAssetScanPaths.Empty();
		}
	}

	PopBulkScanning();

	PostInitialAssetScan();
}

void UAssetManager::UpdateManagementDatabase(bool bForceRefresh)
{
	if (!GIsEditor)
	{
		// Doesn't work in standalone game because we haven't scanned all the paths
		UE_LOG(LogAssetManager, Error, TEXT("UpdateManagementDatabase does not work in standalone game because it doesn't load the entire Asset Registry!"));
	}

	// Construct the asset management map and pass it to the asset registry
	IAssetRegistry& AssetRegistry = GetAssetRegistry();

	if (AssetRegistry.IsLoadingAssets())
	{
		bUpdateManagementDatabaseAfterScan = true;
		return;
	}

	if (bIsManagementDatabaseCurrent && !bForceRefresh)
	{
		return;
	}
	LLM_SCOPE_BYTAG(AssetManager);

	ManagementParentMap.Reset();

	// Make sure the asset labels are up to date 
	ApplyPrimaryAssetLabels();

	// Map from Priority to map, then call in order
	TMap<int32, TMultiMap<FAssetIdentifier, FAssetIdentifier> > PriorityManagementMap;

	// List of references to not recurse on, priority doesn't matter
	TMultiMap<FAssetIdentifier, FAssetIdentifier> NoReferenceManagementMap;

	// List of packages that need to have their chunks updated
	TSet<FName> PackagesToUpdateChunksFor;

	for (const TPair<FName, TSharedRef<FPrimaryAssetTypeData>>& TypePair : AssetTypeMap)
	{
		const FPrimaryAssetTypeData& TypeData = TypePair.Value.Get();

		for (const TPair<FName, FPrimaryAssetData>& NamePair : TypeData.AssetMap)
		{
			const FPrimaryAssetData& NameData = NamePair.Value;
			FPrimaryAssetId PrimaryAssetId(TypePair.Key, NamePair.Key);

			FPrimaryAssetRules Rules = GetPrimaryAssetRules(PrimaryAssetId);

			// Get the list of directly referenced assets, the registry wants it as FNames
			TArray<FName> AssetPackagesReferenced;

			const FSoftObjectPath& AssetRef = NameData.AssetPtr.ToSoftObjectPath();

			if (AssetRef.IsValid())
			{
				FName PackageName = FName(*AssetRef.GetLongPackageName());

				if (PackageName == NAME_None)
				{
					UE_LOG(LogAssetManager, Warning, TEXT("Ignoring 'None' reference originating from %s from NameData"), *PrimaryAssetId.ToString());
				}
				else
				{
					AssetPackagesReferenced.AddUnique(PackageName);
					PackagesToUpdateChunksFor.Add(PackageName);
				}
			}


			// Add bundle references to manual reference list
			if (const TSharedPtr<FAssetBundleData, ESPMode::ThreadSafe>* BundleMap = CachedAssetBundles.Find(PrimaryAssetId))
			{
				for (const FAssetBundleEntry& Entry : (**BundleMap).Bundles)
				{
					for (const FTopLevelAssetPath& BundleAssetRef : Entry.AssetPaths)
					{
						FName PackageName = BundleAssetRef.GetPackageName();

						if (PackageName.IsNone())
						{
							UE_LOG(LogAssetManager, Warning, TEXT("Ignoring 'None' reference originating from %s from Bundle %s"), *PrimaryAssetId.ToString(), *PrimaryAssetId.ToString());
						}
						else
						{
							AssetPackagesReferenced.AddUnique(PackageName);
							PackagesToUpdateChunksFor.Add(PackageName);
						}
					}
				}
			}

			for (const FName& AssetPackage : AssetPackagesReferenced)
			{
				TMultiMap<FAssetIdentifier, FAssetIdentifier>& ManagerMap = Rules.bApplyRecursively ? PriorityManagementMap.FindOrAdd(Rules.Priority) : NoReferenceManagementMap;

				ManagerMap.Add(PrimaryAssetId, AssetPackage);
			}
		}
	}

	TArray<int32> PriorityArray;
	PriorityManagementMap.GenerateKeyArray(PriorityArray);

	// Sort to highest priority first
	PriorityArray.Sort([](const int32& LHS, const int32& RHS) { return LHS > RHS; });

	FScopedSlowTask SlowTask(PriorityArray.Num(), LOCTEXT("BuildingManagementDatabase", "Building Asset Management Database"));
	const bool bShowCancelButton = false;
	const bool bAllowInPIE = true;
	SlowTask.MakeDialog(bShowCancelButton, bAllowInPIE);

	auto SetManagerPredicate = [this, &PackagesToUpdateChunksFor](const FAssetIdentifier& Manager, const FAssetIdentifier& Source, const FAssetIdentifier& Target,
		UE::AssetRegistry::EDependencyCategory Category, UE::AssetRegistry::EDependencyProperty Properties, EAssetSetManagerFlags::Type Flags)
	{
		EAssetSetManagerResult::Type Result = this->ShouldSetManager(Manager, Source, Target, Category, Properties, Flags);
		if (Result != EAssetSetManagerResult::DoNotSet && Target.IsPackage())
		{
			PackagesToUpdateChunksFor.Add(Target.PackageName);
		}
		return Result;
	};

	TSet<FDependsNode*> ExistingManagedNodes;
	for (int32 PriorityIndex = 0; PriorityIndex < PriorityArray.Num(); PriorityIndex++)
	{
		TMultiMap<FAssetIdentifier, FAssetIdentifier>* ManagerMap = PriorityManagementMap.Find(PriorityArray[PriorityIndex]);

		SlowTask.EnterProgressFrame(1);

		AssetRegistry.SetManageReferences(*ManagerMap, PriorityIndex == 0, UE::AssetRegistry::EDependencyCategory::Package, ExistingManagedNodes, SetManagerPredicate);
	}

	// Do non recursive set last
	if (NoReferenceManagementMap.Num() > 0)
	{
		AssetRegistry.SetManageReferences(NoReferenceManagementMap, false, UE::AssetRegistry::EDependencyCategory::None, ExistingManagedNodes);
	}


	TMultiMap<FAssetIdentifier, FAssetIdentifier> PrimaryAssetIdManagementMap;
	TArray<int32> ChunkList;
	TArray<int32> ExistingChunkList;

	CachedChunkMap.Empty(); // Remove previous entries before we start adding to it

	// Update management parent list, which is PrimaryAssetId -> PrimaryAssetId
	for (const TPair<FName, TSharedRef<FPrimaryAssetTypeData>>& TypePair : AssetTypeMap)
	{
		const FPrimaryAssetTypeData& TypeData = TypePair.Value.Get();

		for (const TPair<FName, FPrimaryAssetData>& NamePair : TypeData.AssetMap)
		{
			const FPrimaryAssetData& NameData = NamePair.Value;
			FPrimaryAssetId PrimaryAssetId(TypePair.Key, NamePair.Key);
			const FSoftObjectPath& AssetRef = NameData.AssetPtr.ToSoftObjectPath();

			TSet<FPrimaryAssetId> Managers;

			if (AssetRef.IsValid())
			{
				FName PackageName = FName(*AssetRef.GetLongPackageName());

				if (GetPackageManagers(PackageName, false, Managers) && Managers.Num() > 1)
				{
					// Find all managers that aren't this specific asset
					for (const FPrimaryAssetId& Manager : Managers)
					{
						if (Manager != PrimaryAssetId)
						{
							// Update the cached version and the version in registry
							ManagementParentMap.FindOrAdd(PrimaryAssetId).AddUnique(Manager);

							PrimaryAssetIdManagementMap.Add(Manager, PrimaryAssetId);
						}
					}
				}
			}
			else
			{
				Managers.Add(PrimaryAssetId);
			}

			// Compute chunk assignment and store those as manager references
			ChunkList.Reset();
			GetPrimaryAssetSetChunkIds(Managers, nullptr, ExistingChunkList, ChunkList);

			for (int32 ChunkId : ChunkList)
			{
				FPrimaryAssetId ChunkPrimaryAsset = CreatePrimaryAssetIdFromChunkId(ChunkId);

				CachedChunkMap.FindOrAdd(ChunkId).ExplicitAssets.Add(PrimaryAssetId);
				PrimaryAssetIdManagementMap.Add(ChunkPrimaryAsset, PrimaryAssetId);
			}
		}
	}

	if (PrimaryAssetIdManagementMap.Num() > 0)
	{
		AssetRegistry.SetManageReferences(PrimaryAssetIdManagementMap, false, UE::AssetRegistry::EDependencyCategory::None, ExistingManagedNodes);
	}

	UProjectPackagingSettings* ProjectPackagingSettings = GetMutableDefault<UProjectPackagingSettings>();
	if (ProjectPackagingSettings && ProjectPackagingSettings->bGenerateChunks)
	{
		// Update the editor preview chunk package list for all chunks, but only if we actually care about chunks
		// bGenerateChunks is settable per platform, but should be enabled on the default platform for preview to work
		TArray<int32> OverrideChunkList;
		for (FName PackageName : PackagesToUpdateChunksFor)
		{
			ChunkList.Reset();
			OverrideChunkList.Reset();
			GetPackageChunkIds(PackageName, nullptr, ExistingChunkList, ChunkList, &OverrideChunkList);

			if (ChunkList.Num() > 0)
			{
				for (int32 ChunkId : ChunkList)
				{
					CachedChunkMap.FindOrAdd(ChunkId).AllAssets.Add(PackageName);

					if (OverrideChunkList.Contains(ChunkId))
					{
						// This was in the override list, so add an explicit dependency
						CachedChunkMap.FindOrAdd(ChunkId).ExplicitAssets.Add(PackageName);
					}
				}
			}
		}
	}

	bIsManagementDatabaseCurrent = true;
}

const TMap<int32, FAssetManagerChunkInfo>& UAssetManager::GetChunkManagementMap() const
{
	return CachedChunkMap;
}

void UAssetManager::ApplyPrimaryAssetLabels()
{
	// Load all of them off disk. Turn off soft object path tracking to avoid them getting cooked
	FSoftObjectPathSerializationScope SerializationScope(NAME_None, NAME_None, ESoftObjectPathCollectType::NeverCollect, ESoftObjectPathSerializeType::AlwaysSerialize);

	TSharedPtr<FStreamableHandle> Handle = LoadPrimaryAssetsWithType(PrimaryAssetLabelType);

	if (Handle.IsValid())
	{
		Handle->WaitUntilComplete();
	}
	
	// PostLoad in PrimaryAssetLabel sets PrimaryAssetRules overrides
}

void UAssetManager::ModifyCook(TConstArrayView<const ITargetPlatform*> TargetPlatforms, TArray<FName>& PackagesToCook, TArray<FName>& PackagesToNeverCook)
{
	PRAGMA_DISABLE_DEPRECATION_WARNINGS;
	DeprecationSupportTargetPlatforms = TargetPlatforms;
	ModifyCook(PackagesToCook, PackagesToNeverCook);
	DeprecationSupportTargetPlatforms = TConstArrayView<const ITargetPlatform*>();
	PRAGMA_ENABLE_DEPRECATION_WARNINGS;
}

void UAssetManager::ModifyCook(TArray<FName>& PackagesToCook, TArray<FName>& PackagesToNeverCook)
{
	PRAGMA_DISABLE_DEPRECATION_WARNINGS;
	TConstArrayView<const ITargetPlatform*> TargetPlatforms = DeprecationSupportTargetPlatforms;
	PRAGMA_ENABLE_DEPRECATION_WARNINGS;

	check(TargetPlatforms.Num() > 0);
	bTargetPlatformsAllowEditorObjects = TargetPlatforms[0]->AllowsEditorObjects();
	for (const ITargetPlatform* TargetPlatform : TargetPlatforms.Slice(1,TargetPlatforms.Num() - 1))
	{
		if (TargetPlatform->AllowsEditorObjects() != bTargetPlatformsAllowEditorObjects)
		{
			const ITargetPlatform* PlatformThatDoesNotAllow =
				bTargetPlatformsAllowEditorObjects ? TargetPlatform : TargetPlatforms[0];
			UE_LOG(LogAssetManager, Error,
				TEXT("Cooking platform %s and %s in a single cook is not supported, because they have different values for AllowsEditorObjects. ")
				TEXT("This cook session will use AllowsEditorObjects = true, which will add packages to platform % s that should not be present."),
				*TargetPlatforms[0]->PlatformName(), *TargetPlatform->PlatformName(),
				*PlatformThatDoesNotAllow->PlatformName());
			bTargetPlatformsAllowEditorObjects = true;
			break;
		}
	}
	// Make sure management database is set up
	UpdateManagementDatabase();

	// Cook all non-editor types
	TArray<FPrimaryAssetTypeInfo> TypeList;

	GetPrimaryAssetTypeInfoList(TypeList);

	// Get package names in the libraries that we care about for cooking. Only get ones that are needed in production
	for (const FPrimaryAssetTypeInfo& TypeInfo : TypeList)
	{
		// Cook these types
		TArray<FPrimaryAssetId> AssetIdList;
		GetPrimaryAssetIdList(TypeInfo.PrimaryAssetType, AssetIdList);

		TArray<FName> AssetPackages;
		for (const FPrimaryAssetId& PrimaryAssetId : AssetIdList)
		{
			FAssetData AssetData;
			if (GetPrimaryAssetData(PrimaryAssetId, AssetData))
			{
				// If this has an asset data, add that package name
				AssetPackages.Add(AssetData.PackageName);
			}

			// Also add any bundle assets to handle cook rules for labels
			TArray<FAssetBundleEntry> FoundEntries;
			if (GetAssetBundleEntries(PrimaryAssetId, FoundEntries))
			{
				for (const FAssetBundleEntry& FoundEntry : FoundEntries)
				{
					for (const FTopLevelAssetPath& FoundReference : FoundEntry.AssetPaths)
					{
						FName PackageName = FoundReference.GetPackageName();
						AssetPackages.AddUnique(PackageName);
					}
				}
			}
		}

		for (FName PackageName : AssetPackages)
		{
			EPrimaryAssetCookRule CookRule = GetPackageCookRule(PackageName);

			// Treat DevAlwaysCook as AlwaysCook, may get excluded in VerifyCanCookPackage
			bool bAlwaysCook = (CookRule == EPrimaryAssetCookRule::AlwaysCook || CookRule == EPrimaryAssetCookRule::DevelopmentAlwaysCook);
			bool bCanCook = VerifyCanCookPackage(nullptr, PackageName, false);

			if (bAlwaysCook && bCanCook && !TypeInfo.bIsEditorOnly)
			{
				// If this is always cook, not excluded, and not editor only, cook it
				PackagesToCook.AddUnique(PackageName);
			}
			else if (!bCanCook)
			{
				// If this package cannot be cooked, add to exclusion list
				PackagesToNeverCook.AddUnique(PackageName);
			}
		}
	}
}

void UAssetManager::ModifyDLCCook(const FString& DLCName, TConstArrayView<const ITargetPlatform*> TargetPlatforms,
	TArray<FName>& PackagesToCook, TArray<FName>& PackagesToNeverCook)
{
	PRAGMA_DISABLE_DEPRECATION_WARNINGS;
	DeprecationSupportTargetPlatforms = TargetPlatforms;
	ModifyDLCCook(DLCName, PackagesToCook, PackagesToNeverCook);
	DeprecationSupportTargetPlatforms = TConstArrayView<const ITargetPlatform*>();
	PRAGMA_ENABLE_DEPRECATION_WARNINGS;
}

void UAssetManager::ModifyDLCCook(const FString& DLCName, TArray<FName>& PackagesToCook, TArray<FName>& PackagesToNeverCook)
{
	PRAGMA_DISABLE_DEPRECATION_WARNINGS;
	TConstArrayView<const ITargetPlatform*> TargetPlatforms = DeprecationSupportTargetPlatforms;
	PRAGMA_ENABLE_DEPRECATION_WARNINGS;

	UE_LOG(LogAssetManager, Display, TEXT("ModifyDLCCook: Scanning Plugin Directory %s for assets, and adding them to the cook list"), *DLCName);
	FString DLCPath;
	FString ExternalMountPointName;
	if (TSharedPtr<IPlugin> Plugin = IPluginManager::Get().FindPlugin(DLCName))
	{
		DLCPath = Plugin->GetContentDir();
		ExternalMountPointName = Plugin->GetMountedAssetPath();
	}
	else
	{
		DLCPath = FPaths::ProjectPluginsDir() / DLCName / TEXT("Content");
		ExternalMountPointName = FString::Printf(TEXT("/%s/"), *DLCName);
	}

	TArray<FString> Files;
	IFileManager::Get().FindFilesRecursive(Files, *DLCPath, *(FString(TEXT("*")) + FPackageName::GetAssetPackageExtension()), true, false, false);
	IFileManager::Get().FindFilesRecursive(Files, *DLCPath, *(FString(TEXT("*")) + FPackageName::GetMapPackageExtension()), true, false, false);
	for (const FString& CurrentFile : Files)
	{
		const FString StdFile = FPaths::CreateStandardFilename(CurrentFile);
		PackagesToCook.AddUnique(FName(StdFile));
		FString LongPackageName;
		if (!FPackageName::IsValidLongPackageName(StdFile) && !FPackageName::TryConvertFilenameToLongPackageName(StdFile, LongPackageName))
		{
			FPackageName::RegisterMountPoint(ExternalMountPointName, DLCPath);
		}
	}
}

void UAssetManager::GatherPublicAssetsForPackage(FName PackagePath, TArray<FName>& PackagesToCook) const
{
	FARFilter Filter;
	Filter.PackagePaths.Add(PackagePath);
	Filter.bRecursivePaths = true;	
	Filter.bIncludeOnlyOnDiskAssets = true;
	Filter.WithoutPackageFlags |= PKG_NotExternallyReferenceable;

	GetAssetRegistry().EnumerateAssets(Filter, [&PackagesToCook](const FAssetData& AssetData)
	{
		// this package can be externally referenced; include it in the cook
		if (!AssetData.PackageName.IsNone())
		{
			UE_LOG(LogAssetManager, Verbose,
				TEXT("GatherPublicAssetsForPackage: Adding public package [%s] (instigator: [%s]"),
				*AssetData.PackageName.ToString(),
				*AssetData.AssetName.ToString());
			PackagesToCook.AddUnique(AssetData.PackageName);
		}
		else
		{
			UE_LOG(LogAssetManager, Error,
				TEXT("GatherPublicAssetsForPackage: Failed to resolve package for asset [%s]"),
				*AssetData.AssetName.ToString());
		}

		return true;
	});
}

bool UAssetManager::ShouldCookForPlatform(const UPackage* Package, const ITargetPlatform* TargetPlatform)
{
	return true;
}

EPrimaryAssetCookRule UAssetManager::GetPackageCookRule(FName PackageName) const
{
	TRACE_CPUPROFILER_EVENT_SCOPE(UAssetManager::GetPackageCookRule);
	FPrimaryAssetRules BestRules;
	FPrimaryAssetId BestId;
	TSet<FPrimaryAssetId> Managers;
	GetPackageManagers(PackageName, true, Managers);

	for (const FPrimaryAssetId& PrimaryAssetId : Managers)
	{
		FPrimaryAssetRules Rules = GetPrimaryAssetRules(PrimaryAssetId);

		if (Rules.CookRule != EPrimaryAssetCookRule::Unknown && Rules.CookRule != BestRules.CookRule)
		{
			if (BestRules.CookRule == EPrimaryAssetCookRule::Unknown || Rules.Priority > BestRules.Priority)
			{
				BestRules = Rules;
				BestId = PrimaryAssetId;
			}
			else
			{
				// Lower priority, ignore
				if (BestRules.Priority == Rules.Priority)
				{
					UE_LOG(LogAssetManager, Error, TEXT("GetPackageCookRule: Conflicting Cook Rule for package %s! %s and %s have the same priority and disagree."), *PackageName.ToString(), *PrimaryAssetId.ToString(), *BestId.ToString());
				}
			}
		}
	}

	return BestRules.CookRule;
}

static FString GetInstigatorChainString(UE::Cook::ICookInfo* CookInfo, FName PackageName)
{
	if (!CookInfo)
	{
		return FString(TEXT("<NoCookInfo>"));
	}
	TArray<UE::Cook::FInstigator> Chain = CookInfo->GetInstigatorChain(PackageName);
	TStringBuilder<1024> Result;
	bool bFirst = true;
	for (const UE::Cook::FInstigator& Instigator : Chain)
	{
		Result << (bFirst ? TEXT("") : TEXT(" <- "));
		bFirst = false;
		Result << TEXT("{ ") << Instigator.ToString() << TEXT(" }");
	}
	return FString(Result);
};

bool UAssetManager::VerifyCanCookPackage(UE::Cook::ICookInfo* CookInfo, FName PackageName, bool bLogError) const
{
	PRAGMA_DISABLE_DEPRECATION_WARNINGS;
	DeprecationSupportCookInfo = CookInfo;
	bool bResult = VerifyCanCookPackage(PackageName, bLogError);
	DeprecationSupportCookInfo = nullptr;
	PRAGMA_ENABLE_DEPRECATION_WARNINGS;
	return bResult;
}

bool UAssetManager::VerifyCanCookPackage(FName PackageName, bool bLogError) const
{
	PRAGMA_DISABLE_DEPRECATION_WARNINGS;
	UE::Cook::ICookInfo* CookInfo = DeprecationSupportCookInfo;
	PRAGMA_ENABLE_DEPRECATION_WARNINGS;
	bool bRetVal = true;
	EPrimaryAssetCookRule CookRule = UAssetManager::Get().GetPackageCookRule(PackageName);
	if (CookRule == EPrimaryAssetCookRule::NeverCook)
	{
		if (bLogError)
		{
			UE_LOG(LogAssetManager, Error, TEXT("Package %s is set to NeverCook, but something is trying to cook it! Instigators: %s"),
				*PackageName.ToString(), *GetInstigatorChainString(CookInfo, PackageName));
		}
		
		bRetVal = false;
	}
	else if ((CookRule == EPrimaryAssetCookRule::DevelopmentCook || CookRule == EPrimaryAssetCookRule::DevelopmentAlwaysCook)
		&& bOnlyCookProductionAssets && !bTargetPlatformsAllowEditorObjects)
	{
		if (bLogError)
		{
			UE_LOG(LogAssetManager, Warning, TEXT("Package %s is set to Development, but bOnlyCookProductionAssets is true! Instigators: %s"),
				*PackageName.ToString(), *GetInstigatorChainString(CookInfo, PackageName));
		}

		bRetVal = false;
	}

	if (!bRetVal && bLogError)
	{
		TSet<FPrimaryAssetId> Managers;
		GetPackageManagers(PackageName, true, Managers);
		UE_LOG(LogAssetManager, Display, TEXT("Listing Managers... (Count:%d)"), Managers.Num());
		for (const FPrimaryAssetId& PrimaryAssetId : Managers)
		{
			UE_LOG(LogAssetManager, Display, TEXT("  %s"), *PrimaryAssetId.ToString());
		}

		TArray<FName> PackageReferencers;
		GetAssetRegistry().GetReferencers(PackageName, PackageReferencers, UE::AssetRegistry::EDependencyCategory::Package);
		UE_LOG(LogAssetManager, Display, TEXT("Listing known direct referencers... (Count:%d)"), PackageReferencers.Num());
		for (FName PackageReferencer : PackageReferencers)
		{
			UE_LOG(LogAssetManager, Display, TEXT("  %s"), *PackageReferencer.ToString());
		}
	}

	return bRetVal;
}

bool UAssetManager::GetPackageChunkIds(FName PackageName, const ITargetPlatform* TargetPlatform, TArrayView<const int32> ExistingChunkList, TArray<int32>& OutChunkList, TArray<int32>* OutOverrideChunkList) const
{
	// Include preset chunks
	OutChunkList.Append(ExistingChunkList.GetData(), ExistingChunkList.Num());
	if (OutOverrideChunkList)
	{
		OutOverrideChunkList->Append(ExistingChunkList.GetData(), ExistingChunkList.Num());
	}

	if (PackageName.ToString().StartsWith(TEXT("/Engine/"), ESearchCase::CaseSensitive))
	{
		// Some engine content is only referenced by string, make sure it's all in chunk 0 to avoid issues
		OutChunkList.AddUnique(0);

		if (OutOverrideChunkList)
		{
			OutOverrideChunkList->AddUnique(0);
		}
	}

	// Add all chunk ids from the asset rules of managers. By default priority will not override other chunks
	TSet<FPrimaryAssetId> Managers;
	Managers.Reserve(128);

	GetPackageManagers(PackageName, true, Managers);
	return GetPrimaryAssetSetChunkIds(Managers, TargetPlatform, ExistingChunkList, OutChunkList);
}

bool UAssetManager::GetPrimaryAssetSetChunkIds(const TSet<FPrimaryAssetId>& PrimaryAssetSet, const class ITargetPlatform* TargetPlatform, TArrayView<const int32> ExistingChunkList, TArray<int32>& OutChunkList) const
{
	bool bFoundAny = false;
	int32 HighestChunk = 0;
	for (const FPrimaryAssetId& PrimaryAssetId : PrimaryAssetSet)
	{
		FPrimaryAssetRules Rules = GetPrimaryAssetRules(PrimaryAssetId);

		if (Rules.ChunkId != INDEX_NONE)
		{
			bFoundAny = true;
			OutChunkList.AddUnique(Rules.ChunkId);

			if (Rules.ChunkId > HighestChunk)
			{
				HighestChunk = Rules.ChunkId;
			}
		}
	}

	// Use chunk dependency info to remove redundant chunks
	UChunkDependencyInfo* DependencyInfo = GetMutableDefault<UChunkDependencyInfo>();
	DependencyInfo->GetOrBuildChunkDependencyGraph(HighestChunk);
	DependencyInfo->RemoveRedundantChunks(OutChunkList);

	return bFoundAny;
}

void UAssetManager::PreBeginPIE(bool bStartSimulate)
{
	RefreshPrimaryAssetDirectory();

	// Cache asset state
	GetPrimaryAssetBundleStateMap(PrimaryAssetStateBeforePIE, false);
}

void UAssetManager::EndPIE(bool bStartSimulate)
{
	// Reset asset load state
	for (const TPair<FName, TSharedRef<FPrimaryAssetTypeData>>& TypePair : AssetTypeMap)
	{
		const FPrimaryAssetTypeData& TypeData = TypePair.Value.Get();

		for (const TPair<FName, FPrimaryAssetData>& NamePair : TypeData.AssetMap)
		{
			const FPrimaryAssetData& NameData = NamePair.Value;
			const FPrimaryAssetLoadState& LoadState = (!NameData.PendingState.IsValid()) ? NameData.CurrentState : NameData.PendingState;

			if (!LoadState.IsValid())
			{
				// Don't worry about things that aren't loaded
				continue;
			}

			FPrimaryAssetId AssetID(TypePair.Key, NamePair.Key);

			TArray<FName>* BundleState = PrimaryAssetStateBeforePIE.Find(AssetID);

			if (BundleState)
			{
				// This will reset state to what it was before
				LoadPrimaryAsset(AssetID, *BundleState);
			}
			else
			{
				// Not in map, unload us
				UnloadPrimaryAsset(AssetID);
			}
		}
	}
}

void UAssetManager::ReinitializeFromConfig()
{
	// We specifically do not reset AssetRuleOverrides as those can be set by something other than inis
	AssetPathMap.Reset();
	ManagementParentMap.Reset();
	CachedAssetBundles.Reset();
	AlreadyScannedDirectories.Reset();
	AssetTypeMap.Reset();

	// This code is editor only, so reinitialize globals
	const UAssetManagerSettings& Settings = GetSettings();
	bShouldGuessTypeAndName = Settings.bShouldGuessTypeAndNameInEditor;
	bShouldAcquireMissingChunksOnLoad = Settings.bShouldAcquireMissingChunksOnLoad;
	bOnlyCookProductionAssets = Settings.bOnlyCookProductionAssets;

	if (FCoreUObjectDelegates::GetPrimaryAssetIdForObject.IsBoundToObject(this))
	{
		FCoreUObjectDelegates::GetPrimaryAssetIdForObject.Unbind();
	}
	if (Settings.bShouldManagerDetermineTypeAndName)
	{
		FCoreUObjectDelegates::GetPrimaryAssetIdForObject.BindUObject(this, &UAssetManager::DeterminePrimaryAssetIdForObject);
	}

	LoadRedirectorMaps();
	ScanPrimaryAssetTypesFromConfig();
}

void UAssetManager::OnInMemoryAssetCreated(UObject *Object)
{
	// Ignore PIE and CDO changes
	if (GIsPlayInEditorWorld || !Object || Object->HasAnyFlags(RF_ClassDefaultObject))
	{
		return;
	}

	FPrimaryAssetId PrimaryAssetId = Object->GetPrimaryAssetId();

	if (PrimaryAssetId.IsValid())
	{
		TSharedRef<FPrimaryAssetTypeData>* FoundType = AssetTypeMap.Find(PrimaryAssetId.PrimaryAssetType);

		if (FoundType)
		{
			IAssetRegistry& AssetRegistry = GetAssetRegistry();

			FPrimaryAssetTypeData& TypeData = FoundType->Get();

			FAssetData NewAssetData;

			GetAssetDataForPathInternal(AssetRegistry, Object->GetPathName(), NewAssetData);

			if (NewAssetData.IsValid() && NewAssetData.IsTopLevelAsset())
			{
				// Make sure it's in a valid path
				bool bFoundPath = false;
				for (const FString& Path : TypeData.RealAssetScanPaths)
				{
					if (NewAssetData.PackageName.ToString().StartsWith(Path))
					{
						bFoundPath = true;
						break;
					}
				}

				if (bFoundPath)
				{
					// Add or update asset data
					if (TryUpdateCachedAssetData(PrimaryAssetId, NewAssetData, true))
					{
						RebuildObjectReferenceList();
					}
				}
			}
		}
	}
}

void UAssetManager::OnInMemoryAssetDeleted(UObject *Object)
{
	// Ignore PIE changes
	if (GIsPlayInEditorWorld || !Object)
	{
		return;
	}

	FPrimaryAssetId PrimaryAssetId = Object->GetPrimaryAssetId();

	RemovePrimaryAssetId(PrimaryAssetId);
}

void UAssetManager::OnObjectPreSave(UObject* Object, FObjectPreSaveContext SaveContext)
{
	// If this is in the asset manager dictionary, make sure it actually has a primary asset id that matches
	const bool bIsAssetOrClass = Object->IsAsset() || Object->IsA(UClass::StaticClass()); 
	if (!bIsAssetOrClass)
	{
		return;
	}

	FPrimaryAssetId FoundPrimaryAssetId = GetPrimaryAssetIdForPath(FSoftObjectPath(Object));
	if (FoundPrimaryAssetId.IsValid())
	{
		TSharedRef<FPrimaryAssetTypeData>* FoundType = AssetTypeMap.Find(FoundPrimaryAssetId.PrimaryAssetType);
		FPrimaryAssetId ObjectPrimaryAssetId = Object->GetPrimaryAssetId();

		if (FoundPrimaryAssetId != ObjectPrimaryAssetId && !(*FoundType)->Info.bIsEditorOnly)
		{
			UE_LOG(LogAssetManager, Error, TEXT("Registered PrimaryAssetId %s for asset %s does not match object's real id of %s! This will not load properly at runtime!"), *FoundPrimaryAssetId.ToString(), *Object->GetPathName(), *ObjectPrimaryAssetId.ToString());
		}
	}
}

void UAssetManager::OnAssetRenamed(const FAssetData& NewData, const FString& OldPath)
{
	// Ignore PIE changes
	if (GIsPlayInEditorWorld || !NewData.IsValid())
	{
		return;
	}

	FPrimaryAssetId OldPrimaryAssetId = GetPrimaryAssetIdForPath(OldPath);

	// This may be a blueprint, try with _C
	if (!OldPrimaryAssetId.IsValid())
	{
		OldPrimaryAssetId = GetPrimaryAssetIdForPath(OldPath + TEXT("_C"));
	}

	RemovePrimaryAssetId(OldPrimaryAssetId);

	// This will always be in memory
	UObject *NewObject = NewData.GetAsset();

	OnInMemoryAssetCreated(NewObject);
}

void UAssetManager::OnAssetRemoved(const FAssetData& Data)
{
	// This could be much more efficient if UAssetManager broadcast one large event instead of all these tiny updates, see UAssetRegistryImpl::Broadcast

	FPrimaryAssetId PrimaryAssetId = GetPrimaryAssetIdForPath(Data.GetSoftObjectPath());

	// This may be a blueprint, try with _C
	if (!PrimaryAssetId.IsValid())
	{
		FSoftObjectPath Path(WriteToString<FName::StringBufferSize>(Data.GetSoftObjectPath(), TEXT("_C")));
		PrimaryAssetId = GetPrimaryAssetIdForPath(Path);
	}

	CachedAssetBundles.Remove(PrimaryAssetId);

	RemovePrimaryAssetId(PrimaryAssetId);
}

void UAssetManager::RemovePrimaryAssetId(const FPrimaryAssetId& PrimaryAssetId)
{
	if (PrimaryAssetId.IsValid() && GetNameData(PrimaryAssetId))
	{
		// It's in our dictionary, remove it

		TSharedRef<FPrimaryAssetTypeData>* FoundType = AssetTypeMap.Find(PrimaryAssetId.PrimaryAssetType);
		check(FoundType);
		FPrimaryAssetTypeData& TypeData = FoundType->Get();

		TypeData.AssetMap.Remove(PrimaryAssetId.PrimaryAssetName);

		RebuildObjectReferenceList();
	}
}

void UAssetManager::RefreshAssetData(UObject* ChangedObject)
{
	// If this is a BP CDO, call on class instead
	if (ChangedObject->HasAnyFlags(RF_ClassDefaultObject))
	{
		UBlueprintGeneratedClass* AssetClass = Cast<UBlueprintGeneratedClass>(ChangedObject->GetClass());
		if (AssetClass)
		{
			RefreshAssetData(AssetClass);
		}
		return;
	}

	// Only update things it knows about
	IAssetRegistry& AssetRegistry = GetAssetRegistry();
	FSoftObjectPath ChangedObjectPath(ChangedObject);
	FPrimaryAssetId PrimaryAssetId = ChangedObject->GetPrimaryAssetId();
	FPrimaryAssetId OldPrimaryAssetId = GetPrimaryAssetIdForPath(ChangedObjectPath);
	
	// This may be a blueprint, try with _C
	if (!OldPrimaryAssetId.IsValid())
	{
		OldPrimaryAssetId = GetPrimaryAssetIdForPath(ChangedObjectPath.ToString() + TEXT("_C"));
	}

	if (PrimaryAssetId.IsValid() && OldPrimaryAssetId == PrimaryAssetId)
	{
		// Same AssetId, this will update cache out of the in memory object
		UClass* Class = Cast<UClass>(ChangedObject);
		FAssetData NewData(Class && Class->ClassGeneratedBy ? Class->ClassGeneratedBy : ChangedObject);

		if (ensure(NewData.IsValid()))
		{
			TryUpdateCachedAssetData(PrimaryAssetId, NewData, false);
		}
	}
	else
	{
		// AssetId changed
		if (OldPrimaryAssetId.IsValid())
		{
			// Remove old id if it was registered
			RemovePrimaryAssetId(OldPrimaryAssetId);
		}

		if (PrimaryAssetId.IsValid())
		{
			// This will add new id
			OnInMemoryAssetCreated(ChangedObject);
		}
	}
}

void UAssetManager::InitializeAssetBundlesFromMetadata(const UStruct* Struct, const void* StructValue, FAssetBundleData& AssetBundle, FName DebugName) const
{
	TSet<const void*> AllVisitedStructValues;
	InitializeAssetBundlesFromMetadata_Recursive(Struct, StructValue, AssetBundle, DebugName, AllVisitedStructValues);
}

void UAssetManager::InitializeAssetBundlesFromMetadata_Recursive(const UStruct* Struct, const void* StructValue, FAssetBundleData& AssetBundle, FName DebugName, TSet<const void*>& AllVisitedStructValues) const
{
	static FName AssetBundlesName = TEXT("AssetBundles");
	static FName IncludeAssetBundlesName = TEXT("IncludeAssetBundles");

	if (!ensure(Struct && StructValue))
	{
		return;
	}

	if (AllVisitedStructValues.Contains(StructValue))
	{
		return;
	}

	AllVisitedStructValues.Add(StructValue);

	for (TPropertyValueIterator<const FProperty> It(Struct, StructValue); It; ++It)
	{
		const FProperty* Property = It.Key();
		const void* PropertyValue = It.Value();

		FSoftObjectPath FoundRef;
		if (const FSoftClassProperty* AssetClassProp = CastField<FSoftClassProperty>(Property))
		{
			const FSoftObjectPtr& AssetClassPtr = AssetClassProp->GetPropertyValue(PropertyValue);
			FoundRef = AssetClassPtr.ToSoftObjectPath();
		}
		else if (const FSoftObjectProperty* AssetProp = CastField<FSoftObjectProperty>(Property))
		{
			const FSoftObjectPtr& AssetClassPtr = AssetProp->GetPropertyValue(PropertyValue);
			FoundRef = AssetClassPtr.ToSoftObjectPath();
		}
		else if (const FStructProperty* StructProperty = CastField<FStructProperty>(Property))
		{
			// SoftClassPath is binary identical with SoftObjectPath
			if (StructProperty->Struct == TBaseStructure<FSoftObjectPath>::Get() || StructProperty->Struct == TBaseStructure<FSoftClassPath>::Get())
			{
				const FSoftObjectPath* AssetRefPtr = reinterpret_cast<const FSoftObjectPath*>(PropertyValue);
				if (AssetRefPtr)
				{
					FoundRef = *AssetRefPtr;
				}
				// Skip recursion, we don't care about the raw string property
				It.SkipRecursiveProperty();
			}
		}
		else if (const FObjectProperty* ObjectProperty = CastField<FObjectProperty>(Property))
		{
			if (ObjectProperty->PropertyFlags & CPF_InstancedReference || ObjectProperty->GetOwnerProperty()->HasMetaData(IncludeAssetBundlesName))
			{
				const UObject* Object = ObjectProperty->GetObjectPropertyValue(PropertyValue);
				if (Object != nullptr)
				{
					InitializeAssetBundlesFromMetadata_Recursive(Object->GetClass(), Object, AssetBundle, Object->GetFName(), AllVisitedStructValues);
				}
			}
		}

		if (!FoundRef.IsNull())
		{
			if (!FoundRef.GetLongPackageName().IsEmpty())
			{
				// Compute the intersection of all specified bundle sets in this property and parent properties
				TSet<FName> BundleSet;

				TArray<const FProperty*> PropertyChain;
				It.GetPropertyChain(PropertyChain);

				for (const FProperty* PropertyToSearch : PropertyChain)
				{
					if (PropertyToSearch->HasMetaData(AssetBundlesName))
					{
						TSet<FName> LocalBundleSet;
						TArray<FString> BundleList;
						const FString& BundleString = PropertyToSearch->GetMetaData(AssetBundlesName);
						BundleString.ParseIntoArrayWS(BundleList, TEXT(","));

						for (const FString& BundleNameString : BundleList)
						{
							LocalBundleSet.Add(FName(*BundleNameString));
						}

						// If Set is empty, initialize. Otherwise intersect
						if (BundleSet.Num() == 0)
						{
							BundleSet = LocalBundleSet;
						}
						else
						{
							BundleSet = BundleSet.Intersect(LocalBundleSet);
						}
					}
				}

				for (const FName& BundleName : BundleSet)
				{
					AssetBundle.AddBundleAsset(BundleName, FoundRef.GetAssetPath());
				}
			}
			else
			{
				UE_LOG(LogAssetManager, Error, TEXT("Asset bundle reference with invalid package name in %s. Property:%s"), *DebugName.ToString(), *GetNameSafe(Property));
			}
		}
	}
}

#endif // #if WITH_EDITOR

#if !UE_BUILD_SHIPPING

// Cheat command to load all assets of a given type
static FAutoConsoleCommandWithWorldAndArgs CVarLoadPrimaryAssetsWithType(
	TEXT("AssetManager.LoadPrimaryAssetsWithType"),
	TEXT("Loads all assets of a given type"),
	FConsoleCommandWithWorldAndArgsDelegate::CreateStatic(
		[](const TArray<FString>& Params, UWorld* World)
{
	if (Params.Num() == 0)
	{
		UE_LOG(LogAssetManager, Log, TEXT("No types specified"));
	}

	for (const FString& Param : Params)
	{
		const FPrimaryAssetType TypeToLoad(*Param);

		FPrimaryAssetTypeInfo Info;
		if (UAssetManager::Get().GetPrimaryAssetTypeInfo(TypeToLoad, /*out*/ Info))
		{
			UE_LOG(LogAssetManager, Log, TEXT("LoadPrimaryAssetsWithType(%s)"), *Param);
			UAssetManager::Get().LoadPrimaryAssetsWithType(TypeToLoad);
		}
		else
		{
			UE_LOG(LogAssetManager, Log, TEXT("Cannot get type info for PrimaryAssetType %s"), *Param);
		}		
	}
}), ECVF_Cheat);

// Cheat command to unload all assets of a given type
static FAutoConsoleCommandWithWorldAndArgs CVarUnloadPrimaryAssetsWithType(
	TEXT("AssetManager.UnloadPrimaryAssetsWithType"),
	TEXT("Unloads all assets of a given type"),
	FConsoleCommandWithWorldAndArgsDelegate::CreateStatic(
		[](const TArray<FString>& Params, UWorld* World)
{
	if (Params.Num() == 0)
	{
		UE_LOG(LogAssetManager, Log, TEXT("No types specified"));
	}

	for (const FString& Param : Params)
	{
		const FPrimaryAssetType TypeToUnload(*Param);

		FPrimaryAssetTypeInfo Info;
		if (UAssetManager::Get().GetPrimaryAssetTypeInfo(TypeToUnload, /*out*/ Info))
		{
			int32 NumUnloaded = UAssetManager::Get().UnloadPrimaryAssetsWithType(TypeToUnload);
			UE_LOG(LogAssetManager, Log, TEXT("UnloadPrimaryAssetsWithType(%s): Unloaded %d assets"), *Param, NumUnloaded);
		}
		else
		{
			UE_LOG(LogAssetManager, Log, TEXT("Cannot get type info for PrimaryAssetType %s"), *Param);
		}
	}
}), ECVF_Cheat);

#endif

#undef LOCTEXT_NAMESPACE
<|MERGE_RESOLUTION|>--- conflicted
+++ resolved
@@ -1036,11 +1036,7 @@
 		if (!TryToSoftObjectPath<EAssetDataCanBeSubobject::No>(NewAssetData, NewAssetPath))
 		{
 			UE_LOG(LogAssetManager, Warning, TEXT("Tried to add primary asset %s, but it is not a TopLevelAsset and so cannot be a primary asset"),
-<<<<<<< HEAD
-				*NewAssetData.ObjectPath.ToString())
-=======
 				*NewAssetData.GetObjectPathString())
->>>>>>> d731a049
 			return false;
 		}
 
@@ -2793,39 +2789,23 @@
 	else if (EndsWithBlueprint(AssetData.AssetClassPath))
 	{
 		TStringBuilder<256> AssetPath;
-<<<<<<< HEAD
-		AssetPath << AssetData.ObjectPath << TEXT("_C");
-=======
 		AssetPath << AssetData.ToSoftObjectPath() << TEXT("_C");
->>>>>>> d731a049
 		OutObjectPath = FSoftObjectPath(FStringView(AssetPath));
 		return true;
 	}
 	else if (ScanForSubobject == EAssetDataCanBeSubobject::Yes)
 	{
-<<<<<<< HEAD
-		OutObjectPath = FSoftObjectPath(AssetData.ObjectPath);
-=======
 		OutObjectPath = FSoftObjectPath(AssetData.GetSoftObjectPath());
->>>>>>> d731a049
 		return true;
 	}
 	else
 	{
-<<<<<<< HEAD
-		if (ContainsSubobjectDelimiter(AssetData.ObjectPath))
-=======
 		if (!AssetData.IsTopLevelAsset())
->>>>>>> d731a049
 		{
 			OutObjectPath = FSoftObjectPath();
 			return false;
 		}
-<<<<<<< HEAD
-		OutObjectPath = FSoftObjectPath(AssetData.ObjectPath, /* no subobject */ FString());
-=======
 		OutObjectPath = AssetData.GetSoftObjectPath();
->>>>>>> d731a049
 		return true;
 	}
 }
