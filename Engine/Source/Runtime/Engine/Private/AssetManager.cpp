// Copyright Epic Games, Inc. All Rights Reserved.

#include "Engine/AssetManager.h"
#include "Engine/AssetManagerSettings.h"
#include "Engine/PrimaryAssetLabel.h"
#include "AssetData.h"
#include "ARFilter.h"
#include "Containers/StringView.h"
#include "Engine/Engine.h"
#include "Engine/BlueprintGeneratedClass.h"
#include "Interfaces/IPluginManager.h"
#include "UObject/ConstructorHelpers.h"
#include "UObject/UObjectHash.h"
#include "Misc/FileHelper.h"
#include "Misc/ScopedSlowTask.h"
#include "Misc/Paths.h"
#include "Misc/StringBuilder.h"
#include "Serialization/MemoryReader.h"
#include "AssetRegistryState.h"
#include "HAL/PlatformFilemanager.h"
#include "IPlatformFilePak.h"
#include "Stats/StatsMisc.h"
#include "Internationalization/PackageLocalizationManager.h"
#include "HAL/PlatformMisc.h"
#include "HAL/PlatformApplicationMisc.h"
#include "AssetRegistry/AssetRegistryModule.h"

#if WITH_EDITOR
#include "Editor.h"
#include "Widgets/Notifications/SNotificationList.h"
#include "Framework/Notifications/NotificationManager.h"
#include "Commandlets/ChunkDependencyInfo.h"
#include "Settings/ProjectPackagingSettings.h"
#endif

#define LOCTEXT_NAMESPACE "AssetManager"

DEFINE_LOG_CATEGORY(LogAssetManager);

/** Structure defining the current loading state of an asset */
struct FPrimaryAssetLoadState
{
	/** The handle to the streamable state for this asset, this keeps the objects in memory. If handle is invalid, not in memory at all */
	TSharedPtr<FStreamableHandle> Handle;

	/** The set of bundles to be loaded by the handle */
	TArray<FName> BundleNames;

	/** If this state is keeping things in memory */
	bool IsValid() const { return Handle.IsValid() && Handle->IsActive(); }

	/** Reset this state */
	void Reset(bool bCancelHandle)
	{
		if (Handle.IsValid())
		{
			if (Handle->IsActive() && bCancelHandle)
			{
				// This will call the cancel callback if set
				Handle->CancelHandle();
			}
			
			Handle = nullptr;
		}
		BundleNames.Reset();
	}
};

/** Structure representing data about a specific asset */
struct FPrimaryAssetData
{
	/** Path used to look up cached asset data in the asset registry. This will be missing the _C for blueprint classes */
	FName AssetDataPath;

	/** Path to this asset on disk */
	FSoftObjectPtr AssetPtr;

	/** Current state of this asset */
	FPrimaryAssetLoadState CurrentState;

	/** Pending state of this asset, will be copied to CurrentState when load finishes */
	FPrimaryAssetLoadState PendingState;
<<<<<<< HEAD

	/** The set of primary asset names used to initiate the request */
	TSharedPtr<const TArray<FName>> PendingPrimaryAssetNames;
	
	/** Asset is considered loaded at all if there is an active handle for it */
	bool IsLoaded() const { return CurrentState.IsValid(); }
=======
>>>>>>> 24776ab6

	FPrimaryAssetData() {}

<<<<<<< HEAD
		PendingState.Reset(/* don't cancel handle */ false);	

		PendingPrimaryAssetNames = nullptr;
	}
=======
	/** Asset is considered loaded at all if there is an active handle for it */
	bool IsLoaded() const { return CurrentState.IsValid(); }
>>>>>>> 24776ab6
};

/** Structure representing all items of a specific asset type */
struct FPrimaryAssetTypeData
{
	/** The public info struct */
	FPrimaryAssetTypeInfo Info;

	/** Map of scanned assets */
	TMap<FName, FPrimaryAssetData> AssetMap;

	/** In the editor, paths that we need to scan once asset registry is done loading */
	TArray<FString> DeferredAssetScanPaths;

	FPrimaryAssetTypeData() {}

	FPrimaryAssetTypeData(FName InPrimaryAssetType, UClass* InAssetBaseClass, bool bInHasBlueprintClasses, bool bInIsEditorOnly)
		: Info(InPrimaryAssetType, InAssetBaseClass, bInHasBlueprintClasses, bInIsEditorOnly)
		{}
};

const FPrimaryAssetType UAssetManager::MapType = FName(TEXT("Map"));
const FPrimaryAssetType UAssetManager::PrimaryAssetLabelType = FName(TEXT("PrimaryAssetLabel"));
const FPrimaryAssetType UAssetManager::PackageChunkType = FName(TEXT("PackageChunk"));

UAssetManager::UAssetManager()
{
	bIsGlobalAsyncScanEnvironment = false;
	bShouldGuessTypeAndName = false;
	bShouldUseSynchronousLoad = false;
	bIsLoadingFromPakFiles = false;
	bShouldAcquireMissingChunksOnLoad = false;
	bIsBulkScanning = false;
	bIsManagementDatabaseCurrent = false;
	bIsPrimaryAssetDirectoryCurrent = false;
	bUpdateManagementDatabaseAfterScan = false;
	bIncludeOnlyOnDiskAssets = true;
	bHasCompletedInitialScan = false;
	NumberOfSpawnedNotifications = 0;
}

void UAssetManager::PostInitProperties()
{
	Super::PostInitProperties();

	if (!HasAnyFlags(RF_ClassDefaultObject))
	{
		const UAssetManagerSettings& Settings = GetSettings();
#if WITH_EDITOR
		bIsGlobalAsyncScanEnvironment = GIsEditor && !IsRunningCommandlet();

		if (bIsGlobalAsyncScanEnvironment)
		{
			// Listen for when the asset registry has finished discovering files
			IAssetRegistry& AssetRegistry = GetAssetRegistry();

			AssetRegistry.OnFilesLoaded().AddUObject(this, &UAssetManager::OnAssetRegistryFilesLoaded);
			AssetRegistry.OnInMemoryAssetCreated().AddUObject(this, &UAssetManager::OnInMemoryAssetCreated);
			AssetRegistry.OnInMemoryAssetDeleted().AddUObject(this, &UAssetManager::OnInMemoryAssetDeleted);
			AssetRegistry.OnAssetRenamed().AddUObject(this, &UAssetManager::OnAssetRenamed);
		}

		FEditorDelegates::PreBeginPIE.AddUObject(this, &UAssetManager::PreBeginPIE);
		FEditorDelegates::EndPIE.AddUObject(this, &UAssetManager::EndPIE);
		FCoreUObjectDelegates::OnObjectSaved.AddUObject(this, &UAssetManager::OnObjectPreSave);

		// In editor builds guess the type/name if allowed
		bShouldGuessTypeAndName = Settings.bShouldGuessTypeAndNameInEditor;
		bOnlyCookProductionAssets = Settings.bOnlyCookProductionAssets;

		// In editor builds, always allow asset registry searches for in-memory asset data, as that data can change when propagating AssetBundle tags post load.
		bIncludeOnlyOnDiskAssets = false;
#else 
		// Never guess type in cooked builds
		bShouldGuessTypeAndName = false;

		// Only cooked builds supoprt pak files and chunk download
		bIsLoadingFromPakFiles = FPlatformFileManager::Get().FindPlatformFile(TEXT("PakFile")) != nullptr;
		bShouldAcquireMissingChunksOnLoad = Settings.bShouldAcquireMissingChunksOnLoad;
#endif
		
		bShouldUseSynchronousLoad = IsRunningCommandlet();

		if (Settings.bShouldManagerDetermineTypeAndName)
		{
			FCoreUObjectDelegates::GetPrimaryAssetIdForObject.BindUObject(this, &UAssetManager::DeterminePrimaryAssetIdForObject);
		}

		LoadRedirectorMaps();

		StreamableManager.SetManagerName(FString::Printf(TEXT("%s.StreamableManager"), *GetPathName()));
	}
}

void UAssetManager::GetCachedPrimaryAssetEncryptionKeyGuid(FPrimaryAssetId InPrimaryAssetId, FGuid& OutGuid)
{
	OutGuid.Invalidate();
	if (const FGuid* Guid = PrimaryAssetEncryptionKeyCache.Find(InPrimaryAssetId))
	{
		OutGuid = *Guid;
	}
}

bool UAssetManager::IsValid()
{
	if (GEngine && GEngine->AssetManager)
	{
		return true;
	}

	return false;
}

UAssetManager& UAssetManager::Get()
{
	UAssetManager* Singleton = GEngine->AssetManager;

	if (Singleton)
	{
		return *Singleton;
	}
	else
	{
		UE_LOG(LogAssetManager, Fatal, TEXT("Cannot use AssetManager if no AssetManagerClassName is defined!"));
		return *NewObject<UAssetManager>(); // never calls this
	}
}

UAssetManager* UAssetManager::GetIfValid()
{
	if (GEngine && GEngine->AssetManager)
	{
		return GEngine->AssetManager;
	}

	return nullptr;
}

FPrimaryAssetId UAssetManager::CreatePrimaryAssetIdFromChunkId(int32 ChunkId)
{
	if (ChunkId == INDEX_NONE)
	{
		return FPrimaryAssetId();
	}

	// Name_0 is actually stored as 1 inside FName, so offset
	static FName ChunkName = "Chunk";
	return FPrimaryAssetId(PackageChunkType, FName(ChunkName, ChunkId + 1));
}

int32 UAssetManager::ExtractChunkIdFromPrimaryAssetId(const FPrimaryAssetId& PrimaryAssetId)
{
	if (PrimaryAssetId.PrimaryAssetType == PackageChunkType)
	{
		return PrimaryAssetId.PrimaryAssetName.GetNumber() - 1;
	}
	return INDEX_NONE;
}

IAssetRegistry& UAssetManager::GetAssetRegistry() const
{
	if (!CachedAssetRegistry)
	{
		FAssetRegistryModule& AssetRegistryModule = FModuleManager::LoadModuleChecked<FAssetRegistryModule>(TEXT("AssetRegistry"));
		CachedAssetRegistry = &AssetRegistryModule.Get();
	}

	return *CachedAssetRegistry;
}

const UAssetManagerSettings& UAssetManager::GetSettings() const
{
	if (!CachedSettings)
	{
		CachedSettings = GetDefault<UAssetManagerSettings>();
	}
	return *CachedSettings;
}

FTimerManager* UAssetManager::GetTimerManager() const
{
#if WITH_EDITOR
	if (GEditor)
	{
		// In editor use the editor manager
		if (GEditor->IsTimerManagerValid())
		{
			return &GEditor->GetTimerManager().Get();
		}
	}
	else
#endif
	{
		// Otherwise we should always have a game instance
		const TIndirectArray<FWorldContext>& WorldContexts = GEngine->GetWorldContexts();
		for (const FWorldContext& WorldContext : WorldContexts)
		{
			if (WorldContext.WorldType == EWorldType::Game && WorldContext.OwningGameInstance)
			{
				return &WorldContext.OwningGameInstance->GetTimerManager();
			}
		}
	}

	// This will only hit in very early startup
	return nullptr;
}

FPrimaryAssetId UAssetManager::DeterminePrimaryAssetIdForObject(const UObject* Object)
{
	const UObject* AssetObject = Object;
	// First find the object that would be registered, need to use class if we're a BP CDO
	if (Object->HasAnyFlags(RF_ClassDefaultObject))
	{
		AssetObject = Object->GetClass();
	}

	FString AssetPath = AssetObject->GetPathName();
	FPrimaryAssetId RegisteredId = GetPrimaryAssetIdForPath(FName(*AssetPath));

	if (RegisteredId.IsValid())
	{
		return RegisteredId;
	}

	FPrimaryAssetType FoundType;

	// Not registered, so search the types for one that matches class/path
	for (const TPair<FName, TSharedRef<FPrimaryAssetTypeData>>& TypePair : AssetTypeMap)
	{
		const FPrimaryAssetTypeData& TypeData = TypePair.Value.Get();

		// Check the originally passed object, which is either an asset or a CDO, not the BP class
		if (Object->IsA(TypeData.Info.AssetBaseClassLoaded))
		{
			// Check paths, directories will end in /, specific paths will end in full assetname.assetname
			for (const FString& ScanPath : TypeData.Info.AssetScanPaths)
			{
				if (AssetPath.StartsWith(ScanPath))
				{
					if (FoundType.IsValid())
					{
						UE_LOG(LogAssetManager, Warning, TEXT("Found Duplicate PrimaryAssetType %s for asset %s which is already registered as %s, it is not possible to have conflicting directories when bShouldManagerDetermineTypeAndName is true!"), *TypeData.Info.PrimaryAssetType.ToString(), *AssetPath, *FoundType.ToString());
					}
					else
					{
						FoundType = TypeData.Info.PrimaryAssetType;
					}
				}
			}
		}
	}

	if (FoundType.IsValid())
	{
		// Use the package's short name, avoids issues with _C
		return FPrimaryAssetId(FoundType, FPackageName::GetShortFName(AssetObject->GetOutermost()->GetName()));
	}

	return FPrimaryAssetId();
}

bool UAssetManager::IsAssetDataBlueprintOfClassSet(const FAssetData& AssetData, const TSet<FName>& ClassNameSet)
{
	const FString ParentClassFromData = AssetData.GetTagValueRef<FString>(FBlueprintTags::ParentClassPath);
	if (!ParentClassFromData.IsEmpty())
	{
		const FString ClassObjectPath = FPackageName::ExportTextPathToObjectPath(ParentClassFromData);
		const FName ClassName = FName(*FPackageName::ObjectPathToObjectName(ClassObjectPath));

		TArray<FName> ValidNames;
		ValidNames.Add(ClassName);
#if WITH_EDITOR
		// Check for redirected name
		FName RedirectedName = FLinkerLoad::FindNewNameForClass(ClassName, false);
		if (RedirectedName != NAME_None && RedirectedName != ClassName)
		{
			ValidNames.Add(RedirectedName);
		}
#endif
		for (const FName& ValidName : ValidNames)
		{
			if (ClassNameSet.Contains(ValidName))
			{
				// Our parent class is in the class name set
				return true;
			}
		}
	}
	return false;
}

void UAssetManager::SearchAssetRegistryPaths(TArray<FAssetData>& OutAssetDataList, TSet<FName>& OutDerivedClassNames, const TArray<FString>& Directories, const TArray<FString>& PackageNames, UClass* BaseClass, bool bHasBlueprintClasses) const
{
	FARFilter ARFilter;
	TArray<FName> ClassNames;

	IAssetRegistry& AssetRegistry = GetAssetRegistry();

	if (BaseClass)
	{
		// Class check
		if (!bHasBlueprintClasses)
		{
			// For base classes, can do the filter before hand
			ARFilter.ClassNames.Add(BaseClass->GetFName());

#if WITH_EDITOR
			// Add any old names to the list in case things haven't been resaved
			TArray<FName> OldNames = FLinkerLoad::FindPreviousNamesForClass(BaseClass->GetPathName(), false);
			ARFilter.ClassNames.Append(OldNames);
#endif

			ARFilter.bRecursiveClasses = true;
		}
		else
		{
			TArray<UClass*> BlueprintCoreDerivedClasses;
			GetDerivedClasses(UBlueprintCore::StaticClass(), BlueprintCoreDerivedClasses);
			for (UClass* BPCoreClass : BlueprintCoreDerivedClasses)
			{
				ARFilter.ClassNames.Add(BPCoreClass->GetFName());
			}

			ClassNames.Add(BaseClass->GetFName());
			GetAssetRegistry().GetDerivedClassNames(ClassNames, TSet<FName>(), OutDerivedClassNames);
		}
	}

	const bool bBothDirectoriesAndPackageNames = (Directories.Num() > 0 && PackageNames.Num() > 0);
	for (const FString& Directory : Directories)
	{
		ARFilter.PackagePaths.Add(FName(*Directory));
	}

	if (!bBothDirectoriesAndPackageNames)
	{
		// To get both the directories and package names we have to do two queries, since putting both in the same query only returns assets of those package names AND are in those directories.
		for (const FString& PackageName : PackageNames)
		{
			ARFilter.PackageNames.Add(FName(*PackageName));
		}
	}

	ARFilter.bRecursivePaths = true;
	ARFilter.bIncludeOnlyOnDiskAssets = !GIsEditor; // In editor check in memory, otherwise don't

	if (bBothDirectoriesAndPackageNames)
	{
		// To get both the directories and package names we have to do two queries, since putting both in the same query only returns assets of those package names AND are in those directories.
		AssetRegistry.GetAssets(ARFilter, OutAssetDataList);

		for (const FString& PackageName : PackageNames)
		{
			ARFilter.PackageNames.Add(FName(*PackageName));
		}
		ARFilter.PackagePaths.Empty();
	}
	AssetRegistry.GetAssets(ARFilter, OutAssetDataList);
}

void UAssetManager::ScanPathsSynchronous(const TArray<FString>& PathsToScan) const
{
	TArray<FString> Directories;
	TArray<FString> PackageFilenames;

	for (const FString& Path : PathsToScan)
	{
		bool bAlreadyScanned = false;
		int32 DotIndex = INDEX_NONE;
		if (Path.FindChar('.', DotIndex))
		{
			FString PackageName = FPackageName::ObjectPathToPackageName(Path);

			for (const FString& AlreadyScanned : AlreadyScannedDirectories)
			{
				if (PackageName == AlreadyScanned || PackageName.StartsWith(AlreadyScanned + TEXT("/")))
				{
					bAlreadyScanned = true;
					break;
				}
			}

			if (!bAlreadyScanned)
			{
				FString AssetFilename;
				// Try both extensions
				if (FPackageName::TryConvertLongPackageNameToFilename(PackageName, AssetFilename, FPackageName::GetAssetPackageExtension()))
				{
					PackageFilenames.AddUnique(AssetFilename);
				}

				if (FPackageName::TryConvertLongPackageNameToFilename(PackageName, AssetFilename, FPackageName::GetMapPackageExtension()))
				{
					PackageFilenames.AddUnique(AssetFilename);
				}
			}
		}
		else
		{
			for (const FString& AlreadyScanned : AlreadyScannedDirectories)
			{
				if (Path == AlreadyScanned || Path.StartsWith(AlreadyScanned + TEXT("/")))
				{
					bAlreadyScanned = true;
					break;
				}
			}

			if (!bAlreadyScanned)
			{
				AlreadyScannedDirectories.Add(Path);
				Directories.AddUnique(Path);
			}
		}
	}

	if (Directories.Num() > 0)
	{
		GetAssetRegistry().ScanPathsSynchronous(Directories);
	}
	if (PackageFilenames.Num() > 0)
	{
		GetAssetRegistry().ScanFilesSynchronous(PackageFilenames);
	}
}

int32 UAssetManager::ScanPathsForPrimaryAssets(FPrimaryAssetType PrimaryAssetType, const TArray<FString>& Paths, UClass* BaseClass, bool bHasBlueprintClasses, bool bIsEditorOnly, bool bForceSynchronousScan)
{
	TRACE_CPUPROFILER_EVENT_SCOPE(UAssetManager::ScanPathsForPrimaryAssets)
	TArray<FString> Directories, PackageNames;
	TSharedRef<FPrimaryAssetTypeData>* FoundType = AssetTypeMap.Find(PrimaryAssetType);

	if (bIsEditorOnly && !GIsEditor)
	{
		return 0;
	}

	check(BaseClass);

	if (!FoundType)
	{
		TSharedPtr<FPrimaryAssetTypeData> NewAsset = MakeShareable(new FPrimaryAssetTypeData(PrimaryAssetType, BaseClass, bHasBlueprintClasses, bIsEditorOnly));

		FoundType = &AssetTypeMap.Add(PrimaryAssetType, NewAsset.ToSharedRef());
	}

	// Should always be valid
	check(FoundType);

	FPrimaryAssetTypeData& TypeData = FoundType->Get();

	// Make sure types match
	if (!ensureMsgf(TypeData.Info.AssetBaseClassLoaded == BaseClass && TypeData.Info.bHasBlueprintClasses == bHasBlueprintClasses && TypeData.Info.bIsEditorOnly == bIsEditorOnly, TEXT("UAssetManager::ScanPathsForPrimaryAssets TypeData parameters did not match for type '%s'"), *TypeData.Info.PrimaryAssetType.ToString()))
	{
		return 0;
	}

	// Add path info
	for (const FString& Path : Paths)
	{
		TypeData.Info.AssetScanPaths.AddUnique(Path);

		int32 DotIndex = INDEX_NONE;
		if (Path.FindChar('.', DotIndex))
		{
			FString PackageName = Path.Mid(0, DotIndex); //avoid re-searching for index inside FPackageName::ObjectPathToPackageName

			PackageNames.AddUnique(MoveTemp(PackageName));
		}
		else
		{
			Directories.AddUnique(Path);
		}
	}

#if WITH_EDITOR
	// Cooked data has the asset data already set up
	const bool bShouldDoSynchronousScan = !bIsGlobalAsyncScanEnvironment || bForceSynchronousScan;
	if (bShouldDoSynchronousScan)
	{
		ScanPathsSynchronous(Paths);
	}
	else
	{
		if (GetAssetRegistry().IsLoadingAssets())
		{
			// Keep track of the paths we asked for so once assets are discovered we will refresh the list
			for (const FString& Path : Paths)
			{
				TypeData.DeferredAssetScanPaths.AddUnique(Path);
			}
		}
	}
#endif

	TArray<FAssetData> AssetDataList;
	TSet<FName> DerivedClassNames;

	SearchAssetRegistryPaths(AssetDataList, DerivedClassNames, Directories, PackageNames, BaseClass, bHasBlueprintClasses);

	int32 NumAdded = 0;
	// Now add to map or update as needed
	for (FAssetData& Data : AssetDataList)
	{
		// Check exclusion path
		if (IsPathExcludedFromScan(Data.PackageName.ToString()))
		{
			continue;
		}

		// Verify blueprint class
		if (bHasBlueprintClasses)
		{
			if (!IsAssetDataBlueprintOfClassSet(Data, DerivedClassNames))
			{
				continue;
			}
		}

		FPrimaryAssetId PrimaryAssetId = ExtractPrimaryAssetIdFromData(Data, PrimaryAssetType);

		// Remove invalid or wrong type assets
		if (!PrimaryAssetId.IsValid() || PrimaryAssetId.PrimaryAssetType != PrimaryAssetType)
		{
			if (!PrimaryAssetId.IsValid())
			{
				UE_LOG(LogAssetManager, Warning, TEXT("Ignoring primary asset %s - PrimaryAssetType %s - invalid primary asset ID"), *Data.AssetName.ToString(), *PrimaryAssetType.ToString());
			}
			else
			{
				// Warn that 'Foo' conflicts with 'Bar', but only once per conflict
				static TSet<TPair<FPrimaryAssetType, FPrimaryAssetType>> IssuedWarnings;

				TTuple<FPrimaryAssetType, FPrimaryAssetType> ConflictPair(PrimaryAssetType, PrimaryAssetId.PrimaryAssetType);
				if (!IssuedWarnings.Contains(ConflictPair))
				{
					FString ConflictMsg = FString::Printf(TEXT("Ignoring PrimaryAssetType %s - Conflicts with %s"), *PrimaryAssetType.ToString(), *PrimaryAssetId.PrimaryAssetType.ToString());

					UE_LOG(LogAssetManager, Warning, TEXT("%s"), *ConflictMsg);
					IssuedWarnings.Add(ConflictPair);
				}
			}
			continue;
		}

		NumAdded++;

		UpdateCachedAssetData(PrimaryAssetId, Data, false);
	}

	if (!bIsBulkScanning)
	{
		RebuildObjectReferenceList();
	}

	return NumAdded;
}

void UAssetManager::StartBulkScanning()
{
	if (ensure(!bIsBulkScanning))
	{
		bIsBulkScanning = true;
		NumberOfSpawnedNotifications = 0;
		bOldTemporaryCachingMode = GetAssetRegistry().GetTemporaryCachingMode();
		// Go into temporary caching mode to speed up class queries
		GetAssetRegistry().SetTemporaryCachingMode(true);
	}
}

void UAssetManager::StopBulkScanning()
{
	if (ensure(bIsBulkScanning))
	{
		bIsBulkScanning = false;

		// Leave temporary caching mode
		GetAssetRegistry().SetTemporaryCachingMode(bOldTemporaryCachingMode);
	}
	
	RebuildObjectReferenceList();
}

void UAssetManager::UpdateCachedAssetData(const FPrimaryAssetId& PrimaryAssetId, const FAssetData& NewAssetData, bool bAllowDuplicates)
{
	const TSharedRef<FPrimaryAssetTypeData>* FoundType = AssetTypeMap.Find(PrimaryAssetId.PrimaryAssetType);

	if (ensure(FoundType))
	{
		FPrimaryAssetTypeData& TypeData = FoundType->Get();

		FPrimaryAssetData* OldData = TypeData.AssetMap.Find(PrimaryAssetId.PrimaryAssetName);

		FSoftObjectPath NewAssetPath = GetAssetPathForData(NewAssetData);

		ensure(NewAssetPath.IsAsset());

		if (OldData && OldData->AssetPtr.ToSoftObjectPath() != NewAssetPath)
		{
			UE_LOG(LogAssetManager, Warning, TEXT("Found Duplicate PrimaryAssetID %s, this must be resolved before saving. Path %s is replacing path %s"), *PrimaryAssetId.ToString(), *OldData->AssetPtr.ToString(), *NewAssetPath.ToString());
			// Don't ensure for editor only types, this will not cause an actual game problem
			if (!bAllowDuplicates && !TypeData.Info.bIsEditorOnly)
			{
				ensureMsgf(!OldData, TEXT("Found Duplicate PrimaryAssetID %s! Path %s is replacing path %s"), *PrimaryAssetId.ToString(), *OldData->AssetPtr.ToString(), *NewAssetPath.ToString());
			}

#if WITH_EDITOR
			if (GIsEditor)
			{
				const int MaxNotificationsPerFrame = 5;
				if (NumberOfSpawnedNotifications++ < MaxNotificationsPerFrame)
				{
					FNotificationInfo Info(FText::Format(LOCTEXT("DuplicateAssetId", "Duplicate Asset ID {0} used by {1} and {2}, you must delete or rename one!"),
						FText::FromString(PrimaryAssetId.ToString()), FText::FromString(OldData->AssetPtr.ToSoftObjectPath().GetLongPackageName()), FText::FromString(NewAssetPath.GetLongPackageName())));
					Info.ExpireDuration = 30.0f;

					TSharedPtr<SNotificationItem> Notification = FSlateNotificationManager::Get().AddNotification(Info);
					if (Notification.IsValid())
					{
						Notification->SetCompletionState(SNotificationItem::CS_Fail);
					}
				}
			}
#endif
		}

		FPrimaryAssetData& NameData = TypeData.AssetMap.FindOrAdd(PrimaryAssetId.PrimaryAssetName);

		// Update data and path, don't touch state or references
		NameData.AssetDataPath = NewAssetData.ObjectPath; // This will not have _C
		NameData.AssetPtr = FSoftObjectPtr(NewAssetPath); // This will have _C

		// If the types don't match, update the registry
		FPrimaryAssetId SavedId = NewAssetData.GetPrimaryAssetId();

		if (SavedId != PrimaryAssetId)
		{
			GetAssetRegistry().SetPrimaryAssetIdForObjectPath(NameData.AssetDataPath, PrimaryAssetId);
		}

		if (bIsBulkScanning)
		{
			// Do a partial update, add to the path->asset map
			AssetPathMap.Add(NewAssetPath.GetAssetPathName(), PrimaryAssetId);
		}

		// Cooked builds strip the asset bundle data from the registry after scanning to save on memory
		// This means that we need to reuse any data that's already been read in
		bool bStripBundleData = !WITH_EDITOR;
		bool bUseExistingBundleData = false;

		if (OldData)
		{
			if (bStripBundleData)
			{
				bUseExistingBundleData = CachedAssetBundles.Contains(PrimaryAssetId);
			}
			else
			{
				CachedAssetBundles.Remove(PrimaryAssetId);
			}
		}

		if (!bUseExistingBundleData)
		{
			// Mark these as editor only if our type is editor only
			FSoftObjectPathSerializationScope SerializationScope(NAME_None, NAME_None, TypeData.Info.bIsEditorOnly ? ESoftObjectPathCollectType::EditorOnlyCollect : ESoftObjectPathCollectType::AlwaysCollect, ESoftObjectPathSerializeType::AlwaysSerialize);

			FAssetBundleData BundleData;
			if (BundleData.SetFromAssetData(NewAssetData))
			{
				for (FAssetBundleEntry& Entry : BundleData.Bundles)
				{
					if (Entry.BundleScope.IsValid() && Entry.BundleScope == PrimaryAssetId)
					{
						TMap<FName, FAssetBundleEntry>& BundleMap = CachedAssetBundles.FindOrAdd(PrimaryAssetId);

						BundleMap.Emplace(Entry.BundleName, Entry);
					}
				}

				if (bStripBundleData)
				{
					GetAssetRegistry().StripAssetRegistryKeyForObject(NewAssetData.ObjectPath, TBaseStructure<FAssetBundleData>::Get()->GetFName());
				}
			}
		}
	}
}

int32 UAssetManager::ScanPathForPrimaryAssets(FPrimaryAssetType PrimaryAssetType, const FString& Path, UClass* BaseClass, bool bHasBlueprintClasses, bool bIsEditorOnly, bool bForceSynchronousScan)
{
	return ScanPathsForPrimaryAssets(PrimaryAssetType, TArray<FString>{Path}, BaseClass, bHasBlueprintClasses, bIsEditorOnly, bForceSynchronousScan);
}

bool UAssetManager::AddDynamicAsset(const FPrimaryAssetId& PrimaryAssetId, const FSoftObjectPath& AssetPath, const FAssetBundleData& BundleData)
{
	if (!ensure(PrimaryAssetId.IsValid()))
	{
		return false;
	}

	if (!ensure(AssetPath.IsNull() || AssetPath.IsAsset()))
	{
		return false;
	}

	FPrimaryAssetType PrimaryAssetType = PrimaryAssetId.PrimaryAssetType;
	TSharedRef<FPrimaryAssetTypeData>* FoundType = AssetTypeMap.Find(PrimaryAssetType);

	if (!FoundType)
	{
		TSharedPtr<FPrimaryAssetTypeData> NewAsset = MakeShareable(new FPrimaryAssetTypeData());
		NewAsset->Info.PrimaryAssetType = PrimaryAssetType;
		NewAsset->Info.bIsDynamicAsset = true;

		FoundType = &AssetTypeMap.Add(PrimaryAssetType, NewAsset.ToSharedRef());
	}

	// Should always be valid
	check(FoundType);

	FPrimaryAssetTypeData& TypeData = FoundType->Get();

	// This needs to be a dynamic type, types cannot be both dynamic and loaded off disk
	if (!ensure(TypeData.Info.bIsDynamicAsset))
	{
		return false;
	}

	FPrimaryAssetData* OldData = TypeData.AssetMap.Find(PrimaryAssetId.PrimaryAssetName);
	FPrimaryAssetData& NameData = TypeData.AssetMap.FindOrAdd(PrimaryAssetId.PrimaryAssetName);

	if (OldData && OldData->AssetPtr.ToSoftObjectPath() != AssetPath)
	{
		UE_LOG(LogAssetManager, Warning, TEXT("AddDynamicAsset on %s called with conflicting path. Path %s is replacing path %s"), *PrimaryAssetId.ToString(), *OldData->AssetPtr.ToString(), *AssetPath.ToString());
	}

	NameData.AssetPtr = FSoftObjectPtr(AssetPath);

	if (bIsBulkScanning && AssetPath.IsValid())
	{
		// Do a partial update, add to the path->asset map
		AssetPathMap.Add(AssetPath.GetAssetPathName(), PrimaryAssetId);
	}

	if (OldData)
	{
		CachedAssetBundles.Remove(PrimaryAssetId);
	}

	TMap<FName, FAssetBundleEntry>& BundleMap = CachedAssetBundles.FindOrAdd(PrimaryAssetId);

	for (const FAssetBundleEntry& Entry : BundleData.Bundles)
	{
		FAssetBundleEntry NewEntry(Entry);
		NewEntry.BundleScope = PrimaryAssetId;

		BundleMap.Emplace(Entry.BundleName, NewEntry);
	}
	return true;
}

void UAssetManager::RecursivelyExpandBundleData(FAssetBundleData& BundleData) const
{
	TArray<FSoftObjectPath> ReferencesToExpand;
	TSet<FName> FoundBundleNames;

	for (const FAssetBundleEntry& Entry : BundleData.Bundles)
	{
		FoundBundleNames.Add(Entry.BundleName);
		for (const FSoftObjectPath& Reference : Entry.BundleAssets)
		{
			ReferencesToExpand.AddUnique(Reference);
		}
	}

	// Expandable references can increase recursively
	for (int32 i = 0; i < ReferencesToExpand.Num(); i++)
	{
		FPrimaryAssetId FoundId = GetPrimaryAssetIdForPath(ReferencesToExpand[i]);
		TArray<FAssetBundleEntry> FoundEntries;

		if (FoundId.IsValid() && GetAssetBundleEntries(FoundId, FoundEntries))
		{
			for (const FAssetBundleEntry& FoundEntry : FoundEntries)
			{
				// Make sure the bundle name matches
				if (FoundBundleNames.Contains(FoundEntry.BundleName))
				{
					BundleData.AddBundleAssets(FoundEntry.BundleName, FoundEntry.BundleAssets);

					for (const FSoftObjectPath& FoundReference : FoundEntry.BundleAssets)
					{
						// Keep recursing
						ReferencesToExpand.AddUnique(FoundReference);
					}
				}
			}
		}
	}
}

void UAssetManager::SetPrimaryAssetTypeRules(FPrimaryAssetType PrimaryAssetType, const FPrimaryAssetRules& Rules)
{
	// Can't set until it's been scanned at least once
	TSharedRef<FPrimaryAssetTypeData>* FoundType = AssetTypeMap.Find(PrimaryAssetType);

	if (ensure(FoundType))
	{
		(*FoundType)->Info.Rules = Rules;
	}
}

void UAssetManager::SetPrimaryAssetRules(FPrimaryAssetId PrimaryAssetId, const FPrimaryAssetRules& Rules)
{
	static FPrimaryAssetRules DefaultRules;

	FPrimaryAssetRulesExplicitOverride ExplicitRules;
	ExplicitRules.Rules = Rules;
	ExplicitRules.bOverridePriority = (Rules.Priority != DefaultRules.Priority);
	ExplicitRules.bOverrideApplyRecursively = (Rules.bApplyRecursively != DefaultRules.bApplyRecursively);
	ExplicitRules.bOverrideChunkId = (Rules.ChunkId != DefaultRules.ChunkId);
	ExplicitRules.bOverrideCookRule = (Rules.CookRule != DefaultRules.CookRule);
	
	SetPrimaryAssetRulesExplicitly(PrimaryAssetId, ExplicitRules);
}

void UAssetManager::SetPrimaryAssetRulesExplicitly(FPrimaryAssetId PrimaryAssetId, const FPrimaryAssetRulesExplicitOverride& ExplicitRules)
{
	if (!ExplicitRules.HasAnyOverride())
	{
		AssetRuleOverrides.Remove(PrimaryAssetId);
	}
	else
	{
		if (!GIsEditor && AssetRuleOverrides.Find(PrimaryAssetId))
		{
			UE_LOG(LogAssetManager, Error, TEXT("Duplicate Rule overrides found for asset %s!"), *PrimaryAssetId.ToString());
		}

		AssetRuleOverrides.Add(PrimaryAssetId, ExplicitRules);
	}

	bIsManagementDatabaseCurrent = false;
}

FPrimaryAssetRules UAssetManager::GetPrimaryAssetRules(FPrimaryAssetId PrimaryAssetId) const
{
	FPrimaryAssetRules Result;

	// Allow setting management rules before scanning
	const TSharedRef<FPrimaryAssetTypeData>* FoundType = AssetTypeMap.Find(PrimaryAssetId.PrimaryAssetType);

	if (FoundType)
	{
		Result = (*FoundType)->Info.Rules;

		// Selectively override
		const FPrimaryAssetRulesExplicitOverride* FoundRulesOverride = AssetRuleOverrides.Find(PrimaryAssetId);

		if (FoundRulesOverride)
		{
			FoundRulesOverride->OverrideRulesExplicitly(Result);
		}

		if (Result.Priority < 0)
		{
			// Make sure it's at least 1
			Result.Priority = 1;
		}
	}

	return Result;
}

bool UAssetManager::GetPrimaryAssetData(const FPrimaryAssetId& PrimaryAssetId, FAssetData& AssetData) const
{
	const FPrimaryAssetData* NameData = GetNameData(PrimaryAssetId);

	if (NameData)
	{
		const FAssetData* CachedAssetData = GetAssetRegistry().GetCachedAssetDataForObjectPath(NameData->AssetDataPath);

		if (CachedAssetData && CachedAssetData->IsValid())
		{
			AssetData = *CachedAssetData;
			return true;
		}
	}
	return false;
}

bool UAssetManager::GetPrimaryAssetDataList(FPrimaryAssetType PrimaryAssetType, TArray<FAssetData>& AssetDataList) const
{
	IAssetRegistry& Registry = GetAssetRegistry();
	bool bAdded = false;
	const TSharedRef<FPrimaryAssetTypeData>* FoundType = AssetTypeMap.Find(PrimaryAssetType);

	if (FoundType)
	{
		const FPrimaryAssetTypeData& TypeData = FoundType->Get();

		for (const TPair<FName, FPrimaryAssetData>& Pair : TypeData.AssetMap)
		{
			const FAssetData* CachedAssetData = Registry.GetCachedAssetDataForObjectPath(Pair.Value.AssetDataPath);

			if (CachedAssetData && CachedAssetData->IsValid())
			{
				bAdded = true;
				AssetDataList.Add(*CachedAssetData);
			}
		}
	}

	return bAdded;
}

UObject* UAssetManager::GetPrimaryAssetObject(const FPrimaryAssetId& PrimaryAssetId) const
{
	const FPrimaryAssetData* NameData = GetNameData(PrimaryAssetId);

	if (NameData)
	{
		return NameData->AssetPtr.Get();
	}

	return nullptr;
}

bool UAssetManager::GetPrimaryAssetObjectList(FPrimaryAssetType PrimaryAssetType, TArray<UObject*>& ObjectList) const
{
	bool bAdded = false;
	const TSharedRef<FPrimaryAssetTypeData>* FoundType = AssetTypeMap.Find(PrimaryAssetType);

	if (FoundType)
	{
		const FPrimaryAssetTypeData& TypeData = FoundType->Get();

		for (const TPair<FName, FPrimaryAssetData>& Pair : TypeData.AssetMap)
		{
			UObject* FoundObject = Pair.Value.AssetPtr.Get();

			if (FoundObject)
			{
				ObjectList.Add(FoundObject);
				bAdded = true;
			}
		}
	}

	return bAdded;
}

FSoftObjectPath UAssetManager::GetPrimaryAssetPath(const FPrimaryAssetId& PrimaryAssetId) const
{
	const FPrimaryAssetData* NameData = GetNameData(PrimaryAssetId);

	if (NameData)
	{
		return NameData->AssetPtr.ToSoftObjectPath();
	}
	return FSoftObjectPath();
}

bool UAssetManager::GetPrimaryAssetPathList(FPrimaryAssetType PrimaryAssetType, TArray<FSoftObjectPath>& AssetPathList) const
{
	const TSharedRef<FPrimaryAssetTypeData>* FoundType = AssetTypeMap.Find(PrimaryAssetType);

	if (FoundType)
	{
		const FPrimaryAssetTypeData& TypeData = FoundType->Get();

		for (const TPair<FName, FPrimaryAssetData>& Pair : TypeData.AssetMap)
		{
			if (!Pair.Value.AssetPtr.IsNull())
			{
				AssetPathList.AddUnique(Pair.Value.AssetPtr.ToSoftObjectPath());
			}
		}
	}

	return AssetPathList.Num() > 0;
}

FPrimaryAssetId UAssetManager::GetPrimaryAssetIdForObject(UObject* Object) const
{
	// Use path instead of calling on Object, we only want it if it's registered
	return GetPrimaryAssetIdForPath(FName(*Object->GetPathName()));
}

FPrimaryAssetId UAssetManager::GetPrimaryAssetIdForData(const FAssetData& AssetData) const
{
	return GetPrimaryAssetIdForPath(GetAssetPathForData(AssetData));
}

FPrimaryAssetId UAssetManager::GetPrimaryAssetIdForPath(const FSoftObjectPath& ObjectPath) const
{
	return GetPrimaryAssetIdForPath(ObjectPath.GetAssetPathName());
}

FPrimaryAssetId UAssetManager::GetPrimaryAssetIdForPath(FName ObjectPath) const
{
	const FPrimaryAssetId* FoundIdentifier = AssetPathMap.Find(ObjectPath);

	// Check redirector list
	if (!FoundIdentifier)
	{
		FName RedirectedPath = GetRedirectedAssetPath(ObjectPath);

		if (RedirectedPath != NAME_None)
		{
			FoundIdentifier = AssetPathMap.Find(RedirectedPath);
		}
	}

	if (FoundIdentifier)
	{
		return *FoundIdentifier;
	}

	return FPrimaryAssetId();
}

FPrimaryAssetId UAssetManager::GetPrimaryAssetIdForPackage(FName PackagePath) const
{
	FString PackageString = PackagePath.ToString();
	FString AssetName = FPackageName::GetShortName(PackageString);

	FPrimaryAssetId FoundId;
	FName PossibleAssetPath = FName(*FString::Printf(TEXT("%s.%s"), *PackageString, *AssetName), FNAME_Find);

	// Try without _C first
	if (PossibleAssetPath != NAME_None)
	{
		FoundId = GetPrimaryAssetIdForPath(PossibleAssetPath);

		if (FoundId.IsValid())
		{
			return FoundId;
		}
	}

	// Then try _C
	PossibleAssetPath = FName(*FString::Printf(TEXT("%s.%s_C"), *PackageString, *AssetName), FNAME_Find);

	if (PossibleAssetPath != NAME_None)
	{
		FoundId = GetPrimaryAssetIdForPath(PossibleAssetPath);
	}

	return FoundId;
}

FPrimaryAssetId UAssetManager::ExtractPrimaryAssetIdFromData(const FAssetData& AssetData, FPrimaryAssetType SuggestedType) const
{
	FPrimaryAssetId FoundId = AssetData.GetPrimaryAssetId();

	if (!FoundId.IsValid() && bShouldGuessTypeAndName && SuggestedType != NAME_None)
	{
		const TSharedRef<FPrimaryAssetTypeData>* FoundType = AssetTypeMap.Find(SuggestedType);

		if (ensure(FoundType))
		{
			// If asset at this path is already known about return that
			FPrimaryAssetId OldID = GetPrimaryAssetIdForPath(GetAssetPathForData(AssetData));

			if (OldID.IsValid())
			{
				return OldID;
			}

			return FPrimaryAssetId(SuggestedType, SuggestedType == MapType ? AssetData.PackageName : AssetData.AssetName);
		}
	}

	return FoundId;
}

bool UAssetManager::GetPrimaryAssetIdList(FPrimaryAssetType PrimaryAssetType, TArray<FPrimaryAssetId>& PrimaryAssetIdList, EAssetManagerFilter Filter) const
{
	const TSharedRef<FPrimaryAssetTypeData>* FoundType = AssetTypeMap.Find(PrimaryAssetType);

	if (FoundType)
	{
		const FPrimaryAssetTypeData& TypeData = FoundType->Get();

		for (const TPair<FName, FPrimaryAssetData>& Pair : TypeData.AssetMap)
		{
			if ((!(Filter & EAssetManagerFilter::UnloadedOnly)) || ((Pair.Value.CurrentState.BundleNames.Num() == 0) && (Pair.Value.PendingState.BundleNames.Num() == 0)))
			{
				PrimaryAssetIdList.Add(FPrimaryAssetId(PrimaryAssetType, Pair.Key));
			}
		}
	}

	return PrimaryAssetIdList.Num() > 0;
}

bool UAssetManager::GetPrimaryAssetTypeInfo(FPrimaryAssetType PrimaryAssetType, FPrimaryAssetTypeInfo& AssetTypeInfo) const
{
	const TSharedRef<FPrimaryAssetTypeData>* FoundType = AssetTypeMap.Find(PrimaryAssetType);

	if (FoundType)
	{
		AssetTypeInfo = (*FoundType)->Info;

		return true;
	}

	return false;
}

void UAssetManager::GetPrimaryAssetTypeInfoList(TArray<FPrimaryAssetTypeInfo>& AssetTypeInfoList) const
{
	for (const TPair<FName, TSharedRef<FPrimaryAssetTypeData>>& TypePair : AssetTypeMap)
	{
		const FPrimaryAssetTypeData& TypeData = TypePair.Value.Get();

		AssetTypeInfoList.Add(TypeData.Info);
	}
}

static TArray<FName>* ExtractNames(const TArray<FPrimaryAssetId>& Ids)
{
	TArray<FName>* Out = new TArray<FName>();
	Out->Reserve(Ids.Num());
	for (const FPrimaryAssetId& Id : Ids)
	{
		Out->Add(Id.PrimaryAssetName);
	}
	Out->Sort(FNameFastLess());

	return Out;
}

TSharedPtr<FStreamableHandle> UAssetManager::ChangeBundleStateForPrimaryAssets(const TArray<FPrimaryAssetId>& AssetsToChange, const TArray<FName>& AddBundles, const TArray<FName>& RemoveBundles, bool bRemoveAllBundles, FStreamableDelegate DelegateToCall, TAsyncLoadPriority Priority)
{
<<<<<<< HEAD
	// ExistingHandles are both primary and secondary assets who are already being loaded.
	// We need to return a combined handle that waits for newly requested assets as well as
	// these previously requested assets.
	//
	// The code relies on TSet iteraton order being the insertion order.
	// This matters since FStreamableHandle::GetLoadedAsset() returns the first requested asset
	// or the first requested asset of the first child handle. 

	TSet<TSharedPtr<FStreamableHandle>> ExistingHandles;
	TSet<FSoftObjectPath> PathsToLoad;
	PathsToLoad.Reserve(AssetsToChange.Num());

	TArray<FName> AddBundlesSorted(AddBundles);
	AddBundlesSorted.Sort(FNameLexicalLess());
	TArray<FName> TempBundles;

	TArray<FPrimaryAssetId> IdsToLoad;
	IdsToLoad.Reserve(AssetsToChange.Num());

	TSharedPtr<const TArray<FName>> PrimaryAssetNames(ExtractNames(AssetsToChange));
=======
	TArray<TSharedPtr<FStreamableHandle> > NewHandles, ExistingHandles;
	TArray<FPrimaryAssetId> NewAssets;
	TSharedPtr<FStreamableHandle> ReturnHandle;
>>>>>>> 24776ab6

	for (const FPrimaryAssetId& PrimaryAssetId : AssetsToChange)
	{
		FPrimaryAssetData* NameData = GetNameData(PrimaryAssetId);

		if (NameData)
		{
			FPlatformMisc::PumpEssentialAppMessages();

			// Iterate list of changes, compute new bundle set
			bool bLoadIfNeeded = false;
			
			// Use pending state if valid
			TArray<FName> CurrentBundleState = NameData->PendingState.IsValid() ? NameData->PendingState.BundleNames : NameData->CurrentState.BundleNames;
			TArray<FName> NewBundleState;

			if (!bRemoveAllBundles)
			{
				NewBundleState = CurrentBundleState;

				for (const FName& RemoveBundle : RemoveBundles)
				{
					NewBundleState.Remove(RemoveBundle);
				}
			}

			for (const FName& AddBundle : AddBundles)
			{
				NewBundleState.AddUnique(AddBundle);
			}

			NewBundleState.Sort(FNameLexicalLess());

			// If the pending state is valid, check if it is different
			if (NameData->PendingState.IsValid())
			{
				if (NameData->PendingState.BundleNames == NewBundleState)
				{
					// This will wait on any existing handles to finish
					ExistingHandles.Add(NameData->PendingState.Handle);
					continue;
				}
<<<<<<< HEAD
				// Only cancel previous handle if the same set of assets was requested
				bool bCancelPreviousHandle = true;
				if (PrimaryAssetNames.Get() != NameData->PendingPrimaryAssetNames.Get())
				{
					if (*PrimaryAssetNames.Get() != *NameData->PendingPrimaryAssetNames.Get())
					{
						bCancelPreviousHandle = false;
					}
					else
					{
						// Re-use old array to avoid O(N^2) comparisons
						PrimaryAssetNames = NameData->PendingPrimaryAssetNames;
					}
				}
=======
>>>>>>> 24776ab6

				// Clear pending state
				NameData->PendingState.Reset(bCancelPreviousHandle);
			}
			else if (NameData->CurrentState.IsValid() && NameData->CurrentState.BundleNames == NewBundleState)
			{
				// If no pending, compare with current
				continue;
			}

			TSet<FSoftObjectPath> PathsToLoad;

			// Gather asset refs
			const FSoftObjectPath& AssetPath = NameData->AssetPtr.ToSoftObjectPath();

			if (!AssetPath.IsNull())
			{
				// Dynamic types can have no base asset path
				PathsToLoad.Add(AssetPath);
			}
			
			for (const FName& BundleName : NewBundleState)
			{
				FAssetBundleEntry Entry = GetAssetBundleEntry(PrimaryAssetId, BundleName);

				if (Entry.IsValid())
				{
					PathsToLoad.Append(Entry.BundleAssets);
				}
				else
				{
					UE_LOG(LogAssetManager, Verbose, TEXT("ChangeBundleStateForPrimaryAssets: No assets for bundle %s::%s"), *PrimaryAssetId.ToString(), *BundleName.ToString());
				}
			}

			TSharedPtr<FStreamableHandle> NewHandle;

			FString DebugName = PrimaryAssetId.ToString();

			if (NewBundleState.Num() > 0)
			{
				DebugName += TEXT(" (");

				for (int32 i = 0; i < NewBundleState.Num(); i++)
				{
					if (i != 0)
					{
						DebugName += TEXT(", ");
					}
					DebugName += NewBundleState[i].ToString();
				}

				DebugName += TEXT(")");
			}

			if (PathsToLoad.Num() == 0)
			{
				// New state has no assets to load. Set the CurrentState's bundles and clear the handle
				NameData->CurrentState.BundleNames = NewBundleState;
				NameData->CurrentState.Handle.Reset();
				continue;
			}

<<<<<<< HEAD
			NameData->PendingState.BundleNames = *NewBundles;
			NameData->PendingPrimaryAssetNames = PrimaryAssetNames;
			IdsToLoad.Add(PrimaryAssetId);
		}
	}
=======
			NewHandle = LoadAssetList(PathsToLoad.Array(), FStreamableDelegate(), Priority, DebugName);
>>>>>>> 24776ab6

			if (!NewHandle.IsValid())
			{
				// LoadAssetList already throws an error, no need to do it here as well
				continue;
			}

<<<<<<< HEAD
		if (IdsToLoad.Num() > 1)
		{
			DebugName << " and " << IdsToLoad.Num() - 1 << " more";
		}
			
		DebugName << TEXT(" (");
		int32 LenWithoutElements = DebugName.Len();
		for (FName AddBundle : AddBundlesSorted)
		{
			if (!bRemoveAllBundles)
=======
			if (NewHandle->HasLoadCompleted())
>>>>>>> 24776ab6
			{
				// Copy right into active
				NameData->CurrentState.BundleNames = NewBundleState;
				NameData->CurrentState.Handle = NewHandle;
			}
			else
			{
				// Copy into pending and set delegate
				NameData->PendingState.BundleNames = NewBundleState;
				NameData->PendingState.Handle = NewHandle;

				NewHandle->BindCompleteDelegate(FStreamableDelegate::CreateUObject(this, &UAssetManager::OnAssetStateChangeCompleted, PrimaryAssetId, NewHandle, FStreamableDelegate()));
			}

			NewHandles.Add(NewHandle);
			NewAssets.Add(PrimaryAssetId);
		}
	}

	if (NewHandles.Num() > 1 || ExistingHandles.Num() > 0)
	{
		// If multiple handles or we have an old handle, need to make wrapper handle
		NewHandles.Append(ExistingHandles);

		ReturnHandle = StreamableManager.CreateCombinedHandle(NewHandles, FString::Printf(TEXT("%s CreateCombinedHandle"), *GetName()));

<<<<<<< HEAD
		// Update FPrimaryAssetData pending handle
		for (const FPrimaryAssetId& PrimaryAssetId : IdsToLoad)
		{
			if (FPrimaryAssetData* NameData = GetNameData(PrimaryAssetId))
			{
				NameData->PendingState.Handle = ReturnHandle;
			}
=======
		// Call delegate or bind to meta handle
		if (ReturnHandle->HasLoadCompleted())
		{
			FStreamableHandle::ExecuteDelegate(DelegateToCall);
>>>>>>> 24776ab6
		}
		else
		{
			// Call external callback when completed
			ReturnHandle->BindCompleteDelegate(DelegateToCall);
		}
	}
	else if (NewHandles.Num() == 1)
	{
<<<<<<< HEAD
		for (const FPrimaryAssetId& PrimaryAssetId : IdsToLoad)
		{
			if (FPrimaryAssetData* NameData = GetNameData(PrimaryAssetId))
			{
				NameData->MovePendingToCurrent();
			}
=======
		ReturnHandle = NewHandles[0];
		ensure(NewAssets.Num() == 1);

		// If only one handle, return it and add callback
		if (ReturnHandle->HasLoadCompleted())
		{
			FStreamableHandle::ExecuteDelegate(DelegateToCall);
		}
		else
		{
			// Call internal callback and external callback when it finishes
			ReturnHandle->BindCompleteDelegate(FStreamableDelegate::CreateUObject(this, &UAssetManager::OnAssetStateChangeCompleted, NewAssets[0], ReturnHandle, DelegateToCall));
>>>>>>> 24776ab6
		}
	}
	else
	{
<<<<<<< HEAD
		ReturnHandle->BindCompleteDelegate(FStreamableDelegate::CreateUObject(this, &UAssetManager::OnAssetStateChangeCompleted, MoveTemp(IdsToLoad), ReturnHandle, DelegateToCall));
=======
		// Call completion callback, nothing to do
		FStreamableHandle::ExecuteDelegate(DelegateToCall);
>>>>>>> 24776ab6
	}

	return ReturnHandle;
}

TSharedPtr<FStreamableHandle> UAssetManager::ChangeBundleStateForMatchingPrimaryAssets(const TArray<FName>& NewBundles, const TArray<FName>& OldBundles, FStreamableDelegate DelegateToCall, TAsyncLoadPriority Priority)
{
	TArray<FPrimaryAssetId> AssetsToChange;

	if (GetPrimaryAssetsWithBundleState(AssetsToChange, TArray<FPrimaryAssetType>(), OldBundles))
	{
		// This will call delegate when done
		return ChangeBundleStateForPrimaryAssets(AssetsToChange, NewBundles, OldBundles, false, MoveTemp(DelegateToCall), Priority);
	}

	// Nothing to transition, call delegate now
	DelegateToCall.ExecuteIfBound();
	return nullptr;
}

bool UAssetManager::GetPrimaryAssetLoadSet(TSet<FSoftObjectPath>& OutAssetLoadSet, const FPrimaryAssetId& PrimaryAssetId, const TArray<FName>& LoadBundles, bool bLoadRecursive) const
{
	const FPrimaryAssetData* NameData = GetNameData(PrimaryAssetId);
	if (NameData)
	{
		// Gather asset refs
		const FSoftObjectPath& AssetPath = NameData->AssetPtr.ToSoftObjectPath();
		if (!AssetPath.IsNull())
		{
			// Dynamic types can have no base asset path
			OutAssetLoadSet.Add(AssetPath);
		}

		// Construct a temporary bundle data with the bundles specified
		FAssetBundleData TempBundleData;
		for (const FName& BundleName : LoadBundles)
		{
			FAssetBundleEntry Entry = GetAssetBundleEntry(PrimaryAssetId, BundleName);

			if (Entry.IsValid())
			{
				TempBundleData.Bundles.Add(Entry);
			}
		}

		if (bLoadRecursive)
		{
			RecursivelyExpandBundleData(TempBundleData);
		}

		for (const FAssetBundleEntry& Entry : TempBundleData.Bundles)
		{
			OutAssetLoadSet.Append(Entry.BundleAssets);
		}
	}
	return NameData != nullptr;
}

TSharedPtr<FStreamableHandle> UAssetManager::PreloadPrimaryAssets(const TArray<FPrimaryAssetId>& AssetsToLoad, const TArray<FName>& LoadBundles, bool bLoadRecursive, FStreamableDelegate DelegateToCall, TAsyncLoadPriority Priority)
{
	TSet<FSoftObjectPath> PathsToLoad;
	FString DebugName;
	TSharedPtr<FStreamableHandle> ReturnHandle;

	for (const FPrimaryAssetId& PrimaryAssetId : AssetsToLoad)
	{
		if (GetPrimaryAssetLoadSet(PathsToLoad, PrimaryAssetId, LoadBundles, bLoadRecursive))
		{
			if (DebugName.IsEmpty())
			{
				DebugName += TEXT("Preloading ");
			}
			else
			{
				DebugName += TEXT(", ");
			}
			DebugName += PrimaryAssetId.ToString();
		}
	}

	ReturnHandle = LoadAssetList(PathsToLoad.Array(), MoveTemp(DelegateToCall), Priority, DebugName);

	if (!ensureMsgf(ReturnHandle.IsValid(), TEXT("Requested preload of Primary Asset with no referenced assets!")))
	{
		return nullptr;
	}

	return ReturnHandle;
}

void UAssetManager::OnAssetStateChangeCompleted(FPrimaryAssetId PrimaryAssetId, TSharedPtr<FStreamableHandle> BoundHandle, FStreamableDelegate WrappedDelegate)
{
	FPrimaryAssetData* NameData = GetNameData(PrimaryAssetId);

	if (NameData)
	{
		if (NameData->PendingState.Handle == BoundHandle)
		{
			NameData->CurrentState.Handle = NameData->PendingState.Handle;
			NameData->CurrentState.BundleNames = NameData->PendingState.BundleNames;

			WrappedDelegate.ExecuteIfBound();

			// Clear old state, but don't cancel handle as we just copied it into current
			NameData->PendingState.Reset(false);
		}
		else
		{
			UE_LOG(LogAssetManager, Verbose, TEXT("OnAssetStateChangeCompleted: Received after pending data changed, ignoring (%s)"), *PrimaryAssetId.ToString());
		}
	}
	else
	{
		UE_LOG(LogAssetManager, Error, TEXT("OnAssetStateChangeCompleted: Received for invalid asset! (%s)"), *PrimaryAssetId.ToString());
	}
}

TSharedPtr<FStreamableHandle> UAssetManager::LoadPrimaryAssets(const TArray<FPrimaryAssetId>& AssetsToLoad, const TArray<FName>& LoadBundles, FStreamableDelegate DelegateToCall, TAsyncLoadPriority Priority)
{
	return ChangeBundleStateForPrimaryAssets(AssetsToLoad, LoadBundles, TArray<FName>(), true, MoveTemp(DelegateToCall), Priority);
}

TSharedPtr<FStreamableHandle> UAssetManager::LoadPrimaryAsset(const FPrimaryAssetId& AssetToLoad, const TArray<FName>& LoadBundles, FStreamableDelegate DelegateToCall, TAsyncLoadPriority Priority)
{
	return LoadPrimaryAssets(TArray<FPrimaryAssetId>{AssetToLoad}, LoadBundles, MoveTemp(DelegateToCall), Priority);
}

TSharedPtr<FStreamableHandle> UAssetManager::LoadPrimaryAssetsWithType(FPrimaryAssetType PrimaryAssetType, const TArray<FName>& LoadBundles, FStreamableDelegate DelegateToCall, TAsyncLoadPriority Priority)
{
	TArray<FPrimaryAssetId> Assets;
	GetPrimaryAssetIdList(PrimaryAssetType, Assets);
	return LoadPrimaryAssets(Assets, LoadBundles, MoveTemp(DelegateToCall), Priority);
}

TSharedPtr<FStreamableHandle> UAssetManager::GetPrimaryAssetHandle(const FPrimaryAssetId& PrimaryAssetId, bool bForceCurrent, TArray<FName>* Bundles) const
{
	const FPrimaryAssetData* NameData = GetNameData(PrimaryAssetId);

	if (!NameData)
	{
		return nullptr;
	}

	const FPrimaryAssetLoadState& LoadState = (bForceCurrent || !NameData->PendingState.IsValid()) ? NameData->CurrentState : NameData->PendingState;

	if (Bundles)
	{
		*Bundles = LoadState.BundleNames;
	}
	return LoadState.Handle;
}

bool UAssetManager::GetPrimaryAssetsWithBundleState(TArray<FPrimaryAssetId>& PrimaryAssetList, const TArray<FPrimaryAssetType>& ValidTypes, const TArray<FName>& RequiredBundles, const TArray<FName>& ExcludedBundles, bool bForceCurrent) const
{
	bool bFoundAny = false;

	for (const TPair<FName, TSharedRef<FPrimaryAssetTypeData>>& TypePair : AssetTypeMap)
	{
		if (ValidTypes.Num() > 0 && !ValidTypes.Contains(FPrimaryAssetType(TypePair.Key)))
		{
			// Skip this type
			continue;
		}

		const FPrimaryAssetTypeData& TypeData = TypePair.Value.Get();

		for (const TPair<FName, FPrimaryAssetData>& NamePair : TypeData.AssetMap)
		{
			const FPrimaryAssetData& NameData = NamePair.Value;

			const FPrimaryAssetLoadState& LoadState = (bForceCurrent || !NameData.PendingState.IsValid()) ? NameData.CurrentState : NameData.PendingState;

			if (!LoadState.IsValid())
			{
				// Only allow loaded assets
				continue;
			}

			bool bFailedTest = false;

			// Check bundle requirements
			for (const FName& RequiredName : RequiredBundles)
			{
				if (!LoadState.BundleNames.Contains(RequiredName))
				{
					bFailedTest = true;
					break;
				}
			}

			for (const FName& ExcludedName : ExcludedBundles)
			{
				if (LoadState.BundleNames.Contains(ExcludedName))
				{
					bFailedTest = true;
					break;
				}
			}

			if (!bFailedTest)
			{
				PrimaryAssetList.Add(FPrimaryAssetId(TypePair.Key, NamePair.Key));
				bFoundAny = true;
			}
		}
	}

	return bFoundAny;
}

void UAssetManager::GetPrimaryAssetBundleStateMap(TMap<FPrimaryAssetId, TArray<FName>>& BundleStateMap, bool bForceCurrent) const
{
	BundleStateMap.Reset();

	for (const TPair<FName, TSharedRef<FPrimaryAssetTypeData>>& TypePair : AssetTypeMap)
	{
		const FPrimaryAssetTypeData& TypeData = TypePair.Value.Get();

		for (const TPair<FName, FPrimaryAssetData>& NamePair : TypeData.AssetMap)
		{
			const FPrimaryAssetData& NameData = NamePair.Value;

			const FPrimaryAssetLoadState& LoadState = (bForceCurrent || !NameData.PendingState.IsValid()) ? NameData.CurrentState : NameData.PendingState;

			if (!LoadState.IsValid())
			{
				continue;
			}

			FPrimaryAssetId AssetID(TypePair.Key, NamePair.Key);

			BundleStateMap.Add(AssetID, LoadState.BundleNames);
		}
	}
}

int32 UAssetManager::UnloadPrimaryAssets(const TArray<FPrimaryAssetId>& AssetsToUnload)
{
	int32 NumUnloaded = 0;

	for (const FPrimaryAssetId& PrimaryAssetId : AssetsToUnload)
	{
		FPrimaryAssetData* NameData = GetNameData(PrimaryAssetId);

		if (NameData)
		{
			// Undo current and pending
			if (NameData->CurrentState.IsValid() || NameData->PendingState.IsValid())
			{
				NumUnloaded++;
				NameData->CurrentState.Reset(true);
				NameData->PendingState.Reset(true);
			}
		}
	}

	return NumUnloaded;
}

int32 UAssetManager::UnloadPrimaryAsset(const FPrimaryAssetId& AssetToUnload)
{
	return UnloadPrimaryAssets(TArray<FPrimaryAssetId>{AssetToUnload});
}

int32 UAssetManager::UnloadPrimaryAssetsWithType(FPrimaryAssetType PrimaryAssetType)
{
	TArray<FPrimaryAssetId> Assets;
	GetPrimaryAssetIdList(PrimaryAssetType, Assets);
	return UnloadPrimaryAssets(Assets);
}

TSharedPtr<FStreamableHandle> UAssetManager::LoadAssetList(const TArray<FSoftObjectPath>& AssetList, FStreamableDelegate DelegateToCall, TAsyncLoadPriority Priority, const FString& DebugName)
{
	TSharedPtr<FStreamableHandle> NewHandle;
	TArray<int32> MissingChunks, ErrorChunks;

	if (bShouldAcquireMissingChunksOnLoad)
	{
		FindMissingChunkList(AssetList, MissingChunks, ErrorChunks);

		if (ErrorChunks.Num() > 0)
		{
			// At least one chunk doesn't exist, fail
			UE_LOG(LogAssetManager, Error, TEXT("Failure loading %s, Required chunk %d does not exist!"), *DebugName, ErrorChunks[0]);
			return nullptr;
		}
	}

	// SynchronousLoad doesn't make sense if chunks are missing
	if (bShouldUseSynchronousLoad && MissingChunks.Num() == 0)
	{
		NewHandle = StreamableManager.RequestSyncLoad(AssetList, false, DebugName);
		FStreamableHandle::ExecuteDelegate(DelegateToCall);
	}
	else
	{
		NewHandle = StreamableManager.RequestAsyncLoad(AssetList, MoveTemp(DelegateToCall), Priority, false, MissingChunks.Num() > 0, DebugName);

		if (MissingChunks.Num() > 0 && NewHandle.IsValid())
		{
			AcquireChunkList(MissingChunks, FAssetManagerAcquireResourceDelegate(), EChunkPriority::Immediate, NewHandle);
		}
	}

	return NewHandle;
}

FAssetBundleEntry UAssetManager::GetAssetBundleEntry(const FPrimaryAssetId& BundleScope, FName BundleName) const
{
	FAssetBundleEntry InvalidEntry;

	const TMap<FName, FAssetBundleEntry>* FoundMap = CachedAssetBundles.Find(BundleScope);

	if (FoundMap)
	{
		const FAssetBundleEntry* FoundEntry = FoundMap->Find(BundleName);
		if (FoundEntry)
		{
			return *FoundEntry;
		}
	}
	return InvalidEntry;
}

bool UAssetManager::GetAssetBundleEntries(const FPrimaryAssetId& BundleScope, TArray<FAssetBundleEntry>& OutEntries) const
{
	bool bFoundAny = false;

	const TMap<FName, FAssetBundleEntry>* FoundMap = CachedAssetBundles.Find(BundleScope);

	if (FoundMap)
	{
		for (const TPair<FName, FAssetBundleEntry>& BundlePair : *FoundMap)
		{
			bFoundAny = true;

			OutEntries.Add(BundlePair.Value);
		}
	}
	return bFoundAny;
}

bool UAssetManager::FindMissingChunkList(const TArray<FSoftObjectPath>& AssetList, TArray<int32>& OutMissingChunkList, TArray<int32>& OutErrorChunkList) const
{
	if (!bIsLoadingFromPakFiles)
	{
		return false;
	}

	// Cache of locations for chunk IDs
	TMap<int32, EChunkLocation::Type> ChunkLocationCache;

	// Grab chunk install
	IPlatformChunkInstall* ChunkInstall = FPlatformMisc::GetPlatformChunkInstall();

	// Grab pak platform file
	FPakPlatformFile* Pak = (FPakPlatformFile*)FPlatformFileManager::Get().FindPlatformFile(TEXT("PakFile"));
	check(Pak);

	for (const FSoftObjectPath& Asset : AssetList)
	{
		FAssetData FoundData;
		GetAssetDataForPath(Asset, FoundData);
		TSet<int32> FoundChunks, MissingChunks, ErrorChunks;

		for (int32 PakchunkId : FoundData.ChunkIDs)
		{
			if (!ChunkLocationCache.Contains(PakchunkId))
			{
				EChunkLocation::Type Location = ChunkInstall->GetPakchunkLocation(PakchunkId);

				// If chunk install thinks the chunk is available, we need to double check with the pak system that it isn't
				// pending decryption
				if (Location >= EChunkLocation::LocalSlow && Pak->AnyChunksAvailable())
				{
					Location = Pak->GetPakChunkLocation(PakchunkId);
				}

				ChunkLocationCache.Add(PakchunkId, Location);
			}
			EChunkLocation::Type ChunkLocation = ChunkLocationCache[PakchunkId];

			switch (ChunkLocation)
			{			
			case EChunkLocation::DoesNotExist:
				ErrorChunks.Add(PakchunkId);
				break;
			case EChunkLocation::NotAvailable:
				MissingChunks.Add(PakchunkId);
				break;
			case EChunkLocation::LocalSlow:
			case EChunkLocation::LocalFast:
				FoundChunks.Add(PakchunkId);
				break;
			}
		}

		// Assets may be redundantly in multiple chunks, if we have any of the chunks then we have the asset
		if (FoundChunks.Num() == 0)
		{
			if (MissingChunks.Num() > 0)
			{
				int32 MissingChunkToAdd = -1;

				for (int32 MissingChunkId : MissingChunks)
				{
					if (OutMissingChunkList.Contains(MissingChunkId))
					{
						// This chunk is already scheduled, don't add a new one
						MissingChunkToAdd = -1;
						break;
					}
					else if (MissingChunkToAdd == -1)
					{
						// Add the first mentioned missing chunk
						MissingChunkToAdd = MissingChunkId;
					}
				}

				if (MissingChunkToAdd != -1)
				{
					OutMissingChunkList.Add(MissingChunkToAdd);
				}
			}
			else if (ErrorChunks.Num() > 0)
			{
				// Only have error chunks, report the errors
				for (int32 ErrorChunkId : ErrorChunks)
				{
					OutErrorChunkList.Add(ErrorChunkId);
				}
			}
		}
	}

	return OutMissingChunkList.Num() > 0 || OutErrorChunkList.Num() > 0;
}

void UAssetManager::AcquireChunkList(const TArray<int32>& ChunkList, FAssetManagerAcquireResourceDelegate CompleteDelegate, EChunkPriority::Type Priority, TSharedPtr<FStreamableHandle> StalledHandle)
{
	FPendingChunkInstall* PendingChunkInstall = new(PendingChunkInstalls) FPendingChunkInstall;
	PendingChunkInstall->ManualCallback = MoveTemp(CompleteDelegate);
	PendingChunkInstall->RequestedChunks = ChunkList;
	PendingChunkInstall->PendingChunks = ChunkList;
	PendingChunkInstall->StalledStreamableHandle = StalledHandle;

	IPlatformChunkInstall* ChunkInstall = FPlatformMisc::GetPlatformChunkInstall();

	if (!ChunkInstallDelegateHandle.IsValid())
	{
		ChunkInstallDelegateHandle = ChunkInstall->AddChunkInstallDelegate(FPlatformChunkInstallDelegate::CreateUObject(this, &ThisClass::OnChunkDownloaded));
	}

	for (int32 MissingChunk : PendingChunkInstall->PendingChunks)
	{
		ChunkInstall->PrioritizePakchunk(MissingChunk, Priority);
	}
}

void UAssetManager::AcquireResourcesForAssetList(const TArray<FSoftObjectPath>& AssetList, FAssetManagerAcquireResourceDelegate CompleteDelegate, EChunkPriority::Type Priority)
{
	AcquireResourcesForAssetList(AssetList, FAssetManagerAcquireResourceDelegateEx::CreateLambda([CompleteDelegate = MoveTemp(CompleteDelegate)](bool bSuccess, const TArray<int32>& Unused) { CompleteDelegate.ExecuteIfBound(bSuccess); }), Priority);
}

void UAssetManager::AcquireResourcesForAssetList(const TArray<FSoftObjectPath>& AssetList, FAssetManagerAcquireResourceDelegateEx CompleteDelegate, EChunkPriority::Type Priority)
{
	TArray<int32> MissingChunks, ErrorChunks;
	FindMissingChunkList(AssetList, MissingChunks, ErrorChunks);
	if (ErrorChunks.Num() > 0)
	{
		// At least one chunk doesn't exist, fail
		FStreamableDelegate TempDelegate = FStreamableDelegate::CreateLambda([CompleteDelegate = MoveTemp(CompleteDelegate), MissingChunks]() { CompleteDelegate.ExecuteIfBound(false, MissingChunks); });
		FStreamableHandle::ExecuteDelegate(TempDelegate);
	}
	else if (MissingChunks.Num() == 0)
	{
		// All here, schedule the callback
		FStreamableDelegate TempDelegate = FStreamableDelegate::CreateLambda([CompleteDelegate = MoveTemp(CompleteDelegate)]() { CompleteDelegate.ExecuteIfBound(true, TArray<int32>()); });
		FStreamableHandle::ExecuteDelegate(TempDelegate);
	}
	else
	{
		AcquireChunkList(MissingChunks, FAssetManagerAcquireResourceDelegate::CreateLambda([CompleteDelegate = MoveTemp(CompleteDelegate), MissingChunks](bool bSuccess) { CompleteDelegate.ExecuteIfBound(bSuccess, MissingChunks); }), Priority, nullptr);
	}
}

void UAssetManager::AcquireResourcesForPrimaryAssetList(const TArray<FPrimaryAssetId>& PrimaryAssetList, FAssetManagerAcquireResourceDelegate CompleteDelegate, EChunkPriority::Type Priority)
{
	TSet<FSoftObjectPath> PathsToLoad;
	TSharedPtr<FStreamableHandle> ReturnHandle;

	for (const FPrimaryAssetId& PrimaryAssetId : PrimaryAssetList)
	{
		FPrimaryAssetData* NameData = GetNameData(PrimaryAssetId);

		if (NameData)
		{
			// Gather asset refs
			const FSoftObjectPath& AssetPath = NameData->AssetPtr.ToSoftObjectPath();

			if (!AssetPath.IsNull())
			{
				// Dynamic types can have no base asset path
				PathsToLoad.Add(AssetPath);
			}

			TArray<FAssetBundleEntry> BundleEntries;
			GetAssetBundleEntries(PrimaryAssetId, BundleEntries);
			for (const FAssetBundleEntry& Entry : BundleEntries)
			{
				if (Entry.IsValid())
				{
					PathsToLoad.Append(Entry.BundleAssets);
				}
			}
		}
	}

	AcquireResourcesForAssetList(PathsToLoad.Array(), MoveTemp(CompleteDelegate), Priority);
}

bool UAssetManager::GetResourceAcquireProgress(int32& OutAcquiredCount, int32& OutRequestedCount) const
{
	OutAcquiredCount = OutRequestedCount = 0;
	// Iterate pending callbacks, in order they were added
	for (const FPendingChunkInstall& PendingChunkInstall : PendingChunkInstalls)
	{
		OutRequestedCount += PendingChunkInstall.RequestedChunks.Num();
		OutAcquiredCount += (PendingChunkInstall.RequestedChunks.Num() - PendingChunkInstall.PendingChunks.Num());
	}

	return PendingChunkInstalls.Num() > 0;
}

void UAssetManager::OnChunkDownloaded(uint32 ChunkId, bool bSuccess)
{
	IPlatformChunkInstall* ChunkInstall = FPlatformMisc::GetPlatformChunkInstall();

	// Iterate pending callbacks, in order they were added
	for (int32 i = 0; i < PendingChunkInstalls.Num(); i++)
	{
		// Make a copy so if we resize the array it's safe
		FPendingChunkInstall PendingChunkInstall = PendingChunkInstalls[i];
		if (PendingChunkInstall.PendingChunks.Contains(ChunkId))
		{
			bool bFailed = !bSuccess;
			TArray<int32> NewPendingList;
			
			// Check all chunks if they are done or failed
			for (int32 PendingPakchunkId : PendingChunkInstall.PendingChunks)
			{
				EChunkLocation::Type ChunkLocation = ChunkInstall->GetPakchunkLocation(PendingPakchunkId);

				switch (ChunkLocation)
				{
				case EChunkLocation::DoesNotExist:
					bFailed = true;
					break;
				case EChunkLocation::NotAvailable:
					NewPendingList.Add(PendingPakchunkId);
					break;
				}
			}

			if (bFailed)
			{
				// Resize array first
				PendingChunkInstalls.RemoveAt(i);
				i--;

				if (PendingChunkInstall.StalledStreamableHandle.IsValid())
				{
					PendingChunkInstall.StalledStreamableHandle->CancelHandle();
				}

				PendingChunkInstall.ManualCallback.ExecuteIfBound(false);
			}
			else if (NewPendingList.Num() == 0)
			{
				// Resize array first
				PendingChunkInstalls.RemoveAt(i);
				i--;

				if (PendingChunkInstall.StalledStreamableHandle.IsValid())
				{
					// Now that this stalled load can resume, we need to clear all of it's requested assets
					// from the known missing list, just in case we ever previously tried to load them from
					// before the chunk was installed/decrypted
					TArray<FSoftObjectPath> RequestedAssets;
					PendingChunkInstall.StalledStreamableHandle->GetRequestedAssets(RequestedAssets);
					for (const FSoftObjectPath& Path : RequestedAssets)
					{
						FName Name(*Path.GetLongPackageName());
						if (FLinkerLoad::IsKnownMissingPackage(Name))
						{
							FLinkerLoad::RemoveKnownMissingPackage(Name);
						}
					}
					PendingChunkInstall.StalledStreamableHandle->StartStalledHandle();
				}

				PendingChunkInstall.ManualCallback.ExecuteIfBound(true);
			}
			else
			{
				PendingChunkInstalls[i].PendingChunks = NewPendingList;
			}
		}
	}
}

bool UAssetManager::OnAssetRegistryAvailableAfterInitialization(FName InName, FAssetRegistryState& OutNewState)
{
#if WITH_EDITOR
	UE_LOG(LogAssetManager, Warning, TEXT("UAssetManager::OnAssetRegistryAvailableAfterInitialization is only supported in cooked builds, but was called from the editor!"));
	return false;
#endif

	bool bLoaded = false;
	double RegistrationTime = 0.0;

	{
		SCOPE_SECONDS_COUNTER(RegistrationTime);

		IAssetRegistry& LocalAssetRegistry = GetAssetRegistry();
		
		{
			TArray<uint8> Bytes;
			FString Filename = FPaths::ProjectDir() / (TEXT("AssetRegistry") + InName.ToString()) + TEXT(".bin");
			if (FPaths::FileExists(*Filename) && FFileHelper::LoadFileToArray(Bytes, *Filename))
			{
				bLoaded = true;
				FMemoryReader Ar(Bytes);

				FAssetRegistrySerializationOptions SerializationOptions;
				LocalAssetRegistry.InitializeSerializationOptions(SerializationOptions);
				OutNewState.Serialize(Ar, SerializationOptions);
			}
		}

		if (bLoaded)
		{
			LocalAssetRegistry.AppendState(OutNewState);
			FPackageLocalizationManager::Get().ConditionalUpdateCache();

			TArray<FAssetData> NewAssetData;
			bool bRebuildReferenceList = false;
			if (OutNewState.GetAllAssets(TSet<FName>(), NewAssetData))
			{
				for (const FAssetData& AssetData : NewAssetData)
				{
					if (!IsPathExcludedFromScan(AssetData.PackageName.ToString()))
					{
						FPrimaryAssetId PrimaryAssetId = AssetData.GetPrimaryAssetId();
						if (PrimaryAssetId.IsValid())
						{
							FPrimaryAssetTypeInfo TypeInfo;
							if (GetPrimaryAssetTypeInfo(PrimaryAssetId.PrimaryAssetType, TypeInfo))
							{
								if (ShouldScanPrimaryAssetType(TypeInfo))
								{
									// Make sure it's in a valid path
									bool bFoundPath = false;
									for (const FString& Path : TypeInfo.AssetScanPaths)
									{
										if (AssetData.PackagePath.ToString().Contains(Path))
										{
											bFoundPath = true;
											break;
										}
									}

									if (bFoundPath)
									{
										FString GuidString;
										if (AssetData.GetTagValue(GetEncryptionKeyAssetTagName(), GuidString))
										{
											FGuid Guid;
											FGuid::Parse(GuidString, Guid);
											check(!PrimaryAssetEncryptionKeyCache.Contains(PrimaryAssetId));
											PrimaryAssetEncryptionKeyCache.Add(PrimaryAssetId, Guid);
											UE_LOG(LogAssetManager, Verbose, TEXT("Found encrypted primary asset '%s' using keys '%s'"), *PrimaryAssetId.PrimaryAssetName.ToString(), *GuidString);
										}

										// Check exclusion path
										UpdateCachedAssetData(PrimaryAssetId, AssetData, false);
										bRebuildReferenceList = true;
									}
								}
							}
						}
					}
				}
			}

			if (bRebuildReferenceList)
			{
				RebuildObjectReferenceList();
			}
		}
	}

	UE_CLOG(bLoaded, LogAssetManager, Log, TEXT("Registered new asset registry '%s' in %.4fs"), *InName.ToString(), RegistrationTime);
	return bLoaded;
}

FPrimaryAssetData* UAssetManager::GetNameData(const FPrimaryAssetId& PrimaryAssetId, bool bCheckRedirector)
{
	return const_cast<FPrimaryAssetData*>(AsConst(*this).GetNameData(PrimaryAssetId));
}

const FPrimaryAssetData* UAssetManager::GetNameData(const FPrimaryAssetId& PrimaryAssetId, bool bCheckRedirector) const
{
	const TSharedRef<FPrimaryAssetTypeData>* FoundType = AssetTypeMap.Find(PrimaryAssetId.PrimaryAssetType);

	// Try redirected name
	if (FoundType)
	{
		const FPrimaryAssetData* FoundName = (*FoundType)->AssetMap.Find(PrimaryAssetId.PrimaryAssetName);
		
		if (FoundName)
		{
			return FoundName;
		}
	}

	if (bCheckRedirector)
	{
		FPrimaryAssetId RedirectedId = GetRedirectedPrimaryAssetId(PrimaryAssetId);

		if (RedirectedId.IsValid())
		{
			// Recursively call self, but turn off recursion flag
			return GetNameData(RedirectedId, false);
		}
	}

	return nullptr;
}

void UAssetManager::RebuildObjectReferenceList()
{
	AssetPathMap.Reset();
	ObjectReferenceList.Reset();

	// Iterate primary asset map
	for (TPair<FName, TSharedRef<FPrimaryAssetTypeData>>& TypePair : AssetTypeMap)
	{
		FPrimaryAssetTypeData& TypeData = TypePair.Value.Get();

		// Add base class in case it's a blueprint
		if (!TypeData.Info.bIsDynamicAsset)
		{
			ObjectReferenceList.AddUnique(TypeData.Info.AssetBaseClassLoaded);
		}

		TypeData.Info.NumberOfAssets = TypeData.AssetMap.Num();

		for (TPair<FName, FPrimaryAssetData>& NamePair : TypeData.AssetMap)
		{
			FPrimaryAssetData& NameData = NamePair.Value;
			
			const FSoftObjectPath& AssetRef = NameData.AssetPtr.ToSoftObjectPath();

			// Dynamic types can have null asset refs
			if (!AssetRef.IsNull())
			{
				AssetPathMap.Add(AssetRef.GetAssetPathName(), FPrimaryAssetId(TypePair.Key, NamePair.Key));
			}
		}
	}

	bIsManagementDatabaseCurrent = false;
}

void UAssetManager::LoadRedirectorMaps()
{
	AssetPathRedirects.Reset();
	PrimaryAssetIdRedirects.Reset();
	PrimaryAssetTypeRedirects.Reset();

	const UAssetManagerSettings& Settings = GetSettings();

	for (const FAssetManagerRedirect& Redirect : Settings.PrimaryAssetTypeRedirects)
	{
		PrimaryAssetTypeRedirects.Add(FName(*Redirect.Old), FName(*Redirect.New));
	}

	for (const FAssetManagerRedirect& Redirect : Settings.PrimaryAssetIdRedirects)
	{
		PrimaryAssetIdRedirects.Add(Redirect.Old, Redirect.New);
	}

	for (const FAssetManagerRedirect& Redirect : Settings.AssetPathRedirects)
	{
		AssetPathRedirects.Add(FName(*Redirect.Old), FName(*Redirect.New));
	}

	// Collapse all redirects to resolve recursive relationships.
	for (const TPair<FName, FName>& Pair : AssetPathRedirects)
	{
		const FName OldPath = Pair.Key;
		FName NewPath = Pair.Value;
		TSet<FName> CollapsedPaths;
		CollapsedPaths.Add(OldPath);
		CollapsedPaths.Add(NewPath);
		while (FName* NewPathValue = AssetPathRedirects.Find(NewPath)) // Does the NewPath exist as a key?
		{
			NewPath = *NewPathValue;
			if (CollapsedPaths.Contains(NewPath))
			{
				UE_LOG(LogAssetManager, Error, TEXT("AssetPathRedirect cycle detected when redirecting: %s to %s"), *OldPath.ToString(), *NewPath.ToString());
				break;
			}
			else
			{
				CollapsedPaths.Add(NewPath);
			}
		}
		AssetPathRedirects[OldPath] = NewPath;
	}
}

FPrimaryAssetId UAssetManager::GetRedirectedPrimaryAssetId(const FPrimaryAssetId& OldId) const
{
	FString OldIdString = OldId.ToString();

	const FString* FoundId = PrimaryAssetIdRedirects.Find(OldIdString);

	if (FoundId)
	{
		return FPrimaryAssetId(*FoundId);
	}

	// Now look for type redirect
	const FName* FoundType = PrimaryAssetTypeRedirects.Find(OldId.PrimaryAssetType);

	if (FoundType)
	{
		return FPrimaryAssetId(*FoundType, OldId.PrimaryAssetName);
	}

	return FPrimaryAssetId();
}

void UAssetManager::GetPreviousPrimaryAssetIds(const FPrimaryAssetId& NewId, TArray<FPrimaryAssetId>& OutOldIds) const
{
	FString NewIdString = NewId.ToString();

	for (const TPair<FString, FString>& Redirect : PrimaryAssetIdRedirects)
	{
		if (Redirect.Value == NewIdString)
		{
			OutOldIds.AddUnique(FPrimaryAssetId(Redirect.Key));
		}
	}

	// Also look for type redirects
	for (const TPair<FName, FName>& Redirect : PrimaryAssetTypeRedirects)
	{
		if (Redirect.Value == NewId.PrimaryAssetType)
		{
			OutOldIds.AddUnique(FPrimaryAssetId(Redirect.Key, NewId.PrimaryAssetName));
		}
	}
}

FName UAssetManager::GetRedirectedAssetPath(FName OldPath) const
{
	const FName* FoundPath = AssetPathRedirects.Find(OldPath);

	if (FoundPath)
	{
		return *FoundPath;
	}

	return NAME_None;
}

FSoftObjectPath UAssetManager::GetRedirectedAssetPath(const FSoftObjectPath& ObjectPath) const
{
	FName PossibleAssetPath = ObjectPath.GetAssetPathName();

	if (PossibleAssetPath == NAME_None)
	{
		return FSoftObjectPath();
	}

	FName RedirectedName = GetRedirectedAssetPath(PossibleAssetPath);

	if (RedirectedName == NAME_None)
	{
		return FSoftObjectPath();
	}
	return FSoftObjectPath(RedirectedName, ObjectPath.GetSubPathString());
}

void UAssetManager::ExtractSoftObjectPaths(const UStruct* Struct, const void* StructValue, TArray<FSoftObjectPath>& FoundAssetReferences, const TArray<FName>& PropertiesToSkip) const
{
	if (!ensure(Struct && StructValue))
	{
		return;
	}

	for (TPropertyValueIterator<const FProperty> It(Struct, StructValue); It; ++It)
	{
		const FProperty* Property = It.Key();
		const void* PropertyValue = It.Value();
		
		if (PropertiesToSkip.Contains(Property->GetFName()))
		{
			It.SkipRecursiveProperty();
			continue;
		}

		FSoftObjectPath FoundRef;
		if (const FSoftClassProperty* AssetClassProp = CastField<FSoftClassProperty>(Property))
		{
			const TSoftClassPtr<UObject>* AssetClassPtr = reinterpret_cast<const TSoftClassPtr<UObject>*>(PropertyValue);
			if (AssetClassPtr)
			{
				FoundRef = AssetClassPtr->ToSoftObjectPath();
			}
		}
		else if (const FSoftObjectProperty* AssetProp = CastField<FSoftObjectProperty>(Property))
		{
			const TSoftObjectPtr<UObject>* AssetPtr = reinterpret_cast<const TSoftObjectPtr<UObject>*>(PropertyValue);
			if (AssetPtr)
			{
				FoundRef = AssetPtr->ToSoftObjectPath();
			}
		}
		else if (const FStructProperty* StructProperty = CastField<FStructProperty>(Property))
		{
			// SoftClassPath is binary identical with SoftObjectPath
			if (StructProperty->Struct == TBaseStructure<FSoftObjectPath>::Get() || StructProperty->Struct == TBaseStructure<FSoftClassPath>::Get())
			{
				const FSoftObjectPath* AssetRefPtr = reinterpret_cast<const FSoftObjectPath*>(PropertyValue);
				if (AssetRefPtr)
				{
					FoundRef = *AssetRefPtr;
				}

				// Skip recursion, we don't care about the raw string property
				It.SkipRecursiveProperty();
			}
		}
		if (!FoundRef.IsNull())
		{
			FoundAssetReferences.AddUnique(FoundRef);
		}
	}
}

bool UAssetManager::GetAssetDataForPath(const FSoftObjectPath& ObjectPath, FAssetData& AssetData) const
{
	if (ObjectPath.IsNull())
	{
		return false;
	}

	IAssetRegistry& AssetRegistry = GetAssetRegistry();

	FString AssetPath = ObjectPath.ToString();

	// First check local redirector
	FSoftObjectPath RedirectedPath = GetRedirectedAssetPath(ObjectPath);

	if (RedirectedPath.IsValid())
	{
		AssetPath = RedirectedPath.ToString();
	}

	GetAssetDataForPathInternal(AssetRegistry, AssetPath, AssetData);

#if WITH_EDITOR
	// Cooked data has the asset data already set up. Uncooked builds may need to manually scan for this file
	if (!AssetData.IsValid())
	{
		ScanPathsSynchronous(TArray<FString>{AssetPath});

		GetAssetDataForPathInternal(AssetRegistry, AssetPath, AssetData);
	}

	// Handle redirector chains
	FAssetDataTagMapSharedView::FFindTagResult Result = AssetData.TagsAndValues.FindTag("DestinationObject");
	while (Result.IsSet())
	{
		FString DestinationObjectPath = Result.GetValue();
		ConstructorHelpers::StripObjectClass(DestinationObjectPath);
		AssetData = AssetRegistry.GetAssetByObjectPath(*DestinationObjectPath);
		Result = AssetData.TagsAndValues.FindTag("DestinationObject");
	}

#endif

	return AssetData.IsValid();
}

static bool EndsWithBlueprint(FName Name)
{
	// Numbered names can't end with Blueprint
	if (Name.IsNone() || Name.GetNumber() != FName().GetNumber())
	{
		return false;
	}

	TCHAR Buffer[NAME_SIZE];
	FStringView PlainName(Buffer, Name.GetPlainNameString(Buffer));
	return PlainName.EndsWith(TEXT("Blueprint"));
}

FSoftObjectPath UAssetManager::GetAssetPathForData(const FAssetData& AssetData) const
{
	if (!AssetData.IsValid())
	{
		return FSoftObjectPath();
	}
	else if (EndsWithBlueprint(AssetData.AssetClass))
	{
		TStringBuilder<256> AssetPath;
		AssetPath << AssetData.ObjectPath << TEXT("_C");
		return FSoftObjectPath(FStringView(AssetPath));
	}
	else
	{
		return FSoftObjectPath(AssetData.ObjectPath);	
	}
}

void UAssetManager::GetAssetDataForPathInternal(IAssetRegistry& AssetRegistry, const FString& AssetPath, OUT FAssetData& OutAssetData) const
{
	// We're a class if our path is foo.foo_C
	bool bIsClass = AssetPath.EndsWith(TEXT("_C"), ESearchCase::CaseSensitive) && !AssetPath.Contains(TEXT("_C."), ESearchCase::CaseSensitive);

	// If we're a class, first look for the asset data without the trailing _C
	// We do this first because in cooked builds you have to search the asset registry for the Blueprint, not the class itself
	if (bIsClass)
	{
		// We need to strip the class suffix because the asset registry has it listed by blueprint name
		
		OutAssetData = AssetRegistry.GetAssetByObjectPath(FName(*AssetPath.LeftChop(2)), bIncludeOnlyOnDiskAssets);

		if (OutAssetData.IsValid())
		{
			return;
		}
	}

	OutAssetData = AssetRegistry.GetAssetByObjectPath(FName(*AssetPath), bIncludeOnlyOnDiskAssets);
}

bool UAssetManager::WriteCustomReport(FString FileName, TArray<FString>& FileLines) const
{
	// Has a report been generated
	bool ReportGenerated = false;

	// Ensure we have a log to write
	if (FileLines.Num())
	{
		// Create the file name		
		FString FileLocation = FPaths::ConvertRelativePathToFull(FPaths::ProjectSavedDir() + TEXT("Reports/"));
		FString FullPath = FString::Printf(TEXT("%s%s"), *FileLocation, *FileName);

		// save file
		FArchive* LogFile = IFileManager::Get().CreateFileWriter(*FullPath);

		if (LogFile != NULL)
		{
			for (int32 Index = 0; Index < FileLines.Num(); ++Index)
			{
				FString LogEntry = FString::Printf(TEXT("%s"), *FileLines[Index]) + LINE_TERMINATOR;
				LogFile->Serialize(TCHAR_TO_ANSI(*LogEntry), LogEntry.Len());
			}

			LogFile->Close();
			delete LogFile;

			// A report has been generated
			ReportGenerated = true;
		}
	}

	return ReportGenerated;
}

static FAutoConsoleCommand CVarDumpAssetTypeSummary(
	TEXT("AssetManager.DumpTypeSummary"),
	TEXT("Shows a summary of types known about by the asset manager"),
	FConsoleCommandDelegate::CreateStatic(UAssetManager::DumpAssetTypeSummary),
	ECVF_Cheat);

void UAssetManager::DumpAssetTypeSummary()
{
	if (!UAssetManager::IsValid())
	{
		return;
	}

	UAssetManager& Manager = Get();
	TArray<FPrimaryAssetTypeInfo> TypeInfos;

	Manager.GetPrimaryAssetTypeInfoList(TypeInfos);

	TypeInfos.Sort([](const FPrimaryAssetTypeInfo& LHS, const FPrimaryAssetTypeInfo& RHS) { return LHS.PrimaryAssetType.LexicalLess(RHS.PrimaryAssetType); });

	UE_LOG(LogAssetManager, Log, TEXT("=========== Asset Manager Type Summary ==========="));

	for (const FPrimaryAssetTypeInfo& TypeInfo : TypeInfos)
	{
		UE_LOG(LogAssetManager, Log, TEXT("  %s: Class %s, Count %d, Paths %s"), *TypeInfo.PrimaryAssetType.ToString(), *TypeInfo.AssetBaseClassLoaded->GetName(), TypeInfo.NumberOfAssets, *FString::Join(TypeInfo.AssetScanPaths, TEXT(", ")));
	}
}

static FAutoConsoleCommand CVarDumpLoadedAssetState(
	TEXT("AssetManager.DumpLoadedAssets"),
	TEXT("Shows a list of all loaded primary assets and bundles"),
	FConsoleCommandDelegate::CreateStatic(UAssetManager::DumpLoadedAssetState),
	ECVF_Cheat);

void UAssetManager::DumpLoadedAssetState()
{
	if (!UAssetManager::IsValid())
	{
		return;
	}

	UAssetManager& Manager = Get();
	TArray<FPrimaryAssetTypeInfo> TypeInfos;

	Manager.GetPrimaryAssetTypeInfoList(TypeInfos);

	TypeInfos.Sort([](const FPrimaryAssetTypeInfo& LHS, const FPrimaryAssetTypeInfo& RHS) { return LHS.PrimaryAssetType.LexicalLess(RHS.PrimaryAssetType); });

	UE_LOG(LogAssetManager, Log, TEXT("=========== Asset Manager Loaded Asset State ==========="));

	for (const FPrimaryAssetTypeInfo& TypeInfo : TypeInfos)
	{
		struct FLoadedInfo
		{
			FName AssetName;
			bool bPending;
			FString BundleState;

			FLoadedInfo(FName InAssetName, bool bInPending, const FString& InBundleState) : AssetName(InAssetName), bPending(bInPending), BundleState(InBundleState) {}
		};

		TArray<FLoadedInfo> LoadedInfos;

		FPrimaryAssetTypeData& TypeData = Manager.AssetTypeMap.Find(TypeInfo.PrimaryAssetType)->Get();

		for (const TPair<FName, FPrimaryAssetData>& NamePair : TypeData.AssetMap)
		{
			const FPrimaryAssetData& NameData = NamePair.Value;

			if (NameData.PendingState.IsValid() || NameData.CurrentState.IsValid())
			{
				const FPrimaryAssetLoadState& LoadState = (!NameData.PendingState.IsValid()) ? NameData.CurrentState : NameData.PendingState;

				FString BundleString;

				for (const FName& BundleName : LoadState.BundleNames)
				{
					if (!BundleString.IsEmpty())
					{
						BundleString += TEXT(", ");
					}
					BundleString += BundleName.ToString();
				}

				LoadedInfos.Emplace(NamePair.Key, NameData.PendingState.IsValid(), BundleString);
			}
		}

		if (LoadedInfos.Num() > 0)
		{
			UE_LOG(LogAssetManager, Log, TEXT("  Type %s:"), *TypeInfo.PrimaryAssetType.ToString());

			LoadedInfos.Sort([](const FLoadedInfo& LHS, const FLoadedInfo& RHS) { return LHS.AssetName.LexicalLess(RHS.AssetName); });

			for (FLoadedInfo& LoadedInfo : LoadedInfos)
			{
				UE_LOG(LogAssetManager, Log, TEXT("    %s: %s, (%s)"), *LoadedInfo.AssetName.ToString(), LoadedInfo.bPending ? TEXT("pending load") : TEXT("loaded"), *LoadedInfo.BundleState);
			}
		}	
	}
}

static FAutoConsoleCommand CVarDumpBundlesForAsset(
	TEXT("AssetManager.DumpBundlesForAsset"),
	TEXT("Shows a list of all bundles for the specified primary asset by primary asset id (i.e. Map:Entry)"),
	FConsoleCommandWithArgsDelegate::CreateStatic(UAssetManager::DumpBundlesForAsset),
	ECVF_Cheat);

void UAssetManager::DumpBundlesForAsset(const TArray<FString>& Args)
{
	if (Args.Num() < 1)
	{
		UE_LOG(LogAssetManager, Warning, TEXT("Too few arguments for DumpBundlesForAsset. Include the primary asset id (i.e. Map:Entry)"));
		return;
	}

	FString PrimaryAssetIdString = Args[0];
	if (!PrimaryAssetIdString.Contains(TEXT(":")))
	{
		UE_LOG(LogAssetManager, Warning, TEXT("Incorrect argument for DumpBundlesForAsset. Arg should be the primary asset id (i.e. Map:Entry)"));
		return;
	}

	if (!UAssetManager::IsValid())
	{
		UE_LOG(LogAssetManager, Warning, TEXT("DumpBundlesForAsset Failed. Invalid asset manager."));
		return;
	}

	UAssetManager& Manager = Get();

	FPrimaryAssetId PrimaryAssetId(PrimaryAssetIdString);
	const TMap<FName, FAssetBundleEntry>* FoundMap = Manager.CachedAssetBundles.Find(PrimaryAssetId);
	if (!FoundMap)
	{
		UE_LOG(LogAssetManager, Display, TEXT("Could not find bundles for primary asset %s."), *PrimaryAssetIdString);
		return;
	}

	UE_LOG(LogAssetManager, Display, TEXT("Dumping bundles for primary asset %s..."), *PrimaryAssetIdString);
	for (auto MapIt = FoundMap->CreateConstIterator(); MapIt; ++MapIt)
	{
		const FAssetBundleEntry& Entry = MapIt.Value();
		UE_LOG(LogAssetManager, Display, TEXT("  Bundle: %s (%d assets)"), *Entry.BundleName.ToString(), Entry.BundleAssets.Num());
		for (const FSoftObjectPath& Path : Entry.BundleAssets)
		{
			UE_LOG(LogAssetManager, Display, TEXT("    %s"), *Path.ToString());
		}
	}
}

static FAutoConsoleCommand CVarDumpAssetRegistryInfo(
	TEXT("AssetManager.DumpAssetRegistryInfo"),
	TEXT("Dumps extended info about asset registry to log"),
	FConsoleCommandDelegate::CreateStatic(UAssetManager::DumpAssetRegistryInfo),
	ECVF_Cheat);

void UAssetManager::DumpAssetRegistryInfo()
{
	UE_LOG(LogAssetManager, Log, TEXT("=========== Asset Registry Summary ==========="));
	UE_LOG(LogAssetManager, Log, TEXT("Current Registry Memory:"));

	UAssetManager& Manager = Get();

	// Output sizes
	Manager.GetAssetRegistry().GetAllocatedSize(true);

#if WITH_EDITOR
	UE_LOG(LogAssetManager, Log, TEXT("Estimated Cooked Registry Memory:"));

	FAssetRegistryState State;
	FAssetRegistrySerializationOptions SaveOptions;

	Manager.GetAssetRegistry().InitializeSerializationOptions(SaveOptions);
	Manager.GetAssetRegistry().InitializeTemporaryAssetRegistryState(State, SaveOptions);

	State.GetAllocatedSize(true);
#endif
}

static FAutoConsoleCommand CVarDumpReferencersForPackage(
	TEXT("AssetManager.DumpReferencersForPackage"),
	TEXT("Generates a graph viz and log file of all references to a specified package"),
	FConsoleCommandWithArgsDelegate::CreateStatic(UAssetManager::DumpReferencersForPackage),
	ECVF_Cheat);

void UAssetManager::DumpReferencersForPackage(const TArray< FString >& PackageNames)
{
	if (!UAssetManager::IsValid() || PackageNames.Num() == 0)
	{
		return;
	}

	UAssetManager& Manager = Get();
	IAssetRegistry& AssetRegistry = Manager.GetAssetRegistry();

	TArray<FString> ReportLines;

	ReportLines.Add(TEXT("digraph { "));

	for (const FString& PackageString : PackageNames)
	{
		TArray<FAssetIdentifier> FoundReferencers;

		AssetRegistry.GetReferencers(FName(*PackageString), FoundReferencers, UE::AssetRegistry::EDependencyCategory::Package);

		for (const FAssetIdentifier& Identifier : FoundReferencers)
		{
			FString ReferenceString = Identifier.ToString();

			ReportLines.Add(FString::Printf(TEXT("\t\"%s\" -> \"%s\";"), *ReferenceString, *PackageString));

			UE_LOG(LogAssetManager, Log, TEXT("%s depends on %s"), *ReferenceString, *PackageString);
		}
	}

	ReportLines.Add(TEXT("}"));

	Manager.WriteCustomReport(FString::Printf(TEXT("ReferencersForPackage%s%s.gv"), *PackageNames[0], *FDateTime::Now().ToString()), ReportLines);
}

FName UAssetManager::GetEncryptionKeyAssetTagName()
{
	static const FName NAME_EncryptionKey(TEXT("EncryptionKey"));
	return NAME_EncryptionKey;
}

bool UAssetManager::ShouldScanPrimaryAssetType(FPrimaryAssetTypeInfo& TypeInfo) const
{
	if (!ensureMsgf(TypeInfo.PrimaryAssetType != PackageChunkType, TEXT("Cannot use %s as an asset manager type, this is reserved for internal use"), *TypeInfo.PrimaryAssetType.ToString()))
	{
		// Cannot use this as a proper type
		return false;
	}

	if (TypeInfo.bIsEditorOnly && !GIsEditor)
	{
		return false;
	}

	bool bIsValid, bBaseClassWasLoaded;
	TypeInfo.FillRuntimeData(bIsValid, bBaseClassWasLoaded);

	if (bBaseClassWasLoaded)
	{
		// Had to load a class, leave temporary caching mode for future scans
		GetAssetRegistry().SetTemporaryCachingMode(false);
	}

	return bIsValid;
}

void UAssetManager::ScanPrimaryAssetTypesFromConfig()
{
	SCOPED_BOOT_TIMING("UAssetManager::ScanPrimaryAssetTypesFromConfig");
	IAssetRegistry& AssetRegistry = GetAssetRegistry();
	const UAssetManagerSettings& Settings = GetSettings();

	StartBulkScanning();

	for (FPrimaryAssetTypeInfo TypeInfo : Settings.PrimaryAssetTypesToScan)
	{
		// This function also fills out runtime data on the copy
		if (!ShouldScanPrimaryAssetType(TypeInfo))
		{
			continue;
		}

		UE_CLOG(AssetTypeMap.Find(TypeInfo.PrimaryAssetType), LogAssetManager, Error, TEXT("Found multiple \"%s\" Primary Asset Type entries in \"Primary Asset Types To Scan\" config. Only a single entry per type is supported."), *TypeInfo.PrimaryAssetType.ToString());

		ScanPathsForPrimaryAssets(TypeInfo.PrimaryAssetType, TypeInfo.AssetScanPaths, TypeInfo.AssetBaseClassLoaded, TypeInfo.bHasBlueprintClasses, TypeInfo.bIsEditorOnly, false);

		SetPrimaryAssetTypeRules(TypeInfo.PrimaryAssetType, TypeInfo.Rules);
	}

	StopBulkScanning();
}

void UAssetManager::ScanPrimaryAssetRulesFromConfig()
{
	const UAssetManagerSettings& Settings = GetSettings();

	// Read primary asset rule overrides
	for (const FPrimaryAssetRulesOverride& Override : Settings.PrimaryAssetRules)
	{
		if (Override.PrimaryAssetId.PrimaryAssetType == PrimaryAssetLabelType)
		{
			UE_LOG(LogAssetManager, Error, TEXT("Cannot specify Rules overrides for Labels in ini! You most modify asset %s!"), *Override.PrimaryAssetId.ToString());
			continue;
		}

		SetPrimaryAssetRules(Override.PrimaryAssetId, Override.Rules);
	}

	for (const FPrimaryAssetRulesCustomOverride& Override : Settings.CustomPrimaryAssetRules)
	{
		ApplyCustomPrimaryAssetRulesOverride(Override);
	}
}

void UAssetManager::ApplyCustomPrimaryAssetRulesOverride(const FPrimaryAssetRulesCustomOverride& CustomOverride)
{
	TArray<FPrimaryAssetId> PrimaryAssets;
	GetPrimaryAssetIdList(CustomOverride.PrimaryAssetType, PrimaryAssets);

	for (FPrimaryAssetId PrimaryAssetId : PrimaryAssets)
	{
		if (DoesPrimaryAssetMatchCustomOverride(PrimaryAssetId, CustomOverride))
		{
			SetPrimaryAssetRules(PrimaryAssetId, CustomOverride.Rules);
		}
	}
}

bool UAssetManager::DoesPrimaryAssetMatchCustomOverride(FPrimaryAssetId PrimaryAssetId, const FPrimaryAssetRulesCustomOverride& CustomOverride) const
{
	if (!CustomOverride.FilterDirectory.Path.IsEmpty())
	{
		FSoftObjectPath AssetPath = GetPrimaryAssetPath(PrimaryAssetId);
		FString PathString = AssetPath.ToString();

		if (!PathString.Contains(CustomOverride.FilterDirectory.Path))
		{
			return false;
		}
	}

	// Filter string must be checked by an override of this function

	return true;
}

void UAssetManager::CallOrRegister_OnCompletedInitialScan(FSimpleMulticastDelegate::FDelegate Delegate)
{
	if (bHasCompletedInitialScan)
	{
		Delegate.Execute();
	}
	else
	{
		bool bAlreadyBound = Delegate.GetUObject() != nullptr ? OnCompletedInitialScanDelegate.IsBoundToObject(Delegate.GetUObject()) : false;
		if (!bAlreadyBound)
		{
			OnCompletedInitialScanDelegate.Add(Delegate);
		}
	}
}

bool UAssetManager::HasInitialScanCompleted() const
{
	return bHasCompletedInitialScan;
}

void UAssetManager::PostInitialAssetScan()
{
	// Don't apply rules until scanning is done
	ScanPrimaryAssetRulesFromConfig();

	bIsPrimaryAssetDirectoryCurrent = true;

#if WITH_EDITOR
	if (bUpdateManagementDatabaseAfterScan)
	{
		bUpdateManagementDatabaseAfterScan = false;
		UpdateManagementDatabase(true);
	}
#endif

	if (!bHasCompletedInitialScan)
	{
		// Done with initial scan, fire delegate exactly once. This does not happen on editor refreshes
		bHasCompletedInitialScan = true;
		OnCompletedInitialScanDelegate.Broadcast();
		OnCompletedInitialScanDelegate.Clear();
	}
}

bool UAssetManager::GetManagedPackageList(FPrimaryAssetId PrimaryAssetId, TArray<FName>& PackagePathList) const
{
	bool bFoundAny = false;
	TArray<FAssetIdentifier> FoundDependencies;
	TArray<FString> DependencyStrings;

	IAssetRegistry& AssetRegistry = GetAssetRegistry();
	AssetRegistry.GetDependencies(PrimaryAssetId, FoundDependencies, UE::AssetRegistry::EDependencyCategory::Manage);

	for (const FAssetIdentifier& Identifier : FoundDependencies)
	{
		if (Identifier.PackageName != NAME_None)
		{
			bFoundAny = true;
			PackagePathList.Add(Identifier.PackageName);
		}
	}
	return bFoundAny;
}

bool UAssetManager::GetPackageManagers(FName PackageName, bool bRecurseToParents, TSet<FPrimaryAssetId>& ManagerSet) const
{
	IAssetRegistry& AssetRegistry = GetAssetRegistry();

	bool bFoundAny = false;
	TArray<FAssetIdentifier> ReferencingPrimaryAssets;
	ReferencingPrimaryAssets.Reserve(128);

	AssetRegistry.GetReferencers(PackageName, ReferencingPrimaryAssets, UE::AssetRegistry::EDependencyCategory::Manage);

	for (int32 IdentifierIndex = 0; IdentifierIndex < ReferencingPrimaryAssets.Num(); IdentifierIndex++)
	{
		FPrimaryAssetId PrimaryAssetId = ReferencingPrimaryAssets[IdentifierIndex].GetPrimaryAssetId();
		if (PrimaryAssetId.IsValid())
		{
			bFoundAny = true;
			ManagerSet.Add(PrimaryAssetId);

			if (bRecurseToParents)
			{
				const TArray<FPrimaryAssetId> *ManagementParents = ManagementParentMap.Find(PrimaryAssetId);

				if (ManagementParents)
				{
					for (const FPrimaryAssetId& Manager : *ManagementParents)
					{
						if (!ManagerSet.Contains(Manager))
						{
							ManagerSet.Add(Manager);
							// Add to end of list to recurse into the parent
							ReferencingPrimaryAssets.Add(Manager);
						}
					}
				}
			}
		}
	}
	return bFoundAny;
}

void UAssetManager::StartInitialLoading()
{
	ScanPrimaryAssetTypesFromConfig();
}

void UAssetManager::FinishInitialLoading()
{
	// See if we have pending scans, if so defer result
	bool bWaitingOnDeferredScan = false;

	for (const TPair<FName, TSharedRef<FPrimaryAssetTypeData>>& TypePair : AssetTypeMap)
	{
		const FPrimaryAssetTypeData& TypeData = TypePair.Value.Get();

		if (TypeData.DeferredAssetScanPaths.Num())
		{
			bWaitingOnDeferredScan = true;
		}
	}

	if (!bWaitingOnDeferredScan)
	{
		PostInitialAssetScan();
	}
}

bool UAssetManager::IsPathExcludedFromScan(const FString& Path) const
{
	const UAssetManagerSettings& Settings = GetSettings();

	for (const FDirectoryPath& ExcludedPath : Settings.DirectoriesToExclude)
	{
		if (Path.Contains(ExcludedPath.Path))
		{
			return true;
		}
	}

	return false;
}

#if WITH_EDITOR

EAssetSetManagerResult::Type UAssetManager::ShouldSetManager(const FAssetIdentifier& Manager, const FAssetIdentifier& Source, const FAssetIdentifier& Target, EAssetRegistryDependencyType::Type DependencyType, EAssetSetManagerFlags::Type Flags) const
{
	checkf(false, TEXT("Call ShouldSetManager that takes a Category instead"));
	return EAssetSetManagerResult::DoNotSet;
}

EAssetSetManagerResult::Type UAssetManager::ShouldSetManager(const FAssetIdentifier& Manager, const FAssetIdentifier& Source, const FAssetIdentifier& Target,
	UE::AssetRegistry::EDependencyCategory Category, UE::AssetRegistry::EDependencyProperty Properties, EAssetSetManagerFlags::Type Flags) const
{
	FPrimaryAssetId ManagerPrimaryAssetId = Manager.GetPrimaryAssetId();
	FPrimaryAssetId TargetPrimaryAssetId = Target.GetPrimaryAssetId();
	if (TargetPrimaryAssetId.IsValid())
	{
		// Don't recurse Primary Asset Id references
		return EAssetSetManagerResult::SetButDoNotRecurse;
	}

	TStringBuilder<256> TargetPackageString;
	Target.PackageName.ToString(TargetPackageString);

	// Ignore script references
	if (FStringView(TargetPackageString).StartsWith(TEXT("/Script/"), ESearchCase::CaseSensitive))
	{
		return EAssetSetManagerResult::DoNotSet;
	}

	if (Flags & EAssetSetManagerFlags::TargetHasExistingManager)
	{
		// If target has a higher priority manager, never recurse and only set manager if direct
		if (Flags & EAssetSetManagerFlags::IsDirectSet)
		{
			return EAssetSetManagerResult::SetButDoNotRecurse;
		}
		else
		{
			return EAssetSetManagerResult::DoNotSet;
		}
	}
	else if (Flags & EAssetSetManagerFlags::TargetHasDirectManager)
	{
		// If target has another direct manager being set in this run, never recurse and set manager if we think this is an "owner" reference and not a back reference

		bool bIsOwnershipReference = Flags & EAssetSetManagerFlags::IsDirectSet;

		if (ManagerPrimaryAssetId.PrimaryAssetType == MapType)
		{
			// References made by maps are ownership references, because there is no way to distinguish between sublevels and top level maps we "include" sublevels in parent maps via reference
			bIsOwnershipReference = true;
		}

		if (bIsOwnershipReference)
		{
			return EAssetSetManagerResult::SetButDoNotRecurse;
		}
		else
		{
			return EAssetSetManagerResult::DoNotSet;
		}
	}
	return EAssetSetManagerResult::SetAndRecurse;
}

void UAssetManager::OnAssetRegistryFilesLoaded()
{
	StartBulkScanning();

	for (TPair<FName, TSharedRef<FPrimaryAssetTypeData>>& TypePair : AssetTypeMap)
	{
		FPrimaryAssetTypeData& TypeData = TypePair.Value.Get();

		if (TypeData.DeferredAssetScanPaths.Num())
		{
			// File scan finished, now scan for assets. Maps are sorted so this will be in the order of original scan requests
			ScanPathsForPrimaryAssets(TypePair.Key, TypeData.DeferredAssetScanPaths, TypeData.Info.AssetBaseClassLoaded, TypeData.Info.bHasBlueprintClasses, TypeData.Info.bIsEditorOnly, false);

			TypeData.DeferredAssetScanPaths.Empty();
		}
	}

	StopBulkScanning();

	PostInitialAssetScan();
}

void UAssetManager::UpdateManagementDatabase(bool bForceRefresh)
{
	if (!GIsEditor)
	{
		// Doesn't work in standalone game because we haven't scanned all the paths
		UE_LOG(LogAssetManager, Error, TEXT("UpdateManagementDatabase does not work in standalone game because it doesn't load the entire Asset Registry!"));
	}

	// Construct the asset management map and pass it to the asset registry
	IAssetRegistry& AssetRegistry = GetAssetRegistry();

	if (AssetRegistry.IsLoadingAssets())
	{
		bUpdateManagementDatabaseAfterScan = true;
		return;
	}

	if (bIsManagementDatabaseCurrent && !bForceRefresh)
	{
		return;
	}

	ManagementParentMap.Reset();

	// Make sure the asset labels are up to date 
	ApplyPrimaryAssetLabels();

	// Map from Priority to map, then call in order
	TMap<int32, TMultiMap<FAssetIdentifier, FAssetIdentifier> > PriorityManagementMap;

	// List of references to not recurse on, priority doesn't matter
	TMultiMap<FAssetIdentifier, FAssetIdentifier> NoReferenceManagementMap;

	// List of packages that need to have their chunks updated
	TSet<FName> PackagesToUpdateChunksFor;

	for (const TPair<FName, TSharedRef<FPrimaryAssetTypeData>>& TypePair : AssetTypeMap)
	{
		const FPrimaryAssetTypeData& TypeData = TypePair.Value.Get();

		for (const TPair<FName, FPrimaryAssetData>& NamePair : TypeData.AssetMap)
		{
			const FPrimaryAssetData& NameData = NamePair.Value;
			FPrimaryAssetId PrimaryAssetId(TypePair.Key, NamePair.Key);

			FPrimaryAssetRules Rules = GetPrimaryAssetRules(PrimaryAssetId);

			// Get the list of directly referenced assets, the registry wants it as FNames
			TArray<FName> AssetPackagesReferenced;

			const FSoftObjectPath& AssetRef = NameData.AssetPtr.ToSoftObjectPath();

			if (AssetRef.IsValid())
			{
				FName PackageName = FName(*AssetRef.GetLongPackageName());

				if (PackageName == NAME_None)
				{
					UE_LOG(LogAssetManager, Warning, TEXT("Ignoring 'None' reference originating from %s from NameData"), *PrimaryAssetId.ToString());
				}
				else
				{
					AssetPackagesReferenced.AddUnique(PackageName);
					PackagesToUpdateChunksFor.Add(PackageName);
				}
			}

			TMap<FName, FAssetBundleEntry>* BundleMap = CachedAssetBundles.Find(PrimaryAssetId);

			// Add bundle references to manual reference list
			if (BundleMap)
			{
				for (const TPair<FName, FAssetBundleEntry>& BundlePair : *BundleMap)
				{
					for (const FSoftObjectPath& BundleAssetRef : BundlePair.Value.BundleAssets)
					{
						FName PackageName = FName(*BundleAssetRef.GetLongPackageName());

						if (PackageName == NAME_None)
						{
							UE_LOG(LogAssetManager, Warning, TEXT("Ignoring 'None' reference originating from %s from Bundle %s"), *PrimaryAssetId.ToString(), *BundlePair.Key.ToString());
						}
						else
						{
							AssetPackagesReferenced.AddUnique(PackageName);
							PackagesToUpdateChunksFor.Add(PackageName);
						}
					}
				}
			}

			for (const FName& AssetPackage : AssetPackagesReferenced)
			{
				TMultiMap<FAssetIdentifier, FAssetIdentifier>& ManagerMap = Rules.bApplyRecursively ? PriorityManagementMap.FindOrAdd(Rules.Priority) : NoReferenceManagementMap;

				ManagerMap.Add(PrimaryAssetId, AssetPackage);
			}
		}
	}

	TArray<int32> PriorityArray;
	PriorityManagementMap.GenerateKeyArray(PriorityArray);

	// Sort to highest priority first
	PriorityArray.Sort([](const int32& LHS, const int32& RHS) { return LHS > RHS; });

	FScopedSlowTask SlowTask(PriorityArray.Num(), LOCTEXT("BuildingManagementDatabase", "Building Asset Management Database"));
	const bool bShowCancelButton = false;
	const bool bAllowInPIE = true;
	SlowTask.MakeDialog(bShowCancelButton, bAllowInPIE);

	auto SetManagerPredicate = [this, &PackagesToUpdateChunksFor](const FAssetIdentifier& Manager, const FAssetIdentifier& Source, const FAssetIdentifier& Target,
		UE::AssetRegistry::EDependencyCategory Category, UE::AssetRegistry::EDependencyProperty Properties, EAssetSetManagerFlags::Type Flags)
	{
		EAssetSetManagerResult::Type Result = this->ShouldSetManager(Manager, Source, Target, Category, Properties, Flags);
		if (Result != EAssetSetManagerResult::DoNotSet && Target.IsPackage())
		{
			PackagesToUpdateChunksFor.Add(Target.PackageName);
		}
		return Result;
	};

	TSet<FDependsNode*> ExistingManagedNodes;
	for (int32 PriorityIndex = 0; PriorityIndex < PriorityArray.Num(); PriorityIndex++)
	{
		TMultiMap<FAssetIdentifier, FAssetIdentifier>* ManagerMap = PriorityManagementMap.Find(PriorityArray[PriorityIndex]);

		SlowTask.EnterProgressFrame(1);

		AssetRegistry.SetManageReferences(*ManagerMap, PriorityIndex == 0, UE::AssetRegistry::EDependencyCategory::Package, ExistingManagedNodes, SetManagerPredicate);
	}

	// Do non recursive set last
	if (NoReferenceManagementMap.Num() > 0)
	{
		AssetRegistry.SetManageReferences(NoReferenceManagementMap, false, UE::AssetRegistry::EDependencyCategory::None, ExistingManagedNodes);
	}


	TMultiMap<FAssetIdentifier, FAssetIdentifier> PrimaryAssetIdManagementMap;
	TArray<int32> ChunkList;
	TArray<int32> ExistingChunkList;

	CachedChunkMap.Empty(); // Remove previous entries before we start adding to it

	// Update management parent list, which is PrimaryAssetId -> PrimaryAssetId
	for (const TPair<FName, TSharedRef<FPrimaryAssetTypeData>>& TypePair : AssetTypeMap)
	{
		const FPrimaryAssetTypeData& TypeData = TypePair.Value.Get();

		for (const TPair<FName, FPrimaryAssetData>& NamePair : TypeData.AssetMap)
		{
			const FPrimaryAssetData& NameData = NamePair.Value;
			FPrimaryAssetId PrimaryAssetId(TypePair.Key, NamePair.Key);
			const FSoftObjectPath& AssetRef = NameData.AssetPtr.ToSoftObjectPath();

			TSet<FPrimaryAssetId> Managers;

			if (AssetRef.IsValid())
			{
				FName PackageName = FName(*AssetRef.GetLongPackageName());

				if (GetPackageManagers(PackageName, false, Managers) && Managers.Num() > 1)
				{
					// Find all managers that aren't this specific asset
					for (const FPrimaryAssetId& Manager : Managers)
					{
						if (Manager != PrimaryAssetId)
						{
							// Update the cached version and the version in registry
							ManagementParentMap.FindOrAdd(PrimaryAssetId).AddUnique(Manager);

							PrimaryAssetIdManagementMap.Add(Manager, PrimaryAssetId);
						}
					}
				}
			}
			else
			{
				Managers.Add(PrimaryAssetId);
			}

			// Compute chunk assignment and store those as manager references
			ChunkList.Reset();
			GetPrimaryAssetSetChunkIds(Managers, nullptr, ExistingChunkList, ChunkList);

			for (int32 ChunkId : ChunkList)
			{
				FPrimaryAssetId ChunkPrimaryAsset = CreatePrimaryAssetIdFromChunkId(ChunkId);

				CachedChunkMap.FindOrAdd(ChunkId).ExplicitAssets.Add(PrimaryAssetId);
				PrimaryAssetIdManagementMap.Add(ChunkPrimaryAsset, PrimaryAssetId);
			}
		}
	}

	if (PrimaryAssetIdManagementMap.Num() > 0)
	{
		AssetRegistry.SetManageReferences(PrimaryAssetIdManagementMap, false, UE::AssetRegistry::EDependencyCategory::None, ExistingManagedNodes);
	}

	UProjectPackagingSettings* ProjectPackagingSettings = GetMutableDefault<UProjectPackagingSettings>();
	if (ProjectPackagingSettings && ProjectPackagingSettings->bGenerateChunks)
	{
		// Update the editor preview chunk package list for all chunks, but only if we actually care about chunks
		// bGenerateChunks is settable per platform, but should be enabled on the default platform for preview to work
		TArray<int32> OverrideChunkList;
		for (FName PackageName : PackagesToUpdateChunksFor)
		{
			ChunkList.Reset();
			OverrideChunkList.Reset();
			GetPackageChunkIds(PackageName, nullptr, ExistingChunkList, ChunkList, &OverrideChunkList);

			if (ChunkList.Num() > 0)
			{
				for (int32 ChunkId : ChunkList)
				{
					CachedChunkMap.FindOrAdd(ChunkId).AllAssets.Add(PackageName);

					if (OverrideChunkList.Contains(ChunkId))
					{
						// This was in the override list, so add an explicit dependency
						CachedChunkMap.FindOrAdd(ChunkId).ExplicitAssets.Add(PackageName);
					}
				}
			}
		}
	}

	bIsManagementDatabaseCurrent = true;
}

const TMap<int32, FAssetManagerChunkInfo>& UAssetManager::GetChunkManagementMap() const
{
	return CachedChunkMap;
}

void UAssetManager::ApplyPrimaryAssetLabels()
{
	// Load all of them off disk. Turn off soft object path tracking to avoid them getting cooked
	FSoftObjectPathSerializationScope SerializationScope(NAME_None, NAME_None, ESoftObjectPathCollectType::NeverCollect, ESoftObjectPathSerializeType::AlwaysSerialize);

	TSharedPtr<FStreamableHandle> Handle = LoadPrimaryAssetsWithType(PrimaryAssetLabelType);

	if (Handle.IsValid())
	{
		Handle->WaitUntilComplete();
	}
	
	// PostLoad in PrimaryAssetLabel sets PrimaryAssetRules overrides
}

void UAssetManager::ModifyCook(TArray<FName>& PackagesToCook, TArray<FName>& PackagesToNeverCook)
{
	// Make sure management database is set up
	UpdateManagementDatabase();

	// Cook all non-editor types
	TArray<FPrimaryAssetTypeInfo> TypeList;

	GetPrimaryAssetTypeInfoList(TypeList);

	// Get package names in the libraries that we care about for cooking. Only get ones that are needed in production
	for (const FPrimaryAssetTypeInfo& TypeInfo : TypeList)
	{
		// Cook these types
		TArray<FPrimaryAssetId> AssetIdList;
		GetPrimaryAssetIdList(TypeInfo.PrimaryAssetType, AssetIdList);

		TArray<FName> AssetPackages;
		for (const FPrimaryAssetId& PrimaryAssetId : AssetIdList)
		{
			FAssetData AssetData;
			if (GetPrimaryAssetData(PrimaryAssetId, AssetData))
			{
				// If this has an asset data, add that package name
				AssetPackages.Add(AssetData.PackageName);
			}
			else
			{
				// If not, this may have bundles, so add those
				TArray<FAssetBundleEntry> FoundEntries;
				if (GetAssetBundleEntries(PrimaryAssetId, FoundEntries))
				{
					for (const FAssetBundleEntry& FoundEntry : FoundEntries)
					{
						for (const FSoftObjectPath& FoundReference : FoundEntry.BundleAssets)
						{
							FName PackageName = FName(*FoundReference.GetLongPackageName());
							AssetPackages.AddUnique(PackageName);
						}
					}
				}
			}
		}

		for (FName PackageName : AssetPackages)
		{
			EPrimaryAssetCookRule CookRule = GetPackageCookRule(PackageName);

			// Treat DevAlwaysCook as AlwaysCook, may get excluded in VerifyCanCookPackage
			bool bAlwaysCook = (CookRule == EPrimaryAssetCookRule::AlwaysCook || CookRule == EPrimaryAssetCookRule::DevelopmentAlwaysCook);
			bool bCanCook = VerifyCanCookPackage(PackageName, false);

			if (bAlwaysCook && bCanCook && !TypeInfo.bIsEditorOnly)
			{
				// If this is always cook, not excluded, and not editor only, cook it
				PackagesToCook.AddUnique(PackageName);
			}
			else if (!bCanCook)
			{
				// If this package cannot be cooked, add to exclusion list
				PackagesToNeverCook.AddUnique(PackageName);
			}
		}
	}
}

void UAssetManager::ModifyDLCCook(const FString& DLCName, TArray<FName>& PackagesToCook, TArray<FName>& PackagesToNeverCook)
{
	UE_LOG(LogAssetManager, Display, TEXT("ModifyDLCCook: Scanning Plugin Directory %s for assets, and adding them to the cook list"), *DLCName);
	FString DLCPath;
	FString ExternalMountPointName;
	if (TSharedPtr<IPlugin> Plugin = IPluginManager::Get().FindPlugin(DLCName))
	{
		DLCPath = Plugin->GetContentDir();
		ExternalMountPointName = Plugin->GetMountedAssetPath();
	}
	else
	{
		DLCPath = FPaths::ProjectPluginsDir() / DLCName / TEXT("Content");
		ExternalMountPointName = FString::Printf(TEXT("/%s/"), *DLCName);
	}

	TArray<FString> Files;
	IFileManager::Get().FindFilesRecursive(Files, *DLCPath, *(FString(TEXT("*")) + FPackageName::GetAssetPackageExtension()), true, false, false);
	IFileManager::Get().FindFilesRecursive(Files, *DLCPath, *(FString(TEXT("*")) + FPackageName::GetMapPackageExtension()), true, false, false);
	for (const FString& CurrentFile : Files)
	{
		const FString StdFile = FPaths::CreateStandardFilename(CurrentFile);
		PackagesToCook.AddUnique(FName(StdFile));
		FString LongPackageName;
		if (!FPackageName::IsValidLongPackageName(StdFile) && !FPackageName::TryConvertFilenameToLongPackageName(StdFile, LongPackageName))
		{
			FPackageName::RegisterMountPoint(ExternalMountPointName, DLCPath);
		}
	}
}

bool UAssetManager::ShouldCookForPlatform(const UPackage* Package, const ITargetPlatform* TargetPlatform)
{
	return true;
}

EPrimaryAssetCookRule UAssetManager::GetPackageCookRule(FName PackageName) const
{
	TRACE_CPUPROFILER_EVENT_SCOPE(UAssetManager::GetPackageCookRule);
	FPrimaryAssetRules BestRules;
	FPrimaryAssetId BestId;
	TSet<FPrimaryAssetId> Managers;
	GetPackageManagers(PackageName, true, Managers);

	for (const FPrimaryAssetId& PrimaryAssetId : Managers)
	{
		FPrimaryAssetRules Rules = GetPrimaryAssetRules(PrimaryAssetId);

		if (Rules.CookRule != EPrimaryAssetCookRule::Unknown && Rules.CookRule != BestRules.CookRule)
		{
			if (BestRules.CookRule == EPrimaryAssetCookRule::Unknown || Rules.Priority > BestRules.Priority)
			{
				BestRules = Rules;
				BestId = PrimaryAssetId;
			}
			else
			{
				// Lower priority, ignore
				if (BestRules.Priority == Rules.Priority)
				{
					UE_LOG(LogAssetManager, Error, TEXT("GetPackageCookRule: Conflicting Cook Rule for package %s! %s and %s have the same priority and disagree."), *PackageName.ToString(), *PrimaryAssetId.ToString(), *BestId.ToString());
				}
			}
		}
	}

	return BestRules.CookRule;
}

bool UAssetManager::VerifyCanCookPackage(FName PackageName, bool bLogError) const
{
	EPrimaryAssetCookRule CookRule = UAssetManager::Get().GetPackageCookRule(PackageName);
	if (CookRule == EPrimaryAssetCookRule::NeverCook)
	{
		if (bLogError)
		{
			UE_LOG(LogAssetManager, Error, TEXT("Package %s is set to NeverCook, but something is trying to cook it!"), *PackageName.ToString());
		}
		
		return false;
	}
	else if ((CookRule == EPrimaryAssetCookRule::DevelopmentCook || CookRule == EPrimaryAssetCookRule::DevelopmentAlwaysCook) && bOnlyCookProductionAssets)
	{
		if (bLogError)
		{
			UE_LOG(LogAssetManager, Warning, TEXT("Package %s is set to Development, but bOnlyCookProductionAssets is true!"), *PackageName.ToString());
		}

		return false;
	}

	return true;
}

bool UAssetManager::GetPackageChunkIds(FName PackageName, const ITargetPlatform* TargetPlatform, const TArray<int32>& ExistingChunkList, TArray<int32>& OutChunkList, TArray<int32>* OutOverrideChunkList) const
{
	// Include preset chunks
	OutChunkList.Append(ExistingChunkList);
	if (OutOverrideChunkList)
	{
		OutOverrideChunkList->Append(ExistingChunkList);
	}

	if (PackageName.ToString().StartsWith(TEXT("/Engine/"), ESearchCase::CaseSensitive))
	{
		// Some engine content is only referenced by string, make sure it's all in chunk 0 to avoid issues
		OutChunkList.AddUnique(0);

		if (OutOverrideChunkList)
		{
			OutOverrideChunkList->AddUnique(0);
		}
	}

	// Add all chunk ids from the asset rules of managers. By default priority will not override other chunks
	TSet<FPrimaryAssetId> Managers;
	Managers.Reserve(128);

	GetPackageManagers(PackageName, true, Managers);
	return GetPrimaryAssetSetChunkIds(Managers, TargetPlatform, ExistingChunkList, OutChunkList);
}

bool UAssetManager::GetPrimaryAssetSetChunkIds(const TSet<FPrimaryAssetId>& PrimaryAssetSet, const class ITargetPlatform* TargetPlatform, const TArray<int32>& ExistingChunkList, TArray<int32>& OutChunkList) const
{
	bool bFoundAny = false;
	int32 HighestChunk = 0;
	for (const FPrimaryAssetId& PrimaryAssetId : PrimaryAssetSet)
	{
		FPrimaryAssetRules Rules = GetPrimaryAssetRules(PrimaryAssetId);

		if (Rules.ChunkId != INDEX_NONE)
		{
			bFoundAny = true;
			OutChunkList.AddUnique(Rules.ChunkId);

			if (Rules.ChunkId > HighestChunk)
			{
				HighestChunk = Rules.ChunkId;
			}
		}
	}

	// Use chunk dependency info to remove redundant chunks
	UChunkDependencyInfo* DependencyInfo = GetMutableDefault<UChunkDependencyInfo>();
	DependencyInfo->GetOrBuildChunkDependencyGraph(HighestChunk);
	DependencyInfo->RemoveRedundantChunks(OutChunkList);

	return bFoundAny;
}

void UAssetManager::PreBeginPIE(bool bStartSimulate)
{
	RefreshPrimaryAssetDirectory();

	// Cache asset state
	GetPrimaryAssetBundleStateMap(PrimaryAssetStateBeforePIE, false);
}

void UAssetManager::EndPIE(bool bStartSimulate)
{
	// Reset asset load state
	for (const TPair<FName, TSharedRef<FPrimaryAssetTypeData>>& TypePair : AssetTypeMap)
	{
		const FPrimaryAssetTypeData& TypeData = TypePair.Value.Get();

		for (const TPair<FName, FPrimaryAssetData>& NamePair : TypeData.AssetMap)
		{
			const FPrimaryAssetData& NameData = NamePair.Value;
			const FPrimaryAssetLoadState& LoadState = (!NameData.PendingState.IsValid()) ? NameData.CurrentState : NameData.PendingState;

			if (!LoadState.IsValid())
			{
				// Don't worry about things that aren't loaded
				continue;
			}

			FPrimaryAssetId AssetID(TypePair.Key, NamePair.Key);

			TArray<FName>* BundleState = PrimaryAssetStateBeforePIE.Find(AssetID);

			if (BundleState)
			{
				// This will reset state to what it was before
				LoadPrimaryAsset(AssetID, *BundleState);
			}
			else
			{
				// Not in map, unload us
				UnloadPrimaryAsset(AssetID);
			}
		}
	}
}

void UAssetManager::InvalidatePrimaryAssetDirectory()
{
	bIsPrimaryAssetDirectoryCurrent = false;
}

void UAssetManager::RefreshPrimaryAssetDirectory(bool bForceRefresh)
{
	if (bForceRefresh || !bIsPrimaryAssetDirectoryCurrent)
	{
		StartBulkScanning();

		for (TPair<FName, TSharedRef<FPrimaryAssetTypeData>>& TypePair : AssetTypeMap)
		{
			FPrimaryAssetTypeData& TypeData = TypePair.Value.Get();

			// Rescan the runtime data, the class may have gotten changed by hot reload or config changes
			bool bIsValid, bBaseClassWasLoaded;
			TypeData.Info.FillRuntimeData(bIsValid, bBaseClassWasLoaded);

			if (bBaseClassWasLoaded)
			{
				// Had to load a class, leave temporary caching mode for future scans
				GetAssetRegistry().SetTemporaryCachingMode(false);
			}

			if (!bIsValid)
			{
				continue;
			}

			if (TypeData.Info.AssetScanPaths.Num())
			{
				// Clear old data
				TypeData.AssetMap.Reset();

				// Rescan all assets. We don't force synchronous here as in the editor it was already loaded async
				ScanPathsForPrimaryAssets(TypePair.Key, TypeData.Info.AssetScanPaths, TypeData.Info.AssetBaseClassLoaded, TypeData.Info.bHasBlueprintClasses, TypeData.Info.bIsEditorOnly, false);
			}
		}

		StopBulkScanning();

		PostInitialAssetScan();
	}
}

void UAssetManager::ReinitializeFromConfig()
{
	// We specifically do not reset AssetRuleOverrides as those can be set by something other than inis
	AssetPathMap.Reset();
	ManagementParentMap.Reset();
	CachedAssetBundles.Reset();
	AlreadyScannedDirectories.Reset();
	AssetTypeMap.Reset();

	// This code is editor only, so reinitialize globals
	const UAssetManagerSettings& Settings = GetSettings();
	bShouldGuessTypeAndName = Settings.bShouldGuessTypeAndNameInEditor;
	bShouldAcquireMissingChunksOnLoad = Settings.bShouldAcquireMissingChunksOnLoad;
	bOnlyCookProductionAssets = Settings.bOnlyCookProductionAssets;

	if (FCoreUObjectDelegates::GetPrimaryAssetIdForObject.IsBoundToObject(this))
	{
		FCoreUObjectDelegates::GetPrimaryAssetIdForObject.Unbind();
	}
	if (Settings.bShouldManagerDetermineTypeAndName)
	{
		FCoreUObjectDelegates::GetPrimaryAssetIdForObject.BindUObject(this, &UAssetManager::DeterminePrimaryAssetIdForObject);
	}

	LoadRedirectorMaps();
	ScanPrimaryAssetTypesFromConfig();
}

void UAssetManager::OnInMemoryAssetCreated(UObject *Object)
{
	// Ignore PIE and CDO changes
	if (GIsPlayInEditorWorld || !Object || Object->HasAnyFlags(RF_ClassDefaultObject))
	{
		return;
	}

	FPrimaryAssetId PrimaryAssetId = Object->GetPrimaryAssetId();

	if (PrimaryAssetId.IsValid())
	{
		TSharedRef<FPrimaryAssetTypeData>* FoundType = AssetTypeMap.Find(PrimaryAssetId.PrimaryAssetType);

		if (FoundType)
		{
			IAssetRegistry& AssetRegistry = GetAssetRegistry();

			FPrimaryAssetTypeData& TypeData = FoundType->Get();

			FAssetData NewAssetData;

			GetAssetDataForPathInternal(AssetRegistry, Object->GetPathName(), NewAssetData);

			if (NewAssetData.IsValid())
			{
				// Make sure it's in a valid path
				bool bFoundPath = false;
				for (const FString& Path : TypeData.Info.AssetScanPaths)
				{
					if (NewAssetData.PackagePath.ToString().Contains(Path))
					{
						bFoundPath = true;
						break;
					}
				}

				if (bFoundPath)
				{
					// Add or update asset data
					UpdateCachedAssetData(PrimaryAssetId, NewAssetData, true);

					RebuildObjectReferenceList();
				}
			}
		}
	}
}

void UAssetManager::OnInMemoryAssetDeleted(UObject *Object)
{
	// Ignore PIE changes
	if (GIsPlayInEditorWorld || !Object)
	{
		return;
	}

	FPrimaryAssetId PrimaryAssetId = Object->GetPrimaryAssetId();

	RemovePrimaryAssetId(PrimaryAssetId);
}

void UAssetManager::OnObjectPreSave(UObject* Object)
{
	// If this is in the asset manager dictionary, make sure it actually has a primary asset id that matches
	const bool bIsAssetOrClass = Object->IsAsset() || Object->IsA(UClass::StaticClass()); 
	if (!bIsAssetOrClass)
	{
		return;
	}

	FPrimaryAssetId FoundPrimaryAssetId = GetPrimaryAssetIdForPath(*Object->GetPathName());
	if (FoundPrimaryAssetId.IsValid())
	{
		TSharedRef<FPrimaryAssetTypeData>* FoundType = AssetTypeMap.Find(FoundPrimaryAssetId.PrimaryAssetType);
		FPrimaryAssetId ObjectPrimaryAssetId = Object->GetPrimaryAssetId();

		if (FoundPrimaryAssetId != ObjectPrimaryAssetId && !(*FoundType)->Info.bIsEditorOnly)
		{
			UE_LOG(LogAssetManager, Error, TEXT("Registered PrimaryAssetId %s for asset %s does not match object's real id of %s! This will not load properly at runtime!"), *FoundPrimaryAssetId.ToString(), *Object->GetPathName(), *ObjectPrimaryAssetId.ToString());
		}
	}
}

void UAssetManager::OnAssetRenamed(const FAssetData& NewData, const FString& OldPath)
{
	// Ignore PIE changes
	if (GIsPlayInEditorWorld || !NewData.IsValid())
	{
		return;
	}

	FPrimaryAssetId OldPrimaryAssetId = GetPrimaryAssetIdForPath(OldPath);

	// This may be a blueprint, try with _C
	if (!OldPrimaryAssetId.IsValid())
	{
		OldPrimaryAssetId = GetPrimaryAssetIdForPath(OldPath + TEXT("_C"));
	}

	RemovePrimaryAssetId(OldPrimaryAssetId);

	// This will always be in memory
	UObject *NewObject = NewData.GetAsset();

	OnInMemoryAssetCreated(NewObject);
}

void UAssetManager::RemovePrimaryAssetId(const FPrimaryAssetId& PrimaryAssetId)
{
	if (PrimaryAssetId.IsValid() && GetNameData(PrimaryAssetId))
	{
		// It's in our dictionary, remove it

		TSharedRef<FPrimaryAssetTypeData>* FoundType = AssetTypeMap.Find(PrimaryAssetId.PrimaryAssetType);
		check(FoundType);
		FPrimaryAssetTypeData& TypeData = FoundType->Get();

		TypeData.AssetMap.Remove(PrimaryAssetId.PrimaryAssetName);

		RebuildObjectReferenceList();
	}
}

void UAssetManager::RefreshAssetData(UObject* ChangedObject)
{
	// If this is a BP CDO, call on class instead
	if (ChangedObject->HasAnyFlags(RF_ClassDefaultObject))
	{
		UBlueprintGeneratedClass* AssetClass = Cast<UBlueprintGeneratedClass>(ChangedObject->GetClass());
		if (AssetClass)
		{
			RefreshAssetData(AssetClass);
		}
		return;
	}

	// Only update things it knows about
	IAssetRegistry& AssetRegistry = GetAssetRegistry();
	FSoftObjectPath ChangedObjectPath(ChangedObject);
	FPrimaryAssetId PrimaryAssetId = ChangedObject->GetPrimaryAssetId();
	FPrimaryAssetId OldPrimaryAssetId = GetPrimaryAssetIdForPath(ChangedObjectPath);
	
	// This may be a blueprint, try with _C
	if (!OldPrimaryAssetId.IsValid())
	{
		OldPrimaryAssetId = GetPrimaryAssetIdForPath(ChangedObjectPath.ToString() + TEXT("_C"));
	}

	if (PrimaryAssetId.IsValid() && OldPrimaryAssetId == PrimaryAssetId)
	{
		// Same AssetId, this will update cache out of the in memory object
		UClass* Class = Cast<UClass>(ChangedObject);
		FAssetData NewData(Class ? Class->ClassGeneratedBy : ChangedObject);

		if (ensure(NewData.IsValid()))
		{
			UpdateCachedAssetData(PrimaryAssetId, NewData, false);
		}
	}
	else
	{
		// AssetId changed
		if (OldPrimaryAssetId.IsValid())
		{
			// Remove old id if it was registered
			RemovePrimaryAssetId(OldPrimaryAssetId);
		}

		if (PrimaryAssetId.IsValid())
		{
			// This will add new id
			OnInMemoryAssetCreated(ChangedObject);
		}
	}
}

void UAssetManager::InitializeAssetBundlesFromMetadata(const UStruct* Struct, const void* StructValue, FAssetBundleData& AssetBundle, FName DebugName) const
{
	TSet<const void*> AllVisitedStructValues;
	InitializeAssetBundlesFromMetadata_Recursive(Struct, StructValue, AssetBundle, DebugName, AllVisitedStructValues);
}

void UAssetManager::InitializeAssetBundlesFromMetadata_Recursive(const UStruct* Struct, const void* StructValue, FAssetBundleData& AssetBundle, FName DebugName, TSet<const void*>& AllVisitedStructValues) const
{
	static FName AssetBundlesName = TEXT("AssetBundles");
	static FName IncludeAssetBundlesName = TEXT("IncludeAssetBundles");

	if (!ensure(Struct && StructValue))
	{
		return;
	}

	if (AllVisitedStructValues.Contains(StructValue))
	{
		return;
	}

	AllVisitedStructValues.Add(StructValue);

	for (TPropertyValueIterator<const FProperty> It(Struct, StructValue); It; ++It)
	{
		const FProperty* Property = It.Key();
		const void* PropertyValue = It.Value();

		FSoftObjectPath FoundRef;
		if (const FSoftClassProperty* AssetClassProp = CastField<FSoftClassProperty>(Property))
		{
			const TSoftClassPtr<UObject>* AssetClassPtr = reinterpret_cast<const TSoftClassPtr<UObject>*>(PropertyValue);
			if (AssetClassPtr)
			{
				FoundRef = AssetClassPtr->ToSoftObjectPath();
			}
		}
		else if (const FSoftObjectProperty* AssetProp = CastField<FSoftObjectProperty>(Property))
		{
			const TSoftObjectPtr<UObject>* AssetPtr = reinterpret_cast<const TSoftObjectPtr<UObject>*>(PropertyValue);
			if (AssetPtr)
			{
				FoundRef = AssetPtr->ToSoftObjectPath();
			}
		}
		else if (const FStructProperty* StructProperty = CastField<FStructProperty>(Property))
		{
			// SoftClassPath is binary identical with SoftObjectPath
			if (StructProperty->Struct == TBaseStructure<FSoftObjectPath>::Get() || StructProperty->Struct == TBaseStructure<FSoftClassPath>::Get())
			{
				const FSoftObjectPath* AssetRefPtr = reinterpret_cast<const FSoftObjectPath*>(PropertyValue);
				if (AssetRefPtr)
				{
					FoundRef = *AssetRefPtr;
				}
				// Skip recursion, we don't care about the raw string property
				It.SkipRecursiveProperty();
			}
		}
		else if (const FObjectProperty* ObjectProperty = CastField<FObjectProperty>(Property))
		{
			if (ObjectProperty->PropertyFlags & CPF_InstancedReference || ObjectProperty->HasMetaData(IncludeAssetBundlesName))
			{
				UObject* const* ObjectPtr = reinterpret_cast<UObject* const*>(PropertyValue);
				if (ObjectPtr && *ObjectPtr)
				{
					const UObject* Object = *ObjectPtr;
					InitializeAssetBundlesFromMetadata_Recursive(Object->GetClass(), Object, AssetBundle, Object->GetFName(), AllVisitedStructValues);
				}
			}
		}

		if (!FoundRef.IsNull())
		{
			if (!FoundRef.GetLongPackageName().IsEmpty())
			{
				// Compute the intersection of all specified bundle sets in this property and parent properties
				TSet<FName> BundleSet;

				TArray<const FProperty*> PropertyChain;
				It.GetPropertyChain(PropertyChain);

				for (const FProperty* PropertyToSearch : PropertyChain)
				{
					if (PropertyToSearch->HasMetaData(AssetBundlesName))
					{
						TSet<FName> LocalBundleSet;
						TArray<FString> BundleList;
						const FString& BundleString = PropertyToSearch->GetMetaData(AssetBundlesName);
						BundleString.ParseIntoArrayWS(BundleList, TEXT(","));

						for (const FString& BundleNameString : BundleList)
						{
							LocalBundleSet.Add(FName(*BundleNameString));
						}

						// If Set is empty, initialize. Otherwise intersect
						if (BundleSet.Num() == 0)
						{
							BundleSet = LocalBundleSet;
						}
						else
						{
							BundleSet = BundleSet.Intersect(LocalBundleSet);
						}
					}
				}

				for (const FName& BundleName : BundleSet)
				{
					AssetBundle.AddBundleAsset(BundleName, FoundRef);
				}
			}
			else
			{
				UE_LOG(LogAssetManager, Error, TEXT("Asset bundle reference with invalid package name in %s. Property:%s"), *DebugName.ToString(), *GetNameSafe(Property));
			}
		}
	}
}

#endif // #if WITH_EDITOR

#if !UE_BUILD_SHIPPING

// Cheat command to load all assets of a given type
static FAutoConsoleCommandWithWorldAndArgs CVarLoadPrimaryAssetsWithType(
	TEXT("AssetManager.LoadPrimaryAssetsWithType"),
	TEXT("Loads all assets of a given type"),
	FConsoleCommandWithWorldAndArgsDelegate::CreateStatic(
		[](const TArray<FString>& Params, UWorld* World)
{
	if (Params.Num() == 0)
	{
		UE_LOG(LogAssetManager, Log, TEXT("No types specified"));
	}

	for (const FString& Param : Params)
	{
		const FPrimaryAssetType TypeToLoad(*Param);

		FPrimaryAssetTypeInfo Info;
		if (UAssetManager::Get().GetPrimaryAssetTypeInfo(TypeToLoad, /*out*/ Info))
		{
			UE_LOG(LogAssetManager, Log, TEXT("LoadPrimaryAssetsWithType(%s)"), *Param);
			UAssetManager::Get().LoadPrimaryAssetsWithType(TypeToLoad);
		}
		else
		{
			UE_LOG(LogAssetManager, Log, TEXT("Cannot get type info for PrimaryAssetType %s"), *Param);
		}		
	}
}), ECVF_Cheat);

// Cheat command to unload all assets of a given type
static FAutoConsoleCommandWithWorldAndArgs CVarUnloadPrimaryAssetsWithType(
	TEXT("AssetManager.UnloadPrimaryAssetsWithType"),
	TEXT("Unloads all assets of a given type"),
	FConsoleCommandWithWorldAndArgsDelegate::CreateStatic(
		[](const TArray<FString>& Params, UWorld* World)
{
	if (Params.Num() == 0)
	{
		UE_LOG(LogAssetManager, Log, TEXT("No types specified"));
	}

	for (const FString& Param : Params)
	{
		const FPrimaryAssetType TypeToUnload(*Param);

		FPrimaryAssetTypeInfo Info;
		if (UAssetManager::Get().GetPrimaryAssetTypeInfo(TypeToUnload, /*out*/ Info))
		{
			int32 NumUnloaded = UAssetManager::Get().UnloadPrimaryAssetsWithType(TypeToUnload);
			UE_LOG(LogAssetManager, Log, TEXT("UnloadPrimaryAssetsWithType(%s): Unloaded %d assets"), *Param, NumUnloaded);
		}
		else
		{
			UE_LOG(LogAssetManager, Log, TEXT("Cannot get type info for PrimaryAssetType %s"), *Param);
		}
	}
}), ECVF_Cheat);

#endif

#undef LOCTEXT_NAMESPACE<|MERGE_RESOLUTION|>--- conflicted
+++ resolved
@@ -80,27 +80,11 @@
 
 	/** Pending state of this asset, will be copied to CurrentState when load finishes */
 	FPrimaryAssetLoadState PendingState;
-<<<<<<< HEAD
-
-	/** The set of primary asset names used to initiate the request */
-	TSharedPtr<const TArray<FName>> PendingPrimaryAssetNames;
-	
+
+	FPrimaryAssetData() {}
+
 	/** Asset is considered loaded at all if there is an active handle for it */
 	bool IsLoaded() const { return CurrentState.IsValid(); }
-=======
->>>>>>> 24776ab6
-
-	FPrimaryAssetData() {}
-
-<<<<<<< HEAD
-		PendingState.Reset(/* don't cancel handle */ false);	
-
-		PendingPrimaryAssetNames = nullptr;
-	}
-=======
-	/** Asset is considered loaded at all if there is an active handle for it */
-	bool IsLoaded() const { return CurrentState.IsValid(); }
->>>>>>> 24776ab6
 };
 
 /** Structure representing all items of a specific asset type */
@@ -1225,47 +1209,11 @@
 	}
 }
 
-static TArray<FName>* ExtractNames(const TArray<FPrimaryAssetId>& Ids)
-{
-	TArray<FName>* Out = new TArray<FName>();
-	Out->Reserve(Ids.Num());
-	for (const FPrimaryAssetId& Id : Ids)
-	{
-		Out->Add(Id.PrimaryAssetName);
-	}
-	Out->Sort(FNameFastLess());
-
-	return Out;
-}
-
 TSharedPtr<FStreamableHandle> UAssetManager::ChangeBundleStateForPrimaryAssets(const TArray<FPrimaryAssetId>& AssetsToChange, const TArray<FName>& AddBundles, const TArray<FName>& RemoveBundles, bool bRemoveAllBundles, FStreamableDelegate DelegateToCall, TAsyncLoadPriority Priority)
 {
-<<<<<<< HEAD
-	// ExistingHandles are both primary and secondary assets who are already being loaded.
-	// We need to return a combined handle that waits for newly requested assets as well as
-	// these previously requested assets.
-	//
-	// The code relies on TSet iteraton order being the insertion order.
-	// This matters since FStreamableHandle::GetLoadedAsset() returns the first requested asset
-	// or the first requested asset of the first child handle. 
-
-	TSet<TSharedPtr<FStreamableHandle>> ExistingHandles;
-	TSet<FSoftObjectPath> PathsToLoad;
-	PathsToLoad.Reserve(AssetsToChange.Num());
-
-	TArray<FName> AddBundlesSorted(AddBundles);
-	AddBundlesSorted.Sort(FNameLexicalLess());
-	TArray<FName> TempBundles;
-
-	TArray<FPrimaryAssetId> IdsToLoad;
-	IdsToLoad.Reserve(AssetsToChange.Num());
-
-	TSharedPtr<const TArray<FName>> PrimaryAssetNames(ExtractNames(AssetsToChange));
-=======
 	TArray<TSharedPtr<FStreamableHandle> > NewHandles, ExistingHandles;
 	TArray<FPrimaryAssetId> NewAssets;
 	TSharedPtr<FStreamableHandle> ReturnHandle;
->>>>>>> 24776ab6
 
 	for (const FPrimaryAssetId& PrimaryAssetId : AssetsToChange)
 	{
@@ -1308,26 +1256,9 @@
 					ExistingHandles.Add(NameData->PendingState.Handle);
 					continue;
 				}
-<<<<<<< HEAD
-				// Only cancel previous handle if the same set of assets was requested
-				bool bCancelPreviousHandle = true;
-				if (PrimaryAssetNames.Get() != NameData->PendingPrimaryAssetNames.Get())
-				{
-					if (*PrimaryAssetNames.Get() != *NameData->PendingPrimaryAssetNames.Get())
-					{
-						bCancelPreviousHandle = false;
-					}
-					else
-					{
-						// Re-use old array to avoid O(N^2) comparisons
-						PrimaryAssetNames = NameData->PendingPrimaryAssetNames;
-					}
-				}
-=======
->>>>>>> 24776ab6
 
 				// Clear pending state
-				NameData->PendingState.Reset(bCancelPreviousHandle);
+				NameData->PendingState.Reset(true);
 			}
 			else if (NameData->CurrentState.IsValid() && NameData->CurrentState.BundleNames == NewBundleState)
 			{
@@ -1388,15 +1319,7 @@
 				continue;
 			}
 
-<<<<<<< HEAD
-			NameData->PendingState.BundleNames = *NewBundles;
-			NameData->PendingPrimaryAssetNames = PrimaryAssetNames;
-			IdsToLoad.Add(PrimaryAssetId);
-		}
-	}
-=======
 			NewHandle = LoadAssetList(PathsToLoad.Array(), FStreamableDelegate(), Priority, DebugName);
->>>>>>> 24776ab6
 
 			if (!NewHandle.IsValid())
 			{
@@ -1404,20 +1327,7 @@
 				continue;
 			}
 
-<<<<<<< HEAD
-		if (IdsToLoad.Num() > 1)
-		{
-			DebugName << " and " << IdsToLoad.Num() - 1 << " more";
-		}
-			
-		DebugName << TEXT(" (");
-		int32 LenWithoutElements = DebugName.Len();
-		for (FName AddBundle : AddBundlesSorted)
-		{
-			if (!bRemoveAllBundles)
-=======
 			if (NewHandle->HasLoadCompleted())
->>>>>>> 24776ab6
 			{
 				// Copy right into active
 				NameData->CurrentState.BundleNames = NewBundleState;
@@ -1444,20 +1354,10 @@
 
 		ReturnHandle = StreamableManager.CreateCombinedHandle(NewHandles, FString::Printf(TEXT("%s CreateCombinedHandle"), *GetName()));
 
-<<<<<<< HEAD
-		// Update FPrimaryAssetData pending handle
-		for (const FPrimaryAssetId& PrimaryAssetId : IdsToLoad)
-		{
-			if (FPrimaryAssetData* NameData = GetNameData(PrimaryAssetId))
-			{
-				NameData->PendingState.Handle = ReturnHandle;
-			}
-=======
 		// Call delegate or bind to meta handle
 		if (ReturnHandle->HasLoadCompleted())
 		{
 			FStreamableHandle::ExecuteDelegate(DelegateToCall);
->>>>>>> 24776ab6
 		}
 		else
 		{
@@ -1467,14 +1367,6 @@
 	}
 	else if (NewHandles.Num() == 1)
 	{
-<<<<<<< HEAD
-		for (const FPrimaryAssetId& PrimaryAssetId : IdsToLoad)
-		{
-			if (FPrimaryAssetData* NameData = GetNameData(PrimaryAssetId))
-			{
-				NameData->MovePendingToCurrent();
-			}
-=======
 		ReturnHandle = NewHandles[0];
 		ensure(NewAssets.Num() == 1);
 
@@ -1487,17 +1379,12 @@
 		{
 			// Call internal callback and external callback when it finishes
 			ReturnHandle->BindCompleteDelegate(FStreamableDelegate::CreateUObject(this, &UAssetManager::OnAssetStateChangeCompleted, NewAssets[0], ReturnHandle, DelegateToCall));
->>>>>>> 24776ab6
 		}
 	}
 	else
 	{
-<<<<<<< HEAD
-		ReturnHandle->BindCompleteDelegate(FStreamableDelegate::CreateUObject(this, &UAssetManager::OnAssetStateChangeCompleted, MoveTemp(IdsToLoad), ReturnHandle, DelegateToCall));
-=======
 		// Call completion callback, nothing to do
 		FStreamableHandle::ExecuteDelegate(DelegateToCall);
->>>>>>> 24776ab6
 	}
 
 	return ReturnHandle;
