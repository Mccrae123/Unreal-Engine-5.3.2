// Copyright Epic Games, Inc. All Rights Reserved.

#include "Engine/AssetManager.h"
#include "Engine/AssetManagerSettings.h"
#include "Engine/PrimaryAssetLabel.h"
#include "AssetData.h"
#include "ARFilter.h"
#include "Containers/StringView.h"
#include "Engine/Engine.h"
#include "Engine/BlueprintGeneratedClass.h"
<<<<<<< HEAD
#include "Interfaces/IPluginManager.h"
=======
#include "Engine/ICookInfo.h"
#include "Interfaces/IPluginManager.h"
#include "MoviePlayerProxy.h"
>>>>>>> 6bbb88c8
#include "UObject/ConstructorHelpers.h"
#include "UObject/ObjectSaveContext.h"
#include "UObject/UObjectHash.h"
#include "Misc/FileHelper.h"
#include "Misc/ScopedSlowTask.h"
#include "Misc/Paths.h"
#include "Misc/StringBuilder.h"
#include "Serialization/MemoryReader.h"
#include "AssetRegistryState.h"
#include "HAL/PlatformFileManager.h"
#include "IPlatformFilePak.h"
#include "Stats/StatsMisc.h"
#include "String/Find.h"
#include "Internationalization/PackageLocalizationManager.h"
#include "HAL/PlatformMisc.h"
#include "HAL/PlatformApplicationMisc.h"
#include "AssetRegistry/AssetRegistryModule.h"

#if WITH_EDITOR
#include "Editor.h"
#include "Widgets/Notifications/SNotificationList.h"
#include "Framework/Notifications/NotificationManager.h"
#include "Commandlets/ChunkDependencyInfo.h"
#include "Settings/ProjectPackagingSettings.h"
#endif

#define LOCTEXT_NAMESPACE "AssetManager"

DEFINE_LOG_CATEGORY(LogAssetManager);

/** Structure defining the current loading state of an asset */
struct FPrimaryAssetLoadState
{
	/** The handle to the streamable state for this asset, this keeps the objects in memory. If handle is invalid, not in memory at all */
	TSharedPtr<FStreamableHandle> Handle;

	/** The set of bundles to be loaded by the handle */
	TArray<FName> BundleNames;

	/** If this state is keeping things in memory */
	bool IsValid() const { return Handle.IsValid() && Handle->IsActive(); }

	/** Reset this state */
	void Reset(bool bCancelHandle)
	{
		if (Handle.IsValid())
		{
			if (Handle->IsActive() && bCancelHandle)
			{
				// This will call the cancel callback if set
				Handle->CancelHandle();
			}
			
			Handle = nullptr;
		}
		BundleNames.Reset();
	}
};

/** Structure representing data about a specific asset */
struct FPrimaryAssetData
{
	/** Path used to look up cached asset data in the asset registry. This will be missing the _C for blueprint classes */
	FName AssetDataPath;

	/** Path to this asset on disk */
	FSoftObjectPtr AssetPtr;

	/** Current state of this asset */
	FPrimaryAssetLoadState CurrentState;

	/** Pending state of this asset, will be copied to CurrentState when load finishes */
	FPrimaryAssetLoadState PendingState;

	FPrimaryAssetData() {}

	/** Asset is considered loaded at all if there is an active handle for it */
	bool IsLoaded() const { return CurrentState.IsValid(); }
};

/** Structure representing all items of a specific asset type */
struct FPrimaryAssetTypeData
{
	/** The public info struct */
	FPrimaryAssetTypeInfo Info;

	/** Map of scanned assets */
	TMap<FName, FPrimaryAssetData> AssetMap;

	/** In the editor, paths that we need to scan once asset registry is done loading */
	TArray<FString> DeferredAssetScanPaths;

	/** Expanded list of asset scan paths and package names, will not include virtual paths */
	TArray<FString> RealAssetScanPaths;

	FPrimaryAssetTypeData() {}

	FPrimaryAssetTypeData(FName InPrimaryAssetType, UClass* InAssetBaseClass, bool bInHasBlueprintClasses, bool bInIsEditorOnly)
		: Info(InPrimaryAssetType, InAssetBaseClass, bInHasBlueprintClasses, bInIsEditorOnly)
		{}
};

/** Version of rules with cached data */
struct FCompiledAssetManagerSearchRules : FAssetManagerSearchRules
{
	FCompiledAssetManagerSearchRules(const FAssetManagerSearchRules& InRules)
		: FAssetManagerSearchRules(InRules)
		, bShouldCallDelegate(InRules.ShouldIncludeDelegate.IsBound())
		, bShouldCheckWildcards(false)
	{
		for (const FString& String : IncludePatterns)
		{
			if (String.Len())
			{
				IncludeWildcards.Add(String);
				bShouldCheckWildcards = true;
			}
		}

		for (const FString& String : ExcludePatterns)
		{
			if (String.Len())
			{
				ExcludeWildcards.Add(String);
				bShouldCheckWildcards = true;
			}
		}

		// Check class first
		if (AssetBaseClass)
		{
			AssetClassNames.Add(AssetBaseClass->GetFName());

#if WITH_EDITOR
			// Add any old names to the list in case things haven't been resaved
			TArray<FName> OldNames = FLinkerLoad::FindPreviousNamesForClass(AssetBaseClass->GetPathName(), false);
			AssetClassNames.Append(OldNames);
#endif
		}
	}

	bool PassesWildcardsAndDelegates(const FAssetData& AssetData, const UAssetManager* AssetManager) const
	{
		if (bShouldCheckWildcards)
		{
			// Check include and exclude patterns, will pass if no include patterns
			FString PackageString = AssetData.PackageName.ToString();
			for (const FString& Wildcard : ExcludeWildcards)
			{
				if (PackageString.MatchesWildcard(Wildcard, ESearchCase::IgnoreCase))
				{
					return false;
				}
			}

			bool bPassesInclude = (IncludeWildcards.Num() == 0);
			for (const FString& Wildcard : IncludeWildcards)
			{
				if (PackageString.MatchesWildcard(Wildcard, ESearchCase::IgnoreCase))
				{
					bPassesInclude = true;
					break;
				}
			}
			if (!bPassesInclude)
			{
				return false;
			}
		}

		if (!bSkipManagerIncludeCheck)
		{
			if (!AssetManager->ShouldIncludeInAssetSearch(AssetData, *this))
			{
				return false;
			}
		}

		if (bShouldCallDelegate)
		{
			if (!ShouldIncludeDelegate.Execute(AssetData, *this))
			{
				return false;
			}
		}

		return true;
	}

	TArray<FString> IncludeWildcards;
	TArray<FString> ExcludeWildcards;
	TArray<FName> AssetClassNames;
	TSet<FName> DerivedClassNames;
	bool bShouldCallDelegate;
	bool bShouldCheckWildcards;
};

const FPrimaryAssetType UAssetManager::MapType = FName(TEXT("Map"));
const FPrimaryAssetType UAssetManager::PrimaryAssetLabelType = FName(TEXT("PrimaryAssetLabel"));
const FPrimaryAssetType UAssetManager::PackageChunkType = FName(TEXT("PackageChunk"));
const FString UAssetManager::AssetSearchRootsVirtualPath = TEXT("$AssetSearchRoots");
const FString UAssetManager::DynamicSearchRootsVirtualPath = TEXT("$DynamicSearchRoots");
FSimpleMulticastDelegate UAssetManager::OnCompletedInitialScanDelegate;
FSimpleMulticastDelegate UAssetManager::OnAssetManagerCreatedDelegate;
<<<<<<< HEAD
=======

// Allow StartInitialLoading() bulk scan to continue past FinishInitialLoading() to cover:
// 1. Loading in subclass FinishInitialLoading() override after calling base FinishInitialLoading() 
// 2. Plugin loading in OnPostEngine callback, e.g. UDataRegistrySubsystem::LoadAllRegistries()
// 
// Bulk scanning should stop before the early GC when loading the first map, to ensure
// RebuildObjectReferenceList() stops INI-referenced UClasses from being GCed.
//
// Ideally some future asset manager refactoring can get rid of this complexity / hack.
static class FInitialBulkScanHelper
{
	UAssetManager* Scanner = nullptr;

public:
	void StartOnce(UAssetManager* Manager)
	{
		if (Scanner == nullptr)
		{
			Manager->PushBulkScanning();
			Scanner = Manager;
		}
	}

	void StopOnce()
	{
		if (Scanner)
		{
			Scanner->PopBulkScanning();
		}
		else
		{
			Scanner = reinterpret_cast<UAssetManager*>(8); // Avoid starting bulk scan after OnPostEngineInit
		}
	}
}
GInitialBulkScan;

// OnPostEngineInit fires in reverse order, register early to get a late callback
static FDelayedAutoRegisterHelper GInitialBulkScanStopper(EDelayedRegisterRunPhase::StartOfEnginePreInit,
	[] { FCoreDelegates::OnPostEngineInit.AddLambda([] { GInitialBulkScan.StopOnce(); }); } );

>>>>>>> 6bbb88c8

UAssetManager::UAssetManager()
{
	bIsGlobalAsyncScanEnvironment = false;
	bShouldGuessTypeAndName = false;
	bShouldUseSynchronousLoad = false;
	bIsLoadingFromPakFiles = false;
	bShouldAcquireMissingChunksOnLoad = false;
	bTargetPlatformsAllowEditorObjects = false;
	NumBulkScanRequests = 0;
	bIsManagementDatabaseCurrent = false;
	bIsPrimaryAssetDirectoryCurrent = false;
	bUpdateManagementDatabaseAfterScan = false;
	bIncludeOnlyOnDiskAssets = true;
	bHasCompletedInitialScan = false;
	NumberOfSpawnedNotifications = 0;
}

void UAssetManager::PostInitProperties()
{
	Super::PostInitProperties();

	if (!HasAnyFlags(RF_ClassDefaultObject))
	{
		const UAssetManagerSettings& Settings = GetSettings();
#if WITH_EDITOR
		bIsGlobalAsyncScanEnvironment = GIsEditor && !IsRunningCommandlet();

		if (bIsGlobalAsyncScanEnvironment)
		{
			// Listen for when the asset registry has finished discovering files
			IAssetRegistry& AssetRegistry = GetAssetRegistry();

			AssetRegistry.OnFilesLoaded().AddUObject(this, &UAssetManager::OnAssetRegistryFilesLoaded);
			AssetRegistry.OnInMemoryAssetCreated().AddUObject(this, &UAssetManager::OnInMemoryAssetCreated);
			AssetRegistry.OnInMemoryAssetDeleted().AddUObject(this, &UAssetManager::OnInMemoryAssetDeleted);
			AssetRegistry.OnAssetRenamed().AddUObject(this, &UAssetManager::OnAssetRenamed);
		}

		FEditorDelegates::PreBeginPIE.AddUObject(this, &UAssetManager::PreBeginPIE);
		FEditorDelegates::EndPIE.AddUObject(this, &UAssetManager::EndPIE);
		FCoreUObjectDelegates::OnObjectPreSave.AddUObject(this, &UAssetManager::OnObjectPreSave);

		// In editor builds guess the type/name if allowed
		bShouldGuessTypeAndName = Settings.bShouldGuessTypeAndNameInEditor;
		bOnlyCookProductionAssets = Settings.bOnlyCookProductionAssets;

		// In editor builds, always allow asset registry searches for in-memory asset data, as that data can change when propagating AssetBundle tags post load.
		bIncludeOnlyOnDiskAssets = false;
#else 
		// Never guess type in cooked builds
		bShouldGuessTypeAndName = false;

		// Only cooked builds supoprt pak files and chunk download
		bIsLoadingFromPakFiles = FPlatformFileManager::Get().FindPlatformFile(TEXT("PakFile")) != nullptr;
		bShouldAcquireMissingChunksOnLoad = Settings.bShouldAcquireMissingChunksOnLoad;
#endif
		
		bShouldUseSynchronousLoad = IsRunningCommandlet();

		if (Settings.bShouldManagerDetermineTypeAndName)
		{
			FCoreUObjectDelegates::GetPrimaryAssetIdForObject.BindUObject(this, &UAssetManager::DeterminePrimaryAssetIdForObject);
		}

		LoadRedirectorMaps();

		StreamableManager.SetManagerName(FString::Printf(TEXT("%s.StreamableManager"), *GetPathName()));

		// Add /Game to initial list, games can add additional ones if desired
		AllAssetSearchRoots.Add(TEXT("/Game"));
	}
}

void UAssetManager::GetCachedPrimaryAssetEncryptionKeyGuid(FPrimaryAssetId InPrimaryAssetId, FGuid& OutGuid)
{
	OutGuid.Invalidate();
	if (const FGuid* Guid = PrimaryAssetEncryptionKeyCache.Find(InPrimaryAssetId))
	{
		OutGuid = *Guid;
	}
}

bool UAssetManager::IsValid()
{
	if (GEngine && GEngine->AssetManager)
	{
		return true;
	}

	return false;
}

UAssetManager& UAssetManager::Get()
{
	UAssetManager* Singleton = GEngine->AssetManager;

	if (Singleton)
	{
		return *Singleton;
	}
	else
	{
		UE_LOG(LogAssetManager, Fatal, TEXT("Cannot use AssetManager if no AssetManagerClassName is defined!"));
		return *NewObject<UAssetManager>(); // never calls this
	}
}

UAssetManager* UAssetManager::GetIfValid()
{
	if (GEngine && GEngine->AssetManager)
	{
		return GEngine->AssetManager;
	}

	return nullptr;
}

FPrimaryAssetId UAssetManager::CreatePrimaryAssetIdFromChunkId(int32 ChunkId)
{
	if (ChunkId == INDEX_NONE)
	{
		return FPrimaryAssetId();
	}

	// Name_0 is actually stored as 1 inside FName, so offset
	static FName ChunkName = "Chunk";
	return FPrimaryAssetId(PackageChunkType, FName(ChunkName, ChunkId + 1));
}

int32 UAssetManager::ExtractChunkIdFromPrimaryAssetId(const FPrimaryAssetId& PrimaryAssetId)
{
	if (PrimaryAssetId.PrimaryAssetType == PackageChunkType)
	{
		return PrimaryAssetId.PrimaryAssetName.GetNumber() - 1;
	}
	return INDEX_NONE;
}

IAssetRegistry& UAssetManager::GetAssetRegistry() const
{
	if (!CachedAssetRegistry)
	{
		FAssetRegistryModule& AssetRegistryModule = FModuleManager::LoadModuleChecked<FAssetRegistryModule>(TEXT("AssetRegistry"));
		CachedAssetRegistry = &AssetRegistryModule.Get();
	}

	return *CachedAssetRegistry;
}

const UAssetManagerSettings& UAssetManager::GetSettings() const
{
	if (!CachedSettings)
	{
		CachedSettings = GetDefault<UAssetManagerSettings>();
	}
	return *CachedSettings;
}

FTimerManager* UAssetManager::GetTimerManager() const
{
#if WITH_EDITOR
	if (GEditor)
	{
		// In editor use the editor manager
		if (GEditor->IsTimerManagerValid())
		{
			return &GEditor->GetTimerManager().Get();
		}
	}
	else
#endif
	{
		// Otherwise we should always have a game instance
		const TIndirectArray<FWorldContext>& WorldContexts = GEngine->GetWorldContexts();
		for (const FWorldContext& WorldContext : WorldContexts)
		{
			if (WorldContext.WorldType == EWorldType::Game && WorldContext.OwningGameInstance)
			{
				return &WorldContext.OwningGameInstance->GetTimerManager();
			}
		}
	}

	// This will only hit in very early startup
	return nullptr;
}

FPrimaryAssetId UAssetManager::DeterminePrimaryAssetIdForObject(const UObject* Object) const
{
	const UObject* AssetObject = Object;
	// First find the object that would be registered, need to use class if we're a BP CDO
	if (Object->HasAnyFlags(RF_ClassDefaultObject))
	{
		AssetObject = Object->GetClass();
	}

	FString AssetPath = AssetObject->GetPathName();
	FPrimaryAssetId RegisteredId = GetPrimaryAssetIdForPath(FName(*AssetPath));

	if (RegisteredId.IsValid())
	{
		return RegisteredId;
	}

	FPrimaryAssetType FoundType;

	// Not registered, so search the types for one that matches class/path
	for (const TPair<FName, TSharedRef<FPrimaryAssetTypeData>>& TypePair : AssetTypeMap)
	{
		const FPrimaryAssetTypeData& TypeData = TypePair.Value.Get();

		// Check the originally passed object, which is either an asset or a CDO, not the BP class
		if (Object->IsA(TypeData.Info.AssetBaseClassLoaded))
		{
			// Check paths, directories will end in /, specific paths will end in full assetname.assetname
			for (const FString& ScanPath : TypeData.RealAssetScanPaths)
			{
				if (AssetPath.StartsWith(ScanPath))
				{
					if (FoundType.IsValid())
					{
						UE_LOG(LogAssetManager, Warning, TEXT("Found Duplicate PrimaryAssetType %s for asset %s which is already registered as %s, it is not possible to have conflicting directories when bShouldManagerDetermineTypeAndName is true!"), *TypeData.Info.PrimaryAssetType.ToString(), *AssetPath, *FoundType.ToString());
					}
					else
					{
						FoundType = TypeData.Info.PrimaryAssetType;
					}
				}
			}
		}
	}

	if (FoundType.IsValid())
	{
		// Use the package's short name, avoids issues with _C
		return FPrimaryAssetId(FoundType, FPackageName::GetShortFName(AssetObject->GetOutermost()->GetName()));
	}

	return FPrimaryAssetId();
}

bool UAssetManager::IsAssetDataBlueprintOfClassSet(const FAssetData& AssetData, const TSet<FName>& ClassNameSet) const
{
	const FString ParentClassFromData = AssetData.GetTagValueRef<FString>(FBlueprintTags::ParentClassPath);
	if (!ParentClassFromData.IsEmpty())
	{
		const FString ClassObjectPath = FPackageName::ExportTextPathToObjectPath(ParentClassFromData);
		const FName ClassName = FName(*FPackageName::ObjectPathToObjectName(ClassObjectPath));

		TArray<FName> ValidNames;
		ValidNames.Add(ClassName);
#if WITH_EDITOR
		// Check for redirected name
		FName RedirectedName = FLinkerLoad::FindNewNameForClass(ClassName, false);
		if (RedirectedName != NAME_None && RedirectedName != ClassName)
		{
			ValidNames.Add(RedirectedName);
		}
#endif
		for (const FName& ValidName : ValidNames)
		{
			if (ClassNameSet.Contains(ValidName))
			{
				// Our parent class is in the class name set
				return true;
			}
		}
	}
	return false;
}

int32 UAssetManager::SearchAssetRegistryPaths(TArray<FAssetData>& OutAssetDataList, const FAssetManagerSearchRules& Rules) const
{
	if (!Rules.AssetBaseClass)
	{
		return 0;
	}
<<<<<<< HEAD

	TArray<FString> Directories, PackageNames;
	TArray<FString> ScanPaths = Rules.AssetScanPaths;
	// Add path info
	if (!Rules.bSkipVirtualPathExpansion)
=======
	if (Rules.AssetScanPaths.IsEmpty())
>>>>>>> 6bbb88c8
	{
		ExpandVirtualPaths(ScanPaths);
	}
<<<<<<< HEAD

	for (const FString& Path : ScanPaths)
	{
=======
	TArray<FString> Directories, PackageNames;
	TArray<FString> ScanPaths = Rules.AssetScanPaths;
	// Add path info
	if (!Rules.bSkipVirtualPathExpansion)
	{
		ExpandVirtualPaths(ScanPaths);
	}

	for (const FString& Path : ScanPaths)
	{
>>>>>>> 6bbb88c8
		int32 DotIndex = INDEX_NONE;
		if (Path.FindChar('.', DotIndex))
		{
			FString PackageName = Path.Mid(0, DotIndex); //avoid re-searching for index inside FPackageName::ObjectPathToPackageName

			PackageNames.AddUnique(MoveTemp(PackageName));
		}
		else if (Path.Len() > 0)
		{
			Directories.AddUnique(GetNormalizedPackagePath(Path, false));
		}
	}

#if WITH_EDITOR
	// Cooked data has the asset data already set up
	const bool bShouldDoSynchronousScan = !bIsGlobalAsyncScanEnvironment || Rules.bForceSynchronousScan;
	if (bShouldDoSynchronousScan)
	{
		ScanPathsSynchronous(ScanPaths);
	}
#endif
	
	FCompiledAssetManagerSearchRules CompiledRules(Rules);
	int32 InitialAssetCount = OutAssetDataList.Num();
	FARFilter ARFilter;
	IAssetRegistry& AssetRegistry = GetAssetRegistry();

	if (Rules.AssetBaseClass)
	{
		// Class check
		if (!Rules.bHasBlueprintClasses)
		{
			// Use class directly
			ARFilter.ClassNames = CompiledRules.AssetClassNames;
			ARFilter.bRecursiveClasses = true;
		}
		else
		{
			// Search for all blueprints and then check derived classes later
			TArray<UClass*> BlueprintCoreDerivedClasses;
			GetDerivedClasses(UBlueprintCore::StaticClass(), BlueprintCoreDerivedClasses);
			for (UClass* BPCoreClass : BlueprintCoreDerivedClasses)
			{
				ARFilter.ClassNames.Add(BPCoreClass->GetFName());
			}

			GetAssetRegistry().GetDerivedClassNames(CompiledRules.AssetClassNames, TSet<FName>(), CompiledRules.DerivedClassNames);
		}
	}

	const bool bBothDirectoriesAndPackageNames = (Directories.Num() > 0 && PackageNames.Num() > 0);
	for (const FString& Directory : Directories)
	{
		ARFilter.PackagePaths.Add(FName(*Directory));
	}

	if (!bBothDirectoriesAndPackageNames)
	{
		// To get both the directories and package names we have to do two queries, since putting both in the same query only returns assets of those package names AND are in those directories.
		for (const FString& PackageName : PackageNames)
		{
			ARFilter.PackageNames.Add(FName(*PackageName));
		}
	}

	ARFilter.bRecursivePaths = true;
	ARFilter.bIncludeOnlyOnDiskAssets = !GIsEditor; // In editor check in memory, otherwise don't

	auto FilterLambda = [this, &OutAssetDataList, &CompiledRules](const FAssetData& AssetData)
	{
		// Verify blueprint class
		if (CompiledRules.bHasBlueprintClasses)
		{
			if (!IsAssetDataBlueprintOfClassSet(AssetData, CompiledRules.DerivedClassNames))
			{
				return true;
			}
		}

		if (!CompiledRules.PassesWildcardsAndDelegates(AssetData, this))
		{
			return true;
		}

		// Passed all filters
		OutAssetDataList.Add(AssetData);

		return true;
	};

	if (bBothDirectoriesAndPackageNames)
	{
		// To get both the directories and package names we have to do two queries, since putting both in the same query only returns assets of those package names AND are in those directories.
		AssetRegistry.EnumerateAssets(ARFilter, FilterLambda);

		for (const FString& PackageName : PackageNames)
		{
			ARFilter.PackageNames.Add(FName(*PackageName));
		}
		ARFilter.PackagePaths.Empty();
	}

	// Search asset registry and apply delegate, will always search entire registry
	AssetRegistry.EnumerateAssets(ARFilter, FilterLambda);

	return OutAssetDataList.Num() - InitialAssetCount;
}

bool UAssetManager::DoesAssetMatchSearchRules(const FAssetData& AssetData, const FAssetManagerSearchRules& Rules) const
{
	// This is slower than the scan version above when looking for many assets, but works on assets from any source
	FCompiledAssetManagerSearchRules CompiledRules(Rules);

	// Check class first
	if (Rules.AssetBaseClass)
	{
		GetAssetRegistry().GetDerivedClassNames(CompiledRules.AssetClassNames, TSet<FName>(), CompiledRules.DerivedClassNames);

		if (!Rules.bHasBlueprintClasses)
		{
			if (!CompiledRules.DerivedClassNames.Contains(AssetData.AssetClass))
			{
				return false;
			}
<<<<<<< HEAD
		}
		else
		{
			if (!IsAssetDataBlueprintOfClassSet(AssetData, CompiledRules.DerivedClassNames))
			{
				return false;
			}
		}
=======
		}
		else
		{
			if (!IsAssetDataBlueprintOfClassSet(AssetData, CompiledRules.DerivedClassNames))
			{
				return false;
			}
		}
>>>>>>> 6bbb88c8
	}

	TArray<FString> ScanPaths = Rules.AssetScanPaths;
	// Add path info
	if (!Rules.bSkipVirtualPathExpansion)
	{
		ExpandVirtualPaths(ScanPaths);
	}

	// If we have any scan paths, verify it's inside one
	bool bFoundPath = ScanPaths.Num() == 0;
	for (FString& Path : ScanPaths)
	{
		NormalizePackagePath(Path, false);
		if (AssetData.PackageName.ToString().StartsWith(Path))
		{
			bFoundPath = true;
			break;
		}
	}

	if (!bFoundPath)
	{
		return false;
	}

	if (!CompiledRules.PassesWildcardsAndDelegates(AssetData, this))
	{
		return false;
	}

	return true;
}

bool UAssetManager::ShouldIncludeInAssetSearch(const FAssetData& AssetData, const FAssetManagerSearchRules& SearchRules) const
{
	const UAssetManagerSettings& Settings = GetSettings();

	if (Settings.DirectoriesToExclude.Num() > 0)
	{
		// Check exclusion path, but only if we have paths as the package name string is slow to generate
		// Games can override this for more specific checks
		if (IsPathExcludedFromScan(AssetData.PackageName.ToString()))
<<<<<<< HEAD
		{
			return false;
		}
	}

	return true;
}

void UAssetManager::ScanPathsSynchronous(const TArray<FString>& PathsToScan) const
{
	TArray<FString> Directories;
	TArray<FString> PackageFilenames;

	for (const FString& Path : PathsToScan)
	{
		bool bAlreadyScanned = false;
		int32 DotIndex = INDEX_NONE;
		if (Path.FindChar('.', DotIndex))
		{
=======
		{
			return false;
		}
	}

	return true;
}

void UAssetManager::ScanPathsSynchronous(const TArray<FString>& PathsToScan) const
{
	TArray<FString> Directories;
	TArray<FString> PackageFilenames;

	for (const FString& Path : PathsToScan)
	{
		bool bAlreadyScanned = false;
		int32 DotIndex = INDEX_NONE;
		if (Path.FindChar('.', DotIndex))
		{
>>>>>>> 6bbb88c8
			FString PackageName = FPackageName::ObjectPathToPackageName(Path);

			for (const FString& AlreadyScanned : AlreadyScannedDirectories)
			{
				if (PackageName == AlreadyScanned || PackageName.StartsWith(AlreadyScanned + TEXT("/")))
				{
					bAlreadyScanned = true;
					break;
				}
<<<<<<< HEAD
=======
			}

			if (!bAlreadyScanned)
			{
				FString AssetFilename;
				// Try both extensions
				if (FPackageName::TryConvertLongPackageNameToFilename(PackageName, AssetFilename, FPackageName::GetAssetPackageExtension()))
				{
					PackageFilenames.AddUnique(AssetFilename);
				}

				if (FPackageName::TryConvertLongPackageNameToFilename(PackageName, AssetFilename, FPackageName::GetMapPackageExtension()))
				{
					PackageFilenames.AddUnique(AssetFilename);
				}
>>>>>>> 6bbb88c8
			}

			if (!bAlreadyScanned)
			{
				FString AssetFilename;
				// Try both extensions
				if (FPackageName::TryConvertLongPackageNameToFilename(PackageName, AssetFilename, FPackageName::GetAssetPackageExtension()))
				{
					PackageFilenames.AddUnique(AssetFilename);
				}

				if (FPackageName::TryConvertLongPackageNameToFilename(PackageName, AssetFilename, FPackageName::GetMapPackageExtension()))
				{
					PackageFilenames.AddUnique(AssetFilename);
				}
			}
		}
		else
		{
			for (const FString& AlreadyScanned : AlreadyScannedDirectories)
			{
				if (Path == AlreadyScanned || Path.StartsWith(AlreadyScanned + TEXT("/")))
				{
					bAlreadyScanned = true;
					break;
				}
			}

			if (!bAlreadyScanned)
			{
				AlreadyScannedDirectories.Add(Path);

				// The asset registry currently crashes if you pass it either a ../ disk path or a /pluginname/ path that isn't mounted, so we need to verify the conversion would work but send the preconverted path
				FString OnDiskPath;

				if (FPackageName::TryConvertLongPackageNameToFilename(Path / TEXT(""), OnDiskPath))
				{
					Directories.AddUnique(Path);
				}
			}
		}
	}

	if (Directories.Num() > 0)
	{
		GetAssetRegistry().ScanPathsSynchronous(Directories);
	}
	if (PackageFilenames.Num() > 0)
	{
		GetAssetRegistry().ScanFilesSynchronous(PackageFilenames);
	}
}

int32 UAssetManager::ScanPathsForPrimaryAssets(FPrimaryAssetType PrimaryAssetType, const TArray<FString>& Paths, UClass* BaseClass, bool bHasBlueprintClasses, bool bIsEditorOnly, bool bForceSynchronousScan)
{
	TRACE_CPUPROFILER_EVENT_SCOPE(UAssetManager::ScanPathsForPrimaryAssets)
	TSharedRef<FPrimaryAssetTypeData>* FoundType = AssetTypeMap.Find(PrimaryAssetType);

	if (bIsEditorOnly && !GIsEditor)
	{
		return 0;
	}

	check(BaseClass);

	if (!FoundType)
	{
		TSharedPtr<FPrimaryAssetTypeData> NewAsset = MakeShareable(new FPrimaryAssetTypeData(PrimaryAssetType, BaseClass, bHasBlueprintClasses, bIsEditorOnly));

		FoundType = &AssetTypeMap.Add(PrimaryAssetType, NewAsset.ToSharedRef());
	}

	// Should always be valid
	check(FoundType);

	FPrimaryAssetTypeData& TypeData = FoundType->Get();

	// Make sure types match
	if (!ensureMsgf(TypeData.Info.AssetBaseClassLoaded == BaseClass && TypeData.Info.bHasBlueprintClasses == bHasBlueprintClasses && TypeData.Info.bIsEditorOnly == bIsEditorOnly, TEXT("UAssetManager::ScanPathsForPrimaryAssets TypeData parameters did not match for type '%s'"), *TypeData.Info.PrimaryAssetType.ToString()))
	{
		return 0;
	}

	// Add path info
	for (const FString& Path : Paths)
	{
		TypeData.Info.AssetScanPaths.AddUnique(Path);
	}

#if WITH_EDITOR
	// Cooked data has the asset data already set up
	const bool bShouldDoSynchronousScan = !bIsGlobalAsyncScanEnvironment || bForceSynchronousScan;
	if (!bShouldDoSynchronousScan && GetAssetRegistry().IsLoadingAssets())
	{
		// Keep track of the paths we asked for so once assets are discovered we will refresh the list
		for (const FString& Path : Paths)
		{
			TypeData.DeferredAssetScanPaths.AddUnique(Path);
		}
<<<<<<< HEAD
	}
#endif

	FAssetManagerSearchRules SearchRules;
	SearchRules.AssetBaseClass = BaseClass;
	SearchRules.AssetScanPaths = Paths;
	SearchRules.bHasBlueprintClasses = bHasBlueprintClasses;
	SearchRules.bForceSynchronousScan = bForceSynchronousScan;	

=======
		else
		{
			for (const FString& AlreadyScanned : AlreadyScannedDirectories)
			{
				if (Path == AlreadyScanned || Path.StartsWith(AlreadyScanned + TEXT("/")))
				{
					bAlreadyScanned = true;
					break;
				}
			}

			if (!bAlreadyScanned)
			{
				AlreadyScannedDirectories.Add(Path);

				// The asset registry currently crashes if you pass it either a ../ disk path or a /pluginname/ path that isn't mounted, so we need to verify the conversion would work but send the preconverted path
				FString OnDiskPath;

				if (FPackageName::TryConvertLongPackageNameToFilename(Path / TEXT(""), OnDiskPath))
				{
					Directories.AddUnique(Path);
				}
			}
		}
	}

	if (Directories.Num() > 0)
	{
		GetAssetRegistry().ScanPathsSynchronous(Directories);
	}
	if (PackageFilenames.Num() > 0)
	{
		GetAssetRegistry().ScanFilesSynchronous(PackageFilenames);
	}
}

int32 UAssetManager::ScanPathsForPrimaryAssets(FPrimaryAssetType PrimaryAssetType, const TArray<FString>& Paths, UClass* BaseClass, bool bHasBlueprintClasses, bool bIsEditorOnly, bool bForceSynchronousScan)
{
	TRACE_CPUPROFILER_EVENT_SCOPE(UAssetManager::ScanPathsForPrimaryAssets)
	TSharedRef<FPrimaryAssetTypeData>* FoundType = AssetTypeMap.Find(PrimaryAssetType);

	if (bIsEditorOnly && !GIsEditor)
	{
		return 0;
	}

	check(BaseClass);

	if (!FoundType)
	{
		TSharedPtr<FPrimaryAssetTypeData> NewAsset = MakeShareable(new FPrimaryAssetTypeData(PrimaryAssetType, BaseClass, bHasBlueprintClasses, bIsEditorOnly));

		FoundType = &AssetTypeMap.Add(PrimaryAssetType, NewAsset.ToSharedRef());
	}

	// Should always be valid
	check(FoundType);

	FPrimaryAssetTypeData& TypeData = FoundType->Get();

	// Make sure types match
	if (!ensureMsgf(TypeData.Info.AssetBaseClassLoaded == BaseClass && TypeData.Info.bHasBlueprintClasses == bHasBlueprintClasses && TypeData.Info.bIsEditorOnly == bIsEditorOnly, TEXT("UAssetManager::ScanPathsForPrimaryAssets TypeData parameters did not match for type '%s'"), *TypeData.Info.PrimaryAssetType.ToString()))
	{
		return 0;
	}

	// Add path info
	for (const FString& Path : Paths)
	{
		TypeData.Info.AssetScanPaths.AddUnique(Path);
	}

#if WITH_EDITOR
	// Cooked data has the asset data already set up
	const bool bShouldDoSynchronousScan = !bIsGlobalAsyncScanEnvironment || bForceSynchronousScan;
	if (!bShouldDoSynchronousScan && GetAssetRegistry().IsLoadingAssets())
	{
		// Keep track of the paths we asked for so once assets are discovered we will refresh the list
		for (const FString& Path : Paths)
		{
			TypeData.DeferredAssetScanPaths.AddUnique(Path);
		}
	}
#endif

	FAssetManagerSearchRules SearchRules;
	SearchRules.AssetBaseClass = BaseClass;
	SearchRules.AssetScanPaths = Paths;
	SearchRules.bHasBlueprintClasses = bHasBlueprintClasses;
	SearchRules.bForceSynchronousScan = bForceSynchronousScan;	

>>>>>>> 6bbb88c8
	// Expand paths so we can record them for later
	ExpandVirtualPaths(SearchRules.AssetScanPaths);
	SearchRules.bSkipVirtualPathExpansion = true;
	for (const FString& Path : SearchRules.AssetScanPaths)
	{
		TypeData.RealAssetScanPaths.AddUnique(Path);
	}

	TArray<FAssetData> AssetDataList;
	SearchAssetRegistryPaths(AssetDataList, SearchRules);

	int32 NumAdded = 0;
	// Now add to map or update as needed
	for (FAssetData& Data : AssetDataList)
	{
<<<<<<< HEAD
=======
		if (!Data.IsTopLevelAsset())
		{
			// Only TopLevelAssets can be PrimaryAssets
			continue;
		}
>>>>>>> 6bbb88c8
		FPrimaryAssetId PrimaryAssetId = ExtractPrimaryAssetIdFromData(Data, PrimaryAssetType);

		// Remove invalid or wrong type assets
		if (!PrimaryAssetId.IsValid() || PrimaryAssetId.PrimaryAssetType != PrimaryAssetType)
		{
			if (!PrimaryAssetId.IsValid())
			{
				UE_LOG(LogAssetManager, Warning, TEXT("Ignoring primary asset %s - PrimaryAssetType %s - invalid primary asset ID"), *Data.AssetName.ToString(), *PrimaryAssetType.ToString());
			}
			else
			{
				// Warn that 'Foo' conflicts with 'Bar', but only once per conflict
				static TSet<TPair<FPrimaryAssetType, FPrimaryAssetType>> IssuedWarnings;

				TTuple<FPrimaryAssetType, FPrimaryAssetType> ConflictPair(PrimaryAssetType, PrimaryAssetId.PrimaryAssetType);
				if (!IssuedWarnings.Contains(ConflictPair))
				{
					FString ConflictMsg = FString::Printf(TEXT("Ignoring PrimaryAssetType %s - Conflicts with %s - Asset: %s"), *PrimaryAssetType.ToString(), *PrimaryAssetId.PrimaryAssetType.ToString(), *Data.AssetName.ToString());

					UE_LOG(LogAssetManager, Display, TEXT("%s"), *ConflictMsg);
					IssuedWarnings.Add(ConflictPair);
				}
			}
			continue;
		}

		NumAdded++;

		TryUpdateCachedAssetData(PrimaryAssetId, Data, false);
	}

	if (!IsBulkScanning())
	{
		RebuildObjectReferenceList();
	}

	return NumAdded;
}

void UAssetManager::PushBulkScanning()
{
<<<<<<< HEAD
	// TODO switch to an int and support nesting
	if (ensure(!bIsBulkScanning))
=======
	if (++NumBulkScanRequests == 1)
>>>>>>> 6bbb88c8
	{
		StartBulkScanning();
	}
}

void UAssetManager::PopBulkScanning()
{
	ensure(NumBulkScanRequests > 0);
	if (--NumBulkScanRequests == 0)
	{
		StopBulkScanning();
	}
}

void UAssetManager::StartBulkScanning()
{
	check(IsBulkScanning());

	NumberOfSpawnedNotifications = 0;
	bOldTemporaryCachingMode = GetAssetRegistry().GetTemporaryCachingMode();
	// Go into temporary caching mode to speed up class queries
	GetAssetRegistry().SetTemporaryCachingMode(true);
}

void UAssetManager::StopBulkScanning()
{
	check(!IsBulkScanning());

	GetAssetRegistry().SetTemporaryCachingMode(bOldTemporaryCachingMode);
	
	RebuildObjectReferenceList();
}

bool UAssetManager::RegisterSpecificPrimaryAsset(const FPrimaryAssetId& PrimaryAssetId, const FAssetData& NewAssetData)
<<<<<<< HEAD
{
	if (!PrimaryAssetId.IsValid())
	{
		return false;
	}

	const TSharedRef<FPrimaryAssetTypeData>* FoundType = AssetTypeMap.Find(PrimaryAssetId.PrimaryAssetType);
	if (!FoundType)
	{
		return false;
	}

	// If we got this far, it will succeed but might warn
	UpdateCachedAssetData(PrimaryAssetId, NewAssetData, false);

	if (!bIsBulkScanning)
	{
		RebuildObjectReferenceList();
	}

	return true;
}

// This determines if we can use a faster conversion path
enum class EAssetDataCanBeSubobject { Yes, No };

template<EAssetDataCanBeSubobject ScanForSubobject>
FSoftObjectPath ToSoftObjectPath(const FAssetData& AssetData);

void UAssetManager::UpdateCachedAssetData(const FPrimaryAssetId& PrimaryAssetId, const FAssetData& NewAssetData, bool bAllowDuplicates)
{
	check(PrimaryAssetId.IsValid());
=======
{
	if (!PrimaryAssetId.IsValid())
	{
		return false;
	}
>>>>>>> 6bbb88c8

	const TSharedRef<FPrimaryAssetTypeData>* FoundType = AssetTypeMap.Find(PrimaryAssetId.PrimaryAssetType);
	if (!FoundType)
	{
		return false;
	}

	if (!TryUpdateCachedAssetData(PrimaryAssetId, NewAssetData, false))
	{
		return false;
	}

	if (!IsBulkScanning())
	{
		RebuildObjectReferenceList();
	}

	return true;
}

// This determines if we can use a faster conversion path
enum class EAssetDataCanBeSubobject { Yes, No };

template<EAssetDataCanBeSubobject ScanForSubobject>
bool TryToSoftObjectPath(const FAssetData& AssetData, FSoftObjectPath& OutSoftObjectPath);

bool UAssetManager::TryUpdateCachedAssetData(const FPrimaryAssetId& PrimaryAssetId, const FAssetData& NewAssetData, bool bAllowDuplicates)
{
	check(PrimaryAssetId.IsValid());

	const TSharedRef<FPrimaryAssetTypeData>* FoundType = AssetTypeMap.Find(PrimaryAssetId.PrimaryAssetType);

	if (!ensure(FoundType))
	{
		return false;
	}
	else
	{
		FPrimaryAssetTypeData& TypeData = FoundType->Get();

		FPrimaryAssetData* OldData = TypeData.AssetMap.Find(PrimaryAssetId.PrimaryAssetName);

<<<<<<< HEAD
		FSoftObjectPath NewAssetPath = ToSoftObjectPath<EAssetDataCanBeSubobject::No>(NewAssetData);
=======
		FSoftObjectPath NewAssetPath;
		if (!TryToSoftObjectPath<EAssetDataCanBeSubobject::No>(NewAssetData, NewAssetPath))
		{
			UE_LOG(LogAssetManager, Warning, TEXT("Tried to add primary asset %s, but it is not a TopLevelAsset and so cannot be a primary asset"),
				*NewAssetData.ObjectPath.ToString())
			return false;
		}
>>>>>>> 6bbb88c8

		ensure(NewAssetPath.IsAsset());

		if (OldData && OldData->AssetPtr.ToSoftObjectPath() != NewAssetPath)
		{
			UE_LOG(LogAssetManager, Warning, 
				TEXT("Found duplicate PrimaryAssetID %s, path %s conflicts with existing path %s. Two different primary assets can not have the same type and name."), 
				*PrimaryAssetId.ToString(), *OldData->AssetPtr.ToString(), *NewAssetPath.ToString());

#if WITH_EDITOR
			if (GIsEditor)
			{
				const int MaxNotificationsPerFrame = 5;
				if (NumberOfSpawnedNotifications++ < MaxNotificationsPerFrame)
				{
					FNotificationInfo Info(FText::Format(LOCTEXT("DuplicateAssetId", "Duplicate Asset ID {0} used by both {1} and {2}, rename one to avoid a conflict."),
						FText::FromString(PrimaryAssetId.ToString()), FText::FromString(OldData->AssetPtr.ToSoftObjectPath().GetLongPackageName()), FText::FromString(NewAssetPath.GetLongPackageName())));
					Info.ExpireDuration = 30.0f;

					TSharedPtr<SNotificationItem> Notification = FSlateNotificationManager::Get().AddNotification(Info);
					if (Notification.IsValid())
					{
						Notification->SetCompletionState(SNotificationItem::CS_Fail);
					}
				}
			}
			else
#endif
			// Don't ensure for editor only types as they will not cause an actual game problem
			if (!bAllowDuplicates && !TypeData.Info.bIsEditorOnly)
			{
				ensureMsgf(!OldData, TEXT("Found Duplicate PrimaryAssetID %s! Path %s conflicts with existing path %s"), *PrimaryAssetId.ToString(), *OldData->AssetPtr.ToString(), *NewAssetPath.ToString());
			}
		}

		FPrimaryAssetData& NameData = TypeData.AssetMap.FindOrAdd(PrimaryAssetId.PrimaryAssetName);

		// Update data and path, don't touch state or references
		NameData.AssetDataPath = NewAssetData.ObjectPath; // This will not have _C
		NameData.AssetPtr = FSoftObjectPtr(NewAssetPath); // This will have _C

		// If the types don't match, update the registry
		IAssetRegistry& LocalAssetRegistry = GetAssetRegistry();
		FPrimaryAssetId SavedId = NewAssetData.GetPrimaryAssetId();
		FPrimaryAssetId ObjectPathId = LocalAssetRegistry.GetAssetByObjectPath(NameData.AssetDataPath, true).GetPrimaryAssetId();
		if (SavedId != PrimaryAssetId || (ObjectPathId.IsValid() && SavedId != ObjectPathId))
		{
			LocalAssetRegistry.SetPrimaryAssetIdForObjectPath(NameData.AssetDataPath, PrimaryAssetId);
		}

		if (IsBulkScanning())
		{
			// Do a partial update, add to the path->asset map
			AssetPathMap.Add(NewAssetPath.GetAssetPathName(), PrimaryAssetId);
		}

		if (NewAssetData.TaggedAssetBundles)
		{
			CachedAssetBundles.Add(PrimaryAssetId, NewAssetData.TaggedAssetBundles);

			// FSoftObjectPathSerializationScope is costly and FSoftObjectPath::PostLoadPath()
			// is only useful to make sure soft bundle references are cooked.
			//
			// Ideally we should not need this code, we should be able to pick up these
			// references when we load the package header and then queue them up for cooking.
			//
			// For some reason, this doesn't work. StartupSoftObjectPackages in CookOnTheFlyServer.cpp
			// become the same without this code, but GRedirectCollector picks up other soft references 
			// thanks to this code that are not detected otherwise.
#if WITH_EDITOR
			if (GIsEditor)
			{
				static FName AssetBundleDataName("AssetBundleData");

				// Mark these as editor only if our type is editor only
				FSoftObjectPathSerializationScope SerializationScope(NewAssetData.PackageName, AssetBundleDataName, TypeData.Info.bIsEditorOnly ? ESoftObjectPathCollectType::EditorOnlyCollect : ESoftObjectPathCollectType::AlwaysCollect, ESoftObjectPathSerializeType::AlwaysSerialize);
			
				for (const FAssetBundleEntry& Entry : NewAssetData.TaggedAssetBundles->Bundles)
				{
					for (const FSoftObjectPath& Path : Entry.BundleAssets)
					{
						Path.PostLoadPath(nullptr);
					}
				}
			}
#endif
		}
		else if (OldData)
		{
			CachedAssetBundles.Remove(PrimaryAssetId);
		}
	}
	return true;
}

int32 UAssetManager::ScanPathForPrimaryAssets(FPrimaryAssetType PrimaryAssetType, const FString& Path, UClass* BaseClass, bool bHasBlueprintClasses, bool bIsEditorOnly, bool bForceSynchronousScan)
{
	return ScanPathsForPrimaryAssets(PrimaryAssetType, TArray<FString>{Path}, BaseClass, bHasBlueprintClasses, bIsEditorOnly, bForceSynchronousScan);
}

bool UAssetManager::AddDynamicAsset(const FPrimaryAssetId& PrimaryAssetId, const FSoftObjectPath& AssetPath, const FAssetBundleData& BundleData)
{
	if (!ensure(PrimaryAssetId.IsValid()))
	{
		return false;
	}

	if (!ensure(AssetPath.IsNull() || AssetPath.IsAsset()))
	{
		return false;
	}

	FPrimaryAssetType PrimaryAssetType = PrimaryAssetId.PrimaryAssetType;
	TSharedRef<FPrimaryAssetTypeData>* FoundType = AssetTypeMap.Find(PrimaryAssetType);

	if (!FoundType)
	{
		TSharedPtr<FPrimaryAssetTypeData> NewAsset = MakeShareable(new FPrimaryAssetTypeData());
		NewAsset->Info.PrimaryAssetType = PrimaryAssetType;
		NewAsset->Info.bIsDynamicAsset = true;

		FoundType = &AssetTypeMap.Add(PrimaryAssetType, NewAsset.ToSharedRef());
	}

	// Should always be valid
	check(FoundType);

	FPrimaryAssetTypeData& TypeData = FoundType->Get();

	// This needs to be a dynamic type, types cannot be both dynamic and loaded off disk
	if (!ensure(TypeData.Info.bIsDynamicAsset))
	{
		return false;
	}

	FPrimaryAssetData* OldData = TypeData.AssetMap.Find(PrimaryAssetId.PrimaryAssetName);
	FPrimaryAssetData& NameData = TypeData.AssetMap.FindOrAdd(PrimaryAssetId.PrimaryAssetName);

	if (OldData && OldData->AssetPtr.ToSoftObjectPath() != AssetPath)
	{
		UE_LOG(LogAssetManager, Warning, TEXT("AddDynamicAsset on %s called with conflicting path. Path %s is replacing path %s"), *PrimaryAssetId.ToString(), *OldData->AssetPtr.ToString(), *AssetPath.ToString());
	}

	NameData.AssetPtr = FSoftObjectPtr(AssetPath);

	if (IsBulkScanning() && AssetPath.IsValid())
	{
		// Do a partial update, add to the path->asset map
		AssetPathMap.Add(AssetPath.GetAssetPathName(), PrimaryAssetId);
	}


	if (BundleData.Bundles.Num() > 0)
	{
		CachedAssetBundles.Add(PrimaryAssetId, MakeShared<FAssetBundleData, ESPMode::ThreadSafe>(BundleData));
	}
	else if (OldData)
	{
		CachedAssetBundles.Remove(PrimaryAssetId);
	}

	return true;
}

void UAssetManager::RecursivelyExpandBundleData(FAssetBundleData& BundleData) const
{
	TArray<FSoftObjectPath> ReferencesToExpand;
	TSet<FName> FoundBundleNames;

	for (const FAssetBundleEntry& Entry : BundleData.Bundles)
	{
		FoundBundleNames.Add(Entry.BundleName);
		for (const FSoftObjectPath& Reference : Entry.BundleAssets)
		{
			ReferencesToExpand.AddUnique(Reference);
		}
	}

	// Expandable references can increase recursively
	for (int32 i = 0; i < ReferencesToExpand.Num(); i++)
	{
		FPrimaryAssetId FoundId = GetPrimaryAssetIdForPath(ReferencesToExpand[i]);
		TArray<FAssetBundleEntry> FoundEntries;

		if (FoundId.IsValid() && GetAssetBundleEntries(FoundId, FoundEntries))
		{
			for (const FAssetBundleEntry& FoundEntry : FoundEntries)
			{
				// Make sure the bundle name matches
				if (FoundBundleNames.Contains(FoundEntry.BundleName))
				{
					BundleData.AddBundleAssets(FoundEntry.BundleName, FoundEntry.BundleAssets);

					for (const FSoftObjectPath& FoundReference : FoundEntry.BundleAssets)
					{
						// Keep recursing
						ReferencesToExpand.AddUnique(FoundReference);
					}
				}
			}
		}
	}
}

void UAssetManager::SetPrimaryAssetTypeRules(FPrimaryAssetType PrimaryAssetType, const FPrimaryAssetRules& Rules)
{
	// Can't set until it's been scanned at least once
	TSharedRef<FPrimaryAssetTypeData>* FoundType = AssetTypeMap.Find(PrimaryAssetType);

	if (ensure(FoundType))
	{
		(*FoundType)->Info.Rules = Rules;
	}
}

void UAssetManager::SetPrimaryAssetRules(FPrimaryAssetId PrimaryAssetId, const FPrimaryAssetRules& Rules)
{
	static FPrimaryAssetRules DefaultRules;

	FPrimaryAssetRulesExplicitOverride ExplicitRules;
	ExplicitRules.Rules = Rules;
	ExplicitRules.bOverridePriority = (Rules.Priority != DefaultRules.Priority);
	ExplicitRules.bOverrideApplyRecursively = (Rules.bApplyRecursively != DefaultRules.bApplyRecursively);
	ExplicitRules.bOverrideChunkId = (Rules.ChunkId != DefaultRules.ChunkId);
	ExplicitRules.bOverrideCookRule = (Rules.CookRule != DefaultRules.CookRule);
	
	SetPrimaryAssetRulesExplicitly(PrimaryAssetId, ExplicitRules);
}

void UAssetManager::SetPrimaryAssetRulesExplicitly(FPrimaryAssetId PrimaryAssetId, const FPrimaryAssetRulesExplicitOverride& ExplicitRules)
{
	if (!ExplicitRules.HasAnyOverride())
	{
		AssetRuleOverrides.Remove(PrimaryAssetId);
	}
	else
	{
		if (!GIsEditor && AssetRuleOverrides.Find(PrimaryAssetId))
		{
			UE_LOG(LogAssetManager, Error, TEXT("Duplicate Rule overrides found for asset %s!"), *PrimaryAssetId.ToString());
		}

		AssetRuleOverrides.Add(PrimaryAssetId, ExplicitRules);
	}

	bIsManagementDatabaseCurrent = false;
}

FPrimaryAssetRules UAssetManager::GetPrimaryAssetRules(FPrimaryAssetId PrimaryAssetId) const
{
	FPrimaryAssetRules Result;

	// Allow setting management rules before scanning
	const TSharedRef<FPrimaryAssetTypeData>* FoundType = AssetTypeMap.Find(PrimaryAssetId.PrimaryAssetType);

	if (FoundType)
	{
		Result = (*FoundType)->Info.Rules;

		// Selectively override
		const FPrimaryAssetRulesExplicitOverride* FoundRulesOverride = AssetRuleOverrides.Find(PrimaryAssetId);

		if (FoundRulesOverride)
		{
			FoundRulesOverride->OverrideRulesExplicitly(Result);
		}

		if (Result.Priority < 0)
		{
			// Make sure it's at least 1
			Result.Priority = 1;
		}
	}

	return Result;
}

bool UAssetManager::GetPrimaryAssetData(const FPrimaryAssetId& PrimaryAssetId, FAssetData& AssetData) const
{
	const FPrimaryAssetData* NameData = GetNameData(PrimaryAssetId);

	if (NameData)
	{
		FAssetData CachedAssetData = GetAssetRegistry().GetAssetByObjectPath(NameData->AssetDataPath, false /* bIncludeOnlyOnDiskAssets */);

		if (CachedAssetData.IsValid())
		{
			AssetData = MoveTemp(CachedAssetData);
			return true;
		}
	}
	return false;
}

bool UAssetManager::GetPrimaryAssetDataList(FPrimaryAssetType PrimaryAssetType, TArray<FAssetData>& AssetDataList) const
{
	IAssetRegistry& Registry = GetAssetRegistry();
	bool bAdded = false;
	const TSharedRef<FPrimaryAssetTypeData>* FoundType = AssetTypeMap.Find(PrimaryAssetType);

	if (FoundType)
	{
		const FPrimaryAssetTypeData& TypeData = FoundType->Get();

		for (const TPair<FName, FPrimaryAssetData>& Pair : TypeData.AssetMap)
		{
			FAssetData CachedAssetData = Registry.GetAssetByObjectPath(Pair.Value.AssetDataPath, false /* bIncludeOnlyOnDiskAssets */);

			if (CachedAssetData.IsValid())
			{
				bAdded = true;
				AssetDataList.Add(MoveTemp(CachedAssetData));
			}
		}
	}

	return bAdded;
}

UObject* UAssetManager::GetPrimaryAssetObject(const FPrimaryAssetId& PrimaryAssetId) const
{
	const FPrimaryAssetData* NameData = GetNameData(PrimaryAssetId);

	if (NameData)
	{
		return NameData->AssetPtr.Get();
	}

	return nullptr;
}

bool UAssetManager::GetPrimaryAssetObjectList(FPrimaryAssetType PrimaryAssetType, TArray<UObject*>& ObjectList) const
{
	bool bAdded = false;
	const TSharedRef<FPrimaryAssetTypeData>* FoundType = AssetTypeMap.Find(PrimaryAssetType);

	if (FoundType)
	{
		const FPrimaryAssetTypeData& TypeData = FoundType->Get();

		for (const TPair<FName, FPrimaryAssetData>& Pair : TypeData.AssetMap)
		{
			UObject* FoundObject = Pair.Value.AssetPtr.Get();

			if (FoundObject)
			{
				ObjectList.Add(FoundObject);
				bAdded = true;
			}
		}
	}

	return bAdded;
}

FSoftObjectPath UAssetManager::GetPrimaryAssetPath(const FPrimaryAssetId& PrimaryAssetId) const
{
	const FPrimaryAssetData* NameData = GetNameData(PrimaryAssetId);

	if (NameData)
	{
		return NameData->AssetPtr.ToSoftObjectPath();
	}
	return FSoftObjectPath();
}

bool UAssetManager::GetPrimaryAssetPathList(FPrimaryAssetType PrimaryAssetType, TArray<FSoftObjectPath>& AssetPathList) const
{
	const TSharedRef<FPrimaryAssetTypeData>* FoundType = AssetTypeMap.Find(PrimaryAssetType);

	if (FoundType)
	{
		const FPrimaryAssetTypeData& TypeData = FoundType->Get();

		for (const TPair<FName, FPrimaryAssetData>& Pair : TypeData.AssetMap)
		{
			if (!Pair.Value.AssetPtr.IsNull())
			{
				AssetPathList.AddUnique(Pair.Value.AssetPtr.ToSoftObjectPath());
			}
		}
	}

	return AssetPathList.Num() > 0;
}

FPrimaryAssetId UAssetManager::GetPrimaryAssetIdForObject(UObject* Object) const
{
	// Use path instead of calling on Object, we only want it if it's registered
	return GetPrimaryAssetIdForPath(FName(*Object->GetPathName()));
}

FPrimaryAssetId UAssetManager::GetPrimaryAssetIdForData(const FAssetData& AssetData) const
{
	return GetPrimaryAssetIdForPath(GetAssetPathForData(AssetData));
}

FPrimaryAssetId UAssetManager::GetPrimaryAssetIdForPath(const FSoftObjectPath& ObjectPath) const
{
	return GetPrimaryAssetIdForPath(ObjectPath.GetAssetPathName());
}

FPrimaryAssetId UAssetManager::GetPrimaryAssetIdForPath(FName ObjectPath) const
{
	const FPrimaryAssetId* FoundIdentifier = AssetPathMap.Find(ObjectPath);

	// Check redirector list
	if (!FoundIdentifier)
	{
		FName RedirectedPath = GetRedirectedAssetPath(ObjectPath);

		if (RedirectedPath != NAME_None)
		{
			FoundIdentifier = AssetPathMap.Find(RedirectedPath);
		}
	}

	if (FoundIdentifier)
	{
		return *FoundIdentifier;
	}

	return FPrimaryAssetId();
}

FPrimaryAssetId UAssetManager::GetPrimaryAssetIdForPackage(FName PackagePath) const
{
	FString PackageString = PackagePath.ToString();
	FString AssetName = FPackageName::GetShortName(PackageString);

	FPrimaryAssetId FoundId;
	FName PossibleAssetPath = FName(*FString::Printf(TEXT("%s.%s"), *PackageString, *AssetName), FNAME_Find);

	// Try without _C first
	if (PossibleAssetPath != NAME_None)
	{
		FoundId = GetPrimaryAssetIdForPath(PossibleAssetPath);

		if (FoundId.IsValid())
		{
			return FoundId;
		}
	}

	// Then try _C
	PossibleAssetPath = FName(*FString::Printf(TEXT("%s.%s_C"), *PackageString, *AssetName), FNAME_Find);

	if (PossibleAssetPath != NAME_None)
	{
		FoundId = GetPrimaryAssetIdForPath(PossibleAssetPath);
	}

	return FoundId;
}

FPrimaryAssetId UAssetManager::ExtractPrimaryAssetIdFromData(const FAssetData& AssetData, FPrimaryAssetType SuggestedType) const
{
	FPrimaryAssetId FoundId = AssetData.GetPrimaryAssetId();

	if (!FoundId.IsValid() && bShouldGuessTypeAndName && SuggestedType != NAME_None)
	{
		const TSharedRef<FPrimaryAssetTypeData>* FoundType = AssetTypeMap.Find(SuggestedType);

		if (ensure(FoundType))
		{
			// If asset at this path is already known about return that
			FPrimaryAssetId OldID = GetPrimaryAssetIdForPath(GetAssetPathForData(AssetData));

			if (OldID.IsValid())
			{
				return OldID;
			}

			return FPrimaryAssetId(SuggestedType, SuggestedType == MapType ? AssetData.PackageName : AssetData.AssetName);
		}
	}

	return FoundId;
}

bool UAssetManager::GetPrimaryAssetIdList(FPrimaryAssetType PrimaryAssetType, TArray<FPrimaryAssetId>& PrimaryAssetIdList, EAssetManagerFilter Filter) const
{
	const TSharedRef<FPrimaryAssetTypeData>* FoundType = AssetTypeMap.Find(PrimaryAssetType);

	if (FoundType)
	{
		const FPrimaryAssetTypeData& TypeData = FoundType->Get();

		for (const TPair<FName, FPrimaryAssetData>& Pair : TypeData.AssetMap)
		{
			if ((!(Filter & EAssetManagerFilter::UnloadedOnly)) || ((Pair.Value.CurrentState.BundleNames.Num() == 0) && (Pair.Value.PendingState.BundleNames.Num() == 0)))
			{
				PrimaryAssetIdList.Add(FPrimaryAssetId(PrimaryAssetType, Pair.Key));
			}
		}
	}

	return PrimaryAssetIdList.Num() > 0;
}

bool UAssetManager::GetPrimaryAssetTypeInfo(FPrimaryAssetType PrimaryAssetType, FPrimaryAssetTypeInfo& AssetTypeInfo) const
{
	const TSharedRef<FPrimaryAssetTypeData>* FoundType = AssetTypeMap.Find(PrimaryAssetType);

	if (FoundType)
	{
		AssetTypeInfo = (*FoundType)->Info;

		return true;
	}

	return false;
}

void UAssetManager::GetPrimaryAssetTypeInfoList(TArray<FPrimaryAssetTypeInfo>& AssetTypeInfoList) const
{
	for (const TPair<FName, TSharedRef<FPrimaryAssetTypeData>>& TypePair : AssetTypeMap)
	{
		const FPrimaryAssetTypeData& TypeData = TypePair.Value.Get();

		AssetTypeInfoList.Add(TypeData.Info);
	}
}

TSharedPtr<FStreamableHandle> UAssetManager::ChangeBundleStateForPrimaryAssets(const TArray<FPrimaryAssetId>& AssetsToChange, const TArray<FName>& AddBundles, const TArray<FName>& RemoveBundles, bool bRemoveAllBundles, FStreamableDelegate DelegateToCall, TAsyncLoadPriority Priority)
{
	TArray<TSharedPtr<FStreamableHandle> > NewHandles, ExistingHandles;
	TArray<FPrimaryAssetId> NewAssets;
	TSharedPtr<FStreamableHandle> ReturnHandle;
<<<<<<< HEAD

=======
	int32 MoviePlayerNumAssets = 0;
>>>>>>> 6bbb88c8
	for (const FPrimaryAssetId& PrimaryAssetId : AssetsToChange)
	{
		MoviePlayerNumAssets++;
		// Call the blocking tick every 500 assets.
		if (MoviePlayerNumAssets >= 500)
		{
			MoviePlayerNumAssets = 0;
			//UE_LOG(LogTemp, Warning, TEXT("pooo %d"), MoviePlayerNumAssets);
			FMoviePlayerProxy::BlockingTick();
		}

		FPrimaryAssetData* NameData = GetNameData(PrimaryAssetId);

		if (NameData)
		{
			FPlatformMisc::PumpEssentialAppMessages();

			// Iterate list of changes, compute new bundle set
			bool bLoadIfNeeded = false;
			
			// Use pending state if valid
			TArray<FName> CurrentBundleState = NameData->PendingState.IsValid() ? NameData->PendingState.BundleNames : NameData->CurrentState.BundleNames;
			TArray<FName> NewBundleState;

			if (!bRemoveAllBundles)
			{
				NewBundleState = CurrentBundleState;

				for (const FName& RemoveBundle : RemoveBundles)
				{
					NewBundleState.Remove(RemoveBundle);
				}
			}

			for (const FName& AddBundle : AddBundles)
			{
				NewBundleState.AddUnique(AddBundle);
			}

			NewBundleState.Sort(FNameLexicalLess());

			// If the pending state is valid, check if it is different
			if (NameData->PendingState.IsValid())
			{
				if (NameData->PendingState.BundleNames == NewBundleState)
				{
					// This will wait on any existing handles to finish
					ExistingHandles.Add(NameData->PendingState.Handle);
					continue;
				}

				// Clear pending state
				NameData->PendingState.Reset(true);
			}
			else if (NameData->CurrentState.IsValid() && NameData->CurrentState.BundleNames == NewBundleState)
			{
				// If no pending, compare with current
				continue;
			}

			TSet<FSoftObjectPath> PathsToLoad;

			// Gather asset refs
			const FSoftObjectPath& AssetPath = NameData->AssetPtr.ToSoftObjectPath();

			if (!AssetPath.IsNull())
			{
				// Dynamic types can have no base asset path
				PathsToLoad.Add(AssetPath);
			}
			
			for (const FName& BundleName : NewBundleState)
			{
				FAssetBundleEntry Entry = GetAssetBundleEntry(PrimaryAssetId, BundleName);

				if (Entry.IsValid())
				{
					PathsToLoad.Append(Entry.BundleAssets);
				}
				else
				{
					UE_LOG(LogAssetManager, Verbose, TEXT("ChangeBundleStateForPrimaryAssets: No assets for bundle %s::%s"), *PrimaryAssetId.ToString(), *BundleName.ToString());
				}
			}

<<<<<<< HEAD
			TSharedPtr<FStreamableHandle> NewHandle;

			FString DebugName = PrimaryAssetId.ToString();

			if (NewBundleState.Num() > 0)
			{
				DebugName += TEXT(" (");

				for (int32 i = 0; i < NewBundleState.Num(); i++)
				{
					if (i != 0)
					{
						DebugName += TEXT(", ");
					}
					DebugName += NewBundleState[i].ToString();
				}

				DebugName += TEXT(")");
			}

=======
>>>>>>> 6bbb88c8
			if (PathsToLoad.Num() == 0)
			{
				// New state has no assets to load. Set the CurrentState's bundles and clear the handle
				NameData->CurrentState.BundleNames = NewBundleState;
				NameData->CurrentState.Handle.Reset();
				continue;
			}

<<<<<<< HEAD
			NewHandle = LoadAssetList(PathsToLoad.Array(), FStreamableDelegate(), Priority, DebugName);

			if (!NewHandle.IsValid())
			{
				// LoadAssetList already throws an error, no need to do it here as well
				continue;
			}

			if (NewHandle->HasLoadCompleted())
			{
				// Copy right into active
				NameData->CurrentState.BundleNames = NewBundleState;
				NameData->CurrentState.Handle = NewHandle;
			}
			else
			{
				// Copy into pending and set delegate
				NameData->PendingState.BundleNames = NewBundleState;
				NameData->PendingState.Handle = NewHandle;

				NewHandle->BindCompleteDelegate(FStreamableDelegate::CreateUObject(this, &UAssetManager::OnAssetStateChangeCompleted, PrimaryAssetId, NewHandle, FStreamableDelegate()));
			}

			NewHandles.Add(NewHandle);
			NewAssets.Add(PrimaryAssetId);
		}
		else
		{
 			UE_LOG(LogAssetManager, Verbose, TEXT("%s - UAssetManager::ChangeBundleStateForPrimaryAssets found no NameData for this primary asset."), *PrimaryAssetId.ToString());
		}
	}

	if (NewHandles.Num() > 1 || ExistingHandles.Num() > 0)
	{
		// If multiple handles or we have an old handle, need to make wrapper handle
		NewHandles.Append(ExistingHandles);

		ReturnHandle = StreamableManager.CreateCombinedHandle(NewHandles, FString::Printf(TEXT("%s CreateCombinedHandle"), *GetName()));

		// Call delegate or bind to meta handle
		if (ReturnHandle->HasLoadCompleted())
		{
			FStreamableHandle::ExecuteDelegate(DelegateToCall);
		}
		else
		{
			// Call external callback when completed
			ReturnHandle->BindCompleteDelegate(DelegateToCall);
		}
	}
	else if (NewHandles.Num() == 1)
	{
		ReturnHandle = NewHandles[0];
		ensure(NewAssets.Num() == 1);

		// If only one handle, return it and add callback
		if (ReturnHandle->HasLoadCompleted())
		{
			FStreamableHandle::ExecuteDelegate(DelegateToCall);
		}
		else
		{
=======
			TSharedPtr<FStreamableHandle> NewHandle;

			TStringBuilder<1024> DebugName;
			PrimaryAssetId.AppendString(DebugName);

			if (NewBundleState.Num() > 0)
			{
				DebugName << TEXT(" (");

				for (int32 Index = 0; Index < NewBundleState.Num(); Index++)
				{
					if (Index > 0)
					{
						DebugName << TEXT(", ");
					}
					NewBundleState[Index].AppendString(DebugName);
				}

				DebugName << TEXT(")");
			}

			NewHandle = LoadAssetList(PathsToLoad.Array(), FStreamableDelegate(), Priority, FString(DebugName.Len(), DebugName.ToString()));

			if (!NewHandle.IsValid())
			{
				// LoadAssetList already throws an error, no need to do it here as well
				continue;
			}

			if (NewHandle->HasLoadCompleted())
			{
				// Copy right into active
				NameData->CurrentState.BundleNames = NewBundleState;
				NameData->CurrentState.Handle = NewHandle;
			}
			else
			{
				// Copy into pending and set delegate
				NameData->PendingState.BundleNames = NewBundleState;
				NameData->PendingState.Handle = NewHandle;

				NewHandle->BindCompleteDelegate(FStreamableDelegate::CreateUObject(this, &UAssetManager::OnAssetStateChangeCompleted, PrimaryAssetId, NewHandle, FStreamableDelegate()));
			}

			NewHandles.Add(NewHandle);
			NewAssets.Add(PrimaryAssetId);
		}
		else
		{
			WarnAboutInvalidPrimaryAsset(PrimaryAssetId, TEXT("ChangeBundleStateForPrimaryAssets failed to find NameData"));
		}
	}

	if (NewHandles.Num() > 1 || ExistingHandles.Num() > 0)
	{
		// If multiple handles or we have an old handle, need to make wrapper handle
		NewHandles.Append(ExistingHandles);

		ReturnHandle = StreamableManager.CreateCombinedHandle(NewHandles, FString::Printf(TEXT("%s CreateCombinedHandle"), *GetName()));

		// Call delegate or bind to meta handle
		if (ReturnHandle->HasLoadCompleted())
		{
			FStreamableHandle::ExecuteDelegate(DelegateToCall);
		}
		else
		{
			// Call external callback when completed
			ReturnHandle->BindCompleteDelegate(DelegateToCall);
		}
	}
	else if (NewHandles.Num() == 1)
	{
		ReturnHandle = NewHandles[0];
		ensure(NewAssets.Num() == 1);

		// If only one handle, return it and add callback
		if (ReturnHandle->HasLoadCompleted())
		{
			FStreamableHandle::ExecuteDelegate(DelegateToCall);
		}
		else
		{
>>>>>>> 6bbb88c8
			// Call internal callback and external callback when it finishes
			ReturnHandle->BindCompleteDelegate(FStreamableDelegate::CreateUObject(this, &UAssetManager::OnAssetStateChangeCompleted, NewAssets[0], ReturnHandle, DelegateToCall));
		}
	}
	else
	{
		// Call completion callback, nothing to do
		FStreamableHandle::ExecuteDelegate(DelegateToCall);
	}

	return ReturnHandle;
}

TSharedPtr<FStreamableHandle> UAssetManager::ChangeBundleStateForMatchingPrimaryAssets(const TArray<FName>& NewBundles, const TArray<FName>& OldBundles, FStreamableDelegate DelegateToCall, TAsyncLoadPriority Priority)
{
	TArray<FPrimaryAssetId> AssetsToChange;

	if (GetPrimaryAssetsWithBundleState(AssetsToChange, TArray<FPrimaryAssetType>(), OldBundles))
	{
		// This will call delegate when done
		return ChangeBundleStateForPrimaryAssets(AssetsToChange, NewBundles, OldBundles, false, MoveTemp(DelegateToCall), Priority);
	}

	// Nothing to transition, call delegate now
	DelegateToCall.ExecuteIfBound();
	return nullptr;
}

bool UAssetManager::GetPrimaryAssetLoadSet(TSet<FSoftObjectPath>& OutAssetLoadSet, const FPrimaryAssetId& PrimaryAssetId, const TArray<FName>& LoadBundles, bool bLoadRecursive) const
{
	const FPrimaryAssetData* NameData = GetNameData(PrimaryAssetId);
	if (NameData)
	{
		// Gather asset refs
		const FSoftObjectPath& AssetPath = NameData->AssetPtr.ToSoftObjectPath();
		if (!AssetPath.IsNull())
		{
			// Dynamic types can have no base asset path
			OutAssetLoadSet.Add(AssetPath);
		}

		// Construct a temporary bundle data with the bundles specified
		FAssetBundleData TempBundleData;
		for (const FName& BundleName : LoadBundles)
		{
			FAssetBundleEntry Entry = GetAssetBundleEntry(PrimaryAssetId, BundleName);

			if (Entry.IsValid())
			{
				TempBundleData.Bundles.Add(Entry);
			}
		}

		if (bLoadRecursive)
		{
			RecursivelyExpandBundleData(TempBundleData);
		}

		for (const FAssetBundleEntry& Entry : TempBundleData.Bundles)
		{
			OutAssetLoadSet.Append(Entry.BundleAssets);
		}
	}
	else
	{
		WarnAboutInvalidPrimaryAsset(PrimaryAssetId, TEXT("GetPrimaryAssetLoadSet failed to find NameData"));
	}
	return NameData != nullptr;
}

TSharedPtr<FStreamableHandle> UAssetManager::PreloadPrimaryAssets(const TArray<FPrimaryAssetId>& AssetsToLoad, const TArray<FName>& LoadBundles, bool bLoadRecursive, FStreamableDelegate DelegateToCall, TAsyncLoadPriority Priority)
{
	TSet<FSoftObjectPath> PathsToLoad;
	TStringBuilder<256> DebugName;
	TSharedPtr<FStreamableHandle> ReturnHandle;

	for (const FPrimaryAssetId& PrimaryAssetId : AssetsToLoad)
	{
		if (GetPrimaryAssetLoadSet(PathsToLoad, PrimaryAssetId, LoadBundles, bLoadRecursive))
		{
			if (DebugName.Len() == 0)
			{
				DebugName << FStreamableHandle::HandleDebugName_Preloading;
				DebugName << TEXT(" ");
			}
			else
			{
				DebugName << TEXT(", ");
			}
			DebugName << PrimaryAssetId.ToString();
		}
	}

	ReturnHandle = LoadAssetList(PathsToLoad.Array(), MoveTemp(DelegateToCall), Priority, FString(*DebugName));

	if (!ensureMsgf(ReturnHandle.IsValid(), TEXT("Requested preload of Primary Asset with no referenced assets! DebugName:%s"), *DebugName))
	{
		return nullptr;
	}

	return ReturnHandle;
}

void UAssetManager::OnAssetStateChangeCompleted(FPrimaryAssetId PrimaryAssetId, TSharedPtr<FStreamableHandle> BoundHandle, FStreamableDelegate WrappedDelegate)
{
	FPrimaryAssetData* NameData = GetNameData(PrimaryAssetId);

	if (NameData)
	{
		if (NameData->PendingState.Handle == BoundHandle)
		{
			NameData->CurrentState.Handle = NameData->PendingState.Handle;
			NameData->CurrentState.BundleNames = NameData->PendingState.BundleNames;

			WrappedDelegate.ExecuteIfBound();

			// Clear old state, but don't cancel handle as we just copied it into current
			NameData->PendingState.Reset(false);
		}
		else
		{
			UE_LOG(LogAssetManager, Verbose, TEXT("OnAssetStateChangeCompleted: Received after pending data changed, ignoring (%s)"), *PrimaryAssetId.ToString());
		}
	}
	else
	{
		UE_LOG(LogAssetManager, Error, TEXT("OnAssetStateChangeCompleted: Received for invalid asset! (%s)"), *PrimaryAssetId.ToString());
	}
}

TSharedPtr<FStreamableHandle> UAssetManager::LoadPrimaryAssets(const TArray<FPrimaryAssetId>& AssetsToLoad, const TArray<FName>& LoadBundles, FStreamableDelegate DelegateToCall, TAsyncLoadPriority Priority)
{
	return ChangeBundleStateForPrimaryAssets(AssetsToLoad, LoadBundles, TArray<FName>(), true, MoveTemp(DelegateToCall), Priority);
}

TSharedPtr<FStreamableHandle> UAssetManager::LoadPrimaryAsset(const FPrimaryAssetId& AssetToLoad, const TArray<FName>& LoadBundles, FStreamableDelegate DelegateToCall, TAsyncLoadPriority Priority)
{
	return LoadPrimaryAssets(TArray<FPrimaryAssetId>{AssetToLoad}, LoadBundles, MoveTemp(DelegateToCall), Priority);
}

TSharedPtr<FStreamableHandle> UAssetManager::LoadPrimaryAssetsWithType(FPrimaryAssetType PrimaryAssetType, const TArray<FName>& LoadBundles, FStreamableDelegate DelegateToCall, TAsyncLoadPriority Priority)
{
	TArray<FPrimaryAssetId> Assets;
	GetPrimaryAssetIdList(PrimaryAssetType, Assets);
	return LoadPrimaryAssets(Assets, LoadBundles, MoveTemp(DelegateToCall), Priority);
}

TSharedPtr<FStreamableHandle> UAssetManager::GetPrimaryAssetHandle(const FPrimaryAssetId& PrimaryAssetId, bool bForceCurrent, TArray<FName>* Bundles) const
{
	const FPrimaryAssetData* NameData = GetNameData(PrimaryAssetId);

	if (!NameData)
	{
		return nullptr;
	}

	const FPrimaryAssetLoadState& LoadState = (bForceCurrent || !NameData->PendingState.IsValid()) ? NameData->CurrentState : NameData->PendingState;

	if (Bundles)
	{
		*Bundles = LoadState.BundleNames;
	}
	return LoadState.Handle;
}

bool UAssetManager::GetPrimaryAssetsWithBundleState(TArray<FPrimaryAssetId>& PrimaryAssetList, const TArray<FPrimaryAssetType>& ValidTypes, const TArray<FName>& RequiredBundles, const TArray<FName>& ExcludedBundles, bool bForceCurrent) const
{
	bool bFoundAny = false;

	for (const TPair<FName, TSharedRef<FPrimaryAssetTypeData>>& TypePair : AssetTypeMap)
	{
		if (ValidTypes.Num() > 0 && !ValidTypes.Contains(FPrimaryAssetType(TypePair.Key)))
		{
			// Skip this type
			continue;
		}

		const FPrimaryAssetTypeData& TypeData = TypePair.Value.Get();

		for (const TPair<FName, FPrimaryAssetData>& NamePair : TypeData.AssetMap)
		{
			const FPrimaryAssetData& NameData = NamePair.Value;

			const FPrimaryAssetLoadState& LoadState = (bForceCurrent || !NameData.PendingState.IsValid()) ? NameData.CurrentState : NameData.PendingState;

			if (!LoadState.IsValid())
			{
				// Only allow loaded assets
				continue;
			}

			bool bFailedTest = false;

			// Check bundle requirements
			for (const FName& RequiredName : RequiredBundles)
			{
				if (!LoadState.BundleNames.Contains(RequiredName))
				{
					bFailedTest = true;
					break;
				}
			}

			for (const FName& ExcludedName : ExcludedBundles)
			{
				if (LoadState.BundleNames.Contains(ExcludedName))
				{
					bFailedTest = true;
					break;
				}
			}

			if (!bFailedTest)
			{
				PrimaryAssetList.Add(FPrimaryAssetId(TypePair.Key, NamePair.Key));
				bFoundAny = true;
			}
		}
	}

	return bFoundAny;
}

void UAssetManager::GetPrimaryAssetBundleStateMap(TMap<FPrimaryAssetId, TArray<FName>>& BundleStateMap, bool bForceCurrent) const
{
	BundleStateMap.Reset();

	for (const TPair<FName, TSharedRef<FPrimaryAssetTypeData>>& TypePair : AssetTypeMap)
	{
		const FPrimaryAssetTypeData& TypeData = TypePair.Value.Get();

		for (const TPair<FName, FPrimaryAssetData>& NamePair : TypeData.AssetMap)
		{
			const FPrimaryAssetData& NameData = NamePair.Value;

			const FPrimaryAssetLoadState& LoadState = (bForceCurrent || !NameData.PendingState.IsValid()) ? NameData.CurrentState : NameData.PendingState;

			if (!LoadState.IsValid())
			{
				continue;
			}

			FPrimaryAssetId AssetID(TypePair.Key, NamePair.Key);

			BundleStateMap.Add(AssetID, LoadState.BundleNames);
		}
	}
}

int32 UAssetManager::UnloadPrimaryAssets(const TArray<FPrimaryAssetId>& AssetsToUnload)
{
	int32 NumUnloaded = 0;

	for (const FPrimaryAssetId& PrimaryAssetId : AssetsToUnload)
	{
		FPrimaryAssetData* NameData = GetNameData(PrimaryAssetId);

		if (NameData)
		{
			// Undo current and pending
			if (NameData->CurrentState.IsValid() || NameData->PendingState.IsValid())
			{
				NumUnloaded++;
				NameData->CurrentState.Reset(true);
				NameData->PendingState.Reset(true);
			}
		}
		else
		{
			WarnAboutInvalidPrimaryAsset(PrimaryAssetId, TEXT("UnloadPrimaryAssets failed to find NameData"));
		}
	}

	return NumUnloaded;
}

int32 UAssetManager::UnloadPrimaryAsset(const FPrimaryAssetId& AssetToUnload)
{
	return UnloadPrimaryAssets(TArray<FPrimaryAssetId>{AssetToUnload});
}

int32 UAssetManager::UnloadPrimaryAssetsWithType(FPrimaryAssetType PrimaryAssetType)
{
	TArray<FPrimaryAssetId> Assets;
	GetPrimaryAssetIdList(PrimaryAssetType, Assets);
	return UnloadPrimaryAssets(Assets);
}

TSharedPtr<FStreamableHandle> UAssetManager::LoadAssetList(const TArray<FSoftObjectPath>& AssetList, FStreamableDelegate DelegateToCall, TAsyncLoadPriority Priority, const FString& DebugName)
{
	TSharedPtr<FStreamableHandle> NewHandle;
	TArray<int32> MissingChunks, ErrorChunks;

	if (bShouldAcquireMissingChunksOnLoad)
	{
		FindMissingChunkList(AssetList, MissingChunks, ErrorChunks);

		if (ErrorChunks.Num() > 0)
		{
			// At least one chunk doesn't exist, fail
			UE_LOG(LogAssetManager, Error, TEXT("Failure loading %s, Required chunk %d does not exist!"), *DebugName, ErrorChunks[0]);
			return nullptr;
		}
	}

	// SynchronousLoad doesn't make sense if chunks are missing
	if (bShouldUseSynchronousLoad && MissingChunks.Num() == 0)
	{
		NewHandle = StreamableManager.RequestSyncLoad(AssetList, false, DebugName);
		FStreamableHandle::ExecuteDelegate(DelegateToCall);
	}
	else
	{
		NewHandle = StreamableManager.RequestAsyncLoad(AssetList, MoveTemp(DelegateToCall), Priority, false, MissingChunks.Num() > 0, DebugName);

		if (MissingChunks.Num() > 0 && NewHandle.IsValid())
		{
			AcquireChunkList(MissingChunks, FAssetManagerAcquireResourceDelegate(), EChunkPriority::Immediate, NewHandle);
		}
	}

	return NewHandle;
}

FAssetBundleEntry UAssetManager::GetAssetBundleEntry(const FPrimaryAssetId& BundleScope, FName BundleName) const
{
	if (const TSharedPtr<FAssetBundleData, ESPMode::ThreadSafe>* FoundMap = CachedAssetBundles.Find(BundleScope))
	{
		for (FAssetBundleEntry& Entry : (**FoundMap).Bundles)
		{
			if (Entry.BundleName == BundleName)
			{
				return Entry;
			}
		}
	}
	
	return FAssetBundleEntry();
}

bool UAssetManager::GetAssetBundleEntries(const FPrimaryAssetId& BundleScope, TArray<FAssetBundleEntry>& OutEntries) const
{
	if (const TSharedPtr<FAssetBundleData, ESPMode::ThreadSafe>* FoundMap = CachedAssetBundles.Find(BundleScope))
	{
		OutEntries.Append((**FoundMap).Bundles);
		return (**FoundMap).Bundles.Num() > 0;
	}
	
	return false;
}

bool UAssetManager::FindMissingChunkList(const TArray<FSoftObjectPath>& AssetList, TArray<int32>& OutMissingChunkList, TArray<int32>& OutErrorChunkList) const
{
	if (!bIsLoadingFromPakFiles)
	{
		return false;
	}

	// Cache of locations for chunk IDs
	TMap<int32, EChunkLocation::Type> ChunkLocationCache;

	// Grab chunk install
	IPlatformChunkInstall* ChunkInstall = FPlatformMisc::GetPlatformChunkInstall();

	// Grab pak platform file
	FPakPlatformFile* Pak = (FPakPlatformFile*)FPlatformFileManager::Get().FindPlatformFile(TEXT("PakFile"));
	check(Pak);

	for (const FSoftObjectPath& Asset : AssetList)
	{
		FAssetData FoundData;
		GetAssetDataForPath(Asset, FoundData);
		TSet<int32> FoundChunks, MissingChunks, ErrorChunks;

		for (int32 PakchunkId : FoundData.ChunkIDs)
		{
			if (!ChunkLocationCache.Contains(PakchunkId))
			{
				EChunkLocation::Type Location = ChunkInstall->GetPakchunkLocation(PakchunkId);

				// If chunk install thinks the chunk is available, we need to double check with the pak system that it isn't
				// pending decryption
				if (Location >= EChunkLocation::LocalSlow && Pak->AnyChunksAvailable())
				{
					Location = Pak->GetPakChunkLocation(PakchunkId);
				}

				ChunkLocationCache.Add(PakchunkId, Location);
			}
			EChunkLocation::Type ChunkLocation = ChunkLocationCache[PakchunkId];

			switch (ChunkLocation)
			{			
			case EChunkLocation::DoesNotExist:
				ErrorChunks.Add(PakchunkId);
				break;
			case EChunkLocation::NotAvailable:
				MissingChunks.Add(PakchunkId);
				break;
			case EChunkLocation::LocalSlow:
			case EChunkLocation::LocalFast:
				FoundChunks.Add(PakchunkId);
				break;
			}
		}

		// Assets may be redundantly in multiple chunks, if we have any of the chunks then we have the asset
		if (FoundChunks.Num() == 0)
		{
			if (MissingChunks.Num() > 0)
			{
				int32 MissingChunkToAdd = -1;

				for (int32 MissingChunkId : MissingChunks)
				{
					if (OutMissingChunkList.Contains(MissingChunkId))
					{
						// This chunk is already scheduled, don't add a new one
						MissingChunkToAdd = -1;
						break;
					}
					else if (MissingChunkToAdd == -1)
					{
						// Add the first mentioned missing chunk
						MissingChunkToAdd = MissingChunkId;
					}
				}

				if (MissingChunkToAdd != -1)
				{
					OutMissingChunkList.Add(MissingChunkToAdd);
				}
			}
			else if (ErrorChunks.Num() > 0)
			{
				// Only have error chunks, report the errors
				for (int32 ErrorChunkId : ErrorChunks)
				{
					OutErrorChunkList.Add(ErrorChunkId);
				}
			}
		}
	}

	return OutMissingChunkList.Num() > 0 || OutErrorChunkList.Num() > 0;
}

void UAssetManager::AcquireChunkList(const TArray<int32>& ChunkList, FAssetManagerAcquireResourceDelegate CompleteDelegate, EChunkPriority::Type Priority, TSharedPtr<FStreamableHandle> StalledHandle)
{
	FPendingChunkInstall* PendingChunkInstall = new(PendingChunkInstalls) FPendingChunkInstall;
	PendingChunkInstall->ManualCallback = MoveTemp(CompleteDelegate);
	PendingChunkInstall->RequestedChunks = ChunkList;
	PendingChunkInstall->PendingChunks = ChunkList;
	PendingChunkInstall->StalledStreamableHandle = StalledHandle;

	IPlatformChunkInstall* ChunkInstall = FPlatformMisc::GetPlatformChunkInstall();

	if (!ChunkInstallDelegateHandle.IsValid())
	{
		ChunkInstallDelegateHandle = ChunkInstall->AddChunkInstallDelegate(FPlatformChunkInstallDelegate::CreateUObject(this, &ThisClass::OnChunkDownloaded));
	}

	for (int32 MissingChunk : PendingChunkInstall->PendingChunks)
	{
		ChunkInstall->PrioritizePakchunk(MissingChunk, Priority);
	}
}

void UAssetManager::AcquireResourcesForAssetList(const TArray<FSoftObjectPath>& AssetList, FAssetManagerAcquireResourceDelegate CompleteDelegate, EChunkPriority::Type Priority)
{
	AcquireResourcesForAssetList(AssetList, FAssetManagerAcquireResourceDelegateEx::CreateLambda([CompleteDelegate = MoveTemp(CompleteDelegate)](bool bSuccess, const TArray<int32>& Unused) { CompleteDelegate.ExecuteIfBound(bSuccess); }), Priority);
}

void UAssetManager::AcquireResourcesForAssetList(const TArray<FSoftObjectPath>& AssetList, FAssetManagerAcquireResourceDelegateEx CompleteDelegate, EChunkPriority::Type Priority)
{
	TArray<int32> MissingChunks, ErrorChunks;
	FindMissingChunkList(AssetList, MissingChunks, ErrorChunks);
	if (ErrorChunks.Num() > 0)
	{
		// At least one chunk doesn't exist, fail
		FStreamableDelegate TempDelegate = FStreamableDelegate::CreateLambda([CompleteDelegate = MoveTemp(CompleteDelegate), MissingChunks]() { CompleteDelegate.ExecuteIfBound(false, MissingChunks); });
		FStreamableHandle::ExecuteDelegate(TempDelegate);
	}
	else if (MissingChunks.Num() == 0)
	{
		// All here, schedule the callback
		FStreamableDelegate TempDelegate = FStreamableDelegate::CreateLambda([CompleteDelegate = MoveTemp(CompleteDelegate)]() { CompleteDelegate.ExecuteIfBound(true, TArray<int32>()); });
		FStreamableHandle::ExecuteDelegate(TempDelegate);
	}
	else
	{
		AcquireChunkList(MissingChunks, FAssetManagerAcquireResourceDelegate::CreateLambda([CompleteDelegate = MoveTemp(CompleteDelegate), MissingChunks](bool bSuccess) { CompleteDelegate.ExecuteIfBound(bSuccess, MissingChunks); }), Priority, nullptr);
	}
}

void UAssetManager::AcquireResourcesForPrimaryAssetList(const TArray<FPrimaryAssetId>& PrimaryAssetList, FAssetManagerAcquireResourceDelegate CompleteDelegate, EChunkPriority::Type Priority)
{
	TSet<FSoftObjectPath> PathsToLoad;
	TSharedPtr<FStreamableHandle> ReturnHandle;

	for (const FPrimaryAssetId& PrimaryAssetId : PrimaryAssetList)
	{
		FPrimaryAssetData* NameData = GetNameData(PrimaryAssetId);

		if (NameData)
		{
			// Gather asset refs
			const FSoftObjectPath& AssetPath = NameData->AssetPtr.ToSoftObjectPath();

			if (!AssetPath.IsNull())
			{
				// Dynamic types can have no base asset path
				PathsToLoad.Add(AssetPath);
			}

			TArray<FAssetBundleEntry> BundleEntries;
			GetAssetBundleEntries(PrimaryAssetId, BundleEntries);
			for (const FAssetBundleEntry& Entry : BundleEntries)
			{
				if (Entry.IsValid())
				{
					PathsToLoad.Append(Entry.BundleAssets);
				}
			}
		}
		else
		{
			WarnAboutInvalidPrimaryAsset(PrimaryAssetId, TEXT("AcquireResourcesForPrimaryAssetList failed to find NameData"));
		}
	}

	AcquireResourcesForAssetList(PathsToLoad.Array(), MoveTemp(CompleteDelegate), Priority);
}

bool UAssetManager::GetResourceAcquireProgress(int32& OutAcquiredCount, int32& OutRequestedCount) const
{
	OutAcquiredCount = OutRequestedCount = 0;
	// Iterate pending callbacks, in order they were added
	for (const FPendingChunkInstall& PendingChunkInstall : PendingChunkInstalls)
	{
		OutRequestedCount += PendingChunkInstall.RequestedChunks.Num();
		OutAcquiredCount += (PendingChunkInstall.RequestedChunks.Num() - PendingChunkInstall.PendingChunks.Num());
	}

	return PendingChunkInstalls.Num() > 0;
}

void UAssetManager::OnChunkDownloaded(uint32 ChunkId, bool bSuccess)
{
	IPlatformChunkInstall* ChunkInstall = FPlatformMisc::GetPlatformChunkInstall();

	// Iterate pending callbacks, in order they were added
	for (int32 i = 0; i < PendingChunkInstalls.Num(); i++)
	{
		// Make a copy so if we resize the array it's safe
		FPendingChunkInstall PendingChunkInstall = PendingChunkInstalls[i];
		if (PendingChunkInstall.PendingChunks.Contains(ChunkId))
		{
			bool bFailed = !bSuccess;
			TArray<int32> NewPendingList;
			
			// Check all chunks if they are done or failed
			for (int32 PendingPakchunkId : PendingChunkInstall.PendingChunks)
			{
				EChunkLocation::Type ChunkLocation = ChunkInstall->GetPakchunkLocation(PendingPakchunkId);

				switch (ChunkLocation)
				{
				case EChunkLocation::DoesNotExist:
					bFailed = true;
					break;
				case EChunkLocation::NotAvailable:
					NewPendingList.Add(PendingPakchunkId);
					break;
				}
			}

			if (bFailed)
			{
				// Resize array first
				PendingChunkInstalls.RemoveAt(i);
				i--;

				if (PendingChunkInstall.StalledStreamableHandle.IsValid())
				{
					PendingChunkInstall.StalledStreamableHandle->CancelHandle();
				}

				PendingChunkInstall.ManualCallback.ExecuteIfBound(false);
			}
			else if (NewPendingList.Num() == 0)
			{
				// Resize array first
				PendingChunkInstalls.RemoveAt(i);
				i--;

				if (PendingChunkInstall.StalledStreamableHandle.IsValid())
				{
					// Now that this stalled load can resume, we need to clear all of it's requested assets
					// from the known missing list, just in case we ever previously tried to load them from
					// before the chunk was installed/decrypted
					TArray<FSoftObjectPath> RequestedAssets;
					PendingChunkInstall.StalledStreamableHandle->GetRequestedAssets(RequestedAssets);
					for (const FSoftObjectPath& Path : RequestedAssets)
					{
						FName Name(*Path.GetLongPackageName());
						if (FLinkerLoad::IsKnownMissingPackage(Name))
						{
							FLinkerLoad::RemoveKnownMissingPackage(Name);
						}
					}
					PendingChunkInstall.StalledStreamableHandle->StartStalledHandle();
				}

				PendingChunkInstall.ManualCallback.ExecuteIfBound(true);
			}
			else
			{
				PendingChunkInstalls[i].PendingChunks = NewPendingList;
			}
		}
	}
}

bool UAssetManager::OnAssetRegistryAvailableAfterInitialization(FName InName, FAssetRegistryState& OutNewState)
{
#if WITH_EDITOR
	UE_LOG(LogAssetManager, Warning, TEXT("UAssetManager::OnAssetRegistryAvailableAfterInitialization is only supported in cooked builds, but was called from the editor!"));
	return false;
#endif

	bool bLoaded = false;
	double RegistrationTime = 0.0;

	{
		SCOPE_SECONDS_COUNTER(RegistrationTime);

		IAssetRegistry& LocalAssetRegistry = GetAssetRegistry();
		
		{
			TArray<uint8> Bytes;
			const FString Filename = FPaths::ProjectDir() / (TEXT("AssetRegistry") + InName.ToString()) + TEXT(".bin");
			if (FPaths::FileExists(Filename) && FFileHelper::LoadFileToArray(Bytes, *Filename))
			{
				bLoaded = true;
				FMemoryReader Ar(Bytes);
				OutNewState.Load(Ar);
			}
		}

		if (bLoaded)
		{
			LocalAssetRegistry.AppendState(OutNewState);
			FPackageLocalizationManager::Get().ConditionalUpdateCache();

			TArray<FAssetData> NewAssetData;
			bool bRebuildReferenceList = false;
			if (OutNewState.GetAllAssets(TSet<FName>(), NewAssetData))
			{
				// Temporary performance fix while waiting for Ben Zeigler's AssetManager registry scanning changes
				const bool bPathExclusionsExists = GetSettings().DirectoriesToExclude.Num() > 0;

				for (const FAssetData& AssetData : NewAssetData)
				{
					if (!bPathExclusionsExists || !IsPathExcludedFromScan(AssetData.PackageName.ToString()))
					{
						FPrimaryAssetId PrimaryAssetId = AssetData.GetPrimaryAssetId();
						if (PrimaryAssetId.IsValid() && AssetData.IsTopLevelAsset())
						{
							TSharedRef<FPrimaryAssetTypeData>* FoundType = AssetTypeMap.Find(PrimaryAssetId.PrimaryAssetType);
							if (FoundType)
							{
								FPrimaryAssetTypeData& TypeData = FoundType->Get();
								if (ShouldScanPrimaryAssetType(TypeData.Info))
								{
									// Make sure it's in a valid path
									bool bFoundPath = false;
									for (const FString& Path : TypeData.RealAssetScanPaths)
									{
										if (AssetData.PackageName.ToString().StartsWith(Path))
										{
											bFoundPath = true;
											break;
										}
									}

									if (bFoundPath)
									{
										FString GuidString;
										if (AssetData.GetTagValue(GetEncryptionKeyAssetTagName(), GuidString))
										{
											FGuid Guid;
											FGuid::Parse(GuidString, Guid);
											check(!PrimaryAssetEncryptionKeyCache.Contains(PrimaryAssetId));
											PrimaryAssetEncryptionKeyCache.Add(PrimaryAssetId, Guid);
											UE_LOG(LogAssetManager, Verbose, TEXT("Found encrypted primary asset '%s' using keys '%s'"), *PrimaryAssetId.PrimaryAssetName.ToString(), *GuidString);
										}

										// Check exclusion path
										if (TryUpdateCachedAssetData(PrimaryAssetId, AssetData, false))
										{
											bRebuildReferenceList = true;
										}
									}
								}
							}
						}
					}
				}
			}

			if (bRebuildReferenceList)
			{
				RebuildObjectReferenceList();
			}
		}
	}

	UE_CLOG(bLoaded, LogAssetManager, Log, TEXT("Registered new asset registry '%s' in %.4fs"), *InName.ToString(), RegistrationTime);
	return bLoaded;
}

FPrimaryAssetData* UAssetManager::GetNameData(const FPrimaryAssetId& PrimaryAssetId, bool bCheckRedirector)
{
	return const_cast<FPrimaryAssetData*>(AsConst(*this).GetNameData(PrimaryAssetId));
}

const FPrimaryAssetData* UAssetManager::GetNameData(const FPrimaryAssetId& PrimaryAssetId, bool bCheckRedirector) const
{
	const TSharedRef<FPrimaryAssetTypeData>* FoundType = AssetTypeMap.Find(PrimaryAssetId.PrimaryAssetType);

	// Try redirected name
	if (FoundType)
	{
		const FPrimaryAssetData* FoundName = (*FoundType)->AssetMap.Find(PrimaryAssetId.PrimaryAssetName);
		
		if (FoundName)
		{
			return FoundName;
		}
	}

	if (bCheckRedirector)
	{
		FPrimaryAssetId RedirectedId = GetRedirectedPrimaryAssetId(PrimaryAssetId);

		if (RedirectedId.IsValid())
		{
			// Recursively call self, but turn off recursion flag
			return GetNameData(RedirectedId, false);
		}
	}

	return nullptr;
}

void UAssetManager::RebuildObjectReferenceList()
{
	AssetPathMap.Reset();
	ObjectReferenceList.Reset();

	// Iterate primary asset map
	for (TPair<FName, TSharedRef<FPrimaryAssetTypeData>>& TypePair : AssetTypeMap)
	{
		FPrimaryAssetTypeData& TypeData = TypePair.Value.Get();

		// Add base class in case it's a blueprint
		if (!TypeData.Info.bIsDynamicAsset)
		{
			ObjectReferenceList.AddUnique(TypeData.Info.AssetBaseClassLoaded);
		}

		TypeData.Info.NumberOfAssets = TypeData.AssetMap.Num();

		for (TPair<FName, FPrimaryAssetData>& NamePair : TypeData.AssetMap)
		{
			FPrimaryAssetData& NameData = NamePair.Value;
			
			const FSoftObjectPath& AssetRef = NameData.AssetPtr.ToSoftObjectPath();

			// Dynamic types can have null asset refs
			if (!AssetRef.IsNull())
			{
				AssetPathMap.Add(AssetRef.GetAssetPathName(), FPrimaryAssetId(TypePair.Key, NamePair.Key));
			}
		}
	}

	bIsManagementDatabaseCurrent = false;
}

void UAssetManager::LoadRedirectorMaps()
{
	AssetPathRedirects.Reset();
	PrimaryAssetIdRedirects.Reset();
	PrimaryAssetTypeRedirects.Reset();

	const UAssetManagerSettings& Settings = GetSettings();

	for (const FAssetManagerRedirect& Redirect : Settings.PrimaryAssetTypeRedirects)
	{
		PrimaryAssetTypeRedirects.Add(FName(*Redirect.Old), FName(*Redirect.New));
	}

	for (const FAssetManagerRedirect& Redirect : Settings.PrimaryAssetIdRedirects)
	{
		PrimaryAssetIdRedirects.Add(Redirect.Old, Redirect.New);
	}

	for (const FAssetManagerRedirect& Redirect : Settings.AssetPathRedirects)
	{
		AssetPathRedirects.Add(FName(*Redirect.Old), FName(*Redirect.New));
	}

	// Collapse all redirects to resolve recursive relationships.
	for (const TPair<FName, FName>& Pair : AssetPathRedirects)
	{
		const FName OldPath = Pair.Key;
		FName NewPath = Pair.Value;
		TSet<FName> CollapsedPaths;
		CollapsedPaths.Add(OldPath);
		CollapsedPaths.Add(NewPath);
		while (FName* NewPathValue = AssetPathRedirects.Find(NewPath)) // Does the NewPath exist as a key?
		{
			NewPath = *NewPathValue;
			if (CollapsedPaths.Contains(NewPath))
			{
				UE_LOG(LogAssetManager, Error, TEXT("AssetPathRedirect cycle detected when redirecting: %s to %s"), *OldPath.ToString(), *NewPath.ToString());
				break;
			}
			else
			{
				CollapsedPaths.Add(NewPath);
			}
		}
		AssetPathRedirects[OldPath] = NewPath;
	}
}

FPrimaryAssetId UAssetManager::GetRedirectedPrimaryAssetId(const FPrimaryAssetId& OldId) const
{
	FString OldIdString = OldId.ToString();

	const FString* FoundId = PrimaryAssetIdRedirects.Find(OldIdString);

	if (FoundId)
	{
		return FPrimaryAssetId(*FoundId);
	}

	// Now look for type redirect
	const FName* FoundType = PrimaryAssetTypeRedirects.Find(OldId.PrimaryAssetType);

	if (FoundType)
	{
		return FPrimaryAssetId(*FoundType, OldId.PrimaryAssetName);
	}

	return FPrimaryAssetId();
}

void UAssetManager::GetPreviousPrimaryAssetIds(const FPrimaryAssetId& NewId, TArray<FPrimaryAssetId>& OutOldIds) const
{
	FString NewIdString = NewId.ToString();

	for (const TPair<FString, FString>& Redirect : PrimaryAssetIdRedirects)
	{
		if (Redirect.Value == NewIdString)
		{
			OutOldIds.AddUnique(FPrimaryAssetId(Redirect.Key));
		}
	}

	// Also look for type redirects
	for (const TPair<FName, FName>& Redirect : PrimaryAssetTypeRedirects)
	{
		if (Redirect.Value == NewId.PrimaryAssetType)
		{
			OutOldIds.AddUnique(FPrimaryAssetId(Redirect.Key, NewId.PrimaryAssetName));
		}
	}
}

FName UAssetManager::GetRedirectedAssetPath(FName OldPath) const
{
	const FName* FoundPath = AssetPathRedirects.Find(OldPath);

	if (FoundPath)
	{
		return *FoundPath;
	}

	return NAME_None;
}

FSoftObjectPath UAssetManager::GetRedirectedAssetPath(const FSoftObjectPath& ObjectPath) const
{
	FName PossibleAssetPath = ObjectPath.GetAssetPathName();

	if (PossibleAssetPath == NAME_None)
	{
		return FSoftObjectPath();
	}

	FName RedirectedName = GetRedirectedAssetPath(PossibleAssetPath);

	if (RedirectedName == NAME_None)
	{
		return FSoftObjectPath();
	}
	return FSoftObjectPath(RedirectedName, ObjectPath.GetSubPathString());
}

void UAssetManager::ExtractSoftObjectPaths(const UStruct* Struct, const void* StructValue, TArray<FSoftObjectPath>& FoundAssetReferences, const TArray<FName>& PropertiesToSkip) const
{
	if (!ensure(Struct && StructValue))
	{
		return;
	}

	for (TPropertyValueIterator<const FProperty> It(Struct, StructValue); It; ++It)
	{
		const FProperty* Property = It.Key();
		const void* PropertyValue = It.Value();
		
		if (PropertiesToSkip.Contains(Property->GetFName()))
		{
			It.SkipRecursiveProperty();
			continue;
		}

		FSoftObjectPath FoundRef;
		if (const FSoftClassProperty* AssetClassProp = CastField<FSoftClassProperty>(Property))
		{
			const TSoftClassPtr<UObject>* AssetClassPtr = reinterpret_cast<const TSoftClassPtr<UObject>*>(PropertyValue);
			if (AssetClassPtr)
			{
				FoundRef = AssetClassPtr->ToSoftObjectPath();
			}
		}
		else if (const FSoftObjectProperty* AssetProp = CastField<FSoftObjectProperty>(Property))
		{
			const TSoftObjectPtr<UObject>* AssetPtr = reinterpret_cast<const TSoftObjectPtr<UObject>*>(PropertyValue);
			if (AssetPtr)
			{
				FoundRef = AssetPtr->ToSoftObjectPath();
			}
		}
		else if (const FStructProperty* StructProperty = CastField<FStructProperty>(Property))
		{
			// SoftClassPath is binary identical with SoftObjectPath
			if (StructProperty->Struct == TBaseStructure<FSoftObjectPath>::Get() || StructProperty->Struct == TBaseStructure<FSoftClassPath>::Get())
			{
				const FSoftObjectPath* AssetRefPtr = reinterpret_cast<const FSoftObjectPath*>(PropertyValue);
				if (AssetRefPtr)
				{
					FoundRef = *AssetRefPtr;
				}

				// Skip recursion, we don't care about the raw string property
				It.SkipRecursiveProperty();
			}
		}
		if (!FoundRef.IsNull())
		{
			FoundAssetReferences.AddUnique(FoundRef);
		}
	}
}

bool UAssetManager::GetAssetDataForPath(const FSoftObjectPath& ObjectPath, FAssetData& AssetData) const
{
	if (ObjectPath.IsNull())
	{
		return false;
	}

	IAssetRegistry& AssetRegistry = GetAssetRegistry();

	FString AssetPath = ObjectPath.ToString();

	// First check local redirector
	FSoftObjectPath RedirectedPath = GetRedirectedAssetPath(ObjectPath);

	if (RedirectedPath.IsValid())
	{
		AssetPath = RedirectedPath.ToString();
	}

	GetAssetDataForPathInternal(AssetRegistry, AssetPath, AssetData);

#if WITH_EDITOR
	// Cooked data has the asset data already set up. Uncooked builds may need to manually scan for this file
	if (!AssetData.IsValid())
	{
		ScanPathsSynchronous(TArray<FString>{AssetPath});

		GetAssetDataForPathInternal(AssetRegistry, AssetPath, AssetData);
	}

	// Handle redirector chains
	FAssetDataTagMapSharedView::FFindTagResult Result = AssetData.TagsAndValues.FindTag("DestinationObject");
	while (Result.IsSet())
	{
		FString DestinationObjectPath = Result.GetValue();
		ConstructorHelpers::StripObjectClass(DestinationObjectPath);
		AssetData = AssetRegistry.GetAssetByObjectPath(*DestinationObjectPath);
		Result = AssetData.TagsAndValues.FindTag("DestinationObject");
	}

#endif

	return AssetData.IsValid();
}

static bool EndsWithBlueprint(FName Name)
{
	// Numbered names can't end with Blueprint
	if (Name.IsNone() || Name.GetNumber() != FName().GetNumber())
	{
		return false;
	}

	TCHAR Buffer[NAME_SIZE];
	FStringView PlainName(Buffer, Name.GetPlainNameString(Buffer));
	return PlainName.EndsWith(TEXT("Blueprint"));
}

static bool ContainsSubobjectDelimiter(FName Name)
{
	TCHAR Buffer[NAME_SIZE];
	FStringView View(Buffer, Name.GetPlainNameString(Buffer));
	return UE::String::FindFirstChar(View, SUBOBJECT_DELIMITER_CHAR) != INDEX_NONE;
}

template<EAssetDataCanBeSubobject ScanForSubobject>
<<<<<<< HEAD
FSoftObjectPath ToSoftObjectPath(const FAssetData& AssetData)
=======
bool TryToSoftObjectPath(const FAssetData& AssetData, FSoftObjectPath& OutObjectPath)
>>>>>>> 6bbb88c8
{
	if (!AssetData.IsValid())
	{
		OutObjectPath = FSoftObjectPath();
		return false;
	}
	else if (EndsWithBlueprint(AssetData.AssetClass))
	{
		TStringBuilder<256> AssetPath;
		AssetPath << AssetData.ObjectPath << TEXT("_C");
		OutObjectPath = FSoftObjectPath(FStringView(AssetPath));
		return true;
	}
	else if (ScanForSubobject == EAssetDataCanBeSubobject::Yes)
	{
		OutObjectPath = FSoftObjectPath(AssetData.ObjectPath);
		return true;
	}
	else if (ScanForSubobject == EAssetDataCanBeSubobject::Yes)
	{
		return FSoftObjectPath(AssetData.ObjectPath);
	}
	else
	{
<<<<<<< HEAD
		check(!ContainsSubobjectDelimiter(AssetData.ObjectPath));
		return FSoftObjectPath(AssetData.ObjectPath, /* no subobject */ FString());
=======
		if (ContainsSubobjectDelimiter(AssetData.ObjectPath))
		{
			OutObjectPath = FSoftObjectPath();
			return false;
		}
		OutObjectPath = FSoftObjectPath(AssetData.ObjectPath, /* no subobject */ FString());
		return true;
>>>>>>> 6bbb88c8
	}
}

FSoftObjectPath UAssetManager::GetAssetPathForData(const FAssetData& AssetData) const
{
<<<<<<< HEAD
	return ToSoftObjectPath<EAssetDataCanBeSubobject::Yes>(AssetData);
=======
	FSoftObjectPath Result;
	TryToSoftObjectPath<EAssetDataCanBeSubobject::Yes>(AssetData, Result);
	return Result;
>>>>>>> 6bbb88c8
}

void UAssetManager::GetAssetDataForPathInternal(IAssetRegistry& AssetRegistry, const FString& AssetPath, OUT FAssetData& OutAssetData) const
{
	// We're a class if our path is foo.foo_C
	bool bIsClass = AssetPath.EndsWith(TEXT("_C"), ESearchCase::CaseSensitive) && !AssetPath.Contains(TEXT("_C."), ESearchCase::CaseSensitive);

	// If we're a class, first look for the asset data without the trailing _C
	// We do this first because in cooked builds you have to search the asset registry for the Blueprint, not the class itself
	if (bIsClass)
	{
		// We need to strip the class suffix because the asset registry has it listed by blueprint name
		
		OutAssetData = AssetRegistry.GetAssetByObjectPath(FName(*AssetPath.LeftChop(2)), bIncludeOnlyOnDiskAssets);

		if (OutAssetData.IsValid())
		{
			return;
		}
	}

	OutAssetData = AssetRegistry.GetAssetByObjectPath(FName(*AssetPath), bIncludeOnlyOnDiskAssets);
}

bool UAssetManager::WriteCustomReport(FString FileName, TArray<FString>& FileLines) const
{
	// Has a report been generated
	bool ReportGenerated = false;

	// Ensure we have a log to write
	if (FileLines.Num())
	{
		// Create the file name		
		FString FileLocation = FPaths::ConvertRelativePathToFull(FPaths::ProjectSavedDir() + TEXT("Reports/"));
		FString FullPath = FString::Printf(TEXT("%s%s"), *FileLocation, *FileName);

		// save file
		FArchive* LogFile = IFileManager::Get().CreateFileWriter(*FullPath);

		if (LogFile != NULL)
		{
			for (int32 Index = 0; Index < FileLines.Num(); ++Index)
			{
				FString LogEntry = FString::Printf(TEXT("%s"), *FileLines[Index]) + LINE_TERMINATOR;
				LogFile->Serialize(TCHAR_TO_ANSI(*LogEntry), LogEntry.Len());
			}

			LogFile->Close();
			delete LogFile;

			// A report has been generated
			ReportGenerated = true;
		}
	}

	return ReportGenerated;
}

static FAutoConsoleCommand CVarDumpAssetTypeSummary(
	TEXT("AssetManager.DumpTypeSummary"),
	TEXT("Shows a summary of types known about by the asset manager"),
	FConsoleCommandDelegate::CreateStatic(UAssetManager::DumpAssetTypeSummary),
	ECVF_Cheat);

void UAssetManager::DumpAssetTypeSummary()
{
	if (!UAssetManager::IsValid())
	{
		return;
	}

	UAssetManager& Manager = Get();
	TArray<FPrimaryAssetTypeInfo> TypeInfos;

	Manager.GetPrimaryAssetTypeInfoList(TypeInfos);

	TypeInfos.Sort([](const FPrimaryAssetTypeInfo& LHS, const FPrimaryAssetTypeInfo& RHS) { return LHS.PrimaryAssetType.LexicalLess(RHS.PrimaryAssetType); });

	UE_LOG(LogAssetManager, Log, TEXT("=========== Asset Manager Type Summary ==========="));

	for (const FPrimaryAssetTypeInfo& TypeInfo : TypeInfos)
	{
		UE_LOG(LogAssetManager, Log, TEXT("  %s: Class %s, Count %d, Paths %s"), *TypeInfo.PrimaryAssetType.ToString(), *TypeInfo.AssetBaseClassLoaded->GetName(), TypeInfo.NumberOfAssets, *FString::Join(TypeInfo.AssetScanPaths, TEXT(", ")));
	}
}

static FAutoConsoleCommand CVarDumpLoadedAssetState(
	TEXT("AssetManager.DumpLoadedAssets"),
	TEXT("Shows a list of all loaded primary assets and bundles"),
	FConsoleCommandDelegate::CreateStatic(UAssetManager::DumpLoadedAssetState),
	ECVF_Cheat);

void UAssetManager::DumpLoadedAssetState()
{
	if (!UAssetManager::IsValid())
	{
		return;
	}

	UAssetManager& Manager = Get();
	TArray<FPrimaryAssetTypeInfo> TypeInfos;

	Manager.GetPrimaryAssetTypeInfoList(TypeInfos);

	TypeInfos.Sort([](const FPrimaryAssetTypeInfo& LHS, const FPrimaryAssetTypeInfo& RHS) { return LHS.PrimaryAssetType.LexicalLess(RHS.PrimaryAssetType); });

	UE_LOG(LogAssetManager, Log, TEXT("=========== Asset Manager Loaded Asset State ==========="));

	for (const FPrimaryAssetTypeInfo& TypeInfo : TypeInfos)
	{
		struct FLoadedInfo
		{
			FName AssetName;
			bool bPending;
			FString BundleState;

			FLoadedInfo(FName InAssetName, bool bInPending, const FString& InBundleState) : AssetName(InAssetName), bPending(bInPending), BundleState(InBundleState) {}
		};

		TArray<FLoadedInfo> LoadedInfos;

		FPrimaryAssetTypeData& TypeData = Manager.AssetTypeMap.Find(TypeInfo.PrimaryAssetType)->Get();

		for (const TPair<FName, FPrimaryAssetData>& NamePair : TypeData.AssetMap)
		{
			const FPrimaryAssetData& NameData = NamePair.Value;

			if (NameData.PendingState.IsValid() || NameData.CurrentState.IsValid())
			{
				const FPrimaryAssetLoadState& LoadState = (!NameData.PendingState.IsValid()) ? NameData.CurrentState : NameData.PendingState;

				FString BundleString;

				for (const FName& BundleName : LoadState.BundleNames)
				{
					if (!BundleString.IsEmpty())
					{
						BundleString += TEXT(", ");
					}
					BundleString += BundleName.ToString();
				}

				LoadedInfos.Emplace(NamePair.Key, NameData.PendingState.IsValid(), BundleString);
			}
		}

		if (LoadedInfos.Num() > 0)
		{
			UE_LOG(LogAssetManager, Log, TEXT("  Type %s:"), *TypeInfo.PrimaryAssetType.ToString());

			LoadedInfos.Sort([](const FLoadedInfo& LHS, const FLoadedInfo& RHS) { return LHS.AssetName.LexicalLess(RHS.AssetName); });

			for (FLoadedInfo& LoadedInfo : LoadedInfos)
			{
				UE_LOG(LogAssetManager, Log, TEXT("    %s: %s, (%s)"), *LoadedInfo.AssetName.ToString(), LoadedInfo.bPending ? TEXT("pending load") : TEXT("loaded"), *LoadedInfo.BundleState);
			}
		}	
	}
}

static FAutoConsoleCommand CVarDumpBundlesForAsset(
	TEXT("AssetManager.DumpBundlesForAsset"),
	TEXT("Shows a list of all bundles for the specified primary asset by primary asset id (i.e. Map:Entry)"),
	FConsoleCommandWithArgsDelegate::CreateStatic(UAssetManager::DumpBundlesForAsset),
	ECVF_Cheat);

void UAssetManager::DumpBundlesForAsset(const TArray<FString>& Args)
{
	if (Args.Num() < 1)
	{
		UE_LOG(LogAssetManager, Warning, TEXT("Too few arguments for DumpBundlesForAsset. Include the primary asset id (i.e. Map:Entry)"));
		return;
	}

	FString PrimaryAssetIdString = Args[0];
	if (!PrimaryAssetIdString.Contains(TEXT(":")))
	{
		UE_LOG(LogAssetManager, Warning, TEXT("Incorrect argument for DumpBundlesForAsset. Arg should be the primary asset id (i.e. Map:Entry)"));
		return;
	}

	if (!UAssetManager::IsValid())
	{
		UE_LOG(LogAssetManager, Warning, TEXT("DumpBundlesForAsset Failed. Invalid asset manager."));
		return;
	}

	UAssetManager& Manager = Get();

	FPrimaryAssetId PrimaryAssetId(PrimaryAssetIdString);
	const TSharedPtr<FAssetBundleData, ESPMode::ThreadSafe>* FoundMap = Manager.CachedAssetBundles.Find(PrimaryAssetId);
	if (!FoundMap)
	{
		UE_LOG(LogAssetManager, Display, TEXT("Could not find bundles for primary asset %s."), *PrimaryAssetIdString);
		return;
	}

	UE_LOG(LogAssetManager, Display, TEXT("Dumping bundles for primary asset %s..."), *PrimaryAssetIdString);
	for (const FAssetBundleEntry& Entry : (**FoundMap).Bundles)
	{
		UE_LOG(LogAssetManager, Display, TEXT("  Bundle: %s (%d assets)"), *Entry.BundleName.ToString(), Entry.BundleAssets.Num());
		for (const FSoftObjectPath& Path : Entry.BundleAssets)
		{
			UE_LOG(LogAssetManager, Display, TEXT("    %s"), *Path.ToString());
		}
	}
}

static FAutoConsoleCommand CVarDumpAssetRegistryInfo(
	TEXT("AssetManager.DumpAssetRegistryInfo"),
	TEXT("Dumps extended info about asset registry to log"),
	FConsoleCommandDelegate::CreateStatic(UAssetManager::DumpAssetRegistryInfo),
	ECVF_Cheat);

void UAssetManager::DumpAssetRegistryInfo()
{
	UE_LOG(LogAssetManager, Log, TEXT("=========== Asset Registry Summary ==========="));
	UE_LOG(LogAssetManager, Log, TEXT("Current Registry Memory:"));

	UAssetManager& Manager = Get();

	// Output sizes
	Manager.GetAssetRegistry().GetAllocatedSize(true);

#if WITH_EDITOR
	UE_LOG(LogAssetManager, Log, TEXT("Estimated Cooked Registry Memory:"));

	FAssetRegistryState State;
	FAssetRegistrySerializationOptions SaveOptions;

	Manager.GetAssetRegistry().InitializeSerializationOptions(SaveOptions);
	Manager.GetAssetRegistry().InitializeTemporaryAssetRegistryState(State, SaveOptions);

	State.GetAllocatedSize(true);
#endif
}

static FAutoConsoleCommand CVarDumpReferencersForPackage(
	TEXT("AssetManager.DumpReferencersForPackage"),
	TEXT("Generates a graph viz and log file of all references to a specified package"),
	FConsoleCommandWithArgsDelegate::CreateStatic(UAssetManager::DumpReferencersForPackage),
	ECVF_Cheat);

void UAssetManager::DumpReferencersForPackage(const TArray< FString >& PackageNames)
{
	if (!UAssetManager::IsValid() || PackageNames.Num() == 0)
	{
		return;
	}

	UAssetManager& Manager = Get();
	IAssetRegistry& AssetRegistry = Manager.GetAssetRegistry();

	TArray<FString> ReportLines;

	ReportLines.Add(TEXT("digraph { "));

	for (const FString& PackageString : PackageNames)
	{
		TArray<FAssetIdentifier> FoundReferencers;

		AssetRegistry.GetReferencers(FName(*PackageString), FoundReferencers, UE::AssetRegistry::EDependencyCategory::Package);

		for (const FAssetIdentifier& Identifier : FoundReferencers)
		{
			FString ReferenceString = Identifier.ToString();

			ReportLines.Add(FString::Printf(TEXT("\t\"%s\" -> \"%s\";"), *ReferenceString, *PackageString));

			UE_LOG(LogAssetManager, Log, TEXT("%s depends on %s"), *ReferenceString, *PackageString);
		}
	}

	ReportLines.Add(TEXT("}"));

	Manager.WriteCustomReport(FString::Printf(TEXT("ReferencersForPackage%s%s.gv"), *PackageNames[0], *FDateTime::Now().ToString()), ReportLines);
}

FName UAssetManager::GetEncryptionKeyAssetTagName()
{
	static const FName NAME_EncryptionKey(TEXT("EncryptionKey"));
	return NAME_EncryptionKey;
}

bool UAssetManager::ShouldScanPrimaryAssetType(FPrimaryAssetTypeInfo& TypeInfo) const
{
	if (!ensureMsgf(TypeInfo.PrimaryAssetType != PackageChunkType, TEXT("Cannot use %s as an asset manager type, this is reserved for internal use"), *TypeInfo.PrimaryAssetType.ToString()))
	{
		// Cannot use this as a proper type
		return false;
	}

	if (TypeInfo.bIsEditorOnly && !GIsEditor)
	{
		return false;
	}

	bool bIsValid, bBaseClassWasLoaded;
	TypeInfo.FillRuntimeData(bIsValid, bBaseClassWasLoaded);

	if (bBaseClassWasLoaded)
	{
		// Had to load a class, mark that the temporary cache needs to be updated
		GetAssetRegistry().SetTemporaryCachingModeInvalidated();
	}

	return bIsValid;
}

void UAssetManager::ScanPrimaryAssetTypesFromConfig()
{
	SCOPED_BOOT_TIMING("UAssetManager::ScanPrimaryAssetTypesFromConfig");
	IAssetRegistry& AssetRegistry = GetAssetRegistry();
	const UAssetManagerSettings& Settings = GetSettings();

	PushBulkScanning();

	double LastPumpTime = FPlatformTime::Seconds();
	for (FPrimaryAssetTypeInfo TypeInfo : Settings.PrimaryAssetTypesToScan)
	{
		// This function also fills out runtime data on the copy
		if (!ShouldScanPrimaryAssetType(TypeInfo))
		{
			continue;
		}

		UE_CLOG(AssetTypeMap.Find(TypeInfo.PrimaryAssetType), LogAssetManager, Error, TEXT("Found multiple \"%s\" Primary Asset Type entries in \"Primary Asset Types To Scan\" config. Only a single entry per type is supported."), *TypeInfo.PrimaryAssetType.ToString());

		ScanPathsForPrimaryAssets(TypeInfo.PrimaryAssetType, TypeInfo.AssetScanPaths, TypeInfo.AssetBaseClassLoaded, TypeInfo.bHasBlueprintClasses, TypeInfo.bIsEditorOnly, false);

		SetPrimaryAssetTypeRules(TypeInfo.PrimaryAssetType, TypeInfo.Rules);

<<<<<<< HEAD
		FPlatformApplicationMisc::PumpMessages(IsInGameThread());
=======
		if (FPlatformTime::Seconds() > (LastPumpTime + 0.033f))
		{
			FPlatformApplicationMisc::PumpMessages(IsInGameThread());
			LastPumpTime = FPlatformTime::Seconds();
		}
>>>>>>> 6bbb88c8
	}

	PopBulkScanning();
}

void UAssetManager::ScanPrimaryAssetRulesFromConfig()
{
	const UAssetManagerSettings& Settings = GetSettings();

	// Read primary asset rule overrides
	for (const FPrimaryAssetRulesOverride& Override : Settings.PrimaryAssetRules)
	{
		if (Override.PrimaryAssetId.PrimaryAssetType == PrimaryAssetLabelType)
		{
			UE_LOG(LogAssetManager, Error, TEXT("Cannot specify Rules overrides for Labels in ini! You most modify asset %s!"), *Override.PrimaryAssetId.ToString());
			continue;
		}

		SetPrimaryAssetRules(Override.PrimaryAssetId, Override.Rules);
	}

	for (const FPrimaryAssetRulesCustomOverride& Override : Settings.CustomPrimaryAssetRules)
	{
		ApplyCustomPrimaryAssetRulesOverride(Override);
	}
}

void UAssetManager::ApplyCustomPrimaryAssetRulesOverride(const FPrimaryAssetRulesCustomOverride& CustomOverride)
{
	TArray<FPrimaryAssetId> PrimaryAssets;
	GetPrimaryAssetIdList(CustomOverride.PrimaryAssetType, PrimaryAssets);

	for (FPrimaryAssetId PrimaryAssetId : PrimaryAssets)
	{
		if (DoesPrimaryAssetMatchCustomOverride(PrimaryAssetId, CustomOverride))
		{
			SetPrimaryAssetRules(PrimaryAssetId, CustomOverride.Rules);
		}
	}
}

bool UAssetManager::DoesPrimaryAssetMatchCustomOverride(FPrimaryAssetId PrimaryAssetId, const FPrimaryAssetRulesCustomOverride& CustomOverride) const
{
	if (!CustomOverride.FilterDirectory.Path.IsEmpty())
	{
		FSoftObjectPath AssetPath = GetPrimaryAssetPath(PrimaryAssetId);
		FString PathString = AssetPath.ToString();

		if (!PathString.Contains(CustomOverride.FilterDirectory.Path))
		{
			return false;
		}
	}

	// Filter string must be checked by an override of this function

	return true;
}

void UAssetManager::CallOrRegister_OnCompletedInitialScan(FSimpleMulticastDelegate::FDelegate&& Delegate)
{
	if (IsValid() && Get().HasInitialScanCompleted())
	{
		Delegate.Execute();
	}
	else
	{
		OnCompletedInitialScanDelegate.Add(MoveTemp(Delegate));
	}
}

void UAssetManager::CallOrRegister_OnAssetManagerCreated(FSimpleMulticastDelegate::FDelegate&& Delegate)
{
	if (IsValid())
	{
		Delegate.Execute();
	}
	else
	{
		OnAssetManagerCreatedDelegate.Add(MoveTemp(Delegate));
	}
}

bool UAssetManager::HasInitialScanCompleted() const
{
	return bHasCompletedInitialScan;
}

FDelegateHandle UAssetManager::Register_OnAddedAssetSearchRoot(FOnAddedAssetSearchRoot::FDelegate&& Delegate)
{
	return OnAddedAssetSearchRootDelegate.Add(MoveTemp(Delegate));
}

void UAssetManager::Unregister_OnAddedAssetSearchRoot(FDelegateHandle DelegateHandle)
{
	OnAddedAssetSearchRootDelegate.Remove(DelegateHandle);
}

bool UAssetManager::ExpandVirtualPaths(TArray<FString>& InOutPaths) const
{
	bool bMadeChange = false;
	for (int32 ReadIndex = 0; ReadIndex < InOutPaths.Num(); ReadIndex++)
	{
		const FString* PatternString = nullptr;
		const TArray<FString>* ReplacementStrings = nullptr;

		// Note, this does not support multiple virtual roots, which would conflict
		if (InOutPaths[ReadIndex].Contains(AssetSearchRootsVirtualPath))
		{
			PatternString = &AssetSearchRootsVirtualPath;
			ReplacementStrings = &GetAssetSearchRoots(true);
		}
		else if (InOutPaths[ReadIndex].Contains(DynamicSearchRootsVirtualPath))
		{
			PatternString = &DynamicSearchRootsVirtualPath;
			ReplacementStrings = &GetAssetSearchRoots(false);
		}
		
		if (PatternString)
		{
			bMadeChange = true;
			int32 NumReplacements = ReplacementStrings->Num();
			if (NumReplacements == 0)
			{
				// No replacements, just delete
				InOutPaths.RemoveAt(ReadIndex);
				ReadIndex--;
				continue;
			}

			// Add room for new strings and then replace
			FString ReadString = InOutPaths[ReadIndex];
			if (NumReplacements > 1)
			{
				InOutPaths.InsertDefaulted(ReadIndex + 1, NumReplacements - 1);
			}
			
			for (int32 ReplaceIndex = 0; ReplaceIndex < NumReplacements; ReplaceIndex++)
			{
				// This replacement is not case sensitive
				InOutPaths[ReadIndex + ReplaceIndex] = ReadString.Replace(**PatternString, *((*ReplacementStrings)[ReplaceIndex]));
			}

			// Deal with inserted strings and implicit ++ from for loop
			ReadIndex += (NumReplacements - 1);
		}
	}

	return bMadeChange;
}

void UAssetManager::AddAssetSearchRoot(const FString& NewRootPath)
{
	// Not valid to mount twice, or with case variation
	FString NormalizedPath = GetNormalizedPackagePath(NewRootPath, false);

	if (AllAssetSearchRoots.Contains(NormalizedPath))
	{
		UE_LOG(LogAssetManager, Error, TEXT("AddAssetSearchRoot called twice with path %s!"), *NormalizedPath);
		return;
	}

	AllAssetSearchRoots.Add(NormalizedPath);
	AddedAssetSearchRoots.Add(NormalizedPath);

	OnAddedAssetSearchRootDelegate.Broadcast(NormalizedPath);
}

const TArray<FString>& UAssetManager::GetAssetSearchRoots(bool bIncludeStartupRoots) const
{
	return bIncludeStartupRoots ? AllAssetSearchRoots : AddedAssetSearchRoots;
}

void UAssetManager::CallOrRegister_OnCompletedInitialScan(FSimpleMulticastDelegate::FDelegate&& Delegate)
{
	if (IsValid() && Get().HasInitialScanCompleted())
	{
		Delegate.Execute();
	}
	else
	{
		OnCompletedInitialScanDelegate.Add(MoveTemp(Delegate));
	}
}

void UAssetManager::CallOrRegister_OnAssetManagerCreated(FSimpleMulticastDelegate::FDelegate&& Delegate)
{
	if (IsValid())
	{
		Delegate.Execute();
	}
	else
	{
		OnAssetManagerCreatedDelegate.Add(MoveTemp(Delegate));
	}
}

bool UAssetManager::HasInitialScanCompleted() const
{
	return bHasCompletedInitialScan;
}

FDelegateHandle UAssetManager::Register_OnAddedAssetSearchRoot(FOnAddedAssetSearchRoot::FDelegate&& Delegate)
{
	return OnAddedAssetSearchRootDelegate.Add(MoveTemp(Delegate));
}

void UAssetManager::Unregister_OnAddedAssetSearchRoot(FDelegateHandle DelegateHandle)
{
	OnAddedAssetSearchRootDelegate.Remove(DelegateHandle);
}

bool UAssetManager::ExpandVirtualPaths(TArray<FString>& InOutPaths) const
{
	bool bMadeChange = false;
	for (int32 ReadIndex = 0; ReadIndex < InOutPaths.Num(); ReadIndex++)
	{
		const FString* PatternString = nullptr;
		const TArray<FString>* ReplacementStrings = nullptr;

		// Note, this does not support multiple virtual roots, which would conflict
		if (InOutPaths[ReadIndex].Contains(AssetSearchRootsVirtualPath))
		{
			PatternString = &AssetSearchRootsVirtualPath;
			ReplacementStrings = &GetAssetSearchRoots(true);
		}
		else if (InOutPaths[ReadIndex].Contains(DynamicSearchRootsVirtualPath))
		{
			PatternString = &DynamicSearchRootsVirtualPath;
			ReplacementStrings = &GetAssetSearchRoots(false);
		}
		
		if (PatternString)
		{
			bMadeChange = true;
			int32 NumReplacements = ReplacementStrings->Num();
			if (NumReplacements == 0)
			{
				// No replacements, just delete
				InOutPaths.RemoveAt(ReadIndex);
				ReadIndex--;
				continue;
			}

			// Add room for new strings and then replace
			FString ReadString = InOutPaths[ReadIndex];
			if (NumReplacements > 1)
			{
				InOutPaths.InsertDefaulted(ReadIndex + 1, NumReplacements - 1);
			}
			
			for (int32 ReplaceIndex = 0; ReplaceIndex < NumReplacements; ReplaceIndex++)
			{
				// This replacement is not case sensitive
				InOutPaths[ReadIndex + ReplaceIndex] = ReadString.Replace(**PatternString, *((*ReplacementStrings)[ReplaceIndex]));
			}

			// Deal with inserted strings and implicit ++ from for loop
			ReadIndex += (NumReplacements - 1);
		}
	}

	return bMadeChange;
}

void UAssetManager::AddAssetSearchRoot(const FString& NewRootPath)
{
	// Not valid to mount twice, or with case variation
	FString NormalizedPath = GetNormalizedPackagePath(NewRootPath, false);

	if (AllAssetSearchRoots.Contains(NormalizedPath))
	{
		UE_LOG(LogAssetManager, Error, TEXT("AddAssetSearchRoot called twice with path %s!"), *NormalizedPath);
		return;
	}

	AllAssetSearchRoots.Add(NormalizedPath);
	AddedAssetSearchRoots.Add(NormalizedPath);

	OnAddedAssetSearchRootDelegate.Broadcast(NormalizedPath);
}

const TArray<FString>& UAssetManager::GetAssetSearchRoots(bool bIncludeStartupRoots) const
{
	return bIncludeStartupRoots ? AllAssetSearchRoots : AddedAssetSearchRoots;
}

void UAssetManager::PostInitialAssetScan()
{
	// Don't apply rules until scanning is done
	ScanPrimaryAssetRulesFromConfig();

	bIsPrimaryAssetDirectoryCurrent = true;

#if WITH_EDITOR
	if (bUpdateManagementDatabaseAfterScan)
	{
		bUpdateManagementDatabaseAfterScan = false;
		UpdateManagementDatabase(true);
	}
#endif

	if (!bHasCompletedInitialScan)
	{
		// Done with initial scan, fire delegate exactly once. This does not happen on editor refreshes
		bHasCompletedInitialScan = true;
		OnCompletedInitialScanDelegate.Broadcast();
		OnCompletedInitialScanDelegate.Clear();
	}
}

bool UAssetManager::GetManagedPackageList(FPrimaryAssetId PrimaryAssetId, TArray<FName>& PackagePathList) const
{
	bool bFoundAny = false;
	TArray<FAssetIdentifier> FoundDependencies;
	TArray<FString> DependencyStrings;

	IAssetRegistry& AssetRegistry = GetAssetRegistry();
	AssetRegistry.GetDependencies(PrimaryAssetId, FoundDependencies, UE::AssetRegistry::EDependencyCategory::Manage);

	for (const FAssetIdentifier& Identifier : FoundDependencies)
	{
		if (Identifier.PackageName != NAME_None)
		{
			bFoundAny = true;
			PackagePathList.Add(Identifier.PackageName);
		}
	}
	return bFoundAny;
}

bool UAssetManager::GetPackageManagers(FName PackageName, bool bRecurseToParents, TSet<FPrimaryAssetId>& ManagerSet) const
{
	IAssetRegistry& AssetRegistry = GetAssetRegistry();

	bool bFoundAny = false;
	TArray<FAssetIdentifier> ReferencingPrimaryAssets;
	ReferencingPrimaryAssets.Reserve(128);

	AssetRegistry.GetReferencers(PackageName, ReferencingPrimaryAssets, UE::AssetRegistry::EDependencyCategory::Manage);

	for (int32 IdentifierIndex = 0; IdentifierIndex < ReferencingPrimaryAssets.Num(); IdentifierIndex++)
	{
		FPrimaryAssetId PrimaryAssetId = ReferencingPrimaryAssets[IdentifierIndex].GetPrimaryAssetId();
		if (PrimaryAssetId.IsValid())
		{
			bFoundAny = true;
			ManagerSet.Add(PrimaryAssetId);

			if (bRecurseToParents)
			{
				const TArray<FPrimaryAssetId> *ManagementParents = ManagementParentMap.Find(PrimaryAssetId);

				if (ManagementParents)
				{
					for (const FPrimaryAssetId& Manager : *ManagementParents)
					{
						if (!ManagerSet.Contains(Manager))
						{
							ManagerSet.Add(Manager);
							// Add to end of list to recurse into the parent
							ReferencingPrimaryAssets.Add(Manager);
						}
					}
				}
			}
		}
	}
	return bFoundAny;
}

void UAssetManager::StartInitialLoading()
{
	GInitialBulkScan.StartOnce(this);

	ScanPrimaryAssetTypesFromConfig();

	OnAssetManagerCreatedDelegate.Broadcast();
	OnAssetManagerCreatedDelegate.Clear();
}

void UAssetManager::FinishInitialLoading()
{
	// See if we have pending scans, if so defer result
	bool bWaitingOnDeferredScan = false;

	for (const TPair<FName, TSharedRef<FPrimaryAssetTypeData>>& TypePair : AssetTypeMap)
	{
		const FPrimaryAssetTypeData& TypeData = TypePair.Value.Get();

		if (TypeData.DeferredAssetScanPaths.Num())
		{
			bWaitingOnDeferredScan = true;
		}
	}

	if (!bWaitingOnDeferredScan)
	{
		PostInitialAssetScan();
	}
}

bool UAssetManager::IsPathExcludedFromScan(const FString& Path) const
{
	const UAssetManagerSettings& Settings = GetSettings();

	for (const FDirectoryPath& ExcludedPath : Settings.DirectoriesToExclude)
	{
		if (Path.Contains(ExcludedPath.Path))
		{
			return true;
		}
	}

	return false;
}

bool UAssetManager::GetContentRootPathFromPackageName(const FString& PackageName, FString& OutContentRootPath)
{
	if (PackageName.StartsWith(TEXT("/"), ESearchCase::CaseSensitive))
	{
		const int32 SecondSlashIndex = PackageName.Find(TEXT("/"), ESearchCase::CaseSensitive, ESearchDir::FromStart, 1);
		if (SecondSlashIndex != INDEX_NONE)
		{
			OutContentRootPath = PackageName.Mid(0, SecondSlashIndex + 1);
			return true;
		}
	}

	return false;
}

void UAssetManager::NormalizePackagePath(FString& InOutPath, bool bIncludeFinalSlash)
{
	InOutPath.ReplaceInline(TEXT("//"), TEXT("/"), ESearchCase::CaseSensitive);

	bool bEndsInSlash = InOutPath.EndsWith(TEXT("/"), ESearchCase::CaseSensitive);

	if (bIncludeFinalSlash && !bEndsInSlash)
	{
		InOutPath += TEXT("/");
	}
	else if (!bIncludeFinalSlash && bEndsInSlash)
	{
		InOutPath.LeftChopInline(1);
	}
}

FString UAssetManager::GetNormalizedPackagePath(const FString& InPath, bool bIncludeFinalSlash)
{
	FString ReturnPath = InPath;
	NormalizePackagePath(ReturnPath, bIncludeFinalSlash);
	return MoveTemp(ReturnPath);
}

<<<<<<< HEAD
=======
void UAssetManager::WarnAboutInvalidPrimaryAsset(const FPrimaryAssetId& PrimaryAssetId, const FString& Message) const
{
	if (!WarningInvalidAssets.Contains(PrimaryAssetId))
	{
		WarningInvalidAssets.Add(PrimaryAssetId);

		const UAssetManagerSettings& Settings = GetSettings();
		if (Settings.bShouldWarnAboutInvalidAssets)
		{
			const TSharedRef<FPrimaryAssetTypeData>* FoundType = AssetTypeMap.Find(PrimaryAssetId.PrimaryAssetType);

			if (FoundType)
			{
				UE_LOG(LogAssetManager, Warning, TEXT("Invalid Primary Asset Id %s: %s"), *PrimaryAssetId.ToString(), *Message);
			}
			else
			{
				UE_LOG(LogAssetManager, Warning, TEXT("Invalid Primary Asset Type %s: %s"), *PrimaryAssetId.ToString(), *Message);
			}
		}
	}
}

void UAssetManager::InvalidatePrimaryAssetDirectory()
{
	bIsPrimaryAssetDirectoryCurrent = false;
}

void UAssetManager::RefreshPrimaryAssetDirectory(bool bForceRefresh)
{
	WarningInvalidAssets.Reset();

	if (bForceRefresh || !bIsPrimaryAssetDirectoryCurrent)
	{
		PushBulkScanning();

		for (TPair<FName, TSharedRef<FPrimaryAssetTypeData>>& TypePair : AssetTypeMap)
		{
			FPrimaryAssetTypeData& TypeData = TypePair.Value.Get();

			// Rescan the runtime data, the class may have gotten changed by hot reload or config changes
			bool bIsValid, bBaseClassWasLoaded;
			TypeData.Info.FillRuntimeData(bIsValid, bBaseClassWasLoaded);

			if (bBaseClassWasLoaded)
			{
				// Had to load a class, mark that the temporary cache needs to be updated
				GetAssetRegistry().SetTemporaryCachingModeInvalidated();
			}

			if (!bIsValid)
			{
				continue;
			}

			if (TypeData.Info.AssetScanPaths.Num())
			{
				// Clear old data if this type has actual scan paths
				TypeData.AssetMap.Reset();

				// Rescan all assets. We don't force synchronous here as in the editor it was already loaded async
				ScanPathsForPrimaryAssets(TypePair.Key, TypeData.Info.AssetScanPaths, TypeData.Info.AssetBaseClassLoaded, TypeData.Info.bHasBlueprintClasses, TypeData.Info.bIsEditorOnly, false);
			}
		}

		PopBulkScanning();

		PostInitialAssetScan();
	}
}

>>>>>>> 6bbb88c8
#if WITH_EDITOR

EAssetSetManagerResult::Type UAssetManager::ShouldSetManager(const FAssetIdentifier& Manager, const FAssetIdentifier& Source, const FAssetIdentifier& Target, EAssetRegistryDependencyType::Type DependencyType, EAssetSetManagerFlags::Type Flags) const
{
	checkf(false, TEXT("Call ShouldSetManager that takes a Category instead"));
	return EAssetSetManagerResult::DoNotSet;
}

EAssetSetManagerResult::Type UAssetManager::ShouldSetManager(const FAssetIdentifier& Manager, const FAssetIdentifier& Source, const FAssetIdentifier& Target,
	UE::AssetRegistry::EDependencyCategory Category, UE::AssetRegistry::EDependencyProperty Properties, EAssetSetManagerFlags::Type Flags) const
{
	FPrimaryAssetId ManagerPrimaryAssetId = Manager.GetPrimaryAssetId();
	FPrimaryAssetId TargetPrimaryAssetId = Target.GetPrimaryAssetId();
	if (TargetPrimaryAssetId.IsValid())
	{
		// Don't recurse Primary Asset Id references
		return EAssetSetManagerResult::SetButDoNotRecurse;
	}

	TStringBuilder<256> TargetPackageString;
	Target.PackageName.ToString(TargetPackageString);

	// Ignore script references
	if (FStringView(TargetPackageString).StartsWith(TEXT("/Script/"), ESearchCase::CaseSensitive))
	{
		return EAssetSetManagerResult::DoNotSet;
	}

	if (Flags & EAssetSetManagerFlags::TargetHasExistingManager)
	{
		// If target has a higher priority manager, never recurse and only set manager if direct
		if (Flags & EAssetSetManagerFlags::IsDirectSet)
		{
			return EAssetSetManagerResult::SetButDoNotRecurse;
		}
		else
		{
			return EAssetSetManagerResult::DoNotSet;
		}
	}
	else if (Flags & EAssetSetManagerFlags::TargetHasDirectManager)
	{
		// If target has another direct manager being set in this run, never recurse and set manager if we think this is an "owner" reference and not a back reference

		bool bIsOwnershipReference = Flags & EAssetSetManagerFlags::IsDirectSet;

		if (ManagerPrimaryAssetId.PrimaryAssetType == MapType)
		{
			// References made by maps are ownership references, because there is no way to distinguish between sublevels and top level maps we "include" sublevels in parent maps via reference
			bIsOwnershipReference = true;
		}

		if (bIsOwnershipReference)
		{
			return EAssetSetManagerResult::SetButDoNotRecurse;
		}
		else
		{
			return EAssetSetManagerResult::DoNotSet;
		}
	}
	return EAssetSetManagerResult::SetAndRecurse;
}

void UAssetManager::OnAssetRegistryFilesLoaded()
{
	PushBulkScanning();

	for (TPair<FName, TSharedRef<FPrimaryAssetTypeData>>& TypePair : AssetTypeMap)
	{
		FPrimaryAssetTypeData& TypeData = TypePair.Value.Get();

		if (TypeData.DeferredAssetScanPaths.Num())
		{
			// File scan finished, now scan for assets. Maps are sorted so this will be in the order of original scan requests
			ScanPathsForPrimaryAssets(TypePair.Key, TypeData.DeferredAssetScanPaths, TypeData.Info.AssetBaseClassLoaded, TypeData.Info.bHasBlueprintClasses, TypeData.Info.bIsEditorOnly, false);

			TypeData.DeferredAssetScanPaths.Empty();
		}
	}

	PopBulkScanning();

	PostInitialAssetScan();
}

void UAssetManager::UpdateManagementDatabase(bool bForceRefresh)
{
	if (!GIsEditor)
	{
		// Doesn't work in standalone game because we haven't scanned all the paths
		UE_LOG(LogAssetManager, Error, TEXT("UpdateManagementDatabase does not work in standalone game because it doesn't load the entire Asset Registry!"));
	}

	// Construct the asset management map and pass it to the asset registry
	IAssetRegistry& AssetRegistry = GetAssetRegistry();

	if (AssetRegistry.IsLoadingAssets())
	{
		bUpdateManagementDatabaseAfterScan = true;
		return;
	}

	if (bIsManagementDatabaseCurrent && !bForceRefresh)
	{
		return;
	}

	ManagementParentMap.Reset();

	// Make sure the asset labels are up to date 
	ApplyPrimaryAssetLabels();

	// Map from Priority to map, then call in order
	TMap<int32, TMultiMap<FAssetIdentifier, FAssetIdentifier> > PriorityManagementMap;

	// List of references to not recurse on, priority doesn't matter
	TMultiMap<FAssetIdentifier, FAssetIdentifier> NoReferenceManagementMap;

	// List of packages that need to have their chunks updated
	TSet<FName> PackagesToUpdateChunksFor;

	for (const TPair<FName, TSharedRef<FPrimaryAssetTypeData>>& TypePair : AssetTypeMap)
	{
		const FPrimaryAssetTypeData& TypeData = TypePair.Value.Get();

		for (const TPair<FName, FPrimaryAssetData>& NamePair : TypeData.AssetMap)
		{
			const FPrimaryAssetData& NameData = NamePair.Value;
			FPrimaryAssetId PrimaryAssetId(TypePair.Key, NamePair.Key);

			FPrimaryAssetRules Rules = GetPrimaryAssetRules(PrimaryAssetId);

			// Get the list of directly referenced assets, the registry wants it as FNames
			TArray<FName> AssetPackagesReferenced;

			const FSoftObjectPath& AssetRef = NameData.AssetPtr.ToSoftObjectPath();

			if (AssetRef.IsValid())
			{
				FName PackageName = FName(*AssetRef.GetLongPackageName());

				if (PackageName == NAME_None)
				{
					UE_LOG(LogAssetManager, Warning, TEXT("Ignoring 'None' reference originating from %s from NameData"), *PrimaryAssetId.ToString());
				}
				else
				{
					AssetPackagesReferenced.AddUnique(PackageName);
					PackagesToUpdateChunksFor.Add(PackageName);
				}
			}


			// Add bundle references to manual reference list
			if (const TSharedPtr<FAssetBundleData, ESPMode::ThreadSafe>* BundleMap = CachedAssetBundles.Find(PrimaryAssetId))
			{
				for (const FAssetBundleEntry& Entry : (**BundleMap).Bundles)
				{
					for (const FSoftObjectPath& BundleAssetRef : Entry.BundleAssets)
					{
						FName PackageName = FName(*BundleAssetRef.GetLongPackageName());

						if (PackageName.IsNone())
						{
							UE_LOG(LogAssetManager, Warning, TEXT("Ignoring 'None' reference originating from %s from Bundle %s"), *PrimaryAssetId.ToString(), *PrimaryAssetId.ToString());
						}
						else
						{
							AssetPackagesReferenced.AddUnique(PackageName);
							PackagesToUpdateChunksFor.Add(PackageName);
						}
					}
				}
			}

			for (const FName& AssetPackage : AssetPackagesReferenced)
			{
				TMultiMap<FAssetIdentifier, FAssetIdentifier>& ManagerMap = Rules.bApplyRecursively ? PriorityManagementMap.FindOrAdd(Rules.Priority) : NoReferenceManagementMap;

				ManagerMap.Add(PrimaryAssetId, AssetPackage);
			}
		}
	}

	TArray<int32> PriorityArray;
	PriorityManagementMap.GenerateKeyArray(PriorityArray);

	// Sort to highest priority first
	PriorityArray.Sort([](const int32& LHS, const int32& RHS) { return LHS > RHS; });

	FScopedSlowTask SlowTask(PriorityArray.Num(), LOCTEXT("BuildingManagementDatabase", "Building Asset Management Database"));
	const bool bShowCancelButton = false;
	const bool bAllowInPIE = true;
	SlowTask.MakeDialog(bShowCancelButton, bAllowInPIE);

	auto SetManagerPredicate = [this, &PackagesToUpdateChunksFor](const FAssetIdentifier& Manager, const FAssetIdentifier& Source, const FAssetIdentifier& Target,
		UE::AssetRegistry::EDependencyCategory Category, UE::AssetRegistry::EDependencyProperty Properties, EAssetSetManagerFlags::Type Flags)
	{
		EAssetSetManagerResult::Type Result = this->ShouldSetManager(Manager, Source, Target, Category, Properties, Flags);
		if (Result != EAssetSetManagerResult::DoNotSet && Target.IsPackage())
		{
			PackagesToUpdateChunksFor.Add(Target.PackageName);
		}
		return Result;
	};

	TSet<FDependsNode*> ExistingManagedNodes;
	for (int32 PriorityIndex = 0; PriorityIndex < PriorityArray.Num(); PriorityIndex++)
	{
		TMultiMap<FAssetIdentifier, FAssetIdentifier>* ManagerMap = PriorityManagementMap.Find(PriorityArray[PriorityIndex]);

		SlowTask.EnterProgressFrame(1);

		AssetRegistry.SetManageReferences(*ManagerMap, PriorityIndex == 0, UE::AssetRegistry::EDependencyCategory::Package, ExistingManagedNodes, SetManagerPredicate);
	}

	// Do non recursive set last
	if (NoReferenceManagementMap.Num() > 0)
	{
		AssetRegistry.SetManageReferences(NoReferenceManagementMap, false, UE::AssetRegistry::EDependencyCategory::None, ExistingManagedNodes);
	}


	TMultiMap<FAssetIdentifier, FAssetIdentifier> PrimaryAssetIdManagementMap;
	TArray<int32> ChunkList;
	TArray<int32> ExistingChunkList;

	CachedChunkMap.Empty(); // Remove previous entries before we start adding to it

	// Update management parent list, which is PrimaryAssetId -> PrimaryAssetId
	for (const TPair<FName, TSharedRef<FPrimaryAssetTypeData>>& TypePair : AssetTypeMap)
	{
		const FPrimaryAssetTypeData& TypeData = TypePair.Value.Get();

		for (const TPair<FName, FPrimaryAssetData>& NamePair : TypeData.AssetMap)
		{
			const FPrimaryAssetData& NameData = NamePair.Value;
			FPrimaryAssetId PrimaryAssetId(TypePair.Key, NamePair.Key);
			const FSoftObjectPath& AssetRef = NameData.AssetPtr.ToSoftObjectPath();

			TSet<FPrimaryAssetId> Managers;

			if (AssetRef.IsValid())
			{
				FName PackageName = FName(*AssetRef.GetLongPackageName());

				if (GetPackageManagers(PackageName, false, Managers) && Managers.Num() > 1)
				{
					// Find all managers that aren't this specific asset
					for (const FPrimaryAssetId& Manager : Managers)
					{
						if (Manager != PrimaryAssetId)
						{
							// Update the cached version and the version in registry
							ManagementParentMap.FindOrAdd(PrimaryAssetId).AddUnique(Manager);

							PrimaryAssetIdManagementMap.Add(Manager, PrimaryAssetId);
						}
					}
				}
			}
			else
			{
				Managers.Add(PrimaryAssetId);
			}

			// Compute chunk assignment and store those as manager references
			ChunkList.Reset();
			GetPrimaryAssetSetChunkIds(Managers, nullptr, ExistingChunkList, ChunkList);

			for (int32 ChunkId : ChunkList)
			{
				FPrimaryAssetId ChunkPrimaryAsset = CreatePrimaryAssetIdFromChunkId(ChunkId);

				CachedChunkMap.FindOrAdd(ChunkId).ExplicitAssets.Add(PrimaryAssetId);
				PrimaryAssetIdManagementMap.Add(ChunkPrimaryAsset, PrimaryAssetId);
			}
		}
	}

	if (PrimaryAssetIdManagementMap.Num() > 0)
	{
		AssetRegistry.SetManageReferences(PrimaryAssetIdManagementMap, false, UE::AssetRegistry::EDependencyCategory::None, ExistingManagedNodes);
	}

	UProjectPackagingSettings* ProjectPackagingSettings = GetMutableDefault<UProjectPackagingSettings>();
	if (ProjectPackagingSettings && ProjectPackagingSettings->bGenerateChunks)
	{
		// Update the editor preview chunk package list for all chunks, but only if we actually care about chunks
		// bGenerateChunks is settable per platform, but should be enabled on the default platform for preview to work
		TArray<int32> OverrideChunkList;
		for (FName PackageName : PackagesToUpdateChunksFor)
		{
			ChunkList.Reset();
			OverrideChunkList.Reset();
			GetPackageChunkIds(PackageName, nullptr, ExistingChunkList, ChunkList, &OverrideChunkList);

			if (ChunkList.Num() > 0)
			{
				for (int32 ChunkId : ChunkList)
				{
					CachedChunkMap.FindOrAdd(ChunkId).AllAssets.Add(PackageName);

					if (OverrideChunkList.Contains(ChunkId))
					{
						// This was in the override list, so add an explicit dependency
						CachedChunkMap.FindOrAdd(ChunkId).ExplicitAssets.Add(PackageName);
					}
				}
			}
		}
	}

	bIsManagementDatabaseCurrent = true;
}

const TMap<int32, FAssetManagerChunkInfo>& UAssetManager::GetChunkManagementMap() const
{
	return CachedChunkMap;
}

void UAssetManager::ApplyPrimaryAssetLabels()
{
	// Load all of them off disk. Turn off soft object path tracking to avoid them getting cooked
	FSoftObjectPathSerializationScope SerializationScope(NAME_None, NAME_None, ESoftObjectPathCollectType::NeverCollect, ESoftObjectPathSerializeType::AlwaysSerialize);

	TSharedPtr<FStreamableHandle> Handle = LoadPrimaryAssetsWithType(PrimaryAssetLabelType);

	if (Handle.IsValid())
	{
		Handle->WaitUntilComplete();
	}
	
	// PostLoad in PrimaryAssetLabel sets PrimaryAssetRules overrides
}

void UAssetManager::ModifyCook(TConstArrayView<const ITargetPlatform*> TargetPlatforms, TArray<FName>& PackagesToCook, TArray<FName>& PackagesToNeverCook)
{
	PRAGMA_DISABLE_DEPRECATION_WARNINGS;
	DeprecationSupportTargetPlatforms = TargetPlatforms;
	ModifyCook(PackagesToCook, PackagesToNeverCook);
	DeprecationSupportTargetPlatforms = TConstArrayView<const ITargetPlatform*>();
	PRAGMA_ENABLE_DEPRECATION_WARNINGS;
}

void UAssetManager::ModifyCook(TArray<FName>& PackagesToCook, TArray<FName>& PackagesToNeverCook)
{
	PRAGMA_DISABLE_DEPRECATION_WARNINGS;
	TConstArrayView<const ITargetPlatform*> TargetPlatforms = DeprecationSupportTargetPlatforms;
	PRAGMA_ENABLE_DEPRECATION_WARNINGS;

	check(TargetPlatforms.Num() > 0);
	bTargetPlatformsAllowEditorObjects = TargetPlatforms[0]->AllowsEditorObjects();
	for (const ITargetPlatform* TargetPlatform : TargetPlatforms.Slice(1,TargetPlatforms.Num() - 1))
	{
		if (TargetPlatform->AllowsEditorObjects() != bTargetPlatformsAllowEditorObjects)
		{
			const ITargetPlatform* PlatformThatDoesNotAllow =
				bTargetPlatformsAllowEditorObjects ? TargetPlatform : TargetPlatforms[0];
			UE_LOG(LogAssetManager, Error,
				TEXT("Cooking platform %s and %s in a single cook is not supported, because they have different values for AllowsEditorObjects. ")
				TEXT("This cook session will use AllowsEditorObjects = true, which will add packages to platform % s that should not be present."),
				*TargetPlatforms[0]->PlatformName(), *TargetPlatform->PlatformName(),
				*PlatformThatDoesNotAllow->PlatformName());
			bTargetPlatformsAllowEditorObjects = true;
			break;
		}
	}
	// Make sure management database is set up
	UpdateManagementDatabase();

	// Cook all non-editor types
	TArray<FPrimaryAssetTypeInfo> TypeList;

	GetPrimaryAssetTypeInfoList(TypeList);

	// Get package names in the libraries that we care about for cooking. Only get ones that are needed in production
	for (const FPrimaryAssetTypeInfo& TypeInfo : TypeList)
	{
		// Cook these types
		TArray<FPrimaryAssetId> AssetIdList;
		GetPrimaryAssetIdList(TypeInfo.PrimaryAssetType, AssetIdList);

		TArray<FName> AssetPackages;
		for (const FPrimaryAssetId& PrimaryAssetId : AssetIdList)
		{
			FAssetData AssetData;
			if (GetPrimaryAssetData(PrimaryAssetId, AssetData))
			{
				// If this has an asset data, add that package name
				AssetPackages.Add(AssetData.PackageName);
			}
			else
			{
				// If not, this may have bundles, so add those
				TArray<FAssetBundleEntry> FoundEntries;
				if (GetAssetBundleEntries(PrimaryAssetId, FoundEntries))
				{
					for (const FAssetBundleEntry& FoundEntry : FoundEntries)
					{
						for (const FSoftObjectPath& FoundReference : FoundEntry.BundleAssets)
						{
							FName PackageName = FName(*FoundReference.GetLongPackageName());
							AssetPackages.AddUnique(PackageName);
						}
					}
				}
			}
		}

		for (FName PackageName : AssetPackages)
		{
			EPrimaryAssetCookRule CookRule = GetPackageCookRule(PackageName);

			// Treat DevAlwaysCook as AlwaysCook, may get excluded in VerifyCanCookPackage
			bool bAlwaysCook = (CookRule == EPrimaryAssetCookRule::AlwaysCook || CookRule == EPrimaryAssetCookRule::DevelopmentAlwaysCook);
			bool bCanCook = VerifyCanCookPackage(nullptr, PackageName, false);

			if (bAlwaysCook && bCanCook && !TypeInfo.bIsEditorOnly)
			{
				// If this is always cook, not excluded, and not editor only, cook it
				PackagesToCook.AddUnique(PackageName);
			}
			else if (!bCanCook)
			{
				// If this package cannot be cooked, add to exclusion list
				PackagesToNeverCook.AddUnique(PackageName);
			}
		}
	}
}

<<<<<<< HEAD
void UAssetManager::ModifyDLCCook(const FString& DLCName, TArray<FName>& PackagesToCook, TArray<FName>& PackagesToNeverCook)
{
=======
void UAssetManager::ModifyDLCCook(const FString& DLCName, TConstArrayView<const ITargetPlatform*> TargetPlatforms,
	TArray<FName>& PackagesToCook, TArray<FName>& PackagesToNeverCook)
{
	PRAGMA_DISABLE_DEPRECATION_WARNINGS;
	DeprecationSupportTargetPlatforms = TargetPlatforms;
	ModifyDLCCook(DLCName, PackagesToCook, PackagesToNeverCook);
	DeprecationSupportTargetPlatforms = TConstArrayView<const ITargetPlatform*>();
	PRAGMA_ENABLE_DEPRECATION_WARNINGS;
}

void UAssetManager::ModifyDLCCook(const FString& DLCName, TArray<FName>& PackagesToCook, TArray<FName>& PackagesToNeverCook)
{
	PRAGMA_DISABLE_DEPRECATION_WARNINGS;
	TConstArrayView<const ITargetPlatform*> TargetPlatforms = DeprecationSupportTargetPlatforms;
	PRAGMA_ENABLE_DEPRECATION_WARNINGS;

>>>>>>> 6bbb88c8
	UE_LOG(LogAssetManager, Display, TEXT("ModifyDLCCook: Scanning Plugin Directory %s for assets, and adding them to the cook list"), *DLCName);
	FString DLCPath;
	FString ExternalMountPointName;
	if (TSharedPtr<IPlugin> Plugin = IPluginManager::Get().FindPlugin(DLCName))
	{
		DLCPath = Plugin->GetContentDir();
		ExternalMountPointName = Plugin->GetMountedAssetPath();
	}
	else
	{
		DLCPath = FPaths::ProjectPluginsDir() / DLCName / TEXT("Content");
		ExternalMountPointName = FString::Printf(TEXT("/%s/"), *DLCName);
	}

	TArray<FString> Files;
	IFileManager::Get().FindFilesRecursive(Files, *DLCPath, *(FString(TEXT("*")) + FPackageName::GetAssetPackageExtension()), true, false, false);
	IFileManager::Get().FindFilesRecursive(Files, *DLCPath, *(FString(TEXT("*")) + FPackageName::GetMapPackageExtension()), true, false, false);
	for (const FString& CurrentFile : Files)
	{
		const FString StdFile = FPaths::CreateStandardFilename(CurrentFile);
		PackagesToCook.AddUnique(FName(StdFile));
		FString LongPackageName;
		if (!FPackageName::IsValidLongPackageName(StdFile) && !FPackageName::TryConvertFilenameToLongPackageName(StdFile, LongPackageName))
		{
			FPackageName::RegisterMountPoint(ExternalMountPointName, DLCPath);
		}
	}
}

bool UAssetManager::ShouldCookForPlatform(const UPackage* Package, const ITargetPlatform* TargetPlatform)
{
	return true;
}

EPrimaryAssetCookRule UAssetManager::GetPackageCookRule(FName PackageName) const
{
	TRACE_CPUPROFILER_EVENT_SCOPE(UAssetManager::GetPackageCookRule);
	FPrimaryAssetRules BestRules;
	FPrimaryAssetId BestId;
	TSet<FPrimaryAssetId> Managers;
	GetPackageManagers(PackageName, true, Managers);

	for (const FPrimaryAssetId& PrimaryAssetId : Managers)
	{
		FPrimaryAssetRules Rules = GetPrimaryAssetRules(PrimaryAssetId);

		if (Rules.CookRule != EPrimaryAssetCookRule::Unknown && Rules.CookRule != BestRules.CookRule)
		{
			if (BestRules.CookRule == EPrimaryAssetCookRule::Unknown || Rules.Priority > BestRules.Priority)
			{
				BestRules = Rules;
				BestId = PrimaryAssetId;
			}
			else
			{
				// Lower priority, ignore
				if (BestRules.Priority == Rules.Priority)
				{
					UE_LOG(LogAssetManager, Error, TEXT("GetPackageCookRule: Conflicting Cook Rule for package %s! %s and %s have the same priority and disagree."), *PackageName.ToString(), *PrimaryAssetId.ToString(), *BestId.ToString());
				}
			}
		}
	}

	return BestRules.CookRule;
}

static FString GetInstigatorChainString(UE::Cook::ICookInfo* CookInfo, FName PackageName)
{
	if (!CookInfo)
	{
		return FString(TEXT("<NoCookInfo>"));
	}
	TArray<UE::Cook::FInstigator> Chain = CookInfo->GetInstigatorChain(PackageName);
	TStringBuilder<1024> Result;
	bool bFirst = true;
	for (const UE::Cook::FInstigator& Instigator : Chain)
	{
		Result << (bFirst ? TEXT("") : TEXT(" <- "));
		bFirst = false;
		Result << TEXT("{ ") << Instigator.ToString() << TEXT(" }");
	}
	return FString(Result);
};

bool UAssetManager::VerifyCanCookPackage(UE::Cook::ICookInfo* CookInfo, FName PackageName, bool bLogError) const
{
	PRAGMA_DISABLE_DEPRECATION_WARNINGS;
	DeprecationSupportCookInfo = CookInfo;
	bool bResult = VerifyCanCookPackage(PackageName, bLogError);
	DeprecationSupportCookInfo = nullptr;
	PRAGMA_ENABLE_DEPRECATION_WARNINGS;
	return bResult;
}

bool UAssetManager::VerifyCanCookPackage(FName PackageName, bool bLogError) const
{
<<<<<<< HEAD
=======
	PRAGMA_DISABLE_DEPRECATION_WARNINGS;
	UE::Cook::ICookInfo* CookInfo = DeprecationSupportCookInfo;
	PRAGMA_ENABLE_DEPRECATION_WARNINGS;
>>>>>>> 6bbb88c8
	bool bRetVal = true;
	EPrimaryAssetCookRule CookRule = UAssetManager::Get().GetPackageCookRule(PackageName);
	if (CookRule == EPrimaryAssetCookRule::NeverCook)
	{
		if (bLogError)
		{
			UE_LOG(LogAssetManager, Error, TEXT("Package %s is set to NeverCook, but something is trying to cook it! Instigators: %s"),
				*PackageName.ToString(), *GetInstigatorChainString(CookInfo, PackageName));
		}
		
		bRetVal = false;
	}
	else if ((CookRule == EPrimaryAssetCookRule::DevelopmentCook || CookRule == EPrimaryAssetCookRule::DevelopmentAlwaysCook)
		&& bOnlyCookProductionAssets && !bTargetPlatformsAllowEditorObjects)
	{
		if (bLogError)
		{
			UE_LOG(LogAssetManager, Warning, TEXT("Package %s is set to Development, but bOnlyCookProductionAssets is true! Instigators: %s"),
				*PackageName.ToString(), *GetInstigatorChainString(CookInfo, PackageName));
		}

		bRetVal = false;
	}

	if (!bRetVal && bLogError)
	{
		TSet<FPrimaryAssetId> Managers;
		GetPackageManagers(PackageName, true, Managers);
		UE_LOG(LogAssetManager, Display, TEXT("Listing Managers... (Count:%d)"), Managers.Num());
		for (const FPrimaryAssetId& PrimaryAssetId : Managers)
		{
			UE_LOG(LogAssetManager, Display, TEXT("  %s"), *PrimaryAssetId.ToString());
		}

		TArray<FName> PackageReferencers;
		GetAssetRegistry().GetReferencers(PackageName, PackageReferencers, UE::AssetRegistry::EDependencyCategory::Package);
		UE_LOG(LogAssetManager, Display, TEXT("Listing known direct referencers... (Count:%d)"), PackageReferencers.Num());
		for (FName PackageReferencer : PackageReferencers)
		{
			UE_LOG(LogAssetManager, Display, TEXT("  %s"), *PackageReferencer.ToString());
		}
	}

	return bRetVal;
}

bool UAssetManager::GetPackageChunkIds(FName PackageName, const ITargetPlatform* TargetPlatform, TArrayView<const int32> ExistingChunkList, TArray<int32>& OutChunkList, TArray<int32>* OutOverrideChunkList) const
{
	// Include preset chunks
	OutChunkList.Append(ExistingChunkList.GetData(), ExistingChunkList.Num());
	if (OutOverrideChunkList)
	{
		OutOverrideChunkList->Append(ExistingChunkList.GetData(), ExistingChunkList.Num());
	}

	if (PackageName.ToString().StartsWith(TEXT("/Engine/"), ESearchCase::CaseSensitive))
	{
		// Some engine content is only referenced by string, make sure it's all in chunk 0 to avoid issues
		OutChunkList.AddUnique(0);

		if (OutOverrideChunkList)
		{
			OutOverrideChunkList->AddUnique(0);
		}
	}

	// Add all chunk ids from the asset rules of managers. By default priority will not override other chunks
	TSet<FPrimaryAssetId> Managers;
	Managers.Reserve(128);

	GetPackageManagers(PackageName, true, Managers);
	return GetPrimaryAssetSetChunkIds(Managers, TargetPlatform, ExistingChunkList, OutChunkList);
}

bool UAssetManager::GetPrimaryAssetSetChunkIds(const TSet<FPrimaryAssetId>& PrimaryAssetSet, const class ITargetPlatform* TargetPlatform, TArrayView<const int32> ExistingChunkList, TArray<int32>& OutChunkList) const
{
	bool bFoundAny = false;
	int32 HighestChunk = 0;
	for (const FPrimaryAssetId& PrimaryAssetId : PrimaryAssetSet)
	{
		FPrimaryAssetRules Rules = GetPrimaryAssetRules(PrimaryAssetId);

		if (Rules.ChunkId != INDEX_NONE)
		{
			bFoundAny = true;
			OutChunkList.AddUnique(Rules.ChunkId);

			if (Rules.ChunkId > HighestChunk)
			{
				HighestChunk = Rules.ChunkId;
			}
		}
	}

	// Use chunk dependency info to remove redundant chunks
	UChunkDependencyInfo* DependencyInfo = GetMutableDefault<UChunkDependencyInfo>();
	DependencyInfo->GetOrBuildChunkDependencyGraph(HighestChunk);
	DependencyInfo->RemoveRedundantChunks(OutChunkList);

	return bFoundAny;
}

void UAssetManager::PreBeginPIE(bool bStartSimulate)
{
	RefreshPrimaryAssetDirectory();

	// Cache asset state
	GetPrimaryAssetBundleStateMap(PrimaryAssetStateBeforePIE, false);
}

void UAssetManager::EndPIE(bool bStartSimulate)
{
	// Reset asset load state
	for (const TPair<FName, TSharedRef<FPrimaryAssetTypeData>>& TypePair : AssetTypeMap)
	{
		const FPrimaryAssetTypeData& TypeData = TypePair.Value.Get();

		for (const TPair<FName, FPrimaryAssetData>& NamePair : TypeData.AssetMap)
		{
			const FPrimaryAssetData& NameData = NamePair.Value;
			const FPrimaryAssetLoadState& LoadState = (!NameData.PendingState.IsValid()) ? NameData.CurrentState : NameData.PendingState;

			if (!LoadState.IsValid())
			{
				// Don't worry about things that aren't loaded
				continue;
			}

			FPrimaryAssetId AssetID(TypePair.Key, NamePair.Key);

			TArray<FName>* BundleState = PrimaryAssetStateBeforePIE.Find(AssetID);

			if (BundleState)
			{
				// This will reset state to what it was before
				LoadPrimaryAsset(AssetID, *BundleState);
			}
			else
			{
				// Not in map, unload us
				UnloadPrimaryAsset(AssetID);
			}
		}
	}
}

void UAssetManager::ReinitializeFromConfig()
{
	// We specifically do not reset AssetRuleOverrides as those can be set by something other than inis
	AssetPathMap.Reset();
	ManagementParentMap.Reset();
	CachedAssetBundles.Reset();
	AlreadyScannedDirectories.Reset();
	AssetTypeMap.Reset();

	// This code is editor only, so reinitialize globals
	const UAssetManagerSettings& Settings = GetSettings();
	bShouldGuessTypeAndName = Settings.bShouldGuessTypeAndNameInEditor;
	bShouldAcquireMissingChunksOnLoad = Settings.bShouldAcquireMissingChunksOnLoad;
	bOnlyCookProductionAssets = Settings.bOnlyCookProductionAssets;

	if (FCoreUObjectDelegates::GetPrimaryAssetIdForObject.IsBoundToObject(this))
	{
		FCoreUObjectDelegates::GetPrimaryAssetIdForObject.Unbind();
	}
	if (Settings.bShouldManagerDetermineTypeAndName)
	{
		FCoreUObjectDelegates::GetPrimaryAssetIdForObject.BindUObject(this, &UAssetManager::DeterminePrimaryAssetIdForObject);
	}

	LoadRedirectorMaps();
	ScanPrimaryAssetTypesFromConfig();
}

void UAssetManager::OnInMemoryAssetCreated(UObject *Object)
{
	// Ignore PIE and CDO changes
	if (GIsPlayInEditorWorld || !Object || Object->HasAnyFlags(RF_ClassDefaultObject))
	{
		return;
	}

	FPrimaryAssetId PrimaryAssetId = Object->GetPrimaryAssetId();

	if (PrimaryAssetId.IsValid())
	{
		TSharedRef<FPrimaryAssetTypeData>* FoundType = AssetTypeMap.Find(PrimaryAssetId.PrimaryAssetType);

		if (FoundType)
		{
			IAssetRegistry& AssetRegistry = GetAssetRegistry();

			FPrimaryAssetTypeData& TypeData = FoundType->Get();

			FAssetData NewAssetData;

			GetAssetDataForPathInternal(AssetRegistry, Object->GetPathName(), NewAssetData);

			if (NewAssetData.IsValid() && NewAssetData.IsTopLevelAsset())
			{
				// Make sure it's in a valid path
				bool bFoundPath = false;
				for (const FString& Path : TypeData.RealAssetScanPaths)
				{
					if (NewAssetData.PackageName.ToString().StartsWith(Path))
					{
						bFoundPath = true;
						break;
					}
				}

				if (bFoundPath)
				{
					// Add or update asset data
					if (TryUpdateCachedAssetData(PrimaryAssetId, NewAssetData, true))
					{
						RebuildObjectReferenceList();
					}
				}
			}
		}
	}
}

void UAssetManager::OnInMemoryAssetDeleted(UObject *Object)
{
	// Ignore PIE changes
	if (GIsPlayInEditorWorld || !Object)
	{
		return;
	}

	FPrimaryAssetId PrimaryAssetId = Object->GetPrimaryAssetId();

	RemovePrimaryAssetId(PrimaryAssetId);
}

void UAssetManager::OnObjectPreSave(UObject* Object, FObjectPreSaveContext SaveContext)
{
	// If this is in the asset manager dictionary, make sure it actually has a primary asset id that matches
	const bool bIsAssetOrClass = Object->IsAsset() || Object->IsA(UClass::StaticClass()); 
	if (!bIsAssetOrClass)
	{
		return;
	}

	FPrimaryAssetId FoundPrimaryAssetId = GetPrimaryAssetIdForPath(*Object->GetPathName());
	if (FoundPrimaryAssetId.IsValid())
	{
		TSharedRef<FPrimaryAssetTypeData>* FoundType = AssetTypeMap.Find(FoundPrimaryAssetId.PrimaryAssetType);
		FPrimaryAssetId ObjectPrimaryAssetId = Object->GetPrimaryAssetId();

		if (FoundPrimaryAssetId != ObjectPrimaryAssetId && !(*FoundType)->Info.bIsEditorOnly)
		{
			UE_LOG(LogAssetManager, Error, TEXT("Registered PrimaryAssetId %s for asset %s does not match object's real id of %s! This will not load properly at runtime!"), *FoundPrimaryAssetId.ToString(), *Object->GetPathName(), *ObjectPrimaryAssetId.ToString());
		}
	}
}

void UAssetManager::OnAssetRenamed(const FAssetData& NewData, const FString& OldPath)
{
	// Ignore PIE changes
	if (GIsPlayInEditorWorld || !NewData.IsValid())
	{
		return;
	}

	FPrimaryAssetId OldPrimaryAssetId = GetPrimaryAssetIdForPath(OldPath);

	// This may be a blueprint, try with _C
	if (!OldPrimaryAssetId.IsValid())
	{
		OldPrimaryAssetId = GetPrimaryAssetIdForPath(OldPath + TEXT("_C"));
	}

	RemovePrimaryAssetId(OldPrimaryAssetId);

	// This will always be in memory
	UObject *NewObject = NewData.GetAsset();

	OnInMemoryAssetCreated(NewObject);
}

void UAssetManager::RemovePrimaryAssetId(const FPrimaryAssetId& PrimaryAssetId)
{
	if (PrimaryAssetId.IsValid() && GetNameData(PrimaryAssetId))
	{
		// It's in our dictionary, remove it

		TSharedRef<FPrimaryAssetTypeData>* FoundType = AssetTypeMap.Find(PrimaryAssetId.PrimaryAssetType);
		check(FoundType);
		FPrimaryAssetTypeData& TypeData = FoundType->Get();

		TypeData.AssetMap.Remove(PrimaryAssetId.PrimaryAssetName);

		RebuildObjectReferenceList();
	}
}

void UAssetManager::RefreshAssetData(UObject* ChangedObject)
{
	// If this is a BP CDO, call on class instead
	if (ChangedObject->HasAnyFlags(RF_ClassDefaultObject))
	{
		UBlueprintGeneratedClass* AssetClass = Cast<UBlueprintGeneratedClass>(ChangedObject->GetClass());
		if (AssetClass)
		{
			RefreshAssetData(AssetClass);
		}
		return;
	}

	// Only update things it knows about
	IAssetRegistry& AssetRegistry = GetAssetRegistry();
	FSoftObjectPath ChangedObjectPath(ChangedObject);
	FPrimaryAssetId PrimaryAssetId = ChangedObject->GetPrimaryAssetId();
	FPrimaryAssetId OldPrimaryAssetId = GetPrimaryAssetIdForPath(ChangedObjectPath);
	
	// This may be a blueprint, try with _C
	if (!OldPrimaryAssetId.IsValid())
	{
		OldPrimaryAssetId = GetPrimaryAssetIdForPath(ChangedObjectPath.ToString() + TEXT("_C"));
	}

	if (PrimaryAssetId.IsValid() && OldPrimaryAssetId == PrimaryAssetId)
	{
		// Same AssetId, this will update cache out of the in memory object
		UClass* Class = Cast<UClass>(ChangedObject);
		FAssetData NewData(Class && Class->ClassGeneratedBy ? Class->ClassGeneratedBy : ChangedObject);

		if (ensure(NewData.IsValid()))
		{
			TryUpdateCachedAssetData(PrimaryAssetId, NewData, false);
		}
	}
	else
	{
		// AssetId changed
		if (OldPrimaryAssetId.IsValid())
		{
			// Remove old id if it was registered
			RemovePrimaryAssetId(OldPrimaryAssetId);
		}

		if (PrimaryAssetId.IsValid())
		{
			// This will add new id
			OnInMemoryAssetCreated(ChangedObject);
		}
	}
}

void UAssetManager::InitializeAssetBundlesFromMetadata(const UStruct* Struct, const void* StructValue, FAssetBundleData& AssetBundle, FName DebugName) const
{
	TSet<const void*> AllVisitedStructValues;
	InitializeAssetBundlesFromMetadata_Recursive(Struct, StructValue, AssetBundle, DebugName, AllVisitedStructValues);
}

void UAssetManager::InitializeAssetBundlesFromMetadata_Recursive(const UStruct* Struct, const void* StructValue, FAssetBundleData& AssetBundle, FName DebugName, TSet<const void*>& AllVisitedStructValues) const
{
	static FName AssetBundlesName = TEXT("AssetBundles");
	static FName IncludeAssetBundlesName = TEXT("IncludeAssetBundles");

	if (!ensure(Struct && StructValue))
	{
		return;
	}

	if (AllVisitedStructValues.Contains(StructValue))
	{
		return;
	}

	AllVisitedStructValues.Add(StructValue);

	for (TPropertyValueIterator<const FProperty> It(Struct, StructValue); It; ++It)
	{
		const FProperty* Property = It.Key();
		const void* PropertyValue = It.Value();

		FSoftObjectPath FoundRef;
		if (const FSoftClassProperty* AssetClassProp = CastField<FSoftClassProperty>(Property))
		{
			const TSoftClassPtr<UObject>* AssetClassPtr = reinterpret_cast<const TSoftClassPtr<UObject>*>(PropertyValue);
			if (AssetClassPtr)
			{
				FoundRef = AssetClassPtr->ToSoftObjectPath();
			}
		}
		else if (const FSoftObjectProperty* AssetProp = CastField<FSoftObjectProperty>(Property))
		{
			const TSoftObjectPtr<UObject>* AssetPtr = reinterpret_cast<const TSoftObjectPtr<UObject>*>(PropertyValue);
			if (AssetPtr)
			{
				FoundRef = AssetPtr->ToSoftObjectPath();
			}
		}
		else if (const FStructProperty* StructProperty = CastField<FStructProperty>(Property))
		{
			// SoftClassPath is binary identical with SoftObjectPath
			if (StructProperty->Struct == TBaseStructure<FSoftObjectPath>::Get() || StructProperty->Struct == TBaseStructure<FSoftClassPath>::Get())
			{
				const FSoftObjectPath* AssetRefPtr = reinterpret_cast<const FSoftObjectPath*>(PropertyValue);
				if (AssetRefPtr)
				{
					FoundRef = *AssetRefPtr;
				}
				// Skip recursion, we don't care about the raw string property
				It.SkipRecursiveProperty();
			}
		}
		else if (const FObjectProperty* ObjectProperty = CastField<FObjectProperty>(Property))
		{
			if (ObjectProperty->PropertyFlags & CPF_InstancedReference || ObjectProperty->GetOwnerProperty()->HasMetaData(IncludeAssetBundlesName))
			{
				UObject* const* ObjectPtr = reinterpret_cast<UObject* const*>(PropertyValue);
				if (ObjectPtr && *ObjectPtr)
				{
					const UObject* Object = *ObjectPtr;
					InitializeAssetBundlesFromMetadata_Recursive(Object->GetClass(), Object, AssetBundle, Object->GetFName(), AllVisitedStructValues);
				}
			}
		}

		if (!FoundRef.IsNull())
		{
			if (!FoundRef.GetLongPackageName().IsEmpty())
			{
				// Compute the intersection of all specified bundle sets in this property and parent properties
				TSet<FName> BundleSet;

				TArray<const FProperty*> PropertyChain;
				It.GetPropertyChain(PropertyChain);

				for (const FProperty* PropertyToSearch : PropertyChain)
				{
					if (PropertyToSearch->HasMetaData(AssetBundlesName))
					{
						TSet<FName> LocalBundleSet;
						TArray<FString> BundleList;
						const FString& BundleString = PropertyToSearch->GetMetaData(AssetBundlesName);
						BundleString.ParseIntoArrayWS(BundleList, TEXT(","));

						for (const FString& BundleNameString : BundleList)
						{
							LocalBundleSet.Add(FName(*BundleNameString));
						}

						// If Set is empty, initialize. Otherwise intersect
						if (BundleSet.Num() == 0)
						{
							BundleSet = LocalBundleSet;
						}
						else
						{
							BundleSet = BundleSet.Intersect(LocalBundleSet);
						}
					}
				}

				for (const FName& BundleName : BundleSet)
				{
					AssetBundle.AddBundleAsset(BundleName, FoundRef);
				}
			}
			else
			{
				UE_LOG(LogAssetManager, Error, TEXT("Asset bundle reference with invalid package name in %s. Property:%s"), *DebugName.ToString(), *GetNameSafe(Property));
			}
		}
	}
}

#endif // #if WITH_EDITOR

#if !UE_BUILD_SHIPPING

// Cheat command to load all assets of a given type
static FAutoConsoleCommandWithWorldAndArgs CVarLoadPrimaryAssetsWithType(
	TEXT("AssetManager.LoadPrimaryAssetsWithType"),
	TEXT("Loads all assets of a given type"),
	FConsoleCommandWithWorldAndArgsDelegate::CreateStatic(
		[](const TArray<FString>& Params, UWorld* World)
{
	if (Params.Num() == 0)
	{
		UE_LOG(LogAssetManager, Log, TEXT("No types specified"));
	}

	for (const FString& Param : Params)
	{
		const FPrimaryAssetType TypeToLoad(*Param);

		FPrimaryAssetTypeInfo Info;
		if (UAssetManager::Get().GetPrimaryAssetTypeInfo(TypeToLoad, /*out*/ Info))
		{
			UE_LOG(LogAssetManager, Log, TEXT("LoadPrimaryAssetsWithType(%s)"), *Param);
			UAssetManager::Get().LoadPrimaryAssetsWithType(TypeToLoad);
		}
		else
		{
			UE_LOG(LogAssetManager, Log, TEXT("Cannot get type info for PrimaryAssetType %s"), *Param);
		}		
	}
}), ECVF_Cheat);

// Cheat command to unload all assets of a given type
static FAutoConsoleCommandWithWorldAndArgs CVarUnloadPrimaryAssetsWithType(
	TEXT("AssetManager.UnloadPrimaryAssetsWithType"),
	TEXT("Unloads all assets of a given type"),
	FConsoleCommandWithWorldAndArgsDelegate::CreateStatic(
		[](const TArray<FString>& Params, UWorld* World)
{
	if (Params.Num() == 0)
	{
		UE_LOG(LogAssetManager, Log, TEXT("No types specified"));
	}

	for (const FString& Param : Params)
	{
		const FPrimaryAssetType TypeToUnload(*Param);

		FPrimaryAssetTypeInfo Info;
		if (UAssetManager::Get().GetPrimaryAssetTypeInfo(TypeToUnload, /*out*/ Info))
		{
			int32 NumUnloaded = UAssetManager::Get().UnloadPrimaryAssetsWithType(TypeToUnload);
			UE_LOG(LogAssetManager, Log, TEXT("UnloadPrimaryAssetsWithType(%s): Unloaded %d assets"), *Param, NumUnloaded);
		}
		else
		{
			UE_LOG(LogAssetManager, Log, TEXT("Cannot get type info for PrimaryAssetType %s"), *Param);
		}
	}
}), ECVF_Cheat);

#endif

#undef LOCTEXT_NAMESPACE<|MERGE_RESOLUTION|>--- conflicted
+++ resolved
@@ -8,13 +8,9 @@
 #include "Containers/StringView.h"
 #include "Engine/Engine.h"
 #include "Engine/BlueprintGeneratedClass.h"
-<<<<<<< HEAD
-#include "Interfaces/IPluginManager.h"
-=======
 #include "Engine/ICookInfo.h"
 #include "Interfaces/IPluginManager.h"
 #include "MoviePlayerProxy.h"
->>>>>>> 6bbb88c8
 #include "UObject/ConstructorHelpers.h"
 #include "UObject/ObjectSaveContext.h"
 #include "UObject/UObjectHash.h"
@@ -219,8 +215,6 @@
 const FString UAssetManager::DynamicSearchRootsVirtualPath = TEXT("$DynamicSearchRoots");
 FSimpleMulticastDelegate UAssetManager::OnCompletedInitialScanDelegate;
 FSimpleMulticastDelegate UAssetManager::OnAssetManagerCreatedDelegate;
-<<<<<<< HEAD
-=======
 
 // Allow StartInitialLoading() bulk scan to continue past FinishInitialLoading() to cover:
 // 1. Loading in subclass FinishInitialLoading() override after calling base FinishInitialLoading() 
@@ -262,7 +256,6 @@
 static FDelayedAutoRegisterHelper GInitialBulkScanStopper(EDelayedRegisterRunPhase::StartOfEnginePreInit,
 	[] { FCoreDelegates::OnPostEngineInit.AddLambda([] { GInitialBulkScan.StopOnce(); }); } );
 
->>>>>>> 6bbb88c8
 
 UAssetManager::UAssetManager()
 {
@@ -541,34 +534,20 @@
 	{
 		return 0;
 	}
-<<<<<<< HEAD
-
+	if (Rules.AssetScanPaths.IsEmpty())
+	{
+		return 0;
+	}
 	TArray<FString> Directories, PackageNames;
 	TArray<FString> ScanPaths = Rules.AssetScanPaths;
 	// Add path info
 	if (!Rules.bSkipVirtualPathExpansion)
-=======
-	if (Rules.AssetScanPaths.IsEmpty())
->>>>>>> 6bbb88c8
 	{
 		ExpandVirtualPaths(ScanPaths);
 	}
-<<<<<<< HEAD
 
 	for (const FString& Path : ScanPaths)
 	{
-=======
-	TArray<FString> Directories, PackageNames;
-	TArray<FString> ScanPaths = Rules.AssetScanPaths;
-	// Add path info
-	if (!Rules.bSkipVirtualPathExpansion)
-	{
-		ExpandVirtualPaths(ScanPaths);
-	}
-
-	for (const FString& Path : ScanPaths)
-	{
->>>>>>> 6bbb88c8
 		int32 DotIndex = INDEX_NONE;
 		if (Path.FindChar('.', DotIndex))
 		{
@@ -693,7 +672,6 @@
 			{
 				return false;
 			}
-<<<<<<< HEAD
 		}
 		else
 		{
@@ -702,16 +680,6 @@
 				return false;
 			}
 		}
-=======
-		}
-		else
-		{
-			if (!IsAssetDataBlueprintOfClassSet(AssetData, CompiledRules.DerivedClassNames))
-			{
-				return false;
-			}
-		}
->>>>>>> 6bbb88c8
 	}
 
 	TArray<FString> ScanPaths = Rules.AssetScanPaths;
@@ -755,7 +723,6 @@
 		// Check exclusion path, but only if we have paths as the package name string is slow to generate
 		// Games can override this for more specific checks
 		if (IsPathExcludedFromScan(AssetData.PackageName.ToString()))
-<<<<<<< HEAD
 		{
 			return false;
 		}
@@ -775,27 +742,6 @@
 		int32 DotIndex = INDEX_NONE;
 		if (Path.FindChar('.', DotIndex))
 		{
-=======
-		{
-			return false;
-		}
-	}
-
-	return true;
-}
-
-void UAssetManager::ScanPathsSynchronous(const TArray<FString>& PathsToScan) const
-{
-	TArray<FString> Directories;
-	TArray<FString> PackageFilenames;
-
-	for (const FString& Path : PathsToScan)
-	{
-		bool bAlreadyScanned = false;
-		int32 DotIndex = INDEX_NONE;
-		if (Path.FindChar('.', DotIndex))
-		{
->>>>>>> 6bbb88c8
 			FString PackageName = FPackageName::ObjectPathToPackageName(Path);
 
 			for (const FString& AlreadyScanned : AlreadyScannedDirectories)
@@ -805,8 +751,6 @@
 					bAlreadyScanned = true;
 					break;
 				}
-<<<<<<< HEAD
-=======
 			}
 
 			if (!bAlreadyScanned)
@@ -822,22 +766,6 @@
 				{
 					PackageFilenames.AddUnique(AssetFilename);
 				}
->>>>>>> 6bbb88c8
-			}
-
-			if (!bAlreadyScanned)
-			{
-				FString AssetFilename;
-				// Try both extensions
-				if (FPackageName::TryConvertLongPackageNameToFilename(PackageName, AssetFilename, FPackageName::GetAssetPackageExtension()))
-				{
-					PackageFilenames.AddUnique(AssetFilename);
-				}
-
-				if (FPackageName::TryConvertLongPackageNameToFilename(PackageName, AssetFilename, FPackageName::GetMapPackageExtension()))
-				{
-					PackageFilenames.AddUnique(AssetFilename);
-				}
 			}
 		}
 		else
@@ -922,7 +850,6 @@
 		{
 			TypeData.DeferredAssetScanPaths.AddUnique(Path);
 		}
-<<<<<<< HEAD
 	}
 #endif
 
@@ -932,99 +859,6 @@
 	SearchRules.bHasBlueprintClasses = bHasBlueprintClasses;
 	SearchRules.bForceSynchronousScan = bForceSynchronousScan;	
 
-=======
-		else
-		{
-			for (const FString& AlreadyScanned : AlreadyScannedDirectories)
-			{
-				if (Path == AlreadyScanned || Path.StartsWith(AlreadyScanned + TEXT("/")))
-				{
-					bAlreadyScanned = true;
-					break;
-				}
-			}
-
-			if (!bAlreadyScanned)
-			{
-				AlreadyScannedDirectories.Add(Path);
-
-				// The asset registry currently crashes if you pass it either a ../ disk path or a /pluginname/ path that isn't mounted, so we need to verify the conversion would work but send the preconverted path
-				FString OnDiskPath;
-
-				if (FPackageName::TryConvertLongPackageNameToFilename(Path / TEXT(""), OnDiskPath))
-				{
-					Directories.AddUnique(Path);
-				}
-			}
-		}
-	}
-
-	if (Directories.Num() > 0)
-	{
-		GetAssetRegistry().ScanPathsSynchronous(Directories);
-	}
-	if (PackageFilenames.Num() > 0)
-	{
-		GetAssetRegistry().ScanFilesSynchronous(PackageFilenames);
-	}
-}
-
-int32 UAssetManager::ScanPathsForPrimaryAssets(FPrimaryAssetType PrimaryAssetType, const TArray<FString>& Paths, UClass* BaseClass, bool bHasBlueprintClasses, bool bIsEditorOnly, bool bForceSynchronousScan)
-{
-	TRACE_CPUPROFILER_EVENT_SCOPE(UAssetManager::ScanPathsForPrimaryAssets)
-	TSharedRef<FPrimaryAssetTypeData>* FoundType = AssetTypeMap.Find(PrimaryAssetType);
-
-	if (bIsEditorOnly && !GIsEditor)
-	{
-		return 0;
-	}
-
-	check(BaseClass);
-
-	if (!FoundType)
-	{
-		TSharedPtr<FPrimaryAssetTypeData> NewAsset = MakeShareable(new FPrimaryAssetTypeData(PrimaryAssetType, BaseClass, bHasBlueprintClasses, bIsEditorOnly));
-
-		FoundType = &AssetTypeMap.Add(PrimaryAssetType, NewAsset.ToSharedRef());
-	}
-
-	// Should always be valid
-	check(FoundType);
-
-	FPrimaryAssetTypeData& TypeData = FoundType->Get();
-
-	// Make sure types match
-	if (!ensureMsgf(TypeData.Info.AssetBaseClassLoaded == BaseClass && TypeData.Info.bHasBlueprintClasses == bHasBlueprintClasses && TypeData.Info.bIsEditorOnly == bIsEditorOnly, TEXT("UAssetManager::ScanPathsForPrimaryAssets TypeData parameters did not match for type '%s'"), *TypeData.Info.PrimaryAssetType.ToString()))
-	{
-		return 0;
-	}
-
-	// Add path info
-	for (const FString& Path : Paths)
-	{
-		TypeData.Info.AssetScanPaths.AddUnique(Path);
-	}
-
-#if WITH_EDITOR
-	// Cooked data has the asset data already set up
-	const bool bShouldDoSynchronousScan = !bIsGlobalAsyncScanEnvironment || bForceSynchronousScan;
-	if (!bShouldDoSynchronousScan && GetAssetRegistry().IsLoadingAssets())
-	{
-		// Keep track of the paths we asked for so once assets are discovered we will refresh the list
-		for (const FString& Path : Paths)
-		{
-			TypeData.DeferredAssetScanPaths.AddUnique(Path);
-		}
-	}
-#endif
-
-	FAssetManagerSearchRules SearchRules;
-	SearchRules.AssetBaseClass = BaseClass;
-	SearchRules.AssetScanPaths = Paths;
-	SearchRules.bHasBlueprintClasses = bHasBlueprintClasses;
-	SearchRules.bForceSynchronousScan = bForceSynchronousScan;	
-
->>>>>>> 6bbb88c8
 	// Expand paths so we can record them for later
 	ExpandVirtualPaths(SearchRules.AssetScanPaths);
 	SearchRules.bSkipVirtualPathExpansion = true;
@@ -1040,14 +874,11 @@
 	// Now add to map or update as needed
 	for (FAssetData& Data : AssetDataList)
 	{
-<<<<<<< HEAD
-=======
 		if (!Data.IsTopLevelAsset())
 		{
 			// Only TopLevelAssets can be PrimaryAssets
 			continue;
 		}
->>>>>>> 6bbb88c8
 		FPrimaryAssetId PrimaryAssetId = ExtractPrimaryAssetIdFromData(Data, PrimaryAssetType);
 
 		// Remove invalid or wrong type assets
@@ -1089,12 +920,7 @@
 
 void UAssetManager::PushBulkScanning()
 {
-<<<<<<< HEAD
-	// TODO switch to an int and support nesting
-	if (ensure(!bIsBulkScanning))
-=======
 	if (++NumBulkScanRequests == 1)
->>>>>>> 6bbb88c8
 	{
 		StartBulkScanning();
 	}
@@ -1129,7 +955,6 @@
 }
 
 bool UAssetManager::RegisterSpecificPrimaryAsset(const FPrimaryAssetId& PrimaryAssetId, const FAssetData& NewAssetData)
-<<<<<<< HEAD
 {
 	if (!PrimaryAssetId.IsValid())
 	{
@@ -1142,10 +967,12 @@
 		return false;
 	}
 
-	// If we got this far, it will succeed but might warn
-	UpdateCachedAssetData(PrimaryAssetId, NewAssetData, false);
-
-	if (!bIsBulkScanning)
+	if (!TryUpdateCachedAssetData(PrimaryAssetId, NewAssetData, false))
+	{
+		return false;
+	}
+
+	if (!IsBulkScanning())
 	{
 		RebuildObjectReferenceList();
 	}
@@ -1157,63 +984,24 @@
 enum class EAssetDataCanBeSubobject { Yes, No };
 
 template<EAssetDataCanBeSubobject ScanForSubobject>
-FSoftObjectPath ToSoftObjectPath(const FAssetData& AssetData);
-
-void UAssetManager::UpdateCachedAssetData(const FPrimaryAssetId& PrimaryAssetId, const FAssetData& NewAssetData, bool bAllowDuplicates)
+bool TryToSoftObjectPath(const FAssetData& AssetData, FSoftObjectPath& OutSoftObjectPath);
+
+bool UAssetManager::TryUpdateCachedAssetData(const FPrimaryAssetId& PrimaryAssetId, const FAssetData& NewAssetData, bool bAllowDuplicates)
 {
 	check(PrimaryAssetId.IsValid());
-=======
-{
-	if (!PrimaryAssetId.IsValid())
+
+	const TSharedRef<FPrimaryAssetTypeData>* FoundType = AssetTypeMap.Find(PrimaryAssetId.PrimaryAssetType);
+
+	if (!ensure(FoundType))
 	{
 		return false;
 	}
->>>>>>> 6bbb88c8
-
-	const TSharedRef<FPrimaryAssetTypeData>* FoundType = AssetTypeMap.Find(PrimaryAssetId.PrimaryAssetType);
-	if (!FoundType)
-	{
-		return false;
-	}
-
-	if (!TryUpdateCachedAssetData(PrimaryAssetId, NewAssetData, false))
-	{
-		return false;
-	}
-
-	if (!IsBulkScanning())
-	{
-		RebuildObjectReferenceList();
-	}
-
-	return true;
-}
-
-// This determines if we can use a faster conversion path
-enum class EAssetDataCanBeSubobject { Yes, No };
-
-template<EAssetDataCanBeSubobject ScanForSubobject>
-bool TryToSoftObjectPath(const FAssetData& AssetData, FSoftObjectPath& OutSoftObjectPath);
-
-bool UAssetManager::TryUpdateCachedAssetData(const FPrimaryAssetId& PrimaryAssetId, const FAssetData& NewAssetData, bool bAllowDuplicates)
-{
-	check(PrimaryAssetId.IsValid());
-
-	const TSharedRef<FPrimaryAssetTypeData>* FoundType = AssetTypeMap.Find(PrimaryAssetId.PrimaryAssetType);
-
-	if (!ensure(FoundType))
-	{
-		return false;
-	}
 	else
 	{
 		FPrimaryAssetTypeData& TypeData = FoundType->Get();
 
 		FPrimaryAssetData* OldData = TypeData.AssetMap.Find(PrimaryAssetId.PrimaryAssetName);
 
-<<<<<<< HEAD
-		FSoftObjectPath NewAssetPath = ToSoftObjectPath<EAssetDataCanBeSubobject::No>(NewAssetData);
-=======
 		FSoftObjectPath NewAssetPath;
 		if (!TryToSoftObjectPath<EAssetDataCanBeSubobject::No>(NewAssetData, NewAssetPath))
 		{
@@ -1221,7 +1009,6 @@
 				*NewAssetData.ObjectPath.ToString())
 			return false;
 		}
->>>>>>> 6bbb88c8
 
 		ensure(NewAssetPath.IsAsset());
 
@@ -1751,11 +1538,7 @@
 	TArray<TSharedPtr<FStreamableHandle> > NewHandles, ExistingHandles;
 	TArray<FPrimaryAssetId> NewAssets;
 	TSharedPtr<FStreamableHandle> ReturnHandle;
-<<<<<<< HEAD
-
-=======
 	int32 MoviePlayerNumAssets = 0;
->>>>>>> 6bbb88c8
 	for (const FPrimaryAssetId& PrimaryAssetId : AssetsToChange)
 	{
 		MoviePlayerNumAssets++;
@@ -1841,29 +1624,6 @@
 				}
 			}
 
-<<<<<<< HEAD
-			TSharedPtr<FStreamableHandle> NewHandle;
-
-			FString DebugName = PrimaryAssetId.ToString();
-
-			if (NewBundleState.Num() > 0)
-			{
-				DebugName += TEXT(" (");
-
-				for (int32 i = 0; i < NewBundleState.Num(); i++)
-				{
-					if (i != 0)
-					{
-						DebugName += TEXT(", ");
-					}
-					DebugName += NewBundleState[i].ToString();
-				}
-
-				DebugName += TEXT(")");
-			}
-
-=======
->>>>>>> 6bbb88c8
 			if (PathsToLoad.Num() == 0)
 			{
 				// New state has no assets to load. Set the CurrentState's bundles and clear the handle
@@ -1872,70 +1632,6 @@
 				continue;
 			}
 
-<<<<<<< HEAD
-			NewHandle = LoadAssetList(PathsToLoad.Array(), FStreamableDelegate(), Priority, DebugName);
-
-			if (!NewHandle.IsValid())
-			{
-				// LoadAssetList already throws an error, no need to do it here as well
-				continue;
-			}
-
-			if (NewHandle->HasLoadCompleted())
-			{
-				// Copy right into active
-				NameData->CurrentState.BundleNames = NewBundleState;
-				NameData->CurrentState.Handle = NewHandle;
-			}
-			else
-			{
-				// Copy into pending and set delegate
-				NameData->PendingState.BundleNames = NewBundleState;
-				NameData->PendingState.Handle = NewHandle;
-
-				NewHandle->BindCompleteDelegate(FStreamableDelegate::CreateUObject(this, &UAssetManager::OnAssetStateChangeCompleted, PrimaryAssetId, NewHandle, FStreamableDelegate()));
-			}
-
-			NewHandles.Add(NewHandle);
-			NewAssets.Add(PrimaryAssetId);
-		}
-		else
-		{
- 			UE_LOG(LogAssetManager, Verbose, TEXT("%s - UAssetManager::ChangeBundleStateForPrimaryAssets found no NameData for this primary asset."), *PrimaryAssetId.ToString());
-		}
-	}
-
-	if (NewHandles.Num() > 1 || ExistingHandles.Num() > 0)
-	{
-		// If multiple handles or we have an old handle, need to make wrapper handle
-		NewHandles.Append(ExistingHandles);
-
-		ReturnHandle = StreamableManager.CreateCombinedHandle(NewHandles, FString::Printf(TEXT("%s CreateCombinedHandle"), *GetName()));
-
-		// Call delegate or bind to meta handle
-		if (ReturnHandle->HasLoadCompleted())
-		{
-			FStreamableHandle::ExecuteDelegate(DelegateToCall);
-		}
-		else
-		{
-			// Call external callback when completed
-			ReturnHandle->BindCompleteDelegate(DelegateToCall);
-		}
-	}
-	else if (NewHandles.Num() == 1)
-	{
-		ReturnHandle = NewHandles[0];
-		ensure(NewAssets.Num() == 1);
-
-		// If only one handle, return it and add callback
-		if (ReturnHandle->HasLoadCompleted())
-		{
-			FStreamableHandle::ExecuteDelegate(DelegateToCall);
-		}
-		else
-		{
-=======
 			TSharedPtr<FStreamableHandle> NewHandle;
 
 			TStringBuilder<1024> DebugName;
@@ -2019,7 +1715,6 @@
 		}
 		else
 		{
->>>>>>> 6bbb88c8
 			// Call internal callback and external callback when it finishes
 			ReturnHandle->BindCompleteDelegate(FStreamableDelegate::CreateUObject(this, &UAssetManager::OnAssetStateChangeCompleted, NewAssets[0], ReturnHandle, DelegateToCall));
 		}
@@ -3056,11 +2751,7 @@
 }
 
 template<EAssetDataCanBeSubobject ScanForSubobject>
-<<<<<<< HEAD
-FSoftObjectPath ToSoftObjectPath(const FAssetData& AssetData)
-=======
 bool TryToSoftObjectPath(const FAssetData& AssetData, FSoftObjectPath& OutObjectPath)
->>>>>>> 6bbb88c8
 {
 	if (!AssetData.IsValid())
 	{
@@ -3079,16 +2770,8 @@
 		OutObjectPath = FSoftObjectPath(AssetData.ObjectPath);
 		return true;
 	}
-	else if (ScanForSubobject == EAssetDataCanBeSubobject::Yes)
-	{
-		return FSoftObjectPath(AssetData.ObjectPath);
-	}
 	else
 	{
-<<<<<<< HEAD
-		check(!ContainsSubobjectDelimiter(AssetData.ObjectPath));
-		return FSoftObjectPath(AssetData.ObjectPath, /* no subobject */ FString());
-=======
 		if (ContainsSubobjectDelimiter(AssetData.ObjectPath))
 		{
 			OutObjectPath = FSoftObjectPath();
@@ -3096,19 +2779,14 @@
 		}
 		OutObjectPath = FSoftObjectPath(AssetData.ObjectPath, /* no subobject */ FString());
 		return true;
->>>>>>> 6bbb88c8
 	}
 }
 
 FSoftObjectPath UAssetManager::GetAssetPathForData(const FAssetData& AssetData) const
 {
-<<<<<<< HEAD
-	return ToSoftObjectPath<EAssetDataCanBeSubobject::Yes>(AssetData);
-=======
 	FSoftObjectPath Result;
 	TryToSoftObjectPath<EAssetDataCanBeSubobject::Yes>(AssetData, Result);
 	return Result;
->>>>>>> 6bbb88c8
 }
 
 void UAssetManager::GetAssetDataForPathInternal(IAssetRegistry& AssetRegistry, const FString& AssetPath, OUT FAssetData& OutAssetData) const
@@ -3441,15 +3119,11 @@
 
 		SetPrimaryAssetTypeRules(TypeInfo.PrimaryAssetType, TypeInfo.Rules);
 
-<<<<<<< HEAD
-		FPlatformApplicationMisc::PumpMessages(IsInGameThread());
-=======
 		if (FPlatformTime::Seconds() > (LastPumpTime + 0.033f))
 		{
 			FPlatformApplicationMisc::PumpMessages(IsInGameThread());
 			LastPumpTime = FPlatformTime::Seconds();
 		}
->>>>>>> 6bbb88c8
 	}
 
 	PopBulkScanning();
@@ -3507,120 +3181,6 @@
 	// Filter string must be checked by an override of this function
 
 	return true;
-}
-
-void UAssetManager::CallOrRegister_OnCompletedInitialScan(FSimpleMulticastDelegate::FDelegate&& Delegate)
-{
-	if (IsValid() && Get().HasInitialScanCompleted())
-	{
-		Delegate.Execute();
-	}
-	else
-	{
-		OnCompletedInitialScanDelegate.Add(MoveTemp(Delegate));
-	}
-}
-
-void UAssetManager::CallOrRegister_OnAssetManagerCreated(FSimpleMulticastDelegate::FDelegate&& Delegate)
-{
-	if (IsValid())
-	{
-		Delegate.Execute();
-	}
-	else
-	{
-		OnAssetManagerCreatedDelegate.Add(MoveTemp(Delegate));
-	}
-}
-
-bool UAssetManager::HasInitialScanCompleted() const
-{
-	return bHasCompletedInitialScan;
-}
-
-FDelegateHandle UAssetManager::Register_OnAddedAssetSearchRoot(FOnAddedAssetSearchRoot::FDelegate&& Delegate)
-{
-	return OnAddedAssetSearchRootDelegate.Add(MoveTemp(Delegate));
-}
-
-void UAssetManager::Unregister_OnAddedAssetSearchRoot(FDelegateHandle DelegateHandle)
-{
-	OnAddedAssetSearchRootDelegate.Remove(DelegateHandle);
-}
-
-bool UAssetManager::ExpandVirtualPaths(TArray<FString>& InOutPaths) const
-{
-	bool bMadeChange = false;
-	for (int32 ReadIndex = 0; ReadIndex < InOutPaths.Num(); ReadIndex++)
-	{
-		const FString* PatternString = nullptr;
-		const TArray<FString>* ReplacementStrings = nullptr;
-
-		// Note, this does not support multiple virtual roots, which would conflict
-		if (InOutPaths[ReadIndex].Contains(AssetSearchRootsVirtualPath))
-		{
-			PatternString = &AssetSearchRootsVirtualPath;
-			ReplacementStrings = &GetAssetSearchRoots(true);
-		}
-		else if (InOutPaths[ReadIndex].Contains(DynamicSearchRootsVirtualPath))
-		{
-			PatternString = &DynamicSearchRootsVirtualPath;
-			ReplacementStrings = &GetAssetSearchRoots(false);
-		}
-		
-		if (PatternString)
-		{
-			bMadeChange = true;
-			int32 NumReplacements = ReplacementStrings->Num();
-			if (NumReplacements == 0)
-			{
-				// No replacements, just delete
-				InOutPaths.RemoveAt(ReadIndex);
-				ReadIndex--;
-				continue;
-			}
-
-			// Add room for new strings and then replace
-			FString ReadString = InOutPaths[ReadIndex];
-			if (NumReplacements > 1)
-			{
-				InOutPaths.InsertDefaulted(ReadIndex + 1, NumReplacements - 1);
-			}
-			
-			for (int32 ReplaceIndex = 0; ReplaceIndex < NumReplacements; ReplaceIndex++)
-			{
-				// This replacement is not case sensitive
-				InOutPaths[ReadIndex + ReplaceIndex] = ReadString.Replace(**PatternString, *((*ReplacementStrings)[ReplaceIndex]));
-			}
-
-			// Deal with inserted strings and implicit ++ from for loop
-			ReadIndex += (NumReplacements - 1);
-		}
-	}
-
-	return bMadeChange;
-}
-
-void UAssetManager::AddAssetSearchRoot(const FString& NewRootPath)
-{
-	// Not valid to mount twice, or with case variation
-	FString NormalizedPath = GetNormalizedPackagePath(NewRootPath, false);
-
-	if (AllAssetSearchRoots.Contains(NormalizedPath))
-	{
-		UE_LOG(LogAssetManager, Error, TEXT("AddAssetSearchRoot called twice with path %s!"), *NormalizedPath);
-		return;
-	}
-
-	AllAssetSearchRoots.Add(NormalizedPath);
-	AddedAssetSearchRoots.Add(NormalizedPath);
-
-	OnAddedAssetSearchRootDelegate.Broadcast(NormalizedPath);
-}
-
-const TArray<FString>& UAssetManager::GetAssetSearchRoots(bool bIncludeStartupRoots) const
-{
-	return bIncludeStartupRoots ? AllAssetSearchRoots : AddedAssetSearchRoots;
 }
 
 void UAssetManager::CallOrRegister_OnCompletedInitialScan(FSimpleMulticastDelegate::FDelegate&& Delegate)
@@ -3905,8 +3465,6 @@
 	return MoveTemp(ReturnPath);
 }
 
-<<<<<<< HEAD
-=======
 void UAssetManager::WarnAboutInvalidPrimaryAsset(const FPrimaryAssetId& PrimaryAssetId, const FString& Message) const
 {
 	if (!WarningInvalidAssets.Contains(PrimaryAssetId))
@@ -3978,7 +3536,6 @@
 	}
 }
 
->>>>>>> 6bbb88c8
 #if WITH_EDITOR
 
 EAssetSetManagerResult::Type UAssetManager::ShouldSetManager(const FAssetIdentifier& Manager, const FAssetIdentifier& Source, const FAssetIdentifier& Target, EAssetRegistryDependencyType::Type DependencyType, EAssetSetManagerFlags::Type Flags) const
@@ -4412,10 +3969,6 @@
 	}
 }
 
-<<<<<<< HEAD
-void UAssetManager::ModifyDLCCook(const FString& DLCName, TArray<FName>& PackagesToCook, TArray<FName>& PackagesToNeverCook)
-{
-=======
 void UAssetManager::ModifyDLCCook(const FString& DLCName, TConstArrayView<const ITargetPlatform*> TargetPlatforms,
 	TArray<FName>& PackagesToCook, TArray<FName>& PackagesToNeverCook)
 {
@@ -4432,7 +3985,6 @@
 	TConstArrayView<const ITargetPlatform*> TargetPlatforms = DeprecationSupportTargetPlatforms;
 	PRAGMA_ENABLE_DEPRECATION_WARNINGS;
 
->>>>>>> 6bbb88c8
 	UE_LOG(LogAssetManager, Display, TEXT("ModifyDLCCook: Scanning Plugin Directory %s for assets, and adding them to the cook list"), *DLCName);
 	FString DLCPath;
 	FString ExternalMountPointName;
@@ -4530,12 +4082,9 @@
 
 bool UAssetManager::VerifyCanCookPackage(FName PackageName, bool bLogError) const
 {
-<<<<<<< HEAD
-=======
 	PRAGMA_DISABLE_DEPRECATION_WARNINGS;
 	UE::Cook::ICookInfo* CookInfo = DeprecationSupportCookInfo;
 	PRAGMA_ENABLE_DEPRECATION_WARNINGS;
->>>>>>> 6bbb88c8
 	bool bRetVal = true;
 	EPrimaryAssetCookRule CookRule = UAssetManager::Get().GetPackageCookRule(PackageName);
 	if (CookRule == EPrimaryAssetCookRule::NeverCook)
