--- conflicted
+++ resolved
@@ -323,10 +323,7 @@
 bool FSmartNameMapping::FindSmartName(FName Name, FSmartName& OutName) const
 {
 	FReadScopeLock Lock(SmartNameRWLock);
-<<<<<<< HEAD
-=======
-	
->>>>>>> 4af6daef
+	
 	SmartName::UID_Type ExistingUID = FindUID_NoLock(Name);
 	if (ExistingUID != SmartName::MaxUID)
 	{
