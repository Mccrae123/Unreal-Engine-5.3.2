// Copyright Epic Games, Inc. All Rights Reserved.

#include "Animation/AnimNode_Inertialization.h"
#include "Animation/AnimInstanceProxy.h"
#include "Animation/AnimNode_SaveCachedPose.h"
<<<<<<< HEAD
=======
#include "Animation/AnimStats.h"
>>>>>>> 4af6daef
#include "Animation/BlendProfile.h"
#include "Algo/MaxElement.h"
#include "Components/SkeletalMeshComponent.h"
#include "Animation/AnimBlueprintGeneratedClass.h"
#include "Logging/TokenizedMessage.h"
<<<<<<< HEAD
=======
#include "Animation/AnimCurveUtils.h"
#include "Misc/UObjectToken.h"
>>>>>>> 4af6daef

#include UE_INLINE_GENERATED_CPP_BY_NAME(AnimNode_Inertialization)

LLM_DEFINE_TAG(Animation_Inertialization);

#define LOCTEXT_NAMESPACE "AnimNode_Inertialization"

IMPLEMENT_ANIMGRAPH_MESSAGE(UE::Anim::IInertializationRequester);

const FName UE::Anim::IInertializationRequester::Attribute("InertialBlending");

TAutoConsoleVariable<int32> CVarAnimInertializationEnable(TEXT("a.AnimNode.Inertialization.Enable"), 1, TEXT("Enable / Disable Inertialization"));
TAutoConsoleVariable<int32> CVarAnimInertializationIgnoreVelocity(TEXT("a.AnimNode.Inertialization.IgnoreVelocity"), 0, TEXT("Ignore velocity information during Inertialization (effectively reverting to a quintic diff blend)"));
TAutoConsoleVariable<int32> CVarAnimInertializationIgnoreDeficit(TEXT("a.AnimNode.Inertialization.IgnoreDeficit"), 0, TEXT("Ignore inertialization time deficit caused by interruptions"));


static constexpr int32 INERTIALIZATION_MAX_POSE_SNAPSHOTS = 2;
static constexpr float INERTIALIZATION_TIME_EPSILON = 1.0e-7f;

namespace UE { namespace Anim {

void IInertializationRequester::RequestInertialization(const FInertializationRequest& InInertializationRequest)
{
	RequestInertialization(InInertializationRequest.Duration, InInertializationRequest.BlendProfile);
}

// Inertialization request event bound to a node
class FInertializationRequester : public IInertializationRequester
{
public:
	FInertializationRequester(const FAnimationBaseContext& InContext, FAnimNode_Inertialization* InNode)
		: Node(*InNode)
		, NodeId(InContext.GetCurrentNodeId())
		, Proxy(*InContext.AnimInstanceProxy)
	{}

private:
	// IInertializationRequester interface
	virtual void RequestInertialization(float InRequestedDuration, const UBlendProfile* InBlendProfile) override
	{ 
		Node.RequestInertialization(InRequestedDuration, InBlendProfile); 
<<<<<<< HEAD
=======
	}

	virtual void RequestInertialization(const FInertializationRequest& InInertializationRequest) override
	{
		// The Blend Mode parameters will be ignored as FAnimNode_Inertialization does not support them.
		Node.RequestInertialization(InInertializationRequest);
>>>>>>> 4af6daef
	}

	virtual void AddDebugRecord(const FAnimInstanceProxy& InSourceProxy, int32 InSourceNodeId)
	{
#if WITH_EDITORONLY_DATA
		Proxy.RecordNodeAttribute(InSourceProxy, NodeId, InSourceNodeId, IInertializationRequester::Attribute);
#endif
		TRACE_ANIM_NODE_ATTRIBUTE(Proxy, InSourceProxy, NodeId, InSourceNodeId, IInertializationRequester::Attribute);
	}

	// Node to target
	FAnimNode_Inertialization& Node;

	// Node index
	int32 NodeId;

	// Proxy currently executing
	FAnimInstanceProxy& Proxy;
};


static int32 GetNumSkeletonBones(const FBoneContainer& BoneContainer)
{
	const USkeleton* SkeletonAsset = BoneContainer.GetSkeletonAsset();
	check(SkeletonAsset);

	const FReferenceSkeleton& RefSkeleton = SkeletonAsset->GetReferenceSkeleton();
	return RefSkeleton.GetNum();
}

}}	// namespace UE::Anim


FAnimNode_Inertialization::FAnimNode_Inertialization()
	: DeltaTime(0.0f)
	, TeleportType(ETeleportType::None)
	, InertializationState(EInertializationState::Inactive)
	, InertializationElapsedTime(0.0f)
	, InertializationDuration(0.0f)
	, InertializationMaxDuration(0.0f)
	, InertializationDeficit(0.0f)
{
}


void FAnimNode_Inertialization::RequestInertialization(float Duration, const UBlendProfile* BlendProfile)
{
	if (Duration >= 0.0f)
	{
		RequestQueue.AddUnique(FInertializationRequest(Duration, BlendProfile));
	}
}

<<<<<<< HEAD

/*static*/ void FAnimNode_Inertialization::LogRequestError(const FAnimationUpdateContext& Context, const FPoseLinkBase& RequesterPoseLink)
=======
void FAnimNode_Inertialization::RequestInertialization(const FInertializationRequest& Request)
{
	if (Request.Duration >= 0.0f)
	{
		RequestQueue.AddUnique(Request);
	}
}

/*static*/ void FAnimNode_Inertialization::LogRequestError(const FAnimationUpdateContext& Context, const int32 NodePropertyIndex)
>>>>>>> 4af6daef
{
#if WITH_EDITORONLY_DATA	
	UAnimBlueprint* AnimBlueprint = Context.AnimInstanceProxy->GetAnimBlueprint();
	UAnimBlueprintGeneratedClass* AnimClass = AnimBlueprint ? AnimBlueprint->GetAnimBlueprintGeneratedClass() : nullptr;
	const UObject* RequesterNode = AnimClass ? AnimClass->GetVisualNodeFromNodePropertyIndex(NodePropertyIndex) : nullptr;

	Context.LogMessage(FTokenizedMessage::Create(EMessageSeverity::Error)
		->AddToken(FTextToken::Create(LOCTEXT("InertializationRequestError_1", "No Inertialization node found for request from ")))
		->AddToken(FUObjectToken::Create(RequesterNode))
		->AddToken(FTextToken::Create(LOCTEXT("InertializationRequestError_2", ". Add an Inertialization node after this request."))));
#endif
}

/*static*/ void FAnimNode_Inertialization::LogRequestError(const FAnimationUpdateContext& Context, const FPoseLinkBase& RequesterPoseLink)
{
#if WITH_EDITORONLY_DATA	
	LogRequestError(Context, RequesterPoseLink.SourceLinkID);
#endif
}

void FAnimNode_Inertialization::Initialize_AnyThread(const FAnimationInitializeContext& Context)
{
	LLM_SCOPE_BYNAME(TEXT("Animation/Inertialization"));
	DECLARE_SCOPE_HIERARCHICAL_COUNTER_ANIMNODE(Initialize_AnyThread);

	FAnimNode_Base::Initialize_AnyThread(Context);
	Source.Initialize(Context);


<<<<<<< HEAD
	const int32 NumSkeletonBones = UE::Anim::GetNumSkeletonBones(Context.AnimInstanceProxy->GetRequiredBones());
=======
	const int32 NumSkeletonBones = bPreallocateMemory ? Context.AnimInstanceProxy->GetSkeleton()->GetReferenceSkeleton().GetNum() : 0;
>>>>>>> 4af6daef

	PoseSnapshots.Empty(INERTIALIZATION_MAX_POSE_SNAPSHOTS);
	RequestQueue.Reserve(8);
	InertializationDurationPerBone.Reserve(NumSkeletonBones);

	DeltaTime = 0.0f;

	TeleportType = ETeleportType::None;

	Deactivate();

	InertializationPoseDiff.Reset(NumSkeletonBones);
}


void FAnimNode_Inertialization::CacheBones_AnyThread(const FAnimationCacheBonesContext& Context)
{
	DECLARE_SCOPE_HIERARCHICAL_COUNTER_ANIMNODE(CacheBones_AnyThread);

	FAnimNode_Base::CacheBones_AnyThread(Context);
	Source.CacheBones(Context);
}


void FAnimNode_Inertialization::Update_AnyThread(const FAnimationUpdateContext& Context)
{
	LLM_SCOPE_BYNAME(TEXT("Animation/Inertialization"));
	DECLARE_SCOPE_HIERARCHICAL_COUNTER_ANIMNODE(Update_AnyThread);

	const int32 NodeId = Context.GetCurrentNodeId();
	const FAnimInstanceProxy& Proxy = *Context.AnimInstanceProxy;

	// Allow nodes further towards the leaves to inertialize using this node
	UE::Anim::TScopedGraphMessage<UE::Anim::FInertializationRequester> Inertialization(Context, Context, this);

	// Handle skipped updates for cached poses by forwarding to inertialization nodes in those residual stacks
	UE::Anim::TScopedGraphMessage<UE::Anim::FCachedPoseSkippedUpdateHandler> CachedPoseSkippedUpdate(Context, [this, NodeId, &Proxy](TArrayView<const UE::Anim::FMessageStack> InSkippedUpdates)
	{
		// If we have a pending request forward the request to other Inertialization nodes
		// that were skipped due to pose caching.
		if(RequestQueue.Num() > 0)
		{
			// Cached poses have their Update function called once even though there may be multiple UseCachedPose nodes for the same pose.
			// Because of this, there may be Inertialization ancestors of the UseCachedPose nodes that missed out on requests.
			// So here we forward 'this' node's requests to the ancestors of those skipped UseCachedPose nodes.
			// Note that in some cases, we may be forwarding the requests back to this same node.  Those duplicate requests will ultimately
			// be ignored by the 'AddUnique' in the body of FAnimNode_Inertialization::RequestInertialization.
			for (const UE::Anim::FMessageStack& Stack : InSkippedUpdates)
			{
				Stack.ForEachMessage<UE::Anim::IInertializationRequester>([this, NodeId, &Proxy](UE::Anim::IInertializationRequester& InMessage)
				{
					for (const FInertializationRequest& Request : RequestQueue)
					{
<<<<<<< HEAD
						InMessage.RequestInertialization(Request.Duration, Request.BlendProfile);
=======
						InMessage.RequestInertialization(Request);
>>>>>>> 4af6daef
					}
 					InMessage.AddDebugRecord(Proxy, NodeId);

					return UE::Anim::FMessageStack::EEnumerate::Stop;
				});
			}
		}
	});

	Source.Update(Context);

	// Accumulate delta time between calls to Evaluate_AnyThread
	DeltaTime += Context.GetDeltaTime();
}

void FAnimNode_Inertialization::Evaluate_AnyThread(FPoseContext& Output)
{
	LLM_SCOPE_BYNAME(TEXT("Animation/Inertialization"));
	DECLARE_SCOPE_HIERARCHICAL_COUNTER_ANIMNODE(Evaluate_AnyThread);
	ANIM_MT_SCOPE_CYCLE_COUNTER_VERBOSE(Inertialization, !IsInGameThread());

	Source.Evaluate(Output);

	// Disable inertialization if requested (for testing / debugging)
	if (!CVarAnimInertializationEnable.GetValueOnAnyThread())
	{
		// Clear any pending inertialization requests
		RequestQueue.Reset();

		// Clear the inertialization state
		Deactivate();

		// Clear the pose history
		PoseSnapshots.Reset();

		// Reset the cached time accumulator and teleport state
		DeltaTime = 0.0f;
		TeleportType = ETeleportType::None;

		return;
	}

	// Update the inertialization state if a new inertialization request is pending
	const int32 NumRequests = RequestQueue.Num();
	if (NumRequests > 0 && PoseSnapshots.Num() > 0)
	{
		float AppliedDeficit = 0.0f;
		if (InertializationState == EInertializationState::Active)
		{
			// An active inertialization is being interrupted. Keep track of the lost inertialization time
			// and reduce future durations if interruptions continue. Without this mitigation,
			// repeated interruptions will lead to a degenerate pose because the pose target is unstable.
			bool bApplyDeficit = InertializationDeficit > 0.0f && !CVarAnimInertializationIgnoreDeficit.GetValueOnAnyThread();
			InertializationDeficit = InertializationDuration - InertializationElapsedTime;
			AppliedDeficit = bApplyDeficit ? InertializationDeficit : 0.0f;
		}

		InertializationState = EInertializationState::Pending;
		InertializationElapsedTime = 0.0f;
		
		const int32 NumSkeletonBones = UE::Anim::GetNumSkeletonBones(Output.AnimInstanceProxy->GetRequiredBones());

		auto FillSkeletonBoneDurationsArray = [this, NumSkeletonBones](auto& DurationPerBone, float Duration, const UBlendProfile* BlendProfile) {
			if (BlendProfile == nullptr)
			{
				BlendProfile = DefaultBlendProfile;
			}

			if (BlendProfile != nullptr)
			{
				DurationPerBone.SetNum(NumSkeletonBones);
				BlendProfile->FillSkeletonBoneDurationsArray(DurationPerBone, Duration);
			}
			else
			{
				DurationPerBone.Init(Duration, NumSkeletonBones);
			}
		};

		// Handle the first inertialization request in the queue
		InertializationDuration = FMath::Max(RequestQueue[0].Duration - AppliedDeficit, 0.0f);
<<<<<<< HEAD
=======
#if ANIM_TRACE_ENABLED
		InertializationRequestDescription = RequestQueue[0].Description;
		InertializationRequestNodeId = RequestQueue[0].NodeId;
		InertializationRequestAnimInstance = RequestQueue[0].AnimInstance;
#endif
>>>>>>> 4af6daef
		FillSkeletonBoneDurationsArray(InertializationDurationPerBone, InertializationDuration, RequestQueue[0].BlendProfile);

		// Handle all subsequent inertialization requests (often there will be only a single request)
		if (NumRequests > 1)
		{
			UE::Anim::TTypedIndexArray<FSkeletonPoseBoneIndex, float, FAnimStackAllocator> RequestDurationPerBone;
			for (int32 RequestIndex = 1; RequestIndex < NumRequests; ++RequestIndex)
			{
				const FInertializationRequest& Request = RequestQueue[RequestIndex];
				const float RequestDuration = FMath::Max(Request.Duration - AppliedDeficit, 0.0f);

				// Merge this request in with the previous requests (using the minimum requested time per bone)
<<<<<<< HEAD
				InertializationDuration = FMath::Min(InertializationDuration, RequestDuration);
=======
				if (RequestDuration < InertializationDuration)
				{
					InertializationDuration = RequestDuration;
#if ANIM_TRACE_ENABLED
					InertializationRequestDescription = Request.Description;
					InertializationRequestNodeId = Request.NodeId;
					InertializationRequestAnimInstance = Request.AnimInstance;
#endif
				}

>>>>>>> 4af6daef
				if (Request.BlendProfile != nullptr)
				{
					FillSkeletonBoneDurationsArray(RequestDurationPerBone, RequestDuration, Request.BlendProfile);
					for (int32 SkeletonBoneIndex = 0; SkeletonBoneIndex < NumSkeletonBones; ++SkeletonBoneIndex)
					{
						InertializationDurationPerBone[SkeletonBoneIndex] = FMath::Min(InertializationDurationPerBone[SkeletonBoneIndex], RequestDurationPerBone[SkeletonBoneIndex]);
					}
				}
				else
				{
					for (int32 SkeletonBoneIndex = 0; SkeletonBoneIndex < NumSkeletonBones; ++SkeletonBoneIndex)
					{
						InertializationDurationPerBone[SkeletonBoneIndex] = FMath::Min(InertializationDurationPerBone[SkeletonBoneIndex], RequestDuration);
					}
				}
			}
		}

		// Cache the maximum duration across all bones (so we know when to deactivate the inertialization request)
		InertializationMaxDuration = FMath::Max(InertializationDuration, *Algo::MaxElement(InertializationDurationPerBone));
	}

	RequestQueue.Reset();

	// Update the inertialization timer
	if (InertializationState != EInertializationState::Inactive)
	{
		InertializationElapsedTime += DeltaTime;
		if (InertializationElapsedTime >= InertializationDuration)
		{
			// Reset the deficit accumulator
			InertializationDeficit = 0.0f;
		}
		else
		{
			// Pay down the accumulated deficit caused by interruptions
			InertializationDeficit -= FMath::Min(InertializationDeficit, DeltaTime);
		}

		if (InertializationElapsedTime >= InertializationMaxDuration)
		{
			Deactivate();
		}
	}

	const FTransform ComponentTransform = Output.AnimInstanceProxy->GetComponentTransform();

	// Automatically detect teleports... note that we do the teleport distance check against the root bone's location (world space) rather
	// than the mesh component's location because we still want to inertialize instances where the skeletal mesh component has been moved
	// while simultaneously counter-moving the root bone (as is the case when mounting and dismounting vehicles for example)

	// bool bTeleported = (TeleportType != ETeleportType::None);
	// Ignore TeleportType for now. See UE-78594.
	bool bTeleported = false;
	const float TeleportDistanceThreshold = Output.AnimInstanceProxy->GetSkelMeshComponent()->GetTeleportDistanceThreshold();
	if (!bTeleported && PoseSnapshots.Num() > 0 && TeleportDistanceThreshold > 0.0f)
	{
		const FInertializationPose& Prev = PoseSnapshots[PoseSnapshots.Num() - 1];

		const FVector RootWorldSpaceLocation = ComponentTransform.TransformPosition(Output.Pose[FCompactPoseBoneIndex(0)].GetTranslation());
		const FVector PrevRootWorldSpaceLocation = Prev.ComponentTransform.TransformPosition(Prev.BoneTransforms[0].GetTranslation());
		if (FVector::DistSquared(RootWorldSpaceLocation, PrevRootWorldSpaceLocation) > FMath::Square(TeleportDistanceThreshold))
		{
			bTeleported = true;
		}
	}
	if (bTeleported)
	{
		// Cancel inertialization requests during teleports
		if (InertializationState == EInertializationState::Pending)
		{
			Deactivate();
		}

		// Clear the time accumulator during teleports (in order to invalidate any recorded velocities during the teleport)
		DeltaTime = 0.0f;
	}

	// Ignore the inertialization velocities if requested (for testing / debugging)
	if (CVarAnimInertializationIgnoreVelocity.GetValueOnAnyThread())
	{
		// Clear the time accumulator (so as to invalidate any recorded velocities)
		DeltaTime = 0.0f;
	}

	// Inertialize the pose
	if (InertializationState == EInertializationState::Pending)
	{
		StartInertialization(Output,
			PoseSnapshots[PoseSnapshots.Num() - 1],
			PoseSnapshots[FMath::Max(PoseSnapshots.Num() - 2, 0)],
			InertializationDuration,
			InertializationDurationPerBone,
			InertializationPoseDiff);
		InertializationState = EInertializationState::Active;
	}
	if (InertializationState == EInertializationState::Active)
	{
		ApplyInertialization(Output,
			InertializationPoseDiff,
			InertializationElapsedTime,
			InertializationDuration,
			InertializationDurationPerBone);
	}

	// Get the parent actor attachment information (to detect and counteract discontinuities when changing parents)
	FName AttachParentName = NAME_None;
	if (AActor* Owner = Output.AnimInstanceProxy->GetSkelMeshComponent()->GetOwner())
	{
		if (AActor* AttachParentActor = Owner->GetAttachParentActor())
		{
			AttachParentName = AttachParentActor->GetFName();
		}
	}

	// Capture the pose snapshot for this frame
	if (PoseSnapshots.Num() < INERTIALIZATION_MAX_POSE_SNAPSHOTS)
	{
		// Add the pose to the end of the buffer
		FInertializationPose& Snapshot = PoseSnapshots.AddDefaulted_GetRef();
		Snapshot.InitFrom(Output.Pose, Output.Curve, ComponentTransform, AttachParentName, DeltaTime);
	}
	else
	{
		// Bubble the old poses forward in the buffer (using swaps to avoid allocations and copies)
		for (int32 i = 0; i < INERTIALIZATION_MAX_POSE_SNAPSHOTS - 1; ++i)
		{
			Swap(PoseSnapshots[i], PoseSnapshots[i+1]);
		}

		// Overwrite the (now irrelevant) pose in the last slot with the new post snapshot
		// (thereby avoiding the reallocation costs we would have incurred had we simply added a new pose at the end)
		FInertializationPose& Snapshot = PoseSnapshots[INERTIALIZATION_MAX_POSE_SNAPSHOTS - 1];
		Snapshot.InitFrom(Output.Pose, Output.Curve, ComponentTransform, AttachParentName, DeltaTime);
	}

	// Reset the time accumulator and teleport state
	DeltaTime = 0.0f;
	TeleportType = ETeleportType::None;

<<<<<<< HEAD
=======
	const float NormalizedInertializationTime = InertializationDuration > UE_KINDA_SMALL_NUMBER ? (InertializationElapsedTime / InertializationDuration) : 0.0f;
	const float InertializationWeight = InertializationState == EInertializationState::Active ? 1.0f - NormalizedInertializationTime : 0.0f;

>>>>>>> 4af6daef
	TRACE_ANIM_NODE_VALUE_WITH_ID(Output, GetNodeIndex(), TEXT("State"), *UEnum::GetValueAsString(InertializationState));
	TRACE_ANIM_NODE_VALUE_WITH_ID(Output, GetNodeIndex(), TEXT("Elapsed Time"), InertializationElapsedTime);
	TRACE_ANIM_NODE_VALUE_WITH_ID(Output, GetNodeIndex(), TEXT("Duration"), InertializationDuration);
	TRACE_ANIM_NODE_VALUE_WITH_ID(Output, GetNodeIndex(), TEXT("Max Duration"), InertializationMaxDuration);
	TRACE_ANIM_NODE_VALUE_WITH_ID(Output, GetNodeIndex(), TEXT("Normalized Time"), InertializationDuration > UE_KINDA_SMALL_NUMBER ? (InertializationElapsedTime / InertializationDuration) : 0.0f);
<<<<<<< HEAD
=======
	TRACE_ANIM_NODE_VALUE_WITH_ID(Output, GetNodeIndex(), TEXT("Inertialization Weight"), InertializationWeight);
	TRACE_ANIM_NODE_VALUE_WITH_ID(Output, GetNodeIndex(), TEXT("Request Description"), *InertializationRequestDescription.ToString());
	TRACE_ANIM_NODE_VALUE_WITH_ID_ANIM_NODE(Output, GetNodeIndex(), TEXT("Request Node"), InertializationRequestNodeId, InertializationRequestAnimInstance);
>>>>>>> 4af6daef
}


void FAnimNode_Inertialization::GatherDebugData(FNodeDebugData& DebugData)
{
	DECLARE_SCOPE_HIERARCHICAL_COUNTER_ANIMNODE(GatherDebugData);

	FString DebugLine = DebugData.GetNodeName(this);

	if (InertializationDuration > UE_KINDA_SMALL_NUMBER)
	{
		DebugLine += FString::Printf(TEXT("('%s' Time: %.3f / %.3f (%.0f%%) [%.3f])"),
			*UEnum::GetValueAsString(InertializationState),
			InertializationElapsedTime,
			InertializationDuration,
			100.0f * InertializationElapsedTime / InertializationDuration,
			InertializationDeficit);
	}
	else
	{
		DebugLine += FString::Printf(TEXT("('%s' Time: %.3f / %.3f [%.3f])"),
			*UEnum::GetValueAsString(InertializationState),
			InertializationElapsedTime,
			InertializationDuration,
			InertializationDeficit);
	}
	DebugData.AddDebugItem(DebugLine);

	Source.GatherDebugData(DebugData);
}


bool FAnimNode_Inertialization::NeedsDynamicReset() const
{
	return true;
}


void FAnimNode_Inertialization::ResetDynamics(ETeleportType InTeleportType)
{
	if (InTeleportType > TeleportType)
	{
		TeleportType = InTeleportType;
	}
}


void FAnimNode_Inertialization::StartInertialization(FPoseContext& Context, FInertializationPose& PreviousPose1, FInertializationPose& PreviousPose2, float Duration, TArrayView<const float> DurationPerBone, /*OUT*/ FInertializationPoseDiff& OutPoseDiff)
{
	// Determine if this skeletal mesh's actor is attached to another actor
	FName AttachParentName = NAME_None;
	if (AActor* Owner = Context.AnimInstanceProxy->GetSkelMeshComponent()->GetOwner())
	{
		if (AActor* AttachParentActor = Owner->GetAttachParentActor())
		{
			AttachParentName = AttachParentActor->GetFName();
		}
	}

	// Initialize curve filter if required 
	if(FilteredCurves.Num() != CurveFilter.Num())
	{
		CurveFilter.Empty();
		CurveFilter.SetFilterMode(UE::Anim::ECurveFilterMode::DisallowFiltered);
		CurveFilter.AppendNames(FilteredCurves);
	}
	
	OutPoseDiff.InitFrom(Context.Pose, Context.Curve, Context.AnimInstanceProxy->GetComponentTransform(), AttachParentName, PreviousPose1, PreviousPose2, CurveFilter);
}


void FAnimNode_Inertialization::ApplyInertialization(FPoseContext& Context, const FInertializationPoseDiff& PoseDiff, float ElapsedTime, float Duration, TArrayView<const float> DurationPerBone)
{
	PoseDiff.ApplyTo(Context.Pose, Context.Curve, ElapsedTime, Duration, DurationPerBone);
}


void FAnimNode_Inertialization::Deactivate()
{
	if (!bPreallocateMemory)
	{
		// InertializationPoseDiff::Reset actually empties and frees memory here
		InertializationPoseDiff.Reset();
		InertializationDurationPerBone.Empty();
	}

	InertializationState = EInertializationState::Inactive;
	InertializationElapsedTime = 0.0f;
	InertializationDuration = 0.0f;
<<<<<<< HEAD
	InertializationDurationPerBone.Reset();
=======
>>>>>>> 4af6daef
	InertializationMaxDuration = 0.0f;
	InertializationDeficit = 0.0f;
}


void FInertializationPose::InitFrom(const FCompactPose& Pose, const FBlendedCurve& InCurves, const FTransform& InComponentTransform, const FName& InAttachParentName, float InDeltaTime)
{
	const FBoneContainer& BoneContainer = Pose.GetBoneContainer();

	const int32 NumSkeletonBones = UE::Anim::GetNumSkeletonBones(BoneContainer);
	BoneTransforms.Reset(NumSkeletonBones);
	BoneTransforms.AddZeroed(NumSkeletonBones);
	BoneStates.Reset(NumSkeletonBones);
	BoneStates.AddZeroed(NumSkeletonBones);
	for (FCompactPoseBoneIndex BoneIndex : Pose.ForEachBoneIndex())
	{
		const int32 SkeletonPoseBoneIndex = BoneContainer.GetSkeletonIndex(BoneIndex);
		if (SkeletonPoseBoneIndex != INDEX_NONE)
		{
			BoneTransforms[SkeletonPoseBoneIndex] = Pose[BoneIndex];
			BoneStates[SkeletonPoseBoneIndex] = EInertializationBoneState::Valid;
		}
	}

	Curves.InitFrom(InCurves);
	ComponentTransform = InComponentTransform;
	AttachParentName = InAttachParentName;
	DeltaTime = InDeltaTime;
}


// Initialize the pose difference from the current pose and the two previous snapshots
//
// Pose			the current frame's pose
// Curves       the current frame's curves
// Prev1		the previous frame's pose and curves
// Prev2		the pose and curves from two frames before
// DeltaTime	the time elapsed between Prev1 and Pose
//
void FInertializationPoseDiff::InitFrom(const FCompactPose& Pose, const FBlendedCurve& Curves, const FTransform& ComponentTransform, const FName& AttachParentName, const FInertializationPose& Prev1, const FInertializationPose& Prev2, const UE::Anim::FCurveFilter& CurveFilter)
{
	const FBoneContainer& BoneContainer = Pose.GetBoneContainer();

	const FQuat ComponentTransform_GetRotation_Inverse = ComponentTransform.GetRotation().Inverse();

	// Determine if we should initialize in local space (the default) or in world space (for situations where we wish to correct
	// a world-space discontinuity such as an abrupt orientation change)
	InertializationSpace = EInertializationSpace::Default;
	if (AttachParentName != Prev1.AttachParentName || AttachParentName != Prev2.AttachParentName)
	{
		// If the parent space has changed, then inertialize in world space
		InertializationSpace = EInertializationSpace::WorldSpace;
	}
	else if (AttachParentName == NAME_None)
	{
		// If there was a discontinuity in ComponentTransform orientation, then correct for that by inertializing the orientation in world space
		// (but only if the mesh is not attached to another actor, because we don't want to dampen the connection between attached actors)
		if ((FMath::Abs((Prev1.ComponentTransform.GetRotation() * ComponentTransform_GetRotation_Inverse).W) < 0.999f) ||	// (W < 0.999f --> angle > 5 degrees)
			(FMath::Abs((Prev2.ComponentTransform.GetRotation() * ComponentTransform_GetRotation_Inverse).W) < 0.999f))		// (W < 0.999f --> angle > 5 degrees)
		{
			InertializationSpace = EInertializationSpace::WorldRotation;
		}
	}

	// Compute the inertialization differences for each bone
	const int32 NumSkeletonBones = UE::Anim::GetNumSkeletonBones(BoneContainer);
	BoneDiffs.Empty(NumSkeletonBones);
	BoneDiffs.AddZeroed(NumSkeletonBones);
	for (FCompactPoseBoneIndex BoneIndex : Pose.ForEachBoneIndex())
	{
		const int32 SkeletonPoseBoneIndex = BoneContainer.GetSkeletonIndex(BoneIndex);

		if (SkeletonPoseBoneIndex != INDEX_NONE && Prev1.BoneStates[SkeletonPoseBoneIndex] == EInertializationBoneState::Valid)
		{
			const FTransform PoseTransform = Pose[BoneIndex];
			FTransform Prev1Transform = Prev1.BoneTransforms[SkeletonPoseBoneIndex];
			FTransform Prev2Transform = Prev2.BoneTransforms[SkeletonPoseBoneIndex];
			const bool Prev2IsValid = Prev2.BoneStates[SkeletonPoseBoneIndex] == EInertializationBoneState::Valid;

			if (BoneIndex.IsRootBone())
			{
				// If we are inertializing in world space, then adjust the historical root bones to be in a consistent reference frame
				if (InertializationSpace == EInertializationSpace::WorldSpace)
				{
					Prev1Transform *= Prev1.ComponentTransform.GetRelativeTransform(ComponentTransform);
					Prev2Transform *= Prev2.ComponentTransform.GetRelativeTransform(ComponentTransform);
				}
				else if (InertializationSpace == EInertializationSpace::WorldRotation)
				{
					Prev1Transform.SetRotation(ComponentTransform_GetRotation_Inverse * Prev1.ComponentTransform.GetRotation() * Prev1Transform.GetRotation());
					Prev2Transform.SetRotation(ComponentTransform_GetRotation_Inverse * Prev2.ComponentTransform.GetRotation() * Prev2Transform.GetRotation());
				}
			}
			else
			{
				// If this bone is a child of an excluded bone, then adjust the previous transforms to be relative to the excluded parent's
				// new transform so that the children maintain their original component space transform even though the parent will pop
				FCompactPoseBoneIndex ParentBoneIndex = BoneContainer.GetParentBoneIndex(BoneIndex);
				int32 ParentSkeletonPoseBoneIndex = (ParentBoneIndex != INDEX_NONE) ? BoneContainer.GetSkeletonIndex(ParentBoneIndex) : INDEX_NONE;
				if (ParentBoneIndex != INDEX_NONE && ParentSkeletonPoseBoneIndex != INDEX_NONE &&
					(Prev1.BoneStates[ParentSkeletonPoseBoneIndex] == EInertializationBoneState::Excluded || Prev2.BoneStates[ParentSkeletonPoseBoneIndex] == EInertializationBoneState::Excluded))
				{
					FTransform ParentPrev1Transform = Prev1.BoneTransforms[ParentSkeletonPoseBoneIndex];
					FTransform ParentPrev2Transform = Prev2.BoneTransforms[ParentSkeletonPoseBoneIndex];
					FTransform ParentPoseTransform = Pose[ParentBoneIndex];

					// Continue walking up the skeleton hierarchy in case the parent's parent etc is also excluded
					ParentBoneIndex = BoneContainer.GetParentBoneIndex(ParentBoneIndex);
					ParentSkeletonPoseBoneIndex = (ParentBoneIndex != INDEX_NONE) ? BoneContainer.GetSkeletonIndex(ParentBoneIndex) : INDEX_NONE;
					while (ParentBoneIndex != INDEX_NONE && ParentSkeletonPoseBoneIndex != INDEX_NONE &&
						(Prev1.BoneStates[ParentSkeletonPoseBoneIndex] == EInertializationBoneState::Excluded || Prev2.BoneStates[ParentSkeletonPoseBoneIndex] == EInertializationBoneState::Excluded))
					{
						ParentPrev1Transform *= Prev1.BoneTransforms[ParentSkeletonPoseBoneIndex];
						ParentPrev2Transform *= Prev2.BoneTransforms[ParentSkeletonPoseBoneIndex];
						ParentPoseTransform *= Pose[ParentBoneIndex];

						ParentBoneIndex = BoneContainer.GetParentBoneIndex(ParentBoneIndex);
						ParentSkeletonPoseBoneIndex = (ParentBoneIndex != INDEX_NONE) ? BoneContainer.GetSkeletonIndex(ParentBoneIndex) : INDEX_NONE;
					}

					// Adjust the transforms so that they behave as though the excluded parent has been in its new location all along
					Prev1Transform *= ParentPrev1Transform.GetRelativeTransform(ParentPoseTransform);
					Prev2Transform *= ParentPrev2Transform.GetRelativeTransform(ParentPoseTransform);
				}
			}

			FInertializationBoneDiff& BoneDiff = BoneDiffs[SkeletonPoseBoneIndex];

			// Compute the bone translation difference
			{
				FVector TranslationDirection = FVector::ZeroVector;
				float TranslationMagnitude = 0.0f;
				float TranslationSpeed = 0.0f;

				const FVector T = Prev1Transform.GetTranslation() - PoseTransform.GetTranslation();
				TranslationMagnitude = T.Size();
				if (TranslationMagnitude > UE_KINDA_SMALL_NUMBER)
				{
					TranslationDirection = T / TranslationMagnitude;
				}

				if (Prev2IsValid && Prev1.DeltaTime > UE_KINDA_SMALL_NUMBER && TranslationMagnitude > UE_KINDA_SMALL_NUMBER)
				{
					const FVector PrevT = Prev2Transform.GetTranslation() - PoseTransform.GetTranslation();
					const float PrevMagnitude = FVector::DotProduct(PrevT, TranslationDirection);
					TranslationSpeed = (TranslationMagnitude - PrevMagnitude) / Prev1.DeltaTime;
				}

				BoneDiff.TranslationDirection = TranslationDirection;
				BoneDiff.TranslationMagnitude = TranslationMagnitude;
				BoneDiff.TranslationSpeed = TranslationSpeed;
			}

			// Compute the bone rotation difference
			{
				FVector RotationAxis = FVector::ZeroVector;
				float RotationAngle = 0.0f;
				float RotationSpeed = 0.0f;

				const FQuat Q = Prev1Transform.GetRotation() * PoseTransform.GetRotation().Inverse();
				Q.ToAxisAndAngle(RotationAxis, RotationAngle);
				RotationAngle = FMath::UnwindRadians(RotationAngle);
				if (RotationAngle < 0.0f)
				{
					RotationAxis = -RotationAxis;
					RotationAngle = -RotationAngle;
				}

				if (Prev2IsValid && Prev1.DeltaTime > UE_KINDA_SMALL_NUMBER && RotationAngle > UE_KINDA_SMALL_NUMBER)
				{
					const FQuat PrevQ = Prev2Transform.GetRotation() * PoseTransform.GetRotation().Inverse();
					const float PrevAngle = PrevQ.GetTwistAngle(RotationAxis);
					RotationSpeed = FMath::UnwindRadians(RotationAngle - PrevAngle) / Prev1.DeltaTime;
				}

				BoneDiff.RotationAxis = RotationAxis;
				BoneDiff.RotationAngle = RotationAngle;
				BoneDiff.RotationSpeed = RotationSpeed;
			}

			// Compute the bone scale difference
			{
				FVector ScaleAxis = FVector::ZeroVector;
				float ScaleMagnitude = 0.0f;
				float ScaleSpeed = 0.0f;

				const FVector S = Prev1Transform.GetScale3D() - PoseTransform.GetScale3D();
				ScaleMagnitude = S.Size();
				if (ScaleMagnitude > UE_KINDA_SMALL_NUMBER)
				{
					ScaleAxis = S / ScaleMagnitude;
				}

				if (Prev2IsValid && Prev1.DeltaTime > UE_KINDA_SMALL_NUMBER && ScaleMagnitude > UE_KINDA_SMALL_NUMBER)
				{
					const FVector PrevS = Prev2Transform.GetScale3D() - PoseTransform.GetScale3D();
					const float PrevMagnitude = FVector::DotProduct(PrevS, ScaleAxis);
					ScaleSpeed = (ScaleMagnitude - PrevMagnitude) / Prev1.DeltaTime;
				}

				BoneDiff.ScaleAxis = ScaleAxis;
				BoneDiff.ScaleMagnitude = ScaleMagnitude;
				BoneDiff.ScaleSpeed = ScaleSpeed;
			}
		}
	}

	// Compute the curve differences
	// First copy in current values
	CurveDiffs.CopyFrom(Curves);

	// Compute differences
	UE::Anim::FNamedValueArrayUtils::Union(CurveDiffs, Prev1.Curves.BlendedCurve,
		[](FInertializationCurveDiffElement& OutResultElement, const UE::Anim::FCurveElement& InElement1, UE::Anim::ENamedValueUnionFlags InFlags)
		{
			OutResultElement.Delta = InElement1.Value - OutResultElement.Value;
		});

	// Compute derivatives
	if(Prev1.DeltaTime > UE_KINDA_SMALL_NUMBER)
	{
		UE::Anim::FNamedValueArrayUtils::Union(CurveDiffs, Prev2.Curves.BlendedCurve,
			[DeltaTime = Prev1.DeltaTime](FInertializationCurveDiffElement& OutResultElement, const UE::Anim::FCurveElement& InElement1, UE::Anim::ENamedValueUnionFlags InFlags)
			{
				const float Prev1Weight = OutResultElement.Delta - OutResultElement.Value;
				const float Prev2Weight = InElement1.Value;
				OutResultElement.Derivative = (Prev1Weight - Prev2Weight) / DeltaTime;
			});
	}

<<<<<<< HEAD
		const int32 Prev2Idx = Prev2.Curves.BlendedCurve.GetArrayIndexByUID(CurveUID);
		if (Prev2Idx != INDEX_NONE && Prev1.DeltaTime > UE_KINDA_SMALL_NUMBER)
		{
			const float Prev2Weight = Prev2.Curves.BlendedCurve.CurveWeights[Prev2Idx];
			CurveDiff.Derivative = (Prev1Weight - Prev2Weight) / Prev1.DeltaTime;
		}
=======
	// Apply filtering to diffs to remove anything we dont want to inertialize
	if(CurveFilter.Num() > 0)
	{
		UE::Anim::FCurveUtils::Filter(CurveDiffs, CurveFilter);
>>>>>>> 4af6daef
	}
}


// Apply this difference to a pose and a set of curves, decaying over time as InertializationElapsedTime approaches InertializationDuration
//
void FInertializationPoseDiff::ApplyTo(FCompactPose& Pose, FBlendedCurve& Curves, float InertializationElapsedTime, float InertializationDuration, TArrayView<const float> InertializationDurationPerBone) const
{
	const FBoneContainer& BoneContainer = Pose.GetBoneContainer();

	// Apply pose difference
	for (FCompactPoseBoneIndex BoneIndex : Pose.ForEachBoneIndex())
	{
		const int32 SkeletonPoseBoneIndex = BoneContainer.GetSkeletonIndex(BoneIndex);

		if (SkeletonPoseBoneIndex != INDEX_NONE)
		{
			const FInertializationBoneDiff& BoneDiff = BoneDiffs[SkeletonPoseBoneIndex];
			const float Duration = InertializationDurationPerBone[SkeletonPoseBoneIndex];

			// Apply the bone translation difference
			const FVector T = BoneDiff.TranslationDirection *
				CalcInertialFloat(BoneDiff.TranslationMagnitude, BoneDiff.TranslationSpeed, InertializationElapsedTime, Duration);
			Pose[BoneIndex].AddToTranslation(T);

			// Apply the bone rotation difference
			const FQuat Q = FQuat(BoneDiff.RotationAxis,
				CalcInertialFloat(BoneDiff.RotationAngle, BoneDiff.RotationSpeed, InertializationElapsedTime, Duration));
			Pose[BoneIndex].SetRotation(Q * Pose[BoneIndex].GetRotation());

			// Apply the bone scale difference
			const FVector S = BoneDiff.ScaleAxis *
				CalcInertialFloat(BoneDiff.ScaleMagnitude, BoneDiff.ScaleSpeed, InertializationElapsedTime, Duration);
			Pose[BoneIndex].SetScale3D(S + Pose[BoneIndex].GetScale3D());
		}
	}

	Pose.NormalizeRotations();

	// Apply curve differences
	UE::Anim::FNamedValueArrayUtils::Union(Curves, CurveDiffs,
		[&InertializationElapsedTime, &InertializationDuration](UE::Anim::FCurveElement& OutResultElement, const FInertializationCurveDiffElement& InParamElement, UE::Anim::ENamedValueUnionFlags InFlags)
		{
			OutResultElement.Value += CalcInertialFloat(InParamElement.Delta, InParamElement.Derivative, InertializationElapsedTime, InertializationDuration);
			OutResultElement.Flags |= InParamElement.Flags;
		});
}


// Calculate the "inertialized" value of a single float at time t
//
// @param x0	Initial value of the float (at time 0)
// @param v0	Initial "velocity" (first derivative) of the float (at time 0)
// @param t		Time at which to evaluate the float
// @param t1	Ending inertialization time (ie: the time at which the curve must be zero)
//
// Evaluates a quintic polynomial curve with the specified initial conditions (x0, v0) which hits zero at time t1.  As well,
// the curve is designed so that the first and second derivatives are also zero at time t1.
//
// The initial second derivative (a0) is chosen such that it is as close to zero as possible, but large enough to prevent any
// overshoot (ie: enforce x >= 0 for t between 0 and t1).  If necessary, the ending time t1 will be adjusted (shortened) to
// guarantee that there is no overshoot, even for very large initial velocities.
//
float FInertializationPoseDiff::CalcInertialFloat(float x0, float v0, float t, float t1)
{
	static_assert(INERTIALIZATION_TIME_EPSILON * INERTIALIZATION_TIME_EPSILON * INERTIALIZATION_TIME_EPSILON * INERTIALIZATION_TIME_EPSILON * INERTIALIZATION_TIME_EPSILON > FLT_MIN,
		"INERTIALIZATION_TIME_EPSILON^5 must be greater than FLT_MIN to avoid denormalization (and potential division by zero) for very small values of t1");

	if (t < 0.0f)
	{
		t = 0.0f;
	}

	if (t >= t1 - INERTIALIZATION_TIME_EPSILON)
	{
		return 0.0f;
	}

	// Assume that x0 >= 0... if this is not the case, then simply invert everything (both input and output)
	float sign = 1.0f;
	if (x0 < 0.0f)
	{
		x0 = -x0;
		v0 = -v0;
		sign = -1.0f;
	}

	// If v0 > 0, then the curve will overshoot away from zero, so clamp v0 here to guarantee that there is no overshoot
	if (v0 > 0.0f)
	{
		v0 = 0.0f;
	}

	check(x0 >= 0.0f);
	check(v0 <= 0.0f);
	check(t >= 0.0f);
	check(t1 >= 0.0f);

	// Limit t1 such that the curve does not overshoot below zero (ensuring that x >= 0 for all t between 0 and t1).
	//
	// We observe that if the curve does overshoot below zero, it must have an inflection point somewhere between 0 and t1
	// (since we know that both x0 and x1 are >= 0).  Therefore, we can prevent overshoot by adjusting t1 such that any
	// inflection point is at t >= t1.
	//
	// Assuming that we are using the zero jerk version of the curve (see below) whose velocity has a triple root at t1, then
	// we can prevent overshoot by forcing the remaining root to be at time t >= t1, or equivalently, we can set t1 to be the
	// lesser of the original t1 or the value that gives us a solution with a quadruple velocity root at t1.
	//
	// The following Mathematica expression solves for t1 that gives us the quadruple velocity root:
	//
	//		v := q * (t-t1)^4
	//		x := Integrate[Expand[v], t] + x0
	//		eq1 := (v/.t->0)==v0
	//		eq2 := (x/.t->t1)==0
	//		Solve[{eq1 && eq2}, {q,t1}]
	//
	if (v0 < -UE_KINDA_SMALL_NUMBER)
	{
		t1 = FMath::Min(t1, -5.0f * x0 / v0);
	}

	if (t >= t1 - INERTIALIZATION_TIME_EPSILON)
	{
		return 0.0f;
	}

	const float t1_2 = t1 * t1;
	const float t1_3 = t1 * t1_2;
	const float t1_4 = t1 * t1_3;
	const float t1_5 = t1 * t1_4;

	// Compute the initial acceleration value (a0) for this curve.  Ideally we want to use an initial acceleration of zero, but
	// if there is a large negative initial velocity, then we will need to use a larger acceleration in order to ensure that
	// the curve does not overshoot below zero (ie: to ensure that x >= 0 for all t between 0 and t1).
	//
	// To compute a0, we first compute the a0 that we would get if we also specified that the third derivative (the "jerk" j)
	// is zero at t1.  If this value of a0 is positive (and therefore opposing the initial velocity), then we use that.  If it
	// is negative, then we simply use an initial a0 of zero.
	//
	// The following Mathematica expression solves for a0 that gives us zero jerk at t1:
	//
	//		x:= A*t^5 + B*t^4 + C*t^3 + D*t^2 + v0*t + x0
	//		v:=Dt[x, t, Constants->{A,B,C,D,v0,x0}]
	//		a:=Dt[v, t, Constants->{A,B,C,D,v0,x0}]
	//		j:=Dt[a, t, Constants->{A,B,C,D,v0,x0}]
	//		eq1:=(x/.t->t1)==0
	//		eq2:=(v/.t->t1)==0
	//		eq3:=(a/.t->t1)==0
	//		eq4:=(j/.t->t1)==0
	//		a0:=a/.t->0/.Solve[{eq1 && eq2 && eq3 && eq4}, {A,B,C,D}]
	//		ExpandNumerator[a0]
	//
	const float a0 = FMath::Max(0.0f, (-8.0f*t1*v0 - 20.0f*x0) / t1_2);

	// Compute the polynomial coefficients given the starting and ending conditions, solved from:
	//
	//		x:= A*t^5 + B*t^4 + C*t^3 + D*t^2 + v0*t + x0
	//		v:=Dt[x, t, Constants->{A,B,C,D,v0,x0}]
	//		a:=Dt[v, t, Constants->{A,B,C,D,v0,x0}]
	//		eq1:=(x/.t->t1)==0
	//		eq2:=(v/.t->t1)==0
	//		eq3:=(a/.t->t1)==0
	//		eq4:=(a/.t->0)==a0
	//		Simplify[Solve[{eq1 && eq2 && eq3 && eq4}, {A,B,C,D}]]
	//
	const float A = -0.5f * (     a0*t1_2 +  6.0f*t1*v0 + 12.0f*x0) / t1_5;
	const float B =  0.5f * (3.0f*a0*t1_2 + 16.0f*t1*v0 + 30.0f*x0) / t1_4;
	const float C = -0.5f * (3.0f*a0*t1_2 + 12.0f*t1*v0 + 20.0f*x0) / t1_3;
	const float D =  0.5f * a0;

	const float x = (((((A*t) + B)*t + C)*t + D)*t + v0)*t + x0;

	return x * sign;
}

#undef LOCTEXT_NAMESPACE<|MERGE_RESOLUTION|>--- conflicted
+++ resolved
@@ -3,20 +3,14 @@
 #include "Animation/AnimNode_Inertialization.h"
 #include "Animation/AnimInstanceProxy.h"
 #include "Animation/AnimNode_SaveCachedPose.h"
-<<<<<<< HEAD
-=======
 #include "Animation/AnimStats.h"
->>>>>>> 4af6daef
 #include "Animation/BlendProfile.h"
 #include "Algo/MaxElement.h"
 #include "Components/SkeletalMeshComponent.h"
 #include "Animation/AnimBlueprintGeneratedClass.h"
 #include "Logging/TokenizedMessage.h"
-<<<<<<< HEAD
-=======
 #include "Animation/AnimCurveUtils.h"
 #include "Misc/UObjectToken.h"
->>>>>>> 4af6daef
 
 #include UE_INLINE_GENERATED_CPP_BY_NAME(AnimNode_Inertialization)
 
@@ -58,15 +52,12 @@
 	virtual void RequestInertialization(float InRequestedDuration, const UBlendProfile* InBlendProfile) override
 	{ 
 		Node.RequestInertialization(InRequestedDuration, InBlendProfile); 
-<<<<<<< HEAD
-=======
 	}
 
 	virtual void RequestInertialization(const FInertializationRequest& InInertializationRequest) override
 	{
 		// The Blend Mode parameters will be ignored as FAnimNode_Inertialization does not support them.
 		Node.RequestInertialization(InInertializationRequest);
->>>>>>> 4af6daef
 	}
 
 	virtual void AddDebugRecord(const FAnimInstanceProxy& InSourceProxy, int32 InSourceNodeId)
@@ -120,10 +111,6 @@
 	}
 }
 
-<<<<<<< HEAD
-
-/*static*/ void FAnimNode_Inertialization::LogRequestError(const FAnimationUpdateContext& Context, const FPoseLinkBase& RequesterPoseLink)
-=======
 void FAnimNode_Inertialization::RequestInertialization(const FInertializationRequest& Request)
 {
 	if (Request.Duration >= 0.0f)
@@ -133,7 +120,6 @@
 }
 
 /*static*/ void FAnimNode_Inertialization::LogRequestError(const FAnimationUpdateContext& Context, const int32 NodePropertyIndex)
->>>>>>> 4af6daef
 {
 #if WITH_EDITORONLY_DATA	
 	UAnimBlueprint* AnimBlueprint = Context.AnimInstanceProxy->GetAnimBlueprint();
@@ -163,11 +149,7 @@
 	Source.Initialize(Context);
 
 
-<<<<<<< HEAD
-	const int32 NumSkeletonBones = UE::Anim::GetNumSkeletonBones(Context.AnimInstanceProxy->GetRequiredBones());
-=======
 	const int32 NumSkeletonBones = bPreallocateMemory ? Context.AnimInstanceProxy->GetSkeleton()->GetReferenceSkeleton().GetNum() : 0;
->>>>>>> 4af6daef
 
 	PoseSnapshots.Empty(INERTIALIZATION_MAX_POSE_SNAPSHOTS);
 	RequestQueue.Reserve(8);
@@ -221,11 +203,7 @@
 				{
 					for (const FInertializationRequest& Request : RequestQueue)
 					{
-<<<<<<< HEAD
-						InMessage.RequestInertialization(Request.Duration, Request.BlendProfile);
-=======
 						InMessage.RequestInertialization(Request);
->>>>>>> 4af6daef
 					}
  					InMessage.AddDebugRecord(Proxy, NodeId);
 
@@ -307,14 +285,11 @@
 
 		// Handle the first inertialization request in the queue
 		InertializationDuration = FMath::Max(RequestQueue[0].Duration - AppliedDeficit, 0.0f);
-<<<<<<< HEAD
-=======
 #if ANIM_TRACE_ENABLED
 		InertializationRequestDescription = RequestQueue[0].Description;
 		InertializationRequestNodeId = RequestQueue[0].NodeId;
 		InertializationRequestAnimInstance = RequestQueue[0].AnimInstance;
 #endif
->>>>>>> 4af6daef
 		FillSkeletonBoneDurationsArray(InertializationDurationPerBone, InertializationDuration, RequestQueue[0].BlendProfile);
 
 		// Handle all subsequent inertialization requests (often there will be only a single request)
@@ -327,9 +302,6 @@
 				const float RequestDuration = FMath::Max(Request.Duration - AppliedDeficit, 0.0f);
 
 				// Merge this request in with the previous requests (using the minimum requested time per bone)
-<<<<<<< HEAD
-				InertializationDuration = FMath::Min(InertializationDuration, RequestDuration);
-=======
 				if (RequestDuration < InertializationDuration)
 				{
 					InertializationDuration = RequestDuration;
@@ -340,7 +312,6 @@
 #endif
 				}
 
->>>>>>> 4af6daef
 				if (Request.BlendProfile != nullptr)
 				{
 					FillSkeletonBoneDurationsArray(RequestDurationPerBone, RequestDuration, Request.BlendProfile);
@@ -481,23 +452,17 @@
 	DeltaTime = 0.0f;
 	TeleportType = ETeleportType::None;
 
-<<<<<<< HEAD
-=======
 	const float NormalizedInertializationTime = InertializationDuration > UE_KINDA_SMALL_NUMBER ? (InertializationElapsedTime / InertializationDuration) : 0.0f;
 	const float InertializationWeight = InertializationState == EInertializationState::Active ? 1.0f - NormalizedInertializationTime : 0.0f;
 
->>>>>>> 4af6daef
 	TRACE_ANIM_NODE_VALUE_WITH_ID(Output, GetNodeIndex(), TEXT("State"), *UEnum::GetValueAsString(InertializationState));
 	TRACE_ANIM_NODE_VALUE_WITH_ID(Output, GetNodeIndex(), TEXT("Elapsed Time"), InertializationElapsedTime);
 	TRACE_ANIM_NODE_VALUE_WITH_ID(Output, GetNodeIndex(), TEXT("Duration"), InertializationDuration);
 	TRACE_ANIM_NODE_VALUE_WITH_ID(Output, GetNodeIndex(), TEXT("Max Duration"), InertializationMaxDuration);
 	TRACE_ANIM_NODE_VALUE_WITH_ID(Output, GetNodeIndex(), TEXT("Normalized Time"), InertializationDuration > UE_KINDA_SMALL_NUMBER ? (InertializationElapsedTime / InertializationDuration) : 0.0f);
-<<<<<<< HEAD
-=======
 	TRACE_ANIM_NODE_VALUE_WITH_ID(Output, GetNodeIndex(), TEXT("Inertialization Weight"), InertializationWeight);
 	TRACE_ANIM_NODE_VALUE_WITH_ID(Output, GetNodeIndex(), TEXT("Request Description"), *InertializationRequestDescription.ToString());
 	TRACE_ANIM_NODE_VALUE_WITH_ID_ANIM_NODE(Output, GetNodeIndex(), TEXT("Request Node"), InertializationRequestNodeId, InertializationRequestAnimInstance);
->>>>>>> 4af6daef
 }
 
 
@@ -587,10 +552,6 @@
 	InertializationState = EInertializationState::Inactive;
 	InertializationElapsedTime = 0.0f;
 	InertializationDuration = 0.0f;
-<<<<<<< HEAD
-	InertializationDurationPerBone.Reset();
-=======
->>>>>>> 4af6daef
 	InertializationMaxDuration = 0.0f;
 	InertializationDeficit = 0.0f;
 }
@@ -821,19 +782,10 @@
 			});
 	}
 
-<<<<<<< HEAD
-		const int32 Prev2Idx = Prev2.Curves.BlendedCurve.GetArrayIndexByUID(CurveUID);
-		if (Prev2Idx != INDEX_NONE && Prev1.DeltaTime > UE_KINDA_SMALL_NUMBER)
-		{
-			const float Prev2Weight = Prev2.Curves.BlendedCurve.CurveWeights[Prev2Idx];
-			CurveDiff.Derivative = (Prev1Weight - Prev2Weight) / Prev1.DeltaTime;
-		}
-=======
 	// Apply filtering to diffs to remove anything we dont want to inertialize
 	if(CurveFilter.Num() > 0)
 	{
 		UE::Anim::FCurveUtils::Filter(CurveDiffs, CurveFilter);
->>>>>>> 4af6daef
 	}
 }
 
