// Copyright Epic Games, Inc. All Rights Reserved.

#include "Animation/AnimNode_Inertialization.h"
#include "Animation/AnimInstanceProxy.h"
#include "AnimationRuntime.h"
#include "Animation/AnimNodeMessages.h"
#include "Animation/AnimNode_SaveCachedPose.h"
#include "HAL/LowLevelMemTracker.h"

LLM_DEFINE_TAG(Animation_Inertialization);

#define LOCTEXT_NAMESPACE "AnimNode_Inertialization"

IMPLEMENT_ANIMGRAPH_MESSAGE(UE::Anim::IInertializationRequester);

const FName UE::Anim::IInertializationRequester::Attribute("InertialBlending");

TAutoConsoleVariable<int32> CVarAnimInertializationEnable(TEXT("a.AnimNode.Inertialization.Enable"), 1, TEXT("Enable / Disable Inertialization"));
TAutoConsoleVariable<int32> CVarAnimInertializationIgnoreVelocity(TEXT("a.AnimNode.Inertialization.IgnoreVelocity"), 0, TEXT("Ignore velocity information during Inertialization (effectively reverting to a quintic diff blend)"));
TAutoConsoleVariable<int32> CVarAnimInertializationIgnoreDeficit(TEXT("a.AnimNode.Inertialization.IgnoreDeficit"), 0, TEXT("Ignore inertialization time deficit caused by interruptions"));


static constexpr int32 INERTIALIZATION_MAX_POSE_SNAPSHOTS = 2;
static constexpr float INERTIALIZATION_TIME_EPSILON = 1.0e-7f;

namespace UE { namespace Anim {

// Inertialization request event bound to a node
class FInertializationRequester : public IInertializationRequester
{
public:
	FInertializationRequester(const FAnimationBaseContext& InContext, FAnimNode_Inertialization* InNode)
		: Node(*InNode)
		, NodeId(InContext.GetCurrentNodeId())
		, Proxy(*InContext.AnimInstanceProxy)
	{}

private:
	// IInertializationRequester interface
	virtual void RequestInertialization(float InRequestedDuration) override
	{ 
		Node.RequestInertialization(InRequestedDuration); 
	}

	virtual void AddDebugRecord(const FAnimInstanceProxy& InSourceProxy, int32 InSourceNodeId)
	{
#if WITH_EDITORONLY_DATA
		Proxy.RecordNodeAttribute(InSourceProxy, NodeId, InSourceNodeId, IInertializationRequester::Attribute);
#endif
		TRACE_ANIM_NODE_ATTRIBUTE(Proxy, InSourceProxy, NodeId, InSourceNodeId, IInertializationRequester::Attribute);
	}

	// Node to target
	FAnimNode_Inertialization& Node;

	// Node index
	int32 NodeId;

	// Proxy currently executing
	FAnimInstanceProxy& Proxy;
};

}}	// namespace UE::Anim

FAnimNode_Inertialization::FAnimNode_Inertialization()
	: DeltaTime(0.0f)
	, RequestedDuration(-1.0f)
	, TeleportType(ETeleportType::None)
	, InertializationState(EInertializationState::Inactive)
	, InertializationElapsedTime(0.0f)
	, InertializationDuration(0.0f)
	, InertializationDeficit(0.0f)
{
}


void FAnimNode_Inertialization::RequestInertialization(float Duration)
{
	if (RequestedDuration < 0.0f || Duration < RequestedDuration)
	{
		RequestedDuration = Duration;
	}
}

/*static*/ void FAnimNode_Inertialization::LogRequestError(const FAnimationUpdateContext& Context, const FPoseLinkBase& RequesterPoseLink)
{
#if WITH_EDITORONLY_DATA	
	UAnimBlueprint* AnimBlueprint = Context.AnimInstanceProxy->GetAnimBlueprint();
	UAnimBlueprintGeneratedClass* AnimClass = AnimBlueprint ? AnimBlueprint->GetAnimBlueprintGeneratedClass() : nullptr;
	const UObject* RequesterNode = AnimClass ? AnimClass->GetVisualNodeFromNodePropertyIndex(RequesterPoseLink.SourceLinkID) : nullptr;

	FText Message = FText::Format(LOCTEXT("InertializationRequestError", "No Inertialization node found for request from '{0}'. Add an Inertialization node after this request."),
		FText::FromString(GetPathNameSafe(RequesterNode)));
	Context.LogMessage(EMessageSeverity::Error, Message);
#endif
}

void FAnimNode_Inertialization::Initialize_AnyThread(const FAnimationInitializeContext& Context)
{
	LLM_SCOPE_BYNAME(TEXT("Animation/Inertialization"));
	DECLARE_SCOPE_HIERARCHICAL_COUNTER_ANIMNODE(Initialize_AnyThread);

	FAnimNode_Base::Initialize_AnyThread(Context);
	Source.Initialize(Context);

	PoseSnapshots.Empty(INERTIALIZATION_MAX_POSE_SNAPSHOTS);

	DeltaTime = 0.0f;

	TeleportType = ETeleportType::None;

	Deactivate();

	InertializationPoseDiff.Reset();
	CachedFilteredCurvesUIDs.Reset();

	const USkeleton* Skeleton = Context.AnimInstanceProxy->GetSkeleton();
	check(Skeleton);
	for (const FName& CurveName : FilteredCurves)
	{
		SmartName::UID_Type NameUID = Skeleton->GetUIDByName(USkeleton::AnimCurveMappingName, CurveName);
		if (NameUID != SmartName::MaxUID)
		{
			// Grab UIDs of filtered curves to avoid lookup later
			CachedFilteredCurvesUIDs.Add(NameUID);
		}
	}
}


void FAnimNode_Inertialization::CacheBones_AnyThread(const FAnimationCacheBonesContext& Context)
{
	DECLARE_SCOPE_HIERARCHICAL_COUNTER_ANIMNODE(CacheBones_AnyThread);

	FAnimNode_Base::CacheBones_AnyThread(Context);
	Source.CacheBones(Context);
}


void FAnimNode_Inertialization::Update_AnyThread(const FAnimationUpdateContext& Context)
{
	LLM_SCOPE_BYNAME(TEXT("Animation/Inertialization"));
	DECLARE_SCOPE_HIERARCHICAL_COUNTER_ANIMNODE(Update_AnyThread);

	const int32 NodeId = Context.GetCurrentNodeId();
	const FAnimInstanceProxy& Proxy = *Context.AnimInstanceProxy;

	// Allow nodes further towards the leaves to inertialize using this node
	UE::Anim::TScopedGraphMessage<UE::Anim::FInertializationRequester> Inertialization(Context, Context, this);

	// Handle skipped updates for cached poses by forwarding to inertialization nodes in those residual stacks
	UE::Anim::TScopedGraphMessage<UE::Anim::FCachedPoseSkippedUpdateHandler> CachedPoseSkippedUpdate(Context, [this, NodeId, &Proxy](TArrayView<const UE::Anim::FMessageStack> InSkippedUpdates)
	{
		// If we have a pending request forward the request to other Inertialization nodes
		// that were skipped due to pose caching.
		if(RequestedDuration >= 0.0f)
		{
			// Cached poses have their Update function called once even though there may be multiple UseCachedPose nodes for the same pose.
			// Because of this, there may be Inertialization ancestors of the UseCachedPose nodes that missed out on requests.
			// So here we forward 'this' node's requests to the ancestors of those skipped UseCachedPose nodes.
			for (const UE::Anim::FMessageStack& Stack : InSkippedUpdates)
			{
				Stack.ForEachMessage<UE::Anim::IInertializationRequester>([this, NodeId, &Proxy](UE::Anim::IInertializationRequester& InMessage)
				{
					InMessage.RequestInertialization(RequestedDuration);
 					InMessage.AddDebugRecord(Proxy, NodeId);

					return UE::Anim::FMessageStack::EEnumerate::Stop;
				});
			}
		}
	});

	Source.Update(Context);

	// Accumulate delta time between calls to Evaluate_AnyThread
	DeltaTime += Context.GetDeltaTime();
}


void FAnimNode_Inertialization::Evaluate_AnyThread(FPoseContext& Output)
{
	LLM_SCOPE_BYNAME(TEXT("Animation/Inertialization"));
	DECLARE_SCOPE_HIERARCHICAL_COUNTER_ANIMNODE(Evaluate_AnyThread);

	Source.Evaluate(Output);

	// Extract any pending inertialization request
	const float Duration = ConsumeInertializationRequest(Output);

	// Disable inertialization if requested (for testing / debugging)
	if (!CVarAnimInertializationEnable.GetValueOnAnyThread())
	{
		Deactivate();

		// Clear the pose history
		PoseSnapshots.Reset();

		// Reset the cached time accumulator and teleport state
		DeltaTime = 0.0f;
		TeleportType = ETeleportType::None;

		return;
	}

	// Update the inertialization state if a new inertialization request is pending
	if (Duration > SMALL_NUMBER && PoseSnapshots.Num() > 0)
	{
		float AppliedDeficit = 0.0f;
		if (InertializationState == EInertializationState::Active)
		{
			// An active inertialization is being interrupted. Keep track of the lost inertialization time
			// and reduce future durations if interruptions continue. Without this mitigation, 
			// repeated interruptions will lead to a degenerate pose because the pose target is unstable.
			bool bApplyDeficit = InertializationDeficit > 0.0f && !CVarAnimInertializationIgnoreDeficit.GetValueOnAnyThread();
			InertializationDeficit = InertializationDuration - InertializationElapsedTime;
			AppliedDeficit = bApplyDeficit ? FMath::Min(Duration, InertializationDeficit) : 0.0f;
		}
		InertializationState = EInertializationState::Pending;
		InertializationElapsedTime = 0.0f;
		InertializationDuration = Duration - AppliedDeficit;
	}

	// Update the inertialization timer
	if (InertializationState != EInertializationState::Inactive)
	{
		InertializationElapsedTime += DeltaTime;
		if (InertializationElapsedTime >= InertializationDuration)
		{
			Deactivate();
		}
		else
		{
			// Pay down the accumulated deficit caused by interruptions
			InertializationDeficit -= FMath::Min(InertializationDeficit, DeltaTime);
		}
	}

	const FTransform ComponentTransform = Output.AnimInstanceProxy->GetComponentTransform();

	// Automatically detect teleports... note that we do the teleport distance check against the root bone's location (world space) rather
	// than the mesh component's location because we still want to inertialize instances where the skeletal mesh component has been moved
	// while simultaneously counter-moving the root bone (as is the case when mounting and dismounting vehicles for example)

	// bool bTeleported = (TeleportType != ETeleportType::None);
	// Ignore TeleportType for now. See UE-78594.
	bool bTeleported = false;
	const float TeleportDistanceThreshold = Output.AnimInstanceProxy->GetSkelMeshComponent()->GetTeleportDistanceThreshold();
	if (!bTeleported && PoseSnapshots.Num() > 0 && TeleportDistanceThreshold > 0.0f)
	{
		const FInertializationPose& Prev = PoseSnapshots[PoseSnapshots.Num() - 1];

		const FVector RootWorldSpaceLocation = ComponentTransform.TransformPosition(Output.Pose[FCompactPoseBoneIndex(0)].GetTranslation());
		const FVector PrevRootWorldSpaceLocation = Prev.ComponentTransform.TransformPosition(Prev.BoneTransforms[0].GetTranslation());
		if (FVector::DistSquared(RootWorldSpaceLocation, PrevRootWorldSpaceLocation) > FMath::Square(TeleportDistanceThreshold))
		{
			bTeleported = true;
		}
	}
	if (bTeleported)
	{
		// Cancel inertialization requests during teleports
		if (InertializationState == EInertializationState::Pending)
		{
			Deactivate();
		}

		// Clear the time accumulator during teleports (in order to invalidate any recorded velocities during the teleport)
		DeltaTime = 0.0f;
	}

	// Ignore the inertialization velocities if requested (for testing / debugging)
	if (CVarAnimInertializationIgnoreVelocity.GetValueOnAnyThread())
	{
		// Clear the time accumulator (so as to invalidate any recorded velocities)
		DeltaTime = 0.0f;
	}

	// Inertialize the pose
	if (InertializationState == EInertializationState::Pending)
	{
		StartInertialization(Output,
			PoseSnapshots[PoseSnapshots.Num() - 1],
			PoseSnapshots[FMath::Max(PoseSnapshots.Num() - 2, 0)],
			InertializationDuration,
			InertializationPoseDiff);
		InertializationState = EInertializationState::Active;
	}
	if (InertializationState == EInertializationState::Active)
	{
		ApplyInertialization(Output, InertializationPoseDiff, InertializationElapsedTime, InertializationDuration);
	}

	// Get the parent actor attachment information (to detect and counteract discontinuities when changing parents)
	FName AttachParentName = NAME_None;
	if (AActor* Owner = Output.AnimInstanceProxy->GetSkelMeshComponent()->GetOwner())
	{
		if (AActor* AttachParentActor = Owner->GetAttachParentActor())
		{
			AttachParentName = AttachParentActor->GetFName();
		}
	}

	// Capture the pose snapshot for this frame
	if (PoseSnapshots.Num() < INERTIALIZATION_MAX_POSE_SNAPSHOTS)
	{
		// Add the pose to the end of the buffer
		FInertializationPose& Snapshot = PoseSnapshots.AddDefaulted_GetRef();
		Snapshot.InitFrom(Output.Pose, Output.Curve, ComponentTransform, AttachParentName, DeltaTime);
	}
	else
	{
		// Bubble the old poses forward in the buffer (using swaps to avoid allocations and copies)
		for (int32 i = 0; i < INERTIALIZATION_MAX_POSE_SNAPSHOTS - 1; ++i)
		{
			Swap(PoseSnapshots[i], PoseSnapshots[i+1]);

			// Verify the swap operation used move assignment to properly fix up curve LUT pointers
			checkSlow(PoseSnapshots[i].Curves.BlendedCurve.UIDToArrayIndexLUT == &PoseSnapshots[i].Curves.CurveUIDToArrayIndexLUT);
			checkSlow(PoseSnapshots[i+1].Curves.BlendedCurve.UIDToArrayIndexLUT == &PoseSnapshots[i+1].Curves.CurveUIDToArrayIndexLUT);
		}

		// Overwrite the (now irrelevant) pose in the last slot with the new post snapshot
		// (thereby avoiding the reallocation costs we would have incurred had we simply added a new pose at the end)
		FInertializationPose& Snapshot = PoseSnapshots[INERTIALIZATION_MAX_POSE_SNAPSHOTS - 1];
		Snapshot.InitFrom(Output.Pose, Output.Curve, ComponentTransform, AttachParentName, DeltaTime);
	}

	// Reset the time accumulator and teleport state
	DeltaTime = 0.0f;
	TeleportType = ETeleportType::None;

	TRACE_ANIM_NODE_VALUE(Output, TEXT("State"), *UEnum::GetValueAsString(InertializationState));
	TRACE_ANIM_NODE_VALUE(Output, TEXT("Elapsed Time"), InertializationElapsedTime);
	TRACE_ANIM_NODE_VALUE(Output, TEXT("Duration"), InertializationDuration);
	TRACE_ANIM_NODE_VALUE(Output, TEXT("Normalized Time"), InertializationDuration > KINDA_SMALL_NUMBER ? (InertializationElapsedTime / InertializationDuration) : 0.0f);
}


void FAnimNode_Inertialization::GatherDebugData(FNodeDebugData& DebugData)
{
	DECLARE_SCOPE_HIERARCHICAL_COUNTER_ANIMNODE(GatherDebugData);

	FString DebugLine = DebugData.GetNodeName(this);

	if (InertializationDuration > KINDA_SMALL_NUMBER)
	{
		DebugLine += FString::Printf(TEXT("('%s' Time: %.3f / %.3f (%.0f%%) [%.3f])"),
			*UEnum::GetValueAsString(InertializationState),
			InertializationElapsedTime,
			InertializationDuration,
			100.0f * InertializationElapsedTime / InertializationDuration,
			InertializationDeficit);
	}
	else
	{
		DebugLine += FString::Printf(TEXT("('%s' Time: %.3f / %.3f [%.3f])"),
			*UEnum::GetValueAsString(InertializationState),
			InertializationElapsedTime,
			InertializationDuration,
			InertializationDeficit);
	}
	DebugData.AddDebugItem(DebugLine);

	Source.GatherDebugData(DebugData);
}


bool FAnimNode_Inertialization::NeedsDynamicReset() const
{
	return true;
}


void FAnimNode_Inertialization::ResetDynamics(ETeleportType InTeleportType)
{
	if (InTeleportType > TeleportType)
	{
		TeleportType = InTeleportType;
	}
}


float FAnimNode_Inertialization::ConsumeInertializationRequest(FPoseContext& Context)
{
	const float Duration = RequestedDuration;
	RequestedDuration = -1.0f;
	return Duration;
}


void FAnimNode_Inertialization::StartInertialization(FPoseContext& Context, FInertializationPose& PreviousPose1, FInertializationPose& PreviousPose2, float Duration, /*OUT*/ FInertializationPoseDiff& OutPoseDiff)
{
	// Determine if this skeletal mesh's actor is attached to another actor
	FName AttachParentName = NAME_None;
	if (AActor* Owner = Context.AnimInstanceProxy->GetSkelMeshComponent()->GetOwner())
	{
		if (AActor* AttachParentActor = Owner->GetAttachParentActor())
		{
			AttachParentName = AttachParentActor->GetFName();
		}
	}

	OutPoseDiff.InitFrom(Context.Pose, Context.Curve, Context.AnimInstanceProxy->GetComponentTransform(), AttachParentName, PreviousPose1, PreviousPose2, CachedFilteredCurvesUIDs);
}


void FAnimNode_Inertialization::ApplyInertialization(FPoseContext& Context, const FInertializationPoseDiff& PoseDiff, float ElapsedTime, float Duration)
{
	PoseDiff.ApplyTo(Context.Pose, Context.Curve, ElapsedTime, Duration);
}

void FAnimNode_Inertialization::Deactivate()
{
	InertializationState = EInertializationState::Inactive;
	InertializationElapsedTime = 0.0f;
	InertializationDuration = 0.0f;
	InertializationDeficit = 0.0f;
}


void FInertializationPose::InitFrom(const FCompactPose& Pose, const FBlendedCurve& InCurves, const FTransform& InComponentTransform, const FName& InAttachParentName, float InDeltaTime)
{
	const FBoneContainer& BoneContainer = Pose.GetBoneContainer();

	const int32 NumSkeletonBones = BoneContainer.GetSkeletonAsset()->GetReferenceSkeleton().GetNum();
	BoneTransforms.Reset(NumSkeletonBones);
	BoneTransforms.AddZeroed(NumSkeletonBones);
	BoneStates.Reset(NumSkeletonBones);
	BoneStates.AddZeroed(NumSkeletonBones);
	for (FCompactPoseBoneIndex BoneIndex : Pose.ForEachBoneIndex())
	{
		const int32 SkeletonPoseBoneIndex = BoneContainer.GetSkeletonIndex(BoneIndex);
		if (SkeletonPoseBoneIndex != INDEX_NONE)
		{
			BoneTransforms[SkeletonPoseBoneIndex] = Pose[BoneIndex];
			BoneStates[SkeletonPoseBoneIndex] = EInertializationBoneState::Valid;
		}
	}

	Curves.InitFrom(InCurves);
	ComponentTransform = InComponentTransform;
	AttachParentName = InAttachParentName;
	DeltaTime = InDeltaTime;
}


// Initialize the pose difference from the current pose and the two previous snapshots
//
// Pose			the current frame's pose
// Curves       the current frame's curves
// Prev1		the previous frame's pose and curves
// Prev2		the pose and curves from two frames before
// DeltaTime	the time elapsed between Prev1 and Pose
//
void FInertializationPoseDiff::InitFrom(const FCompactPose& Pose, const FBlendedCurve& Curves, const FTransform& ComponentTransform, const FName& AttachParentName, const FInertializationPose& Prev1, const FInertializationPose& Prev2, const TSet<SmartName::UID_Type>& FilteredCurvesUIDs)
{
	const FBoneContainer& BoneContainer = Pose.GetBoneContainer();

	const FQuat ComponentTransform_GetRotation_Inverse = ComponentTransform.GetRotation().Inverse();

	// Determine if we should initialize in local space (the default) or in world space (for situations where we wish to correct
	// a world-space discontinuity such as an abrupt orientation change)
	InertializationSpace = EInertializationSpace::Default;
	if (AttachParentName != Prev1.AttachParentName || AttachParentName != Prev2.AttachParentName)
	{
		// If the parent space has changed, then inertialize in world space
		InertializationSpace = EInertializationSpace::WorldSpace;
	}
	else if (AttachParentName == NAME_None)
	{
		// If there was a discontinuity in ComponentTransform orientation, then correct for that by inertializing the orientation in world space
		// (but only if the mesh is not attached to another actor, because we don't want to dampen the connection between attached actors)
		if ((FMath::Abs((Prev1.ComponentTransform.GetRotation() * ComponentTransform_GetRotation_Inverse).W) < 0.999f) ||	// (W < 0.999f --> angle > 5 degrees)
			(FMath::Abs((Prev2.ComponentTransform.GetRotation() * ComponentTransform_GetRotation_Inverse).W) < 0.999f))		// (W < 0.999f --> angle > 5 degrees)
		{
			InertializationSpace = EInertializationSpace::WorldRotation;
		}
	}

	// Compute the inertialization differences for each bone
	const FReferenceSkeleton& RefSkeleton = BoneContainer.GetSkeletonAsset()->GetReferenceSkeleton();
	const int32 NumSkeletonBones = RefSkeleton.GetNum();
	BoneDiffs.Empty(NumSkeletonBones);
	BoneDiffs.AddZeroed(NumSkeletonBones);
	for (FCompactPoseBoneIndex BoneIndex : Pose.ForEachBoneIndex())
	{
		const int32 SkeletonPoseBoneIndex = BoneContainer.GetSkeletonIndex(BoneIndex);

		if (SkeletonPoseBoneIndex != INDEX_NONE && Prev1.BoneStates[SkeletonPoseBoneIndex] == EInertializationBoneState::Valid)
		{
			const FTransform PoseTransform = Pose[BoneIndex];
			FTransform Prev1Transform = Prev1.BoneTransforms[SkeletonPoseBoneIndex];
			FTransform Prev2Transform = Prev2.BoneTransforms[SkeletonPoseBoneIndex];
			const bool Prev2IsValid = Prev2.BoneStates[SkeletonPoseBoneIndex] == EInertializationBoneState::Valid;

			if (BoneIndex.IsRootBone())
			{
				// If we are inertializing in world space, then adjust the historical root bones to be in a consistent reference frame
				if (InertializationSpace == EInertializationSpace::WorldSpace)
				{
					Prev1Transform *= Prev1.ComponentTransform.GetRelativeTransform(ComponentTransform);
					Prev2Transform *= Prev2.ComponentTransform.GetRelativeTransform(ComponentTransform);
				}
				else if (InertializationSpace == EInertializationSpace::WorldRotation)
				{
					Prev1Transform.SetRotation(ComponentTransform_GetRotation_Inverse * Prev1.ComponentTransform.GetRotation() * Prev1Transform.GetRotation());
					Prev2Transform.SetRotation(ComponentTransform_GetRotation_Inverse * Prev2.ComponentTransform.GetRotation() * Prev2Transform.GetRotation());
				}
			}
			else
			{
				// If this bone is a child of an excluded bone, then adjust the previous transforms to be relative to the excluded parent's
				// new transform so that the children maintain their original component space transform even though the parent will pop
				FCompactPoseBoneIndex ParentBoneIndex = BoneContainer.GetParentBoneIndex(BoneIndex);
				int32 ParentSkeletonPoseBoneIndex = (ParentBoneIndex != INDEX_NONE) ? BoneContainer.GetSkeletonIndex(ParentBoneIndex) : INDEX_NONE;
				if (ParentBoneIndex != INDEX_NONE && ParentSkeletonPoseBoneIndex != INDEX_NONE &&
					(Prev1.BoneStates[ParentSkeletonPoseBoneIndex] == EInertializationBoneState::Excluded || Prev2.BoneStates[ParentSkeletonPoseBoneIndex] == EInertializationBoneState::Excluded))
				{
					FTransform ParentPrev1Transform = Prev1.BoneTransforms[ParentSkeletonPoseBoneIndex];
					FTransform ParentPrev2Transform = Prev2.BoneTransforms[ParentSkeletonPoseBoneIndex];
					FTransform ParentPoseTransform = Pose[ParentBoneIndex];

					// Continue walking up the skeleton hierarchy in case the parent's parent etc is also excluded
					ParentBoneIndex = BoneContainer.GetParentBoneIndex(ParentBoneIndex);
					ParentSkeletonPoseBoneIndex = (ParentBoneIndex != INDEX_NONE) ? BoneContainer.GetSkeletonIndex(ParentBoneIndex) : INDEX_NONE;
					while (ParentBoneIndex != INDEX_NONE && ParentSkeletonPoseBoneIndex != INDEX_NONE &&
						(Prev1.BoneStates[ParentSkeletonPoseBoneIndex] == EInertializationBoneState::Excluded || Prev2.BoneStates[ParentSkeletonPoseBoneIndex] == EInertializationBoneState::Excluded))
					{
						ParentPrev1Transform *= Prev1.BoneTransforms[ParentSkeletonPoseBoneIndex];
						ParentPrev2Transform *= Prev2.BoneTransforms[ParentSkeletonPoseBoneIndex];
						ParentPoseTransform *= Pose[ParentBoneIndex];

						ParentBoneIndex = BoneContainer.GetParentBoneIndex(ParentBoneIndex);
						ParentSkeletonPoseBoneIndex = (ParentBoneIndex != INDEX_NONE) ? BoneContainer.GetSkeletonIndex(ParentBoneIndex) : INDEX_NONE;
					}

					// Adjust the transforms so that they behave as though the excluded parent has been in its new location all along
					Prev1Transform *= ParentPrev1Transform.GetRelativeTransform(ParentPoseTransform);
					Prev2Transform *= ParentPrev2Transform.GetRelativeTransform(ParentPoseTransform);
				}
			}

			FInertializationBoneDiff& BoneDiff = BoneDiffs[SkeletonPoseBoneIndex];

			// Compute the bone translation difference
			{
				FVector TranslationDirection = FVector::ZeroVector;
				float TranslationMagnitude = 0.0f;
				float TranslationSpeed = 0.0f;

				const FVector T = Prev1Transform.GetTranslation() - PoseTransform.GetTranslation();
				TranslationMagnitude = T.Size();
				if (TranslationMagnitude > KINDA_SMALL_NUMBER)
				{
					TranslationDirection = T / TranslationMagnitude;
				}

				if (Prev2IsValid && Prev1.DeltaTime > KINDA_SMALL_NUMBER && TranslationMagnitude > KINDA_SMALL_NUMBER)
				{
					const FVector PrevT = Prev2Transform.GetTranslation() - PoseTransform.GetTranslation();
					const float PrevMagnitude = FVector::DotProduct(PrevT, TranslationDirection);
					TranslationSpeed = (TranslationMagnitude - PrevMagnitude) / Prev1.DeltaTime;
				}

				BoneDiff.TranslationDirection = TranslationDirection;
				BoneDiff.TranslationMagnitude = TranslationMagnitude;
				BoneDiff.TranslationSpeed = TranslationSpeed;
			}

			// Compute the bone rotation difference
			{
				FVector RotationAxis = FVector::ZeroVector;
				float RotationAngle = 0.0f;
				float RotationSpeed = 0.0f;

				const FQuat Q = Prev1Transform.GetRotation() * PoseTransform.GetRotation().Inverse();
				Q.ToAxisAndAngle(RotationAxis, RotationAngle);
				RotationAngle = FMath::UnwindRadians(RotationAngle);
				if (RotationAngle < 0.0f)
				{
					RotationAxis = -RotationAxis;
					RotationAngle = -RotationAngle;
				}

				if (Prev2IsValid && Prev1.DeltaTime > KINDA_SMALL_NUMBER && RotationAngle > KINDA_SMALL_NUMBER)
				{
					const FQuat PrevQ = Prev2Transform.GetRotation() * PoseTransform.GetRotation().Inverse();
					const float PrevAngle = PrevQ.GetTwistAngle(RotationAxis);
					RotationSpeed = FMath::UnwindRadians(RotationAngle - PrevAngle) / Prev1.DeltaTime;
				}

				BoneDiff.RotationAxis = RotationAxis;
				BoneDiff.RotationAngle = RotationAngle;
				BoneDiff.RotationSpeed = RotationSpeed;
			}

			// Compute the bone scale difference
			{
				FVector ScaleAxis = FVector::ZeroVector;
				float ScaleMagnitude = 0.0f;
				float ScaleSpeed = 0.0f;

				const FVector S = Prev1Transform.GetScale3D() - PoseTransform.GetScale3D();
				ScaleMagnitude = S.Size();
				if (ScaleMagnitude > KINDA_SMALL_NUMBER)
				{
					ScaleAxis = S / ScaleMagnitude;
				}

				if (Prev2IsValid && Prev1.DeltaTime > KINDA_SMALL_NUMBER && ScaleMagnitude > KINDA_SMALL_NUMBER)
				{
					const FVector PrevS = Prev2Transform.GetScale3D() - PoseTransform.GetScale3D();
					const float PrevMagnitude = FVector::DotProduct(PrevS, ScaleAxis);
					ScaleSpeed = (ScaleMagnitude - PrevMagnitude) / Prev1.DeltaTime;
				}

				BoneDiff.ScaleAxis = ScaleAxis;
				BoneDiff.ScaleMagnitude = ScaleMagnitude;
				BoneDiff.ScaleSpeed = ScaleSpeed;
			}
		}
	}

	// Compute the curve differences
	const int32 CurveNum = Curves.IsValid() ? Curves.UIDToArrayIndexLUT->Num() : 0;
	CurveDiffs.Empty(CurveNum);
	CurveDiffs.AddZeroed(CurveNum);
	for (int32 CurveUID = 0; CurveUID != CurveNum; ++CurveUID)
	{
		const int32 CurrIdx = Curves.GetArrayIndexByUID(CurveUID);
		const int32 Prev1Idx = Prev1.Curves.BlendedCurve.GetArrayIndexByUID(CurveUID);
		if (CurrIdx == INDEX_NONE || Prev1Idx == INDEX_NONE)
		{
			// CurveDiff is zeroed
			continue;
		}

<<<<<<< HEAD
=======
		// Check if the curve is in our filter set. Leave CurveDiff zeroed if it is.
		if (FilteredCurvesUIDs.Contains((SmartName::UID_Type)CurveUID))
		{
			continue;
		}

>>>>>>> 6bbb88c8
		const float CurrWeight = Curves.CurveWeights[CurrIdx];
		const float Prev1Weight = Prev1.Curves.BlendedCurve.CurveWeights[Prev1Idx];
		FInertializationCurveDiff& CurveDiff = CurveDiffs[CurveUID];

		// Note we intentionally ignore FBlendedCurve::ValidCurveWeights. We want to ease in/out when only one
		// curve is valid, and we'll compute a zero delta and derivative when both are invalid.
		CurveDiff.Delta = Prev1Weight - CurrWeight;

		const int32 Prev2Idx = Prev2.Curves.BlendedCurve.GetArrayIndexByUID(CurveUID);
		if (Prev2Idx != INDEX_NONE && Prev1.DeltaTime > KINDA_SMALL_NUMBER)
		{
			const float Prev2Weight = Prev2.Curves.BlendedCurve.CurveWeights[Prev2Idx];
			CurveDiff.Derivative = (Prev1Weight - Prev2Weight) / Prev1.DeltaTime;
		}
	}
}


// Apply this difference to a pose and a set of curves, decaying over time as InertializationElapsedTime approaches InertializationDuration
//
void FInertializationPoseDiff::ApplyTo(FCompactPose& Pose, FBlendedCurve& Curves, float InertializationElapsedTime, float InertializationDuration) const
{
	const FBoneContainer& BoneContainer = Pose.GetBoneContainer();

	// Apply pose difference
	for (FCompactPoseBoneIndex BoneIndex : Pose.ForEachBoneIndex())
	{
		const int32 SkeletonPoseBoneIndex = BoneContainer.GetSkeletonIndex(BoneIndex);

		if (SkeletonPoseBoneIndex != INDEX_NONE)
		{
			const FInertializationBoneDiff& BoneDiff = BoneDiffs[SkeletonPoseBoneIndex];

			// Apply the bone translation difference
			const FVector T = BoneDiff.TranslationDirection *
				CalcInertialFloat(BoneDiff.TranslationMagnitude, BoneDiff.TranslationSpeed, InertializationElapsedTime, InertializationDuration);
			Pose[BoneIndex].AddToTranslation(T);

			// Apply the bone rotation difference
			const FQuat Q = FQuat(BoneDiff.RotationAxis,
				CalcInertialFloat(BoneDiff.RotationAngle, BoneDiff.RotationSpeed, InertializationElapsedTime, InertializationDuration));
			Pose[BoneIndex].SetRotation(Q * Pose[BoneIndex].GetRotation());

			// Apply the bone scale difference
			const FVector S = BoneDiff.ScaleAxis *
				CalcInertialFloat(BoneDiff.ScaleMagnitude, BoneDiff.ScaleSpeed, InertializationElapsedTime, InertializationDuration);
			Pose[BoneIndex].SetScale3D(S + Pose[BoneIndex].GetScale3D());
		}
	}

	Pose.NormalizeRotations();

	// Apply curve differences
	if (Curves.IsValid())
	{
		// Note Curves.Elements is indexed indirectly via lookup table while CurveDiffs is indexed directly by curve ID
		const int32 CurveNum = FMath::Min(Curves.UIDToArrayIndexLUT->Num(), CurveDiffs.Num());
		for (int32 CurveUID = 0; CurveUID != CurveNum; ++CurveUID)
		{
			const int32 CurrIdx = Curves.GetArrayIndexByUID(CurveUID);
			if (CurrIdx == INDEX_NONE)
			{
				continue;
			}

			const FInertializationCurveDiff& CurveDiff = CurveDiffs[CurveUID];
			const float C = CalcInertialFloat(CurveDiff.Delta, CurveDiff.Derivative, InertializationElapsedTime, InertializationDuration);
			if (C != 0.0f)
			{
				Curves.CurveWeights[CurrIdx] += C;
				Curves.ValidCurveWeights[CurrIdx] = true;
			}
		}
	}
}


// Calculate the "inertialized" value of a single float at time t
//
// @param x0	Initial value of the float (at time 0)
// @param v0	Initial "velocity" (first derivative) of the float (at time 0)
// @param t		Time at which to evaluate the float
// @param t1	Ending inertialization time (ie: the time at which the curve must be zero)
//
// Evaluates a quintic polynomial curve with the specified initial conditions (x0, v0) which hits zero at time t1.  As well,
// the curve is designed so that the first and second derivatives are also zero at time t1.
//
// The initial second derivative (a0) is chosen such that it is as close to zero as possible, but large enough to prevent any
// overshoot (ie: enforce x >= 0 for t between 0 and t1).  If necessary, the ending time t1 will be adjusted (shortened) to
// guarantee that there is no overshoot, even for very large initial velocities.
//
float FInertializationPoseDiff::CalcInertialFloat(float x0, float v0, float t, float t1)
{
	static_assert(INERTIALIZATION_TIME_EPSILON * INERTIALIZATION_TIME_EPSILON * INERTIALIZATION_TIME_EPSILON * INERTIALIZATION_TIME_EPSILON * INERTIALIZATION_TIME_EPSILON > FLT_MIN,
		"INERTIALIZATION_TIME_EPSILON^5 must be greater than FLT_MIN to avoid denormalization (and potential division by zero) for very small values of t1");

	if (t < 0.0f)
	{
		t = 0.0f;
	}

	if (t >= t1 - INERTIALIZATION_TIME_EPSILON)
	{
		return 0.0f;
	}

	// Assume that x0 >= 0... if this is not the case, then simply invert everything (both input and output)
	float sign = 1.0f;
	if (x0 < 0.0f)
	{
		x0 = -x0;
		v0 = -v0;
		sign = -1.0f;
	}

	// If v0 > 0, then the curve will overshoot away from zero, so clamp v0 here to guarantee that there is no overshoot
	if (v0 > 0.0f)
	{
		v0 = 0.0f;
	}

	check(x0 >= 0.0f);
	check(v0 <= 0.0f);
	check(t >= 0.0f);
	check(t1 >= 0.0f);

	// Limit t1 such that the curve does not overshoot below zero (ensuring that x >= 0 for all t between 0 and t1).
	//
	// We observe that if the curve does overshoot below zero, it must have an inflection point somewhere between 0 and t1
	// (since we know that both x0 and x1 are >= 0).  Therefore, we can prevent overshoot by adjusting t1 such that any
	// inflection point is at t >= t1.
	//
	// Assuming that we are using the zero jerk version of the curve (see below) whose velocity has a triple root at t1, then
	// we can prevent overshoot by forcing the remaining root to be at time t >= t1, or equivalently, we can set t1 to be the
	// lesser of the original t1 or the value that gives us a solution with a quadruple velocity root at t1.
	//
	// The following Mathematica expression solves for t1 that gives us the quadruple velocity root:
	//
	//		v := q * (t-t1)^4
	//		x := Integrate[Expand[v], t] + x0
	//		eq1 := (v/.t->0)==v0
	//		eq2 := (x/.t->t1)==0
	//		Solve[{eq1 && eq2}, {q,t1}]
	//
	if (v0 < -KINDA_SMALL_NUMBER)
	{
		t1 = FMath::Min(t1, -5.0f * x0 / v0);
	}

	if (t >= t1 - INERTIALIZATION_TIME_EPSILON)
	{
		return 0.0f;
	}

	const float t1_2 = t1 * t1;
	const float t1_3 = t1 * t1_2;
	const float t1_4 = t1 * t1_3;
	const float t1_5 = t1 * t1_4;

	// Compute the initial acceleration value (a0) for this curve.  Ideally we want to use an initial acceleration of zero, but
	// if there is a large negative initial velocity, then we will need to use a larger acceleration in order to ensure that
	// the curve does not overshoot below zero (ie: to ensure that x >= 0 for all t between 0 and t1).
	//
	// To compute a0, we first compute the a0 that we would get if we also specified that the third derivative (the "jerk" j)
	// is zero at t1.  If this value of a0 is positive (and therefore opposing the initial velocity), then we use that.  If it
	// is negative, then we simply use an initial a0 of zero.
	//
	// The following Mathematica expression solves for a0 that gives us zero jerk at t1:
	//
	//		x:= A*t^5 + B*t^4 + C*t^3 + D*t^2 + v0*t + x0
	//		v:=Dt[x, t, Constants->{A,B,C,D,v0,x0}]
	//		a:=Dt[v, t, Constants->{A,B,C,D,v0,x0}]
	//		j:=Dt[a, t, Constants->{A,B,C,D,v0,x0}]
	//		eq1:=(x/.t->t1)==0
	//		eq2:=(v/.t->t1)==0
	//		eq3:=(a/.t->t1)==0
	//		eq4:=(j/.t->t1)==0
	//		a0:=a/.t->0/.Solve[{eq1 && eq2 && eq3 && eq4}, {A,B,C,D}]
	//		ExpandNumerator[a0]
	//
	const float a0 = FMath::Max(0.0f, (-8.0f*t1*v0 - 20.0f*x0) / t1_2);

	// Compute the polynomial coefficients given the starting and ending conditions, solved from:
	//
	//		x:= A*t^5 + B*t^4 + C*t^3 + D*t^2 + v0*t + x0
	//		v:=Dt[x, t, Constants->{A,B,C,D,v0,x0}]
	//		a:=Dt[v, t, Constants->{A,B,C,D,v0,x0}]
	//		eq1:=(x/.t->t1)==0
	//		eq2:=(v/.t->t1)==0
	//		eq3:=(a/.t->t1)==0
	//		eq4:=(a/.t->0)==a0
	//		Simplify[Solve[{eq1 && eq2 && eq3 && eq4}, {A,B,C,D}]]
	//
	const float A = -0.5f * (     a0*t1_2 +  6.0f*t1*v0 + 12.0f*x0) / t1_5;
	const float B =  0.5f * (3.0f*a0*t1_2 + 16.0f*t1*v0 + 30.0f*x0) / t1_4;
	const float C = -0.5f * (3.0f*a0*t1_2 + 12.0f*t1*v0 + 20.0f*x0) / t1_3;
	const float D =  0.5f * a0;

	const float x = (((((A*t) + B)*t + C)*t + D)*t + v0)*t + x0;

	return x * sign;
}

#undef LOCTEXT_NAMESPACE<|MERGE_RESOLUTION|>--- conflicted
+++ resolved
@@ -636,15 +636,12 @@
 			continue;
 		}
 
-<<<<<<< HEAD
-=======
 		// Check if the curve is in our filter set. Leave CurveDiff zeroed if it is.
 		if (FilteredCurvesUIDs.Contains((SmartName::UID_Type)CurveUID))
 		{
 			continue;
 		}
 
->>>>>>> 6bbb88c8
 		const float CurrWeight = Curves.CurveWeights[CurrIdx];
 		const float Prev1Weight = Prev1.Curves.BlendedCurve.CurveWeights[Prev1Idx];
 		FInertializationCurveDiff& CurveDiff = CurveDiffs[CurveUID];
