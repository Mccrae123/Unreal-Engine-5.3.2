// Copyright Epic Games, Inc. All Rights Reserved.

#include "Animation/AnimNode_SequencePlayer.h"

#include "Animation/AnimMontage.h"
#include "Animation/AnimInstanceProxy.h"
<<<<<<< HEAD
#include "Animation/AnimTrace.h"
#include "Animation/AnimPoseSearchProvider.h"
#include "Animation/AnimSyncScope.h"
=======
#include "Animation/AnimationPoseData.h"
#include "Animation/ExposedValueHandler.h"
#include "Logging/TokenizedMessage.h"
>>>>>>> 74d0b334

#include UE_INLINE_GENERATED_CPP_BY_NAME(AnimNode_SequencePlayer)

#if WITH_EDITORONLY_DATA
#include "Animation/AnimBlueprintGeneratedClass.h"
#endif

#define LOCTEXT_NAMESPACE "AnimNode_SequencePlayer"

/////////////////////////////////////////////////////
// FAnimSequencePlayerNode

float FAnimNode_SequencePlayerBase::GetCurrentAssetTime() const
{
	return InternalTimeAccumulator;
}

float FAnimNode_SequencePlayerBase::GetCurrentAssetTimePlayRateAdjusted() const
{
	UAnimSequenceBase* CurrentSequence = GetSequence();
	const float SequencePlayRate = (CurrentSequence ? CurrentSequence->RateScale : 1.f);
	const float CurrentPlayRate = GetPlayRate();
	const float CurrentPlayRateBasis = GetPlayRateBasis();

	const float AdjustedPlayRate = PlayRateScaleBiasClampState.ApplyTo(GetPlayRateScaleBiasClampConstants(), FMath::IsNearlyZero(CurrentPlayRateBasis) ? 0.f : (CurrentPlayRate / CurrentPlayRateBasis));
	const float EffectivePlayrate = SequencePlayRate * AdjustedPlayRate;
	return (EffectivePlayrate < 0.0f) ? GetCurrentAssetLength() - InternalTimeAccumulator : InternalTimeAccumulator;
}

float FAnimNode_SequencePlayerBase::GetCurrentAssetLength() const
{
	UAnimSequenceBase* CurrentSequence = GetSequence();
	return CurrentSequence ? CurrentSequence->GetPlayLength() : 0.0f;
}

void FAnimNode_SequencePlayerBase::Initialize_AnyThread(const FAnimationInitializeContext& Context)
{
	DECLARE_SCOPE_HIERARCHICAL_COUNTER_ANIMNODE(Initialize_AnyThread);

	FAnimNode_AssetPlayerBase::Initialize_AnyThread(Context);

	GetEvaluateGraphExposedInputs().Execute(Context);

	UAnimSequenceBase* CurrentSequence = GetSequence();
	if (CurrentSequence && !ensureMsgf(!CurrentSequence->IsA<UAnimMontage>(), TEXT("Sequence players do not support anim montages.")))
	{
		CurrentSequence = nullptr;
	}

	InternalTimeAccumulator = GetStartPosition();
	PlayRateScaleBiasClampState.Reinitialize();

	if (CurrentSequence != nullptr)
	{
		const float CurrentPlayRate = GetPlayRate();
		const float CurrentPlayRateBasis = GetPlayRateBasis();

		const float AdjustedPlayRate = PlayRateScaleBiasClampState.ApplyTo(GetPlayRateScaleBiasClampConstants(), FMath::IsNearlyZero(CurrentPlayRateBasis) ? 0.f : (CurrentPlayRate / CurrentPlayRateBasis), 0.f);
		const float EffectivePlayrate = CurrentSequence->RateScale * AdjustedPlayRate;
		if ((InternalTimeAccumulator == 0.f) && (EffectivePlayrate < 0.f))
		{
			InternalTimeAccumulator = CurrentSequence->GetPlayLength();
		}
	}
}

void FAnimNode_SequencePlayerBase::CacheBones_AnyThread(const FAnimationCacheBonesContext& Context)
{
	DECLARE_SCOPE_HIERARCHICAL_COUNTER_ANIMNODE(CacheBones_AnyThread);
}

void FAnimNode_SequencePlayerBase::UpdateAssetPlayer(const FAnimationUpdateContext& Context)
{
	DECLARE_SCOPE_HIERARCHICAL_COUNTER_ANIMNODE(UpdateAssetPlayer);

	GetEvaluateGraphExposedInputs().Execute(Context);

	UAnimSequenceBase* CurrentSequence = GetSequence();
	if (CurrentSequence && !ensureMsgf(!CurrentSequence->IsA<UAnimMontage>(), TEXT("Sequence players do not support anim montages.")))
	{
		CurrentSequence = nullptr;
	}

	if (CurrentSequence != nullptr && CurrentSequence->GetSkeleton() != nullptr)
	{
		// HACK for 5.1.1 do allow us to fix UE-170739 without altering public API
		auto HACK_CreateTickRecordForNode = [this]( const FAnimationUpdateContext& Context, UAnimSequenceBase* Sequence, bool bLooping, float PlayRate)
		{
			// Create a tick record and push into the closest scope
			const float FinalBlendWeight = Context.GetFinalBlendWeight();

			UE::Anim::FAnimSyncGroupScope& SyncScope = Context.GetMessageChecked<UE::Anim::FAnimSyncGroupScope>();

			const EAnimGroupRole::Type SyncGroupRole = GetGroupRole();
			const FName SyncGroupName = GetGroupName();

			const FName GroupNameToUse = ((SyncGroupRole < EAnimGroupRole::TransitionLeader) || bHasBeenFullWeight) ? SyncGroupName : NAME_None;
			EAnimSyncMethod MethodToUse = GetGroupMethod();
			if(GroupNameToUse == NAME_None && MethodToUse == EAnimSyncMethod::SyncGroup)
			{
				MethodToUse = EAnimSyncMethod::DoNotSync;
			}

			const UE::Anim::FAnimSyncParams SyncParams(GroupNameToUse, SyncGroupRole, MethodToUse);
			FAnimTickRecord TickRecord(Sequence, bLooping, PlayRate, FinalBlendWeight, /*inout*/ InternalTimeAccumulator, MarkerTickRecord);
			TickRecord.GatherContextData(Context);

			TickRecord.RootMotionWeightModifier = Context.GetRootMotionWeightModifier();
			TickRecord.DeltaTimeRecord = &DeltaTimeRecord;
			TickRecord.BlendSpace.bIsEvaluator = false;

			SyncScope.AddTickRecord(TickRecord, SyncParams, UE::Anim::FAnimSyncDebugInfo(Context));

			TRACE_ANIM_TICK_RECORD(Context, TickRecord);
		};
		
		const float CurrentPlayRate = GetPlayRate();
		const float CurrentPlayRateBasis = GetPlayRateBasis();

		InternalTimeAccumulator = FMath::Clamp(InternalTimeAccumulator, 0.f, CurrentSequence->GetPlayLength());
		const float AdjustedPlayRate = PlayRateScaleBiasClampState.ApplyTo(GetPlayRateScaleBiasClampConstants(), FMath::IsNearlyZero(CurrentPlayRateBasis) ? 0.f : (CurrentPlayRate / CurrentPlayRateBasis), Context.GetDeltaTime());
<<<<<<< HEAD
		HACK_CreateTickRecordForNode(Context, CurrentSequence, GetLoopAnimation(), AdjustedPlayRate);
=======
		CreateTickRecordForNode(Context, CurrentSequence, GetLoopAnimation(), AdjustedPlayRate, false);
>>>>>>> 74d0b334
	}

#if WITH_EDITORONLY_DATA
	if (FAnimBlueprintDebugData* DebugData = Context.AnimInstanceProxy->GetAnimBlueprintDebugData())
	{
		DebugData->RecordSequencePlayer(Context.GetCurrentNodeId(), GetAccumulatedTime(), CurrentSequence != nullptr ? CurrentSequence->GetPlayLength() : 0.0f, CurrentSequence != nullptr ? CurrentSequence->GetNumberOfSampledKeys() : 0);
	}
#endif

	TRACE_ANIM_SEQUENCE_PLAYER(Context, *this);
	TRACE_ANIM_NODE_VALUE(Context, TEXT("Name"), CurrentSequence != nullptr ? CurrentSequence->GetFName() : NAME_None);
	TRACE_ANIM_NODE_VALUE(Context, TEXT("Sequence"), CurrentSequence);
	TRACE_ANIM_NODE_VALUE(Context, TEXT("Playback Time"), InternalTimeAccumulator);
}

void FAnimNode_SequencePlayerBase::Evaluate_AnyThread(FPoseContext& Output)
{
	DECLARE_SCOPE_HIERARCHICAL_COUNTER_ANIMNODE(Evaluate_AnyThread);

	UAnimSequenceBase* CurrentSequence = GetSequence();
	if (CurrentSequence != nullptr && CurrentSequence->GetSkeleton() != nullptr)
	{
		const bool bExpectedAdditive = Output.ExpectsAdditivePose();
		const bool bIsAdditive = CurrentSequence->IsValidAdditive();

		if (bExpectedAdditive && !bIsAdditive)
		{
			FText Message = FText::Format(LOCTEXT("AdditiveMismatchWarning", "Trying to play a non-additive animation '{0}' into a pose that is expected to be additive in anim instance '{1}'"), FText::FromString(CurrentSequence->GetName()), FText::FromString(Output.AnimInstanceProxy->GetAnimInstanceName()));
			Output.LogMessage(EMessageSeverity::Warning, Message);
		}

		FAnimationPoseData AnimationPoseData(Output);
		CurrentSequence->GetAnimationPose(AnimationPoseData, FAnimExtractContext(static_cast<double>(InternalTimeAccumulator), Output.AnimInstanceProxy->ShouldExtractRootMotion(), DeltaTimeRecord, GetLoopAnimation()));
	}
	else
	{
		Output.ResetToRefPose();
	}
}

void FAnimNode_SequencePlayerBase::GatherDebugData(FNodeDebugData& DebugData)
{
	FString DebugLine = DebugData.GetNodeName(this);

	UAnimSequenceBase* CurrentSequence = GetSequence();
	DebugLine += FString::Printf(TEXT("('%s' Play Time: %.3f)"), CurrentSequence ? *CurrentSequence->GetName() : TEXT("NULL"), InternalTimeAccumulator);
	DebugData.AddDebugItem(DebugLine, true);
}

float FAnimNode_SequencePlayerBase::GetTimeFromEnd(float CurrentNodeTime) const
{
	UAnimSequenceBase* CurrentSequence = GetSequence();
	return CurrentSequence ? CurrentSequence->GetPlayLength() - CurrentNodeTime : 0.0f;
}

float FAnimNode_SequencePlayerBase::GetEffectiveStartPosition(const FAnimationBaseContext& Context) const
{
	return GetStartPosition();
}

bool FAnimNode_SequencePlayer::SetSequence(UAnimSequenceBase* InSequence)
{
	Sequence = InSequence;
	return true;
}

bool FAnimNode_SequencePlayer::SetLoopAnimation(bool bInLoopAnimation)
{
#if WITH_EDITORONLY_DATA
	bLoopAnimation = bInLoopAnimation;
#endif
	
	if(bool* bLoopAnimationPtr = GET_INSTANCE_ANIM_NODE_DATA_PTR(bool, bLoopAnimation))
	{
		*bLoopAnimationPtr = bInLoopAnimation;
		return true;
	}

	return false;
}

UAnimSequenceBase* FAnimNode_SequencePlayer::GetSequence() const
{
	return Sequence;
}

float FAnimNode_SequencePlayer::GetPlayRateBasis() const
{
	return GET_ANIM_NODE_DATA(float, PlayRateBasis);
}

float FAnimNode_SequencePlayer::GetPlayRate() const
{
	return GET_ANIM_NODE_DATA(float, PlayRate);
}

const FInputScaleBiasClampConstants& FAnimNode_SequencePlayer::GetPlayRateScaleBiasClampConstants() const
{
	return GET_ANIM_NODE_DATA(FInputScaleBiasClampConstants, PlayRateScaleBiasClampConstants);
}

float FAnimNode_SequencePlayer::GetStartPosition() const
{
	return GET_ANIM_NODE_DATA(float, StartPosition);
}

bool FAnimNode_SequencePlayer::GetLoopAnimation() const
{
	return GET_ANIM_NODE_DATA(bool, bLoopAnimation);
}

bool FAnimNode_SequencePlayer::GetStartFromMatchingPose() const
{
	return GET_ANIM_NODE_DATA(bool, bStartFromMatchingPose);
}

FName FAnimNode_SequencePlayer::GetGroupName() const
{
	return GET_ANIM_NODE_DATA(FName, GroupName);
}

EAnimGroupRole::Type FAnimNode_SequencePlayer::GetGroupRole() const
{
	return GET_ANIM_NODE_DATA(TEnumAsByte<EAnimGroupRole::Type>, GroupRole);
}

EAnimSyncMethod FAnimNode_SequencePlayer::GetGroupMethod() const
{
	return GET_ANIM_NODE_DATA(EAnimSyncMethod, Method);
}

bool FAnimNode_SequencePlayer::GetIgnoreForRelevancyTest() const
{
	return GET_ANIM_NODE_DATA(bool, bIgnoreForRelevancyTest);
}

bool FAnimNode_SequencePlayer::SetGroupName(FName InGroupName)
{
#if WITH_EDITORONLY_DATA
	GroupName = InGroupName;
#endif

	if(FName* GroupNamePtr = GET_INSTANCE_ANIM_NODE_DATA_PTR(FName, GroupName))
	{
		*GroupNamePtr = InGroupName;
		return true;
	}

	return false;
}

bool FAnimNode_SequencePlayer::SetGroupRole(EAnimGroupRole::Type InRole)
{
#if WITH_EDITORONLY_DATA
	GroupRole = InRole;
#endif

	if(TEnumAsByte<EAnimGroupRole::Type>* GroupRolePtr = GET_INSTANCE_ANIM_NODE_DATA_PTR(TEnumAsByte<EAnimGroupRole::Type>, GroupRole))
	{
		*GroupRolePtr = InRole;
		return true;
	}

	return false;
}

bool FAnimNode_SequencePlayer::SetGroupMethod(EAnimSyncMethod InMethod)
{
#if WITH_EDITORONLY_DATA
	Method = InMethod;
#endif

	if(EAnimSyncMethod* MethodPtr = GET_INSTANCE_ANIM_NODE_DATA_PTR(EAnimSyncMethod, Method))
	{
		*MethodPtr = InMethod;
		return true;
	}

	return false;
}

bool FAnimNode_SequencePlayer::SetIgnoreForRelevancyTest(bool bInIgnoreForRelevancyTest)
{
#if WITH_EDITORONLY_DATA
	bIgnoreForRelevancyTest = bInIgnoreForRelevancyTest;
#endif

	if(bool* bIgnoreForRelevancyTestPtr = GET_INSTANCE_ANIM_NODE_DATA_PTR(bool, bIgnoreForRelevancyTest))
	{
		*bIgnoreForRelevancyTestPtr = bInIgnoreForRelevancyTest;
		return true;
	}

	return false;
}

bool FAnimNode_SequencePlayer::SetStartPosition(float InStartPosition)
{
	if(float* StartPositionPtr = GET_INSTANCE_ANIM_NODE_DATA_PTR(float, StartPosition))
	{
		*StartPositionPtr = InStartPosition;
		return true;
	}

	return false;
}


bool FAnimNode_SequencePlayer::SetPlayRate(float InPlayRate)
{
	if(float* PlayRatePtr = GET_INSTANCE_ANIM_NODE_DATA_PTR(float, PlayRate))
	{
		*PlayRatePtr = InPlayRate;
		return true;
	}

	return false;
}

#undef LOCTEXT_NAMESPACE
<|MERGE_RESOLUTION|>--- conflicted
+++ resolved
@@ -4,15 +4,9 @@
 
 #include "Animation/AnimMontage.h"
 #include "Animation/AnimInstanceProxy.h"
-<<<<<<< HEAD
-#include "Animation/AnimTrace.h"
-#include "Animation/AnimPoseSearchProvider.h"
-#include "Animation/AnimSyncScope.h"
-=======
 #include "Animation/AnimationPoseData.h"
 #include "Animation/ExposedValueHandler.h"
 #include "Logging/TokenizedMessage.h"
->>>>>>> 74d0b334
 
 #include UE_INLINE_GENERATED_CPP_BY_NAME(AnimNode_SequencePlayer)
 
@@ -98,47 +92,12 @@
 
 	if (CurrentSequence != nullptr && CurrentSequence->GetSkeleton() != nullptr)
 	{
-		// HACK for 5.1.1 do allow us to fix UE-170739 without altering public API
-		auto HACK_CreateTickRecordForNode = [this]( const FAnimationUpdateContext& Context, UAnimSequenceBase* Sequence, bool bLooping, float PlayRate)
-		{
-			// Create a tick record and push into the closest scope
-			const float FinalBlendWeight = Context.GetFinalBlendWeight();
-
-			UE::Anim::FAnimSyncGroupScope& SyncScope = Context.GetMessageChecked<UE::Anim::FAnimSyncGroupScope>();
-
-			const EAnimGroupRole::Type SyncGroupRole = GetGroupRole();
-			const FName SyncGroupName = GetGroupName();
-
-			const FName GroupNameToUse = ((SyncGroupRole < EAnimGroupRole::TransitionLeader) || bHasBeenFullWeight) ? SyncGroupName : NAME_None;
-			EAnimSyncMethod MethodToUse = GetGroupMethod();
-			if(GroupNameToUse == NAME_None && MethodToUse == EAnimSyncMethod::SyncGroup)
-			{
-				MethodToUse = EAnimSyncMethod::DoNotSync;
-			}
-
-			const UE::Anim::FAnimSyncParams SyncParams(GroupNameToUse, SyncGroupRole, MethodToUse);
-			FAnimTickRecord TickRecord(Sequence, bLooping, PlayRate, FinalBlendWeight, /*inout*/ InternalTimeAccumulator, MarkerTickRecord);
-			TickRecord.GatherContextData(Context);
-
-			TickRecord.RootMotionWeightModifier = Context.GetRootMotionWeightModifier();
-			TickRecord.DeltaTimeRecord = &DeltaTimeRecord;
-			TickRecord.BlendSpace.bIsEvaluator = false;
-
-			SyncScope.AddTickRecord(TickRecord, SyncParams, UE::Anim::FAnimSyncDebugInfo(Context));
-
-			TRACE_ANIM_TICK_RECORD(Context, TickRecord);
-		};
-		
 		const float CurrentPlayRate = GetPlayRate();
 		const float CurrentPlayRateBasis = GetPlayRateBasis();
 
 		InternalTimeAccumulator = FMath::Clamp(InternalTimeAccumulator, 0.f, CurrentSequence->GetPlayLength());
 		const float AdjustedPlayRate = PlayRateScaleBiasClampState.ApplyTo(GetPlayRateScaleBiasClampConstants(), FMath::IsNearlyZero(CurrentPlayRateBasis) ? 0.f : (CurrentPlayRate / CurrentPlayRateBasis), Context.GetDeltaTime());
-<<<<<<< HEAD
-		HACK_CreateTickRecordForNode(Context, CurrentSequence, GetLoopAnimation(), AdjustedPlayRate);
-=======
 		CreateTickRecordForNode(Context, CurrentSequence, GetLoopAnimation(), AdjustedPlayRate, false);
->>>>>>> 74d0b334
 	}
 
 #if WITH_EDITORONLY_DATA
