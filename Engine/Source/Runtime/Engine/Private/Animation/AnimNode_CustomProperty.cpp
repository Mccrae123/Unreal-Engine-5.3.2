--- conflicted
+++ resolved
@@ -86,8 +86,6 @@
 					SourceProperties.Add(SourceProperty);
 					DestProperties.Add(DestProperty);
 				}
-<<<<<<< HEAD
-=======
 			}
 		}
 	}
@@ -132,7 +130,6 @@
 			if(bRelevantObjectWasReinstanced)
 			{
 				HandleObjectsReinstanced_Impl(SourceObject, TargetObject, OldToNewInstanceMap);
->>>>>>> d731a049
 			}
 		}
 	}
