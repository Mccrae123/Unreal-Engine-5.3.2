--- conflicted
+++ resolved
@@ -555,11 +555,7 @@
 #endif //ANIM_TRACE_ENABLED
 }
 
-<<<<<<< HEAD
-const FAnimNode_AssetPlayerBase* FAnimNode_StateMachine::GetRelevantAssetPlayerFromState(const FAnimInstanceProxy* InAnimInstanceProxy, const FBakedAnimationState& StateInfo) const
-=======
 float FAnimNode_StateMachine::GetRelevantAnimTimeRemaining(const FAnimInstanceProxy* InAnimInstanceProxy, int32 StateIndex) const
->>>>>>> d731a049
 {
 	if (const FAnimNode_AssetPlayerRelevancyBase* AssetPlayer = GetRelevantAssetPlayerInterfaceFromState(InAnimInstanceProxy, GetStateInfo(StateIndex)))
 	{
@@ -594,11 +590,7 @@
 	const FAnimNode_AssetPlayerRelevancyBase* ResultPlayer = nullptr;
 	float MaxWeight = 0.0f;
 
-<<<<<<< HEAD
-	auto EvaluatePlayerWeight = [&MaxWeight, &ResultPlayer](const FAnimNode_AssetPlayerBase* Player)
-=======
 	auto EvaluatePlayerWeight = [&MaxWeight, &ResultPlayer](const FAnimNode_AssetPlayerRelevancyBase* Player)
->>>>>>> d731a049
 	{
 		if (!Player->GetIgnoreForRelevancyTest() && Player->GetCachedBlendWeight() > MaxWeight)
 		{
@@ -609,11 +601,7 @@
 
 	for (const int32& PlayerIdx : StateInfo.PlayerNodeIndices)
 	{
-<<<<<<< HEAD
-		if (const FAnimNode_AssetPlayerBase* Player = InAnimInstanceProxy->GetNodeFromIndex<FAnimNode_AssetPlayerBase>(PlayerIdx))
-=======
 		if (const FAnimNode_AssetPlayerRelevancyBase* Player = InAnimInstanceProxy->GetNodeFromIndex<FAnimNode_AssetPlayerRelevancyBase>(PlayerIdx))
->>>>>>> d731a049
 		{
 			EvaluatePlayerWeight(Player);
 		}
@@ -639,13 +627,8 @@
 				}
 
 				// Retrieve all asset player nodes from the corresponding Anim blueprint class and apply same logic to find highest weighted asset player 
-<<<<<<< HEAD
-				TArray<const FAnimNode_AssetPlayerBase*> PlayerNodesInLayer = CurrentTarget->GetInstanceAssetPlayers(GraphName);
-				for (const FAnimNode_AssetPlayerBase* Player : PlayerNodesInLayer)
-=======
 				TArray<const FAnimNode_AssetPlayerRelevancyBase*> PlayerNodesInLayer = CurrentTarget->GetInstanceRelevantAssetPlayers(GraphName);
 				for (const FAnimNode_AssetPlayerRelevancyBase* Player : PlayerNodesInLayer)
->>>>>>> d731a049
 				{
 					EvaluatePlayerWeight(Player);
 				}
@@ -827,21 +810,13 @@
 		{ 
 			UAnimBlueprint* AnimBlueprint = Output.AnimInstanceProxy->GetAnimBlueprint();
 
-<<<<<<< HEAD
-			FText Message = FText::Format(LOCTEXT("CurrentStateIsConduitWarning", "Current state is a conduit and will reset to ref pose. This can happen if a conduit is an entry state and there isn't at least one valid transition to take. Conduit({0}), State Machine({1}), AnimBlueprint({2})."),
-=======
 			FText Message = FText::Format(LOCTEXT("CurrentStateIsConduitWarning", "Current state is a conduit and will reset to ref pose. This can happen if a conduit is an entry state and there isn't at least one valid transition to take. State Machine({0}), Conduit({1}), AnimBlueprint({2})."),
->>>>>>> d731a049
 				FText::FromName(Machine->MachineName), FText::FromName(GetCurrentStateName()), FText::FromString(GetPathNameSafe(AnimBlueprint)));
 			Output.LogMessage(EMessageSeverity::Error, Message);
 		}
 #else
-<<<<<<< HEAD
-		ensure(!bCurrentStateIsConduit);
-=======
 		ensureMsgf(!bCurrentStateIsConduit, TEXT("Current state is a conduit and will reset to ref pose. State Machine(%s), Conduit(%s), AnimInstance(%s)."),
 			*Machine->MachineName.ToString(), *GetCurrentStateName().ToString(), *Output.AnimInstanceProxy->GetAnimInstanceName());
->>>>>>> d731a049
 #endif
 
 		if (bCurrentStateIsConduit || Machine->States.Num() == 0 || !Machine->States.IsValidIndex(CurrentState))
@@ -1091,13 +1066,8 @@
 					}
 
 					// Retrieve all asset player nodes from the corresponding Anim blueprint class and clear their cached blend weight
-<<<<<<< HEAD
-					TArray<FAnimNode_AssetPlayerBase*> PlayerNodesInLayer = CurrentTarget->GetMutableInstanceAssetPlayers(GraphName);
-					for (FAnimNode_AssetPlayerBase* Player : PlayerNodesInLayer)
-=======
 					TArray<FAnimNode_AssetPlayerRelevancyBase*> PlayerNodesInLayer = CurrentTarget->GetMutableInstanceRelevantAssetPlayers(GraphName);
 					for (FAnimNode_AssetPlayerRelevancyBase* Player : PlayerNodesInLayer)
->>>>>>> d731a049
 					{
 						Player->ClearCachedBlendWeight();
 					}
