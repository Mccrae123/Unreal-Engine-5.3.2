--- conflicted
+++ resolved
@@ -119,14 +119,6 @@
 			// Issue the pending inertialization requests (which will get merged together by the inertialization node itself)
 			if (PendingBlendOutDuration >= 0.0f)
 			{
-<<<<<<< HEAD
-				InertializationRequester->RequestInertialization(PendingBlendOutDuration, PendingBlendOutProfile);
-			}
-			if (PendingBlendInDuration >= 0.0f)
-			{
-				InertializationRequester->RequestInertialization(PendingBlendInDuration, PendingBlendInProfile);
-			}
-=======
 				FInertializationRequest Request;
 				Request.Duration = PendingBlendOutDuration;
 				Request.BlendProfile = PendingBlendOutProfile;
@@ -153,7 +145,6 @@
 				InertializationRequester->RequestInertialization(Request);
 			}
 
->>>>>>> 4af6daef
 			InertializationRequester->AddDebugRecord(*InContext.AnimInstanceProxy, InContext.GetCurrentNodeId());
 		}
 		else if ((PendingBlendOutDuration != 0.0f) && (PendingBlendInDuration != 0.0f) && (InputPoses.Num() > 0))
@@ -526,19 +517,13 @@
 		USkeletalMeshComponent* MeshComponent = SourceAnimInstance->GetSkelMeshComponent();
 		if(MeshComponent && MeshComponent->GetSkeletalMeshAsset())
 		{
-<<<<<<< HEAD
-=======
 			SourceAnimInstance->RecalcRequiredBones();
 
->>>>>>> 4af6daef
 			FAnimationInitializeContext Context(&SourceProxy);
 			InitializeSubGraph_AnyThread(Context);
 		}
 	}
 }
-<<<<<<< HEAD
-#endif
-=======
 #endif
 
 #if ANIMNODE_STATS_VERBOSE
@@ -553,5 +538,4 @@
 		Super::InitializeStatID();
 	}
 }
-#endif // ANIMNODE_STATS_VERBOSE
->>>>>>> 4af6daef
+#endif // ANIMNODE_STATS_VERBOSE