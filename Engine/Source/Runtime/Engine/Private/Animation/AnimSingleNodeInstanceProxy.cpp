--- conflicted
+++ resolved
@@ -587,12 +587,7 @@
 		}
 		else if (UAnimSequence* Sequence = Cast<UAnimSequence>(Proxy->CurrentAsset))
 		{
-<<<<<<< HEAD
-			FAnimTickRecord TickRecord(Sequence, Proxy->bLooping, NewPlayRate, 1.f, /*inout*/ Proxy->CurrentTime, Proxy->MarkerTickRecord);
-			TickRecord.BlendSpace.bIsEvaluator = false;	// HACK for 5.1.1 do allow us to fix UE-170739 without altering public API
-=======
 			FAnimTickRecord TickRecord(Sequence, Proxy->bLooping, NewPlayRate, false, 1.f, /*inout*/ Proxy->CurrentTime, Proxy->MarkerTickRecord);
->>>>>>> 74d0b334
 			TickRecord.DeltaTimeRecord = &(Proxy->DeltaTimeRecord);
 			
 			SyncScope.AddTickRecord(TickRecord);
@@ -611,12 +606,7 @@
 		}
 		else if (UAnimStreamable* Streamable = Cast<UAnimStreamable>(Proxy->CurrentAsset))
 		{
-<<<<<<< HEAD
-			FAnimTickRecord TickRecord(Streamable, Proxy->bLooping, NewPlayRate, 1.f, /*inout*/ Proxy->CurrentTime, Proxy->MarkerTickRecord);
-			TickRecord.BlendSpace.bIsEvaluator = false;	// HACK for 5.1.1 do allow us to fix UE-170739 without altering public API
-=======
 			FAnimTickRecord TickRecord(Streamable, Proxy->bLooping, NewPlayRate, false, 1.f, /*inout*/ Proxy->CurrentTime, Proxy->MarkerTickRecord);
->>>>>>> 74d0b334
 			TickRecord.DeltaTimeRecord = &(Proxy->DeltaTimeRecord);
 			
 			SyncScope.AddTickRecord(TickRecord);
@@ -635,12 +625,7 @@
 		}
 		else if(UAnimComposite* Composite = Cast<UAnimComposite>(Proxy->CurrentAsset))
 		{
-<<<<<<< HEAD
-			FAnimTickRecord TickRecord(Composite, Proxy->bLooping, NewPlayRate, 1.f, /*inout*/ Proxy->CurrentTime, Proxy->MarkerTickRecord);
-			TickRecord.BlendSpace.bIsEvaluator = false;	// HACK for 5.1.1 do allow us to fix UE-170739 without altering public API
-=======
 			FAnimTickRecord TickRecord(Composite, Proxy->bLooping, NewPlayRate, false, 1.f, /*inout*/ Proxy->CurrentTime, Proxy->MarkerTickRecord);
->>>>>>> 74d0b334
 			TickRecord.DeltaTimeRecord = &(Proxy->DeltaTimeRecord);
 			
 			SyncScope.AddTickRecord(TickRecord);
