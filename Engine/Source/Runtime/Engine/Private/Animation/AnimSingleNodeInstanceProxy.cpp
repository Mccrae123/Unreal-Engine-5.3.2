// Copyright Epic Games, Inc. All Rights Reserved.

#include "Animation/AnimSingleNodeInstanceProxy.h"
#include "AnimationRuntime.h"
#include "Animation/AnimComposite.h"
#include "Animation/BlendSpace.h"
#include "Animation/PoseAsset.h"
#include "Animation/AnimStreamable.h"
#include "Animation/AnimSingleNodeInstance.h"
#include "AnimEncoding.h"
#include "Animation/AnimTrace.h"
#include "Animation/AnimationPoseData.h"
<<<<<<< HEAD
=======
#include "Animation/AnimSyncScope.h"
#include "Animation/MirrorDataTable.h"
>>>>>>> 6bbb88c8

FAnimSingleNodeInstanceProxy::~FAnimSingleNodeInstanceProxy()
{
}

void FAnimSingleNodeInstanceProxy::Initialize(UAnimInstance* InAnimInstance)
{
	FAnimInstanceProxy::Initialize(InAnimInstance);

	CurrentAsset = nullptr;
#if WITH_EDITORONLY_DATA
	PreviewPoseCurrentTime = 0.0f;
#endif

	UpdateCounter.Reset();

	// it's already doing it when evaluate
	BlendSpacePosition = FVector::ZeroVector;

	CurrentTime = 0.f;
	DeltaTimeRecord = FDeltaTimeRecord();

	// initialize node manually 
	FAnimationInitializeContext InitContext(this);
	SingleNode.Initialize_AnyThread(InitContext);
}

bool FAnimSingleNodeInstanceProxy::Evaluate(FPoseContext& Output)
{
	SingleNode.Evaluate_AnyThread(Output);

	return true;
}

void FAnimSingleNodeInstanceProxy::SetMirrorDataTable(const UMirrorDataTable* InMirrorDataTable)
{
	MirrorDataTable = InMirrorDataTable;
}

const UMirrorDataTable* FAnimSingleNodeInstanceProxy::GetMirrorDataTable()
{
	return MirrorDataTable;
}

#if WITH_EDITORONLY_DATA

void FAnimSingleNodeInstanceProxy::PropagatePreviewCurve(FPoseContext& Output) 
{
	USkeleton* MySkeleton = GetSkeleton();
	for (auto Iter = PreviewCurveOverride.CreateConstIterator(); Iter; ++Iter)
	{
		const FName& Name = Iter.Key();
		const float Value = Iter.Value();

		FSmartName PreviewCurveName;

		if (MySkeleton->GetSmartNameByName(USkeleton::AnimCurveMappingName, Name, PreviewCurveName))
		{
			Output.Curve.Set(PreviewCurveName.UID, Value);
		}
	}
}
#endif // WITH_EDITORONLY_DATA

void FAnimSingleNodeInstanceProxy::UpdateAnimationNode(const FAnimationUpdateContext& InContext)
{
	UpdateCounter.Increment();

	SingleNode.Update_AnyThread(InContext);
}

void FAnimSingleNodeInstanceProxy::PostUpdate(UAnimInstance* InAnimInstance) const
{
	FAnimInstanceProxy::PostUpdate(InAnimInstance);

	// sync up playing state for active montage instances
	int32 EvaluationDataIndex = 0;
	const TArray<FMontageEvaluationState>& EvaluationData = GetMontageEvaluationData();
	for (FAnimMontageInstance* MontageInstance : InAnimInstance->MontageInstances)
	{
		if (MontageInstance->Montage && MontageInstance->GetWeight() > ZERO_ANIMWEIGHT_THRESH)
		{
			// sanity check we are playing the same montage
			check(MontageInstance->Montage == EvaluationData[EvaluationDataIndex].Montage);
			MontageInstance->bPlaying = EvaluationData[EvaluationDataIndex].bIsPlaying;
			EvaluationDataIndex++;
		}
	}
}

void FAnimSingleNodeInstanceProxy::PreUpdate(UAnimInstance* InAnimInstance, float DeltaSeconds) 
{
	FAnimInstanceProxy::PreUpdate(InAnimInstance, DeltaSeconds);
#if WITH_EDITOR
	// @fixme only do this in pose asset
// 	// copy data to PreviewPoseOverride
// 	TMap<FName, float> PoseCurveList;
// 
// 	InAnimInstance->GetAnimationCurveList(ACF_DrivesPose, PoseCurveList);
// 
// 	if (PoseCurveList.Num() > 0)
// 	{
// 		PreviewPoseOverride.Append(PoseCurveList);
// 	}
#endif // WITH_EDITOR
}
void FAnimSingleNodeInstanceProxy::InitializeObjects(UAnimInstance* InAnimInstance)
{
	FAnimInstanceProxy::InitializeObjects(InAnimInstance);

	UAnimSingleNodeInstance* AnimSingleNodeInstance = CastChecked<UAnimSingleNodeInstance>(InAnimInstance);
	CurrentAsset = AnimSingleNodeInstance->CurrentAsset;
}

void FAnimSingleNodeInstanceProxy::ClearObjects()
{
	FAnimInstanceProxy::ClearObjects();

	CurrentAsset = nullptr;
}

void FAnimSingleNodeInstanceProxy::SetPreviewCurveOverride(const FName& PoseName, float Value, bool bRemoveIfZero)
{
	float *CurveValPtr = PreviewCurveOverride.Find(PoseName);
	bool bShouldAddToList = bRemoveIfZero == false || FPlatformMath::Abs(Value) > ZERO_ANIMWEIGHT_THRESH;
	if (bShouldAddToList)
	{
		if (CurveValPtr)
		{
			// sum up, in the future we might normalize, but for now this just sums up
			// this won't work well if all of them have full weight - i.e. additive 
			*CurveValPtr = Value;
		}
		else
		{
			PreviewCurveOverride.Add(PoseName, Value);
		}
	}
	// if less than ZERO_ANIMWEIGHT_THRESH
	// no reason to keep them on the list
	else 
	{
		// remove if found
		PreviewCurveOverride.Remove(PoseName);
	}
}

void FAnimSingleNodeInstanceProxy::UpdateMontageWeightForSlot(const FName CurrentSlotNodeName, float InGlobalNodeWeight)
{
	GetSlotWeight(CurrentSlotNodeName, WeightInfo.SlotNodeWeight, WeightInfo.SourceWeight, WeightInfo.TotalNodeWeight);
	UpdateSlotNodeWeight(CurrentSlotNodeName, WeightInfo.SlotNodeWeight, InGlobalNodeWeight);
}

void FAnimSingleNodeInstanceProxy::SetMontagePreviewSlot(FName PreviewSlot)
{
	SingleNode.ActiveMontageSlot = PreviewSlot;
}

void FAnimSingleNodeInstanceProxy::InternalBlendSpaceEvaluatePose(class UBlendSpace* BlendSpace, TArray<FBlendSampleData>& BlendSampleDataCache, FPoseContext& OutContext)
{
	FAnimationPoseData AnimationPoseData = { OutContext.Pose, OutContext.Curve, OutContext.CustomAttributes };

<<<<<<< HEAD
=======
	FAnimExtractContext ExtractionContext(CurrentTime, ShouldExtractRootMotion(), DeltaTimeRecord, bLooping);

>>>>>>> 6bbb88c8
	if (BlendSpace->IsValidAdditive())
	{
		FCompactPose& OutPose = OutContext.Pose;
		FBlendedCurve& OutCurve = OutContext.Curve;
		FCompactPose AdditivePose;
		FBlendedCurve AdditiveCurve;
<<<<<<< HEAD
		FStackCustomAttributes AdditiveAttributes;
=======
		UE::Anim::FStackAttributeContainer AdditiveAttributes;
>>>>>>> 6bbb88c8
		AdditivePose.SetBoneContainer(&OutPose.GetBoneContainer());
		AdditiveCurve.InitFrom(OutCurve);
#if WITH_EDITORONLY_DATA
		if (BlendSpace->PreviewBasePose)
		{
			BlendSpace->PreviewBasePose->GetBonePose(AnimationPoseData, FAnimExtractContext(PreviewPoseCurrentTime));
		}
		else
#endif // WITH_EDITORONLY_DATA
		{
			// otherwise, get ref pose
			OutPose.ResetToRefPose();
		}

		FAnimationPoseData AdditiveAnimationPoseData = { AdditivePose, AdditiveCurve, AdditiveAttributes };
<<<<<<< HEAD
		BlendSpace->GetAnimationPose(BlendSampleDataCache, AdditiveAnimationPoseData);
=======
		BlendSpace->GetAnimationPose(BlendSampleDataCache, ExtractionContext, AdditiveAnimationPoseData);
>>>>>>> 6bbb88c8

		enum EAdditiveAnimationType AdditiveType = BlendSpace->bRotationBlendInMeshSpace? AAT_RotationOffsetMeshSpace : AAT_LocalSpaceBase;
		FAnimationRuntime::AccumulateAdditivePose(AnimationPoseData, AdditiveAnimationPoseData, 1.f, AdditiveType);
	}
	else
	{
<<<<<<< HEAD
		BlendSpace->GetAnimationPose(BlendSampleDataCache, AnimationPoseData);
=======
		BlendSpace->GetAnimationPose(BlendSampleDataCache, ExtractionContext, AnimationPoseData);
>>>>>>> 6bbb88c8
	}
}

void FAnimSingleNodeInstanceProxy::SetAnimationAsset(class UAnimationAsset* NewAsset, USkeletalMeshComponent* MeshComponent, bool bIsLooping, float InPlayRate)
{
	bLooping = bIsLooping;
	PlayRate = InPlayRate;
	CurrentTime = 0.f;
	BlendSpacePosition = FVector::ZeroVector;
	BlendSampleData.Reset();
	MarkerTickRecord.Reset();
	UpdateBlendspaceSamples(BlendSpacePosition);

#if WITH_EDITORONLY_DATA
	PreviewPoseCurrentTime = 0.0f;
	PreviewCurveOverride.Reset();
#endif

	
	if (UBlendSpace* BlendSpace = Cast<UBlendSpace>(NewAsset))
	{
		BlendSpace->InitializeFilter(&BlendFilter);
	}
}

void FAnimSingleNodeInstanceProxy::UpdateBlendspaceSamples(FVector InBlendInput)
{
	if (UBlendSpace* BlendSpace = Cast<UBlendSpace>(CurrentAsset))
	{
		float OutCurrentTime = 0.f;
		FMarkerTickRecord TempMarkerTickRecord;
		BlendSpaceAdvanceImmediate(BlendSpace, InBlendInput, BlendSampleData, BlendFilter, false, 1.f, 0.f, OutCurrentTime, TempMarkerTickRecord);
	}
}

void FAnimSingleNodeInstanceProxy::SetReverse(bool bInReverse)
{
	bReverse = bInReverse;
	if (bInReverse)
	{
		PlayRate = -FMath::Abs(PlayRate);
	}
	else
	{
		PlayRate = FMath::Abs(PlayRate);
	}

// reverse support is a bit tricky for montage
// since we don't have delegate when it reached to the beginning
// for now I comment this out and do not support
// I'd like the buttons to be customizable per asset types -
// 	TTP 233456	ANIM: support different scrub controls per asset type
/*
	FAnimMontageInstance * CurMontageInstance = GetActiveMontageInstance();
	if ( CurMontageInstance )
	{
		if ( bReverse == (CurMontageInstance->PlayRate > 0.f) )
		{
			CurMontageInstance->PlayRate *= -1.f;
		}
	}*/
}

void FAnimSingleNodeInstanceProxy::SetBlendSpacePosition(const FVector& InPosition)
{
	BlendSpacePosition = InPosition;
}

void FAnimSingleNodeInstanceProxy::GetBlendSpaceState(FVector& OutPosition, FVector& OutFilteredPosition) const
{
	OutFilteredPosition = BlendFilter.GetFilterLastOutput();
	OutPosition = BlendSpacePosition;
}

float FAnimSingleNodeInstanceProxy::GetBlendSpaceLength() const
{
	float TotalLength = 0.0f;
	float TotalWeight = 0.0f;
	for (int32 Index = 0 ; Index != BlendSampleData.Num() ; ++Index)
	{
		const FBlendSampleData& Data = BlendSampleData[Index];
		float AnimLength = Data.Animation->GetPlayLength();
		float Weight = Data.GetClampedWeight();
		TotalLength += AnimLength * Weight;
		TotalWeight += Weight;
	}
	if (TotalWeight > 0.0f)
	{
		return TotalLength / TotalWeight;
	}
	return 0.0f;
}

void FAnimNode_SingleNode::Evaluate_AnyThread(FPoseContext& Output)
{
	const bool bCanProcessAdditiveAnimationsLocal
#if WITH_EDITOR
		= Proxy->bCanProcessAdditiveAnimations;
#else
		= false;
#endif

	if (Proxy->CurrentAsset != NULL && !Proxy->CurrentAsset->HasAnyFlags(RF_BeginDestroyed))
	{
		FAnimationPoseData OutputAnimationPoseData(Output);

		//@TODO: animrefactor: Seems like more code duplication than we need
		if (UBlendSpace* BlendSpace = Cast<UBlendSpace>(Proxy->CurrentAsset))
		{
			Proxy->InternalBlendSpaceEvaluatePose(BlendSpace, Proxy->BlendSampleData, Output);
		}
		else if (UAnimSequence* Sequence = Cast<UAnimSequence>(Proxy->CurrentAsset))
		{
			FAnimExtractContext ExtractionContext(Proxy->CurrentTime, Sequence->bEnableRootMotion, Proxy->DeltaTimeRecord, Proxy->bLooping);

			if (Sequence->IsValidAdditive())
			{
				if (bCanProcessAdditiveAnimationsLocal)
				{
					Sequence->GetAdditiveBasePose(OutputAnimationPoseData, ExtractionContext);
				}
				else
				{
					Output.ResetToRefPose();
				}

				FCompactPose AdditivePose;
				FBlendedCurve AdditiveCurve;
<<<<<<< HEAD
				FStackCustomAttributes AdditiveAttributes;
=======
				UE::Anim::FStackAttributeContainer AdditiveAttributes;
>>>>>>> 6bbb88c8
				AdditivePose.SetBoneContainer(&Output.Pose.GetBoneContainer());
				AdditiveCurve.InitFrom(Output.Curve);

				FAnimationPoseData AdditivePoseData = { AdditivePose, AdditiveCurve, AdditiveAttributes };
				Sequence->GetAnimationPose(AdditivePoseData, ExtractionContext);
				FAnimationRuntime::AccumulateAdditivePose(OutputAnimationPoseData, AdditivePoseData, 1.f, Sequence->AdditiveAnimType);

				Output.Pose.NormalizeRotations();
			}
			else
			{
				// if SkeletalMesh isn't there, we'll need to use skeleton
<<<<<<< HEAD
				Sequence->GetAnimationPose(OutputAnimationPoseData, FAnimExtractContext(Proxy->CurrentTime, Sequence->bEnableRootMotion));
=======
				Sequence->GetAnimationPose(OutputAnimationPoseData, ExtractionContext);
>>>>>>> 6bbb88c8
			}
		}
		else if (UAnimStreamable* Streamable = Cast<UAnimStreamable>(Proxy->CurrentAsset))
		{
			// No Additive support yet
			/*if (Streamable->IsValidAdditive())
			{
				FAnimExtractContext ExtractionContext(Proxy->CurrentTime, Streamable->bEnableRootMotion);

				if (bCanProcessAdditiveAnimationsLocal)
				{
					Sequence->GetAdditiveBasePose(Output.Pose, Output.Curve, ExtractionContext);
				}
				else
				{
					Output.ResetToRefPose();
				}

				FCompactPose AdditivePose;
				FBlendedCurve AdditiveCurve;
				AdditivePose.SetBoneContainer(&Output.Pose.GetBoneContainer());
				AdditiveCurve.InitFrom(Output.Curve);
				Streamable->GetAnimationPose(AdditivePose, AdditiveCurve, ExtractionContext);

				FAnimationRuntime::AccumulateAdditivePose(Output.Pose, AdditivePose, Output.Curve, AdditiveCurve, 1.f, Sequence->AdditiveAnimType);
				Output.Pose.NormalizeRotations();
			}
			else*/
			{
				// if SkeletalMesh isn't there, we'll need to use skeleton
<<<<<<< HEAD
				Streamable->GetAnimationPose(OutputAnimationPoseData, FAnimExtractContext(Proxy->CurrentTime, Streamable->bEnableRootMotion));
=======
				Streamable->GetAnimationPose(OutputAnimationPoseData, FAnimExtractContext(Proxy->CurrentTime, Streamable->bEnableRootMotion, Proxy->DeltaTimeRecord, Proxy->bLooping));
>>>>>>> 6bbb88c8
			}
		}
		else if (UAnimComposite* Composite = Cast<UAnimComposite>(Proxy->CurrentAsset))
		{
			FAnimExtractContext ExtractionContext(Proxy->CurrentTime, Proxy->ShouldExtractRootMotion(), Proxy->DeltaTimeRecord, Proxy->bLooping);
			const FAnimTrack& AnimTrack = Composite->AnimationTrack;

			// find out if this is additive animation
			if (AnimTrack.IsAdditive())
			{
#if WITH_EDITORONLY_DATA
				if (bCanProcessAdditiveAnimationsLocal && Composite->PreviewBasePose)
				{
					Composite->PreviewBasePose->GetAdditiveBasePose(OutputAnimationPoseData, ExtractionContext);
				}
				else
#endif
				{
					// get base pose - for now we only support ref pose as base
					Output.Pose.ResetToRefPose();
				}

				EAdditiveAnimationType AdditiveAnimType = AnimTrack.IsRotationOffsetAdditive()? AAT_RotationOffsetMeshSpace : AAT_LocalSpaceBase;

				FCompactPose AdditivePose;
				FBlendedCurve AdditiveCurve;
<<<<<<< HEAD
				FStackCustomAttributes AdditiveAttributes;
=======
				UE::Anim::FStackAttributeContainer AdditiveAttributes;
>>>>>>> 6bbb88c8
				AdditivePose.SetBoneContainer(&Output.Pose.GetBoneContainer());
				AdditiveCurve.InitFrom(Output.Curve);

				FAnimationPoseData AdditiveAnimationPoseData = { AdditivePose, AdditiveCurve, AdditiveAttributes };
				Composite->GetAnimationPose(AdditiveAnimationPoseData, ExtractionContext);

				FAnimationRuntime::AccumulateAdditivePose(OutputAnimationPoseData, AdditiveAnimationPoseData, 1.f, AdditiveAnimType);
			}
			else
			{
				//doesn't handle additive yet
				Composite->GetAnimationPose(OutputAnimationPoseData, ExtractionContext);
			}
		}
		else if (UAnimMontage* Montage = Cast<UAnimMontage>(Proxy->CurrentAsset))
		{
			// for now only update first slot
			// in the future, add option to see which slot to see
			if (Montage->SlotAnimTracks.Num() > 0)
			{
				FCompactPose LocalSourcePose;
				FBlendedCurve LocalSourceCurve;
				LocalSourcePose.SetBoneContainer(&Output.Pose.GetBoneContainer());
				LocalSourceCurve.InitFrom(Output.Curve);

<<<<<<< HEAD
				FStackCustomAttributes LocalSourceAttributes;
=======
				UE::Anim::FStackAttributeContainer LocalSourceAttributes;
>>>>>>> 6bbb88c8
			
				FAnimTrack const* const AnimTrack = Montage->GetAnimationData(ActiveMontageSlot);
				if (AnimTrack && AnimTrack->IsAdditive())
				{
#if WITH_EDITORONLY_DATA
					// if montage is additive, we need to have base pose for the slot pose evaluate
					if (bCanProcessAdditiveAnimationsLocal && Montage->PreviewBasePose && Montage->GetPlayLength() > 0.f)
					{
						FAnimationPoseData LocalAnimationPoseData = { LocalSourcePose, LocalSourceCurve, LocalSourceAttributes };
						Montage->PreviewBasePose->GetBonePose(LocalAnimationPoseData, FAnimExtractContext(Proxy->CurrentTime));
					}
					else
#endif // WITH_EDITORONLY_DATA
					{
						LocalSourcePose.ResetToRefPose();
					}
				}
				else
				{
					LocalSourcePose.ResetToRefPose();
				}

				const FAnimationPoseData LocalAnimationPoseData(LocalSourcePose, LocalSourceCurve, LocalSourceAttributes);
				Proxy->SlotEvaluatePose(ActiveMontageSlot, LocalAnimationPoseData, Proxy->WeightInfo.SourceWeight, OutputAnimationPoseData, Proxy->WeightInfo.SlotNodeWeight, Proxy->WeightInfo.TotalNodeWeight);
			}
		}
		else
		{
			// pose asset is handled by preview instance : pose blend node
			// and you can't drag pose asset to level to create single node instance. 
			Output.ResetToRefPose();
		}

#if WITH_EDITORONLY_DATA
		// have to propagate output curve before pose asset as it can use pose curve data
		Proxy->PropagatePreviewCurve(Output);

		// if it has a preview pose asset, we have to handle that after we do all animation
		if (const UPoseAsset* PoseAsset = Proxy->CurrentAsset->PreviewPoseAsset)
		{
			USkeleton* MySkeleton = Proxy->CurrentAsset->GetSkeleton();

			// if skeleton doesn't match it won't work
			if (MySkeleton->IsCompatible(PoseAsset->GetSkeleton()))
			{
				const TArray<FSmartName>& PoseNames = PoseAsset->GetPoseNames();

				int32 TotalPoses = PoseNames.Num();
				FAnimExtractContext ExtractContext;
				ExtractContext.PoseCurves.AddZeroed(TotalPoses);

				for (int32 PoseIndex = 0; PoseIndex <PoseNames.Num(); ++PoseIndex)
				{
					const FSmartName& PoseName = PoseNames[PoseIndex];
					if (PoseName.UID != SmartName::MaxUID)
					{
						ExtractContext.PoseCurves[PoseIndex].PoseIndex = PoseIndex;
						ExtractContext.PoseCurves[PoseIndex].Value = Output.Curve.Get(PoseName.UID);
					}
				}

				if (PoseAsset->IsValidAdditive())
				{
					FCompactPose AdditivePose;
					FBlendedCurve AdditiveCurve;
<<<<<<< HEAD
					FStackCustomAttributes AdditiveAttributes;
=======
					UE::Anim::FStackAttributeContainer AdditiveAttributes;
>>>>>>> 6bbb88c8
					AdditivePose.SetBoneContainer(&Output.Pose.GetBoneContainer());
					AdditiveCurve.InitFrom(Output.Curve);

					FAnimationPoseData AdditiveAnimationPoseData { AdditivePose, AdditiveCurve, AdditiveAttributes };
					PoseAsset->GetAnimationPose(AdditiveAnimationPoseData, ExtractContext);
					FAnimationRuntime::AccumulateAdditivePose(OutputAnimationPoseData, AdditiveAnimationPoseData, 1.f, EAdditiveAnimationType::AAT_LocalSpaceBase);
				}
				else
				{
					FPoseContext LocalCurrentPose(Output);
					FPoseContext LocalSourcePose(Output);

					LocalSourcePose = Output;

					FAnimationPoseData CurrentAnimationPoseData(LocalCurrentPose);
					if (PoseAsset->GetAnimationPose(CurrentAnimationPoseData, ExtractContext))
					{
						TArray<float> BoneBlendWeights;

						const TArray<FName>& TrackNames = PoseAsset->GetTrackNames();
						const FBoneContainer& BoneContainer = Output.Pose.GetBoneContainer();
						const TArray<FBoneIndexType>& RequiredBoneIndices = BoneContainer.GetBoneIndicesArray();
						BoneBlendWeights.AddZeroed(RequiredBoneIndices.Num());

						for (const auto& TrackName : TrackNames)
						{
							int32 MeshBoneIndex = BoneContainer.GetPoseBoneIndexForBoneName(TrackName);
							FCompactPoseBoneIndex CompactBoneIndex = BoneContainer.MakeCompactPoseIndex(FMeshPoseBoneIndex(MeshBoneIndex));
							if (CompactBoneIndex != INDEX_NONE)
							{
								BoneBlendWeights[CompactBoneIndex.GetInt()] = 1.f;
							}
						}

						// once we get it, we have to blend by weight
						FAnimationPoseData AnimationPoseData = { Output.Pose, Output.Curve, Output.CustomAttributes };

						const FAnimationPoseData SourceAnimationPoseData(LocalSourcePose);
						FAnimationRuntime::BlendTwoPosesTogetherPerBone(SourceAnimationPoseData, CurrentAnimationPoseData, BoneBlendWeights, AnimationPoseData);
					}
				}
			}
		}

		if (Proxy->MirrorDataTable)
		{
			FAnimationRuntime::MirrorPose(Output.Pose, *(Proxy->MirrorDataTable));
		}
#endif // WITH_EDITORONLY_DATA
	}
	else
	{
		Output.ResetToRefPose();
#if WITH_EDITORONLY_DATA
		// even if you don't have any asset curve, we want to output this curve values
		Proxy->PropagatePreviewCurve(Output);
#endif // WITH_EDITORONLY_DATA
	}
}

void FAnimNode_SingleNode::Update_AnyThread(const FAnimationUpdateContext& Context)
{
	float NewPlayRate = Proxy->PlayRate;
	UAnimSequence* PreviewBasePose = NULL;

	if (Proxy->bPlaying == false)
	{
		// we still have to tick animation when bPlaying is false because 
		NewPlayRate = 0.f;
	}

	if(Proxy->CurrentAsset != NULL)
	{
		UE::Anim::FAnimSyncGroupScope& SyncScope = Context.GetMessageChecked<UE::Anim::FAnimSyncGroupScope>();

		if (UBlendSpace* BlendSpace = Cast<UBlendSpace>(Proxy->CurrentAsset))
		{
<<<<<<< HEAD
			FAnimTickRecord& TickRecord = Proxy->CreateUninitializedTickRecord(/*out*/ SyncGroup, NAME_None);
			Proxy->MakeBlendSpaceTickRecord(TickRecord, BlendSpace, Proxy->BlendSpaceInput, Proxy->BlendSampleData, Proxy->BlendFilter, Proxy->bLooping, NewPlayRate, 1.f, /*inout*/ Proxy->CurrentTime, Proxy->MarkerTickRecord);
=======
			FAnimTickRecord TickRecord(
				BlendSpace, Proxy->BlendSpacePosition, Proxy->BlendSampleData, Proxy->BlendFilter, Proxy->bLooping, 
				NewPlayRate, false, false, 1.f, /*inout*/ Proxy->CurrentTime, Proxy->MarkerTickRecord);
			TickRecord.DeltaTimeRecord = &(Proxy->DeltaTimeRecord);
			
			SyncScope.AddTickRecord(TickRecord);
>>>>>>> 6bbb88c8

			TRACE_ANIM_TICK_RECORD(Context, TickRecord);
#if WITH_EDITORONLY_DATA
			PreviewBasePose = BlendSpace->PreviewBasePose;
#endif
		}
		else if (UAnimSequence* Sequence = Cast<UAnimSequence>(Proxy->CurrentAsset))
		{
<<<<<<< HEAD
			FAnimTickRecord& TickRecord = Proxy->CreateUninitializedTickRecord(/*out*/ SyncGroup, NAME_None);
			Proxy->MakeSequenceTickRecord(TickRecord, Sequence, Proxy->bLooping, NewPlayRate, 1.f, /*inout*/ Proxy->CurrentTime, Proxy->MarkerTickRecord);
=======
			FAnimTickRecord TickRecord(Sequence, Proxy->bLooping, NewPlayRate, 1.f, /*inout*/ Proxy->CurrentTime, Proxy->MarkerTickRecord);
			TickRecord.DeltaTimeRecord = &(Proxy->DeltaTimeRecord);
			
			SyncScope.AddTickRecord(TickRecord);
>>>>>>> 6bbb88c8

			TRACE_ANIM_TICK_RECORD(Context, TickRecord);

			// if it's not looping, just set play to be false when reached to end
			if (!Proxy->bLooping)
			{
				const float CombinedPlayRate = NewPlayRate*Sequence->RateScale;
				if ((CombinedPlayRate < 0.f && Proxy->CurrentTime <= 0.f) || (CombinedPlayRate > 0.f && Proxy->CurrentTime >= Sequence->GetPlayLength()))
				{
					Proxy->SetPlaying(false);
				}
			}
		}
		else if (UAnimStreamable* Streamable = Cast<UAnimStreamable>(Proxy->CurrentAsset))
		{
<<<<<<< HEAD
			FAnimTickRecord& TickRecord = Proxy->CreateUninitializedTickRecord(/*out*/ SyncGroup, NAME_None);
			Proxy->MakeSequenceTickRecord(TickRecord, Streamable, Proxy->bLooping, NewPlayRate, 1.f, /*inout*/ Proxy->CurrentTime, Proxy->MarkerTickRecord);
=======
			FAnimTickRecord TickRecord(Streamable, Proxy->bLooping, NewPlayRate, 1.f, /*inout*/ Proxy->CurrentTime, Proxy->MarkerTickRecord);
			TickRecord.DeltaTimeRecord = &(Proxy->DeltaTimeRecord);
			
			SyncScope.AddTickRecord(TickRecord);
>>>>>>> 6bbb88c8

			TRACE_ANIM_TICK_RECORD(Context, TickRecord);

			// if it's not looping, just set play to be false when reached to end
			if (!Proxy->bLooping)
			{
				const float CombinedPlayRate = NewPlayRate * Streamable->RateScale;
				if ((CombinedPlayRate < 0.f && Proxy->CurrentTime <= 0.f) || (CombinedPlayRate > 0.f && Proxy->CurrentTime >= Streamable->GetPlayLength()))
				{
					Proxy->SetPlaying(false);
				}
			}
		}
		else if(UAnimComposite* Composite = Cast<UAnimComposite>(Proxy->CurrentAsset))
		{
<<<<<<< HEAD
			FAnimTickRecord& TickRecord = Proxy->CreateUninitializedTickRecord(/*out*/ SyncGroup, NAME_None);
			Proxy->MakeSequenceTickRecord(TickRecord, Composite, Proxy->bLooping, NewPlayRate, 1.f, /*inout*/ Proxy->CurrentTime, Proxy->MarkerTickRecord);
=======
			FAnimTickRecord TickRecord(Composite, Proxy->bLooping, NewPlayRate, 1.f, /*inout*/ Proxy->CurrentTime, Proxy->MarkerTickRecord);
			TickRecord.DeltaTimeRecord = &(Proxy->DeltaTimeRecord);
			
			SyncScope.AddTickRecord(TickRecord);
>>>>>>> 6bbb88c8

			TRACE_ANIM_TICK_RECORD(Context, TickRecord);

			// if it's not looping, just set play to be false when reached to end
			if (!Proxy->bLooping)
			{
				const float CombinedPlayRate = NewPlayRate*Composite->RateScale;
				if ((CombinedPlayRate < 0.f && Proxy->CurrentTime <= 0.f) || (CombinedPlayRate > 0.f && Proxy->CurrentTime >= Composite->GetPlayLength()))
				{
					Proxy->SetPlaying(false);
				}
			}
		}
		else if (UAnimMontage * Montage = Cast<UAnimMontage>(Proxy->CurrentAsset))
		{
			// Full weight , if you don't have slot track, you won't be able to see animation playing
			if ( Montage->SlotAnimTracks.Num() > 0 )
			{
				Proxy->UpdateMontageWeightForSlot(ActiveMontageSlot, 1.f);
			}
			// get the montage position
			// @todo anim: temporarily just choose first slot and show the location
			const FMontageEvaluationState* ActiveMontageEvaluationState = Proxy->GetActiveMontageEvaluationState();
			if (ActiveMontageEvaluationState)
			{
				Proxy->CurrentTime = ActiveMontageEvaluationState->MontagePosition;
				Proxy->DeltaTimeRecord = ActiveMontageEvaluationState->DeltaTimeRecord;
			}
			else if (Proxy->bPlaying)
			{
				Proxy->SetPlaying(false);
			}
#if WITH_EDITORONLY_DATA
			PreviewBasePose = Montage->PreviewBasePose;
#endif
		}
		else if (UPoseAsset* PoseAsset = Cast<UPoseAsset>(Proxy->CurrentAsset))
		{
<<<<<<< HEAD
			FAnimTickRecord& TickRecord = Proxy->CreateUninitializedTickRecord(/*out*/ SyncGroup, NAME_None);
			Proxy->MakePoseAssetTickRecord(TickRecord, PoseAsset, 1.f);
=======
			FAnimTickRecord TickRecord(PoseAsset, 1.f);
			TickRecord.DeltaTimeRecord = &(Proxy->DeltaTimeRecord);

			SyncScope.AddTickRecord(TickRecord);
>>>>>>> 6bbb88c8

			TRACE_ANIM_TICK_RECORD(Context, TickRecord);
		}
	}

#if WITH_EDITORONLY_DATA
	if(PreviewBasePose)
	{
		float MoveDelta = Proxy->GetDeltaSeconds() * NewPlayRate;
		const bool bIsPreviewPoseLooping = true;

		FAnimationRuntime::AdvanceTime(bIsPreviewPoseLooping, MoveDelta, Proxy->PreviewPoseCurrentTime, PreviewBasePose->GetPlayLength());
	}
#endif
}<|MERGE_RESOLUTION|>--- conflicted
+++ resolved
@@ -10,11 +10,8 @@
 #include "AnimEncoding.h"
 #include "Animation/AnimTrace.h"
 #include "Animation/AnimationPoseData.h"
-<<<<<<< HEAD
-=======
 #include "Animation/AnimSyncScope.h"
 #include "Animation/MirrorDataTable.h"
->>>>>>> 6bbb88c8
 
 FAnimSingleNodeInstanceProxy::~FAnimSingleNodeInstanceProxy()
 {
@@ -177,22 +174,15 @@
 {
 	FAnimationPoseData AnimationPoseData = { OutContext.Pose, OutContext.Curve, OutContext.CustomAttributes };
 
-<<<<<<< HEAD
-=======
 	FAnimExtractContext ExtractionContext(CurrentTime, ShouldExtractRootMotion(), DeltaTimeRecord, bLooping);
 
->>>>>>> 6bbb88c8
 	if (BlendSpace->IsValidAdditive())
 	{
 		FCompactPose& OutPose = OutContext.Pose;
 		FBlendedCurve& OutCurve = OutContext.Curve;
 		FCompactPose AdditivePose;
 		FBlendedCurve AdditiveCurve;
-<<<<<<< HEAD
-		FStackCustomAttributes AdditiveAttributes;
-=======
 		UE::Anim::FStackAttributeContainer AdditiveAttributes;
->>>>>>> 6bbb88c8
 		AdditivePose.SetBoneContainer(&OutPose.GetBoneContainer());
 		AdditiveCurve.InitFrom(OutCurve);
 #if WITH_EDITORONLY_DATA
@@ -208,22 +198,14 @@
 		}
 
 		FAnimationPoseData AdditiveAnimationPoseData = { AdditivePose, AdditiveCurve, AdditiveAttributes };
-<<<<<<< HEAD
-		BlendSpace->GetAnimationPose(BlendSampleDataCache, AdditiveAnimationPoseData);
-=======
 		BlendSpace->GetAnimationPose(BlendSampleDataCache, ExtractionContext, AdditiveAnimationPoseData);
->>>>>>> 6bbb88c8
 
 		enum EAdditiveAnimationType AdditiveType = BlendSpace->bRotationBlendInMeshSpace? AAT_RotationOffsetMeshSpace : AAT_LocalSpaceBase;
 		FAnimationRuntime::AccumulateAdditivePose(AnimationPoseData, AdditiveAnimationPoseData, 1.f, AdditiveType);
 	}
 	else
 	{
-<<<<<<< HEAD
-		BlendSpace->GetAnimationPose(BlendSampleDataCache, AnimationPoseData);
-=======
 		BlendSpace->GetAnimationPose(BlendSampleDataCache, ExtractionContext, AnimationPoseData);
->>>>>>> 6bbb88c8
 	}
 }
 
@@ -352,11 +334,7 @@
 
 				FCompactPose AdditivePose;
 				FBlendedCurve AdditiveCurve;
-<<<<<<< HEAD
-				FStackCustomAttributes AdditiveAttributes;
-=======
 				UE::Anim::FStackAttributeContainer AdditiveAttributes;
->>>>>>> 6bbb88c8
 				AdditivePose.SetBoneContainer(&Output.Pose.GetBoneContainer());
 				AdditiveCurve.InitFrom(Output.Curve);
 
@@ -369,11 +347,7 @@
 			else
 			{
 				// if SkeletalMesh isn't there, we'll need to use skeleton
-<<<<<<< HEAD
-				Sequence->GetAnimationPose(OutputAnimationPoseData, FAnimExtractContext(Proxy->CurrentTime, Sequence->bEnableRootMotion));
-=======
 				Sequence->GetAnimationPose(OutputAnimationPoseData, ExtractionContext);
->>>>>>> 6bbb88c8
 			}
 		}
 		else if (UAnimStreamable* Streamable = Cast<UAnimStreamable>(Proxy->CurrentAsset))
@@ -404,11 +378,7 @@
 			else*/
 			{
 				// if SkeletalMesh isn't there, we'll need to use skeleton
-<<<<<<< HEAD
-				Streamable->GetAnimationPose(OutputAnimationPoseData, FAnimExtractContext(Proxy->CurrentTime, Streamable->bEnableRootMotion));
-=======
 				Streamable->GetAnimationPose(OutputAnimationPoseData, FAnimExtractContext(Proxy->CurrentTime, Streamable->bEnableRootMotion, Proxy->DeltaTimeRecord, Proxy->bLooping));
->>>>>>> 6bbb88c8
 			}
 		}
 		else if (UAnimComposite* Composite = Cast<UAnimComposite>(Proxy->CurrentAsset))
@@ -435,11 +405,7 @@
 
 				FCompactPose AdditivePose;
 				FBlendedCurve AdditiveCurve;
-<<<<<<< HEAD
-				FStackCustomAttributes AdditiveAttributes;
-=======
 				UE::Anim::FStackAttributeContainer AdditiveAttributes;
->>>>>>> 6bbb88c8
 				AdditivePose.SetBoneContainer(&Output.Pose.GetBoneContainer());
 				AdditiveCurve.InitFrom(Output.Curve);
 
@@ -465,11 +431,7 @@
 				LocalSourcePose.SetBoneContainer(&Output.Pose.GetBoneContainer());
 				LocalSourceCurve.InitFrom(Output.Curve);
 
-<<<<<<< HEAD
-				FStackCustomAttributes LocalSourceAttributes;
-=======
 				UE::Anim::FStackAttributeContainer LocalSourceAttributes;
->>>>>>> 6bbb88c8
 			
 				FAnimTrack const* const AnimTrack = Montage->GetAnimationData(ActiveMontageSlot);
 				if (AnimTrack && AnimTrack->IsAdditive())
@@ -535,11 +497,7 @@
 				{
 					FCompactPose AdditivePose;
 					FBlendedCurve AdditiveCurve;
-<<<<<<< HEAD
-					FStackCustomAttributes AdditiveAttributes;
-=======
 					UE::Anim::FStackAttributeContainer AdditiveAttributes;
->>>>>>> 6bbb88c8
 					AdditivePose.SetBoneContainer(&Output.Pose.GetBoneContainer());
 					AdditiveCurve.InitFrom(Output.Curve);
 
@@ -617,17 +575,12 @@
 
 		if (UBlendSpace* BlendSpace = Cast<UBlendSpace>(Proxy->CurrentAsset))
 		{
-<<<<<<< HEAD
-			FAnimTickRecord& TickRecord = Proxy->CreateUninitializedTickRecord(/*out*/ SyncGroup, NAME_None);
-			Proxy->MakeBlendSpaceTickRecord(TickRecord, BlendSpace, Proxy->BlendSpaceInput, Proxy->BlendSampleData, Proxy->BlendFilter, Proxy->bLooping, NewPlayRate, 1.f, /*inout*/ Proxy->CurrentTime, Proxy->MarkerTickRecord);
-=======
 			FAnimTickRecord TickRecord(
 				BlendSpace, Proxy->BlendSpacePosition, Proxy->BlendSampleData, Proxy->BlendFilter, Proxy->bLooping, 
 				NewPlayRate, false, false, 1.f, /*inout*/ Proxy->CurrentTime, Proxy->MarkerTickRecord);
 			TickRecord.DeltaTimeRecord = &(Proxy->DeltaTimeRecord);
 			
 			SyncScope.AddTickRecord(TickRecord);
->>>>>>> 6bbb88c8
 
 			TRACE_ANIM_TICK_RECORD(Context, TickRecord);
 #if WITH_EDITORONLY_DATA
@@ -636,15 +589,10 @@
 		}
 		else if (UAnimSequence* Sequence = Cast<UAnimSequence>(Proxy->CurrentAsset))
 		{
-<<<<<<< HEAD
-			FAnimTickRecord& TickRecord = Proxy->CreateUninitializedTickRecord(/*out*/ SyncGroup, NAME_None);
-			Proxy->MakeSequenceTickRecord(TickRecord, Sequence, Proxy->bLooping, NewPlayRate, 1.f, /*inout*/ Proxy->CurrentTime, Proxy->MarkerTickRecord);
-=======
 			FAnimTickRecord TickRecord(Sequence, Proxy->bLooping, NewPlayRate, 1.f, /*inout*/ Proxy->CurrentTime, Proxy->MarkerTickRecord);
 			TickRecord.DeltaTimeRecord = &(Proxy->DeltaTimeRecord);
 			
 			SyncScope.AddTickRecord(TickRecord);
->>>>>>> 6bbb88c8
 
 			TRACE_ANIM_TICK_RECORD(Context, TickRecord);
 
@@ -660,15 +608,10 @@
 		}
 		else if (UAnimStreamable* Streamable = Cast<UAnimStreamable>(Proxy->CurrentAsset))
 		{
-<<<<<<< HEAD
-			FAnimTickRecord& TickRecord = Proxy->CreateUninitializedTickRecord(/*out*/ SyncGroup, NAME_None);
-			Proxy->MakeSequenceTickRecord(TickRecord, Streamable, Proxy->bLooping, NewPlayRate, 1.f, /*inout*/ Proxy->CurrentTime, Proxy->MarkerTickRecord);
-=======
 			FAnimTickRecord TickRecord(Streamable, Proxy->bLooping, NewPlayRate, 1.f, /*inout*/ Proxy->CurrentTime, Proxy->MarkerTickRecord);
 			TickRecord.DeltaTimeRecord = &(Proxy->DeltaTimeRecord);
 			
 			SyncScope.AddTickRecord(TickRecord);
->>>>>>> 6bbb88c8
 
 			TRACE_ANIM_TICK_RECORD(Context, TickRecord);
 
@@ -684,15 +627,10 @@
 		}
 		else if(UAnimComposite* Composite = Cast<UAnimComposite>(Proxy->CurrentAsset))
 		{
-<<<<<<< HEAD
-			FAnimTickRecord& TickRecord = Proxy->CreateUninitializedTickRecord(/*out*/ SyncGroup, NAME_None);
-			Proxy->MakeSequenceTickRecord(TickRecord, Composite, Proxy->bLooping, NewPlayRate, 1.f, /*inout*/ Proxy->CurrentTime, Proxy->MarkerTickRecord);
-=======
 			FAnimTickRecord TickRecord(Composite, Proxy->bLooping, NewPlayRate, 1.f, /*inout*/ Proxy->CurrentTime, Proxy->MarkerTickRecord);
 			TickRecord.DeltaTimeRecord = &(Proxy->DeltaTimeRecord);
 			
 			SyncScope.AddTickRecord(TickRecord);
->>>>>>> 6bbb88c8
 
 			TRACE_ANIM_TICK_RECORD(Context, TickRecord);
 
@@ -731,15 +669,10 @@
 		}
 		else if (UPoseAsset* PoseAsset = Cast<UPoseAsset>(Proxy->CurrentAsset))
 		{
-<<<<<<< HEAD
-			FAnimTickRecord& TickRecord = Proxy->CreateUninitializedTickRecord(/*out*/ SyncGroup, NAME_None);
-			Proxy->MakePoseAssetTickRecord(TickRecord, PoseAsset, 1.f);
-=======
 			FAnimTickRecord TickRecord(PoseAsset, 1.f);
 			TickRecord.DeltaTimeRecord = &(Proxy->DeltaTimeRecord);
 
 			SyncScope.AddTickRecord(TickRecord);
->>>>>>> 6bbb88c8
 
 			TRACE_ANIM_TICK_RECORD(Context, TickRecord);
 		}
