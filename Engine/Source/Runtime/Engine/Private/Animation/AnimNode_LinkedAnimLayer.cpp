// Copyright Epic Games, Inc. All Rights Reserved.

#include "Animation/AnimNode_LinkedAnimLayer.h"
#include "Animation/AnimClassInterface.h"
#include "Animation/AnimInstanceProxy.h"

#include UE_INLINE_GENERATED_CPP_BY_NAME(AnimNode_LinkedAnimLayer)

FName FAnimNode_LinkedAnimLayer::GetDynamicLinkFunctionName() const
{
	return Layer;
}

UAnimInstance* FAnimNode_LinkedAnimLayer::GetDynamicLinkTarget(UAnimInstance* InOwningAnimInstance) const
{
	if(Interface.Get())
	{
		return GetTargetInstance<UAnimInstance>();
	}
	else
	{
		return InOwningAnimInstance;
	}
}

void FAnimNode_LinkedAnimLayer::InitializeSourceProperties(const UAnimInstance* InAnimInstance)
{
	const int32 NumSourceProperties = SourcePropertyNames.Num();
	SourceProperties.SetNumZeroed(NumSourceProperties);

	const UClass* ThisClass = InAnimInstance->GetClass();
	for(int32 SourcePropertyIndex = 0; SourcePropertyIndex < NumSourceProperties; ++SourcePropertyIndex)
	{
		SourceProperties[SourcePropertyIndex] = ThisClass->FindPropertyByName(SourcePropertyNames[SourcePropertyIndex]);
	}
}

void FAnimNode_LinkedAnimLayer::OnInitializeAnimInstance(const FAnimInstanceProxy* InProxy, const UAnimInstance* InAnimInstance)
{
<<<<<<< HEAD
	check(SourcePropertyNames.Num() == DestPropertyNames.Num());
	
	// Initialize source properties here as they do not change
	const int32 NumSourceProperties = SourcePropertyNames.Num();
	SourceProperties.SetNumZeroed(NumSourceProperties);

	const UClass* ThisClass = InAnimInstance->GetClass();
	for(int32 SourcePropertyIndex = 0; SourcePropertyIndex < NumSourceProperties; ++SourcePropertyIndex)
	{
		SourceProperties[SourcePropertyIndex] = ThisClass->FindPropertyByName(SourcePropertyNames[SourcePropertyIndex]);
	}
	
=======
#if WITH_EDITORONLY_DATA
	SourceInstance = const_cast<UAnimInstance*>(InAnimInstance);
#endif
	
	check(SourcePropertyNames.Num() == DestPropertyNames.Num());
	
	// Initialize source properties here as they do not change
	InitializeSourceProperties(InAnimInstance);

>>>>>>> d731a049
	// We only initialize here if we are running a 'self' layer. Layers that use external instances need to be 
	// initialized by the owning anim instance as they may share linked instances via grouping.
	if(Interface.Get() == nullptr || InstanceClass.Get() == nullptr)
	{
		InitializeSelfLayer(InAnimInstance);
	}
}

void FAnimNode_LinkedAnimLayer::InitializeSelfLayer(const UAnimInstance* SelfAnimInstance)
{
	UAnimInstance* CurrentTarget = GetTargetInstance<UAnimInstance>();

	IAnimClassInterface* PriorAnimBPClass = CurrentTarget ? IAnimClassInterface::GetFromClass(CurrentTarget->GetClass()) : nullptr;

	USkeletalMeshComponent* MeshComp = SelfAnimInstance->GetSkelMeshComponent();
	check(MeshComp);

	if (LinkedRoot)
	{
		DynamicUnlink(const_cast<UAnimInstance*>(SelfAnimInstance));
	}

	// Switch from dynamic external to internal, kill old instance
	if (CurrentTarget && CurrentTarget != SelfAnimInstance)
	{
		CurrentTarget->UninitializeAnimation();
		MeshComp->GetLinkedAnimInstances().Remove(CurrentTarget);
		CurrentTarget->MarkAsGarbage();
		CurrentTarget = nullptr;
	}

	SetTargetInstance(const_cast<UAnimInstance*>(SelfAnimInstance));

	// Link before we call InitializeAnimation() so we propgate the call to linked input poses
	DynamicLink(const_cast<UAnimInstance*>(SelfAnimInstance));

	UClass* SelfClass = SelfAnimInstance->GetClass();
	InitializeProperties(SelfAnimInstance, SelfClass);

	IAnimClassInterface* NewAnimBPClass = IAnimClassInterface::GetFromClass(SelfClass);

	RequestBlend(PriorAnimBPClass, NewAnimBPClass);
}

void FAnimNode_LinkedAnimLayer::SetLinkedLayerInstance(const UAnimInstance* InOwningAnimInstance, UAnimInstance* InNewLinkedInstance)
{
	// Reseting to running as a self-layer, in case it is applicable
	if ((Interface.Get() == nullptr || InstanceClass.Get() == nullptr) && (InNewLinkedInstance == nullptr))
	{
		InitializeSelfLayer(InOwningAnimInstance);
	}
	else
	{
		ReinitializeLinkedAnimInstance(InOwningAnimInstance, InNewLinkedInstance);
	}

#if WITH_EDITOR
	OnInstanceChangedEvent.Broadcast();
#endif
}

void FAnimNode_LinkedAnimLayer::InitializeProperties(const UObject* InSourceInstance, UClass* InTargetClass)
{
	check(SourcePropertyNames.Num() == DestPropertyNames.Num());
<<<<<<< HEAD
=======

#if WITH_EDITOR
	// When reinstancing we need to init source properties here too as the class may have changed
	if(GIsReinstancing)
	{
		InitializeSourceProperties(CastChecked<UAnimInstance>(InSourceInstance));
	}
#endif
>>>>>>> d731a049
	
	// Build dest property list - source is set up when we initialize
	DestProperties.SetNumZeroed(SourcePropertyNames.Num());
	
	IAnimClassInterface* TargetAnimClassInterface = IAnimClassInterface::GetFromClass(InTargetClass);
	check(TargetAnimClassInterface);

	const FName FunctionName = GetDynamicLinkFunctionName();
	if(const FAnimBlueprintFunction* Function = IAnimClassInterface::FindAnimBlueprintFunction(TargetAnimClassInterface, FunctionName))
	{
		// Target properties are linked via the anim BP function params
		for(int32 DestPropertyIndex = 0; DestPropertyIndex < DestPropertyNames.Num(); ++DestPropertyIndex)
		{
			const FName& DestName = DestPropertyNames[DestPropertyIndex];

			// Look for an input property (parameter) with the specified name
			const int32 NumParams = Function->InputPropertyData.Num();
			for(int32 InputPropertyIndex = 0; InputPropertyIndex < NumParams; ++InputPropertyIndex)
			{
				if(Function->InputPropertyData[InputPropertyIndex].Name == DestName)
				{
					DestProperties[DestPropertyIndex] = Function->InputPropertyData[InputPropertyIndex].ClassProperty;
					break;
				}
			}
		}
	}
<<<<<<< HEAD
}
=======
}

#if WITH_EDITOR

void FAnimNode_LinkedAnimLayer::HandleObjectsReinstanced_Impl(UObject* InSourceObject, UObject* InTargetObject, const TMap<UObject*, UObject*>& OldToNewInstanceMap)
{
	static IConsoleVariable* UseLegacyAnimInstanceReinstancingBehavior = IConsoleManager::Get().FindConsoleVariable(TEXT("bp.UseLegacyAnimInstanceReinstancingBehavior"));
	if(UseLegacyAnimInstanceReinstancingBehavior == nullptr || !UseLegacyAnimInstanceReinstancingBehavior->GetBool())
	{
		UAnimInstance* SourceAnimInstance = CastChecked<UAnimInstance>(InSourceObject);
		InitializeProperties(SourceAnimInstance, Interface.Get() != nullptr ? Interface.Get() : InSourceObject->GetClass());
		DynamicUnlink(SourceAnimInstance);
		DynamicLink(SourceAnimInstance);

		FAnimInstanceProxy& SourceProxy = SourceAnimInstance->GetProxyOnAnyThread<FAnimInstanceProxy>();
		SourceProxy.InitializeCachedClassData();
		
		FAnimationInitializeContext Context(&SourceProxy);
		InitializeSubGraph_AnyThread(Context);
	}
}

#endif
>>>>>>> d731a049
<|MERGE_RESOLUTION|>--- conflicted
+++ resolved
@@ -37,20 +37,6 @@
 
 void FAnimNode_LinkedAnimLayer::OnInitializeAnimInstance(const FAnimInstanceProxy* InProxy, const UAnimInstance* InAnimInstance)
 {
-<<<<<<< HEAD
-	check(SourcePropertyNames.Num() == DestPropertyNames.Num());
-	
-	// Initialize source properties here as they do not change
-	const int32 NumSourceProperties = SourcePropertyNames.Num();
-	SourceProperties.SetNumZeroed(NumSourceProperties);
-
-	const UClass* ThisClass = InAnimInstance->GetClass();
-	for(int32 SourcePropertyIndex = 0; SourcePropertyIndex < NumSourceProperties; ++SourcePropertyIndex)
-	{
-		SourceProperties[SourcePropertyIndex] = ThisClass->FindPropertyByName(SourcePropertyNames[SourcePropertyIndex]);
-	}
-	
-=======
 #if WITH_EDITORONLY_DATA
 	SourceInstance = const_cast<UAnimInstance*>(InAnimInstance);
 #endif
@@ -60,7 +46,6 @@
 	// Initialize source properties here as they do not change
 	InitializeSourceProperties(InAnimInstance);
 
->>>>>>> d731a049
 	// We only initialize here if we are running a 'self' layer. Layers that use external instances need to be 
 	// initialized by the owning anim instance as they may share linked instances via grouping.
 	if(Interface.Get() == nullptr || InstanceClass.Get() == nullptr)
@@ -125,8 +110,6 @@
 void FAnimNode_LinkedAnimLayer::InitializeProperties(const UObject* InSourceInstance, UClass* InTargetClass)
 {
 	check(SourcePropertyNames.Num() == DestPropertyNames.Num());
-<<<<<<< HEAD
-=======
 
 #if WITH_EDITOR
 	// When reinstancing we need to init source properties here too as the class may have changed
@@ -135,7 +118,6 @@
 		InitializeSourceProperties(CastChecked<UAnimInstance>(InSourceInstance));
 	}
 #endif
->>>>>>> d731a049
 	
 	// Build dest property list - source is set up when we initialize
 	DestProperties.SetNumZeroed(SourcePropertyNames.Num());
@@ -163,9 +145,6 @@
 			}
 		}
 	}
-<<<<<<< HEAD
-}
-=======
 }
 
 #if WITH_EDITOR
@@ -188,5 +167,4 @@
 	}
 }
 
-#endif
->>>>>>> d731a049
+#endif