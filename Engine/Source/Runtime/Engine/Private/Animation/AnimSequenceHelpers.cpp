--- conflicted
+++ resolved
@@ -18,10 +18,7 @@
 #include "Animation/SkeletonRemapping.h"
 #include "Animation/SkeletonRemappingRegistry.h"
 #include "Animation/AttributesRuntime.h"
-<<<<<<< HEAD
-=======
 #include "Animation/AnimCurveUtils.h"
->>>>>>> 4af6daef
 
 #define LOCTEXT_NAMESPACE "AnimSequenceHelpers"
 
@@ -43,8 +40,6 @@
 }
 				
 void BuildPoseFromModel(const IAnimationDataModel* Model, FAnimationPoseData& OutPoseData, const double Time, const EAnimInterpolationType& InterpolationType, const FName& RetargetSource, const TArray<FTransform>& RetargetTransforms)
-<<<<<<< HEAD
-=======
 {
 	FCompactPose& OutPose = OutPoseData.GetPose();
 	check(Model);
@@ -56,24 +51,9 @@
 }
 
 void EvaluateFloatCurvesFromModel(const IAnimationDataModel* Model, FBlendedCurve& OutCurves, double Time)
->>>>>>> 4af6daef
-{
-	FCompactPose& OutPose = OutPoseData.GetPose();
+{
 	check(Model);
 
-<<<<<<< HEAD
-	OutPose.ResetToRefPose();
-
-	const UE::Anim::DataModel::FEvaluationContext EvaluationContext(Time, Model->GetFrameRate(), RetargetSource, RetargetTransforms, InterpolationType);
-	Model->Evaluate(OutPoseData, EvaluationContext);
-}
-
-void EvaluateFloatCurvesFromModel(const IAnimationDataModel* Model, FBlendedCurve& OutCurves, double Time)
-{
-	check(Model);
-
-	if (OutCurves.NumValidCurveCount > 0)
-=======
 	// Evaluate into a temporary curve, then filter by enabled curves
 	const TArray<FFloatCurve>& ModelCurves = Model->GetFloatCurves();
 	const int32 NumCurves = ModelCurves.Num();
@@ -94,7 +74,6 @@
 void EvaluateTransformCurvesFromModel(const IAnimationDataModel* Model, TMap<FName, FTransform>& OutCurves, double Time, float BlendWeight)
 {
 	if (Model)
->>>>>>> 4af6daef
 	{
 		for (const FTransformCurve& Curve : Model->GetTransformCurves())
 		{
@@ -104,29 +83,9 @@
 				continue;
 			}
 
-<<<<<<< HEAD
-void EvaluateTransformCurvesFromModel(const IAnimationDataModel* Model, TMap<FName, FTransform>& OutCurves, double Time, float BlendWeight)
-{
-	if (Model)
-	{
-		for (const FTransformCurve& Curve : Model->GetTransformCurves())
-		{
-			// if disabled, do not handle
-			if (Curve.GetCurveTypeFlag(AACF_Disabled))
-			{
-				continue;
-			}
-
-			// Add or retrieve curve
-			const FName& CurveName = Curve.Name.DisplayName;
-
-			// note we're not checking Curve.GetCurveTypeFlags() yet
-			FTransform& Value = OutCurves.FindOrAdd(CurveName);
-=======
 			// Add or retrieve curve
 			// note we're not checking Curve.GetCurveTypeFlags() yet
 			FTransform& Value = OutCurves.FindOrAdd(Curve.GetName());
->>>>>>> 4af6daef
 			Value = Curve.Evaluate(Time, BlendWeight);
 		}
 	}
@@ -147,11 +106,7 @@
 
 	for (const FTransformCurve& AdditiveTransformCurve : Model->GetTransformCurves())
 	{
-<<<<<<< HEAD
-		if (AdditiveTransformCurve.Name.DisplayName == TrackNames[TrackIndex])
-=======
 		if (AdditiveTransformCurve.GetName() == TrackNames[TrackIndex])
->>>>>>> 4af6daef
 		{
 			const float TimeInterval = Model->GetFrameRate().AsSeconds(KeyIndex);
 			const FTransform AdditiveTransform = AdditiveTransformCurve.Evaluate(TimeInterval, 1.f);
@@ -176,10 +131,7 @@
 			FCurveAttributes Attributes;
 			Attributes.SetPreExtrapolation(FloatCurve.FloatCurve.PreInfinityExtrap);
 			Attributes.SetPostExtrapolation(FloatCurve.FloatCurve.PostInfinityExtrap);					
-<<<<<<< HEAD
-=======
 			Controller.SetCurveColor(CurveId, FloatCurve.GetColor());
->>>>>>> 4af6daef
 			Controller.SetCurveAttributes(CurveId, Attributes);
 			Controller.SetCurveColor(CurveId, FloatCurve.GetColor());
 			Controller.SetCurveKeys(CurveId, FloatCurve.FloatCurve.GetConstRefOfKeys());
