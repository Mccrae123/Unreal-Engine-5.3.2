--- conflicted
+++ resolved
@@ -4,10 +4,7 @@
 #include "Animation/AnimCompressionTypes.h"
 #include "HAL/IConsoleManager.h"
 #include "AnimationCompression.h"
-<<<<<<< HEAD
-=======
 #include "Animation/AnimCurveUtils.h"
->>>>>>> 4af6daef
 
 #include UE_INLINE_GENERATED_CPP_BY_NAME(AnimCurveCompressionCodec_CompressedRichCurve)
 
@@ -92,11 +89,7 @@
 				if (!FMath::IsNearlyZero(AbsDelta, MaxCurveError + UE_KINDA_SMALL_NUMBER))
 				{
 					// Delta larger than tolerated error value
-<<<<<<< HEAD
-					UE_LOG(LogAnimationCompression, Warning, TEXT("Curve %s: delta too large %f, between %f and %f, at %f"), *Curve.Name.DisplayName.ToString(), AbsDelta, RawValue, CompressedValue, EvalTime);
-=======
 					UE_LOG(LogAnimationCompression, Warning, TEXT("Curve %s: delta too large %f, between %f and %f, at %f"), *Curve.GetName().ToString(), AbsDelta, RawValue, CompressedValue, EvalTime);
->>>>>>> 4af6daef
 				}
 			}
 		}
