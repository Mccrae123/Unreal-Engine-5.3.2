--- conflicted
+++ resolved
@@ -37,9 +37,6 @@
 	// This is a version string that mimics the old versioning scheme. If you
 	// want to bump this version, generate a new guid using VS->Tools->Create GUID and
 	// return it here. Ex.
-<<<<<<< HEAD
-	return TEXT("5A39C0ABF95744778F168FC8DA1619D4");
-=======
 	return TEXT("3A3F9FBB7A4047278CABE35820CC44D7");
 }
 
@@ -47,7 +44,6 @@
 {
 	check(DataToCompressPtr.IsValid());
 	return DataToCompressPtr->FullName;
->>>>>>> d731a049
 }
 
 bool FDerivedDataAnimationCompression::Build( TArray<uint8>& OutDataArray )
