// Copyright Epic Games, Inc. All Rights Reserved.
#include "Animation/AnimCompressionDerivedData.h"
#include "Animation/AnimCompressionDerivedDataPublic.h"
#include "DerivedDataCacheInterface.h"
#include "Misc/ScopeExit.h"
#include "Stats/Stats.h"
#include "Animation/AnimSequence.h"
#include "AnimationUtils.h"
#include "Animation/AnimCompress.h"
#include "Animation/AnimBoneCompressionSettings.h"
#include "Misc/CoreDelegates.h"
#include "ProfilingDebugging/CookStats.h"
#include "ProfilingDebugging/CountersTrace.h"
#include "Animation/AnimationCompressionDerivedData.h"

#if WITH_EDITOR

DECLARE_CYCLE_STAT(TEXT("Anim Compression (Derived Data)"), STAT_AnimCompressionDerivedData, STATGROUP_Anim);

FDerivedDataAnimationCompression::FDerivedDataAnimationCompression(const TCHAR* InTypeName, const FString& InAssetDDCKey,
PRAGMA_DISABLE_DEPRECATION_WARNINGS
	TSharedPtr<FAnimCompressContext> InCompressContext)
PRAGMA_ENABLE_DEPRECATION_WARNINGS
	: TypeName(InTypeName)
	, AssetDDCKey(InAssetDDCKey)
	, CompressContext(InCompressContext)
{

}

FDerivedDataAnimationCompression::~FDerivedDataAnimationCompression()
{
}

const TCHAR* FDerivedDataAnimationCompression::GetVersionString() const
{
	return *UE::Anim::Compression::AnimationCompressionVersionString;
}

FString FDerivedDataAnimationCompression::GetDebugContextString() const
{
	check(DataToCompressPtr.IsValid());
	return DataToCompressPtr->FullName;
}

bool FDerivedDataAnimationCompression::Build( TArray<uint8>& OutDataArray )
{
	TRACE_CPUPROFILER_EVENT_SCOPE(FDerivedDataAnimationCompression::Build);

	const double CompressionStartTime = FPlatformTime::Seconds();

	check(DataToCompressPtr.IsValid());
	FCompressibleAnimData& DataToCompress = *DataToCompressPtr.Get();
	FCompressedAnimSequence OutData;

	if (DataToCompress.IsCancelled())
	{
		return false;
	}

	// Update UsageStats only when not running on the game thread since that thread times this at a higher level.
	COOK_STAT(auto Timer = UE::Anim::AnimSequenceCookStats::UsageStats.TimeSyncWork());
	COOK_STAT(IsInGameThread() ? Timer.Cancel() : Timer.TrackCyclesOnly());

	SCOPE_CYCLE_COUNTER(STAT_AnimCompressionDerivedData);
	UE_LOG(LogAnimationCompression, Log, TEXT("Building Anim DDC data for %s"), *DataToCompress.FullName);

	FCompressibleAnimDataResult CompressionResult;

	bool bCompressionSuccessful = false;
	{
		DataToCompress.FetchData(DataToCompress.TargetPlatform);
		DataToCompress.Update(OutData);

		const bool bBoneCompressionOk = FAnimationUtils::CompressAnimBones(DataToCompress, CompressionResult);
		if (DataToCompress.IsCancelled())
		{
			return false;
		}
		const bool bCurveCompressionOk = FAnimationUtils::CompressAnimCurves(DataToCompress, OutData);
		
		bCompressionSuccessful = bBoneCompressionOk && bCurveCompressionOk;

#if DO_CHECK
		FString CompressionName = DataToCompress.BoneCompressionSettings->GetFullName();
<<<<<<< HEAD
#endif

		bCompressionSuccessful = bBoneCompressionOk && bCurveCompressionOk;

=======
		
>>>>>>> 4af6daef
		ensureMsgf(bCompressionSuccessful, TEXT("Anim Compression failed for Sequence '%s' with compression scheme '%s': compressed data empty\n\tAnimIndex: %i\n\tMaxAnim:%i"), 
											*DataToCompress.FullName,
											*CompressionName,
											PRAGMA_DISABLE_DEPRECATION_WARNINGS
											CompressContext.Get()->AnimIndex,
											CompressContext.Get()->MaxAnimations
											PRAGMA_ENABLE_DEPRECATION_WARNINGS
											);
<<<<<<< HEAD
=======
#endif
>>>>>>> 4af6daef
	}

	bCompressionSuccessful = bCompressionSuccessful && !DataToCompress.IsCancelled();

	if (bCompressionSuccessful)
	{
		const double CompressionEndTime = FPlatformTime::Seconds();
		const double CompressionTime = CompressionEndTime - CompressionStartTime;

		PRAGMA_DISABLE_DEPRECATION_WARNINGS
		CompressContext->GatherPostCompressionStats(OutData, DataToCompress.BoneData, DataToCompress.AnimFName, CompressionTime, true);
		PRAGMA_ENABLE_DEPRECATION_WARNINGS

		OutData.CompressedByteStream = MoveTemp(CompressionResult.CompressedByteStream);
		OutData.CompressedDataStructure = MoveTemp(CompressionResult.AnimData);
		OutData.BoneCompressionCodec = CompressionResult.Codec;

		FMemoryWriter Ar(OutDataArray, true);
		OutData.CompressedRawData = DataToCompress.RawAnimationData;
		OutData.OwnerName = DataToCompress.AnimFName;
		OutData.SerializeCompressedData(Ar, true, nullptr, nullptr, DataToCompress.BoneCompressionSettings, DataToCompress.CurveCompressionSettings); //Save out compressed
	}

	return bCompressionSuccessful;
}

#endif	//WITH_EDITOR<|MERGE_RESOLUTION|>--- conflicted
+++ resolved
@@ -83,14 +83,7 @@
 
 #if DO_CHECK
 		FString CompressionName = DataToCompress.BoneCompressionSettings->GetFullName();
-<<<<<<< HEAD
-#endif
-
-		bCompressionSuccessful = bBoneCompressionOk && bCurveCompressionOk;
-
-=======
 		
->>>>>>> 4af6daef
 		ensureMsgf(bCompressionSuccessful, TEXT("Anim Compression failed for Sequence '%s' with compression scheme '%s': compressed data empty\n\tAnimIndex: %i\n\tMaxAnim:%i"), 
 											*DataToCompress.FullName,
 											*CompressionName,
@@ -99,10 +92,7 @@
 											CompressContext.Get()->MaxAnimations
 											PRAGMA_ENABLE_DEPRECATION_WARNINGS
 											);
-<<<<<<< HEAD
-=======
 #endif
->>>>>>> 4af6daef
 	}
 
 	bCompressionSuccessful = bCompressionSuccessful && !DataToCompress.IsCancelled();
