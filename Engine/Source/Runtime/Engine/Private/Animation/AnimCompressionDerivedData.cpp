--- conflicted
+++ resolved
@@ -35,11 +35,7 @@
 	// This is a version string that mimics the old versioning scheme. If you
 	// want to bump this version, generate a new guid using VS->Tools->Create GUID and
 	// return it here. Ex.
-<<<<<<< HEAD
-	return TEXT("D0E639028BB74237AD0F9775C097BB85");
-=======
 	return TEXT("5A39C0ABF95744778F168FC8DA1619D4");
->>>>>>> 6bbb88c8
 }
 
 bool FDerivedDataAnimationCompression::Build( TArray<uint8>& OutDataArray )
