--- conflicted
+++ resolved
@@ -254,22 +254,14 @@
 	const double Det = M00*M11*M22+M01*M12*M20+M02*M10*M21 - (M02*M11*M20+M01*M10*M22+M00*M12*M21);
 	
 	// When the vertices are sorted in a counterclockwise order, the determinant is positive if and only if Testpoint lies inside the circumcircle of T.
-<<<<<<< HEAD
-	if (FMath::IsNegative(Det))
-=======
 	if (Det < 0.0)
->>>>>>> d731a049
 	{
 		return ECCS_Outside;
 	}
 	else
 	{
 		// On top of the triangle edge
-<<<<<<< HEAD
-		if (FMath::IsNearlyZero(Det, DOUBLE_SMALL_NUMBER))
-=======
 		if (FMath::IsNearlyZero(Det, UE_DOUBLE_SMALL_NUMBER))
->>>>>>> d731a049
 		{
 			return ECCS_On;
 		}
