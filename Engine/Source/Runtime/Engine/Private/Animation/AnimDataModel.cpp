--- conflicted
+++ resolved
@@ -17,32 +17,6 @@
 {
 	UObject::PostLoad();
 
-<<<<<<< HEAD
-	const bool bHasBoneTracks = BoneAnimationTracks.Num() > 0;
-	if (bHasBoneTracks)
-	{
-		// Number of keys was used directly rather than Max(Value,2), as a single _frame_ animation should always have two _keys_ 
-		const int32 ActualNumKeys = BoneAnimationTracks[0].InternalTrackData.PosKeys.Num();
-		if (ActualNumKeys == 1 && NumberOfKeys == 2)
-		{
-			auto AddKey = [this](auto& Keys)
-			{
-				const auto KeyZero = Keys[0];
-				Keys.Add(KeyZero);
-				ensure(Keys.Num() == NumberOfKeys);
-			};
-				
-			for (FBoneAnimationTrack& BoneTrack : BoneAnimationTracks)
-			{
-				AddKey(BoneTrack.InternalTrackData.PosKeys);
-				AddKey(BoneTrack.InternalTrackData.RotKeys);
-				AddKey(BoneTrack.InternalTrackData.ScaleKeys);
-			}
-
-			Notify(EAnimDataModelNotifyType::TrackChanged);
-		}
-	}
-=======
 	if (GetLinkerCustomVersion(FUE5MainStreamObjectVersion::GUID) >= FUE5MainStreamObjectVersion::AnimationDataModelInterface_BackedOut &&
 		GetLinkerCustomVersion(FUE5MainStreamObjectVersion::GUID) < FUE5MainStreamObjectVersion::BackoutAnimationDataModelInterface)
 	{
@@ -91,7 +65,6 @@
 			}
 		}
 	}	
->>>>>>> d731a049
 }
 
 void UAnimDataModel::PostDuplicate(bool bDuplicateForPIE)
