// Copyright Epic Games, Inc. All Rights Reserved.

#include "Animation/AnimSequenceBase.h"
#include "AnimationUtils.h"
#include "AnimationRuntime.h"
#include "Animation/AnimNotifies/AnimNotify.h"
#include "Animation/AnimNotifies/AnimNotifyState.h"
#include "Animation/AnimInstance.h"
#include "Logging/TokenizedMessage.h"
#include "Logging/MessageLog.h"
#include "UObject/FrameworkObjectVersion.h"
#include "UObject/FortniteMainBranchObjectVersion.h"
#include "Animation/AnimationPoseData.h"
#include "Animation/AnimSequenceHelpers.h"
#include "Animation/MirrorDataTable.h"
#include "Animation/AnimData/AnimDataModel.h"
#include "Modules/ModuleManager.h"

#if WITH_EDITOR
#include "IAnimationDataControllerModule.h"
#include "Modules/ModuleManager.h"
#endif // WITH_EDITOR

#include "UObject/UE5MainStreamObjectVersion.h"

DEFINE_LOG_CATEGORY(LogAnimMarkerSync);
CSV_DECLARE_CATEGORY_MODULE_EXTERN(ENGINE_API, Animation);

#define LOCTEXT_NAMESPACE "AnimSequenceBase"
/////////////////////////////////////////////////////

UAnimSequenceBase::UAnimSequenceBase(const FObjectInitializer& ObjectInitializer)
	: Super(ObjectInitializer)
	, RateScale(1.0f)
#if WITH_EDITORONLY_DATA
	, DataModel(nullptr)
	, bPopulatingDataModel(false)
	, Controller(nullptr)
#endif // WITH_EDITORONLY_DATA
{
#if WITH_EDITOR
	if (!HasAnyFlags(EObjectFlags::RF_ClassDefaultObject| EObjectFlags::RF_NeedLoad))
	{
		CreateModel();
		GetController();
	}
#endif // WITH_EDITOR
}

void UAnimSequenceBase::SetSequenceLength(float NewLength)
{
#if WITH_EDITOR
	// Editor time we update the source data
	Controller->SetPlayLength(NewLength);
#else 
	// In case this is called during runtime, update the sequence length directly. Current use-case is runtime created Montages.
	PRAGMA_DISABLE_DEPRECATION_WARNINGS
	SequenceLength = NewLength;
	PRAGMA_ENABLE_DEPRECATION_WARNINGS
#endif
}

bool UAnimSequenceBase::IsPostLoadThreadSafe() const
{
	return false;	// PostLoad is not thread safe because of the call to VerifyCurveNames() (calling USkeleton::VerifySmartName) that can mutate a shared map in the skeleton.
}

void UAnimSequenceBase::PostLoad()
{
#if WITH_EDITORONLY_DATA
	if (!HasAnyFlags(EObjectFlags::RF_ClassDefaultObject))
	{
		const bool bRequiresModelCreation = DataModel == nullptr;
		const bool bRequiresModelPopulation = GetLinkerCustomVersion(FUE5MainStreamObjectVersion::GUID) < FUE5MainStreamObjectVersion::IntroducingAnimationDataModel;
		checkf(bRequiresModelPopulation || DataModel != nullptr, TEXT("Invalid Animation Sequence base state, no data model found past upgrade object version"));

		// Construct a new UAnimDataModel instance
		if(bRequiresModelCreation)
		{
			CreateModel();
		}

		ValidateModel();
		GetController();
		BindToModelModificationEvent();

		if (USkeleton* MySkeleton = GetSkeleton())
		{
			if (FLinkerLoad* SkeletonLinker = MySkeleton->GetLinker())
			{
				SkeletonLinker->Preload(MySkeleton);
			}
			MySkeleton->ConditionalPostLoad();

			PRAGMA_DISABLE_DEPRECATION_WARNINGS
			VerifyCurveNames<FFloatCurve>(*MySkeleton, USkeleton::AnimCurveMappingName, RawCurveData.FloatCurves);
			VerifyCurveNames<FTransformCurve>(*MySkeleton, USkeleton::AnimTrackCurveMappingName, RawCurveData.TransformCurves);
			PRAGMA_ENABLE_DEPRECATION_WARNINGS
		}

		GetController();
		if (bRequiresModelPopulation)
		{
			bPopulatingDataModel = true;
			PopulateModel();
			bPopulatingDataModel = false;
		}
	}
#endif // WITH_EDITORONLY_DATA

	Super::PostLoad();

	// Convert Notifies to new data
	if( GIsEditor && Notifies.Num() > 0 )
	{
		if(GetLinkerUEVersion() < VER_UE4_CLEAR_NOTIFY_TRIGGERS)
		{
			for(FAnimNotifyEvent Notify : Notifies)
			{
				if(Notify.Notify)
				{
					// Clear end triggers for notifies that are not notify states
					Notify.EndTriggerTimeOffset = 0.0f;
				}
			}
		}
	}

	RefreshCacheData();

	if(USkeleton* MySkeleton = GetSkeleton())
	{
		const bool bDoNotTransactAction = false;
#if WITH_EDITOR
		if (GetLinkerCustomVersion(FFortniteMainBranchObjectVersion::GUID) < FFortniteMainBranchObjectVersion::FixUpNoneNameAnimationCurves)
		{
			Controller->OpenBracket(LOCTEXT("FFortniteMainBranchObjectVersion::FixUpNoneNameAnimationCurves_Bracket","FFortniteMainBranchObjectVersion::FixUpNoneNameAnimationCurves"), bDoNotTransactAction);
			{
				const TArray<FFloatCurve>& FloatCurves = DataModel->GetFloatCurves();
				for (int32 Index = 0; Index < FloatCurves.Num(); ++Index)
				{
					const FFloatCurve& Curve = FloatCurves[Index];
					if (Curve.Name.DisplayName == NAME_None)
					{
						// give unique name
						const FName UniqueName = FName(*FString(GetName() + TEXT("_CurveNameFix_") + FString::FromInt(Index)));
						UE_LOG(LogAnimation, Warning, TEXT("[AnimSequence %s] contains invalid curve name \'None\'. Renaming this to %s. Please fix this curve in the editor. "), *GetFullName(), *Curve.Name.DisplayName.ToString());

						FSmartName NewSmartName = Curve.Name;
						NewSmartName.DisplayName = UniqueName;

						Controller->RenameCurve(FAnimationCurveIdentifier(Curve.Name, ERawCurveTrackTypes::RCT_Float), FAnimationCurveIdentifier(NewSmartName, ERawCurveTrackTypes::RCT_Float), bDoNotTransactAction);
					}
				}
			}
			Controller->CloseBracket(bDoNotTransactAction);
		}
		else
		{
			const TArray<FFloatCurve>& FloatCurves = DataModel->GetFloatCurves();
			for (int32 Index = 0; Index < FloatCurves.Num(); ++Index)
			{
				const FFloatCurve& Curve = FloatCurves[Index];
				ensureMsgf(Curve.Name.DisplayName != NAME_None, TEXT("[AnimSequencer %s] has invalid curve name."), *GetFullName());
			}
		}

		Controller->FindOrAddCurveNamesOnSkeleton(MySkeleton, ERawCurveTrackTypes::RCT_Float, bDoNotTransactAction);
		Controller->FindOrAddCurveNamesOnSkeleton(MySkeleton, ERawCurveTrackTypes::RCT_Transform, bDoNotTransactAction);
#else
		PRAGMA_DISABLE_DEPRECATION_WARNINGS
		VerifyCurveNames<FFloatCurve>(*MySkeleton, USkeleton::AnimCurveMappingName, RawCurveData.FloatCurves);
		PRAGMA_ENABLE_DEPRECATION_WARNINGS
#endif

		// this should continue to add if skeleton hasn't been saved either 
		// we don't wipe out data, so make sure you add back in if required
		if (GetLinkerCustomVersion(FFrameworkObjectVersion::GUID) < FFrameworkObjectVersion::MoveCurveTypesToSkeleton
			|| MySkeleton->GetLinkerCustomVersion(FFrameworkObjectVersion::GUID) < FFrameworkObjectVersion::MoveCurveTypesToSkeleton)
		{

#if WITH_EDITOR
			const TArray<FFloatCurve>& FloatCurves = DataModel->GetFloatCurves();
#else
			PRAGMA_DISABLE_DEPRECATION_WARNINGS
			const TArray<FFloatCurve>& FloatCurves = RawCurveData.FloatCurves;
			PRAGMA_ENABLE_DEPRECATION_WARNINGS
#endif
			// fix up curve flags to skeleton
			for (const FFloatCurve& Curve : FloatCurves)
			{
				bool bMorphtargetSet = Curve.GetCurveTypeFlag(AACF_DriveMorphTarget_DEPRECATED);
				bool bMaterialSet = Curve.GetCurveTypeFlag(AACF_DriveMaterial_DEPRECATED);

				// only add this if that has to 
				if (bMorphtargetSet || bMaterialSet)
				{
					MySkeleton->AccumulateCurveMetaData(Curve.Name.DisplayName, bMaterialSet, bMorphtargetSet);
				}
			}
		}
	}
}

void UAnimSequenceBase::PostDuplicate(EDuplicateMode::Type DuplicateMode)
{
	Super::PostDuplicate(DuplicateMode);

#if WITH_EDITOR
	if (ensure(DataModel))
	{
		BindToModelModificationEvent();
	}
#endif // WITH_EDITOR
}

float UAnimSequenceBase::GetPlayLength() const
{
	PRAGMA_DISABLE_DEPRECATION_WARNINGS
	return SequenceLength;
	PRAGMA_ENABLE_DEPRECATION_WARNINGS
}

void UAnimSequenceBase::SortNotifies()
{
	// Sorts using FAnimNotifyEvent::operator<()
	Notifies.Sort();
}

bool UAnimSequenceBase::RemoveNotifies(const TArray<FName>& NotifiesToRemove)
{
	bool bSequenceModified = false;
	for (int32 NotifyIndex = Notifies.Num() - 1; NotifyIndex >= 0; --NotifyIndex)
	{
		FAnimNotifyEvent& AnimNotify = Notifies[NotifyIndex];
		if (NotifiesToRemove.Contains(AnimNotify.NotifyName))
		{
			if (!bSequenceModified)
			{
				Modify();
				bSequenceModified = true;
			}
			Notifies.RemoveAtSwap(NotifyIndex);
		}
	}

	if (bSequenceModified)
	{
		MarkPackageDirty();
		RefreshCacheData();
	}
	return bSequenceModified;
}

bool UAnimSequenceBase::IsNotifyAvailable() const
{
	return (Notifies.Num() != 0) && (GetPlayLength() > 0.f);
}

void UAnimSequenceBase::GetAnimNotifies(const float& StartTime, const float& DeltaTime, const bool bAllowLooping, TArray<const FAnimNotifyEvent *> & OutActiveNotifies) const
{
	FAnimTickRecord TickRecord;
	TickRecord.bLooping = bAllowLooping; 
	FAnimNotifyContext NotifyContext(TickRecord);
	GetAnimNotifies(StartTime, DeltaTime, NotifyContext);

	OutActiveNotifies.Reset(NotifyContext.ActiveNotifies.Num());
	for (FAnimNotifyEventReference NotifyRef : NotifyContext.ActiveNotifies)
	{
		if (const FAnimNotifyEvent* Notify = NotifyRef.GetNotify())
		{
			OutActiveNotifies.Add(Notify);
		}
	}
}

void UAnimSequenceBase::GetAnimNotifies(const float& StartTime, const float& DeltaTime, const bool bAllowLooping, TArray<FAnimNotifyEventReference>& OutActiveNotifies) const
{
	FAnimTickRecord TickRecord;
	TickRecord.bLooping = bAllowLooping;
	FAnimNotifyContext NotifyContext(TickRecord);
	GetAnimNotifies(StartTime, DeltaTime, NotifyContext);
	Swap(NotifyContext.ActiveNotifies, OutActiveNotifies);
}

void UAnimSequenceBase::GetAnimNotifies(const float& StartTime, const float& DeltaTime, FAnimNotifyContext& NotifyContext) const
{
	if(DeltaTime == 0.f)
	{
		return;
	}

	// Early out if we have no notifies
	if (!IsNotifyAvailable())
	{
		return;
	}
	
	bool const bPlayingBackwards = (DeltaTime < 0.f);
	float PreviousPosition = StartTime;
	float CurrentPosition = StartTime;
	float DesiredDeltaMove = DeltaTime;

	do 
	{
		// Disable looping here. Advance to desired position, or beginning / end of animation
		const ETypeAdvanceAnim AdvanceType = FAnimationRuntime::AdvanceTime(false, DesiredDeltaMove, CurrentPosition, GetPlayLength());

		// Verify position assumptions
		ensureMsgf(bPlayingBackwards ? (CurrentPosition <= PreviousPosition) : (CurrentPosition >= PreviousPosition), TEXT("in Animation %s(Skeleton %s) : bPlayingBackwards(%d), PreviousPosition(%0.2f), Current Position(%0.2f)"), 
			*GetName(), *GetNameSafe(GetSkeleton()), bPlayingBackwards, PreviousPosition, CurrentPosition);
		
		GetAnimNotifiesFromDeltaPositions(PreviousPosition, CurrentPosition, NotifyContext);
	
		// If we've hit the end of the animation, and we're allowed to loop, keep going.
		if( (AdvanceType == ETAA_Finished) &&  NotifyContext.TickRecord && NotifyContext.TickRecord->bLooping )
		{
			const float ActualDeltaMove = (CurrentPosition - PreviousPosition);
			DesiredDeltaMove -= ActualDeltaMove; 

			PreviousPosition = bPlayingBackwards ? GetPlayLength() : 0.f;
			CurrentPosition = PreviousPosition;
		}
		else
		{
			break;
		}
	} 
	while( true );
}

void UAnimSequenceBase::GetAnimNotifiesFromDeltaPositions(const float& PreviousPosition, const float& CurrentPosition, TArray<const FAnimNotifyEvent *> & OutActiveNotifies) const
{
	FAnimTickRecord TickRecord;
	FAnimNotifyContext NotifyContext(TickRecord);
	GetAnimNotifiesFromDeltaPositions(PreviousPosition, CurrentPosition, NotifyContext);

	OutActiveNotifies.Reset(NotifyContext.ActiveNotifies.Num());
	for (FAnimNotifyEventReference NotifyRef : NotifyContext.ActiveNotifies)
	{
		if (const FAnimNotifyEvent* Notify = NotifyRef.GetNotify())
		{
			OutActiveNotifies.Add(Notify);
		}
	}
}

void UAnimSequenceBase::GetAnimNotifiesFromDeltaPositions(const float& PreviousPosition, const float & CurrentPosition, TArray<FAnimNotifyEventReference>& OutActiveNotifies) const
{
	FAnimTickRecord TickRecord;
	FAnimNotifyContext NotifyContext(TickRecord);
	GetAnimNotifiesFromDeltaPositions(PreviousPosition, CurrentPosition,NotifyContext);
	Swap(NotifyContext.ActiveNotifies, OutActiveNotifies);
}

void UAnimSequenceBase::GetAnimNotifiesFromDeltaPositions(const float& PreviousPosition, const float& CurrentPosition,  FAnimNotifyContext& NotifyContext) const
{
	// Early out if we have no notifies
	if( (Notifies.Num() == 0) || (PreviousPosition == CurrentPosition) )
	{
		return;
	}

	bool const bPlayingBackwards = (CurrentPosition < PreviousPosition);

	// If playing backwards, flip Min and Max.
	if( bPlayingBackwards )
	{
		for (int32 NotifyIndex=0; NotifyIndex<Notifies.Num(); NotifyIndex++)
		{
			const FAnimNotifyEvent& AnimNotifyEvent = Notifies[NotifyIndex];
			const float NotifyStartTime = AnimNotifyEvent.GetTriggerTime();
			const float NotifyEndTime = AnimNotifyEvent.GetEndTriggerTime();

			if( (NotifyStartTime < PreviousPosition) && (NotifyEndTime >= CurrentPosition) )
			{
				if (NotifyContext.TickRecord)
				{
					NotifyContext.ActiveNotifies.Emplace(&AnimNotifyEvent, this, NotifyContext.TickRecord->MirrorDataTable);
					NotifyContext.ActiveNotifies.Top().SetContextDataInterfaces(NotifyContext.TickRecord->ContextData);
				}
				else
				{
					NotifyContext.ActiveNotifies.Emplace(&AnimNotifyEvent, this, nullptr);
				}
			}
		}
	}
	else
	{
		for (int32 NotifyIndex=0; NotifyIndex<Notifies.Num(); NotifyIndex++)
		{
			const FAnimNotifyEvent& AnimNotifyEvent = Notifies[NotifyIndex];
			const float NotifyStartTime = AnimNotifyEvent.GetTriggerTime();
			const float NotifyEndTime = AnimNotifyEvent.GetEndTriggerTime();

			if( (NotifyStartTime <= CurrentPosition) && (NotifyEndTime > PreviousPosition) )
			{
				if (NotifyContext.TickRecord)
				{
					NotifyContext.ActiveNotifies.Emplace(&AnimNotifyEvent, this, NotifyContext.TickRecord->MirrorDataTable);
					NotifyContext.ActiveNotifies.Top().SetContextDataInterfaces(NotifyContext.TickRecord->ContextData); 
				}
				else
				{
					NotifyContext.ActiveNotifies.Emplace(&AnimNotifyEvent, this, nullptr);
				}

			}
		}
	}
}

#if WITH_EDITOR
void UAnimSequenceBase::RemapTracksToNewSkeleton(USkeleton* NewSkeleton, bool bConvertSpaces)
{
	Super::RemapTracksToNewSkeleton(NewSkeleton, bConvertSpaces);

	Controller->FindOrAddCurveNamesOnSkeleton(NewSkeleton, ERawCurveTrackTypes::RCT_Float);
	Controller->FindOrAddCurveNamesOnSkeleton(NewSkeleton, ERawCurveTrackTypes::RCT_Transform);
}
#endif

void UAnimSequenceBase::TickAssetPlayer(FAnimTickRecord& Instance, struct FAnimNotifyQueue& NotifyQueue, FAnimAssetTickContext& Context) const
{
	float CurrentTime = *(Instance.TimeAccumulator);
	float PreviousTime = CurrentTime;
	float DeltaTime = 0.f;

	const float PlayRate = Instance.PlayRateMultiplier * this->RateScale;

	if( Context.IsLeader() )
	{
		DeltaTime = PlayRate * Context.GetDeltaTime();

		Context.SetLeaderDelta(DeltaTime);
		Context.SetPreviousAnimationPositionRatio(PreviousTime / GetPlayLength());

		if (DeltaTime != 0.f)
		{
			if (Instance.bCanUseMarkerSync && Context.CanUseMarkerPosition())
			{
				TickByMarkerAsLeader(*Instance.MarkerTickRecord, Context.MarkerTickContext, CurrentTime, PreviousTime, DeltaTime, Instance.bLooping, Instance.MirrorDataTable);
			}
			else
			{
				// Advance time
				FAnimationRuntime::AdvanceTime(Instance.bLooping, DeltaTime, CurrentTime, GetPlayLength());
				UE_LOG(LogAnimMarkerSync, Log, TEXT("Leader (%s) (normal advance)  - PreviousTime (%0.2f), CurrentTime (%0.2f), MoveDelta (%0.2f), Looping (%d) "), *GetName(), PreviousTime, CurrentTime, DeltaTime, Instance.bLooping ? 1 : 0);
			}
		}

		Context.SetAnimationPositionRatio(CurrentTime / GetPlayLength());
	}
	else
	{
		// Follow the leader
		if (Instance.bCanUseMarkerSync)
		{
			if (Context.CanUseMarkerPosition() && Context.MarkerTickContext.IsMarkerSyncStartValid())
			{
				TickByMarkerAsFollower(*Instance.MarkerTickRecord, Context.MarkerTickContext, CurrentTime, PreviousTime, Context.GetLeaderDelta(), Instance.bLooping, Instance.MirrorDataTable);
			}
			else
			{
				DeltaTime = PlayRate * Context.GetDeltaTime();
				// If leader is not valid, advance time as normal, do not jump position and pop.
				FAnimationRuntime::AdvanceTime(Instance.bLooping, DeltaTime, CurrentTime, GetPlayLength());
				UE_LOG(LogAnimMarkerSync, Log, TEXT("Follower (%s) (normal advance) - PreviousTime (%0.2f), CurrentTime (%0.2f), MoveDelta (%0.2f), Looping (%d) "), *GetName(), PreviousTime, CurrentTime, DeltaTime, Instance.bLooping ? 1 : 0);
			}
		}
		else
		{
			PreviousTime = Context.GetPreviousAnimationPositionRatio() * GetPlayLength();
			CurrentTime = Context.GetAnimationPositionRatio() * GetPlayLength();
			UE_LOG(LogAnimMarkerSync, Log, TEXT("Follower (%s) (normalized position advance) - PreviousTime (%0.2f), CurrentTime (%0.2f), MoveDelta (%0.2f), Looping (%d) "), *GetName(), PreviousTime, CurrentTime, DeltaTime, Instance.bLooping ? 1 : 0);
		}

		//@TODO: NOTIFIES: Calculate AdvanceType based on what the new delta time is

		if( CurrentTime != PreviousTime )
		{
			// Figure out delta time 
			DeltaTime = CurrentTime - PreviousTime;
			// if we went against play rate, then loop around.
			if( (DeltaTime * PlayRate) < 0.f )
			{
				DeltaTime += FMath::Sign<float>(PlayRate) * GetPlayLength();
			}
		}
	}

	// Assign the instance's TimeAccumulator after all side effects on CurrentTime have been applied
	*(Instance.TimeAccumulator) = CurrentTime;

	// Capture the final adjusted delta time and previous frame time as an asset player record
	check(Instance.DeltaTimeRecord);
	Instance.DeltaTimeRecord->Previous = PreviousTime;
	Instance.DeltaTimeRecord->Delta = DeltaTime;

	HandleAssetPlayerTickedInternal(Context, PreviousTime, DeltaTime, Instance, NotifyQueue);
}

void UAnimSequenceBase::TickByMarkerAsFollower(FMarkerTickRecord &Instance, FMarkerTickContext &MarkerContext, float& CurrentTime, float& OutPreviousTime, const float MoveDelta, const bool bLooping, const UMirrorDataTable* MirrorTable) const
{
	if (!Instance.IsValid(bLooping))
	{
		GetMarkerIndicesForPosition(MarkerContext.GetMarkerSyncStartPosition(), bLooping, Instance.PreviousMarker, Instance.NextMarker, CurrentTime, MirrorTable);
	}

	OutPreviousTime = CurrentTime;

	AdvanceMarkerPhaseAsFollower(MarkerContext, MoveDelta, bLooping, CurrentTime, Instance.PreviousMarker, Instance.NextMarker, MirrorTable);

	UE_LOG(LogAnimMarkerSync, Log, TEXT("Follower (%s) (TickByMarker) PreviousTime(%0.2f) CurrentTime(%0.2f) MoveDelta(%0.2f) Looping(%d) %s"), *GetName(), OutPreviousTime, CurrentTime, MoveDelta, bLooping ? 1 : 0, *MarkerContext.ToString());
}

void UAnimSequenceBase::TickByMarkerAsLeader(FMarkerTickRecord& Instance, FMarkerTickContext& MarkerContext, float& CurrentTime, float& OutPreviousTime, const float MoveDelta, const bool bLooping, const UMirrorDataTable* MirrorTable) const
{
	if (!Instance.IsValid(bLooping))
	{
		if (MarkerContext.IsMarkerSyncStartValid())
		{
			GetMarkerIndicesForPosition(MarkerContext.GetMarkerSyncStartPosition(), bLooping, Instance.PreviousMarker, Instance.NextMarker, CurrentTime, MirrorTable);
		}
		else
		{
			GetMarkerIndicesForTime(CurrentTime, bLooping, MarkerContext.GetValidMarkerNames(), Instance.PreviousMarker, Instance.NextMarker);
		}
		
	}

	MarkerContext.SetMarkerSyncStartPosition(GetMarkerSyncPositionFromMarkerIndicies(Instance.PreviousMarker.MarkerIndex, Instance.NextMarker.MarkerIndex, CurrentTime, MirrorTable));

	OutPreviousTime = CurrentTime;

	AdvanceMarkerPhaseAsLeader(bLooping, MoveDelta, MarkerContext.GetValidMarkerNames(), CurrentTime, Instance.PreviousMarker, Instance.NextMarker, MarkerContext.MarkersPassedThisTick, MirrorTable);

	MarkerContext.SetMarkerSyncEndPosition(GetMarkerSyncPositionFromMarkerIndicies(Instance.PreviousMarker.MarkerIndex, Instance.NextMarker.MarkerIndex, CurrentTime, MirrorTable));

	UE_LOG(LogAnimMarkerSync, Log, TEXT("Leader (%s) (TickByMarker) PreviousTime(%0.2f) CurrentTime(%0.2f) MoveDelta(%0.2f) Looping(%d) %s"), *GetName(), OutPreviousTime, CurrentTime, MoveDelta, bLooping ? 1 : 0, *MarkerContext.ToString());
}

bool CanNotifyUseTrack(const FAnimNotifyTrack& Track, const FAnimNotifyEvent& Notify)
{
	for (const FAnimNotifyEvent* Event : Track.Notifies)
	{
		if (FMath::IsNearlyEqual(Event->GetTime(), Notify.GetTime()))
		{
			return false;
		}
	}
	return true;
}

FAnimNotifyTrack& AddNewTrack(TArray<FAnimNotifyTrack>& Tracks)
{
	const int32 Index = Tracks.Add(FAnimNotifyTrack(*FString::FromInt(Tracks.Num() + 1), FLinearColor::White));
	return Tracks[Index];
}

void UAnimSequenceBase::RefreshCacheData()
{
	SortNotifies();

#if WITH_EDITOR
	for (int32 TrackIndex = 0; TrackIndex < AnimNotifyTracks.Num(); ++TrackIndex)
	{
		AnimNotifyTracks[TrackIndex].Notifies.Empty();
	}

	for (FAnimNotifyEvent& Notify : Notifies)
	{
		// Handle busted track indices
		if (!AnimNotifyTracks.IsValidIndex(Notify.TrackIndex))
		{
			// This really shouldn't happen (unless we are a cooked asset), but try to handle it
			ensureMsgf(GetOutermost()->bIsCookedForEditor, TEXT("AnimNotifyTrack: Anim (%s) has notify (%s) with track index (%i) that does not exist"), *GetFullName(), *Notify.NotifyName.ToString(), Notify.TrackIndex);

			// Don't create lots of extra tracks if we are way off supporting this track
			if (Notify.TrackIndex < 0 || Notify.TrackIndex > 20)
			{
				Notify.TrackIndex = 0;
			}

			while (!AnimNotifyTracks.IsValidIndex(Notify.TrackIndex))
			{
				AddNewTrack(AnimNotifyTracks);
			}
		}

		// Handle overlapping notifies
		FAnimNotifyTrack* TrackToUse = nullptr;
		int32 TrackIndexToUse = INDEX_NONE;
		for (int32 TrackOffset = 0; TrackOffset < AnimNotifyTracks.Num(); ++TrackOffset)
		{
			const int32 TrackIndex = (Notify.TrackIndex + TrackOffset) % AnimNotifyTracks.Num();
			if (CanNotifyUseTrack(AnimNotifyTracks[TrackIndex], Notify))
			{
				TrackToUse = &AnimNotifyTracks[TrackIndex];
				TrackIndexToUse = TrackIndex;
				break;
			}
		}

		if (TrackToUse == nullptr)
		{
			TrackToUse = &AddNewTrack(AnimNotifyTracks);
			TrackIndexToUse = AnimNotifyTracks.Num() - 1;
		}

		check(TrackToUse);
		check(TrackIndexToUse != INDEX_NONE);

		Notify.TrackIndex = TrackIndexToUse;
		TrackToUse->Notifies.Add(&Notify);
	}

	// this is a separate loop of checkin if they contains valid notifies
	for (int32 NotifyIndex = 0; NotifyIndex < Notifies.Num(); ++NotifyIndex)
	{
		const FAnimNotifyEvent& Notify = Notifies[NotifyIndex];
		// make sure if they can be placed in editor
		if (Notify.Notify)
		{
			if (Notify.Notify->CanBePlaced(this) == false)
			{
				static FName NAME_LoadErrors("LoadErrors");
				FMessageLog LoadErrors(NAME_LoadErrors);

				TSharedRef<FTokenizedMessage> Message = LoadErrors.Error();
				Message->AddToken(FTextToken::Create(LOCTEXT("InvalidAnimNotify1", "The Animation ")));
				Message->AddToken(FAssetNameToken::Create(GetPathName(), FText::FromString(GetNameSafe(this))));
				Message->AddToken(FTextToken::Create(LOCTEXT("InvalidAnimNotify2", " contains invalid notify ")));
				Message->AddToken(FAssetNameToken::Create(Notify.Notify->GetPathName(), FText::FromString(GetNameSafe(Notify.Notify))));
				LoadErrors.Open();
			}
		}

		if (Notify.NotifyStateClass)
		{
			if (Notify.NotifyStateClass->CanBePlaced(this) == false)
			{
				static FName NAME_LoadErrors("LoadErrors");
				FMessageLog LoadErrors(NAME_LoadErrors);

				TSharedRef<FTokenizedMessage> Message = LoadErrors.Error();
				Message->AddToken(FTextToken::Create(LOCTEXT("InvalidAnimNotify1", "The Animation ")));
				Message->AddToken(FAssetNameToken::Create(GetPathName(), FText::FromString(GetNameSafe(this))));
				Message->AddToken(FTextToken::Create(LOCTEXT("InvalidAnimNotify2", " contains invalid notify ")));
				Message->AddToken(FAssetNameToken::Create(Notify.NotifyStateClass->GetPathName(), FText::FromString(GetNameSafe(Notify.NotifyStateClass))));
				LoadErrors.Open();
			}
		}
	}
	// notification broadcast
	OnNotifyChanged.Broadcast();
#endif //WITH_EDITOR
}

int32 UAnimSequenceBase::GetNumberOfFrames() const
{
	return GetNumberOfSampledKeys();
}

int32 UAnimSequenceBase::GetNumberOfSampledKeys() const
{
	return GetSamplingFrameRate().AsFrameTime(GetPlayLength()).RoundToFrame().Value;
}

const FFrameRate& UAnimSequenceBase::GetSamplingFrameRate() const
{
	static const FFrameRate DefaultFrameRate = FFrameRate(DEFAULT_SAMPLERATE, 1);
	return DefaultFrameRate;
}

#if WITH_EDITOR
void UAnimSequenceBase::InitializeNotifyTrack()
{
	if ( AnimNotifyTracks.Num() == 0 ) 
	{
		AnimNotifyTracks.Add(FAnimNotifyTrack(TEXT("1"), FLinearColor::White ));
	}
}

int32 UAnimSequenceBase::GetFrameAtTime(const float Time) const
{
	return FMath::Clamp(GetSamplingFrameRate().AsFrameTime(Time).RoundToFrame().Value, 0, GetNumberOfSampledKeys() - 1);
}

float UAnimSequenceBase::GetTimeAtFrame(const int32 Frame) const
{
	return FMath::Clamp((float)GetSamplingFrameRate().AsSeconds(Frame), 0.f, GetPlayLength());
}

void UAnimSequenceBase::RegisterOnNotifyChanged(const FOnNotifyChanged& Delegate)
{
	OnNotifyChanged.Add(Delegate);
}
void UAnimSequenceBase::UnregisterOnNotifyChanged(void* Unregister)
{
	OnNotifyChanged.RemoveAll(Unregister);
}

void UAnimSequenceBase::ClampNotifiesAtEndOfSequence()
{
	const float NotifyClampTime = GetPlayLength();
	for(int i = 0; i < Notifies.Num(); ++ i)
	{
		if(Notifies[i].GetTime() >= GetPlayLength())
		{
			Notifies[i].SetTime(NotifyClampTime);
			Notifies[i].TriggerTimeOffset = GetTriggerTimeOffsetForType(EAnimEventTriggerOffsets::OffsetBefore);
		}
	}
}

EAnimEventTriggerOffsets::Type UAnimSequenceBase::CalculateOffsetForNotify(float NotifyDisplayTime) const
{
	if(NotifyDisplayTime == 0.f)
	{
		return EAnimEventTriggerOffsets::OffsetAfter;
	}
	else if(NotifyDisplayTime == GetPlayLength())
	{
		return EAnimEventTriggerOffsets::OffsetBefore;
	}
	return EAnimEventTriggerOffsets::NoOffset;
}

void UAnimSequenceBase::GetAssetRegistryTags(TArray<FAssetRegistryTag>& OutTags) const
{
	Super::GetAssetRegistryTags(OutTags);
	if(Notifies.Num() > 0)
	{
		FString NotifyList;

		// add notifies to 
		for(auto Iter=Notifies.CreateConstIterator(); Iter; ++Iter)
		{
			// only add if not BP anim notify since they're handled separate
			if(Iter->IsBlueprintNotify() == false)
			{
				NotifyList += FString::Printf(TEXT("%s%s"), *Iter->NotifyName.ToString(), *USkeleton::AnimNotifyTagDelimiter);
			}
		}
		
		if(NotifyList.Len() > 0)
		{
			OutTags.Add(FAssetRegistryTag(USkeleton::AnimNotifyTag, NotifyList, FAssetRegistryTag::TT_Hidden));
		}
	}

	// Add curve IDs to a tag list, or a blank tag if we have no curves.
	// The blank list is necessary when we attempt to delete a curve so
	// an old asset can be detected from its asset data so we load as few
	// as possible.
	FString CurveNameList;

	if (DataModel)
	{
		for(const FFloatCurve& Curve : DataModel->GetFloatCurves())
		{
			CurveNameList += FString::Printf(TEXT("%s%s"), *Curve.Name.DisplayName.ToString(), *USkeleton::CurveTagDelimiter);
		}
	}
	OutTags.Add(FAssetRegistryTag(USkeleton::CurveNameTag, CurveNameList, FAssetRegistryTag::TT_Hidden));
}

uint8* UAnimSequenceBase::FindNotifyPropertyData(int32 NotifyIndex, FArrayProperty*& ArrayProperty)
{
	// initialize to NULL
	ArrayProperty = NULL;

	if(Notifies.IsValidIndex(NotifyIndex))
	{
		return FindArrayProperty(TEXT("Notifies"), ArrayProperty, NotifyIndex);
	}
	return NULL;
}

uint8* UAnimSequenceBase::FindArrayProperty(const TCHAR* PropName, FArrayProperty*& ArrayProperty, int32 ArrayIndex)
{
	// find Notifies property start point
	FProperty* Property = FindFProperty<FProperty>(GetClass(), PropName);

	// found it and if it is array
	if (Property && Property->IsA(FArrayProperty::StaticClass()))
	{
		// find Property Value from UObject we got
		uint8* PropertyValue = Property->ContainerPtrToValuePtr<uint8>(this);

		// it is array, so now get ArrayHelper and find the raw ptr of the data
		ArrayProperty = CastFieldChecked<FArrayProperty>(Property);
		FScriptArrayHelper ArrayHelper(ArrayProperty, PropertyValue);

		if (ArrayProperty->Inner && ArrayIndex < ArrayHelper.Num())
		{
			//Get property data based on selected index
			return ArrayHelper.GetRawPtr(ArrayIndex);
		}
	}
	return NULL;
}

void UAnimSequenceBase::RefreshParentAssetData()
{
	Super::RefreshParentAssetData();

	check(ParentAsset);

	UAnimSequenceBase* ParentSeqBase = CastChecked<UAnimSequenceBase>(ParentAsset);

	// should do deep copy because notify contains outer
	Notifies = ParentSeqBase->Notifies;

	// update notify
	for (int32 NotifyIdx = 0; NotifyIdx < Notifies.Num(); ++NotifyIdx)
	{
		FAnimNotifyEvent& NotifyEvent = Notifies[NotifyIdx];
		if (NotifyEvent.Notify)
		{
			class UAnimNotify* NewNotifyClass = DuplicateObject(NotifyEvent.Notify, this);
			NotifyEvent.Notify = NewNotifyClass;
		}
		if (NotifyEvent.NotifyStateClass)
		{
			class UAnimNotifyState* NewNotifyStateClass = DuplicateObject(NotifyEvent.NotifyStateClass, this);
			NotifyEvent.NotifyStateClass = (NewNotifyStateClass);
		}

		NotifyEvent.Link(this, NotifyEvent.GetTime(), NotifyEvent.GetSlotIndex());
		NotifyEvent.EndLink.Link(this, NotifyEvent.GetTime() + NotifyEvent.Duration, NotifyEvent.GetSlotIndex());
	}

	RateScale = ParentSeqBase->RateScale;

	Controller->OpenBracket(LOCTEXT("RefreshParentAssetData_Bracket", "Refreshing Parent Asset Data"));
	{
		const UAnimDataModel* ParentDataModel = ParentSeqBase->GetDataModel();

		if (!FMath::IsNearlyEqual(DataModel->GetPlayLength(), ParentDataModel->GetPlayLength()))
		{
			Controller->SetPlayLength(ParentDataModel->GetPlayLength());
		}
		
		Controller->RemoveAllCurvesOfType(ERawCurveTrackTypes::RCT_Float);
		for (const FFloatCurve& FloatCurve : ParentDataModel->GetFloatCurves())
		{
			const FAnimationCurveIdentifier CurveId(FloatCurve.Name, ERawCurveTrackTypes::RCT_Float);
			Controller->AddCurve(CurveId, FloatCurve.GetCurveTypeFlags());
			Controller->SetCurveKeys(CurveId, FloatCurve.FloatCurve.GetConstRefOfKeys());
		}

		Controller->RemoveAllCurvesOfType(ERawCurveTrackTypes::RCT_Transform);
		for (const FTransformCurve& TransformCurve : ParentDataModel->GetTransformCurves())
		{
			const FAnimationCurveIdentifier CurveId(TransformCurve.Name, ERawCurveTrackTypes::RCT_Transform);
			Controller->AddCurve(CurveId, TransformCurve.GetCurveTypeFlags());

			TArray<FTransform> Values;
			TArray<float> Times;
			TransformCurve.GetKeys(Times, Values);

			Controller->SetTransformCurveKeys(CurveId, Values, Times);
		}
	}
	Controller->CloseBracket();

#if WITH_EDITORONLY_DATA
	// if you change Notifies array, this will need to be rebuilt
	AnimNotifyTracks = ParentSeqBase->AnimNotifyTracks;

	// fix up notify links, brute force and ugly code
	for (FAnimNotifyTrack& Track : AnimNotifyTracks)
	{
		for (FAnimNotifyEvent*& Notify : Track.Notifies)
		{
			for (int32 ParentNotifyIdx = 0; ParentNotifyIdx < ParentSeqBase->Notifies.Num(); ++ParentNotifyIdx)
			{
				if (Notify == &ParentSeqBase->Notifies[ParentNotifyIdx])
				{
					Notify = &Notifies[ParentNotifyIdx];
					break;
				}
			}
		}
	}
#endif // WITH_EDITORONLY_DATA

}
#endif	//WITH_EDITOR


/** Add curve data to Instance at the time of CurrentTime **/
void UAnimSequenceBase::EvaluateCurveData(FBlendedCurve& OutCurve, float CurrentTime, bool bForceUseRawData) const
{
	CSV_SCOPED_TIMING_STAT(Animation, EvaluateCurveData);

	PRAGMA_DISABLE_DEPRECATION_WARNINGS
	RawCurveData.EvaluateCurveData(OutCurve, CurrentTime);
	PRAGMA_ENABLE_DEPRECATION_WARNINGS
}

float UAnimSequenceBase::EvaluateCurveData(SmartName::UID_Type CurveUID, float CurrentTime, bool bForceUseRawData) const
{
	PRAGMA_DISABLE_DEPRECATION_WARNINGS
	const FFloatCurve* Curve = (const FFloatCurve*)RawCurveData.GetCurveData(CurveUID, ERawCurveTrackTypes::RCT_Float);
	PRAGMA_ENABLE_DEPRECATION_WARNINGS

	return Curve != nullptr ? Curve->Evaluate(CurrentTime) : 0.0f;
}

const FRawCurveTracks& UAnimSequenceBase::GetCurveData() const
{
	PRAGMA_DISABLE_DEPRECATION_WARNINGS
	return RawCurveData;
	PRAGMA_ENABLE_DEPRECATION_WARNINGS
}

bool UAnimSequenceBase::HasCurveData(SmartName::UID_Type CurveUID, bool bForceUseRawData) const
{
#if WITH_EDITOR
	ValidateModel();
	return DataModel->FindFloatCurve(FAnimationCurveIdentifier(CurveUID, ERawCurveTrackTypes::RCT_Float)) != nullptr;
#else
	PRAGMA_DISABLE_DEPRECATION_WARNINGS
	return RawCurveData.GetCurveData(CurveUID) != nullptr;
	PRAGMA_ENABLE_DEPRECATION_WARNINGS
#endif
}

void UAnimSequenceBase::Serialize(FArchive& Ar)
{
	Ar.UsingCustomVersion(FFrameworkObjectVersion::GUID);
	Ar.UsingCustomVersion(FFortniteMainBranchObjectVersion::GUID);
	Ar.UsingCustomVersion(FUE5MainStreamObjectVersion::GUID);

	Super::Serialize(Ar);

	// fix up version issue and so on
	PRAGMA_DISABLE_DEPRECATION_WARNINGS
	RawCurveData.PostSerialize(Ar);
	PRAGMA_ENABLE_DEPRECATION_WARNINGS
}

void UAnimSequenceBase::GetAnimationPose(struct FCompactPose& OutPose, FBlendedCurve & OutCurve, const FAnimExtractContext& ExtractionContext) const
{
	UE::Anim::FStackAttributeContainer TempAttributes;
	FAnimationPoseData OutAnimationPoseData(OutPose, OutCurve, TempAttributes);
	GetAnimationPose(OutAnimationPoseData, ExtractionContext);
}

void UAnimSequenceBase::HandleAssetPlayerTickedInternal(FAnimAssetTickContext &Context, const float PreviousTime, const float MoveDelta, const FAnimTickRecord &Instance, struct FAnimNotifyQueue& NotifyQueue) const
{
	// Harvest and record notifies
	FAnimNotifyContext NotifyContext(Instance);
	GetAnimNotifies(PreviousTime, MoveDelta, NotifyContext);
	NotifyQueue.AddAnimNotifies(Context.ShouldGenerateNotifies(), NotifyContext.ActiveNotifies, Instance.EffectiveBlendWeight);
}

#if WITH_EDITOR
void UAnimSequenceBase::OnModelModified(const EAnimDataModelNotifyType& NotifyType, UAnimDataModel* Model, const FAnimDataModelNotifPayload& Payload)
{
	NotifyCollector.Handle(NotifyType);

	PRAGMA_DISABLE_DEPRECATION_WARNINGS
	InitializeNotifyTrack();
	PRAGMA_ENABLE_DEPRECATION_WARNINGS

	auto HandleLengthChange = [&](float NewLength, float OldLength, float T0, float T1)
	{
		if (bPopulatingDataModel)
		{
			return;
		}
		
		const float StartRemoveTime = T0;
		const float EndRemoveTime = T1;

		// Total time value for frames that were removed
		const float Duration = T1 - T0;

		if (NewLength > OldLength)
		{
			const float InsertTime = T0;
			for (FAnimNotifyEvent& Notify : Notifies)
			{
				float CurrentTime = Notify.GetTime();
				float NewDuration = 0.f;

				// if state, make sure to adjust end time
				if (Notify.NotifyStateClass)
				{
					float NotifyDuration = Notify.GetDuration();
					float NotifyEnd = CurrentTime + NotifyDuration;
					if (NotifyEnd >= InsertTime)
					{
						NewDuration = NotifyDuration + Duration;
					}
					else
					{
						NewDuration = NotifyDuration;
					}
				}

				// Shift out notify by the time alloted for the inserted keys
				if (CurrentTime >= InsertTime)
				{
					CurrentTime += Duration;
				}

				// Clamps against the sequence length, ensuring that the notify does not end up outside of the playback bounds
				const float ClampedCurrentTime = FMath::Clamp(CurrentTime, 0.f, NewLength);

				Notify.LinkSequence(this, ClampedCurrentTime);

				Notify.SetDuration(NewDuration);

				if (ClampedCurrentTime == 0.f)
				{
					Notify.TriggerTimeOffset = GetTriggerTimeOffsetForType(EAnimEventTriggerOffsets::OffsetAfter);
				}
				else if (ClampedCurrentTime == NewLength)
				{
					Notify.TriggerTimeOffset = GetTriggerTimeOffsetForType(EAnimEventTriggerOffsets::OffsetBefore);
				}
			}
		}
		else if (NewLength < OldLength)
		{
			// re-locate notifies
			for (FAnimNotifyEvent& Notify : Notifies)
			{
				float CurrentTime = Notify.GetTime();
				float NewDuration = 0.f;
				
				// if state, make sure to adjust end time
				if (Notify.NotifyStateClass)
				{
					float NotifyDuration = Notify.GetDuration();
					float NotifyEnd = CurrentTime + NotifyDuration;
					NewDuration = NotifyDuration;

					// If Notify is inside of the trimmed time frame, zero out the duration
					if (CurrentTime >= StartRemoveTime && NotifyEnd <= EndRemoveTime)
					{
						// small number @todo see if there is define for this
						NewDuration = DataModel->GetFrameRate().AsInterval();
					}
					// If Notify overlaps trimmed time frame, remove trimmed duration
					else if (CurrentTime < EndRemoveTime && NotifyEnd > EndRemoveTime)
					{
						NewDuration = NotifyEnd - Duration - CurrentTime;
					}

					NewDuration = FMath::Max(NewDuration, (float)DataModel->GetFrameRate().AsInterval());
				}

				if (CurrentTime >= StartRemoveTime && CurrentTime <= EndRemoveTime)
				{
					CurrentTime = StartRemoveTime;
				}
				else if (CurrentTime > EndRemoveTime)
				{
					CurrentTime -= Duration;
				}

				const float ClampedCurrentTime = FMath::Clamp(CurrentTime, 0.f, NewLength);

				Notify.LinkSequence(this, ClampedCurrentTime);
				Notify.SetDuration(NewDuration);

				if (ClampedCurrentTime == 0.f)
				{
					Notify.TriggerTimeOffset = GetTriggerTimeOffsetForType(EAnimEventTriggerOffsets::OffsetAfter);
				}
				else if (ClampedCurrentTime == NewLength)
				{
					Notify.TriggerTimeOffset = GetTriggerTimeOffsetForType(EAnimEventTriggerOffsets::OffsetBefore);
				}
			}
		}	
	};

	// Source animation curve data can be coarse, so copy the data down and remove any redundant keys
	auto CopyCurvesFromModel = [this]()
	{
		PRAGMA_DISABLE_DEPRECATION_WARNINGS
		RawCurveData.FloatCurves = DataModel->GetFloatCurves();
		RawCurveData.TransformCurves = DataModel->GetTransformCurves();
		RawCurveData.RemoveRedundantKeys();
		PRAGMA_ENABLE_DEPRECATION_WARNINGS
	};

	switch (NotifyType)
	{
		case EAnimDataModelNotifyType::SequenceLengthChanged:
		{
			const FSequenceLengthChangedPayload& TypedPayload = Payload.GetPayload<FSequenceLengthChangedPayload>();
			const float PreviousSequenceLength = TypedPayload.PreviousLength;
			const float CurrentSequenceLength = Model->GetPlayLength();

			PRAGMA_DISABLE_DEPRECATION_WARNINGS
			SequenceLength = CurrentSequenceLength;
			PRAGMA_ENABLE_DEPRECATION_WARNINGS

			HandleLengthChange(CurrentSequenceLength, PreviousSequenceLength, TypedPayload.T0, TypedPayload.T1);

			// Ensure that we only clamp the notifies at the end of a bracket
			if (NotifyCollector.IsNotWithinBracket())
			{
				ClampNotifiesAtEndOfSequence();
				CopyCurvesFromModel();
			}
			
			break;
		}

		case EAnimDataModelNotifyType::CurveAdded:
		case EAnimDataModelNotifyType::CurveChanged:
		case EAnimDataModelNotifyType::CurveRemoved:
		case EAnimDataModelNotifyType::CurveFlagsChanged:
		case EAnimDataModelNotifyType::CurveScaled:
		{
			if (NotifyCollector.IsNotWithinBracket())
			{
				CopyCurvesFromModel();
			}
			break;
		}
		
		case EAnimDataModelNotifyType::CurveRenamed:
		{
			const FCurveRenamedPayload& TypedPayload = Payload.GetPayload<FCurveRenamedPayload>();
			FAnimCurveBase* CurvePtr = [this, Identifier=TypedPayload.Identifier]() -> FAnimCurveBase*
			{
				if (Identifier.CurveType == ERawCurveTrackTypes::RCT_Float)
				{
					PRAGMA_DISABLE_DEPRECATION_WARNINGS
					return RawCurveData.FloatCurves.FindByPredicate([SmartName=Identifier.InternalName](FFloatCurve& Curve)
	                {
	                    return Curve.Name == SmartName;
	                });
					PRAGMA_ENABLE_DEPRECATION_WARNINGS
				}
				else if (Identifier.CurveType == ERawCurveTrackTypes::RCT_Transform)
				{
					PRAGMA_DISABLE_DEPRECATION_WARNINGS
					return RawCurveData.TransformCurves.FindByPredicate([SmartName=Identifier.InternalName](FTransformCurve& Curve)
                    {
                        return Curve.Name == SmartName;
                    });
					PRAGMA_ENABLE_DEPRECATION_WARNINGS
				}

				return nullptr;
			}();
				
			if (CurvePtr)
			{
				CurvePtr->Name = TypedPayload.NewIdentifier.InternalName;
			}
			break;
		}

		case EAnimDataModelNotifyType::Populated:
		{
			const float CurrentSequenceLength = Model->GetPlayLength();
			PRAGMA_DISABLE_DEPRECATION_WARNINGS
			SequenceLength = CurrentSequenceLength;
			PRAGMA_ENABLE_DEPRECATION_WARNINGS

			if (NotifyCollector.IsNotWithinBracket())
			{
				ClampNotifiesAtEndOfSequence();
				CopyCurvesFromModel();
			}

			break;
		}

		case EAnimDataModelNotifyType::BracketClosed:
		{
			if (NotifyCollector.IsNotWithinBracket())
			{
				const auto CurveCopyNotifies = { EAnimDataModelNotifyType::CurveAdded, EAnimDataModelNotifyType::CurveChanged, EAnimDataModelNotifyType::CurveRemoved, EAnimDataModelNotifyType::CurveFlagsChanged, EAnimDataModelNotifyType::CurveScaled, EAnimDataModelNotifyType::Populated, EAnimDataModelNotifyType::Reset };

				const auto LengthChangingNotifies = { EAnimDataModelNotifyType::SequenceLengthChanged, EAnimDataModelNotifyType::FrameRateChanged, EAnimDataModelNotifyType::Reset, EAnimDataModelNotifyType::Populated };

				if (NotifyCollector.Contains(CurveCopyNotifies) || NotifyCollector.Contains(LengthChangingNotifies))
				{
					CopyCurvesFromModel();
				}
				
				if (NotifyCollector.Contains(LengthChangingNotifies))
				{
					CopyCurvesFromModel();
					ClampNotifiesAtEndOfSequence();
				}
			}
			break;
		}
	}
}

UAnimDataModel* UAnimSequenceBase::GetDataModel() const
{
	ValidateModel();
	return DataModel;
}

IAnimationDataController& UAnimSequenceBase::GetController()
{
	ValidateModel();

	if(Controller == nullptr)
	{
		IAnimationDataControllerModule& ControllerModule = FModuleManager::Get().GetModuleChecked<IAnimationDataControllerModule>("AnimationDataController");
		Controller = ControllerModule.GetController();
		Controller->SetModel(DataModel);
	}

	ensureAlways(Controller->GetModel() == DataModel);

	return *Controller;
}

void UAnimSequenceBase::PopulateModel()
{
	check(!HasAnyFlags(EObjectFlags::RF_ClassDefaultObject));	
	
	// Make a copy of the current data, to mitigate any changes due to notify callbacks
	const FFrameRate FrameRate = GetSamplingFrameRate();
	const float PlayLength = GetPlayLength();
	PRAGMA_DISABLE_DEPRECATION_WARNINGS
	const FRawCurveTracks CurveData = RawCurveData;
	PRAGMA_ENABLE_DEPRECATION_WARNINGS
		
	IAnimationDataController::FScopedBracket ScopedBracket(Controller, LOCTEXT("UAnimSequenceBase::PopulateModel_Bracket", "Generating Animation Model Data for Animation Sequence Base"));
	Controller->SetPlayLength(PlayLength);
	Controller->SetFrameRate(FrameRate);

	USkeleton* TargetSkeleton = GetSkeleton();	
	UE::Anim::CopyCurveDataToModel(CurveData, TargetSkeleton,  *Controller);	
}

void UAnimSequenceBase::ValidateModel() const
{
	checkf(DataModel != nullptr, TEXT("Invalidate data model"));
}

void UAnimSequenceBase::BindToModelModificationEvent()
{
	ValidateModel();
	DataModel->GetModifiedEvent().RemoveAll(this);
	DataModel->GetModifiedEvent().AddUObject(this, &UAnimSequenceBase::OnModelModified);
}

void UAnimSequenceBase::CopyDataModel(const UAnimDataModel* ModelToDuplicate)
{
	checkf(ModelToDuplicate != nullptr, TEXT("Invalidate data model %s"), *GetFullName());
	if (DataModel)
	{
		DataModel->GetModifiedEvent().RemoveAll(this);
	}

	DataModel = DuplicateObject(ModelToDuplicate, this);
	Controller->SetModel(DataModel);

	BindToModelModificationEvent();
}

void UAnimSequenceBase::CreateModel()
<<<<<<< HEAD
{
	checkf(DataModel == nullptr, TEXT("Invalid attempt to override the existing data model %s"), *GetFullName());
	DataModel = NewObject<UAnimDataModel>(this, FName(TEXT("AnimationDataModel")));
		
	BindToModelModificationEvent();
=======
{	
	if (DataModel == nullptr)
	{
		DataModel = CreateDefaultSubobject<UAnimDataModel>(FName(TEXT("AnimationDataModel")));
	}
	
	DataModel->GetModifiedEvent().RemoveAll(this);
	DataModel->GetModifiedEvent().AddUObject(this, &UAnimSequenceBase::OnModelModified);
>>>>>>> efc9b2f3
}
#endif // WITH_EDITOR

#undef LOCTEXT_NAMESPACE 
<|MERGE_RESOLUTION|>--- conflicted
+++ resolved
@@ -72,7 +72,8 @@
 	{
 		const bool bRequiresModelCreation = DataModel == nullptr;
 		const bool bRequiresModelPopulation = GetLinkerCustomVersion(FUE5MainStreamObjectVersion::GUID) < FUE5MainStreamObjectVersion::IntroducingAnimationDataModel;
-		checkf(bRequiresModelPopulation || DataModel != nullptr, TEXT("Invalid Animation Sequence base state, no data model found past upgrade object version"));
+		// for now, allow filtered (cooked) packages to not have the DataModel, and recreate it. this is temporary until we come up with best solution (JIRA UE-130385)
+		checkf(bRequiresModelPopulation || DataModel != nullptr || GetOutermost()->HasAnyPackageFlags(PKG_FilterEditorOnly), TEXT("Invalid Animation Sequence base state, no data model found past upgrade object version"));
 
 		// Construct a new UAnimDataModel instance
 		if(bRequiresModelCreation)
@@ -1272,22 +1273,11 @@
 }
 
 void UAnimSequenceBase::CreateModel()
-<<<<<<< HEAD
 {
 	checkf(DataModel == nullptr, TEXT("Invalid attempt to override the existing data model %s"), *GetFullName());
 	DataModel = NewObject<UAnimDataModel>(this, FName(TEXT("AnimationDataModel")));
 		
 	BindToModelModificationEvent();
-=======
-{	
-	if (DataModel == nullptr)
-	{
-		DataModel = CreateDefaultSubobject<UAnimDataModel>(FName(TEXT("AnimationDataModel")));
-	}
-	
-	DataModel->GetModifiedEvent().RemoveAll(this);
-	DataModel->GetModifiedEvent().AddUObject(this, &UAnimSequenceBase::OnModelModified);
->>>>>>> efc9b2f3
 }
 #endif // WITH_EDITOR
 
