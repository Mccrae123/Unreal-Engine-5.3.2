--- conflicted
+++ resolved
@@ -537,11 +537,7 @@
 void UAnimSequenceBase::TickAssetPlayer(FAnimTickRecord& Instance, struct FAnimNotifyQueue& NotifyQueue, FAnimAssetTickContext& Context) const
 {
 	float CurrentTime = *(Instance.TimeAccumulator);
-<<<<<<< HEAD
-	if (Context.ShouldResyncToSyncGroup() && !Instance.BlendSpace.bIsEvaluator)	// HACK for 5.1.1 do allow us to fix UE-170739 without altering public API
-=======
 	if (Context.ShouldResyncToSyncGroup() && !Instance.bIsEvaluator)
->>>>>>> 74d0b334
 	{
 		// Synchronize the asset player time to the other sync group members when (re)joining the group
 		CurrentTime = Context.GetAnimationPositionRatio() * GetPlayLength();
