--- conflicted
+++ resolved
@@ -11,8 +11,6 @@
 
 #include UE_INLINE_GENERATED_CPP_BY_NAME(MirrorDataTable)
 
-#include UE_INLINE_GENERATED_CPP_BY_NAME(MirrorDataTable)
-
 #define LOCTEXT_NAMESPACE "MirrorDataTables"
 
 
@@ -66,59 +64,21 @@
 #if WITH_EDITORONLY_DATA
 	OnDataTableChanged().AddUObject(this, &UMirrorDataTable::FillMirrorArrays);
 #endif 
-<<<<<<< HEAD
-
-=======
->>>>>>> 4af6daef
 }
 
 void UMirrorDataTable::PostLoad()
 {
 	Super::PostLoad();
-<<<<<<< HEAD
-	if (Skeleton)
-	{
-		Skeleton->ConditionalPostLoad();
-		Skeleton->OnSmartNamesChangedEvent.AddUObject(this, &UMirrorDataTable::FillMirrorArrays);
-	}
-=======
-
->>>>>>> 4af6daef
+
 	FillMirrorArrays(); 
 }
 
 #if WITH_EDITOR
-<<<<<<< HEAD
-
-void UMirrorDataTable::PreEditChange(FProperty* PropertyThatWillChange)
-{
-	Super::PreEditChange(PropertyThatWillChange);
-
-	if (PropertyThatWillChange && PropertyThatWillChange->GetFName() == GET_MEMBER_NAME_STRING_CHECKED(UMirrorDataTable, Skeleton))
-	{
-		if (Skeleton)
-		{
-			Skeleton->OnSmartNamesChangedEvent.RemoveAll(this);
-		}
-	}
-}
-=======
->>>>>>> 4af6daef
 
 void UMirrorDataTable::PostEditChangeProperty(FPropertyChangedEvent& PropertyChangedEvent)
 {
 	Super::PostEditChangeProperty(PropertyChangedEvent);
 	FillMirrorArrays(); 
-<<<<<<< HEAD
-	if (PropertyChangedEvent.Property && PropertyChangedEvent.Property->GetFName() == GET_MEMBER_NAME_CHECKED(UMirrorDataTable, Skeleton))
-	{
-		if (Skeleton)
-		{
-			Skeleton->OnSmartNamesChangedEvent.AddUObject(this, &UMirrorDataTable::FillMirrorArrays);
-		}
-	}
-=======
->>>>>>> 4af6daef
 }
 
 #endif // WITH_EDITOR
@@ -357,23 +317,8 @@
 			AddMirrorRow(Notify, MirroredName, EMirrorRowType::AnimationNotify);
 		}
 	}
-<<<<<<< HEAD
-
-	for (const FName& SyncMarker : Skeleton->GetExistingMarkerNames())
-	{
-		FName MirroredName = FindReplace(SyncMarker);
-		if (!MirroredName.IsNone() && Skeleton->GetExistingMarkerNames().Contains(MirroredName))
-		{
-			AddMirrorRow(SyncMarker, MirroredName, EMirrorRowType::SyncMarker);
-		}
-	}
-
-	const FSmartNameMapping* CurveSmartNames = Skeleton->GetSmartNameContainer(USkeleton::AnimCurveMappingName);
-	if (CurveSmartNames)
-=======
 	
 	for (const FName& SyncMarker : Skeleton->GetExistingMarkerNames())
->>>>>>> 4af6daef
 	{
 		FName MirroredName = FindReplace(SyncMarker);
 		if (!MirroredName.IsNone() && Skeleton->GetExistingMarkerNames().Contains(MirroredName))
@@ -510,11 +455,6 @@
 	}
 
 	FillMirrorBoneIndexes(Skeleton, BoneToMirrorBoneIndex);
-<<<<<<< HEAD
-
-	TMap<FName, FName> CurveToMirrorCurveMap;
-=======
->>>>>>> 4af6daef
 	
 	ForeachRow<FMirrorTableRow>(TEXT("UMirrorDataTable::FillMirrorArrays"), [this](const FName& Key, const FMirrorTableRow& Value) mutable
 		{
@@ -545,41 +485,6 @@
 			}
 		}
 	);
-<<<<<<< HEAD
-
-	// Ensure post load prepares the smart names
-	Skeleton->ConditionalPostLoad();
-
-	//ensure that pairs always appear beside each other in the arrays
-	TSet<SmartName::UID_Type> AddedSourceUIDs; 
-	const FSmartNameMapping* CurveSmartNames = Skeleton->GetSmartNameContainer(USkeleton::AnimCurveMappingName);
-
-	if (CurveSmartNames)
-	{
-		CurveMirrorSourceUIDArray.Reset(CurveToMirrorCurveMap.Num());
-		CurveMirrorTargetUIDArray.Reset(CurveToMirrorCurveMap.Num());
-		for (auto& Elem : CurveToMirrorCurveMap)
-		{
-			SmartName::UID_Type SourceCurveUID = CurveSmartNames->FindUID(Elem.Key);
-			SmartName::UID_Type TargetCurveUID = CurveSmartNames->FindUID(Elem.Value);
-			if (SourceCurveUID != INDEX_NONE && TargetCurveUID != INDEX_NONE && !AddedSourceUIDs.Contains(SourceCurveUID))
-			{
-				CurveMirrorSourceUIDArray.Add(SourceCurveUID);
-				AddedSourceUIDs.Add(SourceCurveUID); 
-				CurveMirrorTargetUIDArray.Add(TargetCurveUID);
-				if (CurveToMirrorCurveMap.Contains(Elem.Value) && CurveSmartNames->FindUID(CurveToMirrorCurveMap[Elem.Value]) == SourceCurveUID)
-				{
-					CurveMirrorSourceUIDArray.Add(TargetCurveUID);
-					AddedSourceUIDs.Add(TargetCurveUID);
-					CurveMirrorTargetUIDArray.Add(SourceCurveUID);
-				}
-			}
-		}
-		CurveMirrorSourceUIDArray.Shrink(); 
-		CurveMirrorTargetUIDArray.Shrink();
-	}
-=======
->>>>>>> 4af6daef
 }
 
 #undef LOCTEXT_NAMESPACE