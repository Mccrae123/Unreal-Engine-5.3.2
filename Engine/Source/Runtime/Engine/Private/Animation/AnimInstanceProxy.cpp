// Copyright Epic Games, Inc. All Rights Reserved.

#include "Animation/AnimInstanceProxy.h"
#include "Animation/AnimMontageEvaluationState.h"
#include "Animation/AnimNodeFunctionRef.h"
#include "Animation/AnimSlotEvaluationPose.h"
#include "Animation/AnimNotifies/AnimNotify.h"
#include "Animation/PoseAsset.h"
#include "Animation/AnimNotifies/AnimNotifyState.h"
#include "Animation/AnimStats.h"
#include "Logging/MessageLog.h"
#include "Animation/AnimNode_AssetPlayerBase.h"
#include "Animation/AnimNode_StateMachine.h"
#include "Animation/AnimNode_TransitionResult.h"
#include "Animation/AnimNode_SaveCachedPose.h"
#include "Animation/AnimNode_LinkedInputPose.h"
#include "Animation/AnimSubsystemInstance.h"
#include "Animation/BlendProfile.h"
#include "Animation/AnimationPoseData.h"
#include "Animation/BlendProfileScratchData.h"
#include "Components/SkeletalMeshComponent.h"
#include "Engine/Engine.h"
#include "Engine/SkeletalMesh.h"
#include "DrawDebugHelpers.h"
#include "GameFramework/WorldSettings.h"
#include "Animation/AnimNode_Root.h"
#include "Animation/AnimNode_LinkedAnimLayer.h"
#include "Animation/AnimSyncScope.h"
#include "Animation/AnimNotifyStateMachineInspectionLibrary.h"
#include "Animation/MirrorDataTable.h"
#include "Animation/AnimBlueprintGeneratedClass.h"
#if WITH_EDITOR
#include "Engine/PoseWatch.h"
#endif

#define DO_ANIMSTAT_PROCESSING(StatName) DEFINE_STAT(STAT_ ## StatName)
#include "Animation/AnimMTStats.h" // IWYU pragma: keep
#undef DO_ANIMSTAT_PROCESSING

#define DO_ANIMSTAT_PROCESSING(StatName) DEFINE_STAT(STAT_ ## StatName ## _WorkerThread)
#include "Animation/AnimMTStats.h" // IWYU pragma: keep

#include UE_INLINE_GENERATED_CPP_BY_NAME(AnimInstanceProxy)

#undef DO_ANIMSTAT_PROCESSING

#define LOCTEXT_NAMESPACE "AnimInstance"

const FName NAME_AnimBlueprintLog(TEXT("AnimBlueprintLog"));
const FName NAME_Evaluate(TEXT("Evaluate"));
const FName NAME_Update(TEXT("Update"));
const FName NAME_AnimGraph(TEXT("AnimGraph"));

FAnimInstanceProxy::FAnimInstanceProxy()
	: AnimInstanceObject(nullptr)
	, AnimClassInterface(nullptr)
	, Skeleton(nullptr)
	, SkeletalMeshComponent(nullptr)
	, MainInstanceProxy(nullptr)
	, CurrentDeltaSeconds(0.0f)
	, CurrentTimeDilation(1.0f)
	, RootNode(nullptr)
	, DefaultLinkedInstanceInputNode(nullptr)
	, BufferWriteIndex(0)
	, RootMotionMode(ERootMotionMode::NoRootMotionExtraction)
	, FrameCounterForUpdate(0)
	, FrameCounterForNodeUpdate(0)
	, CacheBonesRecursionCounter(0)
	, bUpdatingRoot(false)
	, bBoneCachesInvalidated(false)
	, bShouldExtractRootMotion(false)
	, bDeferRootNodeInitialization(false)
#if WITH_EDITORONLY_DATA
	, bIsBeingDebugged(false)
#endif
	, bInitializeSubsystems(false)
	, bUseMainInstanceMontageEvaluationData(false)
{
}

FAnimInstanceProxy::FAnimInstanceProxy(UAnimInstance* Instance)
	: AnimInstanceObject(Instance)
	, AnimClassInterface(IAnimClassInterface::GetFromClass(Instance->GetClass()))
	, Skeleton(nullptr)
	, SkeletalMeshComponent(nullptr)
	, MainInstanceProxy(nullptr)
	, CurrentDeltaSeconds(0.0f)
	, CurrentTimeDilation(1.0f)
	, RootNode(nullptr)
	, DefaultLinkedInstanceInputNode(nullptr)
	, BufferWriteIndex(0)
	, RootMotionMode(ERootMotionMode::NoRootMotionExtraction)
	, FrameCounterForUpdate(0)
	, FrameCounterForNodeUpdate(0)
	, CacheBonesRecursionCounter(0)
	, bUpdatingRoot(false)
	, bBoneCachesInvalidated(false)
	, bShouldExtractRootMotion(false)
	, bDeferRootNodeInitialization(false)
#if WITH_EDITORONLY_DATA
	, bIsBeingDebugged(false)
#endif
	, bInitializeSubsystems(false)
	, bUseMainInstanceMontageEvaluationData(false)
{
}

FAnimInstanceProxy::FAnimInstanceProxy(const FAnimInstanceProxy&) = default;
FAnimInstanceProxy& FAnimInstanceProxy::operator=(FAnimInstanceProxy&&) = default;
FAnimInstanceProxy& FAnimInstanceProxy::operator=(const FAnimInstanceProxy&) = default;
FAnimInstanceProxy::~FAnimInstanceProxy() = default;

void FAnimInstanceProxy::UpdateAnimationNode(const FAnimationUpdateContext& InContext)
{
	UpdateAnimationNode_WithRoot(InContext, RootNode, NAME_AnimGraph);
}

void FAnimInstanceProxy::UpdateAnimationNode_WithRoot(const FAnimationUpdateContext& InContext, FAnimNode_Base* InRootNode, FName InLayerName)
{
	TRACE_SCOPED_ANIM_GRAPH(InContext)
	TRACE_SCOPED_ANIM_NODE(InContext)
	
	DECLARE_SCOPE_HIERARCHICAL_COUNTER_FUNC()
	if(InRootNode != nullptr)
	{
		if (InRootNode == RootNode)
		{
			UpdateCounter.Increment();
		}

		UE::Anim::FNodeFunctionCaller::InitialUpdate(InContext, *InRootNode);
		UE::Anim::FNodeFunctionCaller::BecomeRelevant(InContext, *InRootNode);
		UE::Anim::FNodeFunctionCaller::Update(InContext, *InRootNode);
		InRootNode->Update_AnyThread(InContext);

		// We've updated the graph, now update the fractured saved pose sections
		// Note SavedPoseQueueMap can be empty if we have no cached poses in use
		if(TArray<FAnimNode_SaveCachedPose*>* SavedPoseQueue = SavedPoseQueueMap.Find(InLayerName))
		{
			for(FAnimNode_SaveCachedPose* PoseNode : *SavedPoseQueue)
			{
				PoseNode->PostGraphUpdate();
			}
		}
	}
}

void FAnimInstanceProxy::AddReferencedObjects(UAnimInstance* InAnimInstance, FReferenceCollector& Collector)
{
	DECLARE_SCOPE_HIERARCHICAL_COUNTER_FUNC()
	
	Sync.AddReferencedObjects(InAnimInstance, Collector);
}

void FAnimInstanceProxy::Initialize(UAnimInstance* InAnimInstance)
{
	DECLARE_SCOPE_HIERARCHICAL_COUNTER_FUNC()

	// copy anim instance object if it has not already been set up
	AnimInstanceObject = InAnimInstance;

	AnimClassInterface = IAnimClassInterface::GetFromClass(InAnimInstance->GetClass());

	InitializeObjects(InAnimInstance);

	if (AnimClassInterface)
	{
		const TArray<FStructProperty*>& AnimNodeProperties = AnimClassInterface->GetAnimNodeProperties();

		// Grab a pointer to the default root node, if any
		RootNode = nullptr;
		if(AnimClassInterface->GetAnimBlueprintFunctions().Num() > 0)
		{
			if(FProperty* RootNodeProperty = AnimClassInterface->GetAnimBlueprintFunctions()[0].OutputPoseNodeProperty)
			{
				RootNode = RootNodeProperty->ContainerPtrToValuePtr<FAnimNode_Root>(InAnimInstance);
			}
		}

		// Initialise the pose node list
		const TMap<FName, FCachedPoseIndices>& PoseNodeIndicesMap = AnimClassInterface->GetOrderedSavedPoseNodeIndicesMap();
		SavedPoseQueueMap.Reset();
		for(const TPair<FName, FCachedPoseIndices>& Pair : PoseNodeIndicesMap)
		{
			TArray<FAnimNode_SaveCachedPose*>& SavedPoseQueue = SavedPoseQueueMap.Add(Pair.Key);
			for(int32 Idx : Pair.Value.OrderedSavedPoseNodeIndices)
			{
				int32 ActualPropertyIdx = AnimNodeProperties.Num() - 1 - Idx;
				FAnimNode_SaveCachedPose* ActualPoseNode = AnimNodeProperties[ActualPropertyIdx]->ContainerPtrToValuePtr<FAnimNode_SaveCachedPose>(InAnimInstance);
				SavedPoseQueue.Add(ActualPoseNode);
			}
		}

		// if no mesh, use Blueprint Skeleton
		if (Skeleton == nullptr)
		{
			Skeleton = AnimClassInterface->GetTargetSkeleton();
		}

		// Initialize state buffers
		int32 NumStates = 0;
		const TArray<FBakedAnimationStateMachine>& BakedMachines = AnimClassInterface->GetBakedStateMachines();
		const int32 NumMachines = BakedMachines.Num();
		for(int32 MachineClassIndex = 0; MachineClassIndex < NumMachines; ++MachineClassIndex)
		{
			const FBakedAnimationStateMachine& Machine = BakedMachines[MachineClassIndex];
			StateMachineClassIndexToWeightOffset.Add(MachineClassIndex, NumStates);
			NumStates += Machine.States.Num();
		}
		StateWeightArrays[0].Reset(NumStates);
		StateWeightArrays[0].AddZeroed(NumStates);
		StateWeightArrays[1].Reset(NumStates);
		StateWeightArrays[1].AddZeroed(NumStates);

		MachineWeightArrays[0].Reset(NumMachines);
		MachineWeightArrays[0].AddZeroed(NumMachines);
		MachineWeightArrays[1].Reset(NumMachines);
		MachineWeightArrays[1].AddZeroed(NumMachines);

#if WITH_EDITORONLY_DATA
		if (UAnimBlueprint* Blueprint = Cast<UAnimBlueprint>(InAnimInstance->GetClass()->ClassGeneratedBy))
		{
			// If our blueprint is in an error or dirty state upon initialization, anim graph shouldn't run
			if ((Blueprint->Status == BS_Error) || (Blueprint->Status == BS_Dirty))
			{
				RootNode = nullptr;
			}
		}
#endif
	}
	else
	{
		RootNode = (FAnimNode_Base*) GetCustomRootNode();
	}

#if ENABLE_ANIM_LOGGING
	ActorName = GetNameSafe(InAnimInstance->GetOwningActor());
#endif

	AnimInstanceName = *InAnimInstance->GetFullName();

	UpdateCounter.Reset();
	ReinitializeSlotNodes();

	if (const USkeletalMeshComponent* SkelMeshComp = InAnimInstance->GetOwningComponent())
	{
		ComponentTransform = SkelMeshComp->GetComponentTransform();
		ComponentRelativeTransform = SkeletalMeshComponent->GetRelativeTransform();

		const AActor* OwningActor = SkeletalMeshComponent->GetOwner();
		ActorTransform = OwningActor ? OwningActor->GetActorTransform() : FTransform::Identity;
	}
	else
	{
		ComponentTransform = FTransform::Identity;
		ComponentRelativeTransform = FTransform::Identity;
		ActorTransform = FTransform::Identity;
	}
}

void FAnimInstanceProxy::InitializeCachedClassData()
{
	DECLARE_SCOPE_HIERARCHICAL_COUNTER_FUNC()

	LODDisabledGameThreadPreUpdateNodes.Reset();
	GameThreadPreUpdateNodes.Reset();
	DynamicResetNodes.Reset();

	if(AnimClassInterface)
	{
		// cache any state machine descriptions we have
		for (const FStructProperty* Property : AnimClassInterface->GetStateMachineNodeProperties())
		{
			FAnimNode_StateMachine* StateMachine = Property->ContainerPtrToValuePtr<FAnimNode_StateMachine>(AnimInstanceObject);
			StateMachine->CacheMachineDescription(AnimClassInterface);
		}
		
		// Cache any preupdate nodes
		for (const FStructProperty* Property : AnimClassInterface->GetPreUpdateNodeProperties())
		{
			FAnimNode_Base* AnimNode = Property->ContainerPtrToValuePtr<FAnimNode_Base>(AnimInstanceObject);
			GameThreadPreUpdateNodes.Add(AnimNode);
		}

		// Cache any dynamic reset nodes
		for (const FStructProperty* Property : AnimClassInterface->GetDynamicResetNodeProperties())
		{
			FAnimNode_Base* AnimNode = Property->ContainerPtrToValuePtr<FAnimNode_Base>(AnimInstanceObject);
			DynamicResetNodes.Add(AnimNode);
		}

		// Cache default linked input pose 
		for(const FAnimBlueprintFunction& AnimBlueprintFunction : AnimClassInterface->GetAnimBlueprintFunctions())
		{
			if(AnimBlueprintFunction.Name == NAME_AnimGraph)
			{
				check(AnimBlueprintFunction.InputPoseNames.Num() == AnimBlueprintFunction.InputPoseNodeProperties.Num());
				for(int32 InputIndex = 0; InputIndex < AnimBlueprintFunction.InputPoseNames.Num(); ++InputIndex)
				{
					if(AnimBlueprintFunction.InputPoseNames[InputIndex] == FAnimNode_LinkedInputPose::DefaultInputPoseName && AnimBlueprintFunction.InputPoseNodeProperties[InputIndex] != nullptr)
					{
						DefaultLinkedInstanceInputNode = AnimBlueprintFunction.InputPoseNodeProperties[InputIndex]->ContainerPtrToValuePtr<FAnimNode_LinkedInputPose>(CastChecked<UAnimInstance>(GetAnimInstanceObject()));
						break;
					}
				}
			}
		}
	}
}

void FAnimInstanceProxy::InitializeRootNode(bool bInDeferRootNodeInitialization)
{
	DECLARE_SCOPE_HIERARCHICAL_COUNTER_FUNC()

	InitializeCachedClassData();
	
	if(AnimClassInterface)
	{
		// Init any nodes that need non-relevancy based initialization
		UAnimInstance* AnimInstance = CastChecked<UAnimInstance>(GetAnimInstanceObject());
		for (const FStructProperty* Property : AnimClassInterface->GetInitializationNodeProperties())
		{
			FAnimNode_Base* AnimNode = Property->ContainerPtrToValuePtr<FAnimNode_Base>(AnimInstanceObject);
			AnimNode->OnInitializeAnimInstance(this, AnimInstance);
		}
	}
	else
	{
		auto InitializeNode = [this](FAnimNode_Base* AnimNode)
		{
			if(AnimNode->NeedsOnInitializeAnimInstance())
			{
				AnimNode->OnInitializeAnimInstance(this, CastChecked<UAnimInstance>(GetAnimInstanceObject()));
			}

			if (AnimNode->HasPreUpdate())
			{
				GameThreadPreUpdateNodes.Add(AnimNode);
			}

			if (AnimNode->NeedsDynamicReset())
			{
				DynamicResetNodes.Add(AnimNode);
			}
		};

		//We have a custom root node, so get the associated nodes and initialize them
		TArray<FAnimNode_Base*> CustomNodes;
		GetCustomNodes(CustomNodes);
		for(FAnimNode_Base* Node : CustomNodes)
		{
			if(Node)
			{
				InitializeNode(Node);
			}
		}
	}

	if(!bInDeferRootNodeInitialization)
	{
		InitializeRootNode_WithRoot(RootNode);
	}
	else
	{
		bDeferRootNodeInitialization = true;
	}

	bInitializeSubsystems = true;
}

void FAnimInstanceProxy::InitializeRootNode_WithRoot(FAnimNode_Base* InRootNode)
{
	DECLARE_SCOPE_HIERARCHICAL_COUNTER_FUNC()

	if (InRootNode != nullptr)
	{
		FAnimationUpdateSharedContext SharedContext;
		FAnimationInitializeContext InitContext(this, &SharedContext);
		
		if(InRootNode == RootNode)
		{
			InitializationCounter.Increment();

			TRACE_SCOPED_ANIM_GRAPH(InitContext);

			InRootNode->Initialize_AnyThread(InitContext);
		}
		else
		{
			InRootNode->Initialize_AnyThread(InitContext);
		}
	}
}

FGuid MakeGuidForMessage(const FText& Message)
{
	FString MessageString = Message.ToString();
	const TArray<TCHAR, FString::AllocatorType> CharArray = MessageString.GetCharArray();

	FSHA1 Sha;

	Sha.Update((uint8*)CharArray.GetData(), CharArray.Num() * CharArray.GetTypeSize());

	Sha.Final();

	uint32 Hash[5];
	Sha.GetHash((uint8*)Hash);
	return FGuid(Hash[0] ^ Hash[4], Hash[1], Hash[2], Hash[3]);
}

void FAnimInstanceProxy::LogMessage(FName InLogType, EMessageSeverity::Type InSeverity, const FText& InMessage) const
{
#if ENABLE_ANIM_LOGGING
	FGuid CurrentMessageGuid = MakeGuidForMessage(InMessage);
	if(!PreviouslyLoggedMessages.Contains(CurrentMessageGuid))
	{
		PreviouslyLoggedMessages.Add(CurrentMessageGuid);
		if (TArray<FLogMessageEntry>* LoggedMessages = LoggedMessagesMap.Find(InLogType))
		{
			LoggedMessages->Emplace(InSeverity, InMessage);
		}
	}
#endif
}

void FAnimInstanceProxy::Uninitialize(UAnimInstance* InAnimInstance)
{
	DECLARE_SCOPE_HIERARCHICAL_COUNTER_FUNC()

	MontageEvaluationData.Reset();
	SlotGroupInertializationRequestMap.Reset();
	DefaultLinkedInstanceInputNode = nullptr;
	ResetAnimationCurves();
	MaterialParametersToClear.Reset();
	ActiveAnimNotifiesSinceLastTick.Reset();
}

void FAnimInstanceProxy::UpdateActiveAnimNotifiesSinceLastTick(const FAnimNotifyQueue& AnimInstanceQueue)
{
	ActiveAnimNotifiesSinceLastTick.Reset(AnimInstanceQueue.AnimNotifies.Num());
	ActiveAnimNotifiesSinceLastTick.Append(AnimInstanceQueue.AnimNotifies);
}

void FAnimInstanceProxy::PreUpdate(UAnimInstance* InAnimInstance, float DeltaSeconds)
{
	DECLARE_SCOPE_HIERARCHICAL_COUNTER_FUNC()

	InitializeObjects(InAnimInstance);

	UWorld* World = SkeletalMeshComponent ? SkeletalMeshComponent->GetWorld() : nullptr;
	AWorldSettings* WorldSettings = World ? World->GetWorldSettings() : nullptr;

	CurrentDeltaSeconds = DeltaSeconds;
	CurrentTimeDilation = WorldSettings ? WorldSettings->GetEffectiveTimeDilation() : 1.0f;
	RootMotionMode = InAnimInstance->RootMotionMode;
	bShouldExtractRootMotion = InAnimInstance->ShouldExtractRootMotion();

#if WITH_EDITORONLY_DATA
	if (FAnimBlueprintDebugData* DebugData = GetAnimBlueprintDebugData())
	{
		DebugData->ResetNodeVisitSites();
	}
#endif

	if (SkeletalMeshComponent)
	{
		// Save off LOD level that we're currently using.
		const int32 PreviousLODLevel = LODLevel;
		LODLevel = InAnimInstance->GetLODLevel();
		if (LODLevel != PreviousLODLevel)
		{
			OnPreUpdateLODChanged(PreviousLODLevel, LODLevel);
		}
	}

	NotifyQueue.Reset(SkeletalMeshComponent);

#if ENABLE_ANIM_DRAW_DEBUG
	QueuedDrawDebugItems.Reset();
#endif

#if ENABLE_ANIM_LOGGING
	//Reset logged update messages
	LoggedMessagesMap.FindOrAdd(NAME_Update).Reset();
#endif

	ClearSlotNodeWeights();

	// Reset the synchronizer
	Sync.Reset();

	TArray<float>& StateWeights = StateWeightArrays[GetBufferWriteIndex()];
	FMemory::Memset(StateWeights.GetData(), 0, StateWeights.Num() * sizeof(float));

	TArray<float>& MachineWeights = MachineWeightArrays[GetBufferWriteIndex()];
	FMemory::Memset(MachineWeights.GetData(), 0, MachineWeights.Num() * sizeof(float));

#if WITH_EDITORONLY_DATA
	UAnimBlueprint* AnimBP = GetAnimBlueprint();
	bIsBeingDebugged = AnimBP ? AnimBP->IsObjectBeingDebugged(InAnimInstance) : false;
	if (bIsBeingDebugged)
	{
		FAnimBlueprintDebugData* DebugData = AnimBP->GetDebugData();
		if (DebugData)
		{
			DebugData->DisableAllPoseWatches();
		}
	}
#endif

	ComponentTransform = SkeletalMeshComponent->GetComponentTransform();
	ComponentRelativeTransform = SkeletalMeshComponent->GetRelativeTransform();
	ActorTransform = SkeletalMeshComponent->GetOwner() ? SkeletalMeshComponent->GetOwner()->GetActorTransform() : FTransform::Identity;

	// run preupdate calls
	for (FAnimNode_Base* Node : GameThreadPreUpdateNodes)
	{
		Node->PreUpdate(InAnimInstance);
	}
}

void FAnimInstanceProxy::OnPreUpdateLODChanged(const int32 PreviousLODIndex, const int32 NewLODIndex)
{
	DECLARE_SCOPE_HIERARCHICAL_COUNTER_FUNC()

	// Decrease detail, see which nodes need to be disabled.
	if (NewLODIndex > PreviousLODIndex)
	{
		// Calling PreUpdate on GameThreadPreUpdateNodes is expensive, it triggers a cache miss.
		// So remove nodes from this array if they're going to get culled by LOD.
		for (int32 NodeIndex = 0; NodeIndex < GameThreadPreUpdateNodes.Num(); NodeIndex++)
		{
			FAnimNode_Base* AnimNodePtr = static_cast<FAnimNode_Base*>(GameThreadPreUpdateNodes[NodeIndex]);
			if (AnimNodePtr)
			{
				if (!AnimNodePtr->IsLODEnabled(this))
				{
					LODDisabledGameThreadPreUpdateNodes.Add(AnimNodePtr);
					GameThreadPreUpdateNodes.RemoveAt(NodeIndex, 1, false);
					NodeIndex--;
				}
			}
		}
	}
	// Increase detail, see which nodes need to be enabled.
	else
	{
		for (int32 NodeIndex = 0; NodeIndex < LODDisabledGameThreadPreUpdateNodes.Num(); NodeIndex++)
		{
			FAnimNode_Base* AnimNodePtr = static_cast<FAnimNode_Base*>(LODDisabledGameThreadPreUpdateNodes[NodeIndex]);
			if (AnimNodePtr)
			{
				if (AnimNodePtr->IsLODEnabled(this))
				{
					GameThreadPreUpdateNodes.Add(AnimNodePtr);
					LODDisabledGameThreadPreUpdateNodes.RemoveAt(NodeIndex, 1, false);
					NodeIndex--;
				}
			}
		}
	}
}

void FAnimInstanceProxy::SavePoseSnapshot(USkeletalMeshComponent* InSkeletalMeshComponent, FName SnapshotName)
{
	DECLARE_SCOPE_HIERARCHICAL_COUNTER_FUNC()

	FPoseSnapshot& PoseSnapshot = AddPoseSnapshot(SnapshotName);
	InSkeletalMeshComponent->SnapshotPose(PoseSnapshot);
}

void FAnimInstanceProxy::PostUpdate(UAnimInstance* InAnimInstance) const
{
	DECLARE_SCOPE_HIERARCHICAL_COUNTER_FUNC()

#if WITH_EDITORONLY_DATA
	if (FAnimBlueprintDebugData* DebugData = GetAnimBlueprintDebugData())
	{
		DebugData->RecordNodeVisitArray(UpdatedNodesThisFrame);
		DebugData->RecordNodeAttributeMaps(NodeInputAttributesThisFrame, NodeOutputAttributesThisFrame);
		DebugData->RecordNodeSyncsArray(NodeSyncsThisFrame);
	}
#endif

#if WITH_EDITORONLY_DATA
	if (bIsBeingDebugged)
	{
		FAnimBlueprintDebugData* DebugData = GetAnimBlueprintDebugData();
		if (DebugData)
		{
			for (const FAnimNodePoseWatch& PoseWatch : DebugData->AnimNodePoseWatch)
			{
				if (!PoseWatch.PoseWatchPoseElement->GetIsEnabled())
				{
					TRACE_ANIM_POSE_WATCH(*this, PoseWatch.NodeID, TArray<FTransform>(), TArray<uint16>(), FTransform::Identity, false);
				}
			}
		}
	}
#endif
	
	// Copy slot information to main instance if we are using the main instance's montage evaluation data.
	// Note that linked anim instance's proxies PostUpdate() will be called before the main instance's proxy PostUpdate().
	if (bUseMainInstanceMontageEvaluationData && GetMainInstanceProxy() && GetMainInstanceProxy() != this)
	{
		FAnimInstanceProxy& MainProxy = *GetMainInstanceProxy();
		
		for (const TTuple<FName, int> & LinkedSlotTrackerPair : SlotNameToTrackerIndex)
		{
			const int* MainTrackerIndexPtr = MainProxy.SlotNameToTrackerIndex.Find(LinkedSlotTrackerPair.Key);

			// Ensure slot tracker exists for main instance.
			if (!MainTrackerIndexPtr)
			{
				MainProxy.RegisterSlotNodeWithAnimInstance(LinkedSlotTrackerPair.Key);
				MainTrackerIndexPtr = MainProxy.SlotNameToTrackerIndex.Find(LinkedSlotTrackerPair.Key);
			}

			// Update slot information for main instance.
			{
				const FMontageActiveSlotTracker & LinkedTracker = SlotWeightTracker[GetBufferReadIndex()][LinkedSlotTrackerPair.Value];
				FMontageActiveSlotTracker& MainTracker = MainProxy.SlotWeightTracker[MainProxy.GetBufferWriteIndex()][*MainTrackerIndexPtr];
				
				MainTracker.MontageLocalWeight = FMath::Max(MainTracker.MontageLocalWeight, LinkedTracker.MontageLocalWeight);
				MainTracker.NodeGlobalWeight = FMath::Max(MainTracker.NodeGlobalWeight, LinkedTracker.NodeGlobalWeight);
				
				MainTracker.bIsRelevantThisTick = MainTracker.bIsRelevantThisTick || LinkedTracker.bIsRelevantThisTick;
				MainTracker.bWasRelevantOnPreviousTick = MainTracker.bWasRelevantOnPreviousTick || LinkedTracker.bWasRelevantOnPreviousTick;
			}
		}
	}
	
	InAnimInstance->NotifyQueue.Append(NotifyQueue);
	InAnimInstance->NotifyQueue.ApplyMontageNotifies(*this);

	// Send Queued DrawDebug Commands.
#if ENABLE_ANIM_DRAW_DEBUG
	for (const FQueuedDrawDebugItem& DebugItem : QueuedDrawDebugItems)
	{
		switch (DebugItem.ItemType)
		{
			case EDrawDebugItemType::OnScreenMessage: GEngine->AddOnScreenDebugMessage(INDEX_NONE, 0.f, DebugItem.Color, DebugItem.Message, false, DebugItem.TextScale); break;
			case EDrawDebugItemType::DirectionalArrow: DrawDebugDirectionalArrow(InAnimInstance->GetSkelMeshComponent()->GetWorld(), DebugItem.StartLoc, DebugItem.EndLoc.Value, DebugItem.Size, DebugItem.Color, DebugItem.bPersistentLines, DebugItem.LifeTime, DebugItem.DepthPriority, DebugItem.Thickness); break;
			case EDrawDebugItemType::Sphere: DrawDebugSphere(InAnimInstance->GetSkelMeshComponent()->GetWorld(), DebugItem.Center, DebugItem.Radius, DebugItem.Segments, DebugItem.Color, DebugItem.bPersistentLines, DebugItem.LifeTime, DebugItem.DepthPriority, DebugItem.Thickness); break;
			case EDrawDebugItemType::Line: DrawDebugLine(InAnimInstance->GetSkelMeshComponent()->GetWorld(), DebugItem.StartLoc, DebugItem.EndLoc.Value, DebugItem.Color, DebugItem.bPersistentLines, DebugItem.LifeTime, DebugItem.DepthPriority, DebugItem.Thickness); break;
			case EDrawDebugItemType::CoordinateSystem: DrawDebugCoordinateSystem(InAnimInstance->GetSkelMeshComponent()->GetWorld(), DebugItem.StartLoc, DebugItem.Rotation, DebugItem.Size, DebugItem.bPersistentLines, DebugItem.LifeTime, DebugItem.DepthPriority, DebugItem.Thickness); break;
			case EDrawDebugItemType::Point: DrawDebugPoint(InAnimInstance->GetSkelMeshComponent()->GetWorld(), DebugItem.StartLoc, DebugItem.Size, DebugItem.Color, DebugItem.bPersistentLines, DebugItem.LifeTime, DebugItem.DepthPriority); break;
			case EDrawDebugItemType::Circle:
			{
				const FMatrix RotationMatrix = FRotationMatrix::MakeFromZ(DebugItem.Direction.Value);
				const FVector ForwardVector = RotationMatrix.GetScaledAxis(EAxis::X);
				const FVector RightVector = RotationMatrix.GetScaledAxis(EAxis::Y);
				DrawDebugCircle(InAnimInstance->GetSkelMeshComponent()->GetWorld(), DebugItem.Center, DebugItem.Radius, DebugItem.Segments, DebugItem.Color, DebugItem.bPersistentLines, DebugItem.LifeTime, DebugItem.DepthPriority, DebugItem.Thickness, ForwardVector, RightVector, false);
				break;
			}
			case EDrawDebugItemType::Cone: DrawDebugCone(InAnimInstance->GetSkelMeshComponent()->GetWorld(), DebugItem.Center, DebugItem.Direction.Value, DebugItem.Length, DebugItem.AngleWidth, DebugItem.AngleHeight, DebugItem.Segments, DebugItem.Color, DebugItem.bPersistentLines, DebugItem.LifeTime, DebugItem.DepthPriority, DebugItem.Thickness); break;
		}
	}
#endif

#if ENABLE_ANIM_LOGGING
	FMessageLog MessageLog(NAME_AnimBlueprintLog);
	const TArray<FLogMessageEntry>* Messages = LoggedMessagesMap.Find(NAME_Update);
	if (ensureMsgf(Messages, TEXT("PreUpdate isn't called. This could potentially cause other issues.")))
	{
		for (const FLogMessageEntry& Message : *Messages)
		{
			MessageLog.Message(Message.Key, Message.Value);
		}
	}
#endif
}

void FAnimInstanceProxy::PostEvaluate(UAnimInstance* InAnimInstance)
{
	DECLARE_SCOPE_HIERARCHICAL_COUNTER_FUNC()

	ClearObjects();

#if ENABLE_ANIM_LOGGING
	FMessageLog MessageLog(NAME_AnimBlueprintLog);
	if(const TArray<FLogMessageEntry>* Messages = LoggedMessagesMap.Find(NAME_Evaluate))
	{
		for (const FLogMessageEntry& Message : *Messages)
		{
			MessageLog.Message(Message.Key, Message.Value);
		}
	}
#endif
}

void FAnimInstanceProxy::InitializeObjects(UAnimInstance* InAnimInstance)
{
	DECLARE_SCOPE_HIERARCHICAL_COUNTER_FUNC()

	SkeletalMeshComponent = InAnimInstance->GetSkelMeshComponent();
	if(UAnimInstance* MainAnimInstance = SkeletalMeshComponent->GetAnimInstance())
	{
		MainInstanceProxy = &MainAnimInstance->GetProxyOnAnyThread<FAnimInstanceProxy>();
		bUseMainInstanceMontageEvaluationData = InAnimInstance->IsUsingMainInstanceMontageEvaluationData();
	}

	if (SkeletalMeshComponent->GetSkeletalMeshAsset() != nullptr)
	{
		Skeleton = SkeletalMeshComponent->GetSkeletalMeshAsset()->GetSkeleton();
	}
	else
	{
		Skeleton = nullptr;
	}

	// Calculate the number of skipped frames after this one due to URO and store it on our evaluation and update counters
	const FAnimUpdateRateParameters* RateParams = SkeletalMeshComponent->AnimUpdateRateParams;

	NumUroSkippedFrames_Update = 0;
	NumUroSkippedFrames_Eval = 0;
	if(RateParams)
	{
		const bool bDoUro = SkeletalMeshComponent->ShouldUseUpdateRateOptimizations();
		if(bDoUro)
		{
			NumUroSkippedFrames_Update = RateParams->UpdateRate - 1;

			const bool bDoEvalOptimization = RateParams->DoEvaluationRateOptimizations();
			if(bDoEvalOptimization)
			{
				NumUroSkippedFrames_Eval = RateParams->EvaluationRate - 1;
			}
		}
		else if(SkeletalMeshComponent->IsUsingExternalTickRateControl())
		{
			NumUroSkippedFrames_Update = NumUroSkippedFrames_Eval = SkeletalMeshComponent->GetExternalTickRate();
		}
	}

	UpdateCounter.SetMaxSkippedFrames(NumUroSkippedFrames_Update);
	EvaluationCounter.SetMaxSkippedFrames(NumUroSkippedFrames_Eval);
}

void FAnimInstanceProxy::ClearObjects()
{
	SkeletalMeshComponent = nullptr;
	MainInstanceProxy = nullptr;
	Skeleton = nullptr;
}

FAnimTickRecord& FAnimInstanceProxy::CreateUninitializedTickRecord(FAnimGroupInstance*& OutSyncGroupPtr, FName GroupName)
{
PRAGMA_DISABLE_DEPRECATION_WARNINGS
	return Sync.CreateUninitializedTickRecord(OutSyncGroupPtr, GroupName);
PRAGMA_ENABLE_DEPRECATION_WARNINGS
}

FAnimTickRecord& FAnimInstanceProxy::CreateUninitializedTickRecordInScope(FAnimGroupInstance*& OutSyncGroupPtr, FName GroupName, EAnimSyncGroupScope Scope)
{
PRAGMA_DISABLE_DEPRECATION_WARNINGS
	return Sync.CreateUninitializedTickRecordInScope(*this, OutSyncGroupPtr, GroupName, Scope);
PRAGMA_ENABLE_DEPRECATION_WARNINGS
}

FAnimTickRecord& FAnimInstanceProxy::CreateUninitializedTickRecord(int32 GroupIndex, FAnimGroupInstance*& OutSyncGroupPtr)
{
	FName SyncGroupName = NAME_None;
	if(GroupIndex >= 0)
	{
		SyncGroupName = GetAnimClassInterface()->GetSyncGroupNames()[GroupIndex];
	}

PRAGMA_DISABLE_DEPRECATION_WARNINGS
	return CreateUninitializedTickRecord(OutSyncGroupPtr, SyncGroupName);
PRAGMA_ENABLE_DEPRECATION_WARNINGS
}

FAnimTickRecord& FAnimInstanceProxy::CreateUninitializedTickRecordInScope(int32 GroupIndex, EAnimSyncGroupScope Scope, FAnimGroupInstance*& OutSyncGroupPtr)
{
	FName SyncGroupName = NAME_None;
	if(GroupIndex >= 0)
	{
		SyncGroupName = GetAnimClassInterface()->GetSyncGroupNames()[GroupIndex];
	}

PRAGMA_DISABLE_DEPRECATION_WARNINGS
	return CreateUninitializedTickRecordInScope(OutSyncGroupPtr, SyncGroupName, Scope);
PRAGMA_ENABLE_DEPRECATION_WARNINGS
}

void FAnimInstanceProxy::MakeSequenceTickRecord(FAnimTickRecord& TickRecord, class UAnimSequenceBase* Sequence, bool bLooping, float PlayRate, float FinalBlendWeight, float& CurrentTime, FMarkerTickRecord& MarkerTickRecord) const
{
	TickRecord.SourceAsset = Sequence;
	TickRecord.TimeAccumulator = &CurrentTime;
	TickRecord.MarkerTickRecord = &MarkerTickRecord;
	TickRecord.PlayRateMultiplier = PlayRate;
	TickRecord.EffectiveBlendWeight = FinalBlendWeight;
	TickRecord.bLooping = bLooping;
<<<<<<< HEAD
	TickRecord.BlendSpace.bIsEvaluator = false;	// HACK for 5.1.1 do allow us to fix UE-170739 without altering public API
=======
	TickRecord.bIsEvaluator = false;
>>>>>>> 74d0b334
}

void FAnimInstanceProxy::MakeBlendSpaceTickRecord(
	FAnimTickRecord& TickRecord, class UBlendSpace* BlendSpace, const FVector& BlendInput, TArray<FBlendSampleData>& BlendSampleDataCache, FBlendFilter& BlendFilter, 
	bool bLooping, float PlayRate, float FinalBlendWeight, float& CurrentTime, FMarkerTickRecord& MarkerTickRecord) const
{
	TickRecord.SourceAsset = BlendSpace;
	TickRecord.BlendSpace.BlendSpacePositionX = BlendInput.X;
	TickRecord.BlendSpace.BlendSpacePositionY = BlendInput.Y;
	// This way of making a tick record is deprecated, so just set to defaults here rather than changing the API
	TickRecord.BlendSpace.bTeleportToTime = false; 
	TickRecord.BlendSpace.BlendSampleDataCache = &BlendSampleDataCache;
	TickRecord.BlendSpace.BlendFilter = &BlendFilter;
	TickRecord.TimeAccumulator = &CurrentTime;
	TickRecord.MarkerTickRecord = &MarkerTickRecord;
	TickRecord.PlayRateMultiplier = PlayRate;
	TickRecord.EffectiveBlendWeight = FinalBlendWeight;
	TickRecord.bLooping = bLooping;
	TickRecord.bIsEvaluator = false;
}

void FAnimInstanceProxy::MakePoseAssetTickRecord(FAnimTickRecord& TickRecord, class UPoseAsset* PoseAsset, float FinalBlendWeight) const
{
	TickRecord.SourceAsset = PoseAsset;
	TickRecord.EffectiveBlendWeight = FinalBlendWeight;
}

void FAnimInstanceProxy::SequenceAdvanceImmediate(UAnimSequenceBase* Sequence, bool bLooping, float PlayRate, float DeltaSeconds, float& CurrentTime, FMarkerTickRecord& MarkerTickRecord)
{
	FAnimTickRecord TickRecord;
PRAGMA_DISABLE_DEPRECATION_WARNINGS
	MakeSequenceTickRecord(TickRecord, Sequence, bLooping, PlayRate, /*FinalBlendWeight=*/ 1.0f, CurrentTime, MarkerTickRecord);
PRAGMA_ENABLE_DEPRECATION_WARNINGS

	FDeltaTimeRecord DeltaTimeRecord;
	TickRecord.DeltaTimeRecord = &DeltaTimeRecord;

	FAnimAssetTickContext TickContext(DeltaSeconds, RootMotionMode, true);
	TickRecord.SourceAsset->TickAssetPlayer(TickRecord, NotifyQueue, TickContext);
}

void FAnimInstanceProxy::BlendSpaceAdvanceImmediate(class UBlendSpace* BlendSpace, const FVector& BlendInput, TArray<FBlendSampleData>& BlendSampleDataCache, FBlendFilter& BlendFilter, bool bLooping, float PlayRate, float DeltaSeconds, float& CurrentTime, FMarkerTickRecord& MarkerTickRecord)
{
	FAnimTickRecord TickRecord;
PRAGMA_DISABLE_DEPRECATION_WARNINGS
	MakeBlendSpaceTickRecord(TickRecord, BlendSpace, BlendInput, BlendSampleDataCache, BlendFilter, bLooping, PlayRate, /*FinalBlendWeight=*/ 1.0f, CurrentTime, MarkerTickRecord);
PRAGMA_ENABLE_DEPRECATION_WARNINGS

	FDeltaTimeRecord DeltaTimeRecord;
	TickRecord.DeltaTimeRecord = &DeltaTimeRecord;

	FAnimAssetTickContext TickContext(DeltaSeconds, RootMotionMode, true);
	TickRecord.SourceAsset->TickAssetPlayer(TickRecord, NotifyQueue, TickContext);
}

void FAnimInstanceProxy::TickAssetPlayerInstances()
{
PRAGMA_DISABLE_DEPRECATION_WARNINGS
	TickAssetPlayerInstances(CurrentDeltaSeconds);
PRAGMA_ENABLE_DEPRECATION_WARNINGS
}

void FAnimInstanceProxy::TickAssetPlayerInstances(float InDeltaSeconds)
{
	Sync.TickAssetPlayerInstances(*this, InDeltaSeconds);
	Sync.TickSyncGroupWriteIndex();
}

void FAnimInstanceProxy::AddAnimNotifies(const TArray<FAnimNotifyEventReference>& NewNotifies, const float InstanceWeight)
{
	NotifyQueue.AddAnimNotifies(true, NewNotifies, InstanceWeight);
}

int32 FAnimInstanceProxy::GetSyncGroupIndexFromName(FName SyncGroupName) const
{
	if (AnimClassInterface)
	{
		return AnimClassInterface->GetSyncGroupIndex(SyncGroupName);
	}
	return INDEX_NONE;
}

bool FAnimInstanceProxy::GetTimeToClosestMarker(FName SyncGroup, FName MarkerName, float& OutMarkerTime) const
{
	return Sync.GetTimeToClosestMarker(SyncGroup, MarkerName, OutMarkerTime);
}

void FAnimInstanceProxy::AddAnimNotifyFromGeneratedClass(int32 NotifyIndex)
{
	if(NotifyIndex==INDEX_NONE)
	{
		return;
	}

	if (AnimClassInterface)
	{
		check(AnimClassInterface->GetAnimNotifies().IsValidIndex(NotifyIndex));
		const FAnimNotifyEvent* Notify = &AnimClassInterface->GetAnimNotifies()[NotifyIndex];
		NotifyQueue.AddAnimNotify(Notify, IAnimClassInterface::GetActualAnimClass(AnimClassInterface));
	}
}

bool FAnimInstanceProxy::HasMarkerBeenHitThisFrame(FName SyncGroup, FName MarkerName) const
{
	return Sync.HasMarkerBeenHitThisFrame(SyncGroup, MarkerName);
}

bool FAnimInstanceProxy::IsSyncGroupBetweenMarkers(FName InSyncGroupName, FName PreviousMarker, FName NextMarker, bool bRespectMarkerOrder) const
{
	return Sync.IsSyncGroupBetweenMarkers(InSyncGroupName, PreviousMarker, NextMarker, bRespectMarkerOrder);
}

FMarkerSyncAnimPosition FAnimInstanceProxy::GetSyncGroupPosition(FName InSyncGroupName) const
{
	return Sync.GetSyncGroupPosition(InSyncGroupName);
}

bool FAnimInstanceProxy::IsSyncGroupValid(FName InSyncGroupName) const
{
	return Sync.IsSyncGroupValid(InSyncGroupName);
}


void FAnimInstanceProxy::ReinitializeSlotNodes()
{
	SlotNameToTrackerIndex.Reset();
	SlotWeightTracker[0].Reset();
	SlotWeightTracker[1].Reset();
	
	// Increment counter
	SlotNodeInitializationCounter.Increment();
}

void FAnimInstanceProxy::RegisterSlotNodeWithAnimInstance(const FName& SlotNodeName)
{
	// verify if same slot node name exists
	// then warn users, this is invalid
	if (SlotNameToTrackerIndex.Contains(SlotNodeName))
	{
		UClass* ActualAnimClass = IAnimClassInterface::GetActualAnimClass(GetAnimClassInterface());
		FString ClassNameString = ActualAnimClass ? ActualAnimClass->GetName() : FString("Unavailable");
		if (IsInGameThread())
		{
			// message log access means we need to run this in the game thread
		FMessageLog("AnimBlueprintLog").Warning(FText::Format(LOCTEXT("AnimInstance_SlotNode", "SLOTNODE: '{0}' in animation instance class {1} already exists. Remove duplicates from the animation graph for this class."), FText::FromString(SlotNodeName.ToString()), FText::FromString(ClassNameString)));
		}
		else
		{
			UE_LOG(LogAnimation, Warning, TEXT("SLOTNODE: '%s' in animation instance class %s already exists. Remove duplicates from the animation graph for this class."), *SlotNodeName.ToString(), *ClassNameString);
		}
		return;
	}

	int32 SlotIndex = SlotWeightTracker[0].Num();

	SlotNameToTrackerIndex.Add(SlotNodeName, SlotIndex);
	SlotWeightTracker[0].Add(FMontageActiveSlotTracker());
	SlotWeightTracker[1].Add(FMontageActiveSlotTracker());
}

void FAnimInstanceProxy::UpdateSlotNodeWeight(const FName& SlotNodeName, float InMontageLocalWeight, float InNodeGlobalWeight)
{
	const int32* TrackerIndexPtr = SlotNameToTrackerIndex.Find(SlotNodeName);
	if (TrackerIndexPtr)
	{
		FMontageActiveSlotTracker& Tracker = SlotWeightTracker[GetBufferWriteIndex()][*TrackerIndexPtr];
		Tracker.MontageLocalWeight = InMontageLocalWeight;
		Tracker.NodeGlobalWeight = InNodeGlobalWeight;

		// Count as relevant if we are weighted in
		Tracker.bIsRelevantThisTick = Tracker.bIsRelevantThisTick || FAnimWeight::IsRelevant(InMontageLocalWeight);
	}
}

bool FAnimInstanceProxy::GetSlotInertializationRequest(const FName& SlotName, UE::Anim::FSlotInertializationRequest& OutRequest)
{
	const FName GroupName = Skeleton ? Skeleton->GetSlotGroupName(SlotName) : NAME_None;
	if (const UE::Anim::FSlotInertializationRequest* FoundRequest = GetSlotGroupInertializationRequestMap().Find(GroupName))
	{
		OutRequest = *FoundRequest;
		return true;
	}

	return false;
}

void FAnimInstanceProxy::ClearSlotNodeWeights()
{
	TArray<FMontageActiveSlotTracker>& SlotWeightTracker_Read = SlotWeightTracker[GetBufferReadIndex()];
	TArray<FMontageActiveSlotTracker>& SlotWeightTracker_Write = SlotWeightTracker[GetBufferWriteIndex()];

	for (int32 TrackerIndex = 0; TrackerIndex < SlotWeightTracker_Write.Num(); TrackerIndex++)
	{
		SlotWeightTracker_Write[TrackerIndex] = FMontageActiveSlotTracker();
		SlotWeightTracker_Write[TrackerIndex].bWasRelevantOnPreviousTick = SlotWeightTracker_Read[TrackerIndex].bIsRelevantThisTick;
	}
}

bool FAnimInstanceProxy::IsSlotNodeRelevantForNotifies(const FName& SlotNodeName) const
{
	const int32* TrackerIndexPtr = SlotNameToTrackerIndex.Find(SlotNodeName);
	if (TrackerIndexPtr)
	{
		const FMontageActiveSlotTracker& Tracker = SlotWeightTracker[GetBufferReadIndex()][*TrackerIndexPtr];
		return (Tracker.bIsRelevantThisTick || Tracker.bWasRelevantOnPreviousTick);
	}

	return false;
}

float FAnimInstanceProxy::GetSlotNodeGlobalWeight(const FName& SlotNodeName) const
{
	const int32* TrackerIndexPtr = SlotNameToTrackerIndex.Find(SlotNodeName);
	if (TrackerIndexPtr)
	{
		const FMontageActiveSlotTracker& Tracker = SlotWeightTracker[GetBufferReadIndex()][*TrackerIndexPtr];
		return Tracker.NodeGlobalWeight;
	}

	return 0.f;
}

float FAnimInstanceProxy::GetSlotMontageGlobalWeight(const FName& SlotNodeName) const
{
	const int32* TrackerIndexPtr = SlotNameToTrackerIndex.Find(SlotNodeName);
	if (TrackerIndexPtr)
	{
		const FMontageActiveSlotTracker& Tracker = SlotWeightTracker[GetBufferReadIndex()][*TrackerIndexPtr];
		return Tracker.MontageLocalWeight * Tracker.NodeGlobalWeight;
	}

	return 0.f;
}

float FAnimInstanceProxy::GetSlotMontageLocalWeight(const FName& SlotNodeName) const
{
	const int32* TrackerIndexPtr = SlotNameToTrackerIndex.Find(SlotNodeName);
	if (TrackerIndexPtr)
	{
		const FMontageActiveSlotTracker& Tracker = SlotWeightTracker[GetBufferReadIndex()][*TrackerIndexPtr];
		return Tracker.MontageLocalWeight;
	}

	return 0.f;
}

float FAnimInstanceProxy::CalcSlotMontageLocalWeight(const FName& SlotNodeName) const
{
	float out_SlotNodeLocalWeight, out_SourceWeight, out_TotalNodeWeight;
	GetSlotWeight(SlotNodeName, out_SlotNodeLocalWeight, out_SourceWeight, out_TotalNodeWeight);

	return out_SlotNodeLocalWeight;
}

const FAnimNode_Base* FAnimInstanceProxy::GetCheckedNodeFromIndexUntyped(int32 NodeIdx, UScriptStruct* RequiredStructType) const
{
	const FAnimNode_Base* NodePtr = nullptr;
	if (AnimClassInterface)
	{
		const TArray<FStructProperty*>& AnimNodeProperties = AnimClassInterface->GetAnimNodeProperties();
		const int32 InstanceIdx = AnimNodeProperties.Num() - 1 - NodeIdx;

		if (AnimNodeProperties.IsValidIndex(InstanceIdx))
		{
			FStructProperty* NodeProperty = AnimNodeProperties[InstanceIdx];

			if (NodeProperty->Struct->IsChildOf(RequiredStructType))
			{
				NodePtr = NodeProperty->ContainerPtrToValuePtr<FAnimNode_Base>(AnimInstanceObject);
			}
			else
			{
				checkfSlow(false, TEXT("Requested a node of type %s but found node of type %s"), *RequiredStructType->GetName(), *NodeProperty->Struct->GetName());
			}
		}
		else
		{
			checkfSlow(false, TEXT("Requested node of type %s at index %d/%d, index out of bounds."), *RequiredStructType->GetName(), NodeIdx, InstanceIdx);
		}
	}

	checkfSlow(NodePtr, TEXT("Requested node at index %d not found!"), NodeIdx);

	return NodePtr;
}

FAnimNode_Base* FAnimInstanceProxy::GetCheckedMutableNodeFromIndexUntyped(int32 NodeIdx, UScriptStruct* RequiredStructType)
{
	return const_cast<FAnimNode_Base*>(GetCheckedNodeFromIndexUntyped(NodeIdx, RequiredStructType));
}

const FAnimNode_Base* FAnimInstanceProxy::GetNodeFromIndexUntyped(int32 NodeIdx, UScriptStruct* RequiredStructType) const
{
	const FAnimNode_Base* NodePtr = nullptr;
	if (AnimClassInterface)
	{
		const TArray<FStructProperty*>& AnimNodeProperties = AnimClassInterface->GetAnimNodeProperties();
		const int32 InstanceIdx = AnimNodeProperties.Num() - 1 - NodeIdx;

		if (AnimNodeProperties.IsValidIndex(InstanceIdx))
		{
			FStructProperty* NodeProperty = AnimNodeProperties[InstanceIdx];

			if (NodeProperty->Struct->IsChildOf(RequiredStructType))
			{
				NodePtr = NodeProperty->ContainerPtrToValuePtr<FAnimNode_Base>(AnimInstanceObject);
			}
		}
	}

	return NodePtr;
}

FAnimNode_Base* FAnimInstanceProxy::GetMutableNodeFromIndexUntyped(int32 NodeIdx, UScriptStruct* RequiredStructType)
{
	return const_cast<FAnimNode_Base*>(GetNodeFromIndexUntyped(NodeIdx, RequiredStructType));
}

void FAnimInstanceProxy::RecalcRequiredBones(USkeletalMeshComponent* Component, UObject* Asset)
{
	DECLARE_SCOPE_HIERARCHICAL_COUNTER_FUNC()

	RequiredBones.InitializeTo(Component->RequiredBones, FCurveEvaluationOption(Component->GetAllowedAnimCurveEvaluate(), &Component->GetDisallowedAnimCurvesEvaluation(), Component->GetPredictedLODLevel()), *Asset);

	// If there is a ref pose override, we want to replace ref pose in RequiredBones
	// Update ref pose in required bones structure (either set it, or clear it, depending on if one is set on the Component)
	RequiredBones.SetRefPoseOverride(Component->GetRefPoseOverride());

	// If this instance can accept input poses, initialise the input pose container
	if(DefaultLinkedInstanceInputNode)
	{
		DefaultLinkedInstanceInputNode->CachedInputPose.SetBoneContainer(&RequiredBones);
	}

	// When RequiredBones mapping has changed, AnimNodes need to update their bones caches. 
	bBoneCachesInvalidated = true;
}

void FAnimInstanceProxy::RecalcRequiredCurves(const FCurveEvaluationOption& CurveEvalOption)
{
	DECLARE_SCOPE_HIERARCHICAL_COUNTER_FUNC()

	RequiredBones.CacheRequiredAnimCurveUids(CurveEvalOption);
	bBoneCachesInvalidated = true;
}

void FAnimInstanceProxy::UpdateAnimation()
{
	LLM_SCOPE(ELLMTag::Animation);
	DECLARE_SCOPE_HIERARCHICAL_COUNTER_FUNC()

	FMemMark Mark(FMemStack::Get());

#if WITH_EDITORONLY_DATA
	UpdatedNodesThisFrame.Reset();
	NodeInputAttributesThisFrame.Reset();
	NodeOutputAttributesThisFrame.Reset();
	NodeSyncsThisFrame.Reset();
#endif

	FAnimationUpdateSharedContext SharedContext;
	FAnimationUpdateContext Context(this, CurrentDeltaSeconds, &SharedContext);

	if(AnimClassInterface && AnimClassInterface->GetAnimBlueprintFunctions().Num() > 0)
	{
		Context.SetNodeId(AnimClassInterface->GetAnimBlueprintFunctions()[0].OutputPoseNodeIndex);
	}

	UpdateAnimation_WithRoot(Context, RootNode, NAME_AnimGraph);

	// Tick syncing
	Sync.TickAssetPlayerInstances(*this, CurrentDeltaSeconds);
}

void FAnimInstanceProxy::UpdateAnimation_WithRoot(const FAnimationUpdateContext& InContext, FAnimNode_Base* InRootNode, FName InLayerName)
{
	DECLARE_SCOPE_HIERARCHICAL_COUNTER_FUNC()

	ANIM_MT_SCOPE_CYCLE_COUNTER(ProxyUpdateAnimation, !IsInGameThread());
	FScopeCycleCounterUObject AnimScope(GetAnimInstanceObject());

	if(InRootNode == RootNode)
	{
		if(bInitializeSubsystems && AnimClassInterface)
		{
			AnimClassInterface->ForEachSubsystem(GetAnimInstanceObject(), [this](const FAnimSubsystemInstanceContext& InContext)
			{
				InContext.SubsystemInstance.Initialize_WorkerThread();
				return EAnimSubsystemEnumeration::Continue;
			});
			bInitializeSubsystems = false;
		}
		
		if(bDeferRootNodeInitialization)
		{
			InitializeRootNode_WithRoot(RootNode);

			if(AnimClassInterface)
			{
				// Initialize linked sub graphs
				for(const FStructProperty* LayerNodeProperty : AnimClassInterface->GetLinkedAnimLayerNodeProperties())
				{
					if(FAnimNode_LinkedAnimLayer* LayerNode = LayerNodeProperty->ContainerPtrToValuePtr<FAnimNode_LinkedAnimLayer>(AnimInstanceObject))
					{
						if(UAnimInstance* LinkedInstance = LayerNode->GetTargetInstance<UAnimInstance>())
						{
							FAnimationInitializeContext InitContext(this);
							LayerNode->InitializeSubGraph_AnyThread(InitContext);
							FAnimationCacheBonesContext CacheBonesContext(this);
							LayerNode->CacheBonesSubGraph_AnyThread(CacheBonesContext);
						}
					}
				}
			}

			bDeferRootNodeInitialization = false;
		}

		// Call the correct override point if this is the root node
		CacheBones();
	}
	else
	{
		CacheBones_WithRoot(InRootNode);
	}

	// update native update
	if(!bUpdatingRoot)
	{
		// Make sure we only update this once the first time we update, as we can re-call this function
		// from other linked instances with grouped layers
		if(FrameCounterForUpdate != GFrameCounter)
		{
			if(AnimClassInterface)
			{
				AnimClassInterface->ForEachSubsystem(GetAnimInstanceObject(), [this](const FAnimSubsystemInstanceContext& InContext)
				{
					FAnimSubsystemParallelUpdateContext Context(InContext, *this, CurrentDeltaSeconds);
					InContext.Subsystem.OnPreUpdate_WorkerThread(Context);
					return EAnimSubsystemEnumeration::Continue;
				});
			}

			{
				SCOPE_CYCLE_COUNTER(STAT_NativeThreadSafeUpdateAnimation);
				CastChecked<UAnimInstance>(GetAnimInstanceObject())->NativeThreadSafeUpdateAnimation(CurrentDeltaSeconds);
			}

			{
				SCOPE_CYCLE_COUNTER(STAT_BlueprintUpdateAnimation);
				CastChecked<UAnimInstance>(GetAnimInstanceObject())->BlueprintThreadSafeUpdateAnimation(CurrentDeltaSeconds);
			}

			{
				SCOPE_CYCLE_COUNTER(STAT_NativeUpdateAnimation);
				Update(CurrentDeltaSeconds);
			}

			if(AnimClassInterface)
			{
				AnimClassInterface->ForEachSubsystem(GetAnimInstanceObject(), [this](const FAnimSubsystemInstanceContext& InContext)
				{
					FAnimSubsystemParallelUpdateContext Context(InContext, *this, CurrentDeltaSeconds);
					InContext.Subsystem.OnPostUpdate_WorkerThread(Context);
					return EAnimSubsystemEnumeration::Continue;
				});
			}
			
			FrameCounterForUpdate = GFrameCounter;
		}
	}

	// Update root
	{
		// We re-enter this function when we call layer graphs linked to the main graph. In these cases we
		// dont want to perform duplicate work
		TGuardValue<bool> ScopeGuard(bUpdatingRoot, true);

		// Anything syncing within this scope is subject to sync groups.
		// We only enable syncing here for the main instance or post process instance
		// We also fall back to enabling this sync scope if there is not one already enabled (there must always be one)
		const bool bEnableSyncScope =	GetAnimInstanceObject() == GetSkelMeshComponent()->GetAnimInstance() ||
										GetAnimInstanceObject() == GetSkelMeshComponent()->GetPostProcessInstance() || 
										InContext.GetMessage<UE::Anim::FAnimSyncGroupScope>() == nullptr;
		UE::Anim::TOptionalScopedGraphMessage<UE::Anim::FAnimSyncGroupScope> Message(bEnableSyncScope, InContext, InContext);

		// update all nodes
		if(InRootNode == RootNode)
		{
			// Call the correct override point if this is the root node
			UpdateAnimationNode(InContext);
		}
		else
		{
			UpdateAnimationNode_WithRoot(InContext, InRootNode, InLayerName);
		}
	}
}

void FAnimInstanceProxy::PreEvaluateAnimation(UAnimInstance* InAnimInstance)
{
	DECLARE_SCOPE_HIERARCHICAL_COUNTER_FUNC()

	InitializeObjects(InAnimInstance);

	// Re-cache Component Transforms if needed
	// When playing root motion is the CharacterMovementComp who triggers the animation update and this happens before root motion is consumed and the position of the character is updated for this frame
	// which means that at the point ComponentTransform is cached in the PreUpdate function it contain the previous frame transform
	if (SkeletalMeshComponent && SkeletalMeshComponent->IsPlayingRootMotion())
	{
		ComponentTransform = SkeletalMeshComponent->GetComponentTransform();
		ComponentRelativeTransform = SkeletalMeshComponent->GetRelativeTransform();
		ActorTransform = SkeletalMeshComponent->GetOwner() ? SkeletalMeshComponent->GetOwner()->GetActorTransform() : FTransform::Identity;
	}

#if ENABLE_ANIM_LOGGING
	LoggedMessagesMap.FindOrAdd(NAME_Evaluate).Reset();
#endif
}

void FAnimInstanceProxy::EvaluateAnimation(FPoseContext& Output)
{
	EvaluateAnimation_WithRoot(Output, RootNode);
}

void FAnimInstanceProxy::EvaluateAnimation_WithRoot(FPoseContext& Output, FAnimNode_Base* InRootNode)
{
	TRACE_SCOPED_ANIM_GRAPH(Output);
	DECLARE_SCOPE_HIERARCHICAL_COUNTER_FUNC()

	ANIM_MT_SCOPE_CYCLE_COUNTER(EvaluateAnimInstance, !IsInGameThread());

	if(InRootNode == RootNode)
	{
		// Call the correct override point if this is the root node
		CacheBones();
	}
	else
	{
		CacheBones_WithRoot(InRootNode);
	}

	// Evaluate native code if implemented, otherwise evaluate the node graph
	if (!Evaluate_WithRoot(Output, InRootNode))
	{
		EvaluateAnimationNode_WithRoot(Output, InRootNode);
	}
}

void FAnimInstanceProxy::CacheBones()
{
	DECLARE_SCOPE_HIERARCHICAL_COUNTER_FUNC()

	// If bone caches have been invalidated, have AnimNodes refresh those.
	if (bBoneCachesInvalidated && RootNode)
	{
		CacheBonesRecursionCounter++;

		CachedBonesCounter.Increment();
		FAnimationCacheBonesContext Context(this);

		TRACE_SCOPED_ANIM_GRAPH(Context);

		RootNode->CacheBones_AnyThread(Context);

		CacheBonesRecursionCounter--;

		check(CacheBonesRecursionCounter >= 0);

		if(CacheBonesRecursionCounter == 0)
		{
			bBoneCachesInvalidated = false;
		}
	}
}

void FAnimInstanceProxy::CacheBones_WithRoot(FAnimNode_Base* InRootNode)
{
	// If bone caches have been invalidated, have AnimNodes refresh those.
	if (bBoneCachesInvalidated && InRootNode)
	{
		CacheBonesRecursionCounter++;

		if(InRootNode == RootNode)
		{
			CachedBonesCounter.Increment();
		}
		FAnimationCacheBonesContext Context(this);
		InRootNode->CacheBones_AnyThread(Context);

		CacheBonesRecursionCounter--;

		check(CacheBonesRecursionCounter >= 0);

		if(CacheBonesRecursionCounter == 0)
		{
			bBoneCachesInvalidated = false;
		}
	}
}

void FAnimInstanceProxy::EvaluateAnimationNode(FPoseContext& Output)
{
	EvaluateAnimationNode_WithRoot(Output, RootNode);
}

void FAnimInstanceProxy::EvaluateAnimationNode_WithRoot(FPoseContext& Output, FAnimNode_Base* InRootNode)
{
	if (InRootNode != nullptr)
	{
		ANIM_MT_SCOPE_CYCLE_COUNTER(EvaluateAnimGraph, !IsInGameThread());
		if(InRootNode == RootNode)
		{
			EvaluationCounter.Increment();

			if(AnimClassInterface && AnimClassInterface->GetAnimBlueprintFunctions().Num() > 0)
			{
				Output.SetNodeId(INDEX_NONE);
				Output.SetNodeId(AnimClassInterface->GetAnimBlueprintFunctions()[0].OutputPoseNodeIndex);
			}
		}

		TRACE_SCOPED_ANIM_NODE(Output);
		
		InRootNode->Evaluate_AnyThread(Output);
	}
	else
	{
		Output.ResetToRefPose();
	}
}

// for now disable because it will not work with single node instance
#if (UE_BUILD_SHIPPING || UE_BUILD_TEST)
#define DEBUG_MONTAGEINSTANCE_WEIGHT 0
#else
#define DEBUG_MONTAGEINSTANCE_WEIGHT 1
#endif // !(UE_BUILD_SHIPPING || UE_BUILD_TEST)

void FAnimInstanceProxy::SlotEvaluatePose(const FName& SlotNodeName, const FCompactPose& SourcePose, const FBlendedCurve& SourceCurve, float InSourceWeight, FCompactPose& BlendedPose, FBlendedCurve& BlendedCurve, float InBlendWeight, float InTotalNodeWeight)
{
	UE::Anim::FStackAttributeContainer TempAttributes;

	const FAnimationPoseData SourceAnimationPoseData(*const_cast<FCompactPose*>(&SourcePose), *const_cast<FBlendedCurve*>(&SourceCurve), TempAttributes);
	FAnimationPoseData BlendedAnimationPoseData(BlendedPose, BlendedCurve, TempAttributes);

	SlotEvaluatePose(SlotNodeName, SourceAnimationPoseData, InSourceWeight, BlendedAnimationPoseData, InBlendWeight, InTotalNodeWeight);
}


void FAnimInstanceProxy::SlotEvaluatePoseWithBlendProfiles(const FName& SlotNodeName, const FAnimationPoseData& SourceAnimationPoseData, float InSourceWeight, FAnimationPoseData& OutBlendedAnimationPoseData, float InBlendWeight)
{
	const FCompactPose& SourcePose = SourceAnimationPoseData.GetPose();
	const FBlendedCurve& SourceCurve = SourceAnimationPoseData.GetCurve();
	const UE::Anim::FStackAttributeContainer& SourceAttributes = SourceAnimationPoseData.GetAttributes();

	FCompactPose& BlendedPose = OutBlendedAnimationPoseData.GetPose();
	FBlendedCurve& BlendedCurve = OutBlendedAnimationPoseData.GetCurve();
	UE::Anim::FStackAttributeContainer& BlendedAttributes = OutBlendedAnimationPoseData.GetAttributes();

	if (InBlendWeight <= ZERO_ANIMWEIGHT_THRESH)
	{
		BlendedPose = SourcePose;
		BlendedCurve = SourceCurve;
		BlendedAttributes = SourceAttributes;
		return;
	}

	// Get the array of per bone weight totals.
	FBlendProfileScratchData& BlendProfileScratchData = FBlendProfileScratchData::Get();
	TArray<TArray<float>>& PerBoneWeights = BlendProfileScratchData.PerBoneWeights;
	TArray<float>& PerBoneWeightTotals = BlendProfileScratchData.PerBoneWeightTotals;
	TArray<float>& PerBoneWeightTotalsAdditive = BlendProfileScratchData.PerBoneWeightTotalsAdditive;
	TArray<float>& BoneBlendProfileScales = BlendProfileScratchData.BoneBlendProfileScales;
	const int32 NumBones = RequiredBones.GetCompactPoseNumBones();
	PerBoneWeightTotals.Reset(NumBones);
	PerBoneWeightTotals.AddUninitialized(NumBones);
	for (int32 BoneIndex = 0; BoneIndex < NumBones; ++BoneIndex)
	{
		PerBoneWeightTotals[BoneIndex] = 0.0f;
	}
	PerBoneWeightTotalsAdditive = PerBoneWeightTotals;
	PerBoneWeights.Reset(GetMontageEvaluationData().Num());

	//------------------------------------------
	// Figure out what poses we need to blend.
	//------------------------------------------
	// Make a list of all the montages that use the slot we're interested in.
	// Split this in an additive and non additive list.
	check(GetMontageEvaluationData().Num() < 255); // Make sure we're in limits and not blending more than 255 poses (that would indicate another issue anyway)
	TArray<FSlotEvaluationPose>& Poses = BlendProfileScratchData.Poses;
	TArray<FSlotEvaluationPose>& AdditivePoses = BlendProfileScratchData.AdditivePoses;
	TArray<uint8, TInlineAllocator<8>>& PoseIndices = BlendProfileScratchData.PoseIndices;
	TArray<uint8, TInlineAllocator<8>>& AdditivePoseIndices = BlendProfileScratchData.AdditivePoseIndices;
	TArray<float, TInlineAllocator<8>>& BlendingWeights = BlendProfileScratchData.BlendingWeights;
	TArray<const FCompactPose*, TInlineAllocator<8>>& BlendingPoses = BlendProfileScratchData.BlendingPoses;
	TArray<const FBlendedCurve*, TInlineAllocator<8>>& BlendingCurves = BlendProfileScratchData.BlendingCurves;
	TArray<const UE::Anim::FStackAttributeContainer*, TInlineAllocator<8>>& BlendingAttributes = BlendProfileScratchData.BlendingAttributes;
	Poses.Reset();
	AdditivePoses.Reset();
	PoseIndices.Reset();
	AdditivePoseIndices.Reset();
	BlendingWeights.Reset();
	BlendingPoses.Reset();
	BlendingCurves.Reset();
	BlendingAttributes.Reset();

	// Gather all the poses we're interested in.
	int32 CurrentPoseIndex = 0;
	float NonAdditiveTotalWeight = 0.0f;
	float AdditiveTotalWeight = 0.0f;
	for (int32 Index = 0; Index < GetMontageEvaluationData().Num(); ++Index)
	{
		const FMontageEvaluationState& EvalState = GetMontageEvaluationData()[Index];
		const UAnimMontage* Montage = EvalState.Montage.Get();
		if (Montage && Montage->IsValidSlot(SlotNodeName))
		{
			const UBlendProfile* BlendProfile = EvalState.ActiveBlendProfile;
			const FAnimTrack* AnimTrack = Montage->GetAnimationData(SlotNodeName);
			const EAdditiveAnimationType AdditiveAnimType = AnimTrack->IsAdditive()
				? (AnimTrack->IsRotationOffsetAdditive() ? AAT_RotationOffsetMeshSpace : AAT_LocalSpaceBase)
				: AAT_None;

			// Bone array has to be allocated prior to calling GetPoseFromAnimTrack.
			FSlotEvaluationPose NewPose(EvalState.BlendInfo.GetBlendedValue(), AdditiveAnimType);
			NewPose.Pose.SetBoneContainer(&RequiredBones);
			NewPose.Curve.InitFrom(RequiredBones);

			// Extract pose from Track.
			FAnimExtractContext ExtractionContext(static_cast<double>(EvalState.MontagePosition), Montage->HasRootMotion() && RootMotionMode != ERootMotionMode::NoRootMotionExtraction, EvalState.DeltaTimeRecord);
			FAnimationPoseData NewAnimationPoseData(NewPose);
			AnimTrack->GetAnimationPose(NewAnimationPoseData, ExtractionContext);

			// Add montage curves.
			FBlendedCurve MontageCurve;
			MontageCurve.InitFrom(RequiredBones);
			Montage->EvaluateCurveData(MontageCurve, EvalState.MontagePosition);
			NewPose.Curve.Combine(MontageCurve);

			// Capture non-additive poses only in the non-additive pass.
			if (AdditiveAnimType == AAT_None)
			{
				Poses.Add(FSlotEvaluationPose(MoveTemp(NewPose)));
				PoseIndices.Add(static_cast<uint8>(CurrentPoseIndex));
				NonAdditiveTotalWeight += NewPose.Weight;
			}
			else // Grab additives in the additive pass.
			{
				AdditivePoses.Add(FSlotEvaluationPose(MoveTemp(NewPose)));
				AdditivePoseIndices.Add(static_cast<uint8>(CurrentPoseIndex));
				AdditiveTotalWeight += NewPose.Weight;
			}

			PerBoneWeights.AddDefaulted();
			PerBoneWeights[CurrentPoseIndex].Reset(NumBones);
			PerBoneWeights[CurrentPoseIndex].AddUninitialized(NumBones);
			const float PoseWeight = EvalState.BlendInfo.GetBlendedValue();
			if (BlendProfile)
			{
				BlendProfile->FillBoneScalesArray(BoneBlendProfileScales, RequiredBones);
				for (int32 BoneIndex = 0; BoneIndex < NumBones; ++BoneIndex)
				{
					PerBoneWeights[CurrentPoseIndex][BoneIndex] = BlendProfile->CalculateBoneWeight(BoneBlendProfileScales[BoneIndex], BlendProfile->Mode, EvalState.BlendInfo, EvalState.BlendStartAlpha, NewPose.Weight, false);
				}
			}
			else //  This pose doesn't use a blend profile, use the pose weight.
			{
				for (int32 BoneIndex = 0; BoneIndex < NumBones; ++BoneIndex)
				{
					PerBoneWeights[CurrentPoseIndex][BoneIndex] = PoseWeight;
				}
			}

			// Sum up the total weights per bone.
			if (AdditiveAnimType == AAT_None)
			{
				for (int32 BoneIndex = 0; BoneIndex < NumBones; ++BoneIndex)
				{
					PerBoneWeightTotals[BoneIndex] += PerBoneWeights[CurrentPoseIndex][BoneIndex];
				}
			}
			else
			{
				for (int32 BoneIndex = 0; BoneIndex < NumBones; ++BoneIndex)
				{
					PerBoneWeightTotalsAdditive[BoneIndex] += PerBoneWeights[CurrentPoseIndex][BoneIndex];
				}
			}
			
			CurrentPoseIndex++;
		} // If montage slot is valid.
	} // For all montage eval data.

	// Register the source pose if we have any, but don't include it in our normalizations.
	const float SourceWeight = FMath::Clamp(InSourceWeight, 0.0f, 1.0f);
	const bool bHasSourcePose = (SourceWeight > ZERO_ANIMWEIGHT_THRESH);
	if (bHasSourcePose)
	{
		const int32 SourcePoseIndex = PerBoneWeights.AddDefaulted();
		PerBoneWeights[SourcePoseIndex].Reset(NumBones);
		PerBoneWeights[SourcePoseIndex].AddUninitialized(NumBones);

		for (int32 BoneIndex = 0; BoneIndex < NumBones; ++BoneIndex)
		{
			PerBoneWeights[SourcePoseIndex][BoneIndex] = SourceWeight;
		}

		PoseIndices.Add(SourcePoseIndex);
		CurrentPoseIndex++;
	}
	
	// Normalize non additive weights.
	const float NormalizeThreshold = bHasSourcePose ? (1.0f + ZERO_ANIMWEIGHT_THRESH) : ZERO_ANIMWEIGHT_THRESH;
	const int32 NumPosesToNormalize = Poses.Num();
	for (int32 PoseIndex = 0; PoseIndex < NumPosesToNormalize; ++PoseIndex)
	{
		const int32 PoseWeightIndex = PoseIndices[PoseIndex];
		for (int32 BoneIndex = 0; BoneIndex < NumBones; ++BoneIndex)
		{
			const float TotalWeight = PerBoneWeightTotals[BoneIndex];
			if (TotalWeight > NormalizeThreshold)
			{
				PerBoneWeights[PoseWeightIndex][BoneIndex] /= TotalWeight;
			}
			else
			{
				if (!bHasSourcePose)
				{
					PerBoneWeights[PoseWeightIndex][BoneIndex] = 1.0f;
				}
			}
		}
	}

	// Calculate the source pose weights.
	if (bHasSourcePose)
	{
		const int32 PoseWeightIndex = PoseIndices.Num() - 1;
		for (int32 BoneIndex = 0; BoneIndex < NumBones; ++BoneIndex)
		{
			float OthersWeightSum = 0.0f;
			for (int32 PoseIndex = 0; PoseIndex < PoseIndices.Num() - 1; ++PoseIndex)
			{
				OthersWeightSum += PerBoneWeights[PoseIndices[PoseIndex]][BoneIndex];
			}

			PerBoneWeights[PoseIndices[PoseWeightIndex]][BoneIndex] = 1.0f - OthersWeightSum;
		}
	}

	// Normalize non additive pose weights, as we need them for blending curves and attributes.
	if (NonAdditiveTotalWeight > 1.0f + ZERO_ANIMWEIGHT_THRESH)
	{
		for (int32 PoseIndex = 0; PoseIndex < Poses.Num(); ++PoseIndex)
		{
			Poses[PoseIndex].Weight /= NonAdditiveTotalWeight;
		}
	}

	// NOTE: we don't normalize the additive poses.

	//----------------------------------
	// Build the blend arrays.
	//----------------------------------
	const int32 NumPoses = Poses.Num() + (bHasSourcePose ? 1 : 0); // Include the source input pose when doing non-additive blends.
	BlendingPoses.AddUninitialized(NumPoses);
	BlendingCurves.AddUninitialized(NumPoses);
	BlendingAttributes.AddUninitialized(NumPoses);
	BlendingWeights.AddUninitialized(NumPoses);

	for (int32 Index = 0; Index < Poses.Num(); Index++)
	{
		BlendingPoses[Index] = &Poses[Index].Pose;
		BlendingCurves[Index] = &Poses[Index].Curve;
		BlendingAttributes[Index] = &Poses[Index].Attributes;
		BlendingWeights[Index] = Poses[Index].Weight;
	}

	// Add the source pose to the blends.
	if (bHasSourcePose)
	{
		const int32 SourceIndex = NumPoses - 1;
		BlendingPoses[SourceIndex] = &SourcePose;
		BlendingCurves[SourceIndex] = &SourceCurve;
		BlendingAttributes[SourceIndex] = &SourceAttributes;
		BlendingWeights[SourceIndex] = (NonAdditiveTotalWeight > 1.0f + ZERO_ANIMWEIGHT_THRESH) ? SourceWeight / NonAdditiveTotalWeight : SourceWeight; // Normalize the source weight if needed.
	}

	//------------------------------------------
	// Blend the transforms.
	//------------------------------------------
	if (Poses.Num() == 0) // There are only additive poses.
	{
		check(AdditivePoseIndices.Num() > 0); // If there are no non-additive poses, there should be at least an additive.
		BlendedPose = SourcePose;
		BlendedCurve = SourceCurve;
		BlendedAttributes = SourceAttributes;
	}
	else
	{
		// Perform the actual bone transform blending.
		for (int32 PoseIndex = 0; PoseIndex < NumPoses; ++PoseIndex)
		{
			const int32 WeightPoseIndex = PoseIndices[PoseIndex];
			if (PoseIndex == 0)
			{
				for (int32 BoneIndex = 0; BoneIndex < NumBones; ++BoneIndex)
				{
					const FCompactPoseBoneIndex CompactBoneIndex(BoneIndex);
					BlendTransform<ETransformBlendMode::Overwrite>(
						(*BlendingPoses[PoseIndex])[CompactBoneIndex],
						BlendedPose[CompactBoneIndex],
						PerBoneWeights[WeightPoseIndex][BoneIndex]);
				}
			}
			else
			{
				for (int32 BoneIndex = 0; BoneIndex < NumBones; ++BoneIndex)
				{
					const FCompactPoseBoneIndex CompactBoneIndex(BoneIndex);
					BlendTransform<ETransformBlendMode::Accumulate>(
						(*BlendingPoses[PoseIndex])[CompactBoneIndex],
						BlendedPose[CompactBoneIndex],
						PerBoneWeights[WeightPoseIndex][BoneIndex]);
				}
			}
		}

		BlendedPose.NormalizeRotations();
	}
	
	// Additive blends.
	for (int32 PoseIndex = 0; PoseIndex < AdditivePoses.Num(); ++PoseIndex)
	{
		FCompactPose& AdditivePose = AdditivePoses[PoseIndex].Pose;
		const int32 WeightPoseIndex = AdditivePoseIndices[PoseIndex];
		if (AdditivePoses[PoseIndex].AdditiveType == AAT_RotationOffsetMeshSpace)
		{
			FAnimationRuntime::ConvertPoseToMeshRotation(BlendedPose);

			// Apply additive.
			for (int32 BoneIndex = 0; BoneIndex < NumBones; ++BoneIndex)
			{
				const FCompactPoseBoneIndex CompactBoneIndex(BoneIndex);
				FTransform Additive = AdditivePose[CompactBoneIndex];
				FTransform::BlendFromIdentityAndAccumulate(BlendedPose[CompactBoneIndex], Additive, ScalarRegister(PerBoneWeights[WeightPoseIndex][BoneIndex]));
			}

			FAnimationRuntime::ConvertMeshRotationPoseToLocalSpace(BlendedPose);
		}
		else
		{
			for (int32 BoneIndex = 0; BoneIndex < NumBones; ++BoneIndex)
			{
				const FCompactPoseBoneIndex CompactBoneIndex(BoneIndex);
				FTransform Additive = AdditivePose[CompactBoneIndex];
				FTransform::BlendFromIdentityAndAccumulate(BlendedPose[CompactBoneIndex], Additive, ScalarRegister(PerBoneWeights[WeightPoseIndex][BoneIndex]));
			}
		}

		BlendedPose.NormalizeRotations();
	} // For each additive pose.
	
	//------------------------------------------
	// Blend curves and attributes.
	//------------------------------------------
	// Non-additives.
	if (BlendingCurves.Num() > 0)
	{
		BlendCurves(BlendingCurves, BlendingWeights, OutBlendedAnimationPoseData.GetCurve());
	}

	if (BlendingAttributes.Num() > 0)
	{
		UE::Anim::Attributes::BlendAttributes(BlendingAttributes, BlendingWeights, OutBlendedAnimationPoseData.GetAttributes());
	}

	// Additives.
	for (int32 PoseIndex = 0; PoseIndex < Poses.Num(); ++PoseIndex)
	{
		FSlotEvaluationPose& AdditivePose = Poses[PoseIndex];
		const FAnimationPoseData AdditiveAnimationPoseData(AdditivePose);
		OutBlendedAnimationPoseData.GetCurve().Accumulate(AdditiveAnimationPoseData.GetCurve(), AdditivePose.Weight);
		UE::Anim::Attributes::AccumulateAttributes(AdditiveAnimationPoseData.GetAttributes(), OutBlendedAnimationPoseData.GetAttributes(), AdditivePose.Weight, Poses[PoseIndex].AdditiveType);
	}
}

void FAnimInstanceProxy::SlotEvaluatePose(const FName& SlotNodeName, const FAnimationPoseData& SourceAnimationPoseData, float InSourceWeight, FAnimationPoseData& OutBlendedAnimationPoseData, float InBlendWeight, float InTotalNodeWeight)
{
	const FCompactPose& SourcePose = SourceAnimationPoseData.GetPose();
	const FBlendedCurve& SourceCurve = SourceAnimationPoseData.GetCurve();
	const UE::Anim::FStackAttributeContainer& SourceAttributes = SourceAnimationPoseData.GetAttributes();
	
	FCompactPose& BlendedPose = OutBlendedAnimationPoseData.GetPose();
	FBlendedCurve& BlendedCurve = OutBlendedAnimationPoseData.GetCurve();
	UE::Anim::FStackAttributeContainer& BlendedAttributes = OutBlendedAnimationPoseData.GetAttributes();

	// Accessing MontageInstances from this function is not safe (as this can be called during Parallel Anim Evaluation!
	// Any montage data you need to add should be part of MontageEvaluationData
	// nothing to blend, just get it out
	if (InBlendWeight <= ZERO_ANIMWEIGHT_THRESH)
	{
		BlendedPose = SourcePose;
		BlendedCurve = SourceCurve;
		BlendedAttributes = SourceAttributes;
		return;
	}

	// Check if we are blending a montage using a blend profile, if so take a special code path for this.
	for (const FMontageEvaluationState& EvalState : GetMontageEvaluationData())
	{
		if (EvalState.Montage.IsValid() && EvalState.ActiveBlendProfile && EvalState.Montage->IsValidSlot(SlotNodeName))
		{
			SlotEvaluatePoseWithBlendProfiles(SlotNodeName, SourceAnimationPoseData, InSourceWeight, OutBlendedAnimationPoseData, InBlendWeight);
			return;
		}
	}

	// Split our data into additive and non additive.
	FBlendProfileScratchData& BlendProfileScratchData = FBlendProfileScratchData::Get();
	TArray<FSlotEvaluationPose>& AdditivePoses = BlendProfileScratchData.Poses;
	TArray<FSlotEvaluationPose>& NonAdditivePoses = BlendProfileScratchData.AdditivePoses;
	TArray<float, TInlineAllocator<8>>& BlendingWeights = BlendProfileScratchData.BlendingWeights;
	TArray<const FCompactPose*, TInlineAllocator<8>>& BlendingPoses = BlendProfileScratchData.BlendingPoses;
	TArray<const FBlendedCurve*, TInlineAllocator<8>>& BlendingCurves = BlendProfileScratchData.BlendingCurves;
	TArray<const UE::Anim::FStackAttributeContainer*, TInlineAllocator<8>>& BlendingAttributes = BlendProfileScratchData.BlendingAttributes;
	NonAdditivePoses.Reset();
	AdditivePoses.Reset();
	BlendingWeights.Reset();
	BlendingPoses.Reset();
	BlendingCurves.Reset();
	BlendingAttributes.Reset();

	// first pass we go through collect weights and valid montages. 
#if DEBUG_MONTAGEINSTANCE_WEIGHT
	float TotalWeight = 0.f;
#endif // DEBUG_MONTAGEINSTANCE_WEIGHT
	for (const FMontageEvaluationState& EvalState : GetMontageEvaluationData())
	{
		// If MontageEvaluationData is not valid anymore, pass-through AnimSlot.
		// This can happen if InitAnim pushes a RefreshBoneTransforms when not rendered,
		// with EVisibilityBasedAnimTickOption::OnlyTickMontagesWhenNotRendered set.
		if (!EvalState.Montage.IsValid())
		{
			BlendedPose = SourcePose;
			BlendedCurve = SourceCurve;
			BlendedAttributes = SourceAttributes;
			return;
		}

		const UAnimMontage* const Montage = EvalState.Montage.Get();
		if (Montage->IsValidSlot(SlotNodeName))
		{
			FAnimTrack const* const AnimTrack = Montage->GetAnimationData(SlotNodeName);

			// Find out additive type for pose.
			EAdditiveAnimationType const AdditiveAnimType = AnimTrack->IsAdditive() 
				? (AnimTrack->IsRotationOffsetAdditive() ? AAT_RotationOffsetMeshSpace : AAT_LocalSpaceBase)
				: AAT_None;

			const float MontageWeight = EvalState.BlendInfo.GetBlendedValue();
			FSlotEvaluationPose NewPose(MontageWeight, AdditiveAnimType);
			
			// Bone array has to be allocated prior to calling GetPoseFromAnimTrack
			NewPose.Pose.SetBoneContainer(&RequiredBones);
			NewPose.Curve.InitFrom(RequiredBones);

			// Extract pose from Track
			FAnimExtractContext ExtractionContext(static_cast<double>(EvalState.MontagePosition), Montage->HasRootMotion() && RootMotionMode != ERootMotionMode::NoRootMotionExtraction, EvalState.DeltaTimeRecord);

			FAnimationPoseData NewAnimationPoseData(NewPose);
			AnimTrack->GetAnimationPose(NewAnimationPoseData, ExtractionContext);

			// add montage curves 
			FBlendedCurve MontageCurve;
			MontageCurve.InitFrom(RequiredBones);
			Montage->EvaluateCurveData(MontageCurve, EvalState.MontagePosition);
			NewPose.Curve.Combine(MontageCurve);

#if DEBUG_MONTAGEINSTANCE_WEIGHT
			TotalWeight += MontageWeight;
#endif // DEBUG_MONTAGEINSTANCE_WEIGHT

			if (AdditiveAnimType == AAT_None)
			{
				NonAdditivePoses.Add(FSlotEvaluationPose(MoveTemp(NewPose)));
			}
			else
			{
				AdditivePoses.Add(FSlotEvaluationPose(MoveTemp(NewPose)));
			}
		} // if IsValidSlot
	} // for all MontageEvaluationData

	// allocate for blending
	// If source has any weight, add it to the blend array.
	float const SourceWeight = FMath::Clamp<float>(InSourceWeight, 0.f, 1.f);

#if DEBUG_MONTAGEINSTANCE_WEIGHT
	ensure (FMath::IsNearlyEqual(InTotalNodeWeight, TotalWeight, UE_KINDA_SMALL_NUMBER));
#endif // DEBUG_MONTAGEINSTANCE_WEIGHT
	ensure (InTotalNodeWeight > ZERO_ANIMWEIGHT_THRESH);
	if (InTotalNodeWeight > (1.f + ZERO_ANIMWEIGHT_THRESH))
	{
		// Re-normalize additive poses
		for (int32 Index = 0; Index < AdditivePoses.Num(); Index++)
		{
			AdditivePoses[Index].Weight /= InTotalNodeWeight;
		}
		// Re-normalize non-additive poses
		for (int32 Index = 0; Index < NonAdditivePoses.Num(); Index++)
		{
			NonAdditivePoses[Index].Weight /= InTotalNodeWeight;
		}
	}

	// Make sure we have at least one montage here.
	check((AdditivePoses.Num() > 0) || (NonAdditivePoses.Num() > 0));

	// Second pass, blend non additive poses together
	{
		// If we're only playing additive animations, just copy source for base pose.
		if (NonAdditivePoses.Num() == 0)
		{
			BlendedPose = SourcePose;
			BlendedCurve = SourceCurve;
			BlendedAttributes = SourceAttributes;
		}		
		else // Otherwise we need to blend non additive poses together
		{
			const int32 NumPoses = NonAdditivePoses.Num() + ((SourceWeight > ZERO_ANIMWEIGHT_THRESH) ? 1 : 0);
			BlendingPoses.AddUninitialized(NumPoses);
			BlendingWeights.AddUninitialized(NumPoses);
			BlendingCurves.AddUninitialized(NumPoses);
			BlendingAttributes.AddUninitialized(NumPoses);

			for (int32 Index = 0; Index < NonAdditivePoses.Num(); Index++)
			{
				BlendingPoses[Index] = &NonAdditivePoses[Index].Pose;
				BlendingCurves[Index] = &NonAdditivePoses[Index].Curve;
				BlendingAttributes[Index] = &NonAdditivePoses[Index].Attributes;
				BlendingWeights[Index] = NonAdditivePoses[Index].Weight;
			}

			if (SourceWeight > ZERO_ANIMWEIGHT_THRESH)
			{
				const int32 SourceIndex = NumPoses - 1;
				BlendingPoses[SourceIndex] = &SourcePose;
				BlendingCurves[SourceIndex] = &SourceCurve;
				BlendingAttributes[SourceIndex] = &SourceAttributes;
				BlendingWeights[SourceIndex] = SourceWeight;
			}

			// Blend all montages.
			FAnimationRuntime::BlendPosesTogetherIndirect(BlendingPoses, BlendingCurves, BlendingAttributes, BlendingWeights, OutBlendedAnimationPoseData);
		}
	}

	// Third pass, layer on weighted additive poses.
	if (AdditivePoses.Num() > 0)
	{
		for (int32 Index = 0; Index < AdditivePoses.Num(); Index++)
		{
			FSlotEvaluationPose& AdditivePose = AdditivePoses[Index];
			const FAnimationPoseData AdditiveAnimationPoseData(AdditivePose);
			FAnimationRuntime::AccumulateAdditivePose(OutBlendedAnimationPoseData, AdditiveAnimationPoseData, AdditivePose.Weight, AdditivePose.AdditiveType);
		}
	}
}

//to debug montage weight
#define DEBUGMONTAGEWEIGHT 0

void FAnimInstanceProxy::GetSlotWeight(const FName& SlotNodeName, float& out_SlotNodeWeight, float& out_SourceWeight, float& out_TotalNodeWeight) const
{
	// node total weight 
	float NewSlotNodeWeight = 0.f;
	// this is required to track, because it will be 1-SourceWeight
	// if additive, it can be applied more
	float NonAdditiveTotalWeight = 0.f;

#if DEBUGMONTAGEWEIGHT
	float TotalDesiredWeight = 0.f;
#endif

	// first get all the montage instance weight this slot node has
	for (const FMontageEvaluationState& EvalState : GetMontageEvaluationData())
	{
		if (EvalState.Montage.IsValid())
		{
			const UAnimMontage* const Montage = EvalState.Montage.Get();
			if (Montage->IsValidSlot(SlotNodeName))
			{
				const float MontageWeight = EvalState.BlendInfo.GetBlendedValue();
				NewSlotNodeWeight += MontageWeight;
				if (!Montage->IsValidAdditiveSlot(SlotNodeName))
				{
					NonAdditiveTotalWeight += MontageWeight;
				}

#if DEBUGMONTAGEWEIGHT			
				TotalDesiredWeight += EvalState->DesiredWeight;
#endif
#if ENABLE_ANIM_LOGGING
				UE_LOG(LogAnimation, Verbose, TEXT("GetSlotWeight : Owner: %s, AnimMontage: %s,  (DesiredWeight:%0.2f, Weight:%0.2f)"),
							*GetActorName(), *EvalState.Montage->GetName(), EvalState.BlendInfo.GetDesiredValue(), MontageWeight);
#endif
			}
		}
	}

	// save the total node weight, it can be more than 1
	// we need this so that when we eval, we normalized by this weight
	// calculating there can cause inconsistency if some data changes
	out_TotalNodeWeight = NewSlotNodeWeight;

	// this can happen when it's blending in OR when newer animation comes in with shorter blendtime
	// say #1 animation was blending out time with current blendtime 1.0 #2 animation was blending in with 1.0 (old) but got blend out with new blendtime 0.2f
	// #3 animation was blending in with the new blendtime 0.2f, you'll have sum of #1, 2, 3 exceeds 1.f
	if (NewSlotNodeWeight > 1.f)
	{
		// you don't want to change weight of montage instance since it can play multiple slots
		// if you change one, it will apply to all slots in that montage
		// instead we should renormalize when we eval
		// this should happen in the eval phase
		NonAdditiveTotalWeight /= NewSlotNodeWeight;
		// since we normalized, we reset
		NewSlotNodeWeight = 1.f;
	}
#if DEBUGMONTAGEWEIGHT
	else if (TotalDesiredWeight == 1.f && TotalSum < 1.f - ZERO_ANIMWEIGHT_THRESH)
	{
		// this can happen when it's blending in OR when newer animation comes in with longer blendtime
		// say #1 animation was blending out time with current blendtime 0.2 #2 animation was blending in with 0.2 (old) but got blend out with new blendtime 1.f
		// #3 animation was blending in with the new blendtime 1.f, you'll have sum of #1, 2, 3 doesn't meet 1.f
		UE_LOG(LogAnimation, Warning, TEXT("[%s] Montage has less weight. Blending in?(%f)"), *SlotNodeName.ToString(), TotalSum);
	}
#endif

	out_SlotNodeWeight = NewSlotNodeWeight;
	out_SourceWeight = 1.f - NonAdditiveTotalWeight;
}

const FMontageEvaluationState* FAnimInstanceProxy::GetActiveMontageEvaluationState() const
{
	// Start from end, as most recent instances are added at the end of the queue.
	int32 const NumInstances = GetMontageEvaluationData().Num();
	for (int32 InstanceIndex = NumInstances - 1; InstanceIndex >= 0; InstanceIndex--)
	{
		const FMontageEvaluationState& EvaluationData = GetMontageEvaluationData()[InstanceIndex];
		if (EvaluationData.bIsActive)
		{
			return &EvaluationData;
		}
	}

	return nullptr;
}

TMap<FName, UE::Anim::FSlotInertializationRequest>& FAnimInstanceProxy::GetSlotGroupInertializationRequestMap()
{
	if (bUseMainInstanceMontageEvaluationData && GetMainInstanceProxy())
	{
		return GetMainInstanceProxy()->SlotGroupInertializationRequestMap;
	}

	return SlotGroupInertializationRequestMap;
}

void FAnimInstanceProxy::GatherDebugData(FNodeDebugData& DebugData)
{
	GatherDebugData_WithRoot(DebugData, RootNode, NAME_AnimGraph);
}

void FAnimInstanceProxy::GatherDebugData_WithRoot(FNodeDebugData& DebugData, FAnimNode_Base* InRootNode, FName InLayerName)
{
	// Gather debug data for Root Node
	if(InRootNode != nullptr)
	{
		 InRootNode->GatherDebugData(DebugData); 
	}

	// Gather debug data for Cached Poses.
	if(TArray<FAnimNode_SaveCachedPose*>* SavedPoseQueue = SavedPoseQueueMap.Find(InLayerName))
	{
		for (FAnimNode_SaveCachedPose* PoseNode : *SavedPoseQueue)
		{
			PoseNode->GatherDebugData(DebugData);
		}
	}
}

#if ENABLE_ANIM_DRAW_DEBUG

void FAnimInstanceProxy::AnimDrawDebugOnScreenMessage(const FString& DebugMessage, const FColor& Color, const FVector2D& TextScale, ESceneDepthPriorityGroup DepthPriority)
{
	FQueuedDrawDebugItem DrawDebugItem;

	DrawDebugItem.ItemType = EDrawDebugItemType::OnScreenMessage;
	DrawDebugItem.Message = DebugMessage;
	DrawDebugItem.Color = Color;
	DrawDebugItem.TextScale = TextScale;
	DrawDebugItem.DepthPriority = DepthPriority;

	QueuedDrawDebugItems.Add(DrawDebugItem);
}

void FAnimInstanceProxy::AnimDrawDebugDirectionalArrow(const FVector& LineStart, const FVector& LineEnd, float ArrowSize, const FColor& Color, bool bPersistentLines, float LifeTime, float Thickness, ESceneDepthPriorityGroup DepthPriority)
{
	FQueuedDrawDebugItem DrawDebugItem;

	DrawDebugItem.ItemType = EDrawDebugItemType::DirectionalArrow;
	DrawDebugItem.StartLoc = LineStart;
	DrawDebugItem.EndLoc = LineEnd;
	DrawDebugItem.Size = ArrowSize;
	DrawDebugItem.Color = Color;
	DrawDebugItem.bPersistentLines = bPersistentLines;
	DrawDebugItem.LifeTime = LifeTime;
	DrawDebugItem.Thickness = Thickness;
	DrawDebugItem.DepthPriority = DepthPriority;

	QueuedDrawDebugItems.Add(DrawDebugItem);
}

void FAnimInstanceProxy::AnimDrawDebugSphere(const FVector& Center, float Radius, int32 Segments, const FColor& Color, bool bPersistentLines, float LifeTime, float Thickness, ESceneDepthPriorityGroup DepthPriority)
{
	FQueuedDrawDebugItem DrawDebugItem;

	DrawDebugItem.ItemType = EDrawDebugItemType::Sphere;
	DrawDebugItem.Center = Center;
	DrawDebugItem.Radius = Radius;
	DrawDebugItem.Segments = Segments;
	DrawDebugItem.Color = Color;
	DrawDebugItem.bPersistentLines = bPersistentLines;
	DrawDebugItem.LifeTime = LifeTime;
	DrawDebugItem.Thickness = Thickness;
	DrawDebugItem.DepthPriority = DepthPriority;

	QueuedDrawDebugItems.Add(DrawDebugItem);
}

void FAnimInstanceProxy::AnimDrawDebugCoordinateSystem(FVector const& AxisLoc, FRotator const& AxisRot, float Scale, bool bPersistentLines, float LifeTime, float Thickness, ESceneDepthPriorityGroup DepthPriority)
{
	FQueuedDrawDebugItem DrawDebugItem;

	DrawDebugItem.ItemType = EDrawDebugItemType::CoordinateSystem;
	DrawDebugItem.StartLoc = AxisLoc;
	DrawDebugItem.Rotation = AxisRot;
	DrawDebugItem.Size = Scale;
	DrawDebugItem.bPersistentLines = bPersistentLines;
	DrawDebugItem.LifeTime = LifeTime;
	DrawDebugItem.Thickness = Thickness;
	DrawDebugItem.DepthPriority = DepthPriority;

	QueuedDrawDebugItems.Add(DrawDebugItem);
}

void FAnimInstanceProxy::AnimDrawDebugLine(const FVector& StartLoc, const FVector& EndLoc, const FColor& Color, bool bPersistentLines, float LifeTime, float Thickness, ESceneDepthPriorityGroup DepthPriority)
{
	FQueuedDrawDebugItem DrawDebugItem;

	DrawDebugItem.ItemType = EDrawDebugItemType::Line;
	DrawDebugItem.StartLoc = StartLoc;
	DrawDebugItem.EndLoc = EndLoc;
	DrawDebugItem.Color = Color;
	DrawDebugItem.bPersistentLines = bPersistentLines;
	DrawDebugItem.LifeTime = LifeTime;
	DrawDebugItem.Thickness = Thickness;
	DrawDebugItem.DepthPriority = DepthPriority;

	QueuedDrawDebugItems.Add(DrawDebugItem);
}

void FAnimInstanceProxy::AnimDrawDebugPlane(const FTransform& BaseTransform, float Radii, const FColor& Color, bool bPersistentLines /*= false*/, float LifeTime /*= -1.f*/, float Thickness /*= 0.f*/, ESceneDepthPriorityGroup DepthPriority)
{
	// just draw two triangle from [-Radii,-Radii] to [Radii, Radii]
	FQueuedDrawDebugItem DrawDebugItem;

	DrawDebugItem.ItemType = EDrawDebugItemType::Line;
	DrawDebugItem.Color = Color;
	DrawDebugItem.bPersistentLines = bPersistentLines;
	DrawDebugItem.LifeTime = LifeTime;
	DrawDebugItem.Thickness = Thickness;
	DrawDebugItem.DepthPriority = DepthPriority;

	DrawDebugItem.StartLoc = BaseTransform.TransformPosition(FVector(-Radii, -Radii, 0));
	DrawDebugItem.EndLoc = BaseTransform.TransformPosition(FVector(-Radii, Radii, 0));
	QueuedDrawDebugItems.Add(DrawDebugItem);

	DrawDebugItem.StartLoc = BaseTransform.TransformPosition(FVector(-Radii, -Radii, 0));
	DrawDebugItem.EndLoc = BaseTransform.TransformPosition(FVector(Radii, -Radii, 0));
	QueuedDrawDebugItems.Add(DrawDebugItem);

	DrawDebugItem.StartLoc = BaseTransform.TransformPosition(FVector(-Radii, Radii, 0));
	DrawDebugItem.EndLoc = BaseTransform.TransformPosition(FVector(-Radii, Radii, 0));
	QueuedDrawDebugItems.Add(DrawDebugItem);

	DrawDebugItem.StartLoc = BaseTransform.TransformPosition(FVector(Radii, Radii, 0));
	DrawDebugItem.EndLoc = BaseTransform.TransformPosition(FVector(-Radii, Radii, 0));
	QueuedDrawDebugItems.Add(DrawDebugItem);

	DrawDebugItem.StartLoc = BaseTransform.TransformPosition(FVector(Radii, Radii, 0));
	DrawDebugItem.EndLoc = BaseTransform.TransformPosition(FVector(Radii, -Radii, 0));
	QueuedDrawDebugItems.Add(DrawDebugItem);
}

void FAnimInstanceProxy::AnimDrawDebugPoint(const FVector& Loc, float Size, const FColor& Color, bool bPersistentLines, float LifeTime, ESceneDepthPriorityGroup DepthPriority)
{
	FQueuedDrawDebugItem DrawDebugItem;

	DrawDebugItem.ItemType = EDrawDebugItemType::Point;
	DrawDebugItem.StartLoc = Loc;
	DrawDebugItem.Color = Color;
	DrawDebugItem.Size = Size;
	DrawDebugItem.bPersistentLines = bPersistentLines;
	DrawDebugItem.LifeTime = LifeTime;
	DrawDebugItem.DepthPriority = DepthPriority;

	QueuedDrawDebugItems.Add(DrawDebugItem);
}

void FAnimInstanceProxy::AnimDrawDebugCircle(const FVector& Center, float Radius, int32 Segments, const FColor& Color, const FVector& UpVector, bool bPersistentLines, float LifeTime, ESceneDepthPriorityGroup DepthPriority, float Thickness)
{
	FQueuedDrawDebugItem DrawDebugItem;

	DrawDebugItem.ItemType = EDrawDebugItemType::Circle;
	DrawDebugItem.Center = Center;
	DrawDebugItem.Radius = Radius;
	DrawDebugItem.Segments = Segments;
	DrawDebugItem.Color = Color;
	// We're using EndLoc as our direction unit vector.
	DrawDebugItem.EndLoc = UpVector.GetSafeNormal();
	DrawDebugItem.bPersistentLines = bPersistentLines;
	DrawDebugItem.LifeTime = LifeTime;
	DrawDebugItem.DepthPriority = DepthPriority;
	DrawDebugItem.Thickness = Thickness;

	QueuedDrawDebugItems.Add(DrawDebugItem);
}

void FAnimInstanceProxy::AnimDrawDebugCone(const FVector& Center, float Length, const FVector& Direction, float AngleWidth, float AngleHeight, int32 Segments, const FColor & Color, bool bPersistentLines, float LifeTime, ESceneDepthPriorityGroup DepthPriority, float Thickness)
{
	FQueuedDrawDebugItem DrawDebugItem;

	DrawDebugItem.ItemType = EDrawDebugItemType::Cone;
	DrawDebugItem.Center = Center;
	DrawDebugItem.Length = Length;
	DrawDebugItem.AngleWidth = AngleWidth;
	DrawDebugItem.AngleHeight = AngleHeight;
	// We're using EndLoc as our direction unit vector.
	DrawDebugItem.Direction = Direction.GetSafeNormal();
	DrawDebugItem.Segments = Segments;
	DrawDebugItem.Color = Color;
	DrawDebugItem.bPersistentLines = bPersistentLines;
	DrawDebugItem.LifeTime = LifeTime;
	DrawDebugItem.DepthPriority = DepthPriority;
	DrawDebugItem.Thickness = Thickness;

	QueuedDrawDebugItems.Add(DrawDebugItem);
}


#endif // ENABLE_ANIM_DRAW_DEBUG

float FAnimInstanceProxy::GetInstanceAssetPlayerLength(int32 AssetPlayerIndex) const
{
	if(const FAnimNode_AssetPlayerBase* PlayerNode = GetNodeFromIndex<FAnimNode_AssetPlayerBase>(AssetPlayerIndex))
	{
		return PlayerNode->GetCurrentAssetLength();
	}

	return 0.0f;
}

float FAnimInstanceProxy::GetInstanceAssetPlayerTime(int32 AssetPlayerIndex) const
{
	if(const FAnimNode_AssetPlayerBase* PlayerNode = GetNodeFromIndex<FAnimNode_AssetPlayerBase>(AssetPlayerIndex))
	{
		return PlayerNode->GetCurrentAssetTimePlayRateAdjusted();
	}

	return 0.0f;
}

float FAnimInstanceProxy::GetInstanceAssetPlayerTimeFraction(int32 AssetPlayerIndex) const
{
	if(const FAnimNode_AssetPlayerBase* PlayerNode = GetNodeFromIndex<FAnimNode_AssetPlayerBase>(AssetPlayerIndex))
	{
		float Length = PlayerNode->GetCurrentAssetLength();

		if(Length > 0.0f)
		{
			return PlayerNode->GetCurrentAssetTimePlayRateAdjusted() / Length;
		}
	}

	return 0.0f;
}

float FAnimInstanceProxy::GetInstanceAssetPlayerTimeFromEndFraction(int32 AssetPlayerIndex) const
{
	if(const FAnimNode_AssetPlayerBase* PlayerNode = GetNodeFromIndex<FAnimNode_AssetPlayerBase>(AssetPlayerIndex))
	{
		float Length = PlayerNode->GetCurrentAssetLength();

		if(Length > 0.f)
		{
			return (Length - PlayerNode->GetCurrentAssetTimePlayRateAdjusted()) / Length;
		}
	}

	return 1.0f;
}

float FAnimInstanceProxy::GetInstanceAssetPlayerTimeFromEnd(int32 AssetPlayerIndex) const
{
	if(const FAnimNode_AssetPlayerBase* PlayerNode = GetNodeFromIndex<FAnimNode_AssetPlayerBase>(AssetPlayerIndex))
	{
		return PlayerNode->GetCurrentAssetLength() - PlayerNode->GetCurrentAssetTimePlayRateAdjusted();
	}

	return MAX_flt;
}

float FAnimInstanceProxy::GetInstanceMachineWeight(int32 MachineIndex) const
{
	if (const FAnimNode_StateMachine* MachineInstance = GetStateMachineInstance(MachineIndex))
	{
		return GetRecordedMachineWeight(MachineInstance->StateMachineIndexInClass);
	}

	return 0.0f;
}

float FAnimInstanceProxy::GetInstanceStateWeight(int32 MachineIndex, int32 StateIndex) const
{
	if(const FAnimNode_StateMachine* MachineInstance = GetStateMachineInstance(MachineIndex))
	{
		return GetRecordedStateWeight(MachineInstance->StateMachineIndexInClass, StateIndex);
	}
	
	return 0.0f;
}

float FAnimInstanceProxy::GetInstanceCurrentStateElapsedTime(int32 MachineIndex) const
{
	if(const FAnimNode_StateMachine* MachineInstance = GetStateMachineInstance(MachineIndex))
	{
		return MachineInstance->GetCurrentStateElapsedTime();
	}

	return 0.0f;
}

float FAnimInstanceProxy::GetInstanceTransitionCrossfadeDuration(int32 MachineIndex, int32 TransitionIndex) const
{
	if(const FAnimNode_StateMachine* MachineInstance = GetStateMachineInstance(MachineIndex))
	{
		if(MachineInstance->IsValidTransitionIndex(TransitionIndex))
		{
			return MachineInstance->GetTransitionInfo(TransitionIndex).CrossfadeDuration;
		}
	}

	return 0.0f;
}

float FAnimInstanceProxy::GetInstanceTransitionTimeElapsed(int32 MachineIndex, int32 TransitionIndex) const
{
	if(const FAnimNode_StateMachine* MachineInstance = GetStateMachineInstance(MachineIndex))
	{
		if(MachineInstance->IsValidTransitionIndex(TransitionIndex))
		{
			for(const FAnimationActiveTransitionEntry& ActiveTransition : MachineInstance->ActiveTransitionArray)
			{
				if(ActiveTransition.SourceTransitionIndices.Contains(TransitionIndex))
				{
					return ActiveTransition.ElapsedTime;
				}
			}
		}
	}

	return 0.0f;
}

float FAnimInstanceProxy::GetInstanceTransitionTimeElapsedFraction(int32 MachineIndex, int32 TransitionIndex) const
{
	if(const FAnimNode_StateMachine* MachineInstance = GetStateMachineInstance(MachineIndex))
	{
		if(MachineInstance->IsValidTransitionIndex(TransitionIndex))
		{
			for(const FAnimationActiveTransitionEntry& ActiveTransition : MachineInstance->ActiveTransitionArray)
			{
				if(ActiveTransition.SourceTransitionIndices.Contains(TransitionIndex))
				{
					return ActiveTransition.ElapsedTime / ActiveTransition.CrossfadeDuration;
				}
			}
		}
	}

	return 0.0f;
}

float FAnimInstanceProxy::GetRelevantAnimTimeRemaining(int32 MachineIndex, int32 StateIndex) const
{
	if (const FAnimNode_StateMachine* StateMachine = GetStateMachineInstance(MachineIndex))
	{
		return StateMachine->GetRelevantAnimTimeRemaining(this, StateIndex);
	}

	return MAX_flt;
}

float FAnimInstanceProxy::GetRelevantAnimTimeRemainingFraction(int32 MachineIndex, int32 StateIndex) const
{
	if (const FAnimNode_StateMachine* StateMachine = GetStateMachineInstance(MachineIndex))
	{
		return StateMachine->GetRelevantAnimTimeRemainingFraction(this, StateIndex);
	}

	return 1.0f;
}

float FAnimInstanceProxy::GetRelevantAnimLength(int32 MachineIndex, int32 StateIndex) const
{
	if(const FAnimNode_AssetPlayerRelevancyBase* AssetPlayer = GetRelevantAssetPlayerInterfaceFromState(MachineIndex, StateIndex))
	{
		if(AssetPlayer->GetAnimAsset())
		{
			return AssetPlayer->GetCurrentAssetLength();
		}
	}

	return 0.0f;
}

float FAnimInstanceProxy::GetRelevantAnimTime(int32 MachineIndex, int32 StateIndex) const
{
	if(const FAnimNode_AssetPlayerRelevancyBase* AssetPlayer = GetRelevantAssetPlayerInterfaceFromState(MachineIndex, StateIndex))
	{
		return AssetPlayer->GetCurrentAssetTimePlayRateAdjusted();
	}

	return 0.0f;
}

float FAnimInstanceProxy::GetRelevantAnimTimeFraction(int32 MachineIndex, int32 StateIndex) const
{
	if(const FAnimNode_AssetPlayerRelevancyBase* AssetPlayer = GetRelevantAssetPlayerInterfaceFromState(MachineIndex, StateIndex))
	{
		float Length = AssetPlayer->GetCurrentAssetLength();
		if(Length > 0.0f)
		{
			return AssetPlayer->GetCurrentAssetTimePlayRateAdjusted() / Length;
		}
	}

	return 0.0f;
}

TArray<FMontageEvaluationState>& FAnimInstanceProxy::GetMontageEvaluationData()
{
	if (bUseMainInstanceMontageEvaluationData && GetMainInstanceProxy())
	{
		return GetMainInstanceProxy()->MontageEvaluationData;
	}

	return MontageEvaluationData;
}

const TArray<FMontageEvaluationState>& FAnimInstanceProxy::GetMontageEvaluationData() const
{
	if (bUseMainInstanceMontageEvaluationData && GetMainInstanceProxy())
	{
		return GetMainInstanceProxy()->MontageEvaluationData;
	}

	return MontageEvaluationData;
}
bool FAnimInstanceProxy::WasAnimNotifyStateActiveInAnyState(TSubclassOf<UAnimNotifyState> AnimNotifyStateType) const
{
	for (const FAnimNotifyEventReference& Ref : ActiveAnimNotifiesSinceLastTick)
	{
		const FAnimNotifyEvent* NotifyEvent = Ref.GetNotify();
		if (NotifyEvent && NotifyEvent->NotifyStateClass 
			&& NotifyEvent->NotifyStateClass->IsA(AnimNotifyStateType))
		{
			return true;
		}
	}

	return false;
}

bool FAnimInstanceProxy::WasAnimNotifyStateActiveInStateMachine(int32 MachineIndex, TSubclassOf<UAnimNotifyState> AnimNotifyStateType) const
{
	for (const FAnimNotifyEventReference& Ref : ActiveAnimNotifiesSinceLastTick)
	{
		const FAnimNotifyEvent* NotifyEvent = Ref.GetNotify();
		if (NotifyEvent && NotifyEvent->NotifyStateClass && NotifyEvent->NotifyStateClass->IsA(AnimNotifyStateType))
		{
			return UAnimNotifyStateMachineInspectionLibrary::IsStateMachineInEventContext(Ref, MachineIndex);
		}
	}
	return false;
}

bool FAnimInstanceProxy::WasAnimNotifyStateActiveInSourceState(int32 MachineIndex, int32 StateIndex, TSubclassOf<UAnimNotifyState> AnimNotifyStateType) const
{
	for (const FAnimNotifyEventReference& Ref : ActiveAnimNotifiesSinceLastTick)
	{
		const FAnimNotifyEvent* NotifyEvent = Ref.GetNotify();
		if (NotifyEvent && NotifyEvent->NotifyStateClass && NotifyEvent->NotifyStateClass->IsA(AnimNotifyStateType))
		{
			return UAnimNotifyStateMachineInspectionLibrary::IsStateInStateMachineInEventContext(Ref, MachineIndex, StateIndex);
		}
	}
	return false;
}

bool FAnimInstanceProxy::WasAnimNotifyTriggeredInSourceState(int32 MachineIndex, int32 StateIndex, TSubclassOf<UAnimNotify> AnimNotifyType) const
{
	for (const FAnimNotifyEventReference& Ref : ActiveAnimNotifiesSinceLastTick)
	{
		const FAnimNotifyEvent* NotifyEvent = Ref.GetNotify();
		if (NotifyEvent && NotifyEvent->Notify && NotifyEvent->Notify->IsA(AnimNotifyType))
		{
			return UAnimNotifyStateMachineInspectionLibrary::IsStateInStateMachineInEventContext(Ref, MachineIndex, StateIndex);
		}
	}
	return false;
}

bool FAnimInstanceProxy::WasAnimNotifyNameTriggeredInSourceState(int32 MachineIndex, int32 StateIndex, FName NotifyName) const
{
	for (const FAnimNotifyEventReference& Ref : ActiveAnimNotifiesSinceLastTick)
	{
		const FAnimNotifyEvent* NotifyEvent = Ref.GetNotify();
		if (NotifyEvent)
		{
			FName LookupName = NotifyEvent->NotifyName;
			if (Ref.GetMirrorDataTable())
			{
				const FName* MirroredName = Ref.GetMirrorDataTable()->AnimNotifyToMirrorAnimNotifyMap.Find(LookupName);
				if (MirroredName)
				{
					LookupName = *MirroredName; 
				}
			}
			if(LookupName == NotifyName)
			{
				return UAnimNotifyStateMachineInspectionLibrary::IsStateInStateMachineInEventContext(Ref, MachineIndex, StateIndex);
			}
		}
	}
	return false;
}

bool FAnimInstanceProxy::WasAnimNotifyTriggeredInStateMachine(int32 MachineIndex,TSubclassOf<UAnimNotify> AnimNotifyType) const
{
	for (const FAnimNotifyEventReference& Ref : ActiveAnimNotifiesSinceLastTick)
	{
		const FAnimNotifyEvent* NotifyEvent = Ref.GetNotify();
		if (NotifyEvent && NotifyEvent->Notify && NotifyEvent->Notify->IsA(AnimNotifyType))
		{
			return UAnimNotifyStateMachineInspectionLibrary::IsStateMachineInEventContext(Ref, MachineIndex);
		}
	}
	return false;
}

bool FAnimInstanceProxy::WasAnimNotifyTriggeredInAnyState(TSubclassOf<UAnimNotify> AnimNotifyType) const
{
	for (const FAnimNotifyEventReference& Ref : ActiveAnimNotifiesSinceLastTick)
	{
		const FAnimNotifyEvent* NotifyEvent = Ref.GetNotify();
		if (NotifyEvent && NotifyEvent->Notify && NotifyEvent->Notify->IsA(AnimNotifyType))
		{
			return true;
		}
	}
	return false;
}

bool FAnimInstanceProxy::WasAnimNotifyNameTriggeredInAnyState(FName NotifyName) const
{
	for (const FAnimNotifyEventReference& Ref : ActiveAnimNotifiesSinceLastTick)
	{
		const FAnimNotifyEvent* NotifyEvent = Ref.GetNotify();
		if (NotifyEvent)
		{
			FName LookupName = NotifyEvent->NotifyName;
			if (Ref.GetMirrorDataTable())
			{
				const FName* MirroredName = Ref.GetMirrorDataTable()->AnimNotifyToMirrorAnimNotifyMap.Find(LookupName);
				if (MirroredName)
				{
					LookupName = *MirroredName; 
				}
			}
			if(LookupName == NotifyName)
			{
				return true;
			}
		}
	}
	return false; 
}

bool FAnimInstanceProxy::WasAnimNotifyNameTriggeredInStateMachine(int32 MachineIndex, FName NotifyName)
{
	for (const FAnimNotifyEventReference& Ref : ActiveAnimNotifiesSinceLastTick)
	{
		const FAnimNotifyEvent* NotifyEvent = Ref.GetNotify();
		if (NotifyEvent)
		{
			FName LookupName = NotifyEvent->NotifyName;
			if (Ref.GetMirrorDataTable())
			{
				const FName* MirroredName = Ref.GetMirrorDataTable()->AnimNotifyToMirrorAnimNotifyMap.Find(LookupName);
				if (MirroredName)
				{
					LookupName = *MirroredName; 
				}
			}
			if(LookupName == NotifyName)
			{
				return UAnimNotifyStateMachineInspectionLibrary::IsStateMachineInEventContext(Ref, MachineIndex);
			}
		}
	}
	return false;
}

bool FAnimInstanceProxy::RequestTransitionEvent(const FName& EventName, const double RequestTimeout, const ETransitionRequestQueueMode& QueueMode, const ETransitionRequestOverwriteMode& OverwriteMode)
{
	FTransitionEvent NewTransitionEvent(EventName, RequestTimeout, QueueMode, OverwriteMode);

	if (!NewTransitionEvent.IsValidRequest())
	{
		return false;
	}
	
	ForEachStateMachine([NewTransitionEvent](FAnimNode_StateMachine& StateMachine)
	{
		StateMachine.RequestTransitionEvent(NewTransitionEvent);
	});

	return true;
}

bool FAnimInstanceProxy::QueryTransitionEvent(int32 MachineIndex, int32 TransitionIndex, const FName& EventName) const
{
	const FAnimNode_StateMachine* StateMachine = GetStateMachineInstance(MachineIndex);
	if (StateMachine)
	{
		return StateMachine->QueryTransitionEvent(TransitionIndex, EventName);
	}
	return false;
}

void FAnimInstanceProxy::ClearTransitionEvents(const FName& EventName)
{
	ForEachStateMachine([EventName](FAnimNode_StateMachine& StateMachine)
	{
		StateMachine.ClearTransitionEvents(EventName);
	});
}

void FAnimInstanceProxy::ClearAllTransitionEvents()
{
	ForEachStateMachine([](FAnimNode_StateMachine& StateMachine)
	{
		StateMachine.ClearAllTransitionEvents();
	});
}

bool FAnimInstanceProxy::QueryAndMarkTransitionEvent(int32 MachineIndex, int32 TransitionIndex, const FName& EventName)
{
	if (AnimClassInterface)
	{
		const TArray<FStructProperty*>& AnimNodeProperties = AnimClassInterface->GetAnimNodeProperties();

		FStructProperty* Property = AnimNodeProperties[AnimNodeProperties.Num() - 1 - MachineIndex];
		if (Property && Property->Struct->IsChildOf(FAnimNode_StateMachine::StaticStruct()))
		{
			FAnimNode_StateMachine* StateMachine = Property->ContainerPtrToValuePtr<FAnimNode_StateMachine>(AnimInstanceObject);
			if (StateMachine)
			{
				return StateMachine->QueryAndMarkTransitionEvent(TransitionIndex, EventName);
			}
		}
	}

	return false;
}

const FAnimNode_AssetPlayerRelevancyBase* FAnimInstanceProxy::GetRelevantAssetPlayerInterfaceFromState(int32 MachineIndex, int32 StateIndex) const
{
	if (const FAnimNode_StateMachine* StateMachine = GetStateMachineInstance(MachineIndex))
	{
		return StateMachine->GetRelevantAssetPlayerInterfaceFromState(this, StateMachine->GetStateInfo(StateIndex));
	}

	return nullptr;
}

const FAnimNode_StateMachine* FAnimInstanceProxy::GetStateMachineInstance(int32 MachineIndex) const
{
	if (AnimClassInterface)
	{
		const TArray<FStructProperty*>& AnimNodeProperties = AnimClassInterface->GetAnimNodeProperties();
		if ((MachineIndex >= 0) && (MachineIndex < AnimNodeProperties.Num()))
		{
			const int32 InstancePropertyIndex = AnimNodeProperties.Num() - 1 - MachineIndex;

			FStructProperty* MachineInstanceProperty = AnimNodeProperties[InstancePropertyIndex];
			checkSlow(MachineInstanceProperty->Struct->IsChildOf(FAnimNode_StateMachine::StaticStruct()));

			return MachineInstanceProperty->ContainerPtrToValuePtr<FAnimNode_StateMachine>(AnimInstanceObject);
		}
	}

	return nullptr;
}

void FAnimInstanceProxy::AddNativeTransitionBinding(const FName& MachineName, const FName& PrevStateName, const FName& NextStateName, const FCanTakeTransition& NativeTransitionDelegate, const FName& TransitionName)
{
	NativeTransitionBindings.Add(FNativeTransitionBinding(MachineName, PrevStateName, NextStateName, NativeTransitionDelegate, TransitionName));
}

bool FAnimInstanceProxy::HasNativeTransitionBinding(const FName& MachineName, const FName& PrevStateName, const FName& NextStateName, FName& OutBindingName)
{
	for(const auto& Binding : NativeTransitionBindings)
	{
		if(Binding.MachineName == MachineName && Binding.PreviousStateName == PrevStateName && Binding.NextStateName == NextStateName)
		{
#if WITH_EDITORONLY_DATA
				OutBindingName = Binding.TransitionName;
#else
			OutBindingName = NAME_None;
#endif
			return true;
		}
	}

	return false;
}

void FAnimInstanceProxy::AddNativeStateEntryBinding(const FName& MachineName, const FName& StateName, const FOnGraphStateChanged& NativeEnteredDelegate, const FName& BindingName)
{
	NativeStateEntryBindings.Add(FNativeStateBinding(MachineName, StateName, NativeEnteredDelegate, BindingName));
}
	
bool FAnimInstanceProxy::HasNativeStateEntryBinding(const FName& MachineName, const FName& StateName, FName& OutBindingName)
{
	for(const auto& Binding : NativeStateEntryBindings)
	{
		if(Binding.MachineName == MachineName && Binding.StateName == StateName)
		{
#if WITH_EDITORONLY_DATA
			OutBindingName = Binding.BindingName;
#else
			OutBindingName = NAME_None;
#endif
			return true;
		}
	}

	return false;
}

void FAnimInstanceProxy::AddNativeStateExitBinding(const FName& MachineName, const FName& StateName, const FOnGraphStateChanged& NativeExitedDelegate, const FName& BindingName)
{
	NativeStateExitBindings.Add(FNativeStateBinding(MachineName, StateName, NativeExitedDelegate, BindingName));
}

bool FAnimInstanceProxy::HasNativeStateExitBinding(const FName& MachineName, const FName& StateName, FName& OutBindingName)
{
	for(const auto& Binding : NativeStateExitBindings)
	{
		if(Binding.MachineName == MachineName && Binding.StateName == StateName)
		{
#if WITH_EDITORONLY_DATA
			OutBindingName = Binding.BindingName;
#else
			OutBindingName = NAME_None;
#endif
			return true;
		}
	}

	return false;
}

void FAnimInstanceProxy::BindNativeDelegates()
{
	DECLARE_SCOPE_HIERARCHICAL_COUNTER_FUNC()

	// if we have no root node, we are usually in error so early out
	if(RootNode == nullptr)
	{
		return;
	}

	auto ForEachStateLambda = [&](IAnimClassInterface* InAnimClassInterface, const FName& MachineName, const FName& StateName, TFunctionRef<void(FAnimNode_StateMachine*, const FBakedAnimationState&, int32)> Predicate)
	{
		for (const FStructProperty* Property : InAnimClassInterface->GetAnimNodeProperties())
		{
			if(Property && Property->Struct->IsChildOf(FAnimNode_StateMachine::StaticStruct()))
			{
				FAnimNode_StateMachine* StateMachine = Property->ContainerPtrToValuePtr<FAnimNode_StateMachine>(AnimInstanceObject);
				if(StateMachine)
				{
					const FBakedAnimationStateMachine* MachineDescription = GetMachineDescription(InAnimClassInterface, StateMachine);
					if(MachineDescription && MachineName == MachineDescription->MachineName)
					{
						// check each state transition for a match
						int32 StateIndex = 0;
						for(const FBakedAnimationState& State : MachineDescription->States)
						{
							if(State.StateName == StateName)
							{
								Predicate(StateMachine, State, StateIndex);
							}
							StateIndex++;
						}
					}
				}
			}
		}
	};

	if (AnimClassInterface)
	{
		// transition delegates
		for(const auto& Binding : NativeTransitionBindings)
		{
			ForEachStateLambda(AnimClassInterface, Binding.MachineName, Binding.PreviousStateName,
				[&](FAnimNode_StateMachine* StateMachine, const FBakedAnimationState& State, int32 StateIndex)
				{
					for(const FBakedStateExitTransition& TransitionExit : State.Transitions)
					{
						if(TransitionExit.CanTakeDelegateIndex != INDEX_NONE)
						{
							// In case the state machine hasn't been initialized, we need to re-get the desc
							const FBakedAnimationStateMachine* MachineDesc = GetMachineDescription(AnimClassInterface, StateMachine);
							const FAnimationTransitionBetweenStates& Transition = MachineDesc->Transitions[TransitionExit.TransitionIndex];
							const FBakedAnimationState& BakedState = MachineDesc->States[Transition.NextState];

							if (BakedState.StateName == Binding.NextStateName)
							{
								FAnimNode_TransitionResult* ResultNode = GetNodeFromPropertyIndex<FAnimNode_TransitionResult>(AnimInstanceObject, AnimClassInterface, TransitionExit.CanTakeDelegateIndex);
								if(ResultNode)
								{
									ResultNode->NativeTransitionDelegate = Binding.NativeTransitionDelegate;
								}
							}
						}
					}
				});
		}

		// state entry delegates
		for(const auto& Binding : NativeStateEntryBindings)
		{
			ForEachStateLambda(AnimClassInterface, Binding.MachineName, Binding.StateName,
				[&](FAnimNode_StateMachine* StateMachine, const FBakedAnimationState& State, int32 StateIndex)
				{
					// allocate enough space for all our states we need so far
					StateMachine->OnGraphStatesEntered.SetNum(FMath::Max(StateIndex + 1, StateMachine->OnGraphStatesEntered.Num()));
					StateMachine->OnGraphStatesEntered[StateIndex] = Binding.NativeStateDelegate;
				});
		}

		// state exit delegates
		for(const auto& Binding : NativeStateExitBindings)
		{
			ForEachStateLambda(AnimClassInterface, Binding.MachineName, Binding.StateName,
				[&](FAnimNode_StateMachine* StateMachine, const FBakedAnimationState& State, int32 StateIndex)
				{
					// allocate enough space for all our states we need so far
					StateMachine->OnGraphStatesExited.SetNum(FMath::Max(StateIndex + 1, StateMachine->OnGraphStatesExited.Num()));
					StateMachine->OnGraphStatesExited[StateIndex] = Binding.NativeStateDelegate;
				});
		}
	}
}

const FBakedAnimationStateMachine* FAnimInstanceProxy::GetMachineDescription(IAnimClassInterface* AnimBlueprintClass, const FAnimNode_StateMachine* MachineInstance)
{
	const TArray<FBakedAnimationStateMachine>& BakedStateMachines = AnimBlueprintClass->GetBakedStateMachines();
	return BakedStateMachines.IsValidIndex(MachineInstance->StateMachineIndexInClass) ? &(BakedStateMachines[MachineInstance->StateMachineIndexInClass]) : nullptr;
}

const FAnimNode_StateMachine* FAnimInstanceProxy::GetStateMachineInstanceFromName(FName MachineName) const
{
	if (AnimClassInterface)
	{
		const TArray<FStructProperty*>& AnimNodeProperties = AnimClassInterface->GetAnimNodeProperties();
		for (int32 MachineIndex = 0; MachineIndex < AnimNodeProperties.Num(); MachineIndex++)
		{
			FStructProperty* Property = AnimNodeProperties[AnimNodeProperties.Num() - 1 - MachineIndex];
			if (Property && Property->Struct->IsChildOf(FAnimNode_StateMachine::StaticStruct()))
			{
				const FAnimNode_StateMachine* StateMachine = Property->ContainerPtrToValuePtr<FAnimNode_StateMachine>(AnimInstanceObject);
				if (StateMachine)
				{
					if (const FBakedAnimationStateMachine* MachineDescription = GetMachineDescription(AnimClassInterface, StateMachine))
					{
						if (MachineDescription->MachineName == MachineName)
						{
							return StateMachine;
						}
					}
				}
			}
		}
	}

	return nullptr;
}

const FBakedAnimationStateMachine* FAnimInstanceProxy::GetStateMachineInstanceDesc(FName MachineName) const
{
	if (AnimClassInterface)
	{
		const TArray<FStructProperty*>& AnimNodeProperties = AnimClassInterface->GetAnimNodeProperties();
		for (int32 MachineIndex = 0; MachineIndex < AnimNodeProperties.Num(); MachineIndex++)
		{
			FStructProperty* Property = AnimNodeProperties[AnimNodeProperties.Num() - 1 - MachineIndex];
			if(Property && Property->Struct->IsChildOf(FAnimNode_StateMachine::StaticStruct()))
			{
				FAnimNode_StateMachine* StateMachine = Property->ContainerPtrToValuePtr<FAnimNode_StateMachine>(AnimInstanceObject);
				if(StateMachine)
				{
					if (const FBakedAnimationStateMachine* MachineDescription = GetMachineDescription(AnimClassInterface, StateMachine))
					{
						if(MachineDescription->MachineName == MachineName)
						{
							return MachineDescription;
						}
					}
				}
			}
		}
	}

	return nullptr;
}

int32 FAnimInstanceProxy::GetStateMachineIndex(FName MachineName) const
{
	if (AnimClassInterface)
	{
		const TArray<FStructProperty*>& AnimNodeProperties = AnimClassInterface->GetAnimNodeProperties();
		for (int32 MachineIndex = 0; MachineIndex < AnimNodeProperties.Num(); MachineIndex++)
		{
			FStructProperty* Property = AnimNodeProperties[AnimNodeProperties.Num() - 1 - MachineIndex];
			if(Property && Property->Struct->IsChildOf(FAnimNode_StateMachine::StaticStruct()))
			{
				const FAnimNode_StateMachine* StateMachine = Property->ContainerPtrToValuePtr<FAnimNode_StateMachine>(AnimInstanceObject);
				if(StateMachine)
				{
					if (const FBakedAnimationStateMachine* MachineDescription = GetMachineDescription(AnimClassInterface, StateMachine))
					{
						if(MachineDescription->MachineName == MachineName)
						{
							return MachineIndex;
						}
					}
				}
			}
		}
	}

	return INDEX_NONE;
}

int32  FAnimInstanceProxy::GetStateMachineIndex(FAnimNode_StateMachine* StateMachine) const
{
	if (AnimClassInterface)
	{
		const TArray<FStructProperty*>& AnimNodeProperties = AnimClassInterface->GetAnimNodeProperties();
		for (int32 MachineIndex = 0; MachineIndex < AnimNodeProperties.Num(); MachineIndex++)
		{
			FStructProperty* Property = AnimNodeProperties[AnimNodeProperties.Num() - 1 - MachineIndex];
			if (Property && Property->Struct->IsChildOf(FAnimNode_StateMachine::StaticStruct()))
			{
				FAnimNode_StateMachine* CurStateMachine = Property->ContainerPtrToValuePtr<FAnimNode_StateMachine>(AnimInstanceObject);
				if (CurStateMachine == StateMachine)
				{
					return MachineIndex;
				}
			}
		}
	}
	return INDEX_NONE; 	
}

void FAnimInstanceProxy::GetStateMachineIndexAndDescription(FName InMachineName, int32& OutMachineIndex, const FBakedAnimationStateMachine** OutMachineDescription) const
{
	if (AnimClassInterface)
	{
		const TArray<FStructProperty*>& AnimNodeProperties = AnimClassInterface->GetAnimNodeProperties();
		for (int32 MachineIndex = 0; MachineIndex < AnimNodeProperties.Num(); MachineIndex++)
		{
			FStructProperty* Property = AnimNodeProperties[AnimNodeProperties.Num() - 1 - MachineIndex];
			if (Property && Property->Struct->IsChildOf(FAnimNode_StateMachine::StaticStruct()))
			{
				const FAnimNode_StateMachine* StateMachine = Property->ContainerPtrToValuePtr<FAnimNode_StateMachine>(AnimInstanceObject);
				if (StateMachine)
				{
					if (const FBakedAnimationStateMachine* MachineDescription = GetMachineDescription(AnimClassInterface, StateMachine))
					{
						if (MachineDescription->MachineName == InMachineName)
						{
							OutMachineIndex = MachineIndex;
							if (OutMachineDescription)
							{
								*OutMachineDescription = MachineDescription;
							}
							return;
						}
					}
				}
			}
		}
	}

	OutMachineIndex = INDEX_NONE;
	if (OutMachineDescription)
	{
		*OutMachineDescription = nullptr;
	}
}

int32 FAnimInstanceProxy::GetInstanceAssetPlayerIndex(FName MachineName, FName StateName, FName AssetName) const
{
	if (AnimClassInterface)
	{
		if(const FBakedAnimationStateMachine* MachineDescription = GetStateMachineInstanceDesc(MachineName))
		{
			const TArray<FStructProperty*>& AnimNodeProperties = AnimClassInterface->GetAnimNodeProperties();
			for(int32 StateIndex = 0; StateIndex < MachineDescription->States.Num(); StateIndex++)
			{
				const FBakedAnimationState& State = MachineDescription->States[StateIndex];
				if(State.StateName == StateName)
				{
					for(int32 PlayerIndex = 0; PlayerIndex < State.PlayerNodeIndices.Num(); PlayerIndex++)
					{
						checkSlow(State.PlayerNodeIndices[PlayerIndex] < AnimNodeProperties.Num());
						FStructProperty* AssetPlayerProperty = AnimNodeProperties[AnimNodeProperties.Num() - 1 - State.PlayerNodeIndices[PlayerIndex]];
						if(AssetPlayerProperty && AssetPlayerProperty->Struct->IsChildOf(FAnimNode_AssetPlayerBase::StaticStruct()))
						{
							const FAnimNode_AssetPlayerBase* AssetPlayer = AssetPlayerProperty->ContainerPtrToValuePtr<FAnimNode_AssetPlayerBase>(AnimInstanceObject);
							if(AssetPlayer)
							{
								if(AssetName == NAME_None || AssetPlayer->GetAnimAsset()->GetFName() == AssetName)
								{
									return State.PlayerNodeIndices[PlayerIndex];
								}
							}
						}
					}
				}
			}
		}
	}

	return INDEX_NONE;
}

float FAnimInstanceProxy::GetRecordedMachineWeight(const int32 InMachineClassIndex) const
{
	return MachineWeightArrays[GetBufferReadIndex()][InMachineClassIndex];
}

void FAnimInstanceProxy::RecordMachineWeight(const int32 InMachineClassIndex, const float InMachineWeight)
{
	MachineWeightArrays[GetBufferWriteIndex()][InMachineClassIndex] = InMachineWeight;
}

float FAnimInstanceProxy::GetRecordedStateWeight(const int32 InMachineClassIndex, const int32 InStateIndex) const
{
	const int32* BaseIndexPtr = StateMachineClassIndexToWeightOffset.Find(InMachineClassIndex);

	if(BaseIndexPtr)
	{
		const int32 StateIndex = *BaseIndexPtr + InStateIndex;
		return StateWeightArrays[GetBufferReadIndex()][StateIndex];
	}

	return 0.0f;
}

void FAnimInstanceProxy::RecordStateWeight(const int32 InMachineClassIndex, const int32 InStateIndex, const float InStateWeight, const float InElapsedTime)
{
	const int32* BaseIndexPtr = StateMachineClassIndexToWeightOffset.Find(InMachineClassIndex);

	if(BaseIndexPtr)
	{
		const int32 StateIndex = *BaseIndexPtr + InStateIndex;
		StateWeightArrays[GetBufferWriteIndex()][StateIndex] = InStateWeight;
	}

#if WITH_EDITORONLY_DATA
	if (FAnimBlueprintDebugData* DebugData = GetAnimBlueprintDebugData())
	{
		DebugData->RecordStateData(InMachineClassIndex, InStateIndex, InStateWeight, InElapsedTime);
	}
#endif
}

void FAnimInstanceProxy::ResetDynamics(ETeleportType InTeleportType)
{
	DECLARE_SCOPE_HIERARCHICAL_COUNTER_FUNC()
	for(FAnimNode_Base* Node : DynamicResetNodes)
	{
		Node->ResetDynamics(InTeleportType);
	}
}

void FAnimInstanceProxy::ResetDynamics()
{
	ResetDynamics(ETeleportType::ResetPhysics);
}

#if ANIM_TRACE_ENABLED
void FAnimInstanceProxy::TraceMontageEvaluationData(const FAnimationUpdateContext& InContext, const FName& InSlotName)
{
	for (const FMontageEvaluationState& MontageEvaluationState : GetMontageEvaluationData())
	{
		if (MontageEvaluationState.Montage != nullptr && MontageEvaluationState.Montage->IsValidSlot(InSlotName))
		{
			if (const FAnimTrack* const Track = MontageEvaluationState.Montage->GetAnimationData(InSlotName))
			{
				if (const FAnimSegment* const Segment = Track->GetSegmentAtTime(MontageEvaluationState.MontagePosition))
				{
					float CurrentAnimPos;
					if (UAnimSequenceBase* Anim = Segment->GetAnimationData(MontageEvaluationState.MontagePosition, CurrentAnimPos))
					{
						TRACE_ANIM_NODE_VALUE(InContext, TEXT("Montage"), MontageEvaluationState.Montage.Get());
						TRACE_ANIM_NODE_VALUE(InContext, TEXT("Sequence"), Anim);
						TRACE_ANIM_NODE_VALUE(InContext, TEXT("Sequence Playback Time"), CurrentAnimPos);
						break;
					}
				}
			}
		}
	}
}
#endif

TArray<const FAnimNode_AssetPlayerBase*> FAnimInstanceProxy::GetInstanceAssetPlayers(const FName& GraphName) const
{
	TArray<const FAnimNode_AssetPlayerBase*> Nodes;

	// Retrieve all asset player nodes from the (named) Animation Layer Graph
	if (AnimClassInterface)
	{
		const TMap<FName, FGraphAssetPlayerInformation>& GrapInformationMap = AnimClassInterface->GetGraphAssetPlayerInformation();
		if (const FGraphAssetPlayerInformation* Information = GrapInformationMap.Find(GraphName))
		{
			for (const int32& NodeIndex : Information->PlayerNodeIndices)
			{
				if (const FAnimNode_AssetPlayerBase* Node = GetNodeFromIndex<FAnimNode_AssetPlayerBase>(NodeIndex))
				{
					Nodes.Add(Node);
				}
			}
		}
	}

	return Nodes;
}

TArray<FAnimNode_AssetPlayerBase*> FAnimInstanceProxy::GetMutableInstanceAssetPlayers(const FName& GraphName)
{
	TArray<FAnimNode_AssetPlayerBase*> Nodes;

	// Retrieve all asset player nodes from the (named) Animation Layer Graph	
	if (AnimClassInterface)
	{
		const TMap<FName, FGraphAssetPlayerInformation>& GrapInformationMap = AnimClassInterface->GetGraphAssetPlayerInformation();
		if (const FGraphAssetPlayerInformation* Information = GrapInformationMap.Find(GraphName))
		{
			for (const int32& NodeIndex : Information->PlayerNodeIndices)
			{
				if (FAnimNode_AssetPlayerBase* Node = GetMutableNodeFromIndex<FAnimNode_AssetPlayerBase>(NodeIndex))
				{
					Nodes.Add(Node);
				}
			}
		}
	}

	return Nodes;
}
TArray<const FAnimNode_AssetPlayerRelevancyBase*> FAnimInstanceProxy::GetInstanceRelevantAssetPlayers(const FName& GraphName) const
{
	TArray<const FAnimNode_AssetPlayerRelevancyBase*> Nodes;

	// Retrieve all asset player nodes from the (named) Animation Layer Graph
	if (AnimClassInterface)
	{
		const TMap<FName, FGraphAssetPlayerInformation>& GrapInformationMap = AnimClassInterface->GetGraphAssetPlayerInformation();
		if (const FGraphAssetPlayerInformation* Information = GrapInformationMap.Find(GraphName))
		{
			for (const int32& NodeIndex : Information->PlayerNodeIndices)
			{
				if (const FAnimNode_AssetPlayerRelevancyBase* Node = GetNodeFromIndex<FAnimNode_AssetPlayerRelevancyBase>(NodeIndex))
				{
					Nodes.Add(Node);
				}
			}
		}
	}

	return Nodes;
}

TArray<FAnimNode_AssetPlayerRelevancyBase*> FAnimInstanceProxy::GetMutableInstanceRelevantAssetPlayers(const FName& GraphName)
{
	TArray<FAnimNode_AssetPlayerRelevancyBase*> Nodes;

	// Retrieve all asset player nodes from the (named) Animation Layer Graph	
	if (AnimClassInterface)
	{
		const TMap<FName, FGraphAssetPlayerInformation>& GrapInformationMap = AnimClassInterface->GetGraphAssetPlayerInformation();
		if (const FGraphAssetPlayerInformation* Information = GrapInformationMap.Find(GraphName))
		{
			for (const int32& NodeIndex : Information->PlayerNodeIndices)
			{
				if (FAnimNode_AssetPlayerRelevancyBase* Node = GetMutableNodeFromIndex<FAnimNode_AssetPlayerRelevancyBase>(NodeIndex))
				{
					Nodes.Add(Node);
				}
			}
		}
	}

	return Nodes;
}

#if WITH_EDITOR
void FAnimInstanceProxy::RecordNodeVisit(int32 TargetNodeIndex, int32 SourceNodeIndex, float BlendWeight)
{
	UpdatedNodesThisFrame.Emplace(SourceNodeIndex, TargetNodeIndex, BlendWeight);
}

void FAnimInstanceProxy::RecordNodeAttribute(const FAnimInstanceProxy& InSourceProxy, int32 InTargetNodeIndex, int32 InSourceNodeIndex, FName InAttribute)
{
	TArray<FAnimBlueprintDebugData::FAttributeRecord>& InputAttributeRecords = NodeInputAttributesThisFrame.FindOrAdd(InTargetNodeIndex);
	InputAttributeRecords.Emplace(InSourceNodeIndex, InAttribute);

	if(&InSourceProxy == this)
	{
		TArray<FAnimBlueprintDebugData::FAttributeRecord>& OutputAttributeRecords = NodeOutputAttributesThisFrame.FindOrAdd(InSourceNodeIndex);
		OutputAttributeRecords.Emplace(InTargetNodeIndex, InAttribute);
	}
}

void FAnimInstanceProxy::RegisterWatchedPose(const FCompactPose& Pose, int32 LinkID)
{
	if (bIsBeingDebugged)
	{
		FAnimBlueprintDebugData* DebugData = GetAnimBlueprintDebugData();
		if (DebugData)
		{
			if (USkeletalMeshComponent* SkelMeshComponent = GetSkelMeshComponent())
			{
				for (FAnimNodePoseWatch& PoseWatch : DebugData->AnimNodePoseWatch)
				{
					if (PoseWatch.PoseWatch && PoseWatch.NodeID == LinkID)
					{
						PoseWatch.Object = GetAnimInstanceObject();
						PoseWatch.PoseWatch->SetIsNodeEnabled(true);

						/*
						for (FCompactPoseBoneIndex BoneIndex : Pose.ForEachBoneIndex())
						{
							FMeshPoseBoneIndex MeshBoneIndex = Pose.GetBoneContainer().MakeMeshPoseIndex(BoneIndex);

							int32 ParentIndex = Pose.GetBoneContainer().GetParentBoneIndex(MeshBoneIndex.GetInt());

							if (ParentIndex == INDEX_NONE)
							{
								WorldTransforms[MeshBoneIndex.GetInt()] = Pose[BoneIndex] * MeshComponent->GetComponentTransform();
							}
							else
							{
								WorldTransforms[MeshBoneIndex.GetInt()] = Pose[BoneIndex] * WorldTransforms[ParentIndex];
							}
							BoneColors[MeshBoneIndex.GetInt()] = BoneColor;
						}
						*/

						TArray<FTransform> BoneTransforms;
						BoneTransforms.AddUninitialized(Pose.GetBoneContainer().GetNumBones());

						TArray<FBoneIndexType> TmpRequiredBones;
						TmpRequiredBones.Reserve(Pose.GetBoneContainer().GetNumBones());

						for (FCompactPoseBoneIndex BoneIndex : Pose.ForEachBoneIndex())
						{
							FMeshPoseBoneIndex MeshBoneIndex = Pose.GetBoneContainer().MakeMeshPoseIndex(BoneIndex);

							BoneTransforms[MeshBoneIndex.GetInt()] = Pose[BoneIndex];
							TmpRequiredBones.Add(MeshBoneIndex.GetInt());
						}

						PoseWatch.SetPose(TmpRequiredBones, BoneTransforms);
						PoseWatch.SetWorldTransform(SkelMeshComponent->GetComponentTransform());

						TRACE_ANIM_POSE_WATCH(*this, PoseWatch.NodeID, PoseWatch.GetBoneTransforms(), PoseWatch.GetRequiredBones(), PoseWatch.GetWorldTransform(), true);
						break;
					}
				}
			}
		}
	}
}

void FAnimInstanceProxy::RegisterWatchedPose(const FCSPose<FCompactPose>& Pose, int32 LinkID)
{
	if (bIsBeingDebugged)
	{
		FAnimBlueprintDebugData* DebugData = GetAnimBlueprintDebugData();
		if (DebugData)
		{
			if (USkeletalMeshComponent* SkelMeshComponent = GetSkelMeshComponent())
			{
				for (FAnimNodePoseWatch& PoseWatch : DebugData->AnimNodePoseWatch)
				{
					if (PoseWatch.PoseWatch && PoseWatch.NodeID == LinkID)
					{
						FCompactPose TempPose;
						FCSPose<FCompactPose>::ConvertComponentPosesToLocalPoses(Pose, TempPose);
						PoseWatch.Object = GetAnimInstanceObject();
						PoseWatch.PoseWatch->SetIsNodeEnabled(true);

						const TArray<FTransform, FAnimStackAllocator>& BoneTransforms = TempPose.GetBones();
						const TArray<FBoneIndexType>& TmpRequiredBones = TempPose.GetBoneContainer().GetBoneIndicesArray();
						PoseWatch.SetPose(TmpRequiredBones, BoneTransforms);
						PoseWatch.SetWorldTransform(SkelMeshComponent->GetComponentTransform());

						TRACE_ANIM_POSE_WATCH(*this, PoseWatch.NodeID, PoseWatch.GetBoneTransforms(), PoseWatch.GetRequiredBones(), PoseWatch.GetWorldTransform(), true);
						break;
					}
				}
			}
		}
	}
}
#endif

FPoseSnapshot& FAnimInstanceProxy::AddPoseSnapshot(FName SnapshotName)
{
	FPoseSnapshot* PoseSnapshot = PoseSnapshots.FindByPredicate([SnapshotName](const FPoseSnapshot& PoseData) { return PoseData.SnapshotName == SnapshotName; });
	if (PoseSnapshot)
	{
		// Recycle an existing snapshot
		PoseSnapshot->Reset();
	}
	else
	{
		// Add a new empty snapshot
		PoseSnapshot = &PoseSnapshots[PoseSnapshots.AddDefaulted()];
	}
	PoseSnapshot->SnapshotName = SnapshotName;
	return *PoseSnapshot;
}

void FAnimInstanceProxy::RemovePoseSnapshot(FName SnapshotName)
{
	int32 Index = PoseSnapshots.IndexOfByPredicate([SnapshotName](const FPoseSnapshot& PoseData) { return PoseData.SnapshotName == SnapshotName; });
	if (Index != INDEX_NONE)
	{
		PoseSnapshots.RemoveAtSwap(Index);
	}
}

const FPoseSnapshot* FAnimInstanceProxy::GetPoseSnapshot(FName SnapshotName) const
{
	return PoseSnapshots.FindByPredicate([SnapshotName](const FPoseSnapshot& PoseData) { return PoseData.SnapshotName == SnapshotName; });
}

void FAnimInstanceProxy::ResetAnimationCurves()
{
	DECLARE_SCOPE_HIERARCHICAL_COUNTER_FUNC()
	for (uint8 Index = 0; Index < (uint8)EAnimCurveType::MaxAnimCurveType; ++Index)
	{
		AnimationCurves[Index].Reset();
	}
}

void FAnimInstanceProxy::UpdateCurvesToEvaluationContext(const FAnimationEvaluationContext& InContext)
{
	DECLARE_SCOPE_HIERARCHICAL_COUNTER_FUNC()
	SCOPE_CYCLE_COUNTER(STAT_UpdateCurvesToEvaluationContext);

	// Track material params we set last time round so we can clear them if they aren't set again.
	MaterialParametersToClear.Reset();
	for(auto Iter = AnimationCurves[(uint8)EAnimCurveType::MaterialCurve].CreateConstIterator(); Iter; ++Iter)
	{
		MaterialParametersToClear.Add(Iter.Key());
	}

	ResetAnimationCurves();

	if(InContext.Curve.UIDToArrayIndexLUT != nullptr && InContext.Curve.UIDToArrayIndexLUT->Num() > 0)
	{
		const TArray<uint16>& UIDToArrayIndexLookupTable = RequiredBones.GetUIDToArrayLookupTable();
		const FSmartNameMapping* Mapping = RequiredBones.GetSkeletonAsset()->GetSmartNameContainer(USkeleton::AnimCurveMappingName);
		
		check(UIDToArrayIndexLookupTable.Num() == InContext.Curve.UIDToArrayIndexLUT->Num());

		for (int32 CurveUID = 0; CurveUID < UIDToArrayIndexLookupTable.Num(); ++CurveUID)
		{
			uint16 ArrayIndex = UIDToArrayIndexLookupTable[CurveUID];
		
			if (ArrayIndex != MAX_uint16 && 
				ensureAlwaysMsgf(InContext.Curve.CurveWeights.IsValidIndex(ArrayIndex), TEXT("%s Animation Instance contains out of bound UIDList."), *AnimInstanceObject->GetClass()->GetName()) &&
				InContext.Curve.ValidCurveWeights[ArrayIndex])
			{
				FName CurveName;
				if (Mapping->GetName(CurveUID, CurveName))
				{
#if !WITH_EDITOR
					const FCurveMetaData* CurveMetaData = &Mapping->GetCurveMetaData(CurveUID);
#else
					if (const FCurveMetaData* CurveMetaData = Mapping->GetCurveMetaData(CurveName))
#endif
					{
						const FAnimCurveType& CurveType = CurveMetaData->Type;
						const float CurveWeight = InContext.Curve.CurveWeights[ArrayIndex];
					
						AnimationCurves[(uint8)EAnimCurveType::AttributeCurve].Add(CurveName, CurveWeight);

						if(CurveType.bMorphtarget)
						{
							AnimationCurves[(uint8)EAnimCurveType::MorphTargetCurve].Add(CurveName, CurveWeight);
						}

						if(CurveType.bMaterial)
						{
							MaterialParametersToClear.Remove(CurveName);
							AnimationCurves[(uint8)EAnimCurveType::MaterialCurve].Add(CurveName, CurveWeight);
						}
					}	
				}
			}
		}
	}
}

void FAnimInstanceProxy::UpdateCurvesPostEvaluation(USkeletalMeshComponent* SkelMeshComp)
{
	DECLARE_SCOPE_HIERARCHICAL_COUNTER_FUNC()
	SCOPE_CYCLE_COUNTER(STAT_UpdateCurvesPostEvaluation);

	// Add curves to reset parameters that we have previously set but didn't tick this frame.
	for(FName MaterialParameterToClear : MaterialParametersToClear)
	{
		// when reset, we go back to default value
		float DefaultValue = SkelMeshComp->GetScalarParameterDefaultValue(MaterialParameterToClear);
		AnimationCurves[(uint8)EAnimCurveType::MaterialCurve].Add(MaterialParameterToClear, DefaultValue);
	}

	// update curves to component
	SkelMeshComp->ApplyAnimationCurvesToComponent(&AnimationCurves[(uint8)EAnimCurveType::MaterialCurve], &AnimationCurves[(uint8)EAnimCurveType::MorphTargetCurve]);

	// Remove cleared params now they have been pushed to the mesh
	for(FName MaterialParameterToClear : MaterialParametersToClear)
	{
		AnimationCurves[(uint8)EAnimCurveType::MaterialCurve].Remove(MaterialParameterToClear);
	}
}

bool FAnimInstanceProxy::HasActiveCurves() const
{
	for(const TMap<FName, float>& AnimationCurveMap : AnimationCurves)
	{
		if(AnimationCurveMap.Num() > 0)
		{
			return true;
		}
	}
	return false;
}

void FAnimInstanceProxy::AddCurveValue(const FSmartNameMapping& Mapping, const FName& CurveName, float Value)
{
	DECLARE_SCOPE_HIERARCHICAL_COUNTER_FUNC()

	// save curve value, it will overwrite if same exists, 
	//CurveValues.Add(CurveName, Value);
	float* CurveValPtr = AnimationCurves[(uint8)EAnimCurveType::AttributeCurve].Find(CurveName);
	if ( CurveValPtr )
	{
		// sum up, in the future we might normalize, but for now this just sums up
		// this won't work well if all of them have full weight - i.e. additive 
		*CurveValPtr = Value;
	}
	else
	{
		AnimationCurves[(uint8)EAnimCurveType::AttributeCurve].Add(CurveName, Value);
	}

	const FCurveMetaData* CurveMetaData = Mapping.GetCurveMetaData(CurveName);
	if (CurveMetaData)
	{
		if (CurveMetaData->Type.bMorphtarget)
		{
			CurveValPtr = AnimationCurves[(uint8)EAnimCurveType::MorphTargetCurve].Find(CurveName);
			if (CurveValPtr)
			{
				// sum up, in the future we might normalize, but for now this just sums up
				// this won't work well if all of them have full weight - i.e. additive 
				*CurveValPtr = Value;
			}
			else
			{
				AnimationCurves[(uint8)EAnimCurveType::MorphTargetCurve].Add(CurveName, Value);
			}
		}
		if (CurveMetaData->Type.bMaterial)
		{
			MaterialParametersToClear.RemoveSwap(CurveName);
			CurveValPtr = AnimationCurves[(uint8)EAnimCurveType::MaterialCurve].Find(CurveName);
			if (CurveValPtr)
			{
				*CurveValPtr = Value;
			}
			else
			{
				AnimationCurves[(uint8)EAnimCurveType::MaterialCurve].Add(CurveName, Value);
			}
		}
	}
}

FAnimBlueprintDebugData* FAnimInstanceProxy::GetAnimBlueprintDebugData() const
{
#if WITH_EDITORONLY_DATA
	if (bIsBeingDebugged)
	{
		UAnimBlueprint* AnimBP = GetAnimBlueprint();
		return AnimBP ? AnimBP->GetDebugData() : nullptr;
	}
#endif

	return nullptr;
}

void FAnimInstanceProxy::InitializeInputProxy(FAnimInstanceProxy* InputProxy, UAnimInstance* InAnimInstance)
{
	if (InAnimInstance && InputProxy)
	{
		InputProxy->Initialize(InAnimInstance);
	}
}

void FAnimInstanceProxy::GatherInputProxyDebugData(FAnimInstanceProxy* InputProxy, FNodeDebugData& DebugData)
{
	if (InputProxy)
	{
		InputProxy->GatherDebugData(DebugData);
	}
}

void FAnimInstanceProxy::CacheBonesInputProxy(FAnimInstanceProxy* InputProxy)
{
	if (InputProxy)
	{
		InputProxy->CacheBones();
	}
}

void FAnimInstanceProxy::UpdateInputProxy(FAnimInstanceProxy* InputProxy, const FAnimationUpdateContext& Context)
{
	if (InputProxy)
	{
		InputProxy->UpdateAnimationNode(Context);
	}
}

void FAnimInstanceProxy::EvaluateInputProxy(FAnimInstanceProxy* InputProxy, FPoseContext& Output)
{
	if (InputProxy)
	{
		if(!InputProxy->Evaluate(Output))
		{
			Output.ResetToRefPose();
		}
	}
}

void FAnimInstanceProxy::ResetCounterInputProxy(FAnimInstanceProxy* InputProxy)
{
	if (InputProxy)
	{
		InputProxy->UpdateCounter.Reset();
		InputProxy->EvaluationCounter.Reset();
		InputProxy->CachedBonesCounter.Reset();
	}
}

void FAnimInstanceProxy::ForEachStateMachine(const TFunctionRef<void(FAnimNode_StateMachine&)>& Functor)
{
	if (AnimClassInterface)
	{
		const TArray<FStructProperty*>& AnimNodeProperties = AnimClassInterface->GetAnimNodeProperties();
		for (int32 MachineIndex = 0; MachineIndex < AnimNodeProperties.Num(); MachineIndex++)
		{
			FStructProperty* Property = AnimNodeProperties[AnimNodeProperties.Num() - 1 - MachineIndex];
			if (Property && Property->Struct->IsChildOf(FAnimNode_StateMachine::StaticStruct()))
			{
				FAnimNode_StateMachine* StateMachine = Property->ContainerPtrToValuePtr<FAnimNode_StateMachine>(AnimInstanceObject);
				if (StateMachine)
				{
					Functor(*StateMachine);
				}
			}
		}
	}
}
#undef LOCTEXT_NAMESPACE
<|MERGE_RESOLUTION|>--- conflicted
+++ resolved
@@ -792,11 +792,7 @@
 	TickRecord.PlayRateMultiplier = PlayRate;
 	TickRecord.EffectiveBlendWeight = FinalBlendWeight;
 	TickRecord.bLooping = bLooping;
-<<<<<<< HEAD
-	TickRecord.BlendSpace.bIsEvaluator = false;	// HACK for 5.1.1 do allow us to fix UE-170739 without altering public API
-=======
 	TickRecord.bIsEvaluator = false;
->>>>>>> 74d0b334
 }
 
 void FAnimInstanceProxy::MakeBlendSpaceTickRecord(
