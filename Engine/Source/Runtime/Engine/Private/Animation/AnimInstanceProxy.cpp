// Copyright Epic Games, Inc. All Rights Reserved.

#include "Animation/AnimInstanceProxy.h"
#include "Animation/AnimNodeBase.h"
#include "Animation/PoseAsset.h"
#include "AnimationRuntime.h"
#include "Animation/BlendSpace.h"
#include "Animation/AnimNotifies/AnimNotifyState.h"
#include "AnimationUtils.h"
#include "Logging/MessageLog.h"
#include "Animation/AnimNode_AssetPlayerBase.h"
#include "Animation/AnimNode_StateMachine.h"
#include "Animation/AnimNode_TransitionResult.h"
#include "Animation/AnimNode_SaveCachedPose.h"
#include "Animation/AnimNode_LinkedInputPose.h"
#include "Animation/BlendProfile.h"
#include "Animation/BlendProfileScratchData.h"
#include "Engine/Engine.h"
#include "DrawDebugHelpers.h"
#include "GameFramework/WorldSettings.h"
#include "Animation/AnimNode_Root.h"
#include "Animation/AnimNode_LinkedAnimLayer.h"
#include "Animation/AnimMontage.h"
<<<<<<< HEAD
=======
#include "Animation/AnimInstance.h"
#include "Animation/AnimSyncScope.h"
#include "Animation/AnimNotifyStateMachineInspectionLibrary.h"
#include "Animation/MirrorDataTable.h"
>>>>>>> 6bbb88c8

#define DO_ANIMSTAT_PROCESSING(StatName) DEFINE_STAT(STAT_ ## StatName)
#include "Animation/AnimMTStats.h"
#undef DO_ANIMSTAT_PROCESSING

#define DO_ANIMSTAT_PROCESSING(StatName) DEFINE_STAT(STAT_ ## StatName ## _WorkerThread)
#include "Animation/AnimMTStats.h"
<<<<<<< HEAD
#include "Animation/AnimInstance.h"

=======
>>>>>>> 6bbb88c8
#undef DO_ANIMSTAT_PROCESSING

#define LOCTEXT_NAMESPACE "AnimInstance"

const FName NAME_AnimBlueprintLog(TEXT("AnimBlueprintLog"));
const FName NAME_Evaluate(TEXT("Evaluate"));
const FName NAME_Update(TEXT("Update"));
const FName NAME_AnimGraph(TEXT("AnimGraph"));

void FAnimInstanceProxy::UpdateAnimationNode(const FAnimationUpdateContext& InContext)
{
	UpdateAnimationNode_WithRoot(InContext, RootNode, NAME_AnimGraph);
}

void FAnimInstanceProxy::UpdateAnimationNode_WithRoot(const FAnimationUpdateContext& InContext, FAnimNode_Base* InRootNode, FName InLayerName)
{
	TRACE_SCOPED_ANIM_GRAPH(InContext)
	TRACE_SCOPED_ANIM_NODE(InContext)
	
	DECLARE_SCOPE_HIERARCHICAL_COUNTER_FUNC()
	if(InRootNode != nullptr)
	{
		if (InRootNode == RootNode)
		{
			UpdateCounter.Increment();
		}

		UE::Anim::FNodeFunctionCaller::InitialUpdate(InContext, *InRootNode);
		UE::Anim::FNodeFunctionCaller::BecomeRelevant(InContext, *InRootNode);
		UE::Anim::FNodeFunctionCaller::Update(InContext, *InRootNode);
		InRootNode->Update_AnyThread(InContext);

		// We've updated the graph, now update the fractured saved pose sections
		// Note SavedPoseQueueMap can be empty if we have no cached poses in use
		if(TArray<FAnimNode_SaveCachedPose*>* SavedPoseQueue = SavedPoseQueueMap.Find(InLayerName))
		{
			for(FAnimNode_SaveCachedPose* PoseNode : *SavedPoseQueue)
			{
				PoseNode->PostGraphUpdate();
			}
		}
	}
}

void FAnimInstanceProxy::AddReferencedObjects(UAnimInstance* InAnimInstance, FReferenceCollector& Collector)
{
	DECLARE_SCOPE_HIERARCHICAL_COUNTER_FUNC()
	
	Sync.AddReferencedObjects(InAnimInstance, Collector);
}

void FAnimInstanceProxy::Initialize(UAnimInstance* InAnimInstance)
{
	DECLARE_SCOPE_HIERARCHICAL_COUNTER_FUNC()

	// copy anim instance object if it has not already been set up
	AnimInstanceObject = InAnimInstance;

	AnimClassInterface = IAnimClassInterface::GetFromClass(InAnimInstance->GetClass());

	InitializeObjects(InAnimInstance);

	if (AnimClassInterface)
	{
		const TArray<FStructProperty*>& AnimNodeProperties = AnimClassInterface->GetAnimNodeProperties();

		// Grab a pointer to the default root node, if any
		RootNode = nullptr;
		if(AnimClassInterface->GetAnimBlueprintFunctions().Num() > 0)
		{
			if(FProperty* RootNodeProperty = AnimClassInterface->GetAnimBlueprintFunctions()[0].OutputPoseNodeProperty)
			{
				RootNode = RootNodeProperty->ContainerPtrToValuePtr<FAnimNode_Root>(InAnimInstance);
			}
		}

		// Initialise the pose node list
		const TMap<FName, FCachedPoseIndices>& PoseNodeIndicesMap = AnimClassInterface->GetOrderedSavedPoseNodeIndicesMap();
		SavedPoseQueueMap.Reset();
		for(const TPair<FName, FCachedPoseIndices>& Pair : PoseNodeIndicesMap)
		{
			TArray<FAnimNode_SaveCachedPose*>& SavedPoseQueue = SavedPoseQueueMap.Add(Pair.Key);
			for(int32 Idx : Pair.Value.OrderedSavedPoseNodeIndices)
			{
				int32 ActualPropertyIdx = AnimNodeProperties.Num() - 1 - Idx;
				FAnimNode_SaveCachedPose* ActualPoseNode = AnimNodeProperties[ActualPropertyIdx]->ContainerPtrToValuePtr<FAnimNode_SaveCachedPose>(InAnimInstance);
				SavedPoseQueue.Add(ActualPoseNode);
			}
		}

		// if no mesh, use Blueprint Skeleton
		if (Skeleton == nullptr)
		{
			Skeleton = AnimClassInterface->GetTargetSkeleton();
		}

		// Initialize state buffers
		int32 NumStates = 0;
		const TArray<FBakedAnimationStateMachine>& BakedMachines = AnimClassInterface->GetBakedStateMachines();
		const int32 NumMachines = BakedMachines.Num();
		for(int32 MachineClassIndex = 0; MachineClassIndex < NumMachines; ++MachineClassIndex)
		{
			const FBakedAnimationStateMachine& Machine = BakedMachines[MachineClassIndex];
			StateMachineClassIndexToWeightOffset.Add(MachineClassIndex, NumStates);
			NumStates += Machine.States.Num();
		}
		StateWeightArrays[0].Reset(NumStates);
		StateWeightArrays[0].AddZeroed(NumStates);
		StateWeightArrays[1].Reset(NumStates);
		StateWeightArrays[1].AddZeroed(NumStates);

		MachineWeightArrays[0].Reset(NumMachines);
		MachineWeightArrays[0].AddZeroed(NumMachines);
		MachineWeightArrays[1].Reset(NumMachines);
		MachineWeightArrays[1].AddZeroed(NumMachines);

#if WITH_EDITORONLY_DATA
		if (UAnimBlueprint* Blueprint = Cast<UAnimBlueprint>(InAnimInstance->GetClass()->ClassGeneratedBy))
		{
			// If our blueprint is in an error or dirty state upon initialization, anim graph shouldn't run
			if ((Blueprint->Status == BS_Error) || (Blueprint->Status == BS_Dirty))
			{
				RootNode = nullptr;
			}
		}
#endif
	}
	else
	{
		RootNode = (FAnimNode_Base*) GetCustomRootNode();
	}

#if ENABLE_ANIM_LOGGING
	ActorName = GetNameSafe(InAnimInstance->GetOwningActor());
#endif

	AnimInstanceName = *InAnimInstance->GetFullName();

	UpdateCounter.Reset();
	ReinitializeSlotNodes();

	if (const USkeletalMeshComponent* SkelMeshComp = InAnimInstance->GetOwningComponent())
	{
		ComponentTransform = SkelMeshComp->GetComponentTransform();
		ComponentRelativeTransform = SkeletalMeshComponent->GetRelativeTransform();

		const AActor* OwningActor = SkeletalMeshComponent->GetOwner();
		ActorTransform = OwningActor ? OwningActor->GetActorTransform() : FTransform::Identity;
	}
	else
	{
		ComponentTransform = FTransform::Identity;
		ComponentRelativeTransform = FTransform::Identity;
		ActorTransform = FTransform::Identity;
	}
}

void FAnimInstanceProxy::InitializeRootNode(bool bInDeferRootNodeInitialization)
{
	DECLARE_SCOPE_HIERARCHICAL_COUNTER_FUNC()

	LODDisabledGameThreadPreUpdateNodes.Reset();
	GameThreadPreUpdateNodes.Reset();
	DynamicResetNodes.Reset();

	if(AnimClassInterface)
	{
		// cache any state machine descriptions we have
		for (const FStructProperty* Property : AnimClassInterface->GetStateMachineNodeProperties())
		{
			FAnimNode_StateMachine* StateMachine = Property->ContainerPtrToValuePtr<FAnimNode_StateMachine>(AnimInstanceObject);
			StateMachine->CacheMachineDescription(AnimClassInterface);
		}

		// Init any nodes that need non-relevancy based initialization
		UAnimInstance* AnimInstance = CastChecked<UAnimInstance>(GetAnimInstanceObject());
		for (const FStructProperty* Property : AnimClassInterface->GetInitializationNodeProperties())
		{
			FAnimNode_Base* AnimNode = Property->ContainerPtrToValuePtr<FAnimNode_Base>(AnimInstanceObject);
			AnimNode->OnInitializeAnimInstance(this, AnimInstance);
		}

		// Cache any preupdate nodes
		for (const FStructProperty* Property : AnimClassInterface->GetPreUpdateNodeProperties())
		{
			FAnimNode_Base* AnimNode = Property->ContainerPtrToValuePtr<FAnimNode_Base>(AnimInstanceObject);
			GameThreadPreUpdateNodes.Add(AnimNode);
		}

		// Cache any dynamic reset nodes
		for (const FStructProperty* Property : AnimClassInterface->GetDynamicResetNodeProperties())
		{
			FAnimNode_Base* AnimNode = Property->ContainerPtrToValuePtr<FAnimNode_Base>(AnimInstanceObject);
			DynamicResetNodes.Add(AnimNode);
		}

		// Cache default linked input pose 
		for(const FAnimBlueprintFunction& AnimBlueprintFunction : AnimClassInterface->GetAnimBlueprintFunctions())
		{
			if(AnimBlueprintFunction.Name == NAME_AnimGraph)
			{
				check(AnimBlueprintFunction.InputPoseNames.Num() == AnimBlueprintFunction.InputPoseNodeProperties.Num());
				for(int32 InputIndex = 0; InputIndex < AnimBlueprintFunction.InputPoseNames.Num(); ++InputIndex)
				{
					if(AnimBlueprintFunction.InputPoseNames[InputIndex] == FAnimNode_LinkedInputPose::DefaultInputPoseName && AnimBlueprintFunction.InputPoseNodeProperties[InputIndex] != nullptr)
					{
						DefaultLinkedInstanceInputNode = AnimBlueprintFunction.InputPoseNodeProperties[InputIndex]->ContainerPtrToValuePtr<FAnimNode_LinkedInputPose>(CastChecked<UAnimInstance>(GetAnimInstanceObject()));
						break;
					}
				}
			}
		}
	}
	else
	{
		auto InitializeNode = [this](FAnimNode_Base* AnimNode)
		{
			if(AnimNode->NeedsOnInitializeAnimInstance())
			{
				AnimNode->OnInitializeAnimInstance(this, CastChecked<UAnimInstance>(GetAnimInstanceObject()));
			}

			if (AnimNode->HasPreUpdate())
			{
				GameThreadPreUpdateNodes.Add(AnimNode);
			}

			if (AnimNode->NeedsDynamicReset())
			{
				DynamicResetNodes.Add(AnimNode);
			}
		};

		//We have a custom root node, so get the associated nodes and initialize them
		TArray<FAnimNode_Base*> CustomNodes;
		GetCustomNodes(CustomNodes);
		for(FAnimNode_Base* Node : CustomNodes)
		{
			if(Node)
			{
				InitializeNode(Node);
			}
		}
	}

	if(!bInDeferRootNodeInitialization)
	{
		InitializeRootNode_WithRoot(RootNode);
	}
	else
	{
		bDeferRootNodeInitialization = true;
	}

	bInitializeSubsystems = true;
}

void FAnimInstanceProxy::InitializeRootNode_WithRoot(FAnimNode_Base* InRootNode)
{
	DECLARE_SCOPE_HIERARCHICAL_COUNTER_FUNC()

	if (InRootNode != nullptr)
	{
		FAnimationUpdateSharedContext SharedContext;
		FAnimationInitializeContext InitContext(this, &SharedContext);
		
		if(InRootNode == RootNode)
		{
			InitializationCounter.Increment();

			TRACE_SCOPED_ANIM_GRAPH(InitContext);

			InRootNode->Initialize_AnyThread(InitContext);
		}
		else
		{
			InRootNode->Initialize_AnyThread(InitContext);
		}
	}
}

FGuid MakeGuidForMessage(const FText& Message)
{
	FString MessageString = Message.ToString();
	const TArray<TCHAR, FString::AllocatorType> CharArray = MessageString.GetCharArray();

	FSHA1 Sha;

	Sha.Update((uint8*)CharArray.GetData(), CharArray.Num() * CharArray.GetTypeSize());

	Sha.Final();

	uint32 Hash[5];
	Sha.GetHash((uint8*)Hash);
	return FGuid(Hash[0] ^ Hash[4], Hash[1], Hash[2], Hash[3]);
}

void FAnimInstanceProxy::LogMessage(FName InLogType, EMessageSeverity::Type InSeverity, const FText& InMessage) const
{
#if ENABLE_ANIM_LOGGING
	FGuid CurrentMessageGuid = MakeGuidForMessage(InMessage);
	if(!PreviouslyLoggedMessages.Contains(CurrentMessageGuid))
	{
		PreviouslyLoggedMessages.Add(CurrentMessageGuid);
		if (TArray<FLogMessageEntry>* LoggedMessages = LoggedMessagesMap.Find(InLogType))
		{
			LoggedMessages->Emplace(InSeverity, InMessage);
		}
	}
#endif
}

void FAnimInstanceProxy::Uninitialize(UAnimInstance* InAnimInstance)
{
	DECLARE_SCOPE_HIERARCHICAL_COUNTER_FUNC()

	MontageEvaluationData.Reset();
	SlotGroupInertializationRequestMap.Reset();
	DefaultLinkedInstanceInputNode = nullptr;
	ResetAnimationCurves();
	MaterialParametersToClear.Reset();
	ActiveAnimNotifiesSinceLastTick.Reset();
}

void FAnimInstanceProxy::UpdateActiveAnimNotifiesSinceLastTick(const FAnimNotifyQueue& AnimInstanceQueue)
{
	ActiveAnimNotifiesSinceLastTick.Reset(AnimInstanceQueue.AnimNotifies.Num());
	ActiveAnimNotifiesSinceLastTick.Append(AnimInstanceQueue.AnimNotifies);
}

void FAnimInstanceProxy::PreUpdate(UAnimInstance* InAnimInstance, float DeltaSeconds)
{
	DECLARE_SCOPE_HIERARCHICAL_COUNTER_FUNC()

	InitializeObjects(InAnimInstance);

	UWorld* World = SkeletalMeshComponent ? SkeletalMeshComponent->GetWorld() : nullptr;
	AWorldSettings* WorldSettings = World ? World->GetWorldSettings() : nullptr;

	CurrentDeltaSeconds = DeltaSeconds;
	CurrentTimeDilation = WorldSettings ? WorldSettings->GetEffectiveTimeDilation() : 1.0f;
	RootMotionMode = InAnimInstance->RootMotionMode;
	bShouldExtractRootMotion = InAnimInstance->ShouldExtractRootMotion();

#if WITH_EDITORONLY_DATA
	if (FAnimBlueprintDebugData* DebugData = GetAnimBlueprintDebugData())
	{
		DebugData->ResetNodeVisitSites();
	}
#endif

	if (SkeletalMeshComponent)
	{
		// Save off LOD level that we're currently using.
		const int32 PreviousLODLevel = LODLevel;
		LODLevel = InAnimInstance->GetLODLevel();
		if (LODLevel != PreviousLODLevel)
		{
			OnPreUpdateLODChanged(PreviousLODLevel, LODLevel);
		}
	}

	NotifyQueue.Reset(SkeletalMeshComponent);

#if ENABLE_ANIM_DRAW_DEBUG
	QueuedDrawDebugItems.Reset();
#endif

#if ENABLE_ANIM_LOGGING
	//Reset logged update messages
	LoggedMessagesMap.FindOrAdd(NAME_Update).Reset();
#endif

	ClearSlotNodeWeights();

	// Reset the synchronizer
	Sync.Reset();

<<<<<<< HEAD
	FSyncGroupMap& SyncGroups = SyncGroupMaps[GetSyncGroupWriteIndex()];
	for (auto& SyncGroupPair : SyncGroups)
	{
		SyncGroupPair.Value.Reset();
	}

	TArray<float>& StateWeights = StateWeightArrays[GetSyncGroupWriteIndex()];
=======
	TArray<float>& StateWeights = StateWeightArrays[GetBufferWriteIndex()];
>>>>>>> 6bbb88c8
	FMemory::Memset(StateWeights.GetData(), 0, StateWeights.Num() * sizeof(float));

	TArray<float>& MachineWeights = MachineWeightArrays[GetBufferWriteIndex()];
	FMemory::Memset(MachineWeights.GetData(), 0, MachineWeights.Num() * sizeof(float));

#if WITH_EDITORONLY_DATA
	UAnimBlueprint* AnimBP = GetAnimBlueprint();
	bIsBeingDebugged = AnimBP ? AnimBP->IsObjectBeingDebugged(InAnimInstance) : false;
	if (bIsBeingDebugged)
	{
		FAnimBlueprintDebugData* DebugData = AnimBP->GetDebugData();
		if (DebugData)
		{
			PoseWatchEntriesForThisFrame = DebugData->AnimNodePoseWatch;
			for (FAnimNodePoseWatch& PoseWatch : PoseWatchEntriesForThisFrame)
			{
				PoseWatch.PoseWatch.Get()->SetIsEnabled(false);
			}
		}
	}
#endif

	ComponentTransform = SkeletalMeshComponent->GetComponentTransform();
	ComponentRelativeTransform = SkeletalMeshComponent->GetRelativeTransform();
	ActorTransform = SkeletalMeshComponent->GetOwner() ? SkeletalMeshComponent->GetOwner()->GetActorTransform() : FTransform::Identity;

	// run preupdate calls
	for (FAnimNode_Base* Node : GameThreadPreUpdateNodes)
	{
		Node->PreUpdate(InAnimInstance);
	}
}

void FAnimInstanceProxy::OnPreUpdateLODChanged(const int32 PreviousLODIndex, const int32 NewLODIndex)
{
	DECLARE_SCOPE_HIERARCHICAL_COUNTER_FUNC()

	// Decrease detail, see which nodes need to be disabled.
	if (NewLODIndex > PreviousLODIndex)
	{
		// Calling PreUpdate on GameThreadPreUpdateNodes is expensive, it triggers a cache miss.
		// So remove nodes from this array if they're going to get culled by LOD.
		for (int32 NodeIndex = 0; NodeIndex < GameThreadPreUpdateNodes.Num(); NodeIndex++)
		{
			FAnimNode_Base* AnimNodePtr = static_cast<FAnimNode_Base*>(GameThreadPreUpdateNodes[NodeIndex]);
			if (AnimNodePtr)
			{
				if (!AnimNodePtr->IsLODEnabled(this))
				{
					LODDisabledGameThreadPreUpdateNodes.Add(AnimNodePtr);
					GameThreadPreUpdateNodes.RemoveAt(NodeIndex, 1, false);
					NodeIndex--;
				}
			}
		}
	}
	// Increase detail, see which nodes need to be enabled.
	else
	{
		for (int32 NodeIndex = 0; NodeIndex < LODDisabledGameThreadPreUpdateNodes.Num(); NodeIndex++)
		{
			FAnimNode_Base* AnimNodePtr = static_cast<FAnimNode_Base*>(LODDisabledGameThreadPreUpdateNodes[NodeIndex]);
			if (AnimNodePtr)
			{
				if (AnimNodePtr->IsLODEnabled(this))
				{
					GameThreadPreUpdateNodes.Add(AnimNodePtr);
					LODDisabledGameThreadPreUpdateNodes.RemoveAt(NodeIndex, 1, false);
					NodeIndex--;
				}
			}
		}
	}
}

void FAnimInstanceProxy::SavePoseSnapshot(USkeletalMeshComponent* InSkeletalMeshComponent, FName SnapshotName)
{
	DECLARE_SCOPE_HIERARCHICAL_COUNTER_FUNC()

	FPoseSnapshot& PoseSnapshot = AddPoseSnapshot(SnapshotName);
	InSkeletalMeshComponent->SnapshotPose(PoseSnapshot);
}

void FAnimInstanceProxy::PostUpdate(UAnimInstance* InAnimInstance) const
{
	DECLARE_SCOPE_HIERARCHICAL_COUNTER_FUNC()

#if WITH_EDITORONLY_DATA
	if (FAnimBlueprintDebugData* DebugData = GetAnimBlueprintDebugData())
	{
		DebugData->RecordNodeVisitArray(UpdatedNodesThisFrame);
		DebugData->RecordNodeAttributeMaps(NodeInputAttributesThisFrame, NodeOutputAttributesThisFrame);
		DebugData->RecordNodeSyncsArray(NodeSyncsThisFrame);
		DebugData->AnimNodePoseWatch = PoseWatchEntriesForThisFrame;
	}
#endif

	InAnimInstance->NotifyQueue.Append(NotifyQueue);
	InAnimInstance->NotifyQueue.ApplyMontageNotifies(*this);

	// Send Queued DrawDebug Commands.
#if ENABLE_ANIM_DRAW_DEBUG
	for (const FQueuedDrawDebugItem& DebugItem : QueuedDrawDebugItems)
	{
		switch (DebugItem.ItemType)
		{
			case EDrawDebugItemType::OnScreenMessage: GEngine->AddOnScreenDebugMessage(INDEX_NONE, 0.f, DebugItem.Color, DebugItem.Message, false, DebugItem.TextScale); break;
			case EDrawDebugItemType::DirectionalArrow: DrawDebugDirectionalArrow(InAnimInstance->GetSkelMeshComponent()->GetWorld(), DebugItem.StartLoc, DebugItem.EndLoc, DebugItem.Size, DebugItem.Color, DebugItem.bPersistentLines, DebugItem.LifeTime, DebugItem.DepthPriority, DebugItem.Thickness); break;
			case EDrawDebugItemType::Sphere: DrawDebugSphere(InAnimInstance->GetSkelMeshComponent()->GetWorld(), DebugItem.Center, DebugItem.Radius, DebugItem.Segments, DebugItem.Color, DebugItem.bPersistentLines, DebugItem.LifeTime, DebugItem.DepthPriority, DebugItem.Thickness); break;
			case EDrawDebugItemType::Line: DrawDebugLine(InAnimInstance->GetSkelMeshComponent()->GetWorld(), DebugItem.StartLoc, DebugItem.EndLoc, DebugItem.Color, DebugItem.bPersistentLines, DebugItem.LifeTime, DebugItem.DepthPriority, DebugItem.Thickness); break;
			case EDrawDebugItemType::CoordinateSystem: DrawDebugCoordinateSystem(InAnimInstance->GetSkelMeshComponent()->GetWorld(), DebugItem.StartLoc, DebugItem.Rotation, DebugItem.Size, DebugItem.bPersistentLines, DebugItem.LifeTime, DebugItem.DepthPriority, DebugItem.Thickness); break;
			case EDrawDebugItemType::Point: DrawDebugPoint(InAnimInstance->GetSkelMeshComponent()->GetWorld(), DebugItem.StartLoc, DebugItem.Size, DebugItem.Color, DebugItem.bPersistentLines, DebugItem.LifeTime, DebugItem.DepthPriority); break;
		}
	}
#endif

#if ENABLE_ANIM_LOGGING
	FMessageLog MessageLog(NAME_AnimBlueprintLog);
	const TArray<FLogMessageEntry>* Messages = LoggedMessagesMap.Find(NAME_Update);
	if (ensureMsgf(Messages, TEXT("PreUpdate isn't called. This could potentially cause other issues.")))
	{
		for (const FLogMessageEntry& Message : *Messages)
		{
			MessageLog.Message(Message.Key, Message.Value);
		}
	}
#endif
}

void FAnimInstanceProxy::PostEvaluate(UAnimInstance* InAnimInstance)
{
	DECLARE_SCOPE_HIERARCHICAL_COUNTER_FUNC()

	ClearObjects();

#if ENABLE_ANIM_LOGGING
	FMessageLog MessageLog(NAME_AnimBlueprintLog);
	if(const TArray<FLogMessageEntry>* Messages = LoggedMessagesMap.Find(NAME_Evaluate))
	{
		for (const FLogMessageEntry& Message : *Messages)
		{
			MessageLog.Message(Message.Key, Message.Value);
		}
	}
#endif
}

void FAnimInstanceProxy::InitializeObjects(UAnimInstance* InAnimInstance)
{
	DECLARE_SCOPE_HIERARCHICAL_COUNTER_FUNC()

	SkeletalMeshComponent = InAnimInstance->GetSkelMeshComponent();
<<<<<<< HEAD
	if(SkeletalMeshComponent->GetAnimInstance())
	{
		MainInstanceProxy = &SkeletalMeshComponent->GetAnimInstance()->GetProxyOnAnyThread<FAnimInstanceProxy>();
=======
	if(UAnimInstance* MainAnimInstance = SkeletalMeshComponent->GetAnimInstance())
	{
		MainInstanceProxy = &MainAnimInstance->GetProxyOnAnyThread<FAnimInstanceProxy>();
		MainMontageEvaluationData = InAnimInstance->IsUsingMainInstanceMontageEvaluationData() ? &MainInstanceProxy->MontageEvaluationData : &MontageEvaluationData;
>>>>>>> 6bbb88c8
	}

	if (SkeletalMeshComponent->SkeletalMesh != nullptr)
	{
		Skeleton = SkeletalMeshComponent->SkeletalMesh->GetSkeleton();
	}
	else
	{
		Skeleton = nullptr;
	}

	// Calculate the number of skipped frames after this one due to URO and store it on our evaluation and update counters
	const FAnimUpdateRateParameters* RateParams = SkeletalMeshComponent->AnimUpdateRateParams;

	NumUroSkippedFrames_Update = 0;
	NumUroSkippedFrames_Eval = 0;
	if(RateParams)
	{
		const bool bDoUro = SkeletalMeshComponent->ShouldUseUpdateRateOptimizations();
		if(bDoUro)
		{
			NumUroSkippedFrames_Update = RateParams->UpdateRate - 1;

			const bool bDoEvalOptimization = RateParams->DoEvaluationRateOptimizations();
			if(bDoEvalOptimization)
			{
				NumUroSkippedFrames_Eval = RateParams->EvaluationRate - 1;
			}
		}
		else if(SkeletalMeshComponent->IsUsingExternalTickRateControl())
		{
			NumUroSkippedFrames_Update = NumUroSkippedFrames_Eval = SkeletalMeshComponent->GetExternalTickRate();
		}
	}

	UpdateCounter.SetMaxSkippedFrames(NumUroSkippedFrames_Update);
	EvaluationCounter.SetMaxSkippedFrames(NumUroSkippedFrames_Eval);
}

void FAnimInstanceProxy::ClearObjects()
{
	SkeletalMeshComponent = nullptr;
	MainInstanceProxy = nullptr;
	Skeleton = nullptr;
}

FAnimTickRecord& FAnimInstanceProxy::CreateUninitializedTickRecord(FAnimGroupInstance*& OutSyncGroupPtr, FName GroupName)
<<<<<<< HEAD
{
	// Find or create the sync group if there is one
	OutSyncGroupPtr = nullptr;
	if (GroupName != NAME_None)
	{
		FSyncGroupMap& SyncGroupMap = SyncGroupMaps[GetSyncGroupWriteIndex()];
		OutSyncGroupPtr = &SyncGroupMap.FindOrAdd(GroupName);
	}

	// Create the record
	FAnimTickRecord* TickRecord = new ((OutSyncGroupPtr != nullptr) ? OutSyncGroupPtr->ActivePlayers : UngroupedActivePlayerArrays[GetSyncGroupWriteIndex()]) FAnimTickRecord();
	return *TickRecord;
=======
{
PRAGMA_DISABLE_DEPRECATION_WARNINGS
	return Sync.CreateUninitializedTickRecord(OutSyncGroupPtr, GroupName);
PRAGMA_ENABLE_DEPRECATION_WARNINGS
}

FAnimTickRecord& FAnimInstanceProxy::CreateUninitializedTickRecordInScope(FAnimGroupInstance*& OutSyncGroupPtr, FName GroupName, EAnimSyncGroupScope Scope)
{
PRAGMA_DISABLE_DEPRECATION_WARNINGS
	return Sync.CreateUninitializedTickRecordInScope(*this, OutSyncGroupPtr, GroupName, Scope);
PRAGMA_ENABLE_DEPRECATION_WARNINGS
}

FAnimTickRecord& FAnimInstanceProxy::CreateUninitializedTickRecord(int32 GroupIndex, FAnimGroupInstance*& OutSyncGroupPtr)
{
	FName SyncGroupName = NAME_None;
	if(GroupIndex >= 0)
	{
		SyncGroupName = GetAnimClassInterface()->GetSyncGroupNames()[GroupIndex];
	}

PRAGMA_DISABLE_DEPRECATION_WARNINGS
	return CreateUninitializedTickRecord(OutSyncGroupPtr, SyncGroupName);
PRAGMA_ENABLE_DEPRECATION_WARNINGS
}

FAnimTickRecord& FAnimInstanceProxy::CreateUninitializedTickRecordInScope(int32 GroupIndex, EAnimSyncGroupScope Scope, FAnimGroupInstance*& OutSyncGroupPtr)
{
	FName SyncGroupName = NAME_None;
	if(GroupIndex >= 0)
	{
		SyncGroupName = GetAnimClassInterface()->GetSyncGroupNames()[GroupIndex];
	}

PRAGMA_DISABLE_DEPRECATION_WARNINGS
	return CreateUninitializedTickRecordInScope(OutSyncGroupPtr, SyncGroupName, Scope);
PRAGMA_ENABLE_DEPRECATION_WARNINGS
>>>>>>> 6bbb88c8
}

FAnimTickRecord& FAnimInstanceProxy::CreateUninitializedTickRecordInScope(FAnimGroupInstance*& OutSyncGroupPtr, FName GroupName, EAnimSyncGroupScope Scope)
{
	if (GroupName != NAME_None)
	{
		// If we have no main proxy or it is "this", force us to local
		if(MainInstanceProxy == nullptr || MainInstanceProxy == this)
		{
			Scope = EAnimSyncGroupScope::Local;
		}

		switch(Scope)
		{
		default:
			ensureMsgf(false, TEXT("FAnimInstanceProxy::CreateUninitializedTickRecordInScope: Scope has invalid value %d"), Scope);
			// Fall through

		case EAnimSyncGroupScope::Local:
			return CreateUninitializedTickRecord(OutSyncGroupPtr, GroupName);
		case EAnimSyncGroupScope::Component:
			// Forward to the main instance to sync with animations there in TickAssetPlayerInstances()
			return MainInstanceProxy->CreateUninitializedTickRecord(OutSyncGroupPtr, GroupName);
		}
	}
	
	return CreateUninitializedTickRecord(OutSyncGroupPtr, GroupName);
}

FAnimTickRecord& FAnimInstanceProxy::CreateUninitializedTickRecord(int32 GroupIndex, FAnimGroupInstance*& OutSyncGroupPtr)
{
	FName SyncGroupName = NAME_None;
	if(GroupIndex >= 0)
	{
		SyncGroupName = GetAnimClassInterface()->GetSyncGroupNames()[GroupIndex];
	}

	return CreateUninitializedTickRecord(OutSyncGroupPtr, SyncGroupName);
}

FAnimTickRecord& FAnimInstanceProxy::CreateUninitializedTickRecordInScope(int32 GroupIndex, EAnimSyncGroupScope Scope, FAnimGroupInstance*& OutSyncGroupPtr)
{
	FName SyncGroupName = NAME_None;
	if(GroupIndex >= 0)
	{
		SyncGroupName = GetAnimClassInterface()->GetSyncGroupNames()[GroupIndex];
	}

	return CreateUninitializedTickRecordInScope(OutSyncGroupPtr, SyncGroupName, Scope);
}

void FAnimInstanceProxy::MakeSequenceTickRecord(FAnimTickRecord& TickRecord, class UAnimSequenceBase* Sequence, bool bLooping, float PlayRate, float FinalBlendWeight, float& CurrentTime, FMarkerTickRecord& MarkerTickRecord) const
{
	TickRecord.SourceAsset = Sequence;
	TickRecord.TimeAccumulator = &CurrentTime;
	TickRecord.MarkerTickRecord = &MarkerTickRecord;
	TickRecord.PlayRateMultiplier = PlayRate;
	TickRecord.EffectiveBlendWeight = FinalBlendWeight;
	TickRecord.bLooping = bLooping;
}

void FAnimInstanceProxy::MakeBlendSpaceTickRecord(
	FAnimTickRecord& TickRecord, class UBlendSpace* BlendSpace, const FVector& BlendInput, TArray<FBlendSampleData>& BlendSampleDataCache, FBlendFilter& BlendFilter, 
	bool bLooping, float PlayRate, float FinalBlendWeight, float& CurrentTime, FMarkerTickRecord& MarkerTickRecord) const
{
	TickRecord.SourceAsset = BlendSpace;
	TickRecord.BlendSpace.BlendSpacePositionX = BlendInput.X;
	TickRecord.BlendSpace.BlendSpacePositionY = BlendInput.Y;
	// This way of making a tick record is deprecated, so just set to defaults here rather than changing the API
	TickRecord.BlendSpace.bTeleportToTime = false; 
	TickRecord.BlendSpace.bIsEvaluator = false;
	TickRecord.BlendSpace.BlendSampleDataCache = &BlendSampleDataCache;
	TickRecord.BlendSpace.BlendFilter = &BlendFilter;
	TickRecord.TimeAccumulator = &CurrentTime;
	TickRecord.MarkerTickRecord = &MarkerTickRecord;
	TickRecord.PlayRateMultiplier = PlayRate;
	TickRecord.EffectiveBlendWeight = FinalBlendWeight;
	TickRecord.bLooping = bLooping;
}

void FAnimInstanceProxy::MakePoseAssetTickRecord(FAnimTickRecord& TickRecord, class UPoseAsset* PoseAsset, float FinalBlendWeight) const
{
	TickRecord.SourceAsset = PoseAsset;
	TickRecord.EffectiveBlendWeight = FinalBlendWeight;
}

void FAnimInstanceProxy::SequenceAdvanceImmediate(UAnimSequenceBase* Sequence, bool bLooping, float PlayRate, float DeltaSeconds, float& CurrentTime, FMarkerTickRecord& MarkerTickRecord)
{
	FAnimTickRecord TickRecord;
PRAGMA_DISABLE_DEPRECATION_WARNINGS
	MakeSequenceTickRecord(TickRecord, Sequence, bLooping, PlayRate, /*FinalBlendWeight=*/ 1.0f, CurrentTime, MarkerTickRecord);
PRAGMA_ENABLE_DEPRECATION_WARNINGS

	FDeltaTimeRecord DeltaTimeRecord;
	TickRecord.DeltaTimeRecord = &DeltaTimeRecord;

	FAnimAssetTickContext TickContext(DeltaSeconds, RootMotionMode, true);
	TickRecord.SourceAsset->TickAssetPlayer(TickRecord, NotifyQueue, TickContext);
}

void FAnimInstanceProxy::BlendSpaceAdvanceImmediate(class UBlendSpace* BlendSpace, const FVector& BlendInput, TArray<FBlendSampleData>& BlendSampleDataCache, FBlendFilter& BlendFilter, bool bLooping, float PlayRate, float DeltaSeconds, float& CurrentTime, FMarkerTickRecord& MarkerTickRecord)
{
	FAnimTickRecord TickRecord;
PRAGMA_DISABLE_DEPRECATION_WARNINGS
	MakeBlendSpaceTickRecord(TickRecord, BlendSpace, BlendInput, BlendSampleDataCache, BlendFilter, bLooping, PlayRate, /*FinalBlendWeight=*/ 1.0f, CurrentTime, MarkerTickRecord);
PRAGMA_ENABLE_DEPRECATION_WARNINGS

	FDeltaTimeRecord DeltaTimeRecord;
	TickRecord.DeltaTimeRecord = &DeltaTimeRecord;

	FAnimAssetTickContext TickContext(DeltaSeconds, RootMotionMode, true);
	TickRecord.SourceAsset->TickAssetPlayer(TickRecord, NotifyQueue, TickContext);
}

void FAnimInstanceProxy::TickAssetPlayerInstances()
{
PRAGMA_DISABLE_DEPRECATION_WARNINGS
	TickAssetPlayerInstances(CurrentDeltaSeconds);
PRAGMA_ENABLE_DEPRECATION_WARNINGS
}

void FAnimInstanceProxy::TickAssetPlayerInstances(float InDeltaSeconds)
{
<<<<<<< HEAD
	DECLARE_SCOPE_HIERARCHICAL_COUNTER_FUNC()

	SCOPE_CYCLE_COUNTER(STAT_TickAssetPlayerInstances);

	// Handle all players inside sync groups
	FSyncGroupMap& SyncGroupMap = SyncGroupMaps[GetSyncGroupWriteIndex()];
	const FSyncGroupMap& PreviousSyncGroupMap = SyncGroupMaps[GetSyncGroupReadIndex()];
	TArray<FAnimTickRecord>& UngroupedActivePlayers = UngroupedActivePlayerArrays[GetSyncGroupWriteIndex()];

	for (auto& SyncGroupPair : SyncGroupMap)
	{
		FAnimGroupInstance& SyncGroup = SyncGroupPair.Value;
	
		if (SyncGroup.ActivePlayers.Num() > 0)
		{
			const FAnimGroupInstance* PreviousGroup = PreviousSyncGroupMap.Find(SyncGroupPair.Key);
			SyncGroup.Prepare(PreviousGroup);

			UE_LOG(LogAnimMarkerSync, Log, TEXT("Ticking Group [%s] GroupLeader [%d]"), *SyncGroupPair.Key.ToString(), SyncGroup.GroupLeaderIndex);

			const bool bOnlyOneAnimationInGroup = SyncGroup.ActivePlayers.Num() == 1;

			// Tick the group leader
			FAnimAssetTickContext TickContext(DeltaSeconds, RootMotionMode, bOnlyOneAnimationInGroup, SyncGroup.ValidMarkers);
			if (PreviousGroup)
			{
				const FMarkerSyncAnimPosition& EndPosition = PreviousGroup->MarkerTickContext.GetMarkerSyncEndPosition();
				if ( EndPosition.IsValid() &&
				     (EndPosition.PreviousMarkerName == NAME_None || SyncGroup.ValidMarkers.Contains(EndPosition.PreviousMarkerName)) &&
					 (EndPosition.NextMarkerName == NAME_None || SyncGroup.ValidMarkers.Contains(EndPosition.NextMarkerName)))
				{
					TickContext.MarkerTickContext.SetMarkerSyncStartPosition(EndPosition);
				}
			}

#if DO_CHECK
			//For debugging UE-54705
			FName InitialMarkerPrevious = TickContext.MarkerTickContext.GetMarkerSyncStartPosition().PreviousMarkerName;
			FName InitialMarkerEnd = TickContext.MarkerTickContext.GetMarkerSyncStartPosition().NextMarkerName;
			const bool bIsLeaderRecordValidPre = SyncGroup.ActivePlayers[0].MarkerTickRecord->IsValid(SyncGroup.ActivePlayers[0].bLooping);
			FMarkerTickRecord LeaderPreMarkerTickRecord = *SyncGroup.ActivePlayers[0].MarkerTickRecord;
#endif

			// initialize to invalidate first
			ensureMsgf(SyncGroup.GroupLeaderIndex == INDEX_NONE, TEXT("SyncGroup %s had a non -1 group leader index of %d in asset %s"), *SyncGroupPair.Key.ToString(), SyncGroup.GroupLeaderIndex, *GetNameSafe(SkeletalMeshComponent));
			int32 GroupLeaderIndex = 0;
			for (; GroupLeaderIndex < SyncGroup.ActivePlayers.Num(); ++GroupLeaderIndex)
			{
				FAnimTickRecord& GroupLeader = SyncGroup.ActivePlayers[GroupLeaderIndex];
				// if it has leader score
				SCOPE_CYCLE_COUNTER(STAT_TickAssetPlayerInstance);
				FScopeCycleCounterUObject Scope(GroupLeader.SourceAsset);
				GroupLeader.SourceAsset->TickAssetPlayer(GroupLeader, NotifyQueue, TickContext);

				if (RootMotionMode == ERootMotionMode::RootMotionFromEverything && TickContext.RootMotionMovementParams.bHasRootMotion)
				{
					ExtractedRootMotion.AccumulateWithBlend(TickContext.RootMotionMovementParams, GroupLeader.GetRootMotionWeight());
				}

				// if we're not using marker based sync, we don't care, get out
				if (TickContext.CanUseMarkerPosition() == false)
				{
					SyncGroup.GroupLeaderIndex = GroupLeaderIndex;
					break;
				}
				// otherwise, the new position should contain the valid position for end, otherwise, we don't know where to sync to
				else if (TickContext.MarkerTickContext.IsMarkerSyncEndValid())
				{
					// if this leader contains correct position, break
					SyncGroup.MarkerTickContext = TickContext.MarkerTickContext;
					SyncGroup.GroupLeaderIndex = GroupLeaderIndex;
					UE_LOG(LogAnimMarkerSync, Log, TEXT("Previous Sync Group Marker Tick Context :\n%s"), *SyncGroup.MarkerTickContext.ToString());
					UE_LOG(LogAnimMarkerSync, Log, TEXT("New Sync Group Marker Tick Context :\n%s"), *TickContext.MarkerTickContext.ToString());
					break;
				}
				else
				{
					SyncGroup.GroupLeaderIndex = GroupLeaderIndex;
					UE_LOG(LogAnimMarkerSync, Log, TEXT("Invalid position from Leader %d. Trying next leader"), GroupLeaderIndex);
				}
			} 

			check(SyncGroup.GroupLeaderIndex != INDEX_NONE);
			// we found leader
			SyncGroup.Finalize(PreviousGroup);

			if (TickContext.CanUseMarkerPosition())
			{
				const FMarkerSyncAnimPosition& MarkerStart = TickContext.MarkerTickContext.GetMarkerSyncStartPosition();
				FName SyncGroupName = SyncGroupPair.Key;
				FAnimTickRecord& GroupLeader = SyncGroup.ActivePlayers[SyncGroup.GroupLeaderIndex];
				FString LeaderAnimName = GroupLeader.SourceAsset->GetName();

				//  Updated logic in search for cause of UE-54705
				const bool bStartMarkerValid = (MarkerStart.PreviousMarkerName == NAME_None) || SyncGroup.ValidMarkers.Contains(MarkerStart.PreviousMarkerName);
				const bool bEndMarkerValid = (MarkerStart.NextMarkerName == NAME_None) || SyncGroup.ValidMarkers.Contains(MarkerStart.NextMarkerName);

				if (!bStartMarkerValid)
				{
#if DO_CHECK
					FString ErrorMsg = FString(TEXT("Prev Marker name not valid for sync group.\n"));
					ErrorMsg += FString::Format(TEXT("\tMarker {0} : SyncGroupName {1} : Leader {2}\n"), { MarkerStart.PreviousMarkerName.ToString(), SyncGroupName.ToString(), LeaderAnimName });
					ErrorMsg += FString::Format(TEXT("\tInitalPrev {0} : InitialNext {1} : GroupLeaderIndex {2}\n"), { InitialMarkerPrevious.ToString(), InitialMarkerEnd.ToString(), GroupLeaderIndex });
					ErrorMsg += FString::Format(TEXT("\tLeader (0 index) was originally valid: {0} | Record: {1}\n"), { bIsLeaderRecordValidPre, LeaderPreMarkerTickRecord.ToString() });
					ErrorMsg += FString::Format(TEXT("\t Valid Markers : {0}\n"), { SyncGroup.ValidMarkers.Num() });
					for (int32 MarkerIndex = 0; MarkerIndex < SyncGroup.ValidMarkers.Num(); ++MarkerIndex)
					{
						ErrorMsg += FString::Format(TEXT("\t\t{0}) '{1}'\n"), {MarkerIndex, SyncGroup.ValidMarkers[MarkerIndex].ToString()});
					}
					ensureMsgf(false, TEXT("%s"), *ErrorMsg);
#endif
					TickContext.InvalidateMarkerSync();
				}
				else if (!bEndMarkerValid)
				{
#if DO_CHECK
					FString ErrorMsg = FString(TEXT("Next Marker name not valid for sync group.\n"));
					ErrorMsg += FString::Format(TEXT("\tMarker {0} : SyncGroupName {1} : Leader {2}\n"), { MarkerStart.NextMarkerName.ToString(), SyncGroupName.ToString(), LeaderAnimName });
					ErrorMsg += FString::Format(TEXT("\tInitalPrev {0} : InitialNext {1} : GroupLeaderIndex {2}\n"), { InitialMarkerPrevious.ToString(), InitialMarkerEnd.ToString(), GroupLeaderIndex });
					ErrorMsg += FString::Format(TEXT("\tLeader (0 index) was originally valid: {0} | Record: {1}\n"), { bIsLeaderRecordValidPre, LeaderPreMarkerTickRecord.ToString() });
					ErrorMsg += FString::Format(TEXT("\t Valid Markers : {0}\n"), { SyncGroup.ValidMarkers.Num() });
					for (int32 MarkerIndex = 0; MarkerIndex < SyncGroup.ValidMarkers.Num(); ++MarkerIndex)
					{
						ErrorMsg += FString::Format(TEXT("\t\t{0}) '{1}'\n"), { MarkerIndex, SyncGroup.ValidMarkers[MarkerIndex].ToString() });
					}
					ensureMsgf(false, TEXT("%s"), *ErrorMsg);
#endif
					TickContext.InvalidateMarkerSync();
				}
			}

			// Update everything else to follow the leader, if there is more followers
			if (SyncGroup.ActivePlayers.Num() > GroupLeaderIndex + 1)
			{
				// if we don't have a good leader, no reason to convert to follower
				// tick as leader
				TickContext.ConvertToFollower();
	
				for (int32 TickIndex = GroupLeaderIndex + 1; TickIndex < SyncGroup.ActivePlayers.Num(); ++TickIndex)
				{
					FAnimTickRecord& AssetPlayer = SyncGroup.ActivePlayers[TickIndex];
					{
						SCOPE_CYCLE_COUNTER(STAT_TickAssetPlayerInstance);
						FScopeCycleCounterUObject Scope(AssetPlayer.SourceAsset);
						TickContext.RootMotionMovementParams.Clear();
						AssetPlayer.SourceAsset->TickAssetPlayer(AssetPlayer, NotifyQueue, TickContext);
					}
					if (RootMotionMode == ERootMotionMode::RootMotionFromEverything && TickContext.RootMotionMovementParams.bHasRootMotion)
					{
						ExtractedRootMotion.AccumulateWithBlend(TickContext.RootMotionMovementParams, AssetPlayer.GetRootMotionWeight());
					}
				}
			}

#if ANIM_TRACE_ENABLED
			for(const FPassedMarker& PassedMarker : TickContext.MarkerTickContext.MarkersPassedThisTick)
			{
				TRACE_ANIM_SYNC_MARKER(CastChecked<UAnimInstance>(GetAnimInstanceObject()), PassedMarker);
			}
#endif
		}
	}

	// Handle the remaining ungrouped animation players
	for (int32 TickIndex = 0; TickIndex < UngroupedActivePlayers.Num(); ++TickIndex)
	{
		FAnimTickRecord& AssetPlayerToTick = UngroupedActivePlayers[TickIndex];
		const TArray<FName>* UniqueNames = AssetPlayerToTick.SourceAsset->GetUniqueMarkerNames();
		const TArray<FName>& ValidMarkers = UniqueNames ? *UniqueNames : FMarkerTickContext::DefaultMarkerNames;

		const bool bOnlyOneAnimationInGroup = true;
		FAnimAssetTickContext TickContext(DeltaSeconds, RootMotionMode, bOnlyOneAnimationInGroup, ValidMarkers);
		{
			SCOPE_CYCLE_COUNTER(STAT_TickAssetPlayerInstance);
			FScopeCycleCounterUObject Scope(AssetPlayerToTick.SourceAsset);
			AssetPlayerToTick.SourceAsset->TickAssetPlayer(AssetPlayerToTick, NotifyQueue, TickContext);
		}
		if (RootMotionMode == ERootMotionMode::RootMotionFromEverything && TickContext.RootMotionMovementParams.bHasRootMotion)
		{
			ExtractedRootMotion.AccumulateWithBlend(TickContext.RootMotionMovementParams, AssetPlayerToTick.GetRootMotionWeight());
		}

#if ANIM_TRACE_ENABLED
		for(const FPassedMarker& PassedMarker : TickContext.MarkerTickContext.MarkersPassedThisTick)
		{
			TRACE_ANIM_SYNC_MARKER(CastChecked<UAnimInstance>(GetAnimInstanceObject()), PassedMarker);
		}
#endif
	}
=======
	Sync.TickAssetPlayerInstances(*this, InDeltaSeconds);
	Sync.TickSyncGroupWriteIndex();
>>>>>>> 6bbb88c8
}

void FAnimInstanceProxy::AddAnimNotifies(const TArray<FAnimNotifyEventReference>& NewNotifies, const float InstanceWeight)
{
	NotifyQueue.AddAnimNotifies(true, NewNotifies, InstanceWeight);
}

int32 FAnimInstanceProxy::GetSyncGroupIndexFromName(FName SyncGroupName) const
{
	if (AnimClassInterface)
	{
		return AnimClassInterface->GetSyncGroupIndex(SyncGroupName);
	}
	return INDEX_NONE;
}

bool FAnimInstanceProxy::GetTimeToClosestMarker(FName SyncGroup, FName MarkerName, float& OutMarkerTime) const
{
<<<<<<< HEAD
	const FSyncGroupMap& SyncGroupMap = SyncGroupMaps[GetSyncGroupReadIndex()];

	if (const FAnimGroupInstance* SyncGroupInstancePtr = SyncGroupMap.Find(SyncGroup))
	{
		if (SyncGroupInstancePtr->bCanUseMarkerSync && SyncGroupInstancePtr->ActivePlayers.IsValidIndex(SyncGroupInstancePtr->GroupLeaderIndex))
		{
			const FMarkerSyncAnimPosition& EndPosition = SyncGroupInstancePtr->MarkerTickContext.GetMarkerSyncEndPosition();
			const FAnimTickRecord& Leader = SyncGroupInstancePtr->ActivePlayers[SyncGroupInstancePtr->GroupLeaderIndex];
			if (EndPosition.PreviousMarkerName == MarkerName)
			{
				OutMarkerTime = Leader.MarkerTickRecord->PreviousMarker.TimeToMarker;
				return true;
			}
			else if (EndPosition.NextMarkerName == MarkerName)
			{
				OutMarkerTime = Leader.MarkerTickRecord->NextMarker.TimeToMarker;
				return true;
			}
		}
	}
	return false;
=======
	return Sync.GetTimeToClosestMarker(SyncGroup, MarkerName, OutMarkerTime);
>>>>>>> 6bbb88c8
}

void FAnimInstanceProxy::AddAnimNotifyFromGeneratedClass(int32 NotifyIndex)
{
	if(NotifyIndex==INDEX_NONE)
	{
		return;
	}

	if (AnimClassInterface)
	{
		check(AnimClassInterface->GetAnimNotifies().IsValidIndex(NotifyIndex));
		const FAnimNotifyEvent* Notify = &AnimClassInterface->GetAnimNotifies()[NotifyIndex];
		NotifyQueue.AddAnimNotify(Notify, IAnimClassInterface::GetActualAnimClass(AnimClassInterface));
	}
}

bool FAnimInstanceProxy::HasMarkerBeenHitThisFrame(FName SyncGroup, FName MarkerName) const
{
<<<<<<< HEAD
	const FSyncGroupMap& SyncGroupMap = SyncGroupMaps[GetSyncGroupReadIndex()];

	if (const FAnimGroupInstance* SyncGroupInstancePtr = SyncGroupMap.Find(SyncGroup))
	{
		if (SyncGroupInstancePtr->bCanUseMarkerSync)
		{
			return SyncGroupInstancePtr->MarkerTickContext.MarkersPassedThisTick.ContainsByPredicate([&MarkerName](const FPassedMarker& PassedMarker) -> bool
			{
				return PassedMarker.PassedMarkerName == MarkerName;
			});
		}
	}
	return false;
=======
	return Sync.HasMarkerBeenHitThisFrame(SyncGroup, MarkerName);
>>>>>>> 6bbb88c8
}

bool FAnimInstanceProxy::IsSyncGroupBetweenMarkers(FName InSyncGroupName, FName PreviousMarker, FName NextMarker, bool bRespectMarkerOrder) const
{
	return Sync.IsSyncGroupBetweenMarkers(InSyncGroupName, PreviousMarker, NextMarker, bRespectMarkerOrder);
}

FMarkerSyncAnimPosition FAnimInstanceProxy::GetSyncGroupPosition(FName InSyncGroupName) const
{
<<<<<<< HEAD
	const FSyncGroupMap& SyncGroupMap = SyncGroupMaps[GetSyncGroupReadIndex()];

	if (const FAnimGroupInstance* SyncGroupInstancePtr = SyncGroupMap.Find(InSyncGroupName))
	{
		if (SyncGroupInstancePtr->bCanUseMarkerSync && SyncGroupInstancePtr->MarkerTickContext.IsMarkerSyncEndValid())
		{
			return SyncGroupInstancePtr->MarkerTickContext.GetMarkerSyncEndPosition();
		}
	}
=======
	return Sync.GetSyncGroupPosition(InSyncGroupName);
}
>>>>>>> 6bbb88c8

bool FAnimInstanceProxy::IsSyncGroupValid(FName InSyncGroupName) const
{
	return Sync.IsSyncGroupValid(InSyncGroupName);
}


void FAnimInstanceProxy::ReinitializeSlotNodes()
{
	SlotNameToTrackerIndex.Reset();
	SlotWeightTracker[0].Reset();
	SlotWeightTracker[1].Reset();
	
	// Increment counter
	SlotNodeInitializationCounter.Increment();
}

void FAnimInstanceProxy::RegisterSlotNodeWithAnimInstance(const FName& SlotNodeName)
{
	// verify if same slot node name exists
	// then warn users, this is invalid
	if (SlotNameToTrackerIndex.Contains(SlotNodeName))
	{
		UClass* ActualAnimClass = IAnimClassInterface::GetActualAnimClass(GetAnimClassInterface());
		FString ClassNameString = ActualAnimClass ? ActualAnimClass->GetName() : FString("Unavailable");
		if (IsInGameThread())
		{
			// message log access means we need to run this in the game thread
		FMessageLog("AnimBlueprintLog").Warning(FText::Format(LOCTEXT("AnimInstance_SlotNode", "SLOTNODE: '{0}' in animation instance class {1} already exists. Remove duplicates from the animation graph for this class."), FText::FromString(SlotNodeName.ToString()), FText::FromString(ClassNameString)));
		}
		else
		{
			UE_LOG(LogAnimation, Warning, TEXT("SLOTNODE: '%s' in animation instance class %s already exists. Remove duplicates from the animation graph for this class."), *SlotNodeName.ToString(), *ClassNameString);
		}
		return;
	}

	int32 SlotIndex = SlotWeightTracker[0].Num();

	SlotNameToTrackerIndex.Add(SlotNodeName, SlotIndex);
	SlotWeightTracker[0].Add(FMontageActiveSlotTracker());
	SlotWeightTracker[1].Add(FMontageActiveSlotTracker());
}

void FAnimInstanceProxy::UpdateSlotNodeWeight(const FName& SlotNodeName, float InMontageLocalWeight, float InNodeGlobalWeight)
{
	const int32* TrackerIndexPtr = SlotNameToTrackerIndex.Find(SlotNodeName);
	if (TrackerIndexPtr)
	{
		FMontageActiveSlotTracker& Tracker = SlotWeightTracker[GetBufferWriteIndex()][*TrackerIndexPtr];
		Tracker.MontageLocalWeight = InMontageLocalWeight;
		Tracker.NodeGlobalWeight = InNodeGlobalWeight;

		// Count as relevant if we are weighted in
		Tracker.bIsRelevantThisTick = Tracker.bIsRelevantThisTick || FAnimWeight::IsRelevant(InMontageLocalWeight);
	}
}

bool FAnimInstanceProxy::GetSlotInertializationRequest(const FName& SlotName, float& OutDuration)
{
	const FName GroupName = Skeleton ? Skeleton->GetSlotGroupName(SlotName) : NAME_None;
	if (const float* RequestDuration = GetSlotGroupInertializationRequestMap().Find(GroupName))
	{
		OutDuration = *RequestDuration;
		return true;
	}

	return false;
}

void FAnimInstanceProxy::ClearSlotNodeWeights()
{
	TArray<FMontageActiveSlotTracker>& SlotWeightTracker_Read = SlotWeightTracker[GetBufferReadIndex()];
	TArray<FMontageActiveSlotTracker>& SlotWeightTracker_Write = SlotWeightTracker[GetBufferWriteIndex()];

	for (int32 TrackerIndex = 0; TrackerIndex < SlotWeightTracker_Write.Num(); TrackerIndex++)
	{
		SlotWeightTracker_Write[TrackerIndex] = FMontageActiveSlotTracker();
		SlotWeightTracker_Write[TrackerIndex].bWasRelevantOnPreviousTick = SlotWeightTracker_Read[TrackerIndex].bIsRelevantThisTick;
	}
}

bool FAnimInstanceProxy::IsSlotNodeRelevantForNotifies(const FName& SlotNodeName) const
{
	const int32* TrackerIndexPtr = SlotNameToTrackerIndex.Find(SlotNodeName);
	if (TrackerIndexPtr)
	{
		const FMontageActiveSlotTracker& Tracker = SlotWeightTracker[GetBufferReadIndex()][*TrackerIndexPtr];
		return (Tracker.bIsRelevantThisTick || Tracker.bWasRelevantOnPreviousTick);
	}

	return false;
}

float FAnimInstanceProxy::GetSlotNodeGlobalWeight(const FName& SlotNodeName) const
{
	const int32* TrackerIndexPtr = SlotNameToTrackerIndex.Find(SlotNodeName);
	if (TrackerIndexPtr)
	{
		const FMontageActiveSlotTracker& Tracker = SlotWeightTracker[GetBufferReadIndex()][*TrackerIndexPtr];
		return Tracker.NodeGlobalWeight;
	}

	return 0.f;
}

float FAnimInstanceProxy::GetSlotMontageGlobalWeight(const FName& SlotNodeName) const
{
	const int32* TrackerIndexPtr = SlotNameToTrackerIndex.Find(SlotNodeName);
	if (TrackerIndexPtr)
	{
		const FMontageActiveSlotTracker& Tracker = SlotWeightTracker[GetBufferReadIndex()][*TrackerIndexPtr];
		return Tracker.MontageLocalWeight * Tracker.NodeGlobalWeight;
	}

	return 0.f;
}

float FAnimInstanceProxy::GetSlotMontageLocalWeight(const FName& SlotNodeName) const
{
	const int32* TrackerIndexPtr = SlotNameToTrackerIndex.Find(SlotNodeName);
	if (TrackerIndexPtr)
	{
		const FMontageActiveSlotTracker& Tracker = SlotWeightTracker[GetBufferReadIndex()][*TrackerIndexPtr];
		return Tracker.MontageLocalWeight;
	}

	return 0.f;
}

float FAnimInstanceProxy::CalcSlotMontageLocalWeight(const FName& SlotNodeName) const
{
	float out_SlotNodeLocalWeight, out_SourceWeight, out_TotalNodeWeight;
	GetSlotWeight(SlotNodeName, out_SlotNodeLocalWeight, out_SourceWeight, out_TotalNodeWeight);

	return out_SlotNodeLocalWeight;
}

const FAnimNode_Base* FAnimInstanceProxy::GetCheckedNodeFromIndexUntyped(int32 NodeIdx, UScriptStruct* RequiredStructType) const
{
	const FAnimNode_Base* NodePtr = nullptr;
	if (AnimClassInterface)
	{
		const TArray<FStructProperty*>& AnimNodeProperties = AnimClassInterface->GetAnimNodeProperties();
		const int32 InstanceIdx = AnimNodeProperties.Num() - 1 - NodeIdx;

		if (AnimNodeProperties.IsValidIndex(InstanceIdx))
		{
			FStructProperty* NodeProperty = AnimNodeProperties[InstanceIdx];

			if (NodeProperty->Struct->IsChildOf(RequiredStructType))
			{
				NodePtr = NodeProperty->ContainerPtrToValuePtr<FAnimNode_Base>(AnimInstanceObject);
			}
			else
			{
				checkfSlow(false, TEXT("Requested a node of type %s but found node of type %s"), *RequiredStructType->GetName(), *NodeProperty->Struct->GetName());
			}
		}
		else
		{
			checkfSlow(false, TEXT("Requested node of type %s at index %d/%d, index out of bounds."), *RequiredStructType->GetName(), NodeIdx, InstanceIdx);
		}
	}

	checkfSlow(NodePtr, TEXT("Requested node at index %d not found!"), NodeIdx);

	return NodePtr;
}

FAnimNode_Base* FAnimInstanceProxy::GetCheckedMutableNodeFromIndexUntyped(int32 NodeIdx, UScriptStruct* RequiredStructType)
{
	return const_cast<FAnimNode_Base*>(GetCheckedNodeFromIndexUntyped(NodeIdx, RequiredStructType));
}

const FAnimNode_Base* FAnimInstanceProxy::GetNodeFromIndexUntyped(int32 NodeIdx, UScriptStruct* RequiredStructType) const
{
	const FAnimNode_Base* NodePtr = nullptr;
	if (AnimClassInterface)
	{
		const TArray<FStructProperty*>& AnimNodeProperties = AnimClassInterface->GetAnimNodeProperties();
		const int32 InstanceIdx = AnimNodeProperties.Num() - 1 - NodeIdx;

		if (AnimNodeProperties.IsValidIndex(InstanceIdx))
		{
			FStructProperty* NodeProperty = AnimNodeProperties[InstanceIdx];

			if (NodeProperty->Struct->IsChildOf(RequiredStructType))
			{
				NodePtr = NodeProperty->ContainerPtrToValuePtr<FAnimNode_Base>(AnimInstanceObject);
			}
		}
	}

	return NodePtr;
}

FAnimNode_Base* FAnimInstanceProxy::GetMutableNodeFromIndexUntyped(int32 NodeIdx, UScriptStruct* RequiredStructType)
{
	return const_cast<FAnimNode_Base*>(GetNodeFromIndexUntyped(NodeIdx, RequiredStructType));
}

void FAnimInstanceProxy::RecalcRequiredBones(USkeletalMeshComponent* Component, UObject* Asset)
{
	DECLARE_SCOPE_HIERARCHICAL_COUNTER_FUNC()

	RequiredBones.InitializeTo(Component->RequiredBones, FCurveEvaluationOption(Component->GetAllowedAnimCurveEvaluate(), &Component->GetDisallowedAnimCurvesEvaluation(), Component->GetPredictedLODLevel()), *Asset);

	// If there is a ref pose override, we want to replace ref pose in RequiredBones
	// Update ref pose in required bones structure (either set it, or clear it, depending on if one is set on the Component)
	RequiredBones.SetRefPoseOverride(Component->GetRefPoseOverride());

	// If this instance can accept input poses, initialise the input pose container
	if(DefaultLinkedInstanceInputNode)
	{
		DefaultLinkedInstanceInputNode->CachedInputPose.SetBoneContainer(&RequiredBones);
	}

	// When RequiredBones mapping has changed, AnimNodes need to update their bones caches. 
	bBoneCachesInvalidated = true;
}

void FAnimInstanceProxy::RecalcRequiredCurves(const FCurveEvaluationOption& CurveEvalOption)
{
	DECLARE_SCOPE_HIERARCHICAL_COUNTER_FUNC()

	RequiredBones.CacheRequiredAnimCurveUids(CurveEvalOption);
	bBoneCachesInvalidated = true;
}

void FAnimInstanceProxy::UpdateAnimation()
{
	LLM_SCOPE(ELLMTag::Animation);
	DECLARE_SCOPE_HIERARCHICAL_COUNTER_FUNC()

	FMemMark Mark(FMemStack::Get());

<<<<<<< HEAD
	// Process internal batched property copies
	if(AnimClassInterface)
	{
		PropertyAccess::ProcessCopies(GetAnimInstanceObject(), AnimClassInterface->GetPropertyAccessLibrary(), EPropertyAccessCopyBatch::InternalBatched);
	}

=======
>>>>>>> 6bbb88c8
#if WITH_EDITORONLY_DATA
	UpdatedNodesThisFrame.Reset();
	NodeInputAttributesThisFrame.Reset();
	NodeOutputAttributesThisFrame.Reset();
	NodeSyncsThisFrame.Reset();
#endif

	FAnimationUpdateSharedContext SharedContext;
	FAnimationUpdateContext Context(this, CurrentDeltaSeconds, &SharedContext);

	if(AnimClassInterface && AnimClassInterface->GetAnimBlueprintFunctions().Num() > 0)
	{
		Context.SetNodeId(AnimClassInterface->GetAnimBlueprintFunctions()[0].OutputPoseNodeIndex);
	}

	UpdateAnimation_WithRoot(Context, RootNode, NAME_AnimGraph);

	// Tick syncing
	Sync.TickAssetPlayerInstances(*this, CurrentDeltaSeconds);
}

void FAnimInstanceProxy::UpdateAnimation_WithRoot(const FAnimationUpdateContext& InContext, FAnimNode_Base* InRootNode, FName InLayerName)
{
	DECLARE_SCOPE_HIERARCHICAL_COUNTER_FUNC()

	ANIM_MT_SCOPE_CYCLE_COUNTER(ProxyUpdateAnimation, !IsInGameThread());
	FScopeCycleCounterUObject AnimScope(GetAnimInstanceObject());

	if(InRootNode == RootNode)
	{
		if(bInitializeSubsystems && AnimClassInterface)
		{
			AnimClassInterface->ForEachSubsystem(GetAnimInstanceObject(), [this](const FAnimSubsystemInstanceContext& InContext)
			{
				InContext.SubsystemInstance.Initialize_WorkerThread();
				return EAnimSubsystemEnumeration::Continue;
			});
			bInitializeSubsystems = false;
		}
		
		if(bDeferRootNodeInitialization)
		{
			InitializeRootNode_WithRoot(RootNode);

			if(AnimClassInterface)
			{
				// Initialize linked sub graphs
				for(const FStructProperty* LayerNodeProperty : AnimClassInterface->GetLinkedAnimLayerNodeProperties())
				{
					if(FAnimNode_LinkedAnimLayer* LayerNode = LayerNodeProperty->ContainerPtrToValuePtr<FAnimNode_LinkedAnimLayer>(AnimInstanceObject))
					{
						if(UAnimInstance* LinkedInstance = LayerNode->GetTargetInstance<UAnimInstance>())
						{
							FAnimationInitializeContext InitContext(this);
							LayerNode->InitializeSubGraph_AnyThread(InitContext);
							FAnimationCacheBonesContext CacheBonesContext(this);
							LayerNode->CacheBonesSubGraph_AnyThread(CacheBonesContext);
						}
					}
				}
			}

			bDeferRootNodeInitialization = false;
		}

		// Call the correct override point if this is the root node
		CacheBones();
	}
	else
	{
		CacheBones_WithRoot(InRootNode);
	}

	// update native update
	if(!bUpdatingRoot)
	{
		// Make sure we only update this once the first time we update, as we can re-call this function
		// from other linked instances with grouped layers
		if(FrameCounterForUpdate != GFrameCounter)
		{
			if(AnimClassInterface)
			{
				AnimClassInterface->ForEachSubsystem(GetAnimInstanceObject(), [this](const FAnimSubsystemInstanceContext& InContext)
				{
					FAnimSubsystemParallelUpdateContext Context(InContext, *this, CurrentDeltaSeconds);
					InContext.Subsystem.OnPreUpdate_WorkerThread(Context);
					return EAnimSubsystemEnumeration::Continue;
				});
			}

			{
				SCOPE_CYCLE_COUNTER(STAT_NativeThreadSafeUpdateAnimation);
				CastChecked<UAnimInstance>(GetAnimInstanceObject())->NativeThreadSafeUpdateAnimation(CurrentDeltaSeconds);
			}

			{
				SCOPE_CYCLE_COUNTER(STAT_BlueprintUpdateAnimation);
				CastChecked<UAnimInstance>(GetAnimInstanceObject())->BlueprintThreadSafeUpdateAnimation(CurrentDeltaSeconds);
			}

			{
				SCOPE_CYCLE_COUNTER(STAT_NativeUpdateAnimation);
				Update(CurrentDeltaSeconds);
			}

			if(AnimClassInterface)
			{
				AnimClassInterface->ForEachSubsystem(GetAnimInstanceObject(), [this](const FAnimSubsystemInstanceContext& InContext)
				{
					FAnimSubsystemParallelUpdateContext Context(InContext, *this, CurrentDeltaSeconds);
					InContext.Subsystem.OnPostUpdate_WorkerThread(Context);
					return EAnimSubsystemEnumeration::Continue;
				});
			}
			
			FrameCounterForUpdate = GFrameCounter;
		}
	}

	// Update root
	{
		// We re-enter this function when we call layer graphs linked to the main graph. In these cases we
		// dont want to perform duplicate work
		TGuardValue<bool> ScopeGuard(bUpdatingRoot, true);

		// Anything syncing within this scope is subject to sync groups.
		// We only enable syncing here for the main instance or post process instance
		const bool bEnableSyncScope = GetAnimInstanceObject() == GetSkelMeshComponent()->GetAnimInstance() || GetAnimInstanceObject() == GetSkelMeshComponent()->GetPostProcessInstance();
		UE::Anim::TOptionalScopedGraphMessage<UE::Anim::FAnimSyncGroupScope> Message(bEnableSyncScope, InContext, InContext);

		// update all nodes
		if(InRootNode == RootNode)
		{
			// Call the correct override point if this is the root node
			UpdateAnimationNode(InContext);
		}
		else
		{
			UpdateAnimationNode_WithRoot(InContext, InRootNode, InLayerName);
		}
	}
}

void FAnimInstanceProxy::PreEvaluateAnimation(UAnimInstance* InAnimInstance)
{
	DECLARE_SCOPE_HIERARCHICAL_COUNTER_FUNC()

	InitializeObjects(InAnimInstance);

	// Re-cache Component Transforms if needed
	// When playing root motion is the CharacterMovementComp who triggers the animation update and this happens before root motion is consumed and the position of the character is updated for this frame
	// which means that at the point ComponentTransform is cached in the PreUpdate function it contain the previous frame transform
	if (SkeletalMeshComponent && SkeletalMeshComponent->IsPlayingRootMotion())
	{
		ComponentTransform = SkeletalMeshComponent->GetComponentTransform();
		ComponentRelativeTransform = SkeletalMeshComponent->GetRelativeTransform();
		ActorTransform = SkeletalMeshComponent->GetOwner() ? SkeletalMeshComponent->GetOwner()->GetActorTransform() : FTransform::Identity;
	}

#if ENABLE_ANIM_LOGGING
	LoggedMessagesMap.FindOrAdd(NAME_Evaluate).Reset();
#endif
}

void FAnimInstanceProxy::EvaluateAnimation(FPoseContext& Output)
{
	EvaluateAnimation_WithRoot(Output, RootNode);
}

void FAnimInstanceProxy::EvaluateAnimation_WithRoot(FPoseContext& Output, FAnimNode_Base* InRootNode)
{
	TRACE_SCOPED_ANIM_GRAPH(Output);
	DECLARE_SCOPE_HIERARCHICAL_COUNTER_FUNC()

	ANIM_MT_SCOPE_CYCLE_COUNTER(EvaluateAnimInstance, !IsInGameThread());

	if(InRootNode == RootNode)
	{
		// Call the correct override point if this is the root node
		CacheBones();
	}
	else
	{
		CacheBones_WithRoot(InRootNode);
	}

	// Evaluate native code if implemented, otherwise evaluate the node graph
	if (!Evaluate_WithRoot(Output, InRootNode))
	{
		EvaluateAnimationNode_WithRoot(Output, InRootNode);
	}
}

void FAnimInstanceProxy::CacheBones()
{
	DECLARE_SCOPE_HIERARCHICAL_COUNTER_FUNC()

	// If bone caches have been invalidated, have AnimNodes refresh those.
	if (bBoneCachesInvalidated && RootNode)
	{
		CacheBonesRecursionCounter++;

		CachedBonesCounter.Increment();
		FAnimationCacheBonesContext Context(this);

		TRACE_SCOPED_ANIM_GRAPH(Context);

		RootNode->CacheBones_AnyThread(Context);

		CacheBonesRecursionCounter--;

		check(CacheBonesRecursionCounter >= 0);

		if(CacheBonesRecursionCounter == 0)
		{
			bBoneCachesInvalidated = false;
		}
	}
}

void FAnimInstanceProxy::CacheBones_WithRoot(FAnimNode_Base* InRootNode)
{
	// If bone caches have been invalidated, have AnimNodes refresh those.
	if (bBoneCachesInvalidated && InRootNode)
	{
		CacheBonesRecursionCounter++;

		if(InRootNode == RootNode)
		{
			CachedBonesCounter.Increment();
		}
		FAnimationCacheBonesContext Context(this);
		InRootNode->CacheBones_AnyThread(Context);

		CacheBonesRecursionCounter--;

		check(CacheBonesRecursionCounter >= 0);

		if(CacheBonesRecursionCounter == 0)
		{
			bBoneCachesInvalidated = false;
		}
	}
}

void FAnimInstanceProxy::EvaluateAnimationNode(FPoseContext& Output)
{
	EvaluateAnimationNode_WithRoot(Output, RootNode);
}

void FAnimInstanceProxy::EvaluateAnimationNode_WithRoot(FPoseContext& Output, FAnimNode_Base* InRootNode)
{
	if (InRootNode != NULL)
	{
		ANIM_MT_SCOPE_CYCLE_COUNTER(EvaluateAnimGraph, !IsInGameThread());
		if(InRootNode == RootNode)
		{
			EvaluationCounter.Increment();

			if(AnimClassInterface && AnimClassInterface->GetAnimBlueprintFunctions().Num() > 0)
			{
				Output.SetNodeId(INDEX_NONE);
				Output.SetNodeId(AnimClassInterface->GetAnimBlueprintFunctions()[0].OutputPoseNodeIndex);
			}
		}

		TRACE_SCOPED_ANIM_NODE(Output);
		
		InRootNode->Evaluate_AnyThread(Output);
	}
	else
	{
		Output.ResetToRefPose();
	}
}

// for now disable because it will not work with single node instance
#if (UE_BUILD_SHIPPING || UE_BUILD_TEST)
#define DEBUG_MONTAGEINSTANCE_WEIGHT 0
#else
#define DEBUG_MONTAGEINSTANCE_WEIGHT 1
#endif // !(UE_BUILD_SHIPPING || UE_BUILD_TEST)

void FAnimInstanceProxy::SlotEvaluatePose(const FName& SlotNodeName, const FCompactPose& SourcePose, const FBlendedCurve& SourceCurve, float InSourceWeight, FCompactPose& BlendedPose, FBlendedCurve& BlendedCurve, float InBlendWeight, float InTotalNodeWeight)
{
	UE::Anim::FStackAttributeContainer TempAttributes;

	const FAnimationPoseData SourceAnimationPoseData(*const_cast<FCompactPose*>(&SourcePose), *const_cast<FBlendedCurve*>(&SourceCurve), TempAttributes);
	FAnimationPoseData BlendedAnimationPoseData(BlendedPose, BlendedCurve, TempAttributes);

	SlotEvaluatePose(SlotNodeName, SourceAnimationPoseData, InSourceWeight, BlendedAnimationPoseData, InBlendWeight, InTotalNodeWeight);
}


void FAnimInstanceProxy::SlotEvaluatePoseWithBlendProfiles(const FName& SlotNodeName, const FAnimationPoseData& SourceAnimationPoseData, float InSourceWeight, FAnimationPoseData& OutBlendedAnimationPoseData, float InBlendWeight)
{
	const FCompactPose& SourcePose = SourceAnimationPoseData.GetPose();
	const FBlendedCurve& SourceCurve = SourceAnimationPoseData.GetCurve();
	const UE::Anim::FStackAttributeContainer& SourceAttributes = SourceAnimationPoseData.GetAttributes();

	FCompactPose& BlendedPose = OutBlendedAnimationPoseData.GetPose();
	FBlendedCurve& BlendedCurve = OutBlendedAnimationPoseData.GetCurve();
	UE::Anim::FStackAttributeContainer& BlendedAttributes = OutBlendedAnimationPoseData.GetAttributes();

	if (InBlendWeight <= ZERO_ANIMWEIGHT_THRESH)
	{
		BlendedPose = SourcePose;
		BlendedCurve = SourceCurve;
		BlendedAttributes = SourceAttributes;
		return;
	}

	// Get the array of per bone weight totals.
	FBlendProfileScratchData& BlendProfileScratchData = FBlendProfileScratchData::Get();
	TArray<TArray<float>>& PerBoneWeights = BlendProfileScratchData.PerBoneWeights;
	TArray<float>& PerBoneWeightTotals = BlendProfileScratchData.PerBoneWeightTotals;
	TArray<float>& PerBoneWeightTotalsAdditive = BlendProfileScratchData.PerBoneWeightTotalsAdditive;
	TArray<float>& BoneBlendProfileScales = BlendProfileScratchData.BoneBlendProfileScales;
	const int32 NumBones = RequiredBones.GetCompactPoseNumBones();
	PerBoneWeightTotals.Reset(NumBones);
	PerBoneWeightTotals.AddUninitialized(NumBones);
	for (int32 BoneIndex = 0; BoneIndex < NumBones; ++BoneIndex)
	{
		PerBoneWeightTotals[BoneIndex] = 0.0f;
	}
	PerBoneWeightTotalsAdditive = PerBoneWeightTotals;
	PerBoneWeights.Reset(GetMontageEvaluationData().Num());

	//------------------------------------------
	// Figure out what poses we need to blend.
	//------------------------------------------
	// Make a list of all the montages that use the slot we're interested in.
	// Split this in an additive and non additive list.
	check(GetMontageEvaluationData().Num() < 255); // Make sure we're in limits and not blending more than 255 poses (that would indicate another issue anyway)
	TArray<FSlotEvaluationPose>& Poses = BlendProfileScratchData.Poses;
	TArray<FSlotEvaluationPose>& AdditivePoses = BlendProfileScratchData.AdditivePoses;
	TArray<uint8, TInlineAllocator<8>>& PoseIndices = BlendProfileScratchData.PoseIndices;
	TArray<uint8, TInlineAllocator<8>>& AdditivePoseIndices = BlendProfileScratchData.AdditivePoseIndices;
	TArray<float, TInlineAllocator<8>>& BlendingWeights = BlendProfileScratchData.BlendingWeights;
	TArray<const FCompactPose*, TInlineAllocator<8>>& BlendingPoses = BlendProfileScratchData.BlendingPoses;
	TArray<const FBlendedCurve*, TInlineAllocator<8>>& BlendingCurves = BlendProfileScratchData.BlendingCurves;
	TArray<const UE::Anim::FStackAttributeContainer*, TInlineAllocator<8>>& BlendingAttributes = BlendProfileScratchData.BlendingAttributes;
	Poses.Reset();
	AdditivePoses.Reset();
	PoseIndices.Reset();
	AdditivePoseIndices.Reset();
	BlendingWeights.Reset();
	BlendingPoses.Reset();
	BlendingCurves.Reset();
	BlendingAttributes.Reset();

	// Gather all the poses we're interested in.
	int32 CurrentPoseIndex = 0;
	float NonAdditiveTotalWeight = 0.0f;
	float AdditiveTotalWeight = 0.0f;
	for (int32 Index = 0; Index < GetMontageEvaluationData().Num(); ++Index)
	{
		const FMontageEvaluationState& EvalState = GetMontageEvaluationData()[Index];
		const UAnimMontage* Montage = EvalState.Montage.Get();
		if (Montage && Montage->IsValidSlot(SlotNodeName))
		{
			const UBlendProfile* BlendProfile = EvalState.ActiveBlendProfile;
			const FAnimTrack* AnimTrack = Montage->GetAnimationData(SlotNodeName);
			const EAdditiveAnimationType AdditiveAnimType = AnimTrack->IsAdditive()
				? (AnimTrack->IsRotationOffsetAdditive() ? AAT_RotationOffsetMeshSpace : AAT_LocalSpaceBase)
				: AAT_None;

			// Bone array has to be allocated prior to calling GetPoseFromAnimTrack.
			FSlotEvaluationPose NewPose(EvalState.BlendInfo.GetBlendedValue(), AdditiveAnimType);
			NewPose.Pose.SetBoneContainer(&RequiredBones);
			NewPose.Curve.InitFrom(RequiredBones);

			// Extract pose from Track.
			FAnimExtractContext ExtractionContext(EvalState.MontagePosition, Montage->HasRootMotion() && RootMotionMode != ERootMotionMode::NoRootMotionExtraction, EvalState.DeltaTimeRecord);
			FAnimationPoseData NewAnimationPoseData(NewPose);
			AnimTrack->GetAnimationPose(NewAnimationPoseData, ExtractionContext);

			// Add montage curves.
			FBlendedCurve MontageCurve;
			MontageCurve.InitFrom(RequiredBones);
			Montage->EvaluateCurveData(MontageCurve, EvalState.MontagePosition);
			NewPose.Curve.Combine(MontageCurve);

			// Capture non-additive poses only in the non-additive pass.
			if (AdditiveAnimType == AAT_None)
			{
				Poses.Add(FSlotEvaluationPose(MoveTemp(NewPose)));
				PoseIndices.Add(static_cast<uint8>(CurrentPoseIndex));
				NonAdditiveTotalWeight += NewPose.Weight;
			}
			else // Grab additives in the additive pass.
			{
				AdditivePoses.Add(FSlotEvaluationPose(MoveTemp(NewPose)));
				AdditivePoseIndices.Add(static_cast<uint8>(CurrentPoseIndex));
				AdditiveTotalWeight += NewPose.Weight;
			}

			PerBoneWeights.AddDefaulted();
			PerBoneWeights[CurrentPoseIndex].Reset(NumBones);
			PerBoneWeights[CurrentPoseIndex].AddUninitialized(NumBones);
			const float PoseWeight = EvalState.BlendInfo.GetBlendedValue();
			if (BlendProfile)
			{
				BlendProfile->FillBoneScalesArray(BoneBlendProfileScales, RequiredBones);
				for (int32 BoneIndex = 0; BoneIndex < NumBones; ++BoneIndex)
				{
					PerBoneWeights[CurrentPoseIndex][BoneIndex] = BlendProfile->CalculateBoneWeight(BoneBlendProfileScales[BoneIndex], BlendProfile->Mode, EvalState.BlendInfo, EvalState.BlendStartAlpha, NewPose.Weight, false);
				}
			}
			else //  This pose doesn't use a blend profile, use the pose weight.
			{
				for (int32 BoneIndex = 0; BoneIndex < NumBones; ++BoneIndex)
				{
					PerBoneWeights[CurrentPoseIndex][BoneIndex] = PoseWeight;
				}
			}

			// Sum up the total weights per bone.
			if (AdditiveAnimType == AAT_None)
			{
				for (int32 BoneIndex = 0; BoneIndex < NumBones; ++BoneIndex)
				{
					PerBoneWeightTotals[BoneIndex] += PerBoneWeights[CurrentPoseIndex][BoneIndex];
				}
			}
			else
			{
				for (int32 BoneIndex = 0; BoneIndex < NumBones; ++BoneIndex)
				{
					PerBoneWeightTotalsAdditive[BoneIndex] += PerBoneWeights[CurrentPoseIndex][BoneIndex];
				}
			}
			
			CurrentPoseIndex++;
		} // If montage slot is valid.
	} // For all montage eval data.

	// Register the source pose if we have any, but don't include it in our normalizations.
	const float SourceWeight = FMath::Clamp(InSourceWeight, 0.0f, 1.0f);
	const bool bHasSourcePose = (SourceWeight > ZERO_ANIMWEIGHT_THRESH);
	if (bHasSourcePose)
	{
		const int32 SourcePoseIndex = PerBoneWeights.AddDefaulted();
		PerBoneWeights[SourcePoseIndex].Reset(NumBones);
		PerBoneWeights[SourcePoseIndex].AddUninitialized(NumBones);

		for (int32 BoneIndex = 0; BoneIndex < NumBones; ++BoneIndex)
		{
			PerBoneWeights[SourcePoseIndex][BoneIndex] = SourceWeight;
		}

		PoseIndices.Add(SourcePoseIndex);
		CurrentPoseIndex++;
	}
	
	// Normalize non additive weights.
	const float NormalizeThreshold = bHasSourcePose ? (1.0f + ZERO_ANIMWEIGHT_THRESH) : ZERO_ANIMWEIGHT_THRESH;
	const int32 NumPosesToNormalize = Poses.Num();
	for (int32 PoseIndex = 0; PoseIndex < NumPosesToNormalize; ++PoseIndex)
	{
		const int32 PoseWeightIndex = PoseIndices[PoseIndex];
		for (int32 BoneIndex = 0; BoneIndex < NumBones; ++BoneIndex)
		{
			const float TotalWeight = PerBoneWeightTotals[BoneIndex];
			if (TotalWeight > NormalizeThreshold)
			{
				PerBoneWeights[PoseWeightIndex][BoneIndex] /= TotalWeight;
			}
			else
			{
				if (!bHasSourcePose)
				{
					PerBoneWeights[PoseWeightIndex][BoneIndex] = 1.0f;
				}
			}
		}
	}

	// Calculate the source pose weights.
	if (bHasSourcePose)
	{
		const int32 PoseWeightIndex = PoseIndices.Num() - 1;
		for (int32 BoneIndex = 0; BoneIndex < NumBones; ++BoneIndex)
		{
			float OthersWeightSum = 0.0f;
			for (int32 PoseIndex = 0; PoseIndex < PoseIndices.Num() - 1; ++PoseIndex)
			{
				OthersWeightSum += PerBoneWeights[PoseIndices[PoseIndex]][BoneIndex];
			}

			PerBoneWeights[PoseIndices[PoseWeightIndex]][BoneIndex] = 1.0f - OthersWeightSum;
		}
	}

	// Normalize non additive pose weights, as we need them for blending curves and attributes.
	if (NonAdditiveTotalWeight > 1.0f + ZERO_ANIMWEIGHT_THRESH)
	{
		for (int32 PoseIndex = 0; PoseIndex < Poses.Num(); ++PoseIndex)
		{
			Poses[PoseIndex].Weight /= NonAdditiveTotalWeight;
		}
	}

	// NOTE: we don't normalize the additive poses.

	//----------------------------------
	// Build the blend arrays.
	//----------------------------------
	const int32 NumPoses = Poses.Num() + (bHasSourcePose ? 1 : 0); // Include the source input pose when doing non-additive blends.
	BlendingPoses.AddUninitialized(NumPoses);
	BlendingCurves.AddUninitialized(NumPoses);
	BlendingAttributes.AddUninitialized(NumPoses);
	BlendingWeights.AddUninitialized(NumPoses);

	for (int32 Index = 0; Index < Poses.Num(); Index++)
	{
		BlendingPoses[Index] = &Poses[Index].Pose;
		BlendingCurves[Index] = &Poses[Index].Curve;
		BlendingAttributes[Index] = &Poses[Index].Attributes;
		BlendingWeights[Index] = Poses[Index].Weight;
	}

	// Add the source pose to the blends.
	if (bHasSourcePose)
	{
		const int32 SourceIndex = NumPoses - 1;
		BlendingPoses[SourceIndex] = &SourcePose;
		BlendingCurves[SourceIndex] = &SourceCurve;
		BlendingAttributes[SourceIndex] = &SourceAttributes;
		BlendingWeights[SourceIndex] = (NonAdditiveTotalWeight > 1.0f + ZERO_ANIMWEIGHT_THRESH) ? SourceWeight / NonAdditiveTotalWeight : SourceWeight; // Normalize the source weight if needed.
	}

	//------------------------------------------
	// Blend the transforms.
	//------------------------------------------
	if (Poses.Num() == 0) // There are only additive poses.
	{
		check(AdditivePoseIndices.Num() > 0); // If there are no non-additive poses, there should be at least an additive.
		BlendedPose = SourcePose;
		BlendedCurve = SourceCurve;
		BlendedAttributes = SourceAttributes;
	}
	else
	{
		// Perform the actual bone transform blending.
		for (int32 PoseIndex = 0; PoseIndex < NumPoses; ++PoseIndex)
		{
			const int32 WeightPoseIndex = PoseIndices[PoseIndex];
			if (PoseIndex == 0)
			{
				for (int32 BoneIndex = 0; BoneIndex < NumBones; ++BoneIndex)
				{
					const FCompactPoseBoneIndex CompactBoneIndex(BoneIndex);
					BlendTransform<ETransformBlendMode::Overwrite>(
						(*BlendingPoses[PoseIndex])[CompactBoneIndex],
						BlendedPose[CompactBoneIndex],
						PerBoneWeights[WeightPoseIndex][BoneIndex]);
				}
			}
			else
			{
				for (int32 BoneIndex = 0; BoneIndex < NumBones; ++BoneIndex)
				{
					const FCompactPoseBoneIndex CompactBoneIndex(BoneIndex);
					BlendTransform<ETransformBlendMode::Accumulate>(
						(*BlendingPoses[PoseIndex])[CompactBoneIndex],
						BlendedPose[CompactBoneIndex],
						PerBoneWeights[WeightPoseIndex][BoneIndex]);
				}
			}
		}

		BlendedPose.NormalizeRotations();
	}
	
	// Additive blends.
	for (int32 PoseIndex = 0; PoseIndex < AdditivePoses.Num(); ++PoseIndex)
	{
		FCompactPose& AdditivePose = AdditivePoses[PoseIndex].Pose;
		const int32 WeightPoseIndex = AdditivePoseIndices[PoseIndex];
		if (AdditivePoses[PoseIndex].AdditiveType == AAT_RotationOffsetMeshSpace)
		{
			FAnimationRuntime::ConvertPoseToMeshRotation(BlendedPose);

			// Apply additive.
			for (int32 BoneIndex = 0; BoneIndex < NumBones; ++BoneIndex)
			{
				const FCompactPoseBoneIndex CompactBoneIndex(BoneIndex);
				FTransform Additive = AdditivePose[CompactBoneIndex];
				FTransform::BlendFromIdentityAndAccumulate(BlendedPose[CompactBoneIndex], Additive, ScalarRegister(PerBoneWeights[WeightPoseIndex][BoneIndex]));
			}

			FAnimationRuntime::ConvertMeshRotationPoseToLocalSpace(BlendedPose);
		}
		else
		{
			for (int32 BoneIndex = 0; BoneIndex < NumBones; ++BoneIndex)
			{
				const FCompactPoseBoneIndex CompactBoneIndex(BoneIndex);
				FTransform Additive = AdditivePose[CompactBoneIndex];
				FTransform::BlendFromIdentityAndAccumulate(BlendedPose[CompactBoneIndex], Additive, ScalarRegister(PerBoneWeights[WeightPoseIndex][BoneIndex]));
			}
		}

		BlendedPose.NormalizeRotations();
	} // For each additive pose.
	
	//------------------------------------------
	// Blend curves and attributes.
	//------------------------------------------
	// Non-additives.
	if (BlendingCurves.Num() > 0)
	{
		BlendCurves(BlendingCurves, BlendingWeights, OutBlendedAnimationPoseData.GetCurve());
	}

	if (BlendingAttributes.Num() > 0)
	{
		UE::Anim::Attributes::BlendAttributes(BlendingAttributes, BlendingWeights, OutBlendedAnimationPoseData.GetAttributes());
	}

	// Additives.
	for (int32 PoseIndex = 0; PoseIndex < Poses.Num(); ++PoseIndex)
	{
		FSlotEvaluationPose& AdditivePose = Poses[PoseIndex];
		const FAnimationPoseData AdditiveAnimationPoseData(AdditivePose);
		OutBlendedAnimationPoseData.GetCurve().Accumulate(AdditiveAnimationPoseData.GetCurve(), AdditivePose.Weight);
		UE::Anim::Attributes::AccumulateAttributes(AdditiveAnimationPoseData.GetAttributes(), OutBlendedAnimationPoseData.GetAttributes(), AdditivePose.Weight, Poses[PoseIndex].AdditiveType);
	}
}

void FAnimInstanceProxy::SlotEvaluatePose(const FName& SlotNodeName, const FAnimationPoseData& SourceAnimationPoseData, float InSourceWeight, FAnimationPoseData& OutBlendedAnimationPoseData, float InBlendWeight, float InTotalNodeWeight)
{
<<<<<<< HEAD
	FStackCustomAttributes TempAttributes;

	const FAnimationPoseData SourceAnimationPoseData(*const_cast<FCompactPose*>(&SourcePose), *const_cast<FBlendedCurve*>(&SourceCurve), TempAttributes);
	FAnimationPoseData BlendedAnimationPoseData(BlendedPose, BlendedCurve, TempAttributes);

	SlotEvaluatePose(SlotNodeName, SourceAnimationPoseData, InSourceWeight, BlendedAnimationPoseData, InBlendWeight, InTotalNodeWeight);
}

void FAnimInstanceProxy::SlotEvaluatePose(const FName& SlotNodeName, const FAnimationPoseData& SourceAnimationPoseData, float InSourceWeight, FAnimationPoseData& OutBlendedAnimationPoseData, float InBlendWeight, float InTotalNodeWeight)
{
	const FCompactPose& SourcePose = SourceAnimationPoseData.GetPose();
	const FBlendedCurve& SourceCurve = SourceAnimationPoseData.GetCurve();
	const FStackCustomAttributes& SourceAttributes = SourceAnimationPoseData.GetAttributes();
	
	FCompactPose& BlendedPose = OutBlendedAnimationPoseData.GetPose();
	FBlendedCurve& BlendedCurve = OutBlendedAnimationPoseData.GetCurve();
	FStackCustomAttributes& BlendedAttributes = OutBlendedAnimationPoseData.GetAttributes();
	
	//Accessing MontageInstances from this function is not safe (as this can be called during Parallel Anim Evaluation!
	//Any montage data you need to add should be part of MontageEvaluationData
=======
	const FCompactPose& SourcePose = SourceAnimationPoseData.GetPose();
	const FBlendedCurve& SourceCurve = SourceAnimationPoseData.GetCurve();
	const UE::Anim::FStackAttributeContainer& SourceAttributes = SourceAnimationPoseData.GetAttributes();
	
	FCompactPose& BlendedPose = OutBlendedAnimationPoseData.GetPose();
	FBlendedCurve& BlendedCurve = OutBlendedAnimationPoseData.GetCurve();
	UE::Anim::FStackAttributeContainer& BlendedAttributes = OutBlendedAnimationPoseData.GetAttributes();

	// Accessing MontageInstances from this function is not safe (as this can be called during Parallel Anim Evaluation!
	// Any montage data you need to add should be part of MontageEvaluationData
>>>>>>> 6bbb88c8
	// nothing to blend, just get it out
	if (InBlendWeight <= ZERO_ANIMWEIGHT_THRESH)
	{
		BlendedPose = SourcePose;
		BlendedCurve = SourceCurve;
		BlendedAttributes = SourceAttributes;
		return;
	}

	// Check if we are blending a montage using a blend profile, if so take a special code path for this.
	for (const FMontageEvaluationState& EvalState : GetMontageEvaluationData())
	{
		if (EvalState.Montage.IsValid() && EvalState.ActiveBlendProfile && EvalState.Montage->IsValidSlot(SlotNodeName))
		{
			SlotEvaluatePoseWithBlendProfiles(SlotNodeName, SourceAnimationPoseData, InSourceWeight, OutBlendedAnimationPoseData, InBlendWeight);
			return;
		}
	}

	// Split our data into additive and non additive.
	FBlendProfileScratchData& BlendProfileScratchData = FBlendProfileScratchData::Get();
	TArray<FSlotEvaluationPose>& AdditivePoses = BlendProfileScratchData.Poses;
	TArray<FSlotEvaluationPose>& NonAdditivePoses = BlendProfileScratchData.AdditivePoses;
	TArray<float, TInlineAllocator<8>>& BlendingWeights = BlendProfileScratchData.BlendingWeights;
	TArray<const FCompactPose*, TInlineAllocator<8>>& BlendingPoses = BlendProfileScratchData.BlendingPoses;
	TArray<const FBlendedCurve*, TInlineAllocator<8>>& BlendingCurves = BlendProfileScratchData.BlendingCurves;
	TArray<const UE::Anim::FStackAttributeContainer*, TInlineAllocator<8>>& BlendingAttributes = BlendProfileScratchData.BlendingAttributes;
	NonAdditivePoses.Reset();
	AdditivePoses.Reset();
	BlendingWeights.Reset();
	BlendingPoses.Reset();
	BlendingCurves.Reset();
	BlendingAttributes.Reset();

	// first pass we go through collect weights and valid montages. 
#if DEBUG_MONTAGEINSTANCE_WEIGHT
	float TotalWeight = 0.f;
#endif // DEBUG_MONTAGEINSTANCE_WEIGHT
	for (const FMontageEvaluationState& EvalState : GetMontageEvaluationData())
	{
		// If MontageEvaluationData is not valid anymore, pass-through AnimSlot.
		// This can happen if InitAnim pushes a RefreshBoneTransforms when not rendered,
		// with EVisibilityBasedAnimTickOption::OnlyTickMontagesWhenNotRendered set.
		if (!EvalState.Montage.IsValid())
		{
			BlendedPose = SourcePose;
			BlendedCurve = SourceCurve;
			BlendedAttributes = SourceAttributes;
			return;
		}

		const UAnimMontage* const Montage = EvalState.Montage.Get();
		if (Montage->IsValidSlot(SlotNodeName))
		{
			FAnimTrack const* const AnimTrack = Montage->GetAnimationData(SlotNodeName);

			// Find out additive type for pose.
			EAdditiveAnimationType const AdditiveAnimType = AnimTrack->IsAdditive() 
				? (AnimTrack->IsRotationOffsetAdditive() ? AAT_RotationOffsetMeshSpace : AAT_LocalSpaceBase)
				: AAT_None;

			const float MontageWeight = EvalState.BlendInfo.GetBlendedValue();
			FSlotEvaluationPose NewPose(MontageWeight, AdditiveAnimType);
			
			// Bone array has to be allocated prior to calling GetPoseFromAnimTrack
			NewPose.Pose.SetBoneContainer(&RequiredBones);
			NewPose.Curve.InitFrom(RequiredBones);

			// Extract pose from Track
<<<<<<< HEAD
			FAnimExtractContext ExtractionContext(EvalState.MontagePosition, Montage->HasRootMotion() && RootMotionMode != ERootMotionMode::NoRootMotionExtraction);
=======
			FAnimExtractContext ExtractionContext(EvalState.MontagePosition, Montage->HasRootMotion() && RootMotionMode != ERootMotionMode::NoRootMotionExtraction, EvalState.DeltaTimeRecord);
>>>>>>> 6bbb88c8

			FAnimationPoseData NewAnimationPoseData(NewPose);
			AnimTrack->GetAnimationPose(NewAnimationPoseData, ExtractionContext);

			// add montage curves 
			FBlendedCurve MontageCurve;
			MontageCurve.InitFrom(RequiredBones);
			Montage->EvaluateCurveData(MontageCurve, EvalState.MontagePosition);
			NewPose.Curve.Combine(MontageCurve);

#if DEBUG_MONTAGEINSTANCE_WEIGHT
			TotalWeight += MontageWeight;
#endif // DEBUG_MONTAGEINSTANCE_WEIGHT

			if (AdditiveAnimType == AAT_None)
			{
				NonAdditivePoses.Add(FSlotEvaluationPose(MoveTemp(NewPose)));
			}
			else
			{
				AdditivePoses.Add(FSlotEvaluationPose(MoveTemp(NewPose)));
			}
		} // if IsValidSlot
	} // for all MontageEvaluationData

	// allocate for blending
	// If source has any weight, add it to the blend array.
	float const SourceWeight = FMath::Clamp<float>(InSourceWeight, 0.f, 1.f);

#if DEBUG_MONTAGEINSTANCE_WEIGHT
	ensure (FMath::IsNearlyEqual(InTotalNodeWeight, TotalWeight, KINDA_SMALL_NUMBER));
#endif // DEBUG_MONTAGEINSTANCE_WEIGHT
	ensure (InTotalNodeWeight > ZERO_ANIMWEIGHT_THRESH);
	if (InTotalNodeWeight > (1.f + ZERO_ANIMWEIGHT_THRESH))
	{
		// Re-normalize additive poses
		for (int32 Index = 0; Index < AdditivePoses.Num(); Index++)
		{
			AdditivePoses[Index].Weight /= InTotalNodeWeight;
		}
		// Re-normalize non-additive poses
		for (int32 Index = 0; Index < NonAdditivePoses.Num(); Index++)
		{
			NonAdditivePoses[Index].Weight /= InTotalNodeWeight;
		}
	}

	// Make sure we have at least one montage here.
	check((AdditivePoses.Num() > 0) || (NonAdditivePoses.Num() > 0));

	// Second pass, blend non additive poses together
	{
		// If we're only playing additive animations, just copy source for base pose.
		if (NonAdditivePoses.Num() == 0)
		{
			BlendedPose = SourcePose;
			BlendedCurve = SourceCurve;
			BlendedAttributes = SourceAttributes;
<<<<<<< HEAD
		}
		// Otherwise we need to blend non additive poses together
		else
=======
		}		
		else // Otherwise we need to blend non additive poses together
>>>>>>> 6bbb88c8
		{
			const int32 NumPoses = NonAdditivePoses.Num() + ((SourceWeight > ZERO_ANIMWEIGHT_THRESH) ? 1 : 0);
			BlendingPoses.AddUninitialized(NumPoses);
			BlendingWeights.AddUninitialized(NumPoses);
			BlendingCurves.AddUninitialized(NumPoses);
			BlendingAttributes.AddUninitialized(NumPoses);

			TArray<const FStackCustomAttributes*, TInlineAllocator<8>> BlendingAttributes;
			BlendingAttributes.AddUninitialized(NumPoses);

			for (int32 Index = 0; Index < NonAdditivePoses.Num(); Index++)
			{
				BlendingPoses[Index] = &NonAdditivePoses[Index].Pose;
				BlendingCurves[Index] = &NonAdditivePoses[Index].Curve;
				BlendingAttributes[Index] = &NonAdditivePoses[Index].Attributes;
<<<<<<< HEAD
				BlendWeights[Index] = NonAdditivePoses[Index].Weight;
=======
				BlendingWeights[Index] = NonAdditivePoses[Index].Weight;
>>>>>>> 6bbb88c8
			}

			if (SourceWeight > ZERO_ANIMWEIGHT_THRESH)
			{
				const int32 SourceIndex = NumPoses - 1;
				BlendingPoses[SourceIndex] = &SourcePose;
				BlendingCurves[SourceIndex] = &SourceCurve;
				BlendingAttributes[SourceIndex] = &SourceAttributes;
<<<<<<< HEAD
				BlendWeights[SourceIndex] = SourceWeight;
			}

			// now time to blend all montages
			FAnimationRuntime::BlendPosesTogetherIndirect(BlendingPoses, BlendingCurves, BlendingAttributes, BlendWeights, OutBlendedAnimationPoseData);
=======
				BlendingWeights[SourceIndex] = SourceWeight;
			}

			// Blend all montages.
			FAnimationRuntime::BlendPosesTogetherIndirect(BlendingPoses, BlendingCurves, BlendingAttributes, BlendingWeights, OutBlendedAnimationPoseData);
>>>>>>> 6bbb88c8
		}
	}

	// Third pass, layer on weighted additive poses.
	if (AdditivePoses.Num() > 0)
	{
		for (int32 Index = 0; Index < AdditivePoses.Num(); Index++)
		{
			FSlotEvaluationPose& AdditivePose = AdditivePoses[Index];
			const FAnimationPoseData AdditiveAnimationPoseData(AdditivePose);
			FAnimationRuntime::AccumulateAdditivePose(OutBlendedAnimationPoseData, AdditiveAnimationPoseData, AdditivePose.Weight, AdditivePose.AdditiveType);
		}
	}
}

//to debug montage weight
#define DEBUGMONTAGEWEIGHT 0

void FAnimInstanceProxy::GetSlotWeight(const FName& SlotNodeName, float& out_SlotNodeWeight, float& out_SourceWeight, float& out_TotalNodeWeight) const
{
	// node total weight 
	float NewSlotNodeWeight = 0.f;
	// this is required to track, because it will be 1-SourceWeight
	// if additive, it can be applied more
	float NonAdditiveTotalWeight = 0.f;

#if DEBUGMONTAGEWEIGHT
	float TotalDesiredWeight = 0.f;
#endif

	// first get all the montage instance weight this slot node has
	for (const FMontageEvaluationState& EvalState : GetMontageEvaluationData())
	{
		if (EvalState.Montage.IsValid())
		{
			const UAnimMontage* const Montage = EvalState.Montage.Get();
			if (Montage->IsValidSlot(SlotNodeName))
			{
				const float MontageWeight = EvalState.BlendInfo.GetBlendedValue();
				NewSlotNodeWeight += MontageWeight;
				if (!Montage->IsValidAdditiveSlot(SlotNodeName))
				{
					NonAdditiveTotalWeight += MontageWeight;
				}

#if DEBUGMONTAGEWEIGHT			
				TotalDesiredWeight += EvalState->DesiredWeight;
#endif
#if ENABLE_ANIM_LOGGING
				UE_LOG(LogAnimation, Verbose, TEXT("GetSlotWeight : Owner: %s, AnimMontage: %s,  (DesiredWeight:%0.2f, Weight:%0.2f)"),
							*GetActorName(), *EvalState.Montage->GetName(), EvalState.BlendInfo.GetDesiredValue(), MontageWeight);
#endif
			}
		}
	}

	// save the total node weight, it can be more than 1
	// we need this so that when we eval, we normalized by this weight
	// calculating there can cause inconsistency if some data changes
	out_TotalNodeWeight = NewSlotNodeWeight;

	// this can happen when it's blending in OR when newer animation comes in with shorter blendtime
	// say #1 animation was blending out time with current blendtime 1.0 #2 animation was blending in with 1.0 (old) but got blend out with new blendtime 0.2f
	// #3 animation was blending in with the new blendtime 0.2f, you'll have sum of #1, 2, 3 exceeds 1.f
	if (NewSlotNodeWeight > 1.f)
	{
		// you don't want to change weight of montage instance since it can play multiple slots
		// if you change one, it will apply to all slots in that montage
		// instead we should renormalize when we eval
		// this should happen in the eval phase
		NonAdditiveTotalWeight /= NewSlotNodeWeight;
		// since we normalized, we reset
		NewSlotNodeWeight = 1.f;
	}
#if DEBUGMONTAGEWEIGHT
	else if (TotalDesiredWeight == 1.f && TotalSum < 1.f - ZERO_ANIMWEIGHT_THRESH)
	{
		// this can happen when it's blending in OR when newer animation comes in with longer blendtime
		// say #1 animation was blending out time with current blendtime 0.2 #2 animation was blending in with 0.2 (old) but got blend out with new blendtime 1.f
		// #3 animation was blending in with the new blendtime 1.f, you'll have sum of #1, 2, 3 doesn't meet 1.f
		UE_LOG(LogAnimation, Warning, TEXT("[%s] Montage has less weight. Blending in?(%f)"), *SlotNodeName.ToString(), TotalSum);
	}
#endif

	out_SlotNodeWeight = NewSlotNodeWeight;
	out_SourceWeight = 1.f - NonAdditiveTotalWeight;
}

const FMontageEvaluationState* FAnimInstanceProxy::GetActiveMontageEvaluationState() const
{
	// Start from end, as most recent instances are added at the end of the queue.
	int32 const NumInstances = GetMontageEvaluationData().Num();
	for (int32 InstanceIndex = NumInstances - 1; InstanceIndex >= 0; InstanceIndex--)
	{
		const FMontageEvaluationState& EvaluationData = GetMontageEvaluationData()[InstanceIndex];
		if (EvaluationData.bIsActive)
		{
			return &EvaluationData;
		}
	}

	return nullptr;
}

void FAnimInstanceProxy::GatherDebugData(FNodeDebugData& DebugData)
{
	GatherDebugData_WithRoot(DebugData, RootNode, NAME_AnimGraph);
}

void FAnimInstanceProxy::GatherDebugData_WithRoot(FNodeDebugData& DebugData, FAnimNode_Base* InRootNode, FName InLayerName)
{
	// Gather debug data for Root Node
	if(InRootNode != nullptr)
	{
		 InRootNode->GatherDebugData(DebugData); 
	}

	// Gather debug data for Cached Poses.
	if(TArray<FAnimNode_SaveCachedPose*>* SavedPoseQueue = SavedPoseQueueMap.Find(InLayerName))
	{
		for (FAnimNode_SaveCachedPose* PoseNode : *SavedPoseQueue)
		{
			PoseNode->GatherDebugData(DebugData);
		}
	}
}

#if ENABLE_ANIM_DRAW_DEBUG

void FAnimInstanceProxy::AnimDrawDebugOnScreenMessage(const FString& DebugMessage, const FColor& Color, const FVector2D& TextScale, ESceneDepthPriorityGroup DepthPriority)
{
	FQueuedDrawDebugItem DrawDebugItem;

	DrawDebugItem.ItemType = EDrawDebugItemType::OnScreenMessage;
	DrawDebugItem.Message = DebugMessage;
	DrawDebugItem.Color = Color;
	DrawDebugItem.TextScale = TextScale;
	DrawDebugItem.DepthPriority = DepthPriority;

	QueuedDrawDebugItems.Add(DrawDebugItem);
}

void FAnimInstanceProxy::AnimDrawDebugDirectionalArrow(const FVector& LineStart, const FVector& LineEnd, float ArrowSize, const FColor& Color, bool bPersistentLines, float LifeTime, float Thickness, ESceneDepthPriorityGroup DepthPriority)
{
	FQueuedDrawDebugItem DrawDebugItem;

	DrawDebugItem.ItemType = EDrawDebugItemType::DirectionalArrow;
	DrawDebugItem.StartLoc = LineStart;
	DrawDebugItem.EndLoc = LineEnd;
	DrawDebugItem.Size = ArrowSize;
	DrawDebugItem.Color = Color;
	DrawDebugItem.bPersistentLines = bPersistentLines;
	DrawDebugItem.LifeTime = LifeTime;
	DrawDebugItem.Thickness = Thickness;
	DrawDebugItem.DepthPriority = DepthPriority;

	QueuedDrawDebugItems.Add(DrawDebugItem);
}

void FAnimInstanceProxy::AnimDrawDebugSphere(const FVector& Center, float Radius, int32 Segments, const FColor& Color, bool bPersistentLines, float LifeTime, float Thickness, ESceneDepthPriorityGroup DepthPriority)
{
	FQueuedDrawDebugItem DrawDebugItem;

	DrawDebugItem.ItemType = EDrawDebugItemType::Sphere;
	DrawDebugItem.Center = Center;
	DrawDebugItem.Radius = Radius;
	DrawDebugItem.Segments = Segments;
	DrawDebugItem.Color = Color;
	DrawDebugItem.bPersistentLines = bPersistentLines;
	DrawDebugItem.LifeTime = LifeTime;
	DrawDebugItem.Thickness = Thickness;
	DrawDebugItem.DepthPriority = DepthPriority;

	QueuedDrawDebugItems.Add(DrawDebugItem);
}

void FAnimInstanceProxy::AnimDrawDebugCoordinateSystem(FVector const& AxisLoc, FRotator const& AxisRot, float Scale, bool bPersistentLines, float LifeTime, float Thickness, ESceneDepthPriorityGroup DepthPriority)
{
	FQueuedDrawDebugItem DrawDebugItem;

	DrawDebugItem.ItemType = EDrawDebugItemType::CoordinateSystem;
	DrawDebugItem.StartLoc = AxisLoc;
	DrawDebugItem.Rotation = AxisRot;
	DrawDebugItem.Size = Scale;
	DrawDebugItem.bPersistentLines = bPersistentLines;
	DrawDebugItem.LifeTime = LifeTime;
	DrawDebugItem.Thickness = Thickness;
	DrawDebugItem.DepthPriority = DepthPriority;

	QueuedDrawDebugItems.Add(DrawDebugItem);
}

void FAnimInstanceProxy::AnimDrawDebugLine(const FVector& StartLoc, const FVector& EndLoc, const FColor& Color, bool bPersistentLines, float LifeTime, float Thickness, ESceneDepthPriorityGroup DepthPriority)
{
	FQueuedDrawDebugItem DrawDebugItem;

	DrawDebugItem.ItemType = EDrawDebugItemType::Line;
	DrawDebugItem.StartLoc = StartLoc;
	DrawDebugItem.EndLoc = EndLoc;
	DrawDebugItem.Color = Color;
	DrawDebugItem.bPersistentLines = bPersistentLines;
	DrawDebugItem.LifeTime = LifeTime;
	DrawDebugItem.Thickness = Thickness;
	DrawDebugItem.DepthPriority = DepthPriority;

	QueuedDrawDebugItems.Add(DrawDebugItem);
}

void FAnimInstanceProxy::AnimDrawDebugPlane(const FTransform& BaseTransform, float Radii, const FColor& Color, bool bPersistentLines /*= false*/, float LifeTime /*= -1.f*/, float Thickness /*= 0.f*/, ESceneDepthPriorityGroup DepthPriority)
{
	// just draw two triangle from [-Radii,-Radii] to [Radii, Radii]
	FQueuedDrawDebugItem DrawDebugItem;

	DrawDebugItem.ItemType = EDrawDebugItemType::Line;
	DrawDebugItem.Color = Color;
	DrawDebugItem.bPersistentLines = bPersistentLines;
	DrawDebugItem.LifeTime = LifeTime;
	DrawDebugItem.Thickness = Thickness;
	DrawDebugItem.DepthPriority = DepthPriority;

	DrawDebugItem.StartLoc = BaseTransform.TransformPosition(FVector(-Radii, -Radii, 0));
	DrawDebugItem.EndLoc = BaseTransform.TransformPosition(FVector(-Radii, Radii, 0));
	QueuedDrawDebugItems.Add(DrawDebugItem);

	DrawDebugItem.StartLoc = BaseTransform.TransformPosition(FVector(-Radii, -Radii, 0));
	DrawDebugItem.EndLoc = BaseTransform.TransformPosition(FVector(Radii, -Radii, 0));
	QueuedDrawDebugItems.Add(DrawDebugItem);

	DrawDebugItem.StartLoc = BaseTransform.TransformPosition(FVector(-Radii, Radii, 0));
	DrawDebugItem.EndLoc = BaseTransform.TransformPosition(FVector(-Radii, Radii, 0));
	QueuedDrawDebugItems.Add(DrawDebugItem);

	DrawDebugItem.StartLoc = BaseTransform.TransformPosition(FVector(Radii, Radii, 0));
	DrawDebugItem.EndLoc = BaseTransform.TransformPosition(FVector(-Radii, Radii, 0));
	QueuedDrawDebugItems.Add(DrawDebugItem);

	DrawDebugItem.StartLoc = BaseTransform.TransformPosition(FVector(Radii, Radii, 0));
	DrawDebugItem.EndLoc = BaseTransform.TransformPosition(FVector(Radii, -Radii, 0));
	QueuedDrawDebugItems.Add(DrawDebugItem);
}

void FAnimInstanceProxy::AnimDrawDebugPoint(const FVector& Loc, float Size, const FColor& Color, bool bPersistentLines, float LifeTime, ESceneDepthPriorityGroup DepthPriority)
{
	FQueuedDrawDebugItem DrawDebugItem;

	DrawDebugItem.ItemType = EDrawDebugItemType::Point;
	DrawDebugItem.StartLoc = Loc;
	DrawDebugItem.Color = Color;
	DrawDebugItem.Size = Size;
	DrawDebugItem.bPersistentLines = bPersistentLines;
	DrawDebugItem.LifeTime = LifeTime;
	DrawDebugItem.DepthPriority = DepthPriority;

	QueuedDrawDebugItems.Add(DrawDebugItem);
}
#endif // ENABLE_ANIM_DRAW_DEBUG

float FAnimInstanceProxy::GetInstanceAssetPlayerLength(int32 AssetPlayerIndex) const
{
	if(const FAnimNode_AssetPlayerBase* PlayerNode = GetNodeFromIndex<FAnimNode_AssetPlayerBase>(AssetPlayerIndex))
	{
		return PlayerNode->GetCurrentAssetLength();
	}

	return 0.0f;
}

float FAnimInstanceProxy::GetInstanceAssetPlayerTime(int32 AssetPlayerIndex) const
{
	if(const FAnimNode_AssetPlayerBase* PlayerNode = GetNodeFromIndex<FAnimNode_AssetPlayerBase>(AssetPlayerIndex))
	{
		return PlayerNode->GetCurrentAssetTimePlayRateAdjusted();
	}

	return 0.0f;
}

float FAnimInstanceProxy::GetInstanceAssetPlayerTimeFraction(int32 AssetPlayerIndex) const
{
	if(const FAnimNode_AssetPlayerBase* PlayerNode = GetNodeFromIndex<FAnimNode_AssetPlayerBase>(AssetPlayerIndex))
	{
		float Length = PlayerNode->GetCurrentAssetLength();

		if(Length > 0.0f)
		{
			return PlayerNode->GetCurrentAssetTimePlayRateAdjusted() / Length;
		}
	}

	return 0.0f;
}

float FAnimInstanceProxy::GetInstanceAssetPlayerTimeFromEndFraction(int32 AssetPlayerIndex) const
{
	if(const FAnimNode_AssetPlayerBase* PlayerNode = GetNodeFromIndex<FAnimNode_AssetPlayerBase>(AssetPlayerIndex))
	{
		float Length = PlayerNode->GetCurrentAssetLength();

		if(Length > 0.f)
		{
			return (Length - PlayerNode->GetCurrentAssetTimePlayRateAdjusted()) / Length;
		}
	}

	return 1.0f;
}

float FAnimInstanceProxy::GetInstanceAssetPlayerTimeFromEnd(int32 AssetPlayerIndex) const
{
	if(const FAnimNode_AssetPlayerBase* PlayerNode = GetNodeFromIndex<FAnimNode_AssetPlayerBase>(AssetPlayerIndex))
	{
		return PlayerNode->GetCurrentAssetLength() - PlayerNode->GetCurrentAssetTimePlayRateAdjusted();
	}

	return MAX_flt;
}

float FAnimInstanceProxy::GetInstanceMachineWeight(int32 MachineIndex) const
{
	if (const FAnimNode_StateMachine* MachineInstance = GetStateMachineInstance(MachineIndex))
	{
		return GetRecordedMachineWeight(MachineInstance->StateMachineIndexInClass);
	}

	return 0.0f;
}

float FAnimInstanceProxy::GetInstanceStateWeight(int32 MachineIndex, int32 StateIndex) const
{
	if(const FAnimNode_StateMachine* MachineInstance = GetStateMachineInstance(MachineIndex))
	{
		return GetRecordedStateWeight(MachineInstance->StateMachineIndexInClass, StateIndex);
	}
	
	return 0.0f;
}

float FAnimInstanceProxy::GetInstanceCurrentStateElapsedTime(int32 MachineIndex) const
{
	if(const FAnimNode_StateMachine* MachineInstance = GetStateMachineInstance(MachineIndex))
	{
		return MachineInstance->GetCurrentStateElapsedTime();
	}

	return 0.0f;
}

float FAnimInstanceProxy::GetInstanceTransitionCrossfadeDuration(int32 MachineIndex, int32 TransitionIndex) const
{
	if(const FAnimNode_StateMachine* MachineInstance = GetStateMachineInstance(MachineIndex))
	{
		if(MachineInstance->IsValidTransitionIndex(TransitionIndex))
		{
			return MachineInstance->GetTransitionInfo(TransitionIndex).CrossfadeDuration;
		}
	}

	return 0.0f;
}

float FAnimInstanceProxy::GetInstanceTransitionTimeElapsed(int32 MachineIndex, int32 TransitionIndex) const
{
	if(const FAnimNode_StateMachine* MachineInstance = GetStateMachineInstance(MachineIndex))
	{
		if(MachineInstance->IsValidTransitionIndex(TransitionIndex))
		{
			for(const FAnimationActiveTransitionEntry& ActiveTransition : MachineInstance->ActiveTransitionArray)
			{
				if(ActiveTransition.SourceTransitionIndices.Contains(TransitionIndex))
				{
					return ActiveTransition.ElapsedTime;
				}
			}
		}
	}

	return 0.0f;
}

float FAnimInstanceProxy::GetInstanceTransitionTimeElapsedFraction(int32 MachineIndex, int32 TransitionIndex) const
{
	if(const FAnimNode_StateMachine* MachineInstance = GetStateMachineInstance(MachineIndex))
	{
		if(MachineInstance->IsValidTransitionIndex(TransitionIndex))
		{
			for(const FAnimationActiveTransitionEntry& ActiveTransition : MachineInstance->ActiveTransitionArray)
			{
				if(ActiveTransition.SourceTransitionIndices.Contains(TransitionIndex))
				{
					return ActiveTransition.ElapsedTime / ActiveTransition.CrossfadeDuration;
				}
			}
		}
	}

	return 0.0f;
}

float FAnimInstanceProxy::GetRelevantAnimTimeRemaining(int32 MachineIndex, int32 StateIndex) const
{
	if(const FAnimNode_AssetPlayerBase* AssetPlayer = GetRelevantAssetPlayerFromState(MachineIndex, StateIndex))
	{
		if(AssetPlayer->GetAnimAsset())
		{
			return AssetPlayer->GetCurrentAssetLength() - AssetPlayer->GetCurrentAssetTimePlayRateAdjusted();
		}
	}

	return MAX_flt;
}

float FAnimInstanceProxy::GetRelevantAnimTimeRemainingFraction(int32 MachineIndex, int32 StateIndex) const
{
	if(const FAnimNode_AssetPlayerBase* AssetPlayer = GetRelevantAssetPlayerFromState(MachineIndex, StateIndex))
	{
		if(AssetPlayer->GetAnimAsset())
		{
			float Length = AssetPlayer->GetCurrentAssetLength();
			if(Length > 0.0f)
			{
				return (Length - AssetPlayer->GetCurrentAssetTimePlayRateAdjusted()) / Length;
			}
		}
	}

	return 1.0f;
}

float FAnimInstanceProxy::GetRelevantAnimLength(int32 MachineIndex, int32 StateIndex) const
{
	if(const FAnimNode_AssetPlayerBase* AssetPlayer = GetRelevantAssetPlayerFromState(MachineIndex, StateIndex))
	{
		if(AssetPlayer->GetAnimAsset())
		{
			return AssetPlayer->GetCurrentAssetLength();
		}
	}

	return 0.0f;
}

float FAnimInstanceProxy::GetRelevantAnimTime(int32 MachineIndex, int32 StateIndex) const
{
	if(const FAnimNode_AssetPlayerBase* AssetPlayer = GetRelevantAssetPlayerFromState(MachineIndex, StateIndex))
	{
		return AssetPlayer->GetCurrentAssetTimePlayRateAdjusted();
	}

	return 0.0f;
}

float FAnimInstanceProxy::GetRelevantAnimTimeFraction(int32 MachineIndex, int32 StateIndex) const
{
	if(const FAnimNode_AssetPlayerBase* AssetPlayer = GetRelevantAssetPlayerFromState(MachineIndex, StateIndex))
	{
		float Length = AssetPlayer->GetCurrentAssetLength();
		if(Length > 0.0f)
		{
			return AssetPlayer->GetCurrentAssetTimePlayRateAdjusted() / Length;
		}
	}

	return 0.0f;
}

TArray<FMontageEvaluationState>& FAnimInstanceProxy::GetMontageEvaluationData()
{
	check(MainMontageEvaluationData);
	return *MainMontageEvaluationData;
}

const TArray<FMontageEvaluationState>& FAnimInstanceProxy::GetMontageEvaluationData() const
{
	check(MainMontageEvaluationData);
	return *MainMontageEvaluationData;
}
bool FAnimInstanceProxy::WasAnimNotifyStateActiveInAnyState(TSubclassOf<UAnimNotifyState> AnimNotifyStateType) const
{
	for (const FAnimNotifyEventReference& Ref : ActiveAnimNotifiesSinceLastTick)
	{
		const FAnimNotifyEvent* NotifyEvent = Ref.GetNotify();
		if (NotifyEvent && NotifyEvent->NotifyStateClass 
			&& NotifyEvent->NotifyStateClass->IsA(AnimNotifyStateType))
		{
			return true;
		}
	}

	return false;
}

bool FAnimInstanceProxy::WasAnimNotifyStateActiveInStateMachine(int32 MachineIndex, TSubclassOf<UAnimNotifyState> AnimNotifyStateType) const
{
	for (const FAnimNotifyEventReference& Ref : ActiveAnimNotifiesSinceLastTick)
	{
		const FAnimNotifyEvent* NotifyEvent = Ref.GetNotify();
		if (NotifyEvent && NotifyEvent->NotifyStateClass && NotifyEvent->NotifyStateClass->IsA(AnimNotifyStateType))
		{
			return UAnimNotifyStateMachineInspectionLibrary::IsStateMachineInEventContext(Ref, MachineIndex);
		}
	}
	return false;
}

bool FAnimInstanceProxy::WasAnimNotifyStateActiveInSourceState(int32 MachineIndex, int32 StateIndex, TSubclassOf<UAnimNotifyState> AnimNotifyStateType) const
{
	for (const FAnimNotifyEventReference& Ref : ActiveAnimNotifiesSinceLastTick)
	{
		const FAnimNotifyEvent* NotifyEvent = Ref.GetNotify();
		if (NotifyEvent && NotifyEvent->NotifyStateClass && NotifyEvent->NotifyStateClass->IsA(AnimNotifyStateType))
		{
			return UAnimNotifyStateMachineInspectionLibrary::IsStateInStateMachineInEventContext(Ref, MachineIndex, StateIndex);
		}
	}
	return false;
}

bool FAnimInstanceProxy::WasAnimNotifyTriggeredInSourceState(int32 MachineIndex, int32 StateIndex, TSubclassOf<UAnimNotify> AnimNotifyType) const
{
	for (const FAnimNotifyEventReference& Ref : ActiveAnimNotifiesSinceLastTick)
	{
		const FAnimNotifyEvent* NotifyEvent = Ref.GetNotify();
		if (NotifyEvent && NotifyEvent->Notify && NotifyEvent->Notify->IsA(AnimNotifyType))
		{
			return UAnimNotifyStateMachineInspectionLibrary::IsStateInStateMachineInEventContext(Ref, MachineIndex, StateIndex);
		}
	}
	return false;
}

bool FAnimInstanceProxy::WasAnimNotifyNameTriggeredInSourceState(int32 MachineIndex, int32 StateIndex, FName NotifyName) const
{
	for (const FAnimNotifyEventReference& Ref : ActiveAnimNotifiesSinceLastTick)
	{
		const FAnimNotifyEvent* NotifyEvent = Ref.GetNotify();
		if (NotifyEvent)
		{
			FName LookupName = NotifyEvent->NotifyName;
			if (Ref.GetMirrorDataTable())
			{
				const FName* MirroredName = Ref.GetMirrorDataTable()->AnimNotifyToMirrorAnimNotifyMap.Find(LookupName);
				if (MirroredName)
				{
					LookupName = *MirroredName; 
				}
			}
			if(LookupName == NotifyName)
			{
				return UAnimNotifyStateMachineInspectionLibrary::IsStateInStateMachineInEventContext(Ref, MachineIndex, StateIndex);
			}
		}
	}
	return false;
}

bool FAnimInstanceProxy::WasAnimNotifyTriggeredInStateMachine(int32 MachineIndex,TSubclassOf<UAnimNotify> AnimNotifyType) const
{
	for (const FAnimNotifyEventReference& Ref : ActiveAnimNotifiesSinceLastTick)
	{
		const FAnimNotifyEvent* NotifyEvent = Ref.GetNotify();
		if (NotifyEvent && NotifyEvent->Notify && NotifyEvent->Notify->IsA(AnimNotifyType))
		{
			return UAnimNotifyStateMachineInspectionLibrary::IsStateMachineInEventContext(Ref, MachineIndex);
		}
	}
	return false;
}

bool FAnimInstanceProxy::WasAnimNotifyTriggeredInAnyState(TSubclassOf<UAnimNotify> AnimNotifyType) const
{
	for (const FAnimNotifyEventReference& Ref : ActiveAnimNotifiesSinceLastTick)
	{
		const FAnimNotifyEvent* NotifyEvent = Ref.GetNotify();
		if (NotifyEvent && NotifyEvent->Notify && NotifyEvent->Notify->IsA(AnimNotifyType))
		{
			return true;
		}
	}
	return false;
}

bool FAnimInstanceProxy::WasAnimNotifyNameTriggeredInAnyState(FName NotifyName) const
{
	for (const FAnimNotifyEventReference& Ref : ActiveAnimNotifiesSinceLastTick)
	{
		const FAnimNotifyEvent* NotifyEvent = Ref.GetNotify();
		if (NotifyEvent)
		{
			FName LookupName = NotifyEvent->NotifyName;
			if (Ref.GetMirrorDataTable())
			{
				const FName* MirroredName = Ref.GetMirrorDataTable()->AnimNotifyToMirrorAnimNotifyMap.Find(LookupName);
				if (MirroredName)
				{
					LookupName = *MirroredName; 
				}
			}
			if(LookupName == NotifyName)
			{
				return true;
			}
		}
	}
	return false; 
}

bool FAnimInstanceProxy::WasAnimNotifyNameTriggeredInStateMachine(int32 MachineIndex, FName NotifyName)
{
	for (const FAnimNotifyEventReference& Ref : ActiveAnimNotifiesSinceLastTick)
	{
		const FAnimNotifyEvent* NotifyEvent = Ref.GetNotify();
		if (NotifyEvent)
		{
			FName LookupName = NotifyEvent->NotifyName;
			if (Ref.GetMirrorDataTable())
			{
				const FName* MirroredName = Ref.GetMirrorDataTable()->AnimNotifyToMirrorAnimNotifyMap.Find(LookupName);
				if (MirroredName)
				{
					LookupName = *MirroredName; 
				}
			}
			if(LookupName == NotifyName)
			{
				return UAnimNotifyStateMachineInspectionLibrary::IsStateMachineInEventContext(Ref, MachineIndex);
			}
		}
	}
	return false;
}

const FAnimNode_AssetPlayerBase* FAnimInstanceProxy::GetRelevantAssetPlayerFromState(int32 MachineIndex, int32 StateIndex) const
{
	if(const FAnimNode_StateMachine* StateMachine = GetStateMachineInstance(MachineIndex))
	{
		return StateMachine->GetRelevantAssetPlayerFromState(this, StateMachine->GetStateInfo(StateIndex));
	}

	return nullptr;
}

const FAnimNode_StateMachine* FAnimInstanceProxy::GetStateMachineInstance(int32 MachineIndex) const
{
	if (AnimClassInterface)
	{
		const TArray<FStructProperty*>& AnimNodeProperties = AnimClassInterface->GetAnimNodeProperties();
		if ((MachineIndex >= 0) && (MachineIndex < AnimNodeProperties.Num()))
		{
			const int32 InstancePropertyIndex = AnimNodeProperties.Num() - 1 - MachineIndex;

			FStructProperty* MachineInstanceProperty = AnimNodeProperties[InstancePropertyIndex];
			checkSlow(MachineInstanceProperty->Struct->IsChildOf(FAnimNode_StateMachine::StaticStruct()));

			return MachineInstanceProperty->ContainerPtrToValuePtr<FAnimNode_StateMachine>(AnimInstanceObject);
		}
	}

	return nullptr;
}

void FAnimInstanceProxy::AddNativeTransitionBinding(const FName& MachineName, const FName& PrevStateName, const FName& NextStateName, const FCanTakeTransition& NativeTransitionDelegate, const FName& TransitionName)
{
	NativeTransitionBindings.Add(FNativeTransitionBinding(MachineName, PrevStateName, NextStateName, NativeTransitionDelegate, TransitionName));
}

bool FAnimInstanceProxy::HasNativeTransitionBinding(const FName& MachineName, const FName& PrevStateName, const FName& NextStateName, FName& OutBindingName)
{
	for(const auto& Binding : NativeTransitionBindings)
	{
		if(Binding.MachineName == MachineName && Binding.PreviousStateName == PrevStateName && Binding.NextStateName == NextStateName)
		{
#if WITH_EDITORONLY_DATA
				OutBindingName = Binding.TransitionName;
#else
			OutBindingName = NAME_None;
#endif
			return true;
		}
	}

	return false;
}

void FAnimInstanceProxy::AddNativeStateEntryBinding(const FName& MachineName, const FName& StateName, const FOnGraphStateChanged& NativeEnteredDelegate, const FName& BindingName)
{
	NativeStateEntryBindings.Add(FNativeStateBinding(MachineName, StateName, NativeEnteredDelegate, BindingName));
}
	
bool FAnimInstanceProxy::HasNativeStateEntryBinding(const FName& MachineName, const FName& StateName, FName& OutBindingName)
{
	for(const auto& Binding : NativeStateEntryBindings)
	{
		if(Binding.MachineName == MachineName && Binding.StateName == StateName)
		{
#if WITH_EDITORONLY_DATA
			OutBindingName = Binding.BindingName;
#else
			OutBindingName = NAME_None;
#endif
			return true;
		}
	}

	return false;
}

void FAnimInstanceProxy::AddNativeStateExitBinding(const FName& MachineName, const FName& StateName, const FOnGraphStateChanged& NativeExitedDelegate, const FName& BindingName)
{
	NativeStateExitBindings.Add(FNativeStateBinding(MachineName, StateName, NativeExitedDelegate, BindingName));
}

bool FAnimInstanceProxy::HasNativeStateExitBinding(const FName& MachineName, const FName& StateName, FName& OutBindingName)
{
	for(const auto& Binding : NativeStateExitBindings)
	{
		if(Binding.MachineName == MachineName && Binding.StateName == StateName)
		{
#if WITH_EDITORONLY_DATA
			OutBindingName = Binding.BindingName;
#else
			OutBindingName = NAME_None;
#endif
			return true;
		}
	}

	return false;
}

void FAnimInstanceProxy::BindNativeDelegates()
{
	DECLARE_SCOPE_HIERARCHICAL_COUNTER_FUNC()

	// if we have no root node, we are usually in error so early out
	if(RootNode == nullptr)
	{
		return;
	}

	auto ForEachStateLambda = [&](IAnimClassInterface* InAnimClassInterface, const FName& MachineName, const FName& StateName, TFunctionRef<void(FAnimNode_StateMachine*, const FBakedAnimationState&, int32)> Predicate)
	{
		for (const FStructProperty* Property : InAnimClassInterface->GetAnimNodeProperties())
		{
			if(Property && Property->Struct->IsChildOf(FAnimNode_StateMachine::StaticStruct()))
			{
				FAnimNode_StateMachine* StateMachine = Property->ContainerPtrToValuePtr<FAnimNode_StateMachine>(AnimInstanceObject);
				if(StateMachine)
				{
					const FBakedAnimationStateMachine* MachineDescription = GetMachineDescription(InAnimClassInterface, StateMachine);
					if(MachineDescription && MachineName == MachineDescription->MachineName)
					{
						// check each state transition for a match
						int32 StateIndex = 0;
						for(const FBakedAnimationState& State : MachineDescription->States)
						{
							if(State.StateName == StateName)
							{
								Predicate(StateMachine, State, StateIndex);
							}
							StateIndex++;
						}
					}
				}
			}
		}
	};

	if (AnimClassInterface)
	{
		// transition delegates
		for(const auto& Binding : NativeTransitionBindings)
		{
			ForEachStateLambda(AnimClassInterface, Binding.MachineName, Binding.PreviousStateName,
				[&](FAnimNode_StateMachine* StateMachine, const FBakedAnimationState& State, int32 StateIndex)
				{
					for(const FBakedStateExitTransition& TransitionExit : State.Transitions)
					{
						if(TransitionExit.CanTakeDelegateIndex != INDEX_NONE)
						{
							// In case the state machine hasn't been initialized, we need to re-get the desc
							const FBakedAnimationStateMachine* MachineDesc = GetMachineDescription(AnimClassInterface, StateMachine);
							const FAnimationTransitionBetweenStates& Transition = MachineDesc->Transitions[TransitionExit.TransitionIndex];
							const FBakedAnimationState& BakedState = MachineDesc->States[Transition.NextState];

							if (BakedState.StateName == Binding.NextStateName)
							{
								FAnimNode_TransitionResult* ResultNode = GetNodeFromPropertyIndex<FAnimNode_TransitionResult>(AnimInstanceObject, AnimClassInterface, TransitionExit.CanTakeDelegateIndex);
								if(ResultNode)
								{
									ResultNode->NativeTransitionDelegate = Binding.NativeTransitionDelegate;
								}
							}
						}
					}
				});
		}

		// state entry delegates
		for(const auto& Binding : NativeStateEntryBindings)
		{
			ForEachStateLambda(AnimClassInterface, Binding.MachineName, Binding.StateName,
				[&](FAnimNode_StateMachine* StateMachine, const FBakedAnimationState& State, int32 StateIndex)
				{
					// allocate enough space for all our states we need so far
					StateMachine->OnGraphStatesEntered.SetNum(FMath::Max(StateIndex + 1, StateMachine->OnGraphStatesEntered.Num()));
					StateMachine->OnGraphStatesEntered[StateIndex] = Binding.NativeStateDelegate;
				});
		}

		// state exit delegates
		for(const auto& Binding : NativeStateExitBindings)
		{
			ForEachStateLambda(AnimClassInterface, Binding.MachineName, Binding.StateName,
				[&](FAnimNode_StateMachine* StateMachine, const FBakedAnimationState& State, int32 StateIndex)
				{
					// allocate enough space for all our states we need so far
					StateMachine->OnGraphStatesExited.SetNum(FMath::Max(StateIndex + 1, StateMachine->OnGraphStatesExited.Num()));
					StateMachine->OnGraphStatesExited[StateIndex] = Binding.NativeStateDelegate;
				});
		}
	}
}

const FBakedAnimationStateMachine* FAnimInstanceProxy::GetMachineDescription(IAnimClassInterface* AnimBlueprintClass, const FAnimNode_StateMachine* MachineInstance)
{
	const TArray<FBakedAnimationStateMachine>& BakedStateMachines = AnimBlueprintClass->GetBakedStateMachines();
	return BakedStateMachines.IsValidIndex(MachineInstance->StateMachineIndexInClass) ? &(BakedStateMachines[MachineInstance->StateMachineIndexInClass]) : nullptr;
}

const FAnimNode_StateMachine* FAnimInstanceProxy::GetStateMachineInstanceFromName(FName MachineName) const
{
	if (AnimClassInterface)
	{
		const TArray<FStructProperty*>& AnimNodeProperties = AnimClassInterface->GetAnimNodeProperties();
		for (int32 MachineIndex = 0; MachineIndex < AnimNodeProperties.Num(); MachineIndex++)
		{
			FStructProperty* Property = AnimNodeProperties[AnimNodeProperties.Num() - 1 - MachineIndex];
			if (Property && Property->Struct->IsChildOf(FAnimNode_StateMachine::StaticStruct()))
			{
				const FAnimNode_StateMachine* StateMachine = Property->ContainerPtrToValuePtr<FAnimNode_StateMachine>(AnimInstanceObject);
				if (StateMachine)
				{
					if (const FBakedAnimationStateMachine* MachineDescription = GetMachineDescription(AnimClassInterface, StateMachine))
					{
						if (MachineDescription->MachineName == MachineName)
						{
							return StateMachine;
						}
					}
				}
			}
		}
	}

	return nullptr;
}

const FBakedAnimationStateMachine* FAnimInstanceProxy::GetStateMachineInstanceDesc(FName MachineName) const
{
	if (AnimClassInterface)
	{
		const TArray<FStructProperty*>& AnimNodeProperties = AnimClassInterface->GetAnimNodeProperties();
		for (int32 MachineIndex = 0; MachineIndex < AnimNodeProperties.Num(); MachineIndex++)
		{
			FStructProperty* Property = AnimNodeProperties[AnimNodeProperties.Num() - 1 - MachineIndex];
			if(Property && Property->Struct->IsChildOf(FAnimNode_StateMachine::StaticStruct()))
			{
				FAnimNode_StateMachine* StateMachine = Property->ContainerPtrToValuePtr<FAnimNode_StateMachine>(AnimInstanceObject);
				if(StateMachine)
				{
					if (const FBakedAnimationStateMachine* MachineDescription = GetMachineDescription(AnimClassInterface, StateMachine))
					{
						if(MachineDescription->MachineName == MachineName)
						{
							return MachineDescription;
						}
					}
				}
			}
		}
	}

	return nullptr;
}

int32 FAnimInstanceProxy::GetStateMachineIndex(FName MachineName) const
{
	if (AnimClassInterface)
	{
		const TArray<FStructProperty*>& AnimNodeProperties = AnimClassInterface->GetAnimNodeProperties();
		for (int32 MachineIndex = 0; MachineIndex < AnimNodeProperties.Num(); MachineIndex++)
		{
			FStructProperty* Property = AnimNodeProperties[AnimNodeProperties.Num() - 1 - MachineIndex];
			if(Property && Property->Struct->IsChildOf(FAnimNode_StateMachine::StaticStruct()))
			{
				const FAnimNode_StateMachine* StateMachine = Property->ContainerPtrToValuePtr<FAnimNode_StateMachine>(AnimInstanceObject);
				if(StateMachine)
				{
					if (const FBakedAnimationStateMachine* MachineDescription = GetMachineDescription(AnimClassInterface, StateMachine))
					{
						if(MachineDescription->MachineName == MachineName)
						{
							return MachineIndex;
						}
					}
				}
			}
		}
	}

	return INDEX_NONE;
}

int32  FAnimInstanceProxy::GetStateMachineIndex(FAnimNode_StateMachine* StateMachine) const
{
	if (AnimClassInterface)
	{
		const TArray<FStructProperty*>& AnimNodeProperties = AnimClassInterface->GetAnimNodeProperties();
		for (int32 MachineIndex = 0; MachineIndex < AnimNodeProperties.Num(); MachineIndex++)
		{
			FStructProperty* Property = AnimNodeProperties[AnimNodeProperties.Num() - 1 - MachineIndex];
			if (Property && Property->Struct->IsChildOf(FAnimNode_StateMachine::StaticStruct()))
			{
				FAnimNode_StateMachine* CurStateMachine = Property->ContainerPtrToValuePtr<FAnimNode_StateMachine>(AnimInstanceObject);
				if (CurStateMachine == StateMachine)
				{
					return MachineIndex;
				}
			}
		}
	}
	return INDEX_NONE; 	
}

void FAnimInstanceProxy::GetStateMachineIndexAndDescription(FName InMachineName, int32& OutMachineIndex, const FBakedAnimationStateMachine** OutMachineDescription) const
{
	if (AnimClassInterface)
	{
		const TArray<FStructProperty*>& AnimNodeProperties = AnimClassInterface->GetAnimNodeProperties();
		for (int32 MachineIndex = 0; MachineIndex < AnimNodeProperties.Num(); MachineIndex++)
		{
			FStructProperty* Property = AnimNodeProperties[AnimNodeProperties.Num() - 1 - MachineIndex];
			if (Property && Property->Struct->IsChildOf(FAnimNode_StateMachine::StaticStruct()))
			{
				const FAnimNode_StateMachine* StateMachine = Property->ContainerPtrToValuePtr<FAnimNode_StateMachine>(AnimInstanceObject);
				if (StateMachine)
				{
					if (const FBakedAnimationStateMachine* MachineDescription = GetMachineDescription(AnimClassInterface, StateMachine))
					{
						if (MachineDescription->MachineName == InMachineName)
						{
							OutMachineIndex = MachineIndex;
							if (OutMachineDescription)
							{
								*OutMachineDescription = MachineDescription;
							}
							return;
						}
					}
				}
			}
		}
	}

	OutMachineIndex = INDEX_NONE;
	if (OutMachineDescription)
	{
		*OutMachineDescription = nullptr;
	}
}

int32 FAnimInstanceProxy::GetInstanceAssetPlayerIndex(FName MachineName, FName StateName, FName AssetName) const
{
	if (AnimClassInterface)
	{
		if(const FBakedAnimationStateMachine* MachineDescription = GetStateMachineInstanceDesc(MachineName))
		{
			const TArray<FStructProperty*>& AnimNodeProperties = AnimClassInterface->GetAnimNodeProperties();
			for(int32 StateIndex = 0; StateIndex < MachineDescription->States.Num(); StateIndex++)
			{
				const FBakedAnimationState& State = MachineDescription->States[StateIndex];
				if(State.StateName == StateName)
				{
					for(int32 PlayerIndex = 0; PlayerIndex < State.PlayerNodeIndices.Num(); PlayerIndex++)
					{
						checkSlow(State.PlayerNodeIndices[PlayerIndex] < AnimNodeProperties.Num());
						FStructProperty* AssetPlayerProperty = AnimNodeProperties[AnimNodeProperties.Num() - 1 - State.PlayerNodeIndices[PlayerIndex]];
						if(AssetPlayerProperty && AssetPlayerProperty->Struct->IsChildOf(FAnimNode_AssetPlayerBase::StaticStruct()))
						{
							const FAnimNode_AssetPlayerBase* AssetPlayer = AssetPlayerProperty->ContainerPtrToValuePtr<FAnimNode_AssetPlayerBase>(AnimInstanceObject);
							if(AssetPlayer)
							{
								if(AssetName == NAME_None || AssetPlayer->GetAnimAsset()->GetFName() == AssetName)
								{
									return State.PlayerNodeIndices[PlayerIndex];
								}
							}
						}
					}
				}
			}
		}
	}

	return INDEX_NONE;
}

float FAnimInstanceProxy::GetRecordedMachineWeight(const int32 InMachineClassIndex) const
{
	return MachineWeightArrays[GetBufferReadIndex()][InMachineClassIndex];
}

void FAnimInstanceProxy::RecordMachineWeight(const int32 InMachineClassIndex, const float InMachineWeight)
{
	MachineWeightArrays[GetBufferWriteIndex()][InMachineClassIndex] = InMachineWeight;
}

float FAnimInstanceProxy::GetRecordedStateWeight(const int32 InMachineClassIndex, const int32 InStateIndex) const
{
	const int32* BaseIndexPtr = StateMachineClassIndexToWeightOffset.Find(InMachineClassIndex);

	if(BaseIndexPtr)
	{
		const int32 StateIndex = *BaseIndexPtr + InStateIndex;
		return StateWeightArrays[GetBufferReadIndex()][StateIndex];
	}

	return 0.0f;
}

void FAnimInstanceProxy::RecordStateWeight(const int32 InMachineClassIndex, const int32 InStateIndex, const float InStateWeight, const float InElapsedTime)
{
	const int32* BaseIndexPtr = StateMachineClassIndexToWeightOffset.Find(InMachineClassIndex);

	if(BaseIndexPtr)
	{
		const int32 StateIndex = *BaseIndexPtr + InStateIndex;
		StateWeightArrays[GetBufferWriteIndex()][StateIndex] = InStateWeight;
	}

#if WITH_EDITORONLY_DATA
	if (FAnimBlueprintDebugData* DebugData = GetAnimBlueprintDebugData())
	{
		DebugData->RecordStateData(InMachineClassIndex, InStateIndex, InStateWeight, InElapsedTime);
	}
#endif
}

void FAnimInstanceProxy::ResetDynamics(ETeleportType InTeleportType)
{
	DECLARE_SCOPE_HIERARCHICAL_COUNTER_FUNC()
	for(FAnimNode_Base* Node : DynamicResetNodes)
	{
		Node->ResetDynamics(InTeleportType);
	}
}

void FAnimInstanceProxy::ResetDynamics()
{
	ResetDynamics(ETeleportType::ResetPhysics);
}

#if ANIM_TRACE_ENABLED
void FAnimInstanceProxy::TraceMontageEvaluationData(const FAnimationUpdateContext& InContext, const FName& InSlotName)
{
	for (const FMontageEvaluationState& MontageEvaluationState : GetMontageEvaluationData())
	{
		if (MontageEvaluationState.Montage != nullptr && MontageEvaluationState.Montage->IsValidSlot(InSlotName))
		{
			if (const FAnimTrack* const Track = MontageEvaluationState.Montage->GetAnimationData(InSlotName))
			{
				if (const FAnimSegment* const Segment = Track->GetSegmentAtTime(MontageEvaluationState.MontagePosition))
				{
					float CurrentAnimPos;
					if (UAnimSequenceBase* Anim = Segment->GetAnimationData(MontageEvaluationState.MontagePosition, CurrentAnimPos))
					{
						TRACE_ANIM_NODE_VALUE(InContext, TEXT("Montage"), MontageEvaluationState.Montage.Get());
						TRACE_ANIM_NODE_VALUE(InContext, TEXT("Sequence"), Anim);
						TRACE_ANIM_NODE_VALUE(InContext, TEXT("Sequence Playback Time"), CurrentAnimPos);
						break;
					}
				}
			}
		}
	}
}
#endif

TArray<const FAnimNode_AssetPlayerBase*> FAnimInstanceProxy::GetInstanceAssetPlayers(const FName& GraphName) const
{
	TArray<const FAnimNode_AssetPlayerBase*> Nodes;

	// Retrieve all asset player nodes from the (named) Animation Layer Graph
	if (AnimClassInterface)
	{
		const TMap<FName, FGraphAssetPlayerInformation>& GrapInformationMap = AnimClassInterface->GetGraphAssetPlayerInformation();
		if (const FGraphAssetPlayerInformation* Information = GrapInformationMap.Find(GraphName))
		{
			for (const int32& NodeIndex : Information->PlayerNodeIndices)
			{
				if (const FAnimNode_AssetPlayerBase* Node = GetNodeFromIndex<FAnimNode_AssetPlayerBase>(NodeIndex))
				{
					Nodes.Add(Node);
				}
			}
		}
	}

	return Nodes;
}

TArray<FAnimNode_AssetPlayerBase*> FAnimInstanceProxy::GetMutableInstanceAssetPlayers(const FName& GraphName)
{
	TArray<FAnimNode_AssetPlayerBase*> Nodes;

	// Retrieve all asset player nodes from the (named) Animation Layer Graph	
	if (AnimClassInterface)
	{
		const TMap<FName, FGraphAssetPlayerInformation>& GrapInformationMap = AnimClassInterface->GetGraphAssetPlayerInformation();
		if (const FGraphAssetPlayerInformation* Information = GrapInformationMap.Find(GraphName))
		{
			for (const int32& NodeIndex : Information->PlayerNodeIndices)
			{
				if (FAnimNode_AssetPlayerBase* Node = GetMutableNodeFromIndex<FAnimNode_AssetPlayerBase>(NodeIndex))
				{
					Nodes.Add(Node);
				}
			}
		}
	}

	return Nodes;
}

#if WITH_EDITOR
void FAnimInstanceProxy::RecordNodeAttribute(const FAnimInstanceProxy& InSourceProxy, int32 InTargetNodeIndex, int32 InSourceNodeIndex, FName InAttribute)
{
	TArray<FAnimBlueprintDebugData::FAttributeRecord>& InputAttributeRecords = NodeInputAttributesThisFrame.FindOrAdd(InTargetNodeIndex);
	InputAttributeRecords.Emplace(InSourceNodeIndex, InAttribute);

	if(&InSourceProxy == this)
	{
		TArray<FAnimBlueprintDebugData::FAttributeRecord>& OutputAttributeRecords = NodeOutputAttributesThisFrame.FindOrAdd(InSourceNodeIndex);
		OutputAttributeRecords.Emplace(InTargetNodeIndex, InAttribute);
	}
}

void FAnimInstanceProxy::RegisterWatchedPose(const FCompactPose& Pose, int32 LinkID)
{
	if(bIsBeingDebugged)
	{
		for (FAnimNodePoseWatch& PoseWatch : PoseWatchEntriesForThisFrame)
		{
			if (PoseWatch.NodeID == LinkID)
			{
				PoseWatch.PoseInfo->CopyBonesFrom(Pose);
				PoseWatch.Object = GetAnimInstanceObject();
				PoseWatch.PoseWatch->SetIsEnabled(true);
				break;
			}
		}
	}
}

void FAnimInstanceProxy::RegisterWatchedPose(const FCSPose<FCompactPose>& Pose, int32 LinkID)
{
	if (bIsBeingDebugged)
	{
		for (FAnimNodePoseWatch& PoseWatch : PoseWatchEntriesForThisFrame)
		{
			if (PoseWatch.NodeID == LinkID)
			{
				FCompactPose TempPose;
				FCSPose<FCompactPose>::ConvertComponentPosesToLocalPoses(Pose, TempPose);
				PoseWatch.PoseInfo->CopyBonesFrom(TempPose);
				PoseWatch.Object = GetAnimInstanceObject();
				PoseWatch.PoseWatch->SetIsEnabled(true);
				break;
			}
		}
	}
}
#endif

FPoseSnapshot& FAnimInstanceProxy::AddPoseSnapshot(FName SnapshotName)
{
	FPoseSnapshot* PoseSnapshot = PoseSnapshots.FindByPredicate([SnapshotName](const FPoseSnapshot& PoseData) { return PoseData.SnapshotName == SnapshotName; });
	if (PoseSnapshot)
	{
		// Recycle an existing snapshot
		PoseSnapshot->Reset();
	}
	else
	{
		// Add a new empty snapshot
		PoseSnapshot = &PoseSnapshots[PoseSnapshots.AddDefaulted()];
	}
	PoseSnapshot->SnapshotName = SnapshotName;
	return *PoseSnapshot;
}

void FAnimInstanceProxy::RemovePoseSnapshot(FName SnapshotName)
{
	int32 Index = PoseSnapshots.IndexOfByPredicate([SnapshotName](const FPoseSnapshot& PoseData) { return PoseData.SnapshotName == SnapshotName; });
	if (Index != INDEX_NONE)
	{
		PoseSnapshots.RemoveAtSwap(Index);
	}
}

const FPoseSnapshot* FAnimInstanceProxy::GetPoseSnapshot(FName SnapshotName) const
{
	return PoseSnapshots.FindByPredicate([SnapshotName](const FPoseSnapshot& PoseData) { return PoseData.SnapshotName == SnapshotName; });
}

void FAnimInstanceProxy::ResetAnimationCurves()
{
	DECLARE_SCOPE_HIERARCHICAL_COUNTER_FUNC()
	for (uint8 Index = 0; Index < (uint8)EAnimCurveType::MaxAnimCurveType; ++Index)
	{
		AnimationCurves[Index].Reset();
	}
}

void FAnimInstanceProxy::UpdateCurvesToEvaluationContext(const FAnimationEvaluationContext& InContext)
{
	DECLARE_SCOPE_HIERARCHICAL_COUNTER_FUNC()
	SCOPE_CYCLE_COUNTER(STAT_UpdateCurvesToEvaluationContext);

	// Track material params we set last time round so we can clear them if they aren't set again.
	MaterialParametersToClear.Reset();
	for(auto Iter = AnimationCurves[(uint8)EAnimCurveType::MaterialCurve].CreateConstIterator(); Iter; ++Iter)
	{
		MaterialParametersToClear.Add(Iter.Key());
	}

	ResetAnimationCurves();

	if(InContext.Curve.UIDToArrayIndexLUT != nullptr)
	{
		const TArray<uint16>& UIDToArrayIndexLookupTable = RequiredBones.GetUIDToArrayLookupTable();
		const FSmartNameMapping* Mapping = RequiredBones.GetSkeletonAsset()->GetSmartNameContainer(USkeleton::AnimCurveMappingName);
	
		check(UIDToArrayIndexLookupTable.Num() == InContext.Curve.UIDToArrayIndexLUT->Num());

		for (int32 CurveUID = 0; CurveUID < UIDToArrayIndexLookupTable.Num(); ++CurveUID)
		{
			uint16 ArrayIndex = UIDToArrayIndexLookupTable[CurveUID];
		
			if (ArrayIndex != MAX_uint16 && 
				ensureAlwaysMsgf(InContext.Curve.CurveWeights.IsValidIndex(ArrayIndex), TEXT("%s Animation Instance contains out of bound UIDList."), *AnimInstanceObject->GetClass()->GetName()) &&
				InContext.Curve.ValidCurveWeights[ArrayIndex])
			{
<<<<<<< HEAD
				const FName& CurveName = UIDToNameLookupTable[CurveUID];
				const FAnimCurveType& CurveType = UIDToCurveTypeLookupTable[CurveUID];
				const float CurveWeight = InContext.Curve.CurveWeights[ArrayIndex];
				
				AnimationCurves[(uint8)EAnimCurveType::AttributeCurve].Add(CurveName, CurveWeight);

				if(CurveType.bMorphtarget)
				{
					AnimationCurves[(uint8)EAnimCurveType::MorphTargetCurve].Add(CurveName, CurveWeight);
				}

				if(CurveType.bMaterial)
				{
					MaterialParametersToClear.Remove(CurveName);
					AnimationCurves[(uint8)EAnimCurveType::MaterialCurve].Add(CurveName, CurveWeight);
=======
				FName CurveName;
				if (Mapping->GetName(CurveUID, CurveName))
				{
#if !WITH_EDITOR
					const FCurveMetaData* CurveMetaData = &Mapping->GetCurveMetaData(CurveUID);
#else
					if (const FCurveMetaData* CurveMetaData = Mapping->GetCurveMetaData(CurveName))
#endif
					{
						const FAnimCurveType& CurveType = CurveMetaData->Type;
						const float CurveWeight = InContext.Curve.CurveWeights[ArrayIndex];
					
						AnimationCurves[(uint8)EAnimCurveType::AttributeCurve].Add(CurveName, CurveWeight);

						if(CurveType.bMorphtarget)
						{
							AnimationCurves[(uint8)EAnimCurveType::MorphTargetCurve].Add(CurveName, CurveWeight);
						}

						if(CurveType.bMaterial)
						{
							MaterialParametersToClear.Remove(CurveName);
							AnimationCurves[(uint8)EAnimCurveType::MaterialCurve].Add(CurveName, CurveWeight);
						}
					}	
>>>>>>> 6bbb88c8
				}
			}
		}
	}
}

void FAnimInstanceProxy::UpdateCurvesPostEvaluation(USkeletalMeshComponent* SkelMeshComp)
{
	DECLARE_SCOPE_HIERARCHICAL_COUNTER_FUNC()
	SCOPE_CYCLE_COUNTER(STAT_UpdateCurvesPostEvaluation);

	// Add curves to reset parameters that we have previously set but didn't tick this frame.
	for(FName MaterialParameterToClear : MaterialParametersToClear)
	{
		// when reset, we go back to default value
		float DefaultValue = SkelMeshComp->GetScalarParameterDefaultValue(MaterialParameterToClear);
		AnimationCurves[(uint8)EAnimCurveType::MaterialCurve].Add(MaterialParameterToClear, DefaultValue);
	}

	// update curves to component
	SkelMeshComp->ApplyAnimationCurvesToComponent(&AnimationCurves[(uint8)EAnimCurveType::MaterialCurve], &AnimationCurves[(uint8)EAnimCurveType::MorphTargetCurve]);

	// Remove cleared params now they have been pushed to the mesh
	for(FName MaterialParameterToClear : MaterialParametersToClear)
	{
		AnimationCurves[(uint8)EAnimCurveType::MaterialCurve].Remove(MaterialParameterToClear);
	}
}

bool FAnimInstanceProxy::HasActiveCurves() const
{
	for(const TMap<FName, float>& AnimationCurveMap : AnimationCurves)
	{
		if(AnimationCurveMap.Num() > 0)
		{
			return true;
		}
	}
	return false;
}

void FAnimInstanceProxy::AddCurveValue(const FSmartNameMapping& Mapping, const FName& CurveName, float Value)
{
	DECLARE_SCOPE_HIERARCHICAL_COUNTER_FUNC()

	// save curve value, it will overwrite if same exists, 
	//CurveValues.Add(CurveName, Value);
	float* CurveValPtr = AnimationCurves[(uint8)EAnimCurveType::AttributeCurve].Find(CurveName);
	if ( CurveValPtr )
	{
		// sum up, in the future we might normalize, but for now this just sums up
		// this won't work well if all of them have full weight - i.e. additive 
		*CurveValPtr = Value;
	}
	else
	{
		AnimationCurves[(uint8)EAnimCurveType::AttributeCurve].Add(CurveName, Value);
	}

	const FCurveMetaData* CurveMetaData = Mapping.GetCurveMetaData(CurveName);
	if (CurveMetaData)
	{
		if (CurveMetaData->Type.bMorphtarget)
		{
			CurveValPtr = AnimationCurves[(uint8)EAnimCurveType::MorphTargetCurve].Find(CurveName);
			if (CurveValPtr)
			{
				// sum up, in the future we might normalize, but for now this just sums up
				// this won't work well if all of them have full weight - i.e. additive 
				*CurveValPtr = Value;
			}
			else
			{
				AnimationCurves[(uint8)EAnimCurveType::MorphTargetCurve].Add(CurveName, Value);
			}
		}
		if (CurveMetaData->Type.bMaterial)
		{
			MaterialParametersToClear.RemoveSwap(CurveName);
			CurveValPtr = AnimationCurves[(uint8)EAnimCurveType::MaterialCurve].Find(CurveName);
			if (CurveValPtr)
			{
				*CurveValPtr = Value;
			}
			else
			{
				AnimationCurves[(uint8)EAnimCurveType::MaterialCurve].Add(CurveName, Value);
			}
		}
	}
}

FAnimBlueprintDebugData* FAnimInstanceProxy::GetAnimBlueprintDebugData() const
{
#if WITH_EDITORONLY_DATA
	if (bIsBeingDebugged)
	{
		UAnimBlueprint* AnimBP = GetAnimBlueprint();
		return AnimBP ? AnimBP->GetDebugData() : nullptr;
	}
#endif

	return nullptr;
}

void FAnimInstanceProxy::InitializeInputProxy(FAnimInstanceProxy* InputProxy, UAnimInstance* InAnimInstance)
{
	if (InAnimInstance && InputProxy)
	{
		InputProxy->Initialize(InAnimInstance);
	}
}

void FAnimInstanceProxy::GatherInputProxyDebugData(FAnimInstanceProxy* InputProxy, FNodeDebugData& DebugData)
{
	if (InputProxy)
	{
		InputProxy->GatherDebugData(DebugData);
	}
}

void FAnimInstanceProxy::CacheBonesInputProxy(FAnimInstanceProxy* InputProxy)
{
	if (InputProxy)
	{
		InputProxy->CacheBones();
	}
}

void FAnimInstanceProxy::UpdateInputProxy(FAnimInstanceProxy* InputProxy, const FAnimationUpdateContext& Context)
{
	if (InputProxy)
	{
		InputProxy->UpdateAnimationNode(Context);
	}
}

void FAnimInstanceProxy::EvaluateInputProxy(FAnimInstanceProxy* InputProxy, FPoseContext& Output)
{
	if (InputProxy)
	{
		if(!InputProxy->Evaluate(Output))
		{
			Output.ResetToRefPose();
		}
	}
}

void FAnimInstanceProxy::ResetCounterInputProxy(FAnimInstanceProxy* InputProxy)
{
	if (InputProxy)
	{
		InputProxy->UpdateCounter.Reset();
		InputProxy->EvaluationCounter.Reset();
		InputProxy->CachedBonesCounter.Reset();
	}
}

void FAnimInstanceProxy::ResetCounterInputProxy(FAnimInstanceProxy* InputProxy)
{
	if (InputProxy)
	{
		InputProxy->UpdateCounter.Reset();
		InputProxy->EvaluationCounter.Reset();
		InputProxy->CachedBonesCounter.Reset();
	}
}

#undef LOCTEXT_NAMESPACE<|MERGE_RESOLUTION|>--- conflicted
+++ resolved
@@ -21,13 +21,10 @@
 #include "Animation/AnimNode_Root.h"
 #include "Animation/AnimNode_LinkedAnimLayer.h"
 #include "Animation/AnimMontage.h"
-<<<<<<< HEAD
-=======
 #include "Animation/AnimInstance.h"
 #include "Animation/AnimSyncScope.h"
 #include "Animation/AnimNotifyStateMachineInspectionLibrary.h"
 #include "Animation/MirrorDataTable.h"
->>>>>>> 6bbb88c8
 
 #define DO_ANIMSTAT_PROCESSING(StatName) DEFINE_STAT(STAT_ ## StatName)
 #include "Animation/AnimMTStats.h"
@@ -35,11 +32,6 @@
 
 #define DO_ANIMSTAT_PROCESSING(StatName) DEFINE_STAT(STAT_ ## StatName ## _WorkerThread)
 #include "Animation/AnimMTStats.h"
-<<<<<<< HEAD
-#include "Animation/AnimInstance.h"
-
-=======
->>>>>>> 6bbb88c8
 #undef DO_ANIMSTAT_PROCESSING
 
 #define LOCTEXT_NAMESPACE "AnimInstance"
@@ -418,17 +410,7 @@
 	// Reset the synchronizer
 	Sync.Reset();
 
-<<<<<<< HEAD
-	FSyncGroupMap& SyncGroups = SyncGroupMaps[GetSyncGroupWriteIndex()];
-	for (auto& SyncGroupPair : SyncGroups)
-	{
-		SyncGroupPair.Value.Reset();
-	}
-
-	TArray<float>& StateWeights = StateWeightArrays[GetSyncGroupWriteIndex()];
-=======
 	TArray<float>& StateWeights = StateWeightArrays[GetBufferWriteIndex()];
->>>>>>> 6bbb88c8
 	FMemory::Memset(StateWeights.GetData(), 0, StateWeights.Num() * sizeof(float));
 
 	TArray<float>& MachineWeights = MachineWeightArrays[GetBufferWriteIndex()];
@@ -581,16 +563,10 @@
 	DECLARE_SCOPE_HIERARCHICAL_COUNTER_FUNC()
 
 	SkeletalMeshComponent = InAnimInstance->GetSkelMeshComponent();
-<<<<<<< HEAD
-	if(SkeletalMeshComponent->GetAnimInstance())
-	{
-		MainInstanceProxy = &SkeletalMeshComponent->GetAnimInstance()->GetProxyOnAnyThread<FAnimInstanceProxy>();
-=======
 	if(UAnimInstance* MainAnimInstance = SkeletalMeshComponent->GetAnimInstance())
 	{
 		MainInstanceProxy = &MainAnimInstance->GetProxyOnAnyThread<FAnimInstanceProxy>();
 		MainMontageEvaluationData = InAnimInstance->IsUsingMainInstanceMontageEvaluationData() ? &MainInstanceProxy->MontageEvaluationData : &MontageEvaluationData;
->>>>>>> 6bbb88c8
 	}
 
 	if (SkeletalMeshComponent->SkeletalMesh != nullptr)
@@ -638,20 +614,6 @@
 }
 
 FAnimTickRecord& FAnimInstanceProxy::CreateUninitializedTickRecord(FAnimGroupInstance*& OutSyncGroupPtr, FName GroupName)
-<<<<<<< HEAD
-{
-	// Find or create the sync group if there is one
-	OutSyncGroupPtr = nullptr;
-	if (GroupName != NAME_None)
-	{
-		FSyncGroupMap& SyncGroupMap = SyncGroupMaps[GetSyncGroupWriteIndex()];
-		OutSyncGroupPtr = &SyncGroupMap.FindOrAdd(GroupName);
-	}
-
-	// Create the record
-	FAnimTickRecord* TickRecord = new ((OutSyncGroupPtr != nullptr) ? OutSyncGroupPtr->ActivePlayers : UngroupedActivePlayerArrays[GetSyncGroupWriteIndex()]) FAnimTickRecord();
-	return *TickRecord;
-=======
 {
 PRAGMA_DISABLE_DEPRECATION_WARNINGS
 	return Sync.CreateUninitializedTickRecord(OutSyncGroupPtr, GroupName);
@@ -689,56 +651,6 @@
 PRAGMA_DISABLE_DEPRECATION_WARNINGS
 	return CreateUninitializedTickRecordInScope(OutSyncGroupPtr, SyncGroupName, Scope);
 PRAGMA_ENABLE_DEPRECATION_WARNINGS
->>>>>>> 6bbb88c8
-}
-
-FAnimTickRecord& FAnimInstanceProxy::CreateUninitializedTickRecordInScope(FAnimGroupInstance*& OutSyncGroupPtr, FName GroupName, EAnimSyncGroupScope Scope)
-{
-	if (GroupName != NAME_None)
-	{
-		// If we have no main proxy or it is "this", force us to local
-		if(MainInstanceProxy == nullptr || MainInstanceProxy == this)
-		{
-			Scope = EAnimSyncGroupScope::Local;
-		}
-
-		switch(Scope)
-		{
-		default:
-			ensureMsgf(false, TEXT("FAnimInstanceProxy::CreateUninitializedTickRecordInScope: Scope has invalid value %d"), Scope);
-			// Fall through
-
-		case EAnimSyncGroupScope::Local:
-			return CreateUninitializedTickRecord(OutSyncGroupPtr, GroupName);
-		case EAnimSyncGroupScope::Component:
-			// Forward to the main instance to sync with animations there in TickAssetPlayerInstances()
-			return MainInstanceProxy->CreateUninitializedTickRecord(OutSyncGroupPtr, GroupName);
-		}
-	}
-	
-	return CreateUninitializedTickRecord(OutSyncGroupPtr, GroupName);
-}
-
-FAnimTickRecord& FAnimInstanceProxy::CreateUninitializedTickRecord(int32 GroupIndex, FAnimGroupInstance*& OutSyncGroupPtr)
-{
-	FName SyncGroupName = NAME_None;
-	if(GroupIndex >= 0)
-	{
-		SyncGroupName = GetAnimClassInterface()->GetSyncGroupNames()[GroupIndex];
-	}
-
-	return CreateUninitializedTickRecord(OutSyncGroupPtr, SyncGroupName);
-}
-
-FAnimTickRecord& FAnimInstanceProxy::CreateUninitializedTickRecordInScope(int32 GroupIndex, EAnimSyncGroupScope Scope, FAnimGroupInstance*& OutSyncGroupPtr)
-{
-	FName SyncGroupName = NAME_None;
-	if(GroupIndex >= 0)
-	{
-		SyncGroupName = GetAnimClassInterface()->GetSyncGroupNames()[GroupIndex];
-	}
-
-	return CreateUninitializedTickRecordInScope(OutSyncGroupPtr, SyncGroupName, Scope);
 }
 
 void FAnimInstanceProxy::MakeSequenceTickRecord(FAnimTickRecord& TickRecord, class UAnimSequenceBase* Sequence, bool bLooping, float PlayRate, float FinalBlendWeight, float& CurrentTime, FMarkerTickRecord& MarkerTickRecord) const
@@ -813,200 +725,8 @@
 
 void FAnimInstanceProxy::TickAssetPlayerInstances(float InDeltaSeconds)
 {
-<<<<<<< HEAD
-	DECLARE_SCOPE_HIERARCHICAL_COUNTER_FUNC()
-
-	SCOPE_CYCLE_COUNTER(STAT_TickAssetPlayerInstances);
-
-	// Handle all players inside sync groups
-	FSyncGroupMap& SyncGroupMap = SyncGroupMaps[GetSyncGroupWriteIndex()];
-	const FSyncGroupMap& PreviousSyncGroupMap = SyncGroupMaps[GetSyncGroupReadIndex()];
-	TArray<FAnimTickRecord>& UngroupedActivePlayers = UngroupedActivePlayerArrays[GetSyncGroupWriteIndex()];
-
-	for (auto& SyncGroupPair : SyncGroupMap)
-	{
-		FAnimGroupInstance& SyncGroup = SyncGroupPair.Value;
-	
-		if (SyncGroup.ActivePlayers.Num() > 0)
-		{
-			const FAnimGroupInstance* PreviousGroup = PreviousSyncGroupMap.Find(SyncGroupPair.Key);
-			SyncGroup.Prepare(PreviousGroup);
-
-			UE_LOG(LogAnimMarkerSync, Log, TEXT("Ticking Group [%s] GroupLeader [%d]"), *SyncGroupPair.Key.ToString(), SyncGroup.GroupLeaderIndex);
-
-			const bool bOnlyOneAnimationInGroup = SyncGroup.ActivePlayers.Num() == 1;
-
-			// Tick the group leader
-			FAnimAssetTickContext TickContext(DeltaSeconds, RootMotionMode, bOnlyOneAnimationInGroup, SyncGroup.ValidMarkers);
-			if (PreviousGroup)
-			{
-				const FMarkerSyncAnimPosition& EndPosition = PreviousGroup->MarkerTickContext.GetMarkerSyncEndPosition();
-				if ( EndPosition.IsValid() &&
-				     (EndPosition.PreviousMarkerName == NAME_None || SyncGroup.ValidMarkers.Contains(EndPosition.PreviousMarkerName)) &&
-					 (EndPosition.NextMarkerName == NAME_None || SyncGroup.ValidMarkers.Contains(EndPosition.NextMarkerName)))
-				{
-					TickContext.MarkerTickContext.SetMarkerSyncStartPosition(EndPosition);
-				}
-			}
-
-#if DO_CHECK
-			//For debugging UE-54705
-			FName InitialMarkerPrevious = TickContext.MarkerTickContext.GetMarkerSyncStartPosition().PreviousMarkerName;
-			FName InitialMarkerEnd = TickContext.MarkerTickContext.GetMarkerSyncStartPosition().NextMarkerName;
-			const bool bIsLeaderRecordValidPre = SyncGroup.ActivePlayers[0].MarkerTickRecord->IsValid(SyncGroup.ActivePlayers[0].bLooping);
-			FMarkerTickRecord LeaderPreMarkerTickRecord = *SyncGroup.ActivePlayers[0].MarkerTickRecord;
-#endif
-
-			// initialize to invalidate first
-			ensureMsgf(SyncGroup.GroupLeaderIndex == INDEX_NONE, TEXT("SyncGroup %s had a non -1 group leader index of %d in asset %s"), *SyncGroupPair.Key.ToString(), SyncGroup.GroupLeaderIndex, *GetNameSafe(SkeletalMeshComponent));
-			int32 GroupLeaderIndex = 0;
-			for (; GroupLeaderIndex < SyncGroup.ActivePlayers.Num(); ++GroupLeaderIndex)
-			{
-				FAnimTickRecord& GroupLeader = SyncGroup.ActivePlayers[GroupLeaderIndex];
-				// if it has leader score
-				SCOPE_CYCLE_COUNTER(STAT_TickAssetPlayerInstance);
-				FScopeCycleCounterUObject Scope(GroupLeader.SourceAsset);
-				GroupLeader.SourceAsset->TickAssetPlayer(GroupLeader, NotifyQueue, TickContext);
-
-				if (RootMotionMode == ERootMotionMode::RootMotionFromEverything && TickContext.RootMotionMovementParams.bHasRootMotion)
-				{
-					ExtractedRootMotion.AccumulateWithBlend(TickContext.RootMotionMovementParams, GroupLeader.GetRootMotionWeight());
-				}
-
-				// if we're not using marker based sync, we don't care, get out
-				if (TickContext.CanUseMarkerPosition() == false)
-				{
-					SyncGroup.GroupLeaderIndex = GroupLeaderIndex;
-					break;
-				}
-				// otherwise, the new position should contain the valid position for end, otherwise, we don't know where to sync to
-				else if (TickContext.MarkerTickContext.IsMarkerSyncEndValid())
-				{
-					// if this leader contains correct position, break
-					SyncGroup.MarkerTickContext = TickContext.MarkerTickContext;
-					SyncGroup.GroupLeaderIndex = GroupLeaderIndex;
-					UE_LOG(LogAnimMarkerSync, Log, TEXT("Previous Sync Group Marker Tick Context :\n%s"), *SyncGroup.MarkerTickContext.ToString());
-					UE_LOG(LogAnimMarkerSync, Log, TEXT("New Sync Group Marker Tick Context :\n%s"), *TickContext.MarkerTickContext.ToString());
-					break;
-				}
-				else
-				{
-					SyncGroup.GroupLeaderIndex = GroupLeaderIndex;
-					UE_LOG(LogAnimMarkerSync, Log, TEXT("Invalid position from Leader %d. Trying next leader"), GroupLeaderIndex);
-				}
-			} 
-
-			check(SyncGroup.GroupLeaderIndex != INDEX_NONE);
-			// we found leader
-			SyncGroup.Finalize(PreviousGroup);
-
-			if (TickContext.CanUseMarkerPosition())
-			{
-				const FMarkerSyncAnimPosition& MarkerStart = TickContext.MarkerTickContext.GetMarkerSyncStartPosition();
-				FName SyncGroupName = SyncGroupPair.Key;
-				FAnimTickRecord& GroupLeader = SyncGroup.ActivePlayers[SyncGroup.GroupLeaderIndex];
-				FString LeaderAnimName = GroupLeader.SourceAsset->GetName();
-
-				//  Updated logic in search for cause of UE-54705
-				const bool bStartMarkerValid = (MarkerStart.PreviousMarkerName == NAME_None) || SyncGroup.ValidMarkers.Contains(MarkerStart.PreviousMarkerName);
-				const bool bEndMarkerValid = (MarkerStart.NextMarkerName == NAME_None) || SyncGroup.ValidMarkers.Contains(MarkerStart.NextMarkerName);
-
-				if (!bStartMarkerValid)
-				{
-#if DO_CHECK
-					FString ErrorMsg = FString(TEXT("Prev Marker name not valid for sync group.\n"));
-					ErrorMsg += FString::Format(TEXT("\tMarker {0} : SyncGroupName {1} : Leader {2}\n"), { MarkerStart.PreviousMarkerName.ToString(), SyncGroupName.ToString(), LeaderAnimName });
-					ErrorMsg += FString::Format(TEXT("\tInitalPrev {0} : InitialNext {1} : GroupLeaderIndex {2}\n"), { InitialMarkerPrevious.ToString(), InitialMarkerEnd.ToString(), GroupLeaderIndex });
-					ErrorMsg += FString::Format(TEXT("\tLeader (0 index) was originally valid: {0} | Record: {1}\n"), { bIsLeaderRecordValidPre, LeaderPreMarkerTickRecord.ToString() });
-					ErrorMsg += FString::Format(TEXT("\t Valid Markers : {0}\n"), { SyncGroup.ValidMarkers.Num() });
-					for (int32 MarkerIndex = 0; MarkerIndex < SyncGroup.ValidMarkers.Num(); ++MarkerIndex)
-					{
-						ErrorMsg += FString::Format(TEXT("\t\t{0}) '{1}'\n"), {MarkerIndex, SyncGroup.ValidMarkers[MarkerIndex].ToString()});
-					}
-					ensureMsgf(false, TEXT("%s"), *ErrorMsg);
-#endif
-					TickContext.InvalidateMarkerSync();
-				}
-				else if (!bEndMarkerValid)
-				{
-#if DO_CHECK
-					FString ErrorMsg = FString(TEXT("Next Marker name not valid for sync group.\n"));
-					ErrorMsg += FString::Format(TEXT("\tMarker {0} : SyncGroupName {1} : Leader {2}\n"), { MarkerStart.NextMarkerName.ToString(), SyncGroupName.ToString(), LeaderAnimName });
-					ErrorMsg += FString::Format(TEXT("\tInitalPrev {0} : InitialNext {1} : GroupLeaderIndex {2}\n"), { InitialMarkerPrevious.ToString(), InitialMarkerEnd.ToString(), GroupLeaderIndex });
-					ErrorMsg += FString::Format(TEXT("\tLeader (0 index) was originally valid: {0} | Record: {1}\n"), { bIsLeaderRecordValidPre, LeaderPreMarkerTickRecord.ToString() });
-					ErrorMsg += FString::Format(TEXT("\t Valid Markers : {0}\n"), { SyncGroup.ValidMarkers.Num() });
-					for (int32 MarkerIndex = 0; MarkerIndex < SyncGroup.ValidMarkers.Num(); ++MarkerIndex)
-					{
-						ErrorMsg += FString::Format(TEXT("\t\t{0}) '{1}'\n"), { MarkerIndex, SyncGroup.ValidMarkers[MarkerIndex].ToString() });
-					}
-					ensureMsgf(false, TEXT("%s"), *ErrorMsg);
-#endif
-					TickContext.InvalidateMarkerSync();
-				}
-			}
-
-			// Update everything else to follow the leader, if there is more followers
-			if (SyncGroup.ActivePlayers.Num() > GroupLeaderIndex + 1)
-			{
-				// if we don't have a good leader, no reason to convert to follower
-				// tick as leader
-				TickContext.ConvertToFollower();
-	
-				for (int32 TickIndex = GroupLeaderIndex + 1; TickIndex < SyncGroup.ActivePlayers.Num(); ++TickIndex)
-				{
-					FAnimTickRecord& AssetPlayer = SyncGroup.ActivePlayers[TickIndex];
-					{
-						SCOPE_CYCLE_COUNTER(STAT_TickAssetPlayerInstance);
-						FScopeCycleCounterUObject Scope(AssetPlayer.SourceAsset);
-						TickContext.RootMotionMovementParams.Clear();
-						AssetPlayer.SourceAsset->TickAssetPlayer(AssetPlayer, NotifyQueue, TickContext);
-					}
-					if (RootMotionMode == ERootMotionMode::RootMotionFromEverything && TickContext.RootMotionMovementParams.bHasRootMotion)
-					{
-						ExtractedRootMotion.AccumulateWithBlend(TickContext.RootMotionMovementParams, AssetPlayer.GetRootMotionWeight());
-					}
-				}
-			}
-
-#if ANIM_TRACE_ENABLED
-			for(const FPassedMarker& PassedMarker : TickContext.MarkerTickContext.MarkersPassedThisTick)
-			{
-				TRACE_ANIM_SYNC_MARKER(CastChecked<UAnimInstance>(GetAnimInstanceObject()), PassedMarker);
-			}
-#endif
-		}
-	}
-
-	// Handle the remaining ungrouped animation players
-	for (int32 TickIndex = 0; TickIndex < UngroupedActivePlayers.Num(); ++TickIndex)
-	{
-		FAnimTickRecord& AssetPlayerToTick = UngroupedActivePlayers[TickIndex];
-		const TArray<FName>* UniqueNames = AssetPlayerToTick.SourceAsset->GetUniqueMarkerNames();
-		const TArray<FName>& ValidMarkers = UniqueNames ? *UniqueNames : FMarkerTickContext::DefaultMarkerNames;
-
-		const bool bOnlyOneAnimationInGroup = true;
-		FAnimAssetTickContext TickContext(DeltaSeconds, RootMotionMode, bOnlyOneAnimationInGroup, ValidMarkers);
-		{
-			SCOPE_CYCLE_COUNTER(STAT_TickAssetPlayerInstance);
-			FScopeCycleCounterUObject Scope(AssetPlayerToTick.SourceAsset);
-			AssetPlayerToTick.SourceAsset->TickAssetPlayer(AssetPlayerToTick, NotifyQueue, TickContext);
-		}
-		if (RootMotionMode == ERootMotionMode::RootMotionFromEverything && TickContext.RootMotionMovementParams.bHasRootMotion)
-		{
-			ExtractedRootMotion.AccumulateWithBlend(TickContext.RootMotionMovementParams, AssetPlayerToTick.GetRootMotionWeight());
-		}
-
-#if ANIM_TRACE_ENABLED
-		for(const FPassedMarker& PassedMarker : TickContext.MarkerTickContext.MarkersPassedThisTick)
-		{
-			TRACE_ANIM_SYNC_MARKER(CastChecked<UAnimInstance>(GetAnimInstanceObject()), PassedMarker);
-		}
-#endif
-	}
-=======
 	Sync.TickAssetPlayerInstances(*this, InDeltaSeconds);
 	Sync.TickSyncGroupWriteIndex();
->>>>>>> 6bbb88c8
 }
 
 void FAnimInstanceProxy::AddAnimNotifies(const TArray<FAnimNotifyEventReference>& NewNotifies, const float InstanceWeight)
@@ -1025,31 +745,7 @@
 
 bool FAnimInstanceProxy::GetTimeToClosestMarker(FName SyncGroup, FName MarkerName, float& OutMarkerTime) const
 {
-<<<<<<< HEAD
-	const FSyncGroupMap& SyncGroupMap = SyncGroupMaps[GetSyncGroupReadIndex()];
-
-	if (const FAnimGroupInstance* SyncGroupInstancePtr = SyncGroupMap.Find(SyncGroup))
-	{
-		if (SyncGroupInstancePtr->bCanUseMarkerSync && SyncGroupInstancePtr->ActivePlayers.IsValidIndex(SyncGroupInstancePtr->GroupLeaderIndex))
-		{
-			const FMarkerSyncAnimPosition& EndPosition = SyncGroupInstancePtr->MarkerTickContext.GetMarkerSyncEndPosition();
-			const FAnimTickRecord& Leader = SyncGroupInstancePtr->ActivePlayers[SyncGroupInstancePtr->GroupLeaderIndex];
-			if (EndPosition.PreviousMarkerName == MarkerName)
-			{
-				OutMarkerTime = Leader.MarkerTickRecord->PreviousMarker.TimeToMarker;
-				return true;
-			}
-			else if (EndPosition.NextMarkerName == MarkerName)
-			{
-				OutMarkerTime = Leader.MarkerTickRecord->NextMarker.TimeToMarker;
-				return true;
-			}
-		}
-	}
-	return false;
-=======
 	return Sync.GetTimeToClosestMarker(SyncGroup, MarkerName, OutMarkerTime);
->>>>>>> 6bbb88c8
 }
 
 void FAnimInstanceProxy::AddAnimNotifyFromGeneratedClass(int32 NotifyIndex)
@@ -1069,23 +765,7 @@
 
 bool FAnimInstanceProxy::HasMarkerBeenHitThisFrame(FName SyncGroup, FName MarkerName) const
 {
-<<<<<<< HEAD
-	const FSyncGroupMap& SyncGroupMap = SyncGroupMaps[GetSyncGroupReadIndex()];
-
-	if (const FAnimGroupInstance* SyncGroupInstancePtr = SyncGroupMap.Find(SyncGroup))
-	{
-		if (SyncGroupInstancePtr->bCanUseMarkerSync)
-		{
-			return SyncGroupInstancePtr->MarkerTickContext.MarkersPassedThisTick.ContainsByPredicate([&MarkerName](const FPassedMarker& PassedMarker) -> bool
-			{
-				return PassedMarker.PassedMarkerName == MarkerName;
-			});
-		}
-	}
-	return false;
-=======
 	return Sync.HasMarkerBeenHitThisFrame(SyncGroup, MarkerName);
->>>>>>> 6bbb88c8
 }
 
 bool FAnimInstanceProxy::IsSyncGroupBetweenMarkers(FName InSyncGroupName, FName PreviousMarker, FName NextMarker, bool bRespectMarkerOrder) const
@@ -1095,20 +775,8 @@
 
 FMarkerSyncAnimPosition FAnimInstanceProxy::GetSyncGroupPosition(FName InSyncGroupName) const
 {
-<<<<<<< HEAD
-	const FSyncGroupMap& SyncGroupMap = SyncGroupMaps[GetSyncGroupReadIndex()];
-
-	if (const FAnimGroupInstance* SyncGroupInstancePtr = SyncGroupMap.Find(InSyncGroupName))
-	{
-		if (SyncGroupInstancePtr->bCanUseMarkerSync && SyncGroupInstancePtr->MarkerTickContext.IsMarkerSyncEndValid())
-		{
-			return SyncGroupInstancePtr->MarkerTickContext.GetMarkerSyncEndPosition();
-		}
-	}
-=======
 	return Sync.GetSyncGroupPosition(InSyncGroupName);
 }
->>>>>>> 6bbb88c8
 
 bool FAnimInstanceProxy::IsSyncGroupValid(FName InSyncGroupName) const
 {
@@ -1346,15 +1014,6 @@
 
 	FMemMark Mark(FMemStack::Get());
 
-<<<<<<< HEAD
-	// Process internal batched property copies
-	if(AnimClassInterface)
-	{
-		PropertyAccess::ProcessCopies(GetAnimInstanceObject(), AnimClassInterface->GetPropertyAccessLibrary(), EPropertyAccessCopyBatch::InternalBatched);
-	}
-
-=======
->>>>>>> 6bbb88c8
 #if WITH_EDITORONLY_DATA
 	UpdatedNodesThisFrame.Reset();
 	NodeInputAttributesThisFrame.Reset();
@@ -1988,28 +1647,6 @@
 
 void FAnimInstanceProxy::SlotEvaluatePose(const FName& SlotNodeName, const FAnimationPoseData& SourceAnimationPoseData, float InSourceWeight, FAnimationPoseData& OutBlendedAnimationPoseData, float InBlendWeight, float InTotalNodeWeight)
 {
-<<<<<<< HEAD
-	FStackCustomAttributes TempAttributes;
-
-	const FAnimationPoseData SourceAnimationPoseData(*const_cast<FCompactPose*>(&SourcePose), *const_cast<FBlendedCurve*>(&SourceCurve), TempAttributes);
-	FAnimationPoseData BlendedAnimationPoseData(BlendedPose, BlendedCurve, TempAttributes);
-
-	SlotEvaluatePose(SlotNodeName, SourceAnimationPoseData, InSourceWeight, BlendedAnimationPoseData, InBlendWeight, InTotalNodeWeight);
-}
-
-void FAnimInstanceProxy::SlotEvaluatePose(const FName& SlotNodeName, const FAnimationPoseData& SourceAnimationPoseData, float InSourceWeight, FAnimationPoseData& OutBlendedAnimationPoseData, float InBlendWeight, float InTotalNodeWeight)
-{
-	const FCompactPose& SourcePose = SourceAnimationPoseData.GetPose();
-	const FBlendedCurve& SourceCurve = SourceAnimationPoseData.GetCurve();
-	const FStackCustomAttributes& SourceAttributes = SourceAnimationPoseData.GetAttributes();
-	
-	FCompactPose& BlendedPose = OutBlendedAnimationPoseData.GetPose();
-	FBlendedCurve& BlendedCurve = OutBlendedAnimationPoseData.GetCurve();
-	FStackCustomAttributes& BlendedAttributes = OutBlendedAnimationPoseData.GetAttributes();
-	
-	//Accessing MontageInstances from this function is not safe (as this can be called during Parallel Anim Evaluation!
-	//Any montage data you need to add should be part of MontageEvaluationData
-=======
 	const FCompactPose& SourcePose = SourceAnimationPoseData.GetPose();
 	const FBlendedCurve& SourceCurve = SourceAnimationPoseData.GetCurve();
 	const UE::Anim::FStackAttributeContainer& SourceAttributes = SourceAnimationPoseData.GetAttributes();
@@ -2020,7 +1657,6 @@
 
 	// Accessing MontageInstances from this function is not safe (as this can be called during Parallel Anim Evaluation!
 	// Any montage data you need to add should be part of MontageEvaluationData
->>>>>>> 6bbb88c8
 	// nothing to blend, just get it out
 	if (InBlendWeight <= ZERO_ANIMWEIGHT_THRESH)
 	{
@@ -2090,11 +1726,7 @@
 			NewPose.Curve.InitFrom(RequiredBones);
 
 			// Extract pose from Track
-<<<<<<< HEAD
-			FAnimExtractContext ExtractionContext(EvalState.MontagePosition, Montage->HasRootMotion() && RootMotionMode != ERootMotionMode::NoRootMotionExtraction);
-=======
 			FAnimExtractContext ExtractionContext(EvalState.MontagePosition, Montage->HasRootMotion() && RootMotionMode != ERootMotionMode::NoRootMotionExtraction, EvalState.DeltaTimeRecord);
->>>>>>> 6bbb88c8
 
 			FAnimationPoseData NewAnimationPoseData(NewPose);
 			AnimTrack->GetAnimationPose(NewAnimationPoseData, ExtractionContext);
@@ -2153,14 +1785,8 @@
 			BlendedPose = SourcePose;
 			BlendedCurve = SourceCurve;
 			BlendedAttributes = SourceAttributes;
-<<<<<<< HEAD
-		}
-		// Otherwise we need to blend non additive poses together
-		else
-=======
 		}		
 		else // Otherwise we need to blend non additive poses together
->>>>>>> 6bbb88c8
 		{
 			const int32 NumPoses = NonAdditivePoses.Num() + ((SourceWeight > ZERO_ANIMWEIGHT_THRESH) ? 1 : 0);
 			BlendingPoses.AddUninitialized(NumPoses);
@@ -2168,19 +1794,12 @@
 			BlendingCurves.AddUninitialized(NumPoses);
 			BlendingAttributes.AddUninitialized(NumPoses);
 
-			TArray<const FStackCustomAttributes*, TInlineAllocator<8>> BlendingAttributes;
-			BlendingAttributes.AddUninitialized(NumPoses);
-
 			for (int32 Index = 0; Index < NonAdditivePoses.Num(); Index++)
 			{
 				BlendingPoses[Index] = &NonAdditivePoses[Index].Pose;
 				BlendingCurves[Index] = &NonAdditivePoses[Index].Curve;
 				BlendingAttributes[Index] = &NonAdditivePoses[Index].Attributes;
-<<<<<<< HEAD
-				BlendWeights[Index] = NonAdditivePoses[Index].Weight;
-=======
 				BlendingWeights[Index] = NonAdditivePoses[Index].Weight;
->>>>>>> 6bbb88c8
 			}
 
 			if (SourceWeight > ZERO_ANIMWEIGHT_THRESH)
@@ -2189,19 +1808,11 @@
 				BlendingPoses[SourceIndex] = &SourcePose;
 				BlendingCurves[SourceIndex] = &SourceCurve;
 				BlendingAttributes[SourceIndex] = &SourceAttributes;
-<<<<<<< HEAD
-				BlendWeights[SourceIndex] = SourceWeight;
-			}
-
-			// now time to blend all montages
-			FAnimationRuntime::BlendPosesTogetherIndirect(BlendingPoses, BlendingCurves, BlendingAttributes, BlendWeights, OutBlendedAnimationPoseData);
-=======
 				BlendingWeights[SourceIndex] = SourceWeight;
 			}
 
 			// Blend all montages.
 			FAnimationRuntime::BlendPosesTogetherIndirect(BlendingPoses, BlendingCurves, BlendingAttributes, BlendingWeights, OutBlendedAnimationPoseData);
->>>>>>> 6bbb88c8
 		}
 	}
 
@@ -3455,23 +3066,6 @@
 				ensureAlwaysMsgf(InContext.Curve.CurveWeights.IsValidIndex(ArrayIndex), TEXT("%s Animation Instance contains out of bound UIDList."), *AnimInstanceObject->GetClass()->GetName()) &&
 				InContext.Curve.ValidCurveWeights[ArrayIndex])
 			{
-<<<<<<< HEAD
-				const FName& CurveName = UIDToNameLookupTable[CurveUID];
-				const FAnimCurveType& CurveType = UIDToCurveTypeLookupTable[CurveUID];
-				const float CurveWeight = InContext.Curve.CurveWeights[ArrayIndex];
-				
-				AnimationCurves[(uint8)EAnimCurveType::AttributeCurve].Add(CurveName, CurveWeight);
-
-				if(CurveType.bMorphtarget)
-				{
-					AnimationCurves[(uint8)EAnimCurveType::MorphTargetCurve].Add(CurveName, CurveWeight);
-				}
-
-				if(CurveType.bMaterial)
-				{
-					MaterialParametersToClear.Remove(CurveName);
-					AnimationCurves[(uint8)EAnimCurveType::MaterialCurve].Add(CurveName, CurveWeight);
-=======
 				FName CurveName;
 				if (Mapping->GetName(CurveUID, CurveName))
 				{
@@ -3497,7 +3091,6 @@
 							AnimationCurves[(uint8)EAnimCurveType::MaterialCurve].Add(CurveName, CurveWeight);
 						}
 					}	
->>>>>>> 6bbb88c8
 				}
 			}
 		}
@@ -3656,14 +3249,4 @@
 	}
 }
 
-void FAnimInstanceProxy::ResetCounterInputProxy(FAnimInstanceProxy* InputProxy)
-{
-	if (InputProxy)
-	{
-		InputProxy->UpdateCounter.Reset();
-		InputProxy->EvaluationCounter.Reset();
-		InputProxy->CachedBonesCounter.Reset();
-	}
-}
-
 #undef LOCTEXT_NAMESPACE