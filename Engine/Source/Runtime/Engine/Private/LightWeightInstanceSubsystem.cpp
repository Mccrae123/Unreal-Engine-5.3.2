--- conflicted
+++ resolved
@@ -20,22 +20,14 @@
 			{
 				if (ALightWeightInstanceManager* LWIManager = Cast<ALightWeightInstanceManager>(Actor))
 				{
-<<<<<<< HEAD
-					FLightWeightInstanceSubsystem::Get().LWInstanceManagers.AddUnique(LWIManager);
-=======
 					Get().AddManager(LWIManager);
->>>>>>> 4af6daef
 				}
 			});
 		OnLevelActorDeletedHandle = GEngine->OnLevelActorDeleted().AddLambda([this](AActor* Actor)
 			{
 				if (ALightWeightInstanceManager* LWIManager = Cast<ALightWeightInstanceManager>(Actor))
 				{
-<<<<<<< HEAD
-					FLightWeightInstanceSubsystem::Get().LWInstanceManagers.Remove(LWIManager);
-=======
 					Get().RemoveManager(LWIManager);
->>>>>>> 4af6daef
 				}
 			});
 	}
@@ -100,20 +92,6 @@
 		{
 			if (Handle.Actor->GetClass() == LWInstance->GetRepresentedClass())
 			{
-<<<<<<< HEAD
-#if WITH_EDITOR
-				// make sure the data layers match
-				TArray<const UDataLayerInstance*> ManagerLayers = LWInstance->GetDataLayerInstances();
-				const UDataLayerInstance* ManagerLayer = ManagerLayers.Num() > 0 ? ManagerLayers[0] : nullptr;
-
-				TArray<const UDataLayerInstance*> ActorLayers = LWInstance->GetDataLayerInstances();
-				const UDataLayerInstance* ActorLayer = ActorLayers.Num() > 0 ? ActorLayers[0] : nullptr;
-
-				if (ManagerLayer == ActorLayer)
-#endif // WITH_EDITOR
-				{
-					return LWInstance;
-=======
 				const FInt32Vector3 GridCoord = LWInstance->ConvertPositionToCoord(Handle.GetLocation());
 				const FInt32Vector3 ManagerGridCoord = LWInstance->ConvertPositionToCoord(LWInstance->GetActorLocation());
 				if (ManagerGridCoord == GridCoord)
@@ -131,7 +109,6 @@
 					{
 						return LWInstance;
 					}
->>>>>>> 4af6daef
 				}
 			}
 		}
@@ -140,14 +117,6 @@
 	return nullptr;
 }
 
-<<<<<<< HEAD
-ALightWeightInstanceManager* FLightWeightInstanceSubsystem::FindLightWeightInstanceManager(UClass* ActorClass, const UDataLayerInstance* Layer) const
-{
-	if (ActorClass == nullptr)
-	{
-		return nullptr;
-	}
-=======
 ALightWeightInstanceManager* FLightWeightInstanceSubsystem::FindLightWeightInstanceManager(UClass* ActorClass, const UDataLayerInstance* DataLayer, UWorld* World) const
 {
 	check(World);
@@ -165,19 +134,9 @@
 ALightWeightInstanceManager* FLightWeightInstanceSubsystem::FindLightWeightInstanceManager(UClass& ActorClass, UWorld& World, const FVector& InPos, const UDataLayerInstance* DataLayer) const
 {
 	FReadScopeLock Lock(LWIManagersRWLock);
->>>>>>> 4af6daef
 
 	for (ALightWeightInstanceManager* InstanceManager : LWInstanceManagers)
 	{
-<<<<<<< HEAD
-		if (Instance->GetRepresentedClass() == ActorClass)
-		{
-#if WITH_EDITOR
-			if (!Layer || (Instance->SupportsDataLayer() && Instance->ContainsDataLayer(Layer)))
-#endif // WITH_EDITOR
-			{
-				return Instance;
-=======
 		if (IsValid(InstanceManager))
 		{
 			if (InstanceManager->GetRepresentedClass() == &ActorClass)
@@ -194,41 +153,18 @@
 						return InstanceManager;
 					}
 				}
->>>>>>> 4af6daef
-			}
-		}
-	}
-
-	return nullptr;
-}
-
-<<<<<<< HEAD
-ALightWeightInstanceManager* FLightWeightInstanceSubsystem::FindOrAddLightWeightInstanceManager(UClass* ActorClass, const UDataLayerInstance* DataLayer, UWorld* World)
-{
-	if (ActorClass == nullptr || World == nullptr)
-	{
-		return nullptr;
-	}
-	
-	// see if we already have a match
-	for (ALightWeightInstanceManager* InstanceManager : LWInstanceManagers)
-	{
-		if (InstanceManager->GetRepresentedClass() == ActorClass)
-		{
-#if WITH_EDITOR
-			if (!DataLayer || (InstanceManager->SupportsDataLayer() && InstanceManager->ContainsDataLayer(DataLayer)))
-#endif // WITH_EDITOR
-			{
-				return InstanceManager;
-			}
-		}
-=======
+			}
+		}
+	}
+
+	return nullptr;
+}
+
 ALightWeightInstanceManager* FLightWeightInstanceSubsystem::FindOrAddLightWeightInstanceManager(UClass& ActorClass, UWorld& World, const FVector& InPos, const UDataLayerInstance* DataLayer)
 {
 	if (ALightWeightInstanceManager* FoundManager = FindLightWeightInstanceManager(ActorClass, World, InPos, DataLayer))
 	{
 		return FoundManager;
->>>>>>> 4af6daef
 	}
 
 	// we didn't find a match so we should add one.
@@ -243,24 +179,6 @@
 	SpawnParams.SpawnCollisionHandlingOverride = ESpawnActorCollisionHandlingMethod::AlwaysSpawn;
 	SpawnParams.ObjectFlags = RF_Transactional;
 
-<<<<<<< HEAD
-	ALightWeightInstanceManager* NewInstanceManager = World->SpawnActor<ALightWeightInstanceManager>(BestMatchingClass, FTransform::Identity, SpawnParams);
-	NewInstanceManager->SetRepresentedClass(ActorClass);
-
-#if WITH_EDITOR
-	// Add the new manager to the DataLayer
-	if (DataLayer)
-	{
-		ensure(NewInstanceManager->SupportsDataLayer());
-
-		NewInstanceManager->AddDataLayer(DataLayer);
-	}
-#endif // WITH_EDITOR
-
-	check(LWInstanceManagers.Find(NewInstanceManager) != INDEX_NONE);
-
-	return NewInstanceManager;
-=======
 	FTransform ManagerTransform(FTransform::Identity);
 
 	ALightWeightInstanceManager* InstanceManagerCDO = CastChecked<ALightWeightInstanceManager>(BestMatchingClass->GetDefaultObject(true));
@@ -294,7 +212,6 @@
 	{
 		return nullptr;
 	}
->>>>>>> 4af6daef
 }
 
 UClass* FLightWeightInstanceSubsystem::FindBestInstanceManagerClass(const UClass* InActorClass)
@@ -458,14 +375,6 @@
 FActorInstanceHandle FLightWeightInstanceSubsystem::CreateNewLightWeightInstance(UClass* InActorClass, FLWIData* InitData, UDataLayerInstance* InLayer, UWorld* World)
 {
 	// Get or create a light weight instance for this class and data layer
-<<<<<<< HEAD
-	if (ALightWeightInstanceManager* LWIManager = FindOrAddLightWeightInstanceManager(InActorClass, InLayer, World))
-	{
-		// create an instance with the given data
-		int32 InstanceIdx = LWIManager->AddNewInstance(InitData);
-		InstanceIdx = LWIManager->ConvertInternalIndexToHandleIndex(InstanceIdx);
-		return FActorInstanceHandle(LWIManager, InstanceIdx);
-=======
 	if (InitData)
 	{
 		if (ALightWeightInstanceManager* LWIManager = FindOrAddLightWeightInstanceManager(*InActorClass, *World, InitData->Transform.GetLocation(), InLayer))
@@ -475,7 +384,6 @@
 			InstanceIdx = LWIManager->ConvertInternalIndexToHandleIndex(InstanceIdx);
 			return FActorInstanceHandle(LWIManager, InstanceIdx);
 		}
->>>>>>> 4af6daef
 	}
 
 	return FActorInstanceHandle();
