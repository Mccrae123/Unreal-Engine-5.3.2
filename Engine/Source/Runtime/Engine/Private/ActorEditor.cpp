--- conflicted
+++ resolved
@@ -84,11 +84,7 @@
 		{
 			UWorld* World = GetTypedOuter<UWorld>();
 			UWorldPartition* WorldPartition = World ? World->GetWorldPartition() : nullptr;
-<<<<<<< HEAD
-			if (!WorldPartition || (!WorldPartition->IsStreamingEnabled() && !bIsDataLayersProperty))
-=======
 			if (!WorldPartition || (!WorldPartition->IsStreamingEnabled() && !bIsDataLayersProperty && !bIsHLODLayerProperty))
->>>>>>> 74d0b334
 			{
 				return false;
 			}
