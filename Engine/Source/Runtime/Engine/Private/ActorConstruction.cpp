--- conflicted
+++ resolved
@@ -234,10 +234,7 @@
 	return false;
 }
 
-<<<<<<< HEAD
-=======
 #if WITH_EDITOR
->>>>>>> d731a049
 void AActor::RerunConstructionScripts()
 {
 	checkf(!HasAnyFlags(RF_ClassDefaultObject), TEXT("RerunConstructionScripts should never be called on a CDO as it can mutate the transient data on the CDO which then propagates to instances!"));
