// Copyright 1998-2015 Epic Games, Inc. All Rights Reserved.

#include "EnginePrivate.h"
#include "BlueprintUtilities.h"
#include "LatentActions.h"
#include "ComponentInstanceDataCache.h"
#include "Engine/LevelScriptActor.h"
#include "Engine/CullDistanceVolume.h"

#if WITH_EDITOR
#include "Editor.h"
#include "Editor/UnrealEd/Public/Kismet2/BlueprintEditorUtils.h"
#include "Editor/UnrealEd/Public/Kismet2/KismetEditorUtilities.h"
#endif
#include "Engine/SimpleConstructionScript.h"

DEFINE_LOG_CATEGORY(LogBlueprintUserMessages);

//////////////////////////////////////////////////////////////////////////
<<<<<<< HEAD
// Local Types

namespace
{
	/** Tracks info for components instanced during UCS execution */
	struct FUCSComponentInfo
	{
		EComponentMobility::Type Mobility;
		TWeakObjectPtr<UActorComponent> ComponentPtr;

		FUCSComponentInfo(UActorComponent* InComponent)
			: ComponentPtr(InComponent)
		{
			ensure(!InComponent || !InComponent->IsPendingKill());
			USceneComponent* SceneComponent = Cast<USceneComponent>(InComponent);
			if(SceneComponent != nullptr)
			{
				// Save original mobility
				Mobility = SceneComponent->Mobility;

				// Temporarily set to 'movable' to allow changes during UCS
				SceneComponent->Mobility = EComponentMobility::Movable;
			}
		}
	};

	/** Helper class to manage components instanced during UCS execution */
	class FUCSComponentManager
	{
		/** Map of actors and any components created during UCS */
		TMap<const AActor*, TArray<FUCSComponentInfo> > UCSComponentsMap;

	public:
		/** Called before UCS execution has started for the given Actor */
		void PreProcessComponents(const AActor* InActor)
		{
			TInlineComponentArray<UActorComponent*> ActorComponents;
			InActor->GetComponents(ActorComponents);
			for (auto CompIt = ActorComponents.CreateConstIterator(); CompIt; ++CompIt)
			{
				AddComponent(InActor, *CompIt);
			}
		}

		/** Add a component instance for the given Actor */
		void AddComponent(const AActor* InActor, UActorComponent* InComponent)
		{
			TArray<FUCSComponentInfo>& UCSComponentsList = UCSComponentsMap.FindOrAdd(InActor);
			UCSComponentsList.Add(FUCSComponentInfo(InComponent));
		}

		/** Called after UCS execution has finished for the given Actor */
		void PostProcessComponents(const AActor* InActor)
		{
			TArray<FUCSComponentInfo> UCSComponentsList;
			const bool bFound = UCSComponentsMap.RemoveAndCopyValue(InActor, UCSComponentsList);
			if (bFound)
			{
				for (int32 ComponentIndex = 0; ComponentIndex < UCSComponentsList.Num(); ++ComponentIndex)
				{
					const FUCSComponentInfo& UCSComponentInfo = UCSComponentsList[ComponentIndex];

					USceneComponent* SceneComponent = Cast<USceneComponent>(UCSComponentInfo.ComponentPtr.Get());
					if(SceneComponent != nullptr)
					{
						// Restore original mobility after UCS execution
						SceneComponent->Mobility = UCSComponentInfo.Mobility;

						// A parent component can't be more mobile than its children, so we check for that here and adjust as needed.
						if(SceneComponent->AttachParent != nullptr && SceneComponent->AttachParent->Mobility > SceneComponent->Mobility)
						{
							if(SceneComponent->IsA<UStaticMeshComponent>())
							{
								// SMCs can't be stationary, so always set them (and any children) to be movable
								SceneComponent->SetMobility(EComponentMobility::Movable);
							}
							else
							{
								// Set the new component (and any children) to be at least as mobile as its parent
								SceneComponent->SetMobility(SceneComponent->AttachParent->Mobility);
							}
						}
					}
				}
			}
		}

		/** Gets the FUCSComponentManager singleton. */
		static FUCSComponentManager& Get()
		{
			static FUCSComponentManager Singleton;
			return Singleton;
		}
	};
}

//////////////////////////////////////////////////////////////////////////
=======
>>>>>>> cce8678d
// AActor Blueprint Stuff

static TArray<FRandomStream*> FindRandomStreams(AActor* InActor)
{
	check(InActor);
	TArray<FRandomStream*> OutStreams;
	UScriptStruct* RandomStreamStruct = GetBaseStructure(TEXT("RandomStream"));
	for( TFieldIterator<UStructProperty> It(InActor->GetClass()) ; It ; ++It )
	{
		UStructProperty* StructProp = *It;
		if( StructProp->Struct == RandomStreamStruct )
		{
			FRandomStream* StreamPtr = StructProp->ContainerPtrToValuePtr<FRandomStream>(InActor);
			OutStreams.Add(StreamPtr);
		}
	}
	return OutStreams;
}

#if WITH_EDITOR
void AActor::SeedAllRandomStreams()
{
	TArray<FRandomStream*> Streams = FindRandomStreams(this);
	for(int32 i=0; i<Streams.Num(); i++)
	{
		Streams[i]->GenerateNewSeed();
	}
}
#endif //WITH_EDITOR

void AActor::ResetPropertiesForConstruction()
{
	// Get class CDO
	AActor* Default = GetClass()->GetDefaultObject<AActor>();
	// RandomStream struct name to compare against
	const FName RandomStreamName(TEXT("RandomStream"));

	// We don't want to reset references to world object
	const bool bIsLevelScriptActor = IsA(ALevelScriptActor::StaticClass());

	// Iterate over properties
	for( TFieldIterator<UProperty> It(GetClass()) ; It ; ++It )
	{
		UProperty* Prop = *It;
		UStructProperty* StructProp = Cast<UStructProperty>(Prop);
		UClass* PropClass = CastChecked<UClass>(Prop->GetOuter()); // get the class that added this property

		bool const bCanEditInstanceValue = !Prop->HasAnyPropertyFlags(CPF_DisableEditOnInstance) &&
			Prop->HasAnyPropertyFlags(CPF_Edit);
		bool const bCanBeSetInBlueprints = Prop->HasAnyPropertyFlags(CPF_BlueprintVisible) && 
			!Prop->HasAnyPropertyFlags(CPF_BlueprintReadOnly);

		// First see if it is a random stream, if so reset before running construction script
		if( (StructProp != NULL) && (StructProp->Struct != NULL) && (StructProp->Struct->GetFName() == RandomStreamName) )
		{
			FRandomStream* StreamPtr =  StructProp->ContainerPtrToValuePtr<FRandomStream>(this);
			StreamPtr->Reset();
		}
		// If it is a blueprint exposed variable that is not editable per-instance, reset to default before running construction script
		else if( !bIsLevelScriptActor 
				&& !bCanEditInstanceValue
				&& bCanBeSetInBlueprints
				&& !Prop->IsA(UDelegateProperty::StaticClass()) 
				&& !Prop->IsA(UMulticastDelegateProperty::StaticClass()) )
		{
			Prop->CopyCompleteValue_InContainer(this, Default);
		}
	}
}

//* Destroys the constructed components.
void AActor::DestroyConstructedComponents()
{
	// Remove all existing components
	TInlineComponentArray<UActorComponent*> PreviouslyAttachedComponents;
	GetComponents(PreviouslyAttachedComponents);

	// We need the hierarchy to be torn down in attachment order, so do a quick sort
	PreviouslyAttachedComponents.Remove(nullptr);
	PreviouslyAttachedComponents.Sort([](UActorComponent& A, UActorComponent& B)
	{
		if (USceneComponent* BSC = Cast<USceneComponent>(&B))
		{
			if (BSC->AttachParent == &A)
			{
				return false;
			}
		}
		return true;
	});

	for (UActorComponent* Component : PreviouslyAttachedComponents)
	{
		if (Component)
		{
			bool bDestroyComponent = false;
			if (Component->IsCreatedByConstructionScript())
			{
				bDestroyComponent = true;
			}
			else
			{
				UActorComponent* OuterComponent = Component->GetTypedOuter<UActorComponent>();
				while (OuterComponent)
				{
					if (OuterComponent->IsCreatedByConstructionScript())
					{
						bDestroyComponent = true;
						break;
					}
					OuterComponent = OuterComponent->GetTypedOuter<UActorComponent>();
				}
			}

			if (bDestroyComponent)
			{
				if (Component == RootComponent)
				{
					RootComponent = NULL;
				}

				Component->DestroyComponent();

				// Rename component to avoid naming conflicts in the case where we rerun the SCS and name the new components the same way.
				FName const NewBaseName( *(FString::Printf(TEXT("TRASH_%s"), *Component->GetClass()->GetName())) );
				FName const NewObjectName = MakeUniqueObjectName(this, GetClass(), NewBaseName);
				Component->Rename(*NewObjectName.ToString(), this, REN_ForceNoResetLoaders|REN_DontCreateRedirectors|REN_NonTransactional);
			}
		}
	}
}

void AActor::RerunConstructionScripts()
{
	checkf(!HasAnyFlags(RF_ClassDefaultObject), TEXT("RerunConstructionScripts should never be called on a CDO as it can mutate the transient data on the CDO which then propagates to instances!"));

	FEditorScriptExecutionGuard ScriptGuard;
	// don't allow (re)running construction scripts on dying actors
	bool bAllowReconstruction = !IsPendingKill() && !HasAnyFlags(RF_BeginDestroyed|RF_FinishDestroyed);
#if WITH_EDITOR
	if(bAllowReconstruction && GIsEditor)
	{
		// Generate the blueprint hierarchy for this actor
		TArray<UBlueprint*> ParentBPStack;
		bAllowReconstruction = UBlueprint::GetBlueprintHierarchyFromClass(GetClass(), ParentBPStack);
		if(bAllowReconstruction)
		{
			for(int i = ParentBPStack.Num() - 1; i > 0 && bAllowReconstruction; --i)
			{
				const UBlueprint* ParentBP = ParentBPStack[i];
				if(ParentBP && ParentBP->bBeingCompiled)
				{
					// don't allow (re)running construction scripts if a parent BP is being compiled
					bAllowReconstruction = false;
				}
			}
		}
	}
#endif
	if(bAllowReconstruction)
	{
		// Set global flag to let system know we are reconstructing blueprint instances
		TGuardValue<bool> GuardTemplateNameFlag(GIsReconstructingBlueprintInstances, true);

		// Temporarily suspend the undo buffer; we don't need to record reconstructed component objects into the current transaction
		ITransaction* CurrentTransaction = GUndo;
		GUndo = NULL;
		
		// Create cache to store component data across rerunning construction scripts
#if WITH_EDITOR
		FActorTransactionAnnotation* ActorTransactionAnnotation = CurrentTransactionAnnotation.Get();
#endif
		FComponentInstanceDataCache* InstanceDataCache;
		
		FTransform OldTransform = FTransform::Identity;
		FName  SocketName;
		AActor* Parent = NULL;
		USceneComponent* ParentComponent = NULL;

		bool bUseRootComponentProperties = true;

		// Struct to store info about attached actors
		struct FAttachedActorInfo
		{
			AActor* AttachedActor;
			FName AttachedToSocket;
			bool bSetRelativeTransform;
			FTransform RelativeTransform;
		};

		// Save info about attached actors
		TArray<FAttachedActorInfo> AttachedActorInfos;

#if WITH_EDITOR
		if (ActorTransactionAnnotation)
		{
			InstanceDataCache = &ActorTransactionAnnotation->ComponentInstanceData;

			if (ActorTransactionAnnotation->bRootComponentDataCached)
			{
				OldTransform = ActorTransactionAnnotation->RootComponentData.Transform;
				Parent = ActorTransactionAnnotation->RootComponentData.AttachedParentInfo.Actor.Get();
				if (Parent)
				{
					USceneComponent* AttachParent = ActorTransactionAnnotation->RootComponentData.AttachedParentInfo.AttachParent.Get();
					ParentComponent = (AttachParent ? AttachParent : FindObjectFast<USceneComponent>(Parent, ActorTransactionAnnotation->RootComponentData.AttachedParentInfo.AttachParentName));
					SocketName = ActorTransactionAnnotation->RootComponentData.AttachedParentInfo.SocketName;
					DetachRootComponentFromParent();
				}

				for (const auto& CachedAttachInfo : ActorTransactionAnnotation->RootComponentData.AttachedToInfo)
				{
					AActor* AttachedActor = CachedAttachInfo.Actor.Get();
					if (AttachedActor)
					{
						FAttachedActorInfo Info;
						Info.AttachedActor = AttachedActor;
						Info.AttachedToSocket = CachedAttachInfo.SocketName;
						Info.bSetRelativeTransform = true;
						Info.RelativeTransform = CachedAttachInfo.RelativeTransform;
						AttachedActorInfos.Add(Info);

						AttachedActor->DetachRootComponentFromParent();
					}
				}

				bUseRootComponentProperties = false;
			}
		}
		else
#endif
		{
			InstanceDataCache = new FComponentInstanceDataCache(this);

			// If there are attached objects detach them and store the socket names
			TArray<AActor*> AttachedActors;
			GetAttachedActors(AttachedActors);

			for (AActor* AttachedActor : AttachedActors)
			{
				USceneComponent* EachRoot = AttachedActor->GetRootComponent();
				// If the component we are attached to is about to go away...
				if (EachRoot && EachRoot->AttachParent && EachRoot->AttachParent->IsCreatedByConstructionScript())
				{
					// Save info about actor to reattach
					FAttachedActorInfo Info;
					Info.AttachedActor = AttachedActor;
					Info.AttachedToSocket = EachRoot->AttachSocketName;
					Info.bSetRelativeTransform = false;
					AttachedActorInfos.Add(Info);

					// Now detach it
					AttachedActor->Modify();
					EachRoot->DetachFromParent(true);
				}
			}
		}

		if (bUseRootComponentProperties && RootComponent != nullptr)
		{
			// Do not need to detach if root component is not going away
			if (RootComponent->AttachParent != NULL && RootComponent->IsCreatedByConstructionScript())
			{
				Parent = RootComponent->AttachParent->GetOwner();
				// Root component should never be attached to another component in the same actor!
				if (Parent == this)
				{
					UE_LOG(LogActor, Warning, TEXT("RerunConstructionScripts: RootComponent (%s) attached to another component in this Actor (%s)."), *RootComponent->GetPathName(), *Parent->GetPathName());
					Parent = NULL;
				}
				ParentComponent = RootComponent->AttachParent;
				SocketName = RootComponent->AttachSocketName;
				//detach it to remove any scaling 
				RootComponent->DetachFromParent(true);
			}

			OldTransform = RootComponent->ComponentToWorld;
			OldTransform.SetTranslation(RootComponent->GetComponentLocation()); // take into account any custom location
		}

#if WITH_EDITOR
		// Save the current construction script-created components by name
		TMap<const FName, UObject*> DestroyedComponentsByName;
		TInlineComponentArray<UActorComponent*> PreviouslyAttachedComponents;
		GetComponents(PreviouslyAttachedComponents);
		for (auto Component : PreviouslyAttachedComponents)
		{
			if (Component)
			{
				if (Component->IsCreatedByConstructionScript())
				{

					DestroyedComponentsByName.Add(Component->GetFName(), Component);
				}
				else
				{
					UActorComponent* OuterComponent = Component->GetTypedOuter<UActorComponent>();
					while (OuterComponent)
					{
						if (OuterComponent->IsCreatedByConstructionScript())
						{
							DestroyedComponentsByName.Add(Component->GetFName(), Component);
							break;
						}
						OuterComponent = OuterComponent->GetTypedOuter<UActorComponent>();
					}
				}
			}
		}
#endif

		// Destroy existing components
		DestroyConstructedComponents();

		// Reset random streams
		ResetPropertiesForConstruction();

		// Exchange net roles before running construction scripts
		UWorld *OwningWorld = GetWorld();
		if (OwningWorld && !OwningWorld->IsServer())
		{
			ExchangeNetRoles(true);
		}

		// Run the construction scripts
		ExecuteConstruction(OldTransform, InstanceDataCache);

		if(Parent)
		{
			USceneComponent* ChildRoot = GetRootComponent();
			if (ParentComponent == NULL)
			{
				ParentComponent = Parent->GetRootComponent();
			}
			if (ChildRoot != NULL && ParentComponent != NULL)
			{
				ChildRoot->AttachTo(ParentComponent, SocketName, EAttachLocation::KeepWorldPosition);
			}
		}

		// If we had attached children reattach them now - unless they are already attached
		for(FAttachedActorInfo& Info : AttachedActorInfos)
		{
			// If this actor is no longer attached to anything, reattach
			if (!Info.AttachedActor->IsPendingKill() && Info.AttachedActor->GetAttachParentActor() == NULL)
			{
				USceneComponent* ChildRoot = Info.AttachedActor->GetRootComponent();
				if (ChildRoot && ChildRoot->AttachParent != RootComponent)
				{
					ChildRoot->AttachTo(RootComponent, Info.AttachedToSocket, EAttachLocation::KeepWorldPosition);
					if (Info.bSetRelativeTransform)
					{
						ChildRoot->SetRelativeTransform(Info.RelativeTransform);
					}
					ChildRoot->UpdateComponentToWorld();
				}
			}
		}

		// Restore the undo buffer
		GUndo = CurrentTransaction;

#if WITH_EDITOR
		// Create the mapping of old->new components and notify the editor of the replacements
		TMap<UObject*, UObject*> OldToNewComponentMapping;

		TInlineComponentArray<UActorComponent*> NewComponents;
		GetComponents(NewComponents);
		for (auto NewComp : NewComponents)
		{
			const FName NewCompName = NewComp->GetFName();
			if (DestroyedComponentsByName.Contains(NewCompName))
			{
				OldToNewComponentMapping.Add(DestroyedComponentsByName[NewCompName], NewComp);
			}
		}

		if (GEditor && (OldToNewComponentMapping.Num() > 0))
		{
			GEditor->NotifyToolsOfObjectReplacement(OldToNewComponentMapping);
		}

		if (ActorTransactionAnnotation)
		{
			CurrentTransactionAnnotation = NULL;
		}
		else
#endif
		{
			delete InstanceDataCache;
		}

	}
}

void AActor::ExecuteConstruction(const FTransform& Transform, const FComponentInstanceDataCache* InstanceDataCache, bool bIsDefaultTransform)
{
	check(!IsPendingKill());
	check(!HasAnyFlags(RF_BeginDestroyed|RF_FinishDestroyed));

	// ensure that any existing native root component gets this new transform
	// we can skip this in the default case as the given transform will be the root component's transform
	if (RootComponent && !bIsDefaultTransform)
	{
		RootComponent->SetWorldTransform(Transform);
	}

	// Generate the parent blueprint hierarchy for this actor, so we can run all the construction scripts sequentially
	TArray<const UBlueprintGeneratedClass*> ParentBPClassStack;
	const bool bErrorFree = UBlueprintGeneratedClass::GetGeneratedClassesHierarchy(GetClass(), ParentBPClassStack);

	// If this actor has a blueprint lineage, go ahead and run the construction scripts from least derived to most
	if( (ParentBPClassStack.Num() > 0)  )
	{
		if( bErrorFree )
		{
			// Prevent user from spawning actors in User Construction Script
			TGuardValue<bool> AutoRestoreISCS(GetWorld()->bIsRunningConstructionScript, true);
			for( int32 i = ParentBPClassStack.Num() - 1; i >= 0; i-- )
			{
				const UBlueprintGeneratedClass* CurrentBPGClass = ParentBPClassStack[i];
				check(CurrentBPGClass);
				if(CurrentBPGClass->SimpleConstructionScript)
				{
					CurrentBPGClass->SimpleConstructionScript->ExecuteScriptOnActor(this, Transform, bIsDefaultTransform);
				}
				// Now that the construction scripts have been run, we can create timelines and hook them up
				CurrentBPGClass->CreateComponentsForActor(this);
			}

			// If we passed in cached data, we apply it now, so that the UserConstructionScript can use the updated values
			if(InstanceDataCache)
			{
				InstanceDataCache->ApplyToActor(this, ECacheApplyPhase::PostSimpleConstructionScript);
			}

#if WITH_EDITOR
			bool bDoUserConstructionScript;
			GConfig->GetBool(TEXT("Kismet"), TEXT("bTurnOffEditorConstructionScript"), bDoUserConstructionScript, GEngineIni);
			if (!GIsEditor || !bDoUserConstructionScript)
#endif
			{
				// Then run the user script, which is responsible for calling its own super, if desired
				ProcessUserConstructionScript();
			}

			// Since re-run construction scripts will never be run and we want to keep dynamic spawning fast, don't spend time
			// determining the UCS modified properties in game worlds
			if (!GetWorld()->IsGameWorld())
			{
				for (UActorComponent* Component : GetComponents())
				{
					if (Component)
					{
						Component->DetermineUCSModifiedProperties();
					}
				}
			}

			// Bind any delegates on components			
			((UBlueprintGeneratedClass*)GetClass())->BindDynamicDelegates(this); // We have a BP stack, we must have a UBlueprintGeneratedClass...

			// Apply any cached data procedural components
			// @TODO Don't re-apply to components we already applied to above
			if (InstanceDataCache)
			{
				InstanceDataCache->ApplyToActor(this, ECacheApplyPhase::PostUserConstructionScript);
			}
		}
		else
		{
			// Disaster recovery mode; create a dummy billboard component to retain the actor location
			// until the compile error can be fixed
			if (RootComponent == NULL)
			{
				UBillboardComponent* BillboardComponent = NewObject<UBillboardComponent>(this);
				BillboardComponent->SetFlags(RF_Transactional);
				BillboardComponent->CreationMethod = EComponentCreationMethod::SimpleConstructionScript;
#if WITH_EDITOR
				BillboardComponent->Sprite = (UTexture2D*)(StaticLoadObject(UTexture2D::StaticClass(), NULL, TEXT("/Engine/EditorResources/BadBlueprintSprite.BadBlueprintSprite"), NULL, LOAD_None, NULL));
#endif
				BillboardComponent->SetRelativeTransform(Transform);

				SetRootComponent(BillboardComponent);
				FinishAndRegisterComponent(BillboardComponent);
			}
		}
	}

	GetWorld()->UpdateCullDistanceVolumes(this);

	// Now run virtual notification
	OnConstruction(Transform);
}

void AActor::ProcessUserConstructionScript()
{
	// Set a flag that this actor is currently running UserConstructionScript.
	bRunningUserConstructionScript = true;
	UserConstructionScript();
	bRunningUserConstructionScript = false;

	// Validate component mobility after UCS execution
	TInlineComponentArray<USceneComponent*> SceneComponents;
	GetComponents(SceneComponents);
	for (auto SceneComponent : SceneComponents)
	{
		// A parent component can't be more mobile than its children, so we check for that here and adjust as needed.
		if(SceneComponent != RootComponent && SceneComponent->AttachParent != nullptr && SceneComponent->AttachParent->Mobility > SceneComponent->Mobility)
		{
			if(SceneComponent->IsA<UStaticMeshComponent>())
			{
				// SMCs can't be stationary, so always set them (and any children) to be movable
				SceneComponent->SetMobility(EComponentMobility::Movable);
			}
			else
			{
				// Set the new component (and any children) to be at least as mobile as its parent
				SceneComponent->SetMobility(SceneComponent->AttachParent->Mobility);
			}
		}
	}
}

void AActor::FinishAndRegisterComponent(UActorComponent* Component)
{
	Component->RegisterComponent();
	BlueprintCreatedComponents.Add(Component);
}

UActorComponent* AActor::CreateComponentFromTemplate(UActorComponent* Template, const FString& InName)
{
	UActorComponent* NewActorComp = NULL;
	if(Template != NULL)
	{
		// If there is a Component with this name already (almost certainly because it is an Instance component), we need to rename it out of the way
		if (!InName.IsEmpty())
		{
			UObject* ConflictingObject = FindObjectFast<UObject>(this, *InName);
			if (ConflictingObject && ConflictingObject->IsA<UActorComponent>() && CastChecked<UActorComponent>(ConflictingObject)->CreationMethod == EComponentCreationMethod::Instance)
			{		
				// Try and pick a good name
				FString ConflictingObjectName = ConflictingObject->GetName();
				int32 CharIndex = ConflictingObjectName.Len()-1;
				while (FChar::IsDigit(ConflictingObjectName[CharIndex]))
				{
					--CharIndex;
				}
				int32 Counter = 0;
				if (CharIndex < ConflictingObjectName.Len()-1)
				{
					Counter = FCString::Atoi(*ConflictingObjectName.RightChop(CharIndex+1));
					ConflictingObjectName = ConflictingObjectName.Left(CharIndex+1);
				}
				FString NewObjectName;
				do
				{
					NewObjectName = ConflictingObjectName + FString::FromInt(++Counter);
					
				} while (FindObjectFast<UObject>(this, *NewObjectName) != nullptr);

				ConflictingObject->Rename(*NewObjectName, this);
			}
		}

		// Note we aren't copying the the RF_ArchetypeObject flag. Also note the result is non-transactional by default.
		NewActorComp = (UActorComponent*)StaticDuplicateObject(Template, this, *InName, RF_AllFlags & ~(RF_ArchetypeObject|RF_Transactional|RF_WasLoaded|RF_Public|RF_InheritableComponentTemplate) );
<<<<<<< HEAD
		//NewActorComp = ConstructObject<UActorComponent>(Template->GetClass(), this, *InName, RF_NoFlags, Template);
=======
>>>>>>> cce8678d

		NewActorComp->CreationMethod = EComponentCreationMethod::UserConstructionScript;

		// Need to do this so component gets saved - Components array is not serialized
		BlueprintCreatedComponents.Add(NewActorComp);
	}
	return NewActorComp;
}

UActorComponent* AActor::AddComponent(FName TemplateName, bool bManualAttachment, const FTransform& RelativeTransform, const UObject* ComponentTemplateContext)
{
	UActorComponent* Template = nullptr;
	UBlueprintGeneratedClass* BlueprintGeneratedClass = Cast<UBlueprintGeneratedClass>((ComponentTemplateContext != nullptr) ? ComponentTemplateContext->GetClass() : GetClass());
	while(BlueprintGeneratedClass != nullptr)
	{
		Template = BlueprintGeneratedClass->FindComponentTemplateByName(TemplateName);
		if(nullptr != Template)
		{
			break;
		}
		BlueprintGeneratedClass = Cast<UBlueprintGeneratedClass>(BlueprintGeneratedClass->GetSuperClass());
	}

	bool bIsSceneComponent = false;
	UActorComponent* NewActorComp = CreateComponentFromTemplate(Template);
	if(NewActorComp != nullptr)
	{
		// Call function to notify component it has been created
		NewActorComp->OnComponentCreated();
<<<<<<< HEAD

=======
		
>>>>>>> cce8678d
		// The user has the option of doing attachment manually where they have complete control or via the automatic rule
		// that the first component added becomes the root component, with subsequent components attached to the root.
		USceneComponent* NewSceneComp = Cast<USceneComponent>(NewActorComp);
		if(NewSceneComp != nullptr)
		{
			if (!bManualAttachment)
			{
				if (RootComponent == nullptr)
				{
					RootComponent = NewSceneComp;
				}
				else
				{
					NewSceneComp->AttachTo(RootComponent);
				}
			}

			NewSceneComp->SetRelativeTransform(RelativeTransform);

<<<<<<< HEAD
		// Register component, which will create physics/rendering state, now component is in correct position
		NewActorComp->RegisterComponent();

		// Keep track of the new component during UCS execution. This also does a temporary mobility swap during UCS execution in order to allow dynamic data to be changed within that context.
		// Note: This should only be done AFTER registration.
		if(bRunningUserConstructionScript)
		{
			FUCSComponentManager::Get().AddComponent(this, NewActorComp);
=======
			bIsSceneComponent = true;
		}

		// Register component, which will create physics/rendering state, now component is in correct position
		NewActorComp->RegisterComponent();

		UWorld* World = GetWorld();
		if (!bRunningUserConstructionScript && World && bIsSceneComponent)
		{
			UPrimitiveComponent* NewPrimitiveComponent = Cast<UPrimitiveComponent>(NewActorComp);
			if (NewPrimitiveComponent && ACullDistanceVolume::CanBeAffectedByVolumes(NewPrimitiveComponent))
			{
				World->UpdateCullDistanceVolumes(this, NewPrimitiveComponent);
			}
>>>>>>> cce8678d
		}
	}

	return NewActorComp;
}


<|MERGE_RESOLUTION|>--- conflicted
+++ resolved
@@ -17,106 +17,6 @@
 DEFINE_LOG_CATEGORY(LogBlueprintUserMessages);
 
 //////////////////////////////////////////////////////////////////////////
-<<<<<<< HEAD
-// Local Types
-
-namespace
-{
-	/** Tracks info for components instanced during UCS execution */
-	struct FUCSComponentInfo
-	{
-		EComponentMobility::Type Mobility;
-		TWeakObjectPtr<UActorComponent> ComponentPtr;
-
-		FUCSComponentInfo(UActorComponent* InComponent)
-			: ComponentPtr(InComponent)
-		{
-			ensure(!InComponent || !InComponent->IsPendingKill());
-			USceneComponent* SceneComponent = Cast<USceneComponent>(InComponent);
-			if(SceneComponent != nullptr)
-			{
-				// Save original mobility
-				Mobility = SceneComponent->Mobility;
-
-				// Temporarily set to 'movable' to allow changes during UCS
-				SceneComponent->Mobility = EComponentMobility::Movable;
-			}
-		}
-	};
-
-	/** Helper class to manage components instanced during UCS execution */
-	class FUCSComponentManager
-	{
-		/** Map of actors and any components created during UCS */
-		TMap<const AActor*, TArray<FUCSComponentInfo> > UCSComponentsMap;
-
-	public:
-		/** Called before UCS execution has started for the given Actor */
-		void PreProcessComponents(const AActor* InActor)
-		{
-			TInlineComponentArray<UActorComponent*> ActorComponents;
-			InActor->GetComponents(ActorComponents);
-			for (auto CompIt = ActorComponents.CreateConstIterator(); CompIt; ++CompIt)
-			{
-				AddComponent(InActor, *CompIt);
-			}
-		}
-
-		/** Add a component instance for the given Actor */
-		void AddComponent(const AActor* InActor, UActorComponent* InComponent)
-		{
-			TArray<FUCSComponentInfo>& UCSComponentsList = UCSComponentsMap.FindOrAdd(InActor);
-			UCSComponentsList.Add(FUCSComponentInfo(InComponent));
-		}
-
-		/** Called after UCS execution has finished for the given Actor */
-		void PostProcessComponents(const AActor* InActor)
-		{
-			TArray<FUCSComponentInfo> UCSComponentsList;
-			const bool bFound = UCSComponentsMap.RemoveAndCopyValue(InActor, UCSComponentsList);
-			if (bFound)
-			{
-				for (int32 ComponentIndex = 0; ComponentIndex < UCSComponentsList.Num(); ++ComponentIndex)
-				{
-					const FUCSComponentInfo& UCSComponentInfo = UCSComponentsList[ComponentIndex];
-
-					USceneComponent* SceneComponent = Cast<USceneComponent>(UCSComponentInfo.ComponentPtr.Get());
-					if(SceneComponent != nullptr)
-					{
-						// Restore original mobility after UCS execution
-						SceneComponent->Mobility = UCSComponentInfo.Mobility;
-
-						// A parent component can't be more mobile than its children, so we check for that here and adjust as needed.
-						if(SceneComponent->AttachParent != nullptr && SceneComponent->AttachParent->Mobility > SceneComponent->Mobility)
-						{
-							if(SceneComponent->IsA<UStaticMeshComponent>())
-							{
-								// SMCs can't be stationary, so always set them (and any children) to be movable
-								SceneComponent->SetMobility(EComponentMobility::Movable);
-							}
-							else
-							{
-								// Set the new component (and any children) to be at least as mobile as its parent
-								SceneComponent->SetMobility(SceneComponent->AttachParent->Mobility);
-							}
-						}
-					}
-				}
-			}
-		}
-
-		/** Gets the FUCSComponentManager singleton. */
-		static FUCSComponentManager& Get()
-		{
-			static FUCSComponentManager Singleton;
-			return Singleton;
-		}
-	};
-}
-
-//////////////////////////////////////////////////////////////////////////
-=======
->>>>>>> cce8678d
 // AActor Blueprint Stuff
 
 static TArray<FRandomStream*> FindRandomStreams(AActor* InActor)
@@ -684,10 +584,6 @@
 
 		// Note we aren't copying the the RF_ArchetypeObject flag. Also note the result is non-transactional by default.
 		NewActorComp = (UActorComponent*)StaticDuplicateObject(Template, this, *InName, RF_AllFlags & ~(RF_ArchetypeObject|RF_Transactional|RF_WasLoaded|RF_Public|RF_InheritableComponentTemplate) );
-<<<<<<< HEAD
-		//NewActorComp = ConstructObject<UActorComponent>(Template->GetClass(), this, *InName, RF_NoFlags, Template);
-=======
->>>>>>> cce8678d
 
 		NewActorComp->CreationMethod = EComponentCreationMethod::UserConstructionScript;
 
@@ -717,11 +613,7 @@
 	{
 		// Call function to notify component it has been created
 		NewActorComp->OnComponentCreated();
-<<<<<<< HEAD
-
-=======
 		
->>>>>>> cce8678d
 		// The user has the option of doing attachment manually where they have complete control or via the automatic rule
 		// that the first component added becomes the root component, with subsequent components attached to the root.
 		USceneComponent* NewSceneComp = Cast<USceneComponent>(NewActorComp);
@@ -741,22 +633,12 @@
 
 			NewSceneComp->SetRelativeTransform(RelativeTransform);
 
-<<<<<<< HEAD
+			bIsSceneComponent = true;
+		}
+
 		// Register component, which will create physics/rendering state, now component is in correct position
 		NewActorComp->RegisterComponent();
 
-		// Keep track of the new component during UCS execution. This also does a temporary mobility swap during UCS execution in order to allow dynamic data to be changed within that context.
-		// Note: This should only be done AFTER registration.
-		if(bRunningUserConstructionScript)
-		{
-			FUCSComponentManager::Get().AddComponent(this, NewActorComp);
-=======
-			bIsSceneComponent = true;
-		}
-
-		// Register component, which will create physics/rendering state, now component is in correct position
-		NewActorComp->RegisterComponent();
-
 		UWorld* World = GetWorld();
 		if (!bRunningUserConstructionScript && World && bIsSceneComponent)
 		{
@@ -765,7 +647,6 @@
 			{
 				World->UpdateCullDistanceVolumes(this, NewPrimitiveComponent);
 			}
->>>>>>> cce8678d
 		}
 	}
 
