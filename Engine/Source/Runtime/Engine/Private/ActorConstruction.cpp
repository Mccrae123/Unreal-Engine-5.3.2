// Copyright Epic Games, Inc. All Rights Reserved.

#include "EngineLogs.h"
#include "Math/RandomStream.h"
#include "Misc/ScopeExit.h"
#include "ProfilingDebugging/CsvProfiler.h"
#include "UObject/UObjectThreadContext.h"
#include "Serialization/ObjectReader.h"
#include "Engine/Blueprint.h"
#include "ActorTransactionAnnotation.h"
#include "Components/StaticMeshComponent.h"
#include "Components/BillboardComponent.h"
#include "Misc/ConfigCacheIni.h"
#include "Engine/Texture2D.h"
#include "Engine/BlueprintGeneratedClass.h"
#include "Engine/LevelScriptActor.h"
#include "Engine/CullDistanceVolume.h"
#include "Engine/SimpleConstructionScript.h"

#if WITH_EDITOR
#include "Editor.h"
#else
#include "Engine/World.h"
#include "UObject/Package.h"
#endif

DEFINE_LOG_CATEGORY(LogBlueprintUserMessages);

DECLARE_CYCLE_STAT(TEXT("InstanceActorComponent"), STAT_InstanceActorComponent, STATGROUP_Engine);

//////////////////////////////////////////////////////////////////////////
// AActor Blueprint Stuff

#if WITH_EDITOR
void AActor::SeedAllRandomStreams()
{
	UScriptStruct* RandomStreamStruct = TBaseStructure<FRandomStream>::Get();
	UObject* Archetype = GetArchetype();

	for (TFieldIterator<FStructProperty> It(GetClass()); It; ++It)
	{
		FStructProperty* StructProp = *It;
		if (StructProp->Struct == RandomStreamStruct)
		{
			FRandomStream* ArchetypeStreamPtr = StructProp->ContainerPtrToValuePtr<FRandomStream>(Archetype);
			FRandomStream* StreamPtr = StructProp->ContainerPtrToValuePtr<FRandomStream>(this);

			if (ArchetypeStreamPtr->GetInitialSeed() == 0)
			{
				StreamPtr->GenerateNewSeed();
			}
			else
			{
				StreamPtr->Reset();
			}
		}
	}
}
#endif //WITH_EDITOR

bool IsBlueprintAddedContainer(FProperty* Prop)
{
	if (Prop->IsA<FArrayProperty>() || Prop->IsA<FSetProperty>() || Prop->IsA<FMapProperty>())
	{
		return Prop->GetOwnerUObject()->IsInBlueprint();
	}

	return false;
}

void AActor::ResetPropertiesForConstruction()
{
	// Get class CDO
	AActor* Default = GetClass()->GetDefaultObject<AActor>();
	// RandomStream struct name to compare against
	const FName RandomStreamName(TEXT("RandomStream"));

	// We don't want to reset references to world object
	UWorld* World = GetWorld();
	const bool bIsLevelScriptActor = IsA<ALevelScriptActor>();
	const bool bIsPlayInEditor = World && World->IsPlayInEditor();

	// Iterate over properties
	for( TFieldIterator<FProperty> It(GetClass()) ; It ; ++It )
	{
		FProperty* Prop = *It;
		FStructProperty* StructProp = CastField<FStructProperty>(Prop);
		UClass* PropClass = Prop->GetOwnerChecked<UClass>(); // get the class that added this property

		// First see if it is a random stream, if so reset before running construction script
		if( (StructProp != nullptr) && (StructProp->Struct != nullptr) && (StructProp->Struct->GetFName() == RandomStreamName) )
		{
			FRandomStream* StreamPtr =  StructProp->ContainerPtrToValuePtr<FRandomStream>(this);
			StreamPtr->Reset();
		}
		// If it is a blueprint exposed variable that is not editable per-instance, reset to default before running construction script
		else if (!bIsLevelScriptActor && (!Prop->ContainsInstancedObjectProperty() || IsBlueprintAddedContainer(Prop)))
		{
			const bool bExposedOnSpawn = bIsPlayInEditor && Prop->HasAnyPropertyFlags(CPF_ExposeOnSpawn);
			const bool bCanEditInstanceValue = !Prop->HasAnyPropertyFlags(CPF_DisableEditOnInstance) && Prop->HasAnyPropertyFlags(CPF_Edit);
			const bool bCanBeSetInBlueprints = Prop->HasAnyPropertyFlags(CPF_BlueprintVisible) && !Prop->HasAnyPropertyFlags(CPF_BlueprintReadOnly);

			if (!bExposedOnSpawn
				&& !bCanEditInstanceValue
				&& bCanBeSetInBlueprints
				&& !Prop->IsA<FDelegateProperty>()
				&& !Prop->IsA<FMulticastDelegateProperty>())
			{
				Prop->CopyCompleteValue_InContainer(this, Default);
			}
		}
	}
}

 int32 CalcComponentAttachDepth(UActorComponent* InComp, TMap<UActorComponent*, int32>& ComponentDepthMap) 
 {
	int32 ComponentDepth = 0;
	int32* CachedComponentDepth = ComponentDepthMap.Find(InComp);
	if (CachedComponentDepth)
	{
		ComponentDepth = *CachedComponentDepth;
	}
	else
	{
		if (USceneComponent* SC = Cast<USceneComponent>(InComp))
		{
			if (SC->GetAttachParent() && SC->GetAttachParent()->GetOwner() == InComp->GetOwner())
			{
				ComponentDepth = CalcComponentAttachDepth(SC->GetAttachParent(), ComponentDepthMap) + 1;
			}
		}
		ComponentDepthMap.Add(InComp, ComponentDepth);
	}

	return ComponentDepth;
 }

//* Destroys the constructed components.
void AActor::DestroyConstructedComponents()
{
	// Remove all existing components
	TInlineComponentArray<UActorComponent*> PreviouslyAttachedComponents;
	GetComponents(PreviouslyAttachedComponents);

	TMap<UActorComponent*, int32> ComponentDepthMap;

	for (UActorComponent* Component : PreviouslyAttachedComponents)
	{
		if (Component)
		{
			CalcComponentAttachDepth(Component, ComponentDepthMap);
		}
	}

	ComponentDepthMap.ValueSort([](const int32& A, const int32& B)
	{
		return A > B;
	});

	bool bMarkPackageDirty = false;
	for (const TPair<UActorComponent*,int32>& ComponentAndDepth : ComponentDepthMap)
	{
		UActorComponent* Component = ComponentAndDepth.Key;
		if (Component)
		{
			bool bDestroyComponent = false;
			if (Component->IsCreatedByConstructionScript())
			{
				bDestroyComponent = true;
			}
			else
			{
				UActorComponent* OuterComponent = Component->GetTypedOuter<UActorComponent>();
				while (OuterComponent)
				{
					if (OuterComponent->IsCreatedByConstructionScript())
					{
						bDestroyComponent = true;
						break;
					}
					OuterComponent = OuterComponent->GetTypedOuter<UActorComponent>();
				}
			}

			if (!bDestroyComponent)
			{
				// check for orphaned natively created components:
				if (Component->CreationMethod == EComponentCreationMethod::Native && Component->HasAnyFlags(RF_DefaultSubObject))
				{
					UObject* ComponentArchetype = Component->GetArchetype();
					if (ComponentArchetype == ComponentArchetype->GetClass()->ClassDefaultObject)
					{
						bDestroyComponent = true;
					}
				}
			}

			if (bDestroyComponent)
			{
				if (Component == RootComponent)
				{
					RootComponent = NULL;
				}

				Component->DestroyComponent();

				// Rename component to avoid naming conflicts in the case where we rerun the SCS and name the new components the same way.
				FName const NewBaseName( *(FString::Printf(TEXT("TRASH_%s"), *Component->GetClass()->GetName())) );
				FName const NewObjectName = MakeUniqueObjectName(this, GetClass(), NewBaseName);
				Component->Rename(*NewObjectName.ToString(), this, REN_ForceNoResetLoaders|REN_DontCreateRedirectors|REN_NonTransactional|REN_DoNotDirty);

				// Transient actors should never mark the package as dirty
				bMarkPackageDirty = !HasAnyFlags(RF_Transient);
			}
		}
	}

	if (bMarkPackageDirty)
	{
		GetPackage()->MarkPackageDirty();
	}

	// When a constructed component is destroyed, it is removed from this set. We compact the set to ensure any newly-constructed components
	// will get added back into the set contiguously, so that the iteration order remains stable after re-running actor construction scripts.
	if (PreviouslyAttachedComponents.Num() > OwnedComponents.Num())
	{
		OwnedComponents.CompactStable();
	}
}


bool AActor::HasNonTrivialUserConstructionScript() const
{
	UFunction* UCS = GetClass()->FindFunctionByName(FName(TEXT("UserConstructionScript"))/*UEdGraphSchema_K2::FN_UserConstructionScript*/);
	if (UCS && UCS->Script.Num())
	{
		return true;
	}
	return false;
}

#if WITH_EDITOR
void AActor::RerunConstructionScripts()
{
	checkf(!HasAnyFlags(RF_ClassDefaultObject), TEXT("RerunConstructionScripts should never be called on a CDO as it can mutate the transient data on the CDO which then propagates to instances!"));

	FEditorScriptExecutionGuard ScriptGuard;
	// don't allow (re)running construction scripts on dying actors and Actors that seamless traveled 
	// were constructed in the previous level and should not have construction scripts rerun
	bool bAllowReconstruction = !bActorSeamlessTraveled && IsValidChecked(this) && !HasAnyFlags(RF_BeginDestroyed|RF_FinishDestroyed);
	if (bAllowReconstruction)
	{
		TRACE_CPUPROFILER_EVENT_SCOPE(AActor::RerunConstructionScripts);
		if(GIsEditor)
		{
			// Don't allow reconstruction if we're still in the middle of construction.
			bAllowReconstruction = !bActorIsBeingConstructed;
			if (ensureMsgf(bAllowReconstruction, TEXT("Attempted to rerun construction scripts on an Actor that isn't fully constructed yet (%s)."), *GetFullName()))
			{
				// Generate the blueprint hierarchy for this actor
				TArray<UBlueprint*> ParentBPStack;
				bAllowReconstruction = UBlueprint::GetBlueprintHierarchyFromClass(GetClass(), ParentBPStack);
				if (bAllowReconstruction)
				{
					for (int i = ParentBPStack.Num() - 1; i > 0 && bAllowReconstruction; --i)
					{
						const UBlueprint* ParentBP = ParentBPStack[i];
						if (ParentBP && ParentBP->bBeingCompiled)
						{
							// don't allow (re)running construction scripts if a parent BP is being compiled
							bAllowReconstruction = false;
						}
					}
				}
			}
		}

		// Child Actors can be customized in many ways by their parents construction scripts and rerunning directly on them would wipe
		// that out. So instead we redirect up the hierarchy
		if (IsChildActor())
		{
			if (AActor* ParentActor = GetParentComponent()->GetOwner())
			{
				ParentActor->RerunConstructionScripts();
				return;
			}
		}

		// Set global flag to let system know we are reconstructing blueprint instances
		TGuardValue<bool> GuardTemplateNameFlag(GIsReconstructingBlueprintInstances, true);

		// Temporarily suspend the undo buffer; we don't need to record reconstructed component objects into the current transaction
		ITransaction* CurrentTransaction = GUndo;
		GUndo = nullptr;

		// Keep track of non-dirty packages, so we can clear the dirty state after reconstruction.
		TSet<UPackage*> CleanPackageList;
		auto CheckAndSaveOuterPackageToCleanList = [&CleanPackageList](const UObject* InObject)
		{
			check(InObject);
			UPackage* ObjectPackage = InObject->GetPackage();
			if (ObjectPackage && !ObjectPackage->IsDirty() && ObjectPackage != GetTransientPackage())
			{
				CleanPackageList.Add(ObjectPackage);
			}
		};

		// Mark package as clean on exit if not transient and not already dirty.
		CheckAndSaveOuterPackageToCleanList(this);
		
		// Create cache to store component data across rerunning construction scripts
		FComponentInstanceDataCache* InstanceDataCache;
		
		FTransform OldTransform = FTransform::Identity;
		FRotationConversionCache OldTransformRotationCache; // Enforces using the same Rotator.
		FName  SocketName;
		AActor* Parent = nullptr;
		USceneComponent* AttachParentComponent = nullptr;

		bool bUseRootComponentProperties = true;

		// Struct to store info about attached actors
		struct FAttachedActorInfo
		{
			AActor* AttachedActor;
			FName AttachedToSocket;
			bool bSetRelativeTransform;
			FTransform RelativeTransform;
			FName AttachParentName;
		};

		// Save info about attached actors
		TArray<FAttachedActorInfo> AttachedActorInfos;

		// Before we build the component instance data cache we need to make sure that instance components 
		// are correctly in their AttachParent's AttachChildren array which may not be the case if they
		// have not yet been registered
		for (UActorComponent* Component : InstanceComponents)
		{
			if (Component && !Component->IsRegistered())
			{
				if (USceneComponent* SceneComp = Cast<USceneComponent>(Component))
				{
					if (USceneComponent* AttachParent = SceneComp->GetAttachParent())
					{
						if (AttachParent->IsCreatedByConstructionScript())
						{
							SceneComp->AttachToComponent(AttachParent, FAttachmentTransformRules::KeepRelativeTransform, SceneComp->GetAttachSocketName());
						}
					}
				}
			}
		}

<<<<<<< HEAD
=======
		// Generate name to node lookup maps for each SCS.  This used to be done just during ExecuteConstruction, but it also optimizes
		// calls to GetArchetype elsewhere during RerunConstructionScripts, so it's advantageous to run it here.
		TArray<const UBlueprintGeneratedClass*> ParentBPClassStack;
		UBlueprintGeneratedClass::GetGeneratedClassesHierarchy(GetClass(), ParentBPClassStack);
		for (const UBlueprintGeneratedClass* BPClass : ParentBPClassStack)
		{
			if (BPClass->SimpleConstructionScript)
			{
				BPClass->SimpleConstructionScript->CreateNameToSCSNodeMap();
			}
		}

>>>>>>> 4af6daef
		if (!CurrentTransactionAnnotation.IsValid())
		{
			CurrentTransactionAnnotation = FActorTransactionAnnotation::Create(this, false);
		}
		FActorTransactionAnnotation* ActorTransactionAnnotation = CurrentTransactionAnnotation.Get();
		InstanceDataCache = &ActorTransactionAnnotation->ActorTransactionAnnotationData.ComponentInstanceData;

		if (ActorTransactionAnnotation->ActorTransactionAnnotationData.bRootComponentDataCached)
		{
			OldTransform = ActorTransactionAnnotation->ActorTransactionAnnotationData.RootComponentData.Transform;
			OldTransformRotationCache = ActorTransactionAnnotation->ActorTransactionAnnotationData.RootComponentData.TransformRotationCache;
			Parent = ActorTransactionAnnotation->ActorTransactionAnnotationData.RootComponentData.AttachedParentInfo.Actor.Get();
			if (Parent)
			{
				USceneComponent* AttachParent = ActorTransactionAnnotation->ActorTransactionAnnotationData.RootComponentData.AttachedParentInfo.AttachParent.Get();
				AttachParentComponent = (AttachParent ? AttachParent : FindObjectFast<USceneComponent>(Parent, ActorTransactionAnnotation->ActorTransactionAnnotationData.RootComponentData.AttachedParentInfo.AttachParentName));
				SocketName = ActorTransactionAnnotation->ActorTransactionAnnotationData.RootComponentData.AttachedParentInfo.SocketName;
				DetachFromActor(FDetachmentTransformRules::KeepWorldTransform);
			}

			for (const FActorRootComponentReconstructionData::FAttachedActorInfo& CachedAttachInfo : ActorTransactionAnnotation->ActorTransactionAnnotationData.RootComponentData.AttachedToInfo)
			{
				AActor* AttachedActor = CachedAttachInfo.Actor.Get();
				if (AttachedActor)
				{
					// Detaching will mark the attached actor's package as dirty, but we don't actually need
					// it to be re-saved after reconstruction since attachment relationships will be restored.
					CheckAndSaveOuterPackageToCleanList(AttachedActor);

					FAttachedActorInfo Info;
					Info.AttachedActor = AttachedActor;
					Info.AttachedToSocket = CachedAttachInfo.SocketName;
					Info.bSetRelativeTransform = true;
					Info.RelativeTransform = CachedAttachInfo.RelativeTransform;
					AttachedActorInfos.Add(Info);

					AttachedActor->DetachFromActor(FDetachmentTransformRules::KeepWorldTransform);
				}
			}

			bUseRootComponentProperties = false;
		}

		if (bUseRootComponentProperties)
		{
			// If there are attached objects detach them and store the socket names
			TArray<AActor*> AttachedActors;
			GetAttachedActors(AttachedActors);

			for (AActor* AttachedActor : AttachedActors)
			{
				// Detaching will mark the attached actor's package as dirty, but we don't actually need
				// it to be re-saved after reconstruction since attachment relationships will be restored.
				CheckAndSaveOuterPackageToCleanList(AttachedActor);

				// We don't need to detach child actors, that will be handled by component tear down
				if (!AttachedActor->IsChildActor())
				{
					USceneComponent* EachRoot = AttachedActor->GetRootComponent();
					// If the component we are attached to is about to go away...
					if (EachRoot && EachRoot->GetAttachParent() && EachRoot->GetAttachParent()->IsCreatedByConstructionScript())
					{
						// Save info about actor to reattach
						FAttachedActorInfo Info;
						Info.AttachedActor = AttachedActor;
						Info.AttachedToSocket = EachRoot->GetAttachSocketName();
						Info.bSetRelativeTransform = false;
						if (EachRoot->GetAttachParent() != RootComponent)
						{
							Info.AttachParentName = EachRoot->GetAttachParent()->GetFName();
						}
						AttachedActorInfos.Add(Info);

						// Now detach it
						AttachedActor->Modify();
						EachRoot->DetachFromComponent(FDetachmentTransformRules::KeepWorldTransform);
					}
				}
				else
				{
					check(AttachedActor->ParentComponent->GetOwner() == this);
				}
			}

			if (RootComponent != nullptr)
			{
				// Do not need to detach if root component is not going away
				if (RootComponent->GetAttachParent() != nullptr && RootComponent->IsCreatedByConstructionScript())
				{
					Parent = RootComponent->GetAttachParent()->GetOwner();
					// Root component should never be attached to another component in the same actor!
					if (Parent == this)
					{
						UE_LOG(LogActor, Warning, TEXT("RerunConstructionScripts: RootComponent (%s) attached to another component in this Actor (%s)."), *RootComponent->GetPathName(), *Parent->GetPathName());
						Parent = nullptr;
					}
					AttachParentComponent = RootComponent->GetAttachParent();
					SocketName = RootComponent->GetAttachSocketName();
					//detach it to remove any scaling 
					RootComponent->DetachFromComponent(FDetachmentTransformRules::KeepWorldTransform);
				}

				// Update component transform and remember it so it can be reapplied to any new root component which exists after construction.
				// (Component transform may be stale if we are here following an Undo)
				RootComponent->UpdateComponentToWorld();
				OldTransform = RootComponent->GetComponentTransform();
				OldTransformRotationCache = RootComponent->GetRelativeRotationCache();
			}
		}

		// Return the component which was added by the construction script.
		// It may be the same as the argument, or a parent component if the argument was a native subobject.
		auto GetComponentAddedByConstructionScript = [](UActorComponent* Component) -> UActorComponent*
		{
			while (Component)
			{
				if (Component->IsCreatedByConstructionScript())
				{
					return Component;
				}

				Component = Component->GetTypedOuter<UActorComponent>();
			}

			return nullptr;
		};

		// Build a list of previously attached components which will be matched with their newly instanced counterparts.
		// Components which will be reinstanced may be created by the SCS or the UCS.
		// SCS components can only be matched by name, and outermost parent to resolve duplicated names.
		// UCS components remember a serialized index which is used to identify them in the case that the UCS adds many of the same type.

		TInlineComponentArray<UActorComponent*> PreviouslyAttachedComponents;
		GetComponents(PreviouslyAttachedComponents);

		struct FComponentData
		{
			UActorComponent* OldComponent;
			UActorComponent* OldOuter;
			UObject* OldArchetype;
			FName OldName;
			int32 UCSComponentIndex;
		};

		TArray<FComponentData> ComponentMapping;
		ComponentMapping.Reserve(PreviouslyAttachedComponents.Num());
		int32 IndexOffset = 0;

		for (UActorComponent* Component : PreviouslyAttachedComponents)
		{
			// Look for the outermost component object.
			// Normally components have their parent actor as their outer, but it's possible that a native component may construct a subobject component.
			// In this case we need to "tunnel out" to find the parent component which has been created by the construction script.
			if (UActorComponent* CSAddedComponent = GetComponentAddedByConstructionScript(Component))
			{
				// If we have any instanced components attached to us and we're going to be destroyed we need to explicitly detach them so they don't choose a new
				// parent component and the attachment data we stored in the component instance data cache won't get applied
				if (USceneComponent* SceneComp = Cast<USceneComponent>(Component))
				{
					TInlineComponentArray<USceneComponent*> InstancedChildren;
					Algo::TransformIf(SceneComp->GetAttachChildren(), InstancedChildren, [](USceneComponent* SC) { return SC && SC->CreationMethod == EComponentCreationMethod::Instance; }, [](USceneComponent* SC) { return SC; });
					for (USceneComponent* InstancedChild : InstancedChildren)
					{
						InstancedChild->DetachFromComponent(FDetachmentTransformRules::KeepRelativeTransform);
					}
				}


				// Determine if this component is an inner of a component added by the construction script
				const bool bIsInnerComponent = (CSAddedComponent != Component);

				// Try to ensure that children are added to the list after the parents.
				// IndexOffset specifies how many items from the end new items are added.
				const int32 Index = ComponentMapping.Num() - IndexOffset;
				if (bIsInnerComponent)
				{
					int32 OuterIndex = ComponentMapping.IndexOfByPredicate([CSAddedComponent](const FComponentData& CD) { return CD.OldComponent == CSAddedComponent; });
					if (OuterIndex == INDEX_NONE)
					{
						// If we find an item whose parent isn't yet in the list, we put it at the end, and then force all subsequent items to be added before.
						// TODO: improve this, it may fail in certain circumstances, but a full topological ordering is far more complicated a problem.
						IndexOffset++;
					}
				}

				// Add a new item
				FComponentData& ComponentData = ComponentMapping.InsertDefaulted_GetRef(Index);
				ComponentData.OldComponent = Component;
				ComponentData.OldOuter = bIsInnerComponent ? CSAddedComponent : nullptr;
				ComponentData.OldArchetype = Component->GetArchetype();
				ComponentData.OldName = Component->GetFName();
				ComponentData.UCSComponentIndex = Component->GetUCSSerializationIndex();
			}
		}

		// Destroy existing components
		DestroyConstructedComponents();

		// Reset random streams
		ResetPropertiesForConstruction();

		// Exchange net roles before running construction scripts
		UWorld *OwningWorld = GetWorld();
		if (OwningWorld && OwningWorld->IsNetMode(NM_Client))
		{
			ExchangeNetRoles(true);
		}

		// Determine if we already have the correct world transform on the RootComponent. If so, we don't want to try to set it again in ExecuteConstruction()
		// or else a re-computation of the relative transform can cause error accumulation on the RelativeLocation/etc which is supposed to derive the ComponentToWorld.
		bool bIsDefaultTransform = false;
		if (RootComponent != nullptr && bUseRootComponentProperties)
		{
			const double TransformTolerance = 0.0;
			if (OldTransform.Equals(RootComponent->GetComponentTransform(), TransformTolerance))
			{
				bIsDefaultTransform = true;
			}
		}

		// Run the construction scripts
		const bool bErrorFree = ExecuteConstruction(OldTransform, &OldTransformRotationCache, InstanceDataCache, bIsDefaultTransform);

		if(Parent)
		{
			USceneComponent* ChildRoot = GetRootComponent();
			if (AttachParentComponent == nullptr)
			{
				AttachParentComponent = Parent->GetRootComponent();
			}
			if (ChildRoot != nullptr && AttachParentComponent != nullptr)
			{
				ChildRoot->AttachToComponent(AttachParentComponent, FAttachmentTransformRules::KeepWorldTransform, SocketName);
			}
		}

		// If we had attached children reattach them now - unless they are already attached
		for(FAttachedActorInfo& Info : AttachedActorInfos)
		{
			// If this actor is no longer attached to anything, reattach
			if (IsValid(Info.AttachedActor) && Info.AttachedActor->GetAttachParentActor() == nullptr)
			{
				USceneComponent* ChildRoot = Info.AttachedActor->GetRootComponent();
				if (ChildRoot && ChildRoot->GetAttachParent() != RootComponent)
				{
					if (Info.AttachParentName != NAME_None)
					{
						TArray<USceneComponent*> ChildComponents;
						RootComponent->GetChildrenComponents(true, ChildComponents);
						for (USceneComponent* Child : ChildComponents)
						{
							if (Child->GetFName() == Info.AttachParentName)
							{
								ChildRoot->AttachToComponent(Child, FAttachmentTransformRules::SnapToTargetIncludingScale, Info.AttachedToSocket);
								break;
							}
						}
						// if we couldn't find component by name, attach it to root and log a warning
						if (!ChildRoot->GetAttachParent())
						{
							UE_LOG(LogBlueprint, Warning,
								TEXT("Couldn't find a component named \'%s\' when reattaching. Attaching to root component instead."),
								*Info.AttachParentName.ToString()
							);
							ChildRoot->AttachToComponent(RootComponent, FAttachmentTransformRules::KeepWorldTransform, Info.AttachedToSocket);
						}
					}
					else
					{
						ChildRoot->AttachToComponent(RootComponent, FAttachmentTransformRules::KeepWorldTransform, Info.AttachedToSocket);
					}

					if (Info.bSetRelativeTransform)
					{
						ChildRoot->SetRelativeTransform(Info.RelativeTransform);
					}
					ChildRoot->UpdateComponentToWorld();
				}
			}
		}

		// If any of the code above caused a package dirty state to change, we reset it back to a "clean" state now. Note that we have to do this
		// before we restore the undo buffer below - otherwise, the state change will become part of the current transaction, and we don't want that.
		for (UPackage* PackageToMarkAsClean : CleanPackageList)
		{
			check(PackageToMarkAsClean);
			PackageToMarkAsClean->SetDirtyFlag(false);
		}

		CleanPackageList.Empty();

		// Restore the undo buffer
		GUndo = CurrentTransaction;

		// Create the mapping of old->new components and notify the editor of the replacements
		TInlineComponentArray<UActorComponent*> NewComponents;
		GetComponents(NewComponents);

		TMap<UObject*, UObject*> OldToNewComponentMapping;
		OldToNewComponentMapping.Reserve(NewComponents.Num());

		// Build some quick lookup maps for speedy access.
		// The NameToNewComponent map is a multimap because names are not necessarily unique.
		// For example, there may be two components, subobjects of components added by the construction script, which have the same name, because they are unique in their scope.
		TMultiMap<FName, UActorComponent*> NameToNewComponent;
		TMap<UActorComponent*, UObject*> ComponentToArchetypeMap;
		NameToNewComponent.Reserve(NewComponents.Num());
		ComponentToArchetypeMap.Reserve(NewComponents.Num());

		typedef TArray<UActorComponent*, TInlineAllocator<4>> FComponentsForSerializationIndex;
		TMap<int32, FComponentsForSerializationIndex> SerializationIndexToNewUCSComponents;

		for (UActorComponent* NewComponent : NewComponents)
		{
			if (GetComponentAddedByConstructionScript(NewComponent))
			{
				NameToNewComponent.Add(NewComponent->GetFName(), NewComponent);
				ComponentToArchetypeMap.Add(NewComponent, NewComponent->GetArchetype());

				if (NewComponent->CreationMethod == EComponentCreationMethod::UserConstructionScript)
				{
					SerializationIndexToNewUCSComponents.FindOrAdd(NewComponent->GetUCSSerializationIndex()).Add(NewComponent);
				}
			}
		}

		// Now iterate through all previous construction script created components, looking for a match with reinstanced components.
		for (const FComponentData& ComponentData : ComponentMapping)
		{
			UActorComponent* ResolvedNewComponent = nullptr;
			
			if (ComponentData.OldComponent->CreationMethod == EComponentCreationMethod::UserConstructionScript)
			{
				if (ComponentData.UCSComponentIndex >= 0)
				{
					// If created by the UCS, look for a component whose class, archetype, and serialized index matches
					if (FComponentsForSerializationIndex* NewUCSComponentsToConsider = SerializationIndexToNewUCSComponents.Find(ComponentData.UCSComponentIndex))
					{
						for (int32 Index = 0; Index < NewUCSComponentsToConsider->Num(); ++Index)
						{
							UActorComponent* NewComponent = (*NewUCSComponentsToConsider)[Index];
							if (   ComponentData.OldComponent->GetClass() == NewComponent->GetClass() 
							    && ComponentData.OldArchetype == ComponentToArchetypeMap[NewComponent])
							{
								ResolvedNewComponent = NewComponent;
								NewUCSComponentsToConsider->RemoveAtSwap(Index, 1, false);
								break;
							}
						}
					}
				}
			}
			else
			{
				// Component added by the SCS. We can't rely on serialization order as this can change.
				// Instead look for matching names, and, if there's an outer component, look for a match there.
				TArray<UActorComponent*> MatchedComponents;
				NameToNewComponent.MultiFind(ComponentData.OldName, MatchedComponents);
				if (MatchedComponents.Num() > 0)
				{
					UActorComponent* OuterToMatch = ComponentData.OldOuter;
					if (OuterToMatch)
					{
						// The saved outer component is the previous component, hence we transform it to the new one through the OldToNewComponentMapping
						// before comparing with the new outer to match.
						// We can rely on this because the ComponentMapping list is ordered topologically, such that parents appear before children.
						if (UObject** NewOuterToMatch = OldToNewComponentMapping.Find(OuterToMatch))
						{
							OuterToMatch = Cast<UActorComponent>(*NewOuterToMatch);
						}
						else
						{
							OuterToMatch = nullptr;
						}
					}

					// Now look for a match within the set of possible matches
					for (UActorComponent* MatchedComponent : MatchedComponents)
					{
						if (!OuterToMatch || GetComponentAddedByConstructionScript(MatchedComponent) == OuterToMatch)
						{
							ResolvedNewComponent = MatchedComponent;
							break;
						}
					}
				}
			}
#if WITH_EDITORONLY_DATA
			if (OwningWorld && OwningWorld->GetWorldPartition() != nullptr)
			{
				if (USceneComponent* OldSceneComponent = Cast<USceneComponent>(ComponentData.OldComponent))
				{
					if (USceneComponent* NewSceneComponent = Cast<USceneComponent>(ResolvedNewComponent))
					{
						OldSceneComponent->ReplacementSceneComponent = NewSceneComponent;
					}
				}
			}
#endif

			OldToNewComponentMapping.Add(ComponentData.OldComponent, ResolvedNewComponent);
		}

		if (GEditor && (OldToNewComponentMapping.Num() > 0))
		{
			GEditor->NotifyToolsOfObjectReplacement(OldToNewComponentMapping);
		}

		if (bErrorFree)
		{
			CurrentTransactionAnnotation = nullptr;
		}
<<<<<<< HEAD
=======

		// Remove the name to SCS node maps now that we're done constructing
		for (const UBlueprintGeneratedClass* BPClass : ParentBPClassStack)
		{
			if (BPClass->SimpleConstructionScript)
			{
				BPClass->SimpleConstructionScript->RemoveNameToSCSNodeMap();
			}
		}
>>>>>>> 4af6daef
	}
}
#endif

namespace
{
	TMap<const AActor*, TMap<const UObject*, int32>, TInlineSetAllocator<4>> UCSBlueprintComponentArchetypeCounts;
}

bool AActor::ExecuteConstruction(const FTransform& Transform, const FRotationConversionCache* TransformRotationCache, const FComponentInstanceDataCache* InstanceDataCache, bool bIsDefaultTransform, ESpawnActorScaleMethod TransformScaleMethod)
{
	check(IsValid(this));
	check(!HasAnyFlags(RF_BeginDestroyed|RF_FinishDestroyed));

#if WITH_EDITOR
	// Guard against reentrancy due to attribute editing at construction time.
	// @see RerunConstructionScripts()
	checkf(!bActorIsBeingConstructed, TEXT("Actor construction is not reentrant"));
#endif
	bActorIsBeingConstructed = true;
	ON_SCOPE_EXIT
	{
		bActorIsBeingConstructed = false;
		UCSBlueprintComponentArchetypeCounts.Remove(this);
	};

	// ensure that any existing native root component gets this new transform
	// we can skip this in the default case as the given transform will be the root component's transform
	if (RootComponent && !bIsDefaultTransform)
	{
		if (TransformRotationCache)
		{
			RootComponent->SetRelativeRotationCache(*TransformRotationCache);
		}
		RootComponent->SetWorldTransform(Transform, /*bSweep=*/false, /*OutSweepHitResult=*/nullptr, ETeleportType::TeleportPhysics);
	}

	// Generate the parent blueprint hierarchy for this actor, so we can run all the construction scripts sequentially
	TArray<const UBlueprintGeneratedClass*> ParentBPClassStack;
	const bool bErrorFree = UBlueprintGeneratedClass::GetGeneratedClassesHierarchy(GetClass(), ParentBPClassStack);

	// If this actor has a blueprint lineage, go ahead and run the construction scripts from least derived to most
	if( (ParentBPClassStack.Num() > 0)  )
	{
		if (bErrorFree)
		{
			// Get all components owned by the given actor prior to SCS execution.
			// Note: GetComponents() internally does a NULL check, so we can assume here that all entries are valid.
			TInlineComponentArray<UActorComponent*> PreSCSComponents;
			GetComponents(PreSCSComponents);

			// Determine the set of native scene components that SCS nodes can attach to.
			TInlineComponentArray<USceneComponent*> NativeSceneComponents;
			for (UActorComponent* ActorComponent : PreSCSComponents)
			{
				if (USceneComponent* SceneComponent = Cast<USceneComponent>(ActorComponent))
				{
					// Exclude subcomponents of native components, as these could unintentionally be matched by name during SCS execution. Also exclude instance-only components.
					if (SceneComponent->CreationMethod == EComponentCreationMethod::Native && SceneComponent->GetOuter()->IsA<AActor>())
					{
						// If RootComponent is not set, the first unattached native scene component will be used as root. This matches what's done in FixupNativeActorComponents().
												// In cases like BP reparenting between native classes, this is needed to fix up changes in root component type
						if (RootComponent == nullptr && SceneComponent->GetAttachParent() == nullptr)
						{
							// Note: All native scene components should already have been registered at this point, so we don't need to register the component here.
							SetRootComponent(SceneComponent);

							// Update the transform on the newly set root component
							if (ensure(RootComponent) && !bIsDefaultTransform)
							{
								if (TransformRotationCache)
								{
									RootComponent->SetRelativeRotationCache(*TransformRotationCache);
								}
								RootComponent->SetWorldTransform(Transform, /*bSweep=*/false, /*OutSweepHitResult=*/nullptr, ETeleportType::TeleportPhysics);
							}
						}

						NativeSceneComponents.Add(SceneComponent);
					}
				}
			}

			// Prevent user from spawning actors in User Construction Script
			FGuardValue_Bitfield(GetWorld()->bIsRunningConstructionScript, true);
			for (int32 i = ParentBPClassStack.Num() - 1; i >= 0; i--)
			{
				const UBlueprintGeneratedClass* CurrentBPGClass = ParentBPClassStack[i];
				check(CurrentBPGClass);
				USimpleConstructionScript* SCS = CurrentBPGClass->SimpleConstructionScript;
				if (SCS)
				{
<<<<<<< HEAD
					SCS->CreateNameToSCSNodeMap();
=======
>>>>>>> 4af6daef
					SCS->ExecuteScriptOnActor(this, NativeSceneComponents, Transform, TransformRotationCache, bIsDefaultTransform, TransformScaleMethod);
				}
				// Now that the construction scripts have been run, we can create timelines and hook them up
				UBlueprintGeneratedClass::CreateComponentsForActor(CurrentBPGClass, this);
			}

			// Ensure that we've called RegisterAllComponents(), in case it was deferred and the SCS could not be fully executed.
			if (HasDeferredComponentRegistration() && GetWorld()->bIsWorldInitialized)
			{
				RegisterAllComponents();
			}

			// Once SCS execution has finished, we do a final pass to register any new components that may have been deferred or were otherwise left unregistered after SCS execution.
			TInlineComponentArray<UActorComponent*> PostSCSComponents;
			GetComponents(PostSCSComponents);
			for (UActorComponent* ActorComponent : PostSCSComponents)
			{
				// Limit registration to components that are known to have been created during SCS execution
				if (!ActorComponent->IsRegistered() && ActorComponent->bAutoRegister && IsValidChecked(ActorComponent) && GetWorld()->bIsWorldInitialized
					&& (ActorComponent->CreationMethod == EComponentCreationMethod::SimpleConstructionScript || !PreSCSComponents.Contains(ActorComponent)))
				{
					USimpleConstructionScript::RegisterInstancedComponent(ActorComponent);
				}
			}

			// If we passed in cached data, we apply it now, so that the UserConstructionScript can use the updated values
			if (InstanceDataCache)
			{
				InstanceDataCache->ApplyToActor(this, ECacheApplyPhase::PostSimpleConstructionScript);
			}

#if WITH_EDITOR
			bool bDoUserConstructionScript;
			GConfig->GetBool(TEXT("Kismet"), TEXT("bTurnOffEditorConstructionScript"), bDoUserConstructionScript, GEngineIni);
			if (!GIsEditor || !bDoUserConstructionScript)
#endif
			{
				// Then run the user script, which is responsible for calling its own super, if desired
				ProcessUserConstructionScript();
			}

			// Since re-run construction scripts will never be run and we want to keep dynamic spawning fast, don't spend time
			// determining the UCS modified properties in game worlds
			if (!GetWorld()->IsGameWorld())
			{
				for (UActorComponent* Component : GetComponents())
				{
					if (Component)
					{
						Component->DetermineUCSModifiedProperties();
					}
				}
			}

			// Bind any delegates on components			
			UBlueprintGeneratedClass::BindDynamicDelegates(GetClass(), this); // We have a BP stack, we must have a UBlueprintGeneratedClass...

			// Apply any cached data procedural components
			// @TODO Don't re-apply to components we already applied to above
			if (InstanceDataCache)
			{
				InstanceDataCache->ApplyToActor(this, ECacheApplyPhase::PostUserConstructionScript);
			}
		}
		else
		{
			// Disaster recovery mode; create a dummy billboard component to retain the actor location
			// until the compile error can be fixed
			if (RootComponent == nullptr)
			{
				UBillboardComponent* BillboardComponent = NewObject<UBillboardComponent>(this);
				BillboardComponent->SetFlags(RF_Transactional);
				BillboardComponent->CreationMethod = EComponentCreationMethod::SimpleConstructionScript;
#if WITH_EDITOR
				BillboardComponent->Sprite = (UTexture2D*)(StaticLoadObject(UTexture2D::StaticClass(), nullptr, TEXT("/Engine/EditorResources/BadBlueprintSprite.BadBlueprintSprite")));
#endif
				BillboardComponent->SetRelativeTransform(Transform);

				SetRootComponent(BillboardComponent);
				FinishAndRegisterComponent(BillboardComponent);
			}

			// Ensure that we've called RegisterAllComponents(), in case it was deferred and the SCS could not be executed (due to error).
			if (HasDeferredComponentRegistration() && GetWorld()->bIsWorldInitialized)
			{
				RegisterAllComponents();
			}
		}
	}
	else
	{
#if WITH_EDITOR
		bool bDoUserConstructionScript;
		GConfig->GetBool(TEXT("Kismet"), TEXT("bTurnOffEditorConstructionScript"), bDoUserConstructionScript, GEngineIni);
		if (!GIsEditor || !bDoUserConstructionScript)
#endif
		{
			// Then run the user script, which is responsible for calling its own super, if desired
			ProcessUserConstructionScript();
		}
		UBlueprintGeneratedClass::BindDynamicDelegates(GetClass(), this);
	}

	GetWorld()->UpdateCullDistanceVolumes(this);

	// Now run virtual notification
	OnConstruction(Transform);

	return bErrorFree;
}

void AActor::ProcessUserConstructionScript()
{
	// Set a flag that this actor is currently running UserConstructionScript.
	bRunningUserConstructionScript = true;
	UserConstructionScript();
	bRunningUserConstructionScript = false;

	// Validate component mobility after UCS execution
	for (UActorComponent* Component : GetComponents())
	{
		if (USceneComponent* SceneComponent = Cast<USceneComponent>(Component))
		{
			// A parent component can't be more mobile than its children, so we check for that here and adjust as needed.
			if (SceneComponent != RootComponent && SceneComponent->GetAttachParent() != nullptr && SceneComponent->GetAttachParent()->Mobility > SceneComponent->Mobility)
			{
				if (SceneComponent->IsA<UStaticMeshComponent>())
				{
					// SMCs can't be stationary, so always set them (and any children) to be movable
					SceneComponent->SetMobility(EComponentMobility::Movable);
				}
				else
				{
					// Set the new component (and any children) to be at least as mobile as its parent
					SceneComponent->SetMobility(SceneComponent->GetAttachParent()->Mobility);
				}
			}
		}
	}
}

void AActor::FinishAndRegisterComponent(UActorComponent* Component)
{
	if (GetWorld()->bIsWorldInitialized)
	{
		Component->RegisterComponent();
	}
	BlueprintCreatedComponents.Add(Component);
}

#if !UE_BUILD_SHIPPING
static TAutoConsoleVariable<int32> CVarLogBlueprintComponentInstanceCalls(
	TEXT("LogBlueprintComponentInstanceCalls"),
	0,
	TEXT("Log Blueprint Component instance calls; debugging."));
#endif

static FName FindFirstFreeName(UObject* Outer, FName BaseName)
{
	int32 Lower = 0;
	FName Ret = FName(BaseName, Lower);

	// Binary search if we appear to have used this name a lot, else
	// just linear search for the first free index:
	if (FindObjectFast<UObject>(Outer, FName(BaseName, 100)))
		{
		// could be replaced by Algo::LowerBound if TRange or some other
		// integer range type could be made compatible with the algo's
		// implementation:
		int32 Upper = INT_MAX;
		while (true)
		{
			int32 Next = (Upper - Lower) / 2 + Lower;
			if (FindObjectFast<UObject>(Outer, FName(BaseName, Next)))
			{
				Lower = Next + 1;
			}
			else
			{
				Upper = Next;
			}

			if (Upper == Lower)
			{
				Ret = FName(BaseName, Lower);
				break;
			}
		}
	}
	else
	{
		while (FindObjectFast<UObject>(Outer, Ret))
		{
			Ret = FName(BaseName, ++Lower);
		}
	}

	return Ret;
}

UActorComponent* AActor::CreateComponentFromTemplate(UActorComponent* Template, FName InName)
{
	SCOPE_CYCLE_COUNTER(STAT_InstanceActorComponent);
	CSV_SCOPED_TIMING_STAT_EXCLUSIVE(InstanceActorComponent);

	UActorComponent* NewActorComp = nullptr;
	if (Template != nullptr)
	{
#if !UE_BUILD_SHIPPING
		const double StartTime = FPlatformTime::Seconds();
#endif
		if (InName == NAME_None)
		{
			// Search for a unique name based on our template. Our template is going to be our archetype
			// thanks to logic in UBPGC::FindArchetype:
			InName = FindFirstFreeName(this, Template->GetFName());
		}
		else
		{
			// Resolve any name conflicts.
			CheckComponentInstanceName(InName);
		}

		// Note we aren't copying the the RF_ArchetypeObject flag. Also note the result is non-transactional by default.
		FObjectDuplicationParameters DupeActorParameters(Template, this);
		DupeActorParameters.DestName = InName;
		DupeActorParameters.FlagMask = RF_AllFlags & ~(RF_ArchetypeObject | RF_Transactional | RF_WasLoaded | RF_Public | RF_InheritableComponentTemplate);
		DupeActorParameters.PortFlags = PPF_DuplicateVerbatim; // Skip resetting text IDs
		NewActorComp = (UActorComponent*)StaticDuplicateObjectEx(DupeActorParameters);

		// Handle post-creation tasks.
		PostCreateBlueprintComponent(NewActorComp);

#if !UE_BUILD_SHIPPING
		if (CVarLogBlueprintComponentInstanceCalls.GetValueOnGameThread())
		{
			UE_LOG(LogBlueprint, Log, TEXT("%s: CreateComponentFromTemplate() - %s \'%s\' completed in %.02g ms"), *GetName(), *Template->GetClass()->GetName(), *InName.ToString(), (FPlatformTime::Seconds() - StartTime) * 1000.0);
		}
#endif
	}
	return NewActorComp;
}

UActorComponent* AActor::CreateComponentFromTemplateData(const FBlueprintCookedComponentInstancingData* TemplateData, FName InName)
{
	SCOPE_CYCLE_COUNTER(STAT_InstanceActorComponent);
	CSV_SCOPED_TIMING_STAT_EXCLUSIVE(InstanceActorComponent);

	// Component instance data loader implementation.
	class FBlueprintComponentInstanceDataLoader : public FObjectReader
	{
	public:
		FBlueprintComponentInstanceDataLoader(const TArray<uint8>& InSrcBytes, const FCustomPropertyListNode* InPropertyList)
			:FObjectReader(const_cast<TArray<uint8>&>(InSrcBytes))
		{
			ArCustomPropertyList = InPropertyList;
			ArUseCustomPropertyList = true;
			this->SetWantBinaryPropertySerialization(true);

			// Set this flag to emulate things that would happen in the SDO case when this flag is set (e.g. - not setting 'bHasBeenCreated').
			ArPortFlags |= PPF_Duplicate;

			// Skip resetting text IDs
			ArPortFlags |= PPF_DuplicateVerbatim;
		}
	};

	UActorComponent* NewActorComp = nullptr;
	if (TemplateData != nullptr && TemplateData->ComponentTemplateClass != nullptr)	// some components (e.g. UTextRenderComponent) are not loaded on a server (or client). Handle that gracefully, but we ideally shouldn't even get here (see UEBP-175).
	{
#if !UE_BUILD_SHIPPING
		const double StartTime = FPlatformTime::Seconds();
#endif
		// Resolve any name conflicts.
		if (InName == NAME_None)
		{
			// Search for a unique name based on our template. Our template is going to be our archetype
			// thanks to logic in UBPGC::FindArchetype:
			InName = FindFirstFreeName(this, TemplateData->ComponentTemplateName);
		}
		else
		{
			// Resolve any name conflicts.
			CheckComponentInstanceName(InName);
		}

		// Note we aren't copying the the RF_ArchetypeObject flag. Also note the result is non-transactional by default.
		NewActorComp = NewObject<UActorComponent>(
			this,
			TemplateData->ComponentTemplateClass,
			InName,
			EObjectFlags(TemplateData->ComponentTemplateFlags) & ~(RF_ArchetypeObject | RF_Transactional | RF_WasLoaded | RF_Public | RF_InheritableComponentTemplate)
		);

		// Set these flags to match what SDO would otherwise do before serialization to enable post-duplication logic on the destination object.
		NewActorComp->SetFlags(RF_NeedPostLoad | RF_NeedPostLoadSubobjects);

		// Load cached data into the new instance.
		FBlueprintComponentInstanceDataLoader ComponentInstanceDataLoader(TemplateData->GetCachedPropertyData(), TemplateData->GetCachedPropertyList());
		NewActorComp->Serialize(ComponentInstanceDataLoader);

		// Handle tasks that would normally occur post-duplication w/ SDO.
		NewActorComp->PostDuplicate(EDuplicateMode::Normal);
		{
			TGuardValue<bool> GuardIsRoutingPostLoad(FUObjectThreadContext::Get().IsRoutingPostLoad, true);
			NewActorComp->ConditionalPostLoad();
		}

		// Handle post-creation tasks.
		PostCreateBlueprintComponent(NewActorComp);

#if !UE_BUILD_SHIPPING
		if (CVarLogBlueprintComponentInstanceCalls.GetValueOnGameThread())
		{
			UE_LOG(LogBlueprint, Log, TEXT("%s: CreateComponentFromTemplateData() - %s \'%s\' completed in %.02g ms"), *GetName(), *TemplateData->ComponentTemplateClass->GetName(), *InName.ToString(), (FPlatformTime::Seconds() - StartTime) * 1000.0);
		}
#endif
	}
	return NewActorComp;
}

UActorComponent* AActor::AddComponent(FName TemplateName, bool bManualAttachment, const FTransform& RelativeTransform, const UObject* ComponentTemplateContext, bool bDeferredFinish)
{
	if (const UWorld* World = GetWorld())
<<<<<<< HEAD
	{
		if (World->bIsTearingDown)
		{
			UE_LOG(LogActor, Warning, TEXT("AddComponent failed for actor: [%s] with param TemplateName: [%s] because we are in the process of tearing down the world")
				, *GetName()
				, *TemplateName.ToString());
			return nullptr;
		}
	}
	else
	{
=======
	{
		if (World->bIsTearingDown)
		{
			UE_LOG(LogActor, Warning, TEXT("AddComponent failed for actor: [%s] with param TemplateName: [%s] because we are in the process of tearing down the world")
				, *GetName()
				, *TemplateName.ToString());
			return nullptr;
		}
	}
	else
	{
>>>>>>> 4af6daef
		UE_LOG(LogActor, Warning, TEXT("AddComponent failed for actor: [%s] with param TemplateName: [%s] because world == nullptr")
			, *GetName()
			, *TemplateName.ToString());
		return nullptr;
	}

	UActorComponent* Template = nullptr;
	FBlueprintCookedComponentInstancingData* TemplateData = nullptr;
	for (UClass* TemplateOwnerClass = (ComponentTemplateContext != nullptr) ? ComponentTemplateContext->GetClass() : GetClass()
		; TemplateOwnerClass && !Template && !TemplateData
		; TemplateOwnerClass = TemplateOwnerClass->GetSuperClass())
	{
		if (UBlueprintGeneratedClass* BPGC = Cast<UBlueprintGeneratedClass>(TemplateOwnerClass))
		{
			// Use cooked instancing data if available (fast path).
			if (BPGC->UseFastPathComponentInstancing())
			{
				TemplateData = BPGC->CookedComponentInstancingData.Find(TemplateName);
			}
			
			if (!TemplateData || !TemplateData->bHasValidCookedData
				|| !ensureMsgf(TemplateData->ComponentTemplateClass != nullptr, TEXT("AddComponent fast path (%s.%s): Cooked data is valid, but runtime support data is not initialized. Using the slow path instead."), *BPGC->GetName(), *TemplateName.ToString()))
			{
				Template = BPGC->FindComponentTemplateByName(TemplateName);
			}
		}
	}

	UActorComponent* NewActorComp = TemplateData ? CreateComponentFromTemplateData(TemplateData) : CreateComponentFromTemplate(Template);

	if (!bDeferredFinish)
	{
		FinishAddComponent(NewActorComp, bManualAttachment, RelativeTransform);
	}

	return NewActorComp;
}

UActorComponent* AActor::AddComponentByClass(TSubclassOf<UActorComponent> Class, bool bManualAttachment, const FTransform& RelativeTransform, bool bDeferredFinish)
{
	if (Class == nullptr)
	{
		return nullptr;
	}

	if (const UWorld* World = GetWorld())
<<<<<<< HEAD
	{
		if (World->bIsTearingDown)
		{
			UE_LOG(LogActor, Warning, TEXT("AddComponentByClass failed for actor: [%s] with param Class: [%s] because we are in the process of tearing down the world")
				, *GetName()
				, *GetNameSafe(Class));
			return nullptr;
		}
	}
	else
	{
=======
	{
		if (World->bIsTearingDown)
		{
			UE_LOG(LogActor, Warning, TEXT("AddComponentByClass failed for actor: [%s] with param Class: [%s] because we are in the process of tearing down the world")
				, *GetName()
				, *GetNameSafe(Class));
			return nullptr;
		}
	}
	else
	{
>>>>>>> 4af6daef
		UE_LOG(LogActor, Warning, TEXT("AddComponentByClass failed for actor: [%s] with param Class: [%s] because world == nullptr")
			, *GetName()
			, *GetNameSafe(Class));
		return nullptr;
	}

	UActorComponent* NewActorComp = NewObject<UActorComponent>(this, *Class);
	PostCreateBlueprintComponent(NewActorComp);

	if (!bDeferredFinish)
	{
		FinishAddComponent(NewActorComp, bManualAttachment, RelativeTransform);
	}

	return NewActorComp;
}

void AActor::FinishAddComponent(UActorComponent* NewActorComp, bool bManualAttachment, const FTransform& RelativeTransform)
{
	if(NewActorComp != nullptr)
	{
		bool bIsSceneComponent = false;

		// Call function to notify component it has been created
		NewActorComp->OnComponentCreated();
		
		// The user has the option of doing attachment manually where they have complete control or via the automatic rule
		// that the first component added becomes the root component, with subsequent components attached to the root.
		USceneComponent* NewSceneComp = Cast<USceneComponent>(NewActorComp);
		if(NewSceneComp != nullptr)
		{
			if (!bManualAttachment)
			{
				if (RootComponent == nullptr)
				{
					RootComponent = NewSceneComp;
				}
				else
				{
					NewSceneComp->SetupAttachment(RootComponent);
				}
			}

			NewSceneComp->SetRelativeTransform(RelativeTransform);

			bIsSceneComponent = true;
		}

		// Register component, which will create physics/rendering state, now component is in correct position
		if (NewActorComp->bAutoRegister)
		{
			NewActorComp->RegisterComponent();
		}

		UWorld* World = GetWorld();
		if (!bRunningUserConstructionScript && World && bIsSceneComponent)
		{
			UPrimitiveComponent* NewPrimitiveComponent = Cast<UPrimitiveComponent>(NewActorComp);
			if (NewPrimitiveComponent && ACullDistanceVolume::CanBeAffectedByVolumes(NewPrimitiveComponent))
			{
				World->UpdateCullDistanceVolumes(this, NewPrimitiveComponent);
			}
		}
	}
}

void AActor::CheckComponentInstanceName(const FName InName)
{
	// If there is a Component with this name already (almost certainly because it is an Instance component), we need to rename it out of the way
	if (!InName.IsNone())
	{
		UObject* ConflictingObject = FindObjectFast<UObject>(this, InName);
		if (ConflictingObject && ConflictingObject->IsA<UActorComponent>() && CastChecked<UActorComponent>(ConflictingObject)->CreationMethod == EComponentCreationMethod::Instance)
		{
			// Try and pick a good name
			FString ConflictingObjectName = ConflictingObject->GetName();
			int32 CharIndex = ConflictingObjectName.Len() - 1;
			while (CharIndex >= 0 && FChar::IsDigit(ConflictingObjectName[CharIndex]))
			{
				--CharIndex;
			}
			// Name is only composed of digits not a name conflict resolution
			if (CharIndex < 0)
			{
				return;
			}

			int32 Counter = 0;
			if (CharIndex < ConflictingObjectName.Len() - 1)
			{
				Counter = FCString::Atoi(*ConflictingObjectName.RightChop(CharIndex + 1));
				ConflictingObjectName.LeftInline(CharIndex + 1, false);
			}
			FString NewObjectName;
			do
			{
				NewObjectName = ConflictingObjectName + FString::FromInt(++Counter);

			} while (FindObjectFast<UObject>(this, *NewObjectName) != nullptr);

			ConflictingObject->Rename(*NewObjectName, this);
		}
	}
}

struct FSetUCSSerializationIndex
{
	friend class AActor;

private:
	FORCEINLINE static void Set(UActorComponent* Component, int32 SerializationIndex)
	{
		Component->UCSSerializationIndex = SerializationIndex;
	}
};

void AActor::PostCreateBlueprintComponent(UActorComponent* NewActorComp)
{
	if (NewActorComp)
	{
		NewActorComp->CreationMethod = EComponentCreationMethod::UserConstructionScript;

		// Need to do this so component gets saved - Components array is not serialized
		BlueprintCreatedComponents.Add(NewActorComp);

		if (bActorIsBeingConstructed)
		{
			TMap<const UObject*, int32>& ComponentArchetypeCounts = UCSBlueprintComponentArchetypeCounts.FindOrAdd(this);
			int32& Count = ComponentArchetypeCounts.FindOrAdd(NewActorComp->GetArchetype());
			FSetUCSSerializationIndex::Set(NewActorComp, Count);
			++Count;
		}

		// The component may not have been added to ReplicatedComponents if it was duplicated from
		// a template, since ReplicatedComponents is normally only updated before the duplicated properties
		// are copied over - in this case bReplicates would not have been set yet, but it will be now.
		if (NewActorComp->GetIsReplicated())
		{
			ReplicatedComponents.AddUnique(NewActorComp);

			AddComponentForReplication(NewActorComp);
		}
	}
}

<|MERGE_RESOLUTION|>--- conflicted
+++ resolved
@@ -352,8 +352,6 @@
 			}
 		}
 
-<<<<<<< HEAD
-=======
 		// Generate name to node lookup maps for each SCS.  This used to be done just during ExecuteConstruction, but it also optimizes
 		// calls to GetArchetype elsewhere during RerunConstructionScripts, so it's advantageous to run it here.
 		TArray<const UBlueprintGeneratedClass*> ParentBPClassStack;
@@ -366,7 +364,6 @@
 			}
 		}
 
->>>>>>> 4af6daef
 		if (!CurrentTransactionAnnotation.IsValid())
 		{
 			CurrentTransactionAnnotation = FActorTransactionAnnotation::Create(this, false);
@@ -779,8 +776,6 @@
 		{
 			CurrentTransactionAnnotation = nullptr;
 		}
-<<<<<<< HEAD
-=======
 
 		// Remove the name to SCS node maps now that we're done constructing
 		for (const UBlueprintGeneratedClass* BPClass : ParentBPClassStack)
@@ -790,7 +785,6 @@
 				BPClass->SimpleConstructionScript->RemoveNameToSCSNodeMap();
 			}
 		}
->>>>>>> 4af6daef
 	}
 }
 #endif
@@ -883,10 +877,6 @@
 				USimpleConstructionScript* SCS = CurrentBPGClass->SimpleConstructionScript;
 				if (SCS)
 				{
-<<<<<<< HEAD
-					SCS->CreateNameToSCSNodeMap();
-=======
->>>>>>> 4af6daef
 					SCS->ExecuteScriptOnActor(this, NativeSceneComponents, Transform, TransformRotationCache, bIsDefaultTransform, TransformScaleMethod);
 				}
 				// Now that the construction scripts have been run, we can create timelines and hook them up
@@ -1211,7 +1201,6 @@
 UActorComponent* AActor::AddComponent(FName TemplateName, bool bManualAttachment, const FTransform& RelativeTransform, const UObject* ComponentTemplateContext, bool bDeferredFinish)
 {
 	if (const UWorld* World = GetWorld())
-<<<<<<< HEAD
 	{
 		if (World->bIsTearingDown)
 		{
@@ -1223,19 +1212,6 @@
 	}
 	else
 	{
-=======
-	{
-		if (World->bIsTearingDown)
-		{
-			UE_LOG(LogActor, Warning, TEXT("AddComponent failed for actor: [%s] with param TemplateName: [%s] because we are in the process of tearing down the world")
-				, *GetName()
-				, *TemplateName.ToString());
-			return nullptr;
-		}
-	}
-	else
-	{
->>>>>>> 4af6daef
 		UE_LOG(LogActor, Warning, TEXT("AddComponent failed for actor: [%s] with param TemplateName: [%s] because world == nullptr")
 			, *GetName()
 			, *TemplateName.ToString());
@@ -1282,7 +1258,6 @@
 	}
 
 	if (const UWorld* World = GetWorld())
-<<<<<<< HEAD
 	{
 		if (World->bIsTearingDown)
 		{
@@ -1294,19 +1269,6 @@
 	}
 	else
 	{
-=======
-	{
-		if (World->bIsTearingDown)
-		{
-			UE_LOG(LogActor, Warning, TEXT("AddComponentByClass failed for actor: [%s] with param Class: [%s] because we are in the process of tearing down the world")
-				, *GetName()
-				, *GetNameSafe(Class));
-			return nullptr;
-		}
-	}
-	else
-	{
->>>>>>> 4af6daef
 		UE_LOG(LogActor, Warning, TEXT("AddComponentByClass failed for actor: [%s] with param Class: [%s] because world == nullptr")
 			, *GetName()
 			, *GetNameSafe(Class));
