// Copyright Epic Games, Inc. All Rights Reserved.

#include "DynamicResolutionProxy.h"
#include "DynamicResolutionState.h"

#include "Engine/Engine.h"
#include "Misc/App.h"
#include "RenderingThread.h"
#include "RenderTimer.h"
#include "SceneView.h"
#include "Stats/StatsTrace.h"

#if PLATFORM_DESKTOP
	#define COMPILE_DYNAMIC_FRAME_TIME 1
#else
	#define COMPILE_DYNAMIC_FRAME_TIME 0
#endif


static TAutoConsoleVariable<float> CVarDynamicResMinSP(
	TEXT("r.DynamicRes.MinScreenPercentage"),
	DynamicRenderScaling::FractionToPercentage(DynamicRenderScaling::FHeuristicSettings::kDefaultMinResolutionFraction),
	TEXT("Minimal primary screen percentage."),
	ECVF_RenderThreadSafe | ECVF_Default);

static TAutoConsoleVariable<float> CVarDynamicResMaxSP(
	TEXT("r.DynamicRes.MaxScreenPercentage"),
	DynamicRenderScaling::FractionToPercentage(DynamicRenderScaling::FHeuristicSettings::kDefaultMaxResolutionFraction),
<<<<<<< HEAD
	TEXT("Maximal primary screen percentage."),
=======
	TEXT("Maximal primary screen percentage. Importantly this setting controls the preallocated video memory needed by the renderer to render."),
	ECVF_Default);

static TAutoConsoleVariable<float> CVarDynamicResThrottlingMaxSP(
	TEXT("r.DynamicRes.ThrottlingMaxScreenPercentage"),
	DynamicRenderScaling::FractionToPercentage(DynamicRenderScaling::FHeuristicSettings::kDefaultThrottlingMaxResolutionFraction),
	TEXT("Throttle the primary screen percentage allowed by the heuristic to this max value when enabled. This has no effect on preallocated video memory.\n")
	TEXT("This is for instance useful when the video game wants to trottle power consumption when inactive without resizing internal renderer's render targets\n")
	TEXT("(which can result in popping)"),
>>>>>>> 4af6daef
	ECVF_Default);

// TODO: Seriously need a centralized engine perf manager.
static TAutoConsoleVariable<float> CVarFrameTimeBudget(
	TEXT("r.DynamicRes.FrameTimeBudget"),
	33.3f,
	TEXT("Frame's time budget in milliseconds."),
	ECVF_RenderThreadSafe | ECVF_Default);

#if COMPILE_DYNAMIC_FRAME_TIME

static TAutoConsoleVariable<int32> CVarDynamicFrameTimeEnable(
	TEXT("r.DynamicRes.DynamicFrameTime"), 1,
	TEXT("Whether the r.DynamicRes.FrameTimeBudget should automatically increases when frame rate is bound by CPU."),
	ECVF_RenderThreadSafe | ECVF_Default);

static TAutoConsoleVariable<float> CVarDynamicFrameTimeErrorMarginPercent(
	TEXT("r.DynamicRes.DynamicFrameTime.ErrorMarginPercent"), 10.0f,
	TEXT("How much headroom should be left between CPU and GPU."),
	ECVF_RenderThreadSafe | ECVF_Default);

static TAutoConsoleVariable<int32> CVarDynamicFrameTimeTrack(
	TEXT("r.DynamicRes.DynamicFrameTime.Track"), 1,
	TEXT("What to track to control the budget\n")
	TEXT(" 0: Frametime (but can create feedback loop when GPU bound and VSync);")
	TEXT(" 1: Threads time (default);"),
	ECVF_RenderThreadSafe | ECVF_Default);

static TAutoConsoleVariable<float> CVarDynamicFrameTimeRoundUpToVsync(
	TEXT("r.DynamicRes.DynamicFrameTime.RoundUpToVSyncError"), 10.f,
	TEXT("Error to use to round up the dynamic frame time to vsync boundaries (default=10%)."),
	ECVF_RenderThreadSafe | ECVF_Default);

#endif


static TAutoConsoleVariable<float> CVarTargetedGPUHeadRoomPercentage(
	TEXT("r.DynamicRes.TargetedGPUHeadRoomPercentage"),
	10.0f,
	TEXT("Targeted GPU headroom (in percent from r.DynamicRes.FrameTimeBudget)."),
	ECVF_RenderThreadSafe | ECVF_Default);

/** On desktop, the swap chain doesn't allow tear amount configuration, so an overbudget frame can be droped with r.VSync=1.
 * So need to lower the heuristic's target budget to lower chances to go overbudget.
 *
 * Moreover the GPU is a shared ressource with other process which may or may not be included in our GPU timings,
 * and need to leave some GPU capacity to these application to not get preempted by OS scheduler.
 * Given we can measure other application's GPU cost, need to leave enough headroom for them all the time.
 */
static TAutoConsoleVariable<float> CVarOverBudgetGPUHeadRoomPercentage(
	TEXT("r.DynamicRes.OverBudgetGPUHeadRoomPercentage"),
	0.0f,
	TEXT("Amount of GPU headroom needed from which the frame is considered over budget. This is for platform not supporting controllable tearing with VSync (in percent from r.DynamicRes.FrameTimeBudget)."),
	ECVF_RenderThreadSafe | ECVF_Default);

static TAutoConsoleVariable<int32> CVarHistorySize(
	TEXT("r.DynamicRes.HistorySize"),
	16,
	TEXT("Number of frames keept in the history."),
	ECVF_RenderThreadSafe | ECVF_Default);

static TAutoConsoleVariable<float> CVarFrameWeightExponent(
	TEXT("r.DynamicRes.FrameWeightExponent"),
	0.9f,
	TEXT("Recursive weight of frame N-1 against frame N."),
	ECVF_RenderThreadSafe | ECVF_Default);

static TAutoConsoleVariable<int32> CVarFrameChangePeriod(
	TEXT("r.DynamicRes.MinResolutionChangePeriod"),
	8,
	TEXT("Minimal number of frames between resolution changes, important to avoid input ")
	TEXT("sample position interferences in TAA upsample."),
	ECVF_RenderThreadSafe | ECVF_Default);

static TAutoConsoleVariable<float> CVarIncreaseAmortizationFactor(
	TEXT("r.DynamicRes.IncreaseAmortizationBlendFactor"),
	DynamicRenderScaling::FHeuristicSettings::kDefaultIncreaseAmortizationFactor,
	TEXT("Amortization blend factor when scale resolution back up to reduce resolution fraction oscillations."),
	ECVF_RenderThreadSafe | ECVF_Default);

static TAutoConsoleVariable<float> CVarChangeThreshold(
	TEXT("r.DynamicRes.ChangePercentageThreshold"),
	DynamicRenderScaling::FractionToPercentage(DynamicRenderScaling::FHeuristicSettings::kDefaultChangeThreshold),
	TEXT("Minimal increase percentage threshold to alow when changing resolution."),
	ECVF_RenderThreadSafe | ECVF_Default);

static TAutoConsoleVariable<int32> CVarMaxConsecutiveOverBudgetGPUFrameCount(
	TEXT("r.DynamicRes.MaxConsecutiveOverBudgetGPUFrameCount"),
	2,
	TEXT("Maximum number of consecutive frames tolerated over GPU budget."),
	ECVF_RenderThreadSafe | ECVF_Default);

static TAutoConsoleVariable<int32> CVarTimingMeasureModel(
	TEXT("r.DynamicRes.GPUTimingMeasureMethod"),
	0,
	TEXT("Selects the method to use to measure GPU timings.\n")
	TEXT(" 0: Same as stat unit (default);\n 1: Timestamp queries."),
	ECVF_RenderThreadSafe | ECVF_Default);

static TAutoConsoleVariable<int32> CVarUpperBoundQuantization(
	TEXT("r.DynamicRes.UpperBoundQuantization"),
	DynamicRenderScaling::FHeuristicSettings::kDefaultUpperBoundQuantization,
	TEXT("Quantization step count to use for upper bound screen percentage.\n")
	TEXT("If non-zero, rendertargets will be resized based on the dynamic resolution fraction, saving GPU time during clears and resolves.\n")
	TEXT("Only recommended for use with the transient allocator (on supported platforms) with a large transient texture cache (e.g RHI.TransientAllocator.TextureCacheSize=512)"),
	ECVF_RenderThreadSafe | ECVF_Default);



DynamicRenderScaling::FHeuristicSettings GetPrimaryDynamicResolutionSettings()
{
	DynamicRenderScaling::FHeuristicSettings BudgetSetting;
	BudgetSetting.Model = DynamicRenderScaling::EHeuristicModel::Quadratic;
	BudgetSetting.MinResolutionFraction      = DynamicRenderScaling::GetPercentageCVarToFraction(CVarDynamicResMinSP);
	BudgetSetting.MaxResolutionFraction      = DynamicRenderScaling::GetPercentageCVarToFraction(CVarDynamicResMaxSP);
<<<<<<< HEAD
=======
	BudgetSetting.ThrottlingMaxResolutionFraction = DynamicRenderScaling::GetPercentageCVarToFraction(CVarDynamicResThrottlingMaxSP);
>>>>>>> 4af6daef
	BudgetSetting.UpperBoundQuantization     = CVarUpperBoundQuantization.GetValueOnAnyThread();
	BudgetSetting.BudgetMs                   = CVarFrameTimeBudget.GetValueOnAnyThread() * (1.0f - DynamicRenderScaling::GetPercentageCVarToFraction(CVarOverBudgetGPUHeadRoomPercentage));
	BudgetSetting.ChangeThreshold            = DynamicRenderScaling::GetPercentageCVarToFraction(CVarChangeThreshold);
	BudgetSetting.TargetedHeadRoom           = DynamicRenderScaling::GetPercentageCVarToFraction(CVarTargetedGPUHeadRoomPercentage);
	BudgetSetting.IncreaseAmortizationFactor = CVarIncreaseAmortizationFactor.GetValueOnAnyThread();
	return BudgetSetting;
}

DynamicRenderScaling::FBudget GDynamicPrimaryResolutionFraction(TEXT("DynamicPrimaryResolution"), &GetPrimaryDynamicResolutionSettings);


static float TimeStampQueryResultToMiliSeconds(uint64 TimestampResult)
{
	return float(TimestampResult) / 1000.0f;
}


FDynamicResolutionHeuristicProxy::FDynamicResolutionHeuristicProxy()
{
	check(IsInGameThread());

	FrameCounter = 0;

	ResetInternal();
}

FDynamicResolutionHeuristicProxy::~FDynamicResolutionHeuristicProxy()
{
	check(IsInRenderingThread());
}

void FDynamicResolutionHeuristicProxy::Reset_RenderThread()
{
	check(IsInRenderingThread());

	ResetInternal();
}

void FDynamicResolutionHeuristicProxy::ResetInternal()
{
	PreviousFrameIndex = -1;
	HistorySize = 0;
	BudgetHistorySizes.SetAll(0);
	History.Reset();

	NumberOfFramesSinceScreenPercentageChange = 0;
	CurrentFrameResolutionFractions.SetAll(1.0f);
	CurrentFrameMaxResolutionFractions.SetAll(1.0f);
	DynamicFrameTimeBudgetMs = 0.0f;
	DynamicFrameTimeVSyncFactor = 0;

	// Ignore previous frame timings.
	IgnoreFrameRemainingCount = 1;
}

uint64 FDynamicResolutionHeuristicProxy::CreateNewPreviousFrameTimings_RenderThread(
	float FrameTimeMs, float GameThreadTimeMs, float RenderThreadTimeMs, float RHIThreadTimeMs)
{
	check(IsInRenderingThread());

	// Early return if want to ignore frames.
	if (IgnoreFrameRemainingCount > 0)
	{
		IgnoreFrameRemainingCount--;
		return FDynamicResolutionHeuristicProxy::kInvalidEntryId;
	}

	ResizeHistoryIfNeeded();

	// Update history state.
	{
		int32 NewHistoryEntryIndex = (PreviousFrameIndex + 1) % History.Num();
		History[NewHistoryEntryIndex] = FrameHistoryEntry();
		History[NewHistoryEntryIndex].ResolutionFractions = CurrentFrameResolutionFractions;
		History[NewHistoryEntryIndex].FrameTimeMs = FrameTimeMs;
		History[NewHistoryEntryIndex].GameThreadTimeMs = GameThreadTimeMs;
		History[NewHistoryEntryIndex].RenderThreadTimeMs = RenderThreadTimeMs;
		History[NewHistoryEntryIndex].RHIThreadTimeMs = RHIThreadTimeMs;
		PreviousFrameIndex = NewHistoryEntryIndex;
		HistorySize = FMath::Min(HistorySize + 1, History.Num());

		for (TLinkedList<DynamicRenderScaling::FBudget*>::TIterator BudgetIt(DynamicRenderScaling::FBudget::GetGlobalList()); BudgetIt; BudgetIt.Next())
		{
			const DynamicRenderScaling::FBudget& Budget = **BudgetIt;
			BudgetHistorySizes[Budget] = FMath::Min(BudgetHistorySizes[Budget] + 1, History.Num());
		}
	}

	return ++FrameCounter;
}

void FDynamicResolutionHeuristicProxy::CommitPreviousFrameGPUTimings_RenderThread(
	uint64 HistoryFrameId,
	float TotalFrameGPUBusyTimeMs,
	float DynamicResolutionGPUBusyTimeMs,
	const DynamicRenderScaling::TMap<float>& BudgetTimingMs)
{
	check(TotalFrameGPUBusyTimeMs >= 0.0f);
	check(DynamicResolutionGPUBusyTimeMs >= 0.0f);

	// Conveniently early return if invalid history frame id.
	if (HistoryFrameId == FDynamicResolutionHeuristicProxy::kInvalidEntryId ||
		HistoryFrameId <= (FrameCounter - HistorySize))
	{
		return;
	}

	int32 EntryId = (History.Num() + PreviousFrameIndex - int32(FrameCounter - HistoryFrameId)) % History.Num();

	// Make sure not overwriting.
	check(History[EntryId].TotalFrameGPUBusyTimeMs == -1.0f);

	History[EntryId].TotalFrameGPUBusyTimeMs = TotalFrameGPUBusyTimeMs;
	History[EntryId].GlobalDynamicResolutionTimeMs = DynamicResolutionGPUBusyTimeMs;
	History[EntryId].BudgetTimingMs = BudgetTimingMs;
}

void FDynamicResolutionHeuristicProxy::RefreshCurrentFrameResolutionFraction_RenderThread()
{
	// Global constants.
	const float FrameWeightExponent = CVarFrameWeightExponent.GetValueOnRenderThread();
	const int32 MaxConsecutiveOverBudgetGPUFrameCount = FMath::Max(CVarMaxConsecutiveOverBudgetGPUFrameCount.GetValueOnRenderThread(), 2);
<<<<<<< HEAD

	const bool bCanChangeResolution = NumberOfFramesSinceScreenPercentageChange >= CVarFrameChangePeriod.GetValueOnRenderThread();

#if COMPILE_DYNAMIC_FRAME_TIME
	float MinGlobalFrameTime = 0.0f;
	if (CVarDynamicFrameTimeEnable.GetValueOnRenderThread())
	{
		static const IConsoleVariable* VSyncCVar = IConsoleManager::Get().FindConsoleVariable(TEXT("r.VSync"));
		check(VSyncCVar);

		const int32 FrameTimeTrack = CVarDynamicFrameTimeTrack.GetValueOnRenderThread();

		// Find out the frame time that should be used.
		TArray<float, TInlineAllocator<16>> SortedFrameTime;
		SortedFrameTime.Reserve(History.Num());
		for (int32 BrowsingFrameId = 0; BrowsingFrameId < History.Num(); BrowsingFrameId++)
		{
			const FrameHistoryEntry& FrameEntry = History[(History.Num() + PreviousFrameIndex - BrowsingFrameId) % History.Num()];
			float FrameTimeMs = 0.0f;
			if (FrameTimeTrack == 0)
			{
				FrameTimeMs = FrameEntry.FrameTimeMs;
			}
			else
			{
				FrameTimeMs = FMath::Max(FrameTimeMs, FrameEntry.GameThreadTimeMs);
				FrameTimeMs = FMath::Max(FrameTimeMs, FrameEntry.RenderThreadTimeMs);
				FrameTimeMs = FMath::Max(FrameTimeMs, FrameEntry.RHIThreadTimeMs);
			}


			// Ignores invalid frame time yet. 
			if (FrameTimeMs < 0)
			{
				continue;
			}

			SortedFrameTime.Add(FrameTimeMs);
		}

		if (SortedFrameTime.Num() > 0)
		{
			SortedFrameTime.Sort([](const float& A, const float& B) {
				return  A < B;
			});
			float MedianFrameTime = SortedFrameTime[SortedFrameTime.Num() / 2];

			// When CPU bound and vsync is enabled, the GPU may end up underused due to vsync wait, so we can crank up the available GPU time a bit more.
			if (float RoundUpToVSyncError = CVarDynamicFrameTimeRoundUpToVsync.GetValueOnRenderThread() > 0.0f && VSyncCVar->GetInt())
			{
				const float VSyncFrameTime = 1000.0f / float(FPlatformMisc::GetMaxRefreshRate());
				float VSyncRateChangeMultiplier = 1.0f + RoundUpToVSyncError / 100.f;

				int32 CurrentVSyncFactor = FMath::CeilToInt(MedianFrameTime / VSyncFrameTime);

				float PreviousSyncedFrameTime = DynamicFrameTimeVSyncFactor * VSyncFrameTime;

				if (DynamicFrameTimeVSyncFactor == 0)
				{
					DynamicFrameTimeVSyncFactor = CurrentVSyncFactor;
				}
				else if (CurrentVSyncFactor > DynamicFrameTimeVSyncFactor)
				{
					if (MedianFrameTime > PreviousSyncedFrameTime * VSyncRateChangeMultiplier)
					{
						DynamicFrameTimeVSyncFactor = CurrentVSyncFactor;
					}
				}
				else if (CurrentVSyncFactor < DynamicFrameTimeVSyncFactor)
				{
					if (MedianFrameTime < PreviousSyncedFrameTime / VSyncRateChangeMultiplier)
					{
						DynamicFrameTimeVSyncFactor = CurrentVSyncFactor;
					}
				}

				MedianFrameTime = DynamicFrameTimeVSyncFactor * VSyncFrameTime;
			}
			else
			{
				DynamicFrameTimeVSyncFactor = 0;
			}

=======

	const bool bCanChangeResolution = NumberOfFramesSinceScreenPercentageChange >= CVarFrameChangePeriod.GetValueOnRenderThread();

#if COMPILE_DYNAMIC_FRAME_TIME
	float MinGlobalFrameTime = 0.0f;
	if (CVarDynamicFrameTimeEnable.GetValueOnRenderThread())
	{
		static const IConsoleVariable* VSyncCVar = IConsoleManager::Get().FindConsoleVariable(TEXT("r.VSync"));
		check(VSyncCVar);

		const int32 FrameTimeTrack = CVarDynamicFrameTimeTrack.GetValueOnRenderThread();

		// Find out the frame time that should be used.
		TArray<float, TInlineAllocator<16>> SortedFrameTime;
		SortedFrameTime.Reserve(History.Num());
		for (int32 BrowsingFrameId = 0; BrowsingFrameId < History.Num(); BrowsingFrameId++)
		{
			const FrameHistoryEntry& FrameEntry = History[(History.Num() + PreviousFrameIndex - BrowsingFrameId) % History.Num()];
			float FrameTimeMs = 0.0f;
			if (FrameTimeTrack == 0)
			{
				FrameTimeMs = FrameEntry.FrameTimeMs;
			}
			else
			{
				FrameTimeMs = FMath::Max(FrameTimeMs, FrameEntry.GameThreadTimeMs);
				FrameTimeMs = FMath::Max(FrameTimeMs, FrameEntry.RenderThreadTimeMs);
				FrameTimeMs = FMath::Max(FrameTimeMs, FrameEntry.RHIThreadTimeMs);
			}


			// Ignores invalid frame time yet. 
			if (FrameTimeMs < 0)
			{
				continue;
			}

			SortedFrameTime.Add(FrameTimeMs);
		}

		if (SortedFrameTime.Num() > 0)
		{
			SortedFrameTime.Sort([](const float& A, const float& B) {
				return  A < B;
			});
			float MedianFrameTime = SortedFrameTime[SortedFrameTime.Num() / 2];

			// When CPU bound and vsync is enabled, the GPU may end up underused due to vsync wait, so we can crank up the available GPU time a bit more.
			if (float RoundUpToVSyncError = CVarDynamicFrameTimeRoundUpToVsync.GetValueOnRenderThread() > 0.0f && VSyncCVar->GetInt())
			{
				const float VSyncFrameTime = 1000.0f / float(FPlatformMisc::GetMaxRefreshRate());
				float VSyncRateChangeMultiplier = 1.0f + RoundUpToVSyncError / 100.f;

				int32 CurrentVSyncFactor = FMath::CeilToInt(MedianFrameTime / VSyncFrameTime);

				float PreviousSyncedFrameTime = DynamicFrameTimeVSyncFactor * VSyncFrameTime;

				if (DynamicFrameTimeVSyncFactor == 0)
				{
					DynamicFrameTimeVSyncFactor = CurrentVSyncFactor;
				}
				else if (CurrentVSyncFactor > DynamicFrameTimeVSyncFactor)
				{
					if (MedianFrameTime > PreviousSyncedFrameTime * VSyncRateChangeMultiplier)
					{
						DynamicFrameTimeVSyncFactor = CurrentVSyncFactor;
					}
				}
				else if (CurrentVSyncFactor < DynamicFrameTimeVSyncFactor)
				{
					if (MedianFrameTime < PreviousSyncedFrameTime / VSyncRateChangeMultiplier)
					{
						DynamicFrameTimeVSyncFactor = CurrentVSyncFactor;
					}
				}

				MedianFrameTime = DynamicFrameTimeVSyncFactor * VSyncFrameTime;
			}
			else
			{
				DynamicFrameTimeVSyncFactor = 0;
			}

>>>>>>> 4af6daef
			const float MaxWithFrameFraction = (CVarDynamicFrameTimeErrorMarginPercent.GetValueOnRenderThread() / 100.0f);

			float TargetFrameTime = MedianFrameTime * (1.0f - MaxWithFrameFraction);

			DynamicFrameTimeBudgetMs = FMath::Lerp(TargetFrameTime, DynamicFrameTimeBudgetMs, FrameWeightExponent);
			MinGlobalFrameTime = DynamicFrameTimeBudgetMs;
		}
	}
#endif // COMPILE_DYNAMIC_FRAME_TIME

	// New ResolutionFraction to use for this frame.
	DynamicRenderScaling::TMap<float> NewFrameResolutionFractions = CurrentFrameResolutionFractions;

	// Whether there is a GPU over budget panic.
	bool bGlobalGPUOverBudgetPanic = false;

	for (TLinkedList<DynamicRenderScaling::FBudget*>::TIterator BudgetIt(DynamicRenderScaling::FBudget::GetGlobalList()); BudgetIt; BudgetIt.Next())
	{
		const DynamicRenderScaling::FBudget& Budget = **BudgetIt;
		const DynamicRenderScaling::FHeuristicSettings& BudgetSettings = Budget.GetSettings();
<<<<<<< HEAD

		const int32 BudgetHistorySize = FMath::Min(HistorySize, BudgetHistorySizes[Budget]);

		bool bEarlyReturn = BudgetHistorySize == 0;

		float BudgetBudgetMs = BudgetSettings.BudgetMs;
		if (Budget == GDynamicPrimaryResolutionFraction)
		{
			#if COMPILE_DYNAMIC_FRAME_TIME
				BudgetBudgetMs = FMath::Max(BudgetBudgetMs, MinGlobalFrameTime);
			#endif
		}
		else if (!BudgetSettings.IsEnabled())
		{
			bEarlyReturn = true;
		}

=======

		const int32 BudgetHistorySize = FMath::Min(HistorySize, BudgetHistorySizes[Budget]);

		bool bEarlyReturn = BudgetHistorySize == 0;

		float BudgetBudgetMs = BudgetSettings.BudgetMs;
		if (Budget == GDynamicPrimaryResolutionFraction)
		{
			#if COMPILE_DYNAMIC_FRAME_TIME
				BudgetBudgetMs = FMath::Max(BudgetBudgetMs, MinGlobalFrameTime);
			#endif
		}
		else if (!BudgetSettings.IsEnabled())
		{
			bEarlyReturn = true;
		}

>>>>>>> 4af6daef
		// Early returns if not enough data to work with.
		if (bEarlyReturn)
		{
			continue;
		}

		const float BudgetTargetMs = BudgetSettings.GetTargetedMs(BudgetBudgetMs);

		float NewFrameResolutionFraction = 0.0f;

		// Total weight of NewFrameResolutionFraction.
		float TotalWeight = 0.0f;

		// Frame weight.
		float Weight = 1.0f;

		// Number of consecutive frames that have over budget GPU.
		int32 ConsecutiveOverBudgetGPUFrameCount = 0;

		// Whether should continue browsing the frame history.
		bool bCarryOnBrowsingFrameHistory = true;

		// Number of frame browsed.
		int32 FrameCount = 0;
		int32 BrowsingFrameId = 0;
		for (; BrowsingFrameId < BudgetHistorySize && bCarryOnBrowsingFrameHistory; BrowsingFrameId++)
		{
			const FrameHistoryEntry& NextFrameEntry = GetPreviousFrameEntry(BrowsingFrameId - 1);
			const FrameHistoryEntry& FrameEntry = GetPreviousFrameEntry(BrowsingFrameId + 0);
			const FrameHistoryEntry& PreviousFrameEntry = GetPreviousFrameEntry(BrowsingFrameId + 1);

			const float TotalFrameGPUBusyTimeMs = Budget == GDynamicPrimaryResolutionFraction ? FrameEntry.TotalFrameGPUBusyTimeMs : FrameEntry.BudgetTimingMs[Budget];

			// Ignores frames that does not have any GPU timing yet. 
			if (TotalFrameGPUBusyTimeMs < 0)
			{
				continue;
			}

		#if STATS
			SET_FLOAT_STAT_FName(Budget.GetStatId_MeasuredMs().GetName(), TotalFrameGPUBusyTimeMs);
		#endif

			// Whether bound by game thread.
			const bool bIsGameThreadBound = FrameEntry.GameThreadTimeMs > GDynamicPrimaryResolutionFraction.GetSettings().BudgetMs;

			// Whether bound by render thread.
			const bool bIsRenderThreadBound = FrameEntry.RenderThreadTimeMs > GDynamicPrimaryResolutionFraction.GetSettings().GetTargetedMs(GDynamicPrimaryResolutionFraction.GetSettings().BudgetMs);

			// Whether the frame is CPU bound.
			const bool bIsCPUBound = bIsGameThreadBound || bIsRenderThreadBound;

			// Whether GPU is over budget, when not CPU bound.
			const bool bHasOverBudgetGPU = !bIsCPUBound && TotalFrameGPUBusyTimeMs > BudgetBudgetMs;

			// Look if this is multiple consecutive GPU over budget frames.
			if (bHasOverBudgetGPU)
			{
				ConsecutiveOverBudgetGPUFrameCount++;
				check(ConsecutiveOverBudgetGPUFrameCount <= MaxConsecutiveOverBudgetGPUFrameCount);

				// Max number of over budget frames where reached.
				if (ConsecutiveOverBudgetGPUFrameCount == MaxConsecutiveOverBudgetGPUFrameCount)
				{
					// We ignore frames in history that happen before consecutive GPU over budget frames.
					bCarryOnBrowsingFrameHistory = false;
				}
			}
			else
			{
				ConsecutiveOverBudgetGPUFrameCount = 0;
			}

			float SuggestedResolutionFraction = 1.0f;

			// If we have reliable GPU times, or guess there are no GPU bubbles -> estimate the suggested resolution fraction that could have been used.
			{
				// This assumes GPU busy time is directly proportional to ResolutionFraction^2, but in practice
				// this is more A * ResolutionFraction^2 + B with B >= 0 non constant unknown cost such as unscaled
				// post processing, vertex fetching & processing, occlusion queries, shadow map rendering...
				//
				// This assumption means we may drop ResolutionFraction lower than needed, or be slower to increase
				// resolution.
				//
				// TODO: If we have RHI guarantee of frame timing association, we could make an estimation of B
				// At resolution change that happen every N frames, amortized over time and scaled down as the
				// standard variation of the GPU timing over non resolution changing frames increases.
				SuggestedResolutionFraction = (
					BudgetSettings.EstimateResolutionFactor(BudgetTargetMs, TotalFrameGPUBusyTimeMs)
					* FrameEntry.ResolutionFractions[Budget]);
			}

			NewFrameResolutionFraction += SuggestedResolutionFraction * Weight;
			TotalWeight += Weight;
			FrameCount++;

			Weight *= FrameWeightExponent;
		}

		NewFrameResolutionFraction /= TotalWeight;

		// If immediate previous frames where over budget, react immediately.
		bool bGPUOverBudgetPanic = FrameCount > 0 && ConsecutiveOverBudgetGPUFrameCount == FrameCount;

		// If over budget, reset history size to 0 so that this frame really behave as a first frame after an history reset.
		if (bGPUOverBudgetPanic)
		{
			BudgetHistorySizes[Budget] = 0;

			if (Budget == GDynamicPrimaryResolutionFraction)
			{
				HistorySize = 0;
				bGlobalGPUOverBudgetPanic = true;
			}
		}
		// If not immediately over budget, refine the new resolution fraction.
		else
		{
			// If scaling the resolution, look if this is above a threshold compared to current res.
			if (!BudgetSettings.DoesResolutionChangeEnough(CurrentFrameResolutionFractions[Budget], NewFrameResolutionFraction, bCanChangeResolution))
			{
				NewFrameResolutionFraction = CurrentFrameResolutionFractions[Budget];
			}

			// If scaling the resolution up, amortize to avoid oscillations.
			if (NewFrameResolutionFraction > CurrentFrameResolutionFractions[Budget])
			{
				NewFrameResolutionFraction = FMath::Lerp(
					CurrentFrameResolutionFractions[Budget],
					NewFrameResolutionFraction,
					BudgetSettings.IncreaseAmortizationFactor);
			}
		}

		float FinalMaxResolutionFraction = BudgetSettings.MaxResolutionFraction;
		if (BudgetSettings.ThrottlingMaxResolutionFraction > 0.0f)
		{
			// Don't allow the throttling to resolution to mess up with the primary MinResolutionFraction and MaxResolutionFraction settings.
			FinalMaxResolutionFraction = FMath::Clamp(
				BudgetSettings.ThrottlingMaxResolutionFraction,
				BudgetSettings.MinResolutionFraction,
				BudgetSettings.MaxResolutionFraction);
		}

		// Clamp resolution fraction.
		NewFrameResolutionFraction = FMath::Clamp(
			NewFrameResolutionFraction,
			BudgetSettings.MinResolutionFraction,
<<<<<<< HEAD
			BudgetSettings.MaxResolutionFraction);
=======
			FinalMaxResolutionFraction);
>>>>>>> 4af6daef

		NewFrameResolutionFractions[Budget] = NewFrameResolutionFraction;
	}

	// Update the current frame's resolution fraction.
	{
		bool bWouldBeWorthChangingRes = false;
		for (TLinkedList<DynamicRenderScaling::FBudget*>::TIterator BudgetIt(DynamicRenderScaling::FBudget::GetGlobalList()); BudgetIt; BudgetIt.Next())
		{
			const DynamicRenderScaling::FBudget& Budget = **BudgetIt;

			// CVarChangeThreshold avoids very small changes.
			bWouldBeWorthChangingRes = bWouldBeWorthChangingRes || CurrentFrameResolutionFractions[Budget] != NewFrameResolutionFractions[Budget];
		}
		
		// We do not change resolution too often to avoid interferences with temporal sub pixel in TAA upsample.
		if ((bWouldBeWorthChangingRes && bCanChangeResolution) || bGlobalGPUOverBudgetPanic)
		{
			NumberOfFramesSinceScreenPercentageChange = 0;
			CurrentFrameResolutionFractions = NewFrameResolutionFractions;
		}
		else
		{
			NumberOfFramesSinceScreenPercentageChange++;
		}
	}
	
	RefreshCurrentFrameResolutionFractionUpperBound_RenderThread();
	RefreshHeuristicStats_RenderThread();
<<<<<<< HEAD
}

void FDynamicResolutionHeuristicProxy::RefreshCurrentFrameResolutionFractionUpperBound_RenderThread()
{
	// Compute max resolution for each budget by quantizing the new resolution fraction (falls back to the MaxResolution setting if BudgetSetting.UpperBoundQuantization==0)
	DynamicRenderScaling::TMap<float> NewMaxResolutionFractions;
	for (TLinkedList<DynamicRenderScaling::FBudget*>::TIterator BudgetIt(DynamicRenderScaling::FBudget::GetGlobalList()); BudgetIt; BudgetIt.Next())
	{
		const DynamicRenderScaling::FBudget& Budget = **BudgetIt;
		DynamicRenderScaling::FHeuristicSettings BudgetSettings = Budget.GetSettings();

		if (BudgetSettings.IsEnabled() || Budget == GDynamicPrimaryResolutionFraction)
		{
			float NewMaxResolutionFraction = BudgetSettings.MaxResolutionFraction;
			if (BudgetSettings.UpperBoundQuantization > 0)
			{
				float CurrentResolutionFraction = CurrentFrameResolutionFractions[Budget];
				float AvailableRange = BudgetSettings.MaxResolutionFraction - BudgetSettings.MinResolutionFraction;
				float QuantizationStepSize = AvailableRange / float(BudgetSettings.UpperBoundQuantization);
				NewMaxResolutionFraction = FMath::CeilToFloat(CurrentResolutionFraction / QuantizationStepSize) * QuantizationStepSize;
				NewMaxResolutionFraction = FMath::Min(NewMaxResolutionFraction, BudgetSettings.MaxResolutionFraction);
			}
			NewMaxResolutionFractions[Budget] = NewMaxResolutionFraction;
		}
		else
		{
			NewMaxResolutionFractions[Budget] = 1.0f;
		}
	}

	CurrentFrameMaxResolutionFractions = NewMaxResolutionFractions;
}

void FDynamicResolutionHeuristicProxy::RefreshHeuristicStats_RenderThread()
{
#if STATS
	check(IsInRenderingThread());
	for (TLinkedList<DynamicRenderScaling::FBudget*>::TIterator BudgetIt(DynamicRenderScaling::FBudget::GetGlobalList()); BudgetIt; BudgetIt.Next())
	{
		const DynamicRenderScaling::FBudget& Budget = **BudgetIt;
		const DynamicRenderScaling::FHeuristicSettings& HeuristicSettings = Budget.GetSettings();

		if (HeuristicSettings.IsEnabled())
		{
			SET_FLOAT_STAT_FName(Budget.GetStatId_TargetMs().GetName(), HeuristicSettings.GetTargetedMs(HeuristicSettings.BudgetMs));
			// MeasuredMs is set in RefreshCurrentFrameResolutionFraction_RenderThread()
			SET_FLOAT_STAT_FName(Budget.GetStatId_MinScaling().GetName(), HeuristicSettings.MinResolutionFraction);
			SET_FLOAT_STAT_FName(Budget.GetStatId_MaxScaling().GetName(), HeuristicSettings.MaxResolutionFraction);
			SET_FLOAT_STAT_FName(Budget.GetStatId_CurrentScaling().GetName(), CurrentFrameMaxResolutionFractions[Budget]);
		}
		else
		{
			SET_FLOAT_STAT_FName(Budget.GetStatId_TargetMs().GetName(), 0.0f);
			SET_FLOAT_STAT_FName(Budget.GetStatId_MeasuredMs().GetName(), 0.0f);
			SET_FLOAT_STAT_FName(Budget.GetStatId_MinScaling().GetName(), 0.0f);
			SET_FLOAT_STAT_FName(Budget.GetStatId_MaxScaling().GetName(), 0.0f);
			SET_FLOAT_STAT_FName(Budget.GetStatId_CurrentScaling().GetName(), 0.0f);
		}
	}
#endif
}

// static
DynamicRenderScaling::TMap<float> FDynamicResolutionHeuristicProxy::GetResolutionFractionUpperBounds() const
{
	check(IsInGameThread() || IsInRenderingThread());
	return CurrentFrameMaxResolutionFractions;
}


/** Returns the view fraction that should be used for current frame. */
DynamicRenderScaling::TMap<float> FDynamicResolutionHeuristicProxy::QueryCurrentFrameResolutionFractions_Internal() const
{
=======
}

void FDynamicResolutionHeuristicProxy::RefreshCurrentFrameResolutionFractionUpperBound_RenderThread()
{
	// Compute max resolution for each budget by quantizing the new resolution fraction (falls back to the MaxResolution setting if BudgetSetting.UpperBoundQuantization==0)
	DynamicRenderScaling::TMap<float> NewMaxResolutionFractions;
	for (TLinkedList<DynamicRenderScaling::FBudget*>::TIterator BudgetIt(DynamicRenderScaling::FBudget::GetGlobalList()); BudgetIt; BudgetIt.Next())
	{
		const DynamicRenderScaling::FBudget& Budget = **BudgetIt;
		DynamicRenderScaling::FHeuristicSettings BudgetSettings = Budget.GetSettings();

		if (BudgetSettings.IsEnabled() || Budget == GDynamicPrimaryResolutionFraction)
		{
			float NewMaxResolutionFraction = BudgetSettings.MaxResolutionFraction;
			if (BudgetSettings.UpperBoundQuantization > 0)
			{
				float CurrentResolutionFraction = CurrentFrameResolutionFractions[Budget];
				float AvailableRange = BudgetSettings.MaxResolutionFraction - BudgetSettings.MinResolutionFraction;
				float QuantizationStepSize = AvailableRange / float(BudgetSettings.UpperBoundQuantization);
				NewMaxResolutionFraction = FMath::CeilToFloat(CurrentResolutionFraction / QuantizationStepSize) * QuantizationStepSize;
				NewMaxResolutionFraction = FMath::Min(NewMaxResolutionFraction, BudgetSettings.MaxResolutionFraction);
			}
			NewMaxResolutionFractions[Budget] = NewMaxResolutionFraction;
		}
		else
		{
			NewMaxResolutionFractions[Budget] = 1.0f;
		}
	}

	CurrentFrameMaxResolutionFractions = NewMaxResolutionFractions;
}

void FDynamicResolutionHeuristicProxy::RefreshHeuristicStats_RenderThread()
{
#if STATS
	check(IsInRenderingThread());
	for (TLinkedList<DynamicRenderScaling::FBudget*>::TIterator BudgetIt(DynamicRenderScaling::FBudget::GetGlobalList()); BudgetIt; BudgetIt.Next())
	{
		const DynamicRenderScaling::FBudget& Budget = **BudgetIt;
		const DynamicRenderScaling::FHeuristicSettings& HeuristicSettings = Budget.GetSettings();

		if (HeuristicSettings.IsEnabled())
		{
			SET_FLOAT_STAT_FName(Budget.GetStatId_TargetMs().GetName(), HeuristicSettings.GetTargetedMs(HeuristicSettings.BudgetMs));
			// MeasuredMs is set in RefreshCurrentFrameResolutionFraction_RenderThread()
			SET_FLOAT_STAT_FName(Budget.GetStatId_MinScaling().GetName(), HeuristicSettings.MinResolutionFraction);
			SET_FLOAT_STAT_FName(Budget.GetStatId_MaxScaling().GetName(), HeuristicSettings.MaxResolutionFraction);
			SET_FLOAT_STAT_FName(Budget.GetStatId_CurrentScaling().GetName(), CurrentFrameMaxResolutionFractions[Budget]);
		}
		else
		{
			SET_FLOAT_STAT_FName(Budget.GetStatId_TargetMs().GetName(), 0.0f);
			SET_FLOAT_STAT_FName(Budget.GetStatId_MeasuredMs().GetName(), 0.0f);
			SET_FLOAT_STAT_FName(Budget.GetStatId_MinScaling().GetName(), 0.0f);
			SET_FLOAT_STAT_FName(Budget.GetStatId_MaxScaling().GetName(), 0.0f);
			SET_FLOAT_STAT_FName(Budget.GetStatId_CurrentScaling().GetName(), 0.0f);
		}
	}
#endif
}

// static
DynamicRenderScaling::TMap<float> FDynamicResolutionHeuristicProxy::GetResolutionFractionUpperBounds() const
{
	check(IsInGameThread() || IsInRenderingThread());
	return CurrentFrameMaxResolutionFractions;
}


/** Returns the view fraction that should be used for current frame. */
DynamicRenderScaling::TMap<float> FDynamicResolutionHeuristicProxy::QueryCurrentFrameResolutionFractions_Internal() const
{
>>>>>>> 4af6daef
	DynamicRenderScaling::TMap<float> MaxResolutionFractions = GetResolutionFractionUpperBounds();
	DynamicRenderScaling::TMap<float> ResolutionFractions = CurrentFrameResolutionFractions;
	for (TLinkedList<DynamicRenderScaling::FBudget*>::TIterator BudgetIt(DynamicRenderScaling::FBudget::GetGlobalList()); BudgetIt; BudgetIt.Next())
	{
		const DynamicRenderScaling::FBudget& Budget = **BudgetIt;
		ResolutionFractions[Budget] = FMath::Min(ResolutionFractions[Budget], MaxResolutionFractions[Budget]);
	}
	return ResolutionFractions;
}

void FDynamicResolutionHeuristicProxy::ResizeHistoryIfNeeded()
{
	uint32 DesiredHistorySize = FMath::Max(1, CVarHistorySize.GetValueOnRenderThread());

	if (History.Num() == DesiredHistorySize)
	{
		return;
	}

	TArray<FrameHistoryEntry> NewHistory;
	NewHistory.SetNum(DesiredHistorySize);

	int32 NewHistorySize = FMath::Min(HistorySize, NewHistory.Num());
	int32 NewPreviousFrameIndex = NewHistorySize - 1;

	for (int32 i = 0; i < NewHistorySize; i++)
	{
		NewHistory[NewPreviousFrameIndex - i] = History[(PreviousFrameIndex - i) % History.Num()];
	}

	History = NewHistory;
	HistorySize = NewHistorySize;
	PreviousFrameIndex = NewPreviousFrameIndex;
}


/**
 * Render thread proxy for engine's dynamic resolution state.
 */
class FDefaultDynamicResolutionStateProxy
{
public:
	FDefaultDynamicResolutionStateProxy()
	{
		check(IsInGameThread());
		InFlightFrames.SetNum(4);
		CurrentFrameInFlightIndex = -1;
		bUseTimeQueriesThisFrame = false;
	}

	~FDefaultDynamicResolutionStateProxy()
	{
		check(IsInRenderingThread());
		checkf(InFlightFrames.Num()==0, TEXT("Ensure the object is properly deinitialized by Finalize call"));
	}

	void Reset()
	{
		check(IsInRenderingThread());

		// Reset heuristic.
		Heuristic.Reset_RenderThread();

		// Set invalid heuristic's entry id on all inflight frames.
		for (auto& InFlightFrame : InFlightFrames)
		{
			InFlightFrame.HeuristicHistoryEntry = FDynamicResolutionHeuristicProxy::kInvalidEntryId;
		}
	}

	void BeginFrame(FRHICommandList& RHICmdList, float PrevFrameTimeMs, float PrevGameThreadTimeMs)
	{
		check(IsInRenderingThread());

		if (DynamicRenderScaling::IsSupported())
		{
			DynamicRenderScaling::UpdateHeuristicsSettings();

			DynamicRenderScaling::TMap<bool> bIsBudgetEnabled;
			bIsBudgetEnabled.SetAll(false);

			for (TLinkedList<DynamicRenderScaling::FBudget*>::TIterator BudgetIt(DynamicRenderScaling::FBudget::GetGlobalList()); BudgetIt; BudgetIt.Next())
			{
				const DynamicRenderScaling::FBudget& Budget = **BudgetIt;
				bIsBudgetEnabled[Budget] = Budget.GetSettings().IsEnabled();
			}

			DynamicRenderScaling::BeginFrame(bIsBudgetEnabled);
		}

		// Query render thread time Ms.
		float PrevRenderThreadTimeMs = FPlatformTime::ToMilliseconds(GRenderThreadTime);
		float PrevRHIThreadTimeMs = FPlatformTime::ToMilliseconds(GRHIThreadTime);

		bUseTimeQueriesThisFrame = GSupportsTimestampRenderQueries && CVarTimingMeasureModel.GetValueOnRenderThread() == 1;

		if (bUseTimeQueriesThisFrame)
		{
			// Create the query pool
			if (!QueryPool.IsValid())
				QueryPool = RHICreateRenderQueryPool(RQT_AbsoluteTime);

			// Process to the in-flight frames that had their queries fully landed.
			HandLandedQueriesToHeuristic(/* bWait = */ false);

			// Finds a new CurrentFrameInFlightIndex that does not have any pending queries.
			FindNewInFlightIndex();

			InFlightFrameQueries& InFlightFrame = InFlightFrames[CurrentFrameInFlightIndex];

			// Feed the thread timings to the heuristic.
			InFlightFrame.HeuristicHistoryEntry = Heuristic.CreateNewPreviousFrameTimings_RenderThread(
				PrevFrameTimeMs, PrevGameThreadTimeMs, PrevRenderThreadTimeMs, PrevRHIThreadTimeMs);

			check(QueryPool.IsValid());
			InFlightFrame.BeginFrameQuery = QueryPool->AllocateQuery();
			RHICmdList.EndRenderQuery(InFlightFrame.BeginFrameQuery.GetQuery());
		}
		else
		{
			// If RHI does not support GPU busy time queries, fall back to what stat unit does.
			ensure(GRHISupportsFrameCyclesBubblesRemoval);
			float PrevFrameGPUTimeMs = FPlatformTime::ToMilliseconds(RHIGetGPUFrameCycles());

			uint64 HistoryEntryId = Heuristic.CreateNewPreviousFrameTimings_RenderThread(
				PrevFrameTimeMs, PrevGameThreadTimeMs, PrevRenderThreadTimeMs, PrevRHIThreadTimeMs);

			const DynamicRenderScaling::TMap<uint64>& LattestTimings = DynamicRenderScaling::GetLastestTimings();
			DynamicRenderScaling::TMap<float> BudgetTimingMs;
			for (TLinkedList<DynamicRenderScaling::FBudget*>::TIterator BudgetIt(DynamicRenderScaling::FBudget::GetGlobalList()); BudgetIt; BudgetIt.Next())
			{
				const DynamicRenderScaling::FBudget& Budget = **BudgetIt;
				BudgetTimingMs[Budget] = TimeStampQueryResultToMiliSeconds(LattestTimings[Budget]);
			}
			BudgetTimingMs[GDynamicPrimaryResolutionFraction] = PrevFrameGPUTimeMs;


			Heuristic.CommitPreviousFrameGPUTimings_RenderThread(HistoryEntryId,
				/* TotalFrameGPUBusyTimeMs = */ PrevFrameGPUTimeMs,
				/* DynamicResolutionGPUBusyTimeMs = */ PrevFrameGPUTimeMs,
				/* BudgetTimingMs = */ BudgetTimingMs);

			Heuristic.RefreshCurrentFrameResolutionFraction_RenderThread();

			// Set a non insane value for internal checks to pass as if GRHISupportsGPUBusyTimeQueries == true.
			CurrentFrameInFlightIndex = 0;
		}
	}

	void ProcessEvent(FRHICommandList& RHICmdList, EDynamicResolutionStateEvent Event)
	{
		check(IsInRenderingThread());

		if (bUseTimeQueriesThisFrame)
		{
			InFlightFrameQueries& InFlightFrame = InFlightFrames[CurrentFrameInFlightIndex];

			FRHIPooledRenderQuery* QueryPtr = nullptr;
			switch (Event)
			{
			case EDynamicResolutionStateEvent::BeginDynamicResolutionRendering:
				QueryPtr = &InFlightFrame.BeginDynamicResolutionQuery; break;
			case EDynamicResolutionStateEvent::EndDynamicResolutionRendering:
				QueryPtr = &InFlightFrame.EndDynamicResolutionQuery; break;
			case EDynamicResolutionStateEvent::EndFrame:
				QueryPtr = &InFlightFrame.EndFrameQuery; break;
			default: check(0);
			}

			check(QueryPtr != nullptr);
			check(QueryPool.IsValid());
			*QueryPtr = QueryPool->AllocateQuery();
			RHICmdList.EndRenderQuery(QueryPtr->GetQuery());
		}

		// Clobber CurrentFrameInFlightIndex for internal checks.
		if (Event == EDynamicResolutionStateEvent::EndFrame)
		{
			CurrentFrameInFlightIndex = -1;
			bUseTimeQueriesThisFrame = false;

			DynamicRenderScaling::EndFrame();
		}
	}

	/// Called before object is to be deleted
	void Finalize()
	{
		check(IsInRenderingThread());

		// Wait for all queries to land.
		HandLandedQueriesToHeuristic(/* bWait = */ true);

		// Reset the frame properties
		InFlightFrames.Empty();
		QueryPool = nullptr;
	}


	// Heuristic's proxy.
	FDynamicResolutionHeuristicProxy Heuristic;


private:
	struct InFlightFrameQueries
	{
		// GPU queries.
		FRHIPooledRenderQuery BeginFrameQuery;
		FRHIPooledRenderQuery BeginDynamicResolutionQuery;
		FRHIPooledRenderQuery EndDynamicResolutionQuery;
		FRHIPooledRenderQuery EndFrameQuery;

		// Heuristic's history 
		uint64 HeuristicHistoryEntry;

		InFlightFrameQueries()
		{ 
			ResetValues();
		}

		/// Reset values
		void ResetValues()
		{
			HeuristicHistoryEntry = FDynamicResolutionHeuristicProxy::kInvalidEntryId;
			BeginFrameQuery.ReleaseQuery();
			BeginDynamicResolutionQuery.ReleaseQuery();
			EndDynamicResolutionQuery.ReleaseQuery();
			EndFrameQuery.ReleaseQuery();
		}
	};

	// Shared query pool for the frames in flight
	FRenderQueryPoolRHIRef QueryPool;

	// List of frame queries in flight.
	TArray<InFlightFrameQueries> InFlightFrames;

	// Current frame's in flight index.
	int32 CurrentFrameInFlightIndex;

	// Uses GPU busy time queries.
	bool bUseTimeQueriesThisFrame;


	void HandLandedQueriesToHeuristic(bool bWait)
	{
		check(IsInRenderingThread());
		check(GRHISupportsGPUTimestampBubblesRemoval || bWait);

		bool ShouldRefreshHeuristic = false;

		for (int32 i = 0; i < InFlightFrames.Num(); i++)
		{
			// If current in flight frame queries, ignore them since have not called EndRenderQuery().
			if (i == CurrentFrameInFlightIndex)
			{
				continue;
			}

			InFlightFrameQueries& InFlightFrame = InFlightFrames[i];

			// Results in microseconds.
			uint64 BeginFrameResult = 0;
			uint64 BeginDynamicResolutionResult = 0;
			uint64 EndDynamicResolutionResult = 0;
			uint64 EndFrameResult = 0;

			int32 LandingCount = 0;
			int32 QueryCount = 0;
			if (InFlightFrame.BeginFrameQuery.IsValid())
			{
				LandingCount += RHIGetRenderQueryResult(
					InFlightFrame.BeginFrameQuery.GetQuery(), BeginFrameResult, bWait) ? 1 : 0;
				QueryCount += 1;
			}

			if (InFlightFrame.BeginDynamicResolutionQuery.IsValid())
			{
				LandingCount += RHIGetRenderQueryResult(
					InFlightFrame.BeginDynamicResolutionQuery.GetQuery(), BeginDynamicResolutionResult, bWait) ? 1 : 0;
				QueryCount += 1;
			}

			if (InFlightFrame.EndDynamicResolutionQuery.IsValid())
			{
				LandingCount += RHIGetRenderQueryResult(
					InFlightFrame.EndDynamicResolutionQuery.GetQuery(), EndDynamicResolutionResult, bWait) ? 1 : 0;
				QueryCount += 1;
			}

			if (InFlightFrame.EndFrameQuery.IsValid())
			{
				LandingCount += RHIGetRenderQueryResult(
					InFlightFrame.EndFrameQuery.GetQuery(), EndFrameResult, bWait) ? 1 : 0;
				QueryCount += 1;
			}

			check(QueryCount == 0 || QueryCount == 4);

			// If all queries have landed, then hand the results to the heuristic.
			if (LandingCount == 4)
			{
				Heuristic.CommitPreviousFrameGPUTimings_RenderThread(
					InFlightFrame.HeuristicHistoryEntry,
					/* TotalFrameGPUBusyTimeMs = */ TimeStampQueryResultToMiliSeconds(EndFrameResult - BeginFrameResult),
					/* DynamicResolutionGPUBusyTimeMs = */ TimeStampQueryResultToMiliSeconds(EndDynamicResolutionResult - BeginDynamicResolutionResult),
					/* bGPUTimingsHaveCPUBubbles = */ !GRHISupportsGPUTimestampBubblesRemoval);

				// Reset this in-flight frame queries to be reused.
				InFlightFrame.ResetValues();

				ShouldRefreshHeuristic = true;
			}
		}

		// Refresh the heuristic.
		if (ShouldRefreshHeuristic)
		{
			Heuristic.RefreshCurrentFrameResolutionFraction_RenderThread();
		}
	}

	void FindNewInFlightIndex()
	{
		check(IsInRenderingThread());
		check(CurrentFrameInFlightIndex == -1);

		for (int32 i = 0; i < InFlightFrames.Num(); i++)
		{
			auto& InFlightFrame = InFlightFrames[i];
			if (!InFlightFrame.BeginFrameQuery.IsValid())
			{
				CurrentFrameInFlightIndex = i;
				break;
			}
		}

		// Allocate a new in-flight frame in the unlikely event.
		if (CurrentFrameInFlightIndex == -1)
		{
			CurrentFrameInFlightIndex = InFlightFrames.Add(InFlightFrameQueries());
		}
	}
};


/**
 * Engine's default dynamic resolution driver for view families.
 */
class FDefaultDynamicResolutionDriver : public ISceneViewFamilyScreenPercentage
{
public:

	FDefaultDynamicResolutionDriver(FDefaultDynamicResolutionStateProxy* InProxy, const FSceneViewFamily& InViewFamily)
		: Proxy(InProxy)
		, ViewFamily(InViewFamily)
	{
		check(IsInGameThread());
	}

	virtual DynamicRenderScaling::TMap<float> GetResolutionFractionsUpperBound() const override
	{
		DynamicRenderScaling::TMap<float> UpperBounds = Proxy->Heuristic.GetResolutionFractionUpperBounds();
		if (!ViewFamily.EngineShowFlags.ScreenPercentage)
		{
			UpperBounds[GDynamicPrimaryResolutionFraction] = 1.0f;
		}

		return UpperBounds;
	}

	virtual ISceneViewFamilyScreenPercentage* Fork_GameThread(const class FSceneViewFamily& ForkedViewFamily) const override
	{
		check(IsInGameThread());

		return new FDefaultDynamicResolutionDriver(Proxy, ForkedViewFamily);
	}

	virtual DynamicRenderScaling::TMap<float> GetResolutionFractions_RenderThread() const override
	{
		check(IsInRenderingThread());

		DynamicRenderScaling::TMap<float> ResolutionFractions = Proxy->Heuristic.QueryCurrentFrameResolutionFractions();
		if (!ViewFamily.EngineShowFlags.ScreenPercentage)
		{
			ResolutionFractions[GDynamicPrimaryResolutionFraction] = 1.0f;
		}

		return ResolutionFractions;
	}

private:
	// Dynamic resolution proxy to use.
	FDefaultDynamicResolutionStateProxy* Proxy;

	// View family to take care of.
	const FSceneViewFamily& ViewFamily;

};


/**
 * Engine's default dynamic resolution state.
 */
class FDefaultDynamicResolutionState : public IDynamicResolutionState
{
public:
	FDefaultDynamicResolutionState()
		: Proxy(new FDefaultDynamicResolutionStateProxy())
	{
		check(IsInGameThread());
		bIsEnabled = false;
		bRecordThisFrame = false;
	}

	~FDefaultDynamicResolutionState() override
	{
		check(IsInGameThread());

		// Deletes the proxy on the rendering thread to make sure we don't delete before a recommand using it has finished.
		FDefaultDynamicResolutionStateProxy* P = Proxy;
		ENQUEUE_RENDER_COMMAND(DeleteDynamicResolutionProxy)(
			[P](class FRHICommandList&)
			{
				P->Finalize();
				delete P;
			});
	}


	// Implements IDynamicResolutionState

	virtual bool IsSupported() const override
	{
		// No VR platforms are officially supporting dynamic resolution with Engine default's dynamic resolution state.
		const bool bIsStereo = GEngine->StereoRenderingDevice.IsValid() ? GEngine->StereoRenderingDevice->IsStereoEnabled() : false;
		if (bIsStereo)
		{
			return false;
		}
		return GRHISupportsDynamicResolution;
	}

	virtual void ResetHistory() override
	{
		check(IsInGameThread());
		FDefaultDynamicResolutionStateProxy* P = Proxy;
		ENQUEUE_RENDER_COMMAND(DynamicResolutionResetHistory)(
			[P](class FRHICommandList&)
			{
				P->Reset();
			});

	}

	virtual void SetEnabled(bool bEnable) override
	{
		check(IsInGameThread());
		bIsEnabled = bEnable;
	}

	virtual bool IsEnabled() const override
	{
		check(IsInGameThread());
		return bIsEnabled;
	}

	virtual DynamicRenderScaling::TMap<float> GetResolutionFractionsApproximation() const override
	{
		check(IsInGameThread());
		return Proxy->Heuristic.GetResolutionFractionsApproximation_GameThread();
	}

	virtual DynamicRenderScaling::TMap<float> GetResolutionFractionsUpperBound() const override
	{
		check(IsInGameThread());
		return Proxy->Heuristic.GetResolutionFractionUpperBounds();
	}

	virtual DynamicRenderScaling::TMap<float> GetResolutionFractionsUpperBoundBudgetValue() const override
	{
		DynamicRenderScaling::TMap<float> MaxResolutionFractions;
		for (TLinkedList<DynamicRenderScaling::FBudget*>::TIterator BudgetIt(DynamicRenderScaling::FBudget::GetGlobalList()); BudgetIt; BudgetIt.Next())
		{
			const DynamicRenderScaling::FBudget& Budget = **BudgetIt;
			MaxResolutionFractions[Budget] = Budget.GetSettings().MaxResolutionFraction;
		}
		return MaxResolutionFractions;
	}

	virtual void ProcessEvent(EDynamicResolutionStateEvent Event) override
	{
		check(IsInGameThread());

		if (Event == EDynamicResolutionStateEvent::BeginFrame)
		{
			check(bRecordThisFrame == false);
			bRecordThisFrame = bIsEnabled && IsSupported();
		}

		// Early return if not recording this frame.
		if (!bRecordThisFrame)
		{
			return;
		}

		if (Event == EDynamicResolutionStateEvent::BeginFrame)
		{
			// Query game thread time in milliseconds.
			float PrevFrameTimeMs = (FApp::GetCurrentTime() - FApp::GetLastTime()) * 1000.0f;
			float PrevGameThreadTimeMs = FPlatformTime::ToMilliseconds(GGameThreadTime);

			FDefaultDynamicResolutionStateProxy* P = Proxy;
			ENQUEUE_RENDER_COMMAND(DynamicResolutionBeginFrame)(
				[PrevFrameTimeMs, PrevGameThreadTimeMs, P](class FRHICommandList& RHICmdList)
			{
				P->BeginFrame(RHICmdList, PrevFrameTimeMs, PrevGameThreadTimeMs);
			});
		}
		else
		{
			// Forward event to render thread.
			FDefaultDynamicResolutionStateProxy* P = Proxy;
			ENQUEUE_RENDER_COMMAND(DynamicResolutionBeginFrame)(
				[P, Event](class FRHICommandList& RHICmdList)
			{
				P->ProcessEvent(RHICmdList, Event);
			});

			if (Event == EDynamicResolutionStateEvent::EndFrame)
			{
				// Only record frames that have a BeginFrame event.
				bRecordThisFrame = false;
			}
		}
	}

	virtual void SetupMainViewFamily(class FSceneViewFamily& ViewFamily) override
	{
		check(IsInGameThread());

		if (bIsEnabled)
		{
			ViewFamily.SetScreenPercentageInterface(new FDefaultDynamicResolutionDriver(Proxy, ViewFamily));
		}
	}

private:
	// Owned render thread proxy.
	FDefaultDynamicResolutionStateProxy* const Proxy;

	// Whether dynamic resolution is enabled.
	bool bIsEnabled;

	// Whether dynamic resolution is recording this frame.
	bool bRecordThisFrame;
};


//static
TSharedPtr< class IDynamicResolutionState > FDynamicResolutionHeuristicProxy::CreateDefaultState()
{
	return MakeShareable(new FDefaultDynamicResolutionState());
}<|MERGE_RESOLUTION|>--- conflicted
+++ resolved
@@ -26,9 +26,6 @@
 static TAutoConsoleVariable<float> CVarDynamicResMaxSP(
 	TEXT("r.DynamicRes.MaxScreenPercentage"),
 	DynamicRenderScaling::FractionToPercentage(DynamicRenderScaling::FHeuristicSettings::kDefaultMaxResolutionFraction),
-<<<<<<< HEAD
-	TEXT("Maximal primary screen percentage."),
-=======
 	TEXT("Maximal primary screen percentage. Importantly this setting controls the preallocated video memory needed by the renderer to render."),
 	ECVF_Default);
 
@@ -38,7 +35,6 @@
 	TEXT("Throttle the primary screen percentage allowed by the heuristic to this max value when enabled. This has no effect on preallocated video memory.\n")
 	TEXT("This is for instance useful when the video game wants to trottle power consumption when inactive without resizing internal renderer's render targets\n")
 	TEXT("(which can result in popping)"),
->>>>>>> 4af6daef
 	ECVF_Default);
 
 // TODO: Seriously need a centralized engine perf manager.
@@ -154,10 +150,7 @@
 	BudgetSetting.Model = DynamicRenderScaling::EHeuristicModel::Quadratic;
 	BudgetSetting.MinResolutionFraction      = DynamicRenderScaling::GetPercentageCVarToFraction(CVarDynamicResMinSP);
 	BudgetSetting.MaxResolutionFraction      = DynamicRenderScaling::GetPercentageCVarToFraction(CVarDynamicResMaxSP);
-<<<<<<< HEAD
-=======
 	BudgetSetting.ThrottlingMaxResolutionFraction = DynamicRenderScaling::GetPercentageCVarToFraction(CVarDynamicResThrottlingMaxSP);
->>>>>>> 4af6daef
 	BudgetSetting.UpperBoundQuantization     = CVarUpperBoundQuantization.GetValueOnAnyThread();
 	BudgetSetting.BudgetMs                   = CVarFrameTimeBudget.GetValueOnAnyThread() * (1.0f - DynamicRenderScaling::GetPercentageCVarToFraction(CVarOverBudgetGPUHeadRoomPercentage));
 	BudgetSetting.ChangeThreshold            = DynamicRenderScaling::GetPercentageCVarToFraction(CVarChangeThreshold);
@@ -280,7 +273,6 @@
 	// Global constants.
 	const float FrameWeightExponent = CVarFrameWeightExponent.GetValueOnRenderThread();
 	const int32 MaxConsecutiveOverBudgetGPUFrameCount = FMath::Max(CVarMaxConsecutiveOverBudgetGPUFrameCount.GetValueOnRenderThread(), 2);
-<<<<<<< HEAD
 
 	const bool bCanChangeResolution = NumberOfFramesSinceScreenPercentageChange >= CVarFrameChangePeriod.GetValueOnRenderThread();
 
@@ -364,91 +356,6 @@
 				DynamicFrameTimeVSyncFactor = 0;
 			}
 
-=======
-
-	const bool bCanChangeResolution = NumberOfFramesSinceScreenPercentageChange >= CVarFrameChangePeriod.GetValueOnRenderThread();
-
-#if COMPILE_DYNAMIC_FRAME_TIME
-	float MinGlobalFrameTime = 0.0f;
-	if (CVarDynamicFrameTimeEnable.GetValueOnRenderThread())
-	{
-		static const IConsoleVariable* VSyncCVar = IConsoleManager::Get().FindConsoleVariable(TEXT("r.VSync"));
-		check(VSyncCVar);
-
-		const int32 FrameTimeTrack = CVarDynamicFrameTimeTrack.GetValueOnRenderThread();
-
-		// Find out the frame time that should be used.
-		TArray<float, TInlineAllocator<16>> SortedFrameTime;
-		SortedFrameTime.Reserve(History.Num());
-		for (int32 BrowsingFrameId = 0; BrowsingFrameId < History.Num(); BrowsingFrameId++)
-		{
-			const FrameHistoryEntry& FrameEntry = History[(History.Num() + PreviousFrameIndex - BrowsingFrameId) % History.Num()];
-			float FrameTimeMs = 0.0f;
-			if (FrameTimeTrack == 0)
-			{
-				FrameTimeMs = FrameEntry.FrameTimeMs;
-			}
-			else
-			{
-				FrameTimeMs = FMath::Max(FrameTimeMs, FrameEntry.GameThreadTimeMs);
-				FrameTimeMs = FMath::Max(FrameTimeMs, FrameEntry.RenderThreadTimeMs);
-				FrameTimeMs = FMath::Max(FrameTimeMs, FrameEntry.RHIThreadTimeMs);
-			}
-
-
-			// Ignores invalid frame time yet. 
-			if (FrameTimeMs < 0)
-			{
-				continue;
-			}
-
-			SortedFrameTime.Add(FrameTimeMs);
-		}
-
-		if (SortedFrameTime.Num() > 0)
-		{
-			SortedFrameTime.Sort([](const float& A, const float& B) {
-				return  A < B;
-			});
-			float MedianFrameTime = SortedFrameTime[SortedFrameTime.Num() / 2];
-
-			// When CPU bound and vsync is enabled, the GPU may end up underused due to vsync wait, so we can crank up the available GPU time a bit more.
-			if (float RoundUpToVSyncError = CVarDynamicFrameTimeRoundUpToVsync.GetValueOnRenderThread() > 0.0f && VSyncCVar->GetInt())
-			{
-				const float VSyncFrameTime = 1000.0f / float(FPlatformMisc::GetMaxRefreshRate());
-				float VSyncRateChangeMultiplier = 1.0f + RoundUpToVSyncError / 100.f;
-
-				int32 CurrentVSyncFactor = FMath::CeilToInt(MedianFrameTime / VSyncFrameTime);
-
-				float PreviousSyncedFrameTime = DynamicFrameTimeVSyncFactor * VSyncFrameTime;
-
-				if (DynamicFrameTimeVSyncFactor == 0)
-				{
-					DynamicFrameTimeVSyncFactor = CurrentVSyncFactor;
-				}
-				else if (CurrentVSyncFactor > DynamicFrameTimeVSyncFactor)
-				{
-					if (MedianFrameTime > PreviousSyncedFrameTime * VSyncRateChangeMultiplier)
-					{
-						DynamicFrameTimeVSyncFactor = CurrentVSyncFactor;
-					}
-				}
-				else if (CurrentVSyncFactor < DynamicFrameTimeVSyncFactor)
-				{
-					if (MedianFrameTime < PreviousSyncedFrameTime / VSyncRateChangeMultiplier)
-					{
-						DynamicFrameTimeVSyncFactor = CurrentVSyncFactor;
-					}
-				}
-
-				MedianFrameTime = DynamicFrameTimeVSyncFactor * VSyncFrameTime;
-			}
-			else
-			{
-				DynamicFrameTimeVSyncFactor = 0;
-			}
-
->>>>>>> 4af6daef
 			const float MaxWithFrameFraction = (CVarDynamicFrameTimeErrorMarginPercent.GetValueOnRenderThread() / 100.0f);
 
 			float TargetFrameTime = MedianFrameTime * (1.0f - MaxWithFrameFraction);
@@ -469,7 +376,6 @@
 	{
 		const DynamicRenderScaling::FBudget& Budget = **BudgetIt;
 		const DynamicRenderScaling::FHeuristicSettings& BudgetSettings = Budget.GetSettings();
-<<<<<<< HEAD
 
 		const int32 BudgetHistorySize = FMath::Min(HistorySize, BudgetHistorySizes[Budget]);
 
@@ -487,25 +393,6 @@
 			bEarlyReturn = true;
 		}
 
-=======
-
-		const int32 BudgetHistorySize = FMath::Min(HistorySize, BudgetHistorySizes[Budget]);
-
-		bool bEarlyReturn = BudgetHistorySize == 0;
-
-		float BudgetBudgetMs = BudgetSettings.BudgetMs;
-		if (Budget == GDynamicPrimaryResolutionFraction)
-		{
-			#if COMPILE_DYNAMIC_FRAME_TIME
-				BudgetBudgetMs = FMath::Max(BudgetBudgetMs, MinGlobalFrameTime);
-			#endif
-		}
-		else if (!BudgetSettings.IsEnabled())
-		{
-			bEarlyReturn = true;
-		}
-
->>>>>>> 4af6daef
 		// Early returns if not enough data to work with.
 		if (bEarlyReturn)
 		{
@@ -654,11 +541,7 @@
 		NewFrameResolutionFraction = FMath::Clamp(
 			NewFrameResolutionFraction,
 			BudgetSettings.MinResolutionFraction,
-<<<<<<< HEAD
-			BudgetSettings.MaxResolutionFraction);
-=======
 			FinalMaxResolutionFraction);
->>>>>>> 4af6daef
 
 		NewFrameResolutionFractions[Budget] = NewFrameResolutionFraction;
 	}
@@ -688,7 +571,6 @@
 	
 	RefreshCurrentFrameResolutionFractionUpperBound_RenderThread();
 	RefreshHeuristicStats_RenderThread();
-<<<<<<< HEAD
 }
 
 void FDynamicResolutionHeuristicProxy::RefreshCurrentFrameResolutionFractionUpperBound_RenderThread()
@@ -762,81 +644,6 @@
 /** Returns the view fraction that should be used for current frame. */
 DynamicRenderScaling::TMap<float> FDynamicResolutionHeuristicProxy::QueryCurrentFrameResolutionFractions_Internal() const
 {
-=======
-}
-
-void FDynamicResolutionHeuristicProxy::RefreshCurrentFrameResolutionFractionUpperBound_RenderThread()
-{
-	// Compute max resolution for each budget by quantizing the new resolution fraction (falls back to the MaxResolution setting if BudgetSetting.UpperBoundQuantization==0)
-	DynamicRenderScaling::TMap<float> NewMaxResolutionFractions;
-	for (TLinkedList<DynamicRenderScaling::FBudget*>::TIterator BudgetIt(DynamicRenderScaling::FBudget::GetGlobalList()); BudgetIt; BudgetIt.Next())
-	{
-		const DynamicRenderScaling::FBudget& Budget = **BudgetIt;
-		DynamicRenderScaling::FHeuristicSettings BudgetSettings = Budget.GetSettings();
-
-		if (BudgetSettings.IsEnabled() || Budget == GDynamicPrimaryResolutionFraction)
-		{
-			float NewMaxResolutionFraction = BudgetSettings.MaxResolutionFraction;
-			if (BudgetSettings.UpperBoundQuantization > 0)
-			{
-				float CurrentResolutionFraction = CurrentFrameResolutionFractions[Budget];
-				float AvailableRange = BudgetSettings.MaxResolutionFraction - BudgetSettings.MinResolutionFraction;
-				float QuantizationStepSize = AvailableRange / float(BudgetSettings.UpperBoundQuantization);
-				NewMaxResolutionFraction = FMath::CeilToFloat(CurrentResolutionFraction / QuantizationStepSize) * QuantizationStepSize;
-				NewMaxResolutionFraction = FMath::Min(NewMaxResolutionFraction, BudgetSettings.MaxResolutionFraction);
-			}
-			NewMaxResolutionFractions[Budget] = NewMaxResolutionFraction;
-		}
-		else
-		{
-			NewMaxResolutionFractions[Budget] = 1.0f;
-		}
-	}
-
-	CurrentFrameMaxResolutionFractions = NewMaxResolutionFractions;
-}
-
-void FDynamicResolutionHeuristicProxy::RefreshHeuristicStats_RenderThread()
-{
-#if STATS
-	check(IsInRenderingThread());
-	for (TLinkedList<DynamicRenderScaling::FBudget*>::TIterator BudgetIt(DynamicRenderScaling::FBudget::GetGlobalList()); BudgetIt; BudgetIt.Next())
-	{
-		const DynamicRenderScaling::FBudget& Budget = **BudgetIt;
-		const DynamicRenderScaling::FHeuristicSettings& HeuristicSettings = Budget.GetSettings();
-
-		if (HeuristicSettings.IsEnabled())
-		{
-			SET_FLOAT_STAT_FName(Budget.GetStatId_TargetMs().GetName(), HeuristicSettings.GetTargetedMs(HeuristicSettings.BudgetMs));
-			// MeasuredMs is set in RefreshCurrentFrameResolutionFraction_RenderThread()
-			SET_FLOAT_STAT_FName(Budget.GetStatId_MinScaling().GetName(), HeuristicSettings.MinResolutionFraction);
-			SET_FLOAT_STAT_FName(Budget.GetStatId_MaxScaling().GetName(), HeuristicSettings.MaxResolutionFraction);
-			SET_FLOAT_STAT_FName(Budget.GetStatId_CurrentScaling().GetName(), CurrentFrameMaxResolutionFractions[Budget]);
-		}
-		else
-		{
-			SET_FLOAT_STAT_FName(Budget.GetStatId_TargetMs().GetName(), 0.0f);
-			SET_FLOAT_STAT_FName(Budget.GetStatId_MeasuredMs().GetName(), 0.0f);
-			SET_FLOAT_STAT_FName(Budget.GetStatId_MinScaling().GetName(), 0.0f);
-			SET_FLOAT_STAT_FName(Budget.GetStatId_MaxScaling().GetName(), 0.0f);
-			SET_FLOAT_STAT_FName(Budget.GetStatId_CurrentScaling().GetName(), 0.0f);
-		}
-	}
-#endif
-}
-
-// static
-DynamicRenderScaling::TMap<float> FDynamicResolutionHeuristicProxy::GetResolutionFractionUpperBounds() const
-{
-	check(IsInGameThread() || IsInRenderingThread());
-	return CurrentFrameMaxResolutionFractions;
-}
-
-
-/** Returns the view fraction that should be used for current frame. */
-DynamicRenderScaling::TMap<float> FDynamicResolutionHeuristicProxy::QueryCurrentFrameResolutionFractions_Internal() const
-{
->>>>>>> 4af6daef
 	DynamicRenderScaling::TMap<float> MaxResolutionFractions = GetResolutionFractionUpperBounds();
 	DynamicRenderScaling::TMap<float> ResolutionFractions = CurrentFrameResolutionFractions;
 	for (TLinkedList<DynamicRenderScaling::FBudget*>::TIterator BudgetIt(DynamicRenderScaling::FBudget::GetGlobalList()); BudgetIt; BudgetIt.Next())
