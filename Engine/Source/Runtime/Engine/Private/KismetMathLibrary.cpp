// Copyright Epic Games, Inc. All Rights Reserved.

#include "Kismet/KismetMathLibrary.h"
#include "Engine/Engine.h"
#include "DrawDebugHelpers.h"

#include "Blueprint/BlueprintSupport.h"
#include "Math/ConvexHull2d.h"
#include "Math/DualQuat.h"

#include "Math/RandomStream.h"
#include "Misc/RuntimeErrors.h"
#include "Misc/QualifiedFrameTime.h"
#include "Templates/SubclassOf.h"

#include UE_INLINE_GENERATED_CPP_BY_NAME(KismetMathLibrary)

#define LOCTEXT_NAMESPACE "UKismetMathLibrary"

/** Interpolate a linear alpha value using an ease mode and function. */
template<typename FloatType, TEMPLATE_REQUIRES(TIsFloatingPoint<FloatType>::Value)>
FloatType EaseAlpha(FloatType InAlpha, uint8 EasingFunc, FloatType BlendExp, int32 Steps)
{
	switch (EasingFunc)
	{
	case EEasingFunc::Step:					return FMath::InterpStep<FloatType>(0.f, 1.f, InAlpha, Steps);
	case EEasingFunc::SinusoidalIn:			return FMath::InterpSinIn<FloatType>(0.f, 1.f, InAlpha);
	case EEasingFunc::SinusoidalOut:		return FMath::InterpSinOut<FloatType>(0.f, 1.f, InAlpha);
	case EEasingFunc::SinusoidalInOut:		return FMath::InterpSinInOut<FloatType>(0.f, 1.f, InAlpha);
	case EEasingFunc::EaseIn:				return FMath::InterpEaseIn<FloatType>(0.f, 1.f, InAlpha, BlendExp);
	case EEasingFunc::EaseOut:				return FMath::InterpEaseOut<FloatType>(0.f, 1.f, InAlpha, BlendExp);
	case EEasingFunc::EaseInOut:			return FMath::InterpEaseInOut<FloatType>(0.f, 1.f, InAlpha, BlendExp);
	case EEasingFunc::ExpoIn:				return FMath::InterpExpoIn<FloatType>(0.f, 1.f, InAlpha);
	case EEasingFunc::ExpoOut:				return FMath::InterpExpoOut<FloatType>(0.f, 1.f, InAlpha);
	case EEasingFunc::ExpoInOut:			return FMath::InterpExpoInOut<FloatType>(0.f, 1.f, InAlpha);
	case EEasingFunc::CircularIn:			return FMath::InterpCircularIn<FloatType>(0.f, 1.f, InAlpha);
	case EEasingFunc::CircularOut:			return FMath::InterpCircularOut<FloatType>(0.f, 1.f, InAlpha);
	case EEasingFunc::CircularInOut:		return FMath::InterpCircularInOut<FloatType>(0.f, 1.f, InAlpha);
	}
	return InAlpha;
}

const FName DivideByZeroWarning = FName("DivideByZeroWarning");
const FName NegativeSqrtWarning = FName("NegativeSqrtWarning");
const FName ZeroLengthProjectionWarning = FName("ZeroLengthProjectionWarning");
const FName InvalidDateWarning = FName("InvalidDateWarning");

UKismetMathLibrary::UKismetMathLibrary(const FObjectInitializer& ObjectInitializer)
	: Super(ObjectInitializer)
{
	FBlueprintSupport::RegisterBlueprintWarning(
		FBlueprintWarningDeclaration (
			DivideByZeroWarning,
			LOCTEXT("DivideByZeroWarning", "Divide by zero")
		)
	);
	FBlueprintSupport::RegisterBlueprintWarning(
		FBlueprintWarningDeclaration (
			NegativeSqrtWarning,
			LOCTEXT("NegativeSqrtWarning", "Square root of negative number")
		)
	);
	FBlueprintSupport::RegisterBlueprintWarning(
		FBlueprintWarningDeclaration (
			ZeroLengthProjectionWarning,
			LOCTEXT("ZeroLengthProjectionWarning", "Projection onto vector of zero length")
		)
	);
	FBlueprintSupport::RegisterBlueprintWarning(
		FBlueprintWarningDeclaration (
			InvalidDateWarning,
			LOCTEXT("InvalidDateWarning", "Invalid date warning")
		)
	);
}

void UKismetMathLibrary::ReportError_Divide_ByteByte()
{
	FFrame::KismetExecutionMessage(TEXT("Divide by zero: Divide_ByteByte"), ELogVerbosity::Warning, DivideByZeroWarning);
}

void UKismetMathLibrary::ReportError_Percent_ByteByte()
{
	FFrame::KismetExecutionMessage(TEXT("Modulo by zero: Percent_ByteByte"), ELogVerbosity::Warning, DivideByZeroWarning);
}

void UKismetMathLibrary::ReportError_Divide_IntInt()
{
	FFrame::KismetExecutionMessage(TEXT("Divide by zero: Divide_IntInt"), ELogVerbosity::Warning, DivideByZeroWarning);
}

void UKismetMathLibrary::ReportError_Divide_DoubleDouble()
{
	FFrame::KismetExecutionMessage(TEXT("Divide by zero: Divide_DoubleDouble"), ELogVerbosity::Warning, DivideByZeroWarning);
}

void UKismetMathLibrary::ReportError_Divide_FloatFloat()
{
	FFrame::KismetExecutionMessage(TEXT("Divide by zero: Divide_FloatFloat"), ELogVerbosity::Warning, DivideByZeroWarning);
}

void UKismetMathLibrary::ReportError_Divide_Int64Int64()
{
	FFrame::KismetExecutionMessage(TEXT("Divide by zero: Divide_Int64Int64"), ELogVerbosity::Warning, DivideByZeroWarning);
}

void UKismetMathLibrary::ReportError_Percent_IntInt()
{
	FFrame::KismetExecutionMessage(TEXT("Modulo by zero: Percent_IntInt"), ELogVerbosity::Warning, DivideByZeroWarning);
}

void UKismetMathLibrary::ReportError_Percent_Int64Int64()
{
	FFrame::KismetExecutionMessage(TEXT("Modulo by zero: Percent_Int64Int64"), ELogVerbosity::Warning, DivideByZeroWarning);
}

void UKismetMathLibrary::ReportError_Sqrt()
{
	FFrame::KismetExecutionMessage(TEXT("Attempt to take Sqrt() of negative number - returning 0."), ELogVerbosity::Warning, NegativeSqrtWarning);
}

void UKismetMathLibrary::ReportError_Divide_VectorFloat()
{
	FFrame::KismetExecutionMessage(TEXT("Divide by zero: Divide_VectorFloat"), ELogVerbosity::Warning, DivideByZeroWarning);
}

void UKismetMathLibrary::ReportError_Divide_VectorInt()
{
	FFrame::KismetExecutionMessage(TEXT("Divide by zero: Divide_VectorInt"), ELogVerbosity::Warning, DivideByZeroWarning);
}

void UKismetMathLibrary::ReportError_Divide_VectorVector()
{
	FFrame::KismetExecutionMessage(TEXT("Divide by zero: Divide_VectorVector"), ELogVerbosity::Warning, DivideByZeroWarning);
}

void UKismetMathLibrary::ReportError_Divide_Vector2DVector2D()
{
	FFrame::KismetExecutionMessage(TEXT("Divide by zero: Divide_Vector2DVector2D"), ELogVerbosity::Warning, DivideByZeroWarning);
}

void UKismetMathLibrary::ReportError_ProjectVectorOnToVector()
{
	FFrame::KismetExecutionMessage(TEXT("Divide by zero: ProjectVectorOnToVector with zero Target vector"), ELogVerbosity::Warning, ZeroLengthProjectionWarning);
}

void UKismetMathLibrary::ReportError_Divide_Vector2DFloat()
{
	FFrame::KismetExecutionMessage(TEXT("Divide by zero: Divide_Vector2DFloat"), ELogVerbosity::Warning, DivideByZeroWarning);
}

void UKismetMathLibrary::ReportError_Divide_IntPointOnInt()
{
	FFrame::KismetExecutionMessage(TEXT("Divide by zero: Divide_IntPointInt"), ELogVerbosity::Warning, DivideByZeroWarning);
}

void UKismetMathLibrary::ReportError_Divide_IntPointOnIntPoint()
{
	FFrame::KismetExecutionMessage(TEXT("Divide by zero: Divide_IntPointIntPoint"), ELogVerbosity::Warning, DivideByZeroWarning);
}

void UKismetMathLibrary::ReportError_DaysInMonth()
{
	FFrame::KismetExecutionMessage(TEXT("Invalid month (must be between 1 and 12): DaysInMonth"), ELogVerbosity::Warning, InvalidDateWarning);
}


// Include code in this source file if it's not being inlined in the header.
#if !KISMET_MATH_INLINE_ENABLED
#include "Kismet/KismetMathLibrary.inl"
#endif

bool UKismetMathLibrary::RandomBoolWithWeight(float Weight)
{
	//If the Weight equals to 0.0f then always return false
	if (Weight <= 0.0f)
	{
		return false;
	}
	else
	{
		//If the Weight is higher or equal to the random number then return true
		return Weight >= FMath::FRandRange(0.0f, 1.0f);
	}

}

bool UKismetMathLibrary::RandomBoolWithWeightFromStream(const FRandomStream& RandomStream, float Weight)
{
	//If the Weight equals to 0.0f then always return false
	if (Weight <= 0.0f)
	{
		return false;
	}
	else
	{
		//Create the random float from the specified stream
		float Number = UKismetMathLibrary::RandomFloatFromStream(RandomStream);

		//If the Weight is higher or equal to number generated from stream then return true
		return Weight >= Number;
	}

}

/* This function is custom thunked, the real function is GenericPercent_FloatFloat */
double UKismetMathLibrary::Percent_FloatFloat(double A, double B)
{
	check(0);
	return 0;
}

double UKismetMathLibrary::GenericPercent_FloatFloat(double A, double B)
{
	return (B != 0.0) ? FMath::Fmod(A, B) : 0.0;
}

bool UKismetMathLibrary::InRange_FloatFloat(double Value, double Min, double Max, bool InclusiveMin, bool InclusiveMax)
{
	return ((InclusiveMin ? (Value >= Min) : (Value > Min)) && (InclusiveMax ? (Value <= Max) : (Value < Max)));
}

double UKismetMathLibrary::Hypotenuse(double Width, double Height)
{
	// This implementation avoids overflow/underflow caused by squaring width and height:
	double Min = FMath::Abs(Width);
	double Max = FMath::Abs(Height);

	if (Min > Max)
	{
		Swap(Min, Max);
	}

	return (FMath::IsNearlyZero(Max) ? 0.0 : Max * FMath::Sqrt(1.0 + FMath::Square(Min/Max)));
}

double UKismetMathLibrary::Log(double A, double Base)
{
	double Result = 0.f;
	if(Base <= 0.f)
	{
		FFrame::KismetExecutionMessage(TEXT("Divide by zero: Log"), ELogVerbosity::Warning, DivideByZeroWarning);
	}
	else
	{
		Result = FMath::Loge(A) / FMath::Loge(Base);
	}
	return Result;
}

int32 UKismetMathLibrary::FMod(float Dividend, float Divisor, float& Remainder)
{
	int32 Result;
	if (Divisor != 0.f)
	{
		const float Quotient = Dividend / Divisor;
		Result = (Quotient < 0.f ? -1 : 1) * FMath::FloorToInt32(FMath::Abs(Quotient));
		Remainder = FMath::Fmod(Dividend, Divisor);
	}
	else
	{
		FFrame::KismetExecutionMessage(TEXT("Attempted modulo 0 - returning 0."), ELogVerbosity::Warning, DivideByZeroWarning);

		Result = 0;
		Remainder = 0.f;
	}

	return Result;
}

int32 UKismetMathLibrary::FMod(double Dividend, double Divisor, double& Remainder)
{
	int32 Result;
	if (Divisor != 0.f)
	{
		const double Quotient = Dividend / Divisor;
		Result = (Quotient < 0.f ? -1 : 1) * FMath::FloorToInt32(FMath::Abs(Quotient));
<<<<<<< HEAD
=======
		Remainder = FMath::Fmod(Dividend, Divisor);
	}
	else
	{
		FFrame::KismetExecutionMessage(TEXT("Attempted modulo 0 - returning 0."), ELogVerbosity::Warning, DivideByZeroWarning);

		Result = 0;
		Remainder = 0.f;
	}

	return Result;
}

int64 UKismetMathLibrary::FMod64(double Dividend, double Divisor, double& Remainder)
{
	int64 Result;
	if (Divisor != 0.f)
	{
		const double Quotient = Dividend / Divisor;
		Result = (Quotient < 0.f ? -1 : 1) * FMath::FloorToInt64(FMath::Abs(Quotient));
>>>>>>> 4af6daef
		Remainder = FMath::Fmod(Dividend, Divisor);
	}
	else
	{
		FFrame::KismetExecutionMessage(TEXT("Attempted modulo 0 - returning 0."), ELogVerbosity::Warning, DivideByZeroWarning);

		Result = 0;
		Remainder = 0.f;
	}

	return Result;
}

<<<<<<< HEAD
int64 UKismetMathLibrary::FMod64(double Dividend, double Divisor, double& Remainder)
{
	int64 Result;
	if (Divisor != 0.f)
	{
		const double Quotient = Dividend / Divisor;
		Result = (Quotient < 0.f ? -1 : 1) * FMath::FloorToInt64(FMath::Abs(Quotient));
		Remainder = FMath::Fmod(Dividend, Divisor);
	}
	else
	{
		FFrame::KismetExecutionMessage(TEXT("Attempted modulo 0 - returning 0."), ELogVerbosity::Warning, DivideByZeroWarning);

		Result = 0;
		Remainder = 0.f;
	}

	return Result;
}

=======
>>>>>>> 4af6daef
double UKismetMathLibrary::NormalizeToRange(double Value, double RangeMin, double RangeMax)
{
	if (RangeMin == RangeMax)
	{
		if (Value < RangeMin)
		{
			return 0.f;
		}
		else
		{
			return 1.f;
		}
	}

	if (RangeMin > RangeMax)
	{
		Swap(RangeMin, RangeMax);
	}
	return (Value - RangeMin) / (RangeMax - RangeMin);
}

double UKismetMathLibrary::MapRangeUnclamped(double Value, double InRangeA, double InRangeB, double OutRangeA, double OutRangeB)
{
	return FMath::GetMappedRangeValueUnclamped(FVector2D(InRangeA, InRangeB), FVector2D(OutRangeA, OutRangeB), Value);
}

double UKismetMathLibrary::MapRangeClamped(double Value, double InRangeA, double InRangeB, double OutRangeA, double OutRangeB)
{
	return FMath::GetMappedRangeValueClamped(FVector2D(InRangeA, InRangeB), FVector2D(OutRangeA, OutRangeB), Value);
}

double UKismetMathLibrary::FInterpEaseInOut(double A, double B, double Alpha, double Exponent)
{
	return FMath::InterpEaseInOut<double>(A, B, Alpha, Exponent);
}

float UKismetMathLibrary::MakePulsatingValue(float InCurrentTime, float InPulsesPerSecond, float InPhase)
{
	return FMath::MakePulsatingValue((double)InCurrentTime, InPulsesPerSecond, InPhase);
}

double UKismetMathLibrary::SafeDivide(double A, double B)
{
	return (B != 0.0f) ? (A / B) : 0.0f;
}

void UKismetMathLibrary::MaxOfIntArray(const TArray<int32>& IntArray, int32& IndexOfMaxValue, int32& MaxValue)
{
	MaxValue = FMath::Max(IntArray, &IndexOfMaxValue);
}

void UKismetMathLibrary::MinOfIntArray(const TArray<int32>& IntArray, int32& IndexOfMinValue, int32& MinValue)
{
	MinValue = FMath::Min<int32>(IntArray, &IndexOfMinValue);
}

void UKismetMathLibrary::MedianOfIntArray(TArray<int32> IntArray, float& MedianValue)
{
	if (IntArray.IsEmpty())
	{
		MedianValue = 0;
		return;
	}

	IntArray.Sort();
	
	if (IntArray.Num() % 2 == 1)
	{
		MedianValue = IntArray[(IntArray.Num() - 1) / 2];
	}
	else
	{
		MedianValue = IntArray[IntArray.Num() / 2] + IntArray[(IntArray.Num() / 2) - 1];
		MedianValue /= 2;
	}
}

void UKismetMathLibrary::AverageOfIntArray(const TArray<int32>& IntArray, float& AverageValue)
{
	AverageValue = 0;

	for (int32 Index = 0; Index < IntArray.Num(); ++Index)
	{
		AverageValue += IntArray[Index];
	}

	AverageValue /= IntArray.Num();
}

void UKismetMathLibrary::MaxOfFloatArray(const TArray<float>& FloatArray, int32& IndexOfMaxValue, float& MaxValue)
{
	MaxValue = FMath::Max(FloatArray, &IndexOfMaxValue);
}

void UKismetMathLibrary::MinOfFloatArray(const TArray<float>& FloatArray, int32& IndexOfMinValue, float& MinValue)
{
	MinValue = FMath::Min(FloatArray, &IndexOfMinValue);
}

void UKismetMathLibrary::MaxOfByteArray(const TArray<uint8>& ByteArray, int32& IndexOfMaxValue, uint8& MaxValue)
{
	MaxValue = FMath::Max(ByteArray, &IndexOfMaxValue);
}

void UKismetMathLibrary::MinOfByteArray(const TArray<uint8>& ByteArray, int32& IndexOfMinValue, uint8& MinValue)
{
	MinValue = FMath::Min(ByteArray, &IndexOfMinValue);
}

<<<<<<< HEAD
float UKismetMathLibrary::InverseLerp(float A, float B, float Value)
{
	return NormalizeToRange(Value, A, B);
}

=======
>>>>>>> 4af6daef
double UKismetMathLibrary::Ease(double A, double B, double Alpha, TEnumAsByte<EEasingFunc::Type> EasingFunc, double BlendExp, int32 Steps)
{
	return Lerp(A, B, EaseAlpha(Alpha, EasingFunc, BlendExp, Steps));
}

template <typename T>
void GenericSpringInterp(T& Current, const T Target, T& PrevTarget, bool& bPrevTargetValid, T& Velocity,
                         float Stiffness, float CriticalDamping, float DeltaTime,
                         float TargetVelocityAmount, float Mass, bool bInitializeFromTarget)
{
	if (bInitializeFromTarget && !bPrevTargetValid)
	{
		Current = Target;
	}
	if (DeltaTime > UE_SMALL_NUMBER)
	{
		if (!FMath::IsNearlyZero(Mass))
		{
			// Note that old target was stored in PrevTarget
			T TargetVel = bPrevTargetValid ? (Target - PrevTarget) * (TargetVelocityAmount / DeltaTime) : T(0.f);
			const float Omega = FMath::Sqrt(Stiffness / Mass); // angular frequency
			const float Frequency = Omega / (2.0f * UE_PI);
			T NewValue = Current;
			FMath::SpringDamper(Current, Velocity, Target, TargetVel, DeltaTime, Frequency, CriticalDamping);
			PrevTarget = Target;
			bPrevTargetValid = true;
		}
	}
}

float UKismetMathLibrary::FloatSpringInterp(float Current, float Target, FFloatSpringState& SpringState,
                                            float Stiffness, float CriticalDamping, float DeltaTime,
                                            float Mass, float TargetVelocityAmount, 
                                            bool bClamp, float MinValue, float MaxValue,
                                            bool bInitializeFromTarget)
{
	GenericSpringInterp(Current, Target, SpringState.PrevTarget, SpringState.bPrevTargetValid, SpringState.Velocity, Stiffness, CriticalDamping,
	                    DeltaTime, TargetVelocityAmount, Mass, bInitializeFromTarget);
	if (bClamp)
	{
		if (Current < MinValue)
		{
			Current = MinValue;
			if (SpringState.Velocity < 0.0f)
			{
				SpringState.Velocity = 0.0f;
			}
		}
		else if (Current > MaxValue)
		{
			Current = MaxValue;
			if (SpringState.Velocity > 0.0f)
			{
				SpringState.Velocity = 0.0f;
			}
		}
	}
	return Current;
}

FVector  UKismetMathLibrary::RotateAngleAxis(FVector InVect, float AngleDeg, FVector Axis)
{
	return InVect.RotateAngleAxis(AngleDeg, Axis.GetSafeNormal());
}

FVector UKismetMathLibrary::VEase(FVector A, FVector B, float Alpha, TEnumAsByte<EEasingFunc::Type> EasingFunc, float BlendExp, int32 Steps)
{
	return VLerp(A, B, EaseAlpha(Alpha, EasingFunc, BlendExp, Steps));
}

FVector UKismetMathLibrary::VectorSpringInterp(FVector Current, FVector Target, FVectorSpringState& SpringState,
                                               float Stiffness, float CriticalDamping, float DeltaTime,
                                               float Mass, float TargetVelocityAmount, 
                                               bool bClamp, FVector MinValue, FVector MaxValue,
                                               bool bInitializeFromTarget)
{
	GenericSpringInterp(Current, Target, SpringState.PrevTarget, SpringState.bPrevTargetValid, SpringState.Velocity, Stiffness,
	                    CriticalDamping, DeltaTime, TargetVelocityAmount, Mass, bInitializeFromTarget);
	if (bClamp)
	{
		for (int Index = 0 ; Index != 3 ; ++Index)
		{
			if (Current[Index] < MinValue[Index])
			{
				Current[Index] = MinValue[Index];
				if (SpringState.Velocity[Index] < 0.0f)
				{
					SpringState.Velocity[Index] = 0.0f;
				}
			}
			else if (Current[Index] > MaxValue[Index])
			{
				Current[Index] = MaxValue[Index];
				if (SpringState.Velocity[Index] > 0.0f)
				{
					SpringState.Velocity[Index] = 0.0f;
				}
			}
		}
	}
	return Current;
}

FQuat UKismetMathLibrary::QuaternionSpringInterp(FQuat Current, FQuat Target, UPARAM(ref) FQuaternionSpringState& SpringState,
                                                 float Stiffness, float CriticalDamping, float DeltaTime,
                                                 float Mass, float TargetVelocityAmount, bool bInitializeFromTarget)
{
	if ((Target | Current) < 0.0f)
	{
		Target = -Target;
	}
	FQuat VelocityQuat(SpringState.AngularVelocity.X, SpringState.AngularVelocity.Y, SpringState.AngularVelocity.Z, 0.0f);
	FQuat Velocity = 0.5f * Current * VelocityQuat;

  	GenericSpringInterp(Current, Target, SpringState.PrevTarget, SpringState.bPrevTargetValid, Velocity, Stiffness,
	                    CriticalDamping, DeltaTime, TargetVelocityAmount, Mass, bInitializeFromTarget);
	Current.Normalize();

	VelocityQuat = Current.Inverse() * 2.0f * Velocity;
	SpringState.AngularVelocity.Set(VelocityQuat.X, VelocityQuat.Y, VelocityQuat.Z);

	return Current;
}


void UKismetMathLibrary::ResetFloatSpringState(FFloatSpringState& SpringState)
{
	SpringState.Reset();
}

void UKismetMathLibrary::ResetVectorSpringState(FVectorSpringState& SpringState)
{
	SpringState.Reset();
}

void UKismetMathLibrary::ResetQuaternionSpringState(FQuaternionSpringState& SpringState)
{
	SpringState.Reset();
}

void UKismetMathLibrary::SetFloatSpringStateVelocity(FFloatSpringState& SpringState, float Velocity)
{
	SpringState.Velocity = Velocity;
}

void UKismetMathLibrary::SetVectorSpringStateVelocity(FVectorSpringState& SpringState, FVector Velocity)
{
	SpringState.Velocity = Velocity;
}

void UKismetMathLibrary::SetQuaternionSpringStateAngularVelocity(FQuaternionSpringState& SpringState, FVector AngularVelocity)
{
	SpringState.AngularVelocity = AngularVelocity;
}

FVector UKismetMathLibrary::RandomUnitVector()
{
	return FMath::VRand();
}

FVector UKismetMathLibrary::RandomUnitVectorInEllipticalConeInRadians(FVector ConeDir, float MaxYawInRadians, float MaxPitchInRadians)
{
	return FMath::VRandCone(ConeDir, MaxYawInRadians, MaxPitchInRadians);
}

FRotator UKismetMathLibrary::RandomRotator(bool bRoll)
{
	FRotator RRot;
	RRot.Yaw = FMath::FRand() * 360.f;
	RRot.Pitch = FMath::FRand() * 360.f;

	if (bRoll)
	{
		RRot.Roll = FMath::FRand() * 360.f;
	}
	else
	{
		RRot.Roll = 0;
	}
	return RRot;
}

FVector UKismetMathLibrary::FindClosestPointOnLine(FVector Point, FVector LineOrigin, FVector LineDirection)
{
	const FVector SafeDir = LineDirection.GetSafeNormal();
	const FVector ClosestPoint = LineOrigin + (SafeDir * ((Point-LineOrigin) | SafeDir));
	return ClosestPoint;
}

FVector UKismetMathLibrary::GetVectorArrayAverage(const TArray<FVector>& Vectors)
{
	FVector Sum(0.f);
	FVector Average(0.f);

	if (Vectors.Num() > 0)
	{
		for (int32 VecIdx=0; VecIdx<Vectors.Num(); VecIdx++)
		{
			Sum += Vectors[VecIdx];
		}

		Average = Sum / ((float)Vectors.Num());
	}

	return Average;
}

FRotator UKismetMathLibrary::TransformRotation(const FTransform& T, FRotator Rotation)
{
	return T.TransformRotation(Rotation.Quaternion()).Rotator();
}

FRotator UKismetMathLibrary::InverseTransformRotation(const FTransform& T, FRotator Rotation)
{
	return T.InverseTransformRotation(Rotation.Quaternion()).Rotator();
}

FRotator UKismetMathLibrary::ComposeRotators(FRotator A, FRotator B)
{
	FQuat AQuat = FQuat(A);
	FQuat BQuat = FQuat(B);

	return FRotator(BQuat*AQuat);
}

void UKismetMathLibrary::GetAxes(FRotator A, FVector& X, FVector& Y, FVector& Z)
{
	FRotationMatrix R(A);
	R.GetScaledAxes(X, Y, Z);
}

FRotator UKismetMathLibrary::RLerp(FRotator A, FRotator B, float Alpha, bool bShortestPath)
{
	// if shortest path, we use Quaternion to interpolate instead of using FRotator
	if (bShortestPath)
	{
		FQuat AQuat(A);
		FQuat BQuat(B);

		FQuat Result = FQuat::Slerp(AQuat, BQuat, Alpha);

		return Result.Rotator();
	}

	const FRotator DeltaAngle = B - A;
	return A + Alpha*DeltaAngle;
}

FRotator UKismetMathLibrary::REase(FRotator A, FRotator B, float Alpha, bool bShortestPath, TEnumAsByte<EEasingFunc::Type> EasingFunc, float BlendExp, int32 Steps)
{
	return RLerp(A, B, EaseAlpha(Alpha, EasingFunc, BlendExp, Steps), bShortestPath);
}

FRotator UKismetMathLibrary::NormalizedDeltaRotator(FRotator A, FRotator B)
{
	FRotator Delta = A - B;
	Delta.Normalize();
	return Delta;
}

FRotator UKismetMathLibrary::RotatorFromAxisAndAngle(FVector Axis, float Angle)
{
	FVector SafeAxis = Axis.GetSafeNormal(); // Make sure axis is unit length
	return FQuat(SafeAxis, FMath::DegreesToRadians(Angle)).Rotator();
}

float UKismetMathLibrary::ClampAxis(float Angle)
{
	return FRotator::ClampAxis(Angle);
}

float UKismetMathLibrary::NormalizeAxis(float Angle)
{
	return FRotator::NormalizeAxis(Angle);
}

FTransform UKismetMathLibrary::TLerp(const FTransform& A, const FTransform& B, float Alpha, TEnumAsByte<ELerpInterpolationMode::Type> LerpInterpolationMode)
{
	FTransform Result;

	FTransform NA = A;
	FTransform NB = B;
	NA.NormalizeRotation();
	NB.NormalizeRotation();

	// Quaternion interpolation
	if (LerpInterpolationMode == ELerpInterpolationMode::QuatInterp)
	{
		Result.Blend(NA, NB, Alpha);
		return Result;
	}
	// Euler Angle interpolation
	else if (LerpInterpolationMode == ELerpInterpolationMode::EulerInterp)
	{
		Result.SetTranslation(FMath::Lerp(NA.GetTranslation(), NB.GetTranslation(), Alpha));
		Result.SetScale3D(FMath::Lerp(NA.GetScale3D(), NB.GetScale3D(), Alpha));
		Result.SetRotation(FQuat(RLerp(NA.Rotator(), NB.Rotator(), Alpha, false)));
		return Result;
	}
	// Dual quaternion interpolation
	else
	{
		if ((NB.GetRotation() | NA.GetRotation()) < 0.0f)
		{
			NB.SetRotation(NB.GetRotation()*-1.0f);
		}
		return (FDualQuat(NA)*(1 - Alpha) + FDualQuat(NB)*Alpha).Normalized().AsFTransform(FMath::Lerp(NA.GetScale3D(), NB.GetScale3D(), Alpha));
	}
}

FTransform UKismetMathLibrary::TEase(const FTransform& A, const FTransform& B, float Alpha, TEnumAsByte<EEasingFunc::Type> EasingFunc, float BlendExp, int32 Steps)
{
	return TLerp(A, B, EaseAlpha(Alpha, EasingFunc, BlendExp, Steps));
}

FTransform UKismetMathLibrary::TInterpTo(const FTransform& Current, const FTransform& Target, float DeltaTime, float InterpSpeed)
{
	if (InterpSpeed <= 0.f)
	{
		return Target;
	}

	const float Alpha = FClamp(DeltaTime * InterpSpeed, 0.f, 1.f);

	return TLerp(Current, Target, Alpha);
}

bool UKismetMathLibrary::NearlyEqual_TransformTransform(const FTransform& A, const FTransform& B, float LocationTolerance, float RotationTolerance, float Scale3DTolerance)
{
	return
		FTransform::AreRotationsEqual(A, B, RotationTolerance) &&
		FTransform::AreTranslationsEqual(A, B, LocationTolerance) &&
		FTransform::AreScale3DsEqual(A, B, Scale3DTolerance);
}

float UKismetMathLibrary::Transform_Determinant(const FTransform& Transform)
{
	return Transform.ToMatrixWithScale().Determinant();
}

FMatrix UKismetMathLibrary::Conv_TransformToMatrix(const FTransform& Tranform)
{
	return Tranform.ToMatrixWithScale();
}

bool UKismetMathLibrary::ClassIsChildOf(TSubclassOf<class UObject> TestClass, TSubclassOf<class UObject> ParentClass)
{
	return ((*ParentClass != NULL) && (*TestClass != NULL)) ? (*TestClass)->IsChildOf(*ParentClass) : false;
}

/* Plane functions
 *****************************************************************************/
FPlane UKismetMathLibrary::MakePlaneFromPointAndNormal(FVector Point, FVector Normal)
{
	return FPlane(Point, Normal.GetSafeNormal());
}

/* DateTime functions
 *****************************************************************************/
FDateTime UKismetMathLibrary::MakeDateTime(int32 Year, int32 Month, int32 Day, int32 Hour, int32 Minute, int32 Second, int32 Millisecond)
{
	if (!FDateTime::Validate(Year, Month, Day, Hour, Minute, Second, Millisecond))
	{
		FFrame::KismetExecutionMessage(*FString::Printf(TEXT("DateTime in bad format (year %d, month %d, day %d, hour %d, minute %d, second %d, millisecond %d). E.g. year, month and day can't be zero."), Year, Month, Day, Hour, Minute, Second, Millisecond), ELogVerbosity::Warning, InvalidDateWarning);

		return FDateTime(1, 1, 1, 0, 0, 0, 0);
	}

	return FDateTime(Year, Month, Day, Hour, Minute, Second, Millisecond);
}

void UKismetMathLibrary::BreakDateTime(FDateTime InDateTime, int32& Year, int32& Month, int32& Day, int32& Hour, int32& Minute, int32& Second, int32& Millisecond)
{
	Year = GetYear(InDateTime);
	Month = GetMonth(InDateTime);
	Day = GetDay(InDateTime);
	Hour = GetHour(InDateTime);
	Minute = GetMinute(InDateTime);
	Second = GetSecond(InDateTime);
	Millisecond = GetMillisecond(InDateTime);
}


/* Timespan functions
*****************************************************************************/

FTimespan UKismetMathLibrary::MakeTimespan(int32 Days, int32 Hours, int32 Minutes, int32 Seconds, int32 Milliseconds)
{
	return FTimespan(Days, Hours, Minutes, Seconds, Milliseconds * 1000 * 1000);
}


FTimespan UKismetMathLibrary::MakeTimespan2(int32 Days, int32 Hours, int32 Minutes, int32 Seconds, int32 FractionNano)
{
	return FTimespan(Days, Hours, Minutes, Seconds, FractionNano);
}


void UKismetMathLibrary::BreakTimespan(FTimespan InTimespan, int32& Days, int32& Hours, int32& Minutes, int32& Seconds, int32& Milliseconds)
{
	Days = InTimespan.GetDays();
	Hours = InTimespan.GetHours();
	Minutes = InTimespan.GetMinutes();
	Seconds = InTimespan.GetSeconds();
	Milliseconds = InTimespan.GetFractionMilli();
}


void UKismetMathLibrary::BreakTimespan2(FTimespan InTimespan, int32& Days, int32& Hours, int32& Minutes, int32& Seconds, int32& FractionNano)
{
	Days = InTimespan.GetDays();
	Hours = InTimespan.GetHours();
	Minutes = InTimespan.GetMinutes();
	Seconds = InTimespan.GetSeconds();
	FractionNano = InTimespan.GetFractionNano();
}


FTimespan UKismetMathLibrary::FromDays(float Days)
{
	if (Days < FTimespan::MinValue().GetTotalDays())
	{
		FFormatNamedArguments Args;
		Args.Add(TEXT("DaysValue"), Days);
		LogRuntimeError(FText::Format(LOCTEXT("ClampDaysToMinTimespan", "Days value {DaysValue} is less than minimum days TimeSpan can represent. Clamping to MinValue."), Args));
		return FTimespan::MinValue();
	}
	else if (Days > FTimespan::MaxValue().GetTotalDays())
	{
		FFormatNamedArguments Args;
		Args.Add(TEXT("DaysValue"), Days);
		LogRuntimeError(FText::Format(LOCTEXT("ClampDaysToMaxTimespan", "Days value {DaysValue} is greater than maximum days TimeSpan can represent. Clamping to MaxValue."), Args));
		return FTimespan::MaxValue();
	}

	return FTimespan::FromDays(Days);
}


FTimespan UKismetMathLibrary::FromHours(float Hours)
{
	if (Hours < FTimespan::MinValue().GetTotalHours())
	{
		FFormatNamedArguments Args;
		Args.Add(TEXT("HoursValue"), Hours);
		LogRuntimeError(FText::Format(LOCTEXT("ClampHoursToMinTimespan", "Hours value {HoursValue} is less than minimum hours TimeSpan can represent. Clamping to MinValue."), Args));
		return FTimespan::MinValue();
	}
	else if (Hours > FTimespan::MaxValue().GetTotalHours())
	{
		FFormatNamedArguments Args;
		Args.Add(TEXT("HoursValue"), Hours);
		LogRuntimeError(FText::Format(LOCTEXT("ClampHoursToMaxTimespan", "Hours value {HoursValue} is greater than maximum hours TimeSpan can represent. Clamping to MaxValue."), Args));
		return FTimespan::MaxValue();
	}

	return FTimespan::FromHours(Hours);
}


FTimespan UKismetMathLibrary::FromMinutes(float Minutes)
{
	if (Minutes < FTimespan::MinValue().GetTotalMinutes())
	{
		FFormatNamedArguments Args;
		Args.Add(TEXT("MinutesValue"), Minutes);
		LogRuntimeError(FText::Format(LOCTEXT("ClampMinutesToMinTimespan", "Minutes value {MinutesValue} is less than minimum minutes TimeSpan can represent. Clamping to MinValue."), Args));
		return FTimespan::MinValue();
	}
	else if (Minutes > FTimespan::MaxValue().GetTotalMinutes())
	{
		FFormatNamedArguments Args;
		Args.Add(TEXT("MinutesValue"), Minutes);
		LogRuntimeError(FText::Format(LOCTEXT("ClampMinutesToMaxTimespan", "Minutes value {MinutesValue} is greater than maximum minutes TimeSpan can represent. Clamping to MaxValue."), Args));
		return FTimespan::MaxValue();
	}

	return FTimespan::FromMinutes(Minutes);
}


FTimespan UKismetMathLibrary::FromSeconds(float Seconds)
{
	if (Seconds < FTimespan::MinValue().GetTotalSeconds())
	{
		FFormatNamedArguments Args;
		Args.Add(TEXT("SecondsValue"), Seconds);
		LogRuntimeError(FText::Format(LOCTEXT("ClampSecondsToMinTimespan", "Seconds value {SecondsValue} is less than minimum seconds TimeSpan can represent. Clamping to MinValue."), Args));
		return FTimespan::MinValue();
	}
	else if (Seconds > FTimespan::MaxValue().GetTotalSeconds())
	{
		FFormatNamedArguments Args;
		Args.Add(TEXT("SecondsValue"), Seconds);
		LogRuntimeError(FText::Format(LOCTEXT("ClampSecondsToMaxTimespan", "Seconds value {SecondsValue} is greater than maximum seconds TimeSpan can represent. Clamping to MaxValue."), Args));
		return FTimespan::MaxValue();
	}

	return FTimespan::FromSeconds(Seconds);
}


FTimespan UKismetMathLibrary::FromMilliseconds(float Milliseconds)
{
	if (Milliseconds < FTimespan::MinValue().GetTotalMilliseconds())
	{
		FFormatNamedArguments Args;
		Args.Add(TEXT("MillisecondsValue"), Milliseconds);
		LogRuntimeError(FText::Format(LOCTEXT("ClampMillisecondsToMinTimespan", "Milliseconds value {MillisecondsValue} is less than minimum milliseconds TimeSpan can represent. Clamping to MinValue."), Args));
		return FTimespan::MinValue();
	}
	else if (Milliseconds > FTimespan::MaxValue().GetTotalMilliseconds())
	{
		FFormatNamedArguments Args;
		Args.Add(TEXT("MillisecondsValue"), Milliseconds);
		LogRuntimeError(FText::Format(LOCTEXT("ClampMillisecondsToMaxTimespan", "Milliseconds value {MillisecondsValue} is greater than maximum milliseconds TimeSpan can represent. Clamping to MaxValue."), Args));
		return FTimespan::MaxValue();
	}

	return FTimespan::FromMilliseconds(Milliseconds);
}

/* FrameTime functions
*****************************************************************************/

FQualifiedFrameTime UKismetMathLibrary::MakeQualifiedFrameTime(FFrameNumber Frame, FFrameRate FrameRate, float SubFrame)
{
	SubFrame = FMath::Clamp(SubFrame, 0.f, FFrameTime::MaxSubframe);
	return FQualifiedFrameTime(FFrameTime(Frame, SubFrame), FrameRate);
}

void UKismetMathLibrary::BreakQualifiedFrameTime(const FQualifiedFrameTime& InFrameTime, FFrameNumber& Frame, FFrameRate& FrameRate, float& SubFrame)
{
	Frame = InFrameTime.Time.GetFrame();
	SubFrame = InFrameTime.Time.GetSubFrame();
	FrameRate = InFrameTime.Rate;
}

/* FrameRate functions
*****************************************************************************/
FFrameRate UKismetMathLibrary::MakeFrameRate(int32 Numerator, int32 Denominator)
{
	// Prevent a denominator of zero as that will cause divide by zero errors when the framerate is used.
	if (Denominator <= 0)
	{
		Denominator = 1;
	}

	return FFrameRate(Numerator, Denominator);
}

void UKismetMathLibrary::BreakFrameRate(const FFrameRate& InFrameRate, int32& Numerator, int32& Denominator)
{
	Numerator = InFrameRate.Numerator;
	Denominator = InFrameRate.Denominator;
}



/* Rotator functions
*****************************************************************************/

FVector UKismetMathLibrary::GetForwardVector(FRotator InRot)
{
	return InRot.Vector();
}

FVector UKismetMathLibrary::GetRightVector(FRotator InRot)
{
	return FRotationMatrix(InRot).GetScaledAxis(EAxis::Y);
}

FVector UKismetMathLibrary::GetUpVector(FRotator InRot)
{
	return FRotationMatrix(InRot).GetScaledAxis(EAxis::Z);
}

FVector UKismetMathLibrary::CreateVectorFromYawPitch(float Yaw, float Pitch, float Length /*= 1.0f */)
{
	// FRotator::Vector() behaviour 
	float CP, SP, CY, SY;
	FMath::SinCos(&SP, &CP, FMath::DegreesToRadians(Pitch));
	FMath::SinCos(&SY, &CY, FMath::DegreesToRadians(Yaw));
	FVector V = FVector(CP*CY, CP*SY, SP) * Length;

	return V;
}

void UKismetMathLibrary::GetYawPitchFromVector(FVector InVec, float& Yaw, float& Pitch)
{
	FVector NormalizedVector = InVec.GetSafeNormal();
	// Find yaw.
	Yaw = FMath::RadiansToDegrees(FMath::Atan2(NormalizedVector.Y, NormalizedVector.X));

	// Find pitch.
	Pitch = FMath::RadiansToDegrees(FMath::Atan2(NormalizedVector.Z, FMath::Sqrt(NormalizedVector.X*NormalizedVector.X + NormalizedVector.Y*NormalizedVector.Y)));
}

void UKismetMathLibrary::GetAzimuthAndElevation(FVector InDirection, const FTransform& ReferenceFrame, float& Azimuth, float& Elevation)
{
	FVector2D Result = FMath::GetAzimuthAndElevation
	(
		InDirection.GetSafeNormal(),
		ReferenceFrame.GetUnitAxis(EAxis::X),
		ReferenceFrame.GetUnitAxis(EAxis::Y),
		ReferenceFrame.GetUnitAxis(EAxis::Z)
	);

	Azimuth = FMath::RadiansToDegrees(Result.X);
	Elevation = FMath::RadiansToDegrees(Result.Y);
}

void UKismetMathLibrary::BreakRotIntoAxes(const FRotator& InRot, FVector& X, FVector& Y, FVector& Z)
{
	FRotationMatrix(InRot).GetScaledAxes(X, Y, Z);
}

FRotator UKismetMathLibrary::MakeRotationFromAxes(FVector Forward, FVector Right, FVector Up)
{
	Forward.Normalize();
	Right.Normalize();
	Up.Normalize();

	FMatrix RotMatrix(Forward, Right, Up, FVector::ZeroVector);

	return RotMatrix.Rotator();
}

FRotator UKismetMathLibrary::FindRelativeLookAtRotation(const FTransform& StartTransform, const FVector& TargetLocation)
{
	return NormalizedDeltaRotator(FindLookAtRotation(StartTransform.GetLocation(), TargetLocation), StartTransform.GetRotation().Rotator());
}

int32 UKismetMathLibrary::RandomIntegerFromStream(const FRandomStream& Stream, int32 Max)
{
	return Stream.RandHelper(Max);
}

int32 UKismetMathLibrary::RandomIntegerInRangeFromStream(const FRandomStream& Stream, int32 Min, int32 Max)
{
	return Stream.RandRange(Min, Max);
}

bool UKismetMathLibrary::InRange_IntInt(int32 Value, int32 Min, int32 Max, bool InclusiveMin, bool InclusiveMax)
{
	return ((InclusiveMin ? (Value >= Min) : (Value > Min)) && (InclusiveMax ? (Value <= Max) : (Value < Max)));
}

bool UKismetMathLibrary::InRange_Int64Int64(int64 Value, int64 Min, int64 Max, bool InclusiveMin, bool InclusiveMax)
{
	return ((InclusiveMin ? (Value >= Min) : (Value > Min)) && (InclusiveMax ? (Value <= Max) : (Value < Max)));
}

bool UKismetMathLibrary::RandomBoolFromStream(const FRandomStream& Stream)
{
	return (Stream.RandRange(0, 1) == 1) ? true : false;
}

float UKismetMathLibrary::RandomFloatFromStream(const FRandomStream& Stream)
{
	return Stream.FRand();
}

float UKismetMathLibrary::RandomFloatInRangeFromStream(const FRandomStream& Stream, float Min, float Max)
{
	return Min + (Max - Min) * RandomFloatFromStream(Stream);
}

FVector UKismetMathLibrary::RandomUnitVectorFromStream(const FRandomStream& Stream)
{
	return Stream.VRand();
}

FVector UKismetMathLibrary::RandomPointInBoundingBoxFromStream(const FRandomStream& Stream, const FVector Center, const FVector HalfSize)
{
	const FVector BoxMin = Center - HalfSize;
	const FVector BoxMax = Center + HalfSize;
	return Stream.RandPointInBox(FBox(BoxMin, BoxMax));
}

FVector UKismetMathLibrary::RandomPointInBoundingBoxFromStream_Box(const FRandomStream& Stream, const FBox Box)
{
	return Stream.RandPointInBox(Box);
}

FRotator UKismetMathLibrary::RandomRotatorFromStream(const FRandomStream& Stream, bool bRoll)
{
	FRotator RRot;
	RRot.Yaw = RandomFloatFromStream(Stream) * 360.f;
	RRot.Pitch = RandomFloatFromStream(Stream) * 360.f;

	if (bRoll)
	{
		RRot.Roll = RandomFloatFromStream(Stream) * 360.f;
	}
	else
	{
		RRot.Roll = 0;
	}
	return RRot;
}

void UKismetMathLibrary::ResetRandomStream(const FRandomStream& Stream)
{
	Stream.Reset();
}

void UKismetMathLibrary::SeedRandomStream(FRandomStream& Stream)
{
	Stream.GenerateNewSeed();
}

void UKismetMathLibrary::SetRandomStreamSeed(FRandomStream& Stream, int32 NewSeed)
{
	Stream.Initialize(NewSeed);
}

void UKismetMathLibrary::MinimumAreaRectangle(class UObject* WorldContextObject, const TArray<FVector>& InVerts, const FVector& SampleSurfaceNormal, FVector& OutRectCenter, FRotator& OutRectRotation, float& OutSideLengthX, float& OutSideLengthY, bool bDebugDraw)
{
	float MinArea = -1.f;
	float CurrentArea = -1.f;
	FVector SupportVectorA, SupportVectorB;
	FVector RectSideA, RectSideB;
	float MinDotResultA, MinDotResultB, MaxDotResultA, MaxDotResultB;
	FVector TestEdge;
	float TestEdgeDot = 0.f;
	FVector PolyNormal(0.f, 0.f, 1.f);
	TArray<int32> PolyVertIndices;

	// Bail if we receive an empty InVerts array
	if (InVerts.Num() == 0)
	{
		return;
	}

	// Compute the approximate normal of the poly, using the direction of SampleSurfaceNormal for guidance
	PolyNormal = (InVerts[InVerts.Num() / 3] - InVerts[0]) ^ (InVerts[InVerts.Num() * 2 / 3] - InVerts[InVerts.Num() / 3]);
	if ((PolyNormal | SampleSurfaceNormal) < 0.f)
	{
		PolyNormal = -PolyNormal;
	}

	// Transform the sample points to 2D
	FMatrix SurfaceNormalMatrix = FRotationMatrix::MakeFromZX(PolyNormal, FVector(1.f, 0.f, 0.f));
	TArray<FVector> TransformedVerts;
	OutRectCenter = FVector(0.f);
	for (int32 Idx = 0; Idx < InVerts.Num(); ++Idx)
	{
		OutRectCenter += InVerts[Idx];
		TransformedVerts.Add(SurfaceNormalMatrix.InverseTransformVector(InVerts[Idx]));
	}
	OutRectCenter /= InVerts.Num();

	// Compute the convex hull of the sample points
	ConvexHull2D::ComputeConvexHullLegacy(TransformedVerts, PolyVertIndices);

	// Minimum area rectangle as computed by http://www.geometrictools.com/Documentation/MinimumAreaRectangle.pdf
	for (int32 Idx = 1; Idx < PolyVertIndices.Num() - 1; ++Idx)
	{
		SupportVectorA = (TransformedVerts[PolyVertIndices[Idx]] - TransformedVerts[PolyVertIndices[Idx-1]]).GetSafeNormal();
		SupportVectorA.Z = 0.f;
		SupportVectorB.X = -SupportVectorA.Y;
		SupportVectorB.Y = SupportVectorA.X;
		SupportVectorB.Z = 0.f;
		MinDotResultA = MinDotResultB = MaxDotResultA = MaxDotResultB = 0.f;

		for (int TestVertIdx = 1; TestVertIdx < PolyVertIndices.Num(); ++TestVertIdx)
		{
			TestEdge = TransformedVerts[PolyVertIndices[TestVertIdx]] - TransformedVerts[PolyVertIndices[0]];
			TestEdgeDot = SupportVectorA | TestEdge;
			if (TestEdgeDot < MinDotResultA)
			{
				MinDotResultA = TestEdgeDot;
			}
			else if (TestEdgeDot > MaxDotResultA)
			{
				MaxDotResultA = TestEdgeDot;
			}

			TestEdgeDot = SupportVectorB | TestEdge;
			if (TestEdgeDot < MinDotResultB)
			{
				MinDotResultB = TestEdgeDot;
			}
			else if (TestEdgeDot > MaxDotResultB)
			{
				MaxDotResultB = TestEdgeDot;
			}
		}

		CurrentArea = (MaxDotResultA - MinDotResultA) * (MaxDotResultB - MinDotResultB);
		if (MinArea < 0.f || CurrentArea < MinArea)
		{
			MinArea = CurrentArea;
			RectSideA = SupportVectorA * (MaxDotResultA - MinDotResultA);
			RectSideB = SupportVectorB * (MaxDotResultB - MinDotResultB);
		}
	}

	RectSideA = SurfaceNormalMatrix.TransformVector(RectSideA);
	RectSideB = SurfaceNormalMatrix.TransformVector(RectSideB);
	OutRectRotation = FRotationMatrix::MakeFromZX(PolyNormal, RectSideA).Rotator();
	OutSideLengthX = RectSideA.Size();
	OutSideLengthY = RectSideB.Size();

#if ENABLE_DRAW_DEBUG
	if (bDebugDraw)
	{
		if (UWorld* World = GEngine->GetWorldFromContextObject(WorldContextObject, EGetWorldErrorMode::LogAndReturnNull))
		{
			DrawDebugSphere(World, OutRectCenter, 10.f, 12, FColor::Yellow, true);
			DrawDebugCoordinateSystem(World, OutRectCenter, SurfaceNormalMatrix.Rotator(), 100.f, true);
			DrawDebugLine(World, OutRectCenter - RectSideA * 0.5f + FVector(0, 0, 10.f), OutRectCenter + RectSideA * 0.5f + FVector(0, 0, 10.f), FColor::Green, true, -1, 0, 5.f);
			DrawDebugLine(World, OutRectCenter - RectSideB * 0.5f + FVector(0, 0, 10.f), OutRectCenter + RectSideB * 0.5f + FVector(0, 0, 10.f), FColor::Blue, true, -1, 0, 5.f);
		}
	}
#endif
}

void UKismetMathLibrary::MinAreaRectangle(class UObject* WorldContextObject, const TArray<FVector>& InPoints, const FVector& SampleSurfaceNormal,
                                          FVector& OutRectCenter, FRotator& OutRectRotation, float& OutRectLengthX, float& OutRectLengthY, bool bDebugDraw)
{
	const int32 InVertsNum = InPoints.Num();
	
	// Bail if we receive an empty InVerts array
	if (InVertsNum == 0)
	{
		OutRectCenter = FVector::ZeroVector;
		OutRectRotation = FRotator::ZeroRotator;
		OutRectLengthX = 0.0f;
		OutRectLengthY = 0.0f;
		return;
	}

	// Use 'Newell's Method' to compute a robust 'best fit' plane from the input points
	FVector PlaneNormal = FVector::ZeroVector;
	for (int32 Vert0 = InVertsNum - 1, Vert1 = 0; Vert1 < InVertsNum; Vert0 = Vert1++)
	{
		const FVector& P0 = InPoints[Vert0];
		const FVector& P1 = InPoints[Vert1];
		PlaneNormal.X += (P1.Y - P0.Y) * (P0.Z + P1.Z);
		PlaneNormal.Y += (P1.Z - P0.Z) * (P0.X + P1.X);
		PlaneNormal.Z += (P1.X - P0.X) * (P0.Y + P1.Y);
	}
	PlaneNormal.Normalize();
	if ((PlaneNormal | SampleSurfaceNormal) < 0.f)
	{
		PlaneNormal = -PlaneNormal;
	}

	// Transform the sample points to 2D
	const FMatrix SurfaceNormalMatrix = FRotationMatrix::MakeFromZX(PlaneNormal, FVector(1.f, 0.f, 0.f));
	TArray<FVector> TransformedVerts;
	TransformedVerts.SetNumUninitialized(InVertsNum);
	const FMatrix InverseSurfaceNormalMatrix = SurfaceNormalMatrix.Inverse();
	for (int32 Idx = 0; Idx < InVertsNum; ++Idx)
	{
		const FVector TransformedVert = InverseSurfaceNormalMatrix.TransformVector(InPoints[Idx]);
		TransformedVerts[Idx] = {TransformedVert.X, TransformedVert.Y, 0.0f};
	}

	// Compute the convex hull of the sample points
	TArray<int32> PolyVertIndices;
	ConvexHull2D::ComputeConvexHullLegacy(TransformedVerts, PolyVertIndices);

	// Minimum area rectangle as computed by the exhaustive search algorithm in http://www.geometrictools.com/Documentation/MinimumAreaRectangle.pdf
	FVector Side0, Side1;
	[&PolyVertIndices, &TransformedVerts, &OutRectCenter, &Side0, &Side1]
	{
		float MinArea = TNumericLimits<float>::Max();

		for (int32 Idx0 = PolyVertIndices.Num() - 1, Idx1 = 0, Num = PolyVertIndices.Num(); Idx1 < Num; Idx0 = Idx1++)
		{
			const FVector Origin = TransformedVerts[PolyVertIndices[Idx0]];
			const FVector U0 = (TransformedVerts[PolyVertIndices[Idx1]] - Origin).GetSafeNormal2D();
			const FVector U1{-U0.Y, U0.X, 0.0f};

			float MinU0 = 0.0f;
			float MaxU0 = 0.0f;
			float MaxU1 = 0.0f;

			for (int VertIdx = 0; VertIdx < Num; ++VertIdx)
			{
				const FVector D = TransformedVerts[PolyVertIndices[VertIdx]] - Origin;
				const float Dot0 = U0 | D;
				if (Dot0 < MinU0)
				{
					MinU0 = Dot0;
				}
				else if (Dot0 > MaxU0)
				{
					MaxU0 = Dot0;
				}

				const float Dot1 = U1 | D;
				if (Dot1 > MaxU1)
				{
					MaxU1 = Dot1;
				}
			}

			const float Side0Length = MaxU0 - MinU0;
			const float Side1Length = MaxU1;
			const float CurrentArea = Side0Length * Side1Length;
			if (CurrentArea < MinArea)
			{
				MinArea = CurrentArea;
				Side0 = U0 * Side0Length;
				Side1 = U1 * Side1Length;
				OutRectCenter = Origin + ((MinU0 + MaxU0) / 2.0f) * U0 + (MaxU1 / 2.0f) * U1;
			}
		}
	}();

	Side0 = SurfaceNormalMatrix.TransformVector(Side0);
	Side1 = SurfaceNormalMatrix.TransformVector(Side1);
	OutRectCenter = SurfaceNormalMatrix.TransformPosition(OutRectCenter);
	OutRectRotation = FRotationMatrix::MakeFromZX(PlaneNormal, Side0).Rotator();
	OutRectLengthX = Side0.Length();
	OutRectLengthY = Side1.Length();

#if ENABLE_DRAW_DEBUG
	if (bDebugDraw)
	{
		if (const UWorld* World = GEngine->GetWorldFromContextObject(WorldContextObject, EGetWorldErrorMode::LogAndReturnNull))
		{
			DrawDebugSphere(World, OutRectCenter, 10.0f, 12, FColor::Yellow, true);
			DrawDebugCoordinateSystem(World, OutRectCenter, OutRectRotation, 50.0f, true);

			auto DrawLine = [World, &OutRectCenter, &Side0, &Side1](float A, float B, float C, float D)
			{
				DrawDebugLine(World, OutRectCenter + A * Side0 + B * Side1, OutRectCenter + C * Side0 + D * Side1, FColor::Blue, true, -1, 0, 1.0f);
			};

			DrawLine(-0.5f, -0.5f,  0.5f, -0.5f);
			DrawLine( 0.5f, -0.5f,  0.5f,  0.5f);
			DrawLine( 0.5f,  0.5f, -0.5f,  0.5f);
			DrawLine(-0.5f,  0.5f, -0.5f, -0.5f);
		}
	}
#endif
}

bool UKismetMathLibrary::IsPointInBox(FVector Point, FVector BoxOrigin, FVector BoxExtent)
{
	const FBox Box(BoxOrigin - BoxExtent, BoxOrigin + BoxExtent);
	return Box.IsInsideOrOn(Point);
}

bool UKismetMathLibrary::IsPointInBox_Box(FVector Point, FBox Box)
{
	return Box.IsInsideOrOn(Point);
}

bool UKismetMathLibrary::IsPointInBoxWithTransform(FVector Point, const FTransform& BoxWorldTransform, FVector BoxExtent)
{
	// Put point in component space
	const FVector PointInComponentSpace = BoxWorldTransform.InverseTransformPosition(Point);
	// Now it's just a normal point-in-box test, with a box at the origin.
	const FBox Box(-BoxExtent, BoxExtent);
	return Box.IsInsideOrOn(PointInComponentSpace);
}

bool UKismetMathLibrary::IsPointInBoxWithTransform_Box(FVector Point, const FTransform& BoxWorldTransform, FBox Box)
{
	// Put point in component space
	const FVector PointInComponentSpace = BoxWorldTransform.InverseTransformPosition(Point);
	// Now it's just a normal point-in-box test, with a box at the origin.
	Box = Box.MoveTo(PointInComponentSpace);
	return Box.IsInsideOrOn(PointInComponentSpace);
}

void UKismetMathLibrary::GetSlopeDegreeAngles(const FVector& MyRightYAxis, const FVector& FloorNormal, const FVector& UpVector, float& OutSlopePitchDegreeAngle, float& OutSlopeRollDegreeAngle)
{
	const FVector FloorZAxis = FloorNormal;
	const FVector FloorXAxis = MyRightYAxis ^ FloorZAxis;
	const FVector FloorYAxis = FloorZAxis ^ FloorXAxis;

	OutSlopePitchDegreeAngle = 90.f - FMath::RadiansToDegrees(FMath::Acos(FloorXAxis | UpVector));
	OutSlopeRollDegreeAngle = 90.f - FMath::RadiansToDegrees(FMath::Acos(FloorYAxis | UpVector));
}

bool UKismetMathLibrary::LinePlaneIntersection(const FVector& LineStart, const FVector& LineEnd, const FPlane& APlane, float& T, FVector& Intersection)
{
	FVector RayDir = LineEnd - LineStart;

	// Check ray is not parallel to plane
	if ((RayDir | APlane) == 0.0f)
	{
		T = -1.0f;
		Intersection = FVector::ZeroVector;
		return false;
	}

	T = ((APlane.W - (LineStart | APlane)) / (RayDir | APlane));

	// Check intersection is not outside line segment
	if (T < 0.0f || T > 1.0f)
	{
		Intersection = FVector::ZeroVector;
		return false;
	}

	// Calculate intersection point
	Intersection = LineStart + RayDir * T;

	return true;
}

bool UKismetMathLibrary::LinePlaneIntersection_OriginNormal(const FVector& LineStart, const FVector& LineEnd, FVector PlaneOrigin, FVector PlaneNormal, float& T, FVector& Intersection)
{
	FVector RayDir = LineEnd - LineStart;

	// Check ray is not parallel to plane
	if ((RayDir | PlaneNormal) == 0.0f)
	{
		T = -1.0f;
		Intersection = FVector::ZeroVector;
		return false;
	}

	T = (((PlaneOrigin - LineStart) | PlaneNormal) / (RayDir | PlaneNormal));

	// Check intersection is not outside line segment
	if (T < 0.0f || T > 1.0f)
	{
		Intersection = FVector::ZeroVector;
		return false;
	}

	// Calculate intersection point
	Intersection = LineStart + RayDir * T;

	return true;
}

void UKismetMathLibrary::BreakRandomStream(const FRandomStream& InRandomStream, int32& InitialSeed)
{
	InitialSeed = InRandomStream.GetInitialSeed();
}

FRandomStream UKismetMathLibrary::MakeRandomStream(int32 InitialSeed)
{
	return FRandomStream(InitialSeed);
}

FVector UKismetMathLibrary::RandomUnitVectorInConeInRadiansFromStream(const FRandomStream& Stream, const FVector& ConeDir, float ConeHalfAngleInRadians)
{
	return Stream.VRandCone(ConeDir, ConeHalfAngleInRadians);
}

FVector UKismetMathLibrary::RandomUnitVectorInEllipticalConeInRadiansFromStream(const FRandomStream& Stream, const FVector& ConeDir, float MaxYawInRadians, float MaxPitchInRadians)
{
	return Stream.VRandCone(ConeDir, MaxYawInRadians, MaxPitchInRadians);
}

float UKismetMathLibrary::PerlinNoise1D(const float Value)
{
	return FMath::PerlinNoise1D(Value);
}

float UKismetMathLibrary::WeightedMovingAverage_Float(float CurrentSample, float PreviousSample, float Weight)
{
	return FMath::WeightedMovingAverage(CurrentSample, PreviousSample, Weight);
}

FVector UKismetMathLibrary::WeightedMovingAverage_FVector(FVector CurrentSample, FVector PreviousSample, float Weight)
{
	FVector OutVector;
	OutVector.X = FMath::WeightedMovingAverage<FVector::FReal>(CurrentSample.X, PreviousSample.X, Weight);
	OutVector.Y = FMath::WeightedMovingAverage<FVector::FReal>(CurrentSample.Y, PreviousSample.Y, Weight);
	OutVector.Z = FMath::WeightedMovingAverage<FVector::FReal>(CurrentSample.Z, PreviousSample.Z, Weight);
	return OutVector;
}

FRotator UKismetMathLibrary::WeightedMovingAverage_FRotator(FRotator CurrentSample, FRotator PreviousSample, float Weight)
{
	FRotator OutRotator;
	OutRotator.Yaw = FMath::Clamp(FMath::WeightedMovingAverage<FRotator::FReal>(CurrentSample.Yaw, PreviousSample.Yaw, Weight), -180.f, 180.f);
	OutRotator.Pitch = FMath::Clamp(FMath::WeightedMovingAverage<FRotator::FReal>(CurrentSample.Pitch, PreviousSample.Pitch, Weight), -180.f, 180.f);
	OutRotator.Roll = FMath::Clamp(FMath::WeightedMovingAverage<FRotator::FReal>(CurrentSample.Roll, PreviousSample.Roll, Weight), -180.f, 180.f);
	return OutRotator;
}

float UKismetMathLibrary::DynamicWeightedMovingAverage_Float(float CurrentSample, float PreviousSample, float MaxDistance, float MinWeight, float MaxWeight)
{
	return FMath::DynamicWeightedMovingAverage(CurrentSample, PreviousSample, MaxDistance, MinWeight, MaxWeight);
}

FVector UKismetMathLibrary::DynamicWeightedMovingAverage_FVector(FVector CurrentSample, FVector PreviousSample, float MaxDistance, float MinWeight, float MaxWeight)
{
	FVector OutVector;
	OutVector.X = FMath::DynamicWeightedMovingAverage<FVector::FReal>(CurrentSample.X, PreviousSample.X, MaxDistance, MinWeight, MaxWeight);
	OutVector.Y = FMath::DynamicWeightedMovingAverage<FVector::FReal>(CurrentSample.Y, PreviousSample.Y, MaxDistance, MinWeight, MaxWeight);
	OutVector.Z = FMath::DynamicWeightedMovingAverage<FVector::FReal>(CurrentSample.Z, PreviousSample.Z, MaxDistance, MinWeight, MaxWeight);
	return OutVector;
}

FRotator UKismetMathLibrary::DynamicWeightedMovingAverage_FRotator(FRotator CurrentSample, FRotator PreviousSample, float MaxDistance, float MinWeight, float MaxWeight)
{
	FRotator OutRotator;
	OutRotator.Yaw = FMath::Clamp(FMath::DynamicWeightedMovingAverage<FRotator::FReal>(CurrentSample.Yaw, PreviousSample.Yaw, MaxDistance, MinWeight, MaxWeight), -180.f, 180.f);
	OutRotator.Pitch = FMath::Clamp(FMath::DynamicWeightedMovingAverage<FRotator::FReal>(CurrentSample.Pitch, PreviousSample.Pitch, MaxDistance, MinWeight, MaxWeight), -180.f, 180.f);
	OutRotator.Roll = FMath::Clamp(FMath::DynamicWeightedMovingAverage<FRotator::FReal>(CurrentSample.Roll, PreviousSample.Roll, MaxDistance, MinWeight, MaxWeight), -180.f, 180.f);
	return OutRotator;
}


#undef LOCTEXT_NAMESPACE
<|MERGE_RESOLUTION|>--- conflicted
+++ resolved
@@ -275,8 +275,6 @@
 	{
 		const double Quotient = Dividend / Divisor;
 		Result = (Quotient < 0.f ? -1 : 1) * FMath::FloorToInt32(FMath::Abs(Quotient));
-<<<<<<< HEAD
-=======
 		Remainder = FMath::Fmod(Dividend, Divisor);
 	}
 	else
@@ -290,28 +288,6 @@
 	return Result;
 }
 
-int64 UKismetMathLibrary::FMod64(double Dividend, double Divisor, double& Remainder)
-{
-	int64 Result;
-	if (Divisor != 0.f)
-	{
-		const double Quotient = Dividend / Divisor;
-		Result = (Quotient < 0.f ? -1 : 1) * FMath::FloorToInt64(FMath::Abs(Quotient));
->>>>>>> 4af6daef
-		Remainder = FMath::Fmod(Dividend, Divisor);
-	}
-	else
-	{
-		FFrame::KismetExecutionMessage(TEXT("Attempted modulo 0 - returning 0."), ELogVerbosity::Warning, DivideByZeroWarning);
-
-		Result = 0;
-		Remainder = 0.f;
-	}
-
-	return Result;
-}
-
-<<<<<<< HEAD
 int64 UKismetMathLibrary::FMod64(double Dividend, double Divisor, double& Remainder)
 {
 	int64 Result;
@@ -332,8 +308,6 @@
 	return Result;
 }
 
-=======
->>>>>>> 4af6daef
 double UKismetMathLibrary::NormalizeToRange(double Value, double RangeMin, double RangeMax)
 {
 	if (RangeMin == RangeMax)
@@ -443,14 +417,6 @@
 	MinValue = FMath::Min(ByteArray, &IndexOfMinValue);
 }
 
-<<<<<<< HEAD
-float UKismetMathLibrary::InverseLerp(float A, float B, float Value)
-{
-	return NormalizeToRange(Value, A, B);
-}
-
-=======
->>>>>>> 4af6daef
 double UKismetMathLibrary::Ease(double A, double B, double Alpha, TEnumAsByte<EEasingFunc::Type> EasingFunc, double BlendExp, int32 Steps)
 {
 	return Lerp(A, B, EaseAlpha(Alpha, EasingFunc, BlendExp, Steps));
