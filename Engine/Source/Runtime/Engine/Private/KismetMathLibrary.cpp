// Copyright Epic Games, Inc. All Rights Reserved.

#include "Kismet/KismetMathLibrary.h"
#include "EngineGlobals.h"
#include "Engine/Engine.h"
#include "DrawDebugHelpers.h"

#include "Blueprint/BlueprintSupport.h"
#include "Math/DualQuat.h"

#include "Misc/RuntimeErrors.h"

#include UE_INLINE_GENERATED_CPP_BY_NAME(KismetMathLibrary)

#define LOCTEXT_NAMESPACE "UKismetMathLibrary"

/** Interpolate a linear alpha value using an ease mode and function. */
template<typename FloatType, TEMPLATE_REQUIRES(TIsFloatingPoint<FloatType>::Value)>
FloatType EaseAlpha(FloatType InAlpha, uint8 EasingFunc, FloatType BlendExp, int32 Steps)
{
	switch (EasingFunc)
	{
	case EEasingFunc::Step:					return FMath::InterpStep<FloatType>(0.f, 1.f, InAlpha, Steps);
	case EEasingFunc::SinusoidalIn:			return FMath::InterpSinIn<FloatType>(0.f, 1.f, InAlpha);
	case EEasingFunc::SinusoidalOut:		return FMath::InterpSinOut<FloatType>(0.f, 1.f, InAlpha);
	case EEasingFunc::SinusoidalInOut:		return FMath::InterpSinInOut<FloatType>(0.f, 1.f, InAlpha);
	case EEasingFunc::EaseIn:				return FMath::InterpEaseIn<FloatType>(0.f, 1.f, InAlpha, BlendExp);
	case EEasingFunc::EaseOut:				return FMath::InterpEaseOut<FloatType>(0.f, 1.f, InAlpha, BlendExp);
	case EEasingFunc::EaseInOut:			return FMath::InterpEaseInOut<FloatType>(0.f, 1.f, InAlpha, BlendExp);
	case EEasingFunc::ExpoIn:				return FMath::InterpExpoIn<FloatType>(0.f, 1.f, InAlpha);
	case EEasingFunc::ExpoOut:				return FMath::InterpExpoOut<FloatType>(0.f, 1.f, InAlpha);
	case EEasingFunc::ExpoInOut:			return FMath::InterpExpoInOut<FloatType>(0.f, 1.f, InAlpha);
	case EEasingFunc::CircularIn:			return FMath::InterpCircularIn<FloatType>(0.f, 1.f, InAlpha);
	case EEasingFunc::CircularOut:			return FMath::InterpCircularOut<FloatType>(0.f, 1.f, InAlpha);
	case EEasingFunc::CircularInOut:		return FMath::InterpCircularInOut<FloatType>(0.f, 1.f, InAlpha);
	}
	return InAlpha;
}

const FName DivideByZeroWarning = FName("DivideByZeroWarning");
const FName NegativeSqrtWarning = FName("NegativeSqrtWarning");
const FName ZeroLengthProjectionWarning = FName("ZeroLengthProjectionWarning");
const FName InvalidDateWarning = FName("InvalidDateWarning");

UKismetMathLibrary::UKismetMathLibrary(const FObjectInitializer& ObjectInitializer)
	: Super(ObjectInitializer)
{
	FBlueprintSupport::RegisterBlueprintWarning(
		FBlueprintWarningDeclaration (
			DivideByZeroWarning,
			LOCTEXT("DivideByZeroWarning", "Divide by zero")
		)
	);
	FBlueprintSupport::RegisterBlueprintWarning(
		FBlueprintWarningDeclaration (
			NegativeSqrtWarning,
			LOCTEXT("NegativeSqrtWarning", "Square root of negative number")
		)
	);
	FBlueprintSupport::RegisterBlueprintWarning(
		FBlueprintWarningDeclaration (
			ZeroLengthProjectionWarning,
			LOCTEXT("ZeroLengthProjectionWarning", "Projection onto vector of zero length")
		)
	);
	FBlueprintSupport::RegisterBlueprintWarning(
		FBlueprintWarningDeclaration (
			InvalidDateWarning,
			LOCTEXT("InvalidDateWarning", "Invalid date warning")
		)
	);
}

void UKismetMathLibrary::ReportError_Divide_ByteByte()
{
	FFrame::KismetExecutionMessage(TEXT("Divide by zero: Divide_ByteByte"), ELogVerbosity::Warning, DivideByZeroWarning);
}

void UKismetMathLibrary::ReportError_Percent_ByteByte()
{
	FFrame::KismetExecutionMessage(TEXT("Modulo by zero: Percent_ByteByte"), ELogVerbosity::Warning, DivideByZeroWarning);
}

void UKismetMathLibrary::ReportError_Divide_IntInt()
{
	FFrame::KismetExecutionMessage(TEXT("Divide by zero: Divide_IntInt"), ELogVerbosity::Warning, DivideByZeroWarning);
}

void UKismetMathLibrary::ReportError_Divide_DoubleDouble()
{
	FFrame::KismetExecutionMessage(TEXT("Divide by zero: Divide_DoubleDouble"), ELogVerbosity::Warning, DivideByZeroWarning);
}

void UKismetMathLibrary::ReportError_Divide_FloatFloat()
{
	FFrame::KismetExecutionMessage(TEXT("Divide by zero: Divide_FloatFloat"), ELogVerbosity::Warning, DivideByZeroWarning);
}

void UKismetMathLibrary::ReportError_Divide_Int64Int64()
{
	FFrame::KismetExecutionMessage(TEXT("Divide by zero: Divide_Int64Int64"), ELogVerbosity::Warning, DivideByZeroWarning);
}

void UKismetMathLibrary::ReportError_Percent_IntInt()
{
	FFrame::KismetExecutionMessage(TEXT("Modulo by zero: Percent_IntInt"), ELogVerbosity::Warning, DivideByZeroWarning);
}

void UKismetMathLibrary::ReportError_Percent_Int64Int64()
{
	FFrame::KismetExecutionMessage(TEXT("Modulo by zero: Percent_Int64Int64"), ELogVerbosity::Warning, DivideByZeroWarning);
}

void UKismetMathLibrary::ReportError_Sqrt()
{
	FFrame::KismetExecutionMessage(TEXT("Attempt to take Sqrt() of negative number - returning 0."), ELogVerbosity::Warning, NegativeSqrtWarning);
}

void UKismetMathLibrary::ReportError_Divide_VectorFloat()
{
	FFrame::KismetExecutionMessage(TEXT("Divide by zero: Divide_VectorFloat"), ELogVerbosity::Warning, DivideByZeroWarning);
}

void UKismetMathLibrary::ReportError_Divide_VectorInt()
{
	FFrame::KismetExecutionMessage(TEXT("Divide by zero: Divide_VectorInt"), ELogVerbosity::Warning, DivideByZeroWarning);
}

void UKismetMathLibrary::ReportError_Divide_VectorVector()
{
	FFrame::KismetExecutionMessage(TEXT("Divide by zero: Divide_VectorVector"), ELogVerbosity::Warning, DivideByZeroWarning);
}

void UKismetMathLibrary::ReportError_Divide_Vector2DVector2D()
{
	FFrame::KismetExecutionMessage(TEXT("Divide by zero: Divide_Vector2DVector2D"), ELogVerbosity::Warning, DivideByZeroWarning);
}

void UKismetMathLibrary::ReportError_ProjectVectorOnToVector()
{
	FFrame::KismetExecutionMessage(TEXT("Divide by zero: ProjectVectorOnToVector with zero Target vector"), ELogVerbosity::Warning, ZeroLengthProjectionWarning);
}

void UKismetMathLibrary::ReportError_Divide_Vector2DFloat()
{
	FFrame::KismetExecutionMessage(TEXT("Divide by zero: Divide_Vector2DFloat"), ELogVerbosity::Warning, DivideByZeroWarning);
}

void UKismetMathLibrary::ReportError_Divide_IntPointOnInt()
{
	FFrame::KismetExecutionMessage(TEXT("Divide by zero: Divide_IntPointInt"), ELogVerbosity::Warning, DivideByZeroWarning);
}

void UKismetMathLibrary::ReportError_Divide_IntPointOnIntPoint()
{
	FFrame::KismetExecutionMessage(TEXT("Divide by zero: Divide_IntPointIntPoint"), ELogVerbosity::Warning, DivideByZeroWarning);
}

void UKismetMathLibrary::ReportError_DaysInMonth()
{
	FFrame::KismetExecutionMessage(TEXT("Invalid month (must be between 1 and 12): DaysInMonth"), ELogVerbosity::Warning, InvalidDateWarning);
}


// Include code in this source file if it's not being inlined in the header.
#if !KISMET_MATH_INLINE_ENABLED
#include "Kismet/KismetMathLibrary.inl"
#endif

bool UKismetMathLibrary::RandomBoolWithWeight(float Weight)
{
	//If the Weight equals to 0.0f then always return false
	if (Weight <= 0.0f)
	{
		return false;
	}
	else
	{
		//If the Weight is higher or equal to the random number then return true
		return Weight >= FMath::FRandRange(0.0f, 1.0f);
	}

}

bool UKismetMathLibrary::RandomBoolWithWeightFromStream(float Weight, const FRandomStream& RandomStream)
{
	//If the Weight equals to 0.0f then always return false
	if (Weight <= 0.0f)
	{
		return false;
	}
	else
	{
		//Create the random float from the specified stream
		float Number = UKismetMathLibrary::RandomFloatFromStream(RandomStream);

		//If the Weight is higher or equal to number generated from stream then return true
		return Weight >= Number;
	}

}

/* This function is custom thunked, the real function is GenericPercent_FloatFloat */
double UKismetMathLibrary::Percent_FloatFloat(double A, double B)
{
	check(0);
	return 0;
}

double UKismetMathLibrary::GenericPercent_FloatFloat(double A, double B)
{
	return (B != 0.0) ? FMath::Fmod(A, B) : 0.0;
}

bool UKismetMathLibrary::InRange_FloatFloat(double Value, double Min, double Max, bool InclusiveMin, bool InclusiveMax)
{
	return ((InclusiveMin ? (Value >= Min) : (Value > Min)) && (InclusiveMax ? (Value <= Max) : (Value < Max)));
}

double UKismetMathLibrary::Hypotenuse(double Width, double Height)
{
	// This implementation avoids overflow/underflow caused by squaring width and height:
	double Min = FMath::Abs(Width);
	double Max = FMath::Abs(Height);

	if (Min > Max)
	{
		Swap(Min, Max);
	}

	return (FMath::IsNearlyZero(Max) ? 0.0 : Max * FMath::Sqrt(1.0 + FMath::Square(Min/Max)));
}

double UKismetMathLibrary::Log(double A, double Base)
{
	double Result = 0.f;
	if(Base <= 0.f)
	{
		FFrame::KismetExecutionMessage(TEXT("Divide by zero: Log"), ELogVerbosity::Warning, DivideByZeroWarning);
	}
	else
	{
		Result = FMath::Loge(A) / FMath::Loge(Base);
	}
	return Result;
}

int32 UKismetMathLibrary::FMod(float Dividend, float Divisor, float& Remainder)
{
	int32 Result;
	if (Divisor != 0.f)
	{
		const float Quotient = Dividend / Divisor;
		Result = (Quotient < 0.f ? -1 : 1) * FMath::FloorToInt32(FMath::Abs(Quotient));
		Remainder = FMath::Fmod(Dividend, Divisor);
	}
	else
	{
		FFrame::KismetExecutionMessage(TEXT("Attempted modulo 0 - returning 0."), ELogVerbosity::Warning, DivideByZeroWarning);

		Result = 0;
		Remainder = 0.f;
	}

	return Result;
}

int32 UKismetMathLibrary::FMod(double Dividend, double Divisor, double& Remainder)
{
	int32 Result;
	if (Divisor != 0.f)
	{
		const double Quotient = Dividend / Divisor;
		Result = (Quotient < 0.f ? -1 : 1) * FMath::FloorToInt32(FMath::Abs(Quotient));
		Remainder = FMath::Fmod(Dividend, Divisor);
	}
	else
	{
		FFrame::KismetExecutionMessage(TEXT("Attempted modulo 0 - returning 0."), ELogVerbosity::Warning, DivideByZeroWarning);

		Result = 0;
		Remainder = 0.f;
	}

	return Result;
}

<<<<<<< HEAD
int32 UKismetMathLibrary::FMod(double Dividend, double Divisor, double& Remainder)
{
	int32 Result;
	if (Divisor != 0.f)
	{
		const double Quotient = Dividend / Divisor;
		Result = (Quotient < 0.f ? -1 : 1) * FMath::FloorToInt(FMath::Abs(Quotient));
		Remainder = FMath::Fmod(Dividend, Divisor);
	}
	else
	{
		FFrame::KismetExecutionMessage(TEXT("Attempted modulo 0 - returning 0."), ELogVerbosity::Warning, DivideByZeroWarning);

		Result = 0;
		Remainder = 0.f;
	}

	return Result;
}

=======
>>>>>>> d731a049
int64 UKismetMathLibrary::FMod64(double Dividend, double Divisor, double& Remainder)
{
	int64 Result;
	if (Divisor != 0.f)
	{
		const double Quotient = Dividend / Divisor;
		Result = (Quotient < 0.f ? -1 : 1) * FMath::FloorToInt64(FMath::Abs(Quotient));
		Remainder = FMath::Fmod(Dividend, Divisor);
	}
	else
	{
		FFrame::KismetExecutionMessage(TEXT("Attempted modulo 0 - returning 0."), ELogVerbosity::Warning, DivideByZeroWarning);

		Result = 0;
		Remainder = 0.f;
	}

	return Result;
}

double UKismetMathLibrary::NormalizeToRange(double Value, double RangeMin, double RangeMax)
{
	if (RangeMin == RangeMax)
	{
		if (Value < RangeMin)
		{
			return 0.f;
		}
		else
		{
			return 1.f;
		}
	}

	if (RangeMin > RangeMax)
	{
		Swap(RangeMin, RangeMax);
	}
	return (Value - RangeMin) / (RangeMax - RangeMin);
}

double UKismetMathLibrary::MapRangeUnclamped(double Value, double InRangeA, double InRangeB, double OutRangeA, double OutRangeB)
{
	return FMath::GetMappedRangeValueUnclamped(FVector2D(InRangeA, InRangeB), FVector2D(OutRangeA, OutRangeB), Value);
}

double UKismetMathLibrary::MapRangeClamped(double Value, double InRangeA, double InRangeB, double OutRangeA, double OutRangeB)
{
	return FMath::GetMappedRangeValueClamped(FVector2D(InRangeA, InRangeB), FVector2D(OutRangeA, OutRangeB), Value);
}

double UKismetMathLibrary::FInterpEaseInOut(double A, double B, double Alpha, double Exponent)
{
	return FMath::InterpEaseInOut<double>(A, B, Alpha, Exponent);
}

float UKismetMathLibrary::MakePulsatingValue(float InCurrentTime, float InPulsesPerSecond, float InPhase)
{
	return FMath::MakePulsatingValue((double)InCurrentTime, InPulsesPerSecond, InPhase);
}

double UKismetMathLibrary::SafeDivide(double A, double B)
{
	return (B != 0.0f) ? (A / B) : 0.0f;
}

void UKismetMathLibrary::MaxOfIntArray(const TArray<int32>& IntArray, int32& IndexOfMaxValue, int32& MaxValue)
{
	MaxValue = FMath::Max(IntArray, &IndexOfMaxValue);
}

void UKismetMathLibrary::MinOfIntArray(const TArray<int32>& IntArray, int32& IndexOfMinValue, int32& MinValue)
{
	MinValue = FMath::Min<int32>(IntArray, &IndexOfMinValue);
}

void UKismetMathLibrary::MedianOfIntArray(TArray<int32> IntArray, float& MedianValue)
{
	if (IntArray.IsEmpty())
	{
		MedianValue = 0;
		return;
	}

	IntArray.Sort();
	
	if (IntArray.Num() % 2 == 1)
	{
		MedianValue = IntArray[(IntArray.Num() - 1) / 2];
	}
	else
	{
		MedianValue = IntArray[IntArray.Num() / 2] + IntArray[(IntArray.Num() / 2) - 1];
		MedianValue /= 2;
	}
}

void UKismetMathLibrary::AverageOfIntArray(const TArray<int32>& IntArray, float& AverageValue)
{
	AverageValue = 0;

	for (int32 Index = 0; Index < IntArray.Num(); ++Index)
	{
		AverageValue += IntArray[Index];
	}

	AverageValue /= IntArray.Num();
}

void UKismetMathLibrary::MaxOfFloatArray(const TArray<float>& FloatArray, int32& IndexOfMaxValue, float& MaxValue)
{
	MaxValue = FMath::Max(FloatArray, &IndexOfMaxValue);
}

void UKismetMathLibrary::MinOfFloatArray(const TArray<float>& FloatArray, int32& IndexOfMinValue, float& MinValue)
{
	MinValue = FMath::Min(FloatArray, &IndexOfMinValue);
}

void UKismetMathLibrary::MaxOfByteArray(const TArray<uint8>& ByteArray, int32& IndexOfMaxValue, uint8& MaxValue)
{
	MaxValue = FMath::Max(ByteArray, &IndexOfMaxValue);
}

void UKismetMathLibrary::MinOfByteArray(const TArray<uint8>& ByteArray, int32& IndexOfMinValue, uint8& MinValue)
{
	MinValue = FMath::Min(ByteArray, &IndexOfMinValue);
}

float UKismetMathLibrary::InverseLerp(float A, float B, float Value)
{
	return NormalizeToRange(Value, A, B);
}

double UKismetMathLibrary::Ease(double A, double B, double Alpha, TEnumAsByte<EEasingFunc::Type> EasingFunc, double BlendExp, int32 Steps)
{
	return Lerp(A, B, EaseAlpha(Alpha, EasingFunc, BlendExp, Steps));
}

template <typename T>
void GenericSpringInterp(T& Current, const T Target, T& PrevTarget, bool& bPrevTargetValid, T& Velocity,
                         float Stiffness, float CriticalDamping, float DeltaTime,
                         float TargetVelocityAmount, float Mass, bool bInitializeFromTarget)
{
	if (bInitializeFromTarget && !bPrevTargetValid)
	{
		Current = Target;
	}
	if (DeltaTime > UE_SMALL_NUMBER)
	{
		if (!FMath::IsNearlyZero(Mass))
		{
			// Note that old target was stored in PrevTarget
			T TargetVel = bPrevTargetValid ? (Target - PrevTarget) * (TargetVelocityAmount / DeltaTime) : T(0.f);
			const float Omega = FMath::Sqrt(Stiffness / Mass); // angular frequency
			const float Frequency = Omega / (2.0f * UE_PI);
			T NewValue = Current;
			FMath::SpringDamper(Current, Velocity, Target, TargetVel, DeltaTime, Frequency, CriticalDamping);
			PrevTarget = Target;
			bPrevTargetValid = true;
		}
	}
}

float UKismetMathLibrary::FloatSpringInterp(float Current, float Target, FFloatSpringState& SpringState,
                                            float Stiffness, float CriticalDamping, float DeltaTime,
                                            float Mass, float TargetVelocityAmount, 
                                            bool bClamp, float MinValue, float MaxValue,
                                            bool bInitializeFromTarget)
{
	GenericSpringInterp(Current, Target, SpringState.PrevTarget, SpringState.bPrevTargetValid, SpringState.Velocity, Stiffness, CriticalDamping,
	                    DeltaTime, TargetVelocityAmount, Mass, bInitializeFromTarget);
	if (bClamp)
	{
		if (Current < MinValue)
		{
			Current = MinValue;
			if (SpringState.Velocity < 0.0f)
			{
				SpringState.Velocity = 0.0f;
			}
		}
		else if (Current > MaxValue)
		{
			Current = MaxValue;
			if (SpringState.Velocity > 0.0f)
			{
				SpringState.Velocity = 0.0f;
			}
		}
	}
	return Current;
}

FVector  UKismetMathLibrary::RotateAngleAxis(FVector InVect, float AngleDeg, FVector Axis)
{
	return InVect.RotateAngleAxis(AngleDeg, Axis.GetSafeNormal());
}

FVector UKismetMathLibrary::VEase(FVector A, FVector B, float Alpha, TEnumAsByte<EEasingFunc::Type> EasingFunc, float BlendExp, int32 Steps)
{
	return VLerp(A, B, EaseAlpha(Alpha, EasingFunc, BlendExp, Steps));
}

FVector UKismetMathLibrary::VectorSpringInterp(FVector Current, FVector Target, FVectorSpringState& SpringState,
                                               float Stiffness, float CriticalDamping, float DeltaTime,
                                               float Mass, float TargetVelocityAmount, 
                                               bool bClamp, FVector MinValue, FVector MaxValue,
                                               bool bInitializeFromTarget)
{
	GenericSpringInterp(Current, Target, SpringState.PrevTarget, SpringState.bPrevTargetValid, SpringState.Velocity, Stiffness,
	                    CriticalDamping, DeltaTime, TargetVelocityAmount, Mass, bInitializeFromTarget);
	if (bClamp)
	{
		for (int Index = 0 ; Index != 3 ; ++Index)
		{
			if (Current[Index] < MinValue[Index])
			{
				Current[Index] = MinValue[Index];
				if (SpringState.Velocity[Index] < 0.0f)
				{
					SpringState.Velocity[Index] = 0.0f;
				}
			}
			else if (Current[Index] > MaxValue[Index])
			{
				Current[Index] = MaxValue[Index];
				if (SpringState.Velocity[Index] > 0.0f)
				{
					SpringState.Velocity[Index] = 0.0f;
				}
			}
		}
	}
	return Current;
}

FQuat UKismetMathLibrary::QuaternionSpringInterp(FQuat Current, FQuat Target, UPARAM(ref) FQuaternionSpringState& SpringState,
                                                 float Stiffness, float CriticalDamping, float DeltaTime,
                                                 float Mass, float TargetVelocityAmount, bool bInitializeFromTarget)
{
	if ((Target | Current) < 0.0f)
	{
		Target = -Target;
	}
	FQuat VelocityQuat(SpringState.AngularVelocity.X, SpringState.AngularVelocity.Y, SpringState.AngularVelocity.Z, 0.0f);
	FQuat Velocity = 0.5f * Current * VelocityQuat;

  	GenericSpringInterp(Current, Target, SpringState.PrevTarget, SpringState.bPrevTargetValid, Velocity, Stiffness,
	                    CriticalDamping, DeltaTime, TargetVelocityAmount, Mass, bInitializeFromTarget);
	Current.Normalize();

	VelocityQuat = Current.Inverse() * 2.0f * Velocity;
	SpringState.AngularVelocity.Set(VelocityQuat.X, VelocityQuat.Y, VelocityQuat.Z);

	return Current;
}


void UKismetMathLibrary::ResetFloatSpringState(FFloatSpringState& SpringState)
{
	SpringState.Reset();
}

void UKismetMathLibrary::ResetVectorSpringState(FVectorSpringState& SpringState)
{
	SpringState.Reset();
}

void UKismetMathLibrary::ResetQuaternionSpringState(FQuaternionSpringState& SpringState)
{
	SpringState.Reset();
}

void UKismetMathLibrary::SetFloatSpringStateVelocity(FFloatSpringState& SpringState, float Velocity)
{
	SpringState.Velocity = Velocity;
}

void UKismetMathLibrary::SetVectorSpringStateVelocity(FVectorSpringState& SpringState, FVector Velocity)
{
	SpringState.Velocity = Velocity;
}

void UKismetMathLibrary::SetQuaternionSpringStateAngularVelocity(FQuaternionSpringState& SpringState, FVector AngularVelocity)
{
	SpringState.AngularVelocity = AngularVelocity;
}

FVector UKismetMathLibrary::RandomUnitVector()
{
	return FMath::VRand();
}

FVector UKismetMathLibrary::RandomUnitVectorInEllipticalConeInRadians(FVector ConeDir, float MaxYawInRadians, float MaxPitchInRadians)
{
	return FMath::VRandCone(ConeDir, MaxYawInRadians, MaxPitchInRadians);
}

FRotator UKismetMathLibrary::RandomRotator(bool bRoll)
{
	FRotator RRot;
	RRot.Yaw = FMath::FRand() * 360.f;
	RRot.Pitch = FMath::FRand() * 360.f;

	if (bRoll)
	{
		RRot.Roll = FMath::FRand() * 360.f;
	}
	else
	{
		RRot.Roll = 0;
	}
	return RRot;
}

FVector UKismetMathLibrary::FindClosestPointOnLine(FVector Point, FVector LineOrigin, FVector LineDirection)
{
	const FVector SafeDir = LineDirection.GetSafeNormal();
	const FVector ClosestPoint = LineOrigin + (SafeDir * ((Point-LineOrigin) | SafeDir));
	return ClosestPoint;
}

FVector UKismetMathLibrary::GetVectorArrayAverage(const TArray<FVector>& Vectors)
{
	FVector Sum(0.f);
	FVector Average(0.f);

	if (Vectors.Num() > 0)
	{
		for (int32 VecIdx=0; VecIdx<Vectors.Num(); VecIdx++)
		{
			Sum += Vectors[VecIdx];
		}

		Average = Sum / ((float)Vectors.Num());
	}

	return Average;
}

FRotator UKismetMathLibrary::TransformRotation(const FTransform& T, FRotator Rotation)
{
	return T.TransformRotation(Rotation.Quaternion()).Rotator();
}

FRotator UKismetMathLibrary::InverseTransformRotation(const FTransform& T, FRotator Rotation)
{
	return T.InverseTransformRotation(Rotation.Quaternion()).Rotator();
}

FRotator UKismetMathLibrary::ComposeRotators(FRotator A, FRotator B)
{
	FQuat AQuat = FQuat(A);
	FQuat BQuat = FQuat(B);

	return FRotator(BQuat*AQuat);
}

void UKismetMathLibrary::GetAxes(FRotator A, FVector& X, FVector& Y, FVector& Z)
{
	FRotationMatrix R(A);
	R.GetScaledAxes(X, Y, Z);
}

FRotator UKismetMathLibrary::RLerp(FRotator A, FRotator B, float Alpha, bool bShortestPath)
{
	// if shortest path, we use Quaternion to interpolate instead of using FRotator
	if (bShortestPath)
	{
		FQuat AQuat(A);
		FQuat BQuat(B);

		FQuat Result = FQuat::Slerp(AQuat, BQuat, Alpha);

		return Result.Rotator();
	}

	const FRotator DeltaAngle = B - A;
	return A + Alpha*DeltaAngle;
}

FRotator UKismetMathLibrary::REase(FRotator A, FRotator B, float Alpha, bool bShortestPath, TEnumAsByte<EEasingFunc::Type> EasingFunc, float BlendExp, int32 Steps)
{
	return RLerp(A, B, EaseAlpha(Alpha, EasingFunc, BlendExp, Steps), bShortestPath);
}

FRotator UKismetMathLibrary::NormalizedDeltaRotator(FRotator A, FRotator B)
{
	FRotator Delta = A - B;
	Delta.Normalize();
	return Delta;
}

FRotator UKismetMathLibrary::RotatorFromAxisAndAngle(FVector Axis, float Angle)
{
	FVector SafeAxis = Axis.GetSafeNormal(); // Make sure axis is unit length
	return FQuat(SafeAxis, FMath::DegreesToRadians(Angle)).Rotator();
}

float UKismetMathLibrary::ClampAxis(float Angle)
{
	return FRotator::ClampAxis(Angle);
}

float UKismetMathLibrary::NormalizeAxis(float Angle)
{
	return FRotator::NormalizeAxis(Angle);
}

FTransform UKismetMathLibrary::TLerp(const FTransform& A, const FTransform& B, float Alpha, TEnumAsByte<ELerpInterpolationMode::Type> LerpInterpolationMode)
{
	FTransform Result;

	FTransform NA = A;
	FTransform NB = B;
	NA.NormalizeRotation();
	NB.NormalizeRotation();

	// Quaternion interpolation
	if (LerpInterpolationMode == ELerpInterpolationMode::QuatInterp)
	{
		Result.Blend(NA, NB, Alpha);
		return Result;
	}
	// Euler Angle interpolation
	else if (LerpInterpolationMode == ELerpInterpolationMode::EulerInterp)
	{
		Result.SetTranslation(FMath::Lerp(NA.GetTranslation(), NB.GetTranslation(), Alpha));
		Result.SetScale3D(FMath::Lerp(NA.GetScale3D(), NB.GetScale3D(), Alpha));
		Result.SetRotation(FQuat(RLerp(NA.Rotator(), NB.Rotator(), Alpha, false)));
		return Result;
	}
	// Dual quaternion interpolation
	else
	{
		if ((NB.GetRotation() | NA.GetRotation()) < 0.0f)
		{
			NB.SetRotation(NB.GetRotation()*-1.0f);
		}
		return (FDualQuat(NA)*(1 - Alpha) + FDualQuat(NB)*Alpha).Normalized().AsFTransform(FMath::Lerp(NA.GetScale3D(), NB.GetScale3D(), Alpha));
	}
}

FTransform UKismetMathLibrary::TEase(const FTransform& A, const FTransform& B, float Alpha, TEnumAsByte<EEasingFunc::Type> EasingFunc, float BlendExp, int32 Steps)
{
	return TLerp(A, B, EaseAlpha(Alpha, EasingFunc, BlendExp, Steps));
}

FTransform UKismetMathLibrary::TInterpTo(const FTransform& Current, const FTransform& Target, float DeltaTime, float InterpSpeed)
{
	if (InterpSpeed <= 0.f)
	{
		return Target;
	}

	const float Alpha = FClamp(DeltaTime * InterpSpeed, 0.f, 1.f);

	return TLerp(Current, Target, Alpha);
}

bool UKismetMathLibrary::NearlyEqual_TransformTransform(const FTransform& A, const FTransform& B, float LocationTolerance, float RotationTolerance, float Scale3DTolerance)
{
	return
		FTransform::AreRotationsEqual(A, B, RotationTolerance) &&
		FTransform::AreTranslationsEqual(A, B, LocationTolerance) &&
		FTransform::AreScale3DsEqual(A, B, Scale3DTolerance);
}

float UKismetMathLibrary::Transform_Determinant(const FTransform& Transform)
{
	return Transform.ToMatrixWithScale().Determinant();
}

FMatrix UKismetMathLibrary::Conv_TransformToMatrix(const FTransform& Tranform)
{
	return Tranform.ToMatrixWithScale();
}

bool UKismetMathLibrary::ClassIsChildOf(TSubclassOf<class UObject> TestClass, TSubclassOf<class UObject> ParentClass)
{
	return ((*ParentClass != NULL) && (*TestClass != NULL)) ? (*TestClass)->IsChildOf(*ParentClass) : false;
}

/* Plane functions
 *****************************************************************************/
FPlane UKismetMathLibrary::MakePlaneFromPointAndNormal(FVector Point, FVector Normal)
{
	return FPlane(Point, Normal.GetSafeNormal());
}

/* DateTime functions
 *****************************************************************************/
FDateTime UKismetMathLibrary::MakeDateTime(int32 Year, int32 Month, int32 Day, int32 Hour, int32 Minute, int32 Second, int32 Millisecond)
{
	if (!FDateTime::Validate(Year, Month, Day, Hour, Minute, Second, Millisecond))
	{
		FFrame::KismetExecutionMessage(*FString::Printf(TEXT("DateTime in bad format (year %d, month %d, day %d, hour %d, minute %d, second %d, millisecond %d). E.g. year, month and day can't be zero."), Year, Month, Day, Hour, Minute, Second, Millisecond), ELogVerbosity::Warning, InvalidDateWarning);

		return FDateTime(1, 1, 1, 0, 0, 0, 0);
	}

	return FDateTime(Year, Month, Day, Hour, Minute, Second, Millisecond);
}

void UKismetMathLibrary::BreakDateTime(FDateTime InDateTime, int32& Year, int32& Month, int32& Day, int32& Hour, int32& Minute, int32& Second, int32& Millisecond)
{
	Year = GetYear(InDateTime);
	Month = GetMonth(InDateTime);
	Day = GetDay(InDateTime);
	Hour = GetHour(InDateTime);
	Minute = GetMinute(InDateTime);
	Second = GetSecond(InDateTime);
	Millisecond = GetMillisecond(InDateTime);
}


/* Timespan functions
*****************************************************************************/

FTimespan UKismetMathLibrary::MakeTimespan(int32 Days, int32 Hours, int32 Minutes, int32 Seconds, int32 Milliseconds)
{
	return FTimespan(Days, Hours, Minutes, Seconds, Milliseconds * 1000 * 1000);
}


FTimespan UKismetMathLibrary::MakeTimespan2(int32 Days, int32 Hours, int32 Minutes, int32 Seconds, int32 FractionNano)
{
	return FTimespan(Days, Hours, Minutes, Seconds, FractionNano);
}


void UKismetMathLibrary::BreakTimespan(FTimespan InTimespan, int32& Days, int32& Hours, int32& Minutes, int32& Seconds, int32& Milliseconds)
{
	Days = InTimespan.GetDays();
	Hours = InTimespan.GetHours();
	Minutes = InTimespan.GetMinutes();
	Seconds = InTimespan.GetSeconds();
	Milliseconds = InTimespan.GetFractionMilli();
}


void UKismetMathLibrary::BreakTimespan2(FTimespan InTimespan, int32& Days, int32& Hours, int32& Minutes, int32& Seconds, int32& FractionNano)
{
	Days = InTimespan.GetDays();
	Hours = InTimespan.GetHours();
	Minutes = InTimespan.GetMinutes();
	Seconds = InTimespan.GetSeconds();
	FractionNano = InTimespan.GetFractionNano();
}


FTimespan UKismetMathLibrary::FromDays(float Days)
{
	if (Days < FTimespan::MinValue().GetTotalDays())
	{
		FFormatNamedArguments Args;
		Args.Add(TEXT("DaysValue"), Days);
		LogRuntimeError(FText::Format(LOCTEXT("ClampDaysToMinTimespan", "Days value {DaysValue} is less than minimum days TimeSpan can represent. Clamping to MinValue."), Args));
		return FTimespan::MinValue();
	}
	else if (Days > FTimespan::MaxValue().GetTotalDays())
	{
		FFormatNamedArguments Args;
		Args.Add(TEXT("DaysValue"), Days);
		LogRuntimeError(FText::Format(LOCTEXT("ClampDaysToMaxTimespan", "Days value {DaysValue} is greater than maximum days TimeSpan can represent. Clamping to MaxValue."), Args));
		return FTimespan::MaxValue();
	}

	return FTimespan::FromDays(Days);
}


FTimespan UKismetMathLibrary::FromHours(float Hours)
{
	if (Hours < FTimespan::MinValue().GetTotalHours())
	{
		FFormatNamedArguments Args;
		Args.Add(TEXT("HoursValue"), Hours);
		LogRuntimeError(FText::Format(LOCTEXT("ClampHoursToMinTimespan", "Hours value {HoursValue} is less than minimum hours TimeSpan can represent. Clamping to MinValue."), Args));
		return FTimespan::MinValue();
	}
	else if (Hours > FTimespan::MaxValue().GetTotalHours())
	{
		FFormatNamedArguments Args;
		Args.Add(TEXT("HoursValue"), Hours);
		LogRuntimeError(FText::Format(LOCTEXT("ClampHoursToMaxTimespan", "Hours value {HoursValue} is greater than maximum hours TimeSpan can represent. Clamping to MaxValue."), Args));
		return FTimespan::MaxValue();
	}

	return FTimespan::FromHours(Hours);
}


FTimespan UKismetMathLibrary::FromMinutes(float Minutes)
{
	if (Minutes < FTimespan::MinValue().GetTotalMinutes())
	{
		FFormatNamedArguments Args;
		Args.Add(TEXT("MinutesValue"), Minutes);
		LogRuntimeError(FText::Format(LOCTEXT("ClampMinutesToMinTimespan", "Minutes value {MinutesValue} is less than minimum minutes TimeSpan can represent. Clamping to MinValue."), Args));
		return FTimespan::MinValue();
	}
	else if (Minutes > FTimespan::MaxValue().GetTotalMinutes())
	{
		FFormatNamedArguments Args;
		Args.Add(TEXT("MinutesValue"), Minutes);
		LogRuntimeError(FText::Format(LOCTEXT("ClampMinutesToMaxTimespan", "Minutes value {MinutesValue} is greater than maximum minutes TimeSpan can represent. Clamping to MaxValue."), Args));
		return FTimespan::MaxValue();
	}

	return FTimespan::FromMinutes(Minutes);
}


FTimespan UKismetMathLibrary::FromSeconds(float Seconds)
{
	if (Seconds < FTimespan::MinValue().GetTotalSeconds())
	{
		FFormatNamedArguments Args;
		Args.Add(TEXT("SecondsValue"), Seconds);
		LogRuntimeError(FText::Format(LOCTEXT("ClampSecondsToMinTimespan", "Seconds value {SecondsValue} is less than minimum seconds TimeSpan can represent. Clamping to MinValue."), Args));
		return FTimespan::MinValue();
	}
	else if (Seconds > FTimespan::MaxValue().GetTotalSeconds())
	{
		FFormatNamedArguments Args;
		Args.Add(TEXT("SecondsValue"), Seconds);
		LogRuntimeError(FText::Format(LOCTEXT("ClampSecondsToMaxTimespan", "Seconds value {SecondsValue} is greater than maximum seconds TimeSpan can represent. Clamping to MaxValue."), Args));
		return FTimespan::MaxValue();
	}

	return FTimespan::FromSeconds(Seconds);
}


FTimespan UKismetMathLibrary::FromMilliseconds(float Milliseconds)
{
	if (Milliseconds < FTimespan::MinValue().GetTotalMilliseconds())
	{
		FFormatNamedArguments Args;
		Args.Add(TEXT("MillisecondsValue"), Milliseconds);
		LogRuntimeError(FText::Format(LOCTEXT("ClampMillisecondsToMinTimespan", "Milliseconds value {MillisecondsValue} is less than minimum milliseconds TimeSpan can represent. Clamping to MinValue."), Args));
		return FTimespan::MinValue();
	}
	else if (Milliseconds > FTimespan::MaxValue().GetTotalMilliseconds())
	{
		FFormatNamedArguments Args;
		Args.Add(TEXT("MillisecondsValue"), Milliseconds);
		LogRuntimeError(FText::Format(LOCTEXT("ClampMillisecondsToMaxTimespan", "Milliseconds value {MillisecondsValue} is greater than maximum milliseconds TimeSpan can represent. Clamping to MaxValue."), Args));
		return FTimespan::MaxValue();
	}

	return FTimespan::FromMilliseconds(Milliseconds);
}

/* FrameTime functions
*****************************************************************************/

FQualifiedFrameTime UKismetMathLibrary::MakeQualifiedFrameTime(FFrameNumber Frame, FFrameRate FrameRate, float SubFrame)
{
	SubFrame = FMath::Clamp(SubFrame, 0.f, FFrameTime::MaxSubframe);
	return FQualifiedFrameTime(FFrameTime(Frame, SubFrame), FrameRate);
}

void UKismetMathLibrary::BreakQualifiedFrameTime(const FQualifiedFrameTime& InFrameTime, FFrameNumber& Frame, FFrameRate& FrameRate, float& SubFrame)
{
	Frame = InFrameTime.Time.GetFrame();
	SubFrame = InFrameTime.Time.GetSubFrame();
	FrameRate = InFrameTime.Rate;
}

/* FrameRate functions
*****************************************************************************/
FFrameRate UKismetMathLibrary::MakeFrameRate(int32 Numerator, int32 Denominator)
{
	// Prevent a denominator of zero as that will cause divide by zero errors when the framerate is used.
	if (Denominator <= 0)
	{
		Denominator = 1;
	}

	return FFrameRate(Numerator, Denominator);
}

void UKismetMathLibrary::BreakFrameRate(const FFrameRate& InFrameRate, int32& Numerator, int32& Denominator)
{
	Numerator = InFrameRate.Numerator;
	Denominator = InFrameRate.Denominator;
}



/* Rotator functions
*****************************************************************************/

FVector UKismetMathLibrary::GetForwardVector(FRotator InRot)
{
	return InRot.Vector();
}

FVector UKismetMathLibrary::GetRightVector(FRotator InRot)
{
	return FRotationMatrix(InRot).GetScaledAxis(EAxis::Y);
}

FVector UKismetMathLibrary::GetUpVector(FRotator InRot)
{
	return FRotationMatrix(InRot).GetScaledAxis(EAxis::Z);
}

FVector UKismetMathLibrary::CreateVectorFromYawPitch(float Yaw, float Pitch, float Length /*= 1.0f */)
{
	// FRotator::Vector() behaviour 
	float CP, SP, CY, SY;
	FMath::SinCos(&SP, &CP, FMath::DegreesToRadians(Pitch));
	FMath::SinCos(&SY, &CY, FMath::DegreesToRadians(Yaw));
	FVector V = FVector(CP*CY, CP*SY, SP) * Length;

	return V;
}

void UKismetMathLibrary::GetYawPitchFromVector(FVector InVec, float& Yaw, float& Pitch)
{
	FVector NormalizedVector = InVec.GetSafeNormal();
	// Find yaw.
	Yaw = FMath::RadiansToDegrees(FMath::Atan2(NormalizedVector.Y, NormalizedVector.X));

	// Find pitch.
	Pitch = FMath::RadiansToDegrees(FMath::Atan2(NormalizedVector.Z, FMath::Sqrt(NormalizedVector.X*NormalizedVector.X + NormalizedVector.Y*NormalizedVector.Y)));
}

void UKismetMathLibrary::GetAzimuthAndElevation(FVector InDirection, const FTransform& ReferenceFrame, float& Azimuth, float& Elevation)
{
	FVector2D Result = FMath::GetAzimuthAndElevation
	(
		InDirection.GetSafeNormal(),
		ReferenceFrame.GetUnitAxis(EAxis::X),
		ReferenceFrame.GetUnitAxis(EAxis::Y),
		ReferenceFrame.GetUnitAxis(EAxis::Z)
	);

	Azimuth = FMath::RadiansToDegrees(Result.X);
	Elevation = FMath::RadiansToDegrees(Result.Y);
}

void UKismetMathLibrary::BreakRotIntoAxes(const FRotator& InRot, FVector& X, FVector& Y, FVector& Z)
{
	FRotationMatrix(InRot).GetScaledAxes(X, Y, Z);
}

FRotator UKismetMathLibrary::MakeRotationFromAxes(FVector Forward, FVector Right, FVector Up)
{
	Forward.Normalize();
	Right.Normalize();
	Up.Normalize();

	FMatrix RotMatrix(Forward, Right, Up, FVector::ZeroVector);

	return RotMatrix.Rotator();
}

FRotator UKismetMathLibrary::FindRelativeLookAtRotation(const FTransform& StartTransform, const FVector& TargetLocation)
{
	return NormalizedDeltaRotator(FindLookAtRotation(StartTransform.GetLocation(), TargetLocation), StartTransform.GetRotation().Rotator());
}

int32 UKismetMathLibrary::RandomIntegerFromStream(int32 Max, const FRandomStream& Stream)
{
	return Stream.RandHelper(Max);
}

int32 UKismetMathLibrary::RandomIntegerInRangeFromStream(int32 Min, int32 Max, const FRandomStream& Stream)
{
	return Stream.RandRange(Min, Max);
}

bool UKismetMathLibrary::InRange_IntInt(int32 Value, int32 Min, int32 Max, bool InclusiveMin, bool InclusiveMax)
{
	return ((InclusiveMin ? (Value >= Min) : (Value > Min)) && (InclusiveMax ? (Value <= Max) : (Value < Max)));
}

bool UKismetMathLibrary::InRange_Int64Int64(int64 Value, int64 Min, int64 Max, bool InclusiveMin, bool InclusiveMax)
{
	return ((InclusiveMin ? (Value >= Min) : (Value > Min)) && (InclusiveMax ? (Value <= Max) : (Value < Max)));
}

bool UKismetMathLibrary::RandomBoolFromStream(const FRandomStream& Stream)
{
	return (Stream.RandRange(0, 1) == 1) ? true : false;
}

float UKismetMathLibrary::RandomFloatFromStream(const FRandomStream& Stream)
{
	return Stream.FRand();
}

float UKismetMathLibrary::RandomFloatInRangeFromStream(float Min, float Max, const FRandomStream& Stream)
{
	return Min + (Max - Min) * RandomFloatFromStream(Stream);
}

FVector UKismetMathLibrary::RandomUnitVectorFromStream(const FRandomStream& Stream)
{
	return Stream.VRand();
}

FVector UKismetMathLibrary::RandomPointInBoundingBoxFromStream(const FVector Center, const FVector HalfSize, const FRandomStream& Stream)
{
	const FVector BoxMin = Center - HalfSize;
	const FVector BoxMax = Center + HalfSize;
	return Stream.RandPointInBox(FBox(BoxMin, BoxMax));
}

FVector UKismetMathLibrary::RandomPointInBoundingBoxFromStream_Box(const FBox Box, const FRandomStream& Stream)
{
	return Stream.RandPointInBox(Box);
}

FRotator UKismetMathLibrary::RandomRotatorFromStream(bool bRoll, const FRandomStream& Stream)
{
	FRotator RRot;
	RRot.Yaw = RandomFloatFromStream(Stream) * 360.f;
	RRot.Pitch = RandomFloatFromStream(Stream) * 360.f;

	if (bRoll)
	{
		RRot.Roll = RandomFloatFromStream(Stream) * 360.f;
	}
	else
	{
		RRot.Roll = 0;
	}
	return RRot;
}

void UKismetMathLibrary::ResetRandomStream(const FRandomStream& Stream)
{
	Stream.Reset();
}

void UKismetMathLibrary::SeedRandomStream(FRandomStream& Stream)
{
	Stream.GenerateNewSeed();
}

void UKismetMathLibrary::SetRandomStreamSeed(FRandomStream& Stream, int32 NewSeed)
{
	Stream.Initialize(NewSeed);
}

void UKismetMathLibrary::MinimumAreaRectangle(class UObject* WorldContextObject, const TArray<FVector>& InVerts, const FVector& SampleSurfaceNormal, FVector& OutRectCenter, FRotator& OutRectRotation, float& OutSideLengthX, float& OutSideLengthY, bool bDebugDraw)
{
	float MinArea = -1.f;
	float CurrentArea = -1.f;
	FVector SupportVectorA, SupportVectorB;
	FVector RectSideA, RectSideB;
	float MinDotResultA, MinDotResultB, MaxDotResultA, MaxDotResultB;
	FVector TestEdge;
	float TestEdgeDot = 0.f;
	FVector PolyNormal(0.f, 0.f, 1.f);
	TArray<int32> PolyVertIndices;

	// Bail if we receive an empty InVerts array
	if (InVerts.Num() == 0)
	{
		return;
	}

	// Compute the approximate normal of the poly, using the direction of SampleSurfaceNormal for guidance
	PolyNormal = (InVerts[InVerts.Num() / 3] - InVerts[0]) ^ (InVerts[InVerts.Num() * 2 / 3] - InVerts[InVerts.Num() / 3]);
	if ((PolyNormal | SampleSurfaceNormal) < 0.f)
	{
		PolyNormal = -PolyNormal;
	}

	// Transform the sample points to 2D
	FMatrix SurfaceNormalMatrix = FRotationMatrix::MakeFromZX(PolyNormal, FVector(1.f, 0.f, 0.f));
	TArray<FVector> TransformedVerts;
	OutRectCenter = FVector(0.f);
	for (int32 Idx = 0; Idx < InVerts.Num(); ++Idx)
	{
		OutRectCenter += InVerts[Idx];
		TransformedVerts.Add(SurfaceNormalMatrix.InverseTransformVector(InVerts[Idx]));
	}
	OutRectCenter /= InVerts.Num();

	// Compute the convex hull of the sample points
	ConvexHull2D::ComputeConvexHullLegacy(TransformedVerts, PolyVertIndices);

	// Minimum area rectangle as computed by http://www.geometrictools.com/Documentation/MinimumAreaRectangle.pdf
	for (int32 Idx = 1; Idx < PolyVertIndices.Num() - 1; ++Idx)
	{
		SupportVectorA = (TransformedVerts[PolyVertIndices[Idx]] - TransformedVerts[PolyVertIndices[Idx-1]]).GetSafeNormal();
		SupportVectorA.Z = 0.f;
		SupportVectorB.X = -SupportVectorA.Y;
		SupportVectorB.Y = SupportVectorA.X;
		SupportVectorB.Z = 0.f;
		MinDotResultA = MinDotResultB = MaxDotResultA = MaxDotResultB = 0.f;

		for (int TestVertIdx = 1; TestVertIdx < PolyVertIndices.Num(); ++TestVertIdx)
		{
			TestEdge = TransformedVerts[PolyVertIndices[TestVertIdx]] - TransformedVerts[PolyVertIndices[0]];
			TestEdgeDot = SupportVectorA | TestEdge;
			if (TestEdgeDot < MinDotResultA)
			{
				MinDotResultA = TestEdgeDot;
			}
			else if (TestEdgeDot > MaxDotResultA)
			{
				MaxDotResultA = TestEdgeDot;
			}

			TestEdgeDot = SupportVectorB | TestEdge;
			if (TestEdgeDot < MinDotResultB)
			{
				MinDotResultB = TestEdgeDot;
			}
			else if (TestEdgeDot > MaxDotResultB)
			{
				MaxDotResultB = TestEdgeDot;
			}
		}

		CurrentArea = (MaxDotResultA - MinDotResultA) * (MaxDotResultB - MinDotResultB);
		if (MinArea < 0.f || CurrentArea < MinArea)
		{
			MinArea = CurrentArea;
			RectSideA = SupportVectorA * (MaxDotResultA - MinDotResultA);
			RectSideB = SupportVectorB * (MaxDotResultB - MinDotResultB);
		}
	}

	RectSideA = SurfaceNormalMatrix.TransformVector(RectSideA);
	RectSideB = SurfaceNormalMatrix.TransformVector(RectSideB);
	OutRectRotation = FRotationMatrix::MakeFromZX(PolyNormal, RectSideA).Rotator();
	OutSideLengthX = RectSideA.Size();
	OutSideLengthY = RectSideB.Size();

#if ENABLE_DRAW_DEBUG
	if (bDebugDraw)
	{
		if (UWorld* World = GEngine->GetWorldFromContextObject(WorldContextObject, EGetWorldErrorMode::LogAndReturnNull))
		{
			DrawDebugSphere(World, OutRectCenter, 10.f, 12, FColor::Yellow, true);
			DrawDebugCoordinateSystem(World, OutRectCenter, SurfaceNormalMatrix.Rotator(), 100.f, true);
			DrawDebugLine(World, OutRectCenter - RectSideA * 0.5f + FVector(0, 0, 10.f), OutRectCenter + RectSideA * 0.5f + FVector(0, 0, 10.f), FColor::Green, true, -1, 0, 5.f);
			DrawDebugLine(World, OutRectCenter - RectSideB * 0.5f + FVector(0, 0, 10.f), OutRectCenter + RectSideB * 0.5f + FVector(0, 0, 10.f), FColor::Blue, true, -1, 0, 5.f);
		}
	}
#endif
}

void UKismetMathLibrary::MinAreaRectangle(class UObject* WorldContextObject, const TArray<FVector>& InPoints, const FVector& SampleSurfaceNormal,
                                          FVector& OutRectCenter, FRotator& OutRectRotation, float& OutRectLengthX, float& OutRectLengthY, bool bDebugDraw)
{
	const int32 InVertsNum = InPoints.Num();
	
	// Bail if we receive an empty InVerts array
	if (InVertsNum == 0)
	{
		OutRectCenter = FVector::ZeroVector;
		OutRectRotation = FRotator::ZeroRotator;
		OutRectLengthX = 0.0f;
		OutRectLengthY = 0.0f;
		return;
	}

	// Use 'Newell's Method' to compute a robust 'best fit' plane from the input points
	FVector PlaneNormal = FVector::ZeroVector;
	for (int32 Vert0 = InVertsNum - 1, Vert1 = 0; Vert1 < InVertsNum; Vert0 = Vert1++)
	{
		const FVector& P0 = InPoints[Vert0];
		const FVector& P1 = InPoints[Vert1];
		PlaneNormal.X += (P1.Y - P0.Y) * (P0.Z + P1.Z);
		PlaneNormal.Y += (P1.Z - P0.Z) * (P0.X + P1.X);
		PlaneNormal.Z += (P1.X - P0.X) * (P0.Y + P1.Y);
	}
	PlaneNormal.Normalize();
	if ((PlaneNormal | SampleSurfaceNormal) < 0.f)
	{
		PlaneNormal = -PlaneNormal;
	}

	// Transform the sample points to 2D
	const FMatrix SurfaceNormalMatrix = FRotationMatrix::MakeFromZX(PlaneNormal, FVector(1.f, 0.f, 0.f));
	TArray<FVector> TransformedVerts;
	TransformedVerts.SetNumUninitialized(InVertsNum);
	const FMatrix InverseSurfaceNormalMatrix = SurfaceNormalMatrix.Inverse();
	for (int32 Idx = 0; Idx < InVertsNum; ++Idx)
	{
		const FVector TransformedVert = InverseSurfaceNormalMatrix.TransformVector(InPoints[Idx]);
		TransformedVerts[Idx] = {TransformedVert.X, TransformedVert.Y, 0.0f};
	}

	// Compute the convex hull of the sample points
	TArray<int32> PolyVertIndices;
	ConvexHull2D::ComputeConvexHullLegacy(TransformedVerts, PolyVertIndices);

	// Minimum area rectangle as computed by the exhaustive search algorithm in http://www.geometrictools.com/Documentation/MinimumAreaRectangle.pdf
	FVector Side0, Side1;
	[&PolyVertIndices, &TransformedVerts, &OutRectCenter, &Side0, &Side1]
	{
		float MinArea = TNumericLimits<float>::Max();

		for (int32 Idx0 = PolyVertIndices.Num() - 1, Idx1 = 0, Num = PolyVertIndices.Num(); Idx1 < Num; Idx0 = Idx1++)
		{
			const FVector Origin = TransformedVerts[PolyVertIndices[Idx0]];
			const FVector U0 = (TransformedVerts[PolyVertIndices[Idx1]] - Origin).GetSafeNormal2D();
			const FVector U1{-U0.Y, U0.X, 0.0f};

			float MinU0 = 0.0f;
			float MaxU0 = 0.0f;
			float MaxU1 = 0.0f;

			for (int VertIdx = 0; VertIdx < Num; ++VertIdx)
			{
				const FVector D = TransformedVerts[PolyVertIndices[VertIdx]] - Origin;
				const float Dot0 = U0 | D;
				if (Dot0 < MinU0)
				{
					MinU0 = Dot0;
				}
				else if (Dot0 > MaxU0)
				{
					MaxU0 = Dot0;
				}

				const float Dot1 = U1 | D;
				if (Dot1 > MaxU1)
				{
					MaxU1 = Dot1;
				}
			}

			const float Side0Length = MaxU0 - MinU0;
			const float Side1Length = MaxU1;
			const float CurrentArea = Side0Length * Side1Length;
			if (CurrentArea < MinArea)
			{
				MinArea = CurrentArea;
				Side0 = U0 * Side0Length;
				Side1 = U1 * Side1Length;
				OutRectCenter = Origin + ((MinU0 + MaxU0) / 2.0f) * U0 + (MaxU1 / 2.0f) * U1;
			}
		}
	}();

	Side0 = SurfaceNormalMatrix.TransformVector(Side0);
	Side1 = SurfaceNormalMatrix.TransformVector(Side1);
	OutRectCenter = SurfaceNormalMatrix.TransformPosition(OutRectCenter);
	OutRectRotation = FRotationMatrix::MakeFromZX(PlaneNormal, Side0).Rotator();
	OutRectLengthX = Side0.Length();
	OutRectLengthY = Side1.Length();

#if ENABLE_DRAW_DEBUG
	if (bDebugDraw)
	{
		if (const UWorld* World = GEngine->GetWorldFromContextObject(WorldContextObject, EGetWorldErrorMode::LogAndReturnNull))
		{
			DrawDebugSphere(World, OutRectCenter, 10.0f, 12, FColor::Yellow, true);
			DrawDebugCoordinateSystem(World, OutRectCenter, OutRectRotation, 50.0f, true);

			auto DrawLine = [World, &OutRectCenter, &Side0, &Side1](float A, float B, float C, float D)
			{
				DrawDebugLine(World, OutRectCenter + A * Side0 + B * Side1, OutRectCenter + C * Side0 + D * Side1, FColor::Blue, true, -1, 0, 1.0f);
			};

			DrawLine(-0.5f, -0.5f,  0.5f, -0.5f);
			DrawLine( 0.5f, -0.5f,  0.5f,  0.5f);
			DrawLine( 0.5f,  0.5f, -0.5f,  0.5f);
			DrawLine(-0.5f,  0.5f, -0.5f, -0.5f);
		}
	}
#endif
}

bool UKismetMathLibrary::IsPointInBox(FVector Point, FVector BoxOrigin, FVector BoxExtent)
{
	const FBox Box(BoxOrigin - BoxExtent, BoxOrigin + BoxExtent);
	return Box.IsInsideOrOn(Point);
}

bool UKismetMathLibrary::IsPointInBox_Box(FVector Point, FBox Box)
{
	return Box.IsInsideOrOn(Point);
}

bool UKismetMathLibrary::IsPointInBoxWithTransform(FVector Point, const FTransform& BoxWorldTransform, FVector BoxExtent)
{
	// Put point in component space
	const FVector PointInComponentSpace = BoxWorldTransform.InverseTransformPosition(Point);
	// Now it's just a normal point-in-box test, with a box at the origin.
	const FBox Box(-BoxExtent, BoxExtent);
	return Box.IsInsideOrOn(PointInComponentSpace);
}

bool UKismetMathLibrary::IsPointInBoxWithTransform_Box(FVector Point, const FTransform& BoxWorldTransform, FBox Box)
{
	// Put point in component space
	const FVector PointInComponentSpace = BoxWorldTransform.InverseTransformPosition(Point);
	// Now it's just a normal point-in-box test, with a box at the origin.
	Box = Box.MoveTo(PointInComponentSpace);
	return Box.IsInsideOrOn(PointInComponentSpace);
}

void UKismetMathLibrary::GetSlopeDegreeAngles(const FVector& MyRightYAxis, const FVector& FloorNormal, const FVector& UpVector, float& OutSlopePitchDegreeAngle, float& OutSlopeRollDegreeAngle)
{
	const FVector FloorZAxis = FloorNormal;
	const FVector FloorXAxis = MyRightYAxis ^ FloorZAxis;
	const FVector FloorYAxis = FloorZAxis ^ FloorXAxis;

	OutSlopePitchDegreeAngle = 90.f - FMath::RadiansToDegrees(FMath::Acos(FloorXAxis | UpVector));
	OutSlopeRollDegreeAngle = 90.f - FMath::RadiansToDegrees(FMath::Acos(FloorYAxis | UpVector));
}

bool UKismetMathLibrary::LinePlaneIntersection(const FVector& LineStart, const FVector& LineEnd, const FPlane& APlane, float& T, FVector& Intersection)
{
	FVector RayDir = LineEnd - LineStart;

	// Check ray is not parallel to plane
	if ((RayDir | APlane) == 0.0f)
	{
		T = -1.0f;
		Intersection = FVector::ZeroVector;
		return false;
	}

	T = ((APlane.W - (LineStart | APlane)) / (RayDir | APlane));

	// Check intersection is not outside line segment
	if (T < 0.0f || T > 1.0f)
	{
		Intersection = FVector::ZeroVector;
		return false;
	}

	// Calculate intersection point
	Intersection = LineStart + RayDir * T;

	return true;
}

bool UKismetMathLibrary::LinePlaneIntersection_OriginNormal(const FVector& LineStart, const FVector& LineEnd, FVector PlaneOrigin, FVector PlaneNormal, float& T, FVector& Intersection)
{
	FVector RayDir = LineEnd - LineStart;

	// Check ray is not parallel to plane
	if ((RayDir | PlaneNormal) == 0.0f)
	{
		T = -1.0f;
		Intersection = FVector::ZeroVector;
		return false;
	}

	T = (((PlaneOrigin - LineStart) | PlaneNormal) / (RayDir | PlaneNormal));

	// Check intersection is not outside line segment
	if (T < 0.0f || T > 1.0f)
	{
		Intersection = FVector::ZeroVector;
		return false;
	}

	// Calculate intersection point
	Intersection = LineStart + RayDir * T;

	return true;
}

void UKismetMathLibrary::BreakRandomStream(const FRandomStream& InRandomStream, int32& InitialSeed)
{
	InitialSeed = InRandomStream.GetInitialSeed();
}

FRandomStream UKismetMathLibrary::MakeRandomStream(int32 InitialSeed)
{
	return FRandomStream(InitialSeed);
}

FVector UKismetMathLibrary::RandomUnitVectorInConeInRadiansFromStream(const FVector& ConeDir, float ConeHalfAngleInRadians, const FRandomStream& Stream)
{
	return Stream.VRandCone(ConeDir, ConeHalfAngleInRadians);
}

FVector UKismetMathLibrary::RandomUnitVectorInEllipticalConeInRadiansFromStream(const FVector& ConeDir, float MaxYawInRadians, float MaxPitchInRadians, const FRandomStream& Stream)
{
	return Stream.VRandCone(ConeDir, MaxYawInRadians, MaxPitchInRadians);
}

float UKismetMathLibrary::PerlinNoise1D(const float Value)
{
	return FMath::PerlinNoise1D(Value);
}

float UKismetMathLibrary::WeightedMovingAverage_Float(float CurrentSample, float PreviousSample, float Weight)
{
	return FMath::WeightedMovingAverage(CurrentSample, PreviousSample, Weight);
}

FVector UKismetMathLibrary::WeightedMovingAverage_FVector(FVector CurrentSample, FVector PreviousSample, float Weight)
{
	FVector OutVector;
	OutVector.X = FMath::WeightedMovingAverage<FVector::FReal>(CurrentSample.X, PreviousSample.X, Weight);
	OutVector.Y = FMath::WeightedMovingAverage<FVector::FReal>(CurrentSample.Y, PreviousSample.Y, Weight);
	OutVector.Z = FMath::WeightedMovingAverage<FVector::FReal>(CurrentSample.Z, PreviousSample.Z, Weight);
	return OutVector;
}

FRotator UKismetMathLibrary::WeightedMovingAverage_FRotator(FRotator CurrentSample, FRotator PreviousSample, float Weight)
{
	FRotator OutRotator;
	OutRotator.Yaw = FMath::Clamp(FMath::WeightedMovingAverage<FRotator::FReal>(CurrentSample.Yaw, PreviousSample.Yaw, Weight), -180.f, 180.f);
	OutRotator.Pitch = FMath::Clamp(FMath::WeightedMovingAverage<FRotator::FReal>(CurrentSample.Pitch, PreviousSample.Pitch, Weight), -180.f, 180.f);
	OutRotator.Roll = FMath::Clamp(FMath::WeightedMovingAverage<FRotator::FReal>(CurrentSample.Roll, PreviousSample.Roll, Weight), -180.f, 180.f);
	return OutRotator;
}

float UKismetMathLibrary::DynamicWeightedMovingAverage_Float(float CurrentSample, float PreviousSample, float MaxDistance, float MinWeight, float MaxWeight)
{
	return FMath::DynamicWeightedMovingAverage(CurrentSample, PreviousSample, MaxDistance, MinWeight, MaxWeight);
}

FVector UKismetMathLibrary::DynamicWeightedMovingAverage_FVector(FVector CurrentSample, FVector PreviousSample, float MaxDistance, float MinWeight, float MaxWeight)
{
	FVector OutVector;
	OutVector.X = FMath::DynamicWeightedMovingAverage<FVector::FReal>(CurrentSample.X, PreviousSample.X, MaxDistance, MinWeight, MaxWeight);
	OutVector.Y = FMath::DynamicWeightedMovingAverage<FVector::FReal>(CurrentSample.Y, PreviousSample.Y, MaxDistance, MinWeight, MaxWeight);
	OutVector.Z = FMath::DynamicWeightedMovingAverage<FVector::FReal>(CurrentSample.Z, PreviousSample.Z, MaxDistance, MinWeight, MaxWeight);
	return OutVector;
}

FRotator UKismetMathLibrary::DynamicWeightedMovingAverage_FRotator(FRotator CurrentSample, FRotator PreviousSample, float MaxDistance, float MinWeight, float MaxWeight)
{
	FRotator OutRotator;
	OutRotator.Yaw = FMath::Clamp(FMath::DynamicWeightedMovingAverage<FRotator::FReal>(CurrentSample.Yaw, PreviousSample.Yaw, MaxDistance, MinWeight, MaxWeight), -180.f, 180.f);
	OutRotator.Pitch = FMath::Clamp(FMath::DynamicWeightedMovingAverage<FRotator::FReal>(CurrentSample.Pitch, PreviousSample.Pitch, MaxDistance, MinWeight, MaxWeight), -180.f, 180.f);
	OutRotator.Roll = FMath::Clamp(FMath::DynamicWeightedMovingAverage<FRotator::FReal>(CurrentSample.Roll, PreviousSample.Roll, MaxDistance, MinWeight, MaxWeight), -180.f, 180.f);
	return OutRotator;
}


#undef LOCTEXT_NAMESPACE
<|MERGE_RESOLUTION|>--- conflicted
+++ resolved
@@ -285,29 +285,6 @@
 	return Result;
 }
 
-<<<<<<< HEAD
-int32 UKismetMathLibrary::FMod(double Dividend, double Divisor, double& Remainder)
-{
-	int32 Result;
-	if (Divisor != 0.f)
-	{
-		const double Quotient = Dividend / Divisor;
-		Result = (Quotient < 0.f ? -1 : 1) * FMath::FloorToInt(FMath::Abs(Quotient));
-		Remainder = FMath::Fmod(Dividend, Divisor);
-	}
-	else
-	{
-		FFrame::KismetExecutionMessage(TEXT("Attempted modulo 0 - returning 0."), ELogVerbosity::Warning, DivideByZeroWarning);
-
-		Result = 0;
-		Remainder = 0.f;
-	}
-
-	return Result;
-}
-
-=======
->>>>>>> d731a049
 int64 UKismetMathLibrary::FMod64(double Dividend, double Divisor, double& Remainder)
 {
 	int64 Result;
