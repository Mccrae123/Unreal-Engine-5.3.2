--- conflicted
+++ resolved
@@ -464,11 +464,8 @@
 
 void UReplaySubsystem::SetExternalDataForObject(UObject* OwningObject, const uint8* Src, const int32 NumBits)
 {
-<<<<<<< HEAD
-=======
 	LLM_SCOPE(ELLMTag::Replays);
 
->>>>>>> d731a049
 	UWorld* CurrentWorld = GetWorld();
 
 	if (CurrentWorld != nullptr && CurrentWorld->GetDemoNetDriver() != nullptr)
