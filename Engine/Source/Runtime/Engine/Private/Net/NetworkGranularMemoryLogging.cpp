--- conflicted
+++ resolved
@@ -60,11 +60,7 @@
 			}
 
 			// Keep our total scope data in place, but sort the rest of the fields.
-<<<<<<< HEAD
-			Sort(FieldValues.GetData() + 2, FieldValues.Num() - 2, FieldLessThan);
-=======
 			Algo::Sort(MakeArrayView(FieldValues.GetData() + 2, FieldValues.Num() - 2), FieldLessThan);
->>>>>>> 4af6daef
 
 			FString ReportRow = FString::Printf(TEXT("%s\r\n%s"),
 				*FString::JoinBy(FieldValues, TEXT(","), [](const FField& Field) { return *Field.Name; }),
