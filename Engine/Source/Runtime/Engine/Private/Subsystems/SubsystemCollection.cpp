// Copyright 1998-2019 Epic Games, Inc. All Rights Reserved.

#include "Subsystems/SubsystemCollection.h"

#include "Subsystems/Subsystem.h"
#include "UObject/UObjectHash.h"
#include "UObject/Package.h"
#include "Modules/ModuleManager.h"
#include "Misc/PackageName.h"

/** FSubsystemModuleWatcher class to hide the implementation of keeping the DynamicSystemModuleMap up to date*/
class FSubsystemModuleWatcher
{
public:
	static void OnModulesChanged(FName ModuleThatChanged, EModuleChangeReason ReasonForChange);

	/** Init / Deinit the Module watcher, this tracks module startup and shutdown to ensure only the appropriate dynamic subsystems are instantiated */
	static void InitializeModuleWatcher();
	static void DeinitializeModuleWatcher();

private:
	static void AddClassesForModule(const FName& InModuleName);
	static void RemoveClassesForModule(const FName& InModuleName);

	static FDelegateHandle ModulesChangedHandle;
};

FDelegateHandle FSubsystemModuleWatcher::ModulesChangedHandle;



TArray<FSubsystemCollectionBase*> FSubsystemCollectionBase::SubsystemCollections;
TMap<FName, TArray<TSubclassOf<UDynamicSubsystem>>> FSubsystemCollectionBase::DynamicSystemModuleMap;

FSubsystemCollectionBase::FSubsystemCollectionBase()
	: Outer(nullptr)
	, bPopulating(false)
{
}

FSubsystemCollectionBase::FSubsystemCollectionBase(UObject* InOuter, TSubclassOf<USubsystem> InBaseType)
	: BaseType(InBaseType)
	, Outer(InOuter)
	, bPopulating(false)
{
	check(BaseType);
	check(Outer);
}

USubsystem* FSubsystemCollectionBase::GetSubsystemInternal(TSubclassOf<USubsystem> SubsystemClass) const
{
	USubsystem* SystemPtr = SubsystemMap.FindRef(SubsystemClass);

	if (SystemPtr)
	{
		return SystemPtr;
	}
	else
	{
		const TArray<USubsystem*>& SystemPtrs = GetSubsystemArrayInternal(SubsystemClass);
		if (SystemPtrs.Num() > 0)
		{
			return SystemPtrs[0];
		}
	}

	return nullptr;
}

const TArray<USubsystem*>& FSubsystemCollectionBase::GetSubsystemArrayInternal(TSubclassOf<USubsystem> SubsystemClass) const
{
	if (!SubsystemArrayMap.Contains(SubsystemClass))
	{
		TArray<USubsystem*>& NewList = SubsystemArrayMap.Add(SubsystemClass);

		for (auto Iter = SubsystemMap.CreateConstIterator(); Iter; ++Iter)
		{
			UClass* KeyClass = Iter.Key();
			if (KeyClass->IsChildOf(SubsystemClass))
			{
				NewList.Add(Iter.Value());
			}
		}

		return NewList;
	}

	const TArray<USubsystem*>& List = SubsystemArrayMap.FindChecked(SubsystemClass);
	return List;
}

void FSubsystemCollectionBase::Initialize()
{
	if (ensure(BaseType) && ensureMsgf(SubsystemMap.Num() == 0, TEXT("Currently don't support repopulation of Subsystem Collections.")))
	{
		check(Outer);
		check(!bPopulating); //Populating collections on multiple threads?
		
		if (SubsystemCollections.Num() == 0)
		{
			FSubsystemModuleWatcher::InitializeModuleWatcher();
		}
		
		TGuardValue<bool> PopulatingGuard(bPopulating, true);

		if (BaseType->IsChildOf(UDynamicSubsystem::StaticClass()))
<<<<<<< HEAD
		{
			for (const TPair<FName, TArray<TSubclassOf<UDynamicSubsystem>>>& SubsystemClasses : DynamicSystemModuleMap)
			{
				for (const TSubclassOf<UDynamicSubsystem>& SubsystemClass : SubsystemClasses.Value)
				{
					if (SubsystemClass->IsChildOf(BaseType))
					{
						AddAndInitializeSubsystem(SubsystemClass);
					}
				}
			}
		}
		else
		{
			TArray<UClass*> SubsystemClasses;
			GetDerivedClasses(BaseType, SubsystemClasses, true);

			for (UClass* SubsystemClass : SubsystemClasses)
			{
				AddAndInitializeSubsystem(SubsystemClass);
			}
		}
=======
		{
			for (const TPair<FName, TArray<TSubclassOf<UDynamicSubsystem>>>& SubsystemClasses : DynamicSystemModuleMap)
			{
				for (const TSubclassOf<UDynamicSubsystem>& SubsystemClass : SubsystemClasses.Value)
				{
					if (SubsystemClass->IsChildOf(BaseType))
					{
						AddAndInitializeSubsystem(SubsystemClass);
					}
				}
			}
		}
		else
		{
			TArray<UClass*> SubsystemClasses;
			GetDerivedClasses(BaseType, SubsystemClasses, true);

			for (UClass* SubsystemClass : SubsystemClasses)
			{
				AddAndInitializeSubsystem(SubsystemClass);
			}
		}
>>>>>>> 647851d4

		// Statically track collections
		SubsystemCollections.Add(this);
	}
}

void FSubsystemCollectionBase::Deinitialize()
{
	// Remove static tracking 
	SubsystemCollections.Remove(this);
	if (SubsystemCollections.Num() == 0)
	{
		FSubsystemModuleWatcher::DeinitializeModuleWatcher();
	}

	// Deinit and clean up existing systems
	SubsystemArrayMap.Empty();
	for (auto Iter = SubsystemMap.CreateIterator(); Iter; ++Iter)
	{
		UClass* KeyClass = Iter.Key();
		USubsystem* Subsystem = Iter.Value();
		if (Subsystem->GetClass() == KeyClass)
		{
			Subsystem->Deinitialize();
			Subsystem->InternalOwningSubsystem = nullptr;
		}
	}
	SubsystemMap.Empty();
	Outer = nullptr;
}

bool FSubsystemCollectionBase::InitializeDependency(TSubclassOf<USubsystem> SubsystemClass)
{
	if (ensureMsgf(SubsystemClass, TEXT("Attempting to add invalid subsystem as dependancy."))
		&& ensureMsgf(bPopulating, TEXT("InitializeDependancy() should only be called from System USubsystem::Initialization() implementations."))
		&& ensureMsgf(SubsystemClass->IsChildOf(BaseType), TEXT("ClassType (%s) must be a subclass of BaseType(%s)."), *SubsystemClass->GetName(), *BaseType->GetName()))
	{
		return AddAndInitializeSubsystem(SubsystemClass);
	}
	return false;
}

void FSubsystemCollectionBase::AddReferencedObjects(FReferenceCollector& Collector)
{
	Collector.AddReferencedObjects(SubsystemMap);
}

<<<<<<< HEAD
=======
FString FSubsystemCollectionBase::GetReferencerName() const
{
	return TEXT("FSubsystemCollectionBase");
}

>>>>>>> 647851d4
bool FSubsystemCollectionBase::AddAndInitializeSubsystem(UClass* SubsystemClass)
{
	if (!SubsystemMap.Contains(SubsystemClass))
	{
		// Only add instances for non abstract Subsystems
		if (SubsystemClass && !SubsystemClass->HasAllClassFlags(CLASS_Abstract))
		{
			// Catch any attempt to add a subsystem of the wrong type
			checkf(SubsystemClass->IsChildOf(BaseType), TEXT("ClassType (%s) must be a subclass of BaseType(%s)."), *SubsystemClass->GetName(), *BaseType->GetName());

			const USubsystem* CDO = SubsystemClass->GetDefaultObject<USubsystem>();
			if (CDO->ShouldCreateSubsystem(Outer))
			{
				USubsystem*& Subsystem = SubsystemMap.Add(SubsystemClass);
				Subsystem = NewObject<USubsystem>(Outer, SubsystemClass);

				Subsystem->InternalOwningSubsystem = this;
				Subsystem->Initialize(*this);
				
				return true;
			}
		}
		return false;
	}
	return true;
}

void FSubsystemCollectionBase::RemoveAndDeinitializeSubsystem(USubsystem* Subsystem)
{
	check(Subsystem);
	USubsystem* SubsystemFound = SubsystemMap.FindAndRemoveChecked(Subsystem->GetClass());
	check(Subsystem == SubsystemFound);

	Subsystem->Deinitialize();
	Subsystem->InternalOwningSubsystem = nullptr;
}

void FSubsystemCollectionBase::AddAllInstances(UClass* SubsystemClass)
{
	for (FSubsystemCollectionBase* SubsystemCollection : SubsystemCollections)
	{
		if (SubsystemClass->IsChildOf(SubsystemCollection->BaseType))
		{
			SubsystemCollection->AddAndInitializeSubsystem(SubsystemClass);
		}
	}
}

void FSubsystemCollectionBase::RemoveAllInstances(UClass* SubsystemClass)
{
	ForEachObjectOfClass(SubsystemClass, [](UObject* SubsystemObj)
	{
		USubsystem* Subsystem = CastChecked<USubsystem>(SubsystemObj);

		if (Subsystem->InternalOwningSubsystem)
		{
			Subsystem->InternalOwningSubsystem->RemoveAndDeinitializeSubsystem(Subsystem);
		}
	});
}




/** FSubsystemModuleWatcher Implementations */
void FSubsystemModuleWatcher::OnModulesChanged(FName ModuleThatChanged, EModuleChangeReason ReasonForChange)
{

	switch (ReasonForChange)
	{
	case EModuleChangeReason::ModuleLoaded:
		AddClassesForModule(ModuleThatChanged);
		break;

	case EModuleChangeReason::ModuleUnloaded:
		RemoveClassesForModule(ModuleThatChanged);
		break;
	}
}


void FSubsystemModuleWatcher::InitializeModuleWatcher()
{
	check(!ModulesChangedHandle.IsValid());

	// Add Loaded Modules
	TArray<UClass*> SubsystemClasses;
	GetDerivedClasses(UDynamicSubsystem::StaticClass(), SubsystemClasses, true);

	for (UClass* SubsystemClass : SubsystemClasses)
	{
		if (!SubsystemClass->HasAllClassFlags(CLASS_Abstract))
		{
			UPackage* const ClassPackage = SubsystemClass->GetOuterUPackage();
			if (ClassPackage)
			{
				const FName ModuleName = FPackageName::GetShortFName(ClassPackage->GetFName());
				if (FModuleManager::Get().IsModuleLoaded(ModuleName))
				{
					TArray<TSubclassOf<UDynamicSubsystem>>& ModuleSubsystemClasses = FSubsystemCollectionBase::DynamicSystemModuleMap.FindOrAdd(ModuleName);
					ModuleSubsystemClasses.Add(SubsystemClass);
				}
			}
		}
	}

	ModulesChangedHandle = FModuleManager::Get().OnModulesChanged().AddStatic(&FSubsystemModuleWatcher::OnModulesChanged);
}

void FSubsystemModuleWatcher::DeinitializeModuleWatcher()
{
	if (ModulesChangedHandle.IsValid())
	{
		FModuleManager::Get().OnModulesChanged().Remove(ModulesChangedHandle);
	}
}

void FSubsystemModuleWatcher::AddClassesForModule(const FName& InModuleName)
{
	check(!FSubsystemCollectionBase::DynamicSystemModuleMap.Contains(InModuleName));

	// Find the class package for this module
	const UPackage* const ClassPackage = FindPackage(nullptr, *(FString("/Script/") + InModuleName.ToString()));
	if (!ClassPackage)
	{
		return;
	}

	TArray<TSubclassOf<UDynamicSubsystem>> SubsystemClasses;
	TArray<UObject*> PackageObjects;
	GetObjectsWithOuter(ClassPackage, PackageObjects, false);
	for (UObject* Object : PackageObjects)
	{
		UClass* const CurrentClass = Cast<UClass>(Object);
		if (CurrentClass && !CurrentClass->HasAllClassFlags(CLASS_Abstract) && CurrentClass->IsChildOf(UDynamicSubsystem::StaticClass()))
		{
			SubsystemClasses.Add(CurrentClass);
			FSubsystemCollectionBase::AddAllInstances(CurrentClass);
		}
	}
	if (SubsystemClasses.Num() > 0)
	{
		FSubsystemCollectionBase::DynamicSystemModuleMap.Add(InModuleName, MoveTemp(SubsystemClasses));
	}
}
void FSubsystemModuleWatcher::RemoveClassesForModule(const FName& InModuleName)
{
	TArray<TSubclassOf<UDynamicSubsystem>>* SubsystemClasses = FSubsystemCollectionBase::DynamicSystemModuleMap.Find(InModuleName);
	if (SubsystemClasses)
	{
		for (TSubclassOf<UDynamicSubsystem>& SubsystemClass : *SubsystemClasses)
		{
			FSubsystemCollectionBase::RemoveAllInstances(SubsystemClass);
		}
		FSubsystemCollectionBase::DynamicSystemModuleMap.Remove(InModuleName);
	}
}<|MERGE_RESOLUTION|>--- conflicted
+++ resolved
@@ -104,7 +104,6 @@
 		TGuardValue<bool> PopulatingGuard(bPopulating, true);
 
 		if (BaseType->IsChildOf(UDynamicSubsystem::StaticClass()))
-<<<<<<< HEAD
 		{
 			for (const TPair<FName, TArray<TSubclassOf<UDynamicSubsystem>>>& SubsystemClasses : DynamicSystemModuleMap)
 			{
@@ -127,30 +126,6 @@
 				AddAndInitializeSubsystem(SubsystemClass);
 			}
 		}
-=======
-		{
-			for (const TPair<FName, TArray<TSubclassOf<UDynamicSubsystem>>>& SubsystemClasses : DynamicSystemModuleMap)
-			{
-				for (const TSubclassOf<UDynamicSubsystem>& SubsystemClass : SubsystemClasses.Value)
-				{
-					if (SubsystemClass->IsChildOf(BaseType))
-					{
-						AddAndInitializeSubsystem(SubsystemClass);
-					}
-				}
-			}
-		}
-		else
-		{
-			TArray<UClass*> SubsystemClasses;
-			GetDerivedClasses(BaseType, SubsystemClasses, true);
-
-			for (UClass* SubsystemClass : SubsystemClasses)
-			{
-				AddAndInitializeSubsystem(SubsystemClass);
-			}
-		}
->>>>>>> 647851d4
 
 		// Statically track collections
 		SubsystemCollections.Add(this);
@@ -198,14 +173,11 @@
 	Collector.AddReferencedObjects(SubsystemMap);
 }
 
-<<<<<<< HEAD
-=======
 FString FSubsystemCollectionBase::GetReferencerName() const
 {
 	return TEXT("FSubsystemCollectionBase");
 }
 
->>>>>>> 647851d4
 bool FSubsystemCollectionBase::AddAndInitializeSubsystem(UClass* SubsystemClass)
 {
 	if (!SubsystemMap.Contains(SubsystemClass))
