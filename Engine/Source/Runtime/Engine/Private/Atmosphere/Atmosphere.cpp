--- conflicted
+++ resolved
@@ -718,8 +718,6 @@
 	}
 }
 
-<<<<<<< HEAD
-=======
 /** Used to store lightmap data during RerunConstructionScripts */
 class FAtmospherePrecomputeInstanceData : public FSceneComponentInstanceData
 {
@@ -829,7 +827,6 @@
 	PrecomputeCounter = EValid;
 	InitResource();
 }
->>>>>>> a8a797ea
 
 /**
  * Gets called any time cvars change (on the main thread), we check if r.Atmosphere has changed and update the components.
