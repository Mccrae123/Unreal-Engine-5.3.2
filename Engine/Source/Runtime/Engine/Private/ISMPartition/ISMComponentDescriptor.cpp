--- conflicted
+++ resolved
@@ -3,10 +3,7 @@
 #include "ISMPartition/ISMComponentDescriptor.h"
 #include "Concepts/StaticStructProvider.h"
 #include "Materials/MaterialInterface.h"
-<<<<<<< HEAD
-=======
 #include "Materials/MaterialInstanceDynamic.h"
->>>>>>> 4af6daef
 
 #include UE_INLINE_GENERATED_CPP_BY_NAME(ISMComponentDescriptor)
 
@@ -36,10 +33,7 @@
 {
 	StaticMesh = Other.StaticMesh.LoadSynchronous();
 	Algo::Transform(Other.OverrideMaterials, OverrideMaterials, [](TSoftObjectPtr<UMaterialInterface> Material) { return Material.LoadSynchronous(); });
-<<<<<<< HEAD
-=======
 	OverlayMaterial = Other.OverlayMaterial.LoadSynchronous();
->>>>>>> 4af6daef
 	Algo::Transform(Other.RuntimeVirtualTextures, RuntimeVirtualTextures, [](TSoftObjectPtr<URuntimeVirtualTexture> RVT) { return RVT.LoadSynchronous(); });
 	Hash = Other.Hash;
 }
@@ -56,10 +50,7 @@
 {
 	StaticMesh = Other.StaticMesh;
 	Algo::Transform(Other.OverrideMaterials, OverrideMaterials, [](TObjectPtr<UMaterialInterface> Material) { return Material; });
-<<<<<<< HEAD
-=======
 	OverlayMaterial = Other.OverlayMaterial;
->>>>>>> 4af6daef
 	Algo::Transform(Other.RuntimeVirtualTextures, RuntimeVirtualTextures, [](TObjectPtr<URuntimeVirtualTexture> RVT) { return RVT; });
 	Hash = Other.Hash;
 }
@@ -78,9 +69,6 @@
 {
 	check(Template);
 	bEnableDiscardOnLoad = false;
-<<<<<<< HEAD
-	ComponentClass = Template->GetClass();
-=======
 
 	// Disregard the template class if it does not stem from an instanced mesh component
 	if (Template->IsA(UInstancedStaticMeshComponent::StaticClass()))
@@ -88,7 +76,6 @@
 		ComponentClass = Template->GetClass();
 	}
 
->>>>>>> 4af6daef
 	Mobility = Template->Mobility;
 	VirtualTextureRenderPassType = Template->VirtualTextureRenderPassType;
 	LightmapType = Template->LightmapType;
@@ -118,11 +105,8 @@
 	bVisibleInRayTracing = Template->bVisibleInRayTracing;
 	bEvaluateWorldPositionOffset = Template->bEvaluateWorldPositionOffset;
 	WorldPositionOffsetDisableDistance = Template->WorldPositionOffsetDisableDistance;
-<<<<<<< HEAD
-=======
 	ShadowCacheInvalidationBehavior = Template->ShadowCacheInvalidationBehavior;
 	DetailMode = Template->DetailMode;
->>>>>>> 4af6daef
 	// Determine if this instance must render with reversed culling based on both scale and the component property
 	const bool bIsLocalToWorldDeterminantNegative = Template->GetRenderMatrix().Determinant() < 0;
 	bReverseCulling = Template->bReverseCulling != bIsLocalToWorldDeterminantNegative;
@@ -158,10 +142,7 @@
 {
 	StaticMesh = Template->GetStaticMesh();
 	OverrideMaterials = Template->OverrideMaterials;
-<<<<<<< HEAD
-=======
 	OverlayMaterial = Template->OverlayMaterial;
->>>>>>> 4af6daef
 	RuntimeVirtualTextures = Template->RuntimeVirtualTextures;
 
 	Super::InitFrom(Template, bInitBodyInstance);
@@ -171,10 +152,7 @@
 {
 	StaticMesh = Template->GetStaticMesh();
 	Algo::Transform(Template->OverrideMaterials, OverrideMaterials, [](TObjectPtr<UMaterialInterface> Material) { return Material; });
-<<<<<<< HEAD
-=======
 	OverlayMaterial = Template->OverlayMaterial;
->>>>>>> 4af6daef
 	Algo::Transform(Template->RuntimeVirtualTextures, RuntimeVirtualTextures, [](TObjectPtr<URuntimeVirtualTexture> RVT) { return RVT; });
 
 	Super::InitFrom(Template, bInitBodyInstance);
@@ -191,21 +169,12 @@
 }
 
 bool FSoftISMComponentDescriptor::operator!=(const FSoftISMComponentDescriptor& Other) const
-<<<<<<< HEAD
 {
 	return !(*this == Other);
 }
 
 bool FISMComponentDescriptorBase::operator==(const FISMComponentDescriptorBase& Other) const
 {
-=======
-{
-	return !(*this == Other);
-}
-
-bool FISMComponentDescriptorBase::operator==(const FISMComponentDescriptorBase& Other) const
-{
->>>>>>> 4af6daef
 	return ComponentClass == Other.ComponentClass &&
 	Mobility == Other.Mobility &&
 	VirtualTextureRenderPassType == Other.VirtualTextureRenderPassType &&
@@ -242,11 +211,8 @@
 	bUseDefaultCollision == Other.bUseDefaultCollision &&
 	bGenerateOverlapEvents == Other.bGenerateOverlapEvents &&
 	WorldPositionOffsetDisableDistance == Other.WorldPositionOffsetDisableDistance &&
-<<<<<<< HEAD
-=======
 	ShadowCacheInvalidationBehavior == Other.ShadowCacheInvalidationBehavior &&
 	DetailMode == Other.DetailMode &&
->>>>>>> 4af6daef
 #if WITH_EDITORONLY_DATA
 	HLODBatchingPolicy == Other.HLODBatchingPolicy &&
 	bIncludeInHLOD == Other.bIncludeInHLOD &&
@@ -263,10 +229,7 @@
 	return (Hash == 0 || Other.Hash == 0 || Hash == Other.Hash) && // Check hash first, other checks are in case of Hash collision
 		StaticMesh == Other.StaticMesh &&
 		OverrideMaterials == Other.OverrideMaterials &&
-<<<<<<< HEAD
-=======
 		OverlayMaterial == Other.OverlayMaterial &&
->>>>>>> 4af6daef
 		RuntimeVirtualTextures == Other.RuntimeVirtualTextures &&
 		Super::operator==(Other);
 }
@@ -276,10 +239,7 @@
 	return (Hash == 0 || Other.Hash == 0 || Hash == Other.Hash) && // Check hash first, other checks are in case of Hash collision
 		StaticMesh == Other.StaticMesh &&
 		OverrideMaterials == Other.OverrideMaterials &&
-<<<<<<< HEAD
-=======
 		OverlayMaterial == Other.OverlayMaterial &&
->>>>>>> 4af6daef
 		RuntimeVirtualTextures == Other.RuntimeVirtualTextures &&
 		Super::operator==(Other);
 }
@@ -361,11 +321,8 @@
 	ISMComponent->bUseDefaultCollision = bUseDefaultCollision;
 	ISMComponent->SetGenerateOverlapEvents(bGenerateOverlapEvents);
 	ISMComponent->WorldPositionOffsetDisableDistance = WorldPositionOffsetDisableDistance;
-<<<<<<< HEAD
-=======
 	ISMComponent->ShadowCacheInvalidationBehavior = ShadowCacheInvalidationBehavior;
 	ISMComponent->DetailMode = DetailMode;
->>>>>>> 4af6daef
 	
 #if WITH_EDITORONLY_DATA
 	ISMComponent->HLODBatchingPolicy = HLODBatchingPolicy;
@@ -385,21 +342,6 @@
 {
 	ISMComponent->SetStaticMesh(StaticMesh);
 
-<<<<<<< HEAD
-	ISMComponent->OverrideMaterials.Empty(OverrideMaterials.Num());
-	for (UMaterialInterface* OverrideMaterial : OverrideMaterials)
-	{
-		if (OverrideMaterial && !OverrideMaterial->IsAsset())
-		{
-			// As override materials are normally outered to their owner component, we need to duplicate them here to make sure we don't create
-			// references to actors in other levels (for packed level instances or HLOD actors).
-			OverrideMaterial = DuplicateObject<UMaterialInterface>(OverrideMaterial, ISMComponent);
-		}
-
-		ISMComponent->OverrideMaterials.Add(OverrideMaterial);
-	}
-
-=======
 	auto GetMaterial = [ISMComponent](UMaterialInterface* MaterialInterface)
 	{
 		if (MaterialInterface && !MaterialInterface->IsAsset())
@@ -434,7 +376,6 @@
 		ISMComponent->OverrideMaterials.Add(GetMaterial(OverrideMaterial));
 	}
 	ISMComponent->OverlayMaterial = GetMaterial(OverlayMaterial);
->>>>>>> 4af6daef
 	ISMComponent->RuntimeVirtualTextures = RuntimeVirtualTextures;
 
 	Super::InitComponent(ISMComponent);
@@ -444,21 +385,6 @@
 {
 	ISMComponent->SetStaticMesh(StaticMesh.LoadSynchronous());
 
-<<<<<<< HEAD
-	ISMComponent->OverrideMaterials.Empty(OverrideMaterials.Num());
-	for (const TSoftObjectPtr<UMaterialInterface>& OverrideMaterialPtr : OverrideMaterials)
-	{
-		UMaterialInterface* OverrideMaterial = OverrideMaterialPtr.LoadSynchronous();
-		if (OverrideMaterial && !OverrideMaterial->IsAsset())
-		{
-			// As override materials are normally outered to their owner component, we need to duplicate them here to make sure we don't create
-			// references to actors in other levels (for packed level instances or HLOD actors).
-			OverrideMaterial = DuplicateObject<UMaterialInterface>(OverrideMaterial, ISMComponent);
-		}
-
-		ISMComponent->OverrideMaterials.Add(OverrideMaterial);
-	}
-=======
 	auto GetMaterial = [ISMComponent](const TSoftObjectPtr<UMaterialInterface>& MaterialInterfacePtr)
 	{
 		UMaterialInterface* MaterialInterface = MaterialInterfacePtr.LoadSynchronous();
@@ -494,7 +420,6 @@
 		ISMComponent->OverrideMaterials.Add(GetMaterial(OverrideMaterialPtr));
 	}
 	ISMComponent->OverlayMaterial = GetMaterial(OverlayMaterial);
->>>>>>> 4af6daef
 
 	ISMComponent->RuntimeVirtualTextures.Empty(RuntimeVirtualTextures.Num());
 	for (const TSoftObjectPtr<URuntimeVirtualTexture>& RuntimeVirtualTexturePtr : RuntimeVirtualTextures)
