--- conflicted
+++ resolved
@@ -467,11 +467,7 @@
 				const FVector3f ABEdge = PolyVerts[BIndex].Pos - PolyVerts[AIndex].Pos;
 				const FVector3f ACEdge = PolyVerts[CIndex].Pos - PolyVerts[AIndex].Pos;
 				const float TriangleDeterminant = (ABEdge ^ ACEdge) | (FVector3f)InPoly.FaceNormal;
-<<<<<<< HEAD
-				if(FMath::IsNegativeFloat(TriangleDeterminant))
-=======
 				if(TriangleDeterminant < 0.0f)
->>>>>>> d731a049
 				{
 					continue;
 				}
