--- conflicted
+++ resolved
@@ -348,14 +348,11 @@
 		{
 			ViewModeDisplayIcons.Emplace(FAppStyle::Get().GetBrush("EditorViewport.RequiredTextureResolutionMode"));
 		}
-<<<<<<< HEAD
-=======
 		// Visualize Skin Cache
 		else if (ViewModeIndex == VMI_VisualizeGPUSkinCache)
 		{
 			ViewModeDisplayIcons.Emplace(FAppStyle::Get().GetBrush("EditorViewport.VisualizeGPUSkinCacheMode"));
 		}
->>>>>>> d731a049
 
 		// Ray tracing modes
 		// Run path tracing pipeline
