--- conflicted
+++ resolved
@@ -161,15 +161,6 @@
 uint8 UKismetNodeHelperLibrary::GetValidValue(const UEnum* Enum, uint8 EnumeratorValue)
 {
 	if (NULL != Enum)
-<<<<<<< HEAD
-	{
-		uint8 EnumValue = Enum->GetValueByIndex(EnumeratorIndex);
-		if (Enum->IsValidEnumValue(EnumValue))
-		{
-			return EnumValue;
-		}
-		return Enum->GetMaxEnumValue();
-=======
 	{
 		if (Enum->IsValidEnumValue(EnumeratorValue))
 		{
@@ -184,7 +175,6 @@
 	if (NULL != Enum)
 	{
 		return Enum->GetValueByIndex(EnumeratorIndex);
->>>>>>> 73f66985
 	}
 	return INDEX_NONE;
 }