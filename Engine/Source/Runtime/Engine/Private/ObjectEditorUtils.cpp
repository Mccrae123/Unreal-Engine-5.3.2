--- conflicted
+++ resolved
@@ -10,11 +10,7 @@
 namespace FObjectEditorUtils
 {
 
-<<<<<<< HEAD
 	FText GetCategoryText( const FField* InField )
-=======
-	FText GetCategoryText( const FProperty* InProperty )
->>>>>>> fa8a8d0d
 	{
 		static const FTextKey CategoryLocalizationNamespace = TEXT("UObjectCategory");
 		static const FName CategoryMetaDataKey = TEXT("Category");
@@ -58,21 +54,12 @@
 		return FText::GetEmpty();
 	}
 
-<<<<<<< HEAD
 	FString GetCategory( const FField* InField )
-=======
-	FString GetCategory( const FProperty* InProperty )
->>>>>>> fa8a8d0d
 	{
 		return GetCategoryText(InField).ToString();
 	}
 
-<<<<<<< HEAD
 	FString GetCategory( const UField* InField )
-=======
-
-	FName GetCategoryFName( const FProperty* InProperty )
->>>>>>> fa8a8d0d
 	{
 		return GetCategoryText(InField).ToString();
 	}
