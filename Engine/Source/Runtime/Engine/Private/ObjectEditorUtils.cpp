// Copyright Epic Games, Inc. All Rights Reserved.

#include "ObjectEditorUtils.h"
#include "Internationalization/TextKey.h"
#include "UObject/Package.h"

#if WITH_EDITOR
#include "EditorCategoryUtils.h"

namespace FObjectEditorUtils
{

	FText GetCategoryText( const FField* InField )
	{
		static const FTextKey CategoryLocalizationNamespace = TEXT("UObjectCategory");
		static const FName CategoryMetaDataKey = TEXT("Category");

		if (InField)
		{
			const FString& NativeCategory = InField->GetMetaData(CategoryMetaDataKey);
			if (!NativeCategory.IsEmpty())
			{
				FText LocalizedCategory;
				if (!FText::FindText(CategoryLocalizationNamespace, NativeCategory, /*OUT*/LocalizedCategory, &NativeCategory))
				{
					LocalizedCategory = FText::AsCultureInvariant(NativeCategory);
				}
				return LocalizedCategory;
			}
		}

		return FText::GetEmpty();
	}

	FText GetCategoryText( const UField* InField )
	{
		static const FTextKey CategoryLocalizationNamespace = TEXT("UObjectCategory");
		static const FName CategoryMetaDataKey = TEXT("Category");

		if (InField)
		{
			const FString& NativeCategory = InField->GetMetaData(CategoryMetaDataKey);
			if (!NativeCategory.IsEmpty())
			{
				FText LocalizedCategory;
				if (!FText::FindText(CategoryLocalizationNamespace, NativeCategory, /*OUT*/LocalizedCategory, &NativeCategory))
				{
					LocalizedCategory = FText::AsCultureInvariant(NativeCategory);
				}
				return LocalizedCategory;
			}
		}

		return FText::GetEmpty();
	}

	FString GetCategory( const FField* InField )
	{
		return GetCategoryText(InField).ToString();
	}

	FString GetCategory( const UField* InField )
	{
		return GetCategoryText(InField).ToString();
	}

	FName GetCategoryFName( const FField* InField )
	{
		static const FName CategoryKey(TEXT("Category"));

		const FField* CurrentField = InField;
		FString CategoryString;
		while (CurrentField != nullptr && CategoryString.IsEmpty())
		{
			CategoryString = CurrentField->GetMetaData(CategoryKey);
			CurrentField = CurrentField->GetOwner<FField>();
		} 

		if (!CategoryString.IsEmpty())
		{
			return FName(*CategoryString);
		}

		return NAME_None;
	}

	FName GetCategoryFName( const UField* InField )
	{
		static const FName CategoryKey(TEXT("Category"));
		if (InField && InField->HasMetaData(CategoryKey))
		{
			return FName(*InField->GetMetaData(CategoryKey));
		}
		return NAME_None;
	}

	bool IsFunctionHiddenFromClass( const UFunction* InFunction,const UClass* Class )
	{
		bool bResult = false;
		if( InFunction )
		{
			bResult = Class->IsFunctionHidden( *InFunction->GetName() );

			static const FName FunctionCategory(TEXT("Category")); // FBlueprintMetadata::MD_FunctionCategory
			if( !bResult && InFunction->HasMetaData( FunctionCategory ) )
			{
				FString const& FuncCategory = InFunction->GetMetaData(FunctionCategory);
				bResult = FEditorCategoryUtils::IsCategoryHiddenFromClass(Class, FuncCategory);
			}
		}
		return bResult;
	}

	bool IsVariableCategoryHiddenFromClass( const FProperty* InVariable,const UClass* Class )
	{
		bool bResult = false;
		if( InVariable && Class )
		{
			bResult = FEditorCategoryUtils::IsCategoryHiddenFromClass(Class, GetCategory(InVariable));
		}
		return bResult;
	}

	void GetClassDevelopmentStatus(UClass* Class, bool& bIsExperimental, bool& bIsEarlyAccess, FString& MostDerivedClassName)
	{
		static const FName DevelopmentStatusKey(TEXT("DevelopmentStatus"));
		static const FString EarlyAccessValue(TEXT("EarlyAccess"));
		static const FString ExperimentalValue(TEXT("Experimental"));

		MostDerivedClassName = FString();
		bIsExperimental = bIsEarlyAccess = false;

		// Determine the development status and introducing class
		FString DevelopmentStatus;
		for (const UStruct* TestStruct = Class; TestStruct != nullptr; TestStruct = TestStruct->GetSuperStruct())
		{
			if (TestStruct->HasMetaData(DevelopmentStatusKey))
			{
				DevelopmentStatus = TestStruct->GetMetaData(DevelopmentStatusKey);
				MostDerivedClassName = TestStruct->GetName();
				break;
			}
		}

		// Update the flags based on the status
		bIsExperimental = DevelopmentStatus == ExperimentalValue;
		bIsEarlyAccess = DevelopmentStatus == EarlyAccessValue;
	}

	static void CopySinglePropertyRecursive(UObject* SourceObject, const void* const InSourcePtr, FProperty* InSourceProperty, void* const InTargetPtr, UObject* InDestinationObject, FProperty* InDestinationProperty)
	{
		bool bNeedsShallowCopy = true;

		if (FStructProperty* const DestStructProperty = CastField<FStructProperty>(InDestinationProperty))
		{
			FStructProperty* const SrcStructProperty = CastField<FStructProperty>(InSourceProperty);

			// Ensure that the target struct is initialized before copying fields from the source.
			DestStructProperty->InitializeValue_InContainer(InTargetPtr);

			const int32 PropertyArrayDim = DestStructProperty->ArrayDim;
			for (int32 ArrayIndex = 0; ArrayIndex < PropertyArrayDim; ArrayIndex++)
			{
				const void* const SourcePtr = SrcStructProperty->ContainerPtrToValuePtr<void>(InSourcePtr, ArrayIndex);
				void* const TargetPtr = DestStructProperty->ContainerPtrToValuePtr<void>(InTargetPtr, ArrayIndex);

				for (TFieldIterator<FProperty> It(SrcStructProperty->Struct); It; ++It)
				{
					FProperty* const InnerProperty = *It;
					CopySinglePropertyRecursive(SourceObject, SourcePtr, InnerProperty, TargetPtr, InDestinationObject, InnerProperty);
				}
			}

			bNeedsShallowCopy = false;
		}
		else if (FArrayProperty* const DestArrayProperty = CastField<FArrayProperty>(InDestinationProperty))
		{
			FArrayProperty* const SrcArrayProperty = CastField<FArrayProperty>(InSourceProperty);

			check(InDestinationProperty->ArrayDim == 1);
			FScriptArrayHelper SourceArrayHelper(SrcArrayProperty, SrcArrayProperty->ContainerPtrToValuePtr<void>(InSourcePtr));
			FScriptArrayHelper TargetArrayHelper(DestArrayProperty, DestArrayProperty->ContainerPtrToValuePtr<void>(InTargetPtr));

			int32 Num = SourceArrayHelper.Num();

			TargetArrayHelper.EmptyAndAddValues(Num);

			for (int32 Index = 0; Index < Num; Index++)
			{
				CopySinglePropertyRecursive(SourceObject, SourceArrayHelper.GetRawPtr(Index), SrcArrayProperty->Inner, TargetArrayHelper.GetRawPtr(Index), InDestinationObject, DestArrayProperty->Inner);
			}

			bNeedsShallowCopy = false;
		}
		else if ( FMapProperty* const DestMapProperty = CastField<FMapProperty>(InDestinationProperty) )
		{
			FMapProperty* const SrcMapProperty = CastField<FMapProperty>(InSourceProperty);

			check(InDestinationProperty->ArrayDim == 1);
			FScriptMapHelper SourceMapHelper(SrcMapProperty, SrcMapProperty->ContainerPtrToValuePtr<void>(InSourcePtr));
			FScriptMapHelper TargetMapHelper(DestMapProperty, DestMapProperty->ContainerPtrToValuePtr<void>(InTargetPtr));

			TargetMapHelper.EmptyValues();

			int32 Num = SourceMapHelper.Num();
			for ( int32 Index = 0; Num; Index++ )
			{
				if ( SourceMapHelper.IsValidIndex(Index) )
				{
					uint8* SrcPairPtr = SourceMapHelper.GetPairPtr(Index);

					int32 NewIndex = TargetMapHelper.AddDefaultValue_Invalid_NeedsRehash();
					TargetMapHelper.Rehash();

					uint8* PairPtr = TargetMapHelper.GetPairPtr(NewIndex);

					CopySinglePropertyRecursive(SourceObject, SrcPairPtr, SrcMapProperty->KeyProp, PairPtr, InDestinationObject, DestMapProperty->KeyProp);
					CopySinglePropertyRecursive(SourceObject, SrcPairPtr, SrcMapProperty->ValueProp, PairPtr, InDestinationObject, DestMapProperty->ValueProp);

					TargetMapHelper.Rehash();

					--Num;
				}
			}

			bNeedsShallowCopy = false;
		}
		else if ( FSetProperty* const DestSetProperty = CastField<FSetProperty>(InDestinationProperty) )
		{
			FSetProperty* const SrcSetProperty = CastField<FSetProperty>(InSourceProperty);

			check(InDestinationProperty->ArrayDim == 1);
			FScriptSetHelper SourceSetHelper(SrcSetProperty, SrcSetProperty->ContainerPtrToValuePtr<void>(InSourcePtr));
			FScriptSetHelper TargetSetHelper(DestSetProperty, DestSetProperty->ContainerPtrToValuePtr<void>(InTargetPtr));

			TargetSetHelper.EmptyElements();

			int32 Num = SourceSetHelper.Num();
			for ( int32 Index = 0; Num; Index++ )
			{
				if ( SourceSetHelper.IsValidIndex(Index) )
				{
					uint8* SrcPtr = SourceSetHelper.GetElementPtr(Index);

					int32 NewIndex = TargetSetHelper.AddDefaultValue_Invalid_NeedsRehash();
					TargetSetHelper.Rehash();

					uint8* TargetPtr = TargetSetHelper.GetElementPtr(NewIndex);
					CopySinglePropertyRecursive(SourceObject, SrcPtr, SrcSetProperty->ElementProp, TargetPtr, InDestinationObject, DestSetProperty->ElementProp);

					TargetSetHelper.Rehash();

					--Num;
				}
			}

			bNeedsShallowCopy = false;
		}
		else if ( FObjectPropertyBase* SourceObjectProperty = CastField<FObjectPropertyBase>(InSourceProperty) )
		{
			if ( SourceObjectProperty->HasAllPropertyFlags(CPF_InstancedReference) )
			{
				UObject* Value = SourceObjectProperty->GetObjectPropertyValue_InContainer(InSourcePtr);
				if (Value)
				{
					// If the outer of the value is the source object, then we need to translate that same relationship
					// onto the destination object by deep copying the value and outering it to the destination object.
					if (Value->GetOuter() == SourceObject)
					{
						bNeedsShallowCopy = false;

						UObject* ExistingObject = StaticFindObject(UObject::StaticClass(), InDestinationObject, *Value->GetFName().ToString());
						if (ExistingObject)
						{
							ExistingObject->Rename(nullptr, GetTransientPackage(), REN_DontCreateRedirectors);
						}

						UObject* DuplicateValue = StaticDuplicateObject(Value, InDestinationObject, Value->GetFName(), RF_AllFlags, nullptr, EDuplicateMode::Normal, EInternalObjectFlags::AllFlags);

						// Ensure that we propagate the necessary flags from the destination object (outer) to the new subobject.
						EObjectFlags FlagsToPropagate = InDestinationObject->GetMaskedFlags(RF_PropagateToSubObjects);
						if (InDestinationObject->HasAnyFlags(RF_ClassDefaultObject) && !DuplicateValue->HasAnyFlags(RF_DefaultSubObject | RF_ArchetypeObject))
						{
							// Mark the new subobject as a template if its outer is a CDO and if it is not already flagged as a default subobject.
							FlagsToPropagate |= RF_ArchetypeObject;
						}

						DuplicateValue->SetFlags(FlagsToPropagate);

						FObjectPropertyBase* DestObjectProperty = CastFieldChecked<FObjectPropertyBase>(InDestinationProperty);
						DestObjectProperty->SetObjectPropertyValue_InContainer(InTargetPtr, DuplicateValue);
					}

					// If the outers match, we should look for a corresponding object already in existence
					// with the same name inside the destination object's outer.
					if (Value->GetOuter() == SourceObject->GetOuter())
					{
						bNeedsShallowCopy = false;

						UObject* DesintationValue = FindObjectFast<UObject>(InDestinationObject->GetOuter(), Value->GetFName());

						FObjectPropertyBase* DestObjectProperty = CastFieldChecked<FObjectPropertyBase>(InDestinationProperty);
						DestObjectProperty->SetObjectPropertyValue_InContainer(InTargetPtr, DesintationValue);
					}
				}
			}
		}

		if ( bNeedsShallowCopy )
		{
			const uint8* SourceAddr = InSourceProperty->ContainerPtrToValuePtr<uint8>(InSourcePtr);
			uint8* DestinationAddr = InDestinationProperty->ContainerPtrToValuePtr<uint8>(InTargetPtr);

			InSourceProperty->CopyCompleteValue(DestinationAddr, SourceAddr);
		}
<<<<<<< HEAD
		else if ( bNeedsStringCopy )
		{
			FString ExportedTextString;
			if ( InSourceProperty->ExportText_InContainer(0, ExportedTextString, InSourcePtr, InSourcePtr, SourceObject, PPF_Copy, SourceObject) )
			{
				InDestinationProperty->ImportText_InContainer(*ExportedTextString, InTargetPtr, InDestinationObject, 0);
			}
		}
=======
>>>>>>> 4af6daef
	}

	bool MigratePropertyValue(UObject* SourceObject, FProperty* SourceProperty, UObject* DestinationObject, FProperty* DestinationProperty)
	{
		if (SourceObject == nullptr || DestinationObject == nullptr)
		{
			return false;
		}

		// Get the property addresses for the source and destination objects.
		uint8* SourceAddr = SourceProperty->ContainerPtrToValuePtr<uint8>(SourceObject);
		uint8* DestionationAddr = DestinationProperty->ContainerPtrToValuePtr<uint8>(DestinationObject);

		if (SourceAddr == nullptr || DestionationAddr == nullptr)
		{
			return false;
		}

		if (!DestinationObject->HasAnyFlags(RF_ClassDefaultObject))
		{
			FEditPropertyChain PropertyChain;
			PropertyChain.AddHead(DestinationProperty);
			DestinationObject->PreEditChange(PropertyChain);
		}

		CopySinglePropertyRecursive(SourceObject, SourceObject, SourceProperty, DestinationObject, DestinationObject, DestinationProperty);

		if (!DestinationObject->HasAnyFlags(RF_ClassDefaultObject))
		{
			FPropertyChangedEvent PropertyEvent(DestinationProperty);
			DestinationObject->PostEditChangeProperty(PropertyEvent);
		}

		return true;
	}
}

#endif // WITH_EDITOR<|MERGE_RESOLUTION|>--- conflicted
+++ resolved
@@ -313,17 +313,6 @@
 
 			InSourceProperty->CopyCompleteValue(DestinationAddr, SourceAddr);
 		}
-<<<<<<< HEAD
-		else if ( bNeedsStringCopy )
-		{
-			FString ExportedTextString;
-			if ( InSourceProperty->ExportText_InContainer(0, ExportedTextString, InSourcePtr, InSourcePtr, SourceObject, PPF_Copy, SourceObject) )
-			{
-				InDestinationProperty->ImportText_InContainer(*ExportedTextString, InTargetPtr, InDestinationObject, 0);
-			}
-		}
-=======
->>>>>>> 4af6daef
 	}
 
 	bool MigratePropertyValue(UObject* SourceObject, FProperty* SourceProperty, UObject* DestinationObject, FProperty* DestinationProperty)
