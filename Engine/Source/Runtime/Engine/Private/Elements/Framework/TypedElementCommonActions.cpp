// Copyright Epic Games, Inc. All Rights Reserved.

#include "Elements/Framework/TypedElementCommonActions.h"
#include "Elements/Framework/TypedElementListProxy.h"
#include "Elements/Framework/TypedElementSelectionSet.h"
#include "Elements/Framework/TypedElementRegistry.h"
#include "Elements/Framework/TypedElementUtil.h"
#include "HAL/PlatformApplicationMisc.h"


#include UE_INLINE_GENERATED_CPP_BY_NAME(TypedElementCommonActions)

namespace TypedElementCommonActionsUtils
{
	static int32 GEnableElementsCopyAndPaste = 0;
	static FAutoConsoleVariableRef CVarEnableElementsCopyAndPaste(
		TEXT("TypedElements.EnableElementsCopyAndPaste"),
		GEnableElementsCopyAndPaste,
		TEXT("Is support for elements copy and paste enabled?")
	);

	bool IsElementCopyAndPasteEnabled()
	{
		return GEnableElementsCopyAndPaste != 0;
	}
}
bool FTypedElementCommonActionsCustomization::DeleteElements(ITypedElementWorldInterface* InWorldInterface, TArrayView<const FTypedElementHandle> InElementHandles, UWorld* InWorld, UTypedElementSelectionSet* InSelectionSet, const FTypedElementDeletionOptions& InDeletionOptions)
{
	return InWorldInterface->DeleteElements(InElementHandles, InWorld, InSelectionSet, InDeletionOptions);
}

void FTypedElementCommonActionsCustomization::DuplicateElements(ITypedElementWorldInterface* InWorldInterface, TArrayView<const FTypedElementHandle> InElementHandles, UWorld* InWorld, const FVector& InLocationOffset, TArray<FTypedElementHandle>& OutNewElements)
{
	InWorldInterface->DuplicateElements(InElementHandles, InWorld, InLocationOffset, OutNewElements);
}

void FTypedElementCommonActionsCustomization::CopyElements(ITypedElementWorldInterface* InWorldInterface, TArrayView<const FTypedElementHandle> InElementHandles, FOutputDevice& Out)
{
	InWorldInterface->CopyElements(InElementHandles, Out);
}

TSharedPtr<FWorldElementPasteImporter> FTypedElementCommonActionsCustomization::GetPasteImporter(ITypedElementWorldInterface* InWorldInterface, const FTypedElementListConstPtr& InSelectedHandles, UWorld* InWorld)
{
	return InWorldInterface->GetPasteImporter();
}

bool UTypedElementCommonActions::DeleteSelectedElements(UTypedElementSelectionSet* SelectionSet, UWorld* World, const FTypedElementDeletionOptions& DeletionOptions)
{
	if (!SelectionSet)
	{
		FFrame::KismetExecutionMessage(TEXT("SelectionSet is null."), ELogVerbosity::Error);
		return false;
	}

	if (!World)
	{
		FFrame::KismetExecutionMessage(TEXT("World is null."), ELogVerbosity::Error);
		return false;
	}

	FTypedElementListRef NormalizedElements = SelectionSet->GetNormalizedSelection(FTypedElementSelectionNormalizationOptions());
	return DeleteNormalizedElements(NormalizedElements, World, SelectionSet, DeletionOptions);
}

bool UTypedElementCommonActions::DeleteNormalizedElements(const FTypedElementListConstPtr& ElementListPtr, UWorld* World, UTypedElementSelectionSet* SelectionSet, const FTypedElementDeletionOptions& DeletionOptions)
{
	bool bSuccess = false;

	if (ElementListPtr)
	{
		TMap<FTypedHandleTypeId, TArray<FTypedElementHandle>> ElementsToDeleteByType;
		TypedElementUtil::BatchElementsByType(ElementListPtr.ToSharedRef(), ElementsToDeleteByType);

		UTypedElementRegistry* Registry = UTypedElementRegistry::GetInstance();
		UTypedElementRegistry::FDisableElementDestructionOnGC GCGuard(Registry);

		for (const auto& ElementsByTypePair : ElementsToDeleteByType)
		{
			FTypedElementCommonActionsCustomization* CommonActionsCustomization = GetInterfaceCustomizationByTypeId(ElementsByTypePair.Key);
			ITypedElementWorldInterface* WorldInterface = Registry->GetElementInterface<ITypedElementWorldInterface>(ElementsByTypePair.Key);
			if (CommonActionsCustomization && WorldInterface)
			{
				bSuccess |= CommonActionsCustomization->DeleteElements(WorldInterface, ElementsByTypePair.Value, World, SelectionSet, DeletionOptions);
			}
		}
	}
	
	return bSuccess;
}

TArray<FTypedElementHandle> UTypedElementCommonActions::DuplicateSelectedElements(const UTypedElementSelectionSet* SelectionSet, UWorld* World, const FVector& LocationOffset)
{
	FTypedElementListRef NormalizedElements = SelectionSet->GetNormalizedSelection(FTypedElementSelectionNormalizationOptions());
	return DuplicateNormalizedElements(NormalizedElements, World, LocationOffset);
}

TArray<FTypedElementHandle> UTypedElementCommonActions::DuplicateNormalizedElements(const FTypedElementListConstPtr& ElementListPtr, UWorld* World, const FVector& LocationOffset)
{
	TArray<FTypedElementHandle> NewElements;
	if (ElementListPtr)
	{
		NewElements.Reserve(ElementListPtr->Num());

		TMap<FTypedHandleTypeId, TArray<FTypedElementHandle>> ElementsToDuplicateByType;
		TypedElementUtil::BatchElementsByType(ElementListPtr.ToSharedRef(), ElementsToDuplicateByType);

		UTypedElementRegistry* Registry = UTypedElementRegistry::GetInstance();
		for (const auto& ElementsByTypePair : ElementsToDuplicateByType)
		{
			FTypedElementCommonActionsCustomization* CommonActionsCustomization = GetInterfaceCustomizationByTypeId(ElementsByTypePair.Key);
			ITypedElementWorldInterface* WorldInterface = Registry->GetElementInterface<ITypedElementWorldInterface>(ElementsByTypePair.Key);
			if (CommonActionsCustomization && WorldInterface)
			{
				CommonActionsCustomization->DuplicateElements(WorldInterface, ElementsByTypePair.Value, World, LocationOffset, NewElements);
			}
		}
	}
	
	return NewElements;
}

bool UTypedElementCommonActions::CopySelectedElements(UTypedElementSelectionSet* SelectionSet)
{
	if (!SelectionSet)
	{
		FFrame::KismetExecutionMessage(TEXT("SelectionSet is null."), ELogVerbosity::Error);
		return false;
	}

	FTypedElementListRef NormalizedElements = SelectionSet->GetNormalizedSelection(FTypedElementSelectionNormalizationOptions());
	return CopyNormalizedElements(NormalizedElements);
}

bool UTypedElementCommonActions::CopySelectedElementsToString(UTypedElementSelectionSet* SelectionSet, FString& OutputString)
{
	if (!SelectionSet)
	{
		FFrame::KismetExecutionMessage(TEXT("SelectionSet is null."), ELogVerbosity::Error);
		return false;
	}

	FTypedElementListRef NormalizedElements = SelectionSet->GetNormalizedSelection(FTypedElementSelectionNormalizationOptions());
	return CopyNormalizedElements(NormalizedElements, &OutputString);
}

bool UTypedElementCommonActions::CopyNormalizedElements(const FTypedElementListConstPtr& ElementListPtr, FString* OptionalOutputString)
{
	if (!ElementListPtr)
	{
		return false;
	}
	
	FStringOutputDevice Out;

	TMap<FTypedHandleTypeId, TArray<FTypedElementHandle>> ElementsToCopyByType;
	TypedElementUtil::BatchElementsByType(ElementListPtr.ToSharedRef(), ElementsToCopyByType);

	UTypedElementRegistry* Registry = UTypedElementRegistry::GetInstance();
	for (const TPair<FTypedHandleTypeId, TArray<FTypedElementHandle>>& ElementsByTypePair : ElementsToCopyByType)
	{
		// Store the copied elements in a separate string to test if anything was copied before writing element group
		FStringOutputDevice ElementsOut;
		
		FTypedElementCommonActionsCustomization* CommonActionsCustomization = GetInterfaceCustomizationByTypeId(ElementsByTypePair.Key);
		ITypedElementWorldInterface* WorldInterface = Registry->GetElementInterface<ITypedElementWorldInterface>(ElementsByTypePair.Key);
		if (CommonActionsCustomization && WorldInterface)
		{
			CommonActionsCustomization->CopyElements(WorldInterface, ElementsByTypePair.Value, ElementsOut);
		}
		if (ElementsOut.IsEmpty())
		{
			continue;
		}
		
		FName ElementName = Registry->GetRegisteredElementTypeName(ElementsByTypePair.Key);
		Out.Logf(TEXT("Begin ElementGroup Type=%s") LINE_TERMINATOR, *ElementName.ToString());
		Out.Append(ElementsOut);
		Out.Logf(TEXT("End ElementGroup") LINE_TERMINATOR);
	}

	bool bHasExportedSomething = !Out.IsEmpty();
	
	if (OptionalOutputString)
	{
		*OptionalOutputString = MoveTemp(Out);
	}
	else
	{
		FPlatformApplicationMisc::ClipboardCopy(*Out);
	}

	return bHasExportedSomething;
}

TArray<FTypedElementHandle> UTypedElementCommonActions::PasteElements(UTypedElementSelectionSet* SelectionSet, UWorld* World, const FTypedElementPasteOptions& PasteOption, const FString* OptionalInputString)
{
	FTypedElementListRef NormalizedElements = SelectionSet->GetNormalizedSelection(FTypedElementSelectionNormalizationOptions());
	return PasteNormalizedElements(NormalizedElements, World, PasteOption, OptionalInputString);
}

TArray<FTypedElementHandle> UTypedElementCommonActions::PasteNormalizedElements(const FTypedElementListConstPtr& ElementListPtr, UWorld* World, const FTypedElementPasteOptions& PasteOptions, const FString* OptionalInputString)
{
	check(World)

	FString ClipboardString;
	const TCHAR* StringToImport;
	if (OptionalInputString)
	{
		StringToImport = **OptionalInputString;
	}
	else
	{
		FPlatformApplicationMisc::ClipboardPaste(ClipboardString);
		StringToImport = *ClipboardString;
	}

	UTypedElementRegistry* Registry = ElementListPtr->GetRegistry();
	TArray<TPair<TSharedRef<FWorldElementPasteImporter>, FStringView>> ImportersAndText;

	// Break the text into the group for their respective importer
	{
		const TCHAR** CurrentPosInString = &StringToImport;

		FStringView* CurrentBlock = nullptr;
		const TCHAR* StartOfBlock = nullptr;
		FString LookingForEndTag;
		FStringView Line;
		const TCHAR* BeginChars = TEXT("Begin ");
		const int32 BeginCharsLen = FCString::Strlen(BeginChars);
		TCHAR Buffer[NAME_SIZE];
		const TCHAR* TypedElementChar = TEXT("ElementGroup");

		while (FParse::Line(CurrentPosInString, Line))
		{
			if (!LookingForEndTag.IsEmpty())
			{
				if (Line.StartsWith(LookingForEndTag))
				{
					if (CurrentBlock)
					{
						(*CurrentBlock) = MakeStringView(StartOfBlock, int32((Line.GetData() + Line.Len()) - StartOfBlock));
					}
					LookingForEndTag.Reset();
				}
			}
			else if (Line.StartsWith(BeginChars))
			{
				const TCHAR* PositionInLine = Line.GetData() + BeginCharsLen;
				if (FParse::Token(PositionInLine, Buffer, NAME_SIZE, false))
				{
					if (FCString::Strcmp(TypedElementChar, Buffer) == 0)
					{
						FName TypeName;
						if (!FParse::Value(++PositionInLine, TEXT("Type="), TypeName))
						{
							continue;
						}
						FTypedHandleTypeId TypeID = Registry->GetRegisteredElementTypeId(TypeName);
						if (TypeID == 0)
						{
							continue;
						}
						ITypedElementWorldInterface* WorldInterface = Registry->GetElementInterface<ITypedElementWorldInterface>(TypeID);
						if (!WorldInterface)
						{
							continue;
						}
						FTypedElementCommonActionsCustomization* CommonActionsCustomization = GetInterfaceCustomizationByTypeId(TypeID);
						TSharedPtr<FWorldElementPasteImporter> Importer = CommonActionsCustomization->GetPasteImporter(WorldInterface, ElementListPtr, World);
						if (!Importer)
						{
							continue;
						}
						StartOfBlock = Line.GetData();
						TPair<TSharedRef<FWorldElementPasteImporter>, FStringView>& Pair = ImportersAndText.Add_GetRef(
							TPair<TSharedRef<FWorldElementPasteImporter>, FStringView>(Importer.ToSharedRef(), FStringView())
							);
						CurrentBlock = &Pair.Value;

						LookingForEndTag = FString::Printf(TEXT("End %s"), Buffer);
					}
					else
					{
						FStringView BufferView(Buffer);
						if (const TFunction<TSharedRef<FWorldElementPasteImporter> ()>* GetImporterFunction = PasteOptions.ExtraCustomImport.Find(BufferView))
						{
							StartOfBlock = Line.GetData();
							TPair<TSharedRef<FWorldElementPasteImporter>, FStringView>& Pair = ImportersAndText.Add_GetRef(
								TPair<TSharedRef<FWorldElementPasteImporter>, FStringView>((*GetImporterFunction)(), FStringView())
							);
							CurrentBlock = &Pair.Value;

							LookingForEndTag = FString::Printf(TEXT("End %s"), Buffer);
						}
					}
				}
			}
		}
	}

	TArray<FTypedElementHandle> PastedHandles; 

	// Import the elements
	{
		TMap<FString, UObject*> ExportedPathToObjectCreated;
		for (TPair<TSharedRef<FWorldElementPasteImporter>, FStringView>& Pair : ImportersAndText)
		{
			FWorldElementPasteImporter::FContext Context;
			Context.CurrentSelection = ElementListPtr;
			Context.World = World;
			Context.Text = Pair.Value;
			Pair.Key->Import(Context);
		}
		
		for (TPair<TSharedRef<FWorldElementPasteImporter>, FStringView>& Pair : ImportersAndText)
		{
			PastedHandles.Append(Pair.Key->GetImportedElements());
		}
	}

	// Paste at implementation
	if (PasteOptions.bPasteAtLocation)
	{
<<<<<<< HEAD
		FBox BoundingBox;
=======
		FBox BoundingBox(ForceInit);
>>>>>>> 4af6daef

		TArray<TTypedElement<ITypedElementWorldInterface>> WorldElements;
		WorldElements.Reserve(PastedHandles.Num());
		for (const FTypedElementHandle& Handle : PastedHandles)
		{
			if (TTypedElement<ITypedElementWorldInterface> WorldElement = Registry->GetElement<ITypedElementWorldInterface>(Handle))
			{
				FTransform WorldTransform;
				WorldElement.GetWorldTransform(WorldTransform);
				BoundingBox += WorldTransform.GetLocation();

				WorldElements.Add(MoveTemp(WorldElement));
			}
		}

		FVector Offset = PasteOptions.PasteLocation - BoundingBox.GetCenter();
		for (TTypedElement<ITypedElementWorldInterface> WorldElement : WorldElements)
		{
			FTransform WorldTransform;
			WorldElement.GetWorldTransform(WorldTransform);
			WorldTransform.SetLocation(WorldTransform.GetLocation() + Offset);
			WorldElement.SetWorldTransform(WorldTransform);
		}
	}

	// Set the selection optionally
	if (PasteOptions.SelectionSetToModify && !PastedHandles.IsEmpty())
	{
		PasteOptions.SelectionSetToModify->SetSelection(PastedHandles, FTypedElementSelectionOptions());
	}

	return PastedHandles;
}

bool UTypedElementCommonActions::DeleteNormalizedElements(const FScriptTypedElementListProxy ElementList, UWorld* World, UTypedElementSelectionSet* InSelectionSet, const FTypedElementDeletionOptions& DeletionOptions)
{
	FTypedElementListPtr NativeList = UE::TypedElementFramework::ConvertToNativeTypedElementList(ElementList.GetElementList());
	if (!NativeList)
	{
		FFrame::KismetExecutionMessage(TEXT("ElementList is in a invalid state."), ELogVerbosity::Error);
		return false;
	}

	if (!World)
	{
		FFrame::KismetExecutionMessage(TEXT("World is null."), ELogVerbosity::Error);
		return false;
	}

	return DeleteNormalizedElements(NativeList, World, InSelectionSet, DeletionOptions);
}

TArray<FScriptTypedElementHandle> UTypedElementCommonActions::K2_DuplicateSelectedElements(const UTypedElementSelectionSet* SelectionSet, UWorld* World, const FVector& LocationOffset)
{
	if (!SelectionSet)
	{
		FFrame::KismetExecutionMessage(TEXT("SelectionSet is null."), ELogVerbosity::Error);
		return {};
	}

	if (!World)
	{
		FFrame::KismetExecutionMessage(TEXT("World is null."), ELogVerbosity::Error);
		return {};
	}

	return TypedElementUtil::ConvertToScriptElementArray(DuplicateSelectedElements(SelectionSet, World, LocationOffset), SelectionSet->GetElementList()->GetRegistry());
}

TArray<FScriptTypedElementHandle> UTypedElementCommonActions::DuplicateNormalizedElements(const FScriptTypedElementListProxy ElementList, UWorld* World, const FVector& LocationOffset)
{
	FTypedElementListPtr NativeList = UE::TypedElementFramework::ConvertToNativeTypedElementList(ElementList.GetElementList());
	if (!NativeList)
	{
		FFrame::KismetExecutionMessage(TEXT("ElementList is in a invalid state."), ELogVerbosity::Error);
		return {};
	}

	if (!World)
	{
		FFrame::KismetExecutionMessage(TEXT("World is null."), ELogVerbosity::Error);
		return {};
	}

	return TypedElementUtil::ConvertToScriptElementArray(DuplicateNormalizedElements(NativeList, World, LocationOffset), NativeList->GetRegistry());
}

bool UTypedElementCommonActions::CopyNormalizedElements(const FScriptTypedElementListProxy& ElementList)
{
	FTypedElementListPtr NativeList = UE::TypedElementFramework::ConvertToNativeTypedElementList(ElementList.GetElementList());
	if (!NativeList)
	{
		FFrame::KismetExecutionMessage(TEXT("ElementList is in a invalid state."), ELogVerbosity::Error);
		return {};
	}

	return CopyNormalizedElements(NativeList);
}

bool UTypedElementCommonActions::CopyNormalizedElementsToString(const FScriptTypedElementListProxy& ElementList, FString& OutputString)
{
	FTypedElementListPtr NativeList = UE::TypedElementFramework::ConvertToNativeTypedElementList(ElementList.GetElementList());
	if (!NativeList)
	{
		FFrame::KismetExecutionMessage(TEXT("ElementList is in a invalid state."), ELogVerbosity::Error);
		return {};
	}

	return CopyNormalizedElements(NativeList, &OutputString);
}

TArray<FScriptTypedElementHandle> UTypedElementCommonActions::K2_PasteElements(UTypedElementSelectionSet* SelectionSet, UWorld* World, const FTypedElementPasteOptions& PasteOption)
{
	if (!SelectionSet)
	{
		FFrame::KismetExecutionMessage(TEXT("SelectionSet is null."), ELogVerbosity::Error);
		return {};
	}

	if (!World)
	{
		FFrame::KismetExecutionMessage(TEXT("World is null."), ELogVerbosity::Error);
		return {};
	}

	return TypedElementUtil::ConvertToScriptElementArray(PasteElements(SelectionSet, World, PasteOption), SelectionSet->GetElementList()->GetRegistry());
}

TArray<FScriptTypedElementHandle> UTypedElementCommonActions::PasteElementsFromString(UTypedElementSelectionSet* SelectionSet, UWorld* World, const FTypedElementPasteOptions& PasteOption, const FString& InputString)
{
	if (!SelectionSet)
	{
		FFrame::KismetExecutionMessage(TEXT("SelectionSet is null."), ELogVerbosity::Error);
		return {};
	}

	if (!World)
	{
		FFrame::KismetExecutionMessage(TEXT("World is null."), ELogVerbosity::Error);
		return {};
	}

	return TypedElementUtil::ConvertToScriptElementArray(PasteElements(SelectionSet, World, PasteOption, &InputString), SelectionSet->GetElementList()->GetRegistry());
}

TArray<FScriptTypedElementHandle> UTypedElementCommonActions::K2_PasteNormalizedElements(const FScriptTypedElementListProxy& ElementList, UWorld* World, const FTypedElementPasteOptions& PasteOption)
{
	FTypedElementListPtr NativeList = UE::TypedElementFramework::ConvertToNativeTypedElementList(ElementList.GetElementList());
	if (!NativeList)
	{
		FFrame::KismetExecutionMessage(TEXT("ElementList is in a invalid state."), ELogVerbosity::Error);
		return {};
	}

	if (!World)
	{
		FFrame::KismetExecutionMessage(TEXT("World is null."), ELogVerbosity::Error);
		return {};
	}

	return TypedElementUtil::ConvertToScriptElementArray(PasteNormalizedElements(NativeList, World, PasteOption), NativeList->GetRegistry());
}

TArray<FScriptTypedElementHandle> UTypedElementCommonActions::PasteNormalizedElementsFromString(const FScriptTypedElementListProxy& ElementList, UWorld* World, const FTypedElementPasteOptions& PasteOption, const FString& InputString)
{
	FTypedElementListPtr NativeList = UE::TypedElementFramework::ConvertToNativeTypedElementList(ElementList.GetElementList());
	if (!NativeList)
	{
		FFrame::KismetExecutionMessage(TEXT("ElementList is in a invalid state."), ELogVerbosity::Error);
		return {};
	}

	if (!World)
	{
		FFrame::KismetExecutionMessage(TEXT("World is null."), ELogVerbosity::Error);
		return {};
	}

	return TypedElementUtil::ConvertToScriptElementArray(PasteNormalizedElements(NativeList, World, PasteOption, &InputString), NativeList->GetRegistry());
}


FTypedElementCommonActionsElement UTypedElementCommonActions::ResolveCommonActionsElement(const FTypedElementHandle& InElementHandle) const
{
	return InElementHandle
		? FTypedElementCommonActionsElement(UTypedElementRegistry::GetInstance()->GetElement<ITypedElementWorldInterface>(InElementHandle), GetInterfaceCustomizationByTypeId(InElementHandle.GetId().GetTypeId()))
		: FTypedElementCommonActionsElement();
}
<|MERGE_RESOLUTION|>--- conflicted
+++ resolved
@@ -321,11 +321,7 @@
 	// Paste at implementation
 	if (PasteOptions.bPasteAtLocation)
 	{
-<<<<<<< HEAD
-		FBox BoundingBox;
-=======
 		FBox BoundingBox(ForceInit);
->>>>>>> 4af6daef
 
 		TArray<TTypedElement<ITypedElementWorldInterface>> WorldElements;
 		WorldElements.Reserve(PastedHandles.Num());
