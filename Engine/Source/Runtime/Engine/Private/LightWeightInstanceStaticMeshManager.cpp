--- conflicted
+++ resolved
@@ -4,14 +4,9 @@
 
 #include "Components/HierarchicalInstancedStaticMeshComponent.h"
 #include "Components/PrimitiveComponent.h"
-<<<<<<< HEAD
-#include "Net/UnrealNetwork.h"
-#include "Elements/SMInstance/SMInstanceElementId.h"
-=======
 #include "Elements/SMInstance/SMInstanceElementId.h"
 #include "GameFramework/LightWeightInstanceSubsystem.h"
 #include "Net/UnrealNetwork.h"
->>>>>>> 4af6daef
 #include "Templates/Greater.h"
 
 #include UE_INLINE_GENERATED_CPP_BY_NAME(LightWeightInstanceStaticMeshManager)
@@ -78,11 +73,6 @@
 	}
 
 	return InIndex;
-}
-
-int32 ALightWeightInstanceStaticMeshManager::ConvertLightWeightIndexToCollisionIndex(int32 InIndex) const
-{
-	return DataIndicesToRenderingIndices[InIndex];
 }
 
 void ALightWeightInstanceStaticMeshManager::AddNewInstanceAt(FLWIData* InitData, int32 Index)
@@ -171,35 +161,6 @@
 	TArray<int32> RenderingIndicesToBeDeleted;
 	for (int32 DataIndex : DataIndicesToBeDeleted)
 	{
-<<<<<<< HEAD
-		if (DataIndicesToBeDeleted.IsEmpty())
-		{
-			// We can't remove the indices right away because we could have a situation where we receive multiple requests to convert an instance to an actor in the same frame	
-#if WITH_EDITOR
-			if (GEditor)
-			{
-				GEditor->GetTimerManager()->SetTimerForNextTick([this]() { PostRemoveInstanceFromRendering(); });
-			}
-			else
-#endif // WITH_EDITOR
-			{
-				GetWorld()->GetTimerManager().SetTimerForNextTick([this]() { PostRemoveInstanceFromRendering(); });
-			}
-		}
-
-		DataIndicesToBeDeleted.AddUnique(DataIndex);
-	}
-}
-
-void ALightWeightInstanceStaticMeshManager::PostRemoveInstanceFromRendering()
-{
-	TArray<int32> RenderingIndicesToBeDeleted;
-	for (int32 DataIndex : DataIndicesToBeDeleted)
-	{
-		RenderingIndicesToBeDeleted.Add(DataIndicesToRenderingIndices[DataIndex]);
-	}
-
-=======
 		RenderingIndicesToBeDeleted.Add(DataIndicesToRenderingIndices[DataIndex]);
 
 		UE_LOG(LogLightWeightInstance, Verbose,
@@ -209,7 +170,6 @@
 			DataIndicesToRenderingIndices[DataIndex]);
 	}
 
->>>>>>> 4af6daef
 	RenderingIndicesToBeDeleted.Sort();
 	int32 Count = RenderingIndicesToBeDeleted.Num();
 	for (int32 Idx = Count-1; Idx >= 0; Idx--)
