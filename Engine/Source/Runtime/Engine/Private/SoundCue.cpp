--- conflicted
+++ resolved
@@ -566,14 +566,10 @@
 	// Always recalc the duration when in the editor as it could change
 	if (GIsEditor || (Duration < SMALL_NUMBER) || HasDelayNode())
 	{
-<<<<<<< HEAD
-		CacheAggregateValues();
-=======
 		// This needs to be cached here vs an earlier point due to the need to parse sound cues and load order issues.
 		// Alternative is to make getters not const, this is preferable. 
 		USoundCue* ThisSoundCue = const_cast<USoundCue*>(this);
 		ThisSoundCue->CacheAggregateValues();
->>>>>>> 6bbb88c8
 	}
 
 	return Duration;
