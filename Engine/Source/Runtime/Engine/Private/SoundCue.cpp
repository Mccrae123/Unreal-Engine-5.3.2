--- conflicted
+++ resolved
@@ -217,11 +217,7 @@
 
 	// Warn if the Quality index is set to something that we can't support.
 	UE_CLOG(USoundCue::GetCachedQualityLevel() != CookedQualityIndex && CookedQualityIndex != INDEX_NONE, LogAudio, Verbose,
-<<<<<<< HEAD
-		TEXT("'%s' is ingoring Quality Setting '%s'(%d) as it was cooked with '%s'(%d)"),
-=======
 		TEXT("'%s' is igoring Quality Setting '%s'(%d) as it was cooked with '%s'(%d)"),
->>>>>>> d731a049
 		*GetFullNameSafe(this),
 		*GetDefault<UAudioSettings>()->FindQualityNameByIndex(USoundCue::GetCachedQualityLevel()),
 		USoundCue::GetCachedQualityLevel(),
