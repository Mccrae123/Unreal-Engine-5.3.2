--- conflicted
+++ resolved
@@ -49,11 +49,8 @@
 	VolumeMultiplier = 0.75f;
 	PitchMultiplier = 1.0f;
 	SubtitlePriority = DEFAULT_SUBTITLE_PRIORITY;
-<<<<<<< HEAD
-=======
 
 	bIsRetainingAudio = false;
->>>>>>> 90fae962
 }
 
 #if WITH_EDITOR
