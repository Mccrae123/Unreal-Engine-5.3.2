// Copyright Epic Games, Inc. All Rights Reserved.


#include "Sound/SoundNodeQualityLevel.h"
#include "EngineGlobals.h"
#include "ActiveSound.h"
#include "Sound/AudioSettings.h"
#include "Sound/SoundCue.h"
#include "Sound/SoundNode.h"
#include "GameFramework/GameUserSettings.h"
#include "Engine/Engine.h"
#include "AudioCompressionSettingsUtils.h"

#if WITH_EDITORONLY_DATA
#include "Settings/LevelEditorPlaySettings.h"
#include "Editor.h"
#endif
#include "Interfaces/ITargetPlatform.h"

#include UE_INLINE_GENERATED_CPP_BY_NAME(SoundNodeQualityLevel)

#if WITH_EDITOR

void USoundNodeQualityLevel::ReconcileNode(bool bReconstructNode)
{
	while (ChildNodes.Num() > GetMinChildNodes())
	{
		RemoveChildNode(ChildNodes.Num()-1);
	}
	while (ChildNodes.Num() < GetMinChildNodes())
	{
		InsertChildNode(ChildNodes.Num());
	}
#if WITH_EDITORONLY_DATA
	if (GIsEditor && bReconstructNode && GraphNode)
	{
		GraphNode->ReconstructNode();
		GraphNode->GetGraph()->NotifyGraphChanged();
	}
#endif
}

FText USoundNodeQualityLevel::GetInputPinName(int32 PinIndex) const
{
	return GetDefault<UAudioSettings>()->GetQualityLevelSettings(PinIndex).DisplayName;
}
#endif

void USoundNodeQualityLevel::PostLoad()
{
	Super::PostLoad();
#if WITH_EDITOR
	ReconcileNode(false);
#endif //WITH_EDITOR

	UE_CLOG(Cast<USoundCue>(GetOuter()) && Cast<USoundCue>(GetOuter())->GetCookedQualityIndex() != CookedQualityLevelIndex && CookedQualityLevelIndex != INDEX_NONE,
		LogAudio,
		Warning, TEXT("'%s' has been cooked with multiple quality levels. '%s'(%d) vs '%s'(%d)"),
		*GetFullNameSafe(this),
		*GetDefault<UAudioSettings>()->FindQualityNameByIndex(USoundCue::GetCachedQualityLevel()),
		USoundCue::GetCachedQualityLevel(),
		*GetDefault<UAudioSettings>()->FindQualityNameByIndex(CookedQualityLevelIndex),
		CookedQualityLevelIndex
	);
}

void USoundNodeQualityLevel::PrimeChildWavePlayers(bool bRecurse)
{
	ForCurrentQualityLevel([bRecurse](USoundNode* Node){ Node->PrimeChildWavePlayers(bRecurse); });
}

void USoundNodeQualityLevel::RetainChildWavePlayers(bool bRecurse)
{
	ForCurrentQualityLevel([bRecurse](USoundNode* Node) { Node->RetainChildWavePlayers(bRecurse); });
}

void USoundNodeQualityLevel::ReleaseRetainerOnChildWavePlayers(bool bRecurse)
{
	ForCurrentQualityLevel([bRecurse](USoundNode* Node) { Node->ReleaseRetainerOnChildWavePlayers(bRecurse); });
}

int32 USoundNodeQualityLevel::GetMaxChildNodes() const
{
	return GetDefault<UAudioSettings>()->QualityLevels.Num();
}

int32 USoundNodeQualityLevel::GetMinChildNodes() const
{
	return GetDefault<UAudioSettings>()->QualityLevels.Num();
}

void USoundNodeQualityLevel::ParseNodes( FAudioDevice* AudioDevice, const UPTRINT NodeWaveInstanceHash, FActiveSound& ActiveSound, const FSoundParseParameters& ParseParams, TArray<FWaveInstance*>& WaveInstances )
{
#if WITH_EDITOR
	int32 QualityLevel = 0;

	if (GIsEditor)
	{
		RETRIEVE_SOUNDNODE_PAYLOAD( sizeof( int32 ) );
		DECLARE_SOUNDNODE_ELEMENT( int32, CachedQualityLevel );

		if (*RequiresInitialization)
		{
			const bool bIsPIESound = ((GEditor->bIsSimulatingInEditor || GEditor->PlayWorld != nullptr) && ActiveSound.GetWorldID() > 0);
			if (bIsPIESound)
			{
				CachedQualityLevel = GetDefault<ULevelEditorPlaySettings>()->PlayInEditorSoundQualityLevel;
			}
		}

		QualityLevel = CachedQualityLevel;
	}
	else
	{
		QualityLevel = USoundCue::GetCachedQualityLevel();
	}
#else
	
	int32 QualityLevel = USoundCue::GetCachedQualityLevel();
	
	// If CookedQualityLevelIndex has been set, we will have a *single* quality level.
	if (CookedQualityLevelIndex >= 0 && ChildNodes.Num() == 1)
	{	
		// Remap to index 0 (as all other levels have been removed by cooker).
		QualityLevel = 0;
	}
#endif	
	
	if (ChildNodes.IsValidIndex(QualityLevel) && ChildNodes[QualityLevel])
	{
		ChildNodes[QualityLevel]->ParseNodes( AudioDevice,
			GetNodeWaveInstanceHash(NodeWaveInstanceHash, ChildNodes[QualityLevel], QualityLevel), ActiveSound, ParseParams, WaveInstances );
	}
}

void USoundNodeQualityLevel::Serialize(FArchive& Ar)
{
#if WITH_EDITOR

	if (Ar.IsCooking() && Ar.IsSaving() && Ar.CookingTarget() )
	{			
		if (const FPlatformAudioCookOverrides* CookOverrides = FPlatformCompressionUtilities::GetCookOverrides(*Ar.CookingTarget()->IniPlatformName()))
		{
			// Prevent any other thread saving this class while we are modifying the ChildNode array.
			FScopeLock Lock(&EditorOnlyCs);

			if (CookOverrides->SoundCueCookQualityIndex != INDEX_NONE )
			{
				// Set our cook quality, as we serialize. 
				CookedQualityLevelIndex = CookOverrides->SoundCueCookQualityIndex;

				// Move out all nodes.
				TArray<TObjectPtr<class USoundNode>> ChildNodesBackup;
				ChildNodesBackup = MoveTemp(ChildNodes);
				check(ChildNodes.Num() == 0);
<<<<<<< HEAD

=======
			
>>>>>>> d731a049
				// Put *just* the node we care about in our child array to be serialized by the Super
				if (ChildNodesBackup.IsValidIndex(CookedQualityLevelIndex))
				{
					ChildNodes.Add(ChildNodesBackup[CookedQualityLevelIndex]);
				}

				int32 BranchesPruned = ChildNodesBackup.Num() - ChildNodes.Num();
				UE_CLOG(
					BranchesPruned > 0,
					LogAudio,
					Display,
					TEXT("Pruning '%s' of '%d' quality branches, as it's cooked at '%s' quality."),
					*GetFullNameSafe(this),
					BranchesPruned,
					*GetDefault<UAudioSettings>()->FindQualityNameByIndex(CookedQualityLevelIndex)
				);

				// Call base serialize that will walk all properties and serialize them.
				Super::Serialize(Ar);

				// Return to our original state. (careful the cook only variables don't leak out).
				ChildNodes = MoveTemp(ChildNodesBackup);
				CookedQualityLevelIndex = INDEX_NONE;

				// We are done.
				return;
			}
		}	
	}
		
#endif //WITH_EDITOR	

	// ... in all other cases, we just call the super.
	Super::Serialize(Ar);
}

void USoundNodeQualityLevel::ForCurrentQualityLevel(TFunction<void(USoundNode*)>&& Lambda)
{
	// If we're able to retrieve a valid cached quality level for this sound cue,
	// only release that quality level.
	int32 QualityLevel = USoundCue::GetCachedQualityLevel();

#if WITH_EDITOR
	if (GIsEditor && QualityLevel < 0)
	{
		QualityLevel = GetDefault<ULevelEditorPlaySettings>()->PlayInEditorSoundQualityLevel;
	}
#endif

	// If CookedQualityLevelIndex has been set, we will have a *single* quality level.
	if (CookedQualityLevelIndex >= 0 && ChildNodes.Num() == 1)
	{
		// Remap to index 0 (as all other levels have been removed by cooker).
		QualityLevel = 0;
	}
	
	if (ChildNodes.IsValidIndex(QualityLevel) && ChildNodes[QualityLevel])
	{
		Lambda(ChildNodes[QualityLevel]);
	}
}
<|MERGE_RESOLUTION|>--- conflicted
+++ resolved
@@ -153,11 +153,7 @@
 				TArray<TObjectPtr<class USoundNode>> ChildNodesBackup;
 				ChildNodesBackup = MoveTemp(ChildNodes);
 				check(ChildNodes.Num() == 0);
-<<<<<<< HEAD
-
-=======
 			
->>>>>>> d731a049
 				// Put *just* the node we care about in our child array to be serialized by the Super
 				if (ChildNodesBackup.IsValidIndex(CookedQualityLevelIndex))
 				{
