--- conflicted
+++ resolved
@@ -137,10 +137,6 @@
 			if (!Actor->IsPendingKillPending())
 			{
 				//@todo: unique this in tick?
-<<<<<<< HEAD
-				// RepChangedPropertyTrackerMap.Find is expensive
-=======
->>>>>>> d731a049
 				ReplayHelper.UpdateExternalDataForObject(this, Actor);
 			}
 
@@ -263,26 +259,7 @@
 {
 	if (!IsSeamlessTravel)
 	{
-<<<<<<< HEAD
-		if (!IsSeamlessTravel)
-		{
-			const FString FullName = Actor->GetFullName();
-
-			// This was deleted due to a game interaction, which isn't supported for Rewindable actors (while recording).
-			// However, since the actor is going to be deleted imminently, we need to track it.
-			UE_CLOG(bActorRewindable, LogDemo, Warning, TEXT("Replay Rewindable Actor destroyed during recording. Replay may show artifacts (%s)"), *FullName);
-
-			UE_LOG(LogDemo, VeryVerbose, TEXT("NotifyActorDestroyed: adding actor to deleted startup list: %s"), *FullName);
-			ReplayHelper.RecordingDeletedNetStartupActors.Add(FullName);
-
-			if (bDeltaCheckpoint)
-			{
-				ReplayHelper.RecordingDeltaCheckpointData.RecordingDeletedNetStartupActors.Add(FullName);
-			}
-		}
-=======
 		ReplayHelper.NotifyActorDestroyed(this, Actor);
->>>>>>> d731a049
 	}
 
 	Super::NotifyActorDestroyed(Actor, IsSeamlessTravel);
