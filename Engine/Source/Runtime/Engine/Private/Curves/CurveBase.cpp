// Copyright Epic Games, Inc. All Rights Reserved.

#include "Curves/CurveBase.h"

#include "JsonObjectConverter.h"
#include "Serialization/Csv/CsvParser.h"
#include "EditorFramework/AssetImportData.h"

#include UE_INLINE_GENERATED_CPP_BY_NAME(CurveBase)


/* UCurveBase interface
 *****************************************************************************/

UCurveBase::UCurveBase(const FObjectInitializer& ObjectInitializer)
	: Super(ObjectInitializer)
{ }


void UCurveBase::GetTimeRange(float& MinTime, float& MaxTime) const
{
	TArray<FRichCurveEditInfoConst> Curves = GetCurves();

	if (Curves.Num() > 0)
	{
		check(Curves[0].CurveToEdit);
		Curves[0].CurveToEdit->GetTimeRange(MinTime, MaxTime);

		for (int32 i=1; i<Curves.Num(); i++)
		{
			float CurveMin, CurveMax;
			check(Curves[i].CurveToEdit != NULL);
			Curves[i].CurveToEdit->GetTimeRange(CurveMin, CurveMax);

			MinTime = FMath::Min(CurveMin, MinTime);
			MaxTime = FMath::Max(CurveMax, MaxTime);
		}
	}
}
void UCurveBase::GetTimeRange(double& MinTime, double& MaxTime) const
{
	float Min = MinTime, Max = MaxTime;
	GetTimeRange(Min, Max);
	MinTime = Min;
	MaxTime = Max;
}

void UCurveBase::GetValueRange(float& MinValue, float& MaxValue) const
{
	TArray<FRichCurveEditInfoConst> Curves = GetCurves();

	if (Curves.Num() > 0)
	{
		check(Curves[0].CurveToEdit);
		Curves[0].CurveToEdit->GetValueRange(MinValue, MaxValue);

		for (int32 i=1; i<Curves.Num(); i++)
		{
			float CurveMin, CurveMax;
			check(Curves[i].CurveToEdit != NULL);
			Curves[i].CurveToEdit->GetValueRange(CurveMin, CurveMax);

			MinValue = FMath::Min(CurveMin, MinValue);
			MaxValue = FMath::Max(CurveMax, MaxValue);
		}
	}
}
void UCurveBase::GetValueRange(double& MinValue, double& MaxValue) const
{
	float Min = MinValue, Max = MaxValue;
	GetValueRange(Min, Max);
	MinValue = Min;
	MaxValue = Max;
}

void UCurveBase::ModifyOwner() 
{
	Modify(true);
}

TArray<const UObject*> UCurveBase::GetOwners() const
{
	TArray<const UObject*> Owners;
	Owners.Add(this);		// CurveBase owns its own curve

	return Owners;
}


void UCurveBase::MakeTransactional() 
{
	SetFlags(GetFlags() | RF_Transactional);
}


void UCurveBase::OnCurveChanged(const TArray<FRichCurveEditInfo>& ChangedCurveEditInfos)
{
#if WITH_EDITOR
	OnUpdateCurve.Broadcast(this, EPropertyChangeType::ValueSet);
#endif // WITH_EDITOR
}


void UCurveBase::ResetCurve()
{
	TArray<FRichCurveEditInfo> Curves = GetCurves();

	for (int32 CurveIdx=0; CurveIdx<Curves.Num(); CurveIdx++)
	{
		if (Curves[CurveIdx].CurveToEdit != NULL)
		{
			Curves[CurveIdx].CurveToEdit->Reset();
		}
	}
}


TArray<FString> UCurveBase::CreateCurveFromCSVString(const FString& InString)
{
	// Array used to store problems about curve import
	TArray<FString> OutProblems;

	TArray<FRichCurveEditInfo> Curves = GetCurves();
	const int32 NumCurves = Curves.Num();

	const FCsvParser Parser(InString);
	const FCsvParser::FRows& Rows = Parser.GetRows();

	if (Rows.Num() == 0)
	{
		OutProblems.Add(FString(TEXT("No data.")));
		return OutProblems;
	}

	// First clear out old data.
	ResetCurve();

	// Each row represents a point
	for (int32 RowIdx=0; RowIdx<Rows.Num(); RowIdx++)
	{
		const TArray<const TCHAR*>& Cells = Rows[RowIdx];
		const int32 NumCells = Cells.Num();

		// Need at least two cell, Time and one Value
		if (NumCells < 2)
		{
			OutProblems.Add(FString::Printf(TEXT("Row '%d' has less than 2 cells."), RowIdx));
			continue;
		}

		float Time = FCString::Atof(Cells[0]);

		for (int32 CellIdx=1; CellIdx<NumCells && CellIdx<(NumCurves+1); CellIdx++)
		{
			FRealCurve* Curve = Curves[CellIdx-1].CurveToEdit;
			if (Curve != NULL)
			{
				FKeyHandle KeyHandle = Curve->AddKey(Time, FCString::Atof(Cells[CellIdx]));
				Curve->SetKeyInterpMode(KeyHandle, RCIM_Linear);
			}
		}

		if (NumCells > (NumCurves + 1))
		{
			// If we get more cells than curves (+1 for time cell)
			OutProblems.Add(FString::Printf(TEXT("Row '%d' has too many cells for the curve(s)."), RowIdx));
		}
		else if (NumCells < (NumCurves + 1))
		{
			// If we got too few cells
			OutProblems.Add(FString::Printf(TEXT("Row '%d' has too few cells for the curve(s)."), RowIdx));
		}
	}

	Modify(true);

	return OutProblems;
}

void UCurveBase::ImportFromJSONString(const FString& InString, TArray<FString>& OutProblems)
{
	TSharedPtr<FJsonObject> JsonObject;
	{
		const TSharedRef<TJsonReader<TCHAR>> JsonReader = TJsonReaderFactory<TCHAR>::Create(InString);
		if (!FJsonSerializer::Deserialize(JsonReader, JsonObject) || !JsonObject.IsValid())
		{
			OutProblems.Add(FString::Printf(TEXT("Failed to parse the JSON data. Error: %s"), *JsonReader->GetErrorMessage()));
			return;
		}
	}

	const TSharedRef<FJsonObject> BackupJSONObject = MakeShared<FJsonObject>();
	if (!FJsonObjectConverter::UStructToJsonAttributes(GetClass(), this, BackupJSONObject->Values))
	{
		OutProblems.Add(FString::Printf(TEXT("Failed to backup existing data before import.")));
		return;
	}
	
	if (!FJsonObjectConverter::JsonAttributesToUStruct(JsonObject->Values, GetClass(), this, 0, CPF_Deprecated | CPF_Transient, true))
	{
		// Rollback any changes made during import with the backup
		FJsonObjectConverter::JsonAttributesToUStruct(BackupJSONObject->Values, GetClass(), this, 0, CPF_Deprecated | CPF_Transient, true);
		
		OutProblems.Add(FString::Printf(TEXT("Failed to import JSON data. Check logs for details.")));
		return;
	}

	Modify(true);
}

FString UCurveBase::ExportAsJSONString() const
{
	FString Result;
	const TSharedRef<FJsonObject> JSONObject = MakeShared<FJsonObject>();
	if (FJsonObjectConverter::UStructToJsonAttributes(GetClass(), this, JSONObject->Values, 0, CPF_Deprecated | CPF_Transient))
	{
		const TSharedRef<TJsonWriter<TCHAR, TPrettyJsonPrintPolicy<TCHAR>>> JsonWriter = TJsonWriterFactory<TCHAR, TPrettyJsonPrintPolicy<TCHAR>>::Create(&Result);
		FJsonSerializer::Serialize(JSONObject, JsonWriter);
	}
	return Result;
}

/* UObject interface
 *****************************************************************************/

#if WITH_EDITORONLY_DATA

void UCurveBase::GetAssetRegistryTags(TArray<FAssetRegistryTag>& OutTags) const
{
	if (AssetImportData)
	{
		OutTags.Add(FAssetRegistryTag(SourceFileTagName(), AssetImportData->GetSourceData().ToJson(), FAssetRegistryTag::TT_Hidden));
	}

	Super::GetAssetRegistryTags(OutTags);
}

void UCurveBase::PostInitProperties()
{
	if (IsAsset())
	{
		AssetImportData = NewObject<UAssetImportData>(this, TEXT("AssetImportData"));
	}

	Super::PostInitProperties();
}

void UCurveBase::PostLoad()
{
	Super::PostLoad();

	if (!IsAsset() && AssetImportData)
	{
		// UCurves inside Blueprints previously created these sub objects incorrectly, so ones loaded off disk will still exist
		AssetImportData = nullptr;
	}

	if (!ImportPath_DEPRECATED.IsEmpty() && AssetImportData)
	{
		FAssetImportInfo Info;
		Info.Insert(FAssetImportInfo::FSourceFile(ImportPath_DEPRECATED));
		AssetImportData->SourceData = MoveTemp(Info);
	}
}
#endif //WITH_EDITORONLY_DATA

#if WITH_EDITOR

void UCurveBase::PostEditChangeProperty(FPropertyChangedEvent& PropertyChangedEvent)
{
	Super::PostEditChangeProperty(PropertyChangedEvent);

	OnUpdateCurve.Broadcast(this, PropertyChangedEvent.ChangeType);
}
<<<<<<< HEAD
#endif //WITH_EDITORONLY_DATA
=======

#endif // WITH_EDITOR
>>>>>>> 4af6daef
<|MERGE_RESOLUTION|>--- conflicted
+++ resolved
@@ -272,9 +272,5 @@
 
 	OnUpdateCurve.Broadcast(this, PropertyChangedEvent.ChangeType);
 }
-<<<<<<< HEAD
-#endif //WITH_EDITORONLY_DATA
-=======
-
-#endif // WITH_EDITOR
->>>>>>> 4af6daef
+
+#endif // WITH_EDITOR