// Copyright Epic Games, Inc. All Rights Reserved.

#include "Curves/KeyHandle.h"

#include UE_INLINE_GENERATED_CPP_BY_NAME(KeyHandle)


FKeyHandle::FKeyHandle()
{
	static std::atomic<uint32> LastKeyHandleIndex = 1;
	Index = ++LastKeyHandleIndex;

<<<<<<< HEAD
	if (LastKeyHandleIndex == 0)
=======
	if (Index == 0)
>>>>>>> 4af6daef
	{
		// If we are cooking, allow wrap-around
		if (IsRunningCookCommandlet())
		{
<<<<<<< HEAD
			Index = LastKeyHandleIndex = 1;
		}
		else
		{
			check(LastKeyHandleIndex != 0); // check in the unlikely event that this overflows
=======
			// Skip indices until it's not 0 anymore as we can't 
			// assign without loss of thread-safety.
			while (Index == 0)
			{
				Index = ++LastKeyHandleIndex;
			}
		}
		else
		{
			check(Index != 0); // check in the unlikely event that this overflows
>>>>>>> 4af6daef
		}
	}
}

FKeyHandle::FKeyHandle(uint32 SpecificIndex)
	: Index(SpecificIndex)
{}

FKeyHandle FKeyHandle::Invalid()
{
	return FKeyHandle(0);
}

void FKeyHandleMap::Initialize(TArrayView<const FKeyHandle> InKeyHandles)
{
	Empty(InKeyHandles.Num());

	for (int32 Index = 0; Index < InKeyHandles.Num(); ++Index)
	{
		const FKeyHandle& Handle = InKeyHandles[Index];
		KeyHandles.Add(Handle);
		KeyHandlesToIndices.Add(Handle, Index);
	}
}

/* FKeyHandleMap interface
 *****************************************************************************/

void FKeyHandleMap::Add( const FKeyHandle& InHandle, int32 InIndex )
{

	if (InIndex > KeyHandles.Num())
	{
		KeyHandles.Reserve(InIndex+1);
		for(int32 NewIndex = KeyHandles.Num(); NewIndex < InIndex; ++NewIndex)
		{
			KeyHandles.AddDefaulted();
			KeyHandlesToIndices.Add(KeyHandles.Last(), NewIndex);
		}
		KeyHandles.Add(InHandle);
	}
	else
	{
		if (InIndex < KeyHandles.Num())
		{
			for (auto It = KeyHandlesToIndices.CreateIterator(); It; ++It)
			{
				int32& KeyIndex = It.Value();
				if (KeyIndex >= InIndex) { ++KeyIndex; }
			}
		}
		KeyHandles.Insert(InHandle, InIndex);
	}

	KeyHandlesToIndices.Add(InHandle, InIndex);
}


void FKeyHandleMap::SetKeyHandles(int32 Num)
{
	KeyHandles.Reserve(Num);
	KeyHandlesToIndices.Reserve(Num);
	for (int32 Index = 0; Index < Num; ++Index)
	{
		FKeyHandle Handle;
		KeyHandles.Add(Handle);
		KeyHandlesToIndices.Add(Handle, Index);
	}
}


void FKeyHandleMap::Empty(int32 ExpectedNumElements)
{
	KeyHandlesToIndices.Empty(ExpectedNumElements);
	KeyHandles.Empty(ExpectedNumElements);
}


void FKeyHandleMap::Reserve(int32 NumElements)
{
	KeyHandlesToIndices.Reserve(NumElements);
	KeyHandles.Reserve(NumElements);
}


void FKeyHandleMap::Remove( const FKeyHandle& InHandle )
{
	int32 Index = INDEX_NONE;
	if (KeyHandlesToIndices.RemoveAndCopyValue(InHandle, Index))
	{
		// update key indices
		for (auto It = KeyHandlesToIndices.CreateIterator(); It; ++It)
		{
			int32& KeyIndex = It.Value();
			if (KeyIndex >= Index) { --KeyIndex; }
		}

		KeyHandles.RemoveAt(Index);
	}
}

const FKeyHandle* FKeyHandleMap::FindKey( int32 KeyIndex ) const
{
	if (KeyIndex >= 0 && KeyIndex < KeyHandles.Num())
	{
		return &KeyHandles[KeyIndex];
	}
	return nullptr;
}

bool FKeyHandleMap::Serialize(FArchive& Ar)
{
	// only allow this map to be saved to the transaction buffer
	if( Ar.IsTransacting() )
	{
		Ar << KeyHandlesToIndices;
		Ar << KeyHandles;
	}

	return true;
}

void FKeyHandleMap::EnsureAllIndicesHaveHandles(int32 NumIndices)
{
	if (KeyHandles.Num() > NumIndices)
	{
		for (int32 Index = NumIndices; Index < KeyHandles.Num(); ++Index)
		{
			KeyHandlesToIndices.Remove(KeyHandles[Index]);
		}

		KeyHandles.SetNum(NumIndices);
	}
	else if (KeyHandles.Num() < NumIndices)
	{
		KeyHandles.Reserve(NumIndices);
		for (int32 NewIndex = KeyHandles.Num(); NewIndex < NumIndices; ++NewIndex)
		{
			KeyHandles.AddDefaulted();
			KeyHandlesToIndices.Add(KeyHandles.Last(), NewIndex);
		}
	}
}

void FKeyHandleMap::EnsureIndexHasAHandle(int32 KeyIndex)
{
	const FKeyHandle* KeyHandle = FindKey(KeyIndex);
	if (!KeyHandle)
	{
		Add(FKeyHandle(), KeyIndex);
	}
}

int32 FKeyHandleLookupTable::GetIndex(FKeyHandle KeyHandle)
{
	const int32* Index = KeyHandlesToIndices.Find(KeyHandle);
	return Index ? *Index : INDEX_NONE;
}

FKeyHandle FKeyHandleLookupTable::FindOrAddKeyHandle(int32 Index)
{
	if (KeyHandles.IsValidIndex(Index))
	{
		return KeyHandles[Index];
	}

	// Allocate a new key handle
	FKeyHandle NewKeyHandle;

	KeyHandles.Insert(Index, NewKeyHandle);
	KeyHandlesToIndices.Add(NewKeyHandle, Index);

	return NewKeyHandle;
}

void FKeyHandleLookupTable::MoveHandle(int32 OldIndex, int32 NewIndex)
{
	if (KeyHandles.IsValidIndex(OldIndex))
	{
		FKeyHandle Handle = KeyHandles[OldIndex];
<<<<<<< HEAD

		KeyHandles.RemoveAt(OldIndex);
		RelocateKeyHandles(OldIndex, -1);

=======

		KeyHandles.RemoveAt(OldIndex);
		RelocateKeyHandles(OldIndex, -1);

>>>>>>> 4af6daef
		if (NewIndex < KeyHandles.GetMaxIndex())
		{
			// Move proceeding keys forward to make space
			RelocateKeyHandles(NewIndex, 1);
		}

		KeyHandles.Insert(NewIndex, Handle);
		KeyHandlesToIndices.Add(Handle, NewIndex);
	}
}

FKeyHandle FKeyHandleLookupTable::AllocateHandle(int32 Index)
{
	FKeyHandle NewKeyHandle;

	if (Index < KeyHandles.GetMaxIndex())
	{
		// Move proceeding keys forward to make space
		RelocateKeyHandles(Index, 1);
	}

	KeyHandles.Insert(Index, NewKeyHandle);
	KeyHandlesToIndices.Add(NewKeyHandle, Index);
	return NewKeyHandle;
}

void FKeyHandleLookupTable::DeallocateHandle(int32 Index)
{
	if (KeyHandles.IsValidIndex(Index))
	{
		KeyHandlesToIndices.Remove(KeyHandles[Index]);
		KeyHandles.RemoveAt(Index, 1);

		// Move proceeding keys into the gap we just made
		RelocateKeyHandles(Index+1, -1);
	}
}

void FKeyHandleLookupTable::Reset()
{
	KeyHandles.Reset();
	KeyHandlesToIndices.Reset();
}

bool FKeyHandleLookupTable::Serialize(FArchive& Ar)
{
	// We're only concerned with Undo/Redo transactions
	if (Ar.IsTransacting())
	{
		// Serialize the sparse array so as to preserve indices (by default it only serializes valid entries)
		int32 NumHandles = KeyHandles.GetMaxIndex();
		Ar << NumHandles;

		FKeyHandle InvalidHandle = FKeyHandle::Invalid();

		if (Ar.IsLoading())
		{
			KeyHandles.Empty(NumHandles);
			for (int32 Index = 0; Index < NumHandles; ++Index)
			{
				FKeyHandle Handle = InvalidHandle;
				Ar << Handle;
				if (Handle != InvalidHandle)
				{
					KeyHandles.Insert(Index, Handle);
				}
			}
		}
		else if (Ar.IsSaving())
		{
			for (int32 Index = 0; Index < NumHandles; ++Index)
			{
				FKeyHandle Handle = KeyHandles.IsAllocated(Index) ? KeyHandles[Index] : InvalidHandle;
				Ar << Handle;
			}
		}

		Ar << KeyHandlesToIndices;
	}

	return true;
}

void FKeyHandleLookupTable::RelocateKeyHandles(int32 StartAtIndex, int32 DeltaIndex)
{
	if (DeltaIndex == 0)
	{
		return;
	}

	const int32 OldNumKeys = KeyHandles.GetMaxIndex();
	const int32 NewNumKeys = KeyHandles.GetMaxIndex() + DeltaIndex;

	// Iterate forwards when removing elements, and backwards when adding elements
	const int32 StartIndex = DeltaIndex > 0 ? OldNumKeys-1   : StartAtIndex;
	const int32 EndIndex   = DeltaIndex > 0 ? StartAtIndex-1 : OldNumKeys;
	const int32 Inc        = DeltaIndex > 0 ? -1             : 1;

	if (DeltaIndex > 0)
	{
		// Reserve enough space for the new elements
		KeyHandles.Reserve(NewNumKeys);
	}

	// Move handles and fixup indices
	for (int32 FixupIndex = StartIndex; FixupIndex != EndIndex; FixupIndex += Inc)
	{
		if (KeyHandles.IsAllocated(FixupIndex))
		{
			FKeyHandle Handle = KeyHandles[FixupIndex];

			KeyHandles.Insert(FixupIndex+DeltaIndex, Handle);
			KeyHandlesToIndices.Add(Handle, FixupIndex+DeltaIndex);

			KeyHandles.RemoveAt(FixupIndex);
		}
	}

	if (DeltaIndex < 0)
	{
		KeyHandles.Shrink();
	}
}<|MERGE_RESOLUTION|>--- conflicted
+++ resolved
@@ -10,22 +10,11 @@
 	static std::atomic<uint32> LastKeyHandleIndex = 1;
 	Index = ++LastKeyHandleIndex;
 
-<<<<<<< HEAD
-	if (LastKeyHandleIndex == 0)
-=======
 	if (Index == 0)
->>>>>>> 4af6daef
 	{
 		// If we are cooking, allow wrap-around
 		if (IsRunningCookCommandlet())
 		{
-<<<<<<< HEAD
-			Index = LastKeyHandleIndex = 1;
-		}
-		else
-		{
-			check(LastKeyHandleIndex != 0); // check in the unlikely event that this overflows
-=======
 			// Skip indices until it's not 0 anymore as we can't 
 			// assign without loss of thread-safety.
 			while (Index == 0)
@@ -36,7 +25,6 @@
 		else
 		{
 			check(Index != 0); // check in the unlikely event that this overflows
->>>>>>> 4af6daef
 		}
 	}
 }
@@ -217,17 +205,10 @@
 	if (KeyHandles.IsValidIndex(OldIndex))
 	{
 		FKeyHandle Handle = KeyHandles[OldIndex];
-<<<<<<< HEAD
 
 		KeyHandles.RemoveAt(OldIndex);
 		RelocateKeyHandles(OldIndex, -1);
 
-=======
-
-		KeyHandles.RemoveAt(OldIndex);
-		RelocateKeyHandles(OldIndex, -1);
-
->>>>>>> 4af6daef
 		if (NewIndex < KeyHandles.GetMaxIndex())
 		{
 			// Move proceeding keys forward to make space
