--- conflicted
+++ resolved
@@ -52,13 +52,10 @@
 #include "UObject/FortniteMainBranchObjectVersion.h"
 #include "ShaderCompilerCore.h"
 #include "ShaderCompiler.h"
-<<<<<<< HEAD
-=======
 #include "MaterialCachedData.h"
 #include "ComponentRecreateRenderStateContext.h"
 
 #include UE_INLINE_GENERATED_CPP_BY_NAME(MaterialInstance)
->>>>>>> d731a049
 
 DECLARE_CYCLE_STAT(TEXT("MaterialInstance CopyMatInstParams"), STAT_MaterialInstance_CopyMatInstParams, STATGROUP_Shaders);
 DECLARE_CYCLE_STAT(TEXT("MaterialInstance Serialize"), STAT_MaterialInstance_Serialize, STATGROUP_Shaders);
@@ -143,11 +140,7 @@
 }
 
 FMaterialInstanceResource::FMaterialInstanceResource(UMaterialInstance* InOwner)
-<<<<<<< HEAD
-	: FMaterialRenderProxy(GetPathNameSafe(InOwner->GetMaterial()))
-=======
 	: FMaterialRenderProxy(InOwner->GetName())
->>>>>>> d731a049
 	, Parent(NULL)
 	, Owner(InOwner)
 	, GameThreadParent(NULL)
@@ -347,12 +340,6 @@
 		});
 }
 
-<<<<<<< HEAD
-template <typename TInstanceType>
-static bool SortMaterialInstanceParametersPredicate(const FMaterialInstanceResource::TNamedParameter<TInstanceType>& Left, const FMaterialInstanceResource::TNamedParameter<TInstanceType>& Right)
-{
-	return GetTypeHash(Left.Info) < GetTypeHash(Right.Info);
-=======
 // Matches GetTypeHash for FMemoryImageMaterialParameterInfo
 static uint32 GetTypeHashLegacy(const FHashedMaterialParameterInfoPacked& Value)
 {
@@ -368,32 +355,20 @@
 	// This only matters for duplicate items, where earlier duplicates take precedence over later ones.  Duplicates are exceedingly rare, and
 	// possibly due to bugs, but we want to err on the side of preserving existing behavior.
 	return GetTypeHashLegacy(Left.Info) < GetTypeHashLegacy(Right.Info);
->>>>>>> d731a049
 }
 
 void FMaterialInstanceResource::InitMIParameters(FMaterialInstanceParameterSet& ParameterSet)
 {
 	InvalidateUniformExpressionCache(false);
 
-<<<<<<< HEAD
-	// Sort the parameters so that a binary lookup and be used.
-=======
 	// Sort the parameters.  Originally this was done so a binary lookup could be used.  We now have a hash table, but we're trying to preserve
 	// the sort order logic to maintain consistent behavior where duplicate items occur.
->>>>>>> d731a049
 	ParameterSet.ScalarParameters.Sort(SortMaterialInstanceParametersPredicate<float>);
 	ParameterSet.VectorParameters.Sort(SortMaterialInstanceParametersPredicate<FLinearColor>);
 	ParameterSet.DoubleVectorParameters.Sort(SortMaterialInstanceParametersPredicate<FVector4d>);
 	ParameterSet.TextureParameters.Sort(SortMaterialInstanceParametersPredicate<const UTexture*>);
 	ParameterSet.RuntimeVirtualTextureParameters.Sort(SortMaterialInstanceParametersPredicate<const URuntimeVirtualTexture*>);
 
-<<<<<<< HEAD
-	Swap(ScalarParameterArray, ParameterSet.ScalarParameters);
-	Swap(VectorParameterArray, ParameterSet.VectorParameters);
-	Swap(DoubleVectorParameterArray, ParameterSet.DoubleVectorParameters);
-	Swap(TextureParameterArray, ParameterSet.TextureParameters);
-	Swap(RuntimeVirtualTextureParameterArray, ParameterSet.RuntimeVirtualTextureParameters);
-=======
 	Swap(ScalarParameterArray.Array, ParameterSet.ScalarParameters);
 	Swap(VectorParameterArray.Array, ParameterSet.VectorParameters);
 	Swap(DoubleVectorParameterArray.Array, ParameterSet.DoubleVectorParameters);
@@ -406,7 +381,6 @@
 	DoubleVectorParameterArray.HashAddAllItems();
 	TextureParameterArray.HashAddAllItems();
 	RuntimeVirtualTextureParameterArray.HashAddAllItems();
->>>>>>> d731a049
 }
 
 /**
@@ -417,11 +391,8 @@
 {
 	if (FApp::CanEverRender())
 	{
-<<<<<<< HEAD
-=======
 		Instance->StartCacheUniformExpressions();
 
->>>>>>> d731a049
 		const UMaterial* Material = Instance->GetMaterial_Concurrent();
 		if (Material != nullptr)
 		{
@@ -563,16 +534,11 @@
 		SwapLayerParameterIndicesArray(TextureParameterValues, OriginalIndex, NewIndex);
 		SwapLayerParameterIndicesArray(RuntimeVirtualTextureParameterValues, OriginalIndex, NewIndex);
 		SwapLayerParameterIndicesArray(FontParameterValues, OriginalIndex, NewIndex);
-<<<<<<< HEAD
-		SwapLayerParameterIndicesArray(StaticParameters.StaticSwitchParameters, OriginalIndex, NewIndex);
-		SwapLayerParameterIndicesArray(StaticParameters.StaticComponentMaskParameters, OriginalIndex, NewIndex);
-=======
 		if (EditorOnly)
 		{
 			SwapLayerParameterIndicesArray(EditorOnly->StaticParameters.StaticSwitchParameters, OriginalIndex, NewIndex);
 			SwapLayerParameterIndicesArray(EditorOnly->StaticParameters.StaticComponentMaskParameters, OriginalIndex, NewIndex);
 		}
->>>>>>> d731a049
 	}
 }
 
@@ -585,16 +551,11 @@
 	RemoveLayerParameterIndicesArray(TextureParameterValues, Index);
 	RemoveLayerParameterIndicesArray(RuntimeVirtualTextureParameterValues, Index);
 	RemoveLayerParameterIndicesArray(FontParameterValues, Index);
-<<<<<<< HEAD
-	RemoveLayerParameterIndicesArray(StaticParameters.StaticSwitchParameters, Index);
-	RemoveLayerParameterIndicesArray(StaticParameters.StaticComponentMaskParameters, Index);
-=======
 	if (EditorOnly)
 	{
 		RemoveLayerParameterIndicesArray(EditorOnly->StaticParameters.StaticSwitchParameters, Index);
 		RemoveLayerParameterIndicesArray(EditorOnly->StaticParameters.StaticComponentMaskParameters, Index);
 	}
->>>>>>> d731a049
 }
 #endif // WITH_EDITOR
 
@@ -646,19 +607,11 @@
 			bDirty = UpdateParameterSet<FStaticSwitchParameter, UMaterialExpressionStaticBoolParameter>(EditorOnly->StaticParameters.StaticSwitchParameters, ParentMaterial) || bDirty;
 
 			// Static component mask parameters
-<<<<<<< HEAD
-			bDirty = UpdateParameterSet<FStaticComponentMaskParameter, UMaterialExpressionStaticComponentMaskParameter>(StaticParameters.StaticComponentMaskParameters, ParentMaterial) || bDirty;
-
-			// Custom parameters
-			PRAGMA_DISABLE_DEPRECATION_WARNINGS
-			for (const auto& CustomParameterSetUpdater : CustomParameterSetUpdaters)
-=======
 			bDirty = UpdateParameterSet<FStaticComponentMaskParameter, UMaterialExpressionStaticComponentMaskParameter>(EditorOnly->StaticParameters.StaticComponentMaskParameters, ParentMaterial) || bDirty;
 
 			// Custom parameters
 			PRAGMA_DISABLE_DEPRECATION_WARNINGS
 			if (CustomParameterSetUpdaters.Num() > 0)
->>>>>>> d731a049
 			{
 				FStaticParameterSet LocalStaticParameters = GetStaticParameters();
 				for (const auto& CustomParameterSetUpdater : CustomParameterSetUpdaters)
@@ -671,25 +624,17 @@
 			PRAGMA_ENABLE_DEPRECATION_WARNINGS
 		}
 
-<<<<<<< HEAD
-		if (StaticParameters.bHasMaterialLayers && Parent)
-=======
 		if (StaticParametersRuntime.bHasMaterialLayers && Parent)
->>>>>>> d731a049
 		{
 			FMaterialLayersFunctions ParentLayers;
 			if (Parent->GetMaterialLayers(ParentLayers))
 			{
 				TArray<int32> RemapLayerIndices;
-<<<<<<< HEAD
-				if (StaticParameters.MaterialLayers.ResolveParent(ParentLayers, RemapLayerIndices))
-=======
 				if (FMaterialLayersFunctions::ResolveParent(ParentLayers,
 					ParentLayers.EditorOnly,
 					StaticParametersRuntime.MaterialLayers,
 					EditorOnly->StaticParameters.MaterialLayers,
 					RemapLayerIndices))
->>>>>>> d731a049
 				{
 					RemapLayerParameterIndicesArray(ScalarParameterValues, RemapLayerIndices);
 					RemapLayerParameterIndicesArray(VectorParameterValues, RemapLayerIndices);
@@ -697,13 +642,8 @@
 					RemapLayerParameterIndicesArray(TextureParameterValues, RemapLayerIndices);
 					RemapLayerParameterIndicesArray(RuntimeVirtualTextureParameterValues, RemapLayerIndices);
 					RemapLayerParameterIndicesArray(FontParameterValues, RemapLayerIndices);
-<<<<<<< HEAD
-					RemapLayerParameterIndicesArray(StaticParameters.StaticSwitchParameters, RemapLayerIndices);
-					RemapLayerParameterIndicesArray(StaticParameters.StaticComponentMaskParameters, RemapLayerIndices);
-=======
 					RemapLayerParameterIndicesArray(EditorOnly->StaticParameters.StaticSwitchParameters, RemapLayerIndices);
 					RemapLayerParameterIndicesArray(EditorOnly->StaticParameters.StaticComponentMaskParameters, RemapLayerIndices);
->>>>>>> d731a049
 					bDirty = true;
 				}
 			}
@@ -948,8 +888,6 @@
 	return UMaterial::GetDefaultMaterial(MD_Surface)->GetCachedExpressionData();
 }
 
-<<<<<<< HEAD
-=======
 #if WITH_EDITOR
 const FMaterialCachedHLSLTree& UMaterialInstance::GetCachedHLSLTree(TMicRecursionGuard RecursionGuard) const
 {
@@ -970,7 +908,6 @@
 }
 #endif // WITH_EDITOR
 
->>>>>>> d731a049
 bool UMaterialInstance::GetParameterOverrideValue(EMaterialParameterType Type, const FMemoryImageMaterialParameterInfo& ParameterInfo, FMaterialParameterMetadata& OutResult) const
 {
 	bool bResult = false;
@@ -983,17 +920,12 @@
 	case EMaterialParameterType::RuntimeVirtualTexture: bResult = GameThread_GetParameterValue(RuntimeVirtualTextureParameterValues, ParameterInfo, OutResult); break;
 	case EMaterialParameterType::Font: bResult = GameThread_GetParameterValue(FontParameterValues, ParameterInfo, OutResult); break;
 #if WITH_EDITORONLY_DATA
-<<<<<<< HEAD
-	case EMaterialParameterType::StaticSwitch: bResult = GameThread_GetParameterValue(StaticParameters.StaticSwitchParameters, ParameterInfo, OutResult); break;
-	case EMaterialParameterType::StaticComponentMask: bResult = GameThread_GetParameterValue(StaticParameters.StaticComponentMaskParameters, ParameterInfo, OutResult); break;
-=======
 	case EMaterialParameterType::StaticSwitch:
 		bResult = GameThread_GetParameterValue(GetEditorOnlyData()->StaticParameters.StaticSwitchParameters, ParameterInfo, OutResult);
 		break;
 	case EMaterialParameterType::StaticComponentMask:
 		bResult = GameThread_GetParameterValue(GetEditorOnlyData()->StaticParameters.StaticComponentMaskParameters, ParameterInfo, OutResult);
 		break;
->>>>>>> d731a049
 #endif // WITH_EDITORONLY_DATA
 	default: checkNoEntry(); break;
 	}
@@ -1008,11 +940,7 @@
 	bool bResult = false;
 	if (EnumHasAnyFlags(Flags, EMaterialGetParameterValueFlags::CheckNonOverrides))
 	{
-<<<<<<< HEAD
-		bResult = InstanceChain.GetCachedExpressionData().Parameters.GetParameterValue(Type, ParameterInfo, OutResult);
-=======
 		bResult = InstanceChain.GetCachedExpressionData().GetParameterValue(Type, ParameterInfo, OutResult);
->>>>>>> d731a049
 	}
 
 	const bool bCheckInstanceOverrides = EnumHasAnyFlags(Flags, EMaterialGetParameterValueFlags::CheckInstanceOverrides);
@@ -1881,11 +1809,6 @@
 		}
 	}
 
-<<<<<<< HEAD
-	OutStaticParameters.TerrainLayerWeightParameters = StaticParameters.TerrainLayerWeightParameters;
-
-	OutStaticParameters.bHasMaterialLayers = GetMaterialLayers(OutStaticParameters.MaterialLayers);
-=======
 	UMaterialInstanceEditorOnlyData* EditorOnly = GetEditorOnlyData();
 	if (EditorOnly)
 	{
@@ -1901,7 +1824,6 @@
 	}
 
 	OutStaticParameters.Validate();
->>>>>>> d731a049
 
 	// Custom parameters.
 	PRAGMA_DISABLE_DEPRECATION_WARNINGS
@@ -1932,7 +1854,6 @@
 	}
 	LayerIndexRemap = MoveTemp(NewLayerIndexRemap);
 }
-<<<<<<< HEAD
 
 void UMaterialInstance::GetAllParametersOfType(EMaterialParameterType Type, TMap<FMaterialParameterInfo, FMaterialParameterMetadata>& OutParameters) const
 {
@@ -1940,17 +1861,7 @@
 	GetMaterialInheritanceChain(InstanceChain);
 
 	OutParameters.Reset();
-	InstanceChain.GetCachedExpressionData().Parameters.GetAllParametersOfType(Type, OutParameters);
-=======
-
-void UMaterialInstance::GetAllParametersOfType(EMaterialParameterType Type, TMap<FMaterialParameterInfo, FMaterialParameterMetadata>& OutParameters) const
-{
-	FMaterialInheritanceChain InstanceChain;
-	GetMaterialInheritanceChain(InstanceChain);
-
-	OutParameters.Reset();
 	InstanceChain.GetCachedExpressionData().GetAllParametersOfType(Type, OutParameters);
->>>>>>> d731a049
 
 	TArray<int32, TInlineAllocator<16>> LayerIndexRemap;
 	LayerIndexRemap.Empty(GetCachedInstanceData().ParentLayerIndexRemap.Num());
@@ -1966,10 +1877,6 @@
 	for (int32 Index = 0; Index < InstanceChain.MaterialInstances.Num(); ++Index)
 	{
 		const UMaterialInstance* Instance = InstanceChain.MaterialInstances[Index];
-<<<<<<< HEAD
-
-=======
->>>>>>> d731a049
 		const bool bSetOverride = (Index == 0); // Only set the override flag for parameters overriden by the current material (always at slot0)
 		switch (Type)
 		{
@@ -1980,17 +1887,12 @@
 		case EMaterialParameterType::RuntimeVirtualTexture: GameThread_ApplyParameterOverrides(Instance->RuntimeVirtualTextureParameterValues, LayerIndexRemap, bSetOverride, OverridenParameters, OutParameters); break;
 		case EMaterialParameterType::Font: GameThread_ApplyParameterOverrides(Instance->FontParameterValues, LayerIndexRemap, bSetOverride, OverridenParameters, OutParameters); break;
 #if WITH_EDITORONLY_DATA
-<<<<<<< HEAD
-		case EMaterialParameterType::StaticSwitch: GameThread_ApplyParameterOverrides(Instance->StaticParameters.StaticSwitchParameters, LayerIndexRemap, bSetOverride, OverridenParameters, OutParameters); break;
-		case EMaterialParameterType::StaticComponentMask: GameThread_ApplyParameterOverrides(Instance->StaticParameters.StaticComponentMaskParameters, LayerIndexRemap, bSetOverride, OverridenParameters, OutParameters); break;
-=======
 		case EMaterialParameterType::StaticSwitch:
 			GameThread_ApplyParameterOverrides(Instance->GetEditorOnlyData()->StaticParameters.StaticSwitchParameters, LayerIndexRemap, bSetOverride, OverridenParameters, OutParameters);
 			break;
 		case EMaterialParameterType::StaticComponentMask:
 			GameThread_ApplyParameterOverrides(Instance->GetEditorOnlyData()->StaticParameters.StaticComponentMaskParameters, LayerIndexRemap, bSetOverride, OverridenParameters, OutParameters);
 			break;
->>>>>>> d731a049
 #endif // WITH_EDITORONLY_DATA
 		default: checkNoEntry();
 		}
@@ -2008,15 +1910,9 @@
 {
 	// Important that local function references are listed first so that traversing for a parameter
 	// value we always hit the highest material in the hierarchy that can give us a valid value
-<<<<<<< HEAD
-	if (StaticParameters.bHasMaterialLayers)
-	{
-		for (UMaterialFunctionInterface* Layer : StaticParameters.MaterialLayers.Layers)
-=======
 	if (StaticParametersRuntime.bHasMaterialLayers)
 	{
 		for (UMaterialFunctionInterface* Layer : StaticParametersRuntime.MaterialLayers.Layers)
->>>>>>> d731a049
 		{
 			if (Layer)
 			{
@@ -2031,11 +1927,7 @@
 			}
 		}
 
-<<<<<<< HEAD
-		for (UMaterialFunctionInterface* Blend : StaticParameters.MaterialLayers.Blends)
-=======
 		for (UMaterialFunctionInterface* Blend : StaticParametersRuntime.MaterialLayers.Blends)
->>>>>>> d731a049
 		{
 			if (Blend)
 			{
@@ -2076,15 +1968,10 @@
 {
 	UpdateOverridableBaseProperties();
 
-<<<<<<< HEAD
-	// Update bHasStaticPermutationResource in case the parent was not found
-	bHasStaticPermutationResource = (!StaticParameters.IsEmpty() || HasOverridenBaseProperties()) && Parent;
-=======
 #if WITH_EDITORONLY_DATA
 	// Update bHasStaticPermutationResource in case the parent was not found
 	bHasStaticPermutationResource = (HasStaticParameters() || HasOverridenBaseProperties()) && Parent;
 #endif // WITH_EDITORONLY_DATA
->>>>>>> d731a049
 
 	FMaterialResourceDeferredDeletionArray ResourcesToFree;
 
@@ -2341,29 +2228,12 @@
 
 namespace MaterialInstanceImpl
 {
-<<<<<<< HEAD
-	UMaterial* BaseMaterial = GetMaterial();
-#if WITH_EDITOR
-	check(!HasAnyFlags(RF_NeedPostLoad));
-	check(BaseMaterial!=nullptr && !BaseMaterial->HasAnyFlags(RF_NeedPostLoad));
-#endif
-
-#if WITH_EDITOR
-	UpdateCachedData();
-#endif
-
-	for (int32 ResourceIndex = 0; ResourceIndex < ResourcesToCache.Num(); ResourceIndex++)
-=======
 	void HandleCacheShadersForResourcesErrors(bool bSuccess, EShaderPlatform ShaderPlatform, UMaterialInstance* This, FMaterialResource* CurrentResource)
->>>>>>> d731a049
 	{
 		if (!bSuccess)
 		{
-<<<<<<< HEAD
-=======
 			UMaterial* BaseMaterial = This->GetMaterial();
 
->>>>>>> d731a049
 			FString ErrorString;
 
 			ErrorString += FString::Printf(
@@ -2379,20 +2249,6 @@
 				ErrorString += FString::Printf(TEXT("	%s\n"), *CompileErrors[ErrorIndex]);
 			}
 #endif // WITH_EDITOR
-<<<<<<< HEAD
-
-			UE_ASSET_LOG(LogMaterial, Warning, this, TEXT("%s"), *ErrorString);
-		}
-	}
-}
-
-bool UMaterialInstance::GetMaterialLayers(FMaterialLayersFunctions& OutLayers, TMicRecursionGuard RecursionGuard) const
-{
-	if (StaticParameters.bHasMaterialLayers)
-	{
-		OutLayers = StaticParameters.MaterialLayers;
-		return true;
-=======
 
 			UE_ASSET_LOG(LogMaterial, Warning, This, TEXT("%s"), *ErrorString);
 		}
@@ -2474,12 +2330,59 @@
 		{
 			GraphEvents = Parent->PrecachePSOs(VertexFactoryTypes, InPreCacheParams);
 		}
->>>>>>> d731a049
 	}
 	return GraphEvents;
 }
 
-<<<<<<< HEAD
+#if WITH_EDITOR
+void UMaterialInstance::CacheGivenTypesForCooking(EShaderPlatform ShaderPlatform, ERHIFeatureLevel::Type FeatureLevel, EMaterialQualityLevel::Type QualityLevel, const TArray<const FVertexFactoryType*>& VFTypes, const TArray<const FShaderPipelineType*> PipelineTypes, const TArray<const FShaderType*>& ShaderTypes)
+{
+	TRACE_CPUPROFILER_EVENT_SCOPE(UMaterialInstance::CacheGivenTypes);
+
+	if (bHasStaticPermutationResource)
+	{
+		UMaterial* BaseMaterial = GetMaterial();
+
+		if (QualityLevel == EMaterialQualityLevel::Num)
+		{
+			QualityLevel = GetCachedScalabilityCVars().MaterialQualityLevel;
+		}
+
+		FMaterialResource* CurrentResource = FindOrCreateMaterialResource(StaticPermutationMaterialResources, BaseMaterial, this, FeatureLevel, QualityLevel);
+		check(CurrentResource);
+
+		// Prepare the resource for compilation, but don't compile the completed shader map.
+		const bool bSuccess = CurrentResource->CacheShaders(ShaderPlatform, EMaterialShaderPrecompileMode::None);
+		if (bSuccess)
+		{
+			CurrentResource->CacheGivenTypes(ShaderPlatform, VFTypes, PipelineTypes, ShaderTypes);
+		}
+	}
+}
+#endif
+
+bool UMaterialInstance::GetMaterialLayers(FMaterialLayersFunctions& OutLayers, TMicRecursionGuard RecursionGuard) const
+{
+	if (StaticParametersRuntime.bHasMaterialLayers)
+	{
+		OutLayers.GetRuntime() = StaticParametersRuntime.MaterialLayers;
+#if WITH_EDITORONLY_DATA
+		const UMaterialInstanceEditorOnlyData* EditorOnly = GetEditorOnlyData();
+
+		// cooked materials can strip out material layer information
+		if (EditorOnly && EditorOnly->StaticParameters.MaterialLayers.LayerStates.Num() != 0)
+		{
+			OutLayers.EditorOnly = EditorOnly->StaticParameters.MaterialLayers;
+			OutLayers.Validate();
+		}
+		else
+		{
+			return false;
+		}
+#endif // WITH_EDITORONLY_DATA
+		return true;
+	}
+
 	if (Parent)
 	{
 		if (!RecursionGuard.Contains(this))
@@ -2498,89 +2401,6 @@
 	return false;
 }
 
-
-#if WITH_EDITOR
-bool UMaterialInstance::SetMaterialLayers(const FMaterialLayersFunctions& LayersValue)
-{
-	bool bUpdatedLayers = false;
-	if (!StaticParameters.bHasMaterialLayers || StaticParameters.MaterialLayers != LayersValue)
-	{
-		bool bMatchesParentLayers = false;
-		if (Parent)
-		{
-			FMaterialLayersFunctions ParentLayers;
-			if (Parent->GetMaterialLayers(ParentLayers))
-			{
-				bMatchesParentLayers = LayersValue.MatchesParent(ParentLayers);
-			}
-=======
-#if WITH_EDITOR
-void UMaterialInstance::CacheGivenTypesForCooking(EShaderPlatform ShaderPlatform, ERHIFeatureLevel::Type FeatureLevel, EMaterialQualityLevel::Type QualityLevel, const TArray<const FVertexFactoryType*>& VFTypes, const TArray<const FShaderPipelineType*> PipelineTypes, const TArray<const FShaderType*>& ShaderTypes)
-{
-	TRACE_CPUPROFILER_EVENT_SCOPE(UMaterialInstance::CacheGivenTypes);
-
-	if (bHasStaticPermutationResource)
-	{
-		UMaterial* BaseMaterial = GetMaterial();
-
-		if (QualityLevel == EMaterialQualityLevel::Num)
-		{
-			QualityLevel = GetCachedScalabilityCVars().MaterialQualityLevel;
-		}
-
-		FMaterialResource* CurrentResource = FindOrCreateMaterialResource(StaticPermutationMaterialResources, BaseMaterial, this, FeatureLevel, QualityLevel);
-		check(CurrentResource);
-
-		// Prepare the resource for compilation, but don't compile the completed shader map.
-		const bool bSuccess = CurrentResource->CacheShaders(ShaderPlatform, EMaterialShaderPrecompileMode::None);
-		if (bSuccess)
-		{
-			CurrentResource->CacheGivenTypes(ShaderPlatform, VFTypes, PipelineTypes, ShaderTypes);
-		}
-	}
-}
-#endif
-
-bool UMaterialInstance::GetMaterialLayers(FMaterialLayersFunctions& OutLayers, TMicRecursionGuard RecursionGuard) const
-{
-	if (StaticParametersRuntime.bHasMaterialLayers)
-	{
-		OutLayers.GetRuntime() = StaticParametersRuntime.MaterialLayers;
-#if WITH_EDITORONLY_DATA
-		const UMaterialInstanceEditorOnlyData* EditorOnly = GetEditorOnlyData();
-
-		// cooked materials can strip out material layer information
-		if (EditorOnly && EditorOnly->StaticParameters.MaterialLayers.LayerStates.Num() != 0)
-		{
-			OutLayers.EditorOnly = EditorOnly->StaticParameters.MaterialLayers;
-			OutLayers.Validate();
-		}
-		else
-		{
-			return false;
-		}
-#endif // WITH_EDITORONLY_DATA
-		return true;
-	}
-
-	if (Parent)
-	{
-		if (!RecursionGuard.Contains(this))
-		{
-			RecursionGuard.Set(this);
-			if (Parent->GetMaterialLayers(OutLayers, RecursionGuard))
-			{
-#if WITH_EDITOR
-				// If we got layers from our parent, mark them as linked to our parent
-				OutLayers.LinkAllLayersToParent();
-#endif // WITH_EDITOR
-				return true;
-			}
-		}
-	}
-	return false;
-}
-
 bool UMaterialInstance::IsComplete() const
 {
 	bool bComplete = true;
@@ -2626,36 +2446,23 @@
 			{
 				bMatchesParentLayers = LayersValue.MatchesParent(ParentLayers);
 			}
->>>>>>> d731a049
 		}
 
 		if (bMatchesParentLayers)
 		{
-<<<<<<< HEAD
-			bUpdatedLayers = StaticParameters.bHasMaterialLayers; // if we previously had layers, but are now clearing them to match parent
-			StaticParameters.bHasMaterialLayers = false;
-			StaticParameters.MaterialLayers.Empty();
-=======
 			bUpdatedLayers = StaticParametersRuntime.bHasMaterialLayers; // if we previously had layers, but are now clearing them to match parent
 			StaticParametersRuntime.bHasMaterialLayers = false;
 			StaticParametersRuntime.MaterialLayers.Empty();
 			EditorOnly->StaticParameters.MaterialLayers.Empty();
->>>>>>> d731a049
 		}
 		else
 		{
 			bUpdatedLayers = true;
-<<<<<<< HEAD
-			StaticParameters.bHasMaterialLayers = true;
-			StaticParameters.MaterialLayers = LayersValue;
-		}
-=======
 			StaticParametersRuntime.bHasMaterialLayers = true;
 			StaticParametersRuntime.MaterialLayers = LayersValue.GetRuntime();
 			EditorOnly->StaticParameters.MaterialLayers = LayersValue.EditorOnly;
 		}
 		FStaticParameterSet::Validate(StaticParametersRuntime, EditorOnly->StaticParameters);
->>>>>>> d731a049
 	}
 	return bUpdatedLayers;
 }
@@ -2789,19 +2596,11 @@
 
 	if (Ar.CustomVer(FUE5ReleaseStreamObjectVersion::GUID) < FUE5ReleaseStreamObjectVersion::MaterialLayerStacksAreNotParameters)
 	{
-<<<<<<< HEAD
-		StaticParameters.UpdateLegacyMaterialLayersData();
-=======
 		StaticParameters_DEPRECATED.UpdateLegacyMaterialLayersData();
->>>>>>> d731a049
 	}
 
 	if (Ar.CustomVer(FFortniteMainBranchObjectVersion::GUID) < FFortniteMainBranchObjectVersion::TerrainLayerWeightsAreNotParameters)
 	{
-<<<<<<< HEAD
-		StaticParameters.UpdateLegacyTerrainLayerWeightData();
-	}
-=======
 		StaticParameters_DEPRECATED.UpdateLegacyTerrainLayerWeightData();
 	}
 
@@ -2812,7 +2611,6 @@
 		StaticParameters_DEPRECATED.Empty();
 	}
 
->>>>>>> d731a049
 #endif // WITH_EDITOR
 
 	bool bAllowMissingCachedData = false;
@@ -2821,11 +2619,6 @@
 	{
 		// If we have editor data, up-to-date cached data can be regenerated on load
 #if WITH_EDITORONLY_DATA
-<<<<<<< HEAD
-		const bool bWantToSaveCachedData = Ar.IsCooking();
-#else
-		const bool bWantToSaveCachedData = Ar.IsSaving();
-=======
 		// we want to save the cached data when cooking or duplicating the object in a cooked game
 		const bool bWantToSaveCachedData = Ar.IsCooking();
 #else
@@ -2837,7 +2630,6 @@
 		{
 			bAllowMissingCachedData = true;
 		}
->>>>>>> d731a049
 #endif
 		if (bWantToSaveCachedData)
 		{
@@ -2863,11 +2655,7 @@
 #endif // WITH_EDITORONLY_DATA
 
 #if !WITH_EDITORONLY_DATA
-<<<<<<< HEAD
-	ensureMsgf(!Ar.IsLoading() || bSavedCachedData, TEXT("MaterialInstance %s must have saved cached data, if editor-only data is not present"), *GetName());
-=======
 	ensureMsgf(!Ar.IsLoading() || bSavedCachedData || bAllowMissingCachedData, TEXT("MaterialInstance %s must have saved cached data, if editor-only data is not present"), *GetName());
->>>>>>> d731a049
 #endif
 
 	if (bSavedCachedData)
@@ -2890,13 +2678,9 @@
 #if WITH_EDITOR
 			if (Ar.CustomVer(FRenderingObjectVersion::GUID) < FRenderingObjectVersion::MaterialAttributeLayerParameters)
 			{
-<<<<<<< HEAD
-				StaticParameters.SerializeLegacy(Ar);
-=======
 				StaticParameters_DEPRECATED.SerializeLegacy(Ar);
 				StaticParametersRuntime = MoveTemp(StaticParameters_DEPRECATED.GetRuntime());
 				GetEditorOnlyData()->StaticParameters = MoveTemp(StaticParameters_DEPRECATED.EditorOnly);
->>>>>>> d731a049
 			}
 
 			static_assert(!STORE_ONLY_ACTIVE_SHADERMAPS, "Only discard unused SMs in cooked build");
@@ -2929,14 +2713,9 @@
 				GetEditorOnlyData()->StaticParameters.StaticComponentMaskParameters = LegacyId.GetStaticComponentMaskParameters();
 				GetEditorOnlyData()->StaticParameters.TerrainLayerWeightParameters = LegacyId.GetTerrainLayerWeightParameters();
 
-<<<<<<< HEAD
-			TrimToOverriddenOnly(StaticParameters.StaticSwitchParameters);
-			TrimToOverriddenOnly(StaticParameters.StaticComponentMaskParameters);
-=======
 				TrimToOverriddenOnly(GetEditorOnlyData()->StaticParameters.StaticSwitchParameters);
 				TrimToOverriddenOnly(GetEditorOnlyData()->StaticParameters.StaticComponentMaskParameters);
 			}
->>>>>>> d731a049
 		}
 #endif // WITH_EDITOR
 	}
@@ -3094,22 +2873,9 @@
 
 #if WITH_EDITORONLY_DATA
 	// And any material layers parameter's functions
-<<<<<<< HEAD
-	if (StaticParameters.bHasMaterialLayers)
-	{
-		for (UMaterialFunctionInterface* Dependency : StaticParameters.MaterialLayers.Layers)
-		{
-			if (Dependency)
-			{
-				Dependency->ConditionalPostLoad();
-			}
-		}
-		for (UMaterialFunctionInterface* Dependency : StaticParameters.MaterialLayers.Blends)
-=======
 	if (StaticParametersRuntime.bHasMaterialLayers)
 	{
 		for (UMaterialFunctionInterface* Dependency : StaticParametersRuntime.MaterialLayers.Layers)
->>>>>>> d731a049
 		{
 			if (Dependency)
 			{
@@ -3421,13 +3187,9 @@
 void FMaterialInstanceParameterUpdateContext::SetMaterialLayers(const FMaterialLayersFunctions& InValue)
 {
 	StaticParameters.bHasMaterialLayers = true;
-<<<<<<< HEAD
-	StaticParameters.MaterialLayers = InValue;
-=======
 	StaticParameters.MaterialLayers = InValue.GetRuntime();
 	StaticParameters.EditorOnly.MaterialLayers = InValue.EditorOnly;
 	StaticParameters.Validate();
->>>>>>> d731a049
 }
 #endif // WITH_EDITORONLY_DATA
 
@@ -3744,10 +3506,7 @@
 	{
 		ScalarParameterValues.Empty();
 		VectorParameterValues.Empty();
-<<<<<<< HEAD
-=======
 		DoubleVectorParameterValues.Empty();
->>>>>>> d731a049
 		bUpdateResource = true;
 	}
 
@@ -3761,11 +3520,6 @@
 
 	if (EnumHasAnyFlags(Flags, EMaterialInstanceClearParameterFlag::Static))
 	{
-<<<<<<< HEAD
-		StaticParameters.Empty();
-	}
-
-=======
 		StaticParametersRuntime.Empty();
 #if WITH_EDITORONLY_DATA
 		UMaterialInstanceEditorOnlyData* EditorOnly = GetEditorOnlyData();
@@ -3777,7 +3531,6 @@
 	}
 
 
->>>>>>> d731a049
 	if (Resource && bUpdateResource)
 	{
 		FMaterialInstanceResource* InResource = Resource;
@@ -3801,13 +3554,8 @@
 	UMaterialInstanceEditorOnlyData* EditorOnly = GetEditorOnlyData();
 	FStaticParameterSet CompareParameters = NewParameters;
 
-<<<<<<< HEAD
-	TrimToOverriddenOnly(CompareParameters.StaticSwitchParameters);
-	TrimToOverriddenOnly(CompareParameters.StaticComponentMaskParameters);
-=======
 	TrimToOverriddenOnly(CompareParameters.EditorOnly.StaticSwitchParameters);
 	TrimToOverriddenOnly(CompareParameters.EditorOnly.StaticComponentMaskParameters);
->>>>>>> d731a049
 
 	// Check to see if the material layers being assigned match values from the parent
 	if (CompareParameters.bHasMaterialLayers && Parent)
@@ -3815,15 +3563,11 @@
 		FMaterialLayersFunctions ParentLayers;
 		if (Parent->GetMaterialLayers(ParentLayers))
 		{
-<<<<<<< HEAD
-			if (CompareParameters.MaterialLayers.MatchesParent(ParentLayers))
-=======
 			if (FMaterialLayersFunctions::MatchesParent(
 				CompareParameters.MaterialLayers,
 				CompareParameters.EditorOnly.MaterialLayers,
 				ParentLayers,
 				ParentLayers.EditorOnly))
->>>>>>> d731a049
 			{
 				CompareParameters.bHasMaterialLayers = false;
 				CompareParameters.MaterialLayers.Empty();
@@ -3897,11 +3641,7 @@
 
 void UMaterialInstance::UpdateCachedData()
 {
-<<<<<<< HEAD
-	// Overriden for MIC/MID
-=======
 	// Overridden for MIC/MID
->>>>>>> d731a049
 }
 
 void UMaterialInstance::UpdateStaticPermutation(const FStaticParameterSet& NewParameters, FMaterialUpdateContext* MaterialUpdateContext)
@@ -4855,68 +4595,9 @@
 #endif
 }
 
-<<<<<<< HEAD
-#if WITH_EDITOR
-
-void FindCollectionExpressionRecursive(TArray<FGuid>& OutGuidList, const TArray<TObjectPtr<UMaterialExpression>>& InMaterialExpression)
-{
-	for (int32 ExpressionIndex = 0; ExpressionIndex < InMaterialExpression.Num(); ExpressionIndex++)
-	{
-		if (const UMaterialExpressionCollectionParameter* CollectionPtr = Cast<UMaterialExpressionCollectionParameter>(InMaterialExpression[ExpressionIndex]))
-		{
-			if (CollectionPtr->Collection)
-			{
-				OutGuidList.Add(CollectionPtr->Collection->StateId);
-			}
-			return;
-		}
-		else if (const UMaterialExpressionMaterialFunctionCall* MaterialFunctionCall = Cast<UMaterialExpressionMaterialFunctionCall>(InMaterialExpression[ExpressionIndex]))
-		{
-			if (const TArray<TObjectPtr<UMaterialExpression>>* FunctionExpressions = MaterialFunctionCall->MaterialFunction ? MaterialFunctionCall->MaterialFunction->GetFunctionExpressions() : nullptr)
-			{
-				FindCollectionExpressionRecursive(OutGuidList, *FunctionExpressions);
-			}
-		}
-		else if (const UMaterialExpressionMaterialAttributeLayers* MaterialLayers = Cast<UMaterialExpressionMaterialAttributeLayers>(InMaterialExpression[ExpressionIndex]))
-		{
-			const TArray<UMaterialFunctionInterface*>& Layers = MaterialLayers->GetLayers();
-			const TArray<UMaterialFunctionInterface*>& Blends = MaterialLayers->GetBlends();
-
-			for (const UMaterialFunctionInterface* Layer : Layers)
-			{
-				if (Layer)
-				{
-					if (const TArray<TObjectPtr<UMaterialExpression>>* FunctionExpressions = Layer->GetFunctionExpressions())
-					{
-						FindCollectionExpressionRecursive(OutGuidList, *FunctionExpressions);
-					}
-				}
-			}
-
-			for (const UMaterialFunctionInterface* Blend : Blends)
-			{
-				if (Blend)
-				{
-					if (const TArray<TObjectPtr<UMaterialExpression>>* FunctionExpressions = Blend->GetFunctionExpressions())
-					{
-						FindCollectionExpressionRecursive(OutGuidList, *FunctionExpressions);
-					}
-				}
-			}
-		}
-	}
-}
-#endif // WITH_EDITOR
-
-=======
->>>>>>> d731a049
 #if WITH_EDITORONLY_DATA
 PRAGMA_DISABLE_DEPRECATION_WARNINGS
 UMaterialInstance::FCustomStaticParametersGetterDelegate UMaterialInstance::CustomStaticParametersGetters;
 TArray<UMaterialInstance::FCustomParameterSetUpdaterDelegate> UMaterialInstance::CustomParameterSetUpdaters;
 PRAGMA_ENABLE_DEPRECATION_WARNINGS
-<<<<<<< HEAD
 #endif // WITH_EDITORONLY_DATA
-=======
-#endif // WITH_EDITORONLY_DATA
->>>>>>> d731a049
