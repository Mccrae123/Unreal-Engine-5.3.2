--- conflicted
+++ resolved
@@ -32,11 +32,8 @@
 #include "Materials/MaterialInstanceUpdateParameterSet.h"
 #include "Materials/MaterialInstanceSupport.h"
 #include "Engine/SubsurfaceProfile.h"
-<<<<<<< HEAD
-=======
 #include "Engine/SpecularProfile.h"
 #include "ProfilingDebugging/CookStats.h"
->>>>>>> 4af6daef
 #include "ProfilingDebugging/LoadTimeTracker.h"
 #include "ObjectCacheEventSink.h"
 #include "Interfaces/ITargetPlatform.h"
@@ -59,10 +56,6 @@
 #include "ComponentRecreateRenderStateContext.h"
 #include "UObject/UE5ReleaseStreamObjectVersion.h"
 #include "VT/RuntimeVirtualTexture.h"
-<<<<<<< HEAD
-
-#include UE_INLINE_GENERATED_CPP_BY_NAME(MaterialInstance)
-=======
 
 #include UE_INLINE_GENERATED_CPP_BY_NAME(MaterialInstance)
 
@@ -84,33 +77,10 @@
 	});
 }
 #endif
->>>>>>> 4af6daef
 
 // This flag controls whether MaterialInstances parents should be restricted to be either uncooked, to be
 // user defined, part of the engine or part of the base game.
 ENGINE_API bool bEnableRestrictiveMaterialInstanceParents = false;
-
-const FMaterialInstanceCachedData FMaterialInstanceCachedData::EmptyData{};
-
-void UMaterialInstance::StartCacheUniformExpressions() const
-{
-	UsedByRT |= (uint32)EMaterialInstanceUsedByRTFlag::CacheUniformExpressions;
-}
-
-void UMaterialInstance::FinishCacheUniformExpressions() const
-{
-	UsedByRT &= ~(uint32)EMaterialInstanceUsedByRTFlag::CacheUniformExpressions;
-}
-
-void FMaterialInstanceResource::StartCacheUniformExpressions() const
-{
-	Owner->StartCacheUniformExpressions();
-}
-
-void FMaterialInstanceResource::FinishCacheUniformExpressions() const
-{
-	Owner->FinishCacheUniformExpressions();
-}
 
 const FMaterialInstanceCachedData FMaterialInstanceCachedData::EmptyData{};
 
@@ -327,9 +297,6 @@
 		OutValue = GetSubsurfaceProfileId(MySubsurfaceProfileRT);
 		bResult = true;
 	}
-<<<<<<< HEAD
-
-=======
 	else if (Type == EMaterialParameterType::Scalar && NumSpecularProfileRT() > 0)
 	{
 		for (uint32 It=0,Count=NumSpecularProfileRT();It<Count;++It)
@@ -343,7 +310,6 @@
 			}
 		}
 	}
->>>>>>> 4af6daef
 	if (!bResult)
 	{
 		// Check for instances overrides
@@ -1492,12 +1458,9 @@
 			RecacheUniformExpressions(false);
 		}
 	}
-<<<<<<< HEAD
-=======
 
 	// Override texture parameters as well
 	OverrideTextureParameterValue(InTextureToOverride, OverrideTexture);
->>>>>>> 4af6daef
 #endif // #if WITH_EDITOR
 }
 
@@ -1720,11 +1683,7 @@
 
 void UMaterialInstanceDynamic::SetNaniteOverride(UMaterialInterface* InMaterial)
 {
-<<<<<<< HEAD
-	NaniteOverrideMaterial.InitUnsafe(InMaterial);
-=======
 	NaniteOverrideMaterial.SetOverrideMaterial(InMaterial, true);
->>>>>>> 4af6daef
 }
 
 float UMaterialInstanceDynamic::GetOpacityMaskClipValue() const
@@ -1767,14 +1726,11 @@
 	return Parent ? Parent->IsMasked() : false;
 }
 
-<<<<<<< HEAD
-=======
 FDisplacementScaling UMaterialInstanceDynamic::GetDisplacementScaling() const
 {
 	return Parent ? Parent->GetDisplacementScaling() : FDisplacementScaling();
 }
 
->>>>>>> 4af6daef
 float UMaterialInstanceDynamic::GetMaxWorldPositionOffsetDisplacement() const
 {
 	return Parent ? Parent->GetMaxWorldPositionOffsetDisplacement() : 0.0f;
@@ -1900,11 +1856,7 @@
 	return PhysicalMaterialMap[Index];
 }
 
-<<<<<<< HEAD
-UMaterialInterface* UMaterialInstance::GetNaniteOverride(TMicRecursionGuard RecursionGuard)
-=======
 UMaterialInterface* UMaterialInstance::GetNaniteOverride(TMicRecursionGuard RecursionGuard) const
->>>>>>> 4af6daef
 {
 	if (NaniteOverrideMaterial.bEnableOverride)
 	{
@@ -1942,7 +1894,6 @@
 
 	new(StaticParametersRuntime.StaticSwitchParameters) FStaticSwitchParameter(ParameterInfo, Value, true, FGuid());
 }
-<<<<<<< HEAD
 
 void UMaterialInterface::GetStaticParameterValues(FStaticParameterSet& OutStaticParameters)
 {
@@ -1988,76 +1939,9 @@
 	{
 		CachedStaticParameterValues = OutStaticParameters;
 	}
-=======
-
-void UMaterialInterface::GetStaticParameterValues(FStaticParameterSet& OutStaticParameters)
-{
-	check(IsInGameThread());
-
-	if ((AllowCachingStaticParameterValuesCounter > 0) && CachedStaticParameterValues.IsSet())
-	{
-		OutStaticParameters = CachedStaticParameterValues.GetValue();
-		return;
-	}
-
-	TMap<FMaterialParameterInfo, FMaterialParameterMetadata> ParameterValues;
-	for (int32 ParameterTypeIndex = 0; ParameterTypeIndex < NumMaterialParameterTypes; ++ParameterTypeIndex)
-	{
-		const EMaterialParameterType ParameterType = (EMaterialParameterType)ParameterTypeIndex;
-		if (IsStaticMaterialParameter(ParameterType))
-		{
-			ParameterValues.Reset();
-			GetAllParametersOfType(ParameterType, ParameterValues);
-			OutStaticParameters.AddParametersOfType(ParameterType, ParameterValues);
-		}
-	}
-
-	if(UMaterialInstance* MaterialInstance = Cast<UMaterialInstance>(this))
-	{
-		if (UMaterialInstanceEditorOnlyData* EditorOnly = MaterialInstance->GetEditorOnlyData())
-		{
-			OutStaticParameters.EditorOnly.TerrainLayerWeightParameters = EditorOnly->StaticParameters.TerrainLayerWeightParameters;
-		}
-	}
-
-	FMaterialLayersFunctions MaterialLayers;
-	OutStaticParameters.bHasMaterialLayers = GetMaterialLayers(MaterialLayers);
-	if (OutStaticParameters.bHasMaterialLayers)
-	{
-		OutStaticParameters.MaterialLayers = MoveTemp(MaterialLayers.GetRuntime());
-		OutStaticParameters.EditorOnly.MaterialLayers = MoveTemp(MaterialLayers.EditorOnly);
-	}
-
-	OutStaticParameters.Validate();
-
-	if (AllowCachingStaticParameterValuesCounter > 0)
-	{
-		CachedStaticParameterValues = OutStaticParameters;
-	}
 }
 #endif // WITH_EDITORONLY_DATA
 
-template<typename TArrayType>
-static void RemapLayersForParent(TArrayType& LayerIndexRemap, int32 NumParentLayers, TArrayView<const int32> ParentLayerIndexRemap)
-{
-	TArrayType NewLayerIndexRemap;
-	NewLayerIndexRemap.Init(INDEX_NONE, NumParentLayers);
-
-	check(LayerIndexRemap.Num() == ParentLayerIndexRemap.Num());
-	for (int32 i = 0; i < ParentLayerIndexRemap.Num(); ++i)
-	{
-		const int32 ParentLayerIndex = ParentLayerIndexRemap[i];
-		if (ParentLayerIndex != INDEX_NONE)
-		{
-			NewLayerIndexRemap[ParentLayerIndex] = LayerIndexRemap[i];
-		}
-	}
-	LayerIndexRemap = MoveTemp(NewLayerIndexRemap);
->>>>>>> 4af6daef
-}
-#endif // WITH_EDITORONLY_DATA
-
-<<<<<<< HEAD
 template<typename TArrayType>
 static void RemapLayersForParent(TArrayType& LayerIndexRemap, int32 NumParentLayers, TArrayView<const int32> ParentLayerIndexRemap)
 {
@@ -2158,90 +2042,6 @@
 				if (!Predicate(Blend))
 				{
 					return false;
-=======
-void UMaterialInstance::GetAllParametersOfType(EMaterialParameterType Type, TMap<FMaterialParameterInfo, FMaterialParameterMetadata>& OutParameters) const
-{
-	FMaterialInheritanceChain InstanceChain;
-	GetMaterialInheritanceChain(InstanceChain);
-
-	OutParameters.Reset();
-	InstanceChain.GetCachedExpressionData().GetAllParametersOfType(Type, OutParameters);
-
-	TArray<int32, TInlineAllocator<16>> LayerIndexRemap;
-	LayerIndexRemap.Empty(GetCachedInstanceData().ParentLayerIndexRemap.Num());
-	for (int32 LayerIndex = 0; LayerIndex < GetCachedInstanceData().ParentLayerIndexRemap.Num(); ++LayerIndex)
-	{
-		LayerIndexRemap.Add(LayerIndex);
-	}
-
-	// We walk the inheritance hierarchy backwards to the root, so we keep track of overrides that are set, to avoid setting them again from less-derived instances
-	// Alternately could walk the hierarchy starting from the root, but then we'd need an alternate way to track layer index remapping
-	TSet<FMaterialParameterInfo, DefaultKeyFuncs<FMaterialParameterInfo>, TInlineSetAllocator<32>> OverridenParameters;
-
-	for (int32 Index = 0; Index < InstanceChain.MaterialInstances.Num(); ++Index)
-	{
-		const UMaterialInstance* Instance = InstanceChain.MaterialInstances[Index];
-		const bool bSetOverride = (Index == 0); // Only set the override flag for parameters overriden by the current material (always at slot0)
-		switch (Type)
-		{
-		case EMaterialParameterType::Scalar: GameThread_ApplyParameterOverrides(Instance->ScalarParameterValues, LayerIndexRemap, bSetOverride, OverridenParameters, OutParameters); break;
-		case EMaterialParameterType::Vector: GameThread_ApplyParameterOverrides(Instance->VectorParameterValues, LayerIndexRemap, bSetOverride, OverridenParameters, OutParameters); break;
-		case EMaterialParameterType::DoubleVector: GameThread_ApplyParameterOverrides(Instance->DoubleVectorParameterValues, LayerIndexRemap, bSetOverride, OverridenParameters, OutParameters); break;
-		case EMaterialParameterType::Texture: GameThread_ApplyParameterOverrides(Instance->TextureParameterValues, LayerIndexRemap, bSetOverride, OverridenParameters, OutParameters); break;
-		case EMaterialParameterType::RuntimeVirtualTexture: GameThread_ApplyParameterOverrides(Instance->RuntimeVirtualTextureParameterValues, LayerIndexRemap, bSetOverride, OverridenParameters, OutParameters); break;
-		case EMaterialParameterType::SparseVolumeTexture: GameThread_ApplyParameterOverrides(Instance->SparseVolumeTextureParameterValues, LayerIndexRemap, bSetOverride, OverridenParameters, OutParameters); break;
-		case EMaterialParameterType::Font: GameThread_ApplyParameterOverrides(Instance->FontParameterValues, LayerIndexRemap, bSetOverride, OverridenParameters, OutParameters); break;
-		case EMaterialParameterType::StaticSwitch: GameThread_ApplyParameterOverrides(Instance->StaticParametersRuntime.StaticSwitchParameters, LayerIndexRemap, bSetOverride, OverridenParameters, OutParameters); break;
-#if WITH_EDITORONLY_DATA
-		case EMaterialParameterType::StaticComponentMask:
-			GameThread_ApplyParameterOverrides(Instance->GetEditorOnlyData()->StaticParameters.StaticComponentMaskParameters, LayerIndexRemap, bSetOverride, OverridenParameters, OutParameters);
-			break;
-#endif // WITH_EDITORONLY_DATA
-		default: checkNoEntry();
-		}
-
-		if (Index + 1 < InstanceChain.MaterialInstances.Num())
-		{
-			const UMaterialInstance* ParentInstance = InstanceChain.MaterialInstances[Index + 1];
-			RemapLayersForParent(LayerIndexRemap, ParentInstance->GetCachedInstanceData().ParentLayerIndexRemap.Num(), Instance->GetCachedInstanceData().ParentLayerIndexRemap);
-		}
-	}
-}
-
-#if WITH_EDITORONLY_DATA
-bool UMaterialInstance::IterateDependentFunctions(TFunctionRef<bool(UMaterialFunctionInterface*)> Predicate) const
-{
-	// Important that local function references are listed first so that traversing for a parameter
-	// value we always hit the highest material in the hierarchy that can give us a valid value
-	if (StaticParametersRuntime.bHasMaterialLayers)
-	{
-		for (UMaterialFunctionInterface* Layer : StaticParametersRuntime.MaterialLayers.Layers)
-		{
-			if (Layer)
-			{
-				if (!Layer->IterateDependentFunctions(Predicate))
-				{
-					return false;
-				}
-				if (!Predicate(Layer))
-				{
-					return false;
-				}
-			}
-		}
-
-		for (UMaterialFunctionInterface* Blend : StaticParametersRuntime.MaterialLayers.Blends)
-		{
-			if (Blend)
-			{
-				if (!Blend->IterateDependentFunctions(Predicate))
-				{
-					return false;
-				}
-				if (!Predicate(Blend))
-				{
-					return false;
->>>>>>> 4af6daef
 				}
 			}
 		}
@@ -2273,16 +2073,11 @@
 	UpdateOverridableBaseProperties();
 
 #if WITH_EDITORONLY_DATA
-<<<<<<< HEAD
-	// Update bHasStaticPermutationResource in case the parent was not found
-	bHasStaticPermutationResource = (HasStaticParameters() || HasOverridenBaseProperties()) && Parent;
-=======
 	if (!GetPackage()->HasAnyPackageFlags(PKG_FilterEditorOnly))
 	{
 		bHasStaticPermutationResource = Parent && (HasStaticParameters() || HasOverridenBaseProperties());
 		ValidateStaticPermutationAllowed();
 	}
->>>>>>> 4af6daef
 #endif // WITH_EDITORONLY_DATA
 
 	FMaterialResourceDeferredDeletionArray ResourcesToFree;
@@ -2322,10 +2117,7 @@
 		DitheredLODTransition = 0;
 		bIsShadingModelFromMaterialExpression = 0;
 		bOutputTranslucentVelocity = false;
-<<<<<<< HEAD
-=======
 		DisplacementScaling = FDisplacementScaling();
->>>>>>> 4af6daef
 		MaxWorldPositionOffsetDisplacement = 0.0f;
 		return;
 	}
@@ -2448,8 +2240,6 @@
 		BasePropertyOverrides.DitheredLODTransition = DitheredLODTransition;
 	}
 
-<<<<<<< HEAD
-=======
 	if (BasePropertyOverrides.bOverride_DisplacementScaling)
 	{
 		DisplacementScaling = BasePropertyOverrides.DisplacementScaling;
@@ -2460,7 +2250,6 @@
 		BasePropertyOverrides.DisplacementScaling = DisplacementScaling;
 	}
 
->>>>>>> 4af6daef
 	if (BasePropertyOverrides.bOverride_MaxWorldPositionOffsetDisplacement)
 	{
 		MaxWorldPositionOffsetDisplacement = BasePropertyOverrides.MaxWorldPositionOffsetDisplacement;
@@ -2599,14 +2388,6 @@
 			NewResourcesToCache.Add(NewResource);
 		}
 
-<<<<<<< HEAD
-#if WITH_EDITOR
-		// For cooking, we can call the begin function and it will be completed as part of the polling mechanism.
-		BeginCacheShadersForResources(ShaderPlatform, NewResourcesToCache, PrecompileMode, TargetPlatform);
-#else
-		CacheShadersForResources(ShaderPlatform, NewResourcesToCache, PrecompileMode, TargetPlatform);
-#endif
-=======
 	#if WITH_EDITOR
 		// The editor needs to block if the caching call comes from cook on the fly, where the polling mechanisms are not active.
 		// This is important so that the jobs finish and the CacheShadersCompletion() callback is triggered via FinishCacheShaders()!
@@ -2650,30 +2431,14 @@
 				ErrorString += FString::Printf(TEXT("	%s\n"), *CompileErrors[ErrorIndex]);
 			}
 #endif // WITH_EDITOR
->>>>>>> 4af6daef
 
 			UE_ASSET_LOG(LogMaterial, Warning, This, TEXT("%s"), *ErrorString);
 		}
 	}
 }
 
-namespace MaterialInstanceImpl
-{
-<<<<<<< HEAD
-	void HandleCacheShadersForResourcesErrors(bool bSuccess, EShaderPlatform ShaderPlatform, UMaterialInstance* This, FMaterialResource* CurrentResource)
-	{
-		if (!bSuccess)
-		{
-			UMaterial* BaseMaterial = This->GetMaterial();
-
-			FString ErrorString;
-
-			ErrorString += FString::Printf(
-				TEXT("Failed to compile Material Instance with Base %s for platform %s, Default Material will be used in game.\n"), 
-				BaseMaterial ? *BaseMaterial->GetName() : TEXT("Null"), 
-				*LegacyShaderPlatformToShaderFormat(ShaderPlatform).ToString()
-				);
-=======
+void UMaterialInstance::CacheShadersForResources(EShaderPlatform ShaderPlatform, const TArray<FMaterialResource*>& ResourcesToCache, EMaterialShaderPrecompileMode PrecompileMode, const ITargetPlatform* TargetPlatform)
+{
 	UMaterial* BaseMaterial = GetMaterial();
 #if WITH_EDITOR
 	check(!HasAnyFlags(RF_NeedPostLoad));
@@ -2690,7 +2455,6 @@
 		MaterialInstanceImpl::HandleCacheShadersForResourcesErrors(bSuccess, ShaderPlatform, this, CurrentResource);
 	}
 }
->>>>>>> 4af6daef
 
 #if WITH_EDITOR
 
@@ -2709,67 +2473,6 @@
 		CurrentResource->BeginCacheShaders(ShaderPlatform, PrecompileMode, TargetPlatform,
 			[WeakThis = MakeWeakObjectPtr(this), CurrentResource, ShaderPlatform](bool bSuccess)
 			{
-<<<<<<< HEAD
-				ErrorString += FString::Printf(TEXT("	%s\n"), *CompileErrors[ErrorIndex]);
-			}
-#endif // WITH_EDITOR
-
-			UE_ASSET_LOG(LogMaterial, Warning, This, TEXT("%s"), *ErrorString);
-		}
-	}
-}
-
-void UMaterialInstance::CacheShadersForResources(EShaderPlatform ShaderPlatform, const TArray<FMaterialResource*>& ResourcesToCache, EMaterialShaderPrecompileMode PrecompileMode, const ITargetPlatform* TargetPlatform)
-{
-	UMaterial* BaseMaterial = GetMaterial();
-#if WITH_EDITOR
-	check(!HasAnyFlags(RF_NeedPostLoad));
-	check(BaseMaterial!=nullptr && !BaseMaterial->HasAnyFlags(RF_NeedPostLoad));
-	UpdateCachedData();
-#endif
-
-	for (int32 ResourceIndex = 0; ResourceIndex < ResourcesToCache.Num(); ResourceIndex++)
-	{
-		FMaterialResource* CurrentResource = ResourcesToCache[ResourceIndex];
-
-		const bool bSuccess = CurrentResource->CacheShaders(ShaderPlatform, PrecompileMode, TargetPlatform);
-
-		MaterialInstanceImpl::HandleCacheShadersForResourcesErrors(bSuccess, ShaderPlatform, this, CurrentResource);
-	}
-}
-
-#if WITH_EDITOR
-
-void UMaterialInstance::BeginCacheShadersForResources(EShaderPlatform ShaderPlatform, const TArray<FMaterialResource*>& ResourcesToCache, EMaterialShaderPrecompileMode PrecompileMode, const ITargetPlatform* TargetPlatform)
-{
-	UMaterial* BaseMaterial = GetMaterial();
-	check(!HasAnyFlags(RF_NeedPostLoad));
-	check(BaseMaterial != nullptr && !BaseMaterial->HasAnyFlags(RF_NeedPostLoad));
-	UpdateCachedData();
-
-	for (int32 ResourceIndex = 0; ResourceIndex < ResourcesToCache.Num(); ResourceIndex++)
-	{
-		FMaterialResource* CurrentResource = ResourcesToCache[ResourceIndex];
-
-		// Begin async cache shaders that will be polled and completed inside IsCompilationFinished as part of IsCachedCookedPlatformDataLoaded.
-		CurrentResource->BeginCacheShaders(ShaderPlatform, PrecompileMode, TargetPlatform,
-			[WeakThis = MakeWeakObjectPtr(this), CurrentResource, ShaderPlatform](bool bSuccess)
-			{
-				if (UMaterialInstance* This = WeakThis.Get())
-				{
-					MaterialInstanceImpl::HandleCacheShadersForResourcesErrors(bSuccess, ShaderPlatform, This, CurrentResource);
-				}
-			}
-		);
-	}
-}
-
-#endif
-
-void UMaterialInstance::CacheShaders(EMaterialShaderPrecompileMode CompileMode)
-{
-	InitStaticPermutation(CompileMode);
-=======
 				if (UMaterialInstance* This = WeakThis.Get())
 				{
 					MaterialInstanceImpl::HandleCacheShadersForResourcesErrors(bSuccess, ShaderPlatform, This, CurrentResource);
@@ -2840,61 +2543,9 @@
 			CurrentResource->CacheGivenTypes(ShaderPlatform, VFTypes, PipelineTypes, ShaderTypes);
 		}
 	}
->>>>>>> 4af6daef
 }
 #endif
 
-<<<<<<< HEAD
-FGraphEventArray UMaterialInstance::PrecachePSOs(const FPSOPrecacheVertexFactoryDataList& VertexFactoryDataList, const FPSOPrecacheParams& InPreCacheParams, EPSOPrecachePriority Priority, TArray<FMaterialPSOPrecacheRequestID>& OutMaterialPSORequestIDs)
-{
-	FGraphEventArray GraphEvents;
-	if (FApp::CanEverRender() && PipelineStateCache::IsPSOPrecachingEnabled() && Parent)
-	{
-		if (bHasStaticPermutationResource)
-		{			
-			EMaterialQualityLevel::Type ActiveQualityLevel = GetCachedScalabilityCVars().MaterialQualityLevel;
-			uint32 FeatureLevelsToCompile = GetFeatureLevelsToCompileForRendering();
-			while (FeatureLevelsToCompile != 0)
-			{
-				const ERHIFeatureLevel::Type FeatureLevel = (ERHIFeatureLevel::Type)FBitSet::GetAndClearNextBit(FeatureLevelsToCompile);
-				FMaterialResource* StaticPermutationResource = FindMaterialResource(StaticPermutationMaterialResources, FeatureLevel, ActiveQualityLevel, true/*bAllowDefaultMaterial*/);
-				if (StaticPermutationResource)
-				{
-					GraphEvents.Append(StaticPermutationResource->CollectPSOs(FeatureLevel, VertexFactoryDataList, InPreCacheParams, Priority, OutMaterialPSORequestIDs));
-				}
-			}
-		}
-		else
-		{
-			GraphEvents = Parent->PrecachePSOs(VertexFactoryDataList, InPreCacheParams, Priority, OutMaterialPSORequestIDs);
-		}
-	}
-	return GraphEvents;
-}
-
-#if WITH_EDITOR
-void UMaterialInstance::CacheGivenTypesForCooking(EShaderPlatform ShaderPlatform, ERHIFeatureLevel::Type FeatureLevel, EMaterialQualityLevel::Type QualityLevel, const TArray<const FVertexFactoryType*>& VFTypes, const TArray<const FShaderPipelineType*> PipelineTypes, const TArray<const FShaderType*>& ShaderTypes)
-{
-	TRACE_CPUPROFILER_EVENT_SCOPE(UMaterialInstance::CacheGivenTypes);
-
-	if (bHasStaticPermutationResource)
-	{
-		UMaterial* BaseMaterial = GetMaterial();
-
-		if (QualityLevel == EMaterialQualityLevel::Num)
-		{
-			QualityLevel = GetCachedScalabilityCVars().MaterialQualityLevel;
-		}
-
-		FMaterialResource* CurrentResource = FindOrCreateMaterialResource(StaticPermutationMaterialResources, BaseMaterial, this, FeatureLevel, QualityLevel);
-		check(CurrentResource);
-
-		// Prepare the resource for compilation, but don't compile the completed shader map.
-		const bool bSuccess = CurrentResource->CacheShaders(ShaderPlatform, EMaterialShaderPrecompileMode::None);
-		if (bSuccess)
-		{
-			CurrentResource->CacheGivenTypes(ShaderPlatform, VFTypes, PipelineTypes, ShaderTypes);
-=======
 bool UMaterialInstance::GetMaterialLayers(FMaterialLayersFunctions& OutLayers, TMicRecursionGuard RecursionGuard) const
 {
 	if (StaticParametersRuntime.bHasMaterialLayers)
@@ -2930,49 +2581,6 @@
 #endif // WITH_EDITOR
 				return true;
 			}
->>>>>>> 4af6daef
-		}
-	}
-	return false;
-}
-<<<<<<< HEAD
-#endif
-
-bool UMaterialInstance::GetMaterialLayers(FMaterialLayersFunctions& OutLayers, TMicRecursionGuard RecursionGuard) const
-{
-	if (StaticParametersRuntime.bHasMaterialLayers)
-	{
-		OutLayers.GetRuntime() = StaticParametersRuntime.MaterialLayers;
-#if WITH_EDITORONLY_DATA
-		const UMaterialInstanceEditorOnlyData* EditorOnly = GetEditorOnlyData();
-
-		// cooked materials can strip out material layer information
-		if (EditorOnly && EditorOnly->StaticParameters.MaterialLayers.LayerStates.Num() != 0)
-		{
-			OutLayers.EditorOnly = EditorOnly->StaticParameters.MaterialLayers;
-			OutLayers.Validate();
-		}
-		else
-		{
-			return false;
-		}
-#endif // WITH_EDITORONLY_DATA
-		return true;
-	}
-
-	if (Parent)
-	{
-		if (!RecursionGuard.Contains(this))
-		{
-			RecursionGuard.Set(this);
-			if (Parent->GetMaterialLayers(OutLayers, RecursionGuard))
-			{
-#if WITH_EDITOR
-				// If we got layers from our parent, mark them as linked to our parent
-				OutLayers.LinkAllLayersToParent();
-#endif // WITH_EDITOR
-				return true;
-			}
 		}
 	}
 	return false;
@@ -3018,49 +2626,6 @@
 		bool bMatchesParentLayers = false;
 		if (Parent)
 		{
-=======
-
-bool UMaterialInstance::IsComplete() const
-{
-	bool bComplete = true;
-	if (bHasStaticPermutationResource && FApp::CanEverRender())
-	{
-		check(IsA(UMaterialInstanceConstant::StaticClass()));
-
-		uint32 FeatureLevelsToCompile = GetFeatureLevelsToCompileForRendering();
-		const EMaterialQualityLevel::Type ActiveQualityLevel = GetCachedScalabilityCVars().MaterialQualityLevel;
-
-		while (FeatureLevelsToCompile != 0)
-		{
-			const ERHIFeatureLevel::Type FeatureLevel = (ERHIFeatureLevel::Type)FBitSet::GetAndClearNextBit(FeatureLevelsToCompile);
-			const EShaderPlatform ShaderPlatform = GShaderPlatformForFeatureLevel[FeatureLevel];
-
-			FMaterialResource* CurrentResource = FindMaterialResource(StaticPermutationMaterialResources, FeatureLevel, ActiveQualityLevel, true);
-			if (CurrentResource && !CurrentResource->IsGameThreadShaderMapComplete())
-			{
-				bComplete = false;
-				break;
-			}
-		}
-	}
-	return bComplete;
-}
-
-#if WITH_EDITOR
-bool UMaterialInstance::SetMaterialLayers(const FMaterialLayersFunctions& LayersValue)
-{
-	UMaterialInstanceEditorOnlyData* EditorOnly = GetEditorOnlyData();
-	check(EditorOnly);
-
-	bool bUpdatedLayers = false;
-	if (!StaticParametersRuntime.bHasMaterialLayers ||
-		StaticParametersRuntime.MaterialLayers != LayersValue.GetRuntime() ||
-		EditorOnly->StaticParameters.MaterialLayers != LayersValue.EditorOnly)
-	{
-		bool bMatchesParentLayers = false;
-		if (Parent)
-		{
->>>>>>> 4af6daef
 			FMaterialLayersFunctions ParentLayers;
 			if (Parent->GetMaterialLayers(ParentLayers))
 			{
@@ -3129,8 +2694,6 @@
 			CacheResourceShadersForCooking(TargetShaderPlatform, *CachedMaterialResourcesForPlatform, EMaterialShaderPrecompileMode::Background, TargetPlatform);
 		}
 	}
-
-	NaniteOverrideMaterial.LoadOverrideForPlatform(TargetPlatform);
 }
 
 bool UMaterialInstance::IsCachedCookedPlatformDataLoaded( const ITargetPlatform* TargetPlatform ) 
@@ -3171,8 +2734,6 @@
 	}
 
 	CachedMaterialResourcesForCooking.Empty();
-
-	NaniteOverrideMaterial.ClearOverride();
 }
 
 #endif
@@ -3191,14 +2752,11 @@
 	Ar.UsingCustomVersion(FEditorObjectVersion::GUID);
 	Ar.UsingCustomVersion(FReleaseObjectVersion::GUID);
 #endif
-<<<<<<< HEAD
-=======
 
 #if WITH_EDITOR
 	// Do not serialize the overrides
 	ResetAllTextureParameterOverrides();
 #endif
->>>>>>> 4af6daef
 
 	Super::Serialize(Ar);
 
@@ -3425,14 +2983,6 @@
 	}
 #endif
 
-#if WITH_EDITORONLY_DATA // fixup serialization before everything else
-	if (IsEditorOnlyDataValid() && !GetEditorOnlyData()->StaticParameters.StaticSwitchParameters_DEPRECATED.IsEmpty())
-	{
-		ensure(StaticParametersRuntime.StaticSwitchParameters.IsEmpty());
-		StaticParametersRuntime.StaticSwitchParameters = MoveTemp(GetEditorOnlyData()->StaticParameters.StaticSwitchParameters_DEPRECATED);
-	}
-#endif
-
 	Super::PostLoad();
 
 #if WITH_EDITOR
@@ -3473,11 +3023,7 @@
 	// Empty the list of loaded resources, we don't need it anymore
 	LoadedMaterialResources.Empty();
 
-<<<<<<< HEAD
-	NaniteOverrideMaterial.PostLoad();
-=======
 	NaniteOverrideMaterial.FixupLegacySoftReference(this);
->>>>>>> 4af6daef
 
 	AssertDefaultMaterialsPostLoaded();
 
@@ -3684,19 +3230,7 @@
 		SetParentInternal(nullptr, true);
 		bDisallowStaticParameterPermutations = false;
 	}
-<<<<<<< HEAD
-	//DumpDebugInfo(*GLog);
-}
-
-#if WITH_EDITORONLY_DATA
-void UMaterialInstance::DeclareConstructClasses(TArray<FTopLevelAssetPath>& OutConstructClasses, const UClass* SpecificSubclass)
-{
-	Super::DeclareConstructClasses(OutConstructClasses, SpecificSubclass);
-	OutConstructClasses.Add(FTopLevelAssetPath(UMaterialInstanceEditorOnlyData::StaticClass()));
-=======
->>>>>>> 4af6daef
-}
-#endif
+}
 
 #endif // WITH_EDITOR
 
@@ -4269,39 +3803,6 @@
 	}
 }
 
-void UMaterialInstance::SetSparseVolumeTextureParameterValueInternal(const FMaterialParameterInfo& ParameterInfo, USparseVolumeTexture* Value)
-{
-	LLM_SCOPE(ELLMTag::MaterialInstance);
-
-	FSparseVolumeTextureParameterValue* ParameterValue = GameThread_FindParameterByName(SparseVolumeTextureParameterValues, ParameterInfo);
-
-	bool bForceUpdate = false;
-	if (!ParameterValue)
-	{
-		// If there's no element for the named parameter in array yet, add one.
-		ParameterValue = new(SparseVolumeTextureParameterValues) FSparseVolumeTextureParameterValue;
-		ParameterValue->ParameterInfo = ParameterInfo;
-		ParameterValue->ExpressionGUID.Invalidate();
-		bForceUpdate = true;
-	}
-
-	// Don't enqueue an update if it isn't needed
-	if (bForceUpdate || ParameterValue->ParameterValue != Value)
-	{
-		// set as an ensure, because it is somehow possible to accidentally pass non-textures into here via blueprints...
-		if (Value && ensureMsgf(Value->IsA(USparseVolumeTexture::StaticClass()), TEXT("Expecting a USparseVolumeTexture! Value='%s' class='%s'"), *Value->GetName(), *Value->GetClass()->GetName()))
-		{
-			ParameterValue->ParameterValue = Value;
-			// Update the material instance data in the rendering thread.
-			GameThread_UpdateMIParameter(this, *ParameterValue);
-
-#if WITH_EDITOR
-			FObjectCacheEventSink::NotifyReferencedTextureChanged_Concurrent(this);
-#endif
-		}
-	}
-}
-
 void UMaterialInstance::SetFontParameterValueInternal(const FMaterialParameterInfo& ParameterInfo,class UFont* FontValue,int32 FontPage)
 {
 	LLM_SCOPE(ELLMTag::MaterialInstance);
@@ -4532,23 +4033,15 @@
 
 	if (PropertyChangedEvent.MemberProperty != nullptr && PropertyChangedEvent.MemberProperty->GetFName() == GET_MEMBER_NAME_CHECKED(UMaterial, NaniteOverrideMaterial))
 	{
-<<<<<<< HEAD
-		NaniteOverrideMaterial.PostEditChange();
-
-=======
->>>>>>> 4af6daef
 		// Update primitives that might depend on the nanite override material.
 		FGlobalComponentRecreateRenderStateContext RecreateComponentsRenderState;
 	}
 
-<<<<<<< HEAD
-=======
 	if (PropertyChangedEvent.MemberProperty != nullptr && PropertyChangedEvent.MemberProperty->GetFName() == GET_MEMBER_NAME_CHECKED(UMaterialInstance, Parent))
 	{
 		ValidateStaticPermutationAllowed();
 	}
 
->>>>>>> 4af6daef
 	// If BLEND_TranslucentColoredTransmittance is selected while Strata is not enabled, force BLEND_Translucent blend mode
 	if (!Strata::IsStrataEnabled())
 	{
@@ -4562,8 +4055,6 @@
 
 	// Force UpdateStaticPermutation when change type is Redirected as this probably means a Material or MaterialInstance parent asset was deleted.
 	const bool bForceStaticPermutationUpdate = PropertyChangedEvent.ChangeType == EPropertyChangeType::Redirected;
-<<<<<<< HEAD
-=======
 	if (bForceStaticPermutationUpdate)
 	{
 		// This can run before UMaterial::PostEditChangeProperty has a chance to run, so explicitly call UpdateCachedExpressionData here
@@ -4573,7 +4064,6 @@
 			BaseMaterial->UpdateCachedExpressionData();
 		}
 	}
->>>>>>> 4af6daef
 	UpdateStaticPermutation(GetStaticParameters(), BasePropertyOverrides, bForceStaticPermutationUpdate);
 
 	if (PropertyChangedEvent.ChangeType & (EPropertyChangeType::ValueSet | EPropertyChangeType::ArrayClear | EPropertyChangeType::ArrayRemove | EPropertyChangeType::ArrayMove | EPropertyChangeType::Unspecified | EPropertyChangeType::Duplicate))
@@ -4599,11 +4089,6 @@
 void UMaterialInstance::PostEditUndo()
 {
 	Super::PostEditUndo();
-<<<<<<< HEAD
-
-	NaniteOverrideMaterial.PostEditChange();
-=======
->>>>>>> 4af6daef
 }
 
 #endif // WITH_EDITOR
@@ -4944,14 +4429,6 @@
 		Hash.Update((uint8*)&bUsedIsThinSurface, sizeof(bUsedIsThinSurface));
 		bHasOverrides = true;
 	}
-	bool bUsedIsThinSurface = IsThinSurface();
-	if (bUsedIsThinSurface != Mat->IsThinSurface())
-	{
-		const FString HashString = TEXT("bOverride_bIsThinSurface");
-		Hash.UpdateWithString(*HashString, HashString.Len());
-		Hash.Update((uint8*)&bUsedIsThinSurface, sizeof(bUsedIsThinSurface));
-		bHasOverrides = true;
-	}
 	bool bUsedIsDitheredLODTransition = IsDitheredLODTransition();
 	if (bUsedIsDitheredLODTransition != Mat->IsDitheredLODTransition())
 	{
@@ -4970,8 +4447,6 @@
 		bHasOverrides = true;
 	}
 
-<<<<<<< HEAD
-=======
 	FDisplacementScaling UsedDisplacementScaling = GetDisplacementScaling();
 	if (UsedDisplacementScaling != Mat->GetDisplacementScaling())
 	{
@@ -4982,7 +4457,6 @@
 		bHasOverrides = true;
 	}
 
->>>>>>> 4af6daef
 	float UsedMaxWorldPositionOffsetDisplacement = GetMaxWorldPositionOffsetDisplacement();
 	if (FMath::Abs(UsedMaxWorldPositionOffsetDisplacement - Mat->GetMaxWorldPositionOffsetDisplacement()) > UE_SMALL_NUMBER)
 	{
@@ -5011,10 +4485,7 @@
 		(IsDitheredLODTransition() != Parent->IsDitheredLODTransition()) ||
 		(GetCastDynamicShadowAsMasked() != Parent->GetCastDynamicShadowAsMasked()) ||
 		(IsTranslucencyWritingVelocity() != Parent->IsTranslucencyWritingVelocity()) ||
-<<<<<<< HEAD
-=======
 		(GetDisplacementScaling() != Parent->GetDisplacementScaling()) ||
->>>>>>> 4af6daef
 		(GetMaxWorldPositionOffsetDisplacement() != Parent->GetMaxWorldPositionOffsetDisplacement())
 		))
 	{
@@ -5038,10 +4509,7 @@
 		BasePropString += FString::Printf(TEXT("bOverride_DitheredLODTransition_%d, "), (IsDitheredLODTransition() != Parent->IsDitheredLODTransition()));
 		BasePropString += FString::Printf(TEXT("bOverride_CastDynamicShadowAsMasked_%d, "), (GetCastDynamicShadowAsMasked() != Parent->GetCastDynamicShadowAsMasked()));
 		BasePropString += FString::Printf(TEXT("bOverride_OutputTranslucentVelocity_%d "), (IsTranslucencyWritingVelocity() != Parent->IsTranslucencyWritingVelocity()));
-<<<<<<< HEAD
-=======
 		BasePropString += FString::Printf(TEXT("bOverride_DisplacementScaling_%d "), (GetDisplacementScaling() != Parent->GetDisplacementScaling()));
->>>>>>> 4af6daef
 		BasePropString += FString::Printf(TEXT("bOverride_MaxWorldPositionOffsetDisplacement_%d "), (GetMaxWorldPositionOffsetDisplacement() != Parent->GetMaxWorldPositionOffsetDisplacement()));
 	}
 	return BasePropString;
@@ -5093,27 +4561,21 @@
 	return DitheredLODTransition;
 }
 
-<<<<<<< HEAD
-=======
 FDisplacementScaling UMaterialInstance::GetDisplacementScaling() const
 {
 	return DisplacementScaling;
 }
 
->>>>>>> 4af6daef
 float UMaterialInstance::GetMaxWorldPositionOffsetDisplacement() const
 {
 	return MaxWorldPositionOffsetDisplacement;
 }
 
-<<<<<<< HEAD
-=======
 bool UMaterialInstance::ShouldAlwaysEvaluateWorldPositionOffset() const
 {
 	return Parent ? Parent->ShouldAlwaysEvaluateWorldPositionOffset() : false;
 }
 
->>>>>>> 4af6daef
 bool UMaterialInstance::IsMasked() const
 {
 	return IsMaskedBlendMode(GetBlendMode()) || (IsTranslucentOnlyBlendMode(GetBlendMode()) && GetCastDynamicShadowAsMasked());
@@ -5236,11 +4698,7 @@
 		bOverrideSubsurfaceProfile != CompareTo->bOverrideSubsurfaceProfile ||
 		BasePropertyOverrides != CompareTo->BasePropertyOverrides ||
 		NaniteOverrideMaterial.bEnableOverride != CompareTo->NaniteOverrideMaterial.bEnableOverride ||
-<<<<<<< HEAD
-		NaniteOverrideMaterial.OverrideMaterialRef != CompareTo->NaniteOverrideMaterial.OverrideMaterialRef
-=======
 		NaniteOverrideMaterial.GetOverrideMaterial() != CompareTo->NaniteOverrideMaterial.GetOverrideMaterial()
->>>>>>> 4af6daef
 		)
 	{
 		return false;
@@ -5277,8 +4735,6 @@
 
 	const FStaticParameterSet LocalStaticParameters = GetStaticParameters();
 	if (!LocalStaticParameters.Equivalent(CompareTo->GetStaticParameters()))
-<<<<<<< HEAD
-=======
 	{
 		return false;
 	}
@@ -5338,7 +4794,6 @@
 		|| !DoubleVectorParameterValues.IsEmpty()
 		|| !RuntimeVirtualTextureParameterValues.IsEmpty()
 		|| !FontParameterValues.IsEmpty())
->>>>>>> 4af6daef
 	{
 		return false;
 	}
@@ -5621,8 +5076,6 @@
 #if WITH_EDITOR
 	FObjectCacheEventSink::NotifyReferencedTextureChanged_Concurrent(this);
 #endif
-<<<<<<< HEAD
-=======
 }
 
 #if WITH_EDITOR
@@ -5742,5 +5195,4 @@
 #endif
 
 	return bResult;
->>>>>>> 4af6daef
 }