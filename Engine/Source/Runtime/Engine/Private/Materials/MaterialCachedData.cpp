--- conflicted
+++ resolved
@@ -439,16 +439,7 @@
 			const int32 Index = TryAddParameter(Parameters, EMaterialParameterType::Scalar, ParameterInfo, ExpressionScalarParameter->ExpressionGUID);
 			if (Index != INDEX_NONE)
 			{
-<<<<<<< HEAD
-				float Value = 0.0f;
-				if (!Context.Parent || !Context.Parent->GetScalarParameterDefaultValue(ParameterInfo, Value, false, true))
-				{
-					Value = ExpressionScalarParameter->DefaultValue;
-				}
-				Parameters.ScalarValues.Insert(Value, Index);
-=======
 				Parameters.ScalarValues.Insert(ExpressionScalarParameter->DefaultValue, Index);
->>>>>>> 3aae9151
 				Parameters.ScalarMinMaxValues.Insert(FVector2D(ExpressionScalarParameter->SliderMin, ExpressionScalarParameter->SliderMax), Index);
 				if (ExpressionScalarParameter->IsUsedAsAtlasPosition())
 				{
@@ -469,16 +460,7 @@
 			const int32 Index = TryAddParameter(Parameters, EMaterialParameterType::Vector, ParameterInfo, ExpressionVectorParameter->ExpressionGUID);
 			if (Index != INDEX_NONE)
 			{
-<<<<<<< HEAD
-				FLinearColor Value;
-				if (!Context.Parent || !Context.Parent->GetVectorParameterDefaultValue(ParameterInfo, Value, false, true))
-				{
-					Value = ExpressionVectorParameter->DefaultValue;
-				}
-				Parameters.VectorValues.Insert(Value, Index);
-=======
 				Parameters.VectorValues.Insert(ExpressionVectorParameter->DefaultValue, Index);
->>>>>>> 3aae9151
 				Parameters.VectorChannelNameValues.Insert(ExpressionVectorParameter->ChannelNames, Index);
 				Parameters.VectorUsedAsChannelMaskValues.Insert(ExpressionVectorParameter->IsUsedAsChannelMask(), Index);
 			}
@@ -489,16 +471,7 @@
 			const int32 Index = TryAddParameter(Parameters, EMaterialParameterType::Texture, ParameterInfo, ExpressionTextureParameter->ExpressionGUID);
 			if (Index != INDEX_NONE)
 			{
-<<<<<<< HEAD
-				UTexture* Value = nullptr;
-				if (!Context.Parent || !Context.Parent->GetTextureParameterDefaultValue(ParameterInfo, Value, true))
-				{
-					Value = ExpressionTextureParameter->Texture;
-				}
-				Parameters.TextureValues.Insert(Value, Index);
-=======
 				Parameters.TextureValues.Insert(ExpressionTextureParameter->Texture, Index);
->>>>>>> 3aae9151
 				Parameters.TextureChannelNameValues.Insert(ExpressionTextureParameter->ChannelNames, Index);
 			}
 		}
@@ -508,20 +481,8 @@
 			const int32 Index = TryAddParameter(Parameters, EMaterialParameterType::Font, ParameterInfo, ExpressionFontParameter->ExpressionGUID);
 			if (Index != INDEX_NONE)
 			{
-<<<<<<< HEAD
-				UFont* Font = nullptr;
-				int32 FontTexturePage = INDEX_NONE;
-				if (!Context.Parent || !Context.Parent->GetFontParameterDefaultValue(ParameterInfo, Font, FontTexturePage, true))
-				{
-					Font = ExpressionFontParameter->Font;
-					FontTexturePage = ExpressionFontParameter->FontTexturePage;
-				}
-				Parameters.FontValues.Insert(Font, Index);
-				Parameters.FontPageValues.Insert(FontTexturePage, Index);
-=======
 				Parameters.FontValues.Insert(ExpressionFontParameter->Font, Index);
 				Parameters.FontPageValues.Insert(ExpressionFontParameter->FontTexturePage, Index);
->>>>>>> 3aae9151
 			}
 		}
 		else if (UMaterialExpressionRuntimeVirtualTextureSampleParameter* ExpressionRTVParameter = Cast<UMaterialExpressionRuntimeVirtualTextureSampleParameter>(Expression))
@@ -530,16 +491,7 @@
 			const int32 Index = TryAddParameter(Parameters, EMaterialParameterType::RuntimeVirtualTexture, ParameterInfo, ExpressionRTVParameter->ExpressionGUID);
 			if (Index != INDEX_NONE)
 			{
-<<<<<<< HEAD
-				URuntimeVirtualTexture* Value = nullptr;
-				if (!Context.Parent || !Context.Parent->GetRuntimeVirtualTextureParameterDefaultValue(ParameterInfo, Value, true))
-				{
-					Value = ExpressionRTVParameter->VirtualTexture;
-				}
-				Parameters.RuntimeVirtualTextureValues.Insert(Value, Index);
-=======
 				Parameters.RuntimeVirtualTextureValues.Insert(ExpressionRTVParameter->VirtualTexture, Index);
->>>>>>> 3aae9151
 			}
 		}
 		else if (UMaterialExpressionStaticBoolParameter* ExpressionStaticBoolParameter = Cast<UMaterialExpressionStaticBoolParameter>(Expression))
@@ -548,21 +500,7 @@
 			const int32 Index = TryAddParameter(Parameters, EMaterialParameterType::StaticSwitch, ParameterInfo, ExpressionStaticBoolParameter->ExpressionGUID);
 			if (Index != INDEX_NONE)
 			{
-<<<<<<< HEAD
-				bool Value = ExpressionStaticBoolParameter->DefaultValue;
-				if (Context.Parent)
-				{
-					FMaterialCachedParameterEntry& CachedEntry = Parameters.EditorOnlyEntries[static_cast<int32>(EMaterialParameterType::StaticSwitch) - static_cast<int32>(EMaterialParameterType::RuntimeCount)];
-					bool ParentValue = false;
-					if (Context.Parent->GetStaticSwitchParameterDefaultValue(ParameterInfo, ParentValue, CachedEntry.ExpressionGuids[Index], true))
-					{
-						Value = ParentValue;
-					}
-				}
-				Parameters.StaticSwitchValues.Insert(Value, Index);
-=======
 				Parameters.StaticSwitchValues.Insert(ExpressionStaticBoolParameter->DefaultValue, Index);
->>>>>>> 3aae9151
 			}
 		}
 		else if (UMaterialExpressionStaticComponentMaskParameter* ExpressionStaticComponentMaskParameter = Cast<UMaterialExpressionStaticComponentMaskParameter>(Expression))
@@ -571,25 +509,11 @@
 			const int32 Index = TryAddParameter(Parameters, EMaterialParameterType::StaticComponentMask, ParameterInfo, ExpressionStaticComponentMaskParameter->ExpressionGUID);
 			if (Index != INDEX_NONE)
 			{
-<<<<<<< HEAD
-				FStaticComponentMaskValue Value {static_cast<bool>(ExpressionStaticComponentMaskParameter->DefaultR), static_cast<bool>(ExpressionStaticComponentMaskParameter->DefaultG), static_cast<bool>(ExpressionStaticComponentMaskParameter->DefaultB), static_cast<bool>(ExpressionStaticComponentMaskParameter->DefaultA)};
-				if (Context.Parent)
-				{
-					FMaterialCachedParameterEntry& CachedEntry = Parameters.EditorOnlyEntries[static_cast<int32>(EMaterialParameterType::StaticSwitch) - static_cast<int32>(EMaterialParameterType::RuntimeCount)];
-					FStaticComponentMaskValue ParentValue;
-					if (Context.Parent->GetStaticComponentMaskParameterDefaultValue(ParameterInfo, ParentValue.R, ParentValue.G, ParentValue.B, ParentValue.A, CachedEntry.ExpressionGuids[Index], true))
-					{
-						Value = ParentValue;
-					}
-
-				}
-=======
 				const FStaticComponentMaskValue Value(
 					static_cast<bool>(ExpressionStaticComponentMaskParameter->DefaultR),
 					static_cast<bool>(ExpressionStaticComponentMaskParameter->DefaultG),
 					static_cast<bool>(ExpressionStaticComponentMaskParameter->DefaultB),
 					static_cast<bool>(ExpressionStaticComponentMaskParameter->DefaultA));
->>>>>>> 3aae9151
 				Parameters.StaticComponentMaskValues.Insert(Value, Index);
 			}
 		}
