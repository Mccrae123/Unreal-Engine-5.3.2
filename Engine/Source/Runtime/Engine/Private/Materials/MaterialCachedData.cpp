// Copyright Epic Games, Inc. All Rights Reserved.

#include "MaterialCachedData.h"
#include "MaterialCachedHLSLTree.h"
#include "Materials/MaterialExpressionBreakMaterialAttributes.h"
#include "Materials/MaterialExpressionShadingModel.h"
#include "Materials/MaterialExpressionReroute.h"
#include "Materials/MaterialExpressionSingleLayerWaterMaterialOutput.h"
#include "Materials/MaterialExpressionCollectionParameter.h"
#include "Materials/MaterialExpressionCustomOutput.h"
#include "Materials/MaterialExpressionDynamicParameter.h"
#include "Materials/MaterialExpressionFontSampleParameter.h"
#include "Materials/MaterialExpressionQualitySwitch.h"
#include "Materials/MaterialExpressionFeatureLevelSwitch.h"
#include "Materials/MaterialExpressionShadingPathSwitch.h"
#include "Materials/MaterialExpressionShaderStageSwitch.h"
#include "Materials/MaterialExpressionMakeMaterialAttributes.h"
#include "Materials/MaterialExpressionParameter.h"
#include "Materials/MaterialExpressionPerInstanceCustomData.h"
#include "Materials/MaterialExpressionPerInstanceRandom.h"
#include "Materials/MaterialExpressionTextureBase.h"
#include "Materials/MaterialExpressionTextureSample.h"
#include "Materials/MaterialExpressionVertexInterpolator.h"
#include "Materials/MaterialExpressionSceneColor.h"
#include "Materials/MaterialExpressionRuntimeVirtualTextureOutput.h"
#include "Materials/MaterialExpressionLandscapeGrassOutput.h"
#include "Materials/MaterialExpressionCurveAtlasRowParameter.h"
#include "Materials/MaterialExpressionSetMaterialAttributes.h"
#include "Materials/MaterialExpressionMakeMaterialAttributes.h"
#include "Materials/MaterialInstance.h"
#include "Materials/MaterialFunction.h"
#include "Materials/MaterialFunctionInstance.h"
#include "Materials/MaterialExpressionMaterialFunctionCall.h"
#include "Materials/MaterialParameterCollection.h"
<<<<<<< HEAD
=======
#include "MaterialHLSLTree.h"
#include "HLSLTree/HLSLTreeEmit.h"
#include "HLSLTree/HLSLTree.h"
>>>>>>> d731a049
#include "VT/RuntimeVirtualTexture.h"
#include "Engine/Font.h"
#include "LandscapeGrassType.h"
#include "ProfilingDebugging/LoadTimeTracker.h"
#include "Curves/CurveLinearColor.h"
#include "Curves/CurveLinearColorAtlas.h"
#include "Misc/MemStack.h"

#include UE_INLINE_GENERATED_CPP_BY_NAME(MaterialCachedData)

const FMaterialCachedParameterEntry FMaterialCachedParameterEntry::EmptyData{};
const FMaterialCachedExpressionData FMaterialCachedExpressionData::EmptyData{};
<<<<<<< HEAD
const FMaterialInstanceCachedData FMaterialInstanceCachedData::EmptyData{};
=======
const FMaterialCachedExpressionEditorOnlyData FMaterialCachedExpressionEditorOnlyData::EmptyData{};

static_assert((uint32)(EMaterialProperty::MP_MAX)-1 <= (8 * sizeof(FMaterialCachedExpressionData::PropertyConnectedBitmask)), "PropertyConnectedBitmask cannot contain entire EMaterialProperty enumeration.");
>>>>>>> d731a049

FMaterialCachedExpressionData::FMaterialCachedExpressionData()
	: bHasMaterialLayers(false)
	, bHasRuntimeVirtualTextureOutput(false)
	, bHasSceneColor(false)
	, bHasPerInstanceCustomData(false)
	, bHasPerInstanceRandom(false)
	, bHasVertexInterpolator(false)
{
	QualityLevelsUsed.AddDefaulted(EMaterialQualityLevel::Num);
<<<<<<< HEAD
	bHasMaterialLayers = false;
	bHasRuntimeVirtualTextureOutput = false;
	bHasSceneColor = false;
	bHasPerInstanceCustomData = false;
	bHasPerInstanceRandom = false;
	bHasVertexInterpolator = false;
	MaterialAttributesPropertyConnectedBitmask = 0;

#if WITH_EDITORONLY_DATA
	LandscapeLayerNames.Reset();
#endif // WITH_EDITORONLY_DATA

	static_assert((uint32)(EMaterialProperty::MP_MAX)-1 <= (8 * sizeof(MaterialAttributesPropertyConnectedBitmask)), "MaterialAttributesPropertyConnectedBitmask cannot contain entire EMaterialProperty enumeration.");
=======
#if WITH_EDITORONLY_DATA
	EditorOnlyData = MakeShared<FMaterialCachedExpressionEditorOnlyData>();
#endif // WITH_EDITORONLY_DATA
>>>>>>> d731a049
}

void FMaterialCachedExpressionData::AddReferencedObjects(FReferenceCollector& Collector)
{
	Collector.AddReferencedObjects(ReferencedTextures);
<<<<<<< HEAD
	Collector.AddReferencedObjects(MaterialLayers.Layers);
	Collector.AddReferencedObjects(MaterialLayers.Blends);
=======
>>>>>>> d731a049
	Collector.AddReferencedObjects(GrassTypes);
	Collector.AddReferencedObjects(MaterialLayers.Layers);
	Collector.AddReferencedObjects(MaterialLayers.Blends);
	for (FMaterialFunctionInfo& FunctionInfo : FunctionInfos)
	{
		Collector.AddReferencedObject(FunctionInfo.Function);
	}
	for (FMaterialParameterCollectionInfo& ParameterCollectionInfo : ParameterCollectionInfos)
	{
		Collector.AddReferencedObject(ParameterCollectionInfo.ParameterCollection);
	}
}

void FMaterialCachedExpressionData::AppendReferencedFunctionIdsTo(TArray<FGuid>& Ids) const
{
	Ids.Reserve(Ids.Num() + FunctionInfos.Num());
	for (const FMaterialFunctionInfo& FunctionInfo : FunctionInfos)
	{
		Ids.AddUnique(FunctionInfo.StateId);
	}
<<<<<<< HEAD
}

void FMaterialCachedExpressionData::AppendReferencedParameterCollectionIdsTo(TArray<FGuid>& Ids) const
{
	Ids.Reserve(Ids.Num() + ParameterCollectionInfos.Num());
	for (const FMaterialParameterCollectionInfo& CollectionInfo : ParameterCollectionInfos)
	{
		Ids.AddUnique(CollectionInfo.StateId);
	}
=======
>>>>>>> d731a049
}

void FMaterialCachedExpressionData::AppendReferencedParameterCollectionIdsTo(TArray<FGuid>& Ids) const
{
	Ids.Reserve(Ids.Num() + ParameterCollectionInfos.Num());
	for (const FMaterialParameterCollectionInfo& CollectionInfo : ParameterCollectionInfos)
	{
		Ids.AddUnique(CollectionInfo.StateId);
	}
}

#if WITH_EDITOR
<<<<<<< HEAD
static int32 TryAddParameter(FMaterialCachedParameters& CachedParameters,
=======
static int32 TryAddParameter(FMaterialCachedExpressionData& CachedData,
>>>>>>> d731a049
	EMaterialParameterType Type,
	const FMaterialParameterInfo& ParameterInfo,
	const FMaterialCachedParameterEditorInfo& InEditorInfo)
{
	check(CachedData.EditorOnlyData);
	FMaterialCachedParameterEntry& Entry = CachedData.GetParameterTypeEntry(Type);
	FMaterialCachedParameterEditorEntry& EditorEntry = CachedData.EditorOnlyData->EditorEntries[(int32)Type];

	FSetElementId ElementId = Entry.ParameterInfoSet.FindId(ParameterInfo);
	int32 Index = INDEX_NONE;
	if (!ElementId.IsValidId())
	{
		ElementId = Entry.ParameterInfoSet.Add(ParameterInfo);
		Index = ElementId.AsInteger();
<<<<<<< HEAD
		Entry.EditorInfo.Insert(InEditorInfo, Index);
		// should be valid as long as we don't ever remove elements from ParameterInfoSet
		check(Entry.ParameterInfoSet.Num() == Entry.EditorInfo.Num());
=======
		EditorEntry.EditorInfo.Insert(InEditorInfo, Index);
		// should be valid as long as we don't ever remove elements from ParameterInfoSet
		check(Entry.ParameterInfoSet.Num() == EditorEntry.EditorInfo.Num());
>>>>>>> d731a049
		return Index;
	}

	// Update any editor values that haven't been set yet
	// TODO still need to do this??
	Index = ElementId.AsInteger();
<<<<<<< HEAD
	FMaterialCachedParameterEditorInfo& EditorInfo = Entry.EditorInfo[Index];
	if (!EditorInfo.ExpressionGuid.IsValid())
	{
		EditorInfo.ExpressionGuid = InEditorInfo.ExpressionGuid;
	}
	if (EditorInfo.Description.IsEmpty())
	{
		EditorInfo.Description = InEditorInfo.Description;
	}
	if (EditorInfo.Group.IsNone())
	{
		EditorInfo.Group = InEditorInfo.Group;
		EditorInfo.SortPriority = InEditorInfo.SortPriority;
	}

=======
	FMaterialCachedParameterEditorInfo& EditorInfo = EditorEntry.EditorInfo[Index];
	if (!EditorInfo.ExpressionGuid.IsValid())
	{
		EditorInfo.ExpressionGuid = InEditorInfo.ExpressionGuid;
	}
	if (EditorInfo.Description.IsEmpty())
	{
		EditorInfo.Description = InEditorInfo.Description;
	}
	if (EditorInfo.Group.IsNone())
	{
		EditorInfo.Group = InEditorInfo.Group;
		EditorInfo.SortPriority = InEditorInfo.SortPriority;
	}
	
>>>>>>> d731a049
	// Still return INDEX_NONE, to signify this parameter was already added (don't want to add it again)
	return INDEX_NONE;
}

<<<<<<< HEAD
void FMaterialCachedExpressionData::UpdateForFunction(const FMaterialCachedExpressionContext& Context, UMaterialFunctionInterface* Function, EMaterialParameterAssociation Association, int32 ParameterIndex)
=======
void FMaterialCachedExpressionData::AddParameter(const FMaterialParameterInfo& ParameterInfo, const FMaterialParameterMetadata& ParameterMeta, UObject*& OutReferencedTexture)
>>>>>>> d731a049
{
	check(EditorOnlyData);
	int32 AssetIndex = INDEX_NONE;
	if (!ParameterMeta.AssetPath.IsEmpty())
	{
<<<<<<< HEAD
		return;
=======
		AssetIndex = EditorOnlyData->AssetPaths.AddUnique(ParameterMeta.AssetPath);
	}

	const FMaterialCachedParameterEditorInfo EditorInfo(ParameterMeta.ExpressionGuid, ParameterMeta.Description, ParameterMeta.Group, ParameterMeta.SortPriority, AssetIndex);
	const int32 Index = TryAddParameter(*this, ParameterMeta.Value.Type, ParameterInfo, EditorInfo);
	if (Index != INDEX_NONE)
	{
		switch (ParameterMeta.Value.Type)
		{
		case EMaterialParameterType::Scalar:
			ScalarValues.Insert(ParameterMeta.Value.AsScalar(), Index);
			EditorOnlyData->ScalarMinMaxValues.Insert(FVector2D(ParameterMeta.ScalarMin, ParameterMeta.ScalarMax), Index);
			ScalarPrimitiveDataIndexValues.Insert(ParameterMeta.PrimitiveDataIndex, Index);
			if (ParameterMeta.bUsedAsAtlasPosition)
			{
				EditorOnlyData->ScalarCurveValues.Insert(ParameterMeta.ScalarCurve.Get(), Index);
				EditorOnlyData->ScalarCurveAtlasValues.Insert(ParameterMeta.ScalarAtlas.Get(), Index);
				OutReferencedTexture = ParameterMeta.ScalarAtlas.Get();
			}
			else
			{
				EditorOnlyData->ScalarCurveValues.Insert(nullptr, Index);
				EditorOnlyData->ScalarCurveAtlasValues.Insert(nullptr, Index);
			}
			break;
		case EMaterialParameterType::Vector:
			VectorValues.Insert(ParameterMeta.Value.AsLinearColor(), Index);
			EditorOnlyData->VectorChannelNameValues.Insert(ParameterMeta.ChannelNames, Index);
			EditorOnlyData->VectorUsedAsChannelMaskValues.Insert(ParameterMeta.bUsedAsChannelMask, Index);
			VectorPrimitiveDataIndexValues.Insert(ParameterMeta.PrimitiveDataIndex, Index);
			break;
		case EMaterialParameterType::DoubleVector:
			DoubleVectorValues.Insert(ParameterMeta.Value.AsVector4d(), Index);
			break;
		case EMaterialParameterType::Texture:
			TextureValues.Insert(ParameterMeta.Value.Texture, Index);
			EditorOnlyData->TextureChannelNameValues.Insert(ParameterMeta.ChannelNames, Index);
			OutReferencedTexture = ParameterMeta.Value.Texture;
			break;
		case EMaterialParameterType::Font:
			FontValues.Insert(ParameterMeta.Value.Font.Value, Index);
			FontPageValues.Insert(ParameterMeta.Value.Font.Page, Index);
			if (ParameterMeta.Value.Font.Value && ParameterMeta.Value.Font.Value->Textures.IsValidIndex(ParameterMeta.Value.Font.Page))
			{
				OutReferencedTexture = ParameterMeta.Value.Font.Value->Textures[ParameterMeta.Value.Font.Page];
			}
			break;
		case EMaterialParameterType::RuntimeVirtualTexture:
			RuntimeVirtualTextureValues.Insert(ParameterMeta.Value.RuntimeVirtualTexture, Index);
			OutReferencedTexture = ParameterMeta.Value.RuntimeVirtualTexture;
			break;
		case EMaterialParameterType::StaticSwitch:
			EditorOnlyData->StaticSwitchValues.Insert(ParameterMeta.Value.AsStaticSwitch(), Index);
			break;
		case EMaterialParameterType::StaticComponentMask:
			EditorOnlyData->StaticComponentMaskValues.Insert(ParameterMeta.Value.AsStaticComponentMask(), Index);
			break;
		default:
			checkNoEntry();
			break;
		}
>>>>>>> d731a049
	}
}

<<<<<<< HEAD
=======
void FMaterialCachedExpressionData::UpdateForFunction(const FMaterialCachedExpressionContext& Context, UMaterialFunctionInterface* Function, EMaterialParameterAssociation Association, int32 ParameterIndex)
{
	if (!Function)
	{
		return;
	}

>>>>>>> d731a049
	// Update expressions for all dependent functions first, before processing the remaining expressions in this function
	// This is important so we add parameters in the proper order (parameter values are latched the first time a given parameter name is encountered)
	FMaterialCachedExpressionContext LocalContext(Context);
	LocalContext.CurrentFunction = Function;
	LocalContext.bUpdateFunctionExpressions = false; // we update functions explicitly
	
	FMaterialCachedExpressionData* Self = this;
	auto ProcessFunction = [Self, &LocalContext, Association, ParameterIndex](UMaterialFunctionInterface* InFunction) -> bool
	{
<<<<<<< HEAD
		const TArray<TObjectPtr<UMaterialExpression>>* FunctionExpressions = InFunction->GetFunctionExpressions();
		if (FunctionExpressions)
		{
			Self->UpdateForExpressions(LocalContext, *FunctionExpressions, Association, ParameterIndex);
		}
=======
		Self->UpdateForExpressions(LocalContext, InFunction->GetExpressions(), Association, ParameterIndex);
>>>>>>> d731a049

		FMaterialFunctionInfo NewFunctionInfo;
		NewFunctionInfo.Function = InFunction;
		NewFunctionInfo.StateId = InFunction->StateId;
		Self->FunctionInfos.Add(NewFunctionInfo);

		return true;
	};
	Function->IterateDependentFunctions(ProcessFunction);

	ProcessFunction(Function);
}

void FMaterialCachedExpressionData::UpdateForLayerFunctions(const FMaterialCachedExpressionContext& Context, const FMaterialLayersFunctions& LayerFunctions)
{
	for (int32 LayerIndex = 0; LayerIndex < LayerFunctions.Layers.Num(); ++LayerIndex)
	{
		UpdateForFunction(Context, LayerFunctions.Layers[LayerIndex], LayerParameter, LayerIndex);
	}

	for (int32 BlendIndex = 0; BlendIndex < LayerFunctions.Blends.Num(); ++BlendIndex)
	{
		UpdateForFunction(Context, LayerFunctions.Blends[BlendIndex], BlendParameter, BlendIndex);
	}
}
<<<<<<< HEAD

void FMaterialCachedExpressionData::UpdateForExpressions(const FMaterialCachedExpressionContext& Context, const TArray<TObjectPtr<UMaterialExpression>>& Expressions, EMaterialParameterAssociation Association, int32 ParameterIndex)
{
	for (UMaterialExpression* Expression : Expressions)
	{
		if (!Expression)
		{
			continue;
		}

		UObject* ReferencedTexture = nullptr;

		FMaterialParameterMetadata ParameterMeta;
		if (Expression->GetParameterValue(ParameterMeta))
		{
			const FName ParameterName = Expression->GetParameterName();

=======

void FMaterialCachedExpressionData::UpdateForExpressions(const FMaterialCachedExpressionContext& Context, TConstArrayView<TObjectPtr<UMaterialExpression>> Expressions, EMaterialParameterAssociation Association, int32 ParameterIndex)
{
	check(EditorOnlyData);

	for (UMaterialExpression* Expression : Expressions)
	{
		if (!Expression)
		{
			continue;
		}

		UObject* ReferencedTexture = nullptr;

		FMaterialParameterMetadata ParameterMeta;
		if (Expression->GetParameterValue(ParameterMeta))
		{
			const FName ParameterName = Expression->GetParameterName();

>>>>>>> d731a049
			// If we're processing a function, give that a chance to override the parameter value
			if (Context.CurrentFunction)
			{
				FMaterialParameterMetadata OverrideParameterMeta;
				if (Context.CurrentFunction->GetParameterOverrideValue(ParameterMeta.Value.Type, ParameterName, OverrideParameterMeta))
				{
					ParameterMeta.Value = OverrideParameterMeta.Value;
					ParameterMeta.ExpressionGuid = OverrideParameterMeta.ExpressionGuid;
					ParameterMeta.bUsedAsAtlasPosition = OverrideParameterMeta.bUsedAsAtlasPosition;
					ParameterMeta.ScalarAtlas = OverrideParameterMeta.ScalarAtlas;
					ParameterMeta.ScalarCurve = OverrideParameterMeta.ScalarCurve;
				}
			}

			const FMaterialParameterInfo ParameterInfo(ParameterName, Association, ParameterIndex);
<<<<<<< HEAD
			const FMaterialCachedParameterEditorInfo EditorInfo(ParameterMeta.ExpressionGuid, ParameterMeta.Description, ParameterMeta.Group, ParameterMeta.SortPriority);
			const int32 Index = TryAddParameter(Parameters, ParameterMeta.Value.Type, ParameterInfo, EditorInfo);
			if (Index != INDEX_NONE)
			{
				switch (ParameterMeta.Value.Type)
				{
				case EMaterialParameterType::Scalar:
					Parameters.ScalarValues.Insert(ParameterMeta.Value.AsScalar(), Index);
					Parameters.ScalarMinMaxValues.Insert(FVector2D(ParameterMeta.ScalarMin, ParameterMeta.ScalarMax), Index);
					Parameters.ScalarPrimitiveDataIndexValues.Insert(ParameterMeta.PrimitiveDataIndex, Index);
					if (ParameterMeta.bUsedAsAtlasPosition)
					{
						Parameters.ScalarCurveValues.Insert(ParameterMeta.ScalarCurve.Get(), Index);
						Parameters.ScalarCurveAtlasValues.Insert(ParameterMeta.ScalarAtlas.Get(), Index);
						ReferencedTexture = ParameterMeta.ScalarAtlas.Get();
					}
					else
					{
						Parameters.ScalarCurveValues.Insert(nullptr, Index);
						Parameters.ScalarCurveAtlasValues.Insert(nullptr, Index);
					}
					break;
				case EMaterialParameterType::Vector:
					Parameters.VectorValues.Insert(ParameterMeta.Value.AsLinearColor(), Index);
					Parameters.VectorChannelNameValues.Insert(ParameterMeta.ChannelNames, Index);
					Parameters.VectorUsedAsChannelMaskValues.Insert(ParameterMeta.bUsedAsChannelMask, Index);
					Parameters.VectorPrimitiveDataIndexValues.Insert(ParameterMeta.PrimitiveDataIndex, Index);
					break;
				case EMaterialParameterType::DoubleVector:
					Parameters.DoubleVectorValues.Insert(ParameterMeta.Value.AsVector4d(), Index);
					break;
				case EMaterialParameterType::Texture:
					Parameters.TextureValues.Insert(ParameterMeta.Value.Texture, Index);
					Parameters.TextureChannelNameValues.Insert(ParameterMeta.ChannelNames, Index);
					ReferencedTexture = ParameterMeta.Value.Texture;
					break;
				case EMaterialParameterType::Font:
					Parameters.FontValues.Insert(ParameterMeta.Value.Font.Value, Index);
					Parameters.FontPageValues.Insert(ParameterMeta.Value.Font.Page, Index);
					if (ParameterMeta.Value.Font.Value && ParameterMeta.Value.Font.Value->Textures.IsValidIndex(ParameterMeta.Value.Font.Page))
					{
						ReferencedTexture = ParameterMeta.Value.Font.Value->Textures[ParameterMeta.Value.Font.Page];
					}
					break;
				case EMaterialParameterType::RuntimeVirtualTexture:
					Parameters.RuntimeVirtualTextureValues.Insert(ParameterMeta.Value.RuntimeVirtualTexture, Index);
					ReferencedTexture = ParameterMeta.Value.RuntimeVirtualTexture;
					break;
				case EMaterialParameterType::StaticSwitch:
					Parameters.StaticSwitchValues.Insert(ParameterMeta.Value.AsStaticSwitch(), Index);
					break;
				case EMaterialParameterType::StaticComponentMask:
					Parameters.StaticComponentMaskValues.Insert(ParameterMeta.Value.AsStaticComponentMask(), Index);
					break;
				default:
					checkNoEntry();
					break;
				}
			}
=======
			AddParameter(ParameterInfo, ParameterMeta, ReferencedTexture);
>>>>>>> d731a049
		}

		// We first try to extract the referenced texture from the parameter value, that way we'll also get the proper texture in case value is overriden by a function instance
		const bool bCanReferenceTexture = Expression->CanReferenceTexture();
		if (!ReferencedTexture && bCanReferenceTexture)
		{
			ReferencedTexture = Expression->GetReferencedTexture();
		}

		if (ReferencedTexture)
		{
			checkf(bCanReferenceTexture, TEXT("CanReferenceTexture() returned false, but found a referenced texture"));
			ReferencedTextures.AddUnique(ReferencedTexture);
		}

<<<<<<< HEAD
		Expression->GetLandscapeLayerNames(LandscapeLayerNames);
=======
		Expression->GetLandscapeLayerNames(EditorOnlyData->LandscapeLayerNames);
>>>>>>> d731a049

		if (UMaterialExpressionCollectionParameter* ExpressionCollectionParameter = Cast<UMaterialExpressionCollectionParameter>(Expression))
		{
			UMaterialParameterCollection* Collection = ExpressionCollectionParameter->Collection;
			if (Collection)
			{
				FMaterialParameterCollectionInfo NewInfo;
				NewInfo.ParameterCollection = Collection;
				NewInfo.StateId = Collection->StateId;
				ParameterCollectionInfos.AddUnique(NewInfo);
			}
		}
		else if (UMaterialExpressionDynamicParameter* ExpressionDynamicParameter = Cast< UMaterialExpressionDynamicParameter>(Expression))
		{
			DynamicParameterNames.Empty(ExpressionDynamicParameter->ParamNames.Num());
			for (const FString& Name : ExpressionDynamicParameter->ParamNames)
			{
				DynamicParameterNames.Add(*Name);
			}
		}
		else if (UMaterialExpressionLandscapeGrassOutput* ExpressionGrassOutput = Cast<UMaterialExpressionLandscapeGrassOutput>(Expression))
		{
			for (const auto& Type : ExpressionGrassOutput->GrassTypes)
			{
				GrassTypes.AddUnique(Type.GrassType);
			}
		}
		else if (UMaterialExpressionQualitySwitch* QualitySwitchNode = Cast<UMaterialExpressionQualitySwitch>(Expression))
		{
			const FExpressionInput DefaultInput = QualitySwitchNode->Default.GetTracedInput();

			for (int32 InputIndex = 0; InputIndex < EMaterialQualityLevel::Num; InputIndex++)
			{
				if (QualitySwitchNode->Inputs[InputIndex].IsConnected())
				{
					// We can ignore quality levels that are defined the same way as 'Default'
					// This avoids compiling a separate explicit quality level resource, that will end up exactly the same as the default resource
					const FExpressionInput Input = QualitySwitchNode->Inputs[InputIndex].GetTracedInput();
					if (Input.Expression != DefaultInput.Expression ||
						Input.OutputIndex != DefaultInput.OutputIndex)
					{
						QualityLevelsUsed[InputIndex] = true;
					}
				}
			}
		}
		else if (Expression->IsA(UMaterialExpressionRuntimeVirtualTextureOutput::StaticClass()))
		{
			bHasRuntimeVirtualTextureOutput = true;
		}
		else if (Expression->IsA(UMaterialExpressionSceneColor::StaticClass()))
		{
			bHasSceneColor = true;
		}
		else if (Expression->IsA(UMaterialExpressionPerInstanceRandom::StaticClass()))
		{
			bHasPerInstanceRandom = true;
		}
		else if (Expression->IsA(UMaterialExpressionPerInstanceCustomData::StaticClass()))
		{
			bHasPerInstanceCustomData = true;
		}
		else if (Expression->IsA(UMaterialExpressionPerInstanceCustomData3Vector::StaticClass()))
		{
			bHasPerInstanceCustomData = true;
		}
		else if (Expression->IsA(UMaterialExpressionVertexInterpolator::StaticClass()))
		{
			bHasVertexInterpolator = true;
		}
		else if (UMaterialExpressionMaterialAttributeLayers* LayersExpression = Cast<UMaterialExpressionMaterialAttributeLayers>(Expression))
		{
			checkf(Association == GlobalParameter, TEXT("UMaterialExpressionMaterialAttributeLayers can't be nested"));
			// Only a single layers expression is allowed/expected...creating additional layer expression will cause a compile error
			if (!bHasMaterialLayers)
			{
				const FMaterialLayersFunctions& Layers = Context.LayerOverrides ? *Context.LayerOverrides : LayersExpression->DefaultLayers;
				UpdateForLayerFunctions(Context, Layers);

				// TODO(?) - Layers for MIs are currently duplicated here and in FStaticParameterSet
				bHasMaterialLayers = true;
<<<<<<< HEAD
				MaterialLayers = Layers;
=======
				MaterialLayers = Layers.GetRuntime();
				EditorOnlyData->MaterialLayers = Layers.EditorOnly;
				FMaterialLayersFunctions::Validate(MaterialLayers, EditorOnlyData->MaterialLayers);
>>>>>>> d731a049
				LayersExpression->RebuildLayerGraph(false);
			}
		}
		else if (UMaterialExpressionMaterialFunctionCall* FunctionCall = Cast<UMaterialExpressionMaterialFunctionCall>(Expression))
		{
			if (Context.bUpdateFunctionExpressions)
			{
				UpdateForFunction(Context, FunctionCall->MaterialFunction, GlobalParameter, -1);

				// Update the function call node, so it can relink inputs and outputs as needed
				// Update even if MaterialFunctionNode->MaterialFunction is NULL, because we need to remove the invalid inputs in that case
				FunctionCall->UpdateFromFunctionResource();
			}
		}
		else if (UMaterialExpressionSetMaterialAttributes* SetMatAttributes = Cast<UMaterialExpressionSetMaterialAttributes>(Expression))
		{
			for (int32 PinIndex = 0; PinIndex < SetMatAttributes->AttributeSetTypes.Num(); ++PinIndex)
			{
				// For this material attribute pin do we have something connected?
				const FGuid& Guid = SetMatAttributes->AttributeSetTypes[PinIndex];
				const FExpressionInput& AttributeInput = SetMatAttributes->Inputs[PinIndex + 1];
				const EMaterialProperty MaterialProperty = FMaterialAttributeDefinitionMap::GetProperty(Guid);
				if (AttributeInput.Expression)
				{
					SetPropertyConnected(MaterialProperty);
				}
			}
		}
		else if (UMaterialExpressionMakeMaterialAttributes* MakeMatAttributes = Cast<UMaterialExpressionMakeMaterialAttributes>(Expression))
		{
<<<<<<< HEAD
			// Only set the material property if it hasn't been set yet.  We want to specifically avoid a Set Material Attributes node which doesn't have a 
			// attribute set from disabling the attribute from a different Set Material Attributes node which does have it enabled.
=======
>>>>>>> d731a049
			auto SetMatAttributeConditionally = [&](EMaterialProperty InMaterialProperty, bool InIsConnected)
			{
				if (InIsConnected)
				{
					SetPropertyConnected(InMaterialProperty);
				}
			};

			SetMatAttributeConditionally(EMaterialProperty::MP_BaseColor, MakeMatAttributes->BaseColor.IsConnected());
			SetMatAttributeConditionally(EMaterialProperty::MP_Metallic, MakeMatAttributes->Metallic.IsConnected());
			SetMatAttributeConditionally(EMaterialProperty::MP_Specular, MakeMatAttributes->Specular.IsConnected());
			SetMatAttributeConditionally(EMaterialProperty::MP_Roughness, MakeMatAttributes->Roughness.IsConnected());
			SetMatAttributeConditionally(EMaterialProperty::MP_Anisotropy, MakeMatAttributes->Anisotropy.IsConnected());
			SetMatAttributeConditionally(EMaterialProperty::MP_EmissiveColor, MakeMatAttributes->EmissiveColor.IsConnected());
			SetMatAttributeConditionally(EMaterialProperty::MP_Opacity, MakeMatAttributes->Opacity.IsConnected());
			SetMatAttributeConditionally(EMaterialProperty::MP_OpacityMask, MakeMatAttributes->OpacityMask.IsConnected());
			SetMatAttributeConditionally(EMaterialProperty::MP_Normal, MakeMatAttributes->Normal.IsConnected());
			SetMatAttributeConditionally(EMaterialProperty::MP_Tangent, MakeMatAttributes->Tangent.IsConnected());
			SetMatAttributeConditionally(EMaterialProperty::MP_WorldPositionOffset, MakeMatAttributes->WorldPositionOffset.IsConnected());
			SetMatAttributeConditionally(EMaterialProperty::MP_SubsurfaceColor, MakeMatAttributes->SubsurfaceColor.IsConnected());
			SetMatAttributeConditionally(EMaterialProperty::MP_CustomData0, MakeMatAttributes->ClearCoat.IsConnected());
			SetMatAttributeConditionally(EMaterialProperty::MP_CustomData1, MakeMatAttributes->ClearCoatRoughness.IsConnected());
			SetMatAttributeConditionally(EMaterialProperty::MP_AmbientOcclusion, MakeMatAttributes->AmbientOcclusion.IsConnected());
			SetMatAttributeConditionally(EMaterialProperty::MP_Refraction, MakeMatAttributes->Refraction.IsConnected());
			SetMatAttributeConditionally(EMaterialProperty::MP_CustomizedUVs0, MakeMatAttributes->CustomizedUVs[0].IsConnected());
			SetMatAttributeConditionally(EMaterialProperty::MP_CustomizedUVs1, MakeMatAttributes->CustomizedUVs[1].IsConnected());
			SetMatAttributeConditionally(EMaterialProperty::MP_CustomizedUVs2, MakeMatAttributes->CustomizedUVs[2].IsConnected());
			SetMatAttributeConditionally(EMaterialProperty::MP_CustomizedUVs3, MakeMatAttributes->CustomizedUVs[3].IsConnected());
			SetMatAttributeConditionally(EMaterialProperty::MP_CustomizedUVs4, MakeMatAttributes->CustomizedUVs[4].IsConnected());
			SetMatAttributeConditionally(EMaterialProperty::MP_CustomizedUVs5, MakeMatAttributes->CustomizedUVs[5].IsConnected());
			SetMatAttributeConditionally(EMaterialProperty::MP_CustomizedUVs6, MakeMatAttributes->CustomizedUVs[6].IsConnected());
			SetMatAttributeConditionally(EMaterialProperty::MP_CustomizedUVs7, MakeMatAttributes->CustomizedUVs[7].IsConnected());
			SetMatAttributeConditionally(EMaterialProperty::MP_PixelDepthOffset, MakeMatAttributes->PixelDepthOffset.IsConnected());
			SetMatAttributeConditionally(EMaterialProperty::MP_ShadingModel, MakeMatAttributes->ShadingModel.IsConnected());
		}
	}
<<<<<<< HEAD
=======
}

namespace Private
{
void PrepareHLSLTree(UE::HLSLTree::FEmitContext& EmitContext,
	const FMaterialCachedHLSLTree& CachedTree,
	FMaterialCachedExpressionData& CachedData,
	EShaderFrequency ShaderFrequency)
{
	using namespace UE::HLSLTree;
	using namespace UE::Shader;

	EmitContext.ShaderFrequency = ShaderFrequency;
	EmitContext.bUseAnalyticDerivatives = true; // We want to consider expressions used for analytic derivatives
	EmitContext.bMarkLiveValues = false;
	FEmitScope* EmitResultScope = EmitContext.PrepareScope(CachedTree.GetResultScope());

	FRequestedType RequestedAttributesType(CachedTree.GetMaterialAttributesType(), false);
	CachedTree.SetRequestedFields(ShaderFrequency, RequestedAttributesType);

	const FPreparedType& ResultType = EmitContext.PrepareExpression(CachedTree.GetResultExpression(), *EmitResultScope, RequestedAttributesType);
	if (!ResultType.IsVoid())
	{
		EmitContext.bMarkLiveValues = true;
		EmitContext.PrepareExpression(CachedTree.GetResultExpression(), *EmitResultScope, RequestedAttributesType);

		const TArray<FGuid>& OrderedVisibleAttributes = FMaterialAttributeDefinitionMap::GetOrderedVisibleAttributeList();
		for (const FGuid& AttributeID : OrderedVisibleAttributes)
		{
			if (FMaterialAttributeDefinitionMap::GetShaderFrequency(AttributeID) == ShaderFrequency)
			{
				const EMaterialProperty Property = FMaterialAttributeDefinitionMap::GetProperty(AttributeID);
				if (CachedTree.IsAttributeUsed(EmitContext, *EmitResultScope, ResultType, Property))
				{
					CachedData.SetPropertyConnected(Property);
				}
			}
		}
	}
>>>>>>> d731a049
}

}

void FMaterialCachedExpressionData::UpdateForCachedHLSLTree(const FMaterialCachedHLSLTree& CachedTree, const FStaticParameterSet* StaticParameters)
{
<<<<<<< HEAD
	ParameterInfoSet.Reset();
#if WITH_EDITORONLY_DATA
	EditorInfo.Reset();
#endif
=======
	using namespace UE::HLSLTree;

	// We ignore errors here, errors will be captured when we actually emit HLSL from the tree
	FNullErrorHandler NullErrorHandler;

	FMemStackBase Allocator;
	FEmitContext EmitContext(Allocator, FTargetParameters(), NullErrorHandler, CachedTree.GetTypeRegistry());

	Material::FEmitData& EmitMaterialData = EmitContext.AcquireData<Material::FEmitData>();
	EmitMaterialData.CachedExpressionData = this;
	EmitMaterialData.StaticParameters = StaticParameters;

	::Private::PrepareHLSLTree(EmitContext, CachedTree, *this, SF_Pixel);
	::Private::PrepareHLSLTree(EmitContext, CachedTree, *this, SF_Vertex);
>>>>>>> d731a049
}

void FMaterialCachedExpressionData::Validate()
{
	if (EditorOnlyData)
	{
		for (int32 TypeIndex = 0; TypeIndex < NumMaterialParameterTypes; ++TypeIndex)
		{
			const FMaterialCachedParameterEditorEntry& EditorEntry = EditorOnlyData->EditorEntries[TypeIndex];
			const FMaterialCachedParameterEntry& Entry = GetParameterTypeEntry((EMaterialParameterType)TypeIndex);
			check(EditorEntry.EditorInfo.Num() == Entry.ParameterInfoSet.Num());
		}
		FMaterialLayersFunctions::Validate(MaterialLayers, EditorOnlyData->MaterialLayers);
	}
<<<<<<< HEAD
#endif

	ScalarPrimitiveDataIndexValues.Reset();
	VectorPrimitiveDataIndexValues.Reset();
	ScalarValues.Reset();
	VectorValues.Reset();
	DoubleVectorValues.Reset();
	TextureValues.Reset();
	FontValues.Reset();
	FontPageValues.Reset();
	RuntimeVirtualTextureValues.Reset();

#if WITH_EDITORONLY_DATA
	StaticSwitchValues.Reset();
	StaticComponentMaskValues.Reset();
	ScalarMinMaxValues.Reset();
	ScalarCurveValues.Reset();
	ScalarCurveAtlasValues.Reset();
	VectorChannelNameValues.Reset();
	VectorUsedAsChannelMaskValues.Reset();
	TextureChannelNameValues.Reset();
#endif // WITH_EDITORONLY_DATA
=======
>>>>>>> d731a049
}

#endif // WITH_EDITOR

int32 FMaterialCachedExpressionData::FindParameterIndex(EMaterialParameterType Type, const FMemoryImageMaterialParameterInfo& ParameterInfo) const
{
	const FMaterialCachedParameterEntry& Entry = GetParameterTypeEntry(Type);
	const FSetElementId ElementId = Entry.ParameterInfoSet.FindId(FMaterialParameterInfo(ParameterInfo));
	return ElementId.AsInteger();
}

void FMaterialCachedExpressionData::GetParameterValueByIndex(EMaterialParameterType Type, int32 ParameterIndex, FMaterialParameterMetadata& OutResult) const
{
#if WITH_EDITORONLY_DATA
<<<<<<< HEAD
	const bool bIsEditorOnlyDataStripped = Entry.EditorInfo.Num() == 0;
	if (!bIsEditorOnlyDataStripped)
	{
		const FMaterialCachedParameterEditorInfo& EditorInfo = Entry.EditorInfo[ParameterIndex];
		OutResult.ExpressionGuid = EditorInfo.ExpressionGuid;
		OutResult.Description = EditorInfo.Description;
		OutResult.Group = EditorInfo.Group;
		OutResult.SortPriority = EditorInfo.SortPriority;
	}
#endif
=======
	bool bIsEditorOnlyDataStripped = true;
	if (EditorOnlyData)
	{
		const FMaterialCachedParameterEditorEntry& EditorEntry = EditorOnlyData->EditorEntries[(int32)Type];
		bIsEditorOnlyDataStripped = EditorEntry.EditorInfo.Num() == 0;
		if (!bIsEditorOnlyDataStripped)
		{
			const FMaterialCachedParameterEditorInfo& EditorInfo = EditorEntry.EditorInfo[ParameterIndex];
			OutResult.ExpressionGuid = EditorInfo.ExpressionGuid;
			OutResult.Description = EditorInfo.Description;
			OutResult.Group = EditorInfo.Group;
			OutResult.SortPriority = EditorInfo.SortPriority;
			if (EditorInfo.AssetIndex != INDEX_NONE)
			{
				OutResult.AssetPath = EditorOnlyData->AssetPaths[EditorInfo.AssetIndex];
			}
		}
	}
#endif // WITH_EDITORONLY_DATA
>>>>>>> d731a049

	switch (Type)
	{
	case EMaterialParameterType::Scalar:
		OutResult.Value = ScalarValues[ParameterIndex];
		OutResult.PrimitiveDataIndex = ScalarPrimitiveDataIndexValues[ParameterIndex];
<<<<<<< HEAD

#if WITH_EDITORONLY_DATA
		if (!bIsEditorOnlyDataStripped)
		{
			OutResult.ScalarMin = ScalarMinMaxValues[ParameterIndex].X;
			OutResult.ScalarMax = ScalarMinMaxValues[ParameterIndex].Y;
			{
				UCurveLinearColor* Curve = ScalarCurveValues[ParameterIndex];
				UCurveLinearColorAtlas* Atlas = ScalarCurveAtlasValues[ParameterIndex];
				if (Curve && Atlas)
=======
#if WITH_EDITORONLY_DATA
		if (EditorOnlyData && !bIsEditorOnlyDataStripped)
		{
			OutResult.ScalarMin = EditorOnlyData->ScalarMinMaxValues[ParameterIndex].X;
			OutResult.ScalarMax = EditorOnlyData->ScalarMinMaxValues[ParameterIndex].Y;
			{
				const TSoftObjectPtr<UCurveLinearColor>& Curve = EditorOnlyData->ScalarCurveValues[ParameterIndex];
				const TSoftObjectPtr<UCurveLinearColorAtlas>& Atlas = EditorOnlyData->ScalarCurveAtlasValues[ParameterIndex];
				if (!Curve.IsNull() && !Atlas.IsNull())
>>>>>>> d731a049
				{
					OutResult.ScalarCurve = Curve;
					OutResult.ScalarAtlas = Atlas;
					OutResult.bUsedAsAtlasPosition = true;
				}
			}
		}
#endif // WITH_EDITORONLY_DATA
		break;
	case EMaterialParameterType::Vector:
		OutResult.Value = VectorValues[ParameterIndex];
		OutResult.PrimitiveDataIndex = VectorPrimitiveDataIndexValues[ParameterIndex];
<<<<<<< HEAD

#if  WITH_EDITORONLY_DATA
		if (!bIsEditorOnlyDataStripped)
		{
			OutResult.ChannelNames = VectorChannelNameValues[ParameterIndex];
			OutResult.bUsedAsChannelMask = VectorUsedAsChannelMaskValues[ParameterIndex];
=======
#if  WITH_EDITORONLY_DATA
		if (EditorOnlyData && !bIsEditorOnlyDataStripped)
		{
			OutResult.ChannelNames = EditorOnlyData->VectorChannelNameValues[ParameterIndex];
			OutResult.bUsedAsChannelMask = EditorOnlyData->VectorUsedAsChannelMaskValues[ParameterIndex];
>>>>>>> d731a049
		}
#endif // WITH_EDITORONLY_DATA
		break;
	case EMaterialParameterType::DoubleVector:
		OutResult.Value = DoubleVectorValues[ParameterIndex];
		break;
	case EMaterialParameterType::Texture:
		OutResult.Value = TextureValues[ParameterIndex].LoadSynchronous();
#if WITH_EDITORONLY_DATA
<<<<<<< HEAD
		if (!bIsEditorOnlyDataStripped)
		{
			OutResult.ChannelNames = TextureChannelNameValues[ParameterIndex];
=======
		if (EditorOnlyData && !bIsEditorOnlyDataStripped)
		{
			OutResult.ChannelNames = EditorOnlyData->TextureChannelNameValues[ParameterIndex];
>>>>>>> d731a049
		}
#endif // WITH_EDITORONLY_DATA
		break;
	case EMaterialParameterType::RuntimeVirtualTexture:
		OutResult.Value = RuntimeVirtualTextureValues[ParameterIndex].LoadSynchronous();
		break;
	case EMaterialParameterType::Font:
		OutResult.Value = FMaterialParameterValue(FontValues[ParameterIndex].LoadSynchronous(), FontPageValues[ParameterIndex]);
		break;
#if WITH_EDITORONLY_DATA
	case EMaterialParameterType::StaticSwitch:
<<<<<<< HEAD
		if (!bIsEditorOnlyDataStripped)
		{
			OutResult.Value = StaticSwitchValues[ParameterIndex];
		}
		break;
	case EMaterialParameterType::StaticComponentMask:
		if (!bIsEditorOnlyDataStripped)
		{
			OutResult.Value = StaticComponentMaskValues[ParameterIndex];
=======
		if (EditorOnlyData && !bIsEditorOnlyDataStripped)
		{
			OutResult.Value = EditorOnlyData->StaticSwitchValues[ParameterIndex];
		}
		break;
	case EMaterialParameterType::StaticComponentMask:
		if (EditorOnlyData && !bIsEditorOnlyDataStripped)
		{
			OutResult.Value = EditorOnlyData->StaticComponentMaskValues[ParameterIndex];
>>>>>>> d731a049
		}
		break;
#endif // WITH_EDITORONLY_DATA
	default:
		checkNoEntry();
		break;
	}
}

bool FMaterialCachedExpressionData::GetParameterValue(EMaterialParameterType Type, const FMemoryImageMaterialParameterInfo& ParameterInfo, FMaterialParameterMetadata& OutResult) const
{
	const int32 Index = FindParameterIndex(Type, ParameterInfo);
	if (Index != INDEX_NONE)
	{
		GetParameterValueByIndex(Type, Index, OutResult);
		return true;
	}

	return false;
}

const FGuid& FMaterialCachedExpressionData::GetExpressionGuid(EMaterialParameterType Type, int32 Index) const
{
<<<<<<< HEAD
	const FMaterialCachedParameterEntry& Entry = GetParameterTypeEntry(Type);
	return Entry.EditorInfo[Index].ExpressionGuid;
}
=======
#if WITH_EDITORONLY_DATA
	if (EditorOnlyData)
	{
		// cooked materials can strip out expression guids
		if (EditorOnlyData->EditorEntries[(int32)Type].EditorInfo.Num() != 0)
		{
			return EditorOnlyData->EditorEntries[(int32)Type].EditorInfo[Index].ExpressionGuid;
		}
	}
>>>>>>> d731a049
#endif // WITH_EDITORONLY_DATA
	static const FGuid EmptyGuid;
	return EmptyGuid;
}

void FMaterialCachedExpressionData::GetAllParametersOfType(EMaterialParameterType Type, TMap<FMaterialParameterInfo, FMaterialParameterMetadata>& OutParameters) const
{
	const FMaterialCachedParameterEntry& Entry = GetParameterTypeEntry(Type);
	const int32 NumParameters = Entry.ParameterInfoSet.Num();
	OutParameters.Reserve(OutParameters.Num() + NumParameters);

	for (int32 ParameterIndex = 0; ParameterIndex < NumParameters; ++ParameterIndex)
	{
		const FMaterialParameterInfo& ParameterInfo = Entry.ParameterInfoSet[FSetElementId::FromInteger(ParameterIndex)];
		FMaterialParameterMetadata& Result = OutParameters.Emplace(ParameterInfo);
		GetParameterValueByIndex(Type, ParameterIndex, Result);
	}
}

void FMaterialCachedExpressionData::GetAllParameterInfoOfType(EMaterialParameterType Type, TArray<FMaterialParameterInfo>& OutParameterInfo, TArray<FGuid>& OutParameterIds) const
{
	const FMaterialCachedParameterEntry& Entry = GetParameterTypeEntry(Type);
	const int32 NumParameters = Entry.ParameterInfoSet.Num();
	OutParameterInfo.Reserve(OutParameterInfo.Num() + NumParameters);
	OutParameterIds.Reserve(OutParameterIds.Num() + NumParameters);

	for (TSet<FMaterialParameterInfo>::TConstIterator It(Entry.ParameterInfoSet); It; ++It)
	{
		const int32 ParameterIndex = It.GetId().AsInteger();
		OutParameterInfo.Add(*It);
<<<<<<< HEAD
#if WITH_EDITORONLY_DATA
		// cooked materials can strip out expression guids
		if (Entry.EditorInfo.Num() != 0)
		{
			OutParameterIds.Add(Entry.EditorInfo[It.GetId().AsInteger()].ExpressionGuid);
		}
		else
#endif
		{
			OutParameterIds.Add(FGuid());
		}
	}
}

void FMaterialCachedParameters::GetAllGlobalParametersOfType(EMaterialParameterType Type, TMap<FMaterialParameterInfo, FMaterialParameterMetadata>& OutParameters) const
{
	const FMaterialCachedParameterEntry& Entry = GetParameterTypeEntry(Type);
	const int32 NumParameters = Entry.ParameterInfoSet.Num();
	OutParameters.Reserve(OutParameters.Num() + NumParameters);

	for (int32 ParameterIndex = 0; ParameterIndex < NumParameters; ++ParameterIndex)
	{
		const FMaterialParameterInfo& ParameterInfo = Entry.ParameterInfoSet[FSetElementId::FromInteger(ParameterIndex)];
		if (ParameterInfo.Association == GlobalParameter)
		{
			FMaterialParameterMetadata& Meta = OutParameters.FindOrAdd(ParameterInfo);
			if (Meta.Value.Type == EMaterialParameterType::None)
			{
				GetParameterValueByIndex(Type, ParameterIndex, Meta);
			}
		}
=======
		OutParameterIds.Add(GetExpressionGuid(Type, ParameterIndex));
>>>>>>> d731a049
	}
}

void FMaterialCachedExpressionData::GetAllGlobalParametersOfType(EMaterialParameterType Type, TMap<FMaterialParameterInfo, FMaterialParameterMetadata>& OutParameters) const
{
	const FMaterialCachedParameterEntry& Entry = GetParameterTypeEntry(Type);
	const int32 NumParameters = Entry.ParameterInfoSet.Num();
<<<<<<< HEAD
=======
	OutParameters.Reserve(OutParameters.Num() + NumParameters);

	for (int32 ParameterIndex = 0; ParameterIndex < NumParameters; ++ParameterIndex)
	{
		const FMaterialParameterInfo& ParameterInfo = Entry.ParameterInfoSet[FSetElementId::FromInteger(ParameterIndex)];
		if (ParameterInfo.Association == GlobalParameter)
		{
			FMaterialParameterMetadata& Meta = OutParameters.FindOrAdd(ParameterInfo);
			if (Meta.Value.Type == EMaterialParameterType::None)
			{
				GetParameterValueByIndex(Type, ParameterIndex, Meta);
			}
		}
	}
}

void FMaterialCachedExpressionData::GetAllGlobalParameterInfoOfType(EMaterialParameterType Type, TArray<FMaterialParameterInfo>& OutParameterInfo, TArray<FGuid>& OutParameterIds) const
{
	const FMaterialCachedParameterEntry& Entry = GetParameterTypeEntry(Type);
	const int32 NumParameters = Entry.ParameterInfoSet.Num();
>>>>>>> d731a049
	OutParameterInfo.Reserve(OutParameterInfo.Num() + NumParameters);
	OutParameterIds.Reserve(OutParameterIds.Num() + NumParameters);

	for (TSet<FMaterialParameterInfo>::TConstIterator It(Entry.ParameterInfoSet); It; ++It)
	{
		const FMaterialParameterInfo& ParameterInfo = *It;
		if (ParameterInfo.Association == GlobalParameter)
		{
<<<<<<< HEAD
			OutParameterInfo.Add(ParameterInfo);
#if WITH_EDITORONLY_DATA
			// cooked materials can strip out expression guids
			if (Entry.EditorInfo.Num() != 0)
			{
				OutParameterIds.Add(Entry.EditorInfo[It.GetId().AsInteger()].ExpressionGuid);
			}
			else
#endif
			{
				OutParameterIds.Add(FGuid());
			}
		}
	}
}

#if WITH_EDITOR
void FMaterialInstanceCachedData::InitializeForConstant(const FMaterialLayersFunctions* Layers, const FMaterialLayersFunctions* ParentLayers)
{
	const int32 NumLayers = Layers ? Layers->Layers.Num() : 0;
	ParentLayerIndexRemap.Empty(NumLayers);
	for (int32 LayerIndex = 0; LayerIndex < NumLayers; ++LayerIndex)
	{
		int32 ParentLayerIndex = INDEX_NONE;
		if (ParentLayers && Layers->LayerLinkStates[LayerIndex] == EMaterialLayerLinkState::LinkedToParent)
		{
			const FGuid& LayerGuid = Layers->LayerGuids[LayerIndex];
			ParentLayerIndex = ParentLayers->LayerGuids.Find(LayerGuid);
		}
		ParentLayerIndexRemap.Add(ParentLayerIndex);
	}
}
#endif // WITH_EDITOR

void FMaterialInstanceCachedData::InitializeForDynamic(const FMaterialLayersFunctions* ParentLayers)
{
	const int32 NumLayers = ParentLayers ? ParentLayers->Layers.Num() : 0;
	ParentLayerIndexRemap.Empty(NumLayers);
	for (int32 LayerIndex = 0; LayerIndex < NumLayers; ++LayerIndex)
	{
		ParentLayerIndexRemap.Add(LayerIndex);
	}
}
=======
			const int32 ParameterIndex = It.GetId().AsInteger();
			OutParameterInfo.Add(*It);
			OutParameterIds.Add(GetExpressionGuid(Type, ParameterIndex));
		}
	}
}

>>>>>>> d731a049
<|MERGE_RESOLUTION|>--- conflicted
+++ resolved
@@ -32,12 +32,9 @@
 #include "Materials/MaterialFunctionInstance.h"
 #include "Materials/MaterialExpressionMaterialFunctionCall.h"
 #include "Materials/MaterialParameterCollection.h"
-<<<<<<< HEAD
-=======
 #include "MaterialHLSLTree.h"
 #include "HLSLTree/HLSLTreeEmit.h"
 #include "HLSLTree/HLSLTree.h"
->>>>>>> d731a049
 #include "VT/RuntimeVirtualTexture.h"
 #include "Engine/Font.h"
 #include "LandscapeGrassType.h"
@@ -50,13 +47,9 @@
 
 const FMaterialCachedParameterEntry FMaterialCachedParameterEntry::EmptyData{};
 const FMaterialCachedExpressionData FMaterialCachedExpressionData::EmptyData{};
-<<<<<<< HEAD
-const FMaterialInstanceCachedData FMaterialInstanceCachedData::EmptyData{};
-=======
 const FMaterialCachedExpressionEditorOnlyData FMaterialCachedExpressionEditorOnlyData::EmptyData{};
 
 static_assert((uint32)(EMaterialProperty::MP_MAX)-1 <= (8 * sizeof(FMaterialCachedExpressionData::PropertyConnectedBitmask)), "PropertyConnectedBitmask cannot contain entire EMaterialProperty enumeration.");
->>>>>>> d731a049
 
 FMaterialCachedExpressionData::FMaterialCachedExpressionData()
 	: bHasMaterialLayers(false)
@@ -67,35 +60,14 @@
 	, bHasVertexInterpolator(false)
 {
 	QualityLevelsUsed.AddDefaulted(EMaterialQualityLevel::Num);
-<<<<<<< HEAD
-	bHasMaterialLayers = false;
-	bHasRuntimeVirtualTextureOutput = false;
-	bHasSceneColor = false;
-	bHasPerInstanceCustomData = false;
-	bHasPerInstanceRandom = false;
-	bHasVertexInterpolator = false;
-	MaterialAttributesPropertyConnectedBitmask = 0;
-
-#if WITH_EDITORONLY_DATA
-	LandscapeLayerNames.Reset();
-#endif // WITH_EDITORONLY_DATA
-
-	static_assert((uint32)(EMaterialProperty::MP_MAX)-1 <= (8 * sizeof(MaterialAttributesPropertyConnectedBitmask)), "MaterialAttributesPropertyConnectedBitmask cannot contain entire EMaterialProperty enumeration.");
-=======
 #if WITH_EDITORONLY_DATA
 	EditorOnlyData = MakeShared<FMaterialCachedExpressionEditorOnlyData>();
 #endif // WITH_EDITORONLY_DATA
->>>>>>> d731a049
 }
 
 void FMaterialCachedExpressionData::AddReferencedObjects(FReferenceCollector& Collector)
 {
 	Collector.AddReferencedObjects(ReferencedTextures);
-<<<<<<< HEAD
-	Collector.AddReferencedObjects(MaterialLayers.Layers);
-	Collector.AddReferencedObjects(MaterialLayers.Blends);
-=======
->>>>>>> d731a049
 	Collector.AddReferencedObjects(GrassTypes);
 	Collector.AddReferencedObjects(MaterialLayers.Layers);
 	Collector.AddReferencedObjects(MaterialLayers.Blends);
@@ -116,7 +88,6 @@
 	{
 		Ids.AddUnique(FunctionInfo.StateId);
 	}
-<<<<<<< HEAD
 }
 
 void FMaterialCachedExpressionData::AppendReferencedParameterCollectionIdsTo(TArray<FGuid>& Ids) const
@@ -126,25 +97,10 @@
 	{
 		Ids.AddUnique(CollectionInfo.StateId);
 	}
-=======
->>>>>>> d731a049
-}
-
-void FMaterialCachedExpressionData::AppendReferencedParameterCollectionIdsTo(TArray<FGuid>& Ids) const
-{
-	Ids.Reserve(Ids.Num() + ParameterCollectionInfos.Num());
-	for (const FMaterialParameterCollectionInfo& CollectionInfo : ParameterCollectionInfos)
-	{
-		Ids.AddUnique(CollectionInfo.StateId);
-	}
 }
 
 #if WITH_EDITOR
-<<<<<<< HEAD
-static int32 TryAddParameter(FMaterialCachedParameters& CachedParameters,
-=======
 static int32 TryAddParameter(FMaterialCachedExpressionData& CachedData,
->>>>>>> d731a049
 	EMaterialParameterType Type,
 	const FMaterialParameterInfo& ParameterInfo,
 	const FMaterialCachedParameterEditorInfo& InEditorInfo)
@@ -159,23 +115,16 @@
 	{
 		ElementId = Entry.ParameterInfoSet.Add(ParameterInfo);
 		Index = ElementId.AsInteger();
-<<<<<<< HEAD
-		Entry.EditorInfo.Insert(InEditorInfo, Index);
-		// should be valid as long as we don't ever remove elements from ParameterInfoSet
-		check(Entry.ParameterInfoSet.Num() == Entry.EditorInfo.Num());
-=======
 		EditorEntry.EditorInfo.Insert(InEditorInfo, Index);
 		// should be valid as long as we don't ever remove elements from ParameterInfoSet
 		check(Entry.ParameterInfoSet.Num() == EditorEntry.EditorInfo.Num());
->>>>>>> d731a049
 		return Index;
 	}
 
 	// Update any editor values that haven't been set yet
 	// TODO still need to do this??
 	Index = ElementId.AsInteger();
-<<<<<<< HEAD
-	FMaterialCachedParameterEditorInfo& EditorInfo = Entry.EditorInfo[Index];
+	FMaterialCachedParameterEditorInfo& EditorInfo = EditorEntry.EditorInfo[Index];
 	if (!EditorInfo.ExpressionGuid.IsValid())
 	{
 		EditorInfo.ExpressionGuid = InEditorInfo.ExpressionGuid;
@@ -189,41 +138,17 @@
 		EditorInfo.Group = InEditorInfo.Group;
 		EditorInfo.SortPriority = InEditorInfo.SortPriority;
 	}
-
-=======
-	FMaterialCachedParameterEditorInfo& EditorInfo = EditorEntry.EditorInfo[Index];
-	if (!EditorInfo.ExpressionGuid.IsValid())
-	{
-		EditorInfo.ExpressionGuid = InEditorInfo.ExpressionGuid;
-	}
-	if (EditorInfo.Description.IsEmpty())
-	{
-		EditorInfo.Description = InEditorInfo.Description;
-	}
-	if (EditorInfo.Group.IsNone())
-	{
-		EditorInfo.Group = InEditorInfo.Group;
-		EditorInfo.SortPriority = InEditorInfo.SortPriority;
-	}
 	
->>>>>>> d731a049
 	// Still return INDEX_NONE, to signify this parameter was already added (don't want to add it again)
 	return INDEX_NONE;
 }
 
-<<<<<<< HEAD
-void FMaterialCachedExpressionData::UpdateForFunction(const FMaterialCachedExpressionContext& Context, UMaterialFunctionInterface* Function, EMaterialParameterAssociation Association, int32 ParameterIndex)
-=======
 void FMaterialCachedExpressionData::AddParameter(const FMaterialParameterInfo& ParameterInfo, const FMaterialParameterMetadata& ParameterMeta, UObject*& OutReferencedTexture)
->>>>>>> d731a049
 {
 	check(EditorOnlyData);
 	int32 AssetIndex = INDEX_NONE;
 	if (!ParameterMeta.AssetPath.IsEmpty())
 	{
-<<<<<<< HEAD
-		return;
-=======
 		AssetIndex = EditorOnlyData->AssetPaths.AddUnique(ParameterMeta.AssetPath);
 	}
 
@@ -285,12 +210,9 @@
 			checkNoEntry();
 			break;
 		}
->>>>>>> d731a049
-	}
-}
-
-<<<<<<< HEAD
-=======
+	}
+}
+
 void FMaterialCachedExpressionData::UpdateForFunction(const FMaterialCachedExpressionContext& Context, UMaterialFunctionInterface* Function, EMaterialParameterAssociation Association, int32 ParameterIndex)
 {
 	if (!Function)
@@ -298,7 +220,6 @@
 		return;
 	}
 
->>>>>>> d731a049
 	// Update expressions for all dependent functions first, before processing the remaining expressions in this function
 	// This is important so we add parameters in the proper order (parameter values are latched the first time a given parameter name is encountered)
 	FMaterialCachedExpressionContext LocalContext(Context);
@@ -308,15 +229,7 @@
 	FMaterialCachedExpressionData* Self = this;
 	auto ProcessFunction = [Self, &LocalContext, Association, ParameterIndex](UMaterialFunctionInterface* InFunction) -> bool
 	{
-<<<<<<< HEAD
-		const TArray<TObjectPtr<UMaterialExpression>>* FunctionExpressions = InFunction->GetFunctionExpressions();
-		if (FunctionExpressions)
-		{
-			Self->UpdateForExpressions(LocalContext, *FunctionExpressions, Association, ParameterIndex);
-		}
-=======
 		Self->UpdateForExpressions(LocalContext, InFunction->GetExpressions(), Association, ParameterIndex);
->>>>>>> d731a049
 
 		FMaterialFunctionInfo NewFunctionInfo;
 		NewFunctionInfo.Function = InFunction;
@@ -342,10 +255,11 @@
 		UpdateForFunction(Context, LayerFunctions.Blends[BlendIndex], BlendParameter, BlendIndex);
 	}
 }
-<<<<<<< HEAD
-
-void FMaterialCachedExpressionData::UpdateForExpressions(const FMaterialCachedExpressionContext& Context, const TArray<TObjectPtr<UMaterialExpression>>& Expressions, EMaterialParameterAssociation Association, int32 ParameterIndex)
-{
+
+void FMaterialCachedExpressionData::UpdateForExpressions(const FMaterialCachedExpressionContext& Context, TConstArrayView<TObjectPtr<UMaterialExpression>> Expressions, EMaterialParameterAssociation Association, int32 ParameterIndex)
+{
+	check(EditorOnlyData);
+
 	for (UMaterialExpression* Expression : Expressions)
 	{
 		if (!Expression)
@@ -360,27 +274,6 @@
 		{
 			const FName ParameterName = Expression->GetParameterName();
 
-=======
-
-void FMaterialCachedExpressionData::UpdateForExpressions(const FMaterialCachedExpressionContext& Context, TConstArrayView<TObjectPtr<UMaterialExpression>> Expressions, EMaterialParameterAssociation Association, int32 ParameterIndex)
-{
-	check(EditorOnlyData);
-
-	for (UMaterialExpression* Expression : Expressions)
-	{
-		if (!Expression)
-		{
-			continue;
-		}
-
-		UObject* ReferencedTexture = nullptr;
-
-		FMaterialParameterMetadata ParameterMeta;
-		if (Expression->GetParameterValue(ParameterMeta))
-		{
-			const FName ParameterName = Expression->GetParameterName();
-
->>>>>>> d731a049
 			// If we're processing a function, give that a chance to override the parameter value
 			if (Context.CurrentFunction)
 			{
@@ -396,69 +289,7 @@
 			}
 
 			const FMaterialParameterInfo ParameterInfo(ParameterName, Association, ParameterIndex);
-<<<<<<< HEAD
-			const FMaterialCachedParameterEditorInfo EditorInfo(ParameterMeta.ExpressionGuid, ParameterMeta.Description, ParameterMeta.Group, ParameterMeta.SortPriority);
-			const int32 Index = TryAddParameter(Parameters, ParameterMeta.Value.Type, ParameterInfo, EditorInfo);
-			if (Index != INDEX_NONE)
-			{
-				switch (ParameterMeta.Value.Type)
-				{
-				case EMaterialParameterType::Scalar:
-					Parameters.ScalarValues.Insert(ParameterMeta.Value.AsScalar(), Index);
-					Parameters.ScalarMinMaxValues.Insert(FVector2D(ParameterMeta.ScalarMin, ParameterMeta.ScalarMax), Index);
-					Parameters.ScalarPrimitiveDataIndexValues.Insert(ParameterMeta.PrimitiveDataIndex, Index);
-					if (ParameterMeta.bUsedAsAtlasPosition)
-					{
-						Parameters.ScalarCurveValues.Insert(ParameterMeta.ScalarCurve.Get(), Index);
-						Parameters.ScalarCurveAtlasValues.Insert(ParameterMeta.ScalarAtlas.Get(), Index);
-						ReferencedTexture = ParameterMeta.ScalarAtlas.Get();
-					}
-					else
-					{
-						Parameters.ScalarCurveValues.Insert(nullptr, Index);
-						Parameters.ScalarCurveAtlasValues.Insert(nullptr, Index);
-					}
-					break;
-				case EMaterialParameterType::Vector:
-					Parameters.VectorValues.Insert(ParameterMeta.Value.AsLinearColor(), Index);
-					Parameters.VectorChannelNameValues.Insert(ParameterMeta.ChannelNames, Index);
-					Parameters.VectorUsedAsChannelMaskValues.Insert(ParameterMeta.bUsedAsChannelMask, Index);
-					Parameters.VectorPrimitiveDataIndexValues.Insert(ParameterMeta.PrimitiveDataIndex, Index);
-					break;
-				case EMaterialParameterType::DoubleVector:
-					Parameters.DoubleVectorValues.Insert(ParameterMeta.Value.AsVector4d(), Index);
-					break;
-				case EMaterialParameterType::Texture:
-					Parameters.TextureValues.Insert(ParameterMeta.Value.Texture, Index);
-					Parameters.TextureChannelNameValues.Insert(ParameterMeta.ChannelNames, Index);
-					ReferencedTexture = ParameterMeta.Value.Texture;
-					break;
-				case EMaterialParameterType::Font:
-					Parameters.FontValues.Insert(ParameterMeta.Value.Font.Value, Index);
-					Parameters.FontPageValues.Insert(ParameterMeta.Value.Font.Page, Index);
-					if (ParameterMeta.Value.Font.Value && ParameterMeta.Value.Font.Value->Textures.IsValidIndex(ParameterMeta.Value.Font.Page))
-					{
-						ReferencedTexture = ParameterMeta.Value.Font.Value->Textures[ParameterMeta.Value.Font.Page];
-					}
-					break;
-				case EMaterialParameterType::RuntimeVirtualTexture:
-					Parameters.RuntimeVirtualTextureValues.Insert(ParameterMeta.Value.RuntimeVirtualTexture, Index);
-					ReferencedTexture = ParameterMeta.Value.RuntimeVirtualTexture;
-					break;
-				case EMaterialParameterType::StaticSwitch:
-					Parameters.StaticSwitchValues.Insert(ParameterMeta.Value.AsStaticSwitch(), Index);
-					break;
-				case EMaterialParameterType::StaticComponentMask:
-					Parameters.StaticComponentMaskValues.Insert(ParameterMeta.Value.AsStaticComponentMask(), Index);
-					break;
-				default:
-					checkNoEntry();
-					break;
-				}
-			}
-=======
 			AddParameter(ParameterInfo, ParameterMeta, ReferencedTexture);
->>>>>>> d731a049
 		}
 
 		// We first try to extract the referenced texture from the parameter value, that way we'll also get the proper texture in case value is overriden by a function instance
@@ -474,11 +305,7 @@
 			ReferencedTextures.AddUnique(ReferencedTexture);
 		}
 
-<<<<<<< HEAD
-		Expression->GetLandscapeLayerNames(LandscapeLayerNames);
-=======
 		Expression->GetLandscapeLayerNames(EditorOnlyData->LandscapeLayerNames);
->>>>>>> d731a049
 
 		if (UMaterialExpressionCollectionParameter* ExpressionCollectionParameter = Cast<UMaterialExpressionCollectionParameter>(Expression))
 		{
@@ -560,13 +387,9 @@
 
 				// TODO(?) - Layers for MIs are currently duplicated here and in FStaticParameterSet
 				bHasMaterialLayers = true;
-<<<<<<< HEAD
-				MaterialLayers = Layers;
-=======
 				MaterialLayers = Layers.GetRuntime();
 				EditorOnlyData->MaterialLayers = Layers.EditorOnly;
 				FMaterialLayersFunctions::Validate(MaterialLayers, EditorOnlyData->MaterialLayers);
->>>>>>> d731a049
 				LayersExpression->RebuildLayerGraph(false);
 			}
 		}
@@ -597,11 +420,6 @@
 		}
 		else if (UMaterialExpressionMakeMaterialAttributes* MakeMatAttributes = Cast<UMaterialExpressionMakeMaterialAttributes>(Expression))
 		{
-<<<<<<< HEAD
-			// Only set the material property if it hasn't been set yet.  We want to specifically avoid a Set Material Attributes node which doesn't have a 
-			// attribute set from disabling the attribute from a different Set Material Attributes node which does have it enabled.
-=======
->>>>>>> d731a049
 			auto SetMatAttributeConditionally = [&](EMaterialProperty InMaterialProperty, bool InIsConnected)
 			{
 				if (InIsConnected)
@@ -638,8 +456,6 @@
 			SetMatAttributeConditionally(EMaterialProperty::MP_ShadingModel, MakeMatAttributes->ShadingModel.IsConnected());
 		}
 	}
-<<<<<<< HEAD
-=======
 }
 
 namespace Private
@@ -679,19 +495,12 @@
 			}
 		}
 	}
->>>>>>> d731a049
 }
 
 }
 
 void FMaterialCachedExpressionData::UpdateForCachedHLSLTree(const FMaterialCachedHLSLTree& CachedTree, const FStaticParameterSet* StaticParameters)
 {
-<<<<<<< HEAD
-	ParameterInfoSet.Reset();
-#if WITH_EDITORONLY_DATA
-	EditorInfo.Reset();
-#endif
-=======
 	using namespace UE::HLSLTree;
 
 	// We ignore errors here, errors will be captured when we actually emit HLSL from the tree
@@ -706,7 +515,6 @@
 
 	::Private::PrepareHLSLTree(EmitContext, CachedTree, *this, SF_Pixel);
 	::Private::PrepareHLSLTree(EmitContext, CachedTree, *this, SF_Vertex);
->>>>>>> d731a049
 }
 
 void FMaterialCachedExpressionData::Validate()
@@ -721,31 +529,6 @@
 		}
 		FMaterialLayersFunctions::Validate(MaterialLayers, EditorOnlyData->MaterialLayers);
 	}
-<<<<<<< HEAD
-#endif
-
-	ScalarPrimitiveDataIndexValues.Reset();
-	VectorPrimitiveDataIndexValues.Reset();
-	ScalarValues.Reset();
-	VectorValues.Reset();
-	DoubleVectorValues.Reset();
-	TextureValues.Reset();
-	FontValues.Reset();
-	FontPageValues.Reset();
-	RuntimeVirtualTextureValues.Reset();
-
-#if WITH_EDITORONLY_DATA
-	StaticSwitchValues.Reset();
-	StaticComponentMaskValues.Reset();
-	ScalarMinMaxValues.Reset();
-	ScalarCurveValues.Reset();
-	ScalarCurveAtlasValues.Reset();
-	VectorChannelNameValues.Reset();
-	VectorUsedAsChannelMaskValues.Reset();
-	TextureChannelNameValues.Reset();
-#endif // WITH_EDITORONLY_DATA
-=======
->>>>>>> d731a049
 }
 
 #endif // WITH_EDITOR
@@ -760,18 +543,6 @@
 void FMaterialCachedExpressionData::GetParameterValueByIndex(EMaterialParameterType Type, int32 ParameterIndex, FMaterialParameterMetadata& OutResult) const
 {
 #if WITH_EDITORONLY_DATA
-<<<<<<< HEAD
-	const bool bIsEditorOnlyDataStripped = Entry.EditorInfo.Num() == 0;
-	if (!bIsEditorOnlyDataStripped)
-	{
-		const FMaterialCachedParameterEditorInfo& EditorInfo = Entry.EditorInfo[ParameterIndex];
-		OutResult.ExpressionGuid = EditorInfo.ExpressionGuid;
-		OutResult.Description = EditorInfo.Description;
-		OutResult.Group = EditorInfo.Group;
-		OutResult.SortPriority = EditorInfo.SortPriority;
-	}
-#endif
-=======
 	bool bIsEditorOnlyDataStripped = true;
 	if (EditorOnlyData)
 	{
@@ -791,25 +562,12 @@
 		}
 	}
 #endif // WITH_EDITORONLY_DATA
->>>>>>> d731a049
 
 	switch (Type)
 	{
 	case EMaterialParameterType::Scalar:
 		OutResult.Value = ScalarValues[ParameterIndex];
 		OutResult.PrimitiveDataIndex = ScalarPrimitiveDataIndexValues[ParameterIndex];
-<<<<<<< HEAD
-
-#if WITH_EDITORONLY_DATA
-		if (!bIsEditorOnlyDataStripped)
-		{
-			OutResult.ScalarMin = ScalarMinMaxValues[ParameterIndex].X;
-			OutResult.ScalarMax = ScalarMinMaxValues[ParameterIndex].Y;
-			{
-				UCurveLinearColor* Curve = ScalarCurveValues[ParameterIndex];
-				UCurveLinearColorAtlas* Atlas = ScalarCurveAtlasValues[ParameterIndex];
-				if (Curve && Atlas)
-=======
 #if WITH_EDITORONLY_DATA
 		if (EditorOnlyData && !bIsEditorOnlyDataStripped)
 		{
@@ -819,7 +577,6 @@
 				const TSoftObjectPtr<UCurveLinearColor>& Curve = EditorOnlyData->ScalarCurveValues[ParameterIndex];
 				const TSoftObjectPtr<UCurveLinearColorAtlas>& Atlas = EditorOnlyData->ScalarCurveAtlasValues[ParameterIndex];
 				if (!Curve.IsNull() && !Atlas.IsNull())
->>>>>>> d731a049
 				{
 					OutResult.ScalarCurve = Curve;
 					OutResult.ScalarAtlas = Atlas;
@@ -832,20 +589,11 @@
 	case EMaterialParameterType::Vector:
 		OutResult.Value = VectorValues[ParameterIndex];
 		OutResult.PrimitiveDataIndex = VectorPrimitiveDataIndexValues[ParameterIndex];
-<<<<<<< HEAD
-
-#if  WITH_EDITORONLY_DATA
-		if (!bIsEditorOnlyDataStripped)
-		{
-			OutResult.ChannelNames = VectorChannelNameValues[ParameterIndex];
-			OutResult.bUsedAsChannelMask = VectorUsedAsChannelMaskValues[ParameterIndex];
-=======
 #if  WITH_EDITORONLY_DATA
 		if (EditorOnlyData && !bIsEditorOnlyDataStripped)
 		{
 			OutResult.ChannelNames = EditorOnlyData->VectorChannelNameValues[ParameterIndex];
 			OutResult.bUsedAsChannelMask = EditorOnlyData->VectorUsedAsChannelMaskValues[ParameterIndex];
->>>>>>> d731a049
 		}
 #endif // WITH_EDITORONLY_DATA
 		break;
@@ -855,15 +603,9 @@
 	case EMaterialParameterType::Texture:
 		OutResult.Value = TextureValues[ParameterIndex].LoadSynchronous();
 #if WITH_EDITORONLY_DATA
-<<<<<<< HEAD
-		if (!bIsEditorOnlyDataStripped)
-		{
-			OutResult.ChannelNames = TextureChannelNameValues[ParameterIndex];
-=======
 		if (EditorOnlyData && !bIsEditorOnlyDataStripped)
 		{
 			OutResult.ChannelNames = EditorOnlyData->TextureChannelNameValues[ParameterIndex];
->>>>>>> d731a049
 		}
 #endif // WITH_EDITORONLY_DATA
 		break;
@@ -875,17 +617,6 @@
 		break;
 #if WITH_EDITORONLY_DATA
 	case EMaterialParameterType::StaticSwitch:
-<<<<<<< HEAD
-		if (!bIsEditorOnlyDataStripped)
-		{
-			OutResult.Value = StaticSwitchValues[ParameterIndex];
-		}
-		break;
-	case EMaterialParameterType::StaticComponentMask:
-		if (!bIsEditorOnlyDataStripped)
-		{
-			OutResult.Value = StaticComponentMaskValues[ParameterIndex];
-=======
 		if (EditorOnlyData && !bIsEditorOnlyDataStripped)
 		{
 			OutResult.Value = EditorOnlyData->StaticSwitchValues[ParameterIndex];
@@ -895,7 +626,6 @@
 		if (EditorOnlyData && !bIsEditorOnlyDataStripped)
 		{
 			OutResult.Value = EditorOnlyData->StaticComponentMaskValues[ParameterIndex];
->>>>>>> d731a049
 		}
 		break;
 #endif // WITH_EDITORONLY_DATA
@@ -919,11 +649,6 @@
 
 const FGuid& FMaterialCachedExpressionData::GetExpressionGuid(EMaterialParameterType Type, int32 Index) const
 {
-<<<<<<< HEAD
-	const FMaterialCachedParameterEntry& Entry = GetParameterTypeEntry(Type);
-	return Entry.EditorInfo[Index].ExpressionGuid;
-}
-=======
 #if WITH_EDITORONLY_DATA
 	if (EditorOnlyData)
 	{
@@ -933,7 +658,6 @@
 			return EditorOnlyData->EditorEntries[(int32)Type].EditorInfo[Index].ExpressionGuid;
 		}
 	}
->>>>>>> d731a049
 #endif // WITH_EDITORONLY_DATA
 	static const FGuid EmptyGuid;
 	return EmptyGuid;
@@ -964,22 +688,11 @@
 	{
 		const int32 ParameterIndex = It.GetId().AsInteger();
 		OutParameterInfo.Add(*It);
-<<<<<<< HEAD
-#if WITH_EDITORONLY_DATA
-		// cooked materials can strip out expression guids
-		if (Entry.EditorInfo.Num() != 0)
-		{
-			OutParameterIds.Add(Entry.EditorInfo[It.GetId().AsInteger()].ExpressionGuid);
-		}
-		else
-#endif
-		{
-			OutParameterIds.Add(FGuid());
-		}
-	}
-}
-
-void FMaterialCachedParameters::GetAllGlobalParametersOfType(EMaterialParameterType Type, TMap<FMaterialParameterInfo, FMaterialParameterMetadata>& OutParameters) const
+		OutParameterIds.Add(GetExpressionGuid(Type, ParameterIndex));
+	}
+}
+
+void FMaterialCachedExpressionData::GetAllGlobalParametersOfType(EMaterialParameterType Type, TMap<FMaterialParameterInfo, FMaterialParameterMetadata>& OutParameters) const
 {
 	const FMaterialCachedParameterEntry& Entry = GetParameterTypeEntry(Type);
 	const int32 NumParameters = Entry.ParameterInfoSet.Num();
@@ -996,39 +709,13 @@
 				GetParameterValueByIndex(Type, ParameterIndex, Meta);
 			}
 		}
-=======
-		OutParameterIds.Add(GetExpressionGuid(Type, ParameterIndex));
->>>>>>> d731a049
-	}
-}
-
-void FMaterialCachedExpressionData::GetAllGlobalParametersOfType(EMaterialParameterType Type, TMap<FMaterialParameterInfo, FMaterialParameterMetadata>& OutParameters) const
+	}
+}
+
+void FMaterialCachedExpressionData::GetAllGlobalParameterInfoOfType(EMaterialParameterType Type, TArray<FMaterialParameterInfo>& OutParameterInfo, TArray<FGuid>& OutParameterIds) const
 {
 	const FMaterialCachedParameterEntry& Entry = GetParameterTypeEntry(Type);
 	const int32 NumParameters = Entry.ParameterInfoSet.Num();
-<<<<<<< HEAD
-=======
-	OutParameters.Reserve(OutParameters.Num() + NumParameters);
-
-	for (int32 ParameterIndex = 0; ParameterIndex < NumParameters; ++ParameterIndex)
-	{
-		const FMaterialParameterInfo& ParameterInfo = Entry.ParameterInfoSet[FSetElementId::FromInteger(ParameterIndex)];
-		if (ParameterInfo.Association == GlobalParameter)
-		{
-			FMaterialParameterMetadata& Meta = OutParameters.FindOrAdd(ParameterInfo);
-			if (Meta.Value.Type == EMaterialParameterType::None)
-			{
-				GetParameterValueByIndex(Type, ParameterIndex, Meta);
-			}
-		}
-	}
-}
-
-void FMaterialCachedExpressionData::GetAllGlobalParameterInfoOfType(EMaterialParameterType Type, TArray<FMaterialParameterInfo>& OutParameterInfo, TArray<FGuid>& OutParameterIds) const
-{
-	const FMaterialCachedParameterEntry& Entry = GetParameterTypeEntry(Type);
-	const int32 NumParameters = Entry.ParameterInfoSet.Num();
->>>>>>> d731a049
 	OutParameterInfo.Reserve(OutParameterInfo.Num() + NumParameters);
 	OutParameterIds.Reserve(OutParameterIds.Num() + NumParameters);
 
@@ -1037,51 +724,6 @@
 		const FMaterialParameterInfo& ParameterInfo = *It;
 		if (ParameterInfo.Association == GlobalParameter)
 		{
-<<<<<<< HEAD
-			OutParameterInfo.Add(ParameterInfo);
-#if WITH_EDITORONLY_DATA
-			// cooked materials can strip out expression guids
-			if (Entry.EditorInfo.Num() != 0)
-			{
-				OutParameterIds.Add(Entry.EditorInfo[It.GetId().AsInteger()].ExpressionGuid);
-			}
-			else
-#endif
-			{
-				OutParameterIds.Add(FGuid());
-			}
-		}
-	}
-}
-
-#if WITH_EDITOR
-void FMaterialInstanceCachedData::InitializeForConstant(const FMaterialLayersFunctions* Layers, const FMaterialLayersFunctions* ParentLayers)
-{
-	const int32 NumLayers = Layers ? Layers->Layers.Num() : 0;
-	ParentLayerIndexRemap.Empty(NumLayers);
-	for (int32 LayerIndex = 0; LayerIndex < NumLayers; ++LayerIndex)
-	{
-		int32 ParentLayerIndex = INDEX_NONE;
-		if (ParentLayers && Layers->LayerLinkStates[LayerIndex] == EMaterialLayerLinkState::LinkedToParent)
-		{
-			const FGuid& LayerGuid = Layers->LayerGuids[LayerIndex];
-			ParentLayerIndex = ParentLayers->LayerGuids.Find(LayerGuid);
-		}
-		ParentLayerIndexRemap.Add(ParentLayerIndex);
-	}
-}
-#endif // WITH_EDITOR
-
-void FMaterialInstanceCachedData::InitializeForDynamic(const FMaterialLayersFunctions* ParentLayers)
-{
-	const int32 NumLayers = ParentLayers ? ParentLayers->Layers.Num() : 0;
-	ParentLayerIndexRemap.Empty(NumLayers);
-	for (int32 LayerIndex = 0; LayerIndex < NumLayers; ++LayerIndex)
-	{
-		ParentLayerIndexRemap.Add(LayerIndex);
-	}
-}
-=======
 			const int32 ParameterIndex = It.GetId().AsInteger();
 			OutParameterInfo.Add(*It);
 			OutParameterIds.Add(GetExpressionGuid(Type, ParameterIndex));
@@ -1089,4 +731,3 @@
 	}
 }
 
->>>>>>> d731a049
