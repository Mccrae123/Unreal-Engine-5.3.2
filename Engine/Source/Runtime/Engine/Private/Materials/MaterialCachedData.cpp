--- conflicted
+++ resolved
@@ -85,18 +85,12 @@
 #if WITH_EDITOR
 static int32 TryAddParameter(FMaterialCachedParameters& CachedParameters, EMaterialParameterType Type, const FMaterialParameterInfo& ParameterInfo, const FGuid& ExpressionGuid, bool bOverride = false)
 {
-<<<<<<< HEAD
-	FMaterialCachedParameterEntry& Entry = CachedParameters.Entries[(int32)Type];
-	const FHashedName HashedName(ParameterInfo.Name);
-	int32 Index = FindParameterLowerBoundIndex(Entry, HashedName, ParameterInfo);
-=======
 	FMaterialCachedParameterEntry& Entry = Type >= EMaterialParameterType::RuntimeCount ?
 													CachedParameters.EditorOnlyEntries[static_cast<int32>(Type) - static_cast<int32>(EMaterialParameterType::RuntimeCount)] :
 													CachedParameters.RuntimeEntries[static_cast<int32>(Type)];
 
-	const FHashedMaterialParameterInfo HashedParameterInfo(ParameterInfo);
-	int32 Index = FindParameterLowerBoundIndex(Entry, HashedParameterInfo);
->>>>>>> 3ecbc206
+	const FHashedName HashedName(ParameterInfo.Name);
+	int32 Index = FindParameterLowerBoundIndex(Entry, HashedName, ParameterInfo);
 
 	if (Index >= Entry.NameHashes.Num() || Entry.ParameterInfos[Index] != ParameterInfo)
 	{
@@ -218,7 +212,6 @@
 	// This is important so we add parameters in the proper order (parameter values are latched the first time a given parameter name is encountered)
 	FMaterialCachedExpressionContext LocalContext(Context);
 	LocalContext.bUpdateFunctionExpressions = false; // we update functions explicitly
-<<<<<<< HEAD
 	
 	FMaterialCachedExpressionData* Self = this;
 	auto ProcessFunction = [Self, &LocalContext, Association, ParameterIndex, &bResult](UMaterialFunctionInterface* InFunction) -> bool
@@ -242,38 +235,6 @@
 	Function->IterateDependentFunctions(ProcessFunction);
 
 	ProcessFunction(Function);
-=======
-	{
-		FMaterialCachedExpressionData* Self = this;
-		auto DependentFunctionLamba = [Self, &LocalContext, Association, ParameterIndex, &bResult](UMaterialFunctionInterface* DepFunction) -> bool
-		{
-			const TArray<UMaterialExpression*>* FunctionExpressions = DepFunction->GetFunctionExpressions();
-			if (FunctionExpressions)
-			{
-				if (!Self->UpdateForExpressions(LocalContext, *FunctionExpressions, Association, ParameterIndex))
-				{
-					bResult = false;
-				}
-			}
-			return true;
-		};
-		Function->IterateDependentFunctions(MoveTemp(DependentFunctionLamba));
-	}
-
-	const TArray<UMaterialExpression*>* FunctionExpressions = Function->GetFunctionExpressions();
-	if (FunctionExpressions)
-	{
-		if (!UpdateForExpressions(LocalContext, *FunctionExpressions, Association, ParameterIndex))
-		{
-			bResult = false;
-		}
-	}
-
-	FMaterialFunctionInfo NewFunctionInfo;
-	NewFunctionInfo.Function = Function;
-	NewFunctionInfo.StateId = Function->StateId;
-	FunctionInfos.Add(NewFunctionInfo);
->>>>>>> 3ecbc206
 
 	return bResult;
 }
@@ -706,14 +667,9 @@
 
 int32 FMaterialCachedParameters::FindParameterIndex(EMaterialParameterType Type, const FHashedMaterialParameterInfo& ParameterInfo) const
 {
-<<<<<<< HEAD
-	const FMaterialCachedParameterEntry& Entry = Entries[(int32)Type];
+	const FMaterialCachedParameterEntry& Entry = GetParameterTypeEntry(Type);
 	const FHashedName HashedName(ParameterInfo.GetName());
 	const int32 Index = FindParameterLowerBoundIndex(Entry, HashedName, ParameterInfo);
-=======
-	const FMaterialCachedParameterEntry& Entry = GetParameterTypeEntry(Type);
-	const int32 Index = FindParameterLowerBoundIndex(Entry, HashedParameterInfo);
->>>>>>> 3ecbc206
 	if (Index < Entry.NameHashes.Num() &&
 		Entry.NameHashes[Index] == HashedName.GetHash() &&
 		Entry.ParameterInfos[Index].Association == ParameterInfo.Association &&
