// Copyright 1998-2018 Epic Games, Inc. All Rights Reserved.

#include "ParameterCollection.h"
#include "UObject/UObjectHash.h"
#include "UObject/UObjectIterator.h"
#include "RenderingThread.h"
#include "UniformBuffer.h"
#include "Engine/World.h"
#include "MaterialShared.h"
#include "Materials/Material.h"
#include "Materials/MaterialParameterCollectionInstance.h"
#include "Materials/MaterialParameterCollection.h"
#include "Materials/MaterialExpressionCollectionParameter.h"

int32 GDeferUpdateRenderStates = 1;
FAutoConsoleVariableRef CVarDeferUpdateRenderStates(
	TEXT("r.DeferUpdateRenderStates"),
	GDeferUpdateRenderStates,
	TEXT("Whether to defer updating the render states of material parameter collections when a paramter is changed until a rendering command needs them up to date.  Deferring updates is more efficient because multiple SetVectorParameterValue and SetScalarParameterValue calls in a frame will only result in one update."),
	ECVF_RenderThreadSafe
);

TMap<FGuid, FMaterialParameterCollectionInstanceResource*> GDefaultMaterialParameterCollectionInstances;

UMaterialParameterCollection::UMaterialParameterCollection(const FObjectInitializer& ObjectInitializer)
	: Super(ObjectInitializer)
{
	DefaultResource = nullptr;
}

void UMaterialParameterCollection::PostInitProperties()
{
	Super::PostInitProperties();

	if (!HasAnyFlags(RF_ClassDefaultObject))
	{
		DefaultResource = new FMaterialParameterCollectionInstanceResource();
	}
}

void UMaterialParameterCollection::PostLoad()
{
	Super::PostLoad();
	
	if (!StateId.IsValid())
	{
		StateId = FGuid::NewGuid();
	}

	CreateBufferStruct();

	// Create an instance for this collection in every world
	for (TObjectIterator<UWorld> It; It; ++It)
	{
		UWorld* CurrentWorld = *It;
		CurrentWorld->AddParameterCollectionInstance(this, true);
	}

	UpdateDefaultResource();
}

void UMaterialParameterCollection::BeginDestroy()
{
	if (DefaultResource)
	{
		FGuid Id = StateId;
		ENQUEUE_RENDER_COMMAND(RemoveDefaultResourceCommand)(
			[Id](FRHICommandListImmediate& RHICmdList)
			{	
				GDefaultMaterialParameterCollectionInstances.Remove(Id);			
			}
		);

		DefaultResource->GameThread_Destroy();
		DefaultResource = nullptr;
	}

	Super::BeginDestroy();
}

#if WITH_EDITOR

template<typename ParameterType>
FName CreateUniqueName(TArray<ParameterType>& Parameters, int32 RenameParameterIndex)
{
	FString RenameString;
	Parameters[RenameParameterIndex].ParameterName.ToString(RenameString);

	int32 NumberStartIndex = RenameString.FindLastCharByPredicate([](TCHAR Letter){ return !FChar::IsDigit(Letter); }) + 1;
	
	int32 RenameNumber = 0;
	if (NumberStartIndex < RenameString.Len() - 1)
	{
		FString RenameStringNumberPart = RenameString.RightChop(NumberStartIndex);
		ensure(RenameStringNumberPart.IsNumeric());

		TTypeFromString<int32>::FromString(RenameNumber, *RenameStringNumberPart);
	}

	FString BaseString = RenameString.Left(NumberStartIndex);

	FName Renamed = FName(*FString::Printf(TEXT("%s%u"), *BaseString, ++RenameNumber));

	bool bMatchFound = false;
	
	do
	{
		bMatchFound = false;

		for (int32 i = 0; i < Parameters.Num(); ++i)
		{
			if (Parameters[i].ParameterName == Renamed && RenameParameterIndex != i)
			{
				Renamed = FName(*FString::Printf(TEXT("%s%u"), *BaseString, ++RenameNumber));
				bMatchFound = true;
				break;
			}
		}
	} while (bMatchFound);
	
	return Renamed;
}

template<typename ParameterType>
void SanitizeParameters(TArray<ParameterType>& Parameters)
{
	for (int32 i = 0; i < Parameters.Num() - 1; ++i)
	{
		for (int32 j = i + 1; j < Parameters.Num(); ++j)
		{
			if (Parameters[i].Id == Parameters[j].Id)
			{
				FPlatformMisc::CreateGuid(Parameters[j].Id);
			}

			if (Parameters[i].ParameterName == Parameters[j].ParameterName)
			{
				Parameters[j].ParameterName = CreateUniqueName(Parameters, j);
			}
		}
	}
}

TArray<FCollectionScalarParameter> PreviousScalarParameters;
TArray<FCollectionVectorParameter> PreviousVectorParameters;

void UMaterialParameterCollection::PreEditChange(class FEditPropertyChain& PropertyAboutToChange)
{
	Super::PreEditChange(PropertyAboutToChange);

	PreviousScalarParameters = ScalarParameters;
	PreviousVectorParameters = VectorParameters;
}

void UMaterialParameterCollection::PostEditChangeProperty(FPropertyChangedEvent& PropertyChangedEvent)
{
	SanitizeParameters(ScalarParameters);
	SanitizeParameters(VectorParameters);

	// If the array counts have changed, an element has been added or removed, and we need to update the uniform buffer layout,
	// Which also requires recompiling any referencing materials
	if (ScalarParameters.Num() != PreviousScalarParameters.Num()
		|| VectorParameters.Num() != PreviousVectorParameters.Num())
	{
		// Limit the count of parameters to fit within uniform buffer limits
		const uint32 MaxScalarParameters = 1024;

		if (ScalarParameters.Num() > MaxScalarParameters)
		{
			ScalarParameters.RemoveAt(MaxScalarParameters, ScalarParameters.Num() - MaxScalarParameters);
		}

		const uint32 MaxVectorParameters = 1024;

		if (VectorParameters.Num() > MaxVectorParameters)
		{
			VectorParameters.RemoveAt(MaxVectorParameters, VectorParameters.Num() - MaxVectorParameters);
		}

		// Generate a new Id so that unloaded materials that reference this collection will update correctly on load
		StateId = FGuid::NewGuid();

		// Update the uniform buffer layout
		CreateBufferStruct();

		// Recreate each instance of this collection
		for (TObjectIterator<UWorld> It; It; ++It)
		{
			UWorld* CurrentWorld = *It;
			CurrentWorld->AddParameterCollectionInstance(this, false);
		}

		// Build set of changed parameter names
		TSet<FName> ParameterNames;
		for (const FCollectionVectorParameter& Param : PreviousVectorParameters)
		{
			ParameterNames.Add(Param.ParameterName);
		}

		for (const FCollectionScalarParameter& Param : PreviousScalarParameters)
		{
			ParameterNames.Add(Param.ParameterName);
		}

		for (const FCollectionVectorParameter& Param : VectorParameters)
		{
			ParameterNames.Remove(Param.ParameterName);
		}

		for (const FCollectionScalarParameter& Param : ScalarParameters)
		{
			ParameterNames.Remove(Param.ParameterName);
		}

		// Create a material update context so we can safely update materials using this parameter collection.
		{
			FMaterialUpdateContext UpdateContext;

			// Go through all materials in memory and recompile them if they use this material parameter collection
			for (TObjectIterator<UMaterial> It; It; ++It)
			{
				UMaterial* CurrentMaterial = *It;

				bool bRecompile = false;

				// Preview materials often use expressions for rendering that are not in their Expressions array, 
				// And therefore their MaterialParameterCollectionInfos are not up to date.
				if (CurrentMaterial->bIsPreviewMaterial || CurrentMaterial->bIsFunctionPreviewMaterial)
				{
					bRecompile = true;
				}
				else
				{
					for (int32 FunctionIndex = 0; FunctionIndex < CurrentMaterial->MaterialParameterCollectionInfos.Num() && !bRecompile; FunctionIndex++)
					{
						if (CurrentMaterial->MaterialParameterCollectionInfos[FunctionIndex].ParameterCollection == this)
						{
							TArray<UMaterialExpressionCollectionParameter*> CollectionParameters;
							CurrentMaterial->GetAllExpressionsInMaterialAndFunctionsOfType(CollectionParameters);
							for (UMaterialExpressionCollectionParameter* CollectionParameter : CollectionParameters)
							{
								if (ParameterNames.Contains(CollectionParameter->ParameterName))
								{
									bRecompile = true;
									break;
								}
							}
						}
					}
				}

				if (bRecompile)
				{
					UpdateContext.AddMaterial(CurrentMaterial);

					// Propagate the change to this material
					CurrentMaterial->PreEditChange(nullptr);
					CurrentMaterial->PostEditChange();
					CurrentMaterial->MarkPackageDirty();
				}
			}
		}
	}

	// Update each world's scene with the new instance, and update each instance's uniform buffer to reflect the changes made by the user
	for (TObjectIterator<UWorld> It; It; ++It)
	{
		UWorld* CurrentWorld = *It;
		CurrentWorld->UpdateParameterCollectionInstances(true);
	}

	UpdateDefaultResource();

	PreviousScalarParameters.Empty();
	PreviousVectorParameters.Empty();

	Super::PostEditChangeProperty(PropertyChangedEvent);
}

#endif // WITH_EDITOR

FName UMaterialParameterCollection::GetParameterName(const FGuid& Id) const
{
	for (int32 ParameterIndex = 0; ParameterIndex < ScalarParameters.Num(); ParameterIndex++)
	{
		const FCollectionScalarParameter& Parameter = ScalarParameters[ParameterIndex];

		if (Parameter.Id == Id)
		{
			return Parameter.ParameterName;
		}
	}

	for (int32 ParameterIndex = 0; ParameterIndex < VectorParameters.Num(); ParameterIndex++)
	{
		const FCollectionVectorParameter& Parameter = VectorParameters[ParameterIndex];

		if (Parameter.Id == Id)
		{
			return Parameter.ParameterName;
		}
	}

	return NAME_None;
}

FGuid UMaterialParameterCollection::GetParameterId(FName ParameterName) const
{
	for (int32 ParameterIndex = 0; ParameterIndex < ScalarParameters.Num(); ParameterIndex++)
	{
		const FCollectionScalarParameter& Parameter = ScalarParameters[ParameterIndex];

		if (Parameter.ParameterName == ParameterName)
		{
			return Parameter.Id;
		}
	}

	for (int32 ParameterIndex = 0; ParameterIndex < VectorParameters.Num(); ParameterIndex++)
	{
		const FCollectionVectorParameter& Parameter = VectorParameters[ParameterIndex];

		if (Parameter.ParameterName == ParameterName)
		{
			return Parameter.Id;
		}
	}

	return FGuid();
}

void UMaterialParameterCollection::GetParameterIndex(const FGuid& Id, int32& OutIndex, int32& OutComponentIndex) const
{
	// The parameter and component index allocated in this function must match the memory layout in UMaterialParameterCollectionInstance::GetParameterData

	OutIndex = -1;
	OutComponentIndex = -1;

	for (int32 ParameterIndex = 0; ParameterIndex < ScalarParameters.Num(); ParameterIndex++)
	{
		const FCollectionScalarParameter& Parameter = ScalarParameters[ParameterIndex];

		if (Parameter.Id == Id)
		{
			// Scalar parameters are packed into float4's
			OutIndex = ParameterIndex / 4;
			OutComponentIndex = ParameterIndex % 4;
			break;
		}
	}

	const int32 VectorParameterBase = FMath::DivideAndRoundUp(ScalarParameters.Num(), 4);

	for (int32 ParameterIndex = 0; ParameterIndex < VectorParameters.Num(); ParameterIndex++)
	{
		const FCollectionVectorParameter& Parameter = VectorParameters[ParameterIndex];

		if (Parameter.Id == Id)
		{
			OutIndex = ParameterIndex + VectorParameterBase;
			break;
		}
	}
}

void UMaterialParameterCollection::GetParameterNames(TArray<FName>& OutParameterNames, bool bVectorParameters) const
{
	if (bVectorParameters)
	{
		for (int32 ParameterIndex = 0; ParameterIndex < VectorParameters.Num(); ParameterIndex++)
		{
			const FCollectionVectorParameter& Parameter = VectorParameters[ParameterIndex];
			OutParameterNames.Add(Parameter.ParameterName);
		}
	}
	else
	{
		for (int32 ParameterIndex = 0; ParameterIndex < ScalarParameters.Num(); ParameterIndex++)
		{
			const FCollectionScalarParameter& Parameter = ScalarParameters[ParameterIndex];
			OutParameterNames.Add(Parameter.ParameterName);
		}
	}
}

const FCollectionScalarParameter* UMaterialParameterCollection::GetScalarParameterByName(FName ParameterName) const
{
	for (int32 ParameterIndex = 0; ParameterIndex < ScalarParameters.Num(); ParameterIndex++)
	{
		const FCollectionScalarParameter& Parameter = ScalarParameters[ParameterIndex];

		if (Parameter.ParameterName == ParameterName)
		{
			return &Parameter;
		}
	}

	return nullptr;
}

const FCollectionVectorParameter* UMaterialParameterCollection::GetVectorParameterByName(FName ParameterName) const
{
	for (int32 ParameterIndex = 0; ParameterIndex < VectorParameters.Num(); ParameterIndex++)
	{
		const FCollectionVectorParameter& Parameter = VectorParameters[ParameterIndex];

		if (Parameter.ParameterName == ParameterName)
		{
			return &Parameter;
		}
	}

	return nullptr;
}

FShaderUniformBufferParameter* ConstructCollectionUniformBufferParameter() { return nullptr; }

void UMaterialParameterCollection::CreateBufferStruct()
{	
	TArray<FUniformBufferStruct::FMember> Members;
	uint32 NextMemberOffset = 0;

	const uint32 NumVectors = FMath::DivideAndRoundUp(ScalarParameters.Num(), 4) + VectorParameters.Num();
	new(Members) FUniformBufferStruct::FMember(TEXT("Vectors"),TEXT(""),NextMemberOffset,UBMT_FLOAT32,EShaderPrecisionModifier::Half,1,4,NumVectors, nullptr);
	const uint32 VectorArraySize = NumVectors * sizeof(FVector4);
	NextMemberOffset += VectorArraySize;
	static FName LayoutName(TEXT("MaterialCollection"));
	const uint32 StructSize = Align(NextMemberOffset,UNIFORM_BUFFER_STRUCT_ALIGNMENT);

	// If Collections ever get non-numeric resources (eg Textures), OutEnvironment.ResourceTableMap has a map by name
	// and the N ParameterCollection Uniform Buffers ALL are named "MaterialCollection" with different hashes!
	// (and the hlsl cbuffers are named MaterialCollection0, etc, so the names don't match the layout)
	UniformBufferStruct = MakeUnique<FUniformBufferStruct>(
		LayoutName,
		TEXT("MaterialCollection"),
		TEXT("MaterialCollection"),
		ConstructCollectionUniformBufferParameter,
		StructSize,
		Members,
		false
		);
}

void UMaterialParameterCollection::GetDefaultParameterData(TArray<FVector4>& ParameterData) const
{
	// The memory layout created here must match the index assignment in UMaterialParameterCollection::GetParameterIndex

	ParameterData.Empty(FMath::DivideAndRoundUp(ScalarParameters.Num(), 4) + VectorParameters.Num());

	for (int32 ParameterIndex = 0; ParameterIndex < ScalarParameters.Num(); ParameterIndex++)
	{
		const FCollectionScalarParameter& Parameter = ScalarParameters[ParameterIndex];

		// Add a new vector for each packed vector
		if (ParameterIndex % 4 == 0)
		{
			ParameterData.Add(FVector4(0, 0, 0, 0));
		}

		FVector4& CurrentVector = ParameterData.Last();
		// Pack into the appropriate component of this packed vector
		CurrentVector[ParameterIndex % 4] = Parameter.DefaultValue;
	}

	for (int32 ParameterIndex = 0; ParameterIndex < VectorParameters.Num(); ParameterIndex++)
	{
		const FCollectionVectorParameter& Parameter = VectorParameters[ParameterIndex];
		ParameterData.Add(Parameter.DefaultValue);
	}
}

void UMaterialParameterCollection::UpdateDefaultResource()
{
	// Propagate the new values to the rendering thread
	TArray<FVector4> ParameterData;
	GetDefaultParameterData(ParameterData);
	DefaultResource->GameThread_UpdateContents(StateId, ParameterData, GetFName());

	FGuid Id = StateId;
	FMaterialParameterCollectionInstanceResource* Resource = DefaultResource;
	ENQUEUE_RENDER_COMMAND(UpdateDefaultResourceCommand)(
		[Id, Resource](FRHICommandListImmediate& RHICmdList)
		{	
			GDefaultMaterialParameterCollectionInstances.Add(Id, Resource);
		}
	);
}

UMaterialParameterCollectionInstance::UMaterialParameterCollectionInstance(const FObjectInitializer& ObjectInitializer)
	: Super(ObjectInitializer)
{
	Resource = nullptr;
	bNeedsRenderStateUpdate = false;
}

void UMaterialParameterCollectionInstance::PostInitProperties()
{
	Super::PostInitProperties();

	if (!HasAnyFlags(RF_ClassDefaultObject))
	{
		Resource = new FMaterialParameterCollectionInstanceResource();
	}
}

void UMaterialParameterCollectionInstance::SetCollection(UMaterialParameterCollection* InCollection, UWorld* InWorld)
{
	Collection = InCollection;
	World = InWorld;

	UpdateRenderState();
}

bool UMaterialParameterCollectionInstance::SetScalarParameterValue(FName ParameterName, float ParameterValue)
{
	check(World.IsValid() && Collection);

	if (Collection->GetScalarParameterByName(ParameterName))
	{
		float* ExistingValue = ScalarParameterValues.Find(ParameterName);
		bool bUpdateUniformBuffer = false;

		if (ExistingValue && *ExistingValue != ParameterValue)
		{
			// Update the existing instance override if the new value is different
			bUpdateUniformBuffer = true;
			*ExistingValue = ParameterValue;
		}
		else if (!ExistingValue)
		{
			// Add a new instance override
			bUpdateUniformBuffer = true;
			ScalarParameterValues.Add(ParameterName, ParameterValue);
		}

		if (bUpdateUniformBuffer)
		{
			//@todo - only update uniform buffers max once per frame
			UpdateRenderState();
		}

		return true;
	}

	return false;
}

bool UMaterialParameterCollectionInstance::SetVectorParameterValue(FName ParameterName, const FLinearColor& ParameterValue)
{
	check(World.IsValid() && Collection);

	if (Collection->GetVectorParameterByName(ParameterName))
	{
		FLinearColor* ExistingValue = VectorParameterValues.Find(ParameterName);
		bool bUpdateUniformBuffer = false;

		if (ExistingValue && *ExistingValue != ParameterValue)
		{
			// Update the existing instance override if the new value is different
			bUpdateUniformBuffer = true;
			*ExistingValue = ParameterValue;
		}
		else if (!ExistingValue)
		{
			// Add a new instance override
			bUpdateUniformBuffer = true;
			VectorParameterValues.Add(ParameterName, ParameterValue);
		}

		if (bUpdateUniformBuffer)
		{
			//@todo - only update uniform buffers max once per frame
			UpdateRenderState();
		}

		return true;
	}

	return false;
}

bool UMaterialParameterCollectionInstance::GetScalarParameterValue(FName ParameterName, float& OutParameterValue) const
{
	const FCollectionScalarParameter* Parameter = Collection->GetScalarParameterByName(ParameterName);

	if (Parameter)
	{
		const float* InstanceValue = ScalarParameterValues.Find(ParameterName);
		OutParameterValue = InstanceValue != nullptr ? *InstanceValue : Parameter->DefaultValue;
		return true;
	}

	return false;
}

bool UMaterialParameterCollectionInstance::GetVectorParameterValue(FName ParameterName, FLinearColor& OutParameterValue) const
{
	const FCollectionVectorParameter* Parameter = Collection->GetVectorParameterByName(ParameterName);

	if (Parameter)
	{
		const FLinearColor* InstanceValue = VectorParameterValues.Find(ParameterName);
		OutParameterValue = InstanceValue != nullptr ? *InstanceValue : Parameter->DefaultValue;
		return true;
	}

	return false;
}

void UMaterialParameterCollectionInstance::UpdateRenderState()
{
	// Don't need material parameters on the server
<<<<<<< HEAD
	if (!World || World->GetNetMode() == NM_DedicatedServer)
=======
	if (!World.IsValid() || World->GetNetMode() == NM_DedicatedServer)
>>>>>>> cf6d231e
	{
		return;
	}

	bNeedsRenderStateUpdate = true;
	World->SetMaterialParameterCollectionInstanceNeedsUpdate();

	if (!GDeferUpdateRenderStates)
	{
		DeferredUpdateRenderState();
	}
}

void UMaterialParameterCollectionInstance::DeferredUpdateRenderState()
{
<<<<<<< HEAD
	if (bNeedsRenderStateUpdate && World)
=======
	if (bNeedsRenderStateUpdate && World.IsValid())
>>>>>>> cf6d231e
	{
		// Propagate the new values to the rendering thread
		TArray<FVector4> ParameterData;
		GetParameterData(ParameterData);
		Resource->GameThread_UpdateContents(Collection ? Collection->StateId : FGuid(), ParameterData, GetFName());
		// Update the world's scene with the new uniform buffer pointer
		World->UpdateParameterCollectionInstances(false);
	}

	bNeedsRenderStateUpdate = false;
}

void UMaterialParameterCollectionInstance::GetParameterData(TArray<FVector4>& ParameterData) const
{
	// The memory layout created here must match the index assignment in UMaterialParameterCollection::GetParameterIndex

	if (Collection)
	{
		ParameterData.Empty(FMath::DivideAndRoundUp(Collection->ScalarParameters.Num(), 4) + Collection->VectorParameters.Num());

		for (int32 ParameterIndex = 0; ParameterIndex < Collection->ScalarParameters.Num(); ParameterIndex++)
		{
			const FCollectionScalarParameter& Parameter = Collection->ScalarParameters[ParameterIndex];

			// Add a new vector for each packed vector
			if (ParameterIndex % 4 == 0)
			{
				ParameterData.Add(FVector4(0, 0, 0, 0));
			}

			FVector4& CurrentVector = ParameterData.Last();
			const float* InstanceData = ScalarParameterValues.Find(Parameter.ParameterName);
			// Pack into the appropriate component of this packed vector
			CurrentVector[ParameterIndex % 4] = InstanceData ? *InstanceData : Parameter.DefaultValue;
		}

		for (int32 ParameterIndex = 0; ParameterIndex < Collection->VectorParameters.Num(); ParameterIndex++)
		{
			const FCollectionVectorParameter& Parameter = Collection->VectorParameters[ParameterIndex];
			const FLinearColor* InstanceData = VectorParameterValues.Find(Parameter.ParameterName);
			ParameterData.Add(InstanceData ? *InstanceData : Parameter.DefaultValue);
		}
	}
}

void UMaterialParameterCollectionInstance::FinishDestroy()
{
	if (Resource)
	{
		Resource->GameThread_Destroy();
		Resource = nullptr;
	}

	Super::FinishDestroy();
}

void FMaterialParameterCollectionInstanceResource::GameThread_UpdateContents(const FGuid& InGuid, const TArray<FVector4>& Data, const FName& InOwnerName)
{
	FMaterialParameterCollectionInstanceResource* Resource = this;
	ENQUEUE_RENDER_COMMAND(UpdateCollectionCommand)(
		[InGuid, Data, InOwnerName, Resource](FRHICommandListImmediate& RHICmdList)
		{
			Resource->UpdateContents(InGuid, Data, InOwnerName);
		}
	);
}

void FMaterialParameterCollectionInstanceResource::GameThread_Destroy()
{
	FMaterialParameterCollectionInstanceResource* Resource = this;
	ENQUEUE_RENDER_COMMAND(DestroyCollectionCommand)(
		[Resource](FRHICommandListImmediate& RHICmdList)
		{
			delete Resource;
		}
	);
}

static FName MaterialParameterCollectionInstanceResourceName(TEXT("MaterialParameterCollectionInstanceResource"));
FMaterialParameterCollectionInstanceResource::FMaterialParameterCollectionInstanceResource() :
	UniformBufferLayout(MaterialParameterCollectionInstanceResourceName)
{
}

FMaterialParameterCollectionInstanceResource::~FMaterialParameterCollectionInstanceResource()
{
	check(IsInRenderingThread());
	UniformBuffer.SafeRelease();
}

void FMaterialParameterCollectionInstanceResource::UpdateContents(const FGuid& InId, const TArray<FVector4>& Data, const FName& InOwnerName)
{
	UniformBuffer.SafeRelease();

	Id = InId;
	OwnerName = InOwnerName;

	if (InId != FGuid() && Data.Num() > 0)
	{
		UniformBufferLayout.ConstantBufferSize = Data.GetTypeSize() * Data.Num();
		UniformBufferLayout.ComputeHash();
		check(UniformBufferLayout.Resources.Num() == 0);
		UniformBuffer = RHICreateUniformBuffer(Data.GetData(), UniformBufferLayout, UniformBuffer_MultiFrame);
	}
}<|MERGE_RESOLUTION|>--- conflicted
+++ resolved
@@ -610,11 +610,7 @@
 void UMaterialParameterCollectionInstance::UpdateRenderState()
 {
 	// Don't need material parameters on the server
-<<<<<<< HEAD
-	if (!World || World->GetNetMode() == NM_DedicatedServer)
-=======
 	if (!World.IsValid() || World->GetNetMode() == NM_DedicatedServer)
->>>>>>> cf6d231e
 	{
 		return;
 	}
@@ -630,11 +626,7 @@
 
 void UMaterialParameterCollectionInstance::DeferredUpdateRenderState()
 {
-<<<<<<< HEAD
-	if (bNeedsRenderStateUpdate && World)
-=======
 	if (bNeedsRenderStateUpdate && World.IsValid())
->>>>>>> cf6d231e
 	{
 		// Propagate the new values to the rendering thread
 		TArray<FVector4> ParameterData;
