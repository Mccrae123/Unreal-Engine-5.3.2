// Copyright Epic Games, Inc. All Rights Reserved.

#include "MaterialShader.h"
#include "Stats/StatsMisc.h"
#include "Serialization/MemoryWriter.h"
#include "Serialization/MemoryReader.h"
#include "Materials/MaterialInterface.h"
#include "Materials/MaterialFunctionInterface.h"
#include "ProfilingDebugging/DiagnosticTable.h"
#include "MeshMaterialShaderType.h"
#include "MaterialShaderMapLayout.h"
#include "ShaderCompiler.h"
#include "DerivedDataCacheInterface.h"
#include "Interfaces/ITargetPlatformManagerModule.h"
#include "ShaderDerivedDataVersion.h"
#include "ProfilingDebugging/CookStats.h"
#include "UObject/ReleaseObjectVersion.h"
#include "UObject/EditorObjectVersion.h"
#include "ProfilingDebugging/CountersTrace.h"
#include "ProfilingDebugging/LoadTimeTracker.h"
#include "Misc/ScopeRWLock.h"
<<<<<<< HEAD
=======

int32 GMaterialExcludeNonPipelinedShaders = 1;
static FAutoConsoleVariableRef CVarMaterialExcludeNonPipelinedShaders(
	TEXT("r.Material.ExcludeNonPipelinedShaders"),
	GMaterialExcludeNonPipelinedShaders,
	TEXT("if != 0, standalone shaders that are also part of FShaderPipeline will not be compiled (default)."),
	ECVF_ReadOnly
);

int32 GMaterialDumpDDCKeys = 0;
static FAutoConsoleVariableRef CVarMaterialDumpDDCKeys(
	TEXT("r.Material.DumpDDCKeys"),
	GMaterialDumpDDCKeys,
	TEXT("if != 0, DDC keys for each material shadermap will be dumped into project's Saved directory (MaterialDDCKeys subdirectory)"),
	ECVF_Default
);
>>>>>>> 6bbb88c8

#if ENABLE_COOK_STATS
namespace MaterialShaderCookStats
{
	static FCookStats::FDDCResourceUsageStats UsageStats;
	static int32 ShadersCompiled = 0;
	static FCookStatsManager::FAutoRegisterCallback RegisterCookStats([](FCookStatsManager::AddStatFuncRef AddStat)
	{
		UsageStats.LogStats(AddStat, TEXT("MaterialShader.Usage"), TEXT(""));
		AddStat(TEXT("MaterialShader.Misc"), FCookStatsManager::CreateKeyValueArray(
			TEXT("ShadersCompiled"), ShadersCompiled
			));
	});
}
#endif

//
// Globals
//
FCriticalSection FMaterialShaderMap::GIdToMaterialShaderMapCS;
TMap<FMaterialShaderMapId,FMaterialShaderMap*> FMaterialShaderMap::GIdToMaterialShaderMap[SP_NumPlatforms];
#if ALLOW_SHADERMAP_DEBUG_DATA
TArray<FMaterialShaderMap*> FMaterialShaderMap::AllMaterialShaderMaps;
FCriticalSection FMaterialShaderMap::AllMaterialShaderMapsGuard;
#endif
// defined in the same module (Material.cpp)
bool PoolSpecialMaterialsCompileJobs();

/** 
 * Tracks material resources and their shader maps that are being compiled.
 * Uses a TRefCountPtr as this will be the only reference to a shader map while it is being compiled.
 */
//TMap<TRefCountPtr<FMaterialShaderMap>, TArray<FMaterial*> > FMaterialShaderMap::ShaderMapsBeingCompiled;

static inline bool ShouldCacheMaterialShader(const FMaterialShaderType* ShaderType, EShaderPlatform Platform, EShaderPermutationFlags PermutationFlags, const FMaterial* Material, int32 PermutationId)
{
	return ShaderType->ShouldCompilePermutation(Platform, Material, PermutationId, PermutationFlags) && Material->ShouldCache(Platform, ShaderType, nullptr);
}


/** Converts an EMaterialShadingModel to a string description. */
FString GetShadingModelString(EMaterialShadingModel ShadingModel)
{
	FString ShadingModelName;
	switch(ShadingModel)
	{
		case MSM_Unlit:				ShadingModelName = TEXT("MSM_Unlit"); break;
		case MSM_DefaultLit:		ShadingModelName = TEXT("MSM_DefaultLit"); break;
		case MSM_Subsurface:		ShadingModelName = TEXT("MSM_Subsurface"); break;
		case MSM_PreintegratedSkin:	ShadingModelName = TEXT("MSM_PreintegratedSkin"); break;
		case MSM_ClearCoat:			ShadingModelName = TEXT("MSM_ClearCoat"); break;
		case MSM_SubsurfaceProfile:	ShadingModelName = TEXT("MSM_SubsurfaceProfile"); break;
		case MSM_TwoSidedFoliage:	ShadingModelName = TEXT("MSM_TwoSidedFoliage"); break;
		case MSM_Cloth:				ShadingModelName = TEXT("MSM_Cloth"); break;
		case MSM_Eye:				ShadingModelName = TEXT("MSM_Eye"); break;
		case MSM_SingleLayerWater:	ShadingModelName = TEXT("MSM_SingleLayerWater"); break;
		case MSM_ThinTranslucent:	ShadingModelName = TEXT("MSM_ThinTranslucent"); break;
		default: ShadingModelName = TEXT("Unknown"); break;
	}
	return ShadingModelName;
}

/** Helpers class to identify and remove shader types that are going to be used by the pipelines. 
    Standalone shaders of that type should no longer be required, but removing them from the shadermap layout is a bigger endeavour */
class FPipelinedShaderFilter
{
	TSet<const FShaderType*>	PipelinedShaderTypes;
	bool						bAnyTypesExcluded = false;

public:

	FPipelinedShaderFilter(EShaderPlatform ShaderPlatform, TArray<FShaderPipelineType*> Pipelines)
	{
		if (ExcludeNonPipelinedShaderTypes(ShaderPlatform))
		{
			for (FShaderPipelineType* Pipeline : Pipelines)
			{
				if (Pipeline->ShouldOptimizeUnusedOutputs(ShaderPlatform))
				{
					PipelinedShaderTypes.Append(Pipeline->GetStages());
				}
			}

			bAnyTypesExcluded = PipelinedShaderTypes.Num() != 0;
		}
	}

	inline bool IsPipelinedType(const FShaderType* Type) const
	{
		return bAnyTypesExcluded ? PipelinedShaderTypes.Contains(Type) : false;
	}
};

/** Converts an FMaterialShadingModelField to a string description containing all the shading models present, delimited by "|" */
FString GetShadingModelFieldString(FMaterialShadingModelField ShadingModels, const FShadingModelToStringDelegate& Delegate, const FString& Delimiter)
{
	FString ShadingModelsName;
	uint32 TempShadingModels = (uint32)ShadingModels.GetShadingModelField();

	while (TempShadingModels)
	{
		uint32 BitIndex = FMath::CountTrailingZeros(TempShadingModels); // Find index of first set bit
		TempShadingModels &= ~(1 << BitIndex); // Flip first set bit to 0
		ShadingModelsName += Delegate.Execute((EMaterialShadingModel)BitIndex); // Add the name of the shading model corresponding to that bit

		// If there are more bits left, add a pipe limiter to the string 
		if (TempShadingModels)
		{
			ShadingModelsName.Append(Delimiter);
		}
	}

	return ShadingModelsName;
}

/** Converts an FMaterialShadingModelField to a string description containing all the shading models present, delimited by "|" */
FString GetShadingModelFieldString(FMaterialShadingModelField ShadingModels)
{
	return GetShadingModelFieldString(ShadingModels, FShadingModelToStringDelegate::CreateStatic(&GetShadingModelString), TEXT("|"));
}

/** Converts an EBlendMode to a string description. */
FString GetBlendModeString(EBlendMode BlendMode)
{
	FString BlendModeName;
	switch(BlendMode)
	{
		case BLEND_Opaque: BlendModeName = TEXT("BLEND_Opaque"); break;
		case BLEND_Masked: BlendModeName = TEXT("BLEND_Masked"); break;
		case BLEND_Translucent: BlendModeName = TEXT("BLEND_Translucent"); break;
		case BLEND_Additive: BlendModeName = TEXT("BLEND_Additive"); break;
		case BLEND_Modulate: BlendModeName = TEXT("BLEND_Modulate"); break;
		case BLEND_AlphaComposite: BlendModeName = TEXT("BLEND_AlphaComposite"); break;
		case BLEND_AlphaHoldout: BlendModeName = TEXT("BLEND_AlphaHoldout"); break;
		default: BlendModeName = TEXT("Unknown"); break;
	}
	return BlendModeName;
}

#if WITH_EDITOR
/** Creates a string key for the derived data cache given a shader map id. */
static FString GetMaterialShaderMapKeyString(const FMaterialShaderMapId& ShaderMapId, EShaderPlatform Platform)
{
	FName Format = LegacyShaderPlatformToShaderFormat(Platform);
	FString ShaderMapKeyString = Format.ToString() + TEXT("_") + FString(FString::FromInt(GetTargetPlatformManagerRef().ShaderFormatVersion(Format))) + TEXT("_");

	ShaderMapAppendKeyString(Platform, ShaderMapKeyString);
	ShaderMapId.AppendKeyString(ShaderMapKeyString);
	FMaterialAttributeDefinitionMap::AppendDDCKeyString(ShaderMapKeyString);
	FShaderCompileUtilities::AppendGBufferDDCKeyString(Platform, ShaderMapKeyString);

	return FDerivedDataCacheInterface::BuildCacheKey(TEXT("MATSM"), *GetMaterialShaderMapDDCKey(), *ShaderMapKeyString);
}

static FString FSHA1_HashString(const FString& Key)
{
	FSHAHash DDCKeyHash;
	FSHA1 HashState;
	HashState.UpdateWithString(*Key, Key.Len());
	HashState.Final();
	HashState.GetHash(&DDCKeyHash.Hash[0]);
	return DDCKeyHash.ToString();
}

#endif // WITH_EDITOR

/** Called for every material shader to update the appropriate stats. */
void UpdateMaterialShaderCompilingStats(const FMaterial* Material)
{
	INC_DWORD_STAT_BY(STAT_ShaderCompiling_NumTotalMaterialShaders,1);

	switch(Material->GetBlendMode())
	{
		case BLEND_Opaque: INC_DWORD_STAT_BY(STAT_ShaderCompiling_NumOpaqueMaterialShaders,1); break;
		case BLEND_Masked: INC_DWORD_STAT_BY(STAT_ShaderCompiling_NumMaskedMaterialShaders,1); break;
		default: INC_DWORD_STAT_BY(STAT_ShaderCompiling_NumTransparentMaterialShaders,1); break;
	}

	FMaterialShadingModelField ShadingModels = Material->GetShadingModels();
	
	if (ShadingModels.HasOnlyShadingModel(MSM_Unlit))
	{
		INC_DWORD_STAT_BY(STAT_ShaderCompiling_NumUnlitMaterialShaders, 1);
	}
	else if (ShadingModels.HasAnyShadingModel({ MSM_DefaultLit, MSM_Subsurface, MSM_PreintegratedSkin, MSM_ClearCoat, MSM_Cloth, MSM_SubsurfaceProfile, MSM_TwoSidedFoliage, MSM_SingleLayerWater, MSM_ThinTranslucent }))
	{
		INC_DWORD_STAT_BY(STAT_ShaderCompiling_NumLitMaterialShaders, 1);
	}


	if (Material->IsSpecialEngineMaterial())
	{
		INC_DWORD_STAT_BY(STAT_ShaderCompiling_NumSpecialMaterialShaders,1);
	}
	if (Material->IsUsedWithParticleSystem())
	{
		INC_DWORD_STAT_BY(STAT_ShaderCompiling_NumParticleMaterialShaders,1);
	}
	if (Material->IsUsedWithSkeletalMesh())
	{
		INC_DWORD_STAT_BY(STAT_ShaderCompiling_NumSkinnedMaterialShaders,1);
	}
}

FStaticParameterSet::FStaticParameterSet(const FStaticParameterSet& InValue)
	: StaticSwitchParameters(InValue.StaticSwitchParameters)
	, StaticComponentMaskParameters(InValue.StaticComponentMaskParameters)
	, TerrainLayerWeightParameters(InValue.TerrainLayerWeightParameters)
	, bHasMaterialLayers(InValue.bHasMaterialLayers)
{
	if (bHasMaterialLayers)
	{
		MaterialLayers = InValue.MaterialLayers;
	}
}

FStaticParameterSet& FStaticParameterSet::operator=(const FStaticParameterSet& InValue)
{
	StaticSwitchParameters = InValue.StaticSwitchParameters;
	StaticComponentMaskParameters = InValue.StaticComponentMaskParameters;
	TerrainLayerWeightParameters = InValue.TerrainLayerWeightParameters;
	MaterialLayers = InValue.MaterialLayers;
	bHasMaterialLayers = InValue.bHasMaterialLayers;
	if (bHasMaterialLayers)
	{
		MaterialLayers = InValue.MaterialLayers;
	}
	return *this;
}

void FStaticParameterSet::Empty()
{
	StaticSwitchParameters.Empty();
	StaticComponentMaskParameters.Empty();
	TerrainLayerWeightParameters.Empty();
	MaterialLayers.Empty();
	bHasMaterialLayers = false;
}

#if WITH_EDITOR
void FStaticParameterSet::SerializeLegacy(FArchive& Ar)
{
	// Old UMaterialInstances may use this path to serialize their 'StaticParameters' (newer assets will use automatic tagged serialization)
	// Even older UMaterialInstances may serialize FMaterialShaderMapId, which will potentially use this path as well (newer FMaterialShaderMapId do not serialize FStaticParameterSet directly)
	// In both cases, the data will be loaded from uasset, so backwards compatibility is required
	// New assets should *not* use this path, so this doesn't need to handle future version changes

	Ar.UsingCustomVersion(FRenderingObjectVersion::GUID);
	Ar.UsingCustomVersion(FReleaseObjectVersion::GUID);
	Ar.UsingCustomVersion(FUE5ReleaseStreamObjectVersion::GUID);

	Ar << StaticSwitchParameters;
	Ar << StaticComponentMaskParameters;
	Ar << TerrainLayerWeightParameters;

	if (Ar.CustomVer(FReleaseObjectVersion::GUID) >= FReleaseObjectVersion::MaterialLayersParameterSerializationRefactor)
	{
		if (Ar.CustomVer(FUE5ReleaseStreamObjectVersion::GUID) < FUE5ReleaseStreamObjectVersion::MaterialLayerStacksAreNotParameters)
		{
			PRAGMA_DISABLE_DEPRECATION_WARNINGS
			Ar << MaterialLayersParameters_DEPRECATED;
			if (MaterialLayersParameters_DEPRECATED.Num() > 0)
			{
				bHasMaterialLayers = true;
				MaterialLayers = MoveTemp(MaterialLayersParameters_DEPRECATED[0].Value);
				MaterialLayersParameters_DEPRECATED.Empty();
			}
			PRAGMA_ENABLE_DEPRECATION_WARNINGS
		}
	}
}

void FStaticParameterSet::UpdateLegacyTerrainLayerWeightData()
{
	int32 ParameterIndex = 0;
	while (ParameterIndex < TerrainLayerWeightParameters.Num())
	{
		FStaticTerrainLayerWeightParameter& TerrainParameter = TerrainLayerWeightParameters[ParameterIndex];
		if (TerrainParameter.bOverride_DEPRECATED)
		{
			TerrainParameter.LayerName = TerrainParameter.ParameterInfo_DEPRECATED.Name;
			ParameterIndex++;
		}
		else
		{
			// Remove any parameters that didn't have bOverride set
			TerrainLayerWeightParameters.RemoveAt(ParameterIndex);
		}
	}
}

void FStaticParameterSet::UpdateLegacyMaterialLayersData()
{
	PRAGMA_DISABLE_DEPRECATION_WARNINGS
	if (MaterialLayersParameters_DEPRECATED.Num() > 0)
	{
		bHasMaterialLayers = true;
		MaterialLayers = MoveTemp(MaterialLayersParameters_DEPRECATED[0].Value);
		MaterialLayersParameters_DEPRECATED.Empty();
	}
	PRAGMA_ENABLE_DEPRECATION_WARNINGS
}
#endif // WITH_EDITOR

bool FStaticParameterSet::operator==(const FStaticParameterSet& ReferenceSet) const
{
	if (StaticSwitchParameters.Num() != ReferenceSet.StaticSwitchParameters.Num()
		|| StaticComponentMaskParameters.Num() != ReferenceSet.StaticComponentMaskParameters.Num()
		|| TerrainLayerWeightParameters.Num() != ReferenceSet.TerrainLayerWeightParameters.Num()
		|| bHasMaterialLayers != ReferenceSet.bHasMaterialLayers)
	{
		return false;
	}

	if (StaticSwitchParameters != ReferenceSet.StaticSwitchParameters)
	{
		return false;
	}

	if (StaticComponentMaskParameters != ReferenceSet.StaticComponentMaskParameters)
	{
		return false;
	}

	if (TerrainLayerWeightParameters != ReferenceSet.TerrainLayerWeightParameters)
	{
		return false;
	}

	if (bHasMaterialLayers && MaterialLayers != ReferenceSet.MaterialLayers)
	{
		return false;
	}

	return true;
}

void FStaticParameterSet::SortForEquivalent()
{
	StaticSwitchParameters.Sort([](const FStaticSwitchParameter& A, const FStaticSwitchParameter& B) { return B.ExpressionGUID < A.ExpressionGUID; });
	StaticComponentMaskParameters.Sort([](const FStaticComponentMaskParameter& A, const FStaticComponentMaskParameter& B) { return B.ExpressionGUID < A.ExpressionGUID; });
	TerrainLayerWeightParameters.Sort([](const FStaticTerrainLayerWeightParameter& A, const FStaticTerrainLayerWeightParameter& B) { return B.LayerName.LexicalLess(A.LayerName); });
}

bool FStaticParameterSet::Equivalent(const FStaticParameterSet& ReferenceSet) const
{
	if (StaticSwitchParameters.Num() == ReferenceSet.StaticSwitchParameters.Num()
		&& StaticComponentMaskParameters.Num() == ReferenceSet.StaticComponentMaskParameters.Num()
		&& TerrainLayerWeightParameters.Num() == ReferenceSet.TerrainLayerWeightParameters.Num()
		&& bHasMaterialLayers == ReferenceSet.bHasMaterialLayers)
	{
		// this is not ideal, but it is easy to code up
		FStaticParameterSet Temp1 = *this;
		FStaticParameterSet Temp2 = ReferenceSet;
		Temp1.SortForEquivalent();
		Temp2.SortForEquivalent();
		bool bResult = (Temp1 == Temp2);
		ensure(!bResult || (*this) == ReferenceSet); // if this never fires, then we really didn't need to sort did we?
		return bResult;
	}
	return false;
}

#if WITH_EDITORONLY_DATA
void FStaticParameterSet::SetParameterValue(const FMaterialParameterInfo& ParameterInfo, const FMaterialParameterMetadata& Meta, EMaterialSetParameterValueFlags Flags)
{
	const FMaterialParameterValue& Value = Meta.Value;
	switch (Value.Type)
	{
	case EMaterialParameterType::StaticSwitch: SetStaticSwitchParameterValue(ParameterInfo, Meta.ExpressionGuid, Value.AsStaticSwitch()); break;
	case EMaterialParameterType::StaticComponentMask: SetStaticComponentMaskParameterValue(ParameterInfo, Meta.ExpressionGuid, Value.Bool[0], Value.Bool[1], Value.Bool[2], Value.Bool[3]); break;
	default: checkNoEntry();
	}
}

void FStaticParameterSet::AddParametersOfType(EMaterialParameterType Type, const TMap<FMaterialParameterInfo, FMaterialParameterMetadata>& Values)
{
	switch (Type)
	{
	case EMaterialParameterType::StaticSwitch:
		StaticSwitchParameters.Empty(Values.Num());
		for (const auto& It : Values)
		{
			const FMaterialParameterMetadata& Meta = It.Value;
			check(Meta.Value.Type == Type);
			StaticSwitchParameters.Emplace(It.Key, Meta.Value.AsStaticSwitch(), Meta.bOverride, Meta.ExpressionGuid);
		}
		break;
	case EMaterialParameterType::StaticComponentMask:
		StaticComponentMaskParameters.Empty(Values.Num());
		for (const auto& It : Values)
		{
			const FMaterialParameterMetadata& Meta = It.Value;
			check(Meta.Value.Type == Type);
			StaticComponentMaskParameters.Emplace(It.Key,
				Meta.Value.Bool[0],
				Meta.Value.Bool[1],
				Meta.Value.Bool[2],
				Meta.Value.Bool[3],
				Meta.bOverride,
				Meta.ExpressionGuid);
		}
		break;
	default: checkNoEntry();
	}
}

void FStaticParameterSet::SetStaticSwitchParameterValue(const FMaterialParameterInfo& ParameterInfo, const FGuid& ExpressionGuid, bool Value)
{
	for (FStaticSwitchParameter& Parameter : StaticSwitchParameters)
	{
		if (Parameter.ParameterInfo == ParameterInfo)
		{
			Parameter.bOverride = true;
			Parameter.Value = Value;
			return;
		}
	}

	new(StaticSwitchParameters) FStaticSwitchParameter(ParameterInfo, Value, true, ExpressionGuid);
}

void FStaticParameterSet::SetStaticComponentMaskParameterValue(const FMaterialParameterInfo& ParameterInfo, const FGuid& ExpressionGuid, bool R, bool G, bool B, bool A)
{
	for (FStaticComponentMaskParameter& Parameter : StaticComponentMaskParameters)
	{
		if (Parameter.ParameterInfo == ParameterInfo)
		{
			Parameter.bOverride = true;
			Parameter.R = R;
			Parameter.G = G;
			Parameter.B = B;
			Parameter.A = A;
			return;
		}
	}

	new(StaticComponentMaskParameters) FStaticComponentMaskParameter(ParameterInfo, R, G, B, A, true, ExpressionGuid);
}
#endif // WITH_EDITORONLY_DATA

void FMaterialShaderMapId::Serialize(FArchive& Ar, bool bLoadedByCookedMaterial)
{
	SCOPED_LOADTIMER(FMaterialShaderMapId_Serialize);

	// Note: FMaterialShaderMapId is saved both in packages (legacy UMaterialInstance) and the DDC (FMaterialShaderMap)
	// Backwards compatibility only works with FMaterialShaderMapId's stored in packages.  
	// Only serialized in legacy packages if UEVer() < VER_UE4_PURGED_FMATERIAL_COMPILE_OUTPUTS
	// You must bump MATERIALSHADERMAP_DERIVEDDATA_VER as well if changing the serialization of FMaterialShaderMapId.
	Ar.UsingCustomVersion(FEditorObjectVersion::GUID);
	Ar.UsingCustomVersion(FReleaseObjectVersion::GUID);
	Ar.UsingCustomVersion(FUE5ReleaseStreamObjectVersion::GUID);

	const bool bIsLegacyPackage = Ar.UEVer() < VER_UE4_PURGED_FMATERIAL_COMPILE_OUTPUTS;

	// Ensure saved content is correct
	check(!Ar.IsSaving() || IsContentValid());

#if WITH_EDITOR
	const bool bIsSavingCooked = Ar.IsSaving() && Ar.IsCooking();
	bIsCookedId = bLoadedByCookedMaterial;

	if (!bIsSavingCooked && !bLoadedByCookedMaterial)
	{
		uint32 UsageInt = Usage;
		Ar << UsageInt;
		Usage = (EMaterialShaderMapUsage::Type)UsageInt;

		if (Usage == EMaterialShaderMapUsage::MaterialExportCustomOutput)
		{
			Ar << UsageCustomOutput;
		}

		Ar << BaseMaterialId;
	}
#endif

	if (!bIsLegacyPackage)
	{
		Ar << (int32&)QualityLevel;
		Ar << (int32&)FeatureLevel;
	}
	else
	{
		uint8 LegacyQualityLevel;
		Ar << LegacyQualityLevel;
	}

#if WITH_EDITOR
	if (!bIsSavingCooked && !bLoadedByCookedMaterial)
	{
		Ar.UsingCustomVersion(FRenderingObjectVersion::GUID);

		if (Ar.CustomVer(FRenderingObjectVersion::GUID) < FRenderingObjectVersion::MaterialShaderMapIdSerialization)
		{
			// Serialize using old path
			FStaticParameterSet ParameterSet;
			ParameterSet.SerializeLegacy(Ar);
			UpdateFromParameterSet(ParameterSet);
		}
		else
		{
			Ar << StaticSwitchParameters;
			Ar << StaticComponentMaskParameters;
			Ar << TerrainLayerWeightParameters;
			if (Ar.CustomVer(FUE5ReleaseStreamObjectVersion::GUID) < FUE5ReleaseStreamObjectVersion::MaterialLayerStacksAreNotParameters)
			{
				PRAGMA_DISABLE_DEPRECATION_WARNINGS
				TArray<FStaticMaterialLayersParameter::ID> MaterialLayersParameterIDs;
				Ar << MaterialLayersParameterIDs;
				if (MaterialLayersParameterIDs.Num() > 0)
				{
					MaterialLayersId = MoveTemp(MaterialLayersParameterIDs[0].Functions);
				}
				PRAGMA_ENABLE_DEPRECATION_WARNINGS
			}
			else
			{
				Ar << MaterialLayersId;
			}
		}

		Ar << ReferencedFunctions;

		if (Ar.UEVer() >= VER_UE4_COLLECTIONS_IN_SHADERMAPID)
		{
			Ar << ReferencedParameterCollections;
		}

		if (Ar.CustomVer(FEditorObjectVersion::GUID) >= FEditorObjectVersion::AddedMaterialSharedInputs &&
			Ar.CustomVer(FReleaseObjectVersion::GUID) < FReleaseObjectVersion::RemovedMaterialSharedInputCollection)
		{
			TArray<FGuid> Deprecated;
			Ar << Deprecated;
		}

		Ar << ShaderTypeDependencies;
		if (!bIsLegacyPackage)
		{
			Ar << ShaderPipelineTypeDependencies;
		}
		Ar << VertexFactoryTypeDependencies;

		if (!bIsLegacyPackage)
		{
			Ar << TextureReferencesHash;
		}
		else
		{
			FSHAHash LegacyHash;
			Ar << LegacyHash;
		}

		if (Ar.UEVer() >= VER_UE4_MATERIAL_INSTANCE_BASE_PROPERTY_OVERRIDES)
		{
			Ar << BasePropertyOverridesHash;
		}

		if (!bIsLegacyPackage)
		{
			Ar << bUsingNewHLSLGenerator;
		}
		else
		{
			bUsingNewHLSLGenerator = false;
		}
	}
	else
	{
		if (bIsSavingCooked)
		{
			// Saving cooked data, this should be valid
			GetMaterialHash(CookedShaderMapIdHash);
			checkf(CookedShaderMapIdHash != FSHAHash(), TEXT("Tried to save an invalid shadermap id hash during cook"));
		}
		
		Ar << CookedShaderMapIdHash;
	}
#else
	// Cooked so can assume this is valid
	Ar << CookedShaderMapIdHash;
	checkf(CookedShaderMapIdHash != FSHAHash(), TEXT("Loaded an invalid cooked shadermap id hash"));
#endif // WITH_EDITOR

	if (!bIsLegacyPackage)
	{
		Ar << LayoutParams;
	}
	else
	{
		LayoutParams.InitializeForCurrent();
	}

	// Ensure loaded content is correct
	check(!Ar.IsLoading() || IsContentValid());
}

#if WITH_EDITOR
/** Hashes the material-specific part of this shader map Id. */
void FMaterialShaderMapId::GetMaterialHash(FSHAHash& OutHash) const
{
	check(IsContentValid());
	FSHA1 HashState;

	HashState.Update((const uint8*)&Usage, sizeof(Usage));
	if (Usage == EMaterialShaderMapUsage::MaterialExportCustomOutput)
	{
		HashState.UpdateWithString(*UsageCustomOutput, UsageCustomOutput.Len());
	}

	HashState.Update((const uint8*)&BaseMaterialId, sizeof(BaseMaterialId));

	FString QualityLevelString;
	GetMaterialQualityLevelName(QualityLevel, QualityLevelString);
	HashState.UpdateWithString(*QualityLevelString, QualityLevelString.Len());

	HashState.Update((const uint8*)&FeatureLevel, sizeof(FeatureLevel));


	//Hash the static parameters
	for (const FStaticSwitchParameter& StaticSwitchParameter : StaticSwitchParameters)
	{
		StaticSwitchParameter.UpdateHash(HashState);
	}
	for (const FStaticComponentMaskParameter& StaticComponentMaskParameter : StaticComponentMaskParameters)
	{
		StaticComponentMaskParameter.UpdateHash(HashState);
	}
	for (const FStaticTerrainLayerWeightParameter& StaticTerrainLayerWeightParameter : TerrainLayerWeightParameters)
	{
		StaticTerrainLayerWeightParameter.UpdateHash(HashState);
	}
	if (MaterialLayersId)
	{
		MaterialLayersId->UpdateHash(HashState);
	}

	for (int32 FunctionIndex = 0; FunctionIndex < ReferencedFunctions.Num(); FunctionIndex++)
	{
		HashState.Update((const uint8*)&ReferencedFunctions[FunctionIndex], sizeof(ReferencedFunctions[FunctionIndex]));
	}

	for (int32 CollectionIndex = 0; CollectionIndex < ReferencedParameterCollections.Num(); CollectionIndex++)
	{
		HashState.Update((const uint8*)&ReferencedParameterCollections[CollectionIndex], sizeof(ReferencedParameterCollections[CollectionIndex]));
	}

	for (int32 VertexFactoryIndex = 0; VertexFactoryIndex < VertexFactoryTypeDependencies.Num(); VertexFactoryIndex++)
	{
		HashState.Update((const uint8*)&VertexFactoryTypeDependencies[VertexFactoryIndex].VFSourceHash, sizeof(VertexFactoryTypeDependencies[VertexFactoryIndex].VFSourceHash));
	}

	HashState.Update((const uint8*)&TextureReferencesHash, sizeof(TextureReferencesHash));

	HashState.Update((const uint8*)&BasePropertyOverridesHash, sizeof(BasePropertyOverridesHash));

	HashState.Update((const uint8*)&bUsingNewHLSLGenerator, sizeof(bUsingNewHLSLGenerator));

	HashState.Final();
	HashState.GetHash(&OutHash.Hash[0]);
}
#endif // WITH_EDITOR

/** 
* Tests this set against another for equality.
* 
* @param ReferenceSet	The set to compare against
* @return				true if the sets are equal
*/
bool FMaterialShaderMapId::operator==(const FMaterialShaderMapId& ReferenceSet) const
{
	// Ensure data is in valid state for comparison
	check(IsContentValid() && ReferenceSet.IsContentValid());

#if WITH_EDITOR
	if (IsCookedId() != ReferenceSet.IsCookedId())
	{
		return false;
	}

	if (bUsingNewHLSLGenerator != ReferenceSet.bUsingNewHLSLGenerator)
	{
		return false;
	}

	if (!IsCookedId())
	{
		if (Usage != ReferenceSet.Usage
			|| UsageCustomOutput != ReferenceSet.UsageCustomOutput
			|| BaseMaterialId != ReferenceSet.BaseMaterialId)
		{
			return false;
		}
	}
	else
#endif
	if (CookedShaderMapIdHash != ReferenceSet.CookedShaderMapIdHash)
	{
		return false;
	}

	if (QualityLevel != ReferenceSet.QualityLevel
		|| FeatureLevel != ReferenceSet.FeatureLevel)
	{
		return false;
	}

	if (LayoutParams != ReferenceSet.LayoutParams)
	{
		return false;
	}

#if WITH_EDITOR
	if (!IsCookedId())
	{
		if (StaticSwitchParameters.Num() != ReferenceSet.StaticSwitchParameters.Num()
			|| StaticComponentMaskParameters.Num() != ReferenceSet.StaticComponentMaskParameters.Num()
			|| TerrainLayerWeightParameters.Num() != ReferenceSet.TerrainLayerWeightParameters.Num()
			|| ReferencedFunctions.Num() != ReferenceSet.ReferencedFunctions.Num()
			|| ReferencedParameterCollections.Num() != ReferenceSet.ReferencedParameterCollections.Num()
			|| ShaderTypeDependencies.Num() != ReferenceSet.ShaderTypeDependencies.Num()
			|| ShaderPipelineTypeDependencies.Num() != ReferenceSet.ShaderPipelineTypeDependencies.Num()
			|| VertexFactoryTypeDependencies.Num() != ReferenceSet.VertexFactoryTypeDependencies.Num())
		{
			return false;
		}

		if (StaticSwitchParameters != ReferenceSet.StaticSwitchParameters
			|| StaticComponentMaskParameters != ReferenceSet.StaticComponentMaskParameters
			|| TerrainLayerWeightParameters != ReferenceSet.TerrainLayerWeightParameters
			|| MaterialLayersId != ReferenceSet.MaterialLayersId)
		{
			return false;
		}

		for (int32 RefFunctionIndex = 0; RefFunctionIndex < ReferenceSet.ReferencedFunctions.Num(); RefFunctionIndex++)
		{
			const FGuid& ReferenceGuid = ReferenceSet.ReferencedFunctions[RefFunctionIndex];

			if (ReferencedFunctions[RefFunctionIndex] != ReferenceGuid)
			{
				return false;
			}
		}

		for (int32 RefCollectionIndex = 0; RefCollectionIndex < ReferenceSet.ReferencedParameterCollections.Num(); RefCollectionIndex++)
		{
			const FGuid& ReferenceGuid = ReferenceSet.ReferencedParameterCollections[RefCollectionIndex];

			if (ReferencedParameterCollections[RefCollectionIndex] != ReferenceGuid)
			{
				return false;
			}
		}

		for (int32 ShaderIndex = 0; ShaderIndex < ShaderTypeDependencies.Num(); ShaderIndex++)
		{
			const FShaderTypeDependency& ShaderTypeDependency = ShaderTypeDependencies[ShaderIndex];

			if (ShaderTypeDependency != ReferenceSet.ShaderTypeDependencies[ShaderIndex])
			{
				return false;
			}
		}

		for (int32 ShaderPipelineIndex = 0; ShaderPipelineIndex < ShaderPipelineTypeDependencies.Num(); ShaderPipelineIndex++)
		{
			const FShaderPipelineTypeDependency& ShaderPipelineTypeDependency = ShaderPipelineTypeDependencies[ShaderPipelineIndex];

			if (ShaderPipelineTypeDependency != ReferenceSet.ShaderPipelineTypeDependencies[ShaderPipelineIndex])
			{
				return false;
			}
		}

		for (int32 VFIndex = 0; VFIndex < VertexFactoryTypeDependencies.Num(); VFIndex++)
		{
			const FVertexFactoryTypeDependency& VFDependency = VertexFactoryTypeDependencies[VFIndex];

			if (VFDependency != ReferenceSet.VertexFactoryTypeDependencies[VFIndex])
			{
				return false;
			}
		}

		if (TextureReferencesHash != ReferenceSet.TextureReferencesHash)
		{
			return false;
		}

		if( BasePropertyOverridesHash != ReferenceSet.BasePropertyOverridesHash )
		{
			return false;
		}
	}
#endif // WITH_EDITOR

	return true;
}

/** Ensure content is valid - for example overrides are set deterministically for serialization and sorting */
bool FMaterialShaderMapId::IsContentValid() const
{
#if WITH_EDITOR
	if (!LayoutParams.IsInitialized())
	{
		return false;
	}

	//We expect overrides to be set to false
	for (const FStaticSwitchParameter& StaticSwitchParameter : StaticSwitchParameters)
	{
		if (StaticSwitchParameter.bOverride != false)
		{
			return false;
		}
	}
	for (const FStaticComponentMaskParameter& StaticComponentMaskParameter : StaticComponentMaskParameters)
	{
		if (StaticComponentMaskParameter.bOverride != false)
		{
			return false;
		}
	}
#endif // WITH_EDITOR
	return true;
}


#if WITH_EDITOR
void FMaterialShaderMapId::UpdateFromParameterSet(const FStaticParameterSet& StaticParameters)
{
	struct FStaticParameterCompare
	{
		bool operator()(const FStaticParameterBase& Lhs, const FStaticParameterBase& Rhs) const
		{
			if (Lhs.ParameterInfo.Association != Rhs.ParameterInfo.Association) return Lhs.ParameterInfo.Association < Rhs.ParameterInfo.Association;
			else if (Lhs.ParameterInfo.Index != Rhs.ParameterInfo.Index) return Lhs.ParameterInfo.Index < Rhs.ParameterInfo.Index;
			else return Lhs.ParameterInfo.Name.LexicalLess(Rhs.ParameterInfo.Name);
		}
	};

<<<<<<< HEAD
	struct FMaterialLayersParameterIDCompare : public FStaticParameterCompare
	{
		bool operator()(const FStaticMaterialLayersParameter::ID& Lhs, const FStaticMaterialLayersParameter::ID& Rhs) const
		{
			return FStaticParameterCompare::operator()(Lhs.ParameterID, Rhs.ParameterID);
=======
	struct FStaticTerrainLayerWeightParameterCompare
	{
		bool operator()(const FStaticTerrainLayerWeightParameter& Lhs, const FStaticTerrainLayerWeightParameter& Rhs) const
		{
			return Lhs.LayerName.LexicalLess(Rhs.LayerName);
>>>>>>> 6bbb88c8
		}
	};

	StaticSwitchParameters = StaticParameters.StaticSwitchParameters;
	StaticComponentMaskParameters = StaticParameters.StaticComponentMaskParameters;
	TerrainLayerWeightParameters = StaticParameters.TerrainLayerWeightParameters;
	if (StaticParameters.bHasMaterialLayers)
	{
		MaterialLayersId = StaticParameters.MaterialLayers.GetID();
	}

	// Sort the arrays by parameter name, ensure the ID is not influenced by the order
	StaticSwitchParameters.Sort(FStaticParameterCompare());
	StaticComponentMaskParameters.Sort(FStaticParameterCompare());
<<<<<<< HEAD
	TerrainLayerWeightParameters.Sort(FStaticParameterCompare());
	MaterialLayersParameterIDs.Sort(FMaterialLayersParameterIDCompare());
=======
	TerrainLayerWeightParameters.Sort(FStaticTerrainLayerWeightParameterCompare());
>>>>>>> 6bbb88c8

	//since bOverrides aren't used to check id matches, make sure they're consistently set to false in the static parameter set as part of the id.
	//this ensures deterministic cook results, rather than allowing bOverride to be set in the shader map's copy of the id based on the first id used.
	for (FStaticSwitchParameter& StaticSwitchParameter : StaticSwitchParameters)
	{
		StaticSwitchParameter.bOverride = false;
	}
	for (FStaticComponentMaskParameter& StaticComponentMaskParameter : StaticComponentMaskParameters)
	{
		StaticComponentMaskParameter.bOverride = false;
	}
}	
#endif // WITH_EDITOR

#if WITH_EDITOR
void FMaterialShaderMapId::AppendKeyString(FString& KeyString) const
{
	check(IsContentValid());
	KeyString += BaseMaterialId.ToString();
	KeyString += TEXT("_");

	FString QualityLevelName;
	GetMaterialQualityLevelName(QualityLevel, QualityLevelName);
	KeyString += QualityLevelName + TEXT("_");

	FString FeatureLevelString;
	GetFeatureLevelName(FeatureLevel, FeatureLevelString);
	KeyString += FeatureLevelString + TEXT("_");

	LayoutParams.AppendKeyString(KeyString);

	for (const FStaticSwitchParameter& StaticSwitchParameter : StaticSwitchParameters)
	{
		StaticSwitchParameter.AppendKeyString(KeyString);
	}
	for (const FStaticComponentMaskParameter& StaticComponentMaskParameter : StaticComponentMaskParameters)
	{
		StaticComponentMaskParameter.AppendKeyString(KeyString);
	}
	for (const FStaticTerrainLayerWeightParameter& StaticTerrainLayerWeightParameter : TerrainLayerWeightParameters)
	{
		StaticTerrainLayerWeightParameter.AppendKeyString(KeyString);
	}
	if (MaterialLayersId)
	{
		MaterialLayersId->AppendKeyString(KeyString);
	}

	KeyString += TEXT("_");
	KeyString += FString::FromInt(Usage);
	KeyString += TEXT("_");

	if (Usage == EMaterialShaderMapUsage::MaterialExportCustomOutput)
	{
		KeyString += UsageCustomOutput;
		KeyString += TEXT("_");
	}

	// Add any referenced functions to the key so that we will recompile when they are changed
	for (int32 FunctionIndex = 0; FunctionIndex < ReferencedFunctions.Num(); FunctionIndex++)
	{
		KeyString += ReferencedFunctions[FunctionIndex].ToString();
	}

	{
		const FSHAHash LayoutHash = Freeze::HashLayout(StaticGetTypeLayoutDesc<FMaterialShaderMapContent>(), LayoutParams);
		KeyString += TEXT("_");
		KeyString += LayoutHash.ToString();
		KeyString += TEXT("_");
	}

	KeyString += TEXT("_");

	for (int32 CollectionIndex = 0; CollectionIndex < ReferencedParameterCollections.Num(); CollectionIndex++)
	{
		KeyString += ReferencedParameterCollections[CollectionIndex].ToString();
	}

	TSortedMap<const TCHAR*, FCachedUniformBufferDeclaration, FDefaultAllocator, FUniformBufferNameSortOrder> ReferencedUniformBuffers;

	// Add the inputs for any shaders that are stored inline in the shader map
	for (int32 ShaderIndex = 0; ShaderIndex < ShaderTypeDependencies.Num(); ShaderIndex++)
	{
		const FShaderTypeDependency& ShaderTypeDependency = ShaderTypeDependencies[ShaderIndex];
		const FShaderType* ShaderType = FindShaderTypeByName(ShaderTypeDependency.ShaderTypeName);
#if WITH_EDITORONLY_DATA
		checkf(ShaderType != nullptr, TEXT("Failed to find FShaderType for dependency %s (total in the NameToTypeMap: %d)"), ShaderTypeDependency.ShaderTypeName.GetDebugString().String.Get(), FShaderType::GetNameToTypeMap().Num());
#endif

		KeyString += TEXT("_");
		KeyString += ShaderType->GetName();
		KeyString += ShaderTypeDependency.SourceHash.ToString();

		if (const FShaderParametersMetadata* ParameterStructMetadata = ShaderType->GetRootParametersMetadata())
		{
			KeyString += FString::Printf(TEXT("%08x"), ParameterStructMetadata->GetLayoutHash());
		}

		const FSHAHash LayoutHash = Freeze::HashLayout(ShaderType->GetLayout(), LayoutParams);
		KeyString += LayoutHash.ToString();

		const TMap<const TCHAR*,FCachedUniformBufferDeclaration>& ReferencedUniformBufferStructsCache = ShaderType->GetReferencedUniformBufferStructsCache();

		for (TMap<const TCHAR*,FCachedUniformBufferDeclaration>::TConstIterator It(ReferencedUniformBufferStructsCache); It; ++It)
		{
			ReferencedUniformBuffers.Add(It.Key(), It.Value());
		}
	}

	// Add the inputs for any shader pipelines that are stored inline in the shader map
	for (int32 TypeIndex = 0; TypeIndex < ShaderPipelineTypeDependencies.Num(); TypeIndex++)
	{
		const FShaderPipelineTypeDependency& Dependency = ShaderPipelineTypeDependencies[TypeIndex];
		const FShaderPipelineType* ShaderPipelineType = FShaderPipelineType::GetShaderPipelineTypeByName(Dependency.ShaderPipelineTypeName);
#if WITH_EDITORONLY_DATA
		checkf(ShaderPipelineType != nullptr, TEXT("Failed to find FShaderPipelineType for dependency %s (total in the NameToTypeMap: %d)"), Dependency.ShaderPipelineTypeName.GetDebugString().String.Get(), FShaderType::GetNameToTypeMap().Num());
#endif

		KeyString += TEXT("_");
		KeyString += ShaderPipelineType->GetName();
		KeyString += Dependency.StagesSourceHash.ToString();

		for (const FShaderType* ShaderType : ShaderPipelineType->GetStages())
		{
			if (const FShaderParametersMetadata* ParameterStructMetadata = ShaderType->GetRootParametersMetadata())
			{
				KeyString += FString::Printf(TEXT("%08x"), ParameterStructMetadata->GetLayoutHash());
			}

			const TMap<const TCHAR*, FCachedUniformBufferDeclaration>& ReferencedUniformBufferStructsCache = ShaderType->GetReferencedUniformBufferStructsCache();

			// Gather referenced uniform buffers
			for (TMap<const TCHAR*, FCachedUniformBufferDeclaration>::TConstIterator It(ReferencedUniformBufferStructsCache); It; ++It)
			{
				ReferencedUniformBuffers.Add(It.Key(), It.Value());
			}
		}
	}

	// Add the inputs for any shaders that are stored inline in the shader map
	for (int32 VFIndex = 0; VFIndex < VertexFactoryTypeDependencies.Num(); VFIndex++)
	{
		KeyString += TEXT("_");

		const FVertexFactoryTypeDependency& VFDependency = VertexFactoryTypeDependencies[VFIndex];
		const FVertexFactoryType* VertexFactoryType = FVertexFactoryType::GetVFByName(VFDependency.VertexFactoryTypeName);

		KeyString += VertexFactoryType->GetName();
		KeyString += VFDependency.VFSourceHash.ToString();

		for (int32 Frequency = 0; Frequency < SF_NumFrequencies; Frequency++)
		{
			const FTypeLayoutDesc* ParameterLayout = VertexFactoryType->GetShaderParameterLayout((EShaderFrequency)Frequency);
			if (ParameterLayout)
			{
				const FSHAHash LayoutHash = Freeze::HashLayout(*ParameterLayout, LayoutParams);
				KeyString += LayoutHash.ToString();
			}
		}

		const TMap<const TCHAR*,FCachedUniformBufferDeclaration>& ReferencedUniformBufferStructsCache = VertexFactoryType->GetReferencedUniformBufferStructsCache();

		for (TMap<const TCHAR*,FCachedUniformBufferDeclaration>::TConstIterator It(ReferencedUniformBufferStructsCache); It; ++It)
		{
			ReferencedUniformBuffers.Add(It.Key(), It.Value());
		}
	}

	{
		TArray<uint8> TempData;
		FSerializationHistory SerializationHistory;
		FMemoryWriter Ar(TempData, true);
		FShaderSaveArchive SaveArchive(Ar, SerializationHistory);

		// Save uniform buffer member info so we can detect when layout has changed
		SerializeUniformBufferInfo(SaveArchive, ReferencedUniformBuffers);

		SerializationHistory.AppendKeyString(KeyString);
	}

	KeyString += BytesToHex(&TextureReferencesHash.Hash[0], sizeof(TextureReferencesHash.Hash));

	KeyString += BytesToHex(&BasePropertyOverridesHash.Hash[0], sizeof(BasePropertyOverridesHash.Hash));

	if (bUsingNewHLSLGenerator)
	{
		KeyString += TEXT("_NewHLSL");
	}
}
#endif // WITH_EDITOR

#if WITH_EDITOR
void FMaterialShaderMapId::SetShaderDependencies(const TArray<FShaderType*>& ShaderTypes, const TArray<const FShaderPipelineType*>& ShaderPipelineTypes, const TArray<FVertexFactoryType*>& VFTypes, EShaderPlatform ShaderPlatform)
{
	if (!FPlatformProperties::RequiresCookedData() && AllowShaderCompiling())
	{
		for (int32 ShaderTypeIndex = 0; ShaderTypeIndex < ShaderTypes.Num(); ShaderTypeIndex++)
		{
			FShaderTypeDependency Dependency;
			Dependency.ShaderTypeName = ShaderTypes[ShaderTypeIndex]->GetHashedName();
			Dependency.SourceHash = ShaderTypes[ShaderTypeIndex]->GetSourceHash(ShaderPlatform);
			ShaderTypeDependencies.Add(Dependency);
		}

		for (int32 VFTypeIndex = 0; VFTypeIndex < VFTypes.Num(); VFTypeIndex++)
		{
			FVertexFactoryTypeDependency Dependency;
			Dependency.VertexFactoryTypeName = VFTypes[VFTypeIndex]->GetHashedName();
			Dependency.VFSourceHash = VFTypes[VFTypeIndex]->GetSourceHash(ShaderPlatform);
			VertexFactoryTypeDependencies.Add(Dependency);
		}

		for (int32 TypeIndex = 0; TypeIndex < ShaderPipelineTypes.Num(); TypeIndex++)
		{
			const FShaderPipelineType* Pipeline = ShaderPipelineTypes[TypeIndex];
			FShaderPipelineTypeDependency Dependency;
			Dependency.ShaderPipelineTypeName = Pipeline->GetHashedName();
			Dependency.StagesSourceHash = Pipeline->GetSourceHash(ShaderPlatform);
			ShaderPipelineTypeDependencies.Add(Dependency);
		}
	}
}
#endif // WITH_EDITOR

static void PrepareMaterialShaderCompileJob(EShaderPlatform Platform,
	EShaderPermutationFlags PermutationFlags,
	const FMaterial* Material,
	FSharedShaderCompilerEnvironment* MaterialEnvironment,
	const FShaderPipelineType* ShaderPipeline,
	FString DebugDescription,
	FString DebugExtension,
	FShaderCompileJob* NewJob)
{
	const FShaderCompileJobKey& Key = NewJob->Key;
	const FMaterialShaderType* ShaderType = Key.ShaderType->AsMaterialShaderType();

	NewJob->Input.SharedEnvironment = MaterialEnvironment;
	FShaderCompilerEnvironment& ShaderEnvironment = NewJob->Input.Environment;

	UE_LOG(LogShaders, Verbose, TEXT("			%s"), ShaderType->GetName());
	COOK_STAT(MaterialShaderCookStats::ShadersCompiled++);

	//update material shader stats
	UpdateMaterialShaderCompilingStats(Material);

	Material->SetupExtaCompilationSettings(Platform, NewJob->Input.ExtraSettings);

	// Allow the shader type to modify the compile environment.
	ShaderType->SetupCompileEnvironment(Platform, Material, Key.PermutationId, PermutationFlags, ShaderEnvironment);

	// Compile the shader environment passed in with the shader type's source code.
	::GlobalBeginCompileShader(
		Material->GetFriendlyName(),
		nullptr,
		ShaderType,
		ShaderPipeline,
		Key.PermutationId,
		ShaderType->GetShaderFilename(),
		ShaderType->GetFunctionName(),
		FShaderTarget(ShaderType->GetFrequency(), Platform),
		NewJob->Input,
		true,
		DebugDescription,
		DebugExtension
	);
}

/**
 * Enqueues a compilation for a new shader of this type.
 * @param Material - The material to link the shader with.
 */
void FMaterialShaderType::BeginCompileShader(
	EShaderCompileJobPriority Priority,
	uint32 ShaderMapId,
	int32 PermutationId,
	const FMaterial* Material,
	FSharedShaderCompilerEnvironment* MaterialEnvironment,
	EShaderPlatform Platform,
	EShaderPermutationFlags PermutationFlags,
	TArray<FShaderCommonCompileJobPtr>& NewJobs,
<<<<<<< HEAD
	const FString& DebugDescription,
	const FString& DebugExtension
=======
	const TCHAR* DebugDescription,
	const TCHAR* DebugExtension
>>>>>>> 6bbb88c8
	) const
{
	FShaderCompileJob* NewJob = GShaderCompilingManager->PrepareShaderCompileJob(ShaderMapId, FShaderCompileJobKey(this, nullptr, PermutationId), Priority);
	if (NewJob)
	{
		PrepareMaterialShaderCompileJob(Platform, PermutationFlags, Material, MaterialEnvironment, nullptr, DebugDescription, DebugExtension, NewJob);
		NewJobs.Add(FShaderCommonCompileJobPtr(NewJob));
	}
}

void FMaterialShaderType::BeginCompileShaderPipeline(
	EShaderCompileJobPriority Priority,
	uint32 ShaderMapId,
	EShaderPlatform Platform,
	EShaderPermutationFlags PermutationFlags,
	const FMaterial* Material,
	FSharedShaderCompilerEnvironment* MaterialEnvironment,
	const FShaderPipelineType* ShaderPipeline,
	TArray<FShaderCommonCompileJobPtr>& NewJobs,
<<<<<<< HEAD
	const FString& DebugDescription,
	const FString& DebugExtension)
=======
	const TCHAR* DebugDescription,
	const TCHAR* DebugExtension)
>>>>>>> 6bbb88c8
{
	check(ShaderPipeline);
	UE_LOG(LogShaders, Verbose, TEXT("	Pipeline: %s"), ShaderPipeline->GetName());

	// Add all the jobs as individual first, then add the dependencies into a pipeline job
	auto* NewPipelineJob = GShaderCompilingManager->PreparePipelineCompileJob(ShaderMapId, FShaderPipelineCompileJobKey(ShaderPipeline, nullptr, kUniqueShaderPermutationId), Priority);
	if (NewPipelineJob)
	{
		for (FShaderCompileJob* StageJob : NewPipelineJob->StageJobs)
		{
			PrepareMaterialShaderCompileJob(Platform, PermutationFlags, Material, MaterialEnvironment, ShaderPipeline, DebugDescription, DebugExtension, StageJob);
		}
		NewJobs.Add(FShaderCommonCompileJobPtr(NewPipelineJob));
	}
}

/**
 * Either creates a new instance of this type or returns an equivalent existing shader.
 * @param Material - The material to link the shader with.
 * @param CurrentJob - Compile job that was enqueued by BeginCompileShader.
 */
FShader* FMaterialShaderType::FinishCompileShader(
	const FUniformExpressionSet& UniformExpressionSet,
	const FSHAHash& MaterialShaderMapHash,
	const FShaderCompileJob& CurrentJob,
	const FShaderPipelineType* ShaderPipelineType,
	const FString& InDebugDescription
	) const
{
	check(CurrentJob.bSucceeded);

	if (ShaderPipelineType && !ShaderPipelineType->ShouldOptimizeUnusedOutputs(CurrentJob.Input.Target.GetPlatform()))
	{
		// If sharing shaders in this pipeline, remove it from the type/id so it uses the one in the shared shadermap list
		ShaderPipelineType = nullptr;
	}

	FShader* Shader = ConstructCompiled(CompiledShaderInitializerType(this, CurrentJob.Key.PermutationId, CurrentJob.Output, UniformExpressionSet, MaterialShaderMapHash, ShaderPipelineType, nullptr, InDebugDescription));
	CurrentJob.Output.ParameterMap.VerifyBindingsAreComplete(GetName(), CurrentJob.Output.Target, CurrentJob.Key.VFType);

	return Shader;
}

bool FMaterialShaderType::ShouldCompilePermutation(EShaderPlatform Platform, const FMaterialShaderParameters& MaterialParameters, int32 PermutationId, EShaderPermutationFlags Flags) const
{
	return FShaderType::ShouldCompilePermutation(FMaterialShaderPermutationParameters(Platform, MaterialParameters, PermutationId, Flags));
}

bool FMaterialShaderType::ShouldCompilePipeline(const FShaderPipelineType* ShaderPipelineType, EShaderPlatform Platform, const FMaterialShaderParameters& MaterialParameters, EShaderPermutationFlags Flags)
{
	const FMaterialShaderPermutationParameters Parameters(Platform, MaterialParameters, kUniqueShaderPermutationId, Flags);
	for (const FShaderType* ShaderType : ShaderPipelineType->GetStages())
	{
		checkSlow(ShaderType->GetMaterialShaderType());
		if (!ShaderType->ShouldCompilePermutation(Parameters))
		{
			return false;
		}
	}
	return true;
}

void FMaterialShaderType::SetupCompileEnvironment(EShaderPlatform Platform, const FMaterialShaderParameters& MaterialParameters, int32 PermutationId, EShaderPermutationFlags PermutationFlags, FShaderCompilerEnvironment& Environment) const
{
	// Allow the shader type to modify its compile environment.
	ModifyCompilationEnvironment(FMaterialShaderPermutationParameters(Platform, MaterialParameters, PermutationId, PermutationFlags), Environment);
}

/**
* Finds the shader map for a material.
* @param StaticParameterSet - The static parameter set identifying the shader map
* @param Platform - The platform to lookup for
* @return NULL if no cached shader map was found.
*/
TRefCountPtr<FMaterialShaderMap> FMaterialShaderMap::FindId(const FMaterialShaderMapId& ShaderMapId, EShaderPlatform InPlatform)
{
	FScopeLock ScopeLock(&GIdToMaterialShaderMapCS);
	check(ShaderMapId.IsValid());
	TRefCountPtr<FMaterialShaderMap> Result = GIdToMaterialShaderMap[InPlatform].FindRef(ShaderMapId);
	check(Result == nullptr || (!Result->bDeletedThroughDeferredCleanup && Result->bRegistered) );
	return Result;
}

#if ALLOW_SHADERMAP_DEBUG_DATA
/** Flushes the given shader types from any loaded FMaterialShaderMap's. */
void FMaterialShaderMap::FlushShaderTypes(TArray<const FShaderType*>& ShaderTypesToFlush, TArray<const FShaderPipelineType*>& ShaderPipelineTypesToFlush, TArray<const FVertexFactoryType*>& VFTypesToFlush)
{
	FScopeLock AllMatSMAccess(&AllMaterialShaderMapsGuard);
	for (int32 ShaderMapIndex = 0; ShaderMapIndex < AllMaterialShaderMaps.Num(); ShaderMapIndex++)
	{
		FMaterialShaderMap* CurrentShaderMap = AllMaterialShaderMaps[ShaderMapIndex];

		for (int32 ShaderTypeIndex = 0; ShaderTypeIndex < ShaderTypesToFlush.Num(); ShaderTypeIndex++)
		{
			CurrentShaderMap->FlushShadersByShaderType(ShaderTypesToFlush[ShaderTypeIndex]);
		}
		for (int32 VFTypeIndex = 0; VFTypeIndex < VFTypesToFlush.Num(); VFTypeIndex++)
		{
			CurrentShaderMap->FlushShadersByVertexFactoryType(VFTypesToFlush[VFTypeIndex]);
		}
		for (int32 TypeIndex = 0; TypeIndex < ShaderPipelineTypesToFlush.Num(); TypeIndex++)
		{
			CurrentShaderMap->FlushShadersByShaderPipelineType(ShaderPipelineTypesToFlush[TypeIndex]);
		}
	}
}
#endif

#if WITH_EDITOR
void FMaterialShaderMap::GetAllOutdatedTypes(TArray<const FShaderType*>& OutdatedShaderTypes, TArray<const FShaderPipelineType*>& OutdatedShaderPipelineTypes, TArray<const FVertexFactoryType*>& OutdatedFactoryTypes)
{
#if ALLOW_SHADERMAP_DEBUG_DATA
	FScopeLock AllMatSMAccess(&AllMaterialShaderMapsGuard);
	for (const FMaterialShaderMap* ShaderMap : AllMaterialShaderMaps)
	{
		ShaderMap->GetOutdatedTypes(OutdatedShaderTypes, OutdatedShaderPipelineTypes, OutdatedFactoryTypes);
	}
#endif
}

<<<<<<< HEAD
=======
TRACE_DECLARE_INT_COUNTER(Shaders_FMaterialShaderMapDDCRequests, TEXT("Shaders/FMaterialShaderMap/DDCRequests"));
TRACE_DECLARE_INT_COUNTER(Shaders_FMaterialShaderMapDDCHits, TEXT("Shaders/FMaterialShaderMap/DDCHits"));
TRACE_DECLARE_MEMORY_COUNTER(Shaders_FMaterialShaderMapDDCBytesReceived, TEXT("Shaders/FMaterialShaderMap/DDCBytesRecieved"));
TRACE_DECLARE_MEMORY_COUNTER(Shaders_FMaterialShaderMapDDCBytesSent, TEXT("Shaders/FMaterialShaderMap/DDCBytesSent"));

>>>>>>> 6bbb88c8
void FMaterialShaderMap::LoadFromDerivedDataCache(const FMaterial* Material, const FMaterialShaderMapId& ShaderMapId, EShaderPlatform InPlatform, const ITargetPlatform* TargetPlatform, TRefCountPtr<FMaterialShaderMap>& InOutShaderMap, FString& OutDDCKeyDesc)
{
	TRACE_CPUPROFILER_EVENT_SCOPE(FMaterialShaderMap::LoadFromDerivedDataCache);

	if (InOutShaderMap != NULL)
	{
		check(InOutShaderMap->GetShaderPlatform() == InPlatform);
		// If the shader map was non-NULL then it was found in memory but is incomplete, attempt to load the missing entries from memory
		InOutShaderMap->LoadMissingShadersFromMemory(Material);
	}
	else
	{
		// Shader map was not found in memory, try to load it from the DDC
		STAT(double MaterialDDCTime = 0);
		{
			SCOPE_SECONDS_COUNTER(MaterialDDCTime);
			COOK_STAT(auto Timer = MaterialShaderCookStats::UsageStats.TimeSyncWork());

			TArray<uint8> CachedData;
<<<<<<< HEAD
			const FString DataKey = GetMaterialShaderMapKeyString(ShaderMapId, InPlatform, TargetPlatform);
			{
				FSHAHash DDCKeyHash;
				FSHA1 HashState;
				HashState.UpdateWithString(*DataKey, DataKey.Len());
				HashState.Final();
				HashState.GetHash(&DDCKeyHash.Hash[0]);
				OutDDCKeyDesc = DDCKeyHash.ToString();
=======
			const FString DataKey = GetMaterialShaderMapKeyString(ShaderMapId, InPlatform);
			OutDDCKeyDesc = FSHA1_HashString(DataKey);

			if (UNLIKELY(GMaterialDumpDDCKeys))
			{
				FString TempPath = FPaths::ProjectSavedDir() / TEXT("MaterialDDCKeys") / LexToString(InPlatform);
				IFileManager::Get().MakeDirectory(*TempPath, true);

				FString FileName = FString::Printf(TEXT("%s-%s-%s.txt"), *Material->GetAssetName(), *LexToString(ShaderMapId.FeatureLevel), *LexToString(ShaderMapId.QualityLevel));
				FString TempFile = TempPath / FileName;

				TUniquePtr<FArchive> DumpAr(IFileManager::Get().CreateFileWriter(*TempFile));
				// serializing the string via << produces a non-textual file because it saves string's length, too
				DumpAr->Serialize(const_cast<TCHAR*>(*DataKey), DataKey.Len() * sizeof(TCHAR));
>>>>>>> 6bbb88c8
			}

			bool CheckCache = true;

			// If NoShaderDDC then don't check for a material the first time we encounter it to simulate
			// a cold DDC
			static bool bNoShaderDDC = FParse::Param(FCommandLine::Get(), TEXT("noshaderddc"));

			if (bNoShaderDDC)
			{
				static TSet<uint32> SeenKeys;

				const uint32 KeyHash = GetTypeHash(DataKey);

				if (!SeenKeys.Contains(KeyHash))
				{
					CheckCache = false;
					SeenKeys.Add(KeyHash);
				}
			}

			// Do not check the DD cache if the material isn't persistent, because
			//   - this results in a lot of DDC requests when editing materials which are almost always going to return nothing.
			//   - since the get call is synchronous, this can cause a hitch if there's network latency
			if (CheckCache && Material->IsPersistent() && GetDerivedDataCacheRef().GetSynchronous(*DataKey, CachedData, Material->GetFriendlyName()))
			{
				TRACE_COUNTER_INCREMENT(Shaders_FMaterialShaderMapDDCHits);
				TRACE_COUNTER_ADD(Shaders_FMaterialShaderMapDDCBytesReceived, CachedData.Num());
				COOK_STAT(Timer.AddHit(CachedData.Num()));
				InOutShaderMap = new FMaterialShaderMap();
				FMemoryReader Ar(CachedData, true);

				// Deserialize from the cached data
				InOutShaderMap->Serialize(Ar);
				//InOutShaderMap->RegisterSerializedShaders(false);
		
<<<<<<< HEAD
				const FString InDataKey = GetMaterialShaderMapKeyString(InOutShaderMap->GetShaderMapId(), InPlatform, TargetPlatform);
=======
				const FString InDataKey = GetMaterialShaderMapKeyString(InOutShaderMap->GetShaderMapId(), InPlatform);
>>>>>>> 6bbb88c8
				checkf(InDataKey == DataKey, TEXT("Data deserialized from the DDC would need a different DDC key!"));
				checkf(InOutShaderMap->GetShaderMapId() == ShaderMapId, TEXT("Shadermap data deserialized from the DDC does not match the ID we used to build the key!"));

				// Register in the global map
				InOutShaderMap->Register(InPlatform);
			}
			else
			{
				TRACE_COUNTER_INCREMENT(Shaders_FMaterialShaderMapDDCRequests);
				// We should be build the data later, and we can track that the resource was built there when we push it to the DDC.
				COOK_STAT(Timer.TrackCyclesOnly());
				InOutShaderMap = nullptr;
			}

			if (InOutShaderMap)
			{
				UE_LOG(LogMaterial, Verbose, TEXT("Loaded shaders for %s from DDC (key hash: %s)"), *Material->GetAssetName(), *OutDDCKeyDesc);
			}
		}
		INC_FLOAT_STAT_BY(STAT_ShaderCompiling_DDCLoading,(float)MaterialDDCTime);
	}
}

void FMaterialShaderMap::SaveToDerivedDataCache()
{
	TRACE_CPUPROFILER_EVENT_SCOPE(FMaterialShaderMap::SaveToDerivedDataCache);
	COOK_STAT(auto Timer = MaterialShaderCookStats::UsageStats.TimeSyncWork());
	TArray64<uint8> SaveData;
	FMemoryWriter64 Ar(SaveData, true);
	Serialize(Ar);

	// Refuse to save too large derived data, as it won't get handled by the cache anyway. It appends some metadata, so for safety we use a lower threshold.
	const int64 kMaxSaveDataForDDC = MAX_int32 - (4 * 1024 * 1024);
	if (SaveData.Num() >= kMaxSaveDataForDDC)
	{
		UE_LOG(LogMaterial, Warning, TEXT("Not saving %s shaders to DDC as its size (%lld MB) is larger than %lld MB, which may cause problems for the legacy DDC API."), 
			GetMaterialPath(), SaveData.Num() / (1024 * 1024), kMaxSaveDataForDDC / (1024 * 1024));
		return;
	}

	TRACE_COUNTER_ADD(Shaders_FMaterialShaderMapDDCBytesSent, SaveData.Num());

	FString DataKey = GetMaterialShaderMapKeyString(ShaderMapId, GetShaderPlatform());
	UE_LOG(LogMaterial, Verbose, TEXT("Saved shaders for %s to DDC (key hash: %s)"), GetMaterialPath(), *FSHA1_HashString(DataKey));
	GetDerivedDataCacheRef().Put(*DataKey, SaveData, FStringView(GetFriendlyName()));
	COOK_STAT(Timer.AddMiss(SaveData.Num()));
}
#endif // WITH_EDITOR

TArray<uint8>* FMaterialShaderMap::BackupShadersToMemory()
{
	TArray<uint8>* SavedShaderData = new TArray<uint8>();
#if 0
	FMemoryWriter Ar(*SavedShaderData);
	
	for (FMeshMaterialShaderMap* MeshShaderMap : Content->OrderedMeshShaderMaps)
	{
		if (MeshShaderMap)
		{
			// Serialize data needed to handle shader key changes in between the save and the load of the FShaders
			const bool bHandleShaderKeyChanges = true;
			MeshShaderMap->SerializeInline(Ar, true, bHandleShaderKeyChanges, false);
			MeshShaderMap->Empty();
		}
	}

	Content->SerializeInline(Ar, true, true, false);
	Content->Empty();
#endif
	check(false);
	return SavedShaderData;
}

void FMaterialShaderMap::RestoreShadersFromMemory(const TArray<uint8>& ShaderData)
{
	check(false);
#if 0
	FMemoryReader Ar(ShaderData);

	for(FMeshMaterialShaderMap* MeshShaderMap : Content->OrderedMeshShaderMaps)
	{
		if (MeshShaderMap)
		{
			// Use the serialized shader key data to detect when the saved shader is no longer valid and skip it
			const bool bHandleShaderKeyChanges = true;
			MeshShaderMap->SerializeInline(Ar, true, bHandleShaderKeyChanges, false);
			//MeshShaderMaps[Index].RegisterSerializedShaders(false);
		}
	}

	Content->SerializeInline(Ar, true, true, false);
	//RegisterSerializedShaders(false);
#endif
}

void FMaterialShaderMap::SaveForRemoteRecompile(FArchive& Ar, const TMap<FString, TArray<TRefCountPtr<FMaterialShaderMap> > >& CompiledShaderMaps)
{
	// now we serialize a map (for each material), but without inline the resources, since they are above
	int32 MapSize = CompiledShaderMaps.Num();
	Ar << MapSize;

	for (TMap<FString, TArray<TRefCountPtr<FMaterialShaderMap> > >::TConstIterator It(CompiledShaderMaps); It; ++It)
	{
		const TArray<TRefCountPtr<FMaterialShaderMap> >& ShaderMapArray = It.Value();

		FString MaterialName = It.Key();
		Ar << MaterialName;

		int32 NumShaderMaps = ShaderMapArray.Num();
		Ar << NumShaderMaps;

		for (int32 Index = 0; Index < ShaderMapArray.Num(); Index++)
		{
			FMaterialShaderMap* ShaderMap = ShaderMapArray[Index];
			if (ShaderMap)
			{
				uint8 bIsValid = 1;
				Ar << bIsValid;
				ShaderMap->Serialize(Ar, false);
			}
			else
			{
				uint8 bIsValid = 0;
				Ar << bIsValid;
			}
		}
	}
}

void FMaterialShaderMap::LoadForRemoteRecompile(FArchive& Ar, EShaderPlatform ShaderPlatform, TArray<UMaterialInterface*>& OutLoadedMaterials)
{
	int32 MapSize;
	Ar << MapSize;

	for (int32 MaterialIndex = 0; MaterialIndex < MapSize; MaterialIndex++)
	{
		FString MaterialName;
		Ar << MaterialName;

		UMaterialInterface* MatchingMaterial = FindObjectChecked<UMaterialInterface>(NULL, *MaterialName);
		OutLoadedMaterials.Add(MatchingMaterial);

		int32 NumShaderMaps = 0;
		Ar << NumShaderMaps;

		TArray<TRefCountPtr<FMaterialShaderMap> > LoadedShaderMaps;

		for (int32 ShaderMapIndex = 0; ShaderMapIndex < NumShaderMaps; ShaderMapIndex++)
		{
			uint8 bIsValid = 0;
			Ar << bIsValid;

			if (bIsValid)
			{
				FMaterialShaderMap* ShaderMap = new FMaterialShaderMap();

				// serialize the id and the material shader map
				ShaderMap->Serialize(Ar, false);

				// Register in the global map
				ShaderMap->Register(ShaderPlatform);

				LoadedShaderMaps.Add(ShaderMap);
			}
		}

		// Assign in two passes: first pass for shader maps with unspecified quality levels,
		// Second pass for shader maps with a specific quality level
		for (int32 PassIndex = 0; PassIndex < 2; PassIndex++)
		{
			for (int32 ShaderMapIndex = 0; ShaderMapIndex < LoadedShaderMaps.Num(); ShaderMapIndex++)
			{
				FMaterialShaderMap* LoadedShaderMap = LoadedShaderMaps[ShaderMapIndex];
	
				if (LoadedShaderMap->GetShaderPlatform() == ShaderPlatform 
					&& LoadedShaderMap->GetShaderMapId().FeatureLevel == GetMaxSupportedFeatureLevel(ShaderPlatform))
				{
					EMaterialQualityLevel::Type LoadedQualityLevel = LoadedShaderMap->GetShaderMapId().QualityLevel;

					for (int32 QualityLevelIndex = 0; QualityLevelIndex < EMaterialQualityLevel::Num; QualityLevelIndex++)
					{
						// First pass: assign shader maps with unspecified quality levels to all material resources
						if ((PassIndex == 0 && LoadedQualityLevel == EMaterialQualityLevel::Num)
							// Second pass: assign shader maps with a specified quality level to only the appropriate material resource
							|| (PassIndex == 1 && QualityLevelIndex == LoadedQualityLevel))
						{
							FMaterialResource* MaterialResource = MatchingMaterial->GetMaterialResource(GetMaxSupportedFeatureLevel(ShaderPlatform), (EMaterialQualityLevel::Type)QualityLevelIndex);
							checkf(LoadedShaderMap->IsComplete(MaterialResource, false), TEXT("Shader map %s loaded for remote recompile is not complete"), LoadedShaderMap->GetFriendlyName());
							MaterialResource->SetGameThreadShaderMap(LoadedShaderMap);
						}
					}
				}
			}
		}
	}
}

void FMaterialShaderMapContent::Finalize(const FShaderMapResourceCode* Code)
{
	FSHA1 Hasher;
	FShaderMapContent::Finalize(Code);
	UpdateHash(Hasher);

	for (FMeshMaterialShaderMap* MeshShaderMap : OrderedMeshShaderMaps)
	{
		MeshShaderMap->Finalize(Code);
		MeshShaderMap->UpdateHash(Hasher);
	}

	Hasher.Final();
	Hasher.GetHash(ShaderContentHash.Hash);
}

static TMap<uint32, TRefCountPtr<FMaterialShaderMap>>& GetCompilingShaderMapLookup()
{
	static TMap<uint32, TRefCountPtr<FMaterialShaderMap>> Map;
	return Map;
}

static FRWLock GCompilingShaderMapLock;

FMaterialShaderMap* FMaterialShaderMap::FindCompilingShaderMap(uint32 CompilingId)
{
	FReadScopeLock Locker(GCompilingShaderMapLock);
	return GetCompilingShaderMapLookup().FindRef(CompilingId);
}

uint32 FMaterialShaderMap::AcquireCompilingId(const TRefCountPtr<FSharedShaderCompilerEnvironment>& InMaterialEnvironment)
{
	check(IsInGameThread());
	if (CompilingId == 0u)
	{
		PendingCompilerEnvironment = InMaterialEnvironment;
		FWriteScopeLock Locker(GCompilingShaderMapLock);
		CompilingId = FShaderCommonCompileJob::GetNextJobId();
		GetCompilingShaderMapLookup().Add(CompilingId, this);
	}

	check(PendingCompilerEnvironment == InMaterialEnvironment);

	return CompilingId;
}

void FMaterialShaderMap::ReleaseCompilingId()
{
	check(IsInGameThread());
	if (CompilingId != 0u)
	{
		FWriteScopeLock Locker(GCompilingShaderMapLock);
		check(CompilingMaterialDependencies.Num() == 0);
		verify(GetCompilingShaderMapLookup().Remove(CompilingId) == 1);
		CompilingId = 0;
	}

	PendingCompilerEnvironment.SafeRelease();
}

void FMaterialShaderMap::AddCompilingDependency(FMaterial* Material)
{
	CompilingMaterialDependencies.AddUnique(Material);
<<<<<<< HEAD
=======
	// if any of our dependencies is persistent, we're persistent
	bIsPersistent |= Material->IsPersistent();
>>>>>>> 6bbb88c8
}

void FMaterialShaderMap::RemoveCompilingDependency(FMaterial* Material)
{
	check(CompilingId != 0u);
	const int32 NumRemoved = CompilingMaterialDependencies.RemoveSingle(Material);
	check(NumRemoved == 1);
	checkSlow(!CompilingMaterialDependencies.Contains(Material));
	if (CompilingMaterialDependencies.Num() == 0)
	{
		const TArray<int32> CompilingIdsToCancel = { (int32)CompilingId };
		GShaderCompilingManager->CancelCompilation(GetFriendlyName(), CompilingIdsToCancel);

		ReleaseCompilingId();
	}
}

void FMaterialShaderMap::SubmitCompileJobs(uint32 CompilingShaderMapId,
	const FMaterial* Material,
	const TRefCountPtr<FSharedShaderCompilerEnvironment>& MaterialEnvironment,
	EShaderCompileJobPriority InPriority) const
{
<<<<<<< HEAD
=======
	TRACE_CPUPROFILER_EVENT_SCOPE(FMaterialShaderMap::SubmitCompileJobs);
>>>>>>> 6bbb88c8
	check(CompilingShaderMapId != 0u);
	check(MaterialEnvironment);

	TArray<FShaderCommonCompileJobPtr> CompileJobs;

	uint32 NumShaders = 0;
	uint32 NumVertexFactories = 0;

	const EShaderPlatform ShaderPlatform = GetShaderPlatform();
<<<<<<< HEAD
	const EShaderPermutationFlags PermutationFlags = ShaderMapId.GetPermutationFlags();
	const FMaterialShaderParameters MaterialParameters(Material);
	const FMaterialShaderMapLayout& Layout = AcquireMaterialShaderMapLayout(ShaderPlatform, PermutationFlags, MaterialParameters);

#if ALLOW_SHADERMAP_DEBUG_DATA && WITH_EDITOR
	FString DebugExtension(TEXT(""));
	FString DebugDescription(TEXT(""));
=======
	const EShaderPermutationFlags LocalPermutationFlags = ShaderMapId.GetPermutationFlags();
	const FMaterialShaderParameters MaterialParameters(Material);
	const FMaterialShaderMapLayout& Layout = AcquireMaterialShaderMapLayout(ShaderPlatform, LocalPermutationFlags, MaterialParameters);

#if ALLOW_SHADERMAP_DEBUG_DATA && WITH_EDITOR
	FString DebugExtensionStr(TEXT(""));
	FString DebugDescriptionStr(TEXT(""));
>>>>>>> 6bbb88c8

	// DebugExtension and Description make the jobs unnecessarily different. Use them if the job cache is disabled or shader dev mode is on
	static IConsoleVariable* CVarCacheEnabled = IConsoleManager::Get().FindConsoleVariable(TEXT("r.ShaderCompiler.JobCache"));
	static IConsoleVariable* CVarShaderDevMode = IConsoleManager::Get().FindConsoleVariable(TEXT("r.ShaderDevelopmentMode"));
	if ((CVarCacheEnabled && CVarCacheEnabled->GetInt() == 0) || (CVarShaderDevMode && CVarShaderDevMode->GetInt() != 0))
	{
<<<<<<< HEAD
		DebugExtension = FString::Printf(TEXT("_%08x%08x"), ShaderMapId.BaseMaterialId.A, ShaderMapId.BaseMaterialId.B);
		DebugDescription = GetDebugDescription();
	}
#else
	FString DebugExtension(TEXT(""));
	FString DebugDescription(TEXT(""));
=======
		DebugExtensionStr = FString::Printf(TEXT("_%08x%08x"), ShaderMapId.BaseMaterialId.A, ShaderMapId.BaseMaterialId.B);
		DebugDescriptionStr = GetDebugDescription();
	}
	const TCHAR* DebugExtension = *DebugExtensionStr;
	const TCHAR* DebugDescription = *DebugDescriptionStr;

#else
	const TCHAR* DebugExtension = nullptr;
	const TCHAR* DebugDescription = nullptr;
>>>>>>> 6bbb88c8
#endif

	// Iterate over all vertex factory types.
	for (const FMeshMaterialShaderMapLayout& MeshLayout : Layout.MeshShaderMaps)
	{
		const FMeshMaterialShaderMap* MeshShaderMap = GetMeshShaderMap(MeshLayout.VertexFactoryType);

		uint32 NumShadersPerVF = 0;
		TSet<FString> ShaderTypeNames;

<<<<<<< HEAD
=======
		// Do not submit jobs for the shader types that are included in some pipeline stages if that pipeline is optimzing unused outputs.
		// In such a case, these shaders should not be used runtime anymore
		FPipelinedShaderFilter PipelinedShaderFilter(ShaderPlatform, MeshLayout.ShaderPipelines);

>>>>>>> 6bbb88c8
		// Iterate over all mesh material shader types.
		TMap<TShaderTypePermutation<const FShaderType>, FShaderCompileJob*> SharedShaderJobs;
		for (const FShaderLayoutEntry& Shader : MeshLayout.Shaders)
		{
			FMeshMaterialShaderType* ShaderType = static_cast<FMeshMaterialShaderType*>(Shader.ShaderType);
			if (!Material->ShouldCache(ShaderPlatform, ShaderType, MeshLayout.VertexFactoryType))
<<<<<<< HEAD
			{
				continue;
			}

			// Verify that the shader map Id contains inputs for any shaders that will be put into this shader map
#if WITH_EDITOR
			check(ShaderMapId.ContainsVertexFactoryType(MeshLayout.VertexFactoryType));
			check(ShaderMapId.ContainsShaderType(ShaderType, kUniqueShaderPermutationId));
#endif

			NumShadersPerVF++;
			// only compile the shader if we don't already have it
			if (!MeshShaderMap || !MeshShaderMap->HasShader(ShaderType, Shader.PermutationId))
			{
				// Compile this mesh material shader for this material and vertex factory type.
				ShaderType->BeginCompileShader(InPriority,
					CompilingShaderMapId,
					Shader.PermutationId,
					ShaderPlatform,
					PermutationFlags,
					Material,
					MaterialEnvironment,
					MeshLayout.VertexFactoryType,
					CompileJobs,
					DebugDescription,
					DebugExtension
				);
				//TShaderTypePermutation<const FShaderType> ShaderTypePermutation(ShaderType, Shader.PermutationId);
				//check(!SharedShaderJobs.Find(ShaderTypePermutation));
				//SharedShaderJobs.Add(ShaderTypePermutation, Job);
			}
		}

		// Now the pipeline jobs; if it's a shareable pipeline, do not add duplicate jobs
		for (FShaderPipelineType* Pipeline : MeshLayout.ShaderPipelines)
		{
			if (!Material->ShouldCachePipeline(ShaderPlatform, Pipeline, MeshLayout.VertexFactoryType))
			{
				continue;
			}

			auto& StageTypes = Pipeline->GetStages();

			// Verify that the shader map Id contains inputs for any shaders that will be put into this shader map
#if WITH_EDITOR
			check(ShaderMapId.ContainsShaderPipelineType(Pipeline));
			check(ShaderMapId.ContainsVertexFactoryType(MeshLayout.VertexFactoryType));
#endif
			if (Pipeline->ShouldOptimizeUnusedOutputs(ShaderPlatform))
			{
				NumShadersPerVF += StageTypes.Num();
#if WITH_EDITOR
				for (auto* ShaderType : StageTypes)
				{
					// Verify that the shader map Id contains inputs for any shaders that will be put into this shader map
					check(ShaderMapId.ContainsShaderType(ShaderType, kUniqueShaderPermutationId));
				}
#endif
				// Make a pipeline job with all the stages
				FMeshMaterialShaderType::BeginCompileShaderPipeline(InPriority,
					CompilingShaderMapId,
					kUniqueShaderPermutationId,
					ShaderPlatform,
					PermutationFlags,
					Material,
					MaterialEnvironment,
					MeshLayout.VertexFactoryType,
					Pipeline,
					CompileJobs,
					DebugDescription,
					DebugExtension);
			}
			else
			{
				// If sharing shaders amongst pipelines, add this pipeline as a dependency of an existing job
				for (const FShaderType* ShaderType : StageTypes)
				{
					TShaderTypePermutation<const FShaderType> ShaderTypePermutation(ShaderType, kUniqueShaderPermutationId);
					FShaderCompileJob** Job = SharedShaderJobs.Find(ShaderTypePermutation);
					checkf(Job, TEXT("Couldn't find existing shared job for mesh shader %s on pipeline %s!"), ShaderType->GetName(), Pipeline->GetName());
					auto* SingleJob = (*Job)->GetSingleShaderJob();
					auto& PipelinesToShare = SingleJob->SharingPipelines.FindOrAdd(MeshLayout.VertexFactoryType);
					check(!PipelinesToShare.Contains(Pipeline));
					PipelinesToShare.Add(Pipeline);
				}
			}
		}

		NumShaders += NumShadersPerVF;
		if (NumShadersPerVF > 0)
		{
			UE_LOG(LogShaders, Verbose, TEXT("			%s - %u shaders"), MeshLayout.VertexFactoryType->GetName(), NumShadersPerVF);
			NumVertexFactories++;
		}
	}

	// Iterate over all material shader types.
	TMap<TShaderTypePermutation<const FShaderType>, FShaderCompileJob*> SharedShaderJobs;
	for (const FShaderLayoutEntry& Shader : Layout.Shaders)
	{
		FMaterialShaderType* ShaderType = static_cast<FMaterialShaderType*>(Shader.ShaderType);
		if (!Material->ShouldCache(ShaderPlatform, ShaderType, nullptr))
		{
			continue;
		}
=======
			{
				continue;
			}

			// Verify that the shader map Id contains inputs for any shaders that will be put into this shader map
#if WITH_EDITOR
			check(ShaderMapId.ContainsVertexFactoryType(MeshLayout.VertexFactoryType));
			check(ShaderMapId.ContainsShaderType(ShaderType, kUniqueShaderPermutationId));
#endif

			NumShadersPerVF++;
			// only compile the shader if we don't already have it and it is not a pipelined one
			if (!PipelinedShaderFilter.IsPipelinedType(ShaderType) && (!MeshShaderMap || !MeshShaderMap->HasShader(ShaderType, Shader.PermutationId)))
			{
				// Compile this mesh material shader for this material and vertex factory type.
				ShaderType->BeginCompileShader(InPriority,
					CompilingShaderMapId,
					Shader.PermutationId,
					ShaderPlatform,
					LocalPermutationFlags,
					Material,
					MaterialEnvironment,
					MeshLayout.VertexFactoryType,
					CompileJobs,
					DebugDescription,
					DebugExtension
				);
				//TShaderTypePermutation<const FShaderType> ShaderTypePermutation(ShaderType, Shader.PermutationId);
				//check(!SharedShaderJobs.Find(ShaderTypePermutation));
				//SharedShaderJobs.Add(ShaderTypePermutation, Job);
			}
		}

		// Now the pipeline jobs; if it's a shareable pipeline, do not add duplicate jobs
		for (FShaderPipelineType* Pipeline : MeshLayout.ShaderPipelines)
		{
			if (!Material->ShouldCachePipeline(ShaderPlatform, Pipeline, MeshLayout.VertexFactoryType))
			{
				continue;
			}

			auto& StageTypes = Pipeline->GetStages();
>>>>>>> 6bbb88c8

			// Verify that the shader map Id contains inputs for any shaders that will be put into this shader map
#if WITH_EDITOR
<<<<<<< HEAD
		// Verify that the shader map Id contains inputs for any shaders that will be put into this shader map
		check(ShaderMapId.ContainsShaderType(ShaderType, kUniqueShaderPermutationId));
#endif
		// Compile this material shader for this material.
		TArray<FString> ShaderErrors;

		// Only compile the shader if we don't already have it
		if (!GetContent()->HasShader(ShaderType, Shader.PermutationId))
		{
			ShaderType->BeginCompileShader(InPriority,
				CompilingShaderMapId,
				Shader.PermutationId,
				Material,
				MaterialEnvironment,
				ShaderPlatform,
				PermutationFlags,
				CompileJobs,
				DebugDescription,
				DebugExtension
			);

			//TShaderTypePermutation<const FShaderType> ShaderTypePermutation(ShaderType, Shader.PermutationId);
			//check(!SharedShaderJobs.Find(ShaderTypePermutation));
			//SharedShaderJobs.Add(ShaderTypePermutation, Job);
		}
		NumShaders++;
	}

	if (RHISupportsShaderPipelines(ShaderPlatform))
	{
		for (FShaderPipelineType* Pipeline : Layout.ShaderPipelines)
		{
			if (!Material->ShouldCachePipeline(ShaderPlatform, Pipeline, nullptr))
			{
				continue;
			}

			auto& StageTypes = Pipeline->GetStages();

			// Verify that the shader map Id contains inputs for any shaders that will be put into this shader map
#if WITH_EDITOR
			check(ShaderMapId.ContainsShaderPipelineType(Pipeline));
#endif
=======
			check(ShaderMapId.ContainsShaderPipelineType(Pipeline));
			check(ShaderMapId.ContainsVertexFactoryType(MeshLayout.VertexFactoryType));
#endif
			if (Pipeline->ShouldOptimizeUnusedOutputs(ShaderPlatform))
			{
				NumShadersPerVF += StageTypes.Num();
#if WITH_EDITOR
				for (auto* ShaderType : StageTypes)
				{
					// Verify that the shader map Id contains inputs for any shaders that will be put into this shader map
					check(ShaderMapId.ContainsShaderType(ShaderType, kUniqueShaderPermutationId));
				}
#endif
				// Make a pipeline job with all the stages
				FMeshMaterialShaderType::BeginCompileShaderPipeline(InPriority,
					CompilingShaderMapId,
					kUniqueShaderPermutationId,
					ShaderPlatform,
					LocalPermutationFlags,
					Material,
					MaterialEnvironment,
					MeshLayout.VertexFactoryType,
					Pipeline,
					CompileJobs,
					DebugDescription,
					DebugExtension);
			}
			else
			{
				// If sharing shaders amongst pipelines, add this pipeline as a dependency of an existing job
				for (const FShaderType* ShaderType : StageTypes)
				{
					TShaderTypePermutation<const FShaderType> ShaderTypePermutation(ShaderType, kUniqueShaderPermutationId);
					FShaderCompileJob** Job = SharedShaderJobs.Find(ShaderTypePermutation);
					checkf(Job, TEXT("Couldn't find existing shared job for mesh shader %s on pipeline %s!"), ShaderType->GetName(), Pipeline->GetName());
					auto* SingleJob = (*Job)->GetSingleShaderJob();
					auto& PipelinesToShare = SingleJob->SharingPipelines.FindOrAdd(MeshLayout.VertexFactoryType);
					check(!PipelinesToShare.Contains(Pipeline));
					PipelinesToShare.Add(Pipeline);
				}
			}
		}

		NumShaders += NumShadersPerVF;
		if (NumShadersPerVF > 0)
		{
			UE_LOG(LogShaders, Verbose, TEXT("			%s - %u shaders"), MeshLayout.VertexFactoryType->GetName(), NumShadersPerVF);
			NumVertexFactories++;
		}
	}

	// Do not submit jobs for the shader types that are included in some pipeline stages if that pipeline is optimzing unused outputs.
	// In such a case, these shaders should not be used runtime anymore
	FPipelinedShaderFilter PipelinedShaderFilter(ShaderPlatform, Layout.ShaderPipelines);

	// Iterate over all material shader types.
	TMap<TShaderTypePermutation<const FShaderType>, FShaderCompileJob*> SharedShaderJobs;
	for (const FShaderLayoutEntry& Shader : Layout.Shaders)
	{
		FMaterialShaderType* ShaderType = static_cast<FMaterialShaderType*>(Shader.ShaderType);
		if (!Material->ShouldCache(ShaderPlatform, ShaderType, nullptr))
		{
			continue;
		}

#if WITH_EDITOR
		// Verify that the shader map Id contains inputs for any shaders that will be put into this shader map
		check(ShaderMapId.ContainsShaderType(ShaderType, kUniqueShaderPermutationId));
#endif
		// Compile this material shader for this material.
		TArray<FString> ShaderErrors;

		// Only compile the shader if we don't already have it
		if (!PipelinedShaderFilter.IsPipelinedType(ShaderType) && !GetContent()->HasShader(ShaderType, Shader.PermutationId))
		{
			ShaderType->BeginCompileShader(InPriority,
				CompilingShaderMapId,
				Shader.PermutationId,
				Material,
				MaterialEnvironment,
				ShaderPlatform,
				LocalPermutationFlags,
				CompileJobs,
				DebugDescription,
				DebugExtension
			);

			//TShaderTypePermutation<const FShaderType> ShaderTypePermutation(ShaderType, Shader.PermutationId);
			//check(!SharedShaderJobs.Find(ShaderTypePermutation));
			//SharedShaderJobs.Add(ShaderTypePermutation, Job);
		}
		NumShaders++;
	}

	if (RHISupportsShaderPipelines(ShaderPlatform))
	{
		for (FShaderPipelineType* Pipeline : Layout.ShaderPipelines)
		{
			if (!Material->ShouldCachePipeline(ShaderPlatform, Pipeline, nullptr))
			{
				continue;
			}

			auto& StageTypes = Pipeline->GetStages();

			// Verify that the shader map Id contains inputs for any shaders that will be put into this shader map
#if WITH_EDITOR
			check(ShaderMapId.ContainsShaderPipelineType(Pipeline));
#endif
>>>>>>> 6bbb88c8
			if (Pipeline->ShouldOptimizeUnusedOutputs(ShaderPlatform))
			{
				NumShaders += StageTypes.Num();
				FMaterialShaderType::BeginCompileShaderPipeline(InPriority,
					CompilingShaderMapId,
					ShaderPlatform,
<<<<<<< HEAD
					PermutationFlags,
=======
					LocalPermutationFlags,
>>>>>>> 6bbb88c8
					Material,
					MaterialEnvironment,
					Pipeline,
					CompileJobs,
					DebugDescription,
					DebugExtension);
			}
			else
			{
				// If sharing shaders amongst pipelines, add this pipeline as a dependency of an existing job
				for (const FShaderType* ShaderType : StageTypes)
				{
					TShaderTypePermutation<const FShaderType> ShaderTypePermutation(ShaderType, kUniqueShaderPermutationId);
					FShaderCompileJob** Job = SharedShaderJobs.Find(ShaderTypePermutation);
					checkf(Job, TEXT("Couldn't find existing shared job for material shader %s on pipeline %s!"), ShaderType->GetName(), Pipeline->GetName());
					auto* SingleJob = (*Job)->GetSingleShaderJob();
					auto& PipelinesToShare = SingleJob->SharingPipelines.FindOrAdd(nullptr);
					check(!PipelinesToShare.Contains(Pipeline));
					PipelinesToShare.Add(Pipeline);
				}
			}
		}
	}
<<<<<<< HEAD

	UE_LOG(LogShaders, Log, TEXT("		%u Shaders among %u VertexFactories"), NumShaders, NumVertexFactories);

	GShaderCompilingManager->SubmitJobs(CompileJobs, Material->GetBaseMaterialPathName(), GetDebugDescription());
}

/**
* Compiles the shaders for a material and caches them in this shader map.
* @param Material - The material to compile shaders for.
* @param InShaderMapId - the set of static parameters to compile for
* @param Platform - The platform to compile to
*/
void FMaterialShaderMap::Compile(
	FMaterial* Material,
	const FMaterialShaderMapId& InShaderMapId,
	const TRefCountPtr<FSharedShaderCompilerEnvironment>& MaterialEnvironment,
	const FMaterialCompilationOutput& InMaterialCompilationOutput,
	EShaderPlatform InPlatform,
	EMaterialShaderPrecompileMode PrecompileMode)
{
	if (FPlatformProperties::RequiresCookedData())
	{
		UE_LOG(LogMaterial, Fatal, TEXT("Trying to compile %s at run-time, which is not supported on consoles!"), *Material->GetFriendlyName());
		return;
	}

	check(!Material->bContainsInlineShaders);

	// Assign a unique identifier so that shaders from this shader map can be associated with it after a deferred compile
	AcquireCompilingId(MaterialEnvironment);

#if DEBUG_INFINITESHADERCOMPILE
	UE_LOG(LogTemp, Display, TEXT("Added material ShaderMap 0x%08X%08X with Material 0x%08X%08X to ShaderMapsBeingCompiled"), (int)((int64)(this) >> 32), (int)((int64)(this)), (int)((int64)(Material) >> 32), (int)((int64)(Material)));
#endif  

	FMaterialShaderMapContent* NewContent = new FMaterialShaderMapContent(InPlatform);
	NewContent->MaterialCompilationOutput = InMaterialCompilationOutput;
	AssignContent(NewContent);

	ShaderMapId = InShaderMapId;
	bIsPersistent = Material->IsPersistent();

	// Setup the material compilation environment.
	/*{
		FShaderParametersMetadata* UniformBufferStruct = NewContent->MaterialCompilationOutput.UniformExpressionSet.CreateBufferStruct();
		Material->SetupMaterialEnvironment(InPlatform, *UniformBufferStruct, InMaterialCompilationOutput.UniformExpressionSet, *MaterialEnvironment);
		delete UniformBufferStruct;
	}*/

#if ALLOW_SHADERMAP_DEBUG_DATA && WITH_EDITOR
	// Store the material name for debugging purposes.
	// Note: Material instances with static parameters will have the same FriendlyName for their shader maps!
	NewContent->FriendlyName = Material->GetFriendlyName();
	NewContent->MaterialPath = Material->GetBaseMaterialPathName();

	// Log debug information about the material being compiled.
	const FString MaterialUsage = Material->GetMaterialUsageDescription();
	FString WorkingDebugDescription = FString::Printf(
		TEXT("Compiling %s: Platform=%s, Usage=%s"),
		*NewContent->FriendlyName,
		*LegacyShaderPlatformToShaderFormat(InPlatform).ToString(),
		*MaterialUsage
	);
	for (int32 StaticSwitchIndex = 0; StaticSwitchIndex < ShaderMapId.GetStaticSwitchParameters().Num(); ++StaticSwitchIndex)
	{
		const FStaticSwitchParameter& StaticSwitchParameter = ShaderMapId.GetStaticSwitchParameters()[StaticSwitchIndex];
		WorkingDebugDescription += FString::Printf(
			TEXT(", StaticSwitch'%s'=%s"),
			*StaticSwitchParameter.ParameterInfo.ToString(),
			StaticSwitchParameter.Value ? TEXT("True") : TEXT("False")
		);
	}
	for (int32 StaticMaskIndex = 0; StaticMaskIndex < ShaderMapId.GetStaticComponentMaskParameters().Num(); ++StaticMaskIndex)
	{
		const FStaticComponentMaskParameter& StaticComponentMaskParameter = ShaderMapId.GetStaticComponentMaskParameters()[StaticMaskIndex];
		WorkingDebugDescription += FString::Printf(
			TEXT(", StaticMask'%s'=%s%s%s%s"),
			*StaticComponentMaskParameter.ParameterInfo.ToString(),
			StaticComponentMaskParameter.R ? TEXT("R") : TEXT(""),
			StaticComponentMaskParameter.G ? TEXT("G") : TEXT(""),
			StaticComponentMaskParameter.B ? TEXT("B") : TEXT(""),
			StaticComponentMaskParameter.A ? TEXT("A") : TEXT("")
		);
	}
	for (int32 StaticLayerIndex = 0; StaticLayerIndex < ShaderMapId.GetTerrainLayerWeightParameters().Num(); ++StaticLayerIndex)
	{
		const FStaticTerrainLayerWeightParameter& StaticTerrainLayerWeightParameter = ShaderMapId.GetTerrainLayerWeightParameters()[StaticLayerIndex];
		WorkingDebugDescription += FString::Printf(
			TEXT(", StaticTerrainLayer'%s'=%s"),
			*StaticTerrainLayerWeightParameter.ParameterInfo.ToString(),
			*FString::Printf(TEXT("Weightmap%u"), StaticTerrainLayerWeightParameter.WeightmapIndex)
		);
	}
	for (const auto &LayerParameterID : ShaderMapId.GetMaterialLayersParameterIDs())
	{
		FString UUIDs;
		UUIDs += TEXT("Layers:");
		bool StartWithComma = false;
		for (const auto &Layer : LayerParameterID.Functions.LayerIDs)
		{
			UUIDs += (StartWithComma ? TEXT(", ") : TEXT("")) + Layer.ToString();
			StartWithComma = true;
		}
		UUIDs += TEXT(", Blends:");
		StartWithComma = false;
		for (const auto &Blend : LayerParameterID.Functions.BlendIDs)
		{
			UUIDs += (StartWithComma ? TEXT(", ") : TEXT("")) + Blend.ToString();
			StartWithComma = true;
		}
		UUIDs += TEXT(", LayerStates:");
		StartWithComma = false;
		for (bool State : LayerParameterID.Functions.LayerStates)
		{
			UUIDs += (StartWithComma ? TEXT(", ") : TEXT(""));
			UUIDs += (State ? TEXT("1") : TEXT("0"));
			StartWithComma = true;
		}
		WorkingDebugDescription += FString::Printf(TEXT(", LayersParameter'%s'=[%s]"), *LayerParameterID.ParameterID.ParameterInfo.ToString(), *UUIDs);
	}

	UE_LOG(LogShaders, Display, TEXT("	%s"), *WorkingDebugDescription);
=======

	UE_LOG(LogShaders, Verbose, TEXT("		%u Shaders among %u VertexFactories"), NumShaders, NumVertexFactories);

	GShaderCompilingManager->SubmitJobs(CompileJobs, Material->GetBaseMaterialPathName(), GetDebugDescription());
}

/**
* Compiles the shaders for a material and caches them in this shader map.
* @param Material - The material to compile shaders for.
* @param InShaderMapId - the set of static parameters to compile for
* @param Platform - The platform to compile to
*/
void FMaterialShaderMap::Compile(
	FMaterial* Material,
	const FMaterialShaderMapId& InShaderMapId,
	const TRefCountPtr<FSharedShaderCompilerEnvironment>& MaterialEnvironment,
	const FMaterialCompilationOutput& InMaterialCompilationOutput,
	EShaderPlatform InPlatform,
	EMaterialShaderPrecompileMode PrecompileMode)
{
	if (FPlatformProperties::RequiresCookedData())
	{
		UE_LOG(LogMaterial, Fatal, TEXT("Trying to compile %s at run-time, which is not supported on consoles!"), *Material->GetFriendlyName());
		return;
	}

	TRACE_CPUPROFILER_EVENT_SCOPE(FMaterialShaderMap::Compile);
	check(!Material->bContainsInlineShaders);

	// Assign a unique identifier so that shaders from this shader map can be associated with it after a deferred compile
	AcquireCompilingId(MaterialEnvironment);

#if DEBUG_INFINITESHADERCOMPILE
	UE_LOG(LogTemp, Display, TEXT("Added material ShaderMap 0x%08X%08X with Material 0x%08X%08X to ShaderMapsBeingCompiled"), (int)((int64)(this) >> 32), (int)((int64)(this)), (int)((int64)(Material) >> 32), (int)((int64)(Material)));
#endif  

	FMaterialShaderMapContent* NewContent = new FMaterialShaderMapContent(InPlatform);
	NewContent->MaterialCompilationOutput = InMaterialCompilationOutput;
	AssignContent(NewContent);

	ShaderMapId = InShaderMapId;
	bIsPersistent = Material->IsPersistent();

#if ALLOW_SHADERMAP_DEBUG_DATA && WITH_EDITOR
	// Store the material name for debugging purposes.
	// Note: Material instances with static parameters will have the same FriendlyName for their shader maps!
	NewContent->FriendlyName = Material->GetFriendlyName();
	NewContent->MaterialPath = Material->GetBaseMaterialPathName();

	// Log debug information about the material being compiled.
	const FString MaterialUsage = Material->GetMaterialUsageDescription();
	FString WorkingDebugDescription = FString::Printf(
		TEXT("Compiling %s: Platform=%s, Usage=%s"),
		*NewContent->FriendlyName,
		*LegacyShaderPlatformToShaderFormat(InPlatform).ToString(),
		*MaterialUsage
	);
	for (int32 StaticSwitchIndex = 0; StaticSwitchIndex < ShaderMapId.GetStaticSwitchParameters().Num(); ++StaticSwitchIndex)
	{
		const FStaticSwitchParameter& StaticSwitchParameter = ShaderMapId.GetStaticSwitchParameters()[StaticSwitchIndex];
		WorkingDebugDescription += FString::Printf(
			TEXT(", StaticSwitch'%s'=%s"),
			*StaticSwitchParameter.ParameterInfo.ToString(),
			StaticSwitchParameter.Value ? TEXT("True") : TEXT("False")
		);
	}
	for (int32 StaticMaskIndex = 0; StaticMaskIndex < ShaderMapId.GetStaticComponentMaskParameters().Num(); ++StaticMaskIndex)
	{
		const FStaticComponentMaskParameter& StaticComponentMaskParameter = ShaderMapId.GetStaticComponentMaskParameters()[StaticMaskIndex];
		WorkingDebugDescription += FString::Printf(
			TEXT(", StaticMask'%s'=%s%s%s%s"),
			*StaticComponentMaskParameter.ParameterInfo.ToString(),
			StaticComponentMaskParameter.R ? TEXT("R") : TEXT(""),
			StaticComponentMaskParameter.G ? TEXT("G") : TEXT(""),
			StaticComponentMaskParameter.B ? TEXT("B") : TEXT(""),
			StaticComponentMaskParameter.A ? TEXT("A") : TEXT("")
		);
	}
	for (int32 StaticLayerIndex = 0; StaticLayerIndex < ShaderMapId.GetTerrainLayerWeightParameters().Num(); ++StaticLayerIndex)
	{
		const FStaticTerrainLayerWeightParameter& StaticTerrainLayerWeightParameter = ShaderMapId.GetTerrainLayerWeightParameters()[StaticLayerIndex];
		WorkingDebugDescription += FString::Printf(
			TEXT(", StaticTerrainLayer'%s'=%s"),
			*StaticTerrainLayerWeightParameter.LayerName.ToString(),
			*FString::Printf(TEXT("Weightmap%u"), StaticTerrainLayerWeightParameter.WeightmapIndex)
		);
	}

	if (ShaderMapId.GetMaterialLayersId())
	{
		const FMaterialLayersFunctions::ID& MaterialLayersId = *ShaderMapId.GetMaterialLayersId();
		WorkingDebugDescription += TEXT("Layers:");
		bool StartWithComma = false;
		for (const auto &Layer : MaterialLayersId.LayerIDs)
		{
			WorkingDebugDescription += (StartWithComma ? TEXT(", ") : TEXT("")) + Layer.ToString();
			StartWithComma = true;
		}
		WorkingDebugDescription += TEXT(", Blends:");
		StartWithComma = false;
		for (const auto &Blend : MaterialLayersId.BlendIDs)
		{
			WorkingDebugDescription += (StartWithComma ? TEXT(", ") : TEXT("")) + Blend.ToString();
			StartWithComma = true;
		}
		WorkingDebugDescription += TEXT(", LayerStates:");
		StartWithComma = false;
		for (bool State : MaterialLayersId.LayerStates)
		{
			WorkingDebugDescription += (StartWithComma ? TEXT(", ") : TEXT(""));
			WorkingDebugDescription += (State ? TEXT("1") : TEXT("0"));
			StartWithComma = true;
		}
	}

	// If we aren't actually compiling shaders don't print the debug message that we are compiling shaders.
	if (PrecompileMode != EMaterialShaderPrecompileMode::None)
	{
		UE_LOG(LogShaders, Display, TEXT("	%s"), *WorkingDebugDescription);
	}
>>>>>>> 6bbb88c8
	NewContent->DebugDescription = *WorkingDebugDescription;
#else
	FString DebugExtension = "";
#endif 

	Material->SetCompilingShaderMap(this);

	// Register this shader map in the global map with the material's ID.
	Register(InPlatform);

	// Mark the shader map as not having been finalized with ProcessCompilationResults
	bCompilationFinalized = false;

	// Mark as not having been compiled
	bCompiledSuccessfully = false;

	if (PrecompileMode != EMaterialShaderPrecompileMode::None)
	{
		EShaderCompileJobPriority CompilePriority = EShaderCompileJobPriority::Low;
		if (PrecompileMode == EMaterialShaderPrecompileMode::Synchronous)
		{
			CompilePriority = EShaderCompileJobPriority::High;
		}
		else if (!Material->IsPersistent())
		{
			// Note: using Material->IsPersistent() to detect whether this is a preview material which should have higher priority over background compiling
			CompilePriority = EShaderCompileJobPriority::Normal;
		}

		SubmitCompileJobs(CompilingId, Material, MaterialEnvironment, CompilePriority);
	}

	// Compile the shaders for this shader map now if the material is not deferring and deferred compiles are not enabled globally
<<<<<<< HEAD
	if (PrecompileMode == EMaterialShaderPrecompileMode::Synchronous)
=======
	// If we're early in the startup we can save some time by compiling all special/default materials asynchronously, even if normally they are synchronous
	if (PrecompileMode == EMaterialShaderPrecompileMode::Synchronous && !PoolSpecialMaterialsCompileJobs())
>>>>>>> 6bbb88c8
	{
		TArray<int32> CurrentShaderMapId;
		CurrentShaderMapId.Add(CompilingId);
		GShaderCompilingManager->FinishCompilation(
			GetFriendlyName(),
			CurrentShaderMapId);
	}
}

static FHashedName PreprocessedSourceKeyFromName(FName VertexFactoryName, FName VertexTypeName)
{
	return FHashedName(FString::Printf(TEXT("%s/%s"), *VertexFactoryName.ToString(), *VertexTypeName.ToString()));
}

FShader* FMaterialShaderMap::ProcessCompilationResultsForSingleJob(FShaderCompileJob* SingleJob, const FShaderPipelineType* ShaderPipeline, const FSHAHash& MaterialShaderMapHash)
{
	TRACE_CPUPROFILER_EVENT_SCOPE(FMaterialShaderMap::ProcessCompilationResultsForSingleJob);

	check(SingleJob);
	const FShaderCompileJob& CurrentJob = *SingleJob;
	check(CurrentJob.Id == CompilingId);

	GetResourceCode()->AddShaderCompilerOutput(CurrentJob.Output);

#if ALLOW_SHADERMAP_DEBUG_DATA
	CompileTime += SingleJob->Output.CompileTime;
#endif
	FShader* Shader = nullptr;
	if (CurrentJob.Key.VFType)
	{
		const FVertexFactoryType* VertexFactoryType = CurrentJob.Key.VFType;
		check(VertexFactoryType->IsUsedWithMaterials());
		FMeshMaterialShaderMap* MeshShaderMap = AcquireMeshShaderMap(VertexFactoryType);

		check(MeshShaderMap);
		const FMeshMaterialShaderType* MeshMaterialShaderType = CurrentJob.Key.ShaderType->GetMeshMaterialShaderType();
		check(MeshMaterialShaderType);
		Shader = MeshMaterialShaderType->FinishCompileShader(GetContent()->MaterialCompilationOutput.UniformExpressionSet, MaterialShaderMapHash, CurrentJob, ShaderPipeline, GetFriendlyName());
		check(Shader);
		if (!ShaderPipeline)
		{
			//check(!MeshShaderMap->HasShader(MeshMaterialShaderType, CurrentJob.PermutationId));
			Shader = MeshShaderMap->FindOrAddShader(MeshMaterialShaderType->GetHashedName(), CurrentJob.Key.PermutationId, Shader);
		}
	}
	else
	{
		const FMaterialShaderType* MaterialShaderType = CurrentJob.Key.ShaderType->GetMaterialShaderType();
		check(MaterialShaderType);
		Shader = MaterialShaderType->FinishCompileShader(GetContent()->MaterialCompilationOutput.UniformExpressionSet, MaterialShaderMapHash, CurrentJob, ShaderPipeline, GetFriendlyName());

		check(Shader);
		if (!ShaderPipeline)
		{
			//check(!GetContent()->HasShader(MaterialShaderType, CurrentJob.PermutationId));
			Shader = GetMutableContent()->FindOrAddShader(MaterialShaderType->GetHashedName(), CurrentJob.Key.PermutationId, Shader);
		}
	}

#if WITH_EDITOR
	// add shader source
	{
		// Keep the preprocessed source list sorted by type name
<<<<<<< HEAD
		const int32 Index = Algo::LowerBoundBy(GetMutableContent()->ShaderProcessedSource, CurrentJob.Key.ShaderType->GetHashedName(), [](const FMaterialProcessedSource& Value) { return Value.Name; });
		GetMutableContent()->ShaderProcessedSource.EmplaceAt(Index, CurrentJob.Key.ShaderType->GetHashedName(), *CurrentJob.Output.OptionalFinalShaderSource);
=======
		const FHashedName Key = CurrentJob.Key.VFType ? PreprocessedSourceKeyFromName(CurrentJob.Key.VFType->GetFName(), CurrentJob.Key.ShaderType->GetFName()) : FHashedName(CurrentJob.Key.ShaderType->GetFName());

		const int32 Index = Algo::LowerBoundBy(GetMutableContent()->ShaderProcessedSource, Key, [](const FMaterialProcessedSource& Value) { return Value.Name; });
		GetMutableContent()->ShaderProcessedSource.EmplaceAt(Index, Key, *CurrentJob.Output.OptionalFinalShaderSource);
>>>>>>> 6bbb88c8
	}
#endif

	return Shader;
}

#if WITH_EDITOR
void FMaterialShaderMap::ProcessCompilationResults(const TArray<FShaderCommonCompileJobPtr>& InCompilationResults, int32& InOutJobIndex, float& TimeBudget)
{
	check(!bCompilationFinalized);

	double StartTime = FPlatformTime::Seconds();

	FSHAHash MaterialShaderMapHash;
	ShaderMapId.GetMaterialHash(MaterialShaderMapHash);

	do
	{
		auto& BaseJob = InCompilationResults[InOutJobIndex++];
		FShaderCompileJob* SingleJob = BaseJob->GetSingleShaderJob();
		if (SingleJob)
		{
			FShader* Shader = ProcessCompilationResultsForSingleJob(SingleJob, nullptr, MaterialShaderMapHash);
			for (const auto& Pair : SingleJob->SharingPipelines)
			{
				const FVertexFactoryType* VFType = Pair.Key;
				FShaderMapContent* ShaderMapForPipeline = GetMutableContent();
				if (VFType)
				{
					ShaderMapForPipeline = AcquireMeshShaderMap(VFType->GetHashedName());
				}

				for (const FShaderPipelineType* PipelineType : Pair.Value)
				{
					FShaderPipeline* Pipeline = ShaderMapForPipeline->GetShaderPipeline(PipelineType);
					if (!Pipeline)
					{
						Pipeline = new FShaderPipeline(PipelineType);
						ShaderMapForPipeline->AddShaderPipeline(Pipeline);
					}
					Pipeline->AddShader(Shader, SingleJob->Key.PermutationId);
				}
			}
		}
		else
		{
			auto* PipelineJob = BaseJob->GetShaderPipelineJob();
			check(PipelineJob);

			const FShaderPipelineCompileJob& CurrentJob = *PipelineJob;
			check(CurrentJob.Id == CompilingId);

			const FVertexFactoryType* VertexFactoryType = CurrentJob.StageJobs[0]->GetSingleShaderJob()->Key.VFType;
			FShaderPipeline* ShaderPipeline = new FShaderPipeline(CurrentJob.Key.ShaderPipeline);
			if (VertexFactoryType)
			{
				check(VertexFactoryType->IsUsedWithMaterials());
				FMeshMaterialShaderMap* MeshShaderMap = AcquireMeshShaderMap(VertexFactoryType);
				check(MeshShaderMap);
				ShaderPipeline = MeshShaderMap->FindOrAddShaderPipeline(ShaderPipeline);
			}
			else
			{
				ShaderPipeline = GetMutableContent()->FindOrAddShaderPipeline(ShaderPipeline);
			}

			for (int32 Index = 0; Index < CurrentJob.StageJobs.Num(); ++Index)
			{
				SingleJob = CurrentJob.StageJobs[Index]->GetSingleShaderJob();
				FShader* Shader = ProcessCompilationResultsForSingleJob(SingleJob, PipelineJob->Key.ShaderPipeline, MaterialShaderMapHash);
				Shader = ShaderPipeline->FindOrAddShader(Shader, SingleJob->Key.PermutationId);
				check(VertexFactoryType == CurrentJob.StageJobs[Index]->GetSingleShaderJob()->Key.VFType);
			}
			ShaderPipeline->Validate(CurrentJob.Key.ShaderPipeline);
		}

		double NewStartTime = FPlatformTime::Seconds();
		TimeBudget -= NewStartTime - StartTime;
		StartTime = NewStartTime;
	}
	while ((TimeBudget > 0.0f) && InOutJobIndex < InCompilationResults.Num());
}
#endif // WITH_EDITOR

class FMaterialShaderMapLayoutCache
{
public:
	static FMaterialShaderMapLayoutCache& Get()
	{
		static FMaterialShaderMapLayoutCache Instance;
		return Instance;
	}

	const FMaterialShaderMapLayout& AcquireLayout(EShaderPlatform Platform, EShaderPermutationFlags Flags, const FMaterialShaderParameters& MaterialParameters)
	{
		const uint64 ParameterHash = CityHash64WithSeed((char*)&MaterialParameters, sizeof(MaterialParameters), (uint64)Platform | ((uint64)Flags << 32));
<<<<<<< HEAD
		
=======

>>>>>>> 6bbb88c8
		FMaterialShaderMapLayout* Layout = nullptr;
		{
			FReadScopeLock Locker(LayoutLock);
			Layout = FindLayout(ParameterHash);
		}

		if (!Layout)
		{
			FWriteScopeLock Locker(LayoutLock);
			// Need to check for existing index again once we've taken the write-lock
			// TODO maybe better to create the layout without any lock, then discard if another thread created the same layout
			Layout = FindLayout(ParameterHash);
			if (!Layout)
			{
				Layout = new FMaterialShaderMapLayout();
				CreateLayout(*Layout, Platform, Flags, MaterialParameters);
				Layout->Platform = Platform;

				const int32 Index = ShaderMapLayouts.Add(TUniquePtr<FMaterialShaderMapLayout>(Layout));
				MaterialParameterHashes.Add(ParameterHash);
				MaterialShaderParameters.Add(MaterialParameters);
				ShaderMapHashTable.Add(ParameterHash, Index);

				check(MaterialParameterHashes.Num() == ShaderMapLayouts.Num());
				check(MaterialShaderParameters.Num() == ShaderMapLayouts.Num());
			}
		}

		check(Layout);
		return *Layout;
	}

private:
	FMaterialShaderMapLayout* FindLayout(uint64 ParameterHash)
	{
		for (int32 Index = ShaderMapHashTable.First(ParameterHash); ShaderMapHashTable.IsValid(Index); Index = ShaderMapHashTable.Next(Index))
		{
			if (MaterialParameterHashes[Index] == ParameterHash)
			{
				return ShaderMapLayouts[Index].Get();
			}
		}
		return nullptr;
	}

	void CreateLayout(FMaterialShaderMapLayout& Layout, EShaderPlatform Platform, EShaderPermutationFlags Flags, const FMaterialShaderParameters& MaterialParameters)
	{
		SCOPED_LOADTIMER(FMaterialShaderMapLayoutCache_CreateLayout);

		const TArray<FShaderType*>& SortedMaterialShaderTypes = FShaderType::GetSortedTypes(FShaderType::EShaderTypeForDynamicCast::Material);
		const TArray<FShaderType*>& SortedMeshMaterialShaderTypes = FShaderType::GetSortedTypes(FShaderType::EShaderTypeForDynamicCast::MeshMaterial);
		const TArray<FShaderPipelineType*>& SortedMaterialPipelineTypes = FShaderPipelineType::GetSortedTypes(FShaderType::EShaderTypeForDynamicCast::Material);
		const TArray<FShaderPipelineType*>& SortedMeshMaterialPipelineTypes = FShaderPipelineType::GetSortedTypes(FShaderType::EShaderTypeForDynamicCast::MeshMaterial);

		FSHA1 Hasher;

		for (FShaderType* BaseShaderType : SortedMaterialShaderTypes)
		{
			// Find this shader type in the material's shader map.
			FMaterialShaderType* ShaderType = static_cast<FMaterialShaderType*>(BaseShaderType);
			const int32 PermutationCount = ShaderType->GetPermutationCount();
			for (int32 PermutationId = 0; PermutationId < PermutationCount; ++PermutationId)
			{
				if (ShaderType->ShouldCompilePermutation(Platform, MaterialParameters, PermutationId, Flags))
				{
					Layout.Shaders.Add(FShaderLayoutEntry(ShaderType, PermutationId));

					const FHashedName& TypeName = ShaderType->GetHashedName();
					Hasher.Update((uint8*)&TypeName, sizeof(TypeName));
					Hasher.Update((uint8*)&PermutationId, sizeof(PermutationId));
				}
			}
		}

		if (RHISupportsShaderPipelines(Platform))
		{
			// Iterate over all pipeline types
			for (FShaderPipelineType* ShaderPipelineType : SortedMaterialPipelineTypes)
			{
<<<<<<< HEAD
				if (ShaderPipelineType->HasTessellation() == bHasTessellation &&
					FMaterialShaderType::ShouldCompilePipeline(ShaderPipelineType, Platform, MaterialParameters, Flags))
=======
				if (FMaterialShaderType::ShouldCompilePipeline(ShaderPipelineType, Platform, MaterialParameters, Flags))
>>>>>>> 6bbb88c8
				{
					Layout.ShaderPipelines.Add(ShaderPipelineType);

					const FHashedName& TypeName = ShaderPipelineType->GetHashedName();
					Hasher.Update((uint8*)&TypeName, sizeof(TypeName));
				}
			}
		}

		for (FVertexFactoryType* VertexFactoryType : FVertexFactoryType::GetSortedMaterialTypes())
		{
<<<<<<< HEAD
			if (!FMeshMaterialShaderType::ShouldCompileVertexFactoryPermutation(VertexFactoryType, Platform, MaterialParameters, Flags))
			{
				continue;
			}

=======
>>>>>>> 6bbb88c8
			FMeshMaterialShaderMapLayout* MeshLayout = nullptr;
			for (FShaderType* BaseShaderType : SortedMeshMaterialShaderTypes)
			{
				FMeshMaterialShaderType* ShaderType = static_cast<FMeshMaterialShaderType*>(BaseShaderType);

				if (!FMeshMaterialShaderType::ShouldCompileVertexFactoryPermutation(Platform, MaterialParameters, VertexFactoryType, ShaderType, Flags))
				{
					continue;
				}

				const int32 PermutationCount = ShaderType->GetPermutationCount();
				for (int32 PermutationId = 0; PermutationId < PermutationCount; ++PermutationId)
				{
					if (ShaderType->ShouldCompilePermutation(Platform, MaterialParameters, VertexFactoryType, PermutationId, Flags))
					{
						if (!MeshLayout)
						{
							MeshLayout = new(Layout.MeshShaderMaps) FMeshMaterialShaderMapLayout(VertexFactoryType);
						}
						MeshLayout->Shaders.Add(FShaderLayoutEntry(ShaderType, PermutationId));

						const FHashedName& TypeName = ShaderType->GetHashedName();
						Hasher.Update((uint8*)&TypeName, sizeof(TypeName));
						Hasher.Update((uint8*)&PermutationId, sizeof(PermutationId));
					}
				}
			}

			if (RHISupportsShaderPipelines(Platform))
			{
				for (FShaderPipelineType* ShaderPipelineType : SortedMeshMaterialPipelineTypes)
				{
<<<<<<< HEAD
					if (ShaderPipelineType->HasTessellation() == bHasTessellation &&
						FMeshMaterialShaderType::ShouldCompilePipeline(ShaderPipelineType, Platform, MaterialParameters, VertexFactoryType, Flags))
					{
						// Now check the completeness of the shader map
						if (!MeshLayout)
						{
							MeshLayout = new(Layout.MeshShaderMaps) FMeshMaterialShaderMapLayout(VertexFactoryType);
						}
						MeshLayout->ShaderPipelines.Add(ShaderPipelineType);

=======
					if (!FMeshMaterialShaderType::ShouldCompileVertexFactoryPipeline(ShaderPipelineType, Platform, MaterialParameters, VertexFactoryType, Flags))
					{
						continue;
					}

					if (FMeshMaterialShaderType::ShouldCompilePipeline(ShaderPipelineType, Platform, MaterialParameters, VertexFactoryType, Flags))
					{
						// Now check the completeness of the shader map
						if (!MeshLayout)
						{
							MeshLayout = new(Layout.MeshShaderMaps) FMeshMaterialShaderMapLayout(VertexFactoryType);
						}
						MeshLayout->ShaderPipelines.Add(ShaderPipelineType);

>>>>>>> 6bbb88c8
						const FHashedName& TypeName = ShaderPipelineType->GetHashedName();
						Hasher.Update((uint8*)&TypeName, sizeof(TypeName));
					}
				}
			}
		}

		Hasher.Final();
		Hasher.GetHash(Layout.ShaderMapHash.Hash);
	}

	TArray<TUniquePtr<FMaterialShaderMapLayout>> ShaderMapLayouts;
	TArray<FMaterialShaderParameters> MaterialShaderParameters;
	TArray<uint64> MaterialParameterHashes;
	FHashTable ShaderMapHashTable;
	FRWLock LayoutLock;
};

const FMaterialShaderMapLayout& AcquireMaterialShaderMapLayout(EShaderPlatform Platform, EShaderPermutationFlags Flags, const FMaterialShaderParameters& MaterialParameters)
{
	return FMaterialShaderMapLayoutCache::Get().AcquireLayout(Platform, Flags, MaterialParameters);
}

bool FMaterialShaderMap::IsComplete(const FMaterial* Material, bool bSilent)
{
	SCOPED_LOADTIMER(FMaterialShaderMap_IsComplete);

	const FMaterialShaderMapContent* LocalContent = GetContent();
	const EShaderPlatform Platform = LocalContent->GetShaderPlatform();
	const FMaterialShaderParameters MaterialParameters(Material);

	const FMaterialShaderMapLayout& Layout = AcquireMaterialShaderMapLayout(Platform, ShaderMapId.GetPermutationFlags(), MaterialParameters);
	if (Layout.ShaderMapHash == LocalContent->ShaderContentHash)
	{
		return true;
	}

	// If our hash doesn't match the cached layout hash, shader map may still be complete
	// This can happen if FMaterial::ShouldCache is set to return false for any shaders that are included in the cached layout

	{
		// exclude shaders that are going to be uniquely used by the pipelines
		FPipelinedShaderFilter PipelinedShaderFilter(Platform, Layout.ShaderPipelines);
		for (const FShaderLayoutEntry& Shader : Layout.Shaders)
		{
			if (!LocalContent->HasShader(Shader.ShaderType, Shader.PermutationId))
			{
				if (!PipelinedShaderFilter.IsPipelinedType(Shader.ShaderType) && Material->ShouldCache(Platform, Shader.ShaderType, nullptr))
				{
<<<<<<< HEAD
					UE_LOG(LogMaterial, Warning, TEXT("Incomplete material %s, missing FMaterialShader (%s, %d)."), *Material->GetFriendlyName(), Shader.ShaderType->GetName(), Shader.PermutationId);
=======
					if (!bSilent)
					{
						UE_LOG(LogMaterial, Warning, TEXT("Incomplete material %s, missing FMaterialShader (%s, %d)."), *Material->GetFriendlyName(), Shader.ShaderType->GetName(), Shader.PermutationId);
					}
					return false;
>>>>>>> 6bbb88c8
				}
			}
		}
	}

	for (const FShaderPipelineType* Pipeline : Layout.ShaderPipelines)
	{
		if (!LocalContent->HasShaderPipeline(Pipeline))
		{
			if (Material->ShouldCachePipeline(Platform, Pipeline, nullptr))
			{
				if (!bSilent)
				{
					UE_LOG(LogMaterial, Warning, TEXT("Incomplete material %s, missing pipeline %s."), *Material->GetFriendlyName(), Pipeline->GetName());
				}
				return false;
			}
		}
	}

	for (const FMeshMaterialShaderMapLayout& MeshLayout : Layout.MeshShaderMaps)
	{
		FPipelinedShaderFilter PipelinedShaderFilter(Platform, MeshLayout.ShaderPipelines);
		const FMeshMaterialShaderMap* MeshShaderMap = LocalContent->GetMeshShaderMap(MeshLayout.VertexFactoryType->GetHashedName());

		for (const FShaderLayoutEntry& Shader : MeshLayout.Shaders)
		{
			if (Material->ShouldCache(Platform, Shader.ShaderType, MeshLayout.VertexFactoryType))
			{
				if (!PipelinedShaderFilter.IsPipelinedType(Shader.ShaderType) && (!MeshShaderMap || !MeshShaderMap->HasShader(Shader.ShaderType, Shader.PermutationId)))
				{
					if (!bSilent)
					{
						if (!MeshShaderMap)
						{
							UE_LOG(LogMaterial, Warning, TEXT("Incomplete material %s, missing Vertex Factory %s."), *Material->GetFriendlyName(), MeshLayout.VertexFactoryType->GetName());
						}
						else
						{
							UE_LOG(LogMaterial, Warning, TEXT("Incomplete material %s, missing (%s, %d) from %s."), *Material->GetFriendlyName(), Shader.ShaderType->GetName(), Shader.PermutationId, MeshLayout.VertexFactoryType->GetName());
						}
					}
					return false;
				}
			}
		}

		for (const FShaderPipelineType* Pipeline : MeshLayout.ShaderPipelines)
		{
			if (!MeshShaderMap || !MeshShaderMap->HasShaderPipeline(Pipeline))
			{
				if (Material->ShouldCachePipeline(Platform, Pipeline, MeshLayout.VertexFactoryType))
				{
					if (!bSilent)
					{
						if (!MeshShaderMap)
						{
							UE_LOG(LogMaterial, Warning, TEXT("Incomplete material %s, missing Vertex Factory %s."), *Material->GetFriendlyName(), MeshLayout.VertexFactoryType->GetName());
						}
						else
						{
							UE_LOG(LogMaterial, Warning, TEXT("Incomplete material %s, missing pipeline %s from %s."), *Material->GetFriendlyName(), Pipeline->GetName(), MeshLayout.VertexFactoryType->GetName());
						}
					}
					return false;
				}
			}
		}
	}

	// Was missing some shaders from the initial layout, but all of those shaders were explicitly exluced by our FMaterial::ShouldCache implementation
	return true;
}

#if WITH_EDITOR
void FMaterialShaderMap::LoadMissingShadersFromMemory(const FMaterial* Material)
{
#if 0
	// Make sure we are operating on a referenced shader map or the below Find will cause this shader map to be deleted,
	// Since it creates a temporary ref counted pointer.
	check(NumRefs > 0);

	const TArray<FMaterial*>* CorrespondingMaterials = FMaterialShaderMap::ShaderMapsBeingCompiled.Find(this);

	if (CorrespondingMaterials)
	{
		check(!bCompilationFinalized);
		return;
	}

	FSHAHash MaterialShaderMapHash;
	ShaderMapId.GetMaterialHash(MaterialShaderMapHash);

	// Try to find necessary FMaterialShaderType's in memory
	for (TLinkedList<FShaderType*>::TIterator ShaderTypeIt(FShaderType::GetTypeList());ShaderTypeIt;ShaderTypeIt.Next())
	{
		FMaterialShaderType* ShaderType = ShaderTypeIt->GetMaterialShaderType();
		const int32 PermutationCount = ShaderType ? ShaderType->GetPermutationCount() : 0;
		for (int32 PermutationId = 0; PermutationId < PermutationCount; ++PermutationId)
		{
			if (ShouldCacheMaterialShader(ShaderType, GetShaderPlatform(), Material, PermutationId) && !HasShader(ShaderType, PermutationId))
			{
				FShaderKey ShaderKey(MaterialShaderMapHash, nullptr, nullptr, PermutationId, GetShaderPlatform());
				FShader* FoundShader = ShaderType->FindShaderByKey(ShaderKey);
				if (FoundShader)
				{
					AddShader(ShaderType, PermutationId, FoundShader);
				}
			}
		}
	}

	// Try to find necessary FShaderPipelineTypes in memory
	for (TLinkedList<FShaderPipelineType*>::TIterator ShaderPipelineIt(FShaderPipelineType::GetTypeList());ShaderPipelineIt;ShaderPipelineIt.Next())
	{
		const FShaderPipelineType* PipelineType = *ShaderPipelineIt;
		if (PipelineType && PipelineType->IsMaterialTypePipeline() && !HasShaderPipeline(PipelineType))
		{
			auto& Stages = PipelineType->GetStages();
			int32 NumShaders = 0;
			for (const FShaderType* Shader : Stages)
			{
				FMaterialShaderType* ShaderType = (FMaterialShaderType*)Shader->GetMaterialShaderType();
				if (ShaderType && ShouldCacheMaterialShader(ShaderType, GetShaderPlatform(), Material, kUniqueShaderPermutationId))
				{
					++NumShaders;
				}
			}

			if (NumShaders == Stages.Num())
			{
				TArray<FShader*> ShadersForPipeline;
				for (auto* Shader : Stages)
				{
					FMaterialShaderType* ShaderType = (FMaterialShaderType*)Shader->GetMaterialShaderType();
					if (!HasShader(ShaderType, kUniqueShaderPermutationId))
					{
						FShaderKey ShaderKey(MaterialShaderMapHash, PipelineType->ShouldOptimizeUnusedOutputs(GetShaderPlatform()) ? PipelineType : nullptr, nullptr, kUniqueShaderPermutationId, GetShaderPlatform());
						FShader* FoundShader = ShaderType->FindShaderByKey(ShaderKey);
						if (FoundShader)
						{
							AddShader(ShaderType, kUniqueShaderPermutationId, FoundShader);
							ShadersForPipeline.Add(FoundShader);
						}
					}
				}

				if (ShadersForPipeline.Num() == NumShaders && !HasShaderPipeline(PipelineType))
				{
					auto* Pipeline = new FShaderPipeline(PipelineType, ShadersForPipeline);
					AddShaderPipeline(PipelineType, Pipeline);
				}
			}
		}
	}

	// Try to find necessary FMeshMaterialShaderMap's in memory
	for(TLinkedList<FVertexFactoryType*>::TIterator VertexFactoryTypeIt(FVertexFactoryType::GetTypeList());VertexFactoryTypeIt;VertexFactoryTypeIt.Next())
	{
		FVertexFactoryType* VertexFactoryType = *VertexFactoryTypeIt;
		check(VertexFactoryType);

		if (VertexFactoryType->IsUsedWithMaterials())
		{
			FMeshMaterialShaderMap* MeshShaderMap = OrderedMeshShaderMaps[VertexFactoryType->GetId()];

			if (MeshShaderMap)
			{
				MeshShaderMap->LoadMissingShadersFromMemory(MaterialShaderMapHash, Material, GetShaderPlatform());
			}
		}
	}
#endif
}
#endif // WITH_EDITOR

#if WITH_EDITOR
const FMemoryImageString* FMaterialShaderMap::GetShaderSource(const FName VertexFactoryName, const FName ShaderTypeName) const
{
	const FHashedName Key = PreprocessedSourceKeyFromName(VertexFactoryName, ShaderTypeName);

	for (const FMaterialProcessedSource& Source : GetContent()->ShaderProcessedSource)
	{
		if (Source.Name == Key)
		{
			return &Source.Source;
		}
	}

	return nullptr;
}
#endif // WITH_EDITOR

void FMaterialShaderMap::GetShaderList(TMap<FShaderId, TShaderRef<FShader>>& OutShaders) const
{
	FSHAHash MaterialShaderMapHash;
#if WITH_EDITOR
	// TODO
	ShaderMapId.GetMaterialHash(MaterialShaderMapHash);
#endif

	GetContent()->GetShaderList(*this, MaterialShaderMapHash, OutShaders);
	for (FMeshMaterialShaderMap* MeshShaderMap : GetContent()->OrderedMeshShaderMaps)
	{
		if (MeshShaderMap)
		{
			MeshShaderMap->GetShaderList(*this, MaterialShaderMapHash, OutShaders);
		}
	}
}

void FMaterialShaderMap::GetShaderList(TMap<FHashedName, TShaderRef<FShader>>& OutShaders) const
{
	GetContent()->GetShaderList(*this, OutShaders);
	for (FMeshMaterialShaderMap* MeshShaderMap : GetContent()->OrderedMeshShaderMaps)
	{
		if (MeshShaderMap)
		{
			MeshShaderMap->GetShaderList(*this, OutShaders);
		}
	}
}

void FMaterialShaderMap::GetShaderPipelineList(TArray<FShaderPipelineRef>& OutShaderPipelines) const
{
	GetContent()->GetShaderPipelineList(*this, OutShaderPipelines, FShaderPipeline::EAll);
	for(FMeshMaterialShaderMap* MeshShaderMap : GetContent()->OrderedMeshShaderMaps)
	{
		if (MeshShaderMap)
		{
			MeshShaderMap->GetShaderPipelineList(*this, OutShaderPipelines, FShaderPipeline::EAll);
		}
	}
}

uint32 FMaterialShaderMap::GetShaderNum() const
{
	return GetContent()->GetNumShaders();
}

/**
 * Registers a material shader map in the global map so it can be used by materials.
 */
void FMaterialShaderMap::Register(EShaderPlatform InShaderPlatform)
{
	extern int32 GCreateShadersOnLoad;
	if (GCreateShadersOnLoad && GetShaderPlatform() == InShaderPlatform)
	{
		FShaderMapResource* ShaderResource = GetResource();
		if (ShaderResource)
		{
			ShaderResource->BeginCreateAllShaders();
		}
	}

	if (!bRegistered)
	{
		INC_DWORD_STAT(STAT_Shaders_NumShaderMaps);
	}

	{
		FScopeLock ScopeLock(&GIdToMaterialShaderMapCS);

		FMaterialShaderMap *CachedMap = GIdToMaterialShaderMap[GetShaderPlatform()].FindRef(ShaderMapId);

		// Only add new item if there's not already one in the map.
		// Items can possibly already be in the map because the GIdToMaterialShaderMapCS is not being locked between search & register lookups and new shader might be compiled
		if (CachedMap == nullptr)
		{
			GIdToMaterialShaderMap[GetShaderPlatform()].Add(ShaderMapId,this);
			bRegistered = true;
		}
		else
		{
			// Sanity check - We did not register so either bRegistered is false or this item is already in the map
			check((bRegistered == false && CachedMap != this) || (bRegistered == true && CachedMap == this));
		}
	}
}

void FMaterialShaderMap::AddRef()
{
	//#todo-mw: re-enable to try to find potential corruption of the global shader map ID array
	//check(IsInGameThread());
	FScopeLock ScopeLock(&GIdToMaterialShaderMapCS);
	check(!bDeletedThroughDeferredCleanup);
	++NumRefs;
}

void FMaterialShaderMap::Release()
{
	//#todo-mw: re-enable to try to find potential corruption of the global shader map ID array
	//check(IsInGameThread());

	{
		FScopeLock ScopeLock(&GIdToMaterialShaderMapCS);

		check(NumRefs > 0);
		if (--NumRefs == 0)
		{
			if (bRegistered)
			{
				bRegistered = false;
				DEC_DWORD_STAT(STAT_Shaders_NumShaderMaps);

				FMaterialShaderMap *CachedMap = GIdToMaterialShaderMap[GetShaderPlatform()].FindRef(ShaderMapId);

				// Map is marked as registered therefore we do expect it to be in the cache
				// If this does not happen there's bug in code causing ShaderMapID to be the same for two different objects.
				check(CachedMap == this);
				
				if (CachedMap == this)
				{
					GIdToMaterialShaderMap[GetShaderPlatform()].Remove(ShaderMapId);
				}
			}
			else
			{
				//sanity check - the map has not been registered and therefore should not appear in the cache
				check(GetShaderPlatform()>= EShaderPlatform::SP_NumPlatforms || GIdToMaterialShaderMap[GetShaderPlatform()].FindRef(ShaderMapId) != this);
			}

			FinalizedClone.SafeRelease();
			check(!bDeletedThroughDeferredCleanup);
			bDeletedThroughDeferredCleanup = true;
		}
	}
	if (bDeletedThroughDeferredCleanup)
	{
		BeginCleanup(this);
	}
}

FMaterialShaderMap::FMaterialShaderMap() :
	CompilingId(0u),
	NumRefs(0),
	bDeletedThroughDeferredCleanup(false),
	bRegistered(false),
	bCompilationFinalized(true),
	bCompiledSuccessfully(true),
	bIsPersistent(false)
{
	checkSlow(IsInGameThread() || IsAsyncLoading());
#if ALLOW_SHADERMAP_DEBUG_DATA
	CompileTime = 0.f;
	{
		FScopeLock AllMatSMAccess(&AllMaterialShaderMapsGuard);
		AllMaterialShaderMaps.Add(this);
	}
#endif
}

FMaterialShaderMap::~FMaterialShaderMap()
{ 
	checkSlow(IsInGameThread() || IsAsyncLoading());
	check(bDeletedThroughDeferredCleanup);
	check(!bRegistered);
#if ALLOW_SHADERMAP_DEBUG_DATA
	if(GShaderCompilerStats != 0 && GetContent())
	{
		FString Path = GetMaterialPath();
		if (Path.IsEmpty())
		{
			Path = GetFriendlyName();
		}
		GShaderCompilerStats->RegisterCookedShaders(GetShaderNum(), CompileTime, GetShaderPlatform(), Path, GetDebugDescription());
	}
	{
		FScopeLock AllMatSMAccess(&AllMaterialShaderMapsGuard);
		AllMaterialShaderMaps.RemoveSwap(this);
	}
<<<<<<< HEAD
=======
#endif

	// This is an unsavory hack to repair STAT_Shaders_NumShadersLoaded not being calculated right in the superclass because the Content class isn't allowed to have virtual functions atm.
	// A better way is tracked in UE-127112
#if STATS
	if (GetContent())
	{
		// Account for the extra shaders we missed because Content's GetNumShaders() isn't virtual and add them here. Note: Niagara needs the same
		uint32 BaseClassShaders = FShaderMapBase::GetContent()->GetNumShaders();
		uint32 TotalShadersIncludingBaseClass = GetContent()->GetNumShaders();
		uint32 OwnShaders = TotalShadersIncludingBaseClass - BaseClassShaders;
		DEC_DWORD_STAT_BY(STAT_Shaders_NumShadersLoaded, OwnShaders);
	}
#endif
}

FMaterialShaderMap* FMaterialShaderMap::AcquireFinalizedClone()
{
	checkSlow(IsInGameThread());

	const FMaterialShaderMapContent* LocalContent = GetContent();
	const FShaderMapResourceCode* LocalCode = GetResourceCode();

	checkf(LocalContent, TEXT("Can't clone shader map %s"), GetFriendlyName());
	checkf(LocalCode, TEXT("Can't clone shader map %s"), GetFriendlyName());

	if (GetFrozenContentSize() == 0u)
	{
		// If content isn't frozen yet, make sure to finalize it before making clone
		const_cast<FMaterialShaderMapContent*>(LocalContent)->Finalize(LocalCode);
	}

	LocalContent->Validate(*this);

	if (FinalizedClone && FinalizedClone->GetShaderContentHash() == GetShaderContentHash())
	{
		// Re-used existing clone if it's still valid
		return FinalizedClone;
	}

	FMaterialShaderMap* Clone = new FMaterialShaderMap();
	Clone->ShaderMapId = ShaderMapId;
	Clone->bCompilationFinalized = bCompilationFinalized;
	Clone->bCompiledSuccessfully = bCompiledSuccessfully;
	Clone->bIsPersistent = bIsPersistent;
	Clone->AssignCopy(*this);
#if WITH_EDITOR
	Clone->AssociateWithAssets(GetAssociatedAssets());
>>>>>>> 6bbb88c8
#endif

	FinalizedClone = Clone;
	return Clone;
}

FMaterialShaderMap* FMaterialShaderMap::GetFinalizedClone() const
{
	return FinalizedClone;
}

FMaterialShaderMap* FMaterialShaderMap::AcquireFinalizedClone()
{
	checkSlow(IsInGameThread());

	const FMaterialShaderMapContent* LocalContent = GetContent();
	const FShaderMapResourceCode* LocalCode = GetResourceCode();

	checkf(LocalContent, TEXT("Can't clone shader map %s"), GetFriendlyName());
	checkf(LocalCode, TEXT("Can't clone shader map %s"), GetFriendlyName());

	if (GetFrozenContentSize() == 0u)
	{
		// If content isn't frozen yet, make sure to finalize it before making clone
		const_cast<FMaterialShaderMapContent*>(LocalContent)->Finalize(LocalCode);
	}

	LocalContent->Validate(*this);

	if (FinalizedClone && FinalizedClone->GetShaderContentHash() == GetShaderContentHash())
	{
		// Re-used existing clone if it's still valid
		return FinalizedClone;
	}

	FMaterialShaderMap* Clone = new FMaterialShaderMap();
	Clone->ShaderMapId = ShaderMapId;
	Clone->bCompilationFinalized = bCompilationFinalized;
	Clone->bCompiledSuccessfully = bCompiledSuccessfully;
	Clone->CopyResourceCode(*LocalCode);
	Clone->AssignAndFreezeContent(LocalContent);
	Clone->InitResource();
#if WITH_EDITOR
	Clone->AssociateWithAssets(GetAssociatedAssets());
#endif

	FinalizedClone = Clone;
	return Clone;
}

FMaterialShaderMap* FMaterialShaderMap::GetFinalizedClone() const
{
	return FinalizedClone;
}

/**
 * Removes all entries in the cache with exceptions based on a shader type
 * @param ShaderType - The shader type to flush
 */
void FMaterialShaderMap::FlushShadersByShaderType(const FShaderType* ShaderType)
{
	// flush from all the vertex factory shader maps
	for (int32 Index = 0; Index < GetContent()->OrderedMeshShaderMaps.Num(); Index++)
	{
		FMeshMaterialShaderMap* MeshShaderMap = GetContent()->OrderedMeshShaderMaps[Index];
		if (MeshShaderMap)
		{
			MeshShaderMap->FlushShadersByShaderType(ShaderType);
		}
	}

	if (ShaderType->GetMaterialShaderType())
	{
		const int32 PermutationCount = ShaderType->GetPermutationCount();
		for (int32 PermutationId = 0; PermutationId < PermutationCount; ++PermutationId)
		{
			GetMutableContent()->RemoveShaderTypePermutaion(ShaderType->GetMaterialShaderType(), PermutationId);
		}
	}
}

void FMaterialShaderMap::FlushShadersByShaderPipelineType(const FShaderPipelineType* ShaderPipelineType)
{
	// flush from all the vertex factory shader maps
	for (int32 Index = 0;Index < GetContent()->OrderedMeshShaderMaps.Num();Index++)
	{
		FMeshMaterialShaderMap* MeshShaderMap = GetContent()->OrderedMeshShaderMaps[Index];
		if (MeshShaderMap)
		{
			MeshShaderMap->FlushShadersByShaderPipelineType(ShaderPipelineType);
		}
	}

	if (ShaderPipelineType->IsMaterialTypePipeline())
	{
		GetMutableContent()->RemoveShaderPipelineType(ShaderPipelineType);
	}
}


/**
 * Removes all entries in the cache with exceptions based on a vertex factory type
 * @param ShaderType - The shader type to flush
 */
void FMaterialShaderMap::FlushShadersByVertexFactoryType(const FVertexFactoryType* VertexFactoryType)
{
	GetMutableContent()->RemoveMeshShaderMap(VertexFactoryType->GetHashedName());
}

bool FMaterialShaderMap::Serialize(FArchive& Ar, bool bInlineShaderResources, bool bLoadedByCookedMaterial, bool bInlineShaderCode)
{
	SCOPED_LOADTIMER(FMaterialShaderMap_Serialize);
	// Note: This is saved to the DDC, not into packages (except when cooked)
	// Backwards compatibility therefore will not work based on the version of Ar
	// Instead, just bump MATERIALSHADERMAP_DERIVEDDATA_VER
	ShaderMapId.Serialize(Ar, bLoadedByCookedMaterial);
<<<<<<< HEAD
	return Super::Serialize(Ar, bInlineShaderResources, bLoadedByCookedMaterial, bInlineShaderCode);
=======
	bool bSerialized = Super::Serialize(Ar, bInlineShaderResources, bLoadedByCookedMaterial, bInlineShaderCode);
#if STATS
	// This is an unsavory hack to repair STAT_Shaders_NumShadersLoaded not being calculated right in the superclass because the Content class isn't allowed to have virtual functions atm.
	// A better way is tracked in UE-127112
	if (bSerialized && Ar.IsLoading())
	{
		// Account for the extra shaders we missed because Content's GetNumShaders() isn't virtual and add them here. Note: Niagara needs the same
		uint32 BaseClassShaders = FShaderMapBase::GetContent()->GetNumShaders();
		uint32 TotalShadersIncludingBaseClass = GetContent()->GetNumShaders();
		uint32 OwnShaders = TotalShadersIncludingBaseClass - BaseClassShaders;
		INC_DWORD_STAT_BY(STAT_Shaders_NumShadersLoaded, OwnShaders);
	}
#endif // STATS
	return bSerialized;
>>>>>>> 6bbb88c8
}

/*void FMaterialShaderMap::RegisterSerializedShaders(bool bLoadedByCookedMaterial)
{
	check(IsInGameThread());

	TShaderMapContent<FMaterialShaderType>::RegisterSerializedShaders(bLoadedByCookedMaterial);
	
	for (FMeshMaterialShaderMap* MeshShaderMap : OrderedMeshShaderMaps)
	{
		if (MeshShaderMap)
		{
			MeshShaderMap->RegisterSerializedShaders(bLoadedByCookedMaterial);
		}
	}

	// Trim the mesh shader maps by removing empty entries
	for (int32 VFIndex = 0; VFIndex < OrderedMeshShaderMaps.Num(); VFIndex++)
	{
		if (OrderedMeshShaderMaps[VFIndex] && OrderedMeshShaderMaps[VFIndex]->IsEmpty())
		{
			OrderedMeshShaderMaps[VFIndex] = nullptr;
		}
	}

	for (int32 Index = MeshShaderMaps.Num() - 1; Index >= 0; Index--)
	{
		if (MeshShaderMaps[Index].IsEmpty())
		{
			MeshShaderMaps.RemoveAt(Index);
		}
	}
}

void FMaterialShaderMap::DiscardSerializedShaders()
{
	TShaderMapContent<FMaterialShaderType>::DiscardSerializedShaders();

	for (int32 VFIndex = 0; VFIndex < OrderedMeshShaderMaps.Num(); VFIndex++)
	{
		OrderedMeshShaderMaps[VFIndex] = nullptr;
	}

	for (int32 Index = MeshShaderMaps.Num() - 1; Index >= 0; Index--)
	{
		MeshShaderMaps[Index].DiscardSerializedShaders();
	}
	MeshShaderMaps.Empty();
}*/

#if WITH_EDITOR
uint32 FMaterialShaderMap::GetMaxTextureSamplers() const
{
	uint32 MaxTextureSamplers = GetContent()->GetMaxTextureSamplersShaderMap(*this);

	for (int32 Index = 0;Index < GetContent()->OrderedMeshShaderMaps.Num();Index++)
	{
		const FMeshMaterialShaderMap* MeshShaderMap = GetContent()->OrderedMeshShaderMaps[Index];
		if (MeshShaderMap)
		{
			MaxTextureSamplers = FMath::Max(MaxTextureSamplers, MeshShaderMap->GetMaxTextureSamplersShaderMap(*this));
		}
	}

	return MaxTextureSamplers;
}
#endif // WITH_EDITOR

FMaterialShaderMapContent::~FMaterialShaderMapContent()
{
	int a = 0;
}

const FMeshMaterialShaderMap* FMaterialShaderMapContent::GetMeshShaderMap(const FHashedName& VertexFactoryTypeName) const
{
	const int32 Index = Algo::BinarySearchBy(OrderedMeshShaderMaps, VertexFactoryTypeName, FProjectMeshShaderMapToKey());
	if (Index != INDEX_NONE)
	{
		FMeshMaterialShaderMap* MeshShaderMap = OrderedMeshShaderMaps[Index].Get();
		checkSlow(MeshShaderMap->GetVertexFactoryTypeName() == VertexFactoryTypeName);
		return MeshShaderMap;
	}
	return nullptr;
}

FMeshMaterialShaderMap* FMaterialShaderMapContent::AcquireMeshShaderMap(const FHashedName& VertexFactoryTypeName)
<<<<<<< HEAD
{
	FMeshMaterialShaderMap* ShaderMap = const_cast<FMeshMaterialShaderMap*>(GetMeshShaderMap(VertexFactoryTypeName));
	if (!ShaderMap)
	{
		ShaderMap = new FMeshMaterialShaderMap(GetShaderPlatform(), VertexFactoryTypeName);
		AddMeshShaderMap(VertexFactoryTypeName, ShaderMap);
	}
	return ShaderMap;
}

void FMaterialShaderMapContent::AddMeshShaderMap(const FHashedName& VertexFactoryTypeName, FMeshMaterialShaderMap* MeshShaderMap)
{
=======
{
	FMeshMaterialShaderMap* ShaderMap = const_cast<FMeshMaterialShaderMap*>(GetMeshShaderMap(VertexFactoryTypeName));
	if (!ShaderMap)
	{
		ShaderMap = new FMeshMaterialShaderMap(GetShaderPlatform(), VertexFactoryTypeName);
		AddMeshShaderMap(VertexFactoryTypeName, ShaderMap);
	}
	return ShaderMap;
}

void FMaterialShaderMapContent::AddMeshShaderMap(const FHashedName& VertexFactoryTypeName, FMeshMaterialShaderMap* MeshShaderMap)
{
>>>>>>> 6bbb88c8
	check(VertexFactoryTypeName == MeshShaderMap->GetVertexFactoryTypeName());
	checkSlow(GetMeshShaderMap(VertexFactoryTypeName) == nullptr);
	const int32 Index = Algo::LowerBoundBy(OrderedMeshShaderMaps, VertexFactoryTypeName, FProjectMeshShaderMapToKey());
	OrderedMeshShaderMaps.Insert(MeshShaderMap, Index);
}

void FMaterialShaderMapContent::RemoveMeshShaderMap(const FHashedName& VertexFactoryTypeName)
{
	const int32 Index = Algo::BinarySearchBy(OrderedMeshShaderMaps, VertexFactoryTypeName, FProjectMeshShaderMapToKey());
	if (Index != INDEX_NONE)
	{
		FMeshMaterialShaderMap* MeshShaderMap = OrderedMeshShaderMaps[Index].Get();
		delete MeshShaderMap;
		OrderedMeshShaderMaps.RemoveAt(Index);
	}
}

void FMaterialShaderMap::DumpDebugInfo() const
{
	const FString& FriendlyNameS = GetFriendlyName();
	UE_LOG(LogConsoleResponse, Display, TEXT("FMaterialShaderMap:  FriendlyName %s"), *FriendlyNameS);
	const FString& DebugDescriptionS = GetDebugDescription();
	UE_LOG(LogConsoleResponse, Display, TEXT("  DebugDescription %s"), *DebugDescriptionS);

	TMap<FShaderId, TShaderRef<FShader>> ShadersL;
	GetShaderList(ShadersL);
	UE_LOG(LogConsoleResponse, Display, TEXT("  --- %d shaders"), ShadersL.Num());
	int32 Index = 0;
	for (auto& KeyValue : ShadersL)
	{
		UE_LOG(LogConsoleResponse, Display, TEXT("    --- shader %d"), Index);
		FShader* Shader = KeyValue.Value.GetShader();
		Shader->DumpDebugInfo(GetPointerTable());
		Index++;
	}
	//TArray<FShaderPipeline*> ShaderPipelinesL;
	//GetShaderPipelineList(ShaderPipelinesL);
}

#if WITH_EDITOR
<<<<<<< HEAD
void FMaterialShaderMap::GetOutdatedTypes(TArray<const FShaderType*>& OutdatedShaderTypes, TArray<const FShaderPipelineType*>& OutdatedShaderPipelineTypes, TArray<const FVertexFactoryType*>& OutdatedFactoryTypes) const
{
	FShaderMapBase::GetOutdatedTypes(OutdatedShaderTypes, OutdatedShaderPipelineTypes, OutdatedFactoryTypes);

	for (FMeshMaterialShaderMap* MeshShaderMap : GetContent()->OrderedMeshShaderMaps)
	{
		if (MeshShaderMap)
		{
			MeshShaderMap->GetOutdatedTypes(*this, OutdatedShaderTypes, OutdatedShaderPipelineTypes, OutdatedFactoryTypes);
		}
	}
}

=======
>>>>>>> 6bbb88c8
void FMaterialShaderMap::InitalizeForODSC(EShaderPlatform TargetShaderPlatform, const FMaterialCompilationOutput& NewCompilationOutput)
{
	// Empty Content
	FMaterialShaderMapContent* NewContent = new FMaterialShaderMapContent(TargetShaderPlatform);
	NewContent->MaterialCompilationOutput = NewCompilationOutput;
	AssignContent(NewContent);

	// Empty Code
	GetResourceCode();
}
#endif // WITH_EDITOR

<<<<<<< HEAD
#if WITH_EDITOR
=======
void FMaterialShaderMap::PostFinalizeContent()
{
	UniformBufferLayout.SafeRelease();
	if (GetContent())
	{
		UniformBufferLayout = RHICreateUniformBufferLayout(GetUniformExpressionSet().GetUniformBufferLayoutInitializer());
	}
}

#if WITH_EDITOR
void FMaterialShaderMap::GetOutdatedTypes(TArray<const FShaderType*>& OutdatedShaderTypes, TArray<const FShaderPipelineType*>& OutdatedShaderPipelineTypes, TArray<const FVertexFactoryType*>& OutdatedFactoryTypes) const
{
	FShaderMapBase::GetOutdatedTypes(OutdatedShaderTypes, OutdatedShaderPipelineTypes, OutdatedFactoryTypes);

	for (FMeshMaterialShaderMap* MeshShaderMap : GetContent()->OrderedMeshShaderMaps)
	{
		if (MeshShaderMap)
		{
			MeshShaderMap->GetOutdatedTypes(*this, OutdatedShaderTypes, OutdatedShaderPipelineTypes, OutdatedFactoryTypes);
		}
	}
}

>>>>>>> 6bbb88c8
void FMaterialShaderMap::SaveShaderStableKeys(EShaderPlatform TargetShaderPlatform, const FStableShaderKeyAndValue& SaveKeyVal)
{
	FShaderMapBase::SaveShaderStableKeys(TargetShaderPlatform, SaveKeyVal);
	for (FMeshMaterialShaderMap* MeshShaderMap : GetContent()->OrderedMeshShaderMaps)
	{
		if (MeshShaderMap)
		{
			MeshShaderMap->SaveShaderStableKeys(*this, TargetShaderPlatform, SaveKeyVal);
		}
	}
}
#endif // WITH_EDITOR

/**
 * Dump material stats for a given platform.
 * 
 * @param	Platform	Platform to dump stats for.
 */
void DumpMaterialStats(EShaderPlatform Platform)
{
#if ALLOW_DEBUG_FILES && ALLOW_SHADERMAP_DEBUG_DATA
	FDiagnosticTableViewer MaterialViewer(*FDiagnosticTableViewer::GetUniqueTemporaryFilePath(TEXT("MaterialStats")));

	//#todo-rco: Pipelines

	// Mapping from friendly material name to shaders associated with it.
	TMultiMap<FString, TShaderRef<FShader>> MaterialToShaderMap;
	TMultiMap<FString, FShaderPipeline*> MaterialToShaderPipelineMap;

	// Set of material names.
	TSet<FString> MaterialNames;

	// Look at in-memory shader use.
	FScopeLock AllMatSMAccess(&FMaterialShaderMap::AllMaterialShaderMapsGuard);
	for (int32 ShaderMapIndex = 0; ShaderMapIndex < FMaterialShaderMap::AllMaterialShaderMaps.Num(); ShaderMapIndex++)
	{
		FMaterialShaderMap* MaterialShaderMap = FMaterialShaderMap::AllMaterialShaderMaps[ShaderMapIndex];
		TMap<FShaderId, TShaderRef<FShader>> Shaders;
		TArray<FShaderPipelineRef> ShaderPipelines;
		MaterialShaderMap->GetShaderList(Shaders);
		MaterialShaderMap->GetShaderPipelineList(ShaderPipelines);

		// Add friendly name to list of materials.
		FString FriendlyName = MaterialShaderMap->GetFriendlyName();
		MaterialNames.Add(FriendlyName);

		// Add shaders to mapping per friendly name as there might be multiple
		for (auto& KeyValue : Shaders)
		{
			MaterialToShaderMap.AddUnique(FriendlyName, KeyValue.Value);
		}

		for (const FShaderPipelineRef& Pipeline : ShaderPipelines)
		{
			for (const TShaderRef<FShader>& Shader : Pipeline.GetShaders())
			{
				MaterialToShaderMap.AddUnique(FriendlyName, Shader);
			}
			MaterialToShaderPipelineMap.AddUnique(FriendlyName, Pipeline.GetPipeline());
		}
	}

	// Write a row of headings for the table's columns.
	MaterialViewer.AddColumn(TEXT("Name"));
	MaterialViewer.AddColumn(TEXT("Shaders"));
	MaterialViewer.AddColumn(TEXT("Code Size"));
	MaterialViewer.AddColumn(TEXT("Pipelines"));
	MaterialViewer.CycleRow();

	// Iterate over all materials, gathering shader stats.
	int32 TotalCodeSize		= 0;
	int32 TotalShaderCount	= 0;
	int32 TotalShaderPipelineCount = 0;
	for( TSet<FString>::TConstIterator It(MaterialNames); It; ++It )
	{
		// Retrieve list of shaders in map.
		TArray<TShaderRef<FShader>> Shaders;
		MaterialToShaderMap.MultiFind( *It, Shaders );
		TArray<FShaderPipeline*> ShaderPipelines;
		MaterialToShaderPipelineMap.MultiFind(*It, ShaderPipelines);
		
		// Iterate over shaders and gather stats.
		int32 CodeSize = 0;
		for( int32 ShaderIndex=0; ShaderIndex<Shaders.Num(); ShaderIndex++ )
		{
			const TShaderRef<FShader>& Shader = Shaders[ShaderIndex];
			CodeSize += Shader->GetCodeSize();
		}

		TotalCodeSize += CodeSize;
		TotalShaderCount += Shaders.Num();
		TotalShaderPipelineCount += ShaderPipelines.Num();

		// Dump stats
		MaterialViewer.AddColumn(**It);
		MaterialViewer.AddColumn(TEXT("%u"),Shaders.Num());
		MaterialViewer.AddColumn(TEXT("%u"),CodeSize);
		MaterialViewer.AddColumn(TEXT("%u"), ShaderPipelines.Num());
		MaterialViewer.CycleRow();
	}

	// Add a total row.
	MaterialViewer.AddColumn(TEXT("Total"));
	MaterialViewer.AddColumn(TEXT("%u"),TotalShaderCount);
	MaterialViewer.AddColumn(TEXT("%u"),TotalCodeSize);
	MaterialViewer.AddColumn(TEXT("%u"), TotalShaderPipelineCount);
	MaterialViewer.CycleRow();
#endif // ALLOW_DEBUG_FILES && ALLOW_SHADERMAP_DEBUG_DATA
}
<|MERGE_RESOLUTION|>--- conflicted
+++ resolved
@@ -19,8 +19,6 @@
 #include "ProfilingDebugging/CountersTrace.h"
 #include "ProfilingDebugging/LoadTimeTracker.h"
 #include "Misc/ScopeRWLock.h"
-<<<<<<< HEAD
-=======
 
 int32 GMaterialExcludeNonPipelinedShaders = 1;
 static FAutoConsoleVariableRef CVarMaterialExcludeNonPipelinedShaders(
@@ -37,7 +35,6 @@
 	TEXT("if != 0, DDC keys for each material shadermap will be dumped into project's Saved directory (MaterialDDCKeys subdirectory)"),
 	ECVF_Default
 );
->>>>>>> 6bbb88c8
 
 #if ENABLE_COOK_STATS
 namespace MaterialShaderCookStats
@@ -880,19 +877,11 @@
 		}
 	};
 
-<<<<<<< HEAD
-	struct FMaterialLayersParameterIDCompare : public FStaticParameterCompare
-	{
-		bool operator()(const FStaticMaterialLayersParameter::ID& Lhs, const FStaticMaterialLayersParameter::ID& Rhs) const
-		{
-			return FStaticParameterCompare::operator()(Lhs.ParameterID, Rhs.ParameterID);
-=======
 	struct FStaticTerrainLayerWeightParameterCompare
 	{
 		bool operator()(const FStaticTerrainLayerWeightParameter& Lhs, const FStaticTerrainLayerWeightParameter& Rhs) const
 		{
 			return Lhs.LayerName.LexicalLess(Rhs.LayerName);
->>>>>>> 6bbb88c8
 		}
 	};
 
@@ -907,12 +896,7 @@
 	// Sort the arrays by parameter name, ensure the ID is not influenced by the order
 	StaticSwitchParameters.Sort(FStaticParameterCompare());
 	StaticComponentMaskParameters.Sort(FStaticParameterCompare());
-<<<<<<< HEAD
-	TerrainLayerWeightParameters.Sort(FStaticParameterCompare());
-	MaterialLayersParameterIDs.Sort(FMaterialLayersParameterIDCompare());
-=======
 	TerrainLayerWeightParameters.Sort(FStaticTerrainLayerWeightParameterCompare());
->>>>>>> 6bbb88c8
 
 	//since bOverrides aren't used to check id matches, make sure they're consistently set to false in the static parameter set as part of the id.
 	//this ensures deterministic cook results, rather than allowing bOverride to be set in the shader map's copy of the id based on the first id used.
@@ -1193,13 +1177,8 @@
 	EShaderPlatform Platform,
 	EShaderPermutationFlags PermutationFlags,
 	TArray<FShaderCommonCompileJobPtr>& NewJobs,
-<<<<<<< HEAD
-	const FString& DebugDescription,
-	const FString& DebugExtension
-=======
 	const TCHAR* DebugDescription,
 	const TCHAR* DebugExtension
->>>>>>> 6bbb88c8
 	) const
 {
 	FShaderCompileJob* NewJob = GShaderCompilingManager->PrepareShaderCompileJob(ShaderMapId, FShaderCompileJobKey(this, nullptr, PermutationId), Priority);
@@ -1219,13 +1198,8 @@
 	FSharedShaderCompilerEnvironment* MaterialEnvironment,
 	const FShaderPipelineType* ShaderPipeline,
 	TArray<FShaderCommonCompileJobPtr>& NewJobs,
-<<<<<<< HEAD
-	const FString& DebugDescription,
-	const FString& DebugExtension)
-=======
 	const TCHAR* DebugDescription,
 	const TCHAR* DebugExtension)
->>>>>>> 6bbb88c8
 {
 	check(ShaderPipeline);
 	UE_LOG(LogShaders, Verbose, TEXT("	Pipeline: %s"), ShaderPipeline->GetName());
@@ -1346,14 +1320,11 @@
 #endif
 }
 
-<<<<<<< HEAD
-=======
 TRACE_DECLARE_INT_COUNTER(Shaders_FMaterialShaderMapDDCRequests, TEXT("Shaders/FMaterialShaderMap/DDCRequests"));
 TRACE_DECLARE_INT_COUNTER(Shaders_FMaterialShaderMapDDCHits, TEXT("Shaders/FMaterialShaderMap/DDCHits"));
 TRACE_DECLARE_MEMORY_COUNTER(Shaders_FMaterialShaderMapDDCBytesReceived, TEXT("Shaders/FMaterialShaderMap/DDCBytesRecieved"));
 TRACE_DECLARE_MEMORY_COUNTER(Shaders_FMaterialShaderMapDDCBytesSent, TEXT("Shaders/FMaterialShaderMap/DDCBytesSent"));
 
->>>>>>> 6bbb88c8
 void FMaterialShaderMap::LoadFromDerivedDataCache(const FMaterial* Material, const FMaterialShaderMapId& ShaderMapId, EShaderPlatform InPlatform, const ITargetPlatform* TargetPlatform, TRefCountPtr<FMaterialShaderMap>& InOutShaderMap, FString& OutDDCKeyDesc)
 {
 	TRACE_CPUPROFILER_EVENT_SCOPE(FMaterialShaderMap::LoadFromDerivedDataCache);
@@ -1373,16 +1344,6 @@
 			COOK_STAT(auto Timer = MaterialShaderCookStats::UsageStats.TimeSyncWork());
 
 			TArray<uint8> CachedData;
-<<<<<<< HEAD
-			const FString DataKey = GetMaterialShaderMapKeyString(ShaderMapId, InPlatform, TargetPlatform);
-			{
-				FSHAHash DDCKeyHash;
-				FSHA1 HashState;
-				HashState.UpdateWithString(*DataKey, DataKey.Len());
-				HashState.Final();
-				HashState.GetHash(&DDCKeyHash.Hash[0]);
-				OutDDCKeyDesc = DDCKeyHash.ToString();
-=======
 			const FString DataKey = GetMaterialShaderMapKeyString(ShaderMapId, InPlatform);
 			OutDDCKeyDesc = FSHA1_HashString(DataKey);
 
@@ -1397,7 +1358,6 @@
 				TUniquePtr<FArchive> DumpAr(IFileManager::Get().CreateFileWriter(*TempFile));
 				// serializing the string via << produces a non-textual file because it saves string's length, too
 				DumpAr->Serialize(const_cast<TCHAR*>(*DataKey), DataKey.Len() * sizeof(TCHAR));
->>>>>>> 6bbb88c8
 			}
 
 			bool CheckCache = true;
@@ -1434,11 +1394,7 @@
 				InOutShaderMap->Serialize(Ar);
 				//InOutShaderMap->RegisterSerializedShaders(false);
 		
-<<<<<<< HEAD
-				const FString InDataKey = GetMaterialShaderMapKeyString(InOutShaderMap->GetShaderMapId(), InPlatform, TargetPlatform);
-=======
 				const FString InDataKey = GetMaterialShaderMapKeyString(InOutShaderMap->GetShaderMapId(), InPlatform);
->>>>>>> 6bbb88c8
 				checkf(InDataKey == DataKey, TEXT("Data deserialized from the DDC would need a different DDC key!"));
 				checkf(InOutShaderMap->GetShaderMapId() == ShaderMapId, TEXT("Shadermap data deserialized from the DDC does not match the ID we used to build the key!"));
 
@@ -1699,11 +1655,8 @@
 void FMaterialShaderMap::AddCompilingDependency(FMaterial* Material)
 {
 	CompilingMaterialDependencies.AddUnique(Material);
-<<<<<<< HEAD
-=======
 	// if any of our dependencies is persistent, we're persistent
 	bIsPersistent |= Material->IsPersistent();
->>>>>>> 6bbb88c8
 }
 
 void FMaterialShaderMap::RemoveCompilingDependency(FMaterial* Material)
@@ -1726,10 +1679,7 @@
 	const TRefCountPtr<FSharedShaderCompilerEnvironment>& MaterialEnvironment,
 	EShaderCompileJobPriority InPriority) const
 {
-<<<<<<< HEAD
-=======
 	TRACE_CPUPROFILER_EVENT_SCOPE(FMaterialShaderMap::SubmitCompileJobs);
->>>>>>> 6bbb88c8
 	check(CompilingShaderMapId != 0u);
 	check(MaterialEnvironment);
 
@@ -1739,15 +1689,6 @@
 	uint32 NumVertexFactories = 0;
 
 	const EShaderPlatform ShaderPlatform = GetShaderPlatform();
-<<<<<<< HEAD
-	const EShaderPermutationFlags PermutationFlags = ShaderMapId.GetPermutationFlags();
-	const FMaterialShaderParameters MaterialParameters(Material);
-	const FMaterialShaderMapLayout& Layout = AcquireMaterialShaderMapLayout(ShaderPlatform, PermutationFlags, MaterialParameters);
-
-#if ALLOW_SHADERMAP_DEBUG_DATA && WITH_EDITOR
-	FString DebugExtension(TEXT(""));
-	FString DebugDescription(TEXT(""));
-=======
 	const EShaderPermutationFlags LocalPermutationFlags = ShaderMapId.GetPermutationFlags();
 	const FMaterialShaderParameters MaterialParameters(Material);
 	const FMaterialShaderMapLayout& Layout = AcquireMaterialShaderMapLayout(ShaderPlatform, LocalPermutationFlags, MaterialParameters);
@@ -1755,21 +1696,12 @@
 #if ALLOW_SHADERMAP_DEBUG_DATA && WITH_EDITOR
 	FString DebugExtensionStr(TEXT(""));
 	FString DebugDescriptionStr(TEXT(""));
->>>>>>> 6bbb88c8
 
 	// DebugExtension and Description make the jobs unnecessarily different. Use them if the job cache is disabled or shader dev mode is on
 	static IConsoleVariable* CVarCacheEnabled = IConsoleManager::Get().FindConsoleVariable(TEXT("r.ShaderCompiler.JobCache"));
 	static IConsoleVariable* CVarShaderDevMode = IConsoleManager::Get().FindConsoleVariable(TEXT("r.ShaderDevelopmentMode"));
 	if ((CVarCacheEnabled && CVarCacheEnabled->GetInt() == 0) || (CVarShaderDevMode && CVarShaderDevMode->GetInt() != 0))
 	{
-<<<<<<< HEAD
-		DebugExtension = FString::Printf(TEXT("_%08x%08x"), ShaderMapId.BaseMaterialId.A, ShaderMapId.BaseMaterialId.B);
-		DebugDescription = GetDebugDescription();
-	}
-#else
-	FString DebugExtension(TEXT(""));
-	FString DebugDescription(TEXT(""));
-=======
 		DebugExtensionStr = FString::Printf(TEXT("_%08x%08x"), ShaderMapId.BaseMaterialId.A, ShaderMapId.BaseMaterialId.B);
 		DebugDescriptionStr = GetDebugDescription();
 	}
@@ -1779,7 +1711,6 @@
 #else
 	const TCHAR* DebugExtension = nullptr;
 	const TCHAR* DebugDescription = nullptr;
->>>>>>> 6bbb88c8
 #endif
 
 	// Iterate over all vertex factory types.
@@ -1790,126 +1721,16 @@
 		uint32 NumShadersPerVF = 0;
 		TSet<FString> ShaderTypeNames;
 
-<<<<<<< HEAD
-=======
 		// Do not submit jobs for the shader types that are included in some pipeline stages if that pipeline is optimzing unused outputs.
 		// In such a case, these shaders should not be used runtime anymore
 		FPipelinedShaderFilter PipelinedShaderFilter(ShaderPlatform, MeshLayout.ShaderPipelines);
 
->>>>>>> 6bbb88c8
 		// Iterate over all mesh material shader types.
 		TMap<TShaderTypePermutation<const FShaderType>, FShaderCompileJob*> SharedShaderJobs;
 		for (const FShaderLayoutEntry& Shader : MeshLayout.Shaders)
 		{
 			FMeshMaterialShaderType* ShaderType = static_cast<FMeshMaterialShaderType*>(Shader.ShaderType);
 			if (!Material->ShouldCache(ShaderPlatform, ShaderType, MeshLayout.VertexFactoryType))
-<<<<<<< HEAD
-			{
-				continue;
-			}
-
-			// Verify that the shader map Id contains inputs for any shaders that will be put into this shader map
-#if WITH_EDITOR
-			check(ShaderMapId.ContainsVertexFactoryType(MeshLayout.VertexFactoryType));
-			check(ShaderMapId.ContainsShaderType(ShaderType, kUniqueShaderPermutationId));
-#endif
-
-			NumShadersPerVF++;
-			// only compile the shader if we don't already have it
-			if (!MeshShaderMap || !MeshShaderMap->HasShader(ShaderType, Shader.PermutationId))
-			{
-				// Compile this mesh material shader for this material and vertex factory type.
-				ShaderType->BeginCompileShader(InPriority,
-					CompilingShaderMapId,
-					Shader.PermutationId,
-					ShaderPlatform,
-					PermutationFlags,
-					Material,
-					MaterialEnvironment,
-					MeshLayout.VertexFactoryType,
-					CompileJobs,
-					DebugDescription,
-					DebugExtension
-				);
-				//TShaderTypePermutation<const FShaderType> ShaderTypePermutation(ShaderType, Shader.PermutationId);
-				//check(!SharedShaderJobs.Find(ShaderTypePermutation));
-				//SharedShaderJobs.Add(ShaderTypePermutation, Job);
-			}
-		}
-
-		// Now the pipeline jobs; if it's a shareable pipeline, do not add duplicate jobs
-		for (FShaderPipelineType* Pipeline : MeshLayout.ShaderPipelines)
-		{
-			if (!Material->ShouldCachePipeline(ShaderPlatform, Pipeline, MeshLayout.VertexFactoryType))
-			{
-				continue;
-			}
-
-			auto& StageTypes = Pipeline->GetStages();
-
-			// Verify that the shader map Id contains inputs for any shaders that will be put into this shader map
-#if WITH_EDITOR
-			check(ShaderMapId.ContainsShaderPipelineType(Pipeline));
-			check(ShaderMapId.ContainsVertexFactoryType(MeshLayout.VertexFactoryType));
-#endif
-			if (Pipeline->ShouldOptimizeUnusedOutputs(ShaderPlatform))
-			{
-				NumShadersPerVF += StageTypes.Num();
-#if WITH_EDITOR
-				for (auto* ShaderType : StageTypes)
-				{
-					// Verify that the shader map Id contains inputs for any shaders that will be put into this shader map
-					check(ShaderMapId.ContainsShaderType(ShaderType, kUniqueShaderPermutationId));
-				}
-#endif
-				// Make a pipeline job with all the stages
-				FMeshMaterialShaderType::BeginCompileShaderPipeline(InPriority,
-					CompilingShaderMapId,
-					kUniqueShaderPermutationId,
-					ShaderPlatform,
-					PermutationFlags,
-					Material,
-					MaterialEnvironment,
-					MeshLayout.VertexFactoryType,
-					Pipeline,
-					CompileJobs,
-					DebugDescription,
-					DebugExtension);
-			}
-			else
-			{
-				// If sharing shaders amongst pipelines, add this pipeline as a dependency of an existing job
-				for (const FShaderType* ShaderType : StageTypes)
-				{
-					TShaderTypePermutation<const FShaderType> ShaderTypePermutation(ShaderType, kUniqueShaderPermutationId);
-					FShaderCompileJob** Job = SharedShaderJobs.Find(ShaderTypePermutation);
-					checkf(Job, TEXT("Couldn't find existing shared job for mesh shader %s on pipeline %s!"), ShaderType->GetName(), Pipeline->GetName());
-					auto* SingleJob = (*Job)->GetSingleShaderJob();
-					auto& PipelinesToShare = SingleJob->SharingPipelines.FindOrAdd(MeshLayout.VertexFactoryType);
-					check(!PipelinesToShare.Contains(Pipeline));
-					PipelinesToShare.Add(Pipeline);
-				}
-			}
-		}
-
-		NumShaders += NumShadersPerVF;
-		if (NumShadersPerVF > 0)
-		{
-			UE_LOG(LogShaders, Verbose, TEXT("			%s - %u shaders"), MeshLayout.VertexFactoryType->GetName(), NumShadersPerVF);
-			NumVertexFactories++;
-		}
-	}
-
-	// Iterate over all material shader types.
-	TMap<TShaderTypePermutation<const FShaderType>, FShaderCompileJob*> SharedShaderJobs;
-	for (const FShaderLayoutEntry& Shader : Layout.Shaders)
-	{
-		FMaterialShaderType* ShaderType = static_cast<FMaterialShaderType*>(Shader.ShaderType);
-		if (!Material->ShouldCache(ShaderPlatform, ShaderType, nullptr))
-		{
-			continue;
-		}
-=======
 			{
 				continue;
 			}
@@ -1952,55 +1773,9 @@
 			}
 
 			auto& StageTypes = Pipeline->GetStages();
->>>>>>> 6bbb88c8
 
 			// Verify that the shader map Id contains inputs for any shaders that will be put into this shader map
 #if WITH_EDITOR
-<<<<<<< HEAD
-		// Verify that the shader map Id contains inputs for any shaders that will be put into this shader map
-		check(ShaderMapId.ContainsShaderType(ShaderType, kUniqueShaderPermutationId));
-#endif
-		// Compile this material shader for this material.
-		TArray<FString> ShaderErrors;
-
-		// Only compile the shader if we don't already have it
-		if (!GetContent()->HasShader(ShaderType, Shader.PermutationId))
-		{
-			ShaderType->BeginCompileShader(InPriority,
-				CompilingShaderMapId,
-				Shader.PermutationId,
-				Material,
-				MaterialEnvironment,
-				ShaderPlatform,
-				PermutationFlags,
-				CompileJobs,
-				DebugDescription,
-				DebugExtension
-			);
-
-			//TShaderTypePermutation<const FShaderType> ShaderTypePermutation(ShaderType, Shader.PermutationId);
-			//check(!SharedShaderJobs.Find(ShaderTypePermutation));
-			//SharedShaderJobs.Add(ShaderTypePermutation, Job);
-		}
-		NumShaders++;
-	}
-
-	if (RHISupportsShaderPipelines(ShaderPlatform))
-	{
-		for (FShaderPipelineType* Pipeline : Layout.ShaderPipelines)
-		{
-			if (!Material->ShouldCachePipeline(ShaderPlatform, Pipeline, nullptr))
-			{
-				continue;
-			}
-
-			auto& StageTypes = Pipeline->GetStages();
-
-			// Verify that the shader map Id contains inputs for any shaders that will be put into this shader map
-#if WITH_EDITOR
-			check(ShaderMapId.ContainsShaderPipelineType(Pipeline));
-#endif
-=======
 			check(ShaderMapId.ContainsShaderPipelineType(Pipeline));
 			check(ShaderMapId.ContainsVertexFactoryType(MeshLayout.VertexFactoryType));
 #endif
@@ -2110,18 +1885,13 @@
 #if WITH_EDITOR
 			check(ShaderMapId.ContainsShaderPipelineType(Pipeline));
 #endif
->>>>>>> 6bbb88c8
 			if (Pipeline->ShouldOptimizeUnusedOutputs(ShaderPlatform))
 			{
 				NumShaders += StageTypes.Num();
 				FMaterialShaderType::BeginCompileShaderPipeline(InPriority,
 					CompilingShaderMapId,
 					ShaderPlatform,
-<<<<<<< HEAD
-					PermutationFlags,
-=======
 					LocalPermutationFlags,
->>>>>>> 6bbb88c8
 					Material,
 					MaterialEnvironment,
 					Pipeline,
@@ -2145,9 +1915,8 @@
 			}
 		}
 	}
-<<<<<<< HEAD
-
-	UE_LOG(LogShaders, Log, TEXT("		%u Shaders among %u VertexFactories"), NumShaders, NumVertexFactories);
+
+	UE_LOG(LogShaders, Verbose, TEXT("		%u Shaders among %u VertexFactories"), NumShaders, NumVertexFactories);
 
 	GShaderCompilingManager->SubmitJobs(CompileJobs, Material->GetBaseMaterialPathName(), GetDebugDescription());
 }
@@ -2172,6 +1941,7 @@
 		return;
 	}
 
+	TRACE_CPUPROFILER_EVENT_SCOPE(FMaterialShaderMap::Compile);
 	check(!Material->bContainsInlineShaders);
 
 	// Assign a unique identifier so that shaders from this shader map can be associated with it after a deferred compile
@@ -2187,13 +1957,6 @@
 
 	ShaderMapId = InShaderMapId;
 	bIsPersistent = Material->IsPersistent();
-
-	// Setup the material compilation environment.
-	/*{
-		FShaderParametersMetadata* UniformBufferStruct = NewContent->MaterialCompilationOutput.UniformExpressionSet.CreateBufferStruct();
-		Material->SetupMaterialEnvironment(InPlatform, *UniformBufferStruct, InMaterialCompilationOutput.UniformExpressionSet, *MaterialEnvironment);
-		delete UniformBufferStruct;
-	}*/
 
 #if ALLOW_SHADERMAP_DEBUG_DATA && WITH_EDITOR
 	// Store the material name for debugging purposes.
@@ -2235,123 +1998,6 @@
 		const FStaticTerrainLayerWeightParameter& StaticTerrainLayerWeightParameter = ShaderMapId.GetTerrainLayerWeightParameters()[StaticLayerIndex];
 		WorkingDebugDescription += FString::Printf(
 			TEXT(", StaticTerrainLayer'%s'=%s"),
-			*StaticTerrainLayerWeightParameter.ParameterInfo.ToString(),
-			*FString::Printf(TEXT("Weightmap%u"), StaticTerrainLayerWeightParameter.WeightmapIndex)
-		);
-	}
-	for (const auto &LayerParameterID : ShaderMapId.GetMaterialLayersParameterIDs())
-	{
-		FString UUIDs;
-		UUIDs += TEXT("Layers:");
-		bool StartWithComma = false;
-		for (const auto &Layer : LayerParameterID.Functions.LayerIDs)
-		{
-			UUIDs += (StartWithComma ? TEXT(", ") : TEXT("")) + Layer.ToString();
-			StartWithComma = true;
-		}
-		UUIDs += TEXT(", Blends:");
-		StartWithComma = false;
-		for (const auto &Blend : LayerParameterID.Functions.BlendIDs)
-		{
-			UUIDs += (StartWithComma ? TEXT(", ") : TEXT("")) + Blend.ToString();
-			StartWithComma = true;
-		}
-		UUIDs += TEXT(", LayerStates:");
-		StartWithComma = false;
-		for (bool State : LayerParameterID.Functions.LayerStates)
-		{
-			UUIDs += (StartWithComma ? TEXT(", ") : TEXT(""));
-			UUIDs += (State ? TEXT("1") : TEXT("0"));
-			StartWithComma = true;
-		}
-		WorkingDebugDescription += FString::Printf(TEXT(", LayersParameter'%s'=[%s]"), *LayerParameterID.ParameterID.ParameterInfo.ToString(), *UUIDs);
-	}
-
-	UE_LOG(LogShaders, Display, TEXT("	%s"), *WorkingDebugDescription);
-=======
-
-	UE_LOG(LogShaders, Verbose, TEXT("		%u Shaders among %u VertexFactories"), NumShaders, NumVertexFactories);
-
-	GShaderCompilingManager->SubmitJobs(CompileJobs, Material->GetBaseMaterialPathName(), GetDebugDescription());
-}
-
-/**
-* Compiles the shaders for a material and caches them in this shader map.
-* @param Material - The material to compile shaders for.
-* @param InShaderMapId - the set of static parameters to compile for
-* @param Platform - The platform to compile to
-*/
-void FMaterialShaderMap::Compile(
-	FMaterial* Material,
-	const FMaterialShaderMapId& InShaderMapId,
-	const TRefCountPtr<FSharedShaderCompilerEnvironment>& MaterialEnvironment,
-	const FMaterialCompilationOutput& InMaterialCompilationOutput,
-	EShaderPlatform InPlatform,
-	EMaterialShaderPrecompileMode PrecompileMode)
-{
-	if (FPlatformProperties::RequiresCookedData())
-	{
-		UE_LOG(LogMaterial, Fatal, TEXT("Trying to compile %s at run-time, which is not supported on consoles!"), *Material->GetFriendlyName());
-		return;
-	}
-
-	TRACE_CPUPROFILER_EVENT_SCOPE(FMaterialShaderMap::Compile);
-	check(!Material->bContainsInlineShaders);
-
-	// Assign a unique identifier so that shaders from this shader map can be associated with it after a deferred compile
-	AcquireCompilingId(MaterialEnvironment);
-
-#if DEBUG_INFINITESHADERCOMPILE
-	UE_LOG(LogTemp, Display, TEXT("Added material ShaderMap 0x%08X%08X with Material 0x%08X%08X to ShaderMapsBeingCompiled"), (int)((int64)(this) >> 32), (int)((int64)(this)), (int)((int64)(Material) >> 32), (int)((int64)(Material)));
-#endif  
-
-	FMaterialShaderMapContent* NewContent = new FMaterialShaderMapContent(InPlatform);
-	NewContent->MaterialCompilationOutput = InMaterialCompilationOutput;
-	AssignContent(NewContent);
-
-	ShaderMapId = InShaderMapId;
-	bIsPersistent = Material->IsPersistent();
-
-#if ALLOW_SHADERMAP_DEBUG_DATA && WITH_EDITOR
-	// Store the material name for debugging purposes.
-	// Note: Material instances with static parameters will have the same FriendlyName for their shader maps!
-	NewContent->FriendlyName = Material->GetFriendlyName();
-	NewContent->MaterialPath = Material->GetBaseMaterialPathName();
-
-	// Log debug information about the material being compiled.
-	const FString MaterialUsage = Material->GetMaterialUsageDescription();
-	FString WorkingDebugDescription = FString::Printf(
-		TEXT("Compiling %s: Platform=%s, Usage=%s"),
-		*NewContent->FriendlyName,
-		*LegacyShaderPlatformToShaderFormat(InPlatform).ToString(),
-		*MaterialUsage
-	);
-	for (int32 StaticSwitchIndex = 0; StaticSwitchIndex < ShaderMapId.GetStaticSwitchParameters().Num(); ++StaticSwitchIndex)
-	{
-		const FStaticSwitchParameter& StaticSwitchParameter = ShaderMapId.GetStaticSwitchParameters()[StaticSwitchIndex];
-		WorkingDebugDescription += FString::Printf(
-			TEXT(", StaticSwitch'%s'=%s"),
-			*StaticSwitchParameter.ParameterInfo.ToString(),
-			StaticSwitchParameter.Value ? TEXT("True") : TEXT("False")
-		);
-	}
-	for (int32 StaticMaskIndex = 0; StaticMaskIndex < ShaderMapId.GetStaticComponentMaskParameters().Num(); ++StaticMaskIndex)
-	{
-		const FStaticComponentMaskParameter& StaticComponentMaskParameter = ShaderMapId.GetStaticComponentMaskParameters()[StaticMaskIndex];
-		WorkingDebugDescription += FString::Printf(
-			TEXT(", StaticMask'%s'=%s%s%s%s"),
-			*StaticComponentMaskParameter.ParameterInfo.ToString(),
-			StaticComponentMaskParameter.R ? TEXT("R") : TEXT(""),
-			StaticComponentMaskParameter.G ? TEXT("G") : TEXT(""),
-			StaticComponentMaskParameter.B ? TEXT("B") : TEXT(""),
-			StaticComponentMaskParameter.A ? TEXT("A") : TEXT("")
-		);
-	}
-	for (int32 StaticLayerIndex = 0; StaticLayerIndex < ShaderMapId.GetTerrainLayerWeightParameters().Num(); ++StaticLayerIndex)
-	{
-		const FStaticTerrainLayerWeightParameter& StaticTerrainLayerWeightParameter = ShaderMapId.GetTerrainLayerWeightParameters()[StaticLayerIndex];
-		WorkingDebugDescription += FString::Printf(
-			TEXT(", StaticTerrainLayer'%s'=%s"),
 			*StaticTerrainLayerWeightParameter.LayerName.ToString(),
 			*FString::Printf(TEXT("Weightmap%u"), StaticTerrainLayerWeightParameter.WeightmapIndex)
 		);
@@ -2389,7 +2035,6 @@
 	{
 		UE_LOG(LogShaders, Display, TEXT("	%s"), *WorkingDebugDescription);
 	}
->>>>>>> 6bbb88c8
 	NewContent->DebugDescription = *WorkingDebugDescription;
 #else
 	FString DebugExtension = "";
@@ -2423,12 +2068,8 @@
 	}
 
 	// Compile the shaders for this shader map now if the material is not deferring and deferred compiles are not enabled globally
-<<<<<<< HEAD
-	if (PrecompileMode == EMaterialShaderPrecompileMode::Synchronous)
-=======
 	// If we're early in the startup we can save some time by compiling all special/default materials asynchronously, even if normally they are synchronous
 	if (PrecompileMode == EMaterialShaderPrecompileMode::Synchronous && !PoolSpecialMaterialsCompileJobs())
->>>>>>> 6bbb88c8
 	{
 		TArray<int32> CurrentShaderMapId;
 		CurrentShaderMapId.Add(CompilingId);
@@ -2492,15 +2133,10 @@
 	// add shader source
 	{
 		// Keep the preprocessed source list sorted by type name
-<<<<<<< HEAD
-		const int32 Index = Algo::LowerBoundBy(GetMutableContent()->ShaderProcessedSource, CurrentJob.Key.ShaderType->GetHashedName(), [](const FMaterialProcessedSource& Value) { return Value.Name; });
-		GetMutableContent()->ShaderProcessedSource.EmplaceAt(Index, CurrentJob.Key.ShaderType->GetHashedName(), *CurrentJob.Output.OptionalFinalShaderSource);
-=======
 		const FHashedName Key = CurrentJob.Key.VFType ? PreprocessedSourceKeyFromName(CurrentJob.Key.VFType->GetFName(), CurrentJob.Key.ShaderType->GetFName()) : FHashedName(CurrentJob.Key.ShaderType->GetFName());
 
 		const int32 Index = Algo::LowerBoundBy(GetMutableContent()->ShaderProcessedSource, Key, [](const FMaterialProcessedSource& Value) { return Value.Name; });
 		GetMutableContent()->ShaderProcessedSource.EmplaceAt(Index, Key, *CurrentJob.Output.OptionalFinalShaderSource);
->>>>>>> 6bbb88c8
 	}
 #endif
 
@@ -2597,11 +2233,7 @@
 	const FMaterialShaderMapLayout& AcquireLayout(EShaderPlatform Platform, EShaderPermutationFlags Flags, const FMaterialShaderParameters& MaterialParameters)
 	{
 		const uint64 ParameterHash = CityHash64WithSeed((char*)&MaterialParameters, sizeof(MaterialParameters), (uint64)Platform | ((uint64)Flags << 32));
-<<<<<<< HEAD
-		
-=======
-
->>>>>>> 6bbb88c8
+
 		FMaterialShaderMapLayout* Layout = nullptr;
 		{
 			FReadScopeLock Locker(LayoutLock);
@@ -2681,12 +2313,7 @@
 			// Iterate over all pipeline types
 			for (FShaderPipelineType* ShaderPipelineType : SortedMaterialPipelineTypes)
 			{
-<<<<<<< HEAD
-				if (ShaderPipelineType->HasTessellation() == bHasTessellation &&
-					FMaterialShaderType::ShouldCompilePipeline(ShaderPipelineType, Platform, MaterialParameters, Flags))
-=======
 				if (FMaterialShaderType::ShouldCompilePipeline(ShaderPipelineType, Platform, MaterialParameters, Flags))
->>>>>>> 6bbb88c8
 				{
 					Layout.ShaderPipelines.Add(ShaderPipelineType);
 
@@ -2698,14 +2325,6 @@
 
 		for (FVertexFactoryType* VertexFactoryType : FVertexFactoryType::GetSortedMaterialTypes())
 		{
-<<<<<<< HEAD
-			if (!FMeshMaterialShaderType::ShouldCompileVertexFactoryPermutation(VertexFactoryType, Platform, MaterialParameters, Flags))
-			{
-				continue;
-			}
-
-=======
->>>>>>> 6bbb88c8
 			FMeshMaterialShaderMapLayout* MeshLayout = nullptr;
 			for (FShaderType* BaseShaderType : SortedMeshMaterialShaderTypes)
 			{
@@ -2738,18 +2357,6 @@
 			{
 				for (FShaderPipelineType* ShaderPipelineType : SortedMeshMaterialPipelineTypes)
 				{
-<<<<<<< HEAD
-					if (ShaderPipelineType->HasTessellation() == bHasTessellation &&
-						FMeshMaterialShaderType::ShouldCompilePipeline(ShaderPipelineType, Platform, MaterialParameters, VertexFactoryType, Flags))
-					{
-						// Now check the completeness of the shader map
-						if (!MeshLayout)
-						{
-							MeshLayout = new(Layout.MeshShaderMaps) FMeshMaterialShaderMapLayout(VertexFactoryType);
-						}
-						MeshLayout->ShaderPipelines.Add(ShaderPipelineType);
-
-=======
 					if (!FMeshMaterialShaderType::ShouldCompileVertexFactoryPipeline(ShaderPipelineType, Platform, MaterialParameters, VertexFactoryType, Flags))
 					{
 						continue;
@@ -2764,7 +2371,6 @@
 						}
 						MeshLayout->ShaderPipelines.Add(ShaderPipelineType);
 
->>>>>>> 6bbb88c8
 						const FHashedName& TypeName = ShaderPipelineType->GetHashedName();
 						Hasher.Update((uint8*)&TypeName, sizeof(TypeName));
 					}
@@ -2814,15 +2420,11 @@
 			{
 				if (!PipelinedShaderFilter.IsPipelinedType(Shader.ShaderType) && Material->ShouldCache(Platform, Shader.ShaderType, nullptr))
 				{
-<<<<<<< HEAD
-					UE_LOG(LogMaterial, Warning, TEXT("Incomplete material %s, missing FMaterialShader (%s, %d)."), *Material->GetFriendlyName(), Shader.ShaderType->GetName(), Shader.PermutationId);
-=======
 					if (!bSilent)
 					{
 						UE_LOG(LogMaterial, Warning, TEXT("Incomplete material %s, missing FMaterialShader (%s, %d)."), *Material->GetFriendlyName(), Shader.ShaderType->GetName(), Shader.PermutationId);
 					}
 					return false;
->>>>>>> 6bbb88c8
 				}
 			}
 		}
@@ -3194,8 +2796,6 @@
 		FScopeLock AllMatSMAccess(&AllMaterialShaderMapsGuard);
 		AllMaterialShaderMaps.RemoveSwap(this);
 	}
-<<<<<<< HEAD
-=======
 #endif
 
 	// This is an unsavory hack to repair STAT_Shaders_NumShadersLoaded not being calculated right in the superclass because the Content class isn't allowed to have virtual functions atm.
@@ -3244,51 +2844,6 @@
 	Clone->AssignCopy(*this);
 #if WITH_EDITOR
 	Clone->AssociateWithAssets(GetAssociatedAssets());
->>>>>>> 6bbb88c8
-#endif
-
-	FinalizedClone = Clone;
-	return Clone;
-}
-
-FMaterialShaderMap* FMaterialShaderMap::GetFinalizedClone() const
-{
-	return FinalizedClone;
-}
-
-FMaterialShaderMap* FMaterialShaderMap::AcquireFinalizedClone()
-{
-	checkSlow(IsInGameThread());
-
-	const FMaterialShaderMapContent* LocalContent = GetContent();
-	const FShaderMapResourceCode* LocalCode = GetResourceCode();
-
-	checkf(LocalContent, TEXT("Can't clone shader map %s"), GetFriendlyName());
-	checkf(LocalCode, TEXT("Can't clone shader map %s"), GetFriendlyName());
-
-	if (GetFrozenContentSize() == 0u)
-	{
-		// If content isn't frozen yet, make sure to finalize it before making clone
-		const_cast<FMaterialShaderMapContent*>(LocalContent)->Finalize(LocalCode);
-	}
-
-	LocalContent->Validate(*this);
-
-	if (FinalizedClone && FinalizedClone->GetShaderContentHash() == GetShaderContentHash())
-	{
-		// Re-used existing clone if it's still valid
-		return FinalizedClone;
-	}
-
-	FMaterialShaderMap* Clone = new FMaterialShaderMap();
-	Clone->ShaderMapId = ShaderMapId;
-	Clone->bCompilationFinalized = bCompilationFinalized;
-	Clone->bCompiledSuccessfully = bCompiledSuccessfully;
-	Clone->CopyResourceCode(*LocalCode);
-	Clone->AssignAndFreezeContent(LocalContent);
-	Clone->InitResource();
-#if WITH_EDITOR
-	Clone->AssociateWithAssets(GetAssociatedAssets());
 #endif
 
 	FinalizedClone = Clone;
@@ -3361,9 +2916,6 @@
 	// Backwards compatibility therefore will not work based on the version of Ar
 	// Instead, just bump MATERIALSHADERMAP_DERIVEDDATA_VER
 	ShaderMapId.Serialize(Ar, bLoadedByCookedMaterial);
-<<<<<<< HEAD
-	return Super::Serialize(Ar, bInlineShaderResources, bLoadedByCookedMaterial, bInlineShaderCode);
-=======
 	bool bSerialized = Super::Serialize(Ar, bInlineShaderResources, bLoadedByCookedMaterial, bInlineShaderCode);
 #if STATS
 	// This is an unsavory hack to repair STAT_Shaders_NumShadersLoaded not being calculated right in the superclass because the Content class isn't allowed to have virtual functions atm.
@@ -3378,7 +2930,6 @@
 	}
 #endif // STATS
 	return bSerialized;
->>>>>>> 6bbb88c8
 }
 
 /*void FMaterialShaderMap::RegisterSerializedShaders(bool bLoadedByCookedMaterial)
@@ -3465,7 +3016,6 @@
 }
 
 FMeshMaterialShaderMap* FMaterialShaderMapContent::AcquireMeshShaderMap(const FHashedName& VertexFactoryTypeName)
-<<<<<<< HEAD
 {
 	FMeshMaterialShaderMap* ShaderMap = const_cast<FMeshMaterialShaderMap*>(GetMeshShaderMap(VertexFactoryTypeName));
 	if (!ShaderMap)
@@ -3478,20 +3028,6 @@
 
 void FMaterialShaderMapContent::AddMeshShaderMap(const FHashedName& VertexFactoryTypeName, FMeshMaterialShaderMap* MeshShaderMap)
 {
-=======
-{
-	FMeshMaterialShaderMap* ShaderMap = const_cast<FMeshMaterialShaderMap*>(GetMeshShaderMap(VertexFactoryTypeName));
-	if (!ShaderMap)
-	{
-		ShaderMap = new FMeshMaterialShaderMap(GetShaderPlatform(), VertexFactoryTypeName);
-		AddMeshShaderMap(VertexFactoryTypeName, ShaderMap);
-	}
-	return ShaderMap;
-}
-
-void FMaterialShaderMapContent::AddMeshShaderMap(const FHashedName& VertexFactoryTypeName, FMeshMaterialShaderMap* MeshShaderMap)
-{
->>>>>>> 6bbb88c8
 	check(VertexFactoryTypeName == MeshShaderMap->GetVertexFactoryTypeName());
 	checkSlow(GetMeshShaderMap(VertexFactoryTypeName) == nullptr);
 	const int32 Index = Algo::LowerBoundBy(OrderedMeshShaderMaps, VertexFactoryTypeName, FProjectMeshShaderMapToKey());
@@ -3532,22 +3068,6 @@
 }
 
 #if WITH_EDITOR
-<<<<<<< HEAD
-void FMaterialShaderMap::GetOutdatedTypes(TArray<const FShaderType*>& OutdatedShaderTypes, TArray<const FShaderPipelineType*>& OutdatedShaderPipelineTypes, TArray<const FVertexFactoryType*>& OutdatedFactoryTypes) const
-{
-	FShaderMapBase::GetOutdatedTypes(OutdatedShaderTypes, OutdatedShaderPipelineTypes, OutdatedFactoryTypes);
-
-	for (FMeshMaterialShaderMap* MeshShaderMap : GetContent()->OrderedMeshShaderMaps)
-	{
-		if (MeshShaderMap)
-		{
-			MeshShaderMap->GetOutdatedTypes(*this, OutdatedShaderTypes, OutdatedShaderPipelineTypes, OutdatedFactoryTypes);
-		}
-	}
-}
-
-=======
->>>>>>> 6bbb88c8
 void FMaterialShaderMap::InitalizeForODSC(EShaderPlatform TargetShaderPlatform, const FMaterialCompilationOutput& NewCompilationOutput)
 {
 	// Empty Content
@@ -3560,9 +3080,6 @@
 }
 #endif // WITH_EDITOR
 
-<<<<<<< HEAD
-#if WITH_EDITOR
-=======
 void FMaterialShaderMap::PostFinalizeContent()
 {
 	UniformBufferLayout.SafeRelease();
@@ -3586,7 +3103,6 @@
 	}
 }
 
->>>>>>> 6bbb88c8
 void FMaterialShaderMap::SaveShaderStableKeys(EShaderPlatform TargetShaderPlatform, const FStableShaderKeyAndValue& SaveKeyVal)
 {
 	FShaderMapBase::SaveShaderStableKeys(TargetShaderPlatform, SaveKeyVal);
