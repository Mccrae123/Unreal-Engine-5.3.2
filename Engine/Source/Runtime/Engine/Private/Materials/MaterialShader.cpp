// Copyright Epic Games, Inc. All Rights Reserved.

#include "MaterialShader.h"
#include "Stats/StatsMisc.h"
#include "Serialization/MemoryWriter.h"
#include "Serialization/MemoryReader.h"
#include "Materials/MaterialInterface.h"
#include "Materials/MaterialFunctionInterface.h"
#include "ProfilingDebugging/DiagnosticTable.h"
#include "MeshMaterialShaderType.h"
#include "MaterialShaderMapLayout.h"
#include "ShaderCompiler.h"
#include "DerivedDataCacheInterface.h"
#include "Interfaces/ITargetPlatformManagerModule.h"
#include "ShaderDerivedDataVersion.h"
#include "ProfilingDebugging/CookStats.h"
#include "UObject/ReleaseObjectVersion.h"
#include "UObject/EditorObjectVersion.h"
#include "ProfilingDebugging/LoadTimeTracker.h"

#if ENABLE_COOK_STATS
namespace MaterialShaderCookStats
{
	static FCookStats::FDDCResourceUsageStats UsageStats;
	static int32 ShadersCompiled = 0;
	static FCookStatsManager::FAutoRegisterCallback RegisterCookStats([](FCookStatsManager::AddStatFuncRef AddStat)
	{
		UsageStats.LogStats(AddStat, TEXT("MaterialShader.Usage"), TEXT(""));
		AddStat(TEXT("MaterialShader.Misc"), FCookStatsManager::CreateKeyValueArray(
			TEXT("ShadersCompiled"), ShadersCompiled
			));
	});
}
#endif

//
// Globals
//
FCriticalSection FMaterialShaderMap::GIdToMaterialShaderMapCS;
TMap<FMaterialShaderMapId,FMaterialShaderMap*> FMaterialShaderMap::GIdToMaterialShaderMap[SP_NumPlatforms];
#if ALLOW_SHADERMAP_DEBUG_DATA
TArray<FMaterialShaderMap*> FMaterialShaderMap::AllMaterialShaderMaps;
FCriticalSection FMaterialShaderMap::AllMaterialShaderMapsGuard;
#endif

/** 
 * Tracks material resources and their shader maps that are being compiled.
 * Uses a TRefCountPtr as this will be the only reference to a shader map while it is being compiled.
 */
TMap<TRefCountPtr<FMaterialShaderMap>, TArray<FMaterial*> > FMaterialShaderMap::ShaderMapsBeingCompiled;

static inline bool ShouldCacheMaterialShader(const FMaterialShaderType* ShaderType, EShaderPlatform Platform, const FMaterial* Material, int32 PermutationId)
{
	return ShaderType->ShouldCompilePermutation(Platform, Material, PermutationId) && Material->ShouldCache(Platform, ShaderType, nullptr);
}


/** Converts an EMaterialShadingModel to a string description. */
FString GetShadingModelString(EMaterialShadingModel ShadingModel)
{
	FString ShadingModelName;
	switch(ShadingModel)
	{
		case MSM_Unlit:				ShadingModelName = TEXT("MSM_Unlit"); break;
		case MSM_DefaultLit:		ShadingModelName = TEXT("MSM_DefaultLit"); break;
		case MSM_Subsurface:		ShadingModelName = TEXT("MSM_Subsurface"); break;
		case MSM_PreintegratedSkin:	ShadingModelName = TEXT("MSM_PreintegratedSkin"); break;
		case MSM_ClearCoat:			ShadingModelName = TEXT("MSM_ClearCoat"); break;
		case MSM_SubsurfaceProfile:	ShadingModelName = TEXT("MSM_SubsurfaceProfile"); break;
		case MSM_TwoSidedFoliage:	ShadingModelName = TEXT("MSM_TwoSidedFoliage"); break;
		case MSM_Cloth:				ShadingModelName = TEXT("MSM_Cloth"); break;
		case MSM_Eye:				ShadingModelName = TEXT("MSM_Eye"); break;
		case MSM_SingleLayerWater:	ShadingModelName = TEXT("MSM_SingleLayerWater"); break;
		case MSM_ThinTranslucent:	ShadingModelName = TEXT("MSM_ThinTranslucent"); break;
		default: ShadingModelName = TEXT("Unknown"); break;
	}
	return ShadingModelName;
}


/** Converts an FMaterialShadingModelField to a string description containing all the shading models present, delimited by "|" */
FString GetShadingModelFieldString(FMaterialShadingModelField ShadingModels, const FShadingModelToStringDelegate& Delegate, const FString& Delimiter)
{
	FString ShadingModelsName;
	uint32 TempShadingModels = (uint32)ShadingModels.GetShadingModelField();

	while (TempShadingModels)
	{
		uint32 BitIndex = FMath::CountTrailingZeros(TempShadingModels); // Find index of first set bit
		TempShadingModels &= ~(1 << BitIndex); // Flip first set bit to 0
		ShadingModelsName += Delegate.Execute((EMaterialShadingModel)BitIndex); // Add the name of the shading model corresponding to that bit

		// If there are more bits left, add a pipe limiter to the string 
		if (TempShadingModels)
		{
			ShadingModelsName.Append(Delimiter);
		}
	}

	return ShadingModelsName;
}

/** Converts an FMaterialShadingModelField to a string description containing all the shading models present, delimited by "|" */
FString GetShadingModelFieldString(FMaterialShadingModelField ShadingModels)
{
	return GetShadingModelFieldString(ShadingModels, FShadingModelToStringDelegate::CreateStatic(&GetShadingModelString), TEXT("|"));
}

/** Converts an EBlendMode to a string description. */
FString GetBlendModeString(EBlendMode BlendMode)
{
	FString BlendModeName;
	switch(BlendMode)
	{
		case BLEND_Opaque: BlendModeName = TEXT("BLEND_Opaque"); break;
		case BLEND_Masked: BlendModeName = TEXT("BLEND_Masked"); break;
		case BLEND_Translucent: BlendModeName = TEXT("BLEND_Translucent"); break;
		case BLEND_Additive: BlendModeName = TEXT("BLEND_Additive"); break;
		case BLEND_Modulate: BlendModeName = TEXT("BLEND_Modulate"); break;
		case BLEND_AlphaComposite: BlendModeName = TEXT("BLEND_AlphaComposite"); break;
		case BLEND_AlphaHoldout: BlendModeName = TEXT("BLEND_AlphaHoldout"); break;
		default: BlendModeName = TEXT("Unknown"); break;
	}
	return BlendModeName;
}

#if WITH_EDITOR
/** Creates a string key for the derived data cache given a shader map id. */
static FString GetMaterialShaderMapKeyString(const FMaterialShaderMapId& ShaderMapId, EShaderPlatform Platform, const ITargetPlatform* TargetPlatform)
{
	FName Format = LegacyShaderPlatformToShaderFormat(Platform);
	FString ShaderMapKeyString = Format.ToString() + TEXT("_") + FString(FString::FromInt(GetTargetPlatformManagerRef().ShaderFormatVersion(Format))) + TEXT("_");

	ShaderMapAppendKeyString(Platform, ShaderMapKeyString);
	ShaderMapId.AppendKeyString(ShaderMapKeyString);
	FMaterialAttributeDefinitionMap::AppendDDCKeyString(ShaderMapKeyString);
	return FDerivedDataCacheInterface::BuildCacheKey(TEXT("MATSM"), MATERIALSHADERMAP_DERIVEDDATA_VER, *ShaderMapKeyString);
}
#endif // WITH_EDITOR

/** Called for every material shader to update the appropriate stats. */
void UpdateMaterialShaderCompilingStats(const FMaterial* Material)
{
	INC_DWORD_STAT_BY(STAT_ShaderCompiling_NumTotalMaterialShaders,1);

	switch(Material->GetBlendMode())
	{
		case BLEND_Opaque: INC_DWORD_STAT_BY(STAT_ShaderCompiling_NumOpaqueMaterialShaders,1); break;
		case BLEND_Masked: INC_DWORD_STAT_BY(STAT_ShaderCompiling_NumMaskedMaterialShaders,1); break;
		default: INC_DWORD_STAT_BY(STAT_ShaderCompiling_NumTransparentMaterialShaders,1); break;
	}

	FMaterialShadingModelField ShadingModels = Material->GetShadingModels();
	
	if (ShadingModels.HasOnlyShadingModel(MSM_Unlit))
	{
		INC_DWORD_STAT_BY(STAT_ShaderCompiling_NumUnlitMaterialShaders, 1);
	}
	else if (ShadingModels.HasAnyShadingModel({ MSM_DefaultLit, MSM_Subsurface, MSM_PreintegratedSkin, MSM_ClearCoat, MSM_Cloth, MSM_SubsurfaceProfile, MSM_TwoSidedFoliage, MSM_SingleLayerWater, MSM_ThinTranslucent }))
	{
		INC_DWORD_STAT_BY(STAT_ShaderCompiling_NumLitMaterialShaders, 1);
	}


	if (Material->IsSpecialEngineMaterial())
	{
		INC_DWORD_STAT_BY(STAT_ShaderCompiling_NumSpecialMaterialShaders,1);
	}
	if (Material->IsUsedWithParticleSystem())
	{
		INC_DWORD_STAT_BY(STAT_ShaderCompiling_NumParticleMaterialShaders,1);
	}
	if (Material->IsUsedWithSkeletalMesh())
	{
		INC_DWORD_STAT_BY(STAT_ShaderCompiling_NumSkinnedMaterialShaders,1);
	}
}


const FStaticMaterialLayersParameter::ID FStaticMaterialLayersParameter::GetID() const
{
	ID Result;
	Result.ParameterID = *this;
	Result.Functions = Value.GetID();

	return Result;
}


UMaterialFunctionInterface* FStaticMaterialLayersParameter::GetParameterAssociatedFunction(const FHashedMaterialParameterInfo& InParameterInfo) const
{
	check(InParameterInfo.Association != EMaterialParameterAssociation::GlobalParameter);

	// Grab the associated layer or blend
	UMaterialFunctionInterface* Function = nullptr;

	if (InParameterInfo.Association == EMaterialParameterAssociation::LayerParameter)
	{
		if (Value.Layers.IsValidIndex(InParameterInfo.Index))
		{
			Function = Value.Layers[InParameterInfo.Index];
		}
	}
	else if (InParameterInfo.Association == EMaterialParameterAssociation::BlendParameter)
	{
		if (Value.Blends.IsValidIndex(InParameterInfo.Index))
		{
			Function = Value.Blends[InParameterInfo.Index];
		}
	}

	return Function;
}

/** 
* Tests this set against another for equality, disregarding override settings.
* 
* @param ReferenceSet	The set to compare against
* @return				true if the sets are equal
*/
bool FStaticParameterSet::operator==(const FStaticParameterSet& ReferenceSet) const
{
	if (StaticSwitchParameters.Num() != ReferenceSet.StaticSwitchParameters.Num()
		|| StaticComponentMaskParameters.Num() != ReferenceSet.StaticComponentMaskParameters.Num()
		|| TerrainLayerWeightParameters.Num() != ReferenceSet.TerrainLayerWeightParameters.Num()
		|| MaterialLayersParameters.Num() != ReferenceSet.MaterialLayersParameters.Num())
	{
		return false;
	}

	if (StaticSwitchParameters != ReferenceSet.StaticSwitchParameters)
	{
		return false;
	}

	if (StaticComponentMaskParameters != ReferenceSet.StaticComponentMaskParameters)
	{
		return false;
	}

	if (TerrainLayerWeightParameters != ReferenceSet.TerrainLayerWeightParameters)
	{
		return false;
	}

	if (MaterialLayersParameters != ReferenceSet.MaterialLayersParameters)
	{
		return false;
	}

	return true;
}

void FStaticParameterSet::SortForEquivalent()
{
	StaticSwitchParameters.Sort([](const FStaticSwitchParameter& A, const FStaticSwitchParameter& B) { return B.ExpressionGUID < A.ExpressionGUID; });
	StaticComponentMaskParameters.Sort([](const FStaticComponentMaskParameter& A, const FStaticComponentMaskParameter& B) { return B.ExpressionGUID < A.ExpressionGUID; });
	TerrainLayerWeightParameters.Sort([](const FStaticTerrainLayerWeightParameter& A, const FStaticTerrainLayerWeightParameter& B) { return B.ExpressionGUID < A.ExpressionGUID; });
	MaterialLayersParameters.Sort([](const FStaticMaterialLayersParameter& A, const FStaticMaterialLayersParameter& B) { return B.ExpressionGUID < A.ExpressionGUID; });
}

bool FStaticParameterSet::Equivalent(const FStaticParameterSet& ReferenceSet) const
{
	if (StaticSwitchParameters.Num() == ReferenceSet.StaticSwitchParameters.Num()
		&& StaticComponentMaskParameters.Num() == ReferenceSet.StaticComponentMaskParameters.Num()
		&& TerrainLayerWeightParameters.Num() == ReferenceSet.TerrainLayerWeightParameters.Num()
		&& MaterialLayersParameters.Num() == ReferenceSet.MaterialLayersParameters.Num())
	{
		// this is not ideal, but it is easy to code up
		FStaticParameterSet Temp1 = *this;
		FStaticParameterSet Temp2 = ReferenceSet;
		Temp1.SortForEquivalent();
		Temp2.SortForEquivalent();
		bool bResult = (Temp1 == Temp2);
		ensure(!bResult || (*this) == ReferenceSet); // if this never fires, then we really didn't need to sort did we?
		return bResult;
	}
	return false;
}

void FMaterialShaderMapId::Serialize(FArchive& Ar, bool bLoadedByCookedMaterial)
{
	SCOPED_LOADTIMER(FMaterialShaderMapId_Serialize);

	// Note: FMaterialShaderMapId is saved both in packages (legacy UMaterialInstance) and the DDC (FMaterialShaderMap)
	// Backwards compatibility only works with FMaterialShaderMapId's stored in packages.  
	// Only serialized in legacy packages if UE4Ver() < VER_UE4_PURGED_FMATERIAL_COMPILE_OUTPUTS
	// You must bump MATERIALSHADERMAP_DERIVEDDATA_VER as well if changing the serialization of FMaterialShaderMapId.
	Ar.UsingCustomVersion(FEditorObjectVersion::GUID);
	Ar.UsingCustomVersion(FReleaseObjectVersion::GUID);

	// Ensure saved content is correct
	check(!Ar.IsSaving() || IsContentValid());

#if WITH_EDITOR
	const bool bIsSavingCooked = Ar.IsSaving() && Ar.IsCooking();
	bIsCookedId = bLoadedByCookedMaterial;

	if (!bIsSavingCooked && !bLoadedByCookedMaterial)
	{
		uint32 UsageInt = Usage;
		Ar << UsageInt;
		Usage = (EMaterialShaderMapUsage::Type)UsageInt;

		Ar << BaseMaterialId;
	}
#endif

	if (Ar.UE4Ver() >= VER_UE4_PURGED_FMATERIAL_COMPILE_OUTPUTS)
	{
		Ar << (int32&)QualityLevel;
		Ar << (int32&)FeatureLevel;
	}
	else
	{
		uint8 LegacyQualityLevel;
		Ar << LegacyQualityLevel;
	}

#if WITH_EDITOR
	if (!bIsSavingCooked && !bLoadedByCookedMaterial)
	{
		Ar.UsingCustomVersion(FRenderingObjectVersion::GUID);

		if (Ar.CustomVer(FRenderingObjectVersion::GUID) < FRenderingObjectVersion::MaterialShaderMapIdSerialization)
		{
			// Serialize using old path
			FStaticParameterSet ParameterSet;
			ParameterSet.Serialize(Ar);
			UpdateFromParameterSet(ParameterSet);
		}
		else
		{
			Ar << StaticSwitchParameters;
			Ar << StaticComponentMaskParameters;
			Ar << TerrainLayerWeightParameters;
			Ar << MaterialLayersParameterIDs;
		}

		Ar << ReferencedFunctions;

		if (Ar.UE4Ver() >= VER_UE4_COLLECTIONS_IN_SHADERMAPID)
		{
			Ar << ReferencedParameterCollections;
		}

		if (Ar.CustomVer(FEditorObjectVersion::GUID) >= FEditorObjectVersion::AddedMaterialSharedInputs &&
			Ar.CustomVer(FReleaseObjectVersion::GUID) < FReleaseObjectVersion::RemovedMaterialSharedInputCollection)
		{
			TArray<FGuid> Deprecated;
			Ar << Deprecated;
		}

		Ar << ShaderTypeDependencies;
		if (Ar.UE4Ver() >= VER_UE4_PURGED_FMATERIAL_COMPILE_OUTPUTS)
		{
			Ar << ShaderPipelineTypeDependencies;
		}
		Ar << VertexFactoryTypeDependencies;

		if (Ar.UE4Ver() >= VER_UE4_PURGED_FMATERIAL_COMPILE_OUTPUTS)
		{
			Ar << TextureReferencesHash;
		}
		else
		{
			FSHAHash LegacyHash;
			Ar << LegacyHash;
		}

		if (Ar.UE4Ver() >= VER_UE4_MATERIAL_INSTANCE_BASE_PROPERTY_OVERRIDES)
		{
			Ar << BasePropertyOverridesHash;
		}
	}
	else
	{
		if (bIsSavingCooked)
		{
			// Saving cooked data, this should be valid
			GetMaterialHash(CookedShaderMapIdHash);
			checkf(CookedShaderMapIdHash != FSHAHash(), TEXT("Tried to save an invalid shadermap id hash during cook"));
		}
		
		Ar << CookedShaderMapIdHash;
	}
#else
	// Cooked so can assume this is valid
	Ar << CookedShaderMapIdHash;
	checkf(CookedShaderMapIdHash != FSHAHash(), TEXT("Loaded an invalid cooked shadermap id hash"));
#endif // WITH_EDITOR

	// Based on the comment above, ShaderMapId would only be embedded into packages for archives < VER_UE4_PURGED_FMATERIAL_COMPILE_OUTPUTS (~2013 era).
	// Since backward compatibility only works for the packages, we can assume that any archive with a version newer than that will have
	// the LayoutParams serialized. The other option (old DDC) should be prevented by us having mutated MATERIALSHADERMAP_DERIVEDDATA_VER
	if (Ar.UE4Ver() >= VER_UE4_PURGED_FMATERIAL_COMPILE_OUTPUTS)
	{
		Ar << LayoutParams;
	}
	else
	{
		LayoutParams.InitializeForCurrent();
	}

	// Ensure loaded content is correct
	check(!Ar.IsLoading() || IsContentValid());
}

#if WITH_EDITOR
/** Hashes the material-specific part of this shader map Id. */
void FMaterialShaderMapId::GetMaterialHash(FSHAHash& OutHash) const
{
	check(IsContentValid());
	FSHA1 HashState;

	HashState.Update((const uint8*)&Usage, sizeof(Usage));

	HashState.Update((const uint8*)&BaseMaterialId, sizeof(BaseMaterialId));

	FString QualityLevelString;
	GetMaterialQualityLevelName(QualityLevel, QualityLevelString);
	HashState.UpdateWithString(*QualityLevelString, QualityLevelString.Len());

	HashState.Update((const uint8*)&FeatureLevel, sizeof(FeatureLevel));


	//Hash the static parameters
	for (const FStaticSwitchParameter& StaticSwitchParameter : StaticSwitchParameters)
	{
		StaticSwitchParameter.UpdateHash(HashState);
	}
	for (const FStaticComponentMaskParameter& StaticComponentMaskParameter : StaticComponentMaskParameters)
	{
		StaticComponentMaskParameter.UpdateHash(HashState);
	}
	for (const FStaticTerrainLayerWeightParameter& StaticTerrainLayerWeightParameter : TerrainLayerWeightParameters)
	{
		StaticTerrainLayerWeightParameter.UpdateHash(HashState);
	}
	for (const FStaticMaterialLayersParameter::ID &LayerParameterID : MaterialLayersParameterIDs)
	{
		LayerParameterID.UpdateHash(HashState);
	}

	for (int32 FunctionIndex = 0; FunctionIndex < ReferencedFunctions.Num(); FunctionIndex++)
	{
		HashState.Update((const uint8*)&ReferencedFunctions[FunctionIndex], sizeof(ReferencedFunctions[FunctionIndex]));
	}

	for (int32 CollectionIndex = 0; CollectionIndex < ReferencedParameterCollections.Num(); CollectionIndex++)
	{
		HashState.Update((const uint8*)&ReferencedParameterCollections[CollectionIndex], sizeof(ReferencedParameterCollections[CollectionIndex]));
	}

	for (int32 VertexFactoryIndex = 0; VertexFactoryIndex < VertexFactoryTypeDependencies.Num(); VertexFactoryIndex++)
	{
		HashState.Update((const uint8*)&VertexFactoryTypeDependencies[VertexFactoryIndex].VFSourceHash, sizeof(VertexFactoryTypeDependencies[VertexFactoryIndex].VFSourceHash));
	}

	HashState.Update((const uint8*)&TextureReferencesHash, sizeof(TextureReferencesHash));

	HashState.Update((const uint8*)&BasePropertyOverridesHash, sizeof(BasePropertyOverridesHash));

	HashState.Final();
	HashState.GetHash(&OutHash.Hash[0]);
}
#endif // WITH_EDITOR

/** 
* Tests this set against another for equality.
* 
* @param ReferenceSet	The set to compare against
* @return				true if the sets are equal
*/
bool FMaterialShaderMapId::operator==(const FMaterialShaderMapId& ReferenceSet) const
{
	// Ensure data is in valid state for comparison
	check(IsContentValid() && ReferenceSet.IsContentValid());

#if WITH_EDITOR
	if (IsCookedId() != ReferenceSet.IsCookedId())
	{
		return false;
	}

	if (!IsCookedId())
	{
		if (Usage != ReferenceSet.Usage
			|| BaseMaterialId != ReferenceSet.BaseMaterialId)
		{
			return false;
		}
	}
	else
#endif
	if (CookedShaderMapIdHash != ReferenceSet.CookedShaderMapIdHash)
	{
		return false;
	}

	if (QualityLevel != ReferenceSet.QualityLevel
		|| FeatureLevel != ReferenceSet.FeatureLevel)
	{
		return false;
	}

	if (LayoutParams != ReferenceSet.LayoutParams)
	{
		return false;
	}

#if WITH_EDITOR
	if (!IsCookedId())
	{
		if (StaticSwitchParameters.Num() != ReferenceSet.StaticSwitchParameters.Num()
			|| StaticComponentMaskParameters.Num() != ReferenceSet.StaticComponentMaskParameters.Num()
			|| TerrainLayerWeightParameters.Num() != ReferenceSet.TerrainLayerWeightParameters.Num()
			|| MaterialLayersParameterIDs.Num() != ReferenceSet.MaterialLayersParameterIDs.Num()
			|| ReferencedFunctions.Num() != ReferenceSet.ReferencedFunctions.Num()
			|| ReferencedParameterCollections.Num() != ReferenceSet.ReferencedParameterCollections.Num()
			|| ShaderTypeDependencies.Num() != ReferenceSet.ShaderTypeDependencies.Num()
			|| ShaderPipelineTypeDependencies.Num() != ReferenceSet.ShaderPipelineTypeDependencies.Num()
			|| VertexFactoryTypeDependencies.Num() != ReferenceSet.VertexFactoryTypeDependencies.Num())
		{
			return false;
		}

		if (StaticSwitchParameters != ReferenceSet.StaticSwitchParameters
			|| StaticComponentMaskParameters != ReferenceSet.StaticComponentMaskParameters
			|| TerrainLayerWeightParameters != ReferenceSet.TerrainLayerWeightParameters
			|| MaterialLayersParameterIDs != ReferenceSet.MaterialLayersParameterIDs)
		{
			return false;
		}

		for (int32 RefFunctionIndex = 0; RefFunctionIndex < ReferenceSet.ReferencedFunctions.Num(); RefFunctionIndex++)
		{
			const FGuid& ReferenceGuid = ReferenceSet.ReferencedFunctions[RefFunctionIndex];

			if (ReferencedFunctions[RefFunctionIndex] != ReferenceGuid)
			{
				return false;
			}
		}

		for (int32 RefCollectionIndex = 0; RefCollectionIndex < ReferenceSet.ReferencedParameterCollections.Num(); RefCollectionIndex++)
		{
			const FGuid& ReferenceGuid = ReferenceSet.ReferencedParameterCollections[RefCollectionIndex];

			if (ReferencedParameterCollections[RefCollectionIndex] != ReferenceGuid)
			{
				return false;
			}
		}

		for (int32 ShaderIndex = 0; ShaderIndex < ShaderTypeDependencies.Num(); ShaderIndex++)
		{
			const FShaderTypeDependency& ShaderTypeDependency = ShaderTypeDependencies[ShaderIndex];

			if (ShaderTypeDependency != ReferenceSet.ShaderTypeDependencies[ShaderIndex])
			{
				return false;
			}
		}

		for (int32 ShaderPipelineIndex = 0; ShaderPipelineIndex < ShaderPipelineTypeDependencies.Num(); ShaderPipelineIndex++)
		{
			const FShaderPipelineTypeDependency& ShaderPipelineTypeDependency = ShaderPipelineTypeDependencies[ShaderPipelineIndex];

			if (ShaderPipelineTypeDependency != ReferenceSet.ShaderPipelineTypeDependencies[ShaderPipelineIndex])
			{
				return false;
			}
		}

		for (int32 VFIndex = 0; VFIndex < VertexFactoryTypeDependencies.Num(); VFIndex++)
		{
			const FVertexFactoryTypeDependency& VFDependency = VertexFactoryTypeDependencies[VFIndex];

			if (VFDependency != ReferenceSet.VertexFactoryTypeDependencies[VFIndex])
			{
				return false;
			}
		}

		if (TextureReferencesHash != ReferenceSet.TextureReferencesHash)
		{
			return false;
		}

		if( BasePropertyOverridesHash != ReferenceSet.BasePropertyOverridesHash )
		{
			return false;
		}
	}
#endif // WITH_EDITOR

	return true;
}

/** Ensure content is valid - for example overrides are set deterministically for serialization and sorting */
bool FMaterialShaderMapId::IsContentValid() const
{
#if WITH_EDITOR
	if (!LayoutParams.IsInitialized())
	{
		return false;
	}

	//We expect overrides to be set to false
	for (const FStaticSwitchParameter& StaticSwitchParameter : StaticSwitchParameters)
	{
		if (StaticSwitchParameter.bOverride != false)
		{
			return false;
		}
	}
	for (const FStaticComponentMaskParameter& StaticComponentMaskParameter : StaticComponentMaskParameters)
	{
		if (StaticComponentMaskParameter.bOverride != false)
		{
			return false;
		}
	}
	for (const FStaticTerrainLayerWeightParameter& StaticTerrainLayerWeightParameter : TerrainLayerWeightParameters)
{
		if (StaticTerrainLayerWeightParameter.bOverride != false)
		{
			return false;
		}
	}
	for (const FStaticMaterialLayersParameter::ID &LayerParameterID : MaterialLayersParameterIDs)
	{
		if (LayerParameterID.ParameterID.bOverride != false)
		{
			return false;
		}
	}
#endif // WITH_EDITOR
	return true;
}


#if WITH_EDITOR
void FMaterialShaderMapId::UpdateFromParameterSet(const FStaticParameterSet& StaticParameters)
{
	StaticSwitchParameters = StaticParameters.StaticSwitchParameters;
	StaticComponentMaskParameters = StaticParameters.StaticComponentMaskParameters;
	TerrainLayerWeightParameters = StaticParameters.TerrainLayerWeightParameters;

	MaterialLayersParameterIDs.SetNum(StaticParameters.MaterialLayersParameters.Num());
	for (int i = 0; i < StaticParameters.MaterialLayersParameters.Num(); ++i)
	{
		MaterialLayersParameterIDs[i] = StaticParameters.MaterialLayersParameters[i].GetID();
	}

	//since bOverrides aren't used to check id matches, make sure they're consistently set to false in the static parameter set as part of the id.
	//this ensures deterministic cook results, rather than allowing bOverride to be set in the shader map's copy of the id based on the first id used.
	for (FStaticSwitchParameter& StaticSwitchParameter : StaticSwitchParameters)
	{
		StaticSwitchParameter.bOverride = false;
	}
	for (FStaticComponentMaskParameter& StaticComponentMaskParameter : StaticComponentMaskParameters)
	{
		StaticComponentMaskParameter.bOverride = false;
	}
	for (FStaticTerrainLayerWeightParameter& StaticTerrainLayerWeightParameter : TerrainLayerWeightParameters)
	{
		StaticTerrainLayerWeightParameter.bOverride = false;
	}
	for (FStaticMaterialLayersParameter::ID &LayerParameterID : MaterialLayersParameterIDs)
	{
		LayerParameterID.ParameterID.bOverride = false;
	}
}	
#endif // WITH_EDITOR

#if WITH_EDITOR
void FMaterialShaderMapId::AppendKeyString(FString& KeyString) const
{
	check(IsContentValid());
	KeyString += BaseMaterialId.ToString();
	KeyString += TEXT("_");

	FString QualityLevelName;
	GetMaterialQualityLevelName(QualityLevel, QualityLevelName);
	KeyString += QualityLevelName + TEXT("_");

	FString FeatureLevelString;
	GetFeatureLevelName(FeatureLevel, FeatureLevelString);
	KeyString += FeatureLevelString + TEXT("_");

	LayoutParams.AppendKeyString(KeyString);

	for (const FStaticSwitchParameter& StaticSwitchParameter : StaticSwitchParameters)
	{
		StaticSwitchParameter.AppendKeyString(KeyString);
	}
	for (const FStaticComponentMaskParameter& StaticComponentMaskParameter : StaticComponentMaskParameters)
	{
		StaticComponentMaskParameter.AppendKeyString(KeyString);
	}
	for (const FStaticTerrainLayerWeightParameter& StaticTerrainLayerWeightParameter : TerrainLayerWeightParameters)
	{
		StaticTerrainLayerWeightParameter.AppendKeyString(KeyString);
	}
	for (const FStaticMaterialLayersParameter::ID &LayerParameterID : MaterialLayersParameterIDs)
	{
		LayerParameterID.AppendKeyString(KeyString);
	}

	KeyString += TEXT("_");
	KeyString += FString::FromInt(Usage);
	KeyString += TEXT("_");

	// Add any referenced functions to the key so that we will recompile when they are changed
	for (int32 FunctionIndex = 0; FunctionIndex < ReferencedFunctions.Num(); FunctionIndex++)
	{
		KeyString += ReferencedFunctions[FunctionIndex].ToString();
	}

	{
		const FSHAHash LayoutHash = Freeze::HashLayout(StaticGetTypeLayoutDesc<FMaterialShaderMapContent>(), LayoutParams);
		KeyString += TEXT("_");
		KeyString += LayoutHash.ToString();
		KeyString += TEXT("_");
	}

	KeyString += TEXT("_");

	for (int32 CollectionIndex = 0; CollectionIndex < ReferencedParameterCollections.Num(); CollectionIndex++)
	{
		KeyString += ReferencedParameterCollections[CollectionIndex].ToString();
	}

	TMap<const TCHAR*,FCachedUniformBufferDeclaration> ReferencedUniformBuffers;

	// Add the inputs for any shaders that are stored inline in the shader map
	for (int32 ShaderIndex = 0; ShaderIndex < ShaderTypeDependencies.Num(); ShaderIndex++)
	{
		const FShaderTypeDependency& ShaderTypeDependency = ShaderTypeDependencies[ShaderIndex];
		const FShaderType* ShaderType = FindShaderTypeByName(ShaderTypeDependency.ShaderTypeName);
#if WITH_EDITORONLY_DATA
		checkf(ShaderType != nullptr, TEXT("Failed to find FShaderType for dependency %s (total in the NameToTypeMap: %d)"), ShaderTypeDependency.ShaderTypeName.GetDebugString().String.Get(), FShaderType::GetNameToTypeMap().Num());
#endif

		KeyString += TEXT("_");
		KeyString += ShaderType->GetName();
		KeyString += ShaderTypeDependency.SourceHash.ToString();

		const FSHAHash LayoutHash = Freeze::HashLayout(ShaderType->GetLayout(), LayoutParams);
		KeyString += LayoutHash.ToString();

		const TMap<const TCHAR*,FCachedUniformBufferDeclaration>& ReferencedUniformBufferStructsCache = ShaderType->GetReferencedUniformBufferStructsCache();

		for (TMap<const TCHAR*,FCachedUniformBufferDeclaration>::TConstIterator It(ReferencedUniformBufferStructsCache); It; ++It)
		{
			ReferencedUniformBuffers.Add(It.Key(), It.Value());
		}
	}

	// Add the inputs for any shader pipelines that are stored inline in the shader map
	for (int32 TypeIndex = 0; TypeIndex < ShaderPipelineTypeDependencies.Num(); TypeIndex++)
	{
		const FShaderPipelineTypeDependency& Dependency = ShaderPipelineTypeDependencies[TypeIndex];
		const FShaderPipelineType* ShaderPipelineType = FShaderPipelineType::GetShaderPipelineTypeByName(Dependency.ShaderPipelineTypeName);
#if WITH_EDITORONLY_DATA
		checkf(ShaderPipelineType != nullptr, TEXT("Failed to find FShaderPipelineType for dependency %s (total in the NameToTypeMap: %d)"), Dependency.ShaderPipelineTypeName.GetDebugString().String.Get(), FShaderType::GetNameToTypeMap().Num());
#endif

		KeyString += TEXT("_");
		KeyString += ShaderPipelineType->GetName();
		KeyString += Dependency.StagesSourceHash.ToString();

		for (const FShaderType* ShaderType : ShaderPipelineType->GetStages())
		{
			const TMap<const TCHAR*, FCachedUniformBufferDeclaration>& ReferencedUniformBufferStructsCache = ShaderType->GetReferencedUniformBufferStructsCache();

			// Gather referenced uniform buffers
			for (TMap<const TCHAR*, FCachedUniformBufferDeclaration>::TConstIterator It(ReferencedUniformBufferStructsCache); It; ++It)
			{
				ReferencedUniformBuffers.Add(It.Key(), It.Value());
			}
		}
	}

	// Add the inputs for any shaders that are stored inline in the shader map
	for (int32 VFIndex = 0; VFIndex < VertexFactoryTypeDependencies.Num(); VFIndex++)
	{
		KeyString += TEXT("_");

		const FVertexFactoryTypeDependency& VFDependency = VertexFactoryTypeDependencies[VFIndex];
		const FVertexFactoryType* VertexFactoryType = FVertexFactoryType::GetVFByName(VFDependency.VertexFactoryTypeName);

		KeyString += VertexFactoryType->GetName();
		KeyString += VFDependency.VFSourceHash.ToString();

		for (int32 Frequency = 0; Frequency < SF_NumFrequencies; Frequency++)
		{
			const FTypeLayoutDesc* ParameterLayout = VertexFactoryType->GetShaderParameterLayout((EShaderFrequency)Frequency);
			if (ParameterLayout)
			{
				const FSHAHash LayoutHash = Freeze::HashLayout(*ParameterLayout, LayoutParams);
				KeyString += LayoutHash.ToString();
			}
		}

		const TMap<const TCHAR*,FCachedUniformBufferDeclaration>& ReferencedUniformBufferStructsCache = VertexFactoryType->GetReferencedUniformBufferStructsCache();

		for (TMap<const TCHAR*,FCachedUniformBufferDeclaration>::TConstIterator It(ReferencedUniformBufferStructsCache); It; ++It)
		{
			ReferencedUniformBuffers.Add(It.Key(), It.Value());
		}
	}

	{
		TArray<uint8> TempData;
		FSerializationHistory SerializationHistory;
		FMemoryWriter Ar(TempData, true);
		FShaderSaveArchive SaveArchive(Ar, SerializationHistory);

		// Save uniform buffer member info so we can detect when layout has changed
		SerializeUniformBufferInfo(SaveArchive, ReferencedUniformBuffers);

		SerializationHistory.AppendKeyString(KeyString);
	}

	KeyString += BytesToHex(&TextureReferencesHash.Hash[0], sizeof(TextureReferencesHash.Hash));

	KeyString += BytesToHex(&BasePropertyOverridesHash.Hash[0], sizeof(BasePropertyOverridesHash.Hash));
}
#endif // WITH_EDITOR

#if WITH_EDITOR
void FMaterialShaderMapId::SetShaderDependencies(const TArray<FShaderType*>& ShaderTypes, const TArray<const FShaderPipelineType*>& ShaderPipelineTypes, const TArray<FVertexFactoryType*>& VFTypes, EShaderPlatform ShaderPlatform)
{
	if (!FPlatformProperties::RequiresCookedData())
	{
		for (int32 ShaderTypeIndex = 0; ShaderTypeIndex < ShaderTypes.Num(); ShaderTypeIndex++)
		{
			FShaderTypeDependency Dependency;
			Dependency.ShaderTypeName = ShaderTypes[ShaderTypeIndex]->GetHashedName();
			Dependency.SourceHash = ShaderTypes[ShaderTypeIndex]->GetSourceHash(ShaderPlatform);
			ShaderTypeDependencies.Add(Dependency);
		}

		for (int32 VFTypeIndex = 0; VFTypeIndex < VFTypes.Num(); VFTypeIndex++)
		{
			FVertexFactoryTypeDependency Dependency;
			Dependency.VertexFactoryTypeName = VFTypes[VFTypeIndex]->GetHashedName();
			Dependency.VFSourceHash = VFTypes[VFTypeIndex]->GetSourceHash(ShaderPlatform);
			VertexFactoryTypeDependencies.Add(Dependency);
		}

		for (int32 TypeIndex = 0; TypeIndex < ShaderPipelineTypes.Num(); TypeIndex++)
		{
			const FShaderPipelineType* Pipeline = ShaderPipelineTypes[TypeIndex];
			FShaderPipelineTypeDependency Dependency;
			Dependency.ShaderPipelineTypeName = Pipeline->GetHashedName();
			Dependency.StagesSourceHash = Pipeline->GetSourceHash(ShaderPlatform);
			ShaderPipelineTypeDependencies.Add(Dependency);
		}
	}
}
#endif // WITH_EDITOR

/**
 * Enqueues a compilation for a new shader of this type.
 * @param Material - The material to link the shader with.
 */
FShaderCompileJob* FMaterialShaderType::BeginCompileShader(
	uint32 ShaderMapId,
	int32 PermutationId,
	const FMaterial* Material,
	FShaderCompilerEnvironment* MaterialEnvironment,
	const FShaderPipelineType* ShaderPipeline,
	EShaderPlatform Platform,
	TArray<TSharedRef<FShaderCommonCompileJob, ESPMode::ThreadSafe>>& NewJobs,
	const FString& DebugDescription,
	const FString& DebugExtension
	)
{
	FShaderCompileJob* NewJob = new FShaderCompileJob(ShaderMapId, nullptr, this, PermutationId);

	NewJob->Input.SharedEnvironment = MaterialEnvironment;
	FShaderCompilerEnvironment& ShaderEnvironment = NewJob->Input.Environment;

	UE_LOG(LogShaders, Verbose, TEXT("			%s"), GetName());
	COOK_STAT(MaterialShaderCookStats::ShadersCompiled++);

	//update material shader stats
	UpdateMaterialShaderCompilingStats(Material);

	Material->SetupExtaCompilationSettings(Platform, NewJob->Input.ExtraSettings);

	// Allow the shader type to modify the compile environment.
	SetupCompileEnvironment(Platform, Material, PermutationId, ShaderEnvironment);

	// Compile the shader environment passed in with the shader type's source code.
	::GlobalBeginCompileShader(
		Material->GetFriendlyName(),
		nullptr,
		this,
		ShaderPipeline,
		GetShaderFilename(),
		GetFunctionName(),
		FShaderTarget(GetFrequency(),Platform),
		TSharedRef<FShaderCommonCompileJob, ESPMode::ThreadSafe>(NewJob),
		NewJobs,
		true,
		DebugDescription,
		DebugExtension
		);
	return NewJob;
}

void FMaterialShaderType::BeginCompileShaderPipeline(
	uint32 ShaderMapId,
	EShaderPlatform Platform,
	const FMaterial* Material,
	FShaderCompilerEnvironment* MaterialEnvironment,
	const FShaderPipelineType* ShaderPipeline,
	const TArray<const FShaderType*>& ShaderStages,
	TArray<TSharedRef<FShaderCommonCompileJob, ESPMode::ThreadSafe>>& NewJobs,
	const FString& DebugDescription,
	const FString& DebugExtension)
{
	check(ShaderStages.Num() > 0);
	check(ShaderPipeline);
	UE_LOG(LogShaders, Verbose, TEXT("	Pipeline: %s"), ShaderPipeline->GetName());

	// Add all the jobs as individual first, then add the dependencies into a pipeline job
	auto* NewPipelineJob = new FShaderPipelineCompileJob(ShaderMapId, ShaderPipeline, ShaderStages.Num());
	for (int32 Index = 0; Index < ShaderStages.Num(); ++Index)
	{
		FMaterialShaderType* ShaderStage = const_cast<FMaterialShaderType*>(static_cast<const FMaterialShaderType*>(ShaderStages[Index]));
		ShaderStage->BeginCompileShader(ShaderMapId, kUniqueShaderPermutationId, Material, MaterialEnvironment, ShaderPipeline, Platform, NewPipelineJob->StageJobs, DebugDescription, DebugExtension);
	}

	NewJobs.Add(TSharedRef<FShaderCommonCompileJob, ESPMode::ThreadSafe>(NewPipelineJob));
}

/**
 * Either creates a new instance of this type or returns an equivalent existing shader.
 * @param Material - The material to link the shader with.
 * @param CurrentJob - Compile job that was enqueued by BeginCompileShader.
 */
FShader* FMaterialShaderType::FinishCompileShader(
	const FUniformExpressionSet& UniformExpressionSet,
	const FSHAHash& MaterialShaderMapHash,
	const FShaderCompileJob& CurrentJob,
	const FShaderPipelineType* ShaderPipelineType,
	const FString& InDebugDescription
	)
{
	check(CurrentJob.bSucceeded);

	if (ShaderPipelineType && !ShaderPipelineType->ShouldOptimizeUnusedOutputs(CurrentJob.Input.Target.GetPlatform()))
	{
		// If sharing shaders in this pipeline, remove it from the type/id so it uses the one in the shared shadermap list
		ShaderPipelineType = nullptr;
	}

	FShader* Shader = ConstructCompiled(CompiledShaderInitializerType(this, CurrentJob.PermutationId, CurrentJob.Output, UniformExpressionSet, MaterialShaderMapHash, ShaderPipelineType, nullptr, InDebugDescription));
	CurrentJob.Output.ParameterMap.VerifyBindingsAreComplete(GetName(), CurrentJob.Output.Target, CurrentJob.VFType);

	return Shader;
}

bool FMaterialShaderType::ShouldCompilePermutation(EShaderPlatform Platform, const FMaterialShaderParameters& MaterialParameters, int32 PermutationId) const
{
	return FShaderType::ShouldCompilePermutation(FMaterialShaderPermutationParameters(Platform, MaterialParameters, PermutationId));
}

bool FMaterialShaderType::ShouldCompilePipeline(const FShaderPipelineType* ShaderPipelineType, EShaderPlatform Platform, const FMaterialShaderParameters& MaterialParameters)
{
	const FMaterialShaderPermutationParameters Parameters(Platform, MaterialParameters, kUniqueShaderPermutationId);
	for (const FShaderType* ShaderType : ShaderPipelineType->GetStages())
	{
		checkSlow(ShaderType->GetMaterialShaderType());
		if (!ShaderType->ShouldCompilePermutation(Parameters))
		{
			return false;
		}
	}
	return true;
}

void FMaterialShaderType::SetupCompileEnvironment(EShaderPlatform Platform, const FMaterialShaderParameters& MaterialParameters, int32 PermutationId, FShaderCompilerEnvironment& Environment)
{
	// Allow the shader type to modify its compile environment.
	ModifyCompilationEnvironment(FMaterialShaderPermutationParameters(Platform, MaterialParameters, PermutationId), Environment);
}

/**
* Finds the shader map for a material.
* @param StaticParameterSet - The static parameter set identifying the shader map
* @param Platform - The platform to lookup for
* @return NULL if no cached shader map was found.
*/
TRefCountPtr<FMaterialShaderMap> FMaterialShaderMap::FindId(const FMaterialShaderMapId& ShaderMapId, EShaderPlatform InPlatform)
{
	FScopeLock ScopeLock(&GIdToMaterialShaderMapCS);
	check(ShaderMapId.IsValid());
	TRefCountPtr<FMaterialShaderMap> Result = GIdToMaterialShaderMap[InPlatform].FindRef(ShaderMapId);
	check(Result == nullptr || (!Result->bDeletedThroughDeferredCleanup && Result->bRegistered) );
	return Result;
}

#if ALLOW_SHADERMAP_DEBUG_DATA
/** Flushes the given shader types from any loaded FMaterialShaderMap's. */
void FMaterialShaderMap::FlushShaderTypes(TArray<const FShaderType*>& ShaderTypesToFlush, TArray<const FShaderPipelineType*>& ShaderPipelineTypesToFlush, TArray<const FVertexFactoryType*>& VFTypesToFlush)
{
	FScopeLock AllMatSMAccess(&AllMaterialShaderMapsGuard);
	for (int32 ShaderMapIndex = 0; ShaderMapIndex < AllMaterialShaderMaps.Num(); ShaderMapIndex++)
	{
		FMaterialShaderMap* CurrentShaderMap = AllMaterialShaderMaps[ShaderMapIndex];

		for (int32 ShaderTypeIndex = 0; ShaderTypeIndex < ShaderTypesToFlush.Num(); ShaderTypeIndex++)
		{
			CurrentShaderMap->FlushShadersByShaderType(ShaderTypesToFlush[ShaderTypeIndex]);
		}
		for (int32 VFTypeIndex = 0; VFTypeIndex < VFTypesToFlush.Num(); VFTypeIndex++)
		{
			CurrentShaderMap->FlushShadersByVertexFactoryType(VFTypesToFlush[VFTypeIndex]);
		}
		for (int32 TypeIndex = 0; TypeIndex < ShaderPipelineTypesToFlush.Num(); TypeIndex++)
		{
			CurrentShaderMap->FlushShadersByShaderPipelineType(ShaderPipelineTypesToFlush[TypeIndex]);
		}
	}
}
#endif

#if WITH_EDITOR
void FMaterialShaderMap::GetAllOutdatedTypes(TArray<const FShaderType*>& OutdatedShaderTypes, TArray<const FShaderPipelineType*>& OutdatedShaderPipelineTypes, TArray<const FVertexFactoryType*>& OutdatedFactoryTypes)
{
#if ALLOW_SHADERMAP_DEBUG_DATA
	FScopeLock AllMatSMAccess(&AllMaterialShaderMapsGuard);
	for (const FMaterialShaderMap* ShaderMap : AllMaterialShaderMaps)
	{
		ShaderMap->GetOutdatedTypes(OutdatedShaderTypes, OutdatedShaderPipelineTypes, OutdatedFactoryTypes);
	}
#endif
}

void FMaterialShaderMap::LoadFromDerivedDataCache(const FMaterial* Material, const FMaterialShaderMapId& ShaderMapId, EShaderPlatform InPlatform, const ITargetPlatform* TargetPlatform, TRefCountPtr<FMaterialShaderMap>& InOutShaderMap)
{
	if (InOutShaderMap != NULL)
	{
		check(InOutShaderMap->GetShaderPlatform() == InPlatform);
		// If the shader map was non-NULL then it was found in memory but is incomplete, attempt to load the missing entries from memory
		InOutShaderMap->LoadMissingShadersFromMemory(Material);
	}
	else
	{
		// Shader map was not found in memory, try to load it from the DDC
		STAT(double MaterialDDCTime = 0);
		{
			SCOPE_SECONDS_COUNTER(MaterialDDCTime);
			COOK_STAT(auto Timer = MaterialShaderCookStats::UsageStats.TimeSyncWork());

			TArray<uint8> CachedData;
			const FString DataKey = GetMaterialShaderMapKeyString(ShaderMapId, InPlatform, TargetPlatform);

			bool CheckCache = true;

			// If NoShaderDDC then don't check for a material the first time we encounter it to simulate
			// a cold DDC
			static bool bNoShaderDDC = FParse::Param(FCommandLine::Get(), TEXT("noshaderddc"));

			if (bNoShaderDDC)
			{
				static TSet<uint32> SeenKeys;

				const uint32 KeyHash = GetTypeHash(DataKey);

				if (!SeenKeys.Contains(KeyHash))
				{
					CheckCache = false;
					SeenKeys.Add(KeyHash);
				}
			}

			if (CheckCache && GetDerivedDataCacheRef().GetSynchronous(*DataKey, CachedData, Material->GetFriendlyName()))
			{
				COOK_STAT(Timer.AddHit(CachedData.Num()));
				InOutShaderMap = new FMaterialShaderMap();
				FMemoryReader Ar(CachedData, true);

				// Deserialize from the cached data
				InOutShaderMap->Serialize(Ar);
				//InOutShaderMap->RegisterSerializedShaders(false);
		
				const FString InDataKey = GetMaterialShaderMapKeyString(InOutShaderMap->GetShaderMapId(), InPlatform, TargetPlatform);
				checkSlow(InOutShaderMap->GetShaderMapId() == ShaderMapId);

				// Register in the global map
				InOutShaderMap->Register(InPlatform);
			}
			else
			{
				// We should be build the data later, and we can track that the resource was built there when we push it to the DDC.
				COOK_STAT(Timer.TrackCyclesOnly());
				InOutShaderMap = nullptr;
			}
		}
		INC_FLOAT_STAT_BY(STAT_ShaderCompiling_DDCLoading,(float)MaterialDDCTime);
	}
}

void FMaterialShaderMap::SaveToDerivedDataCache(const ITargetPlatform* TargetPlatform)
{
	COOK_STAT(auto Timer = MaterialShaderCookStats::UsageStats.TimeSyncWork());
	TArray<uint8> SaveData;
	FMemoryWriter Ar(SaveData, true);
	Serialize(Ar);

	GetDerivedDataCacheRef().Put(*GetMaterialShaderMapKeyString(ShaderMapId, GetShaderPlatform(), TargetPlatform), SaveData, FStringView(GetFriendlyName()));
	COOK_STAT(Timer.AddMiss(SaveData.Num()));
}
#endif // WITH_EDITOR

TArray<uint8>* FMaterialShaderMap::BackupShadersToMemory()
{
	TArray<uint8>* SavedShaderData = new TArray<uint8>();
#if 0
	FMemoryWriter Ar(*SavedShaderData);
	
	for (FMeshMaterialShaderMap* MeshShaderMap : Content->OrderedMeshShaderMaps)
	{
		if (MeshShaderMap)
		{
			// Serialize data needed to handle shader key changes in between the save and the load of the FShaders
			const bool bHandleShaderKeyChanges = true;
			MeshShaderMap->SerializeInline(Ar, true, bHandleShaderKeyChanges, false);
			MeshShaderMap->Empty();
		}
	}

	Content->SerializeInline(Ar, true, true, false);
	Content->Empty();
#endif
	check(false);
	return SavedShaderData;
}

void FMaterialShaderMap::RestoreShadersFromMemory(const TArray<uint8>& ShaderData)
{
	check(false);
#if 0
	FMemoryReader Ar(ShaderData);

	for(FMeshMaterialShaderMap* MeshShaderMap : Content->OrderedMeshShaderMaps)
	{
		if (MeshShaderMap)
		{
			// Use the serialized shader key data to detect when the saved shader is no longer valid and skip it
			const bool bHandleShaderKeyChanges = true;
			MeshShaderMap->SerializeInline(Ar, true, bHandleShaderKeyChanges, false);
			//MeshShaderMaps[Index].RegisterSerializedShaders(false);
		}
	}

	Content->SerializeInline(Ar, true, true, false);
	//RegisterSerializedShaders(false);
#endif
}

void FMaterialShaderMap::SaveForRemoteRecompile(FArchive& Ar, const TMap<FString, TArray<TRefCountPtr<FMaterialShaderMap> > >& CompiledShaderMaps)
{
	// now we serialize a map (for each material), but without inline the resources, since they are above
	int32 MapSize = CompiledShaderMaps.Num();
	Ar << MapSize;

	for (TMap<FString, TArray<TRefCountPtr<FMaterialShaderMap> > >::TConstIterator It(CompiledShaderMaps); It; ++It)
	{
		const TArray<TRefCountPtr<FMaterialShaderMap> >& ShaderMapArray = It.Value();

		FString MaterialName = It.Key();
		Ar << MaterialName;

		int32 NumShaderMaps = ShaderMapArray.Num();
		Ar << NumShaderMaps;

		for (int32 Index = 0; Index < ShaderMapArray.Num(); Index++)
		{
			FMaterialShaderMap* ShaderMap = ShaderMapArray[Index];
			if (ShaderMap)
			{
				uint8 bIsValid = 1;
				Ar << bIsValid;
				ShaderMap->Serialize(Ar, false);
			}
			else
			{
				uint8 bIsValid = 0;
				Ar << bIsValid;
			}
		}
	}
}

void FMaterialShaderMap::LoadForRemoteRecompile(FArchive& Ar, EShaderPlatform ShaderPlatform, const TArray<FString>& MaterialsForShaderMaps)
{
	int32 MapSize;
	Ar << MapSize;

	for (int32 MaterialIndex = 0; MaterialIndex < MapSize; MaterialIndex++)
	{
		FString MaterialName;
		Ar << MaterialName;

		UMaterialInterface* MatchingMaterial = FindObjectChecked<UMaterialInterface>(NULL, *MaterialName);

		int32 NumShaderMaps = 0;
		Ar << NumShaderMaps;

		TArray<TRefCountPtr<FMaterialShaderMap> > LoadedShaderMaps;

		for (int32 ShaderMapIndex = 0; ShaderMapIndex < NumShaderMaps; ShaderMapIndex++)
		{
			uint8 bIsValid = 0;
			Ar << bIsValid;

			if (bIsValid)
			{
				FMaterialShaderMap* ShaderMap = new FMaterialShaderMap();

				// serialize the id and the material shader map
				ShaderMap->Serialize(Ar, false);

				// Register in the global map
				ShaderMap->Register(ShaderPlatform);

				LoadedShaderMaps.Add(ShaderMap);
			}
		}

		// Assign in two passes: first pass for shader maps with unspecified quality levels,
		// Second pass for shader maps with a specific quality level
		for (int32 PassIndex = 0; PassIndex < 2; PassIndex++)
		{
			for (int32 ShaderMapIndex = 0; ShaderMapIndex < LoadedShaderMaps.Num(); ShaderMapIndex++)
			{
				FMaterialShaderMap* LoadedShaderMap = LoadedShaderMaps[ShaderMapIndex];

				if (LoadedShaderMap->GetShaderPlatform() == ShaderPlatform 
					&& LoadedShaderMap->GetShaderMapId().FeatureLevel == GetMaxSupportedFeatureLevel(ShaderPlatform))
				{
					EMaterialQualityLevel::Type LoadedQualityLevel = LoadedShaderMap->GetShaderMapId().QualityLevel;

					for (int32 QualityLevelIndex = 0; QualityLevelIndex < EMaterialQualityLevel::Num; QualityLevelIndex++)
					{
						// First pass: assign shader maps with unspecified quality levels to all material resources
						if ((PassIndex == 0 && LoadedQualityLevel == EMaterialQualityLevel::Num)
							// Second pass: assign shader maps with a specified quality level to only the appropriate material resource
							|| (PassIndex == 1 && QualityLevelIndex == LoadedQualityLevel))
						{
							FMaterialResource* MaterialResource = MatchingMaterial->GetMaterialResource(GetMaxSupportedFeatureLevel(ShaderPlatform), (EMaterialQualityLevel::Type)QualityLevelIndex);

							MaterialResource->SetGameThreadShaderMap(LoadedShaderMap);
							MaterialResource->RegisterInlineShaderMap(false);
						}
					}
				}
			}
		}
	}
}

void FMaterialShaderMap::FinalizeContent()
{
	FMaterialShaderMapContent* LocalContent = GetMutableContent();
	const FShaderMapResourceCode* LocalCode = GetResourceCode();

	FSHA1 Hasher;
	LocalContent->Finalize(LocalCode);
	LocalContent->UpdateHash(Hasher);

	for (FMeshMaterialShaderMap* MeshShaderMap : LocalContent->OrderedMeshShaderMaps)
	{
		MeshShaderMap->Finalize(LocalCode);
		MeshShaderMap->UpdateHash(Hasher);
	}

	Hasher.Final();
	Hasher.GetHash(LocalContent->ShaderContentHash.Hash);

	FShaderMapBase::FinalizeContent();
}


/**
* Compiles the shaders for a material and caches them in this shader map.
* @param Material - The material to compile shaders for.
* @param InShaderMapId - the set of static parameters to compile for
* @param Platform - The platform to compile to
*/
void FMaterialShaderMap::Compile(
	FMaterial* Material,
	const FMaterialShaderMapId& InShaderMapId, 
	TRefCountPtr<FShaderCompilerEnvironment> MaterialEnvironment,
	const FMaterialCompilationOutput& InMaterialCompilationOutput,
	EShaderPlatform InPlatform,
	bool bSynchronousCompile)
{
	if (FPlatformProperties::RequiresCookedData())
	{
		UE_LOG(LogMaterial, Fatal, TEXT("Trying to compile %s at run-time, which is not supported on consoles!"), *Material->GetFriendlyName() );
	}
	else
	{
		check(!Material->bContainsInlineShaders);
  
		// Make sure we are operating on a referenced shader map or the below Find will cause this shader map to be deleted,
		// Since it creates a temporary ref counted pointer.
		check(NumRefs > 0);
  
		// Add this shader map and material resource to ShaderMapsBeingCompiled
		TArray<FMaterial*>* CorrespondingMaterials = ShaderMapsBeingCompiled.Find(this);
  
		if (CorrespondingMaterials)
		{
			check(!bSynchronousCompile);
			CorrespondingMaterials->AddUnique(Material);
		}
		else
		{
			// Assign a unique identifier so that shaders from this shader map can be associated with it after a deferred compile
			CompilingId = FShaderCommonCompileJob::GetNextJobId();
  
			TArray<FMaterial*> NewCorrespondingMaterials;
			NewCorrespondingMaterials.Add(Material);
			ShaderMapsBeingCompiled.Add(this, NewCorrespondingMaterials);
#if DEBUG_INFINITESHADERCOMPILE
			UE_LOG(LogTemp, Display, TEXT("Added material ShaderMap 0x%08X%08X with Material 0x%08X%08X to ShaderMapsBeingCompiled"), (int)((int64)(this) >> 32), (int)((int64)(this)), (int)((int64)(Material) >> 32), (int)((int64)(Material)));
#endif  
  
			FMaterialShaderMapContent* NewContent = new FMaterialShaderMapContent(InPlatform);
			NewContent->MaterialCompilationOutput = InMaterialCompilationOutput;
			AssignContent(NewContent);

			ShaderMapId = InShaderMapId;
			bIsPersistent = Material->IsPersistent();

			// Setup the material compilation environment.
			{
				FShaderParametersMetadata* UniformBufferStruct = NewContent->MaterialCompilationOutput.UniformExpressionSet.CreateBufferStruct();
				Material->SetupMaterialEnvironment(InPlatform, *UniformBufferStruct, InMaterialCompilationOutput.UniformExpressionSet, *MaterialEnvironment);
				delete UniformBufferStruct;
			}
 
#if ALLOW_SHADERMAP_DEBUG_DATA && WITH_EDITOR
			// Store the material name for debugging purposes.
			// Note: Material instances with static parameters will have the same FriendlyName for their shader maps!
			NewContent->FriendlyName = Material->GetFriendlyName();
			NewContent->MaterialPath = Material->GetBaseMaterialPathName();

			GetMutableContent()->MaterialPath = FMemoryImageString(Material->GetBaseMaterialPathName());

			// Log debug information about the material being compiled.
			const FString MaterialUsage = Material->GetMaterialUsageDescription();
			FString WorkingDebugDescription = FString::Printf(
				TEXT("Compiling %s: Platform=%s, Usage=%s"),
				*NewContent->FriendlyName,
				*LegacyShaderPlatformToShaderFormat(InPlatform).ToString(),
				*MaterialUsage
			);
			for (int32 StaticSwitchIndex = 0; StaticSwitchIndex < ShaderMapId.GetStaticSwitchParameters().Num(); ++StaticSwitchIndex)
			{
				const FStaticSwitchParameter& StaticSwitchParameter = ShaderMapId.GetStaticSwitchParameters()[StaticSwitchIndex];
				WorkingDebugDescription += FString::Printf(
					TEXT(", StaticSwitch'%s'=%s"),
					*StaticSwitchParameter.ParameterInfo.ToString(),
					StaticSwitchParameter.Value ? TEXT("True") : TEXT("False")
				);
			}
			for (int32 StaticMaskIndex = 0; StaticMaskIndex < ShaderMapId.GetStaticComponentMaskParameters().Num(); ++StaticMaskIndex)
			{
				const FStaticComponentMaskParameter& StaticComponentMaskParameter = ShaderMapId.GetStaticComponentMaskParameters()[StaticMaskIndex];
				WorkingDebugDescription += FString::Printf(
					TEXT(", StaticMask'%s'=%s%s%s%s"),
					*StaticComponentMaskParameter.ParameterInfo.ToString(),
					StaticComponentMaskParameter.R ? TEXT("R") : TEXT(""),
					StaticComponentMaskParameter.G ? TEXT("G") : TEXT(""),
					StaticComponentMaskParameter.B ? TEXT("B") : TEXT(""),
					StaticComponentMaskParameter.A ? TEXT("A") : TEXT("")
				);
			}
			for (int32 StaticLayerIndex = 0; StaticLayerIndex < ShaderMapId.GetTerrainLayerWeightParameters().Num(); ++StaticLayerIndex)
			{
				const FStaticTerrainLayerWeightParameter& StaticTerrainLayerWeightParameter = ShaderMapId.GetTerrainLayerWeightParameters()[StaticLayerIndex];
				WorkingDebugDescription += FString::Printf(
					TEXT(", StaticTerrainLayer'%s'=%s"),
					*StaticTerrainLayerWeightParameter.ParameterInfo.ToString(),
					*FString::Printf(TEXT("Weightmap%u"), StaticTerrainLayerWeightParameter.WeightmapIndex)
				);
			}
			for (const auto &LayerParameterID : ShaderMapId.GetMaterialLayersParameterIDs())
			{
				FString UUIDs;
				UUIDs += TEXT("Layers:");
				bool StartWithComma = false;
				for (const auto &Layer : LayerParameterID.Functions.LayerIDs)
				{
					UUIDs += (StartWithComma ? TEXT(", ") : TEXT("")) + Layer.ToString();
					StartWithComma = true;
				}
				UUIDs += TEXT(", Blends:");
				StartWithComma = false;
				for (const auto &Blend : LayerParameterID.Functions.BlendIDs)
				{
					UUIDs += (StartWithComma ? TEXT(", ") : TEXT("")) + Blend.ToString();
					StartWithComma = true;
				}
				UUIDs += TEXT(", LayerStates:");
				StartWithComma = false;
				for (bool State : LayerParameterID.Functions.LayerStates)
				{
					UUIDs += (StartWithComma ? TEXT(", ") : TEXT(""));
					UUIDs += (State ? TEXT("1") : TEXT("0"));
					StartWithComma = true;
				}
				WorkingDebugDescription += FString::Printf(TEXT(", LayersParameter'%s'=[%s]"), *LayerParameterID.ParameterID.ParameterInfo.ToString(), *UUIDs);
			}
  
			UE_LOG(LogShaders, Display, TEXT("	%s"), *WorkingDebugDescription);
			NewContent->DebugDescription = *WorkingDebugDescription;

			FSHA1 IdParameterSetHash;
			IdParameterSetHash.Reset();
			IdParameterSetHash.UpdateWithString(*WorkingDebugDescription, WorkingDebugDescription.Len());
			IdParameterSetHash.Final();
			uint32* Hash = (uint32*)&IdParameterSetHash.m_digest[0];
			FString DebugExtension = FString::Printf( TEXT("_%08x%08x"), Hash[0], Hash[1]);
#else
			FString DebugExtension = "";
			FString WorkingDebugDescription = "";
#endif 
			uint32 NumShaders = 0;
			uint32 NumVertexFactories = 0;
			TArray<TSharedRef<FShaderCommonCompileJob, ESPMode::ThreadSafe>> NewJobs;
  
			const FMaterialShaderParameters MaterialParameters(Material);
			const FMaterialShaderMapLayout& Layout = AcquireMaterialShaderMapLayout(InPlatform, MaterialParameters);

			// Iterate over all vertex factory types.
			for (const FMeshMaterialShaderMapLayout& MeshLayout : Layout.MeshShaderMaps)
			{
				FMeshMaterialShaderMap* MeshShaderMap = GetMeshShaderMap(MeshLayout.VertexFactoryType);
				if (MeshShaderMap == nullptr)
				{
					// Create a new mesh material shader map.
					MeshShaderMap = new FMeshMaterialShaderMap(InPlatform, MeshLayout.VertexFactoryType);
					NewContent->AddMeshShaderMap(MeshLayout.VertexFactoryType, MeshShaderMap);
				}
  
				// Enqueue compilation all mesh material shaders for this material and vertex factory type combo.
				const uint32 MeshShaders = MeshShaderMap->BeginCompile(
					CompilingId,
					InShaderMapId,
					Material,
					MeshLayout,
					MaterialEnvironment,
					InPlatform,
					NewJobs,
					WorkingDebugDescription,
					DebugExtension
				);
				NumShaders += MeshShaders;
				if (MeshShaders > 0)
				{
					NumVertexFactories++;
				}
			}
  
			// Iterate over all material shader types.
			TMap<TShaderTypePermutation<const FShaderType>, FShaderCompileJob*> SharedShaderJobs;
			for (const FShaderLayoutEntry& Shader : Layout.Shaders)
			{
				FMaterialShaderType* ShaderType = static_cast<FMaterialShaderType*>(Shader.ShaderType);
				if (!Material->ShouldCache(InPlatform, ShaderType, nullptr))
				{
					continue;
				}

#if WITH_EDITOR
				// Verify that the shader map Id contains inputs for any shaders that will be put into this shader map
				check(InShaderMapId.ContainsShaderType(ShaderType, kUniqueShaderPermutationId));
#endif
				// Compile this material shader for this material.
				TArray<FString> ShaderErrors;
  
				// Only compile the shader if we don't already have it
				if (!NewContent->HasShader(ShaderType, Shader.PermutationId))
				{
					FShaderCompileJob* Job = ShaderType->BeginCompileShader(
						CompilingId,
						Shader.PermutationId,
						Material,
						MaterialEnvironment,
						nullptr,
						InPlatform,
						NewJobs,
						WorkingDebugDescription,
						DebugExtension
					);

					TShaderTypePermutation<const FShaderType> ShaderTypePermutation(ShaderType, Shader.PermutationId);
					check(!SharedShaderJobs.Find(ShaderTypePermutation));
					SharedShaderJobs.Add(ShaderTypePermutation, Job);
				}
				NumShaders++;
			}
  
			if (RHISupportsShaderPipelines(InPlatform))
			{
				for (FShaderPipelineType* Pipeline : Layout.ShaderPipelines)
				{
					if (!Material->ShouldCachePipeline(InPlatform, Pipeline, nullptr))
					{
						continue;
					}
  
					auto& StageTypes = Pipeline->GetStages();

					// Verify that the shader map Id contains inputs for any shaders that will be put into this shader map
#if WITH_EDITOR
					check(InShaderMapId.ContainsShaderPipelineType(Pipeline));
#endif
					if (Pipeline->ShouldOptimizeUnusedOutputs(InPlatform))
					{
						NumShaders += StageTypes.Num();
						FMaterialShaderType::BeginCompileShaderPipeline(CompilingId, InPlatform, Material, MaterialEnvironment, Pipeline, StageTypes, NewJobs, WorkingDebugDescription, DebugExtension);
					}
					else
					{
						// If sharing shaders amongst pipelines, add this pipeline as a dependency of an existing job
						for (const FShaderType* ShaderType : StageTypes)
						{
							TShaderTypePermutation<const FShaderType> ShaderTypePermutation(ShaderType, kUniqueShaderPermutationId);
							FShaderCompileJob** Job = SharedShaderJobs.Find(ShaderTypePermutation);
							checkf(Job, TEXT("Couldn't find existing shared job for material shader %s on pipeline %s!"), ShaderType->GetName(), Pipeline->GetName());
							auto* SingleJob = (*Job)->GetSingleShaderJob();
							auto& PipelinesToShare = SingleJob->SharingPipelines.FindOrAdd(nullptr);
							check(!PipelinesToShare.Contains(Pipeline));
							PipelinesToShare.Add(Pipeline);
						}
					}
				}
			}

			UE_LOG(LogShaders, Log, TEXT("		%u Shaders among %u VertexFactories"), NumShaders, NumVertexFactories);

			// Register this shader map in the global map with the material's ID.
			Register(InPlatform);

			CompilingTargetPlatform = MaterialEnvironment->TargetPlatform;
  
			// Mark the shader map as not having been finalized with ProcessCompilationResults
			bCompilationFinalized = false;
  
			// Mark as not having been compiled
			bCompiledSuccessfully = false;
  
			// Only cause a global component recreate state for non-preview materials
			const bool bRecreateComponentRenderStateOnCompletion = Material->IsPersistent();

			// Note: using Material->IsPersistent() to detect whether this is a preview material which should have higher priority over background compiling
			GShaderCompilingManager->AddJobs(NewJobs, bSynchronousCompile || !Material->IsPersistent(), bRecreateComponentRenderStateOnCompletion, Material->GetBaseMaterialPathName(), GetDebugDescription());
  
			// Compile the shaders for this shader map now if the material is not deferring and deferred compiles are not enabled globally
			if (bSynchronousCompile)
			{
				TArray<int32> CurrentShaderMapId;
				CurrentShaderMapId.Add(CompilingId);
				GShaderCompilingManager->FinishCompilation(
					GetFriendlyName(),
					CurrentShaderMapId);
			}
		}
	}
}

FShader* FMaterialShaderMap::ProcessCompilationResultsForSingleJob(FShaderCompileJob* SingleJob, const FShaderPipelineType* ShaderPipeline, const FSHAHash& MaterialShaderMapHash)
{
	check(SingleJob);
	const FShaderCompileJob& CurrentJob = *SingleJob;
	check(CurrentJob.Id == CompilingId);

	GetResourceCode()->AddShaderCompilerOutput(CurrentJob.Output);

#if ALLOW_SHADERMAP_DEBUG_DATA
	CompileTime += SingleJob->Output.CompileTime;
#endif
	FShader* Shader = nullptr;
	if (CurrentJob.VFType)
	{
		FVertexFactoryType* VertexFactoryType = CurrentJob.VFType;
		check(VertexFactoryType->IsUsedWithMaterials());
		FMeshMaterialShaderMap* MeshShaderMap = GetMeshShaderMap(VertexFactoryType);

		check(MeshShaderMap);
		FMeshMaterialShaderType* MeshMaterialShaderType = CurrentJob.ShaderType->GetMeshMaterialShaderType();
		check(MeshMaterialShaderType);
		Shader = MeshMaterialShaderType->FinishCompileShader(GetContent()->MaterialCompilationOutput.UniformExpressionSet, MaterialShaderMapHash, CurrentJob, ShaderPipeline, GetFriendlyName());
		check(Shader);
		if (!ShaderPipeline)
		{
			check(!MeshShaderMap->HasShader(MeshMaterialShaderType, CurrentJob.PermutationId));
			Shader = MeshShaderMap->FindOrAddShader(MeshMaterialShaderType->GetHashedName(), CurrentJob.PermutationId, Shader);
		}
	}
	else
	{
		FMaterialShaderType* MaterialShaderType = CurrentJob.ShaderType->GetMaterialShaderType();
		check(MaterialShaderType);
		Shader = MaterialShaderType->FinishCompileShader(GetContent()->MaterialCompilationOutput.UniformExpressionSet, MaterialShaderMapHash, CurrentJob, ShaderPipeline, GetFriendlyName());

		check(Shader);
		if (!ShaderPipeline)
		{
			check(!GetContent()->HasShader(MaterialShaderType, CurrentJob.PermutationId));
			Shader = GetMutableContent()->FindOrAddShader(MaterialShaderType->GetHashedName(), CurrentJob.PermutationId, Shader);
		}
	}

#if WITH_EDITOR
	// add shader source
	{
		// Keep the preprocessed source list sorted by type name
		const int32 Index = Algo::LowerBoundBy(GetMutableContent()->ShaderProcessedSource, CurrentJob.ShaderType->GetHashedName(), [](const FMaterialProcessedSource& Value) { return Value.Name; });
		GetMutableContent()->ShaderProcessedSource.EmplaceAt(Index, CurrentJob.ShaderType->GetHashedName(), *CurrentJob.Output.OptionalFinalShaderSource);
	}
#endif

	return Shader;
}

#if WITH_EDITOR
bool FMaterialShaderMap::ProcessCompilationResults(const TArray<TSharedRef<FShaderCommonCompileJob, ESPMode::ThreadSafe>>& InCompilationResults, int32& InOutJobIndex, float& TimeBudget, TMap<const FVertexFactoryType*, TArray<const FShaderPipelineType*> >& SharedPipelines)
{
	check(InOutJobIndex < InCompilationResults.Num());
	check(!bCompilationFinalized);

	double StartTime = FPlatformTime::Seconds();

	FSHAHash MaterialShaderMapHash;
	ShaderMapId.GetMaterialHash(MaterialShaderMapHash);

	do
	{
		FShaderCompileJob* SingleJob = InCompilationResults[InOutJobIndex]->GetSingleShaderJob();
		if (SingleJob)
		{
			ProcessCompilationResultsForSingleJob(SingleJob, nullptr, MaterialShaderMapHash);
			for (auto Pair : SingleJob->SharingPipelines)
			{
				auto& SharedPipelinesPerVF = SharedPipelines.FindOrAdd(SingleJob->VFType);
				for (auto* Pipeline : Pair.Value)
				{
					SharedPipelinesPerVF.AddUnique(Pipeline);
				}
			}
		}
		else
		{
			auto* PipelineJob = InCompilationResults[InOutJobIndex]->GetShaderPipelineJob();
			check(PipelineJob);

			const FShaderPipelineCompileJob& CurrentJob = *PipelineJob;
			check(CurrentJob.Id == CompilingId);

			FVertexFactoryType* VertexFactoryType = CurrentJob.StageJobs[0]->GetSingleShaderJob()->VFType;
			FShaderPipeline* ShaderPipeline = new FShaderPipeline(CurrentJob.ShaderPipeline);
			for (int32 Index = 0; Index < CurrentJob.StageJobs.Num(); ++Index)
			{
				SingleJob = CurrentJob.StageJobs[Index]->GetSingleShaderJob();
				FShader* Shader = ProcessCompilationResultsForSingleJob(SingleJob, PipelineJob->ShaderPipeline, MaterialShaderMapHash);
				ShaderPipeline->AddShader(Shader, SingleJob->PermutationId);
				check(VertexFactoryType == CurrentJob.StageJobs[Index]->GetSingleShaderJob()->VFType);
			}
			ShaderPipeline->Validate(CurrentJob.ShaderPipeline);

			if (VertexFactoryType)
			{
				check(VertexFactoryType->IsUsedWithMaterials());
				FMeshMaterialShaderMap* MeshShaderMap = GetMeshShaderMap(VertexFactoryType);
				check(MeshShaderMap);
				check(!MeshShaderMap->HasShaderPipeline(ShaderPipeline->TypeName));
				MeshShaderMap->FindOrAddShaderPipeline(ShaderPipeline);
			}
			else
			{
				check(!GetContent()->HasShaderPipeline(ShaderPipeline->TypeName));
				GetMutableContent()->FindOrAddShaderPipeline(ShaderPipeline);
			}

		}

		InOutJobIndex++;
		
		double NewStartTime = FPlatformTime::Seconds();
		TimeBudget -= NewStartTime - StartTime;
		StartTime = NewStartTime;
	}
	while ((TimeBudget > 0.0f) && (InOutJobIndex < InCompilationResults.Num()));

	if (InOutJobIndex == InCompilationResults.Num())
	{
		{
			// Process the mesh shader pipelines that share shaders
			for (int32 ShaderMapIndex = 0; ShaderMapIndex < GetContent()->OrderedMeshShaderMaps.Num(); ShaderMapIndex++)
			{
				FMeshMaterialShaderMap* MeshShaderMap = GetContent()->OrderedMeshShaderMaps[ShaderMapIndex];
				if (MeshShaderMap)
				{
					FVertexFactoryType* VertexFactory = FVertexFactoryType::GetVFByName(MeshShaderMap->GetVertexFactoryTypeName());
					TArray<const FShaderPipelineType*>* FoundSharedPipelines = SharedPipelines.Find(VertexFactory);
					if (VertexFactory && FoundSharedPipelines)
					{
						for (const FShaderPipelineType* ShaderPipelineType : *FoundSharedPipelines)
						{
							if (ShaderPipelineType->IsMeshMaterialTypePipeline() && !MeshShaderMap->HasShaderPipeline(ShaderPipelineType))
							{
								auto& StageTypes = ShaderPipelineType->GetStages();
	
								FShaderPipeline* ShaderPipeline = new FShaderPipeline(ShaderPipelineType);
								for (int32 Index = 0; Index < StageTypes.Num(); ++Index)
								{
									FMeshMaterialShaderType* ShaderType = ((FMeshMaterialShaderType*)(StageTypes[Index]))->GetMeshMaterialShaderType();
									FShader* Shader = MeshShaderMap->GetShader(ShaderType, kUniqueShaderPermutationId);
<<<<<<< HEAD
									check(Shader);
=======
#if DO_CHECK
									UE_CLOG(Shader == nullptr, LogShaders, Fatal, TEXT("Failed to get ShaderType %s Permutation %d from MeshMaterial ShaderPipeline %s"), ShaderType->GetName(), kUniqueShaderPermutationId, ShaderPipelineType->GetName());
#endif	// DO_CHECK
>>>>>>> 24776ab6
									ShaderPipeline->AddShader(Shader, kUniqueShaderPermutationId);
								}
								ShaderPipeline->Validate(ShaderPipelineType);
								MeshShaderMap->FindOrAddShaderPipeline(ShaderPipeline);
							}
						}
					}
				}
			}

			// Process the material shader pipelines that share shaders
			auto* FoundSharedPipelines = SharedPipelines.Find(nullptr);
			if (FoundSharedPipelines)
			{
				for (const FShaderPipelineType* ShaderPipelineType : *FoundSharedPipelines)
				{
					if (ShaderPipelineType->IsMaterialTypePipeline() && !GetContent()->HasShaderPipeline(ShaderPipelineType))
					{
						auto& StageTypes = ShaderPipelineType->GetStages();

						FShaderPipeline* ShaderPipeline = new FShaderPipeline(ShaderPipelineType);
						for (int32 Index = 0; Index < StageTypes.Num(); ++Index)
						{
							FMaterialShaderType* ShaderType = ((FMaterialShaderType*)(StageTypes[Index]))->GetMaterialShaderType();
							FShader* Shader = GetContent()->GetShader(ShaderType, kUniqueShaderPermutationId);
							check(Shader);
							ShaderPipeline->AddShader(Shader, kUniqueShaderPermutationId);
						}
						ShaderPipeline->Validate(ShaderPipelineType);
						GetMutableContent()->FindOrAddShaderPipeline(ShaderPipeline);
					}
				}
			}
		}

		FinalizeContent();

		// Add the persistent shaders to the local shader cache.
		if (bIsPersistent)
		{
			SaveToDerivedDataCache(CompilingTargetPlatform);
		}

		// The shader map can now be used on the rendering thread
		bCompilationFinalized = true;

		CompilingTargetPlatform = nullptr;

		return true;
	}

	return false;
}
#endif // WITH_EDITOR

bool FMaterialShaderMap::TryToAddToExistingCompilationTask(FMaterial* Material)
{
	check(NumRefs > 0);
	TArray<FMaterial*>* CorrespondingMaterials = FMaterialShaderMap::ShaderMapsBeingCompiled.Find(this);

	if (CorrespondingMaterials)
	{
		CorrespondingMaterials->AddUnique(Material);
#if DEBUG_INFINITESHADERCOMPILE
		UE_LOG(LogTemp, Display, TEXT("Added shader map 0x%08X%08X from material 0x%08X%08X"), (int)((int64)(this) >> 32), (int)((int64)(this)), (int)((int64)(Material) >> 32), (int)((int64)(Material)));
#endif
		return true;
	}

	return false;
}

class FMaterialShaderMapLayoutCache
{
public:
	static FMaterialShaderMapLayoutCache& Get()
	{
		static FMaterialShaderMapLayoutCache Instance;
		return Instance;
	}

	const FMaterialShaderMapLayout& AcquireLayout(EShaderPlatform Platform, const FMaterialShaderParameters& MaterialParameters)
	{
		const uint64 ParameterHash = CityHash64WithSeed((char*)&MaterialParameters, sizeof(MaterialParameters), (uint64)Platform);
		
		int32 Index = INDEX_NONE;
		for (Index = ShaderMapHashTable.First(ParameterHash); ShaderMapHashTable.IsValid(Index); Index = ShaderMapHashTable.Next(Index))
		{
			if (MaterialParameterHashes[Index] == ParameterHash)
			{
				break;
			}
		}
		if (Index == INDEX_NONE)
		{
			Index = MaterialParameterHashes.Add(ParameterHash);
			MaterialShaderParameters.Add(MaterialParameters);
			ShaderMapHashTable.Add(ParameterHash, Index);
			FMaterialShaderMapLayout& Layout = ShaderMapLayouts.AddDefaulted_GetRef();
			check(MaterialParameterHashes.Num() == ShaderMapLayouts.Num());
			check(MaterialShaderParameters.Num() == ShaderMapLayouts.Num());
			Layout.Platform = Platform;
			CreateLayout(Layout, Platform, MaterialParameters);
		}

		check(ShaderMapLayouts[Index].Platform == Platform);
		return ShaderMapLayouts[Index];
	}

private:
	void CreateLayout(FMaterialShaderMapLayout& Layout, EShaderPlatform Platform, const FMaterialShaderParameters& MaterialParameters)
	{
		SCOPED_LOADTIMER(FMaterialShaderMapLayoutCache_CreateLayout);

		const bool bHasTessellation = MaterialParameters.TessellationMode != MTM_NoTessellation;
		const TArray<FShaderType*>& SortedMaterialShaderTypes = FShaderType::GetSortedTypes(FShaderType::EShaderTypeForDynamicCast::Material);
		const TArray<FShaderType*>& SortedMeshMaterialShaderTypes = FShaderType::GetSortedTypes(FShaderType::EShaderTypeForDynamicCast::MeshMaterial);
		const TArray<FShaderPipelineType*>& SortedMaterialPipelineTypes = FShaderPipelineType::GetSortedTypes(FShaderType::EShaderTypeForDynamicCast::Material);
		const TArray<FShaderPipelineType*>& SortedMeshMaterialPipelineTypes = FShaderPipelineType::GetSortedTypes(FShaderType::EShaderTypeForDynamicCast::MeshMaterial);

		FSHA1 Hasher;

		for (FShaderType* BaseShaderType : SortedMaterialShaderTypes)
		{
			// Find this shader type in the material's shader map.
			FMaterialShaderType* ShaderType = static_cast<FMaterialShaderType*>(BaseShaderType);
			const int32 PermutationCount = ShaderType->GetPermutationCount();
			for (int32 PermutationId = 0; PermutationId < PermutationCount; ++PermutationId)
			{
				if (ShaderType->ShouldCompilePermutation(Platform, MaterialParameters, PermutationId))
				{
					Layout.Shaders.Add(FShaderLayoutEntry(ShaderType, PermutationId));

					const FHashedName& TypeName = ShaderType->GetHashedName();
					Hasher.Update((uint8*)&TypeName, sizeof(TypeName));
					Hasher.Update((uint8*)&PermutationId, sizeof(PermutationId));
				}
			}
		}

		if (RHISupportsShaderPipelines(Platform))
		{
			// Iterate over all pipeline types
			for (FShaderPipelineType* ShaderPipelineType : SortedMaterialPipelineTypes)
			{
				if (ShaderPipelineType->HasTessellation() == bHasTessellation &&
					FMaterialShaderType::ShouldCompilePipeline(ShaderPipelineType, Platform, MaterialParameters))
				{
					Layout.ShaderPipelines.Add(ShaderPipelineType);

					const FHashedName& TypeName = ShaderPipelineType->GetHashedName();
					Hasher.Update((uint8*)&TypeName, sizeof(TypeName));
				}
			}
		}

		for (FVertexFactoryType* VertexFactoryType : FVertexFactoryType::GetSortedMaterialTypes())
		{
			if (!FMeshMaterialShaderType::ShouldCompileVertexFactoryPermutation(VertexFactoryType, Platform, MaterialParameters))
			{
				continue;
			}

			FMeshMaterialShaderMapLayout* MeshLayout = nullptr;
			for (FShaderType* BaseShaderType : SortedMeshMaterialShaderTypes)
			{
				FMeshMaterialShaderType* ShaderType = static_cast<FMeshMaterialShaderType*>(BaseShaderType);
				const int32 PermutationCount = ShaderType->GetPermutationCount();
				for (int32 PermutationId = 0; PermutationId < PermutationCount; ++PermutationId)
				{
					if (ShaderType->ShouldCompilePermutation(Platform, MaterialParameters, VertexFactoryType, PermutationId))
					{
						if (!MeshLayout)
						{
							MeshLayout = new(Layout.MeshShaderMaps) FMeshMaterialShaderMapLayout(VertexFactoryType);
						}
						MeshLayout->Shaders.Add(FShaderLayoutEntry(ShaderType, PermutationId));

						const FHashedName& TypeName = ShaderType->GetHashedName();
						Hasher.Update((uint8*)&TypeName, sizeof(TypeName));
						Hasher.Update((uint8*)&PermutationId, sizeof(PermutationId));
					}
				}
			}

			if (RHISupportsShaderPipelines(Platform))
			{
				for (FShaderPipelineType* ShaderPipelineType : SortedMeshMaterialPipelineTypes)
				{
					if (ShaderPipelineType->HasTessellation() == bHasTessellation &&
						FMeshMaterialShaderType::ShouldCompilePipeline(ShaderPipelineType, Platform, MaterialParameters, VertexFactoryType))
					{
						// Now check the completeness of the shader map
						if (!MeshLayout)
						{
							MeshLayout = new(Layout.MeshShaderMaps) FMeshMaterialShaderMapLayout(VertexFactoryType);
						}
						MeshLayout->ShaderPipelines.Add(ShaderPipelineType);

						const FHashedName& TypeName = ShaderPipelineType->GetHashedName();
						Hasher.Update((uint8*)&TypeName, sizeof(TypeName));
					}
				}
			}
		}

		Hasher.Final();
		Hasher.GetHash(Layout.ShaderMapHash.Hash);
	}

	TArray<FMaterialShaderMapLayout> ShaderMapLayouts;
	TArray<FMaterialShaderParameters> MaterialShaderParameters;
	TArray<uint64> MaterialParameterHashes;
	FHashTable ShaderMapHashTable;
};

const FMaterialShaderMapLayout& AcquireMaterialShaderMapLayout(EShaderPlatform Platform, const FMaterialShaderParameters& MaterialParameters)
{
	return FMaterialShaderMapLayoutCache::Get().AcquireLayout(Platform, MaterialParameters);
}

bool FMaterialShaderMap::IsComplete(const FMaterial* Material, bool bSilent)
{
	SCOPED_LOADTIMER(FMaterialShaderMap_IsComplete);

	// Make sure we are operating on a referenced shader map or the below Find will cause this shader map to be deleted,
	// Since it creates a temporary ref counted pointer.
	check(NumRefs > 0);
	const TArray<FMaterial*>* CorrespondingMaterials = FMaterialShaderMap::ShaderMapsBeingCompiled.Find(this);

	if (CorrespondingMaterials)
	{
		check(!bCompilationFinalized);
		return false;
	}

	const FMaterialShaderMapContent* LocalContent = GetContent();
	const EShaderPlatform Platform = LocalContent->GetShaderPlatform();
	const FMaterialShaderParameters MaterialParameters(Material);

	const FMaterialShaderMapLayout& Layout = AcquireMaterialShaderMapLayout(Platform, MaterialParameters);
	if (Layout.ShaderMapHash == LocalContent->ShaderContentHash)
	{
		return true;
	}

	// If our hash doesn't match the cached layout hash, shader map may still be complete
	// This can happen if FMaterial::ShouldCache is set to return false for any shaders that are included in the cached layout
	for (const FShaderLayoutEntry& Shader : Layout.Shaders)
	{
		if (!LocalContent->HasShader(Shader.ShaderType, Shader.PermutationId))
		{
			if (Material->ShouldCache(Platform, Shader.ShaderType, nullptr))
			{
				if (!bSilent)
				{
					UE_LOG(LogShaders, Warning, TEXT("Incomplete material %s, missing FMaterialShader (%s, %d)."), *Material->GetFriendlyName(), Shader.ShaderType->GetName(), Shader.PermutationId);
				}
				return false;
			}
		}
	}

	for (const FShaderPipelineType* Pipeline : Layout.ShaderPipelines)
	{
		if (!LocalContent->HasShaderPipeline(Pipeline))
		{
			if (Material->ShouldCachePipeline(Platform, Pipeline, nullptr))
			{
				if (!bSilent)
				{
					UE_LOG(LogShaders, Warning, TEXT("Incomplete material %s, missing pipeline %s."), *Material->GetFriendlyName(), Pipeline->GetName());
				}
				return false;
			}
		}
	}

	for (const FMeshMaterialShaderMapLayout& MeshLayout : Layout.MeshShaderMaps)
	{
		const FMeshMaterialShaderMap* MeshShaderMap = LocalContent->GetMeshShaderMap(MeshLayout.VertexFactoryType->GetHashedName());

		for (const FShaderLayoutEntry& Shader : MeshLayout.Shaders)
		{
			if (Material->ShouldCache(Platform, Shader.ShaderType, MeshLayout.VertexFactoryType))
			{
				if (!MeshShaderMap || !MeshShaderMap->HasShader(Shader.ShaderType, Shader.PermutationId))
				{
					if (!bSilent)
					{
						if (!MeshShaderMap)
						{
							UE_LOG(LogShaders, Warning, TEXT("Incomplete material %s, missing Vertex Factory %s."), *Material->GetFriendlyName(), MeshLayout.VertexFactoryType->GetName());
						}
						else
						{
							UE_LOG(LogShaders, Warning, TEXT("Incomplete material %s, missing (%s, %d) from %s."), *Material->GetFriendlyName(), Shader.ShaderType->GetName(), Shader.PermutationId, MeshLayout.VertexFactoryType->GetName());
						}
					}
					return false;
				}
			}
		}

		for (const FShaderPipelineType* Pipeline : MeshLayout.ShaderPipelines)
		{
			if (!MeshShaderMap || !MeshShaderMap->HasShaderPipeline(Pipeline))
			{
				if (Material->ShouldCachePipeline(Platform, Pipeline, MeshLayout.VertexFactoryType))
				{
					if (!bSilent)
					{
						if (!MeshShaderMap)
						{
							UE_LOG(LogShaders, Warning, TEXT("Incomplete material %s, missing Vertex Factory %s."), *Material->GetFriendlyName(), MeshLayout.VertexFactoryType->GetName());
						}
						else
						{
							UE_LOG(LogShaders, Warning, TEXT("Incomplete material %s, missing pipeline %s from %s."), *Material->GetFriendlyName(), Pipeline->GetName(), MeshLayout.VertexFactoryType->GetName());
						}
					}
					return false;
				}
			}
		}
	}

	// Was missing some shaders from the initial layout, but all of those shaders were explicitly exluced by our FMaterial::ShouldCache implementation
	return true;
}

#if WITH_EDITOR
void FMaterialShaderMap::LoadMissingShadersFromMemory(const FMaterial* Material)
{
#if 0
	// Make sure we are operating on a referenced shader map or the below Find will cause this shader map to be deleted,
	// Since it creates a temporary ref counted pointer.
	check(NumRefs > 0);

	const TArray<FMaterial*>* CorrespondingMaterials = FMaterialShaderMap::ShaderMapsBeingCompiled.Find(this);

	if (CorrespondingMaterials)
	{
		check(!bCompilationFinalized);
		return;
	}

	FSHAHash MaterialShaderMapHash;
	ShaderMapId.GetMaterialHash(MaterialShaderMapHash);

	// Try to find necessary FMaterialShaderType's in memory
	for (TLinkedList<FShaderType*>::TIterator ShaderTypeIt(FShaderType::GetTypeList());ShaderTypeIt;ShaderTypeIt.Next())
	{
		FMaterialShaderType* ShaderType = ShaderTypeIt->GetMaterialShaderType();
		const int32 PermutationCount = ShaderType ? ShaderType->GetPermutationCount() : 0;
		for (int32 PermutationId = 0; PermutationId < PermutationCount; ++PermutationId)
		{
			if (ShouldCacheMaterialShader(ShaderType, GetShaderPlatform(), Material, PermutationId) && !HasShader(ShaderType, PermutationId))
			{
				FShaderKey ShaderKey(MaterialShaderMapHash, nullptr, nullptr, PermutationId, GetShaderPlatform());
				FShader* FoundShader = ShaderType->FindShaderByKey(ShaderKey);
				if (FoundShader)
				{
					AddShader(ShaderType, PermutationId, FoundShader);
				}
			}
		}
	}

	// Try to find necessary FShaderPipelineTypes in memory
	const bool bHasTessellation = Material->GetTessellationMode() != MTM_NoTessellation;
	for (TLinkedList<FShaderPipelineType*>::TIterator ShaderPipelineIt(FShaderPipelineType::GetTypeList());ShaderPipelineIt;ShaderPipelineIt.Next())
	{
		const FShaderPipelineType* PipelineType = *ShaderPipelineIt;
		if (PipelineType && PipelineType->IsMaterialTypePipeline() && !HasShaderPipeline(PipelineType) && PipelineType->HasTessellation() == bHasTessellation)
		{
			auto& Stages = PipelineType->GetStages();
			int32 NumShaders = 0;
			for (const FShaderType* Shader : Stages)
			{
				FMaterialShaderType* ShaderType = (FMaterialShaderType*)Shader->GetMaterialShaderType();
				if (ShaderType && ShouldCacheMaterialShader(ShaderType, GetShaderPlatform(), Material, kUniqueShaderPermutationId))
				{
					++NumShaders;
				}
			}

			if (NumShaders == Stages.Num())
			{
				TArray<FShader*> ShadersForPipeline;
				for (auto* Shader : Stages)
				{
					FMaterialShaderType* ShaderType = (FMaterialShaderType*)Shader->GetMaterialShaderType();
					if (!HasShader(ShaderType, kUniqueShaderPermutationId))
					{
						FShaderKey ShaderKey(MaterialShaderMapHash, PipelineType->ShouldOptimizeUnusedOutputs(GetShaderPlatform()) ? PipelineType : nullptr, nullptr, kUniqueShaderPermutationId, GetShaderPlatform());
						FShader* FoundShader = ShaderType->FindShaderByKey(ShaderKey);
						if (FoundShader)
						{
							AddShader(ShaderType, kUniqueShaderPermutationId, FoundShader);
							ShadersForPipeline.Add(FoundShader);
						}
					}
				}

				if (ShadersForPipeline.Num() == NumShaders && !HasShaderPipeline(PipelineType))
				{
					auto* Pipeline = new FShaderPipeline(PipelineType, ShadersForPipeline);
					AddShaderPipeline(PipelineType, Pipeline);
				}
			}
		}
	}

	// Try to find necessary FMeshMaterialShaderMap's in memory
	for(TLinkedList<FVertexFactoryType*>::TIterator VertexFactoryTypeIt(FVertexFactoryType::GetTypeList());VertexFactoryTypeIt;VertexFactoryTypeIt.Next())
	{
		FVertexFactoryType* VertexFactoryType = *VertexFactoryTypeIt;
		check(VertexFactoryType);

		if (VertexFactoryType->IsUsedWithMaterials())
		{
			FMeshMaterialShaderMap* MeshShaderMap = OrderedMeshShaderMaps[VertexFactoryType->GetId()];

			if (MeshShaderMap)
			{
				MeshShaderMap->LoadMissingShadersFromMemory(MaterialShaderMapHash, Material, GetShaderPlatform());
			}
		}
	}
#endif
}
#endif // WITH_EDITOR

#if WITH_EDITOR
const FMemoryImageString* FMaterialShaderMap::GetShaderSource(const FName ShaderTypeName) const
{
	for (const FMaterialProcessedSource& Source : GetContent()->ShaderProcessedSource)
	{
		if (Source.Name == ShaderTypeName)
		{
			return &Source.Source;
		}
	}

	return nullptr;
}
#endif // WITH_EDITOR

void FMaterialShaderMap::GetShaderList(TMap<FShaderId, TShaderRef<FShader>>& OutShaders) const
{
	FSHAHash MaterialShaderMapHash;
#if WITH_EDITOR
	// TODO
	ShaderMapId.GetMaterialHash(MaterialShaderMapHash);
#endif

	GetContent()->GetShaderList(*this, MaterialShaderMapHash, OutShaders);
	for (FMeshMaterialShaderMap* MeshShaderMap : GetContent()->OrderedMeshShaderMaps)
	{
		if (MeshShaderMap)
		{
			MeshShaderMap->GetShaderList(*this, MaterialShaderMapHash, OutShaders);
		}
	}
}

void FMaterialShaderMap::GetShaderList(TMap<FHashedName, TShaderRef<FShader>>& OutShaders) const
{
	GetContent()->GetShaderList(*this, OutShaders);
	for (FMeshMaterialShaderMap* MeshShaderMap : GetContent()->OrderedMeshShaderMaps)
	{
		if (MeshShaderMap)
		{
			MeshShaderMap->GetShaderList(*this, OutShaders);
		}
	}
}

void FMaterialShaderMap::GetShaderPipelineList(TArray<FShaderPipelineRef>& OutShaderPipelines) const
{
	GetContent()->GetShaderPipelineList(*this, OutShaderPipelines, FShaderPipeline::EAll);
	for(FMeshMaterialShaderMap* MeshShaderMap : GetContent()->OrderedMeshShaderMaps)
	{
		if (MeshShaderMap)
		{
			MeshShaderMap->GetShaderPipelineList(*this, OutShaderPipelines, FShaderPipeline::EAll);
		}
	}
}

uint32 FMaterialShaderMap::GetShaderNum() const
{
	return GetContent()->GetNumShaders();
}

/**
 * Registers a material shader map in the global map so it can be used by materials.
 */
void FMaterialShaderMap::Register(EShaderPlatform InShaderPlatform)
{
	extern int32 GCreateShadersOnLoad;
	if (GCreateShadersOnLoad && GetShaderPlatform() == InShaderPlatform)
	{
		FShaderMapResource* ShaderResource = GetResource();
		if (ShaderResource)
		{
			ShaderResource->BeginCreateAllShaders();
		}
	}

	if (!bRegistered)
	{
		INC_DWORD_STAT(STAT_Shaders_NumShaderMaps);
	}

	{
		FScopeLock ScopeLock(&GIdToMaterialShaderMapCS);

		FMaterialShaderMap *CachedMap = GIdToMaterialShaderMap[GetShaderPlatform()].FindRef(ShaderMapId);

		// Only add new item if there's not already one in the map.
		// Items can possibly already be in the map because the GIdToMaterialShaderMapCS is not being locked between search & register lookups and new shader might be compiled
		if (CachedMap == nullptr)
		{
			GIdToMaterialShaderMap[GetShaderPlatform()].Add(ShaderMapId, this);
			bRegistered = true;
		}
		else
		{
			// Sanity check - We did not register so either bRegistered is false or this item is already in the map
			check((bRegistered == false && CachedMap != this) || (bRegistered == true && CachedMap == this));
		}
	}
}

void FMaterialShaderMap::AddRef()
{
	//#todo-mw: re-enable to try to find potential corruption of the global shader map ID array
	//check(IsInGameThread());
	FScopeLock ScopeLock(&GIdToMaterialShaderMapCS);
	check(!bDeletedThroughDeferredCleanup);
	++NumRefs;
}

void FMaterialShaderMap::Release()
{
	//#todo-mw: re-enable to try to find potential corruption of the global shader map ID array
	//check(IsInGameThread());

	{
		FScopeLock ScopeLock(&GIdToMaterialShaderMapCS);

		check(NumRefs > 0);
		if (--NumRefs == 0)
		{
			if (bRegistered)
			{
				bRegistered = false;
				DEC_DWORD_STAT(STAT_Shaders_NumShaderMaps);

				FMaterialShaderMap *CachedMap = GIdToMaterialShaderMap[GetShaderPlatform()].FindRef(ShaderMapId);

				// Map is marked as registered therefore we do expect it to be in the cache
				// If this does not happen there's bug in code causing ShaderMapID to be the same for two different objects.
				check(CachedMap == this);
				
				if (CachedMap == this)
				{
					GIdToMaterialShaderMap[GetShaderPlatform()].Remove(ShaderMapId);
				}
			}
			else
			{
				//sanity check - the map has not been registered and therefore should not appear in the cache
				check(GetShaderPlatform()>= EShaderPlatform::SP_NumPlatforms || GIdToMaterialShaderMap[GetShaderPlatform()].FindRef(ShaderMapId) != this);
			}

			check(!bDeletedThroughDeferredCleanup);
			bDeletedThroughDeferredCleanup = true;
		}
	}
	if (bDeletedThroughDeferredCleanup)
	{
		BeginCleanup(this);
	}
}

FMaterialShaderMap::FMaterialShaderMap() :
	CompilingTargetPlatform(nullptr),
	CompilingId(1),
	NumRefs(0),
	bDeletedThroughDeferredCleanup(false),
	bRegistered(false),
	bCompilationFinalized(true),
	bCompiledSuccessfully(true),
	bIsPersistent(true)
{
	checkSlow(IsInGameThread() || IsAsyncLoading());
#if ALLOW_SHADERMAP_DEBUG_DATA
	CompileTime = 0.f;
	{
		FScopeLock AllMatSMAccess(&AllMaterialShaderMapsGuard);
		AllMaterialShaderMaps.Add(this);
	}
#endif
}

FMaterialShaderMap::~FMaterialShaderMap()
{ 
	checkSlow(IsInGameThread() || IsAsyncLoading());
	check(bDeletedThroughDeferredCleanup);
	check(!bRegistered);
#if ALLOW_SHADERMAP_DEBUG_DATA
	if(GShaderCompilerStats != 0 && GetContent())
	{
		FString Path = GetMaterialPath();
		if (Path.IsEmpty())
		{
			Path = GetFriendlyName();
		}
		GShaderCompilerStats->RegisterCookedShaders(GetShaderNum(), CompileTime, GetShaderPlatform(), Path, GetDebugDescription());
	}
	{
		FScopeLock AllMatSMAccess(&AllMaterialShaderMapsGuard);
		AllMaterialShaderMaps.RemoveSwap(this);
	}
#endif
}

/**
 * Removes all entries in the cache with exceptions based on a shader type
 * @param ShaderType - The shader type to flush
 */
void FMaterialShaderMap::FlushShadersByShaderType(const FShaderType* ShaderType)
{
	// flush from all the vertex factory shader maps
	for (int32 Index = 0; Index < GetContent()->OrderedMeshShaderMaps.Num(); Index++)
	{
		FMeshMaterialShaderMap* MeshShaderMap = GetContent()->OrderedMeshShaderMaps[Index];
		if (MeshShaderMap)
		{
			MeshShaderMap->FlushShadersByShaderType(ShaderType);
		}
	}

	if (ShaderType->GetMaterialShaderType())
	{
		const int32 PermutationCount = ShaderType->GetPermutationCount();
		for (int32 PermutationId = 0; PermutationId < PermutationCount; ++PermutationId)
		{
			GetMutableContent()->RemoveShaderTypePermutaion(ShaderType->GetMaterialShaderType(), PermutationId);
		}
	}
}

void FMaterialShaderMap::FlushShadersByShaderPipelineType(const FShaderPipelineType* ShaderPipelineType)
{
	// flush from all the vertex factory shader maps
	for (int32 Index = 0;Index < GetContent()->OrderedMeshShaderMaps.Num();Index++)
	{
		FMeshMaterialShaderMap* MeshShaderMap = GetContent()->OrderedMeshShaderMaps[Index];
		if (MeshShaderMap)
		{
			MeshShaderMap->FlushShadersByShaderPipelineType(ShaderPipelineType);
		}
	}

	if (ShaderPipelineType->IsMaterialTypePipeline())
	{
		GetMutableContent()->RemoveShaderPipelineType(ShaderPipelineType);
	}
}


/**
 * Removes all entries in the cache with exceptions based on a vertex factory type
 * @param ShaderType - The shader type to flush
 */
void FMaterialShaderMap::FlushShadersByVertexFactoryType(const FVertexFactoryType* VertexFactoryType)
{
	GetMutableContent()->RemoveMeshShaderMap(VertexFactoryType);
}

bool FMaterialShaderMap::Serialize(FArchive& Ar, bool bInlineShaderResources, bool bLoadedByCookedMaterial, bool bInlineShaderCode)
{
	SCOPED_LOADTIMER(FMaterialShaderMap_Serialize);
	// Note: This is saved to the DDC, not into packages (except when cooked)
	// Backwards compatibility therefore will not work based on the version of Ar
	// Instead, just bump MATERIALSHADERMAP_DERIVEDDATA_VER
	ShaderMapId.Serialize(Ar, bLoadedByCookedMaterial);
	return Super::Serialize(Ar, bInlineShaderResources, bLoadedByCookedMaterial, bInlineShaderCode);
}

/*void FMaterialShaderMap::RegisterSerializedShaders(bool bLoadedByCookedMaterial)
{
	check(IsInGameThread());

	TShaderMapContent<FMaterialShaderType>::RegisterSerializedShaders(bLoadedByCookedMaterial);
	
	for (FMeshMaterialShaderMap* MeshShaderMap : OrderedMeshShaderMaps)
	{
		if (MeshShaderMap)
		{
			MeshShaderMap->RegisterSerializedShaders(bLoadedByCookedMaterial);
		}
	}

	// Trim the mesh shader maps by removing empty entries
	for (int32 VFIndex = 0; VFIndex < OrderedMeshShaderMaps.Num(); VFIndex++)
	{
		if (OrderedMeshShaderMaps[VFIndex] && OrderedMeshShaderMaps[VFIndex]->IsEmpty())
		{
			OrderedMeshShaderMaps[VFIndex] = nullptr;
		}
	}

	for (int32 Index = MeshShaderMaps.Num() - 1; Index >= 0; Index--)
	{
		if (MeshShaderMaps[Index].IsEmpty())
		{
			MeshShaderMaps.RemoveAt(Index);
		}
	}
}

void FMaterialShaderMap::DiscardSerializedShaders()
{
	TShaderMapContent<FMaterialShaderType>::DiscardSerializedShaders();

	for (int32 VFIndex = 0; VFIndex < OrderedMeshShaderMaps.Num(); VFIndex++)
	{
		OrderedMeshShaderMaps[VFIndex] = nullptr;
	}

	for (int32 Index = MeshShaderMaps.Num() - 1; Index >= 0; Index--)
	{
		MeshShaderMaps[Index].DiscardSerializedShaders();
	}
	MeshShaderMaps.Empty();
}*/

void FMaterialShaderMap::RemovePendingMaterial(FMaterial* Material)
{
	for (TMap<TRefCountPtr<FMaterialShaderMap>, TArray<FMaterial*> >::TIterator It(ShaderMapsBeingCompiled); It; ++It)
	{
		TArray<FMaterial*>& Materials = It.Value();
		int32 Result = Materials.Remove(Material);
#if DEBUG_INFINITESHADERCOMPILE
		if ( Result )
		{
			UE_LOG(LogTemp, Display, TEXT("Removed shader map 0x%08X%08X from material 0x%08X%08X"), (int)((int64)(It.Key().GetReference()) >> 32), (int)((int64)(It.Key().GetReference())), (int)((int64)(Material) >> 32), (int)((int64)(Material)));
		}
#endif
	}
}

const FMaterialShaderMap* FMaterialShaderMap::GetShaderMapBeingCompiled(const FMaterial* Material)
{
	// Inefficient search, but only when compiling a lot of shaders
	for (TMap<TRefCountPtr<FMaterialShaderMap>, TArray<FMaterial*> >::TIterator It(ShaderMapsBeingCompiled); It; ++It)
	{
		TArray<FMaterial*>& Materials = It.Value();
		
		for (int32 MaterialIndex = 0; MaterialIndex < Materials.Num(); MaterialIndex++)
		{
			if (Materials[MaterialIndex] == Material)
			{
				return It.Key();
			}
		}
	}

	return NULL;
}

#if WITH_EDITOR
uint32 FMaterialShaderMap::GetMaxTextureSamplers() const
{
	uint32 MaxTextureSamplers = GetContent()->GetMaxTextureSamplersShaderMap(*this);

	for (int32 Index = 0;Index < GetContent()->OrderedMeshShaderMaps.Num();Index++)
	{
		const FMeshMaterialShaderMap* MeshShaderMap = GetContent()->OrderedMeshShaderMaps[Index];
		if (MeshShaderMap)
		{
			MaxTextureSamplers = FMath::Max(MaxTextureSamplers, MeshShaderMap->GetMaxTextureSamplersShaderMap(*this));
		}
	}

	return MaxTextureSamplers;
}
#endif // WITH_EDITOR

FMeshMaterialShaderMap* FMaterialShaderMapContent::GetMeshShaderMap(const FHashedName& VertexFactoryTypeName) const
{
	const int32 Index = Algo::BinarySearchBy(OrderedMeshShaderMaps, VertexFactoryTypeName, FProjectMeshShaderMapToKey());
	if (Index != INDEX_NONE)
	{
		FMeshMaterialShaderMap* MeshShaderMap = OrderedMeshShaderMaps[Index].Get();
		checkSlow(MeshShaderMap->GetVertexFactoryTypeName() == VertexFactoryTypeName);
		return MeshShaderMap;
	}
	return nullptr;
}

void FMaterialShaderMapContent::AddMeshShaderMap(const FVertexFactoryType* VertexFactoryType, FMeshMaterialShaderMap* MeshShaderMap)
{
	check(VertexFactoryType->GetHashedName() == MeshShaderMap->GetVertexFactoryTypeName());
	checkSlow(GetMeshShaderMap(VertexFactoryType->GetHashedName()) == nullptr);
	const int32 Index = Algo::LowerBoundBy(OrderedMeshShaderMaps, VertexFactoryType->GetHashedName(), FProjectMeshShaderMapToKey());
	OrderedMeshShaderMaps.Insert(MeshShaderMap, Index);
}

void FMaterialShaderMapContent::RemoveMeshShaderMap(const FVertexFactoryType* VertexFactoryType)
{
	const int32 Index = Algo::BinarySearchBy(OrderedMeshShaderMaps, VertexFactoryType->GetHashedName(), FProjectMeshShaderMapToKey());
	if (Index != INDEX_NONE)
	{
		FMeshMaterialShaderMap* MeshShaderMap = OrderedMeshShaderMaps[Index].Get();
		delete MeshShaderMap;
		OrderedMeshShaderMaps.RemoveAt(Index);
	}
}

void FMaterialShaderMap::DumpDebugInfo()
{
	const FString& FriendlyNameS = GetFriendlyName();
	UE_LOG(LogConsoleResponse, Display, TEXT("FMaterialShaderMap:  FriendlyName %s"), *FriendlyNameS);
	const FString& DebugDescriptionS = GetDebugDescription();
	UE_LOG(LogConsoleResponse, Display, TEXT("  DebugDescription %s"), *DebugDescriptionS);

	TMap<FShaderId, TShaderRef<FShader>> ShadersL;
	GetShaderList(ShadersL);
	UE_LOG(LogConsoleResponse, Display, TEXT("  --- %d shaders"), ShadersL.Num());
	int32 Index = 0;
	for (auto& KeyValue : ShadersL)
	{
		UE_LOG(LogConsoleResponse, Display, TEXT("    --- shader %d"), Index);
		FShader* Shader = KeyValue.Value.GetShader();
		Shader->DumpDebugInfo(GetPointerTable());
		Index++;
	}
	//TArray<FShaderPipeline*> ShaderPipelinesL;
	//GetShaderPipelineList(ShaderPipelinesL);
}

#if WITH_EDITOR
void FMaterialShaderMap::SaveShaderStableKeys(EShaderPlatform TargetShaderPlatform, const FStableShaderKeyAndValue& SaveKeyVal)
{
	FShaderMapBase::SaveShaderStableKeys(TargetShaderPlatform, SaveKeyVal);
	for (FMeshMaterialShaderMap* MeshShaderMap : GetContent()->OrderedMeshShaderMaps)
	{
		if (MeshShaderMap)
		{
			MeshShaderMap->SaveShaderStableKeys(*this, TargetShaderPlatform, SaveKeyVal);
		}
	}
}
#endif // WITH_EDITOR

/**
 * Dump material stats for a given platform.
 * 
 * @param	Platform	Platform to dump stats for.
 */
void DumpMaterialStats(EShaderPlatform Platform)
{
#if ALLOW_DEBUG_FILES && ALLOW_SHADERMAP_DEBUG_DATA
	FDiagnosticTableViewer MaterialViewer(*FDiagnosticTableViewer::GetUniqueTemporaryFilePath(TEXT("MaterialStats")));

	//#todo-rco: Pipelines

	// Mapping from friendly material name to shaders associated with it.
	TMultiMap<FString, TShaderRef<FShader>> MaterialToShaderMap;
	TMultiMap<FString, FShaderPipeline*> MaterialToShaderPipelineMap;

	// Set of material names.
	TSet<FString> MaterialNames;

	// Look at in-memory shader use.
	FScopeLock AllMatSMAccess(&FMaterialShaderMap::AllMaterialShaderMapsGuard);
	for (int32 ShaderMapIndex = 0; ShaderMapIndex < FMaterialShaderMap::AllMaterialShaderMaps.Num(); ShaderMapIndex++)
	{
		FMaterialShaderMap* MaterialShaderMap = FMaterialShaderMap::AllMaterialShaderMaps[ShaderMapIndex];
		TMap<FShaderId, TShaderRef<FShader>> Shaders;
		TArray<FShaderPipelineRef> ShaderPipelines;
		MaterialShaderMap->GetShaderList(Shaders);
		MaterialShaderMap->GetShaderPipelineList(ShaderPipelines);

		// Add friendly name to list of materials.
		FString FriendlyName = MaterialShaderMap->GetFriendlyName();
		MaterialNames.Add(FriendlyName);

		// Add shaders to mapping per friendly name as there might be multiple
		for (auto& KeyValue : Shaders)
		{
			MaterialToShaderMap.AddUnique(FriendlyName, KeyValue.Value);
		}

		for (const FShaderPipelineRef& Pipeline : ShaderPipelines)
		{
			for (const TShaderRef<FShader>& Shader : Pipeline.GetShaders())
			{
				MaterialToShaderMap.AddUnique(FriendlyName, Shader);
			}
			MaterialToShaderPipelineMap.AddUnique(FriendlyName, Pipeline.GetPipeline());
		}
	}

	// Write a row of headings for the table's columns.
	MaterialViewer.AddColumn(TEXT("Name"));
	MaterialViewer.AddColumn(TEXT("Shaders"));
	MaterialViewer.AddColumn(TEXT("Code Size"));
	MaterialViewer.AddColumn(TEXT("Pipelines"));
	MaterialViewer.CycleRow();

	// Iterate over all materials, gathering shader stats.
	int32 TotalCodeSize		= 0;
	int32 TotalShaderCount	= 0;
	int32 TotalShaderPipelineCount = 0;
	for( TSet<FString>::TConstIterator It(MaterialNames); It; ++It )
	{
		// Retrieve list of shaders in map.
		TArray<TShaderRef<FShader>> Shaders;
		MaterialToShaderMap.MultiFind( *It, Shaders );
		TArray<FShaderPipeline*> ShaderPipelines;
		MaterialToShaderPipelineMap.MultiFind(*It, ShaderPipelines);
		
		// Iterate over shaders and gather stats.
		int32 CodeSize = 0;
		for( int32 ShaderIndex=0; ShaderIndex<Shaders.Num(); ShaderIndex++ )
		{
			const TShaderRef<FShader>& Shader = Shaders[ShaderIndex];
			CodeSize += Shader->GetCodeSize();
		}

		TotalCodeSize += CodeSize;
		TotalShaderCount += Shaders.Num();
		TotalShaderPipelineCount += ShaderPipelines.Num();

		// Dump stats
		MaterialViewer.AddColumn(**It);
		MaterialViewer.AddColumn(TEXT("%u"),Shaders.Num());
		MaterialViewer.AddColumn(TEXT("%u"),CodeSize);
		MaterialViewer.AddColumn(TEXT("%u"), ShaderPipelines.Num());
		MaterialViewer.CycleRow();
	}

	// Add a total row.
	MaterialViewer.AddColumn(TEXT("Total"));
	MaterialViewer.AddColumn(TEXT("%u"),TotalShaderCount);
	MaterialViewer.AddColumn(TEXT("%u"),TotalCodeSize);
	MaterialViewer.AddColumn(TEXT("%u"), TotalShaderPipelineCount);
	MaterialViewer.CycleRow();
#endif // ALLOW_DEBUG_FILES && ALLOW_SHADERMAP_DEBUG_DATA
}
<|MERGE_RESOLUTION|>--- conflicted
+++ resolved
@@ -1731,13 +1731,9 @@
 								{
 									FMeshMaterialShaderType* ShaderType = ((FMeshMaterialShaderType*)(StageTypes[Index]))->GetMeshMaterialShaderType();
 									FShader* Shader = MeshShaderMap->GetShader(ShaderType, kUniqueShaderPermutationId);
-<<<<<<< HEAD
-									check(Shader);
-=======
 #if DO_CHECK
 									UE_CLOG(Shader == nullptr, LogShaders, Fatal, TEXT("Failed to get ShaderType %s Permutation %d from MeshMaterial ShaderPipeline %s"), ShaderType->GetName(), kUniqueShaderPermutationId, ShaderPipelineType->GetName());
 #endif	// DO_CHECK
->>>>>>> 24776ab6
 									ShaderPipeline->AddShader(Shader, kUniqueShaderPermutationId);
 								}
 								ShaderPipeline->Validate(ShaderPipelineType);
