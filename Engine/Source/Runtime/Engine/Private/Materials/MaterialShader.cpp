--- conflicted
+++ resolved
@@ -503,7 +503,7 @@
 	return false;
 }
 
-void FMaterialShaderMapId::Serialize(FArchive& Ar)
+void FMaterialShaderMapId::Serialize(FArchive& Ar, bool bLoadedByCookedMaterial)
 {
 	// Note: FMaterialShaderMapId is saved both in packages (legacy UMaterialInstance) and the DDC (FMaterialShaderMap)
 	// Backwards compatibility only works with FMaterialShaderMapId's stored in packages.  
@@ -513,8 +513,9 @@
 
 #if WITH_EDITOR
 	const bool bIsSavingCooked = Ar.IsSaving() && Ar.IsCooking();
-
-	if (!bIsSavingCooked)
+	bIsCookedId = bLoadedByCookedMaterial;
+
+	if (!bIsSavingCooked && !bLoadedByCookedMaterial)
 	{
 		uint32 UsageInt = Usage;
 		Ar << UsageInt;
@@ -536,7 +537,7 @@
 	}
 
 #if WITH_EDITOR
-	if (!bIsSavingCooked)
+	if (!bIsSavingCooked && !bLoadedByCookedMaterial)
 	{
 		ParameterSet.Serialize(Ar);
 
@@ -578,11 +579,13 @@
 	}
 	else
 	{
-		// Saving cooked data, this should be valid
-		FSHAHash CookedShaderMapIdHash;
-		GetMaterialHash(CookedShaderMapIdHash);
-
-		checkf(CookedShaderMapIdHash != FSHAHash(), TEXT("Tried to save an invalid shadermap id hash during cook"));
+		if (bIsSavingCooked)
+		{
+			// Saving cooked data, this should be valid
+			GetMaterialHash(CookedShaderMapIdHash);
+			checkf(CookedShaderMapIdHash != FSHAHash(), TEXT("Tried to save an invalid shadermap id hash during cook"));
+		}
+		
 		Ar << CookedShaderMapIdHash;
 	}
 #else
@@ -639,17 +642,25 @@
 bool FMaterialShaderMapId::operator==(const FMaterialShaderMapId& ReferenceSet) const
 {
 #if WITH_EDITOR
-	if (Usage != ReferenceSet.Usage
-		|| BaseMaterialId != ReferenceSet.BaseMaterialId)
+	if (IsCookedId() != ReferenceSet.IsCookedId())
 	{
 		return false;
 	}
-#else
+
+	if (!IsCookedId())
+	{
+		if (Usage != ReferenceSet.Usage
+			|| BaseMaterialId != ReferenceSet.BaseMaterialId)
+		{
+			return false;
+		}
+	}
+	else
+#endif
 	if (CookedShaderMapIdHash != ReferenceSet.CookedShaderMapIdHash)
 	{
 		return false;
 	}
-#endif
 
 	if (QualityLevel != ReferenceSet.QualityLevel
 		|| FeatureLevel != ReferenceSet.FeatureLevel)
@@ -658,74 +669,77 @@
 	}
 
 #if WITH_EDITOR
-	if (ParameterSet != ReferenceSet.ParameterSet
-		|| ReferencedFunctions.Num() != ReferenceSet.ReferencedFunctions.Num()
-		|| ReferencedParameterCollections.Num() != ReferenceSet.ReferencedParameterCollections.Num()
-		|| ShaderTypeDependencies.Num() != ReferenceSet.ShaderTypeDependencies.Num()
-		|| ShaderPipelineTypeDependencies.Num() != ReferenceSet.ShaderPipelineTypeDependencies.Num()
-		|| VertexFactoryTypeDependencies.Num() != ReferenceSet.VertexFactoryTypeDependencies.Num())
-	{
-		return false;
-	}
-
-	for (int32 RefFunctionIndex = 0; RefFunctionIndex < ReferenceSet.ReferencedFunctions.Num(); RefFunctionIndex++)
-	{
-		const FGuid& ReferenceGuid = ReferenceSet.ReferencedFunctions[RefFunctionIndex];
-
-		if (ReferencedFunctions[RefFunctionIndex] != ReferenceGuid)
+	if (!IsCookedId())
+	{
+		if (ParameterSet != ReferenceSet.ParameterSet
+			|| ReferencedFunctions.Num() != ReferenceSet.ReferencedFunctions.Num()
+			|| ReferencedParameterCollections.Num() != ReferenceSet.ReferencedParameterCollections.Num()
+			|| ShaderTypeDependencies.Num() != ReferenceSet.ShaderTypeDependencies.Num()
+			|| ShaderPipelineTypeDependencies.Num() != ReferenceSet.ShaderPipelineTypeDependencies.Num()
+			|| VertexFactoryTypeDependencies.Num() != ReferenceSet.VertexFactoryTypeDependencies.Num())
 		{
 			return false;
 		}
-	}
-
-	for (int32 RefCollectionIndex = 0; RefCollectionIndex < ReferenceSet.ReferencedParameterCollections.Num(); RefCollectionIndex++)
-	{
-		const FGuid& ReferenceGuid = ReferenceSet.ReferencedParameterCollections[RefCollectionIndex];
-
-		if (ReferencedParameterCollections[RefCollectionIndex] != ReferenceGuid)
+
+		for (int32 RefFunctionIndex = 0; RefFunctionIndex < ReferenceSet.ReferencedFunctions.Num(); RefFunctionIndex++)
+		{
+			const FGuid& ReferenceGuid = ReferenceSet.ReferencedFunctions[RefFunctionIndex];
+
+			if (ReferencedFunctions[RefFunctionIndex] != ReferenceGuid)
+			{
+				return false;
+			}
+		}
+
+		for (int32 RefCollectionIndex = 0; RefCollectionIndex < ReferenceSet.ReferencedParameterCollections.Num(); RefCollectionIndex++)
+		{
+			const FGuid& ReferenceGuid = ReferenceSet.ReferencedParameterCollections[RefCollectionIndex];
+
+			if (ReferencedParameterCollections[RefCollectionIndex] != ReferenceGuid)
+			{
+				return false;
+			}
+		}
+
+		for (int32 ShaderIndex = 0; ShaderIndex < ShaderTypeDependencies.Num(); ShaderIndex++)
+		{
+			const FShaderTypeDependency& ShaderTypeDependency = ShaderTypeDependencies[ShaderIndex];
+
+			if (ShaderTypeDependency != ReferenceSet.ShaderTypeDependencies[ShaderIndex])
+			{
+				return false;
+			}
+		}
+
+		for (int32 ShaderPipelineIndex = 0; ShaderPipelineIndex < ShaderPipelineTypeDependencies.Num(); ShaderPipelineIndex++)
+		{
+			const FShaderPipelineTypeDependency& ShaderPipelineTypeDependency = ShaderPipelineTypeDependencies[ShaderPipelineIndex];
+
+			if (ShaderPipelineTypeDependency != ReferenceSet.ShaderPipelineTypeDependencies[ShaderPipelineIndex])
+			{
+				return false;
+			}
+		}
+
+		for (int32 VFIndex = 0; VFIndex < VertexFactoryTypeDependencies.Num(); VFIndex++)
+		{
+			const FVertexFactoryTypeDependency& VFDependency = VertexFactoryTypeDependencies[VFIndex];
+
+			if (VFDependency != ReferenceSet.VertexFactoryTypeDependencies[VFIndex])
+			{
+				return false;
+			}
+		}
+
+		if (TextureReferencesHash != ReferenceSet.TextureReferencesHash)
 		{
 			return false;
 		}
-	}
-
-	for (int32 ShaderIndex = 0; ShaderIndex < ShaderTypeDependencies.Num(); ShaderIndex++)
-	{
-		const FShaderTypeDependency& ShaderTypeDependency = ShaderTypeDependencies[ShaderIndex];
-
-		if (ShaderTypeDependency != ReferenceSet.ShaderTypeDependencies[ShaderIndex])
+
+		if( BasePropertyOverridesHash != ReferenceSet.BasePropertyOverridesHash )
 		{
 			return false;
 		}
-	}
-
-	for (int32 ShaderPipelineIndex = 0; ShaderPipelineIndex < ShaderPipelineTypeDependencies.Num(); ShaderPipelineIndex++)
-	{
-		const FShaderPipelineTypeDependency& ShaderPipelineTypeDependency = ShaderPipelineTypeDependencies[ShaderPipelineIndex];
-
-		if (ShaderPipelineTypeDependency != ReferenceSet.ShaderPipelineTypeDependencies[ShaderPipelineIndex])
-		{
-			return false;
-		}
-	}
-
-	for (int32 VFIndex = 0; VFIndex < VertexFactoryTypeDependencies.Num(); VFIndex++)
-	{
-		const FVertexFactoryTypeDependency& VFDependency = VertexFactoryTypeDependencies[VFIndex];
-
-		if (VFDependency != ReferenceSet.VertexFactoryTypeDependencies[VFIndex])
-		{
-			return false;
-		}
-	}
-
-	if (TextureReferencesHash != ReferenceSet.TextureReferencesHash)
-	{
-		return false;
-	}
-
-	if( BasePropertyOverridesHash != ReferenceSet.BasePropertyOverridesHash )
-	{
-		return false;
 	}
 #endif // WITH_EDITOR
 
@@ -1402,17 +1416,6 @@
 
 							MaterialResource->SetGameThreadShaderMap(LoadedShaderMap);
 							MaterialResource->RegisterInlineShaderMap(false);
-<<<<<<< HEAD
-=======
-
-							ENQUEUE_UNIQUE_RENDER_COMMAND_TWOPARAMETER(
-								FSetShaderMapOnMaterialResources,
-								FMaterial*,MaterialResource,MaterialResource,
-								FMaterialShaderMap*,LoadedShaderMap,LoadedShaderMap,
-							{
-								MaterialResource->SetRenderingThreadShaderMap(LoadedShaderMap);
-							});
->>>>>>> 271e2139
 						}
 					}
 				}
@@ -1530,7 +1533,6 @@
 			);
   
 			UE_LOG(LogShaders, Display, TEXT("	%s"), *DebugDescription);
-<<<<<<< HEAD
 
 			FSHA1 IdParameterSetHash;
 			IdParameterSetHash.Reset();
@@ -1545,9 +1547,6 @@
 			FString DebugExtension = "";
 			FString DebugDescription = "";
 #endif // ALLOW_SHADERMAP_DEBUG_DATA && WITH_EDITOR
-=======
-#endif
->>>>>>> 271e2139
 
 			uint32 NumShaders = 0;
 			uint32 NumVertexFactories = 0;
@@ -2276,16 +2275,11 @@
 		INC_DWORD_STAT_BY(STAT_Shaders_ShaderMapMemory, GetSizeBytes());
 	}
 
-<<<<<<< HEAD
 	{
 		FScopeLock ScopeLock(&GIdToMaterialShaderMapCS);
 		GIdToMaterialShaderMap[GetShaderPlatform()].Add(ShaderMapId,this);
 		bRegistered = true;
 	}
-=======
-	GIdToMaterialShaderMap[GetShaderPlatform()].Add(ShaderMapId,this);
-	bRegistered = true;
->>>>>>> 271e2139
 }
 
 void FMaterialShaderMap::AddRef()
@@ -2430,7 +2424,7 @@
 	// Backwards compatibility therefore will not work based on the version of Ar
 	// Instead, just bump MATERIALSHADERMAP_DERIVEDDATA_VER
 
-	ShaderMapId.Serialize(Ar);
+	ShaderMapId.Serialize(Ar, bLoadedByCookedMaterial);
 
 	// serialize the platform enum as a uint8
 	int32 TempPlatform = (int32)GetShaderPlatform();
