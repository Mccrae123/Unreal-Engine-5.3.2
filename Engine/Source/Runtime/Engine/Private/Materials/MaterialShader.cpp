// Copyright Epic Games, Inc. All Rights Reserved.

#include "MaterialShader.h"
#include "DerivedDataCache.h"
#include "DerivedDataRequestOwner.h"
#include "RenderUtils.h"
#include "Stats/StatsMisc.h"
#include "Materials/MaterialAttributeDefinitionMap.h"
#include "Materials/MaterialInterface.h"
#include "ProfilingDebugging/DiagnosticTable.h"
#include "MeshMaterialShaderType.h"
#include "MaterialDomain.h"
#include "MaterialShaderMapLayout.h"
#include "SceneInterface.h"
#include "ShaderCompiler.h"
#include "DataDrivenShaderPlatformInfo.h"
#include "Interfaces/ITargetPlatformManagerModule.h"
#include "ProfilingDebugging/CookStats.h"
#include "Stats/StatsTrace.h"
#include "UObject/ReleaseObjectVersion.h"
#include "UObject/EditorObjectVersion.h"
#include "ProfilingDebugging/CountersTrace.h"
#include "ProfilingDebugging/LoadTimeTracker.h"
#include "Misc/PathViews.h"
#include "SceneTexturesConfig.h"
#include "ShaderCodeLibrary.h"
#include "UObject/UE5ReleaseStreamObjectVersion.h"
#include "Materials/Material.h"
<<<<<<< HEAD
=======
#include "MaterialHLSLGenerator.h"
>>>>>>> 4af6daef

int32 GMaterialExcludeNonPipelinedShaders = 1;
static FAutoConsoleVariableRef CVarMaterialExcludeNonPipelinedShaders(
	TEXT("r.Material.ExcludeNonPipelinedShaders"),
	GMaterialExcludeNonPipelinedShaders,
	TEXT("if != 0, standalone shaders that are also part of FShaderPipeline will not be compiled (default)."),
	ECVF_ReadOnly | ECVF_RenderThreadSafe
);

static TAutoConsoleVariable<FString> CVarMaterialShaderMapDump(
	TEXT("r.Material.ShaderMapDump"),
	"",
	TEXT("Outputs a textual dump of all shader maps found for the given named material (specified by path).\n")
	TEXT("Note that this will include any instances of said material created by a MaterialInstance.\n")
	TEXT("Files (.txt extension) will be dumped to Saved\\MaterialShaderMaps named with the DDC key hash.\n"),
	ECVF_ReadOnly);
<<<<<<< HEAD
=======

#if WITH_EDITOR
static TAutoConsoleVariable<FString> CVarShaderCompilerDebugDDCKeyAsset(
	TEXT("r.ShaderCompiler.DebugDDCKeyAsset"),
	FString(),
	TEXT("if set, assets containing this name will print their full DDC key hash information when requested"),
	ECVF_Default
);
#endif // WITH_EDITOR
>>>>>>> 4af6daef

#if ENABLE_COOK_STATS
namespace MaterialShaderCookStats
{
	static FCookStats::FDDCResourceUsageStats UsageStats;
	static int32 MaterialShadersCompiled = 0;
	static double MaterialShaderMapSubmitCompileJobsTime = 0.0;
	static int32 MaterialShaderMapSubmitCompileCalls = 0;
	static FCookStatsManager::FAutoRegisterCallback RegisterCookStats([](FCookStatsManager::AddStatFuncRef AddStat)
	{
		UsageStats.LogStats(AddStat, TEXT("MaterialShader.Usage"), TEXT(""));
		AddStat(TEXT("Material"), FCookStatsManager::CreateKeyValueArray(
			TEXT("MaterialShadersCompiled"), MaterialShadersCompiled,
			TEXT("MaterialShaderMapSubmitCompileJobsTime"), MaterialShaderMapSubmitCompileJobsTime,
			TEXT("MaterialShaderMapSubmitCompileCalls"), MaterialShaderMapSubmitCompileCalls
			));
	});
}
#endif

//
// Globals
//
FCriticalSection FMaterialShaderMap::GIdToMaterialShaderMapCS;
TMap<FMaterialShaderMapId,FMaterialShaderMap*> FMaterialShaderMap::GIdToMaterialShaderMap[SP_NumPlatforms];
#if ALLOW_SHADERMAP_DEBUG_DATA
TArray<FMaterialShaderMap*> FMaterialShaderMap::AllMaterialShaderMaps;
FCriticalSection FMaterialShaderMap::AllMaterialShaderMapsGuard;
#endif
// defined in the same module (Material.cpp)
bool PoolSpecialMaterialsCompileJobs();

/** 
 * Tracks material resources and their shader maps that are being compiled.
 * Uses a TRefCountPtr as this will be the only reference to a shader map while it is being compiled.
 */
//TMap<TRefCountPtr<FMaterialShaderMap>, TArray<FMaterial*> > FMaterialShaderMap::ShaderMapsBeingCompiled;

static inline bool ShouldCacheMaterialShader(const FMaterialShaderType* ShaderType, EShaderPlatform Platform, EShaderPermutationFlags PermutationFlags, const FMaterial* Material, int32 PermutationId)
{
	return ShaderType->ShouldCompilePermutation(Platform, Material, PermutationId, PermutationFlags) && Material->ShouldCache(Platform, ShaderType, nullptr);
}


/** Converts an EMaterialShadingModel to a string description. */
FString GetShadingModelString(EMaterialShadingModel ShadingModel)
{
	FString ShadingModelName;
	switch(ShadingModel)
	{
		case MSM_Unlit:				ShadingModelName = TEXT("MSM_Unlit"); break;
		case MSM_DefaultLit:		ShadingModelName = TEXT("MSM_DefaultLit"); break;
		case MSM_Subsurface:		ShadingModelName = TEXT("MSM_Subsurface"); break;
		case MSM_PreintegratedSkin:	ShadingModelName = TEXT("MSM_PreintegratedSkin"); break;
		case MSM_ClearCoat:			ShadingModelName = TEXT("MSM_ClearCoat"); break;
		case MSM_SubsurfaceProfile:	ShadingModelName = TEXT("MSM_SubsurfaceProfile"); break;
		case MSM_TwoSidedFoliage:	ShadingModelName = TEXT("MSM_TwoSidedFoliage"); break;
		case MSM_Hair:				ShadingModelName = TEXT("MSM_Hair"); break;
		case MSM_Cloth:				ShadingModelName = TEXT("MSM_Cloth"); break;
		case MSM_Eye:				ShadingModelName = TEXT("MSM_Eye"); break;
		case MSM_SingleLayerWater:	ShadingModelName = TEXT("MSM_SingleLayerWater"); break;
		case MSM_ThinTranslucent:	ShadingModelName = TEXT("MSM_ThinTranslucent"); break;
		default: ShadingModelName = TEXT("Unknown"); break;
	}
	return ShadingModelName;
}

/** Helpers class to identify and remove shader types that are going to be used by the pipelines. 
    Standalone shaders of that type should no longer be required, but removing them from the shadermap layout is a bigger endeavour */
class FPipelinedShaderFilter
{
	TSet<const FShaderType*>	PipelinedShaderTypes;
	bool						bAnyTypesExcluded = false;

public:

	FPipelinedShaderFilter(EShaderPlatform ShaderPlatform, TArray<FShaderPipelineType*> Pipelines)
	{
		if (ExcludeNonPipelinedShaderTypes(ShaderPlatform))
		{
			for (FShaderPipelineType* Pipeline : Pipelines)
			{
				if (Pipeline->ShouldOptimizeUnusedOutputs(ShaderPlatform))
				{
					PipelinedShaderTypes.Append(Pipeline->GetStages());
				}
			}

			bAnyTypesExcluded = PipelinedShaderTypes.Num() != 0;
		}
	}

	inline bool IsPipelinedType(const FShaderType* Type) const
	{
		return bAnyTypesExcluded ? PipelinedShaderTypes.Contains(Type) : false;
	}
};

/** Converts an FMaterialShadingModelField to a string description containing all the shading models present, delimited by "|" */
FString GetShadingModelFieldString(FMaterialShadingModelField ShadingModels, const FShadingModelToStringDelegate& Delegate, const FString& Delimiter)
{
	FString ShadingModelsName;
	uint32 TempShadingModels = (uint32)ShadingModels.GetShadingModelField();

	while (TempShadingModels)
	{
		uint32 BitIndex = FMath::CountTrailingZeros(TempShadingModels); // Find index of first set bit
		TempShadingModels &= ~(1 << BitIndex); // Flip first set bit to 0
		ShadingModelsName += Delegate.Execute((EMaterialShadingModel)BitIndex); // Add the name of the shading model corresponding to that bit

		// If there are more bits left, add a pipe limiter to the string 
		if (TempShadingModels)
		{
			ShadingModelsName.Append(Delimiter);
		}
	}

	return ShadingModelsName;
}

/** Converts an FMaterialShadingModelField to a string description containing all the shading models present, delimited by "|" */
FString GetShadingModelFieldString(FMaterialShadingModelField ShadingModels)
{
	return GetShadingModelFieldString(ShadingModels, FShadingModelToStringDelegate::CreateStatic(&GetShadingModelString), TEXT("|"));
}

/** Converts an EBlendMode to a string description. */
FString GetBlendModeString(EBlendMode BlendMode)
{
	return FString(UMaterial::GetBlendModeString(BlendMode));
}

#if WITH_EDITOR
/** Creates a string key for the derived data cache given a shader map id. */
static FString GetMaterialShaderMapKeyString(const FMaterialShaderMapId& ShaderMapId, EShaderPlatform Platform)
{
	FName Format = LegacyShaderPlatformToShaderFormat(Platform);
	FString ShaderMapKeyString;
	ShaderMapKeyString.Reserve(16384);
	
	ShaderMapKeyString.Append(TEXTVIEW("MATSM_"));
	ShaderMapKeyString.Append(GetMaterialShaderMapDDCKey());
	ShaderMapKeyString.AppendChar('_');

	Format.AppendString(ShaderMapKeyString);
	ShaderMapKeyString.AppendChar('_');
	ShaderMapKeyString.AppendInt(GetTargetPlatformManagerRef().ShaderFormatVersion(Format));
	ShaderMapKeyString.AppendChar('_');

	ShaderMapAppendKeyString(Platform, ShaderMapKeyString);
	ShaderMapId.AppendKeyString(ShaderMapKeyString);
	FMaterialAttributeDefinitionMap::AppendDDCKeyString(ShaderMapKeyString);
	FShaderCompileUtilities::AppendGBufferDDCKeyString(Platform, ShaderMapKeyString);

	return ShaderMapKeyString;
}

static UE::DerivedData::FCacheKey GetMaterialShaderMapKey(const FStringView MaterialShaderMapKey)
{
<<<<<<< HEAD
	static UE::DerivedData::FCacheBucket Bucket("MaterialShaderMap");
=======
	static UE::DerivedData::FCacheBucket Bucket(ANSITEXTVIEW("MaterialShaderMap"), TEXTVIEW("MaterialShader"));
>>>>>>> 4af6daef
	return {Bucket, FIoHash::HashBuffer(MakeMemoryView(FTCHARToUTF8(MaterialShaderMapKey)))};
}

static UE::DerivedData::FSharedString GetMaterialShaderMapName(const FStringView MaterialPath, const FMaterialShaderMapId& ShaderMapId, const EShaderPlatform Platform)
{
	FName FeatureLevelName;
	GetFeatureLevelName(ShaderMapId.FeatureLevel, FeatureLevelName);
	return UE::DerivedData::FSharedString(WriteToString<256>(MaterialPath,
		TEXTVIEW(" ["), FDataDrivenShaderPlatformInfo::GetName(Platform),
		TEXTVIEW(", "), FeatureLevelName,
		TEXTVIEW(", "), LexToString(ShaderMapId.QualityLevel),
		TEXTVIEW("]")));
}

#endif // WITH_EDITOR

/** Called for every material shader to update the appropriate stats. */
void UpdateMaterialShaderCompilingStats(const FMaterial* Material)
{
	INC_DWORD_STAT_BY(STAT_ShaderCompiling_NumTotalMaterialShaders,1);

	switch(Material->GetBlendMode())
	{
		case BLEND_Opaque: INC_DWORD_STAT_BY(STAT_ShaderCompiling_NumOpaqueMaterialShaders,1); break;
		case BLEND_Masked: INC_DWORD_STAT_BY(STAT_ShaderCompiling_NumMaskedMaterialShaders,1); break;
		default: INC_DWORD_STAT_BY(STAT_ShaderCompiling_NumTransparentMaterialShaders,1); break;
	}

	FMaterialShadingModelField ShadingModels = Material->GetShadingModels();
	
	if (ShadingModels.HasOnlyShadingModel(MSM_Unlit))
	{
		INC_DWORD_STAT_BY(STAT_ShaderCompiling_NumUnlitMaterialShaders, 1);
	}
	else if (ShadingModels.HasAnyShadingModel({ MSM_DefaultLit, MSM_Subsurface, MSM_PreintegratedSkin, MSM_ClearCoat, MSM_Cloth, MSM_SubsurfaceProfile, MSM_TwoSidedFoliage, MSM_SingleLayerWater, MSM_ThinTranslucent }))
	{
		INC_DWORD_STAT_BY(STAT_ShaderCompiling_NumLitMaterialShaders, 1);
	}


	if (Material->IsSpecialEngineMaterial())
	{
		INC_DWORD_STAT_BY(STAT_ShaderCompiling_NumSpecialMaterialShaders,1);
	}
	if (Material->IsUsedWithParticleSystem())
	{
		INC_DWORD_STAT_BY(STAT_ShaderCompiling_NumParticleMaterialShaders,1);
	}
	if (Material->IsUsedWithSkeletalMesh())
	{
		INC_DWORD_STAT_BY(STAT_ShaderCompiling_NumSkinnedMaterialShaders,1);
	}
}

FStaticParameterSet::FStaticParameterSet(const FStaticParameterSet& InValue) = default;

FStaticParameterSet& FStaticParameterSet::operator=(const FStaticParameterSet& InValue)
{
	StaticSwitchParameters = InValue.StaticSwitchParameters;
#if WITH_EDITORONLY_DATA
	EditorOnly.StaticComponentMaskParameters = InValue.EditorOnly.StaticComponentMaskParameters;
	EditorOnly.TerrainLayerWeightParameters = InValue.EditorOnly.TerrainLayerWeightParameters;
#endif // WITH_EDITORONLY_DATA
	MaterialLayers = InValue.MaterialLayers;
	bHasMaterialLayers = InValue.bHasMaterialLayers;
	if (bHasMaterialLayers)
	{
		MaterialLayers = InValue.MaterialLayers;
#if WITH_EDITORONLY_DATA
		EditorOnly.MaterialLayers = InValue.EditorOnly.MaterialLayers;
#endif
	}
	return *this;
}

void FStaticParameterSet::PostSerialize(const FArchive& Ar)
{
#if WITH_EDITORONLY_DATA
	if (StaticSwitchParameters_DEPRECATED.Num() > 0)
	{
		EditorOnly.StaticSwitchParameters_DEPRECATED = MoveTemp(StaticSwitchParameters_DEPRECATED);
	}
	if (EditorOnly.StaticSwitchParameters_DEPRECATED.Num() > 0)
	{
		StaticSwitchParameters = MoveTemp(EditorOnly.StaticSwitchParameters_DEPRECATED);
	}
	if (StaticComponentMaskParameters_DEPRECATED.Num() > 0)
	{
		EditorOnly.StaticComponentMaskParameters = MoveTemp(StaticComponentMaskParameters_DEPRECATED);
	}
	if (TerrainLayerWeightParameters_DEPRECATED.Num() > 0)
	{
		EditorOnly.TerrainLayerWeightParameters = MoveTemp(TerrainLayerWeightParameters_DEPRECATED);
	}
	// If we serialized a legacy 'MaterialLayers' property from a FMaterialLayersFunctions property, capture the editor-only portion here
	if (MaterialLayers.LegacySerializedEditorOnlyData)
	{
		EditorOnly.MaterialLayers = MoveTemp(*MaterialLayers.LegacySerializedEditorOnlyData);
		MaterialLayers.LegacySerializedEditorOnlyData.Reset();
	}
#endif // WITH_EDITORONLY_DATA
}

#if WITH_EDITOR
void FStaticParameterSet::SerializeLegacy(FArchive& Ar)
{
	// Old UMaterialInstances may use this path to serialize their 'StaticParameters' (newer assets will use automatic tagged serialization)
	// Even older UMaterialInstances may serialize FMaterialShaderMapId, which will potentially use this path as well (newer FMaterialShaderMapId do not serialize FStaticParameterSet directly)
	// In both cases, the data will be loaded from uasset, so backwards compatibility is required
	// New assets should *not* use this path, so this doesn't need to handle future version changes
<<<<<<< HEAD

	Ar.UsingCustomVersion(FRenderingObjectVersion::GUID);
	Ar.UsingCustomVersion(FReleaseObjectVersion::GUID);
	Ar.UsingCustomVersion(FUE5ReleaseStreamObjectVersion::GUID);

=======

	Ar.UsingCustomVersion(FRenderingObjectVersion::GUID);
	Ar.UsingCustomVersion(FReleaseObjectVersion::GUID);
	Ar.UsingCustomVersion(FUE5ReleaseStreamObjectVersion::GUID);

>>>>>>> 4af6daef
	Ar << EditorOnly.StaticSwitchParameters_DEPRECATED;
	Ar << EditorOnly.StaticComponentMaskParameters;
	Ar << EditorOnly.TerrainLayerWeightParameters;

	if (Ar.CustomVer(FReleaseObjectVersion::GUID) >= FReleaseObjectVersion::MaterialLayersParameterSerializationRefactor)
	{
		if (Ar.CustomVer(FUE5ReleaseStreamObjectVersion::GUID) < FUE5ReleaseStreamObjectVersion::MaterialLayerStacksAreNotParameters)
		{
			PRAGMA_DISABLE_DEPRECATION_WARNINGS
			Ar << MaterialLayersParameters_DEPRECATED;
			if (MaterialLayersParameters_DEPRECATED.Num() > 0)
			{
				bHasMaterialLayers = true;
				MaterialLayers = MoveTemp(MaterialLayersParameters_DEPRECATED[0].Value.GetRuntime());
				EditorOnly.MaterialLayers = MoveTemp(MaterialLayersParameters_DEPRECATED[0].Value.EditorOnly);
				MaterialLayersParameters_DEPRECATED.Empty();
			}
			PRAGMA_ENABLE_DEPRECATION_WARNINGS
		}
	}
}

void FStaticParameterSet::UpdateLegacyTerrainLayerWeightData()
{
	int32 ParameterIndex = 0;
	while (ParameterIndex < EditorOnly.TerrainLayerWeightParameters.Num())
	{
		FStaticTerrainLayerWeightParameter& TerrainParameter = EditorOnly.TerrainLayerWeightParameters[ParameterIndex];
		if (TerrainParameter.bOverride_DEPRECATED)
		{
			TerrainParameter.LayerName = TerrainParameter.ParameterInfo_DEPRECATED.Name;
			ParameterIndex++;
		}
		else
		{
			// Remove any parameters that didn't have bOverride set
			EditorOnly.TerrainLayerWeightParameters.RemoveAt(ParameterIndex);
		}
	}
}

void FStaticParameterSet::UpdateLegacyMaterialLayersData()
{
	PRAGMA_DISABLE_DEPRECATION_WARNINGS
	if (MaterialLayersParameters_DEPRECATED.Num() > 0)
	{
		bHasMaterialLayers = true;
		MaterialLayers = MoveTemp(MaterialLayersParameters_DEPRECATED[0].Value.GetRuntime());
		EditorOnly.MaterialLayers = MoveTemp(MaterialLayersParameters_DEPRECATED[0].Value.EditorOnly);
		MaterialLayersParameters_DEPRECATED.Empty();
	}
	PRAGMA_ENABLE_DEPRECATION_WARNINGS
}

bool FStaticParameterSet::GetMaterialLayers(FMaterialLayersFunctions& OutMaterialLayers) const
{
	if (bHasMaterialLayers)
	{
		OutMaterialLayers.GetRuntime() = MaterialLayers;
		OutMaterialLayers.EditorOnly = EditorOnly.MaterialLayers;
		return true;
	}
	return false;
}

void FStaticParameterSet::Validate(const FStaticParameterSetRuntimeData& Runtime, const FStaticParameterSetEditorOnlyData& EditorOnly)
{
	FMaterialLayersFunctions::Validate(Runtime.MaterialLayers, EditorOnly.MaterialLayers);
}

#endif // WITH_EDITOR

bool FStaticParameterSet::operator==(const FStaticParameterSet& ReferenceSet) const
{
	if (bHasMaterialLayers != ReferenceSet.bHasMaterialLayers)
	{
		return false;
	}

	if(StaticSwitchParameters.Num() != ReferenceSet.StaticSwitchParameters.Num())
	{
		return false;
	}

#if WITH_EDITORONLY_DATA
	if (EditorOnly.StaticComponentMaskParameters.Num() != ReferenceSet.EditorOnly.StaticComponentMaskParameters.Num()
		|| EditorOnly.TerrainLayerWeightParameters.Num() != ReferenceSet.EditorOnly.TerrainLayerWeightParameters.Num())
	{
		return false;
	}

	if (EditorOnly.StaticComponentMaskParameters != ReferenceSet.EditorOnly.StaticComponentMaskParameters)
	{
		return false;
	}

	if (EditorOnly.TerrainLayerWeightParameters != ReferenceSet.EditorOnly.TerrainLayerWeightParameters)
	{
		return false;
	}
#endif // WITH_EDITORONLY_DATA

	if (StaticSwitchParameters != ReferenceSet.StaticSwitchParameters)
	{
		return false;
	}

	if (bHasMaterialLayers)
	{
		if (MaterialLayers != ReferenceSet.MaterialLayers)
		{
			return false;
		}
#if WITH_EDITORONLY_DATA
		if (EditorOnly.MaterialLayers != ReferenceSet.EditorOnly.MaterialLayers)
		{
			return false;
		}
#endif // WITH_EDITORONLY_DATA
	}

	return true;
}

void FStaticParameterSet::SortForEquivalent()
{
	StaticSwitchParameters.Sort([](const FStaticSwitchParameter& A, const FStaticSwitchParameter& B) { return B.ExpressionGUID < A.ExpressionGUID; });
#if WITH_EDITORONLY_DATA
	EditorOnly.StaticComponentMaskParameters.Sort([](const FStaticComponentMaskParameter& A, const FStaticComponentMaskParameter& B) { return B.ExpressionGUID < A.ExpressionGUID; });
	EditorOnly.TerrainLayerWeightParameters.Sort([](const FStaticTerrainLayerWeightParameter& A, const FStaticTerrainLayerWeightParameter& B) { return B.LayerName.LexicalLess(A.LayerName); });
#endif // WITH_EDITORONLY_DATA
}

bool FStaticParameterSet::Equivalent(const FStaticParameterSet& ReferenceSet) const
{
	if (bHasMaterialLayers != ReferenceSet.bHasMaterialLayers)
	{
		return false;
	}

	if(StaticSwitchParameters.Num() != ReferenceSet.StaticSwitchParameters.Num())
	{
		return false;
	}

#if WITH_EDITORONLY_DATA
	if (EditorOnly.StaticComponentMaskParameters.Num() != ReferenceSet.EditorOnly.StaticComponentMaskParameters.Num()
		|| EditorOnly.TerrainLayerWeightParameters.Num() != ReferenceSet.EditorOnly.TerrainLayerWeightParameters.Num())
	{
		return false;
	}
#endif // WITH_EDITORONLY_DATA

	// this is not ideal, but it is easy to code up
	FStaticParameterSet Temp1 = *this;
	FStaticParameterSet Temp2 = ReferenceSet;
	Temp1.SortForEquivalent();
	Temp2.SortForEquivalent();
	bool bResult = (Temp1 == Temp2);
	ensure(!bResult || (*this) == ReferenceSet); // if this never fires, then we really didn't need to sort did we?
	return bResult;
}

#if WITH_EDITORONLY_DATA
void FStaticParameterSet::SetParameterValue(const FMaterialParameterInfo& ParameterInfo, const FMaterialParameterMetadata& Meta, EMaterialSetParameterValueFlags Flags)
{
	const FMaterialParameterValue& Value = Meta.Value;
	switch (Value.Type)
	{
	case EMaterialParameterType::StaticSwitch: SetStaticSwitchParameterValue(ParameterInfo, Meta.ExpressionGuid, Value.AsStaticSwitch()); break;
	case EMaterialParameterType::StaticComponentMask: SetStaticComponentMaskParameterValue(ParameterInfo, Meta.ExpressionGuid, Value.Bool[0], Value.Bool[1], Value.Bool[2], Value.Bool[3]); break;
	default: checkNoEntry();
	}
}

void FStaticParameterSet::AddParametersOfType(EMaterialParameterType Type, const TMap<FMaterialParameterInfo, FMaterialParameterMetadata>& Values)
{
	switch (Type)
	{
	case EMaterialParameterType::StaticSwitch:
		StaticSwitchParameters.Empty(Values.Num());
		for (const auto& It : Values)
		{
			const FMaterialParameterMetadata& Meta = It.Value;
			check(Meta.Value.Type == Type);
			if(!Meta.bDynamicSwitchParameter)
			{
				StaticSwitchParameters.Emplace(It.Key, Meta.Value.AsStaticSwitch(), Meta.bOverride, Meta.ExpressionGuid);
			}
		}
		break;
	case EMaterialParameterType::StaticComponentMask:
		EditorOnly.StaticComponentMaskParameters.Empty(Values.Num());
		for (const auto& It : Values)
		{
			const FMaterialParameterMetadata& Meta = It.Value;
			check(Meta.Value.Type == Type);
			EditorOnly.StaticComponentMaskParameters.Emplace(It.Key,
				Meta.Value.Bool[0],
				Meta.Value.Bool[1],
				Meta.Value.Bool[2],
				Meta.Value.Bool[3],
				Meta.bOverride,
				Meta.ExpressionGuid);
		}
		break;
	default: checkNoEntry();
	}
}

void FStaticParameterSet::SetStaticSwitchParameterValue(const FMaterialParameterInfo& ParameterInfo, const FGuid& ExpressionGuid, bool Value)
{
	for (FStaticSwitchParameter& Parameter : StaticSwitchParameters)
	{
		if (Parameter.ParameterInfo == ParameterInfo)
		{
			Parameter.bOverride = true;
			Parameter.Value = Value;
			return;
		}
	}

	new(StaticSwitchParameters) FStaticSwitchParameter(ParameterInfo, Value, true, ExpressionGuid);
}

void FStaticParameterSet::SetStaticComponentMaskParameterValue(const FMaterialParameterInfo& ParameterInfo, const FGuid& ExpressionGuid, bool R, bool G, bool B, bool A)
{
	for (FStaticComponentMaskParameter& Parameter : EditorOnly.StaticComponentMaskParameters)
	{
		if (Parameter.ParameterInfo == ParameterInfo)
		{
			Parameter.bOverride = true;
			Parameter.R = R;
			Parameter.G = G;
			Parameter.B = B;
			Parameter.A = A;
			return;
		}
	}

	new(EditorOnly.StaticComponentMaskParameters) FStaticComponentMaskParameter(ParameterInfo, R, G, B, A, true, ExpressionGuid);
}
#endif // WITH_EDITORONLY_DATA



#if WITH_EDITOR
FString FStrataCompilationConfig::GetShaderMapKeyString() const
{
	if (bFullSimplify)
	{
<<<<<<< HEAD
		return TEXT("_STRTFS");
=======
		return FString::Printf(TEXT("_STRTFS%i"), BytesPerPixelOverride < 0 ? 0 : BytesPerPixelOverride);
>>>>>>> 4af6daef
	}
	return TEXT("");
}

void FStrataCompilationConfig::UpdateHash(FSHA1& Hasher) const
{
	Hasher.Update((const uint8*)(&bFullSimplify), sizeof(bFullSimplify));
<<<<<<< HEAD
=======
	Hasher.Update((const uint8*)(&BytesPerPixelOverride), sizeof(BytesPerPixelOverride));
>>>>>>> 4af6daef
}

void FStrataCompilationConfig::Serialize(FArchive& Ar)
{
	Ar << bFullSimplify;
<<<<<<< HEAD
=======
	Ar << BytesPerPixelOverride;
>>>>>>> 4af6daef
}
#endif

void FMaterialShaderMapId::Serialize(FArchive& Ar, bool bLoadedByCookedMaterial)
{
	SCOPED_LOADTIMER(FMaterialShaderMapId_Serialize);

	// Note: FMaterialShaderMapId is saved both in packages (legacy UMaterialInstance) and the DDC (FMaterialShaderMap)
	// Backwards compatibility only works with FMaterialShaderMapId's stored in packages.  
	// Only serialized in legacy packages if UEVer() < VER_UE4_PURGED_FMATERIAL_COMPILE_OUTPUTS
	// You must bump MATERIALSHADERMAP_DERIVEDDATA_VER as well if changing the serialization of FMaterialShaderMapId.
	Ar.UsingCustomVersion(FEditorObjectVersion::GUID);
	Ar.UsingCustomVersion(FReleaseObjectVersion::GUID);
	Ar.UsingCustomVersion(FUE5ReleaseStreamObjectVersion::GUID);

	const bool bIsLegacyPackage = Ar.UEVer() < VER_UE4_PURGED_FMATERIAL_COMPILE_OUTPUTS;

	// Ensure saved content is correct
	check(!Ar.IsSaving() || IsContentValid());

#if WITH_EDITOR
	const bool bIsSavingCooked = Ar.IsSaving() && Ar.IsCooking();
	bIsCookedId = bLoadedByCookedMaterial;

	if (!bIsSavingCooked && !bLoadedByCookedMaterial)
	{
		uint32 UsageInt = Usage;
		Ar << UsageInt;
		Usage = (EMaterialShaderMapUsage::Type)UsageInt;

		if (Usage == EMaterialShaderMapUsage::MaterialExportCustomOutput)
		{
			Ar << UsageCustomOutput;
		}

		Ar << BaseMaterialId;
	}
#endif

	if (!bIsLegacyPackage)
	{
		static_assert(sizeof(QualityLevel) == 1, "If you change the size of QualityLevel, you must adjust this serialization code and bump MATERIALSHADERMAP_DERIVEDDATA_VER");
		Ar << (uint8&)QualityLevel;
		Ar << (int32&)FeatureLevel;
	}
	else
	{
		uint8 LegacyQualityLevel;
		Ar << LegacyQualityLevel;
	}

#if WITH_EDITOR
	if (!bIsSavingCooked && !bLoadedByCookedMaterial)
	{
		Ar.UsingCustomVersion(FRenderingObjectVersion::GUID);

		if (Ar.CustomVer(FRenderingObjectVersion::GUID) < FRenderingObjectVersion::MaterialShaderMapIdSerialization)
		{
			// Serialize using old path
			FStaticParameterSet ParameterSet;
			ParameterSet.SerializeLegacy(Ar);
			UpdateFromParameterSet(ParameterSet);
		}
		else
		{
			Ar << StaticSwitchParameters;
			Ar << StaticComponentMaskParameters;
			Ar << TerrainLayerWeightParameters;
			if (Ar.CustomVer(FUE5ReleaseStreamObjectVersion::GUID) < FUE5ReleaseStreamObjectVersion::MaterialLayerStacksAreNotParameters)
			{
				PRAGMA_DISABLE_DEPRECATION_WARNINGS
				TArray<FStaticMaterialLayersParameter::ID> MaterialLayersParameterIDs;
				Ar << MaterialLayersParameterIDs;
				if (MaterialLayersParameterIDs.Num() > 0)
				{
					MaterialLayersId = MoveTemp(MaterialLayersParameterIDs[0].Functions);
				}
				PRAGMA_ENABLE_DEPRECATION_WARNINGS
			}
			else
			{
				Ar << MaterialLayersId;
			}
		}

		Ar << ReferencedFunctions;

		if (Ar.UEVer() >= VER_UE4_COLLECTIONS_IN_SHADERMAPID)
		{
			Ar << ReferencedParameterCollections;
		}

		if (Ar.CustomVer(FEditorObjectVersion::GUID) >= FEditorObjectVersion::AddedMaterialSharedInputs &&
			Ar.CustomVer(FReleaseObjectVersion::GUID) < FReleaseObjectVersion::RemovedMaterialSharedInputCollection)
		{
			TArray<FGuid> Deprecated;
			Ar << Deprecated;
		}

		Ar << ShaderTypeDependencies;
		if (!bIsLegacyPackage)
		{
			Ar << ShaderPipelineTypeDependencies;
		}
		Ar << VertexFactoryTypeDependencies;

		if (!bIsLegacyPackage)
		{
			Ar << TextureReferencesHash;
		}
		else
		{
			FSHAHash LegacyHash;
			Ar << LegacyHash;
		}

		if (Ar.UEVer() >= VER_UE4_MATERIAL_INSTANCE_BASE_PROPERTY_OVERRIDES)
		{
			Ar << BasePropertyOverridesHash;
		}

		if (!bIsLegacyPackage)
		{
			Ar << bUsingNewHLSLGenerator;
		}
		else
		{
			bUsingNewHLSLGenerator = false;
		}

		// STRATA_TODO We do not need to serialize FStrataCompilationConfig for now since this is only used when debugging in the editor.
		// However we might want to do that when compilation config will change between raster and path tracing for instance.
		// So currently, the shader map DDC key string won't be changing, but if the user toggles simplification on via the Material Editor it will cache a new map. 
		// In other words we only cache the simplified shader map version of the material in the editor (and not during cooks).
	}
	else
	{
		if (bIsSavingCooked)
		{
			// Saving cooked data, this should be valid
			GetMaterialHash(CookedShaderMapIdHash);
			checkf(CookedShaderMapIdHash != FSHAHash(), TEXT("Tried to save an invalid shadermap id hash during cook"));
		}
		
		Ar << CookedShaderMapIdHash;
	}
#else
	// Cooked so can assume this is valid
	Ar << CookedShaderMapIdHash;
	checkf(CookedShaderMapIdHash != FSHAHash(), TEXT("Loaded an invalid cooked shadermap id hash"));
#endif // WITH_EDITOR

	if (!bIsLegacyPackage)
	{
		Ar << LayoutParams;
	}
	else
	{
		LayoutParams.InitializeForCurrent();
	}

	// Ensure loaded content is correct
	check(!Ar.IsLoading() || IsContentValid());
}

#if WITH_EDITOR
/** Hashes the material-specific part of this shader map Id. */
void FMaterialShaderMapId::GetMaterialHash(FSHAHash& OutHash, bool bWithStaticParameters) const
{
	check(IsContentValid());
	FSHA1 HashState;

	HashState.Update((const uint8*)&Usage, sizeof(Usage));
	if (Usage == EMaterialShaderMapUsage::MaterialExportCustomOutput)
	{
		HashState.UpdateWithString(*UsageCustomOutput, UsageCustomOutput.Len());
	}

	HashState.Update((const uint8*)&BaseMaterialId, sizeof(BaseMaterialId));

	FString QualityLevelString;
	GetMaterialQualityLevelName(QualityLevel, QualityLevelString);
	HashState.UpdateWithString(*QualityLevelString, QualityLevelString.Len());

	HashState.Update((const uint8*)&FeatureLevel, sizeof(FeatureLevel));


	//Hash the static parameters
	if (bWithStaticParameters)
	{
		for (const FStaticSwitchParameter& StaticSwitchParameter : StaticSwitchParameters)
		{
			StaticSwitchParameter.UpdateHash(HashState);
		}
	}
	for (const FStaticComponentMaskParameter& StaticComponentMaskParameter : StaticComponentMaskParameters)
	{
		StaticComponentMaskParameter.UpdateHash(HashState);
	}
	for (const FStaticTerrainLayerWeightParameter& StaticTerrainLayerWeightParameter : TerrainLayerWeightParameters)
	{
		StaticTerrainLayerWeightParameter.UpdateHash(HashState);
	}
	if (MaterialLayersId)
	{
		MaterialLayersId->UpdateHash(HashState);
	}

	for (int32 FunctionIndex = 0; FunctionIndex < ReferencedFunctions.Num(); FunctionIndex++)
	{
		HashState.Update((const uint8*)&ReferencedFunctions[FunctionIndex], sizeof(ReferencedFunctions[FunctionIndex]));
	}

	for (int32 CollectionIndex = 0; CollectionIndex < ReferencedParameterCollections.Num(); CollectionIndex++)
	{
		HashState.Update((const uint8*)&ReferencedParameterCollections[CollectionIndex], sizeof(ReferencedParameterCollections[CollectionIndex]));
	}

	for (int32 VertexFactoryIndex = 0; VertexFactoryIndex < VertexFactoryTypeDependencies.Num(); VertexFactoryIndex++)
	{
		HashState.Update((const uint8*)&VertexFactoryTypeDependencies[VertexFactoryIndex].VFSourceHash, sizeof(VertexFactoryTypeDependencies[VertexFactoryIndex].VFSourceHash));
	}

	HashState.Update((const uint8*)&TextureReferencesHash, sizeof(TextureReferencesHash));

	HashState.Update((const uint8*)&BasePropertyOverridesHash, sizeof(BasePropertyOverridesHash));

	HashState.Update((const uint8*)&bUsingNewHLSLGenerator, sizeof(bUsingNewHLSLGenerator));

	StrataCompilationConfig.UpdateHash(HashState);

	HashState.Final();
	HashState.GetHash(&OutHash.Hash[0]);
}
#endif // WITH_EDITOR

/** 
* Tests this set against another for equality.
* 
* @param ReferenceSet	The set to compare against
* @return				true if the sets are equal
*/
bool FMaterialShaderMapId::Equals(const FMaterialShaderMapId& ReferenceSet, bool bWithStaticParameters) const
{
	// Ensure data is in valid state for comparison
	check(IsContentValid() && ReferenceSet.IsContentValid());

#if WITH_EDITOR
	if (IsCookedId() != ReferenceSet.IsCookedId())
	{
		return false;
	}

	if (bUsingNewHLSLGenerator != ReferenceSet.bUsingNewHLSLGenerator)
	{
		return false;
	}

	if (StrataCompilationConfig != ReferenceSet.StrataCompilationConfig)
	{
		return false;
	}

	if (!IsCookedId())
	{
		if (BaseMaterialId != ReferenceSet.BaseMaterialId)
		{
			return false;
		}
	}
	else
#endif
	{
		if (CookedShaderMapIdHash != ReferenceSet.CookedShaderMapIdHash)
		{
			return false;
		}
	}

#if WITH_EDITOR
	if (Usage != ReferenceSet.Usage
		|| UsageCustomOutput != ReferenceSet.UsageCustomOutput)
	{
		return false;
	}
#endif

	if (QualityLevel != ReferenceSet.QualityLevel
		|| FeatureLevel != ReferenceSet.FeatureLevel)
	{
		return false;
	}

	if (LayoutParams != ReferenceSet.LayoutParams)
	{
		return false;
	}

#if WITH_EDITOR
	if (!IsCookedId())
	{
		if ((bWithStaticParameters && StaticSwitchParameters.Num() != ReferenceSet.StaticSwitchParameters.Num())
			|| StaticComponentMaskParameters.Num() != ReferenceSet.StaticComponentMaskParameters.Num()
			|| TerrainLayerWeightParameters.Num() != ReferenceSet.TerrainLayerWeightParameters.Num()
			|| ReferencedFunctions.Num() != ReferenceSet.ReferencedFunctions.Num()
			|| ReferencedParameterCollections.Num() != ReferenceSet.ReferencedParameterCollections.Num()
			|| ShaderTypeDependencies.Num() != ReferenceSet.ShaderTypeDependencies.Num()
			|| ShaderPipelineTypeDependencies.Num() != ReferenceSet.ShaderPipelineTypeDependencies.Num()
			|| VertexFactoryTypeDependencies.Num() != ReferenceSet.VertexFactoryTypeDependencies.Num())
		{
			return false;
		}

		if ((bWithStaticParameters && StaticSwitchParameters != ReferenceSet.StaticSwitchParameters)
			|| StaticComponentMaskParameters != ReferenceSet.StaticComponentMaskParameters
			|| TerrainLayerWeightParameters != ReferenceSet.TerrainLayerWeightParameters
			|| MaterialLayersId != ReferenceSet.MaterialLayersId)
		{
			return false;
		}

		for (int32 RefFunctionIndex = 0; RefFunctionIndex < ReferenceSet.ReferencedFunctions.Num(); RefFunctionIndex++)
		{
			const FGuid& ReferenceGuid = ReferenceSet.ReferencedFunctions[RefFunctionIndex];

			if (ReferencedFunctions[RefFunctionIndex] != ReferenceGuid)
			{
				return false;
			}
		}

		for (int32 RefCollectionIndex = 0; RefCollectionIndex < ReferenceSet.ReferencedParameterCollections.Num(); RefCollectionIndex++)
		{
			const FGuid& ReferenceGuid = ReferenceSet.ReferencedParameterCollections[RefCollectionIndex];

			if (ReferencedParameterCollections[RefCollectionIndex] != ReferenceGuid)
			{
				return false;
			}
		}

		for (int32 ShaderIndex = 0; ShaderIndex < ShaderTypeDependencies.Num(); ShaderIndex++)
		{
			const FShaderTypeDependency& ShaderTypeDependency = ShaderTypeDependencies[ShaderIndex];

			if (ShaderTypeDependency != ReferenceSet.ShaderTypeDependencies[ShaderIndex])
			{
				return false;
			}
		}

		for (int32 ShaderPipelineIndex = 0; ShaderPipelineIndex < ShaderPipelineTypeDependencies.Num(); ShaderPipelineIndex++)
		{
			const FShaderPipelineTypeDependency& ShaderPipelineTypeDependency = ShaderPipelineTypeDependencies[ShaderPipelineIndex];

			if (ShaderPipelineTypeDependency != ReferenceSet.ShaderPipelineTypeDependencies[ShaderPipelineIndex])
			{
				return false;
			}
		}

		for (int32 VFIndex = 0; VFIndex < VertexFactoryTypeDependencies.Num(); VFIndex++)
		{
			const FVertexFactoryTypeDependency& VFDependency = VertexFactoryTypeDependencies[VFIndex];

			if (VFDependency != ReferenceSet.VertexFactoryTypeDependencies[VFIndex])
			{
				return false;
			}
		}

		if (TextureReferencesHash != ReferenceSet.TextureReferencesHash)
		{
			return false;
		}

		if( BasePropertyOverridesHash != ReferenceSet.BasePropertyOverridesHash )
		{
			return false;
		}
	}
#endif // WITH_EDITOR

	return true;
}

/** Ensure content is valid - for example overrides are set deterministically for serialization and sorting */
bool FMaterialShaderMapId::IsContentValid() const
{
#if WITH_EDITOR
	if (!LayoutParams.IsInitialized())
	{
		return false;
	}

	//We expect overrides to be set to false
	for (const FStaticSwitchParameter& StaticSwitchParameter : StaticSwitchParameters)
	{
		if (StaticSwitchParameter.bOverride != false)
		{
			return false;
		}
	}
	for (const FStaticComponentMaskParameter& StaticComponentMaskParameter : StaticComponentMaskParameters)
	{
		if (StaticComponentMaskParameter.bOverride != false)
		{
			return false;
		}
	}
#endif // WITH_EDITOR
	return true;
}


#if WITH_EDITOR
void FMaterialShaderMapId::UpdateFromParameterSet(const FStaticParameterSet& StaticParameters)
{
	struct FStaticParameterCompare
	{
		bool operator()(const FStaticParameterBase& Lhs, const FStaticParameterBase& Rhs) const
		{
			if (Lhs.ParameterInfo.Association != Rhs.ParameterInfo.Association) return Lhs.ParameterInfo.Association < Rhs.ParameterInfo.Association;
			else if (Lhs.ParameterInfo.Index != Rhs.ParameterInfo.Index) return Lhs.ParameterInfo.Index < Rhs.ParameterInfo.Index;
			else return Lhs.ParameterInfo.Name.LexicalLess(Rhs.ParameterInfo.Name);
		}
	};

	struct FStaticTerrainLayerWeightParameterCompare
	{
		bool operator()(const FStaticTerrainLayerWeightParameter& Lhs, const FStaticTerrainLayerWeightParameter& Rhs) const
		{
			return Lhs.LayerName.LexicalLess(Rhs.LayerName);
		}
	};

	StaticSwitchParameters = StaticParameters.StaticSwitchParameters;
	StaticComponentMaskParameters = StaticParameters.EditorOnly.StaticComponentMaskParameters;
	TerrainLayerWeightParameters = StaticParameters.EditorOnly.TerrainLayerWeightParameters;
	if (StaticParameters.bHasMaterialLayers)
	{
		MaterialLayersId = StaticParameters.MaterialLayers.GetID(StaticParameters.EditorOnly.MaterialLayers);
	}

	// Sort the arrays by parameter name, ensure the ID is not influenced by the order
	StaticSwitchParameters.Sort(FStaticParameterCompare());
	StaticComponentMaskParameters.Sort(FStaticParameterCompare());
	TerrainLayerWeightParameters.Sort(FStaticTerrainLayerWeightParameterCompare());

	//since bOverrides aren't used to check id matches, make sure they're consistently set to false in the static parameter set as part of the id.
	//this ensures deterministic cook results, rather than allowing bOverride to be set in the shader map's copy of the id based on the first id used.
	for (FStaticSwitchParameter& StaticSwitchParameter : StaticSwitchParameters)
	{
		StaticSwitchParameter.bOverride = false;
	}
	for (FStaticComponentMaskParameter& StaticComponentMaskParameter : StaticComponentMaskParameters)
	{
		StaticComponentMaskParameter.bOverride = false;
	}
}	

uint32 GetTypeHash(FPlatformTypeLayoutParameters Params) { return HashCombine(Params.Flags, Params.MaxFieldAlignment); }

void FMaterialShaderMapId::AppendStaticParametersString(FString& ParamsString) const
{
	for (const FStaticSwitchParameter& StaticSwitchParameter : StaticSwitchParameters)
	{
		StaticSwitchParameter.AppendKeyString(ParamsString);
	}
	for (const FStaticComponentMaskParameter& StaticComponentMaskParameter : StaticComponentMaskParameters)
	{
		StaticComponentMaskParameter.AppendKeyString(ParamsString);
	}
	for (const FStaticTerrainLayerWeightParameter& StaticTerrainLayerWeightParameter : TerrainLayerWeightParameters)
	{
		StaticTerrainLayerWeightParameter.AppendKeyString(ParamsString);
	}
}

void FMaterialShaderMapId::AppendKeyString(FString& KeyString, bool bIncludeSourceAndMaterialState) const
{
	check(IsContentValid());
	if (bIncludeSourceAndMaterialState)
	{
		BaseMaterialId.AppendString(KeyString);
		KeyString.AppendChar('_');
	}

	GetMaterialQualityLevelFName(QualityLevel).AppendString(KeyString);
	KeyString.AppendChar('_');

	FName FeatureLevelName;
	GetFeatureLevelName(FeatureLevel, FeatureLevelName);
	FeatureLevelName.AppendString(KeyString);
	KeyString.AppendChar('_');
<<<<<<< HEAD

	LayoutParams.AppendKeyString(KeyString);

	AppendStaticParametersString(KeyString);

=======

	LayoutParams.AppendKeyString(KeyString);

	AppendStaticParametersString(KeyString);

>>>>>>> 4af6daef
	if (MaterialLayersId)
	{
		MaterialLayersId->AppendKeyString(KeyString);
	}

	KeyString.AppendChar('_');
	KeyString.AppendInt(Usage);
	KeyString.AppendChar('_');

	if (Usage == EMaterialShaderMapUsage::MaterialExportCustomOutput)
	{
		KeyString += UsageCustomOutput;
		KeyString.AppendChar('_');
	}

	if (bIncludeSourceAndMaterialState)
	{
		// Add any referenced functions to the key so that we will recompile when they are changed
		for (int32 FunctionIndex = 0; FunctionIndex < ReferencedFunctions.Num(); FunctionIndex++)
		{
			ReferencedFunctions[FunctionIndex].AppendString(KeyString);
		}
	}

	{
		const FSHAHash LayoutHash = GetShaderTypeLayoutHash(StaticGetTypeLayoutDesc<FMaterialShaderMapContent>(), LayoutParams);
		KeyString.AppendChar('_');
		LayoutHash.AppendString(KeyString);
		KeyString.AppendChar('_');
	}

	KeyString.AppendChar('_');

	if (bIncludeSourceAndMaterialState)
	{
		for (int32 CollectionIndex = 0; CollectionIndex < ReferencedParameterCollections.Num(); CollectionIndex++)
		{
			ReferencedParameterCollections[CollectionIndex].AppendString(KeyString);
		}
	}

	// Add the inputs for any shaders that are stored inline in the shader map
	AppendKeyStringShaderDependencies(
		MakeArrayView(ShaderTypeDependencies),
		MakeArrayView(ShaderPipelineTypeDependencies),
		MakeArrayView(VertexFactoryTypeDependencies),
		LayoutParams, 
		KeyString,
		bIncludeSourceAndMaterialState);

	BytesToHex(&TextureReferencesHash.Hash[0], sizeof(TextureReferencesHash.Hash), KeyString);

	BytesToHex(&BasePropertyOverridesHash.Hash[0], sizeof(BasePropertyOverridesHash.Hash), KeyString);

	if (bUsingNewHLSLGenerator)
	{
		KeyString += FString::Printf(TEXT("_NewHLSL%d"), FMaterialHLSLGenerator::Version);
	}

	KeyString += StrataCompilationConfig.GetShaderMapKeyString();
}

void FMaterialShaderMapId::SetShaderDependencies(const TArray<FShaderType*>& ShaderTypes, const TArray<const FShaderPipelineType*>& ShaderPipelineTypes, const TArray<FVertexFactoryType*>& VFTypes, EShaderPlatform ShaderPlatform)
{
	if (!FPlatformProperties::RequiresCookedData() && AllowShaderCompiling())
	{
		for (int32 ShaderTypeIndex = 0; ShaderTypeIndex < ShaderTypes.Num(); ShaderTypeIndex++)
		{
			FShaderType* ShaderType = ShaderTypes[ShaderTypeIndex];
			FShaderTypeDependency Dependency;
			Dependency.ShaderTypeName = ShaderType->GetHashedName();
			Dependency.SourceHash = ShaderType->GetSourceHash(ShaderPlatform);
			for (int32 Id = 0; Id < ShaderType->GetPermutationCount(); ++Id)
			{
				Dependency.PermutationId = Id;
				ShaderTypeDependencies.Add(Dependency);
			}
		}

		for (int32 VFTypeIndex = 0; VFTypeIndex < VFTypes.Num(); VFTypeIndex++)
		{
			FVertexFactoryTypeDependency Dependency;
			Dependency.VertexFactoryTypeName = VFTypes[VFTypeIndex]->GetHashedName();
			Dependency.VFSourceHash = VFTypes[VFTypeIndex]->GetSourceHash(ShaderPlatform);
			VertexFactoryTypeDependencies.Add(Dependency);
		}

		for (int32 TypeIndex = 0; TypeIndex < ShaderPipelineTypes.Num(); TypeIndex++)
		{
			const FShaderPipelineType* Pipeline = ShaderPipelineTypes[TypeIndex];
			FShaderPipelineTypeDependency Dependency;
			Dependency.ShaderPipelineTypeName = Pipeline->GetHashedName();
			Dependency.StagesSourceHash = Pipeline->GetSourceHash(ShaderPlatform);
			ShaderPipelineTypeDependencies.Add(Dependency);
		}
	}
}

static void PrepareMaterialShaderCompileJob(EShaderPlatform Platform,
	EShaderPermutationFlags PermutationFlags,
	const FMaterial* Material,
	const FMaterialShaderMapId& ShaderMapId,
	FSharedShaderCompilerEnvironment* MaterialEnvironment,
	const FShaderPipelineType* ShaderPipeline,
	const FString& DebugGroupName,
	const FString& DebugDescription,
	const FString& DebugExtension,
	FShaderCompileJob* NewJob)
{
	const FShaderCompileJobKey& Key = NewJob->Key;
	const FMaterialShaderType* ShaderType = Key.ShaderType->AsMaterialShaderType();

	NewJob->Input.SharedEnvironment = MaterialEnvironment;
	FShaderCompilerEnvironment& ShaderEnvironment = NewJob->Input.Environment;

	UE_LOG(LogShaders, Verbose, TEXT("			%s"), ShaderType->GetName());
	COOK_STAT(MaterialShaderCookStats::MaterialShadersCompiled++);

	//update material shader stats
	UpdateMaterialShaderCompilingStats(Material);

	Material->SetupExtraCompilationSettings(Platform, NewJob->Input.ExtraSettings);

	// Allow the shader type to modify the compile environment.
	ShaderType->SetupCompileEnvironment(Platform, Material, Key.PermutationId, PermutationFlags, ShaderEnvironment);

	// Compile the shader environment passed in with the shader type's source code.
	::GlobalBeginCompileShader(
<<<<<<< HEAD
		Material->GetUniqueAssetName(Platform, ShaderMapId) / LexToString(Material->GetQualityLevel()),
=======
		DebugGroupName,
>>>>>>> 4af6daef
		nullptr,
		ShaderType,
		ShaderPipeline,
		Key.PermutationId,
		ShaderType->GetShaderFilename(),
		ShaderType->GetFunctionName(),
		FShaderTarget(ShaderType->GetFrequency(), Platform),
		NewJob->Input,
		true,
		DebugDescription,
		DebugExtension
	);
}

/**
 * Enqueues a compilation for a new shader of this type.
 * @param Material - The material to link the shader with.
 */
void FMaterialShaderType::BeginCompileShader(
	EShaderCompileJobPriority Priority,
	uint32 ShaderMapJobId,
	int32 PermutationId,
	const FMaterial* Material,
	const FMaterialShaderMapId& ShaderMapId,
	FSharedShaderCompilerEnvironment* MaterialEnvironment,
	EShaderPlatform Platform,
	EShaderPermutationFlags PermutationFlags,
	TArray<FShaderCommonCompileJobPtr>& NewJobs,
	const FString& DebugGroupName,
	const TCHAR* DebugDescription,
	const TCHAR* DebugExtension
	) const
{
	FShaderCompileJob* NewJob = GShaderCompilingManager->PrepareShaderCompileJob(ShaderMapJobId, FShaderCompileJobKey(this, nullptr, PermutationId), Priority);
	if (NewJob)
	{
<<<<<<< HEAD
		PrepareMaterialShaderCompileJob(Platform, PermutationFlags, Material, ShaderMapId, MaterialEnvironment, nullptr, DebugDescription, DebugExtension, NewJob);
=======
		PrepareMaterialShaderCompileJob(Platform, PermutationFlags, Material, ShaderMapId, MaterialEnvironment, nullptr, DebugGroupName, DebugDescription, DebugExtension, NewJob);
>>>>>>> 4af6daef
		NewJobs.Add(FShaderCommonCompileJobPtr(NewJob));
	}
}

void FMaterialShaderType::BeginCompileShaderPipeline(
	EShaderCompileJobPriority Priority,
	uint32 ShaderMapJobId,
	EShaderPlatform Platform,
	EShaderPermutationFlags PermutationFlags,
	const FMaterial* Material,
	const FMaterialShaderMapId& ShaderMapId,
	FSharedShaderCompilerEnvironment* MaterialEnvironment,
	const FShaderPipelineType* ShaderPipeline,
	TArray<FShaderCommonCompileJobPtr>& NewJobs,
	const FString& DebugGroupName,
	const TCHAR* DebugDescription,
	const TCHAR* DebugExtension)
{
	check(ShaderPipeline);
	UE_LOG(LogShaders, Verbose, TEXT("	Pipeline: %s"), ShaderPipeline->GetName());

	// Add all the jobs as individual first, then add the dependencies into a pipeline job
	auto* NewPipelineJob = GShaderCompilingManager->PreparePipelineCompileJob(ShaderMapJobId, FShaderPipelineCompileJobKey(ShaderPipeline, nullptr, kUniqueShaderPermutationId), Priority);
	if (NewPipelineJob)
	{
		for (FShaderCompileJob* StageJob : NewPipelineJob->StageJobs)
		{
<<<<<<< HEAD
			PrepareMaterialShaderCompileJob(Platform, PermutationFlags, Material, ShaderMapId, MaterialEnvironment, ShaderPipeline, DebugDescription, DebugExtension, StageJob);
=======
			PrepareMaterialShaderCompileJob(Platform, PermutationFlags, Material, ShaderMapId, MaterialEnvironment, ShaderPipeline, DebugGroupName, DebugDescription, DebugExtension, StageJob);
>>>>>>> 4af6daef
		}
		NewJobs.Add(FShaderCommonCompileJobPtr(NewPipelineJob));
	}
}

/**
 * Either creates a new instance of this type or returns an equivalent existing shader.
 * @param Material - The material to link the shader with.
 * @param CurrentJob - Compile job that was enqueued by BeginCompileShader.
 */
FShader* FMaterialShaderType::FinishCompileShader(
	const FUniformExpressionSet& UniformExpressionSet,
	const FSHAHash& MaterialShaderMapHash,
	const FShaderCompileJob& CurrentJob,
	const FShaderPipelineType* ShaderPipelineType,
	const FString& InDebugDescription
	) const
{
	check(CurrentJob.bSucceeded);

	if (ShaderPipelineType && !ShaderPipelineType->ShouldOptimizeUnusedOutputs(CurrentJob.Input.Target.GetPlatform()))
	{
		// If sharing shaders in this pipeline, remove it from the type/id so it uses the one in the shared shadermap list
		ShaderPipelineType = nullptr;
	}

	FShader* Shader = ConstructCompiled(CompiledShaderInitializerType(this, CurrentJob.Key.PermutationId, CurrentJob.Output, UniformExpressionSet, MaterialShaderMapHash, ShaderPipelineType, nullptr, InDebugDescription));
	CurrentJob.Output.ParameterMap.VerifyBindingsAreComplete(GetName(), CurrentJob.Output.Target, CurrentJob.Key.VFType);

	return Shader;
}
#endif // WITH_EDITOR

bool FMaterialShaderType::ShouldCompilePermutation(EShaderPlatform Platform, const FMaterialShaderParameters& MaterialParameters, int32 PermutationId, EShaderPermutationFlags Flags) const
{
	return FShaderType::ShouldCompilePermutation(FMaterialShaderPermutationParameters(Platform, MaterialParameters, PermutationId, Flags));
}

bool FMaterialShaderType::ShouldCompilePipeline(const FShaderPipelineType* ShaderPipelineType, EShaderPlatform Platform, const FMaterialShaderParameters& MaterialParameters, EShaderPermutationFlags Flags)
{
	const FMaterialShaderPermutationParameters Parameters(Platform, MaterialParameters, kUniqueShaderPermutationId, Flags);
	for (const FShaderType* ShaderType : ShaderPipelineType->GetStages())
	{
		checkSlow(ShaderType->GetMaterialShaderType());
		if (!ShaderType->ShouldCompilePermutation(Parameters))
		{
			return false;
		}
	}
	return true;
}

#if WITH_EDITOR
void FMaterialShaderType::SetupCompileEnvironment(EShaderPlatform Platform, const FMaterialShaderParameters& MaterialParameters, int32 PermutationId, EShaderPermutationFlags PermutationFlags, FShaderCompilerEnvironment& Environment) const
{
	// Allow the shader type to modify its compile environment.
	ModifyCompilationEnvironment(FMaterialShaderPermutationParameters(Platform, MaterialParameters, PermutationId, PermutationFlags), Environment);
}
#endif // WITH_EDITOR

/**
* Finds the shader map for a material.
* @param StaticParameterSet - The static parameter set identifying the shader map
* @param Platform - The platform to lookup for
* @return NULL if no cached shader map was found.
*/
TRefCountPtr<FMaterialShaderMap> FMaterialShaderMap::FindId(const FMaterialShaderMapId& ShaderMapId, EShaderPlatform InPlatform)
{
	FScopeLock ScopeLock(&GIdToMaterialShaderMapCS);
	check(ShaderMapId.IsValid());
	TRefCountPtr<FMaterialShaderMap> Result = GIdToMaterialShaderMap[InPlatform].FindRef(ShaderMapId);
	check(Result == nullptr || (!Result->bDeletedThroughDeferredCleanup && Result->bRegistered) );
	return Result;
}

#if WITH_EDITOR
void FMaterialShaderMap::GetAllOutdatedTypes(TArray<const FShaderType*>& OutdatedShaderTypes, TArray<const FShaderPipelineType*>& OutdatedShaderPipelineTypes, TArray<const FVertexFactoryType*>& OutdatedFactoryTypes)
{
#if ALLOW_SHADERMAP_DEBUG_DATA
	FScopeLock AllMatSMAccess(&AllMaterialShaderMapsGuard);
	for (const FMaterialShaderMap* ShaderMap : AllMaterialShaderMaps)
	{
		ShaderMap->GetOutdatedTypes(OutdatedShaderTypes, OutdatedShaderPipelineTypes, OutdatedFactoryTypes);
	}
#endif
}

TRACE_DECLARE_INT_COUNTER(Shaders_FMaterialShaderMapDDCRequests, TEXT("Shaders/FMaterialShaderMap/DDCRequests"));
TRACE_DECLARE_INT_COUNTER(Shaders_FMaterialShaderMapDDCHits, TEXT("Shaders/FMaterialShaderMap/DDCHits"));
TRACE_DECLARE_MEMORY_COUNTER(Shaders_FMaterialShaderMapDDCBytesReceived, TEXT("Shaders/FMaterialShaderMap/DDCBytesRecieved"));
TRACE_DECLARE_MEMORY_COUNTER(Shaders_FMaterialShaderMapDDCBytesSent, TEXT("Shaders/FMaterialShaderMap/DDCBytesSent"));

void FMaterialShaderMap::LoadFromDerivedDataCache(const FMaterial* Material, const FMaterialShaderMapId& ShaderMapId, EShaderPlatform InPlatform, const ITargetPlatform* TargetPlatform, TRefCountPtr<FMaterialShaderMap>& InOutShaderMap, FString& OutDDCKeyDesc)
{
	InOutShaderMap = BeginLoadFromDerivedDataCache(Material, ShaderMapId, InPlatform, TargetPlatform, InOutShaderMap, OutDDCKeyDesc)->Get();
}

TSharedRef<FMaterialShaderMap::FAsyncLoadContext> FMaterialShaderMap::BeginLoadFromDerivedDataCache(const FMaterial* Material, const FMaterialShaderMapId& ShaderMapId, EShaderPlatform InPlatform, const ITargetPlatform* TargetPlatform, TRefCountPtr<FMaterialShaderMap>& InShaderMap, FString& OutDDCKeyDesc)
{
	TRACE_CPUPROFILER_EVENT_SCOPE(FMaterialShaderMap::BeginLoadFromDerivedDataCache);
	using namespace UE::DerivedData;

	struct FMaterialShaderMapAsyncLoadContext : public FMaterialShaderMap::FAsyncLoadContext
	{
		FString	        DataKey;
		FSharedBuffer   CachedData;
<<<<<<< HEAD
=======
		FIoHash         CachedDataHash;
>>>>>>> 4af6daef
		EShaderPlatform Platform;
		FString         AssetName;
		FRequestOwner   RequestOwner{UE::DerivedData::EPriority::Normal};
		TRefCountPtr<FMaterialShaderMap> ShaderMap;

		bool IsReady() const override
		{
			return RequestOwner.Poll();
		}

		TRefCountPtr<FMaterialShaderMap> Get() override
		{
			// Make sure the async work is complete
			if (!RequestOwner.Poll())
			{
				COOK_STAT(auto Timer = MaterialShaderCookStats::UsageStats.TimeAsyncWait());
				COOK_STAT(Timer.TrackCyclesOnly());
				RequestOwner.Wait();
			}

			TRACE_CPUPROFILER_EVENT_SCOPE(FMaterialShaderMap::FinishLoadFromDerivedDataCache);
			COOK_STAT(auto Timer = MaterialShaderCookStats::UsageStats.TimeSyncWork());

			if (CachedData)
			{
				TRACE_COUNTER_INCREMENT(Shaders_FMaterialShaderMapDDCHits);
				TRACE_COUNTER_ADD(Shaders_FMaterialShaderMapDDCBytesReceived, int64(CachedData.GetSize()));
				COOK_STAT(Timer.AddHit(int64(CachedData.GetSize())));
				ShaderMap = new FMaterialShaderMap();
				FMemoryReaderView Ar(CachedData, /*bIsPersistent*/ true);

				// Deserialize from the cached data
				ShaderMap->Serialize(Ar);
				//InOutShaderMap->RegisterSerializedShaders(false);

				const FString InDataKey = GetMaterialShaderMapKeyString(ShaderMap->GetShaderMapId(), Platform);
<<<<<<< HEAD
				checkf(InDataKey == DataKey, TEXT("Data deserialized from the DDC would need a different DDC key!"));
				//checkf(InOutShaderMap->GetShaderMapId() == Context.ShaderMapId, TEXT("Shadermap data deserialized from the DDC does not match the ID we used to build the key!"));
=======
				if (InDataKey != DataKey)
				{
					UE_LOG(LogMaterial, Warning, TEXT("Shader map key recomputed from DDC data: %s"), *InDataKey);
					UE_LOG(LogMaterial, Warning, TEXT("Shader map key from request: %s"), *DataKey);
					UE_LOG(LogMaterial, Warning, TEXT("Cached data size %llu, hash %s"), CachedData.GetSize(), *LexToString(CachedDataHash))
					checkf(false, TEXT("DDC key constructed from deserialized shadermap does not match request key!"));
				}
>>>>>>> 4af6daef

				// Register in the global map
				ShaderMap->Register(Platform);

				GShaderCompilerStats->AddDDCHit(1);

				FCacheKey DdcKey = GetMaterialShaderMapKey(DataKey);
				UE_LOG(LogMaterial, Verbose, TEXT("Loaded shaders for %s from DDC (key hash: %s)"), *AssetName, *LexToString(DdcKey.Hash));
			}
			else
			{
				TRACE_COUNTER_INCREMENT(Shaders_FMaterialShaderMapDDCRequests);
				// We should be build the data later, and we can track that the resource was built there when we push it to the DDC.
				COOK_STAT(Timer.TrackCyclesOnly());
<<<<<<< HEAD

				GShaderCompilerStats->AddDDCMiss(1);
			}

			return ShaderMap;
		}
	};

=======

				GShaderCompilerStats->AddDDCMiss(1);
			}

			return ShaderMap;
		}
	};

>>>>>>> 4af6daef
	TSharedRef<FMaterialShaderMapAsyncLoadContext> Result = MakeShared<FMaterialShaderMapAsyncLoadContext>();

	if (InShaderMap != nullptr)
	{
		check(InShaderMap->GetShaderPlatform() == InPlatform);
		// If the shader map was non-NULL then it was found in memory but is incomplete, attempt to load the missing entries from memory
		InShaderMap->LoadMissingShadersFromMemory(Material);

		Result->ShaderMap = InShaderMap;
	}
	else
	{
		// Shader map was not found in memory, try to load it from the DDC
		STAT(double MaterialDDCTime = 0);
		{
			SCOPE_SECONDS_COUNTER(MaterialDDCTime);
			COOK_STAT(auto Timer = MaterialShaderCookStats::UsageStats.TimeSyncWork());
			COOK_STAT(Timer.TrackCyclesOnly());

			Result->DataKey = GetMaterialShaderMapKeyString(ShaderMapId, InPlatform);
			FCacheKey CacheKey = GetMaterialShaderMapKey(Result->DataKey);
			OutDDCKeyDesc = LexToString(CacheKey.Hash);

			if (UNLIKELY(ShouldDumpShaderDDCKeys()))
			{
<<<<<<< HEAD
				const FString FileName = FString::Printf(TEXT("%s-%s-%s.txt"), *Material->GetAssetName(), *LexToString(ShaderMapId.FeatureLevel), *LexToString(ShaderMapId.QualityLevel));
				DumpShaderDDCKeyToFile(InPlatform, ShaderMapId.LayoutParams.WithEditorOnly(), FileName, Result->DataKey);
			}

			if (Material->IsDefaultMaterial() && Material->GetMaterialDomain() == EMaterialDomain::MD_Surface)
			{
				FString SpecialEngineDDCKey = Result->DataKey;
				SpecialEngineDDCKey.RemoveFromEnd(TEXT("\n"));
				UE_LOG(LogMaterial, Log, TEXT("%s-%s-%s: %s"), *Material->GetAssetName(), *LexToString(ShaderMapId.FeatureLevel), *LexToString(ShaderMapId.QualityLevel), *SpecialEngineDDCKey);
=======
				const FString FileName = FString::Printf(TEXT("%s-%s-%s-%s.txt"), 
					*Material->GetAssetName(), *LexToString(ShaderMapId.FeatureLevel), *LexToString(ShaderMapId.QualityLevel),
					ShaderMapId.LayoutParams.WithEditorOnly() ? TEXT("Editor") : TEXT("Game")
					);
				DumpShaderDDCKeyToFile(InPlatform, ShaderMapId.LayoutParams.WithEditorOnly(), FileName, Result->DataKey);
			}

			if (Material->IsDefaultMaterial() && Material->GetMaterialDomain() == EMaterialDomain::MD_Surface)
			{
				FString SpecialEngineDDCKey = Result->DataKey;
				SpecialEngineDDCKey.RemoveFromEnd(TEXT("\n"));
				UE_LOG(LogMaterial, Log, TEXT("%s-%s-%s: %s"), *Material->GetAssetName(), *LexToString(ShaderMapId.FeatureLevel), *LexToString(ShaderMapId.QualityLevel), *SpecialEngineDDCKey);
			}

			if (UNLIKELY(!CVarShaderCompilerDebugDDCKeyAsset.GetValueOnAnyThread().IsEmpty()))
			{
				FString DebugDDCKeyAsset = CVarShaderCompilerDebugDDCKeyAsset.GetValueOnAnyThread();
				if (Material->GetAssetName().Contains(DebugDDCKeyAsset))
				{
					FString DataKey = Result->DataKey;
					DataKey.RemoveFromEnd(TEXT("\n"));
					UE_LOG(LogMaterial, Display, TEXT("%s-%s-%s: %s"), *Material->GetAssetName(), *LexToString(ShaderMapId.FeatureLevel), *LexToString(ShaderMapId.QualityLevel), *DataKey);
				}
>>>>>>> 4af6daef
			}

			bool bCheckCache = true;

			// If NoShaderDDC then don't check for a material the first time we encounter it to simulate
			// a cold DDC
			static bool bNoShaderDDC =
				FParse::Param(FCommandLine::Get(), TEXT("noshaderddc")) || 
				FParse::Param(FCommandLine::Get(), TEXT("nomaterialshaderddc"));

			if (bNoShaderDDC)
			{
				static TSet<uint32> SeenKeys;

				const uint32 KeyHash = GetTypeHash(Result->DataKey);

				if (!SeenKeys.Contains(KeyHash))
				{
					bCheckCache = false;
					SeenKeys.Add(KeyHash);
				}
			}

			// Do not check the DDC if the material isn't persistent, because
			//   - this results in a lot of DDC requests when editing materials which are almost always going to return nothing.
			//   - since the get call is synchronous, this can cause a hitch if there's network latency
<<<<<<< HEAD
			if (bCheckCache && Material->IsPersistent())
=======
			if (Material->IsPersistent())
>>>>>>> 4af6daef
			{
				FCacheGetValueRequest Request;
				Request.Name = GetMaterialShaderMapName(Material->GetFullPath(), ShaderMapId, InPlatform);
				Request.Key = GetMaterialShaderMapKey(Result->DataKey);
				Result->AssetName = Material->GetAssetName();
				Result->Platform = InPlatform;

<<<<<<< HEAD
				GetCache().GetValue({Request}, Result->RequestOwner, [Result](FCacheGetValueResponse&& Response)
				{
					Result->CachedData = Response.Value.GetData().Decompress();
					// This callback might hold the last reference to Result, which owns RequestOwner, so
					// we must not cancel in the Owner's destructor; Canceling in a callback will deadlock.
					Result->RequestOwner.KeepAlive();
=======
				GetCache().GetValue({Request}, Result->RequestOwner, [Result, bCheckCache](FCacheGetValueResponse&& Response)
				{
					if (bCheckCache)
					{
						Result->CachedData = Response.Value.GetData().Decompress();
						Result->CachedDataHash = Response.Value.GetRawHash();
						// This callback might hold the last reference to Result, which owns RequestOwner, so
						// we must not cancel in the Owner's destructor; Canceling in a callback will deadlock.
						Result->RequestOwner.KeepAlive();
					}
>>>>>>> 4af6daef
				});
			}
		}
		INC_FLOAT_STAT_BY(STAT_ShaderCompiling_DDCLoading,(float)MaterialDDCTime);
	}

	return Result;
}

void FMaterialShaderMap::SaveToDerivedDataCache()
{
	TRACE_CPUPROFILER_EVENT_SCOPE(FMaterialShaderMap::SaveToDerivedDataCache);
	COOK_STAT(auto Timer = MaterialShaderCookStats::UsageStats.TimeSyncWork());
	TArray64<uint8> SaveData;
	FMemoryWriter64 Ar(SaveData, true);
	Serialize(Ar);

	TRACE_COUNTER_ADD(Shaders_FMaterialShaderMapDDCBytesSent, SaveData.Num());
	COOK_STAT(Timer.AddMiss(SaveData.Num()));

	const FString DataKey = GetMaterialShaderMapKeyString(ShaderMapId, GetShaderPlatform());

	using namespace UE::DerivedData;
	FCachePutValueRequest Request;
	Request.Name = GetMaterialShaderMapName(GetMaterialPath(), ShaderMapId, GetShaderPlatform());
	Request.Key = GetMaterialShaderMapKey(DataKey);

	UE_LOG(LogMaterial, Verbose, TEXT("Saved shaders for %s to DDC (key hash: %s)"), *Request.Name, *LexToString(Request.Key.Hash));
	UE_LOG(LogMaterial, VeryVerbose, TEXT("Full DDC data key for %s: %s"), *Request.Name, *DataKey);

	if (!CVarMaterialShaderMapDump->GetString().IsEmpty() && CVarMaterialShaderMapDump->GetString() == GetMaterialPath())
	{
		TStringBuilder<256> Path;
		FPathViews::Append(Path, FPaths::ProjectSavedDir(), TEXT("MaterialShaderMaps"), TEXT(""));
		Path << Request.Key.Hash << ".txt";
		FArchive* DumpAr = IFileManager::Get().CreateFileWriter(*Path, FILEWRITE_Silent);
		if (DumpAr)
		{
			FTCHARToUTF8 Converter(*ToString());
			DumpAr->Serialize(const_cast<UTF8CHAR*>(reinterpret_cast<const UTF8CHAR*>(Converter.Get())), Converter.Length());
		}
	}

	Request.Value = FValue::Compress(MakeSharedBufferFromArray(MoveTemp(SaveData)));
	FRequestOwner AsyncOwner(EPriority::Normal);
	FRequestBarrier AsyncBarrier(AsyncOwner);
	GetCache().PutValue({Request}, AsyncOwner);
	AsyncOwner.KeepAlive();
}
#endif // WITH_EDITOR

TArray<uint8>* FMaterialShaderMap::BackupShadersToMemory()
{
	TArray<uint8>* SavedShaderData = new TArray<uint8>();
#if 0
	FMemoryWriter Ar(*SavedShaderData);
	
	for (FMeshMaterialShaderMap* MeshShaderMap : Content->OrderedMeshShaderMaps)
	{
		if (MeshShaderMap)
		{
			// Serialize data needed to handle shader key changes in between the save and the load of the FShaders
			const bool bHandleShaderKeyChanges = true;
			MeshShaderMap->SerializeInline(Ar, true, bHandleShaderKeyChanges, false);
			MeshShaderMap->Empty();
		}
	}

	Content->SerializeInline(Ar, true, true, false);
	Content->Empty();
#endif
	check(false);
	return SavedShaderData;
}

void FMaterialShaderMap::RestoreShadersFromMemory(const TArray<uint8>& ShaderData)
{
	check(false);
#if 0
	FMemoryReader Ar(ShaderData);

	for(FMeshMaterialShaderMap* MeshShaderMap : Content->OrderedMeshShaderMaps)
	{
		if (MeshShaderMap)
		{
			// Use the serialized shader key data to detect when the saved shader is no longer valid and skip it
			const bool bHandleShaderKeyChanges = true;
			MeshShaderMap->SerializeInline(Ar, true, bHandleShaderKeyChanges, false);
			//MeshShaderMaps[Index].RegisterSerializedShaders(false);
		}
	}

	Content->SerializeInline(Ar, true, true, false);
	//RegisterSerializedShaders(false);
#endif
}

void FMaterialShaderMap::SaveForRemoteRecompile(FArchive& Ar, const TMap<FString, TArray<TRefCountPtr<FMaterialShaderMap> > >& CompiledShaderMaps)
{
	// now we serialize a map (for each material), but without inline the resources, since they are above
	int32 MapSize = CompiledShaderMaps.Num();
	Ar << MapSize;

	for (TMap<FString, TArray<TRefCountPtr<FMaterialShaderMap> > >::TConstIterator It(CompiledShaderMaps); It; ++It)
	{
		const TArray<TRefCountPtr<FMaterialShaderMap> >& ShaderMapArray = It.Value();

		FString MaterialName = It.Key();
		Ar << MaterialName;

		int32 NumShaderMaps = ShaderMapArray.Num();
		Ar << NumShaderMaps;

		for (int32 Index = 0; Index < ShaderMapArray.Num(); Index++)
		{
			FMaterialShaderMap* ShaderMap = ShaderMapArray[Index];
			if (ShaderMap)
			{
				uint8 bIsValid = 1;
				Ar << bIsValid;
				ShaderMap->Serialize(Ar, false);
			}
			else
			{
				uint8 bIsValid = 0;
				Ar << bIsValid;
			}
		}
	}
}

void FMaterialShaderMap::LoadForRemoteRecompile(FArchive& Ar, EShaderPlatform ShaderPlatform, TArray<UMaterialInterface*>& OutLoadedMaterials)
{
	FString MaterialName;
	TArray<TRefCountPtr<FMaterialShaderMap>> LoadedShaderMaps;

	int32 MapSize;
	Ar << MapSize;

	for (int32 MaterialIndex = 0; MaterialIndex < MapSize; MaterialIndex++)
	{
		MaterialName.Reset();
		Ar << MaterialName;

		int32 NumShaderMaps = 0;
		Ar << NumShaderMaps;

		LoadedShaderMaps.Reset();
		for (int32 ShaderMapIndex = 0; ShaderMapIndex < NumShaderMaps; ShaderMapIndex++)
		{
			uint8 bIsValid = 0;
			Ar << bIsValid;

			if (bIsValid)
			{
				FMaterialShaderMap* ShaderMap = new FMaterialShaderMap();

				// serialize the id and the material shader map
				ShaderMap->Serialize(Ar, false);

				// Register in the global map
				ShaderMap->Register(ShaderPlatform);

				LoadedShaderMaps.Add(ShaderMap);
			}
		}

		UMaterialInterface* MatchingMaterial = FindObject<UMaterialInterface>(nullptr, *MaterialName);
		if (!MatchingMaterial)
		{
			continue;
		}
		OutLoadedMaterials.Add(MatchingMaterial);

		// Assign in two passes: first pass for shader maps with unspecified quality levels,
		// Second pass for shader maps with a specific quality level
		for (int32 PassIndex = 0; PassIndex < 2; PassIndex++)
		{
			for (int32 ShaderMapIndex = 0; ShaderMapIndex < LoadedShaderMaps.Num(); ShaderMapIndex++)
			{
				FMaterialShaderMap* LoadedShaderMap = LoadedShaderMaps[ShaderMapIndex];
	
				if (LoadedShaderMap->GetShaderPlatform() == ShaderPlatform 
					&& LoadedShaderMap->GetShaderMapId().FeatureLevel == GetMaxSupportedFeatureLevel(ShaderPlatform))
				{
					EMaterialQualityLevel::Type LoadedQualityLevel = LoadedShaderMap->GetShaderMapId().QualityLevel;

					for (int32 QualityLevelIndex = 0; QualityLevelIndex < EMaterialQualityLevel::Num; QualityLevelIndex++)
					{
						// First pass: assign shader maps with unspecified quality levels to all material resources
						if ((PassIndex == 0 && LoadedQualityLevel == EMaterialQualityLevel::Num)
							// Second pass: assign shader maps with a specified quality level to only the appropriate material resource
							|| (PassIndex == 1 && QualityLevelIndex == LoadedQualityLevel))
						{
							FMaterialResource* MaterialResource = MatchingMaterial->GetMaterialResource(GetMaxSupportedFeatureLevel(ShaderPlatform), (EMaterialQualityLevel::Type)QualityLevelIndex);
							MaterialResource->SetGameThreadShaderMap(LoadedShaderMap);
						}
					}
				}
			}
		}
	}
}

void FMaterialShaderMapContent::Finalize(const FShaderMapResourceCode* Code)
{
	FSHA1 Hasher;
	FShaderMapContent::Finalize(Code);
	UpdateHash(Hasher);

	for (FMeshMaterialShaderMap* MeshShaderMap : OrderedMeshShaderMaps)
	{
		MeshShaderMap->Finalize(Code);
		MeshShaderMap->UpdateHash(Hasher);
	}

	Hasher.Final();
	Hasher.GetHash(ShaderContentHash.Hash);
}

#if WITH_EDITOR

static TMap<uint32, TRefCountPtr<FMaterialShaderMap>>& GetCompilingShaderMapLookup()
{
	static TMap<uint32, TRefCountPtr<FMaterialShaderMap>> Map;
	return Map;
}

static FRWLock GCompilingShaderMapLock;

FMaterialShaderMap* FMaterialShaderMap::FindCompilingShaderMap(uint32 CompilingId)
{
	FReadScopeLock Locker(GCompilingShaderMapLock);
	return GetCompilingShaderMapLookup().FindRef(CompilingId);
}

uint32 FMaterialShaderMap::AcquireCompilingId(const TRefCountPtr<FSharedShaderCompilerEnvironment>& InMaterialEnvironment)
{
	check(IsInGameThread());
	if (CompilingId == 0u)
	{
		PendingCompilerEnvironment = InMaterialEnvironment;
		FWriteScopeLock Locker(GCompilingShaderMapLock);
		CompilingId = FShaderCommonCompileJob::GetNextJobId();
		GetCompilingShaderMapLookup().Add(CompilingId, this);
	}

	check(PendingCompilerEnvironment == InMaterialEnvironment);

	return CompilingId;
}

void FMaterialShaderMap::ReleaseCompilingId()
{
	check(IsInGameThread());
	if (CompilingId != 0u)
	{
		FWriteScopeLock Locker(GCompilingShaderMapLock);
		check(CompilingMaterialDependencies.Num() == 0);
		verify(GetCompilingShaderMapLookup().Remove(CompilingId) == 1);
		CompilingId = 0;
	}

	PendingCompilerEnvironment.SafeRelease();
}

void FMaterialShaderMap::AddCompilingDependency(FMaterial* Material)
{
	CompilingMaterialDependencies.AddUnique(Material);
	// if any of our dependencies is persistent, we're persistent
	bIsPersistent |= Material->IsPersistent();
}

void FMaterialShaderMap::RemoveCompilingDependency(FMaterial* Material)
{
	check(CompilingId != 0u);
	const int32 NumRemoved = CompilingMaterialDependencies.RemoveSingle(Material);
	check(NumRemoved == 1);
	checkSlow(!CompilingMaterialDependencies.Contains(Material));
	if (CompilingMaterialDependencies.Num() == 0)
	{
		const TArray<int32> CompilingIdsToCancel = { (int32)CompilingId };
		GShaderCompilingManager->CancelCompilation(GetFriendlyName(), CompilingIdsToCancel);

		ReleaseCompilingId();
	}
}

int32 FMaterialShaderMap::SubmitCompileJobs(uint32 CompilingShaderMapId,
	const FMaterial* Material,
	const TRefCountPtr<FSharedShaderCompilerEnvironment>& MaterialEnvironment,
	EShaderCompileJobPriority InPriority) const
{
	TRACE_CPUPROFILER_EVENT_SCOPE(FMaterialShaderMap::SubmitCompileJobs);
	COOK_STAT(MaterialShaderCookStats::MaterialShaderMapSubmitCompileCalls++);
	COOK_STAT(FScopedDurationTimer DurationTimer(MaterialShaderCookStats::MaterialShaderMapSubmitCompileJobsTime));

	check(CompilingShaderMapId != 0u);
	check(MaterialEnvironment);

	TArray<FShaderCommonCompileJobPtr> CompileJobs;

	uint32 NumShaders = 0;
	uint32 NumVertexFactories = 0;

	const EShaderPlatform ShaderPlatform = GetShaderPlatform();
	const EShaderPermutationFlags LocalPermutationFlags = ShaderMapId.GetPermutationFlags();
	const FMaterialShaderParameters MaterialParameters(Material);
	const FMaterialShaderMapLayout& Layout = AcquireMaterialShaderMapLayout(ShaderPlatform, LocalPermutationFlags, MaterialParameters);

<<<<<<< HEAD
=======
	const FString DebugGroupName = Material->GetUniqueAssetName(ShaderPlatform, GetShaderMapId()) / LexToString(Material->GetQualityLevel());

>>>>>>> 4af6daef
#if ALLOW_SHADERMAP_DEBUG_DATA
	FString DebugExtensionStr(TEXT(""));
	FString DebugDescriptionStr(TEXT(""));

	// DebugExtension and Description make the jobs unnecessarily different. Use them if the job cache is disabled or shader dev mode is on
	static IConsoleVariable* CVarCacheEnabled = IConsoleManager::Get().FindConsoleVariable(TEXT("r.ShaderCompiler.JobCache"));
	static IConsoleVariable* CVarShaderDevMode = IConsoleManager::Get().FindConsoleVariable(TEXT("r.ShaderDevelopmentMode"));
	if ((CVarCacheEnabled && CVarCacheEnabled->GetInt() == 0) || (CVarShaderDevMode && CVarShaderDevMode->GetInt() != 0))
	{
		DebugExtensionStr = FString::Printf(TEXT("_%08x%08x"), ShaderMapId.BaseMaterialId.A, ShaderMapId.BaseMaterialId.B);
		DebugDescriptionStr = GetDebugDescription();
	}
	const TCHAR* DebugExtension = *DebugExtensionStr;
	const TCHAR* DebugDescription = *DebugDescriptionStr;

#else
	const TCHAR* DebugExtension = nullptr;
	const TCHAR* DebugDescription = nullptr;
#endif

	// Iterate over all vertex factory types.
	for (const FMeshMaterialShaderMapLayout& MeshLayout : Layout.MeshShaderMaps)
	{
		const FMeshMaterialShaderMap* MeshShaderMap = GetMeshShaderMap(MeshLayout.VertexFactoryType);

		uint32 NumShadersPerVF = 0;
		TSet<FString> ShaderTypeNames;

		// Do not submit jobs for the shader types that are included in some pipeline stages if that pipeline is optimzing unused outputs.
		// In such a case, these shaders should not be used runtime anymore
		FPipelinedShaderFilter PipelinedShaderFilter(ShaderPlatform, MeshLayout.ShaderPipelines);

		// Iterate over all mesh material shader types.
		TMap<TShaderTypePermutation<const FShaderType>, FShaderCompileJob*> SharedShaderJobs;
		for (const FShaderLayoutEntry& Shader : MeshLayout.Shaders)
		{
			FMeshMaterialShaderType* ShaderType = static_cast<FMeshMaterialShaderType*>(Shader.ShaderType);
			if (!Material->ShouldCache(ShaderPlatform, ShaderType, MeshLayout.VertexFactoryType))
			{
				continue;
			}

			// Verify that the shader map Id contains inputs for any shaders that will be put into this shader map
			check(ShaderMapId.ContainsVertexFactoryType(MeshLayout.VertexFactoryType));
			check(ShaderMapId.ContainsShaderType(ShaderType, kUniqueShaderPermutationId));

			NumShadersPerVF++;
			// only compile the shader if we don't already have it and it is not a pipelined one
			if (!PipelinedShaderFilter.IsPipelinedType(ShaderType) && (!MeshShaderMap || !MeshShaderMap->HasShader(ShaderType, Shader.PermutationId)))
			{
				// Compile this mesh material shader for this material and vertex factory type.
				ShaderType->BeginCompileShader(InPriority,
					CompilingShaderMapId,
					Shader.PermutationId,
					ShaderPlatform,
					LocalPermutationFlags,
					Material,
					ShaderMapId,
					MaterialEnvironment,
					MeshLayout.VertexFactoryType,
					CompileJobs,
					DebugGroupName,
					DebugDescription,
					DebugExtension
				);
			}
		}

		// Now the pipeline jobs; if it's a shareable pipeline, do not add duplicate jobs
		for (FShaderPipelineType* Pipeline : MeshLayout.ShaderPipelines)
		{
			if (!Material->ShouldCachePipeline(ShaderPlatform, Pipeline, MeshLayout.VertexFactoryType))
			{
				continue;
			}

			auto& StageTypes = Pipeline->GetStages();

			// Verify that the shader map Id contains inputs for any shaders that will be put into this shader map
			check(ShaderMapId.ContainsShaderPipelineType(Pipeline));
			check(ShaderMapId.ContainsVertexFactoryType(MeshLayout.VertexFactoryType));

			if (Pipeline->ShouldOptimizeUnusedOutputs(ShaderPlatform))
			{
				NumShadersPerVF += StageTypes.Num();

				for (auto* ShaderType : StageTypes)
				{
					// Verify that the shader map Id contains inputs for any shaders that will be put into this shader map
					check(ShaderMapId.ContainsShaderType(ShaderType, kUniqueShaderPermutationId));
				}

				// Make a pipeline job with all the stages
				FMeshMaterialShaderType::BeginCompileShaderPipeline(InPriority,
					CompilingShaderMapId,
					kUniqueShaderPermutationId,
					ShaderPlatform,
					LocalPermutationFlags,
					Material,
					ShaderMapId,
					MaterialEnvironment,
					MeshLayout.VertexFactoryType,
					Pipeline,
					CompileJobs,
					DebugGroupName,
					DebugDescription,
					DebugExtension);
			}
			else
			{
				// If sharing shaders amongst pipelines, add this pipeline as a dependency of an existing job
				for (const FShaderType* ShaderType : StageTypes)
				{
					TShaderTypePermutation<const FShaderType> ShaderTypePermutation(ShaderType, kUniqueShaderPermutationId);
					FShaderCompileJob** Job = SharedShaderJobs.Find(ShaderTypePermutation);
					checkf(Job, TEXT("Couldn't find existing shared job for mesh shader %s on pipeline %s!"), ShaderType->GetName(), Pipeline->GetName());
					auto* SingleJob = (*Job)->GetSingleShaderJob();
					auto& PipelinesToShare = SingleJob->SharingPipelines.FindOrAdd(MeshLayout.VertexFactoryType);
					check(!PipelinesToShare.Contains(Pipeline));
					PipelinesToShare.Add(Pipeline);
				}
			}
		}

		NumShaders += NumShadersPerVF;
		if (NumShadersPerVF > 0)
		{
			UE_LOG(LogShaders, Verbose, TEXT("			%s - %u shaders"), MeshLayout.VertexFactoryType->GetName(), NumShadersPerVF);
			NumVertexFactories++;
		}
	}

	// Do not submit jobs for the shader types that are included in some pipeline stages if that pipeline is optimzing unused outputs.
	// In such a case, these shaders should not be used runtime anymore
	FPipelinedShaderFilter PipelinedShaderFilter(ShaderPlatform, Layout.ShaderPipelines);

	// Iterate over all material shader types.
	TMap<TShaderTypePermutation<const FShaderType>, FShaderCompileJob*> SharedShaderJobs;
	for (const FShaderLayoutEntry& Shader : Layout.Shaders)
	{
		FMaterialShaderType* ShaderType = static_cast<FMaterialShaderType*>(Shader.ShaderType);
		if (!Material->ShouldCache(ShaderPlatform, ShaderType, nullptr))
		{
			continue;
		}

		// Verify that the shader map Id contains inputs for any shaders that will be put into this shader map
		check(ShaderMapId.ContainsShaderType(ShaderType, kUniqueShaderPermutationId));

		// Compile this material shader for this material.
		TArray<FString> ShaderErrors;

		// Only compile the shader if we don't already have it
		if (!PipelinedShaderFilter.IsPipelinedType(ShaderType) && !GetContent()->HasShader(ShaderType, Shader.PermutationId))
		{
			ShaderType->BeginCompileShader(InPriority,
				CompilingShaderMapId,
				Shader.PermutationId,
				Material,
				ShaderMapId,
				MaterialEnvironment,
				ShaderPlatform,
				LocalPermutationFlags,
				CompileJobs,
				DebugGroupName,
				DebugDescription,
				DebugExtension
			);
		}
		NumShaders++;
	}

	if (RHISupportsShaderPipelines(ShaderPlatform))
	{
		for (FShaderPipelineType* Pipeline : Layout.ShaderPipelines)
		{
			if (!Material->ShouldCachePipeline(ShaderPlatform, Pipeline, nullptr))
			{
				continue;
			}

			auto& StageTypes = Pipeline->GetStages();

			// Verify that the shader map Id contains inputs for any shaders that will be put into this shader map
			check(ShaderMapId.ContainsShaderPipelineType(Pipeline));

			if (Pipeline->ShouldOptimizeUnusedOutputs(ShaderPlatform))
			{
				NumShaders += StageTypes.Num();
				FMaterialShaderType::BeginCompileShaderPipeline(InPriority,
					CompilingShaderMapId,
					ShaderPlatform,
					LocalPermutationFlags,
					Material,
					ShaderMapId,
					MaterialEnvironment,
					Pipeline,
					CompileJobs,
					DebugGroupName,
					DebugDescription,
					DebugExtension);
			}
			else
			{
				// If sharing shaders amongst pipelines, add this pipeline as a dependency of an existing job
				for (const FShaderType* ShaderType : StageTypes)
				{
					TShaderTypePermutation<const FShaderType> ShaderTypePermutation(ShaderType, kUniqueShaderPermutationId);
					FShaderCompileJob** Job = SharedShaderJobs.Find(ShaderTypePermutation);
					checkf(Job, TEXT("Couldn't find existing shared job for material shader %s on pipeline %s!"), ShaderType->GetName(), Pipeline->GetName());
					auto* SingleJob = (*Job)->GetSingleShaderJob();
					auto& PipelinesToShare = SingleJob->SharingPipelines.FindOrAdd(nullptr);
					check(!PipelinesToShare.Contains(Pipeline));
					PipelinesToShare.Add(Pipeline);
				}
			}
		}
	}

	UE_LOG(LogShaders, Verbose, TEXT("		%u Shaders among %u VertexFactories"), NumShaders, NumVertexFactories);

	GShaderCompilingManager->SubmitJobs(CompileJobs, Material->GetBaseMaterialPathName(), GetDebugDescription());

	return CompileJobs.Num();
}

/**
* Compiles the shaders for a material and caches them in this shader map.
* @param Material - The material to compile shaders for.
* @param InShaderMapId - the set of static parameters to compile for
* @param Platform - The platform to compile to
*/
void FMaterialShaderMap::Compile(
	FMaterial* Material,
	const FMaterialShaderMapId& InShaderMapId,
	const TRefCountPtr<FSharedShaderCompilerEnvironment>& MaterialEnvironment,
	const FMaterialCompilationOutput& InMaterialCompilationOutput,
	EShaderPlatform InPlatform,
	EMaterialShaderPrecompileMode PrecompileMode)
{
	if (FPlatformProperties::RequiresCookedData())
	{
		UE_LOG(LogMaterial, Fatal, TEXT("Trying to compile %s at run-time, which is not supported on consoles!"), *Material->GetFriendlyName());
		return;
	}

	TRACE_CPUPROFILER_EVENT_SCOPE(FMaterialShaderMap::Compile);
	check(!Material->bContainsInlineShaders);

	// Assign a unique identifier so that shaders from this shader map can be associated with it after a deferred compile
	AcquireCompilingId(MaterialEnvironment);

#if DEBUG_INFINITESHADERCOMPILE
	UE_LOG(LogTemp, Display, TEXT("Added material ShaderMap 0x%08X%08X with Material 0x%08X%08X to ShaderMapsBeingCompiled"), (int)((int64)(this) >> 32), (int)((int64)(this)), (int)((int64)(Material) >> 32), (int)((int64)(Material)));
#endif  

	FMaterialShaderMapContent* NewContent = new FMaterialShaderMapContent(InPlatform);
	NewContent->MaterialCompilationOutput = InMaterialCompilationOutput;
	AssignContent(NewContent);

	ShaderMapId = InShaderMapId;
	bIsPersistent = Material->IsPersistent();

#if ALLOW_SHADERMAP_DEBUG_DATA
	// Store the material name for debugging purposes.
	// Note: Material instances with static parameters will have the same FriendlyName for their shader maps!
	NewContent->FriendlyName = Material->GetFriendlyName();
	NewContent->MaterialPath = Material->GetBaseMaterialPathName();

	// Log debug information about the material being compiled.
	const FString MaterialUsage = Material->GetMaterialUsageDescription();
	FString WorkingDebugDescription = FString::Printf(
		TEXT("Compiling %s: Platform=%s, Usage=%s"),
		*NewContent->FriendlyName,
		*FDataDrivenShaderPlatformInfo::GetName(InPlatform).ToString(),
		*MaterialUsage
	);
	for (int32 StaticSwitchIndex = 0; StaticSwitchIndex < ShaderMapId.GetStaticSwitchParameters().Num(); ++StaticSwitchIndex)
	{
		const FStaticSwitchParameter& StaticSwitchParameter = ShaderMapId.GetStaticSwitchParameters()[StaticSwitchIndex];
		WorkingDebugDescription += FString::Printf(
			TEXT(", StaticSwitch'%s'=%s"),
			*StaticSwitchParameter.ParameterInfo.ToString(),
			StaticSwitchParameter.Value ? TEXT("True") : TEXT("False")
		);
	}
	for (int32 StaticMaskIndex = 0; StaticMaskIndex < ShaderMapId.GetStaticComponentMaskParameters().Num(); ++StaticMaskIndex)
	{
		const FStaticComponentMaskParameter& StaticComponentMaskParameter = ShaderMapId.GetStaticComponentMaskParameters()[StaticMaskIndex];
		WorkingDebugDescription += FString::Printf(
			TEXT(", StaticMask'%s'=%s%s%s%s"),
			*StaticComponentMaskParameter.ParameterInfo.ToString(),
			StaticComponentMaskParameter.R ? TEXT("R") : TEXT(""),
			StaticComponentMaskParameter.G ? TEXT("G") : TEXT(""),
			StaticComponentMaskParameter.B ? TEXT("B") : TEXT(""),
			StaticComponentMaskParameter.A ? TEXT("A") : TEXT("")
		);
	}
	for (int32 StaticLayerIndex = 0; StaticLayerIndex < ShaderMapId.GetTerrainLayerWeightParameters().Num(); ++StaticLayerIndex)
	{
		const FStaticTerrainLayerWeightParameter& StaticTerrainLayerWeightParameter = ShaderMapId.GetTerrainLayerWeightParameters()[StaticLayerIndex];
		WorkingDebugDescription += FString::Printf(
			TEXT(", StaticTerrainLayer'%s'=%s"),
			*StaticTerrainLayerWeightParameter.LayerName.ToString(),
			*FString::Printf(TEXT("Weightmap%u"), StaticTerrainLayerWeightParameter.WeightmapIndex)
		);
	}

	if (ShaderMapId.GetMaterialLayersId())
	{
		const FMaterialLayersFunctions::ID& MaterialLayersId = *ShaderMapId.GetMaterialLayersId();
		WorkingDebugDescription += TEXT("Layers:");
		bool StartWithComma = false;
		for (const auto &Layer : MaterialLayersId.LayerIDs)
		{
			WorkingDebugDescription += (StartWithComma ? TEXT(", ") : TEXT("")) + Layer.ToString();
			StartWithComma = true;
		}
		WorkingDebugDescription += TEXT(", Blends:");
		StartWithComma = false;
		for (const auto &Blend : MaterialLayersId.BlendIDs)
		{
			WorkingDebugDescription += (StartWithComma ? TEXT(", ") : TEXT("")) + Blend.ToString();
			StartWithComma = true;
		}
		WorkingDebugDescription += TEXT(", LayerStates:");
		StartWithComma = false;
		for (bool State : MaterialLayersId.LayerStates)
		{
			WorkingDebugDescription += (StartWithComma ? TEXT(", ") : TEXT(""));
			WorkingDebugDescription += (State ? TEXT("1") : TEXT("0"));
			StartWithComma = true;
		}
	}

	// If we aren't actually compiling shaders don't print the debug message that we are compiling shaders.
	if (PrecompileMode != EMaterialShaderPrecompileMode::None)
	{
		UE_LOG(LogShaders, Verbose, TEXT("	%s"), *WorkingDebugDescription);
	}
	NewContent->DebugDescription = *WorkingDebugDescription;
#else
	FString DebugExtension = "";
#endif 

	Material->SetCompilingShaderMap(this);

	// Register this shader map in the global map with the material's ID.
	Register(InPlatform);

	// Mark the shader map as not having been finalized with ProcessCompilationResults
	bCompilationFinalized = false;

	// Mark as not having been compiled
	bCompiledSuccessfully = false;

	if (PrecompileMode != EMaterialShaderPrecompileMode::None)
	{
		EShaderCompileJobPriority CompilePriority = EShaderCompileJobPriority::Low;
		if (PrecompileMode == EMaterialShaderPrecompileMode::Synchronous)
		{
			CompilePriority = EShaderCompileJobPriority::High;
		}
		else if (!Material->IsPersistent())
		{
			// Note: using Material->IsPersistent() to detect whether this is a preview material which should have higher priority over background compiling
			CompilePriority = EShaderCompileJobPriority::Normal;
		}

		// Material can filter out all our shader types, essentially preventing the compilation from happening, which can make the shadermap stuck in
		// "always being compiled" mode. If we find out that we submitted 0 jobs, consider compilation finished.
		// Note that the shader map can be shared between FMaterials. Here we assume that they all will filter the shader types the same
		// (and have no good way to check this).
		if (SubmitCompileJobs(CompilingId, Material, MaterialEnvironment, CompilePriority) == 0)
		{
			RemoveCompilingDependency(Material);
			if (CompilingId == 0u)
			{
				bCompilationFinalized = true;
				bCompiledSuccessfully = true;
				// create resource code even if it's empty (needed during the serialization and possibly other places).
				GetResourceCode();

#if WITH_EDITOR
				if (bIsPersistent)
				{
					SaveToDerivedDataCache();
				}
#endif
			}
		}
	}

	// Compile the shaders for this shader map now if the material is not deferring and deferred compiles are not enabled globally
	// If we're early in the startup we can save some time by compiling all special/default materials asynchronously, even if normally they are synchronous
	if (CompilingId != 0u && PrecompileMode == EMaterialShaderPrecompileMode::Synchronous && !PoolSpecialMaterialsCompileJobs())
	{
		TArray<int32> CurrentShaderMapId;
		CurrentShaderMapId.Add(CompilingId);
		GShaderCompilingManager->FinishCompilation(
			GetFriendlyName(),
			CurrentShaderMapId);
	}
}

static FHashedName GetPreprocessedSourceKey(const FVertexFactoryType* VertexFactoryType, const FShaderType* ShaderType, int32 PermutationId)
{
	if (VertexFactoryType)
	{
		return FHashedName(FString::Printf(TEXT("%s/%s/%d"), VertexFactoryType->GetName(), ShaderType->GetName(), PermutationId));
	}
	else
	{
		return FHashedName(FString::Printf(TEXT("%s/%d"), ShaderType->GetName(), PermutationId));
	}
}

FShader* FMaterialShaderMap::ProcessCompilationResultsForSingleJob(FShaderCompileJob* SingleJob, const FShaderPipelineType* ShaderPipeline, const FSHAHash& MaterialShaderMapHash)
{
	TRACE_CPUPROFILER_EVENT_SCOPE(FMaterialShaderMap::ProcessCompilationResultsForSingleJob);

	check(SingleJob);
	const FShaderCompileJob& CurrentJob = *SingleJob;
	check(CurrentJob.Id == CompilingId);
	checkf(CurrentJob.Input.Target.Platform == GetShaderPlatform(), TEXT("Job %s platform %s does not match shader map platform %s"), 
		*CurrentJob.Input.ShaderName,
		*LexToString(CurrentJob.Input.Target.GetPlatform()),
		*LexToString(GetShaderPlatform()));

	GetResourceCode()->AddShaderCompilerOutput(CurrentJob.Output, CurrentJob.Key.ToString());

#if ALLOW_SHADERMAP_DEBUG_DATA
	CompileTime += SingleJob->Output.CompileTime;
#endif
	FShader* Shader = nullptr;
	if (CurrentJob.Key.VFType)
	{
		const FVertexFactoryType* VertexFactoryType = CurrentJob.Key.VFType;
		check(VertexFactoryType->IsUsedWithMaterials());
		FMeshMaterialShaderMap* MeshShaderMap = AcquireMeshShaderMap(VertexFactoryType);

		check(MeshShaderMap);
		const FMeshMaterialShaderType* MeshMaterialShaderType = CurrentJob.Key.ShaderType->GetMeshMaterialShaderType();
		check(MeshMaterialShaderType);
		Shader = MeshMaterialShaderType->FinishCompileShader(GetContent()->MaterialCompilationOutput.UniformExpressionSet, MaterialShaderMapHash, CurrentJob, ShaderPipeline, GetFriendlyName());
		check(Shader);
		if (!ShaderPipeline)
		{
			//check(!MeshShaderMap->HasShader(MeshMaterialShaderType, CurrentJob.PermutationId));
			Shader = MeshShaderMap->FindOrAddShader(MeshMaterialShaderType->GetHashedName(), CurrentJob.Key.PermutationId, Shader);
		}
	}
	else
	{
		const FMaterialShaderType* MaterialShaderType = CurrentJob.Key.ShaderType->GetMaterialShaderType();
		check(MaterialShaderType);
		Shader = MaterialShaderType->FinishCompileShader(GetContent()->MaterialCompilationOutput.UniformExpressionSet, MaterialShaderMapHash, CurrentJob, ShaderPipeline, GetFriendlyName());

		check(Shader);
		if (!ShaderPipeline)
		{
			//check(!GetContent()->HasShader(MaterialShaderType, CurrentJob.PermutationId));
			Shader = GetMutableContent()->FindOrAddShader(MaterialShaderType->GetHashedName(), CurrentJob.Key.PermutationId, Shader);
		}
	}

	// add shader source
	{
		// Keep the preprocessed source list sorted by a name constructed from VF/ShaderType/PermutationId and deduplicate entries
		const FHashedName Key = GetPreprocessedSourceKey(CurrentJob.Key.VFType, CurrentJob.Key.ShaderType, CurrentJob.Key.PermutationId);

		const int32 Index = Algo::LowerBoundBy(GetMutableContent()->ShaderProcessedSource, Key, [](const FMaterialProcessedSource& Value) { return Value.Name; });
		if (Index >= GetMutableContent()->ShaderProcessedSource.Num() || GetMutableContent()->ShaderProcessedSource[Index].Name != Key)
		{
<<<<<<< HEAD
			GetMutableContent()->ShaderProcessedSource.EmplaceAt(Index, Key, *CurrentJob.Output.OptionalFinalShaderSource);
=======
			GetMutableContent()->ShaderProcessedSource.EmplaceAt(Index, Key, *CurrentJob.GetFinalSource());
>>>>>>> 4af6daef
		}
	}

	return Shader;
}

void FMaterialShaderMap::ProcessCompilationResults(const TArray<FShaderCommonCompileJobPtr>& InCompilationResults, int32& InOutJobIndex, float& TimeBudget)
{
	check(!bCompilationFinalized);

	double StartTime = FPlatformTime::Seconds();

	FSHAHash MaterialShaderMapHash;
	ShaderMapId.GetMaterialHash(MaterialShaderMapHash);

	do
	{
		auto& BaseJob = InCompilationResults[InOutJobIndex++];
		FShaderCompileJob* SingleJob = BaseJob->GetSingleShaderJob();
		if (SingleJob)
		{
			FShader* Shader = ProcessCompilationResultsForSingleJob(SingleJob, nullptr, MaterialShaderMapHash);
			for (const auto& Pair : SingleJob->SharingPipelines)
			{
				const FVertexFactoryType* VFType = Pair.Key;
				FShaderMapContent* ShaderMapForPipeline = GetMutableContent();
				if (VFType)
				{
					ShaderMapForPipeline = AcquireMeshShaderMap(VFType->GetHashedName());
				}

				for (const FShaderPipelineType* PipelineType : Pair.Value)
				{
					FShaderPipeline* Pipeline = ShaderMapForPipeline->GetShaderPipeline(PipelineType);
					if (!Pipeline)
					{
						Pipeline = new FShaderPipeline(PipelineType);
						ShaderMapForPipeline->AddShaderPipeline(Pipeline);
					}
					Pipeline->AddShader(Shader, SingleJob->Key.PermutationId);
				}
			}
		}
		else
		{
			auto* PipelineJob = BaseJob->GetShaderPipelineJob();
			check(PipelineJob);

			const FShaderPipelineCompileJob& CurrentJob = *PipelineJob;
			check(CurrentJob.Id == CompilingId);

			const FVertexFactoryType* VertexFactoryType = CurrentJob.StageJobs[0]->GetSingleShaderJob()->Key.VFType;
			FShaderPipeline* ShaderPipeline = new FShaderPipeline(CurrentJob.Key.ShaderPipeline);
			if (VertexFactoryType)
			{
				check(VertexFactoryType->IsUsedWithMaterials());
				FMeshMaterialShaderMap* MeshShaderMap = AcquireMeshShaderMap(VertexFactoryType);
				check(MeshShaderMap);
				ShaderPipeline = MeshShaderMap->FindOrAddShaderPipeline(ShaderPipeline);
			}
			else
			{
				ShaderPipeline = GetMutableContent()->FindOrAddShaderPipeline(ShaderPipeline);
			}

			for (int32 Index = 0; Index < CurrentJob.StageJobs.Num(); ++Index)
			{
				SingleJob = CurrentJob.StageJobs[Index]->GetSingleShaderJob();
				FShader* Shader = ProcessCompilationResultsForSingleJob(SingleJob, PipelineJob->Key.ShaderPipeline, MaterialShaderMapHash);
				Shader = ShaderPipeline->FindOrAddShader(Shader, SingleJob->Key.PermutationId);
				check(VertexFactoryType == CurrentJob.StageJobs[Index]->GetSingleShaderJob()->Key.VFType);
			}
			ShaderPipeline->Validate(CurrentJob.Key.ShaderPipeline);
		}

		double NewStartTime = FPlatformTime::Seconds();
		TimeBudget -= NewStartTime - StartTime;
		StartTime = NewStartTime;
	}
	while ((TimeBudget > 0.0f) && InOutJobIndex < InCompilationResults.Num());
}

#endif // WITH_EDITOR

class FMaterialShaderMapLayoutCache
{
public:
	static FMaterialShaderMapLayoutCache& Get()
	{
		static FMaterialShaderMapLayoutCache Instance;
		return Instance;
	}

	const FMaterialShaderMapLayout& AcquireLayout(EShaderPlatform Platform, EShaderPermutationFlags Flags, const FMaterialShaderParameters& MaterialParameters)
	{
		const uint64 ParameterHash = CityHash64WithSeed((char*)&MaterialParameters, sizeof(MaterialParameters), (uint64)Platform | ((uint64)Flags << 32));

		FMaterialShaderMapLayout* Layout = nullptr;
		{
			FReadScopeLock Locker(LayoutLock);
			Layout = FindLayout(ParameterHash);
		}

		if (!Layout)
		{
			FWriteScopeLock Locker(LayoutLock);
			// Need to check for existing index again once we've taken the write-lock
			// TODO maybe better to create the layout without any lock, then discard if another thread created the same layout
			Layout = FindLayout(ParameterHash);
			if (!Layout)
			{
				Layout = new FMaterialShaderMapLayout();
				CreateLayout(*Layout, Platform, Flags, MaterialParameters);
				Layout->Platform = Platform;

				const int32 Index = ShaderMapLayouts.Add(TUniquePtr<FMaterialShaderMapLayout>(Layout));
				MaterialParameterHashes.Add(ParameterHash);
				MaterialShaderParameters.Add(MaterialParameters);
				ShaderMapHashTable.Add(ParameterHash, Index);

				check(MaterialParameterHashes.Num() == ShaderMapLayouts.Num());
				check(MaterialShaderParameters.Num() == ShaderMapLayouts.Num());
			}
		}

		check(Layout);
		return *Layout;
	}

private:
	FMaterialShaderMapLayout* FindLayout(uint64 ParameterHash)
	{
		for (int32 Index = ShaderMapHashTable.First(ParameterHash); ShaderMapHashTable.IsValid(Index); Index = ShaderMapHashTable.Next(Index))
		{
			if (MaterialParameterHashes[Index] == ParameterHash)
			{
				return ShaderMapLayouts[Index].Get();
			}
		}
		return nullptr;
	}

	void CreateLayout(FMaterialShaderMapLayout& Layout, EShaderPlatform Platform, EShaderPermutationFlags Flags, const FMaterialShaderParameters& MaterialParameters)
	{
		SCOPED_LOADTIMER(FMaterialShaderMapLayoutCache_CreateLayout);

		const TArray<FShaderType*>& SortedMaterialShaderTypes = FShaderType::GetSortedTypes(FShaderType::EShaderTypeForDynamicCast::Material);
		const TArray<FShaderType*>& SortedMeshMaterialShaderTypes = FShaderType::GetSortedTypes(FShaderType::EShaderTypeForDynamicCast::MeshMaterial);
		const TArray<FShaderPipelineType*>& SortedMaterialPipelineTypes = FShaderPipelineType::GetSortedTypes(FShaderType::EShaderTypeForDynamicCast::Material);
		const TArray<FShaderPipelineType*>& SortedMeshMaterialPipelineTypes = FShaderPipelineType::GetSortedTypes(FShaderType::EShaderTypeForDynamicCast::MeshMaterial);

		FSHA1 Hasher;

		for (FShaderType* BaseShaderType : SortedMaterialShaderTypes)
		{
			// Find this shader type in the material's shader map.
			FMaterialShaderType* ShaderType = static_cast<FMaterialShaderType*>(BaseShaderType);
			const int32 PermutationCount = ShaderType->GetPermutationCount();
			for (int32 PermutationId = 0; PermutationId < PermutationCount; ++PermutationId)
			{
				if (ShaderType->ShouldCompilePermutation(Platform, MaterialParameters, PermutationId, Flags))
				{
					Layout.Shaders.Add(FShaderLayoutEntry(ShaderType, PermutationId));

					const FHashedName& TypeName = ShaderType->GetHashedName();
					Hasher.Update((uint8*)&TypeName, sizeof(TypeName));
					Hasher.Update((uint8*)&PermutationId, sizeof(PermutationId));
				}
			}
		}

		if (RHISupportsShaderPipelines(Platform))
		{
			// Iterate over all pipeline types
			for (FShaderPipelineType* ShaderPipelineType : SortedMaterialPipelineTypes)
			{
				if (FMaterialShaderType::ShouldCompilePipeline(ShaderPipelineType, Platform, MaterialParameters, Flags))
				{
					Layout.ShaderPipelines.Add(ShaderPipelineType);

					const FHashedName& TypeName = ShaderPipelineType->GetHashedName();
					Hasher.Update((uint8*)&TypeName, sizeof(TypeName));
				}
			}
		}

		for (FVertexFactoryType* VertexFactoryType : FVertexFactoryType::GetSortedMaterialTypes())
		{
			FMeshMaterialShaderMapLayout* MeshLayout = nullptr;
			for (FShaderType* BaseShaderType : SortedMeshMaterialShaderTypes)
			{
				FMeshMaterialShaderType* ShaderType = static_cast<FMeshMaterialShaderType*>(BaseShaderType);

				if (!FMeshMaterialShaderType::ShouldCompileVertexFactoryPermutation(Platform, MaterialParameters, VertexFactoryType, ShaderType, Flags))
				{
					continue;
				}

				const int32 PermutationCount = ShaderType->GetPermutationCount();
				for (int32 PermutationId = 0; PermutationId < PermutationCount; ++PermutationId)
				{
					if (ShaderType->ShouldCompilePermutation(Platform, MaterialParameters, VertexFactoryType, PermutationId, Flags))
					{
						if (!MeshLayout)
						{
							MeshLayout = new(Layout.MeshShaderMaps) FMeshMaterialShaderMapLayout(VertexFactoryType);
						}
						MeshLayout->Shaders.Add(FShaderLayoutEntry(ShaderType, PermutationId));

						const FHashedName& TypeName = ShaderType->GetHashedName();
						Hasher.Update((uint8*)&TypeName, sizeof(TypeName));
						Hasher.Update((uint8*)&PermutationId, sizeof(PermutationId));
					}
				}
			}

			if (RHISupportsShaderPipelines(Platform))
			{
				for (FShaderPipelineType* ShaderPipelineType : SortedMeshMaterialPipelineTypes)
				{
					if (!FMeshMaterialShaderType::ShouldCompileVertexFactoryPipeline(ShaderPipelineType, Platform, MaterialParameters, VertexFactoryType, Flags))
					{
						continue;
					}

					if (FMeshMaterialShaderType::ShouldCompilePipeline(ShaderPipelineType, Platform, MaterialParameters, VertexFactoryType, Flags))
					{
						// Now check the completeness of the shader map
						if (!MeshLayout)
						{
							MeshLayout = new(Layout.MeshShaderMaps) FMeshMaterialShaderMapLayout(VertexFactoryType);
						}
						MeshLayout->ShaderPipelines.Add(ShaderPipelineType);

						const FHashedName& TypeName = ShaderPipelineType->GetHashedName();
						Hasher.Update((uint8*)&TypeName, sizeof(TypeName));
					}
				}
			}
		}

		Hasher.Final();
		Hasher.GetHash(Layout.ShaderMapHash.Hash);
	}

	TArray<TUniquePtr<FMaterialShaderMapLayout>> ShaderMapLayouts;
	TArray<FMaterialShaderParameters> MaterialShaderParameters;
	TArray<uint64> MaterialParameterHashes;
	FHashTable ShaderMapHashTable;
	FRWLock LayoutLock;
};

const FMaterialShaderMapLayout& AcquireMaterialShaderMapLayout(EShaderPlatform Platform, EShaderPermutationFlags Flags, const FMaterialShaderParameters& MaterialParameters)
{
	return FMaterialShaderMapLayoutCache::Get().AcquireLayout(Platform, Flags, MaterialParameters);
}

bool FMaterialShaderMap::IsComplete(const FMaterial* Material, bool bSilent)
{
	SCOPED_LOADTIMER(FMaterialShaderMap_IsComplete);

	const FMaterialShaderMapContent* LocalContent = GetContent();
	const EShaderPlatform Platform = LocalContent->GetShaderPlatform();
	const FMaterialShaderParameters MaterialParameters(Material);

	const FMaterialShaderMapLayout& Layout = AcquireMaterialShaderMapLayout(Platform, ShaderMapId.GetPermutationFlags(), MaterialParameters);
	if (Layout.ShaderMapHash == LocalContent->ShaderContentHash)
	{
		return true;
	}

	// If our hash doesn't match the cached layout hash, shader map may still be complete
	// This can happen if FMaterial::ShouldCache is set to return false for any shaders that are included in the cached layout

	{
		// exclude shaders that are going to be uniquely used by the pipelines
		FPipelinedShaderFilter PipelinedShaderFilter(Platform, Layout.ShaderPipelines);
		for (const FShaderLayoutEntry& Shader : Layout.Shaders)
		{
			if (!LocalContent->HasShader(Shader.ShaderType, Shader.PermutationId))
			{
				if (!PipelinedShaderFilter.IsPipelinedType(Shader.ShaderType) && Material->ShouldCache(Platform, Shader.ShaderType, nullptr))
				{
					if (!bSilent)
					{
						UE_LOG(LogMaterial, Warning, TEXT("Incomplete material %s, missing FMaterialShader (%s, %d)."), *Material->GetFriendlyName(), Shader.ShaderType->GetName(), Shader.PermutationId);
					}
					return false;
				}
			}
		}
	}

	for (const FShaderPipelineType* Pipeline : Layout.ShaderPipelines)
	{
		if (!LocalContent->HasShaderPipeline(Pipeline))
		{
			if (Material->ShouldCachePipeline(Platform, Pipeline, nullptr))
			{
				if (!bSilent)
				{
					UE_LOG(LogMaterial, Warning, TEXT("Incomplete material %s, missing pipeline %s."), *Material->GetFriendlyName(), Pipeline->GetName());
				}
				return false;
			}
		}
	}

	for (const FMeshMaterialShaderMapLayout& MeshLayout : Layout.MeshShaderMaps)
	{
		FPipelinedShaderFilter PipelinedShaderFilter(Platform, MeshLayout.ShaderPipelines);
		const FMeshMaterialShaderMap* MeshShaderMap = LocalContent->GetMeshShaderMap(MeshLayout.VertexFactoryType->GetHashedName());

		for (const FShaderLayoutEntry& Shader : MeshLayout.Shaders)
		{
			if (Material->ShouldCache(Platform, Shader.ShaderType, MeshLayout.VertexFactoryType))
			{
				if (!PipelinedShaderFilter.IsPipelinedType(Shader.ShaderType) && (!MeshShaderMap || !MeshShaderMap->HasShader(Shader.ShaderType, Shader.PermutationId)))
				{
					if (!bSilent)
					{
						if (!MeshShaderMap)
						{
							UE_LOG(LogMaterial, Warning, TEXT("Incomplete material %s, missing Vertex Factory %s."), *Material->GetFriendlyName(), MeshLayout.VertexFactoryType->GetName());
						}
						else
						{
							UE_LOG(LogMaterial, Warning, TEXT("Incomplete material %s, missing (%s, %d) from %s."), *Material->GetFriendlyName(), Shader.ShaderType->GetName(), Shader.PermutationId, MeshLayout.VertexFactoryType->GetName());
						}
					}
					return false;
				}
			}
		}

		for (const FShaderPipelineType* Pipeline : MeshLayout.ShaderPipelines)
		{
			if (!MeshShaderMap || !MeshShaderMap->HasShaderPipeline(Pipeline))
			{
				if (Material->ShouldCachePipeline(Platform, Pipeline, MeshLayout.VertexFactoryType))
				{
					if (!bSilent)
					{
						if (!MeshShaderMap)
						{
							UE_LOG(LogMaterial, Warning, TEXT("Incomplete material %s, missing Vertex Factory %s."), *Material->GetFriendlyName(), MeshLayout.VertexFactoryType->GetName());
						}
						else
						{
							UE_LOG(LogMaterial, Warning, TEXT("Incomplete material %s, missing pipeline %s from %s."), *Material->GetFriendlyName(), Pipeline->GetName(), MeshLayout.VertexFactoryType->GetName());
						}
					}
					return false;
				}
			}
		}
	}

	// Was missing some shaders from the initial layout, but all of those shaders were explicitly exluced by our FMaterial::ShouldCache implementation
	return true;
}

FPSOPrecacheRequestResultArray FMaterialShaderMap::CollectPSOs(const FMaterialPSOPrecacheParams& PrecacheParams)
{
	TRACE_CPUPROFILER_EVENT_SCOPE(FMaterialShaderMap::CollectPSOs);

	// Shouldn't get here if the type doesn't support precaching
	check(PrecacheParams.VertexFactoryData.VertexFactoryType->SupportsPSOPrecaching());

	// Has data for this VF type
	const FMaterialShaderMapContent* LocalContent = GetContent();
	if (LocalContent == nullptr || !LocalContent->GetMeshShaderMap(PrecacheParams.VertexFactoryData.VertexFactoryType->GetHashedName()))
	{
		return FPSOPrecacheRequestResultArray();
	}

	// Only feature level is currently set as init settings - rest is default
	// (multiview & alpha channel not taken into account here)
	FSceneTexturesConfigInitSettings SceneTexturesConfigInitSettings;
	SceneTexturesConfigInitSettings.FeatureLevel = PrecacheParams.FeatureLevel;

	FSceneTexturesConfig SceneTexturesConfig;
	SceneTexturesConfig.Init(SceneTexturesConfigInitSettings);

	const EShadingPath ShadingPath = FSceneInterface::GetShadingPath(PrecacheParams.FeatureLevel);

	TArray<FPSOPrecacheData> PSOInitializers;
	PSOInitializers.Reserve(32);
	
	for (uint32 Index = 0; Index < FPSOCollectorCreateManager::MaxPSOCollectorCount; ++Index)
	{
		PSOCollectorCreateFunction CreateFunction = FPSOCollectorCreateManager::GetCreateFunction(ShadingPath, Index);
		if (CreateFunction)
		{
			IPSOCollector* PSOCollector = CreateFunction(PrecacheParams.FeatureLevel);
			if (PSOCollector != nullptr)
			{
				PSOCollector->CollectPSOInitializers(SceneTexturesConfig, *PrecacheParams.Material, PrecacheParams.VertexFactoryData, PrecacheParams.PrecachePSOParams, PSOInitializers);							
				delete PSOCollector;
			}
		}
	}

	return PrecachePSOs(PSOInitializers);
}

#if WITH_EDITOR
void FMaterialShaderMap::LoadMissingShadersFromMemory(const FMaterial* Material)
{
#if 0
	// Make sure we are operating on a referenced shader map or the below Find will cause this shader map to be deleted,
	// Since it creates a temporary ref counted pointer.
	check(NumRefs > 0);

	const TArray<FMaterial*>* CorrespondingMaterials = FMaterialShaderMap::ShaderMapsBeingCompiled.Find(this);

	if (CorrespondingMaterials)
	{
		check(!bCompilationFinalized);
		return;
	}

	FSHAHash MaterialShaderMapHash;
	ShaderMapId.GetMaterialHash(MaterialShaderMapHash);

	// Try to find necessary FMaterialShaderType's in memory
	for (TLinkedList<FShaderType*>::TIterator ShaderTypeIt(FShaderType::GetTypeList());ShaderTypeIt;ShaderTypeIt.Next())
	{
		FMaterialShaderType* ShaderType = ShaderTypeIt->GetMaterialShaderType();
		const int32 PermutationCount = ShaderType ? ShaderType->GetPermutationCount() : 0;
		for (int32 PermutationId = 0; PermutationId < PermutationCount; ++PermutationId)
		{
			if (ShouldCacheMaterialShader(ShaderType, GetShaderPlatform(), Material, PermutationId) && !HasShader(ShaderType, PermutationId))
			{
				FShaderKey ShaderKey(MaterialShaderMapHash, nullptr, nullptr, PermutationId, GetShaderPlatform());
				FShader* FoundShader = ShaderType->FindShaderByKey(ShaderKey);
				if (FoundShader)
				{
					AddShader(ShaderType, PermutationId, FoundShader);
				}
			}
		}
	}

	// Try to find necessary FShaderPipelineTypes in memory
	for (TLinkedList<FShaderPipelineType*>::TIterator ShaderPipelineIt(FShaderPipelineType::GetTypeList());ShaderPipelineIt;ShaderPipelineIt.Next())
	{
		const FShaderPipelineType* PipelineType = *ShaderPipelineIt;
		if (PipelineType && PipelineType->IsMaterialTypePipeline() && !HasShaderPipeline(PipelineType))
		{
			auto& Stages = PipelineType->GetStages();
			int32 NumShaders = 0;
			for (const FShaderType* Shader : Stages)
			{
				FMaterialShaderType* ShaderType = (FMaterialShaderType*)Shader->GetMaterialShaderType();
				if (ShaderType && ShouldCacheMaterialShader(ShaderType, GetShaderPlatform(), Material, kUniqueShaderPermutationId))
				{
					++NumShaders;
				}
			}

			if (NumShaders == Stages.Num())
			{
				TArray<FShader*> ShadersForPipeline;
				for (auto* Shader : Stages)
				{
					FMaterialShaderType* ShaderType = (FMaterialShaderType*)Shader->GetMaterialShaderType();
					if (!HasShader(ShaderType, kUniqueShaderPermutationId))
					{
						FShaderKey ShaderKey(MaterialShaderMapHash, PipelineType->ShouldOptimizeUnusedOutputs(GetShaderPlatform()) ? PipelineType : nullptr, nullptr, kUniqueShaderPermutationId, GetShaderPlatform());
						FShader* FoundShader = ShaderType->FindShaderByKey(ShaderKey);
						if (FoundShader)
						{
							AddShader(ShaderType, kUniqueShaderPermutationId, FoundShader);
							ShadersForPipeline.Add(FoundShader);
						}
					}
				}

				if (ShadersForPipeline.Num() == NumShaders && !HasShaderPipeline(PipelineType))
				{
					auto* Pipeline = new FShaderPipeline(PipelineType, ShadersForPipeline);
					AddShaderPipeline(PipelineType, Pipeline);
				}
			}
		}
	}

	// Try to find necessary FMeshMaterialShaderMap's in memory
	for(TLinkedList<FVertexFactoryType*>::TIterator VertexFactoryTypeIt(FVertexFactoryType::GetTypeList());VertexFactoryTypeIt;VertexFactoryTypeIt.Next())
	{
		FVertexFactoryType* VertexFactoryType = *VertexFactoryTypeIt;
		check(VertexFactoryType);

		if (VertexFactoryType->IsUsedWithMaterials())
		{
			FMeshMaterialShaderMap* MeshShaderMap = OrderedMeshShaderMaps[VertexFactoryType->GetId()];

			if (MeshShaderMap)
			{
				MeshShaderMap->LoadMissingShadersFromMemory(MaterialShaderMapHash, Material, GetShaderPlatform());
			}
		}
	}
#endif
}

const FMemoryImageString* FMaterialShaderMap::GetShaderSource(const FVertexFactoryType* VertexFactoryType, const FShaderType* ShaderType, int32 PermutationId) const
{
	FHashedName Key = GetPreprocessedSourceKey(VertexFactoryType, ShaderType, PermutationId);
	for (const FMaterialProcessedSource& Source : GetContent()->ShaderProcessedSource)
	{
		if (Source.Name == Key)
		{
			return &Source.Source;
		}
	}

	return nullptr;
}

<<<<<<< HEAD
const FMemoryImageString* FMaterialShaderMap::GetShaderSource(const FName VertexFactoryName, const FName ShaderTypeName) const
{
	return GetShaderSource(FindVertexFactoryType(VertexFactoryName), FindShaderTypeByName(ShaderTypeName), /* PermutationId */ 0);
}
=======
>>>>>>> 4af6daef
#endif // WITH_EDITOR

void FMaterialShaderMap::GetShaderList(TMap<FShaderId, TShaderRef<FShader>>& OutShaders) const
{
	FSHAHash MaterialShaderMapHash;
#if WITH_EDITOR
	// TODO
	ShaderMapId.GetMaterialHash(MaterialShaderMapHash);
#endif

	GetContent()->GetShaderList(*this, MaterialShaderMapHash, OutShaders);
	for (FMeshMaterialShaderMap* MeshShaderMap : GetContent()->OrderedMeshShaderMaps)
	{
		if (MeshShaderMap)
		{
			MeshShaderMap->GetShaderList(*this, MaterialShaderMapHash, OutShaders);
		}
	}
}

void FMaterialShaderMap::GetShaderList(TMap<FHashedName, TShaderRef<FShader>>& OutShaders) const
{
	GetContent()->GetShaderList(*this, OutShaders);
	for (FMeshMaterialShaderMap* MeshShaderMap : GetContent()->OrderedMeshShaderMaps)
	{
		if (MeshShaderMap)
		{
			MeshShaderMap->GetShaderList(*this, OutShaders);
		}
	}
}

void FMaterialShaderMap::GetShaderPipelineList(TArray<FShaderPipelineRef>& OutShaderPipelines) const
{
	GetContent()->GetShaderPipelineList(*this, OutShaderPipelines, FShaderPipeline::EAll);
	for(FMeshMaterialShaderMap* MeshShaderMap : GetContent()->OrderedMeshShaderMaps)
	{
		if (MeshShaderMap)
		{
			MeshShaderMap->GetShaderPipelineList(*this, OutShaderPipelines, FShaderPipeline::EAll);
		}
	}
}

uint32 FMaterialShaderMap::GetShaderNum() const
{
	return GetContent()->GetNumShaders();
}

/**
 * Registers a material shader map in the global map so it can be used by materials.
 */
void FMaterialShaderMap::Register(EShaderPlatform InShaderPlatform)
{
	// Lazy initializer to bind OnSharedShaderMapResourceExplicitRelease to ShaderMapResourceExplicitRelease
	static struct FMaterialShaderMapInnerLazyInitializer
	{
		FMaterialShaderMapInnerLazyInitializer()
		{
			OnSharedShaderMapResourceExplicitRelease.BindStatic(&FMaterialShaderMap::ShaderMapResourceExplicitRelease);
		}
	} MaterialShaderMapInnerLazyInitializer;

	extern int32 GCreateShadersOnLoad;
	if (GCreateShadersOnLoad && GetShaderPlatform() == InShaderPlatform)
	{
		FShaderMapResource* ShaderResource = GetResource();
		if (ShaderResource)
		{
			ShaderResource->BeginCreateAllShaders();
		}
	}

	if (!bRegistered)
	{
		INC_DWORD_STAT(STAT_Shaders_NumShaderMaps);
	}

	{
		FScopeLock ScopeLock(&GIdToMaterialShaderMapCS);

		FMaterialShaderMap *CachedMap = GIdToMaterialShaderMap[GetShaderPlatform()].FindRef(ShaderMapId);

		// Only add new item if there's not already one in the map.
		// Items can possibly already be in the map because the GIdToMaterialShaderMapCS is not being locked between search & register lookups and new shader might be compiled
		if (CachedMap == nullptr)
		{
			GIdToMaterialShaderMap[GetShaderPlatform()].Add(ShaderMapId,this);
			bRegistered = true;
		}
		else
		{
			// Sanity check - We did not register so either bRegistered is false or this item is already in the map
			check((bRegistered == false && CachedMap != this) || (bRegistered == true && CachedMap == this));
		}
	}
}

void FMaterialShaderMap::AddRef()
{
	//#todo-mw: re-enable to try to find potential corruption of the global shader map ID array
	//check(IsInGameThread());
	FScopeLock ScopeLock(&GIdToMaterialShaderMapCS);
	check(!bDeletedThroughDeferredCleanup);
	++NumRefs;
}

void FMaterialShaderMap::Release()
{
	//#todo-mw: re-enable to try to find potential corruption of the global shader map ID array
	//check(IsInGameThread());

	{
		FScopeLock ScopeLock(&GIdToMaterialShaderMapCS);

		check(NumRefs > 0);
		if (--NumRefs == 0)
		{
			if (bRegistered)
			{
				bRegistered = false;
				DEC_DWORD_STAT(STAT_Shaders_NumShaderMaps);

				FMaterialShaderMap *CachedMap = GIdToMaterialShaderMap[GetShaderPlatform()].FindRef(ShaderMapId);

				// Map is marked as registered therefore we do expect it to be in the cache
				// If this does not happen there's bug in code causing ShaderMapID to be the same for two different objects.
				check(CachedMap == this);
				
				if (CachedMap == this)
				{
					GIdToMaterialShaderMap[GetShaderPlatform()].Remove(ShaderMapId);
				}
			}
			else
			{
				//sanity check - the map has not been registered and therefore should not appear in the cache
				check(GetShaderPlatform()>= EShaderPlatform::SP_NumPlatforms || GIdToMaterialShaderMap[GetShaderPlatform()].FindRef(ShaderMapId) != this);
			}

#if WITH_EDITOR
			FinalizedClone.SafeRelease();
#endif // WITH_EDITOR
			check(!bDeletedThroughDeferredCleanup);
			bDeletedThroughDeferredCleanup = true;
		}
	}
	if (bDeletedThroughDeferredCleanup)
	{
		BeginCleanup(this);
	}
}

FMaterialShaderMap::FMaterialShaderMap() :
	NumRefs(0),
	bDeletedThroughDeferredCleanup(false),
	bRegistered(false),
	bCompilationFinalized(true),
	bCompiledSuccessfully(true),
	bIsPersistent(false)
{
	checkSlow(IsInGameThread() || IsAsyncLoading());
#if ALLOW_SHADERMAP_DEBUG_DATA
	CompileTime = 0.f;
	{
		FScopeLock AllMatSMAccess(&AllMaterialShaderMapsGuard);
		AllMaterialShaderMaps.Add(this);
	}
#endif
}

FMaterialShaderMap::~FMaterialShaderMap()
{ 
	checkSlow(IsInGameThread() || IsAsyncLoading());
	check(bDeletedThroughDeferredCleanup);
	check(!bRegistered);
#if ALLOW_SHADERMAP_DEBUG_DATA
	if(GShaderCompilerStats != 0 && GetContent())
	{
		FString Path = GetMaterialPath();
		if (Path.IsEmpty())
		{
			Path = GetFriendlyName();
		}
		GShaderCompilerStats->RegisterCookedShaders(GetShaderNum(), CompileTime, GetShaderPlatform(), Path, GetDebugDescription());
	}
	{
		FScopeLock AllMatSMAccess(&AllMaterialShaderMapsGuard);
		AllMaterialShaderMaps.RemoveSwap(this);
	}
#endif

	// This is an unsavory hack to repair STAT_Shaders_NumShadersLoaded not being calculated right in the superclass because the Content class isn't allowed to have virtual functions atm.
	// A better way is tracked in UE-127112
#if STATS
	if (GetContent())
	{
		// Account for the extra shaders we missed because Content's GetNumShaders() isn't virtual and add them here. Note: Niagara needs the same
		uint32 BaseClassShaders = FShaderMapBase::GetContent()->GetNumShaders();
		uint32 TotalShadersIncludingBaseClass = GetContent()->GetNumShaders();
		uint32 OwnShaders = TotalShadersIncludingBaseClass - BaseClassShaders;
		DEC_DWORD_STAT_BY(STAT_Shaders_NumShadersLoaded, OwnShaders);
	}
#endif
}

#if WITH_EDITOR
FMaterialShaderMap* FMaterialShaderMap::AcquireFinalizedClone()
{
	checkSlow(IsInGameThread());

	const FMaterialShaderMapContent* LocalContent = GetContent();
	const FShaderMapResourceCode* LocalCode = GetResourceCode();

	checkf(LocalContent, TEXT("Can't clone shader map %s"), GetFriendlyName());
	checkf(LocalCode, TEXT("Can't clone shader map %s"), GetFriendlyName());

	if (GetFrozenContentSize() == 0u)
	{
		// If content isn't frozen yet, make sure to finalize it before making clone
		const_cast<FMaterialShaderMapContent*>(LocalContent)->Finalize(LocalCode);
	}

	LocalContent->Validate(*this);

	if (FinalizedClone && FinalizedClone->GetShaderContentHash() == GetShaderContentHash())
	{
		// Re-used existing clone if it's still valid
		return FinalizedClone;
	}

	FMaterialShaderMap* Clone = new FMaterialShaderMap();
	Clone->ShaderMapId = ShaderMapId;
	Clone->bCompilationFinalized = bCompilationFinalized;
	Clone->bCompiledSuccessfully = bCompiledSuccessfully;
	Clone->bIsPersistent = bIsPersistent;
	Clone->AssignCopy(*this);
	Clone->AssociateWithAssets(GetAssociatedAssets());

	FinalizedClone = Clone;
	return Clone;
}

FMaterialShaderMap* FMaterialShaderMap::GetFinalizedClone() const
{
	return FinalizedClone;
}
#endif // WITH_EDITOR

bool FMaterialShaderMap::Serialize(FArchive& Ar, bool bInlineShaderResources, bool bLoadedByCookedMaterial, bool bInlineShaderCode)
{
	SCOPED_LOADTIMER(FMaterialShaderMap_Serialize);
	// Note: This is saved to the DDC, not into packages (except when cooked)
	// Backwards compatibility therefore will not work based on the version of Ar
	// Instead, just bump MATERIALSHADERMAP_DERIVEDDATA_VER
	ShaderMapId.Serialize(Ar, bLoadedByCookedMaterial);
	bool bSerialized = Super::Serialize(Ar, bInlineShaderResources, bLoadedByCookedMaterial, bInlineShaderCode);
#if STATS
	// This is an unsavory hack to repair STAT_Shaders_NumShadersLoaded not being calculated right in the superclass because the Content class isn't allowed to have virtual functions atm.
	// A better way is tracked in UE-127112
	if (bSerialized && Ar.IsLoading())
	{
		// Account for the extra shaders we missed because Content's GetNumShaders() isn't virtual and add them here. Note: Niagara needs the same
		uint32 BaseClassShaders = FShaderMapBase::GetContent()->GetNumShaders();
		uint32 TotalShadersIncludingBaseClass = GetContent()->GetNumShaders();
		uint32 OwnShaders = TotalShadersIncludingBaseClass - BaseClassShaders;
		INC_DWORD_STAT_BY(STAT_Shaders_NumShadersLoaded, OwnShaders);
	}
#endif // STATS
	return bSerialized;
}

#if WITH_EDITOR
uint32 FMaterialShaderMap::GetMaxTextureSamplers() const
{
	uint32 MaxTextureSamplers = GetContent()->GetMaxTextureSamplersShaderMap(*this);

	for (int32 Index = 0;Index < GetContent()->OrderedMeshShaderMaps.Num();Index++)
	{
		const FMeshMaterialShaderMap* MeshShaderMap = GetContent()->OrderedMeshShaderMaps[Index];
		if (MeshShaderMap)
		{
			MaxTextureSamplers = FMath::Max(MaxTextureSamplers, MeshShaderMap->GetMaxTextureSamplersShaderMap(*this));
		}
	}

	return MaxTextureSamplers;
}
#endif // WITH_EDITOR

FMaterialShaderMapContent::~FMaterialShaderMapContent()
{
	int a = 0;
}

const FMeshMaterialShaderMap* FMaterialShaderMapContent::GetMeshShaderMap(const FHashedName& VertexFactoryTypeName) const
{
	const int32 Index = Algo::BinarySearchBy(OrderedMeshShaderMaps, VertexFactoryTypeName, FProjectMeshShaderMapToKey());
	if (Index != INDEX_NONE)
	{
		FMeshMaterialShaderMap* MeshShaderMap = OrderedMeshShaderMaps[Index].Get();
		checkSlow(MeshShaderMap->GetVertexFactoryTypeName() == VertexFactoryTypeName);
		return MeshShaderMap;
	}
	return nullptr;
}

FMeshMaterialShaderMap* FMaterialShaderMapContent::AcquireMeshShaderMap(const FHashedName& VertexFactoryTypeName)
{
	FMeshMaterialShaderMap* ShaderMap = const_cast<FMeshMaterialShaderMap*>(GetMeshShaderMap(VertexFactoryTypeName));
	if (!ShaderMap)
	{
		ShaderMap = new FMeshMaterialShaderMap(GetShaderPlatform(), VertexFactoryTypeName);
		AddMeshShaderMap(VertexFactoryTypeName, ShaderMap);
	}
	return ShaderMap;
}

void FMaterialShaderMapContent::AddMeshShaderMap(const FHashedName& VertexFactoryTypeName, FMeshMaterialShaderMap* MeshShaderMap)
{
	check(VertexFactoryTypeName == MeshShaderMap->GetVertexFactoryTypeName());
	checkSlow(GetMeshShaderMap(VertexFactoryTypeName) == nullptr);
	const int32 Index = Algo::LowerBoundBy(OrderedMeshShaderMaps, VertexFactoryTypeName, FProjectMeshShaderMapToKey());
	OrderedMeshShaderMaps.Insert(MeshShaderMap, Index);
}

void FMaterialShaderMapContent::RemoveMeshShaderMap(const FHashedName& VertexFactoryTypeName)
{
	const int32 Index = Algo::BinarySearchBy(OrderedMeshShaderMaps, VertexFactoryTypeName, FProjectMeshShaderMapToKey());
	if (Index != INDEX_NONE)
	{
		FMeshMaterialShaderMap* MeshShaderMap = OrderedMeshShaderMaps[Index].Get();
		delete MeshShaderMap;
		OrderedMeshShaderMaps.RemoveAt(Index);
	}
}

void FMaterialShaderMap::DumpDebugInfo(FOutputDevice& OutputDevice) const
{
	// Turn off as it makes diffing hard
	TGuardValue<ELogTimes::Type> DisableLogTimes(GPrintLogTimes, ELogTimes::None);

	OutputDevice.Logf(TEXT("Frequency, Target, VFType, ShaderType, SourceHash, VFSourceHash, OutputHash, IsShaderPipeline"));

	{
		TMap<FShaderId, TShaderRef<FShader>> ShadersL;
		GetShaderList(ShadersL);
		for (auto& KeyValue : ShadersL)
		{
			FShader* Shader = KeyValue.Value.GetShader();
			const FVertexFactoryType* VertexFactoryType = Shader->GetVertexFactoryType(GetPointerTable());
			OutputDevice.Logf(TEXT("%s, %s, %s, %s, %s, %s, %s, %s"),
				GetShaderFrequencyString(Shader->GetFrequency()),
				*LegacyShaderPlatformToShaderFormat(GetShaderPlatform()).ToString(),
				VertexFactoryType ? VertexFactoryType->GetName() : TEXT("null"),
				Shader->GetType(GetPointerTable())->GetName(),
				*Shader->GetHash().ToString(),
				*Shader->GetVertexFactoryHash().ToString(),
				*Shader->GetOutputHash().ToString(),
				TEXT("false")
				);
		}
	}

	{
		TArray<FShaderPipelineRef> ShaderPipelinesL;
		GetShaderPipelineList(ShaderPipelinesL);
		for (FShaderPipelineRef Value : ShaderPipelinesL)
		{
			FShaderPipeline* ShaderPipeline = Value.GetPipeline();
			TArray<TShaderRef<FShader>> ShadersL = ShaderPipeline->GetShaders(*this);
			for (TShaderRef<FShader>& Shader : ShadersL)
			{
				const FVertexFactoryType* VertexFactoryType = Shader->GetVertexFactoryType(GetPointerTable());
				OutputDevice.Logf(TEXT("%s, %s, %s, %s, %s, %s, %s, %s"),
					GetShaderFrequencyString(Shader->GetFrequency()),
					*LegacyShaderPlatformToShaderFormat(GetShaderPlatform()).ToString(),
					VertexFactoryType ? VertexFactoryType->GetName() : TEXT("null"),
					Shader->GetType(GetPointerTable())->GetName(),
					*Shader->GetHash().ToString(),
					*Shader->GetVertexFactoryHash().ToString(),
					*Shader->GetOutputHash().ToString(),
					TEXT("true")
					);
			}
		}
	}
}

#if WITH_EDITOR
void FMaterialShaderMap::InitalizeForODSC(EShaderPlatform TargetShaderPlatform, const FMaterialCompilationOutput& NewCompilationOutput)
{
	// Empty Content
	FMaterialShaderMapContent* NewContent = new FMaterialShaderMapContent(TargetShaderPlatform);
	NewContent->MaterialCompilationOutput = NewCompilationOutput;
	AssignContent(NewContent);

	// Empty Code
	GetResourceCode();
}
#endif // WITH_EDITOR

void FMaterialShaderMap::PostFinalizeContent()
{
	UniformBufferLayout.SafeRelease();
	if (GetContent())
	{
		UniformBufferLayout = RHICreateUniformBufferLayout(GetUniformExpressionSet().GetUniformBufferLayoutInitializer());
	}
}

#if WITH_EDITOR
void FMaterialShaderMap::GetOutdatedTypes(TArray<const FShaderType*>& OutdatedShaderTypes, TArray<const FShaderPipelineType*>& OutdatedShaderPipelineTypes, TArray<const FVertexFactoryType*>& OutdatedFactoryTypes) const
{
	FShaderMapBase::GetOutdatedTypes(OutdatedShaderTypes, OutdatedShaderPipelineTypes, OutdatedFactoryTypes);

	for (FMeshMaterialShaderMap* MeshShaderMap : GetContent()->OrderedMeshShaderMaps)
	{
		if (MeshShaderMap)
		{
			MeshShaderMap->GetOutdatedTypes(*this, OutdatedShaderTypes, OutdatedShaderPipelineTypes, OutdatedFactoryTypes);
		}
	}
}

void FMaterialShaderMap::SaveShaderStableKeys(EShaderPlatform TargetShaderPlatform, const FStableShaderKeyAndValue& SaveKeyVal)
{
	FShaderMapBase::SaveShaderStableKeys(TargetShaderPlatform, SaveKeyVal);
	for (FMeshMaterialShaderMap* MeshShaderMap : GetContent()->OrderedMeshShaderMaps)
	{
		if (MeshShaderMap)
		{
			MeshShaderMap->SaveShaderStableKeys(*this, TargetShaderPlatform, SaveKeyVal);
		}
	}
}
#endif // WITH_EDITOR

void FMaterialShaderMap::ShaderMapResourceExplicitRelease(const FShaderMapResource* ShaderMapResource)
{
	EShaderPlatform ShaderPlatform = ShaderMapResource->GetPlatform();

	// visit cached Material shader map and remove ones that have been released (possibly due to GC leak) to avoid use after free in RT
	FScopeLock ScopeLock(&GIdToMaterialShaderMapCS);
	for (auto MaterialMapIterator = GIdToMaterialShaderMap[ShaderPlatform].CreateIterator(); MaterialMapIterator; ++MaterialMapIterator)
	{
		if (MaterialMapIterator->Value->GetResource() == ShaderMapResource)
		{
			MaterialMapIterator.RemoveCurrent();
		}
	}
}

/**
 * Dump material stats for a given platform.
 * 
 * @param	Platform	Platform to dump stats for.
 */
void DumpMaterialStats(EShaderPlatform Platform)
{
#if ALLOW_DEBUG_FILES && ALLOW_SHADERMAP_DEBUG_DATA
	FDiagnosticTableViewer MaterialViewer(*FDiagnosticTableViewer::GetUniqueTemporaryFilePath(TEXT("MaterialStats")));

	//#todo-rco: Pipelines

	// Mapping from friendly material name to shaders associated with it.
	TMultiMap<FString, TShaderRef<FShader>> MaterialToShaderMap;
	TMultiMap<FString, FShaderPipeline*> MaterialToShaderPipelineMap;

	// Set of material names.
	TSet<FString> MaterialNames;

	// Look at in-memory shader use.
	FScopeLock AllMatSMAccess(&FMaterialShaderMap::AllMaterialShaderMapsGuard);
	for (int32 ShaderMapIndex = 0; ShaderMapIndex < FMaterialShaderMap::AllMaterialShaderMaps.Num(); ShaderMapIndex++)
	{
		FMaterialShaderMap* MaterialShaderMap = FMaterialShaderMap::AllMaterialShaderMaps[ShaderMapIndex];
		TMap<FShaderId, TShaderRef<FShader>> Shaders;
		TArray<FShaderPipelineRef> ShaderPipelines;
		MaterialShaderMap->GetShaderList(Shaders);
		MaterialShaderMap->GetShaderPipelineList(ShaderPipelines);

		// Add friendly name to list of materials.
		FString FriendlyName = MaterialShaderMap->GetFriendlyName();
		MaterialNames.Add(FriendlyName);

		// Add shaders to mapping per friendly name as there might be multiple
		for (auto& KeyValue : Shaders)
		{
			MaterialToShaderMap.AddUnique(FriendlyName, KeyValue.Value);
		}

		for (const FShaderPipelineRef& Pipeline : ShaderPipelines)
		{
			for (const TShaderRef<FShader>& Shader : Pipeline.GetShaders())
			{
				MaterialToShaderMap.AddUnique(FriendlyName, Shader);
			}
			MaterialToShaderPipelineMap.AddUnique(FriendlyName, Pipeline.GetPipeline());
		}
	}

	// Write a row of headings for the table's columns.
	MaterialViewer.AddColumn(TEXT("Name"));
	MaterialViewer.AddColumn(TEXT("Shaders"));
	MaterialViewer.AddColumn(TEXT("Code Size"));
	MaterialViewer.AddColumn(TEXT("Pipelines"));
	MaterialViewer.CycleRow();

	// Iterate over all materials, gathering shader stats.
	int32 TotalCodeSize		= 0;
	int32 TotalShaderCount	= 0;
	int32 TotalShaderPipelineCount = 0;
	for( TSet<FString>::TConstIterator It(MaterialNames); It; ++It )
	{
		// Retrieve list of shaders in map.
		TArray<TShaderRef<FShader>> Shaders;
		MaterialToShaderMap.MultiFind( *It, Shaders );
		TArray<FShaderPipeline*> ShaderPipelines;
		MaterialToShaderPipelineMap.MultiFind(*It, ShaderPipelines);
		
		// Iterate over shaders and gather stats.
		int32 CodeSize = 0;
		for( int32 ShaderIndex=0; ShaderIndex<Shaders.Num(); ShaderIndex++ )
		{
			const TShaderRef<FShader>& Shader = Shaders[ShaderIndex];
			CodeSize += Shader->GetCodeSize();
		}

		TotalCodeSize += CodeSize;
		TotalShaderCount += Shaders.Num();
		TotalShaderPipelineCount += ShaderPipelines.Num();

		// Dump stats
		MaterialViewer.AddColumn(**It);
		MaterialViewer.AddColumn(TEXT("%u"),Shaders.Num());
		MaterialViewer.AddColumn(TEXT("%u"),CodeSize);
		MaterialViewer.AddColumn(TEXT("%u"), ShaderPipelines.Num());
		MaterialViewer.CycleRow();
	}

	// Add a total row.
	MaterialViewer.AddColumn(TEXT("Total"));
	MaterialViewer.AddColumn(TEXT("%u"),TotalShaderCount);
	MaterialViewer.AddColumn(TEXT("%u"),TotalCodeSize);
	MaterialViewer.AddColumn(TEXT("%u"), TotalShaderPipelineCount);
	MaterialViewer.CycleRow();
#endif // ALLOW_DEBUG_FILES && ALLOW_SHADERMAP_DEBUG_DATA
}
<|MERGE_RESOLUTION|>--- conflicted
+++ resolved
@@ -26,10 +26,7 @@
 #include "ShaderCodeLibrary.h"
 #include "UObject/UE5ReleaseStreamObjectVersion.h"
 #include "Materials/Material.h"
-<<<<<<< HEAD
-=======
 #include "MaterialHLSLGenerator.h"
->>>>>>> 4af6daef
 
 int32 GMaterialExcludeNonPipelinedShaders = 1;
 static FAutoConsoleVariableRef CVarMaterialExcludeNonPipelinedShaders(
@@ -46,8 +43,6 @@
 	TEXT("Note that this will include any instances of said material created by a MaterialInstance.\n")
 	TEXT("Files (.txt extension) will be dumped to Saved\\MaterialShaderMaps named with the DDC key hash.\n"),
 	ECVF_ReadOnly);
-<<<<<<< HEAD
-=======
 
 #if WITH_EDITOR
 static TAutoConsoleVariable<FString> CVarShaderCompilerDebugDDCKeyAsset(
@@ -57,7 +52,6 @@
 	ECVF_Default
 );
 #endif // WITH_EDITOR
->>>>>>> 4af6daef
 
 #if ENABLE_COOK_STATS
 namespace MaterialShaderCookStats
@@ -217,11 +211,7 @@
 
 static UE::DerivedData::FCacheKey GetMaterialShaderMapKey(const FStringView MaterialShaderMapKey)
 {
-<<<<<<< HEAD
-	static UE::DerivedData::FCacheBucket Bucket("MaterialShaderMap");
-=======
 	static UE::DerivedData::FCacheBucket Bucket(ANSITEXTVIEW("MaterialShaderMap"), TEXTVIEW("MaterialShader"));
->>>>>>> 4af6daef
 	return {Bucket, FIoHash::HashBuffer(MakeMemoryView(FTCHARToUTF8(MaterialShaderMapKey)))};
 }
 
@@ -332,19 +322,11 @@
 	// Even older UMaterialInstances may serialize FMaterialShaderMapId, which will potentially use this path as well (newer FMaterialShaderMapId do not serialize FStaticParameterSet directly)
 	// In both cases, the data will be loaded from uasset, so backwards compatibility is required
 	// New assets should *not* use this path, so this doesn't need to handle future version changes
-<<<<<<< HEAD
 
 	Ar.UsingCustomVersion(FRenderingObjectVersion::GUID);
 	Ar.UsingCustomVersion(FReleaseObjectVersion::GUID);
 	Ar.UsingCustomVersion(FUE5ReleaseStreamObjectVersion::GUID);
 
-=======
-
-	Ar.UsingCustomVersion(FRenderingObjectVersion::GUID);
-	Ar.UsingCustomVersion(FReleaseObjectVersion::GUID);
-	Ar.UsingCustomVersion(FUE5ReleaseStreamObjectVersion::GUID);
-
->>>>>>> 4af6daef
 	Ar << EditorOnly.StaticSwitchParameters_DEPRECATED;
 	Ar << EditorOnly.StaticComponentMaskParameters;
 	Ar << EditorOnly.TerrainLayerWeightParameters;
@@ -596,11 +578,7 @@
 {
 	if (bFullSimplify)
 	{
-<<<<<<< HEAD
-		return TEXT("_STRTFS");
-=======
 		return FString::Printf(TEXT("_STRTFS%i"), BytesPerPixelOverride < 0 ? 0 : BytesPerPixelOverride);
->>>>>>> 4af6daef
 	}
 	return TEXT("");
 }
@@ -608,19 +586,13 @@
 void FStrataCompilationConfig::UpdateHash(FSHA1& Hasher) const
 {
 	Hasher.Update((const uint8*)(&bFullSimplify), sizeof(bFullSimplify));
-<<<<<<< HEAD
-=======
 	Hasher.Update((const uint8*)(&BytesPerPixelOverride), sizeof(BytesPerPixelOverride));
->>>>>>> 4af6daef
 }
 
 void FStrataCompilationConfig::Serialize(FArchive& Ar)
 {
 	Ar << bFullSimplify;
-<<<<<<< HEAD
-=======
 	Ar << BytesPerPixelOverride;
->>>>>>> 4af6daef
 }
 #endif
 
@@ -1116,19 +1088,11 @@
 	GetFeatureLevelName(FeatureLevel, FeatureLevelName);
 	FeatureLevelName.AppendString(KeyString);
 	KeyString.AppendChar('_');
-<<<<<<< HEAD
 
 	LayoutParams.AppendKeyString(KeyString);
 
 	AppendStaticParametersString(KeyString);
 
-=======
-
-	LayoutParams.AppendKeyString(KeyString);
-
-	AppendStaticParametersString(KeyString);
-
->>>>>>> 4af6daef
 	if (MaterialLayersId)
 	{
 		MaterialLayersId->AppendKeyString(KeyString);
@@ -1257,11 +1221,7 @@
 
 	// Compile the shader environment passed in with the shader type's source code.
 	::GlobalBeginCompileShader(
-<<<<<<< HEAD
-		Material->GetUniqueAssetName(Platform, ShaderMapId) / LexToString(Material->GetQualityLevel()),
-=======
 		DebugGroupName,
->>>>>>> 4af6daef
 		nullptr,
 		ShaderType,
 		ShaderPipeline,
@@ -1298,11 +1258,7 @@
 	FShaderCompileJob* NewJob = GShaderCompilingManager->PrepareShaderCompileJob(ShaderMapJobId, FShaderCompileJobKey(this, nullptr, PermutationId), Priority);
 	if (NewJob)
 	{
-<<<<<<< HEAD
-		PrepareMaterialShaderCompileJob(Platform, PermutationFlags, Material, ShaderMapId, MaterialEnvironment, nullptr, DebugDescription, DebugExtension, NewJob);
-=======
 		PrepareMaterialShaderCompileJob(Platform, PermutationFlags, Material, ShaderMapId, MaterialEnvironment, nullptr, DebugGroupName, DebugDescription, DebugExtension, NewJob);
->>>>>>> 4af6daef
 		NewJobs.Add(FShaderCommonCompileJobPtr(NewJob));
 	}
 }
@@ -1330,11 +1286,7 @@
 	{
 		for (FShaderCompileJob* StageJob : NewPipelineJob->StageJobs)
 		{
-<<<<<<< HEAD
-			PrepareMaterialShaderCompileJob(Platform, PermutationFlags, Material, ShaderMapId, MaterialEnvironment, ShaderPipeline, DebugDescription, DebugExtension, StageJob);
-=======
 			PrepareMaterialShaderCompileJob(Platform, PermutationFlags, Material, ShaderMapId, MaterialEnvironment, ShaderPipeline, DebugGroupName, DebugDescription, DebugExtension, StageJob);
->>>>>>> 4af6daef
 		}
 		NewJobs.Add(FShaderCommonCompileJobPtr(NewPipelineJob));
 	}
@@ -1441,10 +1393,7 @@
 	{
 		FString	        DataKey;
 		FSharedBuffer   CachedData;
-<<<<<<< HEAD
-=======
 		FIoHash         CachedDataHash;
->>>>>>> 4af6daef
 		EShaderPlatform Platform;
 		FString         AssetName;
 		FRequestOwner   RequestOwner{UE::DerivedData::EPriority::Normal};
@@ -1481,10 +1430,6 @@
 				//InOutShaderMap->RegisterSerializedShaders(false);
 
 				const FString InDataKey = GetMaterialShaderMapKeyString(ShaderMap->GetShaderMapId(), Platform);
-<<<<<<< HEAD
-				checkf(InDataKey == DataKey, TEXT("Data deserialized from the DDC would need a different DDC key!"));
-				//checkf(InOutShaderMap->GetShaderMapId() == Context.ShaderMapId, TEXT("Shadermap data deserialized from the DDC does not match the ID we used to build the key!"));
-=======
 				if (InDataKey != DataKey)
 				{
 					UE_LOG(LogMaterial, Warning, TEXT("Shader map key recomputed from DDC data: %s"), *InDataKey);
@@ -1492,7 +1437,6 @@
 					UE_LOG(LogMaterial, Warning, TEXT("Cached data size %llu, hash %s"), CachedData.GetSize(), *LexToString(CachedDataHash))
 					checkf(false, TEXT("DDC key constructed from deserialized shadermap does not match request key!"));
 				}
->>>>>>> 4af6daef
 
 				// Register in the global map
 				ShaderMap->Register(Platform);
@@ -1507,7 +1451,6 @@
 				TRACE_COUNTER_INCREMENT(Shaders_FMaterialShaderMapDDCRequests);
 				// We should be build the data later, and we can track that the resource was built there when we push it to the DDC.
 				COOK_STAT(Timer.TrackCyclesOnly());
-<<<<<<< HEAD
 
 				GShaderCompilerStats->AddDDCMiss(1);
 			}
@@ -1516,16 +1459,6 @@
 		}
 	};
 
-=======
-
-				GShaderCompilerStats->AddDDCMiss(1);
-			}
-
-			return ShaderMap;
-		}
-	};
-
->>>>>>> 4af6daef
 	TSharedRef<FMaterialShaderMapAsyncLoadContext> Result = MakeShared<FMaterialShaderMapAsyncLoadContext>();
 
 	if (InShaderMap != nullptr)
@@ -1551,17 +1484,6 @@
 
 			if (UNLIKELY(ShouldDumpShaderDDCKeys()))
 			{
-<<<<<<< HEAD
-				const FString FileName = FString::Printf(TEXT("%s-%s-%s.txt"), *Material->GetAssetName(), *LexToString(ShaderMapId.FeatureLevel), *LexToString(ShaderMapId.QualityLevel));
-				DumpShaderDDCKeyToFile(InPlatform, ShaderMapId.LayoutParams.WithEditorOnly(), FileName, Result->DataKey);
-			}
-
-			if (Material->IsDefaultMaterial() && Material->GetMaterialDomain() == EMaterialDomain::MD_Surface)
-			{
-				FString SpecialEngineDDCKey = Result->DataKey;
-				SpecialEngineDDCKey.RemoveFromEnd(TEXT("\n"));
-				UE_LOG(LogMaterial, Log, TEXT("%s-%s-%s: %s"), *Material->GetAssetName(), *LexToString(ShaderMapId.FeatureLevel), *LexToString(ShaderMapId.QualityLevel), *SpecialEngineDDCKey);
-=======
 				const FString FileName = FString::Printf(TEXT("%s-%s-%s-%s.txt"), 
 					*Material->GetAssetName(), *LexToString(ShaderMapId.FeatureLevel), *LexToString(ShaderMapId.QualityLevel),
 					ShaderMapId.LayoutParams.WithEditorOnly() ? TEXT("Editor") : TEXT("Game")
@@ -1585,7 +1507,6 @@
 					DataKey.RemoveFromEnd(TEXT("\n"));
 					UE_LOG(LogMaterial, Display, TEXT("%s-%s-%s: %s"), *Material->GetAssetName(), *LexToString(ShaderMapId.FeatureLevel), *LexToString(ShaderMapId.QualityLevel), *DataKey);
 				}
->>>>>>> 4af6daef
 			}
 
 			bool bCheckCache = true;
@@ -1612,11 +1533,7 @@
 			// Do not check the DDC if the material isn't persistent, because
 			//   - this results in a lot of DDC requests when editing materials which are almost always going to return nothing.
 			//   - since the get call is synchronous, this can cause a hitch if there's network latency
-<<<<<<< HEAD
-			if (bCheckCache && Material->IsPersistent())
-=======
 			if (Material->IsPersistent())
->>>>>>> 4af6daef
 			{
 				FCacheGetValueRequest Request;
 				Request.Name = GetMaterialShaderMapName(Material->GetFullPath(), ShaderMapId, InPlatform);
@@ -1624,14 +1541,6 @@
 				Result->AssetName = Material->GetAssetName();
 				Result->Platform = InPlatform;
 
-<<<<<<< HEAD
-				GetCache().GetValue({Request}, Result->RequestOwner, [Result](FCacheGetValueResponse&& Response)
-				{
-					Result->CachedData = Response.Value.GetData().Decompress();
-					// This callback might hold the last reference to Result, which owns RequestOwner, so
-					// we must not cancel in the Owner's destructor; Canceling in a callback will deadlock.
-					Result->RequestOwner.KeepAlive();
-=======
 				GetCache().GetValue({Request}, Result->RequestOwner, [Result, bCheckCache](FCacheGetValueResponse&& Response)
 				{
 					if (bCheckCache)
@@ -1642,7 +1551,6 @@
 						// we must not cancel in the Owner's destructor; Canceling in a callback will deadlock.
 						Result->RequestOwner.KeepAlive();
 					}
->>>>>>> 4af6daef
 				});
 			}
 		}
@@ -1953,11 +1861,8 @@
 	const FMaterialShaderParameters MaterialParameters(Material);
 	const FMaterialShaderMapLayout& Layout = AcquireMaterialShaderMapLayout(ShaderPlatform, LocalPermutationFlags, MaterialParameters);
 
-<<<<<<< HEAD
-=======
 	const FString DebugGroupName = Material->GetUniqueAssetName(ShaderPlatform, GetShaderMapId()) / LexToString(Material->GetQualityLevel());
 
->>>>>>> 4af6daef
 #if ALLOW_SHADERMAP_DEBUG_DATA
 	FString DebugExtensionStr(TEXT(""));
 	FString DebugDescriptionStr(TEXT(""));
@@ -2432,11 +2337,7 @@
 		const int32 Index = Algo::LowerBoundBy(GetMutableContent()->ShaderProcessedSource, Key, [](const FMaterialProcessedSource& Value) { return Value.Name; });
 		if (Index >= GetMutableContent()->ShaderProcessedSource.Num() || GetMutableContent()->ShaderProcessedSource[Index].Name != Key)
 		{
-<<<<<<< HEAD
-			GetMutableContent()->ShaderProcessedSource.EmplaceAt(Index, Key, *CurrentJob.Output.OptionalFinalShaderSource);
-=======
 			GetMutableContent()->ShaderProcessedSource.EmplaceAt(Index, Key, *CurrentJob.GetFinalSource());
->>>>>>> 4af6daef
 		}
 	}
 
@@ -2958,13 +2859,6 @@
 	return nullptr;
 }
 
-<<<<<<< HEAD
-const FMemoryImageString* FMaterialShaderMap::GetShaderSource(const FName VertexFactoryName, const FName ShaderTypeName) const
-{
-	return GetShaderSource(FindVertexFactoryType(VertexFactoryName), FindShaderTypeByName(ShaderTypeName), /* PermutationId */ 0);
-}
-=======
->>>>>>> 4af6daef
 #endif // WITH_EDITOR
 
 void FMaterialShaderMap::GetShaderList(TMap<FShaderId, TShaderRef<FShader>>& OutShaders) const
