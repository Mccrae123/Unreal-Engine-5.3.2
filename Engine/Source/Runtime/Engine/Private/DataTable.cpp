// Copyright Epic Games, Inc. All Rights Reserved.

#include "Engine/DataTable.h"
#include "Internationalization/TextPackageNamespaceUtil.h"
#include "Internationalization/StabilizeLocalizationKeys.h"
#include "Serialization/PropertyLocalizationDataGathering.h"
#include "Serialization/ObjectWriter.h"
#include "Serialization/ObjectReader.h"
#include "Serialization/StructuredArchive.h"
#include "UObject/LinkerLoad.h"
#include "DataTableCSV.h"
#include "Policies/PrettyJsonPrintPolicy.h"
#include "DataTableJSON.h"
#include "EditorFramework/AssetImportData.h"
#include "Engine/UserDefinedStruct.h"

namespace
{
#if WITH_EDITORONLY_DATA
	void GatherDataTableForLocalization(const UObject* const Object, FPropertyLocalizationDataGatherer& PropertyLocalizationDataGatherer, const EPropertyLocalizationGathererTextFlags GatherTextFlags)
	{
		const UDataTable* const DataTable = CastChecked<UDataTable>(Object);

		PropertyLocalizationDataGatherer.GatherLocalizationDataFromObject(DataTable, GatherTextFlags);

		const FString PathToObject = DataTable->GetPathName();
		for (const auto& Pair : DataTable->GetRowMap())
		{
			const FString PathToRow = PathToObject + TEXT(".") + Pair.Key.ToString();
			PropertyLocalizationDataGatherer.GatherLocalizationDataFromStructWithCallbacks(PathToRow, DataTable->RowStruct, Pair.Value, nullptr, GatherTextFlags);
		}
	}
#endif // WITH_EDITORONLY_DATA
}

UDataTable::FScopedDataTableChange::FScopedDataTableChange(UDataTable* InTable)
	: Table(InTable)
{
	FScopeLock Lock(&CriticalSection);
	int32& Count = ScopeCount.FindOrAdd(Table);
	++Count;
}

UDataTable::FScopedDataTableChange::~FScopedDataTableChange()
{
	FScopeLock Lock(&CriticalSection);
	int32& Count = ScopeCount.FindChecked(Table);
	--Count;
	if (Count == 0)
	{
		Table->HandleDataTableChanged();
		ScopeCount.Remove(Table);
	}
}

TMap<UDataTable*, int32> UDataTable::FScopedDataTableChange::ScopeCount;
FCriticalSection UDataTable::FScopedDataTableChange::CriticalSection;

#define DATATABLE_CHANGE_SCOPE()	UDataTable::FScopedDataTableChange ActiveScope(this);

UDataTable::UDataTable(const FObjectInitializer& ObjectInitializer)
	: Super(ObjectInitializer)
{
	bIgnoreExtraFields = false;
	bIgnoreMissingFields = false;
	bStripFromClientBuilds = false;

#if WITH_EDITORONLY_DATA
	{ static const FAutoRegisterLocalizationDataGatheringCallback AutomaticRegistrationOfLocalizationGatherer(UDataTable::StaticClass(), &GatherDataTableForLocalization); }
#endif
}

#if WITH_EDITOR
void UDataTable::PostEditChangeProperty(FPropertyChangedEvent& PropertyChangedEvent)
{
	Super::PostEditChangeProperty(PropertyChangedEvent);

#if WITH_EDITORONLY_DATA
	HandleDataTableChanged();
#endif
}
#endif

void UDataTable::LoadStructData(FStructuredArchiveSlot Slot)
{
	UScriptStruct* LoadUsingStruct = RowStruct;
	if (!LoadUsingStruct)
	{
		if (!HasAnyFlags(RF_ClassDefaultObject) && GetOutermost() != GetTransientPackage())
		{
			UE_LOG(LogDataTable, Error, TEXT("Missing RowStruct while loading DataTable '%s'!"), *GetPathName());
		}
		LoadUsingStruct = FTableRowBase::StaticStruct();
	}

	int32 NumRows;
	FStructuredArchiveArray Array = Slot.EnterArray(NumRows);

	DATATABLE_CHANGE_SCOPE();

	RowMap.Reserve(NumRows);
	for (int32 RowIdx = 0; RowIdx < NumRows; RowIdx++)
	{
		FStructuredArchiveRecord RowRecord = Array.EnterElement().EnterRecord();

		// Load row name
		FName RowName;
		RowRecord << SA_VALUE(TEXT("Name"), RowName);

		// Load row data
		uint8* RowData = (uint8*)FMemory::Malloc(LoadUsingStruct->GetStructureSize());

		// And be sure to call DestroyScriptStruct later
		LoadUsingStruct->InitializeStruct(RowData);

		LoadUsingStruct->SerializeItem(RowRecord.EnterField(SA_FIELD_NAME(TEXT("Value"))), RowData, nullptr);

		// Add to map
		RowMap.Add(RowName, RowData);
	}
}

void UDataTable::SaveStructData(FStructuredArchiveSlot Slot)
{
	UScriptStruct* SaveUsingStruct = RowStruct;
	if (!SaveUsingStruct)
	{
		if (!HasAnyFlags(RF_ClassDefaultObject) && GetOutermost() != GetTransientPackage())
		{
			UE_LOG(LogDataTable, Error, TEXT("Missing RowStruct while saving DataTable '%s'!"), *GetPathName());
		}
		SaveUsingStruct = FTableRowBase::StaticStruct();
	}

	int32 NumRows = RowMap.Num();
	FStructuredArchiveArray Array = Slot.EnterArray(NumRows);

	// Now iterate over rows in the map
	for (auto RowIt = RowMap.CreateIterator(); RowIt; ++RowIt)
	{
		// Save out name
		FName RowName = RowIt.Key();
		FStructuredArchiveRecord Row = Array.EnterElement().EnterRecord();
		Row << SA_VALUE(TEXT("Name"), RowName);

		// Save out data
		uint8* RowData = RowIt.Value();

		SaveUsingStruct->SerializeItem(Row.EnterField(SA_FIELD_NAME(TEXT("Value"))), RowData, nullptr);
	}
}

void UDataTable::GetPreloadDependencies(TArray<UObject*>& OutDeps)
{
	Super::GetPreloadDependencies(OutDeps);
	OutDeps.Add(RowStruct);
}

void UDataTable::OnPostDataImported(TArray<FString>& OutCollectedImportProblems)
{
	if (RowStruct)
	{
		const bool bIsNativeRowStruct = RowStruct->IsChildOf(FTableRowBase::StaticStruct());

		FString DataTableTextNamespace = GetName();
#if USE_STABLE_LOCALIZATION_KEYS
		if (GIsEditor)
	{
			DataTableTextNamespace = TextNamespaceUtil::BuildFullNamespace(DataTableTextNamespace, TextNamespaceUtil::EnsurePackageNamespace(this), /*bAlwaysApplyPackageNamespace*/true);
		}
#endif

		for (const TPair<FName, uint8*>& TableRowPair : RowMap)
		{
			if (bIsNativeRowStruct)
			{
				FTableRowBase* CurRow = reinterpret_cast<FTableRowBase*>(TableRowPair.Value);
				CurRow->OnPostDataImport(this, TableRowPair.Key, OutCollectedImportProblems);
			}

#if WITH_EDITOR
			// Perform automatic fix-up on any text properties that have been imported from a raw string to assign them deterministic keys
			// We do this after OnPostDataImport has been run on the row, as that function may perform custom fix-up logic that will fix the keys differently than the default logic
			StabilizeLocalizationKeys::StabilizeLocalizationKeysForStruct(RowStruct, TableRowPair.Value, DataTableTextNamespace, TableRowPair.Key.ToString());
#endif
		}
	}
	
	// Don't need to call HandleDataTableChanged because it gets called by the scope and post edit callbacks
	// If you need to handle an import-specific problem, register with FDataTableEditorUtils
}

void UDataTable::HandleDataTableChanged(FName ChangedRowName)
{
<<<<<<< HEAD
	if (IsPendingKillOrUnreachable() || HasAnyFlags(RF_BeginDestroyed))
=======
	if (!IsValidChecked(this) || IsUnreachable() || HasAnyFlags(RF_BeginDestroyed))
>>>>>>> 6bbb88c8
	{
		// This gets called during destruction, don't broadcast callbacks
		return;
	}

	// Do the row fixup before global callback
	if (RowStruct)
	{
		const bool bIsNativeRowStruct = RowStruct->IsChildOf(FTableRowBase::StaticStruct());

		if (bIsNativeRowStruct)
		{
			for (const TPair<FName, uint8*>& TableRowPair : RowMap)
			{
				if (ChangedRowName != NAME_None && ChangedRowName != TableRowPair.Key)
				{
					continue;
				}

				FTableRowBase* CurRow = reinterpret_cast<FTableRowBase*>(TableRowPair.Value);
				CurRow->OnDataTableChanged(this, TableRowPair.Key);
			}
		}
	}

	OnDataTableChanged().Broadcast();
}

void UDataTable::Serialize(FStructuredArchiveRecord Record)
{
	FArchive& BaseArchive = Record.GetUnderlyingArchive();

#if WITH_EDITORONLY_DATA
	// Make sure and update RowStructName before calling the parent Serialize (which will save the properties)
	if (BaseArchive.IsSaving() && RowStruct)
	{
		RowStructName = RowStruct->GetFName();
	}
#endif	// WITH_EDITORONLY_DATA

	Super::Serialize(Record); // When loading, this should load our RowStruct!	

	if (RowStruct && RowStruct->HasAnyFlags(RF_NeedLoad))
	{
		auto RowStructLinker = RowStruct->GetLinker();
		if (RowStructLinker)
		{
			RowStructLinker->Preload(RowStruct);
		}
	}

	if(BaseArchive.IsLoading())
	{
		DATATABLE_CHANGE_SCOPE();
		EmptyTable();
		LoadStructData(Record.EnterField(SA_FIELD_NAME(TEXT("Data"))));
	}
	else if(BaseArchive.IsSaving())
	{
		SaveStructData(Record.EnterField(SA_FIELD_NAME(TEXT("Data"))));
	}
}

void UDataTable::AddReferencedObjects(UObject* InThis, FReferenceCollector& Collector)
{	
	UDataTable* This = CastChecked<UDataTable>(InThis);

	// Need to emit references for referenced rows (unless there's no properties that reference UObjects)
	if(This->RowStruct != nullptr && This->RowStruct->RefLink != nullptr)
	{
		// Now iterate over rows in the map
		for ( auto RowIt = This->RowMap.CreateIterator(); RowIt; ++RowIt )
		{
			uint8* RowData = RowIt.Value();

			if (RowData)
			{
				FVerySlowReferenceCollectorArchiveScope CollectorScope(Collector.GetVerySlowReferenceCollectorArchive(), This);
				// Serialize all of the properties to make sure they get in the collector
				This->RowStruct->SerializeBin(CollectorScope.GetArchive(), RowData);
			}
		}
	}

	Super::AddReferencedObjects( This, Collector );
}

void UDataTable::GetResourceSizeEx(FResourceSizeEx& CumulativeResourceSize)
{
	Super::GetResourceSizeEx(CumulativeResourceSize);

	CumulativeResourceSize.AddDedicatedSystemMemoryBytes(RowMap.GetAllocatedSize());
	if (RowStruct)
	{
		CumulativeResourceSize.AddDedicatedSystemMemoryBytes(RowMap.Num() * RowStruct->GetStructureSize());
	}
}

void UDataTable::FinishDestroy()
{
	Super::FinishDestroy();
	if(!IsTemplate())
	{
		EmptyTable(); // Free memory when UObject goes away
	}
}

#if WITH_EDITORONLY_DATA
FName UDataTable::GetRowStructName() const
{
	return (RowStruct) ? RowStruct->GetFName() : RowStructName;
}

void UDataTable::GetAssetRegistryTags(TArray<FAssetRegistryTag>& OutTags) const
{
	if (AssetImportData)
	{
		OutTags.Add( FAssetRegistryTag(SourceFileTagName(), AssetImportData->GetSourceData().ToJson(), FAssetRegistryTag::TT_Hidden) );
	}

	// Add the row structure tag
	{
		static const FName RowStructureTag = "RowStructure";
		OutTags.Add( FAssetRegistryTag(RowStructureTag, GetRowStructName().ToString(), FAssetRegistryTag::TT_Alphabetical) );
	}

	Super::GetAssetRegistryTags(OutTags);
}

void UDataTable::PostInitProperties()
{
	if (!HasAnyFlags(RF_ClassDefaultObject))
	{
		AssetImportData = NewObject<UAssetImportData>(this, TEXT("AssetImportData"));
	}

	Super::PostInitProperties();
}

void UDataTable::PostLoad()
{
	Super::PostLoad();
	if (!ImportPath_DEPRECATED.IsEmpty() && AssetImportData)
	{
		FAssetImportInfo Info;
		Info.Insert(FAssetImportInfo::FSourceFile(ImportPath_DEPRECATED));
		AssetImportData->SourceData = MoveTemp(Info);
	}
}
#endif // WITH_EDITORONLY_DATA

UScriptStruct& UDataTable::GetEmptyUsingStruct() const
{
	UScriptStruct* EmptyUsingStruct = RowStruct;
	if (!EmptyUsingStruct)
	{
		if (!HasAnyFlags(RF_ClassDefaultObject) && GetOutermost() != GetTransientPackage())
		{
			UE_LOG(LogDataTable, Error, TEXT("Missing RowStruct while emptying DataTable '%s'!"), *GetPathName());
		}
		EmptyUsingStruct = FTableRowBase::StaticStruct();
	}

	return *EmptyUsingStruct;
}

void UDataTable::EmptyTable()
{
	DATATABLE_CHANGE_SCOPE();

	UScriptStruct& EmptyUsingStruct = GetEmptyUsingStruct();

	// Iterate over all rows in table and free mem
	for (auto RowIt = RowMap.CreateIterator(); RowIt; ++RowIt)
	{
		uint8* RowData = RowIt.Value();
		EmptyUsingStruct.DestroyStruct(RowData);
		FMemory::Free(RowData);
	}

	// Finally empty the map
	RowMap.Empty();
}

void UDataTable::RemoveRow(FName RowName)
{
	DATATABLE_CHANGE_SCOPE();

	UScriptStruct& EmptyUsingStruct = GetEmptyUsingStruct();

	uint8* RowData = nullptr;
	RowMap.RemoveAndCopyValue(RowName, RowData);
		
	if (RowData)
	{
		EmptyUsingStruct.DestroyStruct(RowData);
		FMemory::Free(RowData);
	}
}

	
void UDataTable::AddRow(FName RowName, const FTableRowBase& RowData)
{
	DATATABLE_CHANGE_SCOPE();

	UScriptStruct& EmptyUsingStruct = GetEmptyUsingStruct();
	RemoveRow(RowName);
		
	uint8* NewRawRowData = (uint8*)FMemory::Malloc(EmptyUsingStruct.GetStructureSize());
	
	EmptyUsingStruct.InitializeStruct(NewRawRowData);
	EmptyUsingStruct.CopyScriptStruct(NewRawRowData, &RowData);

	// Add to map
	AddRowInternal(RowName, NewRawRowData);
}

void UDataTable::AddRowInternal(FName RowName, uint8* RowData)
{
	RowMap.Add(RowName, RowData);
}

/** Returns the column property where PropertyName matches the name of the column property. Returns NULL if no match is found or the match is not a supported table property */
FProperty* UDataTable::FindTableProperty(const FName& PropertyName) const
{
	FProperty* Property = nullptr;

	if (RowStruct)
	{
		Property = RowStruct->FindPropertyByName(PropertyName);
		if (Property == nullptr && RowStruct->IsA<UUserDefinedStruct>())
		{
			const FString PropertyNameStr = PropertyName.ToString();

			for (TFieldIterator<FProperty> It(RowStruct); It; ++It)
			{
				if (PropertyNameStr == RowStruct->GetAuthoredNameForField(*It))
				{
					Property = *It;
					break;
				}
			}
		}
		if (!DataTableUtils::IsSupportedTableProperty(Property))
		{
			Property = nullptr;
		}
	}

	return Property;
}

#if WITH_EDITOR

void UDataTable::CleanBeforeStructChange()
{
	if (RowsSerializedWithTags.Num() > 0)
	{
		// This is part of an undo, so restore that value instead of calculating a new one
		EmptyTable();
	}
	else
	{
		RowsSerializedWithTags.Reset();
		TemporarilyReferencedObjects.Empty();
		{
			class FRawStructWriter : public FObjectWriter
			{
				TSet<TObjectPtr<UObject>>& TemporarilyReferencedObjects;
			public:
				FRawStructWriter(TArray<uint8>& InBytes, TSet<TObjectPtr<UObject>>& InTemporarilyReferencedObjects)
					: FObjectWriter(InBytes), TemporarilyReferencedObjects(InTemporarilyReferencedObjects) {}
				virtual FArchive& operator<<(class UObject*& Res) override
				{
					FObjectWriter::operator<<(Res);
					TemporarilyReferencedObjects.Add(Res);
					return *this;
				}
			};

			FRawStructWriter MemoryWriter(RowsSerializedWithTags, TemporarilyReferencedObjects);
			SaveStructData(FStructuredArchiveFromArchive(MemoryWriter).GetSlot());
		}

		EmptyTable();
		Modify();
	}
}

void UDataTable::RestoreAfterStructChange()
{
	DATATABLE_CHANGE_SCOPE();

	EmptyTable();
	{
		class FRawStructReader : public FObjectReader
		{
		public:
			FRawStructReader(TArray<uint8>& InBytes) : FObjectReader(InBytes) {}
			virtual FArchive& operator<<(class UObject*& Res) override
			{
				UObject* Object = nullptr;
				FObjectReader::operator<<(Object);
				FWeakObjectPtr WeakObjectPtr = Object;
				Res = WeakObjectPtr.Get();
				return *this;
			}
		};

		FRawStructReader MemoryReader(RowsSerializedWithTags);
		LoadStructData(FStructuredArchiveFromArchive(MemoryReader).GetSlot());
	}
	TemporarilyReferencedObjects.Empty();
	RowsSerializedWithTags.Empty();
}

FString UDataTable::GetTableAsString(const EDataTableExportFlags InDTExportFlags) const
{
	FString Result;

	if (RowStruct != nullptr)
	{
		Result += FString::Printf(TEXT("Using RowStruct: %s\n\n"), *RowStruct->GetPathName());

		// First build array of properties
		TArray<FProperty*> StructProps;
		for (TFieldIterator<FProperty> It(RowStruct); It; ++It)
		{
			FProperty* Prop = *It;
			check(Prop != nullptr);
			StructProps.Add(Prop);
		}

		// First row, column titles, taken from properties
		Result += TEXT("---");
		for (int32 PropIdx=0; PropIdx<StructProps.Num(); PropIdx++)
		{
			Result += TEXT(",");
			Result += StructProps[PropIdx]->GetName();
		}
		Result += TEXT("\n");

		// Now iterate over rows
		for ( auto RowIt = RowMap.CreateConstIterator(); RowIt; ++RowIt )
		{
			FName RowName = RowIt.Key();
			Result += RowName.ToString();

			uint8* RowData = RowIt.Value();
			for(int32 PropIdx=0; PropIdx<StructProps.Num(); PropIdx++)
			{
				Result += TEXT(",");
				Result += DataTableUtils::GetPropertyValueAsString(StructProps[PropIdx], RowData, InDTExportFlags);
			}
			Result += TEXT("\n");			
		}
	}
	else
	{
		Result += FString(TEXT("Missing RowStruct!\n"));
	}
	return Result;
}

FString UDataTable::GetTableAsCSV(const EDataTableExportFlags InDTExportFlags) const
{
	FString Result;
	if (!FDataTableExporterCSV(InDTExportFlags, Result).WriteTable(*this))
	{
		Result = TEXT("Missing RowStruct!\n");
	}
	return Result;
}

FString UDataTable::GetTableAsJSON(const EDataTableExportFlags InDTExportFlags) const
{
	FString Result;
	if (!FDataTableExporterJSON(InDTExportFlags, Result).WriteTable(*this))
	{
		Result = TEXT("Missing RowStruct!\n");
	}
	return Result;
}

template<typename CharType>
bool UDataTable::WriteRowAsJSON(const TSharedRef< TJsonWriter<CharType, TPrettyJsonPrintPolicy<CharType> > >& JsonWriter, const void* RowData, const EDataTableExportFlags InDTExportFlags) const
{
	return TDataTableExporterJSON<CharType>(InDTExportFlags, JsonWriter).WriteRow(RowStruct, RowData);
}

template ENGINE_API bool UDataTable::WriteRowAsJSON<TCHAR>(const TSharedRef< TJsonWriter<TCHAR, TPrettyJsonPrintPolicy<TCHAR> > >& JsonWriter, const void* RowData, const EDataTableExportFlags InDTExportFlags) const;
template ENGINE_API bool UDataTable::WriteRowAsJSON<ANSICHAR>(const TSharedRef< TJsonWriter<ANSICHAR, TPrettyJsonPrintPolicy<ANSICHAR> > >& JsonWriter, const void* RowData, const EDataTableExportFlags InDTExportFlags) const;

bool UDataTable::CopyImportOptions(UDataTable* SourceTable)
{
	// Only safe to call on an empty table
	if (!SourceTable || !ensure(RowMap.Num() == 0))
	{
		return false;
	}

	bStripFromClientBuilds = SourceTable->bStripFromClientBuilds;
	bIgnoreExtraFields = SourceTable->bIgnoreExtraFields;
	bIgnoreMissingFields = SourceTable->bIgnoreMissingFields;
	ImportKeyField = SourceTable->ImportKeyField;
	RowStruct = SourceTable->RowStruct;

	if (RowStruct)
	{
		RowStructName = RowStruct->GetFName();
	}

	if (SourceTable->AssetImportData)
	{
		AssetImportData->SourceData = SourceTable->AssetImportData->SourceData;
	}

	return true;
}

template<typename CharType>
bool UDataTable::WriteTableAsJSON(const TSharedRef< TJsonWriter<CharType, TPrettyJsonPrintPolicy<CharType> > >& JsonWriter, const EDataTableExportFlags InDTExportFlags) const
{
	return TDataTableExporterJSON<CharType>(InDTExportFlags, JsonWriter).WriteTable(*this);
}

template ENGINE_API bool UDataTable::WriteTableAsJSON<TCHAR>(const TSharedRef< TJsonWriter<TCHAR, TPrettyJsonPrintPolicy<TCHAR> > >& JsonWriter, const EDataTableExportFlags InDTExportFlags) const;
template ENGINE_API bool UDataTable::WriteTableAsJSON<ANSICHAR>(const TSharedRef< TJsonWriter<ANSICHAR, TPrettyJsonPrintPolicy<ANSICHAR> > >& JsonWriter, const EDataTableExportFlags InDTExportFlags) const;

template<typename CharType>
bool UDataTable::WriteTableAsJSONObject(const TSharedRef< TJsonWriter<CharType, TPrettyJsonPrintPolicy<CharType> > >& JsonWriter, const EDataTableExportFlags InDTExportFlags) const
{
	return TDataTableExporterJSON<CharType>(InDTExportFlags, JsonWriter).WriteTableAsObject(*this);
}

template ENGINE_API bool UDataTable::WriteTableAsJSONObject<TCHAR>(const TSharedRef< TJsonWriter<TCHAR, TPrettyJsonPrintPolicy<TCHAR> > >& JsonWriter, const EDataTableExportFlags InDTExportFlags) const;
template ENGINE_API bool UDataTable::WriteTableAsJSONObject<ANSICHAR>(const TSharedRef< TJsonWriter<ANSICHAR, TPrettyJsonPrintPolicy<ANSICHAR> > >& JsonWriter, const EDataTableExportFlags InDTExportFlags) const;
#endif

TArray<FProperty*> UDataTable::GetTablePropertyArray(const TArray<const TCHAR*>& Cells, UStruct* InRowStruct, TArray<FString>& OutProblems, int32 KeyColumn)
{
	TArray<FProperty*> ColumnProps;

	// Get list of all expected properties from the struct
	TArray<FName> ExpectedPropNames = DataTableUtils::GetStructPropertyNames(InRowStruct);

	// Need at least 2 columns, first column will contain row names
	if(Cells.Num() > 1)
	{
		ColumnProps.AddZeroed( Cells.Num() );

		// Skip first column depending on option
		TArray<FString> TempPropertyImportNames;
		for (int32 ColIdx = 0; ColIdx < Cells.Num(); ++ColIdx)
		{
			if (ColIdx == KeyColumn)
			{
				continue;
			}

			const TCHAR* ColumnValue = Cells[ColIdx];

			FName PropName = DataTableUtils::MakeValidName(ColumnValue);
			if(PropName == NAME_None)
			{
				OutProblems.Add(FString::Printf(TEXT("Missing name for column %d."), ColIdx));
			}
			else
			{
				FProperty* ColumnProp = FindFProperty<FProperty>(InRowStruct, PropName);

				for (TFieldIterator<FProperty> It(InRowStruct); It && !ColumnProp; ++It)
				{
					DataTableUtils::GetPropertyImportNames(*It, TempPropertyImportNames);
					ColumnProp = TempPropertyImportNames.Contains(ColumnValue) ? *It : nullptr;
				}

				// Didn't find a property with this name, problem..
				if(ColumnProp == nullptr)
				{
					if (!bIgnoreExtraFields)
					{
						OutProblems.Add(FString::Printf(TEXT("Cannot find Property for column '%s' in struct '%s'."), *PropName.ToString(), *InRowStruct->GetName()));
					}
				}
				// Found one!
				else
				{
					// Check we don't have this property already
					if(ColumnProps.Contains(ColumnProp))
					{
						OutProblems.Add(FString::Printf(TEXT("Duplicate column '%s'."), *ColumnProp->GetName()));
					}
					// Check we support this property type
					else if( !DataTableUtils::IsSupportedTableProperty(ColumnProp) )
					{
						OutProblems.Add(FString::Printf(TEXT("Unsupported Property type for struct member '%s'."), *ColumnProp->GetName()));
					}
					// Looks good, add to array
					else
					{
						ColumnProps[ColIdx] = ColumnProp;
					}

					// Track that we found this one
					ExpectedPropNames.Remove(ColumnProp->GetFName());
				}
			}
		}
	}

	if (!bIgnoreMissingFields)
	{
		// Generate warning for any properties in struct we are not filling in
		for (int32 PropIdx = 0; PropIdx < ExpectedPropNames.Num(); PropIdx++)
		{
			const FProperty* const ColumnProp = FindFProperty<FProperty>(InRowStruct, ExpectedPropNames[PropIdx]);

#if WITH_EDITOR
			// If the structure has specified the property as optional for import (gameplay code likely doing a custom fix-up or parse of that property),
			// then avoid warning about it
			static const FName DataTableImportOptionalMetadataKey(TEXT("DataTableImportOptional"));
			if (ColumnProp->HasMetaData(DataTableImportOptionalMetadataKey))
			{
				continue;
			}
#endif // WITH_EDITOR

			const FString DisplayName = DataTableUtils::GetPropertyExportName(ColumnProp);
			OutProblems.Add(FString::Printf(TEXT("Expected column '%s' not found in input."), *DisplayName));
		}
	}

	return ColumnProps;
}

TArray<FString> UDataTable::CreateTableFromCSVString(const FString& InString)
{
	DATATABLE_CHANGE_SCOPE();

	// Array used to store problems about table creation
	TArray<FString> OutProblems;

	FDataTableImporterCSV(*this, InString, OutProblems).ReadTable();
	OnPostDataImported(OutProblems);

	return OutProblems;
}

TArray<FString> UDataTable::CreateTableFromJSONString(const FString& InString)
{
	DATATABLE_CHANGE_SCOPE();

	// Array used to store problems about table creation
	TArray<FString> OutProblems;

	FDataTableImporterJSON(*this, InString, OutProblems).ReadTable();
	OnPostDataImported(OutProblems);

	return OutProblems;
}

TArray<FString> UDataTable::CreateTableFromOtherTable(const UDataTable* InTable)
{
	DATATABLE_CHANGE_SCOPE();

	// Array used to store problems about table creation
	TArray<FString> OutProblems;

	if (InTable == nullptr)
	{
		OutProblems.Add(TEXT("No input table provided"));
		return OutProblems;
	}

	if (RowStruct && RowMap.Num() > 0)
	{
		EmptyTable();
	}

	RowStruct = InTable->RowStruct;

	// make a local copy of the rowmap so we have a snapshot of it
	TMap<FName, uint8*> InRowMapCopy = InTable->GetRowMap();

	UScriptStruct& EmptyUsingStruct = GetEmptyUsingStruct();
	for (TMap<FName, uint8*>::TConstIterator RowMapIter(InRowMapCopy.CreateConstIterator()); RowMapIter; ++RowMapIter)
	{
		uint8* NewRawRowData = (uint8*)FMemory::Malloc(EmptyUsingStruct.GetStructureSize());
		EmptyUsingStruct.InitializeStruct(NewRawRowData);
		EmptyUsingStruct.CopyScriptStruct(NewRawRowData, RowMapIter.Value());
		RowMap.Add(RowMapIter.Key(), NewRawRowData);
	}

<<<<<<< HEAD
=======
	return OutProblems;
}

TArray<FString> UDataTable::CreateTableFromRawData(TMap<FName, const uint8*>& DataMap, UScriptStruct* InRowStruct)
{
	DATATABLE_CHANGE_SCOPE();

	// Array used to store problems about table creation
	TArray<FString> OutProblems;

	if (InRowStruct == nullptr)
	{
		OutProblems.Add(TEXT("No input struct provided"));
		return OutProblems;
	}

	if (RowStruct && RowMap.Num() > 0)
	{
		EmptyTable();
	}

	RowStruct = InRowStruct;

	UScriptStruct& EmptyUsingStruct = GetEmptyUsingStruct();
	for (TMap<FName, const uint8*>::TConstIterator RowMapIter(DataMap.CreateConstIterator()); RowMapIter; ++RowMapIter)
	{
		uint8* NewRawRowData = static_cast<uint8*>(FMemory::Malloc(EmptyUsingStruct.GetStructureSize()));
		EmptyUsingStruct.InitializeStruct(NewRawRowData);
		EmptyUsingStruct.CopyScriptStruct(NewRawRowData, RowMapIter.Value());
		RowMap.Add(RowMapIter.Key(), NewRawRowData);
	}

>>>>>>> 6bbb88c8
	return OutProblems;
}

#if WITH_EDITOR

TArray<FString> UDataTable::GetColumnTitles() const
{
	TArray<FString> Result;
	Result.Add(TEXT("Name"));
	if (RowStruct)
	{
		for (TFieldIterator<FProperty> It(RowStruct); It; ++It)
		{
			FProperty* Prop = *It;
			check(Prop != nullptr);
			const FString DisplayName = DataTableUtils::GetPropertyExportName(Prop);
			Result.Add(DisplayName);
		}
	}
	return Result;
}

TArray<FString> UDataTable::GetUniqueColumnTitles() const
{
	TArray<FString> Result;
	Result.Add(TEXT("Name"));
	if (RowStruct)
	{
		for (TFieldIterator<FProperty> It(RowStruct); It; ++It)
		{
			FProperty* Prop = *It;
			check(Prop != nullptr);
			const FString DisplayName = Prop->GetName();
			Result.Add(DisplayName);
		}
	}
	return Result;
}

TArray< TArray<FString> > UDataTable::GetTableData(const EDataTableExportFlags InDTExportFlags) const
{
	 TArray< TArray<FString> > Result;

	 Result.Add(GetColumnTitles());

	 // First build array of properties
	 TArray<FProperty*> StructProps;
	 if (RowStruct)
	 {
	 	for (TFieldIterator<FProperty> It(RowStruct); It; ++It)
	 	{
		 	FProperty* Prop = *It;
			check(Prop != nullptr);
		 	StructProps.Add(Prop);
	 	}
	 }

	 // Now iterate over rows
	 for ( auto RowIt = RowMap.CreateConstIterator(); RowIt; ++RowIt )
	 {
		 TArray<FString> RowResult;
		 FName RowName = RowIt.Key();
		 RowResult.Add(RowName.ToString());

		 uint8* RowData = RowIt.Value();
		 for(int32 PropIdx=0; PropIdx<StructProps.Num(); PropIdx++)
		 {
			 RowResult.Add(DataTableUtils::GetPropertyValueAsString(StructProps[PropIdx], RowData, InDTExportFlags));
		 }
		 Result.Add(RowResult);
	 }
	 return Result;

}

#endif //WITH_EDITOR

TArray<FName> UDataTable::GetRowNames() const
{
	TArray<FName> Keys;
	RowMap.GetKeys(Keys);
	return Keys;
}

bool FDataTableRowHandle::operator==(FDataTableRowHandle const& Other) const
{
	return DataTable == Other.DataTable && RowName == Other.RowName;
}

bool FDataTableRowHandle::operator != (FDataTableRowHandle const& Other) const
{
	return DataTable != Other.DataTable || RowName != Other.RowName;
}

void FDataTableRowHandle::PostSerialize(const FArchive& Ar)
{
	if (Ar.IsSaving() && !IsNull() && DataTable)
	{
		// Note which row we are pointing to for later searching
		Ar.MarkSearchableName(DataTable, RowName);
	}
}

bool FDataTableCategoryHandle::operator==(FDataTableCategoryHandle const& Other) const
{
	return DataTable == Other.DataTable && ColumnName == Other.ColumnName && RowContents == Other.RowContents;
}

bool FDataTableCategoryHandle::operator != (FDataTableCategoryHandle const& Other) const
{
	return DataTable != Other.DataTable || ColumnName != Other.ColumnName || RowContents != Other.RowContents;
}<|MERGE_RESOLUTION|>--- conflicted
+++ resolved
@@ -192,11 +192,7 @@
 
 void UDataTable::HandleDataTableChanged(FName ChangedRowName)
 {
-<<<<<<< HEAD
-	if (IsPendingKillOrUnreachable() || HasAnyFlags(RF_BeginDestroyed))
-=======
 	if (!IsValidChecked(this) || IsUnreachable() || HasAnyFlags(RF_BeginDestroyed))
->>>>>>> 6bbb88c8
 	{
 		// This gets called during destruction, don't broadcast callbacks
 		return;
@@ -791,8 +787,6 @@
 		RowMap.Add(RowMapIter.Key(), NewRawRowData);
 	}
 
-<<<<<<< HEAD
-=======
 	return OutProblems;
 }
 
@@ -825,7 +819,6 @@
 		RowMap.Add(RowMapIter.Key(), NewRawRowData);
 	}
 
->>>>>>> 6bbb88c8
 	return OutProblems;
 }
 
