--- conflicted
+++ resolved
@@ -48,11 +48,7 @@
 	--Count;
 	if (Count == 0)
 	{
-<<<<<<< HEAD
-		Table->OnDataTableChanged().Broadcast();
-=======
 		Table->HandleDataTableChanged();
->>>>>>> 00d61fac
 		ScopeCount.Remove(Table);
 	}
 }
