--- conflicted
+++ resolved
@@ -21,12 +21,9 @@
 #include "Matinee/MatineeActor.h"
 #include "StereoRendering.h"
 #include "Misc/PackageName.h"
-<<<<<<< HEAD
-=======
 #include "TextureCompiler.h"
 #include "Tests/AutomationTestSettings.h"
 #include "GameMapsSettings.h"
->>>>>>> 6bbb88c8
 #include "IRenderCaptureProvider.h"
 
 #if WITH_AUTOMATION_TESTS
@@ -475,14 +472,10 @@
 		AGameStateBase* GameState = TestWorld->GetGameState();
 		if (GameState && GameState->HasMatchStarted())
 		{
-<<<<<<< HEAD
-			FString ShortMapName = FPackageName::GetShortName(MapName);
-=======
 			// remove any paths or extensions to match the name of the world
 			FString ShortMapName = FPackageName::GetShortName(MapName);
 			ShortMapName = FPaths::GetBaseFilename(ShortMapName);
 
->>>>>>> 6bbb88c8
 			// Handle both ways the user may have specified this
 			if (TestWorld->GetName() == ShortMapName)
 			{
