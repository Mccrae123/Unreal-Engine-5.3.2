--- conflicted
+++ resolved
@@ -2680,11 +2680,7 @@
 	return false;
 }
 
-<<<<<<< HEAD
-bool UKismetSystemLibrary::Generic_GetEditorProperty(const UObject* Object, const FProperty* Property, void* ValuePtr)
-=======
 bool UKismetSystemLibrary::Generic_GetEditorProperty(const UObject* Object, const FProperty* ObjectProp, void* ValuePtr, const FProperty* ValueProp)
->>>>>>> fa8a8d0d
 {
 	const EPropertyAccessResultFlags AccessResult = PropertyAccessUtil::GetPropertyValue_Object(ObjectProp, Object, ValueProp, ValuePtr, INDEX_NONE);
 
@@ -2743,11 +2739,7 @@
 	if (Object)
 	{
 		const FProperty* ObjectProp = PropertyAccessUtil::FindPropertyByName(PropertyName, Object->GetClass());
-<<<<<<< HEAD
-		if (ObjectProp && ObjectProp->GetClass() == ValueProp->GetClass()) // Compare the classes as these must be an *exact* match as the read is low-level and without property coercion
-=======
 		if (ObjectProp)
->>>>>>> fa8a8d0d
 		{
 			P_NATIVE_BEGIN;
 			bResult = Generic_GetEditorProperty(Object, ObjectProp, ValuePtr, ValueProp);
@@ -2769,15 +2761,9 @@
 	return false;
 }
 
-<<<<<<< HEAD
-bool UKismetSystemLibrary::Generic_SetEditorProperty(UObject* Object, const FProperty* Property, const void* ValuePtr, const EPropertyAccessChangeNotifyMode ChangeNotifyMode)
-{
-	const EPropertyAccessResultFlags AccessResult = PropertyAccessUtil::SetPropertyValue_Object(Property, Object, ValuePtr, INDEX_NONE, PropertyAccessUtil::EditorReadOnlyFlags, ChangeNotifyMode);
-=======
-bool UKismetSystemLibrary::Generic_SetEditorProperty(UObject* Object, const FProperty* ObjectProp, const void* ValuePtr, const FProperty* ValueProp)
-{
-	const EPropertyAccessResultFlags AccessResult = PropertyAccessUtil::SetPropertyValue_Object(ObjectProp, Object, ValueProp, ValuePtr, INDEX_NONE, PropertyAccessUtil::EditorReadOnlyFlags);
->>>>>>> fa8a8d0d
+bool UKismetSystemLibrary::Generic_SetEditorProperty(UObject* Object, const FProperty* ObjectProp, const void* ValuePtr, const FProperty* ValueProp, const EPropertyAccessChangeNotifyMode ChangeNotifyMode)
+{
+	const EPropertyAccessResultFlags AccessResult = PropertyAccessUtil::SetPropertyValue_Object(ObjectProp, Object, ValueProp, ValuePtr, INDEX_NONE, PropertyAccessUtil::EditorReadOnlyFlags, ChangeNotifyMode);
 
 	if (EnumHasAnyFlags(AccessResult, EPropertyAccessResultFlags::PermissionDenied))
 	{
@@ -2854,17 +2840,10 @@
 	if (Object)
 	{
 		const FProperty* ObjectProp = PropertyAccessUtil::FindPropertyByName(PropertyName, Object->GetClass());
-<<<<<<< HEAD
-		if (ObjectProp && ObjectProp->GetClass() == ValueProp->GetClass()) // Compare the classes as these must be an *exact* match as the read is low-level and without property coercion
+		if (ObjectProp)
 		{
 			P_NATIVE_BEGIN;
-			bResult = Generic_SetEditorProperty(Object, ObjectProp, ValuePtr, ChangeNotifyMode);
-=======
-		if (ObjectProp)
-		{
-			P_NATIVE_BEGIN;
-			bResult = Generic_SetEditorProperty(Object, ObjectProp, ValuePtr, ValueProp);
->>>>>>> fa8a8d0d
+			bResult = Generic_SetEditorProperty(Object, ObjectProp, ValuePtr, ValueProp, ChangeNotifyMode);
 			P_NATIVE_END;
 		}
 		else
