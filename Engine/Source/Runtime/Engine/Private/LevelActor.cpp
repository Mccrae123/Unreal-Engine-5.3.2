// Copyright Epic Games, Inc. All Rights Reserved.


#include "UObject/Package.h"
#include "Misc/PackageName.h"
#include "EngineStats.h"
#include "Engine/Level.h"
#include "AI/NavigationSystemBase.h"
#include "UObject/LinkerLoad.h"
#include "GameFramework/OnlineReplStructs.h"
#include "Engine/Engine.h"
#include "Engine/LevelStreaming.h"
#include "ContentStreaming.h"
#include "EditorSupportDelegates.h"
#include "GameFramework/GameModeBase.h"
#include "Logging/MessageLog.h"
#include "Misc/MapErrors.h"
#include "GameFramework/WorldSettings.h"
#include "Engine/DemoNetDriver.h"
#include "Engine/Player.h"
#include "AssetRegistry/AssetRegistryModule.h"
#include "Net/Core/PropertyConditions/PropertyConditions.h"

#include "Components/BoxComponent.h"
#include "GameFramework/MovementComponent.h"

#include "Misc/TimeGuard.h"

#define LOCTEXT_NAMESPACE "LevelActor"

DECLARE_CYCLE_STAT(TEXT("Destroy Actor"), STAT_DestroyActor, STATGROUP_Game);

// CVars
static TAutoConsoleVariable<float> CVarEncroachEpsilon(
	TEXT("p.EncroachEpsilon"),
	0.15f,
	TEXT("Epsilon value used during encroachment checking for shape components\n")
	TEXT("0: use full sized shape. > 0: shrink shape size by this amount (world units)"),
	ECVF_Default);

static TAutoConsoleVariable<int32> CVarAllowDestroyNonNetworkActors(
	TEXT("p.AllowDestroyNonNetworkActors"),
	1,
	TEXT("When enabled, allows Clients in Networked Games to destroy non-networked actors (AActor::Role == ROLE_None). Does not change behavior on Servers or Standalone games.")
);

#define LINE_CHECK_TRACING 0

#if LINE_CHECK_TRACING

/** Is tracking enabled */
int32 LineCheckTracker::bIsTrackingEnabled = false;
/** If this count is nonzero, dump the log when we exceed this number in any given frame */
int32 LineCheckTracker::TraceCountForSpikeDump = 0;
/** Number of traces recorded this frame */
int32 LineCheckTracker::CurrentCountForSpike = 0;

FStackTracker* LineCheckTracker::LineCheckStackTracker = NULL;
FScriptStackTracker* LineCheckTracker::LineCheckScriptStackTracker = NULL;

/** Updates an existing call stack trace with new data for this particular call*/
static void LineCheckUpdateFn(const FStackTracker::FCallStack& CallStack, void* UserData)
{
	if (UserData)
	{
		//Callstack has been called more than once, aggregate the data
		LineCheckTracker::FLineCheckData* NewLCData = static_cast<LineCheckTracker::FLineCheckData*>(UserData);
		LineCheckTracker::FLineCheckData* OldLCData = static_cast<LineCheckTracker::FLineCheckData*>(CallStack.UserData);

		OldLCData->Flags |= NewLCData->Flags;
		OldLCData->IsNonZeroExtent |= NewLCData->IsNonZeroExtent;

		if (NewLCData->LineCheckObjsMap.Num() > 0)
		{
			for (TMap<const FName, LineCheckTracker::FLineCheckData::LineCheckObj>::TConstIterator It(NewLCData->LineCheckObjsMap); It; ++It)
			{
				const LineCheckTracker::FLineCheckData::LineCheckObj &NewObj = It.Value();

				LineCheckTracker::FLineCheckData::LineCheckObj * OldObj = OldLCData->LineCheckObjsMap.Find(NewObj.ObjectName);
				if (OldObj)
				{
					OldObj->Count += NewObj.Count;
				}
				else
				{
					OldLCData->LineCheckObjsMap.Add(NewObj.ObjectName, NewObj);
				}
			}
		}
	}
}

/** After the stack tracker reports a given stack trace, it calls this function
*  which appends data particular to line checks
*/
static void LineCheckReportFn(const FStackTracker::FCallStack& CallStack, uint64 TotalStackCount, FOutputDevice& Ar)
{
	//Output to a csv file any relevant data
	LineCheckTracker::FLineCheckData* const LCData = static_cast<LineCheckTracker::FLineCheckData*>(CallStack.UserData);
	if (LCData)
	{
		FString UserOutput = LINE_TERMINATOR TEXT(",,,");
		UserOutput += (LCData->IsNonZeroExtent ? TEXT( "NonZeroExtent") : TEXT("ZeroExtent"));

		for (TMap<const FName, LineCheckTracker::FLineCheckData::LineCheckObj>::TConstIterator It(LCData->LineCheckObjsMap); It; ++It)
		{
			UserOutput += LINE_TERMINATOR TEXT(",,,");
			const LineCheckTracker::FLineCheckData::LineCheckObj &CurObj = It.Value();
			UserOutput += FString::Printf(TEXT("%s (%d) : %s"), *CurObj.ObjectName.ToString(), CurObj.Count, *CurObj.DetailedInfo);
		}

		UserOutput += LINE_TERMINATOR TEXT(",,,");
		
		Ar.Log(*UserOutput);
	}
}

/** Called at the beginning of each frame to check/reset spike count */
void LineCheckTracker::Tick()
{
	if(bIsTrackingEnabled && LineCheckStackTracker)
	{
		//Spike logging is enabled
		if (TraceCountForSpikeDump > 0)
		{
			//Dump if we exceeded the threshold this frame
			if (CurrentCountForSpike > TraceCountForSpikeDump)
			{
				DumpLineChecks(5);
			}
			//Reset for next frame
			ResetLineChecks();
		}

		CurrentCountForSpike = 0;
	}
}

/** Set the value which, if exceeded, will cause a dump of the line checks this frame */
void LineCheckTracker::SetSpikeMinTraceCount(int32 MinTraceCount)
{
	TraceCountForSpikeDump = FMath::Max(0, MinTraceCount);
	UE_LOG(LogSpawn, Log, TEXT("Line trace spike count is %d."), TraceCountForSpikeDump);
}

/** Dump out the results of all line checks called in the game since the last call to ResetLineChecks() */
void LineCheckTracker::DumpLineChecks(int32 Threshold)
{
	if( LineCheckStackTracker )
	{
		const FString Filename = FString::Printf(TEXT("%sLineCheckLog-%s.csv"), *FPaths::ProjectLogDir(), *FDateTime::Now().ToString());
		FOutputDeviceFile OutputFile(*Filename);
		LineCheckStackTracker->DumpStackTraces( Threshold, OutputFile );
		OutputFile.TearDown();
	}

	if( LineCheckScriptStackTracker )
	{
		const FString Filename = FString::Printf(TEXT("%sScriptLineCheckLog-%s.csv"), *FPaths::ProjectLogDir(), *FDateTime::Now().ToString());
		FOutputDeviceFile OutputFile(*Filename);
		LineCheckScriptStackTracker->DumpStackTraces( Threshold, OutputFile );
		OutputFile.TearDown();
	}
}

/** Reset the line check stack tracker (calls FMemory::Free() on all user data pointers)*/
void LineCheckTracker::ResetLineChecks()
{
	if( LineCheckStackTracker )
	{
		LineCheckStackTracker->ResetTracking();
	}

	if( LineCheckScriptStackTracker )
	{
		LineCheckScriptStackTracker->ResetTracking();
	}
}

/** Turn line check stack traces on and off, does not reset the actual data */
void LineCheckTracker::ToggleLineChecks()
{
	bIsTrackingEnabled = !bIsTrackingEnabled;
	UE_LOG(LogSpawn, Log, TEXT("Line tracing is now %s."), bIsTrackingEnabled ? TEXT("enabled") : TEXT("disabled"));
	
	CurrentCountForSpike = 0;
	if (LineCheckStackTracker == NULL)
	{
		FPlatformStackWalk::InitStackWalking();
		LineCheckStackTracker = new FStackTracker(LineCheckUpdateFn, LineCheckReportFn);
	}

	if (LineCheckScriptStackTracker == NULL)
	{
		LineCheckScriptStackTracker = new FScriptStackTracker();
	}

	LineCheckStackTracker->ToggleTracking();
	LineCheckScriptStackTracker->ToggleTracking();
}

/** Captures a single stack trace for a line check */
void LineCheckTracker::CaptureLineCheck(int32 LineCheckFlags, const FVector* Extent, const FFrame* ScriptStackFrame, const UObject* Object)
{
	if (LineCheckStackTracker == NULL || LineCheckScriptStackTracker == NULL)
	{
		return;
	}

	if (ScriptStackFrame)
	{
		int32 EntriesToIgnore = 0;
		LineCheckScriptStackTracker->CaptureStackTrace(ScriptStackFrame, EntriesToIgnore);
	}
	else
	{		   
		FLineCheckData* const LCData = static_cast<FLineCheckData*>(FMemory::Malloc(sizeof(FLineCheckData)));
		FMemory::Memset(LCData, 0, sizeof(FLineCheckData));
		LCData->Flags = LineCheckFlags;
		LCData->IsNonZeroExtent = (Extent && !Extent->IsZero()) ? true : false;
		FLineCheckData::LineCheckObj LCObj;
		if (Object)
		{
			LCObj = FLineCheckData::LineCheckObj(Object->GetFName(), 1, Object->GetDetailedInfo());
		}
		else
		{
			LCObj = FLineCheckData::LineCheckObj(NAME_None, 1, TEXT("Unknown"));
		}
		
		LCData->LineCheckObjsMap.Add(LCObj.ObjectName, LCObj);		

		int32 EntriesToIgnore = 3;
		LineCheckStackTracker->CaptureStackTrace(EntriesToIgnore, static_cast<void*>(LCData));
		//Only increment here because execTrace() will lead to here also
		CurrentCountForSpike++;
	}
}
#endif //LINE_CHECK_TRACING

/*-----------------------------------------------------------------------------
	Level actor management.
-----------------------------------------------------------------------------*/

/** 
 * Generates a 102-bits actor GUID:
 *	- Bits 101-54 hold the user unique id.
 *	- Bits 53-0 hold a microseconds timestamp.
  *
 * Notes:
 *	- The timestamp is stored in microseconds for a total of 54 bits, enough to cover
 *	  the next 570 years.
 *	- The highest 72 bits are appended to the name in hexadecimal.
 *	- The lowest 30 bits of the timestamp are stored in the name number. This is to
 *	  minimize the total names generated for globally unique names (string part will
 *	  change every ~17 minutes for a specific actor class).
 *  - The name number bit 30 is reserved to know if this is a globally unique name. This
 *	  is not 100% safe, but should cover most cases.
 *  - The name number bit 31 is reserved to preserve the fast path name generation (see
 *	  GFastPathUniqueNameGeneration).
 *	- On some environments, cooking happens without network, so we can't retrieve the 
 *	  MAC adress for spawned actors, assign a default one in this case.
 **/
class FActorGUIDGenerator
{
public:
	FActorGUIDGenerator()
		: Origin(FDateTime(2020, 1, 1))
		, Counter(0)
	{
<<<<<<< HEAD
		if (MacAddress.Num() != 6)
		{
			// During cooking, some platform can't retrieve the MAC adress, so force a default one.
			check(IsRunningCommandlet());
			MacAddress.Empty(6);
			MacAddress.AddZeroed(6);
=======
		PRAGMA_DISABLE_DEPRECATION_WARNINGS
		TArray<uint8> MACAddress = FPlatformMisc::GetMacAddress();
		PRAGMA_ENABLE_DEPRECATION_WARNINGS

		if (MACAddress.Num() == 6)
		{
			FMemory::Memcpy(UniqueID, MACAddress.GetData(), 6);
		}
		else if (IsRunningCommandlet())
		{
			FMemory::Memzero(UniqueID, 6);
		}
		else
		{
			const FString EpicAccountId = FPlatformMisc::GetEpicAccountId();
			const uint32 UniqueUserId = GetTypeHash(EpicAccountId) ^ FPlatformProcess::GetCurrentProcessId();
			const uint64 ElapsedUs = FDateTime::Now().GetTicks();

			UniqueID[0] = UniqueUserId & 0xff;
			UniqueID[1] = (UniqueUserId >> 8) & 0xff;
			UniqueID[2] = (UniqueUserId >> 16) & 0xff;
			UniqueID[3] = (UniqueUserId >> 24) & 0xff;
			UniqueID[4] = ElapsedUs & 0xff;
			UniqueID[5] = (ElapsedUs >> 8) & 0xff;
>>>>>>> 4af6daef
		}
	}

	FName NewActorGUID(FName BaseName)
	{
		uint8 HighPart[9];

		const FDateTime Now = FDateTime::Now();
		check(Now > Origin);

		const FTimespan Elapsed = FDateTime::Now() - Origin;
		const uint64 ElapsedUs = (uint64)Elapsed.GetTotalMilliseconds() * 1000 + (Counter++ % 1000);

		// Copy 48-bits unique id
		FMemory::Memcpy(HighPart, UniqueID, 6);
		
		// Append the high part of the timestamp (will change every ~17 minutes)
		const uint64 ElapsedUsHighPart = ElapsedUs >> 30;
		FMemory::Memcpy(HighPart + 6, &ElapsedUsHighPart, 3);

		// Make final name
		TStringBuilderWithBuffer<TCHAR, NAME_SIZE> StringBuilder;
		StringBuilder += BaseName.ToString();
		StringBuilder += TEXT("_UAID_");

		for (uint32 i=0; i<9; i++)
		{
			StringBuilder += NibbleToTChar(HighPart[i] >> 4);
			StringBuilder += NibbleToTChar(HighPart[i] & 15);
		}

		return FName(*StringBuilder, (ElapsedUs & 0x3fffffff) | (1 << 30));
	}
	
private:
	FDateTime Origin;
<<<<<<< HEAD
	TArray<uint8> MacAddress;
=======
	uint8 UniqueID[6];
>>>>>>> 4af6daef
	uint32 Counter;
};

FName FActorSpawnUtils::MakeUniqueActorName(ULevel* Level, const UClass* Class, FName BaseName, bool bGloballyUnique)
{
	FName NewActorName;

	if (bGloballyUnique)
	{
		static FActorGUIDGenerator ActorGUIDGenerator;

		do
		{
			NewActorName = ActorGUIDGenerator.NewActorGUID(BaseName);
		}
		while (StaticFindObjectFast(nullptr, Level, NewActorName));
	}
	else
	{
		NewActorName = MakeUniqueObjectName(Level, Class, BaseName);
	}

	return NewActorName;
}

bool FActorSpawnUtils::IsGloballyUniqueName(FName Name)
{
	if (Name.GetNumber() & (1 << 30))
	{
		const FString PlainName = Name.GetPlainNameString();
		const int32 PlainNameLen = PlainName.Len();
		
		// Parse a name like this: StaticMeshActor_UAID_001122334455667788
		if (PlainNameLen >= 24)
		{
			if (!FCString::Strnicmp(*PlainName + PlainNameLen - 24, TEXT("_UAID_"), 6))
			{
				for (uint32 i=0; i<18; i++)
				{
					if (!CheckTCharIsHex(PlainName[PlainNameLen - i - 1]))
					{
						return false;
					}
				}

				return true;
			}
		}
	}

	return false;
}

FName FActorSpawnUtils::GetBaseName(FName Name)
{
	if (IsGloballyUniqueName(Name))
	{
		// Chop a name like this: StaticMeshActor_UAID_001122334455667788
		return *Name.GetPlainNameString().LeftChop(24);
	}

	return *Name.GetPlainNameString();
}

// LOOKING_FOR_PERF_ISSUES
#define PERF_SHOW_MULTI_PAWN_SPAWN_FRAMES (!(UE_BUILD_SHIPPING || UE_BUILD_TEST)) && (LOOKING_FOR_PERF_ISSUES || !WITH_EDITORONLY_DATA)

#if PERF_SHOW_MULTI_PAWN_SPAWN_FRAMES
	/** Array showing names of pawns spawned this frame. */
	TArray<FString>	ThisFramePawnSpawns;
#endif	//PERF_SHOW_MULTI_PAWN_SPAWN_FRAMES

AActor* UWorld::SpawnActorAbsolute( UClass* Class, FTransform const& AbsoluteTransform, const FActorSpawnParameters& SpawnParameters)
{
	AActor* Template = SpawnParameters.Template;

	if(!Template)
	{
		// Use class's default actor as a template.
		Template = Class->GetDefaultObject<AActor>();
	}

	FTransform NewTransform = AbsoluteTransform;
	USceneComponent* TemplateRootComponent = (Template)? Template->GetRootComponent() : NULL;
	if(TemplateRootComponent)
	{
		TemplateRootComponent->UpdateComponentToWorld();
		NewTransform = TemplateRootComponent->GetComponentToWorld().Inverse() * NewTransform;
	}

	return SpawnActor(Class, &NewTransform, SpawnParameters);
}

AActor* UWorld::SpawnActor( UClass* Class, FVector const* Location, FRotator const* Rotation, const FActorSpawnParameters& SpawnParameters )
{
	FTransform Transform;
	if (Location)
	{
		Transform.SetLocation(*Location);
	}
	if (Rotation)
	{
		Transform.SetRotation(FQuat(*Rotation));
	}

	return SpawnActor(Class, &Transform, SpawnParameters);
}

#include "GameFramework/SpawnActorTimer.h"

AActor* UWorld::SpawnActor( UClass* Class, FTransform const* UserTransformPtr, const FActorSpawnParameters& SpawnParameters )
{
	SCOPE_CYCLE_COUNTER(STAT_SpawnActorTime);
	CSV_SCOPED_TIMING_STAT_EXCLUSIVE(ActorSpawning);

#if WITH_EDITORONLY_DATA
	check( CurrentLevel ); 	
	check(GIsEditor || (CurrentLevel == PersistentLevel));
#else
	ULevel* CurrentLevel = PersistentLevel;
#endif

	// Make sure this class is spawnable.
	if( !Class )
	{
		UE_LOG(LogSpawn, Warning, TEXT("SpawnActor failed because no class was specified") );
		return NULL;
	}

	SCOPE_TIME_GUARD_NAMED_MS(TEXT("SpawnActor Of Type"), Class->GetFName(), 2);

#if ENABLE_SPAWNACTORTIMER
	FScopedSpawnActorTimer SpawnTimer(Class->GetFName(), SpawnParameters.bDeferConstruction ? ESpawnActorTimingType::SpawnActorDeferred : ESpawnActorTimingType::SpawnActorNonDeferred);
#endif

	if( Class->HasAnyClassFlags(CLASS_Deprecated) )
	{
		UE_LOG(LogSpawn, Warning, TEXT("SpawnActor failed because class %s is deprecated"), *Class->GetName() );
		return NULL;
	}
	if( Class->HasAnyClassFlags(CLASS_Abstract) )
	{
		UE_LOG(LogSpawn, Warning, TEXT("SpawnActor failed because class %s is abstract"), *Class->GetName() );
		return NULL;
	}
	else if( !Class->IsChildOf(AActor::StaticClass()) )
	{
		UE_LOG(LogSpawn, Warning, TEXT("SpawnActor failed because %s is not an actor class"), *Class->GetName() );
		return NULL;
	}
	else if (SpawnParameters.Template != NULL && SpawnParameters.Template->GetClass() != Class)
	{
		UE_LOG(LogSpawn, Warning, TEXT("SpawnActor failed because template class (%s) does not match spawn class (%s)"), *SpawnParameters.Template->GetClass()->GetName(), *Class->GetName());
		if (!SpawnParameters.bNoFail)
		{
			return NULL;
		}
	}
	else if (bIsRunningConstructionScript && !SpawnParameters.bAllowDuringConstructionScript)
	{
		UE_LOG(LogSpawn, Warning, TEXT("SpawnActor failed because we are running a ConstructionScript (%s)"), *Class->GetName() );
		return NULL;
	}
	else if (bIsTearingDown)
	{
		UE_LOG(LogSpawn, Warning, TEXT("SpawnActor failed because we are in the process of tearing down the world"));
		return NULL;
	}
	else if (UserTransformPtr && UserTransformPtr->ContainsNaN())
	{
		UE_LOG(LogSpawn, Warning, TEXT("SpawnActor failed because the given transform (%s) is invalid"), *(UserTransformPtr->ToString()));
		return NULL;
	}
#if !WITH_EDITOR
	else if (SpawnParameters.bForceGloballyUniqueName && !SpawnParameters.Name.IsNone())
	{
		UE_LOG(LogSpawn, Warning, TEXT("SpawnActor failed because a globally unique name was requested and an actor name was provided (%s)"), *SpawnParameters.Name.ToString());
		return NULL;
	}
#else
	if (SpawnParameters.OverridePackage && SpawnParameters.bCreateActorPackage)
	{
		UE_LOG(LogSpawn, Warning, TEXT("SpawnActor failed because both the OverridePackage and bCreateActorPackage are set"));
		return nullptr;
	}
#endif

	ULevel* LevelToSpawnIn = SpawnParameters.OverrideLevel;
	if (LevelToSpawnIn == NULL)
	{
		// Spawn in the same level as the owner if we have one.
		LevelToSpawnIn = (SpawnParameters.Owner != NULL) ? SpawnParameters.Owner->GetLevel() : ToRawPtr(CurrentLevel);
	}

	// Use class's default actor as a template if none provided.
	AActor* Template = SpawnParameters.Template ? SpawnParameters.Template : Class->GetDefaultObject<AActor>();
	check(Template);

	FName NewActorName = SpawnParameters.Name;
	UPackage* ExternalPackage = nullptr;
	bool bNeedGloballyUniqueName = false;

#if WITH_EDITOR
	// Generate the actor's Guid
	FGuid ActorGuid;
	if (SpawnParameters.OverrideActorGuid.IsValid())
	{
		ActorGuid = SpawnParameters.OverrideActorGuid;
	}
	else
	{
		ActorGuid = FGuid::NewGuid();
	}

	// Generate and set the actor's external package if needed
	if (SpawnParameters.OverridePackage)
	{
		ExternalPackage = SpawnParameters.OverridePackage;
		bNeedGloballyUniqueName = true;
	}
	else if (LevelToSpawnIn->ShouldCreateNewExternalActors() && SpawnParameters.bCreateActorPackage && !(SpawnParameters.ObjectFlags & RF_Transient))
	{
		bNeedGloballyUniqueName = CastChecked<AActor>(Class->GetDefaultObject())->SupportsExternalPackaging();
	}

	if (!GIsEditor)
	{
		bNeedGloballyUniqueName = false;
	}
#else
	// Override all previous logic if the spawn request a globally unique name
	bNeedGloballyUniqueName |= SpawnParameters.bForceGloballyUniqueName;
#endif

	if (NewActorName.IsNone())
	{
		// If we are using a template object and haven't specified a name, create a name relative to the template, otherwise let the default object naming behavior in Stat
		const FName BaseName = Template->HasAnyFlags(RF_ClassDefaultObject) ? Class->GetFName() : *Template->GetFName().GetPlainNameString();

		NewActorName = FActorSpawnUtils::MakeUniqueActorName(LevelToSpawnIn, Template->GetClass(), BaseName, bNeedGloballyUniqueName);
	}
	else if (StaticFindObjectFast(nullptr, LevelToSpawnIn, NewActorName) || ((bNeedGloballyUniqueName != FActorSpawnUtils::IsGloballyUniqueName(NewActorName)) && (SpawnParameters.NameMode == FActorSpawnParameters::ESpawnActorNameMode::Requested)))
	{
		// If the supplied name is already in use or doesn't respect globally uniqueness, then either fail in the requested manner or determine a new name to use if the caller indicates that's ok
		switch(SpawnParameters.NameMode)
		{
		case FActorSpawnParameters::ESpawnActorNameMode::Requested:
			NewActorName = FActorSpawnUtils::MakeUniqueActorName(LevelToSpawnIn, Template->GetClass(), FActorSpawnUtils::GetBaseName(NewActorName), bNeedGloballyUniqueName);
			break;

		case FActorSpawnParameters::ESpawnActorNameMode::Required_Fatal:
			UE_LOG(LogSpawn, Fatal, TEXT("Cannot generate unique name for '%s' in level '%s'."), *NewActorName.ToString(), *LevelToSpawnIn->GetFullName());
			return nullptr;

		case FActorSpawnParameters::ESpawnActorNameMode::Required_ErrorAndReturnNull:
			UE_LOG(LogSpawn, Error, TEXT("Cannot generate unique name for '%s' in level '%s'."), *NewActorName.ToString(), *LevelToSpawnIn->GetFullName());
			return nullptr;

		case FActorSpawnParameters::ESpawnActorNameMode::Required_ReturnNull:
			return nullptr;

		default:
			check(0);
		}
	}

	// See if we can spawn on ded.server/client only etc (check NeedsLoadForClient & NeedsLoadForServer)
	if(!CanCreateInCurrentContext(Template))
	{
		UE_LOG(LogSpawn, Warning, TEXT("Unable to spawn class '%s' due to client/server context."), *Class->GetName() );
		return NULL;
	}

#if WITH_EDITOR
	if (bNeedGloballyUniqueName && !ExternalPackage)
	{
		TStringBuilderWithBuffer<TCHAR, NAME_SIZE> ActorPath;
		ActorPath += LevelToSpawnIn->GetPathName();
		ActorPath += TEXT(".");
		ActorPath += NewActorName.ToString();

		// @todo FH: needs to handle mark package dirty and asset creation notification
		ExternalPackage = ULevel::CreateActorPackage(LevelToSpawnIn->GetPackage(), LevelToSpawnIn->GetActorPackagingScheme(), *ActorPath);
	}
#endif

	FTransform const UserTransform = UserTransformPtr ? *UserTransformPtr : FTransform::Identity;

	ESpawnActorCollisionHandlingMethod CollisionHandlingOverride = SpawnParameters.SpawnCollisionHandlingOverride;

	// "no fail" take preedence over collision handling settings that include fails
	if (SpawnParameters.bNoFail)
	{
		// maybe upgrade to disallow fail
		if (CollisionHandlingOverride == ESpawnActorCollisionHandlingMethod::AdjustIfPossibleButDontSpawnIfColliding)
		{
			CollisionHandlingOverride = ESpawnActorCollisionHandlingMethod::AdjustIfPossibleButAlwaysSpawn;
		}
		else if (CollisionHandlingOverride == ESpawnActorCollisionHandlingMethod::DontSpawnIfColliding)
		{
			CollisionHandlingOverride = ESpawnActorCollisionHandlingMethod::AlwaysSpawn;
		}
	}

	// use override if set, else fall back to actor's preference
	ESpawnActorCollisionHandlingMethod const CollisionHandlingMethod = (CollisionHandlingOverride == ESpawnActorCollisionHandlingMethod::Undefined) ? Template->SpawnCollisionHandlingMethod : CollisionHandlingOverride;

	// see if we can avoid spawning altogether by checking native components
	// note: we can't handle all cases here, since we don't know the full component hierarchy until after the actor is spawned
	if (CollisionHandlingMethod == ESpawnActorCollisionHandlingMethod::DontSpawnIfColliding)
	{
		USceneComponent* const TemplateRootComponent = Template->GetRootComponent();

		// Note that we respect any initial transformation the root component may have from the CDO, so the final transform
		// might necessarily be exactly the passed-in UserTransform.
		FTransform const FinalRootComponentTransform =
			TemplateRootComponent
			? FTransform(TemplateRootComponent->GetRelativeRotation(), TemplateRootComponent->GetRelativeLocation(), TemplateRootComponent->GetRelativeScale3D()) * UserTransform
			: UserTransform;

		FVector const FinalRootLocation = FinalRootComponentTransform.GetLocation();
		FRotator const FinalRootRotation = FinalRootComponentTransform.Rotator();

		if (EncroachingBlockingGeometry(Template, FinalRootLocation, FinalRootRotation))
		{
			// a native component is colliding, that's enough to reject spawning
			UE_LOG(LogSpawn, Log, TEXT("SpawnActor failed because of collision at the spawn location [%s] for [%s]"), *FinalRootLocation.ToString(), *Class->GetName());
			return nullptr;
		}
	}

	EObjectFlags ActorFlags = SpawnParameters.ObjectFlags;

	// actually make the actor object
	AActor* const Actor = NewObject<AActor>(LevelToSpawnIn, Class, NewActorName, ActorFlags, Template, false/*bCopyTransientsFromClassDefaults*/, nullptr/*InInstanceGraph*/, ExternalPackage);
	
	check(Actor);
	check(Actor->GetLevel() == LevelToSpawnIn);

#if WITH_EDITOR
	// UE5-Release: bHideFromSceneOutliner must be set before anything tries
	// to create an FActorTreeItem in the Scene Outliner. Otherwise, the tree item will
	// be created and will be visible in the Scene Outliner. 
	// AActor::ClearActorLabel, called below, currently does that via FCoreDelegates::OnActorLabelChanged.
	// A better fix should prevent the FActorTreeItem creation before the end of the spawning sequence.
	if (SpawnParameters.bHideFromSceneOutliner)
	{
		FSetActorHiddenInSceneOutliner SetActorHidden(Actor);
	}
	Actor->bIsEditorPreviewActor = SpawnParameters.bTemporaryEditorActor;
#endif //WITH_EDITOR


#if ENABLE_SPAWNACTORTIMER
	SpawnTimer.SetActorName(Actor->GetFName());
#endif

#if WITH_EDITOR
	Actor->ClearActorLabel(); // Clear label on newly spawned actors

	// Set the actor's guid
	FSetActorGuid SetActorGuid(Actor, ActorGuid);
#endif

	if (SpawnParameters.OverrideParentComponent)
	{
		FActorParentComponentSetter::Set(Actor, SpawnParameters.OverrideParentComponent);
	}

	if (SpawnParameters.CustomPreSpawnInitalization)
	{
		SpawnParameters.CustomPreSpawnInitalization(Actor);
	}

	if ( GUndo )
	{
		ModifyLevel( LevelToSpawnIn );
	}
	LevelToSpawnIn->Actors.Add( Actor );
	LevelToSpawnIn->ActorsForGC.Add(Actor);

#if PERF_SHOW_MULTI_PAWN_SPAWN_FRAMES
	if( Cast<APawn>(Actor) )
	{
		FString PawnName = FString::Printf(TEXT("%d: %s"), ThisFramePawnSpawns.Num(), *Actor->GetPathName());
		ThisFramePawnSpawns.Add(PawnName);
	}
#endif

	// tell the actor what method to use, in case it was overridden
	Actor->SpawnCollisionHandlingMethod = CollisionHandlingMethod;

	// Broadcast delegate before the actor and its contained components are initialized
	OnActorPreSpawnInitialization.Broadcast(Actor);

	Actor->PostSpawnInitialize(UserTransform, SpawnParameters.Owner, SpawnParameters.Instigator, SpawnParameters.IsRemoteOwned(), SpawnParameters.bNoFail, SpawnParameters.bDeferConstruction, SpawnParameters.TransformScaleMethod);
	
	// If we are spawning an external actor, mark this package dirty
	if (ExternalPackage)
	{
		ExternalPackage->MarkPackageDirty();
	}

	if (!IsValid(Actor) && !SpawnParameters.bNoFail)
	{
		UE_LOG(LogSpawn, Log, TEXT("SpawnActor failed because the spawned actor %s is invalid"), *Actor->GetPathName());
		return NULL;
	}

	Actor->CheckDefaultSubobjects();

	// Broadcast notification of spawn
	OnActorSpawned.Broadcast(Actor);

#if WITH_EDITOR
	if (GIsEditor)
	{
		if (Actor->IsAsset() && Actor->GetPackage()->HasAnyPackageFlags(PKG_NewlyCreated))
		{
			FAssetRegistryModule::AssetCreated(Actor);
		}

		GEngine->BroadcastLevelActorAdded(Actor);
	}
#endif

	// Add this newly spawned actor to the network actor list. Do this after PostSpawnInitialize so that actor has "finished" spawning.
	AddNetworkActor( Actor );

	return Actor;
}

ABrush* UWorld::SpawnBrush()
{
	FActorSpawnParameters SpawnInfo;
	SpawnInfo.SpawnCollisionHandlingOverride = ESpawnActorCollisionHandlingMethod::AlwaysSpawn;
	ABrush* const Result = SpawnActor<ABrush>( SpawnInfo );
	check(Result);
	return Result;
}

/**
 * Wrapper for DestroyActor() that should be called in the editor.
 *
 * @param	bShouldModifyLevel		If true, Modify() the level before removing the actor.
 */
bool UWorld::EditorDestroyActor( AActor* ThisActor, bool bShouldModifyLevel )
{
	FNavigationSystem::OnActorUnregistered(*ThisActor);

	bool bReturnValue = DestroyActor( ThisActor, false, bShouldModifyLevel );
	if (UWorld* World = ThisActor->GetWorld())
	{
		World->BroadcastLevelsChanged();
	}
	return bReturnValue;
}

/**
 * Removes the actor from its level's actor list and generally cleans up the engine's internal state.
 * What this function does not do, but is handled via garbage collection instead, is remove references
 * to this actor from all other actors, and kill the actor's resources.  This function is set up so that
 * no problems occur even if the actor is being destroyed inside its recursion stack.
 *
 * @param	ThisActor				Actor to remove.
 * @param	bNetForce				[opt] Ignored unless called during play.  Default is false.
 * @param	bShouldModifyLevel		[opt] If true, Modify() the level before removing the actor.  Default is true.
 * @return							true if destroy, false if actor couldn't be destroyed.
 */
bool UWorld::DestroyActor( AActor* ThisActor, bool bNetForce, bool bShouldModifyLevel )
{
	SCOPE_CYCLE_COUNTER(STAT_DestroyActor);
	CSV_SCOPED_TIMING_STAT_EXCLUSIVE(ActorDestroying);

	check(ThisActor);
	check(ThisActor->IsValidLowLevel());
	//UE_LOG(LogSpawn, Log,  "Destroy %s", *ThisActor->GetClass()->GetName() );

	SCOPE_CYCLE_UOBJECT(ThisActor, ThisActor);

	if (ThisActor->GetWorld() == NULL)
	{
		UE_LOG(LogSpawn, Warning, TEXT("Destroying %s, which doesn't have a valid world pointer"), *ThisActor->GetPathName());
	}

	// If already on list to be deleted, pretend the call was successful.
	// We don't want recursive calls to trigger destruction notifications multiple times.
	if (ThisActor->IsPendingKillPending())
	{
		return true;
	}

	// Never destroy the world settings actor. This used to be enforced by bNoDelete and is actually needed for 
	// seamless travel and network games.
	if (GetWorldSettings() == ThisActor)
	{
		return false;
	}

	// In-game deletion rules.
	if( IsGameWorld() )
	{
		// Note, for Standalone games, Actors should have Authority == ROLE_Authority.
		// In that sense, they'll be treated as Network Actors here.
		const bool bIsNetworkedActor = ThisActor->GetLocalRole() != ROLE_None;

		// Can't kill if wrong role.
		const bool bCanDestroyNetworkActor = ThisActor->GetLocalRole() == ROLE_Authority || bNetForce || ThisActor->bNetTemporary;
		if (bIsNetworkedActor && !bCanDestroyNetworkActor)
		{
			return false;
		}

		const bool bCanDestroyNonNetworkActor = !!CVarAllowDestroyNonNetworkActors.GetValueOnAnyThread();
		if (!bIsNetworkedActor && !bCanDestroyNonNetworkActor)
		{
			return false;
		}

		if (ThisActor->DestroyNetworkActorHandled())
		{
			// Network actor short circuited the destroy (network will cleanup properly)
			// Don't destroy PlayerControllers and BeaconClients
			return false;
		}

		if (ThisActor->IsActorBeginningPlay())
		{
			FSetActorWantsDestroyDuringBeginPlay SetActorWantsDestroyDuringBeginPlay(ThisActor);
			return true; // while we didn't actually destroy it now, we are going to, so tell the calling code it succeeded
		}
	}
	else
	{
		ThisActor->Modify();
	}

	// Prevent recursion
	FMarkActorIsBeingDestroyed MarkActorIsBeingDestroyed(ThisActor);

	// Notify the texture streaming manager about the destruction of this actor.
	IStreamingManager::Get().NotifyActorDestroyed( ThisActor );

	OnActorDestroyed.Broadcast(ThisActor);

	// Tell this actor it's about to be destroyed.
	ThisActor->Destroyed();

	// Detach this actor's children
	TArray<AActor*> AttachedActors;
	ThisActor->GetAttachedActors(AttachedActors);

	if (AttachedActors.Num() > 0)
	{
		TInlineComponentArray<USceneComponent*> SceneComponents;
		ThisActor->GetComponents(SceneComponents);

		for (TArray< AActor* >::TConstIterator AttachedActorIt(AttachedActors); AttachedActorIt; ++AttachedActorIt)
		{
			AActor* ChildActor = *AttachedActorIt;
			if (ChildActor != NULL)
			{
				for (USceneComponent* SceneComponent : SceneComponents)
				{
					ChildActor->DetachAllSceneComponents(SceneComponent, FDetachmentTransformRules::KeepWorldTransform);
				}
#if WITH_EDITOR
				if( GIsEditor )
				{
					GEngine->BroadcastLevelActorDetached(ChildActor, ThisActor);
				}
#endif
			}
		}
	}

	// Detach from anything we were attached to
	USceneComponent* RootComp = ThisActor->GetRootComponent();
	if( RootComp != nullptr && RootComp->GetAttachParent() != nullptr)
	{
		AActor* OldParentActor = RootComp->GetAttachParent()->GetOwner();
		if (OldParentActor)
		{
			// Attachment is persisted on the child so modify both actors for Undo/Redo but do not mark the Parent package dirty
			OldParentActor->Modify(/*bAlwaysMarkDirty=*/false);
		}

		ThisActor->DetachFromActor(FDetachmentTransformRules::KeepWorldTransform);

#if WITH_EDITOR
		if( GIsEditor )
		{
			GEngine->BroadcastLevelActorDetached(ThisActor, OldParentActor);
		}
#endif
	}

	ThisActor->ClearComponentOverlaps();

	// If this actor has an owner, notify it that it has lost a child.
	if( ThisActor->GetOwner() )
	{
		ThisActor->SetOwner(NULL);
	}

	if (ULevel* const ActorLevel = ThisActor->GetLevel())
	{
		UDemoNetDriver* DemoDriver = nullptr;

		if (const FLevelCollection* LevelCollection = ActorLevel->GetCachedLevelCollection())
		{
			DemoDriver = LevelCollection->GetDemoNetDriver();
		}

		if (!DemoDriver)
		{
			DemoDriver = GetDemoNetDriver();
		}

		if (!DemoDriver || !DemoDriver->IsPlaying())
		{
			ActorLevel->CreateReplicatedDestructionInfo(ThisActor);
		}
	}

	UE::Net::Private::FNetPropertyConditionManager::Get().NotifyObjectDestroyed(ThisActor);

	// Notify net drivers that this actor has been destroyed.
	if (FWorldContext* Context = GEngine->GetWorldContextFromWorld(this))
	{
		for (FNamedNetDriver& Driver : Context->ActiveNetDrivers)
		{
			if (Driver.NetDriver != nullptr && Driver.NetDriver->ShouldReplicateActor(ThisActor))
			{
				Driver.NetDriver->NotifyActorDestroyed(ThisActor);
			}
		}
	}
	else if (WorldType != EWorldType::Inactive && !IsRunningCommandlet())
	{
		// If we are preloading this world, it's normal that we don't have a valid context yet.
		if (!UWorld::WorldTypePreLoadMap.Find(GetOuter()->GetFName()))
		{
			// Inactive worlds do not have a world context, otherwise only worlds in the middle of seamless travel should have no context,
			// and in that case, we shouldn't be destroying actors on them until they have become the current world (i.e. CopyWorldData has been called)
			UE_LOG(LogSpawn, Warning, TEXT("UWorld::DestroyActor: World has no context! World: %s, Actor: %s"), *GetName(), *ThisActor->GetPathName());
		}
	}

	// Remove the actor from the actor list.
	RemoveActor( ThisActor, bShouldModifyLevel );

	// Invalidate the lighting cache in the Editor.  We need to check for GIsEditor as play has not begun in network game and objects get destroyed on switching levels
	if ( GIsEditor )
	{
		if (!IsGameWorld())
		{
			ThisActor->InvalidateLightingCache();
		}
		
#if WITH_EDITOR
		GEngine->BroadcastLevelActorDeleted(ThisActor);
#endif
	}

	OnActorRemovedFromWorld.Broadcast(ThisActor);

	// Clean up the actor's components.
	ThisActor->UnregisterAllComponents();

	// Mark the actor and its direct components as pending kill.
	ThisActor->MarkAsGarbage();
	ThisActor->MarkPackageDirty();
	ThisActor->MarkComponentsAsGarbage();

	// Unregister the actor's tick function
	const bool bRegisterTickFunctions = false;
	const bool bIncludeComponents = true;
	ThisActor->RegisterAllActorTickFunctions(bRegisterTickFunctions, bIncludeComponents);

	// Return success.
	return true;
}

/*-----------------------------------------------------------------------------
	Player spawning.
-----------------------------------------------------------------------------*/

APlayerController* UWorld::SpawnPlayActor(UPlayer* NewPlayer, ENetRole RemoteRole, const FURL& InURL, const FUniqueNetIdPtr& UniqueId, FString& Error, uint8 InNetPlayerIndex)
{
	FUniqueNetIdRepl UniqueIdRepl(UniqueId);
	return SpawnPlayActor(NewPlayer, RemoteRole, InURL, UniqueIdRepl, Error, InNetPlayerIndex);
}

APlayerController* UWorld::SpawnPlayActor(UPlayer* NewPlayer, ENetRole RemoteRole, const FURL& InURL, const FUniqueNetIdRepl& UniqueId, FString& Error, uint8 InNetPlayerIndex)
{
	Error = TEXT("");

	// Make the option string.
	FString Options;
	for (int32 i = 0; i < InURL.Op.Num(); i++)
	{
		Options += TEXT('?');
		Options += InURL.Op[i];
	}

	if (AGameModeBase* const GameMode = GetAuthGameMode())
	{
		// Give the GameMode a chance to accept the login
		APlayerController* const NewPlayerController = GameMode->Login(NewPlayer, RemoteRole, *InURL.Portal, Options, UniqueId, Error);
		if (NewPlayerController == NULL)
		{
			UE_LOG(LogSpawn, Warning, TEXT("Login failed: %s"), *Error);
			return NULL;
		}

		UE_LOG(LogSpawn, Log, TEXT("%s got player %s [%s]"), *NewPlayerController->GetName(), *NewPlayer->GetName(), UniqueId.IsValid() ? *UniqueId->ToString() : TEXT("Invalid"));

		// Possess the newly-spawned player.
		NewPlayerController->NetPlayerIndex = InNetPlayerIndex;
		NewPlayerController->SetRole(ROLE_Authority);
		NewPlayerController->SetReplicates(RemoteRole != ROLE_None);
		if (RemoteRole == ROLE_AutonomousProxy)
		{
			NewPlayerController->SetAutonomousProxy(true);
		}
		NewPlayerController->SetPlayer(NewPlayer);
		GameMode->PostLogin(NewPlayerController);
		return NewPlayerController;
	}

	UE_LOG(LogSpawn, Warning, TEXT("Login failed: No game mode set."));
	return nullptr;
}

/*-----------------------------------------------------------------------------
	Level actor moving/placing.
-----------------------------------------------------------------------------*/

bool UWorld::FindTeleportSpot(const AActor* TestActor, FVector& TestLocation, FRotator TestRotation)
{
	QUICK_SCOPE_CYCLE_COUNTER(STAT_UWorld_FindTeleportSpot);

	if( !TestActor || !TestActor->GetRootComponent() )
	{
		return true;
	}
	FVector Adjust(0.f);

	const FVector OriginalTestLocation = TestLocation;

	// check if fits at desired location
	if( !EncroachingBlockingGeometry(TestActor, TestLocation, TestRotation, &Adjust) )
	{
		return true;
	}

	if ( Adjust.IsNearlyZero() )
	{
		// EncroachingBlockingGeometry fails to produce adjustment if movement component's target, or root component,
		// fallback to a box when calling GetCollisionShape (UPrimitiveComponent's behaviour).
		// This would occur if SkeletalMeshComponent was root, instead of capsule, for example.
		// Here we test for these cases and warn user why this function is failing.
		UMovementComponent* const MoveComponent = TestActor->FindComponentByClass<UMovementComponent>();
		if (MoveComponent && MoveComponent->UpdatedPrimitive)
		{
			UPrimitiveComponent* const PrimComponent = MoveComponent->UpdatedPrimitive;
			FCollisionShape shape = PrimComponent->GetCollisionShape();
			if (shape.IsBox() && (Cast<UBoxComponent>(PrimComponent) == nullptr))
			{
				UE_LOG(LogPhysics, Warning, TEXT("UWorld::FindTeleportSpot called with an actor that is intersecting geometry. Failed to find new location likely due to "
					"movement component's 'UpdatedComponent' not being a collider component."));
			}
		}
		else
		{
			USceneComponent* const RootComponent = TestActor->GetRootComponent();
			UPrimitiveComponent* PrimComponent = Cast<UPrimitiveComponent>(RootComponent);
			if(PrimComponent != nullptr)
			{
				FCollisionShape shape = PrimComponent->GetCollisionShape();
				if (shape.IsBox() && (Cast<UBoxComponent>(PrimComponent) == nullptr))
				{
					UE_LOG(LogPhysics, Warning, TEXT("UWorld::FindTeleportSpot called with an actor that is intersecting geometry. Failed to find new location likely due to "
						" actor's root component not being a collider component."));
				}
			}
		}

		// Reset in case Adjust is not actually zero
		TestLocation = OriginalTestLocation;
		return false;
	}

	// first do only Z
	const FVector::FReal ZeroThreshold = UE_KINDA_SMALL_NUMBER;
	const bool bZeroZ = FMath::IsNearlyZero(Adjust.Z, ZeroThreshold);
	if (!bZeroZ)
	{
		TestLocation.Z += Adjust.Z;
		if( !EncroachingBlockingGeometry(TestActor, TestLocation, TestRotation) )
		{
			return true;
		}

		TestLocation = OriginalTestLocation;
	}

	// now try just XY
	const bool bZeroX = FMath::IsNearlyZero(Adjust.X, ZeroThreshold);
	const bool bZeroY = FMath::IsNearlyZero(Adjust.Y, ZeroThreshold);
	if (!bZeroX || !bZeroY)
	{
		const float X = bZeroX ? 0.f : Adjust.X;
		const float Y = bZeroY ? 0.f : Adjust.Y;
		FVector Adjustments[8];
		Adjustments[0] = FVector(X, Y, 0);

		// If initially spawning allow testing a few permutations (though this needs improvement).
		// During play only test the first adjustment, permuting axes could put the location on other sides of geometry.
		const int32 Iterations = (TestActor->HasActorBegunPlay() ? 1 : 8);

		if (Iterations > 1)
		{
			if (!bZeroX && !bZeroY)
			{
				Adjustments[1] = FVector(-X,  Y, 0);
				Adjustments[2] = FVector( X, -Y, 0);
				Adjustments[3] = FVector(-X, -Y, 0);
				Adjustments[4] = FVector( Y,  X, 0);
				Adjustments[5] = FVector(-Y,  X, 0);
				Adjustments[6] = FVector( Y, -X, 0);
				Adjustments[7] = FVector(-Y, -X, 0);
			}
			else
			{
				// If either X or Y was zero, the permutations above would result in only 4 unique attempts.
				Adjustments[1] = FVector(-X, -Y, 0);
				Adjustments[2] = FVector( Y,  X, 0);
				Adjustments[3] = FVector(-Y, -X, 0);
				// Mirror the dominant non-zero value
				const float D = bZeroY ? X : Y;
				Adjustments[4] = FVector( D,  D, 0);
				Adjustments[5] = FVector( D, -D, 0);
				Adjustments[6] = FVector(-D,  D, 0);
				Adjustments[7] = FVector(-D, -D, 0);
			}
		}

		for (int i = 0; i < Iterations; ++i)
		{
			TestLocation = OriginalTestLocation + Adjustments[i];
			if (!EncroachingBlockingGeometry(TestActor, TestLocation, TestRotation))
			{
				return true;
			}
		}

		// Try XY adjustment including Z. Note that even with only 1 iteration, this will still try the full proposed (X,Y,Z) adjustment.
		if (!bZeroZ)
		{
			for (int i = 0; i < Iterations; ++i)
			{
				TestLocation = OriginalTestLocation + Adjustments[i];
				TestLocation.Z += Adjust.Z;
				if (!EncroachingBlockingGeometry(TestActor, TestLocation, TestRotation))
				{
					return true;
				}
			}
		}
	}

	// Don't write out the last failed test location, we promised to only if we find a good spot, in case the caller re-uses the original input.
	TestLocation = OriginalTestLocation;
	return false;
}

/** Tests shape components more efficiently than the with-adjustment case, but does less-efficient ppr-poly collision for meshes. */
static bool ComponentEncroachesBlockingGeometry_NoAdjustment(UWorld const* World, AActor const* TestActor, UPrimitiveComponent const* PrimComp, FTransform const& TestWorldTransform, const TArray<AActor*>& IgnoreActors)
{	
	float const Epsilon = CVarEncroachEpsilon.GetValueOnGameThread();
	
	if (World && PrimComp)
	{
		bool bFoundBlockingHit = false;
		
		ECollisionChannel const BlockingChannel = PrimComp->GetCollisionObjectType();
		FCollisionShape const CollisionShape = PrimComp->GetCollisionShape(-Epsilon);

		if (CollisionShape.IsBox() && (Cast<UBoxComponent>(PrimComp) == nullptr))
		{
			// we have a bounding box not for a box component, which means this was the fallback aabb
			// since we don't need the penetration info, go ahead and test the component itself for overlaps, which is more accurate
			if (PrimComp->IsRegistered())
			{
				// must be registered
				TArray<FOverlapResult> Overlaps;
				FComponentQueryParams Params(SCENE_QUERY_STAT(ComponentEncroachesBlockingGeometry_NoAdjustment), TestActor);
				FCollisionResponseParams ResponseParams;
				PrimComp->InitSweepCollisionParams(Params, ResponseParams);
				Params.AddIgnoredActors(IgnoreActors);
				return World->ComponentOverlapMultiByChannel(Overlaps, PrimComp, TestWorldTransform.GetLocation(), TestWorldTransform.GetRotation(), BlockingChannel, Params);
			}
			else
			{
				UE_LOG(LogPhysics, Log, TEXT("Components must be registered in order to be used in a ComponentOverlapMulti call. PriComp: %s TestActor: %s"), *PrimComp->GetName(), *TestActor->GetName());
				return false;
			}
		}
		else
		{
			FCollisionQueryParams Params(SCENE_QUERY_STAT(ComponentEncroachesBlockingGeometry_NoAdjustment), false, TestActor);
			FCollisionResponseParams ResponseParams;
			PrimComp->InitSweepCollisionParams(Params, ResponseParams);
			Params.AddIgnoredActors(IgnoreActors);
			return World->OverlapBlockingTestByChannel(TestWorldTransform.GetLocation(), TestWorldTransform.GetRotation(), BlockingChannel, CollisionShape, Params, ResponseParams);
		}
	}

	return false;
}

static FVector CombineAdjustments(FVector CurrentAdjustment, FVector AdjustmentToAdd)
{
	// remove the part of the new adjustment that's parallel to the current adjustment
	if (CurrentAdjustment.IsZero())
	{
		return AdjustmentToAdd;
	}

	FVector Projection = AdjustmentToAdd.ProjectOnTo(CurrentAdjustment);
	Projection = Projection.GetClampedToMaxSize(CurrentAdjustment.Size());

	FVector OrthogalAdjustmentToAdd = AdjustmentToAdd - Projection;
	return CurrentAdjustment + OrthogalAdjustmentToAdd;
}

/** Tests shape components less efficiently than the no-adjustment case, but does quicker aabb collision for meshes. */
static bool ComponentEncroachesBlockingGeometry_WithAdjustment(UWorld const* World, AActor const* TestActor, UPrimitiveComponent const* PrimComp, FTransform const& TestWorldTransform, FVector& OutProposedAdjustment, const TArray<AActor*>& IgnoreActors)
{
	// init our output
	OutProposedAdjustment = FVector::ZeroVector;

	float const Epsilon = CVarEncroachEpsilon.GetValueOnGameThread();

	if (World && PrimComp)
	{
		bool bFoundBlockingHit = false;
		bool bComputePenetrationAdjustment = true;
		
		TArray<FOverlapResult> Overlaps;
		ECollisionChannel const BlockingChannel = PrimComp->GetCollisionObjectType();
		FCollisionShape const CollisionShape = PrimComp->GetCollisionShape(-Epsilon);

		if (CollisionShape.IsBox() && (Cast<UBoxComponent>(PrimComp) == nullptr))
		{
			// we have a bounding box not for a box component, which means this was the fallback aabb
			// so lets test the actual component instead of it's aabb
			// note we won't get penetration adjustment but that's ok
			if (PrimComp->IsRegistered())
			{
				// must be registered
				FComponentQueryParams Params(SCENE_QUERY_STAT(ComponentEncroachesBlockingGeometry_WithAdjustment), TestActor);
				FCollisionResponseParams ResponseParams;
				PrimComp->InitSweepCollisionParams(Params, ResponseParams);
				Params.AddIgnoredActors(IgnoreActors);
				bFoundBlockingHit = World->ComponentOverlapMultiByChannel(Overlaps, PrimComp, TestWorldTransform.GetLocation(), TestWorldTransform.GetRotation(), BlockingChannel, Params);
				bComputePenetrationAdjustment = false;
			}
			else
			{
				UE_LOG(LogPhysics, Log, TEXT("Components must be registered in order to be used in a ComponentOverlapMulti call. PriComp: %s TestActor: %s"), *PrimComp->GetName(), *TestActor->GetName());
			}
		}
		else
		{
			// overlap our shape
			FCollisionQueryParams Params(SCENE_QUERY_STAT(ComponentEncroachesBlockingGeometry_WithAdjustment), false, TestActor);
			FCollisionResponseParams ResponseParams;
			PrimComp->InitSweepCollisionParams(Params, ResponseParams);
			Params.AddIgnoredActors(IgnoreActors);
			bFoundBlockingHit = World->OverlapMultiByChannel(Overlaps, TestWorldTransform.GetLocation(), TestWorldTransform.GetRotation(), BlockingChannel, CollisionShape, Params, ResponseParams);
		}

		// compute adjustment
		if (bFoundBlockingHit && bComputePenetrationAdjustment)
		{
			// if encroaching, add up all the MTDs of overlapping shapes
			FMTDResult MTDResult;
			uint32 NumBlockingHits = 0;
			for (int32 HitIdx = 0; HitIdx < Overlaps.Num(); HitIdx++)
			{
				UPrimitiveComponent* const OverlapComponent = Overlaps[HitIdx].Component.Get();
				// first determine closest impact point along each axis
				if (OverlapComponent && OverlapComponent->GetCollisionResponseToChannel(BlockingChannel) == ECR_Block)
				{
					NumBlockingHits++;
					FCollisionShape const NonShrunkenCollisionShape = PrimComp->GetCollisionShape();
					const FBodyInstance* OverlapBodyInstance = OverlapComponent->GetBodyInstance(NAME_None, true, Overlaps[HitIdx].ItemIndex);
					bool bSuccess = OverlapBodyInstance && OverlapBodyInstance->OverlapTest(TestWorldTransform.GetLocation(), TestWorldTransform.GetRotation(), NonShrunkenCollisionShape, &MTDResult);
					if (bSuccess)
					{
						OutProposedAdjustment += MTDResult.Direction * MTDResult.Distance;
					}
					else
					{
						UE_LOG(LogPhysics, Log, TEXT("OverlapTest says we are overlapping, yet MTD says we're not. Something is wrong"));
						// It's not safe to use a partial result, that could push us out to an invalid location (like the other side of a wall).
						OutProposedAdjustment = FVector::ZeroVector;
						return true;
					}

					// #hack: sometimes for boxes, physx returns a 0 MTD even though it reports a contact (returns true)
					// to get around this, let's go ahead and test again with the epsilon-shrunken collision shape to see if we're really in 
					// the clear.
					if (bSuccess && FMath::IsNearlyZero(MTDResult.Distance))
					{
						FCollisionShape const ShrunkenCollisionShape = PrimComp->GetCollisionShape(-Epsilon);
						bSuccess = OverlapBodyInstance && OverlapBodyInstance->OverlapTest(TestWorldTransform.GetLocation(), TestWorldTransform.GetRotation(), ShrunkenCollisionShape, &MTDResult);
						if (bSuccess)
						{
							OutProposedAdjustment += MTDResult.Direction * MTDResult.Distance;
						}
						else
						{
							// Ignore this overlap.
							UE_LOG(LogPhysics, Log, TEXT("OverlapTest says we are overlapping, yet MTD says we're not (with smaller shape). Ignoring this overlap."));
							NumBlockingHits--;
							continue;
						}
					}
				}
			}

			// See if we chose to invalidate all of our supposed "blocking hits".
			if (NumBlockingHits == 0)
			{
				OutProposedAdjustment = FVector::ZeroVector;
				bFoundBlockingHit = false;
			}
		}

		return bFoundBlockingHit;
	}

	return false;
}

/** Tests if the given component overlaps any blocking geometry if it were placed at the given world transform, optionally returns a suggested translation to get the component away from its overlaps. */
static bool ComponentEncroachesBlockingGeometry(UWorld const* World, AActor const* TestActor, UPrimitiveComponent const* PrimComp, FTransform const& TestWorldTransform, FVector* OutProposedAdjustment, const TArray<AActor*>& IgnoreActors)
{
	return OutProposedAdjustment
		? ComponentEncroachesBlockingGeometry_WithAdjustment(World, TestActor, PrimComp, TestWorldTransform, *OutProposedAdjustment, IgnoreActors)
		: ComponentEncroachesBlockingGeometry_NoAdjustment(World, TestActor, PrimComp, TestWorldTransform, IgnoreActors);
}


// perf note: this is faster if ProposedAdjustment is null, since it can early out on first penetration
bool UWorld::EncroachingBlockingGeometry(const AActor* TestActor, FVector TestLocation, FRotator TestRotation, FVector* ProposedAdjustment)
{
	if (TestActor == nullptr)
	{
		return false;
	}

	USceneComponent* const RootComponent = TestActor->GetRootComponent();
	if (RootComponent == nullptr)
	{
		return false;
	}

	bool bFoundEncroacher = false;

	FVector TotalAdjustment(0.f);
	FTransform const TestRootToWorld = FTransform(TestRotation, TestLocation);
	FTransform const WorldToOldRoot = RootComponent->GetComponentToWorld().Inverse();

	UMovementComponent* const MoveComponent = TestActor->FindComponentByClass<UMovementComponent>();
	if (MoveComponent && MoveComponent->UpdatedPrimitive)
	{
		// This actor has a movement component, which we interpret to mean that this actor has a primary component being swept around
		// the world, and that component is the only one we care about encroaching (since the movement code will happily embedding
		// other components in the world during movement updates)
		UPrimitiveComponent* const MovedPrimComp = MoveComponent->UpdatedPrimitive;
		if (MovedPrimComp->IsQueryCollisionEnabled())
		{
			// might not be the root, so we need to compute the transform
			FTransform const CompToRoot = MovedPrimComp->GetComponentToWorld() * WorldToOldRoot;
			FTransform const CompToNewWorld = CompToRoot * TestRootToWorld;

			TArray<AActor*> ChildActors;
			TestActor->GetAllChildActors(ChildActors);

			if (ComponentEncroachesBlockingGeometry(this, TestActor, MovedPrimComp, CompToNewWorld, ProposedAdjustment, ChildActors))
			{
				if (ProposedAdjustment == nullptr)
				{
					// don't need an adjustment and we know we are overlapping, so we can be done
					return true;
				}
				else
				{
					TotalAdjustment = *ProposedAdjustment;
				}

				bFoundEncroacher = true;
			}
		}
	}
	else
	{
		bool bFetchedChildActors = false;
		TArray<AActor*> ChildActors;

		// This actor does not have a movement component, so we'll assume all components are potentially important to keep out of the world
		UPrimitiveComponent* const RootPrimComp = Cast<UPrimitiveComponent>(RootComponent);
		if (RootPrimComp && RootPrimComp->IsQueryCollisionEnabled())
		{
			TestActor->GetAllChildActors(ChildActors);
			bFetchedChildActors = true;

			if (ComponentEncroachesBlockingGeometry(this, TestActor, RootPrimComp, TestRootToWorld, ProposedAdjustment, ChildActors))
			{
				if (ProposedAdjustment == nullptr)
				{
					// don't need an adjustment and we know we are overlapping, so we can be done
					return true;
				}
				else
				{
					TotalAdjustment = *ProposedAdjustment;
				}

				bFoundEncroacher = true;
			}
		}

		// now test all colliding children for encroachment
		TArray<USceneComponent*> Children;
		RootComponent->GetChildrenComponents(true, Children);

		for (USceneComponent* Child : Children)
		{
			if (Child->IsQueryCollisionEnabled())
			{
				UPrimitiveComponent* const PrimComp = Cast<UPrimitiveComponent>(Child);
				if (PrimComp)
				{
					FTransform const CompToRoot = Child->GetComponentToWorld() * WorldToOldRoot;
					FTransform const CompToNewWorld = CompToRoot * TestRootToWorld;

					if (!bFetchedChildActors)
					{
						TestActor->GetAllChildActors(ChildActors);
						bFetchedChildActors = true;
					}

					if (ComponentEncroachesBlockingGeometry(this, TestActor, PrimComp, CompToNewWorld, ProposedAdjustment, ChildActors))
					{
						if (ProposedAdjustment == nullptr)
						{
							// don't need an adjustment and we know we are overlapping, so we can be done
							return true;
						}

						TotalAdjustment = CombineAdjustments(TotalAdjustment, *ProposedAdjustment);
						bFoundEncroacher = true;
					}
				}
			}
		}
	}

	// copy over total adjustment
	if (ProposedAdjustment)
	{
		*ProposedAdjustment = TotalAdjustment;
	}

	return bFoundEncroacher;
}


void UWorld::LoadSecondaryLevels(bool bForce, TSet<FName>* FilenamesToSkip)
{
	check( GIsEditor );

	// streamingServer
	// Only load secondary levels in the Editor, and not for commandlets.
	if( (!IsRunningCommandlet() || bForce)
	// Don't do any work for world info actors that are part of secondary levels being streamed in! 
	&& !IsAsyncLoading())
	{
		for( int32 LevelIndex=0; LevelIndex<StreamingLevels.Num(); LevelIndex++ )
		{
			ULevelStreaming* const StreamingLevel = StreamingLevels[LevelIndex];
			if( StreamingLevel )
			{
				bool bSkipFile = false;
				// If we are cooking don't cook sub levels multiple times if they've already been cooked
				FString PackageFilename;
				const FString StreamingLevelWorldAssetPackageName = StreamingLevel->GetWorldAssetPackageName();
				if (FilenamesToSkip)
				{
					if (FPackageName::DoesPackageExist(StreamingLevelWorldAssetPackageName, &PackageFilename))
					{
						bSkipFile |= FilenamesToSkip->Contains( FName(*PackageFilename) );
					}
				}


				bool bAlreadyLoaded = false;
				UPackage* LevelPackage = FindObject<UPackage>(NULL, *StreamingLevelWorldAssetPackageName,true);
				// don't need to do any extra work if the level is already loaded
				if ( LevelPackage && LevelPackage->IsFullyLoaded() ) 
				{
					bAlreadyLoaded = true;
				}

				if ( !bSkipFile )
				{
					if ( !bAlreadyLoaded )
					{
						bool bLoadedLevelPackage = false;
						const FName StreamingLevelWorldAssetPackageFName = StreamingLevel->GetWorldAssetPackageFName();
						// Load the package and find the world object.
						if( FPackageName::IsShortPackageName(StreamingLevelWorldAssetPackageFName) == false )
						{
							ULevel::StreamedLevelsOwningWorld.Add(StreamingLevelWorldAssetPackageFName, this);
							LevelPackage = LoadPackage( NULL, *StreamingLevelWorldAssetPackageName, LOAD_None );
							ULevel::StreamedLevelsOwningWorld.Remove(StreamingLevelWorldAssetPackageFName);

							if( LevelPackage )
							{
								bLoadedLevelPackage = true;

								// Find the world object in the loaded package.
								UWorld* LoadedWorld	= UWorld::FindWorldInPackage(LevelPackage);
								// If the world was not found, it could be a redirector to a world. If so, follow it to the destination world.
								if (!LoadedWorld)
								{
									LoadedWorld = UWorld::FollowWorldRedirectorInPackage(LevelPackage);
								}
								check(LoadedWorld);

								if ( !LevelPackage->IsFullyLoaded() )
								{
									// LoadedWorld won't be serialized as there's a BeginLoad on the stack so we manually serialize it here.
									check( LoadedWorld->GetLinker() );
									LoadedWorld->GetLinker()->Preload( LoadedWorld );
								}


								// Keep reference to prevent garbage collection.
								check( LoadedWorld->PersistentLevel );

								LoadedWorld->PersistentLevel->HandleLegacyMapBuildData();

								ULevel* NewLoadedLevel = LoadedWorld->PersistentLevel;
								NewLoadedLevel->OwningWorld = this;

								FStreamingLevelPrivateAccessor::SetLoadedLevel(StreamingLevel, NewLoadedLevel);
							}
						}
						else
						{
							UE_LOG(LogSpawn, Warning, TEXT("Streaming level uses short package name (%s). Level will not be loaded."), *StreamingLevelWorldAssetPackageName);
						}

						// Remove this level object if the file couldn't be found.
						if ( !bLoadedLevelPackage )
						{
							RemoveStreamingLevelAt(LevelIndex--);
							MarkPackageDirty();
						}
					}
					else
					{
						UWorld* LoadedWorld = UWorld::FindWorldInPackage(LevelPackage);
						// If the world was not found, it could be a redirector to a world. If so, follow it to the destination world.
						if (!LoadedWorld)
						{
							LoadedWorld = UWorld::FollowWorldRedirectorInPackage(LevelPackage);
						}
						if (LoadedWorld)
						{
							if (ULevel* WorldLevel = LoadedWorld->PersistentLevel)
							{
								ULevel* LoadedLevel = StreamingLevel->GetLoadedLevel();
								if (!LoadedLevel)
								{
									FStreamingLevelPrivateAccessor::SetLoadedLevel(StreamingLevel, WorldLevel);
									if (WorldLevel->OwningWorld != this)
									{
										WorldLevel->OwningWorld = this;
									}
								}
								else if (LoadedLevel != WorldLevel)
								{
									UE_LOG(LogSpawn, Warning, TEXT("Streaming level already has a loaded level, but it differs from the one in the associated package (%s)."), *StreamingLevelWorldAssetPackageName);
								}
							}
							else
							{
								UE_LOG(LogSpawn, Warning, TEXT("Streaming level already has a loaded level, but the world in the associated package (%s) does not have its persistent level set."), *StreamingLevelWorldAssetPackageName);
							}
						}
						else
						{
							UE_LOG(LogSpawn, Warning, TEXT("Streaming level already has a loaded level, but the associated package (%s) seems to contain no world."), *StreamingLevelWorldAssetPackageName);
						}
					}
				}
			}
		}
	}
}

/** Utility for returning the ULevelStreaming object for a particular sub-level, specified by package name */
ULevelStreaming* UWorld::GetLevelStreamingForPackageName(FName InPackageName)
{
	// iterate over each level streaming object
	for (ULevelStreaming* LevelStreaming : StreamingLevels)
	{
		// see if name matches
		if (LevelStreaming && LevelStreaming->GetWorldAssetPackageFName() == InPackageName)
		{
			// it doesn't, return this one
			return LevelStreaming;
		}
	}

	// failed to find one
	return nullptr;
}

#if WITH_EDITOR


void UWorld::RefreshStreamingLevels( const TArray<class ULevelStreaming*>& InLevelsToRefresh )
{
	// Reassociate levels in case we changed streaming behavior. Editor-only!
	if( GIsEditor )
	{
		// Load and associate levels if necessary.
		FlushLevelStreaming();

		bIsRefreshingStreamingLevels = true;
		bool bLevelRefreshed = false;
		// Remove all currently visible levels.
		for (ULevelStreaming* StreamingLevel : InLevelsToRefresh)
		{
			ULevel* LoadedLevel = StreamingLevel ? StreamingLevel->GetLoadedLevel() : nullptr;

			if( LoadedLevel && LoadedLevel->bIsVisible )
			{
				RemoveFromWorld( LoadedLevel );
				FStreamingLevelPrivateAccessor::OnLevelAdded(StreamingLevel); // Sketchy way to get the CurrentState correctly set to LoadedNotVisible
				StreamingLevelsToConsider.Add(StreamingLevel); // Need to ensure this level is reconsidered during the flush to get it made visible again
				bLevelRefreshed = true;
			}
		}

		if (bLevelRefreshed)
		{
			// Load and associate levels if necessary.
			FlushLevelStreaming();
		}

		// Update the level browser so it always contains valid data
		FEditorSupportDelegates::WorldChange.Broadcast();

		bIsRefreshingStreamingLevels = false;
	}
}

void UWorld::RefreshStreamingLevels()
{
	RefreshStreamingLevels( StreamingLevels );
}

void UWorld::IssueEditorLoadWarnings()
{
	float TotalLoadTimeFromFixups = 0;

	for (int32 LevelIndex = 0; LevelIndex < Levels.Num(); LevelIndex++)
	{
		ULevel* Level = Levels[LevelIndex];

		if (Level->FixupOverrideVertexColorsCount > 0)
		{
			const double LevelFixupTime  = ((double)Level->FixupOverrideVertexColorsTimeMS) / 1000.0;
			const uint32 LevelFixupCount = Level->FixupOverrideVertexColorsCount;

			TotalLoadTimeFromFixups += LevelFixupTime;
			FFormatNamedArguments Arguments;
			Arguments.Add(TEXT("LoadTime"), FText::FromString(FString::Printf(TEXT("%.1fs"), LevelFixupTime)));
			Arguments.Add(TEXT("NumComponents"), FText::FromString(FString::Printf(TEXT("%u"), LevelFixupCount)));
			Arguments.Add(TEXT("LevelName"), FText::FromString(Level->GetOutermost()->GetName()));
			
			FMessageLog("MapCheck").Info()
				->AddToken(FTextToken::Create(FText::Format( LOCTEXT( "MapCheck_Message_RepairedPaintedVertexColors", "Repaired painted vertex colors in {LoadTime} for {NumComponents} components in {LevelName}.  Resave map to fix." ), Arguments ) ))
				->AddToken(FMapErrorToken::Create(FMapErrors::RepairedPaintedVertexColors));
		}
	}

	if (TotalLoadTimeFromFixups > 0)
	{
		FFormatNamedArguments Arguments;
		Arguments.Add(TEXT("LoadTime"), FText::FromString(FString::Printf(TEXT("%.1fs"), TotalLoadTimeFromFixups)));
			
		FMessageLog("MapCheck").Warning()
			->AddToken(FTextToken::Create(FText::Format( LOCTEXT( "MapCheck_Message_SpentXRepairingPaintedVertexColors", "Spent {LoadTime} repairing painted vertex colors due to static mesh re-imports!  This will happen every load until the maps are resaved." ), Arguments ) ))
			->AddToken(FMapErrorToken::Create(FMapErrors::RepairedPaintedVertexColors));
	}
}

#endif // WITH_EDITOR


AAudioVolume* UWorld::GetAudioSettings( const FVector& ViewLocation, FReverbSettings* OutReverbSettings, FInteriorSettings* OutInteriorSettings ) const
{
	// Find the highest priority volume encompassing the current view location.
	for (AAudioVolume* Volume : AudioVolumes)
	{
		// Volume encompasses, break out of loop.
		if (Volume->GetEnabled() && Volume->EncompassesPoint(ViewLocation))
		{
			if( OutReverbSettings )
			{
				*OutReverbSettings = Volume->GetReverbSettings();
			}

			if( OutInteriorSettings )
			{
				*OutInteriorSettings = Volume->GetInteriorSettings();
			}
			return Volume;
		}
	}

	// If first level is a FakePersistentLevel (see CommitMapChange for more info)
	// then use its world info for reverb settings
	AWorldSettings* CurrentWorldSettings = GetWorldSettings(true);

	if( OutReverbSettings )
	{
		*OutReverbSettings = CurrentWorldSettings->DefaultReverbSettings;
	}

	if( OutInteriorSettings )
	{
		*OutInteriorSettings = CurrentWorldSettings->DefaultAmbientZoneSettings;
	}

	return nullptr;
}


/**
 * Sets bMapNeedsLightingFullyRebuild to the specified value.  Marks the worldsettings package dirty if the value changed.
 *
 * @param	bInMapNeedsLightingFullyRebuild			The new value.
 */
void UWorld::SetMapNeedsLightingFullyRebuilt(int32 InNumLightingUnbuiltObjects, int32 InNumUnbuiltReflectionCaptures)
{
#if !UE_BUILD_SHIPPING
	static const TConsoleVariableData<int32>* AllowStaticLightingVar = IConsoleManager::Get().FindTConsoleVariableDataInt(TEXT("r.AllowStaticLighting"));
	const bool bAllowStaticLighting = (!AllowStaticLightingVar || AllowStaticLightingVar->GetValueOnGameThread() != 0);

	AWorldSettings* WorldSettings = GetWorldSettings();
	if (bAllowStaticLighting && WorldSettings && !WorldSettings->bForceNoPrecomputedLighting)
	{
		check(IsInGameThread());
		if ((NumLightingUnbuiltObjects != InNumLightingUnbuiltObjects && (NumLightingUnbuiltObjects == 0 || InNumLightingUnbuiltObjects == 0))
			|| (NumUnbuiltReflectionCaptures != InNumUnbuiltReflectionCaptures && (NumUnbuiltReflectionCaptures == 0 || InNumUnbuiltReflectionCaptures == 0)))
		{
			// Save the lighting invalidation for transactions.
			Modify(false);
		}

		NumLightingUnbuiltObjects = InNumLightingUnbuiltObjects;
		NumUnbuiltReflectionCaptures = InNumUnbuiltReflectionCaptures;

		// Update last time unbuilt lighting was encountered.
		if (NumLightingUnbuiltObjects > 0)
		{
			LastTimeUnbuiltLightingWasEncountered = FApp::GetCurrentTime();
		}
	}
#endif
}

#undef LOCTEXT_NAMESPACE<|MERGE_RESOLUTION|>--- conflicted
+++ resolved
@@ -268,14 +268,6 @@
 		: Origin(FDateTime(2020, 1, 1))
 		, Counter(0)
 	{
-<<<<<<< HEAD
-		if (MacAddress.Num() != 6)
-		{
-			// During cooking, some platform can't retrieve the MAC adress, so force a default one.
-			check(IsRunningCommandlet());
-			MacAddress.Empty(6);
-			MacAddress.AddZeroed(6);
-=======
 		PRAGMA_DISABLE_DEPRECATION_WARNINGS
 		TArray<uint8> MACAddress = FPlatformMisc::GetMacAddress();
 		PRAGMA_ENABLE_DEPRECATION_WARNINGS
@@ -300,7 +292,6 @@
 			UniqueID[3] = (UniqueUserId >> 24) & 0xff;
 			UniqueID[4] = ElapsedUs & 0xff;
 			UniqueID[5] = (ElapsedUs >> 8) & 0xff;
->>>>>>> 4af6daef
 		}
 	}
 
@@ -337,11 +328,7 @@
 	
 private:
 	FDateTime Origin;
-<<<<<<< HEAD
-	TArray<uint8> MacAddress;
-=======
 	uint8 UniqueID[6];
->>>>>>> 4af6daef
 	uint32 Counter;
 };
 
