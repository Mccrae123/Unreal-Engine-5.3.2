--- conflicted
+++ resolved
@@ -68,11 +68,7 @@
 
 static TAutoConsoleVariable<int32> CVarShadingQuality(
 	TEXT("sg.ShadingQuality"),
-<<<<<<< HEAD
-	3,
-=======
 	Scalability::DefaultQualityLevel,
->>>>>>> 90fae962
 	TEXT("Scalability quality state (internally used by scalability system, ini load/save or using SCALABILITY console command)\n")
 	TEXT(" 0:low, 1:med, 2:high, 3:epic, 4:cinematic, default: 3"),
 	ECVF_ScalabilityGroup);
