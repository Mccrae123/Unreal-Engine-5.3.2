--- conflicted
+++ resolved
@@ -12,10 +12,18 @@
 	CircleCenter = UEnvQueryContext_Querier::StaticClass();
 	ItemType = UEnvQueryItemType_Point::StaticClass();
 	Radius.Value = 1000.0f;
-	ItemSpacing = 50.0f;
-	ArcDirectionStart = UEnvQueryContext_Querier::StaticClass();
+	ItemSpacing.Value = 50.0f;
+	ArcDirection.DirMode = EEnvDirection::TwoPoints;
+	ArcDirection.LineFrom = UEnvQueryContext_Querier::StaticClass();
+	ArcDirection.Rotation = UEnvQueryContext_Querier::StaticClass();
 	Angle.Value = 360.f;
 	AngleRadians = FMath::DegreesToRadians(360.f);
+
+	TraceData.bCanProjectDown = false;
+	TraceData.bCanDisableTrace = false;
+	TraceData.TraceMode = EEnvQueryTrace::Navigation;
+
+	ProjectionData.TraceMode = EEnvQueryTrace::None;
 }
 
 void UEnvQueryGenerator_OnCircle::PostLoad()
@@ -32,50 +40,54 @@
 FVector UEnvQueryGenerator_OnCircle::CalcDirection(FEnvQueryInstance& QueryInstance) const
 {
 	AActor* Querier = Cast<AActor>(QueryInstance.Owner.Get());
+	FVector Direction = Querier->GetActorRotation().Vector();
 
 	if (bDefineArc)
 	{
-		TArray<FVector> Start;
-		TArray<FVector> End;
-		QueryInstance.PrepareContext(ArcDirectionStart, Start);
-		QueryInstance.PrepareContext(ArcDirectionEnd, End);
-
-		if (Start.Num() > 0)
-		{
-			if (End.Num() > 0)
-			{
-				return (End[0] - Start[0]).SafeNormal();
+		if (ArcDirection.DirMode == EEnvDirection::TwoPoints)
+		{
+			TArray<FVector> Start;
+			TArray<FVector> End;
+			QueryInstance.PrepareContext(ArcDirection.LineFrom, Start);
+			QueryInstance.PrepareContext(ArcDirection.LineTo, End);
+
+			if (Start.Num() > 0 && End.Num() > 0)
+			{
+				Direction = (End[0] - Start[0]).SafeNormal();
 			}
 			else
 			{
-				TArray<AActor*> StartActors;
-				QueryInstance.PrepareContext(ArcDirectionStart, StartActors);
-				if (StartActors.Num() > 0)
-				{
-					return StartActors[0]->GetActorRotation().Vector();
-				}
-				else
-				{
-					UE_VLOG(Querier, LogEQS, Warning, TEXT("UEnvQueryGenerator_OnCircle::CalcDirection failed to generate direction actor for %s. Using Querier."), *QueryInstance.QueryName);
-				}
+				UE_VLOG(Querier, LogEQS, Warning, TEXT("UEnvQueryGenerator_OnCircle::CalcDirection failed to calc direction in %s. Using querier facing."), *QueryInstance.QueryName);
 			}
 		}
 		else
 		{
-			UE_VLOG(Querier, LogEQS, Warning, TEXT("UEnvQueryGenerator_OnCircle::CalcDirection failed to calc direction in %s. Using querier facing."), *QueryInstance.QueryName);
-		}
-	}
-	
-	return Querier->GetActorRotation().Vector();
+			TArray<FRotator> Rot;
+			QueryInstance.PrepareContext(ArcDirection.Rotation, Rot);
+
+			if (Rot.Num() > 0)
+			{
+				Direction = Rot[0].Vector();
+			}
+			else
+			{
+				UE_VLOG(Querier, LogEQS, Warning, TEXT("UEnvQueryGenerator_OnCircle::CalcDirection failed to calc direction in %s. Using querier facing."), *QueryInstance.QueryName);
+			}
+		}
+	}
+
+	return Direction;
 }
 
 void UEnvQueryGenerator_OnCircle::GenerateItems(FEnvQueryInstance& QueryInstance)
 {
 	float AngleDegree = 360.f;
 	float RadiusValue = 0.f;
+	float ItemSpace = 1.0f;
 
 	if (QueryInstance.GetParamValue(Angle, AngleDegree, TEXT("Angle")) == false
 		|| QueryInstance.GetParamValue(Radius, RadiusValue, TEXT("Radius")) == false
+		|| QueryInstance.GetParamValue(ItemSpacing, ItemSpace, TEXT("ItemSpacing")) == false
 		|| AngleDegree <= 0.f || AngleDegree > 360.f
 		|| RadiusValue <= 0.f)
 	{
@@ -88,7 +100,7 @@
 	const float CircumferenceLength = 2.f * PI * RadiusValue;
 	const float ArcAnglePercentage = Angle.Value / 360.f;
 	const float ArcLength = CircumferenceLength * ArcAnglePercentage;
-	const int32 StepsCount = FMath::Ceil(ArcLength / ItemSpacing) + 1;
+	const int32 StepsCount = FMath::Ceil(ArcLength / ItemSpace) + 1;
 	const float AngleStep = AngleDegree / (StepsCount - 1);
 
 	FVector StartDirection = CalcDirection(QueryInstance);
@@ -118,87 +130,97 @@
 		ItemCandidates[Step] = CenterLocation + StartDirection.RotateAngleAxis(AngleStep*Step, FVector::UpVector);
 	}
 
-	if (TraceType == EEnvQueryTrace::Navigation)
-	{
-		// @todo this needs to be optimize to batch raycasts
-		const ARecastNavMesh* NavMesh = FEQSHelpers::FindNavMeshForQuery(QueryInstance);
-		
-		TSharedPtr<const FNavigationQueryFilter> NavigationFilter = UNavigationQueryFilter::GetQueryFilter(NavigationFilterClass);
+#if WITH_RECAST
+	// @todo this needs to be optimize to batch raycasts
+	const ARecastNavMesh* NavMesh = 
+		(TraceData.TraceMode == EEnvQueryTrace::Navigation) || (ProjectionData.TraceMode == EEnvQueryTrace::Navigation) ?
+		FEQSHelpers::FindNavMeshForQuery(QueryInstance) : NULL;
+
+	if (NavMesh)
+	{
+		NavMesh->BeginBatchQuery();
+	}
+#endif
+
+	if (TraceData.TraceMode == EEnvQueryTrace::Navigation)
+	{
+#if WITH_RECAST
+		TSharedPtr<const FNavigationQueryFilter> NavigationFilter = UNavigationQueryFilter::GetQueryFilter(NavMesh, TraceData.NavigationFilter);
 
 		for (int32 Step = 0; Step < StepsCount; ++Step)
 		{
 			NavMesh->Raycast(CenterLocation, ItemCandidates[Step], ItemCandidates[Step], NavigationFilter);
 		}
-	}
-
-	for (int32 Step = 0; Step < StepsCount; ++Step)
+#endif
+	}
+	else
+	{
+		FRunTraceSignature TraceFunc;
+		switch (TraceData.TraceShape)
+		{
+		case EEnvTraceShape::Line:		TraceFunc.BindUObject(this, &UEnvQueryGenerator_OnCircle::RunLineTrace); break;
+		case EEnvTraceShape::Sphere:	TraceFunc.BindUObject(this, &UEnvQueryGenerator_OnCircle::RunSphereTrace); break;
+		case EEnvTraceShape::Capsule:	TraceFunc.BindUObject(this, &UEnvQueryGenerator_OnCircle::RunCapsuleTrace); break;
+		case EEnvTraceShape::Box:		TraceFunc.BindUObject(this, &UEnvQueryGenerator_OnCircle::RunBoxTrace); break;
+		default: break;
+		}
+
+		if (TraceFunc.IsBound())
+		{
+			ECollisionChannel TraceCollisionChannel = UEngineTypes::ConvertToCollisionChannel(TraceData.TraceChannel);	
+			FVector TraceExtent(TraceData.ExtentX, TraceData.ExtentY, TraceData.ExtentZ);
+
+			FCollisionQueryParams TraceParams(TEXT("EnvQueryTrace"), TraceData.bTraceComplex);
+			TraceParams.bTraceAsyncScene = true;
+
+			for (int32 Step = 0; Step < StepsCount; ++Step)
+			{
+				TraceFunc.Execute(CenterLocation, ItemCandidates[Step], QueryInstance.World, TraceCollisionChannel, TraceParams, TraceExtent, ItemCandidates[Step]);
+			}
+		}
+	}
+
+#if WITH_RECAST
+	if (NavMesh)
+	{
+		ProjectAndFilterNavPoints(ItemCandidates, NavMesh);
+		NavMesh->FinishBatchQuery();
+	}
+#endif
+
+	for (int32 Step = 0; Step < ItemCandidates.Num(); ++Step)
 	{
 		QueryInstance.AddItemData<UEnvQueryItemType_Point>(ItemCandidates[Step]);
 	}
-
-#if WITH_RECAST
-	//const ARecastNavMesh* NavMesh = FEQSHelpers::FindNavMeshForQuery(QueryInstance);
-	//if (NavMesh == NULL) return;
-
-	//float PathDistanceValue = 0.0f;
-	//float DensityValue = 0.0f;
-	//bool bFromContextValue = true;
-
-	//if (! ||
-	//	!QueryInstance.GetParamValue(Density, DensityValue, TEXT("Density")) ||
-	//	!QueryInstance.GetParamValue(PathFromContext, bFromContextValue, TEXT("PathFromContext")))
-	//{
-	//	return;
-	//}
-
-	//const int32 nItems = FPlatformMath::Trunc((PathDistanceValue * 2.0f / DensityValue) + 1);
-	//const int32 nItemsHalf = nItems / 2;
-
-	//TArray<FVector> ContextLocations;
-	//QueryInstance.PrepareContext(GenerateAround, ContextLocations);
-	//QueryInstance.ReserveItemData(nItemsHalf * nItemsHalf * ContextLocations.Num());
-
-	//TArray<NavNodeRef> NavNodeRefs;
-	//NavMesh->BeginBatchQuery();
-
-	//int32 DataOffset = 0;
-	//for (int32 i = 0; i < ContextLocations.Num(); i++)
-	//{
-	//	// find all node refs in pathing distance
-	//	FBox AllowedBounds;
-	//	NavNodeRefs.Reset();
-	//	FindNodeRefsInPathDistance(NavMesh, ContextLocations[i], PathDistanceValue, bFromContextValue, NavNodeRefs, AllowedBounds);
-
-	//	// cast 2D grid on generated node refs
-	//	for (int32 iX = 0; iX < nItems; ++iX)
-	//	{
-	//		for (int32 iY = 0; iY < nItems; ++iY)
-	//		{
-	//			const FVector TestPoint = ContextLocations[i] - FVector(DensityValue * (iX - nItemsHalf), DensityValue * (iY - nItemsHalf), 0);
-	//			if (!AllowedBounds.IsInsideXY(TestPoint))
-	//			{
-	//				continue;
-	//			}
-
-	//			// trace line on navmesh, and process all hits with collected node refs
-	//			TArray<FNavLocation> Hits;
-	//			NavMesh->ProjectPointMulti(TestPoint, Hits, FVector::ZeroVector, AllowedBounds.Min.Z, AllowedBounds.Max.Z);
-
-	//			for (int32 i = 0; i < Hits.Num(); i++)
-	//			{
-	//				if (IsNavLocationInPathDistance(NavMesh, Hits[i], NavNodeRefs))
-	//				{
-	//					// store generated point
-	//					QueryInstance.AddItemData<UEnvQueryItemType_Point>(Hits[i].Location);
-	//				}
-	//			}
-	//		}
-	//	}
-	//}
-
-	//NavMesh->FinishBatchQuery();
-#endif // WITH_RECAST
-}
+}
+
+void UEnvQueryGenerator_OnCircle::RunLineTrace(const FVector& StartPos, const FVector& EndPos, UWorld* World, enum ECollisionChannel Channel, const FCollisionQueryParams& Params, const FVector& Extent, FVector& HitPos)
+{
+	FHitResult OutHit;
+	const bool bHit = World->LineTraceSingle(OutHit, StartPos, EndPos, Channel, Params);
+	HitPos = bHit ? OutHit.ImpactPoint : EndPos;
+};
+
+void UEnvQueryGenerator_OnCircle::RunSphereTrace(const FVector& StartPos, const FVector& EndPos, UWorld* World, enum ECollisionChannel Channel, const FCollisionQueryParams& Params, const FVector& Extent, FVector& HitPos)
+{
+	FHitResult OutHit;
+	const bool bHit = World->SweepSingle(OutHit, StartPos, EndPos, FQuat::Identity, Channel, FCollisionShape::MakeSphere(Extent.X), Params);
+	HitPos = bHit ? OutHit.ImpactPoint : EndPos;
+};
+
+void UEnvQueryGenerator_OnCircle::RunCapsuleTrace(const FVector& StartPos, const FVector& EndPos, UWorld* World, enum ECollisionChannel Channel, const FCollisionQueryParams& Params, const FVector& Extent, FVector& HitPos)
+{
+	FHitResult OutHit;
+	const bool bHit = World->SweepSingle(OutHit, StartPos, EndPos, FQuat::Identity, Channel, FCollisionShape::MakeCapsule(Extent.X, Extent.Z), Params);
+	HitPos = bHit ? OutHit.ImpactPoint : EndPos;
+};
+
+void UEnvQueryGenerator_OnCircle::RunBoxTrace(const FVector& StartPos, const FVector& EndPos, UWorld* World, enum ECollisionChannel Channel, const FCollisionQueryParams& Params, const FVector& Extent, FVector& HitPos)
+{
+	FHitResult OutHit;
+	const bool bHit = World->SweepSingle(OutHit, StartPos, EndPos, FQuat((EndPos - StartPos).Rotation()), Channel, FCollisionShape::MakeBox(Extent), Params);
+	HitPos = bHit ? OutHit.ImpactPoint : EndPos;
+};
 
 FText UEnvQueryGenerator_OnCircle::GetDescriptionTitle() const
 {
@@ -211,13 +233,6 @@
 
 FText UEnvQueryGenerator_OnCircle::GetDescriptionDetails() const
 {
-<<<<<<< HEAD
-	static const UEnum* EnvQueryTraceEnum = FindObject<UEnum>(ANY_PACKAGE, TEXT("EEnvQueryTrace"));
-
-	FString RaycastDesc = bUseNavigationRaycast ? FString::Printf(TEXT("\nTraceType %s"), *EnvQueryTraceEnum->GetEnumName(TraceType)) : TEXT("");
-	FString ArcDesc = bDefineArc ? FString::Printf(TEXT("\nLimit to %.2f angle both sides on line %s-%s"), Angle.Value, *UEnvQueryTypes::DescribeContext(ArcDirectionStart), *UEnvQueryTypes::DescribeContext(ArcDirectionEnd)) 
-		: TEXT("");
-=======
 	FFormatNamedArguments Args;
 	Args.Add(TEXT("Radius"), FText::FromString(UEnvQueryTypes::DescribeFloatParam(Radius)));
 	Args.Add(TEXT("ItemSpacing"), FText::FromString(UEnvQueryTypes::DescribeFloatParam(ItemSpacing)));
@@ -242,32 +257,21 @@
 		ProjArgs.Add(TEXT("ProjectionDescription"), ProjDesc);
 		Desc = FText::Format(LOCTEXT("DescriptionWithProjection", "{Description}, {ProjectionDescription}"), ProjArgs);
 	}
->>>>>>> 5338f086
-
-	return FString::Printf(TEXT("radius: %s, item span: %.2f%s%s")
-		, *UEnvQueryTypes::DescribeFloatParam(Radius)
-		, ItemSpacing
-		, *RaycastDesc
-		, *ArcDesc);
+
+	return Desc;
 }
 
 #if WITH_EDITOR
 
 void UEnvQueryGenerator_OnCircle::PostEditChangeProperty( struct FPropertyChangedEvent& PropertyChangedEvent) 
 {
-	static const FName NAME_TraceType = GET_MEMBER_NAME_CHECKED(UEnvQueryGenerator_OnCircle, TraceType);
 	static const FName NAME_Angle = GET_MEMBER_NAME_CHECKED(UEnvQueryGenerator_OnCircle, Angle);
 	static const FName NAME_Radius = GET_MEMBER_NAME_CHECKED(UEnvQueryGenerator_OnCircle, Radius);
-	static const FName NAME_ItemSpacing = GET_MEMBER_NAME_CHECKED(UEnvQueryGenerator_OnCircle, ItemSpacing);
 
 	if (PropertyChangedEvent.Property != NULL)
 	{
 		const FName PropName = PropertyChangedEvent.MemberProperty->GetFName();
-		if (PropName == NAME_TraceType)
-		{
-			bUseNavigationRaycast = TraceType == EEnvQueryTrace::Navigation;
-		}
-		else if (PropName == NAME_Angle)
+		if (PropName == NAME_Angle)
 		{
 			Angle.Value = FMath::Clamp(Angle.Value, 0.0f, 360.f);
 			AngleRadians = FMath::DegreesToRadians(Angle.Value);
@@ -280,13 +284,8 @@
 				Radius.Value = 100.f;
 			}
 		}
-		else if (PropName == NAME_ItemSpacing)
-		{
-			if (ItemSpacing <= 1.f)
-			{
-				ItemSpacing = 1.f;
-			}
-		}
+
+		ItemSpacing.Value = FMath::Max(1.0f, ItemSpacing.Value);
 	}
 
 	Super::PostEditChangeProperty(PropertyChangedEvent);
