// Copyright Epic Games, Inc. All Rights Reserved.

#include "ComponentInstanceDataCache.h"
#include "Serialization/ObjectWriter.h"
#include "Serialization/ObjectReader.h"
#include "Serialization/DuplicatedObject.h"
#include "Serialization/MemoryReader.h"
#include "Serialization/ObjectAndNameAsStringProxyArchive.h"
#include "UObject/Package.h"
#include "UObject/UObjectAnnotation.h"
#include "GameFramework/Actor.h"
#include "UObject/UnrealType.h"

#include UE_INLINE_GENERATED_CPP_BY_NAME(ComponentInstanceDataCache)

class FDataCachePropertyWriter : public FObjectWriter
{
public:
	FDataCachePropertyWriter(const UObject* InCacheObject, FInstanceCacheDataBase& InInstanceData)
		: FObjectWriter(InInstanceData.SavedProperties)
		, CacheObject(InCacheObject)
		, InstanceData(InInstanceData)
	{
		// Include properties that would normally skip tagged serialization (e.g. bulk serialization of array properties).
		ArPortFlags |= PPF_ForceTaggedSerialization;

		// Nested subobjects should be recursed in to
		ArPortFlags |= PPF_DeepCompareInstances;
	}

	void SerializeProperties()
	{
		if (CacheObject)
		{
			UClass* CacheObjectClass = CacheObject->GetClass();
			CacheObjectClass->SerializeTaggedProperties(*this, (uint8*)CacheObject, CacheObjectClass, (uint8*)CacheObject->GetArchetype());

			// Sort duplicated objects, if any, this ensures that lower depth duplicated objects are first in the array, which ensures proper creation order when deserializing
			if (InstanceData.DuplicatedObjects.Num() > 0)
			{
				InstanceData.DuplicatedObjects.StableSort([](const FDataCacheDuplicatedObjectData& One, const FDataCacheDuplicatedObjectData& Two) -> bool
				{
					return One.ObjectPathDepth < Two.ObjectPathDepth;
				});
			}
		}
	}

	virtual ~FDataCachePropertyWriter()
	{
		DuplicatedObjectAnnotation.RemoveAllAnnotations();
	}

	virtual bool ShouldSkipProperty(const FProperty* InProperty) const override
	{
		// Immutable structs expect to serialize all properties so don't skip regardless of other conditions
		UScriptStruct* ScriptStruct = InProperty->GetOwner<UScriptStruct>();
		const bool bPropertyInImmutableStruct = ScriptStruct && ((ScriptStruct->StructFlags & STRUCT_Immutable) != 0);

		return (!bPropertyInImmutableStruct
			&& (InProperty->HasAnyPropertyFlags(CPF_Transient)
				|| !InProperty->HasAnyPropertyFlags(CPF_Edit | CPF_Interp)
				|| InProperty->IsA<FMulticastDelegateProperty>()
				|| PropertiesToSkip.Contains(InProperty)
				)
			);
	}

	UObject* GetDuplicatedObject(UObject* Object)
	{
		UObject* Result = Object;
		if (IsValid(Object))
		{
			// Check for an existing duplicate of the object.
			FDuplicatedObject DupObjectInfo = DuplicatedObjectAnnotation.GetAnnotation( Object );
			if( !DupObjectInfo.IsDefault() )
			{
				Result = DupObjectInfo.DuplicatedObject.GetEvenIfUnreachable();
			}
			else if (Object->GetOuter() == CacheObject)
			{
<<<<<<< HEAD
				Result = DuplicateObject(Object, InstanceData.GetUniqueTransientPackage());
=======
				Result = DuplicateObject(Object, InstanceData.GetUniqueTransientObject(Object->GetClass()));
>>>>>>> 4af6daef
				InstanceData.DuplicatedObjects.Emplace(Result);
			}
			else
			{
				check(Object->IsIn(CacheObject));

				// Check to see if the object's outer is being duplicated.
				UObject* DupOuter = GetDuplicatedObject(Object->GetOuter());
				if (DupOuter != nullptr)
				{
					// First check if the duplicated outer already has an allocated duplicate of this object
					Result = static_cast<UObject*>(FindObjectWithOuter(DupOuter, Object->GetClass(), Object->GetFName()));

					if (Result == nullptr)
					{
						// The object's outer is being duplicated, create a duplicate of this object.
						Result = DuplicateObject(Object, DupOuter);
					}

					DuplicatedObjectAnnotation.AddAnnotation( Object, FDuplicatedObject( Result ) );
				}
			}
		}

		return Result;
	}

	virtual FArchive& operator<<(FName& Name) override
	{
		// store the reference to this name in the array instead of the global table, this allow to for persistence
		int32 ReferenceIndex = InstanceData.ReferencedNames.AddUnique(Name);
		// save the name as an index in the referenced name array
		*this << ReferenceIndex;

		return *this;
	}

	virtual FArchive& operator<<(UObject*& Object) override
	{
		UObject* SerializedObject = Object;
		if (Object && CacheObject && Object->IsIn(CacheObject))
		{
			SerializedObject = GetDuplicatedObject(Object);
		}

		// store the pointer to this object
		int32 ReferenceIndex = INDEX_NONE;
		if (SerializedObject)
		{
			ReferenceIndex = InstanceData.ReferencedObjects.Num();
			InstanceData.ReferencedObjects.Add(SerializedObject);
		}
		// save the pointer as an index in the referenced object array
		*this << ReferenceIndex;

		return *this;
	}

	virtual FArchive& operator<<(FLazyObjectPtr& LazyObjectPtr) override
	{
		UObject* Obj = LazyObjectPtr.Get();
		*this << Obj;
		return *this;
	}

	virtual FArchive& operator<<(FObjectPtr& ObjectPtr) override
	{
		return FArchiveUObject::SerializeObjectPtr(*this, ObjectPtr);
	}

protected:
	TSet<const FProperty*> PropertiesToSkip;

private:
	const UObject* CacheObject;
	FUObjectAnnotationSparse<FDuplicatedObject,false> DuplicatedObjectAnnotation;
	FInstanceCacheDataBase& InstanceData;
};

class FComponentPropertyWriter : public FDataCachePropertyWriter
{
public:

	FComponentPropertyWriter(const UActorComponent* Component, FActorComponentInstanceData& InInstanceData)
		: FDataCachePropertyWriter(Component, InInstanceData)
	{
		if (Component)
		{
			Component->GetUCSModifiedProperties(PropertiesToSkip);

			if (AActor* ComponentOwner = Component->GetOwner())
			{
				// If this is the owning Actor's root scene component, don't include relative transform properties. This is handled elsewhere.
				if (Component == ComponentOwner->GetRootComponent())
				{
					UClass* ComponentClass = Component->GetClass();
					PropertiesToSkip.Add(ComponentClass->FindPropertyByName(USceneComponent::GetRelativeLocationPropertyName()));
					PropertiesToSkip.Add(ComponentClass->FindPropertyByName(USceneComponent::GetRelativeRotationPropertyName()));
					PropertiesToSkip.Add(ComponentClass->FindPropertyByName(USceneComponent::GetRelativeScale3DPropertyName()));
				}
			}

			SerializeProperties();
		}
	}
};

class FActorPropertyWriter : public FDataCachePropertyWriter
{
public:

	FActorPropertyWriter(const AActor* Actor, FActorInstanceData& InInstanceData)
		: FDataCachePropertyWriter(Actor, InInstanceData)
	{
		if (Actor)
		{
			SerializeProperties();
		}
	}
};

class FDataCachePropertyReader : public FObjectReader
{
public:
	FDataCachePropertyReader(FInstanceCacheDataBase& InInstanceData)
		: FObjectReader(InInstanceData.SavedProperties)
		, InstanceData(InInstanceData)
	{
		// Include properties that would normally skip tagged serialization (e.g. bulk serialization of array properties).
		ArPortFlags |= PPF_ForceTaggedSerialization;
	}

	virtual bool ShouldSkipProperty(const FProperty* InProperty) const override
	{
		return PropertiesToSkip.Contains(InProperty);
	}

	virtual FArchive& operator<<(FName& Name) override
	{
		// FName are serialized as Index in ActorInstanceData instead of the normal FName table
		int32 ReferenceIndex = INDEX_NONE;
		*this << ReferenceIndex;
		Name = InstanceData.ReferencedNames.IsValidIndex(ReferenceIndex) ? InstanceData.ReferencedNames[ReferenceIndex] : FName();
		return *this;
	}

	virtual FArchive& operator<<(UObject*& Object) override
	{
		// UObject pointer are serialized as Index in ActorInstanceData
		int32 ReferenceIndex = INDEX_NONE;
		*this << ReferenceIndex;
		Object = InstanceData.ReferencedObjects.IsValidIndex(ReferenceIndex) ? ToRawPtr(InstanceData.ReferencedObjects[ReferenceIndex]) : nullptr;
		return *this;
	}

	virtual FArchive& operator<<(FLazyObjectPtr& LazyObjectPtr) override
	{
		UObject* Obj = LazyObjectPtr.Get();
		*this << Obj;
		return *this;
	}

	virtual FArchive& operator<<(FObjectPtr& ObjectPtr) override
	{
		return FArchiveUObject::SerializeObjectPtr(*this, ObjectPtr);
	}

	FInstanceCacheDataBase& InstanceData;
	TSet<const FProperty*> PropertiesToSkip;
};

class FComponentPropertyReader : public FDataCachePropertyReader
{
public:
	FComponentPropertyReader(UActorComponent* InComponent, FActorComponentInstanceData& InInstanceData)
		: FDataCachePropertyReader(InInstanceData)
	{
		InComponent->GetUCSModifiedProperties(PropertiesToSkip);

		UClass* Class = InComponent->GetClass();
		Class->SerializeTaggedProperties(*this, (uint8*)InComponent, Class, (uint8*)InComponent->GetArchetype());
	}
};

class FActorPropertyReader : public FDataCachePropertyReader
{
public:
	FActorPropertyReader(AActor* InActor, FActorInstanceData& InInstanceData)
		: FDataCachePropertyReader(InInstanceData)
	{
		UClass* Class = InActor->GetClass();
		Class->SerializeTaggedProperties(*this, (uint8*)InActor, Class, (uint8*)InActor->GetArchetype());
	}
<<<<<<< HEAD

	virtual bool ShouldSkipProperty(const FProperty* InProperty) const override
	{
		// We want to skip component properties, but not other instanced subobjects
		if (InProperty->HasAnyPropertyFlags(CPF_InstancedReference | CPF_ContainsInstancedReference))
		{
			const FObjectProperty* ObjProp = CastField<const FObjectProperty>(InProperty);
			if (!ObjProp)
			{
				if (const FArrayProperty* ArrayProp = CastField<const FArrayProperty>(InProperty))
				{
					ObjProp = CastField<const FObjectProperty>(ArrayProp->Inner);
				}
			}

			if (ObjProp && ObjProp->PropertyClass->IsChildOf<UActorComponent>())
			{
				return true;
			}
		}

		return FDataCachePropertyReader::ShouldSkipProperty(InProperty);
	}
};

=======

	virtual bool ShouldSkipProperty(const FProperty* InProperty) const override
	{
		// We want to skip component properties, but not other instanced subobjects
		if (InProperty->HasAnyPropertyFlags(CPF_InstancedReference | CPF_ContainsInstancedReference))
		{
			const FObjectProperty* ObjProp = CastField<const FObjectProperty>(InProperty);
			if (!ObjProp)
			{
				if (const FArrayProperty* ArrayProp = CastField<const FArrayProperty>(InProperty))
				{
					ObjProp = CastField<const FObjectProperty>(ArrayProp->Inner);
				}
			}

			if (ObjProp && ObjProp->PropertyClass->IsChildOf<UActorComponent>())
			{
				return true;
			}
		}

		return FDataCachePropertyReader::ShouldSkipProperty(InProperty);
	}
};

>>>>>>> 4af6daef
FDataCacheDuplicatedObjectData::FDataCacheDuplicatedObjectData(UObject* InObject)
	: DuplicatedObject(InObject)
	, ObjectPathDepth(0)
{
	if (DuplicatedObject)
	{
		for (UObject* Outer = DuplicatedObject; Outer; Outer = Outer->GetOuter())
		{
			++ObjectPathDepth;
		}
	}
}

bool FDataCacheDuplicatedObjectData::Serialize(FArchive& Ar)
{
	enum class EVersion : uint8
	{
		InitialVersion = 0,
		// -----<new versions can be added above this line>-------------------------------------------------
		VersionPlusOne,
		LatestVersion = VersionPlusOne - 1
	};

	EVersion Version = EVersion::LatestVersion;
	Ar << Version;

	if (Version > EVersion::LatestVersion)
	{
		Ar.SetError();
		return true;
	}

	FString ObjectClassPath;
	FString ObjectOuterPath;
	FName ObjectName;
	uint32 ObjectPersistentFlags = 0;
	TArray<uint8> ObjectData;

	if (Ar.IsSaving() && DuplicatedObject)
	{
		UClass* ObjectClass = DuplicatedObject->GetClass();
		ObjectClassPath = ObjectClass ? ObjectClass->GetPathName() : FString();
		ObjectOuterPath = DuplicatedObject->GetOuter() ? DuplicatedObject->GetOuter()->GetPathName() : FString();
		ObjectName = DuplicatedObject->GetFName();
		ObjectPersistentFlags = DuplicatedObject->GetFlags() & RF_Load;
		if (ObjectClass)
		{
			FMemoryWriter MemAr(ObjectData);
			FObjectAndNameAsStringProxyArchive Writer(MemAr, false);
			ObjectClass->SerializeTaggedProperties(Writer, (uint8*)DuplicatedObject, ObjectClass, nullptr);
		}
	}

	Ar << ObjectClassPath;
	Ar << ObjectOuterPath;
	Ar << ObjectName;
	Ar << ObjectPersistentFlags;
	Ar << ObjectData;

	// If loading use the de-serialized property to assign DuplicatedObject
	if (Ar.IsLoading())
	{
		DuplicatedObject = nullptr;
		if (!ObjectClassPath.IsEmpty())
		{
			// Get the object class
			if (UClass* ObjectClass = LoadObject<UClass>(nullptr, *ObjectClassPath))
			{
				// Get the object outer
				if (UObject* FoundOuter = StaticFindObject(UObject::StaticClass(), nullptr, *ObjectOuterPath))
				{
					// Create the duplicated object
					DuplicatedObject = NewObject<UObject>(FoundOuter, ObjectClass, *ObjectName.ToString(), (EObjectFlags)ObjectPersistentFlags);

					// Deserialize the duplicated object
					FMemoryReader MemAr(ObjectData);
					FObjectAndNameAsStringProxyArchive Reader(MemAr, false);
					ObjectClass->SerializeTaggedProperties(Reader, (uint8*)DuplicatedObject, ObjectClass, nullptr);
				}
			}
		}
	}

	return true;
}

FActorInstanceData::FActorInstanceData(const AActor* SourceActor)
	: ActorClass(SourceActor->GetClass())
{
	FActorPropertyWriter PropertyWriter(SourceActor, *this);

	// Cache off the length of an array that will come from SerializeTaggedProperties that had no properties saved in to it.
	auto GetSizeOfEmptyArchive = []() -> int32
	{
		const AActor* DummyActor = GetDefault<AActor>();
		FActorInstanceData DummyInstanceData;
		FDataCachePropertyWriter NullWriter(nullptr, DummyInstanceData);
		UClass* DummyActorClass = DummyActor->GetClass();

		// By serializing the component with itself as its defaults we guarantee that no properties will be written out
		DummyActorClass->SerializeTaggedProperties(NullWriter, (uint8*)DummyActor, DummyActorClass, (uint8*)DummyActor);

		check(DummyInstanceData.GetDuplicatedObjects().Num() == 0 && DummyInstanceData.GetReferencedObjects().Num() == 0);
		return DummyInstanceData.GetSavedProperties().Num();
	};

	static const int32 SizeOfEmptyArchive = GetSizeOfEmptyArchive();

	// SerializeTaggedProperties will always put a sentinel NAME_None at the end of the Archive. 
	// If that is the only thing in the buffer then empty it because we want to know that we haven't stored anything.
	if (SavedProperties.Num() == SizeOfEmptyArchive)
	{
		SavedProperties.Empty();
	}
}

const UClass* FActorInstanceData::GetActorClass() const
{
	return *ActorClass;
}

void FActorInstanceData::ApplyToActor(AActor* Actor, const ECacheApplyPhase CacheApplyPhase)
{
	if ((CacheApplyPhase == ECacheApplyPhase::PostUserConstructionScript || CacheApplyPhase == ECacheApplyPhase::NonConstructionScript) && SavedProperties.Num() > 0)
	{
		FActorPropertyReader ActorPropertyReader(Actor, *this);
	}
}


FActorComponentInstanceSourceInfo::FActorComponentInstanceSourceInfo(const UActorComponent* SourceComponent)
	: FActorComponentInstanceSourceInfo(SourceComponent->GetArchetype(), SourceComponent->CreationMethod, SourceComponent->GetUCSSerializationIndex())
{
}

FActorComponentInstanceSourceInfo::FActorComponentInstanceSourceInfo(TObjectPtr<const UObject> InSourceComponentTemplate, EComponentCreationMethod InSourceComponentCreationMethod, int32 InSourceComponentTypeSerializedIndex)
	: SourceComponentTemplate(InSourceComponentTemplate)
	, SourceComponentCreationMethod(InSourceComponentCreationMethod)
	, SourceComponentTypeSerializedIndex(InSourceComponentTypeSerializedIndex)
{
}

bool FActorComponentInstanceSourceInfo::MatchesComponent(const UActorComponent* Component) const
{
	return MatchesComponent(Component, Component->GetArchetype());
}

bool FActorComponentInstanceSourceInfo::MatchesComponent(const UActorComponent* Component, const UObject* ComponentTemplate) const
{
	if (SourceComponentTemplate
		&& SourceComponentTemplate->GetClass() == ComponentTemplate->GetClass()
		&& (SourceComponentTemplate == ComponentTemplate || (GIsReinstancing && SourceComponentTemplate->GetFName() == ComponentTemplate->GetFName()))
		&& SourceComponentCreationMethod == Component->CreationMethod
		)
	{
		if (SourceComponentCreationMethod != EComponentCreationMethod::UserConstructionScript)
		{
			return true;
		}
		
		if (SourceComponentTypeSerializedIndex >= 0)
		{
			check(SourceComponentCreationMethod == EComponentCreationMethod::UserConstructionScript);
			return SourceComponentTypeSerializedIndex == Component->GetUCSSerializationIndex();
		}
	}

	return false;
}

void FActorComponentInstanceSourceInfo::AddReferencedObjects(FReferenceCollector& Collector)
{
	Collector.AddReferencedObject(SourceComponentTemplate);
}


FActorComponentInstanceData::FActorComponentInstanceData()
	: SourceComponentTemplate(nullptr)
	, SourceComponentCreationMethod(EComponentCreationMethod::Native)
	, SourceComponentTypeSerializedIndex(INDEX_NONE)
{}

FActorComponentInstanceData::FActorComponentInstanceData(const UActorComponent* SourceComponent)
{
	check(SourceComponent);
	SourceComponentTemplate = SourceComponent->GetArchetype();
	SourceComponentCreationMethod = SourceComponent->CreationMethod;
	SourceComponentTypeSerializedIndex = SourceComponent->GetUCSSerializationIndex();

	if (SourceComponent->IsEditableWhenInherited())
	{
		FComponentPropertyWriter ComponentPropertyWriter(SourceComponent, *this);

		// Cache off the length of an array that will come from SerializeTaggedProperties that had no properties saved in to it.
		auto GetSizeOfEmptyArchive = []() -> int32
		{
			const UActorComponent* DummyComponent = GetDefault<UActorComponent>();
			FActorComponentInstanceData DummyInstanceData;
			FComponentPropertyWriter NullWriter(nullptr, DummyInstanceData);
			UClass* ComponentClass = DummyComponent->GetClass();
			
			// By serializing the component with itself as its defaults we guarantee that no properties will be written out
			ComponentClass->SerializeTaggedProperties(NullWriter, (uint8*)DummyComponent, ComponentClass, (uint8*)DummyComponent);

			check(DummyInstanceData.GetDuplicatedObjects().Num() == 0 && DummyInstanceData.GetReferencedObjects().Num() == 0);
			return DummyInstanceData.GetSavedProperties().Num();
		};

		static const int32 SizeOfEmptyArchive = GetSizeOfEmptyArchive();

		// SerializeTaggedProperties will always put a sentinel NAME_None at the end of the Archive. 
		// If that is the only thing in the buffer then empty it because we want to know that we haven't stored anything.
		if (SavedProperties.Num() == SizeOfEmptyArchive)
		{
			SavedProperties.Empty();
		}
	}
}

bool FActorComponentInstanceData::MatchesComponent(const UActorComponent* Component, const UObject* ComponentTemplate) const
{
	return FActorComponentInstanceSourceInfo(SourceComponentTemplate, SourceComponentCreationMethod, SourceComponentTypeSerializedIndex).MatchesComponent(Component, ComponentTemplate);
}

void FActorComponentInstanceData::ApplyToComponent(UActorComponent* Component, const ECacheApplyPhase CacheApplyPhase)
{
	// After the user construction script has run we will re-apply all the cached changes that do not conflict
	// with a change that the user construction script made.
	if ((CacheApplyPhase == ECacheApplyPhase::PostUserConstructionScript || CacheApplyPhase == ECacheApplyPhase::NonConstructionScript) && SavedProperties.Num() > 0)
	{
		if (CacheApplyPhase == ECacheApplyPhase::PostUserConstructionScript)
		{
			Component->DetermineUCSModifiedProperties();
		}
		else if (CacheApplyPhase == ECacheApplyPhase::NonConstructionScript)
		{
			// When this case is used, we want to apply all properties, even UCS modified ones
			Component->ClearUCSModifiedProperties();
		}

		for (const FDataCacheDuplicatedObjectData& DuplicatedObjectData : GetDuplicatedObjects())
		{
			if (DuplicatedObjectData.DuplicatedObject)
			{
				if (UObject* OtherObject = StaticFindObjectFast(nullptr, Component, DuplicatedObjectData.DuplicatedObject->GetFName()))
				{
					OtherObject->Rename(nullptr, GetTransientPackage(), REN_DontCreateRedirectors | REN_ForceNoResetLoaders);
				}
				DuplicatedObjectData.DuplicatedObject->Rename(nullptr, Component, REN_DontCreateRedirectors | REN_ForceNoResetLoaders);
			}
		}

		FComponentPropertyReader ComponentPropertyReader(Component, *this);

		Component->PostApplyToComponent();
	}
}

<<<<<<< HEAD
UObject* FInstanceCacheDataBase::GetUniqueTransientPackage()
=======
UObject* FInstanceCacheDataBase::GetUniqueTransientObject(UClass* ForClass)
>>>>>>> 4af6daef
{
	if (ForClass->ClassWithin && ForClass->ClassWithin != ForClass && ForClass->ClassWithin != UObject::StaticClass())
	{
<<<<<<< HEAD
		UniqueTransientPackage = FDataCacheDuplicatedObjectData(NewObject<UActorComponentInstanceDataTransientOuter>(GetTransientPackage()));
=======
		// If this results in a lot of new objects, we could do a GetObjectsWithOuter on the result of
		// GetUniqueTransientObject(ForClass->ClassWithin) and reuse an object.But that doesn't seem likely
		// to be necessary as this is a pretty edge case situation
		FScopedAllowAbstractClassAllocation AllowAbstract;
		return NewObject<UObject>(GetUniqueTransientObject(ForClass->ClassWithin), ForClass->ClassWithin, NAME_None, RF_Transient);
	}
	else if (UniqueTransientPackage.DuplicatedObject == nullptr)
	{
		FScopedAllowAbstractClassAllocation AllowAbstract;
		UniqueTransientPackage = FDataCacheDuplicatedObjectData(NewObject<UObject>(GetTransientPackage()));
>>>>>>> 4af6daef
	}
	return UniqueTransientPackage.DuplicatedObject;
}

void FInstanceCacheDataBase::AddReferencedObjects(FReferenceCollector& Collector)
{
	Collector.AddReferencedObjects(ReferencedObjects);
}

void FActorComponentInstanceData::AddReferencedObjects(FReferenceCollector& Collector)
{
	Super::AddReferencedObjects(Collector);
	Collector.AddReferencedObject(SourceComponentTemplate);
}

FComponentInstanceDataCache::FComponentInstanceDataCache(const AActor* Actor)
{
	if (Actor != nullptr)
	{
		const bool bIsChildActor = Actor->IsChildActor();

		TInlineComponentArray<UActorComponent*> Components(Actor);

		ComponentsInstanceData.Reserve(Components.Num());

		// Grab per-instance data we want to persist
		for (UActorComponent* Component : Components)
		{
			if (bIsChildActor || Component->IsCreatedByConstructionScript()) // Only cache data from 'created by construction script' components
			{
				TStructOnScope<FActorComponentInstanceData> ComponentInstanceData = Component->GetComponentInstanceData();
				if (ComponentInstanceData.IsValid())
				{
					ComponentsInstanceData.Add(MoveTemp(ComponentInstanceData));
				}
			}
			else if (Component->CreationMethod == EComponentCreationMethod::Instance)
			{
				// If the instance component is attached to a BP component we have to be prepared for the possibility that it will be deleted
				if (USceneComponent* SceneComponent = Cast<USceneComponent>(Component))
				{
					if (SceneComponent->GetAttachParent() && SceneComponent->GetAttachParent()->IsCreatedByConstructionScript())
					{
						// In rare cases the root component can be unset so walk the hierarchy and find what is probably the root component for the purposes of storing off the relative transform
						USceneComponent* RelativeToComponent = Actor->GetRootComponent();
						if (RelativeToComponent == nullptr)
						{
							RelativeToComponent = SceneComponent->GetAttachParent();
							while (RelativeToComponent->GetAttachParent() && RelativeToComponent->GetAttachParent()->GetOwner() == Actor)
							{
								RelativeToComponent = RelativeToComponent->GetAttachParent();
							}
						}

						SceneComponent->ConditionalUpdateComponentToWorld();
						InstanceComponentTransformToRootMap.Add(SceneComponent, SceneComponent->GetComponentTransform().GetRelativeTransform(RelativeToComponent->GetComponentTransform()));
					}
				}
			}
		}
	}
}

void FComponentInstanceDataCache::Serialize(FArchive& Ar)
{
	enum class EVersion : uint8
	{
		InitialVersion = 0,
		// -----<new versions can be added above this line>-------------------------------------------------
		VersionPlusOne,
		LatestVersion = VersionPlusOne - 1
	};

	EVersion Version = EVersion::LatestVersion;
	Ar << Version;

	if (Version > EVersion::LatestVersion)
	{
		Ar.SetError();
		return;
	}


	if (Ar.IsLoading())
	{
		// Since not all properties are serializable we don't want to deserialize the map directly,
		// so we deserialize it in a temp array and copy it over
		TArray<TStructOnScope<FActorComponentInstanceData>> TempInstanceData;
		Ar << TempInstanceData;
		CopySerializableProperties(MoveTemp(TempInstanceData));
	}
	else
	{
		Ar << ComponentsInstanceData;
	}

	Ar << InstanceComponentTransformToRootMap;
}

void FComponentInstanceDataCache::GetComponentHierarchy(const AActor* Actor, TArray<UActorComponent*, TInlineAllocator<NumInlinedActorComponents>>& OutComponentHierarchy)
{
	// We want to apply instance data from the root node down to ensure changes such as transforms 
	// propagate correctly so we will build the components list in a breadth-first manner.
	OutComponentHierarchy.Reset(Actor->GetComponents().Num());

	auto AddComponentHierarchy = [Actor, &OutComponentHierarchy](USceneComponent* Component)
	{
		int32 FirstProcessIndex = OutComponentHierarchy.Num();

		// Add this to our list and make it our starting node
		OutComponentHierarchy.Add(Component);

		int32 CompsToProcess = 1;

		while (CompsToProcess)
		{
			// track how many elements were here
			const int32 StartingProcessedCount = OutComponentHierarchy.Num();

			// process the currently unprocessed elements
			for (int32 ProcessIndex = 0; ProcessIndex < CompsToProcess; ++ProcessIndex)
			{
				USceneComponent* SceneComponent = CastChecked<USceneComponent>(OutComponentHierarchy[FirstProcessIndex + ProcessIndex]);

				// add all children to the end of the array
				for (int32 ChildIndex = 0; ChildIndex < SceneComponent->GetNumChildrenComponents(); ++ChildIndex)
				{
					if (USceneComponent* ChildComponent = SceneComponent->GetChildComponent(ChildIndex))
					{
						// We don't want to recurse in to child actors (or any other attached actor) when applying the instance cache, 
						// components within a child actor are handled by applying the instance data to the child actor component
						if (ChildComponent->GetOwner() == Actor)
						{
							OutComponentHierarchy.Add(ChildComponent);
						}
					}
				}
			}

			// next loop start with the nodes we just added
			FirstProcessIndex = StartingProcessedCount;
			CompsToProcess = OutComponentHierarchy.Num() - StartingProcessedCount;
		}
	};

	if (USceneComponent* RootComponent = Actor->GetRootComponent())
	{
		AddComponentHierarchy(RootComponent);
	}

	for (UActorComponent* Component : Actor->GetComponents())
	{
		if (USceneComponent* SceneComponent = Cast<USceneComponent>(Component))
		{
			if (SceneComponent != Actor->GetRootComponent())
			{
				// Scene components that aren't attached to the root component hierarchy won't already have been processed so process them now.
				// * If there is an unattached scene component 
				// * If there is a scene component attached to another Actor's hierarchy
				// * If the scene is not registered (likely because bAutoRegister is false or component is marked pending kill), then we may not have successfully attached to our parent and properly been handled
				USceneComponent* ParentComponent = SceneComponent->GetAttachParent();
				if ((ParentComponent == nullptr)
					|| (ParentComponent->GetOwner() != Actor)
					|| (!SceneComponent->IsRegistered() && !ParentComponent->GetAttachChildren().Contains(SceneComponent)))
				{
					AddComponentHierarchy(SceneComponent);
				}
			}
		}
		else if (Component)
		{
			OutComponentHierarchy.Add(Component);
		}
	}
}

void FComponentInstanceDataCache::ApplyToActor(AActor* Actor, const ECacheApplyPhase CacheApplyPhase) const
{
	if (Actor != nullptr)
	{
		TInlineComponentArray<UActorComponent*> Components;
		GetComponentHierarchy(Actor, Components);

		// Apply per-instance data.
		TBitArray<> ComponentInstanceDataToConsider(true, ComponentsInstanceData.Num());
		for (int32 Index = 0; Index < ComponentsInstanceData.Num(); ++Index)
		{
			if (!ComponentsInstanceData[Index].IsValid())
			{
				ComponentInstanceDataToConsider[Index] = false;
			}
		}

		const bool bIsChildActor = Actor->IsChildActor();
		for (UActorComponent* ComponentInstance : Components)
		{
			if (ComponentInstance && (bIsChildActor || ComponentInstance->IsCreatedByConstructionScript())) // Only try and apply data to 'created by construction script' components
			{
				// Cache template here to avoid redundant calls in the loop below
				const UObject* ComponentTemplate = ComponentInstance->GetArchetype();

				for (TConstSetBitIterator<> ComponentInstanceDataIt(ComponentInstanceDataToConsider); ComponentInstanceDataIt; ++ComponentInstanceDataIt)
				{
					const TStructOnScope<FActorComponentInstanceData>& ComponentInstanceData = ComponentsInstanceData[ComponentInstanceDataIt.GetIndex()];
					if (ComponentInstanceData->MatchesComponent(ComponentInstance, ComponentTemplate))
					{
						ComponentInstanceData->ApplyToComponent(ComponentInstance, CacheApplyPhase);
						ComponentInstanceDataToConsider[ComponentInstanceDataIt.GetIndex()] = false;
						break;
					}
				}
			}
		}

		// Once we're done attaching, if we have any unattached instance components move them to the root
		for (const auto& InstanceTransformPair : InstanceComponentTransformToRootMap)
		{
			check(Actor->GetRootComponent());

			USceneComponent* SceneComponent = InstanceTransformPair.Key;
			if (SceneComponent && !IsValid(SceneComponent))
			{
				SceneComponent->AttachToComponent(Actor->GetRootComponent(), FAttachmentTransformRules::KeepRelativeTransform);
				SceneComponent->SetRelativeTransform(InstanceTransformPair.Value);
			}
		}
	}
}

void FComponentInstanceDataCache::FindAndReplaceInstances(const TMap<UObject*, UObject*>& OldToNewInstanceMap)
{
	for (TStructOnScope<FActorComponentInstanceData>& ComponentInstanceData : ComponentsInstanceData)
	{
		if (ComponentInstanceData.IsValid())
		{
			ComponentInstanceData->FindAndReplaceInstances(OldToNewInstanceMap);
		}
	}
	TArray<USceneComponent*> SceneComponents;
	ObjectPtrDecay(InstanceComponentTransformToRootMap).GenerateKeyArray(SceneComponents);

	for (USceneComponent* SceneComponent : SceneComponents)
	{
		if (UObject* const* NewSceneComponent = OldToNewInstanceMap.Find(SceneComponent))
		{
			if (*NewSceneComponent)
			{
				InstanceComponentTransformToRootMap.Add(CastChecked<USceneComponent>(*NewSceneComponent), InstanceComponentTransformToRootMap.FindAndRemoveChecked(SceneComponent));
			}
			else
			{
				InstanceComponentTransformToRootMap.Remove(SceneComponent);
			}
		}
	}
}

void FComponentInstanceDataCache::AddReferencedObjects(FReferenceCollector& Collector)
{
	Collector.AddReferencedObjects(InstanceComponentTransformToRootMap);

	for (TStructOnScope<FActorComponentInstanceData>& ComponentInstanceData : ComponentsInstanceData)
	{
		if (ComponentInstanceData.IsValid())
		{
			ComponentInstanceData->AddReferencedObjects(Collector);
		}
	}
}

void FComponentInstanceDataCache::CopySerializableProperties(TArray<TStructOnScope<FActorComponentInstanceData>> InComponentsInstanceData)
{
	auto CopyProperties = [](TStructOnScope<FActorComponentInstanceData>& DestData, const TStructOnScope<FActorComponentInstanceData>& SrcData)
	{
		for (TFieldIterator<const FProperty> PropertyIt(SrcData.GetStruct(), EFieldIteratorFlags::IncludeSuper, EFieldIteratorFlags::IncludeDeprecated, EFieldIteratorFlags::ExcludeInterfaces); PropertyIt; ++PropertyIt)
		{
			const void* SrcValuePtr = PropertyIt->ContainerPtrToValuePtr<void>(SrcData.Get());
			void* DestValuePtr = PropertyIt->ContainerPtrToValuePtr<void>(DestData.Get());
			PropertyIt->CopyCompleteValue(DestValuePtr, SrcValuePtr);
		}
	};

	for (TStructOnScope<FActorComponentInstanceData>& InstanceData : InComponentsInstanceData)
	{
		TStructOnScope<FActorComponentInstanceData>* DestInstanceData = ComponentsInstanceData.FindByPredicate([&InstanceData](TStructOnScope<FActorComponentInstanceData>& InInstanceData)
		{
			return InstanceData->GetComponentTemplate() == InInstanceData->GetComponentTemplate() && InstanceData.GetStruct() == InInstanceData.GetStruct();
		});
		// if we find a ComponentInstanceData to apply it too, we copy the properties over
		if (DestInstanceData)
		{
			CopyProperties(*DestInstanceData, InstanceData);
		}
		// otherwise we just add our to the list, since no component instance data was created for it
		else
		{
			ComponentsInstanceData.Add(MoveTemp(InstanceData));
		}
	}
}
<|MERGE_RESOLUTION|>--- conflicted
+++ resolved
@@ -79,11 +79,7 @@
 			}
 			else if (Object->GetOuter() == CacheObject)
 			{
-<<<<<<< HEAD
-				Result = DuplicateObject(Object, InstanceData.GetUniqueTransientPackage());
-=======
 				Result = DuplicateObject(Object, InstanceData.GetUniqueTransientObject(Object->GetClass()));
->>>>>>> 4af6daef
 				InstanceData.DuplicatedObjects.Emplace(Result);
 			}
 			else
@@ -277,7 +273,6 @@
 		UClass* Class = InActor->GetClass();
 		Class->SerializeTaggedProperties(*this, (uint8*)InActor, Class, (uint8*)InActor->GetArchetype());
 	}
-<<<<<<< HEAD
 
 	virtual bool ShouldSkipProperty(const FProperty* InProperty) const override
 	{
@@ -303,33 +298,6 @@
 	}
 };
 
-=======
-
-	virtual bool ShouldSkipProperty(const FProperty* InProperty) const override
-	{
-		// We want to skip component properties, but not other instanced subobjects
-		if (InProperty->HasAnyPropertyFlags(CPF_InstancedReference | CPF_ContainsInstancedReference))
-		{
-			const FObjectProperty* ObjProp = CastField<const FObjectProperty>(InProperty);
-			if (!ObjProp)
-			{
-				if (const FArrayProperty* ArrayProp = CastField<const FArrayProperty>(InProperty))
-				{
-					ObjProp = CastField<const FObjectProperty>(ArrayProp->Inner);
-				}
-			}
-
-			if (ObjProp && ObjProp->PropertyClass->IsChildOf<UActorComponent>())
-			{
-				return true;
-			}
-		}
-
-		return FDataCachePropertyReader::ShouldSkipProperty(InProperty);
-	}
-};
-
->>>>>>> 4af6daef
 FDataCacheDuplicatedObjectData::FDataCacheDuplicatedObjectData(UObject* InObject)
 	: DuplicatedObject(InObject)
 	, ObjectPathDepth(0)
@@ -588,17 +556,10 @@
 	}
 }
 
-<<<<<<< HEAD
-UObject* FInstanceCacheDataBase::GetUniqueTransientPackage()
-=======
 UObject* FInstanceCacheDataBase::GetUniqueTransientObject(UClass* ForClass)
->>>>>>> 4af6daef
 {
 	if (ForClass->ClassWithin && ForClass->ClassWithin != ForClass && ForClass->ClassWithin != UObject::StaticClass())
 	{
-<<<<<<< HEAD
-		UniqueTransientPackage = FDataCacheDuplicatedObjectData(NewObject<UActorComponentInstanceDataTransientOuter>(GetTransientPackage()));
-=======
 		// If this results in a lot of new objects, we could do a GetObjectsWithOuter on the result of
 		// GetUniqueTransientObject(ForClass->ClassWithin) and reuse an object.But that doesn't seem likely
 		// to be necessary as this is a pretty edge case situation
@@ -609,7 +570,6 @@
 	{
 		FScopedAllowAbstractClassAllocation AllowAbstract;
 		UniqueTransientPackage = FDataCacheDuplicatedObjectData(NewObject<UObject>(GetTransientPackage()));
->>>>>>> 4af6daef
 	}
 	return UniqueTransientPackage.DuplicatedObject;
 }
