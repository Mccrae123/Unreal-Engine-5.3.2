--- conflicted
+++ resolved
@@ -314,10 +314,6 @@
 				{
 					if (SceneComponent->GetAttachParent() && SceneComponent->GetAttachParent()->IsCreatedByConstructionScript())
 					{
-<<<<<<< HEAD
-						SceneComponent->ConditionalUpdateComponentToWorld();
-						InstanceComponentTransformToRootMap.Add(SceneComponent, SceneComponent->GetComponentTransform().GetRelativeTransform(Actor->GetRootComponent()->GetComponentTransform()));
-=======
 						// In rare cases the root component can be unset so walk the hierarchy and find what is probably the root component for the purposes of storing off the relative transform
 						USceneComponent* RelativeToComponent = Actor->GetRootComponent();
 						if (RelativeToComponent == nullptr)
@@ -331,7 +327,6 @@
 
 						SceneComponent->ConditionalUpdateComponentToWorld();
 						InstanceComponentTransformToRootMap.Add(SceneComponent, SceneComponent->GetComponentTransform().GetRelativeTransform(RelativeToComponent->GetComponentTransform()));
->>>>>>> f30f9b45
 					}
 				}
 			}
