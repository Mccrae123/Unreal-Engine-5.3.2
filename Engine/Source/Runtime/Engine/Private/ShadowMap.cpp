--- conflicted
+++ resolved
@@ -1046,15 +1046,6 @@
 
 	if (Ar.IsLoading())
 	{
-<<<<<<< HEAD
-		if (ShadowMapType == FShadowMap::SMT_2D)
-		{
-			R = new FShadowMap2D();
-		}
-		else
-		{
-			R = NULL;
-=======
 		// explicitly don't call "delete R;",
 		// we expect the calling code to handle that
 		switch (ShadowMapType)
@@ -1067,7 +1058,6 @@
 			break;
 		default:
 			check(0);
->>>>>>> cce8678d
 		}
 	}
 
