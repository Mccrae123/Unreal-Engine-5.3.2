// Copyright Epic Games, Inc. All Rights Reserved.

#include "Engine/StreamableManager.h"
<<<<<<< HEAD
#include "UObject/ObjectRedirector.h"
#include "UObject/Package.h"
=======
#include "UObject/ICookInfo.h"
#include "UObject/ObjectRedirector.h"
#include "UObject/Package.h"
#include "Misc/PackageAccessTrackingOps.h"
>>>>>>> 4af6daef
#include "Misc/PackageName.h"
#include "UObject/UObjectThreadContext.h"
#include "HAL/IConsoleManager.h"
#include "Tickable.h"
#include "Serialization/LoadTimeTrace.h"
#include "ProfilingDebugging/CpuProfilerTrace.h"
#include "Trace/Trace.h"
#include "Trace/Trace.inl"

DEFINE_LOG_CATEGORY_STATIC(LogStreamableManager, Log, All);

// Default to 1 frame, this will cause the delegates to go off on the next tick to avoid recursion issues. Set higher to fake disk lag
static int32 GStreamableDelegateDelayFrames = 1;
static FAutoConsoleVariableRef CVarStreamableDelegateDelayFrames(
	TEXT("s.StreamableDelegateDelayFrames"),
	GStreamableDelegateDelayFrames,
	TEXT("Number of frames to delay StreamableManager delegates "),
	ECVF_Default
);

<<<<<<< HEAD
=======
// CVar to switch back to legacy behavior of non-specifically flushing async loading when waiting on a request handle
static bool GStreamableFlushAllAsyncLoadRequestsOnWait = 0;
static FAutoConsoleVariableRef CVarStreamableFlushAllAsyncLoadRequestsOnWait(
	TEXT("s.StreamableFlushAllAsyncLoadRequestsOnWait"),
	GStreamableFlushAllAsyncLoadRequestsOnWait,
	TEXT("Flush async loading without a specific request ID when waiting on streamable handles."),
	ECVF_Default
);


>>>>>>> 4af6daef
const FString FStreamableHandle::HandleDebugName_Preloading = FString(TEXT("Preloading"));
const FString FStreamableHandle::HandleDebugName_AssetList = FString(TEXT("LoadAssetList"));
const FString FStreamableHandle::HandleDebugName_CombinedHandle = FString(TEXT("CreateCombinedHandle"));

/** Helper class that defers streamable manager delegates until the next frame */
class FStreamableDelegateDelayHelper : public FTickableGameObject
{
public:

	/** Adds a delegate to deferred list */
	void AddDelegate(const FStreamableDelegate& Delegate, const FStreamableDelegate& CancelDelegate, TSharedPtr<FStreamableHandle> AssociatedHandle)
	{
		FPendingDelegate* PendingDelegate = new FPendingDelegate(Delegate, CancelDelegate, AssociatedHandle);

		{
			FScopeLock Lock(&DataLock);

			FPendingDelegateList& DelegatesForHandle = PendingDelegatesByHandle.FindOrAdd(AssociatedHandle);
			FPendingDelegateList::AddTail(PendingDelegate, PendingDelegates, DelegatesForHandle);
		}
	}

	/** Cancels delegate for handle, this will either delete the delegate or replace with the cancel delegate */
	void CancelDelegatesForHandle(TSharedPtr<FStreamableHandle> AssociatedHandle)
	{
		FPendingDelegateList PendingDelegatesToDelete;

		{
			FScopeLock _(&DataLock);

			FPendingDelegateList* DelegatesForHandle = PendingDelegatesByHandle.Find(AssociatedHandle);
			if (!DelegatesForHandle)
			{
				return;
			}

			FPendingDelegate* CurrentNode = DelegatesForHandle->Head;
			while (CurrentNode)
			{
				FPendingDelegate* NextNode = CurrentNode->NextByHandle;
				if (CurrentNode->CancelDelegate.IsBound())
				{
					// Replace with cancel delegate
					CurrentNode->Delegate = CurrentNode->CancelDelegate;
					CurrentNode->CancelDelegate.Unbind();
				}
				else
				{
					// Remove entirely
					FPendingDelegateList::Unlink(CurrentNode, PendingDelegates, *DelegatesForHandle);
					if (PendingDelegatesToDelete.Tail)
					{
						PendingDelegatesToDelete.Tail->Next = CurrentNode;
						PendingDelegatesToDelete.Tail = CurrentNode;
					}
					else
					{
						PendingDelegatesToDelete.Head = PendingDelegatesToDelete.Tail = CurrentNode;
					}
					CurrentNode->Next = nullptr;
				}
				CurrentNode = NextNode;
			}
			if (!DelegatesForHandle->Head)
			{
				RemovePendingDelegateInternal(AssociatedHandle);
			}
		}

		FPendingDelegate* NodeToDelete = PendingDelegatesToDelete.Head;
		while (NodeToDelete)
		{
			FPendingDelegate* NextNodeToDelete = NodeToDelete->Next;
			delete NodeToDelete;
			NodeToDelete = NextNodeToDelete;
		}
	}

	/** Calls all delegates, call from synchronous flushes */
	void FlushDelegates()
	{
		while (PendingDelegates.Head)
		{
			Tick(0.0f);
		}
	}

	// FTickableGameObject interface

	void Tick(float DeltaTime) override
	{
		if (!PendingDelegates.Head)
		{
			return;
		}

		FPendingDelegateList DelegatesToCall;
		{
			FScopeLock Lock(&DataLock);

			FPendingDelegate* CurrentNode = PendingDelegates.Head;
			while (CurrentNode)
			{
				FPendingDelegate* NextNode = CurrentNode->Next;
				if (--CurrentNode->DelayFrames <= 0)
				{
					// Add to call array and remove from tracking one
					FPendingDelegateList* DelegatesForHandle = PendingDelegatesByHandle.Find(CurrentNode->RelatedHandle);
					check(DelegatesForHandle);
					FPendingDelegateList::Unlink(CurrentNode, PendingDelegates, *DelegatesForHandle);
					if (DelegatesToCall.Tail)
					{
						DelegatesToCall.Tail->Next = CurrentNode;
						DelegatesToCall.Tail = CurrentNode;
					}
					else
					{
						DelegatesToCall.Head = DelegatesToCall.Tail = CurrentNode;
					}
					if (!DelegatesForHandle->Head)
					{
						RemovePendingDelegateInternal(CurrentNode->RelatedHandle);
					}
				}
				CurrentNode = NextNode;
			}
		}

		FPendingDelegate* DelegateToCall = DelegatesToCall.Head;
		while (DelegateToCall)
		{
			FPendingDelegate* NextDelegateToCall = DelegateToCall->Next;
			DelegateToCall->Delegate.ExecuteIfBound();
			delete DelegateToCall;
			DelegateToCall = NextDelegateToCall;
		}
	}

	virtual ETickableTickType GetTickableTickType() const override
	{
		return ETickableTickType::Always;
	}

	virtual bool IsTickableWhenPaused() const override
	{
		return true;
	}

	virtual bool IsTickableInEditor() const
	{
		return true;
	}

	virtual TStatId GetStatId() const override
	{
		RETURN_QUICK_DECLARE_CYCLE_STAT(FStreamableDelegateDelayHelper, STATGROUP_Tickables);
	}

private:

	struct FPendingDelegate
	{
		FPendingDelegate* Prev;
		FPendingDelegate* Next;

		FPendingDelegate* PrevByHandle;
		FPendingDelegate* NextByHandle;

		/** Delegate to call when frames are up */
		FStreamableDelegate Delegate;

		/** Delegate to call if this gets cancelled early */
		FStreamableDelegate CancelDelegate;

		/** Handle related to delegates, needs to keep these around to avoid things GCing before the user callback goes off. This may be null */
		TSharedPtr<FStreamableHandle> RelatedHandle;

		/** Frames left to delay */
		int32 DelayFrames;

		FPendingDelegate(const FStreamableDelegate& InDelegate, const FStreamableDelegate& InCancelDelegate, TSharedPtr<FStreamableHandle> InHandle)
			: Delegate(InDelegate)
			, CancelDelegate(InCancelDelegate)
			, RelatedHandle(InHandle)
			, DelayFrames(GStreamableDelegateDelayFrames)
		{}
	};

	struct FPendingDelegateList
	{
		FPendingDelegate* Head = nullptr;
		FPendingDelegate* Tail = nullptr;

		static void Unlink(FPendingDelegate* PendingDelegate, FPendingDelegateList& PendingDelegates, FPendingDelegateList& PendingDelegatesByHandle)
		{
			if (PendingDelegate->Prev)
			{
				PendingDelegate->Prev->Next = PendingDelegate->Next;
			}
			else
			{
				check(PendingDelegate == PendingDelegates.Head);
				PendingDelegates.Head = PendingDelegate->Next;
			}
			if (PendingDelegate->Next)
			{
				PendingDelegate->Next->Prev = PendingDelegate->Prev;
			}
			else
			{
				check(PendingDelegate == PendingDelegates.Tail);
				PendingDelegates.Tail = PendingDelegate->Prev;
			}
			PendingDelegate->Next = PendingDelegate->Prev = nullptr;

			if (PendingDelegate->PrevByHandle)
			{
				PendingDelegate->PrevByHandle->NextByHandle = PendingDelegate->NextByHandle;
			}
			else
			{
				check(PendingDelegate == PendingDelegatesByHandle.Head);
				PendingDelegatesByHandle.Head = PendingDelegate->NextByHandle;
			}
			if (PendingDelegate->NextByHandle)
			{
				PendingDelegate->NextByHandle->PrevByHandle = PendingDelegate->PrevByHandle;
			}
			else
			{
				check(PendingDelegate == PendingDelegatesByHandle.Tail);
				PendingDelegatesByHandle.Tail = PendingDelegate->PrevByHandle;
			}
			PendingDelegate->NextByHandle = PendingDelegate->PrevByHandle = nullptr;

		}

		static void AddTail(FPendingDelegate* PendingDelegate, FPendingDelegateList& PendingDelegates, FPendingDelegateList& PendingDelegatesByHandle)
		{
			if (PendingDelegates.Tail)
			{
				PendingDelegates.Tail->Next = PendingDelegate;
				PendingDelegate->Prev = PendingDelegates.Tail;
				PendingDelegate->Next = nullptr;
				PendingDelegates.Tail = PendingDelegate;
			}
			else
			{
				check(!PendingDelegates.Head);
				PendingDelegates.Head = PendingDelegates.Tail = PendingDelegate;
				PendingDelegate->Next = PendingDelegate->Prev = nullptr;
			}

			if (PendingDelegatesByHandle.Tail)
			{
				PendingDelegatesByHandle.Tail->NextByHandle = PendingDelegate;
				PendingDelegate->PrevByHandle = PendingDelegatesByHandle.Tail;
				PendingDelegate->NextByHandle = nullptr;
				PendingDelegatesByHandle.Tail = PendingDelegate;
			}
			else
			{
				check(!PendingDelegatesByHandle.Head);
				PendingDelegatesByHandle.Head = PendingDelegatesByHandle.Tail = PendingDelegate;
				PendingDelegate->NextByHandle = PendingDelegate->PrevByHandle = nullptr;
			}
		}
	};

	inline void RemovePendingDelegateInternal(TSharedPtr<FStreamableHandle> Handle)
	{
		// requires DataLock by caller
		PendingDelegatesByHandle.Remove(Handle);
		if (PendingDelegatesByHandle.IsEmpty())
		{
			// release potentially big allocation after huge batches of streaming requests
			PendingDelegatesByHandle.Empty(128);
		}
	}

	FPendingDelegateList PendingDelegates;
	TMap<TSharedPtr<FStreamableHandle>, FPendingDelegateList> PendingDelegatesByHandle;

	FCriticalSection DataLock;
};

static FStreamableDelegateDelayHelper* StreamableDelegateDelayHelper = nullptr;


TStreamableHandleContextDataTypeID FStreamableHandleContextDataBase::AllocateClassTypeId()
{
	static std::atomic<TStreamableHandleContextDataTypeID> TypeNum{0};
	TStreamableHandleContextDataTypeID Result = TypeNum++;

	checkf(Result != TStreamableHandleContextDataTypeIDInvalid, TEXT("Overflow in TypeNum: too many TStreamableHandleContextData subclasses. Change the TStreamableHandleContextDataTypeID typedef if more subclasses are needed."));
	return Result;
}


<<<<<<< HEAD
=======
FStreamableHandle::FStreamableHandle()
	: bLoadCompleted(false)
	, bReleased(false)
	, bCanceled(false)
	, bStalled(false)
	, bReleaseWhenLoaded(false)
	, bIsCombinedHandle(false)
	, Priority(0)
	, StreamablesLoading(0)
	, OwningManager(nullptr)
#if WITH_EDITOR
	, CookLoadType(ECookLoadType::Unexpected)
#endif
{
}

>>>>>>> 4af6daef
bool FStreamableHandle::BindCompleteDelegate(FStreamableDelegate NewDelegate)
{
	if (!IsLoadingInProgress())
	{
		// Too late!
		return false;
	}

	CompleteDelegate = NewDelegate;
	return true;
}

bool FStreamableHandle::BindCancelDelegate(FStreamableDelegate NewDelegate)
{
	if (!IsLoadingInProgress())
	{
		// Too late!
		return false;
	}

	CancelDelegate = NewDelegate;
	return true;
}

bool FStreamableHandle::BindUpdateDelegate(FStreamableUpdateDelegate NewDelegate)
{
	if (!IsLoadingInProgress())
	{
		// Too late!
		return false;
	}

	UpdateDelegate = NewDelegate;
	return true;
}

EAsyncPackageState::Type FStreamableHandle::WaitUntilComplete(float Timeout, bool bStartStalledHandles)
{
	if (HasLoadCompleted())
	{
		return EAsyncPackageState::Complete;
	}

	// We need to recursively start any stalled handles
	if (bStartStalledHandles)
	{
		TArray<TSharedRef<FStreamableHandle>> HandlesToStart;

		HandlesToStart.Add(AsShared());

		for (int32 i = 0; i < HandlesToStart.Num(); i++)
		{
			TSharedRef<FStreamableHandle> Handle = HandlesToStart[i];

			if (Handle->IsStalled())
			{
				// If we were stalled, start us now to avoid deadlocks
				UE_LOG(LogStreamableManager, Warning, TEXT("FStreamableHandle::WaitUntilComplete called on stalled handle %s, forcing load even though resources may not have been acquired yet"), *Handle->GetDebugName());
				Handle->StartStalledHandle();
			}

			for (const TSharedPtr<FStreamableHandle>& ChildHandle : Handle->ChildHandles)
			{
				if (ChildHandle.IsValid())
				{
					HandlesToStart.Add(ChildHandle.ToSharedRef());
				}
			}
		}
	}

	// If we have have a timeout we can't call FlushAsyncLoading so use ProcessAsyncLoadingUntilComplete 
	if (Timeout == 0.0f && !GStreamableFlushAllAsyncLoadRequestsOnWait)
	{
		TArray<int32> RequestIds = OwningManager->GetAsyncLoadRequestIds(AsShared());
		FlushAsyncLoading(RequestIds);	
		if (ensureMsgf(HasLoadCompletedOrStalled(), TEXT("Flushing async loading by request id did not complete loading for streamable handle %s"), *GetDebugName()))
		{
			return EAsyncPackageState::Complete;
		}
		// If for some reason the streamables don't consider themselves complete, fall back to old codepath which flushes asyncing loading without specific IDs
	}
	 
	// Finish when all handles are completed or stalled. If we started stalled above then there will be no stalled handles
	EAsyncPackageState::Type State = ProcessAsyncLoadingUntilComplete([this]() { return HasLoadCompletedOrStalled(); }, Timeout);
	
	if (State == EAsyncPackageState::Complete)
	{
		ensureMsgf(HasLoadCompletedOrStalled() || WasCanceled(), TEXT("WaitUntilComplete failed for streamable handle %s, async loading is done but handle is not complete"), *GetDebugName());
	}
	return State;
}

bool FStreamableHandle::HasLoadCompletedOrStalled() const
{
	// Check this handle
	if (!IsCombinedHandle() && !HasLoadCompleted() && !IsStalled())
	{
		return false;
	}

	// Check children recursively
	for (const TSharedPtr<FStreamableHandle>& ChildHandle : ChildHandles)
	{
		if (ChildHandle.IsValid() && !ChildHandle->HasLoadCompletedOrStalled())
		{
			return false;
		}
	}

	return true;
}

bool FStreamableHandle::IsHandleNameEmptyOrDefault() const
{
	// empty or "None"
	if (DebugName.IsEmpty() || DebugName.Equals(FName(NAME_None).ToString()))
	{
		return true;
	}

	// a default value...
	if (DebugName == HandleDebugName_AssetList || DebugName == HandleDebugName_CombinedHandle)
	{
		return true;
	}
	// a default generated debug name
	else if (DebugName.StartsWith(HandleDebugName_Preloading))
	{
		return true;
	}

	return false;
}

void FStreamableHandle::SetDebugNameIfEmptyOrDefault(const FString& NewName)
{
	if (IsHandleNameEmptyOrDefault())
	{
		DebugName = NewName;
	}
}

void FStreamableHandle::GetRequestedAssets(TArray<FSoftObjectPath>& AssetList, bool bIncludeChildren /*= true*/) const
{
	AssetList = RequestedAssets;

	// Check child handles

	if (bIncludeChildren)
	{
		for (const TSharedPtr<FStreamableHandle>& ChildHandle : ChildHandles)
		{
			TArray<FSoftObjectPath> ChildAssetList;

			ChildHandle->GetRequestedAssets(ChildAssetList);

			for (const FSoftObjectPath& ChildRef : ChildAssetList)
			{
				AssetList.AddUnique(ChildRef);
			}
		}
	}
}

UObject* FStreamableHandle::GetLoadedAsset() const
{
	TArray<UObject *> LoadedAssets;

	GetLoadedAssets(LoadedAssets);

	if (LoadedAssets.Num() > 0)
	{
		return LoadedAssets[0];
	}

	return nullptr;
}

void FStreamableHandle::GetLoadedAssets(TArray<UObject *>& LoadedAssets) const
{
	ForEachLoadedAsset([&LoadedAssets](UObject* LoadedAsset)
	{
		LoadedAssets.Add(LoadedAsset);
	});
}

void FStreamableHandle::GetLoadedCount(int32& LoadedCount, int32& RequestedCount) const
{
	RequestedCount = RequestedAssets.Num();
	LoadedCount = RequestedCount - StreamablesLoading;
	
	// Check child handles
	for (const TSharedPtr<FStreamableHandle>& ChildHandle : ChildHandles)
	{
		int32 ChildRequestedCount = 0;
		int32 ChildLoadedCount = 0;

		ChildHandle->GetLoadedCount(ChildLoadedCount, ChildRequestedCount);

		LoadedCount += ChildLoadedCount;
		RequestedCount += ChildRequestedCount;
	}
}

float FStreamableHandle::GetProgress() const
{
	if (HasLoadCompleted())
	{
		return 1.0f;
	}

	int32 Loaded, Total;

	GetLoadedCount(Loaded, Total);

	return (float)Loaded / Total;
}

FStreamableManager* FStreamableHandle::GetOwningManager() const
{
	check(IsInGameThread());

	if (IsActive())
	{
		return OwningManager;
	}
	return nullptr;
}

void FStreamableHandle::CancelHandle()
{
	check(IsInGameThread());

	if (bCanceled || !OwningManager)
	{
		// Too late to cancel it
		return;
	}

	TSharedRef<FStreamableHandle> SharedThis = AsShared();
	if (bLoadCompleted || bReleased)
	{
		// Cancel if it's in the pending queue
		if (StreamableDelegateDelayHelper)
		{
			StreamableDelegateDelayHelper->CancelDelegatesForHandle(SharedThis);
		}

		if (!bReleased)
		{
			ReleaseHandle();
		}

		bCanceled = true;
		NotifyParentsOfCancellation();
		return;
	}

	bCanceled = true;
	NotifyParentsOfCancellation();

	ExecuteDelegate(CancelDelegate, SharedThis);
	UnbindDelegates();

	// Remove from referenced list. If it is stalled then it won't have been registered with
	// the manager yet
	if (!bStalled)
	{
		for (const FSoftObjectPath& AssetRef : RequestedAssets)
		{
			OwningManager->RemoveReferencedAsset(AssetRef, SharedThis);
		}
	}

	// Remove from explicit list
	OwningManager->ManagedActiveHandles.Remove(SharedThis);

	// Remove child handles
	for (TSharedPtr<FStreamableHandle>& ChildHandle : ChildHandles)
	{
		ChildHandle->ParentHandles.Remove(SharedThis);
	}

	ChildHandles.Empty();
	CompletedChildCount = 0;
	CanceledChildCount = 0;

	OwningManager = nullptr;

	if (ParentHandles.Num() > 0)
	{
		// Update any meta handles that are still active. Copy the array first as elements may be removed from original while iterating
		TArray<TWeakPtr<FStreamableHandle>> ParentHandlesCopy = ParentHandles;
		for (TWeakPtr<FStreamableHandle>& WeakHandle : ParentHandlesCopy)
		{
			TSharedPtr<FStreamableHandle> Handle = WeakHandle.Pin();

			if (Handle.IsValid())
			{
				Handle->UpdateCombinedHandle();
			}
		}
	}
}

void FStreamableHandle::ReleaseHandle()
{
	check(IsInGameThread());

	if (bReleased || bCanceled)
	{
		// Too late to release it
		return;
	}

	check(OwningManager);

	if (bLoadCompleted)
	{
		bReleased = true;

		TSharedRef<FStreamableHandle> SharedThis = AsShared();

		// Remove from referenced list
		for (const FSoftObjectPath& AssetRef : RequestedAssets)
		{
			OwningManager->RemoveReferencedAsset(AssetRef, SharedThis);
		}

		// Remove from explicit list
		OwningManager->ManagedActiveHandles.Remove(SharedThis);

		// Remove child handles
		for (TSharedPtr<FStreamableHandle> ChildHandle : ChildHandles)
		{
			ChildHandle->ParentHandles.Remove(SharedThis);
		}

		ChildHandles.Empty();
		CompletedChildCount = 0;
		CanceledChildCount = 0;

		OwningManager = nullptr;
	}
	else
	{
		// Set to release on complete
		bReleaseWhenLoaded = true;
	}
}

void FStreamableHandle::StartStalledHandle()
{
	if (!bStalled || !IsActive())
	{
		// Cannot start
		return;
	}

	check(OwningManager);

	bStalled = false;
	OwningManager->StartHandleRequests(AsShared());
}

bool FStreamableHandle::HasCompleteDelegate() const
{
	return CompleteDelegate.IsBound();
}

bool FStreamableHandle::HasCancelDelegate() const
{
	return CancelDelegate.IsBound();
}

bool FStreamableHandle::HasUpdateDelegate() const
{
	return UpdateDelegate.IsBound();
}

<<<<<<< HEAD
=======
static void RemoveActiveHandle(FStreamable& Streamable, FStreamableHandle& Handle);		

>>>>>>> 4af6daef
FStreamableHandle::~FStreamableHandle()
{
	checkf(IsInGameThread(), TEXT("Streamable handles aren't thread-safe and must be destroyed on the game thread"));

	if (IsActive())
	{
		if (!bStalled)
		{
			for (const FSoftObjectPath&  RequestedAsset : RequestedAssets)
			{
				if (FStreamable* Streamable = OwningManager->FindStreamable(RequestedAsset))
				{
					RemoveActiveHandle(*Streamable, *this);
				}
			}
		}

		bReleased = true;
		OwningManager = nullptr;
		
		// The weak pointers in FStreamable will be nulled, but they're fixed on next GC, and actively canceling is not safe as we're halfway destroyed
	}
}

void FStreamableHandle::CompleteLoad()
{
	// Only complete if it's still active
	if (IsActive())
	{
		bLoadCompleted = true;

		ExecuteDelegate(CompleteDelegate, AsShared(), CancelDelegate);
		UnbindDelegates();

		NotifyParentsOfCompletion();

		if (ParentHandles.Num() > 0)
		{
			// Update any meta handles that are still active. Copy the array first as elements may be removed from original while iterating
			TArray<TWeakPtr<FStreamableHandle>> ParentHandlesCopy = ParentHandles;
			for (TWeakPtr<FStreamableHandle>& WeakHandle : ParentHandlesCopy)
			{
				TSharedPtr<FStreamableHandle> Handle = WeakHandle.Pin();

				if (Handle.IsValid())
				{
					Handle->UpdateCombinedHandle();
				}
			}
		}
	}
}

void FStreamableHandle::NotifyParentsOfCompletion()
{
	if (ParentHandles.Num() > 0)
	{
		// Update any meta handles that are still active. Copy the array first as elements may be removed from original while iterating
		TArray<TWeakPtr<FStreamableHandle>> ParentHandlesCopy = ParentHandles;
		for (TWeakPtr<FStreamableHandle>& WeakHandle : ParentHandlesCopy)
		{
			TSharedPtr<FStreamableHandle> Handle = WeakHandle.Pin();

			if (Handle.IsValid())
			{
				++Handle->CompletedChildCount;
			}
		}
	}
}

void FStreamableHandle::NotifyParentsOfCancellation()
{
	if (ParentHandles.Num() > 0)
	{
		// Update any meta handles that are still active. Copy the array first as elements may be removed from original while iterating
		TArray<TWeakPtr<FStreamableHandle>> ParentHandlesCopy = ParentHandles;
		for (TWeakPtr<FStreamableHandle>& WeakHandle : ParentHandlesCopy)
		{
			TSharedPtr<FStreamableHandle> Handle = WeakHandle.Pin();

			if (Handle.IsValid())
			{
				++Handle->CanceledChildCount;
			}
		}
	}
}

void FStreamableHandle::UpdateCombinedHandle()
{
	if (!IsActive())
	{
		return;
	}

	if (!ensure(IsCombinedHandle()))
	{
		return;
	}

	if (CompletedChildCount + CanceledChildCount < ChildHandles.Num())
	{
		return;
	}

	// Check all our children, complete if done
	bool bAllCompleted = true;
	bool bAllCanceled = true;
	for (const TSharedPtr<FStreamableHandle>& ChildHandle : ChildHandles)
	{
		bAllCompleted = bAllCompleted && !ChildHandle->IsLoadingInProgress();
		bAllCanceled = bAllCanceled && ChildHandle->WasCanceled();

		if (!bAllCompleted && !bAllCanceled)
		{
			return;
		}
	}

	// If all our sub handles were canceled, cancel us. Otherwise complete us if at least one was completed and there are none in progress
	if (bAllCanceled)
	{
		if (OwningManager)
		{
			OwningManager->PendingCombinedHandles.Remove(AsShared());
		}

		CancelHandle();
	}
	else if (bAllCompleted)
	{
		if (OwningManager)
		{
			OwningManager->PendingCombinedHandles.Remove(AsShared());
		}

		CompleteLoad();

		if (bReleaseWhenLoaded)
		{
			ReleaseHandle();
		}
	}
}

void FStreamableHandle::CallUpdateDelegate()
{
	UpdateDelegate.ExecuteIfBound(AsShared());

	// Update any meta handles that are still active
	for (TWeakPtr<FStreamableHandle>& WeakHandle : ParentHandles)
	{
		TSharedPtr<FStreamableHandle> Handle = WeakHandle.Pin();

		if (Handle.IsValid())
		{
			Handle->CallUpdateDelegate();
		}
	}
}

void FStreamableHandle::UnbindDelegates()
{
	CancelDelegate.Unbind();
	UpdateDelegate.Unbind();
	CompleteDelegate.Unbind();
}

void FStreamableHandle::AsyncLoadCallbackWrapper(const FName& PackageName, UPackage* Package, EAsyncLoadingResult::Type Result, FSoftObjectPath TargetName)
{
	check(IsInGameThread());

	// Needed so we can bind with a shared pointer for safety
	if (OwningManager)
	{
		OwningManager->AsyncLoadCallback(TargetName, Package);

		if (!HasLoadCompleted())
		{
			CallUpdateDelegate();
		}
	}
	else if (!bCanceled)
	{
		UE_LOG(LogStreamableManager, Verbose, TEXT("FStreamableHandle::AsyncLoadCallbackWrapper called on request %s with result %d with no active manager!"), *DebugName, (int32)Result);
	}
}

void FStreamableHandle::ExecuteDelegate(const FStreamableDelegate& Delegate, TSharedPtr<FStreamableHandle> AssociatedHandle, const FStreamableDelegate& CancelDelegate)
{
	if (Delegate.IsBound())
	{
		if (GStreamableDelegateDelayFrames == 0)
		{
			// Execute it immediately
			Delegate.Execute();
		}
		else
		{
			// Add to execution queue for next tick
			if (!StreamableDelegateDelayHelper)
			{
				StreamableDelegateDelayHelper = new FStreamableDelegateDelayHelper;
			}

			StreamableDelegateDelayHelper->AddDelegate(Delegate, CancelDelegate, AssociatedHandle);
		}
	}
}

TSharedPtr<FStreamableHandle> FStreamableHandle::FindMatchingHandle(TFunction<bool(const FStreamableHandle&)> Predicate) const
{
	if (Predicate(*this))
	{
		return ConstCastSharedPtr<FStreamableHandle, const FStreamableHandle, ESPMode::ThreadSafe>(AsShared());
	}

	for (const TSharedPtr<FStreamableHandle>& ChildHandle : ChildHandles)
	{
		if (TSharedPtr<FStreamableHandle> MatchingHandleFromChildren = ChildHandle ? ChildHandle->FindMatchingHandle(Predicate) : nullptr)
		{
			return MatchingHandleFromChildren;
		}
	}

	return nullptr;
}

TSharedPtr<FStreamableHandle> FStreamableHandle::CreateCombinedHandle(const TConstArrayView<TSharedPtr<FStreamableHandle>>& OtherHandles)
{
	static const EStreamableManagerCombinedHandleOptions MergeOptions 
	= EStreamableManagerCombinedHandleOptions::MergeDebugNames | EStreamableManagerCombinedHandleOptions::SkipNulls | EStreamableManagerCombinedHandleOptions::RedirectParents;

	TSharedPtr<FStreamableHandle> ThisAsShared{AsShared()};

	if (FStreamableManager* Manager = GetOwningManager())
	{
		TArray<TSharedPtr<FStreamableHandle>> HandlesToUse{OtherHandles};
		HandlesToUse.AddUnique(ThisAsShared);

		return Manager->CreateCombinedHandle(HandlesToUse, HandleDebugName_CombinedHandle, MergeOptions);		
	}

	return nullptr;
}

TSharedPtr<FStreamableHandle> FStreamableHandle::GetOutermostHandle()
{
	if (ParentHandles.Num())
	{
		// have at least one parent handle.

		if (ParentHandles.Num() == 1)
		{
			// can just return the outermost of our one parent
			return ParentHandles[0].Pin()->GetOutermostHandle();
		}

		TArray<TWeakPtr<FStreamableHandle>> IterationArray;
		IterationArray = ParentHandles;
		TArray<TWeakPtr<FStreamableHandle>> NextItrArray;
		bool bFoundParents = true;

		while (bFoundParents)
		{
			for (const TWeakPtr<FStreamableHandle>& WeakHandle : IterationArray)
			{
				TSharedPtr<FStreamableHandle> Handle = WeakHandle.Pin();
				if (Handle.IsValid())
				{
					// Append does the right thing with the allocation already, no need to handle it ourselves
					NextItrArray.Append(Handle->ParentHandles);
				}
			}

			// we didn't find parents if none of our handles we just checked had parent handles
			bFoundParents = NextItrArray.Num() > 0;

			if (!bFoundParents)
			{
				// we can't be in the loop if this array is empty...
				// possible this can actually be more than one handle at this point - that's okay!
				return IterationArray[0].Pin();
			}

			IterationArray = NextItrArray;
			NextItrArray.Reset();
		}
	}
	
	// weren't able to resolve the maximum outermost (likely due to no parent)
	return AsShared();
}

/** Internal object, one of these per object paths managed by this system */
struct FStreamable
{
	/** Hard GC pointer to object */
	TObjectPtr<UObject> Target = nullptr;

	/** Live handles keeping this alive. Handles may be duplicated. */
	TArray<FStreamableHandle*> ActiveHandles;

	/** Handles waiting for this to load. Handles may be duplicated with redirectors. */
	TArray< TSharedRef< FStreamableHandle> > LoadingHandles;

	/** Id for async load request with async loading system */
	int32 RequestId = INDEX_NONE;

	/** If this object is currently being loaded */
	bool bAsyncLoadRequestOutstanding = false;

	/** If this object failed to load, don't try again */
	bool bLoadFailed = false;


	void FreeHandles()
	{
		// Clear the loading handles 
		for (TSharedRef<FStreamableHandle>& LoadingHandle : LoadingHandles)
		{
			LoadingHandle->StreamablesLoading--;
		}
		LoadingHandles.Empty();

		// Cancel active handles, this list includes the loading handles
		while (ActiveHandles.Num() > 0)
		{
			FStreamableHandle* ActiveHandle = ActiveHandles.Pop(/* shrink */ false);
			if (!ActiveHandle->bCanceled)
			{
				// Full cancel isn't safe any more

				ActiveHandle->bCanceled = true;
				ActiveHandle->OwningManager = nullptr;

				if (ActiveHandle->bReleased)
				{
					ActiveHandle->NotifyParentsOfCancellation();
				}
				else
				{
					// Keep handle alive to stop the cancel callback from dropping the last reference
					TSharedPtr<FStreamableHandle> SharedHandle = ActiveHandle->AsShared();

					FStreamableHandle::ExecuteDelegate(ActiveHandle->CancelDelegate, SharedHandle);
					ActiveHandle->UnbindDelegates();
					ActiveHandle->NotifyParentsOfCancellation();
				}
			}
		}
	}

	void AddLoadingRequest(TSharedRef<FStreamableHandle>& NewRequest)
	{
		// With redirectors we can end up adding the same handle multiple times, this is unusual but supported
		ActiveHandles.Add(&NewRequest.Get());

		LoadingHandles.Add(NewRequest);
		NewRequest->StreamablesLoading++;
	}
};

void RemoveActiveHandle(FStreamable& Streamable, FStreamableHandle& Handle)
{
	TArray<FStreamableHandle*>& ActiveHandles = Streamable.ActiveHandles;
	for (int32 Idx = Streamable.ActiveHandles.Num() - 1; Idx >= 0; --Idx)
	{
		if (ActiveHandles[Idx] == &Handle)
		{
			ActiveHandles.RemoveAtSwap(Idx, 1, /* shrink */ false);
		}
	}
}
	

FStreamableManager::FStreamableManager()
	: FGCObject(EFlags::AddStableNativeReferencesOnly)
{
	FCoreUObjectDelegates::GetPreGarbageCollectDelegate().AddRaw(this, &FStreamableManager::OnPreGarbageCollect);
	bForceSynchronousLoads = false;
	ManagerName = TEXT("StreamableManager");
}

FStreamableManager::~FStreamableManager()
{
	FCoreUObjectDelegates::GetPreGarbageCollectDelegate().RemoveAll(this);

	for (const TPair<FSoftObjectPath, FStreamable*>& Pair : StreamableItems)
	{
		Pair.Value->FreeHandles();
	}
	
	TStreamableMap TempStreamables;
	Swap(TempStreamables, StreamableItems);
	for (const TPair<FSoftObjectPath, FStreamable*>& TempPair : TempStreamables)
	{
		delete TempPair.Value;
	}
}

void FStreamableManager::OnPreGarbageCollect()
{
	TRACE_CPUPROFILER_EVENT_SCOPE(FStreamableManager::OnPreGarbageCollect);
<<<<<<< HEAD
	TSet<FSoftObjectPath> RedirectsToRemove;
	TArray<FStreamable*> StreamablesToDelete;
=======
>>>>>>> 4af6daef

	// Find streamables without active handles
	TBitArray<> InactiveStreamables;
	InactiveStreamables.SetNumUninitialized(StreamableItems.Num());
	int32 Idx = 0;
	for (const TPair<FSoftObjectPath, FStreamable*>& Pair : StreamableItems)
	{
		InactiveStreamables[Idx++] = Pair.Value->ActiveHandles.IsEmpty();
	}

	int32 NumInactive = InactiveStreamables.CountSetBits();
	if (NumInactive == 0)
	{
		return;
	}

	// Remove redirects
	if (StreamableRedirects.Num() > 0)
	{
		TSet<FSoftObjectPath> RedirectsToRemove;
		RedirectsToRemove.Reserve(NumInactive);

		Idx = 0;
		for (const TPair<FSoftObjectPath, FStreamable*>& Pair : StreamableItems)
		{
			if (InactiveStreamables[Idx++])
			{
				RedirectsToRemove.Add(Pair.Key);
			}
		}

		for (TStreamableRedirects::TIterator It(StreamableRedirects); It; ++It)
		{
			if (RedirectsToRemove.Contains(It.Value().NewPath))
			{
				It.RemoveCurrent();
			}
		}
	}

	// Delete and remove inactive streamables
	Idx = 0;
	for (TStreamableMap::TIterator It(StreamableItems); It; ++It)
	{
		if (InactiveStreamables[Idx++])
		{
			It->Value->FreeHandles();
			delete It->Value;
			It.RemoveCurrent();
		}
	}
}

void FStreamableManager::AddReferencedObjects(FReferenceCollector& Collector)
{
	// If there are active streamable handles in the editor, this will cause the user to Force Delete, which is irritating but necessary because weak pointers cannot be used here
<<<<<<< HEAD
	for (TPair<FSoftObjectPath, FStreamable*>& Pair : StreamableItems)
=======
	for (auto& Pair : StreamableItems)
>>>>>>> 4af6daef
	{
		Collector.AddStableReference(&Pair.Value->Target);
	}
	
	for (TPair<FSoftObjectPath, FRedirectedPath>& Pair : StreamableRedirects)
	{
		Collector.AddStableReference(&Pair.Value.LoadedRedirector);
	}
}

const FString& FStreamableManager::GetManagerName() const
{
	return ManagerName;
}

void FStreamableManager::SetManagerName(FString InName)
{
	ManagerName = MoveTemp(InName);
}

bool FStreamableManager::GetReferencerPropertyName(UObject* Object, FString& OutPropertyName) const
{
	if (Object)
	{
		// Report the first handle
		for (TStreamableMap::TConstIterator It(StreamableItems); It; ++It)
		{
			const FStreamable* Existing = It.Value();
			check(Existing);
			if (Existing->Target == Object)
			{
				if (Existing->ActiveHandles.Num() > 0)
				{
					OutPropertyName = Existing->ActiveHandles[0]->GetDebugName();
					return true;
				}

				if (Existing->LoadingHandles.Num() > 0)
				{
					OutPropertyName = Existing->LoadingHandles[0]->GetDebugName();
					return true;
				}
			}
		}
	}

	return false;
}

FStreamable* FStreamableManager::FindStreamable(const FSoftObjectPath& Target) const
{
	FStreamable* Existing = StreamableItems.FindRef(Target);

	if (!Existing)
	{
		return StreamableItems.FindRef(ResolveRedirects(Target));
	}

	return Existing;
}

FStreamable* FStreamableManager::StreamInternal(const FSoftObjectPath& InTargetName, TAsyncLoadPriority Priority, TSharedRef<FStreamableHandle> Handle)
{
	check(IsInGameThread());
	UE_LOG(LogStreamableManager, Verbose, TEXT("Asynchronous load %s"), *InTargetName.ToString());

	FSoftObjectPath TargetName = ResolveRedirects(InTargetName);
	FStreamable* Existing = StreamableItems.FindRef(TargetName);
	if (Existing)
	{
		if (Existing->bAsyncLoadRequestOutstanding)
		{
			UE_LOG(LogStreamableManager, Verbose, TEXT("     Already in progress %s"), *TargetName.ToString());
			check(!Existing->Target); // should not be a load request unless the target is invalid
			check(Existing->RequestId != INDEX_NONE);
			ensure(IsAsyncLoading()); // Nothing should be pending if there is no async loading happening

			// Don't return as we potentially want to sync load it
		}
		if (Existing->Target)
		{
			UE_LOG(LogStreamableManager, Verbose, TEXT("     Already Loaded %s"), *TargetName.ToString());
			return Existing;
		}
	}
	else
	{
		Existing = StreamableItems.Add(TargetName, new FStreamable());
	}

	if (!Existing->bAsyncLoadRequestOutstanding)
	{
		FindInMemory(TargetName, Existing);
	}
	
	if (!Existing->Target)
	{
		// Disable failed flag as it may have been added at a later point
		Existing->bLoadFailed = false;

		FUObjectThreadContext& ThreadContext = FUObjectThreadContext::Get();

		// If async loading isn't safe or it's forced on, we have to do a sync load which will flush all async loading
		if (GIsInitialLoad || ThreadContext.IsInConstructor > 0 || bForceSynchronousLoads)
		{
			FRedirectedPath RedirectedPath;
			UE_LOG(LogStreamableManager, Verbose, TEXT("     Static loading %s"), *TargetName.ToString());
			Existing->Target = StaticLoadObject(UObject::StaticClass(), nullptr, *TargetName.ToString());

			// Need to manually detect redirectors because the above call only expects to load a UObject::StaticClass() type
			UObjectRedirector* Redir = Cast<UObjectRedirector>(Existing->Target);
			if (Redir)
			{
				TargetName = HandleLoadedRedirector(Redir, TargetName, Existing);
			}

			if (Existing->Target)
			{
				UE_LOG(LogStreamableManager, Verbose, TEXT("     Static loaded %s"), *Existing->Target->GetFullName());
			}
			else
			{
				Existing->bLoadFailed = true;
				UE_LOG(LogStreamableManager, Log, TEXT("Failed attempt to load %s"), *TargetName.ToString());
			}
			Existing->bAsyncLoadRequestOutstanding = false;
		}
		else
		{
			// We always queue a new request in case the existing one gets cancelled
			FString Package = TargetName.ToString();
			int32 FirstDot = Package.Find(TEXT("."), ESearchCase::CaseSensitive);
			if (FirstDot != INDEX_NONE)
			{
				Package.LeftInline(FirstDot,false);
			}

			FPackagePath PackagePath;
			if (!FPackagePath::TryFromPackageName(Package, PackagePath))
			{
				UE_LOG(LogStreamableManager, Error, TEXT("Failed attempt to load %s; it is not a valid LongPackageName"), *Package);
				Existing->bLoadFailed = true;
				Existing->bAsyncLoadRequestOutstanding = false;
			}
			else
			{
				Existing->bLoadFailed = false;
				Existing->bAsyncLoadRequestOutstanding = true;
<<<<<<< HEAD
				LoadPackageAsync(PackagePath,
=======
#if UE_WITH_PACKAGE_ACCESS_TRACKING
				UE_TRACK_REFERENCING_PACKAGE_SCOPED(Handle->GetReferencerPackage(), Handle->GetRefencerPackageOp());
#endif
#if WITH_EDITOR
				FCookLoadScope CookLoadScope(Handle->GetCookLoadType());
#endif
				// This may overwrite an existing request id, this is intentional - see comment above re: cancellation
				Existing->RequestId = LoadPackageAsync(PackagePath,
>>>>>>> 4af6daef
					NAME_None /* PackageNameToCreate */,
					FLoadPackageAsyncDelegate::CreateSP(Handle, &FStreamableHandle::AsyncLoadCallbackWrapper, TargetName),
					PKG_None /* InPackageFlags */,
					INDEX_NONE /* InPIEInstanceID */,
					Priority /* InPackagePriority */);
			}
		}
	}
	return Existing;
}

TSharedPtr<FStreamableHandle> FStreamableManager::RequestAsyncLoad(TArray<FSoftObjectPath> TargetsToStream, FStreamableDelegate DelegateToCall, TAsyncLoadPriority Priority, bool bManageActiveHandle, bool bStartStalled, FString DebugName)
{
	LLM_SCOPE(ELLMTag::StreamingManager);

	// Schedule a new callback, this will get called when all related async loads are completed
	TSharedRef<FStreamableHandle> NewRequest = MakeShareable(new FStreamableHandle());
	NewRequest->CompleteDelegate = DelegateToCall;
	NewRequest->OwningManager = this;
	NewRequest->RequestedAssets = MoveTemp(TargetsToStream);
#if (!PLATFORM_IOS && !PLATFORM_ANDROID)
	NewRequest->DebugName = MoveTemp(DebugName);
#endif
	NewRequest->Priority = Priority;
#if UE_WITH_PACKAGE_ACCESS_TRACKING
	PackageAccessTracking_Private::FTrackedData* AccumulatedScopeData = PackageAccessTracking_Private::FPackageAccessRefScope::GetCurrentThreadAccumulatedData();
	if (AccumulatedScopeData)
	{
		NewRequest->ReferencerPackage = AccumulatedScopeData->PackageName;
		NewRequest->ReferencerPackageOp = AccumulatedScopeData->OpName;
	}
#endif
#if WITH_EDITOR
	NewRequest->CookLoadType = FCookLoadScope::GetCurrentValue();
#endif

	int32 NumValidRequests = NewRequest->RequestedAssets.Num();
	
	TSet<FSoftObjectPath> TargetSet;
	TargetSet.Reserve(NumValidRequests);

	for (const FSoftObjectPath& TargetName : NewRequest->RequestedAssets)
	{
		if (TargetName.IsNull())
		{
			--NumValidRequests;
			continue;
		}
		else if (FPackageName::IsShortPackageName(TargetName.GetLongPackageFName()))
		{
			UE_LOG(LogStreamableManager, Error, TEXT("RequestAsyncLoad(%s) called with invalid package name %s"), *DebugName, *TargetName.ToString());
			NewRequest->CancelHandle();
			return nullptr;
		}
		TargetSet.Add(TargetName);
	}

	if (NumValidRequests == 0)
	{
		// Original array was empty or all null
		UE_LOG(LogStreamableManager, Display, TEXT("RequestAsyncLoad(%s) called with empty or only null assets!"), *DebugName);
		NewRequest->CancelHandle();
		return nullptr;
	} 
	else if (NewRequest->RequestedAssets.Num() != NumValidRequests)
	{
		FString RequestedSet;

		for (auto It = NewRequest->RequestedAssets.CreateIterator(); It; ++It)
		{
			FSoftObjectPath& Asset = *It;
			if (!RequestedSet.IsEmpty())
			{
				RequestedSet += TEXT(", ");
			}
			RequestedSet += Asset.ToString();

			// Remove null entries
			if (Asset.IsNull())
			{
				It.RemoveCurrent();
			}
		}

		// Some valid, some null
		UE_LOG(LogStreamableManager, Display, TEXT("RequestAsyncLoad(%s) called with both valid and null assets, null assets removed from %s!"), *DebugName, *RequestedSet);
	}

	if (TargetSet.Num() != NewRequest->RequestedAssets.Num())
	{
#if UE_BUILD_DEBUG
		FString RequestedSet;

		for (const FSoftObjectPath& Asset : NewRequest->RequestedAssets)
		{
			if (!RequestedSet.IsEmpty())
			{
				RequestedSet += TEXT(", ");
			}
			RequestedSet += Asset.ToString();
		}

		UE_LOG(LogStreamableManager, Verbose, TEXT("RequestAsyncLoad(%s) called with duplicate assets, duplicates removed from %s!"), *DebugName, *RequestedSet);
#endif

		NewRequest->RequestedAssets = TargetSet.Array();
	}

	if (bManageActiveHandle)
	{
		// This keeps a reference around until explicitly released
		ManagedActiveHandles.Add(NewRequest);
	}

	if (bStartStalled)
	{
		NewRequest->bStalled = true;
	}
	else
	{
		StartHandleRequests(NewRequest);
	}

	return NewRequest;
}

TSharedPtr<FStreamableHandle> FStreamableManager::RequestAsyncLoad(const FSoftObjectPath& TargetToStream, FStreamableDelegate DelegateToCall, TAsyncLoadPriority Priority, bool bManageActiveHandle, bool bStartStalled, FString DebugName)
{
	return RequestAsyncLoad(TArray<FSoftObjectPath>{TargetToStream}, MoveTemp(DelegateToCall), Priority, bManageActiveHandle, bStartStalled, MoveTemp(DebugName));
}

TSharedPtr<FStreamableHandle> FStreamableManager::RequestAsyncLoad(TArray<FSoftObjectPath> TargetsToStream, TFunction<void()>&& Callback, TAsyncLoadPriority Priority, bool bManageActiveHandle, bool bStartStalled, FString DebugName)
{
	return RequestAsyncLoad(MoveTemp(TargetsToStream), FStreamableDelegate::CreateLambda( MoveTemp( Callback ) ), Priority, bManageActiveHandle, bStartStalled, MoveTemp(DebugName));
}

TSharedPtr<FStreamableHandle> FStreamableManager::RequestAsyncLoad(const FSoftObjectPath& TargetToStream, TFunction<void()>&& Callback, TAsyncLoadPriority Priority, bool bManageActiveHandle, bool bStartStalled, FString DebugName)
{
	return RequestAsyncLoad(TargetToStream, FStreamableDelegate::CreateLambda( MoveTemp( Callback ) ), Priority, bManageActiveHandle, bStartStalled, MoveTemp(DebugName));
}

TSharedPtr<FStreamableHandle> FStreamableManager::RequestSyncLoad(TArray<FSoftObjectPath> TargetsToStream, bool bManageActiveHandle, FString DebugName)
{
	// If in async loading thread or from callback always do sync as recursive tick is unsafe
	// If in EDL always do sync as EDL internally avoids flushing
	// Otherwise, only do a sync load if there are no background sync loads, this is faster but will cause a sync flush
	bForceSynchronousLoads = IsInAsyncLoadingThread() || IsEventDrivenLoaderEnabled() || !IsAsyncLoading();

	// Do an async load and wait to complete. In some cases this will do a sync load due to safety issues
	TSharedPtr<FStreamableHandle> Request = RequestAsyncLoad(MoveTemp(TargetsToStream), FStreamableDelegate(), AsyncLoadHighPriority, bManageActiveHandle, false, MoveTemp(DebugName));

	bForceSynchronousLoads = false;

	if (Request.IsValid())
	{
		EAsyncPackageState::Type Result = Request->WaitUntilComplete();

		ensureMsgf(Result == EAsyncPackageState::Complete, TEXT("RequestSyncLoad of %s resulted in bad async load result %d"), *Request->DebugName, Result);
		ensureMsgf(Request->HasLoadCompleted(), TEXT("RequestSyncLoad of %s completed early, not actually completed!"), *Request->DebugName);
	}

	return Request;
}

TSharedPtr<FStreamableHandle> FStreamableManager::RequestSyncLoad(const FSoftObjectPath& TargetToStream, bool bManageActiveHandle, FString DebugName)
{
	return RequestSyncLoad(TArray<FSoftObjectPath>{TargetToStream}, bManageActiveHandle, MoveTemp(DebugName));
}

void FStreamableManager::StartHandleRequests(TSharedRef<FStreamableHandle> Handle)
{
	TRACE_LOADTIME_REQUEST_GROUP_SCOPE(TEXT("StreamableManager - %s"), *Handle->GetDebugName());

	TArray<FStreamable *> ExistingStreamables;
	ExistingStreamables.Reserve(Handle->RequestedAssets.Num());

	for (int32 i = 0; i < Handle->RequestedAssets.Num(); i++)
	{
		FStreamable* Existing = StreamInternal(Handle->RequestedAssets[i], Handle->Priority, Handle);
		check(Existing);

		ExistingStreamables.Add(Existing);
		Existing->AddLoadingRequest(Handle);
	}

	// Go through and complete loading anything that's already in memory, this may call the callback right away
	for (int32 i = 0; i < Handle->RequestedAssets.Num(); i++)
	{
		FStreamable* Existing = ExistingStreamables[i];

		if (Existing && (Existing->Target || Existing->bLoadFailed))
		{
			Existing->bAsyncLoadRequestOutstanding = false;

			CheckCompletedRequests(Handle->RequestedAssets[i], Existing);
		}
	}
}

TArray<int32> FStreamableManager::GetAsyncLoadRequestIds(TSharedRef<FStreamableHandle> InitialHandle)
{
	TArray<TSharedPtr<FStreamableHandle>> Queue;
	Queue.Reserve(1 + InitialHandle->ChildHandles.Num());
	Queue.Add(InitialHandle.ToSharedPtr());	
	
	TArray<int32> RequestIds;
	for (int32 i=0; i < Queue.Num(); ++i)
	{
		TSharedPtr<FStreamableHandle> Handle = Queue[i];
		if (!Handle.IsValid()) 
		{
			 continue; 
		}

		Queue.Append(Handle->ChildHandles);	
		
		for (const FSoftObjectPath& Path : Handle->RequestedAssets)
		{
			FStreamable* Streamable = StreamableItems.FindRef(Path);
			if (Streamable && Streamable->RequestId != INDEX_NONE)
			{
				RequestIds.Add(Streamable->RequestId);				
			}
		}
	}
	return RequestIds;
}

UE_TRACE_EVENT_BEGIN(Cpu, StreamableManager_LoadSynchronous, NoSync)
	UE_TRACE_EVENT_FIELD(UE::Trace::WideString, AssetPath)
UE_TRACE_EVENT_END()

UObject* FStreamableManager::LoadSynchronous(const FSoftObjectPath& Target, bool bManageActiveHandle, TSharedPtr<FStreamableHandle>* RequestHandlePointer)
{
#if CPUPROFILERTRACE_ENABLED
	UE_TRACE_LOG_SCOPED_T(Cpu, StreamableManager_LoadSynchronous, CpuChannel)
		<< StreamableManager_LoadSynchronous.AssetPath(*WriteToWideString<FName::StringBufferSize>(Target));
#endif // CPUPROFILERTRACE_ENABLED
	TSharedPtr<FStreamableHandle> Request = RequestSyncLoad(Target, bManageActiveHandle, FString::Printf(TEXT("LoadSynchronous of %s"), *Target.ToString()));

	if (RequestHandlePointer)
	{
		(*RequestHandlePointer) = Request;
	}

	if (Request.IsValid())
	{
		UObject* Result = Request->GetLoadedAsset();

		if (!Result)
		{
			UE_LOG(LogStreamableManager, Verbose, TEXT("LoadSynchronous failed for load of %s! File is missing or there is a loading system problem"), *Target.ToString());
		}

		return Result;
	}

	return nullptr;
}

void FStreamableManager::FindInMemory(FSoftObjectPath& InOutTargetName, struct FStreamable* Existing, UPackage* Package)
{
	check(Existing);
	check(!Existing->bAsyncLoadRequestOutstanding);
	UE_LOG(LogStreamableManager, Verbose, TEXT("     Searching in memory for %s"), *InOutTargetName.ToString());
	Existing->Target = nullptr;

	UObject* Asset = Package ? 
		StaticFindObjectFast(UObject::StaticClass(), Package, InOutTargetName.GetAssetFName()) :
		StaticFindObject(UObject::StaticClass(), InOutTargetName.GetAssetPath(), /*ExactClass*/false);	
	if (Asset)
	{
		if (InOutTargetName.IsAsset())
		{
			Existing->Target = Asset;
		}
		else if (InOutTargetName.IsSubobject())
		{
			Existing->Target = StaticFindObject(UObject::StaticClass(), Asset, *InOutTargetName.GetSubPathString());
		}
	}
	checkSlow(Existing->Target == StaticFindObject(UObject::StaticClass(), nullptr, *InOutTargetName.ToString()));

	if (Existing->Target && Existing->Target->HasAnyInternalFlags(EInternalObjectFlags::AsyncLoading))
	{
		// This can get called from PostLoad on async loaded objects, if it is we do not want to return partially loaded objects and instead want to register for their full load
		Existing->Target = nullptr;
	}

	UObjectRedirector* Redir = Cast<UObjectRedirector>(Existing->Target);

	if (Redir)
	{
		InOutTargetName = HandleLoadedRedirector(Redir, InOutTargetName, Existing);
	}

	if (Existing->Target)
	{
		UE_LOG(LogStreamableManager, Verbose, TEXT("     Found in memory %s"), *Existing->Target->GetFullName());
		Existing->bLoadFailed = false;
	}
}

void FStreamableManager::AsyncLoadCallback(FSoftObjectPath TargetName, UPackage* Package)
{
	check(IsInGameThread());

	FStreamable* Existing = FindStreamable(TargetName);

	UE_LOG(LogStreamableManager, Verbose, TEXT("Stream Complete callback %s"), *TargetName.ToString());
	if (Existing)
	{
		if (Existing->bAsyncLoadRequestOutstanding)
		{
			Existing->bAsyncLoadRequestOutstanding = false;
			if (!Existing->Target)
			{
				FindInMemory(TargetName, Existing, Package);
			}

			CheckCompletedRequests(TargetName, Existing);
		}
		else
		{
			UE_LOG(LogStreamableManager, Verbose, TEXT("AsyncLoadCallback called for %s when not waiting on a load request, was loaded early by sync load"), *TargetName.ToString());
		}
		if (Existing->Target)
		{
			UE_LOG(LogStreamableManager, Verbose, TEXT("    Found target %s"), *Existing->Target->GetFullName());
		}
		else
		{
			// Async load failed to find the object
			Existing->bLoadFailed = true;
			UE_LOG(LogStreamableManager, Verbose, TEXT("    Failed async load for %s"), *TargetName.ToString());
		}
	}
	else
	{
		UE_LOG(LogStreamableManager, Error, TEXT("Can't find streamable for %s in AsyncLoadCallback!"), *TargetName.ToString());
	}
}

void FStreamableManager::CheckCompletedRequests(const FSoftObjectPath& Target, struct FStreamable* Existing)
{
	static int32 RecursiveCount = 0;

	ensure(RecursiveCount == 0);

	RecursiveCount++;

	// Release these handles at end
	TArray<TSharedRef<FStreamableHandle>> HandlesToComplete;
	TArray<TSharedRef<FStreamableHandle>> HandlesToRelease;

	for (TSharedRef<FStreamableHandle>& Handle : Existing->LoadingHandles)
	{
		ensure(Handle->WasCanceled() || Handle->OwningManager == this);

		// Decrement related requests, and call delegate if all are done and request is still active
		Handle->StreamablesLoading--;
		if (Handle->StreamablesLoading == 0)
		{
			if (Handle->bReleaseWhenLoaded)
			{
				HandlesToRelease.Add(Handle);
			}

			HandlesToComplete.Add(Handle);
		}		
	}
	Existing->LoadingHandles.Empty();

	for (TSharedRef<FStreamableHandle>& Handle : HandlesToComplete)
	{
		Handle->CompleteLoad();
	}

	for (TSharedRef<FStreamableHandle>& Handle : HandlesToRelease)
	{
		Handle->ReleaseHandle();
	}

	// HandlesToRelease might get deleted when function ends

	RecursiveCount--;
}

void FStreamableManager::RemoveReferencedAsset(const FSoftObjectPath& Target, TSharedRef<FStreamableHandle> Handle)
{
	if (Target.IsNull())
	{
		return;
	}

	ensureMsgf(Handle->OwningManager == this, TEXT("RemoveReferencedAsset called on wrong streamable manager for target %s"), *Target.ToString());

	FStreamable* Existing = FindStreamable(Target);

	// This should always be in the active handles list
	if (ensureMsgf(Existing, TEXT("Failed to find existing streamable for %s"), *Target.ToString()))
	{
		ensureMsgf(Existing->ActiveHandles.RemoveSwap(&Handle.Get(), /* shrink */ false) > 0, TEXT("Failed to remove active handle for %s"), *Target.ToString());

		// Try removing from loading list if it's still there, this won't call the callback as it's being called from cancel
		// This may remove more than one copy if streamables were merged
		int32 LoadingRemoved = Existing->LoadingHandles.RemoveSwap(Handle);
		if (LoadingRemoved > 0)
		{
			Handle->StreamablesLoading -= LoadingRemoved;

			if (Existing->LoadingHandles.Num() == 0)
			{
				// All requests cancelled, remove loading flag
				Existing->bAsyncLoadRequestOutstanding = false;
			}
		}
	}
}

bool FStreamableManager::AreAllAsyncLoadsComplete() const
{
	check(IsInGameThread());
	for (const TPair<FSoftObjectPath, FStreamable*>& Item : StreamableItems)
	{
		const FStreamable* Streamable = Item.Value;
		if (Streamable && Streamable->bAsyncLoadRequestOutstanding)
		{
			return false;
		}
	}
	return true;
}

bool FStreamableManager::IsAsyncLoadComplete(const FSoftObjectPath& Target) const
{
	// Failed loads count as success
	check(IsInGameThread());
	FStreamable* Existing = FindStreamable(Target);
	return !Existing || !Existing->bAsyncLoadRequestOutstanding;
}

UObject* FStreamableManager::GetStreamed(const FSoftObjectPath& Target) const
{
	check(IsInGameThread());
	FStreamable* Existing = FindStreamable(Target);
	if (Existing && Existing->Target)
	{
		return Existing->Target;
	}
	return nullptr;
}

void FStreamableManager::Unload(const FSoftObjectPath& Target)
{
	check(IsInGameThread());

	TArray<TSharedRef<FStreamableHandle>> HandleList;

	if (GetActiveHandles(Target, HandleList, true))
	{
		for (TSharedRef<FStreamableHandle> Handle : HandleList)
		{
			Handle->ReleaseHandle();
		}
	}
	else
	{
		UE_LOG(LogStreamableManager, Verbose, TEXT("Attempt to unload %s, but it isn't loaded"), *Target.ToString());
	}
}

TSharedPtr<FStreamableHandle> FStreamableManager::CreateCombinedHandle(const TConstArrayView<TSharedPtr<FStreamableHandle> >& ChildHandles, const FString& DebugName, EStreamableManagerCombinedHandleOptions Options)
{
	if (!ensure(ChildHandles.Num() > 0))
	{
		return nullptr;
	}

	TSharedRef<FStreamableHandle> NewRequest = MakeShareable(new FStreamableHandle());
	NewRequest->OwningManager = this;
	NewRequest->bIsCombinedHandle = true;
	NewRequest->DebugName = DebugName;

	static const auto RemapHandleParentRelationship = [](TSharedPtr<FStreamableHandle>& IndividualHandle, TSharedRef<FStreamableHandle>& MergedHandle)
	{
		// break backlinking, inject new forelinking (such that our old parent handles now reference the new MergedHandle - our old parent's ChildHandles array will contain MergedHandle, and MergedHandle is our new Parent)...
		for (int32 Index = 0, Num = IndividualHandle->ParentHandles.Num(); Index < Num; ++Index)
		{
			TSharedPtr<FStreamableHandle> Parent = IndividualHandle->ParentHandles[Index].Pin();

			// even though we should run this check (via invoking this lambda) prior to adding MergedHandle to our ParentHandles, it is still possible if the array is not unique
			if (Parent == MergedHandle)
			{
				continue;
			}

			if (Parent.IsValid())
			{
				const int32 FoundIndex = Parent->ChildHandles.Find(IndividualHandle);
				if (ensure(Parent->ChildHandles.IsValidIndex(FoundIndex)))
				{
					// stomp the old link with the new merged handle
					Parent->ChildHandles[FoundIndex] = MergedHandle;
				}
				else
				{
					// should be impossible, but at least we can add the merged handle for tracking purposes...
					Parent->ChildHandles.Add(MergedHandle);
				}
				
				MergedHandle->ParentHandles.Add(Parent);
			}

			// no longer need the parent handle reference in this handle's parents. The merged handle is within our parent handles, and has us in its ChildHandles.
			IndividualHandle->ParentHandles.RemoveAtSwap(Index);
			Index--;
			Num--;
		}
	};

	TStringBuilder<256> DebugNameBuilder;

	if (EnumHasAllFlags(Options, EStreamableManagerCombinedHandleOptions::MergeDebugNames))
	{
		DebugNameBuilder.Appendf(TEXT("%s: Merged("), *DebugName);
	}

	bool bFormattingFirstPass = true;
	for (TSharedPtr<FStreamableHandle> ChildHandle : ChildHandles)
	{
		if (!ChildHandle.IsValid())
		{
			if (EnumHasAllFlags(Options, EStreamableManagerCombinedHandleOptions::SkipNulls))
			{
				continue;
			}
			else
			{
				ensureMsgf(ChildHandle.IsValid(), TEXT("A child handle is not valid and SkipNulls flag was not used, returning nullptr"));
				return nullptr;
			}
		}

		ensure(ChildHandle->OwningManager == this);

		if (EnumHasAllFlags(Options, EStreamableManagerCombinedHandleOptions::MergeDebugNames))
		{
			if (bFormattingFirstPass)
			{
				DebugNameBuilder.Appendf(TEXT("%s"), *ChildHandle->DebugName);
				bFormattingFirstPass = false;
			}
			else
			{
				DebugNameBuilder.Appendf(TEXT(", %s"), *ChildHandle->DebugName);
			}
		}

		if (EnumHasAllFlags(Options, EStreamableManagerCombinedHandleOptions::RedirectParents))
		{
			RemapHandleParentRelationship(ChildHandle, NewRequest);
		}

		ChildHandle->ParentHandles.Add(NewRequest);
		NewRequest->ChildHandles.Add(ChildHandle);

		if (ChildHandle->bLoadCompleted)
		{
			++NewRequest->CompletedChildCount;
		}
		if (ChildHandle->bCanceled)
		{
			++NewRequest->CanceledChildCount;
		}
	}

	if (EnumHasAllFlags(Options, EStreamableManagerCombinedHandleOptions::MergeDebugNames))
	{
		DebugNameBuilder += TEXT(")");

		NewRequest->DebugName = *DebugNameBuilder;
	}

	// Add to pending list so these handles don't free when not referenced
	PendingCombinedHandles.Add(NewRequest);

	// This may already be complete
	NewRequest->UpdateCombinedHandle();

	return NewRequest;
}

bool FStreamableManager::GetActiveHandles(const FSoftObjectPath& Target, TArray<TSharedRef<FStreamableHandle>>& HandleList, bool bOnlyManagedHandles) const
{
	check(IsInGameThread());
	FStreamable* Existing = FindStreamable(Target);
	if (Existing && Existing->ActiveHandles.Num() > 0)
	{
		for (FStreamableHandle* ActiveHandle : Existing->ActiveHandles)
		{
			ensure(ActiveHandle->OwningManager == this);

			TSharedRef<FStreamableHandle> HandleRef = ActiveHandle->AsShared();
			if (!bOnlyManagedHandles || ManagedActiveHandles.Contains(HandleRef))
			{
				// Only add each handle once, we can have duplicates in the source list
				HandleList.AddUnique(MoveTemp(HandleRef));
			}
		}

		return HandleList.Num() > 0;
	}

	return false;
}

FSoftObjectPath FStreamableManager::ResolveRedirects(const FSoftObjectPath& Target) const
{
	FRedirectedPath const* Redir = StreamableRedirects.Find(Target);
	if (Redir)
	{
		check(Target != Redir->NewPath);
		UE_LOG(LogStreamableManager, Verbose, TEXT("Redirected %s -> %s"), *Target.ToString(), *Redir->NewPath.ToString());
		return Redir->NewPath;
	}
	return Target;
}

FSoftObjectPath FStreamableManager::HandleLoadedRedirector(UObjectRedirector* LoadedRedirector, FSoftObjectPath RequestedPath, FStreamable* RequestedStreamable)
{
	UE_LOG(LogStreamableManager, Verbose, TEXT("     Found redirect %s"), *LoadedRedirector->GetPathName());

	// Need to follow the redirector chain
	while (UObjectRedirector* Redirector = Cast<UObjectRedirector>(RequestedStreamable->Target))
	{
		RequestedStreamable->Target = Redirector->DestinationObject;

		if (!RequestedStreamable->Target)
		{
			RequestedStreamable->bLoadFailed = true;
			UE_LOG(LogStreamableManager, Warning, TEXT("Destination of redirector was not found %s -> %s."), *RequestedPath.ToString(), *Redirector->GetPathName());

			return RequestedPath;
		}
	}

	FSoftObjectPath NewPath(RequestedStreamable->Target->GetPathName());
	UE_LOG(LogStreamableManager, Verbose, TEXT("     Which redirected to %s"), *NewPath.ToString());

	// We add the originally loaded redirector to GC keep alive, this will keep entire chain alive
	StreamableRedirects.Add(RequestedPath, FRedirectedPath(NewPath, LoadedRedirector));

	// Remove the requested streamable from it's old location
	StreamableItems.Remove(RequestedPath);

	if (FStreamable** FoundStreamable = StreamableItems.Find(NewPath))
	{
		// We found an existing streamable, need to merge the handles and delete old streamable
		// This may result in the same handle being in the list twice! But the rest of the code is ready for that
		// We let LoadFailed and InProgress stay as false on the new streamable because we've successfully loaded an object

		RequestedStreamable->LoadingHandles.Append(MoveTemp((*FoundStreamable)->LoadingHandles));
		RequestedStreamable->ActiveHandles.Append(MoveTemp((*FoundStreamable)->ActiveHandles));

		// No handles remain so need to FreeHandles()
		delete *FoundStreamable;
	}

	// Add requested streamable with new path
	StreamableItems.Add(NewPath, RequestedStreamable);
	
	return NewPath;
}<|MERGE_RESOLUTION|>--- conflicted
+++ resolved
@@ -1,15 +1,10 @@
 // Copyright Epic Games, Inc. All Rights Reserved.
 
 #include "Engine/StreamableManager.h"
-<<<<<<< HEAD
-#include "UObject/ObjectRedirector.h"
-#include "UObject/Package.h"
-=======
 #include "UObject/ICookInfo.h"
 #include "UObject/ObjectRedirector.h"
 #include "UObject/Package.h"
 #include "Misc/PackageAccessTrackingOps.h"
->>>>>>> 4af6daef
 #include "Misc/PackageName.h"
 #include "UObject/UObjectThreadContext.h"
 #include "HAL/IConsoleManager.h"
@@ -30,8 +25,6 @@
 	ECVF_Default
 );
 
-<<<<<<< HEAD
-=======
 // CVar to switch back to legacy behavior of non-specifically flushing async loading when waiting on a request handle
 static bool GStreamableFlushAllAsyncLoadRequestsOnWait = 0;
 static FAutoConsoleVariableRef CVarStreamableFlushAllAsyncLoadRequestsOnWait(
@@ -42,7 +35,6 @@
 );
 
 
->>>>>>> 4af6daef
 const FString FStreamableHandle::HandleDebugName_Preloading = FString(TEXT("Preloading"));
 const FString FStreamableHandle::HandleDebugName_AssetList = FString(TEXT("LoadAssetList"));
 const FString FStreamableHandle::HandleDebugName_CombinedHandle = FString(TEXT("CreateCombinedHandle"));
@@ -342,8 +334,6 @@
 }
 
 
-<<<<<<< HEAD
-=======
 FStreamableHandle::FStreamableHandle()
 	: bLoadCompleted(false)
 	, bReleased(false)
@@ -360,7 +350,6 @@
 {
 }
 
->>>>>>> 4af6daef
 bool FStreamableHandle::BindCompleteDelegate(FStreamableDelegate NewDelegate)
 {
 	if (!IsLoadingInProgress())
@@ -742,11 +731,8 @@
 	return UpdateDelegate.IsBound();
 }
 
-<<<<<<< HEAD
-=======
 static void RemoveActiveHandle(FStreamable& Streamable, FStreamableHandle& Handle);		
 
->>>>>>> 4af6daef
 FStreamableHandle::~FStreamableHandle()
 {
 	checkf(IsInGameThread(), TEXT("Streamable handles aren't thread-safe and must be destroyed on the game thread"));
@@ -1152,11 +1138,6 @@
 void FStreamableManager::OnPreGarbageCollect()
 {
 	TRACE_CPUPROFILER_EVENT_SCOPE(FStreamableManager::OnPreGarbageCollect);
-<<<<<<< HEAD
-	TSet<FSoftObjectPath> RedirectsToRemove;
-	TArray<FStreamable*> StreamablesToDelete;
-=======
->>>>>>> 4af6daef
 
 	// Find streamables without active handles
 	TBitArray<> InactiveStreamables;
@@ -1213,11 +1194,7 @@
 void FStreamableManager::AddReferencedObjects(FReferenceCollector& Collector)
 {
 	// If there are active streamable handles in the editor, this will cause the user to Force Delete, which is irritating but necessary because weak pointers cannot be used here
-<<<<<<< HEAD
-	for (TPair<FSoftObjectPath, FStreamable*>& Pair : StreamableItems)
-=======
 	for (auto& Pair : StreamableItems)
->>>>>>> 4af6daef
 	{
 		Collector.AddStableReference(&Pair.Value->Target);
 	}
@@ -1366,9 +1343,6 @@
 			{
 				Existing->bLoadFailed = false;
 				Existing->bAsyncLoadRequestOutstanding = true;
-<<<<<<< HEAD
-				LoadPackageAsync(PackagePath,
-=======
 #if UE_WITH_PACKAGE_ACCESS_TRACKING
 				UE_TRACK_REFERENCING_PACKAGE_SCOPED(Handle->GetReferencerPackage(), Handle->GetRefencerPackageOp());
 #endif
@@ -1377,7 +1351,6 @@
 #endif
 				// This may overwrite an existing request id, this is intentional - see comment above re: cancellation
 				Existing->RequestId = LoadPackageAsync(PackagePath,
->>>>>>> 4af6daef
 					NAME_None /* PackageNameToCreate */,
 					FLoadPackageAsyncDelegate::CreateSP(Handle, &FStreamableHandle::AsyncLoadCallbackWrapper, TargetName),
 					PKG_None /* InPackageFlags */,
