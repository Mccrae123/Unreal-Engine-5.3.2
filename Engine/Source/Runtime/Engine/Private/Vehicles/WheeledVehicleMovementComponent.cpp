// Copyright 1998-2014 Epic Games, Inc. All Rights Reserved.

#include "EnginePrivate.h"
#include "PhysicsPublic.h"
#include "Net/UnrealNetwork.h"
#include "MessageLog.h"
#include "Vehicles/VehicleWheel.h"
#include "Vehicles/WheeledVehicleMovementComponent.h"
#include "Vehicles/TireType.h"

#if WITH_PHYSX
#include "../PhysicsEngine/PhysXSupport.h"
#include "../Collision/PhysXCollision.h"
#include "PhysXVehicleManager.h"
#endif //WITH_PHYSX

#define LOCTEXT_NAMESPACE "UWheeledVehicleMovementComponent"


#if WITH_VEHICLE

/**
 * PhysX shader for tire friction forces
 * tireFriction - friction value of the tire contact.
 * longSlip - longitudinal slip of the tire.
 * latSlip - lateral slip of the tire.
 * camber - camber angle of the tire
 * wheelOmega - rotational speed of the wheel.
 * wheelRadius - the distance from the tire surface and the center of the wheel.
 * recipWheelRadius - the reciprocal of wheelRadius.
 * restTireLoad - the load force experienced by the tire when the vehicle is at rest.
 * normalisedTireLoad - a value equal to the load force on the tire divided by the restTireLoad.
 * tireLoad - the load force currently experienced by the tire.
 * gravity - magnitude of gravitational acceleration.
 * recipGravity - the reciprocal of the magnitude of gravitational acceleration.
 * wheelTorque - the torque to be applied to the wheel around the wheel axle.
 * tireLongForceMag - the magnitude of the longitudinal tire force to be applied to the vehicle's rigid body.
 * tireLatForceMag - the magnitude of the lateral tire force to be applied to the vehicle's rigid body.
 * tireAlignMoment - the aligning moment of the tire that is to be applied to the vehicle's rigid body (not currently used). 
 */
void PTireShader(const void* shaderData, const PxF32 tireFriction,
	const PxF32 longSlip, const PxF32 latSlip,
	const PxF32 camber, const PxF32 wheelOmega, const PxF32 wheelRadius, const PxF32 recipWheelRadius,
	const PxF32 restTireLoad, const PxF32 normalisedTireLoad, const PxF32 tireLoad,
	const PxF32 gravity, const PxF32 recipGravity,
	PxF32& wheelTorque, PxF32& tireLongForceMag, PxF32& tireLatForceMag, PxF32& tireAlignMoment)
{
	UVehicleWheel* Wheel = (UVehicleWheel*)shaderData;

	FTireShaderInput Input;

	Input.TireFriction = tireFriction;
	Input.LongSlip = longSlip;
	Input.LatSlip = latSlip;
	Input.WheelOmega = wheelOmega;
	Input.WheelRadius = wheelRadius;
	Input.RecipWheelRadius = recipWheelRadius;
	Input.NormalizedTireLoad = normalisedTireLoad;
	Input.RestTireLoad = restTireLoad;
	Input.TireLoad = tireLoad;
	Input.Gravity = gravity;
	Input.RecipGravity = recipGravity;

	FTireShaderOutput Output(0.0f);

	Wheel->VehicleSim->GenerateTireForces( Wheel, Input, Output );

	wheelTorque = Output.WheelTorque;
	tireLongForceMag = Output.LongForce;
	tireLatForceMag = Output.LatForce;
	
	if ( /*Wheel->bDebugWheels*/true )
	{
		Wheel->DebugLongSlip = longSlip;
		Wheel->DebugLatSlip = latSlip;
		Wheel->DebugNormalizedTireLoad = normalisedTireLoad;
		Wheel->DebugWheelTorque = wheelTorque;
		Wheel->DebugLongForce = tireLongForceMag;
		Wheel->DebugLatForce = tireLatForceMag;
	}
}

#endif // WITH_PHYSX

UWheeledVehicleMovementComponent::UWheeledVehicleMovementComponent(const class FPostConstructInitializeProperties& PCIP)
	: Super(PCIP)
{
	Mass = 1500.0f;
	DragCoefficient = 0.3f;
	ChassisWidth = 180.f;
	ChassisHeight = 140.f;
	InertiaTensorScale = FVector( 1.0f, 1.0f, 1.0f );
	AngErrorAccumulator = 0.0f;
	MinNormalizedTireLoad = 0.0f;
	MaxNormalizedTireLoad = 10.0f;
	
	IdleBrakeInput = 0.0f;
	StopThreshold = 10.0f; 
	WrongDirectionThreshold = 100.f;
	ThrottleInputRate.RiseRate = 6.0f;
	ThrottleInputRate.FallRate = 10.0f;
	BrakeInputRate.RiseRate = 6.0f;
	BrakeInputRate.FallRate = 10.0f;
	HandbrakeInputRate.RiseRate = 12.0f;
	HandbrakeInputRate.FallRate = 12.0f;
	SteeringInputRate.RiseRate = 2.5f;
	SteeringInputRate.FallRate = 5.0f;


#if WITH_VEHICLE
	// tire load filtering
	PxVehicleTireLoadFilterData PTireLoadFilterDef;
	MinNormalizedTireLoad = PTireLoadFilterDef.mMinNormalisedLoad;
	MinNormalizedTireLoadFiltered = PTireLoadFilterDef.mMinFilteredNormalisedLoad;
	MaxNormalizedTireLoad = PTireLoadFilterDef.mMaxNormalisedLoad;
	MaxNormalizedTireLoadFiltered = PTireLoadFilterDef.mMaxFilteredNormalisedLoad;
#endif
}

#if WITH_VEHICLE

bool UWheeledVehicleMovementComponent::CanCreateVehicle() const
{
	if ( UpdatedComponent == NULL )
	{
		UE_LOG( LogVehicles, Warning, TEXT("Cannot create vehicle for %s. UpdatedComponent is not set."),
			*GetPathName() );
		return false;
	}

	if ( UpdatedComponent->GetBodyInstance() == NULL )
	{
		UE_LOG( LogVehicles, Warning, TEXT("Cannot create vehicle for %s. UpdatedComponent has not initialized its rigid body actor."),
			*GetPathName() );
		return false;
	}

	for ( int32 WheelIdx = 0; WheelIdx < WheelSetups.Num(); ++WheelIdx )
	{
		if ( WheelSetups[WheelIdx].WheelClass == NULL )
		{
			UE_LOG( LogVehicles, Warning, TEXT("Cannot create vehicle for %s. Wheel %d is not set."),
				*GetPathName(), WheelIdx );
			return false;
		}
	}

	return true;
}

void UWheeledVehicleMovementComponent::CreateVehicle()
{
	ComputeConstants();

	if ( PVehicle == NULL )
	{
		if ( CanCreateVehicle() )
		{
			check(UpdatedComponent);
			check(UpdatedComponent->GetBodyInstance()->GetPxRigidDynamic());

			SetupVehicle();

			if ( PVehicle != NULL )
			{
				PostSetupVehicle();
			}
		}
	}
}

void UWheeledVehicleMovementComponent::SetupVehicleShapes()
{
	PxRigidDynamic* PVehicleActor = UpdatedComponent->GetBodyInstance()->GetPxRigidDynamic();

	static PxMaterial* WheelMaterial = GPhysXSDK->createMaterial(0.0f, 0.0f, 0.0f);

	// Add wheel shapes to actor
	for ( int32 WheelIdx = 0; WheelIdx < WheelSetups.Num(); ++WheelIdx )
	{
		FWheelSetup& WheelSetup = WheelSetups[WheelIdx];
		UVehicleWheel* Wheel = WheelSetup.WheelClass.GetDefaultObject();
		check(Wheel);

		const FVector WheelOffset = GetWheelRestingPosition( WheelSetup );
		const PxTransform PLocalPose = PxTransform( U2PVector( WheelOffset ) );
		PxShape* PWheelShape = NULL;

		// Prepare shape
		if (Wheel->bDontCreateShape)
		{
			continue;
		}
		else if (Wheel->CollisionMesh && Wheel->CollisionMesh->BodySetup)
		{
			FBoxSphereBounds MeshBounds = Wheel->CollisionMesh->GetBounds();
			FVector MeshScaleV = FVector(1,1,1);
			if (Wheel->bAutoAdjustCollisionSize)
			{
				MeshScaleV.X = Wheel->ShapeRadius / MeshBounds.BoxExtent.X;
				MeshScaleV.Y = Wheel->ShapeWidth / MeshBounds.BoxExtent.Y;
				MeshScaleV.Z = Wheel->ShapeRadius / MeshBounds.BoxExtent.Z;
			}
			PxMeshScale MeshScale( U2PVector(UpdatedComponent->RelativeScale3D * MeshScaleV), PxQuat::createIdentity() );
			if (Wheel->CollisionMesh->BodySetup->TriMesh)
			{
				PxTriangleMesh* TriMesh = Wheel->CollisionMesh->BodySetup->TriMesh;

				// No eSIMULATION_SHAPE flag for wheels
				PWheelShape = PVehicleActor->createShape( PxTriangleMeshGeometry(TriMesh, MeshScale), *WheelMaterial, PxShapeFlag::eSCENE_QUERY_SHAPE | PxShapeFlag::eVISUALIZATION );
				PWheelShape->setLocalPose(PLocalPose);			
			}
			else if (Wheel->CollisionMesh->BodySetup->AggGeom.ConvexElems.Num() == 1)
			{
				PxConvexMesh* ConvexMesh = Wheel->CollisionMesh->BodySetup->AggGeom.ConvexElems[0].ConvexMesh;
				PWheelShape = PVehicleActor->createShape( PxConvexMeshGeometry(ConvexMesh, MeshScale), *WheelMaterial, PLocalPose );
			}

			check(PWheelShape);
		}
		else
		{
			PWheelShape = PVehicleActor->createShape( PxSphereGeometry(Wheel->ShapeRadius), *WheelMaterial, PLocalPose );
		}

		// Init filter data
		FCollisionResponseContainer CollisionResponse;
		CollisionResponse.SetAllChannels( ECR_Ignore );

		PxFilterData PWheelQueryFilterData, PDummySimData;
		CreateShapeFilterData( ECC_Vehicle, GetOwner()->GetUniqueID(), CollisionResponse, 0, 0, PWheelQueryFilterData, PDummySimData, false, false, false );

		//// Give suspension raycasts the same group ID as the chassis so that they don't hit each other
		PWheelShape->setQueryFilterData( PWheelQueryFilterData );
	}
}

void UWheeledVehicleMovementComponent::SetupVehicleMass()
{
	const FBodyInstance& BodyInst = *UpdatedComponent->GetBodyInstance();
	PxRigidDynamic* PVehicleActor = BodyInst.GetPxRigidDynamic();

	// Override mass
	const float MassRatio = Mass > 0.0f ? Mass / PVehicleActor->getMass() : 1.0f;

	PxVec3 PInertiaTensor = PVehicleActor->getMassSpaceInertiaTensor();

	PInertiaTensor.x *= InertiaTensorScale.X * MassRatio;
	PInertiaTensor.y *= InertiaTensorScale.Y * MassRatio;
	PInertiaTensor.z *= InertiaTensorScale.Z * MassRatio;

	PVehicleActor->setMassSpaceInertiaTensor( PInertiaTensor );
	PVehicleActor->setMass( Mass );

	// Adding shapes fudges with the local pose, fix it now
	const PxVec3 PCOMOffset = U2PVector( GetCOMOffset() );
	PVehicleActor->setCMassLocalPose( PxTransform( PCOMOffset, PxQuat::createIdentity() ) );
}

void UWheeledVehicleMovementComponent::SetupWheels( PxVehicleWheelsSimData* PWheelsSimData )
{
	const FBodyInstance& VehicleBodyInstance = *UpdatedComponent->GetBodyInstance();
	PxRigidDynamic* PVehicleActor = VehicleBodyInstance.GetPxRigidDynamic();

	const PxReal LengthScale = 100.f; // Convert default from m to cm

	// Control substepping
	PWheelsSimData->setSubStepCount( 5.f * LengthScale, 3, 1 );
	PWheelsSimData->setMinLongSlipDenominator(4.f * LengthScale); 

	// Prealloc data for the sprung masses
	PxVec3 WheelOffsets[32];
	float SprungMasses[32];
	check(WheelSetups.Num() <= 32);

	// Calculate wheel offsets first, necessary for sprung masses
	for ( int32 WheelIdx = 0; WheelIdx < WheelSetups.Num(); ++WheelIdx )
	{
		WheelOffsets[WheelIdx] = U2PVector( GetWheelRestingPosition( WheelSetups[WheelIdx] ) );
	}

	// Now that we have all the wheel offsets, calculate the sprung masses
	PxVec3 PCOMOffset = U2PVector(GetCOMOffset());
	PxVehicleComputeSprungMasses( WheelSetups.Num(), WheelOffsets, PCOMOffset, PVehicleActor->getMass(), 2, SprungMasses );

	for ( int32 WheelIdx = 0; WheelIdx < WheelSetups.Num(); ++WheelIdx )
	{
		UVehicleWheel* Wheel = WheelSetups[WheelIdx].WheelClass.GetDefaultObject();

		// init wheel data
		PxVehicleWheelData PWheelData;
		PWheelData.mRadius = Wheel->ShapeRadius;
		PWheelData.mWidth = Wheel->ShapeWidth;	
		PWheelData.mMaxSteer = FMath::DegreesToRadians(Wheel->SteerAngle);
		PWheelData.mMaxBrakeTorque = M2ToCm2(Wheel->MaxBrakeTorque);
		PWheelData.mMaxHandBrakeTorque = Wheel->bAffectedByHandbrake ? M2ToCm2(Wheel->MaxHandBrakeTorque) : 0.0f;

		PWheelData.mDampingRate = M2ToCm2(Wheel->DampingRate);
		PWheelData.mMass = Wheel->Mass;
		PWheelData.mMOI = 0.5f * PWheelData.mMass * FMath::Square(PWheelData.mRadius);
		
		// init tire data
		PxVehicleTireData PTireData; 
		PTireData.mType = Wheel->TireType ? Wheel->TireType->GetTireTypeID() : GEngine->DefaultTireType->GetTireTypeID();
		//PTireData.mCamberStiffnessPerUnitGravity = 0.0f;
		PTireData.mLatStiffX = Wheel->LatStiffMaxLoad;
		PTireData.mLatStiffY = Wheel->LatStiffValue;
		PTireData.mLongitudinalStiffnessPerUnitGravity = Wheel->LongStiffValue;

		// init suspension data
		PxVehicleSuspensionData PSuspensionData;
		PSuspensionData.mSprungMass = SprungMasses[WheelIdx];
		PSuspensionData.mMaxCompression = Wheel->SuspensionMaxRaise;
		PSuspensionData.mMaxDroop = Wheel->SuspensionMaxDrop;
		PSuspensionData.mSpringStrength = FMath::Square( Wheel->SuspensionNaturalFrequency ) * PSuspensionData.mSprungMass;
		PSuspensionData.mSpringDamperRate = Wheel->SuspensionDampingRatio * 2.0f * FMath::Sqrt( PSuspensionData.mSpringStrength * PSuspensionData.mSprungMass );

		// init offsets
		const PxVec3 PWheelOffset = WheelOffsets[WheelIdx];

		PxVec3 PSuspTravelDirection = PxVec3( 0.0f, 0.0f, -1.0f );
		PxVec3 PWheelCentreCMOffset = PWheelOffset - PCOMOffset;
		PxVec3 PSuspForceAppCMOffset = PxVec3( PWheelOffset.x, PWheelOffset.y, Wheel->SuspensionForceOffset );
		PxVec3 PTireForceAppCMOffset = PSuspForceAppCMOffset;

		// finalize sim data
		PWheelsSimData->setWheelData( WheelIdx, PWheelData );
		PWheelsSimData->setTireData( WheelIdx, PTireData );
		PWheelsSimData->setSuspensionData( WheelIdx, PSuspensionData );
		PWheelsSimData->setSuspTravelDirection( WheelIdx, PSuspTravelDirection );
		PWheelsSimData->setWheelCentreOffset( WheelIdx, PWheelCentreCMOffset );
		PWheelsSimData->setSuspForceAppPointOffset( WheelIdx, PSuspForceAppCMOffset );
		PWheelsSimData->setTireForceAppPointOffset( WheelIdx, PTireForceAppCMOffset );
	}

	const int32 NumShapes = PVehicleActor->getNbShapes();
	const int32 NumChassisShapes = NumShapes - WheelSetups.Num();
	check( NumChassisShapes >= 1 );

	TArray<PxShape*> Shapes;
	Shapes.AddZeroed(NumShapes);

	PVehicleActor->getShapes( Shapes.GetTypedData(), NumShapes );

	for ( int32 WheelIdx = 0; WheelIdx < WheelSetups.Num(); ++WheelIdx )
	{
		const int32 WheelShapeIndex = NumChassisShapes + WheelIdx;

		PWheelsSimData->setWheelShapeMapping( WheelIdx, WheelShapeIndex );
		PWheelsSimData->setSceneQueryFilterData( WheelIdx, Shapes[WheelShapeIndex]->getQueryFilterData());
	}

	// tire load filtering
	PxVehicleTireLoadFilterData PTireLoadFilter;
	PTireLoadFilter.mMinNormalisedLoad = MinNormalizedTireLoad;
	PTireLoadFilter.mMinFilteredNormalisedLoad = MinNormalizedTireLoadFiltered;
	PTireLoadFilter.mMaxNormalisedLoad = MaxNormalizedTireLoad;
	PTireLoadFilter.mMaxFilteredNormalisedLoad = MaxNormalizedTireLoadFiltered;
	PWheelsSimData->setTireLoadFilterData(PTireLoadFilter);

	
}
 ////////////////////////////////////////////////////////////////////////////
//Default tire force shader function.
//Taken from Michigan tire model.
//Computes tire long and lat forces plus the aligning moment arising from 
//the lat force and the torque to apply back to the wheel arising from the 
//long force (application of Newton's 3rd law).
////////////////////////////////////////////////////////////////////////////


#define ONE_TWENTYSEVENTH 0.037037f
#define ONE_THIRD 0.33333f
PX_FORCE_INLINE PxF32 smoothingFunction1(const PxF32 K)
{
	//Equation 20 in CarSimEd manual Appendix F.
	//Looks a bit like a curve of sqrt(x) for 0<x<1 but reaching 1.0 on y-axis at K=3. 
	PX_ASSERT(K>=0.0f);
	return PxMin(1.0f, K - ONE_THIRD*K*K + ONE_TWENTYSEVENTH*K*K*K);
}
PX_FORCE_INLINE PxF32 smoothingFunction2(const PxF32 K)
{
	//Equation 21 in CarSimEd manual Appendix F.
	//Rises to a peak at K=0.75 and falls back to zero by K=3
	PX_ASSERT(K>=0.0f);
	return (K - K*K + ONE_THIRD*K*K*K - ONE_TWENTYSEVENTH*K*K*K*K);
}

void PxVehicleComputeTireForceDefault
(const void* tireShaderData, 
 const PxF32 tireFriction,
 const PxF32 longSlip, const PxF32 latSlip, const PxF32 camber,
 const PxF32 wheelOmega, const PxF32 wheelRadius, const PxF32 recipWheelRadius,
 const PxF32 restTireLoad, const PxF32 normalisedTireLoad, const PxF32 tireLoad,
 const PxF32 gravity, const PxF32 recipGravity,
 PxF32& wheelTorque, PxF32& tireLongForceMag, PxF32& tireLatForceMag, PxF32& tireAlignMoment)
{
	PX_UNUSED(wheelOmega);
	PX_UNUSED(recipWheelRadius);

	const PxVehicleTireData& tireData=*((PxVehicleTireData*)tireShaderData);

	PX_ASSERT(tireFriction>0);
	PX_ASSERT(tireLoad>0);

	wheelTorque=0.0f;
	tireLongForceMag=0.0f;
	tireLatForceMag=0.0f;
	tireAlignMoment=0.0f;

	//If long slip/lat slip/camber are all zero than there will be zero tire force.
	if (FMath::IsNearlyZero(latSlip) && FMath::IsNearlyZero(longSlip) && FMath::IsNearlyZero(camber))
	{
		return;
	}

	//Compute the lateral stiffness
	const PxF32 latStiff=restTireLoad*tireData.mLatStiffY*smoothingFunction1(normalisedTireLoad*3.0f/tireData.mLatStiffX);

	//Get the longitudinal stiffness
	const PxF32 longStiff=tireData.mLongitudinalStiffnessPerUnitGravity*gravity;
	const PxF32 recipLongStiff=tireData.getRecipLongitudinalStiffnessPerUnitGravity()*recipGravity;

	//Get the camber stiffness.
	const PxF32 camberStiff=tireData.mCamberStiffnessPerUnitGravity*gravity;

	//Carry on and compute the forces.
	const PxF32 TEff = PxTan(latSlip - camber*camberStiff/latStiff);
	const PxF32 K = PxSqrt(latStiff*TEff*latStiff*TEff + longStiff*longSlip*longStiff*longSlip) /(tireFriction*tireLoad);
	//const PxF32 KAbs=PxAbs(K);
	PxF32 FBar = smoothingFunction1(K);//K - ONE_THIRD*PxAbs(K)*K + ONE_TWENTYSEVENTH*K*K*K;
	PxF32 MBar = smoothingFunction2(K); //K - KAbs*K + ONE_THIRD*K*K*K - ONE_TWENTYSEVENTH*KAbs*K*K*K;
	//Mbar = PxMin(Mbar, 1.0f);
	PxF32 nu=1;
	if(K <= 2.0f*PxPi)
	{
		const PxF32 latOverlLong=latStiff*recipLongStiff;
		nu = 0.5f*(1.0f + latOverlLong - (1.0f - latOverlLong)*PxCos(K*0.5f));
	}
	const PxF32 FZero = tireFriction*tireLoad / (PxSqrt(longSlip*longSlip + nu*TEff*nu*TEff));
	const PxF32 fz = longSlip*FBar*FZero;
	const PxF32 fx = -nu*TEff*FBar*FZero;
	//TODO: pneumatic trail.
	const PxF32 pneumaticTrail=1.0f;
	const PxF32	fMy= nu * pneumaticTrail * TEff * MBar * FZero;

	//We can add the torque to the wheel.
	wheelTorque=-fz*wheelRadius;
	tireLongForceMag=fz;
	tireLatForceMag=fx;
	tireAlignMoment=fMy;
}

void UWheeledVehicleMovementComponent::GenerateTireForces( UVehicleWheel* Wheel, const FTireShaderInput& Input, FTireShaderOutput& Output )
{
	const void* realShaderData = &PVehicle->mWheelsSimData.getTireData(Wheel->WheelIndex);

	float Dummy;

	PxVehicleComputeTireForceDefault(
		realShaderData, Input.TireFriction,
		Input.LongSlip, Input.LatSlip,
		0.0f, Input.WheelOmega, Input.WheelRadius, Input.RecipWheelRadius,
		Input.RestTireLoad, Input.NormalizedTireLoad, Input.TireLoad,
		Input.Gravity, Input.RecipGravity,
		Output.WheelTorque, Output.LongForce, Output.LatForce, Dummy
		);
	
	ensureMsgf(Output.WheelTorque == Output.WheelTorque, TEXT("Output.WheelTorque is bad: %f"), Output.WheelTorque);
	ensureMsgf(Output.LongForce == Output.LongForce, TEXT("Output.LongForce is bad: %f"), Output.LongForce);
	ensureMsgf(Output.LatForce == Output.LatForce, TEXT("Output.LatForce is bad: %f"), Output.LatForce);

	//UE_LOG( LogVehicles, Warning, TEXT("Friction = %f	LongSlip = %f	LatSlip = %f"), Input.TireFriction, Input.LongSlip, Input.LatSlip );	
	//UE_LOG( LogVehicles, Warning, TEXT("WheelTorque= %f	LongForce = %f	LatForce = %f"), Output.WheelTorque, Output.LongForce, Output.LatForce );
	//UE_LOG( LogVehicles, Warning, TEXT("RestLoad= %f	NormLoad = %f	TireLoad = %f"),Input.RestTireLoad, Input.NormalizedTireLoad, Input.TireLoad );
}

void UWheeledVehicleMovementComponent::PostSetupVehicle()
{
}

FVector UWheeledVehicleMovementComponent::GetWheelRestingPosition( const FWheelSetup& WheelSetup )
{
	FVector Offset = WheelSetup.WheelClass.GetDefaultObject()->Offset + WheelSetup.AdditionalOffset;

	if ( WheelSetup.BoneName != NAME_None )
	{
		USkinnedMeshComponent* Mesh = GetMesh();
		if ( Mesh && Mesh->SkeletalMesh )
		{
			const FVector BonePosition = Mesh->SkeletalMesh->GetComposedRefPoseMatrix( WheelSetup.BoneName ).GetOrigin() * Mesh->RelativeScale3D;
			//BonePosition is local for the root BONE of the skeletal mesh - however, we are using the Root BODY which may have its own transform, so we need to return the position local to the root BODY
			const FMatrix RootBodyMTX = Mesh->SkeletalMesh->GetComposedRefPoseMatrix(Mesh->GetBodyInstance()->BodySetup->BoneName);
			const FVector LocalBonePosition = RootBodyMTX.InverseTransformPosition(BonePosition);
			Offset += LocalBonePosition;

		}
	}

	return Offset;
}

FVector UWheeledVehicleMovementComponent::GetCOMOffset()
{
	return COMOffset;
}

USkinnedMeshComponent* UWheeledVehicleMovementComponent::GetMesh()
{
	return Cast<USkinnedMeshComponent>(UpdatedComponent);
}

void LogVehicleSettings( PxVehicleWheels* Vehicle )
{
	const float VehicleMass = Vehicle->getRigidDynamicActor()->getMass();
	const FVector VehicleMOI = P2UVector( Vehicle->getRigidDynamicActor()->getMassSpaceInertiaTensor() );

	UE_LOG( LogPhysics, Warning, TEXT("Vehicle Mass: %f"), VehicleMass );
	UE_LOG( LogPhysics, Warning, TEXT("Vehicle MOI: %s"), *VehicleMOI.ToString() );

	const PxVehicleWheelsSimData& SimData = Vehicle->mWheelsSimData;
	for ( int32 WheelIdx = 0; WheelIdx < 4; ++WheelIdx )
	{
		const  PxVec3& suspTravelDir = SimData.getSuspTravelDirection(WheelIdx);
		const PxVec3& suspAppPointOffset = SimData.getSuspForceAppPointOffset(WheelIdx);
		const PxVec3& tireForceAppPointOffset = SimData.getTireForceAppPointOffset(WheelIdx);
		const PxVec3& wheelCenterOffset = SimData.getWheelCentreOffset(WheelIdx);			
		const PxVehicleSuspensionData& SuspensionData = SimData.getSuspensionData( WheelIdx );
		const PxVehicleWheelData& WheelData = SimData.getWheelData( WheelIdx );
		const PxVehicleTireData& TireData = SimData.getTireData( WheelIdx );

		UE_LOG( LogPhysics, Warning, TEXT("Wheel %d suspension: travelDir ={%f, %f, %f} "), WheelIdx, suspTravelDir.x, suspTravelDir.y, suspTravelDir.z );
		UE_LOG( LogPhysics, Warning, TEXT("Wheel %d suspension: suspAppPointOffset ={%f, %f, %f} "), WheelIdx, suspAppPointOffset.x, suspAppPointOffset.y, suspAppPointOffset.z );
		UE_LOG( LogPhysics, Warning, TEXT("Wheel %d suspension: tireForceAppPointOffset ={%f, %f, %f} "), WheelIdx, tireForceAppPointOffset.x, tireForceAppPointOffset.y, tireForceAppPointOffset.z );
		UE_LOG( LogPhysics, Warning, TEXT("Wheel %d suspension: wheelCenterOffset ={%f, %f, %f} "), WheelIdx, wheelCenterOffset.x, wheelCenterOffset.y, wheelCenterOffset.z );
		UE_LOG( LogPhysics, Warning, TEXT("Wheel %d suspension: MaxCompress=%f, MaxDroop=%f, Damper=%f, Strength=%f, SprungMass=%f"),
			WheelIdx, SuspensionData.mMaxCompression, SuspensionData.mMaxDroop, SuspensionData.mSpringDamperRate, SuspensionData.mSpringStrength, SuspensionData.mSprungMass );

		UE_LOG( LogPhysics, Warning, TEXT("Wheel %d wheel: Damping=%f, Mass=%f, MOI=%f, Radius=%f"),
			WheelIdx, WheelData.mDampingRate, WheelData.mMass, WheelData.mMOI, WheelData.mRadius );

		UE_LOG( LogPhysics, Warning, TEXT("Wheel %d tire: LatStiffX=%f, LatStiffY=%f, LongStiff=%f"),
			WheelIdx, TireData.mLatStiffX, TireData.mLatStiffY, TireData.mLongitudinalStiffnessPerUnitGravity );
	}
}

void UWheeledVehicleMovementComponent::CreatePhysicsState()
{
	Super::CreatePhysicsState();

	VehicleSetupTag = FPhysXVehicleManager::VehicleSetupTag;

	// only create physx vehicle in game
	if ( GetWorld()->IsGameWorld() )
	{
		FPhysScene* PhysScene = World->GetPhysicsScene();

		if ( PhysScene && PhysScene->GetVehicleManager() )
		{
			FixupSkeletalMesh();
			CreateVehicle();

			if ( PVehicle )
			{
				PhysScene->GetVehicleManager()->AddVehicle( this );

				CreateWheels();

				//LogVehicleSettings( PVehicle );

				PVehicle->getRigidDynamicActor()->wakeUp();
			}
		}
	}
}

void UWheeledVehicleMovementComponent::DestroyPhysicsState()
{
	Super::DestroyPhysicsState();

	if ( PVehicle )
	{
		DestroyWheels();

		World->GetPhysicsScene()->GetVehicleManager()->RemoveVehicle( this );
		PVehicle = NULL;

		if ( UpdatedComponent )
		{
			UpdatedComponent->RecreatePhysicsState();
		}
	}
}

bool UWheeledVehicleMovementComponent::ShouldCreatePhysicsState() const
{
	// only create physx vehicle in game
	if (GetWorld()->IsGameWorld())
	{
		FPhysScene* PhysScene = World->GetPhysicsScene();

		if (PhysScene && PhysScene->GetVehicleManager())
		{
			if (CanCreateVehicle())
			{
				return true;
			}
		}
	}

	return false;
}

bool UWheeledVehicleMovementComponent::HasValidPhysicsState() const
{
	return PVehicle != NULL;
}

void UWheeledVehicleMovementComponent::CreateWheels()
{
	// Wheels num is getting copied when blueprint recompiles, so we have to manually reset here
	Wheels.Reset();

	PVehicle->mWheelsDynData.setTireForceShaderFunction( PTireShader );

	// Instantiate the wheels
	for ( int32 WheelIdx = 0; WheelIdx < WheelSetups.Num(); ++WheelIdx )
	{
		UVehicleWheel* Wheel = NewObject<UVehicleWheel>( this, WheelSetups[WheelIdx].WheelClass );
		check(Wheel);

		Wheels.Add( Wheel );
	}

	// Initialize the wheels
	for ( int32 WheelIdx = 0; WheelIdx < Wheels.Num(); ++WheelIdx )
	{
		PVehicle->mWheelsDynData.setTireForceShaderData( WheelIdx, Wheels[WheelIdx] );

		Wheels[WheelIdx]->Init( this, WheelIdx );
	}
}

void UWheeledVehicleMovementComponent::DestroyWheels()
{
	for ( int32 i = 0; i < Wheels.Num(); ++i )
	{
		Wheels[i]->Shutdown();
	}

	Wheels.Reset();
}

void UWheeledVehicleMovementComponent::TickVehicle( float DeltaTime )
{
	// movement updates and replication
	if (PVehicle && UpdatedComponent)
	{
		APawn* MyOwner = Cast<APawn>(UpdatedComponent->GetOwner());
		if (MyOwner)
		{
			UpdateSimulation(DeltaTime);
		}
	}

	// update wheels
	for (int32 i = 0; i < Wheels.Num(); i++)
	{
		Wheels[i]->Tick(DeltaTime);
	}

	UpdateDrag(DeltaTime);
}

void UWheeledVehicleMovementComponent::UpdateDrag(float DeltaTime)
{
	if (PVehicle && UpdatedComponent)
	{
		float ForwardSpeed = GetForwardSpeed();
		FVector GlobalForwardVector = UpdatedComponent->GetForwardVector();
		FVector DragVector = -GlobalForwardVector;
		float SpeedSquared = ForwardSpeed * ForwardSpeed;
		float ChassisDragArea = ChassisHeight * ChassisWidth;
		float AirDensity = 1.25 / (100 * 100 * 100); //kg/cm^3
		float DragMag = 0.5f * AirDensity * SpeedSquared * DragCoefficient * ChassisDragArea;
		DebugDragMagnitude = DragMag;
		DragVector *= DragMag;
		FBodyInstance * BodyInstance = UpdatedComponent->GetBodyInstance();
		BodyInstance->AddForce(DragVector, false);
	}
}

void UWheeledVehicleMovementComponent::PreTick(float DeltaTime)
{
	// movement updates and replication
	if (PVehicle && UpdatedComponent)
	{
		APawn* MyOwner = Cast<APawn>(UpdatedComponent->GetOwner());
		if (MyOwner)
		{
			UpdateState(DeltaTime);
		}
	}

	if (VehicleSetupTag != FPhysXVehicleManager::VehicleSetupTag)
	{
		RecreatePhysicsState();
	}
}

void UWheeledVehicleMovementComponent::UpdateSimulation( float DeltaTime )
{
}
<<<<<<< HEAD
#endif // WITH_PHYSX
=======

#endif // WITH_VEHICLE
>>>>>>> 3f3b556c

void UWheeledVehicleMovementComponent::UpdateState( float DeltaTime )
{
	// update input values
	APawn* MyOwner = UpdatedComponent ? Cast<APawn>(UpdatedComponent->GetOwner()) : NULL;
	if (MyOwner && MyOwner->IsLocallyControlled())
	{
		//Manual shifting between reverse and first gear
		if (FMath::Abs(GetForwardSpeed()) < WrongDirectionThreshold)	//we only shift between reverse and first if the car is slow enough. This isn't 100% correct since we really only care about engine speed, but good enough
		{
			if (RawThrottleInput < 0.f && GetCurrentGear() >= 0 && GetTargetGear() >= 0)
			{
				SetTargetGear(-1, true);
			}
			else if (RawThrottleInput > 0.f && GetCurrentGear() <= 0 && GetTargetGear() <= 0)
			{
				SetTargetGear(1, true);
			}
		}
		
		SteeringInput = SteeringInputRate.InterpInputValue(DeltaTime, SteeringInput, CalcSteeringInput());
		ThrottleInput = ThrottleInputRate.InterpInputValue( DeltaTime, ThrottleInput, CalcThrottleInput() );
		BrakeInput = BrakeInputRate.InterpInputValue(DeltaTime, BrakeInput, CalcBrakeInput());
		HandbrakeInput = HandbrakeInputRate.InterpInputValue(DeltaTime, HandbrakeInput, CalcHandbrakeInput());

		// and send to server
		ServerUpdateState(SteeringInput, ThrottleInput, BrakeInput, HandbrakeInput, GetCurrentGear());
	}
	else
	{
		// use replicated values for remote pawns
		SteeringInput = ReplicatedState.SteeringInput;
		ThrottleInput = ReplicatedState.ThrottleInput;
		BrakeInput = ReplicatedState.BrakeInput;
		HandbrakeInput = ReplicatedState.HandbrakeInput;
		SetTargetGear(ReplicatedState.CurrentGear, true);
	}
}

bool UWheeledVehicleMovementComponent::ServerUpdateState_Validate(float InSteeringInput, float InThrottleInput, float InBrakeInput, float InHandbrakeInput, int32 InCurrentGear)
{
	return true;
}

void UWheeledVehicleMovementComponent::ServerUpdateState_Implementation(float InSteeringInput, float InThrottleInput, float InBrakeInput, float InHandbrakeInput, int32 InCurrentGear)
{
	SteeringInput = InSteeringInput;
	ThrottleInput = InThrottleInput;
	BrakeInput = InBrakeInput;
	HandbrakeInput = InHandbrakeInput;

	if (!GetUseAutoGears())
	{
		SetTargetGear(InCurrentGear, true);
	}

	// update state of inputs
	ReplicatedState.SteeringInput = InSteeringInput;
	ReplicatedState.ThrottleInput = InThrottleInput;
	ReplicatedState.BrakeInput = InBrakeInput;
	ReplicatedState.HandbrakeInput = InHandbrakeInput;
	ReplicatedState.CurrentGear = InCurrentGear;
}

float UWheeledVehicleMovementComponent::CalcSteeringInput()
{
	return RawSteeringInput;
}

float UWheeledVehicleMovementComponent::CalcBrakeInput()
{	
	const float ForwardSpeed = GetForwardSpeed();

	float NewBrakeInput = 0.0f;

	// if player wants to move forwards...
	if ( RawThrottleInput > 0.f )
	{
		// if vehicle is moving backwards, then press brake
		if ( ForwardSpeed < -WrongDirectionThreshold)
		{
			NewBrakeInput = 1.0f;			
		}

	}

	// if player wants to move backwards...
	else if ( RawThrottleInput < 0.f )
	{
		// if vehicle is moving forwards, then press brake
		if (ForwardSpeed > WrongDirectionThreshold)
		{
			NewBrakeInput = 1.0f;			// Seems a bit severe to have 0 or 1 braking. Better control can be had by allowing continuous brake input values
		}	
	}

	// if player isn't pressing forward or backwards...
	else
	{
		if (ForwardSpeed < StopThreshold && ForwardSpeed > -StopThreshold)	//auto break 
		{
			NewBrakeInput = 1.f;
		}
		else
		{
			NewBrakeInput = IdleBrakeInput;
		}
	}

	return FMath::Clamp<float>(NewBrakeInput, 0.0, 1.0);
}

float UWheeledVehicleMovementComponent::CalcHandbrakeInput()
{
	return (bRawHandbrakeInput == true) ? 1.0f : 0.0f;
}

float UWheeledVehicleMovementComponent::CalcThrottleInput()
{
	//If the user is changing direction we should really be braking first and not applying any gas, so wait until they've changed gears
	if ( (RawThrottleInput > 0.f && GetTargetGear() < 0) || (RawThrottleInput < 0.f && GetTargetGear() > 0)) 
	{
		return 0.f;
	}

	return FMath::Abs(RawThrottleInput);
}

void UWheeledVehicleMovementComponent::ClearInput()
{
	SteeringInput = 0.0f;
	ThrottleInput = 0.0f;
	BrakeInput = 0.0f;
	HandbrakeInput = 0.0f;
}

void UWheeledVehicleMovementComponent::SetThrottleInput( float Throttle )
{	
	RawThrottleInput = FMath::Clamp( Throttle, -1.0f, 1.0f );
}

void UWheeledVehicleMovementComponent::SetSteeringInput( float Steering )
{
	RawSteeringInput = FMath::Clamp( Steering, -1.0f, 1.0f );
}

void UWheeledVehicleMovementComponent::SetHandbrakeInput( bool bNewHandbrake )
{
	bRawHandbrakeInput = bNewHandbrake;
}

void UWheeledVehicleMovementComponent::SetGearUp(bool bNewGearUp)
{
	bRawGearUpInput = bNewGearUp;
}

void UWheeledVehicleMovementComponent::SetGearDown(bool bNewGearDown)
{
	bRawGearDownInput = bNewGearDown;
}

void UWheeledVehicleMovementComponent::SetTargetGear(int32 GearNum, bool bImmediate)
{
#if WITH_VEHICLE
	//UE_LOG( LogVehicles, Warning, TEXT(" UWheeledVehicleMovementComponent::SetTargetGear::GearNum = %d, bImmediate = %d"), GearNum, bImmediate);
	const uint32 TargetGearNum = GearToPhysXGear(GearNum);
	if (PVehicleDrive && PVehicleDrive->mDriveDynData.getTargetGear() != TargetGearNum)
	{
		if (bImmediate)
		{
			PVehicleDrive->mDriveDynData.forceGearChange(TargetGearNum);			
		}
		else
		{
			PVehicleDrive->mDriveDynData.startGearChange(TargetGearNum);
		}
	}
#endif
}

void UWheeledVehicleMovementComponent::SetUseAutoGears(bool bUseAuto)
{
#if WITH_VEHICLE
	if (PVehicleDrive)
	{
		PVehicleDrive->mDriveDynData.setUseAutoGears(bUseAuto);
	}
#endif
}

float UWheeledVehicleMovementComponent::GetForwardSpeed() const
{
#if WITH_VEHICLE
	if ( PVehicle )
	{
		return PVehicle->computeForwardSpeed();
	}
#endif

	return 0.0f;
}

float UWheeledVehicleMovementComponent::GetEngineRotationSpeed() const
{
#if WITH_VEHICLE
	if (PVehicleDrive)
	{		
		return 9.5493 *  PVehicleDrive->mDriveDynData.getEngineRotationSpeed(); // 9.5493 = 60sec/min * (Motor Omega)/(2 * Pi); Motor Omega is in radians/sec, not RPM.
	}
	else if (PVehicle && WheelSetups.Num())
	{
		float TotalWheelSpeed = 0.0f;

		for (int32 i = 0; i < WheelSetups.Num(); i++)
		{
			const PxReal WheelSpeed = PVehicle->mWheelsDynData.getWheelRotationSpeed(i);
			TotalWheelSpeed += WheelSpeed;
		}

		const float CurrentRPM = TotalWheelSpeed / WheelSetups.Num();
		return CurrentRPM;
	}
#endif

	return 0.0f;
}

float UWheeledVehicleMovementComponent::GetEngineMaxRotationSpeed() const
{
	return MaxEngineRPM;
}

#if WITH_VEHICLE

int32 UWheeledVehicleMovementComponent::GearToPhysXGear(const int32 Gear) const
{
	if (Gear < 0)
	{
		return PxVehicleGearsData::eREVERSE;
	}
	else if (Gear == 0)
	{
		return PxVehicleGearsData::eNEUTRAL;
	}

	return FMath::Min(PxVehicleGearsData::eNEUTRAL + Gear, PxVehicleGearsData::eGEARSRATIO_COUNT - 1);
}

int32 UWheeledVehicleMovementComponent::PhysXGearToGear(const int32 PhysXGear) const
{
	if (PhysXGear == PxVehicleGearsData::eREVERSE)
	{
		return -1;
	}
	else if (PhysXGear == PxVehicleGearsData::eNEUTRAL)
	{
		return 0;
	}

	return (PhysXGear - PxVehicleGearsData::eNEUTRAL);

}

#endif

int32 UWheeledVehicleMovementComponent::GetCurrentGear() const
{
#if WITH_VEHICLE
	if (PVehicleDrive)
	{
		const int32 PhysXGearNum = PVehicleDrive->mDriveDynData.getCurrentGear();
		return PhysXGearToGear(PhysXGearNum);
	}
#endif

	return 0;
}

int32 UWheeledVehicleMovementComponent::GetTargetGear() const
{
#if WITH_VEHICLE
	if (PVehicleDrive)
	{
		const int32 PhysXGearNum = PVehicleDrive->mDriveDynData.getTargetGear();
		return PhysXGearToGear(PhysXGearNum);
	}
#endif

	return 0;
}

bool UWheeledVehicleMovementComponent::GetUseAutoGears() const
{
#if WITH_VEHICLE
	if (PVehicleDrive)
	{
		return PVehicleDrive->mDriveDynData.getUseAutoGears();
	}
#endif

	return false;
}

#if WITH_VEHICLE

void DrawTelemetryGraph( uint32 Channel, const PxVehicleGraph& PGraph, UCanvas* Canvas, float GraphX, float GraphY, float GraphWidth, float GraphHeight, float & OutX )
{
	PxF32 PGraphXY[2*PxVehicleGraph::eMAX_NB_SAMPLES];
	PxVec3 PGraphColor[PxVehicleGraph::eMAX_NB_SAMPLES];
	char PGraphTitle[PxVehicleGraph::eMAX_NB_TITLE_CHARS];

	PGraph.computeGraphChannel( Channel, PGraphXY, PGraphColor, PGraphTitle );

	FString Label = ANSI_TO_TCHAR(PGraphTitle);
	Canvas->SetDrawColor( FColor( 255, 255, 0 ) );
	UFont* Font = GEngine->GetSmallFont();
	Canvas->DrawText( Font, Label, GraphX, GraphY );

	float XL, YL;
	Canvas->TextSize( Font, Label, XL, YL );

	float LineGraphHeight = GraphHeight - YL - 4.0f;
	float LineGraphY = GraphY + YL + 4.0f;

	FCanvasTileItem TileItem( FVector2D(GraphX, LineGraphY), GWhiteTexture, FVector2D( GraphWidth, GraphWidth ), FLinearColor( 0.0f, 0.125f, 0.0f, 0.25f ) );
	TileItem.BlendMode = SE_BLEND_Translucent;
	Canvas->DrawItem( TileItem );
	
	Canvas->SetDrawColor( FColor( 0, 32, 0, 128 ) );	
	for ( uint32 i = 2; i < 2 * PxVehicleGraph::eMAX_NB_SAMPLES; i += 2 )
	{
		float x1 = PGraphXY[i-2];
		float y1 = PGraphXY[i-1];
		float x2 = PGraphXY[i];
		float y2 = PGraphXY[i+1];

		x1 = FMath::Clamp( x1 + 0.50f, 0.0f, 1.0f );
		x2 = FMath::Clamp( x2 + 0.50f, 0.0f, 1.0f );
		y1 = 1.0f - FMath::Clamp( y1 + 0.50f, 0.0f, 1.0f );
		y2 = 1.0f - FMath::Clamp( y2 + 0.50f, 0.0f, 1.0f );

		FCanvasLineItem LineItem( FVector2D( GraphX + x1 * GraphWidth, LineGraphY + y1 * LineGraphHeight ), FVector2D( GraphX + x2 * GraphWidth, LineGraphY + y2 * LineGraphHeight ) );
		LineItem.SetColor( FLinearColor( 1.0f, 0.5f, 0.0f, 1.0f ) );
		LineItem.Draw( Canvas->Canvas );
	}

	OutX = FMath::Max(XL,GraphWidth);
}

bool UWheeledVehicleMovementComponent::CheckSlipThreshold(float AbsLongSlipThreshold, float AbsLatSlipThreshold) const
{
	if (PVehicle == NULL)
	{
		return false;
	}

	FPhysXVehicleManager* MyVehicleManager = World->GetPhysicsScene()->GetVehicleManager();
	PxWheelQueryResult * WheelsStates = MyVehicleManager->GetWheelsStates(this);
	check(WheelsStates);

	PxReal MaxLongSlip = 0.f;
	PxReal MaxLatSlip = 0.f;

	// draw wheel data
	for (uint32 w = 0; w < PVehicle->mWheelsSimData.getNbWheels(); ++w)
	{
		const PxReal AbsLongSlip = FMath::Abs(WheelsStates[w].longitudinalSlip);
		const PxReal AbsLatSlip = FMath::Abs(WheelsStates[w].lateralSlip);

		if (AbsLongSlip > AbsLongSlipThreshold)
		{
			return true;
		}

		if (AbsLatSlip > AbsLatSlipThreshold)
		{
			return true;
		}
	}

	return false;
}

float UWheeledVehicleMovementComponent::GetMaxSpringForce() const
{
	if (PVehicle == NULL)
	{
		return false;
	}

	FPhysXVehicleManager* MyVehicleManager = World->GetPhysicsScene()->GetVehicleManager();
	PxWheelQueryResult * WheelsStates = MyVehicleManager->GetWheelsStates(this);
	check(WheelsStates);

	PxReal MaxSpringCompression = 0.f;

	// draw wheel data
	for (uint32 w = 0; w < PVehicle->mWheelsSimData.getNbWheels(); ++w)
	{
		MaxSpringCompression = WheelsStates[w].suspSpringForce > MaxSpringCompression ? WheelsStates[w].suspSpringForce : MaxSpringCompression;
	}

	return MaxSpringCompression;

}

void UWheeledVehicleMovementComponent::DrawDebug( UCanvas* Canvas, float& YL, float& YPos )
{
	if ( PVehicle == NULL )
	{
		return;
	}
	
	FPhysXVehicleManager* MyVehicleManager = World->GetPhysicsScene()->GetVehicleManager();

	MyVehicleManager->SetRecordTelemetry( this, true );

	UFont* RenderFont = GEngine->GetSmallFont();
	// draw drive data
	{
		Canvas->SetDrawColor( FColor::White );
		float forwardSpeedKmH = GetForwardSpeed() * 3600.f / 100000.f;	//convert from cm/s to km/h
		YPos += Canvas->DrawText( RenderFont, FString::Printf( TEXT("Speed (km/h): %d"), (int32)forwardSpeedKmH  ), 4, YPos );
		YPos += Canvas->DrawText( RenderFont, FString::Printf( TEXT("Steering: %f"), SteeringInput ), 4, YPos  );
		YPos += Canvas->DrawText( RenderFont, FString::Printf( TEXT("Throttle: %f"), ThrottleInput ), 4, YPos );
		YPos += Canvas->DrawText( RenderFont, FString::Printf( TEXT("Brake: %f"), BrakeInput ), 4, YPos  );
		YPos += Canvas->DrawText(RenderFont, FString::Printf(TEXT("RPM: %f"), GetEngineRotationSpeed()), 4, YPos);
		YPos += Canvas->DrawText(RenderFont, FString::Printf(TEXT("Gear: %d"), GetCurrentGear()), 4, YPos);
		YPos += Canvas->DrawText(RenderFont, FString::Printf(TEXT("Drag: %.3f"), DebugDragMagnitude), 4, YPos);

	}

	PxWheelQueryResult* WheelsStates = MyVehicleManager->GetWheelsStates(this);
	check(WheelsStates);

	// draw wheel data
	for ( uint32 w = 0; w < PVehicle->mWheelsSimData.getNbWheels(); ++w )
	{

		const PxMaterial* ContactSurface = WheelsStates[w].tireSurfaceMaterial;
		const PxReal TireFriction = WheelsStates[w].tireFriction;
		const PxReal LatSlip = WheelsStates[w].lateralSlip;
		const PxReal LongSlip = WheelsStates[w].longitudinalSlip;
		const PxReal WheelSpeed = PVehicle->mWheelsDynData.getWheelRotationSpeed(w) * PVehicle->mWheelsSimData.getWheelData(w).mRadius;

		UPhysicalMaterial* ContactSurfaceMaterial = ContactSurface ? FPhysxUserData::Get<UPhysicalMaterial>(ContactSurface->userData) : NULL;
		const FString ContactSurfaceString = ContactSurfaceMaterial ? ContactSurfaceMaterial->GetName() : FString(TEXT("NONE"));

		Canvas->SetDrawColor( FColor::White );

		Canvas->DrawText( RenderFont, FString::Printf( TEXT("[%d]"), w ), 4, YPos );
		
		Canvas->DrawText( RenderFont, FString::Printf( TEXT("LatSlip: %.3f"), LatSlip ), YL * 4 , YPos );
		Canvas->DrawText( RenderFont, FString::Printf( TEXT("LongSlip: %.3f"), LongSlip ), YL * 12, YPos );
		Canvas->DrawText( RenderFont, FString::Printf( TEXT("Speed: %d"), (int32)WheelSpeed ), YL * 22, YPos );
		Canvas->DrawText( RenderFont, FString::Printf( TEXT("Contact Surface: %s"), *ContactSurfaceString ), YL * 74, YPos );
		if( (int32)w < Wheels.Num() )
		{
			UVehicleWheel* Wheel = Wheels[w];
			Canvas->DrawText( RenderFont, FString::Printf( TEXT("Load: %.3f"), Wheel->DebugNormalizedTireLoad ), YL * 30, YPos );
			Canvas->DrawText( RenderFont, FString::Printf( TEXT("Torque: %d"), (int32)Wheel->DebugWheelTorque ), YL * 40, YPos );
			Canvas->DrawText( RenderFont, FString::Printf( TEXT("Long Force: %d"), (int32)Wheel->DebugLongForce ),YL * 50, YPos );
			Canvas->DrawText( RenderFont, FString::Printf( TEXT("Lat Force: %d"), (int32)Wheel->DebugLatForce ), YL * 62, YPos );
		}
		else
		{
			Canvas->DrawText( RenderFont, TEXT("Wheels array insufficiently sized!"), YL * 50, YPos );
		}

		YPos += YL;
	}

	// draw wheel graphs
	PxVehicleTelemetryData* TelemetryData = MyVehicleManager->GetTelemetryData();

	if ( TelemetryData )
	{
		const float GraphWidth(100.0f), GraphHeight(100.0f);
	
			int GraphChannels[] = {
			PxVehicleWheelGraphChannel::eWHEEL_OMEGA,
			PxVehicleWheelGraphChannel::eSUSPFORCE,
			PxVehicleWheelGraphChannel::eTIRE_LONG_SLIP,
			PxVehicleWheelGraphChannel::eNORM_TIRE_LONG_FORCE,
			PxVehicleWheelGraphChannel::eTIRE_LAT_SLIP,
			PxVehicleWheelGraphChannel::eNORM_TIRE_LAT_FORCE,
			PxVehicleWheelGraphChannel::eNORMALIZED_TIRELOAD,
			PxVehicleWheelGraphChannel::eTIRE_FRICTION			
		};

		for ( uint32 w = 0; w < PVehicle->mWheelsSimData.getNbWheels(); ++w )
		{
			float CurX = 4;
			for ( uint32 i = 0; i < ARRAY_COUNT(GraphChannels); ++i )
			{
				float OutX = GraphWidth;
				DrawTelemetryGraph( GraphChannels[i], TelemetryData->getWheelGraph(w), Canvas, CurX, YPos, GraphWidth, GraphHeight, OutX );
				CurX += OutX + 10.f;
			}

			YPos += GraphHeight + 10.f;
			YPos += YL;
		}
	}

	DrawDebugLines();
}

void UWheeledVehicleMovementComponent::FixupSkeletalMesh()
{
	if (USkeletalMeshComponent * Mesh = Cast<USkeletalMeshComponent>(GetMesh()))
	{
		if (UPhysicsAsset * PhysicsAsset = Mesh->GetPhysicsAsset())
		{
			for (int32 WheelIdx = 0; WheelIdx < WheelSetups.Num(); ++WheelIdx)
			{
				FWheelSetup& WheelSetup = WheelSetups[WheelIdx];
				if (WheelSetup.BoneName != NAME_None)
				{
					int32 BodySetupIdx = PhysicsAsset->FindBodyIndex(WheelSetup.BoneName);
					
					if (BodySetupIdx >= 0)
					{
						FBodyInstance * BodyInstance = Mesh->Bodies[BodySetupIdx];
						BodyInstance->SetResponseToAllChannels(ECR_Ignore);	//turn off collision for wheel automatically

						if (UBodySetup * BodySetup = PhysicsAsset->BodySetup[BodySetupIdx])
						{

							if (BodySetup->PhysicsType == PhysType_Default) 	//if they set it to unfixed we don't fixup because they are explicitely saying Unfixed
							{
<<<<<<< HEAD
								BodyInstance->SetInstanceSimulatePhysics(false, false, true);
=======
								BodyInstance->SetInstanceSimulatePhysics(false);
>>>>>>> 3f3b556c
							}

							//and get rid of constraints on the wheels. TODO: right now we remove all wheel constraints, we probably only want to remove parent constraints
							TArray<int32> WheelConstraints;
							PhysicsAsset->BodyFindConstraints(BodySetupIdx, WheelConstraints);
							for (int32 ConstraintIdx = 0; ConstraintIdx < WheelConstraints.Num(); ++ConstraintIdx)
							{
								FConstraintInstance * ConstraintInstance = Mesh->Constraints[WheelConstraints[ConstraintIdx]];
								ConstraintInstance->TermConstraint();
							}
						}
					}
				}
			}
		}

		Mesh->KinematicBonesUpdateType = EKinematicBonesUpdateToPhysics::SkipSimulatingBones;
		
	}


}

void UWheeledVehicleMovementComponent::DrawDebugLines()
{
	if ( PVehicle == NULL )
	{
		return;
	}

	FPhysXVehicleManager* MyVehicleManager = World->GetPhysicsScene()->GetVehicleManager();

	MyVehicleManager->SetRecordTelemetry( this, true );

	PxRigidDynamic* PActor = PVehicle->getRigidDynamicActor();

	// gather wheel shapes
	PxShape* PShapeBuffer[32];
	PActor->getShapes( PShapeBuffer, 32 );
	const uint32 PNumWheels = PVehicle->mWheelsSimData.getNbWheels();

	UWorld* World = GetWorld();

	// draw chassis orientation
	const PxTransform GlobalT = PActor->getGlobalPose();
	const PxTransform T = GlobalT.transform( PActor->getCMassLocalPose() );
	const PxVec3 ChassisExtent = PActor->getWorldBounds().getExtents();
	const float ChassisSize = ChassisExtent.magnitude();
	DrawDebugLine( World, P2UVector(T.p), P2UVector( T.p + T.rotate( PxVec3( ChassisSize, 0, 0 ) ) ), FColor(255,0,0) );
	DrawDebugLine( World, P2UVector(T.p), P2UVector( T.p + T.rotate( PxVec3( 0, ChassisSize, 0 ) ) ), FColor(0,255,0) );
	DrawDebugLine( World, P2UVector(T.p), P2UVector( T.p + T.rotate( PxVec3( 0, 0, ChassisSize ) ) ), FColor(0,0,255) );

	PxVehicleTelemetryData* TelemetryData = MyVehicleManager->GetTelemetryData();
	
	PxWheelQueryResult* WheelsStates = MyVehicleManager->GetWheelsStates(this);
	check(WheelsStates);

	for ( uint32 w = 0; w < PNumWheels; ++w )
	{
		// render suspension raycast
	
		const FVector SuspensionStart = P2UVector( WheelsStates[w].suspLineStart );
		const FVector SuspensionEnd = P2UVector( WheelsStates[w].suspLineStart + WheelsStates[w].suspLineDir * WheelsStates[w].suspLineLength );
		const FColor SuspensionColor = WheelsStates[w].tireSurfaceMaterial == NULL ? FColor(255,64,64) : FColor(64,255,64);
		DrawDebugLine(World, SuspensionStart, SuspensionEnd, SuspensionColor );

		// render wheel radii
		const int32 ShapeIndex = PVehicle->mWheelsSimData.getWheelShapeMapping( w );
		const PxF32 WheelRadius = PVehicle->mWheelsSimData.getWheelData(w).mRadius;
		const PxF32 WheelWidth = PVehicle->mWheelsSimData.getWheelData(w).mWidth;
		const FTransform WheelTransform = P2UTransform( PActor->getGlobalPose().transform( PShapeBuffer[ShapeIndex]->getLocalPose() ) );
		const FVector WheelLocation = WheelTransform.GetLocation();
		const FVector WheelLatDir = WheelTransform.TransformVector( FVector( 0.0f, 1.0f, 0.0f ) );
		const FVector WheelLatOffset = WheelLatDir * WheelWidth * 0.50f;
		//const FVector WheelRotDir = FQuat( WheelLatDir, PVehicle->mWheelsDynData.getWheelRotationAngle(w) ) * FVector( 1.0f, 0.0f, 0.0f );
		const FVector WheelRotDir = WheelTransform.TransformVector( FVector( 1.0f, 0.0f, 0.0f ) );
		const FVector WheelRotOffset = WheelRotDir * WheelRadius;

		const FVector CylinderStart = WheelLocation + WheelLatOffset;
		const FVector CylinderEnd = WheelLocation - WheelLatOffset;

		DrawDebugCylinder( World, CylinderStart, CylinderEnd, WheelRadius, 16, SuspensionColor );
		DrawDebugLine( World, WheelLocation, WheelLocation + WheelRotOffset, SuspensionColor );

		const FVector ContactPoint = P2UVector( WheelsStates[w].tireContactPoint );
		DrawDebugBox( World, ContactPoint, FVector(4.0f), FQuat::Identity, SuspensionColor );

		if ( TelemetryData )
		{
			// Draw all tire force app points.
			const PxVec3& PAppPoint = TelemetryData->getTireforceAppPoints()[w];
			const FVector AppPoint = P2UVector( PAppPoint );
			DrawDebugBox( World, AppPoint, FVector(5.0f), FQuat::Identity, FColor( 255, 0, 255 ) );

			// Draw all susp force app points.
			const PxVec3& PAppPoint2 = TelemetryData->getSuspforceAppPoints()[w];
			const FVector AppPoint2 = P2UVector( PAppPoint2 );
			DrawDebugBox( World, AppPoint2, FVector(5.0f), FQuat::Identity, FColor( 0, 255, 255 ) );
		}
	}
}

#if WITH_EDITOR

void UWheeledVehicleMovementComponent::PostEditChangeProperty( FPropertyChangedEvent& PropertyChangedEvent )
{
	Super::PostEditChangeProperty( PropertyChangedEvent );

	// Trigger a runtime rebuild of the PhysX vehicle
	FPhysXVehicleManager::VehicleSetupTag++;
}

#endif // WITH_EDITOR

#endif // WITH_VEHICLE

void UWheeledVehicleMovementComponent::GetLifetimeReplicatedProps( TArray< FLifetimeProperty > & OutLifetimeProps ) const
{
	Super::GetLifetimeReplicatedProps( OutLifetimeProps );

	DOREPLIFETIME( UWheeledVehicleMovementComponent, ReplicatedState );
}

void UWheeledVehicleMovementComponent::ComputeConstants()
{
	DragArea = ChassisWidth * ChassisHeight;
	MaxEngineRPM = 5000.f;
}

#undef LOCTEXT_NAMESPACE<|MERGE_RESOLUTION|>--- conflicted
+++ resolved
@@ -711,12 +711,8 @@
 void UWheeledVehicleMovementComponent::UpdateSimulation( float DeltaTime )
 {
 }
-<<<<<<< HEAD
-#endif // WITH_PHYSX
-=======
 
 #endif // WITH_VEHICLE
->>>>>>> 3f3b556c
 
 void UWheeledVehicleMovementComponent::UpdateState( float DeltaTime )
 {
@@ -1248,11 +1244,7 @@
 
 							if (BodySetup->PhysicsType == PhysType_Default) 	//if they set it to unfixed we don't fixup because they are explicitely saying Unfixed
 							{
-<<<<<<< HEAD
-								BodyInstance->SetInstanceSimulatePhysics(false, false, true);
-=======
 								BodyInstance->SetInstanceSimulatePhysics(false);
->>>>>>> 3f3b556c
 							}
 
 							//and get rid of constraints on the wheels. TODO: right now we remove all wheel constraints, we probably only want to remove parent constraints
