// Copyright Epic Games, Inc. All Rights Reserved.

#include "GameFramework/GameUserSettings.h"
#include "HAL/FileManager.h"
#include "Misc/ConfigCacheIni.h"
#include "Misc/ConfigContext.h"
#include "Misc/FileHelper.h"
#include "HAL/IConsoleManager.h"
#include "GenericPlatform/GenericApplication.h"
#include "Misc/App.h"
#include "EngineGlobals.h"
#include "Kismet/KismetSystemLibrary.h"
#include "Kismet/GameplayStatics.h"
#include "Engine/GameViewportClient.h"
#include "UnrealEngine.h"
#include "Framework/Application/SlateApplication.h"
#include "Engine/GameEngine.h"
#include "Sound/AudioSettings.h"
#include "Sound/SoundCue.h"
#include "AudioDevice.h"
#include "DynamicResolutionState.h"
#include "HAL/PlatformFramePacer.h"
#include "HDRHelper.h"

#include UE_INLINE_GENERATED_CPP_BY_NAME(GameUserSettings)

extern EWindowMode::Type GetWindowModeType(EWindowMode::Type WindowMode);

enum EGameUserSettingsVersion
{
	/** Version for user game settings. All settings will be wiped if the serialized version differs. */
	UE_GAMEUSERSETTINGS_VERSION = 5
};


UGameUserSettings::UGameUserSettings(const FObjectInitializer& ObjectInitializer)
	: Super(ObjectInitializer)
{
	// this will only call the base version of SetToDefaults but some constructors may rely on it being set
	SetToDefaults();
}

FIntPoint UGameUserSettings::GetScreenResolution() const
{
	return FIntPoint(ResolutionSizeX, ResolutionSizeY);
}

FIntPoint UGameUserSettings::GetLastConfirmedScreenResolution() const
{
	return FIntPoint(LastUserConfirmedResolutionSizeX, LastUserConfirmedResolutionSizeY);
}

FIntPoint UGameUserSettings::GetDesktopResolution() const
{
	FDisplayMetrics DisplayMetrics;
	if (FSlateApplication::IsInitialized())
	{
		FSlateApplication::Get().GetInitialDisplayMetrics(DisplayMetrics);
	}
	else
	{
		if (FApp::CanEverRender())
		{
			FDisplayMetrics::RebuildDisplayMetrics(DisplayMetrics);
		}
		else
		{
			// assume headless
			DisplayMetrics.PrimaryDisplayWidth = 0;
			DisplayMetrics.PrimaryDisplayHeight = 0;
		}
	}
	return FIntPoint(DisplayMetrics.PrimaryDisplayWidth, DisplayMetrics.PrimaryDisplayHeight);
}

void UGameUserSettings::SetScreenResolution(FIntPoint Resolution)
{
	if (!FPlatformProperties::HasFixedResolution() && (ResolutionSizeX != Resolution.X || ResolutionSizeY != Resolution.Y))
	{
		ResolutionSizeX = Resolution.X;
		ResolutionSizeY = Resolution.Y;
		UpdateResolutionQuality();
	}
}

static EWindowMode::Type GetPlatformFullscreenMode(int InFullscreenMode)
{
	EWindowMode::Type Mode = EWindowMode::ConvertIntToWindowMode(InFullscreenMode);

	return (!FPlatformProperties::SupportsWindowedMode()) ? EWindowMode::Fullscreen : Mode;
}

EWindowMode::Type UGameUserSettings::GetFullscreenMode() const
{
	return GetPlatformFullscreenMode(FullscreenMode);
}

EWindowMode::Type UGameUserSettings::GetLastConfirmedFullscreenMode() const
{
	return GetPlatformFullscreenMode(LastConfirmedFullscreenMode);
}

void UGameUserSettings::SetFullscreenMode(EWindowMode::Type InFullscreenMode)
{
	if (FPlatformProperties::HasFixedResolution())
	{
		return;
	}

	if (FullscreenMode != InFullscreenMode)
	{
		switch (InFullscreenMode)
		{
		case EWindowMode::Fullscreen:
			FullscreenMode = 0;
			break;
		case EWindowMode::WindowedFullscreen:
			FullscreenMode = 1;
			break;
		case EWindowMode::Windowed:
		default:
			FullscreenMode = 2;
			break;
		}

		UpdateResolutionQuality();
	}
}

EWindowMode::Type UGameUserSettings::GetPreferredFullscreenMode() const
{
	return PreferredFullscreenMode == 0 ? EWindowMode::Fullscreen : EWindowMode::WindowedFullscreen;
}

void UGameUserSettings::SetVSyncEnabled(bool bEnable)
{
	bUseVSync = bEnable;
}

bool UGameUserSettings::IsVSyncEnabled() const
{
	return bUseVSync;
}

void UGameUserSettings::SetDynamicResolutionEnabled(bool bEnable)
{
	bUseDynamicResolution = bEnable;
}

bool UGameUserSettings::IsDynamicResolutionEnabled() const
{
	return bUseDynamicResolution;
}

bool UGameUserSettings::IsScreenResolutionDirty() const
{
	bool bIsDirty = false;
	if (GEngine && GEngine->GameViewport && GEngine->GameViewport->ViewportFrame)
	{
		bIsDirty = (ResolutionSizeX != GSystemResolution.ResX || ResolutionSizeY != GSystemResolution.ResY) ? true : false;
	}
	return bIsDirty;
}

bool UGameUserSettings::IsFullscreenModeDirty() const
{
	bool bIsDirty = false;
	if (GEngine && GEngine->GameViewport && GEngine->GameViewport->ViewportFrame)
	{
		EWindowMode::Type CurrentFullscreenMode = GEngine->GameViewport->Viewport->GetWindowMode();
		EWindowMode::Type NewFullscreenMode = GetFullscreenMode();
		bIsDirty = (CurrentFullscreenMode != NewFullscreenMode);
	}
	return bIsDirty;
}

bool UGameUserSettings::IsVSyncDirty() const
{
	bool bIsDirty = false;
	if (GEngine && GEngine->GameViewport && GEngine->GameViewport->ViewportFrame)
	{
		static const auto CVar = IConsoleManager::Get().FindTConsoleVariableDataInt(TEXT("r.VSync"));
		bIsDirty = (bUseVSync != (CVar->GetValueOnAnyThread() != 0));
	}
	return bIsDirty;
}

bool UGameUserSettings::IsDynamicResolutionDirty() const
{
	bool bIsDirty = false;
	if (GEngine && GEngine->GameViewport && GEngine->GameViewport->ViewportFrame)
	{
		bIsDirty = (bUseDynamicResolution != GEngine->GetDynamicResolutionUserSetting());
	}
	return bIsDirty;
}

bool UGameUserSettings::IsDirty() const
{
	return IsScreenResolutionDirty() || IsFullscreenModeDirty() || IsVSyncDirty() || IsDynamicResolutionDirty();
}

void UGameUserSettings::ConfirmVideoMode()
{
	LastConfirmedFullscreenMode = FullscreenMode;
	LastUserConfirmedResolutionSizeX = ResolutionSizeX;
	LastUserConfirmedResolutionSizeY = ResolutionSizeY;
}

void UGameUserSettings::RevertVideoMode()
{
	FullscreenMode = LastConfirmedFullscreenMode;
	ResolutionSizeX = LastUserConfirmedResolutionSizeX;
	ResolutionSizeY = LastUserConfirmedResolutionSizeY;
}

void UGameUserSettings::SetToDefaults()
{
	ResolutionSizeX = LastUserConfirmedResolutionSizeX = GetDefaultResolution().X;
	ResolutionSizeY = LastUserConfirmedResolutionSizeY = GetDefaultResolution().Y;
	WindowPosX = GetDefaultWindowPosition().X;
	WindowPosY = GetDefaultWindowPosition().Y;
	FullscreenMode = GetDefaultWindowMode();
	FrameRateLimit = 0.0f;
	MinResolutionScale = Scalability::MinResolutionScale;
	DesiredScreenWidth = 1280;
	DesiredScreenHeight = 720;
	LastUserConfirmedDesiredScreenWidth = DesiredScreenWidth;
	LastUserConfirmedDesiredScreenHeight = DesiredScreenHeight;
	LastCPUBenchmarkResult = -1.0f;
	LastGPUBenchmarkResult = -1.0f;
	LastCPUBenchmarkSteps.Empty();
	LastGPUBenchmarkSteps.Empty();
	LastGPUBenchmarkMultiplier = 1.0f;
	LastRecommendedScreenWidth = -1.0f;
	LastRecommendedScreenHeight = -1.0f;

	static const auto CVar = IConsoleManager::Get().FindTConsoleVariableDataInt(TEXT("r.FullScreenMode"));
	PreferredFullscreenMode = CVar->GetValueOnGameThread();

	ScalabilityQuality.SetDefaults();

	if (FApp::CanEverRender())
	{
		UpdateResolutionQuality();
	}

	bUseDynamicResolution = false;
	bUseHDRDisplayOutput = FPlatformMisc::UseHDRByDefault();
	HDRDisplayOutputNits = 1000;
}

bool UGameUserSettings::IsVersionValid()
{
	return (Version == UE_GAMEUSERSETTINGS_VERSION);
}

void UGameUserSettings::UpdateVersion()
{
	Version = UE_GAMEUSERSETTINGS_VERSION;
}

void UGameUserSettings::UpdateResolutionQuality()
{
	const int32 MinHeight = UKismetSystemLibrary::GetMinYResolutionFor3DView();
	const int32 ScreenWidth = (FullscreenMode == EWindowMode::WindowedFullscreen) ? GetDesktopResolution().X : ResolutionSizeX;
	const int32 ScreenHeight = (FullscreenMode == EWindowMode::WindowedFullscreen) ? GetDesktopResolution().Y : ResolutionSizeY;
	MinResolutionScale = FMath::Max<float>(Scalability::MinResolutionScale, ((float)MinHeight / (float)ScreenHeight) * 100.0f);

	if (bUseDesiredScreenHeight)
	{
		ScalabilityQuality.ResolutionQuality = GetDefaultResolutionScale();
	}
	else
	{
		ScalabilityQuality.ResolutionQuality = FMath::Max(ScalabilityQuality.ResolutionQuality, MinResolutionScale);
	}
}

float UGameUserSettings::GetDefaultResolutionScale()
{
	const int32 ScreenWidth = (FullscreenMode == EWindowMode::WindowedFullscreen) ? GetDesktopResolution().X : ResolutionSizeX;
	const int32 ScreenHeight = (FullscreenMode == EWindowMode::WindowedFullscreen) ? GetDesktopResolution().Y : ResolutionSizeY;
	const int32 ClampedWidth = (ScreenWidth > 0 && DesiredScreenWidth > ScreenWidth) ? ScreenWidth : DesiredScreenWidth;
	const int32 ClampedHeight = (ScreenHeight > 0 && DesiredScreenHeight > ScreenHeight) ? ScreenHeight : DesiredScreenHeight;

	const float DesiredResQuality = FindResolutionQualityForScreenSize(ClampedWidth, ClampedHeight);
	return FMath::Max(DesiredResQuality, MinResolutionScale);
}

float UGameUserSettings::GetRecommendedResolutionScale()
{
	const float RecommendedResQuality = FindResolutionQualityForScreenSize(LastRecommendedScreenWidth, LastRecommendedScreenHeight);

	return FMath::Max(RecommendedResQuality, MinResolutionScale);
}

float UGameUserSettings::FindResolutionQualityForScreenSize(float Width, float Height)
{
	float ResolutionQuality = 100.0f;

	const FIntPoint ScreenSize = (FullscreenMode == EWindowMode::WindowedFullscreen) ? GetDesktopResolution() : FIntPoint(ResolutionSizeX, ResolutionSizeY);
	const float ScreenAspectRatio = (float)ScreenSize.X / (float)ScreenSize.Y;
	const float AspectRatio = Width / Height;

	// If the screen aspect ratio is different than the target resolution's aspect ratio, we need to adjust the target width and height
	if (!FMath::IsNearlyEqual(ScreenAspectRatio, AspectRatio))
	{
		if (ScreenAspectRatio < AspectRatio)
		{
			// For smaller aspect ratios we allow more vertical space so that the screen width matches the width of the original mode
			Height = (Height * AspectRatio) / ScreenAspectRatio;
		}
		else
		{
			// For wider screens we try to choose a screen size that'd have similar total number of pixels as the original mode
			Height = FMath::Sqrt((Height * Height * AspectRatio) / ScreenAspectRatio);
		}
		Width = Height * AspectRatio;
	}

	if (Height < ScreenSize.Y)
	{
		ResolutionQuality = ((float)Height / (float)ScreenSize.Y) * 100.0f;
	}

	return ResolutionQuality;
}

void UGameUserSettings::SetFrameRateLimitCVar(float InLimit)
{
	GEngine->SetMaxFPS(FMath::Max(InLimit, 0.0f));
}

void UGameUserSettings::SetSyncIntervalCVar(int32 InInterval)
{
	static IConsoleVariable* SyncIntervalCVar = IConsoleManager::Get().FindConsoleVariable(TEXT("rhi.syncinterval"));
	if (ensure(SyncIntervalCVar))
	{
		SyncIntervalCVar->Set(InInterval, ECVF_SetByCode);
	}
}

void UGameUserSettings::SetSyncTypeCVar(int32 InType)
{
	static IConsoleVariable* SyncIntervalCVar = IConsoleManager::Get().FindConsoleVariable(TEXT("r.GTSyncType"));
	if (ensure(SyncIntervalCVar))
	{
		SyncIntervalCVar->Set(InType, ECVF_SetByCode);
	}
}

float UGameUserSettings::GetEffectiveFrameRateLimit()
{
	return FrameRateLimit;
}

void UGameUserSettings::SetPreferredFullscreenMode(int32 Mode)
{
	PreferredFullscreenMode = Mode;

	auto CVar = IConsoleManager::Get().FindConsoleVariable(TEXT("r.FullScreenMode"));
	if (CVar)
	{
		CVar->Set(Mode, ECVF_SetByGameSetting);
	}
}

void UGameUserSettings::ValidateSettings()
{
	// Should we wipe all user settings?
	if (!IsVersionValid())
	{
		// First try loading the settings, if they haven't been loaded before.
		LoadSettings(true);

		// If it still an old version, delete the user settings file and reload defaults.
		if (!IsVersionValid())
		{
			// Force reset if there aren't any default .ini settings.
			SetToDefaults();
			static const auto CVarVSync = IConsoleManager::Get().FindTConsoleVariableDataInt(TEXT("r.VSync"));
			SetVSyncEnabled(CVarVSync->GetValueOnGameThread() != 0);

			if (GEngine)
			{
				SetDynamicResolutionEnabled(GEngine->GetDynamicResolutionUserSetting());
			}

			IFileManager::Get().Delete(*GGameUserSettingsIni);
			LoadSettings(true);
		}
	}

	if (ResolutionSizeX <= 0 || ResolutionSizeY <= 0)
	{
		SetScreenResolution(FIntPoint(GSystemResolution.ResX, GSystemResolution.ResY));

		// Set last confirmed video settings
		LastConfirmedFullscreenMode = FullscreenMode;
		LastUserConfirmedResolutionSizeX = ResolutionSizeX;
		LastUserConfirmedResolutionSizeY = ResolutionSizeY;
	}

	const int32 ScreenWidth = (FullscreenMode == EWindowMode::WindowedFullscreen) ? GetDesktopResolution().X : ResolutionSizeX;
	const int32 ScreenHeight = (FullscreenMode == EWindowMode::WindowedFullscreen) ? GetDesktopResolution().Y : ResolutionSizeY;
	const int32 ClampedWidth = (ScreenWidth > 0 && DesiredScreenWidth > ScreenWidth) ? ScreenWidth : DesiredScreenWidth;
	const int32 ClampedHeight = (ScreenHeight > 0 && DesiredScreenHeight > ScreenHeight) ? ScreenHeight : DesiredScreenHeight;

	LastUserConfirmedDesiredScreenWidth = DesiredScreenWidth;
	LastUserConfirmedDesiredScreenHeight = DesiredScreenHeight;


	// We do not modify the user setting on console if HDR is not supported
	if (!FPlatformMisc::UseHDRByDefault())
	{
		if (bUseHDRDisplayOutput && !SupportsHDRDisplayOutput())
		{
			bUseHDRDisplayOutput = false;
		}
	}

	LastConfirmedAudioQualityLevel = AudioQualityLevel;

	// The user settings have now been validated for the current version.
	UpdateVersion();
}

void UGameUserSettings::ApplyNonResolutionSettings()
{
	QUICK_SCOPE_CYCLE_COUNTER(GameUserSettings_ApplyNonResolutionSettings);

	ValidateSettings();

	// Update vsync cvar
	{
		FString ConfigSection = TEXT("SystemSettings");
#if WITH_EDITOR
		if (GIsEditor)
		{
			ConfigSection = TEXT("SystemSettingsEditor");
		}
#endif
		int32 VSyncValue = 0;
		if (GConfig->GetInt(*ConfigSection, TEXT("r.Vsync"), VSyncValue, GEngineIni))
		{
			// VSync was already set by system settings. We are capable of setting it here.
		}
		else
		{
			static auto CVar = IConsoleManager::Get().FindConsoleVariable(TEXT("r.VSync"));
			CVar->Set(IsVSyncEnabled(), ECVF_SetByGameSetting);
		}
	}

	GEngine->SetDynamicResolutionUserSetting(IsDynamicResolutionEnabled());

	if (!IsRunningDedicatedServer())
	{
		SetFrameRateLimitCVar(GetEffectiveFrameRateLimit());
	}

	// in init those are loaded earlier, after that we apply consolevariables.ini
	if (GEngine->IsInitialized())
	{
		Scalability::SetQualityLevels(ScalabilityQuality);
	}

	FAudioDeviceHandle AudioDevice = GEngine->GetMainAudioDevice();
	if (AudioDevice)
	{
		FAudioQualitySettings AudioSettings = AudioDevice->GetQualityLevelSettings();
		AudioDevice->SetMaxChannels(AudioSettings.MaxChannels);
	}

	IConsoleManager::Get().CallAllConsoleVariableSinks();

	bool bEnableHDR = (IsHDRAllowed() && bUseHDRDisplayOutput);

	EnableHDRDisplayOutputInternal(bEnableHDR, HDRDisplayOutputNits, true);

}

void UGameUserSettings::ApplyResolutionSettings(bool bCheckForCommandLineOverrides)
{
#if !UE_SERVER
	QUICK_SCOPE_CYCLE_COUNTER(GameUserSettings_ApplyResolutionSettings);

	if (FPlatformProperties::HasFixedResolution())
	{
		return;
	}

	ValidateSettings();

	EWindowMode::Type NewFullscreenMode = GetFullscreenMode();

	// Request a resolution change
	RequestResolutionChange(ResolutionSizeX, ResolutionSizeY, NewFullscreenMode, bCheckForCommandLineOverrides);

	if (NewFullscreenMode == EWindowMode::Fullscreen || NewFullscreenMode == EWindowMode::WindowedFullscreen)
	{
		SetPreferredFullscreenMode(NewFullscreenMode == EWindowMode::Fullscreen ? 0 : 1);
	}

	IConsoleManager::Get().CallAllConsoleVariableSinks();
#endif
}

void UGameUserSettings::ApplySettings(bool bCheckForCommandLineOverrides)
{
	ApplyResolutionSettings(bCheckForCommandLineOverrides);
	ApplyNonResolutionSettings();
	RequestUIUpdate();

	SaveSettings();
}

void UGameUserSettings::LoadSettings(bool bForceReload/*=false*/)
{
	QUICK_SCOPE_CYCLE_COUNTER(GameUserSettings_LoadSettings);

	if (bForceReload)
	{
        if (OnUpdateGameUserSettingsFileFromCloud.IsBound())
        {
            FString IniFileLocation = FPaths::GeneratedConfigDir() + UGameplayStatics::GetPlatformName() + "/" +  GGameUserSettingsIni + ".ini";
            UE_LOG(LogTemp, Verbose, TEXT("%s"), *IniFileLocation);

            if (!OnUpdateGameUserSettingsFileFromCloud.Execute(FString(*IniFileLocation)))
            {
                UE_LOG(LogTemp, Warning, TEXT("Failed to read the ini file from the Cloud interface %s"), *IniFileLocation);
            }
        }
        
		LoadConfigIni(bForceReload);
	}
	LoadConfig(GetClass(), *GGameUserSettingsIni);

	// Note: Scalability::LoadState() should not be needed as we already loaded the settings earlier (needed so the engine can startup with that before the game is initialized)
	ScalabilityQuality = Scalability::GetQualityLevels();

	// Allow override using command-line settings
	bool bDetectingResolution = ResolutionSizeX == 0 || ResolutionSizeY == 0;

	if (bDetectingResolution)
	{
		ConfirmVideoMode();
	}

	// Update r.FullScreenMode CVar
	SetPreferredFullscreenMode(PreferredFullscreenMode);
}

void UGameUserSettings::RequestResolutionChange(int32 InResolutionX, int32 InResolutionY, EWindowMode::Type InWindowMode, bool bInDoOverrides /* = true */)
{
	if (FPlatformProperties::HasFixedResolution())
	{
		return;
	}

	if (bInDoOverrides)
	{
		UGameEngine::ConditionallyOverrideSettings(InResolutionX, InResolutionY, InWindowMode);
	}

	FSystemResolution::RequestResolutionChange(InResolutionX, InResolutionY, InWindowMode);
}

void UGameUserSettings::SaveSettings()
{
	QUICK_SCOPE_CYCLE_COUNTER(GameUserSettings_SaveSettings);

	// Save the Scalability state to the same ini file as it was loaded from in FEngineLoop::Preinit
	Scalability::SaveState(GIsEditor ? GEditorSettingsIni : GGameUserSettingsIni);
	SaveConfig(CPF_Config, *GGameUserSettingsIni);
    
    if (OnUpdateCloudDataFromGameUserSettings.IsBound())
    {
        FString IniFileLocation = FPaths::GeneratedConfigDir() + UGameplayStatics::GetPlatformName() + "/" +  GGameUserSettingsIni + ".ini";
        UE_LOG(LogTemp, Verbose, TEXT("%s"), *IniFileLocation);

        bool bDidSucceed = false;
        bDidSucceed = OnUpdateCloudDataFromGameUserSettings.Execute(FString(*IniFileLocation));
        
        if (!bDidSucceed)
        {
            UE_LOG(LogTemp, Warning, TEXT("Failed to load the ini file from the Cloud interface %s"), *IniFileLocation);
        }
    }
}

void UGameUserSettings::LoadConfigIni(bool bForceReload/*=false*/)
{
	FConfigContext Context = FConfigContext::ReadIntoGConfig();
	Context.bForceReload = bForceReload;
	Context.Load(TEXT("GameUserSettings"), GGameUserSettingsIni);
}

void UGameUserSettings::PreloadResolutionSettings(bool bAllowCmdLineOverrides /*= true*/)
{
	// Note: This preloads resolution settings without loading the user settings object.  
	// When changing this code care must be taken to ensure the window starts at the same resolution as the in game resolution
	LoadConfigIni();

	FString ScriptEngineCategory = TEXT("/Script/Engine.Engine");
	FString GameUserSettingsCategory = TEXT("/Script/Engine.GameUserSettings");

	GConfig->GetString(*ScriptEngineCategory, TEXT("GameUserSettingsClassName"), GameUserSettingsCategory, GEngineIni);

	int32 ResolutionX = GetDefaultResolution().X;
	int32 ResolutionY = GetDefaultResolution().Y;
	EWindowMode::Type WindowMode = GetDefaultWindowMode();
	bool bUseDesktopResolution = false;
	bool bUseHDR = FPlatformMisc::UseHDRByDefault();

	int32 Version = 0;
	if (GConfig->GetInt(*GameUserSettingsCategory, TEXT("Version"), Version, GGameUserSettingsIni) && Version == UE_GAMEUSERSETTINGS_VERSION)
	{
		GConfig->GetBool(*GameUserSettingsCategory, TEXT("bUseDesktopResolution"), bUseDesktopResolution, GGameUserSettingsIni);

		int32 WindowModeInt = (int32)WindowMode;
		GConfig->GetInt(*GameUserSettingsCategory, TEXT("FullscreenMode"), WindowModeInt, GGameUserSettingsIni);
		WindowMode = EWindowMode::ConvertIntToWindowMode(WindowModeInt);

		GConfig->GetInt(*GameUserSettingsCategory, TEXT("ResolutionSizeX"), ResolutionX, GGameUserSettingsIni);
		GConfig->GetInt(*GameUserSettingsCategory, TEXT("ResolutionSizeY"), ResolutionY, GGameUserSettingsIni);

#if PLATFORM_DESKTOP
		if (bUseDesktopResolution && ResolutionX == 0 && ResolutionY == 0 && WindowMode != EWindowMode::Windowed)
		{
			// Grab display metrics so we can get the primary display output size.
			FDisplayMetrics DisplayMetrics;
			FDisplayMetrics::RebuildDisplayMetrics(DisplayMetrics);

			ResolutionX = DisplayMetrics.PrimaryDisplayWidth;
			ResolutionY = DisplayMetrics.PrimaryDisplayHeight;
		}
#endif

		GConfig->GetBool(*GameUserSettingsCategory, TEXT("bUseHDRDisplayOutput"), bUseHDR, GGameUserSettingsIni);
	}

#if !PLATFORM_MANAGES_HDR_SETTING
	if (IsHDRAllowed())
	{
		// Set the user-preference HDR switch
		static auto CVarHDROutputEnabled = IConsoleManager::Get().FindConsoleVariable(TEXT("r.HDR.EnableHDROutput"));
		if (CVarHDROutputEnabled)
		{
			CVarHDROutputEnabled->Set(bUseHDR ? 1 : 0, ECVF_SetByGameSetting);
		}
	}
#endif

	RequestResolutionChange(ResolutionX, ResolutionY, WindowMode, bAllowCmdLineOverrides);

	IConsoleManager::Get().CallAllConsoleVariableSinks();
}

FIntPoint UGameUserSettings::GetDefaultResolution()
{
	return FIntPoint::ZeroValue;
}

FIntPoint UGameUserSettings::GetDefaultWindowPosition()
{
	return FIntPoint(-1, -1);
}

EWindowMode::Type UGameUserSettings::GetDefaultWindowMode()
{
	// WindowedFullscreen should be the general default for games
	return EWindowMode::WindowedFullscreen;
}

int32 UGameUserSettings::GetSyncInterval()
{
	static IConsoleVariable* SyncIntervalCVar = IConsoleManager::Get().FindConsoleVariable(TEXT("rhi.syncinterval"));
	if (ensure(SyncIntervalCVar))
	{
		return SyncIntervalCVar->GetInt();
	}
	else
	{
		return 0;
	}
}

int32 UGameUserSettings::GetFramePace()
{
	return FPlatformRHIFramePacer::GetFramePace();
}

void UGameUserSettings::ResetToCurrentSettings()
{
	if (GEngine && GEngine->GameViewport && GEngine->GameViewport->GetWindow().IsValid())
	{
		//handle the fullscreen setting
		SetFullscreenMode(GetWindowModeType(GEngine->GameViewport->GetWindow()->GetWindowMode()));

		//set the current resolution
		SetScreenResolution(FIntPoint(GSystemResolution.ResX, GSystemResolution.ResY));

		// Set the current VSync state
		static const auto CVarVSync = IConsoleManager::Get().FindTConsoleVariableDataInt(TEXT("r.VSync"));
		SetVSyncEnabled(CVarVSync->GetValueOnGameThread() != 0);

		// Set the current dynamic resolution state
		SetDynamicResolutionEnabled(GEngine->GetDynamicResolutionUserSetting());

		// Reset confirmed settings
		ConfirmVideoMode();
		LastUserConfirmedDesiredScreenWidth = DesiredScreenWidth;
		LastUserConfirmedDesiredScreenHeight = DesiredScreenHeight;

		// Reset the quality settings to the current levels
		ScalabilityQuality = Scalability::GetQualityLevels();

		// Reset the audio quality level
		AudioQualityLevel = LastConfirmedAudioQualityLevel;

		UpdateResolutionQuality();
	}
}

void UGameUserSettings::SetWindowPosition(int32 WinX, int32 WinY)
{
	WindowPosX = WinX;
	WindowPosY = WinY;
}

FIntPoint UGameUserSettings::GetWindowPosition()
{
	return FIntPoint(WindowPosX, WindowPosY);
}

void UGameUserSettings::SetBenchmarkFallbackValues()
{
	ScalabilityQuality.SetBenchmarkFallback();
}

void UGameUserSettings::SetAudioQualityLevel(int32 QualityLevel)
{
	if (AudioQualityLevel != QualityLevel)
	{
		AudioQualityLevel = QualityLevel;

		USoundCue::StaticAudioQualityChanged(QualityLevel);
	}
}

void UGameUserSettings::SetFrameRateLimit(float NewLimit)
{
	FrameRateLimit = NewLimit;
}

float UGameUserSettings::GetFrameRateLimit() const
{
	return FrameRateLimit;
}

void UGameUserSettings::SetOverallScalabilityLevel(int32 Value)
{
	ScalabilityQuality.SetFromSingleQualityLevel(Value);
}

int32 UGameUserSettings::GetOverallScalabilityLevel() const
{
	return ScalabilityQuality.GetSingleQualityLevel();
}

void UGameUserSettings::GetResolutionScaleInformation(float& CurrentScaleNormalized, int32& CurrentScaleValue, int32& MinScaleValue, int32& MaxScaleValue) const
{
	CurrentScaleValue = ScalabilityQuality.ResolutionQuality;
	MinScaleValue = MinResolutionScale;
	MaxScaleValue = Scalability::MaxResolutionScale;
	CurrentScaleNormalized = ((float)CurrentScaleValue - (float)MinScaleValue) / (float)(MaxScaleValue - MinScaleValue);
}

void UGameUserSettings::GetResolutionScaleInformationEx(float& CurrentScaleNormalized, float& CurrentScaleValue, float& MinScaleValue, float& MaxScaleValue) const
{
	CurrentScaleValue = ScalabilityQuality.ResolutionQuality;
	MinScaleValue = MinResolutionScale;
	MaxScaleValue = Scalability::MaxResolutionScale;
	CurrentScaleNormalized = ((float)CurrentScaleValue - (float)MinScaleValue) / (float)(MaxScaleValue - MinScaleValue);
}

float UGameUserSettings::GetResolutionScaleNormalized() const
{
	float CurrentScaleNormalized, CurrentScaleValue, MinScaleValue, MaxScaleValue;
	GetResolutionScaleInformationEx(CurrentScaleNormalized, CurrentScaleValue, MinScaleValue, MaxScaleValue);

	return CurrentScaleNormalized;
}

void UGameUserSettings::SetResolutionScaleValue(int32 NewScaleValue)
{
	SetResolutionScaleValueEx((float)NewScaleValue);
}

void UGameUserSettings::SetResolutionScaleValueEx(float NewScaleValue)
{
	ScalabilityQuality.ResolutionQuality = FMath::Clamp(NewScaleValue, MinResolutionScale, Scalability::MaxResolutionScale);
	const int32 ScreenWidth = (FullscreenMode == EWindowMode::WindowedFullscreen) ? GetDesktopResolution().X : ResolutionSizeX;
	const int32 ScreenHeight = (FullscreenMode == EWindowMode::WindowedFullscreen) ? GetDesktopResolution().Y : ResolutionSizeY;
	DesiredScreenWidth = ScreenWidth * ScalabilityQuality.ResolutionQuality / 100.0f;
	DesiredScreenHeight = ScreenHeight * ScalabilityQuality.ResolutionQuality / 100.0f;
}

void UGameUserSettings::SetResolutionScaleNormalized(float NewScaleNormalized)
{
	const float RemappedValue = FMath::Lerp((float)MinResolutionScale, (float)Scalability::MaxResolutionScale, NewScaleNormalized);
	SetResolutionScaleValueEx(RemappedValue);
}

void UGameUserSettings::SetViewDistanceQuality(int32 Value)
{
	ScalabilityQuality.SetViewDistanceQuality(Value);
}

int32 UGameUserSettings::GetViewDistanceQuality() const
{
	return ScalabilityQuality.ViewDistanceQuality;
}

void UGameUserSettings::SetShadowQuality(int32 Value)
{
	ScalabilityQuality.SetShadowQuality(Value);
}

int32 UGameUserSettings::GetShadowQuality() const
{
	return ScalabilityQuality.ShadowQuality;
}

void UGameUserSettings::SetGlobalIlluminationQuality(int32 Value)
{
	ScalabilityQuality.SetGlobalIlluminationQuality(Value);
}

int32 UGameUserSettings::GetGlobalIlluminationQuality() const
{
	return ScalabilityQuality.GlobalIlluminationQuality;
}

void UGameUserSettings::SetReflectionQuality(int32 Value)
{
	ScalabilityQuality.SetReflectionQuality(Value);
}

int32 UGameUserSettings::GetReflectionQuality() const
{
	return ScalabilityQuality.ReflectionQuality;
}

void UGameUserSettings::SetAntiAliasingQuality(int32 Value)
{
	ScalabilityQuality.SetAntiAliasingQuality(Value);
}

int32 UGameUserSettings::GetAntiAliasingQuality() const
{
	return ScalabilityQuality.AntiAliasingQuality;
}

void UGameUserSettings::SetTextureQuality(int32 Value)
{
	ScalabilityQuality.SetTextureQuality(Value);
}

int32 UGameUserSettings::GetTextureQuality() const
{
	return ScalabilityQuality.TextureQuality;
}

void UGameUserSettings::SetVisualEffectQuality(int32 Value)
{
	ScalabilityQuality.SetEffectsQuality(Value);
}

int32 UGameUserSettings::GetVisualEffectQuality() const
{
	return ScalabilityQuality.EffectsQuality;
}

void UGameUserSettings::SetPostProcessingQuality(int32 Value)
{
	ScalabilityQuality.SetPostProcessQuality(Value);
}

int32 UGameUserSettings::GetPostProcessingQuality() const
{
	return ScalabilityQuality.PostProcessQuality;
}

void UGameUserSettings::SetFoliageQuality(int32 Value)
{
	ScalabilityQuality.SetFoliageQuality(Value);
}

int32 UGameUserSettings::GetFoliageQuality() const
{
	return ScalabilityQuality.FoliageQuality;
}

void UGameUserSettings::SetShadingQuality(int32 Value)
{
	ScalabilityQuality.SetShadingQuality(Value);
}

int32 UGameUserSettings::GetShadingQuality() const
{
	return ScalabilityQuality.ShadingQuality;
}

UGameUserSettings* UGameUserSettings::GetGameUserSettings()
{
	return GEngine->GetGameUserSettings();
}

void UGameUserSettings::RunHardwareBenchmark(int32 WorkScale, float CPUMultiplier, float GPUMultiplier)
{
	ScalabilityQuality = Scalability::BenchmarkQualityLevels(WorkScale, CPUMultiplier, GPUMultiplier);
	LastCPUBenchmarkResult = ScalabilityQuality.CPUBenchmarkResults;
	LastGPUBenchmarkResult = ScalabilityQuality.GPUBenchmarkResults;
	LastCPUBenchmarkSteps = ScalabilityQuality.CPUBenchmarkSteps;
	LastGPUBenchmarkSteps = ScalabilityQuality.GPUBenchmarkSteps;
	LastGPUBenchmarkMultiplier = GPUMultiplier;
}

void UGameUserSettings::ApplyHardwareBenchmarkResults()
{
	// Apply the new settings and save them
	Scalability::SetQualityLevels(ScalabilityQuality);
	Scalability::SaveState(GGameUserSettingsIni);

	SaveSettings();
}

bool UGameUserSettings::SupportsHDRDisplayOutput() const
{
	return GRHISupportsHDROutput;
}

void UGameUserSettings::EnableHDRDisplayOutput(bool bEnable, int32 DisplayNits /*= 1000*/)
{
	EnableHDRDisplayOutputInternal(bEnable, DisplayNits, false);
}

<<<<<<< HEAD
void UGameUserSettings::EnableHDRDisplayOutputInternal(bool bEnable, int32 DisplayNits, bool FromUserSettings)
=======
void UGameUserSettings::EnableHDRDisplayOutputInternal(bool bEnable, int32 DisplayNits, bool bFromUserSettings)
>>>>>>> d731a049
{
	static IConsoleVariable* CVarHDROutputEnabled = IConsoleManager::Get().FindConsoleVariable(TEXT("r.HDR.EnableHDROutput"));

	if (CVarHDROutputEnabled)
	{
		if (bEnable && !(GRHISupportsHDROutput && IsHDRAllowed()))
		{
			UE_LOG(LogConsoleResponse, Display, TEXT("Tried to enable HDR display output but unsupported or disallowed, forcing off."));
			bEnable = false;
		}

		// Only support 1000 and 2000 nit curves so push to closest
		int32 DisplayNitLevel = DisplayNits;

		// Apply device-specific output encoding
		if (bEnable)
		{
#if PLATFORM_WINDOWS
			if (IsRHIDeviceNVIDIA() || IsRHIDeviceAMD())
			{
				// Force exclusive fullscreen
				SetPreferredFullscreenMode(0);
				SetFullscreenMode(GetPreferredFullscreenMode());
				ApplyResolutionSettings(false);
				RequestUIUpdate();
			}
#endif
<<<<<<< HEAD
			CVarHDROutputEnabled->Set(1, FromUserSettings ? ECVF_SetByGameSetting : ECVF_SetByCode);
=======
			CVarHDROutputEnabled->Set(1, bFromUserSettings ? ECVF_SetByGameSetting : ECVF_SetByCode);
>>>>>>> d731a049
		}

		// Always test this branch as can be used to flush errors
		if (!bEnable)
		{
<<<<<<< HEAD
			CVarHDROutputEnabled->Set(0, FromUserSettings ? ECVF_SetByGameSetting : ECVF_SetByCode);
=======
			CVarHDROutputEnabled->Set(0, bFromUserSettings ? ECVF_SetByGameSetting : ECVF_SetByCode);
>>>>>>> d731a049
		}

		// Update final requested state for saved config
#if !PLATFORM_USES_FIXED_HDR_SETTING
		// Do not override the user setting on console (we rely on the OS setting)
		bUseHDRDisplayOutput = bEnable;
#endif
		HDRDisplayOutputNits = DisplayNitLevel;
	}
}

int32 UGameUserSettings::GetCurrentHDRDisplayNits() const
{
	return bUseHDRDisplayOutput ? HDRDisplayOutputNits : 0;
}

bool UGameUserSettings::IsHDREnabled() const
{
	return bUseHDRDisplayOutput;
}
<|MERGE_RESOLUTION|>--- conflicted
+++ resolved
@@ -948,11 +948,7 @@
 	EnableHDRDisplayOutputInternal(bEnable, DisplayNits, false);
 }
 
-<<<<<<< HEAD
-void UGameUserSettings::EnableHDRDisplayOutputInternal(bool bEnable, int32 DisplayNits, bool FromUserSettings)
-=======
 void UGameUserSettings::EnableHDRDisplayOutputInternal(bool bEnable, int32 DisplayNits, bool bFromUserSettings)
->>>>>>> d731a049
 {
 	static IConsoleVariable* CVarHDROutputEnabled = IConsoleManager::Get().FindConsoleVariable(TEXT("r.HDR.EnableHDROutput"));
 
@@ -980,21 +976,13 @@
 				RequestUIUpdate();
 			}
 #endif
-<<<<<<< HEAD
-			CVarHDROutputEnabled->Set(1, FromUserSettings ? ECVF_SetByGameSetting : ECVF_SetByCode);
-=======
 			CVarHDROutputEnabled->Set(1, bFromUserSettings ? ECVF_SetByGameSetting : ECVF_SetByCode);
->>>>>>> d731a049
 		}
 
 		// Always test this branch as can be used to flush errors
 		if (!bEnable)
 		{
-<<<<<<< HEAD
-			CVarHDROutputEnabled->Set(0, FromUserSettings ? ECVF_SetByGameSetting : ECVF_SetByCode);
-=======
 			CVarHDROutputEnabled->Set(0, bFromUserSettings ? ECVF_SetByGameSetting : ECVF_SetByCode);
->>>>>>> d731a049
 		}
 
 		// Update final requested state for saved config
