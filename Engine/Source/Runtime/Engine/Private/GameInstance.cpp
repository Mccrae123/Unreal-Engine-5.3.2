--- conflicted
+++ resolved
@@ -497,10 +497,7 @@
 			return PostCreateGameModeResult;
 		}
 
-<<<<<<< HEAD
-=======
 		SlowTask.EnterProgressFrame(10, NSLOCTEXT("UnrealEd", "PIEFlushingLevelStreaming", "Starting PIE (Loading always loaded objects)..."));
->>>>>>> d731a049
 		// Make sure "always loaded" sub-levels are fully loaded
 		PlayWorld->FlushLevelStreaming(EFlushLevelStreamingType::Visibility);
 
@@ -547,10 +544,7 @@
 		SlowTask.EnterProgressFrame(10, NSLOCTEXT("UnrealEd", "PIEBeginPlay", "Starting PIE (Begin play)..."));
 		PlayWorld->BeginPlay();
 
-<<<<<<< HEAD
-=======
 		SlowTask.EnterProgressFrame(10);
->>>>>>> d731a049
 #if WITH_EDITOR
 		if (PlayWorld->WorldType == EWorldType::PIE)
 		{
