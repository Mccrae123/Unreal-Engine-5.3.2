// Copyright Epic Games, Inc. All Rights Reserved.

#include "Engine/GameInstance.h"
#include "Misc/MessageDialog.h"
#include "Misc/CommandLine.h"
#include "GameMapsSettings.h"
#include "EngineGlobals.h"
#include "Engine/EngineTypes.h"
#include "TimerManager.h"
#include "Engine/LatentActionManager.h"
#include "Engine/World.h"
#include "AI/NavigationSystemBase.h"
#include "Misc/Paths.h"
#include "Online/CoreOnline.h"
#include "GameFramework/PlayerController.h"
#include "Engine/Engine.h"
#include "Engine/Console.h"
#include "Engine/GameEngine.h"
#include "GameFramework/GameModeBase.h"
#include "Engine/DemoNetDriver.h"
#include "Engine/LocalPlayer.h"
#include "GameFramework/OnlineSession.h"
#include "GameFramework/PlayerState.h"
#include "GameFramework/GameSession.h"
#include "Net/OnlineEngineInterface.h"
#include "Kismet/GameplayStatics.h"
#include "Framework/Application/SlateApplication.h"
#include "GenericPlatform/GenericApplication.h"
#include "Misc/PackageName.h"
#include "Net/ReplayPlaylistTracker.h"
#include "ReplaySubsystem.h"

#if WITH_EDITOR
#include "Settings/LevelEditorPlaySettings.h"
#include "Editor/EditorEngine.h"
#include "EngineAnalytics.h"
#include "StudioAnalytics.h"
#endif

UGameInstance::UGameInstance(const FObjectInitializer& ObjectInitializer)
	: Super(ObjectInitializer)
	, TimerManager(new FTimerManager(this))
	, LatentActionManager(new FLatentActionManager())
{
}

void UGameInstance::FinishDestroy()
{
	if (TimerManager)
	{
		delete TimerManager;
		TimerManager = nullptr;
	}

	// delete operator should handle null, but maintaining pattern of TimerManager:
	if (LatentActionManager)
	{
		delete LatentActionManager;
		LatentActionManager = nullptr;
	}

	Super::FinishDestroy();
}

UWorld* UGameInstance::GetWorld() const
{
	return WorldContext ? WorldContext->World() : NULL;
}

UEngine* UGameInstance::GetEngine() const
{
	return CastChecked<UEngine>(GetOuter());
}

void UGameInstance::Init()
{
	ReceiveInit();

	if (!IsRunningCommandlet())
	{
		UClass* SpawnClass = GetOnlineSessionClass();
		OnlineSession = NewObject<UOnlineSession>(this, SpawnClass);
		if (OnlineSession)
		{
			OnlineSession->RegisterOnlineDelegates();
		}

		if (!IsDedicatedServerInstance())
		{
			TSharedPtr<GenericApplication> App = FSlateApplication::Get().GetPlatformApplication();
			if (App.IsValid())
			{
				App->RegisterConsoleCommandListener(GenericApplication::FOnConsoleCommandListener::CreateUObject(this, &ThisClass::OnConsoleInput));
			}
		}

		FNetDelegates::OnReceivedNetworkEncryptionToken.BindUObject(this, &ThisClass::ReceivedNetworkEncryptionToken);
		FNetDelegates::OnReceivedNetworkEncryptionAck.BindUObject(this, &ThisClass::ReceivedNetworkEncryptionAck);
	}

	SubsystemCollection.Initialize(this);
}

void UGameInstance::OnConsoleInput(const FString& Command)
{
#if !UE_BUILD_SHIPPING
	UConsole* ViewportConsole = (GEngine->GameViewport != nullptr) ? GEngine->GameViewport->ViewportConsole : nullptr;
	if (ViewportConsole) 
	{
		ViewportConsole->ConsoleCommand(Command);
	}
	else
	{
		GEngine->Exec(GetWorld(), *Command);
	}
#endif
}

void UGameInstance::Shutdown()
{
	ReceiveShutdown();

	if (OnlineSession)
	{
		OnlineSession->ClearOnlineDelegates();
		OnlineSession = nullptr;
	}

	for (int32 PlayerIdx = LocalPlayers.Num() - 1; PlayerIdx >= 0; --PlayerIdx)
	{
		ULocalPlayer* Player = LocalPlayers[PlayerIdx];

		if (Player)
		{
			RemoveLocalPlayer(Player);
		}
	}

	SubsystemCollection.Deinitialize();

	FNetDelegates::OnReceivedNetworkEncryptionToken.Unbind();
	FNetDelegates::OnReceivedNetworkEncryptionAck.Unbind();

	// Clear the world context pointer to prevent further access.
	WorldContext = nullptr;
}

void UGameInstance::InitializeStandalone(const FName InPackageName, UPackage* InWorldPackage)
{
	// Creates the world context. This should be the only WorldContext that ever gets created for this GameInstance.
	WorldContext = &GetEngine()->CreateNewWorldContext(EWorldType::Game);
	WorldContext->OwningGameInstance = this;

	// In standalone create a dummy world from the beginning to avoid issues of not having a world until LoadMap gets us our real world
	UWorld* DummyWorld = UWorld::CreateWorld(EWorldType::Game, false, InPackageName, InWorldPackage);
	DummyWorld->SetGameInstance(this);
	WorldContext->SetCurrentWorld(DummyWorld);

	Init();
}

void UGameInstance::InitializeForMinimalNetRPC(const FName InPackageName)
{
	check(!InPackageName.IsNone());

	// Creates the world context. This should be the only WorldContext that ever gets created for this GameInstance.
	WorldContext = &GetEngine()->CreateNewWorldContext(EWorldType::GameRPC);
	WorldContext->OwningGameInstance = this;

	UPackage* NetWorldPackage = nullptr;
	UWorld* NetWorld = nullptr;
	CreateMinimalNetRPCWorld(InPackageName, NetWorldPackage, NetWorld);

	NetWorld->SetGameInstance(this);
	WorldContext->SetCurrentWorld(NetWorld);

	Init();
}

void UGameInstance::CreateMinimalNetRPCWorld(const FName InPackageName, UPackage*& OutWorldPackage, UWorld*& OutWorld)
{
	check(!InPackageName.IsNone());

	const FName WorldName = FPackageName::GetShortFName(InPackageName);

	// Create the empty named world within the given package. This will be the world name used with "Browse" to initialize the RPC server and connect the client(s).
	OutWorldPackage = NewObject<UPackage>(nullptr, InPackageName, RF_Transient);
	OutWorldPackage->ThisContainsMap();

	OutWorld = NewObject<UWorld>(OutWorldPackage, WorldName);
	OutWorld->WorldType = EWorldType::GameRPC;
	OutWorld->InitializeNewWorld(UWorld::InitializationValues()
		.InitializeScenes(false)
		.AllowAudioPlayback(false)
		.RequiresHitProxies(false)
		.CreatePhysicsScene(false)
		.CreateNavigation(false)
		.CreateAISystem(false)
		.ShouldSimulatePhysics(false)
		.EnableTraceCollision(false)
		.SetTransactional(false)
		.CreateFXSystem(false)
		);
}

#if WITH_EDITOR
static ENetMode GetNetModeFromPlayNetMode(const EPlayNetMode InPlayNetMode, const bool bInDedicatedServer)
{
	switch (InPlayNetMode)
	{
		case EPlayNetMode::PIE_Client:
		{
			return NM_Client;
		}
		case EPlayNetMode::PIE_ListenServer:
		{
			if (bInDedicatedServer)
			{
				return NM_DedicatedServer;
			}

			return NM_ListenServer;
		}
		case EPlayNetMode::PIE_Standalone:
		{
			return NM_Standalone;
		}
		default:
		{
			break;
		}
	}

	return NM_Standalone;
}

FGameInstancePIEResult UGameInstance::InitializeForPlayInEditor(int32 PIEInstanceIndex, const FGameInstancePIEParameters& Params)
{
	PIEStartTime = Params.PIEStartTime;

	UEditorEngine* const EditorEngine = CastChecked<UEditorEngine>(GetEngine());

	// Look for an existing pie world context, may have been created before
	WorldContext = EditorEngine->GetWorldContextFromPIEInstance(PIEInstanceIndex);

	if (!WorldContext)
	{
		// If not, create a new one
		WorldContext = &EditorEngine->CreateNewWorldContext(EWorldType::PIE);
		WorldContext->PIEInstance = PIEInstanceIndex;
	}

	WorldContext->PIEWorldFeatureLevel = Params.WorldFeatureLevel;

	WorldContext->RunAsDedicated = Params.bRunAsDedicated;

	WorldContext->OwningGameInstance = this;
	
	const FString WorldPackageName = EditorEngine->EditorWorld->GetOutermost()->GetName();

	// Establish World Context for PIE World
	WorldContext->LastURL.Map = WorldPackageName;
	WorldContext->PIEPrefix = WorldContext->PIEInstance != INDEX_NONE ? UWorld::BuildPIEPackagePrefix(WorldContext->PIEInstance) : FString();

	
	// We always need to create a new PIE world unless we're using the editor world for SIE
	UWorld* NewWorld = nullptr;

	bool bNeedsGarbageCollection = false;

	if (Params.NetMode == EPlayNetMode::PIE_Client)
	{
		// We are going to connect, so just load an empty world
		NewWorld = EditorEngine->CreatePIEWorldFromEntry(*WorldContext, EditorEngine->EditorWorld, PIEMapName);
	}
	else
	{
		if (Params.OverrideMapURL.Len() > 0)
		{
			// Attempt to load the target world asset
			FSoftObjectPath TargetWorld = FSoftObjectPath(Params.OverrideMapURL);
			UWorld* WorldToDuplicate = Cast<UWorld>(TargetWorld.TryLoad());
			if (WorldToDuplicate)
			{
				NewWorld = EditorEngine->CreatePIEWorldByDuplication(*WorldContext, WorldToDuplicate, PIEMapName);
			}
		}
		else
		{
			// Standard PIE path: just duplicate the EditorWorld
			NewWorld = EditorEngine->CreatePIEWorldByDuplication(*WorldContext, EditorEngine->EditorWorld, PIEMapName);
		}

		// Duplication can result in unreferenced objects, so indicate that we should do a GC pass after initializing the world context
		bNeedsGarbageCollection = true;
	}

	// failed to create the world!
	if (NewWorld == nullptr)
	{
		return FGameInstancePIEResult::Failure(NSLOCTEXT("UnrealEd", "Error_FailedCreateEditorPreviewWorld", "Failed to create editor preview world."));
	}

	NewWorld->SetPlayInEditorInitialNetMode(GetNetModeFromPlayNetMode(Params.NetMode, Params.bRunAsDedicated));
	NewWorld->SetGameInstance(this);
	WorldContext->SetCurrentWorld(NewWorld);
	WorldContext->AddRef(static_cast<UWorld*&>(EditorEngine->PlayWorld));	// Tie this context to this UEngine::PlayWorld*		// @fixme, needed still?
	NewWorld->bKismetScriptError = Params.bAnyBlueprintErrors;

	// Initialize the world after setting world context to be consistent with normal loads
	EditorEngine->PostCreatePIEWorld(NewWorld);

	// Do a GC pass if necessary to remove any potentially unreferenced objects
	if(bNeedsGarbageCollection)
	{
		CollectGarbage(GARBAGE_COLLECTION_KEEPFLAGS);
	}

	Init();

	// Games can override this to return failure if PIE is not allowed for some reason
	return FGameInstancePIEResult::Success();
}


void UGameInstance::ReportPIEStartupTime()
{
#if WITH_EDITOR
	if (!bReportedPIEStartupTime)
	{
		static bool bHasRunPIEThisSession = false;

		bool bReportFirstTime = false;
		if (!bHasRunPIEThisSession)
		{
			bReportFirstTime = true;
			bHasRunPIEThisSession = true;
		}

		bReportedPIEStartupTime = true;
		const double TimeToStartPIE = FStudioAnalytics::GetAnalyticSeconds() - PIEStartTime;
		FStudioAnalytics::FireEvent_Loading(TEXT("PIE.TotalStartupTime"), TimeToStartPIE, {
			FAnalyticsEventAttribute(TEXT("MapName"), UWorld::RemovePIEPrefix(FPackageName::GetShortName(PIEMapName))),
			FAnalyticsEventAttribute(TEXT("FirstTime"), bReportFirstTime)
			});
	}
#endif
}


FGameInstancePIEResult UGameInstance::StartPlayInEditorGameInstance(ULocalPlayer* LocalPlayer, const FGameInstancePIEParameters& Params)
{
	if (!Params.EditorPlaySettings)
	{
		return FGameInstancePIEResult::Failure(NSLOCTEXT("UnrealEd", "Error_InvalidEditorPlaySettings", "Invalid Editor Play Settings!"));
	}

	if (PIEStartTime == 0)
	{
		PIEStartTime = Params.PIEStartTime;
	}

	BroadcastOnStart();

	UEditorEngine* const EditorEngine = CastChecked<UEditorEngine>(GetEngine());

	// for clients, just connect to the server
	if (Params.NetMode == PIE_Client)
	{
		FString Error;
		FURL BaseURL = WorldContext->LastURL;

		FString URLString(TEXT("127.0.0.1"));
		uint16 ServerPort = 0;
		if (Params.EditorPlaySettings->GetServerPort(ServerPort))
		{
			URLString += FString::Printf(TEXT(":%hu"), ServerPort);
		}

		if (Params.EditorPlaySettings->IsNetworkEmulationEnabled())
		{
			if (Params.EditorPlaySettings->NetworkEmulationSettings.IsEmulationEnabledForTarget(NetworkEmulationTarget::Client))
			{
				URLString += Params.EditorPlaySettings->NetworkEmulationSettings.BuildPacketSettingsForURL();
			}
		}

		if (EditorEngine->Browse(*WorldContext, FURL(&BaseURL, *URLString, (ETravelType)TRAVEL_Absolute), Error) == EBrowseReturnVal::Pending)
		{
			EditorEngine->TransitionType = ETransitionType::WaitingToConnect;
		}
		else
		{
			return FGameInstancePIEResult::Failure(FText::Format(NSLOCTEXT("UnrealEd", "Error_CouldntLaunchPIEClient", "Couldn't Launch PIE Client: {0}"), FText::FromString(Error)));
		}
	}
	else
	{
		// we're going to be playing in the current world, get it ready for play
		UWorld* const PlayWorld = GetWorld();

		FString ExtraURLOptions;
		if (Params.EditorPlaySettings->IsNetworkEmulationEnabled())
		{
			NetworkEmulationTarget CurrentTarget = Params.NetMode == PIE_ListenServer ? NetworkEmulationTarget::Server : NetworkEmulationTarget::Client;
			if (Params.EditorPlaySettings->NetworkEmulationSettings.IsEmulationEnabledForTarget(CurrentTarget))
			{
				ExtraURLOptions += Params.EditorPlaySettings->NetworkEmulationSettings.BuildPacketSettingsForURL();
			}
		}

		// make a URL
		FURL URL;
		// If the user wants to start in spectator mode, do not use the custom play world for now
		if (EditorEngine->UserEditedPlayWorldURL.Len() > 0 || Params.OverrideMapURL.Len() > 0)
		{
			FString UserURL = EditorEngine->UserEditedPlayWorldURL.Len() > 0 ? EditorEngine->UserEditedPlayWorldURL : Params.OverrideMapURL;
			UserURL += ExtraURLOptions;

			// If the user edited the play world url. Verify that the map name is the same as the currently loaded map.
			URL = FURL(NULL, *UserURL, TRAVEL_Absolute);
			if (URL.Map != PIEMapName)
			{
				// Ensure the URL map name is the same as the generated play world map name.
				URL.Map = PIEMapName;
			}
		}
		else
		{
			// The user did not edit the url, just build one from scratch.
			URL = FURL(NULL, *EditorEngine->BuildPlayWorldURL(*PIEMapName, Params.bStartInSpectatorMode, ExtraURLOptions), TRAVEL_Absolute);
		}

		// Save our URL for later map travels
		SetPersistentTravelURL(URL);

		// If a start location is specified, spawn a temporary PlayerStartPIE actor at the start location and use it as the portal.
		AActor* PlayerStart = NULL;
		if (!EditorEngine->SpawnPlayFromHereStart(PlayWorld, PlayerStart))
		{
			// failed to create "play from here" playerstart
			return FGameInstancePIEResult::Failure(NSLOCTEXT("UnrealEd", "Error_FailedCreatePlayFromHerePlayerStart", "Failed to create PlayerStart at desired starting location."));
		}

		if (!PlayWorld->SetGameMode(URL))
		{
			// Setting the game mode failed so bail 
			return FGameInstancePIEResult::Failure(NSLOCTEXT("UnrealEd", "Error_FailedCreateEditorPreviewWorld", "Failed to create editor preview world."));
		}

		FGameInstancePIEResult PostCreateGameModeResult = PostCreateGameModeForPIE(Params, PlayWorld->GetAuthGameMode<AGameModeBase>());
		if (!PostCreateGameModeResult.IsSuccess())
		{
			return PostCreateGameModeResult;
		}

		// Make sure "always loaded" sub-levels are fully loaded
		PlayWorld->FlushLevelStreaming(EFlushLevelStreamingType::Visibility);

		PlayWorld->CreateAISystem();

		PlayWorld->InitializeActorsForPlay(URL);
		// calling it after InitializeActorsForPlay has been called to have all potential bounding boxed initialized
		FNavigationSystem::AddNavigationSystemToWorld(*PlayWorld, LocalPlayers.Num() > 0 ? FNavigationSystemRunMode::PIEMode : FNavigationSystemRunMode::SimulationMode);

		// @todo, just use WorldContext.GamePlayer[0]?
		if (LocalPlayer)
		{
			FString Error;
			if (!LocalPlayer->SpawnPlayActor(URL.ToString(1), Error, PlayWorld))
			{
				return FGameInstancePIEResult::Failure(FText::Format(NSLOCTEXT("UnrealEd", "Error_CouldntSpawnPlayer", "Couldn't spawn player: {0}"), FText::FromString(Error)));
			}
		}

		UGameViewportClient* const GameViewport = GetGameViewportClient();
		if (GameViewport != NULL && GameViewport->Viewport != NULL)
		{
			// Stream any levels now that need to be loaded before the game starts
			GEngine->BlockTillLevelStreamingCompleted(PlayWorld);
		}

		if (Params.NetMode == PIE_ListenServer)
		{
			// Add port
			uint32 ListenPort = 0;
			uint16 ServerPort = 0;
			if (Params.EditorPlaySettings->GetServerPort(ServerPort))
			{
				ListenPort = ServerPort;
			}

			// Start a listen server
			ensureMsgf(EnableListenServer(true, ListenPort), TEXT("Starting Listen Server for Play in Editor failed!"));
		}

		PlayWorld->BeginPlay();

#if WITH_EDITOR
		if (PlayWorld->WorldType == EWorldType::PIE)
		{
			ReportPIEStartupTime();
		}
#endif
	}

	// Games can override this to return failure if PIE is not allowed for some reason
	return FGameInstancePIEResult::Success();
}

FGameInstancePIEResult UGameInstance::PostCreateGameModeForPIE(const FGameInstancePIEParameters& Params, AGameModeBase* GameMode)
{
	return FGameInstancePIEResult::Success();
}
#endif


UGameViewportClient* UGameInstance::GetGameViewportClient() const
{
	FWorldContext* const WC = GetWorldContext();
	return WC ? WC->GameViewport : nullptr;
}

// This can be defined in the target.cs file to allow map overrides in shipping builds
#ifndef UE_ALLOW_MAP_OVERRIDE_IN_SHIPPING
#define UE_ALLOW_MAP_OVERRIDE_IN_SHIPPING 0
#endif

void UGameInstance::StartGameInstance()
{
	UEngine* const Engine = GetEngine();

	// Create default URL.
	// @note: if we change how we determine the valid start up map update LaunchEngineLoop's GetStartupMap()
	FURL DefaultURL;
	DefaultURL.LoadURLConfig(TEXT("DefaultPlayer"), GGameIni);

	// Enter initial world.
	EBrowseReturnVal::Type BrowseRet = EBrowseReturnVal::Failure;
	FString Error;
	
	const TCHAR* Tmp = FCommandLine::Get();

#if UE_BUILD_SHIPPING && !UE_SERVER && !UE_ALLOW_MAP_OVERRIDE_IN_SHIPPING && !ENABLE_PGO_PROFILE
	// In shipping don't allow a map override unless on server, or running PGO profiling
	Tmp = TEXT("");
#endif // UE_BUILD_SHIPPING && !UE_SERVER && !UE_ALLOW_MAP_OVERRIDE_IN_SHIPPING && !ENABLE_PGO_PROFILE

#if !UE_SERVER
	// Parse replay name if specified on cmdline
	FString ReplayCommand;
	if (FParse::Value(Tmp, TEXT("-REPLAY="), ReplayCommand))
	{
		if (PlayReplay(ReplayCommand))
		{
			return;
		}
	}
	else if (FParse::Value(Tmp, TEXT("-REPLAYPLAYLIST="), ReplayCommand, false))
	{
		FReplayPlaylistParams Params;
		if (ReplayCommand.ParseIntoArray(Params.Playlist, TEXT(",")))
		{
			if (PlayReplayPlaylist(Params))
			{
				return;
			}
		}
	}
#endif // !UE_SERVER

	const UGameMapsSettings* GameMapsSettings = GetDefault<UGameMapsSettings>();
	const FString& DefaultMap = GameMapsSettings->GetGameDefaultMap();

	FString PackageName;
	if (!FParse::Token(Tmp, PackageName, 0) || **PackageName == '-')
	{
		PackageName = DefaultMap + GameMapsSettings->LocalMapOptions;
	}

	FURL URL(&DefaultURL, *PackageName, TRAVEL_Partial);
	if (URL.Valid)
	{
		BrowseRet = Engine->Browse(*WorldContext, URL, Error);
	}

	// If waiting for a network connection, go into the starting level.
	if (BrowseRet == EBrowseReturnVal::Failure)
	{
		UE_LOG(LogLoad, Error, TEXT("%s"), *FString::Printf(TEXT("Failed to enter %s: %s. Please check the log for errors."), *URL.Map, *Error));

		// the map specified on the command-line couldn't be loaded.  ask the user if we should load the default map instead
		if (FCString::Stricmp(*PackageName, *DefaultMap) != 0)
		{
			const FText Message = FText::Format(NSLOCTEXT("Engine", "MapNotFound", "The map specified on the commandline '{0}' could not be found. Would you like to load the default map instead?"), FText::FromString(URL.Map));
			if (   FCString::Stricmp(*URL.Map, *DefaultMap) != 0  
				&& FMessageDialog::Open(EAppMsgType::OkCancel, Message) != EAppReturnType::Ok)
			{
				// user canceled (maybe a typo while attempting to run a commandlet)
				FPlatformMisc::RequestExit(false);
				return;
			}
			else
			{
				BrowseRet = Engine->Browse(*WorldContext, FURL(&DefaultURL, *(DefaultMap + GameMapsSettings->LocalMapOptions), TRAVEL_Partial), Error);
			}
		}
		else
		{
			const FText Message = FText::Format(NSLOCTEXT("Engine", "MapNotFoundNoFallback", "The map specified on the commandline '{0}' could not be found. Exiting."), FText::FromString(URL.Map));
			FMessageDialog::Open(EAppMsgType::Ok, Message);
			FPlatformMisc::RequestExit(false);
			return;
		}
	}

	// Handle failure.
	if (BrowseRet == EBrowseReturnVal::Failure)
	{
		UE_LOG(LogLoad, Error, TEXT("%s"), *FString::Printf(TEXT("Failed to enter %s: %s. Please check the log for errors."), *DefaultMap, *Error));
		const FText Message = FText::Format(NSLOCTEXT("Engine", "DefaultMapNotFound", "The default map '{0}' could not be found. Exiting."), FText::FromString(DefaultMap));
		FMessageDialog::Open(EAppMsgType::Ok, Message);
		FPlatformMisc::RequestExit(false);
		return;
	}

	BroadcastOnStart();
}

void UGameInstance::BroadcastOnStart()
{
	FWorldDelegates::OnStartGameInstance.Broadcast(this);
	OnStart();
}

void UGameInstance::OnStart()
{

}

bool UGameInstance::HandleOpenCommand(const TCHAR* Cmd, FOutputDevice& Ar, UWorld* InWorld)
{
	check(WorldContext && WorldContext->World() == InWorld);

	UEngine* const Engine = GetEngine();
	return Engine->HandleOpenCommand(Cmd, Ar, InWorld);
}

bool UGameInstance::HandleDisconnectCommand(const TCHAR* Cmd, FOutputDevice& Ar, UWorld* InWorld)
{
	check(WorldContext && WorldContext->World() == InWorld);

	UEngine* const Engine = GetEngine();
	return Engine->HandleDisconnectCommand(Cmd, Ar, InWorld);
}

bool UGameInstance::HandleReconnectCommand(const TCHAR* Cmd, FOutputDevice& Ar, UWorld* InWorld)
{
	check(WorldContext && WorldContext->World() == InWorld);

	UEngine* const Engine = GetEngine();
	return Engine->HandleReconnectCommand(Cmd, Ar, InWorld);
}

bool UGameInstance::HandleTravelCommand(const TCHAR* Cmd, FOutputDevice& Ar, UWorld* InWorld)
{
	check(WorldContext && WorldContext->World() == InWorld);

	UEngine* const Engine = GetEngine();
	return Engine->HandleTravelCommand(Cmd, Ar, InWorld);
}

bool UGameInstance::Exec(UWorld* InWorld, const TCHAR* Cmd, FOutputDevice& Ar)
{
	// @todo a bunch of stuff in UEngine probably belongs here as well
	if (FParse::Command(&Cmd, TEXT("OPEN")))
	{
		return HandleOpenCommand(Cmd, Ar, InWorld);
	}
	else if (FParse::Command(&Cmd, TEXT("DISCONNECT")))
	{
		return HandleDisconnectCommand(Cmd, Ar, InWorld);
	}
	else if (FParse::Command(&Cmd, TEXT("RECONNECT")))
	{
		return HandleReconnectCommand(Cmd, Ar, InWorld);
	}
	else if (FParse::Command(&Cmd, TEXT("TRAVEL")))
	{
		return HandleTravelCommand(Cmd, Ar, InWorld);
	}

	return false;
}

ULocalPlayer* UGameInstance::CreateInitialPlayer(FString& OutError)
{
	return CreateLocalPlayer( 0, OutError, false );
}

ULocalPlayer* UGameInstance::CreateLocalPlayer(int32 ControllerId, FString& OutError, bool bSpawnPlayerController)
{
	check(GetEngine()->LocalPlayerClass != NULL);

	ULocalPlayer* NewPlayer = NULL;
	int32 InsertIndex = INDEX_NONE;

	const int32 MaxSplitscreenPlayers = (GetGameViewportClient() != NULL) ? GetGameViewportClient()->MaxSplitscreenPlayers : 1;

	if (FindLocalPlayerFromControllerId( ControllerId ) != NULL)
	{
		OutError = FString::Printf(TEXT("A local player already exists for controller ID %d,"), ControllerId);
	}
	else if (LocalPlayers.Num() < MaxSplitscreenPlayers)
	{
		// If the controller ID is not specified then find the first available
		if (ControllerId < 0)
		{
			for (ControllerId = 0; ControllerId < MaxSplitscreenPlayers; ++ControllerId)
			{
				if (FindLocalPlayerFromControllerId( ControllerId ) == NULL)
				{
					break;
				}
			}
			check(ControllerId < MaxSplitscreenPlayers);
		}
		else if (ControllerId >= MaxSplitscreenPlayers)
		{
			UE_LOG(LogPlayerManagement, Warning, TEXT("Controller ID (%d) is unlikely to map to any physical device, so this player will not receive input"), ControllerId);
		}

		NewPlayer = NewObject<ULocalPlayer>(GetEngine(), GetEngine()->LocalPlayerClass);
		InsertIndex = AddLocalPlayer(NewPlayer, ControllerId);
		UWorld* CurrentWorld = GetWorld();
		if (bSpawnPlayerController && InsertIndex != INDEX_NONE && CurrentWorld != nullptr)
		{
			if (CurrentWorld->GetNetMode() != NM_Client)
			{
				// server; spawn a new PlayerController immediately
				if (!NewPlayer->SpawnPlayActor("", OutError, CurrentWorld))
				{
					RemoveLocalPlayer(NewPlayer);
					NewPlayer = nullptr;
				}
			}
			else if (CurrentWorld->IsPlayingReplay())
			{
				if (UDemoNetDriver* DemoNetDriver = CurrentWorld->GetDemoNetDriver())
				{
					// demo playback; ask the replay driver to spawn a splitscreen client
					if (!DemoNetDriver->SpawnSplitscreenViewer(NewPlayer, CurrentWorld))
					{
						RemoveLocalPlayer(NewPlayer);
						NewPlayer = nullptr;
					}
				}
			}
			else
			{
				// client; ask the server to let the new player join
				TArray<FString> Options;
				NewPlayer->SendSplitJoin(Options);
			}
		}
	}
	else
	{
		OutError = FString::Printf(TEXT( "Maximum number of players (%d) already created.  Unable to create more."), MaxSplitscreenPlayers);
	}

	if (OutError != TEXT(""))
	{
		UE_LOG(LogPlayerManagement, Log, TEXT("UPlayer* creation failed with error: %s"), *OutError);
	}

	return NewPlayer;
}

int32 UGameInstance::AddLocalPlayer(ULocalPlayer* NewLocalPlayer, int32 ControllerId)
{
	if (NewLocalPlayer == nullptr)
	{
		return INDEX_NONE;
	}

	const int32 InsertIndex = LocalPlayers.Num();

	// Add to list
	LocalPlayers.AddUnique(NewLocalPlayer);

	// Notify the player he/she was added
	NewLocalPlayer->PlayerAdded(GetGameViewportClient(), ControllerId);

	// Notify the viewport that we added a player (so it can update splitscreen settings, etc)
	if ( GetGameViewportClient() != nullptr)
	{
		GetGameViewportClient()->NotifyPlayerAdded(InsertIndex, NewLocalPlayer);
	}

	UE_LOG(LogPlayerManagement, Log, TEXT("UGameInstance::AddLocalPlayer: Added player %s with ControllerId %d at index %d (%d remaining players)"), *NewLocalPlayer->GetName(), NewLocalPlayer->GetControllerId(), InsertIndex, LocalPlayers.Num());

	OnLocalPlayerAddedEvent.Broadcast(NewLocalPlayer);

	return InsertIndex;
}

bool UGameInstance::RemoveLocalPlayer(ULocalPlayer* ExistingPlayer)
{
	// FIXME: Notify server we want to leave the game if this is an online game
	if (ExistingPlayer->PlayerController != nullptr)
	{
		bool bShouldRemovePlayer = (ExistingPlayer->PlayerController->GetLocalRole() == ROLE_Authority);

		// FIXME: Do this all inside PlayerRemoved?
		ExistingPlayer->PlayerController->CleanupGameViewport();

		UWorld* CurrentWorld = GetWorld();
		if (CurrentWorld && CurrentWorld->IsPlayingReplay())
		{
			if (UDemoNetDriver* DemoNetDriver = CurrentWorld->GetDemoNetDriver())
			{
				if (!DemoNetDriver->RemoveSplitscreenViewer(ExistingPlayer->PlayerController))
				{
					UE_LOG(LogPlayerManagement, Warning, TEXT("UGameInstance::RemovePlayer: Did not remove player %s with ControllerId %i as it was unable to be removed from the demo"),
						*ExistingPlayer->GetName(), ExistingPlayer->GetControllerId());
				}
			}

			bShouldRemovePlayer = true;
		}

		// Destroy the player's actors.
		if (bShouldRemovePlayer)
		{
			// This is fine to forceremove as we have to be in a special case for demos or the authority
			ExistingPlayer->PlayerController->Destroy(true);
		}
	}

	// Remove the player from the context list
	const int32 OldIndex = LocalPlayers.Find(ExistingPlayer);

	if (ensure(OldIndex != INDEX_NONE))
	{
		ExistingPlayer->PlayerRemoved();
		LocalPlayers.RemoveAt(OldIndex);

		// Notify the viewport so the viewport can do the fixups, resize, etc
		if (GetGameViewportClient() != nullptr)
		{
			GetGameViewportClient()->NotifyPlayerRemoved(OldIndex, ExistingPlayer);
		}
	}

	// Disassociate this viewport client from the player.
	// Do this after notifications, as some of them require the ViewportClient.
	ExistingPlayer->ViewportClient = nullptr;

	UE_LOG(LogPlayerManagement, Log, TEXT("UGameInstance::RemovePlayer: Removed player %s with ControllerId %i at index %i (%i remaining players)"), *ExistingPlayer->GetName(), ExistingPlayer->GetControllerId(), OldIndex, LocalPlayers.Num());

	OnLocalPlayerRemovedEvent.Broadcast(ExistingPlayer);

	return true;
}

void UGameInstance::DebugCreatePlayer(int32 ControllerId)
{
#if !UE_BUILD_SHIPPING
	FString Error;
	CreateLocalPlayer(ControllerId, Error, true);
	if (Error.Len() > 0)
	{
		UE_LOG(LogPlayerManagement, Error, TEXT("Failed to DebugCreatePlayer: %s"), *Error);
	}
#endif
}

void UGameInstance::DebugRemovePlayer(int32 ControllerId)
{
#if !UE_BUILD_SHIPPING

	ULocalPlayer* const ExistingPlayer = FindLocalPlayerFromControllerId(ControllerId);
	if (ExistingPlayer != NULL)
	{
		RemoveLocalPlayer(ExistingPlayer);
	}
#endif
}

int32 UGameInstance::GetNumLocalPlayers() const
{
	return LocalPlayers.Num();
}

ULocalPlayer* UGameInstance::GetLocalPlayerByIndex(const int32 Index) const
{
	if (LocalPlayers.IsValidIndex(Index))
	{
		return LocalPlayers[Index];
	}

	return nullptr;
}

APlayerController* UGameInstance::GetFirstLocalPlayerController(const UWorld* World) const
{
	// Use the consistent local players order if possible
	if (World == nullptr || World == GetWorld())
	{
		for (ULocalPlayer* Player : LocalPlayers)
		{
			// Returns the first non-null UPlayer::PlayerController without filtering by UWorld.
			if (Player && Player->PlayerController)
			{
				// return first non-null entry
				return Player->PlayerController;
			}
		}
	}
	else
	{
		// Only return a local PlayerController from the given World.
		for (FConstPlayerControllerIterator Iterator = World->GetPlayerControllerIterator(); Iterator; ++Iterator)
		{
			APlayerController* PC = Iterator->Get();
			if (PC && PC->IsLocalController())
			{
				return PC;
			}
		}
	}

	// didn't find one
	return nullptr;
}

APlayerController* UGameInstance::GetPrimaryPlayerController(bool bRequiresValidUniqueId) const
{
	UWorld* World = GetWorld();
	check(World);

	APlayerController* PrimaryController = nullptr;
	for (FConstPlayerControllerIterator Iterator = World->GetPlayerControllerIterator(); Iterator; ++Iterator)
	{
		APlayerController* NextPlayer = Iterator->Get();
		if (NextPlayer && NextPlayer->PlayerState && NextPlayer->IsPrimaryPlayer() && (!bRequiresValidUniqueId || NextPlayer->PlayerState->GetUniqueId().IsValid()))
		{
			PrimaryController = NextPlayer;
			break;
		}
	}

	return PrimaryController;
}

FUniqueNetIdPtr UGameInstance::GetPrimaryPlayerUniqueId() const
<<<<<<< HEAD
=======
{
	FUniqueNetIdRepl UniqueIdRepl = GetPrimaryPlayerUniqueIdRepl();
	return UniqueIdRepl.GetV1();
}

FUniqueNetIdRepl UGameInstance::GetPrimaryPlayerUniqueIdRepl() const
>>>>>>> 6bbb88c8
{
	ULocalPlayer* PrimaryLP = nullptr;

	TArray<ULocalPlayer*>::TConstIterator LocalPlayerIt = GetLocalPlayerIterator();
	for (; LocalPlayerIt && *LocalPlayerIt; ++LocalPlayerIt)
	{
		PrimaryLP = *LocalPlayerIt;
		if (PrimaryLP && PrimaryLP->PlayerController && PrimaryLP->PlayerController->IsPrimaryPlayer())
		{
			break;
		}
	}

	FUniqueNetIdRepl LocalUserId;
	if (PrimaryLP)
	{
		LocalUserId = PrimaryLP->GetPreferredUniqueNetId();
	}

	return LocalUserId;
}

ULocalPlayer* UGameInstance::FindLocalPlayerFromControllerId(const int32 ControllerId) const
{
	for (ULocalPlayer * LP : LocalPlayers)
	{
		if (LP && (LP->GetControllerId() == ControllerId))
		{
			return LP;
		}
	}

	return nullptr;
}

ULocalPlayer* UGameInstance::FindLocalPlayerFromUniqueNetId(const FUniqueNetId& UniqueNetId) const
{
	for (ULocalPlayer* Player : LocalPlayers)
	{
		if (Player == nullptr)
		{
			continue;
		}

		FUniqueNetIdRepl OtherUniqueNetId = Player->GetPreferredUniqueNetId();
		if (OtherUniqueNetId.IsValid() &&
			*OtherUniqueNetId == UniqueNetId)
		{
			// Match
			return Player;
		}
	}

	// didn't find one
	return nullptr;
}

ULocalPlayer* UGameInstance::FindLocalPlayerFromUniqueNetId(FUniqueNetIdPtr UniqueNetId) const
<<<<<<< HEAD
=======
{
	if (!UniqueNetId.IsValid())
	{
		return nullptr;
	}

	return FindLocalPlayerFromUniqueNetId(*UniqueNetId);
}

ULocalPlayer* UGameInstance::FindLocalPlayerFromUniqueNetId(const FUniqueNetIdRepl& UniqueNetId) const
>>>>>>> 6bbb88c8
{
	if (!UniqueNetId.IsValid())
	{
		return nullptr;
	}

	return FindLocalPlayerFromUniqueNetId(*UniqueNetId);
}

ULocalPlayer* UGameInstance::GetFirstGamePlayer() const
{
	return (LocalPlayers.Num() > 0) ? LocalPlayers[0] : nullptr;
}

void UGameInstance::CleanupGameViewport()
{
	// Clean up the viewports that have been closed.
	for(int32 idx = LocalPlayers.Num()-1; idx >= 0; --idx)
	{
		ULocalPlayer *Player = LocalPlayers[idx];

		if(Player && Player->ViewportClient && !Player->ViewportClient->Viewport)
		{
			RemoveLocalPlayer( Player );
		}
	}
}

TArray<class ULocalPlayer*>::TConstIterator	UGameInstance::GetLocalPlayerIterator() const
{
	return ToRawPtrTArrayUnsafe(LocalPlayers).CreateConstIterator();
}

const TArray<class ULocalPlayer*>& UGameInstance::GetLocalPlayers() const
{
	return LocalPlayers;
}

void UGameInstance::StartRecordingReplay(const FString& Name, const FString& FriendlyName, const TArray<FString>& AdditionalOptions, TSharedPtr<IAnalyticsProvider> AnalyticsProvider)
{
	if (UReplaySubsystem* ReplaySubsystem = GetSubsystem<UReplaySubsystem>())
	{
		ReplaySubsystem->RecordReplay(Name, FriendlyName, AdditionalOptions, AnalyticsProvider);
	}
}

void UGameInstance::StopRecordingReplay()
{
	if (UReplaySubsystem* ReplaySubsystem = GetSubsystem<UReplaySubsystem>())
	{
		return ReplaySubsystem->StopReplay();
	}
}

bool UGameInstance::PlayReplay(const FString& Name, UWorld* WorldOverride, const TArray<FString>& AdditionalOptions)
{
	if (UReplaySubsystem* ReplaySubsystem = GetSubsystem<UReplaySubsystem>())
	{
		return ReplaySubsystem->PlayReplay(Name, WorldOverride, AdditionalOptions);
	}
	
	return false;
}

class FGameInstanceReplayPlaylistHelper
{
private:

	friend class UGameInstance;

	static const bool StartReplay(const FReplayPlaylistParams& PlaylistParams, UGameInstance* GameInstance)
	{
		// Can't use MakeShared directly since the PlaylistTracker constructor is private.
		// Also, the Playlist Tracker will manage holding onto references to itself.
		return TSharedRef<FReplayPlaylistTracker>(new FReplayPlaylistTracker(PlaylistParams, GameInstance))->Start();
	}
};

bool UGameInstance::PlayReplayPlaylist(const FReplayPlaylistParams& PlaylistParams)
{
	LLM_SCOPE(ELLMTag::Networking);

	return FGameInstanceReplayPlaylistHelper::StartReplay(PlaylistParams, this);
}

void UGameInstance::AddUserToReplay(const FString& UserString)
{
	if (UReplaySubsystem* ReplaySubsystem = GetSubsystem<UReplaySubsystem>())
<<<<<<< HEAD
	{
		ReplaySubsystem->AddUserToReplay(UserString);
=======
	{
		ReplaySubsystem->AddUserToReplay(UserString);
	}
}

void UGameInstance::SetPersistentTravelURL(FURL InURL)
{
	check(WorldContext);
	WorldContext->LastURL = InURL;
}

bool UGameInstance::EnableListenServer(bool bEnable, int32 PortOverride /*= 0*/)
{
	UWorld* World = GetWorld();

	if (!World || !World->IsGameWorld())
	{
		return false;
	}

	ENetMode ExistingMode = World->GetNetMode();

	if (ExistingMode == NM_Client || ExistingMode == NM_DedicatedServer)
	{
		// Clients and dedicated servers cannot change to listen!
		return false;
	}

	int32 DefaultListenPort = FURL::UrlConfig.DefaultPort;
	if (bEnable)
	{
		// Modify the persistent url
		if (PortOverride != 0)
		{
			WorldContext->LastURL.Port = PortOverride;
		}
		WorldContext->LastURL.AddOption(TEXT("Listen"));

		if (ExistingMode == NM_Standalone)
		{
			// This actually opens the port
			FURL ListenURL = WorldContext->LastURL;
			return World->Listen(ListenURL);
		}
		else
		{
			// Already listening
			return true;
		}
	}
	else
	{
		WorldContext->LastURL.RemoveOption(TEXT("Listen"));
		WorldContext->LastURL.Port = FURL::UrlConfig.DefaultPort;

		if (ExistingMode == NM_ListenServer)
		{
			// What to do in this case is very game-specific
			UE_LOG(LogGameSession, Warning, TEXT("Disabling a listen server with active connections does not disconnect existing players by default"));
		}

		return true;
>>>>>>> 6bbb88c8
	}
}

void UGameInstance::ReceivedNetworkEncryptionToken(const FString& EncryptionToken, const FOnEncryptionKeyResponse& Delegate)
{
	FEncryptionKeyResponse Response(EEncryptionResponse::Failure, TEXT("ReceivedNetworkEncryptionToken not implemented"));
	Delegate.ExecuteIfBound(Response);
}

void UGameInstance::ReceivedNetworkEncryptionAck(const FOnEncryptionKeyResponse& Delegate)
{
	FEncryptionKeyResponse Response(EEncryptionResponse::Failure, TEXT("ReceivedNetworkEncryptionAck not implemented"));
	Delegate.ExecuteIfBound(Response);
}

TSubclassOf<UOnlineSession> UGameInstance::GetOnlineSessionClass()
{
	return UOnlineSession::StaticClass();
}

bool UGameInstance::IsDedicatedServerInstance() const
{
	if (IsRunningDedicatedServer())
	{
		return true;
	}
	else
	{
		return WorldContext ? WorldContext->RunAsDedicated : false;
	}
}

FName UGameInstance::GetOnlinePlatformName() const
{
	return UOnlineEngineInterface::Get()->GetDefaultOnlineSubsystemName();
}

bool UGameInstance::ClientTravelToSession(int32 ControllerId, FName InSessionName)
{
	UWorld* World = GetWorld();

	FString URL;
	if (UOnlineEngineInterface::Get()->GetResolvedConnectString(World, InSessionName, URL))
	{
		ULocalPlayer* LP = GEngine->GetLocalPlayerFromControllerId(World, ControllerId);
		APlayerController* PC = LP ? ToRawPtr(LP->PlayerController) : nullptr;
		if (PC)
		{
			PC->ClientTravel(URL, TRAVEL_Absolute);
			return true;
		}
		else
		{
			UE_LOG(LogGameSession, Warning, TEXT("Failed to find local player for controller id %d"), ControllerId);
		}
	}
	else
	{
		UE_LOG(LogGameSession, Warning, TEXT("Failed to resolve session connect string for %s"), *InSessionName.ToString());
	}

	return false;
}

void UGameInstance::NotifyPreClientTravel(const FString& PendingURL, ETravelType TravelType, bool bIsSeamlessTravel)
{
	OnNotifyPreClientTravel().Broadcast(PendingURL, TravelType, bIsSeamlessTravel);
}

void UGameInstance::ReturnToMainMenu()
{
	UWorld* const World = GetWorld();
	
	if (ensureMsgf(World != nullptr, TEXT("UGameInstance::ReturnToMainMenu requires a valid world.")))
	{
		if (UOnlineSession* const LocalOnlineSession = GetOnlineSession())
		{
			LocalOnlineSession->HandleDisconnect(World, World->GetNetDriver());
		}
		else
		{
			GetEngine()->HandleDisconnect(World, World->GetNetDriver());
		}
	}
}

void UGameInstance::PreloadContentForURL(FURL InURL)
{
	// Preload game mode and other content if needed here
}

AGameModeBase* UGameInstance::CreateGameModeForURL(FURL InURL, UWorld* InWorld)
{
	// Init the game info.
	FString Options;
	FString GameParam;
	for (int32 i = 0; i < InURL.Op.Num(); i++)
	{
		Options += TEXT("?");
		Options += InURL.Op[i];
		FParse::Value(*InURL.Op[i], TEXT("GAME="), GameParam);
	}

	UWorld* World = InWorld ? InWorld : GetWorld();
	AWorldSettings* Settings = World->GetWorldSettings();
	UGameEngine* const GameEngine = Cast<UGameEngine>(GEngine);

	// Get the GameMode class. Start by using the default game type specified in the map's worldsettings.  It may be overridden by settings below.
	TSubclassOf<AGameModeBase> GameClass = Settings->DefaultGameMode;

	// If there is a GameMode parameter in the URL, allow it to override the default game type
	if (!GameParam.IsEmpty())
	{
		FString const GameClassName = UGameMapsSettings::GetGameModeForName(GameParam);

		// If the gamename was specified, we can use it to fully load the pergame PreLoadClass packages
		if (GameEngine)
		{
			GameEngine->LoadPackagesFully(World, FULLYLOAD_Game_PreLoadClass, *GameClassName);
		}

		// Don't overwrite the map's world settings if we failed to load the value off the command line parameter
		TSubclassOf<AGameModeBase> GameModeParamClass = LoadClass<AGameModeBase>(nullptr, *GameClassName);
		if (GameModeParamClass)
		{
			GameClass = GameModeParamClass;
		}
		else
		{
			UE_LOG(LogLoad, Warning, TEXT("Failed to load game mode '%s' specified by URL options."), *GameClassName);
		}
	}

	// Next try to parse the map prefix
	if (!GameClass)
	{
		FString MapName = InURL.Map;
		FString MapNameNoPath = FPaths::GetBaseFilename(MapName);
		if (MapNameNoPath.StartsWith(PLAYWORLD_PACKAGE_PREFIX))
		{
			const int32 PrefixLen = UWorld::BuildPIEPackagePrefix(WorldContext->PIEInstance).Len();
			MapNameNoPath.MidInline(PrefixLen, MAX_int32, false);
		}

		FString const GameClassName = UGameMapsSettings::GetGameModeForMapName(FString(MapNameNoPath));

		if (!GameClassName.IsEmpty())
		{
			if (GameEngine)
			{
				GameEngine->LoadPackagesFully(World, FULLYLOAD_Game_PreLoadClass, *GameClassName);
			}

			TSubclassOf<AGameModeBase> GameModeParamClass = LoadClass<AGameModeBase>(nullptr, *GameClassName);
			if (GameModeParamClass)
			{
				GameClass = GameModeParamClass;
			}
			else
			{
				UE_LOG(LogLoad, Warning, TEXT("Failed to load game mode '%s' specified by prefixed map name %s."), *GameClassName, *MapNameNoPath);
			}
		}
	}

	// Fall back to game default
	if (!GameClass)
	{
		GameClass = LoadClass<AGameModeBase>(nullptr, *UGameMapsSettings::GetGlobalDefaultGameMode());
	}

	if (!GameClass)
	{
		// Fall back to raw GameMode
		GameClass = AGameModeBase::StaticClass();
	}
	else
	{
		// See if game instance wants to override it
		GameClass = OverrideGameModeClass(GameClass, FPaths::GetBaseFilename(InURL.Map), Options, *InURL.Portal);
	}

	// no matter how the game was specified, we can use it to load the PostLoadClass packages
	if (GameEngine)
	{
		GameEngine->LoadPackagesFully(World, FULLYLOAD_Game_PostLoadClass, GameClass->GetPathName());
		GameEngine->LoadPackagesFully(World, FULLYLOAD_Game_PostLoadClass, TEXT("LoadForAllGameModes"));
	}

	// Spawn the GameMode.
	UE_LOG(LogLoad, Log, TEXT("Game class is '%s'"), *GameClass->GetName());
	FActorSpawnParameters SpawnInfo;
	SpawnInfo.SpawnCollisionHandlingOverride = ESpawnActorCollisionHandlingMethod::AlwaysSpawn;
	SpawnInfo.ObjectFlags |= RF_Transient;	// We never want to save game modes into a map

	return World->SpawnActor<AGameModeBase>(GameClass, SpawnInfo);
}

TSubclassOf<AGameModeBase> UGameInstance::OverrideGameModeClass(TSubclassOf<AGameModeBase> GameModeClass, const FString& MapName, const FString& Options, const FString& Portal) const
{
	 return GameModeClass;
}

void UGameInstance::RegisterReferencedObject(UObject* ObjectToReference)
{
	ReferencedObjects.AddUnique(ObjectToReference);
}

void UGameInstance::UnregisterReferencedObject(UObject* ObjectToReference)
{
	ReferencedObjects.RemoveSingleSwap(ObjectToReference);
}<|MERGE_RESOLUTION|>--- conflicted
+++ resolved
@@ -955,15 +955,12 @@
 }
 
 FUniqueNetIdPtr UGameInstance::GetPrimaryPlayerUniqueId() const
-<<<<<<< HEAD
-=======
 {
 	FUniqueNetIdRepl UniqueIdRepl = GetPrimaryPlayerUniqueIdRepl();
 	return UniqueIdRepl.GetV1();
 }
 
 FUniqueNetIdRepl UGameInstance::GetPrimaryPlayerUniqueIdRepl() const
->>>>>>> 6bbb88c8
 {
 	ULocalPlayer* PrimaryLP = nullptr;
 
@@ -1022,8 +1019,6 @@
 }
 
 ULocalPlayer* UGameInstance::FindLocalPlayerFromUniqueNetId(FUniqueNetIdPtr UniqueNetId) const
-<<<<<<< HEAD
-=======
 {
 	if (!UniqueNetId.IsValid())
 	{
@@ -1034,7 +1029,6 @@
 }
 
 ULocalPlayer* UGameInstance::FindLocalPlayerFromUniqueNetId(const FUniqueNetIdRepl& UniqueNetId) const
->>>>>>> 6bbb88c8
 {
 	if (!UniqueNetId.IsValid())
 	{
@@ -1123,10 +1117,6 @@
 void UGameInstance::AddUserToReplay(const FString& UserString)
 {
 	if (UReplaySubsystem* ReplaySubsystem = GetSubsystem<UReplaySubsystem>())
-<<<<<<< HEAD
-	{
-		ReplaySubsystem->AddUserToReplay(UserString);
-=======
 	{
 		ReplaySubsystem->AddUserToReplay(UserString);
 	}
@@ -1189,7 +1179,6 @@
 		}
 
 		return true;
->>>>>>> 6bbb88c8
 	}
 }
 
