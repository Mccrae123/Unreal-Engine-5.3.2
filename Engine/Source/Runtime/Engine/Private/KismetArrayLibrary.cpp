// Copyright Epic Games, Inc. All Rights Reserved.

#include "Kismet/KismetArrayLibrary.h"
#include "GameFramework/Actor.h"
#include "Blueprint/BlueprintSupport.h"
#include "Math/RandomStream.h"

#include UE_INLINE_GENERATED_CPP_BY_NAME(KismetArrayLibrary)

DEFINE_LOG_CATEGORY_STATIC(LogArray, Warning, All);

#define LOCTEXT_NAMESPACE "UKismetArrayLibrary"

//////////////////////////////////////////////////////////////////////////
// UKismetArrayLibrary

const FName GetOutOfBoundsWarning = FName("GetOutOfBoundsWarning");
const FName SetOutOfBoundsWarning = FName("SetOutOfBoundsWarning");
const FName InsertOutOfBoundsWarning = FName("InsertOutOfBoundsWarning");
const FName RemoveOutOfBoundsWarning = FName("RemoveOutOfBoundsWarning");
const FName ResizeArrayNegativeWarning = FName("ResizeArrayNegativeWarning");
const FName SwapElementsInArrayWarning = FName("SwapElementsInArrayWarning");
const FName RandomAccessToEmptyArrayWarning = FName("RandomAccessToEmptyArrayWarning");

const FName UKismetArrayLibrary::ReachedMaximumContainerSizeWarning = FName("ReachedMaximumContainerSizeWarning");

UKismetArrayLibrary::UKismetArrayLibrary(const FObjectInitializer& ObjectInitializer)
	: Super(ObjectInitializer)
{
	FBlueprintSupport::RegisterBlueprintWarning(
		FBlueprintWarningDeclaration (
			GetOutOfBoundsWarning,
			LOCTEXT("GetOutOfBoundsWarning", "Array read access out of bounds")
		)
	);
	FBlueprintSupport::RegisterBlueprintWarning(
		FBlueprintWarningDeclaration (
			SetOutOfBoundsWarning,
			LOCTEXT("SetOutOfBoundsWarning", "Array assignment access out of bounds")
		)
	);
	FBlueprintSupport::RegisterBlueprintWarning(
		FBlueprintWarningDeclaration (
			InsertOutOfBoundsWarning,
			LOCTEXT("InsertOutOfBoundsWarning", "Array insertion out of bounds")
		)
	);
	FBlueprintSupport::RegisterBlueprintWarning(
		FBlueprintWarningDeclaration (
			RemoveOutOfBoundsWarning,
			LOCTEXT("RemoveOutOfBoundsWarning", "Array removal out of bounds")
		)
	);
	FBlueprintSupport::RegisterBlueprintWarning(
		FBlueprintWarningDeclaration (
			ResizeArrayNegativeWarning,
			LOCTEXT("ResizeArrayNegativeWarning", "Array resized to negative size")
		)
	);
	FBlueprintSupport::RegisterBlueprintWarning(
		FBlueprintWarningDeclaration(
			SwapElementsInArrayWarning,
			LOCTEXT("SwapElementsInArrayWarning", "Array swap access out of bounds")
		)
	);
	FBlueprintSupport::RegisterBlueprintWarning(
		FBlueprintWarningDeclaration(
			RandomAccessToEmptyArrayWarning,
			LOCTEXT("RandomAccessToEmptyArrayWarning", "Random access to empty array")
		)
	);
	FBlueprintSupport::RegisterBlueprintWarning(
		FBlueprintWarningDeclaration(
			ReachedMaximumContainerSizeWarning,
			LOCTEXT("ReachedMaximumContainerSizeWarning", "Container has reached maximum size")
		)
	);
}

void UKismetArrayLibrary::FilterArray(const TArray<AActor*>& TargetArray, TSubclassOf<class AActor> FilterClass, TArray<AActor*>& FilteredArray)
{
	FilteredArray.Empty();
	for (auto It = TargetArray.CreateConstIterator(); It; It++)
	{
		AActor* TargetElement = (*It);
		if (TargetElement && TargetElement->IsA(FilterClass))
		{
			FilteredArray.Add(TargetElement);
		}
	}
}

int32 UKismetArrayLibrary::GenericArray_Add(void* TargetArray, const FArrayProperty* ArrayProp, const void* NewItem)
{
	int32 NewIndex = INDEX_NONE;
	if( TargetArray )
	{
		FScriptArrayHelper ArrayHelper(ArrayProp, TargetArray);
		if (ArrayHelper.Num() < MaxSupportedArraySize)
		{
			FProperty* InnerProp = ArrayProp->Inner;

			NewIndex = ArrayHelper.AddValue();
			InnerProp->CopySingleValueToScriptVM(ArrayHelper.GetRawPtr(NewIndex), NewItem);
		}
		else
		{
			FFrame::KismetExecutionMessage(*FString::Printf(TEXT("Attempted add to array '%s' beyond the maximum supported capacity!"), *ArrayProp->GetName()), ELogVerbosity::Warning, ReachedMaximumContainerSizeWarning);
		}
	}
	return NewIndex;
}

int32 UKismetArrayLibrary::GenericArray_AddUnique(void* TargetArray, const FArrayProperty* ArrayProp, const void* NewItem)
{
	int32 NewIndex = INDEX_NONE;
	if (TargetArray)
	{
		FScriptArrayHelper ArrayHelper(ArrayProp, TargetArray);
		FProperty* InnerProp = ArrayProp->Inner;

		if (GenericArray_Find(TargetArray, ArrayProp, NewItem) == INDEX_NONE)
		{
			if (ArrayHelper.Num() < MaxSupportedArraySize)
			{
				NewIndex = ArrayHelper.AddValue();
				InnerProp->CopySingleValueToScriptVM(ArrayHelper.GetRawPtr(NewIndex), NewItem);
			}
			else
			{
				FFrame::KismetExecutionMessage(*FString::Printf(TEXT("Attempted add to array '%s' beyond the maximum supported capacity!"), *ArrayProp->GetName()), ELogVerbosity::Warning, ReachedMaximumContainerSizeWarning);
			}
		}
	}
	return NewIndex;
}

bool UKismetArrayLibrary::GenericArray_Identical(void* ArrayA, const FArrayProperty* ArrayAProp, void* ArrayB, const FArrayProperty* ArrayBProp)
{
	if (ArrayA && ArrayB)
	{
		FProperty* InnerAProp = ArrayAProp->Inner;

		if (InnerAProp->SameType(ArrayBProp->Inner))
		{
			FScriptArrayHelper ArrayAHelper(ArrayAProp, ArrayA);
			FScriptArrayHelper ArrayBHelper(ArrayBProp, ArrayB);

			const int32 ArrayANum = ArrayAHelper.Num();
			if (ArrayANum != ArrayBHelper.Num())
			{
				return false;
			}

			for (int32 Index = 0; Index < ArrayANum; ++Index)
			{
				if (!InnerAProp->Identical(ArrayAHelper.GetRawPtr(Index), ArrayBHelper.GetRawPtr(Index)))
				{
					return false;
				}
			}

			return true;
		}
	}

	return false;
}

void UKismetArrayLibrary::GenericArray_Append(void* TargetArray, const FArrayProperty* TargetArrayProp, void* SourceArray, const FArrayProperty* SourceArrayProperty)
{
	if(TargetArray && SourceArray)
	{
		FScriptArrayHelper TargetArrayHelper(TargetArrayProp, TargetArray);
		FScriptArrayHelper SourceArrayHelper(SourceArrayProperty, SourceArray);

		if(SourceArrayHelper.Num() > 0)
		{
			FProperty* InnerProp = TargetArrayProp->Inner;

<<<<<<< HEAD
			const int32 EndIdx = SourceArrayHelper.Num();
			int32 StartIdx = TargetArrayHelper.AddValues(SourceArrayHelper.Num());
			for(int32 x = 0; x < EndIdx; ++x, ++StartIdx)
=======
			// Determine the maximum index value that we can store, and compute the difference between that and the index of the
			// last element in the target array. If the difference is smaller than the size of the source array, then we'll only
			// add that number of values (i.e. until we reach the maximum supported size). Otherwise, we append the full source array.
			const int32 MaxIdx = MaxSupportedArraySize - 1;
			const int32 AddNum = FMath::Min(SourceArrayHelper.Num(), MaxIdx - GetLastIndex(TargetArrayHelper));
			if (AddNum > 0)
			{
				int32 StartIdx = TargetArrayHelper.AddValues(AddNum);
				for (int32 x = 0; x < AddNum; ++x, ++StartIdx)
				{
					InnerProp->CopySingleValueToScriptVM(TargetArrayHelper.GetRawPtr(StartIdx), SourceArrayHelper.GetRawPtr(x));
				}
			}

			// Warn if we didn't add all the values from the source array (due to having reached our maximum supported size).
			if (AddNum < SourceArrayHelper.Num())
>>>>>>> 4af6daef
			{
				FFrame::KismetExecutionMessage(*FString::Printf(TEXT("Attempted append to array '%s' beyond the maximum supported capacity!"), *TargetArrayProp->GetName()), ELogVerbosity::Warning, ReachedMaximumContainerSizeWarning);
			}
		}
	}
}

void UKismetArrayLibrary::GenericArray_Insert(void* TargetArray, const FArrayProperty* ArrayProp, const void* NewItem, int32 Index)
{
	if( TargetArray )
	{
		FScriptArrayHelper ArrayHelper(ArrayProp, TargetArray);
		FProperty* InnerProp = ArrayProp->Inner;

		if (ArrayHelper.IsValidIndex(Index)
			|| (Index >= 0 && Index <= ArrayHelper.Num()) )
		{
			ArrayHelper.InsertValues(Index, 1);
			InnerProp->CopySingleValueToScriptVM(ArrayHelper.GetRawPtr(Index), NewItem);
		}
		else
		{
			FFrame::KismetExecutionMessage(*FString::Printf(TEXT("Attempted to insert an item into array %s out of bounds [%d/%d]!"), *ArrayProp->GetName(), Index, GetLastIndex(ArrayHelper)), ELogVerbosity::Warning, InsertOutOfBoundsWarning);
		}
	}
}

void UKismetArrayLibrary::GenericArray_Remove(void* TargetArray, const FArrayProperty* ArrayProp, int32 IndexToRemove)
{
	if( TargetArray )
	{
		FScriptArrayHelper ArrayHelper(ArrayProp, TargetArray);
		if( ArrayHelper.IsValidIndex(IndexToRemove) )
		{
			ArrayHelper.RemoveValues(IndexToRemove, 1);
		}
		else
		{
			FFrame::KismetExecutionMessage(*FString::Printf(TEXT("Attempted to remove an item from an invalid index from array %s [%d/%d]!"), *ArrayProp->GetName(), IndexToRemove, GetLastIndex(ArrayHelper)), ELogVerbosity::Warning, RemoveOutOfBoundsWarning);
		}
	}
}


bool UKismetArrayLibrary::GenericArray_RemoveItem(void* TargetArray, const FArrayProperty* ArrayProp, const void* Item)
{
	bool bRemoved = false;

	if( TargetArray )
	{
		int32 IndexToRemove = GenericArray_Find(TargetArray, ArrayProp, Item);
		while(IndexToRemove != INDEX_NONE)
		{
			GenericArray_Remove(TargetArray, ArrayProp, IndexToRemove);
			bRemoved = true; //removed

			// See if there is another in the array
			IndexToRemove = GenericArray_Find(TargetArray, ArrayProp, Item);
		}
	}

	return bRemoved;
}

void UKismetArrayLibrary::GenericArray_Shuffle(void* TargetArray, const FArrayProperty* ArrayProp)
{
	if (TargetArray)
	{
		FScriptArrayHelper ArrayHelper(ArrayProp, TargetArray);
		int32 LastIndex = ArrayHelper.Num() - 1;
		for (int32 i = 0; i <= LastIndex; ++i)
		{
			int32 Index = FMath::RandRange(i, LastIndex);
			if (i != Index)
			{
				ArrayHelper.SwapValues(i, Index);
			}
		}
	}
}

void UKismetArrayLibrary::GenericArray_ShuffleFromStream(void* TargetArray, const FArrayProperty* ArrayProp, FRandomStream* RandomStream)
{
	if (TargetArray && RandomStream)
	{
		FScriptArrayHelper ArrayHelper(ArrayProp, TargetArray);
		int32 LastIndex = ArrayHelper.Num() - 1;
		for (int32 i = 0; i <= LastIndex; ++i)
		{
			const int32 Index = RandomStream->RandRange(i, LastIndex);
			if (i != Index)
			{
				ArrayHelper.SwapValues(i, Index);
			}
		}
	}
}

void UKismetArrayLibrary::GenericArray_Clear(void* TargetArray, const FArrayProperty* ArrayProp)
{
	if( TargetArray )
	{
		FScriptArrayHelper ArrayHelper(ArrayProp, TargetArray);

		ArrayHelper.EmptyValues();
	}
}

void UKismetArrayLibrary::GenericArray_Resize(void* TargetArray, const FArrayProperty* ArrayProp, int32 Size)
{
	if( TargetArray )
	{
		if(Size >= 0)
		{
			FScriptArrayHelper ArrayHelper(ArrayProp, TargetArray);
			ArrayHelper.Resize(Size);
		}
		else
		{
			FFrame::KismetExecutionMessage(*FString::Printf(TEXT("Attempted to resize an array using negative size: Array = %s, Size = %d!"), *ArrayProp->GetName(), Size), ELogVerbosity::Warning, ResizeArrayNegativeWarning);
		}
	}
}

void UKismetArrayLibrary::GenericArray_Reverse(void* TargetArray, const FArrayProperty* ArrayProp)
{
	if (TargetArray)
	{
		FScriptArrayHelper ArrayHelper(ArrayProp, TargetArray);
		const int32 ArraySize = ArrayHelper.Num();
		for (int32 i = 0, i2 = ArraySize - 1; i < ArraySize / 2 /*rounding down*/; ++i, --i2)
		{
			ArrayHelper.SwapValues(i, i2);
		}
	}
}

int32 UKismetArrayLibrary::GenericArray_Length(const void* TargetArray, const FArrayProperty* ArrayProp)
{
	if( TargetArray )
	{
		FScriptArrayHelper ArrayHelper(ArrayProp, TargetArray);

		return ArrayHelper.Num();
	}
	
	return 0;
}

bool UKismetArrayLibrary::GenericArray_IsEmpty(const void* TargetArray, const FArrayProperty* ArrayProp)
{
	if( TargetArray )
	{
		FScriptArrayHelper ArrayHelper(ArrayProp, TargetArray);

		return ArrayHelper.Num() == 0;
	}
	
	return true;
}

bool UKismetArrayLibrary::GenericArray_IsNotEmpty(const void* TargetArray, const FArrayProperty* ArrayProp)
{
	if( TargetArray )
	{
		FScriptArrayHelper ArrayHelper(ArrayProp, TargetArray);

		return ArrayHelper.Num() > 0;
	}

	return false;
}

int32 UKismetArrayLibrary::GenericArray_LastIndex(const void* TargetArray, const FArrayProperty* ArrayProp)
{
	if( TargetArray )
	{
		FScriptArrayHelper ArrayHelper(ArrayProp, TargetArray);

		return ArrayHelper.Num() - 1;
	}

	return INDEX_NONE;
}

void UKismetArrayLibrary::GenericArray_Get(void* TargetArray, const FArrayProperty* ArrayProp, int32 Index, void* Item)
{
	if( TargetArray )
	{
		FScriptArrayHelper ArrayHelper(ArrayProp, TargetArray);

		FProperty* InnerProp = ArrayProp->Inner;
		if( ArrayHelper.IsValidIndex(Index) )
		{
			InnerProp->CopyCompleteValueFromScriptVM(Item, ArrayHelper.GetRawPtr(Index));	
		}
		else
		{
			FFrame::KismetExecutionMessage(*FString::Printf(TEXT("Attempted to access index %d from array '%s' of length %d in '%s'!"),
				Index,
				*ArrayProp->GetName(),
				ArrayHelper.Num(),
				*ArrayProp->GetOwnerVariant().GetPathName()),
				ELogVerbosity::Warning,
				GetOutOfBoundsWarning);
			InnerProp->InitializeValue(Item);
		}
	}
}


void UKismetArrayLibrary::GenericArray_Set(void* TargetArray, const FArrayProperty* ArrayProp, int32 Index, const void* NewItem, bool bSizeToFit)
{
	if( TargetArray )
	{
		FScriptArrayHelper ArrayHelper(ArrayProp, TargetArray);
		FProperty* InnerProp = ArrayProp->Inner;

		// Expand the array, if desired
		if (!ArrayHelper.IsValidIndex(Index) && bSizeToFit && (Index >= 0) && (Index < MaxSupportedArraySize))
		{
			ArrayHelper.ExpandForIndex(Index);
		}

		if (ArrayHelper.IsValidIndex(Index))
		{
			InnerProp->CopySingleValueToScriptVM(ArrayHelper.GetRawPtr(Index), NewItem);
		}
		else if (Index >= MaxSupportedArraySize)
		{
			FFrame::KismetExecutionMessage(*FString::Printf(TEXT("Attempted to set an index on array %s beyond its maximum supported capacity!"), *ArrayProp->GetName()), ELogVerbosity::Warning, ReachedMaximumContainerSizeWarning);
		}
		else
		{
			FFrame::KismetExecutionMessage(*FString::Printf(TEXT("Attempted to set an invalid index on array %s [%d/%d]!"), *ArrayProp->GetName(), Index, GetLastIndex(ArrayHelper)), ELogVerbosity::Warning, SetOutOfBoundsWarning);
		}
	}
}

void UKismetArrayLibrary::GenericArray_Swap(const void* TargetArray, const FArrayProperty* ArrayProp, int32 First, int32 Second)
{
	if (TargetArray)
	{
		FScriptArrayHelper ArrayHelper(ArrayProp, TargetArray);

		if (ArrayHelper.IsValidIndex(First) && ArrayHelper.IsValidIndex(Second))
		{
			// If First and Second indices are the same - nothing to do
			if (First != Second)
			{
				ArrayHelper.SwapValues(First, Second);
			}
		}
		else if (ArrayHelper.Num() == 0)
		{
			FFrame::KismetExecutionMessage(*FString::Printf(TEXT("Attempted to swap elements in empty array %s!"),
				*ArrayProp->GetName()),
				ELogVerbosity::Warning,
				SwapElementsInArrayWarning);
		}
		else
		{
			FFrame::KismetExecutionMessage(*FString::Printf(TEXT("Attempted to swap elements [%d] and [%d] in array %s. Available index range: [0 %d)!"),
				First,
				Second,
				*ArrayProp->GetName(),
				ArrayHelper.Num() - 1),
				ELogVerbosity::Warning,
				SwapElementsInArrayWarning);
		}
	}
}

int32 UKismetArrayLibrary::GenericArray_Find(const void* TargetArray, const FArrayProperty* ArrayProperty, const void* ItemToFind)
{
	int32 ResultIndex = INDEX_NONE;

	if( TargetArray )
	{
		FScriptArrayHelper ArrayHelper(ArrayProperty, TargetArray);
		FProperty* InnerProp = ArrayProperty->Inner;

		// compare against each element in the array
		for (int32 Idx = 0; Idx < ArrayHelper.Num() && ResultIndex == INDEX_NONE; Idx++)
		{
			if (InnerProp->Identical(ItemToFind,ArrayHelper.GetRawPtr(Idx)))
			{
				ResultIndex = Idx;
			}
		}
	}

	// assign the resulting index
	return ResultIndex;
}

void UKismetArrayLibrary::GenericArray_SetArrayPropertyByName(UObject* OwnerObject, FName ArrayPropertyName, const void* SrcArrayAddr)
{
	if (OwnerObject != NULL)
	{
		FArrayProperty* ArrayProp = FindFProperty<FArrayProperty>(OwnerObject->GetClass(), ArrayPropertyName);
		if (ArrayProp != NULL)
		{
			void* Dest = ArrayProp->ContainerPtrToValuePtr<void>(OwnerObject);
			ArrayProp->CopyValuesInternal(Dest, SrcArrayAddr, 1);
		}
	}
}

bool UKismetArrayLibrary::GenericArray_IsValidIndex(const void* TargetArray, const FArrayProperty* ArrayProp, int32 IndexToTest)
{
	bool ReturnBool = false;

	if (TargetArray)
	{
		FScriptArrayHelper ArrayHelper(ArrayProp, TargetArray);

		ReturnBool = ArrayHelper.IsValidIndex(IndexToTest);
	}

	return ReturnBool;
}

void UKismetArrayLibrary::GenericArray_HandleBool(const FProperty* Property, void* ItemPtr)
{
	const FBoolProperty* BoolProperty = CastField<const FBoolProperty>(Property);
	if (BoolProperty)
	{
		ensure((BoolProperty->ElementSize * BoolProperty->ArrayDim) == sizeof(uint8));
		BoolProperty->SetPropertyValue(ItemPtr, 0 != *(reinterpret_cast<uint8*>(ItemPtr)));
	}
}


void UKismetArrayLibrary::GenericArray_Random(void* TargetArray, const FArrayProperty* ArrayProp, void* OutItem, int32* OutIndex)
{
	*OutIndex = INDEX_NONE;
	if (TargetArray)
	{
		FScriptArrayHelper ArrayHelper(ArrayProp, TargetArray);
		FProperty* InnerProp = ArrayProp->Inner;

		if (ArrayHelper.Num() > 0)
		{
			const int32 Index = FMath::RandRange(0, ArrayHelper.Num() - 1);

			InnerProp->CopySingleValueToScriptVM(OutItem, ArrayHelper.GetRawPtr(Index));
			*OutIndex = Index;
		} 
		else
		{
			FFrame::KismetExecutionMessage(*FString::Printf(TEXT("Attempted to access random index from empty array!")),
				ELogVerbosity::Warning,
				RandomAccessToEmptyArrayWarning);
			InnerProp->InitializeValue(OutItem);
		}
	}
}

void UKismetArrayLibrary::GenericArray_RandomFromStream(void* TargetArray, const FArrayProperty* ArrayProp, FRandomStream* RandomStream, void* OutItem, int32* OutIndex)
{
	*OutIndex = INDEX_NONE;
	if (TargetArray && RandomStream)
	{
		FScriptArrayHelper ArrayHelper(ArrayProp, TargetArray);
		FProperty* InnerProp = ArrayProp->Inner;

		if (ArrayHelper.Num() > 0)
		{
			const int32 Index = RandomStream->RandRange(0, ArrayHelper.Num() - 1);

			InnerProp->CopySingleValueToScriptVM(OutItem, ArrayHelper.GetRawPtr(Index));
			*OutIndex = Index;
		}
		else
		{
			FFrame::KismetExecutionMessage(*FString::Printf(TEXT("Attempted to access random index from empty array!")),
				ELogVerbosity::Warning,
				RandomAccessToEmptyArrayWarning);
			InnerProp->InitializeValue(OutItem);
		}
	}
}


//////////////////////////////////////////////////////////////////////////
// Stubs for the UFunctions declared as kismet callable.  These are never actually called...the CustomThunk code calls the appropriate native function with a void* reference to the array

int32 UKismetArrayLibrary::Array_Add(const TArray<int32>& TargetArray, const int32& NewItem)
{
	// We should never hit these!  They're stubs to avoid NoExport on the class.  Call the Generic* equivalent instead
	check(0);
	return 0;
}

void UKismetArrayLibrary::Array_Shuffle(const TArray<int32>& TargetArray)
{
	// We should never hit these!  They're stubs to avoid NoExport on the class.  Call the Generic* equivalent instead
	check(0);
}

void UKismetArrayLibrary::Array_Insert(const TArray<int32>& TargetArray, const int32& NewItem, int32 Index)
{
	// We should never hit these!  They're stubs to avoid NoExport on the class.  Call the Generic* equivalent instead
	check(0);
}

void UKismetArrayLibrary::Array_Remove(const TArray<int32>& TargetArray, int32 IndexToRemove)
{
	// We should never hit these!  They're stubs to avoid NoExport on the class.  Call the Generic* equivalent instead
	check(0);
}

bool UKismetArrayLibrary::Array_RemoveItem(const TArray<int32>& TargetArray, const int32& IndexToRemove)
{
	// We should never hit these!  They're stubs to avoid NoExport on the class.  Call the Generic* equivalent instead
	check(0);
	return true;
}

void UKismetArrayLibrary::Array_Clear(const TArray<int32>& TargetArray)
{
	// We should never hit these!  They're stubs to avoid NoExport on the class.  Call the Generic* equivalent instead
	check(0);
}

static void Array_Resize(const TArray<int32>& TargetArray, int32 Size)
{
	// We should never hit these!  They're stubs to avoid NoExport on the class.  Call the Generic* equivalent instead
	check(0);
}

int32 UKismetArrayLibrary::Array_Length(const TArray<int32>& TargetArray)
{
	// We should never hit these!  They're stubs to avoid NoExport on the class.  Call the Generic* equivalent instead
	check(0);
	return 0;
}

bool UKismetArrayLibrary::Array_IsEmpty(const TArray<int32>& TargetArray)
{
	// We should never hit these!  They're stubs to avoid NoExport on the class.  Call the Generic* equivalent instead
	check(0);
	return true;
}

bool UKismetArrayLibrary::Array_IsNotEmpty(const TArray<int32>& TargetArray)
{
	// We should never hit these!  They're stubs to avoid NoExport on the class.  Call the Generic* equivalent instead
	check(0);
	return false;
}

int32 UKismetArrayLibrary::Array_LastIndex(const TArray<int32>& TargetArray)
{
	// We should never hit these!  They're stubs to avoid NoExport on the class.  Call the Generic* equivalent instead
	check(0);
	return 0;
}

void UKismetArrayLibrary::Array_Get(const TArray<int32>& TargetArray, int32 Index, int32& Item)
{
	// We should never hit these!  They're stubs to avoid NoExport on the class.  Call the Generic* equivalent instead
	check(0);
}

void UKismetArrayLibrary::Array_Set(const TArray<int32>& TargetArray, int32 Index, const int32& NewItem, bool bSizeToFit)
{
	// We should never hit these!  They're stubs to avoid NoExport on the class.  Call the Generic* equivalent instead
	check(0);
}

void UKismetArrayLibrary::Array_Swap(const TArray<int32>& TargetArray, int32 First, int32 Second)
{
	// We should never hit these!  They're stubs to avoid NoExport on the class.  Call the Generic* equivalent instead
	check(0);
}

int32 UKismetArrayLibrary::Array_Find(const TArray<int32>& TargetArray, const int32& ItemToFind)
{
	// We should never hit these!  They're stubs to avoid NoExport on the class.  Call the Generic* equivalent instead
	check(0);
	return 0;
}

void UKismetArrayLibrary::SetArrayPropertyByName(UObject* Object, FName PropertyName, const TArray<int32>& Value)
{
	// We should never hit these!  They're stubs to avoid NoExport on the class.
	check(0);
}

bool UKismetArrayLibrary::Array_IsValidIndex(const TArray<int32>& TargetArray, int32 IndexToTest)
{
	// We should never hit these!  They're stubs to avoid NoExport on the class.
	check(0);
	return true;
}

void UKismetArrayLibrary::Array_Random(const TArray<int32>& TargetArray, int32& OutItem, int32& OutIndex)
{
	// We should never hit these!  They're stubs to avoid NoExport on the class.  Call the Generic* equivalent instead
	check(0);
}

void UKismetArrayLibrary::Array_RandomFromStream(const TArray<int32>& TargetArray, FRandomStream& RandomStream, int32& OutItem, int32& OutIndex)
{
	// We should never hit these!  They're stubs to avoid NoExport on the class.  Call the Generic* equivalent instead
	check(0);
}


#undef LOCTEXT_NAMESPACE
<|MERGE_RESOLUTION|>--- conflicted
+++ resolved
@@ -178,11 +178,6 @@
 		{
 			FProperty* InnerProp = TargetArrayProp->Inner;
 
-<<<<<<< HEAD
-			const int32 EndIdx = SourceArrayHelper.Num();
-			int32 StartIdx = TargetArrayHelper.AddValues(SourceArrayHelper.Num());
-			for(int32 x = 0; x < EndIdx; ++x, ++StartIdx)
-=======
 			// Determine the maximum index value that we can store, and compute the difference between that and the index of the
 			// last element in the target array. If the difference is smaller than the size of the source array, then we'll only
 			// add that number of values (i.e. until we reach the maximum supported size). Otherwise, we append the full source array.
@@ -199,7 +194,6 @@
 
 			// Warn if we didn't add all the values from the source array (due to having reached our maximum supported size).
 			if (AddNum < SourceArrayHelper.Num())
->>>>>>> 4af6daef
 			{
 				FFrame::KismetExecutionMessage(*FString::Printf(TEXT("Attempted append to array '%s' beyond the maximum supported capacity!"), *TargetArrayProp->GetName()), ELogVerbosity::Warning, ReachedMaximumContainerSizeWarning);
 			}
