--- conflicted
+++ resolved
@@ -578,11 +578,7 @@
 	if (bLooping || ParseParams.bLooping)
 	{
 		WaveInstance->bIsFinished = false;
-<<<<<<< HEAD
-#if !NO_LOGGING
-=======
 #if !(NO_LOGGING || UE_BUILD_SHIPPING || UE_BUILD_TEST)
->>>>>>> 73f66985
 		if (!ActiveSound.bWarnedAboutOrphanedLooping && ActiveSound.GetAudioComponent() == nullptr)
 		{
 			UE_LOG(LogAudio, Warning, TEXT("Detected orphaned looping sound '%s'."), *ActiveSound.Sound->GetName());
