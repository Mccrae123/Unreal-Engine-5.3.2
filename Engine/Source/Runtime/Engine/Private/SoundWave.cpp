// Copyright 1998-2019 Epic Games, Inc. All Rights Reserved.

#include "Sound/SoundWave.h"
#include "Serialization/MemoryWriter.h"
#include "UObject/FrameworkObjectVersion.h"
#include "UObject/Package.h"
#include "UObject/UObjectIterator.h"
#include "EngineDefines.h"
#include "Components/AudioComponent.h"
#include "ContentStreaming.h"
#include "ActiveSound.h"
#include "AudioThread.h"
#include "AudioDevice.h"
#include "AudioDecompress.h"
#include "Interfaces/ITargetPlatform.h"
#include "Interfaces/ITargetPlatformManagerModule.h"
#include "AudioDerivedData.h"
#include "SubtitleManager.h"
#include "DerivedDataCacheInterface.h"
#include "EditorFramework/AssetImportData.h"
#include "ProfilingDebugging/CookStats.h"
#include "HAL/LowLevelMemTracker.h"
#include "HAL/IConsoleManager.h"
#include "HAL/FileManager.h"
#include "AudioCompressionSettingsUtils.h"
#include "DSP/SpectrumAnalyzer.h"
#include "DSP/EnvelopeFollower.h"
#include "DSP/BufferVectorOperations.h"
#include "Misc/OutputDeviceArchiveWrapper.h"
#include "Sound/SampleBuffer.h"

#include "Misc/CommandLine.h"

static int32 BypassPlayWhenSilentCVar = 0;
FAutoConsoleVariableRef CVarBypassPlayWhenSilent(
	TEXT("au.BypassPlayWhenSilent"),
	BypassPlayWhenSilentCVar,
	TEXT("When set to 1, ignores the Play When Silent flag for non-procedural sources.\n")
	TEXT("0: Honor the Play When Silent flag, 1: stop all silent non-procedural sources."),
	ECVF_Default);

<<<<<<< HEAD
=======
static int32 LoadIntoCacheOnPostLoadCVar = 0;
FAutoConsoleVariableRef CVarLoadIntoCacheOnPostLoad(
	TEXT("au.streamcache.LoadIntoCacheOnPostLoad"),
	LoadIntoCacheOnPostLoadCVar,
	TEXT("When set to 1, immediately loads any sounds that are loaded into the cache on load.\n")
	TEXT("0: Honor the Play When Silent flag, 1: stop all silent non-procedural sources."),
	ECVF_Default);

>>>>>>> 33e6966e
#if !UE_BUILD_SHIPPING
static void DumpBakedAnalysisData(const TArray<FString>& Args)
{
	if (IsInGameThread())
	{
		if (Args.Num() == 1)
		{
			const FString& SoundWaveToDump = Args[0];
			UE_LOG(LogTemp, Log, TEXT("Foo"));
			for (TObjectIterator<USoundWave> It; It; ++It)
			{
				if (It->IsTemplate(RF_ClassDefaultObject))
				{
					continue;
				}

				if (SoundWaveToDump.Equals(It->GetName()))
				{
					UE_LOG(LogTemp, Log, TEXT("Foo"));
#if WITH_EDITOR
					It->LogBakedData();
#endif // WITH_EDITOR
				}
			}
		}
	}
}

static FAutoConsoleCommand DumpBakedAnalysisDataCmd(
	TEXT("au.DumpBakedAnalysisData"),
	TEXT("debug command to dump the baked analysis data of a sound wave to a csv file."),
	FConsoleCommandWithArgsDelegate::CreateStatic(&DumpBakedAnalysisData)
);
#endif

#if ENABLE_COOK_STATS
namespace SoundWaveCookStats
{
	static FCookStats::FDDCResourceUsageStats UsageStats;
	static FCookStatsManager::FAutoRegisterCallback RegisterCookStats([](FCookStatsManager::AddStatFuncRef AddStat)
	{
		UsageStats.LogStats(AddStat, TEXT("SoundWave.Usage"), TEXT(""));
	});
}
#endif

ITargetPlatform* USoundWave::GetRunningPlatform()
{
	ITargetPlatformManagerModule* TPM = GetTargetPlatformManager();
	if (TPM)
	{
		return TPM->GetRunningTargetPlatform();
	}
	else
	{
		return nullptr;
	}
}

/*-----------------------------------------------------------------------------
	FStreamedAudioChunk
-----------------------------------------------------------------------------*/

void FStreamedAudioChunk::Serialize(FArchive& Ar, UObject* Owner, int32 ChunkIndex)
{
	DECLARE_SCOPE_CYCLE_COUNTER( TEXT("FStreamedAudioChunk::Serialize"), STAT_StreamedAudioChunk_Serialize, STATGROUP_LoadTime );

	bool bCooked = Ar.IsCooking();
	Ar << bCooked;

	// ChunkIndex 0 is always inline payload, all other chunks are streamed.
	if (ChunkIndex == 0)
	{
		BulkData.SetBulkDataFlags(BULKDATA_ForceInlinePayload);
	}
	else
	{
		BulkData.SetBulkDataFlags(BULKDATA_Force_NOT_InlinePayload);
	}

	// streaming doesn't use memory mapped IO
	BulkData.Serialize(Ar, Owner, ChunkIndex, false);
	Ar << DataSize;
	Ar << AudioDataSize;

#if WITH_EDITORONLY_DATA
	if (!bCooked)
	{
		Ar << DerivedDataKey;
	}
#endif // #if WITH_EDITORONLY_DATA
}

#if WITH_EDITORONLY_DATA
uint32 FStreamedAudioChunk::StoreInDerivedDataCache(const FString& InDerivedDataKey)
{
	int32 BulkDataSizeInBytes = BulkData.GetBulkDataSize();
	check(BulkDataSizeInBytes > 0);

	TArray<uint8> DerivedData;
	FMemoryWriter Ar(DerivedData, /*bIsPersistent=*/ true);
	Ar << BulkDataSizeInBytes;
	Ar << AudioDataSize;

	{
		void* BulkChunkData = BulkData.Lock(LOCK_READ_ONLY);
		Ar.Serialize(BulkChunkData, BulkDataSizeInBytes);
		BulkData.Unlock();
	}

	const uint32 Result = DerivedData.Num();
	GetDerivedDataCacheRef().Put(*InDerivedDataKey, DerivedData);
	DerivedDataKey = InDerivedDataKey;
	BulkData.RemoveBulkData();
	return Result;
}
#endif // #if WITH_EDITORONLY_DATA

USoundWave::USoundWave(const FObjectInitializer& ObjectInitializer)
	: Super(ObjectInitializer)
{
	Volume = 1.0;
	Pitch = 1.0;
	CompressionQuality = 40;
	SubtitlePriority = DEFAULT_SUBTITLE_PRIORITY;
	ResourceState = ESoundWaveResourceState::NeedsFree;
	RawPCMDataSize = 0;
	SetPrecacheState(ESoundWavePrecacheState::NotStarted);

	FrequenciesToAnalyze.Add(100.0f);
	FrequenciesToAnalyze.Add(500.0f);
	FrequenciesToAnalyze.Add(1000.0f);
	FrequenciesToAnalyze.Add(5000.0f);

#if WITH_EDITORONLY_DATA
	FFTSize = ESoundWaveFFTSize::Medium_512;
	FFTAnalysisFrameSize = 1024;
	FFTAnalysisAttackTime = 10;
	FFTAnalysisReleaseTime = 3000;
	EnvelopeFollowerFrameSize = 1024;
	EnvelopeFollowerAttackTime = 10;
	EnvelopeFollowerReleaseTime = 100;
#endif

#if !WITH_EDITOR
	bCachedSampleRateFromPlatformSettings = false;
	bSampleRateManuallyReset = false;
	CachedSampleRateOverride = 0.0f;
#endif //!WITH_EDITOR
}

void USoundWave::GetResourceSizeEx(FResourceSizeEx& CumulativeResourceSize)
{
	Super::GetResourceSizeEx(CumulativeResourceSize);

	if (!GEngine)
	{
		return;
	}

	if (FAudioDevice* LocalAudioDevice = GEngine->GetMainAudioDevice())
	{
		if (LocalAudioDevice->HasCompressedAudioInfoClass(this) && DecompressionType == DTYPE_Native)
		{
			check(!RawPCMData || RawPCMDataSize);
			CumulativeResourceSize.AddDedicatedSystemMemoryBytes(RawPCMDataSize);
		}
		else
		{
			if (DecompressionType == DTYPE_RealTime && CachedRealtimeFirstBuffer)
			{
				CumulativeResourceSize.AddDedicatedSystemMemoryBytes(MONO_PCM_BUFFER_SIZE * NumChannels);
			}

			if (!FPlatformProperties::SupportsAudioStreaming() || !IsStreaming())
			{
				CumulativeResourceSize.AddDedicatedSystemMemoryBytes(GetCompressedDataSize(LocalAudioDevice->GetRuntimeFormat(this)));
			}
		}
	}
}


int32 USoundWave::GetResourceSizeForFormat(FName Format)
{
	return GetCompressedDataSize(Format);
}


FName USoundWave::GetExporterName()
{
#if WITH_EDITORONLY_DATA
	if( ChannelOffsets.Num() > 0 && ChannelSizes.Num() > 0 )
	{
		return( FName( TEXT( "SoundSurroundExporterWAV" ) ) );
	}
#endif // WITH_EDITORONLY_DATA

	return( FName( TEXT( "SoundExporterWAV" ) ) );
}


FString USoundWave::GetDesc()
{
	FString Channels;

	if( NumChannels == 0 )
	{
		Channels = TEXT( "Unconverted" );
	}
#if WITH_EDITORONLY_DATA
	else if( ChannelSizes.Num() == 0 )
	{
		Channels = ( NumChannels == 1 ) ? TEXT( "Mono" ) : TEXT( "Stereo" );
	}
#endif // WITH_EDITORONLY_DATA
	else
	{
		Channels = FString::Printf( TEXT( "%d Channels" ), NumChannels );
	}

	return FString::Printf( TEXT( "%3.2fs %s" ), Duration, *Channels );
}

void USoundWave::GetAssetRegistryTags(TArray<FAssetRegistryTag>& OutTags) const
{
	Super::GetAssetRegistryTags(OutTags);

#if WITH_EDITORONLY_DATA
	if (AssetImportData)
	{
		OutTags.Add( FAssetRegistryTag(SourceFileTagName(), AssetImportData->GetSourceData().ToJson(), FAssetRegistryTag::TT_Hidden) );
	}
#endif
}

void USoundWave::Serialize( FArchive& Ar )
{
	LLM_SCOPE(ELLMTag::AudioSoundWaves);

	DECLARE_SCOPE_CYCLE_COUNTER( TEXT("USoundWave::Serialize"), STAT_SoundWave_Serialize, STATGROUP_LoadTime );

	Super::Serialize( Ar );

	bool bCooked = Ar.IsCooking();
	Ar << bCooked;

	if (FPlatformProperties::RequiresCookedData() && !bCooked && Ar.IsLoading())
	{
		UE_LOG(LogAudio, Fatal, TEXT("This platform requires cooked packages, and audio data was not cooked into %s."), *GetFullName());
	}

	Ar.UsingCustomVersion(FFrameworkObjectVersion::GUID);

	if (Ar.IsLoading() && (Ar.UE4Ver() >= VER_UE4_SOUND_COMPRESSION_TYPE_ADDED) && (Ar.CustomVer(FFrameworkObjectVersion::GUID) < FFrameworkObjectVersion::RemoveSoundWaveCompressionName))
	{
		FName DummyCompressionName;
		Ar << DummyCompressionName;
	}

	bool bShouldStreamSound = false;

	if (Ar.IsSaving() || Ar.IsCooking())
	{
#if WITH_EDITORONLY_DATA
		if (bVirtualizeWhenSilent_DEPRECATED)
		{
			bVirtualizeWhenSilent_DEPRECATED = 0;
			VirtualizationMode = EVirtualizationMode::PlayWhenSilent;
		}
#endif // WITH_EDITORONLY_DATA

#if WITH_ENGINE
		// If there is an AutoStreamingThreshold set for the platform we're cooking to,
		// we use it to determine whether this USoundWave should be streaming:
		const ITargetPlatform* CookingTarget = Ar.CookingTarget();
		if (CookingTarget != nullptr)
		{
			const FPlatformAudioCookOverrides* Overrides = CookingTarget->GetAudioCompressionSettings();
			bShouldStreamSound = IsStreaming(Overrides);
		}
#endif
	}
	else
	{
		bShouldStreamSound = IsStreaming();
	}

	bool bSupportsStreaming = false;
	if (Ar.IsLoading() && FPlatformProperties::SupportsAudioStreaming())
	{
		bSupportsStreaming = true;
	}
	else if (Ar.IsCooking() && Ar.CookingTarget()->SupportsFeature(ETargetPlatformFeatures::AudioStreaming))
	{
		bSupportsStreaming = true;
	}

	if (bCooked)
	{
		// Only want to cook/load full data if we don't support streaming
		if (!bShouldStreamSound || !bSupportsStreaming)
		{
			if (Ar.IsCooking())
			{
#if WITH_ENGINE
				TArray<FName> ActualFormatsToSave;
				const ITargetPlatform* CookingTarget = Ar.CookingTarget();
				if (!CookingTarget->IsServerOnly())
				{
					// for now we only support one format per wav
					FName Format = CookingTarget->GetWaveFormat(this);
					const FPlatformAudioCookOverrides* CompressionOverrides = CookingTarget->GetAudioCompressionSettings();

					GetCompressedData(Format, CompressionOverrides); // Get the data from the DDC or build it
					if (CompressionOverrides)
					{
						FString HashedString = *Format.ToString();
						FPlatformAudioCookOverrides::GetHashSuffix(CompressionOverrides, HashedString);
						FName PlatformSpecificFormat = *HashedString;
						ActualFormatsToSave.Add(PlatformSpecificFormat);
					}
					else
					{
						ActualFormatsToSave.Add(Format);
					}
				}
				bool bMapped = CookingTarget->SupportsFeature(ETargetPlatformFeatures::MemoryMappedFiles) && CookingTarget->SupportsFeature(ETargetPlatformFeatures::MemoryMappedAudio);
				CompressedFormatData.Serialize(Ar, this, &ActualFormatsToSave, true, DEFAULT_ALIGNMENT,
					!bMapped, // inline if not mapped
					bMapped);
#endif
			}
			else
			{
				if (FPlatformProperties::SupportsMemoryMappedFiles() && FPlatformProperties::SupportsMemoryMappedAudio())
				{
					CompressedFormatData.SerializeAttemptMappedLoad(Ar, this);
				}
				else
				{
					CompressedFormatData.Serialize(Ar, this);
				}
			}
		}
	}
	else
	{
		// only save the raw data for non-cooked packages
		RawData.Serialize( Ar, this );
	}

	Ar << CompressedDataGuid;

	if (bShouldStreamSound)
	{
		if (bCooked)
		{
			// only cook/load streaming data if it's supported
			if (bSupportsStreaming)
			{
				SerializeCookedPlatformData(Ar);
			}
		}

#if WITH_EDITORONLY_DATA
		if (Ar.IsLoading() && !Ar.IsTransacting() && !bCooked && !GetOutermost()->HasAnyPackageFlags(PKG_ReloadingForCooker))
		{
			BeginCachePlatformData();
		}
#endif // #if WITH_EDITORONLY_DATA

// For non-editor builds, we can immediately cache the sample rate.
#if !WITH_EDITOR
		if (Ar.IsLoading())
		{
			SampleRate = GetSampleRateForCurrentPlatform();
		}
#endif // !WITH_EDITOR
	}
}

/**
 * Prints the subtitle associated with the SoundWave to the console
 */
void USoundWave::LogSubtitle( FOutputDevice& Ar )
{
	FString Subtitle = "";
	for( int32 i = 0; i < Subtitles.Num(); i++ )
	{
		Subtitle += Subtitles[ i ].Text.ToString();
	}

	if( Subtitle.Len() == 0 )
	{
		Subtitle = SpokenText;
	}

	if( Subtitle.Len() == 0 )
	{
		Subtitle = "<NO SUBTITLE>";
	}

	Ar.Logf( TEXT( "Subtitle:  %s" ), *Subtitle );
#if WITH_EDITORONLY_DATA
	Ar.Logf( TEXT( "Comment:   %s" ), *Comment );
#endif // WITH_EDITORONLY_DATA
	Ar.Logf( TEXT("Mature:    %s"), bMature ? TEXT( "Yes" ) : TEXT( "No" ) );
}

float USoundWave::GetSubtitlePriority() const
{
	return SubtitlePriority;
};

bool USoundWave::SupportsSubtitles() const
{
	return VirtualizationMode == EVirtualizationMode::PlayWhenSilent || (Subtitles.Num() > 0);
}

void USoundWave::PostInitProperties()
{
	Super::PostInitProperties();

	if(!IsTemplate())
	{
		InvalidateCompressedData();
	}

#if WITH_EDITORONLY_DATA
	if (!HasAnyFlags(RF_ClassDefaultObject))
	{
		AssetImportData = NewObject<UAssetImportData>(this, TEXT("AssetImportData"));
	}
#endif
}

bool USoundWave::HasCompressedData(FName Format, ITargetPlatform* TargetPlatform) const
{
	if (IsTemplate() || IsRunningDedicatedServer())
	{
		return false;
	}

#if WITH_EDITOR
	const FPlatformAudioCookOverrides* CompressionOverrides = (TargetPlatform) ? TargetPlatform->GetAudioCompressionSettings() : nullptr;
#else
	// TargetPlatform is not available on consoles/mobile, so we have to grab it ourselves:
	const FPlatformAudioCookOverrides* CompressionOverrides = FPlatformCompressionUtilities::GetCookOverridesForCurrentPlatform();
#endif // WITH_EDITOR

	if (CompressionOverrides)
	{
#if WITH_EDITOR
		FName PlatformSpecificFormat;
		FString HashedString = *Format.ToString();
		FPlatformAudioCookOverrides::GetHashSuffix(CompressionOverrides, HashedString);
		PlatformSpecificFormat = *HashedString;
#else
		// on non-editor builds, we cache the concatenated format in a static FName.
		static FName PlatformSpecificFormat;
		static FName CachedFormat;
		if (!Format.IsEqual(CachedFormat))
		{
			FString HashedString = *Format.ToString();
			FPlatformAudioCookOverrides::GetHashSuffix(CompressionOverrides, HashedString);
			PlatformSpecificFormat = *HashedString;

			CachedFormat = Format;
		}
#endif // WITH_EDITOR
		return CompressedFormatData.Contains(PlatformSpecificFormat);
	}
	else
	{
		return CompressedFormatData.Contains(Format);
	}

}

const FPlatformAudioCookOverrides* USoundWave::GetPlatformCompressionOverridesForCurrentPlatform()
{
	return FPlatformCompressionUtilities::GetCookOverridesForCurrentPlatform();
}

#if WITH_EDITOR
bool USoundWave::GetImportedSoundWaveData(TArray<uint8>& OutRawPCMData, uint32& OutSampleRate, uint16& OutNumChannels)
{
	// Can only get sound wave data if there is bulk data and if we don't have some weird munging of multi-channel files (e.g. mono stereo only)
	if (RawData.GetBulkDataSize() > 0)
	{
		FWaveModInfo WaveInfo;

		const uint8* RawWaveData = (const uint8*)RawData.LockReadOnly();
		int32 RawDataSize = RawData.GetBulkDataSize();

		// parse the wave data
		if (!WaveInfo.ReadWaveHeader(RawWaveData, RawDataSize, 0))
		{
			UE_LOG(LogAudio, Warning, TEXT("Only mono or stereo 16 bit waves allowed: %s."), *GetFullName());
			RawData.Unlock();
			return false;
		}

		// Copy the raw PCM data and the header info that was parsed
		OutRawPCMData.Reset();
		OutRawPCMData.AddUninitialized(WaveInfo.SampleDataSize);
		FMemory::Memcpy(OutRawPCMData.GetData(), WaveInfo.SampleDataStart, WaveInfo.SampleDataSize);

		OutSampleRate = *WaveInfo.pSamplesPerSec;
		OutNumChannels = *WaveInfo.pChannels;

		RawData.Unlock();
		return true;
	}

	UE_LOG(LogAudio, Warning, TEXT("Failed to get imported raw data for sound wave '%s'"), *GetFullName());
	return false;
}
#endif

FName USoundWave::GetPlatformSpecificFormat(FName Format, const FPlatformAudioCookOverrides* CompressionOverrides)
{
	// Platforms that require compression overrides get concatenated formats.
#if WITH_EDITOR
	FName PlatformSpecificFormat;
	if (CompressionOverrides)
	{
		FString HashedString = *Format.ToString();
		FPlatformAudioCookOverrides::GetHashSuffix(CompressionOverrides, HashedString);
		PlatformSpecificFormat = *HashedString;
	}
	else
	{
		PlatformSpecificFormat = Format;
	}
#else
	if (CompressionOverrides == nullptr)
	{
		CompressionOverrides = GetPlatformCompressionOverridesForCurrentPlatform();
	}

	// Cache the concatenated hash:
	static FName PlatformSpecificFormat;
	static FName CachedFormat;
	if (!Format.IsEqual(CachedFormat))
	{
		if (CompressionOverrides)
		{
			FString HashedString = *Format.ToString();
			FPlatformAudioCookOverrides::GetHashSuffix(CompressionOverrides, HashedString);
			PlatformSpecificFormat = *HashedString;
		}
		else
		{
			PlatformSpecificFormat = Format;
		}

		CachedFormat = Format;
	}

#endif // WITH_EDITOR

	return PlatformSpecificFormat;
}

void USoundWave::BeginGetCompressedData(FName Format, const FPlatformAudioCookOverrides* CompressionOverrides)
{
#if WITH_EDITOR
	if (IsTemplate() || IsRunningDedicatedServer())
	{
		return;
	}

	FName PlatformSpecificFormat = GetPlatformSpecificFormat(Format, CompressionOverrides);

	if (!CompressedFormatData.Contains(PlatformSpecificFormat) && !AsyncLoadingDataFormats.Contains(PlatformSpecificFormat))
	{
		if (GetDerivedDataCache())
		{
			FDerivedAudioDataCompressor* DeriveAudioData = new FDerivedAudioDataCompressor(this, Format, PlatformSpecificFormat, CompressionOverrides);
			uint32 GetHandle = GetDerivedDataCacheRef().GetAsynchronous(DeriveAudioData);
			AsyncLoadingDataFormats.Add(PlatformSpecificFormat, GetHandle);
		}
		else
		{
			UE_LOG(LogAudio, Error, TEXT("Attempt to access the DDC when there is none available on sound '%s', format = %s."), *GetFullName(), *PlatformSpecificFormat.ToString());
		}
	}
#else
	// No async DDC read in non-editor, nothing to precache
#endif
}

FByteBulkData* USoundWave::GetCompressedData(FName Format, const FPlatformAudioCookOverrides* CompressionOverrides)
{
	if (IsTemplate() || IsRunningDedicatedServer())
	{
		return nullptr;
	}

	FName PlatformSpecificFormat = GetPlatformSpecificFormat(Format, CompressionOverrides);

	bool bContainedValidData = CompressedFormatData.Contains(PlatformSpecificFormat);
	FByteBulkData* Result = &CompressedFormatData.GetFormat(PlatformSpecificFormat);
	if (!bContainedValidData)
	{
		if (!FPlatformProperties::RequiresCookedData() && GetDerivedDataCache())
		{
			TArray<uint8> OutData;
			bool bDataWasBuilt = false;
			bool bGetSuccessful = false;

			COOK_STAT(auto Timer = SoundWaveCookStats::UsageStats.TimeSyncWork());
#if WITH_EDITOR
			uint32* AsyncHandle = AsyncLoadingDataFormats.Find(PlatformSpecificFormat);
			if (AsyncHandle)
			{
				GetDerivedDataCacheRef().WaitAsynchronousCompletion(*AsyncHandle);
				bGetSuccessful = GetDerivedDataCacheRef().GetAsynchronousResults(*AsyncHandle, OutData, &bDataWasBuilt);
				AsyncLoadingDataFormats.Remove(PlatformSpecificFormat);
			}
			else
#endif
			{
				FDerivedAudioDataCompressor* DeriveAudioData = new FDerivedAudioDataCompressor(this, Format, PlatformSpecificFormat, CompressionOverrides);
				bGetSuccessful = GetDerivedDataCacheRef().GetSynchronous(DeriveAudioData, OutData, &bDataWasBuilt);
			}

			if (bGetSuccessful)
			{
				COOK_STAT(Timer.AddHitOrMiss(bDataWasBuilt ? FCookStats::CallStats::EHitOrMiss::Miss : FCookStats::CallStats::EHitOrMiss::Hit, OutData.Num()));
				Result->Lock(LOCK_READ_WRITE);
				FMemory::Memcpy(Result->Realloc(OutData.Num()), OutData.GetData(), OutData.Num());
				Result->Unlock();
			}
		}
		else
		{
			UE_LOG(LogAudio, Error, TEXT("Attempt to access the DDC when there is none available on sound '%s', format = %s. Should have been cooked."), *GetFullName(), *PlatformSpecificFormat.ToString());
		}
	}
	check(Result);
	return Result->GetBulkDataSize() > 0 ? Result : NULL; // we don't return empty bulk data...but we save it to avoid thrashing the DDC
}

void USoundWave::InvalidateCompressedData()
{
	CompressedDataGuid = FGuid::NewGuid();
	CompressedFormatData.FlushData();
}

void USoundWave::PostLoad()
{
	LLM_SCOPE(ELLMTag::AudioSoundWaves);

	Super::PostLoad();

	if (GetOutermost()->HasAnyPackageFlags(PKG_ReloadingForCooker))
	{
		return;
	}

#if WITH_EDITORONLY_DATA
	// Log a warning after loading if the source has effect chains but has channels greater than 2.
	if (SourceEffectChain && SourceEffectChain->Chain.Num() > 0 && NumChannels > 2)
	{
		UE_LOG(LogAudio, Warning, TEXT("Sound Wave '%s' has defined an effect chain but is not mono or stereo."), *GetName());
	}
#endif

	// Don't need to do anything in post load if this is a source bus
	if (this->IsA(USoundSourceBus::StaticClass()))
	{
		return;
	}

	// In case any code accesses bStreaming directly, we fix up bStreaming based on the current platform's cook overrides.
	bStreaming = IsStreaming();

	// Compress to whatever formats the active target platforms want
	// static here as an optimization
	ITargetPlatformManagerModule* TPM = GetTargetPlatformManager();
	if (TPM)
	{
		const TArray<ITargetPlatform*>& Platforms = TPM->GetActiveTargetPlatforms();

		for (int32 Index = 0; Index < Platforms.Num(); Index++)
		{
			BeginGetCompressedData(Platforms[Index]->GetWaveFormat(this), Platforms[Index]->GetAudioCompressionSettings());
		}
	}

	

	// We don't precache default objects and we don't precache in the Editor as the latter will
	// most likely cause us to run out of memory.
	if (!GIsEditor && !IsTemplate( RF_ClassDefaultObject ) && GEngine)
	{
		FAudioDevice* AudioDevice = GEngine->GetMainAudioDevice();
		if (AudioDevice)
		{
			// Upload the data to the hardware, but only if we've precached startup sounds already
			AudioDevice->Precache(this);
		}
		// remove bulk data if no AudioDevice is used and no sounds were initialized
		else if(IsRunningGame())
		{
			RawData.RemoveBulkData();
		}
	}

	// Only add this streaming sound if the platform supports streaming
	if (IsStreaming() && FPlatformProperties::SupportsAudioStreaming())
	{
#if WITH_EDITORONLY_DATA
		FinishCachePlatformData();
#endif // #if WITH_EDITORONLY_DATA
		IStreamingManager::Get().GetAudioStreamingManager().AddStreamingSoundWave(this);
	}

	if (ShouldUseStreamCaching() && IsStreaming())
	{
		EnsureZerothChunkIsLoaded();
	}

	const bool bShouldPrimeSound = LoadIntoCacheOnPostLoadCVar || bLoadCompressedAudioWhenSoundWaveIsLoaded;

	if (bShouldPrimeSound && FPlatformCompressionUtilities::IsCurrentPlatformUsingStreamCaching())
	{
		// Load rest of the audio into cache.
		IStreamingManager::Get().GetAudioStreamingManager().RequestChunk(this, 1, [](EAudioChunkLoadResult) {});
	}

#if WITH_EDITORONLY_DATA
	if (!SourceFilePath_DEPRECATED.IsEmpty() && AssetImportData)
	{
		FAssetImportInfo Info;
		Info.Insert(FAssetImportInfo::FSourceFile(SourceFilePath_DEPRECATED));
		AssetImportData->SourceData = MoveTemp(Info);
	}

	bNeedsThumbnailGeneration = true;
#endif // #if WITH_EDITORONLY_DATA

	INC_FLOAT_STAT_BY( STAT_AudioBufferTime, Duration );
	INC_FLOAT_STAT_BY( STAT_AudioBufferTimeChannels, NumChannels * Duration );
}

void USoundWave::EnsureZerothChunkIsLoaded()
{
	// If the zeroth chunk is already loaded, early exit.
	if (ZerothChunkData.Num() > 0 || !ShouldUseStreamCaching())
	{
		return;
	}

#if WITH_EDITOR 
	if (RunningPlatformData == nullptr)
	{
		CachePlatformData(false);
	}

	// If we're running the editor, we'll need to retrieve the chunked audio from the DDC:
	uint8* TempChunkBuffer = nullptr;
	int32 ChunkSizeInBytes = RunningPlatformData->GetChunkFromDDC(0, &TempChunkBuffer, true);
	// Since we block for the DDC in the previous call we should always have the chunk loaded.
	check(ChunkSizeInBytes > 0);

	// TODO: Support passing a TArray by ref into FStreamedAudioPlatformData::GetChunkFromDDC.
	// Currently not feasible unless FUntypedBulkData::GetCopy API was changed.
	// For now in editor, we have an extra allocated buffer in this scope.
	ZerothChunkData.Reset();
	ZerothChunkData.AddUninitialized(ChunkSizeInBytes);
	FMemory::Memcpy(ZerothChunkData.GetData(), TempChunkBuffer, ChunkSizeInBytes);
	FMemory::Free(TempChunkBuffer);
#else // WITH_EDITOR
	// Otherwise, the zeroth chunk is cooked out to RunningPlatformData, and we just need to retrieve it.
	check(RunningPlatformData && RunningPlatformData->Chunks.Num() > 0);
	FStreamedAudioChunk& ZerothChunk = RunningPlatformData->Chunks[0];
	// Some sanity checks to ensure that the bulk size set up
	check(ZerothChunk.BulkData.GetBulkDataSize() == ZerothChunk.DataSize && ZerothChunk.DataSize >= ZerothChunk.AudioDataSize);

	ZerothChunkData.Reset();
	ZerothChunkData.AddUninitialized(ZerothChunk.AudioDataSize);
	uint8* Destination = ZerothChunkData.GetData();
	ZerothChunk.BulkData.GetCopy((void**)&Destination, true);
#endif // WITH_EDITOR
}

uint32 USoundWave::GetNumChunks() const
{
	if (RunningPlatformData)
	{
		return RunningPlatformData->Chunks.Num();
	}
	else
	{
		return 0;
	}
}

uint32 USoundWave::GetSizeOfChunk(uint32 ChunkIndex)
{
	check(ChunkIndex < GetNumChunks());

	if(RunningPlatformData)
	{
		return RunningPlatformData->Chunks[ChunkIndex].AudioDataSize;
	}
	else
	{
		return 0;
	}
}

void USoundWave::BeginDestroy()
{
	Super::BeginDestroy();

	// Flag that this sound wave is beginning destroying. This will ensure that all sounds using this in the audio renderer are stopped before GC finishes.
	bIsBeginDestroy = true;

#if WITH_EDITOR
	// Flush any async results so we dont leak them in the DDC
	if (GetDerivedDataCache() && AsyncLoadingDataFormats.Num() > 0)
	{
		TArray<uint8> OutData;
		for (auto AsyncLoadIt = AsyncLoadingDataFormats.CreateConstIterator(); AsyncLoadIt; ++AsyncLoadIt)
		{
			uint32 AsyncHandle = AsyncLoadIt.Value();
			GetDerivedDataCacheRef().WaitAsynchronousCompletion(AsyncHandle);
			GetDerivedDataCacheRef().GetAsynchronousResults(AsyncHandle, OutData);
		}

		AsyncLoadingDataFormats.Empty();
	}
#endif
}

void USoundWave::InitAudioResource( FByteBulkData& CompressedData )
{
	if( !ResourceSize )
	{
		// Grab the compressed vorbis data from the bulk data
		ResourceSize = CompressedData.GetBulkDataSize();
		if( ResourceSize > 0 )
		{
#if WITH_EDITOR
			check(!ResourceData);
			CompressedData.GetCopy( ( void** )&ResourceData, true );
#else
			check(!OwnedBulkDataPtr);
			OwnedBulkDataPtr = CompressedData.StealFileMapping();
			ResourceData = (const uint8*)OwnedBulkDataPtr->GetPointer();
			if (!ResourceData)
			{
				UE_LOG(LogAudio, Error, TEXT("Soundwave '%s' was not loaded when it should have been, forcing a sync load."), *GetFullName());

				delete OwnedBulkDataPtr;
				CompressedData.ForceBulkDataResident();
				OwnedBulkDataPtr = CompressedData.StealFileMapping();
				ResourceData = (const uint8*)OwnedBulkDataPtr->GetPointer();
				if (!ResourceData)
				{
					UE_LOG(LogAudio, Fatal, TEXT("Soundwave '%s' failed to load even after forcing a sync load."), *GetFullName());
				}
			}
#endif
		}
	}
}

bool USoundWave::InitAudioResource(FName Format)
{
	if( !ResourceSize && (!FPlatformProperties::SupportsAudioStreaming() || !IsStreaming()) )
	{
		FByteBulkData* Bulk = GetCompressedData(Format, GetPlatformCompressionOverridesForCurrentPlatform());
		if (Bulk)
		{
#if WITH_EDITOR
			ResourceSize = Bulk->GetBulkDataSize();
			check(ResourceSize > 0);
			check(!ResourceData);
			Bulk->GetCopy((void**)&ResourceData, true);
#else
			InitAudioResource(*Bulk);
			check(ResourceSize > 0);
#endif
		}
	}

	return ResourceSize > 0;
}

void USoundWave::RemoveAudioResource()
{
#if WITH_EDITOR
	if(ResourceData)
	{
		FMemory::Free((void*)ResourceData);
		ResourceSize = 0;
		ResourceData = NULL;
	}
#else
	delete OwnedBulkDataPtr;
	OwnedBulkDataPtr = nullptr;
	ResourceData = nullptr;
<<<<<<< HEAD
		ResourceSize = 0;
=======
	ResourceSize = 0;
>>>>>>> 33e6966e
#endif
}

#if WITH_EDITOR

float USoundWave::GetSampleRateForTargetPlatform(const ITargetPlatform* TargetPlatform)
{
	const FPlatformAudioCookOverrides* Overrides = TargetPlatform->GetAudioCompressionSettings();
	if (Overrides)
	{
		return GetSampleRateForCompressionOverrides(Overrides);
	}
	else
	{
		return -1.0f;
	}
}

void USoundWave::LogBakedData()
{
	const FString AnalysisPathName = *(FPaths::ProjectLogDir() + TEXT("BakedAudioAnalysisData/"));
	IFileManager::Get().MakeDirectory(*AnalysisPathName);

	FString SoundWaveName = FString::Printf(TEXT("%s.%s"), *FDateTime::Now().ToString(TEXT("%d-%H.%M.%S")), *GetName());

	if (CookedEnvelopeTimeData.Num())
	{
		FString EnvelopeFileName = FString::Printf(TEXT("%s.envelope.csv"), *SoundWaveName);
		FString FilenameFull = AnalysisPathName + EnvelopeFileName;

		FArchive* FileAr = IFileManager::Get().CreateDebugFileWriter(*FilenameFull);
		FOutputDeviceArchiveWrapper* FileArWrapper = new FOutputDeviceArchiveWrapper(FileAr);
		FOutputDevice* ReportAr = FileArWrapper;

		ReportAr->Log(TEXT("TimeStamp (Sec),Amplitude"));

		for (const FSoundWaveEnvelopeTimeData& EnvTimeData : CookedEnvelopeTimeData)
		{
			ReportAr->Logf(TEXT("%.4f,%.4f"), EnvTimeData.TimeSec, EnvTimeData.Amplitude);
		}

		// Shutdown and free archive resources
		FileArWrapper->TearDown();
		delete FileArWrapper;
		delete FileAr;
	}

	if (CookedSpectralTimeData.Num())
	{
		FString AnalysisFileName = FString::Printf(TEXT("%s.spectral.csv"), *SoundWaveName);
		FString FilenameFull = AnalysisPathName + AnalysisFileName;

		FArchive* FileAr = IFileManager::Get().CreateDebugFileWriter(*FilenameFull);
		FOutputDeviceArchiveWrapper* FileArWrapper = new FOutputDeviceArchiveWrapper(FileAr);
		FOutputDevice* ReportAr = FileArWrapper;

		// Build the header string
		FString ScratchString;
		ScratchString.Append(TEXT("Time Stamp (Sec),"));

		for (int32 i = 0; i < FrequenciesToAnalyze.Num(); ++i)
		{
			ScratchString.Append(FString::Printf(TEXT("%.2f Hz"), FrequenciesToAnalyze[i]));
			if (i != FrequenciesToAnalyze.Num() - 1)
			{
				ScratchString.Append(TEXT(","));
			}
		}

		ReportAr->Log(ScratchString);

		for (const FSoundWaveSpectralTimeData& SpectralTimeData : CookedSpectralTimeData)
		{
			ScratchString.Reset();
			ScratchString.Append(FString::Printf(TEXT("%.4f,"), SpectralTimeData.TimeSec));

			for (int32 i = 0; i < SpectralTimeData.Data.Num(); ++i)
			{
				ScratchString.Append(FString::Printf(TEXT("%.4f"), SpectralTimeData.Data[i].Magnitude));
				if (i != SpectralTimeData.Data.Num() - 1)
				{
					ScratchString.Append(TEXT(","));
				}
			}

			ReportAr->Log(*ScratchString);
		}

		// Shutdown and free archive resources
		FileArWrapper->TearDown();
		delete FileArWrapper;
		delete FileAr;
	}

}

static bool AnyFFTAnalysisPropertiesChanged(const FName& PropertyName)
{
	// List of properties which cause analysis to get triggered
	static FName OverrideSoundName						= GET_MEMBER_NAME_CHECKED(USoundWave, OverrideSoundToUseForAnalysis);
	static FName EnableFFTAnalysisFName					= GET_MEMBER_NAME_CHECKED(USoundWave, bEnableBakedFFTAnalysis);
	static FName FFTSizeFName							= GET_MEMBER_NAME_CHECKED(USoundWave, FFTSize);
	static FName FFTAnalysisFrameSizeFName				= GET_MEMBER_NAME_CHECKED(USoundWave, FFTAnalysisFrameSize);
	static FName FrequenciesToAnalyzeFName				= GET_MEMBER_NAME_CHECKED(USoundWave, FrequenciesToAnalyze);
	static FName FFTAnalysisAttackTimeFName				= GET_MEMBER_NAME_CHECKED(USoundWave, FFTAnalysisAttackTime);
	static FName FFTAnalysisReleaseTimeFName			= GET_MEMBER_NAME_CHECKED(USoundWave, FFTAnalysisReleaseTime);

	return	PropertyName == OverrideSoundName ||
			PropertyName == EnableFFTAnalysisFName ||
			PropertyName == FFTSizeFName ||
			PropertyName == FFTAnalysisFrameSizeFName ||
			PropertyName == FrequenciesToAnalyzeFName ||
			PropertyName == FFTAnalysisAttackTimeFName ||
			PropertyName == FFTAnalysisReleaseTimeFName;
}

static bool AnyEnvelopeAnalysisPropertiesChanged(const FName& PropertyName)
{
	// List of properties which cause re-analysis to get triggered
	static FName OverrideSoundName						= GET_MEMBER_NAME_CHECKED(USoundWave, OverrideSoundToUseForAnalysis);
	static FName EnableAmplitudeEnvelopeAnalysisFName = GET_MEMBER_NAME_CHECKED(USoundWave, bEnableAmplitudeEnvelopeAnalysis);
	static FName EnvelopeFollowerFrameSizeFName = GET_MEMBER_NAME_CHECKED(USoundWave, EnvelopeFollowerFrameSize);
	static FName EnvelopeFollowerAttackTimeFName = GET_MEMBER_NAME_CHECKED(USoundWave, EnvelopeFollowerAttackTime);
	static FName EnvelopeFollowerReleaseTimeFName = GET_MEMBER_NAME_CHECKED(USoundWave, EnvelopeFollowerReleaseTime);

	return	PropertyName == OverrideSoundName ||
			PropertyName == EnableAmplitudeEnvelopeAnalysisFName ||
			PropertyName == EnvelopeFollowerFrameSizeFName ||
			PropertyName == EnvelopeFollowerAttackTimeFName ||
			PropertyName == EnvelopeFollowerReleaseTimeFName;

}

void USoundWave::BakeFFTAnalysis()
{
	// Clear any existing spectral data regardless of if it's enabled. If this was enabled and is now toggled, this will clear previous data.
	CookedSpectralTimeData.Reset();

	// Perform analysis if enabled on the sound wave
	if (bEnableBakedFFTAnalysis)
	{
		// If there are no frequencies to analyze, we can't do the analysis
		if (!FrequenciesToAnalyze.Num())
		{
			UE_LOG(LogAudio, Warning, TEXT("Soundwave '%s' had baked FFT analysis enabled without specifying any frequencies to analyze."), *GetFullName());
			return;
		}

		if (ChannelSizes.Num() > 0)
		{
			UE_LOG(LogAudio, Warning, TEXT("Soundwave '%s' has multi-channel audio (channels greater than 2). Baking FFT analysis is not currently supported for this yet."), *GetFullName());
			return;
		}

		// Retrieve the raw imported data
		TArray<uint8> RawImportedWaveData;
		uint32 RawDataSampleRate = 0;
		uint16 RawDataNumChannels = 0;

		USoundWave* SoundWaveToUseForAnalysis = this;
		if (OverrideSoundToUseForAnalysis)
		{
			SoundWaveToUseForAnalysis = OverrideSoundToUseForAnalysis;
		}

		if (!SoundWaveToUseForAnalysis->GetImportedSoundWaveData(RawImportedWaveData, RawDataSampleRate, RawDataNumChannels))
		{
			return;
		}

		if (RawDataSampleRate == 0 || RawDataNumChannels == 0)
		{
			UE_LOG(LogAudio, Error, TEXT("Failed to parse the raw imported data for '%s' for baked FFT analysis."), *GetFullName());
			return;
		}

		const uint32 NumFrames = (RawImportedWaveData.Num() / sizeof(int16)) / RawDataNumChannels;
		int16* InputData = (int16*)RawImportedWaveData.GetData();

		Audio::FSpectrumAnalyzerSettings SpectrumAnalyzerSettings;
		switch (FFTSize)
		{
		case ESoundWaveFFTSize::VerySmall_64:
			SpectrumAnalyzerSettings.FFTSize = Audio::FSpectrumAnalyzerSettings::EFFTSize::Min_64;
			break;

		case ESoundWaveFFTSize::Small_256:
			SpectrumAnalyzerSettings.FFTSize = Audio::FSpectrumAnalyzerSettings::EFFTSize::Small_256;
			break;

		default:
		case ESoundWaveFFTSize::Medium_512:
			SpectrumAnalyzerSettings.FFTSize = Audio::FSpectrumAnalyzerSettings::EFFTSize::Medium_512;
			break;

		case ESoundWaveFFTSize::Large_1024:
			SpectrumAnalyzerSettings.FFTSize = Audio::FSpectrumAnalyzerSettings::EFFTSize::Large_1024;
			break;

		case ESoundWaveFFTSize::VeryLarge_2048:
			SpectrumAnalyzerSettings.FFTSize = Audio::FSpectrumAnalyzerSettings::EFFTSize::VeryLarge_2048;
			break;

		}

		// Prepare the spectral envelope followers
		TArray<Audio::FEnvelopeFollower> SpectralEnvelopeFollowers;
		SpectralEnvelopeFollowers.AddDefaulted(FrequenciesToAnalyze.Num());

		for (Audio::FEnvelopeFollower& EnvFollower : SpectralEnvelopeFollowers)
		{
			EnvFollower.Init((float)RawDataSampleRate / FFTAnalysisFrameSize, FFTAnalysisAttackTime, FFTAnalysisReleaseTime);
		}

		// Build a new spectrum analyzer
		Audio::FSpectrumAnalyzer SpectrumAnalyzer(SpectrumAnalyzerSettings, (float)RawDataSampleRate);

		// The audio data block to use to submit audio data to the spectrum analyzer
		Audio::AlignedFloatBuffer AnalysisData;
		check(FFTAnalysisFrameSize > 256);
		AnalysisData.Reserve(FFTAnalysisFrameSize);

		float MaximumMagnitude = 0.0f;
		for (uint32 FrameIndex = 0; FrameIndex < NumFrames; ++FrameIndex)
		{
			// Get the averaged sample value of all the channels
			float SampleValue = 0.0f;
			for (uint16 ChannelIndex = 0; ChannelIndex < RawDataNumChannels; ++ChannelIndex)
			{
				SampleValue += (float)InputData[FrameIndex * RawDataNumChannels] / 32767.0f;
			}
			SampleValue /= RawDataNumChannels;

			// Accumate the samples in the scratch buffer
			AnalysisData.Add(SampleValue);

			// Until we reached the frame size
			if (AnalysisData.Num() == FFTAnalysisFrameSize)
			{
				SpectrumAnalyzer.PushAudio(AnalysisData.GetData(), AnalysisData.Num());

				// Block while the analyzer does the analysis
				SpectrumAnalyzer.PerformAnalysisIfPossible(true);

				FSoundWaveSpectralTimeData NewData;

				// Don't need to lock here since we're doing this sync, but it's here as that's the expected pattern for the Spectrum analyzer
				SpectrumAnalyzer.LockOutputBuffer();

				// Get the magntiudes for the specified frequencies
				for (int32 Index = 0; Index < FrequenciesToAnalyze.Num(); ++Index)
				{
					float Frequency = FrequenciesToAnalyze[Index];
					FSoundWaveSpectralDataEntry DataEntry;
					DataEntry.Magnitude = SpectrumAnalyzer.GetMagnitudeForFrequency(Frequency);

					// Feed the magnitude through the spectral envelope follower for this band
					DataEntry.Magnitude = SpectralEnvelopeFollowers[Index].ProcessAudioNonClamped(DataEntry.Magnitude);

					// Track the max magnitude so we can later set normalized magnitudes
					if (DataEntry.Magnitude > MaximumMagnitude)
					{
						MaximumMagnitude = DataEntry.Magnitude;
					}

					NewData.Data.Add(DataEntry);
				}

				SpectrumAnalyzer.UnlockOutputBuffer();

				// The time stamp is derived from the frame index and sample rate
				NewData.TimeSec = FMath::Max((float)(FrameIndex - FFTAnalysisFrameSize + 1) / RawDataSampleRate, 0.0f);

				/*
				// TODO: add FFTAnalysisTimeOffset
				// Don't let the time shift be more than the negative or postive duration
				float Duration = (float)NumFrames / RawDataSampleRate;
				float TimeShift = FMath::Clamp((float)FFTAnalysisTimeOffset / 1000, -Duration, Duration);

				NewData.TimeSec = NewData.TimeSec + (float)FFTAnalysisTimeOffset / 1000;

				// Truncate data if time shift is far enough to left that it's before the start of the sound
				if (TreatFileAsLoopingForAnalysis)
				{
					// Wrap the time value from endpoints if we're told this sound wave is looping
					if (NewData.TimeSec < 0.0f)
					{
						NewData.TimeSec = Duration + NewData.TimeSec;
					}
					else if (NewData.TimeSec >= Duration)
					{
						NewData.TimeSec = NewData.TimeSec - Duration;
					}
					CookedSpectralTimeData.Add(NewData);
				}
				else if (NewData.TimeSec > 0.0f)
				{
				CookedSpectralTimeData.Add(NewData);
				}
				*/

				CookedSpectralTimeData.Add(NewData);

				AnalysisData.Reset();
			}
		}

		// Sort predicate for sorting spectral data by time (lowest first)
		struct FSortSpectralDataByTime
		{
			FORCEINLINE bool operator()(const FSoundWaveSpectralTimeData& A, const FSoundWaveSpectralTimeData& B) const
			{
				return A.TimeSec < B.TimeSec;
			}
		};

		CookedSpectralTimeData.Sort(FSortSpectralDataByTime());

		// It's possible for the maximum magnitude to be 0.0 if the audio file was silent.
		if (MaximumMagnitude > 0.0f)
		{
			// Normalize all the magnitude values based on the highest magnitude
			for (FSoundWaveSpectralTimeData& SpectralTimeData : CookedSpectralTimeData)
			{
				for (FSoundWaveSpectralDataEntry& DataEntry : SpectralTimeData.Data)
				{
					DataEntry.NormalizedMagnitude = DataEntry.Magnitude / MaximumMagnitude;
				}
			}
		}

	}
}

void USoundWave::BakeEnvelopeAnalysis()
{
	// Clear any existing envelope data regardless of if it's enabled. If this was enabled and is now toggled, this will clear previous data.
	CookedEnvelopeTimeData.Reset();

	// Perform analysis if enabled on the sound wave
	if (bEnableAmplitudeEnvelopeAnalysis)
	{
		if (ChannelSizes.Num() > 0)
		{
			UE_LOG(LogAudio, Warning, TEXT("Soundwave '%s' has multi-channel audio (channels greater than 2). Baking envelope analysis is not currently supported for this yet."), *GetFullName());
			return;
		}

		// Retrieve the raw imported data
		TArray<uint8> RawImportedWaveData;
		uint32 RawDataSampleRate = 0;
		uint16 RawDataNumChannels = 0;

		USoundWave* SoundWaveToUseForAnalysis = this;
		if (OverrideSoundToUseForAnalysis)
		{
			SoundWaveToUseForAnalysis = OverrideSoundToUseForAnalysis;
		}

		if (!SoundWaveToUseForAnalysis->GetImportedSoundWaveData(RawImportedWaveData, RawDataSampleRate, RawDataNumChannels))
		{
			return;
		}

		if (RawDataSampleRate == 0 || RawDataNumChannels == 0)
		{
			UE_LOG(LogAudio, Error, TEXT("Failed to parse the raw imported data for '%s' for baked FFT analysis."), *GetFullName());
			return;
		}

		const uint32 NumFrames = (RawImportedWaveData.Num() / sizeof(int16)) / RawDataNumChannels;
		int16* InputData = (int16*)RawImportedWaveData.GetData();

		Audio::FEnvelopeFollower EnvelopeFollower;
		EnvelopeFollower.Init(RawDataSampleRate, EnvelopeFollowerAttackTime, EnvelopeFollowerReleaseTime);

		for (uint32 FrameIndex = 0; FrameIndex < NumFrames; ++FrameIndex)
		{
			// Get the averaged sample value of all the channels
			float SampleValue = 0.0f;
			for (uint16 ChannelIndex = 0; ChannelIndex < RawDataNumChannels; ++ChannelIndex)
			{
				SampleValue += (float)InputData[FrameIndex * RawDataNumChannels] / 32767.0f;
			}
			SampleValue /= RawDataNumChannels;

			float Output = EnvelopeFollower.ProcessAudio(SampleValue);

			// Until we reached the frame size
			if (FrameIndex % EnvelopeFollowerFrameSize == 0)
			{
				FSoundWaveEnvelopeTimeData NewData;
				NewData.Amplitude = Output;
				NewData.TimeSec = (float)FrameIndex / RawDataSampleRate;
				CookedEnvelopeTimeData.Add(NewData);
			}
		}
	}
}

void USoundWave::PostEditChangeProperty(FPropertyChangedEvent& PropertyChangedEvent)
{
	Super::PostEditChangeProperty(PropertyChangedEvent);

	static const FName CompressionQualityFName = FName(TEXT("CompressionQuality"));
	static FName StreamingFName = GET_MEMBER_NAME_CHECKED(USoundWave, bStreaming);
	static FName SeekableStreamingFName = GET_MEMBER_NAME_CHECKED(USoundWave, bSeekableStreaming);

	// Prevent constant re-compression of SoundWave while properties are being changed interactively
	if (PropertyChangedEvent.ChangeType != EPropertyChangeType::Interactive)
	{
		// Regenerate on save any compressed sound formats or if analysis needs to be re-done
		if (UProperty* PropertyThatChanged = PropertyChangedEvent.Property)
		{
			const FName& Name = PropertyThatChanged->GetFName();
			if (Name == CompressionQualityFName || Name == StreamingFName || Name == SeekableStreamingFName)
			{
				InvalidateCompressedData();
				FreeResources();
				UpdatePlatformData();
				MarkPackageDirty();
			}

			if (AnyFFTAnalysisPropertiesChanged(Name))
			{
				BakeFFTAnalysis();
			}

			if (AnyEnvelopeAnalysisPropertiesChanged(Name))
			{
				BakeEnvelopeAnalysis();
			}
		}
	}
}
#endif // WITH_EDITOR

void USoundWave::FreeResources()
{
	check(IsInAudioThread());

	// Housekeeping of stats
	DEC_FLOAT_STAT_BY( STAT_AudioBufferTime, Duration );
	DEC_FLOAT_STAT_BY( STAT_AudioBufferTimeChannels, NumChannels * Duration );

	// GEngine is NULL during script compilation and GEngine->Client and its audio device might be
	// destroyed first during the exit purge.
	if( GEngine && !GExitPurge )
	{
		// Notify the audio device to free the bulk data associated with this wave.
		FAudioDeviceManager* AudioDeviceManager = GEngine->GetAudioDeviceManager();
		if (AudioDeviceManager)
		{
			AudioDeviceManager->StopSoundsUsingResource(this);
			AudioDeviceManager->FreeResource(this);
		}
	}

	if (CachedRealtimeFirstBuffer)
	{
		FMemory::Free(CachedRealtimeFirstBuffer);
		CachedRealtimeFirstBuffer = nullptr;
	}

	// Just in case the data was created but never uploaded
	if (RawPCMData)
	{
		FMemory::Free(RawPCMData);
		RawPCMData = nullptr;
	}

	// Remove the compressed copy of the data
	RemoveAudioResource();

	// Stat housekeeping
	DEC_DWORD_STAT_BY(STAT_AudioMemorySize, TrackedMemoryUsage);
	DEC_DWORD_STAT_BY(STAT_AudioMemory, TrackedMemoryUsage);
	TrackedMemoryUsage = 0;

	ResourceID = 0;
	bDynamicResource = false;
	DecompressionType = DTYPE_Setup;
	bDecompressedFromOgg = false;

	if (ResourceState == ESoundWaveResourceState::Freeing)
	{
		ResourceState = ESoundWaveResourceState::Freed;
	}
}

bool USoundWave::CleanupDecompressor(bool bForceWait)
{
	check(IsInAudioThread());

	if (!AudioDecompressor)
	{
		check(GetPrecacheState() == ESoundWavePrecacheState::Done);
		return true;
	}

	if (AudioDecompressor->IsDone())
	{
		delete AudioDecompressor;
		AudioDecompressor = nullptr;
		SetPrecacheState(ESoundWavePrecacheState::Done);
		return true;
	}

	if (bForceWait)
	{
		AudioDecompressor->EnsureCompletion();
		delete AudioDecompressor;
		AudioDecompressor = nullptr;
		SetPrecacheState(ESoundWavePrecacheState::Done);
		return true;
	}

	return false;
}

FWaveInstance& USoundWave::HandleStart( FActiveSound& ActiveSound, const UPTRINT WaveInstanceHash ) const
{
	// Create a new wave instance and associate with the ActiveSound
	FWaveInstance& WaveInstance = ActiveSound.AddWaveInstance(WaveInstanceHash);

	// Add in the subtitle if they exist
	if (ActiveSound.bHandleSubtitles && Subtitles.Num() > 0)
	{
		FQueueSubtitleParams QueueSubtitleParams(Subtitles);
		{
			QueueSubtitleParams.AudioComponentID = ActiveSound.GetAudioComponentID();
			QueueSubtitleParams.WorldPtr = ActiveSound.GetWeakWorld();
			QueueSubtitleParams.WaveInstance = (PTRINT)&WaveInstance;
			QueueSubtitleParams.SubtitlePriority = ActiveSound.SubtitlePriority;
			QueueSubtitleParams.Duration = Duration;
			QueueSubtitleParams.bManualWordWrap = bManualWordWrap;
			QueueSubtitleParams.bSingleLine = bSingleLine;
			QueueSubtitleParams.RequestedStartTime = ActiveSound.RequestedStartTime;
		}

		FSubtitleManager::QueueSubtitles(QueueSubtitleParams);
	}

	return WaveInstance;
}

bool USoundWave::IsReadyForFinishDestroy()
{
	const bool bIsStreamingInProgress = IStreamingManager::Get().GetAudioStreamingManager().IsStreamingInProgress(this);

	check(GetPrecacheState() != ESoundWavePrecacheState::InProgress);

	// Wait till streaming and decompression finishes before deleting resource.
	if (!bIsStreamingInProgress && ResourceState == ESoundWaveResourceState::NeedsFree)
		{
			DECLARE_CYCLE_STAT(TEXT("FAudioThreadTask.FreeResources"), STAT_AudioFreeResources, STATGROUP_AudioThreadCommands);

			USoundWave* SoundWave = this;
			ResourceState = ESoundWaveResourceState::Freeing;
			FAudioThread::RunCommandOnAudioThread([SoundWave]()
			{
				SoundWave->FreeResources();
			}, GET_STATID(STAT_AudioFreeResources));
		}

	return NumSourcesPlaying.GetValue() == 0 && ResourceState == ESoundWaveResourceState::Freed;
}


void USoundWave::FinishDestroy()
{
	Super::FinishDestroy();

	check(GetPrecacheState() != ESoundWavePrecacheState::InProgress);
	check(AudioDecompressor == nullptr);

	CleanupCachedRunningPlatformData();
#if WITH_EDITOR
	if (!GExitPurge)
	{
		ClearAllCachedCookedPlatformData();
	}
#endif

	IStreamingManager::Get().GetAudioStreamingManager().RemoveStreamingSoundWave(this);
}

void USoundWave::Parse(FAudioDevice* AudioDevice, const UPTRINT NodeWaveInstanceHash, FActiveSound& ActiveSound, const FSoundParseParameters& ParseParams, TArray<FWaveInstance*>& WaveInstances)
{
	FWaveInstance* WaveInstance = ActiveSound.FindWaveInstance(NodeWaveInstanceHash);

	const bool bIsNewWave = WaveInstance == nullptr;

	// Create a new WaveInstance if this SoundWave doesn't already have one associated with it.
	if(!WaveInstance)
	{
		if (!ActiveSound.bRadioFilterSelected)
		{
			ActiveSound.ApplyRadioFilter(ParseParams);
		}

		WaveInstance = &HandleStart(ActiveSound, NodeWaveInstanceHash);
	}

	// Looping sounds are never actually finished
	if (bLooping || ParseParams.bLooping)
	{
		WaveInstance->bIsFinished = false;
#if !(NO_LOGGING || UE_BUILD_SHIPPING || UE_BUILD_TEST)
		if (!ActiveSound.bWarnedAboutOrphanedLooping && ActiveSound.GetAudioComponentID() == 0)
		{
			UE_LOG(LogAudio, Warning, TEXT("Detected orphaned looping sound '%s'."), *ActiveSound.GetSound()->GetName());
			ActiveSound.bWarnedAboutOrphanedLooping = true;
		}
#endif
	}

	// Early out if finished.
	if (WaveInstance->bIsFinished)
	{
		return;
	}

	// Propagate properties and add WaveInstance to outgoing array of FWaveInstances.
	WaveInstance->SetVolume(ParseParams.Volume * Volume);
	WaveInstance->SetVolumeMultiplier(ParseParams.VolumeMultiplier);
	WaveInstance->SetDistanceAttenuation(ParseParams.DistanceAttenuation);
	WaveInstance->SetPitch(ParseParams.Pitch * Pitch);
	WaveInstance->bEnableLowPassFilter = ParseParams.bEnableLowPassFilter;
	WaveInstance->bIsOccluded = ParseParams.bIsOccluded;
	WaveInstance->LowPassFilterFrequency = ParseParams.LowPassFilterFrequency;
	WaveInstance->OcclusionFilterFrequency = ParseParams.OcclusionFilterFrequency;
	WaveInstance->AttenuationLowpassFilterFrequency = ParseParams.AttenuationLowpassFilterFrequency;
	WaveInstance->AttenuationHighpassFilterFrequency = ParseParams.AttenuationHighpassFilterFrequency;
	WaveInstance->AmbientZoneFilterFrequency = ParseParams.AmbientZoneFilterFrequency;
	WaveInstance->bApplyRadioFilter = ActiveSound.bApplyRadioFilter;
	WaveInstance->StartTime = ParseParams.StartTime;
	WaveInstance->UserIndex = ActiveSound.UserIndex;
	WaveInstance->OmniRadius = ParseParams.OmniRadius;
	WaveInstance->StereoSpread = ParseParams.StereoSpread;
	WaveInstance->AttenuationDistance = ParseParams.AttenuationDistance;
	WaveInstance->ListenerToSoundDistance = ParseParams.ListenerToSoundDistance;
	WaveInstance->ListenerToSoundDistanceForPanning = ParseParams.ListenerToSoundDistanceForPanning;
	WaveInstance->AbsoluteAzimuth = ParseParams.AbsoluteAzimuth;

	if (NumChannels <= 2)
	{
		WaveInstance->SourceEffectChain = ParseParams.SourceEffectChain;
	}

	bool bAlwaysPlay = false;

	// Properties from the sound class
	WaveInstance->SoundClass = ParseParams.SoundClass;
	if (ParseParams.SoundClass)
	{
		FSoundClassProperties* SoundClassProperties = AudioDevice->GetSoundClassCurrentProperties(ParseParams.SoundClass);
		// Use values from "parsed/ propagated" sound class properties
		float VolumeMultiplier = WaveInstance->GetVolumeMultiplier();
		WaveInstance->SetVolumeMultiplier(VolumeMultiplier* SoundClassProperties->Volume);
		WaveInstance->SetPitch(WaveInstance->Pitch * SoundClassProperties->Pitch);
		//TODO: Add in HighFrequencyGainMultiplier property to sound classes

		WaveInstance->VoiceCenterChannelVolume = SoundClassProperties->VoiceCenterChannelVolume;
		WaveInstance->RadioFilterVolume = SoundClassProperties->RadioFilterVolume * ParseParams.VolumeMultiplier;
		WaveInstance->RadioFilterVolumeThreshold = SoundClassProperties->RadioFilterVolumeThreshold * ParseParams.VolumeMultiplier;
		WaveInstance->StereoBleed = SoundClassProperties->StereoBleed;
		WaveInstance->LFEBleed = SoundClassProperties->LFEBleed;

		WaveInstance->bIsUISound = ActiveSound.bIsUISound || SoundClassProperties->bIsUISound;
		WaveInstance->bIsMusic = ActiveSound.bIsMusic || SoundClassProperties->bIsMusic;
		WaveInstance->bCenterChannelOnly = ActiveSound.bCenterChannelOnly || SoundClassProperties->bCenterChannelOnly;
		WaveInstance->bEQFilterApplied = ActiveSound.bEQFilterApplied || SoundClassProperties->bApplyEffects;
		WaveInstance->bReverb = ActiveSound.bReverb || SoundClassProperties->bReverb;
		WaveInstance->OutputTarget = SoundClassProperties->OutputTarget;

		if (SoundClassProperties->bApplyAmbientVolumes)
		{
			VolumeMultiplier = WaveInstance->GetVolumeMultiplier();
			WaveInstance->SetVolumeMultiplier(VolumeMultiplier * ParseParams.InteriorVolumeMultiplier);
			WaveInstance->RadioFilterVolume *= ParseParams.InteriorVolumeMultiplier;
			WaveInstance->RadioFilterVolumeThreshold *= ParseParams.InteriorVolumeMultiplier;
		}

		bAlwaysPlay = ActiveSound.bAlwaysPlay || SoundClassProperties->bAlwaysPlay;
	}
	else
	{
		WaveInstance->VoiceCenterChannelVolume = 0.f;
		WaveInstance->RadioFilterVolume = 0.f;
		WaveInstance->RadioFilterVolumeThreshold = 0.f;
		WaveInstance->StereoBleed = 0.f;
		WaveInstance->LFEBleed = 0.f;
		WaveInstance->bEQFilterApplied = ActiveSound.bEQFilterApplied;
		WaveInstance->bIsUISound = ActiveSound.bIsUISound;
		WaveInstance->bIsMusic = ActiveSound.bIsMusic;
		WaveInstance->bReverb = ActiveSound.bReverb;
		WaveInstance->bCenterChannelOnly = ActiveSound.bCenterChannelOnly;

		bAlwaysPlay = ActiveSound.bAlwaysPlay;
	}

	// If set to bAlwaysPlay, increase the current sound's priority scale by 10x. This will still result in a possible 0-priority output if the sound has 0 actual volume
	if (bAlwaysPlay)
	{
		WaveInstance->Priority = MAX_FLT;
	}
	else
	{
		WaveInstance->Priority = ParseParams.Priority;
	}

	WaveInstance->Location = ParseParams.Transform.GetTranslation();
	WaveInstance->bIsStarted = true;
	WaveInstance->bAlreadyNotifiedHook = false;
	WaveInstance->SetUseSpatialization(ParseParams.bUseSpatialization);
	WaveInstance->SpatializationMethod = ParseParams.SpatializationMethod;
	WaveInstance->WaveData = this;
	WaveInstance->NotifyBufferFinishedHooks = ParseParams.NotifyBufferFinishedHooks;
	WaveInstance->LoopingMode = ((bLooping || ParseParams.bLooping) ? LOOP_Forever : LOOP_Never);
	WaveInstance->bIsPaused = ParseParams.bIsPaused;

	// If we're normalizing 3d stereo spatialized sounds, we need to scale by -6 dB
	if (WaveInstance->GetUseSpatialization() && ParseParams.bApplyNormalizationToStereoSounds && NumChannels == 2)
	{
		float WaveInstanceVolume = WaveInstance->GetVolume();
		WaveInstance->SetVolume(WaveInstanceVolume * 0.5f);
	}

	// Copy reverb send settings
	WaveInstance->ReverbSendMethod = ParseParams.ReverbSendMethod;
	WaveInstance->ManualReverbSendLevel = ParseParams.ManualReverbSendLevel;
	WaveInstance->CustomRevebSendCurve = ParseParams.CustomReverbSendCurve;
	WaveInstance->ReverbSendLevelRange = ParseParams.ReverbSendLevelRange;
	WaveInstance->ReverbSendLevelDistanceRange = ParseParams.ReverbSendLevelDistanceRange;

	// Get the envelope follower settings
	WaveInstance->EnvelopeFollowerAttackTime = ParseParams.EnvelopeFollowerAttackTime;
	WaveInstance->EnvelopeFollowerReleaseTime = ParseParams.EnvelopeFollowerReleaseTime;

	// Copy over the submix sends.
	WaveInstance->SoundSubmix = ParseParams.SoundSubmix;
	WaveInstance->SoundSubmixSends = ParseParams.SoundSubmixSends;

	// Copy over the source bus send and data
	if (!WaveInstance->ActiveSound->bIsPreviewSound)
	{
		WaveInstance->bOutputToBusOnly = ParseParams.bOutputToBusOnly;
	}

	for (int32 BusSendType = 0; BusSendType < (int32)EBusSendType::Count; ++BusSendType)
	{
		WaveInstance->SoundSourceBusSends[BusSendType] = ParseParams.SoundSourceBusSends[BusSendType];
	}

	if (AudioDevice->IsHRTFEnabledForAll() && ParseParams.SpatializationMethod == ESoundSpatializationAlgorithm::SPATIALIZATION_Default)
	{
		WaveInstance->SpatializationMethod = ESoundSpatializationAlgorithm::SPATIALIZATION_HRTF;
	}
	else
	{
		WaveInstance->SpatializationMethod = ParseParams.SpatializationMethod;
	}

	// Pass along plugin settings to the wave instance
	WaveInstance->SpatializationPluginSettings = ParseParams.SpatializationPluginSettings;
	WaveInstance->OcclusionPluginSettings = ParseParams.OcclusionPluginSettings;
	WaveInstance->ReverbPluginSettings = ParseParams.ReverbPluginSettings;
	WaveInstance->ModulationPluginSettings = ParseParams.ModulationPluginSettings;

	WaveInstance->bIsAmbisonics = bIsAmbisonics;

	// Recompute the virtualizability here even though we did it up-front in the active sound parse.
	// This is because an active sound can generate multiple sound waves, not all of them are necessarily virtualizable.
	bool bHasSubtitles = ActiveSound.bHandleSubtitles && (ActiveSound.bHasExternalSubtitles || (Subtitles.Num() > 0));

	// When the BypassVirtualizeWhenSilent cvar is enabled, we should only honor bVirtualizeWhenSilent for procedural sounds:
	const bool bCanPlayWhenSilent = IsPlayWhenSilent() && (!BypassPlayWhenSilentCVar || bProcedural);
	const float WaveInstanceVolume = WaveInstance->GetVolumeWithDistanceAttenuation() * WaveInstance->GetDynamicVolume();
	if (WaveInstanceVolume > KINDA_SMALL_NUMBER || (bCanPlayWhenSilent || bHasSubtitles))
	{
		WaveInstances.Add(WaveInstance);
		ActiveSound.bFinished = false;
	}
	else if (WaveInstance->LoopingMode == LOOP_Forever)
	{
		ActiveSound.bFinished = false;
	}
	// Not looping, silent, and not set to play when silent
	else
	{
		// If no wave instance added to transient array not looping, and just created, immediately delete
		// to avoid initializing on a later tick (achieved by adding to active sound's wave instance map
		// but not the passed transient WaveInstance array)
		if (bIsNewWave)
		{
			ActiveSound.RemoveWaveInstance(NodeWaveInstanceHash);
			return;
		}
	}

#if !NO_LOGGING
	// Sanity check
	if(NumChannels > 2 && WaveInstance->GetUseSpatialization() && !WaveInstance->bReportedSpatializationWarning)
	{
		static TSet<USoundWave*> ReportedSounds;
		if (!ReportedSounds.Contains(this))
		{
			FString SoundWarningInfo = FString::Printf(TEXT("Spatialization on sounds with channels greater than 2 is not supported. SoundWave: %s"), *GetName());
			if (ActiveSound.GetSound() != this)
			{
				SoundWarningInfo += FString::Printf(TEXT(" SoundCue: %s"), *ActiveSound.GetSound()->GetName());
			}

			const uint64 AudioComponentID = ActiveSound.GetAudioComponentID();
			if (AudioComponentID > 0)
			{
				FAudioThread::RunCommandOnGameThread([AudioComponentID, SoundWarningInfo]()
				{
					if (UAudioComponent* AudioComponent = UAudioComponent::GetAudioComponentFromID(AudioComponentID))
					{
						AActor* SoundOwner = AudioComponent->GetOwner();
						UE_LOG(LogAudio, Warning, TEXT( "%s Actor: %s AudioComponent: %s" ), *SoundWarningInfo, (SoundOwner ? *SoundOwner->GetName() : TEXT("None")), *AudioComponent->GetName() );
					}
					else
					{
						UE_LOG(LogAudio, Warning, TEXT("%s"), *SoundWarningInfo );
					}
				});
<<<<<<< HEAD
			}
			else
			{
				UE_LOG(LogAudio, Warning, TEXT("%s"), *SoundWarningInfo );
			}
=======
			}
			else
			{
				UE_LOG(LogAudio, Warning, TEXT("%s"), *SoundWarningInfo );
			}
>>>>>>> 33e6966e

			ReportedSounds.Add(this);
		}
		WaveInstance->bReportedSpatializationWarning = true;
	}
#endif // !NO_LOGGING
}

bool USoundWave::IsPlayable() const
{
	return true;
}

float USoundWave::GetDuration()
{
	return (bLooping ? INDEFINITELY_LOOPING_DURATION : Duration);
}

bool USoundWave::IsStreaming(const FPlatformAudioCookOverrides* Overrides /* = nullptr */) const
{
	// TODO: add in check on whether it's part of a streaming SoundGroup.
	if (!Overrides)
	{
		Overrides = GetPlatformCompressionOverridesForCurrentPlatform();
	}

	// We stream if (A) bStreaming is set to true, (B) bForceInline is false and either bUseLoadOnDemand was set to true in
	// our cook overrides, or the AutoStreamingThreshold was set and this sound is longer than the auto streaming threshold.
	
	if (bStreaming)
	{
		return true;
	}
	else if (bForceInline)
	{
		return false;
	}
	else if (bProcedural)
	{
		return false;
	}
	else if (Overrides)
	{
		// For stream caching, the auto streaming threshold is used to force sounds to be inlined:
		const bool bUsesStreamCache = (Overrides->bUseStreamCaching && Duration > Overrides->AutoStreamingThreshold);
		const bool bOverAutoStreamingThreshold = (Overrides->AutoStreamingThreshold > SMALL_NUMBER  && Duration > Overrides->AutoStreamingThreshold);

		return bUsesStreamCache || bOverAutoStreamingThreshold;
	}
	else
	{
		return false;
	}
}

bool USoundWave::ShouldUseStreamCaching() const
{
	return  FPlatformCompressionUtilities::IsCurrentPlatformUsingStreamCaching() && IsStreaming();
}

TArrayView<const uint8> USoundWave::GetZerothChunk()
{
	if (ShouldUseStreamCaching())
	{
		// In editor, we actually don't have a zeroth chunk until we try to play an audio file.
		if (GIsEditor)
		{
			EnsureZerothChunkIsLoaded();
		}

		check(ZerothChunkData.Num() > 0);

		if (GetNumChunks() > 1)
		{
			// Prime first chunk for playback.
			IStreamingManager::Get().GetAudioStreamingManager().RequestChunk(this, 1, [](EAudioChunkLoadResult InResult) {});
		}

		return TArrayView<const uint8>(ZerothChunkData);
	}
	else
	{
		FAudioChunkHandle ChunkHandle = IStreamingManager::Get().GetAudioStreamingManager().GetLoadedChunk(this, 0);
		return TArrayView<const uint8>(ChunkHandle.GetData(), ChunkHandle.Num());
	}
}

bool USoundWave::IsSeekableStreaming() const
{
	return bStreaming && bSeekableStreaming;
}

bool USoundWave::IsSeekableStreaming() const
{
	return bStreaming && bSeekableStreaming;
}

bool USoundWave::GetSoundWavesWithCookedAnalysisData(TArray<USoundWave*>& OutSoundWaves)
{
	if (CookedSpectralTimeData.Num() > 0 || CookedEnvelopeTimeData.Num() > 0)
	{
		OutSoundWaves.Add(this);
		return true;
	}
	return false;
}

bool USoundWave::HasCookedFFTData() const
{
	return CookedSpectralTimeData.Num() > 0;
}

bool USoundWave::HasCookedAmplitudeEnvelopeData() const
{
	return CookedEnvelopeTimeData.Num() > 0;
}

void USoundWave::UpdatePlatformData()
{
	if (IsStreaming())
	{
		// Make sure there are no pending requests in flight.
		while (IStreamingManager::Get().GetAudioStreamingManager().IsStreamingInProgress(this))
		{
			// Give up timeslice.
			FPlatformProcess::Sleep(0);
		}

#if WITH_EDITORONLY_DATA
		// Temporarily remove from streaming manager to release currently used data chunks
		IStreamingManager::Get().GetAudioStreamingManager().RemoveStreamingSoundWave(this);
		// Recache platform data if the source has changed.
		CachePlatformData();
		// Add back to the streaming manager to reload first chunk
		IStreamingManager::Get().GetAudioStreamingManager().AddStreamingSoundWave(this);
#endif
	}
	else
	{
		IStreamingManager::Get().GetAudioStreamingManager().RemoveStreamingSoundWave(this);
	}
}

float USoundWave::GetSampleRateForCurrentPlatform()
{
#if WITH_EDITOR
	float SampleRateOverride = FPlatformCompressionUtilities::GetTargetSampleRateForPlatform(SampleRateQuality);
	return (SampleRateOverride > 0) ? FMath::Min(SampleRateOverride, (float) SampleRate) : SampleRate;
#else
	if (bCachedSampleRateFromPlatformSettings)
	{
		return CachedSampleRateOverride;
	}
	else if (bSampleRateManuallyReset)
	{
		CachedSampleRateOverride = SampleRate;
		bCachedSampleRateFromPlatformSettings = true;

		return CachedSampleRateOverride;
	}
	else
	{
		CachedSampleRateOverride = FPlatformCompressionUtilities::GetTargetSampleRateForPlatform(SampleRateQuality);
		if (CachedSampleRateOverride < 0 || SampleRate < CachedSampleRateOverride)
		{
			CachedSampleRateOverride = SampleRate;
		}

		bCachedSampleRateFromPlatformSettings = true;
		return CachedSampleRateOverride;
	}
#endif
}

float USoundWave::GetSampleRateForCompressionOverrides(const FPlatformAudioCookOverrides* CompressionOverrides)
{
	const float* SampleRatePtr = CompressionOverrides->PlatformSampleRates.Find(SampleRateQuality);
	if (SampleRatePtr && *SampleRatePtr > 0.0f)
	{
		return FMath::Min(*SampleRatePtr, static_cast<float>(SampleRate));
	}
	else
	{
		return -1.0f;
	}
}

bool USoundWave::GetChunkData(int32 ChunkIndex, uint8** OutChunkData, bool bMakeSureChunkIsLoaded /* = false */)
{
	if (RunningPlatformData->GetChunkFromDDC(ChunkIndex, OutChunkData, bMakeSureChunkIsLoaded) == 0)
	{
#if WITH_EDITORONLY_DATA
		// Unable to load chunks from the cache. Rebuild the sound and attempt to recache it.
		UE_LOG(LogAudio, Display, TEXT("GetChunkData failed, rebuilding %s"), *GetPathName());

		ForceRebuildPlatformData();
		if (RunningPlatformData->GetChunkFromDDC(ChunkIndex, OutChunkData, bMakeSureChunkIsLoaded) == 0)
		{
			UE_LOG(LogAudio, Display, TEXT("Failed to build sound %s."), *GetPathName());
		}
		else
		{
			// Succeeded after rebuilding platform data
			return true;
		}
#else
		// Failed to find the SoundWave chunk in the cooked package.
		UE_LOG(LogAudio, Warning, TEXT("GetChunkData failed while streaming. Ensure the following file is cooked: %s"), *GetPathName());
#endif // #if WITH_EDITORONLY_DATA
		return false;
	}
	return true;
}

uint32 USoundWave::GetInterpolatedCookedFFTDataForTimeInternal(float InTime, uint32 StartingIndex, TArray<FSoundWaveSpectralData>& OutData, bool bLoop)
{
	// Find the two entries on either side of the input time
	int32 NumDataEntries = CookedSpectralTimeData.Num();
	for (int32 Index = StartingIndex; Index < NumDataEntries; ++Index)
	{
		// Get the current data at this index
		const FSoundWaveSpectralTimeData& CurrentData = CookedSpectralTimeData[Index];

		// Get the next data, wrap if needed (i.e. if current is last index, we'll lerp to the first index)
		const FSoundWaveSpectralTimeData& NextData = CookedSpectralTimeData[(Index + 1) % NumDataEntries];

		if (InTime >= CurrentData.TimeSec && InTime < NextData.TimeSec)
		{
			// Lerping alpha is fraction from current to next data
			const float Alpha = (InTime - CurrentData.TimeSec) / (NextData.TimeSec - CurrentData.TimeSec);
			for (int32 FrequencyIndex = 0; FrequencyIndex < FrequenciesToAnalyze.Num(); ++FrequencyIndex)
			{
				FSoundWaveSpectralData InterpolatedData;
				InterpolatedData.FrequencyHz = FrequenciesToAnalyze[FrequencyIndex];
				InterpolatedData.Magnitude = FMath::Lerp(CurrentData.Data[FrequencyIndex].Magnitude, NextData.Data[FrequencyIndex].Magnitude, Alpha);
				InterpolatedData.NormalizedMagnitude = FMath::Lerp(CurrentData.Data[FrequencyIndex].NormalizedMagnitude, NextData.Data[FrequencyIndex].NormalizedMagnitude, Alpha);

				OutData.Add(InterpolatedData);
			}

			// Sort by frequency (lowest frequency first).
			OutData.Sort(FCompareSpectralDataByFrequencyHz());

			// We found cooked spectral data which maps to these indices
			return Index;
		}
	}

	return INDEX_NONE;
}

bool USoundWave::GetInterpolatedCookedFFTDataForTime(float InTime, uint32& InOutLastIndex, TArray<FSoundWaveSpectralData>& OutData, bool bLoop)
{
	if (CookedSpectralTimeData.Num() > 0)
	{
		// Handle edge cases
		if (!bLoop)
		{
			// Pointer to which data to use
			FSoundWaveSpectralTimeData* SpectralTimeData = nullptr;

			// We are past the edge
			if (InTime >= CookedSpectralTimeData.Last().TimeSec)
			{
				SpectralTimeData = &CookedSpectralTimeData.Last();
				InOutLastIndex = CookedPlatformData.Num() - 1;
			}
			// We are before the first data point
			else if (InTime < CookedSpectralTimeData[0].TimeSec)
			{
				SpectralTimeData = &CookedSpectralTimeData[0];
				InOutLastIndex = 0;
			}

			// If we were either case before we have a non-nullptr here
			if (SpectralTimeData != nullptr)
			{
				// Create an entry for this clamped output
				for (int32 FrequencyIndex = 0; FrequencyIndex < FrequenciesToAnalyze.Num(); ++FrequencyIndex)
				{
					FSoundWaveSpectralData InterpolatedData;
					InterpolatedData.FrequencyHz = FrequenciesToAnalyze[FrequencyIndex];
					InterpolatedData.Magnitude = SpectralTimeData->Data[FrequencyIndex].Magnitude;
					InterpolatedData.NormalizedMagnitude = SpectralTimeData->Data[FrequencyIndex].NormalizedMagnitude;

					OutData.Add(InterpolatedData);
				}

				return true;
			}
		}
		// We're looping
		else
		{
			// Need to check initial wrap-around case (i.e. we're reading earlier than first data point so need to lerp from last data point to first
			if (InTime >= 0.0f && InTime < CookedSpectralTimeData[0].TimeSec)
			{
				const FSoundWaveSpectralTimeData& CurrentData = CookedSpectralTimeData.Last();

				// Get the next data, wrap if needed (i.e. if current is last index, we'll lerp to the first index)
				const FSoundWaveSpectralTimeData& NextData = CookedSpectralTimeData[0];

				float TimeLeftFromLastDataToEnd = Duration - CurrentData.TimeSec;
				float Alpha = (TimeLeftFromLastDataToEnd + InTime) / (TimeLeftFromLastDataToEnd + NextData.TimeSec);

				for (int32 FrequencyIndex = 0; FrequencyIndex < FrequenciesToAnalyze.Num(); ++FrequencyIndex)
				{
					FSoundWaveSpectralData InterpolatedData;
					InterpolatedData.FrequencyHz = FrequenciesToAnalyze[FrequencyIndex];
					InterpolatedData.Magnitude = FMath::Lerp(CurrentData.Data[FrequencyIndex].Magnitude, NextData.Data[FrequencyIndex].Magnitude, Alpha);
					InterpolatedData.NormalizedMagnitude = FMath::Lerp(CurrentData.Data[FrequencyIndex].NormalizedMagnitude, NextData.Data[FrequencyIndex].NormalizedMagnitude, Alpha);

					OutData.Add(InterpolatedData);

					InOutLastIndex = 0;
				}
				return true;
			}
			// Or we've been offset a bit in the negative.
			else if (InTime < 0.0f)
			{
				// Wrap the time to the end of the sound wave file
				InTime = FMath::Clamp(Duration + InTime, 0.0f, Duration);
			}
		}

		uint32 StartingIndex = InOutLastIndex == INDEX_NONE ? 0 : InOutLastIndex;

		InOutLastIndex = GetInterpolatedCookedFFTDataForTimeInternal(InTime, StartingIndex, OutData, bLoop);
		if (InOutLastIndex == INDEX_NONE && StartingIndex != 0)
		{
			InOutLastIndex = GetInterpolatedCookedFFTDataForTimeInternal(InTime, 0, OutData, bLoop);
		}
		return InOutLastIndex != INDEX_NONE;
	}

	return false;
}

uint32 USoundWave::GetInterpolatedCookedEnvelopeDataForTimeInternal(float InTime, uint32 StartingIndex, float& OutAmplitude, bool bLoop)
{
	if (StartingIndex == INDEX_NONE || StartingIndex == CookedEnvelopeTimeData.Num())
	{
		StartingIndex = 0;
	}

	// Find the two entries on either side of the input time
	int32 NumDataEntries = CookedEnvelopeTimeData.Num();
	for (int32 Index = StartingIndex; Index < NumDataEntries; ++Index)
	{
		const FSoundWaveEnvelopeTimeData& CurrentData = CookedEnvelopeTimeData[Index];
		const FSoundWaveEnvelopeTimeData& NextData = CookedEnvelopeTimeData[(Index + 1) % NumDataEntries];

		if (InTime >= CurrentData.TimeSec && InTime < NextData.TimeSec)
		{
			// Lerping alpha is fraction from current to next data
			const float Alpha = (InTime - CurrentData.TimeSec) / (NextData.TimeSec - CurrentData.TimeSec);
			OutAmplitude = FMath::Lerp(CurrentData.Amplitude, NextData.Amplitude, Alpha);

			// We found cooked spectral data which maps to these indices
			return Index;
		}
	}

	// Did not find the data
	return INDEX_NONE;
}

bool USoundWave::GetInterpolatedCookedEnvelopeDataForTime(float InTime, uint32& InOutLastIndex, float& OutAmplitude, bool bLoop)
{
	InOutLastIndex = INDEX_NONE;
	if (CookedEnvelopeTimeData.Num() > 0 && InTime >= 0.0f)
	{
		// Handle edge cases
		if (!bLoop)
		{
			// We are past the edge
			if (InTime >= CookedEnvelopeTimeData.Last().TimeSec)
			{
				OutAmplitude = CookedEnvelopeTimeData.Last().Amplitude;
				InOutLastIndex = CookedEnvelopeTimeData.Num() - 1;
				return true;
			}
			// We are before the first data point
			else if (InTime < CookedEnvelopeTimeData[0].TimeSec)
			{
				OutAmplitude = CookedEnvelopeTimeData[0].Amplitude;
				InOutLastIndex = 0;
				return true;
			}
		}
		else
		{
			// Need to check initial wrap-around case (i.e. we're reading earlier than first data point so need to lerp from last data point to first
			if (InTime >= 0.0f && InTime < CookedEnvelopeTimeData[0].TimeSec)
			{
				const FSoundWaveEnvelopeTimeData& CurrentData = CookedEnvelopeTimeData.Last();
				const FSoundWaveEnvelopeTimeData& NextData = CookedEnvelopeTimeData[0];

				float TimeLeftFromLastDataToEnd = Duration - CurrentData.TimeSec;
				float Alpha = (TimeLeftFromLastDataToEnd + InTime) / (TimeLeftFromLastDataToEnd + NextData.TimeSec);

				OutAmplitude = FMath::Lerp(CurrentData.Amplitude, NextData.Amplitude, Alpha);
				InOutLastIndex = 0;
				return true;
			}
			// Or we've been offset a bit in the negative.
			else if (InTime < 0.0f)
			{
				// Wrap the time to the end of the sound wave file
				InTime = FMath::Clamp(Duration + InTime, 0.0f, Duration);
			}

			uint32 StartingIndex = InOutLastIndex == INDEX_NONE ? 0 : InOutLastIndex;

			InOutLastIndex = GetInterpolatedCookedEnvelopeDataForTimeInternal(InTime, StartingIndex, OutAmplitude, bLoop);
			if (InOutLastIndex == INDEX_NONE && StartingIndex != 0)
			{
				InOutLastIndex = GetInterpolatedCookedEnvelopeDataForTimeInternal(InTime, 0, OutAmplitude, bLoop);
			}
		}
	}
	return InOutLastIndex != INDEX_NONE;
}<|MERGE_RESOLUTION|>--- conflicted
+++ resolved
@@ -39,8 +39,6 @@
 	TEXT("0: Honor the Play When Silent flag, 1: stop all silent non-procedural sources."),
 	ECVF_Default);
 
-<<<<<<< HEAD
-=======
 static int32 LoadIntoCacheOnPostLoadCVar = 0;
 FAutoConsoleVariableRef CVarLoadIntoCacheOnPostLoad(
 	TEXT("au.streamcache.LoadIntoCacheOnPostLoad"),
@@ -49,7 +47,6 @@
 	TEXT("0: Honor the Play When Silent flag, 1: stop all silent non-procedural sources."),
 	ECVF_Default);
 
->>>>>>> 33e6966e
 #if !UE_BUILD_SHIPPING
 static void DumpBakedAnalysisData(const TArray<FString>& Args)
 {
@@ -958,11 +955,7 @@
 	delete OwnedBulkDataPtr;
 	OwnedBulkDataPtr = nullptr;
 	ResourceData = nullptr;
-<<<<<<< HEAD
-		ResourceSize = 0;
-=======
 	ResourceSize = 0;
->>>>>>> 33e6966e
 #endif
 }
 
@@ -1792,19 +1785,11 @@
 						UE_LOG(LogAudio, Warning, TEXT("%s"), *SoundWarningInfo );
 					}
 				});
-<<<<<<< HEAD
 			}
 			else
 			{
 				UE_LOG(LogAudio, Warning, TEXT("%s"), *SoundWarningInfo );
 			}
-=======
-			}
-			else
-			{
-				UE_LOG(LogAudio, Warning, TEXT("%s"), *SoundWarningInfo );
-			}
->>>>>>> 33e6966e
 
 			ReportedSounds.Add(this);
 		}
@@ -1890,11 +1875,6 @@
 		FAudioChunkHandle ChunkHandle = IStreamingManager::Get().GetAudioStreamingManager().GetLoadedChunk(this, 0);
 		return TArrayView<const uint8>(ChunkHandle.GetData(), ChunkHandle.Num());
 	}
-}
-
-bool USoundWave::IsSeekableStreaming() const
-{
-	return bStreaming && bSeekableStreaming;
 }
 
 bool USoundWave::IsSeekableStreaming() const
