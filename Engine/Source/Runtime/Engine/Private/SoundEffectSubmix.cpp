--- conflicted
+++ resolved
@@ -1,8 +1,4 @@
 // Copyright Epic Games, Inc. All Rights Reserved.
-<<<<<<< HEAD
-
-=======
->>>>>>> 421d6516
 
 #include "Sound/SoundEffectSubmix.h"
 #include "Sound/SoundMix.h"
