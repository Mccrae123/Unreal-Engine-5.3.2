// Copyright Epic Games, Inc. All Rights Reserved.

#include "Sound/SoundEffectSubmix.h"
#include "Sound/SoundMix.h"

#include UE_INLINE_GENERATED_CPP_BY_NAME(SoundEffectSubmix)

USoundEffectSubmixPreset::USoundEffectSubmixPreset(const FObjectInitializer& ObjectInitializer)
	: Super(ObjectInitializer)
{
}

bool FSoundEffectSubmix::ProcessAudio(FSoundEffectSubmixInputData& InData, FSoundEffectSubmixOutputData& OutData)
{
	bIsRunning = true;
	InData.PresetData = nullptr;

	Update();

	// Only process the effect if the effect is active and the preset is valid
	if (bIsActive && Preset.IsValid())
	{
		OnProcessAudio(InData, OutData);
		return true;
	}

	return false;
<<<<<<< HEAD
}
=======
}
>>>>>>> d731a049
<|MERGE_RESOLUTION|>--- conflicted
+++ resolved
@@ -25,8 +25,4 @@
 	}
 
 	return false;
-<<<<<<< HEAD
 }
-=======
-}
->>>>>>> d731a049
