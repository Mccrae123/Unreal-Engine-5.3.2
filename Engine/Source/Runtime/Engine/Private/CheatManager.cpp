--- conflicted
+++ resolved
@@ -5,6 +5,10 @@
 #include "Slate.h"
 #include "AI/NavDataGenerator.h"
 #include "OnlineSubsystemUtils.h"
+
+#if WITH_EDITOR
+#include "UnrealEd.h"
+#endif
 
 DEFINE_LOG_CATEGORY_STATIC(LogCheatManager, Log, All);
 
@@ -854,13 +858,6 @@
 	IOnlineSessionPtr SessionInt = Online::GetSessionInterface(GetWorld());
 	if (SessionInt.IsValid())
 	{
-<<<<<<< HEAD
-		IOnlineSessionPtr Session = OnlineSub->GetSessionInterface();
-		Session->DumpSessionState();
-	}
-}
-
-=======
 		SessionInt->DumpSessionState();
 	}
 }
@@ -884,7 +881,6 @@
 	UE_LOG(LogCheatManager, Display, TEXT("\n%s"), *DumpMutelistState(GetWorld()));
 }
 
->>>>>>> 5338f086
 UWorld* UCheatManager::GetWorld() const
 {
 	return GetOuterAPlayerController()->GetWorld();
@@ -1008,8 +1004,6 @@
 	World->RequestNewWorldOrigin(NewOrigin);
 }
 
-<<<<<<< HEAD
-=======
 void UCheatManager::ToggleGameplayDebugView(const FString& InViewName)
 {
 	static TArray<FString> ViewNames;
@@ -1094,7 +1088,6 @@
 	}
 }
 
->>>>>>> 5338f086
 void UCheatManager::LogOutBugItGoToLogFile( const FString& InScreenShotDesc, const FString& InGoString, const FString& InLocString )
 {
 #if ALLOW_DEBUG_FILES
