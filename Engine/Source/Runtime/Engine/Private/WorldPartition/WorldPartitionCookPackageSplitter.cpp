--- conflicted
+++ resolved
@@ -4,17 +4,11 @@
 
 #if WITH_EDITOR
 
-<<<<<<< HEAD
-#include "Engine/Level.h"
-#include "WorldPartition/WorldPartition.h"
-#include "WorldPartition/WorldPartitionLog.h"
-=======
 #include "AssetRegistry/IAssetRegistry.h"
 #include "Engine/Level.h"
 #include "WorldPartition/WorldPartition.h"
 #include "WorldPartition/WorldPartitionLog.h"
 #include "WorldPartition/WorldPartitionRuntimeCell.h"
->>>>>>> 4af6daef
 #include "Editor.h"
 
 // Register FWorldPartitionCookPackageSplitter for UWorld class
@@ -24,7 +18,6 @@
 {
 	UWorld* World = Cast<UWorld>(SplitData);
 	return World && World->IsPartitionedWorld();
-<<<<<<< HEAD
 }
 
 FWorldPartitionCookPackageSplitter::FWorldPartitionCookPackageSplitter()
@@ -38,21 +31,6 @@
 
 void FWorldPartitionCookPackageSplitter::Teardown(ETeardown Status)
 {
-=======
-}
-
-FWorldPartitionCookPackageSplitter::FWorldPartitionCookPackageSplitter()
-{
-}
-
-FWorldPartitionCookPackageSplitter::~FWorldPartitionCookPackageSplitter()
-{
-	check(!ReferencedWorld);
-}
-
-void FWorldPartitionCookPackageSplitter::Teardown(ETeardown Status)
-{
->>>>>>> 4af6daef
  	if (bInitializedWorldPartition)
 	{
 		if (UWorld* LocalWorld = ReferencedWorld.Get())
@@ -211,12 +189,6 @@
 				ICookPackageSplitter::FGeneratedPackage& GeneratedPackage = PackagesToGenerate.Emplace_GetRef();
 				GeneratedPackage.GeneratedRootPath = CookPackage->Root;
 				GeneratedPackage.RelativePath = CookPackage->RelativePath;
-<<<<<<< HEAD
-
-				CookPackage->Type == FWorldPartitionCookPackage::EType::Level ? GeneratedPackage.SetCreateAsMap(true) : GeneratedPackage.SetCreateAsMap(false);
-
-				// @todo_ow: Set dependencies once we get iterative cooking working
-=======
 				// GenerationHash is left as empty. All dependencies for the package's bytes are specified by PackageDependencies
 
 				CookPackage->Type == FWorldPartitionCookPackage::EType::Level ? GeneratedPackage.SetCreateAsMap(true) : GeneratedPackage.SetCreateAsMap(false);
@@ -232,7 +204,6 @@
 							UE::AssetRegistry::EDependencyProperty::Hard | UE::AssetRegistry::EDependencyProperty::Game));
 					}
 				}
->>>>>>> 4af6daef
 			}
 		}
 	}
