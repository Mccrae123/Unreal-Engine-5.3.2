// Copyright Epic Games, Inc. All Rights Reserved.

#include "WorldPartition/WorldPartitionRuntimeSpatialHashCell.h"
#include "WorldPartition/WorldPartitionStreamingSource.h"
#include "HAL/IConsoleManager.h"

#include "Engine/Level.h"
#include "GameFramework/Actor.h"
#include "HAL/ConsoleManager.h"

#include UE_INLINE_GENERATED_CPP_BY_NAME(WorldPartitionRuntimeSpatialHashCell)

static float GRuntimeSpatialHashCellToSourceAngleContributionToCellImportance = 0.4f; // Value between [0, 1]
static FAutoConsoleVariableRef CVarRuntimeSpatialHashCellToSourceAngleContributionToCellImportance(
	TEXT("wp.Runtime.RuntimeSpatialHashCellToSourceAngleContributionToCellImportance"),
	GRuntimeSpatialHashCellToSourceAngleContributionToCellImportance,
	TEXT("Value between 0 and 1 that modulates the contribution of the angle between streaming source-to-cell vector and source-forward vector to the cell importance. The closest to 0, the less the angle will contribute to the cell importance."));

UWorldPartitionRuntimeSpatialHashCell::UWorldPartitionRuntimeSpatialHashCell(const FObjectInitializer& ObjectInitializer)
: Super(ObjectInitializer)
, Level(0)
, CachedIsBlockingSource(false)
, CachedMinSquareDistanceToBlockingSource(MAX_dbl)
, CachedMinSquareDistanceToSource(MAX_dbl)
, CachedSourceSortingDistance(0)
{}

#if WITH_EDITOR
void UWorldPartitionRuntimeSpatialHashCell::PostDuplicate(bool bDuplicateForPIE)
{
	Super::PostDuplicate(bDuplicateForPIE);

	if (UnsavedActorsContainer)
	{
		// Make sure actor container isn't under PIE World so those template actors will never be considered part of the world.
		UnsavedActorsContainer->Rename(nullptr, GetPackage());

<<<<<<< HEAD
		for (auto& ActorPair : UnsavedActorsContainer->Actors)
		{
			// Don't use AActor::Rename here since the actor is not par of the world, it's only a duplication template.
			ActorPair.Value->UObject::Rename(nullptr, UnsavedActorsContainer);
=======
		for (auto& [ActorName, Actor] : UnsavedActorsContainer->Actors)
		{
			if (ensure(Actor))
			{
				// Don't use AActor::Rename here since the actor is not par of the world, it's only a duplication template.	
				Actor->UObject::Rename(nullptr, UnsavedActorsContainer);
			}
>>>>>>> d731a049
		}
	}
}
#endif

void UWorldPartitionRuntimeSpatialHashCell::ResetStreamingSourceInfo() const
{
	Super::ResetStreamingSourceInfo();

	CachedIsBlockingSource = false;
	CachedMinSquareDistanceToBlockingSource = MAX_dbl;
	CachedMinSquareDistanceToSource = MAX_dbl;
	CachedSourceModulatedDistances.Reset();
}

void UWorldPartitionRuntimeSpatialHashCell::AppendStreamingSourceInfo(const FWorldPartitionStreamingSource& Source, const FSphericalSector& SourceShape) const
{
	Super::AppendStreamingSourceInfo(Source, SourceShape);

	float AngleContribution = FMath::Clamp(GRuntimeSpatialHashCellToSourceAngleContributionToCellImportance, 0.f, 1.f);
	const double SquareDistance = FVector::DistSquared2D(SourceShape.GetCenter(), Position);
	float AngleFactor = 1.f;
	if (!FMath::IsNearlyZero(AngleContribution))
	{
		const FBox Box(FVector(Position.X - Extent, Position.Y - Extent, 0.f), FVector(Position.X + Extent, Position.Y + Extent, 0.f));
		const FVector2D SourcePos(SourceShape.GetCenter());
		const FVector StartVert(SourcePos, 0.f);
		const FVector EndVert(SourcePos + FVector2D(SourceShape.GetScaledAxis()), 0.f);

		float Angle = 0.f;
		if (!FMath::LineBoxIntersection(Box, StartVert, EndVert, EndVert - StartVert))
		{
			// Find smallest angle using 4 corners and center of cell bounds
			const FVector2D Position2D(Position);
			float MaxDot = 0.f;
			FVector2D SourceForward(SourceShape.GetAxis());
			SourceForward.Normalize();
			FVector2D CellPoints[5];
			CellPoints[0] = Position2D + FVector2D(-Extent, -Extent);
			CellPoints[1] = Position2D + FVector2D(-Extent, Extent);
			CellPoints[2] = Position2D + FVector2D(Extent, -Extent);
			CellPoints[3] = Position2D + FVector2D(Extent, Extent);
			CellPoints[4] = Position2D;
			for (const FVector2D& CellPoint : CellPoints)
			{
				const FVector2D SourceToCell(CellPoint - SourcePos);
				const float Dot = FVector2D::DotProduct(SourceForward, SourceToCell.GetSafeNormal());
				MaxDot = FMath::Max(MaxDot, Dot);
			}
			Angle = FMath::Abs(FMath::Acos(MaxDot) / UE_PI);
		}
		const float NormalizedAngle = FMath::Clamp(Angle, UE_PI/180.f, 1.f);
		AngleFactor = FMath::Pow(NormalizedAngle, AngleContribution);
	}

	// Only consider blocking sources
	if (Source.bBlockOnSlowLoading)
	{
		CachedIsBlockingSource = true;
		CachedMinSquareDistanceToBlockingSource = FMath::Min(SquareDistance, CachedMinSquareDistanceToBlockingSource);
	}

	CachedMinSquareDistanceToSource = FMath::Min(SquareDistance, CachedMinSquareDistanceToSource);

	// Modulate distance to cell by angle relative to source forward vector (to prioritize cells in front)
	const double SquareAngleFactor = AngleFactor * AngleFactor;
	const double ModulatedSquareDistance = SquareDistance * SquareAngleFactor;
	CachedSourceModulatedDistances.Add(ModulatedSquareDistance);
}

FBox UWorldPartitionRuntimeSpatialHashCell::GetCellBounds() const
{
	FBox Box = FBox::BuildAABB(Position, FVector(Extent));
	// Use content bounds for the Z extent
	Box.Min.Z = GetContentBounds().Min.Z;
	Box.Max.Z = GetContentBounds().Max.Z;
	return Box;
}

void UWorldPartitionRuntimeSpatialHashCell::MergeStreamingSourceInfo() const
{
	Super::MergeStreamingSourceInfo();

	int32 Count = CachedSourceModulatedDistances.Num();
	check(Count == CachedSourcePriorityWeights.Num());

	if (Count)
	{
		double TotalSourcePriorityWeight = 0.f;
		for (int32 i = 0; i < Count; ++i)
		{
			TotalSourcePriorityWeight += CachedSourcePriorityWeights[i];
		}
		int32 HighestPrioMinDistIndex = 0;
		double WeightedModulatedDistance = 0.f;
		for (int32 i = 0; i < Count; ++i)
		{
			WeightedModulatedDistance += CachedSourceModulatedDistances[i] * CachedSourcePriorityWeights[i] / TotalSourcePriorityWeight;
			
			// Find highest priority source with the minimum modulated distance
			if ((i != 0) &&
				(CachedSourceModulatedDistances[i] < CachedSourceModulatedDistances[HighestPrioMinDistIndex]) &&
				(CachedSourcePriorityWeights[i] >= CachedSourcePriorityWeights[HighestPrioMinDistIndex]))
			{
				HighestPrioMinDistIndex = i;
			}
		}
		// Sorting distance is the minimum between these:
		// - the highest priority source with the minimum modulated distance 
		// - the weighted modulated distance
		CachedSourceSortingDistance = FMath::Min(CachedSourceModulatedDistances[HighestPrioMinDistIndex], WeightedModulatedDistance);
	}
}

int32 UWorldPartitionRuntimeSpatialHashCell::SortCompare(const UWorldPartitionRuntimeCell* InOther) const
{
	int32 Result = Super::SortCompare(InOther);
	if (Result == 0)
	{
		const UWorldPartitionRuntimeSpatialHashCell* Other = Cast<const UWorldPartitionRuntimeSpatialHashCell>(InOther);
		check(Other);
		
		// Level (higher value is higher prio)
		Result = Other->Level - Level;
		if (Result == 0)
		{
			// Closest distance (lower value is higher prio)
			const double Diff = CachedSourceSortingDistance - Other->CachedSourceSortingDistance;
			if (FMath::IsNearlyZero(Diff))
			{
				const double RawDistanceDiff = CachedMinSquareDistanceToSource - Other->CachedMinSquareDistanceToSource;
				Result = RawDistanceDiff < 0 ? -1 : (RawDistanceDiff > 0.f ? 1 : 0);
			}
			else
			{
				Result = Diff < 0.f ? -1 : (Diff > 0.f ? 1 : 0);
			}
		}
	}
	return Result;
}<|MERGE_RESOLUTION|>--- conflicted
+++ resolved
@@ -35,12 +35,6 @@
 		// Make sure actor container isn't under PIE World so those template actors will never be considered part of the world.
 		UnsavedActorsContainer->Rename(nullptr, GetPackage());
 
-<<<<<<< HEAD
-		for (auto& ActorPair : UnsavedActorsContainer->Actors)
-		{
-			// Don't use AActor::Rename here since the actor is not par of the world, it's only a duplication template.
-			ActorPair.Value->UObject::Rename(nullptr, UnsavedActorsContainer);
-=======
 		for (auto& [ActorName, Actor] : UnsavedActorsContainer->Actors)
 		{
 			if (ensure(Actor))
@@ -48,7 +42,6 @@
 				// Don't use AActor::Rename here since the actor is not par of the world, it's only a duplication template.	
 				Actor->UObject::Rename(nullptr, UnsavedActorsContainer);
 			}
->>>>>>> d731a049
 		}
 	}
 }
