--- conflicted
+++ resolved
@@ -13,10 +13,7 @@
 #include "Engine/Level.h"
 #include "Misc/PathViews.h"
 #include "ContentStreaming.h"
-<<<<<<< HEAD
-=======
 #include "WorldPartition/ContentBundle/ContentBundlePaths.h"
->>>>>>> 4af6daef
 #endif
 
 #define LOCTEXT_NAMESPACE "World"
@@ -57,33 +54,20 @@
 	bShouldBeAlwaysLoaded = InCell.IsAlwaysLoaded();
 	StreamingPriority = 0;
 
-<<<<<<< HEAD
-=======
 	UWorld* CellOuterWorld = InCell.GetOuterWorld();
->>>>>>> 4af6daef
 #if WITH_EDITOR
 	check(ChildPackages.Num() == 0);
 
 	UnsavedActorsContainer = InCell.UnsavedActorsContainer;
 
-<<<<<<< HEAD
-	IWorldPartitionRuntimeCellOwner* CellOwner = InCell.GetCellOwner();
-	Initialize(CellOwner->GetOuterWorld(), InCell.GetPackages());
-#else
-	IWorldPartitionRuntimeCellOwner* CellOwner = InCell.GetCellOwner();
-	OuterWorldPartition = CellOwner->GetOuterWorld()->GetWorldPartition();
-=======
 	Initialize(CellOuterWorld, InCell.GetPackages());
 #else
 	OuterWorldPartition = CellOuterWorld->GetWorldPartition();
->>>>>>> 4af6daef
 #endif
 
 	UpdateShouldSkipMakingVisibilityTransactionRequest();
 }
 
-<<<<<<< HEAD
-=======
 void UWorldPartitionLevelStreamingDynamic::SetLevelTransform(const FTransform& InLevelTransform)
 {
 	if (!bHasSetLevelTransform)
@@ -93,7 +77,6 @@
 	}
 }
 
->>>>>>> 4af6daef
 #if WITH_EDITOR
 
 UWorldPartitionLevelStreamingDynamic* UWorldPartitionLevelStreamingDynamic::LoadInEditor(UWorld* World, FName LevelStreamingName, const TArray<FWorldPartitionRuntimeCellObjectMapping>& InPackages)
@@ -101,16 +84,11 @@
 	check(World->WorldType == EWorldType::Editor);
 	UWorldPartitionLevelStreamingDynamic* LevelStreaming = NewObject<UWorldPartitionLevelStreamingDynamic>(World, LevelStreamingName, RF_Transient);
 	
-<<<<<<< HEAD
-	FString PackageName = FString::Printf(TEXT("/Temp/%s"), *LevelStreamingName.ToString());
-	TSoftObjectPtr<UWorld> WorldAsset(FSoftObjectPath(FString::Printf(TEXT("%s.%s"), *PackageName, *World->GetName())));
-=======
 	const FString WorldPackageName = World->GetPackage()->GetPathName();
 	const FStringView WorldMountPointName = FPathViews::GetMountPointNameFromPath(WorldPackageName);
 
 	FString PackageName = FString::Printf(TEXT("Temp/%s"), *LevelStreamingName.ToString());
 	TSoftObjectPtr<UWorld> WorldAsset(FSoftObjectPath(FString::Printf(TEXT("/%.*s/%s.%s"), WorldMountPointName.Len(), WorldMountPointName.GetData(), *PackageName, *World->GetName())));
->>>>>>> 4af6daef
 	LevelStreaming->SetWorldAsset(WorldAsset);
 	
 	LevelStreaming->LevelTransform = FTransform::Identity;
@@ -134,18 +112,6 @@
 	UWorld* World = InLevelStreaming->GetWorld();
 	check(World->WorldType == EWorldType::Editor);
 
-<<<<<<< HEAD
-	ULevel* Level = InLevelStreaming->GetLoadedLevel();
-	InLevelStreaming->SetShouldBeVisibleInEditor(false);
-	InLevelStreaming->SetIsRequestingUnloadAndRemoval(true);
-	World->RemoveLevel(Level);
-	World->FlushLevelStreaming();
-
-	// Destroy the package world and remove it from root
-	UPackage* Package = Level->GetPackage();
-	UWorld* PackageWorld = UWorld::FindWorldInPackage(Package);
-	PackageWorld->DestroyWorld(false);
-=======
 	InLevelStreaming->SetShouldBeVisibleInEditor(false);
 	InLevelStreaming->SetIsRequestingUnloadAndRemoval(true);
 
@@ -159,7 +125,6 @@
 		UWorld* PackageWorld = UWorld::FindWorldInPackage(Package);
 		PackageWorld->DestroyWorld(false);
 	}
->>>>>>> 4af6daef
 }
 
 void UWorldPartitionLevelStreamingDynamic::Initialize(UWorld* OuterWorld, const TArray<FWorldPartitionRuntimeCellObjectMapping>& InPackages)
@@ -263,12 +228,7 @@
 	FScopeCycleCounterUObject Context(InPersistentWorld);
 
 	// Try to find the package to load
-<<<<<<< HEAD
-	const FName DesiredPackageName = GetWorldAssetPackageFName();
-	UPackage* LevelPackage = (UPackage*)StaticFindObjectFast(UPackage::StaticClass(), nullptr, DesiredPackageName, /*bExactClass =*/ false, RF_NoFlags, EInternalObjectFlags::Garbage);
-=======
 	UPackage* LevelPackage = (UPackage*)StaticFindObjectFast(UPackage::StaticClass(), nullptr, WorldAssetPackageFName, /*bExactClass =*/ false, RF_NoFlags, EInternalObjectFlags::Garbage);
->>>>>>> 4af6daef
 	UWorld* FoundWorld = LevelPackage ? UWorld::FindWorldInPackage(LevelPackage) : nullptr;
 	check(!FoundWorld || IsValidChecked(FoundWorld));
 	check(!FoundWorld || FoundWorld->PersistentLevel);
@@ -386,41 +346,14 @@
 
 		for (const FWorldPartitionRuntimeCellObjectMapping& CellObjectMapping : ChildPackages)
 		{
-<<<<<<< HEAD
-			if (CellObjectMapping.ContentBundleGuid.IsValid())
-=======
 			if (ContentBundlePaths::IsAContentBundlePath(CellObjectMapping.ContainerPackage.ToString()))
->>>>>>> 4af6daef
 			{
 				check(CellObjectMapping.ContainerPackage != CellObjectMapping.WorldPackage);
 				bool bIsContainerPackageAlreadyRemapped = OutLinkInstancingContext.RemapPackage(CellObjectMapping.ContainerPackage) != CellObjectMapping.ContainerPackage;
 				if (!bIsContainerPackageAlreadyRemapped)
 				{
-<<<<<<< HEAD
-					FString ContainerPackage = CellObjectMapping.ContainerPackage.ToString();
-					FString WorldPackage = CellObjectMapping.WorldPackage.ToString();
-
-					bool bWithoutSlashes = false;
-					FName ContainerMountPoint = FPackageName::GetPackageMountPoint(ContainerPackage, bWithoutSlashes);
-					FName WorldPackageMountPoint = FPackageName::GetPackageMountPoint(WorldPackage, bWithoutSlashes);
-					if (ContainerMountPoint != WorldPackageMountPoint)
-					{
-#if DO_CHECK
-						//  Validate that while the container mounting points are different, they point to the same world package.
-						FStringView RelativeWorldPackage;
-						ensure(FPathViews::TryMakeChildPathRelativeTo(MakeStringView(WorldPackage), MakeStringView(WorldPackageMountPoint.ToString()), RelativeWorldPackage));
-
-						uint32 WorldPackageInContainerPackageStartIdx = ContainerPackage.Len() - RelativeWorldPackage.Len();
-						FStringView WorldPackageInContainerPackage = MakeStringView(ContainerPackage).SubStr(WorldPackageInContainerPackageStartIdx, RelativeWorldPackage.Len());
-						check(WorldPackageInContainerPackage.Equals(RelativeWorldPackage));
-#endif // DO_CHECK
-
-						OutLinkInstancingContext.AddPackageMapping(CellObjectMapping.ContainerPackage, RuntimePackage->GetFName());
-					}
-=======
 					OutLinkInstancingContext.AddPackageMapping(CellObjectMapping.ContainerPackage, RuntimePackage->GetFName());
 					
->>>>>>> 4af6daef
 				}
 			}
 		}
@@ -479,10 +412,7 @@
 		ActorContainerDup->MarkAsGarbage();
 	}
 
-<<<<<<< HEAD
-=======
 	OnLoadingStarted();
->>>>>>> 4af6daef
 	auto FinalizeLoading = [this](bool bSucceeded)
 	{
 		OnLoadingFinished();
@@ -500,11 +430,7 @@
 	// Load saved actors
 	if (ChildPackagesToLoad.Num())
 	{
-<<<<<<< HEAD
-		FWorldPartitionLevelHelper::LoadActors(World, RuntimeLevel, ChildPackagesToLoad, PackageReferencer, FinalizeLoading, World->IsGameWorld(), MoveTemp(InstancingContext));
-=======
 		FWorldPartitionLevelHelper::LoadActors(GetStreamingWorld(), RuntimeLevel, ChildPackagesToLoad, PackageReferencer, FinalizeLoading, World->IsGameWorld(), MoveTemp(InstancingContext));
->>>>>>> 4af6daef
 	}
 	else
 	{
@@ -536,10 +462,7 @@
 	{
 		TRACE_CPUPROFILER_EVENT_SCOPE(FixupIDs);
 
-<<<<<<< HEAD
-=======
 		// Here we remap SoftObjectPaths so that they are mapped from the PersistentLevel Package to the Cell Packages using the mapping built by the policy
->>>>>>> 4af6daef
 		if (OuterWorld->IsPlayInEditor())
 		{
 			int32 PIEInstanceID = GetPackage()->GetPIEInstanceID();
@@ -599,10 +522,7 @@
 
 	if (RuntimeLevel)
 	{
-<<<<<<< HEAD
-=======
 		check(OnCleanupLevelDelegateHandle.IsValid());
->>>>>>> 4af6daef
 		RuntimeLevel->OnCleanupLevel.Remove(OnCleanupLevelDelegateHandle);
 		OnCleanupLevelDelegateHandle.Reset();
 
@@ -656,20 +576,6 @@
 	return FFolder::GetInvalidRootObject();
 }
 
-<<<<<<< HEAD
-// Overriding base class to make sure the world outliner doesn't show runtime cell levels as root object.
-// This could become an option in the world outliner when running PIE.
-TOptional<FFolder::FRootObject> UWorldPartitionLevelStreamingDynamic::GetFolderRootObject() const
-{
-	if (UWorld* World = GetWorld())
-	{
-		return FFolder::GetWorldRootFolder(World).GetRootObject();
-	}
-	return FFolder::GetInvalidRootObject();
-}
-
-=======
->>>>>>> 4af6daef
 #endif
 
 /*
@@ -741,11 +647,7 @@
 {
 	// For UWorldPartitionLevelStreamingDynamic the StreamingWorld is the world to which the OuterWorldPartition is outered.
 	// This World can be used to resolved SoftObjectPaths between cells.
-<<<<<<< HEAD
-	check(OuterWorldPartition.IsValid());
-=======
 	check(OuterWorldPartition);
->>>>>>> 4af6daef
 	return OuterWorldPartition->GetTypedOuter<UWorld>();
 }
 
@@ -758,26 +660,6 @@
 		{
 			// Source cells that aren't HLOD can always be made visible
 			bool bAlwaysAllowVisibilityChange = bMakeVisible && !RuntimeLevelStreamingCell->GetIsHLOD();
-<<<<<<< HEAD
-			
-			// @todo_ow ContentBundles do not support Hlods and events below are forwarding
-			// Events to the HLodSubsystem which assumes knowledge of all cells (not true with plugins)
-			bAlwaysAllowVisibilityChange |= RuntimeLevelStreamingCell->GetContentBundleID().IsValid();
-
-			if (!bAlwaysAllowVisibilityChange)
-			{
-				if (const UWorldPartition* WorldPartition = RuntimeLevelStreamingCell->GetCellOwner()->GetWorldPartition())
-				{
-					if (UHLODSubsystem* HLODSubsystem = GetWorld()->GetSubsystem<UHLODSubsystem>())
-					{
-						if (bMakeVisible)
-						{
-							return HLODSubsystem->CanMakeVisible(RuntimeLevelStreamingCell);
-						}
-						else
-						{
-							return HLODSubsystem->CanMakeInvisible(RuntimeLevelStreamingCell);
-=======
 
 			if (!bAlwaysAllowVisibilityChange)
 			{
@@ -795,7 +677,6 @@
 							{
 								return HLODSubsystem->CanMakeInvisible(RuntimeLevelStreamingCell);
 							}
->>>>>>> 4af6daef
 						}
 					}
 				}
@@ -806,24 +687,11 @@
 	return true;
 }
 
-<<<<<<< HEAD
-bool UWorldPartitionLevelStreamingDynamic::CanMakeVisible()
-{
-	const bool bCanMakeVisible = CanChangeVisibility(true);
-	return bCanMakeVisible && Super::CanMakeVisible();
-}
-
-bool UWorldPartitionLevelStreamingDynamic::CanMakeInvisible()
-{
-	const bool bCanMakeInvisible = CanChangeVisibility(false);
-	return bCanMakeInvisible && Super::CanMakeInvisible();
-=======
 bool UWorldPartitionLevelStreamingDynamic::RequestVisibilityChange(bool bVisible)
 {
 	const bool bSuperAllowsVisibilityChange = Super::RequestVisibilityChange(bVisible);
 	const bool bAllowVisibilityChange = CanChangeVisibility(bVisible);
 	return bSuperAllowsVisibilityChange && bAllowVisibilityChange;
->>>>>>> 4af6daef
 }
 
 bool UWorldPartitionLevelStreamingDynamic::ShouldBlockOnUnload() const
@@ -835,11 +703,7 @@
 
 	// When world partition cannot stream (anymore), return true so that RemoveFromWorld of this level is not incremental. 
 	// This guarantees that unloaded instanced wp levels fully unload their cell levels.
-<<<<<<< HEAD
-	if (OuterWorldPartition.IsValid() && !OuterWorldPartition->CanStream())
-=======
 	if (OuterWorldPartition && !OuterWorldPartition->CanStream())
->>>>>>> 4af6daef
 	{
 		return true;
 	}
@@ -850,11 +714,7 @@
 void UWorldPartitionLevelStreamingDynamic::UpdateShouldSkipMakingVisibilityTransactionRequest()
 {
 	const UWorldPartitionRuntimeCell* Cell = GetWorldPartitionRuntimeCell();
-<<<<<<< HEAD
-	if (ensure(Cell && OuterWorldPartition.IsValid()))
-=======
 	if (ensure(Cell && OuterWorldPartition))
->>>>>>> 4af6daef
 	{
 		// It is safe to skip client MakingVisibility transaction requests for cells without data layers when world partition server streaming is disabled
 		bSkipClientUseMakingVisibleTransactionRequest = !(OuterWorldPartition->IsServerStreamingEnabled() || Cell->HasDataLayers());
