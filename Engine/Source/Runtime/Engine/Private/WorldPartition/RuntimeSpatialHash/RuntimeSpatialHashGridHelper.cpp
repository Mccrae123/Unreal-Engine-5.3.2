--- conflicted
+++ resolved
@@ -5,10 +5,7 @@
 #include "WorldPartition/WorldPartitionStreamingGenerationContext.h"
 #include "Algo/Transform.h"
 #include "ProfilingDebugging/ScopedTimers.h"
-<<<<<<< HEAD
-=======
 #include "WorldPartition/DataLayer/DataLayerInstance.h"
->>>>>>> d731a049
 
 bool GRuntimeSpatialHashUseAlignedGridLevels = true;
 static FAutoConsoleVariableRef CVarRuntimeSpatialHashUseAlignedGridLevels(
@@ -28,9 +25,6 @@
 	GRuntimeSpatialHashPlaceSmallActorsUsingLocation,
 	TEXT("Set RuntimeSpatialHashPlaceSmallActorsUsingLocation to true to place actors smaller than a cell size into their corresponding cell using their location instead of their bounding box."));
 
-<<<<<<< HEAD
-FSquare2DGridHelper::FSquare2DGridHelper(const FBox& InWorldBounds, const FVector& InOrigin, int32 InCellSize)
-=======
 bool GRuntimeSpatialHashPlacePartitionActorsUsingLocation = true;
 static FAutoConsoleVariableRef CVarRuntimeSpatialHashPlacePartitionActorsUsingLocation(
 	TEXT("wp.Runtime.RuntimeSpatialHashPlacePartitionActorsUsingLocation"),
@@ -38,7 +32,6 @@
 	TEXT("Set RuntimeSpatialHashPlacePartitionActorsUsingLocation to true to place partitioned actors into their corresponding cell using their location instead of their bounding box."));
 
 FSquare2DGridHelper::FSquare2DGridHelper(const FBox& InWorldBounds, const FVector& InOrigin, int64 InCellSize)
->>>>>>> d731a049
 	: WorldBounds(InWorldBounds)
 	, Origin(InOrigin)
 	, CellSize(InCellSize)
@@ -71,11 +64,7 @@
 	int64 CurrentGridSize = GridSize;
 	for (int32 Level = 0; Level < GridLevelCount; ++Level)
 	{
-<<<<<<< HEAD
-		int32 LevelGridSize = CurrentGridSize;
-=======
 		int64 LevelGridSize = CurrentGridSize;
->>>>>>> d731a049
 
 		if (!GRuntimeSpatialHashUseAlignedGridLevels)
 		{
@@ -111,11 +100,7 @@
 }
 #endif
 
-<<<<<<< HEAD
-int32 FSquare2DGridHelper::ForEachIntersectingCells(const FBox& InBox, TFunctionRef<void(const FIntVector&)> InOperation, int32 InStartLevel) const
-=======
 int32 FSquare2DGridHelper::ForEachIntersectingCells(const FBox& InBox, TFunctionRef<void(const FGridCellCoord&)> InOperation, int32 InStartLevel) const
->>>>>>> d731a049
 {
 	int32 NumCells = 0;
 
@@ -127,11 +112,7 @@
 	return NumCells;
 }
 
-<<<<<<< HEAD
-int32 FSquare2DGridHelper::ForEachIntersectingCells(const FSphere& InSphere, TFunctionRef<void(const FIntVector&)> InOperation, int32 InStartLevel) const
-=======
 int32 FSquare2DGridHelper::ForEachIntersectingCells(const FSphere& InSphere, TFunctionRef<void(const FGridCellCoord&)> InOperation, int32 InStartLevel) const
->>>>>>> d731a049
 {
 	int32 NumCells = 0;
 
@@ -143,11 +124,7 @@
 	return NumCells;
 }
 
-<<<<<<< HEAD
-int32 FSquare2DGridHelper::ForEachIntersectingCells(const FSphericalSector& InShape, TFunctionRef<void(const FIntVector&)> InOperation, int32 InStartLevel) const
-=======
 int32 FSquare2DGridHelper::ForEachIntersectingCells(const FSphericalSector& InShape, TFunctionRef<void(const FGridCellCoord&)> InOperation, int32 InStartLevel) const
->>>>>>> d731a049
 {
 	int32 NumCells = 0;
 
@@ -187,77 +164,6 @@
 		}
 	}
 
-<<<<<<< HEAD
-	const float CellArea = PartitionedActors.GetLowestLevel().CellSize * PartitionedActors.GetLowestLevel().CellSize;
-	for (const FActorClusterInstance* ClusterInstance : GridActors)
-	{
-		const FActorCluster* ActorCluster = ClusterInstance->Cluster;
-		const FBox2D ClusterBounds(FVector2D(ClusterInstance->Bounds.Min), FVector2D(ClusterInstance->Bounds.Max));
-		check(ActorCluster && ActorCluster->Actors.Num() > 0);
-		FSquare2DGridHelper::FGridLevel::FGridCell* GridCell = nullptr;
-
-		if (ActorCluster->bIsSpatiallyLoaded)
-		{
-			if (GRuntimeSpatialHashPlaceSmallActorsUsingLocation && (ClusterBounds.GetArea() <= CellArea))
-			{
-				// Find grid level cell that contains the actor cluster pivot and put actors in it.
-				FIntVector2 CellCoords;
-				if (PartitionedActors.GetLowestLevel().GetCellCoords(ClusterBounds.GetCenter(), CellCoords))
-				{
-					GridCell = &PartitionedActors.GetLowestLevel().GetCell(CellCoords);
-				}
-			}
-			else
-			{
-				// Find grid level cell that encompasses the actor cluster bounding box and put actors in it.
-				const FVector2D ClusterSize = ClusterBounds.GetSize();
-				const float MinRequiredCellExtent = FMath::Max(ClusterSize.X, ClusterSize.Y);
-				const int32 FirstPotentialGridLevel = FMath::Max(FMath::CeilToFloat(FMath::Log2(MinRequiredCellExtent / (float)PartitionedActors.CellSize)), 0);
-
-				for (int32 GridLevelIndex = FirstPotentialGridLevel; GridLevelIndex < PartitionedActors.Levels.Num(); GridLevelIndex++)
-				{
-					FSquare2DGridHelper::FGridLevel& GridLevel = PartitionedActors.Levels[GridLevelIndex];
-
-					if (GridLevel.GetNumIntersectingCells(ClusterInstance->Bounds) == 1)
-					{
-						GridLevel.ForEachIntersectingCells(ClusterInstance->Bounds, [&GridLevel, ActorCluster, ClusterInstance, &GridCell](const FIntVector2& Coords)
-						{
-							check(!GridCell);
-							GridCell = &GridLevel.GetCell(Coords);
-						});
-
-						break;
-					}
-				}
-			}
-		}
-		else
-		{
-			GridCell = &PartitionedActors.GetAlwaysLoadedCell();
-		}
-
-		if (!GridCell)
-		{
-			UE_LOG(LogWorldPartition, Warning, TEXT("Cluster of %d actors was promoted always loaded, BV of [%d x %d] (meters)"), 
-				ActorCluster->Actors.Num(),
-				(int)(0.01f * ClusterInstance->Bounds.GetSize().X),
-				(int)(0.01f * ClusterInstance->Bounds.GetSize().Y));
-			for (const FGuid& ActorGuid : ActorCluster->Actors)
-			{
-				const FWorldPartitionActorDescView& ActorDescView = ClusterInstance->ContainerInstance->GetActorDescView(ActorGuid);
-				UE_LOG(LogWorldPartition, Warning, TEXT("   - Actor: %s (%s)"), *ActorDescView.GetActorPath().ToString(), *ActorGuid.ToString(EGuidFormats::UniqueObjectGuid));
-				UE_LOG(LogWorldPartition, Warning, TEXT("         Package: %s"), *ActorDescView.GetActorPackage().ToString());
-				UE_LOG(LogWorldPartition, Warning, TEXT("         Container (%s): %s"), *ClusterInstance->ContainerInstance->ID.ToString(), *ClusterInstance->ContainerInstance->Container->GetContainerPackage().ToString())
-			}
-
-			GridCell = &PartitionedActors.GetAlwaysLoadedCell();
-		}
-
-		check(GridCell);
-		GridCell->AddActors(ActorCluster->Actors, ClusterInstance->ContainerInstance, ClusterInstance->DataLayers);
-
-		if (UE_LOG_ACTIVE(LogWorldPartition, Verbose))
-=======
 	const int32 GridLevelCount = PartitionedActors.Levels.Num();
 	const int64 CellSize = PartitionedActors.GetLowestLevel().CellSize;
 	const float CellArea = CellSize * CellSize;
@@ -301,24 +207,14 @@
 		FSquare2DGridHelper::FGridLevel::FGridCell* GridCell = nullptr;
 
 		if (ActorSetInstance->bIsSpatiallyLoaded)
->>>>>>> d731a049
 		{
 			const FBox2D ActorSetInstanceBounds(FVector2D(ActorSetInstance->Bounds.Min), FVector2D(ActorSetInstance->Bounds.Max));
 			int32 LocationPlacementGridLevel = 0;
 			if (ShouldActorUseLocationPlacement(ActorSetInstance, ActorSetInstanceBounds, LocationPlacementGridLevel))
 			{
-<<<<<<< HEAD
-				UE_LOG(LogWorldPartition, Verbose, TEXT("Clustered %d actors, generated shared BV of [%d x %d] (meters)"),
-					ActorCluster->Actors.Num(),
-					(int)(0.01f * ClusterInstance->Bounds.GetSize().X),
-					(int)(0.01f * ClusterInstance->Bounds.GetSize().Y));
-
-				if (ClusterInstance->DataLayers.Num())
-=======
 				// Find grid level cell that contains the actor cluster pivot and put actors in it.
 				FGridCellCoord2 CellCoords;
 				if (PartitionedActors.Levels[LocationPlacementGridLevel].GetCellCoords(ActorSetInstanceBounds.GetCenter(), CellCoords))
->>>>>>> d731a049
 				{
 					GridCell = &PartitionedActors.Levels[LocationPlacementGridLevel].GetCell(CellCoords);
 				}
@@ -332,12 +228,6 @@
 
 				for (int32 GridLevelIndex = FirstPotentialGridLevel; GridLevelIndex < PartitionedActors.Levels.Num(); GridLevelIndex++)
 				{
-<<<<<<< HEAD
-					const FWorldPartitionActorDescView& ActorDescView = ClusterInstance->ContainerInstance->GetActorDescView(ActorGuid);
-					UE_LOG(LogWorldPartition, Verbose, TEXT("   - Actor: %s (%s)"), *ActorDescView.GetActorPath().ToString(), *ActorGuid.ToString(EGuidFormats::UniqueObjectGuid));
-					UE_LOG(LogWorldPartition, Verbose, TEXT("         Package: %s"), *ActorDescView.GetActorPackage().ToString());
-					UE_LOG(LogWorldPartition, Verbose, TEXT("         Container (%s): %s"), *ClusterInstance->ContainerInstance->ID.ToString(), *ClusterInstance->ContainerInstance->Container->GetContainerPackage().ToString())
-=======
 					FSquare2DGridHelper::FGridLevel& GridLevel = PartitionedActors.Levels[GridLevelIndex];
 
 					if (GridLevel.GetNumIntersectingCells(ActorSetInstance->Bounds) == 1)
@@ -350,7 +240,6 @@
 
 						break;
 					}
->>>>>>> d731a049
 				}
 			}
 		}
