--- conflicted
+++ resolved
@@ -14,11 +14,7 @@
 #include "WorldPartition/HLOD/HLODModifier.h"
 #include "WorldPartition/HLOD/IWorldPartitionHLODUtilities.h"
 #include "WorldPartition/HLOD/IWorldPartitionHLODUtilitiesModule.h"
-<<<<<<< HEAD
-#include "WorldPartition/DataLayer/DataLayerSubsystem.h"
-=======
 #include "WorldPartition/DataLayer/DataLayerManager.h"
->>>>>>> 4af6daef
 #include "WorldPartition/DataLayer/DataLayerUtils.h"
 
 #include "WorldPartition/WorldPartition.h"
@@ -95,7 +91,7 @@
 	if (ActorDesc->IsLoaded())
 	{
 		DeletePackage(ActorDesc->GetActor()->GetPackage(), SourceControlHelper);
-		WorldPartition->GetActorDescContainer()->OnPackageDeleted(ActorDesc->GetActor()->GetPackage());
+		WorldPartition->OnPackageDeleted(ActorDesc->GetActor()->GetPackage());
 	}
 	else
 	{
@@ -110,8 +106,7 @@
 	static const int32 FlushRenderingFrequency = 256;
 
 	// Perform a GC when memory usage exceeds a given threshold
-<<<<<<< HEAD
-	if (FWorldPartitionHelpers::HasExceededMaxMemory())
+	if (FWorldPartitionHelpers::ShouldCollectGarbage())
 	{
 		FWorldPartitionHelpers::DoCollectGarbage();
 	}
@@ -128,25 +123,6 @@
 	const IStreamingGenerationContext::FActorSetContainer* MainActorSetContainer = StreamingGenerationContext->GetMainWorldContainer();
 	const FBox WorldBounds = StreamingGenerationContext->GetWorldBounds();
 
-=======
-	if (FWorldPartitionHelpers::ShouldCollectGarbage())
-	{
-		FWorldPartitionHelpers::DoCollectGarbage();
-	}
-
-	// When running with -AllowCommandletRendering we want to flush
-	if (((++TickRendering % FlushRenderingFrequency) == 0) && IsAllowCommandletRendering())
-	{
-		FWorldPartitionHelpers::FakeEngineTick(InWorld);
-	}
-}
-
-static TArray<FGuid> GenerateHLODsForGrid(UWorldPartition* WorldPartition, const IStreamingGenerationContext* StreamingGenerationContext, const FSpatialHashRuntimeGrid& RuntimeGrid, uint32 HLODLevel, FHLODCreationContext& Context, ISourceControlHelper* SourceControlHelper, bool bCreateActorsOnly, const TArray<const IStreamingGenerationContext::FActorSetInstance*>& ActorSetInstances)
-{
-	const IStreamingGenerationContext::FActorSetContainer* MainActorSetContainer = StreamingGenerationContext->GetMainWorldContainer();
-	const FBox WorldBounds = StreamingGenerationContext->GetWorldBounds();
-
->>>>>>> 4af6daef
 	const FSquare2DGridHelper PartitionedActors = GetPartitionedActors(WorldBounds, RuntimeGrid, ActorSetInstances);
 	const FSquare2DGridHelper::FGridLevel::FGridCell& AlwaysLoadedCell = PartitionedActors.GetAlwaysLoadedCell();
 
@@ -200,36 +176,6 @@
 			if (bShouldGenerateHLODs)
 			{
 				SlowTask.EnterProgressFrame(1);
-<<<<<<< HEAD
-				// todo_ow : Generating hlods is not yet supported for content bundles. Pass an invalid UID to specified the cell is not coming from ContentBundles.
-				FGuid ContentBundleInvalidUID;
-				const FGuid CellGuid = UWorldPartitionRuntimeSpatialHash::GetCellGuid(RuntimeGrid.GridName, CellGlobalCoord, GridCellDataChunk.GetDataLayersID(), ContentBundleInvalidUID);
-				const FString CellName = UWorldPartitionRuntimeSpatialHash::GetCellNameString(OuterWorld->GetPackage()->GetFName(), RuntimeGrid.GridName, CellGlobalCoord, GridCellDataChunk.GetDataLayersID(), ContentBundleInvalidUID);
-
-				UE_LOG(LogWorldPartitionRuntimeSpatialHashHLOD, Verbose, TEXT("Creating HLOD for cell %s at %s..."), *CellName, *CellCoord.ToString());
-
-				TRACE_CPUPROFILER_EVENT_SCOPE_TEXT(*CellCoord.ToString());
-
-				UE_LOG(LogWorldPartitionRuntimeSpatialHashHLOD, Display, TEXT("[%d / %d] Processing cell %s..."), (int32)SlowTask.CompletedWork + 1, (int32)SlowTask.TotalAmountOfWork, *CellName);
-
-				// We know the cell's 2D bound but must figure out the bounds in Z
-				FBox CellBounds = FBox(FVector(CellBounds2D.Min,  std::numeric_limits<double>::max()), 
-									   FVector(CellBounds2D.Max, -std::numeric_limits<double>::max()));
-
-				TArray<IStreamingGenerationContext::FActorInstance> ActorInstances;
-				for (const IStreamingGenerationContext::FActorSetInstance* ActorSetInstance : GridCellDataChunk.GetActorSetInstances())
-				{
-					for (const FGuid& ActorGuid : ActorSetInstance->ActorSet->Actors)
-					{
-						const IStreamingGenerationContext::FActorInstance& ActorInstance = ActorInstances.Emplace_GetRef(ActorGuid, ActorSetInstance);
-
-						const double ActorMinZ = ActorInstance.GetActorDescView().GetRuntimeBounds().Min.Z;
-						const double ActorMaxZ = ActorInstance.GetActorDescView().GetRuntimeBounds().Max.Z;
-
-						CellBounds.Min.Z = FMath::Min(CellBounds.Min.Z, ActorMinZ);
-						CellBounds.Max.Z = FMath::Max(CellBounds.Max.Z, ActorMaxZ);
-					}
-=======
 
 				const FGuid CellGuid = UWorldPartitionRuntimeSpatialHash::GetCellGuid(RuntimeGrid.GridName, RuntimeGrid.CellSize, CellGlobalCoord, GridCellDataChunk.GetDataLayersID(), GridCellDataChunk.GetContentBundleID());
 				const FString CellName = UWorldPartitionRuntimeSpatialHash::GetCellNameString(OuterWorld, RuntimeGrid.GridName, CellGlobalCoord, GridCellDataChunk.GetDataLayersID(), GridCellDataChunk.GetContentBundleID());
@@ -255,7 +201,6 @@
 						CellBounds.Min.Z = FMath::Min(CellBounds.Min.Z, RuntimeBounds.Min.Z);
 						CellBounds.Max.Z = FMath::Max(CellBounds.Max.Z, RuntimeBounds.Max.Z);
 					});
->>>>>>> 4af6daef
 				}
 
 				// Ensure the Z bounds are valid
@@ -264,14 +209,6 @@
 				FHLODCreationParams CreationParams;
 				CreationParams.WorldPartition = WorldPartition;
 				CreationParams.CellGuid = CellGuid;
-<<<<<<< HEAD
-				CreationParams.CellBounds = CellBounds;
-				CreationParams.HLODLevel = HLODLevel;
-				CreationParams.MinVisibleDistance = RuntimeGrid.LoadingRange;
-
-				IWorldPartitionHLODUtilities* WPHLODUtilities = FModuleManager::Get().LoadModuleChecked<IWorldPartitionHLODUtilitiesModule>("WorldPartitionHLODUtilities").GetUtilities();
-				TArray<AWorldPartitionHLOD*> CellHLODActors = WPHLODUtilities->CreateHLODActors(Context, CreationParams, ActorInstances, GridCellDataChunk.GetDataLayers());
-=======
 				CreationParams.CellName = CellName;
 				CreationParams.CellBounds = CellBounds;
 				CreationParams.HLODLevel = HLODLevel;
@@ -281,7 +218,6 @@
 
 				IWorldPartitionHLODUtilities* WPHLODUtilities = FModuleManager::Get().LoadModuleChecked<IWorldPartitionHLODUtilitiesModule>("WorldPartitionHLODUtilities").GetUtilities();
 				TArray<AWorldPartitionHLOD*> CellHLODActors = WPHLODUtilities->CreateHLODActors(Context, CreationParams, ActorInstances);
->>>>>>> 4af6daef
 				if (!CellHLODActors.IsEmpty())
 				{
 					TArray<AWorldPartitionHLOD*> NewCellHLODActors;
@@ -335,50 +271,18 @@
 }
 
 // Find all referenced HLODLayer assets
-<<<<<<< HEAD
-static TMap<UHLODLayer*, int32> GatherHLODLayers(UWorldPartition* WorldPartition)
-=======
 static TMap<UHLODLayer*, int32> GatherHLODLayers(const IStreamingGenerationContext* StreamingGenerationContext, const UWorldPartition* WorldPartition)
->>>>>>> 4af6daef
 {
 	// Gather up all HLODLayers referenced by the actors, along with the HLOD level at which it was used
 	TMap<UHLODLayer*, int32> HLODLayersLevel;
 
-<<<<<<< HEAD
-	for (FActorDescList::TIterator<> ActorDescIterator(WorldPartition->GetActorDescContainer()); ActorDescIterator; ++ActorDescIterator)
-	{
-		const FWorldPartitionActorDesc& ActorDesc = **ActorDescIterator;
-		if (!ActorDesc.GetActorNativeClass()->IsChildOf<AWorldPartitionHLOD>())
-=======
 	StreamingGenerationContext->ForEachActorSetContainer([&HLODLayersLevel, WorldPartition](const IStreamingGenerationContext::FActorSetContainer& ActorSetContainer)
 	{
 		const FActorDescViewMap* ActorDescViewMap = ActorSetContainer.ActorDescViewMap;
 		ActorDescViewMap->ForEachActorDescView([&HLODLayersLevel, WorldPartition](const FWorldPartitionActorDescView& ActorDescView)
->>>>>>> 4af6daef
 		{
 			if (!ActorDescView.GetActorNativeClass()->IsChildOf<AWorldPartitionHLOD>())
 			{
-<<<<<<< HEAD
-				UHLODLayer* HLODLayer = UHLODLayer::GetHLODLayer(ActorDesc, WorldPartition);
-
-				// If layer was already encountered, no need to process it again
-				if (!HLODLayersLevel.Contains(HLODLayer))
-				{
-					// Walk up the parent HLOD layers, keep track of HLOD level
-					int32 CurrentHLODLevel = 0;
-					while (HLODLayer != nullptr)
-					{
-						int32& HLODLevel = HLODLayersLevel.FindOrAdd(HLODLayer);
-						HLODLevel = FMath::Max(HLODLevel, CurrentHLODLevel);
-
-						HLODLayer = HLODLayer->GetParentLayer().LoadSynchronous();
-						CurrentHLODLevel++;
-					}
-				}
-			}
-		}
-	}
-=======
 				if (ActorDescView.GetActorIsHLODRelevant())
 				{
 					UHLODLayer* HLODLayer = UHLODLayer::GetHLODLayer(ActorDescView, WorldPartition);
@@ -401,7 +305,6 @@
 			}
 		});
 	});
->>>>>>> 4af6daef
 
 	return HLODLayersLevel;
 }
@@ -414,7 +317,6 @@
 	for (const TPair<UHLODLayer*, int32>& HLODLayerLevel : InHLODLayersLevel)
 	{
 		UHLODLayer* HLODLayer = HLODLayerLevel.Key;
-<<<<<<< HEAD
 
 		// No need to create a runtime grid if the HLOD layer is set to be non spatially loaded
 		if (HLODLayer->IsSpatiallyLoaded())
@@ -422,15 +324,6 @@
 			int32 HLODLevel = HLODLayerLevel.Value;
 			FName GridName = HLODLayer->GetRuntimeGrid(HLODLevel);
 
-=======
-
-		// No need to create a runtime grid if the HLOD layer is set to be non spatially loaded
-		if (HLODLayer->IsSpatiallyLoaded())
-		{
-			int32 HLODLevel = HLODLayerLevel.Value;
-			FName GridName = HLODLayer->GetRuntimeGrid(HLODLevel);
-
->>>>>>> 4af6daef
 			FSpatialHashRuntimeGrid& HLODGrid = HLODGrids.FindOrAdd(GridName);
 			if (HLODGrid.GridName.IsNone())
 			{
@@ -474,18 +367,9 @@
 	{
 		if(ItActorDesc->GetActorNativeClass()->IsChildOf<ASpatialHashRuntimeGridInfo>())
 		{
-<<<<<<< HEAD
-			const FSpatialHashRuntimeGrid* HLODGrid = HLODGrids.Find(GridActor->GridSettings.GridName);
-			if (HLODGrid && GridActor->GridSettings.Priority && GridActor->GridSettings.HLODLayer)
-			{
-				ExistingGridActors.Emplace(GridActor->GridSettings.GridName, GridActor);
-			}
-			else
-=======
 			const FWorldPartitionActorDesc* GridActorDesc = *ItActorDesc;
 			ASpatialHashRuntimeGridInfo* GridActor = CastChecked<ASpatialHashRuntimeGridInfo>(GridActorDesc->GetActor());
 			if (GridActor->ActorHasTag(HLODGridTag))
->>>>>>> 4af6daef
 			{
 				const FSpatialHashRuntimeGrid* HLODGrid = HLODGrids.Find(GridActor->GridSettings.GridName);
 				if (HLODGrid && GridActor->GridSettings.Priority && GridActor->GridSettings.HLODLayer)
@@ -509,8 +393,6 @@
 	{
 		FName GridName = HLODGridEntry.Key;
 		const FSpatialHashRuntimeGrid& GridSettings = HLODGridEntry.Value;
-<<<<<<< HEAD
-=======
 
 		bool bDirty = false;
 
@@ -518,23 +400,14 @@
 		if (!GridActor)
 		{
 			FContentBundleActivationScope ContentBndleScope(Container->GetContentBundleGuid());
->>>>>>> 4af6daef
-
-		bool bDirty = false;
-
-		ASpatialHashRuntimeGridInfo* GridActor = ExistingGridActors.FindRef(GridName);
-		if (!GridActor)
-		{
+
 			FActorSpawnParameters SpawnParams;
 			SpawnParams.bCreateActorPackage = true;
 			GridActor = World->SpawnActor<ASpatialHashRuntimeGridInfo>(SpawnParams);
 			GridActor->Tags.Add(HLODGridTag);
 			bDirty = true;
-<<<<<<< HEAD
-=======
 
 			check(GridActor->GetContentBundleGuid() == Container->GetContentBundleGuid());
->>>>>>> 4af6daef
 		}
 
 		const FString ActorLabel = GridSettings.GridName.ToString();
@@ -557,11 +430,7 @@
 	}
 }
 
-<<<<<<< HEAD
-bool UWorldPartitionRuntimeSpatialHash::GenerateHLOD(ISourceControlHelper* SourceControlHelper, const IStreamingGenerationContext* StreamingGenerationContext, bool bCreateActorsOnly)
-=======
 bool UWorldPartitionRuntimeSpatialHash::GenerateHLOD(ISourceControlHelper* SourceControlHelper, const IStreamingGenerationContext* StreamingGenerationContext, bool bCreateActorsOnly) const
->>>>>>> 4af6daef
 {
 	TRACE_CPUPROFILER_EVENT_SCOPE(UWorldPartitionRuntimeSpatialHash::GenerateHLOD);
 
@@ -576,11 +445,7 @@
 	const FStreamingGenerationActorDescCollection* MainContainerCollection = MainActorSetContainer->ActorDescCollection;
 
 	// Find all used HLOD layers
-<<<<<<< HEAD
-	TMap<UHLODLayer*, int32> HLODLayersLevels = GatherHLODLayers(WorldPartition);
-=======
 	TMap<UHLODLayer*, int32> HLODLayersLevels = GatherHLODLayers(StreamingGenerationContext, WorldPartition);
->>>>>>> 4af6daef
 	TArray<UHLODLayer*> HLODLayers;
 	HLODLayersLevels.GetKeys(HLODLayers);
 
@@ -600,27 +465,15 @@
 
 	// HLOD creation context
 	FHLODCreationContext Context;
-<<<<<<< HEAD
-	for (FActorDescList::TIterator<AWorldPartitionHLOD> HLODIterator(WorldPartition->GetActorDescContainer()); HLODIterator; ++HLODIterator)
-=======
 	for (FActorDescList::TConstIterator<AWorldPartitionHLOD> HLODIterator(MainContainerCollection->GetMainActorDescContainer()); HLODIterator; ++HLODIterator)
->>>>>>> 4af6daef
 	{
 		FWorldPartitionHandle HLODActorHandle(WorldPartition, HLODIterator->GetGuid());
 		Context.HLODActorDescs.Emplace(HLODIterator->GetActorName(), MoveTemp(HLODActorHandle));
 	}
 
-<<<<<<< HEAD
-	IStreamingGenerationContext::FActorSetContainer* MainActorSetContainer = const_cast<IStreamingGenerationContext::FActorSetContainer*>(StreamingGenerationContext->GetMainWorldContainer());
-
 	TArray<TArray<const IStreamingGenerationContext::FActorSetInstance*>> GridActorSetInstances;
 	GridActorSetInstances.InsertDefaulted(0, Grids.Num());
 
-=======
-	TArray<TArray<const IStreamingGenerationContext::FActorSetInstance*>> GridActorSetInstances;
-	GridActorSetInstances.InsertDefaulted(0, Grids.Num());
-
->>>>>>> 4af6daef
 	StreamingGenerationContext->ForEachActorSetInstance([&GridsMapping, &GridActorSetInstances](const IStreamingGenerationContext::FActorSetInstance& ActorSetInstance)
 	{
 		int32* FoundIndex = GridsMapping.Find(ActorSetInstance.RuntimeGrid);
@@ -637,15 +490,10 @@
 	// Keep track of all valid HLOD actors, along with which runtime grid they live in
 	TMap<FName, TArray<FGuid>> GridsHLODActors;
 	TArray<TUniquePtr<FWorldPartitionActorDescView>> ActorDescViews;
-<<<<<<< HEAD
-
-	auto GenerateHLODs = [&GridsHLODActors, &ActorDescViews, &MainActorSetContainer, StreamingGenerationContext, WorldPartition, &Context, SourceControlHelper, bCreateActorsOnly]
-=======
 
 	const UDataLayerManager* DataLayerManager = WorldPartition->GetDataLayerManager();
 
 	auto GenerateHLODs = [&GridsHLODActors, &ActorDescViews, &MainActorSetContainer, StreamingGenerationContext, WorldPartition, DataLayerManager, &Context, SourceControlHelper, bCreateActorsOnly]
->>>>>>> 4af6daef
 	(const FSpatialHashRuntimeGrid& RuntimeGrid, uint32 HLODLevel, const TArray<const IStreamingGenerationContext::FActorSetInstance*>& ActorSetInstances)
 	{
 		// Generate HLODs for this grid
@@ -664,18 +512,6 @@
 			FActorDescViewMap* NonConstActorDescViewMap = const_cast<FActorDescViewMap*>(MainActorSetContainer->ActorDescViewMap);			
 			NonConstActorDescViewMap->Emplace(HLODActorGuid, *ActorDescView);
 
-<<<<<<< HEAD
-			FWorldPartitionActorDescView* ActorDescView = ActorDescViews.Emplace_GetRef(MakeUnique<FWorldPartitionActorDescView>(HLODActorDesc)).Get();
-			TArray<FName> RuntimeDataLayerInstanceNames;
-			if (FDataLayerUtils::ResolveRuntimeDataLayerInstanceNames(*ActorDescView, *MainActorSetContainer->ActorDescViewMap, RuntimeDataLayerInstanceNames))
-			{
-				ActorDescView->SetRuntimeDataLayers(RuntimeDataLayerInstanceNames);
-			}
-			FActorDescViewMap* NonConstActorDescViewMap = const_cast<FActorDescViewMap*>(MainActorSetContainer->ActorDescViewMap);			
-			NonConstActorDescViewMap->Emplace(HLODActorGuid, *ActorDescView);
-
-=======
->>>>>>> 4af6daef
 			const FWorldPartitionActorDescView& HLODActorDescView = MainActorSetContainer->ActorDescViewMap->FindByGuidChecked(HLODActorGuid);
 			GridsHLODActors.FindOrAdd(HLODActorDescView.GetRuntimeGrid()).Add(HLODActorGuid);
 		}
@@ -705,10 +541,7 @@
 		TArray<const IStreamingGenerationContext::FActorSetInstance*> HLODActorSetInstancePtrs;
 		HLODActorSetInstances.Reserve(GridsHLODActors[HLODGridName].Num());
 		HLODActorSetInstancePtrs.Reserve(GridsHLODActors[HLODGridName].Num());
-<<<<<<< HEAD
-=======
 		MainActorSetContainer->ActorSets.Reserve(MainActorSetContainer->ActorSets.Num() + GridsHLODActors[HLODGridName].Num());
->>>>>>> 4af6daef
 
 		for (const FGuid& HLODActorGuid : GridsHLODActors[HLODGridName])
 		{
@@ -719,15 +552,11 @@
 			NewHLODActorSetInstance.Bounds = HLODActorDescView.GetRuntimeBounds();
 			NewHLODActorSetInstance.RuntimeGrid = HLODActorDescView.GetRuntimeGrid();
 			NewHLODActorSetInstance.bIsSpatiallyLoaded = HLODActorDescView.GetIsSpatiallyLoaded();
-<<<<<<< HEAD
-			NewHLODActorSetInstance.DataLayers = UDataLayerSubsystem::GetRuntimeDataLayerInstances(MainActorSetContainer->ActorDescContainer->GetWorld(), HLODActorDescView.GetRuntimeDataLayers());
-=======
 			if (DataLayerManager)
 			{
 				NewHLODActorSetInstance.DataLayers = DataLayerManager->GetRuntimeDataLayerInstances(HLODActorDescView.GetRuntimeDataLayerInstanceNames());
 			}
 			NewHLODActorSetInstance.ContentBundleID = MainContainerCollection->GetContentBundleGuid();
->>>>>>> 4af6daef
 			NewHLODActorSetInstance.ContainerInstance = MainActorSetContainer;
 			NewHLODActorSetInstance.ActorSet = MainActorSetContainer->ActorSets.Add_GetRef(MakeUnique<IStreamingGenerationContext::FActorSet>()).Get();
 			const_cast<IStreamingGenerationContext::FActorSet*>(NewHLODActorSetInstance.ActorSet)->Actors.Add(HLODActorDescView.GetGuid());
