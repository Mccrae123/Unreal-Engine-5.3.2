--- conflicted
+++ resolved
@@ -97,8 +97,6 @@
 
 #if WITH_EDITOR
 
-<<<<<<< HEAD
-=======
 void AWorldPartitionHLOD::PostLoad()
 {
 	Super::PostLoad();
@@ -130,7 +128,6 @@
 {}
 
 
->>>>>>> d731a049
 TUniquePtr<FWorldPartitionActorDesc> AWorldPartitionHLOD::CreateClassActorDesc() const
 {
 	return TUniquePtr<FWorldPartitionActorDesc>(new FHLODActorDesc());
@@ -140,11 +137,8 @@
 {
 	TRACE_CPUPROFILER_EVENT_SCOPE(AWorldPartitionHLOD::SetHLODComponents);
 
-<<<<<<< HEAD
-=======
 	Modify();
 
->>>>>>> d731a049
 	TArray<UActorComponent*> ComponentsToRemove;
 	GetComponents(ComponentsToRemove);
 	for (UActorComponent* ComponentToRemove : ComponentsToRemove)
@@ -165,12 +159,8 @@
 			}
 			else
 			{
-<<<<<<< HEAD
-				HLODSceneComponent->SetupAttachment(RootComponent);
-=======
 				// Attach to root component, but don't mess world tranform
 				HLODSceneComponent->AttachToComponent(RootComponent, FAttachmentTransformRules::KeepWorldTransform);
->>>>>>> d731a049
 			}
 		}
 	
