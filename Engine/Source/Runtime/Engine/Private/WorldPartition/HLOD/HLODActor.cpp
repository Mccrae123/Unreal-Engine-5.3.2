// Copyright Epic Games, Inc. All Rights Reserved.

#include "WorldPartition/HLOD/HLODActor.h"
#include "Engine/World.h"
#include "WorldPartition/HLOD/HLODSubsystem.h"
#include "Components/PrimitiveComponent.h"
#include "Misc/PackageName.h"
#include "UObject/UE5MainStreamObjectVersion.h"
#include "UObject/UE5PrivateFrostyStreamObjectVersion.h"
#include "UObject/FortniteMainBranchObjectVersion.h"
<<<<<<< HEAD

#include UE_INLINE_GENERATED_CPP_BY_NAME(HLODActor)

#if WITH_EDITOR
#include "Misc/ArchiveMD5.h"
#include "WorldPartition/HLOD/HLODActorDesc.h"
#include "WorldPartition/HLOD/HLODLayer.h"
#include "WorldPartition/HLOD/HLODStats.h"
#include "WorldPartition/HLOD/IWorldPartitionHLODUtilities.h"
#include "WorldPartition/HLOD/IWorldPartitionHLODUtilitiesModule.h"
=======
#include "UObject/FortniteReleaseBranchCustomObjectVersion.h"

#include UE_INLINE_GENERATED_CPP_BY_NAME(HLODActor)

#include "WorldPartition/WorldPartition.h"
#include "WorldPartition/WorldPartitionHelpers.h"
>>>>>>> 4af6daef

#if WITH_EDITOR
#include "Editor.h"
#include "Modules/ModuleManager.h"
<<<<<<< HEAD
#endif

static int32 GWorldPartitionHLODForceDisableShadows = 0;
static FAutoConsoleVariableRef CVarWorldPartitionHLODForceDisableShadows(
	TEXT("wp.Runtime.HLOD.ForceDisableShadows"),
	GWorldPartitionHLODForceDisableShadows,
	TEXT("Force disable CastShadow flag on World Partition HLOD actors"),
	ECVF_Scalability);

#if WITH_EDITORONLY_DATA
FArchive& operator<<(FArchive& Ar, FHLODSubActorDesc& SubActor)
{
	Ar << SubActor.ActorGuid;
	Ar << SubActor.ContainerID.ID;

	return Ar;
}
=======
#include "Misc/ArchiveMD5.h"
#include "Subsystems/AssetEditorSubsystem.h"
#include "UObject/FortniteMainBranchObjectVersion.h"
#include "WorldPartition/HLOD/HLODActorDesc.h"
#include "WorldPartition/HLOD/HLODLayer.h"
#include "WorldPartition/HLOD/HLODStats.h"
#include "WorldPartition/HLOD/IWorldPartitionHLODUtilities.h"
#include "WorldPartition/HLOD/IWorldPartitionHLODUtilitiesModule.h"
#include "WorldPartition/HLOD/HLODSourceActorsFromCell.h"
>>>>>>> 4af6daef
#endif


DEFINE_LOG_CATEGORY(LogHLODHash);


static int32 GWorldPartitionHLODForceDisableShadows = 0;
static FAutoConsoleVariableRef CVarWorldPartitionHLODForceDisableShadows(
	TEXT("wp.Runtime.HLOD.ForceDisableShadows"),
	GWorldPartitionHLODForceDisableShadows,
	TEXT("Force disable CastShadow flag on World Partition HLOD actors"),
	ECVF_Scalability);

AWorldPartitionHLOD::AWorldPartitionHLOD(const FObjectInitializer& ObjectInitializer)
	: Super(ObjectInitializer)
	, bRequireWarmup(false)
{
	SetCanBeDamaged(false);
	SetActorEnableCollision(false);

	// Set HLOD actors to replicate by default, since the CDO's GetIsReplicated() is used to tell if a class type might replicate or not.
	// The real need for replication will be adjusted depending on the presence of owned components that
	// needs to be replicated.
	bReplicates = true;

<<<<<<< HEAD
=======
	NetDormancy = DORM_DormantAll;
	NetUpdateFrequency = 1.f;

>>>>>>> 4af6daef
#if WITH_EDITORONLY_DATA
	HLODHash = 0;
	HLODBounds = FBox(EForceInit::ForceInit);
#endif

#if WITH_EDITOR
	FWorldDelegates::OnWorldCleanup.AddUObject(this, &AWorldPartitionHLOD::OnWorldCleanup);
#endif
}

<<<<<<< HEAD
=======
const FGuid& AWorldPartitionHLOD::GetSourceCellGuid() const
{
	// When no source cell guid was set, try resolving it through its associated world partition runtime cell
	// This is necessary for any HLOD actor part of a level that is instanced multiple times (shared amongst multiple cells)
	if (!SourceCellGuid.IsValid())
	{
		const UWorldPartitionRuntimeCell* Cell = Cast<UWorldPartitionRuntimeCell>(GetLevel()->GetWorldPartitionRuntimeCell());
		if (Cell && Cell->GetIsHLOD())
		{
			const_cast<AWorldPartitionHLOD*>(this)->SourceCellGuid = Cell->GetSourceCellGuid();
		}
	}
	return SourceCellGuid;
}

>>>>>>> 4af6daef
void AWorldPartitionHLOD::SetVisibility(bool bInVisible)
{
	ForEachComponent<USceneComponent>(false, [bInVisible](USceneComponent* SceneComponent)
	{
		if (SceneComponent && (SceneComponent->GetVisibleFlag() != bInVisible))
		{
			SceneComponent->SetVisibility(bInVisible, false);
		}
	});
}

void AWorldPartitionHLOD::BeginPlay()
{
	Super::BeginPlay();
	GetWorld()->GetSubsystem<UHLODSubsystem>()->RegisterHLODActor(this);
}

void AWorldPartitionHLOD::EndPlay(const EEndPlayReason::Type EndPlayReason)
{
	GetWorld()->GetSubsystem<UHLODSubsystem>()->UnregisterHLODActor(this);
	Super::EndPlay(EndPlayReason);
}

void AWorldPartitionHLOD::Serialize(FArchive& Ar)
{
	Ar.UsingCustomVersion(FUE5MainStreamObjectVersion::GUID);
	Ar.UsingCustomVersion(FUE5PrivateFrostyStreamObjectVersion::GUID);
	Ar.UsingCustomVersion(FFortniteMainBranchObjectVersion::GUID);
<<<<<<< HEAD
=======
	Ar.UsingCustomVersion(FFortniteReleaseBranchCustomObjectVersion::GUID);
>>>>>>> 4af6daef

	Super::Serialize(Ar);

#if WITH_EDITOR
	if (Ar.IsLoading())
	{
<<<<<<< HEAD
		SourceCell_DEPRECATED = SourceCell_DEPRECATED.ToString().Replace(TEXT("WPRT_"), TEXT(""), ESearchCase::CaseSensitive).Replace(TEXT("Cell_"), TEXT(""), ESearchCase::CaseSensitive);
	}

	if(Ar.IsLoading() && Ar.CustomVer(FUE5PrivateFrostyStreamObjectVersion::GUID) < FUE5PrivateFrostyStreamObjectVersion::ConvertWorldPartitionHLODsCellsToName)
	{
		FString CellName;
		FString CellContext;
		const FString CellPath = FPackageName::GetShortName(SourceCell_DEPRECATED.ToSoftObjectPath().GetSubPathString());
		if (!CellPath.Split(TEXT("."), &CellContext, &CellName, ESearchCase::CaseSensitive, ESearchDir::FromEnd))
		{
			CellName = CellPath;
		}
		SourceCellName_DEPRECATED = *CellName;
=======
		if (Ar.CustomVer(FUE5MainStreamObjectVersion::GUID) < FUE5MainStreamObjectVersion::WorldPartitionStreamingCellsNamingShortened)
		{
			SourceCell_DEPRECATED = SourceCell_DEPRECATED.ToString().Replace(TEXT("WPRT_"), TEXT(""), ESearchCase::CaseSensitive).Replace(TEXT("Cell_"), TEXT(""), ESearchCase::CaseSensitive);
		}

		if (Ar.CustomVer(FUE5PrivateFrostyStreamObjectVersion::GUID) < FUE5PrivateFrostyStreamObjectVersion::ConvertWorldPartitionHLODsCellsToName)
		{
			FString CellName;
			FString CellContext;
			const FString CellPath = FPackageName::GetShortName(SourceCell_DEPRECATED.ToSoftObjectPath().GetSubPathString());
			if (!CellPath.Split(TEXT("."), &CellContext, &CellName, ESearchCase::CaseSensitive, ESearchDir::FromEnd))
			{
				CellName = CellPath;
			}
			SourceCellName_DEPRECATED = *CellName;
		}

		if (Ar.CustomVer(FFortniteMainBranchObjectVersion::GUID) < FFortniteMainBranchObjectVersion::WorldPartitionHLODSourceActorsRefactor)
		{
			check(!SourceActors)
			UWorldPartitionHLODSourceActorsFromCell* SourceActorsFromCell = NewObject<UWorldPartitionHLODSourceActorsFromCell>(this);
			SourceActorsFromCell->SetActors(HLODSubActors_DEPRECATED);
			SourceActorsFromCell->SetHLODLayer(SubActorsHLODLayer_DEPRECATED);
			SourceActors = SourceActorsFromCell;
		}
>>>>>>> 4af6daef
	}
#endif
}

bool AWorldPartitionHLOD::NeedsLoadForServer() const
<<<<<<< HEAD
{
	// Only needed on server if this HLOD actor has anything to replicate to clients
	return GetIsReplicated();
}

void AWorldPartitionHLOD::PostLoad()
{
	Super::PostLoad();

	if (GWorldPartitionHLODForceDisableShadows && GetWorld() && GetWorld()->IsGameWorld())
	{
		ForEachComponent<UPrimitiveComponent>(false, [](UPrimitiveComponent* PrimitiveComponent)
		{
			PrimitiveComponent->SetCastShadow(false);
		});
	}

#if WITH_EDITOR
	if (GetLinkerCustomVersion(FFortniteMainBranchObjectVersion::GUID) < FFortniteMainBranchObjectVersion::WorldPartitionStreamingCellsNamingShortened)
	{
		if (!HLODSubActors.IsEmpty())
		{
			// As we may be dealing with an unsaved world created from a template map, get
			// the source package name of this HLOD actor and figure out the world name from there
			FName ExternalActorsPath = HLODSubActors[0].ContainerPackage;
			FString WorldName = FPackageName::GetShortName(ExternalActorsPath);

			// Strip "WorldName_" from the cell name
			FString CellName = SourceCellName_DEPRECATED.ToString();
			bool bRemoved = CellName.RemoveFromStart(WorldName + TEXT("_"), ESearchCase::CaseSensitive);
			if (bRemoved)
			{
				SourceCellName_DEPRECATED = *CellName;
			}
		}
	}

	if (GetLinkerCustomVersion(FFortniteMainBranchObjectVersion::GUID) < FFortniteMainBranchObjectVersion::WorldPartitionHLODActorUseSourceCellGuid)
	{
		check(!SourceCellName_DEPRECATED.IsNone());
		check(!SourceCellGuid.IsValid());

		FString GridName;
		int64 CellGlobalCoord[3];
		uint32 DataLayerID;
		uint32 ContentBundleID;

		// Input format should be GridName_Lx_Xx_Yx_DLx[_CBx]
		TArray<FString> Tokens;
		if (SourceCellName_DEPRECATED.ToString().ParseIntoArray(Tokens, TEXT("_")) >= 4)
		{
			int32 CurrentIndex = 0;
			GridName = Tokens[CurrentIndex++];

			// Since GridName can contain underscores, we do our best to extract it
			while(Tokens.IsValidIndex(CurrentIndex))
			{
				if ((Tokens[CurrentIndex][0] == TEXT('L')) && (Tokens[CurrentIndex].Len() > 1))
				{
					if (FCString::IsNumeric(*Tokens[CurrentIndex] + 1))
					{
						break;
					}
				}

				GridName += TEXT("_");
				GridName += Tokens[CurrentIndex++];
			}

			GridName = GridName.ToLower();

			CellGlobalCoord[2] = Tokens.IsValidIndex(CurrentIndex) ? FCString::Strtoui64(*Tokens[CurrentIndex++] + 1, nullptr, 10) : 0;
			CellGlobalCoord[0] = Tokens.IsValidIndex(CurrentIndex) ? FCString::Strtoui64(*Tokens[CurrentIndex++] + 1, nullptr, 10) : 0;
			CellGlobalCoord[1] = Tokens.IsValidIndex(CurrentIndex) ? FCString::Strtoui64(*Tokens[CurrentIndex++] + 1, nullptr, 10) : 0;
			DataLayerID = Tokens.IsValidIndex(CurrentIndex) ? FCString::Strtoui64(*Tokens[CurrentIndex++] + 2, nullptr, 16) : 0;
			ContentBundleID = Tokens.IsValidIndex(CurrentIndex) ? FCString::Strtoui64(*Tokens[CurrentIndex++] + 2, nullptr, 16) : 0;
		}

		FArchiveMD5 ArMD5;
		ArMD5 << GridName << CellGlobalCoord[0] << CellGlobalCoord[1] << CellGlobalCoord[2] << DataLayerID << ContentBundleID;

		FMD5Hash MD5Hash;
		ArMD5.GetHash(MD5Hash);

		SourceCellGuid = MD5HashToGuid(MD5Hash);
		check(SourceCellGuid.IsValid());
	}

	// Update the disk size stat on load, as we can't really know it when saving
	HLODStats.Add(FWorldPartitionHLODStats::MemoryDiskSizeBytes, FHLODActorDesc::GetPackageSize(this));
#endif
}

#if WITH_EDITOR

void AWorldPartitionHLOD::RerunConstructionScripts()
{
=======
{
	// Only needed on server if this HLOD actor has anything to replicate to clients
	return GetIsReplicated();
}

void AWorldPartitionHLOD::PostLoad()
{
	Super::PostLoad();

	// If world is instanced, we need to recompute our bounds since they are in the instanced-world space
	ForEachComponent<USceneComponent>(false, [](USceneComponent* SceneComponent)
	{
		// Clear bComputedBoundsOnceForGame so that the bounds are recomputed once
		SceneComponent->bComputedBoundsOnceForGame = false;
	});

#if WITH_EDITOR
	if (GetLinkerCustomVersion(FFortniteMainBranchObjectVersion::GUID) < FFortniteMainBranchObjectVersion::WorldPartitionStreamingCellsNamingShortened)
	{
		if (!HLODSubActors_DEPRECATED.IsEmpty())
		{
			// As we may be dealing with an unsaved world created from a template map, get
			// the source package name of this HLOD actor and figure out the world name from there
			FName ExternalActorsPath = HLODSubActors_DEPRECATED[0].ContainerPackage;
			FString WorldName = FPackageName::GetShortName(ExternalActorsPath);

			// Strip "WorldName_" from the cell name
			FString CellName = SourceCellName_DEPRECATED.ToString();
			bool bRemoved = CellName.RemoveFromStart(WorldName + TEXT("_"), ESearchCase::CaseSensitive);
			if (bRemoved)
			{
				SourceCellName_DEPRECATED = *CellName;
			}
		}
	}

	if (GetLinkerCustomVersion(FFortniteMainBranchObjectVersion::GUID) < FFortniteMainBranchObjectVersion::WorldPartitionHLODActorUseSourceCellGuid)
	{
		check(!SourceCellName_DEPRECATED.IsNone());
		check(!SourceCellGuid.IsValid());

		FString GridName;
		int64 CellGlobalCoord[3];
		uint32 DataLayerID;
		uint32 ContentBundleID;

		// Input format should be GridName_Lx_Xx_Yx_DLx[_CBx]
		TArray<FString> Tokens;
		if (SourceCellName_DEPRECATED.ToString().ParseIntoArray(Tokens, TEXT("_")) >= 4)
		{
			int32 CurrentIndex = 0;
			GridName = Tokens[CurrentIndex++];

			// Since GridName can contain underscores, we do our best to extract it
			while(Tokens.IsValidIndex(CurrentIndex))
			{
				if ((Tokens[CurrentIndex][0] == TEXT('L')) && (Tokens[CurrentIndex].Len() > 1))
				{
					if (FCString::IsNumeric(*Tokens[CurrentIndex] + 1))
					{
						break;
					}
				}

				GridName += TEXT("_");
				GridName += Tokens[CurrentIndex++];
			}

			GridName = GridName.ToLower();

			CellGlobalCoord[2] = Tokens.IsValidIndex(CurrentIndex) ? FCString::Strtoui64(*Tokens[CurrentIndex++] + 1, nullptr, 10) : 0;
			CellGlobalCoord[0] = Tokens.IsValidIndex(CurrentIndex) ? FCString::Strtoui64(*Tokens[CurrentIndex++] + 1, nullptr, 10) : 0;
			CellGlobalCoord[1] = Tokens.IsValidIndex(CurrentIndex) ? FCString::Strtoui64(*Tokens[CurrentIndex++] + 1, nullptr, 10) : 0;
			DataLayerID = Tokens.IsValidIndex(CurrentIndex) ? FCString::Strtoui64(*Tokens[CurrentIndex++] + 2, nullptr, 16) : 0;
			ContentBundleID = Tokens.IsValidIndex(CurrentIndex) ? FCString::Strtoui64(*Tokens[CurrentIndex++] + 2, nullptr, 16) : 0;
		}

		FArchiveMD5 ArMD5;
		ArMD5 << GridName << CellGlobalCoord[0] << CellGlobalCoord[1] << CellGlobalCoord[2] << DataLayerID << ContentBundleID;

		SourceCellGuid = ArMD5.GetGuidFromHash();
		check(SourceCellGuid.IsValid());
	}

	// CellGuid taking the cell size into account
	if (GetLinkerCustomVersion(FFortniteReleaseBranchCustomObjectVersion::GUID) < FFortniteReleaseBranchCustomObjectVersion::WorldPartitionRuntimeCellGuidWithCellSize)
	{
		if (SourceCellGuid.IsValid())
		{
			int32 CellSize = (int32)FMath::RoundToInt(HLODBounds.GetSize().X);

			FArchiveMD5 ArMD5;
			ArMD5 << SourceCellGuid << CellSize;

			SourceCellGuid = ArMD5.GetGuidFromHash();
			check(SourceCellGuid.IsValid());
		}
	}

	// Update the disk size stat on load, as we can't really know it when saving
	HLODStats.Add(FWorldPartitionHLODStats::MemoryDiskSizeBytes, FHLODActorDesc::GetPackageSize(this));
#endif
}

void AWorldPartitionHLOD::PreRegisterAllComponents()
{
	Super::PreRegisterAllComponents();

	if (GWorldPartitionHLODForceDisableShadows && GetWorld() && GetWorld()->IsGameWorld())
	{
		ForEachComponent<UPrimitiveComponent>(false, [](UPrimitiveComponent* PrimitiveComponent)
		{
			PrimitiveComponent->SetCastShadow(false);
		});
	}

	// If world is instanced, we need to recompute our bounds since they are in the instanced-world space
	if (UWorldPartition* WorldPartition = FWorldPartitionHelpers::GetWorldPartition(this))
	{
		const bool bIsInstancedLevel = WorldPartition->GetTypedOuter<ULevel>()->IsInstancedLevel();
		if (bIsInstancedLevel)
		{
			ForEachComponent<USceneComponent>(false, [](USceneComponent* SceneComponent)
			{
				// Clear bComputedBoundsOnceForGame so that the bounds are recomputed once
				SceneComponent->bComputedBoundsOnceForGame = false;
			});
		}
	}
}

#if WITH_EDITOR

void AWorldPartitionHLOD::RerunConstructionScripts()
{
}

void AWorldPartitionHLOD::OnWorldCleanup(UWorld* InWorld, bool bSessionEnded, bool bCleanupResources)
{
	// Close all asset editors associated with this HLOD actor
	const UWorld* World = GetWorld();
	if (World == InWorld)
	{
		if (!World->IsGameWorld())
		{
			UPackage* HLODPackage = GetPackage();

			// Find all assets being edited
			UAssetEditorSubsystem* AssetEditorSubsystem = GEditor->GetEditorSubsystem<UAssetEditorSubsystem>();
			TArray<UObject*> AllAssets = AssetEditorSubsystem->GetAllEditedAssets();

			for (UObject* Asset : AllAssets)
			{
				if (Asset->GetPackage() == HLODPackage)
				{
					AssetEditorSubsystem->CloseAllEditorsForAsset(Asset);
				}
			}
		}
	}
>>>>>>> 4af6daef
}

TUniquePtr<FWorldPartitionActorDesc> AWorldPartitionHLOD::CreateClassActorDesc() const
{
	return TUniquePtr<FWorldPartitionActorDesc>(new FHLODActorDesc());
}

void AWorldPartitionHLOD::SetHLODComponents(const TArray<UActorComponent*>& InHLODComponents)
{
	TRACE_CPUPROFILER_EVENT_SCOPE(AWorldPartitionHLOD::SetHLODComponents);
<<<<<<< HEAD

	Modify();

	TArray<UActorComponent*> ComponentsToRemove = GetInstanceComponents();
	for (UActorComponent* ComponentToRemove : ComponentsToRemove)
	{
		ComponentToRemove->DestroyComponent();
	}

	// We'll turn on replication for this actor only if it contains a replicated component
	check(!IsActorInitialized());
	bReplicates = false;

=======

	Modify();

	TArray<UActorComponent*> ComponentsToRemove = GetInstanceComponents();
	for (UActorComponent* ComponentToRemove : ComponentsToRemove)
	{
		if (ComponentToRemove)
		{
			ComponentToRemove->DestroyComponent();
		}
	}

	// We'll turn on replication for this actor only if it contains a replicated component
	check(!IsActorInitialized());
	bReplicates = false;

>>>>>>> 4af6daef
	for(UActorComponent* Component : InHLODComponents)
	{
		Component->Rename(nullptr, this);
		AddInstanceComponent(Component);

		const bool ComponentReplicates = Component->GetIsReplicated();
		bReplicates |= ComponentReplicates;

<<<<<<< HEAD
		if (USceneComponent* SceneComponent = Cast<USceneComponent>(Component))
		{
			// Prefer a replicated root component
=======
		// Avoid using a dummy scene root component (for efficiency), choose one component as the root
		if (USceneComponent* SceneComponent = Cast<USceneComponent>(Component))
		{
			// If we have one, prefer a replicated component as our root.
			// This is required, otherwise the actor won't even be considered for replication
>>>>>>> 4af6daef
			if (!RootComponent || (!RootComponent->GetIsReplicated() && ComponentReplicates))
			{
				RootComponent = SceneComponent;
			}
		}
	
		Component->RegisterComponent();
	}
}

<<<<<<< HEAD
void AWorldPartitionHLOD::SetSubActors(const TArray<FHLODSubActor>& InHLODSubActors)
{
	HLODSubActors = InHLODSubActors;
}

const TArray<FHLODSubActor>& AWorldPartitionHLOD::GetSubActors() const
{
	return HLODSubActors;
}

void AWorldPartitionHLOD::SetSubActorsHLODLayer(const UHLODLayer* InSubActorsHLODLayer)
{
	SubActorsHLODLayer = InSubActorsHLODLayer;
	bRequireWarmup = SubActorsHLODLayer->DoesRequireWarmup();
=======
	// Attach all scene components to our root.
	const bool bIncludeFromChildActors = false;
	ForEachComponent<USceneComponent>(bIncludeFromChildActors, [&](USceneComponent* Component)
	{
		// Skip the root component
		if (Component != GetRootComponent())
		{
			// Keep world transform intact while attaching to root component
			Component->AttachToComponent(GetRootComponent(), FAttachmentTransformRules::KeepWorldTransform);
		}
	});
}

void AWorldPartitionHLOD::SetSourceActors(UWorldPartitionHLODSourceActors* InHLODSourceActors)
{
	SourceActors = InHLODSourceActors;
}

const UWorldPartitionHLODSourceActors* AWorldPartitionHLOD::GetSourceActors() const
{
	return SourceActors;
}

UWorldPartitionHLODSourceActors* AWorldPartitionHLOD::GetSourceActors()
{
	return SourceActors;
>>>>>>> 4af6daef
}

void AWorldPartitionHLOD::SetSourceCellGuid(const FGuid& InSourceCellGuid)
{
	SourceCellGuid = InSourceCellGuid;
}

const FBox& AWorldPartitionHLOD::GetHLODBounds() const
{
	return HLODBounds;
}

void AWorldPartitionHLOD::SetHLODBounds(const FBox& InBounds)
{
	HLODBounds = InBounds;
}

void AWorldPartitionHLOD::GetActorBounds(bool bOnlyCollidingComponents, FVector& Origin, FVector& BoxExtent, bool bIncludeFromChildActors) const
{
	HLODBounds.GetCenterAndExtents(Origin, BoxExtent);
}

FBox AWorldPartitionHLOD::GetStreamingBounds() const
{
	return HLODBounds;
}

uint32 AWorldPartitionHLOD::GetHLODHash() const
{
	return HLODHash;
}

void AWorldPartitionHLOD::BuildHLOD(bool bForceBuild)
{
	IWorldPartitionHLODUtilities* WPHLODUtilities = FModuleManager::Get().LoadModuleChecked<IWorldPartitionHLODUtilitiesModule>("WorldPartitionHLODUtilities").GetUtilities();
	if (WPHLODUtilities)
	{
		if (bForceBuild)
		{
			HLODHash = 0;
		}

		HLODHash = WPHLODUtilities->BuildHLOD(this);
	}

	// When generating WorldPartition HLODs, we have the renderer initialized.
	// Take advantage of this and generate texture streaming built data (local to the actor).
	// This built data will be used by the cooking (it will convert it to level texture streaming built data).
	// Use same quality level and feature level as FEditorBuildUtils::EditorBuildTextureStreaming
	BuildActorTextureStreamingData(this, EMaterialQualityLevel::High, GMaxRHIFeatureLevel);
}

#endif // WITH_EDITOR<|MERGE_RESOLUTION|>--- conflicted
+++ resolved
@@ -8,48 +8,16 @@
 #include "UObject/UE5MainStreamObjectVersion.h"
 #include "UObject/UE5PrivateFrostyStreamObjectVersion.h"
 #include "UObject/FortniteMainBranchObjectVersion.h"
-<<<<<<< HEAD
-
-#include UE_INLINE_GENERATED_CPP_BY_NAME(HLODActor)
-
-#if WITH_EDITOR
-#include "Misc/ArchiveMD5.h"
-#include "WorldPartition/HLOD/HLODActorDesc.h"
-#include "WorldPartition/HLOD/HLODLayer.h"
-#include "WorldPartition/HLOD/HLODStats.h"
-#include "WorldPartition/HLOD/IWorldPartitionHLODUtilities.h"
-#include "WorldPartition/HLOD/IWorldPartitionHLODUtilitiesModule.h"
-=======
 #include "UObject/FortniteReleaseBranchCustomObjectVersion.h"
 
 #include UE_INLINE_GENERATED_CPP_BY_NAME(HLODActor)
 
 #include "WorldPartition/WorldPartition.h"
 #include "WorldPartition/WorldPartitionHelpers.h"
->>>>>>> 4af6daef
 
 #if WITH_EDITOR
 #include "Editor.h"
 #include "Modules/ModuleManager.h"
-<<<<<<< HEAD
-#endif
-
-static int32 GWorldPartitionHLODForceDisableShadows = 0;
-static FAutoConsoleVariableRef CVarWorldPartitionHLODForceDisableShadows(
-	TEXT("wp.Runtime.HLOD.ForceDisableShadows"),
-	GWorldPartitionHLODForceDisableShadows,
-	TEXT("Force disable CastShadow flag on World Partition HLOD actors"),
-	ECVF_Scalability);
-
-#if WITH_EDITORONLY_DATA
-FArchive& operator<<(FArchive& Ar, FHLODSubActorDesc& SubActor)
-{
-	Ar << SubActor.ActorGuid;
-	Ar << SubActor.ContainerID.ID;
-
-	return Ar;
-}
-=======
 #include "Misc/ArchiveMD5.h"
 #include "Subsystems/AssetEditorSubsystem.h"
 #include "UObject/FortniteMainBranchObjectVersion.h"
@@ -59,7 +27,6 @@
 #include "WorldPartition/HLOD/IWorldPartitionHLODUtilities.h"
 #include "WorldPartition/HLOD/IWorldPartitionHLODUtilitiesModule.h"
 #include "WorldPartition/HLOD/HLODSourceActorsFromCell.h"
->>>>>>> 4af6daef
 #endif
 
 
@@ -85,12 +52,9 @@
 	// needs to be replicated.
 	bReplicates = true;
 
-<<<<<<< HEAD
-=======
 	NetDormancy = DORM_DormantAll;
 	NetUpdateFrequency = 1.f;
 
->>>>>>> 4af6daef
 #if WITH_EDITORONLY_DATA
 	HLODHash = 0;
 	HLODBounds = FBox(EForceInit::ForceInit);
@@ -101,8 +65,6 @@
 #endif
 }
 
-<<<<<<< HEAD
-=======
 const FGuid& AWorldPartitionHLOD::GetSourceCellGuid() const
 {
 	// When no source cell guid was set, try resolving it through its associated world partition runtime cell
@@ -118,7 +80,6 @@
 	return SourceCellGuid;
 }
 
->>>>>>> 4af6daef
 void AWorldPartitionHLOD::SetVisibility(bool bInVisible)
 {
 	ForEachComponent<USceneComponent>(false, [bInVisible](USceneComponent* SceneComponent)
@@ -147,31 +108,13 @@
 	Ar.UsingCustomVersion(FUE5MainStreamObjectVersion::GUID);
 	Ar.UsingCustomVersion(FUE5PrivateFrostyStreamObjectVersion::GUID);
 	Ar.UsingCustomVersion(FFortniteMainBranchObjectVersion::GUID);
-<<<<<<< HEAD
-=======
 	Ar.UsingCustomVersion(FFortniteReleaseBranchCustomObjectVersion::GUID);
->>>>>>> 4af6daef
 
 	Super::Serialize(Ar);
 
 #if WITH_EDITOR
 	if (Ar.IsLoading())
 	{
-<<<<<<< HEAD
-		SourceCell_DEPRECATED = SourceCell_DEPRECATED.ToString().Replace(TEXT("WPRT_"), TEXT(""), ESearchCase::CaseSensitive).Replace(TEXT("Cell_"), TEXT(""), ESearchCase::CaseSensitive);
-	}
-
-	if(Ar.IsLoading() && Ar.CustomVer(FUE5PrivateFrostyStreamObjectVersion::GUID) < FUE5PrivateFrostyStreamObjectVersion::ConvertWorldPartitionHLODsCellsToName)
-	{
-		FString CellName;
-		FString CellContext;
-		const FString CellPath = FPackageName::GetShortName(SourceCell_DEPRECATED.ToSoftObjectPath().GetSubPathString());
-		if (!CellPath.Split(TEXT("."), &CellContext, &CellName, ESearchCase::CaseSensitive, ESearchDir::FromEnd))
-		{
-			CellName = CellPath;
-		}
-		SourceCellName_DEPRECATED = *CellName;
-=======
 		if (Ar.CustomVer(FUE5MainStreamObjectVersion::GUID) < FUE5MainStreamObjectVersion::WorldPartitionStreamingCellsNamingShortened)
 		{
 			SourceCell_DEPRECATED = SourceCell_DEPRECATED.ToString().Replace(TEXT("WPRT_"), TEXT(""), ESearchCase::CaseSensitive).Replace(TEXT("Cell_"), TEXT(""), ESearchCase::CaseSensitive);
@@ -197,13 +140,11 @@
 			SourceActorsFromCell->SetHLODLayer(SubActorsHLODLayer_DEPRECATED);
 			SourceActors = SourceActorsFromCell;
 		}
->>>>>>> 4af6daef
 	}
 #endif
 }
 
 bool AWorldPartitionHLOD::NeedsLoadForServer() const
-<<<<<<< HEAD
 {
 	// Only needed on server if this HLOD actor has anything to replicate to clients
 	return GetIsReplicated();
@@ -213,22 +154,21 @@
 {
 	Super::PostLoad();
 
-	if (GWorldPartitionHLODForceDisableShadows && GetWorld() && GetWorld()->IsGameWorld())
-	{
-		ForEachComponent<UPrimitiveComponent>(false, [](UPrimitiveComponent* PrimitiveComponent)
-		{
-			PrimitiveComponent->SetCastShadow(false);
-		});
-	}
+	// If world is instanced, we need to recompute our bounds since they are in the instanced-world space
+	ForEachComponent<USceneComponent>(false, [](USceneComponent* SceneComponent)
+	{
+		// Clear bComputedBoundsOnceForGame so that the bounds are recomputed once
+		SceneComponent->bComputedBoundsOnceForGame = false;
+	});
 
 #if WITH_EDITOR
 	if (GetLinkerCustomVersion(FFortniteMainBranchObjectVersion::GUID) < FFortniteMainBranchObjectVersion::WorldPartitionStreamingCellsNamingShortened)
 	{
-		if (!HLODSubActors.IsEmpty())
+		if (!HLODSubActors_DEPRECATED.IsEmpty())
 		{
 			// As we may be dealing with an unsaved world created from a template map, get
 			// the source package name of this HLOD actor and figure out the world name from there
-			FName ExternalActorsPath = HLODSubActors[0].ContainerPackage;
+			FName ExternalActorsPath = HLODSubActors_DEPRECATED[0].ContainerPackage;
 			FString WorldName = FPackageName::GetShortName(ExternalActorsPath);
 
 			// Strip "WorldName_" from the cell name
@@ -285,103 +225,6 @@
 		FArchiveMD5 ArMD5;
 		ArMD5 << GridName << CellGlobalCoord[0] << CellGlobalCoord[1] << CellGlobalCoord[2] << DataLayerID << ContentBundleID;
 
-		FMD5Hash MD5Hash;
-		ArMD5.GetHash(MD5Hash);
-
-		SourceCellGuid = MD5HashToGuid(MD5Hash);
-		check(SourceCellGuid.IsValid());
-	}
-
-	// Update the disk size stat on load, as we can't really know it when saving
-	HLODStats.Add(FWorldPartitionHLODStats::MemoryDiskSizeBytes, FHLODActorDesc::GetPackageSize(this));
-#endif
-}
-
-#if WITH_EDITOR
-
-void AWorldPartitionHLOD::RerunConstructionScripts()
-{
-=======
-{
-	// Only needed on server if this HLOD actor has anything to replicate to clients
-	return GetIsReplicated();
-}
-
-void AWorldPartitionHLOD::PostLoad()
-{
-	Super::PostLoad();
-
-	// If world is instanced, we need to recompute our bounds since they are in the instanced-world space
-	ForEachComponent<USceneComponent>(false, [](USceneComponent* SceneComponent)
-	{
-		// Clear bComputedBoundsOnceForGame so that the bounds are recomputed once
-		SceneComponent->bComputedBoundsOnceForGame = false;
-	});
-
-#if WITH_EDITOR
-	if (GetLinkerCustomVersion(FFortniteMainBranchObjectVersion::GUID) < FFortniteMainBranchObjectVersion::WorldPartitionStreamingCellsNamingShortened)
-	{
-		if (!HLODSubActors_DEPRECATED.IsEmpty())
-		{
-			// As we may be dealing with an unsaved world created from a template map, get
-			// the source package name of this HLOD actor and figure out the world name from there
-			FName ExternalActorsPath = HLODSubActors_DEPRECATED[0].ContainerPackage;
-			FString WorldName = FPackageName::GetShortName(ExternalActorsPath);
-
-			// Strip "WorldName_" from the cell name
-			FString CellName = SourceCellName_DEPRECATED.ToString();
-			bool bRemoved = CellName.RemoveFromStart(WorldName + TEXT("_"), ESearchCase::CaseSensitive);
-			if (bRemoved)
-			{
-				SourceCellName_DEPRECATED = *CellName;
-			}
-		}
-	}
-
-	if (GetLinkerCustomVersion(FFortniteMainBranchObjectVersion::GUID) < FFortniteMainBranchObjectVersion::WorldPartitionHLODActorUseSourceCellGuid)
-	{
-		check(!SourceCellName_DEPRECATED.IsNone());
-		check(!SourceCellGuid.IsValid());
-
-		FString GridName;
-		int64 CellGlobalCoord[3];
-		uint32 DataLayerID;
-		uint32 ContentBundleID;
-
-		// Input format should be GridName_Lx_Xx_Yx_DLx[_CBx]
-		TArray<FString> Tokens;
-		if (SourceCellName_DEPRECATED.ToString().ParseIntoArray(Tokens, TEXT("_")) >= 4)
-		{
-			int32 CurrentIndex = 0;
-			GridName = Tokens[CurrentIndex++];
-
-			// Since GridName can contain underscores, we do our best to extract it
-			while(Tokens.IsValidIndex(CurrentIndex))
-			{
-				if ((Tokens[CurrentIndex][0] == TEXT('L')) && (Tokens[CurrentIndex].Len() > 1))
-				{
-					if (FCString::IsNumeric(*Tokens[CurrentIndex] + 1))
-					{
-						break;
-					}
-				}
-
-				GridName += TEXT("_");
-				GridName += Tokens[CurrentIndex++];
-			}
-
-			GridName = GridName.ToLower();
-
-			CellGlobalCoord[2] = Tokens.IsValidIndex(CurrentIndex) ? FCString::Strtoui64(*Tokens[CurrentIndex++] + 1, nullptr, 10) : 0;
-			CellGlobalCoord[0] = Tokens.IsValidIndex(CurrentIndex) ? FCString::Strtoui64(*Tokens[CurrentIndex++] + 1, nullptr, 10) : 0;
-			CellGlobalCoord[1] = Tokens.IsValidIndex(CurrentIndex) ? FCString::Strtoui64(*Tokens[CurrentIndex++] + 1, nullptr, 10) : 0;
-			DataLayerID = Tokens.IsValidIndex(CurrentIndex) ? FCString::Strtoui64(*Tokens[CurrentIndex++] + 2, nullptr, 16) : 0;
-			ContentBundleID = Tokens.IsValidIndex(CurrentIndex) ? FCString::Strtoui64(*Tokens[CurrentIndex++] + 2, nullptr, 16) : 0;
-		}
-
-		FArchiveMD5 ArMD5;
-		ArMD5 << GridName << CellGlobalCoord[0] << CellGlobalCoord[1] << CellGlobalCoord[2] << DataLayerID << ContentBundleID;
-
 		SourceCellGuid = ArMD5.GetGuidFromHash();
 		check(SourceCellGuid.IsValid());
 	}
@@ -462,7 +305,6 @@
 			}
 		}
 	}
->>>>>>> 4af6daef
 }
 
 TUniquePtr<FWorldPartitionActorDesc> AWorldPartitionHLOD::CreateClassActorDesc() const
@@ -473,38 +315,22 @@
 void AWorldPartitionHLOD::SetHLODComponents(const TArray<UActorComponent*>& InHLODComponents)
 {
 	TRACE_CPUPROFILER_EVENT_SCOPE(AWorldPartitionHLOD::SetHLODComponents);
-<<<<<<< HEAD
 
 	Modify();
 
 	TArray<UActorComponent*> ComponentsToRemove = GetInstanceComponents();
 	for (UActorComponent* ComponentToRemove : ComponentsToRemove)
 	{
-		ComponentToRemove->DestroyComponent();
+		if (ComponentToRemove)
+		{
+			ComponentToRemove->DestroyComponent();
+		}
 	}
 
 	// We'll turn on replication for this actor only if it contains a replicated component
 	check(!IsActorInitialized());
 	bReplicates = false;
 
-=======
-
-	Modify();
-
-	TArray<UActorComponent*> ComponentsToRemove = GetInstanceComponents();
-	for (UActorComponent* ComponentToRemove : ComponentsToRemove)
-	{
-		if (ComponentToRemove)
-		{
-			ComponentToRemove->DestroyComponent();
-		}
-	}
-
-	// We'll turn on replication for this actor only if it contains a replicated component
-	check(!IsActorInitialized());
-	bReplicates = false;
-
->>>>>>> 4af6daef
 	for(UActorComponent* Component : InHLODComponents)
 	{
 		Component->Rename(nullptr, this);
@@ -513,17 +339,11 @@
 		const bool ComponentReplicates = Component->GetIsReplicated();
 		bReplicates |= ComponentReplicates;
 
-<<<<<<< HEAD
-		if (USceneComponent* SceneComponent = Cast<USceneComponent>(Component))
-		{
-			// Prefer a replicated root component
-=======
 		// Avoid using a dummy scene root component (for efficiency), choose one component as the root
 		if (USceneComponent* SceneComponent = Cast<USceneComponent>(Component))
 		{
 			// If we have one, prefer a replicated component as our root.
 			// This is required, otherwise the actor won't even be considered for replication
->>>>>>> 4af6daef
 			if (!RootComponent || (!RootComponent->GetIsReplicated() && ComponentReplicates))
 			{
 				RootComponent = SceneComponent;
@@ -532,24 +352,7 @@
 	
 		Component->RegisterComponent();
 	}
-}
-
-<<<<<<< HEAD
-void AWorldPartitionHLOD::SetSubActors(const TArray<FHLODSubActor>& InHLODSubActors)
-{
-	HLODSubActors = InHLODSubActors;
-}
-
-const TArray<FHLODSubActor>& AWorldPartitionHLOD::GetSubActors() const
-{
-	return HLODSubActors;
-}
-
-void AWorldPartitionHLOD::SetSubActorsHLODLayer(const UHLODLayer* InSubActorsHLODLayer)
-{
-	SubActorsHLODLayer = InSubActorsHLODLayer;
-	bRequireWarmup = SubActorsHLODLayer->DoesRequireWarmup();
-=======
+
 	// Attach all scene components to our root.
 	const bool bIncludeFromChildActors = false;
 	ForEachComponent<USceneComponent>(bIncludeFromChildActors, [&](USceneComponent* Component)
@@ -576,7 +379,6 @@
 UWorldPartitionHLODSourceActors* AWorldPartitionHLOD::GetSourceActors()
 {
 	return SourceActors;
->>>>>>> 4af6daef
 }
 
 void AWorldPartitionHLOD::SetSourceCellGuid(const FGuid& InSourceCellGuid)
