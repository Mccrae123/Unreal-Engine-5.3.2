// Copyright Epic Games, Inc. All Rights Reserved.

/*
 * WorldPartitionLevelStreamingPolicy implementation
 */

#include "WorldPartition/WorldPartitionLevelStreamingPolicy.h"
#include "WorldPartition/WorldPartitionRuntimeCell.h"
#include "WorldPartition/WorldPartition.h"
#include "WorldPartition/WorldPartitionRuntimeLevelStreamingCell.h"
#include "WorldPartition/WorldPartitionLevelStreamingDynamic.h"
#include "WorldPartition/WorldPartitionRuntimeHash.h"
#include "WorldPartition/WorldPartitionLevelHelper.h"
#include "WorldPartition/WorldPartitionDebugHelper.h"
#include "Engine/Level.h"
#include "Engine/World.h"
#include "Engine/Canvas.h"
#include "Engine/LevelStreamingGCHelper.h"

#include UE_INLINE_GENERATED_CPP_BY_NAME(WorldPartitionLevelStreamingPolicy)

#if WITH_EDITOR
#include "Misc/PackageName.h"
#endif

int32 UWorldPartitionLevelStreamingPolicy::GetCellLoadingCount() const
{
	int32 CellLoadingCount = 0;

	ForEachActiveRuntimeCell([&CellLoadingCount](const UWorldPartitionRuntimeCell* Cell)
	{
		if (Cell->IsLoading())
		{
			++CellLoadingCount;
		}
	});
	return CellLoadingCount;
}

void UWorldPartitionLevelStreamingPolicy::ForEachActiveRuntimeCell(TFunctionRef<void(const UWorldPartitionRuntimeCell*)> Func) const
{
	UWorld* World = WorldPartition->GetWorld();
	for (ULevelStreaming* LevelStreaming : World->GetStreamingLevels())
	{
		if (UWorldPartitionLevelStreamingDynamic* WorldPartitionLevelStreaming = Cast<UWorldPartitionLevelStreamingDynamic>(LevelStreaming))
		{
			if (const UWorldPartitionRuntimeCell* Cell = WorldPartitionLevelStreaming->GetWorldPartitionRuntimeCell())
			{
				Func(Cell);
			}
		}
	}
}

bool UWorldPartitionLevelStreamingPolicy::IsStreamingCompleted(const FWorldPartitionStreamingSource* InStreamingSource) const
{
	const UWorld* World = GetWorld();
	check(World);
	check(World->IsGameWorld());

	if (!Super::IsStreamingCompleted(InStreamingSource))
	{
		return false;
	}

	if (!InStreamingSource)
	{
		// Also verify that there's no remaining activity (mainly for unloading) 
		// waiting to be processed on level streaming of world partition runtime cells
		for (ULevelStreaming* StreamingLevel : World->GetStreamingLevels())
		{
			ULevel* Level = StreamingLevel ? StreamingLevel->GetLoadedLevel() : nullptr;
			if (Level && Level->IsWorldPartitionRuntimeCell() && StreamingLevel->IsStreamingStatePending())
			{
				return false;
			}
		}
	}
	return true;
}

#if WITH_EDITOR

FString UWorldPartitionLevelStreamingPolicy::GetCellPackagePath(const FName& InCellName, const UWorld* InWorld)
{
	if (InWorld->IsGameWorld())
	{
		// Set as memory package to avoid wasting time in FPackageName::DoesPackageExist
		return FString::Printf(TEXT("/Memory/%s"), *InCellName.ToString());
	}
	else
	{
		return FString::Printf(TEXT("/%s"), *InCellName.ToString());
	}
}

TSubclassOf<UWorldPartitionRuntimeCell> UWorldPartitionLevelStreamingPolicy::GetRuntimeCellClass() const
{
	return UWorldPartitionRuntimeLevelStreamingCell::StaticClass();
}

void UWorldPartitionLevelStreamingPolicy::PrepareActorToCellRemapping()
{
	// Build Actor-to-Cell remapping
	WorldPartition->RuntimeHash->ForEachStreamingCells([this](const UWorldPartitionRuntimeCell* Cell)
	{
		const UWorldPartitionRuntimeLevelStreamingCell* StreamingCell = Cast<const UWorldPartitionRuntimeLevelStreamingCell>(Cell);
		check(StreamingCell);
		for (const FWorldPartitionRuntimeCellObjectMapping& CellObjectMap : StreamingCell->GetPackages())
		{
<<<<<<< HEAD
			// Add actor container id to actor path so that we can distinguish between actors of different Level Instances
			const FString Path = FWorldPartitionLevelHelper::AddActorContainerIDToActorPath(CellObjectMap.ContainerID, CellObjectMap.Path.ToString());
						
			ActorToCellRemapping.Add(FName(*Path), StreamingCell->GetFName());

			const int32 LastDotPos = Path.Find(TEXT("."), ESearchCase::IgnoreCase, ESearchDir::FromEnd);
			check(LastDotPos != INDEX_NONE);
			
			SubObjectsToCellRemapping.Add(FName(*Path.Mid(LastDotPos+1)), StreamingCell->GetFName());
		}
	}
}

=======
			FString RemappedActorPath;
			FString CellActorPath = CellObjectMap.Path.ToString();

			// Add actor container id to actor path so that we can distinguish between actors of different Level Instances
			const bool ActorPathNeedsRemapping = FWorldPartitionLevelHelper::RemapActorPath(CellObjectMap.ContainerID, CellActorPath, RemappedActorPath);

			if (ActorPathNeedsRemapping || Cell->NeedsActorToCellRemapping())
			{
				const FString& ActorPath = ActorPathNeedsRemapping ? RemappedActorPath : CellActorPath;

				ActorToCellRemapping.Add(FName(*ActorPath), StreamingCell->GetFName());

				const int32 LastDotPos = ActorPath.Find(TEXT("."), ESearchCase::IgnoreCase, ESearchDir::FromEnd);
				check(LastDotPos != INDEX_NONE);

				SubObjectsToCellRemapping.Add(FName(*ActorPath.Mid(LastDotPos + 1)), StreamingCell->GetFName());
			}
		}
		return true;
	});
}

>>>>>>> d731a049
void UWorldPartitionLevelStreamingPolicy::RemapSoftObjectPath(FSoftObjectPath& ObjectPath)
{
	// Make sure to work on non-PIE path (can happen for modified actors in PIE)
	int32 PIEInstanceID = INDEX_NONE;
	FString SrcPath = UWorld::RemovePIEPrefix(ObjectPath.ToString(), &PIEInstanceID);
	const FSoftObjectPath SrcObjectPath(SrcPath);

	FName* CellName = ActorToCellRemapping.Find(FName(*SrcPath));
	if (!CellName)
	{
		const FString& SubPathString = ObjectPath.GetSubPathString();
		constexpr const TCHAR PersistenLevelName[] = TEXT("PersistentLevel.");
		constexpr const int32 DotPos = UE_ARRAY_COUNT(PersistenLevelName);
		if (SubPathString.StartsWith(PersistenLevelName))
		{
			const int32 SubObjectPos = SubPathString.Find(TEXT("."), ESearchCase::IgnoreCase, ESearchDir::FromStart, DotPos);
			if (SubObjectPos != INDEX_NONE)
			{
				const FString ActorSubPathString = SubPathString.Left(SubObjectPos);
				FSoftObjectPath ActorObjectPath(SrcObjectPath);
				ActorObjectPath.SetSubPathString(ActorSubPathString);
				CellName = ActorToCellRemapping.Find(FName(*ActorObjectPath.ToString()));
			}
		}
	}

	if (CellName)
	{
		if (!SrcObjectPath.GetSubPathString().IsEmpty())
		{
<<<<<<< HEAD
			UWorld* World = WorldPartition->GetWorld();
			const FString PackagePath = UWorldPartitionLevelStreamingPolicy::GetCellPackagePath(*CellName, World);
=======
			UWorld* OuterWorld = WorldPartition->GetTypedOuter<UWorld>();
			const FString PackagePath = UWorldPartitionLevelStreamingPolicy::GetCellPackagePath(*CellName, OuterWorld);
>>>>>>> d731a049
			FString PrefixPath;
			if (IsRunningCookCommandlet())
			{
				//@todo_ow: Temporary workaround. This information should be provided by the COTFS
				const UPackage* Package = OuterWorld->GetPackage();
				PrefixPath = FString::Printf(TEXT("%s/%s/_Generated_"), *FPackageName::GetLongPackagePath(Package->GetPathName()), *FPackageName::GetShortName(Package->GetName()));
			}

			// Use the WorldPartition world name here instead of using the world name from the path to support converting level instance paths to main world paths.
<<<<<<< HEAD
			ObjectPath.SetAssetPathName(FName(*FString::Printf(TEXT("%s%s.%s"), *PrefixPath, *PackagePath, *World->GetName())));
			ObjectPath.SetSubPathString(SrcObjectPath.GetSubPathString());
=======
			ObjectPath = FSoftObjectPath(FTopLevelAssetPath(FString::Printf(TEXT("%s%s.%s"), *PrefixPath, *PackagePath, *OuterWorld->GetName())), SrcObjectPath.GetSubPathString());
>>>>>>> d731a049
			// Put back PIE prefix
			if (OuterWorld->IsPlayInEditor() && (PIEInstanceID != INDEX_NONE))
			{
				ObjectPath.FixupForPIE(PIEInstanceID);
			}
		}
	}
}
#endif

UObject* UWorldPartitionLevelStreamingPolicy::GetSubObject(const TCHAR* SubObjectPath)
{
	TRACE_CPUPROFILER_EVENT_SCOPE(UWorldPartitionLevelStreamingPolicy::GetSubObject);

	// Support for subobjects such as Actor.Component
	FString SubObjectName;
	FString SubObjectContext;	
	if (!FString(SubObjectPath).Split(TEXT("."), &SubObjectContext, &SubObjectName))
	{
		SubObjectContext = SubObjectPath;
	}

	const FString SrcPath = UWorld::RemovePIEPrefix(*SubObjectContext);
	if (FName* CellName = SubObjectsToCellRemapping.Find(FName(*SrcPath)))
	{
		if (UWorldPartitionRuntimeLevelStreamingCell* Cell = (UWorldPartitionRuntimeLevelStreamingCell*)StaticFindObject(UWorldPartitionRuntimeLevelStreamingCell::StaticClass(), GetOuterUWorldPartition(), *(CellName->ToString())))
		{
			if (UWorldPartitionLevelStreamingDynamic* LevelStreaming = Cell->GetLevelStreaming())
			{
				if (LevelStreaming->GetLoadedLevel())
				{
					return StaticFindObject(UObject::StaticClass(), LevelStreaming->GetLoadedLevel(), SubObjectPath);
				}
			}
		}
	}

	return nullptr;
}

void UWorldPartitionLevelStreamingPolicy::DrawRuntimeCellsDetails(UCanvas* Canvas, FVector2D& Offset)
{
	TRACE_CPUPROFILER_EVENT_SCOPE(UWorldPartitionLevelStreamingPolicy::DrawRuntimeCellsDetails);

	UWorld* World = WorldPartition->GetWorld();
	struct FCellsPerStreamingStatus
	{
		TArray<const UWorldPartitionRuntimeCell*> Cells;
	};
	FCellsPerStreamingStatus CellsPerStreamingStatus[(int32)LEVEL_StreamingStatusCount];
	ForEachActiveRuntimeCell([&CellsPerStreamingStatus](const UWorldPartitionRuntimeCell* Cell)
	{
		if (Cell->IsDebugShown())
		{
			CellsPerStreamingStatus[(int32)Cell->GetStreamingStatus()].Cells.Add(Cell);
		}
	});

	FVector2D Pos = Offset;
	const float BaseY = Offset.Y;

	float CurrentColumnWidth = 0.f;
	float MaxPosY = Pos.Y;

	auto DrawCellDetails = [&](const FString& Text, const UFont* Font, const FColor& Color)
	{
		FWorldPartitionDebugHelper::DrawText(Canvas, Text, Font, Color, Pos, &CurrentColumnWidth);
		MaxPosY = FMath::Max(MaxPosY, Pos.Y);
		if ((Pos.Y + 30) > Canvas->ClipY)
		{
			Pos.Y = BaseY;
			Pos.X += CurrentColumnWidth + 5;
			CurrentColumnWidth = 0.f;
		}
	};

	for (int32 i = 0; i < (int32)LEVEL_StreamingStatusCount; ++i)
	{
		const EStreamingStatus StreamingStatus = (EStreamingStatus)i;
		const TArray<const UWorldPartitionRuntimeCell*>& Cells = CellsPerStreamingStatus[i].Cells;
		if (Cells.Num() > 0)
		{
			const FString StatusDisplayName = *FString::Printf(TEXT("%s (%d)"), ULevelStreaming::GetLevelStreamingStatusDisplayName(StreamingStatus), Cells.Num());
			DrawCellDetails(StatusDisplayName, GEngine->GetSmallFont(), FColor::Yellow);

			const FColor Color = ULevelStreaming::GetLevelStreamingStatusColor(StreamingStatus);
			for (const UWorldPartitionRuntimeCell* Cell : Cells)
			{
				if ((StreamingStatus == EStreamingStatus::LEVEL_Loaded) ||
					(StreamingStatus == EStreamingStatus::LEVEL_MakingVisible) ||
					(StreamingStatus == EStreamingStatus::LEVEL_Visible) ||
					(StreamingStatus == EStreamingStatus::LEVEL_MakingInvisible))
				{
					float LoadTime = Cell->GetLevel() ? Cell->GetLevel()->GetPackage()->GetLoadTime() : 0.f;
					DrawCellDetails(FString::Printf(TEXT("%s (%s)"), *Cell->GetDebugName(), *FPlatformTime::PrettyTime(LoadTime)), GEngine->GetTinyFont(), Color);
				}
				else
				{
					DrawCellDetails(Cell->GetDebugName(), GEngine->GetTinyFont(), Color);
				}
			}
		}
	}

	Offset.Y = MaxPosY;
}

/**
 * Debug Draw Streaming Status Legend
 */
void UWorldPartitionLevelStreamingPolicy::DrawStreamingStatusLegend(UCanvas* Canvas, FVector2D& Offset)
{
	TRACE_CPUPROFILER_EVENT_SCOPE(UWorldPartitionLevelStreamingPolicy::DrawStreamingStatusLegend);

	check(Canvas);

	// Cumulate counter stats
	int32 StatusCount[(int32)LEVEL_StreamingStatusCount] = { 0 };
	ForEachActiveRuntimeCell([&StatusCount](const UWorldPartitionRuntimeCell* Cell)
	{
		StatusCount[(int32)Cell->GetStreamingStatus()]++;
	});

	// @todo_ow: This is not exactly the good value, as we could have pending unload level from Level Instances, etc.
	//           We could modify GetNumLevelsPendingPurge to return the number of pending purge levels from the grid, 
	//           bu that will do for now.
	StatusCount[LEVEL_UnloadedButStillAround] = FLevelStreamingGCHelper::GetNumLevelsPendingPurge();

	// Draw legend
	FVector2D Pos = Offset;
	float MaxTextWidth = 0.f;
	FWorldPartitionDebugHelper::DrawText(Canvas, TEXT("Streaming Status Legend"), GEngine->GetSmallFont(), FColor::Yellow, Pos, &MaxTextWidth);
	
	for (int32 i = 0; i < (int32)LEVEL_StreamingStatusCount; ++i)
	{
		EStreamingStatus Status = (EStreamingStatus)i;
		const FColor& StatusColor = ULevelStreaming::GetLevelStreamingStatusColor(Status);
		FString DebugString = *FString::Printf(TEXT("%d) %s"), i, ULevelStreaming::GetLevelStreamingStatusDisplayName(Status));
		if (Status != LEVEL_Unloaded)
		{
			DebugString += *FString::Printf(TEXT(" (%d)"), StatusCount[(int32)Status]);
		}
		FWorldPartitionDebugHelper::DrawLegendItem(Canvas, *DebugString, GEngine->GetSmallFont(), StatusColor, FColor::White, Pos, &MaxTextWidth);
	}

	Offset.X += MaxTextWidth + 10;
}<|MERGE_RESOLUTION|>--- conflicted
+++ resolved
@@ -108,21 +108,6 @@
 		check(StreamingCell);
 		for (const FWorldPartitionRuntimeCellObjectMapping& CellObjectMap : StreamingCell->GetPackages())
 		{
-<<<<<<< HEAD
-			// Add actor container id to actor path so that we can distinguish between actors of different Level Instances
-			const FString Path = FWorldPartitionLevelHelper::AddActorContainerIDToActorPath(CellObjectMap.ContainerID, CellObjectMap.Path.ToString());
-						
-			ActorToCellRemapping.Add(FName(*Path), StreamingCell->GetFName());
-
-			const int32 LastDotPos = Path.Find(TEXT("."), ESearchCase::IgnoreCase, ESearchDir::FromEnd);
-			check(LastDotPos != INDEX_NONE);
-			
-			SubObjectsToCellRemapping.Add(FName(*Path.Mid(LastDotPos+1)), StreamingCell->GetFName());
-		}
-	}
-}
-
-=======
 			FString RemappedActorPath;
 			FString CellActorPath = CellObjectMap.Path.ToString();
 
@@ -145,7 +130,6 @@
 	});
 }
 
->>>>>>> d731a049
 void UWorldPartitionLevelStreamingPolicy::RemapSoftObjectPath(FSoftObjectPath& ObjectPath)
 {
 	// Make sure to work on non-PIE path (can happen for modified actors in PIE)
@@ -176,13 +160,8 @@
 	{
 		if (!SrcObjectPath.GetSubPathString().IsEmpty())
 		{
-<<<<<<< HEAD
-			UWorld* World = WorldPartition->GetWorld();
-			const FString PackagePath = UWorldPartitionLevelStreamingPolicy::GetCellPackagePath(*CellName, World);
-=======
 			UWorld* OuterWorld = WorldPartition->GetTypedOuter<UWorld>();
 			const FString PackagePath = UWorldPartitionLevelStreamingPolicy::GetCellPackagePath(*CellName, OuterWorld);
->>>>>>> d731a049
 			FString PrefixPath;
 			if (IsRunningCookCommandlet())
 			{
@@ -192,12 +171,7 @@
 			}
 
 			// Use the WorldPartition world name here instead of using the world name from the path to support converting level instance paths to main world paths.
-<<<<<<< HEAD
-			ObjectPath.SetAssetPathName(FName(*FString::Printf(TEXT("%s%s.%s"), *PrefixPath, *PackagePath, *World->GetName())));
-			ObjectPath.SetSubPathString(SrcObjectPath.GetSubPathString());
-=======
 			ObjectPath = FSoftObjectPath(FTopLevelAssetPath(FString::Printf(TEXT("%s%s.%s"), *PrefixPath, *PackagePath, *OuterWorld->GetName())), SrcObjectPath.GetSubPathString());
->>>>>>> d731a049
 			// Put back PIE prefix
 			if (OuterWorld->IsPlayInEditor() && (PIEInstanceID != INDEX_NONE))
 			{
