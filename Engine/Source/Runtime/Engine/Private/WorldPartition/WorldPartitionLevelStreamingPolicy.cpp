--- conflicted
+++ resolved
@@ -13,12 +13,6 @@
 #include "Engine/Level.h"
 #include "Engine/Canvas.h"
 #include "Engine/LevelStreamingGCHelper.h"
-<<<<<<< HEAD
-
-#include UE_INLINE_GENERATED_CPP_BY_NAME(WorldPartitionLevelStreamingPolicy)
-
-=======
->>>>>>> 4af6daef
 #if WITH_EDITOR
 #include "Misc/PackageName.h"
 #endif
@@ -64,33 +58,6 @@
 	return true;
 }
 
-bool UWorldPartitionLevelStreamingPolicy::IsStreamingCompleted(const TArray<FWorldPartitionStreamingSource>* InStreamingSources) const
-{
-	const UWorld* World = GetWorld();
-	check(World);
-	check(World->IsGameWorld());
-
-	if (!Super::IsStreamingCompleted(InStreamingSources))
-	{
-		return false;
-	}
-
-	if (!InStreamingSources)
-	{
-		// Also verify that there's no remaining activity (mainly for unloading) 
-		// waiting to be processed on level streaming of world partition runtime cells
-		for (ULevelStreaming* StreamingLevel : World->GetStreamingLevels())
-		{
-			ULevel* Level = StreamingLevel ? StreamingLevel->GetLoadedLevel() : nullptr;
-			if (Level && Level->IsWorldPartitionRuntimeCell() && StreamingLevel->IsStreamingStatePending())
-			{
-				return false;
-			}
-		}
-	}
-	return true;
-}
-
 #if WITH_EDITOR
 
 FString UWorldPartitionLevelStreamingPolicy::GetCellPackagePath(const FName& InCellName, const UWorld* InWorld)
@@ -113,44 +80,17 @@
 
 void UWorldPartitionLevelStreamingPolicy::PrepareActorToCellRemapping()
 {
-<<<<<<< HEAD
-	// Build Actor-to-Cell remapping
-	WorldPartition->RuntimeHash->ForEachStreamingCells([this](const UWorldPartitionRuntimeCell* Cell)
-=======
 	FString SourceWorldPath, DummyUnusedPath;
 	WorldPartition->GetTypedOuter<UWorld>()->GetSoftObjectPathMapping(SourceWorldPath, DummyUnusedPath);
 	SourceWorldAssetPath = FTopLevelAssetPath(SourceWorldPath);
 	
 	// Build Actor-to-Cell remapping
 	WorldPartition->RuntimeHash->ForEachStreamingCells([this, &SourceWorldPath](const UWorldPartitionRuntimeCell* Cell)
->>>>>>> 4af6daef
 	{
 		const UWorldPartitionRuntimeLevelStreamingCell* StreamingCell = Cast<const UWorldPartitionRuntimeLevelStreamingCell>(Cell);
 		check(StreamingCell);
 		for (const FWorldPartitionRuntimeCellObjectMapping& CellObjectMap : StreamingCell->GetPackages())
 		{
-<<<<<<< HEAD
-			FString RemappedActorPath;
-			FString CellActorPath = CellObjectMap.Path.ToString();
-
-			// Add actor container id to actor path so that we can distinguish between actors of different Level Instances
-			const bool ActorPathNeedsRemapping = FWorldPartitionLevelHelper::RemapActorPath(CellObjectMap.ContainerID, CellActorPath, RemappedActorPath);
-
-			if (ActorPathNeedsRemapping || Cell->NeedsActorToCellRemapping())
-			{
-				const FString& ActorPath = ActorPathNeedsRemapping ? RemappedActorPath : CellActorPath;
-
-				ActorToCellRemapping.Add(FName(*ActorPath), StreamingCell->GetFName());
-
-				const int32 LastDotPos = ActorPath.Find(TEXT("."), ESearchCase::IgnoreCase, ESearchDir::FromEnd);
-				check(LastDotPos != INDEX_NONE);
-
-				SubObjectsToCellRemapping.Add(FName(*ActorPath.Mid(LastDotPos + 1)), StreamingCell->GetFName());
-			}
-		}
-		return true;
-	});
-=======
 			// The use cases for remapping are the following:
 			//
 			// - Spatially loaded or Datalayer Actors from the main World Partition map that get moved into a Streaming Cell. In thise case an actor path like:
@@ -188,7 +128,6 @@
 	}
 
 	return false;
->>>>>>> 4af6daef
 }
 
 #endif
@@ -196,11 +135,6 @@
 bool UWorldPartitionLevelStreamingPolicy::ConvertEditorPathToRuntimePath(const FSoftObjectPath& InPath, FSoftObjectPath& OutPath) const
 {
 	// Make sure to work on non-PIE path (can happen for modified actors in PIE)
-<<<<<<< HEAD
-	int32 PIEInstanceID = INDEX_NONE;
-	FString SrcPath = UWorld::RemovePIEPrefix(ObjectPath.ToString(), &PIEInstanceID);
-	const FSoftObjectPath SrcObjectPath(SrcPath);
-=======
 	const UWorld* OuterWorld = WorldPartition->GetTypedOuter<UWorld>();
 	const UPackage* OuterWorldPackage = OuterWorld->GetPackage();
 	FTopLevelAssetPath WorldAssetPath(OuterWorld);
@@ -226,7 +160,6 @@
 	{
 		return false;
 	}
->>>>>>> 4af6daef
 
 	// In the editor, the _LevelInstance_ID is appended to the persistent level, while at runtime it is appended to each cell package, so we need to remap it there if present.
 	// Also handle prefixes like "/Temp"
@@ -236,26 +169,10 @@
 	const FString SourceWorldAssetPackageName = SourceWorldAssetPath.GetPackageName().ToString();
 	if (WorldAssetPackageName.Len() > SourceWorldAssetPackageName.Len())
 	{
-<<<<<<< HEAD
-		const FString& SubPathString = ObjectPath.GetSubPathString();
-		constexpr const TCHAR PersistenLevelName[] = TEXT("PersistentLevel.");
-		constexpr const int32 DotPos = UE_ARRAY_COUNT(PersistenLevelName);
-		if (SubPathString.StartsWith(PersistenLevelName))
-		{
-			const int32 SubObjectPos = SubPathString.Find(TEXT("."), ESearchCase::IgnoreCase, ESearchDir::FromStart, DotPos);
-			if (SubObjectPos != INDEX_NONE)
-			{
-				const FString ActorSubPathString = SubPathString.Left(SubObjectPos);
-				FSoftObjectPath ActorObjectPath(SrcObjectPath);
-				ActorObjectPath.SetSubPathString(ActorSubPathString);
-				CellName = ActorToCellRemapping.Find(FName(*ActorObjectPath.ToString()));
-			}
-=======
 		if (const int32 Index = WorldAssetPackageName.Find(SourceWorldAssetPackageName); Index != INDEX_NONE)
 		{
 			LevelInstancePrefix = WorldAssetPackageName.Mid(0, Index);
 			LevelInstanceSuffix = WorldAssetPackageName.Mid(Index + SourceWorldAssetPackageName.Len());
->>>>>>> 4af6daef
 		}
 	}
 
@@ -263,24 +180,6 @@
 	FString SubAssetContext;
 	if (SrcObjectPath.GetSubPathString().Split(TEXT("."), &SubAssetContext, &SubAssetName))
 	{
-<<<<<<< HEAD
-		if (!SrcObjectPath.GetSubPathString().IsEmpty())
-		{
-			UWorld* OuterWorld = WorldPartition->GetTypedOuter<UWorld>();
-			const FString PackagePath = UWorldPartitionLevelStreamingPolicy::GetCellPackagePath(*CellName, OuterWorld);
-			FString PrefixPath;
-			if (IsRunningCookCommandlet())
-			{
-				//@todo_ow: Temporary workaround. This information should be provided by the COTFS
-				const UPackage* Package = OuterWorld->GetPackage();
-				PrefixPath = FString::Printf(TEXT("%s/%s/_Generated_"), *FPackageName::GetLongPackagePath(Package->GetPathName()), *FPackageName::GetShortName(Package->GetName()));
-			}
-
-			// Use the WorldPartition world name here instead of using the world name from the path to support converting level instance paths to main world paths.
-			ObjectPath = FSoftObjectPath(FTopLevelAssetPath(FString::Printf(TEXT("%s%s.%s"), *PrefixPath, *PackagePath, *OuterWorld->GetName())), SrcObjectPath.GetSubPathString());
-			// Put back PIE prefix
-			if (OuterWorld->IsPlayInEditor() && (PIEInstanceID != INDEX_NONE))
-=======
 		if (SubAssetContext == TEXT("PersistentLevel"))
 		{
 			FString SubObjectName;
@@ -301,7 +200,6 @@
 			}
 #endif
 			else
->>>>>>> 4af6daef
 			{
 				OutPath = FString::Printf(TEXT("%s%s/_Generated_/%s%s.%s:%s"), *LevelInstancePrefix, *SourceWorldAssetPackageName, *(CellName->ToString()), *LevelInstanceSuffix, *WorldAssetPath.GetAssetName().ToString(), *InPath.GetSubPathString());
 			}
@@ -315,60 +213,6 @@
 
 	return false;
 }
-<<<<<<< HEAD
-
-bool UWorldPartitionLevelStreamingPolicy::ConvertEditorPathToRuntimePath(const FSoftObjectPath& InPath, FSoftObjectPath& OutPath) const
-{
-	const UWorld* OuterWorld = WorldPartition->GetTypedOuter<UWorld>();
-	const UPackage* OuterWorldPackage = OuterWorld->GetPackage();
-	const FTopLevelAssetPath WorldAssetPath(OuterWorld);
-
-	if (!OuterWorldPackage->HasAnyPackageFlags(PKG_PlayInEditor))
-	{
-		if (InPath.GetAssetPath() == WorldAssetPath)
-		{
-			FString SubAssetName;
-			FString SubAssetContext;
-			if (InPath.GetSubPathString().Split(TEXT("."), &SubAssetContext, &SubAssetName))
-			{
-				if (SubAssetContext == TEXT("PersistentLevel"))
-				{
-					FString SubObjectName;
-					FString SubObjectContext(SubAssetName);
-					SubAssetName.Split(TEXT("."), &SubObjectContext, &SubObjectName);
-
-					FString LevelInstanceTag;
-					FString WorldAssetPackageName = *WorldAssetPath.GetPackageName().ToString();
-					FString WorldAssetName = WorldAssetPath.GetAssetName().ToString();
-
-					// In the editor, the _LevelInstance_ID is appended to the persistent level, while at runtime it is appended to each cell package, so we need to remap it there if present.
-					const int32 LevelInstancePos = WorldAssetPackageName.Find(TEXT("_LevelInstance_"), ESearchCase::IgnoreCase, ESearchDir::FromEnd);
-					if (LevelInstancePos != INDEX_NONE)
-					{
-						LevelInstanceTag = WorldAssetPackageName.RightChop(LevelInstancePos);
-						WorldAssetPackageName.LeftInline(LevelInstancePos);
-					}
-
-					// Try to find the corresponding streaming cell, if it doesn't exists the actor must be in the persistent level.
-					if (const FName* CellName = SubObjectsToCellRemapping.Find(*SubObjectContext))
-					{
-						OutPath = FString::Printf(TEXT("%s/_Generated_/%s%s.%s:%s"), *WorldAssetPackageName, *(CellName->ToString()), *LevelInstanceTag, *WorldAssetPath.GetAssetName().ToString(), *InPath.GetSubPathString());
-					}
-					else
-					{
-						OutPath = FString::Printf(TEXT("%s/_Generated_/%s%s.%s:%s"), *WorldAssetPackageName, *WorldAssetName, *LevelInstanceTag, *WorldAssetPath.GetAssetName().ToString(), *InPath.GetSubPathString());
-					}
-					return true;
-				}
-			}
-		}
-	}
-
-	return false;
-}
-#endif
-=======
->>>>>>> 4af6daef
 
 UObject* UWorldPartitionLevelStreamingPolicy::GetSubObject(const TCHAR* SubObjectPath)
 {
@@ -383,15 +227,9 @@
 	}
 
 	const FString SrcPath = UWorld::RemovePIEPrefix(*SubObjectContext);
-<<<<<<< HEAD
-	if (FName* CellName = SubObjectsToCellRemapping.Find(FName(*SrcPath)))
-	{
-		if (UWorldPartitionRuntimeLevelStreamingCell* Cell = (UWorldPartitionRuntimeLevelStreamingCell*)StaticFindObject(UWorldPartitionRuntimeLevelStreamingCell::StaticClass(), GetOuterUWorldPartition()->RuntimeHash, *(CellName->ToString())))
-=======
 	if (const UWorldPartitionRuntimeLevelStreamingCell* Cell = FindCellForSubObject(*SrcPath))
 	{
 		if (UWorldPartitionLevelStreamingDynamic* LevelStreaming = Cell->GetLevelStreaming())
->>>>>>> 4af6daef
 		{
 			if (LevelStreaming->GetLoadedLevel())
 			{
@@ -493,16 +331,10 @@
 
 const FName* UWorldPartitionLevelStreamingPolicy::FindCellNameForSubObject(FName SubObjectName) const
 {
-<<<<<<< HEAD
-	TRACE_CPUPROFILER_EVENT_SCOPE(UWorldPartitionLevelStreamingPolicy::DrawStreamingStatusLegend);
-
-	check(Canvas);
-=======
 	if (const FName* CellName = SubObjectsToCellRemapping.Find(SubObjectName))
 	{
 		return CellName;
 	}
->>>>>>> 4af6daef
 
 	for (const TWeakObjectPtr<URuntimeHashExternalStreamingObjectBase>& ExternalStreamingObject : ExternalStreamingObjects)
 	{
@@ -518,17 +350,6 @@
 	return nullptr;
 }
 
-<<<<<<< HEAD
-	// @todo_ow: This is not exactly the good value, as we could have pending unload level from Level Instances, etc.
-	//           We could modify GetNumLevelsPendingPurge to return the number of pending purge levels from the grid, 
-	//           bu that will do for now.
-	StatusCount[LEVEL_UnloadedButStillAround] = FLevelStreamingGCHelper::GetNumLevelsPendingPurge();
-
-	// Draw legend
-	FVector2D Pos = Offset;
-	float MaxTextWidth = 0.f;
-	FWorldPartitionDebugHelper::DrawText(Canvas, TEXT("Streaming Status Legend"), GEngine->GetSmallFont(), FColor::Yellow, Pos, &MaxTextWidth);
-=======
 const UWorldPartitionRuntimeLevelStreamingCell* UWorldPartitionLevelStreamingPolicy::FindCellForSubObject(FName SubObjectName) const
 {
 	FName CellName;
@@ -554,24 +375,12 @@
 			}
 		}
 	}
->>>>>>> 4af6daef
 	
 
 	if (CellPackage)
 	{
-<<<<<<< HEAD
-		EStreamingStatus Status = (EStreamingStatus)i;
-		const FColor& StatusColor = ULevelStreaming::GetLevelStreamingStatusColor(Status);
-		FString DebugString = *FString::Printf(TEXT("%d) %s"), i, ULevelStreaming::GetLevelStreamingStatusDisplayName(Status));
-		if (Status != LEVEL_Unloaded)
-		{
-			DebugString += *FString::Printf(TEXT(" (%d)"), StatusCount[(int32)Status]);
-		}
-		FWorldPartitionDebugHelper::DrawLegendItem(Canvas, *DebugString, GEngine->GetSmallFont(), StatusColor, FColor::White, Pos, &MaxTextWidth);
-=======
 		check(CellName.IsValid());
 		return (UWorldPartitionRuntimeLevelStreamingCell*)StaticFindObject(UWorldPartitionRuntimeLevelStreamingCell::StaticClass(), CellPackage, *(CellName.ToString()));
->>>>>>> 4af6daef
 	}
 
 	return nullptr;
