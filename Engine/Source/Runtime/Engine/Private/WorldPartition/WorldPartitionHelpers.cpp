--- conflicted
+++ resolved
@@ -2,8 +2,6 @@
 
 #include "WorldPartition/WorldPartitionHelpers.h"
 
-#include "Engine/Engine.h"
-#include "RenderingThread.h"
 #include "WorldPartition/WorldPartition.h"
 #include "WorldPartition/WorldPartitionEditorHash.h"
 #include "Algo/AnyOf.h"
@@ -224,33 +222,7 @@
 {
 	check(InWorld);
 
-<<<<<<< HEAD
-	// Simulate an engine frame tick
-	// Will make sure systems can perform their internal bookkeeping properly. For example, the VT system needs to 
-	// process deleted VTs.
-
-	if (FSceneInterface* Scene = InWorld->Scene)
-	{
-		// BeingFrame/EndFrame (taken from FEngineLoop)
-
-		ENQUEUE_RENDER_COMMAND(BeginFrame)([](FRHICommandListImmediate& RHICmdList)
-			{
-				GFrameNumberRenderThread++;
-				RHICmdList.BeginFrame();
-				FCoreDelegates::OnBeginFrameRT.Broadcast();
-			});
-
-		ENQUEUE_RENDER_COMMAND(EndFrame)([](FRHICommandListImmediate& RHICmdList)
-			{
-				FCoreDelegates::OnEndFrameRT.Broadcast();
-				RHICmdList.EndFrame();
-			});
-
-		FlushRenderingCommands();
-	}
-=======
 	CommandletHelpers::TickEngine(InWorld);
->>>>>>> d731a049
 }
 
 #endif // #if WITH_EDITOR