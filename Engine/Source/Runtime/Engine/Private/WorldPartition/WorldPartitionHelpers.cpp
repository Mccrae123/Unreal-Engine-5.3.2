--- conflicted
+++ resolved
@@ -5,19 +5,12 @@
 #include "WorldPartition/WorldPartition.h"
 #include "WorldPartition/WorldPartitionLog.h"
 #include "WorldPartition/WorldPartitionEditorHash.h"
-<<<<<<< HEAD
-#include "Engine/World.h"
-=======
 #include "WorldPartition/WorldPartitionRuntimeCell.h"
->>>>>>> 4af6daef
 #include "Algo/AnyOf.h"
 
 #include "Commandlets/Commandlet.h"
 #include "WorldPartition/WorldPartitionLog.h"
 
-<<<<<<< HEAD
-DEFINE_LOG_CATEGORY_STATIC(LogWorldPartitionHelpers, Log, All);
-=======
 #if WITH_EDITOR
 #include "Misc/RedirectCollector.h"
 #include "AssetRegistry/AssetRegistryModule.h"
@@ -51,12 +44,10 @@
 		return nullptr;
 	}
 }
->>>>>>> 4af6daef
 
 #if WITH_EDITOR
 
 bool FWorldPartitionHelpers::IsActorDescClassCompatibleWith(const FWorldPartitionActorDesc* ActorDesc, const UClass* Class)
-<<<<<<< HEAD
 {
 	check(Class);
 
@@ -71,36 +62,6 @@
 
 			if (!ActorBaseClass)
 			{
-				UE_LOG(LogWorldPartitionHelpers, Warning, TEXT("Failed to find actor base class: %s."), *ActorBasePath.ToString());
-				ActorBaseClass = ActorNativeClass;
-			}
-		}
-	}
-
-	return ActorBaseClass->IsChildOf(Class);
-}
-
-void FWorldPartitionHelpers::ForEachIntersectingActorDesc(UWorldPartition* WorldPartition, const FBox& Box, TSubclassOf<AActor> ActorClass, TFunctionRef<bool(const FWorldPartitionActorDesc*)> Func)
-{
-	WorldPartition->EditorHash->ForEachIntersectingActor(Box, [&ActorClass, Func](const FWorldPartitionActorDesc* ActorDesc)
-	{
-		if (IsActorDescClassCompatibleWith(ActorDesc, ActorClass))
-		{
-=======
-{
-	check(Class);
-
-	UClass* ActorNativeClass = ActorDesc->GetActorNativeClass();
-	UClass* ActorBaseClass = ActorNativeClass;
-
-	if (!Class->IsNative())
-	{
-		if (FTopLevelAssetPath ActorBasePath = ActorDesc->GetBaseClass(); !ActorBasePath.IsNull())
-		{
-			ActorBaseClass = LoadClass<AActor>(nullptr, *ActorBasePath.ToString(), nullptr, LOAD_None, nullptr);
-
-			if (!ActorBaseClass)
-			{
 				UE_LOG(LogWorldPartition, Warning, TEXT("Failed to find actor base class: %s."), *ActorBasePath.ToString());
 				ActorBaseClass = ActorNativeClass;
 			}
@@ -116,7 +77,6 @@
 	{
 		if (IsActorDescClassCompatibleWith(ActorDesc, ActorClass))
 		{
->>>>>>> 4af6daef
 			Func(ActorDesc);
 		}
 	});
@@ -222,11 +182,7 @@
 					return false;
 				}
 
-<<<<<<< HEAD
-				if (!Params.bKeepReferences && (Params.bGCPerActor || FWorldPartitionHelpers::HasExceededMaxMemory()))
-=======
 				if (!Params.bKeepReferences && (Params.bGCPerActor || FWorldPartitionHelpers::ShouldCollectGarbage()))
->>>>>>> 4af6daef
 				{
 					CallGarbageCollect();
 				}
@@ -281,22 +237,25 @@
 	const bool bHasExceededMaxUsedPhysical = MemStats.UsedPhysical >= MemoryMaxUsedPhysical;
 	const bool bHasExceededMaxMemory = bHasExceededMinFreePhysical || bHasExceededMaxUsedPhysical;
 
-<<<<<<< HEAD
-	// Even if we're not exhausting memory, GC should be run at periodic intervals
-	return bHasExceededMaxMemory || (FPlatformTime::Seconds() - GetLastGCTime()) > 30;
-};
+	return bHasExceededMaxMemory;
+}
+
+bool FWorldPartitionHelpers::ShouldCollectGarbage()
+{
+	return HasExceededMaxMemory();
+}
 
 void FWorldPartitionHelpers::DoCollectGarbage()
 {
 	const FPlatformMemoryStats MemStatsBefore = FPlatformMemory::GetStats();
-	CollectGarbage(GARBAGE_COLLECTION_KEEPFLAGS, true);
+	CollectGarbage(IsRunningCommandlet() ? RF_NoFlags : GARBAGE_COLLECTION_KEEPFLAGS, true);
 	const FPlatformMemoryStats MemStatsAfter = FPlatformMemory::GetStats();
 
 	UE_LOG(LogWorldPartition, Log, TEXT("GC Performed - Available Physical: %.2fGB, Available Virtual: %.2fGB"),
 		(int64)MemStatsAfter.AvailablePhysical / (1024.0 * 1024.0 * 1024.0),
 		(int64)MemStatsAfter.AvailableVirtual / (1024.0 * 1024.0 * 1024.0)
 	);
-};
+}
 
 void FWorldPartitionHelpers::FakeEngineTick(UWorld* InWorld)
 {
@@ -336,9 +295,99 @@
 			}
 		}
 	}
+	else
+	{
+		OutPath = UWorld::RemovePIEPrefix(InPath.ToString());
+		return true;
+	}
 
 	return false;
 }
+
+bool FWorldPartitionHelpers::FixupRedirectedAssetPath(FSoftObjectPath& InOutSoftObjectPath)
+{
+	if (InOutSoftObjectPath.IsNull())
+	{
+		// Empty path, no redirect
+		return true;
+	}
+
+	// Check GRedirectCollector first for faster fixup
+	FSoftObjectPath FoundRedirection = GRedirectCollector.GetAssetPathRedirection(InOutSoftObjectPath.GetWithoutSubPath());
+	if (!FoundRedirection.IsNull())
+	{
+		InOutSoftObjectPath.SetPath(FoundRedirection.GetAssetPath(), InOutSoftObjectPath.GetSubPathString());
+		return true;
+	}
+
+	if (InOutSoftObjectPath.GetAssetName().IsEmpty())
+	{
+		// A package name. No need to ask the asset registry for assets, it wont find any
+		return true;
+	}
+
+	const FAssetData* AssetData;
+	IAssetRegistry& AssetRegistry = FModuleManager::LoadModuleChecked<FAssetRegistryModule>(TEXT("AssetRegistry")).Get();
+
+	FTopLevelAssetPath AssetPath = InOutSoftObjectPath.GetAssetPath();
+
+	for (;;)
+	{
+		TArray<FAssetData> Assets;
+		AssetRegistry.ScanFilesSynchronous({ AssetPath.GetPackageName().ToString() }, /*bForceRescan*/false);
+		AssetRegistry.GetAssetsByPackageName(AssetPath.GetPackageName(), Assets, /*bIncludeOnlyOnDiskAssets*/true);
+
+		if (!Assets.Num())
+		{
+			UE_LOG(LogWorldPartition, Warning, TEXT("Failed to find assets for asset path '%s'"), *AssetPath.ToString());
+			return false;
+		}
+
+		AssetData = Assets.FindByPredicate([&AssetPath](const FAssetData& AssetData)
+		{
+			return (AssetData.ToSoftObjectPath().GetAssetPath() == AssetPath);
+		});
+
+		if (!AssetData)
+		{
+			UE_LOG(LogWorldPartition, Warning, TEXT("Failed to find asset for asset path '%s'"), *AssetPath.ToString());
+			return false;
+		}
+
+		if (!AssetData->IsRedirector())
+		{
+			break;
+		}
+
+		FString DestinationObjectPath;
+		if (!AssetData->GetTagValue(TEXT("DestinationObject"), DestinationObjectPath))
+		{
+			UE_LOG(LogWorldPartition, Warning, TEXT("Failed to follow redirector for '%s'"), *AssetPath.ToString());
+			return false;
+		}
+
+		// Update asset path
+		AssetPath = FTopLevelAssetPath(DestinationObjectPath);
+	}
+
+	InOutSoftObjectPath.SetPath(AssetPath, InOutSoftObjectPath.GetSubPathString());
+
+	return true;
+}
+
+bool FWorldPartitionHelpers::FixupRedirectedAssetPath(FName& InOutAssetPath)
+{
+	FSoftObjectPath SoftObjectPath(InOutAssetPath.ToString());
+	if (FixupRedirectedAssetPath(SoftObjectPath))
+	{
+		InOutAssetPath = FName(*SoftObjectPath.ToString());
+		return true;
+	}
+
+	return false;
+}
+
+#endif // #if WITH_EDITOR
 
 bool FWorldPartitionHelpers::ConvertEditorPathToRuntimePath(const FSoftObjectPath& InPath, FSoftObjectPath& OutPath)
 {
@@ -358,179 +407,4 @@
 	}
 
 	return false;
-}
-
-#endif // #if WITH_EDITOR
-=======
-	return bHasExceededMaxMemory;
-}
-
-bool FWorldPartitionHelpers::ShouldCollectGarbage()
-{
-	return HasExceededMaxMemory();
-}
-
-void FWorldPartitionHelpers::DoCollectGarbage()
-{
-	const FPlatformMemoryStats MemStatsBefore = FPlatformMemory::GetStats();
-	CollectGarbage(IsRunningCommandlet() ? RF_NoFlags : GARBAGE_COLLECTION_KEEPFLAGS, true);
-	const FPlatformMemoryStats MemStatsAfter = FPlatformMemory::GetStats();
-
-	UE_LOG(LogWorldPartition, Log, TEXT("GC Performed - Available Physical: %.2fGB, Available Virtual: %.2fGB"),
-		(int64)MemStatsAfter.AvailablePhysical / (1024.0 * 1024.0 * 1024.0),
-		(int64)MemStatsAfter.AvailableVirtual / (1024.0 * 1024.0 * 1024.0)
-	);
-}
-
-void FWorldPartitionHelpers::FakeEngineTick(UWorld* InWorld)
-{
-	check(InWorld);
-
-	CommandletHelpers::TickEngine(InWorld);
-}
-
-bool FWorldPartitionHelpers::ConvertRuntimePathToEditorPath(const FSoftObjectPath& InPath, FSoftObjectPath& OutPath)
-{
-	//
-	// Try to convert from /.../WorldName/_Generated_/MainGrid_L0_X0_Y0_DL0.WorldName:PersistentLevel.ActorName
-	//                  to /.../WorldName.WorldName:PersistentLevel.ActorName
-	//
-	FString OutPathString = InPath.ToString();
-	const FStringView InPathView(OutPathString);
-
-	if (int32 GeneratedPos = InPathView.Find(TEXTVIEW("/_Generated_/"), 0); GeneratedPos != INDEX_NONE)
-	{
-		if (int32 NextDotPos = InPathView.Find(TEXTVIEW("."), GeneratedPos); NextDotPos != INDEX_NONE)
-		{
-			if (int32 NextColonPos = InPathView.Find(TEXTVIEW(":"), NextDotPos); NextColonPos != INDEX_NONE)
-			{
-				OutPathString.RemoveAt(GeneratedPos, NextDotPos - GeneratedPos);
-
-				// In the editor, the _LevelInstance_ID is appended to the persistent level, while at runtime it is appended to each cell package, so we need to remap it there if present.
-				FString WorldAssetPackageName = InPath.GetAssetPath().GetPackageName().ToString();
-				const int32 LevelInstancePos = WorldAssetPackageName.Find(TEXT("_LevelInstance_"), ESearchCase::IgnoreCase, ESearchDir::FromEnd);
-				if (LevelInstancePos != INDEX_NONE)
-				{
-					FString LevelInstanceTag = WorldAssetPackageName.RightChop(LevelInstancePos);
-					OutPathString.InsertAt(GeneratedPos, LevelInstanceTag);
-				}
-
-				OutPath = OutPathString;
-				return true;
-			}
-		}
-	}
-	else
-	{
-		OutPath = UWorld::RemovePIEPrefix(InPath.ToString());
-		return true;
-	}
-
-	return false;
-}
-
-bool FWorldPartitionHelpers::FixupRedirectedAssetPath(FSoftObjectPath& InOutSoftObjectPath)
-{
-	if (InOutSoftObjectPath.IsNull())
-	{
-		// Empty path, no redirect
-		return true;
-	}
-
-	// Check GRedirectCollector first for faster fixup
-	FSoftObjectPath FoundRedirection = GRedirectCollector.GetAssetPathRedirection(InOutSoftObjectPath.GetWithoutSubPath());
-	if (!FoundRedirection.IsNull())
-	{
-		InOutSoftObjectPath.SetPath(FoundRedirection.GetAssetPath(), InOutSoftObjectPath.GetSubPathString());
-		return true;
-	}
-
-	if (InOutSoftObjectPath.GetAssetName().IsEmpty())
-	{
-		// A package name. No need to ask the asset registry for assets, it wont find any
-		return true;
-	}
-
-	const FAssetData* AssetData;
-	IAssetRegistry& AssetRegistry = FModuleManager::LoadModuleChecked<FAssetRegistryModule>(TEXT("AssetRegistry")).Get();
-
-	FTopLevelAssetPath AssetPath = InOutSoftObjectPath.GetAssetPath();
-
-	for (;;)
-	{
-		TArray<FAssetData> Assets;
-		AssetRegistry.ScanFilesSynchronous({ AssetPath.GetPackageName().ToString() }, /*bForceRescan*/false);
-		AssetRegistry.GetAssetsByPackageName(AssetPath.GetPackageName(), Assets, /*bIncludeOnlyOnDiskAssets*/true);
-
-		if (!Assets.Num())
-		{
-			UE_LOG(LogWorldPartition, Warning, TEXT("Failed to find assets for asset path '%s'"), *AssetPath.ToString());
-			return false;
-		}
-
-		AssetData = Assets.FindByPredicate([&AssetPath](const FAssetData& AssetData)
-		{
-			return (AssetData.ToSoftObjectPath().GetAssetPath() == AssetPath);
-		});
-
-		if (!AssetData)
-		{
-			UE_LOG(LogWorldPartition, Warning, TEXT("Failed to find asset for asset path '%s'"), *AssetPath.ToString());
-			return false;
-		}
-
-		if (!AssetData->IsRedirector())
-		{
-			break;
-		}
-
-		FString DestinationObjectPath;
-		if (!AssetData->GetTagValue(TEXT("DestinationObject"), DestinationObjectPath))
-		{
-			UE_LOG(LogWorldPartition, Warning, TEXT("Failed to follow redirector for '%s'"), *AssetPath.ToString());
-			return false;
-		}
-
-		// Update asset path
-		AssetPath = FTopLevelAssetPath(DestinationObjectPath);
-	}
-
-	InOutSoftObjectPath.SetPath(AssetPath, InOutSoftObjectPath.GetSubPathString());
-
-	return true;
-}
-
-bool FWorldPartitionHelpers::FixupRedirectedAssetPath(FName& InOutAssetPath)
-{
-	FSoftObjectPath SoftObjectPath(InOutAssetPath.ToString());
-	if (FixupRedirectedAssetPath(SoftObjectPath))
-	{
-		InOutAssetPath = FName(*SoftObjectPath.ToString());
-		return true;
-	}
-
-	return false;
-}
-
-#endif // #if WITH_EDITOR
-
-bool FWorldPartitionHelpers::ConvertEditorPathToRuntimePath(const FSoftObjectPath& InPath, FSoftObjectPath& OutPath)
-{
-	//
-	// Try to convert from /.../WorldName.WorldName:PersistentLevel.ActorName
-	//                  to /.../WorldName/_Generated_/MainGrid_L0_X0_Y0_DL0.WorldName:PersistentLevel.ActorName
-	//
-	FSoftObjectPath Path(InPath);
-	FSoftObjectPath WorldPath(Path.GetAssetPath(), FString());
-
-	if (UWorld* World = Cast<UWorld>(WorldPath.ResolveObject()))
-	{
-		if (UWorldPartition* WorldPartition = World->GetWorldPartition())
-		{
-			return WorldPartition->ConvertEditorPathToRuntimePath(InPath, OutPath);
-		}
-	}
-
-	return false;
-}
->>>>>>> 4af6daef
+}