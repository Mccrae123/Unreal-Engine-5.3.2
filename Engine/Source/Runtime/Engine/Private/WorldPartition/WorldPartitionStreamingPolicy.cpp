// Copyright Epic Games, Inc. All Rights Reserved.

/*
 * WorldPartitionStreamingPolicy Implementation
 */

#include "WorldPartition/WorldPartitionStreamingPolicy.h"
#include "WorldPartition/WorldPartitionRuntimeCell.h"
#include "WorldPartition/WorldPartitionStreamingSource.h"
#include "WorldPartition/WorldPartitionSubsystem.h"
#include "WorldPartition/WorldPartition.h"
#include "WorldPartition/WorldPartitionReplay.h"
#include "WorldPartition/DataLayer/DataLayerSubsystem.h"
#include "WorldPartition/DataLayer/WorldDataLayers.h"
#include "WorldPartition/HLOD/HLODActor.h"
#include "WorldPartition/HLOD/HLODSubsystem.h"
#include "WorldPartition/ContentBundle/ContentBundle.h"
#include "WorldPartition/WorldPartitionDebugHelper.h"
#include "Engine/World.h"
#include "Engine/Engine.h"
#include "Engine/Canvas.h"
#include "Engine/NetDriver.h"
#include "Engine/NetConnection.h"
#include "DrawDebugHelpers.h"
#include "DisplayDebugHelpers.h"
#include "RenderUtils.h"
#include "Algo/RemoveIf.h"

#include UE_INLINE_GENERATED_CPP_BY_NAME(WorldPartitionStreamingPolicy)

#if WITH_EDITOR
#include "Editor.h"
#include "LevelEditorViewport.h"
#endif

#define LOCTEXT_NAMESPACE "WorldPartitionStreamingPolicy"

static int32 GUpdateStreamingSources = 1;
static FAutoConsoleVariableRef CVarUpdateStreamingSources(
	TEXT("wp.Runtime.UpdateStreamingSources"),
	GUpdateStreamingSources,
	TEXT("Set to 0 to stop updating (freeze) world partition streaming sources."));

static int32 GMaxLoadingStreamingCells = 4;
static FAutoConsoleVariableRef CMaxLoadingStreamingCells(
	TEXT("wp.Runtime.MaxLoadingStreamingCells"),
	GMaxLoadingStreamingCells,
	TEXT("Used to limit the number of concurrent loading world partition streaming cells."));

int32 GBlockOnSlowStreaming = 1;
static FAutoConsoleVariableRef CVarBlockOnSlowStreaming(
	TEXT("wp.Runtime.BlockOnSlowStreaming"),
	GBlockOnSlowStreaming,
	TEXT("Set if streaming needs to block when to slow to catchup."));

static void SortStreamingCellsByImportance(const TSet<const UWorldPartitionRuntimeCell*>& InCells, TArray<const UWorldPartitionRuntimeCell*>& OutSortedCells)
{
	TRACE_CPUPROFILER_EVENT_SCOPE(SortStreamingCellsByImportance);
	OutSortedCells = InCells.Array();
	Algo::Sort(OutSortedCells, [](const UWorldPartitionRuntimeCell* CellA, const UWorldPartitionRuntimeCell* CellB) { return CellA->SortCompare(CellB) < 0; });
}

UWorldPartitionStreamingPolicy::UWorldPartitionStreamingPolicy(const FObjectInitializer& ObjectInitializer)
<<<<<<< HEAD
: Super(ObjectInitializer) 
, bCriticalPerformanceRequestedBlockTillOnWorld(false)
, CriticalPerformanceBlockTillLevelStreamingCompletedEpoch(0)
, DataLayersStatesServerEpoch(INT_MIN)
, StreamingPerformance(EWorldPartitionStreamingPerformance::Good)
=======
	: Super(ObjectInitializer) 
	, bCriticalPerformanceRequestedBlockTillOnWorld(false)
	, CriticalPerformanceBlockTillLevelStreamingCompletedEpoch(0)
	, DataLayersStatesServerEpoch(INT_MIN)
	, ContentBundleServerEpoch(INT_MIN)
	, ServerStreamingEnabledEpoch(INT_MIN)
	, StreamingPerformance(EWorldPartitionStreamingPerformance::Good)
>>>>>>> d731a049
#if !UE_BUILD_SHIPPING
	, OnScreenMessageStartTime(0.0)
	, OnScreenMessageStreamingPerformance(EWorldPartitionStreamingPerformance::Good)
#endif
{
	if (!IsTemplate())
	{
		WorldPartition = GetOuterUWorldPartition();
		check(WorldPartition);
	}
}

void UWorldPartitionStreamingPolicy::UpdateStreamingSources()
{
	if (!GUpdateStreamingSources)
	{
		return;
	}

	TRACE_CPUPROFILER_EVENT_SCOPE(UWorldPartitionStreamingPolicy::UpdateStreamingSources);

	StreamingSources.Reset();

	if (!WorldPartition->CanStream())
	{
		return;
	}

<<<<<<< HEAD
#if !UE_BUILD_SHIPPING
	bool bUseReplaySources = false;
	if (AWorldPartitionReplay* Replay = WorldPartition->Replay)
	{
		bUseReplaySources = Replay->GetReplayStreamingSources(StreamingSources);
	}
=======
	const FTransform WorldToLocal = WorldPartition->GetInstanceTransform().Inverse();
	UWorld* World = GetWorld();

	const bool bIsServer = WorldPartition->IsServer();
	const bool bIsServerStreamingEnabled = WorldPartition->IsServerStreamingEnabled();
>>>>>>> d731a049

	if (!AWorldPartitionReplay::IsPlaybackEnabled(World) || !WorldPartition->Replay->GetReplayStreamingSources(StreamingSources))
	{
#if WITH_EDITOR
		if (UWorldPartition::IsSimulating())
		{
<<<<<<< HEAD
			const FVector ViewLocation = GCurrentLevelEditingViewportClient->GetViewLocation();
			const FRotator ViewRotation = GCurrentLevelEditingViewportClient->GetViewRotation();
			static const FName NAME_SIE(TEXT("SIE"));
			StreamingSources.Add(FWorldPartitionStreamingSource(NAME_SIE, ViewLocation, ViewRotation, EStreamingSourceTargetState::Activated, /*bBlockOnSlowLoading=*/false, EStreamingSourcePriority::Default));
=======
			// We are in the SIE
			const FVector ViewLocation = WorldToLocal.TransformPosition(GCurrentLevelEditingViewportClient->GetViewLocation());
			const FRotator ViewRotation = WorldToLocal.TransformRotation(GCurrentLevelEditingViewportClient->GetViewRotation().Quaternion()).Rotator();
			static const FName NAME_SIE(TEXT("SIE"));
			StreamingSources.Add(FWorldPartitionStreamingSource(NAME_SIE, ViewLocation, ViewRotation, EStreamingSourceTargetState::Activated, /*bBlockOnSlowLoading=*/false, EStreamingSourcePriority::Default, false));
>>>>>>> d731a049
		}
		else
#endif
		if (!bIsServer || bIsServerStreamingEnabled || AWorldPartitionReplay::IsRecordingEnabled(World))
		{
			UWorldPartitionSubsystem* WorldPartitionSubsystem = GetWorld()->GetSubsystem<UWorldPartitionSubsystem>();
			check(WorldPartitionSubsystem);

			for (IWorldPartitionStreamingSourceProvider* StreamingSourceProvider : WorldPartitionSubsystem->GetStreamingSourceProviders())
			{
				FWorldPartitionStreamingSource StreamingSource;
				// Default Streaming Source provider's priority to be less than those based on player controllers
				StreamingSource.Priority = EStreamingSourcePriority::Low;
				if (StreamingSourceProvider->GetStreamingSource(StreamingSource))
				{
<<<<<<< HEAD
					ULocalPlayer* Player = GEngine->GetGamePlayer(World, PlayerIndex);
					if (Player && Player->PlayerController && Player->PlayerController->IsStreamingSourceEnabled())
					{
						FVector ViewLocation;
						FRotator ViewRotation;
						Player->PlayerController->GetPlayerViewPoint(ViewLocation, ViewRotation);

				
						const EStreamingSourceTargetState TargetState = Player->PlayerController->StreamingSourceShouldActivate() ? EStreamingSourceTargetState::Activated : EStreamingSourceTargetState::Loaded;
						const bool bBlockOnSlowLoading = Player->PlayerController->StreamingSourceShouldBlockOnSlowStreaming();
						StreamingSources.Add(FWorldPartitionStreamingSource(Player->PlayerController->GetFName(), ViewLocation, ViewRotation, TargetState, bBlockOnSlowLoading, EStreamingSourcePriority::Default));
					}
				}
			}
		}
	
		for (IWorldPartitionStreamingSourceProvider* StreamingSourceProvider : WorldPartition->StreamingSourceProviders)
		{
			FWorldPartitionStreamingSource StreamingSource;
			// Default Streaming Source provider's priority to be less than those based on player controllers
			StreamingSource.Priority = EStreamingSourcePriority::Low;
			if (StreamingSourceProvider->GetStreamingSource(StreamingSource))
			{
				StreamingSources.Add(StreamingSource);
			}
		}
=======
					// Transform to Local
					StreamingSource.Location = WorldToLocal.TransformPosition(StreamingSource.Location);
					StreamingSource.Rotation = WorldToLocal.TransformRotation(StreamingSource.Rotation.Quaternion()).Rotator();
					StreamingSources.Add(StreamingSource);
				}
			}
		}
>>>>>>> d731a049
	}
		
	// Update streaming sources velocity
	const float CurrentTime = GetWorld()->GetTimeSeconds();
	TSet<FName, DefaultKeyFuncs<FName>, TInlineSetAllocator<8>> ValidStreamingSources;
	for (FWorldPartitionStreamingSource& StreamingSource : StreamingSources)
	{
		if (!StreamingSource.Name.IsNone())
		{
			ValidStreamingSources.Add(StreamingSource.Name);
			FStreamingSourceVelocity& SourceVelocity = StreamingSourcesVelocity.FindOrAdd(StreamingSource.Name, FStreamingSourceVelocity(StreamingSource.Name));
			StreamingSource.Velocity = SourceVelocity.GetAverageVelocity(StreamingSource.Location, CurrentTime);
		}
	}

	// Cleanup StreamingSourcesVelocity
	for (auto It(StreamingSourcesVelocity.CreateIterator()); It; ++It)
	{
		if (!ValidStreamingSources.Contains(It.Key()))
		{
			It.RemoveCurrent();
		}
	}
}

#define WORLDPARTITION_LOG_UPDATESTREAMINGSTATE(Verbosity)\
UE_SUPPRESS(LogWorldPartition, Verbosity, \
{ \
	if (ToActivateCells.Num() > 0 || ToLoadCells.Num() > 0 || ToUnloadCells.Num() > 0) \
	{ \
		UE_LOG(LogWorldPartition, Verbosity, TEXT("UWorldPartitionStreamingPolicy: CellsToActivate(%d), CellsToLoad(%d), CellsToUnload(%d)"), ToActivateCells.Num(), ToLoadCells.Num(), ToUnloadCells.Num()); \
		for (int i = 0; i < StreamingSources.Num(); ++i) \
		{ \
			FVector ViewLocation = StreamingSources[i].Location; \
			FRotator ViewRotation = StreamingSources[i].Rotation; \
			UE_LOG(LogWorldPartition, Verbosity, TEXT("UWorldPartitionStreamingPolicy: Sources[%d] = %s,%s"), i, *ViewLocation.ToString(), *ViewRotation.ToString()); \
		} \
	} \
}) \

bool UWorldPartitionStreamingPolicy::IsInBlockTillLevelStreamingCompleted(bool bIsCausedByBadStreamingPerformance /* = false*/) const
{
<<<<<<< HEAD
	const UWorld* World = WorldPartition->GetWorld();
=======
	const UWorld* World = GetWorld();
>>>>>>> d731a049
	const bool bIsInBlockTillLevelStreamingCompleted = World->GetIsInBlockTillLevelStreamingCompleted();
	if (bIsCausedByBadStreamingPerformance)
	{
		return bIsInBlockTillLevelStreamingCompleted &&
				(StreamingPerformance != EWorldPartitionStreamingPerformance::Good) &&
				(CriticalPerformanceBlockTillLevelStreamingCompletedEpoch == World->GetBlockTillLevelStreamingCompletedEpoch());
	}
	return bIsInBlockTillLevelStreamingCompleted;
}

void UWorldPartitionStreamingPolicy::UpdateStreamingState()
{
	TRACE_CPUPROFILER_EVENT_SCOPE(UWorldPartitionStreamingPolicy::UpdateStreamingState);

	UWorld* World = GetWorld();
	check(World);
	check(World->IsGameWorld());

	// Dermine if the World's BlockTillLevelStreamingCompleted was triggered by WorldPartitionStreamingPolicy
	if (bCriticalPerformanceRequestedBlockTillOnWorld && IsInBlockTillLevelStreamingCompleted())
	{
		bCriticalPerformanceRequestedBlockTillOnWorld = false;
		CriticalPerformanceBlockTillLevelStreamingCompletedEpoch = World->GetBlockTillLevelStreamingCompletedEpoch();
	}
	
	// Update streaming sources
	UpdateStreamingSources();
	
	TSet<FName> ClientVisibleLevelNames;
	bool bUpdateEpoch = false;

	check(FrameActivateCells.IsEmpty());
	check(FrameLoadCells.IsEmpty());

	ON_SCOPE_EXIT
	{
		// Reset frame StreamingSourceCells (optimization to avoid reallocation at every call to UpdateStreamingState)
		FrameActivateCells.Reset();
		FrameLoadCells.Reset();
	};

	const bool bIsServer = WorldPartition->IsServer();
	const bool bIsServerStreamingEnabled = WorldPartition->IsServerStreamingEnabled();
	const bool bCanDeactivateOrUnloadCells = !bIsServer || WorldPartition->IsServerStreamingOutEnabled();
	const int32 NewServerStreamingEnabledEpoch = bIsServer ? (bIsServerStreamingEnabled ? 1 : 0) : INT_MIN;

	if (!bIsServer || bIsServerStreamingEnabled || AWorldPartitionReplay::IsPlaybackEnabled(World))
	{
		// When world partition can't stream, all cells must be unloaded
		if (WorldPartition->CanStream() && WorldPartition->RuntimeHash)
		{
			UWorldPartitionRuntimeCell::DirtyStreamingSourceCacheEpoch();

			WorldPartition->RuntimeHash->ForEachStreamingCellsSources(StreamingSources, [this](const UWorldPartitionRuntimeCell* Cell, EStreamingSourceTargetState TargetState)
			{
				switch (TargetState)
				{
				case EStreamingSourceTargetState::Loaded:
					FrameLoadCells.Add(Cell);
					break;
				case EStreamingSourceTargetState::Activated:
					FrameActivateCells.Add(Cell);
					break;
				default:
					check(0);
				}

				return true;
			});
		}
	}

	if (bIsServer)
	{
		// Server will activate all non data layer cells at first and then load/activate/unload data layer cells only when the data layer states change
		if (!bIsServerStreamingEnabled && 
			(ServerStreamingEnabledEpoch == NewServerStreamingEnabledEpoch) &&
			(ContentBundleServerEpoch == FContentBundle::GetContentBundleEpoch()) &&
			(DataLayersStatesServerEpoch == AWorldDataLayers::GetDataLayersStateEpoch()))
		{
			// Server as nothing to do early out
			return; 
		}

		bUpdateEpoch = true;

<<<<<<< HEAD
		// Non Data Layer Cells + Active Data Layers
		WorldPartition->RuntimeHash->GetAllStreamingCells(ActivateStreamingCells, /*bAllDataLayers=*/ false, /*bDataLayersOnly=*/ false, DataLayerSubsystem->GetEffectiveActiveDataLayerNames());

		// Loaded Data Layers Cells only
		if (DataLayerSubsystem->GetEffectiveLoadedDataLayerNames().Num())
		{
			WorldPartition->RuntimeHash->GetAllStreamingCells(LoadStreamingCells, /*bAllDataLayers=*/ false, /*bDataLayersOnly=*/ true, DataLayerSubsystem->GetEffectiveLoadedDataLayerNames());
=======
		// Gather Client visible level names
		if (const UNetDriver* NetDriver = World->GetNetDriver())
		{
			for (UNetConnection* Connection : NetDriver->ClientConnections)
			{
				ClientVisibleLevelNames.Add(Connection->GetClientWorldPackageName());
				ClientVisibleLevelNames.Append(Connection->ClientVisibleLevelNames);
				ClientVisibleLevelNames.Append(Connection->GetClientMakingVisibleLevelNames());
			}
		}

		const UDataLayerSubsystem* DataLayerSubsystem = GetWorld()->GetSubsystem<UDataLayerSubsystem>();
		TSet<FName> EffectiveActiveDataLayerNames = DataLayerSubsystem->GetEffectiveActiveDataLayerNames();
		TSet<FName> EffectiveLoadedDataLayerNames = DataLayerSubsystem->GetEffectiveLoadedDataLayerNames();

		auto AddServerFrameCells = [this, &EffectiveLoadedDataLayerNames, &EffectiveActiveDataLayerNames](const UWorldPartitionRuntimeCell* Cell)
		{
			// Non Data Layer Cells + Active Data Layers
			if (!Cell->HasDataLayers() || Cell->HasAnyDataLayer(EffectiveActiveDataLayerNames))
			{
				FrameActivateCells.Add(Cell);
			}

			// Loaded Data Layers Cells only
			if (EffectiveLoadedDataLayerNames.Num())
			{
				if (Cell->HasDataLayers() && Cell->HasAnyDataLayer(EffectiveLoadedDataLayerNames))
				{
					FrameLoadCells.Add(Cell);
				}
			}
		};

		if (!bIsServerStreamingEnabled)
		{
			if (WorldPartition->RuntimeHash)
			{
				WorldPartition->RuntimeHash->ForEachStreamingCells([this, &AddServerFrameCells](const UWorldPartitionRuntimeCell* Cell)
				{
					AddServerFrameCells(Cell);
					return true;
				});
			}
		}
		else if (!bCanDeactivateOrUnloadCells)
		{
			// When server streaming-out is disabled, revisit existing loaded/activated cells and add them in the proper FrameLoadCells/FrameActivateCells
			for (const UWorldPartitionRuntimeCell* Cell : ActivatedCells)
			{
				AddServerFrameCells(Cell);
			}
			for (const UWorldPartitionRuntimeCell* Cell : LoadedCells)
			{
				AddServerFrameCells(Cell);
			}
>>>>>>> d731a049
		}
	}

	auto ShouldWaitForClientVisibility = [bIsServer, &ClientVisibleLevelNames, &bUpdateEpoch](const UWorldPartitionRuntimeCell* Cell)
	{
		check(bIsServer);
		if (ULevel* Level = Cell->GetLevel())
		{
			if (ClientVisibleLevelNames.Contains(Cell->GetLevel()->GetPackage()->GetFName()))
			{
				UE_CLOG(bUpdateEpoch, LogWorldPartition, Verbose, TEXT("Server epoch update delayed by client visibility"));
				bUpdateEpoch = false;
				return true;
			}
		}
		return false;
	};

	auto ShouldSkipDisabledHLODCell = [](const UWorldPartitionRuntimeCell* Cell)
	{
		return Cell->GetIsHLOD() && !UHLODSubsystem::IsHLODEnabled();
	};

	// Process cells to activate
	auto ProcessCellsToActivate = [this, &ShouldSkipDisabledHLODCell](TSet<const UWorldPartitionRuntimeCell*>& Cells)
	{
		for (TSet<const UWorldPartitionRuntimeCell*>::TIterator It = Cells.CreateIterator(); It; ++It)
		{
			const UWorldPartitionRuntimeCell* Cell = *It;
			if (ShouldSkipCellForPerformance(Cell) || ShouldSkipDisabledHLODCell(Cell))
			{
				It.RemoveCurrent();
			}
			else
			{
				Cell->MergeStreamingSourceInfo();
			}
		}
	};

	// Process cells to load
	auto ProcessCellsToLoad = [this, bIsServer, &ShouldWaitForClientVisibility, &ShouldSkipDisabledHLODCell](TSet<const UWorldPartitionRuntimeCell*>& Cells)
	{
		for (TSet<const UWorldPartitionRuntimeCell*>::TIterator It = Cells.CreateIterator(); It; ++It)
		{
			const UWorldPartitionRuntimeCell* Cell = *It;
			// Only deactivated server cells need to call ShouldWaitForClientVisibility (those part of ActivatedCells)
			const bool bIsServerCellToDeactivate = bIsServer && ActivatedCells.Contains(Cell);
			const bool bShoudSkipServerCell = bIsServerCellToDeactivate && ShouldWaitForClientVisibility(Cell);

			if (bShoudSkipServerCell || ShouldSkipCellForPerformance(Cell) || ShouldSkipDisabledHLODCell(Cell))
			{
				It.RemoveCurrent();
			}
			else
			{
				Cell->MergeStreamingSourceInfo();
			}
		}
	};

	// Process cells to unload
	auto ProcessCellsToUnload = [this, bIsServer, &ShouldWaitForClientVisibility](TSet<const UWorldPartitionRuntimeCell*>& Cells)
	{
		// Only loop for server as ShouldWaitForClientVisibility only concerns server
		if (bIsServer)
		{
			for (TSet<const UWorldPartitionRuntimeCell*>::TIterator It = Cells.CreateIterator(); It; ++It)
			{
				const UWorldPartitionRuntimeCell* Cell = *It;
				if (ShouldWaitForClientVisibility(Cell))
				{
					It.RemoveCurrent();
				}
			}
		}
	};

	// Activation superseeds Loading
	FrameLoadCells = FrameLoadCells.Difference(FrameActivateCells);

	// Sort cells by importance
	auto SortStreamingCells = [this](const TArray<FWorldPartitionStreamingSource>& Sources, const TSet<const UWorldPartitionRuntimeCell*>& InCells, TArray<const UWorldPartitionRuntimeCell*>& OutCells)
	{
		OutCells.Empty(InCells.Num());
		SortStreamingCellsByImportance(InCells, OutCells);
	};

	// Determine cells to activate (sorted by importance)
	TArray<const UWorldPartitionRuntimeCell*> ToActivateCells;
	{
		TSet<const UWorldPartitionRuntimeCell*> ToActivateCellsUnsorted = FrameActivateCells.Difference(ActivatedCells);
		ProcessCellsToActivate(ToActivateCellsUnsorted);
		SortStreamingCells(StreamingSources, ToActivateCellsUnsorted, ToActivateCells);
	}

	// Determine cells to load (sorted by importance)
	TArray<const UWorldPartitionRuntimeCell*> ToLoadCells;
	{
		TSet<const UWorldPartitionRuntimeCell*> ToLoadCellsUnsorted = FrameLoadCells.Difference(LoadedCells);
		ProcessCellsToLoad(ToLoadCellsUnsorted);
		SortStreamingCells(StreamingSources, ToLoadCellsUnsorted, ToLoadCells);
	}

	// Determine cells to unload
	TArray<const UWorldPartitionRuntimeCell*> ToUnloadCells;
	{
		TSet<const UWorldPartitionRuntimeCell*> ToUnloadCellsUnsorted = ActivatedCells.Union(LoadedCells).Difference(FrameActivateCells.Union(FrameLoadCells));
		ProcessCellsToUnload(ToUnloadCellsUnsorted);
		ToUnloadCells = ToUnloadCellsUnsorted.Array();
	}

	if(World->bMatchStarted)
	{
		WORLDPARTITION_LOG_UPDATESTREAMINGSTATE(Verbose);
	}
	else
	{
		WORLDPARTITION_LOG_UPDATESTREAMINGSTATE(Log);
	}

#if !UE_BUILD_SHIPPING
	UpdateDebugCellsStreamingPriority(FrameActivateCells, FrameLoadCells);
#endif

	if (ToUnloadCells.Num() > 0)
	{
		SetCellsStateToUnloaded(ToUnloadCells);
	}

	// Do Activation State first as it is higher prio than Load State (if we have a limited number of loading cells per frame)
	if (ToActivateCells.Num() > 0)
	{
		SetCellsStateToActivated(ToActivateCells);
	}

	if (ToLoadCells.Num() > 0)
	{
		SetCellsStateToLoaded(ToLoadCells);
	}

	// Sort cells and update streaming priority 
	{
		TRACE_CPUPROFILER_EVENT_SCOPE(UWorldPartitionStreamingPolicy::SortCellsAndUpdateStreamingPriority);
		TSet<const UWorldPartitionRuntimeCell*> AddToWorldCells;
		for (const UWorldPartitionRuntimeCell* ActivatedCell : ActivatedCells)
		{
			if (!ActivatedCell->IsAddedToWorld() && !ActivatedCell->IsAlwaysLoaded())
			{
				AddToWorldCells.Add(ActivatedCell);
			}
		}

		SortStreamingCells(StreamingSources, AddToWorldCells, SortedAddToWorldCells);

		// Update level streaming priority so that UWorld::UpdateLevelStreaming will naturally process the levels in the correct order
		const int32 MaxPrio = SortedAddToWorldCells.Num();
		int32 Prio = MaxPrio;
		const ULevel* CurrentPendingVisibility = GetWorld()->GetCurrentLevelPendingVisibility();
		for (const UWorldPartitionRuntimeCell* Cell : SortedAddToWorldCells)
		{
			// Current pending visibility level is the most important
			const bool bIsCellPendingVisibility = CurrentPendingVisibility && (Cell->GetLevel() == CurrentPendingVisibility);
			const int32 SortedPriority = bIsCellPendingVisibility ? MaxPrio + 1 : Prio--;
			Cell->SetStreamingPriority(SortedPriority);
		}
	}

	// Sort cells and update streaming priority 
	{
		TRACE_CPUPROFILER_EVENT_SCOPE(UWorldPartitionStreamingPolicy::SortCellsAndUpdateStreamingPriority);
		TSet<const UWorldPartitionRuntimeCell*> AddToWorldCells;
		for (const UWorldPartitionRuntimeCell* ActivatedCell : ActivatedCells)
		{
			if (!ActivatedCell->IsAddedToWorld() && !ActivatedCell->IsAlwaysLoaded())
			{
				AddToWorldCells.Add(ActivatedCell);
			}
		}
		WorldPartition->RuntimeHash->SortStreamingCellsByImportance(AddToWorldCells, StreamingSources, SortedAddToWorldCells);

		// Update level streaming priority so that UWorld::UpdateLevelStreaming will naturally process the levels in the correct order
		const int32 MaxPrio = SortedAddToWorldCells.Num();
		int32 Prio = MaxPrio;
		const ULevel* CurrentPendingVisibility = GetWorld()->GetCurrentLevelPendingVisibility();
		for (const UWorldPartitionRuntimeCell* Cell : SortedAddToWorldCells)
		{
			// Current pending visibility level is the most important
			const bool bIsCellPendingVisibility = CurrentPendingVisibility && (Cell->GetLevel() == CurrentPendingVisibility);
			const int32 SortedPriority = bIsCellPendingVisibility ? MaxPrio + 1 : Prio--;
			Cell->SetStreamingPriority(SortedPriority);
		}
	}

	// Evaluate streaming performance based on cells that should be activated
	UpdateStreamingPerformance(FrameActivateCells);
	
	// Update Epoch if we aren't waiting for clients anymore
	if (bUpdateEpoch)
	{
		DataLayersStatesServerEpoch = AWorldDataLayers::GetDataLayersStateEpoch();
		ContentBundleServerEpoch = FContentBundle::GetContentBundleEpoch();
		ServerStreamingEnabledEpoch = NewServerStreamingEnabledEpoch;
		UE_LOG(LogWorldPartition, Verbose, TEXT("Server epoch updated"));
	}
}

#if !UE_BUILD_SHIPPING
void UWorldPartitionStreamingPolicy::UpdateDebugCellsStreamingPriority(const TSet<const UWorldPartitionRuntimeCell*>& ActivateStreamingCells, const TSet<const UWorldPartitionRuntimeCell*>& LoadStreamingCells)
{
	if (FWorldPartitionDebugHelper::IsRuntimeSpatialHashCellStreamingPriorityShown())
	{
		TSet<const UWorldPartitionRuntimeCell*> CellsToSort;
		CellsToSort.Append(ActivateStreamingCells);
		CellsToSort.Append(LoadStreamingCells);

		TArray<const UWorldPartitionRuntimeCell*> SortedCells;
		SortStreamingCellsByImportance(CellsToSort, SortedCells);

		const int32 CellCount = SortedCells.Num();
		int32 CellPrio = 0;
		for (const UWorldPartitionRuntimeCell* SortedCell : SortedCells)
		{
			const_cast<UWorldPartitionRuntimeCell*>(SortedCell)->SetDebugStreamingPriority(float(CellPrio++) / CellCount);
		}
	}
}
#endif

void UWorldPartitionStreamingPolicy::UpdateStreamingPerformance(const TSet<const UWorldPartitionRuntimeCell*>& CellsToActivate)
{		
	TRACE_CPUPROFILER_EVENT_SCOPE(UWorldPartitionStreamingPolicy::UpdateStreamingPerformance);
	UWorld* World = GetWorld();
	// If we are currently in a blocked loading just reset the on screen message time and return
	if (StreamingPerformance == EWorldPartitionStreamingPerformance::Critical && IsInBlockTillLevelStreamingCompleted())
	{
#if !UE_BUILD_SHIPPING
		OnScreenMessageStartTime = FPlatformTime::Seconds();
#endif
		return;
	}

	if (WorldPartition->RuntimeHash)
	{
		EWorldPartitionStreamingPerformance NewStreamingPerformance = WorldPartition->RuntimeHash->GetStreamingPerformance(CellsToActivate);

		if (StreamingPerformance != NewStreamingPerformance)
		{
			UE_LOG(LogWorldPartition, Log, TEXT("Streaming performance changed: %s -> %s"),
				*StaticEnum<EWorldPartitionStreamingPerformance>()->GetDisplayNameTextByValue((int64)StreamingPerformance).ToString(),
				*StaticEnum<EWorldPartitionStreamingPerformance>()->GetDisplayNameTextByValue((int64)NewStreamingPerformance).ToString());

			StreamingPerformance = NewStreamingPerformance;
		}
	}

#if !UE_BUILD_SHIPPING
	if (StreamingPerformance != EWorldPartitionStreamingPerformance::Good)
	{
		// performance still bad keep message alive
		OnScreenMessageStartTime = FPlatformTime::Seconds();
		OnScreenMessageStreamingPerformance = StreamingPerformance;
	}
#endif
	
	if (StreamingPerformance == EWorldPartitionStreamingPerformance::Critical)
	{
<<<<<<< HEAD
		// This is a first very simple standalone implementation of handling of critical streaming conditions.
		if (GBlockOnSlowStreaming && !IsInBlockTillLevelStreamingCompleted() && World->GetNetMode() == NM_Standalone)
=======
		const bool bIsServer = WorldPartition->IsServer();
		const bool bIsServerStreamingEnabled = WorldPartition->IsServerStreamingEnabled();
		const bool bCanBlockOnSlowStreaming = GBlockOnSlowStreaming && (!bIsServer || bIsServerStreamingEnabled);

		// This is a very simple implementation of handling of critical streaming conditions.
		if (bCanBlockOnSlowStreaming && !IsInBlockTillLevelStreamingCompleted())
>>>>>>> d731a049
		{
			World->bRequestedBlockOnAsyncLoading = true;
			bCriticalPerformanceRequestedBlockTillOnWorld = true;
		}
	}
}

#if !UE_BUILD_SHIPPING
void UWorldPartitionStreamingPolicy::GetOnScreenMessages(FCoreDelegates::FSeverityMessageMap& OutMessages)
{
	// Keep displaying for 2 seconds (or more if health stays bad)
	double DisplayTime = FPlatformTime::Seconds() - OnScreenMessageStartTime;
	if (DisplayTime < 2.0)
	{
		switch (OnScreenMessageStreamingPerformance)
		{
		case EWorldPartitionStreamingPerformance::Critical:
			OutMessages.Add(FCoreDelegates::EOnScreenMessageSeverity::Error, LOCTEXT("WPStreamingCritical", "[Critical] WorldPartition Streaming Performance"));
			break;
		case EWorldPartitionStreamingPerformance::Slow:
			OutMessages.Add(FCoreDelegates::EOnScreenMessageSeverity::Warning, LOCTEXT("WPStreamingWarning", "[Slow] WorldPartition Streaming Performance"));
			break;
		default:
			break;
		}
	}
	else
	{
		OnScreenMessageStreamingPerformance = EWorldPartitionStreamingPerformance::Good;
	}
}
#endif

bool UWorldPartitionStreamingPolicy::ShouldSkipCellForPerformance(const UWorldPartitionRuntimeCell* Cell) const
{
	// When performance is degrading start skipping non blocking cells
	if (!Cell->GetBlockOnSlowLoading())
	{
<<<<<<< HEAD
		UWorld* World = WorldPartition->GetWorld();
		const ENetMode NetMode = World->GetNetMode();
		if (NetMode == NM_Standalone || NetMode == NM_Client)
=======
		if (!WorldPartition->IsServer())
>>>>>>> d731a049
		{
			return IsInBlockTillLevelStreamingCompleted(/*bIsCausedByBadStreamingPerformance*/true);
		}
	}
	return false;
}

int32 UWorldPartitionStreamingPolicy::GetMaxCellsToLoad() const
{
	// This policy limits the number of concurrent loading streaming cells, except if match hasn't started
	if (!WorldPartition->IsServer())
	{
		return !IsInBlockTillLevelStreamingCompleted() ? (GMaxLoadingStreamingCells - GetCellLoadingCount()) : MAX_int32;
	}

	// Always allow max on server to make sure StreamingLevels are added before clients update the visibility
	return MAX_int32;
}

void UWorldPartitionStreamingPolicy::SetCellsStateToLoaded(const TArray<const UWorldPartitionRuntimeCell*>& ToLoadCells)
{
	TRACE_CPUPROFILER_EVENT_SCOPE(UWorldPartitionStreamingPolicy::SetCellsStateToLoaded);

	int32 MaxCellsToLoad = GetMaxCellsToLoad();

	// Trigger cell loading. Depending on actual state of cell limit loading.
	for (const UWorldPartitionRuntimeCell* Cell : ToLoadCells)
	{
		UE_LOG(LogWorldPartition, Verbose, TEXT("UWorldPartitionStreamingPolicy::LoadCells %s"), *Cell->GetName());

		if (ActivatedCells.Contains(Cell))
		{
			Cell->Deactivate();
			ActivatedCells.Remove(Cell);
			LoadedCells.Add(Cell);
		}
		else if (MaxCellsToLoad > 0)
		{
			Cell->Load();
			LoadedCells.Add(Cell);
			if (!Cell->IsAlwaysLoaded())
			{
				--MaxCellsToLoad;
			}
		}
	}
}

void UWorldPartitionStreamingPolicy::SetCellsStateToActivated(const TArray<const UWorldPartitionRuntimeCell*>& ToActivateCells)
{
	TRACE_CPUPROFILER_EVENT_SCOPE(UWorldPartitionStreamingPolicy::SetCellsStateToActivated);

	int32 MaxCellsToLoad = GetMaxCellsToLoad();

	// Trigger cell activation. Depending on actual state of cell limit loading.
	for (const UWorldPartitionRuntimeCell* Cell : ToActivateCells)
	{
		UE_LOG(LogWorldPartition, Verbose, TEXT("UWorldPartitionStreamingPolicy::ActivateCells %s"), *Cell->GetName());

		if (LoadedCells.Contains(Cell))
		{
			LoadedCells.Remove(Cell);
			ActivatedCells.Add(Cell);
			Cell->Activate();
		}
		else if (MaxCellsToLoad > 0)
		{
			if (!Cell->IsAlwaysLoaded())
			{
				--MaxCellsToLoad;
			}
			ActivatedCells.Add(Cell);
			Cell->Activate();
		}
	}
}

void UWorldPartitionStreamingPolicy::SetCellsStateToUnloaded(const TArray<const UWorldPartitionRuntimeCell*>& ToUnloadCells)
{
	TRACE_CPUPROFILER_EVENT_SCOPE(UWorldPartitionStreamingPolicy::SetCellsStateToUnloaded);

	for (const UWorldPartitionRuntimeCell* Cell : ToUnloadCells)
	{
		if (Cell->CanUnload())
		{
			UE_LOG(LogWorldPartition, Verbose, TEXT("UWorldPartitionStreamingPolicy::UnloadCells %s"), *Cell->GetName());
			Cell->Unload();
			ActivatedCells.Remove(Cell);
			LoadedCells.Remove(Cell);
		}
	}
}

bool UWorldPartitionStreamingPolicy::CanAddLoadedLevelToWorld(ULevel* InLevel) const
{
	TRACE_CPUPROFILER_EVENT_SCOPE(UWorldPartitionStreamingPolicy::CanAddLoadedLevelToWorld);

	check(WorldPartition->IsInitialized());
<<<<<<< HEAD
	UWorld* World = WorldPartition->GetWorld();

	// Always allow AddToWorld in DedicatedServer
	if (World->GetNetMode() == NM_DedicatedServer)
=======

	// Always allow AddToWorld in Dedicated server and Listen server
	if (WorldPartition->IsServer())
>>>>>>> d731a049
	{
		return true;
	}

	// Always allow AddToWorld when not inside UWorld::BlockTillLevelStreamingCompleted that was not triggered by bad streaming performance
	if (!IsInBlockTillLevelStreamingCompleted(/*bIsCausedByBadStreamingPerformance*/true))
	{
		return true;
<<<<<<< HEAD
	}

	const UWorldPartitionRuntimeCell** Cell = Algo::FindByPredicate(SortedAddToWorldCells, [InLevel](const UWorldPartitionRuntimeCell* ItCell) { return ItCell->GetLevel() == InLevel; });
	if (Cell && ShouldSkipCellForPerformance(*Cell))
	{
		return false;
	}
 
=======
	}

	const UWorldPartitionRuntimeCell** Cell = Algo::FindByPredicate(SortedAddToWorldCells, [InLevel](const UWorldPartitionRuntimeCell* ItCell) { return ItCell->GetLevel() == InLevel; });
	if (Cell && ShouldSkipCellForPerformance(*Cell))
	{
		return false;
	}
 
	return true;
}

bool UWorldPartitionStreamingPolicy::IsStreamingCompleted(const FWorldPartitionStreamingSource* InStreamingSource) const
{
	const UWorld* World = GetWorld();
	check(World);
	check(World->IsGameWorld());
	const UDataLayerSubsystem* DataLayerSubsystem = World->GetSubsystem<UDataLayerSubsystem>();
	const bool bTestProvidedStreamingSource = !!InStreamingSource;

	// Always test non-spatial cells
	{
		// Test non-data layer and activated data layers
		TArray<FWorldPartitionStreamingQuerySource> QuerySources;
		FWorldPartitionStreamingQuerySource& QuerySource = QuerySources.Emplace_GetRef();
		QuerySource.bSpatialQuery = false;
		QuerySource.bDataLayersOnly = false;
		QuerySource.DataLayers = DataLayerSubsystem->GetEffectiveActiveDataLayerNames().Array();
		if (!IsStreamingCompleted(EWorldPartitionRuntimeCellState::Activated, QuerySources, true))
		{
			return false;
		}

		// Test only loaded data layers
		if (!DataLayerSubsystem->GetEffectiveLoadedDataLayerNames().IsEmpty())
		{
			QuerySource.bDataLayersOnly = true;
			QuerySource.DataLayers = DataLayerSubsystem->GetEffectiveLoadedDataLayerNames().Array();
			if (!IsStreamingCompleted(EWorldPartitionRuntimeCellState::Loaded, QuerySources, true))
			{
				return false;
			}
		}
	}

	// Test spatially loaded cells using streaming sources (or provided streaming source)
	TArrayView<const FWorldPartitionStreamingSource> QueriedStreamingSources = bTestProvidedStreamingSource ? MakeArrayView({ *InStreamingSource }) : StreamingSources;
	for (const FWorldPartitionStreamingSource& StreamingSource : QueriedStreamingSources)
	{
		// Build a query source from a Streaming Source
		TArray<FWorldPartitionStreamingQuerySource> QuerySources;
		FWorldPartitionStreamingQuerySource& QuerySource = QuerySources.Emplace_GetRef();
		QuerySource.bSpatialQuery = true;
		QuerySource.Location = StreamingSource.Location;
		QuerySource.Rotation = StreamingSource.Rotation;
		QuerySource.TargetGrid = StreamingSource.TargetGrid;
		QuerySource.Shapes = StreamingSource.Shapes;
		QuerySource.bUseGridLoadingRange = true;
		QuerySource.Radius = 0.f;
		QuerySource.bDataLayersOnly = false;
		QuerySource.DataLayers = (StreamingSource.TargetState == EStreamingSourceTargetState::Loaded) ? DataLayerSubsystem->GetEffectiveLoadedDataLayerNames().Array() : DataLayerSubsystem->GetEffectiveActiveDataLayerNames().Array();

		// Execute query
		const EWorldPartitionRuntimeCellState QueryState = (StreamingSource.TargetState == EStreamingSourceTargetState::Loaded) ? EWorldPartitionRuntimeCellState::Loaded : EWorldPartitionRuntimeCellState::Activated;
		if (!IsStreamingCompleted(QueryState, QuerySources, true))
		{
			return false;
		}
	}

>>>>>>> d731a049
	return true;
}

bool UWorldPartitionStreamingPolicy::IsStreamingCompleted(EWorldPartitionRuntimeCellState QueryState, const TArray<FWorldPartitionStreamingQuerySource>& QuerySources, bool bExactState) const
{
	const UDataLayerSubsystem* DataLayerSubsystem = GetWorld()->GetSubsystem<UDataLayerSubsystem>();
	const bool bIsHLODEnabled = UHLODSubsystem::IsHLODEnabled();

	bool bResult = true;
	for (const FWorldPartitionStreamingQuerySource& QuerySource : QuerySources)
	{
		WorldPartition->RuntimeHash->ForEachStreamingCellsQuery(QuerySource, [QuerySource, QueryState, bExactState, bIsHLODEnabled, DataLayerSubsystem, &bResult](const UWorldPartitionRuntimeCell* Cell)
		{
			EWorldPartitionRuntimeCellState CellState = Cell->GetCurrentState();
			if (CellState != QueryState)
			{
				bool bSkipCell = false;

				// Don't consider HLOD cells if HLODs are disabled.
				if (!bIsHLODEnabled)
				{
					bSkipCell = Cell->GetIsHLOD();
				}

				// If we are querying for Unloaded/Loaded but a Cell is part of a data layer outside of the query that is activated do not consider it
				if (!bSkipCell && QueryState < CellState)
				{
					for (const FName& CellDataLayer : Cell->GetDataLayers())
					{
						if (!QuerySource.DataLayers.Contains(CellDataLayer) && DataLayerSubsystem->GetDataLayerEffectiveRuntimeStateByName(CellDataLayer) > EDataLayerRuntimeState::Unloaded)
						{
							bSkipCell = true;
							break;
						}
					}
				}
								
				if (!bSkipCell && (bExactState || CellState < QueryState))
				{
					bResult = false;
					return false;
				}
			}

<<<<<<< HEAD
	return true;
}

void UWorldPartitionStreamingPolicy::DrawRuntimeHash2D(class UCanvas* Canvas, const FVector2D& PartitionCanvasSize, FVector2D& Offset)
=======
			return true;
		});
	}
	return bResult;
}

bool UWorldPartitionStreamingPolicy::DrawRuntimeHash2D(class UCanvas* Canvas, const FVector2D& PartitionCanvasSize, const FVector2D& Offset, FVector2D& OutUsedCanvasSize)
>>>>>>> d731a049
{
	if (StreamingSources.Num() > 0 && WorldPartition->RuntimeHash)
	{
		return WorldPartition->RuntimeHash->Draw2D(Canvas, StreamingSources, PartitionCanvasSize, Offset, OutUsedCanvasSize);
	}
	return false;
}

void UWorldPartitionStreamingPolicy::DrawRuntimeHash3D()
{
	if (WorldPartition->IsInitialized() && WorldPartition->RuntimeHash)
	{
		WorldPartition->RuntimeHash->Draw3D(StreamingSources);
	}
}

/*
 * FStreamingSourceVelocity Implementation
 */

FStreamingSourceVelocity::FStreamingSourceVelocity(const FName& InSourceName)
: SourceName(InSourceName)
, LastIndex(INDEX_NONE)
, LastUpdateTime(-1.0)
, VelocitiesHistorySum(0.f)
{
	VelocitiesHistory.SetNumZeroed(VELOCITY_HISTORY_SAMPLE_COUNT);
}

float FStreamingSourceVelocity::GetAverageVelocity(const FVector& NewPosition, const float CurrentTime)
{
	const double TeleportDistance = 100;
	const float MaxDeltaSeconds = 5.f;
	const bool bIsFirstCall = (LastIndex == INDEX_NONE);
	const float DeltaSeconds = bIsFirstCall ? 0.f : (CurrentTime - LastUpdateTime);
	const double Distance = bIsFirstCall ? 0.f : ((NewPosition - LastPosition) * 0.01).Size();
	if (bIsFirstCall)
	{
		UE_LOG(LogWorldPartition, Log, TEXT("New Streaming Source: %s -> Position: %s"), *SourceName.ToString(), *NewPosition.ToString());
		LastIndex = 0;
	}

	ON_SCOPE_EXIT
	{
		LastUpdateTime = CurrentTime;
		LastPosition = NewPosition;
	};

	// Handle invalid cases
	if (bIsFirstCall || (DeltaSeconds <= 0.f) || (DeltaSeconds > MaxDeltaSeconds) || (Distance > TeleportDistance))
	{
		UE_CLOG(Distance > TeleportDistance, LogWorldPartition, Log, TEXT("Detected Streaming Source Teleport: %s -> Last Position: %s -> New Position: %s"), *SourceName.ToString(), *LastPosition.ToString(), *NewPosition.ToString());
		return 0.f;
	}

	// Compute velocity (m/s)
	check(Distance < MAX_flt);
	const float Velocity = (float)Distance / DeltaSeconds;
	// Update velocities history buffer and sum
	LastIndex = (LastIndex + 1) % VELOCITY_HISTORY_SAMPLE_COUNT;
	VelocitiesHistorySum = FMath::Max<float>(0.f, (VelocitiesHistorySum + Velocity - VelocitiesHistory[LastIndex]));
	VelocitiesHistory[LastIndex] = Velocity;

	// return average
	return (VelocitiesHistorySum / (float)VELOCITY_HISTORY_SAMPLE_COUNT);
}

#undef LOCTEXT_NAMESPACE<|MERGE_RESOLUTION|>--- conflicted
+++ resolved
@@ -61,13 +61,6 @@
 }
 
 UWorldPartitionStreamingPolicy::UWorldPartitionStreamingPolicy(const FObjectInitializer& ObjectInitializer)
-<<<<<<< HEAD
-: Super(ObjectInitializer) 
-, bCriticalPerformanceRequestedBlockTillOnWorld(false)
-, CriticalPerformanceBlockTillLevelStreamingCompletedEpoch(0)
-, DataLayersStatesServerEpoch(INT_MIN)
-, StreamingPerformance(EWorldPartitionStreamingPerformance::Good)
-=======
 	: Super(ObjectInitializer) 
 	, bCriticalPerformanceRequestedBlockTillOnWorld(false)
 	, CriticalPerformanceBlockTillLevelStreamingCompletedEpoch(0)
@@ -75,7 +68,6 @@
 	, ContentBundleServerEpoch(INT_MIN)
 	, ServerStreamingEnabledEpoch(INT_MIN)
 	, StreamingPerformance(EWorldPartitionStreamingPerformance::Good)
->>>>>>> d731a049
 #if !UE_BUILD_SHIPPING
 	, OnScreenMessageStartTime(0.0)
 	, OnScreenMessageStreamingPerformance(EWorldPartitionStreamingPerformance::Good)
@@ -104,38 +96,22 @@
 		return;
 	}
 
-<<<<<<< HEAD
-#if !UE_BUILD_SHIPPING
-	bool bUseReplaySources = false;
-	if (AWorldPartitionReplay* Replay = WorldPartition->Replay)
-	{
-		bUseReplaySources = Replay->GetReplayStreamingSources(StreamingSources);
-	}
-=======
 	const FTransform WorldToLocal = WorldPartition->GetInstanceTransform().Inverse();
 	UWorld* World = GetWorld();
 
 	const bool bIsServer = WorldPartition->IsServer();
 	const bool bIsServerStreamingEnabled = WorldPartition->IsServerStreamingEnabled();
->>>>>>> d731a049
 
 	if (!AWorldPartitionReplay::IsPlaybackEnabled(World) || !WorldPartition->Replay->GetReplayStreamingSources(StreamingSources))
 	{
 #if WITH_EDITOR
 		if (UWorldPartition::IsSimulating())
 		{
-<<<<<<< HEAD
-			const FVector ViewLocation = GCurrentLevelEditingViewportClient->GetViewLocation();
-			const FRotator ViewRotation = GCurrentLevelEditingViewportClient->GetViewRotation();
-			static const FName NAME_SIE(TEXT("SIE"));
-			StreamingSources.Add(FWorldPartitionStreamingSource(NAME_SIE, ViewLocation, ViewRotation, EStreamingSourceTargetState::Activated, /*bBlockOnSlowLoading=*/false, EStreamingSourcePriority::Default));
-=======
 			// We are in the SIE
 			const FVector ViewLocation = WorldToLocal.TransformPosition(GCurrentLevelEditingViewportClient->GetViewLocation());
 			const FRotator ViewRotation = WorldToLocal.TransformRotation(GCurrentLevelEditingViewportClient->GetViewRotation().Quaternion()).Rotator();
 			static const FName NAME_SIE(TEXT("SIE"));
 			StreamingSources.Add(FWorldPartitionStreamingSource(NAME_SIE, ViewLocation, ViewRotation, EStreamingSourceTargetState::Activated, /*bBlockOnSlowLoading=*/false, EStreamingSourcePriority::Default, false));
->>>>>>> d731a049
 		}
 		else
 #endif
@@ -151,34 +127,6 @@
 				StreamingSource.Priority = EStreamingSourcePriority::Low;
 				if (StreamingSourceProvider->GetStreamingSource(StreamingSource))
 				{
-<<<<<<< HEAD
-					ULocalPlayer* Player = GEngine->GetGamePlayer(World, PlayerIndex);
-					if (Player && Player->PlayerController && Player->PlayerController->IsStreamingSourceEnabled())
-					{
-						FVector ViewLocation;
-						FRotator ViewRotation;
-						Player->PlayerController->GetPlayerViewPoint(ViewLocation, ViewRotation);
-
-				
-						const EStreamingSourceTargetState TargetState = Player->PlayerController->StreamingSourceShouldActivate() ? EStreamingSourceTargetState::Activated : EStreamingSourceTargetState::Loaded;
-						const bool bBlockOnSlowLoading = Player->PlayerController->StreamingSourceShouldBlockOnSlowStreaming();
-						StreamingSources.Add(FWorldPartitionStreamingSource(Player->PlayerController->GetFName(), ViewLocation, ViewRotation, TargetState, bBlockOnSlowLoading, EStreamingSourcePriority::Default));
-					}
-				}
-			}
-		}
-	
-		for (IWorldPartitionStreamingSourceProvider* StreamingSourceProvider : WorldPartition->StreamingSourceProviders)
-		{
-			FWorldPartitionStreamingSource StreamingSource;
-			// Default Streaming Source provider's priority to be less than those based on player controllers
-			StreamingSource.Priority = EStreamingSourcePriority::Low;
-			if (StreamingSourceProvider->GetStreamingSource(StreamingSource))
-			{
-				StreamingSources.Add(StreamingSource);
-			}
-		}
-=======
 					// Transform to Local
 					StreamingSource.Location = WorldToLocal.TransformPosition(StreamingSource.Location);
 					StreamingSource.Rotation = WorldToLocal.TransformRotation(StreamingSource.Rotation.Quaternion()).Rotator();
@@ -186,7 +134,6 @@
 				}
 			}
 		}
->>>>>>> d731a049
 	}
 		
 	// Update streaming sources velocity
@@ -218,10 +165,11 @@
 	if (ToActivateCells.Num() > 0 || ToLoadCells.Num() > 0 || ToUnloadCells.Num() > 0) \
 	{ \
 		UE_LOG(LogWorldPartition, Verbosity, TEXT("UWorldPartitionStreamingPolicy: CellsToActivate(%d), CellsToLoad(%d), CellsToUnload(%d)"), ToActivateCells.Num(), ToLoadCells.Num(), ToUnloadCells.Num()); \
+		FTransform LocalToWorld = WorldPartition->GetInstanceTransform(); \
 		for (int i = 0; i < StreamingSources.Num(); ++i) \
 		{ \
-			FVector ViewLocation = StreamingSources[i].Location; \
-			FRotator ViewRotation = StreamingSources[i].Rotation; \
+			FVector ViewLocation = LocalToWorld.TransformPosition(StreamingSources[i].Location); \
+			FRotator ViewRotation = LocalToWorld.TransformRotation(StreamingSources[i].Rotation.Quaternion()).Rotator(); \
 			UE_LOG(LogWorldPartition, Verbosity, TEXT("UWorldPartitionStreamingPolicy: Sources[%d] = %s,%s"), i, *ViewLocation.ToString(), *ViewRotation.ToString()); \
 		} \
 	} \
@@ -229,11 +177,7 @@
 
 bool UWorldPartitionStreamingPolicy::IsInBlockTillLevelStreamingCompleted(bool bIsCausedByBadStreamingPerformance /* = false*/) const
 {
-<<<<<<< HEAD
-	const UWorld* World = WorldPartition->GetWorld();
-=======
 	const UWorld* World = GetWorld();
->>>>>>> d731a049
 	const bool bIsInBlockTillLevelStreamingCompleted = World->GetIsInBlockTillLevelStreamingCompleted();
 	if (bIsCausedByBadStreamingPerformance)
 	{
@@ -320,15 +264,6 @@
 
 		bUpdateEpoch = true;
 
-<<<<<<< HEAD
-		// Non Data Layer Cells + Active Data Layers
-		WorldPartition->RuntimeHash->GetAllStreamingCells(ActivateStreamingCells, /*bAllDataLayers=*/ false, /*bDataLayersOnly=*/ false, DataLayerSubsystem->GetEffectiveActiveDataLayerNames());
-
-		// Loaded Data Layers Cells only
-		if (DataLayerSubsystem->GetEffectiveLoadedDataLayerNames().Num())
-		{
-			WorldPartition->RuntimeHash->GetAllStreamingCells(LoadStreamingCells, /*bAllDataLayers=*/ false, /*bDataLayersOnly=*/ true, DataLayerSubsystem->GetEffectiveLoadedDataLayerNames());
-=======
 		// Gather Client visible level names
 		if (const UNetDriver* NetDriver = World->GetNetDriver())
 		{
@@ -384,7 +319,6 @@
 			{
 				AddServerFrameCells(Cell);
 			}
->>>>>>> d731a049
 		}
 	}
 
@@ -539,32 +473,6 @@
 		}
 
 		SortStreamingCells(StreamingSources, AddToWorldCells, SortedAddToWorldCells);
-
-		// Update level streaming priority so that UWorld::UpdateLevelStreaming will naturally process the levels in the correct order
-		const int32 MaxPrio = SortedAddToWorldCells.Num();
-		int32 Prio = MaxPrio;
-		const ULevel* CurrentPendingVisibility = GetWorld()->GetCurrentLevelPendingVisibility();
-		for (const UWorldPartitionRuntimeCell* Cell : SortedAddToWorldCells)
-		{
-			// Current pending visibility level is the most important
-			const bool bIsCellPendingVisibility = CurrentPendingVisibility && (Cell->GetLevel() == CurrentPendingVisibility);
-			const int32 SortedPriority = bIsCellPendingVisibility ? MaxPrio + 1 : Prio--;
-			Cell->SetStreamingPriority(SortedPriority);
-		}
-	}
-
-	// Sort cells and update streaming priority 
-	{
-		TRACE_CPUPROFILER_EVENT_SCOPE(UWorldPartitionStreamingPolicy::SortCellsAndUpdateStreamingPriority);
-		TSet<const UWorldPartitionRuntimeCell*> AddToWorldCells;
-		for (const UWorldPartitionRuntimeCell* ActivatedCell : ActivatedCells)
-		{
-			if (!ActivatedCell->IsAddedToWorld() && !ActivatedCell->IsAlwaysLoaded())
-			{
-				AddToWorldCells.Add(ActivatedCell);
-			}
-		}
-		WorldPartition->RuntimeHash->SortStreamingCellsByImportance(AddToWorldCells, StreamingSources, SortedAddToWorldCells);
 
 		// Update level streaming priority so that UWorld::UpdateLevelStreaming will naturally process the levels in the correct order
 		const int32 MaxPrio = SortedAddToWorldCells.Num();
@@ -652,17 +560,12 @@
 	
 	if (StreamingPerformance == EWorldPartitionStreamingPerformance::Critical)
 	{
-<<<<<<< HEAD
-		// This is a first very simple standalone implementation of handling of critical streaming conditions.
-		if (GBlockOnSlowStreaming && !IsInBlockTillLevelStreamingCompleted() && World->GetNetMode() == NM_Standalone)
-=======
 		const bool bIsServer = WorldPartition->IsServer();
 		const bool bIsServerStreamingEnabled = WorldPartition->IsServerStreamingEnabled();
 		const bool bCanBlockOnSlowStreaming = GBlockOnSlowStreaming && (!bIsServer || bIsServerStreamingEnabled);
 
 		// This is a very simple implementation of handling of critical streaming conditions.
 		if (bCanBlockOnSlowStreaming && !IsInBlockTillLevelStreamingCompleted())
->>>>>>> d731a049
 		{
 			World->bRequestedBlockOnAsyncLoading = true;
 			bCriticalPerformanceRequestedBlockTillOnWorld = true;
@@ -701,13 +604,7 @@
 	// When performance is degrading start skipping non blocking cells
 	if (!Cell->GetBlockOnSlowLoading())
 	{
-<<<<<<< HEAD
-		UWorld* World = WorldPartition->GetWorld();
-		const ENetMode NetMode = World->GetNetMode();
-		if (NetMode == NM_Standalone || NetMode == NM_Client)
-=======
 		if (!WorldPartition->IsServer())
->>>>>>> d731a049
 		{
 			return IsInBlockTillLevelStreamingCompleted(/*bIsCausedByBadStreamingPerformance*/true);
 		}
@@ -806,16 +703,9 @@
 	TRACE_CPUPROFILER_EVENT_SCOPE(UWorldPartitionStreamingPolicy::CanAddLoadedLevelToWorld);
 
 	check(WorldPartition->IsInitialized());
-<<<<<<< HEAD
-	UWorld* World = WorldPartition->GetWorld();
-
-	// Always allow AddToWorld in DedicatedServer
-	if (World->GetNetMode() == NM_DedicatedServer)
-=======
 
 	// Always allow AddToWorld in Dedicated server and Listen server
 	if (WorldPartition->IsServer())
->>>>>>> d731a049
 	{
 		return true;
 	}
@@ -824,16 +714,6 @@
 	if (!IsInBlockTillLevelStreamingCompleted(/*bIsCausedByBadStreamingPerformance*/true))
 	{
 		return true;
-<<<<<<< HEAD
-	}
-
-	const UWorldPartitionRuntimeCell** Cell = Algo::FindByPredicate(SortedAddToWorldCells, [InLevel](const UWorldPartitionRuntimeCell* ItCell) { return ItCell->GetLevel() == InLevel; });
-	if (Cell && ShouldSkipCellForPerformance(*Cell))
-	{
-		return false;
-	}
- 
-=======
 	}
 
 	const UWorldPartitionRuntimeCell** Cell = Algo::FindByPredicate(SortedAddToWorldCells, [InLevel](const UWorldPartitionRuntimeCell* ItCell) { return ItCell->GetLevel() == InLevel; });
@@ -903,7 +783,6 @@
 		}
 	}
 
->>>>>>> d731a049
 	return true;
 }
 
@@ -948,12 +827,6 @@
 				}
 			}
 
-<<<<<<< HEAD
-	return true;
-}
-
-void UWorldPartitionStreamingPolicy::DrawRuntimeHash2D(class UCanvas* Canvas, const FVector2D& PartitionCanvasSize, FVector2D& Offset)
-=======
 			return true;
 		});
 	}
@@ -961,7 +834,6 @@
 }
 
 bool UWorldPartitionStreamingPolicy::DrawRuntimeHash2D(class UCanvas* Canvas, const FVector2D& PartitionCanvasSize, const FVector2D& Offset, FVector2D& OutUsedCanvasSize)
->>>>>>> d731a049
 {
 	if (StreamingSources.Num() > 0 && WorldPartition->RuntimeHash)
 	{
