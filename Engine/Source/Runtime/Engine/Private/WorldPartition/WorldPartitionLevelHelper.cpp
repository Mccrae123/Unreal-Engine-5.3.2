--- conflicted
+++ resolved
@@ -13,7 +13,6 @@
 #include "Model.h"
 #include "UnrealEngine.h"
 #include "UObject/UObjectHash.h"
-#include "GameFramework/WorldSettings.h"
 #include "WorldPartition/ActorDescContainer.h"
 #include "WorldPartition/WorldPartitionActorDesc.h"
 #include "WorldPartition/WorldPartition.h"
@@ -205,18 +204,6 @@
 	return InSubPathString;
 }
 
-<<<<<<< HEAD
-FString FWorldPartitionLevelHelper::AddActorContainerIDToActorPath(const FActorContainerID& InContainerID, const FString& InActorPath)
-{
-	if (!InContainerID.IsMainContainer())
-	{
-		const FSoftObjectPath SoftObjectPath(InActorPath);
-		const FString NewSubPathString = FWorldPartitionLevelHelper::AddActorContainerIDToSubPathString(InContainerID, SoftObjectPath.GetSubPathString());
-		return FSoftObjectPath(SoftObjectPath.GetAssetPathName(), NewSubPathString).ToString();
-	}
-
-	return InActorPath;
-=======
 FString FWorldPartitionLevelHelper::GetContainerPackage(const FActorContainerID& InContainerID, const FString& InPackageName, int32 InPIEInstanceID)
 {
 	FString ContainerPackageName = InPackageName;
@@ -247,7 +234,6 @@
 	}
 
 	return false;
->>>>>>> d731a049
 }
 
 /**
@@ -295,12 +281,7 @@
 	check(NewLevel->Model);
 	check(!NewLevel->bIsVisible);
 
-<<<<<<< HEAD
-	// Mark the level as a runtime cell
-	NewLevel->bIsWorldPartitionRuntimeCell = true;
-=======
 	NewLevel->WorldPartitionRuntimeCell = Cell;
->>>>>>> d731a049
 	
 	// Mark the level package as fully loaded
 	CellPackage->MarkAsFullyLoaded();
@@ -319,11 +300,7 @@
 	return NewLevel;
 }
 
-<<<<<<< HEAD
-bool FWorldPartitionLevelHelper::LoadActors(ULevel* InDestLevel, TArrayView<FWorldPartitionRuntimeCellObjectMapping> InActorPackages, FWorldPartitionPackageCache& InPackageCache, TFunction<void(bool)> InCompletionCallback, bool bInLoadAsync, FLinkerInstancingContext* InOutInstancingContext /*=nullptr*/)
-=======
 bool FWorldPartitionLevelHelper::LoadActors(UWorld* InOwningWorld, ULevel* InDestLevel, TArrayView<FWorldPartitionRuntimeCellObjectMapping> InActorPackages, FWorldPartitionLevelHelper::FPackageReferencer& InPackageReferencer, TFunction<void(bool)> InCompletionCallback, bool bInLoadAsync, FLinkerInstancingContext InstancingContext)
->>>>>>> d731a049
 {
 	UPackage* DestPackage = InDestLevel ? InDestLevel->GetPackage() : nullptr;
 	FString ShortLevelPackageName = DestPackage? FPackageName::GetShortName(DestPackage->GetFName()) : FString();
@@ -339,21 +316,6 @@
 	TArray<FWorldPartitionRuntimeCellObjectMapping*> ActorPackages;
 	ActorPackages.Reserve(InActorPackages.Num());
 
-<<<<<<< HEAD
-	// Levels to Load with actors to duplicate
-	TMap<FActorContainerID, TArray<FWorldPartitionRuntimeCellObjectMapping*>> PackagesToDuplicate;
-	check(!InDestLevel || InOutInstancingContext);
-
-	for (FWorldPartitionRuntimeCellObjectMapping& PackageObjectMapping : InActorPackages)
-	{
-		if (PackageObjectMapping.ContainerID.IsMainContainer())
-		{
-			if (InOutInstancingContext)
-			{
-				FString ObjectPath = PackageObjectMapping.Package.ToString();
-				FString ActorPackageName = FPackageName::ObjectPathToPackageName(ObjectPath);
-				FString ActorPackageInstanceName = FString::Printf(TEXT("%s_%s"), *ActorPackageName, *ShortLevelPackageName);
-=======
 	TMap<FActorContainerID, FLinkerInstancingContext> LinkerInstancingContexts;
 	// Add Main container context
 	LinkerInstancingContexts.Add(FActorContainerID::GetMainContainerID(), MoveTemp(InstancingContext));
@@ -367,7 +329,6 @@
 		
 			const int32 PIEInstanceID = InDestLevel ? InDestLevel->GetPackage()->GetPIEInstanceID() : INDEX_NONE;
 			const FName ContainerPackageInstanceName(GetContainerPackage(PackageObjectMapping.ContainerID, PackageObjectMapping.ContainerPackage.ToString(), PIEInstanceID));
->>>>>>> d731a049
 
 			FLinkerInstancingContext& NewContext = LinkerInstancingContexts.Add(PackageObjectMapping.ContainerID);
 			NewContext.AddTag(ULevel::DontLoadExternalObjectsTag);
@@ -390,15 +351,7 @@
 
 	for (FWorldPartitionRuntimeCellObjectMapping* PackageObjectMapping : ActorPackages)
 	{
-<<<<<<< HEAD
-		const FWorldPartitionRuntimeCellObjectMapping& PackageObjectMapping = *ActorPackages[ChildIndex];
-		const FString ActorPackageName = FPackageName::ObjectPathToPackageName(PackageObjectMapping.Package.ToString());
-		FName ActorName = *FPaths::GetExtension(PackageObjectMapping.Path.ToString());
-
-		FLoadPackageAsyncDelegate CompletionCallback = FLoadPackageAsyncDelegate::CreateLambda([LoadProgress, ActorName, InDestLevel, InCompletionCallback](const FName& LoadedPackageName, UPackage* LoadedPackage, EAsyncLoadingResult::Type Result)
-=======
 		FLoadPackageAsyncDelegate CompletionCallback = FLoadPackageAsyncDelegate::CreateLambda([LoadProgress, PackageObjectMapping, &InPackageReferencer, InOwningWorld, InDestLevel, InCompletionCallback](const FName& LoadedPackageName, UPackage* LoadedPackage, EAsyncLoadingResult::Type Result)
->>>>>>> d731a049
 		{
 			const FName ActorName = *FPaths::GetExtension(PackageObjectMapping->Path.ToString());
 			check(LoadProgress->NumPendingLoadRequests);
@@ -409,67 +362,6 @@
 			// properly get GC'ed and will allow future edits/modifications of OFPA actors.
 			if (LoadedPackage && InDestLevel && InDestLevel->GetPackage()->HasAnyPackageFlags(PKG_PlayInEditor))
 			{
-<<<<<<< HEAD
-				if (InDestLevel)
-				{
-					check(Actor->IsPackageExternal());
-					InDestLevel->Actors.Add(Actor);
-					check(Actor->GetLevel() == InDestLevel);
-
-					// Handle child actors
-					Actor->ForEachComponent<UChildActorComponent>(true, [InDestLevel](UChildActorComponent* ChildActorComponent)
-					{
-						if (AActor* ChildActor = ChildActorComponent->GetChildActor())
-						{
-							InDestLevel->Actors.Add(ChildActor);
-							check(ChildActor->GetLevel() == InDestLevel);
-						}
-					});
-				}
-								
-				UE_LOG(LogEngine, Verbose, TEXT(" ==> Loaded %s (remaining: %d)"), *Actor->GetFullName(), LoadProgress->NumPendingLoadRequests);
-			}
-			else
-			{
-				UE_LOG(LogEngine, Warning, TEXT("Failed to load %s"), *LoadedPackageName.ToString());
-				//@todo_ow: cumulate and process when NumPendingActorRequests == 0
-				LoadProgress->NumFailedLoadedRequests++;
-			}
-
-			if (!LoadProgress->NumPendingLoadRequests)
-			{
-				InCompletionCallback(!LoadProgress->NumFailedLoadedRequests);
-			}
-		});
-
-		if (bInLoadAsync)
-		{
-			FPackagePath PackagePath = FPackagePath::FromPackageNameChecked(*ActorPackageName);
-			check(DestPackage);
-			const EPackageFlags PackageFlags = DestPackage->HasAnyPackageFlags(PKG_PlayInEditor) ? PKG_PlayInEditor : PKG_None;
-			::LoadPackageAsync(PackagePath, FName(*ActorPackageInstanceNames[ChildIndex]), CompletionCallback, PackageFlags, DestPackage->GetPIEInstanceID(), 0, InOutInstancingContext);
-		}
-		else
-		{
-			UPackage* InstancingPackage = nullptr;
-			if(InOutInstancingContext)
-			{ 
-				InstancingPackage = CreatePackage(*ActorPackageInstanceNames[ChildIndex]);
-			}
-
-			UPackage* Package = LoadPackage(InstancingPackage, *ActorPackageName, LOAD_None, nullptr, InOutInstancingContext);
-			CompletionCallback.Execute(*ActorPackageName, Package, Package ? EAsyncLoadingResult::Succeeded : EAsyncLoadingResult::Failed);
-		}
-	}
-
-	for (auto& Pair : PackagesToDuplicate)
-	{
-		FString PackageToLoadFrom = Pair.Value[0]->ContainerPackage.ToString();
-		FLoadPackageAsyncDelegate CompletionCallback = FLoadPackageAsyncDelegate::CreateLambda([LoadProgress, ContainerInstanceID = Pair.Key, Mappings = MoveTemp(Pair.Value), InDestLevel, &InPackageCache, InCompletionCallback](const FName& LoadedPackageName, UPackage* LoadedPackage, EAsyncLoadingResult::Type Result)
-		{
-			check(LoadProgress->NumPendingLoadRequests);
-			LoadProgress->NumPendingLoadRequests--;
-=======
 				ForEachObjectWithPackage(LoadedPackage, [](UObject* Object)
 				{
 					Object->ClearFlags(RF_Standalone);
@@ -478,15 +370,9 @@
 			}
 
 			AActor* Actor = LoadedPackage ? FindObject<AActor>(LoadedPackage, *ActorName.ToString()) : nullptr;
->>>>>>> d731a049
 
 			if (Actor)
 			{
-<<<<<<< HEAD
-				FName DuplicatePackageName(*FString::Printf(TEXT("%s_%s"), *LoadedPackage->GetName(), *ContainerInstanceID.ToString()));
-				UPackage* DuplicatedPackage = InPackageCache.FindPackage(DuplicatePackageName);
-				UWorld* DuplicatedWorld = nullptr;
-=======
 				const UWorld* ContainerWorld = PackageObjectMapping->ContainerID.IsMainContainer() ? InOwningWorld : Actor->GetTypedOuter<UWorld>();
 				
 				TOptional<FName> SrcActorFolderPath;
@@ -509,7 +395,6 @@
 						SrcActorFolderPath = SrcFolder->GetPath();
 					}
 				}
->>>>>>> d731a049
 
 				if (!PackageObjectMapping->ContainerID.IsMainContainer())
 				{					
@@ -550,56 +435,12 @@
 					FixupArchive.Fixup(Actor);
 				}
 
-<<<<<<< HEAD
-				// Get Source Path for this world (ReplaceFrom)
-				UWorld* LoadedWorld = UWorld::FindWorldInPackage(LoadedPackage);
-				FString SourceWorldPath, RemappedWorldPath;
-				LoadedWorld->GetSoftObjectPathMapping(SourceWorldPath, RemappedWorldPath);
-				
-				for (auto Mapping : Mappings)
-=======
 				if (InDestLevel)
->>>>>>> d731a049
 				{
 					// Propagate resolved actor folder path
 					check(!InDestLevel->IsUsingActorFolders());
 					if (SrcActorFolderPath.IsSet())
 					{
-<<<<<<< HEAD
-						AWorldSettings* WorldSettings = DuplicatedActor->GetLevel()->GetWorldSettings();
-						FTransform Transform = FTransform(WorldSettings->LevelInstancePivotOffset) * Mapping->ContainerTransform;
-
-						DuplicatedActor->Rename(*FString::Printf(TEXT("%s_%s"), *DuplicatedActor->GetName(), *Mapping->ContainerID.ToString()), InDestLevel, REN_NonTransactional | REN_ForceNoResetLoaders | REN_DoNotDirty | REN_DontCreateRedirectors);
-						USceneComponent* RootComponent = DuplicatedActor->GetRootComponent();
-
-						FLevelUtils::FApplyLevelTransformParams TransformParams(nullptr, Transform);
-						TransformParams.Actor = DuplicatedActor;
-						TransformParams.bDoPostEditMove = false;
-						FLevelUtils::ApplyLevelTransform(TransformParams);
-
-						// Path to use when searching for this actor in MoveExternalActorsToLevel
-						Mapping->LoadedPath = *DuplicatedActor->GetPathName();
-						
-						// Fixup any FSoftObjectPath from this Actor (and its SubObjects) in this container to another object in the same container with a ContainerID suffix that can be remapped to
-						// to a Cell in the StreamingPolicy (this relies on the fact that the _DUP package doesn't get fixed up)
-						FSoftObjectPathFixupArchive FixupArchive([&](FSoftObjectPath& Value)
-						{
-							if (!Value.IsNull() && Value.GetAssetPathString().Equals(SourceWorldPath, ESearchCase::IgnoreCase))
-							{
-								Value.SetSubPathString(AddActorContainerIDToSubPathString(Mapping->ContainerID, Value.GetSubPathString()));
-							}
-						});
-						FixupArchive.Fixup(DuplicatedActor);
-
-						UE_LOG(LogEngine, Verbose, TEXT(" ==> Duplicated %s (remaining: %d)"), *DuplicatedActor->GetFullName(), LoadProgress->NumPendingLoadRequests);
-					}
-					else
-					{
-						Mapping->LoadedPath = NAME_None;
-						LoadProgress->NumFailedLoadedRequests++;
-						UE_LOG(LogEngine, Warning, TEXT("Failed to find actor %s in package %s"), *ActorName, *LoadedPackageName.ToString());
-					}
-=======
 						Actor->SetFolderPath(*SrcActorFolderPath);
 					}
 
@@ -616,7 +457,6 @@
 							check(ChildActor->GetLevel() == InDestLevel);
 						}
 					});
->>>>>>> d731a049
 				}
 
 				UE_LOG(LogEngine, Verbose, TEXT(" ==> Loaded %s (remaining: %d)"), *Actor->GetFullName(), LoadProgress->NumPendingLoadRequests);
@@ -634,13 +474,6 @@
 			}
 		});
 
-<<<<<<< HEAD
-		// Prefix with /Temp so package doesn't appear in Content, PostFix the Package so that we don't load over the original package
-		FName PackageDuplicateSeedName(*FString::Printf(TEXT("/Temp%s_DUP"), *PackageToLoadFrom));
-		
-		// Use package cache here because level instances can load the same levels across cells we want to avoid Loading the same package multiple times...
-		InPackageCache.LoadPackage(PackageDuplicateSeedName, *PackageToLoadFrom, CompletionCallback, /*bLoadAsync*/bInLoadAsync, /*bInWorldPackage*/true);
-=======
 		FName PackageToLoad(*FPackageName::ObjectPathToPackageName(PackageObjectMapping->Package.ToString()));
 		const FLinkerInstancingContext& ContainerInstancingContext = LinkerInstancingContexts.FindChecked(PackageObjectMapping->ContainerID);
 		FName PackageName = ContainerInstancingContext.RemapPackage(PackageToLoad);
@@ -664,7 +497,6 @@
 			UPackage* Package = LoadPackage(InstancingPackage, *PackageToLoad.ToString(), LOAD_None, nullptr, &ContainerInstancingContext);
 			CompletionCallback.Execute(PackageToLoad, Package, Package ? EAsyncLoadingResult::Succeeded : EAsyncLoadingResult::Failed);
 		}
->>>>>>> d731a049
 	}
 
 	return (LoadProgress->NumPendingLoadRequests == 0);
