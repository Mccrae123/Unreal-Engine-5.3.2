// Copyright Epic Games, Inc. All Rights Reserved.

#include "WorldPartition/WorldPartitionHandle.h"
<<<<<<< HEAD
#include "Engine/Level.h"
#include "WorldPartition/ActorDescContainerCollection.h"

=======
#include "WorldPartition/ActorDescContainerCollection.h"
#include "Engine/Level.h"
#include "Engine/World.h"
>>>>>>> 4af6daef

#if WITH_EDITOR
/**
* FWorldPartitionImplBase
*/
TUniquePtr<FWorldPartitionActorDesc>* FWorldPartitionImplBase::GetActorDesc(UActorDescContainer* Container, const FGuid& ActorGuid)
{
	if (TUniquePtr<FWorldPartitionActorDesc>** ActorDescPtr = Container->ActorsByGuid.Find(ActorGuid))
	{
		return *ActorDescPtr;
	}

	return nullptr;
}

UActorDescContainer* FWorldPartitionImplBase::GetActorDescContainer(TUniquePtr<FWorldPartitionActorDesc>* ActorDesc)
{
	return ActorDesc ? ActorDesc->Get()->GetContainer() : nullptr;
}

<<<<<<< HEAD
UActorDescContainer* FWorldPartitionImplBase::GetActorDescContainer(FActorDescContainerCollection* ContainerCollection, const FGuid& ActorGuid)
{
	return ContainerCollection ? ContainerCollection->GetActorDescContainer(ActorGuid) : nullptr;
}

=======
>>>>>>> 4af6daef
bool FWorldPartitionImplBase::IsActorDescLoaded(FWorldPartitionActorDesc* ActorDesc)
{
	return ActorDesc->IsLoaded();
}

/**
* FWorldPartitionLoadingContext
*/
FWorldPartitionLoadingContext::FImmediate FWorldPartitionLoadingContext::DefaultContext;
FWorldPartitionLoadingContext::IContext* FWorldPartitionLoadingContext::ActiveContext = &DefaultContext;

void FWorldPartitionLoadingContext::LoadAndRegisterActor(FWorldPartitionActorDesc* ActorDesc)
{
<<<<<<< HEAD
=======
#if DO_CHECK
	FWorldPartitionActorDesc::FRegisteringUnregisteringGuard Guard(ActorDesc);
#endif

>>>>>>> 4af6daef
	ActiveContext->RegisterActor(ActorDesc);
}

void FWorldPartitionLoadingContext::UnloadAndUnregisterActor(FWorldPartitionActorDesc* ActorDesc)
{
<<<<<<< HEAD
=======
#if DO_CHECK
	FWorldPartitionActorDesc::FRegisteringUnregisteringGuard Guard(ActorDesc);
#endif

>>>>>>> 4af6daef
	ActiveContext->UnregisterActor(ActorDesc);
}

/**
* IContext
*/
FWorldPartitionLoadingContext::IContext::IContext()
{
	check(ActiveContext == &DefaultContext);
	ActiveContext = this;
}

FWorldPartitionLoadingContext::IContext::~IContext()
{
	check(ActiveContext == this);
	ActiveContext = &DefaultContext;
}

/**
* FImmediate
*/
void FWorldPartitionLoadingContext::FImmediate::RegisterActor(FWorldPartitionActorDesc* ActorDesc)
{
	TGuardValue<bool> IsEditorLoadingPackageGuard(GIsEditorLoadingPackage, true);

	if (AActor* Actor = ActorDesc->Load())
	{
		UActorDescContainer* Container = ActorDesc->GetContainer();
		check(Container);

		const FTransform& ContainerTransform = Container->GetInstanceTransform();
		const FTransform* ContainerTransformPtr = ContainerTransform.Equals(FTransform::Identity) ? nullptr : &ContainerTransform;

		Actor->GetLevel()->AddLoadedActor(Actor, ContainerTransformPtr);
	}
}

void FWorldPartitionLoadingContext::FImmediate::UnregisterActor(FWorldPartitionActorDesc* ActorDesc)
{
<<<<<<< HEAD
=======
	// Set GIsEditorLoadingPackage to avoid dirtying the Actor package if Modify() is called during the unload sequence
	TGuardValue<bool> IsEditorLoadingPackageGuard(GIsEditorLoadingPackage, true);

>>>>>>> 4af6daef
	// When cleaning up worlds, actors are already marked as garbage at this point, so no need to remove them from the world
	if (AActor* Actor = ActorDesc->GetActor(); IsValid(Actor))
	{
		UActorDescContainer* Container = ActorDesc->GetContainer();
		check(Container);

		const FTransform& ContainerTransform = Container->GetInstanceTransform();
		const FTransform* ContainerTransformPtr = ContainerTransform.Equals(FTransform::Identity) ? nullptr : &ContainerTransform;

		Actor->GetLevel()->RemoveLoadedActor(Actor, ContainerTransformPtr);

		ActorDesc->Unload();
	}	
}

/**
* FDeferred
*/
FWorldPartitionLoadingContext::FDeferred::~FDeferred()
{
	TMap<UActorDescContainer*, FContainerOps> LocalContainerOps = MoveTemp(ContainerOps);

	while(LocalContainerOps.Num())
	{
		for (auto& [Container, ContainerOp] : LocalContainerOps)
		{
			const FTransform& ContainerTransform = Container->GetInstanceTransform();
			const FTransform* ContainerTransformPtr = ContainerTransform.Equals(FTransform::Identity) ? nullptr : &ContainerTransform;

			auto CreateActorList = [](TArray<AActor*>& ActorList, const TSet<FWorldPartitionActorDesc*>& SourceList) -> ULevel*
			{
				ActorList.Empty(SourceList.Num());

				ULevel* Level = nullptr;
				for (FWorldPartitionActorDesc* ActorDesc : SourceList)
				{
					// When cleaning up worlds, actors are already marked as garbage at this point, so no need to remove them from the world
					if (AActor* Actor = ActorDesc->GetActor(); IsValid(Actor))
					{
						ActorList.Add(Actor);

						ULevel* ActorLevel = Actor->GetLevel();
						check(!Level || (Level == ActorLevel));
						Level = ActorLevel;
					}
				}

				return Level;
			};

			if (ContainerOp.Registrations.Num())
			{
				TGuardValue<bool> IsEditorLoadingPackageGuard(GIsEditorLoadingPackage, true);

				TArray<AActor*> ActorList;
				if (ULevel* Level = CreateActorList(ActorList, ContainerOp.Registrations))
				{
					Level->AddLoadedActors(ActorList, ContainerTransformPtr);
				}
			}

			if (ContainerOp.Unregistrations.Num())
			{
<<<<<<< HEAD
=======
				// Set GIsEditorLoadingPackage to avoid dirtying the Actor package if Modify() is called during the unload sequence
				TGuardValue<bool> IsEditorLoadingPackageGuard(GIsEditorLoadingPackage, true);

>>>>>>> 4af6daef
				TArray<AActor*> ActorList;
				if (ULevel* Level = CreateActorList(ActorList, ContainerOp.Unregistrations))
				{
					Level->RemoveLoadedActors(ActorList, ContainerTransformPtr);
				}

				for (FWorldPartitionActorDesc* ActorDesc : ContainerOp.Unregistrations)
				{
					ActorDesc->Unload();
				}
			}
		}

		// Continue with potentially new registrations/unregistrations that may have happenned during previous cycle
		LocalContainerOps = MoveTemp(ContainerOps);
	}
}

void FWorldPartitionLoadingContext::FDeferred::RegisterActor(FWorldPartitionActorDesc* ActorDesc)
{
	TGuardValue<bool> IsEditorLoadingPackageGuard(GIsEditorLoadingPackage, true);

	check(ActorDesc);
	if (ActorDesc->Load())
	{
		UActorDescContainer* Container = ActorDesc->GetContainer();
		check(Container);

		bool bIsAlreadyInSetPtr;
		ContainerOps.FindOrAdd(Container).Registrations.Add(ActorDesc, &bIsAlreadyInSetPtr);
		check(!bIsAlreadyInSetPtr);
		NumRegistrations++;

		check(!ContainerOps.FindChecked(Container).Unregistrations.Contains(ActorDesc));
	}
}

void FWorldPartitionLoadingContext::FDeferred::UnregisterActor(FWorldPartitionActorDesc* ActorDesc)
{
	check(ActorDesc);
	if (AActor* Actor = ActorDesc->GetActor(); IsValid(Actor))
	{
		UActorDescContainer* Container = ActorDesc->GetContainer();
		check(Container);

		bool bIsAlreadyInSetPtr;
		ContainerOps.FindOrAdd(Container).Unregistrations.Add(ActorDesc, &bIsAlreadyInSetPtr);
		check(!bIsAlreadyInSetPtr);
		NumUnregistrations++;

		check(!ContainerOps.FindChecked(Container).Registrations.Contains(ActorDesc));
<<<<<<< HEAD
=======

		bNeedsClearTransactions |= Actor->GetTypedOuter<UWorld>()->HasAnyFlags(RF_Transactional);
>>>>>>> 4af6daef
	}
}

/**
* FWorldPartitionHandleImpl
*/
void FWorldPartitionHandleImpl::IncRefCount(FWorldPartitionActorDesc* ActorDesc)
{
	ActorDesc->IncSoftRefCount();
}

void FWorldPartitionHandleImpl::DecRefCount(FWorldPartitionActorDesc* ActorDesc)
{
	ActorDesc->DecSoftRefCount();
}

TWorldPartitionHandle<FWorldPartitionReferenceImpl> FWorldPartitionHandleImpl::ToReference(const TWorldPartitionHandle<FWorldPartitionHandleImpl>& Source)
{
	TWorldPartitionHandle<FWorldPartitionReferenceImpl> Result;
	Result = Source;
	return Result;
}

/**
* FWorldPartitionReferenceImpl
*/
void FWorldPartitionReferenceImpl::IncRefCount(FWorldPartitionActorDesc* ActorDesc)
{
	if (ActorDesc->IncHardRefCount() == 1)
	{
		FWorldPartitionLoadingContext::LoadAndRegisterActor(ActorDesc);
	}
}

void FWorldPartitionReferenceImpl::DecRefCount(FWorldPartitionActorDesc* ActorDesc)
{
	if (ActorDesc->DecHardRefCount() == 0)
	{
		FWorldPartitionLoadingContext::UnloadAndUnregisterActor(ActorDesc);
	}
}

TWorldPartitionHandle<FWorldPartitionHandleImpl> FWorldPartitionReferenceImpl::ToHandle(const TWorldPartitionHandle<FWorldPartitionReferenceImpl>& Source)
{
	TWorldPartitionHandle<FWorldPartitionHandleImpl> Result;
	Result = Source;
	return Result;
}
#endif<|MERGE_RESOLUTION|>--- conflicted
+++ resolved
@@ -1,15 +1,9 @@
 // Copyright Epic Games, Inc. All Rights Reserved.
 
 #include "WorldPartition/WorldPartitionHandle.h"
-<<<<<<< HEAD
-#include "Engine/Level.h"
-#include "WorldPartition/ActorDescContainerCollection.h"
-
-=======
 #include "WorldPartition/ActorDescContainerCollection.h"
 #include "Engine/Level.h"
 #include "Engine/World.h"
->>>>>>> 4af6daef
 
 #if WITH_EDITOR
 /**
@@ -30,14 +24,6 @@
 	return ActorDesc ? ActorDesc->Get()->GetContainer() : nullptr;
 }
 
-<<<<<<< HEAD
-UActorDescContainer* FWorldPartitionImplBase::GetActorDescContainer(FActorDescContainerCollection* ContainerCollection, const FGuid& ActorGuid)
-{
-	return ContainerCollection ? ContainerCollection->GetActorDescContainer(ActorGuid) : nullptr;
-}
-
-=======
->>>>>>> 4af6daef
 bool FWorldPartitionImplBase::IsActorDescLoaded(FWorldPartitionActorDesc* ActorDesc)
 {
 	return ActorDesc->IsLoaded();
@@ -51,25 +37,19 @@
 
 void FWorldPartitionLoadingContext::LoadAndRegisterActor(FWorldPartitionActorDesc* ActorDesc)
 {
-<<<<<<< HEAD
-=======
 #if DO_CHECK
 	FWorldPartitionActorDesc::FRegisteringUnregisteringGuard Guard(ActorDesc);
 #endif
 
->>>>>>> 4af6daef
 	ActiveContext->RegisterActor(ActorDesc);
 }
 
 void FWorldPartitionLoadingContext::UnloadAndUnregisterActor(FWorldPartitionActorDesc* ActorDesc)
 {
-<<<<<<< HEAD
-=======
 #if DO_CHECK
 	FWorldPartitionActorDesc::FRegisteringUnregisteringGuard Guard(ActorDesc);
 #endif
 
->>>>>>> 4af6daef
 	ActiveContext->UnregisterActor(ActorDesc);
 }
 
@@ -109,12 +89,9 @@
 
 void FWorldPartitionLoadingContext::FImmediate::UnregisterActor(FWorldPartitionActorDesc* ActorDesc)
 {
-<<<<<<< HEAD
-=======
 	// Set GIsEditorLoadingPackage to avoid dirtying the Actor package if Modify() is called during the unload sequence
 	TGuardValue<bool> IsEditorLoadingPackageGuard(GIsEditorLoadingPackage, true);
 
->>>>>>> 4af6daef
 	// When cleaning up worlds, actors are already marked as garbage at this point, so no need to remove them from the world
 	if (AActor* Actor = ActorDesc->GetActor(); IsValid(Actor))
 	{
@@ -178,12 +155,9 @@
 
 			if (ContainerOp.Unregistrations.Num())
 			{
-<<<<<<< HEAD
-=======
 				// Set GIsEditorLoadingPackage to avoid dirtying the Actor package if Modify() is called during the unload sequence
 				TGuardValue<bool> IsEditorLoadingPackageGuard(GIsEditorLoadingPackage, true);
 
->>>>>>> 4af6daef
 				TArray<AActor*> ActorList;
 				if (ULevel* Level = CreateActorList(ActorList, ContainerOp.Unregistrations))
 				{
@@ -235,11 +209,8 @@
 		NumUnregistrations++;
 
 		check(!ContainerOps.FindChecked(Container).Registrations.Contains(ActorDesc));
-<<<<<<< HEAD
-=======
 
 		bNeedsClearTransactions |= Actor->GetTypedOuter<UWorld>()->HasAnyFlags(RF_Transactional);
->>>>>>> 4af6daef
 	}
 }
 
