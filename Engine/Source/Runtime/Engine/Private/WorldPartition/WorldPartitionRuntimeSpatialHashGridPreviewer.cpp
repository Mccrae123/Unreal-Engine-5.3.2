--- conflicted
+++ resolved
@@ -3,10 +3,7 @@
 #include "WorldPartition/WorldPartitionRuntimeSpatialHashGridPreviewer.h"
 #include "Materials/Material.h"
 #include "WorldPartition/RuntimeSpatialHash/RuntimeSpatialHashGridHelper.h"
-<<<<<<< HEAD
-=======
 #include "Engine/World.h"
->>>>>>> 4af6daef
 #include "Engine/PostProcessVolume.h"
 #include "Materials/MaterialInstanceDynamic.h"
 
@@ -86,11 +83,7 @@
 						CachedParameters.GridColor = Grid.DebugColor;
 					}
 
-<<<<<<< HEAD
-					FVector GridOffset = GRuntimeSpatialHashUseAlignedGridLevels ? FVector(0.5 * Grid.CellSize) : FVector::ZeroVector;
-=======
 					FVector GridOffset = FVector(Grid.Origin, 0) + (GRuntimeSpatialHashUseAlignedGridLevelsEffective ? FVector(0.5 * PreviewCellSize) : FVector::ZeroVector);
->>>>>>> 4af6daef
 					if (CachedParameters.GridOffset != GridOffset)
 					{
 						MID->SetVectorParameterValue(*FString::Printf(TEXT("Grid%d_Offset"), i), GridOffset);
