// Copyright Epic Games, Inc. All Rights Reserved.

#include "WorldPartition/Landscape/LandscapeActorDesc.h"

#if WITH_EDITOR
#include "Landscape.h"
#include "LandscapeInfo.h"
#include "LandscapeProxy.h"
#include "LandscapeStreamingProxy.h"
#include "WorldPartition/ActorDescContainer.h"
#include "WorldPartition/WorldPartitionHandle.h"
#include "UObject/UE5MainStreamObjectVersion.h"
#include "UObject/UE5ReleaseStreamObjectVersion.h"

void FLandscapeActorDesc::Init(const AActor* InActor)
{
	FPartitionActorDesc::Init(InActor);

	const ALandscapeProxy* LandscapeProxy = CastChecked<ALandscapeProxy>(InActor);
	check(LandscapeProxy);
	GridIndexX = LandscapeProxy->LandscapeSectionOffset.X / (int32)LandscapeProxy->GridSize;
	GridIndexY = LandscapeProxy->LandscapeSectionOffset.Y / (int32)LandscapeProxy->GridSize;
	GridIndexZ = 0;

	const ALandscape* LandscapeActor = LandscapeProxy->GetLandscapeActor();
	if (LandscapeActor)
	{
		LandscapeActorGuid = LandscapeActor->GetActorGuid();
	}
}

void FLandscapeActorDesc::Serialize(FArchive& Ar)
{
	FPartitionActorDesc::Serialize(Ar);

	Ar.UsingCustomVersion(FUE5MainStreamObjectVersion::GUID);
	Ar.UsingCustomVersion(FUE5ReleaseStreamObjectVersion::GUID);

	if (Ar.CustomVer(FUE5MainStreamObjectVersion::GUID) < FUE5MainStreamObjectVersion::FLandscapeActorDescFixupGridIndices)
	{
		GridIndexX = (int32)(GridIndexX * GridSize) / (int32)GridSize;
		GridIndexY = (int32)(GridIndexY * GridSize) / (int32)GridSize;
	}

	if (Ar.CustomVer(FUE5ReleaseStreamObjectVersion::GUID) >= FUE5ReleaseStreamObjectVersion::WorldPartitionLandscapeActorDescSerializeLandscapeActorGuid)
	{
		Ar << LandscapeActorGuid;
	}
}

void FLandscapeActorDesc::Unload()
{
	if (ALandscapeProxy* LandscapeProxy = Cast<ALandscapeProxy>(GetActor()))
	{
		LandscapeProxy->ActorDescReferences.Empty();
	}

	FPartitionActorDesc::Unload();
}

bool FLandscapeActorDesc::Equals(const FWorldPartitionActorDesc* Other) const
{
	if (FPartitionActorDesc::Equals(Other))
	{
		const FLandscapeActorDesc* LandscapeActorDesc = (FLandscapeActorDesc*)Other;
		return LandscapeActorGuid == LandscapeActorDesc->LandscapeActorGuid;
	}

	return false;
}

const FGuid& FLandscapeActorDesc::GetSceneOutlinerParent() const
{
<<<<<<< HEAD
	return LandscapeActorGuid;
=======
	// Landscape can't parent itself
	if (LandscapeActorGuid != GetGuid())
	{
		return LandscapeActorGuid;
	}

	static FGuid NoParent;
	return NoParent;
>>>>>>> d731a049
}

#endif<|MERGE_RESOLUTION|>--- conflicted
+++ resolved
@@ -71,9 +71,6 @@
 
 const FGuid& FLandscapeActorDesc::GetSceneOutlinerParent() const
 {
-<<<<<<< HEAD
-	return LandscapeActorGuid;
-=======
 	// Landscape can't parent itself
 	if (LandscapeActorGuid != GetGuid())
 	{
@@ -82,7 +79,6 @@
 
 	static FGuid NoParent;
 	return NoParent;
->>>>>>> d731a049
 }
 
 #endif