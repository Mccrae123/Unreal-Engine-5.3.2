--- conflicted
+++ resolved
@@ -5,16 +5,7 @@
 #include UE_INLINE_GENERATED_CPP_BY_NAME(ActorDescContainer)
 
 #if WITH_EDITOR
-#include "AssetRegistry/ARFilter.h"
 #include "Editor.h"
-<<<<<<< HEAD
-#include "AssetRegistry/AssetRegistryModule.h"
-#include "Engine/Level.h"
-#include "WorldPartition/WorldPartition.h"
-#include "Modules/ModuleManager.h"
-#include "WorldPartition/WorldPartitionActorDescUtils.h"
-#include "UObject/ObjectSaveContext.h"
-=======
 #include "Algo/Transform.h"
 #include "Engine/Level.h"
 #include "UObject/ObjectSaveContext.h"
@@ -25,7 +16,6 @@
 #include "WorldPartition/WorldPartitionActorDescUtils.h"
 #include "WorldPartition/WorldPartitionClassDescRegistry.h"
 #include "WorldPartition/DataLayer/DataLayerManager.h"
->>>>>>> 4af6daef
 
 UActorDescContainer::FActorDescContainerInitializeDelegate UActorDescContainer::OnActorDescContainerInitialized;
 #endif
@@ -47,18 +37,11 @@
 {
 	TRACE_CPUPROFILER_EVENT_SCOPE(UActorDescContainer::Initialize);
 
-<<<<<<< HEAD
-	check(!World || World == InitParams.World);
-	World = InitParams.World;
-
-#if WITH_EDITOR
-=======
 	// @todo_ow: We need to pass the world context to RegisterActorDescriptor for FLevelInstanceActorDesc::RegisterContainerInstance to resolve the ULevelInstanceSubsystem.
 	// A better solution would be for ActorDescContainers to always be outered to an OwningWorldPartition (with the downside of not sharing between 2 instanced WorldPartition).
 	// With this, we could always find the owning WorldPartition and of course the owning world (GetOwningWorldPartition()->GetWorld()).
 	UWorld* OwningWorld = InitParams.World;
 
->>>>>>> 4af6daef
 	check(!bContainerInitialized);
 	ContainerPackageName = InitParams.PackageName;
 	TArray<FAssetData> Assets;
@@ -70,13 +53,8 @@
 		// Do a synchronous scan of the level external actors path.					
 		IAssetRegistry& AssetRegistry = FModuleManager::LoadModuleChecked<FAssetRegistryModule>(TEXT("AssetRegistry")).Get();
 		{
-<<<<<<< HEAD
-			TRACE_CPUPROFILER_EVENT_SCOPE(ScanPathsSynchronous);
-			AssetRegistry.ScanPathsSynchronous({ ContainerExternalActorsPath }, /*bForceRescan*/false, /*bIgnoreDenyListScanFilters*/false);
-=======
 			TRACE_CPUPROFILER_EVENT_SCOPE(ScanSynchronous);
 			AssetRegistry.ScanSynchronous({ ContainerExternalActorsPath }, TArray<FString>());
->>>>>>> 4af6daef
 		}
 
 		FARFilter Filter;
@@ -88,8 +66,6 @@
 		AssetRegistry.GetAssets(Filter, Assets);
 	}
 
-<<<<<<< HEAD
-=======
 	FWorldPartitionClassDescRegistry& ClassDescRegistry = FWorldPartitionClassDescRegistry::Get();
 	{
 		TRACE_CPUPROFILER_EVENT_SCOPE(GatherDescriptorsClass);
@@ -103,42 +79,11 @@
 		ClassDescRegistry.PrefetchClassDescs(ClassPaths.Array());
 	}
 
->>>>>>> 4af6daef
 	{
 		TRACE_CPUPROFILER_EVENT_SCOPE(RegisterDescriptors);
 		for (const FAssetData& Asset : Assets)
 		{
 			TUniquePtr<FWorldPartitionActorDesc> ActorDesc = FWorldPartitionActorDescUtils::GetActorDescriptorFromAssetData(Asset);
-<<<<<<< HEAD
-
-			if (ActorDesc.IsValid() && ActorDesc->GetNativeClass().IsValid() && (!InitParams.FilterActorDesc || InitParams.FilterActorDesc(ActorDesc.Get())))
-			{
-				AddActorDescriptor(ActorDesc.Release());
-			}
-			else
-			{
-				InvalidActors.Emplace(MoveTemp(ActorDesc));
-			}
-		}
-	}
-
-	{
-		TRACE_CPUPROFILER_EVENT_SCOPE(OnActorDescContainerInitialized)
-		OnActorDescContainerInitialized.Broadcast(this);
-	}
-
-	RegisterEditorDelegates();
-
-	bContainerInitialized = true;
-#endif
-}
-
-void UActorDescContainer::Update()
-{
-	check(World);
-
-#if WITH_EDITOR
-=======
 								
 			bool bValid = true;
 			if (!ActorDesc.IsValid())
@@ -186,12 +131,10 @@
 
 void UActorDescContainer::Update()
 {
->>>>>>> 4af6daef
 	check(bContainerInitialized);
 	TArray<FAssetData> Assets;
 
 	const FString ContainerExternalActorsPath = GetExternalActorPath();
-<<<<<<< HEAD
 
 	// Do a synchronous scan of the level external actors path.			
 	IAssetRegistry& AssetRegistry = FModuleManager::LoadModuleChecked<FAssetRegistryModule>(TEXT("AssetRegistry")).Get();
@@ -204,23 +147,9 @@
 
 	AssetRegistry.GetAssets(Filter, Assets);
 
-=======
-
-	// Do a synchronous scan of the level external actors path.			
-	IAssetRegistry& AssetRegistry = FModuleManager::LoadModuleChecked<FAssetRegistryModule>(TEXT("AssetRegistry")).Get();
-	AssetRegistry.ScanPathsSynchronous({ ContainerExternalActorsPath }, /*bForceRescan*/false, /*bIgnoreDenyListScanFilters*/false);
-
-	FARFilter Filter;
-	Filter.bRecursivePaths = true;
-	Filter.bIncludeOnlyOnDiskAssets = true;
-	Filter.PackagePaths.Add(*ContainerExternalActorsPath);
-
-	AssetRegistry.GetAssets(Filter, Assets);
-
 	UWorld* OwningWorld = GetWorldPartition() ? GetWorldPartition()->GetWorld() : nullptr;
 	check(OwningWorld);
 
->>>>>>> 4af6daef
 	TSet<FGuid> ActorGuids;
 	for (const FAssetData& Asset : Assets)
 	{
@@ -242,11 +171,7 @@
 			else
 			{
 				FWorldPartitionActorDesc* ActorDescPtr = NewActorDesc.Release();
-<<<<<<< HEAD
-				AddActorDescriptor(ActorDescPtr);
-=======
 				RegisterActorDescriptor(ActorDescPtr, OwningWorld);
->>>>>>> 4af6daef
 				OnActorDescAdded(ActorDescPtr);
 			}
 		}
@@ -268,18 +193,10 @@
 			RemoveActor(ActorDescGuidToRemove);
 		}
 	}
-<<<<<<< HEAD
-#endif
-=======
->>>>>>> 4af6daef
 }
 
 void UActorDescContainer::Uninitialize()
 {
-<<<<<<< HEAD
-#if WITH_EDITOR
-=======
->>>>>>> 4af6daef
 	if (bContainerInitialized)
 	{
 		UnregisterEditorDelegates();
@@ -290,11 +207,7 @@
 	{
 		if (FWorldPartitionActorDesc* ActorDesc = ActorDescPtr.Get())
 		{
-<<<<<<< HEAD
-			RemoveActorDescriptor(ActorDesc);
-=======
 			UnregisterActorDescriptor(ActorDesc);
->>>>>>> 4af6daef
 		}
 		ActorDescPtr.Reset();
 	}
@@ -364,21 +277,6 @@
 	verify(ActorsByName.Remove(ActorDesc->GetActorName()));	
 }
 
-<<<<<<< HEAD
-#if WITH_EDITOR
-FString UActorDescContainer::GetExternalActorPath() const
-{
-	return ULevel::GetExternalActorsPath(ContainerPackageName.ToString());
-}
-
-bool UActorDescContainer::IsActorDescHandled(const AActor* Actor) const
-{
-	if (Actor->GetContentBundleGuid() == GetContentBundleGuid())
-	{
-		const FString ActorPackageName = Actor->GetPackage()->GetName();
-		const FString ExternalActorPath = GetExternalActorPath() / TEXT("");
-		return ActorPackageName.StartsWith(ExternalActorPath);
-=======
 bool UActorDescContainer::ShouldHandleActorEvent(const AActor* Actor)
 {
 	return Actor && IsActorDescHandled(Actor) && Actor->IsMainPackageActor() && Actor->GetLevel();
@@ -396,45 +294,14 @@
 	if (const TUniquePtr<FWorldPartitionActorDesc>* const* ActorDesc = ActorsByName.Find(*ActorName))
 	{
 		return (*ActorDesc)->Get();
->>>>>>> 4af6daef
-	}
-	return false;
-}
-
-bool UActorDescContainer::IsMainPartitionContainer() const
-{
-	return GetWorld() != nullptr && GetWorld()->GetWorldPartition()->GetActorDescContainer() == this;
-}
-
-<<<<<<< HEAD
-void UActorDescContainer::AddActorDescriptor(FWorldPartitionActorDesc* ActorDesc)
-{
-	FActorDescList::AddActorDescriptor(ActorDesc);
-	ActorDesc->SetContainer(this);
-}
-
-void UActorDescContainer::RemoveActorDescriptor(FWorldPartitionActorDesc* ActorDesc)
-{
-	ActorDesc->SetContainer(nullptr);
-	FActorDescList::RemoveActorDescriptor(ActorDesc);
-}
-
-bool UActorDescContainer::ShouldHandleActorEvent(const AActor* Actor)
-{
-	if (Actor != nullptr)
-	{
-		return IsActorDescHandled(Actor) && Actor->IsMainPackageActor() && (Actor->GetLevel() != nullptr);
-	}
-	
-	return false;
-=======
+	}
+
 	return nullptr;
 }
 
 const FWorldPartitionActorDesc* UActorDescContainer::GetActorDescByName(const FSoftObjectPath& ActorPath) const
 {
 	return GetActorDescByName(ActorPath.ToString());
->>>>>>> 4af6daef
 }
 
 void UActorDescContainer::OnObjectPreSave(UObject* Object, FObjectPreSaveContext SaveContext)
@@ -456,12 +323,8 @@
 				else
 				{
 					// New actor
-<<<<<<< HEAD
-					FWorldPartitionActorDesc* const AddedActorDesc = AddActor(Actor);
-=======
 					FWorldPartitionActorDesc* AddedActorDesc = Actor->CreateActorDesc().Release();
 					RegisterActorDescriptor(AddedActorDesc, Actor->GetWorld());
->>>>>>> 4af6daef
 					OnActorDescAdded(AddedActorDesc);
 				}
 			}
@@ -498,27 +361,6 @@
 	}
 }
 
-<<<<<<< HEAD
-bool UActorDescContainer::RemoveActor(const FGuid& ActorGuid)
-{
-	if (TUniquePtr<FWorldPartitionActorDesc>* ExistingActorDesc = GetActorDescriptor(ActorGuid))
-	{
-		OnActorDescRemoved(ExistingActorDesc->Get());
-		RemoveActorDescriptor(ExistingActorDesc->Get());
-		ExistingActorDesc->Reset();
-		return true;
-	}
-
-	return false;
-}
-
-void UActorDescContainer::LoadAllActors(TArray<FWorldPartitionReference>& OutReferences)
-{
-	FWorldPartitionLoadingContext::FDeferred LoadingContext;
-	OutReferences.Reserve(OutReferences.Num() + GetActorDescCount());
-	for (FActorDescList::TIterator<> ActorDescIterator(this); ActorDescIterator; ++ActorDescIterator)
-	{
-=======
 void UActorDescContainer::OnClassDescriptorUpdated(const FWorldPartitionActorDesc* InClassDesc)
 {
 	FWorldPartitionClassDescRegistry& ClassDescRegistry = FWorldPartitionClassDescRegistry::Get();
@@ -587,7 +429,6 @@
 	OutReferences.Reserve(OutReferences.Num() + GetActorDescCount());
 	for (FActorDescList::TIterator<> ActorDescIterator(this); ActorDescIterator; ++ActorDescIterator)
 	{
->>>>>>> 4af6daef
 		FWorldPartitionActorDesc* ActorDesc = *ActorDescIterator;
 		OutReferences.Emplace(this, ActorDesc->GetGuid());
 	}
@@ -598,14 +439,10 @@
 	UWorld* OuterWorld = GetTypedOuter<UWorld>();
 	// No need to register delegates for level instances
 	bool bIsInstance = OuterWorld && OuterWorld->IsInstanced() && !OuterWorld->GetPackage()->HasAnyPackageFlags(PKG_NewlyCreated);
-<<<<<<< HEAD
-	return GEditor && !IsTemplate() && World && !World->IsGameWorld() && !bIsInstance;
-=======
 	UWorld* OwningWorld = GetWorldPartition() ? GetWorldPartition()->GetWorld() : nullptr;
 	// Template container will always register
 	bool bShouldRegisterForWorld = (OwningWorld && !OwningWorld->IsGameWorld()) || (IsTemplateContainer());
 	return GEditor && !IsTemplate() && !IsRunningCookCommandlet() && !bIsInstance && bShouldRegisterForWorld;
->>>>>>> 4af6daef
 }
 
 void UActorDescContainer::RegisterEditorDelegates()
@@ -638,11 +475,7 @@
 {
 	OnActorDescAddedEvent.Broadcast(NewActorDesc);
 
-<<<<<<< HEAD
-	if (UWorldPartition* WorldPartition = GetTypedOuter<UWorldPartition>())
-=======
 	if (UWorldPartition* WorldPartition = GetWorldPartition())
->>>>>>> 4af6daef
 	{
 		WorldPartition->OnActorDescAdded(NewActorDesc);
 	}
@@ -652,8 +485,7 @@
 {
 	OnActorDescRemovedEvent.Broadcast(ActorDesc);
 
-<<<<<<< HEAD
-	if (UWorldPartition* WorldPartition = GetTypedOuter<UWorldPartition>())
+	if (UWorldPartition* WorldPartition = GetWorldPartition())
 	{
 		WorldPartition->OnActorDescRemoved(ActorDesc);
 	}
@@ -661,7 +493,7 @@
 
 void UActorDescContainer::OnActorDescUpdating(FWorldPartitionActorDesc* ActorDesc)
 {
-	if (UWorldPartition* WorldPartition = GetTypedOuter<UWorldPartition>())
+	if (UWorldPartition* WorldPartition = GetWorldPartition())
 	{
 		WorldPartition->OnActorDescUpdating(ActorDesc);
 	}
@@ -669,64 +501,32 @@
 
 void UActorDescContainer::OnActorDescUpdated(FWorldPartitionActorDesc* ActorDesc)
 {
-	if (UWorldPartition* WorldPartition = GetTypedOuter<UWorldPartition>())
-	{
+	if (UWorldPartition* WorldPartition = GetWorldPartition())
+	{
+		if (const UDataLayerManager* DataLayerManager = UDataLayerManager::GetDataLayerManager(WorldPartition))
+		{
+			DataLayerManager->ResolveActorDescDataLayers(ActorDesc);
+		}
 		WorldPartition->OnActorDescUpdated(ActorDesc);
 	}
 }
 
-=======
+const FLinkerInstancingContext* UActorDescContainer::GetInstancingContext() const
+{
+	const FLinkerInstancingContext* InstancingContext = nullptr;
+
 	if (UWorldPartition* WorldPartition = GetWorldPartition())
 	{
-		WorldPartition->OnActorDescRemoved(ActorDesc);
-	}
-}
-
-void UActorDescContainer::OnActorDescUpdating(FWorldPartitionActorDesc* ActorDesc)
+		WorldPartition->GetInstancingContext(InstancingContext);
+	}
+
+	return InstancingContext;
+}
+
+const FTransform& UActorDescContainer::GetInstanceTransform() const
 {
 	if (UWorldPartition* WorldPartition = GetWorldPartition())
 	{
-		WorldPartition->OnActorDescUpdating(ActorDesc);
-	}
-}
-
-void UActorDescContainer::OnActorDescUpdated(FWorldPartitionActorDesc* ActorDesc)
-{
-	if (UWorldPartition* WorldPartition = GetWorldPartition())
-	{
-		if (const UDataLayerManager* DataLayerManager = UDataLayerManager::GetDataLayerManager(WorldPartition))
-		{
-			DataLayerManager->ResolveActorDescDataLayers(ActorDesc);
-		}
-		WorldPartition->OnActorDescUpdated(ActorDesc);
-	}
-}
-
->>>>>>> 4af6daef
-const FLinkerInstancingContext* UActorDescContainer::GetInstancingContext() const
-{
-	const FLinkerInstancingContext* InstancingContext = nullptr;
-
-<<<<<<< HEAD
-	if (UWorldPartition* WorldPartition = GetTypedOuter<UWorldPartition>())
-=======
-	if (UWorldPartition* WorldPartition = GetWorldPartition())
->>>>>>> 4af6daef
-	{
-		WorldPartition->GetInstancingContext(InstancingContext);
-	}
-
-	return InstancingContext;
-}
-
-const FTransform& UActorDescContainer::GetInstanceTransform() const
-{
-<<<<<<< HEAD
-	if (UWorldPartition* WorldPartition = GetTypedOuter<UWorldPartition>())
-=======
-	if (UWorldPartition* WorldPartition = GetWorldPartition())
->>>>>>> 4af6daef
-	{
 		return WorldPartition->GetInstanceTransform();
 	}
 
