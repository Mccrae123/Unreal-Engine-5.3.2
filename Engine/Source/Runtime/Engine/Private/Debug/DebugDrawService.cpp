--- conflicted
+++ resolved
@@ -4,16 +4,6 @@
 #include "SceneView.h"
 #include "UObject/Package.h"
 #include "Engine/Canvas.h"
-<<<<<<< HEAD
-
-#include UE_INLINE_GENERATED_CPP_BY_NAME(DebugDrawService)
-
-FCriticalSection UDebugDrawService::DelegatesLock;
-#if ENABLE_MT_DETECTOR
-FRWRecursiveAccessDetector UDebugDrawService::DelegatesDetector;
-#endif
-=======
->>>>>>> 4af6daef
 
 #include UE_INLINE_GENERATED_CPP_BY_NAME(DebugDrawService)
 
@@ -35,12 +25,7 @@
 	FDelegateHandle Result;
 	if (Index != INDEX_NONE)
 	{
-<<<<<<< HEAD
-		FScopeLock PathLock(&DelegatesLock);
-		UE_MT_SCOPED_WRITE_ACCESS(DelegatesDetector);
-=======
 		FScopeLock ScopeLock(&DelegatesLock);
->>>>>>> 4af6daef
 		if (Index >= Delegates.Num())
 		{
 			Delegates.AddZeroed(Index - Delegates.Num() + 1);
@@ -53,14 +38,8 @@
 
 void UDebugDrawService::Unregister(const FDelegateHandle HandleToRemove)
 {
-<<<<<<< HEAD
-	UE_MT_SCOPED_WRITE_ACCESS(DelegatesDetector);
-	TArray<FDebugDrawDelegate>* DelegatesArray = Delegates.GetData();
-	for (int32 Flag = 0; Flag < Delegates.Num(); ++Flag, ++DelegatesArray)
-=======
 	FScopeLock ScopeLock(&DelegatesLock);
 	for (int32 Flag = 0; Flag < Delegates.Num(); ++Flag)
->>>>>>> 4af6daef
 	{
 		FDebugDrawMulticastDelegate& MulticastDelegate = Delegates[Flag];
 		if (MulticastDelegate.Remove(HandleToRemove))
@@ -104,34 +83,14 @@
 		return;
 	}
 
-<<<<<<< HEAD
-	UE_MT_SCOPED_WRITE_ACCESS(DelegatesDetector);
-=======
 	FScopeLock ScopeLock(&DelegatesLock);
->>>>>>> 4af6daef
 	for (int32 FlagIndex = 0; FlagIndex < Delegates.Num(); ++FlagIndex)
 	{
 		FDebugDrawMulticastDelegate& MulticastDelegate = Delegates[FlagIndex];
 
 		if (Flags.GetSingleFlag(FlagIndex) && ObservedFlags.GetSingleFlag(FlagIndex))
 		{
-<<<<<<< HEAD
-			for (int32 i = Delegates[FlagIndex].Num() - 1; i >= 0; --i)
-			{
-				FDebugDrawDelegate& Delegate = Delegates[FlagIndex][i];
-
-				if (Delegate.IsBound())
-				{
-					Delegate.Execute(Canvas, nullptr);
-				}
-				else
-				{
-					Delegates[FlagIndex].RemoveAtSwap(i, 1, /*bAllowShrinking=*/false);
-				}
-			}
-=======
 			MulticastDelegate.Broadcast(Canvas, nullptr);
->>>>>>> 4af6daef
 		}
 	}
 }
