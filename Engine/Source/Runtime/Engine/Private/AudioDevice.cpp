--- conflicted
+++ resolved
@@ -178,10 +178,6 @@
 	MaxChannels = InMaxChannels;
 
 	// Setup the desired sample rate and buffer length
-<<<<<<< HEAD
-	SampleRate = 44100;
-=======
->>>>>>> 50b84fc1
 	DeviceOutputBufferLength = 1024;
 
 	int32 ConfigBufferLength = 0;
@@ -3353,17 +3349,10 @@
 				{
 					AudioDevice->CurrentReverbEffect = ReverbEffect;
 #if !UE_BUILD_SHIPPING
-<<<<<<< HEAD
-				AudioDevice->AudioStats.ListenerLocation = ListenerPosition;
-				AudioDevice->AudioStats.StatSoundInfos = MoveTemp(StatSoundInfos);
-				AudioDevice->AudioStats.StatSoundMixes = MoveTemp(StatSoundMixes);
-				AudioDevice->AudioStats.bStale = bStatsStale;
-=======
 					AudioDevice->AudioStats.ListenerLocation = ListenerPosition;
 					AudioDevice->AudioStats.StatSoundInfos = MoveTemp(StatSoundInfos);
 					AudioDevice->AudioStats.StatSoundMixes = MoveTemp(StatSoundMixes);
 					AudioDevice->AudioStats.bStale = bStatsStale;
->>>>>>> 50b84fc1
 #endif
 				}
 			}
