// Copyright 1998-2016 Epic Games, Inc. All Rights Reserved.

#include "EnginePrivate.h"
#include "ActiveSound.h"
#include "Audio.h"
#include "AudioDecompress.h"
#include "AudioDevice.h"
#include "AudioEffect.h"
#include "AudioThread.h"
#include "Sound/AudioSettings.h"
#include "Sound/SoundCue.h"
#include "Sound/SoundNodeWavePlayer.h"
#include "Sound/SoundWave.h"
#include "IAudioExtensionPlugin.h"

#if WITH_EDITOR
#include "Editor/UnrealEd/Classes/Editor/EditorEngine.h"
#endif

/*-----------------------------------------------------------------------------
FDynamicParameter implementation.
-----------------------------------------------------------------------------*/

FDynamicParameter::FDynamicParameter(float Value)
	: CurrValue(Value)
	, StartValue(Value)
	, DeltaValue(0.0f)
	, CurrTimeSec(0.0f)
	, DurationSec(0.0f)
	, LastTime(0.0f)
	, TargetValue(Value)
{}

void FDynamicParameter::Set(float Value, float InDuration)
{
	if (TargetValue != Value || DurationSec != InDuration)
	{
		TargetValue = Value;
		if (InDuration > 0.0f)
		{
			DeltaValue = Value - CurrValue;
			StartValue = CurrValue;
			DurationSec = InDuration;
			CurrTimeSec = 0.0f;
		}
		else
		{
			StartValue = Value;
			DeltaValue = 0.0f;
			DurationSec = 0.0f;
			CurrValue = Value;
		}
	}
}

void FDynamicParameter::Update(float DeltaTime)
{
	if (DurationSec > 0.0f)
	{
		float TimeFraction = CurrTimeSec / DurationSec;
		if (TimeFraction < 1.0f)
		{
			CurrValue = DeltaValue * TimeFraction + StartValue;
		}
		else
		{
			CurrValue = StartValue + DeltaValue;
			DurationSec = 0.0f;
		}
		CurrTimeSec += DeltaTime;
	}
}


/*-----------------------------------------------------------------------------
	FAudioDevice implementation.
-----------------------------------------------------------------------------*/

FAudioDevice::FAudioDevice()
	: MaxChannels(0)
	, SampleRate(0)
	, CommonAudioPoolSize(0)
	, CommonAudioPool(nullptr)
	, CommonAudioPoolFreeBytes(0)
	, DeviceHandle(INDEX_NONE)
	, SpatializationPlugin(nullptr)
	, SpatializeProcessor(nullptr)
	, CurrentTick(0)
	, TestAudioComponent(nullptr)
	, DebugState(DEBUGSTATE_None)
	, TransientMasterVolume(1.0f)
	, GlobalPitchScale(1.0f)
	, LastUpdateTime(FPlatformTime::Seconds())
	, NextResourceID(1)
	, BaseSoundMix(nullptr)
	, DefaultBaseSoundMix(nullptr)
	, Effects(nullptr)
	, CurrentReverbEffect(nullptr)
	, PlatformAudioHeadroom(1.0f)
	, bHRTFEnabledForAll_OnGameThread(false)
	, bGameWasTicking(true)
	, bDisableAudioCaching(false)
	, bIsAudioDeviceHardwareInitialized(false)
	, bStartupSoundsPreCached(false)
	, bSpatializationExtensionEnabled(false)
	, bHRTFEnabledForAll(false)
	, bIsDeviceMuted(false)
	, bIsInitialized(false)
	, bHasActivatedReverb(false)
	, bAllowVirtualizedSounds(true)
#if !UE_BUILD_SHIPPING
	, RequestedAudioStats(0)
#endif
	, UpdateDeltaTime(0.0f)
	, ConcurrencyManager(this)
{
}

FAudioEffectsManager* FAudioDevice::CreateEffectsManager()
{
	return new FAudioEffectsManager(this);
}

bool FAudioDevice::Init(int32 InMaxChannels)
{
	if (bIsInitialized)
	{
		return true;
	}

	bool bDeferStartupPrecache = false;
	// initialize config variables
	MaxChannels = InMaxChannels;
	verify(GConfig->GetInt(TEXT("Audio"), TEXT("CommonAudioPoolSize"), CommonAudioPoolSize, GEngineIni));

	// If this is true, skip the initial startup precache so we can do it later in the flow
	GConfig->GetBool(TEXT("Audio"), TEXT("DeferStartupPrecache"), bDeferStartupPrecache, GEngineIni);

	// Get an optional engine ini setting for platform headroom. 
	float Headroom = 0.0f; // in dB
	if (GConfig->GetFloat(TEXT("Audio"), TEXT("PlatformHeadroomDB"), Headroom, GEngineIni))
	{
		// Convert dB to linear volume
		PlatformAudioHeadroom = FMath::Pow(10.0f, Headroom / 20.0f);
	}

	bAllowVirtualizedSounds = GetDefault<UAudioSettings>()->bAllowVirtualizedSounds;

	const FStringAssetReference DefaultBaseSoundMixName = GetDefault<UAudioSettings>()->DefaultBaseSoundMix;
	if (DefaultBaseSoundMixName.IsValid())
	{
		DefaultBaseSoundMix = LoadObject<USoundMix>(nullptr, *DefaultBaseSoundMixName.ToString());
	}

	GetDefault<USoundGroups>()->Initialize();

	// Parses sound classes.
	InitSoundClasses();

	// allow the platform to startup
	if (InitializeHardware() == false)
	{
		// Could not initialize hardware, teardown anything that was set up during initialization
		Teardown();

		return false;
	}

	// create a platform specific effects manager
	Effects = CreateEffectsManager();

	// Get the audio spatialization plugin
	// Note: there is only *one* spatialization plugin currently, but the GetModularFeatureImplementation only returns a TArray
	// Therefore, we are just grabbing the first one that is returned (if one is returned).
	TArray<IAudioSpatializationPlugin *> SpatializationPlugins = IModularFeatures::Get().GetModularFeatureImplementations<IAudioSpatializationPlugin>(IAudioSpatializationPlugin::GetModularFeatureName());
	for (IAudioSpatializationPlugin* Plugin : SpatializationPlugins)
	{
		SpatializationPlugin = Plugin;

		Plugin->Initialize();
		SpatializeProcessor = Plugin->GetNewSpatializationAlgorithm(this);
		bSpatializationExtensionEnabled = true;

		// There should only ever be 0 or 1 spatialization plugin at the moment
		check(SpatializationPlugins.Num() == 1);
		break;
	}

	InitSoundSources();
	
	// Make sure the Listeners array has at least one entry, so we don't have to check for Listeners.Num() == 0 all the time
	Listeners.AddDefaulted();
	ListenerTransforms.AddDefaulted();
	InverseListenerTransform.SetIdentity();

	if (!bDeferStartupPrecache)
	{
		PrecacheStartupSounds();
	}

	UE_LOG(LogInit, Log, TEXT("FAudioDevice initialized."));

	bIsInitialized = true;

	return true;
}

float FAudioDevice::GetLowPassFilterResonance() const
{
	return GetDefault<UAudioSettings>()->LowPassFilterResonance;
}

void FAudioDevice::PrecacheStartupSounds()
{
	// Iterate over all already loaded sounds and precache them. This relies on Super::Init in derived classes to be called last.
	if (!GIsEditor)
	{
		for (TObjectIterator<USoundWave> It; It; ++It)
		{
			USoundWave* SoundWave = *It;
			Precache(SoundWave);
		}

		bStartupSoundsPreCached = true;
	}
}

void FAudioDevice::SetMaxChannels(int32 InMaxChannels)
{
	if (InMaxChannels >= Sources.Num())
	{
		UE_LOG(LogAudio, Warning, TEXT("Can't increase channels past starting number!"));
		return;
	}

	MaxChannels = InMaxChannels;
}

void FAudioDevice::Teardown()
{
	// Flush stops all sources so sources can be safely deleted below.
	Flush(nullptr);

	// Clear out the EQ/Reverb/LPF effects
	if (Effects)
	{
		delete Effects;
		Effects = nullptr;
	}

	// let platform shutdown
	TeardownHardware();

	SoundMixClassEffectOverrides.Empty();

	// Note: we don't free audio buffers at this stage since they are managed in the audio device manager

	// Must be after FreeBufferResource as that potentially stops sources
	for (int32 Index = 0; Index < Sources.Num(); Index++)
	{
		Sources[Index]->Stop();
		delete Sources[Index];
	}
	Sources.Reset();
	FreeSources.Reset();

	if (SpatializationPlugin != nullptr)
	{
		if (SpatializeProcessor != nullptr)
		{
			delete SpatializeProcessor;
			SpatializeProcessor = nullptr;
		}

		SpatializationPlugin->Shutdown();
		SpatializationPlugin = nullptr;
	}
}

void FAudioDevice::Suspend(bool bGameTicking)
{
	HandlePause(bGameTicking, true);
}

void FAudioDevice::CountBytes(FArchive& Ar)
{
	Sources.CountBytes(Ar);
	// The buffers are stored on the audio device since they are shared amongst all audio devices
	// Though we are going to count them when querying an individual audio device object about its bytes
	GEngine->GetAudioDeviceManager()->Buffers.CountBytes(Ar);
	FreeSources.CountBytes(Ar);
	WaveInstanceSourceMap.CountBytes(Ar);
	Ar.CountBytes(sizeof(FWaveInstance) * WaveInstanceSourceMap.Num(), sizeof(FWaveInstance) * WaveInstanceSourceMap.Num());
	SoundClasses.CountBytes(Ar);
	SoundMixModifiers.CountBytes(Ar);
}

void FAudioDevice::AddReferencedObjects(FReferenceCollector& Collector)
{	
	Collector.AddReferencedObject(DefaultBaseSoundMix);
	Collector.AddReferencedObjects(PrevPassiveSoundMixModifiers);
	Collector.AddReferencedObjects(SoundMixModifiers);

	for (TPair<FName, FActivatedReverb>& ActivatedReverbPair : ActivatedReverbs)
	{
		Collector.AddReferencedObject(ActivatedReverbPair.Value.ReverbSettings.ReverbEffect);
	}

	if (Effects)
	{
		Effects->AddReferencedObjects(Collector);
	}

	for (FActiveSound* ActiveSound : ActiveSounds)
	{
		ActiveSound->AddReferencedObjects(Collector);
	}
}

void FAudioDevice::ResetInterpolation()
{
	check(IsInAudioThread());

	for (FListener& Listener : Listeners)
	{
		Listener.InteriorStartTime = 0.f;
		Listener.InteriorEndTime = 0.f;
		Listener.ExteriorEndTime = 0.f;
		Listener.InteriorLPFEndTime = 0.f;
		Listener.ExteriorLPFEndTime = 0.f;

		Listener.InteriorVolumeInterp = 0.0f;
		Listener.InteriorLPFInterp = 0.0f;
		Listener.ExteriorVolumeInterp = 0.0f;
		Listener.ExteriorLPFInterp = 0.0f;
	}

	// Reset sound class properties to defaults
	for (TMap<USoundClass*, FSoundClassProperties>::TIterator It(SoundClasses); It; ++It)
	{
		USoundClass* SoundClass = It.Key();
		if (SoundClass)
		{
			It.Value() = SoundClass->Properties;
		}
	}

	SoundMixModifiers.Reset();
	PrevPassiveSoundMixModifiers.Reset();
	BaseSoundMix = nullptr;

	// reset audio effects
	Effects->ResetInterpolation();
}

void FAudioDevice::EnableRadioEffect(bool bEnable)
{
	if (bEnable)
	{
		SetMixDebugState(DEBUGSTATE_None);
	}
	else
	{
		UE_LOG(LogAudio, Log, TEXT("Radio disabled for all sources"));
		SetMixDebugState(DEBUGSTATE_DisableRadio);
	}
}

#if !UE_BUILD_SHIPPING
bool FAudioDevice::HandleShowSoundClassHierarchyCommand(const TCHAR* Cmd, FOutputDevice& Ar)
{
	FAudioThreadSuspendContext AudioThreadSuspend;

	ShowSoundClassHierarchy(Ar);
	return true;
}

bool FAudioDevice::HandleListWavesCommand(const TCHAR* Cmd, FOutputDevice& Ar)
{
	FAudioThreadSuspendContext AudioThreadSuspend;

	TArray<FWaveInstance*> WaveInstances;
	int32 FirstActiveIndex = GetSortedActiveWaveInstances(WaveInstances, ESortedActiveWaveGetType::QueryOnly);

	for (int32 InstanceIndex = FirstActiveIndex; InstanceIndex < WaveInstances.Num(); InstanceIndex++)
	{
		FWaveInstance* WaveInstance = WaveInstances[ InstanceIndex ];
		FSoundSource* Source = WaveInstanceSourceMap.FindRef(WaveInstance);
		UAudioComponent* AudioComponent = UAudioComponent::GetAudioComponentFromID(WaveInstance->ActiveSound->GetAudioComponentID());
		AActor* SoundOwner = AudioComponent ? AudioComponent->GetOwner() : nullptr;
		Ar.Logf(TEXT("%4i.    %s %6.2f %6.2f  %s   %s"), InstanceIndex, Source ? TEXT("Yes") : TEXT(" No"), WaveInstance->ActiveSound->PlaybackTime, WaveInstance->GetVolume(), *WaveInstance->WaveData->GetPathName(), SoundOwner ? *SoundOwner->GetName() : TEXT("None"));
	}

	Ar.Logf(TEXT("Total: %i"), WaveInstances.Num()-FirstActiveIndex);

	return true;
}

void FAudioDevice::GetSoundClassInfo(TMap<FName, FAudioClassInfo>& AudioClassInfos)
{
	// Iterate over all sound cues to get a unique map of sound node waves to class names
	TMap<USoundWave*, FName> SoundWaveClasses;

	for (TObjectIterator<USoundCue> CueIt; CueIt; ++CueIt)
	{
		TArray<USoundNodeWavePlayer*> WavePlayers;

		USoundCue* SoundCue = *CueIt;
		SoundCue->RecursiveFindNode<USoundNodeWavePlayer>(SoundCue->FirstNode, WavePlayers);

		for (int32 WaveIndex = 0; WaveIndex < WavePlayers.Num(); ++WaveIndex)
		{
			// Presume one class per sound node wave
			USoundWave *SoundWave = WavePlayers[ WaveIndex ]->GetSoundWave();
			if (SoundWave && SoundCue->GetSoundClass())
			{
				SoundWaveClasses.Add(SoundWave, SoundCue->GetSoundClass()->GetFName());
			}
		}
	}

	// Add any sound node waves that are not referenced by sound cues
	for (TObjectIterator<USoundWave> WaveIt; WaveIt; ++WaveIt)
	{
		USoundWave* SoundWave = *WaveIt;
		if (SoundWaveClasses.Find(SoundWave) == nullptr)
		{
			SoundWaveClasses.Add(SoundWave, NAME_UnGrouped);
		}
	}

	// Collate the data into something useful
	for (TMap<USoundWave*, FName>::TIterator MapIter(SoundWaveClasses); MapIter; ++MapIter)
	{
		USoundWave* SoundWave = MapIter.Key();
		FName ClassName = MapIter.Value();

		FAudioClassInfo* AudioClassInfo = AudioClassInfos.Find(ClassName);
		if (AudioClassInfo == nullptr)
		{
			FAudioClassInfo NewAudioClassInfo;

			NewAudioClassInfo.NumResident = 0;
			NewAudioClassInfo.SizeResident = 0;
			NewAudioClassInfo.NumRealTime = 0;
			NewAudioClassInfo.SizeRealTime = 0;

			AudioClassInfos.Add(ClassName, NewAudioClassInfo);

			AudioClassInfo = AudioClassInfos.Find(ClassName);
			check(AudioClassInfo);
		}

#if !WITH_EDITOR
		AudioClassInfo->SizeResident += SoundWave->GetCompressedDataSize(GetRuntimeFormat(SoundWave));
		AudioClassInfo->NumResident++;
#else
		switch(SoundWave->DecompressionType)
		{
		case DTYPE_Native:
		case DTYPE_Preview:
			AudioClassInfo->SizeResident += SoundWave->RawPCMDataSize;
			AudioClassInfo->NumResident++;
			break;

		case DTYPE_RealTime:
			AudioClassInfo->SizeRealTime += SoundWave->GetCompressedDataSize(GetRuntimeFormat(SoundWave));
			AudioClassInfo->NumRealTime++;
			break;

		case DTYPE_Streaming:
			// Add these to real time count for now - eventually compressed data won't be loaded &
			// might have a class info entry of their own
			AudioClassInfo->SizeRealTime += SoundWave->GetCompressedDataSize(GetRuntimeFormat(SoundWave));
			AudioClassInfo->NumRealTime++;
			break;

		case DTYPE_Setup:
		case DTYPE_Invalid:
		default:
			break;
		}
#endif
	}
}

bool FAudioDevice::HandleListSoundClassesCommand(const TCHAR* Cmd, FOutputDevice& Ar)
{
	TMap<FName, FAudioClassInfo> AudioClassInfos;

	GetSoundClassInfo(AudioClassInfos);

	Ar.Logf(TEXT("Listing all sound classes."));

	// Display the collated data
	int32 TotalSounds = 0;
	for (TMap<FName, FAudioClassInfo>::TIterator ACIIter(AudioClassInfos); ACIIter; ++ACIIter)
	{
		FName ClassName = ACIIter.Key();
		FAudioClassInfo* ACI = AudioClassInfos.Find(ClassName);

		FString Line = FString::Printf(TEXT("Class '%s' has %d resident sounds taking %.2f kb"), *ClassName.ToString(), ACI->NumResident, ACI->SizeResident / 1024.0f);
		TotalSounds += ACI->NumResident;
		if (ACI->NumRealTime > 0)
		{
			Line += FString::Printf(TEXT(", and %d real time sounds taking %.2f kb "), ACI->NumRealTime, ACI->SizeRealTime / 1024.0f);
			TotalSounds += ACI->NumRealTime;
		}

		Ar.Logf(*Line);
	}

	Ar.Logf(TEXT("%d total sounds in %d classes"), TotalSounds, AudioClassInfos.Num());
	return true;
}

void FAudioDevice::ShowSoundClassHierarchy(FOutputDevice& Ar, USoundClass* InSoundClass, int32 Indent ) const
{
	TArray<USoundClass*> SoundClassesToShow;
	if (InSoundClass)
	{
		SoundClassesToShow.Add(InSoundClass);
	}
	else
	{
		for (TMap<USoundClass*, FSoundClassProperties>::TConstIterator It(SoundClasses); It; ++It)
		{
			USoundClass* SoundClass = It.Key();
			if (SoundClass && SoundClass->ParentClass == nullptr)
			{
				SoundClassesToShow.Add(SoundClass);
			}
		}
	}

	for (int32 Index=0; Index < SoundClassesToShow.Num(); ++Index)
	{
		USoundClass* SoundClass = SoundClassesToShow[Index];
		if (Indent > 0)
		{
			Ar.Logf(TEXT("%s|- %s"), FCString::Spc(Indent*2), *SoundClass->GetName());
		}
		else
		{
			Ar.Logf(*SoundClass->GetName());
		}
		for (int i = 0; i < SoundClass->ChildClasses.Num(); ++i)
		{
			if (SoundClass->ChildClasses[i])
			{
				ShowSoundClassHierarchy(Ar, SoundClass->ChildClasses[i], Indent+1);
			}
		}
	}
}

int32 PrecachedRealtime = 0;
int32 PrecachedNative = 0;
int32 TotalNativeSize = 0;
float AverageNativeLength = 0.f;
TMap<int32, int32> NativeChannelCount;
TMap<int32, int32> NativeSampleRateCount;

bool FAudioDevice::HandleDumpSoundInfoCommand(const TCHAR* Cmd, FOutputDevice& Ar)
{
	FAudioThreadSuspendContext AudioThreadSuspend;

	Ar.Logf(TEXT("Native Count: %d\nRealtime Count: %d\n"), PrecachedNative, PrecachedRealtime);
	float AverageSize = 0.0f;
	if (PrecachedNative != 0)
	{
		PrecachedNative = TotalNativeSize / PrecachedNative;
	}
	Ar.Logf(TEXT("Average Length: %.3g\nTotal Size: %d\nAverage Size: %.3g\n"), AverageNativeLength, TotalNativeSize, PrecachedNative);
	Ar.Logf(TEXT("Channel counts:\n"));
	for (auto CountIt = NativeChannelCount.CreateConstIterator(); CountIt; ++CountIt)
	{
		Ar.Logf(TEXT("\t%d: %d"),CountIt.Key(), CountIt.Value());
	}
	Ar.Logf(TEXT("Sample rate counts:\n"));
	for (auto SampleRateIt = NativeSampleRateCount.CreateConstIterator(); SampleRateIt; ++SampleRateIt)
	{
		Ar.Logf(TEXT("\t%d: %d"), SampleRateIt.Key(), SampleRateIt.Value());
	}
	return true;
}


bool FAudioDevice::HandleListSoundClassVolumesCommand(const TCHAR* Cmd, FOutputDevice& Ar)
{
	FAudioThreadSuspendContext AudioThreadSuspend;

	Ar.Logf(TEXT("SoundClass Volumes: (Volume, Pitch)"));

	for (TMap<USoundClass*, FSoundClassProperties>::TIterator It(SoundClasses); It; ++It)
	{
		USoundClass* SoundClass = It.Key();
		if (SoundClass)
		{
			const FSoundClassProperties& CurClass = It.Value();

			Ar.Logf(TEXT("Cur (%3.2f, %3.2f) for SoundClass %s"), CurClass.Volume, CurClass.Pitch, *SoundClass->GetName());
		}
	}

	return true;
}

bool FAudioDevice::HandleListAudioComponentsCommand(const TCHAR* Cmd, FOutputDevice& Ar)
{
	FAudioThreadSuspendContext AudioThreadSuspend;

	int32 Count = 0;
	Ar.Logf(TEXT("AudioComponent Dump"));
	for (TObjectIterator<UAudioComponent> It; It; ++It)
	{
		UAudioComponent* AudioComponent = *It;
		UObject* Outer = It->GetOuter();
		UObject* Owner = It->GetOwner();
		Ar.Logf(TEXT("    0x%p: %s, %s, %s, %s"),
			AudioComponent,
			*(It->GetPathName()),
			It->Sound ? *(It->Sound->GetPathName()) : TEXT("NO SOUND"),
			Outer ? *(Outer->GetPathName()) : TEXT("NO OUTER"),
			Owner ? *(Owner->GetPathName()) : TEXT("NO OWNER"));
		Ar.Logf(TEXT("        bAutoDestroy....................%s"), AudioComponent->bAutoDestroy ? TEXT("true") : TEXT("false"));
		Ar.Logf(TEXT("        bStopWhenOwnerDestroyed.........%s"), AudioComponent->bStopWhenOwnerDestroyed ? TEXT("true") : TEXT("false"));
		Ar.Logf(TEXT("        bShouldRemainActiveIfDropped....%s"), AudioComponent->bShouldRemainActiveIfDropped ? TEXT("true") : TEXT("false"));
		Ar.Logf(TEXT("        bIgnoreForFlushing..............%s"), AudioComponent->bIgnoreForFlushing ? TEXT("true") : TEXT("false"));
		Count++;
	}
	Ar.Logf(TEXT("AudioComponent Total = %d"), Count);

	Ar.Logf(TEXT("AudioDevice 0x%p has %d ActiveSounds"),
		this, ActiveSounds.Num());
	for (int32 ASIndex = 0; ASIndex < ActiveSounds.Num(); ASIndex++)
	{
		const FActiveSound* ActiveSound = ActiveSounds[ASIndex];
		UAudioComponent* AComp = UAudioComponent::GetAudioComponentFromID(ActiveSound->GetAudioComponentID());
		if (AComp)
		{
			Ar.Logf(TEXT("    0x%p: %4d - %s, %s, %s, %s"),
				AComp,
				ASIndex,
				*(AComp->GetPathName()),
				ActiveSound->Sound ? *(ActiveSound->Sound->GetPathName()) : TEXT("NO SOUND"),
				AComp->GetOuter() ? *(AComp->GetOuter()->GetPathName()) : TEXT("NO OUTER"),
				AComp->GetOwner() ? *(AComp->GetOwner()->GetPathName()) : TEXT("NO OWNER"));
		}
		else
		{
			Ar.Logf(TEXT("    %4d - %s, %s"), 
				ASIndex, 
				ActiveSound->Sound ? *(ActiveSound->Sound->GetPathName()) : TEXT("NO SOUND"),
				TEXT("NO COMPONENT"));
		}
	}
	return true;
}

bool FAudioDevice::HandleListSoundDurationsCommand(const TCHAR* Cmd, FOutputDevice& Ar)
{
	Ar.Logf(TEXT("Sound,Duration,Channels"));
	for (TObjectIterator<USoundWave> It; It; ++It)
	{
		USoundWave* SoundWave = *It;
		Ar.Logf(TEXT("%s,%f,%i"), *SoundWave->GetPathName(), SoundWave->Duration, SoundWave->NumChannels);
	}
	return true;
}


bool FAudioDevice::HandlePlaySoundCueCommand(const TCHAR* Cmd, FOutputDevice& Ar)
{
	// Stop any existing sound playing
	if (!TestAudioComponent.IsValid())
	{
		TestAudioComponent = NewObject<UAudioComponent>();
	}

	UAudioComponent* AudioComp = TestAudioComponent.Get();
	if (AudioComp != nullptr)
	{
		AudioComp->Stop();

		// Load up an arbitrary cue
		USoundCue* Cue = LoadObject<USoundCue>(nullptr, Cmd, nullptr, LOAD_None, nullptr);
		if (Cue != nullptr)
		{
			AudioComp->Sound = Cue;
			AudioComp->bAllowSpatialization = false;
			AudioComp->bAutoDestroy = true;
			AudioComp->Play();

			TArray<USoundNodeWavePlayer*> WavePlayers;
			Cue->RecursiveFindNode<USoundNodeWavePlayer>(Cue->FirstNode, WavePlayers);
			for (int32 i = 0; i < WavePlayers.Num(); ++i)
			{
				USoundWave* SoundWave = WavePlayers[ i ]->GetSoundWave();
				if (SoundWave)
				{
					SoundWave->LogSubtitle(Ar);
				}
			}
		}
	}
	return true;
}

bool FAudioDevice::HandlePlaySoundWaveCommand(const TCHAR* Cmd, FOutputDevice& Ar)
{
	// Stop any existing sound playing
	if (!TestAudioComponent.IsValid())
	{
		TestAudioComponent = NewObject<UAudioComponent>();
	}

	UAudioComponent* AudioComp = TestAudioComponent.Get();
	if (AudioComp != nullptr)
	{
		AudioComp->Stop();

		// Load up an arbitrary wave
		USoundWave* Wave = LoadObject<USoundWave>(NULL, Cmd, NULL, LOAD_None, NULL);
		if (Wave != NULL)
		{
			AudioComp->Sound = Wave;
			AudioComp->bAllowSpatialization = false;
			AudioComp->bAutoDestroy = true;
			AudioComp->Play();

			Wave->LogSubtitle(Ar);
		}
	}
	return true;
}

bool FAudioDevice::HandleSetBaseSoundMixCommand(const TCHAR* Cmd, FOutputDevice& Ar)
{
	// Ar.Logf(TEXT("Setting base sound mix '%s'"), Cmd);
	const FName NewMix = FName(Cmd);
	USoundMix* SoundMix = nullptr;

	for (TObjectIterator<USoundMix> It; It; ++It)
	{
		if (NewMix == It->GetFName())
		{
			SoundMix = *It;
			break;
		}
	}

	if (SoundMix)
	{
		SetBaseSoundMix(SoundMix);
	}
	else
	{
		Ar.Logf(TEXT("Unknown SoundMix: %s"), *NewMix.ToString());
	}
	return true;
}

bool FAudioDevice::HandleIsolateDryAudioCommand(const TCHAR* Cmd, FOutputDevice& Ar)
{
	Ar.Logf(TEXT("Dry audio isolated"));
	SetMixDebugState(DEBUGSTATE_IsolateDryAudio);
	return true;
}

bool FAudioDevice::HandleIsolateReverbCommand(const TCHAR* Cmd, FOutputDevice& Ar)
{
	Ar.Logf(TEXT("Reverb audio isolated"));
	SetMixDebugState(DEBUGSTATE_IsolateReverb);
	return true;
}

bool FAudioDevice::HandleTestLPFCommand(const TCHAR* Cmd, FOutputDevice& Ar)
{
	Ar.Logf(TEXT("LPF set to max for all sources"));
	SetMixDebugState(DEBUGSTATE_TestLPF);
	return true;
}

bool FAudioDevice::HandleTestStereoBleedCommand(const TCHAR* Cmd, FOutputDevice& Ar)
{
	Ar.Logf(TEXT("StereoBleed set to max for all sources"));
	SetMixDebugState(DEBUGSTATE_TestStereoBleed);
	return true;
}

bool FAudioDevice::HandleTestLFEBleedCommand(const TCHAR* Cmd, FOutputDevice& Ar)
{
	Ar.Logf(TEXT("LFEBleed set to max for all sources"));
	SetMixDebugState(DEBUGSTATE_TestLFEBleed);
	return true;
}

bool FAudioDevice::HandleDisableLPFCommand(const TCHAR* Cmd, FOutputDevice& Ar)
{
	Ar.Logf(TEXT("LPF disabled for all sources"));
	SetMixDebugState(DEBUGSTATE_DisableLPF);
	return true;
}

bool FAudioDevice::HandleDisableRadioCommand(const TCHAR* Cmd, FOutputDevice& Ar)
{
	EnableRadioEffect(false);
	return true;
}

bool FAudioDevice::HandleEnableRadioCommand(const TCHAR* Cmd, FOutputDevice& Ar)
{
	EnableRadioEffect(true);
	return true;
}

bool FAudioDevice::HandleResetSoundStateCommand(const TCHAR* Cmd, FOutputDevice& Ar)
{
	Ar.Logf(TEXT("All volumes reset to their defaults; all test filters removed"));
	SetMixDebugState(DEBUGSTATE_None);
	return true;
}

bool FAudioDevice::HandleToggleSpatializationExtensionCommand(const TCHAR* Cmd, FOutputDevice& Ar)
{
	FAudioThread::SuspendAudioThread();

	bSpatializationExtensionEnabled = !bSpatializationExtensionEnabled;

	FAudioThread::ResumeAudioThread();

	return true;
}

bool FAudioDevice::HandleEnableHRTFForAllCommand(const TCHAR* Cmd, FOutputDevice& Ar)
{
	const bool bNewHRTFEnabledForAll = !bHRTFEnabledForAll_OnGameThread;

	bHRTFEnabledForAll_OnGameThread = bNewHRTFEnabledForAll;

	FAudioDevice* AudioDevice = this;
	FAudioThread::RunCommandOnAudioThread([AudioDevice, bNewHRTFEnabledForAll]()
	{
		AudioDevice->bHRTFEnabledForAll = bNewHRTFEnabledForAll;

	});

	return true;
}

bool FAudioDevice::HandleSoloCommand(const TCHAR* Cmd, FOutputDevice& Ar)
{
	// Apply the solo to the given device
	FAudioDeviceManager* DeviceManager = GEngine->GetAudioDeviceManager();
	if (DeviceManager)
	{
		DeviceManager->SetSoloDevice(DeviceHandle);
	}
	return true;
}

bool FAudioDevice::HandleClearSoloCommand(const TCHAR* Cmd, FOutputDevice& Ar)
{
	FAudioDeviceManager* DeviceManager = GEngine->GetAudioDeviceManager();
	if (DeviceManager)
	{
		DeviceManager->SetSoloDevice(INDEX_NONE);
	}
	return true;
}

bool FAudioDevice::HandlePlayAllPIEAudioCommand(const TCHAR* Cmd, FOutputDevice& Ar)
{
	FAudioDeviceManager* DeviceManager = GEngine->GetAudioDeviceManager();
	if (DeviceManager)
	{
		DeviceManager->TogglePlayAllDeviceAudio();
	}
	return true;
}


bool FAudioDevice::HandleAudio3dVisualizeCommand(const TCHAR* Cmd, FOutputDevice& Ar)
{
	FAudioDeviceManager* DeviceManager = GEngine->GetAudioDeviceManager();
	if (DeviceManager)
	{
		DeviceManager->ToggleVisualize3dDebug();
	}
	return true;
}


bool FAudioDevice::HandleAudioMemoryInfo(const TCHAR* Cmd, FOutputDevice& Ar)
{
	struct FSoundWaveInfo
	{
		USoundWave* SoundWave;
		SIZE_T ResourceSize;
		FString SoundGroupName;
		float Duration;
		bool bDecompressed;

		FSoundWaveInfo(USoundWave* InSoundWave, SIZE_T InResourceSize, const FString& InSoundGroupName, float InDuration, bool bInDecompressed)
			: SoundWave(InSoundWave)
			, ResourceSize(InResourceSize)
			, SoundGroupName(InSoundGroupName)
			, Duration(InDuration)
			, bDecompressed(bInDecompressed)
		{}
	};

	struct FSoundWaveGroupInfo
	{
		SIZE_T ResourceSize;
		SIZE_T CompressedResourceSize;

		FSoundWaveGroupInfo()
			: ResourceSize(0)
			, CompressedResourceSize(0)
		{}
	};

	// Alpha sort the objects by path name
	struct FCompareSoundWave
	{
		FORCEINLINE bool operator()(const FSoundWaveInfo& A, const FSoundWaveInfo& B) const
		{
			return A.SoundWave->GetPathName() < B.SoundWave->GetPathName();
		}
	};

	const FString PathName = *(FPaths::ProfilingDir() + TEXT("MemReports/"));
	IFileManager::Get().MakeDirectory(*PathName);

	const FString Filename = CreateProfileFilename(TEXT("_audio_memreport.csv"), true);
	FString FilenameFull = PathName + Filename;

	UE_LOG(LogEngine, Log, TEXT("AudioMemReport: saving to %s"), *FilenameFull);

	FArchive* FileAr = IFileManager::Get().CreateDebugFileWriter(*FilenameFull);
	FOutputDeviceArchiveWrapper* FileArWrapper = new FOutputDeviceArchiveWrapper(FileAr);
	FOutputDevice* ReportAr = FileArWrapper;

	// Get the sound wave class
	UClass* SoundWaveClass = nullptr;
	ParseObject<UClass>(TEXT("class=SoundWave"), TEXT("CLASS="), SoundWaveClass, ANY_PACKAGE);

	TArray<FSoundWaveInfo> SoundWaveObjects;
	TMap<FString, FSoundWaveGroupInfo> SoundWaveGroupSizes;
	TArray<FString> SoundWaveGroupFolders;

	// Grab the list of folders to specifically track memory usage for
	FConfigSection* TrackedFolders = GConfig->GetSectionPrivate(TEXT("AudioMemReportFolders"), 0, 1, GEngineIni);
	if (TrackedFolders)
	{
		for (FConfigSectionMap::TIterator It(*TrackedFolders); It; ++It)
		{
			const FString& SoundFolder = *It.Value().GetValue();
			SoundWaveGroupSizes.Add(SoundFolder, FSoundWaveGroupInfo());
			SoundWaveGroupFolders.Add(SoundFolder);
		}
	}

	SIZE_T TotalResourceSize = 0;
	SIZE_T CompressedResourceSize = 0;
	SIZE_T DecompressedResourceSize = 0;
	int32 CompressedResourceCount = 0;

	if (SoundWaveClass != nullptr)
	{
		// Loop through all objects and find only sound wave objects
		for (TObjectIterator<USoundWave> It; It; ++It)
		{
			if (It->IsTemplate(RF_ClassDefaultObject))
			{
				continue;
			}

			// Get the resource size of the sound wave
			const SIZE_T TrueResourceSize = It->GetResourceSize(EResourceSizeMode::Exclusive);
			if (TrueResourceSize == 0)
			{
				continue;
			}

			USoundWave* SoundWave = *It;

			const FSoundGroup& SoundGroup = GetDefault<USoundGroups>()->GetSoundGroup(SoundWave->SoundGroup);
			float Duration = SoundWave->GetDuration();
			bool bDecompressed = SoundGroup.bAlwaysDecompressOnLoad || Duration < SoundGroup.DecompressedDuration;

			FString SoundGroupName;
			switch (SoundWave->SoundGroup)
			{
				case ESoundGroup::SOUNDGROUP_Default:
					SoundGroupName = TEXT("Default");
					break;

				case ESoundGroup::SOUNDGROUP_Effects:
					SoundGroupName = TEXT("Effects");
					break;

				case ESoundGroup::SOUNDGROUP_UI:
					SoundGroupName = TEXT("UI");
					break;

				case ESoundGroup::SOUNDGROUP_Music:
					SoundGroupName = TEXT("Music");
					break;

				case ESoundGroup::SOUNDGROUP_Voice:
					SoundGroupName = TEXT("Voice");
					break;

				default:
					SoundGroupName = SoundGroup.DisplayName;
					break;
			}

			// Add the info to the SoundWaveObjects array
			SoundWaveObjects.Add(FSoundWaveInfo(SoundWave, TrueResourceSize, SoundGroupName, Duration, bDecompressed));

			// Track total resource usage
			TotalResourceSize += TrueResourceSize;

			if (bDecompressed)
			{
				DecompressedResourceSize += TrueResourceSize;
				++CompressedResourceCount;
			}
			else
			{
				CompressedResourceSize += TrueResourceSize;
			}

			// Get the sound object path
			FString SoundWavePath = SoundWave->GetPathName();

			// Now track the resource size according to all the sub-directories
			FString SubDir;
			int32 Index = 0;

			for (int32 i = 0; i < SoundWavePath.Len(); ++i)
			{
				if (SoundWavePath[i] == '/')
				{
					if (SubDir.Len() > 0)
					{
						FSoundWaveGroupInfo* SubDirSize = SoundWaveGroupSizes.Find(SubDir);
						if (SubDirSize)
						{
							SubDirSize->ResourceSize += TrueResourceSize;
							if (bDecompressed)
							{
								SubDirSize->CompressedResourceSize += TrueResourceSize;
							}
						}
					}
					SubDir = TEXT("");
				}
				else
				{
					SubDir.AppendChar(SoundWavePath[i]);
				}
			}
		}

		ReportAr->Log(TEXT("Sound Wave Memory Report"));
		ReportAr->Log(TEXT(""));

		if (SoundWaveObjects.Num())
		{
			// Alpha sort the sound wave objects
			SoundWaveObjects.Sort(FCompareSoundWave());

			// Log the sound wave objects
			
			ReportAr->Logf(TEXT("Memory (MB),Count"));
			ReportAr->Logf(TEXT("Total,%.3f,%d"), TotalResourceSize / 1024.f / 1024.f, SoundWaveObjects.Num());
			ReportAr->Logf(TEXT("Decompressed,%.3f,%d"), DecompressedResourceSize / 1024.f / 1024.f, CompressedResourceCount);
			ReportAr->Logf(TEXT("Compressed,%.3f,%d"), CompressedResourceSize / 1024.f / 1024.f, SoundWaveObjects.Num() - CompressedResourceCount);

			if (SoundWaveGroupFolders.Num())
			{
				ReportAr->Log(TEXT(""));
				ReportAr->Log(TEXT("Memory Usage and Count for Specified Folders (Folders defined in [AudioMemReportFolders] section in DefaultEngine.ini file):"));
				ReportAr->Log(TEXT(""));
				ReportAr->Logf(TEXT("%s,%s,%s"), TEXT("Directory"), TEXT("Total (MB)"), TEXT("Compressed (MB)"));
				for (const FString& SoundWaveGroupFolder : SoundWaveGroupFolders)
				{
					FSoundWaveGroupInfo* SubDirSize = SoundWaveGroupSizes.Find(SoundWaveGroupFolder);
					check(SubDirSize);
					ReportAr->Logf(TEXT("%s,%10.2f,%10.2f"), *SoundWaveGroupFolder, SubDirSize->ResourceSize / 1024.0f / 1024.0f, SubDirSize->CompressedResourceSize / 1024.0f / 1024.0f);
				}
			}

			ReportAr->Log(TEXT(""));
			ReportAr->Log(TEXT("All Sound Wave Objects Sorted Alphebetically:"));
			ReportAr->Log(TEXT(""));

			ReportAr->Logf(TEXT("%s,%s,%s,%s,%s,%s"), TEXT("SoundWave"), TEXT("KB"), TEXT("MB"), TEXT("SoundGroup"), TEXT("Duration"), TEXT("CompressionState"));
			for (const FSoundWaveInfo& Info : SoundWaveObjects)
			{
				float Kbytes = Info.ResourceSize / 1024.0f;
				ReportAr->Logf(TEXT("%s,%10.2f,%10.2f,%s,%10.2f,%s"), *Info.SoundWave->GetPathName(), Kbytes, Kbytes / 1024.0f, *Info.SoundGroupName, Info.Duration, Info.bDecompressed ? TEXT("Decompressed") : TEXT("Compressed"));
			}
		}

	}

	// Shutdown and free archive resources
	FileArWrapper->TearDown();
	delete FileArWrapper;
	delete FileAr;

	return true;
}

#endif // !UE_BUILD_SHIPPING

bool FAudioDevice::IsHRTFEnabledForAll() const
{
	if (IsInAudioThread())
	{
		return bHRTFEnabledForAll && IsSpatializationPluginEnabled();
	}

	check(IsInGameThread());
	return bHRTFEnabledForAll_OnGameThread && IsSpatializationPluginEnabled();
}

void FAudioDevice::SetMixDebugState(EDebugState InDebugState)
{
	if (!IsInAudioThread())
	{
		DECLARE_CYCLE_STAT(TEXT("FAudioThreadTask.SetMixDebugState"), STAT_AudioSetMixDebugState, STATGROUP_AudioThreadCommands);

		FAudioDevice* AudioDevice = this;
		FAudioThread::RunCommandOnAudioThread([AudioDevice, InDebugState]()
		{
			AudioDevice->SetMixDebugState(InDebugState);

		}, GET_STATID(STAT_AudioSetMixDebugState));

		return;
	}

	DebugState = InDebugState;
}

bool FAudioDevice::Exec(UWorld* InWorld, const TCHAR* Cmd, FOutputDevice& Ar)
{
#if !UE_BUILD_SHIPPING
	if (FParse::Command(&Cmd, TEXT("DumpSoundInfo")))
	{
		HandleDumpSoundInfoCommand(Cmd, Ar);
	}
	if (FParse::Command(&Cmd, TEXT("ListSounds")))
	{
		return HandleListSoundsCommand(Cmd, Ar);
	}
	else if (FParse::Command(&Cmd, TEXT("ListWaves")))
	{
		return HandleListWavesCommand(Cmd, Ar);
	}
	else if (FParse::Command(&Cmd, TEXT("ListSoundClasses")))
	{
		return HandleListSoundClassesCommand(Cmd, Ar);
	}
	else if (FParse::Command(&Cmd, TEXT("ShowSoundClassHierarchy")))
	{
		return HandleShowSoundClassHierarchyCommand(Cmd, Ar);
	}
	else if (FParse::Command(&Cmd, TEXT("ListSoundClassVolumes")))
	{
		return HandleListSoundClassVolumesCommand(Cmd, Ar);
	}
	else if (FParse::Command(&Cmd, TEXT("ListAudioComponents")))
	{
		return HandleListAudioComponentsCommand(Cmd, Ar);
	}
	else if (FParse::Command(&Cmd, TEXT("ListSoundDurations")))
	{
		return HandleListSoundDurationsCommand(Cmd, Ar);
	}
	else if (FParse::Command(&Cmd, TEXT("PlaySoundCue")))
	{
		return HandlePlaySoundCueCommand(Cmd, Ar);
	}
	else if (FParse::Command(&Cmd, TEXT("PlaySoundWave")))
	{
		return HandlePlaySoundWaveCommand(Cmd, Ar);
	}
	else if (FParse::Command(&Cmd, TEXT("SetBaseSoundMix")))
	{
		return HandleSetBaseSoundMixCommand(Cmd, Ar);
	}
	else if (FParse::Command(&Cmd, TEXT("IsolateDryAudio")))
	{
		return HandleIsolateDryAudioCommand(Cmd, Ar);
	}
	else if (FParse::Command(&Cmd, TEXT("IsolateReverb")))
	{
		return HandleIsolateReverbCommand(Cmd, Ar);
	}
	else if (FParse::Command(&Cmd, TEXT("TestLPF")))
	{
		return HandleTestLPFCommand(Cmd, Ar); 
	}
	else if (FParse::Command(&Cmd, TEXT("TestStereoBleed")))
	{
		return HandleTestStereoBleedCommand(Cmd, Ar);
	}
	else if (FParse::Command(&Cmd, TEXT("TestLFEBleed")))
	{
		return HandleTestLPFCommand(Cmd, Ar);
	}
	else if (FParse::Command(&Cmd, TEXT("DisableLPF")))
	{
		return HandleDisableLPFCommand(Cmd, Ar);
	}
	else if (FParse::Command(&Cmd, TEXT("DisableRadio")))
	{
		return HandleDisableRadioCommand(Cmd, Ar);
	}
	else if (FParse::Command(&Cmd, TEXT("EnableRadio")))
	{
		return HandleEnableRadioCommand(Cmd, Ar);
	}
	else if (FParse::Command(&Cmd, TEXT("ResetSoundState")))
	{
		return HandleResetSoundStateCommand(Cmd, Ar);
	}
	else if (FParse::Command(&Cmd, TEXT("ToggleSpatExt")))
	{
		return HandleToggleSpatializationExtensionCommand(Cmd, Ar);
	}
	else if (FParse::Command(&Cmd, TEXT("ToggleHRTFForAll")))
	{
		return HandleEnableHRTFForAllCommand(Cmd, Ar);
	}
	else if (FParse::Command(&Cmd, TEXT("SoloAudio")))
	{
		return HandleSoloCommand(Cmd, Ar);
	}
	else if (FParse::Command(&Cmd, TEXT("ClearSoloAudio")))
	{
		return HandleClearSoloCommand(Cmd, Ar);
	}
	else if (FParse::Command(&Cmd, TEXT("PlayAllPIEAudio")))
	{
		return HandlePlayAllPIEAudioCommand(Cmd, Ar);
	}
	else if (FParse::Command(&Cmd, TEXT("Audio3dVisualize")))
	{
		return HandleAudio3dVisualizeCommand(Cmd, Ar);
	}
	else if (FParse::Command(&Cmd, TEXT("AudioMemReport")))
	{
		return HandleAudioMemoryInfo(Cmd, Ar);
	}
#endif // !UE_BUILD_SHIPPING

	return false;
}

void FAudioDevice::InitSoundClasses()
{
	// Reset the maps of sound class properties
	for (TObjectIterator<USoundClass> It; It; ++It)
	{
		USoundClass* SoundClass = *It;
		FSoundClassProperties& Properties = SoundClasses.Add(SoundClass, SoundClass->Properties);
	}

	// Propagate the properties down the hierarchy 
	ParseSoundClasses();
}

void FAudioDevice::InitSoundSources()
{
	if (Sources.Num() == 0)
	{
		// now create platform specific sources
		for (int32 SourceIndex = 0; SourceIndex < MaxChannels; SourceIndex++)
		{
			FSoundSource* Source = CreateSoundSource();
			Source->InitializeSourceEffects(SourceIndex);

			Sources.Add(Source);
			FreeSources.Add(Source);
		}
	}
}

void FAudioDevice::SetDefaultBaseSoundMix(USoundMix* SoundMix)
{
	if (IsInGameThread() && SoundMix == nullptr)
	{
		const FStringAssetReference DefaultBaseSoundMixName = GetDefault<UAudioSettings>()->DefaultBaseSoundMix;
		if (DefaultBaseSoundMixName.IsValid())
		{			
			SoundMix = LoadObject<USoundMix>(nullptr, *DefaultBaseSoundMixName.ToString());
		}
	}

	if (!IsInAudioThread())
	{
		DECLARE_CYCLE_STAT(TEXT("FAudioThreadTask.SetDefaultBaseSoundMix"), STAT_AudioSetDefaultBaseSoundMix, STATGROUP_AudioThreadCommands);

		FAudioDevice* AudioDevice = this;
		FAudioThread::RunCommandOnAudioThread([AudioDevice, SoundMix]()
		{
			AudioDevice->SetDefaultBaseSoundMix(SoundMix);

		}, GET_STATID(STAT_AudioSetDefaultBaseSoundMix));

		return;
	}

	DefaultBaseSoundMix = SoundMix;
	SetBaseSoundMix(SoundMix);
}

void FAudioDevice::RemoveSoundMix(USoundMix* SoundMix)
{
	check(IsInAudioThread());

	if (SoundMix)
	{
		// Not sure if we will ever destroy the default base SoundMix
		if (SoundMix == DefaultBaseSoundMix)
		{
			DefaultBaseSoundMix = nullptr;
		}

		ClearSoundMix(SoundMix);

		// Try setting to global default if base SoundMix has been cleared
		if (BaseSoundMix == nullptr)
		{
			SetBaseSoundMix(DefaultBaseSoundMix);
		}
	}
}


void FAudioDevice::RecurseIntoSoundClasses(USoundClass* CurrentClass, FSoundClassProperties& ParentProperties)
{
	// Iterate over all child nodes and recurse.
	for (USoundClass* ChildClass : CurrentClass->ChildClasses)
	{
		// Look up class and propagated properties.
		FSoundClassProperties* Properties = SoundClasses.Find(ChildClass);

		// Should never be NULL for a properly set up tree.
		if (ChildClass)
		{
			if (Properties)
			{
				Properties->Volume *= ParentProperties.Volume;
				Properties->Pitch *= ParentProperties.Pitch;
				Properties->bIsUISound |= ParentProperties.bIsUISound;
				Properties->bIsMusic |= ParentProperties.bIsMusic;

				// Not all values propagate equally...
				// VoiceCenterChannelVolume, RadioFilterVolume, RadioFilterVolumeThreshold, bApplyEffects, BleedStereo, bReverb, and bCenterChannelOnly do not propagate (sub-classes can be non-zero even if parent class is zero)

				// ... and recurse into child nodes.
				RecurseIntoSoundClasses(ChildClass, *Properties);
			}
			else
			{
				UE_LOG(LogAudio, Warning, TEXT("Couldn't find child class properties - sound class functionality will not work correctly! CurrentClass: %s ChildClass: %s"), *CurrentClass->GetFullName(), *ChildClass->GetFullName());
			}
		}
	}
}

void FAudioDevice::UpdateHighestPriorityReverb()
{
	check(IsInGameThread());

	DECLARE_CYCLE_STAT(TEXT("FAudioThreadTask.UpdateHighestPriorityReverb"), STAT_AudioUpdateHighestPriorityReverb, STATGROUP_AudioThreadCommands);

	FAudioDevice* AudioDevice = this;

	if (ActivatedReverbs.Num() > 0)
	{
		ActivatedReverbs.ValueSort([](const FActivatedReverb& A, const FActivatedReverb& B) { return A.Priority > B.Priority; });

		const FActivatedReverb& NewActiveReverbRef = ActivatedReverbs.CreateConstIterator().Value();
		FAudioThread::RunCommandOnAudioThread([AudioDevice, NewActiveReverbRef]()
		{
			AudioDevice->bHasActivatedReverb = true;
			AudioDevice->HighestPriorityActivatedReverb = MoveTemp(NewActiveReverbRef);
		}, GET_STATID(STAT_AudioUpdateHighestPriorityReverb));
	}
	else
	{
		FAudioThread::RunCommandOnAudioThread([AudioDevice]()
		{
			AudioDevice->bHasActivatedReverb = false;
		}, GET_STATID(STAT_AudioUpdateHighestPriorityReverb));
	}
}

void FAudioDevice::ParseSoundClasses()
{
	TArray<USoundClass*> RootSoundClasses;

	// Reset to known state - preadjusted by set class volume calls
	for (TMap<USoundClass*, FSoundClassProperties>::TIterator It(SoundClasses); It; ++It)
	{
		USoundClass* SoundClass = It.Key();
		if (SoundClass)
		{
			It.Value() = SoundClass->Properties;
			if (SoundClass->ParentClass == NULL)
			{
				RootSoundClasses.Add(SoundClass);
			}
		}
	}

	for (int32 RootIndex = 0; RootIndex < RootSoundClasses.Num(); ++RootIndex)
	{
		USoundClass* RootSoundClass = RootSoundClasses[RootIndex];

		FSoundClassProperties* RootSoundClassProperties = SoundClasses.Find(RootSoundClass);
		if (RootSoundClass && RootSoundClassProperties)
		{
			// Follow the tree.
			RecurseIntoSoundClasses(RootSoundClass, *RootSoundClassProperties);
		}
	}
}


void FAudioDevice::RecursiveApplyAdjuster(const FSoundClassAdjuster& InAdjuster, USoundClass* InSoundClass)
{
	// Find the sound class properties so we can apply the adjuster
	// and find the sound class so we can recurse through the children
	FSoundClassProperties* Properties = SoundClasses.Find(InSoundClass);
	if (InSoundClass && Properties)
	{
		// Adjust this class
		Properties->Volume *= InAdjuster.VolumeAdjuster;
		Properties->Pitch *= InAdjuster.PitchAdjuster;
		Properties->VoiceCenterChannelVolume *= InAdjuster.VoiceCenterChannelVolumeAdjuster;

		// Recurse through this classes children
		for (int32 ChildIdx = 0; ChildIdx < InSoundClass->ChildClasses.Num(); ++ChildIdx)
		{
			if (InSoundClass->ChildClasses[ ChildIdx ])
			{
				RecursiveApplyAdjuster(InAdjuster, InSoundClass->ChildClasses[ ChildIdx ]);
			}
		}
	}
	else
	{
		UE_LOG(LogAudio, Warning, TEXT("Sound class '%s' does not exist"), InSoundClass ? *InSoundClass->GetName() : TEXT("<null>"));
	}
}

bool FAudioDevice::ApplySoundMix(USoundMix* NewMix, FSoundMixState* SoundMixState)
{
	if (NewMix && SoundMixState)
	{
		UE_LOG(LogAudio, Log, TEXT("FAudioDevice::ApplySoundMix(): %s"), *NewMix->GetName());

		SoundMixState->StartTime = FApp::GetCurrentTime();
		SoundMixState->FadeInStartTime = SoundMixState->StartTime + NewMix->InitialDelay;
		SoundMixState->FadeInEndTime = SoundMixState->FadeInStartTime + NewMix->FadeInTime;
		SoundMixState->FadeOutStartTime = -1.0;
		SoundMixState->EndTime = -1.0;
		if (NewMix->Duration >= 0.0f)
		{
			SoundMixState->FadeOutStartTime = SoundMixState->FadeInEndTime + NewMix->Duration;
			SoundMixState->EndTime = SoundMixState->FadeOutStartTime + NewMix->FadeOutTime;
		}
		SoundMixState->InterpValue = 0.0f;

		// On sound mix application, there is no delta time
		const float InitDeltaTime = 0.0f;

		ApplyClassAdjusters(NewMix, SoundMixState->InterpValue, InitDeltaTime);

		return(true);
	}

	return(false);
}

void FAudioDevice::UpdateSoundMix(USoundMix* SoundMix, FSoundMixState* SoundMixState)
{
	// If this SoundMix will automatically end, add some more time
	if (SoundMixState->FadeOutStartTime >= 0.f)
	{
		if (SoundMixState->CurrentState == ESoundMixState::FadingOut)
		{
			// In process of fading out, need to adjust timing to fade in again.
			SoundMixState->FadeInStartTime = FApp::GetCurrentTime() - (SoundMixState->InterpValue * SoundMix->FadeInTime);
			SoundMixState->FadeInEndTime = SoundMixState->FadeInStartTime + SoundMix->FadeInTime;
			SoundMixState->FadeOutStartTime = -1.0;
			SoundMixState->EndTime = -1.0;
			if (SoundMix->Duration >= 0.0f)
			{
				SoundMixState->FadeOutStartTime = SoundMixState->FadeInEndTime + SoundMix->Duration;
				SoundMixState->EndTime = SoundMixState->FadeOutStartTime + SoundMix->FadeOutTime;
			}

			// Might have already started fading EQ effect so try setting again
			Effects->SetMixSettings(SoundMix);
		}
		else if (SoundMixState->CurrentState == ESoundMixState::Active)
		{
			// Duration may be -1, this guarantees the fade will at least start at the current time
			double NewFadeOutStartTime = FMath::Max(FApp::GetCurrentTime(), FApp::GetCurrentTime() + SoundMix->Duration);
			if (NewFadeOutStartTime > SoundMixState->FadeOutStartTime)
			{
				SoundMixState->FadeOutStartTime = NewFadeOutStartTime;
				SoundMixState->EndTime = SoundMixState->FadeOutStartTime + SoundMix->FadeOutTime;
			}
		}
	}
}

void FAudioDevice::UpdatePassiveSoundMixModifiers(TArray<FWaveInstance*>& WaveInstances, int32 FirstActiveIndex)
{
	TArray<USoundMix*> CurrPassiveSoundMixModifiers;

	// Find all passive SoundMixes from currently active wave instances
	for (int32 WaveIndex = FirstActiveIndex; WaveIndex < WaveInstances.Num(); WaveIndex++)
	{
		FWaveInstance* WaveInstance = WaveInstances[WaveIndex];
		if (WaveInstance)
		{
			USoundClass* SoundClass = WaveInstance->SoundClass;
			if (SoundClass) 
			{
				const float WaveInstanceActualVolume = WaveInstance->GetVolume();
				// Check each SoundMix individually for volume levels
				for (const FPassiveSoundMixModifier& PassiveSoundMixModifier : SoundClass->PassiveSoundMixModifiers)
				{
					if (WaveInstanceActualVolume >= PassiveSoundMixModifier.MinVolumeThreshold && WaveInstanceActualVolume <= PassiveSoundMixModifier.MaxVolumeThreshold)
					{
						CurrPassiveSoundMixModifiers.AddUnique(PassiveSoundMixModifier.SoundMix);
					}
				}
			}
		}
	}

	// Push SoundMixes that weren't previously active
	for (USoundMix* CurrPassiveSoundMixModifier : CurrPassiveSoundMixModifiers)
	{
		if (PrevPassiveSoundMixModifiers.Find(CurrPassiveSoundMixModifier) == INDEX_NONE)
		{
			PushSoundMixModifier(CurrPassiveSoundMixModifier, true);
		}
	}

	// Pop SoundMixes that are no longer active
	for (int32 MixIdx = PrevPassiveSoundMixModifiers.Num() - 1; MixIdx >= 0; MixIdx--)
	{
		USoundMix* PrevPassiveSoundMixModifier = PrevPassiveSoundMixModifiers[MixIdx];
		if (CurrPassiveSoundMixModifiers.Find(PrevPassiveSoundMixModifier) == INDEX_NONE)
		{
			PopSoundMixModifier(PrevPassiveSoundMixModifier, true);
		}
	}

	PrevPassiveSoundMixModifiers = CurrPassiveSoundMixModifiers;
}

bool FAudioDevice::TryClearingSoundMix(USoundMix* SoundMix, FSoundMixState* SoundMixState)
{
	if (SoundMix && SoundMixState)
	{
		if (SoundMixState->ActiveRefCount == 0 && SoundMixState->PassiveRefCount == 0 && SoundMixState->IsBaseSoundMix == false)
		{
			// do whatever is needed to remove influence of this SoundMix
			if (SoundMix->FadeOutTime > 0.f)
			{
				if (SoundMixState->CurrentState == ESoundMixState::Inactive)
				{
					// Haven't even started fading up, can kill immediately
					ClearSoundMix(SoundMix);
				}
				else if (SoundMixState->CurrentState == ESoundMixState::FadingIn)
				{
					// Currently fading up, force fade in to complete and start fade out from current fade level
					SoundMixState->FadeOutStartTime = FApp::GetCurrentTime() - ((1.0f - SoundMixState->InterpValue) * SoundMix->FadeOutTime);
					SoundMixState->EndTime = SoundMixState->FadeOutStartTime + SoundMix->FadeOutTime;
					SoundMixState->StartTime = SoundMixState->FadeInStartTime = SoundMixState->FadeInEndTime = SoundMixState->FadeOutStartTime - 1.0;

					TryClearingEQSoundMix(SoundMix);
				}
				else if (SoundMixState->CurrentState == ESoundMixState::Active)
				{
					// SoundMix active, start fade out early
					SoundMixState->FadeOutStartTime = FApp::GetCurrentTime();
					SoundMixState->EndTime = SoundMixState->FadeOutStartTime + SoundMix->FadeOutTime;

					TryClearingEQSoundMix(SoundMix);
				}
				else
				{
					// Already fading out, do nothing
				}
			}
			else
			{
				ClearSoundMix(SoundMix);
			}
			return true;
		}
	}

	return false;
}

bool FAudioDevice::TryClearingEQSoundMix(USoundMix* SoundMix)
{
	if (SoundMix && Effects->GetCurrentEQMix() == SoundMix)
	{
		USoundMix* NextEQMix = FindNextHighestEQPrioritySoundMix(SoundMix);
		if (NextEQMix)
		{
			// Need to ignore priority when setting as it will be less than current
			Effects->SetMixSettings(NextEQMix, true);
		}
		else
		{
			Effects->ClearMixSettings();
		}

		return true;
	}

	return false;
}

USoundMix* FAudioDevice::FindNextHighestEQPrioritySoundMix(USoundMix* IgnoredSoundMix)
{
	// find the mix with the next highest priority that was added first
	USoundMix* NextEQMix = NULL;
	FSoundMixState* NextState = NULL;

	for (TMap< USoundMix*, FSoundMixState >::TIterator It(SoundMixModifiers); It; ++It)
	{
		if (It.Key() != IgnoredSoundMix && It.Value().CurrentState < ESoundMixState::FadingOut
			&& (NextEQMix == NULL
				|| (It.Key()->EQPriority > NextEQMix->EQPriority
					|| (It.Key()->EQPriority == NextEQMix->EQPriority
						&& It.Value().StartTime < NextState->StartTime)
					)
				)
			)
		{
			NextEQMix = It.Key();
			NextState = &(It.Value());
		}
	}

	return NextEQMix;
}

void FAudioDevice::ClearSoundMix(USoundMix* SoundMix)
{
	if (SoundMix == nullptr)
	{
		return;
	}

	if (SoundMix == BaseSoundMix)
	{
		BaseSoundMix = nullptr;
	}
	SoundMixModifiers.Remove(SoundMix);
	PrevPassiveSoundMixModifiers.Remove(SoundMix);

	// Check if there are any overrides for this sound mix and if so, reset them so that next time this sound mix is applied, it'll get the new override values
	FSoundMixClassOverrideMap* SoundMixOverrideMap = SoundMixClassEffectOverrides.Find(SoundMix);
	if (SoundMixOverrideMap)
	{
		for (TPair<USoundClass*, FSoundMixClassOverride>& Entry : *SoundMixOverrideMap)
		{
			Entry.Value.bOverrideApplied = false;
		}
	}

	TryClearingEQSoundMix(SoundMix);
}

/** Static helper function which handles setting and updating the sound class adjuster override */
static void UpdateClassAdjustorOverrideEntry(FSoundClassAdjuster& ClassAdjustor, FSoundMixClassOverride& ClassAdjusterOverride, float DeltaTime)
{
	// If we've already applied the override in a previous frame
	if (ClassAdjusterOverride.bOverrideApplied)
	{
		// If we've received a new override value since our last update, then just set the dynamic parameters to the new value
		// The dynamic parameter objects will automatically smoothly travel to the new target value from its current value in the given time
		if (ClassAdjusterOverride.bOverrideChanged)
		{
			ClassAdjusterOverride.PitchOverride.Set(ClassAdjusterOverride.SoundClassAdjustor.PitchAdjuster, ClassAdjusterOverride.FadeInTime);
			ClassAdjusterOverride.VolumeOverride.Set(ClassAdjusterOverride.SoundClassAdjustor.VolumeAdjuster, ClassAdjusterOverride.FadeInTime);
		}
		else
		{
			// We haven't changed so just update the override this frame
			ClassAdjusterOverride.PitchOverride.Update(DeltaTime);
			ClassAdjusterOverride.VolumeOverride.Update(DeltaTime);
		}
	}
	else
	{
		// We haven't yet applied the override to the mix, so set the override dynamic parameters to immediately
		// have the current class adjuster values (0.0 interp-time), then set the dynamic parameters to the new target values in the given fade time

		ClassAdjusterOverride.VolumeOverride.Set(ClassAdjustor.VolumeAdjuster, 0.0f);
		ClassAdjusterOverride.VolumeOverride.Set(ClassAdjusterOverride.SoundClassAdjustor.VolumeAdjuster, ClassAdjusterOverride.FadeInTime);

		ClassAdjusterOverride.PitchOverride.Set(ClassAdjustor.PitchAdjuster, 0.0f);
		ClassAdjusterOverride.PitchOverride.Set(ClassAdjusterOverride.SoundClassAdjustor.PitchAdjuster, ClassAdjusterOverride.FadeInTime);
	}

	if (!ClassAdjustor.SoundClassObject)
	{
		ClassAdjustor.SoundClassObject = ClassAdjusterOverride.SoundClassAdjustor.SoundClassObject;
	}

	check(ClassAdjustor.SoundClassObject == ClassAdjusterOverride.SoundClassAdjustor.SoundClassObject);

	// Get the current value of the dynamic parameters
	ClassAdjustor.PitchAdjuster = ClassAdjusterOverride.PitchOverride.GetValue();
	ClassAdjustor.VolumeAdjuster = ClassAdjusterOverride.VolumeOverride.GetValue();

	// Override the apply to children if applicable
	ClassAdjustor.bApplyToChildren = ClassAdjusterOverride.SoundClassAdjustor.bApplyToChildren;

	// Reset the flags on the override adjuster
	ClassAdjusterOverride.bOverrideApplied = true;
	ClassAdjusterOverride.bOverrideChanged = false;

	// Check if we're clearing and check the terminating condition
	if (ClassAdjusterOverride.bIsClearing)
	{
		// If our override dynamic parameter is done, then we've finished clearing
		if (ClassAdjusterOverride.VolumeOverride.IsDone())
		{
			ClassAdjusterOverride.bIsCleared = true;
		}
	}
}

void FAudioDevice::ApplyClassAdjusters(USoundMix* SoundMix, float InterpValue, float DeltaTime)
{
	if (!SoundMix)
	{
		return;
	}

	// Check if there is a sound mix override entry
	FSoundMixClassOverrideMap* SoundMixOverrideMap = SoundMixClassEffectOverrides.Find(SoundMix);

	// Create a ptr to the array of sound class adjusters ers we want to actually use. Default to using the sound class effects adjuster list
	TArray<FSoundClassAdjuster>* SoundClassAdjusters = &SoundMix->SoundClassEffects;

	bool bUsingOverride = false;

	// If we have an override for this sound mix, replace any overrides and/or add to the array if the sound class adjustment entry doesn't exist
	if (SoundMixOverrideMap)
	{
		// If we have an override map, create a copy of the sound class adjusters for the sound mix, then override the sound mix class overrides
		SoundClassAdjustersCopy = SoundMix->SoundClassEffects;

		// Use the copied list 
		SoundClassAdjusters = &SoundClassAdjustersCopy;

		bUsingOverride = true;

		// Get the interpolated values of the vanilla adjusters up-front
		for (FSoundClassAdjuster& Entry : *SoundClassAdjusters)
		{
			if (Entry.SoundClassObject)
			{
				Entry.VolumeAdjuster = InterpolateAdjuster(Entry.VolumeAdjuster, InterpValue);
				Entry.PitchAdjuster = InterpolateAdjuster(Entry.PitchAdjuster, InterpValue);
				Entry.VoiceCenterChannelVolumeAdjuster = InterpolateAdjuster(Entry.VoiceCenterChannelVolumeAdjuster, InterpValue);
			}
		}

		TArray<USoundClass*> SoundClassesToRemove;
		for (TPair<USoundClass*, FSoundMixClassOverride>& SoundMixOverrideEntry : *SoundMixOverrideMap)
		{
			// Get the sound class object of the override
			FSoundMixClassOverride& ClassAdjusterOverride = SoundMixOverrideEntry.Value;
			USoundClass* SoundClassObject = ClassAdjusterOverride.SoundClassAdjustor.SoundClassObject;

			// If the override has successfully cleared, then just remove it and continue iterating
			if (ClassAdjusterOverride.bIsCleared)
			{
				SoundClassesToRemove.Add(SoundClassObject);
				continue;
			}

			// Look for it in the adjusters copy 
			bool bSoundClassAdjustorExisted = false;
			for (FSoundClassAdjuster& Entry : *SoundClassAdjusters)
			{
				// If we found it, then we need to override the volume and pitch values of the adjuster entry
				if (Entry.SoundClassObject == SoundClassObject)
				{
					// Flag that we don't need to add it to the SoundClassAdjustorsCopy
					bSoundClassAdjustorExisted = true;

					UpdateClassAdjustorOverrideEntry(Entry, ClassAdjusterOverride, DeltaTime);
					break;
				}
			}

			// If we didn't find an existing sound class we need to add the override to the adjuster copy
			if (!bSoundClassAdjustorExisted)
			{
				// Create a default sound class adjuster (1.0 values for pitch and volume)
				FSoundClassAdjuster NewEntry;

				// Apply and/or update the override
				UpdateClassAdjustorOverrideEntry(NewEntry, ClassAdjusterOverride, DeltaTime);

				// Add the new sound class adjuster entry to the array
				SoundClassAdjusters->Add(NewEntry);
			}
		}

		for (USoundClass* SoundClassToRemove : SoundClassesToRemove)
		{
			SoundMixOverrideMap->Remove(SoundClassToRemove);

			// If there are no more overrides, remove the sound mix override entry
			if (SoundMixOverrideMap->Num() == 0)
			{
				SoundMixClassEffectOverrides.Remove(SoundMix);
			}
		}
	}

	// Loop through the sound class adjusters, everything should be up-to-date
	for (FSoundClassAdjuster& Entry : *SoundClassAdjusters)
	{
		if (Entry.SoundClassObject)
		{
			if (Entry.bApplyToChildren)
			{
				// If we're using the override, Entry will already have interpolated values
				if (bUsingOverride)
				{
					RecursiveApplyAdjuster(Entry, Entry.SoundClassObject);
				}
				else
				{
					// Copy the entry with the interpolated values before applying it recursively
					FSoundClassAdjuster EntryCopy = Entry;
					EntryCopy.VolumeAdjuster = InterpolateAdjuster(Entry.VolumeAdjuster, InterpValue);
					EntryCopy.PitchAdjuster = InterpolateAdjuster(Entry.PitchAdjuster, InterpValue);
					EntryCopy.VoiceCenterChannelVolumeAdjuster = InterpolateAdjuster(Entry.VoiceCenterChannelVolumeAdjuster, InterpValue);

					RecursiveApplyAdjuster(EntryCopy, Entry.SoundClassObject);
				}
			}
			else
			{
				// Apply the adjuster to only the sound class specified by the adjuster
				FSoundClassProperties* Properties = SoundClasses.Find(Entry.SoundClassObject);
				if (Properties)
				{
					// If we are using an override, we've already interpolated all our dynamic parameters
					if (bUsingOverride)
					{
						Properties->Volume *= Entry.VolumeAdjuster;
						Properties->Pitch *= Entry.PitchAdjuster;
						Properties->VoiceCenterChannelVolume *= Entry.VoiceCenterChannelVolumeAdjuster;
					}
					// Otherwise, we need to use the "static" data and compute the adjustment interpolations now
					else
					{
						Properties->Volume *= InterpolateAdjuster(Entry.VolumeAdjuster, InterpValue);
						Properties->Pitch *= InterpolateAdjuster(Entry.PitchAdjuster, InterpValue);
						Properties->VoiceCenterChannelVolume *= InterpolateAdjuster(Entry.VoiceCenterChannelVolumeAdjuster, InterpValue);
					}
				}
				else
				{
					UE_LOG(LogAudio, Warning, TEXT("Sound class '%s' does not exist"), *Entry.SoundClassObject->GetName());
				}
			}
		}
	}
}

void FAudioDevice::UpdateSoundClassProperties(float DeltaTime)
{
	// Remove SoundMix modifications and propagate the properties down the hierarchy
	ParseSoundClasses();

	for (TMap< USoundMix*, FSoundMixState >::TIterator It(SoundMixModifiers); It; ++It)
	{
		FSoundMixState* SoundMixState = &(It.Value());

		// Initial delay before mix is applied
		if (FApp::GetCurrentTime() >= SoundMixState->StartTime && FApp::GetCurrentTime() < SoundMixState->FadeInStartTime)
		{
			SoundMixState->InterpValue = 0.0f;
			SoundMixState->CurrentState = ESoundMixState::Inactive;
		}
		else if (FApp::GetCurrentTime() >= SoundMixState->FadeInStartTime && FApp::GetCurrentTime() < SoundMixState->FadeInEndTime)
		{
			// Work out the fade in portion
			SoundMixState->InterpValue = (float)((FApp::GetCurrentTime() - SoundMixState->FadeInStartTime) / (SoundMixState->FadeInEndTime - SoundMixState->FadeInStartTime));
			SoundMixState->CurrentState = ESoundMixState::FadingIn;
		}
		else if (FApp::GetCurrentTime() >= SoundMixState->FadeInEndTime
			&& (SoundMixState->IsBaseSoundMix || SoundMixState->PassiveRefCount > 0 || SoundMixState->FadeOutStartTime < 0.f || FApp::GetCurrentTime() < SoundMixState->FadeOutStartTime))
		{
			// .. ensure the full mix is applied between the end of the fade in time and the start of the fade out time
			// or if SoundMix is the base or active via a passive push - ignores duration.
			SoundMixState->InterpValue = 1.0f;
			SoundMixState->CurrentState = ESoundMixState::Active;
		}
		else if (FApp::GetCurrentTime() >= SoundMixState->FadeOutStartTime && FApp::GetCurrentTime() < SoundMixState->EndTime)
		{
			// Work out the fade out portion
			SoundMixState->InterpValue = 1.0f - (float)((FApp::GetCurrentTime() - SoundMixState->FadeOutStartTime) / (SoundMixState->EndTime - SoundMixState->FadeOutStartTime));
			if (SoundMixState->CurrentState != ESoundMixState::FadingOut)
			{
				// Start fading EQ at same time
				SoundMixState->CurrentState = ESoundMixState::FadingOut;
				TryClearingEQSoundMix(It.Key());
			}
		}
		else
		{
			check(SoundMixState->EndTime >= 0.f && FApp::GetCurrentTime() >= SoundMixState->EndTime);
			// Clear the effect of this SoundMix - may need to revisit for passive
			SoundMixState->InterpValue = 0.0f;
			SoundMixState->CurrentState = ESoundMixState::AwaitingRemoval;
		}

		ApplyClassAdjusters(It.Key(), SoundMixState->InterpValue, DeltaTime);

		if (SoundMixState->CurrentState == ESoundMixState::AwaitingRemoval)
		{
			ClearSoundMix(It.Key());
		}
	}
}

float FListener::Interpolate(const double EndTime)
{
	if (FApp::GetCurrentTime() < InteriorStartTime)
	{
		return(0.0f);
	}

	if (FApp::GetCurrentTime() >= EndTime)
	{
		return(1.0f);
	}

	float InterpValue = (float)((FApp::GetCurrentTime() - InteriorStartTime) / (EndTime - InteriorStartTime));
	return(InterpValue);
}


void FListener::UpdateCurrentInteriorSettings()
{
	// Store the interpolation value, not the actual value
	InteriorVolumeInterp = Interpolate(InteriorEndTime);
	ExteriorVolumeInterp = Interpolate(ExteriorEndTime);
	InteriorLPFInterp = Interpolate(InteriorLPFEndTime);
	ExteriorLPFInterp = Interpolate(ExteriorLPFEndTime);
}

void FAudioDevice::InvalidateCachedInteriorVolumes() const
{
	check(IsInAudioThread());

	for (FActiveSound* ActiveSound : ActiveSounds)
	{
		ActiveSound->bGotInteriorSettings = false;
	}
}

void FListener::ApplyInteriorSettings(const uint32 InAudioVolumeID, const FInteriorSettings& Settings)
{
	if (InAudioVolumeID != AudioVolumeID || Settings != InteriorSettings)
	{
		// Use previous/ current interpolation time if we're transitioning to the default worldsettings zone.
		InteriorStartTime = FApp::GetCurrentTime();
		InteriorEndTime = InteriorStartTime + (Settings.bIsWorldSettings ? InteriorSettings.InteriorTime : Settings.InteriorTime);
		ExteriorEndTime = InteriorStartTime + (Settings.bIsWorldSettings ? InteriorSettings.ExteriorTime : Settings.ExteriorTime);
		InteriorLPFEndTime = InteriorStartTime + (Settings.bIsWorldSettings ? InteriorSettings.InteriorLPFTime : Settings.InteriorLPFTime);
		ExteriorLPFEndTime = InteriorStartTime + (Settings.bIsWorldSettings ? InteriorSettings.ExteriorLPFTime : Settings.ExteriorLPFTime);

		AudioVolumeID = InAudioVolumeID;
		InteriorSettings = Settings;
	}
}


void FAudioDevice::SetListener(UWorld* World, const int32 InViewportIndex, const FTransform& ListenerTransform, const float InDeltaSeconds)
{
	check(IsInGameThread());

	// The copy is done because FTransform doesn't work to pass by value on Win32
	FTransform ListenerTransformCopy = ListenerTransform;

	if (!ensureMsgf(ListenerTransformCopy.IsValid(), TEXT("Invalid listener transform provided to AudioDevice")))
	{
		// If we have a bad transform give it something functional if totally wrong
		ListenerTransformCopy = FTransform::Identity;
	}

	if (InViewportIndex >= ListenerTransforms.Num())
	{
		ListenerTransforms.AddDefaulted(InViewportIndex - ListenerTransforms.Num() + 1);
	}

	ListenerTransforms[InViewportIndex] = ListenerTransformCopy;

	DECLARE_CYCLE_STAT(TEXT("FAudioThreadTask.SetListener"), STAT_AudioSetListener, STATGROUP_AudioThreadCommands);

	FAudioDevice* AudioDevice = this;
	const uint32 WorldID = World->GetUniqueID();
	FAudioThread::RunCommandOnAudioThread([AudioDevice, WorldID, InViewportIndex, ListenerTransformCopy, InDeltaSeconds]()
	{
		TArray<FListener>& AudioThreadListeners = AudioDevice->Listeners;
		if (InViewportIndex >= AudioThreadListeners.Num())
		{
			AudioThreadListeners.AddDefaulted(InViewportIndex - AudioThreadListeners.Num() + 1);
		}

		FListener& Listener = AudioThreadListeners[InViewportIndex];
		Listener.Velocity = InDeltaSeconds > 0.f ? 
			(ListenerTransformCopy.GetTranslation() - Listener.Transform.GetTranslation()) / InDeltaSeconds
			: FVector::ZeroVector;

#if ENABLE_NAN_DIAGNOSTIC
		if (Listener.Velocity.ContainsNaN())
		{
			logOrEnsureNanError(TEXT("FAudioDevice::SetListener has detected a NaN in Listener Velocity"));
		}
#endif

		Listener.WorldID = WorldID;
		Listener.Transform = ListenerTransformCopy;

	}, GET_STATID(STAT_AudioSetListener));
}

void FAudioDevice::SetDefaultAudioSettings(UWorld* World, const FReverbSettings& DefaultReverbSettings, const FInteriorSettings& DefaultInteriorSettings)
{
	check(IsInGameThread());

	DECLARE_CYCLE_STAT(TEXT("FAudioThreadTask.SetDefaultAudioSettings"), STAT_AudioSetDefaultAudioSettings, STATGROUP_AudioThreadCommands);

	FAudioDevice* AudioDevice = this;
	const uint32 WorldID = World->GetUniqueID();
	FAudioThread::RunCommandOnAudioThread([AudioDevice, WorldID, DefaultReverbSettings, DefaultInteriorSettings]()
	{
		AudioDevice->WorldIDToDefaultAudioVolumeSettingsMap.Add(WorldID, TPair<FReverbSettings,FInteriorSettings>(TPairInitializer<FReverbSettings,FInteriorSettings>(DefaultReverbSettings,DefaultInteriorSettings)));

	}, GET_STATID(STAT_AudioSetDefaultAudioSettings));
}

void FAudioDevice::GetAudioVolumeSettings(const uint32 WorldID, const FVector& Location, FAudioVolumeSettings& OutSettings) const
{
	check(IsInAudioThread());

	for (const TPair<uint32,FAudioVolumeProxy>& AudioVolumePair : AudioVolumeProxies)
	{
		const FAudioVolumeProxy& Proxy = AudioVolumePair.Value;
		if (Proxy.WorldID == WorldID)
		{
			FVector Dummy;
			float DistanceSqr = 0.f;
			if (Proxy.BodyInstance->GetSquaredDistanceToBody(Location, DistanceSqr, Dummy) && DistanceSqr == 0.f)
			{
				OutSettings.AudioVolumeID = Proxy.AudioVolumeID;
				OutSettings.Priority = Proxy.Priority;
				OutSettings.ReverbSettings = Proxy.ReverbSettings;
				OutSettings.InteriorSettings = Proxy.InteriorSettings;
				return;
			}
		}
	}

	OutSettings.AudioVolumeID = 0;

	const TPair<FReverbSettings, FInteriorSettings>* DefaultAudioVolumeSettings = WorldIDToDefaultAudioVolumeSettingsMap.Find(WorldID);

	if (DefaultAudioVolumeSettings)
	{
		OutSettings.ReverbSettings = DefaultAudioVolumeSettings->Key;
		OutSettings.InteriorSettings = DefaultAudioVolumeSettings->Value;
	}
}

void FAudioDevice::SetBaseSoundMix(USoundMix* NewMix)
{
	if (!IsInAudioThread())
	{
		DECLARE_CYCLE_STAT(TEXT("FAudioThreadTask.SetBaseSoundMix"), STAT_AudioSetBaseSoundMix, STATGROUP_AudioThreadCommands);

		FAudioDevice* AudioDevice = this;
		FAudioThread::RunCommandOnAudioThread([AudioDevice, NewMix]()
		{
			AudioDevice->SetBaseSoundMix(NewMix);

		}, GET_STATID(STAT_AudioSetBaseSoundMix));

		return;
	}

	if (NewMix && NewMix != BaseSoundMix)
	{
		USoundMix* OldBaseSoundMix = BaseSoundMix;
		BaseSoundMix = NewMix;

		if (OldBaseSoundMix)
		{
			FSoundMixState* OldBaseState = SoundMixModifiers.Find(OldBaseSoundMix);
			check(OldBaseState);
			OldBaseState->IsBaseSoundMix = false;
			TryClearingSoundMix(OldBaseSoundMix, OldBaseState);
		}

		// Check whether this SoundMix is already active
		FSoundMixState* ExistingState = SoundMixModifiers.Find(NewMix);
		if (!ExistingState)
		{
			// First time this mix has been set - add it and setup mix modifications
			ExistingState = &SoundMixModifiers.Add(NewMix, FSoundMixState());

			// Setup SoundClass modifications
			ApplySoundMix(NewMix, ExistingState);

			// Use it to set EQ Settings, which will check its priority
			Effects->SetMixSettings(NewMix);
		}

		ExistingState->IsBaseSoundMix = true;
	}
}

void FAudioDevice::PushSoundMixModifier(USoundMix* SoundMix, bool bIsPassive)
{
	if (SoundMix)
	{
		if (!IsInAudioThread())
		{
			DECLARE_CYCLE_STAT(TEXT("FAudioThreadTask.PushSoundMixModifier"), STAT_AudioPushSoundMixModifier, STATGROUP_AudioThreadCommands);

			FAudioDevice* AudioDevice = this;
			FAudioThread::RunCommandOnAudioThread([AudioDevice, SoundMix, bIsPassive]()
			{
				AudioDevice->PushSoundMixModifier(SoundMix, bIsPassive);

			}, GET_STATID(STAT_AudioPushSoundMixModifier));

			return;
		}

		FSoundMixState* SoundMixState = SoundMixModifiers.Find(SoundMix);

		if (!SoundMixState)
		{
			// First time this mix has been pushed - add it and setup mix modifications
			SoundMixState = &SoundMixModifiers.Add(SoundMix, FSoundMixState());

			// Setup SoundClass modifications
			ApplySoundMix(SoundMix, SoundMixState);

			// Use it to set EQ Settings, which will check its priority
			Effects->SetMixSettings(SoundMix);
		}
		else
		{
			// Make sure that even if UpdateSoundClasses hasn't been run since we indicated we wanted the
			// mix to fade out that we flag is as such so the push is applied correctly
			if (SoundMixState->FadeOutStartTime > 0.f)
			{
				SoundMixState->CurrentState = ESoundMixState::FadingOut;
			}
			UpdateSoundMix(SoundMix, SoundMixState);
		}

		// Increase the relevant ref count - we know pointer exists by this point
		if (bIsPassive)
		{
			SoundMixState->PassiveRefCount++;
		}
		else
		{
			SoundMixState->ActiveRefCount++;
		}
	}
}

void FAudioDevice::SetSoundMixClassOverride(USoundMix* InSoundMix, USoundClass* InSoundClass, float Volume, float Pitch, float FadeInTime, bool bApplyToChildren)
{
	if (!InSoundMix || !InSoundClass)
	{
		return;
	}

	if (!IsInAudioThread())
	{
		DECLARE_CYCLE_STAT(TEXT("FAudioThreadTask.SetSoundMixClassOverride"), STAT_AudioSetSoundMixClassOverride, STATGROUP_AudioThreadCommands);

		FAudioDevice* AudioDevice = this;
		FAudioThread::RunCommandOnAudioThread([AudioDevice, InSoundMix, InSoundClass, Volume, Pitch, FadeInTime, bApplyToChildren]()
		{
			AudioDevice->SetSoundMixClassOverride(InSoundMix, InSoundClass, Volume, Pitch, FadeInTime, bApplyToChildren);

		}, GET_STATID(STAT_AudioSetSoundMixClassOverride));

		return;
	}

	FSoundMixClassOverrideMap& SoundMixClassOverrideMap = SoundMixClassEffectOverrides.FindOrAdd(InSoundMix);

	// Check if we've already added this sound class override
	FSoundMixClassOverride* ClassOverride = SoundMixClassOverrideMap.Find(InSoundClass);
	if (ClassOverride)
	{
		// Override the values of the sound class override with the new values
		ClassOverride->SoundClassAdjustor.SoundClassObject = InSoundClass;
		ClassOverride->SoundClassAdjustor.VolumeAdjuster = Volume;
		ClassOverride->SoundClassAdjustor.PitchAdjuster = Pitch;
		ClassOverride->SoundClassAdjustor.bApplyToChildren = bApplyToChildren;

		// Flag that we've changed so that the update will interpolate to new values
		ClassOverride->bOverrideChanged = true;
		ClassOverride->bIsClearing = false;
		ClassOverride->FadeInTime = FadeInTime;
	}
	else
	{
		// Create a new override struct
		FSoundMixClassOverride NewClassOverride;
		NewClassOverride.SoundClassAdjustor.SoundClassObject = InSoundClass;
		NewClassOverride.SoundClassAdjustor.VolumeAdjuster = Volume;
		NewClassOverride.SoundClassAdjustor.PitchAdjuster = Pitch;
		NewClassOverride.SoundClassAdjustor.bApplyToChildren = bApplyToChildren;
		NewClassOverride.FadeInTime = FadeInTime;

		SoundMixClassOverrideMap.Add(InSoundClass, NewClassOverride);
	}
}

void FAudioDevice::ClearSoundMixClassOverride(USoundMix* InSoundMix, USoundClass* InSoundClass, float FadeOutTime)
{
	if (!InSoundMix || !InSoundClass)
	{
		return;
	}

	if (!IsInAudioThread())
	{
		DECLARE_CYCLE_STAT(TEXT("FAudioThreadTask.ClearSoundMixClassOverride"), STAT_AudioClearSoundMixClassOverride, STATGROUP_AudioThreadCommands);

		FAudioDevice* AudioDevice = this;
		FAudioThread::RunCommandOnAudioThread([AudioDevice, InSoundMix, InSoundClass, FadeOutTime]()
		{
			AudioDevice->ClearSoundMixClassOverride(InSoundMix, InSoundClass, FadeOutTime);

		}, GET_STATID(STAT_AudioClearSoundMixClassOverride));

		return;
	}

	// Get the sound mix class override map for the sound mix. If this doesn't exist, then nobody overrode the sound mix
	FSoundMixClassOverrideMap* SoundMixClassOverrideMap = SoundMixClassEffectOverrides.Find(InSoundMix);
	if (!SoundMixClassOverrideMap)
	{
		return;
	}

	// Get the sound class override. If this doesn't exist, then the sound class wasn't previously overridden.
	FSoundMixClassOverride* SoundClassOverride = SoundMixClassOverrideMap->Find(InSoundClass);
	if (!SoundClassOverride)
	{
		return;
	}

	// If the override is currently applied, then we need to "fade out" the override
	if (SoundClassOverride->bOverrideApplied)
	{
		// Get the new target values that sound mix would be if it weren't overridden. 
		// If this was a pure add to the sound mix, then the target values will be 1.0f (i.e. not applied)
		float VolumeAdjuster = 1.0f;
		float PitchAdjuster = 1.0f;

		// Loop through the sound mix class adjusters and set the volume adjuster to the value that would be in the sound mix
		for (const FSoundClassAdjuster& Adjustor : InSoundMix->SoundClassEffects)
		{
			if (Adjustor.SoundClassObject == InSoundClass)
			{
				VolumeAdjuster = Adjustor.VolumeAdjuster;
				PitchAdjuster = Adjustor.PitchAdjuster;
				break;
			}
		}

		SoundClassOverride->bIsClearing = true;
		SoundClassOverride->bIsCleared = false;
		SoundClassOverride->bOverrideChanged = true;
		SoundClassOverride->FadeInTime = FadeOutTime;
		SoundClassOverride->SoundClassAdjustor.VolumeAdjuster = VolumeAdjuster;
		SoundClassOverride->SoundClassAdjustor.PitchAdjuster = PitchAdjuster;
	}
	else
	{
		// Otherwise, we just simply remove the sound class override in the sound class override map
		SoundMixClassOverrideMap->Remove(InSoundClass);

		// If there are no more overrides, remove the sound mix override entry
		if (!SoundMixClassOverrideMap->Num())
		{
			SoundMixClassEffectOverrides.Remove(InSoundMix);
		}
	}

}

void FAudioDevice::PopSoundMixModifier(USoundMix* SoundMix, bool bIsPassive)
{
	if (SoundMix)
	{
		if (!IsInAudioThread())
		{
			DECLARE_CYCLE_STAT(TEXT("FAudioThreadTask.PopSoundMixModifier"), STAT_AudioPopSoundMixModifier, STATGROUP_AudioThreadCommands);

			FAudioDevice* AudioDevice = this;
			FAudioThread::RunCommandOnAudioThread([AudioDevice, SoundMix, bIsPassive]()
			{
				AudioDevice->PopSoundMixModifier(SoundMix, bIsPassive);

			}, GET_STATID(STAT_AudioPopSoundMixModifier));

			return;
		}

		FSoundMixState* SoundMixState = SoundMixModifiers.Find(SoundMix);

		if (SoundMixState)
		{
			if (bIsPassive && SoundMixState->PassiveRefCount > 0)
			{
				SoundMixState->PassiveRefCount--;
				if (SoundMixState->PassiveRefCount == 0)
				{
					// Check whether Fade out time was previously set and reset it to current time
					if (SoundMixState->FadeOutStartTime >= 0.f && FApp::GetCurrentTime() > SoundMixState->FadeOutStartTime)
					{
						SoundMixState->FadeOutStartTime = FApp::GetCurrentTime();
						SoundMixState->EndTime = SoundMixState->FadeOutStartTime + SoundMix->FadeOutTime;
					}
				}
			}
			else if (!bIsPassive && SoundMixState->ActiveRefCount > 0)
			{
				SoundMixState->ActiveRefCount--;
			}

			TryClearingSoundMix(SoundMix, SoundMixState);
		}
	}
}

void FAudioDevice::ClearSoundMixModifier(USoundMix* SoundMix)
{
	if (SoundMix)
	{
		if (!IsInAudioThread())
		{
			DECLARE_CYCLE_STAT(TEXT("FAudioThreadTask.ClearSoundMixModifier"), STAT_AudioClearSoundMixModifier, STATGROUP_AudioThreadCommands);

			FAudioDevice* AudioDevice = this;
			FAudioThread::RunCommandOnAudioThread([AudioDevice, SoundMix]()
			{
				AudioDevice->ClearSoundMixModifier(SoundMix);

			}, GET_STATID(STAT_AudioClearSoundMixModifier));

			return;
		}

		FSoundMixState* SoundMixState = SoundMixModifiers.Find(SoundMix);

		if (SoundMixState)
		{
			SoundMixState->ActiveRefCount = 0;

			TryClearingSoundMix(SoundMix, SoundMixState);
		}
	}
}

void FAudioDevice::ClearSoundMixModifiers()
{
	if (!IsInAudioThread())
	{
		DECLARE_CYCLE_STAT(TEXT("FAudioThreadTask.ClearSoundMixModifiers"), STAT_AudioClearSoundMixModifiers, STATGROUP_AudioThreadCommands);

		FAudioDevice* AudioDevice = this;
		FAudioThread::RunCommandOnAudioThread([AudioDevice]()
		{
			AudioDevice->ClearSoundMixModifiers();

		}, GET_STATID(STAT_AudioClearSoundMixModifiers));

		return;
	}

	// Clear all sound mix modifiers
	for (TMap< USoundMix*, FSoundMixState >::TIterator It(SoundMixModifiers); It; ++It)
	{
		ClearSoundMixModifier(It.Key());
	}
}

void FAudioDevice::ActivateReverbEffect(UReverbEffect* ReverbEffect, FName TagName, float Priority, float Volume, float FadeTime)
{
	check(IsInGameThread());

	FActivatedReverb& ActivatedReverb = ActivatedReverbs.FindOrAdd(TagName);

	ActivatedReverb.ReverbSettings.ReverbEffect = ReverbEffect;
	ActivatedReverb.ReverbSettings.Volume = Volume;
	ActivatedReverb.ReverbSettings.FadeTime = FadeTime;
	ActivatedReverb.Priority = Priority;

	UpdateHighestPriorityReverb();
}

void FAudioDevice::DeactivateReverbEffect(FName TagName)
{
	check(IsInGameThread());

	if (ActivatedReverbs.Remove(TagName) > 0)
	{
		UpdateHighestPriorityReverb();
	}
}

void* FAudioDevice::InitEffect(FSoundSource* Source)
{
	check(IsInAudioThread());
	return(Effects->InitEffect(Source));
}


void* FAudioDevice::UpdateEffect(FSoundSource* Source)
{
	SCOPE_CYCLE_COUNTER(STAT_AudioUpdateEffects);

	check(IsInAudioThread());
	return(Effects->UpdateEffect(Source));
}


void FAudioDevice::DestroyEffect(FSoundSource* Source)
{
	check(IsInAudioThread());
	return(Effects->DestroyEffect(Source));
}


void FAudioDevice::HandlePause(bool bGameTicking, bool bGlobalPause)
{
	DECLARE_CYCLE_STAT(TEXT("FAudioThreadTask.HandlePause"), STAT_AudioHandlePause, STATGROUP_AudioThreadCommands);

	FAudioDevice* AudioDevice = this;
	FAudioThread::RunCommandOnAudioThread([AudioDevice, bGameTicking, bGlobalPause]()
	{
		// Pause all sounds if transitioning to pause mode.
		if (!bGameTicking && (AudioDevice->bGameWasTicking || bGlobalPause))
		{
			for (int32 i = 0; i < AudioDevice->Sources.Num(); i++)
			{
				FSoundSource* Source = AudioDevice->Sources[ i ];
				if (!Source->IsPaused() && (bGlobalPause || Source->IsGameOnly()))
				{
					Source->Pause();
				}
			}
		}
		// Unpause all sounds if transitioning back to game.
		else if (bGameTicking && (!AudioDevice->bGameWasTicking || bGlobalPause))
		{
			for (int32 i = 0; i < AudioDevice->Sources.Num(); i++)
			{
				FSoundSource* Source = AudioDevice->Sources[ i ];
				if (Source->IsPaused() && (bGlobalPause || Source->IsGameOnly()))
				{
					Source->Play();
				}
			}
		}

		AudioDevice->bGameWasTicking = bGameTicking;
	}, GET_STATID(STAT_AudioHandlePause));

}


int32 FAudioDevice::GetSortedActiveWaveInstances(TArray<FWaveInstance*>& WaveInstances, const ESortedActiveWaveGetType::Type GetType)
{
	check(IsInAudioThread());

	SCOPE_CYCLE_COUNTER(STAT_AudioGatherWaveInstances);

	// Tick all the active audio components.  Use a copy as some operations may remove elements from the list, but we want
	// to evaluate in the order they were added
	TArray<FActiveSound*> ActiveSoundsCopy = ActiveSounds;
	for (int32 i = 0; i < ActiveSoundsCopy.Num(); ++i)
	{
		FActiveSound* ActiveSound = ActiveSoundsCopy[i];

		if (!ActiveSound)
		{
			UE_LOG(LogAudio, Error, TEXT("Null sound at index %d in ActiveSounds Array!"), i);
			continue;
		}
		
		if (!ActiveSound->Sound)
		{
			// No sound - cleanup and remove
			AddSoundToStop(ActiveSound);
		}
		// If the world scene allows audio - tick wave instances.
		else 
		{
			UWorld* ActiveSoundWorldPtr = ActiveSound->World.Get();
			if (ActiveSoundWorldPtr == nullptr || ActiveSoundWorldPtr->AllowAudioPlayback())
			{
				const float Duration = ActiveSound->Sound->GetDuration();

				// Divide by minimum pitch for longest possible duration
				if (Duration < INDEFINITELY_LOOPING_DURATION && ActiveSound->PlaybackTime > Duration / MIN_PITCH)
				{
					UE_LOG(LogAudio, Log, TEXT("Sound stopped due to duration: %g > %g : %s %s"),
						ActiveSound->PlaybackTime,
						Duration,
						*ActiveSound->Sound->GetName(),
						*ActiveSound->GetAudioComponentName());
					AddSoundToStop(ActiveSound);
				}
				else
				{
					// If not in game, do not advance sounds unless they are UI sounds.
					float UsedDeltaTime = FApp::GetDeltaTime();
					if (GetType == ESortedActiveWaveGetType::QueryOnly || (GetType == ESortedActiveWaveGetType::PausedUpdate && !ActiveSound->bIsUISound))
					{
						UsedDeltaTime = 0.0f;
					}

					ActiveSound->UpdateWaveInstances(WaveInstances, UsedDeltaTime);
				}
			}
		}
	}

	// Now stop any sounds that are active that are in concurrency resolution groups that resolve by stopping quietest
	{
		SCOPE_CYCLE_COUNTER(STAT_AudioEvaluateConcurrency);
		ConcurrencyManager.StopQuietSoundsDueToMaxConcurrency();
	}

	int FirstActiveIndex = 0;
	if (WaveInstances.Num() >= MaxChannels)
	{
		// Helper function for "Sort" (higher priority sorts last).
		struct FCompareFWaveInstanceByPlayPriority
		{
			FORCEINLINE bool operator()(const FWaveInstance& A, const FWaveInstance& B) const
			{
				return A.GetVolumeWeightedPriority() < B.GetVolumeWeightedPriority();
			}
		};

		// Sort by priority (lowest priority first).
		WaveInstances.Sort(FCompareFWaveInstanceByPlayPriority());

		// Get the first index that will result in a active source voice
		FirstActiveIndex = FMath::Max(WaveInstances.Num() - MaxChannels, 0);
	}
	return(FirstActiveIndex);
}


void FAudioDevice::StopSources(TArray<FWaveInstance*>& WaveInstances, int32 FirstActiveIndex)
{
	// Touch sources that are high enough priority to play
	for (int32 InstanceIndex = FirstActiveIndex; InstanceIndex < WaveInstances.Num(); InstanceIndex++)
	{
		FWaveInstance* WaveInstance = WaveInstances[ InstanceIndex ];
		FSoundSource* Source = WaveInstanceSourceMap.FindRef(WaveInstance);
		if (Source)
		{
			Source->LastUpdate = CurrentTick;

			// If they are still audible, mark them as such
			float VolumeWeightedPriority = WaveInstance->GetVolume();
			if (VolumeWeightedPriority > 0.0f)
			{
				Source->LastHeardUpdate = CurrentTick;
			}
		}
	}

	// Stop inactive sources, sources that no longer have a WaveInstance associated
	// or sources that need to be reset because Stop & Play were called in the same frame.
	for (int32 SourceIndex = 0; SourceIndex < Sources.Num(); SourceIndex++)
	{
		FSoundSource* Source = Sources[ SourceIndex ];

		if (Source->WaveInstance)
		{
#if STATS && WITH_EDITORONLY_DATA
			if (Source->UsesCPUDecompression())
			{
				INC_DWORD_STAT(STAT_OggWaveInstances);
			}
#endif
			// If we need to stop this sound due to max concurrency (i.e. it was quietest in a concurrency group)
			if (Source->WaveInstance->ShouldStopDueToMaxConcurrency())
			{
				Source->Stop();
			}
			// Source was not one of the active sounds this tick so needs to be stopped
			else if (Source->LastUpdate != CurrentTick)
			{
				Source->Stop();
			}
			else
			{
				// Need to update the source still so that it gets any volume settings applied to
				// otherwise the source may play at a very quiet volume and not actually set to 0.0
				Source->Update();
			}
		}
	}

	// Stop wave instances that are no longer playing due to priority reasons. This needs to happen AFTER
	// stopping sources as calling Stop on a sound source in turn notifies the wave instance of a buffer
	// being finished which might reset it being finished.
	for (int32 InstanceIndex = 0; InstanceIndex < FirstActiveIndex; InstanceIndex++)
	{
		FWaveInstance* WaveInstance = WaveInstances[ InstanceIndex ];
		WaveInstance->StopWithoutNotification();
	}

#if STATS
	uint32 AudibleInactiveSounds = 0;
	// Count how many sounds are not being played but were audible
	for (int32 InstanceIndex = 0; InstanceIndex < FirstActiveIndex; InstanceIndex++)
	{
		FWaveInstance* WaveInstance = WaveInstances[ InstanceIndex ];
		if (WaveInstance->GetVolume() > 0.1f)
		{
			AudibleInactiveSounds++;
		}
	}
	SET_DWORD_STAT(STAT_AudibleWavesDroppedDueToPriority, AudibleInactiveSounds);
#endif
}

void FAudioDevice::StartSources(TArray<FWaveInstance*>& WaveInstances, int32 FirstActiveIndex, bool bGameTicking)
{
	check(IsInAudioThread());

	SCOPE_CYCLE_COUNTER(STAT_AudioStartSources);

	// Start sources as needed.
	for (int32 InstanceIndex = FirstActiveIndex; InstanceIndex < WaveInstances.Num(); InstanceIndex++)
	{
		FWaveInstance* WaveInstance = WaveInstances[InstanceIndex];

		// Editor uses bIsUISound for sounds played in the browser.
		if (!WaveInstance->ShouldStopDueToMaxConcurrency() && (bGameTicking || WaveInstance->bIsUISound))
		{
			FSoundSource* Source = WaveInstanceSourceMap.FindRef(WaveInstance);
			if (!Source &&
				(!WaveInstance->IsStreaming() ||
				IStreamingManager::Get().GetAudioStreamingManager().CanCreateSoundSource(WaveInstance)))
			{
				check(FreeSources.Num());
				Source = FreeSources.Pop();
				check(Source);

				// Prepare for initialization... 
				bool bSuccess = false;
				if (Source->PrepareForInitialization(WaveInstance))
				{
					// We successfully prepared for initialization (though we may not be prepared to actually init yet)
					bSuccess = true;

					// If we are now prepared to init (because the file handle and header synchronously loaded), then init right away
					if (Source->IsPreparedToInit())
					{
						// Init the source, this may result in failure
						bSuccess = Source->Init(WaveInstance);

						// If we succeeded then play and update the source
						if (bSuccess)
						{
							check(Source->IsInitialized());
							// If the source didn't get paused while initializing, then play it
							if (!Source->IsPaused())
							{
								Source->Play();
							}
							Source->Update();
						}
					}
				}

				// If we succeeded above then we need to map the wave instance to the source
				if (bSuccess)
				{
					IStreamingManager::Get().GetAudioStreamingManager().AddStreamingSoundSource(Source);
					// Associate wave instance with it which is used earlier in this function.
					WaveInstanceSourceMap.Add(WaveInstance, Source);
				}
				else
				{
					// If we failed, then we need to stop the wave instance and add the source back to the free list
					// This can happen if e.g. the USoundWave pointed to by the WaveInstance is not a valid sound file.
					// If we don't stop the wave file, it will continue to try initializing the file every frame, which is a perf hit
					UE_LOG(LogAudio, Warning, TEXT("Failed to start sound source for %s"), (WaveInstance->ActiveSound && WaveInstance->ActiveSound->Sound) ? *WaveInstance->ActiveSound->Sound->GetName() : TEXT("UNKNOWN") );
					WaveInstance->StopWithoutNotification();
					FreeSources.Add(Source);
				}
			}
			else if (Source)
			{
				// If we've already been initialized, then just update the voice
				if (Source->IsInitialized())
				{
					Source->Update();
				}
				// Otherwise, we need still need to initialize
				else if (Source->IsPreparedToInit())
				{
					// Try to initialize the source. This may fail if something is wrong with the source.
					if (Source->Init(WaveInstance))
					{
						// Note: if we succeeded in starting to prepare to init, we already added the wave instance map to the source so don't need to add here.
						check(Source->IsInitialized());
						Source->Play();
						Source->Update();
					}
					else
					{
						// Make sure init cleaned up the buffer when it failed
						check(Source->Buffer == nullptr);

						// If were ready to call init but failed, then we need to add the source and stop with notification
						WaveInstance->StopWithoutNotification();
						FreeSources.Add(Source);
					}
				}
			}
			else if (!Source)
			{
				// This can happen if the streaming manager determines that this sound should not be started.
				// We stop the wave instance to prevent it from attempting to initialize every frame
				WaveInstance->StopWithoutNotification();
			}
		}
	}
}

void FAudioDevice::Update(bool bGameTicking)
{
	if (!IsInAudioThread())
	{

		FAudioDevice* AudioDevice = this;
		FAudioThread::RunCommandOnAudioThread([AudioDevice, bGameTicking]()
		{
			AudioDevice->Update(bGameTicking);
		});

		return;
	}

	DECLARE_CYCLE_STAT(TEXT("FAudioThreadTask.AudioUpdateTime"), STAT_AudioUpdateTime, STATGROUP_AudioThreadCommands);
	FScopeCycleCounter AudioUpdateTimeCounter(GET_STATID(STAT_AudioUpdateTime));

	double CurrTime = FPlatformTime::Seconds();
	UpdateDeltaTime = CurrTime - LastUpdateTime;
	LastUpdateTime = CurrTime;

	if (bGameTicking)
	{
		GlobalPitchScale.Update(UpdateDeltaTime);
	}

	// Start a new frame
	CurrentTick++;

	// Handle pause/unpause for the game and editor.
	HandlePause(bGameTicking);

	bool bHasVolumeSettings = false;
	float AudioVolumePriority = 0.f;
	FReverbSettings ReverbSettings;

	// Gets the current state of the interior settings
	for (FListener& Listener : Listeners)
	{
		FAudioVolumeSettings PlayerAudioVolumeSettings;
		GetAudioVolumeSettings(Listener.WorldID, Listener.Transform.GetLocation(), PlayerAudioVolumeSettings);

		Listener.ApplyInteriorSettings(PlayerAudioVolumeSettings.AudioVolumeID, PlayerAudioVolumeSettings.InteriorSettings);
		Listener.UpdateCurrentInteriorSettings();

		if (!bHasVolumeSettings || (PlayerAudioVolumeSettings.AudioVolumeID > 0 && PlayerAudioVolumeSettings.Priority > AudioVolumePriority))
		{
			bHasVolumeSettings = true;
			AudioVolumePriority = PlayerAudioVolumeSettings.Priority;
			ReverbSettings = PlayerAudioVolumeSettings.ReverbSettings;
		}
	}

	if (bHasActivatedReverb)
	{
		if (HighestPriorityActivatedReverb.Priority > AudioVolumePriority)
		{
			ReverbSettings = HighestPriorityActivatedReverb.ReverbSettings;
		}
	}

	Effects->SetReverbSettings(ReverbSettings);

	// Update the audio effects - reverb, EQ etc
	Effects->Update();

	// Gets the current state of the sound classes accounting for sound mix
	UpdateSoundClassProperties(UpdateDeltaTime);

	ProcessingPendingActiveSoundStops();

	// Update listener transform
	if (Listeners.Num() > 0)
	{
		// Caches the matrix used to transform a sounds position into local space so we can just look
		// at the Y component after normalization to determine spatialization.
		const FVector Up = Listeners[0].GetUp();
		const FVector Right = Listeners[0].GetFront();
		InverseListenerTransform = FMatrix(Up, Right, Up ^ Right, Listeners[0].Transform.GetTranslation()).Inverse();
		ensure(!InverseListenerTransform.ContainsNaN());
	}

	int32 FirstActiveIndex = INDEX_NONE;

	if (Sources.Num())
	{
		// Kill any sources that have finished
		for (int32 SourceIndex = 0; SourceIndex < Sources.Num(); SourceIndex++)
		{
			// Source has finished playing (it's one shot)
			if (Sources[ SourceIndex ]->IsFinished())
			{
				Sources[ SourceIndex ]->Stop();
			}
		}

		// Poll audio components for active wave instances (== paths in node tree that end in a USoundWave)
		ActiveWaveInstances.Reset();
		FirstActiveIndex = GetSortedActiveWaveInstances(ActiveWaveInstances, (bGameTicking ? ESortedActiveWaveGetType::FullUpdate : ESortedActiveWaveGetType::PausedUpdate));

		// Stop sources that need to be stopped, and touch the ones that need to be kept alive
		StopSources(ActiveWaveInstances, FirstActiveIndex);

		// Start and/or update any sources that have a high enough priority to play
		StartSources(ActiveWaveInstances, FirstActiveIndex, bGameTicking);

		// Check which sounds are active from these wave instances and update passive SoundMixes
		UpdatePassiveSoundMixModifiers(ActiveWaveInstances, FirstActiveIndex);

		INC_DWORD_STAT_BY(STAT_WaveInstances, ActiveWaveInstances.Num());
		INC_DWORD_STAT_BY(STAT_AudioSources, MaxChannels - FreeSources.Num());
		INC_DWORD_STAT_BY(STAT_WavesDroppedDueToPriority, FMath::Max(ActiveWaveInstances.Num() - MaxChannels, 0));
		INC_DWORD_STAT_BY(STAT_ActiveSounds, ActiveSounds.Num());
	}

	// now let the platform perform anything it needs to handle
	UpdateHardware();

	// send any needed information back to the game thread
	SendUpdateResultsToGameThread(FirstActiveIndex);

#if !UE_BUILD_SHIPPING
	// Print statistics for first non initial load allocation.
	static bool bFirstTime = true;
	if (bFirstTime && CommonAudioPoolSize != 0)
	{
		bFirstTime = false;
		if (CommonAudioPoolFreeBytes != 0)
		{
			UE_LOG(LogAudio, Log, TEXT("Audio pool size mismatch by %d bytes. Please update CommonAudioPoolSize ini setting to %d to avoid waste!"),
				CommonAudioPoolFreeBytes, CommonAudioPoolSize - CommonAudioPoolFreeBytes);
		}
	}
#endif
}

void FAudioDevice::SendUpdateResultsToGameThread(const int32 FirstActiveIndex)
{
#if !UE_BUILD_SHIPPING
	TArray<FAudioStats::FStatSoundInfo> StatSoundInfos;
	TArray<FAudioStats::FStatSoundMix> StatSoundMixes;
	const bool bStatsStale = (RequestedAudioStats == 0);
	if (RequestedAudioStats != 0)
	{
		const FVector ListenerPosition = Listeners[0].Transform.GetTranslation();

		TMap<FActiveSound*, int32> ActiveSoundToInfoIndex;

		const bool bDebug = (RequestedAudioStats & ERequestedAudioStats::DebugSounds) != 0;

		for (FActiveSound* ActiveSound : ActiveSounds)
		{
			if (ActiveSound->Sound)
			{
				if (!bDebug || ActiveSound->GetSound()->bDebug)
				{
					ActiveSoundToInfoIndex.Add(ActiveSound, StatSoundInfos.AddDefaulted());
					FAudioStats::FStatSoundInfo& StatSoundInfo = StatSoundInfos.Last();
					StatSoundInfo.SoundName = ActiveSound->GetSound()->GetPathName();
					StatSoundInfo.Distance = (ListenerPosition - ActiveSound->Transform.GetTranslation()).Size();
					if (USoundClass* SoundClass = ActiveSound->GetSoundClass())
					{
						StatSoundInfo.SoundClassName = SoundClass->GetFName();
					}
					else
					{
						StatSoundInfo.SoundClassName = NAME_None;
					}
					StatSoundInfo.Transform = ActiveSound->Transform;
					StatSoundInfo.AudioComponentID = ActiveSound->GetAudioComponentID();

					if (bDebug && ActiveSound->GetSound()->bDebug)
					{
						ActiveSound->CollectAttenuationShapesForVisualization(StatSoundInfo.ShapeDetailsMap);
					}
				}
			}
		}

		// Iterate through all wave instances.
		for (int32 InstanceIndex = FirstActiveIndex; InstanceIndex < ActiveWaveInstances.Num(); ++InstanceIndex)
		{
			FWaveInstance* WaveInstance = ActiveWaveInstances[InstanceIndex];
			int32* SoundInfoIndex = ActiveSoundToInfoIndex.Find(WaveInstance->ActiveSound);
			if (SoundInfoIndex)
			{
				FAudioStats::FStatWaveInstanceInfo WaveInstanceInfo;
				FSoundSource* Source = WaveInstanceSourceMap.FindRef(WaveInstance);
				WaveInstanceInfo.Description = Source ? Source->Describe((RequestedAudioStats & ERequestedAudioStats::LongSoundNames) != 0) : FString(TEXT("No source"));
				WaveInstanceInfo.ActualVolume = WaveInstance->GetVolume();
				WaveInstanceInfo.InstanceIndex = InstanceIndex;
				StatSoundInfos[*SoundInfoIndex].WaveInstanceInfos.Add(MoveTemp(WaveInstanceInfo));
			}
		}

		USoundMix* CurrentEQMix = Effects->GetCurrentEQMix();

		for (const TPair<USoundMix*, FSoundMixState>& SoundMixPair : SoundMixModifiers)
		{
			StatSoundMixes.AddDefaulted();
			FAudioStats::FStatSoundMix& StatSoundMix = StatSoundMixes.Last();
			StatSoundMix.MixName = SoundMixPair.Key->GetName();
			StatSoundMix.InterpValue = SoundMixPair.Value.InterpValue;
			StatSoundMix.RefCount = SoundMixPair.Value.ActiveRefCount + SoundMixPair.Value.PassiveRefCount;
			StatSoundMix.bIsCurrentEQ = (SoundMixPair.Key == CurrentEQMix);
		}
	}
#endif

	DECLARE_CYCLE_STAT(TEXT("FGameThreadAudioTask.AudioSendResults"), STAT_AudioSendResults, STATGROUP_TaskGraphTasks);

	const uint32 AudioDeviceID = DeviceHandle;

	UReverbEffect* ReverbEffect = Effects->GetCurrentReverbEffect();
	FAudioThread::RunCommandOnGameThread([AudioDeviceID, ReverbEffect
#if !UE_BUILD_SHIPPING
											, StatSoundInfos, StatSoundMixes, bStatsStale
#endif
													]()
	{
		if (FAudioDeviceManager* AudioDeviceManager = GEngine->GetAudioDeviceManager())
		{
			if (FAudioDevice* AudioDevice = AudioDeviceManager->GetAudioDevice(AudioDeviceID))
			{
				AudioDevice->CurrentReverbEffect = ReverbEffect;
#if !UE_BUILD_SHIPPING
				AudioDevice->AudioStats.StatSoundInfos = MoveTemp(StatSoundInfos);
				AudioDevice->AudioStats.StatSoundMixes = MoveTemp(StatSoundMixes);
				AudioDevice->AudioStats.bStale = bStatsStale;
#endif
			}
		}
	}, GET_STATID(STAT_AudioSendResults));
}

void FAudioDevice::StopAllSounds(bool bShouldStopUISounds)
{
	check(IsInAudioThread());

	for (int32 SoundIndex=ActiveSounds.Num() - 1; SoundIndex >= 0; --SoundIndex)
	{
		FActiveSound* ActiveSound = ActiveSounds[SoundIndex];

		if (bShouldStopUISounds)
		{
			AddSoundToStop(ActiveSound);
		}
		// If we're allowing UI sounds to continue then first filter on the active sounds state
		else if (!ActiveSound->bIsUISound)
		{
			// Then iterate across the wave instances.  If any of the wave instances is not a UI sound
			// then we will stop the entire active sound because it makes less sense to leave it half
			// executing
			for (auto WaveInstanceIt(ActiveSound->WaveInstances.CreateConstIterator()); WaveInstanceIt; ++WaveInstanceIt)
			{
				FWaveInstance* WaveInstance = WaveInstanceIt.Value();
				if (WaveInstance && !WaveInstance->bIsUISound)
				{
					AddSoundToStop(ActiveSound);
					break;
				}
			}
		}
	}

	// Immediately process stopping sounds
	ProcessingPendingActiveSoundStops();
}

void FAudioDevice::AddNewActiveSound(const FActiveSound& NewActiveSound)
{
	if (NewActiveSound.Sound == nullptr)
	{
		return;
	}

	if (!IsInAudioThread())
	{
		DECLARE_CYCLE_STAT(TEXT("FAudioThreadTask.AddNewActiveSound"), STAT_AudioAddNewActiveSound, STATGROUP_AudioThreadCommands);

		FAudioDevice* AudioDevice = this;
		FAudioThread::RunCommandOnAudioThread([AudioDevice, NewActiveSound]()
		{
			AudioDevice->AddNewActiveSound(NewActiveSound);
		}, GET_STATID(STAT_AudioAddNewActiveSound));

		return;		
	}

	// Evaluate concurrency. This will create an ActiveSound ptr which is a copy of NewActiveSound if the sound can play.
	FActiveSound* ActiveSound = nullptr;

	{
		SCOPE_CYCLE_COUNTER(STAT_AudioEvaluateConcurrency);

		// Try to create a new active sound. This returns nullptr if too many sounds are playing with this sound's concurrency setting
		ActiveSound = ConcurrencyManager.CreateNewActiveSound(NewActiveSound);
	}

	if (!ActiveSound)
	{
		return;
	}

	++NewActiveSound.Sound->CurrentPlayCount;

#if !(UE_BUILD_SHIPPING || UE_BUILD_TEST)
	UE_LOG(LogAudio, VeryVerbose, TEXT("New ActiveSound %s Comp: %s Loc: %s"), *NewActiveSound.Sound->GetName(), *NewActiveSound.GetAudioComponentName(), *NewActiveSound.Transform.GetTranslation().ToString());
#endif // !(UE_BUILD_SHIPPING || UE_BUILD_TEST)

	check(ActiveSound);

#if !(UE_BUILD_SHIPPING || UE_BUILD_TEST)
	if (ActiveSound->Sound)
	{
		if (!ensureMsgf(ActiveSound->Sound->GetFName() != NAME_None, TEXT("AddNewActiveSound with DESTROYED sound %s. AudioComponent=%s. IsPendingKill=%d. BeginDestroy=%d"),
			*ActiveSound->Sound->GetPathName(),
			*ActiveSound->GetAudioComponentName(),
			(int32)ActiveSound->Sound->IsPendingKill(),
			(int32)ActiveSound->Sound->HasAnyFlags(RF_BeginDestroyed)))
		{
			static FName InvalidSoundName(TEXT("DESTROYED_Sound"));
			ActiveSound->DebugOriginalSoundName = InvalidSoundName;
		}
		else
		{
			ActiveSound->DebugOriginalSoundName = ActiveSound->Sound->GetFName();
		}
	}
#endif

	ActiveSounds.Add(ActiveSound);
	if (ActiveSound->GetAudioComponentID() > 0)
	{
		AudioComponentIDToActiveSoundMap.Add(ActiveSound->GetAudioComponentID(), ActiveSound);
	}

}

void FAudioDevice::ProcessingPendingActiveSoundStops(bool bForceDelete)
{
	// Process the PendingSoundsToDelete. These may have 
	// had their deletion deferred due to an async operation
	for (int32 i = PendingSoundsToDelete.Num() - 1; i >= 0; --i)
	{
		FActiveSound* ActiveSound = PendingSoundsToDelete[i];
		if (bForceDelete || ActiveSound->CanDelete())
		{
			ActiveSound->bAsyncOcclusionPending = false;
			PendingSoundsToDelete.RemoveAtSwap(i, 1, false);
			delete ActiveSound;
		}
	}

	// Stop any pending active sounds that need to be stopped
	for (FActiveSound* ActiveSound : PendingSoundsToStop)
	{
		check(ActiveSound);
		ActiveSound->Stop();

		// If we can delete the active sound now, then delete it
		if (bForceDelete || ActiveSound->CanDelete())
		{
			ActiveSound->bAsyncOcclusionPending = false;
			delete ActiveSound;
		}
		else
		{
			// There was an async operation pending. We need to defer deleting this sound
			PendingSoundsToDelete.Add(ActiveSound);
		}
	}
	PendingSoundsToStop.Reset();
}


void FAudioDevice::AddSoundToStop(FActiveSound* SoundToStop)
{
	check(IsInAudioThread());

	const uint64 AudioComponentID = SoundToStop->GetAudioComponentID();
	if (AudioComponentID > 0)
	{
		AudioComponentIDToActiveSoundMap.Remove(AudioComponentID);
	}

	check(SoundToStop);
	bool bIsAlreadyInSet = false;
	PendingSoundsToStop.Add(SoundToStop, &bIsAlreadyInSet);
	if (bIsAlreadyInSet)
	{
		UE_LOG(LogAudio, Verbose, TEXT("Stopping sound which was already in the process of stopping"));
	}
}

void FAudioDevice::StopActiveSound(const uint64 AudioComponentID)
{
	FActiveSound* ActiveSound = FindActiveSound(AudioComponentID);
	if (ActiveSound)
	{
		StopActiveSound(ActiveSound);
	}
}

void FAudioDevice::StopActiveSound(FActiveSound* ActiveSound)
{
	AddSoundToStop(ActiveSound);
}

FActiveSound* FAudioDevice::FindActiveSound(const uint64 AudioComponentID)
{
	check(IsInAudioThread());

	// find the active sound corresponding to this audio component
	return AudioComponentIDToActiveSoundMap.FindRef(AudioComponentID);
}

void FAudioDevice::RemoveActiveSound(FActiveSound* ActiveSound)
{
	check(IsInAudioThread());

	ConcurrencyManager.RemoveActiveSound(ActiveSound);

	// Perform the notification
	if (ActiveSound->GetAudioComponentID() > 0)
	{
		UAudioComponent::PlaybackCompleted(ActiveSound->GetAudioComponentID(), false);
	}

	const int32 NumRemoved = ActiveSounds.Remove(ActiveSound);
	check(NumRemoved == 1);
}

bool FAudioDevice::LocationIsAudible(const FVector& Location, const float MaxDistance) const
{
	if (MaxDistance >= WORLD_MAX)
	{
		return true;
	}

	const bool bInAudioThread = IsInAudioThread();
	const bool bInGameThread = IsInGameThread();

	check(bInAudioThread || bInGameThread);

	if (bInAudioThread)
	{
		for (const FListener& Listener : Listeners)
		{
			if (LocationIsAudible(Location, Listener.Transform, MaxDistance))
			{
				return true;
			}
		}
	}
	else //if (bInGameThread)
	{
		for (const FTransform& ListenerTransform : ListenerTransforms)
		{
			if (LocationIsAudible(Location, ListenerTransform, MaxDistance))
			{
				return true;
			}
		}
	}

	return false;
}

bool FAudioDevice::LocationIsAudible(const FVector& Location, const FTransform& ListenerTransform, float MaxDistance)
{
	if (MaxDistance >= WORLD_MAX)
	{
		return true;
	}

	const float MaxDistanceSquared = MaxDistance * MaxDistance;
	return (ListenerTransform.GetTranslation() - Location).SizeSquared() < MaxDistanceSquared;
}

void FAudioDevice::GetMaxDistanceAndFocusFactor(USoundBase* Sound, const UWorld* World, const FVector& Location, const FAttenuationSettings* AttenuationSettingsToApply, float& OutMaxDistance, float& OutFocusFactor)
{
	check(IsInGameThread());
	check(Sound);

	bool bIsInGameWorld = World ? World->IsGameWorld() : true;
	bool bHasAttenuationSettings = (bIsInGameWorld && AttenuationSettingsToApply);

	if (bHasAttenuationSettings)
	{
		FTransform SoundTransform;
		SoundTransform.SetTranslation(Location);

		OutMaxDistance = AttenuationSettingsToApply->GetMaxDimension();

		// Now scale the max distance based on the focus settings in the attenuation settings
		FAttenuationListenerData ListenerData;
		OutFocusFactor = GetFocusFactor(ListenerData, Sound, SoundTransform, *AttenuationSettingsToApply);
	}
	else
	{
		// No need to scale the distance by focus factor since we're not using any attenuation settings
		OutMaxDistance = Sound->GetMaxAudibleDistance();
		OutFocusFactor = 1.0f;
	}
}

bool FAudioDevice::SoundIsAudible(USoundBase* Sound, const UWorld* World, const FVector& Location, const FAttenuationSettings* AttenuationSettingsToApply, float MaxDistance, float FocusFactor)
{
	check(IsInGameThread());

	const bool bIsInGameWorld = World ? World->IsGameWorld() : true;
	const bool bHasAttenuationSettings = (bIsInGameWorld && AttenuationSettingsToApply);
	float DistanceScale = 1.0f;
	if (bHasAttenuationSettings)
	{
		DistanceScale = AttenuationSettingsToApply->GetFocusDistanceScale(GetGlobalFocusSettings(), FocusFactor);
	}

	DistanceScale = FMath::Max(DistanceScale, 0.0001f);
	return LocationIsAudible(Location, MaxDistance / DistanceScale);
}

int32 FAudioDevice::FindClosestListenerIndex(const FTransform& SoundTransform, const TArray<FListener>& InListeners)
{
	int32 ClosestListenerIndex = 0;
	if (InListeners.Num() > 0)
	{
		float ClosestDistSq = FVector::DistSquared(SoundTransform.GetTranslation(), InListeners[0].Transform.GetTranslation());

		for (int32 i = 1; i < InListeners.Num(); i++)
		{
			const float DistSq = FVector::DistSquared(SoundTransform.GetTranslation(), InListeners[i].Transform.GetTranslation());
			if (DistSq < ClosestDistSq)
			{
				ClosestListenerIndex = i;
				ClosestDistSq = DistSq;
			}
		}
	}

	return ClosestListenerIndex;
}

int32 FAudioDevice::FindClosestListenerIndex(const FTransform& SoundTransform) const
{
	if (IsInAudioThread())
	{
		return FindClosestListenerIndex(SoundTransform, Listeners);
	}
	else if (IsInGameThread())
	{
		int32 ClosestListenerIndex = 0;
		if (ListenerTransforms.Num() > 0)
		{
			float ClosestDistSq = FVector::DistSquared(SoundTransform.GetTranslation(), ListenerTransforms[0].GetTranslation());

			for (int32 i = 1; i < ListenerTransforms.Num(); i++)
			{
				const float DistSq = FVector::DistSquared(SoundTransform.GetTranslation(), ListenerTransforms[i].GetTranslation());
				if (DistSq < ClosestDistSq)
				{
					ClosestListenerIndex = i;
					ClosestDistSq = DistSq;
				}
			}
		}

		return ClosestListenerIndex;
	}

	return INDEX_NONE;
}

void FAudioDevice::GetAttenuationListenerData(FAttenuationListenerData& OutListenerData, const FTransform& SoundTransform, const FAttenuationSettings& AttenuationSettings, const FTransform* InListenerTransform) const
{
	// Only compute various components of the listener of it hasn't been computed yet
	if (!OutListenerData.bDataComputed)
	{

		// Use the optional input listener param
		if (InListenerTransform)
		{
			OutListenerData.ListenerTransform = *InListenerTransform;
		}
		// If not set, then we need to find the closest listener
		else
		{
			const int32 ClosestListenerIndex = FindClosestListenerIndex(SoundTransform);
			if (IsInAudioThread())
			{
				OutListenerData.ListenerTransform = Listeners[ClosestListenerIndex].Transform;
			}
			else if (IsInGameThread())
			{
				OutListenerData.ListenerTransform = ListenerTransforms[ClosestListenerIndex];
			}
		}

		const FVector ListenerLocation = OutListenerData.ListenerTransform.GetTranslation();
		FVector ListenerToSound = SoundTransform.GetTranslation() - ListenerLocation;
		ListenerToSound.ToDirectionAndLength(OutListenerData.ListenerToSoundDir, OutListenerData.ListenerToSoundDistance);

		OutListenerData.AttenuationDistance = 0.0f;

		if ((AttenuationSettings.bAttenuate && AttenuationSettings.AttenuationShape == EAttenuationShape::Sphere) || AttenuationSettings.bAttenuateWithLPF)
		{
			OutListenerData.AttenuationDistance = FMath::Max(OutListenerData.ListenerToSoundDistance - AttenuationSettings.AttenuationShapeExtents.X, 0.f);
		}

		OutListenerData.bDataComputed = true;
	}
}

float FAudioDevice::GetFocusFactor(FAttenuationListenerData& OutListenerData, const USoundBase* Sound, const FTransform& SoundTransform, const FAttenuationSettings& AttenuationSettings, const FTransform* InListenerTransform) const
{
	check(Sound);

	// 0.0f means we are in focus, 1.0f means we are out of focus
	float FocusFactor = 0.0f;

	if (AttenuationSettings.bSpatialize && AttenuationSettings.bEnableListenerFocus && !Sound->bIgnoreFocus)
	{
		// Compute the focus factor based on listener emitter geometry (SoundTransform)
		GetAttenuationListenerData(OutListenerData, SoundTransform, AttenuationSettings, InListenerTransform);

		const FVector& ListenerForwardDir = OutListenerData.ListenerTransform.GetUnitAxis(EAxis::X);

		const float FocusDotProduct = FVector::DotProduct(ListenerForwardDir, OutListenerData.ListenerToSoundDir);
		const float FocusAngleRadians = FMath::Acos(FocusDotProduct);
		const float FocusAngle = FMath::RadiansToDegrees(FocusAngleRadians);

		const FGlobalFocusSettings& FocusSettings = GetGlobalFocusSettings();

		const float FocusAzimuth = FMath::Clamp(FocusSettings.FocusAzimuthScale * AttenuationSettings.FocusAzimuth, 0.0f, 180.0f);
		const float NonFocusAzimuth = FMath::Clamp(FocusSettings.NonFocusAzimuthScale * AttenuationSettings.NonFocusAzimuth, 0.0f, 180.0f);

		if (FocusAzimuth != NonFocusAzimuth)
		{
			FocusFactor = (FocusAngle - FocusAzimuth) / (NonFocusAzimuth - FocusAzimuth);
			FocusFactor = FMath::Clamp(FocusFactor, 0.0f, 1.0f);
		}
		else if (FocusAngle >= FocusAzimuth)
		{
			FocusFactor = 1.0f;
		}
	}

	return FocusFactor;
}

UAudioComponent* FAudioDevice::CreateComponent(USoundBase* Sound, UWorld* World, AActor* Actor, bool bPlay, bool bStopWhenOwnerDestroyed, const FVector* Location, USoundAttenuation* AttenuationSettings, USoundConcurrency* ConcurrencySettings)
{
	check(IsInGameThread());

	UAudioComponent* AudioComponent = nullptr;

	if (Sound && GEngine && GEngine->UseSound())
	{
		// Get the world's audio device if there is a world, otherwise get the main audio device
		FAudioDevice* AudioDevice = nullptr;
		if (World)
		{
			AudioDevice = World->GetAudioDevice();
		}
		else
		{
			AudioDevice = GEngine->GetMainAudioDevice();
		}
		
		if (AudioDevice == nullptr)
		{
			return nullptr;
		}

		// Avoid creating component if we're trying to play a sound on an already destroyed actor.
		if (Actor && Actor->IsPendingKill())
		{
			// Don't create component on destroyed actor.
		}
		// Either no actor or actor is still alive.
		else
		{
			// Listener position could change before long sounds finish
			const FAttenuationSettings* AttenuationSettingsToApply = (AttenuationSettings ? &AttenuationSettings->Attenuation : Sound->GetAttenuationSettingsToApply());

			bool bIsAudible = true;
			// If a sound is a long duration, the position might change before sound finishes so assume it's audible
			if (Location && Sound->GetDuration() <= 1.0f)
			{
				float MaxDistance = 0.0f;
				float FocusFactor = 0.0f;
				AudioDevice->GetMaxDistanceAndFocusFactor(Sound, World, *Location, AttenuationSettingsToApply, MaxDistance, FocusFactor);
				bIsAudible = AudioDevice->SoundIsAudible(Sound, World, *Location, AttenuationSettingsToApply, MaxDistance, FocusFactor);
			}

			if (bIsAudible)
			{
				// Use actor as outer if we have one.
				if (Actor)
				{
					AudioComponent = NewObject<UAudioComponent>(Actor);
				}
				// Let engine pick the outer (transient package).
				else
				{
					AudioComponent = NewObject<UAudioComponent>();
				}

				check(AudioComponent);

				AudioComponent->Sound = Sound;
				AudioComponent->bAutoActivate = false;
				AudioComponent->bIsUISound = false;
				AudioComponent->bAutoDestroy = bPlay;
				AudioComponent->bStopWhenOwnerDestroyed = bStopWhenOwnerDestroyed;
#if WITH_EDITORONLY_DATA
				AudioComponent->bVisualizeComponent = false;
#endif
				AudioComponent->AttenuationSettings = AttenuationSettings;
				AudioComponent->ConcurrencySettings = ConcurrencySettings;

				if (Location)
				{
					AudioComponent->SetWorldLocation(*Location);
				}

				// AudioComponent used in PlayEditorSound sets World to nullptr to avoid situations where the world becomes invalid
				// and the component is left with invalid pointer.
				if (World)
				{
					AudioComponent->RegisterComponentWithWorld(World);
				}

				if (bPlay)
				{
					AudioComponent->Play();
				}
			}
			else
			{
				// Don't create a sound component for short sounds that start out of range of any listener
				UE_LOG(LogAudio, Log, TEXT("AudioComponent not created for out of range Sound %s"), *Sound->GetName());
			}
		}
	}

	return(AudioComponent);
}

void FAudioDevice::PlaySoundAtLocation(USoundBase* Sound, UWorld* World, float VolumeMultiplier, float PitchMultiplier, float StartTime, const FVector& Location, const FRotator& Rotation, USoundAttenuation* AttenuationSettings, USoundConcurrency* ConcurrencySettings, const TArray<FAudioComponentParam>* Params)
{
	check(IsInGameThread());

	if (!Sound || !World)
	{
		return;
	}

	const FAttenuationSettings* AttenuationSettingsToApply = (AttenuationSettings ? &AttenuationSettings->Attenuation : Sound->GetAttenuationSettingsToApply());
	float MaxDistance = 0.0f;
	float FocusFactor = 0.0f;

	GetMaxDistanceAndFocusFactor(Sound, World, Location, AttenuationSettingsToApply, MaxDistance, FocusFactor);

	if (Sound->GetDuration() > 1.0f || SoundIsAudible(Sound, World, Location, AttenuationSettingsToApply, MaxDistance, FocusFactor))
	{
		const bool bIsInGameWorld = World->IsGameWorld();

		FActiveSound NewActiveSound;
		NewActiveSound.World = World;
		NewActiveSound.Sound = Sound;
		NewActiveSound.VolumeMultiplier = VolumeMultiplier;
		NewActiveSound.PitchMultiplier = PitchMultiplier;
		NewActiveSound.RequestedStartTime = FMath::Max(0.0f, StartTime);
		NewActiveSound.bLocationDefined = true;
		NewActiveSound.Transform.SetTranslation(Location);
		NewActiveSound.Transform.SetRotation(FQuat(Rotation));
		NewActiveSound.bIsUISound = !bIsInGameWorld;
		NewActiveSound.bHandleSubtitles = true;
		NewActiveSound.SubtitlePriority = Sound->GetSubtitlePriority();

		NewActiveSound.bHasAttenuationSettings = (bIsInGameWorld && AttenuationSettingsToApply);
		if (NewActiveSound.bHasAttenuationSettings)
		{
			const FGlobalFocusSettings& FocusSettings = GetGlobalFocusSettings();

			NewActiveSound.AttenuationSettings = *AttenuationSettingsToApply;
			NewActiveSound.FocusPriorityScale = AttenuationSettingsToApply->GetFocusPriorityScale(FocusSettings, FocusFactor);
			NewActiveSound.FocusDistanceScale = AttenuationSettingsToApply->GetFocusDistanceScale(FocusSettings, FocusFactor);
		}

		NewActiveSound.MaxDistance = MaxDistance;
		NewActiveSound.ConcurrencySettings = ConcurrencySettings;
		NewActiveSound.Priority = Sound->Priority;

		// Apply any optional audio component instance params on the sound
		if (Params)
		{
			for (const FAudioComponentParam& Param : *Params)
			{
				NewActiveSound.SetSoundParameter(Param);
			}
		}

		AddNewActiveSound(NewActiveSound);
	}
	else
	{
		// Don't play a sound for short sounds that start out of range of any listener
		UE_LOG(LogAudio, Log, TEXT("Sound not played for out of range Sound %s"), *Sound->GetName());
	}
}

void FAudioDevice::Flush(UWorld* WorldToFlush, bool bClearActivatedReverb)
{
	if (!IsInAudioThread())
	{
		DECLARE_CYCLE_STAT(TEXT("FAudioThreadTask.Flush"), STAT_AudioFlush, STATGROUP_AudioThreadCommands);

		FAudioDevice* AudioDevice = this;
		FAudioThread::RunCommandOnAudioThread([AudioDevice, WorldToFlush]()
		{
			AudioDevice->Flush(WorldToFlush);
		}, GET_STATID(STAT_AudioFlush));

		FAudioCommandFence AudioFence;
		AudioFence.BeginFence();
		AudioFence.Wait();

		// Clear the GameThread cache of the listner
		ListenerTransforms.Reset();
		ListenerTransforms.AddDefaulted();

		return;
	}

	// Stop all audio components attached to the scene
	bool bFoundIgnoredComponent = false;
	for (int32 Index = ActiveSounds.Num() - 1; Index >= 0; --Index)
	{
		FActiveSound* ActiveSound = ActiveSounds[Index];
		// if we are in the editor we want to always flush the ActiveSounds
		if (WorldToFlush && ActiveSound->bIgnoreForFlushing)
		{
			bFoundIgnoredComponent = true;
		}
		else
		{
			if (WorldToFlush == nullptr)
			{
				AddSoundToStop(ActiveSound);
			}
			else
			{
				UWorld* ActiveSoundWorld = ActiveSound->World.Get();
				if (ActiveSoundWorld == nullptr || ActiveSoundWorld == WorldToFlush)
				{
					AddSoundToStop(ActiveSound);
				}
			}
		}
	}

	// Immediately stop all pending active sounds
	ProcessingPendingActiveSoundStops(WorldToFlush == nullptr || WorldToFlush->bIsTearingDown);

	// Anytime we flush, make sure to clear all the listeners.  We'll get the right ones soon enough.
	Listeners.Reset();
	Listeners.AddDefaulted();

	// Clear all the activated reverb effects
	if (bClearActivatedReverb)
	{
		ActivatedReverbs.Reset();
		bHasActivatedReverb = false;
	}

	if (WorldToFlush == nullptr)
	{
		// Make sure sounds are fully stopped.
		if (bFoundIgnoredComponent)
		{
			// We encountered an ignored component, so address the sounds individually.
			// There's no need to individually clear WaveInstanceSourceMap elements,
			// because FSoundSource::Stop(...) takes care of this.
			for (int32 SourceIndex = 0; SourceIndex < Sources.Num(); SourceIndex++)
			{
				const FWaveInstance* WaveInstance = Sources[SourceIndex]->GetWaveInstance();
				if (WaveInstance == nullptr || !WaveInstance->ActiveSound->bIgnoreForFlushing)
				{
					Sources[ SourceIndex ]->Stop();
				}
			}
		}
		else
		{
			// No components were ignored, so stop all sounds.
			for (int32 SourceIndex = 0; SourceIndex < Sources.Num(); SourceIndex++)
			{
				Sources[ SourceIndex ]->Stop();
			}

			WaveInstanceSourceMap.Reset();
		}
	}
}

/**
 * Precaches the passed in sound node wave object.
 *
 * @param	SoundWave	Resource to be precached.
 */

void FAudioDevice::Precache(USoundWave* SoundWave, bool bSynchronous, bool bTrackMemory)
{
	if (SoundWave == nullptr)
	{
		return;
	}

	// calculate the decompression type
	// @todo audio: maybe move this into SoundWave?
	if (SoundWave->NumChannels == 0)
	{
		// No channels - no way of knowing what to play back
		SoundWave->DecompressionType = DTYPE_Invalid;
	}
	else if (SoundWave->RawPCMData)
	{
		// Run time created audio; e.g. editor preview data
		SoundWave->DecompressionType = DTYPE_Preview;
	}
	else if (SoundWave->bProcedural)
	{
		// Streaming data, created programmatically.
		SoundWave->DecompressionType = DTYPE_Procedural;
	}
	else if (HasCompressedAudioInfoClass(SoundWave))
	{
		const FSoundGroup& SoundGroup = GetDefault<USoundGroups>()->GetSoundGroup(SoundWave->SoundGroup);

		float CompressedDurationThreshold = SoundGroup.DecompressedDuration;
		/*
		if (CompressedDurationThreshold > 0.0f)
		{
			CompressedDurationThreshold = 1.0f;
		}
		*/

		// handle audio decompression
		if (FPlatformProperties::SupportsAudioStreaming() && SoundWave->IsStreaming())
		{
			SoundWave->DecompressionType = DTYPE_Streaming;
			SoundWave->bCanProcessAsync = false;
		}
		else if (SupportsRealtimeDecompression() && 
				 (bDisableAudioCaching || (!SoundGroup.bAlwaysDecompressOnLoad && SoundWave->Duration > CompressedDurationThreshold)))
		{
			// Store as compressed data and decompress in realtime
			SoundWave->DecompressionType = DTYPE_RealTime;
#if !(UE_BUILD_SHIPPING || UE_BUILD_TEST)
			++PrecachedRealtime;
#endif // !(UE_BUILD_SHIPPING || UE_BUILD_TEST)
		}
		else
		{
			// Fully expand loaded audio data into PCM
			SoundWave->DecompressionType = DTYPE_Native;
#if !(UE_BUILD_SHIPPING || UE_BUILD_TEST)
			++PrecachedNative;
			AverageNativeLength = (AverageNativeLength * (PrecachedNative - 1) + SoundWave->Duration) / PrecachedNative;
			NativeSampleRateCount.FindOrAdd(SoundWave->SampleRate)++;
			NativeChannelCount.FindOrAdd(SoundWave->NumChannels)++;
#endif // !(UE_BUILD_SHIPPING || UE_BUILD_TEST)
		}

		// Grab the compressed audio data
		SoundWave->InitAudioResource(GetRuntimeFormat(SoundWave));

		if (SoundWave->AudioDecompressor == nullptr && (SoundWave->DecompressionType == DTYPE_Native || SoundWave->DecompressionType == DTYPE_RealTime))
		{
			// Create a worker to decompress the audio data
			if (bSynchronous)
			{
				// Create a worker to decompress the vorbis data
				FAsyncAudioDecompress TempDecompress(SoundWave);
				TempDecompress.StartSynchronousTask();
			}
			else
			{
				SoundWave->AudioDecompressor = new FAsyncAudioDecompress(SoundWave);
				SoundWave->AudioDecompressor->StartBackgroundTask();
			}

			static FName NAME_OGG(TEXT("OGG"));
			SoundWave->bDecompressedFromOgg = GetRuntimeFormat(SoundWave) == NAME_OGG;

			// the audio decompressor will track memory
			if (SoundWave->DecompressionType == DTYPE_Native)
			{
				bTrackMemory = false;
			}
		}
	}
	else
	{
		// Preserve old behavior if there is no compressed audio info class for this audio format
		SoundWave->DecompressionType = DTYPE_Native;
	}

	if (bTrackMemory)
	{
		const int32 ResourceSize = SoundWave->GetResourceSize(EResourceSizeMode::Exclusive);
		SoundWave->TrackedMemoryUsage += ResourceSize;

		// If we aren't decompressing it above, then count the memory
		INC_DWORD_STAT_BY(STAT_AudioMemorySize, ResourceSize);
		INC_DWORD_STAT_BY(STAT_AudioMemory, ResourceSize);
	}
}

void FAudioDevice::StopSourcesUsingBuffer(FSoundBuffer* SoundBuffer)
{
	check(IsInAudioThread());

	if (SoundBuffer)
	{
		for (int32 SrcIndex = 0; SrcIndex < Sources.Num(); SrcIndex++)
		{
			FSoundSource* Src = Sources[SrcIndex];
			if (Src && Src->Buffer == SoundBuffer)
			{
				// Make sure the buffer is no longer referenced by anything
				Src->Stop();
				break;
			}
		}
	}
}

void FAudioDevice::RegisterSoundClass(USoundClass* InSoundClass)
{
	if (InSoundClass)
	{
		if (!IsInAudioThread())
		{
			DECLARE_CYCLE_STAT(TEXT("FAudioThreadTask.RegisterSoundClass"), STAT_AudioRegisterSoundClass, STATGROUP_AudioThreadCommands);

			FAudioDevice* AudioDevice = this;
			FAudioThread::RunCommandOnAudioThread([AudioDevice, InSoundClass]()
			{
				AudioDevice->RegisterSoundClass(InSoundClass);
			}, GET_STATID(STAT_AudioRegisterSoundClass));

			return;
		}

		// If the sound class wasn't already registered get it in to the system.
		if (!SoundClasses.Contains(InSoundClass))
		{
			SoundClasses.Add(InSoundClass, FSoundClassProperties());
		}
	}
}

void FAudioDevice::UnregisterSoundClass(USoundClass* SoundClass)
{
	check(IsInAudioThread());
	if (SoundClass)
	{
		SoundClasses.Remove(SoundClass);
	}
}

FSoundClassProperties* FAudioDevice::GetSoundClassCurrentProperties(USoundClass* InSoundClass)
{
	if (InSoundClass)
	{
		check(IsInAudioThread());

		FSoundClassProperties* Properties = SoundClasses.Find(InSoundClass);
		return Properties;
	}
	return nullptr;
}


#if !UE_BUILD_SHIPPING
/** 
 * Displays debug information about the loaded sounds
 */
bool FAudioDevice::HandleListSoundsCommand(const TCHAR* Cmd, FOutputDevice& Ar)
{
	FAudioThreadSuspendContext AudioThreadSuspend;

	// does the user want to sort by name instead of size?
	const bool bAlphaSort = FParse::Param(Cmd, TEXT("ALPHASORT"));
	const bool bUseLongNames = FParse::Param(Cmd, TEXT("LONGNAMES"));

	int32 TotalResident = 0;
	int32 ResidentCount = 0;

	Ar.Logf(TEXT("Listing all sounds:"));

	// Get audio device manager since thats where sound buffers are stored
	FAudioDeviceManager* AudioDeviceManager = GEngine->GetAudioDeviceManager();
	check(AudioDeviceManager != nullptr);

	TArray<FSoundBuffer*> AllSounds;
	for (int32 BufferIndex = 0; BufferIndex < AudioDeviceManager->Buffers.Num(); BufferIndex++)
	{
		AllSounds.Add(AudioDeviceManager->Buffers[BufferIndex]);
	}

	// sort by name or size, depending on flag
	if (bAlphaSort)
	{
		AllSounds.Sort([](FSoundBuffer& A, FSoundBuffer& B) { return A.ResourceName < B.ResourceName; });
	}
	else
	{
		// sort memory usage from large to small 
		AllSounds.Sort([](FSoundBuffer& A, FSoundBuffer& B) { return B.GetSize() < A.GetSize(); });
	}

	// now list the sorted sounds
	for (int32 BufferIndex = 0; BufferIndex < AllSounds.Num(); BufferIndex++)
	{
		FSoundBuffer* Buffer = AllSounds[BufferIndex];

		// format info string
		Ar.Logf(TEXT("%s"), *Buffer->Describe(bUseLongNames));

		// track memory and count
		TotalResident += Buffer->GetSize();
		ResidentCount++;
	}

	Ar.Logf(TEXT("%8.2f Kb for %d resident sounds"), TotalResident / 1024.0f, ResidentCount);
	return true;
}
#endif // !UE_BUILD_SHIPPING

void FAudioDevice::StopSoundsUsingResource(USoundWave* SoundWave, TArray<UAudioComponent*>* StoppedComponents)
{
	if (StoppedComponents == nullptr && !IsInAudioThread())
	{
		DECLARE_CYCLE_STAT(TEXT("FAudioThreadTask.StopSoundsUsingResource"), STAT_AudioStopSoundsUsingResource, STATGROUP_AudioThreadCommands);

		FAudioDevice* AudioDevice = this;
		FAudioThread::RunCommandOnAudioThread([AudioDevice, SoundWave]()
		{
			AudioDevice->StopSoundsUsingResource(SoundWave);
		}, GET_STATID(STAT_AudioStopSoundsUsingResource));

		return;
	}
	else if (StoppedComponents)
	{
		check(IsInGameThread());
		FAudioCommandFence AudioFence;
		AudioFence.BeginFence();
		AudioFence.Wait();
	}

	bool bStoppedSounds = false;

	for (int32 ActiveSoundIndex = ActiveSounds.Num() - 1; ActiveSoundIndex >= 0; --ActiveSoundIndex)
	{
		FActiveSound* ActiveSound = ActiveSounds[ActiveSoundIndex];
		for (const TPair<UPTRINT, FWaveInstance*>& WaveInstancePair : ActiveSound->WaveInstances)
		{
			// If anything the ActiveSound uses the wave then we stop the sound
			FWaveInstance* WaveInstance = WaveInstancePair.Value;
			if (WaveInstance->WaveData == SoundWave)
			{
				if (StoppedComponents)
				{
					if (UAudioComponent* AudioComponent = UAudioComponent::GetAudioComponentFromID(ActiveSound->GetAudioComponentID()))
					{
						StoppedComponents->Add(AudioComponent);
					}
				}
				AddSoundToStop(ActiveSound);
				bStoppedSounds = true;
				break;
			}
		}
	}

	// Immediately stop all pending active sounds
	ProcessingPendingActiveSoundStops();

	if (!GIsEditor && bStoppedSounds)
	{
		UE_LOG(LogAudio, Warning, TEXT("All Sounds using SoundWave '%s' have been stopped"), *SoundWave->GetName());
	}
}

bool FAudioDevice::IsAudioDeviceMuted() const
{
	check(IsInAudioThread());

	// First check to see if the device manager has "bPlayAllPIEAudio" enabled
	FAudioDeviceManager* DeviceManager = GEngine->GetAudioDeviceManager();
	if (DeviceManager && DeviceManager->IsPlayAllDeviceAudio())
	{
		return false;
	}

	return bIsDeviceMuted;
}

void FAudioDevice::SetDeviceMuted(const bool bMuted)
{
	if (!IsInAudioThread())
	{
		FAudioDevice* AudioDevice = this;
		FAudioThread::RunCommandOnAudioThread([AudioDevice, bMuted]()
		{
			AudioDevice->SetDeviceMuted(bMuted);

		});

		return;
	}

	bIsDeviceMuted = bMuted;
}

FVector FAudioDevice::GetListenerTransformedDirection(const FVector& Position, float* OutDistance)
{
	check(IsInAudioThread());
	FVector UnnormalizedDirection = InverseListenerTransform.TransformPosition(Position);
	if (OutDistance)
	{
		*OutDistance = UnnormalizedDirection.Size();
	}
	return UnnormalizedDirection.GetSafeNormal();
}

#if WITH_EDITOR
void FAudioDevice::OnBeginPIE(const bool bIsSimulating)
{
	for (TObjectIterator<USoundNode> It; It; ++It)
	{
		USoundNode* SoundNode = *It;
		SoundNode->OnBeginPIE(bIsSimulating);
	}
}

void FAudioDevice::OnEndPIE(const bool bIsSimulating)
{
	for (TObjectIterator<USoundNode> It; It; ++It)
	{
		USoundNode* SoundNode = *It;
		SoundNode->OnEndPIE(bIsSimulating);
	}
}
#endif

bool FAudioDevice::CanUseVRAudioDevice()
{
#if WITH_EDITOR
	if (GIsEditor)
	{
		UEditorEngine* EdEngine = Cast<UEditorEngine>(GEngine);
		return EdEngine->bUseVRPreviewForPlayWorld;
	}
#endif
	return true;
<<<<<<< HEAD
=======
}

void FAudioDevice::SetTransientMasterVolume(const float InTransientMasterVolume)
{
	if (!IsInAudioThread())
	{
		FAudioDevice* AudioDevice = this;
		FAudioThread::RunCommandOnAudioThread([AudioDevice, InTransientMasterVolume]()
		{
			AudioDevice->SetTransientMasterVolume(InTransientMasterVolume);
		});

		return;
	}

	TransientMasterVolume = InTransientMasterVolume;
}

FSoundSource* FAudioDevice::GetSoundSource(FWaveInstance* WaveInstance) const
{
	check(IsInAudioThread());
	return WaveInstanceSourceMap.FindRef( WaveInstance );
}

const FGlobalFocusSettings& FAudioDevice::GetGlobalFocusSettings() const
{
	if (IsInAudioThread())
	{
		return GlobalFocusSettings;
	}

	check(IsInGameThread());
	return GlobalFocusSettings_GameThread;
}

void FAudioDevice::SetGlobalFocusSettings(const FGlobalFocusSettings& NewFocusSettings)
{
	check(IsInGameThread());

	GlobalFocusSettings_GameThread = NewFocusSettings;

	DECLARE_CYCLE_STAT(TEXT("FAudioThreadTask.SetGlobalListenerFocusParameters"), STAT_AudioSetGlobalListenerFocusParameters, STATGROUP_TaskGraphTasks);
	FAudioDevice* AudioDevice = this;
	FAudioThread::RunCommandOnAudioThread([AudioDevice, NewFocusSettings]()
	{
		AudioDevice->GlobalFocusSettings = NewFocusSettings;
	}, GET_STATID(STAT_AudioSetGlobalListenerFocusParameters));
}

void FAudioDevice::SetGlobalPitchModulation(float PitchModulation, float TimeSec)
{
	if (!IsInAudioThread())
	{
		DECLARE_CYCLE_STAT(TEXT("FAudioThreadTask.SetGlobalPitchModulation"), STAT_AudioSetGlobalPitchModulation, STATGROUP_TaskGraphTasks);

		FAudioDevice* AudioDevice = this;
		FAudioThread::RunCommandOnAudioThread([AudioDevice, PitchModulation, TimeSec]()
		{
			AudioDevice->SetGlobalPitchModulation(PitchModulation, TimeSec);
		}, GET_STATID(STAT_AudioSetGlobalPitchModulation));

		return;
	}

	GlobalPitchScale.Set(PitchModulation, TimeSec);
}

void FAudioDevice::SetPlatformAudioHeadroom(const float InPlatformHeadRoom)
{
	if (!IsInAudioThread())
	{
		FAudioDevice* AudioDevice = this;
		FAudioThread::RunCommandOnAudioThread([AudioDevice, InPlatformHeadRoom]()
		{
			AudioDevice->SetPlatformAudioHeadroom(InPlatformHeadRoom);
		});

		return;
	}

	PlatformAudioHeadroom = InPlatformHeadRoom;
>>>>>>> aaefee4c
}<|MERGE_RESOLUTION|>--- conflicted
+++ resolved
@@ -4061,8 +4061,6 @@
 	}
 #endif
 	return true;
-<<<<<<< HEAD
-=======
 }
 
 void FAudioDevice::SetTransientMasterVolume(const float InTransientMasterVolume)
@@ -4144,5 +4142,4 @@
 	}
 
 	PlatformAudioHeadroom = InPlatformHeadRoom;
->>>>>>> aaefee4c
 }