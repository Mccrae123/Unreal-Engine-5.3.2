// Copyright Epic Games, Inc. All Rights Reserved.
#include "AudioDevice.h"

#include "ActiveSound.h"
#include "Audio.h"
#include "AudioCompressionSettingsUtils.h"
#include "AudioDecompress.h"
#include "AudioDefines.h"
#include "AudioEffect.h"
#include "AudioPluginUtilities.h"
#include "Audio/AudioDebug.h"
#include "Components/AudioComponent.h"
#include "ContentStreaming.h"
#include "DrawDebugHelpers.h"
#include "GameFramework/GameUserSettings.h"
#include "GameFramework/WorldSettings.h"
#include "GeneralProjectSettings.h"
#include "Engine/World.h"
#include "HAL/FileManager.h"
#include "HAL/LowLevelMemTracker.h"
#include "IAudioExtensionPlugin.h"
#include "Misc/ConfigCacheIni.h"
#include "Misc/App.h"
#include "Misc/OutputDeviceArchiveWrapper.h"
#include "Misc/Paths.h"
#include "PhysicsEngine/BodyInstance.h"
#include "ProfilingDebugging/ProfilingHelpers.h"
#include "Sound/AudioSettings.h"
#include "Sound/ReverbEffect.h"
#include "Sound/SoundEffectPreset.h"
#include "Sound/SoundEffectSource.h"
#include "Sound/SoundEffectSubmix.h"
#include "Sound/SoundGroups.h"
#include "Sound/SoundWave.h"
#include "Sound/SoundCue.h"
#include "Sound/SoundNode.h"
#include "Sound/SoundNodeWavePlayer.h"
#include "Sound/SoundSubmix.h"
#include "UnrealEngine.h"
#include "UObject/UObjectHash.h"
#include "UObject/UObjectIterator.h"
#include "UObject/Package.h"
#include "AudioMixerDevice.h"

#if WITH_EDITOR
#include "AudioEditorModule.h"
#include "AssetRegistryModule.h"
#include "Developer/AssetTools/Public/AssetToolsModule.h"
#include "Developer/AssetTools/Public/IAssetTools.h"
#include "Editor/EditorEngine.h"
#endif // WITH_EDITOR


static int32 AudioChannelCountCVar = 0;
FAutoConsoleVariableRef CVarSetAudioChannelCount(
	TEXT("au.SetAudioChannelCount"),
	AudioChannelCountCVar,
	TEXT("Changes the audio channel count. Max value is clamped to the MaxChannelCount the audio engine was initialize with.\n")
	TEXT("0: Disable, >0: Enable"),
	ECVF_Default);

static float AudioChannelCountScaleCVar = 1.0f;
FAutoConsoleVariableRef CVarSetAudioChannelScaleCount(
	TEXT("au.SetAudioChannelScaleCount"),
	AudioChannelCountScaleCVar,
	TEXT("Changes the audio channel count by percentage.\n"),
	ECVF_Default);

static int32 DisableStoppingVoicesCvar = 0;
FAutoConsoleVariableRef CVarDisableStoppingVoices(
	TEXT("au.DisableStoppingVoices"),
	DisableStoppingVoicesCvar,
	TEXT("Disables stopping voices feature.\n")
	TEXT("0: Not Disabled, 1: Disabled"),
	ECVF_Default);

static int32 ForceRealtimeDecompressionCvar = 0;
FAutoConsoleVariableRef CVarForceRealtimeDecompression(
	TEXT("au.ForceRealtimeDecompression"),
	ForceRealtimeDecompressionCvar,
	TEXT("When set to 1, this deliberately ensures that all audio assets are decompressed as they play, rather than fully on load.\n")
	TEXT("0: Allow full decompression on load, 1: force realtime decompression."),
	ECVF_Default);

static int32 DisableAppVolumeCvar = 0;
FAutoConsoleVariableRef CVarDisableAppVolume(
	TEXT("au.DisableAppVolume"),
	DisableAppVolumeCvar,
	TEXT("Disables application volume when set to 1.\n")
	TEXT("0: App volume enabled, 1: App volume disabled"),
	ECVF_Default);

static int32 DisableAutomaticPrecacheCvar = 0;
FAutoConsoleVariableRef CVarDisableAutomaticPrecache(
	TEXT("au.DisableAutomaticPrecache"),
	DisableAutomaticPrecacheCvar,
	TEXT("When set to 1, this disables precaching on load or startup, it will only precache synchronously when playing.\n")
	TEXT("0: Use normal precaching logic, 1: disables all precaching except for synchronous calls."),
	ECVF_Default);

static float DecompressionThresholdCvar = 0.0f;
FAutoConsoleVariableRef CVarDecompressionThreshold(
	TEXT("au.DecompressionThreshold"),
	DecompressionThresholdCvar,
	TEXT("If non-zero, overrides the decompression threshold set in either the sound group or the platform's runtime settings.\n")
	TEXT("Value: Maximum duration we should fully decompress, in seconds."),
	ECVF_Default);

static int32 RealtimeDecompressZeroDurationSoundsCvar = 0;
FAutoConsoleVariableRef CVarForceRealtimeDecompressOnZeroDuration(
	TEXT("au.RealtimeDecompressZeroDurationSounds"),
	RealtimeDecompressZeroDurationSoundsCvar,
	TEXT("When set to 1, we will fallback to realtime decoding any sound waves with an invalid duration..\n")
	TEXT("0: Fully decompress sounds with a duration of 0, 1: realtime decompress sounds with a duration of 0."),
	ECVF_Default);

static int32 WaitForSoundWaveToLoadCvar = 1;
FAutoConsoleVariableRef CVarWaitForSoundWaveToLoad(
	TEXT("au.WaitForSoundWaveToLoad"),
	WaitForSoundWaveToLoadCvar,
	TEXT("When set to 1, we will refuse to play any sound unless the USoundWave has been loaded.\n")
	TEXT("0: Attempt to play back, 1: Wait for load."),
	ECVF_Default);

static int32 BakedAnalysisEnabledCVar = 1;
FAutoConsoleVariableRef CVarBakedAnalysisEnabledCVar(
	TEXT("au.BakedAnalysisEnabled"),
	BakedAnalysisEnabledCVar,
	TEXT("Enables or disables queries to baked analysis from audio component.\n"),
	ECVF_Default);

static int32 NumPrecacheFramesCvar = 0;
FAutoConsoleVariableRef CVarNumPrecacheFrames(
	TEXT("au.NumPrecacheFrames"),
	NumPrecacheFramesCvar,
	TEXT("When set to > 0, will use that value as the number of frames to precache audio buffers with.\n")
	TEXT("0: Use default value for precache frames, >0: Number of frames to precache."),
	ECVF_Default);

static int32 DisableLegacyReverb = 0;
FAutoConsoleVariableRef CVarDisableLegacyReverb(
	TEXT("au.DisableLegacyReverb"),
	DisableLegacyReverb,
	TEXT("Disables reverb on legacy audio backends.\n")
	TEXT("0: Enabled, 1: Disabled"),
	ECVF_Default);

static float SoundDistanceOptimizationLengthCVar = 1.0f;
FAutoConsoleVariableRef CVarSoundDistanceOptimizationLength(
	TEXT("au.SoundDistanceOptimizationLength"),
	SoundDistanceOptimizationLengthCVar,
	TEXT("The maximum duration a sound must be in order to be a candidate to be culled due to one-shot distance optimization.\n"),
	ECVF_Default);

static int32 EnableBinauralAudioForAllSpatialSoundsCVar = 0;
FAutoConsoleVariableRef CVarEnableBinauralAudioForAllSpatialSounds(
	TEXT("au.EnableBinauralAudioForAllSpatialSounds"),
	EnableBinauralAudioForAllSpatialSoundsCVar,
	TEXT("Toggles binaural audio rendering for all spatial sounds if binaural rendering is available.\n"),
	ECVF_Default);

static int32 DisableBinauralSpatializationCVar = 0;
FAutoConsoleVariableRef CVarDisableBinauralSpatialization(
	TEXT("au.DisableBinauralSpatialization"),
	DisableBinauralSpatializationCVar,
	TEXT("Disables binaural spatialization.\n"),
	ECVF_Default);

static int32 FlushAudioRenderThreadOnGCCVar = 0;
FAutoConsoleVariableRef CVarFlushAudioRenderThreadOnGC(
	TEXT("au.FlushAudioRenderThreadOnGC"),
	FlushAudioRenderThreadOnGCCVar,
	TEXT("When set to 1, every time the GC runs, we flush all pending audio render thread commands.\n"),
	ECVF_Default);

namespace AudioDeviceUtils
{
	using FVirtualLoopPair = TPair<FActiveSound*, FAudioVirtualLoop>;

#if !UE_BUILD_SHIPPING
	int32 PrecachedRealtime = 0;
	int32 PrecachedNative = 0;
	int32 TotalNativeSize = 0;
	float AverageNativeLength = 0.f;
	TMap<int32, int32> NativeChannelCount;
	TMap<int32, int32> NativeSampleRateCount;
#endif // !UE_BUILD_SHIPPING
} // namespace <>

FAttenuationListenerData FAttenuationListenerData::Create(const FAudioDevice& AudioDevice, const FTransform& InListenerTransform, const FTransform& InSoundTransform, const FSoundAttenuationSettings& InAttenuationSettings)
{
	// This function is deprecated as we assume the listener transform is from listener 0.  
	FAttenuationListenerData ListenerData(InListenerTransform, InSoundTransform, InAttenuationSettings);

	const FVector SoundTranslation = InSoundTransform.GetTranslation();
	FVector ListenerToSound = SoundTranslation - InListenerTransform.GetTranslation();
	ListenerToSound.ToDirectionAndLength(ListenerData.ListenerToSoundDir, ListenerData.ListenerToSoundDistance);

	// Store the actual distance for surround-panning sources with spread (AudioMixer)
	ListenerData.ListenerToSoundDistanceForPanning = ListenerData.ListenerToSoundDistance;

	// Calculating override listener-to-sound distance and transform must
	// be applied after distance used for panning value is calculated.
	FVector ListenerPosition;
	const bool bAllowAttenuationOverride = true;

	if (AudioDevice.GetListenerPosition(0, ListenerPosition, bAllowAttenuationOverride))
	{
		ListenerData.ListenerToSoundDistance = (SoundTranslation - ListenerPosition).Size();
		ListenerData.ListenerTransform.SetTranslation(ListenerPosition);
	}

	const FSoundAttenuationSettings& AttenuationSettings = *ListenerData.AttenuationSettings;
	if ((AttenuationSettings.bAttenuate && AttenuationSettings.AttenuationShape == EAttenuationShape::Sphere) || AttenuationSettings.bAttenuateWithLPF)
	{
		ListenerData.AttenuationDistance = FMath::Max(ListenerData.ListenerToSoundDistance - AttenuationSettings.AttenuationShapeExtents.X, 0.0f);
	}

	return MoveTemp(ListenerData);
}

FAttenuationListenerData FAttenuationListenerData::Create(const FAudioDevice& AudioDevice, int32 ListenerIndex, const FTransform& InSoundTransform, const FSoundAttenuationSettings& InAttenuationSettings)
{
	FTransform ListenerTransform;
	AudioDevice.GetListenerTransform(ListenerIndex, ListenerTransform);

	FAttenuationListenerData ListenerData(ListenerTransform, InSoundTransform, InAttenuationSettings);

	const FVector SoundTranslation = InSoundTransform.GetTranslation();
	FVector ListenerToSound = SoundTranslation - ListenerTransform.GetTranslation();
	ListenerToSound.ToDirectionAndLength(ListenerData.ListenerToSoundDir, ListenerData.ListenerToSoundDistance);

	// Store the actual distance for surround-panning sources with spread (AudioMixer)
	ListenerData.ListenerToSoundDistanceForPanning = ListenerData.ListenerToSoundDistance;

	// Calculating override listener-to-sound distance and transform must
	// be applied after distance used for panning value is calculated.
	FVector ListenerPosition;
	const bool bAllowAttenuationOverride = true;
	if (AudioDevice.GetListenerPosition(ListenerIndex, ListenerPosition, bAllowAttenuationOverride))
	{
		ListenerData.ListenerToSoundDistance = (SoundTranslation - ListenerPosition).Size();
		ListenerData.ListenerTransform.SetTranslation(ListenerPosition);
	}

	const FSoundAttenuationSettings& AttenuationSettings = *ListenerData.AttenuationSettings;
	if ((AttenuationSettings.bAttenuate && AttenuationSettings.AttenuationShape == EAttenuationShape::Sphere) || AttenuationSettings.bAttenuateWithLPF)
	{
		ListenerData.AttenuationDistance = FMath::Max(ListenerData.ListenerToSoundDistance - AttenuationSettings.AttenuationShapeExtents.X, 0.0f);
	}

	return MoveTemp(ListenerData);
}


/*-----------------------------------------------------------------------------
	FAudioDevice implementation.
-----------------------------------------------------------------------------*/

FAudioDevice::FAudioDevice()
	: NumStoppingSources(32)
	, SampleRate(0)
	, NumPrecacheFrames(MONO_PCM_BUFFER_SAMPLES)
	, DeviceID(static_cast<Audio::FDeviceId>(INDEX_NONE))
	, SpatializationPluginInterface(nullptr)
	, ReverbPluginInterface(nullptr)
	, OcclusionInterface(nullptr)
	, MaxSources(0)
	, MaxChannels(0)
	, MaxChannels_GameThread(0)
	, MaxChannelsScale(1.0f)
	, MaxChannelsScale_GameThread(1.0f)
	, CurrentTick(0)
	, TestAudioComponent(nullptr)
	, DebugState(DEBUGSTATE_None)
	, TransientMasterVolume(1.0f)
	, MasterVolume(1.0f)
	, GlobalPitchScale(1.0f)
	, LastUpdateTime(FPlatformTime::Seconds())
	, NextResourceID(1)
	, BaseSoundMix(nullptr)
	, DefaultBaseSoundMix(nullptr)
	, Effects(nullptr)
	, CurrentReverbEffect(nullptr)
	, PlatformAudioHeadroom(1.0f)
	, DefaultReverbSendLevel(0.0f)
	, bHRTFEnabledForAll_OnGameThread(false)
	, bHRTFDisabled_OnGameThread(false)
	, bGameWasTicking(true)
	, bDisableAudioCaching(false)
	, bIsAudioDeviceHardwareInitialized(false)
	, bIsStoppingVoicesEnabled(false)
	, bIsBakedAnalysisEnabled(false)
	, bAudioMixerModuleLoaded(false)
	, bSpatializationIsExternalSend(false)
	, bOcclusionIsExternalSend(false)
	, bReverbIsExternalSend(false)
	, MaxChannelsSupportedBySpatializationPlugin(1)
	, bStartupSoundsPreCached(false)
	, bSpatializationInterfaceEnabled(false)
	, bOcclusionInterfaceEnabled(false)
	, bReverbInterfaceEnabled(false)
	, bModulationInterfaceEnabled(false)
	, bPluginListenersInitialized(false)
	, bHRTFEnabledForAll(false)
	, bHRTFDisabled(false)
	, bIsDeviceMuted(false)
	, bIsInitialized(false)
	, AudioClock(0.0)
	, bAllowCenterChannel3DPanning(false)
	, DeviceDeltaTime(0.0f)
	, bHasActivatedReverb(false)
	, bAllowPlayWhenSilent(true)
	, bUseAttenuationForNonGameWorlds(false)
	, ConcurrencyManager(this)
	, OneShotCount(0)
	, GlobalMinPitch(0.4f)
	, GlobalMaxPitch(2.0f)
{
}

FAudioEffectsManager* FAudioDevice::CreateEffectsManager()
{
	return new FAudioEffectsManager(this);
}

const FAudioQualitySettings& FAudioDevice::GetQualityLevelSettings()
{
	const UAudioSettings* AudioSettings = GetDefault<UAudioSettings>();
	const int32 QualityLevel = GEngine ? GEngine->GetGameUserSettings()->GetAudioQualityLevel() : 0;
	return AudioSettings->GetQualityLevelSettings(QualityLevel);
}

bool FAudioDevice::Init(Audio::FDeviceId InDeviceID, int32 InMaxSources)
{
	SCOPED_BOOT_TIMING("FAudioDevice::Init");

	LLM_SCOPE(ELLMTag::AudioMisc);

	if (bIsInitialized)
	{
		return true;
	}

	if (InDeviceID == INDEX_NONE)
	{
		return false;
	}

	DeviceID = InDeviceID;

	bool bDeferStartupPrecache = false;

	PluginListeners.Reset();

	// Initialize MaxChannels taking into account platform configurations
	// Get a copy of the platform-specific settings (overridden by platforms)
	PlatformSettings = GetPlatformSettings();

	// MaxSources is the max value supplied to Init call (quality settings), unless overwritten by the platform settings.
	// This does not have to be the minimum value in this case (nor is it desired, so platforms can potentially scale up)
	// as the Sources array has yet to be initialized. If the cvar is largest, take that value to allow for testing
	const int32 PlatformMaxSources = PlatformSettings.MaxChannels > 0 ? PlatformSettings.MaxChannels : InMaxSources;
	MaxSources = FMath::Max(PlatformMaxSources, AudioChannelCountCVar);
	MaxSources = FMath::Max(MaxSources, 1);

	// Ensure and not assert so if in editor, user can change quality setting and re-serialize if so desired.
	ensureMsgf(MaxSources > 0, TEXT("Neither passed MaxSources nor platform MaxChannel setting was positive value"));
	UE_LOG(LogAudio, Display, TEXT("AudioDevice MaxSources: %d"), MaxSources);

	MaxChannels = MaxSources;
	MaxChannels_GameThread = MaxSources;


	// Mixed sample rate is set by the platform
	SampleRate = PlatformSettings.SampleRate;

	// If this is true, skip the initial startup precache so we can do it later in the flow
	GConfig->GetBool(TEXT("Audio"), TEXT("DeferStartupPrecache"), bDeferStartupPrecache, GEngineIni);

	// Get an optional engine ini setting for platform headroom.
	float Headroom = 0.0f; // in dB
	if (GConfig->GetFloat(TEXT("Audio"), TEXT("PlatformHeadroomDB"), Headroom, GEngineIni))
	{
		// Convert dB to linear volume
		PlatformAudioHeadroom = FMath::Pow(10.0f, Headroom / 20.0f);
	}

	int32 NumPrecacheFramesSettings = 0;
	if (GConfig->GetInt(TEXT("Audio"), TEXT("NumPrecacheFrames"), NumPrecacheFramesSettings, GEngineIni))
	{
		NumPrecacheFrames = FMath::Min(128, NumPrecacheFramesSettings);
	}

	bIsStoppingVoicesEnabled = !DisableStoppingVoicesCvar;

	bIsBakedAnalysisEnabled = (BakedAnalysisEnabledCVar == 1);

	const UAudioSettings* AudioSettings = GetDefault<UAudioSettings>();

	GlobalMinPitch = FMath::Max(AudioSettings->GlobalMinPitchScale, 0.0001f);
	GlobalMaxPitch = FMath::Max(AudioSettings->GlobalMaxPitchScale, 0.0001f);
	bAllowCenterChannel3DPanning = AudioSettings->bAllowCenterChannel3DPanning;
	bAllowPlayWhenSilent = AudioSettings->bAllowPlayWhenSilent;
	DefaultReverbSendLevel = AudioSettings->DefaultReverbSendLevel_DEPRECATED;

	const FSoftObjectPath DefaultBaseSoundMixName = GetDefault<UAudioSettings>()->DefaultBaseSoundMix;
	if (DefaultBaseSoundMixName.IsValid())
	{
		DefaultBaseSoundMix = LoadObject<USoundMix>(nullptr, *DefaultBaseSoundMixName.ToString());
	}

	GetDefault<USoundGroups>()->Initialize();

	// Parses sound classes.
	InitSoundClasses();
	InitSoundEffectPresets();

	// Audio mixer needs to create effects manager before initializing the plugins.
	if (IsAudioMixerEnabled() && IsStoppingVoicesEnabled())
	{
		// create a platform specific effects manager
		Effects = CreateEffectsManager();

		NumStoppingSources = GetDefault<UAudioSettings>()->NumStoppingSources;
	}
	else
	{
		// Stopping sources are not supported in the old audio engine
		NumStoppingSources = 0;
	}

	{
		LLM_SCOPE(ELLMTag::AudioMixerPlugins);

	// Cache any plugin settings objects we have loaded
	UpdateAudioPluginSettingsObjectCache();

	//Get the requested spatialization plugin and set it up.
	IAudioSpatializationFactory* SpatializationPluginFactory = AudioPluginUtilities::GetDesiredSpatializationPlugin();
	if (SpatializationPluginFactory != nullptr)
	{
		SpatializationPluginInterface = SpatializationPluginFactory->CreateNewSpatializationPlugin(this);
		if (!IsAudioMixerEnabled())
		{
			//Set up initialization parameters for system level effect plugins:
			FAudioPluginInitializationParams PluginInitializationParams;
			PluginInitializationParams.SampleRate = SampleRate;
				PluginInitializationParams.NumSources = GetMaxSources();
			PluginInitializationParams.BufferLength = PlatformSettings.CallbackBufferFrameSize;
			PluginInitializationParams.AudioDevicePtr = this;

			SpatializationPluginInterface->Initialize(PluginInitializationParams);
		}

		bSpatializationInterfaceEnabled = true;
		bSpatializationIsExternalSend = SpatializationPluginFactory->IsExternalSend();
		MaxChannelsSupportedBySpatializationPlugin = SpatializationPluginFactory->GetMaxSupportedChannels();
		UE_LOG(LogAudio, Display, TEXT("Audio Spatialization Plugin: %s is external send: %d"), *(SpatializationPluginFactory->GetDisplayName()), bSpatializationIsExternalSend);
	}
	else
	{
		UE_LOG(LogAudio, Display, TEXT("Audio Spatialization Plugin: None (built-in)."));
	}

	//Get the requested reverb plugin and set it up:
	IAudioReverbFactory* ReverbPluginFactory = AudioPluginUtilities::GetDesiredReverbPlugin();
	if (ReverbPluginFactory != nullptr)
	{
		ReverbPluginInterface = ReverbPluginFactory->CreateNewReverbPlugin(this);
		bReverbInterfaceEnabled = true;
		bReverbIsExternalSend = ReverbPluginFactory->IsExternalSend();
		UE_LOG(LogAudio, Display, TEXT("Audio Reverb Plugin: %s"), *(ReverbPluginFactory->GetDisplayName()));
	}
	else
	{
		UE_LOG(LogAudio, Display, TEXT("Audio Reverb Plugin: None (built-in)."));
	}

	//Get the requested occlusion plugin and set it up.
	IAudioOcclusionFactory* OcclusionPluginFactory = AudioPluginUtilities::GetDesiredOcclusionPlugin();
	if (OcclusionPluginFactory != nullptr)
	{
		OcclusionInterface = OcclusionPluginFactory->CreateNewOcclusionPlugin(this);
		bOcclusionInterfaceEnabled = true;
		bOcclusionIsExternalSend = OcclusionPluginFactory->IsExternalSend();
		UE_LOG(LogAudio, Display, TEXT("Audio Occlusion Plugin: %s"), *(OcclusionPluginFactory->GetDisplayName()));
	}
	else
	{
		UE_LOG(LogAudio, Display, TEXT("Audio Occlusion Plugin: None (built-in)."));
	}

	//Get the requested modulation plugin and set it up.
	if (IAudioModulationFactory* ModulationPluginFactory = AudioPluginUtilities::GetDesiredModulationPlugin())
	{
		ModulationInterface = ModulationPluginFactory->CreateNewModulationPlugin(this);

		//Set up initialization parameters for system level effect plugins:
		FAudioPluginInitializationParams PluginInitializationParams;
		PluginInitializationParams.SampleRate = SampleRate;
			PluginInitializationParams.NumSources = GetMaxSources();
		PluginInitializationParams.BufferLength = PlatformSettings.CallbackBufferFrameSize;
		PluginInitializationParams.AudioDevicePtr = this;
		ModulationInterface->Initialize(PluginInitializationParams);

		bModulationInterfaceEnabled = true;
		UE_LOG(LogAudio, Display, TEXT("Audio Modulation Plugin: %s"), *(ModulationPluginFactory->GetDisplayName().ToString()));
	}
	}

	// allow the platform to startup
	if (!InitializeHardware())
	{
		// Could not initialize hardware. Tear down anything that was set up during initialization.
		UE_LOG(LogAudio, Warning, TEXT("Could not initialize hardware. Tearing down anything that was set up during initialization"));
		Teardown();

		return false;
	}

	// create a platform specific effects manager
	// if this is the audio mixer, we initialized the effects manager before the hardware
	if (!IsAudioMixerEnabled())
	{
		Effects = CreateEffectsManager();
	}

	InitSoundSources();

	// Make sure the Listeners array has at least one entry, so we don't have to check for Listeners.Num() == 0 all the time
	Listeners.Add(FListener(this));
	ListenerProxies.AddDefaulted();
	InverseListenerTransform.SetIdentity();

	if (!bDeferStartupPrecache)
	{
		PrecacheStartupSounds();
	}

	bIsInitialized = true;

	FCoreUObjectDelegates::GetPreGarbageCollectDelegate().AddRaw(this, &FAudioDevice::OnPreGarbageCollect);
	FCoreUObjectDelegates::PreGarbageCollectConditionalBeginDestroy.AddRaw(this, &FAudioDevice::OnPreGarbageCollect);

	InitDefaultAudioBuses();

	UE_LOG(LogInit, Log, TEXT("FAudioDevice initialized."));

	return true;
}

void FAudioDevice::OnPreGarbageCollect()
{
	if (FlushAudioRenderThreadOnGCCVar)
	{
		FlushAudioRenderingCommands();
	}
}

float FAudioDevice::GetLowPassFilterResonance() const
{
	// hard-coded to the default value vs being store in the settings since this shouldn't be a global audio settings value
	return 0.9f;
}

void FAudioDevice::PrecacheStartupSounds()
{
	// Iterate over all already loaded sounds and precache them. This relies on Super::Init in derived classes to be called last.
	if (!GIsEditor && GEngine && GEngine->UseSound() && DisableAutomaticPrecacheCvar == 0)
	{
		for (TObjectIterator<USoundWave> It; It; ++It)
		{
			USoundWave* SoundWave = *It;
			Precache(SoundWave);
		}

		bStartupSoundsPreCached = true;
	}
}

void FAudioDevice::SetMaxChannels(int32 InMaxChannels)
{
	if (InMaxChannels <= 0)
	{
		UE_LOG(LogAudio, Warning, TEXT("MaxChannels must be set to a positive value."));
		return;
	}

	if (InMaxChannels > MaxSources)
	{
		UE_LOG(LogAudio, Warning, TEXT("Can't increase MaxChannels past MaxSources"));
		return;
	}

	if (IsInAudioThread())
	{
		DECLARE_CYCLE_STAT(TEXT("FAudioThreadTask.SetMaxChannelsGameThread"), STAT_AudioSetMaxChannelsGameThread, STATGROUP_AudioThreadCommands);
		FAudioThread::RunCommandOnGameThread([this, InMaxChannels]()
		{
			MaxChannels_GameThread = InMaxChannels;

		}, GET_STATID(STAT_AudioSetMaxChannelsGameThread));
	}

	if (IsInGameThread())
	{
		DECLARE_CYCLE_STAT(TEXT("FAudioThreadTask.SetMaxChannels"), STAT_AudioSetMaxChannels, STATGROUP_AudioThreadCommands);

		FAudioThread::RunCommandOnAudioThread([this, InMaxChannels]()
		{
			MaxChannels = InMaxChannels;
		}, GET_STATID(STAT_AudioSetMaxChannels));
	}
}

void FAudioDevice::SetMaxChannelsScaled(float InScaledChannelCount)
{
	if (!IsInAudioThread())
	{
		MaxChannelsScale_GameThread = InScaledChannelCount;

		DECLARE_CYCLE_STAT(TEXT("FAudioThreadTask.SetMaxChannelsScaled"), STAT_AudioSetMaxChannelsScaled, STATGROUP_AudioThreadCommands);

		FAudioThread::RunCommandOnAudioThread([this, InScaledChannelCount]()
		{
			MaxChannelsScale = FMath::Clamp(InScaledChannelCount, 0.0f, 1.0f);

		}, GET_STATID(STAT_AudioSetMaxChannelsScaled));

		return;
	}
	else
	{
		MaxChannelsScale = FMath::Clamp(InScaledChannelCount, 0.0f, 1.0f);

		DECLARE_CYCLE_STAT(TEXT("FAudioThreadTask.SetMaxChannelsScaled"), STAT_AudioSetMaxChannelsScaled, STATGROUP_AudioThreadCommands);

		FAudioThread::RunCommandOnGameThread([this, InScaledChannelCount]()
		{
			MaxChannelsScale_GameThread = InScaledChannelCount;

		}, GET_STATID(STAT_AudioSetMaxChannelsScaled));
	}
}

int32 FAudioDevice::GetMaxChannels() const
{
	// Get thread-context version of channel scalar & scale by cvar scalar
	float MaxChannelScalarToApply = IsInAudioThread() ? MaxChannelsScale : MaxChannelsScale_GameThread;
	MaxChannelScalarToApply *= AudioChannelCountScaleCVar;

	// Get thread-context version of channel max.  Override by cvar if cvar is valid.
	int32 OutMaxChannels = IsInAudioThread() ? MaxChannels : MaxChannels_GameThread;
	if (AudioChannelCountCVar > 0)
	{
		OutMaxChannels = AudioChannelCountCVar;
	}

	// Find product of max channels and final scalar, and clamp between 1 and MaxSources.
	check(MaxSources > 0);
	return FMath::Clamp(static_cast<int32>(OutMaxChannels * MaxChannelScalarToApply), 1, MaxSources);
}

int32 FAudioDevice::GetMaxSources() const
{
	return MaxSources + NumStoppingSources;
}

TRange<float> FAudioDevice::GetGlobalPitchRange() const
{
	return TRange<float>(GlobalMinPitch, GlobalMaxPitch);
}

void FAudioDevice::Teardown()
{
	ShutdownDefaultAudioBuses();

	// Make sure we process any pending game thread tasks before tearing down the audio device.
	FTaskGraphInterface::Get().ProcessThreadUntilIdle(ENamedThreads::GameThread);

	// Do a fadeout to prevent clicking on shutdown
	FadeOut();

	// Flush stops all sources so sources can be safely deleted below.
	Flush(nullptr);

	// Clear out the EQ/Reverb/LPF effects
	if (Effects)
	{
		delete Effects;
		Effects = nullptr;
	}

	for (TAudioPluginListenerPtr PluginListener : PluginListeners)
	{
		PluginListener->OnListenerShutdown(this);
	}


	// let platform shutdown
	TeardownHardware();

	SoundMixClassEffectOverrides.Empty();

	// Note: we don't free audio buffers at this stage since they are managed in the audio device manager

	// Must be after FreeBufferResource as that potentially stops sources
	if (IsAudioMixerEnabled())
	{
		for (int32 Index = 0; Index < Sources.Num(); Index++)
		{
			// Make the sound stop instantly
			Sources[Index]->StopNow();
			delete Sources[Index];
		}
	}

	Sources.Reset();
	FreeSources.Reset();

	LLM_SCOPE(ELLMTag::AudioMixerPlugins);

	if (SpatializationPluginInterface.IsValid())
	{
		SpatializationPluginInterface->Shutdown();
		SpatializationPluginInterface.Reset();
		bSpatializationInterfaceEnabled = false;
	}

	if (ReverbPluginInterface.IsValid())
	{
		ReverbPluginInterface->Shutdown();
		ReverbPluginInterface.Reset();
		bReverbInterfaceEnabled = false;
	}

	if (OcclusionInterface.IsValid())
	{
		OcclusionInterface->Shutdown();
		OcclusionInterface.Reset();
		bOcclusionInterfaceEnabled = false;
	}

	ModulationInterface.Reset();
	bModulationInterfaceEnabled = false;

	PluginListeners.Reset();

#if ENABLE_AUDIO_DEBUG
	Audio::FAudioDebugger::RemoveDevice(*this);
#endif // ENABLE_AUDIO_DEBUG

	FCoreUObjectDelegates::GetPreGarbageCollectDelegate().RemoveAll(this);
	FCoreUObjectDelegates::PreGarbageCollectConditionalBeginDestroy.RemoveAll(this);
}

void FAudioDevice::Suspend(bool bGameTicking)
{
	HandlePause(bGameTicking, true);
}

void FAudioDevice::CountBytes(FArchive& Ar)
{
	Sources.CountBytes(Ar);
	// The buffers are stored on the audio device since they are shared amongst all audio devices
	// Though we are going to count them when querying an individual audio device object about its bytes
	GEngine->GetAudioDeviceManager()->Buffers.CountBytes(Ar);
	FreeSources.CountBytes(Ar);
	WaveInstanceSourceMap.CountBytes(Ar);
	Ar.CountBytes(sizeof(FWaveInstance) * WaveInstanceSourceMap.Num(), sizeof(FWaveInstance) * WaveInstanceSourceMap.Num());
	SoundClasses.CountBytes(Ar);
	SoundMixModifiers.CountBytes(Ar);
}

void FAudioDevice::UpdateAudioPluginSettingsObjectCache()
{
	SCOPED_NAMED_EVENT(FAudioDevice_UpdatePluginSettingsObjectCache, FColor::Blue);

	PluginSettingsObjects.Reset();

	// Make sure we don't GC 3rd party plugin settings since these live on FSoundAttenuationSettings, which may not live in UObject graph due to overrides.
	// There shouldn't be many of these objects (on the order of 10s not 100s) so if we find any loaded, don't let GC get them.
	for (TObjectIterator<USpatializationPluginSourceSettingsBase> It; It; ++It)
	{
		PluginSettingsObjects.Add(*It);
	}

	for (TObjectIterator<UOcclusionPluginSourceSettingsBase> It; It; ++It)
	{
		PluginSettingsObjects.Add(*It);
	}

	for (TObjectIterator<UReverbPluginSourceSettingsBase> It; It; ++It)
	{
		PluginSettingsObjects.Add(*It);
	}
}

void FAudioDevice::AddReferencedObjects(FReferenceCollector& Collector)
{
	Collector.AddReferencedObject(DefaultBaseSoundMix);
	Collector.AddReferencedObjects(PrevPassiveSoundMixModifiers);
	Collector.AddReferencedObjects(SoundMixModifiers);

	for (TPair<FName, FActivatedReverb>& ActivatedReverbPair : ActivatedReverbs)
	{
		Collector.AddReferencedObject(ActivatedReverbPair.Value.ReverbSettings.ReverbEffect);
	}

	if (Effects)
	{
		Effects->AddReferencedObjects(Collector);
	}

	for (FActiveSound* ActiveSound : ActiveSounds)
	{
		ActiveSound->AddReferencedObjects(Collector);
	}

	for (FActiveSound* ActiveSound : PendingSoundsToDelete)
	{
		ActiveSound->AddReferencedObjects(Collector);
	}

	for (AudioDeviceUtils::FVirtualLoopPair& Pair : VirtualLoops)
	{
		Pair.Key->AddReferencedObjects(Collector);
	}

	// Make sure our referenced sound waves are up-to-date
	UpdateReferencedSoundWaves();

	// Make sure we don't try to delete any sound waves which may have in-flight decodes
	Collector.AddReferencedObjects(ReferencedSoundWaves);

	// Loop through the cached plugin settings objects and add to the collector
	Collector.AddReferencedObjects(PluginSettingsObjects);
}

void FAudioDevice::ResetInterpolation()
{
	check(IsInAudioThread());

	for (FListener& Listener : Listeners)
	{
		Listener.InteriorStartTime = 0.f;
		Listener.InteriorEndTime = 0.f;
		Listener.ExteriorEndTime = 0.f;
		Listener.InteriorLPFEndTime = 0.f;
		Listener.ExteriorLPFEndTime = 0.f;

		Listener.InteriorVolumeInterp = 0.0f;
		Listener.InteriorLPFInterp = 0.0f;
		Listener.ExteriorVolumeInterp = 0.0f;
		Listener.ExteriorLPFInterp = 0.0f;
	}

	// Reset sound class properties to defaults
	for (TMap<USoundClass*, FSoundClassProperties>::TIterator It(SoundClasses); It; ++It)
	{
		USoundClass* SoundClass = It.Key();
		if (SoundClass)
		{
			It.Value() = SoundClass->Properties;
		}
	}

	SoundMixModifiers.Reset();
	PrevPassiveSoundMixModifiers.Reset();
	BaseSoundMix = nullptr;

	// reset audio effects
	if (Effects)
	{
		Effects->ResetInterpolation();
	}
}

void FAudioDevice::EnableRadioEffect(bool bEnable)
{
	if (bEnable)
	{
		SetMixDebugState(DEBUGSTATE_None);
	}
	else
	{
		UE_LOG(LogAudio, Log, TEXT("Radio disabled for all sources"));
		SetMixDebugState(DEBUGSTATE_DisableRadio);
	}
}

#if !UE_BUILD_SHIPPING
UAudioComponent* FAudioDevice::GetTestComponent(UWorld* InWorld)
{
	if (InWorld)
	{
		if (!TestAudioComponent.IsValid() || TestAudioComponent->GetWorld() != InWorld)
		{
			TestAudioComponent = TStrongObjectPtr<UAudioComponent>(NewObject<UAudioComponent>());
			TestAudioComponent->RegisterComponentWithWorld(InWorld);
		}

		return TestAudioComponent.Get();
	}

	return nullptr;
}

void FAudioDevice::StopTestComponent()
{
	if (TestAudioComponent.IsValid())
	{
		TestAudioComponent->Stop();
	}
}

bool FAudioDevice::HandleShowSoundClassHierarchyCommand(const TCHAR* Cmd, FOutputDevice& Ar)
{
	FAudioThreadSuspendContext AudioThreadSuspend;

	ShowSoundClassHierarchy(Ar);
	return true;
}

bool FAudioDevice::HandleListWavesCommand(const TCHAR* Cmd, FOutputDevice& Ar)
{
	FAudioThreadSuspendContext AudioThreadSuspend;

	TArray<FWaveInstance*> WaveInstances;
	int32 FirstActiveIndex = GetSortedActiveWaveInstances(WaveInstances, ESortedActiveWaveGetType::QueryOnly);

	for (int32 InstanceIndex = FirstActiveIndex; InstanceIndex < WaveInstances.Num(); InstanceIndex++)
	{
		FWaveInstance* WaveInstance = WaveInstances[ InstanceIndex ];
		FSoundSource* Source = WaveInstanceSourceMap.FindRef(WaveInstance);
		UAudioComponent* AudioComponent = UAudioComponent::GetAudioComponentFromID(WaveInstance->ActiveSound->GetAudioComponentID());
		AActor* SoundOwner = AudioComponent ? AudioComponent->GetOwner() : nullptr;
		Ar.Logf(TEXT("%4i.    %s %6.2f %6.2f  %s   %s"), InstanceIndex, Source ? TEXT("Yes") : TEXT(" No"), WaveInstance->ActiveSound->PlaybackTime, WaveInstance->GetVolume(), *WaveInstance->WaveData->GetPathName(), SoundOwner ? *SoundOwner->GetName() : TEXT("None"));
	}

	Ar.Logf(TEXT("Total: %i"), WaveInstances.Num()-FirstActiveIndex);

	return true;
}

void FAudioDevice::GetSoundClassInfo(TMap<FName, FAudioClassInfo>& AudioClassInfos)
{
	// Iterate over all sound cues to get a unique map of sound node waves to class names
	TMap<USoundWave*, FName> SoundWaveClasses;

	for (TObjectIterator<USoundCue> CueIt; CueIt; ++CueIt)
	{
		TArray<USoundNodeWavePlayer*> WavePlayers;

		USoundCue* SoundCue = *CueIt;
		SoundCue->RecursiveFindNode<USoundNodeWavePlayer>(SoundCue->FirstNode, WavePlayers);

		for (int32 WaveIndex = 0; WaveIndex < WavePlayers.Num(); ++WaveIndex)
		{
			// Presume one class per sound node wave
			USoundWave *SoundWave = WavePlayers[ WaveIndex ]->GetSoundWave();
			if (SoundWave && SoundCue->GetSoundClass())
			{
				SoundWaveClasses.Add(SoundWave, SoundCue->GetSoundClass()->GetFName());
			}
		}
	}

	// Add any sound node waves that are not referenced by sound cues
	for (TObjectIterator<USoundWave> WaveIt; WaveIt; ++WaveIt)
	{
		USoundWave* SoundWave = *WaveIt;
		if (SoundWaveClasses.Find(SoundWave) == nullptr)
		{
			SoundWaveClasses.Add(SoundWave, NAME_UnGrouped);
		}
	}

	// Collate the data into something useful
	for (TMap<USoundWave*, FName>::TIterator MapIter(SoundWaveClasses); MapIter; ++MapIter)
	{
		USoundWave* SoundWave = MapIter.Key();
		FName ClassName = MapIter.Value();

		FAudioClassInfo* AudioClassInfo = AudioClassInfos.Find(ClassName);
		if (AudioClassInfo == nullptr)
		{
			FAudioClassInfo NewAudioClassInfo;

			NewAudioClassInfo.NumResident = 0;
			NewAudioClassInfo.SizeResident = 0;
			NewAudioClassInfo.NumRealTime = 0;
			NewAudioClassInfo.SizeRealTime = 0;

			AudioClassInfos.Add(ClassName, NewAudioClassInfo);

			AudioClassInfo = AudioClassInfos.Find(ClassName);
			check(AudioClassInfo);
		}

#if !WITH_EDITOR
		AudioClassInfo->SizeResident += SoundWave->GetCompressedDataSize(GetRuntimeFormat(SoundWave));
		AudioClassInfo->NumResident++;
#else
		switch(SoundWave->DecompressionType)
		{
		case DTYPE_Native:
		case DTYPE_Preview:
			AudioClassInfo->SizeResident += SoundWave->RawPCMDataSize;
			AudioClassInfo->NumResident++;
			break;

		case DTYPE_RealTime:
			AudioClassInfo->SizeRealTime += SoundWave->GetCompressedDataSize(GetRuntimeFormat(SoundWave));
			AudioClassInfo->NumRealTime++;
			break;

		case DTYPE_Streaming:
			// Add these to real time count for now - eventually compressed data won't be loaded &
			// might have a class info entry of their own
			AudioClassInfo->SizeRealTime += SoundWave->GetCompressedDataSize(GetRuntimeFormat(SoundWave));
			AudioClassInfo->NumRealTime++;
			break;

		case DTYPE_Setup:
		case DTYPE_Invalid:
		default:
			break;
		}
#endif
	}
}

bool FAudioDevice::HandleListSoundClassesCommand(const TCHAR* Cmd, FOutputDevice& Ar)
{
	TMap<FName, FAudioClassInfo> AudioClassInfos;

	GetSoundClassInfo(AudioClassInfos);

	Ar.Logf(TEXT("Listing all sound classes."));

	// Display the collated data
	int32 TotalSounds = 0;
	for (TMap<FName, FAudioClassInfo>::TIterator ACIIter(AudioClassInfos); ACIIter; ++ACIIter)
	{
		FName ClassName = ACIIter.Key();
		FAudioClassInfo* ACI = AudioClassInfos.Find(ClassName);

		FString Line = FString::Printf(TEXT("Class '%s' has %d resident sounds taking %.2f kb"), *ClassName.ToString(), ACI->NumResident, ACI->SizeResident / 1024.0f);
		TotalSounds += ACI->NumResident;
		if (ACI->NumRealTime > 0)
		{
			Line += FString::Printf(TEXT(", and %d real time sounds taking %.2f kb "), ACI->NumRealTime, ACI->SizeRealTime / 1024.0f);
			TotalSounds += ACI->NumRealTime;
		}

		Ar.Logf(TEXT("%s"), *Line);
	}

	Ar.Logf(TEXT("%d total sounds in %d classes"), TotalSounds, AudioClassInfos.Num());
	return true;
}

void FAudioDevice::ShowSoundClassHierarchy(FOutputDevice& Ar, USoundClass* InSoundClass, int32 Indent ) const
{
	TArray<USoundClass*> SoundClassesToShow;
	if (InSoundClass)
	{
		SoundClassesToShow.Add(InSoundClass);
	}
	else
	{
		for (TMap<USoundClass*, FSoundClassProperties>::TConstIterator It(SoundClasses); It; ++It)
		{
			USoundClass* SoundClass = It.Key();
			if (SoundClass && SoundClass->ParentClass == nullptr)
			{
				SoundClassesToShow.Add(SoundClass);
			}
		}
	}

	for (int32 Index=0; Index < SoundClassesToShow.Num(); ++Index)
	{
		USoundClass* SoundClass = SoundClassesToShow[Index];
		if (Indent > 0)
		{
			Ar.Logf(TEXT("%s|- %s"), FCString::Spc(Indent*2), *SoundClass->GetName());
		}
		else
		{
			Ar.Logf(TEXT("%s"), *SoundClass->GetName());
		}
		for (int i = 0; i < SoundClass->ChildClasses.Num(); ++i)
		{
			if (SoundClass->ChildClasses[i])
			{
				ShowSoundClassHierarchy(Ar, SoundClass->ChildClasses[i], Indent+1);
			}
		}
	}
}

bool FAudioDevice::HandleDumpSoundInfoCommand(const TCHAR* Cmd, FOutputDevice& Ar)
{
	using namespace AudioDeviceUtils;

	FAudioThreadSuspendContext AudioThreadSuspend;

	Ar.Logf(TEXT("Native Count: %d\nRealtime Count: %d\n"), PrecachedNative, PrecachedRealtime);
	float AverageSize = 0.0f;
	if (PrecachedNative != 0)
	{
		PrecachedNative = TotalNativeSize / PrecachedNative;
	}
	Ar.Logf(TEXT("Average Length: %.3g\nTotal Size: %d\nAverage Size: %.3g\n"), AverageNativeLength, TotalNativeSize, PrecachedNative);
	Ar.Logf(TEXT("Channel counts:\n"));
	for (auto CountIt = NativeChannelCount.CreateConstIterator(); CountIt; ++CountIt)
	{
		Ar.Logf(TEXT("\t%d: %d"),CountIt.Key(), CountIt.Value());
	}
	Ar.Logf(TEXT("Sample rate counts:\n"));
	for (auto SampleRateIt = NativeSampleRateCount.CreateConstIterator(); SampleRateIt; ++SampleRateIt)
	{
		Ar.Logf(TEXT("\t%d: %d"), SampleRateIt.Key(), SampleRateIt.Value());
	}
	return true;
}


bool FAudioDevice::HandleListSoundClassVolumesCommand(const TCHAR* Cmd, FOutputDevice& Ar)
{
	FAudioThreadSuspendContext AudioThreadSuspend;

	Ar.Logf(TEXT("SoundClass Volumes: (Volume, Pitch)"));

	for (TMap<USoundClass*, FSoundClassProperties>::TIterator It(SoundClasses); It; ++It)
	{
		USoundClass* SoundClass = It.Key();
		if (SoundClass)
		{
			const FSoundClassProperties& CurClass = It.Value();

			Ar.Logf(TEXT("Cur (%3.2f, %3.2f) for SoundClass %s"), CurClass.Volume, CurClass.Pitch, *SoundClass->GetName());
		}
	}

	return true;
}

bool FAudioDevice::HandleListAudioComponentsCommand(const TCHAR* Cmd, FOutputDevice& Ar)
{
	FAudioThreadSuspendContext AudioThreadSuspend;

	int32 Count = 0;
	Ar.Logf(TEXT("AudioComponent Dump"));
	for (TObjectIterator<UAudioComponent> It; It; ++It)
	{
		UAudioComponent* AudioComponent = *It;
		UObject* Outer = It->GetOuter();
		UObject* Owner = It->GetOwner();
		Ar.Logf(TEXT("    0x%p: %s, %s, %s, %s"),
			AudioComponent,
			*(It->GetPathName()),
			It->Sound ? *(It->Sound->GetPathName()) : TEXT("NO SOUND"),
			Outer ? *(Outer->GetPathName()) : TEXT("NO OUTER"),
			Owner ? *(Owner->GetPathName()) : TEXT("NO OWNER"));
		Ar.Logf(TEXT("        bAutoDestroy....................%s"), AudioComponent->bAutoDestroy ? TEXT("true") : TEXT("false"));
		Ar.Logf(TEXT("        bStopWhenOwnerDestroyed.........%s"), AudioComponent->bStopWhenOwnerDestroyed ? TEXT("true") : TEXT("false"));
		Ar.Logf(TEXT("        bShouldRemainActiveIfDropped....%s"), AudioComponent->bShouldRemainActiveIfDropped ? TEXT("true") : TEXT("false"));
		Ar.Logf(TEXT("        bIgnoreForFlushing..............%s"), AudioComponent->bIgnoreForFlushing ? TEXT("true") : TEXT("false"));
		Count++;
	}
	Ar.Logf(TEXT("AudioComponent Total = %d"), Count);

	Ar.Logf(TEXT("AudioDevice 0x%p has %d ActiveSounds"),
		this, ActiveSounds.Num());
	for (int32 ASIndex = 0; ASIndex < ActiveSounds.Num(); ASIndex++)
	{
		const FActiveSound* ActiveSound = ActiveSounds[ASIndex];
		UAudioComponent* AComp = UAudioComponent::GetAudioComponentFromID(ActiveSound->GetAudioComponentID());
		if (AComp)
		{
			Ar.Logf(TEXT("    0x%p: %4d - %s, %s, %s, %s"),
				AComp,
				ASIndex,
				*(AComp->GetPathName()),
				ActiveSound->Sound ? *(ActiveSound->Sound->GetPathName()) : TEXT("NO SOUND"),
				AComp->GetOuter() ? *(AComp->GetOuter()->GetPathName()) : TEXT("NO OUTER"),
				AComp->GetOwner() ? *(AComp->GetOwner()->GetPathName()) : TEXT("NO OWNER"));
		}
		else
		{
			Ar.Logf(TEXT("    %4d - %s, %s"),
				ASIndex,
				ActiveSound->Sound ? *(ActiveSound->Sound->GetPathName()) : TEXT("NO SOUND"),
				TEXT("NO COMPONENT"));
		}
	}
	return true;
}

bool FAudioDevice::HandleListSoundDurationsCommand(const TCHAR* Cmd, FOutputDevice& Ar)
{
	Ar.Logf(TEXT("Sound,Duration,Channels"));
	for (TObjectIterator<USoundWave> It; It; ++It)
	{
		USoundWave* SoundWave = *It;
		Ar.Logf(TEXT("%s,%f,%i"), *SoundWave->GetPathName(), SoundWave->Duration, SoundWave->NumChannels);
	}
	return true;
}

bool FAudioDevice::HandleSetBaseSoundMixCommand(const TCHAR* Cmd, FOutputDevice& Ar)
{
	// Ar.Logf(TEXT("Setting base sound mix '%s'"), Cmd);
	const FName NewMix = FName(Cmd);
	USoundMix* SoundMix = nullptr;

	for (TObjectIterator<USoundMix> It; It; ++It)
	{
		if (NewMix == It->GetFName())
		{
			SoundMix = *It;
			break;
		}
	}

	if (SoundMix)
	{
		SetBaseSoundMix(SoundMix);
	}
	else
	{
		Ar.Logf(TEXT("Unknown SoundMix: %s"), *NewMix.ToString());
	}
	return true;
}

bool FAudioDevice::HandleIsolateDryAudioCommand(const TCHAR* Cmd, FOutputDevice& Ar)
{
	Ar.Logf(TEXT("Dry audio isolated"));
	SetMixDebugState(DEBUGSTATE_IsolateDryAudio);
	return true;
}

bool FAudioDevice::HandleIsolateReverbCommand(const TCHAR* Cmd, FOutputDevice& Ar)
{
	Ar.Logf(TEXT("Reverb audio isolated"));
	SetMixDebugState(DEBUGSTATE_IsolateReverb);
	return true;
}

bool FAudioDevice::HandleTestLPFCommand(const TCHAR* Cmd, FOutputDevice& Ar)
{
	Ar.Logf(TEXT("LPF set to max for all sources"));
	SetMixDebugState(DEBUGSTATE_TestLPF);
	return true;
}

bool FAudioDevice::HandleTestHPFCommand(const TCHAR* Cmd, FOutputDevice& Ar)
{
	Ar.Logf(TEXT("HPF set to max for all sources"));
	SetMixDebugState(DEBUGSTATE_TestHPF);
	return true;
}

bool FAudioDevice::HandleTestLFEBleedCommand(const TCHAR* Cmd, FOutputDevice& Ar)
{
	Ar.Logf(TEXT("LFEBleed set to max for all sources"));
	SetMixDebugState(DEBUGSTATE_TestLFEBleed);
	return true;
}

bool FAudioDevice::HandleDisableLPFCommand(const TCHAR* Cmd, FOutputDevice& Ar)
{
	Ar.Logf(TEXT("LPF disabled for all sources"));
	SetMixDebugState(DEBUGSTATE_DisableLPF);
	return true;
}

bool FAudioDevice::HandleDisableHPFCommand(const TCHAR* Cmd, FOutputDevice& Ar)
{
	Ar.Logf(TEXT("HPF disabled for all sources"));
	SetMixDebugState(DEBUGSTATE_DisableHPF);
	return true;
}

bool FAudioDevice::HandleDisableRadioCommand(const TCHAR* Cmd, FOutputDevice& Ar)
{
	EnableRadioEffect(false);
	return true;
}

bool FAudioDevice::HandleEnableRadioCommand(const TCHAR* Cmd, FOutputDevice& Ar)
{
	EnableRadioEffect(true);
	return true;
}

bool FAudioDevice::HandleResetSoundStateCommand(const TCHAR* Cmd, FOutputDevice& Ar)
{
	Ar.Logf(TEXT("All volumes reset to their defaults; all test filters removed"));
	SetMixDebugState(DEBUGSTATE_None);
	return true;
}

bool FAudioDevice::HandleToggleSpatializationExtensionCommand(const TCHAR* Cmd, FOutputDevice& Ar)
{
	SetSpatializationInterfaceEnabled(!bSpatializationInterfaceEnabled);

	return true;
}

bool FAudioDevice::HandleEnableHRTFForAllCommand(const TCHAR* Cmd, FOutputDevice& Ar)
{
	SetHRTFEnabledForAll(!bHRTFEnabledForAll_OnGameThread);

	return true;
}

bool FAudioDevice::HandleSoloCommand(const TCHAR* Cmd, FOutputDevice& Ar)
{
	// Apply the solo to the given device
	FAudioDeviceManager* DeviceManager = GEngine->GetAudioDeviceManager();
	if (DeviceManager)
	{
		DeviceManager->SetSoloDevice(DeviceID);
	}
	return true;
}

bool FAudioDevice::HandleClearSoloCommand(const TCHAR* Cmd, FOutputDevice& Ar)
{
	FAudioDeviceManager* DeviceManager = GEngine->GetAudioDeviceManager();
	if (DeviceManager)
	{
		DeviceManager->SetSoloDevice(INDEX_NONE);
	}
	return true;
}

bool FAudioDevice::HandlePlayAllPIEAudioCommand(const TCHAR* Cmd, FOutputDevice& Ar)
{
	FAudioDeviceManager* DeviceManager = GEngine->GetAudioDeviceManager();
	if (DeviceManager)
	{
		DeviceManager->TogglePlayAllDeviceAudio();
	}
	return true;
}

bool FAudioDevice::HandleAudio3dVisualizeCommand(const TCHAR* Cmd, FOutputDevice& Ar)
{
	FAudioDeviceManager* DeviceManager = GEngine->GetAudioDeviceManager();
	if (DeviceManager)
	{
		DeviceManager->ToggleVisualize3dDebug();
	}
	return true;
}

void FAudioDevice::HandleAudioSoloCommon(const TCHAR* Cmd, FOutputDevice& Ar, FToggleSoloPtr FPtr)
{
	FAudioDeviceManager* DeviceManager = GEngine->GetAudioDeviceManager();
	if (DeviceManager)
	{
		bool bExclusive = true;
		if (FParse::Param(Cmd, TEXT("nonexclusive")))
		{
			bExclusive = false;
		}
		TArray<FString> Args;
		FString(Cmd).ParseIntoArray(Args, TEXT(" "));
		if (Args.Num())
		{
			(DeviceManager->GetDebugger().*FPtr)(*Args[0], bExclusive);
		}
		else if(bExclusive)
		{
			// If we are exclusive and no argument is passed, pass NAME_None to clear the current state.
			(DeviceManager->GetDebugger().*FPtr)(NAME_None, true);
		}
	}
}

bool FAudioDevice::HandleAudioSoloSoundClass(const TCHAR* Cmd, FOutputDevice& Ar)
{
	HandleAudioSoloCommon(Cmd, Ar, &Audio::FAudioDebugger::ToggleSoloSoundClass);
	return true;
}

bool FAudioDevice::HandleAudioSoloSoundWave(const TCHAR* Cmd, FOutputDevice& Ar)
{	
	HandleAudioSoloCommon(Cmd, Ar, &Audio::FAudioDebugger::ToggleSoloSoundWave);
	return true;
}

bool FAudioDevice::HandleAudioSoloSoundCue(const TCHAR* Cmd, FOutputDevice& Ar)
{
	HandleAudioSoloCommon(Cmd, Ar, &Audio::FAudioDebugger::ToggleSoloSoundCue);
	return true;
}

bool FAudioDevice::HandleAudioMixerDebugSound(const TCHAR* Cmd, FOutputDevice& Ar)
{
	FAudioDeviceManager* DeviceManager = GEngine->GetAudioDeviceManager();
	if (DeviceManager)
	{
		DeviceManager->GetDebugger().SetAudioMixerDebugSound(Cmd);
	}
	return true;
}

bool FAudioDevice::HandleAudioDebugSound(const TCHAR* Cmd, FOutputDevice& Ar)
{
	FAudioDeviceManager* DeviceManager = GEngine->GetAudioDeviceManager();
	if (DeviceManager)
	{
		DeviceManager->GetDebugger().SetAudioDebugSound(Cmd);
	}
	return true;
}

bool FAudioDevice::HandleSoundClassFixup(const TCHAR* Cmd, FOutputDevice& Ar)
{
#if WITH_EDITOR
	// Get asset registry module
	FAssetRegistryModule& AssetRegistryModule = FModuleManager::LoadModuleChecked<FAssetRegistryModule>(TEXT("AssetRegistry"));

	TArray<FAssetData> AssetDataArray;
	AssetRegistryModule.Get().GetAssetsByClass(USoundClass::StaticClass()->GetFName(), AssetDataArray);

	static const FString EngineDir = TEXT("/Engine/");
	FAssetToolsModule& AssetToolsModule = FModuleManager::GetModuleChecked<FAssetToolsModule>(TEXT("AssetTools"));
	TArray<FAssetRenameData> RenameData;
	for (FAssetData AssetData : AssetDataArray)
	{
		USoundClass* SoundClass = Cast<USoundClass>(AssetData.GetAsset());
		if (SoundClass != nullptr && !SoundClass->GetPathName().Contains(EngineDir))
		{
			// If this sound class is within another sound class package, create a new uniquely named sound class
			FString OutermostFullName = SoundClass->GetOutermost()->GetName();
			FString ExistingSoundClassFullName = SoundClass->GetPathName();
			int32 CharPos = INDEX_NONE;

			FString OutermostShortName = FPaths::GetCleanFilename(OutermostFullName);

			OutermostShortName = FString::Printf(TEXT("%s.%s"), *OutermostShortName, *OutermostShortName);

			FString ExistingSoundClassShortName = FPaths::GetCleanFilename(ExistingSoundClassFullName);
			if (ExistingSoundClassShortName != OutermostShortName)
			{
				// Construct a proper new asset name/path
				FString ExistingSoundClassPath = ExistingSoundClassFullName.Left(CharPos);

				ExistingSoundClassShortName.FindLastChar('.', CharPos);

				// Get the name of the new sound class
				FString NewSoundClassName = ExistingSoundClassShortName.RightChop(CharPos + 1);

				const FString PackagePath = FPackageName::GetLongPackagePath(AssetData.GetAsset()->GetOutermost()->GetName());

				// Use the asset tool module to get a unique name based on the existing name
 				FString OutNewPackageName;
				FString OutAssetName;
 				AssetToolsModule.Get().CreateUniqueAssetName(PackagePath + "/" + NewSoundClassName, TEXT(""), OutNewPackageName, OutAssetName);

				const FString LongPackagePath = FPackageName::GetLongPackagePath(OutNewPackageName);

				// Immediately perform the rename since there could be a naming conflict in the list and CreateUniqueAssetName won't be able to resolve
				// unless the assets are renamed immediately
				RenameData.Reset();
				RenameData.Add(FAssetRenameData(AssetData.GetAsset(), LongPackagePath, OutAssetName));
				AssetToolsModule.Get().RenameAssetsWithDialog(RenameData);
			}
		}
	}
	return true;
#else
	return false;
#endif
}

bool FAudioDevice::HandleAudioMemoryInfo(const TCHAR* Cmd, FOutputDevice& Ar)
{
	struct FSoundWaveInfo
	{
		USoundWave* SoundWave;
		FResourceSizeEx ResourceSize;
		FString SoundGroupName;
		float Duration;

		enum class ELoadingType : uint8
		{
			CompressedInMemory,
			DecompressedInMemory,
			Streaming
		};

		// Whether this audio is decompressed in memory, decompressed in realtime, or streamed.
		ELoadingType LoadingType;

		// This is the maximum amount of the cache this asset could take up at any given time,
		// that could potentially not be removed if the sound is retained or currently playing.
		uint32 MaxUnevictableSizeInCache;

		// This is the total amount of compressed audio data that could be loaded in the cache.
		uint32 PotentialTotalSizeInCache;

		FSoundWaveInfo(USoundWave* InSoundWave, FResourceSizeEx InResourceSize, const FString& InSoundGroupName, float InDuration, ELoadingType InLoadingType, uint32 InMaxUnevictableSizeInCache, uint32 InPotentialTotalSizeInCache)
			: SoundWave(InSoundWave)
			, ResourceSize(InResourceSize)
			, SoundGroupName(InSoundGroupName)
			, Duration(InDuration)
			, LoadingType(InLoadingType)
			, MaxUnevictableSizeInCache(InMaxUnevictableSizeInCache)
			, PotentialTotalSizeInCache(InPotentialTotalSizeInCache)
		{}
	};

	using ELoadingType = FSoundWaveInfo::ELoadingType;

	struct FSoundWaveGroupInfo
	{
		FResourceSizeEx ResourceSize;
		FResourceSizeEx CompressedResourceSize;

		FSoundWaveGroupInfo()
			: ResourceSize()
			, CompressedResourceSize()
		{}
	};

	// Alpha sort the objects by path name
	struct FCompareSoundWave
	{
		FORCEINLINE bool operator()(const FSoundWaveInfo& A, const FSoundWaveInfo& B) const
		{
			return A.SoundWave->GetPathName() < B.SoundWave->GetPathName();
		}
	};

	const FString PathName = *(FPaths::ProfilingDir() + TEXT("MemReports/"));
	IFileManager::Get().MakeDirectory(*PathName);

	const FString Filename = CreateProfileFilename(TEXT("_audio_memreport.csv"), true);
	FString FilenameFull = PathName + Filename;

	FArchive* FileAr = IFileManager::Get().CreateDebugFileWriter(*FilenameFull);
	FOutputDeviceArchiveWrapper* FileArWrapper = new FOutputDeviceArchiveWrapper(FileAr);
	FOutputDevice* ReportAr = FileArWrapper;

	if (FParse::Param(Cmd, TEXT("SkipCsvForAudio")))
	{
		ReportAr = &Ar;
	}
	else
	{
		UE_LOG(LogEngine, Log, TEXT("AudioMemReport: saving to %s"), *FilenameFull);
	}

	// Get the sound wave class
	UClass* SoundWaveClass = nullptr;
	ParseObject<UClass>(TEXT("class=SoundWave"), TEXT("CLASS="), SoundWaveClass, ANY_PACKAGE);

	TArray<FSoundWaveInfo> SoundWaveObjects;
	TMap<FString, FSoundWaveGroupInfo> SoundWaveGroupSizes;
	TArray<FString> SoundWaveGroupFolders;

	// Grab the list of folders to specifically track memory usage for
	FConfigSection* TrackedFolders = GConfig->GetSectionPrivate(TEXT("AudioMemReportFolders"), 0, 1, GEngineIni);
	if (TrackedFolders)
	{
		for (FConfigSectionMap::TIterator It(*TrackedFolders); It; ++It)
		{
			const FString& SoundFolder = *It.Value().GetValue();
			SoundWaveGroupSizes.Add(SoundFolder, FSoundWaveGroupInfo());
			SoundWaveGroupFolders.Add(SoundFolder);
		}
	}

	FResourceSizeEx TotalResourceSize;
	FResourceSizeEx CompressedResourceSize;
	FResourceSizeEx DecompressedResourceSize;
	int32 CompressedResourceCount = 0;

	if (SoundWaveClass != nullptr)
	{
		// Loop through all objects and find only sound wave objects
		for (TObjectIterator<USoundWave> It; It; ++It)
		{
			if (It->IsTemplate(RF_ClassDefaultObject))
			{
				continue;
			}

			// Get the resource size of the sound wave
			FResourceSizeEx TrueResourceSize = FResourceSizeEx(EResourceSizeMode::Exclusive);
			It->GetResourceSizeEx(TrueResourceSize);
			if (TrueResourceSize.GetTotalMemoryBytes() == 0)
			{
				continue;
			}

			USoundWave* SoundWave = *It;

			const FSoundGroup& SoundGroup = GetDefault<USoundGroups>()->GetSoundGroup(SoundWave->SoundGroup);

			float CompressionDurationThreshold = GetCompressionDurationThreshold(SoundGroup);

			// Determine whether this asset is streaming compressed data from disk, decompressed in realtime, or fully decompressed on load.
			ELoadingType LoadType;

			if (SoundWave->IsStreaming())
			{
				LoadType = ELoadingType::Streaming;
			}
			else
			{
				LoadType = ShouldUseRealtimeDecompression(false, SoundGroup, SoundWave, CompressionDurationThreshold) ? ELoadingType::CompressedInMemory : ELoadingType::DecompressedInMemory;
			}

			FString SoundGroupName;
			switch (SoundWave->SoundGroup)
			{
				case ESoundGroup::SOUNDGROUP_Default:
					SoundGroupName = TEXT("Default");
					break;

				case ESoundGroup::SOUNDGROUP_Effects:
					SoundGroupName = TEXT("Effects");
					break;

				case ESoundGroup::SOUNDGROUP_UI:
					SoundGroupName = TEXT("UI");
					break;

				case ESoundGroup::SOUNDGROUP_Music:
					SoundGroupName = TEXT("Music");
					break;

				case ESoundGroup::SOUNDGROUP_Voice:
					SoundGroupName = TEXT("Voice");
					break;

				default:
					SoundGroupName = SoundGroup.DisplayName;
					break;
			}

			uint32 MaxUnevictableSize = 0;
			uint32 MaxSizeInCache = 0;

			if (SoundWave->RunningPlatformData)
			{
				for (auto& Chunk : SoundWave->RunningPlatformData->Chunks)
				{
					MaxUnevictableSize = FMath::Max<uint32>(MaxUnevictableSize, Chunk.AudioDataSize);
					MaxSizeInCache += Chunk.AudioDataSize;
				}
			}

			// Add the info to the SoundWaveObjects array
			SoundWaveObjects.Add(FSoundWaveInfo(SoundWave, TrueResourceSize, SoundGroupName, SoundWave->Duration, LoadType, MaxUnevictableSize, MaxSizeInCache));

			// Track total resource usage
			TotalResourceSize += TrueResourceSize;

			if (LoadType == ELoadingType::DecompressedInMemory)
			{
				DecompressedResourceSize += TrueResourceSize;
				++CompressedResourceCount;
			}
			else if (LoadType == ELoadingType::CompressedInMemory)
			{
				CompressedResourceSize += TrueResourceSize;
			}

			// Get the sound object path
			FString SoundWavePath = SoundWave->GetPathName();

			// Now track the resource size according to all the sub-directories
			FString SubDir;
			int32 Index = 0;

			for (int32 i = 0; i < SoundWavePath.Len(); ++i)
			{
				if (SoundWavePath[i] == '/')
				{
					if (SubDir.Len() > 0)
					{
						FSoundWaveGroupInfo* SubDirSize = SoundWaveGroupSizes.Find(SubDir);
						if (SubDirSize)
						{
							SubDirSize->ResourceSize += TrueResourceSize;
							if (LoadType == ELoadingType::CompressedInMemory)
							{
								SubDirSize->CompressedResourceSize += TrueResourceSize;
							}
						}
					}
					SubDir = TEXT("");
				}
				else
				{
					SubDir.AppendChar(SoundWavePath[i]);
				}
			}
		}

		ReportAr->Log(TEXT("Sound Wave Memory Report"));
		ReportAr->Log(TEXT(""));

		FString StreamingMemoryReport = IStreamingManager::Get().GetAudioStreamingManager().GenerateMemoryReport();

		ReportAr->Log(TEXT("\n/*******************/\n"));
		ReportAr->Log(TEXT("Streaming Audio Info:"));
		ReportAr->Log(*StreamingMemoryReport);
		ReportAr->Log(TEXT("\n/*******************/\n"));

		if (SoundWaveObjects.Num())
		{
			// Alpha sort the sound wave objects
			SoundWaveObjects.Sort(FCompareSoundWave());

			// Log the sound wave objects

			ReportAr->Logf(TEXT("Memory (MB),Count"));
			ReportAr->Logf(TEXT("Total,%.3f,%d"), TotalResourceSize.GetTotalMemoryBytes() / 1024.f / 1024.f, SoundWaveObjects.Num());
			ReportAr->Logf(TEXT("Decompressed,%.3f,%d"), DecompressedResourceSize.GetTotalMemoryBytes() / 1024.f / 1024.f, CompressedResourceCount);
			ReportAr->Logf(TEXT("Compressed,%.3f,%d"), CompressedResourceSize.GetTotalMemoryBytes() / 1024.f / 1024.f, SoundWaveObjects.Num() - CompressedResourceCount);

			if (SoundWaveGroupFolders.Num())
			{
				ReportAr->Log(TEXT(""));
				ReportAr->Log(TEXT("Memory Usage and Count for Specified Folders (Folders defined in [AudioMemReportFolders] section in DefaultEngine.ini file):"));
				ReportAr->Log(TEXT(""));
				ReportAr->Logf(TEXT("%s,%s,%s"), TEXT("Directory"), TEXT("Total (MB)"), TEXT("Compressed (MB)"));
				for (const FString& SoundWaveGroupFolder : SoundWaveGroupFolders)
				{
					FSoundWaveGroupInfo* SubDirSize = SoundWaveGroupSizes.Find(SoundWaveGroupFolder);
					check(SubDirSize);
					ReportAr->Logf(TEXT("%s,%10.2f,%10.2f"), *SoundWaveGroupFolder, SubDirSize->ResourceSize.GetTotalMemoryBytes() / 1024.0f / 1024.0f, SubDirSize->CompressedResourceSize.GetTotalMemoryBytes() / 1024.0f / 1024.0f);
				}
			}

			ReportAr->Log(TEXT(""));
			ReportAr->Log(TEXT("All Sound Wave Objects Sorted Alphebetically:"));
			ReportAr->Log(TEXT(""));

			ReportAr->Logf(TEXT("%s,%s,%s,%s,%s,%s,%s,%s"), TEXT("SoundWave"), TEXT("KB"), TEXT("MB"), TEXT("SoundGroup"), TEXT("Duration"), TEXT("CompressionState"), TEXT("Max Size in Cache (Unevictable, KB)"), TEXT("Max Size In Cache (Total, KB)"));
			for (const FSoundWaveInfo& Info : SoundWaveObjects)
			{
				float Kbytes = Info.ResourceSize.GetTotalMemoryBytes() / 1024.0f;

				FString LoadingTypeString;

				switch (Info.LoadingType)
				{
				case ELoadingType::CompressedInMemory:
					LoadingTypeString = TEXT("Compressed");
					break;
				case ELoadingType::DecompressedInMemory:
					LoadingTypeString = TEXT("Decompressed");
					break;
				case ELoadingType::Streaming:
					LoadingTypeString = TEXT("Streaming");
				default:
					break;
				}

				ReportAr->Logf(TEXT("%s,%10.2f,%10.2f,%s,%10.2f, %s, %10.2f, %10.2f"), *Info.SoundWave->GetPathName(), Kbytes, Kbytes / 1024.0f, *Info.SoundGroupName, Info.Duration, *LoadingTypeString, Info.MaxUnevictableSizeInCache / 1024.0f, Info.PotentialTotalSizeInCache / 1024.0f);
			}
		}

	}

	// Shutdown and free archive resources
	FileArWrapper->TearDown();
	delete FileArWrapper;
	delete FileAr;

	return true;
}

bool FAudioDevice::HandleResetAllDynamicSoundVolumesCommand(const TCHAR* Cmd, FOutputDevice& Ar)
{
	if (FAudioDeviceManager* DeviceManager = GEngine->GetAudioDeviceManager())
	{
		DeviceManager->ResetAllDynamicSoundVolumes();
	}
	return true;
}

bool FAudioDevice::HandleResetDynamicSoundVolumeCommand(const TCHAR* Cmd, FOutputDevice& Ar)
{
	if (FAudioDeviceManager* DeviceManager = GEngine->GetAudioDeviceManager())
	{
		FName SoundName;
		if (!FParse::Value(Cmd, TEXT("Name="), SoundName))
		{
			return false;
		}

		// Optional: Defaults to Cue
		FString SoundTypeStr;
		ESoundType SoundType = ESoundType::Cue;
		if (FParse::Value(Cmd, TEXT("Type="), SoundTypeStr))
		{
			if (SoundTypeStr == TEXT("Wave"))
			{
				SoundType = ESoundType::Wave;
			}
			else if (SoundTypeStr == TEXT("Class"))
			{
				SoundType = ESoundType::Class;
			}
		}

		DeviceManager->ResetDynamicSoundVolume(SoundType, SoundName);
	}
	return true;
}

bool FAudioDevice::HandleGetDynamicSoundVolumeCommand(const TCHAR* Cmd, FOutputDevice& Ar)
{
	if (!GEngine)
	{
		return false;
	}

	if (const FAudioDeviceManager* DeviceManager = GEngine->GetAudioDeviceManager())
	{
		FName SoundName;
		if (!FParse::Value(Cmd, TEXT("Name="), SoundName))
		{
			return false;
		}

		// Optional: Defaults to Cue
		FString SoundTypeStr;
		ESoundType SoundType = ESoundType::Cue;
		if (FParse::Value(Cmd, TEXT("Type="), SoundTypeStr))
		{
			if (SoundTypeStr == TEXT("Wave"))
			{
				SoundType = ESoundType::Wave;
			}
			else if (SoundTypeStr == TEXT("Class"))
			{
				SoundType = ESoundType::Class;
			}
		}

		if (!IsInAudioThread())
		{
			DECLARE_CYCLE_STAT(TEXT("FAudioThreadTask.GetDynamicSoundVolume"), STAT_AudioGetDynamicSoundVolume, STATGROUP_AudioThreadCommands);

			const ESoundType InSoundType = SoundType;
			const FName InSoundName = SoundName;
			FAudioThread::RunCommandOnAudioThread([InSoundType, InSoundName]()
			{
				if (!GEngine)
				{
					return;
				}
				if (const FAudioDeviceManager* InDeviceManager = GEngine->GetAudioDeviceManager())
				{
					const float Volume = InDeviceManager->GetDynamicSoundVolume(InSoundType, InSoundName);
					UE_LOG(LogAudio, Display, TEXT("'%s' Dynamic Volume: %.4f"), *InSoundName.GetPlainNameString(), Volume);
				}
			}, GET_STATID(STAT_AudioGetDynamicSoundVolume));
		}
		else
		{
		const float Volume = DeviceManager->GetDynamicSoundVolume(SoundType, SoundName);
		FString Msg = FString::Printf(TEXT("'%s' Dynamic Volume: %.4f"), *SoundName.GetPlainNameString(), Volume);
		Ar.Logf(TEXT("%s"), *Msg);
	}
	}
	return true;
}

bool FAudioDevice::HandleSetDynamicSoundCommand(const TCHAR* Cmd, FOutputDevice& Ar)
{
	if (FAudioDeviceManager* DeviceManager = GEngine->GetAudioDeviceManager())
	{
		FName SoundName;
		if (!FParse::Value(Cmd, TEXT("Name="), SoundName))
		{
			return false;
		}

		// Optional: Defaults to Cue
		FString SoundTypeStr;
		ESoundType SoundType = ESoundType::Cue;
		if (FParse::Value(Cmd, TEXT("Type="), SoundTypeStr))
		{
			if (SoundTypeStr == TEXT("Wave"))
			{
				SoundType = ESoundType::Wave;
			}
			else if (SoundTypeStr == TEXT("Class"))
			{
				SoundType = ESoundType::Class;
			}
		}

		float Volume;
		if (!FParse::Value(Cmd, TEXT("Vol="), Volume))
		{
			return false;
		}

		DeviceManager->SetDynamicSoundVolume(SoundType, SoundName, Volume);
	}
	return true;
}
#endif // !UE_BUILD_SHIPPING

bool FAudioDevice::IsHRTFEnabledForAll() const
{
	if (IsInAudioThread())
	{
		return (bHRTFEnabledForAll || EnableBinauralAudioForAllSpatialSoundsCVar == 1) && IsSpatializationPluginEnabled();
	}

	check(IsInGameThread());
	return (bHRTFEnabledForAll_OnGameThread || EnableBinauralAudioForAllSpatialSoundsCVar == 1) && IsSpatializationPluginEnabled();
}

bool FAudioDevice::IsHRTFDisabled() const
{
	if (IsInAudioThread())
	{
		return (bHRTFDisabled || DisableBinauralSpatializationCVar == 1);
	}

	check(IsInGameThread());
	return (bHRTFDisabled_OnGameThread || DisableBinauralSpatializationCVar == 1);
}

void FAudioDevice::SetMixDebugState(EDebugState InDebugState)
{
	if (!IsInAudioThread())
	{
		DECLARE_CYCLE_STAT(TEXT("FAudioThreadTask.SetMixDebugState"), STAT_AudioSetMixDebugState, STATGROUP_AudioThreadCommands);

		FAudioDevice* AudioDevice = this;
		FAudioThread::RunCommandOnAudioThread([AudioDevice, InDebugState]()
		{
			AudioDevice->SetMixDebugState(InDebugState);

		}, GET_STATID(STAT_AudioSetMixDebugState));

		return;
	}

	DebugState = InDebugState;
}

bool FAudioDevice::Exec(UWorld* InWorld, const TCHAR* Cmd, FOutputDevice& Ar)
{
#if !UE_BUILD_SHIPPING
	auto ParseAudioExecCmd = [](const TCHAR** InCmd, const TCHAR* InMatch)
	{
		const TCHAR* PreParseCmd = *InCmd;
		if (FParse::Command(InCmd, InMatch))
		{
			UE_LOG(LogAudio, Warning, TEXT("The Exec command '%s' is deprecated. Use 'au.Debug.%s' instead"), PreParseCmd, InMatch);
			return true;
		}

		const FString InMatchFull = FString::Printf(TEXT("au.Debug.%s"), InMatch);
		return FParse::Command(InCmd, *InMatchFull);
	};

	if (ParseAudioExecCmd(&Cmd, TEXT("DumpSoundInfo")))
	{
		return HandleDumpSoundInfoCommand(Cmd, Ar);
	}
	if (ParseAudioExecCmd(&Cmd, TEXT("ListSounds")))
	{
		return HandleListSoundsCommand(Cmd, Ar);
	}
	else if (ParseAudioExecCmd(&Cmd, TEXT("ListWaves")))
	{
		return HandleListWavesCommand(Cmd, Ar);
	}
	else if (ParseAudioExecCmd(&Cmd, TEXT("ListSoundClasses")))
	{
		return HandleListSoundClassesCommand(Cmd, Ar);
	}
	else if (ParseAudioExecCmd(&Cmd, TEXT("ShowSoundClassHierarchy")))
	{
		return HandleShowSoundClassHierarchyCommand(Cmd, Ar);
	}
	else if (ParseAudioExecCmd(&Cmd, TEXT("ListSoundClassVolumes")))
	{
		return HandleListSoundClassVolumesCommand(Cmd, Ar);
	}
	else if (ParseAudioExecCmd(&Cmd, TEXT("ListAudioComponents")))
	{
		return HandleListAudioComponentsCommand(Cmd, Ar);
	}
	else if (ParseAudioExecCmd(&Cmd, TEXT("ListSoundDurations")))
	{
		return HandleListSoundDurationsCommand(Cmd, Ar);
	}
	else if (ParseAudioExecCmd(&Cmd, TEXT("SetBaseSoundMix")))
	{
		return HandleSetBaseSoundMixCommand(Cmd, Ar);
	}
	else if (ParseAudioExecCmd(&Cmd, TEXT("IsolateDryAudio")))
	{
		return HandleIsolateDryAudioCommand(Cmd, Ar);
	}
	else if (ParseAudioExecCmd(&Cmd, TEXT("IsolateReverb")))
	{
		return HandleIsolateReverbCommand(Cmd, Ar);
	}
	else if (ParseAudioExecCmd(&Cmd, TEXT("TestLPF")))
	{
		return HandleTestLPFCommand(Cmd, Ar);
	}
	else if (ParseAudioExecCmd(&Cmd, TEXT("TestLFEBleed")))
	{
		return HandleTestLPFCommand(Cmd, Ar);
	}
	else if (ParseAudioExecCmd(&Cmd, TEXT("DisableLPF")))
	{
		return HandleDisableLPFCommand(Cmd, Ar);
	}
	else if (ParseAudioExecCmd(&Cmd, TEXT("DisableHPF")))
	{
		return HandleDisableHPFCommand(Cmd, Ar);
	}
	else if (ParseAudioExecCmd(&Cmd, TEXT("DisableRadio")))
	{
		return HandleDisableRadioCommand(Cmd, Ar);
	}
	else if (ParseAudioExecCmd(&Cmd, TEXT("EnableRadio")))
	{
		return HandleEnableRadioCommand(Cmd, Ar);
	}
	else if (ParseAudioExecCmd(&Cmd, TEXT("ResetSoundState")))
	{
		return HandleResetSoundStateCommand(Cmd, Ar);
	}
	else if (ParseAudioExecCmd(&Cmd, TEXT("ToggleSpatExt")))
	{
		return HandleToggleSpatializationExtensionCommand(Cmd, Ar);
	}
	else if (ParseAudioExecCmd(&Cmd, TEXT("ToggleHRTFForAll")))
	{
		return HandleEnableHRTFForAllCommand(Cmd, Ar);
	}
	else if (ParseAudioExecCmd(&Cmd, TEXT("SoloAudio")))
	{
		return HandleSoloCommand(Cmd, Ar);
	}
	else if (ParseAudioExecCmd(&Cmd, TEXT("ClearSoloAudio")))
	{
		return HandleClearSoloCommand(Cmd, Ar);
	}
	else if (ParseAudioExecCmd(&Cmd, TEXT("PlayAllPIEAudio")))
	{
		return HandlePlayAllPIEAudioCommand(Cmd, Ar);
	}
	else if (ParseAudioExecCmd(&Cmd, TEXT("Audio3dVisualize")))
	{
		return HandleAudio3dVisualizeCommand(Cmd, Ar);
	}
	else if (ParseAudioExecCmd(&Cmd, TEXT("AudioSoloSoundClass")))
	{
		return HandleAudioSoloSoundClass(Cmd, Ar);
	}
	else if (ParseAudioExecCmd(&Cmd, TEXT("AudioSoloSoundWave")))
	{
		return HandleAudioSoloSoundWave(Cmd, Ar);
	}
	else if (ParseAudioExecCmd(&Cmd, TEXT("AudioSoloSoundCue")))
	{
		return HandleAudioSoloSoundCue(Cmd, Ar);
	}
	else if (ParseAudioExecCmd(&Cmd, TEXT("AudioMemReport")))
	{
		return HandleAudioMemoryInfo(Cmd, Ar);
	}
	else if (ParseAudioExecCmd(&Cmd, TEXT("AudioMixerDebugSound")))
	{
		return HandleAudioMixerDebugSound(Cmd, Ar);
	}
	else if (ParseAudioExecCmd(&Cmd, TEXT("AudioDebugSound")))
	{
		return HandleAudioDebugSound(Cmd, Ar);
	}
	else if (ParseAudioExecCmd(&Cmd, TEXT("SoundClassFixup")))
	{
		return HandleSoundClassFixup(Cmd, Ar);
	}
	else if (ParseAudioExecCmd(&Cmd, TEXT("AudioResetDynamicSoundVolume")))
	{
		return HandleResetDynamicSoundVolumeCommand(Cmd, Ar);
	}
	else if (ParseAudioExecCmd(&Cmd, TEXT("AudioResetAllDynamicSoundVolumes")))
	{
		return HandleResetAllDynamicSoundVolumesCommand(Cmd, Ar);
	}
	else if (ParseAudioExecCmd(&Cmd, TEXT("AudioGetDynamicSoundVolume")))
	{
		return HandleGetDynamicSoundVolumeCommand(Cmd, Ar);
	}
	else if (ParseAudioExecCmd(&Cmd, TEXT("AudioSetDynamicSoundVolume")))
	{
		return HandleSetDynamicSoundCommand(Cmd, Ar);
	}
#endif // !UE_BUILD_SHIPPING

	return false;
}

void FAudioDevice::InitSoundClasses()
{
	// Reset the maps of sound class properties
	for (TObjectIterator<USoundClass> It; It; ++It)
	{
		USoundClass* SoundClass = *It;
		SoundClasses.Add(SoundClass, SoundClass->Properties);

		// Set the dynamic properties
		FSoundClassDynamicProperties DynamicProperty;
		DynamicProperty.AttenuationScaleParam.Set(SoundClass->Properties.AttenuationDistanceScale, 0.0f);

		DynamicSoundClassProperties.Add(SoundClass, DynamicProperty);
	}

	// Propagate the properties down the hierarchy
	ParseSoundClasses(0.0f);
}

void FAudioDevice::InitSoundSources()
{
	if (Sources.Num() == 0)
	{
		// now create platform specific sources
		const int32 SourceMax = GetMaxSources();
		for (int32 SourceIndex = 0; SourceIndex < SourceMax; SourceIndex++)
		{
			FSoundSource* Source = CreateSoundSource();
			Source->InitializeSourceEffects(SourceIndex);

			Sources.Add(Source);
			FreeSources.Add(Source);
		}
	}
}

void FAudioDevice::SetDefaultBaseSoundMix(USoundMix* SoundMix)
{
	if (IsInGameThread() && SoundMix == nullptr)
	{
		const FSoftObjectPath DefaultBaseSoundMixName = GetDefault<UAudioSettings>()->DefaultBaseSoundMix;
		if (DefaultBaseSoundMixName.IsValid())
		{
			SoundMix = LoadObject<USoundMix>(nullptr, *DefaultBaseSoundMixName.ToString());
		}
	}

	if (!IsInAudioThread())
	{
		DECLARE_CYCLE_STAT(TEXT("FAudioThreadTask.SetDefaultBaseSoundMix"), STAT_AudioSetDefaultBaseSoundMix, STATGROUP_AudioThreadCommands);

		FAudioDevice* AudioDevice = this;
		FAudioThread::RunCommandOnAudioThread([AudioDevice, SoundMix]()
		{
			AudioDevice->SetDefaultBaseSoundMix(SoundMix);

		}, GET_STATID(STAT_AudioSetDefaultBaseSoundMix));

		return;
	}

	DefaultBaseSoundMix = SoundMix;
	SetBaseSoundMix(SoundMix);
}

void FAudioDevice::RemoveSoundMix(USoundMix* SoundMix)
{
	check(IsInAudioThread());

	if (SoundMix)
	{
		// Not sure if we will ever destroy the default base SoundMix
		if (SoundMix == DefaultBaseSoundMix)
		{
			DefaultBaseSoundMix = nullptr;
		}

		ClearSoundMix(SoundMix);

		// Try setting to global default if base SoundMix has been cleared
		if (BaseSoundMix == nullptr)
		{
			SetBaseSoundMix(DefaultBaseSoundMix);
		}
	}
}

void FAudioDevice::RecurseIntoSoundClasses(USoundClass* CurrentClass, FSoundClassProperties& ParentProperties)
{
	// Iterate over all child nodes and recurse.
	for (USoundClass* ChildClass : CurrentClass->ChildClasses)
	{
		// Look up class and propagated properties.
		FSoundClassProperties* Properties = SoundClasses.Find(ChildClass);

		// Should never be NULL for a properly set up tree.
		if (ChildClass)
		{
			if (Properties)
			{
				Properties->Volume *= ParentProperties.Volume;
				Properties->Pitch *= ParentProperties.Pitch;
				Properties->bIsUISound |= ParentProperties.bIsUISound;
				Properties->bIsMusic |= ParentProperties.bIsMusic;

				// Not all values propagate equally...
				// VoiceCenterChannelVolume, RadioFilterVolume, RadioFilterVolumeThreshold, bApplyEffects, BleedStereo, bReverb, and bCenterChannelOnly do not propagate (sub-classes can be non-zero even if parent class is zero)

				// ... and recurse into child nodes.
				RecurseIntoSoundClasses(ChildClass, *Properties);
			}
			else
			{
				UE_LOG(LogAudio, Warning, TEXT("Couldn't find child class properties - sound class functionality will not work correctly! CurrentClass: %s ChildClass: %s"), *CurrentClass->GetFullName(), *ChildClass->GetFullName());
			}
		}
	}
}

void FAudioDevice::UpdateHighestPriorityReverb()
{
	check(IsInGameThread());

	DECLARE_CYCLE_STAT(TEXT("FAudioThreadTask.UpdateHighestPriorityReverb"), STAT_AudioUpdateHighestPriorityReverb, STATGROUP_AudioThreadCommands);

	FAudioDevice* AudioDevice = this;

	if (ActivatedReverbs.Num() > 0)
	{
		ActivatedReverbs.ValueSort([](const FActivatedReverb& A, const FActivatedReverb& B) { return A.Priority > B.Priority; });

		const FActivatedReverb& NewActiveReverbRef = ActivatedReverbs.CreateConstIterator().Value();
		FAudioThread::RunCommandOnAudioThread([AudioDevice, NewActiveReverbRef]()
		{
			AudioDevice->bHasActivatedReverb = true;
			AudioDevice->HighestPriorityActivatedReverb = NewActiveReverbRef;
		}, GET_STATID(STAT_AudioUpdateHighestPriorityReverb));
	}
	else
	{
		FAudioThread::RunCommandOnAudioThread([AudioDevice]()
		{
			AudioDevice->bHasActivatedReverb = false;
		}, GET_STATID(STAT_AudioUpdateHighestPriorityReverb));
	}
}

void FAudioDevice::ParseSoundClasses(float InDeltaTime)
{
	TArray<USoundClass*> RootSoundClasses;

	// Reset to known state - preadjusted by set class volume calls
	for (TMap<USoundClass*, FSoundClassProperties>::TIterator It(SoundClasses); It; ++It)
	{
		USoundClass* SoundClass = It.Key();
		if (SoundClass)
		{
			if (FSoundClassDynamicProperties* DynamicProperties = DynamicSoundClassProperties.Find(SoundClass))
			{
				DynamicProperties->AttenuationScaleParam.Update(InDeltaTime);
			}

			// Reset the property values
			It.Value() = SoundClass->Properties;
			if (SoundClass->ParentClass == NULL)
			{
				RootSoundClasses.Add(SoundClass);
			}
		}
	}

	for (int32 RootIndex = 0; RootIndex < RootSoundClasses.Num(); ++RootIndex)
	{
		USoundClass* RootSoundClass = RootSoundClasses[RootIndex];

		FSoundClassProperties* RootSoundClassProperties = SoundClasses.Find(RootSoundClass);
		if (RootSoundClass && RootSoundClassProperties)
		{
			// Follow the tree.
			RecurseIntoSoundClasses(RootSoundClass, *RootSoundClassProperties);
		}
	}
}

void FAudioDevice::RecursiveApplyAdjuster(const FSoundClassAdjuster& InAdjuster, USoundClass* InSoundClass)
{
	// Find the sound class properties so we can apply the adjuster
	// and find the sound class so we can recurse through the children
	FSoundClassProperties* Properties = SoundClasses.Find(InSoundClass);
	if (InSoundClass && Properties)
	{
		// Adjust this class
		Properties->Volume *= InAdjuster.VolumeAdjuster;
		Properties->Pitch *= InAdjuster.PitchAdjuster;
		Properties->VoiceCenterChannelVolume *= InAdjuster.VoiceCenterChannelVolumeAdjuster;

		// Only set the LPF frequency if the input adjuster is *less* than the sound class' property
		if (InAdjuster.LowPassFilterFrequency < Properties->LowPassFilterFrequency)
		{
			Properties->LowPassFilterFrequency = InAdjuster.LowPassFilterFrequency;
		}

		// Recurse through this classes children
		for (int32 ChildIdx = 0; ChildIdx < InSoundClass->ChildClasses.Num(); ++ChildIdx)
		{
			if (InSoundClass->ChildClasses[ ChildIdx ])
			{
				RecursiveApplyAdjuster(InAdjuster, InSoundClass->ChildClasses[ ChildIdx ]);
			}
		}
	}
	else
	{
		UE_LOG(LogAudio, Display, TEXT("RecursiveApplyAdjuster failed, likely because we are clearing the level."));
	}
}

void FAudioDevice::UpdateConcurrency(TArray<FWaveInstance*>& WaveInstances, TArray<FActiveSound *>& ActiveSoundsCopy)
{
	// Now stop any sounds that are active that are in concurrency resolution groups that resolve by stopping quietest
	{
		SCOPE_CYCLE_COUNTER(STAT_AudioEvaluateConcurrency);
		ConcurrencyManager.UpdateSoundsToCull();
		ConcurrencyManager.UpdateVolumeScaleGenerations();
	}

	for (int32 i = ActiveSoundsCopy.Num() - 1; i >= 0; --i)
	{
		if (FActiveSound* ActiveSound = ActiveSoundsCopy[i])
		{
			if (!ActiveSound->bShouldStopDueToMaxConcurrency)
			{
				continue;
			}

			if (ActiveSound->FadeOut == FActiveSound::EFadeOut::Concurrency)
			{
				continue;
			}

			if (IsPendingStop(ActiveSound))
			{
				continue;
			}

			ConcurrencyManager.StopDueToVoiceStealing(*ActiveSound);
		}
	}

	// Remove all wave instances from the wave instance list that are stopping due to max concurrency.
	// Must be after checking if sound must fade out due to concurrency to avoid pre-maturally removing
	// wave instances prior to concurrency system marking as fading out.
	for (int32 i = WaveInstances.Num() - 1; i >= 0; --i)
	{
		if (WaveInstances[i]->ShouldStopDueToMaxConcurrency())
		{
			WaveInstances.RemoveAtSwap(i, 1, false);
		}
	}

	// Must be completed after removing wave instances as it avoids an issue
	// where quiet loops can wrongfully scale concurrency ducking improperly if they continue
	// to attempt to be evaluated while being periodically realized to check volumes from virtualized.
	for (int32 i = 0; i < ActiveSoundsCopy.Num(); ++i)
	{
		if (FActiveSound* ActiveSound = ActiveSoundsCopy[i])
		{
			ActiveSound->UpdateConcurrencyVolumeScalars(GetGameDeltaTime());
		}
	}
}

bool FAudioDevice::ApplySoundMix(USoundMix* NewMix, FSoundMixState* SoundMixState)
{
	if (NewMix && SoundMixState)
	{
		UE_LOG(LogAudio, Log, TEXT("FAudioDevice::ApplySoundMix(): %s"), *NewMix->GetName());

		SoundMixState->StartTime = GetAudioClock();
		SoundMixState->FadeInStartTime = SoundMixState->StartTime + NewMix->InitialDelay;
		SoundMixState->FadeInEndTime = SoundMixState->FadeInStartTime + NewMix->FadeInTime;
		SoundMixState->FadeOutStartTime = -1.0;
		SoundMixState->EndTime = -1.0;
		if (NewMix->Duration >= 0.0f)
		{
			SoundMixState->FadeOutStartTime = SoundMixState->FadeInEndTime + NewMix->Duration;
			SoundMixState->EndTime = SoundMixState->FadeOutStartTime + NewMix->FadeOutTime;
		}
		SoundMixState->InterpValue = 0.0f;

		// On sound mix application, there is no delta time
		const float InitDeltaTime = 0.0f;

		ApplyClassAdjusters(NewMix, SoundMixState->InterpValue, InitDeltaTime);

		return(true);
	}

	return(false);
}

void FAudioDevice::UpdateSoundMix(USoundMix* SoundMix, FSoundMixState* SoundMixState)
{
	// If this SoundMix will automatically end, add some more time
	if (SoundMixState->FadeOutStartTime >= 0.f)
	{
		SoundMixState->StartTime = GetAudioClock();

		// Don't need to reset the fade-in times since we don't want to retrigger fade-ins
		// But we need to update the fade out start and end times
		if (SoundMixState->CurrentState != ESoundMixState::Inactive)
		{
			SoundMixState->FadeOutStartTime = -1.0;
			SoundMixState->EndTime = -1.0;

			if (SoundMix->Duration >= 0.0f)
			{
				if (SoundMixState->CurrentState == ESoundMixState::FadingIn || SoundMixState->CurrentState == ESoundMixState::Active)
				{
					SoundMixState->FadeOutStartTime = SoundMixState->StartTime + SoundMix->FadeInTime + SoundMix->Duration;
					SoundMixState->EndTime = SoundMixState->FadeOutStartTime + SoundMix->FadeOutTime;

				}
				else if (SoundMixState->CurrentState == ESoundMixState::FadingOut || SoundMixState->CurrentState == ESoundMixState::AwaitingRemoval)
				{
					// Flip the state to fade in
					SoundMixState->CurrentState = ESoundMixState::FadingIn;

					SoundMixState->InterpValue = 0.0f;

					SoundMixState->FadeInStartTime = GetAudioClock() - SoundMixState->InterpValue * SoundMix->FadeInTime;
					SoundMixState->StartTime = SoundMixState->FadeInStartTime;

					SoundMixState->FadeOutStartTime = GetAudioClock() + SoundMix->FadeInTime + SoundMix->Duration;
					SoundMixState->EndTime = SoundMixState->FadeOutStartTime + SoundMix->FadeOutTime;
				}
			}
		}
	}
}

void FAudioDevice::UpdatePassiveSoundMixModifiers(TArray<FWaveInstance*>& WaveInstances, int32 FirstActiveIndex)
{
	TArray<USoundMix*> CurrPassiveSoundMixModifiers;

	// Find all passive SoundMixes from currently active wave instances
	for (int32 WaveIndex = FirstActiveIndex; WaveIndex < WaveInstances.Num(); WaveIndex++)
	{
		FWaveInstance* WaveInstance = WaveInstances[WaveIndex];
		if (WaveInstance)
		{
			USoundClass* SoundClass = WaveInstance->SoundClass;
			if (SoundClass)
			{
				const float WaveInstanceActualVolume = WaveInstance->GetVolumeWithDistanceAttenuation() * WaveInstance->GetDynamicVolume();
				// Check each SoundMix individually for volume levels
				for (const FPassiveSoundMixModifier& PassiveSoundMixModifier : SoundClass->PassiveSoundMixModifiers)
				{
					if (WaveInstanceActualVolume >= PassiveSoundMixModifier.MinVolumeThreshold && WaveInstanceActualVolume <= PassiveSoundMixModifier.MaxVolumeThreshold)
					{
						// If the active sound is brand new, add to the new list...
 						if (WaveInstance->ActiveSound->PlaybackTime == 0.0f && PassiveSoundMixModifier.SoundMix)
 						{
							PushSoundMixModifier(PassiveSoundMixModifier.SoundMix, true, true);
 						}

						// Only add a unique sound mix modifier
						CurrPassiveSoundMixModifiers.AddUnique(PassiveSoundMixModifier.SoundMix);
					}
				}
			}
		}
	}

	// Push SoundMixes that weren't previously active
	for (USoundMix* CurrPassiveSoundMixModifier : CurrPassiveSoundMixModifiers)
	{
		if (PrevPassiveSoundMixModifiers.Find(CurrPassiveSoundMixModifier) == INDEX_NONE)
		{
			PushSoundMixModifier(CurrPassiveSoundMixModifier, true);
		}
	}

	// Pop SoundMixes that are no longer active
	for (int32 MixIdx = PrevPassiveSoundMixModifiers.Num() - 1; MixIdx >= 0; MixIdx--)
	{
		USoundMix* PrevPassiveSoundMixModifier = PrevPassiveSoundMixModifiers[MixIdx];
		if (CurrPassiveSoundMixModifiers.Find(PrevPassiveSoundMixModifier) == INDEX_NONE)
		{
			PopSoundMixModifier(PrevPassiveSoundMixModifier, true);
		}
	}

	PrevPassiveSoundMixModifiers = CurrPassiveSoundMixModifiers;
}

bool FAudioDevice::TryClearingSoundMix(USoundMix* SoundMix, FSoundMixState* SoundMixState)
{
	if (SoundMix && SoundMixState)
	{
		// Only manually clear the sound mix if it's no longer referenced and if the duration was not set.
		// If the duration was set by sound designer, let the sound mix clear itself up automatically.
		if (SoundMix->Duration < 0.0f && SoundMixState->ActiveRefCount == 0 && SoundMixState->PassiveRefCount == 0 && SoundMixState->IsBaseSoundMix == false)
		{
			// do whatever is needed to remove influence of this SoundMix
			if (SoundMix->FadeOutTime > 0.f)
			{
				if (SoundMixState->CurrentState == ESoundMixState::Inactive)
				{
					// Haven't even started fading up, can kill immediately
					ClearSoundMix(SoundMix);
				}
				else if (SoundMixState->CurrentState == ESoundMixState::FadingIn)
				{
					// Currently fading up, force fade in to complete and start fade out from current fade level
					SoundMixState->FadeOutStartTime = GetAudioClock() - ((1.0f - SoundMixState->InterpValue) * SoundMix->FadeOutTime);
					SoundMixState->EndTime = SoundMixState->FadeOutStartTime + SoundMix->FadeOutTime;
					SoundMixState->StartTime = SoundMixState->FadeInStartTime = SoundMixState->FadeInEndTime = SoundMixState->FadeOutStartTime - 1.0;

					TryClearingEQSoundMix(SoundMix);
				}
				else if (SoundMixState->CurrentState == ESoundMixState::Active)
				{
					// SoundMix active, start fade out early
					SoundMixState->FadeOutStartTime = GetAudioClock();
					SoundMixState->EndTime = SoundMixState->FadeOutStartTime + SoundMix->FadeOutTime;

					TryClearingEQSoundMix(SoundMix);
				}
				else
				{
					// Already fading out, do nothing
				}
			}
			else
			{
				ClearSoundMix(SoundMix);
			}
			return true;
		}
	}

	return false;
}

bool FAudioDevice::TryClearingEQSoundMix(USoundMix* SoundMix)
{
	if (SoundMix && Effects && Effects->GetCurrentEQMix() == SoundMix)
	{
		USoundMix* NextEQMix = FindNextHighestEQPrioritySoundMix(SoundMix);
		if (NextEQMix)
		{
			// Need to ignore priority when setting as it will be less than current
			Effects->SetMixSettings(NextEQMix, true);
		}
		else
		{
			Effects->ClearMixSettings();
		}

		return true;
	}

	return false;
}

USoundMix* FAudioDevice::FindNextHighestEQPrioritySoundMix(USoundMix* IgnoredSoundMix)
{
	// find the mix with the next highest priority that was added first
	USoundMix* NextEQMix = NULL;
	FSoundMixState* NextState = NULL;

	for (TMap< USoundMix*, FSoundMixState >::TIterator It(SoundMixModifiers); It; ++It)
	{
		if (It.Key() != IgnoredSoundMix && It.Value().CurrentState < ESoundMixState::FadingOut
			&& (NextEQMix == NULL
				|| (It.Key()->EQPriority > NextEQMix->EQPriority
					|| (It.Key()->EQPriority == NextEQMix->EQPriority
						&& It.Value().StartTime < NextState->StartTime)
					)
				)
			)
		{
			NextEQMix = It.Key();
			NextState = &(It.Value());
		}
	}

	return NextEQMix;
}

void FAudioDevice::ClearSoundMix(USoundMix* SoundMix)
{
	if (SoundMix == nullptr)
	{
		return;
	}

	if (SoundMix == BaseSoundMix)
	{
		BaseSoundMix = nullptr;
	}
	SoundMixModifiers.Remove(SoundMix);
	PrevPassiveSoundMixModifiers.Remove(SoundMix);

	// Check if there are any overrides for this sound mix and if so, reset them so that next time this sound mix is applied, it'll get the new override values
	FSoundMixClassOverrideMap* SoundMixOverrideMap = SoundMixClassEffectOverrides.Find(SoundMix);
	if (SoundMixOverrideMap)
	{
		for (TPair<USoundClass*, FSoundMixClassOverride>& Entry : *SoundMixOverrideMap)
		{
			Entry.Value.bOverrideApplied = false;
		}
	}

	TryClearingEQSoundMix(SoundMix);
}

/** Static helper function which handles setting and updating the sound class adjuster override */
static void UpdateClassAdjustorOverrideEntry(FSoundClassAdjuster& ClassAdjustor, FSoundMixClassOverride& ClassAdjusterOverride, float DeltaTime)
{
	// If we've already applied the override in a previous frame
	if (ClassAdjusterOverride.bOverrideApplied)
	{
		// If we've received a new override value since our last update, then just set the dynamic parameters to the new value
		// The dynamic parameter objects will automatically smoothly travel to the new target value from its current value in the given time
		if (ClassAdjusterOverride.bOverrideChanged)
		{
			ClassAdjusterOverride.PitchOverride.Set(ClassAdjusterOverride.SoundClassAdjustor.PitchAdjuster, ClassAdjusterOverride.FadeInTime);
			ClassAdjusterOverride.VolumeOverride.Set(ClassAdjusterOverride.SoundClassAdjustor.VolumeAdjuster, ClassAdjusterOverride.FadeInTime);
		}
		else
		{
			// We haven't changed so just update the override this frame
			ClassAdjusterOverride.PitchOverride.Update(DeltaTime);
			ClassAdjusterOverride.VolumeOverride.Update(DeltaTime);
		}
	}
	else
	{
		// We haven't yet applied the override to the mix, so set the override dynamic parameters to immediately
		// have the current class adjuster values (0.0 interp-time), then set the dynamic parameters to the new target values in the given fade time

		ClassAdjusterOverride.VolumeOverride.Set(ClassAdjustor.VolumeAdjuster, 0.0f);
		ClassAdjusterOverride.VolumeOverride.Set(ClassAdjusterOverride.SoundClassAdjustor.VolumeAdjuster, ClassAdjusterOverride.FadeInTime);

		ClassAdjusterOverride.PitchOverride.Set(ClassAdjustor.PitchAdjuster, 0.0f);
		ClassAdjusterOverride.PitchOverride.Set(ClassAdjusterOverride.SoundClassAdjustor.PitchAdjuster, ClassAdjusterOverride.FadeInTime);
	}

	if (!ClassAdjustor.SoundClassObject)
	{
		ClassAdjustor.SoundClassObject = ClassAdjusterOverride.SoundClassAdjustor.SoundClassObject;
	}

	check(ClassAdjustor.SoundClassObject == ClassAdjusterOverride.SoundClassAdjustor.SoundClassObject);

	// Get the current value of the dynamic parameters
	ClassAdjustor.PitchAdjuster = ClassAdjusterOverride.PitchOverride.GetValue();
	ClassAdjustor.VolumeAdjuster = ClassAdjusterOverride.VolumeOverride.GetValue();

	// Override the apply to children if applicable
	ClassAdjustor.bApplyToChildren = ClassAdjusterOverride.SoundClassAdjustor.bApplyToChildren;

	// Reset the flags on the override adjuster
	ClassAdjusterOverride.bOverrideApplied = true;
	ClassAdjusterOverride.bOverrideChanged = false;

	// Check if we're clearing and check the terminating condition
	if (ClassAdjusterOverride.bIsClearing)
	{
		// If our override dynamic parameter is done, then we've finished clearing
		if (ClassAdjusterOverride.VolumeOverride.IsDone())
		{
			ClassAdjusterOverride.bIsCleared = true;
		}
	}
}

float FAudioDevice::GetInterpolatedFrequency(const float InFrequency, const float InterpValue) const
{
	const float NormFrequency = InterpolateAdjuster(Audio::GetLinearFrequencyClamped(InFrequency, FVector2D(0.0f, 1.0f), FVector2D(MIN_FILTER_FREQUENCY, MAX_FILTER_FREQUENCY)), InterpValue);
	return Audio::GetLogFrequencyClamped(NormFrequency, FVector2D(0.0f, 1.0f), FVector2D(MIN_FILTER_FREQUENCY, MAX_FILTER_FREQUENCY));
}

void FAudioDevice::ApplyClassAdjusters(USoundMix* SoundMix, float InterpValue, float DeltaTime)
{
	if (!SoundMix)
	{
		return;
	}

	InterpValue = FMath::Clamp(InterpValue, 0.0f, 1.0f);

	// Check if there is a sound mix override entry
	FSoundMixClassOverrideMap* SoundMixOverrideMap = SoundMixClassEffectOverrides.Find(SoundMix);

	// Create a ptr to the array of sound class adjusters ers we want to actually use. Default to using the sound class effects adjuster list
	TArray<FSoundClassAdjuster>* SoundClassAdjusters = &SoundMix->SoundClassEffects;

	bool bUsingOverride = false;

	// If we have an override for this sound mix, replace any overrides and/or add to the array if the sound class adjustment entry doesn't exist
	if (SoundMixOverrideMap)
	{
		// If we have an override map, create a copy of the sound class adjusters for the sound mix, then override the sound mix class overrides
		SoundClassAdjustersCopy = SoundMix->SoundClassEffects;

		// Use the copied list
		SoundClassAdjusters = &SoundClassAdjustersCopy;

		bUsingOverride = true;

		// Get the interpolated values of the vanilla adjusters up-front
		for (FSoundClassAdjuster& Entry : *SoundClassAdjusters)
		{
			if (Entry.SoundClassObject)
			{
				Entry.VolumeAdjuster = InterpolateAdjuster(Entry.VolumeAdjuster, InterpValue);
				Entry.PitchAdjuster = InterpolateAdjuster(Entry.PitchAdjuster, InterpValue);
				Entry.VoiceCenterChannelVolumeAdjuster = InterpolateAdjuster(Entry.VoiceCenterChannelVolumeAdjuster, InterpValue);
				Entry.LowPassFilterFrequency = GetInterpolatedFrequency(Entry.LowPassFilterFrequency, InterpValue);
			}
		}

		TArray<USoundClass*> SoundClassesToRemove;
		for (TPair<USoundClass*, FSoundMixClassOverride>& SoundMixOverrideEntry : *SoundMixOverrideMap)
		{
			// Get the sound class object of the override
			FSoundMixClassOverride& ClassAdjusterOverride = SoundMixOverrideEntry.Value;
			USoundClass* SoundClassObject = ClassAdjusterOverride.SoundClassAdjustor.SoundClassObject;

			// If the override has successfully cleared, then just remove it and continue iterating
			if (ClassAdjusterOverride.bIsCleared)
			{
				SoundClassesToRemove.Add(SoundClassObject);
				continue;
			}

			// Look for it in the adjusters copy
			bool bSoundClassAdjustorExisted = false;
			for (FSoundClassAdjuster& Entry : *SoundClassAdjusters)
			{
				// If we found it, then we need to override the volume and pitch values of the adjuster entry
				if (Entry.SoundClassObject == SoundClassObject)
				{
					// Flag that we don't need to add it to the SoundClassAdjustorsCopy
					bSoundClassAdjustorExisted = true;

					UpdateClassAdjustorOverrideEntry(Entry, ClassAdjusterOverride, DeltaTime);
					break;
				}
			}

			// If we didn't find an existing sound class we need to add the override to the adjuster copy
			if (!bSoundClassAdjustorExisted)
			{
				// Create a default sound class adjuster (1.0 values for pitch and volume)
				FSoundClassAdjuster NewEntry;

				// Apply and/or update the override
				UpdateClassAdjustorOverrideEntry(NewEntry, ClassAdjusterOverride, DeltaTime);

				// Add the new sound class adjuster entry to the array
				SoundClassAdjusters->Add(NewEntry);
			}
		}

		for (USoundClass* SoundClassToRemove : SoundClassesToRemove)
		{
			SoundMixOverrideMap->Remove(SoundClassToRemove);

			// If there are no more overrides, remove the sound mix override entry
			if (SoundMixOverrideMap->Num() == 0)
			{
				SoundMixClassEffectOverrides.Remove(SoundMix);
			}
		}
	}

	// Loop through the sound class adjusters, everything should be up-to-date
	for (FSoundClassAdjuster& Entry : *SoundClassAdjusters)
	{
		if (Entry.SoundClassObject)
		{
			if (Entry.bApplyToChildren)
			{
				// If we're using the override, Entry will already have interpolated values
				if (bUsingOverride)
				{
					RecursiveApplyAdjuster(Entry, Entry.SoundClassObject);
				}
				else
				{
					// Copy the entry with the interpolated values before applying it recursively
					FSoundClassAdjuster EntryCopy = Entry;
					EntryCopy.VolumeAdjuster = InterpolateAdjuster(Entry.VolumeAdjuster, InterpValue);
					EntryCopy.PitchAdjuster = InterpolateAdjuster(Entry.PitchAdjuster, InterpValue);
					EntryCopy.VoiceCenterChannelVolumeAdjuster = InterpolateAdjuster(Entry.VoiceCenterChannelVolumeAdjuster, InterpValue);
					EntryCopy.LowPassFilterFrequency = GetInterpolatedFrequency(Entry.LowPassFilterFrequency, InterpValue);

					RecursiveApplyAdjuster(EntryCopy, Entry.SoundClassObject);
				}
			}
			else
			{
				// Apply the adjuster to only the sound class specified by the adjuster
				FSoundClassProperties* Properties = SoundClasses.Find(Entry.SoundClassObject);
				if (Properties)
				{
					// If we are using an override, we've already interpolated all our dynamic parameters
					if (bUsingOverride)
					{
						Properties->Volume *= Entry.VolumeAdjuster;
						Properties->Pitch *= Entry.PitchAdjuster;
						Properties->VoiceCenterChannelVolume *= Entry.VoiceCenterChannelVolumeAdjuster;

						if (Entry.LowPassFilterFrequency < Properties->LowPassFilterFrequency)
						{
							Properties->LowPassFilterFrequency = Entry.LowPassFilterFrequency;
						}
					}
					// Otherwise, we need to use the "static" data and compute the adjustment interpolations now
					else
					{
						Properties->Volume *= InterpolateAdjuster(Entry.VolumeAdjuster, InterpValue);
						Properties->Pitch *= InterpolateAdjuster(Entry.PitchAdjuster, InterpValue);
						Properties->VoiceCenterChannelVolume *= InterpolateAdjuster(Entry.VoiceCenterChannelVolumeAdjuster, InterpValue);

						const float NewLPF = GetInterpolatedFrequency(Entry.LowPassFilterFrequency, InterpValue);
						if (NewLPF < Properties->LowPassFilterFrequency)
						{
							Properties->LowPassFilterFrequency = NewLPF;
						}
					}
				}
				else
				{
					UE_LOG(LogAudio, Warning, TEXT("Sound class '%s' does not exist"), *Entry.SoundClassObject->GetName());
				}
			}
		}
	}
}

void FAudioDevice::UpdateSoundClassProperties(float DeltaTime)
{
	SCOPED_NAMED_EVENT(FAudioDevice_UpdateSoundClasses, FColor::Blue);

	// Remove SoundMix modifications and propagate the properties down the hierarchy
	ParseSoundClasses(DeltaTime);

	for (TMap< USoundMix*, FSoundMixState >::TIterator It(SoundMixModifiers); It; ++It)
	{
		FSoundMixState* SoundMixState = &(It.Value());

		// Initial delay before mix is applied
		const double AudioTime = GetAudioClock();

		if (AudioTime >= SoundMixState->StartTime && AudioTime < SoundMixState->FadeInStartTime)
		{
			SoundMixState->InterpValue = 0.0f;
			SoundMixState->CurrentState = ESoundMixState::Inactive;
		}
		else if (AudioTime >= SoundMixState->FadeInStartTime && AudioTime < SoundMixState->FadeInEndTime)
		{
			// Work out the fade in portion
			SoundMixState->InterpValue = (float)((AudioTime - SoundMixState->FadeInStartTime) / (SoundMixState->FadeInEndTime - SoundMixState->FadeInStartTime));
			SoundMixState->CurrentState = ESoundMixState::FadingIn;
		}
		else if (AudioTime >= SoundMixState->FadeInEndTime
			&& (SoundMixState->IsBaseSoundMix
			|| ((SoundMixState->PassiveRefCount > 0 || SoundMixState->ActiveRefCount > 0) && SoundMixState->FadeOutStartTime < 0.f)
			|| AudioTime < SoundMixState->FadeOutStartTime))
		{
			// .. ensure the full mix is applied between the end of the fade in time and the start of the fade out time
			// or if SoundMix is the base or active via a passive push - ignores duration.
			SoundMixState->InterpValue = 1.0f;
			SoundMixState->CurrentState = ESoundMixState::Active;
		}
		else if (AudioTime >= SoundMixState->FadeOutStartTime && AudioTime < SoundMixState->EndTime)
		{
			// Work out the fade out portion
			SoundMixState->InterpValue = 1.0f - (float)((AudioTime - SoundMixState->FadeOutStartTime) / (SoundMixState->EndTime - SoundMixState->FadeOutStartTime));
			if (SoundMixState->CurrentState != ESoundMixState::FadingOut)
			{
				// Start fading EQ at same time
				SoundMixState->CurrentState = ESoundMixState::FadingOut;
				TryClearingEQSoundMix(It.Key());
			}
		}
		else
		{
			// Clear the effect of this SoundMix - may need to revisit for passive
			SoundMixState->InterpValue = 0.0f;
			SoundMixState->CurrentState = ESoundMixState::AwaitingRemoval;
		}

		ApplyClassAdjusters(It.Key(), SoundMixState->InterpValue, DeltaTime);

		if (SoundMixState->CurrentState == ESoundMixState::AwaitingRemoval && SoundMixState->PassiveRefCount == 0)
		{
			ClearSoundMix(It.Key());
		}
	}
}

void FAudioDevice::VirtualizeInactiveLoops()
{
	// Check if virtual loop system is enabled and don't push to virtual if disabled.
	if (!FAudioVirtualLoop::IsEnabled())
	{
		return;
	}

	const bool bDoRangeCheck = true;
	for (FActiveSound* ActiveSound : ActiveSounds)
	{
		// Don't virtualize if set to fade out
		if (ActiveSound->FadeOut != FActiveSound::EFadeOut::None)
		{
			continue;
		}

		// If already pending stop, don't attempt to virtualize
		if (IsPendingStop(ActiveSound))
		{
			continue;
		}

		FAudioVirtualLoop VirtualLoop;
		if (FAudioVirtualLoop::Virtualize(*ActiveSound, bDoRangeCheck, VirtualLoop))
		{
			AddSoundToStop(ActiveSound);

			// Clear must be called after AddSoundToStop to ensure AudioComponent is properly removed from AudioComponentIDToActiveSoundMap
			ActiveSound->ClearAudioComponent();
			if (USoundBase* Sound = ActiveSound->GetSound())
			{
				UE_LOG(LogAudio, Verbose, TEXT("Playing ActiveSound %s Virtualizing: Out of audible range."), *Sound->GetName());
			}
			AddVirtualLoop(VirtualLoop);
		}
	}
}

FVector FListener::GetPosition(bool bAllowOverride) const
{
	if (bAllowOverride && bUseAttenuationOverride)
	{
		return AttenuationOverride;
	}

	return Transform.GetTranslation();
}

float FListener::Interpolate(const double EndTime)
{
	if (FApp::GetCurrentTime() < InteriorStartTime)
	{
		return 0.0f;
	}

	if (FApp::GetCurrentTime() >= EndTime)
	{
		return 1.0f;
	}

	float InterpValue = (float)((FApp::GetCurrentTime() - InteriorStartTime) / (EndTime - InteriorStartTime));
	return FMath::Clamp(InterpValue, 0.0f, 1.0f);
}

void FListener::UpdateCurrentInteriorSettings()
{
	// Store the interpolation value, not the actual value
	InteriorVolumeInterp = Interpolate(InteriorEndTime);
	ExteriorVolumeInterp = Interpolate(ExteriorEndTime);
	InteriorLPFInterp = Interpolate(InteriorLPFEndTime);
	ExteriorLPFInterp = Interpolate(ExteriorLPFEndTime);
}

void FAudioDevice::InvalidateCachedInteriorVolumes() const
{
	check(IsInAudioThread());

	for (FActiveSound* ActiveSound : ActiveSounds)
	{
		ActiveSound->bGotInteriorSettings = false;
	}
}

void FListener::ApplyInteriorSettings(const uint32 InAudioVolumeID, const FInteriorSettings& Settings)
{
	if (InAudioVolumeID != AudioVolumeID || Settings != InteriorSettings)
	{
		// Use previous/ current interpolation time if we're transitioning to the default worldsettings zone.
		InteriorStartTime = FApp::GetCurrentTime();
		InteriorEndTime = InteriorStartTime + (Settings.bIsWorldSettings ? InteriorSettings.InteriorTime : Settings.InteriorTime);
		ExteriorEndTime = InteriorStartTime + (Settings.bIsWorldSettings ? InteriorSettings.ExteriorTime : Settings.ExteriorTime);
		InteriorLPFEndTime = InteriorStartTime + (Settings.bIsWorldSettings ? InteriorSettings.InteriorLPFTime : Settings.InteriorLPFTime);
		ExteriorLPFEndTime = InteriorStartTime + (Settings.bIsWorldSettings ? InteriorSettings.ExteriorLPFTime : Settings.ExteriorLPFTime);

		AudioVolumeID = InAudioVolumeID;
		InteriorSettings = Settings;
	}
}

FVector FListenerProxy::GetPosition(bool bAllowOverride) const
{
	if (bAllowOverride && bUseAttenuationOverride)
	{
		return AttenuationOverride;
	}

	return Transform.GetTranslation();
}

void FAudioDevice::SetListener(UWorld* World, const int32 InViewportIndex, const FTransform& ListenerTransform, const float InDeltaSeconds)
{
	check(IsInGameThread());

	uint32 WorldID = INDEX_NONE;

	if (World != nullptr)
	{
		WorldID = World->GetUniqueID();
	}

	// Initialize the plugin listeners if we haven't already. This needs to be done here since this is when we're
	// guaranteed to have a world ptr and we've already initialized the audio device.
	if (World)
	{
		if (!bPluginListenersInitialized)
		{
			InitializePluginListeners(World);
			bPluginListenersInitialized = true;
		}
		else 
		{
			// World change event triggered on change in world of existing listener.
			if (InViewportIndex < Listeners.Num())
			{
				if (Listeners[InViewportIndex].WorldID != WorldID)
				{
					NotifyPluginListenersWorldChanged(World);
				}
			}
		}
	}

	// The copy is done because FTransform doesn't work to pass by value on Win32
	FTransform ListenerTransformCopy = ListenerTransform;

	if (!ensureMsgf(ListenerTransformCopy.IsValid(), TEXT("Invalid listener transform provided to AudioDevice")))
	{
		// If we have a bad transform give it something functional if totally wrong
		ListenerTransformCopy = FTransform::Identity;
	}

	if (InViewportIndex >= ListenerProxies.Num())
	{
		ListenerProxies.AddDefaulted(InViewportIndex - ListenerProxies.Num() + 1);
	}

	ListenerProxies[InViewportIndex].Transform = ListenerTransformCopy;

	DECLARE_CYCLE_STAT(TEXT("FAudioThreadTask.SetListener"), STAT_AudioSetListener, STATGROUP_AudioThreadCommands);

	if (World)
	{
		for (TAudioPluginListenerPtr PluginManager : PluginListeners)
		{
			PluginManager->OnTick(World, InViewportIndex, ListenerTransformCopy, InDeltaSeconds);
		}
	}

	FAudioThread::RunCommandOnAudioThread([this, WorldID, InViewportIndex, ListenerTransformCopy, InDeltaSeconds]()
	{
		// Broadcast to a 3rd party plugin listener observer if enabled
		for (TAudioPluginListenerPtr PluginManager : PluginListeners)
		{
			PluginManager->OnListenerUpdated(this, InViewportIndex, ListenerTransformCopy, InDeltaSeconds);
		}

		const int32 StartingListenerCount = Listeners.Num();

		TArray<FListener>& AudioThreadListeners = Listeners;
		if (InViewportIndex >= AudioThreadListeners.Num())
		{
			const int32 NumListenersToAdd = InViewportIndex - AudioThreadListeners.Num() + 1;
			for (int32 i = 0; i < NumListenersToAdd; ++i)
			{
				AudioThreadListeners.Add(FListener(this));

				// While we're going through the process of moving from raw listener access to access by index, 
				// we're going to store our current index inside the listener to help in deprecation and backwards compat.
				const int32 CurrentIndex = i + StartingListenerCount;
				if (ensure(AudioThreadListeners.IsValidIndex(CurrentIndex)))
				{
					AudioThreadListeners[CurrentIndex].ListenerIndex = CurrentIndex;
				}
			}
		}

		FListener& Listener = AudioThreadListeners[InViewportIndex];
		Listener.Velocity = InDeltaSeconds > 0.f ?
			(ListenerTransformCopy.GetTranslation() - Listener.Transform.GetTranslation()) / InDeltaSeconds
			: FVector::ZeroVector;

#if ENABLE_NAN_DIAGNOSTIC
		if (Listener.Velocity.ContainsNaN())
		{
			logOrEnsureNanError(TEXT("FAudioDevice::SetListener has detected a NaN in Listener Velocity"));
		}
#endif
		const bool bShouldListenerForceUpdate = FAudioVirtualLoop::ShouldListenerMoveForceUpdate(Listener.Transform, ListenerTransformCopy);

		Listener.WorldID = WorldID;
		Listener.Transform = ListenerTransformCopy;

		if (bShouldListenerForceUpdate)
		{
			const bool bForceUpdate = true;
			UpdateVirtualLoops(bForceUpdate);
		}

		OnListenerUpdated(AudioThreadListeners);

	}, GET_STATID(STAT_AudioSetListener));
}

void FAudioDevice::SetListenerAttenuationOverride(int32 ListenerIndex, const FVector AttenuationPosition)
{
	if (ListenerIndex == INDEX_NONE)
	{
		return;
	}

	if (!IsInAudioThread())
	{
		if (ListenerIndex >= ListenerProxies.Num())
		{
			return;
		}

	DECLARE_CYCLE_STAT(TEXT("FAudioThreadTask.SetListenerAttenuationOverride"), STAT_AudioSetListenerAttenuationOverride, STATGROUP_AudioThreadCommands);

		ListenerProxies[ListenerIndex].AttenuationOverride = AttenuationPosition;
		ListenerProxies[ListenerIndex].bUseAttenuationOverride = true;

	FAudioDevice* AudioDevice = this;
		FAudioThread::RunCommandOnAudioThread([AudioDevice, ListenerIndex, AttenuationPosition]()
		{
			AudioDevice->SetListenerAttenuationOverride(ListenerIndex, AttenuationPosition);
		}, GET_STATID(STAT_AudioSetListenerAttenuationOverride));
	}
	else
	{
		if (ensureMsgf(ListenerIndex < Listeners.Num(), TEXT("Listener Index %u out of range of available Listeners!"), ListenerIndex))
		{
			FListener& Listener = Listeners[ListenerIndex];
			const bool bPrevAttenuationOverride = Listener.bUseAttenuationOverride;

			Listener.bUseAttenuationOverride = true;
			Listener.AttenuationOverride = AttenuationPosition;

		if (!bPrevAttenuationOverride)
		{
				UpdateVirtualLoops(true);
			}
		}
		}
}

void FAudioDevice::ClearListenerAttenuationOverride(int32 ListenerIndex)
{
	if (ListenerIndex == INDEX_NONE)
	{
		return;
	}

	if (!IsInAudioThread())
	{
		if (ListenerIndex >= ListenerProxies.Num())
	{
		return;
	}

	DECLARE_CYCLE_STAT(TEXT("FAudioThreadTask.ClearListenerAttenuationOverride"), STAT_AudioClearListenerAttenuationOverride, STATGROUP_AudioThreadCommands);

		ListenerProxies[ListenerIndex].AttenuationOverride = FVector::ZeroVector;
		ListenerProxies[ListenerIndex].bUseAttenuationOverride = false;

	FAudioDevice* AudioDevice = this;
		FAudioThread::RunCommandOnAudioThread([AudioDevice, ListenerIndex]()
	{
			AudioDevice->ClearListenerAttenuationOverride(ListenerIndex);
	}, GET_STATID(STAT_AudioClearListenerAttenuationOverride));
	}
	else
	{
		if(ensureMsgf(ListenerIndex < Listeners.Num(), TEXT("Listener Index %u out of range of available Listeners!"), ListenerIndex))
		{
			FListener& Listener = Listeners[ListenerIndex];
			if (Listener.bUseAttenuationOverride)
			{
				Listener.bUseAttenuationOverride = false;
				UpdateVirtualLoops(true);
			}
		}
	}
}

void FAudioDevice::SetDefaultAudioSettings(UWorld* World, const FReverbSettings& DefaultReverbSettings, const FInteriorSettings& DefaultInteriorSettings)
{
	check(IsInGameThread());

	DECLARE_CYCLE_STAT(TEXT("FAudioThreadTask.SetDefaultAudioSettings"), STAT_AudioSetDefaultAudioSettings, STATGROUP_AudioThreadCommands);

	FAudioDevice* AudioDevice = this;
	const uint32 WorldID = World->GetUniqueID();
	FAudioThread::RunCommandOnAudioThread([AudioDevice, WorldID, DefaultReverbSettings, DefaultInteriorSettings]()
	{
		AudioDevice->WorldIDToDefaultAudioVolumeSettingsMap.Add(WorldID, TPair<FReverbSettings,FInteriorSettings>(DefaultReverbSettings,DefaultInteriorSettings));

	}, GET_STATID(STAT_AudioSetDefaultAudioSettings));
}

void FAudioDevice::GetAudioVolumeSettings(const uint32 WorldID, const FVector& Location, FAudioVolumeSettings& OutSettings) const
{
	check(IsInAudioThread());

	for (const TPair<uint32,FAudioVolumeProxy>& AudioVolumePair : AudioVolumeProxies)
	{
		const FAudioVolumeProxy& Proxy = AudioVolumePair.Value;
		if (Proxy.WorldID == WorldID)
		{
			FVector Dummy;
			float DistanceSqr = 0.f;
			if (Proxy.BodyInstance->GetSquaredDistanceToBody(Location, DistanceSqr, Dummy) && DistanceSqr == 0.f)
			{
				OutSettings.AudioVolumeID = Proxy.AudioVolumeID;
				OutSettings.Priority = Proxy.Priority;
				OutSettings.ReverbSettings = Proxy.ReverbSettings;
				OutSettings.InteriorSettings = Proxy.InteriorSettings;
				OutSettings.SubmixSendSettings = Proxy.SubmixSendSettings;
				OutSettings.SubmixOverrideSettings = Proxy.SubmixOverrideSettings;
				return;
			}
		}
	}

	OutSettings.AudioVolumeID = 0;

	const TPair<FReverbSettings, FInteriorSettings>* DefaultAudioVolumeSettings = WorldIDToDefaultAudioVolumeSettingsMap.Find(WorldID);

	if (DefaultAudioVolumeSettings)
	{
		OutSettings.ReverbSettings = DefaultAudioVolumeSettings->Key;
		OutSettings.InteriorSettings = DefaultAudioVolumeSettings->Value;
		OutSettings.SubmixSendSettings.Reset();
	}
}

void FAudioDevice::SetBaseSoundMix(USoundMix* NewMix)
{
	if (!IsInAudioThread())
	{
		DECLARE_CYCLE_STAT(TEXT("FAudioThreadTask.SetBaseSoundMix"), STAT_AudioSetBaseSoundMix, STATGROUP_AudioThreadCommands);

		FAudioDevice* AudioDevice = this;
		FAudioThread::RunCommandOnAudioThread([AudioDevice, NewMix]()
		{
			AudioDevice->SetBaseSoundMix(NewMix);

		}, GET_STATID(STAT_AudioSetBaseSoundMix));

		return;
	}

	if (NewMix && NewMix != BaseSoundMix)
	{
		USoundMix* OldBaseSoundMix = BaseSoundMix;
		BaseSoundMix = NewMix;

		if (OldBaseSoundMix)
		{
			FSoundMixState* OldBaseState = SoundMixModifiers.Find(OldBaseSoundMix);
			check(OldBaseState);
			OldBaseState->IsBaseSoundMix = false;
			TryClearingSoundMix(OldBaseSoundMix, OldBaseState);
		}

		// Check whether this SoundMix is already active
		FSoundMixState* ExistingState = SoundMixModifiers.Find(NewMix);
		if (!ExistingState)
		{
			// First time this mix has been set - add it and setup mix modifications
			ExistingState = &SoundMixModifiers.Add(NewMix, FSoundMixState());

			// Setup SoundClass modifications
			ApplySoundMix(NewMix, ExistingState);

			// Use it to set EQ Settings, which will check its priority
			if (Effects)
			{
				Effects->SetMixSettings(NewMix);
			}
		}

		ExistingState->IsBaseSoundMix = true;
	}
}

void FAudioDevice::PushSoundMixModifier(USoundMix* SoundMix, bool bIsPassive, bool bIsRetrigger)
{
	if (SoundMix)
	{
		if (!IsInAudioThread())
		{
			DECLARE_CYCLE_STAT(TEXT("FAudioThreadTask.PushSoundMixModifier"), STAT_AudioPushSoundMixModifier, STATGROUP_AudioThreadCommands);

			FAudioDevice* AudioDevice = this;
			FAudioThread::RunCommandOnAudioThread([AudioDevice, SoundMix, bIsPassive]()
			{
				AudioDevice->PushSoundMixModifier(SoundMix, bIsPassive);

			}, GET_STATID(STAT_AudioPushSoundMixModifier));

			return;
		}

		FSoundMixState* SoundMixState = SoundMixModifiers.Find(SoundMix);

		if (!SoundMixState)
		{
			// First time this mix has been pushed - add it and setup mix modifications
			SoundMixState = &SoundMixModifiers.Add(SoundMix, FSoundMixState());

			// Setup SoundClass modifications
			ApplySoundMix(SoundMix, SoundMixState);

			// Use it to set EQ Settings, which will check its priority
			if (Effects)
			{
				Effects->SetMixSettings(SoundMix);
			}
		}
		else
		{
			UpdateSoundMix(SoundMix, SoundMixState);
		}

		// Increase the relevant ref count - we know pointer exists by this point
		if (!bIsRetrigger)
		{
			if (bIsPassive)
			{
				SoundMixState->PassiveRefCount++;
			}
			else
			{
				SoundMixState->ActiveRefCount++;
			}
		}
	}
}

void FAudioDevice::SetSoundMixClassOverride(USoundMix* InSoundMix, USoundClass* InSoundClass, float Volume, float Pitch, float FadeInTime, bool bApplyToChildren)
{
	if (!InSoundMix || !InSoundClass)
	{
		return;
	}

	if (!IsInAudioThread())
	{
		DECLARE_CYCLE_STAT(TEXT("FAudioThreadTask.SetSoundMixClassOverride"), STAT_AudioSetSoundMixClassOverride, STATGROUP_AudioThreadCommands);

		FAudioDevice* AudioDevice = this;
		FAudioThread::RunCommandOnAudioThread([AudioDevice, InSoundMix, InSoundClass, Volume, Pitch, FadeInTime, bApplyToChildren]()
		{
			AudioDevice->SetSoundMixClassOverride(InSoundMix, InSoundClass, Volume, Pitch, FadeInTime, bApplyToChildren);

		}, GET_STATID(STAT_AudioSetSoundMixClassOverride));

		return;
	}

	FSoundMixClassOverrideMap& SoundMixClassOverrideMap = SoundMixClassEffectOverrides.FindOrAdd(InSoundMix);

	// Check if we've already added this sound class override
	FSoundMixClassOverride* ClassOverride = SoundMixClassOverrideMap.Find(InSoundClass);
	if (ClassOverride)
	{
		// Override the values of the sound class override with the new values
		ClassOverride->SoundClassAdjustor.SoundClassObject = InSoundClass;
		ClassOverride->SoundClassAdjustor.VolumeAdjuster = Volume;
		ClassOverride->SoundClassAdjustor.PitchAdjuster = Pitch;
		ClassOverride->SoundClassAdjustor.bApplyToChildren = bApplyToChildren;

		// Flag that we've changed so that the update will interpolate to new values
		ClassOverride->bOverrideChanged = true;
		ClassOverride->bIsClearing = false;
		ClassOverride->FadeInTime = FadeInTime;
	}
	else
	{
		// Create a new override struct
		FSoundMixClassOverride NewClassOverride;
		NewClassOverride.SoundClassAdjustor.SoundClassObject = InSoundClass;
		NewClassOverride.SoundClassAdjustor.VolumeAdjuster = Volume;
		NewClassOverride.SoundClassAdjustor.PitchAdjuster = Pitch;
		NewClassOverride.SoundClassAdjustor.bApplyToChildren = bApplyToChildren;
		NewClassOverride.FadeInTime = FadeInTime;

		SoundMixClassOverrideMap.Add(InSoundClass, NewClassOverride);
	}
}

void FAudioDevice::ClearSoundMixClassOverride(USoundMix* InSoundMix, USoundClass* InSoundClass, float FadeOutTime)
{
	if (!InSoundMix || !InSoundClass)
	{
		return;
	}

	if (!IsInAudioThread())
	{
		DECLARE_CYCLE_STAT(TEXT("FAudioThreadTask.ClearSoundMixClassOverride"), STAT_AudioClearSoundMixClassOverride, STATGROUP_AudioThreadCommands);

		FAudioDevice* AudioDevice = this;
		FAudioThread::RunCommandOnAudioThread([AudioDevice, InSoundMix, InSoundClass, FadeOutTime]()
		{
			AudioDevice->ClearSoundMixClassOverride(InSoundMix, InSoundClass, FadeOutTime);

		}, GET_STATID(STAT_AudioClearSoundMixClassOverride));

		return;
	}

	// Get the sound mix class override map for the sound mix. If this doesn't exist, then nobody overrode the sound mix
	FSoundMixClassOverrideMap* SoundMixClassOverrideMap = SoundMixClassEffectOverrides.Find(InSoundMix);
	if (!SoundMixClassOverrideMap)
	{
		return;
	}

	// Get the sound class override. If this doesn't exist, then the sound class wasn't previously overridden.
	FSoundMixClassOverride* SoundClassOverride = SoundMixClassOverrideMap->Find(InSoundClass);
	if (!SoundClassOverride)
	{
		return;
	}

	// If the override is currently applied, then we need to "fade out" the override
	if (SoundClassOverride->bOverrideApplied)
	{
		// Get the new target values that sound mix would be if it weren't overridden.
		// If this was a pure add to the sound mix, then the target values will be 1.0f (i.e. not applied)
		float VolumeAdjuster = 1.0f;
		float PitchAdjuster = 1.0f;

		// Loop through the sound mix class adjusters and set the volume adjuster to the value that would be in the sound mix
		for (const FSoundClassAdjuster& Adjustor : InSoundMix->SoundClassEffects)
		{
			if (Adjustor.SoundClassObject == InSoundClass)
			{
				VolumeAdjuster = Adjustor.VolumeAdjuster;
				PitchAdjuster = Adjustor.PitchAdjuster;
				break;
			}
		}

		SoundClassOverride->bIsClearing = true;
		SoundClassOverride->bIsCleared = false;
		SoundClassOverride->bOverrideChanged = true;
		SoundClassOverride->FadeInTime = FadeOutTime;
		SoundClassOverride->SoundClassAdjustor.VolumeAdjuster = VolumeAdjuster;
		SoundClassOverride->SoundClassAdjustor.PitchAdjuster = PitchAdjuster;
	}
	else
	{
		// Otherwise, we just simply remove the sound class override in the sound class override map
		SoundMixClassOverrideMap->Remove(InSoundClass);

		// If there are no more overrides, remove the sound mix override entry
		if (!SoundMixClassOverrideMap->Num())
		{
			SoundMixClassEffectOverrides.Remove(InSoundMix);
		}
	}

}

void FAudioDevice::PopSoundMixModifier(USoundMix* SoundMix, bool bIsPassive)
{
	if (SoundMix)
	{
		if (!IsInAudioThread())
		{
			DECLARE_CYCLE_STAT(TEXT("FAudioThreadTask.PopSoundMixModifier"), STAT_AudioPopSoundMixModifier, STATGROUP_AudioThreadCommands);

			FAudioDevice* AudioDevice = this;
			FAudioThread::RunCommandOnAudioThread([AudioDevice, SoundMix, bIsPassive]()
			{
				AudioDevice->PopSoundMixModifier(SoundMix, bIsPassive);

			}, GET_STATID(STAT_AudioPopSoundMixModifier));

			return;
		}

		FSoundMixState* SoundMixState = SoundMixModifiers.Find(SoundMix);

		if (SoundMixState)
		{
			if (bIsPassive && SoundMixState->PassiveRefCount > 0)
			{
				SoundMixState->PassiveRefCount--;
			}
			else if (!bIsPassive && SoundMixState->ActiveRefCount > 0)
			{
				SoundMixState->ActiveRefCount--;
			}

			TryClearingSoundMix(SoundMix, SoundMixState);
		}
	}
}

void FAudioDevice::ClearSoundMixModifier(USoundMix* SoundMix)
{
	if (SoundMix)
	{
		if (!IsInAudioThread())
		{
			DECLARE_CYCLE_STAT(TEXT("FAudioThreadTask.ClearSoundMixModifier"), STAT_AudioClearSoundMixModifier, STATGROUP_AudioThreadCommands);

			FAudioDevice* AudioDevice = this;
			FAudioThread::RunCommandOnAudioThread([AudioDevice, SoundMix]()
			{
				AudioDevice->ClearSoundMixModifier(SoundMix);

			}, GET_STATID(STAT_AudioClearSoundMixModifier));

			return;
		}

		FSoundMixState* SoundMixState = SoundMixModifiers.Find(SoundMix);

		if (SoundMixState)
		{
			SoundMixState->ActiveRefCount = 0;

			TryClearingSoundMix(SoundMix, SoundMixState);
		}
	}
}

void FAudioDevice::ClearSoundMixModifiers()
{
	if (!IsInAudioThread())
	{
		DECLARE_CYCLE_STAT(TEXT("FAudioThreadTask.ClearSoundMixModifiers"), STAT_AudioClearSoundMixModifiers, STATGROUP_AudioThreadCommands);

		FAudioDevice* AudioDevice = this;
		FAudioThread::RunCommandOnAudioThread([AudioDevice]()
		{
			AudioDevice->ClearSoundMixModifiers();

		}, GET_STATID(STAT_AudioClearSoundMixModifiers));

		return;
	}

	// Clear all sound mix modifiers
	for (TMap< USoundMix*, FSoundMixState >::TIterator It(SoundMixModifiers); It; ++It)
	{
		ClearSoundMixModifier(It.Key());
	}
}

void FAudioDevice::ActivateReverbEffect(UReverbEffect* ReverbEffect, FName TagName, float Priority, float Volume, float FadeTime)
{
	check(IsInGameThread());

	FActivatedReverb& ActivatedReverb = ActivatedReverbs.FindOrAdd(TagName);

	ActivatedReverb.ReverbSettings.ReverbEffect = ReverbEffect;
	ActivatedReverb.ReverbSettings.Volume = Volume;
	ActivatedReverb.ReverbSettings.FadeTime = FadeTime;
	ActivatedReverb.Priority = Priority;

	UpdateHighestPriorityReverb();
}

void FAudioDevice::DeactivateReverbEffect(FName TagName)
{
	check(IsInGameThread());

	if (ActivatedReverbs.Remove(TagName) > 0)
	{
		UpdateHighestPriorityReverb();
	}
}

void* FAudioDevice::InitEffect(FSoundSource* Source)
{
	check(IsInAudioThread());
	if (Effects)
	{
		return Effects->InitEffect(Source);
	}
	return nullptr;
}

void* FAudioDevice::UpdateEffect(FSoundSource* Source)
{
	SCOPE_CYCLE_COUNTER(STAT_AudioUpdateEffects);

	check(IsInAudioThread());
	if (Effects)
	{
		return Effects->UpdateEffect(Source);
	}
	return nullptr;
}

void FAudioDevice::DestroyEffect(FSoundSource* Source)
{
	check(IsInAudioThread());
	if (Effects)
	{
		Effects->DestroyEffect(Source);
	}
}

void FAudioDevice::HandlePause(bool bGameTicking, bool bGlobalPause)
{
	DECLARE_CYCLE_STAT(TEXT("FAudioThreadTask.HandlePause"), STAT_AudioHandlePause, STATGROUP_AudioThreadCommands);

	// Run this command on the audio thread if this is getting called on game thread
	if (!IsInAudioThread())
	{
		FAudioDevice* AudioDevice = this;
		FAudioThread::RunCommandOnAudioThread([AudioDevice, bGameTicking, bGlobalPause]()
		{
			AudioDevice->HandlePause(bGameTicking, bGlobalPause);
		}, GET_STATID(STAT_AudioHandlePause));

		return;
	}

	// Handles the global pause/unpause feature

	// Pause all sounds if transitioning to pause mode.
	if (!bGameTicking && (bGameWasTicking || bGlobalPause))
	{
		for (int32 i = 0; i < Sources.Num(); i++)
		{
			FSoundSource* Source = Sources[ i ];
			if (!Source->IsPausedByGame() && (bGlobalPause || Source->IsGameOnly()))
			{
				Source->SetPauseByGame(true);
			}
		}
	}
	// Unpause all sounds if transitioning back to game.
	else if (bGameTicking && (!bGameWasTicking || bGlobalPause))
	{
		for (int32 i = 0; i < Sources.Num(); i++)
		{
			FSoundSource* Source = Sources[ i ];
			if (Source->IsPausedByGame() && (bGlobalPause || Source->IsGameOnly()))
			{
				Source->SetPauseByGame(false);
			}
		}
	}

	bGameWasTicking = bGameTicking;
}

int32 FAudioDevice::GetSortedActiveWaveInstances(TArray<FWaveInstance*>& WaveInstances, const ESortedActiveWaveGetType::Type GetType)
{
	check(IsInAudioThread());

	SCOPE_CYCLE_COUNTER(STAT_AudioGatherWaveInstances);

	// Tick all the active audio components.  Use a copy as some operations may remove elements from the list, but we want
	// to evaluate in the order they were added
	TArray<FActiveSound*> ActiveSoundsCopy = ActiveSounds;
	for (int32 i = 0; i < ActiveSoundsCopy.Num(); ++i)
	{
		FActiveSound* ActiveSound = ActiveSoundsCopy[i];

		if (!ActiveSound)
		{
			UE_LOG(LogAudio, Error, TEXT("Null sound at index %d in ActiveSounds Array!"), i);
			continue;
		}

		if (!ActiveSound->Sound)
		{
			// No sound - cleanup and remove
			AddSoundToStop(ActiveSound);
		}
		// If the world scene allows audio - tick wave instances.
		else
		{
			UWorld* ActiveSoundWorldPtr = ActiveSound->World.Get();
			if (ActiveSoundWorldPtr == nullptr || ActiveSoundWorldPtr->AllowAudioPlayback())
			{
				bool bStopped = false;

				if (ActiveSound->IsOneShot() && !ActiveSound->bIsPreviewSound)
				{
					// Don't stop a sound if it's playing effect chain tails or has effects playing, active sound will stop on its own in this case (in audio mixer).
					USoundEffectSourcePresetChain* ActiveSourceEffectChain = ActiveSound->GetSourceEffectChain();
					if (!ActiveSourceEffectChain || !ActiveSourceEffectChain->bPlayEffectChainTails || ActiveSourceEffectChain->Chain.Num() == 0)
					{
						const float Duration = ActiveSound->Sound->GetDuration();
						if ((ActiveSound->Sound->HasDelayNode() || ActiveSound->Sound->HasConcatenatorNode()))
						{
							static const float TimeFudgeFactor = 1.0f;
							if (Duration > TimeFudgeFactor && ActiveSound->PlaybackTime > Duration + TimeFudgeFactor)
							{
								bStopped = true;
							}
						}
						else if (!ActiveSound->bIsPlayingAudio && ActiveSound->bFinished)
						{
							bStopped = true;
						}

						if (bStopped)
						{
							UE_LOG(LogAudio, Log, TEXT("One-shot active sound stopped due to duration or because it didn't generate any audio: %g > %g : %s %s"),
								ActiveSound->PlaybackTime,
								Duration,
								*ActiveSound->Sound->GetName(),
								*ActiveSound->GetAudioComponentName());

							AddSoundToStop(ActiveSound);
						}
					}
				}

				if (!bStopped)
				{
					// If not in game, do not advance sounds unless they are UI sounds.
					float UsedDeltaTime = GetGameDeltaTime();
					if (GetType == ESortedActiveWaveGetType::QueryOnly || (GetType == ESortedActiveWaveGetType::PausedUpdate && !ActiveSound->bIsUISound))
					{
						UsedDeltaTime = 0.0f;
					}

					ActiveSound->UpdateWaveInstances(WaveInstances, UsedDeltaTime);
				}
			}
		}
	}

	if (GetType != ESortedActiveWaveGetType::QueryOnly)
	{
		UpdateConcurrency(WaveInstances, ActiveSoundsCopy);
	}

	int32 FirstActiveIndex = 0;
	// Only need to do the wave instance sort if we have any waves and if our wave instances are greater than our max channels.
	if (WaveInstances.Num() >= 0)
	{
		// Helper function for "Sort" (higher priority sorts last).
		struct FCompareFWaveInstanceByPlayPriority
		{
			FORCEINLINE bool operator()(const FWaveInstance& A, const FWaveInstance& B) const
			{
				return A.GetVolumeWeightedPriority() < B.GetVolumeWeightedPriority();
			}
		};

		// Sort by priority (lowest priority first).
		WaveInstances.Sort(FCompareFWaveInstanceByPlayPriority());

		// Get the first index that will result in a active source voice
		int32 CurrentMaxChannels = GetMaxChannels();
		FirstActiveIndex = FMath::Max(WaveInstances.Num() - CurrentMaxChannels, 0);
	}

	return FirstActiveIndex;
}

void FAudioDevice::UpdateActiveSoundPlaybackTime(bool bIsGameTicking)
{
	if (bIsGameTicking)
	{
		for (FActiveSound* ActiveSound : ActiveSounds)
		{
			// Scale the playback time with the device delta time and the current "min pitch" of the sounds which would play on it.
			const float DeltaTimePitchCorrected = GetDeviceDeltaTime() * ActiveSound->MinCurrentPitch;
			ActiveSound->PlaybackTime += DeltaTimePitchCorrected;
			ActiveSound->PlaybackTimeNonVirtualized += DeltaTimePitchCorrected;
		}
	}
	else if (GIsEditor)
	{
		for (FActiveSound* ActiveSound : ActiveSounds)
		{
			if (ActiveSound->bIsPreviewSound)
			{
				// Scale the playback time with the device delta time and the current "min pitch" of the sounds which would play on it.
				const float DeltaTimePitchCorrected = GetDeviceDeltaTime() * ActiveSound->MinCurrentPitch;
				ActiveSound->PlaybackTime += DeltaTimePitchCorrected;
				ActiveSound->PlaybackTimeNonVirtualized += DeltaTimePitchCorrected;
			}
		}
	}

}

void FAudioDevice::StopOldestStoppingSource()
{
	if (IsAudioMixerEnabled())
	{
		check(!FreeSources.Num());

		FSoundSource* LowestPriStoppingSource = nullptr;
		FSoundSource* LowestPriSource = nullptr;
		FSoundSource* LowestPriNonLoopingSource = nullptr;

		for (FSoundSource* Source : Sources)
		{
			// Find oldest stopping voice first
			if (Source->IsStopping())
			{
				if (!LowestPriStoppingSource)
				{
					LowestPriStoppingSource = Source;
				}
				else
				{
					if (Source->WaveInstance->GetVolumeWeightedPriority() < LowestPriStoppingSource->WaveInstance->GetVolumeWeightedPriority())
					{
						LowestPriStoppingSource = Source;
					}
				}
			}
			else if (Source->WaveInstance)
			{
				// Find lowest volume/priority non-looping source as fallback
				if (Source->WaveInstance->LoopingMode != ELoopingMode::LOOP_Forever && !Source->WaveInstance->bIsUISound)
				{
					if (!LowestPriNonLoopingSource)
					{
						LowestPriNonLoopingSource = Source;
					}
					else
					{
						if (Source->WaveInstance->GetVolumeWeightedPriority() < LowestPriNonLoopingSource->WaveInstance->GetVolumeWeightedPriority())
						{
							LowestPriNonLoopingSource = Source;
						}
					}
				}


				// Find lowest volume/priority source as final fallback
				if (!LowestPriSource)
				{
					LowestPriSource = Source;
				}
				else
				{
					if (Source->WaveInstance->GetVolumeWeightedPriority() < LowestPriSource->WaveInstance->GetVolumeWeightedPriority())
					{
						LowestPriSource = Source;
					}
				}
			}
		}

		// Stop oldest stopping source
		if (LowestPriStoppingSource)
		{
			LowestPriStoppingSource->StopNow();
		}
		// If no oldest stopping source, stop oldest one-shot
		else if (LowestPriNonLoopingSource)
		{
			LowestPriNonLoopingSource->StopNow();
		}
		// Otherwise stop oldest source.
		else
		{
			check(LowestPriSource);
			LowestPriSource->StopNow();
		}
		check(FreeSources.Num() > 0);
	}
}

void FAudioDevice::StopSources(TArray<FWaveInstance*>& WaveInstances, int32 FirstActiveIndex)
{
	SCOPED_NAMED_EVENT(FAudioDevice_StopSources, FColor::Blue);

	for (int32 InstanceIndex = FirstActiveIndex; InstanceIndex < WaveInstances.Num(); InstanceIndex++)
	{
		FWaveInstance& WaveInstance = *WaveInstances[InstanceIndex];

		// Flag active sounds that generated wave instances that they are trying to actively play audio now
		// This will avoid stopping one-shot active sounds that failed to generate audio this audio thread frame tick
		WaveInstance.ActiveSound->bIsPlayingAudio = true;

		// Touch sources that are high enough priority to play
		if (FSoundSource* Source = WaveInstanceSourceMap.FindRef(&WaveInstance))
		{
			Source->LastUpdate = CurrentTick;

			// If they are still audible, mark them as such
			float VolumeWeightedPriority = WaveInstance.GetVolumeWithDistanceAttenuation() * WaveInstance.GetDynamicVolume();
			if (VolumeWeightedPriority > 0.0f)
			{
				Source->LastHeardUpdate = CurrentTick;
			}
		}
	}

	// Stop inactive sources, sources that no longer have a WaveInstance associated
	// or sources that need to be reset because Stop & Play were called in the same frame.
	for (int32 SourceIndex = 0; SourceIndex < Sources.Num(); SourceIndex++)
	{
		FSoundSource* Source = Sources[SourceIndex];

		if (FWaveInstance* WaveInstance = Source->WaveInstance)
		{
			// If we need to stop this sound due to max concurrency (i.e. it was quietest in a concurrency group)
			if (WaveInstance->ShouldStopDueToMaxConcurrency() || Source->LastUpdate != CurrentTick)
			{
				if (!Source->IsStopping())
				{
					Source->Stop();
				}
				else
				{
					// Still do update even if stopping
					Source->Update();
				}
			}
			else
			{
				// Update the pause state of the source.
				Source->SetPauseManually(WaveInstance->bIsPaused);

				// Have to check it again here, because:
				// - Source->NotifyPlaybackData() does not handle it if it is nullptr
				// - SetPauseManually might set it to nullptr if the sound is unpaused and is stopping
				if (WaveInstance != nullptr)
				{
					// Need to update the source still so that it gets any volume settings applied to
					// otherwise the source may play at a very quiet volume and not actually set to 0.0
					Source->NotifyPlaybackData();
					Source->Update();
				}
			}

#if ENABLE_AUDIO_DEBUG
			Audio::FAudioDebugger::DrawDebugInfo(*Source);
#endif // ENABLE_AUDIO_DEBUG
		}
	}

	// Stop wave instances that are no longer playing due to priority reasons. This needs to happen AFTER
	// stopping sources as calling Stop on a sound source in turn notifies the wave instance of a buffer
	// being finished which might reset it being finished.
	for (int32 InstanceIndex = 0; InstanceIndex < FirstActiveIndex; InstanceIndex++)
	{
		FWaveInstance* WaveInstance = WaveInstances[InstanceIndex];
		WaveInstance->StopWithoutNotification();
	}

#if ENABLE_AUDIO_DEBUG
	Audio::FAudioDebugger::UpdateAudibleInactiveSounds(FirstActiveIndex, WaveInstances);
#endif // ENABLE_AUDIO_DEBUG
}

void FAudioDevice::StartSources(TArray<FWaveInstance*>& WaveInstances, int32 FirstActiveIndex, bool bGameTicking)
{
	check(IsInAudioThread());

	SCOPE_CYCLE_COUNTER(STAT_AudioStartSources);

	TArray<USoundWave*> StartingSoundWaves;

	// Start sources as needed.
	for (int32 InstanceIndex = FirstActiveIndex; InstanceIndex < WaveInstances.Num(); InstanceIndex++)
	{
		FWaveInstance* WaveInstance = WaveInstances[InstanceIndex];

		// Make sure we've finished precaching the wave instance's wave data before trying to create a source for it
		ESoundWavePrecacheState PrecacheState = WaveInstance->WaveData->GetPrecacheState();
		const bool bIsSoundWaveStillLoading = WaveInstance->WaveData->HasAnyFlags(RF_NeedLoad);
		if (PrecacheState == ESoundWavePrecacheState::InProgress || (WaitForSoundWaveToLoadCvar && bIsSoundWaveStillLoading))
		{
			continue;
		}

		// Editor uses bIsUISound for sounds played in the browser.
		if (!WaveInstance->ShouldStopDueToMaxConcurrency() && (bGameTicking || WaveInstance->bIsUISound))
		{
			FSoundSource* Source = WaveInstanceSourceMap.FindRef(WaveInstance);
			if (!Source &&
				(!WaveInstance->IsStreaming() ||
				IStreamingManager::Get().GetAudioStreamingManager().CanCreateSoundSource(WaveInstance)))
			{
				// Check for full sources and stop the oldest stopping source
				if (IsAudioMixerEnabled() && !FreeSources.Num())
				{
					StopOldestStoppingSource();
				}

				check(FreeSources.Num());
				Source = FreeSources.Pop();
				check(Source);

				if (WaveInstance->WaveData)
				{
					StartingSoundWaves.AddUnique(WaveInstance->WaveData);
				}

				// Prepare for initialization...
				bool bSuccess = false;
				if (Source->PrepareForInitialization(WaveInstance))
				{
					// We successfully prepared for initialization (though we may not be prepared to actually init yet)
					bSuccess = true;

					// If we are now prepared to init (because the file handle and header synchronously loaded), then init right away
					if (Source->IsPreparedToInit())
					{
						// Init the source, this may result in failure
						bSuccess = Source->Init(WaveInstance);

						// If we succeeded then play and update the source
						if (bSuccess)
						{
							// Set the pause before updating it
							Source->SetPauseManually(Source->WaveInstance->bIsPaused);

							check(Source->IsInitialized());
							Source->Update();

							// If the source didn't get paused while initializing, then play it
							if (!Source->IsPaused())
							{
								Source->Play();
							}
						}
					}
				}

				// If we succeeded above then we need to map the wave instance to the source
				if (bSuccess)
				{
					IStreamingManager::Get().GetAudioStreamingManager().AddStreamingSoundSource(Source);
					// Associate wave instance with it which is used earlier in this function.
					WaveInstanceSourceMap.Add(WaveInstance, Source);
				}
				else
				{
					// If we failed, then we need to stop the wave instance and add the source back to the free list
					// This can happen if e.g. the USoundWave pointed to by the WaveInstance is not a valid sound file.
					// If we don't stop the wave file, it will continue to try initializing the file every frame, which is a perf hit
					UE_LOG(LogAudio, Log, TEXT("Failed to start sound source for %s"), (WaveInstance->ActiveSound && WaveInstance->ActiveSound->Sound) ? *WaveInstance->ActiveSound->Sound->GetName() : TEXT("UNKNOWN") );
					WaveInstance->StopWithoutNotification();
					Source->WaveInstance = nullptr;
					FreeSources.Add(Source);
					WaveInstanceSourceMap.Remove(WaveInstance);
				}
			}
			else if (Source)
			{
				if (!Source->IsInitialized() && Source->IsPreparedToInit())
				{
					// Try to initialize the source. This may fail if something is wrong with the source.
					if (Source->Init(WaveInstance))
					{
						Source->Update();

						// Note: if we succeeded in starting to prepare to init, we already added the wave instance map to the source so don't need to add here.
						check(Source->IsInitialized());

						// If the source didn't get paused while initializing, then play it
						if (!Source->IsPaused())
						{
							Source->Play();
						}
					}
					else
					{
						// Make sure init cleaned up the buffer when it failed
						check(Source->Buffer == nullptr);

						// If were ready to call init but failed, then we need to add the source and stop with notification
						WaveInstance->StopWithoutNotification();
						FreeSources.Add(Source);
					}
				}
			}
			else
			{
				// This can happen if the streaming manager determines that this sound should not be started.
				// We stop the wave instance to prevent it from attempting to initialize every frame
				WaveInstance->StopWithoutNotification();
			}
		}
	}

	DECLARE_CYCLE_STAT(TEXT("FGameThreadAudioTask.AddReferencedSoundWaves"), STAT_AudioAddReferencedSoundWaves, STATGROUP_TaskGraphTasks);
	
	// Run a command to make sure we add the starting sounds to the referenced sound waves list
	if (StartingSoundWaves.Num() > 0)
	{
		FScopeLock ReferencedSoundWaveLock(&ReferencedSoundWaveCritSec);

		for (USoundWave* SoundWave : StartingSoundWaves)
		{
			ReferencedSoundWaves_AudioThread.AddUnique(SoundWave);
		}
	}
}

void FAudioDevice::UpdateReferencedSoundWaves()
{
	{
		FScopeLock ReferencedSoundWaveLock(&ReferencedSoundWaveCritSec);

		for (USoundWave* SoundWave : ReferencedSoundWaves_AudioThread)
		{
			ReferencedSoundWaves.AddUnique(SoundWave);
		}

		ReferencedSoundWaves_AudioThread.Reset();
	}

	// On game thread, look through registered sound waves and remove if we finished precaching (and audio decompressor is cleaned up)
	// ReferencedSoundWaves is used to make sure GC doesn't run on any sound waves that are actively pre-caching within an async task.
	// Sounds may be loaded, kick off an async task to decompress, but never actually try to play, so GC can reclaim these while precaches are in-flight.
	// We are also tracking when a sound wave is actively being used to generate audio in the audio render to prevent GC from happening to sounds till being used in the audio renderer.
	for (int32 i = ReferencedSoundWaves.Num() - 1; i >= 0; --i)
	{
		USoundWave* Wave = ReferencedSoundWaves[i];
		bool bRemove = true;
		// If this is null that means it was nulled out in AddReferencedObjects via mark pending kill
		if (Wave)
		{
			const bool bIsPrecacheDone = (Wave->GetPrecacheState() == ESoundWavePrecacheState::Done);
			const bool bIsGeneratingAudio = Wave->IsGeneratingAudio();

			if (!bIsPrecacheDone || bIsGeneratingAudio)
			{
				bRemove = false;
			}
		}

		if (bRemove)
		{
			ReferencedSoundWaves.RemoveAtSwap(i, 1, false);
		}
	}
}

void FAudioDevice::Update(bool bGameTicking)
{
	LLM_SCOPE(ELLMTag::AudioMisc);

	if (IsInGameThread())
	{
		// Make sure our referenced sound waves is up-to-date
		UpdateReferencedSoundWaves();
	}

	if (!IsInAudioThread())
	{
		check(IsInGameThread());

		FAudioDevice* AudioDevice = this;
		FAudioThread::RunCommandOnAudioThread([AudioDevice, bGameTicking]()
		{
			AudioDevice->Update(bGameTicking);
		});

		// We process all enqueued commands on the audio device update
		FAudioThread::ProcessAllCommands();

		return;
	}

	SCOPED_NAMED_EVENT(FAudioDevice_Update, FColor::Blue);

	DECLARE_CYCLE_STAT(TEXT("FAudioThreadTask.AudioUpdateTime"), STAT_AudioUpdateTime, STATGROUP_AudioThreadCommands);
	FScopeCycleCounter AudioUpdateTimeCounter(GET_STATID(STAT_AudioUpdateTime));

	// On audio thread, look through precaching sound waves and remove if we finished task and clean it up.
	// Note we can only touch the precache async task from the audio thread so must clean it up here.
	for (int32 i = PrecachingSoundWaves.Num() - 1; i >= 0; --i)
	{
		USoundWave* Wave = PrecachingSoundWaves[i];
		if (Wave->CleanupDecompressor())
		{
			PrecachingSoundWaves.RemoveAtSwap(i, 1, false);
		}
	}

	bIsStoppingVoicesEnabled = !DisableStoppingVoicesCvar;

	// Update the master volume
	MasterVolume = GetTransientMasterVolume();
	
	if (!DisableAppVolumeCvar)
	{
		MasterVolume *= FApp::GetVolumeMultiplier();
	}

	UpdateAudioPluginSettingsObjectCache();

	{
		SCOPED_NAMED_EVENT(FAudioDevice_UpdateDeviceTiming, FColor::Blue);

		// Updates hardware timing logic. Only implemented in audio mixer.
		UpdateHardwareTiming();

		// Updates the audio device delta time
		UpdateDeviceDeltaTime();
	}

	{
		SCOPED_NAMED_EVENT(FAudioDevice_UpdateVirtualLoops, FColor::Blue);
		// Update which loops should re-trigger due to coming back into proximity
		// or allowed by concurrency re-evaluating in context of other sounds stopping
		const bool bForceUpdate = false;
		UpdateVirtualLoops(bForceUpdate);
	}

	// update if baked analysis is enabled
	bIsBakedAnalysisEnabled = (BakedAnalysisEnabledCVar == 1);

	if (bGameTicking)
	{
		GlobalPitchScale.Update(GetDeviceDeltaTime());
	}

	// Start a new frame
	CurrentTick++;

	{
		SCOPED_NAMED_EVENT(FAudioDevice_HandlePause, FColor::Blue);

		// Handle pause/unpause for the game and editor.
		HandlePause(bGameTicking);
	}

	UpdateAudioVolumeEffects();

#if ENABLE_AUDIO_DEBUG
	if (GEngine)
	{
		if (FAudioDeviceManager* DeviceManager = GEngine->GetAudioDeviceManager())
		{
			TArray<UWorld*> Worlds = DeviceManager->GetWorldsUsingAudioDevice(DeviceID);
			for (UWorld* World : Worlds)
			{
				if (World)
				{
					Audio::FAudioDebugger::DrawDebugInfo(*World, Listeners);
				}
			}
		}
	}
#endif // ENABLE_AUDIO_DEBUG

	// Gets the current state of the sound classes accounting for sound mix
	UpdateSoundClassProperties(GetDeviceDeltaTime());

	// Set looping ActiveSounds that are out-of-range to virtual and add to stop
	VirtualizeInactiveLoops();

	ProcessingPendingActiveSoundStops();

	// Update listener transform
	if (Listeners.Num() > 0)
	{
		// Caches the matrix used to transform a sounds position into local space so we can just look
		// at the Y component after normalization to determine spatialization.
		const FVector Up = Listeners[0].GetUp();
		const FVector Right = Listeners[0].GetFront();
		InverseListenerTransform = FMatrix(Up, Right, Up ^ Right, Listeners[0].Transform.GetTranslation()).Inverse();
		ensure(!InverseListenerTransform.ContainsNaN());
	}

	int32 FirstActiveIndex = INDEX_NONE;

	if (Sources.Num())
	{
		// Kill any sources that have finished
		for (int32 SourceIndex = 0; SourceIndex < Sources.Num(); SourceIndex++)
		{
			// Source has finished playing (it's one shot)
			if (Sources[ SourceIndex ]->IsFinished())
			{
				Sources[ SourceIndex ]->Stop();
			}
		}

		// Poll audio components for active wave instances (== paths in node tree that end in a USoundWave)
		ActiveWaveInstances.Reset();
		FirstActiveIndex = GetSortedActiveWaveInstances(ActiveWaveInstances, (bGameTicking ? ESortedActiveWaveGetType::FullUpdate : ESortedActiveWaveGetType::PausedUpdate));

		// Stop sources that need to be stopped, and touch the ones that need to be kept alive
		StopSources(ActiveWaveInstances, FirstActiveIndex);

		// Start and/or update any sources that have a high enough priority to play
		StartSources(ActiveWaveInstances, FirstActiveIndex, bGameTicking);

		// Check which sounds are active from these wave instances and update passive SoundMixes
		UpdatePassiveSoundMixModifiers(ActiveWaveInstances, FirstActiveIndex);

		// If not paused, update the playback time of the active sounds after we've processed passive mix modifiers
		// Note that for sounds which play while paused, this will result in longer active sound playback times, which will be ok. If we update the
		// active sound is updated while paused (for a long time), most sounds will be stopped when unpaused.
		UpdateActiveSoundPlaybackTime(bGameTicking);

		const int32 Channels = GetMaxChannels();
		SET_DWORD_STAT(STAT_WaveInstances, ActiveWaveInstances.Num());
		SET_DWORD_STAT(STAT_AudioSources, Sources.Num() - FreeSources.Num());
		SET_DWORD_STAT(STAT_WavesDroppedDueToPriority, FMath::Max(ActiveWaveInstances.Num() - Sources.Num(), 0));
		SET_DWORD_STAT(STAT_ActiveSounds, ActiveSounds.Num());
		SET_DWORD_STAT(STAT_AudioVirtualLoops, VirtualLoops.Num());
		SET_DWORD_STAT(STAT_AudioMaxChannels, Channels);
		SET_DWORD_STAT(STAT_AudioMaxStoppingSources, NumStoppingSources);
	}

	// now let the platform perform anything it needs to handle
	UpdateHardware();

	// send any needed information back to the game thread
	SendUpdateResultsToGameThread(FirstActiveIndex);
}

void FAudioDevice::UpdateAudioVolumeEffects()
{
	bool bHasVolumeSettings = false;
	FAudioVolumeSettings PlayerAudioVolumeSettings;
	FAudioVolumeSettings PreviousPlayerAudioVolumeSettings;
	bool bUsingDefaultReverb = true;
<<<<<<< HEAD
	bool bAudioVolumeChanged = false;
=======
	bool bReverbChanged = false;
>>>>>>> 3aae9151

	// Gets the current state of the interior settings
	for (FListener& Listener : Listeners)
	{
		FAudioVolumeSettings NewPlayerAudioVolumeSettings;
		GetAudioVolumeSettings(Listener.WorldID, Listener.Transform.GetLocation(), NewPlayerAudioVolumeSettings);

		Listener.ApplyInteriorSettings(NewPlayerAudioVolumeSettings.AudioVolumeID, NewPlayerAudioVolumeSettings.InteriorSettings);
		Listener.UpdateCurrentInteriorSettings();

		if (!bHasVolumeSettings || (NewPlayerAudioVolumeSettings.AudioVolumeID > 0 && (bUsingDefaultReverb || NewPlayerAudioVolumeSettings.Priority > PlayerAudioVolumeSettings.Priority)))
		{
			bHasVolumeSettings = true;
			PlayerAudioVolumeSettings = NewPlayerAudioVolumeSettings;

			if (NewPlayerAudioVolumeSettings.AudioVolumeID > 0)
			{
				bUsingDefaultReverb = false;
			}
		}
	}

	if (PlayerAudioVolumeSettings.AudioVolumeID != CurrentAudioVolumeSettings.AudioVolumeID)
	{
		PreviousPlayerAudioVolumeSettings = CurrentAudioVolumeSettings;
		CurrentAudioVolumeSettings = PlayerAudioVolumeSettings;
<<<<<<< HEAD
		bAudioVolumeChanged = true;
=======
		bReverbChanged = true;
>>>>>>> 3aae9151
	}

	if (Effects)
	{
		// Update the master reverb
		if (bHasActivatedReverb)
		{
			if (HighestPriorityActivatedReverb.Priority > PlayerAudioVolumeSettings.Priority || bUsingDefaultReverb)
			{
				CurrentAudioVolumeSettings.ReverbSettings = HighestPriorityActivatedReverb.ReverbSettings;
<<<<<<< HEAD
			}
		}

		if (bAudioVolumeChanged)
=======
				bReverbChanged = true;
			}
		}

		if (bReverbChanged)
>>>>>>> 3aae9151
		{
			Effects->SetReverbSettings(CurrentAudioVolumeSettings.ReverbSettings);
		}

		// Update the audio effects - reverb, EQ etc
		Effects->Update();

		// If we any submix override settings apply those overrides to the indicated submixes
<<<<<<< HEAD
		if (IsAudioMixerEnabled() && bAudioVolumeChanged)
=======
		if (IsAudioMixerEnabled() && bReverbChanged)
>>>>>>> 3aae9151
		{
			// Clear out any previous submix effect chain overrides if the audio volume changed
			if (PreviousPlayerAudioVolumeSettings.SubmixOverrideSettings.Num() > 0)
			{
				for (FAudioVolumeSubmixOverrideSettings& OverrideSettings : PreviousPlayerAudioVolumeSettings.SubmixOverrideSettings)
				{
					ClearSubmixEffectChainOverride(OverrideSettings.Submix, OverrideSettings.CrossfadeTime);
				}
			}

			if (CurrentAudioVolumeSettings.SubmixOverrideSettings.Num() > 0)
			{
				for (FAudioVolumeSubmixOverrideSettings& OverrideSettings : CurrentAudioVolumeSettings.SubmixOverrideSettings)
				{
					if (OverrideSettings.Submix && OverrideSettings.SubmixEffectChain.Num() > 0)
					{

						FSoundEffectSubmixInitData InitData;
						InitData.SampleRate = GetSampleRate();

						TArray<FSoundEffectSubmixPtr> SubmixEffectPresetChainOverride;

						// Build the instances of the new submix preset chain override
						for (USoundEffectSubmixPreset* SubmixEffectPreset : OverrideSettings.SubmixEffectChain)
						{
							if (SubmixEffectPreset)
							{
								InitData.ParentPresetUniqueId = SubmixEffectPreset->GetUniqueID();

								TSoundEffectSubmixPtr SoundEffectSubmix = USoundEffectPreset::CreateInstance<FSoundEffectSubmixInitData, FSoundEffectSubmix>(InitData, *SubmixEffectPreset);
								SoundEffectSubmix->SetEnabled(true);
								SubmixEffectPresetChainOverride.Add(SoundEffectSubmix);
							}
						}

						SetSubmixEffectChainOverride(OverrideSettings.Submix, SubmixEffectPresetChainOverride, OverrideSettings.CrossfadeTime);
					}
				}
			}
		}
	}
}


void FAudioDevice::SendUpdateResultsToGameThread(const int32 FirstActiveIndex)
{
	DECLARE_CYCLE_STAT(TEXT("FGameThreadAudioTask.AudioSendResults"), STAT_AudioSendResults, STATGROUP_TaskGraphTasks);

	const Audio::FDeviceId AudioDeviceID = DeviceID;
	UReverbEffect* ReverbEffect = Effects ? Effects->GetCurrentReverbEffect() : nullptr;
	FAudioThread::RunCommandOnGameThread([AudioDeviceID, ReverbEffect]()
	{
		// At shutdown, GEngine may already be null
		if (GEngine)
		{
			if (FAudioDeviceManager* AudioDeviceManager = GEngine->GetAudioDeviceManager())
			{
				if (FAudioDeviceHandle AudioDevice = AudioDeviceManager->GetAudioDevice(AudioDeviceID))
				{
					AudioDevice->CurrentReverbEffect = ReverbEffect;
				}
			}
		}
	}, GET_STATID(STAT_AudioSendResults));

#if ENABLE_AUDIO_DEBUG
	Audio::FAudioDebugger::SendUpdateResultsToGameThread(*this, FirstActiveIndex);
#endif // ENABLE_AUDIO_DEBUG
}

void FAudioDevice::StopAllSounds(bool bShouldStopUISounds)
{
	if (!IsInAudioThread())
	{
		DECLARE_CYCLE_STAT(TEXT("FAudioThreadTask.StopAllSounds"), STAT_AudioStopAllSounds, STATGROUP_AudioThreadCommands);

		FAudioThread::RunCommandOnAudioThread([this, bShouldStopUISounds]()
		{
			StopAllSounds(bShouldStopUISounds);
		}, GET_STATID(STAT_AudioStopAllSounds));

		return;
	}

	for (int32 SoundIndex=ActiveSounds.Num() - 1; SoundIndex >= 0; --SoundIndex)
	{
		FActiveSound* ActiveSound = ActiveSounds[SoundIndex];

		if (bShouldStopUISounds)
		{
			AddSoundToStop(ActiveSound);
		}
		// If we're allowing UI sounds to continue then first filter on the active sounds state
		else if (!ActiveSound->bIsUISound)
		{
			// Then iterate across the wave instances.  If any of the wave instances is not a UI sound
			// then we will stop the entire active sound because it makes less sense to leave it half
			// executing
			for (auto WaveInstanceIt(ActiveSound->WaveInstances.CreateConstIterator()); WaveInstanceIt; ++WaveInstanceIt)
			{
				FWaveInstance* WaveInstance = WaveInstanceIt.Value();
				if (WaveInstance && !WaveInstance->bIsUISound)
				{
					AddSoundToStop(ActiveSound);
					break;
				}
			}
		}
	}

	for (AudioDeviceUtils::FVirtualLoopPair& Pair : VirtualLoops)
	{
		AddSoundToStop(Pair.Key);
	}

	// Immediately process stopping sounds
	ProcessingPendingActiveSoundStops();
}

void FAudioDevice::InitializePluginListeners(UWorld* World)
{
	check(IsInGameThread());
	check(!bPluginListenersInitialized);

	for (TAudioPluginListenerPtr PluginListener : PluginListeners)
	{
		PluginListener->OnListenerInitialize(this, World);
	}
}

void FAudioDevice::NotifyPluginListenersWorldChanged(UWorld* World)
{
	check(IsInGameThread());

	for (TAudioPluginListenerPtr PluginListener : PluginListeners)
	{
		PluginListener->OnWorldChanged(this, World);
	}
}

void FAudioDevice::AddNewActiveSound(const FActiveSound& NewActiveSound)
{
	AddNewActiveSoundInternal(NewActiveSound, nullptr);
}

void FAudioDevice::AddNewActiveSoundInternal(const FActiveSound& NewActiveSound, FAudioVirtualLoop* VirtualLoopToRetrigger)
{
	LLM_SCOPE(ELLMTag::AudioMisc);
	
	if (!IsInAudioThread())
	{
		DECLARE_CYCLE_STAT(TEXT("FAudioThreadTask.AddNewActiveSound"), STAT_AudioAddNewActiveSound, STATGROUP_AudioThreadCommands);

		FAudioDevice* AudioDevice = this;
		FAudioThread::RunCommandOnAudioThread([AudioDevice, NewActiveSound, VirtualLoopToRetrigger]()
		{
			AudioDevice->AddNewActiveSoundInternal(NewActiveSound, VirtualLoopToRetrigger);
		}, GET_STATID(STAT_AudioAddNewActiveSound));

		return;
	}

	USoundBase* Sound = NewActiveSound.GetSound();
	if (Sound == nullptr)
	{
		ReportSoundFailedToStart(NewActiveSound.AudioComponentID, VirtualLoopToRetrigger);
		return;
	}

	// Don't allow buses to try to play if we're not using the audio mixer.
	if (!IsAudioMixerEnabled())
	{
		USoundSourceBus* Bus = Cast<USoundSourceBus>(NewActiveSound.Sound);
		if (Bus)
		{
			ReportSoundFailedToStart(NewActiveSound.AudioComponentID, VirtualLoopToRetrigger);
			return;
		}
	}

	if (Sound->GetDuration() <= FMath::Max(0.0f, SoundDistanceOptimizationLengthCVar))
	{
		// TODO: Determine if this check has already been completed at AudioComponent level and skip if so. Also,
		// unify code paths determining if sound is audible.
		if (!SoundIsAudible(NewActiveSound))
		{
			UE_LOG(LogAudio, Log, TEXT("New ActiveSound not created for out of range Sound %s"), *NewActiveSound.Sound->GetName());

			ReportSoundFailedToStart(NewActiveSound.AudioComponentID, VirtualLoopToRetrigger);
			return;
		}
	}

	// Cull one-shot active sounds if we've reached our max limit of one shot active sounds before we attempt to evaluate concurrency
	// Check for debug sound name
#if !UE_BUILD_SHIPPING
	if (FAudioDeviceManager* AudioDeviceManager = FAudioDeviceManager::Get())
	{
		FString DebugSound;
		if (AudioDeviceManager->GetDebugger().GetAudioDebugSound(DebugSound))
		{
			// Reject the new sound if it doesn't have the debug sound name substring
			FString SoundName;
			NewActiveSound.Sound->GetName(SoundName);
			if (!SoundName.Contains(DebugSound))
			{
				ReportSoundFailedToStart(NewActiveSound.AudioComponentID, VirtualLoopToRetrigger);
				return;
			}
		}
	}
#endif // !UE_BUILD_SHIPPING

	const USoundWave* SoundWave = Cast<USoundWave>(Sound);
	if (SoundWave && SoundWave->bProcedural && SoundWave->bPlayingProcedural)
	{
		FString SoundWaveName;
		SoundWave->GetName(SoundWaveName);

		UE_LOG(LogAudio, Warning, TEXT("Replaying a procedural sound '%s' without stopping the previous instance. Only one sound instance per procedural sound wave is supported."), *SoundWaveName);

		ReportSoundFailedToStart(NewActiveSound.AudioComponentID, VirtualLoopToRetrigger);
		return;
	}

	// Determine if sound is loop and eligible for virtualize prior to creating "live" active sound in next Concurrency check step
	if (!VirtualLoopToRetrigger)
	{
		const bool bDoRangeCheck = true;
		FAudioVirtualLoop VirtualLoop;
		if (FAudioVirtualLoop::Virtualize(NewActiveSound, *this, bDoRangeCheck, VirtualLoop))
		{
			UE_LOG(LogAudio, Verbose, TEXT("New ActiveSound %s Virtualizing: Failed to pass initial audible range check"), *Sound->GetName());
			AddVirtualLoop(VirtualLoop);
			return;
		}
	}

	// Evaluate concurrency. This will create an ActiveSound ptr which is a copy of NewActiveSound if the sound can play.
	FActiveSound* ActiveSound = nullptr;

	{
		SCOPE_CYCLE_COUNTER(STAT_AudioEvaluateConcurrency);

		// Try to create a new active sound. This returns nullptr if too many sounds are playing with this sound's concurrency setting
		ActiveSound = ConcurrencyManager.CreateNewActiveSound(NewActiveSound, VirtualLoopToRetrigger != nullptr);
	}

	// Didn't pass concurrency, and not an attempt to revive from virtualization, so see if candidate for virtualization
	if (!ActiveSound)
	{
		if (!VirtualLoopToRetrigger)
		{
			const bool bDoRangeCheck = false;
			FAudioVirtualLoop VirtualLoop;
			if (FAudioVirtualLoop::Virtualize(NewActiveSound, *this, bDoRangeCheck, VirtualLoop))
			{
				UE_LOG(LogAudio, Verbose, TEXT("New ActiveSound %s Virtualizing: Failed to pass concurrency"), *Sound->GetName());
				AddVirtualLoop(VirtualLoop);
			}
			else
			{
				ReportSoundFailedToStart(NewActiveSound.GetAudioComponentID(), VirtualLoopToRetrigger);
			}
		}
		return;
	}

	check(ActiveSound->Sound == Sound);

	if (GIsEditor)
	{
		// If the sound played on an editor preview world, treat it as a preview sound (unpausable and ignoring the realtime volume slider)
		if (const UWorld* World = NewActiveSound.GetWorld())
		{
			ActiveSound->bIsPreviewSound |= (World->WorldType == EWorldType::EditorPreview);
		}
	}

	int32* PlayCount = Sound->CurrentPlayCount.Find(DeviceID);
	if (!PlayCount)
	{
		PlayCount = &Sound->CurrentPlayCount.Add(DeviceID);
	}
	(*PlayCount)++;

#if !(UE_BUILD_SHIPPING || UE_BUILD_TEST)
	UE_LOG(LogAudio, VeryVerbose, TEXT("New ActiveSound %s Comp: %s Loc: %s"), *Sound->GetName(), *NewActiveSound.GetAudioComponentName(), *NewActiveSound.Transform.GetTranslation().ToString());
#endif // !(UE_BUILD_SHIPPING || UE_BUILD_TEST)

	// Cull one-shot active sounds if we've reached our max limit of one shot active sounds before we attempt to evaluate concurrency
	if (ActiveSound->IsOneShot())
	{
		OneShotCount++;
	}

	// Set the active sound to be playing audio so it gets parsed at least once.
	ActiveSound->bIsPlayingAudio = true;

#if !(UE_BUILD_SHIPPING || UE_BUILD_TEST)
	if (!ensureMsgf(ActiveSound->Sound->GetFName() != NAME_None, TEXT("AddNewActiveSound with DESTROYED sound %s. AudioComponent=%s. IsPendingKill=%d. BeginDestroy=%d"),
		*ActiveSound->Sound->GetPathName(),
		*ActiveSound->GetAudioComponentName(),
		(int32)ActiveSound->Sound->IsPendingKill(),
		(int32)ActiveSound->Sound->HasAnyFlags(RF_BeginDestroyed)))
	{
		static FName InvalidSoundName(TEXT("DESTROYED_Sound"));
	}
#endif // !(UE_BUILD_SHIPPING || UE_BUILD_TEST)

	// Loop has been successfully created, so add to stop before adding 'live' ActiveSound.
	// Mark to not report playback complete on destruction as responsibility therein has been
	// passed to newly created ActiveSound added below.  Add as stopping sound prior to adding
	// new sound to ensure AudioComponentIDToActiveSoundMap is registered with the correct ActiveSound.
	if (VirtualLoopToRetrigger)
	{
		FActiveSound& VirtualActiveSound = VirtualLoopToRetrigger->GetActiveSound();
		AddSoundToStop(&VirtualActiveSound);

		// Clear must be called after AddSoundToStop to ensure AudioComponent is properly removed from AudioComponentIDToActiveSoundMap
		VirtualActiveSound.ClearAudioComponent();
	}

	ActiveSounds.Add(ActiveSound);
	if (ActiveSound->GetAudioComponentID() > 0)
	{
		AudioComponentIDToActiveSoundMap.Add(ActiveSound->GetAudioComponentID(), ActiveSound);
	}
}

void FAudioDevice::ReportSoundFailedToStart(const uint64 AudioComponentID, FAudioVirtualLoop* VirtualLoop)
{
	check(IsInAudioThread());

	if (VirtualLoop)
	{
		FActiveSound& VirtualActiveSound = VirtualLoop->GetActiveSound();
		AddSoundToStop(&VirtualActiveSound);
	}
	else
	{
		const bool bFailedToStart = true;
		UAudioComponent::PlaybackCompleted(AudioComponentID, bFailedToStart);
	}
}

void FAudioDevice::RetriggerVirtualLoop(FAudioVirtualLoop& VirtualLoopToRetrigger)
{
	check(IsInAudioThread());

	AddNewActiveSoundInternal(VirtualLoopToRetrigger.GetActiveSound(), &VirtualLoopToRetrigger);
}

void FAudioDevice::AddEnvelopeFollowerDelegate(USoundSubmix* InSubmix, const FOnSubmixEnvelopeBP& OnSubmixEnvelopeBP)
{
	UE_LOG(LogAudio, Error, TEXT("Envelope following submixes only works with the audio mixer. Please run using -audiomixer or set INI file to use submix recording."));
}

void FAudioDevice::StartSpectrumAnalysis(USoundSubmix* InSubmix, const FSoundSpectrumAnalyzerSettings& InSettings)
{
	UE_LOG(LogAudio, Error, TEXT("Spectrum analysis of submixes only works with the audio mixer. Please run using -audiomixer or set INI file to use submix recording."));
}

void FAudioDevice::StopSpectrumAnalysis(USoundSubmix* InSubmix)
{
	UE_LOG(LogAudio, Error, TEXT("Spectrum analysis of submixes only works with the audio mixer. Please run using -audiomixer or set INI file to use submix recording."));
}

void FAudioDevice::GetMagnitudesForFrequencies(USoundSubmix* InSubmix, const TArray<float>& InFrequencies, TArray<float>& OutMagnitudes)
{
	UE_LOG(LogAudio, Error, TEXT("Spectrum analysis of submixes only works with the audio mixer. Please run using -audiomixer or set INI file to use submix recording."));
}

void FAudioDevice::GetPhasesForFrequencies(USoundSubmix* InSubmix, const TArray<float>& InFrequencies, TArray<float>& OutPhases)
{
	UE_LOG(LogAudio, Error, TEXT("Spectrum analysis of submixes only works with the audio mixer. Please run using -audiomixer or set INI file to use submix recording."));
}

void FAudioDevice::AddSpectralAnalysisDelegate(USoundSubmix* InSubmix, const FSoundSpectrumAnalyzerDelegateSettings& InDelegateSettings, const FOnSubmixSpectralAnalysisBP& OnSubmixSpectralAnalysisBP)
{
	UE_LOG(LogAudio, Error, TEXT("Spectrum analysis of submixes only works with the audio mixer. Please run using -audiomixer or set INI file to use submix recording."));
}

void FAudioDevice::RemoveSpectralAnalysisDelegate(USoundSubmix* InSubmix, const FOnSubmixSpectralAnalysisBP& OnSubmixSpectralAnalysisBP)
{
	UE_LOG(LogAudio, Error, TEXT("Spectrum analysis of submixes only works with the audio mixer. Please run using -audiomixer or set INI file to use submix recording."));
}

void FAudioDevice::AddVirtualLoop(const FAudioVirtualLoop& InVirtualLoop)
{
	FAudioVirtualLoop VirtualLoop = InVirtualLoop;

	FActiveSound& ActiveSound = VirtualLoop.GetActiveSound();
	check(!VirtualLoops.Contains(&ActiveSound));

	const int64 ComponentID = ActiveSound.GetAudioComponentID();
	if (ComponentID > 0)
	{
		if (FActiveSound* ExistingSound = AudioComponentIDToActiveSoundMap.FindRef(ComponentID))
		{
			UE_LOG(LogAudio, Warning, TEXT("Adding ComponentID for Sound '%s' when map already contains ID for Sound '%s'."),
				ActiveSound.Sound ? *ActiveSound.Sound->GetName() : TEXT("N/A"),
				ExistingSound->Sound ? *ExistingSound->Sound->GetName() : TEXT("N/A")
				);
			AudioComponentIDToActiveSoundMap.Remove(ComponentID);
		}
		AudioComponentIDToActiveSoundMap.Add(ComponentID, &ActiveSound);
	}

#if !(UE_BUILD_SHIPPING || UE_BUILD_TEST)
	if (ActiveSound.Sound)
	{
		const FVector Location = ActiveSound.Transform.GetLocation();
		UE_LOG(LogAudio, Verbose, TEXT("Adding virtual looping sound '%s' at location %s."), *ActiveSound.Sound->GetName(), *Location.ToCompactString());
	}
#endif // !(UE_BUILD_SHIPPING || UE_BUILD_TEST)

	VirtualLoops.Add(&ActiveSound, MoveTemp(VirtualLoop));
}

bool FAudioDevice::RemoveVirtualLoop(FActiveSound& InActiveSound)
{
	check(IsInAudioThread());

	if (FAudioVirtualLoop* VirtualLoop = VirtualLoops.Find(&InActiveSound))
	{
		check(InActiveSound.bIsStopping);

		const uint64 ComponentID = InActiveSound.GetAudioComponentID();
		UAudioComponent::PlaybackCompleted(ComponentID, false);

#if !(UE_BUILD_SHIPPING || UE_BUILD_TEST)
		if (InActiveSound.Sound)
		{
			const FVector Location = InActiveSound.Transform.GetLocation();
			UE_LOG(LogAudio, Verbose, TEXT("Removing virtual looping sound '%s' at location %s."), *InActiveSound.Sound->GetName(), *Location.ToCompactString());
		}
#endif // !(UE_BUILD_SHIPPING || UE_BUILD_TEST)

		VirtualLoops.Remove(&InActiveSound);
		return true;
	}

	return false;
}

void FAudioDevice::ProcessingPendingActiveSoundStops(bool bForceDelete)
{
	SCOPED_NAMED_EVENT(FAudioDevice_PendingActiveSoundStops, FColor::Blue);

	// Process the PendingSoundsToDelete. These may have
	// had their deletion deferred due to an async operation
	for (int32 i = PendingSoundsToDelete.Num() - 1; i >= 0; --i)
	{
		FActiveSound* ActiveSound = PendingSoundsToDelete[i];
		if (ActiveSound)
		{
			uint32 NumSourcesStopped = 0;

			bool bDeleteActiveSound = false;
			if (bForceDelete)
			{
				bDeleteActiveSound = true;
				// If we're in the process of stopping, but now we're force-deleting, make sure we finish the sound stopping
				if (ActiveSound->IsStopping())
				{
					// Make sure this sound finishes stopping if we're forcing all sounds to stop due to a flush, etc.
					bool bIsNowStopped = ActiveSound->UpdateStoppingSources(CurrentTick, true);
					check(bIsNowStopped);
				}
			}
			else if (ActiveSound->IsStopping())
			{
				// Update the stopping state. This will return true if we're ok to delete the active sound
				bDeleteActiveSound = ActiveSound->UpdateStoppingSources(CurrentTick, false);

				// If we are now deleting the active sound, then this is no longer stopping, so decrement the counter
				if (bDeleteActiveSound)
				{
					// It's possible we still may not be able to delete this sound if the active sound as a pending async task
					bDeleteActiveSound = ActiveSound->CanDelete();
				}
			}
			else if (ActiveSound->CanDelete())
			{
				bDeleteActiveSound = true;
			}

			if (bDeleteActiveSound)
			{
				if (ActiveSound->bIsPreviewSound && bModulationInterfaceEnabled && ModulationInterface.IsValid())
				{
					ModulationInterface->OnAuditionEnd();
				}
				ActiveSound->bAsyncOcclusionPending = false;
				PendingSoundsToDelete.RemoveAtSwap(i, 1, false);
				delete ActiveSound;
			}
		}
	}

	// Stop any pending active sounds that need to be stopped
	for (FActiveSound* ActiveSound : PendingSoundsToStop)
	{
		check(ActiveSound);

		// If the request was to stop an ActiveSound that
		// is set to re-trigger but is not playing, remove
		// and continue
		if (RemoveVirtualLoop(*ActiveSound))
		{
			delete ActiveSound;
		}
		else
		{
			ActiveSound->MarkPendingDestroy(bForceDelete);

			USoundBase* Sound = ActiveSound->GetSound();

			// If the active sound is a one shot, decrement the one shot counter
			if (Sound && !Sound->IsLooping())
			{
				OneShotCount--;
			}

			const bool bIsStopping = ActiveSound->IsStopping();

			// If we can delete the active sound now, then delete it
			if (bForceDelete || (ActiveSound->CanDelete() && !bIsStopping))
			{
				ActiveSound->bAsyncOcclusionPending = false;

				delete ActiveSound;
			}
			else
			{
				// There was an async operation pending or we are stopping (not stopped) so we need to defer deleting this sound
				PendingSoundsToDelete.AddUnique(ActiveSound);
			}
		}
	}
	PendingSoundsToStop.Reset();
}

void FAudioDevice::AddSoundToStop(FActiveSound* SoundToStop)
{
	check(IsInAudioThread());
	check(SoundToStop);

	bool bAlreadyPending = false;
	PendingSoundsToStop.Add(SoundToStop, &bAlreadyPending);
	if (!bAlreadyPending)
	{
		const bool bIsVirtual = VirtualLoops.Contains(SoundToStop);
		if (bIsVirtual)
		{
			FAudioThread::RunCommandOnGameThread([AudioComponentID = SoundToStop->GetAudioComponentID()]()
			{
				if (UAudioComponent* AudioComponent = UAudioComponent::GetAudioComponentFromID(AudioComponentID))
				{
					AudioComponent->SetIsVirtualized(false);
				}
			});
		}
		UnlinkActiveSoundFromComponent(*SoundToStop);

		if (bIsVirtual)
		{
			SoundToStop->bIsStopping = true;
		}
		else
		{
			ConcurrencyManager.RemoveActiveSound(*SoundToStop);
		}
	}
}

bool FAudioDevice::IsPendingStop(FActiveSound* ActiveSound)
{
	check(IsInAudioThread());
	check(ActiveSound);

	return PendingSoundsToStop.Contains(ActiveSound) || PendingSoundsToDelete.Contains(ActiveSound);
}

void FAudioDevice::StopActiveSound(const uint64 AudioComponentID)
{
	if (!IsInAudioThread())
	{
		DECLARE_CYCLE_STAT(TEXT("FAudioThreadTask.StopActiveSound"), STAT_AudioStopActiveSound, STATGROUP_AudioThreadCommands);

		FAudioDevice* AudioDevice = this;
		FAudioThread::RunCommandOnAudioThread([AudioDevice, AudioComponentID]()
		{
			AudioDevice->StopActiveSound(AudioComponentID);
		}, GET_STATID(STAT_AudioStopActiveSound));

		return;
	}

	FActiveSound* ActiveSound = FindActiveSound(AudioComponentID);
	if (ActiveSound)
	{
		AddSoundToStop(ActiveSound);
	}
}

void FAudioDevice::StopActiveSound(FActiveSound* ActiveSound)
{
	check(IsInAudioThread());
	AddSoundToStop(ActiveSound);
}

void FAudioDevice::PauseActiveSound(const uint64 AudioComponentID, const bool bInIsPaused)
{
	check(IsInAudioThread());
	FActiveSound* ActiveSound = FindActiveSound(AudioComponentID);
	if (ActiveSound)
	{
		ActiveSound->bIsPaused = bInIsPaused;
	}
}

void FAudioDevice::NotifyActiveSoundOcclusionTraceDone(FActiveSound* InActiveSound, bool bIsOccluded)
{
	// Find the active sound in these lists and only set these flags if they are in any of them
	if (ActiveSounds.Contains(InActiveSound) || PendingSoundsToStop.Contains(InActiveSound) || PendingSoundsToDelete.Contains(InActiveSound))
	{
		InActiveSound->bIsOccluded = bIsOccluded;
		InActiveSound->bAsyncOcclusionPending = false;
	}
}

FActiveSound* FAudioDevice::FindActiveSound(const uint64 AudioComponentID)
{
	check(IsInAudioThread());

	// find the active sound corresponding to this audio component
	return AudioComponentIDToActiveSoundMap.FindRef(AudioComponentID);
}

void FAudioDevice::RemoveActiveSound(FActiveSound* ActiveSound)
{
	check(IsInAudioThread());

	// Perform the notification if not sound not set to re-trigger
	const uint64 ComponentID = ActiveSound->GetAudioComponentID();
	UAudioComponent::PlaybackCompleted(ComponentID, false);

	const int32 NumRemoved = ActiveSounds.RemoveSwap(ActiveSound);
	if (!ensureMsgf(NumRemoved > 0, TEXT("Attempting to remove an already removed ActiveSound '%s'"), ActiveSound->Sound ? *ActiveSound->Sound->GetName() : TEXT("N/A")))
	{
		return;
	}

	check(NumRemoved == 1);
}

bool FAudioDevice::LocationIsAudible(const FVector& Location, const float MaxDistance) const
{
	if (MaxDistance >= WORLD_MAX)
	{
		return true;
	}

	const bool bInAudioThread = IsInAudioThread();
	const bool bInGameThread = IsInGameThread();

	check(bInAudioThread || bInGameThread);

	const int32 ListenerCount = bInAudioThread ? Listeners.Num() : ListenerProxies.Num();
	for (int32 i = 0; i < ListenerCount; ++i)
		{
		if (LocationIsAudible(Location, i, MaxDistance))
			{
				return true;
			}
		}

	return false;
}

bool FAudioDevice::LocationIsAudible(const FVector& Location, const FTransform& ListenerTransform, const float MaxDistance) const
{
	// This function is deprecated as it assumes listener 0.  
	// To check if a location is audible by any listener, use FAudioDevice::LocationIsAudible that takes a location and max distance.
	// To check if a location is audible by a specific listener, use FAudioDevice::LocationIsAudible that additionally takes a listener index. 
	if (MaxDistance >= WORLD_MAX)
	{
		return true;
	}

	FVector ListenerTranslation;
	const bool bAllowOverride = true;
	if (!GetListenerPosition(0, ListenerTranslation, bAllowOverride))
	{
		return false;
	}

	const float MaxDistanceSquared = MaxDistance * MaxDistance;
	return (ListenerTranslation - Location).SizeSquared() < MaxDistanceSquared;
}

bool FAudioDevice::LocationIsAudible(const FVector& Location, int32 ListenerIndex, float MaxDistance) const
{
	if (MaxDistance >= WORLD_MAX)
			{
				return true;
			}
	
	FVector ListenerTranslation;
	const bool bAllowOverride = true;
	if (ListenerIndex == INDEX_NONE || !GetListenerPosition(ListenerIndex, ListenerTranslation, bAllowOverride))
	{
		return false;
		}
	
	const float MaxDistanceSquared = MaxDistance * MaxDistance;
	return (ListenerTranslation - Location).SizeSquared() < MaxDistanceSquared;
}

float FAudioDevice::GetDistanceToNearestListener(const FVector& Location) const
{
	float DistSquared = 0.0f;
	if (GetDistanceSquaredToNearestListener(Location, DistSquared))
	{
		return FMath::Sqrt(DistSquared);
	}

	return WORLD_MAX;
}

float FAudioDevice::GetSquaredDistanceToListener(const FVector& Location, const FTransform& ListenerTransform) const
{
	// This function is deprecated as it does not take into account listener attenuation override position
	FVector ListenerTranslation = ListenerTransform.GetTranslation();
	return (ListenerTranslation - Location).SizeSquared();
}

bool FAudioDevice::GetDistanceSquaredToListener(const FVector& Location, int32 ListenerIndex, float& OutSqDistance) const
{
	OutSqDistance = TNumericLimits<float>::Max();
	const int32 ListenerCount = IsInAudioThread() ? Listeners.Num() : ListenerProxies.Num();

	if (ListenerIndex >= ListenerCount)
	{
		return false;
	}

	FVector ListenerTranslation;
	const bool bAllowOverride = true;
	if (!GetListenerPosition(ListenerIndex, ListenerTranslation, bAllowOverride))
	{
		return false;
	}

	OutSqDistance = (ListenerTranslation - Location).SizeSquared();
	return true;
}

bool FAudioDevice::GetDistanceSquaredToNearestListener(const FVector& Location, float& OutSqDistance) const
{
	OutSqDistance = TNumericLimits<float>::Max();
	const bool bInAudioThread = IsInAudioThread();
	const bool bInGameThread = IsInGameThread();

	check(bInAudioThread || bInGameThread);

	float DistSquared;
	const bool bAllowAttenuationOverrides = true;
	if (FindClosestListenerIndex(Location, DistSquared, bAllowAttenuationOverrides) == INDEX_NONE)
	{
		OutSqDistance = WORLD_MAX;
		return false;
	}

	OutSqDistance = DistSquared;
	return true;
}

bool FAudioDevice::GetListenerPosition(int32 ListenerIndex, FVector& OutPosition, bool bAllowOverride) const
{
	OutPosition = FVector::ZeroVector;
	if (ListenerIndex == INDEX_NONE)
		{
		return false;
	}

	if (IsInAudioThread())
			{
		checkf(ListenerIndex < Listeners.Num(), TEXT("Listener Index %u out of range of available Listeners!"), ListenerIndex);
		const FListener& Listener = Listeners[ListenerIndex];
		OutPosition = Listener.GetPosition(bAllowOverride);
		return true;
			}
	else // IsInGameThread()
	{
		checkf(ListenerIndex < ListenerProxies.Num(), TEXT("Listener Index %u out of range of available Listeners!"), ListenerIndex);
		const FListenerProxy& Proxy = ListenerProxies[ListenerIndex];
		OutPosition = Proxy.GetPosition(bAllowOverride);
		return true;
		}
	return false;
}

bool FAudioDevice::GetListenerTransform(int32 ListenerIndex, FTransform& OutTransform) const
{
	OutTransform.SetIdentity();
	if (ListenerIndex == INDEX_NONE)
	{
		return false;
	}

	if (IsInAudioThread())
	{
		if (ListenerIndex < Listeners.Num())
		{
			OutTransform = Listeners[ListenerIndex].Transform;
			return true;
			}
		}
	else // IsInGameThread()
	{
		if (ListenerIndex < ListenerProxies.Num())
	{
			OutTransform = ListenerProxies[ListenerIndex].Transform;
			return true;
	}
	}
	return false;
}

void FAudioDevice::GetMaxDistanceAndFocusFactor(USoundBase* Sound, const UWorld* World, const FVector& Location, const FSoundAttenuationSettings* AttenuationSettingsToApply, float& OutMaxDistance, float& OutFocusFactor)
{
	check(IsInGameThread());
	check(Sound);

	const bool bHasAttenuationSettings = ShouldUseAttenuation(World) && AttenuationSettingsToApply;

	OutFocusFactor = 1.0f;

	if (bHasAttenuationSettings)
	{
		FTransform SoundTransform;
		SoundTransform.SetTranslation(Location);

		OutMaxDistance = AttenuationSettingsToApply->GetMaxDimension();
		if (AttenuationSettingsToApply->AttenuationShape == EAttenuationShape::Box)
		{
			static const float Sqrt2 = 1.4142135f;
			OutMaxDistance *= Sqrt2;
		}

		if (AttenuationSettingsToApply->bSpatialize && AttenuationSettingsToApply->bEnableListenerFocus)
		{
			const int32 ClosestListenerIndex = FindClosestListenerIndex(SoundTransform);
			if (ClosestListenerIndex == INDEX_NONE)
			{
				UE_LOG(LogAudio, Warning, TEXT("Invalid ClosestListenerIndex. Sound max distance and focus factor calculation failed."));
				return;
			}

			// Now scale the max distance based on the focus settings in the attenuation settings
			FAttenuationListenerData ListenerData = FAttenuationListenerData::Create(*this, ClosestListenerIndex, SoundTransform, *AttenuationSettingsToApply);

			float Azimuth = 0.0f;
			float AbsoluteAzimuth = 0.0f;
			GetAzimuth(ListenerData, Azimuth, AbsoluteAzimuth);
			OutFocusFactor = GetFocusFactor(Azimuth, *AttenuationSettingsToApply);
		}
	}
	else
	{
		// No need to scale the distance by focus factor since we're not using any attenuation settings
		OutMaxDistance = Sound->GetMaxDistance();
	}
}

bool FAudioDevice::SoundIsAudible(USoundBase* Sound, const UWorld* World, const FVector& Location, const FSoundAttenuationSettings* AttenuationSettingsToApply, float MaxDistance, float FocusFactor) const
{
	check(IsInGameThread());

	const bool bHasAttenuationSettings = ShouldUseAttenuation(World) && AttenuationSettingsToApply;
	float DistanceScale = 1.0f;
	if (bHasAttenuationSettings)
	{
		// If we are not using distance-based attenuation, this sound will be audible regardless of distance.
		if (!AttenuationSettingsToApply->bAttenuate)
		{
			return true;
		}

		DistanceScale = AttenuationSettingsToApply->GetFocusDistanceScale(GetGlobalFocusSettings(), FocusFactor);
	}

	DistanceScale = FMath::Max(DistanceScale, 0.0001f);
	return LocationIsAudible(Location, MaxDistance / DistanceScale);
}

bool FAudioDevice::SoundIsAudible(const FActiveSound& NewActiveSound)
{
	check(NewActiveSound.Sound);

	// If we have an attenuation node, we can't know until we evaluate
	// the sound cue if it's audio output going to be audible via a
	// distance check. TODO: Check if this is still the case.
	if (NewActiveSound.Sound->HasAttenuationNode())
	{
		return true;
	}

	if (PlayWhenSilentEnabled() && (NewActiveSound.Sound->SupportsSubtitles() || (NewActiveSound.bHandleSubtitles && NewActiveSound.bHasExternalSubtitles)))
	{
		return true;
	}

	if (NewActiveSound.Sound->IsPlayWhenSilent())
	{
		return true;
	}

	// TODO: bAllowSpatialization is used in other audibility checks but not here.
	const FSoundAttenuationSettings& Attenuation = NewActiveSound.AttenuationSettings;
	const bool bHasFocusScaling = Attenuation.FocusDistanceScale != 1.0f || Attenuation.NonFocusDistanceScale != 1.0f;
	if (!NewActiveSound.bHasAttenuationSettings ||
		(NewActiveSound.bHasAttenuationSettings && (!Attenuation.bAttenuate || bHasFocusScaling)))
	{
		return true;
	}

	// TODO: Check if this is necessary. GetMaxDistanceAndFocusFactor should've solved this and would make this
	// flavor of SoundIsAudible more accurate.
	const FGlobalFocusSettings& FocusSettings = GetGlobalFocusSettings();
	if (FocusSettings.FocusDistanceScale != 1.0f || FocusSettings.NonFocusDistanceScale != 1.0f)
	{
		return true;
	}

	const float ApparentMaxDistance = NewActiveSound.MaxDistance * NewActiveSound.FocusData.DistanceScale;
	if (LocationIsAudible(NewActiveSound.Transform.GetLocation(), ApparentMaxDistance))
	{
		return true;
	}

	return false;
}
int32 FAudioDevice::FindClosestListenerIndex(const FTransform& SoundTransform, const TArray<FListener>& InListeners)
{
	check(IsInAudioThread());
	int32 ClosestListenerIndex = 0;
	const bool bAllowAttenuationOverride = true;
	if (InListeners.Num() > 0)
	{
		float ClosestDistSq = FVector::DistSquared(SoundTransform.GetTranslation(), InListeners[0].GetPosition(bAllowAttenuationOverride));

		for (int32 i = 1; i < InListeners.Num(); i++)
		{
			const float DistSq = FVector::DistSquared(SoundTransform.GetTranslation(), InListeners[i].GetPosition(bAllowAttenuationOverride));
			if (DistSq < ClosestDistSq)
			{
				ClosestListenerIndex = i;
				ClosestDistSq = DistSq;
			}
		}
	}

	return ClosestListenerIndex;
}

int32 FAudioDevice::FindClosestListenerIndex(const FTransform& SoundTransform) const
{
	float UnusedDistSq;
	const bool bAllowOverrides = true;
	return FindClosestListenerIndex(SoundTransform.GetTranslation(), UnusedDistSq, bAllowOverrides);
}

int32 FAudioDevice::FindClosestListenerIndex(const FVector& Position, float& OutDistanceSq, bool bAllowAttenuationOverrides) const
{
	int32 ClosestListenerIndex = 0;
	OutDistanceSq = 0.f;
	FVector ListenerPosition;

	if (!GetListenerPosition(0, ListenerPosition, bAllowAttenuationOverrides))
	{
		return INDEX_NONE;
	}

	OutDistanceSq = FVector::DistSquared(Position, ListenerPosition);

	const int32 ListenerCount = IsInAudioThread() ? Listeners.Num() : ListenerProxies.Num();
	for (int32 i = 1; i < ListenerCount; ++i)
	{
		if (!GetListenerPosition(i, ListenerPosition, bAllowAttenuationOverrides))
		{
			continue;
		}

		const float DistSq = FVector::DistSquared(Position, ListenerPosition);
		if (DistSq < OutDistanceSq)
				{
			OutDistanceSq = DistSq;
					ClosestListenerIndex = i;
			}
		}

		return ClosestListenerIndex;
}

void FAudioDevice::UnlinkActiveSoundFromComponent(const FActiveSound& InActiveSound)
{
	const uint64 AudioComponentID = InActiveSound.GetAudioComponentID();
	if (AudioComponentID > 0)
	{
		AudioComponentIDToActiveSoundMap.Remove(AudioComponentID);
	}
}

void FAudioDevice::GetAzimuth(const FAttenuationListenerData& ListenerData, float& OutAzimuth, float& OutAbsoluteAzimuth) const
{
	const FVector& ListenerForwardDir = ListenerData.ListenerTransform.GetUnitAxis(EAxis::X);

	const float SoundToListenerForwardDotProduct = FVector::DotProduct(ListenerForwardDir, ListenerData.ListenerToSoundDir);
	const float SoundListenerAngleRadians = FMath::Acos(SoundToListenerForwardDotProduct);

	// Normal azimuth only goes to 180 (0 is in front, 180 is behind).
	OutAzimuth = FMath::RadiansToDegrees(SoundListenerAngleRadians);

	const FVector& ListenerRightDir = ListenerData.ListenerTransform.GetUnitAxis(EAxis::Y);
	const float SoundToListenerRightDotProduct = FVector::DotProduct(ListenerRightDir, ListenerData.ListenerToSoundDir);

	FVector AbsAzimuthVector2D = FVector(SoundToListenerForwardDotProduct, SoundToListenerRightDotProduct, 0.0f);
	AbsAzimuthVector2D.Normalize();

	OutAbsoluteAzimuth = FMath::IsNearlyZero(AbsAzimuthVector2D.X) ? HALF_PI : FMath::Atan(AbsAzimuthVector2D.Y / AbsAzimuthVector2D.X);
	OutAbsoluteAzimuth = FMath::RadiansToDegrees(OutAbsoluteAzimuth);
	OutAbsoluteAzimuth = FMath::Abs(OutAbsoluteAzimuth);

	if (AbsAzimuthVector2D.X > 0.0f && AbsAzimuthVector2D.Y < 0.0f)
	{
		OutAbsoluteAzimuth = 360.0f - OutAbsoluteAzimuth;
	}
	else if (AbsAzimuthVector2D.X < 0.0f && AbsAzimuthVector2D.Y < 0.0f)
	{
		OutAbsoluteAzimuth += 180.0f;
	}
	else if (AbsAzimuthVector2D.X < 0.0f && AbsAzimuthVector2D.Y > 0.0f)
	{
		OutAbsoluteAzimuth = 180.0f - OutAbsoluteAzimuth;
	}
}

float FAudioDevice::GetFocusFactor(const float Azimuth, const FSoundAttenuationSettings& AttenuationSettings) const
{
	// 0.0f means we are in focus, 1.0f means we are out of focus
	float FocusFactor = 0.0f;

	const float FocusAzimuth = FMath::Clamp(GlobalFocusSettings.FocusAzimuthScale * AttenuationSettings.FocusAzimuth, 0.0f, 180.0f);
	const float NonFocusAzimuth = FMath::Clamp(GlobalFocusSettings.NonFocusAzimuthScale * AttenuationSettings.NonFocusAzimuth, 0.0f, 180.0f);

	if (FocusAzimuth != NonFocusAzimuth)
	{
		FocusFactor = (Azimuth - FocusAzimuth) / (NonFocusAzimuth - FocusAzimuth);
		FocusFactor = FMath::Clamp(FocusFactor, 0.0f, 1.0f);
	}
	else if (Azimuth >= FocusAzimuth)
	{
		FocusFactor = 1.0f;
	}

	return FocusFactor;
}

FAudioDevice::FCreateComponentParams::FCreateComponentParams()
	: World(nullptr)
	, Actor(nullptr)
{
	AudioDevice = (GEngine ? GEngine->GetMainAudioDeviceRaw() : nullptr);
	CommonInit();
}

FAudioDevice::FCreateComponentParams::FCreateComponentParams(UWorld* InWorld, AActor* InActor)
	: World(InWorld)
{
	if (InActor)
	{
		check(InActor->GetWorld() == InWorld);
		Actor = InActor;
	}
	else
	{
		Actor = (World ? World->GetWorldSettings() : nullptr);
	}

	AudioDevice = (World ? World->GetAudioDeviceRaw() : nullptr);
	
	// If the world doesn't own an audio device, fall back to the main audio device.
	if (!AudioDevice)
	{
		AudioDevice = (GEngine ? GEngine->GetMainAudioDeviceRaw() : nullptr);
	}

	CommonInit();
}

FAudioDevice::FCreateComponentParams::FCreateComponentParams(AActor* InActor)
	: Actor(InActor)
{
	World = (Actor ? Actor->GetWorld() : nullptr);
	AudioDevice = (World ? World->GetAudioDeviceRaw() : nullptr);

	// If the world doesn't own an audio device, fall back to the main audio device.
	if (!AudioDevice)
	{
		AudioDevice = (GEngine ? GEngine->GetMainAudioDeviceRaw() : nullptr);
	}

	CommonInit();
}

FAudioDevice::FCreateComponentParams::FCreateComponentParams(FAudioDevice* InAudioDevice)
	: World(nullptr)
	, Actor(nullptr)
	, AudioDevice(InAudioDevice)
{
	CommonInit();
}

void FAudioDevice::FCreateComponentParams::CommonInit()
{
	bAutoDestroy = true;
	bPlay = false;
	bStopWhenOwnerDestroyed = true;
	bLocationSet = false;
	AttenuationSettings = nullptr;
	ConcurrencySet.Reset();
	Location = FVector::ZeroVector;
}

void FAudioDevice::FCreateComponentParams::SetLocation(const FVector InLocation)
{
	if (World)
	{
		bLocationSet = true;
		Location = InLocation;
	}
	else
	{
		UE_LOG(LogAudio, Warning, TEXT("AudioComponents created without a World cannot have a location."));
	}
}

bool FAudioDevice::FCreateComponentParams::ShouldUseAttenuation() const
{
	if (AudioDevice)
	{
		return AudioDevice->ShouldUseAttenuation(World);
	}

	return true;
}

UAudioComponent* FAudioDevice::CreateComponent(USoundBase* Sound, UWorld* World, AActor* Actor, bool bPlay, bool bStopWhenOwnerDestroyed, const FVector* Location, USoundAttenuation* AttenuationSettings, USoundConcurrency* ConcurrencySettings)
{
	TUniquePtr<FCreateComponentParams> Params;

	if (Actor)
	{
		Params = MakeUnique<FCreateComponentParams>(Actor);
	}
	else if (World)
	{
		Params = MakeUnique<FCreateComponentParams>(World);
	}
	else
	{
		Params = MakeUnique<FCreateComponentParams>(GEngine->GetMainAudioDeviceRaw());
	}

	Params->bPlay = bPlay;
	Params->bStopWhenOwnerDestroyed = bStopWhenOwnerDestroyed;
	Params->AttenuationSettings = AttenuationSettings;

	if (ConcurrencySettings)
	{
		Params->ConcurrencySet.Add(ConcurrencySettings);
	}
	if (Location)
	{
		Params->SetLocation(*Location);
	}
	return CreateComponent(Sound, *Params);
}

UAudioComponent* FAudioDevice::CreateComponent(USoundBase* Sound, const FCreateComponentParams& Params)
{
	check(IsInGameThread());

	UAudioComponent* AudioComponent = nullptr;

	if (Sound && Params.AudioDevice && GEngine && GEngine->UseSound())
	{
		// Avoid creating component if we're trying to play a sound on an already destroyed actor.
		if (Params.Actor == nullptr || !Params.Actor->IsPendingKill())
		{
			// Listener position could change before long sounds finish
			const FSoundAttenuationSettings* AttenuationSettingsToApply = (Params.AttenuationSettings ? &Params.AttenuationSettings->Attenuation : Sound->GetAttenuationSettingsToApply());

			bool bIsAudible = true;
			// If a sound is a long duration, the position might change before sound finishes so assume it's audible
			if (Params.bLocationSet && Sound->GetDuration() <= FMath::Max(0.0f, SoundDistanceOptimizationLengthCVar))
			{
				float MaxDistance = 0.0f;
				float FocusFactor = 0.0f;
				Params.AudioDevice->GetMaxDistanceAndFocusFactor(Sound, Params.World, Params.Location, AttenuationSettingsToApply, MaxDistance, FocusFactor);
				bIsAudible = Params.AudioDevice->SoundIsAudible(Sound, Params.World, Params.Location, AttenuationSettingsToApply, MaxDistance, FocusFactor);
			}

			if (bIsAudible)
			{
				// Use actor as outer if we have one.
				if (Params.Actor)
				{
					AudioComponent = NewObject<UAudioComponent>(Params.Actor, (Params.AudioComponentClass != nullptr) ? (UClass*)Params.AudioComponentClass : UAudioComponent::StaticClass());
				}
				// Let engine pick the outer (transient package).
				else
				{
					AudioComponent = NewObject<UAudioComponent>((Params.AudioComponentClass != nullptr) ? (UClass*)Params.AudioComponentClass : UAudioComponent::StaticClass());
				}

				check(AudioComponent);

				AudioComponent->Sound = Sound;
				AudioComponent->bAutoActivate = false;
				AudioComponent->bIsUISound = false;
				AudioComponent->bAutoDestroy = Params.bPlay && Params.bAutoDestroy;
				AudioComponent->bStopWhenOwnerDestroyed = Params.bStopWhenOwnerDestroyed;
#if WITH_EDITORONLY_DATA
				AudioComponent->bVisualizeComponent = false;
#endif
				AudioComponent->AttenuationSettings = Params.AttenuationSettings;
				AudioComponent->ConcurrencySet = Params.ConcurrencySet;

				if (Params.bLocationSet)
				{
					AudioComponent->SetWorldLocation(Params.Location);
				}

				// AudioComponent used in PlayEditorSound sets World to nullptr to avoid situations where the world becomes invalid
				// and the component is left with invalid pointer.
				if (Params.World)
				{
					AudioComponent->RegisterComponentWithWorld(Params.World);
				}
				else
				{
					AudioComponent->AudioDeviceID = Params.AudioDevice->DeviceID;
				}

				if (Params.bPlay)
				{
					AudioComponent->Play();
				}
			}
			else
			{
				// Don't create a sound component for short sounds that start out of range of any listener
				UE_LOG(LogAudio, Log, TEXT("AudioComponent not created for out of range Sound %s"), *Sound->GetName());
			}
		}
	}

	return AudioComponent;
}

void FAudioDevice::PlaySoundAtLocation(USoundBase* Sound, UWorld* World, float VolumeMultiplier, float PitchMultiplier, float StartTime, const FVector& Location, const FRotator& Rotation, USoundAttenuation* AttenuationSettings, USoundConcurrency* Concurrency, const TArray<FAudioComponentParam>* Params, AActor* OwningActor)
{
	check(IsInGameThread());

	if (!Sound || !World)
	{
		return;
	}

	// Not audible if the ticking level collection is not visible
	if (World && World->GetActiveLevelCollection() && !World->GetActiveLevelCollection()->IsVisible())
	{
		return;
	}

	const FSoundAttenuationSettings* AttenuationSettingsToApply = (AttenuationSettings ? &AttenuationSettings->Attenuation : Sound->GetAttenuationSettingsToApply());
	float MaxDistance = 0.0f;
	float FocusFactor = 1.0f;

	GetMaxDistanceAndFocusFactor(Sound, World, Location, AttenuationSettingsToApply, MaxDistance, FocusFactor);

	if (Sound->IsLooping() || Sound->IsPlayWhenSilent() || SoundIsAudible(Sound, World, Location, AttenuationSettingsToApply, MaxDistance, FocusFactor))
	{
		const bool bIsInGameWorld = World->IsGameWorld();

		FActiveSound NewActiveSound;
		NewActiveSound.SetWorld(World);
		NewActiveSound.SetSound(Sound);
		NewActiveSound.SetVolume(VolumeMultiplier);
		NewActiveSound.SetPitch(PitchMultiplier);
		NewActiveSound.RequestedStartTime = FMath::Max(0.0f, StartTime);
		NewActiveSound.bLocationDefined = true;
		NewActiveSound.Transform.SetTranslation(Location);
		NewActiveSound.Transform.SetRotation(FQuat(Rotation));
		NewActiveSound.bIsUISound = !bIsInGameWorld;
		NewActiveSound.SubtitlePriority = Sound->GetSubtitlePriority();

		NewActiveSound.bHasAttenuationSettings = (ShouldUseAttenuation(World) && AttenuationSettingsToApply);
		if (NewActiveSound.bHasAttenuationSettings)
		{
			const FGlobalFocusSettings& FocusSettings = GetGlobalFocusSettings();

			NewActiveSound.AttenuationSettings = *AttenuationSettingsToApply;
			NewActiveSound.FocusData.PriorityScale = AttenuationSettingsToApply->GetFocusPriorityScale(FocusSettings, FocusFactor);
			NewActiveSound.FocusData.DistanceScale = AttenuationSettingsToApply->GetFocusDistanceScale(FocusSettings, FocusFactor);
		}

		NewActiveSound.MaxDistance = MaxDistance;

		if (Concurrency)
		{
			NewActiveSound.ConcurrencySet.Add(Concurrency);
		}

		NewActiveSound.Priority = Sound->Priority;

		NewActiveSound.SetOwner(OwningActor);

		// Apply any optional audio component instance params on the sound
		if (Params)
		{
			for (const FAudioComponentParam& Param : *Params)
			{
				NewActiveSound.SetSoundParameter(Param);
			}
		}

		AddNewActiveSound(NewActiveSound);
	}
	else
	{
		// Don't play a sound for short sounds that start out of range of any listener
		UE_LOG(LogAudio, Log, TEXT("Sound not played for out of range Sound %s"), *Sound->GetName());
	}
}

void FAudioDevice::Flush(UWorld* WorldToFlush, bool bClearActivatedReverb)
{
	if (!IsInAudioThread())
	{
		DECLARE_CYCLE_STAT(TEXT("FAudioThreadTask.Flush"), STAT_AudioFlush, STATGROUP_AudioThreadCommands);

		FAudioDevice* AudioDevice = this;
		FAudioThread::RunCommandOnAudioThread([AudioDevice, WorldToFlush]()
		{
			AudioDevice->Flush(WorldToFlush);
		}, GET_STATID(STAT_AudioFlush));

		FAudioCommandFence AudioFence;
		AudioFence.BeginFence();
		AudioFence.Wait();

		// Clear the GameThread cache of the listener
		ListenerProxies.Reset();
		ListenerProxies.AddDefaulted();

		return;
	}

	for (int32 i = PrecachingSoundWaves.Num() - 1; i >= 0; --i)
	{
		USoundWave* Wave = PrecachingSoundWaves[i];
		if (Wave->CleanupDecompressor(true))
		{
			PrecachingSoundWaves.RemoveAtSwap(i, 1, false);
		}
	}

	// Do fadeout when flushing the audio device.
	if (WorldToFlush == nullptr)
	{
		FadeOut();
	}

	// Stop all audio components attached to the scene
	bool bFoundIgnoredComponent = false;
	for (int32 Index = ActiveSounds.Num() - 1; Index >= 0; --Index)
	{
		FActiveSound* ActiveSound = ActiveSounds[Index];
		// if we are in the editor we want to always flush the ActiveSounds
		if (WorldToFlush && ActiveSound->bIgnoreForFlushing)
		{
			bFoundIgnoredComponent = true;
		}
		else
		{
			if (WorldToFlush == nullptr)
			{
				AddSoundToStop(ActiveSound);
			}
			else
			{
				UWorld* ActiveSoundWorld = ActiveSound->World.Get();
				if (ActiveSoundWorld == nullptr || ActiveSoundWorld == WorldToFlush)
				{
					AddSoundToStop(ActiveSound);
				}
			}
		}
	}

	for (AudioDeviceUtils::FVirtualLoopPair& Pair : VirtualLoops)
	{
		AddSoundToStop(Pair.Key);
	}

	// Immediately stop all pending active sounds
	ProcessingPendingActiveSoundStops(WorldToFlush == nullptr || WorldToFlush->bIsTearingDown);

	// Anytime we flush, make sure to clear all the listeners.  We'll get the right ones soon enough.
	Listeners.Reset();
	Listeners.Add(FListener(this));

	// Clear all the activated reverb effects
	if (bClearActivatedReverb)
	{
		ActivatedReverbs.Reset();
		bHasActivatedReverb = false;
	}

	if (WorldToFlush == nullptr)
	{
		// Make sure sounds are fully stopped.
		if (bFoundIgnoredComponent)
		{
			// We encountered an ignored component, so address the sounds individually.
			// There's no need to individually clear WaveInstanceSourceMap elements,
			// because FSoundSource::Stop(...) takes care of this.
			for (int32 SourceIndex = 0; SourceIndex < Sources.Num(); SourceIndex++)
			{
				const FWaveInstance* WaveInstance = Sources[SourceIndex]->GetWaveInstance();
				if (WaveInstance == nullptr || !WaveInstance->ActiveSound->bIgnoreForFlushing)
				{
					Sources[ SourceIndex ]->Stop();
				}
			}
		}
		else
		{
			// No components were ignored, so stop all sounds.
			for (int32 SourceIndex = 0; SourceIndex < Sources.Num(); SourceIndex++)
			{
				Sources[ SourceIndex ]->Stop();
			}

			WaveInstanceSourceMap.Reset();
		}
	}

	if (WorldToFlush == nullptr)
	{
		ReferencedSoundWaves.Reset();
	}

	// Make sure we update any hardware changes that need to happen after flushing
	if (IsAudioMixerEnabled())
	{
		UpdateHardware();

		// Make sure any in-flight audio rendering commands get executed.
		FlushAudioRenderingCommands();
	}

	FlushExtended(WorldToFlush, bClearActivatedReverb);
}

void FAudioDevice::FlushExtended(UWorld* WorldToFlush, bool bClearActivatedReverb)
{
}

/**
 * Precaches the passed in sound node wave object.
 *
 * @param	SoundWave	Resource to be precached.
 */

void FAudioDevice::Precache(USoundWave* SoundWave, bool bSynchronous, bool bTrackMemory, bool bForceFullDecompression)
{
	using namespace AudioDeviceUtils;

	LLM_SCOPE(ELLMTag::AudioPrecache);

	if (SoundWave == nullptr)
	{
		return;
	}


	// We're already precaching this sound wave so no need to precache again
	if (SoundWave->DecompressionType != DTYPE_Setup && !bForceFullDecompression)
	{
		return;
	}

	if (bForceFullDecompression)
	{
		SoundWave->SetPrecacheState(ESoundWavePrecacheState::NotStarted);
	}

	if (!bSynchronous && SoundWave->GetPrecacheState() == ESoundWavePrecacheState::NotStarted)
	{
		if (!bForceFullDecompression && DisableAutomaticPrecacheCvar == 1)
		{
			// Don't schedule a precache for a normal async request because it is currently disabled
			return;
		}

		if (IsInGameThread())
		{
			// On the game thread, add this sound wave to the referenced sound wave nodes so that it doesn't get GC'd
			SoundWave->SetPrecacheState(ESoundWavePrecacheState::InProgress);
			ReferencedSoundWaves.AddUnique(SoundWave);
		}

		// Precache is called from USoundWave::PostLoad, from the game thread, and thus function needs to be called from the audio thread
		if (!IsInAudioThread())
		{
			DECLARE_CYCLE_STAT(TEXT("FAudioThreadTask.Precache"), STAT_AudioPrecache, STATGROUP_AudioThreadCommands);

			FAudioDevice* AudioDevice = this;
			FAudioThread::RunCommandOnAudioThread([AudioDevice, SoundWave, bSynchronous, bTrackMemory, bForceFullDecompression]()
			{
				AudioDevice->Precache(SoundWave, bSynchronous, bTrackMemory, bForceFullDecompression);
			}, GET_STATID(STAT_AudioPrecache));

			return;
		}
	}

	// calculate the decompression type
	// @todo audio: maybe move this into SoundWave?
	if (SoundWave->NumChannels == 0)
	{
		// No channels - no way of knowing what to play back
		SoundWave->DecompressionType = DTYPE_Invalid;
	}
	else if (SoundWave->RawPCMData)
	{
		// Run time created audio; e.g. editor preview data
		SoundWave->DecompressionType = DTYPE_Preview;
	}
	else if (SoundWave->bProcedural)
	{
		// Procedurally created audio
		SoundWave->DecompressionType = DTYPE_Procedural;
	}
	else if (SoundWave->bIsSourceBus)
	{
		// Audio data which will be generated by instanced objects, not from the sound wave asset
		if (IsAudioMixerEnabled())
		{
			// Buses will initialize as procedural, but not actually become a procedural sound wave
			SoundWave->DecompressionType = DTYPE_Procedural;
		}
		else
		{
			// Buses are only supported with audio mixer
			SoundWave->DecompressionType = DTYPE_Invalid;
		}
	}
	else if (HasCompressedAudioInfoClass(SoundWave))
	{
		const FSoundGroup& SoundGroup = GetDefault<USoundGroups>()->GetSoundGroup(SoundWave->SoundGroup);

		if (SoundWave->Duration <= 0.0f)
		{
			UE_LOG(LogAudio, Warning, TEXT("Sound Wave reported a duration of zero. This will likely result in incorrect decoding."));
		}


		float CompressedDurationThreshold = GetCompressionDurationThreshold(SoundGroup);

		static FName NAME_OGG(TEXT("OGG"));
		SoundWave->bDecompressedFromOgg = GetRuntimeFormat(SoundWave) == NAME_OGG;

		// handle audio decompression
		if (FPlatformProperties::SupportsAudioStreaming() && SoundWave->IsStreaming(nullptr))
		{
			SoundWave->DecompressionType = DTYPE_Streaming;
			SoundWave->bCanProcessAsync = false;
		}
		else if (ShouldUseRealtimeDecompression(bForceFullDecompression, SoundGroup, SoundWave, CompressedDurationThreshold))
		{
			// Store as compressed data and decompress in realtime
			SoundWave->DecompressionType = DTYPE_RealTime;
#if !(UE_BUILD_SHIPPING || UE_BUILD_TEST)
			++PrecachedRealtime;
#endif // !(UE_BUILD_SHIPPING || UE_BUILD_TEST)
		}
		else
		{
			// Fully expand loaded audio data into PCM
			SoundWave->DecompressionType = DTYPE_Native;
#if !(UE_BUILD_SHIPPING || UE_BUILD_TEST)
			++AudioDeviceUtils::PrecachedNative;
			AverageNativeLength = (AverageNativeLength * (PrecachedNative - 1) + SoundWave->Duration) / PrecachedNative;
			NativeSampleRateCount.FindOrAdd(SoundWave->GetSampleRateForCurrentPlatform())++;
			NativeChannelCount.FindOrAdd(SoundWave->NumChannels)++;
#endif // !(UE_BUILD_SHIPPING || UE_BUILD_TEST)
		}

		// Grab the compressed audio data
		SoundWave->InitAudioResource(GetRuntimeFormat(SoundWave));

		if (SoundWave->AudioDecompressor == nullptr && (SoundWave->DecompressionType == DTYPE_Native || SoundWave->DecompressionType == DTYPE_RealTime))
		{
			// Create a worker to decompress the audio data
			if (bSynchronous)
			{
				// Create a worker to decompress the vorbis data
				FAsyncAudioDecompress TempDecompress(SoundWave, GetNumPrecacheFrames(), this);
				TempDecompress.StartSynchronousTask();
			}
			else
			{
				// This is the one case where precaching will not be done when this function exits
				checkf(SoundWave->GetPrecacheState() == ESoundWavePrecacheState::InProgress, TEXT("Bad PrecacheState %d on SoundWave %s"), static_cast<uint8>(SoundWave->GetPrecacheState()), *GetPathNameSafe(SoundWave));
				SoundWave->AudioDecompressor = new FAsyncAudioDecompress(SoundWave, GetNumPrecacheFrames(), this);
				SoundWave->AudioDecompressor->StartBackgroundTask();
				PrecachingSoundWaves.Add(SoundWave);
			}

			// the audio decompressor will track memory
			if (SoundWave->DecompressionType == DTYPE_Native)
			{
				bTrackMemory = false;
			}
		}
	}
	else
	{
		// Preserve old behavior if there is no compressed audio info class for this audio format
		SoundWave->DecompressionType = DTYPE_Native;
	}

	// If we don't have an audio decompressor task, then we're fully precached
	if (!SoundWave->AudioDecompressor)
	{
		SoundWave->SetPrecacheState(ESoundWavePrecacheState::Done);
	}

	if (bTrackMemory)
	{
		const int32 ResourceSize = SoundWave->GetResourceSizeBytes(EResourceSizeMode::Exclusive);
		SoundWave->TrackedMemoryUsage += ResourceSize;

		// If we aren't decompressing it above, then count the memory
		INC_DWORD_STAT_BY(STAT_AudioMemorySize, ResourceSize);
		INC_DWORD_STAT_BY(STAT_AudioMemory, ResourceSize);
	}
}

float FAudioDevice::GetCompressionDurationThreshold(const FSoundGroup &SoundGroup)
{
	// Check to see if the compression duration threshold is overridden via CVar:
	float CompressedDurationThreshold = DecompressionThresholdCvar;
	// If not, check to see if there is an override for the compression duration on this platform in the project settings:
	if (CompressedDurationThreshold <= 0.0f)
	{
		CompressedDurationThreshold = FPlatformCompressionUtilities::GetCompressionDurationForCurrentPlatform();
	}

	// If there is neither a CVar override nor a runtime setting override, use the decompression threshold from the sound group directly:
	if (CompressedDurationThreshold < 0.0f)
	{
		CompressedDurationThreshold = SoundGroup.DecompressedDuration;
	}

	return CompressedDurationThreshold;
}

bool FAudioDevice::ShouldUseRealtimeDecompression(bool bForceFullDecompression, const FSoundGroup &SoundGroup, USoundWave* SoundWave, float CompressedDurationThreshold) const
{
	return !bForceFullDecompression &&
		SupportsRealtimeDecompression() &&
		((bDisableAudioCaching || DisablePCMAudioCaching()) ||
		(!SoundGroup.bAlwaysDecompressOnLoad &&
			(ForceRealtimeDecompressionCvar || SoundWave->Duration > CompressedDurationThreshold || (RealtimeDecompressZeroDurationSoundsCvar && SoundWave->Duration <= 0.0f))));
}

void FAudioDevice::StopSourcesUsingBuffer(FSoundBuffer* SoundBuffer)
{
	SCOPED_NAMED_EVENT(FAudioDevice_StopSourcesUsingBuffer, FColor::Blue);

	check(IsInAudioThread());

	if (SoundBuffer)
	{
		for (int32 SrcIndex = 0; SrcIndex < Sources.Num(); SrcIndex++)
		{
			FSoundSource* Src = Sources[SrcIndex];
			if (Src && Src->Buffer == SoundBuffer)
			{
				// Make sure the buffer is no longer referenced by anything
				Src->StopNow();
				break;
			}
		}
	}
}

void FAudioDevice::RegisterSoundClass(USoundClass* InSoundClass)
{
	if (InSoundClass)
	{
		if (!IsInAudioThread())
		{
			DECLARE_CYCLE_STAT(TEXT("FAudioThreadTask.RegisterSoundClass"), STAT_AudioRegisterSoundClass, STATGROUP_AudioThreadCommands);

			FAudioDevice* AudioDevice = this;
			FAudioThread::RunCommandOnAudioThread([AudioDevice, InSoundClass]()
			{
				AudioDevice->RegisterSoundClass(InSoundClass);
			}, GET_STATID(STAT_AudioRegisterSoundClass));

			return;
		}

		// If the sound class wasn't already registered get it in to the system.
		if (!SoundClasses.Contains(InSoundClass))
		{
			SoundClasses.Add(InSoundClass, FSoundClassProperties());

			FSoundClassDynamicProperties NewDynamicProperties;
			NewDynamicProperties.AttenuationScaleParam.Set(InSoundClass->Properties.AttenuationDistanceScale, 0.0f);
			DynamicSoundClassProperties.Add(InSoundClass, NewDynamicProperties);
		}
	}
}

void FAudioDevice::UnregisterSoundClass(USoundClass* InSoundClass)
{
	if (InSoundClass)
	{
		if (!IsInAudioThread())
		{
			DECLARE_CYCLE_STAT(TEXT("FAudioThreadTask.UnregisterSoundClass"), STAT_AudioUnregisterSoundClass, STATGROUP_AudioThreadCommands);

			FAudioDevice* AudioDevice = this;
			FAudioThread::RunCommandOnAudioThread([AudioDevice, InSoundClass]()
			{
				AudioDevice->UnregisterSoundClass(InSoundClass);
			}, GET_STATID(STAT_AudioUnregisterSoundClass));

			return;
		}

		SoundClasses.Remove(InSoundClass);
		DynamicSoundClassProperties.Remove(InSoundClass);
	}
}

FSoundClassProperties* FAudioDevice::GetSoundClassCurrentProperties(USoundClass* InSoundClass)
{
	if (InSoundClass)
	{
		check(IsInAudioThread());

		FSoundClassProperties* Properties = SoundClasses.Find(InSoundClass);
		return Properties;
	}
	return nullptr;
}

FSoundClassDynamicProperties* FAudioDevice::GetSoundClassDynamicProperties(USoundClass* InSoundClass)
{
	if (InSoundClass)
	{
		check(IsInAudioThread());

		FSoundClassDynamicProperties* Properties = DynamicSoundClassProperties.Find(InSoundClass);
		return Properties;
	}
	return nullptr;
}

#if !UE_BUILD_SHIPPING
/**
 * Displays debug information about the loaded sounds
 */
bool FAudioDevice::HandleListSoundsCommand(const TCHAR* Cmd, FOutputDevice& Ar)
{
	FAudioThreadSuspendContext AudioThreadSuspend;

	// does the user want to sort by name instead of size?
	const bool bAlphaSort = FParse::Param(Cmd, TEXT("ALPHASORT"));
	const bool bUseLongNames = FParse::Param(Cmd, TEXT("LONGNAMES"));

	int32 TotalResident = 0;
	int32 ResidentCount = 0;

	Ar.Logf(TEXT("Listing all sounds:"));

	// Get audio device manager since thats where sound buffers are stored
	FAudioDeviceManager* AudioDeviceManager = GEngine->GetAudioDeviceManager();
	check(AudioDeviceManager != nullptr);

	TArray<FSoundBuffer*> AllSounds;
	for (int32 BufferIndex = 0; BufferIndex < AudioDeviceManager->Buffers.Num(); BufferIndex++)
	{
		AllSounds.Add(AudioDeviceManager->Buffers[BufferIndex]);
	}

	// sort by name or size, depending on flag
	if (bAlphaSort)
	{
		AllSounds.Sort([](FSoundBuffer& A, FSoundBuffer& B) { return A.ResourceName < B.ResourceName; });
	}
	else
	{
		// sort memory usage from large to small
		AllSounds.Sort([](FSoundBuffer& A, FSoundBuffer& B) { return B.GetSize() < A.GetSize(); });
	}

	// now list the sorted sounds
	for (int32 BufferIndex = 0; BufferIndex < AllSounds.Num(); BufferIndex++)
	{
		FSoundBuffer* Buffer = AllSounds[BufferIndex];

		// format info string
		Ar.Logf(TEXT("%s"), *Buffer->Describe(bUseLongNames));

		// track memory and count
		TotalResident += Buffer->GetSize();
		ResidentCount++;
	}

	Ar.Logf(TEXT("%8.2f Kb for %d resident sounds"), TotalResident / 1024.0f, ResidentCount);
	return true;
}
#endif // !UE_BUILD_SHIPPING

void FAudioDevice::StopSoundsUsingResource(USoundWave* SoundWave, TArray<UAudioComponent*>* StoppedComponents)
{
	if (StoppedComponents == nullptr && !IsInAudioThread())
	{
		DECLARE_CYCLE_STAT(TEXT("FAudioThreadTask.StopSoundsUsingResource"), STAT_AudioStopSoundsUsingResource, STATGROUP_AudioThreadCommands);

		FAudioDevice* AudioDevice = this;
		FAudioThread::RunCommandOnAudioThread([AudioDevice, SoundWave]()
		{
			AudioDevice->StopSoundsUsingResource(SoundWave);
		}, GET_STATID(STAT_AudioStopSoundsUsingResource));

		return;
	}
	else if (StoppedComponents)
	{
		check(IsInGameThread());
		FAudioCommandFence AudioFence;
		AudioFence.BeginFence();
		AudioFence.Wait();
	}

	bool bStoppedSounds = false;

	for (int32 ActiveSoundIndex = ActiveSounds.Num() - 1; ActiveSoundIndex >= 0; --ActiveSoundIndex)
	{
		FActiveSound* ActiveSound = ActiveSounds[ActiveSoundIndex];
		for (const TPair<UPTRINT, FWaveInstance*>& WaveInstancePair : ActiveSound->WaveInstances)
		{
			// If anything the ActiveSound uses the wave then we stop the sound
			FWaveInstance* WaveInstance = WaveInstancePair.Value;
			if (WaveInstance->WaveData == SoundWave)
			{
				if (StoppedComponents)
				{
					if (UAudioComponent* AudioComponent = UAudioComponent::GetAudioComponentFromID(ActiveSound->GetAudioComponentID()))
					{
						StoppedComponents->Add(AudioComponent);
					}
				}
				AddSoundToStop(ActiveSound);
				bStoppedSounds = true;
				break;
			}
		}
	}

	// Immediately stop all pending active sounds
	ProcessingPendingActiveSoundStops();

	if (!GIsEditor && bStoppedSounds)
	{
		UE_LOG(LogAudio, Verbose, TEXT("All Sounds using SoundWave '%s' have been stopped"), *SoundWave->GetName());
	}
}

bool FAudioDevice::LegacyReverbDisabled()
{
	return DisableLegacyReverb != 0;
}

void FAudioDevice::RegisterPluginListener(const TAudioPluginListenerPtr PluginListener)
{
	PluginListeners.AddUnique(PluginListener);
}

void FAudioDevice::UnregisterPluginListener(const TAudioPluginListenerPtr PluginListener)
{
	PluginListeners.RemoveSingle(PluginListener);
}

bool FAudioDevice::IsAudioDeviceMuted() const
{
	check(IsInAudioThread());

	FAudioDeviceManager* DeviceManager = GEngine->GetAudioDeviceManager();
	if(DeviceManager)
	{
		// Check to see if the device manager has "bPlayAllPIEAudio" enabled
		const bool bIsPlayAllDeviceAudio = DeviceManager->IsPlayAllDeviceAudio();

		// Check if always playing NonRealtime devices, and this is a NonRealtime device
		const bool bIsAlwaysPlayNonRealtime = DeviceManager->IsAlwaysPlayNonRealtimeDeviceAudio() && IsNonRealtime();

		if (bIsPlayAllDeviceAudio || bIsAlwaysPlayNonRealtime)
		{
			return false;
		}

		// If we have one active device, ignore device muting
		if (DeviceManager->GetNumActiveAudioDevices() == 1)
		{
			return false;
		}
	}

	return bIsDeviceMuted;
}

void FAudioDevice::SetDeviceMuted(const bool bMuted)
{
	if (!IsInAudioThread())
	{
		DECLARE_CYCLE_STAT(TEXT("FAudioThreadTask.SetDeviceMuted"), STAT_SetDeviceMuted, STATGROUP_AudioThreadCommands);

		FAudioDevice* AudioDevice = this;
		FAudioThread::RunCommandOnAudioThread([AudioDevice, bMuted]()
		{
			AudioDevice->SetDeviceMuted(bMuted);

		}, GET_STATID(STAT_SetDeviceMuted));

		return;
	}

	bIsDeviceMuted = bMuted;
}

FVector FAudioDevice::GetListenerTransformedDirection(const FVector& Position, float* OutDistance)
{
	check(IsInAudioThread());
	FVector UnnormalizedDirection = InverseListenerTransform.TransformPosition(Position);
	if (OutDistance)
	{
		*OutDistance = UnnormalizedDirection.Size();
	}
	return UnnormalizedDirection.GetSafeNormal();
}

float FAudioDevice::GetDeviceDeltaTime() const
{
	// Clamp the delta time to a reasonable max delta time.
	return FMath::Min(DeviceDeltaTime, 0.5f);
}

float FAudioDevice::GetGameDeltaTime() const
{
	float DeltaTime = FApp::GetDeltaTime();

	// Clamp the delta time to a reasonable max delta time.
	return FMath::Min(DeltaTime, 0.5f);
}

bool FAudioDevice::IsUsingListenerAttenuationOverride(int32 ListenerIndex) const
{
	const bool bInAudioThread = IsInAudioThread();
	const int32 ListenerCount = bInAudioThread ? Listeners.Num() : ListenerProxies.Num();
	if (ListenerIndex >= ListenerCount)
	{
		return false;
	}

	if (bInAudioThread)
	{
		return Listeners[ListenerIndex].bUseAttenuationOverride;
	}

	return ListenerProxies[ListenerIndex].bUseAttenuationOverride;
}

const FVector& FAudioDevice::GetListenerAttenuationOverride(int32 ListenerIndex) const
{
	const bool bInAudioThread = IsInAudioThread();
	const int32 ListenerCount = bInAudioThread ? Listeners.Num() : ListenerProxies.Num();
	check(ListenerIndex < ListenerCount);

	if (bInAudioThread)
	{
		return Listeners[ListenerIndex].AttenuationOverride;
	}

	return ListenerProxies[ListenerIndex].AttenuationOverride;
}

void FAudioDevice::UpdateVirtualLoops(bool bForceUpdate)
{
	using namespace AudioDeviceUtils;

	check(IsInAudioThread());

	if (FAudioVirtualLoop::IsEnabled())
	{
		TArray<FAudioVirtualLoop> VirtualLoopsToRetrigger;

		for (FVirtualLoopPair& Pair : VirtualLoops)
		{
			FAudioVirtualLoop& VirtualLoop = Pair.Value;
			FActiveSound& ActiveSound = VirtualLoop.GetActiveSound();

			// Don't update if stopping.
			if (ActiveSound.bIsStopping)
			{
				continue;
			}

			// If signaled to fade out and virtualized, add to pending stop list.
			if (ActiveSound.FadeOut != FActiveSound::EFadeOut::None)
			{
				AddSoundToStop(&ActiveSound);
				continue;
			}

			// If the loop is ready to realize, add to array to be re-triggered
			// outside of the loop to avoid map manipulation while iterating.
			if (VirtualLoop.Update(GetDeviceDeltaTime(), bForceUpdate))
			{
				VirtualLoopsToRetrigger.Add(VirtualLoop);
			}
		}

		for (FAudioVirtualLoop& RetriggerLoop : VirtualLoopsToRetrigger)
		{
			RetriggerVirtualLoop(RetriggerLoop);
		}
	}

	// if !FAudioVirtualLoop::IsEnabled(), attempt to realize/re-trigger
	// sounds and remove virtual loops.
	else
	{
		// Copies any straggling virtual loops to active sounds and mark them for stop
		for (FVirtualLoopPair& Pair : VirtualLoops)
		{
			FActiveSound* ActiveSound = Pair.Key;
			check(ActiveSound);

			UnlinkActiveSoundFromComponent(*ActiveSound);
			AddNewActiveSound(*ActiveSound);

			ActiveSound->ClearAudioComponent();
			AddSoundToStop(ActiveSound);
		}
	}
}

#if WITH_EDITOR
void FAudioDevice::OnBeginPIE(const bool bIsSimulating)
{
	for (TObjectIterator<USoundNode> It; It; ++It)
	{
		USoundNode* SoundNode = *It;
		SoundNode->OnBeginPIE(bIsSimulating);
	}

#if ENABLE_AUDIO_DEBUG
	Audio::FAudioDebugger::OnBeginPIE();
#endif // ENABLE_AUDIO_DEBUG
}

void FAudioDevice::OnEndPIE(const bool bIsSimulating)
{
	for (TObjectIterator<USoundNode> It; It; ++It)
	{
		USoundNode* SoundNode = *It;
		SoundNode->OnEndPIE(bIsSimulating);
	}

#if ENABLE_AUDIO_DEBUG
	Audio::FAudioDebugger::OnEndPIE();
#endif // ENABLE_AUDIO_DEBUG
}
#endif // WITH_EDITOR

bool FAudioDevice::CanUseVRAudioDevice()
{
#if WITH_EDITOR
	if (GIsEditor)
	{
		UEditorEngine* EdEngine = Cast<UEditorEngine>(GEngine);
		return EdEngine ? EdEngine->IsVRPreviewActive() : false;
	}
	else
#endif
	{
		return FParse::Param(FCommandLine::Get(), TEXT("vr")) || GetDefault<UGeneralProjectSettings>()->bStartInVR;
	}
}

void FAudioDevice::SetTransientMasterVolume(const float InTransientMasterVolume)
{
	if (!IsInAudioThread())
	{
		DECLARE_CYCLE_STAT(TEXT("FAudioThreadTask.SetTransientMasterVolume"), STAT_SetTransientMasterVolume, STATGROUP_AudioThreadCommands);

		FAudioDevice* AudioDevice = this;
		FAudioThread::RunCommandOnAudioThread([AudioDevice, InTransientMasterVolume]()
		{
			AudioDevice->SetTransientMasterVolume(InTransientMasterVolume);
		}, GET_STATID(STAT_SetTransientMasterVolume));

		return;
	}

	TransientMasterVolume = InTransientMasterVolume;
}

FSoundSource* FAudioDevice::GetSoundSource(FWaveInstance* WaveInstance) const
{
	check(IsInAudioThread());
	return WaveInstanceSourceMap.FindRef( WaveInstance );
}

const FGlobalFocusSettings& FAudioDevice::GetGlobalFocusSettings() const
{
	if (IsInAudioThread())
	{
		return GlobalFocusSettings;
	}

	check(IsInGameThread());
	return GlobalFocusSettings_GameThread;
}

void FAudioDevice::SetGlobalFocusSettings(const FGlobalFocusSettings& NewFocusSettings)
{
	check(IsInGameThread());

	GlobalFocusSettings_GameThread = NewFocusSettings;

	DECLARE_CYCLE_STAT(TEXT("FAudioThreadTask.SetGlobalListenerFocusParameters"), STAT_AudioSetGlobalListenerFocusParameters, STATGROUP_TaskGraphTasks);
	FAudioThread::RunCommandOnAudioThread([this, NewFocusSettings]()
	{
		GlobalFocusSettings = NewFocusSettings;
	}, GET_STATID(STAT_AudioSetGlobalListenerFocusParameters));
}

void FAudioDevice::SetGlobalPitchModulation(float PitchModulation, float TimeSec)
{
	if (!IsInAudioThread())
	{
		DECLARE_CYCLE_STAT(TEXT("FAudioThreadTask.SetGlobalPitchModulation"), STAT_AudioSetGlobalPitchModulation, STATGROUP_TaskGraphTasks);

		FAudioThread::RunCommandOnAudioThread([this, PitchModulation, TimeSec]()
		{
			SetGlobalPitchModulation(PitchModulation, TimeSec);
		}, GET_STATID(STAT_AudioSetGlobalPitchModulation));

		return;
	}

	GlobalPitchScale.Set(PitchModulation, TimeSec);
}

void FAudioDevice::SetSoundClassDistanceScale(USoundClass* InSoundClass, float DistanceScale, float TimeSec)
{
	check(InSoundClass);

	if (!IsInAudioThread())
	{
		DECLARE_CYCLE_STAT(TEXT("FAudioThreadTask.SetSoundClassDistanceScale"), STAT_AudioSetSoundClassDistanceScale, STATGROUP_TaskGraphTasks);

		FAudioThread::RunCommandOnAudioThread([this, InSoundClass, DistanceScale, TimeSec]()
		{
			SetSoundClassDistanceScale(InSoundClass, DistanceScale, TimeSec);
		}, GET_STATID(STAT_AudioSetSoundClassDistanceScale));

		return;
	}

	if (FSoundClassDynamicProperties* DynamicProperties = DynamicSoundClassProperties.Find(InSoundClass))
	{
		DynamicProperties->AttenuationScaleParam.Set(DistanceScale, TimeSec);
	}
}

float FAudioDevice::ClampPitch(float InPitchScale) const
{
	return FMath::Clamp(InPitchScale, GlobalMinPitch, GlobalMaxPitch);
}

void FAudioDevice::SetPlatformAudioHeadroom(const float InPlatformHeadRoom)
{
	if (!IsInAudioThread())
	{
		DECLARE_CYCLE_STAT(TEXT("FAudioThreadTask.SetPlatformAudioHeadroom"), STAT_SetPlatformAudioHeadroom, STATGROUP_AudioThreadCommands);

		FAudioDevice* AudioDevice = this;
		FAudioThread::RunCommandOnAudioThread([AudioDevice, InPlatformHeadRoom]()
		{
			AudioDevice->SetPlatformAudioHeadroom(InPlatformHeadRoom);
		}, GET_STATID(STAT_SetPlatformAudioHeadroom));

		return;
	}

	PlatformAudioHeadroom = InPlatformHeadRoom;
}

const TArray<FWaveInstance*>& FAudioDevice::GetActiveWaveInstances() const
{
	check(IsInAudioThread());
	return ActiveWaveInstances;
}

const TMap<FName, FActivatedReverb>& FAudioDevice::GetActiveReverb() const
{
	return ActivatedReverbs;
}

const TMap<FWaveInstance*, FSoundSource*>& FAudioDevice::GetWaveInstanceSourceMap() const
{
	return WaveInstanceSourceMap;
}

FName FAudioDevice::GetAudioStateProperty(const FName& PropertyName) const
{
	check(IsInAudioThread());
	if (const FName* Property = AudioStateProperties.Find(PropertyName))
	{
		return *Property;
	}
	
	return FName();
}

void FAudioDevice::SetAudioStateProperty(const FName& PropertyName, const FName& PropertyValue)
{
	if (!IsInAudioThread())
	{
		DECLARE_CYCLE_STAT(TEXT("FAudioThreadTask.SetAudioStateProperty"), STAT_SetAudioStateProperty, STATGROUP_AudioThreadCommands);

		FAudioDevice* AudioDevice = this;
		FAudioThread::RunCommandOnAudioThread([AudioDevice, PropertyName, PropertyValue]()
		{
			AudioDevice->SetAudioStateProperty(PropertyName, PropertyValue);
		}, GET_STATID(STAT_SetAudioStateProperty));

		return;
	}

	FName& Property = AudioStateProperties.FindOrAdd(PropertyName);
	Property = PropertyValue;
}

bool FAudioDevice::ShouldUseAttenuation(const UWorld* World) const
{
	// We use attenuation settings:
	// - if we don't have a world, or
	// - we have a game world, or
	// - we are forcing the use of attenuation (e.g. for some editors)
	const bool bIsInGameWorld = World ? World->IsGameWorld() : true;
	return (bIsInGameWorld || bUseAttenuationForNonGameWorlds);
}

int32 FAudioDevice::GetNumPrecacheFrames() const
{
	// Check the cvar and use that if it's been set.
	if (NumPrecacheFramesCvar > 0)
	{
		return NumPrecacheFramesCvar;
	}
	// Otherwise, use the default value or value set in ini file
	return NumPrecacheFrames;
}<|MERGE_RESOLUTION|>--- conflicted
+++ resolved
@@ -4377,11 +4377,7 @@
 	FAudioVolumeSettings PlayerAudioVolumeSettings;
 	FAudioVolumeSettings PreviousPlayerAudioVolumeSettings;
 	bool bUsingDefaultReverb = true;
-<<<<<<< HEAD
-	bool bAudioVolumeChanged = false;
-=======
 	bool bReverbChanged = false;
->>>>>>> 3aae9151
 
 	// Gets the current state of the interior settings
 	for (FListener& Listener : Listeners)
@@ -4408,11 +4404,7 @@
 	{
 		PreviousPlayerAudioVolumeSettings = CurrentAudioVolumeSettings;
 		CurrentAudioVolumeSettings = PlayerAudioVolumeSettings;
-<<<<<<< HEAD
-		bAudioVolumeChanged = true;
-=======
 		bReverbChanged = true;
->>>>>>> 3aae9151
 	}
 
 	if (Effects)
@@ -4423,18 +4415,11 @@
 			if (HighestPriorityActivatedReverb.Priority > PlayerAudioVolumeSettings.Priority || bUsingDefaultReverb)
 			{
 				CurrentAudioVolumeSettings.ReverbSettings = HighestPriorityActivatedReverb.ReverbSettings;
-<<<<<<< HEAD
-			}
-		}
-
-		if (bAudioVolumeChanged)
-=======
 				bReverbChanged = true;
 			}
 		}
 
 		if (bReverbChanged)
->>>>>>> 3aae9151
 		{
 			Effects->SetReverbSettings(CurrentAudioVolumeSettings.ReverbSettings);
 		}
@@ -4443,11 +4428,7 @@
 		Effects->Update();
 
 		// If we any submix override settings apply those overrides to the indicated submixes
-<<<<<<< HEAD
-		if (IsAudioMixerEnabled() && bAudioVolumeChanged)
-=======
 		if (IsAudioMixerEnabled() && bReverbChanged)
->>>>>>> 3aae9151
 		{
 			// Clear out any previous submix effect chain overrides if the audio volume changed
 			if (PreviousPlayerAudioVolumeSettings.SubmixOverrideSettings.Num() > 0)
