--- conflicted
+++ resolved
@@ -462,10 +462,6 @@
 	ERHIFeatureLevel::Type FeatureLevel,
 	ESimpleElementBlendMode BlendMode,
 	const FRelativeViewMatrices& ViewMatrices,
-<<<<<<< HEAD
-	bool bSwitchVerticalAxis,
-=======
->>>>>>> d731a049
 	FBatchedElementParameters* BatchedElementParameters,
 	const FTexture* Texture,
 	bool bHitTesting,
@@ -718,12 +714,7 @@
 		}
 
 		// Set the simple element vertex shader parameters
-<<<<<<< HEAD
-		const bool bIsPerspectiveProjection = View ? View->IsPerspectiveProjection() : true;
-		VertexShader->SetParameters(RHICmdList, ViewMatrices, bIsPerspectiveProjection, bSwitchVerticalAxis);
-=======
 		VertexShader->SetParameters(RHICmdList, ViewMatrices);
->>>>>>> d731a049
 	}
 }
 
@@ -782,11 +773,7 @@
 	return FSceneView(ProxyViewInitOptions);
 }
 
-<<<<<<< HEAD
-bool FBatchedElements::Draw(FRHICommandList& RHICmdList, const FMeshPassProcessorRenderState& DrawRenderState, ERHIFeatureLevel::Type FeatureLevel, bool bNeedToSwitchVerticalAxis, const FSceneView& View, bool bHitTesting, float Gamma /* = 1.0f */, EBlendModeFilter::Type Filter /* = EBlendModeFilter::All */) const
-=======
 bool FBatchedElements::Draw(FRHICommandList& RHICmdList, const FMeshPassProcessorRenderState& DrawRenderState, ERHIFeatureLevel::Type FeatureLevel, const FSceneView& View, bool bHitTesting, float Gamma /* = 1.0f */, EBlendModeFilter::Type Filter /* = EBlendModeFilter::All */) const
->>>>>>> d731a049
 {
 	const FRelativeViewMatrices RelativeMatrices = FRelativeViewMatrices::Create(View.ViewMatrices);
 	const FMatrix& WorldToClip = View.ViewMatrices.GetViewProjectionMatrix();
@@ -827,11 +814,7 @@
 				GraphicsPSOInit.PrimitiveType = PT_LineList;
 
 				// Set the appropriate pixel shader parameters & shader state for the non-textured elements.
-<<<<<<< HEAD
-				PrepareShaders(RHICmdList, GraphicsPSOInit, StencilRef, FeatureLevel, SE_BLEND_Opaque, RelativeMatrices, bNeedToSwitchVerticalAxis, BatchedElementParameters, GWhiteTexture, bHitTesting, Gamma, NULL, &View);
-=======
 				PrepareShaders(RHICmdList, GraphicsPSOInit, StencilRef, FeatureLevel, SE_BLEND_Opaque, RelativeMatrices, BatchedElementParameters, GWhiteTexture, bHitTesting, Gamma, NULL, &View);
->>>>>>> d731a049
 
 				FRHIResourceCreateInfo CreateInfo(TEXT("Lines"));
 				FBufferRHIRef VertexBufferRHI = RHICmdList.CreateBuffer(sizeof(FSimpleElementVertex) * LineVertices.Num(), BUF_VertexBuffer | BUF_Volatile, 0, ERHIAccess::VertexOrIndexBuffer, CreateInfo);
@@ -863,11 +846,7 @@
 			GraphicsPSOInit.PrimitiveType = PT_TriangleList;
 
 			// Set the appropriate pixel shader parameters & shader state for the non-textured elements.
-<<<<<<< HEAD
-			PrepareShaders(RHICmdList, GraphicsPSOInit, StencilRef, FeatureLevel, SE_BLEND_Opaque, RelativeMatrices, bNeedToSwitchVerticalAxis, BatchedElementParameters, GWhiteTexture, bHitTesting, Gamma, NULL, &View);
-=======
 			PrepareShaders(RHICmdList, GraphicsPSOInit, StencilRef, FeatureLevel, SE_BLEND_Opaque, RelativeMatrices, BatchedElementParameters, GWhiteTexture, bHitTesting, Gamma, NULL, &View);
->>>>>>> d731a049
 
 			// Draw points
 			DrawPointElements(RHICmdList, WorldToClip, ViewportSizeX, ViewportSizeY, CameraX, CameraY);
@@ -904,11 +883,7 @@
 					FRasterizerStateInitializerRHI Initializer(FM_Solid, CM_None, 0, DepthBiasThisBatch, ERasterizerDepthClipMode::DepthClip, bEnableMSAA, bEnableLineAA);
 					auto RasterState = RHICreateRasterizerState(Initializer);
 					GraphicsPSOInit.RasterizerState = RasterState.GetReference();
-<<<<<<< HEAD
-					PrepareShaders(RHICmdList, GraphicsPSOInit, StencilRef, FeatureLevel, SE_BLEND_AlphaBlend, RelativeMatrices, bNeedToSwitchVerticalAxis, BatchedElementParameters, GWhiteTexture, bHitTesting, Gamma, NULL, &View);
-=======
 					PrepareShaders(RHICmdList, GraphicsPSOInit, StencilRef, FeatureLevel, SE_BLEND_AlphaBlend, RelativeMatrices, BatchedElementParameters, GWhiteTexture, bHitTesting, Gamma, NULL, &View);
->>>>>>> d731a049
 
 					FRHIResourceCreateInfo CreateInfo(TEXT("ThickLines"));
 					FBufferRHIRef VertexBufferRHI = RHICmdList.CreateBuffer(sizeof(FSimpleElementVertex) * 8 * 3 * NumLinesThisBatch, BUF_VertexBuffer | BUF_Volatile, 0, ERHIAccess::VertexOrIndexBuffer, CreateInfo);
@@ -997,11 +972,7 @@
 				check(WireTriVerts.Num() == WireTris.Num() * 3);
 
 				FRHIResourceCreateInfo CreateInfo(TEXT("WireTris"), &WireTriVerts);
-<<<<<<< HEAD
-				FBufferRHIRef VertexBufferRHI = RHICreateVertexBuffer(WireTriVerts.GetResourceDataSize(), BUF_Volatile, CreateInfo);
-=======
 				FBufferRHIRef VertexBufferRHI = RHICmdList.CreateBuffer(WireTriVerts.GetResourceDataSize(), BUF_VertexBuffer | BUF_Volatile, 0, ERHIAccess::VertexOrIndexBuffer, CreateInfo);
->>>>>>> d731a049
 
 				RHICmdList.SetStreamSource(0, VertexBufferRHI, 0);
 
@@ -1035,11 +1006,7 @@
 					Initializer.DepthBias = DepthBias;
 					auto RasterState = RHICreateRasterizerState(Initializer);
 					GraphicsPSOInit.RasterizerState = RasterState.GetReference();
-<<<<<<< HEAD
-					PrepareShaders(RHICmdList, GraphicsPSOInit, StencilRef, FeatureLevel, SE_BLEND_Opaque, RelativeMatrices, bNeedToSwitchVerticalAxis, BatchedElementParameters, GWhiteTexture, bHitTesting, Gamma, NULL, &View);
-=======
 					PrepareShaders(RHICmdList, GraphicsPSOInit, StencilRef, FeatureLevel, SE_BLEND_Opaque, RelativeMatrices, BatchedElementParameters, GWhiteTexture, bHitTesting, Gamma, NULL, &View);
->>>>>>> d731a049
 
 					int32 NumTris = MaxTri - MinTri;
 					RHICmdList.DrawPrimitive(MinTri * 3, NumTris, 1);
@@ -1138,11 +1105,7 @@
 						const int32 SpriteNum = SpriteIndex - BatchStartIndex;
 						const int32 BaseVertex = BatchStartIndex * 6;
 						const int32 PrimCount = SpriteNum * 2;
-<<<<<<< HEAD
-						PrepareShaders(RHICmdList, GraphicsPSOInit, StencilRef, FeatureLevel, CurrentBlendMode, RelativeMatrices, bNeedToSwitchVerticalAxis, BatchedElementParameters, CurrentTexture, bHitTesting, Gamma, NULL, &View, CurrentOpacityMask);
-=======
 						PrepareShaders(RHICmdList, GraphicsPSOInit, StencilRef, FeatureLevel, CurrentBlendMode, RelativeMatrices, BatchedElementParameters, CurrentTexture, bHitTesting, Gamma, NULL, &View, CurrentOpacityMask);
->>>>>>> d731a049
 						RHICmdList.SetStreamSource(0, VertexBufferRHI, 0);
 						RHICmdList.DrawPrimitive(BaseVertex, PrimCount, 1);
 
@@ -1186,11 +1149,7 @@
 						MeshElement.Texture ? *MeshElement.Texture->GetFriendlyName() : TEXT(""));
 
 					// Set the appropriate pixel shader for the mesh.
-<<<<<<< HEAD
-					PrepareShaders(RHICmdList, GraphicsPSOInit, StencilRef, FeatureLevel, MeshElement.BlendMode, RelativeMatrices, bNeedToSwitchVerticalAxis, MeshElement.BatchedElementParameters, MeshElement.Texture, bHitTesting, Gamma, &MeshElement.GlowInfo, &View);
-=======
 					PrepareShaders(RHICmdList, GraphicsPSOInit, StencilRef, FeatureLevel, MeshElement.BlendMode, RelativeMatrices, MeshElement.BatchedElementParameters, MeshElement.Texture, bHitTesting, Gamma, &MeshElement.GlowInfo, &View);
->>>>>>> d731a049
 
 					FBufferRHIRef IndexBufferRHI = RHICmdList.CreateBuffer(sizeof(uint16) * MeshElement.Indices.Num(), BUF_IndexBuffer | BUF_Volatile, sizeof(uint16), ERHIAccess::VertexOrIndexBuffer, CreateInfo);
 					void* VoidPtr2 = RHICmdList.LockBuffer(IndexBufferRHI, 0, sizeof(uint16) * MeshElement.Indices.Num(), RLM_WriteOnly);
