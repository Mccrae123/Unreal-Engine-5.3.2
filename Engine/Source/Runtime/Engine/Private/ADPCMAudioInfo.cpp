// Copyright 1998-2018 Epic Games, Inc. All Rights Reserved.


#include "ADPCMAudioInfo.h"
#include "CoreMinimal.h"
#include "Interfaces/IAudioFormat.h"
#include "Sound/SoundWave.h"
#include "Audio.h"
#include "ContentStreaming.h"

#define WAVE_FORMAT_LPCM  1
#define WAVE_FORMAT_ADPCM 2

namespace ADPCM
{
	void DecodeBlock(const uint8* EncodedADPCMBlock, int32 BlockSize, int16* DecodedPCMData);
	void DecodeBlockStereo(const uint8* EncodedADPCMBlockLeft, const uint8* EncodedADPCMBlockRight, int32 BlockSize, int16* DecodedPCMData);
}

FADPCMAudioInfo::FADPCMAudioInfo(void)
{
	UncompressedBlockData = NULL;
	SamplesPerBlock = 0;
}

FADPCMAudioInfo::~FADPCMAudioInfo(void)
{
	if(UncompressedBlockData != NULL)
	{
		FMemory::Free(UncompressedBlockData);
		UncompressedBlockData = NULL;
	}
}

void FADPCMAudioInfo::SeekToTime(const float SeekTime)
{
	if(SeekTime == 0.0f)
	{
		CurrentUncompressedBlockSampleIndex = UncompressedBlockSize / sizeof(uint16);
		CurrentCompressedBlockIndex = 0;

		CurrentUncompressedBlockSampleIndex = 0;
		CurrentChunkIndex = 0;
		CurrentChunkBufferOffset = 0;
		TotalSamplesStreamed = 0;
		CurCompressedChunkData = NULL;
	}
	else
	{
		if (Format == WAVE_FORMAT_LPCM)
		{
			// There are no "blocks" on LPCM, so only update the total samples streamed (which is based off sample rate).
			// Note that TotalSamplesStreamed is per-channel in the ReadCompressedInfo. Channels are taken into account there.
			uint32 SeekedSamples = (uint32)(SeekTime * (float)(*WaveInfo.pSamplesPerSec));
			TotalSamplesStreamed = FMath::Clamp<uint32>(SeekedSamples, 0, TotalSamplesPerChannel - 1);
		}
		else
		{
			// Figure out the block index that the seek takes us to
			uint32 SeekedSamples = (uint32)(SeekTime * (float)(*WaveInfo.pSamplesPerSec));

<<<<<<< HEAD
=======
			// Clamp to the end of memory in case we have an invalid seek time.
			SeekedSamples = FMath::Clamp<uint32>(SeekedSamples, 0, TotalSamplesPerChannel - 1);

>>>>>>> e3a25b20
			// Compute the block index that we're seeked to
			CurrentCompressedBlockIndex = SeekedSamples / SamplesPerBlock;

			// Update the samples streamed to the current block index and the samples per block
			TotalSamplesStreamed = CurrentCompressedBlockIndex * SamplesPerBlock;
		}
	}
}

bool FADPCMAudioInfo::ReadCompressedInfo(const uint8* InSrcBufferData, uint32 InSrcBufferDataSize, struct FSoundQualityInfo* QualityInfo)
{
	check(InSrcBufferData);

	SrcBufferData = InSrcBufferData;
	SrcBufferDataSize = InSrcBufferDataSize;

	void*	FormatHeader;
	
	if (!WaveInfo.ReadWaveInfo((uint8*)SrcBufferData, SrcBufferDataSize, NULL, false, &FormatHeader))
	{
		UE_LOG(LogAudio, Warning, TEXT("WaveInfo.ReadWaveInfo Failed"));
		return false;
	}

	Format = *WaveInfo.pFormatTag;
	NumChannels = *WaveInfo.pChannels;

	if (Format == WAVE_FORMAT_ADPCM)
	{
		ADPCM::ADPCMFormatHeader* ADPCMHeader = (ADPCM::ADPCMFormatHeader*)FormatHeader;
		TotalSamplesPerChannel = ADPCMHeader->SamplesPerChannel;
		SamplesPerBlock = ADPCMHeader->wSamplesPerBlock;

		const uint32 PreambleSize = 7;
		BlockSize = *WaveInfo.pBlockAlign;

		// ADPCM starts with 2 uncompressed samples and then the remaining compressed sample data has 2 samples per byte
		UncompressedBlockSize = (2 + (BlockSize - PreambleSize) * 2) * sizeof(int16);
		CompressedBlockSize = BlockSize;

		const uint32 uncompressedBlockSamples = (2 + (BlockSize - PreambleSize) * 2);
		const uint32 targetBlocks = MONO_PCM_BUFFER_SAMPLES / uncompressedBlockSamples;
		StreamBufferSize = targetBlocks * UncompressedBlockSize;
		// Ensure TotalDecodedSize is a even multiple of the compressed block size so that the buffer is not over read on the last block
		TotalDecodedSize = ((WaveInfo.SampleDataSize + CompressedBlockSize - 1) / CompressedBlockSize) * UncompressedBlockSize;

		UncompressedBlockData = (uint8*)FMemory::Realloc(UncompressedBlockData, NumChannels * UncompressedBlockSize);
		check(UncompressedBlockData != NULL);
		TotalCompressedBlocksPerChannel = (WaveInfo.SampleDataSize + CompressedBlockSize - 1) / CompressedBlockSize / NumChannels;
	}
	else if(Format == WAVE_FORMAT_LPCM)
	{
		// There are no "blocks" in this case
		BlockSize = 0;
		UncompressedBlockSize = 0;
		CompressedBlockSize = 0;
		StreamBufferSize = 0;
		UncompressedBlockData = NULL;
		TotalCompressedBlocksPerChannel = 0;
		
		TotalDecodedSize = WaveInfo.SampleDataSize;
		
		TotalSamplesPerChannel = TotalDecodedSize / sizeof(uint16) / NumChannels;
	}
	else
	{
		return false;
	}
	
	if (QualityInfo)
	{
		QualityInfo->SampleRate = *WaveInfo.pSamplesPerSec;
		QualityInfo->NumChannels = *WaveInfo.pChannels;
		QualityInfo->SampleDataSize = TotalDecodedSize;
		QualityInfo->Duration = (float)TotalSamplesPerChannel / QualityInfo->SampleRate;
	}
	
	CurrentCompressedBlockIndex = 0;
	TotalSamplesStreamed = 0;
	// This is set to the max value to trigger the decompression of the first audio block
	CurrentUncompressedBlockSampleIndex = UncompressedBlockSize / sizeof(uint16);
	
	return true;
}

bool FADPCMAudioInfo::ReadCompressedData(uint8* Destination, bool bLooping, uint32 BufferSize)
{
	// This correctly handles any BufferSize as long as its a multiple of sample size * number of channels
	
	check(Destination);
	check((BufferSize % (sizeof(uint16) * NumChannels)) == 0);
	
	int16*	OutData = (int16*)Destination;
	
	bool	reachedEndOfSamples = false;
	
	if(Format == WAVE_FORMAT_ADPCM)
	{
		// We need to loop over the number of samples requested since an uncompressed block will not match the number of frames requested
		while(BufferSize > 0)
		{
			if(CurrentUncompressedBlockSampleIndex >= UncompressedBlockSize / sizeof(uint16))
			{
				// we need to decompress another block of compressed data from the current chunk
				
				// Decompress one block for each channel and store it in UncompressedBlockData
				for(int32 channelItr = 0; channelItr < NumChannels; ++channelItr)
				{
					ADPCM::DecodeBlock(
						WaveInfo.SampleDataStart + (channelItr * TotalCompressedBlocksPerChannel + CurrentCompressedBlockIndex) * CompressedBlockSize,
						CompressedBlockSize,
						(int16*)(UncompressedBlockData + channelItr * UncompressedBlockSize));
				}
				
				// Update some bookkeeping
				CurrentUncompressedBlockSampleIndex = 0;
				++CurrentCompressedBlockIndex;
			}
			
			// Only copy over the number of samples we currently have available, we will loop around if needed
			uint32	decompressedSamplesToCopy = FMath::Min<uint32>(UncompressedBlockSize / sizeof(uint16) - CurrentUncompressedBlockSampleIndex, BufferSize / (sizeof(uint16) * NumChannels));
			check(decompressedSamplesToCopy > 0);
			
			// Ensure we don't go over the number of samples left in the audio data
			if(decompressedSamplesToCopy > TotalSamplesPerChannel - TotalSamplesStreamed)
			{
				decompressedSamplesToCopy = TotalSamplesPerChannel - TotalSamplesStreamed;
			}
			
			// Copy over the actual sample data
			for(uint32 sampleItr = 0; sampleItr < decompressedSamplesToCopy; ++sampleItr)
			{
				for(int32 channelItr = 0; channelItr < NumChannels; ++channelItr)
				{
					uint16	value = *(int16*)(UncompressedBlockData + channelItr * UncompressedBlockSize + (CurrentUncompressedBlockSampleIndex + sampleItr) * sizeof(int16));
					*OutData++ = value;
				}
			}
			
			// Update bookkeeping
			CurrentUncompressedBlockSampleIndex += decompressedSamplesToCopy;
			BufferSize -= decompressedSamplesToCopy * sizeof(uint16) * NumChannels;
			TotalSamplesStreamed += decompressedSamplesToCopy;
			
			// Check for the end of the audio samples and loop if needed
			if(TotalSamplesStreamed >= TotalSamplesPerChannel)
			{
				reachedEndOfSamples = true;
				// This is set to the max value to trigger the decompression of the first audio block
				CurrentUncompressedBlockSampleIndex = UncompressedBlockSize / sizeof(uint16);
				CurrentCompressedBlockIndex = 0;
				TotalSamplesStreamed = 0;
				if(!bLooping)
				{
					// Set the remaining buffer to 0
					memset(OutData, 0, BufferSize);
					return true;
				}
			}
		}
	}
	else
	{
		uint32	decompressedSamplesToCopy = BufferSize / (sizeof(uint16) * NumChannels);
			
		// Ensure we don't go over the number of samples left in the audio data
		if(decompressedSamplesToCopy > TotalSamplesPerChannel - TotalSamplesStreamed)
		{
			decompressedSamplesToCopy = TotalSamplesPerChannel - TotalSamplesStreamed;
		}

		memcpy(OutData, WaveInfo.SampleDataStart + TotalSamplesStreamed * sizeof(uint16) * NumChannels, decompressedSamplesToCopy * sizeof(uint16) * NumChannels);
		TotalSamplesStreamed += decompressedSamplesToCopy;
		BufferSize -= decompressedSamplesToCopy * sizeof(uint16) * NumChannels;
		
		// Check for the end of the audio samples and loop if needed
		if(TotalSamplesStreamed >= TotalSamplesPerChannel)
		{
			reachedEndOfSamples = true;
			TotalSamplesStreamed = 0;
			if(!bLooping)
			{
				// Set the remaining buffer to 0
				memset(OutData, 0, BufferSize);
				return true;
			}
		}
	}
	
	return reachedEndOfSamples;
}

void FADPCMAudioInfo::ExpandFile(uint8* DstBuffer, struct FSoundQualityInfo* QualityInfo)
{
	check(DstBuffer);

	ReadCompressedData(DstBuffer, false, TotalDecodedSize);
}

int FADPCMAudioInfo::GetStreamBufferSize() const
{
	return StreamBufferSize;
}

bool FADPCMAudioInfo::StreamCompressedInfo(USoundWave* Wave, struct FSoundQualityInfo* QualityInfo)
{
	check(QualityInfo);

	StreamingSoundWave = Wave;

	// Get the first chunk of audio data (should already be loaded)
	uint8 const* firstChunk = IStreamingManager::Get().GetAudioStreamingManager().GetLoadedChunk(Wave, 0, &CurrentChunkDataSize);

	if (firstChunk == NULL)
	{
		return false;
	}

	SrcBufferData = NULL;
	SrcBufferDataSize = 0;
	
	void*	FormatHeader;
	
	if (!WaveInfo.ReadWaveInfo((uint8*)firstChunk, Wave->RunningPlatformData->Chunks[0].AudioDataSize, NULL, true, &FormatHeader))
	{
		UE_LOG(LogAudio, Warning, TEXT("WaveInfo.ReadWaveInfo Failed"));
		return false;
	}

	FirstChunkSampleDataOffset = WaveInfo.SampleDataStart - firstChunk;
	CurrentChunkBufferOffset = 0;
	CurCompressedChunkData = NULL;
	CurrentUncompressedBlockSampleIndex = 0;
	CurrentChunkIndex = 0;
	TotalSamplesStreamed = 0;
	Format = *WaveInfo.pFormatTag;
	NumChannels = *WaveInfo.pChannels;
	
	if (Format == WAVE_FORMAT_ADPCM)
	{
		ADPCM::ADPCMFormatHeader* APPCMHeader = (ADPCM::ADPCMFormatHeader*)FormatHeader;
		TotalSamplesPerChannel = APPCMHeader->SamplesPerChannel;

		const uint32 PreambleSize = 7;

		BlockSize = *WaveInfo.pBlockAlign;
		UncompressedBlockSize = (2 + (BlockSize - PreambleSize) * 2) * sizeof(int16);
		CompressedBlockSize = BlockSize;

		// Calculate buffer sizes and total number of samples
		const uint32 uncompressedBlockSamples = (2 + (BlockSize - PreambleSize) * 2);
		const uint32 targetBlocks = MONO_PCM_BUFFER_SAMPLES / uncompressedBlockSamples;
		StreamBufferSize = targetBlocks * UncompressedBlockSize;
		TotalDecodedSize = ((WaveInfo.SampleDataSize + CompressedBlockSize - 1) / CompressedBlockSize) * UncompressedBlockSize;
		
		UncompressedBlockData = (uint8*)FMemory::Realloc(UncompressedBlockData, NumChannels * UncompressedBlockSize);
		check(UncompressedBlockData != NULL);
	}
	else if (Format == WAVE_FORMAT_LPCM)
	{
		BlockSize = 0;
		UncompressedBlockSize = 0;
		CompressedBlockSize = 0;

		// This is uncompressed, so decoded size and buffer size are the same
		TotalDecodedSize = WaveInfo.SampleDataSize;
		StreamBufferSize = WaveInfo.SampleDataSize;
		TotalSamplesPerChannel = StreamBufferSize / sizeof(uint16) / NumChannels;
	}
	else
	{
		UE_LOG(LogAudio, Error, TEXT("Unsupported wave format"));
		return false;
	}
	
	if (QualityInfo)
	{
		QualityInfo->SampleRate = *WaveInfo.pSamplesPerSec;
		QualityInfo->NumChannels = *WaveInfo.pChannels;
		QualityInfo->SampleDataSize = TotalDecodedSize;
		QualityInfo->Duration = (float)TotalSamplesPerChannel / QualityInfo->SampleRate;
	}

	return true;
}

bool FADPCMAudioInfo::StreamCompressedData(uint8* Destination, bool bLooping, uint32 BufferSize)
{
	// Destination samples are interlaced by channel, BufferSize is in bytes
	
	// Ensure that BuffserSize is a multiple of the sample size times the number of channels
	checkf((BufferSize % (sizeof(uint16) * NumChannels)) == 0, TEXT("Invalid buffer size %d requested for %d channels"), BufferSize, NumChannels);
	
	int16*	OutData = (int16*)Destination;
	
	bool	reachedEndOfSamples = false;

	if(Format == WAVE_FORMAT_ADPCM)
	{
		// We need to loop over the number of samples requested since an uncompressed block will not match the number of frames requested
		while(BufferSize > 0)
		{
			if(CurCompressedChunkData == NULL || CurrentUncompressedBlockSampleIndex >= UncompressedBlockSize / sizeof(uint16))
			{
				// we need to decompress another block of compressed data from the current chunk
				
				if(CurCompressedChunkData == NULL || CurrentChunkBufferOffset >= CurrentChunkDataSize)
				{
					// Get another chunk of compressed data from the streaming engine
					
					// CurrentChunkIndex is used to keep track of the current chunk for loading/unloading by the streaming engine but chunk 0 is preloaded so we don't want to increment this when getting chunk 0, only later chunks
					// Also, if we failed to get a previous chunk because it was not ready we don't want to re-increment the CurrentChunkIndex
					if(CurCompressedChunkData != NULL)
					{
						++CurrentChunkIndex;
					}
					
					// Request the next chunk of data from the streaming engine
					CurCompressedChunkData = IStreamingManager::Get().GetAudioStreamingManager().GetLoadedChunk(StreamingSoundWave, CurrentChunkIndex, &CurrentChunkDataSize);

					if(CurCompressedChunkData == NULL)
					{
						// If we did not get it then just bail, CurrentChunkIndex will not get incremented on the next callback so in effect another attempt will be made to fetch the chunk
						// Since audio streaming depends on the general data streaming mechanism used by other parts of the engine and new data is prefectched on the game tick thread its possible a game hickup can cause this
						UE_LOG(LogAudio, Warning, TEXT("Missed Deadline chunk %d"), CurrentChunkIndex);
						
						// zero out remaining data and bail
						memset(OutData, 0, BufferSize);
						return false;
					}
					
					// Set the current buffer offset accounting for the header in the first chunk
					CurrentChunkBufferOffset = CurrentChunkIndex == 0 ? FirstChunkSampleDataOffset : 0;
				}
				
				// Decompress one block for each channel and store it in UncompressedBlockData
				for(int32 channelItr = 0; channelItr < NumChannels; ++channelItr)
				{
					ADPCM::DecodeBlock(
						CurCompressedChunkData + CurrentChunkBufferOffset + channelItr * CompressedBlockSize,
						CompressedBlockSize,
						(int16*)(UncompressedBlockData + channelItr * UncompressedBlockSize));
				}
				
				// Update some bookkeeping
				CurrentUncompressedBlockSampleIndex = 0;
				CurrentChunkBufferOffset += NumChannels * CompressedBlockSize;
			}
			
			// Only copy over the number of samples we currently have available, we will loop around if needed
			uint32	decompressedSamplesToCopy = FMath::Min<uint32>(UncompressedBlockSize / sizeof(uint16) - CurrentUncompressedBlockSampleIndex, BufferSize / (sizeof(uint16) * NumChannels));
			check(decompressedSamplesToCopy > 0);
			
			// Ensure we don't go over the number of samples left in the audio data
			if(decompressedSamplesToCopy > TotalSamplesPerChannel - TotalSamplesStreamed)
			{
				decompressedSamplesToCopy = TotalSamplesPerChannel - TotalSamplesStreamed;
			}
			
			// Copy over the actual sample data
			for(uint32 sampleItr = 0; sampleItr < decompressedSamplesToCopy; ++sampleItr)
			{
				for(int32 channelItr = 0; channelItr < NumChannels; ++channelItr)
				{
					uint16	value = *(int16*)(UncompressedBlockData + channelItr * UncompressedBlockSize + (CurrentUncompressedBlockSampleIndex + sampleItr) * sizeof(int16));
					*OutData++ = value;
				}
			}
			
			// Update bookkeeping
			CurrentUncompressedBlockSampleIndex += decompressedSamplesToCopy;
			BufferSize -= decompressedSamplesToCopy * sizeof(uint16) * NumChannels;
			TotalSamplesStreamed += decompressedSamplesToCopy;
			
			// Check for the end of the audio samples and loop if needed
			if(TotalSamplesStreamed >= TotalSamplesPerChannel)
			{
				reachedEndOfSamples = true;
				CurrentUncompressedBlockSampleIndex = 0;
				CurrentChunkIndex = 0;
				CurrentChunkBufferOffset = 0;
				TotalSamplesStreamed = 0;
				CurCompressedChunkData = NULL;
				if(!bLooping)
				{
					// Set the remaining buffer to 0
					memset(OutData, 0, BufferSize);
					return true;
				}
			}
		}
	}
	else
	{
		while(BufferSize > 0)
		{
			if(CurCompressedChunkData == NULL || CurrentChunkBufferOffset >= CurrentChunkDataSize)
			{
				// Get another chunk of compressed data from the streaming engine
				
				// CurrentChunkIndex is used to keep track of the current chunk for loading/unloading by the streaming engine but chunk 0 is preloaded so we don't want to increment this when getting chunk 0, only later chunks
				// Also, if we failed to get a previous chunk because it was not ready we don't want to re-increment the CurrentChunkIndex
				if(CurCompressedChunkData != NULL)
				{
					++CurrentChunkIndex;
				}
				
				// Request the next chunk of data from the streaming engine
				CurCompressedChunkData = IStreamingManager::Get().GetAudioStreamingManager().GetLoadedChunk(StreamingSoundWave, CurrentChunkIndex, &CurrentChunkDataSize);

				if(CurCompressedChunkData == NULL)
				{
					// If we did not get it then just bail, CurrentChunkIndex will not get incremented on the next callback so in effect another attempt will be made to fetch the chunk
					// Since audio streaming depends on the general data streaming mechanism used by other parts of the engine and new data is prefectched on the game tick thread its possible a game hickup can cause this
					UE_LOG(LogAudio, Warning, TEXT("Missed Deadline chunk %d"), CurrentChunkIndex);
					
					// zero out remaining data and bail
					memset(OutData, 0, BufferSize);
					return false;
				}
				
				// Set the current buffer offset accounting for the header in the first chunk
				CurrentChunkBufferOffset = CurrentChunkIndex == 0 ? FirstChunkSampleDataOffset : 0;
			}

			uint32	decompressedSamplesToCopy = FMath::Min<uint32>((CurrentChunkDataSize - CurrentChunkBufferOffset) / (sizeof(uint16) * NumChannels), BufferSize / (sizeof(uint16) * NumChannels));
			check(decompressedSamplesToCopy > 0);
			
			// Ensure we don't go over the number of samples left in the audio data
			if(decompressedSamplesToCopy > TotalSamplesPerChannel - TotalSamplesStreamed)
			{
				decompressedSamplesToCopy = TotalSamplesPerChannel - TotalSamplesStreamed;
			}
			
			memcpy(OutData, CurCompressedChunkData + CurrentChunkBufferOffset, decompressedSamplesToCopy * (sizeof(uint16) * NumChannels));
			
			OutData += decompressedSamplesToCopy * NumChannels;
			CurrentChunkBufferOffset += decompressedSamplesToCopy * (sizeof(uint16) * NumChannels);
			BufferSize -= decompressedSamplesToCopy * (sizeof(uint16) * NumChannels);
			TotalSamplesStreamed += decompressedSamplesToCopy;
			
			// Check for the end of the audio samples and loop if needed
			if(TotalSamplesStreamed >= TotalSamplesPerChannel)
			{
				reachedEndOfSamples = true;
				CurrentChunkIndex = 0;
				CurrentChunkBufferOffset = 0;
				TotalSamplesStreamed = 0;
				CurCompressedChunkData = NULL;
				if(!bLooping)
				{
					// Set the remaining buffer to 0
					memset(OutData, 0, BufferSize);
					return true;
				}
			}
		}
	}
	
	return reachedEndOfSamples;
}<|MERGE_RESOLUTION|>--- conflicted
+++ resolved
@@ -59,12 +59,9 @@
 			// Figure out the block index that the seek takes us to
 			uint32 SeekedSamples = (uint32)(SeekTime * (float)(*WaveInfo.pSamplesPerSec));
 
-<<<<<<< HEAD
-=======
 			// Clamp to the end of memory in case we have an invalid seek time.
 			SeekedSamples = FMath::Clamp<uint32>(SeekedSamples, 0, TotalSamplesPerChannel - 1);
 
->>>>>>> e3a25b20
 			// Compute the block index that we're seeked to
 			CurrentCompressedBlockIndex = SeekedSamples / SamplesPerBlock;
 
