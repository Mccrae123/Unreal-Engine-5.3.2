// Copyright Epic Games, Inc. All Rights Reserved.

#include "Rendering/SkeletalMeshLODModel.h"

#if WITH_EDITOR
#include "RenderUtils.h"
#include "EngineUtils.h"
#include "SkeletalMeshTypes.h"
#include "Engine/SkeletalMesh.h"
#include "UObject/EditorObjectVersion.h"
#include "Interfaces/ITargetPlatform.h"
#include "Rendering/MultiSizeIndexContainer.h"
#include "Rendering/SkeletalMeshVertexBuffer.h"
#include "Rendering/ColorVertexBuffer.h"
#include "Rendering/SkeletalMeshVertexClothBuffer.h"
#include "Rendering/SkinWeightVertexBuffer.h"
#include "UObject/ReleaseObjectVersion.h"
#include "UObject/RenderingObjectVersion.h"
#include "Rendering/SkeletalMeshLODImporterData.h"
#include "UObject/FortniteMainBranchObjectVersion.h"
#include "UObject/UE5MainStreamObjectVersion.h"
#include "GPUSkinVertexFactory.h"
#include "UObject/AnimObjectVersion.h"
#include "UObject/UE5ReleaseStreamObjectVersion.h"
#include "Misc/ScopeLock.h"
#include "MeshDescription.h"
#include "SkeletalMeshAttributes.h"

/*-----------------------------------------------------------------------------
FSkelMeshImportedMeshInfo
-----------------------------------------------------------------------------*/
FArchive& operator<<(FArchive& Ar, FSkelMeshImportedMeshInfo& MeshInfo)
{
	Ar << MeshInfo.Name;
	Ar << MeshInfo.NumVertices;
	Ar << MeshInfo.StartImportedVertex;
	return Ar;
}

/*-----------------------------------------------------------------------------
FSoftSkinVertex
-----------------------------------------------------------------------------*/

/**
* Serializer
*
* @param Ar - archive to serialize with
* @param V - vertex to serialize
* @return archive that was used
*/
FArchive& operator<<(FArchive& Ar, FSoftSkinVertex& V)
{
	Ar << V.Position;

	if (Ar.CustomVer(FRenderingObjectVersion::GUID) < FRenderingObjectVersion::IncreaseNormalPrecision)
	{
		FDeprecatedSerializedPackedNormal Temp;
		Ar << Temp;
		V.TangentX = Temp;
		Ar << Temp;
		V.TangentY = Temp;
		Ar << Temp;
		V.TangentZ = Temp;
	}
	else
	{
		Ar << V.TangentX << V.TangentY << V.TangentZ;
	}

	for (int32 UVIdx = 0; UVIdx < MAX_TEXCOORDS; ++UVIdx)
	{
		Ar << V.UVs[UVIdx];
	}

	Ar << V.Color;

	if (Ar.IsLoading())
	{
		FMemory::Memzero(V.InfluenceBones);
		FMemory::Memzero(V.InfluenceWeights);
	}

	// serialize bone and weight uint8 arrays in order
	// this is required when serializing as bulk data memory (see TArray::BulkSerialize notes)
	const bool bBeforeIncreaseBoneIndexLimitPerChunk = Ar.CustomVer(FAnimObjectVersion::GUID) < FAnimObjectVersion::IncreaseBoneIndexLimitPerChunk;
	for (uint32 InfluenceIndex = 0; InfluenceIndex < MAX_INFLUENCES_PER_STREAM; InfluenceIndex++)
	{
		if (Ar.IsLoading() && bBeforeIncreaseBoneIndexLimitPerChunk)
		{
			uint8 BoneIndex = 0;
			Ar << BoneIndex;
			V.InfluenceBones[InfluenceIndex] = BoneIndex;
		}
		else
		{
			Ar << V.InfluenceBones[InfluenceIndex];
		}
	}

	if (Ar.UEVer() >= VER_UE4_SUPPORT_8_BONE_INFLUENCES_SKELETAL_MESHES)
	{
		for (uint32 InfluenceIndex = MAX_INFLUENCES_PER_STREAM; InfluenceIndex < EXTRA_BONE_INFLUENCES; InfluenceIndex++)
		{
			if (Ar.IsLoading() && bBeforeIncreaseBoneIndexLimitPerChunk)
			{
				uint8 BoneIndex = 0;
				Ar << BoneIndex;
				V.InfluenceBones[InfluenceIndex] = BoneIndex;
			}
			else
			{
				Ar << V.InfluenceBones[InfluenceIndex];
			}
		}
	}

	if (Ar.CustomVer(FAnimObjectVersion::GUID) >= FAnimObjectVersion::UnlimitedBoneInfluences)
	{
		for (uint32 InfluenceIndex = EXTRA_BONE_INFLUENCES; InfluenceIndex < MAX_TOTAL_INFLUENCES; InfluenceIndex++)
		{
			Ar << V.InfluenceBones[InfluenceIndex];
		}
	}

	for (uint32 InfluenceIndex = 0; InfluenceIndex < MAX_INFLUENCES_PER_STREAM; InfluenceIndex++)
	{
		Ar << V.InfluenceWeights[InfluenceIndex];
	}

	if (Ar.UEVer() >= VER_UE4_SUPPORT_8_BONE_INFLUENCES_SKELETAL_MESHES)
	{
		for (uint32 InfluenceIndex = MAX_INFLUENCES_PER_STREAM; InfluenceIndex < EXTRA_BONE_INFLUENCES; InfluenceIndex++)
		{
			Ar << V.InfluenceWeights[InfluenceIndex];
		}
	}

	if (Ar.CustomVer(FAnimObjectVersion::GUID) >= FAnimObjectVersion::UnlimitedBoneInfluences)
	{
		for (uint32 InfluenceIndex = EXTRA_BONE_INFLUENCES; InfluenceIndex < MAX_TOTAL_INFLUENCES; InfluenceIndex++)
		{
			Ar << V.InfluenceWeights[InfluenceIndex];
		}
	}

	return Ar;
}

bool FSoftSkinVertex::GetRigidWeightBone(FBoneIndexType& OutBoneIndex) const
{
	bool bIsRigid = false;

	for (int32 WeightIdx = 0; WeightIdx < MAX_TOTAL_INFLUENCES; WeightIdx++)
	{
		if (InfluenceWeights[WeightIdx] == 255)
		{
			bIsRigid = true;
			OutBoneIndex = InfluenceBones[WeightIdx];
			break;
		}
	}

	return bIsRigid;
}

uint8 FSoftSkinVertex::GetMaximumWeight() const
{
	uint8 MaxInfluenceWeight = 0;

	for (int32 Index = 0; Index < MAX_TOTAL_INFLUENCES; Index++)
	{
		const uint8 Weight = InfluenceWeights[Index];

		if (Weight > MaxInfluenceWeight)
		{
			MaxInfluenceWeight = Weight;
		}
	}

	return MaxInfluenceWeight;
}

/** Legacy 'rigid' skin vertex */
struct FLegacyRigidSkinVertex
{
	FVector3f		Position;
	FVector3f		TangentX;	// Tangent, U-direction
	FVector3f		TangentY;	// Binormal, V-direction
	FVector3f		TangentZ;	// Normal
	FVector2f		UVs[MAX_TEXCOORDS]; // UVs
	FColor			Color;		// Vertex color.
	uint8			Bone;

	friend FArchive& operator<<(FArchive& Ar, FLegacyRigidSkinVertex& V)
	{
		Ar << V.Position;

		if (Ar.CustomVer(FRenderingObjectVersion::GUID) < FRenderingObjectVersion::IncreaseNormalPrecision)
		{
			FDeprecatedSerializedPackedNormal Temp;
			Ar << Temp;
			V.TangentX = Temp;
			Ar << Temp;
			V.TangentY = Temp;
			Ar << Temp;
			V.TangentZ = Temp;
		}
		else
		{
			Ar << V.TangentX << V.TangentY << V.TangentZ;
		}

		for (int32 UVIdx = 0; UVIdx < MAX_TEXCOORDS; ++UVIdx)
		{
			Ar << V.UVs[UVIdx];
		}

		Ar << V.Color;
		Ar << V.Bone;

		return Ar;
	}

	/** Util to convert from legacy */
	void ConvertToSoftVert(FSoftSkinVertex& DestVertex)
	{
		DestVertex.Position = Position;
		DestVertex.TangentX = TangentX;
		DestVertex.TangentY = TangentY;
		DestVertex.TangentZ = TangentZ;
		// store the sign of the determinant in TangentZ.W
		DestVertex.TangentZ.W = GetBasisDeterminantSign((FVector)TangentX, (FVector)TangentY, (FVector)TangentZ);

		// copy all texture coordinate sets
		for(int32 i = 0; i < MAX_TEXCOORDS; ++i)
		{
			DestVertex.UVs[i] = FVector2f(UVs[i]);
		}

		DestVertex.Color = Color;
		DestVertex.InfluenceBones[0] = Bone;
		DestVertex.InfluenceWeights[0] = 255;
		for (int32 InfluenceIndex = 1; InfluenceIndex < MAX_TOTAL_INFLUENCES; InfluenceIndex++)
		{
			DestVertex.InfluenceBones[InfluenceIndex] = 0;
			DestVertex.InfluenceWeights[InfluenceIndex] = 0;
		}
	}
};


/**
* Calculate max # of bone influences used by this skel mesh chunk
*/
void FSkelMeshSection::CalcMaxBoneInfluences()
{
	// if we only have rigid verts then there is only one bone
	MaxBoneInfluences = 1;
	// iterate over all the soft vertices for this chunk and find max # of bones used
	for (int32 VertIdx = 0; VertIdx < SoftVertices.Num(); VertIdx++)
	{
		FSoftSkinVertex& SoftVert = SoftVertices[VertIdx];

		// calc # of bones used by this soft skinned vertex
		int32 BonesUsed = 0;
		for (int32 InfluenceIdx = 0; InfluenceIdx < MAX_TOTAL_INFLUENCES; InfluenceIdx++)
		{
			if (SoftVert.InfluenceWeights[InfluenceIdx] > 0)
			{
				BonesUsed++;
			}
		}
		// reorder bones so that there aren't any unused influence entries within the [0,BonesUsed] range
		for (int32 InfluenceIdx = 0; InfluenceIdx < BonesUsed; InfluenceIdx++)
		{
			if (SoftVert.InfluenceWeights[InfluenceIdx] == 0)
			{
				for (int32 ExchangeIdx = InfluenceIdx + 1; ExchangeIdx < MAX_TOTAL_INFLUENCES; ExchangeIdx++)
				{
					if (SoftVert.InfluenceWeights[ExchangeIdx] != 0)
					{
						Exchange(SoftVert.InfluenceWeights[InfluenceIdx], SoftVert.InfluenceWeights[ExchangeIdx]);
						Exchange(SoftVert.InfluenceBones[InfluenceIdx], SoftVert.InfluenceBones[ExchangeIdx]);
						break;
					}
				}
			}
		}

		// maintain max bones used
		MaxBoneInfluences = FMath::Max(MaxBoneInfluences, BonesUsed);
	}
}

/**
* Calculate if this skel mesh section needs 16-bit bone indices
*/
void FSkelMeshSection::CalcUse16BitBoneIndex()
{
	bUse16BitBoneIndex = false;
	FBoneIndexType MaxBoneIndex = 0;
	for (int32 VertIdx = 0; VertIdx < SoftVertices.Num(); VertIdx++)
	{
		FSoftSkinVertex& SoftVert = SoftVertices[VertIdx];
		for (int32 InfluenceIdx = 0; InfluenceIdx < MAX_TOTAL_INFLUENCES; InfluenceIdx++)
		{
			MaxBoneIndex = FMath::Max(SoftVert.InfluenceBones[InfluenceIdx], MaxBoneIndex);
			if (MaxBoneIndex > 255)
			{
				bUse16BitBoneIndex = true;
				return;
			}
		}
	}
}

// Serialization.
FArchive& operator<<(FArchive& Ar, FSkelMeshSection& S)
{
	Ar.UsingCustomVersion(FEditorObjectVersion::GUID);
	Ar.UsingCustomVersion(FReleaseObjectVersion::GUID);
	Ar.UsingCustomVersion(FRenderingObjectVersion::GUID);
	Ar.UsingCustomVersion(FAnimObjectVersion::GUID); // Also used by FSoftSkinVertex serializer
	Ar.UsingCustomVersion(FSkeletalMeshCustomVersion::GUID);
<<<<<<< HEAD
	Ar.UsingCustomVersion(FRecomputeTangentCustomVersion::GUID);
	Ar.UsingCustomVersion(FOverlappingVerticesCustomVersion::GUID);
=======
	Ar.UsingCustomVersion(FUE5MainStreamObjectVersion::GUID);
	Ar.UsingCustomVersion(FRecomputeTangentCustomVersion::GUID);
	Ar.UsingCustomVersion(FOverlappingVerticesCustomVersion::GUID);
	Ar.UsingCustomVersion(FUE5ReleaseStreamObjectVersion::GUID);
>>>>>>> 6bbb88c8

	// When data is cooked for server platform some of the
	// variables are not serialized so that they're always
	// set to their initial values (for safety)
	FStripDataFlags StripFlags(Ar);

	Ar << S.MaterialIndex;

	if (Ar.CustomVer(FSkeletalMeshCustomVersion::GUID) < FSkeletalMeshCustomVersion::CombineSectionWithChunk)
	{
		uint16 DummyChunkIndex;
		Ar << DummyChunkIndex;
	}

	if (!StripFlags.IsDataStrippedForServer())
	{
		Ar << S.BaseIndex;
	}

	if (!StripFlags.IsDataStrippedForServer())
	{
		Ar << S.NumTriangles;
	}

	if (Ar.CustomVer(FSkeletalMeshCustomVersion::GUID) < FSkeletalMeshCustomVersion::RemoveTriangleSorting)
	{
		uint8 DummyTriangleSorting;
		Ar << DummyTriangleSorting;
	}

	// for clothing info
	if (Ar.UEVer() >= VER_UE4_APEX_CLOTH)
	{
		// Load old 'disabled' flag on sections, as this was used to identify legacy clothing sections for conversion
		if (Ar.CustomVer(FSkeletalMeshCustomVersion::GUID) < FSkeletalMeshCustomVersion::DeprecateSectionDisabledFlag)
		{
			Ar << S.bLegacyClothingSection_DEPRECATED;
		}

		// No longer serialize this if it's not used to map sections any more.
		if(Ar.CustomVer(FSkeletalMeshCustomVersion::GUID) < FSkeletalMeshCustomVersion::RemoveDuplicatedClothingSections)
		{
			Ar << S.CorrespondClothSectionIndex_DEPRECATED;
		}
	}

	if (Ar.UEVer() >= VER_UE4_APEX_CLOTH_LOD)
	{
		if (Ar.CustomVer(FSkeletalMeshCustomVersion::GUID) < FSkeletalMeshCustomVersion::RemoveEnableClothLOD)
		{
			uint8 DummyEnableClothLOD;
			Ar << DummyEnableClothLOD;
		}
	}

	if (Ar.CustomVer(FRecomputeTangentCustomVersion::GUID) >= FRecomputeTangentCustomVersion::RuntimeRecomputeTangent)
	{
		Ar << S.bRecomputeTangent;
	}

	if (Ar.CustomVer(FRecomputeTangentCustomVersion::GUID) >= FRecomputeTangentCustomVersion::RecomputeTangentVertexColorMask)
	{
		Ar << S.RecomputeTangentsVertexMaskChannel;
	}
	else
	{
<<<<<<< HEAD
		// Our default is to use the green vertex color channel 
		S.RecomputeTangentsVertexMaskChannel = ESkinVertexColorChannel::Green;
=======
		// Our default is not to use vertex color as mask
		S.RecomputeTangentsVertexMaskChannel = ESkinVertexColorChannel::None;
>>>>>>> 6bbb88c8
	}

	if (Ar.CustomVer(FEditorObjectVersion::GUID) >= FEditorObjectVersion::RefactorMeshEditorMaterials)
	{
		Ar << S.bCastShadow;
	}
	else
	{
		S.bCastShadow = true;
	}

	if (Ar.CustomVer(FUE5MainStreamObjectVersion::GUID) >= FUE5MainStreamObjectVersion::SkelMeshSectionVisibleInRayTracingFlagAdded)
	{
		Ar << S.bVisibleInRayTracing;
	}
	else
	{
		// default is to be visible in ray tracing - which is consistent with behaviour before adding this member
		S.bVisibleInRayTracing = true;
	}

	if (Ar.CustomVer(FSkeletalMeshCustomVersion::GUID) >= FSkeletalMeshCustomVersion::CombineSectionWithChunk)
	{

		if (!StripFlags.IsDataStrippedForServer())
		{
			// This is so that BaseVertexIndex is never set to anything else that 0 (for safety)
			Ar << S.BaseVertexIndex;
		}

		if (!StripFlags.IsEditorDataStripped() && !(Ar.IsFilterEditorOnly() && Ar.IsCountingMemory()) && !Ar.IsObjectReferenceCollector())
		{
			// For backwards compat, read rigid vert array into array
			TArray<FLegacyRigidSkinVertex> LegacyRigidVertices;
			if (Ar.IsLoading() && Ar.CustomVer(FSkeletalMeshCustomVersion::GUID) < FSkeletalMeshCustomVersion::CombineSoftAndRigidVerts)
			{
				Ar << LegacyRigidVertices;
			}

			Ar << S.SoftVertices;

			// Once we have read in SoftVertices, convert and insert legacy rigid verts (if present) at start
			const int32 NumRigidVerts = LegacyRigidVertices.Num();
			if (NumRigidVerts > 0 && Ar.CustomVer(FSkeletalMeshCustomVersion::GUID) < FSkeletalMeshCustomVersion::CombineSoftAndRigidVerts)
			{
				S.SoftVertices.InsertUninitialized(0, NumRigidVerts);

				for (int32 VertIdx = 0; VertIdx < NumRigidVerts; VertIdx++)
				{
					LegacyRigidVertices[VertIdx].ConvertToSoftVert(S.SoftVertices[VertIdx]);
				}
			}
		}

		// If loading content newer than CombineSectionWithChunk but older than SaveNumVertices, update NumVertices here
		if (Ar.IsLoading() && Ar.CustomVer(FSkeletalMeshCustomVersion::GUID) < FSkeletalMeshCustomVersion::SaveNumVertices)
		{
			if (!StripFlags.IsDataStrippedForServer())
			{
				S.NumVertices = S.SoftVertices.Num();
			}
			else
			{
				UE_LOG(LogSkeletalMesh, Warning, TEXT("Cannot set FSkelMeshSection::NumVertices for older content, loading in non-editor build."));
				S.NumVertices = 0;
			}
		}

		if (Ar.IsLoading() && Ar.CustomVer(FAnimObjectVersion::GUID) < FAnimObjectVersion::IncreaseBoneIndexLimitPerChunk)
		{
			// Previous versions only supported 8-bit bone indices and bUse16BitBoneIndex wasn't serialized 
			S.CalcUse16BitBoneIndex();
			check(!S.bUse16BitBoneIndex);
		}
		else
		{
			Ar << S.bUse16BitBoneIndex;
		}

		Ar << S.BoneMap;

		if (Ar.CustomVer(FSkeletalMeshCustomVersion::GUID) >= FSkeletalMeshCustomVersion::SaveNumVertices)
		{
			Ar << S.NumVertices;
		}

		// Removed NumRigidVertices and NumSoftVertices
		if (Ar.CustomVer(FSkeletalMeshCustomVersion::GUID) < FSkeletalMeshCustomVersion::CombineSoftAndRigidVerts)
		{
			int32 DummyNumRigidVerts, DummyNumSoftVerts;
			Ar << DummyNumRigidVerts;
			Ar << DummyNumSoftVerts;

			if (DummyNumRigidVerts + DummyNumSoftVerts != S.SoftVertices.Num())
			{
				UE_LOG(LogSkeletalMesh, Error, TEXT("Legacy NumSoftVerts + NumRigidVerts != SoftVertices.Num()"));
			}
		}

		Ar << S.MaxBoneInfluences;

#if WITH_EDITOR
		// If loading content where we need to recalc 'max bone influences' instead of using loaded version, do that now
		if (!StripFlags.IsEditorDataStripped() && Ar.IsLoading() && Ar.CustomVer(FSkeletalMeshCustomVersion::GUID) < FSkeletalMeshCustomVersion::RecalcMaxBoneInfluences)
		{
			S.CalcMaxBoneInfluences();
		}
#endif

		if (Ar.CustomVer(FUE5ReleaseStreamObjectVersion::GUID) < FUE5ReleaseStreamObjectVersion::AddClothMappingLODBias)
		{
			constexpr int32 ClothLODBias = 0;  // There isn't any cloth LOD bias prior to this version
			S.ClothMappingDataLODs.SetNum(1);
			Ar << S.ClothMappingDataLODs[ClothLODBias];
		}
		else
		{
			Ar << S.ClothMappingDataLODs;
		}

		// We no longer need the positions and normals for a clothing sim mesh to be stored in sections, so throw that data out
		if(Ar.CustomVer(FSkeletalMeshCustomVersion::GUID) < FSkeletalMeshCustomVersion::RemoveDuplicatedClothingSections)
		{
			TArray<FVector> DummyArray;
			Ar << DummyArray;
			Ar << DummyArray;
		}

		Ar << S.CorrespondClothAssetIndex;

		if (Ar.CustomVer(FSkeletalMeshCustomVersion::GUID) < FSkeletalMeshCustomVersion::NewClothingSystemAdded)
		{
			int16 DummyClothAssetSubmeshIndex;
			Ar << DummyClothAssetSubmeshIndex;
		}
		else
		{
			Ar << S.ClothingData;
		}

		if (Ar.CustomVer(FOverlappingVerticesCustomVersion::GUID) >= FOverlappingVerticesCustomVersion::DetectOVerlappingVertices)
		{
			Ar << S.OverlappingVertices;
		}

		if(Ar.CustomVer(FReleaseObjectVersion::GUID) >= FReleaseObjectVersion::AddSkeletalMeshSectionDisable)
		{
			Ar << S.bDisabled;
		}

		if (Ar.CustomVer(FSkeletalMeshCustomVersion::GUID) >= FSkeletalMeshCustomVersion::SectionIgnoreByReduceAdded)
		{
			Ar << S.GenerateUpToLodIndex;
		}
		else if(Ar.IsLoading())
		{
			S.GenerateUpToLodIndex = -1;
		}

		if (Ar.CustomVer(FEditorObjectVersion::GUID) >= FEditorObjectVersion::SkeletalMeshBuildRefactor)
		{
			Ar << S.OriginalDataSectionIndex;
			Ar << S.ChunkedParentSectionIndex;
		}
		else if (Ar.IsLoading())
		{
			S.OriginalDataSectionIndex = INDEX_NONE;
			S.ChunkedParentSectionIndex = INDEX_NONE;
		}
		return Ar;
	}

	return Ar;
}

void FSkelMeshSection::DeclareCustomVersions(FArchive& Ar)
{
	Ar.UsingCustomVersion(FEditorObjectVersion::GUID);
	Ar.UsingCustomVersion(FReleaseObjectVersion::GUID);
	Ar.UsingCustomVersion(FRenderingObjectVersion::GUID);
	Ar.UsingCustomVersion(FAnimObjectVersion::GUID);
	Ar.UsingCustomVersion(FSkeletalMeshCustomVersion::GUID);
	Ar.UsingCustomVersion(FUE5MainStreamObjectVersion::GUID);
	Ar.UsingCustomVersion(FRecomputeTangentCustomVersion::GUID);
	Ar.UsingCustomVersion(FOverlappingVerticesCustomVersion::GUID);
	Ar.UsingCustomVersion(FUE5ReleaseStreamObjectVersion::GUID);
	Ar.UsingCustomVersion(FFortniteMainBranchObjectVersion::GUID);
}

// Serialization.
FArchive& operator<<(FArchive& Ar, FSkelMeshSourceSectionUserData& S)
{
<<<<<<< HEAD
=======
	Ar.UsingCustomVersion(FUE5MainStreamObjectVersion::GUID);
>>>>>>> 6bbb88c8
	Ar.UsingCustomVersion(FRecomputeTangentCustomVersion::GUID); 

	FStripDataFlags StripFlags(Ar);
	// When data is cooked we do not serialize anything
	//This is for editor only editing
	if (StripFlags.IsEditorDataStripped())
	{
		return Ar;
	}

	Ar << S.bRecomputeTangent;
	if (Ar.CustomVer(FRecomputeTangentCustomVersion::GUID) >= FRecomputeTangentCustomVersion::RecomputeTangentVertexColorMask)
	{
		Ar << S.RecomputeTangentsVertexMaskChannel;
	}
 	else
	{
<<<<<<< HEAD
		// Our default is to use the green vertex color channel 
		S.RecomputeTangentsVertexMaskChannel = ESkinVertexColorChannel::Green;
=======
		// Our default is not to use vertex color as mask
		S.RecomputeTangentsVertexMaskChannel = ESkinVertexColorChannel::None;
>>>>>>> 6bbb88c8
	}

	Ar << S.bCastShadow;

	if (Ar.CustomVer(FUE5MainStreamObjectVersion::GUID) >= FUE5MainStreamObjectVersion::SkelMeshSectionVisibleInRayTracingFlagAdded)
	{
		Ar << S.bVisibleInRayTracing;
	}
	else
	{
		// default is to be visible in ray tracing - which is consistent with behaviour before adding this member
		S.bVisibleInRayTracing = true;
	}

	Ar << S.bDisabled;
	Ar << S.GenerateUpToLodIndex;
	Ar << S.CorrespondClothAssetIndex;
	Ar << S.ClothingData;

	return Ar;
}

//////////////////////////////////////////////////////////////////////////

/** Legacy Chunk struct, now merged with FSkelMeshSection */
struct FLegacySkelMeshChunk
{
	uint32 BaseVertexIndex;
	TArray<FSoftSkinVertex> SoftVertices;
	TArray<FMeshToMeshVertData> ApexClothMappingData;
	TArray<FVector> PhysicalMeshVertices;
	TArray<FVector> PhysicalMeshNormals;
	TArray<FBoneIndexType> BoneMap;
	int32 MaxBoneInfluences;

	int16 CorrespondClothAssetIndex;
	int16 ClothAssetSubmeshIndex;

	FLegacySkelMeshChunk()
		: BaseVertexIndex(0)
		, MaxBoneInfluences(4)
		, CorrespondClothAssetIndex(INDEX_NONE)
		, ClothAssetSubmeshIndex(INDEX_NONE)
	{}

	void CopyToSection(FSkelMeshSection& Section)
	{
		Section.BaseVertexIndex = BaseVertexIndex;
		Section.SoftVertices = SoftVertices;

		constexpr int32 ClothLODBias = 0;  // There isn't any cloth LOD bias on legacy sections
		Section.ClothMappingDataLODs.SetNum(1);
		Section.ClothMappingDataLODs[ClothLODBias] = ApexClothMappingData;

		Section.BoneMap = BoneMap;
		Section.MaxBoneInfluences = MaxBoneInfluences;
		Section.CorrespondClothAssetIndex = CorrespondClothAssetIndex;
	}


	friend FArchive& operator<<(FArchive& Ar, FLegacySkelMeshChunk& C)
	{
		FStripDataFlags StripFlags(Ar);

		if (!StripFlags.IsDataStrippedForServer())
		{
			// This is so that BaseVertexIndex is never set to anything else that 0 (for safety)
			Ar << C.BaseVertexIndex;
		}
		if (!StripFlags.IsEditorDataStripped())
		{
			// For backwards compat, read rigid vert array into array
			TArray<FLegacyRigidSkinVertex> LegacyRigidVertices;
			if (Ar.IsLoading() && Ar.CustomVer(FSkeletalMeshCustomVersion::GUID) < FSkeletalMeshCustomVersion::CombineSoftAndRigidVerts)
			{
				Ar << LegacyRigidVertices;
			}

			Ar << C.SoftVertices;

			// Once we have read in SoftVertices, convert and insert legacy rigid verts (if present) at start
			const int32 NumRigidVerts = LegacyRigidVertices.Num();
			if (NumRigidVerts > 0 && Ar.CustomVer(FSkeletalMeshCustomVersion::GUID) < FSkeletalMeshCustomVersion::CombineSoftAndRigidVerts)
			{
				C.SoftVertices.InsertUninitialized(0, NumRigidVerts);

				for (int32 VertIdx = 0; VertIdx < NumRigidVerts; VertIdx++)
				{
					LegacyRigidVertices[VertIdx].ConvertToSoftVert(C.SoftVertices[VertIdx]);
				}
			}
		}
		Ar << C.BoneMap;

		// Removed NumRigidVertices and NumSoftVertices, just use array size
		if (Ar.CustomVer(FSkeletalMeshCustomVersion::GUID) < FSkeletalMeshCustomVersion::CombineSoftAndRigidVerts)
		{
			int32 DummyNumRigidVerts, DummyNumSoftVerts;
			Ar << DummyNumRigidVerts;
			Ar << DummyNumSoftVerts;

			if (DummyNumRigidVerts + DummyNumSoftVerts != C.SoftVertices.Num())
			{
				UE_LOG(LogSkeletalMesh, Error, TEXT("Legacy NumSoftVerts + NumRigidVerts != SoftVertices.Num()"));
			}
		}

		Ar << C.MaxBoneInfluences;


		if (Ar.UEVer() >= VER_UE4_APEX_CLOTH)
		{
			Ar << C.ApexClothMappingData;
			Ar << C.PhysicalMeshVertices;
			Ar << C.PhysicalMeshNormals;
			Ar << C.CorrespondClothAssetIndex;
			Ar << C.ClothAssetSubmeshIndex;
		}

		return Ar;
	}
};

void FSkeletalMeshLODModel::Serialize(FArchive& Ar, UObject* Owner, int32 Idx)
{
	DECLARE_SCOPE_CYCLE_COUNTER(TEXT("FSkeletalMeshLODModel::Serialize"), STAT_SkeletalMeshLODModel_Serialize, STATGROUP_LoadTime);

	const uint8 LodAdjacencyStripFlag = 1;
	FStripDataFlags StripFlags(Ar, Ar.IsCooking() ? LodAdjacencyStripFlag : 0);

	Ar.UsingCustomVersion(FSkeletalMeshCustomVersion::GUID);
	Ar.UsingCustomVersion(FFortniteMainBranchObjectVersion::GUID);
	Ar.UsingCustomVersion(FEditorObjectVersion::GUID);
	Ar.UsingCustomVersion(FUE5MainStreamObjectVersion::GUID);
	Ar.UsingCustomVersion(FUE5ReleaseStreamObjectVersion::GUID);

	if (StripFlags.IsDataStrippedForServer())
	{
		TArray<FSkelMeshSection> TempSections;
		Ar << TempSections;

		if (Ar.CustomVer(FEditorObjectVersion::GUID) >= FEditorObjectVersion::SkeletalMeshBuildRefactor)
		{
			TMap<int32, FSkelMeshSourceSectionUserData> TempUserSectionsData;
			Ar << TempUserSectionsData;
		}

		// For old content, load as a multi-size container
		if (Ar.IsLoading() && Ar.CustomVer(FSkeletalMeshCustomVersion::GUID) < FSkeletalMeshCustomVersion::SplitModelAndRenderData)
		{
			FMultiSizeIndexContainer TempMultiSizeIndexContainer;
			TempMultiSizeIndexContainer.Serialize(Ar, false);
		}
		else
		{
			TArray<int32> DummyIndexBuffer;
			Ar << DummyIndexBuffer;
		}

		TArray<FBoneIndexType> TempActiveBoneIndices;
		Ar << TempActiveBoneIndices;

		if (Ar.CustomVer(FUE5MainStreamObjectVersion::GUID) >= FUE5MainStreamObjectVersion::SkeletalMeshLODModelMeshInfo)
		{
			TArray<FSkelMeshImportedMeshInfo> TempMeshInfos;
			Ar << TempMeshInfos;
		}
	}
	else
	{
		Ar << Sections;
		
		if (!StripFlags.IsEditorDataStripped() && Ar.CustomVer(FEditorObjectVersion::GUID) >= FEditorObjectVersion::SkeletalMeshBuildRefactor)
		{
			//Editor builds only
			Ar << UserSectionsData;
		}

		// For old content, load as a multi-size container, but convert into regular array
		if (Ar.IsLoading() && Ar.CustomVer(FSkeletalMeshCustomVersion::GUID) < FSkeletalMeshCustomVersion::SplitModelAndRenderData)
		{
			FMultiSizeIndexContainer TempMultiSizeIndexContainer;
			TempMultiSizeIndexContainer.Serialize(Ar, false);

			// Only save index buffer data in editor builds
			if (!StripFlags.IsEditorDataStripped())
			{
				TempMultiSizeIndexContainer.GetIndexBuffer(IndexBuffer);
			}
		}
		// Only load index buffer data in editor builds
		else if(!StripFlags.IsEditorDataStripped())
		{
			Ar << IndexBuffer;
		}

		Ar << ActiveBoneIndices;

		// Editor only data.
		if (!StripFlags.IsEditorDataStripped() && Ar.CustomVer(FUE5MainStreamObjectVersion::GUID) >= FUE5MainStreamObjectVersion::SkeletalMeshLODModelMeshInfo)
		{
			Ar << ImportedMeshInfos;
		}
	}

	// Array of Sections for backwards compat
	if (Ar.IsLoading() && Ar.CustomVer(FSkeletalMeshCustomVersion::GUID) < FSkeletalMeshCustomVersion::CombineSectionWithChunk)
	{
		TArray<FLegacySkelMeshChunk> LegacyChunks;

		Ar << LegacyChunks;

		check(LegacyChunks.Num() == Sections.Num());
		for (int32 ChunkIdx = 0; ChunkIdx < LegacyChunks.Num(); ChunkIdx++)
		{
			FSkelMeshSection& Section = Sections[ChunkIdx];

			LegacyChunks[ChunkIdx].CopyToSection(Section);

			// Set NumVertices for older content on load
			if (!StripFlags.IsDataStrippedForServer())
			{
				Section.NumVertices = Section.SoftVertices.Num();
			}
			else
			{
				UE_LOG(LogSkeletalMesh, Warning, TEXT("Cannot set FSkelMeshSection::NumVertices for older content, loading in non-editor build."));
				Section.NumVertices = 0;
			}
		}
	}

	// no longer in use
	{
		uint32 LegacySize = 0;
		Ar << LegacySize;
	}

	if (!StripFlags.IsDataStrippedForServer())
	{
		Ar << NumVertices;
	}
	Ar << RequiredBones;

	if (!StripFlags.IsEditorDataStripped())
	{
		if (Ar.IsLoading() && Ar.CustomVer(FUE5ReleaseStreamObjectVersion::GUID) < FUE5ReleaseStreamObjectVersion::RemoveSkeletalMeshLODModelBulkDatas)
		{
			RawPointIndices_DEPRECATED.Serialize(Ar, Owner);
			if (RawPointIndices_DEPRECATED.GetBulkDataSize())
			{
				if (RawPointIndices_DEPRECATED.IsAsyncLoadingComplete() && !RawPointIndices_DEPRECATED.IsBulkDataLoaded())
				{
					RawPointIndices_DEPRECATED.LoadBulkDataWithFileReader();
				}
			
				RawPointIndices2.Empty(RawPointIndices_DEPRECATED.GetElementCount());
				RawPointIndices2.AddUninitialized(RawPointIndices_DEPRECATED.GetElementCount());
				FMemory::Memcpy(RawPointIndices2.GetData(), RawPointIndices_DEPRECATED.Lock(LOCK_READ_ONLY), RawPointIndices_DEPRECATED.GetBulkDataSize());
				RawPointIndices_DEPRECATED.Unlock();
			}
			RawPointIndices_DEPRECATED.RemoveBulkData();
		}
		else
		{
			Ar << RawPointIndices2;
		}
		if (Ar.IsLoading()
			&& (Ar.CustomVer(FFortniteMainBranchObjectVersion::GUID) >= FFortniteMainBranchObjectVersion::NewSkeletalMeshImporterWorkflow)
			&& (Ar.CustomVer(FEditorObjectVersion::GUID) < FEditorObjectVersion::SkeletalMeshMoveEditorSourceDataToPrivateAsset))
		{
			RawSkeletalMeshBulkData_DEPRECATED.Serialize(Ar, Owner);
			RawSkeletalMeshBulkDataID = RawSkeletalMeshBulkData_DEPRECATED.GetIdString();
			bIsBuildDataAvailable = RawSkeletalMeshBulkData_DEPRECATED.IsBuildDataAvailable();
			bIsRawSkeletalMeshBulkDataEmpty = RawSkeletalMeshBulkData_DEPRECATED.IsEmpty();
		}
		if (Ar.CustomVer(FEditorObjectVersion::GUID) >= FEditorObjectVersion::SkeletalMeshMoveEditorSourceDataToPrivateAsset)
		{
			Ar << RawSkeletalMeshBulkDataID;
			Ar << bIsBuildDataAvailable;
			Ar << bIsRawSkeletalMeshBulkDataEmpty;
		}
	}

	if (StripFlags.IsDataStrippedForServer())
	{
		TArray<int32> TempMeshToImportVertexMap;
		Ar << TempMeshToImportVertexMap;

		int32 TempMaxImportVertex;
		Ar << TempMaxImportVertex;
	}
	else
	{
		Ar << MeshToImportVertexMap;
		Ar << MaxImportVertex;
	}

	if (!StripFlags.IsDataStrippedForServer())
	{
		Ar << NumTexCoords;

		// All this data has now moved to derived data, but need to handle loading older LOD Models where it was serialized with asset
		if (Ar.IsLoading() && Ar.CustomVer(FSkeletalMeshCustomVersion::GUID) < FSkeletalMeshCustomVersion::SplitModelAndRenderData)
		{
			FDummySkeletalMeshVertexBuffer DummyVertexBuffer;
			Ar << DummyVertexBuffer;

			if (Ar.CustomVer(FSkeletalMeshCustomVersion::GUID) >= FSkeletalMeshCustomVersion::UseSeparateSkinWeightBuffer)
			{
				FSkinWeightVertexBuffer DummyWeightBuffer;
				Ar << DummyWeightBuffer;
			}

			USkeletalMesh* SkelMeshOwner = CastChecked<USkeletalMesh>(Owner);
			if (SkelMeshOwner->GetHasVertexColors())
			{
				// Handling for old color buffer data
				if (Ar.IsLoading() && Ar.CustomVer(FSkeletalMeshCustomVersion::GUID) < FSkeletalMeshCustomVersion::UseSharedColorBufferFormat)
				{
					TArray<FColor> OldColors;
					FStripDataFlags LegacyColourStripFlags(Ar, 0, FPackageFileVersion::CreateUE4Version(VER_UE4_STATIC_SKELETAL_MESH_SERIALIZATION_FIX));
					OldColors.BulkSerialize(Ar);
				}
				else
				{
					FColorVertexBuffer DummyColorBuffer;
					DummyColorBuffer.Serialize(Ar, false);
					//Copy the data to the softVertices
					int32 VertexColorCount = DummyColorBuffer.GetNumVertices();
					if (NumVertices == VertexColorCount)
					{
						TArray<FColor> OutColors;
						DummyColorBuffer.GetVertexColors(OutColors);
						int32 DummyVertexColorIndex = 0;
						for (int32 SectionIndex = 0; SectionIndex < Sections.Num(); ++SectionIndex)
						{
							int32 SectionVertexCount = Sections[SectionIndex].GetNumVertices();
							TArray<FSoftSkinVertex>& SoftVertices = Sections[SectionIndex].SoftVertices;
							for (int32 SectionVertexIndex = 0; SectionVertexIndex < SectionVertexCount; ++SectionVertexIndex)
							{
								SoftVertices[SectionVertexIndex].Color = OutColors[DummyVertexColorIndex++];
							}
						}
					}
				}
			}

			if (!StripFlags.IsClassDataStripped(LodAdjacencyStripFlag))
			{
				// For old content, load as a multi-size container, but convert into regular array
				{
					// Serialize and discard the adjacency data, it's now build for the DDC
					FMultiSizeIndexContainer TempMultiSizeAdjacencyIndexContainer;
					TempMultiSizeAdjacencyIndexContainer.Serialize(Ar, false);
				}
			}

			if (Ar.UEVer() >= VER_UE4_APEX_CLOTH && HasClothData())
			{
				FStripDataFlags StripFlags2(Ar, 0, FPackageFileVersion::CreateUE4Version(VER_UE4_STATIC_SKELETAL_MESH_SERIALIZATION_FIX));
				TSkeletalMeshVertexData<FMeshToMeshVertData> DummyClothData(true);

				if (!StripFlags2.IsDataStrippedForServer() || Ar.IsCountingMemory())
				{
					DummyClothData.Serialize(Ar);
			
					if (Ar.CustomVer(FSkeletalMeshCustomVersion::GUID) >= FSkeletalMeshCustomVersion::CompactClothVertexBuffer)
					{
						TArray<uint64> DummyIndexMapping;
						Ar << DummyIndexMapping;
					}
				}
			}
		}
	}

	if (Ar.CustomVer(FSkeletalMeshCustomVersion::GUID) >= FSkeletalMeshCustomVersion::SkinWeightProfiles)
	{
		Ar << SkinWeightProfiles;
	}
}

void FSkeletalMeshLODModel::DeclareCustomVersions(FArchive& Ar)
{
	Ar.UsingCustomVersion(FSkeletalMeshCustomVersion::GUID);
	Ar.UsingCustomVersion(FFortniteMainBranchObjectVersion::GUID);
	Ar.UsingCustomVersion(FEditorObjectVersion::GUID);
	FSkelMeshSection::DeclareCustomVersions(Ar);
}

int32 FSkeletalMeshLODModel::FindMeshInfoIndex(FName Name) const
{
	for (int32 Index = 0; Index < ImportedMeshInfos.Num(); ++Index)
	{
		if (ImportedMeshInfos[Index].Name == Name)
		{
			return Index;
		}
	}
	return INDEX_NONE;
}

void FSkeletalMeshLODModel::GetSectionFromVertexIndex(int32 InVertIndex, int32& OutSectionIndex, int32& OutVertIndex) const
{
	OutSectionIndex = 0;
	OutVertIndex = 0;

	int32 VertCount = 0;

	// Iterate over each chunk
	for (int32 SectionCount = 0; SectionCount < Sections.Num(); SectionCount++)
	{
		const FSkelMeshSection& Section = Sections[SectionCount];
		OutSectionIndex = SectionCount;

		// Is it in Soft vertex range?
		if (InVertIndex < VertCount + Section.GetNumVertices())
		{
			OutVertIndex = InVertIndex - VertCount;
			return;
		}
		VertCount += Section.GetNumVertices();
	}

	// InVertIndex should always be in some chunk!
	//check(false);
}

void FSkeletalMeshLODModel::GetVertices(TArray<FSoftSkinVertex>& Vertices) const
{
	Vertices.Empty(NumVertices);
	Vertices.AddUninitialized(NumVertices);

	// validate NumVertices is correct
	{
		int32 TotalSoftVertices = 0;
		for (int32 SectionIndex = 0; SectionIndex < Sections.Num(); SectionIndex++)
		{
			TotalSoftVertices += Sections[SectionIndex].SoftVertices.Num();
		}
		if (TotalSoftVertices != NumVertices)
		{
			// hitting this means NumVertices didn't match the sum of the vertex counts of all the sections,
			// which could potentially overrun the Vertices buffer's allocation
			UE_LOG(LogSkeletalMesh, Fatal, TEXT("NumVertices (%i) != TotalSoftVertices (%i)"), NumVertices, TotalSoftVertices);
		}
	}

	// Initialize the vertex data
	// All chunks are combined into one (rigid first, soft next)
	FSoftSkinVertex* DestVertex = (FSoftSkinVertex*)Vertices.GetData();
	for (int32 SectionIndex = 0; SectionIndex < Sections.Num(); SectionIndex++)
	{
		const FSkelMeshSection& Section = Sections[SectionIndex];
		FMemory::Memcpy(DestVertex, Section.SoftVertices.GetData(), Section.SoftVertices.Num() * sizeof(FSoftSkinVertex));
		DestVertex += Section.SoftVertices.Num();
	}
}

void FSkeletalMeshLODModel::GetClothMappingData(TArray<FMeshToMeshVertData>& MappingData, TArray<FClothBufferIndexMapping>& OutClothIndexMapping) const
{
	for (int32 SectionIndex = 0; SectionIndex < Sections.Num(); SectionIndex++)
	{
		const FSkelMeshSection& Section = Sections[SectionIndex];
		constexpr int32 ClothLODBias = 0;  // Use the default cloth LOD bias of 0 for calculations, this means the same LOD as the current section
		if (Section.ClothMappingDataLODs.Num() && Section.ClothMappingDataLODs[ClothLODBias].Num())
		{
			FClothBufferIndexMapping ClothBufferIndexMapping;
			ClothBufferIndexMapping.BaseVertexIndex = Section.BaseVertexIndex;
			ClothBufferIndexMapping.MappingOffset = (uint32)MappingData.Num();
			ClothBufferIndexMapping.LODBiasStride = (uint32)Section.ClothMappingDataLODs[ClothLODBias].Num();

			OutClothIndexMapping.Add(ClothBufferIndexMapping);

			// Append all mapping LODs to the output array for this section
			for (const TArray<FMeshToMeshVertData>& ClothMappingDataLOD : Section.ClothMappingDataLODs)
			{
				MappingData += ClothMappingDataLOD;
			}
		}
		else
		{
			OutClothIndexMapping.Add({ 0, 0, 0 });
		}
	}
}

void FSkeletalMeshLODModel::GetResourceSizeEx(FResourceSizeEx& CumulativeResourceSize) const
{
	CumulativeResourceSize.AddUnknownMemoryBytes(Sections.GetAllocatedSize());
	CumulativeResourceSize.AddUnknownMemoryBytes(ActiveBoneIndices.GetAllocatedSize());
	CumulativeResourceSize.AddUnknownMemoryBytes(RequiredBones.GetAllocatedSize());
	CumulativeResourceSize.AddUnknownMemoryBytes(IndexBuffer.GetAllocatedSize());

	CumulativeResourceSize.AddUnknownMemoryBytes(RawPointIndices2.GetAllocatedSize());
	CumulativeResourceSize.AddUnknownMemoryBytes(MeshToImportVertexMap.GetAllocatedSize());
}

bool FSkeletalMeshLODModel::HasClothData() const
{
	for (int32 SectionIdx = 0; SectionIdx < Sections.Num(); SectionIdx++)
	{
		if (Sections[SectionIdx].HasClothingData())
		{
			return true;
		}
	}
	return false;
}

int32 FSkeletalMeshLODModel::NumNonClothingSections() const
{
	const int32 NumSections = Sections.Num();
	int32 Count = 0;

	for (int32 SectionIndex = 0; SectionIndex < NumSections; SectionIndex++)
	{
		if(!Sections[SectionIndex].HasClothingData())
		{
			Count++;
		}
	}

	return Count;
}

int32 FSkeletalMeshLODModel::GetNumNonClothingVertices() const
{
	int32 NumVerts = 0;
	int32 NumSections = Sections.Num();

	for (int32 i = 0; i < NumSections; i++)
	{
		const FSkelMeshSection& Section = Sections[i];

		// Stop when we hit clothing sections
		if (Section.ClothingData.AssetGuid.IsValid())
		{
			continue;
		}

		NumVerts += Section.SoftVertices.Num();
	}

	return NumVerts;
}

void FSkeletalMeshLODModel::GetNonClothVertices(TArray<FSoftSkinVertex>& OutVertices) const
{
	// Get the number of sections to copy
	int32 NumSections = Sections.Num();

	// Count number of verts
	int32 NumVertsToCopy = GetNumNonClothingVertices();

	OutVertices.Empty(NumVertsToCopy);
	OutVertices.AddUninitialized(NumVertsToCopy);

	// Initialize the vertex data
	// All chunks are combined into one (rigid first, soft next)
	FSoftSkinVertex* DestVertex = (FSoftSkinVertex*)OutVertices.GetData();
	for (int32 SectionIndex = 0; SectionIndex < NumSections; SectionIndex++)
	{
		const FSkelMeshSection& Section = Sections[SectionIndex];
		if (Section.ClothingData.AssetGuid.IsValid())
		{
			continue;
		}
		FMemory::Memcpy(DestVertex, Section.SoftVertices.GetData(), Section.SoftVertices.Num() * sizeof(FSoftSkinVertex));
		DestVertex += Section.SoftVertices.Num();
	}
}

int32 FSkeletalMeshLODModel::GetMaxBoneInfluences() const
{
	int32 NumBoneInfluences = 0;
	for (int32 SectionIdx = 0; SectionIdx < Sections.Num(); ++SectionIdx)
	{
		NumBoneInfluences = FMath::Max(NumBoneInfluences, Sections[SectionIdx].GetMaxBoneInfluences());
	}

	return NumBoneInfluences;
}

bool FSkeletalMeshLODModel::DoSectionsUse16BitBoneIndex() const
{
	for (int32 SectionIdx = 0; SectionIdx < Sections.Num(); ++SectionIdx)
	{
		if (Sections[SectionIdx].Use16BitBoneIndex())
		{
			return true;
		}
	}

	return false;
}

void FSkeletalMeshLODModel::SyncronizeUserSectionsDataArray(bool bResetNonUsedSection /*= false*/)
{
	int32 SectionNum = Sections.Num();
	for (int32 SectionIndex = 0; SectionIndex < SectionNum; ++SectionIndex)
	{
		FSkelMeshSection& Section = Sections[SectionIndex];
		FSkelMeshSourceSectionUserData& SectionUserData = UserSectionsData.FindOrAdd(Section.OriginalDataSectionIndex);
		Section.bCastShadow					= SectionUserData.bCastShadow;
		Section.bVisibleInRayTracing		= SectionUserData.bVisibleInRayTracing;
		Section.bRecomputeTangent			= SectionUserData.bRecomputeTangent;
		Section.RecomputeTangentsVertexMaskChannel = SectionUserData.RecomputeTangentsVertexMaskChannel;
		Section.bDisabled					= SectionUserData.bDisabled;
		Section.GenerateUpToLodIndex		= SectionUserData.GenerateUpToLodIndex;
		Section.CorrespondClothAssetIndex	= SectionUserData.CorrespondClothAssetIndex;
		Section.ClothingData.AssetGuid		= SectionUserData.ClothingData.AssetGuid;
		Section.ClothingData.AssetLodIndex	= SectionUserData.ClothingData.AssetLodIndex;
	}

	//Reset normally happen when we re-import a skeletalmesh, we never want to reset this when we build the skeletalmesh (reduce can remove section, but we need to keep the original section data)
	if (bResetNonUsedSection)
	{
		//Make sure we have the correct amount of UserSectionData we delete all the entries and recreate them with the previously sync Sections
		UserSectionsData.Reset();
		for (int32 SectionIndex = 0; SectionIndex < SectionNum; ++SectionIndex)
		{
			FSkelMeshSection& Section = Sections[SectionIndex];
			//We only need parent section, no need to iterate bone chunked sections
			if (Section.ChunkedParentSectionIndex != INDEX_NONE)
			{
				continue;
			}
			FSkelMeshSourceSectionUserData& SectionUserData = UserSectionsData.FindOrAdd(Section.OriginalDataSectionIndex);
			SectionUserData.bCastShadow = Section.bCastShadow;
			SectionUserData.bVisibleInRayTracing = Section.bVisibleInRayTracing;
			SectionUserData.bRecomputeTangent = Section.bRecomputeTangent;
			SectionUserData.RecomputeTangentsVertexMaskChannel = Section.RecomputeTangentsVertexMaskChannel;
			SectionUserData.bDisabled = Section.bDisabled;
			SectionUserData.GenerateUpToLodIndex = Section.GenerateUpToLodIndex;
			SectionUserData.CorrespondClothAssetIndex = Section.CorrespondClothAssetIndex;
			SectionUserData.ClothingData.AssetGuid = Section.ClothingData.AssetGuid;
			SectionUserData.ClothingData.AssetLodIndex = Section.ClothingData.AssetLodIndex;
		}
	}
}

FString FSkeletalMeshLODModel::GetLODModelDeriveDataKey() const
{
	FString KeySuffix = TEXT("LODMODEL");

	TArray<uint8> ByteData;
	FMemoryWriter Ar(ByteData, true);

	//Add the bulk data ID (if someone modify the original imported data, this ID will change)
	FString BulkDatIDString = RawSkeletalMeshBulkDataID; //Need to re-assign to tmp var because function is const
	Ar << BulkDatIDString;
	int32 UserSectionCount = UserSectionsData.Num();
	Ar << UserSectionCount;
	for (auto Kvp : UserSectionsData)
	{
		Ar << Kvp.Key;
		Ar << Kvp.Value;
	}

	FSHA1 Sha;
	Sha.Update(ByteData.GetData(), ByteData.Num() * ByteData.GetTypeSize());
	Sha.Final();
	// Retrieve the hash and use it to construct a pseudo-GUID.
	uint32 Hash[5];
	Sha.GetHash((uint8*)Hash);
	KeySuffix += FGuid(Hash[0] ^ Hash[4], Hash[1], Hash[2], Hash[3]).ToString(EGuidFormats::Digits);

	return KeySuffix;
}

void FSkeletalMeshLODModel::UpdateChunkedSectionInfo(const FString& SkeletalMeshName)
{
	int32 LODModelSectionNum = Sections.Num();
	//Fill the ChunkedParentSectionIndex data, we assume that every section using the same material are chunked
	int32 LastMaterialIndex = INDEX_NONE;
	uint32 LastBoneCount = 0;
	int32 LastOriginalDataSectionIndex = INDEX_NONE;
	int32 CurrentParentChunkIndex = INDEX_NONE;
	int32 OriginalIndex = 0;
	//We assume here that if the project use per platform chunking, the minimum value will be the same has the prior project settings.
	//If this assumption is false its possible some cloth do not hook up to the correct section. There is no other data we can use to discover
	//previously chunk sectionfor asset imported with 4.23 and older version.
	const uint32 MaxGPUSkinBones = FGPUBaseSkinVertexFactory::GetMinimumPerPlatformMaxGPUSkinBonesValue();
	check(MaxGPUSkinBones <= FGPUBaseSkinVertexFactory::GHardwareMaxGPUSkinBones);

	for (int32 LODModelSectionIndex = 0; LODModelSectionIndex < LODModelSectionNum; ++LODModelSectionIndex)
	{
		FSkelMeshSection& Section = Sections[LODModelSectionIndex];
		
		//If we have already chunked data in this LODModel use it to know if we need to chunk a section or not, this can happen when we load reduction data.
		const bool bIsOldChunkingSection = LastOriginalDataSectionIndex != INDEX_NONE && Section.OriginalDataSectionIndex == LastOriginalDataSectionIndex;
		//If we have cloth on a chunked section we treat the chunked section has a parent section (this is to get the same result has before the refactor)
		if ((bIsOldChunkingSection || LastBoneCount >= MaxGPUSkinBones) && Section.MaterialIndex == LastMaterialIndex && !Section.ClothingData.AssetGuid.IsValid())
		{
			Section.ChunkedParentSectionIndex = CurrentParentChunkIndex;
			Section.OriginalDataSectionIndex = Sections[CurrentParentChunkIndex].OriginalDataSectionIndex;
			//In case of a child section that was BONE chunked ensure it has the same setting has the original section
			FSkelMeshSourceSectionUserData& SectionUserData = UserSectionsData.FindOrAdd(Section.OriginalDataSectionIndex);
			Section.bDisabled = SectionUserData.bDisabled;
			Section.bCastShadow = SectionUserData.bCastShadow;
			Section.bVisibleInRayTracing = SectionUserData.bVisibleInRayTracing;
			Section.bRecomputeTangent = SectionUserData.bRecomputeTangent;
			Section.RecomputeTangentsVertexMaskChannel = SectionUserData.RecomputeTangentsVertexMaskChannel;
			Section.GenerateUpToLodIndex = SectionUserData.GenerateUpToLodIndex;
			//Chunked section cannot have cloth, a cloth section will be a parent section
			Section.CorrespondClothAssetIndex = INDEX_NONE;
			Section.ClothingData.AssetGuid = FGuid();
			Section.ClothingData.AssetLodIndex = INDEX_NONE;
		}
		else
		{
			CurrentParentChunkIndex = LODModelSectionIndex;
			FSkelMeshSourceSectionUserData& SectionUserData = UserSectionsData.FindOrAdd(OriginalIndex);
			SectionUserData.bDisabled = Section.bDisabled;
			SectionUserData.bCastShadow = Section.bCastShadow;
			SectionUserData.bVisibleInRayTracing = Section.bVisibleInRayTracing;
			SectionUserData.bRecomputeTangent = Section.bRecomputeTangent;
			SectionUserData.RecomputeTangentsVertexMaskChannel = Section.RecomputeTangentsVertexMaskChannel;
			SectionUserData.GenerateUpToLodIndex = Section.GenerateUpToLodIndex;
			//Make sure the CorrespondClothAssetIndex is valid
			if (Section.CorrespondClothAssetIndex < -1)
			{
				Section.CorrespondClothAssetIndex = INDEX_NONE;
			}

			SectionUserData.CorrespondClothAssetIndex = Section.CorrespondClothAssetIndex;
			SectionUserData.ClothingData.AssetGuid = Section.ClothingData.AssetGuid;
			SectionUserData.ClothingData.AssetLodIndex = Section.ClothingData.AssetLodIndex;

			Section.OriginalDataSectionIndex = OriginalIndex++;
			Section.ChunkedParentSectionIndex = INDEX_NONE;
		}

		LastMaterialIndex = Section.MaterialIndex;
		LastOriginalDataSectionIndex = Section.OriginalDataSectionIndex;
		LastBoneCount = (uint32)Sections[LODModelSectionIndex].BoneMap.Num();
	}
}

void FSkeletalMeshLODModel::CopyStructure(FSkeletalMeshLODModel* Destination, const FSkeletalMeshLODModel* Source)
{
	//The private Lock should always be valid
	check(Source);
	check(Destination);
	check(Source->BulkDataReadMutex);
	check(Destination->BulkDataReadMutex);
	//Lock both mutex before touching the bulk data
	FScopeLock LockSource(Source->BulkDataReadMutex);
	FScopeLock LockDestination(Destination->BulkDataReadMutex);

	FCriticalSection* DestinationBulkDataReadMutex = Destination->BulkDataReadMutex;

<<<<<<< HEAD
	//Empty the Destination BulkData to avoid leaks
	Destination->RawPointIndices.RemoveBulkData();
	Destination->LegacyRawPointIndices.RemoveBulkData();
	Destination->RawSkeletalMeshBulkData_DEPRECATED.EmptyBulkData();

	// Bulk data arrays need to be locked before a copy can be made.
	Source->RawPointIndices.LockReadOnly();
	Source->LegacyRawPointIndices.LockReadOnly();
	Source->RawSkeletalMeshBulkData_DEPRECATED.GetBulkData().LockReadOnly();
=======
>>>>>>> 6bbb88c8
	*Destination = *Source;

	//Make sure the mutex of the copy is set back to the original destination mutex, we can recycle the pointer.
	Destination->BulkDataReadMutex = DestinationBulkDataReadMutex;
}

void FSkeletalMeshLODModel::GetMeshDescription(FMeshDescription& MeshDescription, const USkeletalMesh *Owner) const
{
	using UE::AnimationCore::FBoneWeights;

	MeshDescription.Empty();
	
	FSkeletalMeshAttributes MeshAttributes(MeshDescription);			
	
	// Register extra attributes for us.
	MeshAttributes.Register();

	TVertexAttributesRef<FVector3f> VertexPositions = MeshAttributes.GetVertexPositions();
	FSkinWeightsVertexAttributesRef VertexSkinWeights = MeshAttributes.GetVertexSkinWeights();
	TVertexInstanceAttributesRef<FVector3f> VertexInstanceNormals = MeshAttributes.GetVertexInstanceNormals();
	TVertexInstanceAttributesRef<FVector3f> VertexInstanceTangents = MeshAttributes.GetVertexInstanceTangents();
	TVertexInstanceAttributesRef<float> VertexInstanceBinormalSigns = MeshAttributes.GetVertexInstanceBinormalSigns();
	TVertexInstanceAttributesRef<FVector4f> VertexInstanceColors = MeshAttributes.GetVertexInstanceColors();
	TVertexInstanceAttributesRef<FVector2f> VertexInstanceUVs = MeshAttributes.GetVertexInstanceUVs();

	TPolygonGroupAttributesRef<FName> PolygonGroupMaterialSlotNames = MeshAttributes.GetPolygonGroupMaterialSlotNames();
	
	const int32 NumTriangles = IndexBuffer.Num() / 3;

	MeshDescription.ReserveNewPolygonGroups(Sections.Num());
	MeshDescription.ReserveNewTriangles(NumTriangles);
	MeshDescription.ReserveNewVertexInstances(NumTriangles * 3);
	MeshDescription.ReserveNewVertices(static_cast<int32>(NumVertices));

	TArray<FVertexID> VertexIDs;
	VertexIDs.Reserve(NumVertices);
	for (int32 VertexIndex = 0; VertexIndex < int32(NumVertices); VertexIndex++)
	{
		VertexIDs.Add(MeshDescription.CreateVertex());
	}

	const TArray<FSkeletalMaterial>& Materials = Owner->GetMaterials();
	const bool bHasVertexColors = (Owner->GetVertexBufferFlags() & ESkeletalMeshVertexFlags::HasVertexColors);

	// Convert sections to polygon groups, each with their own material.
	for (int32 SectionIndex = 0; SectionIndex < Sections.Num(); SectionIndex++)
	{
		const FSkelMeshSection& Section = Sections[SectionIndex];

		// Convert positions and bone weights
		const TArray<FSoftSkinVertex>& SourceVertices = Section.SoftVertices;
		for (int32 VertexIndex = 0; VertexIndex < SourceVertices.Num(); VertexIndex++)
		{
			const FVertexID VertexID = VertexIDs[VertexIndex + Section.BaseVertexIndex];

			VertexPositions.Set(VertexID, SourceVertices[VertexIndex].Position);

			// Skeleton bone indexes translated from the render mesh compact indexes.
			FBoneIndexType	InfluenceBones[MAX_TOTAL_INFLUENCES];

			for (int32 InfluenceIndex = 0; InfluenceIndex < MAX_TOTAL_INFLUENCES && SourceVertices[VertexIndex].InfluenceWeights[InfluenceIndex]; InfluenceIndex++)
			{
				const int32 BoneId = SourceVertices[VertexIndex].InfluenceBones[InfluenceIndex];

				InfluenceBones[InfluenceIndex] = Section.BoneMap[BoneId];
			}

			VertexSkinWeights.Set(VertexID, FBoneWeights::Create(InfluenceBones, SourceVertices[VertexIndex].InfluenceWeights));
		}


		const FPolygonGroupID PolygonGroupID(Section.MaterialIndex);

		if (!MeshDescription.IsPolygonGroupValid(PolygonGroupID))
		{
			MeshDescription.CreatePolygonGroupWithID(PolygonGroupID);
		}

		if (ensure(Materials.IsValidIndex(Section.MaterialIndex)))
		{
			PolygonGroupMaterialSlotNames.Set(PolygonGroupID, Materials[Section.MaterialIndex].ImportedMaterialSlotName);
		}

		for (int32 TriangleID = 0; TriangleID < int32(Section.NumTriangles); TriangleID++)
		{
			const int32 VertexIndexBase = TriangleID * 3 + Section.BaseIndex;

			TArray<FVertexInstanceID> TriangleVertexInstanceIDs;
			TriangleVertexInstanceIDs.SetNum(3);

			for (int32 Corner = 0; Corner < 3; Corner++)
			{
				const int32 SourceVertexIndex = IndexBuffer[VertexIndexBase + Corner];
				const FVertexID VertexID = VertexIDs[SourceVertexIndex];
				const FVertexInstanceID VertexInstanceID = MeshDescription.CreateVertexInstance(VertexID);

				const FSoftSkinVertex& SourceVertex = SourceVertices[SourceVertexIndex - Section.BaseVertexIndex];

				VertexInstanceNormals.Set(VertexInstanceID, SourceVertex.TangentZ);
				VertexInstanceTangents.Set(VertexInstanceID, SourceVertex.TangentX);
				VertexInstanceBinormalSigns.Set(VertexInstanceID, FMatrix44f(
					SourceVertex.TangentX.GetSafeNormal(),
					SourceVertex.TangentY.GetSafeNormal(),
					(FVector3f)(SourceVertex.TangentZ.GetSafeNormal()),
					FVector3f::ZeroVector).Determinant() < 0.0f ? -1.0f : +1.0f);

				for (int32 UVIndex = 0; UVIndex < int32(NumTexCoords); UVIndex++)
				{
					VertexInstanceUVs.Set(VertexInstanceID, UVIndex, SourceVertex.UVs[UVIndex]);
				}

				if (bHasVertexColors)
				{
					VertexInstanceColors.Set(VertexInstanceID, FVector4f(FLinearColor(SourceVertex.Color)));
				}

				TriangleVertexInstanceIDs[Corner] = VertexInstanceID;
			}

			MeshDescription.CreateTriangle(PolygonGroupID, TriangleVertexInstanceIDs);
		}
	}
}

#endif // WITH_EDITOR<|MERGE_RESOLUTION|>--- conflicted
+++ resolved
@@ -322,15 +322,10 @@
 	Ar.UsingCustomVersion(FRenderingObjectVersion::GUID);
 	Ar.UsingCustomVersion(FAnimObjectVersion::GUID); // Also used by FSoftSkinVertex serializer
 	Ar.UsingCustomVersion(FSkeletalMeshCustomVersion::GUID);
-<<<<<<< HEAD
-	Ar.UsingCustomVersion(FRecomputeTangentCustomVersion::GUID);
-	Ar.UsingCustomVersion(FOverlappingVerticesCustomVersion::GUID);
-=======
 	Ar.UsingCustomVersion(FUE5MainStreamObjectVersion::GUID);
 	Ar.UsingCustomVersion(FRecomputeTangentCustomVersion::GUID);
 	Ar.UsingCustomVersion(FOverlappingVerticesCustomVersion::GUID);
 	Ar.UsingCustomVersion(FUE5ReleaseStreamObjectVersion::GUID);
->>>>>>> 6bbb88c8
 
 	// When data is cooked for server platform some of the
 	// variables are not serialized so that they're always
@@ -397,13 +392,8 @@
 	}
 	else
 	{
-<<<<<<< HEAD
-		// Our default is to use the green vertex color channel 
-		S.RecomputeTangentsVertexMaskChannel = ESkinVertexColorChannel::Green;
-=======
 		// Our default is not to use vertex color as mask
 		S.RecomputeTangentsVertexMaskChannel = ESkinVertexColorChannel::None;
->>>>>>> 6bbb88c8
 	}
 
 	if (Ar.CustomVer(FEditorObjectVersion::GUID) >= FEditorObjectVersion::RefactorMeshEditorMaterials)
@@ -596,10 +586,7 @@
 // Serialization.
 FArchive& operator<<(FArchive& Ar, FSkelMeshSourceSectionUserData& S)
 {
-<<<<<<< HEAD
-=======
 	Ar.UsingCustomVersion(FUE5MainStreamObjectVersion::GUID);
->>>>>>> 6bbb88c8
 	Ar.UsingCustomVersion(FRecomputeTangentCustomVersion::GUID); 
 
 	FStripDataFlags StripFlags(Ar);
@@ -617,13 +604,8 @@
 	}
  	else
 	{
-<<<<<<< HEAD
-		// Our default is to use the green vertex color channel 
-		S.RecomputeTangentsVertexMaskChannel = ESkinVertexColorChannel::Green;
-=======
 		// Our default is not to use vertex color as mask
 		S.RecomputeTangentsVertexMaskChannel = ESkinVertexColorChannel::None;
->>>>>>> 6bbb88c8
 	}
 
 	Ar << S.bCastShadow;
@@ -1378,18 +1360,6 @@
 
 	FCriticalSection* DestinationBulkDataReadMutex = Destination->BulkDataReadMutex;
 
-<<<<<<< HEAD
-	//Empty the Destination BulkData to avoid leaks
-	Destination->RawPointIndices.RemoveBulkData();
-	Destination->LegacyRawPointIndices.RemoveBulkData();
-	Destination->RawSkeletalMeshBulkData_DEPRECATED.EmptyBulkData();
-
-	// Bulk data arrays need to be locked before a copy can be made.
-	Source->RawPointIndices.LockReadOnly();
-	Source->LegacyRawPointIndices.LockReadOnly();
-	Source->RawSkeletalMeshBulkData_DEPRECATED.GetBulkData().LockReadOnly();
-=======
->>>>>>> 6bbb88c8
 	*Destination = *Source;
 
 	//Make sure the mutex of the copy is set back to the original destination mutex, we can recycle the pointer.
