--- conflicted
+++ resolved
@@ -690,11 +690,7 @@
 #endif // ENABLE_DRAW_DEBUG
 }
 
-<<<<<<< HEAD
-void FAudioDebugger::DrawDebugInfo(UWorld& World, const TArray<FListener>& Listeners, FVector& ListenerTransformOverride, bool bUseListenerTransformOverride)
-=======
 void FAudioDebugger::DrawDebugInfo(UWorld& World, const TArray<FListener>& Listeners)
->>>>>>> 90fae962
 {
 #if ENABLE_DRAW_DEBUG
 	if (!ActiveSoundVisualizeListenersCVar)
@@ -702,11 +698,8 @@
 		return;
 	}
 
-<<<<<<< HEAD
-=======
 	check(IsInAudioThread());
 
->>>>>>> 90fae962
 	FAudioDeviceManager* DeviceManager = GEngine->GetAudioDeviceManager();
 	if (DeviceManager && DeviceManager->IsVisualizeDebug3dEnabled())
 	{
@@ -714,18 +707,11 @@
 		const TWeakObjectPtr<UWorld> WorldPtr = &World;
 		for (const FListener& Listener : Listeners)
 		{
-<<<<<<< HEAD
-			const FVector ListenerPosition = bUseListenerTransformOverride ? ListenerTransformOverride : Listener.Transform.GetTranslation();
-			const FVector ListenerFront = Listener.GetFront();
-			const FVector ListenerUp = Listener.GetUp();
-			const FVector ListenerRight = Listener.GetRight();
-=======
 			const FVector ListenerPosition = Listener.GetPosition(true);
 			const FVector ListenerFront = Listener.GetFront();
 			const FVector ListenerUp = Listener.GetUp();
 			const FVector ListenerRight = Listener.GetRight();
 
->>>>>>> 90fae962
 			FAudioThread::RunCommandOnGameThread([WorldPtr, ListenerPosition, ListenerFront, ListenerUp, ListenerRight]()
 			{
 				if (WorldPtr.IsValid())
